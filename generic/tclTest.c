/*
 * tclTest.c --
 *
 *	This file contains C command functions for a bunch of additional Tcl
 *	commands that are used for testing out Tcl's C interfaces. These
 *	commands are not normally included in Tcl applications; they're only
 *	used for testing.
 *
 * Copyright © 1993-1994 The Regents of the University of California.
 * Copyright © 1994-1997 Sun Microsystems, Inc.
 * Copyright © 1998-2000 Ajuba Solutions.
 * Copyright © 2003 Kevin B. Kenny.  All rights reserved.
 *
 * See the file "license.terms" for information on usage and redistribution of
 * this file, and for a DISCLAIMER OF ALL WARRANTIES.
 */

#undef STATIC_BUILD
#ifndef USE_TCL_STUBS
#   define USE_TCL_STUBS
#endif
#include "tclInt.h"
#ifdef TCL_WITH_EXTERNAL_TOMMATH
#   include "tommath.h"
#else
#   include "tclTomMath.h"
#endif
#include "tclOO.h"
#include <math.h>

/*
 * Required for Testregexp*Cmd
 */
#include "tclRegexp.h"

/*
 * Required for the TestChannelCmd and TestChannelEventCmd
 */
#include "tclIO.h"

#include "tclUuid.h"

/*
 * Declare external functions used in Windows tests.
 */
DLLEXPORT int		Tcltest_Init(Tcl_Interp *interp);
DLLEXPORT int		Tcltest_SafeInit(Tcl_Interp *interp);

/*
 * Dynamic string shared by TestdcallCmd and DelCallbackProc; used to collect
 * the results of the various deletion callbacks.
 */

static Tcl_DString delString;
static Tcl_Interp *delInterp;

/*
 * One of the following structures exists for each command created by the
 * "testcmdtoken" command.
 */

typedef struct TestCommandTokenRef {
    int id;			/* Identifier for this reference. */
    Tcl_Command token;		/* Tcl's token for the command. */
    const char *value;
    struct TestCommandTokenRef *nextPtr;
				/* Next in list of references. */
} TestCommandTokenRef;

static TestCommandTokenRef *firstCommandTokenRef = NULL;
static int nextCommandTokenRefId = 1;

/*
 * One of the following structures exists for each asynchronous handler
 * created by the "testasync" command".
 */

typedef struct TestAsyncHandler {
    int id;			/* Identifier for this handler. */
    Tcl_AsyncHandler handler;	/* Tcl's token for the handler. */
    char *command;		/* Command to invoke when the handler is
				 * invoked. */
    struct TestAsyncHandler *nextPtr;
				/* Next is list of handlers. */
} TestAsyncHandler;

/*
 * Start of the socket driver state structure to acces field testFlags
 */

typedef struct TcpState TcpState;

struct TcpState {
    Tcl_Channel channel;	/* Channel associated with this socket. */
    int flags;			/* ORed combination of various bitfields. */
};

TCL_DECLARE_MUTEX(asyncTestMutex)

static TestAsyncHandler *firstHandler = NULL;

/*
 * The dynamic string below is used by the "testdstring" command to test the
 * dynamic string facilities.
 */

static Tcl_DString dstring;

/*
 * The command trace below is used by the "testcmdtraceCmd" command to test
 * the command tracing facilities.
 */

static Tcl_Trace cmdTrace;

/*
 * One of the following structures exists for each command created by
 * TestdelCmd:
 */

typedef struct {
    Tcl_Interp *interp;		/* Interpreter in which command exists. */
    char *deleteCmd;		/* Script to execute when command is deleted.
				 * Malloc'ed. */
} DelCmd;

/*
 * The following is used to keep track of an encoding that invokes a Tcl
 * command.
 */

typedef struct {
    Tcl_Interp *interp;
    char *toUtfCmd;
    char *fromUtfCmd;
} TclEncoding;

/*
 * Boolean flag used by the "testsetmainloop" and "testexitmainloop" commands.
 */

static int exitMainLoop = 0;

/*
 * Event structure used in testing the event queue management procedures.
 */

typedef struct {
    Tcl_Event header;		/* Header common to all events */
    Tcl_Interp *interp;		/* Interpreter that will handle the event */
    Tcl_Obj *command;		/* Command to evaluate when the event occurs */
    Tcl_Obj *tag;		/* Tag for this event used to delete it */
} TestEvent;

/*
 * Simple detach/attach facility for testchannel cut|splice. Allow testing of
 * channel transfer in core testsuite.
 */

typedef struct TestChannel {
    Tcl_Channel chan;		/* Detached channel */
    struct TestChannel *nextPtr;/* Next in detached channel pool */
} TestChannel;

static TestChannel *firstDetached;

/*
 * Forward declarations for procedures defined later in this file:
 */

static int		AsyncHandlerProc(void *clientData,
			    Tcl_Interp *interp, int code);
static Tcl_ThreadCreateType AsyncThreadProc(void *);
static void		CleanupTestSetassocdataTests(
			    void *clientData, Tcl_Interp *interp);
static void		CmdDelProc1(void *clientData);
static void		CmdDelProc2(void *clientData);
static Tcl_CmdProc	CmdProc1;
static Tcl_CmdProc	CmdProc2;
static void		CmdTraceDeleteProc(
			    void *clientData, Tcl_Interp *interp,
			    int level, char *command, Tcl_CmdProc *cmdProc,
			    void *cmdClientData, int argc,
			    const char *argv[]);
static void		CmdTraceProc(void *clientData,
			    Tcl_Interp *interp, int level, char *command,
			    Tcl_CmdProc *cmdProc, void *cmdClientData,
			    int argc, const char *argv[]);
static Tcl_CmdProc	CreatedCommandProc;
static Tcl_CmdProc	CreatedCommandProc2;
static void		DelCallbackProc(void *clientData,
			    Tcl_Interp *interp);
static Tcl_CmdProc	DelCmdProc;
static void		DelDeleteProc(void *clientData);
static void		EncodingFreeProc(void *clientData);
static int		EncodingToUtfProc(void *clientData,
			    const char *src, int srcLen, int flags,
			    Tcl_EncodingState *statePtr, char *dst,
			    int dstLen, int *srcReadPtr, int *dstWrotePtr,
			    int *dstCharsPtr);
static int		EncodingFromUtfProc(void *clientData,
			    const char *src, int srcLen, int flags,
			    Tcl_EncodingState *statePtr, char *dst,
			    int dstLen, int *srcReadPtr, int *dstWrotePtr,
			    int *dstCharsPtr);
static void		ExitProcEven(void *clientData);
static void		ExitProcOdd(void *clientData);
static Tcl_ObjCmdProc	GetTimesObjCmd;
static Tcl_ResolveCompiledVarProc	InterpCompiledVarResolver;
static void		MainLoop(void);
static Tcl_CmdProc	NoopCmd;
static Tcl_ObjCmdProc	NoopObjCmd;
static int		ObjTraceProc(void *clientData,
			    Tcl_Interp *interp, int level, const char *command,
			    Tcl_Command commandToken, int objc,
			    Tcl_Obj *const objv[]);
static void		ObjTraceDeleteProc(void *clientData);
static void		PrintParse(Tcl_Interp *interp, Tcl_Parse *parsePtr);
static void		SpecialFree(void *blockPtr);
static int		StaticInitProc(Tcl_Interp *interp);
static Tcl_CmdProc	TestasyncCmd;
static Tcl_ObjCmdProc	TestbumpinterpepochObjCmd;
static Tcl_ObjCmdProc	TestbytestringObjCmd;
static Tcl_ObjCmdProc	TestsetbytearraylengthObjCmd;
static Tcl_ObjCmdProc	TestpurebytesobjObjCmd;
static Tcl_ObjCmdProc	TeststringbytesObjCmd;
static Tcl_CmdProc	TestcmdinfoCmd;
static Tcl_CmdProc	TestcmdtokenCmd;
static Tcl_CmdProc	TestcmdtraceCmd;
static Tcl_CmdProc	TestconcatobjCmd;
static Tcl_CmdProc	TestcreatecommandCmd;
static Tcl_CmdProc	TestdcallCmd;
static Tcl_CmdProc	TestdelCmd;
static Tcl_CmdProc	TestdelassocdataCmd;
static Tcl_ObjCmdProc	TestdoubledigitsObjCmd;
static Tcl_CmdProc	TestdstringCmd;
static Tcl_ObjCmdProc	TestencodingObjCmd;
static Tcl_ObjCmdProc	TestevalexObjCmd;
static Tcl_ObjCmdProc	TestevalobjvObjCmd;
static Tcl_ObjCmdProc	TesteventObjCmd;
static int		TesteventProc(Tcl_Event *event, int flags);
static int		TesteventDeleteProc(Tcl_Event *event,
			    void *clientData);
static Tcl_CmdProc	TestexithandlerCmd;
static Tcl_CmdProc	TestexprlongCmd;
static Tcl_ObjCmdProc	TestexprlongobjCmd;
static Tcl_CmdProc	TestexprdoubleCmd;
static Tcl_ObjCmdProc	TestexprdoubleobjCmd;
static Tcl_ObjCmdProc	TestexprparserObjCmd;
static Tcl_CmdProc	TestexprstringCmd;
static Tcl_ObjCmdProc	TestfileCmd;
static Tcl_ObjCmdProc	TestfilelinkCmd;
static Tcl_CmdProc	TestfeventCmd;
static Tcl_CmdProc	TestgetassocdataCmd;
static Tcl_CmdProc	TestgetintCmd;
static Tcl_CmdProc	TestlongsizeCmd;
static Tcl_CmdProc	TestgetplatformCmd;
static Tcl_ObjCmdProc	TestgetvarfullnameCmd;
static Tcl_CmdProc	TestinterpdeleteCmd;
static Tcl_CmdProc	TestlinkCmd;
static Tcl_ObjCmdProc	TestlinkarrayCmd;
static Tcl_ObjCmdProc	TestlistrepCmd;
static Tcl_ObjCmdProc	TestlocaleCmd;
static Tcl_CmdProc	TestmainthreadCmd;
static Tcl_CmdProc	TestsetmainloopCmd;
static Tcl_CmdProc	TestexitmainloopCmd;
static Tcl_CmdProc	TestpanicCmd;
static Tcl_ObjCmdProc	TestparseargsCmd;
static Tcl_ObjCmdProc	TestparserObjCmd;
static Tcl_ObjCmdProc	TestparsevarObjCmd;
static Tcl_ObjCmdProc	TestparsevarnameObjCmd;
static Tcl_ObjCmdProc	TestpreferstableObjCmd;
static Tcl_ObjCmdProc	TestprintObjCmd;
static Tcl_ObjCmdProc	TestregexpObjCmd;
static Tcl_ObjCmdProc	TestreturnObjCmd;
static void		TestregexpXflags(const char *string,
			    size_t length, int *cflagsPtr, int *eflagsPtr);
static Tcl_CmdProc	TestsetassocdataCmd;
static Tcl_CmdProc	TestsetCmd;
static Tcl_CmdProc	Testset2Cmd;
static Tcl_CmdProc	TestseterrorcodeCmd;
static Tcl_ObjCmdProc	TestsetobjerrorcodeCmd;
static Tcl_CmdProc	TestsetplatformCmd;
static Tcl_CmdProc	TeststaticlibraryCmd;
static Tcl_CmdProc	TesttranslatefilenameCmd;
static Tcl_CmdProc	TestupvarCmd;
static Tcl_ObjCmdProc2	TestWrongNumArgsObjCmd;
static Tcl_ObjCmdProc	TestGetIndexFromObjStructObjCmd;
static Tcl_CmdProc	TestChannelCmd;
static Tcl_CmdProc	TestChannelEventCmd;
static Tcl_CmdProc	TestSocketCmd;
static Tcl_ObjCmdProc	TestFilesystemObjCmd;
static Tcl_ObjCmdProc	TestSimpleFilesystemObjCmd;
static void		TestReport(const char *cmd, Tcl_Obj *arg1,
			    Tcl_Obj *arg2);
static Tcl_ObjCmdProc	TestgetencpathObjCmd;
static Tcl_ObjCmdProc	TestsetencpathObjCmd;
static Tcl_Obj *	TestReportGetNativePath(Tcl_Obj *pathPtr);
static Tcl_FSStatProc TestReportStat;
static Tcl_FSAccessProc TestReportAccess;
static Tcl_FSOpenFileChannelProc TestReportOpenFileChannel;
static Tcl_FSMatchInDirectoryProc TestReportMatchInDirectory;
static Tcl_FSChdirProc TestReportChdir;
static Tcl_FSLstatProc TestReportLstat;
static Tcl_FSCopyFileProc TestReportCopyFile;
static Tcl_FSDeleteFileProc TestReportDeleteFile;
static Tcl_FSRenameFileProc TestReportRenameFile;
static Tcl_FSCreateDirectoryProc TestReportCreateDirectory;
static Tcl_FSCopyDirectoryProc TestReportCopyDirectory;
static Tcl_FSRemoveDirectoryProc TestReportRemoveDirectory;
static int TestReportLoadFile(Tcl_Interp *interp, Tcl_Obj *pathPtr,
	Tcl_LoadHandle *handlePtr, Tcl_FSUnloadFileProc **unloadProcPtr);
static Tcl_FSLinkProc TestReportLink;
static Tcl_FSFileAttrStringsProc TestReportFileAttrStrings;
static Tcl_FSFileAttrsGetProc TestReportFileAttrsGet;
static Tcl_FSFileAttrsSetProc TestReportFileAttrsSet;
static Tcl_FSUtimeProc TestReportUtime;
static Tcl_FSNormalizePathProc TestReportNormalizePath;
static Tcl_FSPathInFilesystemProc TestReportInFilesystem;
static Tcl_FSFreeInternalRepProc TestReportFreeInternalRep;
static Tcl_FSDupInternalRepProc TestReportDupInternalRep;
static Tcl_CmdProc TestServiceModeCmd;
static Tcl_FSStatProc SimpleStat;
static Tcl_FSAccessProc SimpleAccess;
static Tcl_FSOpenFileChannelProc SimpleOpenFileChannel;
static Tcl_FSListVolumesProc SimpleListVolumes;
static Tcl_FSPathInFilesystemProc SimplePathInFilesystem;
static Tcl_Obj *	SimpleRedirect(Tcl_Obj *pathPtr);
static Tcl_FSMatchInDirectoryProc SimpleMatchInDirectory;
static Tcl_ObjCmdProc	TestUtfNextCmd;
static Tcl_ObjCmdProc	TestUtfPrevCmd;
static Tcl_ObjCmdProc	TestNumUtfCharsCmd;
static Tcl_ObjCmdProc	TestFindFirstCmd;
static Tcl_ObjCmdProc	TestFindLastCmd;
static Tcl_ObjCmdProc	TestHashSystemHashCmd;
static Tcl_ObjCmdProc	TestGetIntForIndexCmd;

static Tcl_NRPostProc	NREUnwind_callback;
static Tcl_ObjCmdProc	TestNREUnwind;
static Tcl_ObjCmdProc	TestNRELevels;
static Tcl_ObjCmdProc	TestInterpResolverCmd;
#if defined(HAVE_CPUID) && !defined(MAC_OSX_TCL)
static Tcl_ObjCmdProc	TestcpuidCmd;
#endif
static Tcl_ObjCmdProc	TestApplyLambdaObjCmd;

static const Tcl_Filesystem testReportingFilesystem = {
    "reporting",
    sizeof(Tcl_Filesystem),
    TCL_FILESYSTEM_VERSION_1,
    TestReportInFilesystem, /* path in */
    TestReportDupInternalRep,
    TestReportFreeInternalRep,
    NULL, /* native to norm */
    NULL, /* convert to native */
    TestReportNormalizePath,
    NULL, /* path type */
    NULL, /* separator */
    TestReportStat,
    TestReportAccess,
    TestReportOpenFileChannel,
    TestReportMatchInDirectory,
    TestReportUtime,
    TestReportLink,
    NULL /* list volumes */,
    TestReportFileAttrStrings,
    TestReportFileAttrsGet,
    TestReportFileAttrsSet,
    TestReportCreateDirectory,
    TestReportRemoveDirectory,
    TestReportDeleteFile,
    TestReportCopyFile,
    TestReportRenameFile,
    TestReportCopyDirectory,
    TestReportLstat,
    (Tcl_FSLoadFileProc *) TestReportLoadFile,
    NULL /* cwd */,
    TestReportChdir
};

static const Tcl_Filesystem simpleFilesystem = {
    "simple",
    sizeof(Tcl_Filesystem),
    TCL_FILESYSTEM_VERSION_1,
    SimplePathInFilesystem,
    NULL,
    NULL,
    /* No internal to normalized, since we don't create any
     * pure 'internal' Tcl_Obj path representations */
    NULL,
    /* No create native rep function, since we don't use it
     * or 'Tcl_FSNewNativePath' */
    NULL,
    /* Normalize path isn't needed - we assume paths only have
     * one representation */
    NULL,
    NULL,
    NULL,
    SimpleStat,
    SimpleAccess,
    SimpleOpenFileChannel,
    SimpleMatchInDirectory,
    NULL,
    /* We choose not to support symbolic links inside our vfs's */
    NULL,
    SimpleListVolumes,
    NULL,
    NULL,
    NULL,
    NULL,
    NULL,
    NULL,
    /* No copy file - fallback will occur at Tcl level */
    NULL,
    /* No rename file - fallback will occur at Tcl level */
    NULL,
    /* No copy directory - fallback will occur at Tcl level */
    NULL,
    /* Use stat for lstat */
    NULL,
    /* No load - fallback on core implementation */
    NULL,
    /* We don't need a getcwd or chdir - fallback on Tcl's versions */
    NULL,
    NULL
};


/*
 *----------------------------------------------------------------------
 *
 * Tcltest_Init --
 *
 *	This procedure performs application-specific initialization. Most
 *	applications, especially those that incorporate additional packages,
 *	will have their own version of this procedure.
 *
 * Results:
 *	Returns a standard Tcl completion code, and leaves an error message in
 *	the interp's result if an error occurs.
 *
 * Side effects:
 *	Depends on the startup script.
 *
 *----------------------------------------------------------------------
 */

#ifndef STRINGIFY
#  define STRINGIFY(x) STRINGIFY1(x)
#  define STRINGIFY1(x) #x
#endif

static const char version[] = TCL_PATCH_LEVEL "+" STRINGIFY(TCL_VERSION_UUID)
#if defined(__clang__) && defined(__clang_major__)
	    ".clang-" STRINGIFY(__clang_major__)
#if __clang_minor__ < 10
	    "0"
#endif
	    STRINGIFY(__clang_minor__)
#endif
#ifdef TCL_COMPILE_DEBUG
	    ".compiledebug"
#endif
#ifdef TCL_COMPILE_STATS
	    ".compilestats"
#endif
#if defined(__cplusplus) && !defined(__OBJC__)
	    ".cplusplus"
#endif
#ifndef NDEBUG
	    ".debug"
#endif
#if !defined(__clang__) && !defined(__INTEL_COMPILER) && defined(__GNUC__)
	    ".gcc-" STRINGIFY(__GNUC__)
#if __GNUC_MINOR__ < 10
	    "0"
#endif
	    STRINGIFY(__GNUC_MINOR__)
#endif
#ifdef __INTEL_COMPILER
	    ".icc-" STRINGIFY(__INTEL_COMPILER)
#endif
#if (defined(_WIN32) && !defined(_WIN64)) || (ULONG_MAX == 0xffffffffUL)
	    ".ilp32"
#endif
#ifdef TCL_MEM_DEBUG
	    ".memdebug"
#endif
#if defined(_MSC_VER)
	    ".msvc-" STRINGIFY(_MSC_VER)
#endif
#ifdef USE_NMAKE
	    ".nmake"
#endif
#if !TCL_THREADS
	    ".no-thread"
#endif
#ifndef TCL_CFG_OPTIMIZED
	    ".no-optimize"
#endif
#ifdef __OBJC__
	    ".objective-c"
#if defined(__cplusplus)
	    "plusplus"
#endif
#endif
#ifdef TCL_CFG_PROFILED
	    ".profile"
#endif
#ifdef PURIFY
	    ".purify"
#endif
#ifdef STATIC_BUILD
	    ".static"
#endif
#if TCL_UTF_MAX < 4
	    ".utf-16"
#endif
;

int
Tcltest_Init(
    Tcl_Interp *interp)		/* Interpreter for application. */
{
    Tcl_CmdInfo info;
    Tcl_Obj **objv, *objPtr;
    Tcl_Size objc;
    int index;
    static const char *const specialOptions[] = {
	"-appinitprocerror", "-appinitprocdeleteinterp",
	"-appinitprocclosestderr", "-appinitprocsetrcfile", NULL
    };

    if (Tcl_InitStubs(interp, "8.7-", 0) == NULL) {
	return TCL_ERROR;
    }
#ifndef TCL_WITH_EXTERNAL_TOMMATH
    if (Tcl_TomMath_InitStubs(interp, "8.7-") == NULL) {
	return TCL_ERROR;
    }
#endif
    if (Tcl_OOInitStubs(interp) == NULL) {
	return TCL_ERROR;
    }

    if (Tcl_GetCommandInfo(interp, "::tcl::build-info", &info)) {
#if TCL_MAJOR_VERSION > 8
	if (info.isNativeObjectProc == 2) {
	    Tcl_CreateObjCommand2(interp, "::tcl::test::build-info",
		    info.objProc2, (void *)version, NULL);
    } else
#endif
	Tcl_CreateObjCommand(interp, "::tcl::test::build-info",
		info.objProc, (void *)version, NULL);
    }
    if (Tcl_PkgProvideEx(interp, "tcl::test", TCL_PATCH_LEVEL, NULL) == TCL_ERROR) {
	return TCL_ERROR;
    }

    /*
     * Create additional commands and math functions for testing Tcl.
     */

    Tcl_CreateObjCommand(interp, "gettimes", GetTimesObjCmd, NULL, NULL);
    Tcl_CreateCommand(interp, "noop", NoopCmd, NULL, NULL);
    Tcl_CreateObjCommand(interp, "noop", NoopObjCmd, NULL, NULL);
    Tcl_CreateObjCommand(interp, "testpurebytesobj", TestpurebytesobjObjCmd, NULL, NULL);
    Tcl_CreateObjCommand(interp, "testsetbytearraylength", TestsetbytearraylengthObjCmd, NULL, NULL);
    Tcl_CreateObjCommand(interp, "testbytestring", TestbytestringObjCmd, NULL, NULL);
    Tcl_CreateObjCommand(interp, "teststringbytes", TeststringbytesObjCmd, NULL, NULL);
    Tcl_CreateObjCommand2(interp, "testwrongnumargs", TestWrongNumArgsObjCmd,
	    NULL, NULL);
    Tcl_CreateObjCommand(interp, "testfilesystem", TestFilesystemObjCmd,
	    NULL, NULL);
    Tcl_CreateObjCommand(interp, "testsimplefilesystem", TestSimpleFilesystemObjCmd,
	    NULL, NULL);
    Tcl_CreateObjCommand(interp, "testgetindexfromobjstruct",
	    TestGetIndexFromObjStructObjCmd, NULL, NULL);
    Tcl_CreateCommand(interp, "testasync", TestasyncCmd, NULL, NULL);
    Tcl_CreateObjCommand(interp, "testbumpinterpepoch",
	    TestbumpinterpepochObjCmd, NULL, NULL);
    Tcl_CreateCommand(interp, "testchannel", TestChannelCmd,
	    NULL, NULL);
    Tcl_CreateCommand(interp, "testchannelevent", TestChannelEventCmd,
	    NULL, NULL);
    Tcl_CreateCommand(interp, "testcmdtoken", TestcmdtokenCmd, NULL,
	    NULL);
    Tcl_CreateCommand(interp, "testcmdinfo", TestcmdinfoCmd, NULL,
	    NULL);
    Tcl_CreateCommand(interp, "testcmdtrace", TestcmdtraceCmd,
	    NULL, NULL);
    Tcl_CreateCommand(interp, "testconcatobj", TestconcatobjCmd,
	    NULL, NULL);
    Tcl_CreateCommand(interp, "testcreatecommand", TestcreatecommandCmd,
	    NULL, NULL);
    Tcl_CreateCommand(interp, "testdcall", TestdcallCmd, NULL, NULL);
    Tcl_CreateCommand(interp, "testdel", TestdelCmd, NULL, NULL);
    Tcl_CreateCommand(interp, "testdelassocdata", TestdelassocdataCmd,
	    NULL, NULL);
    Tcl_CreateObjCommand(interp, "testdoubledigits", TestdoubledigitsObjCmd,
			 NULL, NULL);
    Tcl_DStringInit(&dstring);
    Tcl_CreateCommand(interp, "testdstring", TestdstringCmd, NULL,
	    NULL);
    Tcl_CreateObjCommand(interp, "testencoding", TestencodingObjCmd, NULL,
	    NULL);
    Tcl_CreateObjCommand(interp, "testevalex", TestevalexObjCmd,
	    NULL, NULL);
    Tcl_CreateObjCommand(interp, "testevalobjv", TestevalobjvObjCmd,
	    NULL, NULL);
    Tcl_CreateObjCommand(interp, "testevent", TesteventObjCmd,
	    NULL, NULL);
    Tcl_CreateCommand(interp, "testexithandler", TestexithandlerCmd,
	    NULL, NULL);
    Tcl_CreateCommand(interp, "testexprlong", TestexprlongCmd,
	    NULL, NULL);
    Tcl_CreateObjCommand(interp, "testexprlongobj", TestexprlongobjCmd,
	    NULL, NULL);
    Tcl_CreateCommand(interp, "testexprdouble", TestexprdoubleCmd,
	    NULL, NULL);
    Tcl_CreateObjCommand(interp, "testexprdoubleobj", TestexprdoubleobjCmd,
	    NULL, NULL);
    Tcl_CreateObjCommand(interp, "testexprparser", TestexprparserObjCmd,
	    NULL, NULL);
    Tcl_CreateCommand(interp, "testexprstring", TestexprstringCmd,
	    NULL, NULL);
    Tcl_CreateCommand(interp, "testfevent", TestfeventCmd, NULL,
	    NULL);
    Tcl_CreateObjCommand(interp, "testfilelink", TestfilelinkCmd,
	    NULL, NULL);
    Tcl_CreateObjCommand(interp, "testfile", TestfileCmd,
	    NULL, NULL);
    Tcl_CreateObjCommand(interp, "testhashsystemhash",
	    TestHashSystemHashCmd, NULL, NULL);
    Tcl_CreateCommand(interp, "testgetassocdata", TestgetassocdataCmd,
	    NULL, NULL);
    Tcl_CreateCommand(interp, "testgetint", TestgetintCmd,
	    NULL, NULL);
    Tcl_CreateCommand(interp, "testlongsize", TestlongsizeCmd,
	    NULL, NULL);
    Tcl_CreateCommand(interp, "testgetplatform", TestgetplatformCmd,
	    NULL, NULL);
    Tcl_CreateObjCommand(interp, "testgetvarfullname",
	    TestgetvarfullnameCmd, NULL, NULL);
    Tcl_CreateCommand(interp, "testinterpdelete", TestinterpdeleteCmd,
	    NULL, NULL);
    Tcl_CreateCommand(interp, "testlink", TestlinkCmd, NULL, NULL);
    Tcl_CreateObjCommand(interp, "testlinkarray", TestlinkarrayCmd, NULL, NULL);
    Tcl_CreateObjCommand(interp, "testlistrep", TestlistrepCmd, NULL, NULL);
    Tcl_CreateObjCommand(interp, "testlocale", TestlocaleCmd, NULL,
	    NULL);
    Tcl_CreateCommand(interp, "testpanic", TestpanicCmd, NULL, NULL);
    Tcl_CreateObjCommand(interp, "testparseargs", TestparseargsCmd,NULL,NULL);
    Tcl_CreateObjCommand(interp, "testparser", TestparserObjCmd,
	    NULL, NULL);
    Tcl_CreateObjCommand(interp, "testparsevar", TestparsevarObjCmd,
	    NULL, NULL);
    Tcl_CreateObjCommand(interp, "testparsevarname", TestparsevarnameObjCmd,
	    NULL, NULL);
    Tcl_CreateObjCommand(interp, "testpreferstable", TestpreferstableObjCmd,
	    NULL, NULL);
    Tcl_CreateObjCommand(interp, "testprint", TestprintObjCmd,
	    NULL, NULL);
    Tcl_CreateObjCommand(interp, "testregexp", TestregexpObjCmd,
	    NULL, NULL);
    Tcl_CreateObjCommand(interp, "testreturn", TestreturnObjCmd,
	    NULL, NULL);
    Tcl_CreateCommand(interp, "testservicemode", TestServiceModeCmd,
	    NULL, NULL);
    Tcl_CreateCommand(interp, "testsetassocdata", TestsetassocdataCmd,
	    NULL, NULL);
    Tcl_CreateCommand(interp, "testsetnoerr", TestsetCmd,
	    NULL, NULL);
    Tcl_CreateCommand(interp, "testseterr", TestsetCmd,
	    INT2PTR(TCL_LEAVE_ERR_MSG), NULL);
    Tcl_CreateCommand(interp, "testset2", Testset2Cmd,
	    INT2PTR(TCL_LEAVE_ERR_MSG), NULL);
    Tcl_CreateCommand(interp, "testseterrorcode", TestseterrorcodeCmd,
	    NULL, NULL);
    Tcl_CreateObjCommand(interp, "testsetobjerrorcode",
	    TestsetobjerrorcodeCmd, NULL, NULL);
    Tcl_CreateObjCommand(interp, "testutfnext",
	    TestUtfNextCmd, NULL, NULL);
    Tcl_CreateObjCommand(interp, "testutfprev",
	    TestUtfPrevCmd, NULL, NULL);
    Tcl_CreateObjCommand(interp, "testnumutfchars",
	    TestNumUtfCharsCmd, NULL, NULL);
    Tcl_CreateObjCommand(interp, "testfindfirst",
	    TestFindFirstCmd, NULL, NULL);
    Tcl_CreateObjCommand(interp, "testfindlast",
	    TestFindLastCmd, NULL, NULL);
    Tcl_CreateObjCommand(interp, "testgetintforindex",
	    TestGetIntForIndexCmd, NULL, NULL);
    Tcl_CreateCommand(interp, "testsetplatform", TestsetplatformCmd,
	    NULL, NULL);
    Tcl_CreateCommand(interp, "testsocket", TestSocketCmd,
	    NULL, NULL);
    Tcl_CreateCommand(interp, "teststaticlibrary", TeststaticlibraryCmd,
	    NULL, NULL);
    Tcl_CreateCommand(interp, "testtranslatefilename",
	    TesttranslatefilenameCmd, NULL, NULL);
    Tcl_CreateCommand(interp, "testupvar", TestupvarCmd, NULL, NULL);
    Tcl_CreateCommand(interp, "testmainthread", TestmainthreadCmd, NULL,
	    NULL);
    Tcl_CreateCommand(interp, "testsetmainloop", TestsetmainloopCmd,
	    NULL, NULL);
    Tcl_CreateCommand(interp, "testexitmainloop", TestexitmainloopCmd,
	    NULL, NULL);
#if defined(HAVE_CPUID) && !defined(MAC_OSX_TCL)
    Tcl_CreateObjCommand(interp, "testcpuid", TestcpuidCmd,
	    NULL, NULL);
#endif
    Tcl_CreateObjCommand(interp, "testnreunwind", TestNREUnwind,
	    NULL, NULL);
    Tcl_CreateObjCommand(interp, "testnrelevels", TestNRELevels,
	    NULL, NULL);
    Tcl_CreateObjCommand(interp, "testinterpresolver", TestInterpResolverCmd,
	    NULL, NULL);
    Tcl_CreateObjCommand(interp, "testgetencpath", TestgetencpathObjCmd,
	    NULL, NULL);
    Tcl_CreateObjCommand(interp, "testsetencpath", TestsetencpathObjCmd,
	    NULL, NULL);
    Tcl_CreateObjCommand(interp, "testapplylambda", TestApplyLambdaObjCmd,
	    NULL, NULL);

    if (TclObjTest_Init(interp) != TCL_OK) {
	return TCL_ERROR;
    }
    if (Procbodytest_Init(interp) != TCL_OK) {
	return TCL_ERROR;
    }
#if TCL_THREADS
    if (TclThread_Init(interp) != TCL_OK) {
	return TCL_ERROR;
    }
#endif

    /*
     * Check for special options used in ../tests/main.test
     */

    objPtr = Tcl_GetVar2Ex(interp, "argv", NULL, TCL_GLOBAL_ONLY);
    if (objPtr != NULL) {
	if (Tcl_ListObjGetElements(interp, objPtr, &objc, &objv) != TCL_OK) {
	    return TCL_ERROR;
	}
	if (objc && (Tcl_GetIndexFromObj(NULL, objv[0], specialOptions, NULL,
		TCL_EXACT, &index) == TCL_OK)) {
	    switch (index) {
	    case 0:
		return TCL_ERROR;
	    case 1:
		Tcl_DeleteInterp(interp);
		return TCL_ERROR;
	    case 2: {
		int mode;
		Tcl_UnregisterChannel(interp,
			Tcl_GetChannel(interp, "stderr", &mode));
		return TCL_ERROR;
	    }
	    case 3:
		if (objc > 1) {
		    Tcl_SetVar2Ex(interp, "tcl_rcFileName", NULL, objv[1],
			    TCL_GLOBAL_ONLY);
		}
		return TCL_ERROR;
	    }
	}
    }

    /*
     * And finally add any platform specific test commands.
     */

    return TclplatformtestInit(interp);
}

/*
 *----------------------------------------------------------------------
 *
 * Tcltest_SafeInit --
 *
 *	This procedure performs application-specific initialization. Most
 *	applications, especially those that incorporate additional packages,
 *	will have their own version of this procedure.
 *
 * Results:
 *	Returns a standard Tcl completion code, and leaves an error message in
 *	the interp's result if an error occurs.
 *
 * Side effects:
 *	Depends on the startup script.
 *
 *----------------------------------------------------------------------
 */

int
Tcltest_SafeInit(
    Tcl_Interp *interp)		/* Interpreter for application. */
{
    Tcl_CmdInfo info;

    if (Tcl_InitStubs(interp, "8.7-", 0) == NULL) {
	return TCL_ERROR;
    }
    if (Tcl_GetCommandInfo(interp, "::tcl::build-info", &info)) {
#if TCL_MAJOR_VERSION > 8
	if (info.isNativeObjectProc == 2) {
	    Tcl_CreateObjCommand2(interp, "::tcl::test::build-info",
		    info.objProc2, (void *)version, NULL);
    } else
#endif
	Tcl_CreateObjCommand(interp, "::tcl::test::build-info",
		info.objProc, (void *)version, NULL);
    }
    if (Tcl_PkgProvideEx(interp, "tcl::test", TCL_PATCH_LEVEL, NULL) == TCL_ERROR) {
	return TCL_ERROR;
    }
    return Procbodytest_SafeInit(interp);
}

/*
 *----------------------------------------------------------------------
 *
 * TestasyncCmd --
 *
 *	This procedure implements the "testasync" command.  It is used
 *	to test the asynchronous handler facilities of Tcl.
 *
 * Results:
 *	A standard Tcl result.
 *
 * Side effects:
 *	Creates, deletes, and invokes handlers.
 *
 *----------------------------------------------------------------------
 */

static int
TestasyncCmd(
    TCL_UNUSED(void *),
    Tcl_Interp *interp,			/* Current interpreter. */
    int argc,				/* Number of arguments. */
    const char **argv)			/* Argument strings. */
{
    TestAsyncHandler *asyncPtr, *prevPtr;
    int id, code;
    static int nextId = 1;

    if (argc < 2) {
	wrongNumArgs:
	Tcl_AppendResult(interp, "wrong # args", NULL);
	return TCL_ERROR;
    }
    if (strcmp(argv[1], "create") == 0) {
	if (argc != 3) {
	    goto wrongNumArgs;
	}
	asyncPtr = (TestAsyncHandler *)Tcl_Alloc(sizeof(TestAsyncHandler));
	asyncPtr->command = (char *)Tcl_Alloc(strlen(argv[2]) + 1);
	strcpy(asyncPtr->command, argv[2]);
        Tcl_MutexLock(&asyncTestMutex);
	asyncPtr->id = nextId;
	nextId++;
	asyncPtr->handler = Tcl_AsyncCreate(AsyncHandlerProc,
                                            INT2PTR(asyncPtr->id));
	asyncPtr->nextPtr = firstHandler;
	firstHandler = asyncPtr;
        Tcl_MutexUnlock(&asyncTestMutex);
	Tcl_SetObjResult(interp, Tcl_NewWideIntObj(asyncPtr->id));
    } else if (strcmp(argv[1], "delete") == 0) {
	if (argc == 2) {
            Tcl_MutexLock(&asyncTestMutex);
	    while (firstHandler != NULL) {
		asyncPtr = firstHandler;
		firstHandler = asyncPtr->nextPtr;
		Tcl_AsyncDelete(asyncPtr->handler);
		Tcl_Free(asyncPtr->command);
		Tcl_Free(asyncPtr);
	    }
            Tcl_MutexUnlock(&asyncTestMutex);
	    return TCL_OK;
	}
	if (argc != 3) {
	    goto wrongNumArgs;
	}
	if (Tcl_GetInt(interp, argv[2], &id) != TCL_OK) {
	    return TCL_ERROR;
	}
        Tcl_MutexLock(&asyncTestMutex);
	for (prevPtr = NULL, asyncPtr = firstHandler; asyncPtr != NULL;
		prevPtr = asyncPtr, asyncPtr = asyncPtr->nextPtr) {
	    if (asyncPtr->id != id) {
		continue;
	    }
	    if (prevPtr == NULL) {
		firstHandler = asyncPtr->nextPtr;
	    } else {
		prevPtr->nextPtr = asyncPtr->nextPtr;
	    }
	    Tcl_AsyncDelete(asyncPtr->handler);
	    Tcl_Free(asyncPtr->command);
	    Tcl_Free(asyncPtr);
	    break;
	}
        Tcl_MutexUnlock(&asyncTestMutex);
    } else if (strcmp(argv[1], "mark") == 0) {
	if (argc != 5) {
	    goto wrongNumArgs;
	}
	if ((Tcl_GetInt(interp, argv[2], &id) != TCL_OK)
		|| (Tcl_GetInt(interp, argv[4], &code) != TCL_OK)) {
	    return TCL_ERROR;
	}
	Tcl_MutexLock(&asyncTestMutex);
	for (asyncPtr = firstHandler; asyncPtr != NULL;
		asyncPtr = asyncPtr->nextPtr) {
	    if (asyncPtr->id == id) {
		Tcl_AsyncMark(asyncPtr->handler);
		break;
	    }
	}
	Tcl_SetObjResult(interp, Tcl_NewStringObj(argv[3], TCL_INDEX_NONE));
	Tcl_MutexUnlock(&asyncTestMutex);
	return code;
    } else if (strcmp(argv[1], "marklater") == 0) {
	if (argc != 3) {
	    goto wrongNumArgs;
	}
	if (Tcl_GetInt(interp, argv[2], &id) != TCL_OK) {
	    return TCL_ERROR;
	}
        Tcl_MutexLock(&asyncTestMutex);
	for (asyncPtr = firstHandler; asyncPtr != NULL;
		asyncPtr = asyncPtr->nextPtr) {
	    if (asyncPtr->id == id) {
		Tcl_ThreadId threadID;
		if (Tcl_CreateThread(&threadID, AsyncThreadProc,
			INT2PTR(id), TCL_THREAD_STACK_DEFAULT,
			TCL_THREAD_NOFLAGS) != TCL_OK) {
		    Tcl_AppendResult(interp, "can't create thread", NULL);
		    Tcl_MutexUnlock(&asyncTestMutex);
		    return TCL_ERROR;
		}
		break;
	    }
	}
        Tcl_MutexUnlock(&asyncTestMutex);
    } else {
	Tcl_AppendResult(interp, "bad option \"", argv[1],
		"\": must be create, delete, int, mark, or marklater", NULL);
	return TCL_ERROR;
    }
    return TCL_OK;
}

static int
AsyncHandlerProc(
    void *clientData,	/* If of TestAsyncHandler structure.
                                 * in global list. */
    Tcl_Interp *interp,		/* Interpreter in which command was
				 * executed, or NULL. */
    int code)			/* Current return code from command. */
{
    TestAsyncHandler *asyncPtr;
    int id = PTR2INT(clientData);
    const char *listArgv[4];
    char *cmd;
    char string[TCL_INTEGER_SPACE];

    Tcl_MutexLock(&asyncTestMutex);
    for (asyncPtr = firstHandler; asyncPtr != NULL;
            asyncPtr = asyncPtr->nextPtr) {
        if (asyncPtr->id == id) {
            break;
        }
    }
    Tcl_MutexUnlock(&asyncTestMutex);

    if (!asyncPtr) {
        /* Woops - this one was deleted between the AsyncMark and now */
        return TCL_OK;
    }

    TclFormatInt(string, code);
    listArgv[0] = asyncPtr->command;
    listArgv[1] = Tcl_GetStringResult(interp);
    listArgv[2] = string;
    listArgv[3] = NULL;
    cmd = Tcl_Merge(3, listArgv);
    if (interp != NULL) {
	code = Tcl_EvalEx(interp, cmd, TCL_INDEX_NONE, 0);
    } else {
	/*
	 * this should not happen, but by definition of how async handlers are
	 * invoked, it's possible.  Better error checking is needed here.
	 */
    }
    Tcl_Free(cmd);
    return code;
}

/*
 *----------------------------------------------------------------------
 *
 * AsyncThreadProc --
 *
 *	Delivers an asynchronous event to a handler in another thread.
 *
 * Results:
 *	None.
 *
 * Side effects:
 *	Invokes Tcl_AsyncMark on the handler
 *
 *----------------------------------------------------------------------
 */

static Tcl_ThreadCreateType
AsyncThreadProc(
    void *clientData)	/* Parameter is the id of a
				 * TestAsyncHandler, defined above. */
{
    TestAsyncHandler *asyncPtr;
    int id = PTR2INT(clientData);

    Tcl_Sleep(1);
    Tcl_MutexLock(&asyncTestMutex);
    for (asyncPtr = firstHandler; asyncPtr != NULL;
         asyncPtr = asyncPtr->nextPtr) {
        if (asyncPtr->id == id) {
            Tcl_AsyncMark(asyncPtr->handler);
            break;
        }
    }
    Tcl_MutexUnlock(&asyncTestMutex);
    Tcl_ExitThread(TCL_OK);
    TCL_THREAD_CREATE_RETURN;
}

static int
TestbumpinterpepochObjCmd(
    TCL_UNUSED(void *),
    Tcl_Interp *interp,		/* Current interpreter. */
    int objc,			/* Number of arguments. */
    Tcl_Obj *const objv[])	/* Argument objects. */
{
    Interp *iPtr = (Interp *)interp;

    if (objc != 1) {
	Tcl_WrongNumArgs(interp, 1, objv, "");
	return TCL_ERROR;
    }
    iPtr->compileEpoch++;
    return TCL_OK;
}

/*
 *----------------------------------------------------------------------
 *
 * TestcmdinfoCmd --
 *
 *	This procedure implements the "testcmdinfo" command.  It is used to
 *	test Tcl_GetCommandInfo, Tcl_SetCommandInfo, and command creation and
 *	deletion.
 *
 * Results:
 *	A standard Tcl result.
 *
 * Side effects:
 *	Creates and deletes various commands and modifies their data.
 *
 *----------------------------------------------------------------------
 */

static int
TestcmdinfoCmd(
    TCL_UNUSED(void *),
    Tcl_Interp *interp,		/* Current interpreter. */
    int argc,			/* Number of arguments. */
    const char **argv)		/* Argument strings. */
{
    Tcl_CmdInfo info;

    if (argc != 3) {
	Tcl_AppendResult(interp, "wrong # args: should be \"", argv[0],
		" option cmdName\"", NULL);
	return TCL_ERROR;
    }
    if (strcmp(argv[1], "create") == 0) {
	Tcl_CreateCommand(interp, argv[2], CmdProc1, (void *) "original",
		CmdDelProc1);
    } else if (strcmp(argv[1], "delete") == 0) {
	Tcl_DStringInit(&delString);
	Tcl_DeleteCommand(interp, argv[2]);
	Tcl_DStringResult(interp, &delString);
    } else if (strcmp(argv[1], "get") == 0) {
	if (Tcl_GetCommandInfo(interp, argv[2], &info) ==0) {
	    Tcl_AppendResult(interp, "??", NULL);
	    return TCL_OK;
	}
	if (info.proc == CmdProc1) {
	    Tcl_AppendResult(interp, "CmdProc1", " ",
		    (char *) info.clientData, NULL);
	} else if (info.proc == CmdProc2) {
	    Tcl_AppendResult(interp, "CmdProc2", " ",
		    (char *) info.clientData, NULL);
	} else {
	    Tcl_AppendResult(interp, "unknown", NULL);
	}
	if (info.deleteProc == CmdDelProc1) {
	    Tcl_AppendResult(interp, " CmdDelProc1", " ",
		    (char *) info.deleteData, NULL);
	} else if (info.deleteProc == CmdDelProc2) {
	    Tcl_AppendResult(interp, " CmdDelProc2", " ",
		    (char *) info.deleteData, NULL);
	} else {
	    Tcl_AppendResult(interp, " unknown", NULL);
	}
	Tcl_AppendResult(interp, " ", info.namespacePtr->fullName, NULL);
	if (info.isNativeObjectProc) {
	    Tcl_AppendResult(interp, " nativeObjectProc", NULL);
	} else {
	    Tcl_AppendResult(interp, " stringProc", NULL);
	}
    } else if (strcmp(argv[1], "modify") == 0) {
	info.proc = CmdProc2;
	info.clientData = (void *) "new_command_data";
	info.objProc = NULL;
	info.objClientData = NULL;
	info.deleteProc = CmdDelProc2;
	info.deleteData = (void *) "new_delete_data";
	if (Tcl_SetCommandInfo(interp, argv[2], &info) == 0) {
	    Tcl_SetObjResult(interp, Tcl_NewWideIntObj(0));
	} else {
	    Tcl_SetObjResult(interp, Tcl_NewWideIntObj(1));
	}
    } else {
	Tcl_AppendResult(interp, "bad option \"", argv[1],
		"\": must be create, delete, get, or modify", NULL);
	return TCL_ERROR;
    }
    return TCL_OK;
}

static int
CmdProc0(
    void *clientData,	/* String to return. */
    Tcl_Interp *interp,		/* Current interpreter. */
    TCL_UNUSED(int) /*argc*/,
    TCL_UNUSED(const char **) /*argv*/)
{
    TestCommandTokenRef *refPtr = (TestCommandTokenRef *) clientData;
    Tcl_AppendResult(interp, "CmdProc1 ", refPtr->value, NULL);
    return TCL_OK;
}

static int
CmdProc1(
    void *clientData,	/* String to return. */
    Tcl_Interp *interp,		/* Current interpreter. */
    TCL_UNUSED(int) /*argc*/,
    TCL_UNUSED(const char **) /*argv*/)
{
    Tcl_AppendResult(interp, "CmdProc1 ", (char *) clientData, NULL);
    return TCL_OK;
}


static int
CmdProc2(
    void *clientData,	/* String to return. */
    Tcl_Interp *interp,		/* Current interpreter. */
    TCL_UNUSED(int) /*argc*/,
    TCL_UNUSED(const char **) /*argv*/)
{
    Tcl_AppendResult(interp, "CmdProc2 ", (char *) clientData, NULL);
    return TCL_OK;
}

static void
CmdDelProc0(
    void *clientData)	/* String to save. */
{
    TestCommandTokenRef *thisRefPtr, *prevRefPtr = NULL;
    TestCommandTokenRef *refPtr = (TestCommandTokenRef *) clientData;
    int id = refPtr->id;
    for (thisRefPtr = firstCommandTokenRef; refPtr != NULL;
	thisRefPtr = thisRefPtr->nextPtr) {
	if (thisRefPtr->id == id) {
	    if (prevRefPtr != NULL) {
		prevRefPtr->nextPtr = thisRefPtr->nextPtr;
	    } else {
		firstCommandTokenRef = thisRefPtr->nextPtr;
	    }
	    break;
	}
	prevRefPtr = thisRefPtr;
    }
    Tcl_Free(refPtr);
}

static void
CmdDelProc1(
    void *clientData)	/* String to save. */
{
    Tcl_DStringInit(&delString);
    Tcl_DStringAppend(&delString, "CmdDelProc1 ", TCL_INDEX_NONE);
    Tcl_DStringAppend(&delString, (char *) clientData, TCL_INDEX_NONE);
}

static void
CmdDelProc2(
    void *clientData)	/* String to save. */
{
    Tcl_DStringInit(&delString);
    Tcl_DStringAppend(&delString, "CmdDelProc2 ", TCL_INDEX_NONE);
    Tcl_DStringAppend(&delString, (char *) clientData, TCL_INDEX_NONE);
}

/*
 *----------------------------------------------------------------------
 *
 * TestcmdtokenCmd --
 *
 *	This procedure implements the "testcmdtoken" command. It is used to
 *	test Tcl_Command tokens and procedures such as Tcl_GetCommandFullName.
 *
 * Results:
 *	A standard Tcl result.
 *
 * Side effects:
 *	Creates and deletes various commands and modifies their data.
 *
 *----------------------------------------------------------------------
 */

static int
TestcmdtokenCmd(
    TCL_UNUSED(void *),
    Tcl_Interp *interp,		/* Current interpreter. */
    int argc,			/* Number of arguments. */
    const char **argv)		/* Argument strings. */
{
    TestCommandTokenRef *refPtr;
    char buf[30];
    int id;

    if (argc != 3) {
	Tcl_AppendResult(interp, "wrong # args: should be \"", argv[0],
		" option arg\"", NULL);
	return TCL_ERROR;
    }
    if (strcmp(argv[1], "create") == 0) {
	refPtr = (TestCommandTokenRef *)Tcl_Alloc(sizeof(TestCommandTokenRef));
	refPtr->token = Tcl_CreateCommand(interp, argv[2], CmdProc0,
		refPtr, CmdDelProc0);
	refPtr->id = nextCommandTokenRefId;
	refPtr->value = "original";
	nextCommandTokenRefId++;
	refPtr->nextPtr = firstCommandTokenRef;
	firstCommandTokenRef = refPtr;
	sprintf(buf, "%d", refPtr->id);
	Tcl_AppendResult(interp, buf, NULL);
    } else {
	if (sscanf(argv[2], "%d", &id) != 1) {
	    Tcl_AppendResult(interp, "bad command token \"", argv[2],
		    "\"", NULL);
	    return TCL_ERROR;
	}

	for (refPtr = firstCommandTokenRef; refPtr != NULL;
		refPtr = refPtr->nextPtr) {
	    if (refPtr->id == id) {
		break;
	    }
	}

	if (refPtr == NULL) {
	    Tcl_AppendResult(interp, "bad command token \"", argv[2],
		    "\"", NULL);
	    return TCL_ERROR;
	}

	if (strcmp(argv[1], "name") == 0) {
	    Tcl_Obj *objPtr;

	    objPtr = Tcl_NewObj();
	    Tcl_GetCommandFullName(interp, refPtr->token, objPtr);

	    Tcl_AppendElement(interp,
		    Tcl_GetCommandName(interp, refPtr->token));
	    Tcl_AppendElement(interp, Tcl_GetString(objPtr));
	    Tcl_DecrRefCount(objPtr);
	} else {
	    Tcl_AppendResult(interp, "bad option \"", argv[1],
		    "\": must be create, name, or free", NULL);
	    return TCL_ERROR;
	}
    }

    return TCL_OK;
}

/*
 *----------------------------------------------------------------------
 *
 * TestcmdtraceCmd --
 *
 *	This procedure implements the "testcmdtrace" command. It is used
 *	to test Tcl_CreateTrace and Tcl_DeleteTrace.
 *
 * Results:
 *	A standard Tcl result.
 *
 * Side effects:
 *	Creates and deletes a command trace, and tests the invocation of
 *	a procedure by the command trace.
 *
 *----------------------------------------------------------------------
 */

static int
TestcmdtraceCmd(
    TCL_UNUSED(void *),
    Tcl_Interp *interp,		/* Current interpreter. */
    int argc,			/* Number of arguments. */
    const char **argv)		/* Argument strings. */
{
    Tcl_DString buffer;
    int result;

    if (argc != 3) {
	Tcl_AppendResult(interp, "wrong # args: should be \"", argv[0],
		" option script\"", NULL);
	return TCL_ERROR;
    }

    if (strcmp(argv[1], "tracetest") == 0) {
	Tcl_DStringInit(&buffer);
	cmdTrace = Tcl_CreateTrace(interp, 50000, CmdTraceProc, &buffer);
	result = Tcl_EvalEx(interp, argv[2], TCL_INDEX_NONE, 0);
	if (result == TCL_OK) {
	    Tcl_ResetResult(interp);
	    Tcl_AppendResult(interp, Tcl_DStringValue(&buffer), NULL);
	}
	Tcl_DeleteTrace(interp, cmdTrace);
	Tcl_DStringFree(&buffer);
    } else if (strcmp(argv[1], "deletetest") == 0) {
	/*
	 * Create a command trace then eval a script to check whether it is
	 * called. Note that this trace procedure removes itself as a further
	 * check of the robustness of the trace proc calling code in
	 * TclNRExecuteByteCode.
	 */

	cmdTrace = Tcl_CreateTrace(interp, 50000, CmdTraceDeleteProc, NULL);
	Tcl_EvalEx(interp, argv[2], TCL_INDEX_NONE, 0);
    } else if (strcmp(argv[1], "leveltest") == 0) {
	Interp *iPtr = (Interp *) interp;
	Tcl_DStringInit(&buffer);
	cmdTrace = Tcl_CreateTrace(interp, iPtr->numLevels + 4, CmdTraceProc,
		&buffer);
	result = Tcl_EvalEx(interp, argv[2], TCL_INDEX_NONE, 0);
	if (result == TCL_OK) {
	    Tcl_ResetResult(interp);
	    Tcl_AppendResult(interp, Tcl_DStringValue(&buffer), NULL);
	}
	Tcl_DeleteTrace(interp, cmdTrace);
	Tcl_DStringFree(&buffer);
    } else if (strcmp(argv[1], "resulttest") == 0) {
	/* Create an object-based trace, then eval a script. This is used
	 * to test return codes other than TCL_OK from the trace engine.
	 */

	static int deleteCalled;

	deleteCalled = 0;
	cmdTrace = Tcl_CreateObjTrace(interp, 50000,
		TCL_ALLOW_INLINE_COMPILATION, ObjTraceProc,
		&deleteCalled, ObjTraceDeleteProc);
	result = Tcl_EvalEx(interp, argv[2], TCL_INDEX_NONE, 0);
	Tcl_DeleteTrace(interp, cmdTrace);
	if (!deleteCalled) {
	    Tcl_AppendResult(interp, "Delete wasn't called", NULL);
	    return TCL_ERROR;
	} else {
	    return result;
	}
    } else if (strcmp(argv[1], "doubletest") == 0) {
	Tcl_Trace t1, t2;

	Tcl_DStringInit(&buffer);
	t1 = Tcl_CreateTrace(interp, 1, CmdTraceProc, &buffer);
	t2 = Tcl_CreateTrace(interp, 50000, CmdTraceProc, &buffer);
	result = Tcl_EvalEx(interp, argv[2], TCL_INDEX_NONE, 0);
	if (result == TCL_OK) {
	    Tcl_ResetResult(interp);
	    Tcl_AppendResult(interp, Tcl_DStringValue(&buffer), NULL);
	}
	Tcl_DeleteTrace(interp, t2);
	Tcl_DeleteTrace(interp, t1);
	Tcl_DStringFree(&buffer);
    } else {
	Tcl_AppendResult(interp, "bad option \"", argv[1],
		"\": must be tracetest, deletetest, doubletest or resulttest", NULL);
	return TCL_ERROR;
    }
    return TCL_OK;
}

static void
CmdTraceProc(
    void *clientData,	/* Pointer to buffer in which the
				 * command and arguments are appended.
				 * Accumulates test result. */
    TCL_UNUSED(Tcl_Interp *),
    TCL_UNUSED(int) /*level*/,
    char *command,		/* The command being traced (after
				 * substitutions). */
    TCL_UNUSED(Tcl_CmdProc *) /*cmdProc*/,
    TCL_UNUSED(void *),
    int argc,			/* Number of arguments. */
    const char *argv[])		/* Argument strings. */
{
    Tcl_DString *bufPtr = (Tcl_DString *) clientData;
    int i;

    Tcl_DStringAppendElement(bufPtr, command);

    Tcl_DStringStartSublist(bufPtr);
    for (i = 0;  i < argc;  i++) {
	Tcl_DStringAppendElement(bufPtr, argv[i]);
    }
    Tcl_DStringEndSublist(bufPtr);
}

static void
CmdTraceDeleteProc(
    TCL_UNUSED(void *),
    Tcl_Interp *interp,		/* Current interpreter. */
    TCL_UNUSED(int) /*level*/,
    TCL_UNUSED(char *) /*command*/,
    TCL_UNUSED(Tcl_CmdProc *),
    TCL_UNUSED(void *),
    TCL_UNUSED(int) /*argc*/,
    TCL_UNUSED(const char **) /*argv*/)
{
    /*
     * Remove ourselves to test whether calling Tcl_DeleteTrace within a trace
     * callback causes the for loop in TclNRExecuteByteCode that calls traces to
     * reference freed memory.
     */

    Tcl_DeleteTrace(interp, cmdTrace);
}

static int
ObjTraceProc(
    TCL_UNUSED(void *),
    Tcl_Interp *interp,		/* Tcl interpreter */
    TCL_UNUSED(int) /*level*/,
    const char *command,
    TCL_UNUSED(Tcl_Command),
    TCL_UNUSED(int) /*objc*/,
    Tcl_Obj *const objv[])	/* Argument objects. */
{
    const char *word = Tcl_GetString(objv[0]);

    if (!strcmp(word, "Error")) {
	Tcl_SetObjResult(interp, Tcl_NewStringObj(command, TCL_INDEX_NONE));
	return TCL_ERROR;
    } else if (!strcmp(word, "Break")) {
	return TCL_BREAK;
    } else if (!strcmp(word, "Continue")) {
	return TCL_CONTINUE;
    } else if (!strcmp(word, "Return")) {
	return TCL_RETURN;
    } else if (!strcmp(word, "OtherStatus")) {
	return 6;
    } else {
	return TCL_OK;
    }
}

static void
ObjTraceDeleteProc(
    void *clientData)
{
    int *intPtr = (int *) clientData;
    *intPtr = 1;		/* Record that the trace was deleted */
}

/*
 *----------------------------------------------------------------------
 *
 * TestcreatecommandCmd --
 *
 *	This procedure implements the "testcreatecommand" command. It is used
 *	to test that the Tcl_CreateCommand creates a new command in the
 *	namespace specified as part of its name, if any. It also checks that
 *	the namespace code ignore single ":"s in the middle or end of a
 *	command name.
 *
 * Results:
 *	A standard Tcl result.
 *
 * Side effects:
 *	Creates and deletes two commands ("test_ns_basic::createdcommand"
 *	and "value:at:").
 *
 *----------------------------------------------------------------------
 */

static int
TestcreatecommandCmd(
    TCL_UNUSED(void *),
    Tcl_Interp *interp,		/* Current interpreter. */
    int argc,			/* Number of arguments. */
    const char **argv)		/* Argument strings. */
{
    if (argc != 2) {
	Tcl_AppendResult(interp, "wrong # args: should be \"", argv[0],
		" option\"", NULL);
	return TCL_ERROR;
    }
    if (strcmp(argv[1], "create") == 0) {
	Tcl_CreateCommand(interp, "test_ns_basic::createdcommand",
		CreatedCommandProc, NULL, NULL);
    } else if (strcmp(argv[1], "delete") == 0) {
	Tcl_DeleteCommand(interp, "test_ns_basic::createdcommand");
    } else if (strcmp(argv[1], "create2") == 0) {
	Tcl_CreateCommand(interp, "value:at:",
		CreatedCommandProc2, NULL, NULL);
    } else if (strcmp(argv[1], "delete2") == 0) {
	Tcl_DeleteCommand(interp, "value:at:");
    } else {
	Tcl_AppendResult(interp, "bad option \"", argv[1],
		"\": must be create, delete, create2, or delete2", NULL);
	return TCL_ERROR;
    }
    return TCL_OK;
}

static int
CreatedCommandProc(
    TCL_UNUSED(void *),
    Tcl_Interp *interp,		/* Current interpreter. */
    TCL_UNUSED(int) /*argc*/,
    TCL_UNUSED(const char **) /*argv*/)
{
    Tcl_CmdInfo info;
    int found;

    found = Tcl_GetCommandInfo(interp, "test_ns_basic::createdcommand",
	    &info);
    if (!found) {
	Tcl_AppendResult(interp, "CreatedCommandProc could not get command info for test_ns_basic::createdcommand",
		NULL);
	return TCL_ERROR;
    }
    Tcl_AppendResult(interp, "CreatedCommandProc in ",
	    info.namespacePtr->fullName, NULL);
    return TCL_OK;
}

static int
CreatedCommandProc2(
    TCL_UNUSED(void *),
    Tcl_Interp *interp,		/* Current interpreter. */
    TCL_UNUSED(int) /*argc*/,
    TCL_UNUSED(const char **) /*argv*/)
{
    Tcl_CmdInfo info;
    int found;

    found = Tcl_GetCommandInfo(interp, "value:at:", &info);
    if (!found) {
	Tcl_AppendResult(interp, "CreatedCommandProc2 could not get command info for test_ns_basic::createdcommand",
		NULL);
	return TCL_ERROR;
    }
    Tcl_AppendResult(interp, "CreatedCommandProc2 in ",
	    info.namespacePtr->fullName, NULL);
    return TCL_OK;
}

/*
 *----------------------------------------------------------------------
 *
 * TestdcallCmd --
 *
 *	This procedure implements the "testdcall" command.  It is used
 *	to test Tcl_CallWhenDeleted.
 *
 * Results:
 *	A standard Tcl result.
 *
 * Side effects:
 *	Creates and deletes interpreters.
 *
 *----------------------------------------------------------------------
 */

static int
TestdcallCmd(
    TCL_UNUSED(void *),
    Tcl_Interp *interp,		/* Current interpreter. */
    int argc,			/* Number of arguments. */
    const char **argv)		/* Argument strings. */
{
    int i, id;

    delInterp = Tcl_CreateInterp();
    Tcl_DStringInit(&delString);
    for (i = 1; i < argc; i++) {
	if (Tcl_GetInt(interp, argv[i], &id) != TCL_OK) {
	    return TCL_ERROR;
	}
	if (id < 0) {
	    Tcl_DontCallWhenDeleted(delInterp, DelCallbackProc,
		    INT2PTR(-id));
	} else {
	    Tcl_CallWhenDeleted(delInterp, DelCallbackProc,
		    INT2PTR(id));
	}
    }
    Tcl_DeleteInterp(delInterp);
    Tcl_DStringResult(interp, &delString);
    return TCL_OK;
}

/*
 * The deletion callback used by TestdcallCmd:
 */

static void
DelCallbackProc(
    void *clientData,	/* Numerical value to append to delString. */
    Tcl_Interp *interp)		/* Interpreter being deleted. */
{
    int id = PTR2INT(clientData);
    char buffer[TCL_INTEGER_SPACE];

    TclFormatInt(buffer, id);
    Tcl_DStringAppendElement(&delString, buffer);
    if (interp != delInterp) {
	Tcl_DStringAppendElement(&delString, "bogus interpreter argument!");
    }
}

/*
 *----------------------------------------------------------------------
 *
 * TestdelCmd --
 *
 *	This procedure implements the "testdel" command.  It is used
 *	to test calling of command deletion callbacks.
 *
 * Results:
 *	A standard Tcl result.
 *
 * Side effects:
 *	Creates a command.
 *
 *----------------------------------------------------------------------
 */

static int
TestdelCmd(
    TCL_UNUSED(void *),
    Tcl_Interp *interp,		/* Current interpreter. */
    int argc,			/* Number of arguments. */
    const char **argv)		/* Argument strings. */
{
    DelCmd *dPtr;
    Tcl_Interp *child;

    if (argc != 4) {
	Tcl_AppendResult(interp, "wrong # args", NULL);
	return TCL_ERROR;
    }

    child = Tcl_GetChild(interp, argv[1]);
    if (child == NULL) {
	return TCL_ERROR;
    }

    dPtr = (DelCmd *)Tcl_Alloc(sizeof(DelCmd));
    dPtr->interp = interp;
    dPtr->deleteCmd = (char *)Tcl_Alloc(strlen(argv[3]) + 1);
    strcpy(dPtr->deleteCmd, argv[3]);

    Tcl_CreateCommand(child, argv[2], DelCmdProc, dPtr,
	    DelDeleteProc);
    return TCL_OK;
}

static int
DelCmdProc(
    void *clientData,	/* String result to return. */
    Tcl_Interp *interp,		/* Current interpreter. */
    TCL_UNUSED(int) /*argc*/,
    TCL_UNUSED(const char **) /*argv*/)
{
    DelCmd *dPtr = (DelCmd *) clientData;

    Tcl_AppendResult(interp, dPtr->deleteCmd, NULL);
    Tcl_Free(dPtr->deleteCmd);
    Tcl_Free(dPtr);
    return TCL_OK;
}

static void
DelDeleteProc(
    void *clientData)	/* String command to evaluate. */
{
    DelCmd *dPtr = (DelCmd *)clientData;

    Tcl_EvalEx(dPtr->interp, dPtr->deleteCmd, TCL_INDEX_NONE, 0);
    Tcl_ResetResult(dPtr->interp);
    Tcl_Free(dPtr->deleteCmd);
    Tcl_Free(dPtr);
}

/*
 *----------------------------------------------------------------------
 *
 * TestdelassocdataCmd --
 *
 *	This procedure implements the "testdelassocdata" command. It is used
 *	to test Tcl_DeleteAssocData.
 *
 * Results:
 *	A standard Tcl result.
 *
 * Side effects:
 *	Deletes an association between a key and associated data from an
 *	interpreter.
 *
 *----------------------------------------------------------------------
 */

static int
TestdelassocdataCmd(
    TCL_UNUSED(void *),
    Tcl_Interp *interp,		/* Current interpreter. */
    int argc,			/* Number of arguments. */
    const char **argv)		/* Argument strings. */
{
    if (argc != 2) {
	Tcl_AppendResult(interp, "wrong # arguments: should be \"", argv[0],
		" data_key\"", NULL);
	return TCL_ERROR;
    }
    Tcl_DeleteAssocData(interp, argv[1]);
    return TCL_OK;
}

/*
 *-----------------------------------------------------------------------------
 *
 * TestdoubledigitsCmd --
 *
 *	This procedure implements the 'testdoubledigits' command. It is
 *	used to test the low-level floating-point formatting primitives
 *	in Tcl.
 *
 * Usage:
 *	testdoubledigits fpval ndigits type ?shorten"
 *
 * Parameters:
 *	fpval - Floating-point value to format.
 *	ndigits - Digit count to request from Tcl_DoubleDigits
 *	type - One of 'shortest', 'e', 'f'
 *	shorten - Indicates that the 'shorten' flag should be passed in.
 *
 *-----------------------------------------------------------------------------
 */

static int
TestdoubledigitsObjCmd(
    TCL_UNUSED(void *),
    Tcl_Interp* interp,		/* Tcl interpreter */
    int objc,			/* Parameter count */
    Tcl_Obj* const objv[])	/* Parameter vector */
{
    static const char *options[] = {
	"shortest",
	"e",
	"f",
	NULL
    };
    static const int types[] = {
	TCL_DD_SHORTEST,
	TCL_DD_E_FORMAT,
	TCL_DD_F_FORMAT
    };

    const Tcl_ObjType* doubleType;
    double d;
    int status;
    int ndigits;
    int type;
    int decpt;
    int signum;
    char *str;
    char *endPtr;
    Tcl_Obj* strObj;
    Tcl_Obj* retval;

    if (objc < 4 || objc > 5) {
	Tcl_WrongNumArgs(interp, 1, objv, "fpval ndigits type ?shorten?");
	return TCL_ERROR;
    }
    status = Tcl_GetDoubleFromObj(interp, objv[1], &d);
    if (status != TCL_OK) {
	doubleType = Tcl_GetObjType("double");
	if (Tcl_FetchInternalRep(objv[1], doubleType)
	    && isnan(objv[1]->internalRep.doubleValue)) {
	    status = TCL_OK;
	    memcpy(&d, &(objv[1]->internalRep.doubleValue), sizeof(double));
	}
    }
    if (status != TCL_OK
	|| Tcl_GetIntFromObj(interp, objv[2], &ndigits) != TCL_OK
	|| Tcl_GetIndexFromObj(interp, objv[3], options, "conversion type",
			       TCL_EXACT, &type) != TCL_OK) {
	fprintf(stderr, "bad value? %g\n", d);
	return TCL_ERROR;
    }
    type = types[type];
    if (objc > 4) {
	if (strcmp(Tcl_GetString(objv[4]), "shorten")) {
	    Tcl_SetObjResult(interp, Tcl_NewStringObj("bad flag", TCL_INDEX_NONE));
	    return TCL_ERROR;
	}
	type |= TCL_DD_SHORTEST;
    }
    str = TclDoubleDigits(d, ndigits, type, &decpt, &signum, &endPtr);
    strObj = Tcl_NewStringObj(str, endPtr-str);
    Tcl_Free(str);
    retval = Tcl_NewListObj(1, &strObj);
    Tcl_ListObjAppendElement(NULL, retval, Tcl_NewWideIntObj(decpt));
    strObj = Tcl_NewStringObj(signum ? "-" : "+", 1);
    Tcl_ListObjAppendElement(NULL, retval, strObj);
    Tcl_SetObjResult(interp, retval);
    return TCL_OK;
}

/*
 *----------------------------------------------------------------------
 *
 * TestdstringCmd --
 *
 *	This procedure implements the "testdstring" command.  It is used
 *	to test the dynamic string facilities of Tcl.
 *
 * Results:
 *	A standard Tcl result.
 *
 * Side effects:
 *	Creates, deletes, and invokes handlers.
 *
 *----------------------------------------------------------------------
 */

static int
TestdstringCmd(
    TCL_UNUSED(void *),
    Tcl_Interp *interp,		/* Current interpreter. */
    int argc,			/* Number of arguments. */
    const char **argv)		/* Argument strings. */
{
    int count;

    if (argc < 2) {
	wrongNumArgs:
	Tcl_AppendResult(interp, "wrong # args", NULL);
	return TCL_ERROR;
    }
    if (strcmp(argv[1], "append") == 0) {
	if (argc != 4) {
	    goto wrongNumArgs;
	}
	if (Tcl_GetInt(interp, argv[3], &count) != TCL_OK) {
	    return TCL_ERROR;
	}
	Tcl_DStringAppend(&dstring, argv[2], count);
    } else if (strcmp(argv[1], "element") == 0) {
	if (argc != 3) {
	    goto wrongNumArgs;
	}
	Tcl_DStringAppendElement(&dstring, argv[2]);
    } else if (strcmp(argv[1], "end") == 0) {
	if (argc != 2) {
	    goto wrongNumArgs;
	}
	Tcl_DStringEndSublist(&dstring);
    } else if (strcmp(argv[1], "free") == 0) {
	if (argc != 2) {
	    goto wrongNumArgs;
	}
	Tcl_DStringFree(&dstring);
    } else if (strcmp(argv[1], "get") == 0) {
	if (argc != 2) {
	    goto wrongNumArgs;
	}
	Tcl_SetResult(interp, Tcl_DStringValue(&dstring), TCL_VOLATILE);
    } else if (strcmp(argv[1], "gresult") == 0) {
	if (argc != 3) {
	    goto wrongNumArgs;
	}
	if (strcmp(argv[2], "staticsmall") == 0) {
	    Tcl_AppendResult(interp, "short", NULL);
	} else if (strcmp(argv[2], "staticlarge") == 0) {
	    Tcl_AppendResult(interp, "first0 first1 first2 first3 first4 first5 first6 first7 first8 first9\nsecond0 second1 second2 second3 second4 second5 second6 second7 second8 second9\nthird0 third1 third2 third3 third4 third5 third6 third7 third8 third9\nfourth0 fourth1 fourth2 fourth3 fourth4 fourth5 fourth6 fourth7 fourth8 fourth9\nfifth0 fifth1 fifth2 fifth3 fifth4 fifth5 fifth6 fifth7 fifth8 fifth9\nsixth0 sixth1 sixth2 sixth3 sixth4 sixth5 sixth6 sixth7 sixth8 sixth9\nseventh0 seventh1 seventh2 seventh3 seventh4 seventh5 seventh6 seventh7 seventh8 seventh9\n", NULL);
	} else if (strcmp(argv[2], "free") == 0) {
	    char *s = (char *)Tcl_Alloc(100);
	    strcpy(s, "This is a malloc-ed string");
	    Tcl_SetResult(interp, s, TCL_DYNAMIC);
	} else if (strcmp(argv[2], "special") == 0) {
	    char *s = (char *)Tcl_Alloc(100) + 16;
	    strcpy(s, "This is a specially-allocated string");
	    Tcl_SetResult(interp, s, SpecialFree);
	} else {
	    Tcl_AppendResult(interp, "bad gresult option \"", argv[2],
		    "\": must be staticsmall, staticlarge, free, or special",
		    NULL);
	    return TCL_ERROR;
	}
	Tcl_DStringGetResult(interp, &dstring);
    } else if (strcmp(argv[1], "length") == 0) {

	if (argc != 2) {
	    goto wrongNumArgs;
	}
	Tcl_SetObjResult(interp, Tcl_NewWideIntObj(Tcl_DStringLength(&dstring)));
    } else if (strcmp(argv[1], "result") == 0) {
	if (argc != 2) {
	    goto wrongNumArgs;
	}
	Tcl_DStringResult(interp, &dstring);
    } else if (strcmp(argv[1], "toobj") == 0) {
	if (argc != 2) {
	    goto wrongNumArgs;
	}
	Tcl_SetObjResult(interp, Tcl_DStringToObj(&dstring));
    } else if (strcmp(argv[1], "trunc") == 0) {
	if (argc != 3) {
	    goto wrongNumArgs;
	}
	if (Tcl_GetInt(interp, argv[2], &count) != TCL_OK) {
	    return TCL_ERROR;
	}
	Tcl_DStringSetLength(&dstring, count);
    } else if (strcmp(argv[1], "start") == 0) {
	if (argc != 2) {
	    goto wrongNumArgs;
	}
	Tcl_DStringStartSublist(&dstring);
    } else {
	Tcl_AppendResult(interp, "bad option \"", argv[1],
		"\": must be append, element, end, free, get, gresult, length, "
		"result, start, toobj, or trunc", NULL);
	return TCL_ERROR;
    }
    return TCL_OK;
}

/*
 * The procedure below is used as a special freeProc to test how well
 * Tcl_DStringGetResult handles freeProc's other than free.
 */

static void SpecialFree(
    void *blockPtr			/* Block to free. */
) {
    Tcl_Free(((char *)blockPtr) - 16);
}

/*
 *------------------------------------------------------------------------
 *
 * UtfTransformFn --
 *
 *    Implements a direct call into Tcl_UtfToExternal and Tcl_ExternalToUtf
 *    as otherwise there is no script level command that directly exercises
 *    these functions (i/o command cannot test all combinations)
 *    The arguments at the script level are roughly those of the above
 *    functions:
 *        encodingname srcbytes flags state dstlen ?srcreadvar? ?dstwrotevar? ?dstcharsvar?
 *
 * Results:
 *    TCL_OK or TCL_ERROR. This any errors running the test, NOT the
 *    result of Tcl_UtfToExternal or Tcl_ExternalToUtf.
 *
 * Side effects:
 *
 *    The result in the interpreter is a list of the return code from the
 *    Tcl_UtfToExternal/Tcl_ExternalToUtf functions, the encoding state, and
 *    an encoded binary string of length dstLen. Note the string is the
 *    entire output buffer, not just the part containing the decoded
 *    portion. This allows for additional checks at test script level.
 *
 *    If any of the srcreadvar, dstwrotevar and
 *    dstcharsvar are specified and not empty, they are treated as names
 *    of variables where the *srcRead, *dstWrote and *dstChars output
 *    from the functions are stored.
 *
 *    The function also checks internally whether nuls are correctly
 *    appended as requested but the TCL_ENCODING_NO_TERMINATE flag
 *    and that no buffer overflows occur.
 *------------------------------------------------------------------------
 */
typedef int
UtfTransformFn(Tcl_Interp *interp, Tcl_Encoding encoding, const char *src, Tcl_Size srcLen, int flags, Tcl_EncodingState *statePtr,
               char *dst, Tcl_Size dstLen, int *srcReadPtr, int *dstWrotePtr, int *dstCharsPtr);
static int UtfExtWrapper(
    Tcl_Interp *interp, UtfTransformFn *transformer, int objc, Tcl_Obj *const objv[])
{
    Tcl_Encoding encoding;
    Tcl_EncodingState encState, *encStatePtr;
    Tcl_Size srcLen, bufLen;
    const unsigned char *bytes;
    unsigned char *bufPtr;
    int srcRead, dstLen, dstWrote, dstChars;
    Tcl_Obj *srcReadVar, *dstWroteVar, *dstCharsVar;
    int result;
    int flags;
    Tcl_Obj **flagObjs;
    int nflags;

    if (objc < 7 || objc > 10) {
        Tcl_WrongNumArgs(interp,
                         2,
                         objv,
                         "encoding srcbytes flags state dstlen ?srcreadvar? ?dstwrotevar? ?dstcharsvar?");
        return TCL_ERROR;
    }
    if (Tcl_GetEncodingFromObj(interp, objv[2], &encoding) != TCL_OK) {
        return TCL_ERROR;
    }

    /* Flags may be specified as list of integers and keywords */
    flags = 0;
    if (Tcl_ListObjGetElements(interp, objv[4], &nflags, &flagObjs) != TCL_OK) {
	return TCL_ERROR;
    }

    struct {
	const char *flagKey;
	int flag;
    } flagMap[] = {
	{"start", TCL_ENCODING_START},
	{"end", TCL_ENCODING_END},
	{"stoponerror", TCL_ENCODING_STOPONERROR},
	{"noterminate", TCL_ENCODING_NO_TERMINATE},
	{"charlimit", TCL_ENCODING_CHAR_LIMIT},
	{"profiletcl8", TCL_ENCODING_PROFILE_TCL8},
	{"profilestrict", TCL_ENCODING_PROFILE_STRICT},
	{"profilereplace", TCL_ENCODING_PROFILE_REPLACE},
	{NULL, 0}
    };
    int i;
    for (i = 0; i < nflags; ++i) {
	int flag;
	if (Tcl_GetIntFromObj(NULL, flagObjs[i], &flag) == TCL_OK) {
	    flags |= flag;
	}
	else {
	    int idx;
	    if (Tcl_GetIndexFromObjStruct(interp,
					  flagObjs[i],
					  flagMap,
					  sizeof(flagMap[0]),
					  "flag",
					  0,
					  &idx) != TCL_OK) {
		return TCL_ERROR;
	    }
	    flags |= flagMap[idx].flag;
	}
    }

    /* Assumes state is integer if not "" */
    Tcl_WideInt wide;
    if (Tcl_GetWideIntFromObj(interp, objv[5], &wide) == TCL_OK) {
        encState = (Tcl_EncodingState)(size_t)wide;
        encStatePtr = &encState;
    } else if (Tcl_GetCharLength(objv[5]) == 0) {
        encStatePtr = NULL;
    } else {
        return TCL_ERROR;
    }

    if (Tcl_GetIntFromObj(interp, objv[6], &dstLen) != TCL_OK) {
        return TCL_ERROR;
    }
    srcReadVar = NULL;
    dstWroteVar = NULL;
    dstCharsVar = NULL;
    if (objc > 7) {
	/* Has caller requested srcRead? */
	if (Tcl_GetCharLength(objv[7])) {
	    srcReadVar = objv[7];
	}
	if (objc > 8) {
	    /* Ditto for dstWrote */
            if (Tcl_GetCharLength(objv[8])) {
                dstWroteVar = objv[8];
            }
	    if (objc > 9) {
                if (Tcl_GetCharLength(objv[9])) {
                    dstCharsVar = objv[9];
		}
	    }
	}
    }
    if (flags & TCL_ENCODING_CHAR_LIMIT) {
	/* Caller should have specified the dest char limit */
	Tcl_Obj *valueObj;
	if (dstCharsVar == NULL ||
	    (valueObj = Tcl_ObjGetVar2(interp, dstCharsVar, NULL, 0)) == NULL
	) {
	    Tcl_SetResult(interp,
			 "dstCharsVar must be specified with integer value if "
			 "TCL_ENCODING_CHAR_LIMIT set in flags.", TCL_STATIC);
	    return TCL_ERROR;
	}
	if (Tcl_GetIntFromObj(interp, valueObj, &dstChars) != TCL_OK) {
	    return TCL_ERROR;
	}
    } else {
	dstChars = 0; /* Only used for output */
    }

    bufLen = dstLen + 4; /* 4 -> overflow detection */
    bufPtr = (unsigned char *) Tcl_Alloc(bufLen);
    memset(bufPtr, 0xFF, dstLen); /* Need to check nul terminator */
    memmove(bufPtr + dstLen, "\xAB\xCD\xEF\xAB", 4);   /* overflow detection */
    bytes = Tcl_GetByteArrayFromObj(objv[3], &srcLen); /* Last! to avoid shimmering */
    result = (*transformer)(interp, encoding, (const char *)bytes, srcLen, flags,
<<<<<<< HEAD
                               &encState, (char *)bufPtr, dstLen,
                               srcReadVar ? &srcRead : NULL,
                               &dstWrote,
                               dstCharsVar ? &dstChars : NULL);
=======
                            encStatePtr, (char *) bufPtr, dstLen,
                            srcReadVar ? &srcRead : NULL,
                            &dstWrote,
                            dstCharsVar ? &dstChars : NULL);
>>>>>>> aa14feed
    if (memcmp(bufPtr + bufLen - 4, "\xAB\xCD\xEF\xAB", 4)) {
        Tcl_SetResult(interp,
                      "Tcl_ExternalToUtf wrote past output buffer",
                      TCL_STATIC);
        result = TCL_ERROR;
    } else if (result != TCL_ERROR) {
        Tcl_Obj *resultObjs[3];
        switch (result) {
        case TCL_OK:
            resultObjs[0] = Tcl_NewStringObj("ok", -1);
            break;
        case TCL_CONVERT_MULTIBYTE:
            resultObjs[0] = Tcl_NewStringObj("multibyte", -1);
            break;
        case TCL_CONVERT_SYNTAX:
            resultObjs[0] = Tcl_NewStringObj("syntax", -1);
            break;
        case TCL_CONVERT_UNKNOWN:
            resultObjs[0] = Tcl_NewStringObj("unknown", -1);
            break;
        case TCL_CONVERT_NOSPACE:
            resultObjs[0] = Tcl_NewStringObj("nospace", -1);
            break;
        default:
            resultObjs[0] = Tcl_NewIntObj(result);
            break;
        }
        result = TCL_OK;
        resultObjs[1] =
            encStatePtr ? Tcl_NewWideIntObj((Tcl_WideInt)(size_t)encState) : Tcl_NewObj();
        resultObjs[2] = Tcl_NewByteArrayObj(bufPtr, dstLen);
        if (srcReadVar) {
	    if (Tcl_ObjSetVar2(interp,
			       srcReadVar,
			       NULL,
			       Tcl_NewIntObj(srcRead),
			       TCL_LEAVE_ERR_MSG) == NULL) {
		result = TCL_ERROR;
	    }
	}
        if (dstWroteVar) {
	    if (Tcl_ObjSetVar2(interp,
			       dstWroteVar,
			       NULL,
			       Tcl_NewIntObj(dstWrote),
			       TCL_LEAVE_ERR_MSG) == NULL) {
		result = TCL_ERROR;
	    }
	}
        if (dstCharsVar) {
	    if (Tcl_ObjSetVar2(interp,
			       dstCharsVar,
			       NULL,
			       Tcl_NewIntObj(dstChars),
			       TCL_LEAVE_ERR_MSG) == NULL) {
		result = TCL_ERROR;
	    }
	}
        Tcl_SetObjResult(interp, Tcl_NewListObj(3, resultObjs));
    }

    Tcl_Free(bufPtr);
    Tcl_FreeEncoding(encoding); /* Free returned reference */
    return result;
}

/*
 *----------------------------------------------------------------------
 *
 * TestencodingCmd --
 *
 *	This procedure implements the "testencoding" command.  It is used
 *	to test the encoding package.
 *
 * Results:
 *	A standard Tcl result.
 *
 * Side effects:
 *	Load encodings.
 *
 *----------------------------------------------------------------------
 */

static int
TestencodingObjCmd(
    TCL_UNUSED(void *),
    Tcl_Interp *interp,		/* Current interpreter. */
    int objc,			/* Number of arguments. */
    Tcl_Obj *const objv[])	/* Argument objects. */
{
    Tcl_Encoding encoding;
    size_t length;
    const char *string;
    TclEncoding *encodingPtr;
    static const char *const optionStrings[] = {
	"create", "delete", "nullength", "Tcl_ExternalToUtf", "Tcl_UtfToExternal", NULL
    };
    enum options {
	ENC_CREATE, ENC_DELETE, ENC_NULLENGTH, ENC_EXTTOUTF, ENC_UTFTOEXT
    } index;

    if (objc < 2) {
	Tcl_WrongNumArgs(interp, 1, objv, "command ?args?");
	return TCL_ERROR;
    }

    if (Tcl_GetIndexFromObj(interp, objv[1], optionStrings, "option", 0,
	    &index) != TCL_OK) {
	return TCL_ERROR;
    }

    switch (index) {
    case ENC_CREATE: {
	Tcl_EncodingType type;

	if (objc != 5) {
	    Tcl_WrongNumArgs(interp, 2, objv, "name toutfcmd fromutfcmd");
	    return TCL_ERROR;
	}
	encodingPtr = (TclEncoding*)Tcl_Alloc(sizeof(TclEncoding));
	encodingPtr->interp = interp;

	string = Tcl_GetStringFromObj(objv[3], &length);
	encodingPtr->toUtfCmd = (char *)Tcl_Alloc(length + 1);
	memcpy(encodingPtr->toUtfCmd, string, length + 1);

	string = Tcl_GetStringFromObj(objv[4], &length);
	encodingPtr->fromUtfCmd = (char *)Tcl_Alloc(length + 1);
	memcpy(encodingPtr->fromUtfCmd, string, length + 1);

	string = Tcl_GetStringFromObj(objv[2], &length);

	type.encodingName = string;
	type.toUtfProc = EncodingToUtfProc;
	type.fromUtfProc = EncodingFromUtfProc;
	type.freeProc = EncodingFreeProc;
	type.clientData = encodingPtr;
	type.nullSize = 1;

	Tcl_CreateEncoding(&type);
	break;
    }
    case ENC_DELETE:
	if (objc != 3) {
	    return TCL_ERROR;
	}
	if (TCL_OK != Tcl_GetEncodingFromObj(interp, objv[2], &encoding)) {
	    return TCL_ERROR;
	}
	Tcl_FreeEncoding(encoding);	/* Free returned reference */
	Tcl_FreeEncoding(encoding);	/* Free to match CREATE */
	TclFreeInternalRep(objv[2]);		/* Free the cached ref */
	break;

    case ENC_NULLENGTH:
	if (objc > 3) {
	    Tcl_WrongNumArgs(interp, 2, objv, "?encoding?");
	    return TCL_ERROR;
	}
	encoding =
	    Tcl_GetEncoding(interp, objc == 2 ? NULL : Tcl_GetString(objv[2]));
	if (encoding == NULL) {
	    return TCL_ERROR;
	}
	Tcl_SetObjResult(interp,
			 Tcl_NewIntObj(Tcl_GetEncodingNulLength(encoding)));
	Tcl_FreeEncoding(encoding);
        break;
    case ENC_EXTTOUTF:
        return UtfExtWrapper(interp,Tcl_ExternalToUtf,objc,objv);
    case ENC_UTFTOEXT:
        return UtfExtWrapper(interp,Tcl_UtfToExternal,objc,objv);
    }
    return TCL_OK;
}

static int
EncodingToUtfProc(
    void *clientData,	/* TclEncoding structure. */
    TCL_UNUSED(const char *) /*src*/,
    int srcLen,			/* Source string length in bytes. */
    TCL_UNUSED(int) /*flags*/,
    TCL_UNUSED(Tcl_EncodingState *),
    char *dst,			/* Output buffer. */
    int dstLen,			/* The maximum length of output buffer. */
    int *srcReadPtr,		/* Filled with number of bytes read. */
    int *dstWrotePtr,		/* Filled with number of bytes stored. */
    int *dstCharsPtr)		/* Filled with number of chars stored. */
{
    int len;
    TclEncoding *encodingPtr;

    encodingPtr = (TclEncoding *) clientData;
    Tcl_EvalEx(encodingPtr->interp, encodingPtr->toUtfCmd, TCL_INDEX_NONE, TCL_EVAL_GLOBAL);

    len = strlen(Tcl_GetStringResult(encodingPtr->interp));
    if (len > dstLen) {
	len = dstLen;
    }
    memcpy(dst, Tcl_GetStringResult(encodingPtr->interp), len);
    Tcl_ResetResult(encodingPtr->interp);

    *srcReadPtr = srcLen;
    *dstWrotePtr = len;
    *dstCharsPtr = len;
    return TCL_OK;
}

static int
EncodingFromUtfProc(
    void *clientData,	/* TclEncoding structure. */
    TCL_UNUSED(const char *) /*src*/,
    int srcLen,			/* Source string length in bytes. */
    TCL_UNUSED(int) /*flags*/,
    TCL_UNUSED(Tcl_EncodingState *),
    char *dst,			/* Output buffer. */
    int dstLen,			/* The maximum length of output buffer. */
    int *srcReadPtr,		/* Filled with number of bytes read. */
    int *dstWrotePtr,		/* Filled with number of bytes stored. */
    int *dstCharsPtr)		/* Filled with number of chars stored. */
{
    int len;
    TclEncoding *encodingPtr;

    encodingPtr = (TclEncoding *) clientData;
    Tcl_EvalEx(encodingPtr->interp, encodingPtr->fromUtfCmd, TCL_INDEX_NONE, TCL_EVAL_GLOBAL);

    len = strlen(Tcl_GetStringResult(encodingPtr->interp));
    if (len > dstLen) {
	len = dstLen;
    }
    memcpy(dst, Tcl_GetStringResult(encodingPtr->interp), len);
    Tcl_ResetResult(encodingPtr->interp);

    *srcReadPtr = srcLen;
    *dstWrotePtr = len;
    *dstCharsPtr = len;
    return TCL_OK;
}

static void
EncodingFreeProc(
    void *clientData)	/* ClientData associated with type. */
{
    TclEncoding *encodingPtr = (TclEncoding *)clientData;

    Tcl_Free(encodingPtr->toUtfCmd);
    Tcl_Free(encodingPtr->fromUtfCmd);
    Tcl_Free(encodingPtr);
}

/*
 *----------------------------------------------------------------------
 *
 * TestevalexObjCmd --
 *
 *	This procedure implements the "testevalex" command.  It is
 *	used to test Tcl_EvalEx.
 *
 * Results:
 *	A standard Tcl result.
 *
 * Side effects:
 *	None.
 *
 *----------------------------------------------------------------------
 */

static int
TestevalexObjCmd(
    TCL_UNUSED(void *),
    Tcl_Interp *interp,		/* Current interpreter. */
    int objc,			/* Number of arguments. */
    Tcl_Obj *const objv[])	/* Argument objects. */
{
    int length, flags;
    const char *script;

    flags = 0;
    if (objc == 3) {
	const char *global = Tcl_GetString(objv[2]);
	if (strcmp(global, "global") != 0) {
	    Tcl_AppendResult(interp, "bad value \"", global,
		    "\": must be global", NULL);
	    return TCL_ERROR;
	}
	flags = TCL_EVAL_GLOBAL;
    } else if (objc != 2) {
	Tcl_WrongNumArgs(interp, 1, objv, "script ?global?");
	return TCL_ERROR;
    }

    script = Tcl_GetStringFromObj(objv[1], &length);
    return Tcl_EvalEx(interp, script, length, flags);
}

/*
 *----------------------------------------------------------------------
 *
 * TestevalobjvObjCmd --
 *
 *	This procedure implements the "testevalobjv" command.  It is
 *	used to test Tcl_EvalObjv.
 *
 * Results:
 *	A standard Tcl result.
 *
 * Side effects:
 *	None.
 *
 *----------------------------------------------------------------------
 */

static int
TestevalobjvObjCmd(
    TCL_UNUSED(void *),
    Tcl_Interp *interp,		/* Current interpreter. */
    int objc,			/* Number of arguments. */
    Tcl_Obj *const objv[])	/* Argument objects. */
{
    int evalGlobal;

    if (objc < 3) {
	Tcl_WrongNumArgs(interp, 1, objv, "global word ?word ...?");
	return TCL_ERROR;
    }
    if (Tcl_GetIntFromObj(interp, objv[1], &evalGlobal) != TCL_OK) {
	return TCL_ERROR;
    }
    return Tcl_EvalObjv(interp, objc-2, objv+2,
	    (evalGlobal) ? TCL_EVAL_GLOBAL : 0);
}

/*
 *----------------------------------------------------------------------
 *
 * TesteventObjCmd --
 *
 *	This procedure implements a 'testevent' command.  The command
 *	is used to test event queue management.
 *
 * The command takes two forms:
 *	- testevent queue name position script
 *		Queues an event at the given position in the queue, and
 *		associates a given name with it (the same name may be
 *		associated with multiple events). When the event comes
 *		to the head of the queue, executes the given script at
 *		global level in the current interp. The position may be
 *		one of 'head', 'tail' or 'mark'.
 *	- testevent delete name
 *		Deletes any events associated with the given name from
 *		the queue.
 *
 * Return value:
 *	Returns a standard Tcl result.
 *
 * Side effects:
 *	Manipulates the event queue as directed.
 *
 *----------------------------------------------------------------------
 */

static int
TesteventObjCmd(
    TCL_UNUSED(void *),
    Tcl_Interp *interp,		/* Tcl interpreter */
    int objc,			/* Parameter count */
    Tcl_Obj *const objv[])	/* Parameter vector */
{
    static const char *const subcommands[] = { /* Possible subcommands */
	"queue", "delete", NULL
    };
    int subCmdIndex;		/* Index of the chosen subcommand */
    static const char *const positions[] = { /* Possible queue positions */
	"head", "tail", "mark", NULL
    };
    int posIndex;		/* Index of the chosen position */
    static const int posNum[] = {
				/* Interpretation of the chosen position */
	TCL_QUEUE_HEAD,
	TCL_QUEUE_TAIL,
	TCL_QUEUE_MARK
    };
    TestEvent *ev;		/* Event to be queued */

    if (objc < 2) {
	Tcl_WrongNumArgs(interp, 1, objv, "subcommand ?arg ...?");
	return TCL_ERROR;
    }
    if (Tcl_GetIndexFromObj(interp, objv[1], subcommands, "subcommand",
	    TCL_EXACT, &subCmdIndex) != TCL_OK) {
	return TCL_ERROR;
    }
    switch (subCmdIndex) {
    case 0:			/* queue */
	if (objc != 5) {
	    Tcl_WrongNumArgs(interp, 2, objv, "name position script");
	    return TCL_ERROR;
	}
	if (Tcl_GetIndexFromObj(interp, objv[3], positions,
		"position specifier", TCL_EXACT, &posIndex) != TCL_OK) {
	    return TCL_ERROR;
	}
	ev = (TestEvent *)Tcl_Alloc(sizeof(TestEvent));
	ev->header.proc = TesteventProc;
	ev->header.nextPtr = NULL;
	ev->interp = interp;
	ev->command = objv[4];
	Tcl_IncrRefCount(ev->command);
	ev->tag = objv[2];
	Tcl_IncrRefCount(ev->tag);
	Tcl_QueueEvent((Tcl_Event *) ev, posNum[posIndex]);
	break;

    case 1:			/* delete */
	if (objc != 3) {
	    Tcl_WrongNumArgs(interp, 2, objv, "name");
	    return TCL_ERROR;
	}
	Tcl_DeleteEvents(TesteventDeleteProc, objv[2]);
	break;
    }

    return TCL_OK;
}

/*
 *----------------------------------------------------------------------
 *
 * TesteventProc --
 *
 *	Delivers a test event to the Tcl interpreter as part of event
 *	queue testing.
 *
 * Results:
 *	Returns 1 if the event has been serviced, 0 otherwise.
 *
 * Side effects:
 *	Evaluates the event's callback script, so has whatever side effects
 *	the callback has.  The return value of the callback script becomes the
 *	return value of this function.  If the callback script reports an
 *	error, it is reported as a background error.
 *
 *----------------------------------------------------------------------
 */

static int
TesteventProc(
    Tcl_Event *event,		/* Event to deliver */
    TCL_UNUSED(int) /*flags*/)
{
    TestEvent *ev = (TestEvent *) event;
    Tcl_Interp *interp = ev->interp;
    Tcl_Obj *command = ev->command;
    int result = Tcl_EvalObjEx(interp, command,
	    TCL_EVAL_GLOBAL | TCL_EVAL_DIRECT);
    int retval;

    if (result != TCL_OK) {
	Tcl_AddErrorInfo(interp,
		"    (command bound to \"testevent\" callback)");
	Tcl_BackgroundException(interp, TCL_ERROR);
	return 1;		/* Avoid looping on errors */
    }
    if (Tcl_GetBooleanFromObj(interp, Tcl_GetObjResult(interp),
	    &retval) != TCL_OK) {
	Tcl_AddErrorInfo(interp,
		"    (return value from \"testevent\" callback)");
	Tcl_BackgroundException(interp, TCL_ERROR);
	return 1;
    }
    if (retval) {
	Tcl_DecrRefCount(ev->tag);
	Tcl_DecrRefCount(ev->command);
    }

    return retval;
}

/*
 *----------------------------------------------------------------------
 *
 * TesteventDeleteProc --
 *
 *	Removes some set of events from the queue.
 *
 * This procedure is used as part of testing event queue management.
 *
 * Results:
 *	Returns 1 if a given event should be deleted, 0 otherwise.
 *
 * Side effects:
 *	None.
 *
 *----------------------------------------------------------------------
 */

static int
TesteventDeleteProc(
    Tcl_Event *event,		/* Event to examine */
    void *clientData)	/* Tcl_Obj containing the name of the event(s)
				 * to remove */
{
    TestEvent *ev;		/* Event to examine */
    const char *evNameStr;
    Tcl_Obj *targetName;	/* Name of the event(s) to delete */
    const char *targetNameStr;

    if (event->proc != TesteventProc) {
	return 0;
    }
    targetName = (Tcl_Obj *) clientData;
    targetNameStr = (char *) Tcl_GetString(targetName);
    ev = (TestEvent *) event;
    evNameStr = Tcl_GetString(ev->tag);
    if (strcmp(evNameStr, targetNameStr) == 0) {
	Tcl_DecrRefCount(ev->tag);
	Tcl_DecrRefCount(ev->command);
	return 1;
    } else {
	return 0;
    }
}

/*
 *----------------------------------------------------------------------
 *
 * TestexithandlerCmd --
 *
 *	This procedure implements the "testexithandler" command. It is
 *	used to test Tcl_CreateExitHandler and Tcl_DeleteExitHandler.
 *
 * Results:
 *	A standard Tcl result.
 *
 * Side effects:
 *	None.
 *
 *----------------------------------------------------------------------
 */

static int
TestexithandlerCmd(
    TCL_UNUSED(void *),
    Tcl_Interp *interp,		/* Current interpreter. */
    int argc,			/* Number of arguments. */
    const char **argv)		/* Argument strings. */
{
    int value;

    if (argc != 3) {
	Tcl_AppendResult(interp, "wrong # arguments: should be \"", argv[0],
		" create|delete value\"", NULL);
	return TCL_ERROR;
    }
    if (Tcl_GetInt(interp, argv[2], &value) != TCL_OK) {
	return TCL_ERROR;
    }
    if (strcmp(argv[1], "create") == 0) {
	Tcl_CreateExitHandler((value & 1) ? ExitProcOdd : ExitProcEven,
		INT2PTR(value));
    } else if (strcmp(argv[1], "delete") == 0) {
	Tcl_DeleteExitHandler((value & 1) ? ExitProcOdd : ExitProcEven,
		INT2PTR(value));
    } else {
	Tcl_AppendResult(interp, "bad option \"", argv[1],
		"\": must be create or delete", NULL);
	return TCL_ERROR;
    }
    return TCL_OK;
}

static void
ExitProcOdd(
    void *clientData)	/* Integer value to print. */
{
    char buf[16 + TCL_INTEGER_SPACE];
    int len;

    sprintf(buf, "odd %d\n", (int)PTR2INT(clientData));
    len = strlen(buf);
    if (len != (int) write(1, buf, len)) {
	Tcl_Panic("ExitProcOdd: unable to write to stdout");
    }
}

static void
ExitProcEven(
    void *clientData)	/* Integer value to print. */
{
    char buf[16 + TCL_INTEGER_SPACE];
    int len;

    sprintf(buf, "even %d\n", (int)PTR2INT(clientData));
    len = strlen(buf);
    if (len != (int) write(1, buf, len)) {
	Tcl_Panic("ExitProcEven: unable to write to stdout");
    }
}

/*
 *----------------------------------------------------------------------
 *
 * TestexprlongCmd --
 *
 *	This procedure verifies that Tcl_ExprLong does not modify the
 *	interpreter result if there is no error.
 *
 * Results:
 *	A standard Tcl result.
 *
 * Side effects:
 *	None.
 *
 *----------------------------------------------------------------------
 */

static int
TestexprlongCmd(
    TCL_UNUSED(void *),
    Tcl_Interp *interp,		/* Current interpreter. */
    int argc,			/* Number of arguments. */
    const char **argv)		/* Argument strings. */
{
    long exprResult;
    char buf[4 + TCL_INTEGER_SPACE];
    int result;

    if (argc != 2) {
	Tcl_AppendResult(interp, "wrong # arguments: should be \"", argv[0],
		" expression\"", NULL);
	return TCL_ERROR;
    }
    Tcl_AppendResult(interp, "This is a result", NULL);
    result = Tcl_ExprLong(interp, argv[1], &exprResult);
    if (result != TCL_OK) {
	return result;
    }
    sprintf(buf, ": %ld", exprResult);
    Tcl_AppendResult(interp, buf, NULL);
    return TCL_OK;
}

/*
 *----------------------------------------------------------------------
 *
 * TestexprlongobjCmd --
 *
 *	This procedure verifies that Tcl_ExprLongObj does not modify the
 *	interpreter result if there is no error.
 *
 * Results:
 *	A standard Tcl result.
 *
 * Side effects:
 *	None.
 *
 *----------------------------------------------------------------------
 */

static int
TestexprlongobjCmd(
    TCL_UNUSED(void *),
    Tcl_Interp *interp,		/* Current interpreter. */
    int objc,			/* Number of arguments. */
    Tcl_Obj *const *objv)	/* Argument objects. */
{
    long exprResult;
    char buf[4 + TCL_INTEGER_SPACE];
    int result;

    if (objc != 2) {
	Tcl_WrongNumArgs(interp, 1, objv, "expression");
	return TCL_ERROR;
    }
    Tcl_AppendResult(interp, "This is a result", NULL);
    result = Tcl_ExprLongObj(interp, objv[1], &exprResult);
    if (result != TCL_OK) {
	return result;
    }
    sprintf(buf, ": %ld", exprResult);
    Tcl_AppendResult(interp, buf, NULL);
    return TCL_OK;
}

/*
 *----------------------------------------------------------------------
 *
 * TestexprdoubleCmd --
 *
 *	This procedure verifies that Tcl_ExprDouble does not modify the
 *	interpreter result if there is no error.
 *
 * Results:
 *	A standard Tcl result.
 *
 * Side effects:
 *	None.
 *
 *----------------------------------------------------------------------
 */

static int
TestexprdoubleCmd(
    TCL_UNUSED(void *),
    Tcl_Interp *interp,		/* Current interpreter. */
    int argc,			/* Number of arguments. */
    const char **argv)		/* Argument strings. */
{
    double exprResult;
    char buf[4 + TCL_DOUBLE_SPACE];
    int result;

    if (argc != 2) {
	Tcl_AppendResult(interp, "wrong # arguments: should be \"", argv[0],
		" expression\"", NULL);
	return TCL_ERROR;
    }
    Tcl_AppendResult(interp, "This is a result", NULL);
    result = Tcl_ExprDouble(interp, argv[1], &exprResult);
    if (result != TCL_OK) {
	return result;
    }
    strcpy(buf, ": ");
    Tcl_PrintDouble(interp, exprResult, buf+2);
    Tcl_AppendResult(interp, buf, NULL);
    return TCL_OK;
}

/*
 *----------------------------------------------------------------------
 *
 * TestexprdoubleobjCmd --
 *
 *	This procedure verifies that Tcl_ExprLongObj does not modify the
 *	interpreter result if there is no error.
 *
 * Results:
 *	A standard Tcl result.
 *
 * Side effects:
 *	None.
 *
 *----------------------------------------------------------------------
 */

static int
TestexprdoubleobjCmd(
    TCL_UNUSED(void *),
    Tcl_Interp *interp,		/* Current interpreter. */
    int objc,			/* Number of arguments. */
    Tcl_Obj *const *objv)	/* Argument objects. */
{
    double exprResult;
    char buf[4 + TCL_DOUBLE_SPACE];
    int result;

    if (objc != 2) {
	Tcl_WrongNumArgs(interp, 1, objv, "expression");
	return TCL_ERROR;
    }
    Tcl_AppendResult(interp, "This is a result", NULL);
    result = Tcl_ExprDoubleObj(interp, objv[1], &exprResult);
    if (result != TCL_OK) {
	return result;
    }
    strcpy(buf, ": ");
    Tcl_PrintDouble(interp, exprResult, buf+2);
    Tcl_AppendResult(interp, buf, NULL);
    return TCL_OK;
}

/*
 *----------------------------------------------------------------------
 *
 * TestexprstringCmd --
 *
 *	This procedure tests the basic operation of Tcl_ExprString.
 *
 * Results:
 *	A standard Tcl result.
 *
 * Side effects:
 *	None.
 *
 *----------------------------------------------------------------------
 */

static int
TestexprstringCmd(
    TCL_UNUSED(void *),
    Tcl_Interp *interp,		/* Current interpreter. */
    int argc,			/* Number of arguments. */
    const char **argv)		/* Argument strings. */
{
    if (argc != 2) {
	Tcl_AppendResult(interp, "wrong # arguments: should be \"", argv[0],
		" expression\"", NULL);
	return TCL_ERROR;
    }
    return Tcl_ExprString(interp, argv[1]);
}

/*
 *----------------------------------------------------------------------
 *
 * TestfilelinkCmd --
 *
 *	This procedure implements the "testfilelink" command.  It is used to
 *	test the effects of creating and manipulating filesystem links in Tcl.
 *
 * Results:
 *	A standard Tcl result.
 *
 * Side effects:
 *	May create a link on disk.
 *
 *----------------------------------------------------------------------
 */

static int
TestfilelinkCmd(
    TCL_UNUSED(void *),
    Tcl_Interp *interp,		/* Current interpreter. */
    int objc,			/* Number of arguments. */
    Tcl_Obj *const objv[])	/* The argument objects. */
{
    Tcl_Obj *contents;

    if (objc < 2 || objc > 3) {
	Tcl_WrongNumArgs(interp, 1, objv, "source ?target?");
	return TCL_ERROR;
    }

    if (Tcl_FSConvertToPathType(interp, objv[1]) != TCL_OK) {
	return TCL_ERROR;
    }

    if (objc == 3) {
	/* Create link from source to target */
	contents = Tcl_FSLink(objv[1], objv[2],
		TCL_CREATE_SYMBOLIC_LINK|TCL_CREATE_HARD_LINK);
	if (contents == NULL) {
	    Tcl_AppendResult(interp, "could not create link from \"",
		    Tcl_GetString(objv[1]), "\" to \"",
		    Tcl_GetString(objv[2]), "\": ",
		    Tcl_PosixError(interp), NULL);
	    return TCL_ERROR;
	}
    } else {
	/* Read link */
	contents = Tcl_FSLink(objv[1], NULL, 0);
	if (contents == NULL) {
	    Tcl_AppendResult(interp, "could not read link \"",
		    Tcl_GetString(objv[1]), "\": ",
		    Tcl_PosixError(interp), NULL);
	    return TCL_ERROR;
	}
    }
    Tcl_SetObjResult(interp, contents);
    if (objc == 2) {
	/*
	 * If we are creating a link, this will actually just
	 * be objv[3], and we don't own it
	 */
	Tcl_DecrRefCount(contents);
    }
    return TCL_OK;
}

/*
 *----------------------------------------------------------------------
 *
 * TestgetassocdataCmd --
 *
 *	This procedure implements the "testgetassocdata" command. It is
 *	used to test Tcl_GetAssocData.
 *
 * Results:
 *	A standard Tcl result.
 *
 * Side effects:
 *	None.
 *
 *----------------------------------------------------------------------
 */

static int
TestgetassocdataCmd(
    TCL_UNUSED(void *),
    Tcl_Interp *interp,		/* Current interpreter. */
    int argc,			/* Number of arguments. */
    const char **argv)		/* Argument strings. */
{
    char *res;

    if (argc != 2) {
	Tcl_AppendResult(interp, "wrong # arguments: should be \"", argv[0],
		" data_key\"", NULL);
	return TCL_ERROR;
    }
    res = (char *) Tcl_GetAssocData(interp, argv[1], NULL);
    if (res != NULL) {
	Tcl_AppendResult(interp, res, NULL);
    }
    return TCL_OK;
}

/*
 *----------------------------------------------------------------------
 *
 * TestgetplatformCmd --
 *
 *	This procedure implements the "testgetplatform" command. It is
 *	used to retrievel the value of the tclPlatform global variable.
 *
 * Results:
 *	A standard Tcl result.
 *
 * Side effects:
 *	None.
 *
 *----------------------------------------------------------------------
 */

static int
TestgetplatformCmd(
    TCL_UNUSED(void *),
    Tcl_Interp *interp,		/* Current interpreter. */
    int argc,			/* Number of arguments. */
    const char **argv)		/* Argument strings. */
{
    static const char *const platformStrings[] = { "unix", "mac", "windows" };
    TclPlatformType *platform;

    platform = TclGetPlatform();

    if (argc != 1) {
	Tcl_AppendResult(interp, "wrong # arguments: should be \"", argv[0],
		NULL);
	return TCL_ERROR;
    }

    Tcl_AppendResult(interp, platformStrings[*platform], NULL);
    return TCL_OK;
}

/*
 *----------------------------------------------------------------------
 *
 * TestinterpdeleteCmd --
 *
 *	This procedure tests the code in tclInterp.c that deals with
 *	interpreter deletion. It deletes a user-specified interpreter
 *	from the hierarchy, and subsequent code checks integrity.
 *
 * Results:
 *	A standard Tcl result.
 *
 * Side effects:
 *	Deletes one or more interpreters.
 *
 *----------------------------------------------------------------------
 */

static int
TestinterpdeleteCmd(
    TCL_UNUSED(void *),
    Tcl_Interp *interp,		/* Current interpreter. */
    int argc,			/* Number of arguments. */
    const char **argv)		/* Argument strings. */
{
    Tcl_Interp *childToDelete;

    if (argc != 2) {
	Tcl_AppendResult(interp, "wrong # args: should be \"", argv[0],
		" path\"", NULL);
	return TCL_ERROR;
    }
    childToDelete = Tcl_GetChild(interp, argv[1]);
    if (childToDelete == NULL) {
	return TCL_ERROR;
    }
    Tcl_DeleteInterp(childToDelete);
    return TCL_OK;
}

/*
 *----------------------------------------------------------------------
 *
 * TestlinkCmd --
 *
 *	This procedure implements the "testlink" command.  It is used
 *	to test Tcl_LinkVar and related library procedures.
 *
 * Results:
 *	A standard Tcl result.
 *
 * Side effects:
 *	Creates and deletes various variable links, plus returns
 *	values of the linked variables.
 *
 *----------------------------------------------------------------------
 */

static int
TestlinkCmd(
    TCL_UNUSED(void *),
    Tcl_Interp *interp,		/* Current interpreter. */
    int argc,			/* Number of arguments. */
    const char **argv)		/* Argument strings. */
{
    static int intVar = 43;
    static int boolVar = 4;
    static double realVar = 1.23;
    static Tcl_WideInt wideVar = 79;
    static char *stringVar = NULL;
    static char charVar = '@';
    static unsigned char ucharVar = 130;
    static short shortVar = 3000;
    static unsigned short ushortVar = 60000;
    static unsigned int uintVar = 0xBEEFFEED;
    static long longVar = 123456789L;
    static unsigned long ulongVar = 3456789012UL;
    static float floatVar = 4.5;
    static Tcl_WideUInt uwideVar = 123;
    static int created = 0;
    char buffer[2*TCL_DOUBLE_SPACE];
    int writable, flag;
    Tcl_Obj *tmp;

    if (argc < 2) {
	Tcl_AppendResult(interp, "wrong # args: should be \"", argv[0],
		" option ?arg arg arg arg arg arg arg arg arg arg arg arg"
		" arg arg?\"", NULL);
	return TCL_ERROR;
    }
    if (strcmp(argv[1], "create") == 0) {
	if (argc != 16) {
	    Tcl_AppendResult(interp, "wrong # args: should be \"",
		argv[0], " ", argv[1],
		" intRO realRO boolRO stringRO wideRO charRO ucharRO shortRO"
		" ushortRO uintRO longRO ulongRO floatRO uwideRO\"", NULL);
	    return TCL_ERROR;
	}
	if (created) {
	    Tcl_UnlinkVar(interp, "int");
	    Tcl_UnlinkVar(interp, "real");
	    Tcl_UnlinkVar(interp, "bool");
	    Tcl_UnlinkVar(interp, "string");
	    Tcl_UnlinkVar(interp, "wide");
	    Tcl_UnlinkVar(interp, "char");
	    Tcl_UnlinkVar(interp, "uchar");
	    Tcl_UnlinkVar(interp, "short");
	    Tcl_UnlinkVar(interp, "ushort");
	    Tcl_UnlinkVar(interp, "uint");
	    Tcl_UnlinkVar(interp, "long");
	    Tcl_UnlinkVar(interp, "ulong");
	    Tcl_UnlinkVar(interp, "float");
	    Tcl_UnlinkVar(interp, "uwide");
	}
	created = 1;
	if (Tcl_GetBoolean(interp, argv[2], &writable) != TCL_OK) {
	    return TCL_ERROR;
	}
	flag = writable ? 0 : TCL_LINK_READ_ONLY;
	if (Tcl_LinkVar(interp, "int", &intVar,
		TCL_LINK_INT | flag) != TCL_OK) {
	    return TCL_ERROR;
	}
	if (Tcl_GetBoolean(interp, argv[3], &writable) != TCL_OK) {
	    return TCL_ERROR;
	}
	flag = writable ? 0 : TCL_LINK_READ_ONLY;
	if (Tcl_LinkVar(interp, "real", &realVar,
		TCL_LINK_DOUBLE | flag) != TCL_OK) {
	    return TCL_ERROR;
	}
	if (Tcl_GetBoolean(interp, argv[4], &writable) != TCL_OK) {
	    return TCL_ERROR;
	}
	flag = writable ? 0 : TCL_LINK_READ_ONLY;
	if (Tcl_LinkVar(interp, "bool", &boolVar,
		TCL_LINK_BOOLEAN | flag) != TCL_OK) {
	    return TCL_ERROR;
	}
	if (Tcl_GetBoolean(interp, argv[5], &writable) != TCL_OK) {
	    return TCL_ERROR;
	}
	flag = writable ? 0 : TCL_LINK_READ_ONLY;
	if (Tcl_LinkVar(interp, "string", &stringVar,
		TCL_LINK_STRING | flag) != TCL_OK) {
	    return TCL_ERROR;
	}
	if (Tcl_GetBoolean(interp, argv[6], &writable) != TCL_OK) {
	    return TCL_ERROR;
	}
	flag = writable ? 0 : TCL_LINK_READ_ONLY;
	if (Tcl_LinkVar(interp, "wide", &wideVar,
			TCL_LINK_WIDE_INT | flag) != TCL_OK) {
	    return TCL_ERROR;
	}
	if (Tcl_GetBoolean(interp, argv[7], &writable) != TCL_OK) {
	    return TCL_ERROR;
	}
	flag = writable ? 0 : TCL_LINK_READ_ONLY;
	if (Tcl_LinkVar(interp, "char", &charVar,
		TCL_LINK_CHAR | flag) != TCL_OK) {
	    return TCL_ERROR;
	}
	if (Tcl_GetBoolean(interp, argv[8], &writable) != TCL_OK) {
	    return TCL_ERROR;
	}
	flag = writable ? 0 : TCL_LINK_READ_ONLY;
	if (Tcl_LinkVar(interp, "uchar", &ucharVar,
		TCL_LINK_UCHAR | flag) != TCL_OK) {
	    return TCL_ERROR;
	}
	if (Tcl_GetBoolean(interp, argv[9], &writable) != TCL_OK) {
	    return TCL_ERROR;
	}
	flag = writable ? 0 : TCL_LINK_READ_ONLY;
	if (Tcl_LinkVar(interp, "short", &shortVar,
		TCL_LINK_SHORT | flag) != TCL_OK) {
	    return TCL_ERROR;
	}
	if (Tcl_GetBoolean(interp, argv[10], &writable) != TCL_OK) {
	    return TCL_ERROR;
	}
	flag = writable ? 0 : TCL_LINK_READ_ONLY;
	if (Tcl_LinkVar(interp, "ushort", &ushortVar,
		TCL_LINK_USHORT | flag) != TCL_OK) {
	    return TCL_ERROR;
	}
	if (Tcl_GetBoolean(interp, argv[11], &writable) != TCL_OK) {
	    return TCL_ERROR;
	}
	flag = writable ? 0 : TCL_LINK_READ_ONLY;
	if (Tcl_LinkVar(interp, "uint", &uintVar,
		TCL_LINK_UINT | flag) != TCL_OK) {
	    return TCL_ERROR;
	}
	if (Tcl_GetBoolean(interp, argv[12], &writable) != TCL_OK) {
	    return TCL_ERROR;
	}
	flag = writable ? 0 : TCL_LINK_READ_ONLY;
	if (Tcl_LinkVar(interp, "long", &longVar,
		TCL_LINK_LONG | flag) != TCL_OK) {
	    return TCL_ERROR;
	}
	if (Tcl_GetBoolean(interp, argv[13], &writable) != TCL_OK) {
	    return TCL_ERROR;
	}
	flag = writable ? 0 : TCL_LINK_READ_ONLY;
	if (Tcl_LinkVar(interp, "ulong", &ulongVar,
		TCL_LINK_ULONG | flag) != TCL_OK) {
	    return TCL_ERROR;
	}
	if (Tcl_GetBoolean(interp, argv[14], &writable) != TCL_OK) {
	    return TCL_ERROR;
	}
	flag = writable ? 0 : TCL_LINK_READ_ONLY;
	if (Tcl_LinkVar(interp, "float", &floatVar,
		TCL_LINK_FLOAT | flag) != TCL_OK) {
	    return TCL_ERROR;
	}
	if (Tcl_GetBoolean(interp, argv[15], &writable) != TCL_OK) {
	    return TCL_ERROR;
	}
	flag = writable ? 0 : TCL_LINK_READ_ONLY;
	if (Tcl_LinkVar(interp, "uwide", &uwideVar,
		TCL_LINK_WIDE_UINT | flag) != TCL_OK) {
	    return TCL_ERROR;
	}

    } else if (strcmp(argv[1], "delete") == 0) {
	Tcl_UnlinkVar(interp, "int");
	Tcl_UnlinkVar(interp, "real");
	Tcl_UnlinkVar(interp, "bool");
	Tcl_UnlinkVar(interp, "string");
	Tcl_UnlinkVar(interp, "wide");
	Tcl_UnlinkVar(interp, "char");
	Tcl_UnlinkVar(interp, "uchar");
	Tcl_UnlinkVar(interp, "short");
	Tcl_UnlinkVar(interp, "ushort");
	Tcl_UnlinkVar(interp, "uint");
	Tcl_UnlinkVar(interp, "long");
	Tcl_UnlinkVar(interp, "ulong");
	Tcl_UnlinkVar(interp, "float");
	Tcl_UnlinkVar(interp, "uwide");
	created = 0;
    } else if (strcmp(argv[1], "get") == 0) {
	TclFormatInt(buffer, intVar);
	Tcl_AppendElement(interp, buffer);
	Tcl_PrintDouble(NULL, realVar, buffer);
	Tcl_AppendElement(interp, buffer);
	TclFormatInt(buffer, boolVar);
	Tcl_AppendElement(interp, buffer);
	Tcl_AppendElement(interp, (stringVar == NULL) ? "-" : stringVar);
	/*
	 * Wide ints only have an object-based interface.
	 */
	tmp = Tcl_NewWideIntObj(wideVar);
	Tcl_AppendElement(interp, Tcl_GetString(tmp));
	Tcl_DecrRefCount(tmp);
	TclFormatInt(buffer, (int) charVar);
	Tcl_AppendElement(interp, buffer);
	TclFormatInt(buffer, (int) ucharVar);
	Tcl_AppendElement(interp, buffer);
	TclFormatInt(buffer, (int) shortVar);
	Tcl_AppendElement(interp, buffer);
	TclFormatInt(buffer, (int) ushortVar);
	Tcl_AppendElement(interp, buffer);
	TclFormatInt(buffer, (int) uintVar);
	Tcl_AppendElement(interp, buffer);
	tmp = Tcl_NewWideIntObj(longVar);
	Tcl_AppendElement(interp, Tcl_GetString(tmp));
	Tcl_DecrRefCount(tmp);
#ifdef TCL_WIDE_INT_IS_LONG
	if (ulongVar > WIDE_MAX) {
		mp_int bignumValue;
		if (mp_init_u64(&bignumValue, ulongVar) != MP_OKAY) {
		    Tcl_Panic("%s: memory overflow", "Tcl_SetWideUIntObj");
		}
		tmp = Tcl_NewBignumObj(&bignumValue);
	} else
#endif /* TCL_WIDE_INT_IS_LONG */
	tmp = Tcl_NewWideIntObj((Tcl_WideInt)ulongVar);
	Tcl_AppendElement(interp, Tcl_GetString(tmp));
	Tcl_DecrRefCount(tmp);
	Tcl_PrintDouble(NULL, (double)floatVar, buffer);
	Tcl_AppendElement(interp, buffer);
	if (uwideVar > WIDE_MAX) {
		mp_int bignumValue;
		if (mp_init_u64(&bignumValue, uwideVar) != MP_OKAY) {
		    Tcl_Panic("%s: memory overflow", "Tcl_SetWideUIntObj");
		}
		tmp = Tcl_NewBignumObj(&bignumValue);
	} else {
	    tmp = Tcl_NewWideIntObj((Tcl_WideInt)uwideVar);
	}
	Tcl_AppendElement(interp, Tcl_GetString(tmp));
	Tcl_DecrRefCount(tmp);
    } else if (strcmp(argv[1], "set") == 0) {
	int v;

	if (argc != 16) {
	    Tcl_AppendResult(interp, "wrong # args: should be \"",
		    argv[0], " ", argv[1],
		    " intValue realValue boolValue stringValue wideValue"
		    " charValue ucharValue shortValue ushortValue uintValue"
		    " longValue ulongValue floatValue uwideValue\"", NULL);
	    return TCL_ERROR;
	}
	if (argv[2][0] != 0) {
	    if (Tcl_GetInt(interp, argv[2], &intVar) != TCL_OK) {
		return TCL_ERROR;
	    }
	}
	if (argv[3][0] != 0) {
	    if (Tcl_GetDouble(interp, argv[3], &realVar) != TCL_OK) {
		return TCL_ERROR;
	    }
	}
	if (argv[4][0] != 0) {
	    if (Tcl_GetInt(interp, argv[4], &boolVar) != TCL_OK) {
		return TCL_ERROR;
	    }
	}
	if (argv[5][0] != 0) {
	    if (stringVar != NULL) {
		Tcl_Free(stringVar);
	    }
	    if (strcmp(argv[5], "-") == 0) {
		stringVar = NULL;
	    } else {
		stringVar = (char *)Tcl_Alloc(strlen(argv[5]) + 1);
		strcpy(stringVar, argv[5]);
	    }
	}
	if (argv[6][0] != 0) {
	    tmp = Tcl_NewStringObj(argv[6], TCL_INDEX_NONE);
	    if (Tcl_GetWideIntFromObj(interp, tmp, &wideVar) != TCL_OK) {
		Tcl_DecrRefCount(tmp);
		return TCL_ERROR;
	    }
	    Tcl_DecrRefCount(tmp);
	}
	if (argv[7][0]) {
	    if (Tcl_GetInt(interp, argv[7], &v) != TCL_OK) {
		return TCL_ERROR;
	    }
	    charVar = (char) v;
	}
	if (argv[8][0]) {
	    if (Tcl_GetInt(interp, argv[8], &v) != TCL_OK) {
		return TCL_ERROR;
	    }
	    ucharVar = (unsigned char) v;
	}
	if (argv[9][0]) {
	    if (Tcl_GetInt(interp, argv[9], &v) != TCL_OK) {
		return TCL_ERROR;
	    }
	    shortVar = (short) v;
	}
	if (argv[10][0]) {
	    if (Tcl_GetInt(interp, argv[10], &v) != TCL_OK) {
		return TCL_ERROR;
	    }
	    ushortVar = (unsigned short) v;
	}
	if (argv[11][0]) {
	    if (Tcl_GetInt(interp, argv[11], &v) != TCL_OK) {
		return TCL_ERROR;
	    }
	    uintVar = (unsigned int) v;
	}
	if (argv[12][0]) {
	    if (Tcl_GetInt(interp, argv[12], &v) != TCL_OK) {
		return TCL_ERROR;
	    }
	    longVar = (long) v;
	}
	if (argv[13][0]) {
	    if (Tcl_GetInt(interp, argv[13], &v) != TCL_OK) {
		return TCL_ERROR;
	    }
	    ulongVar = (unsigned long) v;
	}
	if (argv[14][0]) {
	    double d;
	    if (Tcl_GetDouble(interp, argv[14], &d) != TCL_OK) {
		return TCL_ERROR;
	    }
	    floatVar = (float) d;
	}
	if (argv[15][0]) {
	    Tcl_WideInt w;
	    tmp = Tcl_NewStringObj(argv[15], TCL_INDEX_NONE);
	    if (Tcl_GetWideIntFromObj(interp, tmp, &w) != TCL_OK) {
		Tcl_DecrRefCount(tmp);
		return TCL_ERROR;
	    }
	    Tcl_DecrRefCount(tmp);
	    uwideVar = (Tcl_WideUInt) w;
	}
    } else if (strcmp(argv[1], "update") == 0) {
	int v;

	if (argc != 16) {
	    Tcl_AppendResult(interp, "wrong # args: should be \"",
		    argv[0], " ", argv[1],
		    " intValue realValue boolValue stringValue wideValue"
		    " charValue ucharValue shortValue ushortValue uintValue"
		    " longValue ulongValue floatValue uwideValue\"", NULL);
	    return TCL_ERROR;
	}
	if (argv[2][0] != 0) {
	    if (Tcl_GetInt(interp, argv[2], &intVar) != TCL_OK) {
		return TCL_ERROR;
	    }
	    Tcl_UpdateLinkedVar(interp, "int");
	}
	if (argv[3][0] != 0) {
	    if (Tcl_GetDouble(interp, argv[3], &realVar) != TCL_OK) {
		return TCL_ERROR;
	    }
	    Tcl_UpdateLinkedVar(interp, "real");
	}
	if (argv[4][0] != 0) {
	    if (Tcl_GetInt(interp, argv[4], &boolVar) != TCL_OK) {
		return TCL_ERROR;
	    }
	    Tcl_UpdateLinkedVar(interp, "bool");
	}
	if (argv[5][0] != 0) {
	    if (stringVar != NULL) {
		Tcl_Free(stringVar);
	    }
	    if (strcmp(argv[5], "-") == 0) {
		stringVar = NULL;
	    } else {
		stringVar = (char *)Tcl_Alloc(strlen(argv[5]) + 1);
		strcpy(stringVar, argv[5]);
	    }
	    Tcl_UpdateLinkedVar(interp, "string");
	}
	if (argv[6][0] != 0) {
	    tmp = Tcl_NewStringObj(argv[6], TCL_INDEX_NONE);
	    if (Tcl_GetWideIntFromObj(interp, tmp, &wideVar) != TCL_OK) {
		Tcl_DecrRefCount(tmp);
		return TCL_ERROR;
	    }
	    Tcl_DecrRefCount(tmp);
	    Tcl_UpdateLinkedVar(interp, "wide");
	}
	if (argv[7][0]) {
	    if (Tcl_GetInt(interp, argv[7], &v) != TCL_OK) {
		return TCL_ERROR;
	    }
	    charVar = (char) v;
	    Tcl_UpdateLinkedVar(interp, "char");
	}
	if (argv[8][0]) {
	    if (Tcl_GetInt(interp, argv[8], &v) != TCL_OK) {
		return TCL_ERROR;
	    }
	    ucharVar = (unsigned char) v;
	    Tcl_UpdateLinkedVar(interp, "uchar");
	}
	if (argv[9][0]) {
	    if (Tcl_GetInt(interp, argv[9], &v) != TCL_OK) {
		return TCL_ERROR;
	    }
	    shortVar = (short) v;
	    Tcl_UpdateLinkedVar(interp, "short");
	}
	if (argv[10][0]) {
	    if (Tcl_GetInt(interp, argv[10], &v) != TCL_OK) {
		return TCL_ERROR;
	    }
	    ushortVar = (unsigned short) v;
	    Tcl_UpdateLinkedVar(interp, "ushort");
	}
	if (argv[11][0]) {
	    if (Tcl_GetInt(interp, argv[11], &v) != TCL_OK) {
		return TCL_ERROR;
	    }
	    uintVar = (unsigned int) v;
	    Tcl_UpdateLinkedVar(interp, "uint");
	}
	if (argv[12][0]) {
	    if (Tcl_GetInt(interp, argv[12], &v) != TCL_OK) {
		return TCL_ERROR;
	    }
	    longVar = (long) v;
	    Tcl_UpdateLinkedVar(interp, "long");
	}
	if (argv[13][0]) {
	    if (Tcl_GetInt(interp, argv[13], &v) != TCL_OK) {
		return TCL_ERROR;
	    }
	    ulongVar = (unsigned long) v;
	    Tcl_UpdateLinkedVar(interp, "ulong");
	}
	if (argv[14][0]) {
	    double d;
	    if (Tcl_GetDouble(interp, argv[14], &d) != TCL_OK) {
		return TCL_ERROR;
	    }
	    floatVar = (float) d;
	    Tcl_UpdateLinkedVar(interp, "float");
	}
	if (argv[15][0]) {
	    Tcl_WideInt w;
	    tmp = Tcl_NewStringObj(argv[15], TCL_INDEX_NONE);
	    if (Tcl_GetWideIntFromObj(interp, tmp, &w) != TCL_OK) {
		Tcl_DecrRefCount(tmp);
		return TCL_ERROR;
	    }
	    Tcl_DecrRefCount(tmp);
	    uwideVar = (Tcl_WideUInt) w;
	    Tcl_UpdateLinkedVar(interp, "uwide");
	}
    } else {
	Tcl_AppendResult(interp, "bad option \"", argv[1],
		"\": should be create, delete, get, set, or update", NULL);
	return TCL_ERROR;
    }
    return TCL_OK;
}

/*
 *----------------------------------------------------------------------
 *
 * TestlinkarrayCmd --
 *
 *      This function is invoked to process the "testlinkarray" Tcl command.
 *      It is used to test the 'Tcl_LinkArray' function.
 *
 * Results:
 *      A standard Tcl result.
 *
 * Side effects:
 *	Creates, deletes, and invokes variable links.
 *
 *----------------------------------------------------------------------
 */

static int
TestlinkarrayCmd(
    TCL_UNUSED(void *),
    Tcl_Interp *interp,         /* Current interpreter. */
    int objc,                   /* Number of arguments. */
    Tcl_Obj *const objv[])      /* Argument objects. */
{
    static const char *LinkOption[] = {
        "update", "remove", "create", NULL
    };
    enum LinkOptionEnum {LINK_UPDATE, LINK_REMOVE, LINK_CREATE} optionIndex;
    static const char *LinkType[] = {
	"char", "uchar", "short", "ushort", "int", "uint", "long", "ulong",
	"wide", "uwide", "float", "double", "string", "char*", "binary", NULL
    };
    /* all values after TCL_LINK_CHARS_ARRAY are used as arrays (see below) */
    static int LinkTypes[] = {
	TCL_LINK_CHAR, TCL_LINK_UCHAR,
	TCL_LINK_SHORT, TCL_LINK_USHORT, TCL_LINK_INT, TCL_LINK_UINT,
	TCL_LINK_LONG, TCL_LINK_ULONG, TCL_LINK_WIDE_INT, TCL_LINK_WIDE_UINT,
	TCL_LINK_FLOAT, TCL_LINK_DOUBLE, TCL_LINK_STRING, TCL_LINK_CHARS,
	TCL_LINK_BINARY
    };
    int typeIndex, readonly, i, size, length;
    char *name, *arg;
    Tcl_WideInt addr;

    if (objc < 2) {
	Tcl_WrongNumArgs(interp, 1, objv, "option args");
	return TCL_ERROR;
    }
    if (Tcl_GetIndexFromObj(interp, objv[1], LinkOption, "option", 0,
	    &optionIndex) != TCL_OK) {
	return TCL_ERROR;
    }
    switch (optionIndex) {
    case LINK_UPDATE:
	for (i=2; i<objc; i++) {
	    Tcl_UpdateLinkedVar(interp, Tcl_GetString(objv[i]));
	}
	return TCL_OK;
    case LINK_REMOVE:
	for (i=2; i<objc; i++) {
	    Tcl_UnlinkVar(interp, Tcl_GetString(objv[i]));
	}
	return TCL_OK;
    case LINK_CREATE:
	if (objc < 4) {
	    goto wrongArgs;
	}
	readonly = 0;
	i = 2;

	/*
	 * test on switch -r...
	 */

	arg = Tcl_GetStringFromObj(objv[i], &length);
	if (length < 2) {
	    goto wrongArgs;
	}
	if (arg[0] == '-') {
	    if (arg[1] != 'r') {
		goto wrongArgs;
	    }
	    readonly = TCL_LINK_READ_ONLY;
	    i++;
	}
	if (Tcl_GetIndexFromObj(interp, objv[i++], LinkType, "type", 0,
 		&typeIndex) != TCL_OK) {
	    return TCL_ERROR;
	}
	if (Tcl_GetIntFromObj(interp, objv[i++], &size) == TCL_ERROR) {
	    Tcl_SetObjResult(interp, Tcl_NewStringObj("wrong size value", TCL_INDEX_NONE));
	    return TCL_ERROR;
	}
	name = Tcl_GetString(objv[i++]);

	/*
	 * If no address is given request one in the underlying function
	 */

	if (i < objc) {
	    if (Tcl_GetWideIntFromObj(interp, objv[i], &addr) == TCL_ERROR) {
 		Tcl_SetObjResult(interp, Tcl_NewStringObj(
			"wrong address value", TCL_INDEX_NONE));
		return TCL_ERROR;
	    }
	} else {
	    addr = 0;
	}
	return Tcl_LinkArray(interp, name, INT2PTR(addr),
		LinkTypes[typeIndex] | readonly, size);
    }
    return TCL_OK;

  wrongArgs:
    Tcl_WrongNumArgs(interp, 2, objv, "?-readonly? type size name ?address?");
    return TCL_ERROR;
}

/*
 *----------------------------------------------------------------------
 *
 * TestlistrepCmd --
 *
 *      This function is invoked to generate a list object with a specific
 *	internal representation.
 *
 * Results:
 *      A standard Tcl result.
 *
 * Side effects:
 *	None.
 *
 *----------------------------------------------------------------------
 */

static int
TestlistrepCmd(
    TCL_UNUSED(void *),
    Tcl_Interp *interp,         /* Current interpreter. */
    int objc,                   /* Number of arguments. */
    Tcl_Obj *const objv[])      /* Argument objects. */
{
    /* Subcommands supported by this command */
    const char* subcommands[] = {
	"new",
	"describe",
	"config",
	"validate",
	NULL
    };
    enum {
	LISTREP_NEW,
	LISTREP_DESCRIBE,
	LISTREP_CONFIG,
	LISTREP_VALIDATE
    } cmdIndex;
    Tcl_Obj *resultObj = NULL;

    if (objc < 2) {
	Tcl_WrongNumArgs(interp, 1, objv, "command ?arg ...?");
	return TCL_ERROR;
    }
    if (Tcl_GetIndexFromObj(
	    interp, objv[1], subcommands, "command", 0, &cmdIndex)
	!= TCL_OK) {
	return TCL_ERROR;
    }
    switch (cmdIndex) {
    case LISTREP_NEW:
	if (objc < 3 || objc > 5) {
	    Tcl_WrongNumArgs(interp, 2, objv, "length ?leadSpace endSpace?");
	    return TCL_ERROR;
	} else {
	    Tcl_WideUInt length;
	    Tcl_WideUInt leadSpace = 0;
	    Tcl_WideUInt endSpace = 0;
	    if (Tcl_GetWideUIntFromObj(interp, objv[2], &length) != TCL_OK) {
		return TCL_ERROR;
	    }
	    if (objc > 3) {
		if (Tcl_GetWideUIntFromObj(interp, objv[3], &leadSpace) != TCL_OK) {
		    return TCL_ERROR;
		}
		if (objc > 4) {
		    if (Tcl_GetWideUIntFromObj(interp, objv[4], &endSpace)
			!= TCL_OK) {
			return TCL_ERROR;
		    }
		}
	    }
	    resultObj = TclListTestObj(length, leadSpace, endSpace);
	    if (resultObj == NULL) {
		Tcl_AppendResult(interp, "List capacity exceeded", NULL);
		return TCL_ERROR;
	    }
	}
	break;

    case LISTREP_DESCRIBE:
#define APPEND_FIELD(targetObj_, structPtr_, fld_)                        \
    do {                                                                  \
	Tcl_ListObjAppendElement(                                         \
	    interp, (targetObj_), Tcl_NewStringObj(#fld_, TCL_INDEX_NONE));           \
	Tcl_ListObjAppendElement(                                         \
	    interp, (targetObj_), Tcl_NewWideIntObj((structPtr_)->fld_)); \
    } while (0)
	if (objc != 3) {
	    Tcl_WrongNumArgs(interp, 2, objv, "object");
	    return TCL_ERROR;
	} else {
	    Tcl_Obj **objs;
	    Tcl_Size nobjs;
	    ListRep listRep;
	    Tcl_Obj *listRepObjs[4];

	    /* Force list representation */
	    if (Tcl_ListObjGetElements(interp, objv[2], &nobjs, &objs) != TCL_OK) {
		return TCL_ERROR;
	    }
	    ListObjGetRep(objv[2], &listRep);
	    listRepObjs[0] = Tcl_NewStringObj("store", TCL_INDEX_NONE);
	    listRepObjs[1] = Tcl_NewListObj(12, NULL);
	    Tcl_ListObjAppendElement(
		interp, listRepObjs[1], Tcl_NewStringObj("memoryAddress", TCL_INDEX_NONE));
	    Tcl_ListObjAppendElement(
		interp, listRepObjs[1], Tcl_ObjPrintf("%p", listRep.storePtr));
	    APPEND_FIELD(listRepObjs[1], listRep.storePtr, firstUsed);
	    APPEND_FIELD(listRepObjs[1], listRep.storePtr, numUsed);
	    APPEND_FIELD(listRepObjs[1], listRep.storePtr, numAllocated);
	    APPEND_FIELD(listRepObjs[1], listRep.storePtr, refCount);
	    APPEND_FIELD(listRepObjs[1], listRep.storePtr, flags);
	    if (listRep.spanPtr) {
		listRepObjs[2] = Tcl_NewStringObj("span", TCL_INDEX_NONE);
		listRepObjs[3] = Tcl_NewListObj(8, NULL);
		Tcl_ListObjAppendElement(interp,
					 listRepObjs[3],
					 Tcl_NewStringObj("memoryAddress", TCL_INDEX_NONE));
		Tcl_ListObjAppendElement(
		    interp, listRepObjs[3], Tcl_ObjPrintf("%p", listRep.spanPtr));
		APPEND_FIELD(listRepObjs[3], listRep.spanPtr, spanStart);
		APPEND_FIELD(
		    listRepObjs[3], listRep.spanPtr, spanLength);
		APPEND_FIELD(listRepObjs[3], listRep.spanPtr, refCount);
	    }
	    resultObj = Tcl_NewListObj(listRep.spanPtr ? 4 : 2, listRepObjs);
	}
#undef APPEND_FIELD
	break;

    case LISTREP_CONFIG:
	if (objc != 2) {
	    Tcl_WrongNumArgs(interp, 2, objv, "object");
	    return TCL_ERROR;
	}
	resultObj = Tcl_NewListObj(2, NULL);
	Tcl_ListObjAppendElement(
	    NULL, resultObj, Tcl_NewStringObj("LIST_SPAN_THRESHOLD", TCL_INDEX_NONE));
	Tcl_ListObjAppendElement(
	    NULL, resultObj, Tcl_NewWideIntObj(LIST_SPAN_THRESHOLD));
	break;

    case LISTREP_VALIDATE:
	if (objc != 3) {
	    Tcl_WrongNumArgs(interp, 2, objv, "object");
	    return TCL_ERROR;
	}
	TclListObjValidate(interp, objv[2]); /* Panics if invalid */
	resultObj = Tcl_NewObj();
	break;
    }
    Tcl_SetObjResult(interp, resultObj);
    return TCL_OK;
}

/*
 *----------------------------------------------------------------------
 *
 * TestlocaleCmd --
 *
 *	This procedure implements the "testlocale" command.  It is used
 *	to test the effects of setting different locales in Tcl.
 *
 * Results:
 *	A standard Tcl result.
 *
 * Side effects:
 *	Modifies the current C locale.
 *
 *----------------------------------------------------------------------
 */

static int
TestlocaleCmd(
    TCL_UNUSED(void *),
    Tcl_Interp *interp,		/* Current interpreter. */
    int objc,			/* Number of arguments. */
    Tcl_Obj *const objv[])	/* The argument objects. */
{
    int index;
    const char *locale;
    static const char *const optionStrings[] = {
	"ctype", "numeric", "time", "collate", "monetary",
	"all",	NULL
    };
    static const int lcTypes[] = {
	LC_CTYPE, LC_NUMERIC, LC_TIME, LC_COLLATE, LC_MONETARY,
	LC_ALL
    };

    /*
     * LC_CTYPE, etc. correspond to the indices for the strings.
     */

    if (objc < 2 || objc > 3) {
	Tcl_WrongNumArgs(interp, 1, objv, "category ?locale?");
	return TCL_ERROR;
    }

    if (Tcl_GetIndexFromObj(interp, objv[1], optionStrings, "option", 0,
	    &index) != TCL_OK) {
	return TCL_ERROR;
    }

    if (objc == 3) {
	locale = Tcl_GetString(objv[2]);
    } else {
	locale = NULL;
    }
    locale = setlocale(lcTypes[index], locale);
    if (locale) {
	Tcl_SetStringObj(Tcl_GetObjResult(interp), locale, TCL_INDEX_NONE);
    }
    return TCL_OK;
}

/*
 *----------------------------------------------------------------------
 *
 * CleanupTestSetassocdataTests --
 *
 *	This function is called when an interpreter is deleted to clean
 *	up any data left over from running the testsetassocdata command.
 *
 * Results:
 *	None.
 *
 * Side effects:
 *	Releases storage.
 *
 *----------------------------------------------------------------------
 */

static void
CleanupTestSetassocdataTests(
    void *clientData,	/* Data to be released. */
    TCL_UNUSED(Tcl_Interp *))
{
    Tcl_Free(clientData);
}

/*
 *----------------------------------------------------------------------
 *
 * TestparserObjCmd --
 *
 *	This procedure implements the "testparser" command.  It is
 *	used for testing the new Tcl script parser in Tcl 8.1.
 *
 * Results:
 *	A standard Tcl result.
 *
 * Side effects:
 *	None.
 *
 *----------------------------------------------------------------------
 */

static int
TestparserObjCmd(
    TCL_UNUSED(void *),
    Tcl_Interp *interp,		/* Current interpreter. */
    int objc,			/* Number of arguments. */
    Tcl_Obj *const objv[])	/* The argument objects. */
{
    const char *script;
    int length, dummy;
    Tcl_Parse parse;

    if (objc != 3) {
	Tcl_WrongNumArgs(interp, 1, objv, "script length");
	return TCL_ERROR;
    }
    script = Tcl_GetStringFromObj(objv[1], &dummy);
    if (Tcl_GetIntFromObj(interp, objv[2], &length)) {
	return TCL_ERROR;
    }
    if (length == 0) {
	length = dummy;
    }
    if (Tcl_ParseCommand(interp, script, length, 0, &parse) != TCL_OK) {
	Tcl_AddErrorInfo(interp, "\n    (remainder of script: \"");
	Tcl_AddErrorInfo(interp, parse.term);
	Tcl_AddErrorInfo(interp, "\")");
	return TCL_ERROR;
    }

    /*
     * The parse completed successfully.  Just print out the contents
     * of the parse structure into the interpreter's result.
     */

    PrintParse(interp, &parse);
    Tcl_FreeParse(&parse);
    return TCL_OK;
}

/*
 *----------------------------------------------------------------------
 *
 * TestexprparserObjCmd --
 *
 *	This procedure implements the "testexprparser" command.  It is
 *	used for testing the new Tcl expression parser in Tcl 8.1.
 *
 * Results:
 *	A standard Tcl result.
 *
 * Side effects:
 *	None.
 *
 *----------------------------------------------------------------------
 */

static int
TestexprparserObjCmd(
    TCL_UNUSED(void *),
    Tcl_Interp *interp,		/* Current interpreter. */
    int objc,			/* Number of arguments. */
    Tcl_Obj *const objv[])	/* The argument objects. */
{
    const char *script;
    int length, dummy;
    Tcl_Parse parse;

    if (objc != 3) {
	Tcl_WrongNumArgs(interp, 1, objv, "expr length");
	return TCL_ERROR;
    }
    script = Tcl_GetStringFromObj(objv[1], &dummy);
    if (Tcl_GetIntFromObj(interp, objv[2], &length)) {
	return TCL_ERROR;
    }
    if (length == 0) {
	length = dummy;
    }
    parse.commentStart = NULL;
    parse.commentSize = 0;
    parse.commandStart = NULL;
    parse.commandSize = 0;
    if (Tcl_ParseExpr(interp, script, length, &parse) != TCL_OK) {
	Tcl_AddErrorInfo(interp, "\n    (remainder of expr: \"");
	Tcl_AddErrorInfo(interp, parse.term);
	Tcl_AddErrorInfo(interp, "\")");
	return TCL_ERROR;
    }

    /*
     * The parse completed successfully.  Just print out the contents
     * of the parse structure into the interpreter's result.
     */

    PrintParse(interp, &parse);
    Tcl_FreeParse(&parse);
    return TCL_OK;
}

/*
 *----------------------------------------------------------------------
 *
 * PrintParse --
 *
 *	This procedure prints out the contents of a Tcl_Parse structure
 *	in the result of an interpreter.
 *
 * Results:
 *	Interp's result is set to a prettily formatted version of the
 *	contents of parsePtr.
 *
 * Side effects:
 *	None.
 *
 *----------------------------------------------------------------------
 */

static void
PrintParse(
    Tcl_Interp *interp,		/* Interpreter whose result is to be set to
				 * the contents of a parse structure. */
    Tcl_Parse *parsePtr)	/* Parse structure to print out. */
{
    Tcl_Obj *objPtr;
    const char *typeString;
    Tcl_Token *tokenPtr;
    size_t i;

    objPtr = Tcl_GetObjResult(interp);
    if (parsePtr->commentSize + 1 > 1) {
	Tcl_ListObjAppendElement(NULL, objPtr,
		Tcl_NewStringObj(parsePtr->commentStart,
			parsePtr->commentSize));
    } else {
	Tcl_ListObjAppendElement(NULL, objPtr, Tcl_NewStringObj("-", 1));
    }
    Tcl_ListObjAppendElement(NULL, objPtr,
	    Tcl_NewStringObj(parsePtr->commandStart, parsePtr->commandSize));
    Tcl_ListObjAppendElement(NULL, objPtr,
	    Tcl_NewWideIntObj(parsePtr->numWords));
    for (i = 0; i < (size_t)parsePtr->numTokens; i++) {
	tokenPtr = &parsePtr->tokenPtr[i];
	switch (tokenPtr->type) {
	case TCL_TOKEN_EXPAND_WORD:
	    typeString = "expand";
	    break;
	case TCL_TOKEN_WORD:
	    typeString = "word";
	    break;
	case TCL_TOKEN_SIMPLE_WORD:
	    typeString = "simple";
	    break;
	case TCL_TOKEN_TEXT:
	    typeString = "text";
	    break;
	case TCL_TOKEN_BS:
	    typeString = "backslash";
	    break;
	case TCL_TOKEN_COMMAND:
	    typeString = "command";
	    break;
	case TCL_TOKEN_VARIABLE:
	    typeString = "variable";
	    break;
	case TCL_TOKEN_SUB_EXPR:
	    typeString = "subexpr";
	    break;
	case TCL_TOKEN_OPERATOR:
	    typeString = "operator";
	    break;
	default:
	    typeString = "??";
	    break;
	}
	Tcl_ListObjAppendElement(NULL, objPtr,
		Tcl_NewStringObj(typeString, TCL_INDEX_NONE));
	Tcl_ListObjAppendElement(NULL, objPtr,
		Tcl_NewStringObj(tokenPtr->start, tokenPtr->size));
	Tcl_ListObjAppendElement(NULL, objPtr,
		Tcl_NewWideIntObj(tokenPtr->numComponents));
    }
    Tcl_ListObjAppendElement(NULL, objPtr,
	    parsePtr->commandStart ?
	    Tcl_NewStringObj(parsePtr->commandStart + parsePtr->commandSize,
	    TCL_INDEX_NONE) : Tcl_NewObj());
}

/*
 *----------------------------------------------------------------------
 *
 * TestparsevarObjCmd --
 *
 *	This procedure implements the "testparsevar" command.  It is
 *	used for testing Tcl_ParseVar.
 *
 * Results:
 *	A standard Tcl result.
 *
 * Side effects:
 *	None.
 *
 *----------------------------------------------------------------------
 */

static int
TestparsevarObjCmd(
    TCL_UNUSED(void *),
    Tcl_Interp *interp,		/* Current interpreter. */
    int objc,			/* Number of arguments. */
    Tcl_Obj *const objv[])	/* The argument objects. */
{
    const char *value, *name, *termPtr;

    if (objc != 2) {
	Tcl_WrongNumArgs(interp, 1, objv, "varName");
	return TCL_ERROR;
    }
    name = Tcl_GetString(objv[1]);
    value = Tcl_ParseVar(interp, name, &termPtr);
    if (value == NULL) {
	return TCL_ERROR;
    }

    Tcl_AppendElement(interp, value);
    Tcl_AppendElement(interp, termPtr);
    return TCL_OK;
}

/*
 *----------------------------------------------------------------------
 *
 * TestparsevarnameObjCmd --
 *
 *	This procedure implements the "testparsevarname" command.  It is
 *	used for testing the new Tcl script parser in Tcl 8.1.
 *
 * Results:
 *	A standard Tcl result.
 *
 * Side effects:
 *	None.
 *
 *----------------------------------------------------------------------
 */

static int
TestparsevarnameObjCmd(
    TCL_UNUSED(void *),
    Tcl_Interp *interp,		/* Current interpreter. */
    int objc,			/* Number of arguments. */
    Tcl_Obj *const objv[])	/* The argument objects. */
{
    const char *script;
    int append, length, dummy;
    Tcl_Parse parse;

    if (objc != 4) {
	Tcl_WrongNumArgs(interp, 1, objv, "script length append");
	return TCL_ERROR;
    }
    script = Tcl_GetStringFromObj(objv[1], &dummy);
    if (Tcl_GetIntFromObj(interp, objv[2], &length)) {
	return TCL_ERROR;
    }
    if (length == 0) {
	length = dummy;
    }
    if (Tcl_GetIntFromObj(interp, objv[3], &append)) {
	return TCL_ERROR;
    }
    if (Tcl_ParseVarName(interp, script, length, &parse, append) != TCL_OK) {
	Tcl_AddErrorInfo(interp, "\n    (remainder of script: \"");
	Tcl_AddErrorInfo(interp, parse.term);
	Tcl_AddErrorInfo(interp, "\")");
	return TCL_ERROR;
    }

    /*
     * The parse completed successfully.  Just print out the contents
     * of the parse structure into the interpreter's result.
     */

    parse.commentSize = 0;
    parse.commandStart = script + parse.tokenPtr->size;
    parse.commandSize = 0;
    PrintParse(interp, &parse);
    Tcl_FreeParse(&parse);
    return TCL_OK;
}

/*
 *----------------------------------------------------------------------
 *
 * TestpreferstableObjCmd --
 *
 *	This procedure implements the "testpreferstable" command.  It is
 *	used for being able to test the "package" command even when the
 *  environment variable TCL_PKG_PREFER_LATEST is set in your environment.
 *
 * Results:
 *	A standard Tcl result.
 *
 * Side effects:
 *	None.
 *
 *----------------------------------------------------------------------
 */

static int
TestpreferstableObjCmd(
    TCL_UNUSED(void *),
    Tcl_Interp *interp,		/* Current interpreter. */
    TCL_UNUSED(int) /*objc*/,
    TCL_UNUSED(Tcl_Obj *const *) /*objv*/)
{
    Interp *iPtr = (Interp *) interp;

    iPtr->packagePrefer = PKG_PREFER_STABLE;
    return TCL_OK;
}

/*
 *----------------------------------------------------------------------
 *
 * TestprintObjCmd --
 *
 *	This procedure implements the "testprint" command.  It is
 *	used for being able to test the Tcl_ObjPrintf() function.
 *
 * Results:
 *	A standard Tcl result.
 *
 * Side effects:
 *	None.
 *
 *----------------------------------------------------------------------
 */

static int
TestprintObjCmd(
    TCL_UNUSED(void *),
    Tcl_Interp *interp,		/* Current interpreter. */
    int objc,			/* Number of arguments. */
    Tcl_Obj *const objv[])	/* The argument objects. */
{
    Tcl_WideInt argv1 = 0;
    size_t argv2;

    if (objc < 2 || objc > 3) {
	Tcl_WrongNumArgs(interp, 1, objv, "format wideint");
    }

    if (objc > 1) {
	Tcl_GetWideIntFromObj(interp, objv[2], &argv1);
    }
    argv2 = (size_t)argv1;
    Tcl_SetObjResult(interp, Tcl_ObjPrintf(Tcl_GetString(objv[1]), argv1, argv2, argv2));
    return TCL_OK;
}

/*
 *----------------------------------------------------------------------
 *
 * TestregexpObjCmd --
 *
 *	This procedure implements the "testregexp" command. It is used to give
 *	a direct interface for regexp flags. It's identical to
 *	Tcl_RegexpObjCmd except for the -xflags option, and the consequences
 *	thereof (including the REG_EXPECT kludge).
 *
 * Results:
 *	A standard Tcl result.
 *
 * Side effects:
 *	See the user documentation.
 *
 *----------------------------------------------------------------------
 */

static int
TestregexpObjCmd(
    TCL_UNUSED(void *),
    Tcl_Interp *interp,		/* Current interpreter. */
    int objc,			/* Number of arguments. */
    Tcl_Obj *const objv[])	/* Argument objects. */
{
    int i, indices, stringLength, match, about;
    Tcl_Size ii;
    int hasxflags, cflags, eflags;
    Tcl_RegExp regExpr;
    const char *string;
    Tcl_Obj *objPtr;
    Tcl_RegExpInfo info;
    static const char *const options[] = {
	"-indices",	"-nocase",	"-about",	"-expanded",
	"-line",	"-linestop",	"-lineanchor",
	"-xflags",
	"--",		NULL
    };
    enum optionsEnum {
	REGEXP_INDICES, REGEXP_NOCASE,	REGEXP_ABOUT,	REGEXP_EXPANDED,
	REGEXP_MULTI,	REGEXP_NOCROSS,	REGEXP_NEWL,
	REGEXP_XFLAGS,
	REGEXP_LAST
    } index;

    indices = 0;
    about = 0;
    cflags = REG_ADVANCED;
    eflags = 0;
    hasxflags = 0;

    for (i = 1; i < objc; i++) {
	const char *name;

	name = Tcl_GetString(objv[i]);
	if (name[0] != '-') {
	    break;
	}
	if (Tcl_GetIndexFromObj(interp, objv[i], options, "switch", TCL_EXACT,
		&index) != TCL_OK) {
	    return TCL_ERROR;
	}
	switch (index) {
	case REGEXP_INDICES:
	    indices = 1;
	    break;
	case REGEXP_NOCASE:
	    cflags |= REG_ICASE;
	    break;
	case REGEXP_ABOUT:
	    about = 1;
	    break;
	case REGEXP_EXPANDED:
	    cflags |= REG_EXPANDED;
	    break;
	case REGEXP_MULTI:
	    cflags |= REG_NEWLINE;
	    break;
	case REGEXP_NOCROSS:
	    cflags |= REG_NLSTOP;
	    break;
	case REGEXP_NEWL:
	    cflags |= REG_NLANCH;
	    break;
	case REGEXP_XFLAGS:
	    hasxflags = 1;
	    break;
	case REGEXP_LAST:
	    i++;
	    goto endOfForLoop;
	}
    }

  endOfForLoop:
    if (objc - i < hasxflags + 2 - about) {
	Tcl_WrongNumArgs(interp, 1, objv,
		"?-switch ...? exp string ?matchVar? ?subMatchVar ...?");
	return TCL_ERROR;
    }
    objc -= i;
    objv += i;

    if (hasxflags) {
	string = Tcl_GetStringFromObj(objv[0], &stringLength);
	TestregexpXflags(string, stringLength, &cflags, &eflags);
	objc--;
	objv++;
    }

    regExpr = Tcl_GetRegExpFromObj(interp, objv[0], cflags);
    if (regExpr == NULL) {
	return TCL_ERROR;
    }

    if (about) {
	if (TclRegAbout(interp, regExpr) < 0) {
	    return TCL_ERROR;
	}
	return TCL_OK;
    }

    objPtr = objv[1];
    match = Tcl_RegExpExecObj(interp, regExpr, objPtr, 0 /* offset */,
	    objc-2 /* nmatches */, eflags);

    if (match < 0) {
	return TCL_ERROR;
    }
    if (match == 0) {
	/*
	 * Set the interpreter's object result to an integer object w/
	 * value 0.
	 */

	Tcl_SetWideIntObj(Tcl_GetObjResult(interp), 0);
	if (objc > 2 && (cflags&REG_EXPECT) && indices) {
	    const char *varName;
	    const char *value;
	    Tcl_Size start, end;
	    char resinfo[TCL_INTEGER_SPACE * 2];

	    varName = Tcl_GetString(objv[2]);
	    TclRegExpRangeUniChar(regExpr, TCL_INDEX_NONE, &start, &end);
	    sprintf(resinfo, "%" TCL_Z_MODIFIER "d %" TCL_Z_MODIFIER "d", start, end-1);
	    value = Tcl_SetVar2(interp, varName, NULL, resinfo, 0);
	    if (value == NULL) {
		Tcl_AppendResult(interp, "couldn't set variable \"",
			varName, "\"", NULL);
		return TCL_ERROR;
	    }
	} else if (cflags & TCL_REG_CANMATCH) {
	    const char *varName;
	    const char *value;
	    char resinfo[TCL_INTEGER_SPACE * 2];

	    Tcl_RegExpGetInfo(regExpr, &info);
	    varName = Tcl_GetString(objv[2]);
	    sprintf(resinfo, "%" TCL_Z_MODIFIER "d", info.extendStart);
	    value = Tcl_SetVar2(interp, varName, NULL, resinfo, 0);
	    if (value == NULL) {
		Tcl_AppendResult(interp, "couldn't set variable \"",
			varName, "\"", NULL);
		return TCL_ERROR;
	    }
	}
	return TCL_OK;
    }

    /*
     * If additional variable names have been specified, return
     * index information in those variables.
     */

    objc -= 2;
    objv += 2;

    Tcl_RegExpGetInfo(regExpr, &info);
    for (i = 0; i < objc; i++) {
	Tcl_Size start, end;
	Tcl_Obj *newPtr, *varPtr, *valuePtr;

	varPtr = objv[i];
	ii = ((cflags&REG_EXPECT) && i == objc-1) ? TCL_INDEX_NONE : (Tcl_Size)i;
	if (indices) {
	    Tcl_Obj *objs[2];

	    if (ii == TCL_INDEX_NONE) {
		TclRegExpRangeUniChar(regExpr, ii, &start, &end);
	    } else if (ii > info.nsubs) {
		start = TCL_INDEX_NONE;
		end = TCL_INDEX_NONE;
	    } else {
		start = info.matches[ii].start;
		end = info.matches[ii].end;
	    }

	    /*
	     * Adjust index so it refers to the last character in the match
	     * instead of the first character after the match.
	     */

	    if (end != TCL_INDEX_NONE) {
		end--;
	    }

	    objs[0] = Tcl_NewWideIntObj((Tcl_WideInt)((Tcl_WideUInt)(start + 1U)) - 1);
	    objs[1] = Tcl_NewWideIntObj((Tcl_WideInt)((Tcl_WideUInt)(end + 1U)) - 1);

	    newPtr = Tcl_NewListObj(2, objs);
	} else {
	    if (ii == TCL_INDEX_NONE) {
		TclRegExpRangeUniChar(regExpr, ii, &start, &end);
		newPtr = Tcl_GetRange(objPtr, start, end);
	    } else if (ii > info.nsubs || info.matches[ii].end + 1 <= 1) {
		newPtr = Tcl_NewObj();
	    } else {
		newPtr = Tcl_GetRange(objPtr, info.matches[ii].start,
			info.matches[ii].end - 1);
	    }
	}
	valuePtr = Tcl_ObjSetVar2(interp, varPtr, NULL, newPtr, TCL_LEAVE_ERR_MSG);
	if (valuePtr == NULL) {
	    return TCL_ERROR;
	}
    }

    /*
     * Set the interpreter's object result to an integer object w/ value 1.
     */

    Tcl_SetWideIntObj(Tcl_GetObjResult(interp), 1);
    return TCL_OK;
}

/*
 *---------------------------------------------------------------------------
 *
 * TestregexpXflags --
 *
 *	Parse a string of extended regexp flag letters, for testing.
 *
 * Results:
 *	No return value (you're on your own for errors here).
 *
 * Side effects:
 *	Modifies *cflagsPtr, a regcomp flags word, and *eflagsPtr, a
 *	regexec flags word, as appropriate.
 *
 *----------------------------------------------------------------------
 */

static void
TestregexpXflags(
    const char *string,	/* The string of flags. */
    size_t length,			/* The length of the string in bytes. */
    int *cflagsPtr,		/* compile flags word */
    int *eflagsPtr)		/* exec flags word */
{
    size_t i;
    int cflags, eflags;

    cflags = *cflagsPtr;
    eflags = *eflagsPtr;
    for (i = 0; i < length; i++) {
	switch (string[i]) {
	case 'a':
	    cflags |= REG_ADVF;
	    break;
	case 'b':
	    cflags &= ~REG_ADVANCED;
	    break;
	case 'c':
	    cflags |= TCL_REG_CANMATCH;
	    break;
	case 'e':
	    cflags &= ~REG_ADVANCED;
	    cflags |= REG_EXTENDED;
	    break;
	case 'q':
	    cflags &= ~REG_ADVANCED;
	    cflags |= REG_QUOTE;
	    break;
	case 'o':			/* o for opaque */
	    cflags |= REG_NOSUB;
	    break;
	case 's':			/* s for start */
	    cflags |= REG_BOSONLY;
	    break;
	case '+':
	    cflags |= REG_FAKE;
	    break;
	case ',':
	    cflags |= REG_PROGRESS;
	    break;
	case '.':
	    cflags |= REG_DUMP;
	    break;
	case ':':
	    eflags |= REG_MTRACE;
	    break;
	case ';':
	    eflags |= REG_FTRACE;
	    break;
	case '^':
	    eflags |= REG_NOTBOL;
	    break;
	case '$':
	    eflags |= REG_NOTEOL;
	    break;
	case 't':
	    cflags |= REG_EXPECT;
	    break;
	case '%':
	    eflags |= REG_SMALL;
	    break;
	}
    }

    *cflagsPtr = cflags;
    *eflagsPtr = eflags;
}

/*
 *----------------------------------------------------------------------
 *
 * TestreturnObjCmd --
 *
 *	This procedure implements the "testreturn" command. It is
 *	used to verify that a
 *		return TCL_RETURN;
 *	has same behavior as
 *		return Tcl_SetReturnOptions(interp, Tcl_NewObj());
 *
 * Results:
 *	A standard Tcl result.
 *
 * Side effects:
 *	See the user documentation.
 *
 *----------------------------------------------------------------------
 */

static int
TestreturnObjCmd(
    TCL_UNUSED(void *),
    TCL_UNUSED(Tcl_Interp *),
    TCL_UNUSED(int) /*objc*/,
    TCL_UNUSED(Tcl_Obj *const *) /*objv*/)
{
    return TCL_RETURN;
}

/*
 *----------------------------------------------------------------------
 *
 * TestsetassocdataCmd --
 *
 *	This procedure implements the "testsetassocdata" command. It is used
 *	to test Tcl_SetAssocData.
 *
 * Results:
 *	A standard Tcl result.
 *
 * Side effects:
 *	Modifies or creates an association between a key and associated
 *	data for this interpreter.
 *
 *----------------------------------------------------------------------
 */

static int
TestsetassocdataCmd(
    TCL_UNUSED(void *),
    Tcl_Interp *interp,		/* Current interpreter. */
    int argc,			/* Number of arguments. */
    const char **argv)		/* Argument strings. */
{
    char *buf, *oldData;
    Tcl_InterpDeleteProc *procPtr;

    if (argc != 3) {
	Tcl_AppendResult(interp, "wrong # arguments: should be \"", argv[0],
		" data_key data_item\"", NULL);
	return TCL_ERROR;
    }

    buf = (char *)Tcl_Alloc(strlen(argv[2]) + 1);
    strcpy(buf, argv[2]);

    /*
     * If we previously associated a malloced value with the variable,
     * free it before associating a new value.
     */

    oldData = (char *) Tcl_GetAssocData(interp, argv[1], &procPtr);
    if ((oldData != NULL) && (procPtr == CleanupTestSetassocdataTests)) {
	Tcl_Free(oldData);
    }

    Tcl_SetAssocData(interp, argv[1], CleanupTestSetassocdataTests,	buf);
    return TCL_OK;
}

/*
 *----------------------------------------------------------------------
 *
 * TestsetplatformCmd --
 *
 *	This procedure implements the "testsetplatform" command. It is
 *	used to change the tclPlatform global variable so all file
 *	name conversions can be tested on a single platform.
 *
 * Results:
 *	A standard Tcl result.
 *
 * Side effects:
 *	Sets the tclPlatform global variable.
 *
 *----------------------------------------------------------------------
 */

static int
TestsetplatformCmd(
    TCL_UNUSED(void *),
    Tcl_Interp *interp,		/* Current interpreter. */
    int argc,			/* Number of arguments. */
    const char **argv)		/* Argument strings. */
{
    size_t length;
    TclPlatformType *platform;

    platform = TclGetPlatform();

    if (argc != 2) {
	Tcl_AppendResult(interp, "wrong # arguments: should be \"", argv[0],
		" platform\"", NULL);
	return TCL_ERROR;
    }

    length = strlen(argv[1]);
    if (strncmp(argv[1], "unix", length) == 0) {
	*platform = TCL_PLATFORM_UNIX;
    } else if (strncmp(argv[1], "windows", length) == 0) {
	*platform = TCL_PLATFORM_WINDOWS;
    } else {
	Tcl_AppendResult(interp, "unsupported platform: should be one of "
		"unix, or windows", NULL);
	return TCL_ERROR;
    }
    return TCL_OK;
}

/*
 *----------------------------------------------------------------------
 *
 * TeststaticlibraryCmd --
 *
 *	This procedure implements the "teststaticlibrary" command.
 *	It is used to test the procedure Tcl_StaticLibrary.
 *
 * Results:
 *	A standard Tcl result.
 *
 * Side effects:
 *	When the packge given by argv[1] is loaded into an interpreter,
 *	variable "x" in that interpreter is set to "loaded".
 *
 *----------------------------------------------------------------------
 */

static int
TeststaticlibraryCmd(
    TCL_UNUSED(void *),
    Tcl_Interp *interp,		/* Current interpreter. */
    int argc,			/* Number of arguments. */
    const char **argv)		/* Argument strings. */
{
    int safe, loaded;

    if (argc != 4) {
	Tcl_AppendResult(interp, "wrong # arguments: should be \"",
		argv[0], " prefix safe loaded\"", NULL);
	return TCL_ERROR;
    }
    if (Tcl_GetInt(interp, argv[2], &safe) != TCL_OK) {
	return TCL_ERROR;
    }
    if (Tcl_GetInt(interp, argv[3], &loaded) != TCL_OK) {
	return TCL_ERROR;
    }
    Tcl_StaticLibrary((loaded) ? interp : NULL, argv[1],
	    StaticInitProc, (safe) ? StaticInitProc : NULL);
    return TCL_OK;
}

static int
StaticInitProc(
    Tcl_Interp *interp)		/* Interpreter in which package is supposedly
				 * being loaded. */
{
    Tcl_SetVar2(interp, "x", NULL, "loaded", TCL_GLOBAL_ONLY);
    return TCL_OK;
}

/*
 *----------------------------------------------------------------------
 *
 * TesttranslatefilenameCmd --
 *
 *	This procedure implements the "testtranslatefilename" command.
 *	It is used to test the Tcl_TranslateFileName command.
 *
 * Results:
 *	A standard Tcl result.
 *
 * Side effects:
 *	None.
 *
 *----------------------------------------------------------------------
 */

static int
TesttranslatefilenameCmd(
    TCL_UNUSED(void *),
    Tcl_Interp *interp,		/* Current interpreter. */
    int argc,			/* Number of arguments. */
    const char **argv)		/* Argument strings. */
{
    Tcl_DString buffer;
    const char *result;

    if (argc != 2) {
	Tcl_AppendResult(interp, "wrong # arguments: should be \"",
		argv[0], " path\"", NULL);
	return TCL_ERROR;
    }
    result = Tcl_TranslateFileName(interp, argv[1], &buffer);
    if (result == NULL) {
	return TCL_ERROR;
    }
    Tcl_AppendResult(interp, result, NULL);
    Tcl_DStringFree(&buffer);
    return TCL_OK;
}

/*
 *----------------------------------------------------------------------
 *
 * TestupvarCmd --
 *
 *	This procedure implements the "testupvar" command.  It is used
 *	to test Tcl_UpVar and Tcl_UpVar2.
 *
 * Results:
 *	A standard Tcl result.
 *
 * Side effects:
 *	Creates or modifies an "upvar" reference.
 *
 *----------------------------------------------------------------------
 */

static int
TestupvarCmd(
    TCL_UNUSED(void *),
    Tcl_Interp *interp,		/* Current interpreter. */
    int argc,			/* Number of arguments. */
    const char **argv)		/* Argument strings. */
{
    int flags = 0;

    if ((argc != 5) && (argc != 6)) {
	Tcl_AppendResult(interp, "wrong # arguments: should be \"",
		argv[0], " level name ?name2? dest global\"", NULL);
	return TCL_ERROR;
    }

    if (argc == 5) {
	if (strcmp(argv[4], "global") == 0) {
	    flags = TCL_GLOBAL_ONLY;
	} else if (strcmp(argv[4], "namespace") == 0) {
	    flags = TCL_NAMESPACE_ONLY;
	}
	return Tcl_UpVar2(interp, argv[1], argv[2], NULL, argv[3], flags);
    } else {
	if (strcmp(argv[5], "global") == 0) {
	    flags = TCL_GLOBAL_ONLY;
	} else if (strcmp(argv[5], "namespace") == 0) {
	    flags = TCL_NAMESPACE_ONLY;
	}
	return Tcl_UpVar2(interp, argv[1], argv[2],
		(argv[3][0] == 0) ? NULL : argv[3], argv[4],
		flags);
    }
}

/*
 *----------------------------------------------------------------------
 *
 * TestseterrorcodeCmd --
 *
 *	This procedure implements the "testseterrorcodeCmd".  This tests up to
 *	five elements passed to the Tcl_SetErrorCode command.
 *
 * Results:
 *	A standard Tcl result. Always returns TCL_ERROR so that
 *	the error code can be tested.
 *
 * Side effects:
 *	None.
 *
 *----------------------------------------------------------------------
 */

static int
TestseterrorcodeCmd(
    TCL_UNUSED(void *),
    Tcl_Interp *interp,		/* Current interpreter. */
    int argc,			/* Number of arguments. */
    const char **argv)		/* Argument strings. */
{
    if (argc > 6) {
	Tcl_AppendResult(interp, "too many args", NULL);
	return TCL_ERROR;
    }
    switch (argc) {
    case 1:
	Tcl_SetErrorCode(interp, "NONE", NULL);
	break;
    case 2:
	Tcl_SetErrorCode(interp, argv[1], NULL);
	break;
    case 3:
	Tcl_SetErrorCode(interp, argv[1], argv[2], NULL);
	break;
    case 4:
	Tcl_SetErrorCode(interp, argv[1], argv[2], argv[3], NULL);
	break;
    case 5:
	Tcl_SetErrorCode(interp, argv[1], argv[2], argv[3], argv[4], NULL);
	break;
    case 6:
	Tcl_SetErrorCode(interp, argv[1], argv[2], argv[3], argv[4],
		argv[5], NULL);
    }
    return TCL_ERROR;
}

/*
 *----------------------------------------------------------------------
 *
 * TestsetobjerrorcodeCmd --
 *
 *	This procedure implements the "testsetobjerrorcodeCmd".
 *	This tests the Tcl_SetObjErrorCode function.
 *
 * Results:
 *	A standard Tcl result. Always returns TCL_ERROR so that
 *	the error code can be tested.
 *
 * Side effects:
 *	None.
 *
 *----------------------------------------------------------------------
 */

static int
TestsetobjerrorcodeCmd(
    TCL_UNUSED(void *),
    Tcl_Interp *interp,		/* Current interpreter. */
    int objc,			/* Number of arguments. */
    Tcl_Obj *const objv[])	/* The argument objects. */
{
    Tcl_SetObjErrorCode(interp, Tcl_ConcatObj(objc - 1, objv + 1));
    return TCL_ERROR;
}

/*
 *----------------------------------------------------------------------
 *
 * TestfeventCmd --
 *
 *	This procedure implements the "testfevent" command.  It is
 *	used for testing the "fileevent" command.
 *
 * Results:
 *	A standard Tcl result.
 *
 * Side effects:
 *	Creates and deletes interpreters.
 *
 *----------------------------------------------------------------------
 */

static int
TestfeventCmd(
    TCL_UNUSED(void *),
    Tcl_Interp *interp,		/* Current interpreter. */
    int argc,			/* Number of arguments. */
    const char **argv)		/* Argument strings. */
{
    static Tcl_Interp *interp2 = NULL;
    int code;
    Tcl_Channel chan;

    if (argc < 2) {
	Tcl_AppendResult(interp, "wrong # args: should be \"", argv[0],
		" option ?arg ...?", NULL);
	return TCL_ERROR;
    }
    if (strcmp(argv[1], "cmd") == 0) {
	if (argc != 3) {
	    Tcl_AppendResult(interp, "wrong # args: should be \"", argv[0],
		    " cmd script", NULL);
	    return TCL_ERROR;
	}
	if (interp2 != NULL) {
	    code = Tcl_EvalEx(interp2, argv[2], TCL_INDEX_NONE, TCL_EVAL_GLOBAL);
	    Tcl_SetObjResult(interp, Tcl_GetObjResult(interp2));
	    return code;
	} else {
	    Tcl_AppendResult(interp,
		    "called \"testfevent code\" before \"testfevent create\"",
		    NULL);
	    return TCL_ERROR;
	}
    } else if (strcmp(argv[1], "create") == 0) {
	if (interp2 != NULL) {
	    Tcl_DeleteInterp(interp2);
	}
	interp2 = Tcl_CreateInterp();
	return Tcl_Init(interp2);
    } else if (strcmp(argv[1], "delete") == 0) {
	if (interp2 != NULL) {
	    Tcl_DeleteInterp(interp2);
	}
	interp2 = NULL;
    } else if (strcmp(argv[1], "share") == 0) {
	if (interp2 != NULL) {
	    chan = Tcl_GetChannel(interp, argv[2], NULL);
	    if (chan == (Tcl_Channel) NULL) {
		return TCL_ERROR;
	    }
	    Tcl_RegisterChannel(interp2, chan);
	}
    }

    return TCL_OK;
}

/*
 *----------------------------------------------------------------------
 *
 * TestpanicCmd --
 *
 *	Calls the panic routine.
 *
 * Results:
 *	Always returns TCL_OK.
 *
 * Side effects:
 *	May exit application.
 *
 *----------------------------------------------------------------------
 */

static int
TestpanicCmd(
    TCL_UNUSED(void *),
    TCL_UNUSED(Tcl_Interp *),
    int argc,			/* Number of arguments. */
    const char **argv)		/* Argument strings. */
{
    /*
     *  Put the arguments into a var args structure
     *  Append all of the arguments together separated by spaces
     */

    char *argString = Tcl_Merge(argc-1, argv+1);
    Tcl_Panic("%s", argString);
    Tcl_Free(argString);

    return TCL_OK;
}

static int
TestfileCmd(
    TCL_UNUSED(void *),
    Tcl_Interp *interp,		/* Current interpreter. */
    int argc,			/* Number of arguments. */
    Tcl_Obj *const argv[])	/* The argument objects. */
{
    int force, i, j, result;
    Tcl_Obj *error = NULL;
    const char *subcmd;

    if (argc < 3) {
	return TCL_ERROR;
    }

    force = 0;
    i = 2;
    if (strcmp(Tcl_GetString(argv[2]), "-force") == 0) {
	force = 1;
	i = 3;
    }

    if (argc - i > 2) {
	return TCL_ERROR;
    }

    for (j = i; j < argc; j++) {
	if (Tcl_FSGetNormalizedPath(interp, argv[j]) == NULL) {
	    return TCL_ERROR;
	}
    }

    subcmd = Tcl_GetString(argv[1]);

    if (strcmp(subcmd, "mv") == 0) {
	result = TclpObjRenameFile(argv[i], argv[i + 1]);
    } else if (strcmp(subcmd, "cp") == 0) {
	result = TclpObjCopyFile(argv[i], argv[i + 1]);
    } else if (strcmp(subcmd, "rm") == 0) {
	result = TclpObjDeleteFile(argv[i]);
    } else if (strcmp(subcmd, "mkdir") == 0) {
	result = TclpObjCreateDirectory(argv[i]);
    } else if (strcmp(subcmd, "cpdir") == 0) {
	result = TclpObjCopyDirectory(argv[i], argv[i + 1], &error);
    } else if (strcmp(subcmd, "rmdir") == 0) {
	result = TclpObjRemoveDirectory(argv[i], force, &error);
    } else {
	result = TCL_ERROR;
	goto end;
    }

    if (result != TCL_OK) {
	if (error != NULL) {
	    if (Tcl_GetString(error)[0] != '\0') {
		Tcl_AppendResult(interp, Tcl_GetString(error), " ", NULL);
	    }
	    Tcl_DecrRefCount(error);
	}
	Tcl_AppendResult(interp, Tcl_ErrnoId(), NULL);
    }

  end:
    return result;
}

/*
 *----------------------------------------------------------------------
 *
 * TestgetvarfullnameCmd --
 *
 *	Implements the "testgetvarfullname" cmd that is used when testing
 *	the Tcl_GetVariableFullName procedure.
 *
 * Results:
 *	A standard Tcl result.
 *
 * Side effects:
 *	None.
 *
 *----------------------------------------------------------------------
 */

static int
TestgetvarfullnameCmd(
    TCL_UNUSED(void *),
    Tcl_Interp *interp,		/* Current interpreter. */
    int objc,			/* Number of arguments. */
    Tcl_Obj *const objv[])	/* The argument objects. */
{
    const char *name, *arg;
    int flags = 0;
    Tcl_Namespace *namespacePtr;
    Tcl_CallFrame *framePtr;
    Tcl_Var variable;

    if (objc != 3) {
	Tcl_WrongNumArgs(interp, 1, objv, "name scope");
	return TCL_ERROR;
    }

    name = Tcl_GetString(objv[1]);

    arg = Tcl_GetString(objv[2]);
    if (strcmp(arg, "global") == 0) {
	flags = TCL_GLOBAL_ONLY;
    } else if (strcmp(arg, "namespace") == 0) {
	flags = TCL_NAMESPACE_ONLY;
    }

    /*
     * This command, like any other created with Tcl_Create[Obj]Command, runs
     * in the global namespace. As a "namespace-aware" command that needs to
     * run in a particular namespace, it must activate that namespace itself.
     */

    if (flags == TCL_NAMESPACE_ONLY) {
	namespacePtr = Tcl_FindNamespace(interp, "::test_ns_var", NULL,
		TCL_LEAVE_ERR_MSG);
	if (namespacePtr == NULL) {
	    return TCL_ERROR;
	}
	(void) TclPushStackFrame(interp, &framePtr, namespacePtr,
		/*isProcCallFrame*/ 0);
    }

    variable = Tcl_FindNamespaceVar(interp, name, NULL,
	    (flags | TCL_LEAVE_ERR_MSG));

    if (flags == TCL_NAMESPACE_ONLY) {
	TclPopStackFrame(interp);
    }
    if (variable == (Tcl_Var) NULL) {
	return TCL_ERROR;
    }
    Tcl_GetVariableFullName(interp, variable, Tcl_GetObjResult(interp));
    return TCL_OK;
}

/*
 *----------------------------------------------------------------------
 *
 * GetTimesObjCmd --
 *
 *	This procedure implements the "gettimes" command.  It is used for
 *	computing the time needed for various basic operations such as reading
 *	variables, allocating memory, sprintf, converting variables, etc.
 *
 * Results:
 *	A standard Tcl result.
 *
 * Side effects:
 *	Allocates and frees memory, sets a variable "a" in the interpreter.
 *
 *----------------------------------------------------------------------
 */

static int
GetTimesObjCmd(
    TCL_UNUSED(void *),
    Tcl_Interp *interp,		/* The current interpreter. */
    TCL_UNUSED(int) /*cobjc*/,
    TCL_UNUSED(Tcl_Obj *const *) /*cobjv*/)
{
    Interp *iPtr = (Interp *) interp;
    int i, n;
    double timePer;
    Tcl_Time start, stop;
    Tcl_Obj *objPtr, **objv;
    const char *s;
    char newString[TCL_INTEGER_SPACE];

    /* alloc & free 100000 times */
    fprintf(stderr, "alloc & free 100000 6 word items\n");
    Tcl_GetTime(&start);
    for (i = 0;  i < 100000;  i++) {
	objPtr = (Tcl_Obj *)Tcl_Alloc(sizeof(Tcl_Obj));
	Tcl_Free(objPtr);
    }
    Tcl_GetTime(&stop);
    timePer = (stop.sec - start.sec)*1000000 + (stop.usec - start.usec);
    fprintf(stderr, "   %.3f usec per alloc+free\n", timePer/100000);

    /* alloc 5000 times */
    fprintf(stderr, "alloc 5000 6 word items\n");
    objv = (Tcl_Obj **)Tcl_Alloc(5000 * sizeof(Tcl_Obj *));
    Tcl_GetTime(&start);
    for (i = 0;  i < 5000;  i++) {
	objv[i] = (Tcl_Obj *)Tcl_Alloc(sizeof(Tcl_Obj));
    }
    Tcl_GetTime(&stop);
    timePer = (stop.sec - start.sec)*1000000 + (stop.usec - start.usec);
    fprintf(stderr, "   %.3f usec per alloc\n", timePer/5000);

    /* free 5000 times */
    fprintf(stderr, "free 5000 6 word items\n");
    Tcl_GetTime(&start);
    for (i = 0;  i < 5000;  i++) {
	Tcl_Free(objv[i]);
    }
    Tcl_GetTime(&stop);
    timePer = (stop.sec - start.sec)*1000000 + (stop.usec - start.usec);
    fprintf(stderr, "   %.3f usec per free\n", timePer/5000);

    /* Tcl_NewObj 5000 times */
    fprintf(stderr, "Tcl_NewObj 5000 times\n");
    Tcl_GetTime(&start);
    for (i = 0;  i < 5000;  i++) {
	objv[i] = Tcl_NewObj();
    }
    Tcl_GetTime(&stop);
    timePer = (stop.sec - start.sec)*1000000 + (stop.usec - start.usec);
    fprintf(stderr, "   %.3f usec per Tcl_NewObj\n", timePer/5000);

    /* Tcl_DecrRefCount 5000 times */
    fprintf(stderr, "Tcl_DecrRefCount 5000 times\n");
    Tcl_GetTime(&start);
    for (i = 0;  i < 5000;  i++) {
	objPtr = objv[i];
	Tcl_DecrRefCount(objPtr);
    }
    Tcl_GetTime(&stop);
    timePer = (stop.sec - start.sec)*1000000 + (stop.usec - start.usec);
    fprintf(stderr, "   %.3f usec per Tcl_DecrRefCount\n", timePer/5000);
    Tcl_Free(objv);

    /* TclGetString 100000 times */
    fprintf(stderr, "Tcl_GetStringFromObj of \"12345\" 100000 times\n");
    objPtr = Tcl_NewStringObj("12345", TCL_INDEX_NONE);
    Tcl_GetTime(&start);
    for (i = 0;  i < 100000;  i++) {
	(void) TclGetString(objPtr);
    }
    Tcl_GetTime(&stop);
    timePer = (stop.sec - start.sec)*1000000 + (stop.usec - start.usec);
    fprintf(stderr, "   %.3f usec per Tcl_GetStringFromObj of \"12345\"\n",
	    timePer/100000);

    /* Tcl_GetIntFromObj 100000 times */
    fprintf(stderr, "Tcl_GetIntFromObj of \"12345\" 100000 times\n");
    Tcl_GetTime(&start);
    for (i = 0;  i < 100000;  i++) {
	if (Tcl_GetIntFromObj(interp, objPtr, &n) != TCL_OK) {
	    return TCL_ERROR;
	}
    }
    Tcl_GetTime(&stop);
    timePer = (stop.sec - start.sec)*1000000 + (stop.usec - start.usec);
    fprintf(stderr, "   %.3f usec per Tcl_GetIntFromObj of \"12345\"\n",
	    timePer/100000);
    Tcl_DecrRefCount(objPtr);

    /* Tcl_GetInt 100000 times */
    fprintf(stderr, "Tcl_GetInt of \"12345\" 100000 times\n");
    Tcl_GetTime(&start);
    for (i = 0;  i < 100000;  i++) {
	if (Tcl_GetInt(interp, "12345", &n) != TCL_OK) {
	    return TCL_ERROR;
	}
    }
    Tcl_GetTime(&stop);
    timePer = (stop.sec - start.sec)*1000000 + (stop.usec - start.usec);
    fprintf(stderr, "   %.3f usec per Tcl_GetInt of \"12345\"\n",
	    timePer/100000);

    /* sprintf 100000 times */
    fprintf(stderr, "sprintf of 12345 100000 times\n");
    Tcl_GetTime(&start);
    for (i = 0;  i < 100000;  i++) {
	sprintf(newString, "%d", 12345);
    }
    Tcl_GetTime(&stop);
    timePer = (stop.sec - start.sec)*1000000 + (stop.usec - start.usec);
    fprintf(stderr, "   %.3f usec per sprintf of 12345\n",
	    timePer/100000);

    /* hashtable lookup 100000 times */
    fprintf(stderr, "hashtable lookup of \"gettimes\" 100000 times\n");
    Tcl_GetTime(&start);
    for (i = 0;  i < 100000;  i++) {
	(void) Tcl_FindHashEntry(&iPtr->globalNsPtr->cmdTable, "gettimes");
    }
    Tcl_GetTime(&stop);
    timePer = (stop.sec - start.sec)*1000000 + (stop.usec - start.usec);
    fprintf(stderr, "   %.3f usec per hashtable lookup of \"gettimes\"\n",
	    timePer/100000);

    /* Tcl_SetVar 100000 times */
    fprintf(stderr, "Tcl_SetVar2 of \"12345\" 100000 times\n");
    Tcl_GetTime(&start);
    for (i = 0;  i < 100000;  i++) {
	s = Tcl_SetVar2(interp, "a", NULL, "12345", TCL_LEAVE_ERR_MSG);
	if (s == NULL) {
	    return TCL_ERROR;
	}
    }
    Tcl_GetTime(&stop);
    timePer = (stop.sec - start.sec)*1000000 + (stop.usec - start.usec);
    fprintf(stderr, "   %.3f usec per Tcl_SetVar of a to \"12345\"\n",
	    timePer/100000);

    /* Tcl_GetVar 100000 times */
    fprintf(stderr, "Tcl_GetVar of a==\"12345\" 100000 times\n");
    Tcl_GetTime(&start);
    for (i = 0;  i < 100000;  i++) {
	s = Tcl_GetVar2(interp, "a", NULL, TCL_LEAVE_ERR_MSG);
	if (s == NULL) {
	    return TCL_ERROR;
	}
    }
    Tcl_GetTime(&stop);
    timePer = (stop.sec - start.sec)*1000000 + (stop.usec - start.usec);
    fprintf(stderr, "   %.3f usec per Tcl_GetVar of a==\"12345\"\n",
	    timePer/100000);

    Tcl_ResetResult(interp);
    return TCL_OK;
}

/*
 *----------------------------------------------------------------------
 *
 * NoopCmd --
 *
 *	This procedure is just used to time the overhead involved in
 *	parsing and invoking a command.
 *
 * Results:
 *	None.
 *
 * Side effects:
 *	None.
 *
 *----------------------------------------------------------------------
 */

static int
NoopCmd(
    TCL_UNUSED(void *),
    TCL_UNUSED(Tcl_Interp *),
    TCL_UNUSED(int) /*argc*/,
    TCL_UNUSED(const char **) /*argv*/)
{
    return TCL_OK;
}

/*
 *----------------------------------------------------------------------
 *
 * NoopObjCmd --
 *
 *	This object-based procedure is just used to time the overhead
 *	involved in parsing and invoking a command.
 *
 * Results:
 *	Returns the TCL_OK result code.
 *
 * Side effects:
 *	None.
 *
 *----------------------------------------------------------------------
 */

static int
NoopObjCmd(
    TCL_UNUSED(void *),
    TCL_UNUSED(Tcl_Interp *),
    TCL_UNUSED(int) /*objc*/,
    TCL_UNUSED(Tcl_Obj *const *) /*objv*/)
{
    return TCL_OK;
}

/*
 *----------------------------------------------------------------------
 *
 * TeststringbytesObjCmd --
 *	Returns bytearray value of the bytes in argument string rep
 *
 * Results:
 *	Returns the TCL_OK result code.
 *
 * Side effects:
 *	None.
 *
 *----------------------------------------------------------------------
 */

static int
TeststringbytesObjCmd(
    TCL_UNUSED(void *),
    Tcl_Interp *interp,		/* Current interpreter. */
    int objc,			/* Number of arguments. */
    Tcl_Obj *const objv[])	/* The argument objects. */
{
    int n;
    const unsigned char *p;

    if (objc != 2) {
	Tcl_WrongNumArgs(interp, 1, objv, "value");
	return TCL_ERROR;
    }
    p = (const unsigned char *)Tcl_GetStringFromObj(objv[1], &n);
    Tcl_SetObjResult(interp, Tcl_NewByteArrayObj(p, n));
    return TCL_OK;
}

/*
 *----------------------------------------------------------------------
 *
 * TestpurebytesobjObjCmd --
 *
 *	This object-based procedure constructs a pure bytes object
 *	without type and with internal representation containing NULL's.
 *
 *	If no argument supplied it returns empty object with tclEmptyStringRep,
 *	otherwise it returns this as pure bytes object with bytes value equal
 *	string.
 *
 * Results:
 *	Returns the TCL_OK result code.
 *
 * Side effects:
 *	None.
 *
 *----------------------------------------------------------------------
 */

static int
TestpurebytesobjObjCmd(
    TCL_UNUSED(void *),
    Tcl_Interp *interp,		/* Current interpreter. */
    int objc,			/* Number of arguments. */
    Tcl_Obj *const objv[])	/* The argument objects. */
{
    Tcl_Obj *objPtr;

    if (objc > 2) {
	Tcl_WrongNumArgs(interp, 1, objv, "?string?");
	return TCL_ERROR;
    }
    objPtr = Tcl_NewObj();
    /*
    objPtr->internalRep.twoPtrValue.ptr1 = NULL;
    objPtr->internalRep.twoPtrValue.ptr2 = NULL;
    */
    memset(&objPtr->internalRep, 0, sizeof(objPtr->internalRep));
    if (objc == 2) {
	const char *s = Tcl_GetString(objv[1]);
	objPtr->length = objv[1]->length;
	objPtr->bytes = (char *)Tcl_Alloc(objPtr->length + 1);
	memcpy(objPtr->bytes, s, objPtr->length);
	objPtr->bytes[objPtr->length] = 0;
    }
    Tcl_SetObjResult(interp, objPtr);
    return TCL_OK;
}

/*
 *----------------------------------------------------------------------
 *
 * TestsetbytearraylengthObjCmd --
 *
 *	Testing command 'testsetbytearraylength` used to test the public
 *	interface routine Tcl_SetByteArrayLength().
 *
 * Results:
 *	Returns the TCL_OK result code.
 *
 * Side effects:
 *	None.
 *
 *----------------------------------------------------------------------
 */

static int
TestsetbytearraylengthObjCmd(
    TCL_UNUSED(void *),
    Tcl_Interp *interp,		/* Current interpreter. */
    int objc,			/* Number of arguments. */
    Tcl_Obj *const objv[])	/* The argument objects. */
{
    int n;
    Tcl_Obj *obj = NULL;

    if (objc != 3) {
	Tcl_WrongNumArgs(interp, 1, objv, "value length");
	return TCL_ERROR;
    }
    if (TCL_OK != Tcl_GetIntFromObj(interp, objv[2], &n)) {
	return TCL_ERROR;
    }
    obj = objv[1];
    if (Tcl_IsShared(obj)) {
	obj = Tcl_DuplicateObj(obj);
    }
    if (Tcl_SetByteArrayLength(obj, n) == NULL) {
	if (obj != objv[1]) {
	    Tcl_DecrRefCount(obj);
	}
	Tcl_AppendResult(interp, "expected bytes", NULL);
	return TCL_ERROR;
    }
    Tcl_SetObjResult(interp, obj);
    return TCL_OK;
}

/*
 *----------------------------------------------------------------------
 *
 * TestbytestringObjCmd --
 *
 *	This object-based procedure constructs a string which can
 *	possibly contain invalid UTF-8 bytes.
 *
 * Results:
 *	Returns the TCL_OK result code.
 *
 * Side effects:
 *	None.
 *
 *----------------------------------------------------------------------
 */

static int
TestbytestringObjCmd(
    TCL_UNUSED(void *),
    Tcl_Interp *interp,		/* Current interpreter. */
    int objc,			/* Number of arguments. */
    Tcl_Obj *const objv[])	/* The argument objects. */
{
    size_t n = 0;
    const char *p;

    if (objc != 2) {
	Tcl_WrongNumArgs(interp, 1, objv, "bytearray");
	return TCL_ERROR;
    }

    p = (const char *)Tcl_GetBytesFromObj(interp, objv[1], &n);
    if (p == NULL) {
	return TCL_ERROR;
    }
    Tcl_SetObjResult(interp, Tcl_NewStringObj(p, n));
    return TCL_OK;
}

/*
 *----------------------------------------------------------------------
 *
 * TestsetCmd --
 *
 *	Implements the "testset{err,noerr}" cmds that are used when testing
 *	Tcl_Set/GetVar C Api with/without TCL_LEAVE_ERR_MSG flag
 *
 * Results:
 *	A standard Tcl result.
 *
 * Side effects:
 *     Variables may be set.
 *
 *----------------------------------------------------------------------
 */

static int
TestsetCmd(
    void *data,		/* Additional flags for Get/SetVar2. */
    Tcl_Interp *interp,/* Current interpreter. */
    int argc,			/* Number of arguments. */
    const char **argv)		/* Argument strings. */
{
    int flags = PTR2INT(data);
    const char *value;

    if (argc == 2) {
	Tcl_AppendResult(interp, "before get", NULL);
	value = Tcl_GetVar2(interp, argv[1], NULL, flags);
	if (value == NULL) {
	    return TCL_ERROR;
	}
	Tcl_AppendElement(interp, value);
	return TCL_OK;
    } else if (argc == 3) {
	Tcl_AppendResult(interp, "before set", NULL);
	value = Tcl_SetVar2(interp, argv[1], NULL, argv[2], flags);
	if (value == NULL) {
	    return TCL_ERROR;
	}
	Tcl_AppendElement(interp, value);
	return TCL_OK;
    } else {
	Tcl_AppendResult(interp, "wrong # args: should be \"",
		argv[0], " varName ?newValue?\"", NULL);
	return TCL_ERROR;
    }
}
static int
Testset2Cmd(
    void *data,		/* Additional flags for Get/SetVar2. */
    Tcl_Interp *interp,/* Current interpreter. */
    int argc,			/* Number of arguments. */
    const char **argv)		/* Argument strings. */
{
    int flags = PTR2INT(data);
    const char *value;

    if (argc == 3) {
	Tcl_AppendResult(interp, "before get", NULL);
	value = Tcl_GetVar2(interp, argv[1], argv[2], flags);
	if (value == NULL) {
	    return TCL_ERROR;
	}
	Tcl_AppendElement(interp, value);
	return TCL_OK;
    } else if (argc == 4) {
	Tcl_AppendResult(interp, "before set", NULL);
	value = Tcl_SetVar2(interp, argv[1], argv[2], argv[3], flags);
	if (value == NULL) {
	    return TCL_ERROR;
	}
	Tcl_AppendElement(interp, value);
	return TCL_OK;
    } else {
	Tcl_AppendResult(interp, "wrong # args: should be \"",
		argv[0], " varName elemName ?newValue?\"", NULL);
	return TCL_ERROR;
    }
}

/*
 *----------------------------------------------------------------------
 *
 * TestmainthreadCmd  --
 *
 *	Implements the "testmainthread" cmd that is used to test the
 *	'Tcl_GetCurrentThread' API.
 *
 * Results:
 *	A standard Tcl result.
 *
 * Side effects:
 *	None.
 *
 *----------------------------------------------------------------------
 */

static int
TestmainthreadCmd(
    TCL_UNUSED(void *),
    Tcl_Interp *interp,/* Current interpreter. */
    int argc,			/* Number of arguments. */
    TCL_UNUSED(const char **) /*argv*/)
{
    if (argc == 1) {
	Tcl_Obj *idObj = Tcl_NewWideIntObj((Tcl_WideInt)(size_t)Tcl_GetCurrentThread());

	Tcl_SetObjResult(interp, idObj);
	return TCL_OK;
    } else {
	Tcl_AppendResult(interp, "wrong # args", NULL);
	return TCL_ERROR;
    }
}

/*
 *----------------------------------------------------------------------
 *
 * MainLoop --
 *
 *	A main loop set by TestsetmainloopCmd below.
 *
 * Results:
 *	None.
 *
 * Side effects:
 *	Event handlers could do anything.
 *
 *----------------------------------------------------------------------
 */

static void
MainLoop(void)
{
    while (!exitMainLoop) {
	Tcl_DoOneEvent(0);
    }
    fprintf(stdout,"Exit MainLoop\n");
    fflush(stdout);
}

/*
 *----------------------------------------------------------------------
 *
 * TestsetmainloopCmd  --
 *
 *	Implements the "testsetmainloop" cmd that is used to test the
 *	'Tcl_SetMainLoop' API.
 *
 * Results:
 *	A standard Tcl result.
 *
 * Side effects:
 *	None.
 *
 *----------------------------------------------------------------------
 */

static int
TestsetmainloopCmd(
    TCL_UNUSED(void *),
    TCL_UNUSED(Tcl_Interp *),
    TCL_UNUSED(int) /*argc*/,
    TCL_UNUSED(const char **) /*argv*/)
{
    exitMainLoop = 0;
    Tcl_SetMainLoop(MainLoop);
    return TCL_OK;
}

/*
 *----------------------------------------------------------------------
 *
 * TestexitmainloopCmd  --
 *
 *	Implements the "testexitmainloop" cmd that is used to test the
 *	'Tcl_SetMainLoop' API.
 *
 * Results:
 *	A standard Tcl result.
 *
 * Side effects:
 *	None.
 *
 *----------------------------------------------------------------------
 */

static int
TestexitmainloopCmd(
    TCL_UNUSED(void *),
    TCL_UNUSED(Tcl_Interp *),
    TCL_UNUSED(int) /*argc*/,
    TCL_UNUSED(const char **) /*argv*/)
{
    exitMainLoop = 1;
    return TCL_OK;
}

/*
 *----------------------------------------------------------------------
 *
 * TestChannelCmd --
 *
 *	Implements the Tcl "testchannel" debugging command and its
 *	subcommands. This is part of the testing environment.
 *
 * Results:
 *	A standard Tcl result.
 *
 * Side effects:
 *	None.
 *
 *----------------------------------------------------------------------
 */

static int
TestChannelCmd(
    TCL_UNUSED(void *),
    Tcl_Interp *interp,		/* Interpreter for result. */
    int argc,			/* Count of additional args. */
    const char **argv)		/* Additional arg strings. */
{
    const char *cmdName;	/* Sub command. */
    Tcl_HashTable *hTblPtr;	/* Hash table of channels. */
    Tcl_HashSearch hSearch;	/* Search variable. */
    Tcl_HashEntry *hPtr;	/* Search variable. */
    Channel *chanPtr;		/* The actual channel. */
    ChannelState *statePtr;	/* state info for channel */
    Tcl_Channel chan;		/* The opaque type. */
    size_t len;			/* Length of subcommand string. */
    int IOQueued;		/* How much IO is queued inside channel? */
    char buf[TCL_INTEGER_SPACE];/* For sprintf. */
    int mode;			/* rw mode of the channel */

    if (argc < 2) {
	Tcl_AppendResult(interp, "wrong # args: should be \"", argv[0],
		" subcommand ?additional args..?\"", NULL);
	return TCL_ERROR;
    }
    cmdName = argv[1];
    len = strlen(cmdName);

    chanPtr = NULL;

    if (argc > 2) {
	if ((cmdName[0] == 's') && (strncmp(cmdName, "splice", len) == 0)) {
	    /* For splice access the pool of detached channels.
	     * Locate channel, remove from the list.
	     */

	    TestChannel **nextPtrPtr, *curPtr;

	    chan = (Tcl_Channel) NULL;
	    for (nextPtrPtr = &firstDetached, curPtr = firstDetached;
		 curPtr != NULL;
		 nextPtrPtr = &(curPtr->nextPtr), curPtr = curPtr->nextPtr) {

		if (strcmp(argv[2], Tcl_GetChannelName(curPtr->chan)) == 0) {
		    *nextPtrPtr = curPtr->nextPtr;
		    curPtr->nextPtr = NULL;
		    chan = curPtr->chan;
		    Tcl_Free(curPtr);
		    break;
		}
	    }
	} else {
	    chan = Tcl_GetChannel(interp, argv[2], &mode);
	}
	if (chan == (Tcl_Channel) NULL) {
	    return TCL_ERROR;
	}
	chanPtr		= (Channel *) chan;
	statePtr	= chanPtr->state;
	chanPtr		= statePtr->topChanPtr;
	chan		= (Tcl_Channel) chanPtr;
    } else {
	statePtr	= NULL;
	chan		= NULL;
    }

    if ((cmdName[0] == 's') && (strncmp(cmdName, "setchannelerror", len) == 0)) {

	Tcl_Obj *msg = Tcl_NewStringObj(argv[3], TCL_INDEX_NONE);

	Tcl_IncrRefCount(msg);
	Tcl_SetChannelError(chan, msg);
	Tcl_DecrRefCount(msg);

	Tcl_GetChannelError(chan, &msg);
	Tcl_SetObjResult(interp, msg);
	Tcl_DecrRefCount(msg);
	return TCL_OK;
    }
    if ((cmdName[0] == 's') && (strncmp(cmdName, "setchannelerrorinterp", len) == 0)) {

	Tcl_Obj *msg = Tcl_NewStringObj(argv[3], TCL_INDEX_NONE);

	Tcl_IncrRefCount(msg);
	Tcl_SetChannelErrorInterp(interp, msg);
	Tcl_DecrRefCount(msg);

	Tcl_GetChannelErrorInterp(interp, &msg);
	Tcl_SetObjResult(interp, msg);
	Tcl_DecrRefCount(msg);
	return TCL_OK;
    }

    /*
     * "cut" is actually more a simplified detach facility as provided by the
     * Thread package. Without the safeguards of a regular command (no
     * checking that the command is truly cut'able, no mutexes for
     * thread-safety). Its complementary command is "splice", see below.
     */

    if ((cmdName[0] == 'c') && (strncmp(cmdName, "cut", len) == 0)) {
	TestChannel *det;

	if (argc != 3) {
	    Tcl_AppendResult(interp, "wrong # args: should be \"", argv[0],
		    " cut channelName\"", NULL);
	    return TCL_ERROR;
	}

	Tcl_RegisterChannel(NULL, chan); /* prevent closing */
	Tcl_UnregisterChannel(interp, chan);

	Tcl_CutChannel(chan);

	/* Remember the channel in the pool of detached channels */

	det = (TestChannel *)Tcl_Alloc(sizeof(TestChannel));
	det->chan     = chan;
	det->nextPtr  = firstDetached;
	firstDetached = det;

	return TCL_OK;
    }

    if ((cmdName[0] == 'c') &&
	    (strncmp(cmdName, "clearchannelhandlers", len) == 0)) {
	if (argc != 3) {
	    Tcl_AppendResult(interp, "wrong # args: should be \"", argv[0],
		    " clearchannelhandlers channelName\"", NULL);
	    return TCL_ERROR;
	}
	Tcl_ClearChannelHandlers(chan);
	return TCL_OK;
    }

    if ((cmdName[0] == 'i') && (strncmp(cmdName, "info", len) == 0)) {
	if (argc != 3) {
	    Tcl_AppendResult(interp, "wrong # args: should be \"", argv[0],
		    " info channelName\"", NULL);
	    return TCL_ERROR;
	}
	Tcl_AppendElement(interp, argv[2]);
	Tcl_AppendElement(interp, Tcl_ChannelName(chanPtr->typePtr));
	if (statePtr->flags & TCL_READABLE) {
	    Tcl_AppendElement(interp, "read");
	} else {
	    Tcl_AppendElement(interp, "");
	}
	if (statePtr->flags & TCL_WRITABLE) {
	    Tcl_AppendElement(interp, "write");
	} else {
	    Tcl_AppendElement(interp, "");
	}
	if (statePtr->flags & CHANNEL_NONBLOCKING) {
	    Tcl_AppendElement(interp, "nonblocking");
	} else {
	    Tcl_AppendElement(interp, "blocking");
	}
	if (statePtr->flags & CHANNEL_LINEBUFFERED) {
	    Tcl_AppendElement(interp, "line");
	} else if (statePtr->flags & CHANNEL_UNBUFFERED) {
	    Tcl_AppendElement(interp, "none");
	} else {
	    Tcl_AppendElement(interp, "full");
	}
	if (statePtr->flags & BG_FLUSH_SCHEDULED) {
	    Tcl_AppendElement(interp, "async_flush");
	} else {
	    Tcl_AppendElement(interp, "");
	}
	if (statePtr->flags & CHANNEL_EOF) {
	    Tcl_AppendElement(interp, "eof");
	} else {
	    Tcl_AppendElement(interp, "");
	}
	if (statePtr->flags & CHANNEL_BLOCKED) {
	    Tcl_AppendElement(interp, "blocked");
	} else {
	    Tcl_AppendElement(interp, "unblocked");
	}
	if (statePtr->inputTranslation == TCL_TRANSLATE_AUTO) {
	    Tcl_AppendElement(interp, "auto");
	    if (statePtr->flags & INPUT_SAW_CR) {
		Tcl_AppendElement(interp, "saw_cr");
	    } else {
		Tcl_AppendElement(interp, "");
	    }
	} else if (statePtr->inputTranslation == TCL_TRANSLATE_LF) {
	    Tcl_AppendElement(interp, "lf");
	    Tcl_AppendElement(interp, "");
	} else if (statePtr->inputTranslation == TCL_TRANSLATE_CR) {
	    Tcl_AppendElement(interp, "cr");
	    Tcl_AppendElement(interp, "");
	} else if (statePtr->inputTranslation == TCL_TRANSLATE_CRLF) {
	    Tcl_AppendElement(interp, "crlf");
	    if (statePtr->flags & INPUT_SAW_CR) {
		Tcl_AppendElement(interp, "queued_cr");
	    } else {
		Tcl_AppendElement(interp, "");
	    }
	}
	if (statePtr->outputTranslation == TCL_TRANSLATE_AUTO) {
	    Tcl_AppendElement(interp, "auto");
	} else if (statePtr->outputTranslation == TCL_TRANSLATE_LF) {
	    Tcl_AppendElement(interp, "lf");
	} else if (statePtr->outputTranslation == TCL_TRANSLATE_CR) {
	    Tcl_AppendElement(interp, "cr");
	} else if (statePtr->outputTranslation == TCL_TRANSLATE_CRLF) {
	    Tcl_AppendElement(interp, "crlf");
	}
	IOQueued = Tcl_InputBuffered(chan);
	TclFormatInt(buf, IOQueued);
	Tcl_AppendElement(interp, buf);

	IOQueued = Tcl_OutputBuffered(chan);
	TclFormatInt(buf, IOQueued);
	Tcl_AppendElement(interp, buf);

	TclFormatInt(buf, (int)Tcl_Tell(chan));
	Tcl_AppendElement(interp, buf);

	TclFormatInt(buf, statePtr->refCount);
	Tcl_AppendElement(interp, buf);

	return TCL_OK;
    }

    if ((cmdName[0] == 'i') &&
	    (strncmp(cmdName, "inputbuffered", len) == 0)) {
	if (argc != 3) {
	    Tcl_AppendResult(interp, "channel name required", NULL);
	    return TCL_ERROR;
	}
	IOQueued = Tcl_InputBuffered(chan);
	TclFormatInt(buf, IOQueued);
	Tcl_AppendResult(interp, buf, NULL);
	return TCL_OK;
    }

    if ((cmdName[0] == 'i') && (strncmp(cmdName, "isshared", len) == 0)) {
	if (argc != 3) {
	    Tcl_AppendResult(interp, "channel name required", NULL);
	    return TCL_ERROR;
	}

	TclFormatInt(buf, Tcl_IsChannelShared(chan));
	Tcl_AppendResult(interp, buf, NULL);
	return TCL_OK;
    }

    if ((cmdName[0] == 'i') && (strncmp(cmdName, "isstandard", len) == 0)) {
	if (argc != 3) {
	    Tcl_AppendResult(interp, "channel name required", NULL);
	    return TCL_ERROR;
	}

	TclFormatInt(buf, Tcl_IsStandardChannel(chan));
	Tcl_AppendResult(interp, buf, NULL);
	return TCL_OK;
    }

    if ((cmdName[0] == 'm') && (strncmp(cmdName, "mode", len) == 0)) {
	if (argc != 3) {
	    Tcl_AppendResult(interp, "channel name required", NULL);
	    return TCL_ERROR;
	}

	if (statePtr->flags & TCL_READABLE) {
	    Tcl_AppendElement(interp, "read");
	} else {
	    Tcl_AppendElement(interp, "");
	}
	if (statePtr->flags & TCL_WRITABLE) {
	    Tcl_AppendElement(interp, "write");
	} else {
	    Tcl_AppendElement(interp, "");
	}
	return TCL_OK;
    }

    if ((cmdName[0] == 'm') && (strncmp(cmdName, "maxmode", len) == 0)) {
	if (argc != 3) {
	    Tcl_AppendResult(interp, "channel name required", NULL);
	    return TCL_ERROR;
	}

	if (statePtr->maxPerms & TCL_READABLE) {
	    Tcl_AppendElement(interp, "read");
	} else {
	    Tcl_AppendElement(interp, "");
	}
	if (statePtr->maxPerms & TCL_WRITABLE) {
	    Tcl_AppendElement(interp, "write");
	} else {
	    Tcl_AppendElement(interp, "");
	}
	return TCL_OK;
    }

    if ((cmdName[0] == 'm') && (strncmp(cmdName, "mremove-rd", len) == 0)) {
        if (argc != 3) {
            Tcl_AppendResult(interp, "channel name required",
                    (char *) NULL);
            return TCL_ERROR;
        }

	return Tcl_RemoveChannelMode(interp, chan, TCL_READABLE);
    }

    if ((cmdName[0] == 'm') && (strncmp(cmdName, "mremove-wr", len) == 0)) {
        if (argc != 3) {
            Tcl_AppendResult(interp, "channel name required",
                    (char *) NULL);
            return TCL_ERROR;
        }

	return Tcl_RemoveChannelMode(interp, chan, TCL_WRITABLE);
    }

    if ((cmdName[0] == 'm') && (strncmp(cmdName, "mthread", len) == 0)) {
	if (argc != 3) {
	    Tcl_AppendResult(interp, "channel name required", NULL);
	    return TCL_ERROR;
	}

	Tcl_SetObjResult(interp, Tcl_NewWideIntObj(
		(Tcl_WideInt) (size_t) Tcl_GetChannelThread(chan)));
	return TCL_OK;
    }

    if ((cmdName[0] == 'n') && (strncmp(cmdName, "name", len) == 0)) {
	if (argc != 3) {
	    Tcl_AppendResult(interp, "channel name required", NULL);
	    return TCL_ERROR;
	}
	Tcl_AppendResult(interp, statePtr->channelName, NULL);
	return TCL_OK;
    }

    if ((cmdName[0] == 'o') && (strncmp(cmdName, "open", len) == 0)) {
	hTblPtr = (Tcl_HashTable *) Tcl_GetAssocData(interp, "tclIO", NULL);
	if (hTblPtr == NULL) {
	    return TCL_OK;
	}
	for (hPtr = Tcl_FirstHashEntry(hTblPtr, &hSearch);
	     hPtr != NULL;
	     hPtr = Tcl_NextHashEntry(&hSearch)) {
	    Tcl_AppendElement(interp, (char *)Tcl_GetHashKey(hTblPtr, hPtr));
	}
	return TCL_OK;
    }

    if ((cmdName[0] == 'o') &&
	    (strncmp(cmdName, "outputbuffered", len) == 0)) {
	if (argc != 3) {
	    Tcl_AppendResult(interp, "channel name required", NULL);
	    return TCL_ERROR;
	}

	IOQueued = Tcl_OutputBuffered(chan);
	TclFormatInt(buf, IOQueued);
	Tcl_AppendResult(interp, buf, NULL);
	return TCL_OK;
    }

    if ((cmdName[0] == 'q') &&
	    (strncmp(cmdName, "queuedcr", len) == 0)) {
	if (argc != 3) {
	    Tcl_AppendResult(interp, "channel name required", NULL);
	    return TCL_ERROR;
	}

	Tcl_AppendResult(interp,
		(statePtr->flags & INPUT_SAW_CR) ? "1" : "0", NULL);
	return TCL_OK;
    }

    if ((cmdName[0] == 'r') && (strncmp(cmdName, "readable", len) == 0)) {
	hTblPtr = (Tcl_HashTable *) Tcl_GetAssocData(interp, "tclIO", NULL);
	if (hTblPtr == NULL) {
	    return TCL_OK;
	}
	for (hPtr = Tcl_FirstHashEntry(hTblPtr, &hSearch);
	     hPtr != NULL;
	     hPtr = Tcl_NextHashEntry(&hSearch)) {
	    chanPtr  = (Channel *) Tcl_GetHashValue(hPtr);
	    statePtr = chanPtr->state;
	    if (statePtr->flags & TCL_READABLE) {
		Tcl_AppendElement(interp, (char *)Tcl_GetHashKey(hTblPtr, hPtr));
	    }
	}
	return TCL_OK;
    }

    if ((cmdName[0] == 'r') && (strncmp(cmdName, "refcount", len) == 0)) {
	if (argc != 3) {
	    Tcl_AppendResult(interp, "channel name required", NULL);
	    return TCL_ERROR;
	}

	TclFormatInt(buf, statePtr->refCount);
	Tcl_AppendResult(interp, buf, NULL);
	return TCL_OK;
    }

    /*
     * "splice" is actually more a simplified attach facility as provided by
     * the Thread package. Without the safeguards of a regular command (no
     * checking that the command is truly cut'able, no mutexes for
     * thread-safety). Its complementary command is "cut", see above.
     */

    if ((cmdName[0] == 's') && (strncmp(cmdName, "splice", len) == 0)) {
	if (argc != 3) {
	    Tcl_AppendResult(interp, "channel name required", NULL);
	    return TCL_ERROR;
	}

	Tcl_SpliceChannel(chan);

	Tcl_RegisterChannel(interp, chan);
	Tcl_UnregisterChannel(NULL, chan);

	return TCL_OK;
    }

    if ((cmdName[0] == 't') && (strncmp(cmdName, "type", len) == 0)) {
	if (argc != 3) {
	    Tcl_AppendResult(interp, "channel name required", NULL);
	    return TCL_ERROR;
	}
	Tcl_AppendResult(interp, Tcl_ChannelName(chanPtr->typePtr), NULL);
	return TCL_OK;
    }

    if ((cmdName[0] == 'w') && (strncmp(cmdName, "writable", len) == 0)) {
	hTblPtr = (Tcl_HashTable *) Tcl_GetAssocData(interp, "tclIO", NULL);
	if (hTblPtr == NULL) {
	    return TCL_OK;
	}
	for (hPtr = Tcl_FirstHashEntry(hTblPtr, &hSearch);
		hPtr != NULL; hPtr = Tcl_NextHashEntry(&hSearch)) {
	    chanPtr = (Channel *) Tcl_GetHashValue(hPtr);
	    statePtr = chanPtr->state;
	    if (statePtr->flags & TCL_WRITABLE) {
		Tcl_AppendElement(interp, (char *)Tcl_GetHashKey(hTblPtr, hPtr));
	    }
	}
	return TCL_OK;
    }

    if ((cmdName[0] == 't') && (strncmp(cmdName, "transform", len) == 0)) {
	/*
	 * Syntax: transform channel -command command
	 */

	if (argc != 5) {
	    Tcl_AppendResult(interp, "wrong # args: should be \"", argv[0],
		    " transform channelId -command cmd\"", NULL);
	    return TCL_ERROR;
	}
	if (strcmp(argv[3], "-command") != 0) {
	    Tcl_AppendResult(interp, "bad argument \"", argv[3],
		    "\": should be \"-command\"", NULL);
	    return TCL_ERROR;
	}

	return TclChannelTransform(interp, chan,
		Tcl_NewStringObj(argv[4], TCL_INDEX_NONE));
    }

    if ((cmdName[0] == 'u') && (strncmp(cmdName, "unstack", len) == 0)) {
	/*
	 * Syntax: unstack channel
	 */

	if (argc != 3) {
	    Tcl_AppendResult(interp, "wrong # args: should be \"", argv[0],
		    " unstack channel\"", NULL);
	    return TCL_ERROR;
	}
	return Tcl_UnstackChannel(interp, chan);
    }

    Tcl_AppendResult(interp, "bad option \"", cmdName, "\": should be "
	    "cut, clearchannelhandlers, info, isshared, mode, open, "
	    "readable, splice, writable, transform, unstack", NULL);
    return TCL_ERROR;
}

/*
 *----------------------------------------------------------------------
 *
 * TestChannelEventCmd --
 *
 *	This procedure implements the "testchannelevent" command. It is used
 *	to test the Tcl channel event mechanism.
 *
 * Results:
 *	A standard Tcl result.
 *
 * Side effects:
 *	Creates, deletes and returns channel event handlers.
 *
 *----------------------------------------------------------------------
 */

static int
TestChannelEventCmd(
    TCL_UNUSED(void *),
    Tcl_Interp *interp,		/* Current interpreter. */
    int argc,			/* Number of arguments. */
    const char **argv)		/* Argument strings. */
{
    Tcl_Obj *resultListPtr;
    Channel *chanPtr;
    ChannelState *statePtr;	/* state info for channel */
    EventScriptRecord *esPtr, *prevEsPtr, *nextEsPtr;
    const char *cmd;
    int index, i, mask, len;

    if ((argc < 3) || (argc > 5)) {
	Tcl_AppendResult(interp, "wrong # args: should be \"", argv[0],
		" channelName cmd ?arg1? ?arg2?\"", NULL);
	return TCL_ERROR;
    }
    chanPtr = (Channel *) Tcl_GetChannel(interp, argv[1], NULL);
    if (chanPtr == NULL) {
	return TCL_ERROR;
    }
    statePtr = chanPtr->state;

    cmd = argv[2];
    len = strlen(cmd);
    if ((cmd[0] == 'a') && (strncmp(cmd, "add", len) == 0)) {
	if (argc != 5) {
	    Tcl_AppendResult(interp, "wrong # args: should be \"", argv[0],
		    " channelName add eventSpec script\"", NULL);
	    return TCL_ERROR;
	}
	if (strcmp(argv[3], "readable") == 0) {
	    mask = TCL_READABLE;
	} else if (strcmp(argv[3], "writable") == 0) {
	    mask = TCL_WRITABLE;
	} else if (strcmp(argv[3], "none") == 0) {
	    mask = 0;
	} else {
	    Tcl_AppendResult(interp, "bad event name \"", argv[3],
		    "\": must be readable, writable, or none", NULL);
	    return TCL_ERROR;
	}

	esPtr = (EventScriptRecord *)Tcl_Alloc(sizeof(EventScriptRecord));
	esPtr->nextPtr = statePtr->scriptRecordPtr;
	statePtr->scriptRecordPtr = esPtr;

	esPtr->chanPtr = chanPtr;
	esPtr->interp = interp;
	esPtr->mask = mask;
	esPtr->scriptPtr = Tcl_NewStringObj(argv[4], TCL_INDEX_NONE);
	Tcl_IncrRefCount(esPtr->scriptPtr);

	Tcl_CreateChannelHandler((Tcl_Channel) chanPtr, mask,
		TclChannelEventScriptInvoker, esPtr);

	return TCL_OK;
    }

    if ((cmd[0] == 'd') && (strncmp(cmd, "delete", len) == 0)) {
	if (argc != 4) {
	    Tcl_AppendResult(interp, "wrong # args: should be \"", argv[0],
		    " channelName delete index\"", NULL);
	    return TCL_ERROR;
	}
	if (Tcl_GetInt(interp, argv[3], &index) == TCL_ERROR) {
	    return TCL_ERROR;
	}
	if (index < 0) {
	    Tcl_AppendResult(interp, "bad event index: ", argv[3],
		    ": must be nonnegative", NULL);
	    return TCL_ERROR;
	}
	for (i = 0, esPtr = statePtr->scriptRecordPtr;
	     (i < index) && (esPtr != NULL);
	     i++, esPtr = esPtr->nextPtr) {
	    /* Empty loop body. */
	}
	if (esPtr == NULL) {
	    Tcl_AppendResult(interp, "bad event index ", argv[3],
		    ": out of range", NULL);
	    return TCL_ERROR;
	}
	if (esPtr == statePtr->scriptRecordPtr) {
	    statePtr->scriptRecordPtr = esPtr->nextPtr;
	} else {
	    for (prevEsPtr = statePtr->scriptRecordPtr;
		 (prevEsPtr != NULL) &&
		     (prevEsPtr->nextPtr != esPtr);
		 prevEsPtr = prevEsPtr->nextPtr) {
		/* Empty loop body. */
	    }
	    if (prevEsPtr == NULL) {
		Tcl_Panic("TestChannelEventCmd: damaged event script list");
	    }
	    prevEsPtr->nextPtr = esPtr->nextPtr;
	}
	Tcl_DeleteChannelHandler((Tcl_Channel) chanPtr,
		TclChannelEventScriptInvoker, esPtr);
	Tcl_DecrRefCount(esPtr->scriptPtr);
	Tcl_Free(esPtr);

	return TCL_OK;
    }

    if ((cmd[0] == 'l') && (strncmp(cmd, "list", len) == 0)) {
	if (argc != 3) {
	    Tcl_AppendResult(interp, "wrong # args: should be \"", argv[0],
		    " channelName list\"", NULL);
	    return TCL_ERROR;
	}
	resultListPtr = Tcl_GetObjResult(interp);
	for (esPtr = statePtr->scriptRecordPtr;
	     esPtr != NULL;
	     esPtr = esPtr->nextPtr) {
	    if (esPtr->mask) {
		Tcl_ListObjAppendElement(interp, resultListPtr, Tcl_NewStringObj(
		    (esPtr->mask == TCL_READABLE) ? "readable" : "writable", TCL_INDEX_NONE));
	    } else {
		Tcl_ListObjAppendElement(interp, resultListPtr,
			Tcl_NewStringObj("none", TCL_INDEX_NONE));
	    }
	    Tcl_ListObjAppendElement(interp, resultListPtr, esPtr->scriptPtr);
	}
	Tcl_SetObjResult(interp, resultListPtr);
	return TCL_OK;
    }

    if ((cmd[0] == 'r') && (strncmp(cmd, "removeall", len) == 0)) {
	if (argc != 3) {
	    Tcl_AppendResult(interp, "wrong # args: should be \"", argv[0],
		    " channelName removeall\"", NULL);
	    return TCL_ERROR;
	}
	for (esPtr = statePtr->scriptRecordPtr;
	     esPtr != NULL;
	     esPtr = nextEsPtr) {
	    nextEsPtr = esPtr->nextPtr;
	    Tcl_DeleteChannelHandler((Tcl_Channel) chanPtr,
		    TclChannelEventScriptInvoker, esPtr);
	    Tcl_DecrRefCount(esPtr->scriptPtr);
	    Tcl_Free(esPtr);
	}
	statePtr->scriptRecordPtr = NULL;
	return TCL_OK;
    }

    if	((cmd[0] == 's') && (strncmp(cmd, "set", len) == 0)) {
	if (argc != 5) {
	    Tcl_AppendResult(interp, "wrong # args: should be \"", argv[0],
		    " channelName delete index event\"", NULL);
	    return TCL_ERROR;
	}
	if (Tcl_GetInt(interp, argv[3], &index) == TCL_ERROR) {
	    return TCL_ERROR;
	}
	if (index < 0) {
	    Tcl_AppendResult(interp, "bad event index: ", argv[3],
		    ": must be nonnegative", NULL);
	    return TCL_ERROR;
	}
	for (i = 0, esPtr = statePtr->scriptRecordPtr;
	     (i < index) && (esPtr != NULL);
	     i++, esPtr = esPtr->nextPtr) {
	    /* Empty loop body. */
	}
	if (esPtr == NULL) {
	    Tcl_AppendResult(interp, "bad event index ", argv[3],
		    ": out of range", NULL);
	    return TCL_ERROR;
	}

	if (strcmp(argv[4], "readable") == 0) {
	    mask = TCL_READABLE;
	} else if (strcmp(argv[4], "writable") == 0) {
	    mask = TCL_WRITABLE;
	} else if (strcmp(argv[4], "none") == 0) {
	    mask = 0;
	} else {
	    Tcl_AppendResult(interp, "bad event name \"", argv[4],
		    "\": must be readable, writable, or none", NULL);
	    return TCL_ERROR;
	}
	esPtr->mask = mask;
	Tcl_CreateChannelHandler((Tcl_Channel) chanPtr, mask,
		TclChannelEventScriptInvoker, esPtr);
	return TCL_OK;
    }
    Tcl_AppendResult(interp, "bad command ", cmd, ", must be one of "
	    "add, delete, list, set, or removeall", NULL);
    return TCL_ERROR;
}

/*
 *----------------------------------------------------------------------
 *
 * TestSocketCmd --
 *
 *	Implements the Tcl "testsocket" debugging command and its
 *	subcommands. This is part of the testing environment.
 *
 * Results:
 *	A standard Tcl result.
 *
 * Side effects:
 *	None.
 *
 *----------------------------------------------------------------------
 */

#define TCP_ASYNC_TEST_MODE	(1<<8)	/* Async testing activated.  Do not
					 * automatically continue connection
					 * process. */

static int
TestSocketCmd(
    TCL_UNUSED(void *),
    Tcl_Interp *interp,		/* Interpreter for result. */
    int argc,			/* Count of additional args. */
    const char **argv)		/* Additional arg strings. */
{
    const char *cmdName;	/* Sub command. */
    size_t len;			/* Length of subcommand string. */

    if (argc < 2) {
	Tcl_AppendResult(interp, "wrong # args: should be \"", argv[0],
		" subcommand ?additional args..?\"", NULL);
	return TCL_ERROR;
    }
    cmdName = argv[1];
    len = strlen(cmdName);

    if ((cmdName[0] == 't') && (strncmp(cmdName, "testflags", len) == 0)) {
        Tcl_Channel hChannel;
        int modePtr;
        int testMode;
        TcpState *statePtr;
        /* Set test value in the socket driver
         */
        /* Check for argument "channel name"
         */
        if (argc < 4) {
            Tcl_AppendResult(interp, "wrong # args: should be \"", argv[0],
                    " testflags channel flags\"", NULL);
            return TCL_ERROR;
        }
        hChannel = Tcl_GetChannel(interp, argv[2], &modePtr);
        if ( NULL == hChannel ) {
            Tcl_AppendResult(interp, "unknown channel:", argv[2], NULL);
            return TCL_ERROR;
        }
        statePtr = (TcpState *)Tcl_GetChannelInstanceData(hChannel);
        if ( NULL == statePtr) {
            Tcl_AppendResult(interp, "No channel instance data:", argv[2],
                    NULL);
            return TCL_ERROR;
        }
        if (Tcl_GetBoolean(interp, argv[3], &testMode) != TCL_OK) {
            return TCL_ERROR;
        }
        if (testMode) {
            statePtr->flags |= TCP_ASYNC_TEST_MODE;
        } else {
            statePtr->flags &= ~TCP_ASYNC_TEST_MODE;
        }
        return TCL_OK;
    }

    Tcl_AppendResult(interp, "bad option \"", cmdName, "\": should be "
	    "testflags", NULL);
    return TCL_ERROR;
}

/*
 *----------------------------------------------------------------------
 *
 * TestServiceModeCmd --
 *
 *	This procedure implements the "testservicemode" command which gets or
 *      sets the current Tcl ServiceMode.  There are several tests which open
 *      a file and assign various handlers to it.  For these tests to be
 *      deterministic it is important that file events not be processed until
 *      all of the handlers are in place.
 *
 * Results:
 *	A standard Tcl result.
 *
 * Side effects:
 *	May change the ServiceMode setting.
 *
 *----------------------------------------------------------------------
 */

static int
TestServiceModeCmd(
    TCL_UNUSED(void *),
    Tcl_Interp *interp,		/* Current interpreter. */
    int argc,			/* Number of arguments. */
    const char **argv)		/* Argument strings. */
{
    int newmode, oldmode;
    if (argc > 2) {
        Tcl_AppendResult(interp, "wrong # args: should be \"", argv[0],
                         " ?newmode?\"", NULL);
        return TCL_ERROR;
    }
    oldmode = (Tcl_GetServiceMode() != TCL_SERVICE_NONE);
    if (argc == 2) {
        if (Tcl_GetInt(interp, argv[1], &newmode) == TCL_ERROR) {
            return TCL_ERROR;
        }
        if (newmode == 0) {
            Tcl_SetServiceMode(TCL_SERVICE_NONE);
        } else {
            Tcl_SetServiceMode(TCL_SERVICE_ALL);
        }
    }
    Tcl_SetObjResult(interp, Tcl_NewWideIntObj(oldmode));
    return TCL_OK;
}

/*
 *----------------------------------------------------------------------
 *
 * TestWrongNumArgsObjCmd --
 *
 *	Test the Tcl_WrongNumArgs function.
 *
 * Results:
 *	Standard Tcl result.
 *
 * Side effects:
 *	Sets interpreter result.
 *
 *----------------------------------------------------------------------
 */

static int
TestWrongNumArgsObjCmd(
    TCL_UNUSED(void *),
    Tcl_Interp *interp,		/* Current interpreter. */
    Tcl_Size objc,			/* Number of arguments. */
    Tcl_Obj *const objv[])	/* Argument objects. */
{
    Tcl_Size i, length;
    const char *msg;

    if (objc + 1 < 4) {
	goto insufArgs;
    }

    if (Tcl_GetIntForIndex(interp, objv[1], TCL_INDEX_NONE, &i) != TCL_OK) {
	return TCL_ERROR;
    }

    msg = Tcl_GetStringFromObj(objv[2], &length);
    if (length == 0) {
	msg = NULL;
    }

    if (i > objc - 3) {
	/*
	 * Asked for more arguments than were given.
	 */
    insufArgs:
	Tcl_AppendResult(interp, "insufficient arguments", NULL);
	return TCL_ERROR;
    }

    Tcl_WrongNumArgs(interp, i, &(objv[3]), msg);
    return TCL_OK;
}

/*
 *----------------------------------------------------------------------
 *
 * TestGetIndexFromObjStructObjCmd --
 *
 *	Test the Tcl_GetIndexFromObjStruct function.
 *
 * Results:
 *	Standard Tcl result.
 *
 * Side effects:
 *	Sets interpreter result.
 *
 *----------------------------------------------------------------------
 */

static int
TestGetIndexFromObjStructObjCmd(
    TCL_UNUSED(void *),
    Tcl_Interp *interp,		/* Current interpreter. */
    int objc,			/* Number of arguments. */
    Tcl_Obj *const objv[])	/* Argument objects. */
{
    const char *const ary[] = {
	"a", "b", "c", "d", "ee", "ff", NULL, NULL
    };
    int target, flags = 0;
    signed char idx[8];

    if (objc != 3 && objc != 4) {
	Tcl_WrongNumArgs(interp, 1, objv, "argument targetvalue ?flags?");
	return TCL_ERROR;
    }
    if (Tcl_GetIntFromObj(interp, objv[2], &target) != TCL_OK) {
	return TCL_ERROR;
    }
    if ((objc > 3) && (Tcl_GetIntFromObj(interp, objv[3], &flags) != TCL_OK)) {
	return TCL_ERROR;
    }
    memset(idx, 85, sizeof(idx));
    if (Tcl_GetIndexFromObjStruct(interp, (Tcl_GetString(objv[1])[0] ? objv[1] : NULL), ary, 2*sizeof(char *),
	    "dummy", flags, &idx[1]) != TCL_OK) {
	return TCL_ERROR;
    }
    if (idx[0] != 85 || idx[2] != 85) {
	Tcl_AppendResult(interp, "Tcl_GetIndexFromObjStruct overwrites bytes near index variable", NULL);
	return TCL_ERROR;
    } else if (idx[1] != target) {
	char buffer[64];
	sprintf(buffer, "%d", idx[1]);
	Tcl_AppendResult(interp, "index value comparison failed: got ",
		buffer, NULL);
	sprintf(buffer, "%d", target);
	Tcl_AppendResult(interp, " when ", buffer, " expected", NULL);
	return TCL_ERROR;
    }
    Tcl_WrongNumArgs(interp, objc, objv, NULL);
    return TCL_OK;
}

/*
 *----------------------------------------------------------------------
 *
 * TestFilesystemObjCmd --
 *
 *	This procedure implements the "testfilesystem" command. It is used to
 *	test Tcl_FSRegister, Tcl_FSUnregister, and can be used to test that
 *	the pluggable filesystem works.
 *
 * Results:
 *	A standard Tcl result.
 *
 * Side effects:
 *	Inserts or removes a filesystem from Tcl's stack.
 *
 *----------------------------------------------------------------------
 */

static int
TestFilesystemObjCmd(
    TCL_UNUSED(void *),
    Tcl_Interp *interp,
    int objc,
    Tcl_Obj *const objv[])
{
    int res, boolVal;
    const char *msg;

    if (objc != 2) {
	Tcl_WrongNumArgs(interp, 1, objv, "boolean");
	return TCL_ERROR;
    }
    if (Tcl_GetBooleanFromObj(interp, objv[1], &boolVal) != TCL_OK) {
	return TCL_ERROR;
    }
    if (boolVal) {
	res = Tcl_FSRegister(interp, &testReportingFilesystem);
	msg = (res == TCL_OK) ? "registered" : "failed";
    } else {
	res = Tcl_FSUnregister(&testReportingFilesystem);
	msg = (res == TCL_OK) ? "unregistered" : "failed";
    }
    Tcl_SetObjResult(interp, Tcl_NewStringObj(msg , TCL_INDEX_NONE));
    return res;
}

static int
TestReportInFilesystem(
    Tcl_Obj *pathPtr,
    void **clientDataPtr)
{
    static Tcl_Obj *lastPathPtr = NULL;
    Tcl_Obj *newPathPtr;

    if (pathPtr == lastPathPtr) {
	/* Reject all files second time around */
	return -1;
    }

    /* Try to claim all files first time around */

    newPathPtr = Tcl_DuplicateObj(pathPtr);
    lastPathPtr = newPathPtr;
    Tcl_IncrRefCount(newPathPtr);
    if (Tcl_FSGetFileSystemForPath(newPathPtr) == NULL) {
	/* Nothing claimed it. Therefore we don't either */
	Tcl_DecrRefCount(newPathPtr);
	lastPathPtr = NULL;
	return -1;
    }
    lastPathPtr = NULL;
    *clientDataPtr = newPathPtr;
    return TCL_OK;
}

/*
 * Simple helper function to extract the native vfs representation of a path
 * object, or NULL if no such representation exists.
 */

static Tcl_Obj *
TestReportGetNativePath(
    Tcl_Obj *pathPtr)
{
    return (Tcl_Obj*) Tcl_FSGetInternalRep(pathPtr, &testReportingFilesystem);
}

static void
TestReportFreeInternalRep(
    void *clientData)
{
    Tcl_Obj *nativeRep = (Tcl_Obj *) clientData;

    if (nativeRep != NULL) {
	/* Free the path */
	Tcl_DecrRefCount(nativeRep);
    }
}

static void *
TestReportDupInternalRep(
    void *clientData)
{
    Tcl_Obj *original = (Tcl_Obj *) clientData;

    Tcl_IncrRefCount(original);
    return clientData;
}

static void
TestReport(
    const char *cmd,
    Tcl_Obj *path,
    Tcl_Obj *arg2)
{
    Tcl_Interp *interp = (Tcl_Interp *) Tcl_FSData(&testReportingFilesystem);

    if (interp == NULL) {
	/* This is bad, but not much we can do about it */
    } else {
	Tcl_Obj *savedResult;
	Tcl_DString ds;

	Tcl_DStringInit(&ds);
	Tcl_DStringAppend(&ds, "lappend filesystemReport ", TCL_INDEX_NONE);
	Tcl_DStringStartSublist(&ds);
	Tcl_DStringAppendElement(&ds, cmd);
	if (path != NULL) {
	    Tcl_DStringAppendElement(&ds, Tcl_GetString(path));
	}
	if (arg2 != NULL) {
	    Tcl_DStringAppendElement(&ds, Tcl_GetString(arg2));
	}
	Tcl_DStringEndSublist(&ds);
	savedResult = Tcl_GetObjResult(interp);
	Tcl_IncrRefCount(savedResult);
	Tcl_SetObjResult(interp, Tcl_NewObj());
	Tcl_EvalEx(interp, Tcl_DStringValue(&ds), TCL_INDEX_NONE, 0);
	Tcl_DStringFree(&ds);
	Tcl_ResetResult(interp);
	Tcl_SetObjResult(interp, savedResult);
	Tcl_DecrRefCount(savedResult);
    }
}

static int
TestReportStat(
    Tcl_Obj *path,		/* Path of file to stat (in current CP). */
    Tcl_StatBuf *buf)		/* Filled with results of stat call. */
{
    TestReport("stat", path, NULL);
    return Tcl_FSStat(TestReportGetNativePath(path), buf);
}

static int
TestReportLstat(
    Tcl_Obj *path,		/* Path of file to stat (in current CP). */
    Tcl_StatBuf *buf)		/* Filled with results of stat call. */
{
    TestReport("lstat", path, NULL);
    return Tcl_FSLstat(TestReportGetNativePath(path), buf);
}

static int
TestReportAccess(
    Tcl_Obj *path,		/* Path of file to access (in current CP). */
    int mode)			/* Permission setting. */
{
    TestReport("access", path, NULL);
    return Tcl_FSAccess(TestReportGetNativePath(path), mode);
}

static Tcl_Channel
TestReportOpenFileChannel(
    Tcl_Interp *interp,		/* Interpreter for error reporting; can be
				 * NULL. */
    Tcl_Obj *fileName,		/* Name of file to open. */
    int mode,			/* POSIX open mode. */
    int permissions)		/* If the open involves creating a file, with
				 * what modes to create it? */
{
    TestReport("open", fileName, NULL);
    return TclpOpenFileChannel(interp, TestReportGetNativePath(fileName),
	    mode, permissions);
}

static int
TestReportMatchInDirectory(
    Tcl_Interp *interp,		/* Interpreter for error messages. */
    Tcl_Obj *resultPtr,		/* Object to lappend results. */
    Tcl_Obj *dirPtr,		/* Contains path to directory to search. */
    const char *pattern,	/* Pattern to match against. */
    Tcl_GlobTypeData *types)	/* Object containing list of acceptable types.
				 * May be NULL. */
{
    if (types != NULL && types->type & TCL_GLOB_TYPE_MOUNT) {
	TestReport("matchmounts", dirPtr, NULL);
	return TCL_OK;
    } else {
	TestReport("matchindirectory", dirPtr, NULL);
	return Tcl_FSMatchInDirectory(interp, resultPtr,
		TestReportGetNativePath(dirPtr), pattern, types);
    }
}

static int
TestReportChdir(
    Tcl_Obj *dirName)
{
    TestReport("chdir", dirName, NULL);
    return Tcl_FSChdir(TestReportGetNativePath(dirName));
}

static int
TestReportLoadFile(
    Tcl_Interp *interp,		/* Used for error reporting. */
    Tcl_Obj *fileName,		/* Name of the file containing the desired
				 * code. */
    Tcl_LoadHandle *handlePtr,	/* Filled with token for dynamically loaded
				 * file which will be passed back to
				 * (*unloadProcPtr)() to unload the file. */
    Tcl_FSUnloadFileProc **unloadProcPtr)
				/* Filled with address of Tcl_FSUnloadFileProc
				 * function which should be used for
				 * this file. */
{
    TestReport("loadfile", fileName, NULL);
    return Tcl_FSLoadFile(interp, TestReportGetNativePath(fileName), NULL,
	    NULL, NULL, NULL, handlePtr, unloadProcPtr);
}

static Tcl_Obj *
TestReportLink(
    Tcl_Obj *path,		/* Path of file to readlink or link */
    Tcl_Obj *to,		/* Path of file to link to, or NULL */
    int linkType)
{
    TestReport("link", path, to);
    return Tcl_FSLink(TestReportGetNativePath(path), to, linkType);
}

static int
TestReportRenameFile(
    Tcl_Obj *src,		/* Pathname of file or dir to be renamed
				 * (UTF-8). */
    Tcl_Obj *dst)		/* New pathname of file or directory
				 * (UTF-8). */
{
    TestReport("renamefile", src, dst);
    return Tcl_FSRenameFile(TestReportGetNativePath(src),
	    TestReportGetNativePath(dst));
}

static int
TestReportCopyFile(
    Tcl_Obj *src,		/* Pathname of file to be copied (UTF-8). */
    Tcl_Obj *dst)		/* Pathname of file to copy to (UTF-8). */
{
    TestReport("copyfile", src, dst);
    return Tcl_FSCopyFile(TestReportGetNativePath(src),
	    TestReportGetNativePath(dst));
}

static int
TestReportDeleteFile(
    Tcl_Obj *path)		/* Pathname of file to be removed (UTF-8). */
{
    TestReport("deletefile", path, NULL);
    return Tcl_FSDeleteFile(TestReportGetNativePath(path));
}

static int
TestReportCreateDirectory(
    Tcl_Obj *path)		/* Pathname of directory to create (UTF-8). */
{
    TestReport("createdirectory", path, NULL);
    return Tcl_FSCreateDirectory(TestReportGetNativePath(path));
}

static int
TestReportCopyDirectory(
    Tcl_Obj *src,		/* Pathname of directory to be copied
				 * (UTF-8). */
    Tcl_Obj *dst,		/* Pathname of target directory (UTF-8). */
    Tcl_Obj **errorPtr)		/* If non-NULL, to be filled with UTF-8 name
				 * of file causing error. */
{
    TestReport("copydirectory", src, dst);
    return Tcl_FSCopyDirectory(TestReportGetNativePath(src),
	    TestReportGetNativePath(dst), errorPtr);
}

static int
TestReportRemoveDirectory(
    Tcl_Obj *path,		/* Pathname of directory to be removed
				 * (UTF-8). */
    int recursive,		/* If non-zero, removes directories that
				 * are nonempty.  Otherwise, will only remove
				 * empty directories. */
    Tcl_Obj **errorPtr)		/* If non-NULL, to be filled with UTF-8 name
				 * of file causing error. */
{
    TestReport("removedirectory", path, NULL);
    return Tcl_FSRemoveDirectory(TestReportGetNativePath(path), recursive,
	    errorPtr);
}

static const char *const *
TestReportFileAttrStrings(
    Tcl_Obj *fileName,
    Tcl_Obj **objPtrRef)
{
    TestReport("fileattributestrings", fileName, NULL);
    return Tcl_FSFileAttrStrings(TestReportGetNativePath(fileName), objPtrRef);
}

static int
TestReportFileAttrsGet(
    Tcl_Interp *interp,		/* The interpreter for error reporting. */
    int index,			/* index of the attribute command. */
    Tcl_Obj *fileName,		/* filename we are operating on. */
    Tcl_Obj **objPtrRef)	/* for output. */
{
    TestReport("fileattributesget", fileName, NULL);
    return Tcl_FSFileAttrsGet(interp, index,
	    TestReportGetNativePath(fileName), objPtrRef);
}

static int
TestReportFileAttrsSet(
    Tcl_Interp *interp,		/* The interpreter for error reporting. */
    int index,			/* index of the attribute command. */
    Tcl_Obj *fileName,		/* filename we are operating on. */
    Tcl_Obj *objPtr)		/* for input. */
{
    TestReport("fileattributesset", fileName, objPtr);
    return Tcl_FSFileAttrsSet(interp, index,
	    TestReportGetNativePath(fileName), objPtr);
}

static int
TestReportUtime(
    Tcl_Obj *fileName,
    struct utimbuf *tval)
{
    TestReport("utime", fileName, NULL);
    return Tcl_FSUtime(TestReportGetNativePath(fileName), tval);
}

static int
TestReportNormalizePath(
    TCL_UNUSED(Tcl_Interp *),
    Tcl_Obj *pathPtr,
    int nextCheckpoint)
{
    TestReport("normalizepath", pathPtr, NULL);
    return nextCheckpoint;
}

static int
SimplePathInFilesystem(
    Tcl_Obj *pathPtr,
    TCL_UNUSED(void **))
{
    const char *str = Tcl_GetString(pathPtr);

    if (strncmp(str, "simplefs:/", 10)) {
	return -1;
    }
    return TCL_OK;
}

/*
 * This is a slightly 'hacky' filesystem which is used just to test a few
 * important features of the vfs code: (1) that you can load a shared library
 * from a vfs, (2) that when copying files from one fs to another, the 'mtime'
 * is preserved. (3) that recursive cross-filesystem directory copies have the
 * correct behaviour with/without -force.
 *
 * It treats any file in 'simplefs:/' as a file, which it routes to the
 * current directory. The real file it uses is whatever follows the trailing
 * '/' (e.g. 'foo' in 'simplefs:/foo'), and that file exists or not according
 * to what is in the native pwd.
 *
 * Please do not consider this filesystem a model of how things are to be
 * done. It is quite the opposite!  But, it does allow us to test some
 * important features.
 */

static int
TestSimpleFilesystemObjCmd(
    TCL_UNUSED(void *),
    Tcl_Interp *interp,
    int objc,
    Tcl_Obj *const objv[])
{
    int res, boolVal;
    const char *msg;

    if (objc != 2) {
	Tcl_WrongNumArgs(interp, 1, objv, "boolean");
	return TCL_ERROR;
    }
    if (Tcl_GetBooleanFromObj(interp, objv[1], &boolVal) != TCL_OK) {
	return TCL_ERROR;
    }
    if (boolVal) {
	res = Tcl_FSRegister(interp, &simpleFilesystem);
	msg = (res == TCL_OK) ? "registered" : "failed";
    } else {
	res = Tcl_FSUnregister(&simpleFilesystem);
	msg = (res == TCL_OK) ? "unregistered" : "failed";
    }
    Tcl_SetObjResult(interp, Tcl_NewStringObj(msg , TCL_INDEX_NONE));
    return res;
}

/*
 * Treats a file name 'simplefs:/foo' by using the file 'foo' in the current
 * (native) directory.
 */

static Tcl_Obj *
SimpleRedirect(
    Tcl_Obj *pathPtr)		/* Name of file to copy. */
{
    int len;
    const char *str;
    Tcl_Obj *origPtr;

    /*
     * We assume the same name in the current directory is ok.
     */

    str = Tcl_GetStringFromObj(pathPtr, &len);
    if (len < 10 || strncmp(str, "simplefs:/", 10)) {
	/* Probably shouldn't ever reach here */
	Tcl_IncrRefCount(pathPtr);
	return pathPtr;
    }
    origPtr = Tcl_NewStringObj(str+10, TCL_INDEX_NONE);
    Tcl_IncrRefCount(origPtr);
    return origPtr;
}

static int
SimpleMatchInDirectory(
    Tcl_Interp *interp,		/* Interpreter for error
				 * messages. */
    Tcl_Obj *resultPtr,		/* Object to lappend results. */
    Tcl_Obj *dirPtr,		/* Contains path to directory to search. */
    const char *pattern,	/* Pattern to match against. */
    Tcl_GlobTypeData *types)	/* Object containing list of acceptable types.
				 * May be NULL. */
{
    int res;
    Tcl_Obj *origPtr;
    Tcl_Obj *resPtr;

    /* We only provide a new volume, therefore no mounts at all */
    if (types != NULL && types->type & TCL_GLOB_TYPE_MOUNT) {
	return TCL_OK;
    }

    /*
     * We assume the same name in the current directory is ok.
     */
    resPtr = Tcl_NewObj();
    Tcl_IncrRefCount(resPtr);
    origPtr = SimpleRedirect(dirPtr);
    res = Tcl_FSMatchInDirectory(interp, resPtr, origPtr, pattern, types);
    if (res == TCL_OK) {
	size_t gLength, j;
	Tcl_ListObjLength(NULL, resPtr, &gLength);
	for (j = 0; j < gLength; j++) {
	    Tcl_Obj *gElt, *nElt;
	    Tcl_ListObjIndex(NULL, resPtr, j, &gElt);
	    nElt = Tcl_NewStringObj("simplefs:/",10);
	    Tcl_AppendObjToObj(nElt, gElt);
	    Tcl_ListObjAppendElement(NULL, resultPtr, nElt);
	}
    }
    Tcl_DecrRefCount(origPtr);
    Tcl_DecrRefCount(resPtr);
    return res;
}

static Tcl_Channel
SimpleOpenFileChannel(
    Tcl_Interp *interp,		/* Interpreter for error reporting; can be
				 * NULL. */
    Tcl_Obj *pathPtr,		/* Name of file to open. */
    int mode,			/* POSIX open mode. */
    int permissions)		/* If the open involves creating a file, with
				 * what modes to create it? */
{
    Tcl_Obj *tempPtr;
    Tcl_Channel chan;

    if ((mode != 0) && !(mode & O_RDONLY)) {
	Tcl_AppendResult(interp, "read-only", NULL);
	return NULL;
    }

    tempPtr = SimpleRedirect(pathPtr);
    chan = Tcl_FSOpenFileChannel(interp, tempPtr, "r", permissions);
    Tcl_DecrRefCount(tempPtr);
    return chan;
}

static int
SimpleAccess(
    Tcl_Obj *pathPtr,		/* Path of file to access (in current CP). */
    int mode)			/* Permission setting. */
{
    Tcl_Obj *tempPtr = SimpleRedirect(pathPtr);
    int res = Tcl_FSAccess(tempPtr, mode);

    Tcl_DecrRefCount(tempPtr);
    return res;
}

static int
SimpleStat(
    Tcl_Obj *pathPtr,		/* Path of file to stat (in current CP). */
    Tcl_StatBuf *bufPtr)	/* Filled with results of stat call. */
{
    Tcl_Obj *tempPtr = SimpleRedirect(pathPtr);
    int res = Tcl_FSStat(tempPtr, bufPtr);

    Tcl_DecrRefCount(tempPtr);
    return res;
}

static Tcl_Obj *
SimpleListVolumes(void)
{
    /* Add one new volume */
    Tcl_Obj *retVal;

    retVal = Tcl_NewStringObj("simplefs:/", TCL_INDEX_NONE);
    Tcl_IncrRefCount(retVal);
    return retVal;
}

/*
 * Used to check operations of Tcl_UtfNext.
 *
 * Usage: testutfnext -bytestring $bytes
 */

static int
TestUtfNextCmd(
    TCL_UNUSED(void *),
    Tcl_Interp *interp,
    int objc,
    Tcl_Obj *const objv[])
{
    size_t numBytes;
    char *bytes;
    const char *result, *first;
    char buffer[32];
    static const char tobetested[] = "A\xA0\xC0\xC1\xC2\xD0\xE0\xE8\xF2\xF7\xF8\xFE\xFF";
    const char *p = tobetested;

    if (objc != 2) {
	Tcl_WrongNumArgs(interp, 1, objv, "?-bytestring? bytes");
	return TCL_ERROR;
    }
	bytes = Tcl_GetStringFromObj(objv[1], &numBytes);

    if (numBytes + 4U > sizeof(buffer)) {
	Tcl_SetObjResult(interp, Tcl_ObjPrintf(
		"\"testutfnext\" can only handle %" TCL_Z_MODIFIER "u bytes",
		sizeof(buffer) - 4));
	return TCL_ERROR;
    }

    memcpy(buffer + 1, bytes, numBytes);
    buffer[0] = buffer[numBytes + 1] = buffer[numBytes + 2] = buffer[numBytes + 3] = '\xA0';

    first = result = Tcl_UtfNext(buffer + 1);
    while ((buffer[0] = *p++) != '\0') {
	/* Run Tcl_UtfNext with many more possible bytes at src[-1], all should give the same result */
	result = Tcl_UtfNext(buffer + 1);
	if (first != result) {
	    Tcl_AppendResult(interp, "Tcl_UtfNext is not supposed to read src[-1]", NULL);
	    return TCL_ERROR;
	}
    }
    p = tobetested;
    while ((buffer[numBytes + 1] = *p++) != '\0') {
	/* Run Tcl_UtfNext with many more possible bytes at src[end], all should give the same result */
	result = Tcl_UtfNext(buffer + 1);
	if (first != result) {
	    Tcl_SetObjResult(interp, Tcl_ObjPrintf(
		    "Tcl_UtfNext is not supposed to read src[end]\n"
		    "Different result when src[end] is %#x", UCHAR(p[-1])));
	    return TCL_ERROR;
	}
    }

    Tcl_SetObjResult(interp, Tcl_NewWideIntObj(first - buffer - 1));

    return TCL_OK;
}
/*
 * Used to check operations of Tcl_UtfPrev.
 *
 * Usage: testutfprev $bytes $offset
 */

static int
TestUtfPrevCmd(
    TCL_UNUSED(void *),
    Tcl_Interp *interp,
    int objc,
    Tcl_Obj *const objv[])
{
    Tcl_Size numBytes, offset;
    char *bytes;
    const char *result;

    if (objc < 2 || objc > 3) {
	Tcl_WrongNumArgs(interp, 1, objv, "bytes ?offset?");
	return TCL_ERROR;
    }

    bytes = Tcl_GetStringFromObj(objv[1], &numBytes);

    if (objc == 3) {
	if (TCL_OK != Tcl_GetIntForIndex(interp, objv[2], numBytes, &offset)) {
	    return TCL_ERROR;
	}
	if (offset == TCL_INDEX_NONE) {
	    offset = 0;
	}
	if (offset > numBytes) {
	    offset = numBytes;
	}
    } else {
	offset = numBytes;
    }
    result = Tcl_UtfPrev(bytes + offset, bytes);
    Tcl_SetObjResult(interp, Tcl_NewWideIntObj(result - bytes));
    return TCL_OK;
}

/*
 * Used to check correct string-length determining in Tcl_NumUtfChars
 */

static int
TestNumUtfCharsCmd(
    TCL_UNUSED(void *),
    Tcl_Interp *interp,
    int objc,
    Tcl_Obj *const objv[])
{
    if (objc > 1) {
	Tcl_Size numBytes, len, limit = TCL_INDEX_NONE;
	const char *bytes = Tcl_GetStringFromObj(objv[1], &numBytes);

	if (objc > 2) {
	    if (Tcl_GetIntForIndex(interp, objv[2], numBytes, &limit) != TCL_OK) {
		return TCL_ERROR;
	    }
	    if (limit > numBytes + 1) {
		limit = numBytes + 1;
	    }
	}
	len = Tcl_NumUtfChars(bytes, limit);
	Tcl_SetObjResult(interp, Tcl_NewWideIntObj(len));
    }
    return TCL_OK;
}

/*
 * Used to check correct operation of Tcl_UtfFindFirst
 */

static int
TestFindFirstCmd(
    TCL_UNUSED(void *),
    Tcl_Interp *interp,
    int objc,
    Tcl_Obj *const objv[])
{
    if (objc > 1) {
	int len = -1;

	if (objc > 2) {
	    (void) Tcl_GetIntFromObj(interp, objv[2], &len);
	}
	Tcl_SetObjResult(interp, Tcl_NewStringObj(Tcl_UtfFindFirst(Tcl_GetString(objv[1]), len), TCL_INDEX_NONE));
    }
    return TCL_OK;
}

/*
 * Used to check correct operation of Tcl_UtfFindLast
 */

static int
TestFindLastCmd(
    TCL_UNUSED(void *),
    Tcl_Interp *interp,
    int objc,
    Tcl_Obj *const objv[])
{
    if (objc > 1) {
	int len = -1;

	if (objc > 2) {
	    (void) Tcl_GetIntFromObj(interp, objv[2], &len);
	}
	Tcl_SetObjResult(interp, Tcl_NewStringObj(Tcl_UtfFindLast(Tcl_GetString(objv[1]), len), TCL_INDEX_NONE));
    }
    return TCL_OK;
}

static int
TestGetIntForIndexCmd(
    TCL_UNUSED(void *),
    Tcl_Interp *interp,
    int objc,
    Tcl_Obj *const objv[])
{
    Tcl_Size result;
    Tcl_WideInt endvalue;

    if (objc != 3) {
	Tcl_WrongNumArgs(interp, 1, objv, "index endvalue");
	return TCL_ERROR;
    }

    if (Tcl_GetWideIntFromObj(interp, objv[2], &endvalue) != TCL_OK) {
	return TCL_ERROR;
    }
    if (Tcl_GetIntForIndex(interp, objv[1], endvalue, &result) != TCL_OK) {
	return TCL_ERROR;
    }
    /* Make sure that (size_t)-2 is output as "-2" and (size_t)-3 as "-3", even for 32-bit */
    Tcl_SetObjResult(interp, Tcl_NewWideIntObj((Tcl_WideInt)((Tcl_WideUInt)(result + 3U)) - 3));
    return TCL_OK;
}



#if defined(HAVE_CPUID) && !defined(MAC_OSX_TCL)
/*
 *----------------------------------------------------------------------
 *
 * TestcpuidCmd --
 *
 *	Retrieves CPU ID information.
 *
 * Usage:
 *	testwincpuid <eax>
 *
 * Parameters:
 *	eax - The value to pass in the EAX register to a CPUID instruction.
 *
 * Results:
 *	Returns a four-element list containing the values from the EAX, EBX,
 *	ECX and EDX registers returned from the CPUID instruction.
 *
 * Side effects:
 *	None.
 *
 *----------------------------------------------------------------------
 */

static int
TestcpuidCmd(
    TCL_UNUSED(void *),
    Tcl_Interp* interp,		/* Tcl interpreter */
    int objc,			/* Parameter count */
    Tcl_Obj *const * objv)	/* Parameter vector */
{
    int status, index, i;
    int regs[4];
    Tcl_Obj *regsObjs[4];

    if (objc != 2) {
	Tcl_WrongNumArgs(interp, 1, objv, "eax");
	return TCL_ERROR;
    }
    if (Tcl_GetIntFromObj(interp, objv[1], &index) != TCL_OK) {
	return TCL_ERROR;
    }
    status = TclWinCPUID(index, regs);
    if (status != TCL_OK) {
	Tcl_SetObjResult(interp,
		Tcl_NewStringObj("operation not available", TCL_INDEX_NONE));
	return status;
    }
    for (i=0 ; i<4 ; ++i) {
	regsObjs[i] = Tcl_NewWideIntObj(regs[i]);
    }
    Tcl_SetObjResult(interp, Tcl_NewListObj(4, regsObjs));
    return TCL_OK;
}
#endif

/*
 * Used to do basic checks of the TCL_HASH_KEY_SYSTEM_HASH flag
 */

static int
TestHashSystemHashCmd(
    TCL_UNUSED(void *),
    Tcl_Interp *interp,
    int objc,
    Tcl_Obj *const objv[])
{
    static const Tcl_HashKeyType hkType = {
	TCL_HASH_KEY_TYPE_VERSION, TCL_HASH_KEY_SYSTEM_HASH,
	NULL, NULL, NULL, NULL
    };
    Tcl_HashTable hash;
    Tcl_HashEntry *hPtr;
    int i, isNew, limit = 100;

    if (objc>1 && Tcl_GetIntFromObj(interp, objv[1], &limit)!=TCL_OK) {
	return TCL_ERROR;
    }

    Tcl_InitCustomHashTable(&hash, TCL_CUSTOM_TYPE_KEYS, &hkType);

    if (hash.numEntries != 0) {
	Tcl_AppendResult(interp, "non-zero initial size", NULL);
	Tcl_DeleteHashTable(&hash);
	return TCL_ERROR;
    }

    for (i=0 ; i<limit ; i++) {
	hPtr = Tcl_CreateHashEntry(&hash, INT2PTR(i), &isNew);
	if (!isNew) {
	    Tcl_SetObjResult(interp, Tcl_NewWideIntObj(i));
	    Tcl_AppendToObj(Tcl_GetObjResult(interp)," creation problem", TCL_INDEX_NONE);
	    Tcl_DeleteHashTable(&hash);
	    return TCL_ERROR;
	}
	Tcl_SetHashValue(hPtr, INT2PTR(i+42));
    }

    if (hash.numEntries != (Tcl_Size)limit) {
	Tcl_AppendResult(interp, "unexpected maximal size", NULL);
	Tcl_DeleteHashTable(&hash);
	return TCL_ERROR;
    }

    for (i=0 ; i<limit ; i++) {
	hPtr = Tcl_FindHashEntry(&hash, (char *) INT2PTR(i));
	if (hPtr == NULL) {
	    Tcl_SetObjResult(interp, Tcl_NewWideIntObj(i));
	    Tcl_AppendToObj(Tcl_GetObjResult(interp)," lookup problem", TCL_INDEX_NONE);
	    Tcl_DeleteHashTable(&hash);
	    return TCL_ERROR;
	}
	if (PTR2INT(Tcl_GetHashValue(hPtr)) != i+42) {
	    Tcl_SetObjResult(interp, Tcl_NewWideIntObj(i));
	    Tcl_AppendToObj(Tcl_GetObjResult(interp)," value problem", TCL_INDEX_NONE);
	    Tcl_DeleteHashTable(&hash);
	    return TCL_ERROR;
	}
	Tcl_DeleteHashEntry(hPtr);
    }

    if (hash.numEntries != 0) {
	Tcl_AppendResult(interp, "non-zero final size", NULL);
	Tcl_DeleteHashTable(&hash);
	return TCL_ERROR;
    }

    Tcl_DeleteHashTable(&hash);
    Tcl_AppendResult(interp, "OK", NULL);
    return TCL_OK;
}

/*
 * Used for testing Tcl_GetInt which is no longer used directly by the
 * core very much.
 */
static int
TestgetintCmd(
    TCL_UNUSED(void *),
    Tcl_Interp *interp,
    int argc,
    const char **argv)
{
    if (argc < 2) {
	Tcl_AppendResult(interp, "wrong # args", NULL);
	return TCL_ERROR;
    } else {
	int val, i, total=0;

	for (i=1 ; i<argc ; i++) {
	    if (Tcl_GetInt(interp, argv[i], &val) != TCL_OK) {
		return TCL_ERROR;
	    }
	    total += val;
	}
	Tcl_SetObjResult(interp, Tcl_NewWideIntObj(total));
	return TCL_OK;
    }
}

/*
 * Used for determining sizeof(long) at script level.
 */
static int
TestlongsizeCmd(
    TCL_UNUSED(void *),
    Tcl_Interp *interp,
    int argc,
    TCL_UNUSED(const char **) /*argv*/)
{
    if (argc != 1) {
	Tcl_AppendResult(interp, "wrong # args", NULL);
	return TCL_ERROR;
    }
    Tcl_SetObjResult(interp, Tcl_NewWideIntObj(sizeof(long)));
    return TCL_OK;
}

static int
NREUnwind_callback(
    void *data[],
    Tcl_Interp *interp,
    TCL_UNUSED(int) /*result*/)
{
    int none;

    if (data[0] == INT2PTR(-1)) {
        Tcl_NRAddCallback(interp, NREUnwind_callback, &none, INT2PTR(-1),
                INT2PTR(-1), NULL);
    } else if (data[1] == INT2PTR(-1)) {
        Tcl_NRAddCallback(interp, NREUnwind_callback, data[0], &none,
                INT2PTR(-1), NULL);
    } else if (data[2] == INT2PTR(-1)) {
        Tcl_NRAddCallback(interp, NREUnwind_callback, data[0], data[1],
                &none, NULL);
    } else {
        Tcl_Obj *idata[3];
        idata[0] = Tcl_NewWideIntObj(((char *) data[1] - (char *) data[0]));
        idata[1] = Tcl_NewWideIntObj(((char *) data[2] - (char *) data[0]));
        idata[2] = Tcl_NewWideIntObj(((char *) &none   - (char *) data[0]));
        Tcl_SetObjResult(interp, Tcl_NewListObj(3, idata));
    }
    return TCL_OK;
}

static int
TestNREUnwind(
    TCL_UNUSED(void *),
    Tcl_Interp *interp,
    TCL_UNUSED(int) /*objc*/,
    TCL_UNUSED(Tcl_Obj *const *) /*objv*/)
{
    /*
     * Insure that callbacks effectively run at the proper level during the
     * unwinding of the NRE stack.
     */

    Tcl_NRAddCallback(interp, NREUnwind_callback, INT2PTR(-1), INT2PTR(-1),
            INT2PTR(-1), NULL);
    return TCL_OK;
}


static int
TestNRELevels(
    TCL_UNUSED(void *),
    Tcl_Interp *interp,
    TCL_UNUSED(int) /*objc*/,
    TCL_UNUSED(Tcl_Obj *const *) /*objv*/)
{
    Interp *iPtr = (Interp *) interp;
    static ptrdiff_t *refDepth = NULL;
    ptrdiff_t depth;
    Tcl_Obj *levels[6];
    size_t i = 0;
    NRE_callback *cbPtr = iPtr->execEnvPtr->callbackPtr;

    if (refDepth == NULL) {
	refDepth = &depth;
    }

    depth = (refDepth - &depth);

    levels[0] = Tcl_NewWideIntObj(depth);
    levels[1] = Tcl_NewWideIntObj((Tcl_WideInt)((Tcl_WideUInt)(iPtr->numLevels + 1U)) - 1);
    levels[2] = Tcl_NewWideIntObj((Tcl_WideInt)((Tcl_WideUInt)(iPtr->cmdFramePtr->level + 1U)) - 1);
    levels[3] = Tcl_NewWideIntObj((Tcl_WideInt)((Tcl_WideUInt)(iPtr->varFramePtr->level + 1U)) - 1);
    levels[4] = Tcl_NewWideIntObj(iPtr->execEnvPtr->execStackPtr->tosPtr
	    - iPtr->execEnvPtr->execStackPtr->stackWords);

    while (cbPtr) {
	i++;
	cbPtr = cbPtr->nextPtr;
    }
    levels[5] = Tcl_NewWideIntObj(i);

    Tcl_SetObjResult(interp, Tcl_NewListObj(6, levels));
    return TCL_OK;
}

/*
 *----------------------------------------------------------------------
 *
 * TestconcatobjCmd --
 *
 *	This procedure implements the "testconcatobj" command. It is used
 *	to test that Tcl_ConcatObj does indeed return a fresh Tcl_Obj in all
 *	cases and thet it never corrupts its arguments. In other words, that
 *	[Bug 1447328] was fixed properly.
 *
 * Results:
 *	A standard Tcl result.
 *
 * Side effects:
 *	None.
 *
 *----------------------------------------------------------------------
 */

static int
TestconcatobjCmd(
    TCL_UNUSED(void *),
    Tcl_Interp *interp,		/* Current interpreter. */
    TCL_UNUSED(int) /*argc*/,
    TCL_UNUSED(const char **) /*argv*/)
{
    Tcl_Obj *list1Ptr, *list2Ptr, *emptyPtr, *concatPtr, *tmpPtr;
    int result = TCL_OK;
    size_t len;
    Tcl_Obj *objv[3];

    /*
     * Set the start of the error message as obj result; it will be cleared at
     * the end if no errors were found.
     */

    Tcl_SetObjResult(interp,
	    Tcl_NewStringObj("Tcl_ConcatObj is unsafe:", TCL_INDEX_NONE));

    emptyPtr = Tcl_NewObj();

    list1Ptr = Tcl_NewStringObj("foo bar sum", TCL_INDEX_NONE);
    Tcl_ListObjLength(NULL, list1Ptr, &len);
    Tcl_InvalidateStringRep(list1Ptr);

    list2Ptr = Tcl_NewStringObj("eeny meeny", TCL_INDEX_NONE);
    Tcl_ListObjLength(NULL, list2Ptr, &len);
    Tcl_InvalidateStringRep(list2Ptr);

    /*
     * Verify that concat'ing a list obj with one or more empty strings does
     * return a fresh Tcl_Obj (see also [Bug 2055782]).
     */

    tmpPtr = Tcl_DuplicateObj(list1Ptr);

    objv[0] = tmpPtr;
    objv[1] = emptyPtr;
    concatPtr = Tcl_ConcatObj(2, objv);
    if (concatPtr->refCount != 0) {
	result = TCL_ERROR;
	Tcl_AppendResult(interp,
		"\n\t* (a) concatObj does not have refCount 0", NULL);
    }
    if (concatPtr == tmpPtr) {
	result = TCL_ERROR;
	Tcl_AppendResult(interp, "\n\t* (a) concatObj is not a new obj ",
		NULL);
	switch (tmpPtr->refCount) {
	case 0:
	    Tcl_AppendResult(interp, "(no new refCount)", NULL);
	    break;
	case 1:
	    Tcl_AppendResult(interp, "(refCount added)", NULL);
	    break;
	default:
	    Tcl_AppendResult(interp, "(more than one refCount added!)", NULL);
	    Tcl_Panic("extremely unsafe behaviour by Tcl_ConcatObj()");
	}
	tmpPtr = Tcl_DuplicateObj(list1Ptr);
	objv[0] = tmpPtr;
    }
    Tcl_DecrRefCount(concatPtr);

    Tcl_IncrRefCount(tmpPtr);
    concatPtr = Tcl_ConcatObj(2, objv);
    if (concatPtr->refCount != 0) {
	result = TCL_ERROR;
	Tcl_AppendResult(interp,
		"\n\t* (b) concatObj does not have refCount 0", NULL);
    }
    if (concatPtr == tmpPtr) {
	result = TCL_ERROR;
	Tcl_AppendResult(interp, "\n\t* (b) concatObj is not a new obj ",
		NULL);
	switch (tmpPtr->refCount) {
	case 0:
	    Tcl_AppendResult(interp, "(refCount removed?)", NULL);
	    Tcl_Panic("extremely unsafe behaviour by Tcl_ConcatObj()");
	    break;
	case 1:
	    Tcl_AppendResult(interp, "(no new refCount)", NULL);
	    break;
	case 2:
	    Tcl_AppendResult(interp, "(refCount added)", NULL);
	    Tcl_DecrRefCount(tmpPtr);
	    break;
	default:
	    Tcl_AppendResult(interp, "(more than one refCount added!)", NULL);
	    Tcl_Panic("extremely unsafe behaviour by Tcl_ConcatObj()");
	}
	tmpPtr = Tcl_DuplicateObj(list1Ptr);
	objv[0] = tmpPtr;
    }
    Tcl_DecrRefCount(concatPtr);

    objv[0] = emptyPtr;
    objv[1] = tmpPtr;
    objv[2] = emptyPtr;
    concatPtr = Tcl_ConcatObj(3, objv);
    if (concatPtr->refCount != 0) {
	result = TCL_ERROR;
	Tcl_AppendResult(interp,
		"\n\t* (c) concatObj does not have refCount 0", NULL);
    }
    if (concatPtr == tmpPtr) {
	result = TCL_ERROR;
	Tcl_AppendResult(interp, "\n\t* (c) concatObj is not a new obj ",
		NULL);
	switch (tmpPtr->refCount) {
	case 0:
	    Tcl_AppendResult(interp, "(no new refCount)", NULL);
	    break;
	case 1:
	    Tcl_AppendResult(interp, "(refCount added)", NULL);
	    break;
	default:
	    Tcl_AppendResult(interp, "(more than one refCount added!)", NULL);
	    Tcl_Panic("extremely unsafe behaviour by Tcl_ConcatObj()");
	}
	tmpPtr = Tcl_DuplicateObj(list1Ptr);
	objv[1] = tmpPtr;
    }
    Tcl_DecrRefCount(concatPtr);

    Tcl_IncrRefCount(tmpPtr);
    concatPtr = Tcl_ConcatObj(3, objv);
    if (concatPtr->refCount != 0) {
	result = TCL_ERROR;
	Tcl_AppendResult(interp,
		"\n\t* (d) concatObj does not have refCount 0", NULL);
    }
    if (concatPtr == tmpPtr) {
	result = TCL_ERROR;
	Tcl_AppendResult(interp, "\n\t* (d) concatObj is not a new obj ",
		NULL);
	switch (tmpPtr->refCount) {
	case 0:
	    Tcl_AppendResult(interp, "(refCount removed?)", NULL);
	    Tcl_Panic("extremely unsafe behaviour by Tcl_ConcatObj()");
	    break;
	case 1:
	    Tcl_AppendResult(interp, "(no new refCount)", NULL);
	    break;
	case 2:
	    Tcl_AppendResult(interp, "(refCount added)", NULL);
	    Tcl_DecrRefCount(tmpPtr);
	    break;
	default:
	    Tcl_AppendResult(interp, "(more than one refCount added!)", NULL);
	    Tcl_Panic("extremely unsafe behaviour by Tcl_ConcatObj()");
	}
	tmpPtr = Tcl_DuplicateObj(list1Ptr);
	objv[1] = tmpPtr;
    }
    Tcl_DecrRefCount(concatPtr);

    /*
     * Verify that an unshared list is not corrupted when concat'ing things to
     * it.
     */

    objv[0] = tmpPtr;
    objv[1] = list2Ptr;
    concatPtr = Tcl_ConcatObj(2, objv);
    if (concatPtr->refCount != 0) {
	result = TCL_ERROR;
	Tcl_AppendResult(interp,
		"\n\t* (e) concatObj does not have refCount 0", NULL);
    }
    if (concatPtr == tmpPtr) {
	result = TCL_ERROR;
	Tcl_AppendResult(interp, "\n\t* (e) concatObj is not a new obj ",
		NULL);

	(void) Tcl_ListObjLength(NULL, concatPtr, &len);
	switch (tmpPtr->refCount) {
	case 3:
	    Tcl_AppendResult(interp, "(failed to concat)", NULL);
	    break;
	default:
	    Tcl_AppendResult(interp, "(corrupted input!)", NULL);
	}
	if (Tcl_IsShared(tmpPtr)) {
	    Tcl_DecrRefCount(tmpPtr);
	}
	tmpPtr = Tcl_DuplicateObj(list1Ptr);
	objv[0] = tmpPtr;
    }
    Tcl_DecrRefCount(concatPtr);

    objv[0] = tmpPtr;
    objv[1] = list2Ptr;
    Tcl_IncrRefCount(tmpPtr);
    concatPtr = Tcl_ConcatObj(2, objv);
    if (concatPtr->refCount != 0) {
	result = TCL_ERROR;
	Tcl_AppendResult(interp,
		"\n\t* (f) concatObj does not have refCount 0", NULL);
    }
    if (concatPtr == tmpPtr) {
	result = TCL_ERROR;
	Tcl_AppendResult(interp, "\n\t* (f) concatObj is not a new obj ",
		NULL);

	(void) Tcl_ListObjLength(NULL, concatPtr, &len);
	switch (tmpPtr->refCount) {
	case 3:
	    Tcl_AppendResult(interp, "(failed to concat)", NULL);
	    break;
	default:
	    Tcl_AppendResult(interp, "(corrupted input!)", NULL);
	}
	if (Tcl_IsShared(tmpPtr)) {
	    Tcl_DecrRefCount(tmpPtr);
	}
	tmpPtr = Tcl_DuplicateObj(list1Ptr);
	objv[0] = tmpPtr;
    }
    Tcl_DecrRefCount(concatPtr);

    objv[0] = tmpPtr;
    objv[1] = list2Ptr;
    Tcl_IncrRefCount(tmpPtr);
    Tcl_IncrRefCount(tmpPtr);
    concatPtr = Tcl_ConcatObj(2, objv);
    if (concatPtr->refCount != 0) {
	result = TCL_ERROR;
	Tcl_AppendResult(interp,
		"\n\t* (g) concatObj does not have refCount 0", NULL);
    }
    if (concatPtr == tmpPtr) {
	result = TCL_ERROR;
	Tcl_AppendResult(interp, "\n\t* (g) concatObj is not a new obj ",
		NULL);

	(void) Tcl_ListObjLength(NULL, concatPtr, &len);
	switch (tmpPtr->refCount) {
	case 3:
	    Tcl_AppendResult(interp, "(failed to concat)", NULL);
	    break;
	default:
	    Tcl_AppendResult(interp, "(corrupted input!)", NULL);
	}
	Tcl_DecrRefCount(tmpPtr);
	if (Tcl_IsShared(tmpPtr)) {
	    Tcl_DecrRefCount(tmpPtr);
	}
	tmpPtr = Tcl_DuplicateObj(list1Ptr);
	objv[0] = tmpPtr;
    }
    Tcl_DecrRefCount(concatPtr);

    /*
     * Clean everything up. Note that we don't actually know how many
     * references there are to tmpPtr here; in the no-error case, it should be
     * five... [Bug 2895367]
     */

    Tcl_DecrRefCount(list1Ptr);
    Tcl_DecrRefCount(list2Ptr);
    Tcl_DecrRefCount(emptyPtr);
    while (tmpPtr->refCount > 1) {
	Tcl_DecrRefCount(tmpPtr);
    }
    Tcl_DecrRefCount(tmpPtr);

    if (result == TCL_OK) {
	Tcl_ResetResult(interp);
    }
    return result;
}

/*
 *----------------------------------------------------------------------
 *
 * TestgetencpathObjCmd --
 *
 *	This function implements the "testgetencpath" command. It is used to
 *	test Tcl_GetEncodingSearchPath().
 *
 * Results:
 *	A standard Tcl result.
 *
 * Side effects:
 *	None.
 *
 *----------------------------------------------------------------------
 */

static int
TestgetencpathObjCmd(
    TCL_UNUSED(void *),
    Tcl_Interp *interp,		/* Current interpreter. */
    int objc,			/* Number of arguments. */
    Tcl_Obj *const *objv)		/* Argument strings. */
{
    if (objc != 1) {
        Tcl_WrongNumArgs(interp, 1, objv, "");
        return TCL_ERROR;
    }

    Tcl_SetObjResult(interp, Tcl_GetEncodingSearchPath());
    return TCL_OK;
}

/*
 *----------------------------------------------------------------------
 *
 * TestsetencpathCmd --
 *
 *	This function implements the "testsetencpath" command. It is used to
 *	test Tcl_SetDefaultEncodingDir().
 *
 * Results:
 *	A standard Tcl result.
 *
 * Side effects:
 *	None.
 *
 *----------------------------------------------------------------------
 */

static int
TestsetencpathObjCmd(
    TCL_UNUSED(void *),
    Tcl_Interp *interp,		/* Current interpreter. */
    int objc,			/* Number of arguments. */
    Tcl_Obj *const *objv)	/* Argument strings. */
{
    if (objc != 2) {
        Tcl_WrongNumArgs(interp, 1, objv, "defaultDir");
        return TCL_ERROR;
    }

    Tcl_SetEncodingSearchPath(objv[1]);
    return TCL_OK;
}

/*
 *----------------------------------------------------------------------
 *
 * TestparseargsCmd --
 *
 *	This procedure implements the "testparseargs" command. It is used to
 *	test that Tcl_ParseArgsObjv does indeed return the right number of
 *	arguments. In other words, that [Bug 3413857] was fixed properly.
 *
 * Results:
 *	A standard Tcl result.
 *
 * Side effects:
 *	None.
 *
 *----------------------------------------------------------------------
 */

static int
TestparseargsCmd(
    TCL_UNUSED(void *),
    Tcl_Interp *interp,		/* Current interpreter. */
    int objc,			/* Number of arguments. */
    Tcl_Obj *const objv[])	/* Arguments. */
{
    static int foo = 0;
    size_t count = objc;
    Tcl_Obj **remObjv, *result[3];
    Tcl_ArgvInfo argTable[] = {
        {TCL_ARGV_CONSTANT, "-bool", INT2PTR(1), &foo, "booltest", NULL},
        TCL_ARGV_AUTO_REST, TCL_ARGV_AUTO_HELP, TCL_ARGV_TABLE_END
    };

    foo = 0;
    if (Tcl_ParseArgsObjv(interp, argTable, &count, objv, &remObjv)!=TCL_OK) {
        return TCL_ERROR;
    }
    result[0] = Tcl_NewWideIntObj(foo);
    result[1] = Tcl_NewWideIntObj(count);
    result[2] = Tcl_NewListObj(count, remObjv);
    Tcl_SetObjResult(interp, Tcl_NewListObj(3, result));
    Tcl_Free(remObjv);
    return TCL_OK;
}

/**
 * Test harness for command and variable resolvers.
 */

static int
InterpCmdResolver(
    Tcl_Interp *interp,
    const char *name,
    TCL_UNUSED(Tcl_Namespace *),
    TCL_UNUSED(int) /*flags*/,
    Tcl_Command *rPtr)
{
    Interp *iPtr = (Interp *) interp;
    CallFrame *varFramePtr = iPtr->varFramePtr;
    Proc *procPtr = (varFramePtr->isProcCallFrame & FRAME_IS_PROC) ?
            varFramePtr->procPtr : NULL;
    Namespace *callerNsPtr = varFramePtr->nsPtr;
    Tcl_Command resolvedCmdPtr = NULL;

    /*
     * Just do something special on a cmd literal "z" in two cases:
     *  A)  when the caller is a proc "x", and the proc is either in "::" or in "::ns2".
     *  B) the caller's namespace is "ctx1" or "ctx2"
     */
    if ( (name[0] == 'z') && (name[1] == '\0') ) {
        Namespace *ns2NsPtr = (Namespace *) Tcl_FindNamespace(interp, "::ns2", NULL, 0);

        if (procPtr != NULL
            && ((procPtr->cmdPtr->nsPtr == iPtr->globalNsPtr)
                || (ns2NsPtr != NULL && procPtr->cmdPtr->nsPtr == ns2NsPtr)
                )
            ) {
            /*
             * Case A)
             *
             *    - The context, in which this resolver becomes active, is
             *      determined by the name of the caller proc, which has to be
             *      named "x".
             *
             *    - To determine the name of the caller proc, the proc is taken
             *      from the topmost stack frame.
             *
             *    - Note that the context is NOT provided during byte-code
             *      compilation (e.g. in TclProcCompileProc)
             *
             *   When these conditions hold, this function resolves the
             *   passed-in cmd literal into a cmd "y", which is taken from the
             *   the global namespace (for simplicity).
             */

            const char *callingCmdName =
                Tcl_GetCommandName(interp, (Tcl_Command) procPtr->cmdPtr);

            if ( callingCmdName[0] == 'x' && callingCmdName[1] == '\0' ) {
                resolvedCmdPtr = Tcl_FindCommand(interp, "y", NULL, TCL_GLOBAL_ONLY);
            }
        } else if (callerNsPtr != NULL) {
            /*
             * Case B)
             *
             *    - The context, in which this resolver becomes active, is
             *      determined by the name of the parent namespace, which has
             *      to be named "ctx1" or "ctx2".
             *
             *    - To determine the name of the parent namesace, it is taken
             *      from the 2nd highest stack frame.
             *
             *    - Note that the context can be provided during byte-code
             *      compilation (e.g. in TclProcCompileProc)
             *
             *   When these conditions hold, this function resolves the
             *   passed-in cmd literal into a cmd "y" or "Y" depending on the
             *   context. The resolved procs are taken from the the global
             *   namespace (for simplicity).
             */

            CallFrame *parentFramePtr = varFramePtr->callerPtr;
            const char *context = parentFramePtr != NULL ? parentFramePtr->nsPtr->name : "(NULL)";

            if (strcmp(context, "ctx1") == 0 && (name[0] == 'z') && (name[1] == '\0')) {
                resolvedCmdPtr = Tcl_FindCommand(interp, "y", NULL, TCL_GLOBAL_ONLY);
                /* fprintf(stderr, "... y ==> %p\n", resolvedCmdPtr);*/

            } else if (strcmp(context, "ctx2") == 0 && (name[0] == 'z') && (name[1] == '\0')) {
                resolvedCmdPtr = Tcl_FindCommand(interp, "Y", NULL, TCL_GLOBAL_ONLY);
                /*fprintf(stderr, "... Y ==> %p\n", resolvedCmdPtr);*/
            }
        }

        if (resolvedCmdPtr != NULL) {
            *rPtr = resolvedCmdPtr;
            return TCL_OK;
        }
    }
    return TCL_CONTINUE;
}

static int
InterpVarResolver(
    TCL_UNUSED(Tcl_Interp *),
    TCL_UNUSED(const char *),
    TCL_UNUSED(Tcl_Namespace *),
    TCL_UNUSED(int),
    TCL_UNUSED(Tcl_Var *))
{
    /*
     * Don't resolve the variable; use standard rules.
     */

    return TCL_CONTINUE;
}

typedef struct MyResolvedVarInfo {
    Tcl_ResolvedVarInfo vInfo;  /* This must be the first element. */
    Tcl_Var var;
    Tcl_Obj *nameObj;
} MyResolvedVarInfo;

static inline void
HashVarFree(
    Tcl_Var var)
{
    if (VarHashRefCount(var) < 2) {
        Tcl_Free(var);
    } else {
        VarHashRefCount(var)--;
    }
}

static void
MyCompiledVarFree(
    Tcl_ResolvedVarInfo *vInfoPtr)
{
    MyResolvedVarInfo *resVarInfo = (MyResolvedVarInfo *) vInfoPtr;

    Tcl_DecrRefCount(resVarInfo->nameObj);
    if (resVarInfo->var) {
        HashVarFree(resVarInfo->var);
    }
    Tcl_Free(vInfoPtr);
}

#define TclVarHashGetValue(hPtr) \
    ((Var *) ((char *)hPtr - offsetof(VarInHash, entry)))

static Tcl_Var
MyCompiledVarFetch(
    Tcl_Interp *interp,
    Tcl_ResolvedVarInfo *vinfoPtr)
{
    MyResolvedVarInfo *resVarInfo = (MyResolvedVarInfo *) vinfoPtr;
    Tcl_Var var = resVarInfo->var;
    int isNewVar;
    Interp *iPtr = (Interp *) interp;
    Tcl_HashEntry *hPtr;

    if (var != NULL) {
        if (!(((Var *) var)->flags & VAR_DEAD_HASH)) {
            /*
             * The cached variable is valid, return it.
             */

            return var;
        }

        /*
         * The variable is not valid anymore. Clean it up.
         */

        HashVarFree(var);
    }

    hPtr = Tcl_CreateHashEntry((Tcl_HashTable *) &iPtr->globalNsPtr->varTable,
            resVarInfo->nameObj, &isNewVar);
    if (hPtr) {
        var = (Tcl_Var) TclVarHashGetValue(hPtr);
    } else {
        var = NULL;
    }
    resVarInfo->var = var;

    /*
     * Increment the reference counter to avoid Tcl_Free() of the variable in
     * Tcl's FreeVarEntry(); for cleanup, we provide our own HashVarFree();
     */

    VarHashRefCount(var)++;
    return var;
}

static int
InterpCompiledVarResolver(
    TCL_UNUSED(Tcl_Interp *),
    const char *name,
    TCL_UNUSED(Tcl_Size) /*length*/,
    TCL_UNUSED(Tcl_Namespace *),
    Tcl_ResolvedVarInfo **rPtr)
{
    if (*name == 'T') {
 	MyResolvedVarInfo *resVarInfo = (MyResolvedVarInfo *)Tcl_Alloc(sizeof(MyResolvedVarInfo));

 	resVarInfo->vInfo.fetchProc = MyCompiledVarFetch;
 	resVarInfo->vInfo.deleteProc = MyCompiledVarFree;
 	resVarInfo->var = NULL;
 	resVarInfo->nameObj = Tcl_NewStringObj(name, TCL_INDEX_NONE);
 	Tcl_IncrRefCount(resVarInfo->nameObj);
 	*rPtr = &resVarInfo->vInfo;
 	return TCL_OK;
    }
    return TCL_CONTINUE;
}

static int
TestInterpResolverCmd(
    TCL_UNUSED(void *),
    Tcl_Interp *interp,
    int objc,
    Tcl_Obj *const objv[])
{
    static const char *const table[] = {
        "down", "up", NULL
    };
    int idx;
#define RESOLVER_KEY "testInterpResolver"

    if ((objc < 2) || (objc > 3)) {
	Tcl_WrongNumArgs(interp, 1, objv, "up|down ?interp?");
	return TCL_ERROR;
    }
    if (objc == 3) {
	interp = Tcl_GetChild(interp, Tcl_GetString(objv[2]));
	if (interp == NULL) {
	    Tcl_AppendResult(interp, "provided interpreter not found", NULL);
	    return TCL_ERROR;
	}
    }
    if (Tcl_GetIndexFromObj(interp, objv[1], table, "operation", TCL_EXACT,
            &idx) != TCL_OK) {
        return TCL_ERROR;
    }
    switch (idx) {
    case 1: /* up */
        Tcl_AddInterpResolvers(interp, RESOLVER_KEY, InterpCmdResolver,
                InterpVarResolver, InterpCompiledVarResolver);
        break;
    case 0: /*down*/
        if (!Tcl_RemoveInterpResolvers(interp, RESOLVER_KEY)) {
            Tcl_AppendResult(interp, "could not remove the resolver scheme",
                    NULL);
            return TCL_ERROR;
        }
    }
    return TCL_OK;
}

/*
 *------------------------------------------------------------------------
 *
 * TestApplyLambdaObjCmd --
 *
 *	Implements the Tcl command testapplylambda. This tests the apply
 *	implementation handling of a lambda where the lambda has a list
 *	internal representation where the second element's internal
 *	representation is already a byte code object.
 *
 * Results:
 *	TCL_OK    - Success. Caller should check result is 42
 *	TCL_ERROR - Error.
 *
 * Side effects:
 *	In the presence of the apply bug, may panic. Otherwise
 *	Interpreter result holds result or error message.
 *
 *------------------------------------------------------------------------
 */
int TestApplyLambdaObjCmd (
    TCL_UNUSED(void*),
    Tcl_Interp *interp,    /* Current interpreter. */
    TCL_UNUSED(int),       /* objc. */
    TCL_UNUSED(Tcl_Obj *const *)) /* objv. */
{
    Tcl_Obj *lambdaObjs[2];
    Tcl_Obj *evalObjs[2];
    Tcl_Obj *lambdaObj;
    int result;

    /* Create a lambda {{} {set a 42}} */
    lambdaObjs[0] = Tcl_NewObj(); /* No parameters */
    lambdaObjs[1] = Tcl_NewStringObj("set a 42", TCL_INDEX_NONE); /* Body */
    lambdaObj = Tcl_NewListObj(2, lambdaObjs);
    Tcl_IncrRefCount(lambdaObj);

    /* Create the command "apply {{} {set a 42}" */
    evalObjs[0] = Tcl_NewStringObj("apply", TCL_INDEX_NONE);
    Tcl_IncrRefCount(evalObjs[0]);
    /*
     * NOTE: IMPORTANT TO EXHIBIT THE BUG. We duplicate the lambda because
     * it will get shimmered to a Lambda internal representation but we
     * want to hold on to our list representation.
     */
    evalObjs[1] = Tcl_DuplicateObj(lambdaObj);
    Tcl_IncrRefCount(evalObjs[1]);

    /* Evaluate it */
    result = Tcl_EvalObjv(interp, 2, evalObjs, TCL_EVAL_GLOBAL);
    if (result != TCL_OK) {
	Tcl_DecrRefCount(evalObjs[0]);
	Tcl_DecrRefCount(evalObjs[1]);
	return result;
    }
    /*
     * So far so good. At this point,
     * - evalObjs[1] has an internal representation of Lambda
     * - lambdaObj[1] ({set a 42}) has been shimmered to
     * an internal representation of ByteCode.
     */
    Tcl_DecrRefCount(evalObjs[1]); /* Don't need this anymore */
    /*
     * The bug trigger. Repeating the command but:
     *  - we are calling apply with a lambda that is a list (as BEFORE),
     *    BUT
     *  - The body of the lambda (lambdaObjs[1]) ALREADY has internal
     *    representation of ByteCode and thus will not be compiled again
     */
    evalObjs[1] = lambdaObj; /* lambdaObj already has a ref count so
     				no need for IncrRef */
    result = Tcl_EvalObjv(interp, 2, evalObjs, TCL_EVAL_GLOBAL);
    Tcl_DecrRefCount(evalObjs[0]);
    Tcl_DecrRefCount(lambdaObj);

    return result;
}

/*
 * Local Variables:
 * mode: c
 * c-basic-offset: 4
 * fill-column: 78
 * tab-width: 8
 * indent-tabs-mode: nil
 * End:
 */
<|MERGE_RESOLUTION|>--- conflicted
+++ resolved
@@ -2157,17 +2157,10 @@
     memmove(bufPtr + dstLen, "\xAB\xCD\xEF\xAB", 4);   /* overflow detection */
     bytes = Tcl_GetByteArrayFromObj(objv[3], &srcLen); /* Last! to avoid shimmering */
     result = (*transformer)(interp, encoding, (const char *)bytes, srcLen, flags,
-<<<<<<< HEAD
-                               &encState, (char *)bufPtr, dstLen,
-                               srcReadVar ? &srcRead : NULL,
-                               &dstWrote,
-                               dstCharsVar ? &dstChars : NULL);
-=======
                             encStatePtr, (char *) bufPtr, dstLen,
                             srcReadVar ? &srcRead : NULL,
                             &dstWrote,
                             dstCharsVar ? &dstChars : NULL);
->>>>>>> aa14feed
     if (memcmp(bufPtr + bufLen - 4, "\xAB\xCD\xEF\xAB", 4)) {
         Tcl_SetResult(interp,
                       "Tcl_ExternalToUtf wrote past output buffer",
