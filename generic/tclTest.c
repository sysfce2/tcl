/*
 * tclTest.c --
 *
 *	This file contains C command functions for a bunch of additional Tcl
 *	commands that are used for testing out Tcl's C interfaces. These
 *	commands are not normally included in Tcl applications; they're only
 *	used for testing.
 *
 * Copyright (c) 1993-1994 The Regents of the University of California.
 * Copyright (c) 1994-1997 Sun Microsystems, Inc.
 * Copyright (c) 1998-2000 Ajuba Solutions.
 * Copyright (c) 2003 by Kevin B. Kenny.  All rights reserved.
 *
 * See the file "license.terms" for information on usage and redistribution of
 * this file, and for a DISCLAIMER OF ALL WARRANTIES.
 */

#undef STATIC_BUILD
#ifndef USE_TCL_STUBS
#   define USE_TCL_STUBS
#endif
#include "tclInt.h"
#include "tclOO.h"
#include <math.h>

/*
 * Required for Testregexp*Cmd
 */
#include "tclRegexp.h"

/*
 * Required for TestlocaleCmd
 */
#include <locale.h>

/*
 * Required for the TestChannelCmd and TestChannelEventCmd
 */
#include "tclIO.h"

/*
 * Declare external functions used in Windows tests.
 */

DLLEXPORT int		Tcltest_Init(Tcl_Interp *interp);
DLLEXPORT int		Tcltest_SafeInit(Tcl_Interp *interp);

/*
 * Dynamic string shared by TestdcallCmd and DelCallbackProc; used to collect
 * the results of the various deletion callbacks.
 */

static Tcl_DString delString;
static Tcl_Interp *delInterp;

/*
 * One of the following structures exists for each asynchronous handler
 * created by the "testasync" command".
 */

typedef struct TestAsyncHandler {
    int id;			/* Identifier for this handler. */
    Tcl_AsyncHandler handler;	/* Tcl's token for the handler. */
    char *command;		/* Command to invoke when the handler is
				 * invoked. */
    struct TestAsyncHandler *nextPtr;
				/* Next is list of handlers. */
} TestAsyncHandler;

/*
 * Start of the socket driver state structure to acces field testFlags
 */

typedef struct TcpState TcpState;

struct TcpState {
    Tcl_Channel channel;	/* Channel associated with this socket. */
    int testFlags;              /* bit field for tests. Is set by testsocket
                                 * test procedure */
};

TCL_DECLARE_MUTEX(asyncTestMutex)

static TestAsyncHandler *firstHandler = NULL;

/*
 * The dynamic string below is used by the "testdstring" command to test the
 * dynamic string facilities.
 */

static Tcl_DString dstring;

/*
 * The command trace below is used by the "testcmdtraceCmd" command to test
 * the command tracing facilities.
 */

static Tcl_Trace cmdTrace;

/*
 * One of the following structures exists for each command created by
 * TestdelCmd:
 */

typedef struct {
    Tcl_Interp *interp;		/* Interpreter in which command exists. */
    char *deleteCmd;		/* Script to execute when command is deleted.
				 * Malloc'ed. */
} DelCmd;

/*
 * The following is used to keep track of an encoding that invokes a Tcl
 * command.
 */

typedef struct {
    Tcl_Interp *interp;
    char *toUtfCmd;
    char *fromUtfCmd;
} TclEncoding;

/*
 * The counter below is used to determine if the TestsaveresultFree routine
 * was called for a result.
 */

static int freeCount;

/*
 * Boolean flag used by the "testsetmainloop" and "testexitmainloop" commands.
 */

static int exitMainLoop = 0;

/*
 * Event structure used in testing the event queue management procedures.
 */

typedef struct {
    Tcl_Event header;		/* Header common to all events */
    Tcl_Interp *interp;		/* Interpreter that will handle the event */
    Tcl_Obj *command;		/* Command to evaluate when the event occurs */
    Tcl_Obj *tag;		/* Tag for this event used to delete it */
} TestEvent;

/*
 * Simple detach/attach facility for testchannel cut|splice. Allow testing of
 * channel transfer in core testsuite.
 */

typedef struct TestChannel {
    Tcl_Channel chan;		/* Detached channel */
    struct TestChannel *nextPtr;/* Next in detached channel pool */
} TestChannel;

static TestChannel *firstDetached;

/*
 * Forward declarations for procedures defined later in this file:
 */

static int		AsyncHandlerProc(void *clientData,
			    Tcl_Interp *interp, int code);
#if TCL_THREADS
static Tcl_ThreadCreateType AsyncThreadProc(void *);
#endif
static void		CleanupTestSetassocdataTests(
			    void *clientData, Tcl_Interp *interp);
static void		CmdDelProc1(void *clientData);
static void		CmdDelProc2(void *clientData);
static int		CmdProc1(void *clientData,
			    Tcl_Interp *interp, int argc, const char **argv);
static int		CmdProc2(void *clientData,
			    Tcl_Interp *interp, int argc, const char **argv);
static void		CmdTraceDeleteProc(
			    void *clientData, Tcl_Interp *interp,
			    int level, char *command, Tcl_CmdProc *cmdProc,
			    void *cmdClientData, int argc,
			    const char *argv[]);
static void		CmdTraceProc(void *clientData,
			    Tcl_Interp *interp, int level, char *command,
			    Tcl_CmdProc *cmdProc, void *cmdClientData,
			    int argc, const char *argv[]);
static int		CreatedCommandProc(
			    void *clientData, Tcl_Interp *interp,
			    int argc, const char **argv);
static int		CreatedCommandProc2(
			    void *clientData, Tcl_Interp *interp,
			    int argc, const char **argv);
static void		DelCallbackProc(void *clientData,
			    Tcl_Interp *interp);
static int		DelCmdProc(void *clientData,
			    Tcl_Interp *interp, int argc, const char **argv);
static void		DelDeleteProc(void *clientData);
static void		EncodingFreeProc(void *clientData);
static int		EncodingToUtfProc(void *clientData,
			    const char *src, int srcLen, int flags,
			    Tcl_EncodingState *statePtr, char *dst,
			    int dstLen, int *srcReadPtr, int *dstWrotePtr,
			    int *dstCharsPtr);
static int		EncodingFromUtfProc(void *clientData,
			    const char *src, int srcLen, int flags,
			    Tcl_EncodingState *statePtr, char *dst,
			    int dstLen, int *srcReadPtr, int *dstWrotePtr,
			    int *dstCharsPtr);
static void		ExitProcEven(void *clientData);
static void		ExitProcOdd(void *clientData);
static int		GetTimesObjCmd(void *clientData,
			    Tcl_Interp *interp, int objc,
			    Tcl_Obj *const objv[]);
static void		MainLoop(void);
static int		NoopCmd(void *clientData,
			    Tcl_Interp *interp, int argc, const char **argv);
static int		NoopObjCmd(void *clientData,
			    Tcl_Interp *interp, int objc,
			    Tcl_Obj *const objv[]);
static int		ObjTraceProc(void *clientData,
			    Tcl_Interp *interp, int level, const char *command,
			    Tcl_Command commandToken, int objc,
			    Tcl_Obj *const objv[]);
static void		ObjTraceDeleteProc(void *clientData);
static void		PrintParse(Tcl_Interp *interp, Tcl_Parse *parsePtr);
static void		SpecialFree(void *blockPtr);
static int		StaticInitProc(Tcl_Interp *interp);
static int		TestasyncCmd(void *dummy,
			    Tcl_Interp *interp, int argc, const char **argv);
static int		TestbytestringObjCmd(void *clientData,
			    Tcl_Interp *interp, int objc,
			    Tcl_Obj *const objv[]);
static int		TeststringbytesObjCmd(void *clientData,
			    Tcl_Interp *interp, int objc,
			    Tcl_Obj *const objv[]);
static int		TestcmdinfoCmd(void *dummy,
			    Tcl_Interp *interp, int argc, const char **argv);
static int		TestcmdtokenCmd(void *dummy,
			    Tcl_Interp *interp, int argc, const char **argv);
static int		TestcmdtraceCmd(void *dummy,
			    Tcl_Interp *interp, int argc, const char **argv);
static int		TestconcatobjCmd(void *dummy,
			    Tcl_Interp *interp, int argc, const char **argv);
static int		TestcreatecommandCmd(void *dummy,
			    Tcl_Interp *interp, int argc, const char **argv);
static int		TestdcallCmd(void *dummy,
			    Tcl_Interp *interp, int argc, const char **argv);
static int		TestdelCmd(void *dummy,
			    Tcl_Interp *interp, int argc, const char **argv);
static int		TestdelassocdataCmd(void *dummy,
			    Tcl_Interp *interp, int argc, const char **argv);
static int		TestdoubledigitsObjCmd(void *dummy,
					       Tcl_Interp* interp,
					       int objc, Tcl_Obj* const objv[]);
static int		TestdstringCmd(void *dummy,
			    Tcl_Interp *interp, int argc, const char **argv);
static int		TestencodingObjCmd(void *dummy,
			    Tcl_Interp *interp, int objc,
			    Tcl_Obj *const objv[]);
static int		TestevalexObjCmd(void *dummy,
			    Tcl_Interp *interp, int objc,
			    Tcl_Obj *const objv[]);
static int		TestevalobjvObjCmd(void *dummy,
			    Tcl_Interp *interp, int objc,
			    Tcl_Obj *const objv[]);
static int		TesteventObjCmd(void *unused,
			    Tcl_Interp *interp, int argc,
			    Tcl_Obj *const objv[]);
static int		TesteventProc(Tcl_Event *event, int flags);
static int		TesteventDeleteProc(Tcl_Event *event,
			    void *clientData);
static int		TestexithandlerCmd(void *dummy,
			    Tcl_Interp *interp, int argc, const char **argv);
static int		TestexprlongCmd(void *dummy,
			    Tcl_Interp *interp, int argc, const char **argv);
static int		TestexprlongobjCmd(void *dummy,
			    Tcl_Interp *interp, int objc,
			    Tcl_Obj *const objv[]);
static int		TestexprdoubleCmd(void *dummy,
			    Tcl_Interp *interp, int argc, const char **argv);
static int		TestexprdoubleobjCmd(void *dummy,
			    Tcl_Interp *interp, int objc,
			    Tcl_Obj *const objv[]);
static int		TestexprparserObjCmd(void *dummy,
			    Tcl_Interp *interp, int objc,
			    Tcl_Obj *const objv[]);
static int		TestexprstringCmd(void *dummy,
			    Tcl_Interp *interp, int argc, const char **argv);
static int		TestfileCmd(void *dummy,
			    Tcl_Interp *interp, int objc, Tcl_Obj *const objv[]);
static int		TestfilelinkCmd(void *dummy,
			    Tcl_Interp *interp, int objc, Tcl_Obj *const objv[]);
static int		TestfeventCmd(void *dummy,
			    Tcl_Interp *interp, int argc, const char **argv);
static int		TestgetassocdataCmd(void *dummy,
			    Tcl_Interp *interp, int argc, const char **argv);
static int		TestgetintCmd(void *dummy,
			    Tcl_Interp *interp, int argc, const char **argv);
static int		TestlongsizeCmd(void *dummy,
			    Tcl_Interp *interp, int argc, const char **argv);
static int		TestgetplatformCmd(void *dummy,
			    Tcl_Interp *interp, int argc, const char **argv);
static int		TestgetvarfullnameCmd(
			    void *dummy, Tcl_Interp *interp,
			    int objc, Tcl_Obj *const objv[]);
static int		TestinterpdeleteCmd(void *dummy,
			    Tcl_Interp *interp, int argc, const char **argv);
static int		TestlinkCmd(void *dummy,
			    Tcl_Interp *interp, int argc, const char **argv);
static int		TestlocaleCmd(void *dummy,
			    Tcl_Interp *interp, int objc,
			    Tcl_Obj *const objv[]);
static int		TestmainthreadCmd(void *dummy,
			    Tcl_Interp *interp, int argc, const char **argv);
static int		TestsetmainloopCmd(void *dummy,
			    Tcl_Interp *interp, int argc, const char **argv);
static int		TestexitmainloopCmd(void *dummy,
			    Tcl_Interp *interp, int argc, const char **argv);
static int		TestpanicCmd(void *dummy,
			    Tcl_Interp *interp, int argc, const char **argv);
static int		TestparseargsCmd(void *dummy, Tcl_Interp *interp,
			    int objc, Tcl_Obj *const objv[]);
static int		TestparserObjCmd(void *dummy,
			    Tcl_Interp *interp, int objc,
			    Tcl_Obj *const objv[]);
static int		TestparsevarObjCmd(void *dummy,
			    Tcl_Interp *interp, int objc,
			    Tcl_Obj *const objv[]);
static int		TestparsevarnameObjCmd(void *dummy,
			    Tcl_Interp *interp, int objc,
			    Tcl_Obj *const objv[]);
static int		TestpreferstableObjCmd(void *dummy,
			    Tcl_Interp *interp, int objc,
			    Tcl_Obj *const objv[]);
static int		TestprintObjCmd(void *dummy,
			    Tcl_Interp *interp, int objc,
			    Tcl_Obj *const objv[]);
static int		TestregexpObjCmd(void *dummy,
			    Tcl_Interp *interp, int objc,
			    Tcl_Obj *const objv[]);
static int		TestreturnObjCmd(void *dummy,
			    Tcl_Interp *interp, int objc,
			    Tcl_Obj *const objv[]);
static void		TestregexpXflags(const char *string,
			    int length, int *cflagsPtr, int *eflagsPtr);
static int		TestsaveresultCmd(void *dummy,
			    Tcl_Interp *interp, int objc,
			    Tcl_Obj *const objv[]);
static void		TestsaveresultFree(void *blockPtr);
static int		TestsetassocdataCmd(void *dummy,
			    Tcl_Interp *interp, int argc, const char **argv);
static int		TestsetCmd(void *dummy,
			    Tcl_Interp *interp, int argc, const char **argv);
static int		Testset2Cmd(void *dummy,
			    Tcl_Interp *interp, int argc, const char **argv);
static int		TestseterrorcodeCmd(void *dummy,
			    Tcl_Interp *interp, int argc, const char **argv);
static int		TestsetobjerrorcodeCmd(
			    void *dummy, Tcl_Interp *interp,
			    int objc, Tcl_Obj *const objv[]);
static int		TestsetplatformCmd(void *dummy,
			    Tcl_Interp *interp, int argc, const char **argv);
static int		TeststaticpkgCmd(void *dummy,
			    Tcl_Interp *interp, int argc, const char **argv);
static int		TesttranslatefilenameCmd(void *dummy,
			    Tcl_Interp *interp, int argc, const char **argv);
static int		TestupvarCmd(void *dummy,
			    Tcl_Interp *interp, int argc, const char **argv);
static int		TestWrongNumArgsObjCmd(
			    void *clientData, Tcl_Interp *interp,
			    int objc, Tcl_Obj *const objv[]);
static int		TestGetIndexFromObjStructObjCmd(
			    void *clientData, Tcl_Interp *interp,
			    int objc, Tcl_Obj *const objv[]);
static int		TestChannelCmd(void *clientData,
			    Tcl_Interp *interp, int argc, const char **argv);
static int		TestChannelEventCmd(void *clientData,
			    Tcl_Interp *interp, int argc, const char **argv);
static int		TestSocketCmd(void *clientData,
			    Tcl_Interp *interp, int argc, const char **argv);
static int		TestFilesystemObjCmd(void *dummy,
			    Tcl_Interp *interp, int objc,
			    Tcl_Obj *const objv[]);
static int		TestSimpleFilesystemObjCmd(
			    void *dummy, Tcl_Interp *interp, int objc,
			    Tcl_Obj *const objv[]);
static void		TestReport(const char *cmd, Tcl_Obj *arg1,
			    Tcl_Obj *arg2);
static Tcl_Obj *	TestReportGetNativePath(Tcl_Obj *pathPtr);
static Tcl_FSStatProc TestReportStat;
static Tcl_FSAccessProc TestReportAccess;
static Tcl_FSOpenFileChannelProc TestReportOpenFileChannel;
static Tcl_FSMatchInDirectoryProc TestReportMatchInDirectory;
static Tcl_FSChdirProc TestReportChdir;
static Tcl_FSLstatProc TestReportLstat;
static Tcl_FSCopyFileProc TestReportCopyFile;
static Tcl_FSDeleteFileProc TestReportDeleteFile;
static Tcl_FSRenameFileProc TestReportRenameFile;
static Tcl_FSCreateDirectoryProc TestReportCreateDirectory;
static Tcl_FSCopyDirectoryProc TestReportCopyDirectory;
static Tcl_FSRemoveDirectoryProc TestReportRemoveDirectory;
static int TestReportLoadFile(Tcl_Interp *interp, Tcl_Obj *pathPtr,
	Tcl_LoadHandle *handlePtr, Tcl_FSUnloadFileProc **unloadProcPtr);
static Tcl_FSLinkProc TestReportLink;
static Tcl_FSFileAttrStringsProc TestReportFileAttrStrings;
static Tcl_FSFileAttrsGetProc TestReportFileAttrsGet;
static Tcl_FSFileAttrsSetProc TestReportFileAttrsSet;
static Tcl_FSUtimeProc TestReportUtime;
static Tcl_FSNormalizePathProc TestReportNormalizePath;
static Tcl_FSPathInFilesystemProc TestReportInFilesystem;
static Tcl_FSFreeInternalRepProc TestReportFreeInternalRep;
static Tcl_FSDupInternalRepProc TestReportDupInternalRep;

static Tcl_FSStatProc SimpleStat;
static Tcl_FSAccessProc SimpleAccess;
static Tcl_FSOpenFileChannelProc SimpleOpenFileChannel;
static Tcl_FSListVolumesProc SimpleListVolumes;
static Tcl_FSPathInFilesystemProc SimplePathInFilesystem;
static Tcl_Obj *	SimpleRedirect(Tcl_Obj *pathPtr);
static Tcl_FSMatchInDirectoryProc SimpleMatchInDirectory;
static int		TestNumUtfCharsCmd(void *clientData,
			    Tcl_Interp *interp, int objc,
			    Tcl_Obj *const objv[]);
static int		TestFindFirstCmd(void *clientData,
			    Tcl_Interp *interp, int objc,
			    Tcl_Obj *const objv[]);
static int		TestFindLastCmd(void *clientData,
			    Tcl_Interp *interp, int objc,
			    Tcl_Obj *const objv[]);
static int		TestHashSystemHashCmd(void *clientData,
			    Tcl_Interp *interp, int objc,
			    Tcl_Obj *const objv[]);

static Tcl_NRPostProc	NREUnwind_callback;
static int		TestNREUnwind(void *clientData,
			    Tcl_Interp *interp, int objc,
			    Tcl_Obj *const objv[]);
static int		TestNRELevels(void *clientData,
			    Tcl_Interp *interp, int objc,
			    Tcl_Obj *const objv[]);
static int		TestInterpResolverCmd(void *clientData,
			    Tcl_Interp *interp, int objc,
			    Tcl_Obj *const objv[]);
#if defined(HAVE_CPUID) || defined(_WIN32)
static int		TestcpuidCmd(void *dummy,
			    Tcl_Interp* interp, int objc,
			    Tcl_Obj *const objv[]);
#endif

static const Tcl_Filesystem testReportingFilesystem = {
    "reporting",
    sizeof(Tcl_Filesystem),
    TCL_FILESYSTEM_VERSION_1,
    TestReportInFilesystem, /* path in */
    TestReportDupInternalRep,
    TestReportFreeInternalRep,
    NULL, /* native to norm */
    NULL, /* convert to native */
    TestReportNormalizePath,
    NULL, /* path type */
    NULL, /* separator */
    TestReportStat,
    TestReportAccess,
    TestReportOpenFileChannel,
    TestReportMatchInDirectory,
    TestReportUtime,
    TestReportLink,
    NULL /* list volumes */,
    TestReportFileAttrStrings,
    TestReportFileAttrsGet,
    TestReportFileAttrsSet,
    TestReportCreateDirectory,
    TestReportRemoveDirectory,
    TestReportDeleteFile,
    TestReportCopyFile,
    TestReportRenameFile,
    TestReportCopyDirectory,
    TestReportLstat,
    (Tcl_FSLoadFileProc *) TestReportLoadFile,
    NULL /* cwd */,
    TestReportChdir
};

static const Tcl_Filesystem simpleFilesystem = {
    "simple",
    sizeof(Tcl_Filesystem),
    TCL_FILESYSTEM_VERSION_1,
    SimplePathInFilesystem,
    NULL,
    NULL,
    /* No internal to normalized, since we don't create any
     * pure 'internal' Tcl_Obj path representations */
    NULL,
    /* No create native rep function, since we don't use it
     * or 'Tcl_FSNewNativePath' */
    NULL,
    /* Normalize path isn't needed - we assume paths only have
     * one representation */
    NULL,
    NULL,
    NULL,
    SimpleStat,
    SimpleAccess,
    SimpleOpenFileChannel,
    SimpleMatchInDirectory,
    NULL,
    /* We choose not to support symbolic links inside our vfs's */
    NULL,
    SimpleListVolumes,
    NULL,
    NULL,
    NULL,
    NULL,
    NULL,
    NULL,
    /* No copy file - fallback will occur at Tcl level */
    NULL,
    /* No rename file - fallback will occur at Tcl level */
    NULL,
    /* No copy directory - fallback will occur at Tcl level */
    NULL,
    /* Use stat for lstat */
    NULL,
    /* No load - fallback on core implementation */
    NULL,
    /* We don't need a getcwd or chdir - fallback on Tcl's versions */
    NULL,
    NULL
};


/*
 *----------------------------------------------------------------------
 *
 * Tcltest_Init --
 *
 *	This procedure performs application-specific initialization. Most
 *	applications, especially those that incorporate additional packages,
 *	will have their own version of this procedure.
 *
 * Results:
 *	Returns a standard Tcl completion code, and leaves an error message in
 *	the interp's result if an error occurs.
 *
 * Side effects:
 *	Depends on the startup script.
 *
 *----------------------------------------------------------------------
 */

int
Tcltest_Init(
    Tcl_Interp *interp)		/* Interpreter for application. */
{
    Tcl_Obj *listPtr;
    Tcl_Obj **objv;
    int objc, index;
    static const char *const specialOptions[] = {
	"-appinitprocerror", "-appinitprocdeleteinterp",
	"-appinitprocclosestderr", "-appinitprocsetrcfile", NULL
    };

    if (Tcl_InitStubs(interp, "8.5-", 0) == NULL) {
	return TCL_ERROR;
    }
    if (Tcl_TomMath_InitStubs(interp, "8.5-") == NULL) {
	return TCL_ERROR;
    }
    if (Tcl_OOInitStubs(interp) == NULL) {
	return TCL_ERROR;
    }
    /* TIP #268: Full patchlevel instead of just major.minor */

    if (Tcl_PkgProvideEx(interp, "Tcltest", TCL_PATCH_LEVEL, NULL) == TCL_ERROR) {
	return TCL_ERROR;
    }

    /*
     * Create additional commands and math functions for testing Tcl.
     */

    Tcl_CreateObjCommand(interp, "gettimes", GetTimesObjCmd, NULL, NULL);
    Tcl_CreateCommand(interp, "noop", NoopCmd, NULL, NULL);
    Tcl_CreateObjCommand(interp, "noop", NoopObjCmd, NULL, NULL);
    Tcl_CreateObjCommand(interp, "testbytestring", TestbytestringObjCmd, NULL, NULL);
    Tcl_CreateObjCommand(interp, "teststringbytes", TeststringbytesObjCmd, NULL, NULL);
    Tcl_CreateObjCommand(interp, "testwrongnumargs", TestWrongNumArgsObjCmd,
	    NULL, NULL);
    Tcl_CreateObjCommand(interp, "testfilesystem", TestFilesystemObjCmd,
	    NULL, NULL);
    Tcl_CreateObjCommand(interp, "testsimplefilesystem", TestSimpleFilesystemObjCmd,
	    NULL, NULL);
    Tcl_CreateObjCommand(interp, "testgetindexfromobjstruct",
	    TestGetIndexFromObjStructObjCmd, NULL, NULL);
    Tcl_CreateCommand(interp, "testasync", TestasyncCmd, NULL, NULL);
    Tcl_CreateCommand(interp, "testchannel", TestChannelCmd,
	    NULL, NULL);
    Tcl_CreateCommand(interp, "testchannelevent", TestChannelEventCmd,
	    NULL, NULL);
    Tcl_CreateCommand(interp, "testcmdtoken", TestcmdtokenCmd, NULL,
	    NULL);
    Tcl_CreateCommand(interp, "testcmdinfo", TestcmdinfoCmd, NULL,
	    NULL);
    Tcl_CreateCommand(interp, "testcmdtrace", TestcmdtraceCmd,
	    NULL, NULL);
    Tcl_CreateCommand(interp, "testconcatobj", TestconcatobjCmd,
	    NULL, NULL);
    Tcl_CreateCommand(interp, "testcreatecommand", TestcreatecommandCmd,
	    NULL, NULL);
    Tcl_CreateCommand(interp, "testdcall", TestdcallCmd, NULL, NULL);
    Tcl_CreateCommand(interp, "testdel", TestdelCmd, NULL, NULL);
    Tcl_CreateCommand(interp, "testdelassocdata", TestdelassocdataCmd,
	    NULL, NULL);
    Tcl_CreateObjCommand(interp, "testdoubledigits", TestdoubledigitsObjCmd,
			 NULL, NULL);
    Tcl_DStringInit(&dstring);
    Tcl_CreateCommand(interp, "testdstring", TestdstringCmd, NULL,
	    NULL);
    Tcl_CreateObjCommand(interp, "testencoding", TestencodingObjCmd, NULL,
	    NULL);
    Tcl_CreateObjCommand(interp, "testevalex", TestevalexObjCmd,
	    NULL, NULL);
    Tcl_CreateObjCommand(interp, "testevalobjv", TestevalobjvObjCmd,
	    NULL, NULL);
    Tcl_CreateObjCommand(interp, "testevent", TesteventObjCmd,
	    NULL, NULL);
    Tcl_CreateCommand(interp, "testexithandler", TestexithandlerCmd,
	    NULL, NULL);
    Tcl_CreateCommand(interp, "testexprlong", TestexprlongCmd,
	    NULL, NULL);
    Tcl_CreateObjCommand(interp, "testexprlongobj", TestexprlongobjCmd,
	    NULL, NULL);
    Tcl_CreateCommand(interp, "testexprdouble", TestexprdoubleCmd,
	    NULL, NULL);
    Tcl_CreateObjCommand(interp, "testexprdoubleobj", TestexprdoubleobjCmd,
	    NULL, NULL);
    Tcl_CreateObjCommand(interp, "testexprparser", TestexprparserObjCmd,
	    NULL, NULL);
    Tcl_CreateCommand(interp, "testexprstring", TestexprstringCmd,
	    NULL, NULL);
    Tcl_CreateCommand(interp, "testfevent", TestfeventCmd, NULL,
	    NULL);
    Tcl_CreateObjCommand(interp, "testfilelink", TestfilelinkCmd,
	    NULL, NULL);
    Tcl_CreateObjCommand(interp, "testfile", TestfileCmd,
	    NULL, NULL);
    Tcl_CreateObjCommand(interp, "testhashsystemhash",
	    TestHashSystemHashCmd, NULL, NULL);
    Tcl_CreateCommand(interp, "testgetassocdata", TestgetassocdataCmd,
	    NULL, NULL);
    Tcl_CreateCommand(interp, "testgetint", TestgetintCmd,
	    NULL, NULL);
    Tcl_CreateCommand(interp, "testlongsize", TestlongsizeCmd,
	    NULL, NULL);
    Tcl_CreateCommand(interp, "testgetplatform", TestgetplatformCmd,
	    NULL, NULL);
    Tcl_CreateObjCommand(interp, "testgetvarfullname",
	    TestgetvarfullnameCmd, NULL, NULL);
    Tcl_CreateCommand(interp, "testinterpdelete", TestinterpdeleteCmd,
	    NULL, NULL);
    Tcl_CreateCommand(interp, "testlink", TestlinkCmd, NULL, NULL);
    Tcl_CreateObjCommand(interp, "testlocale", TestlocaleCmd, NULL,
	    NULL);
    Tcl_CreateCommand(interp, "testpanic", TestpanicCmd, NULL, NULL);
    Tcl_CreateObjCommand(interp, "testparseargs", TestparseargsCmd,NULL,NULL);
    Tcl_CreateObjCommand(interp, "testparser", TestparserObjCmd,
	    NULL, NULL);
    Tcl_CreateObjCommand(interp, "testparsevar", TestparsevarObjCmd,
	    NULL, NULL);
    Tcl_CreateObjCommand(interp, "testparsevarname", TestparsevarnameObjCmd,
	    NULL, NULL);
    Tcl_CreateObjCommand(interp, "testpreferstable", TestpreferstableObjCmd,
	    NULL, NULL);
    Tcl_CreateObjCommand(interp, "testprint", TestprintObjCmd,
	    NULL, NULL);
    Tcl_CreateObjCommand(interp, "testregexp", TestregexpObjCmd,
	    NULL, NULL);
    Tcl_CreateObjCommand(interp, "testreturn", TestreturnObjCmd,
	    NULL, NULL);
    Tcl_CreateObjCommand(interp, "testsaveresult", TestsaveresultCmd,
	    NULL, NULL);
    Tcl_CreateCommand(interp, "testsetassocdata", TestsetassocdataCmd,
	    NULL, NULL);
    Tcl_CreateCommand(interp, "testsetnoerr", TestsetCmd,
	    NULL, NULL);
    Tcl_CreateCommand(interp, "testseterr", TestsetCmd,
	    INT2PTR(TCL_LEAVE_ERR_MSG), NULL);
    Tcl_CreateCommand(interp, "testset2", Testset2Cmd,
	    INT2PTR(TCL_LEAVE_ERR_MSG), NULL);
    Tcl_CreateCommand(interp, "testseterrorcode", TestseterrorcodeCmd,
	    NULL, NULL);
    Tcl_CreateObjCommand(interp, "testsetobjerrorcode",
	    TestsetobjerrorcodeCmd, NULL, NULL);
    Tcl_CreateObjCommand(interp, "testnumutfchars",
	    TestNumUtfCharsCmd, NULL, NULL);
    Tcl_CreateObjCommand(interp, "testfindfirst",
	    TestFindFirstCmd, NULL, NULL);
    Tcl_CreateObjCommand(interp, "testfindlast",
	    TestFindLastCmd, NULL, NULL);
    Tcl_CreateCommand(interp, "testsetplatform", TestsetplatformCmd,
	    NULL, NULL);
    Tcl_CreateCommand(interp, "testsocket", TestSocketCmd,
	    NULL, NULL);
    Tcl_CreateCommand(interp, "teststaticpkg", TeststaticpkgCmd,
	    NULL, NULL);
    Tcl_CreateCommand(interp, "testtranslatefilename",
	    TesttranslatefilenameCmd, NULL, NULL);
    Tcl_CreateCommand(interp, "testupvar", TestupvarCmd, NULL, NULL);
    Tcl_CreateCommand(interp, "testmainthread", TestmainthreadCmd, NULL,
	    NULL);
    Tcl_CreateCommand(interp, "testsetmainloop", TestsetmainloopCmd,
	    NULL, NULL);
    Tcl_CreateCommand(interp, "testexitmainloop", TestexitmainloopCmd,
	    NULL, NULL);
#if defined(HAVE_CPUID) || defined(_WIN32)
    Tcl_CreateObjCommand(interp, "testcpuid", TestcpuidCmd,
	    NULL, NULL);
#endif
    Tcl_CreateObjCommand(interp, "testnreunwind", TestNREUnwind,
	    NULL, NULL);
    Tcl_CreateObjCommand(interp, "testnrelevels", TestNRELevels,
	    NULL, NULL);
    Tcl_CreateObjCommand(interp, "testinterpresolver", TestInterpResolverCmd,
	    NULL, NULL);

    if (TclObjTest_Init(interp) != TCL_OK) {
	return TCL_ERROR;
    }
    if (Procbodytest_Init(interp) != TCL_OK) {
	return TCL_ERROR;
    }
#if TCL_THREADS
    if (TclThread_Init(interp) != TCL_OK) {
	return TCL_ERROR;
    }
#endif

    /*
     * Check for special options used in ../tests/main.test
     */

    listPtr = Tcl_GetVar2Ex(interp, "argv", NULL, TCL_GLOBAL_ONLY);
    if (listPtr != NULL) {
	if (Tcl_ListObjGetElements(interp, listPtr, &objc, &objv) != TCL_OK) {
	    return TCL_ERROR;
	}
	if (objc && (Tcl_GetIndexFromObj(NULL, objv[0], specialOptions, NULL,
		TCL_EXACT, &index) == TCL_OK)) {
	    switch (index) {
	    case 0:
		return TCL_ERROR;
	    case 1:
		Tcl_DeleteInterp(interp);
		return TCL_ERROR;
	    case 2: {
		int mode;
		Tcl_UnregisterChannel(interp,
			Tcl_GetChannel(interp, "stderr", &mode));
		return TCL_ERROR;
	    }
	    case 3:
		if (objc-1) {
		    Tcl_SetVar2Ex(interp, "tcl_rcFileName", NULL, objv[1],
			    TCL_GLOBAL_ONLY);
		}
		return TCL_ERROR;
	    }
	}
    }

    /*
     * And finally add any platform specific test commands.
     */

    return TclplatformtestInit(interp);
}

/*
 *----------------------------------------------------------------------
 *
 * Tcltest_SafeInit --
 *
 *	This procedure performs application-specific initialization. Most
 *	applications, especially those that incorporate additional packages,
 *	will have their own version of this procedure.
 *
 * Results:
 *	Returns a standard Tcl completion code, and leaves an error message in
 *	the interp's result if an error occurs.
 *
 * Side effects:
 *	Depends on the startup script.
 *
 *----------------------------------------------------------------------
 */

int
Tcltest_SafeInit(
    Tcl_Interp *interp)		/* Interpreter for application. */
{
    if (Tcl_InitStubs(interp, "8.5-", 0) == NULL) {
	return TCL_ERROR;
    }
    return Procbodytest_SafeInit(interp);
}

/*
 *----------------------------------------------------------------------
 *
 * TestasyncCmd --
 *
 *	This procedure implements the "testasync" command.  It is used
 *	to test the asynchronous handler facilities of Tcl.
 *
 * Results:
 *	A standard Tcl result.
 *
 * Side effects:
 *	Creates, deletes, and invokes handlers.
 *
 *----------------------------------------------------------------------
 */

	/* ARGSUSED */
static int
TestasyncCmd(
    void *dummy,			/* Not used. */
    Tcl_Interp *interp,			/* Current interpreter. */
    int argc,				/* Number of arguments. */
    const char **argv)			/* Argument strings. */
{
    TestAsyncHandler *asyncPtr, *prevPtr;
    int id, code;
    static int nextId = 1;

    if (argc < 2) {
	wrongNumArgs:
	Tcl_AppendResult(interp, "wrong # args", NULL);
	return TCL_ERROR;
    }
    if (strcmp(argv[1], "create") == 0) {
	if (argc != 3) {
	    goto wrongNumArgs;
	}
	asyncPtr = Tcl_Alloc(sizeof(TestAsyncHandler));
	asyncPtr->command = Tcl_Alloc(strlen(argv[2]) + 1);
	strcpy(asyncPtr->command, argv[2]);
        Tcl_MutexLock(&asyncTestMutex);
	asyncPtr->id = nextId;
	nextId++;
	asyncPtr->handler = Tcl_AsyncCreate(AsyncHandlerProc,
                                            INT2PTR(asyncPtr->id));
	asyncPtr->nextPtr = firstHandler;
	firstHandler = asyncPtr;
        Tcl_MutexUnlock(&asyncTestMutex);
	Tcl_SetObjResult(interp, Tcl_NewIntObj(asyncPtr->id));
    } else if (strcmp(argv[1], "delete") == 0) {
	if (argc == 2) {
            Tcl_MutexLock(&asyncTestMutex);
	    while (firstHandler != NULL) {
		asyncPtr = firstHandler;
		firstHandler = asyncPtr->nextPtr;
		Tcl_AsyncDelete(asyncPtr->handler);
		Tcl_Free(asyncPtr->command);
		Tcl_Free(asyncPtr);
	    }
            Tcl_MutexUnlock(&asyncTestMutex);
	    return TCL_OK;
	}
	if (argc != 3) {
	    goto wrongNumArgs;
	}
	if (Tcl_GetInt(interp, argv[2], &id) != TCL_OK) {
	    return TCL_ERROR;
	}
        Tcl_MutexLock(&asyncTestMutex);
	for (prevPtr = NULL, asyncPtr = firstHandler; asyncPtr != NULL;
		prevPtr = asyncPtr, asyncPtr = asyncPtr->nextPtr) {
	    if (asyncPtr->id != id) {
		continue;
	    }
	    if (prevPtr == NULL) {
		firstHandler = asyncPtr->nextPtr;
	    } else {
		prevPtr->nextPtr = asyncPtr->nextPtr;
	    }
	    Tcl_AsyncDelete(asyncPtr->handler);
	    Tcl_Free(asyncPtr->command);
	    Tcl_Free(asyncPtr);
	    break;
	}
        Tcl_MutexUnlock(&asyncTestMutex);
    } else if (strcmp(argv[1], "mark") == 0) {
	if (argc != 5) {
	    goto wrongNumArgs;
	}
	if ((Tcl_GetInt(interp, argv[2], &id) != TCL_OK)
		|| (Tcl_GetInt(interp, argv[4], &code) != TCL_OK)) {
	    return TCL_ERROR;
	}
	Tcl_MutexLock(&asyncTestMutex);
	for (asyncPtr = firstHandler; asyncPtr != NULL;
		asyncPtr = asyncPtr->nextPtr) {
	    if (asyncPtr->id == id) {
		Tcl_AsyncMark(asyncPtr->handler);
		break;
	    }
	}
	Tcl_SetObjResult(interp, Tcl_NewStringObj(argv[3], -1));
	Tcl_MutexUnlock(&asyncTestMutex);
	return code;
#if TCL_THREADS
    } else if (strcmp(argv[1], "marklater") == 0) {
	if (argc != 3) {
	    goto wrongNumArgs;
	}
	if (Tcl_GetInt(interp, argv[2], &id) != TCL_OK) {
	    return TCL_ERROR;
	}
        Tcl_MutexLock(&asyncTestMutex);
	for (asyncPtr = firstHandler; asyncPtr != NULL;
		asyncPtr = asyncPtr->nextPtr) {
	    if (asyncPtr->id == id) {
		Tcl_ThreadId threadID;
		if (Tcl_CreateThread(&threadID, AsyncThreadProc,
			INT2PTR(id), TCL_THREAD_STACK_DEFAULT,
			TCL_THREAD_NOFLAGS) != TCL_OK) {
		    Tcl_AppendResult(interp, "can't create thread", NULL);
		    Tcl_MutexUnlock(&asyncTestMutex);
		    return TCL_ERROR;
		}
		break;
	    }
	}
        Tcl_MutexUnlock(&asyncTestMutex);
    } else {
	Tcl_AppendResult(interp, "bad option \"", argv[1],
		"\": must be create, delete, int, mark, or marklater", NULL);
	return TCL_ERROR;
#else /* !TCL_THREADS */
    } else {
	Tcl_AppendResult(interp, "bad option \"", argv[1],
		"\": must be create, delete, int, or mark", NULL);
	return TCL_ERROR;
#endif
    }
    return TCL_OK;
}

static int
AsyncHandlerProc(
    void *clientData,	/* If of TestAsyncHandler structure.
                                 * in global list. */
    Tcl_Interp *interp,		/* Interpreter in which command was
				 * executed, or NULL. */
    int code)			/* Current return code from command. */
{
    TestAsyncHandler *asyncPtr;
    int id = PTR2INT(clientData);
    const char *listArgv[4];
    char *cmd;
    char string[TCL_INTEGER_SPACE];

    Tcl_MutexLock(&asyncTestMutex);
    for (asyncPtr = firstHandler; asyncPtr != NULL;
         asyncPtr = asyncPtr->nextPtr) {
        if (asyncPtr->id == id) break;
    }
    Tcl_MutexUnlock(&asyncTestMutex);

    if (!asyncPtr) {
        /* Woops - this one was deleted between the AsyncMark and now */
        return TCL_OK;
    }

    TclFormatInt(string, code);
    listArgv[0] = asyncPtr->command;
    listArgv[1] = Tcl_GetString(Tcl_GetObjResult(interp));
    listArgv[2] = string;
    listArgv[3] = NULL;
    cmd = Tcl_Merge(3, listArgv);
    if (interp != NULL) {
	code = Tcl_EvalEx(interp, cmd, -1, 0);
    } else {
	/*
	 * this should not happen, but by definition of how async handlers are
	 * invoked, it's possible.  Better error checking is needed here.
	 */
    }
    Tcl_Free(cmd);
    return code;
}

/*
 *----------------------------------------------------------------------
 *
 * AsyncThreadProc --
 *
 *	Delivers an asynchronous event to a handler in another thread.
 *
 * Results:
 *	None.
 *
 * Side effects:
 *	Invokes Tcl_AsyncMark on the handler
 *
 *----------------------------------------------------------------------
 */

#if TCL_THREADS
static Tcl_ThreadCreateType
AsyncThreadProc(
    void *clientData)	/* Parameter is the id of a
				 * TestAsyncHandler, defined above. */
{
    TestAsyncHandler *asyncPtr;
    int id = PTR2INT(clientData);

    Tcl_Sleep(1);
    Tcl_MutexLock(&asyncTestMutex);
    for (asyncPtr = firstHandler; asyncPtr != NULL;
         asyncPtr = asyncPtr->nextPtr) {
        if (asyncPtr->id == id) {
            Tcl_AsyncMark(asyncPtr->handler);
            break;
        }
    }
    Tcl_MutexUnlock(&asyncTestMutex);
    Tcl_ExitThread(TCL_OK);
    TCL_THREAD_CREATE_RETURN;
}
#endif

/*
 *----------------------------------------------------------------------
 *
 * TestcmdinfoCmd --
 *
 *	This procedure implements the "testcmdinfo" command.  It is used to
 *	test Tcl_GetCommandInfo, Tcl_SetCommandInfo, and command creation and
 *	deletion.
 *
 * Results:
 *	A standard Tcl result.
 *
 * Side effects:
 *	Creates and deletes various commands and modifies their data.
 *
 *----------------------------------------------------------------------
 */

	/* ARGSUSED */
static int
TestcmdinfoCmd(
    void *dummy,		/* Not used. */
    Tcl_Interp *interp,		/* Current interpreter. */
    int argc,			/* Number of arguments. */
    const char **argv)		/* Argument strings. */
{
    Tcl_CmdInfo info;

    if (argc != 3) {
	Tcl_AppendResult(interp, "wrong # args: should be \"", argv[0],
		" option cmdName\"", NULL);
	return TCL_ERROR;
    }
    if (strcmp(argv[1], "create") == 0) {
	Tcl_CreateCommand(interp, argv[2], CmdProc1, (void *) "original",
		CmdDelProc1);
    } else if (strcmp(argv[1], "delete") == 0) {
	Tcl_DStringInit(&delString);
	Tcl_DeleteCommand(interp, argv[2]);
	Tcl_DStringResult(interp, &delString);
    } else if (strcmp(argv[1], "get") == 0) {
	if (Tcl_GetCommandInfo(interp, argv[2], &info) ==0) {
	    Tcl_AppendResult(interp, "??", NULL);
	    return TCL_OK;
	}
	if (info.proc == CmdProc1) {
	    Tcl_AppendResult(interp, "CmdProc1", " ",
		    (char *) info.clientData, NULL);
	} else if (info.proc == CmdProc2) {
	    Tcl_AppendResult(interp, "CmdProc2", " ",
		    (char *) info.clientData, NULL);
	} else {
	    Tcl_AppendResult(interp, "unknown", NULL);
	}
	if (info.deleteProc == CmdDelProc1) {
	    Tcl_AppendResult(interp, " CmdDelProc1", " ",
		    (char *) info.deleteData, NULL);
	} else if (info.deleteProc == CmdDelProc2) {
	    Tcl_AppendResult(interp, " CmdDelProc2", " ",
		    (char *) info.deleteData, NULL);
	} else {
	    Tcl_AppendResult(interp, " unknown", NULL);
	}
	Tcl_AppendResult(interp, " ", info.namespacePtr->fullName, NULL);
	if (info.isNativeObjectProc) {
	    Tcl_AppendResult(interp, " nativeObjectProc", NULL);
	} else {
	    Tcl_AppendResult(interp, " stringProc", NULL);
	}
    } else if (strcmp(argv[1], "modify") == 0) {
	info.proc = CmdProc2;
	info.clientData = (void *) "new_command_data";
	info.objProc = NULL;
	info.objClientData = NULL;
	info.deleteProc = CmdDelProc2;
	info.deleteData = (void *) "new_delete_data";
	if (Tcl_SetCommandInfo(interp, argv[2], &info) == 0) {
	    Tcl_SetObjResult(interp, Tcl_NewIntObj(0));
	} else {
	    Tcl_SetObjResult(interp, Tcl_NewIntObj(1));
	}
    } else {
	Tcl_AppendResult(interp, "bad option \"", argv[1],
		"\": must be create, delete, get, or modify", NULL);
	return TCL_ERROR;
    }
    return TCL_OK;
}

	/*ARGSUSED*/
static int
CmdProc1(
    void *clientData,	/* String to return. */
    Tcl_Interp *interp,		/* Current interpreter. */
    int argc,			/* Number of arguments. */
    const char **argv)		/* Argument strings. */
{
    Tcl_AppendResult(interp, "CmdProc1 ", (char *) clientData, NULL);
    return TCL_OK;
}

	/*ARGSUSED*/
static int
CmdProc2(
    void *clientData,	/* String to return. */
    Tcl_Interp *interp,		/* Current interpreter. */
    int argc,			/* Number of arguments. */
    const char **argv)		/* Argument strings. */
{
    Tcl_AppendResult(interp, "CmdProc2 ", (char *) clientData, NULL);
    return TCL_OK;
}

static void
CmdDelProc1(
    void *clientData)	/* String to save. */
{
    Tcl_DStringInit(&delString);
    Tcl_DStringAppend(&delString, "CmdDelProc1 ", -1);
    Tcl_DStringAppend(&delString, (char *) clientData, -1);
}

static void
CmdDelProc2(
    void *clientData)	/* String to save. */
{
    Tcl_DStringInit(&delString);
    Tcl_DStringAppend(&delString, "CmdDelProc2 ", -1);
    Tcl_DStringAppend(&delString, (char *) clientData, -1);
}

/*
 *----------------------------------------------------------------------
 *
 * TestcmdtokenCmd --
 *
 *	This procedure implements the "testcmdtoken" command. It is used to
 *	test Tcl_Command tokens and procedures such as Tcl_GetCommandFullName.
 *
 * Results:
 *	A standard Tcl result.
 *
 * Side effects:
 *	Creates and deletes various commands and modifies their data.
 *
 *----------------------------------------------------------------------
 */

	/* ARGSUSED */
static int
TestcmdtokenCmd(
    void *dummy,		/* Not used. */
    Tcl_Interp *interp,		/* Current interpreter. */
    int argc,			/* Number of arguments. */
    const char **argv)		/* Argument strings. */
{
    Tcl_Command token;
    int *l;
    char buf[30];

    if (argc != 3) {
	Tcl_AppendResult(interp, "wrong # args: should be \"", argv[0],
		" option arg\"", NULL);
	return TCL_ERROR;
    }
    if (strcmp(argv[1], "create") == 0) {
	token = Tcl_CreateCommand(interp, argv[2], CmdProc1,
		(void *) "original", NULL);
	sprintf(buf, "%p", (void *)token);
	Tcl_AppendResult(interp, buf, NULL);
    } else if (strcmp(argv[1], "name") == 0) {
	Tcl_Obj *objPtr;

	if (sscanf(argv[2], "%p", &l) != 1) {
	    Tcl_AppendResult(interp, "bad command token \"", argv[2],
		    "\"", NULL);
	    return TCL_ERROR;
	}

	objPtr = Tcl_NewObj();
	Tcl_GetCommandFullName(interp, (Tcl_Command) l, objPtr);

	Tcl_AppendElement(interp,
		Tcl_GetCommandName(interp, (Tcl_Command) l));
	Tcl_AppendElement(interp, Tcl_GetString(objPtr));
	Tcl_DecrRefCount(objPtr);
    } else {
	Tcl_AppendResult(interp, "bad option \"", argv[1],
		"\": must be create or name", NULL);
	return TCL_ERROR;
    }
    return TCL_OK;
}

/*
 *----------------------------------------------------------------------
 *
 * TestcmdtraceCmd --
 *
 *	This procedure implements the "testcmdtrace" command. It is used
 *	to test Tcl_CreateTrace and Tcl_DeleteTrace.
 *
 * Results:
 *	A standard Tcl result.
 *
 * Side effects:
 *	Creates and deletes a command trace, and tests the invocation of
 *	a procedure by the command trace.
 *
 *----------------------------------------------------------------------
 */

	/* ARGSUSED */
static int
TestcmdtraceCmd(
    void *dummy,		/* Not used. */
    Tcl_Interp *interp,		/* Current interpreter. */
    int argc,			/* Number of arguments. */
    const char **argv)		/* Argument strings. */
{
    Tcl_DString buffer;
    int result;

    if (argc != 3) {
	Tcl_AppendResult(interp, "wrong # args: should be \"", argv[0],
		" option script\"", NULL);
	return TCL_ERROR;
    }

    if (strcmp(argv[1], "tracetest") == 0) {
	Tcl_DStringInit(&buffer);
	cmdTrace = Tcl_CreateTrace(interp, 50000, CmdTraceProc, &buffer);
	result = Tcl_EvalEx(interp, argv[2], -1, 0);
	if (result == TCL_OK) {
	    Tcl_ResetResult(interp);
	    Tcl_AppendResult(interp, Tcl_DStringValue(&buffer), NULL);
	}
	Tcl_DeleteTrace(interp, cmdTrace);
	Tcl_DStringFree(&buffer);
    } else if (strcmp(argv[1], "deletetest") == 0) {
	/*
	 * Create a command trace then eval a script to check whether it is
	 * called. Note that this trace procedure removes itself as a further
	 * check of the robustness of the trace proc calling code in
	 * TclNRExecuteByteCode.
	 */

	cmdTrace = Tcl_CreateTrace(interp, 50000, CmdTraceDeleteProc, NULL);
	Tcl_EvalEx(interp, argv[2], -1, 0);
    } else if (strcmp(argv[1], "leveltest") == 0) {
	Interp *iPtr = (Interp *) interp;
	Tcl_DStringInit(&buffer);
	cmdTrace = Tcl_CreateTrace(interp, iPtr->numLevels + 4, CmdTraceProc,
		&buffer);
	result = Tcl_EvalEx(interp, argv[2], -1, 0);
	if (result == TCL_OK) {
	    Tcl_ResetResult(interp);
	    Tcl_AppendResult(interp, Tcl_DStringValue(&buffer), NULL);
	}
	Tcl_DeleteTrace(interp, cmdTrace);
	Tcl_DStringFree(&buffer);
    } else if (strcmp(argv[1], "resulttest") == 0) {
	/* Create an object-based trace, then eval a script. This is used
	 * to test return codes other than TCL_OK from the trace engine.
	 */

	static int deleteCalled;

	deleteCalled = 0;
	cmdTrace = Tcl_CreateObjTrace(interp, 50000,
		TCL_ALLOW_INLINE_COMPILATION, ObjTraceProc,
		&deleteCalled, ObjTraceDeleteProc);
	result = Tcl_EvalEx(interp, argv[2], -1, 0);
	Tcl_DeleteTrace(interp, cmdTrace);
	if (!deleteCalled) {
	    Tcl_AppendResult(interp, "Delete wasn't called", NULL);
	    return TCL_ERROR;
	} else {
	    return result;
	}
    } else if (strcmp(argv[1], "doubletest") == 0) {
	Tcl_Trace t1, t2;

	Tcl_DStringInit(&buffer);
	t1 = Tcl_CreateTrace(interp, 1, CmdTraceProc, &buffer);
	t2 = Tcl_CreateTrace(interp, 50000, CmdTraceProc, &buffer);
	result = Tcl_EvalEx(interp, argv[2], -1, 0);
	if (result == TCL_OK) {
	    Tcl_ResetResult(interp);
	    Tcl_AppendResult(interp, Tcl_DStringValue(&buffer), NULL);
	}
	Tcl_DeleteTrace(interp, t2);
	Tcl_DeleteTrace(interp, t1);
	Tcl_DStringFree(&buffer);
    } else {
	Tcl_AppendResult(interp, "bad option \"", argv[1],
		"\": must be tracetest, deletetest, doubletest or resulttest", NULL);
	return TCL_ERROR;
    }
    return TCL_OK;
}

static void
CmdTraceProc(
    void *clientData,	/* Pointer to buffer in which the
				 * command and arguments are appended.
				 * Accumulates test result. */
    Tcl_Interp *interp,		/* Current interpreter. */
    int level,			/* Current trace level. */
    char *command,		/* The command being traced (after
				 * substitutions). */
    Tcl_CmdProc *cmdProc,	/* Points to command's command procedure. */
    void *cmdClientData,	/* Client data associated with command
				 * procedure. */
    int argc,			/* Number of arguments. */
    const char *argv[])		/* Argument strings. */
{
    Tcl_DString *bufPtr = (Tcl_DString *) clientData;
    int i;

    Tcl_DStringAppendElement(bufPtr, command);

    Tcl_DStringStartSublist(bufPtr);
    for (i = 0;  i < argc;  i++) {
	Tcl_DStringAppendElement(bufPtr, argv[i]);
    }
    Tcl_DStringEndSublist(bufPtr);
}

static void
CmdTraceDeleteProc(
    void *clientData,	/* Unused. */
    Tcl_Interp *interp,		/* Current interpreter. */
    int level,			/* Current trace level. */
    char *command,		/* The command being traced (after
				 * substitutions). */
    Tcl_CmdProc *cmdProc,	/* Points to command's command procedure. */
    void *cmdClientData,	/* Client data associated with command
				 * procedure. */
    int argc,			/* Number of arguments. */
    const char *argv[])		/* Argument strings. */
{
    /*
     * Remove ourselves to test whether calling Tcl_DeleteTrace within a trace
     * callback causes the for loop in TclNRExecuteByteCode that calls traces to
     * reference freed memory.
     */

    Tcl_DeleteTrace(interp, cmdTrace);
}

static int
ObjTraceProc(
    void *clientData,	/* unused */
    Tcl_Interp *interp,		/* Tcl interpreter */
    int level,			/* Execution level */
    const char *command,	/* Command being executed */
    Tcl_Command token,		/* Command information */
    int objc,			/* Parameter count */
    Tcl_Obj *const objv[])	/* Parameter list */
{
    const char *word = Tcl_GetString(objv[0]);

    if (!strcmp(word, "Error")) {
	Tcl_SetObjResult(interp, Tcl_NewStringObj(command, -1));
	return TCL_ERROR;
    } else if (!strcmp(word, "Break")) {
	return TCL_BREAK;
    } else if (!strcmp(word, "Continue")) {
	return TCL_CONTINUE;
    } else if (!strcmp(word, "Return")) {
	return TCL_RETURN;
    } else if (!strcmp(word, "OtherStatus")) {
	return 6;
    } else {
	return TCL_OK;
    }
}

static void
ObjTraceDeleteProc(
    void *clientData)
{
    int *intPtr = (int *) clientData;
    *intPtr = 1;		/* Record that the trace was deleted */
}

/*
 *----------------------------------------------------------------------
 *
 * TestcreatecommandCmd --
 *
 *	This procedure implements the "testcreatecommand" command. It is used
 *	to test that the Tcl_CreateCommand creates a new command in the
 *	namespace specified as part of its name, if any. It also checks that
 *	the namespace code ignore single ":"s in the middle or end of a
 *	command name.
 *
 * Results:
 *	A standard Tcl result.
 *
 * Side effects:
 *	Creates and deletes two commands ("test_ns_basic::createdcommand"
 *	and "value:at:").
 *
 *----------------------------------------------------------------------
 */

static int
TestcreatecommandCmd(
    void *dummy,		/* Not used. */
    Tcl_Interp *interp,		/* Current interpreter. */
    int argc,			/* Number of arguments. */
    const char **argv)		/* Argument strings. */
{
    if (argc != 2) {
	Tcl_AppendResult(interp, "wrong # args: should be \"", argv[0],
		" option\"", NULL);
	return TCL_ERROR;
    }
    if (strcmp(argv[1], "create") == 0) {
	Tcl_CreateCommand(interp, "test_ns_basic::createdcommand",
		CreatedCommandProc, NULL, NULL);
    } else if (strcmp(argv[1], "delete") == 0) {
	Tcl_DeleteCommand(interp, "test_ns_basic::createdcommand");
    } else if (strcmp(argv[1], "create2") == 0) {
	Tcl_CreateCommand(interp, "value:at:",
		CreatedCommandProc2, NULL, NULL);
    } else if (strcmp(argv[1], "delete2") == 0) {
	Tcl_DeleteCommand(interp, "value:at:");
    } else {
	Tcl_AppendResult(interp, "bad option \"", argv[1],
		"\": must be create, delete, create2, or delete2", NULL);
	return TCL_ERROR;
    }
    return TCL_OK;
}

static int
CreatedCommandProc(
    void *clientData,	/* String to return. */
    Tcl_Interp *interp,		/* Current interpreter. */
    int argc,			/* Number of arguments. */
    const char **argv)		/* Argument strings. */
{
    Tcl_CmdInfo info;
    int found;

    found = Tcl_GetCommandInfo(interp, "test_ns_basic::createdcommand",
	    &info);
    if (!found) {
	Tcl_AppendResult(interp, "CreatedCommandProc could not get command info for test_ns_basic::createdcommand",
		NULL);
	return TCL_ERROR;
    }
    Tcl_AppendResult(interp, "CreatedCommandProc in ",
	    info.namespacePtr->fullName, NULL);
    return TCL_OK;
}

static int
CreatedCommandProc2(
    void *clientData,	/* String to return. */
    Tcl_Interp *interp,		/* Current interpreter. */
    int argc,			/* Number of arguments. */
    const char **argv)		/* Argument strings. */
{
    Tcl_CmdInfo info;
    int found;

    found = Tcl_GetCommandInfo(interp, "value:at:", &info);
    if (!found) {
	Tcl_AppendResult(interp, "CreatedCommandProc2 could not get command info for test_ns_basic::createdcommand",
		NULL);
	return TCL_ERROR;
    }
    Tcl_AppendResult(interp, "CreatedCommandProc2 in ",
	    info.namespacePtr->fullName, NULL);
    return TCL_OK;
}

/*
 *----------------------------------------------------------------------
 *
 * TestdcallCmd --
 *
 *	This procedure implements the "testdcall" command.  It is used
 *	to test Tcl_CallWhenDeleted.
 *
 * Results:
 *	A standard Tcl result.
 *
 * Side effects:
 *	Creates and deletes interpreters.
 *
 *----------------------------------------------------------------------
 */

	/* ARGSUSED */
static int
TestdcallCmd(
    void *dummy,		/* Not used. */
    Tcl_Interp *interp,		/* Current interpreter. */
    int argc,			/* Number of arguments. */
    const char **argv)		/* Argument strings. */
{
    int i, id;

    delInterp = Tcl_CreateInterp();
    Tcl_DStringInit(&delString);
    for (i = 1; i < argc; i++) {
	if (Tcl_GetInt(interp, argv[i], &id) != TCL_OK) {
	    return TCL_ERROR;
	}
	if (id < 0) {
	    Tcl_DontCallWhenDeleted(delInterp, DelCallbackProc,
		    INT2PTR(-id));
	} else {
	    Tcl_CallWhenDeleted(delInterp, DelCallbackProc,
		    INT2PTR(id));
	}
    }
    Tcl_DeleteInterp(delInterp);
    Tcl_DStringResult(interp, &delString);
    return TCL_OK;
}

/*
 * The deletion callback used by TestdcallCmd:
 */

static void
DelCallbackProc(
    void *clientData,	/* Numerical value to append to delString. */
    Tcl_Interp *interp)		/* Interpreter being deleted. */
{
    int id = PTR2INT(clientData);
    char buffer[TCL_INTEGER_SPACE];

    TclFormatInt(buffer, id);
    Tcl_DStringAppendElement(&delString, buffer);
    if (interp != delInterp) {
	Tcl_DStringAppendElement(&delString, "bogus interpreter argument!");
    }
}

/*
 *----------------------------------------------------------------------
 *
 * TestdelCmd --
 *
 *	This procedure implements the "testdel" command.  It is used
 *	to test calling of command deletion callbacks.
 *
 * Results:
 *	A standard Tcl result.
 *
 * Side effects:
 *	Creates a command.
 *
 *----------------------------------------------------------------------
 */

	/* ARGSUSED */
static int
TestdelCmd(
    void *dummy,		/* Not used. */
    Tcl_Interp *interp,		/* Current interpreter. */
    int argc,			/* Number of arguments. */
    const char **argv)		/* Argument strings. */
{
    DelCmd *dPtr;
    Tcl_Interp *slave;

    if (argc != 4) {
	Tcl_AppendResult(interp, "wrong # args", NULL);
	return TCL_ERROR;
    }

    slave = Tcl_GetSlave(interp, argv[1]);
    if (slave == NULL) {
	return TCL_ERROR;
    }

    dPtr = Tcl_Alloc(sizeof(DelCmd));
    dPtr->interp = interp;
    dPtr->deleteCmd = Tcl_Alloc(strlen(argv[3]) + 1);
    strcpy(dPtr->deleteCmd, argv[3]);

    Tcl_CreateCommand(slave, argv[2], DelCmdProc, dPtr,
	    DelDeleteProc);
    return TCL_OK;
}

static int
DelCmdProc(
    void *clientData,	/* String result to return. */
    Tcl_Interp *interp,		/* Current interpreter. */
    int argc,			/* Number of arguments. */
    const char **argv)		/* Argument strings. */
{
    DelCmd *dPtr = (DelCmd *) clientData;

    Tcl_AppendResult(interp, dPtr->deleteCmd, NULL);
    Tcl_Free(dPtr->deleteCmd);
    Tcl_Free(dPtr);
    return TCL_OK;
}

static void
DelDeleteProc(
    void *clientData)	/* String command to evaluate. */
{
    DelCmd *dPtr = clientData;

    Tcl_EvalEx(dPtr->interp, dPtr->deleteCmd, -1, 0);
    Tcl_ResetResult(dPtr->interp);
    Tcl_Free(dPtr->deleteCmd);
    Tcl_Free(dPtr);
}

/*
 *----------------------------------------------------------------------
 *
 * TestdelassocdataCmd --
 *
 *	This procedure implements the "testdelassocdata" command. It is used
 *	to test Tcl_DeleteAssocData.
 *
 * Results:
 *	A standard Tcl result.
 *
 * Side effects:
 *	Deletes an association between a key and associated data from an
 *	interpreter.
 *
 *----------------------------------------------------------------------
 */

static int
TestdelassocdataCmd(
    void *clientData,	/* Not used. */
    Tcl_Interp *interp,		/* Current interpreter. */
    int argc,			/* Number of arguments. */
    const char **argv)		/* Argument strings. */
{
    if (argc != 2) {
	Tcl_AppendResult(interp, "wrong # arguments: should be \"", argv[0],
		" data_key\"", NULL);
	return TCL_ERROR;
    }
    Tcl_DeleteAssocData(interp, argv[1]);
    return TCL_OK;
}

/*
 *-----------------------------------------------------------------------------
 *
 * TestdoubledigitsCmd --
 *
 *	This procedure implements the 'testdoubledigits' command. It is
 *	used to test the low-level floating-point formatting primitives
 *	in Tcl.
 *
 * Usage:
 *	testdoubledigits fpval ndigits type ?shorten"
 *
 * Parameters:
 *	fpval - Floating-point value to format.
 *	ndigits - Digit count to request from Tcl_DoubleDigits
 *	type - One of 'shortest', 'Steele', 'e', 'f'
 *	shorten - Indicates that the 'shorten' flag should be passed in.
 *
 *-----------------------------------------------------------------------------
 */

static int
TestdoubledigitsObjCmd(void *unused,
				/* NULL */
		       Tcl_Interp* interp,
				/* Tcl interpreter */
		       int objc,
				/* Parameter count */
		       Tcl_Obj* const objv[])
				/* Parameter vector */
{
    static const char* options[] = {
	"shortest",
	"Steele",
	"e",
	"f",
	NULL
    };
    static const int types[] = {
	TCL_DD_SHORTEST,
	TCL_DD_STEELE,
	TCL_DD_E_FORMAT,
	TCL_DD_F_FORMAT
    };

    const Tcl_ObjType* doubleType;
    double d;
    int status;
    int ndigits;
    int type;
    int decpt;
    int signum;
    char* str;
    char* endPtr;
    Tcl_Obj* strObj;
    Tcl_Obj* retval;

    if (objc < 4 || objc > 5) {
	Tcl_WrongNumArgs(interp, 1, objv, "fpval ndigits type ?shorten?");
	return TCL_ERROR;
    }
    status = Tcl_GetDoubleFromObj(interp, objv[1], &d);
    if (status != TCL_OK) {
	doubleType = Tcl_GetObjType("double");
	if (objv[1]->typePtr == doubleType
	    || TclIsNaN(objv[1]->internalRep.doubleValue)) {
	    status = TCL_OK;
	    memcpy(&d, &(objv[1]->internalRep.doubleValue), sizeof(double));
	}
    }
    if (status != TCL_OK
	|| Tcl_GetIntFromObj(interp, objv[2], &ndigits) != TCL_OK
	|| Tcl_GetIndexFromObj(interp, objv[3], options, "conversion type",
			       TCL_EXACT, &type) != TCL_OK) {
	fprintf(stderr, "bad value? %g\n", d);
	return TCL_ERROR;
    }
    type = types[type];
    if (objc > 4) {
	if (strcmp(Tcl_GetString(objv[4]), "shorten")) {
	    Tcl_SetObjResult(interp, Tcl_NewStringObj("bad flag", -1));
	    return TCL_ERROR;
	}
	type |= TCL_DD_SHORTEN_FLAG;
    }
    str = TclDoubleDigits(d, ndigits, type, &decpt, &signum, &endPtr);
    strObj = Tcl_NewStringObj(str, endPtr-str);
    Tcl_Free(str);
    retval = Tcl_NewListObj(1, &strObj);
    Tcl_ListObjAppendElement(NULL, retval, Tcl_NewIntObj(decpt));
    strObj = Tcl_NewStringObj(signum ? "-" : "+", 1);
    Tcl_ListObjAppendElement(NULL, retval, strObj);
    Tcl_SetObjResult(interp, retval);
    return TCL_OK;
}

/*
 *----------------------------------------------------------------------
 *
 * TestdstringCmd --
 *
 *	This procedure implements the "testdstring" command.  It is used
 *	to test the dynamic string facilities of Tcl.
 *
 * Results:
 *	A standard Tcl result.
 *
 * Side effects:
 *	Creates, deletes, and invokes handlers.
 *
 *----------------------------------------------------------------------
 */

	/* ARGSUSED */
static int
TestdstringCmd(
    void *dummy,		/* Not used. */
    Tcl_Interp *interp,		/* Current interpreter. */
    int argc,			/* Number of arguments. */
    const char **argv)		/* Argument strings. */
{
    int count;

    if (argc < 2) {
	wrongNumArgs:
	Tcl_AppendResult(interp, "wrong # args", NULL);
	return TCL_ERROR;
    }
    if (strcmp(argv[1], "append") == 0) {
	if (argc != 4) {
	    goto wrongNumArgs;
	}
	if (Tcl_GetInt(interp, argv[3], &count) != TCL_OK) {
	    return TCL_ERROR;
	}
	Tcl_DStringAppend(&dstring, argv[2], count);
    } else if (strcmp(argv[1], "element") == 0) {
	if (argc != 3) {
	    goto wrongNumArgs;
	}
	Tcl_DStringAppendElement(&dstring, argv[2]);
    } else if (strcmp(argv[1], "end") == 0) {
	if (argc != 2) {
	    goto wrongNumArgs;
	}
	Tcl_DStringEndSublist(&dstring);
    } else if (strcmp(argv[1], "free") == 0) {
	if (argc != 2) {
	    goto wrongNumArgs;
	}
	Tcl_DStringFree(&dstring);
    } else if (strcmp(argv[1], "get") == 0) {
	if (argc != 2) {
	    goto wrongNumArgs;
	}
	Tcl_SetResult(interp, Tcl_DStringValue(&dstring), TCL_VOLATILE);
    } else if (strcmp(argv[1], "gresult") == 0) {
	if (argc != 3) {
	    goto wrongNumArgs;
	}
	if (strcmp(argv[2], "staticsmall") == 0) {
	    Tcl_AppendResult(interp, "short", NULL);
	} else if (strcmp(argv[2], "staticlarge") == 0) {
	    Tcl_AppendResult(interp, "first0 first1 first2 first3 first4 first5 first6 first7 first8 first9\nsecond0 second1 second2 second3 second4 second5 second6 second7 second8 second9\nthird0 third1 third2 third3 third4 third5 third6 third7 third8 third9\nfourth0 fourth1 fourth2 fourth3 fourth4 fourth5 fourth6 fourth7 fourth8 fourth9\nfifth0 fifth1 fifth2 fifth3 fifth4 fifth5 fifth6 fifth7 fifth8 fifth9\nsixth0 sixth1 sixth2 sixth3 sixth4 sixth5 sixth6 sixth7 sixth8 sixth9\nseventh0 seventh1 seventh2 seventh3 seventh4 seventh5 seventh6 seventh7 seventh8 seventh9\n", NULL);
	} else if (strcmp(argv[2], "free") == 0) {
	    char *s = Tcl_Alloc(100);
	    strcpy(s, "This is a malloc-ed string");
	    Tcl_SetResult(interp, s, TCL_DYNAMIC);
	} else if (strcmp(argv[2], "special") == 0) {
	    char *s = (char*)Tcl_Alloc(100) + 16;
	    strcpy(s, "This is a specially-allocated string");
	    Tcl_SetResult(interp, s, SpecialFree);
	} else {
	    Tcl_AppendResult(interp, "bad gresult option \"", argv[2],
		    "\": must be staticsmall, staticlarge, free, or special",
		    NULL);
	    return TCL_ERROR;
	}
	Tcl_DStringGetResult(interp, &dstring);
    } else if (strcmp(argv[1], "length") == 0) {

	if (argc != 2) {
	    goto wrongNumArgs;
	}
	Tcl_SetObjResult(interp, Tcl_NewIntObj(Tcl_DStringLength(&dstring)));
    } else if (strcmp(argv[1], "result") == 0) {
	if (argc != 2) {
	    goto wrongNumArgs;
	}
	Tcl_DStringResult(interp, &dstring);
    } else if (strcmp(argv[1], "trunc") == 0) {
	if (argc != 3) {
	    goto wrongNumArgs;
	}
	if (Tcl_GetInt(interp, argv[2], &count) != TCL_OK) {
	    return TCL_ERROR;
	}
	Tcl_DStringSetLength(&dstring, count);
    } else if (strcmp(argv[1], "start") == 0) {
	if (argc != 2) {
	    goto wrongNumArgs;
	}
	Tcl_DStringStartSublist(&dstring);
    } else {
	Tcl_AppendResult(interp, "bad option \"", argv[1],
		"\": must be append, element, end, free, get, length, "
		"result, trunc, or start", NULL);
	return TCL_ERROR;
    }
    return TCL_OK;
}

/*
 * The procedure below is used as a special freeProc to test how well
 * Tcl_DStringGetResult handles freeProc's other than free.
 */

static void SpecialFree(blockPtr)
    void *blockPtr;			/* Block to free. */
{
    Tcl_Free(((char *)blockPtr) - 16);
}

/*
 *----------------------------------------------------------------------
 *
 * TestencodingCmd --
 *
 *	This procedure implements the "testencoding" command.  It is used
 *	to test the encoding package.
 *
 * Results:
 *	A standard Tcl result.
 *
 * Side effects:
 *	Load encodings.
 *
 *----------------------------------------------------------------------
 */

	/* ARGSUSED */
static int
TestencodingObjCmd(
    void *dummy,		/* Not used. */
    Tcl_Interp *interp,		/* Current interpreter. */
    int objc,			/* Number of arguments. */
    Tcl_Obj *const objv[])	/* Argument objects. */
{
    Tcl_Encoding encoding;
    int index, length;
    const char *string;
    TclEncoding *encodingPtr;
    static const char *const optionStrings[] = {
	"create",	"delete",	NULL
    };
    enum options {
	ENC_CREATE,	ENC_DELETE
    };

    if (Tcl_GetIndexFromObj(interp, objv[1], optionStrings, "option", 0,
	    &index) != TCL_OK) {
	return TCL_ERROR;
    }

    switch ((enum options) index) {
    case ENC_CREATE: {
	Tcl_EncodingType type;

	if (objc != 5) {
	    return TCL_ERROR;
	}
	encodingPtr = Tcl_Alloc(sizeof(TclEncoding));
	encodingPtr->interp = interp;

	string = Tcl_GetStringFromObj(objv[3], &length);
<<<<<<< HEAD
	encodingPtr->toUtfCmd = Tcl_Alloc(length + 1);
	memcpy(encodingPtr->toUtfCmd, string, (unsigned) length + 1);

	string = Tcl_GetStringFromObj(objv[4], &length);
	encodingPtr->fromUtfCmd = Tcl_Alloc(length + 1);
	memcpy(encodingPtr->fromUtfCmd, string, (unsigned) (length + 1));
=======
	encodingPtr->toUtfCmd = ckalloc(length + 1);
	memcpy(encodingPtr->toUtfCmd, string, length + 1);

	string = Tcl_GetStringFromObj(objv[4], &length);
	encodingPtr->fromUtfCmd = ckalloc(length + 1);
	memcpy(encodingPtr->fromUtfCmd, string, length + 1);
>>>>>>> 19616335

	string = Tcl_GetStringFromObj(objv[2], &length);

	type.encodingName = string;
	type.toUtfProc = EncodingToUtfProc;
	type.fromUtfProc = EncodingFromUtfProc;
	type.freeProc = EncodingFreeProc;
	type.clientData = encodingPtr;
	type.nullSize = 1;

	Tcl_CreateEncoding(&type);
	break;
    }
    case ENC_DELETE:
	if (objc != 3) {
	    return TCL_ERROR;
	}
	if (TCL_OK != Tcl_GetEncodingFromObj(interp, objv[2], &encoding)) {
	    return TCL_ERROR;
	}
	Tcl_FreeEncoding(encoding);	/* Free returned reference */
	Tcl_FreeEncoding(encoding);	/* Free to match CREATE */
	TclFreeIntRep(objv[2]);		/* Free the cached ref */
	break;
    }
    return TCL_OK;
}

static int
EncodingToUtfProc(
    void *clientData,	/* TclEncoding structure. */
    const char *src,		/* Source string in specified encoding. */
    int srcLen,			/* Source string length in bytes. */
    int flags,			/* Conversion control flags. */
    Tcl_EncodingState *statePtr,/* Current state. */
    char *dst,			/* Output buffer. */
    int dstLen,			/* The maximum length of output buffer. */
    int *srcReadPtr,		/* Filled with number of bytes read. */
    int *dstWrotePtr,		/* Filled with number of bytes stored. */
    int *dstCharsPtr)		/* Filled with number of chars stored. */
{
    int len;
    TclEncoding *encodingPtr;

    encodingPtr = (TclEncoding *) clientData;
    Tcl_EvalEx(encodingPtr->interp, encodingPtr->toUtfCmd, -1, TCL_EVAL_GLOBAL);

    len = strlen(Tcl_GetStringResult(encodingPtr->interp));
    if (len > dstLen) {
	len = dstLen;
    }
    memcpy(dst, Tcl_GetStringResult(encodingPtr->interp), len);
    Tcl_ResetResult(encodingPtr->interp);

    *srcReadPtr = srcLen;
    *dstWrotePtr = len;
    *dstCharsPtr = len;
    return TCL_OK;
}

static int
EncodingFromUtfProc(
    void *clientData,	/* TclEncoding structure. */
    const char *src,		/* Source string in specified encoding. */
    int srcLen,			/* Source string length in bytes. */
    int flags,			/* Conversion control flags. */
    Tcl_EncodingState *statePtr,/* Current state. */
    char *dst,			/* Output buffer. */
    int dstLen,			/* The maximum length of output buffer. */
    int *srcReadPtr,		/* Filled with number of bytes read. */
    int *dstWrotePtr,		/* Filled with number of bytes stored. */
    int *dstCharsPtr)		/* Filled with number of chars stored. */
{
    int len;
    TclEncoding *encodingPtr;

    encodingPtr = (TclEncoding *) clientData;
    Tcl_EvalEx(encodingPtr->interp, encodingPtr->fromUtfCmd, -1, TCL_EVAL_GLOBAL);

    len = strlen(Tcl_GetStringResult(encodingPtr->interp));
    if (len > dstLen) {
	len = dstLen;
    }
    memcpy(dst, Tcl_GetStringResult(encodingPtr->interp), len);
    Tcl_ResetResult(encodingPtr->interp);

    *srcReadPtr = srcLen;
    *dstWrotePtr = len;
    *dstCharsPtr = len;
    return TCL_OK;
}

static void
EncodingFreeProc(
    void *clientData)	/* ClientData associated with type. */
{
    TclEncoding *encodingPtr = clientData;

    Tcl_Free(encodingPtr->toUtfCmd);
    Tcl_Free(encodingPtr->fromUtfCmd);
    Tcl_Free(encodingPtr);
}

/*
 *----------------------------------------------------------------------
 *
 * TestevalexObjCmd --
 *
 *	This procedure implements the "testevalex" command.  It is
 *	used to test Tcl_EvalEx.
 *
 * Results:
 *	A standard Tcl result.
 *
 * Side effects:
 *	None.
 *
 *----------------------------------------------------------------------
 */

static int
TestevalexObjCmd(
    void *dummy,		/* Not used. */
    Tcl_Interp *interp,		/* Current interpreter. */
    int objc,			/* Number of arguments. */
    Tcl_Obj *const objv[])	/* Argument objects. */
{
    int length, flags;
    const char *script;

    flags = 0;
    if (objc == 3) {
	const char *global = Tcl_GetStringFromObj(objv[2], &length);
	if (strcmp(global, "global") != 0) {
	    Tcl_AppendResult(interp, "bad value \"", global,
		    "\": must be global", NULL);
	    return TCL_ERROR;
	}
	flags = TCL_EVAL_GLOBAL;
    } else if (objc != 2) {
	Tcl_WrongNumArgs(interp, 1, objv, "script ?global?");
	return TCL_ERROR;
    }

    script = Tcl_GetStringFromObj(objv[1], &length);
    return Tcl_EvalEx(interp, script, length, flags);
}

/*
 *----------------------------------------------------------------------
 *
 * TestevalobjvObjCmd --
 *
 *	This procedure implements the "testevalobjv" command.  It is
 *	used to test Tcl_EvalObjv.
 *
 * Results:
 *	A standard Tcl result.
 *
 * Side effects:
 *	None.
 *
 *----------------------------------------------------------------------
 */

static int
TestevalobjvObjCmd(
    void *dummy,		/* Not used. */
    Tcl_Interp *interp,		/* Current interpreter. */
    int objc,			/* Number of arguments. */
    Tcl_Obj *const objv[])	/* Argument objects. */
{
    int evalGlobal;

    if (objc < 3) {
	Tcl_WrongNumArgs(interp, 1, objv, "global word ?word ...?");
	return TCL_ERROR;
    }
    if (Tcl_GetIntFromObj(interp, objv[1], &evalGlobal) != TCL_OK) {
	return TCL_ERROR;
    }
    return Tcl_EvalObjv(interp, objc-2, objv+2,
	    (evalGlobal) ? TCL_EVAL_GLOBAL : 0);
}

/*
 *----------------------------------------------------------------------
 *
 * TesteventObjCmd --
 *
 *	This procedure implements a 'testevent' command.  The command
 *	is used to test event queue management.
 *
 * The command takes two forms:
 *	- testevent queue name position script
 *		Queues an event at the given position in the queue, and
 *		associates a given name with it (the same name may be
 *		associated with multiple events). When the event comes
 *		to the head of the queue, executes the given script at
 *		global level in the current interp. The position may be
 *		one of 'head', 'tail' or 'mark'.
 *	- testevent delete name
 *		Deletes any events associated with the given name from
 *		the queue.
 *
 * Return value:
 *	Returns a standard Tcl result.
 *
 * Side effects:
 *	Manipulates the event queue as directed.
 *
 *----------------------------------------------------------------------
 */

static int
TesteventObjCmd(
    void *unused,		/* Not used */
    Tcl_Interp *interp,		/* Tcl interpreter */
    int objc,			/* Parameter count */
    Tcl_Obj *const objv[])	/* Parameter vector */
{
    static const char *const subcommands[] = { /* Possible subcommands */
	"queue", "delete", NULL
    };
    int subCmdIndex;		/* Index of the chosen subcommand */
    static const char *const positions[] = { /* Possible queue positions */
	"head", "tail", "mark", NULL
    };
    int posIndex;		/* Index of the chosen position */
    static const Tcl_QueuePosition posNum[] = {
				/* Interpretation of the chosen position */
	TCL_QUEUE_HEAD,
	TCL_QUEUE_TAIL,
	TCL_QUEUE_MARK
    };
    TestEvent *ev;		/* Event to be queued */

    if (objc < 2) {
	Tcl_WrongNumArgs(interp, 1, objv, "subcommand ?arg ...?");
	return TCL_ERROR;
    }
    if (Tcl_GetIndexFromObj(interp, objv[1], subcommands, "subcommand",
	    TCL_EXACT, &subCmdIndex) != TCL_OK) {
	return TCL_ERROR;
    }
    switch (subCmdIndex) {
    case 0:			/* queue */
	if (objc != 5) {
	    Tcl_WrongNumArgs(interp, 2, objv, "name position script");
	    return TCL_ERROR;
	}
	if (Tcl_GetIndexFromObj(interp, objv[3], positions,
		"position specifier", TCL_EXACT, &posIndex) != TCL_OK) {
	    return TCL_ERROR;
	}
	ev = Tcl_Alloc(sizeof(TestEvent));
	ev->header.proc = TesteventProc;
	ev->header.nextPtr = NULL;
	ev->interp = interp;
	ev->command = objv[4];
	Tcl_IncrRefCount(ev->command);
	ev->tag = objv[2];
	Tcl_IncrRefCount(ev->tag);
	Tcl_QueueEvent((Tcl_Event *) ev, posNum[posIndex]);
	break;

    case 1:			/* delete */
	if (objc != 3) {
	    Tcl_WrongNumArgs(interp, 2, objv, "name");
	    return TCL_ERROR;
	}
	Tcl_DeleteEvents(TesteventDeleteProc, objv[2]);
	break;
    }

    return TCL_OK;
}

/*
 *----------------------------------------------------------------------
 *
 * TesteventProc --
 *
 *	Delivers a test event to the Tcl interpreter as part of event
 *	queue testing.
 *
 * Results:
 *	Returns 1 if the event has been serviced, 0 otherwise.
 *
 * Side effects:
 *	Evaluates the event's callback script, so has whatever side effects
 *	the callback has.  The return value of the callback script becomes the
 *	return value of this function.  If the callback script reports an
 *	error, it is reported as a background error.
 *
 *----------------------------------------------------------------------
 */

static int
TesteventProc(
    Tcl_Event *event,		/* Event to deliver */
    int flags)			/* Current flags for Tcl_ServiceEvent */
{
    TestEvent *ev = (TestEvent *) event;
    Tcl_Interp *interp = ev->interp;
    Tcl_Obj *command = ev->command;
    int result = Tcl_EvalObjEx(interp, command,
	    TCL_EVAL_GLOBAL | TCL_EVAL_DIRECT);
    int retval;

    if (result != TCL_OK) {
	Tcl_AddErrorInfo(interp,
		"    (command bound to \"testevent\" callback)");
	Tcl_BackgroundError(interp);
	return 1;		/* Avoid looping on errors */
    }
    if (Tcl_GetBooleanFromObj(interp, Tcl_GetObjResult(interp),
	    &retval) != TCL_OK) {
	Tcl_AddErrorInfo(interp,
		"    (return value from \"testevent\" callback)");
	Tcl_BackgroundError(interp);
	return 1;
    }
    if (retval) {
	Tcl_DecrRefCount(ev->tag);
	Tcl_DecrRefCount(ev->command);
    }

    return retval;
}

/*
 *----------------------------------------------------------------------
 *
 * TesteventDeleteProc --
 *
 *	Removes some set of events from the queue.
 *
 * This procedure is used as part of testing event queue management.
 *
 * Results:
 *	Returns 1 if a given event should be deleted, 0 otherwise.
 *
 * Side effects:
 *	None.
 *
 *----------------------------------------------------------------------
 */

static int
TesteventDeleteProc(
    Tcl_Event *event,		/* Event to examine */
    void *clientData)	/* Tcl_Obj containing the name of the event(s)
				 * to remove */
{
    TestEvent *ev;		/* Event to examine */
    const char *evNameStr;
    Tcl_Obj *targetName;	/* Name of the event(s) to delete */
    const char *targetNameStr;

    if (event->proc != TesteventProc) {
	return 0;
    }
    targetName = (Tcl_Obj *) clientData;
    targetNameStr = (char *) Tcl_GetString(targetName);
    ev = (TestEvent *) event;
    evNameStr = Tcl_GetString(ev->tag);
    if (strcmp(evNameStr, targetNameStr) == 0) {
	Tcl_DecrRefCount(ev->tag);
	Tcl_DecrRefCount(ev->command);
	return 1;
    } else {
	return 0;
    }
}

/*
 *----------------------------------------------------------------------
 *
 * TestexithandlerCmd --
 *
 *	This procedure implements the "testexithandler" command. It is
 *	used to test Tcl_CreateExitHandler and Tcl_DeleteExitHandler.
 *
 * Results:
 *	A standard Tcl result.
 *
 * Side effects:
 *	None.
 *
 *----------------------------------------------------------------------
 */

static int
TestexithandlerCmd(
    void *clientData,	/* Not used. */
    Tcl_Interp *interp,		/* Current interpreter. */
    int argc,			/* Number of arguments. */
    const char **argv)		/* Argument strings. */
{
    int value;

    if (argc != 3) {
	Tcl_AppendResult(interp, "wrong # arguments: should be \"", argv[0],
		" create|delete value\"", NULL);
	return TCL_ERROR;
    }
    if (Tcl_GetInt(interp, argv[2], &value) != TCL_OK) {
	return TCL_ERROR;
    }
    if (strcmp(argv[1], "create") == 0) {
	Tcl_CreateExitHandler((value & 1) ? ExitProcOdd : ExitProcEven,
		INT2PTR(value));
    } else if (strcmp(argv[1], "delete") == 0) {
	Tcl_DeleteExitHandler((value & 1) ? ExitProcOdd : ExitProcEven,
		INT2PTR(value));
    } else {
	Tcl_AppendResult(interp, "bad option \"", argv[1],
		"\": must be create or delete", NULL);
	return TCL_ERROR;
    }
    return TCL_OK;
}

static void
ExitProcOdd(
    void *clientData)	/* Integer value to print. */
{
    char buf[16 + TCL_INTEGER_SPACE];
    size_t len;

    sprintf(buf, "odd %" TCL_Z_MODIFIER "d\n", (size_t)PTR2INT(clientData));
    len = strlen(buf);
    if (len != (size_t) write(1, buf, len)) {
	Tcl_Panic("ExitProcOdd: unable to write to stdout");
    }
}

static void
ExitProcEven(
    void *clientData)	/* Integer value to print. */
{
    char buf[16 + TCL_INTEGER_SPACE];
    size_t len;

    sprintf(buf, "even %" TCL_Z_MODIFIER "d\n", (size_t)PTR2INT(clientData));
    len = strlen(buf);
    if (len != (size_t) write(1, buf, len)) {
	Tcl_Panic("ExitProcEven: unable to write to stdout");
    }
}

/*
 *----------------------------------------------------------------------
 *
 * TestexprlongCmd --
 *
 *	This procedure verifies that Tcl_ExprLong does not modify the
 *	interpreter result if there is no error.
 *
 * Results:
 *	A standard Tcl result.
 *
 * Side effects:
 *	None.
 *
 *----------------------------------------------------------------------
 */

static int
TestexprlongCmd(
    void *clientData,	/* Not used. */
    Tcl_Interp *interp,		/* Current interpreter. */
    int argc,			/* Number of arguments. */
    const char **argv)		/* Argument strings. */
{
    long exprResult;
    char buf[4 + TCL_INTEGER_SPACE];
    int result;

    if (argc != 2) {
	Tcl_AppendResult(interp, "wrong # arguments: should be \"", argv[0],
		" expression\"", NULL);
	return TCL_ERROR;
    }
    Tcl_AppendResult(interp, "This is a result", NULL);
    result = Tcl_ExprLong(interp, argv[1], &exprResult);
    if (result != TCL_OK) {
	return result;
    }
    sprintf(buf, ": %ld", exprResult);
    Tcl_AppendResult(interp, buf, NULL);
    return TCL_OK;
}

/*
 *----------------------------------------------------------------------
 *
 * TestexprlongobjCmd --
 *
 *	This procedure verifies that Tcl_ExprLongObj does not modify the
 *	interpreter result if there is no error.
 *
 * Results:
 *	A standard Tcl result.
 *
 * Side effects:
 *	None.
 *
 *----------------------------------------------------------------------
 */

static int
TestexprlongobjCmd(
    void *clientData,	/* Not used. */
    Tcl_Interp *interp,		/* Current interpreter. */
    int objc,			/* Number of arguments. */
    Tcl_Obj *const *objv)	/* Argument objects. */
{
    long exprResult;
    char buf[4 + TCL_INTEGER_SPACE];
    int result;

    if (objc != 2) {
	Tcl_WrongNumArgs(interp, 1, objv, "expression");
	return TCL_ERROR;
    }
    Tcl_AppendResult(interp, "This is a result", NULL);
    result = Tcl_ExprLongObj(interp, objv[1], &exprResult);
    if (result != TCL_OK) {
	return result;
    }
    sprintf(buf, ": %ld", exprResult);
    Tcl_AppendResult(interp, buf, NULL);
    return TCL_OK;
}

/*
 *----------------------------------------------------------------------
 *
 * TestexprdoubleCmd --
 *
 *	This procedure verifies that Tcl_ExprDouble does not modify the
 *	interpreter result if there is no error.
 *
 * Results:
 *	A standard Tcl result.
 *
 * Side effects:
 *	None.
 *
 *----------------------------------------------------------------------
 */

static int
TestexprdoubleCmd(
    void *clientData,	/* Not used. */
    Tcl_Interp *interp,		/* Current interpreter. */
    int argc,			/* Number of arguments. */
    const char **argv)		/* Argument strings. */
{
    double exprResult;
    char buf[4 + TCL_DOUBLE_SPACE];
    int result;

    if (argc != 2) {
	Tcl_AppendResult(interp, "wrong # arguments: should be \"", argv[0],
		" expression\"", NULL);
	return TCL_ERROR;
    }
    Tcl_AppendResult(interp, "This is a result", NULL);
    result = Tcl_ExprDouble(interp, argv[1], &exprResult);
    if (result != TCL_OK) {
	return result;
    }
    strcpy(buf, ": ");
    Tcl_PrintDouble(interp, exprResult, buf+2);
    Tcl_AppendResult(interp, buf, NULL);
    return TCL_OK;
}

/*
 *----------------------------------------------------------------------
 *
 * TestexprdoubleobjCmd --
 *
 *	This procedure verifies that Tcl_ExprLongObj does not modify the
 *	interpreter result if there is no error.
 *
 * Results:
 *	A standard Tcl result.
 *
 * Side effects:
 *	None.
 *
 *----------------------------------------------------------------------
 */

static int
TestexprdoubleobjCmd(
    void *clientData,	/* Not used. */
    Tcl_Interp *interp,		/* Current interpreter. */
    int objc,			/* Number of arguments. */
    Tcl_Obj *const *objv)	/* Argument objects. */
{
    double exprResult;
    char buf[4 + TCL_DOUBLE_SPACE];
    int result;

    if (objc != 2) {
	Tcl_WrongNumArgs(interp, 1, objv, "expression");
	return TCL_ERROR;
    }
    Tcl_AppendResult(interp, "This is a result", NULL);
    result = Tcl_ExprDoubleObj(interp, objv[1], &exprResult);
    if (result != TCL_OK) {
	return result;
    }
    strcpy(buf, ": ");
    Tcl_PrintDouble(interp, exprResult, buf+2);
    Tcl_AppendResult(interp, buf, NULL);
    return TCL_OK;
}

/*
 *----------------------------------------------------------------------
 *
 * TestexprstringCmd --
 *
 *	This procedure tests the basic operation of Tcl_ExprString.
 *
 * Results:
 *	A standard Tcl result.
 *
 * Side effects:
 *	None.
 *
 *----------------------------------------------------------------------
 */

static int
TestexprstringCmd(
    void *clientData,	/* Not used. */
    Tcl_Interp *interp,		/* Current interpreter. */
    int argc,			/* Number of arguments. */
    const char **argv)		/* Argument strings. */
{
    if (argc != 2) {
	Tcl_AppendResult(interp, "wrong # arguments: should be \"", argv[0],
		" expression\"", NULL);
	return TCL_ERROR;
    }
    return Tcl_ExprString(interp, argv[1]);
}

/*
 *----------------------------------------------------------------------
 *
 * TestfilelinkCmd --
 *
 *	This procedure implements the "testfilelink" command.  It is used to
 *	test the effects of creating and manipulating filesystem links in Tcl.
 *
 * Results:
 *	A standard Tcl result.
 *
 * Side effects:
 *	May create a link on disk.
 *
 *----------------------------------------------------------------------
 */

static int
TestfilelinkCmd(
    void *clientData,	/* Not used. */
    Tcl_Interp *interp,		/* Current interpreter. */
    int objc,			/* Number of arguments. */
    Tcl_Obj *const objv[])	/* The argument objects. */
{
    Tcl_Obj *contents;

    if (objc < 2 || objc > 3) {
	Tcl_WrongNumArgs(interp, 1, objv, "source ?target?");
	return TCL_ERROR;
    }

    if (Tcl_FSConvertToPathType(interp, objv[1]) != TCL_OK) {
	return TCL_ERROR;
    }

    if (objc == 3) {
	/* Create link from source to target */
	contents = Tcl_FSLink(objv[1], objv[2],
		TCL_CREATE_SYMBOLIC_LINK|TCL_CREATE_HARD_LINK);
	if (contents == NULL) {
	    Tcl_AppendResult(interp, "could not create link from \"",
		    Tcl_GetString(objv[1]), "\" to \"",
		    Tcl_GetString(objv[2]), "\": ",
		    Tcl_PosixError(interp), NULL);
	    return TCL_ERROR;
	}
    } else {
	/* Read link */
	contents = Tcl_FSLink(objv[1], NULL, 0);
	if (contents == NULL) {
	    Tcl_AppendResult(interp, "could not read link \"",
		    Tcl_GetString(objv[1]), "\": ",
		    Tcl_PosixError(interp), NULL);
	    return TCL_ERROR;
	}
    }
    Tcl_SetObjResult(interp, contents);
    if (objc == 2) {
	/*
	 * If we are creating a link, this will actually just
	 * be objv[3], and we don't own it
	 */
	Tcl_DecrRefCount(contents);
    }
    return TCL_OK;
}

/*
 *----------------------------------------------------------------------
 *
 * TestgetassocdataCmd --
 *
 *	This procedure implements the "testgetassocdata" command. It is
 *	used to test Tcl_GetAssocData.
 *
 * Results:
 *	A standard Tcl result.
 *
 * Side effects:
 *	None.
 *
 *----------------------------------------------------------------------
 */

static int
TestgetassocdataCmd(
    void *clientData,	/* Not used. */
    Tcl_Interp *interp,		/* Current interpreter. */
    int argc,			/* Number of arguments. */
    const char **argv)		/* Argument strings. */
{
    char *res;

    if (argc != 2) {
	Tcl_AppendResult(interp, "wrong # arguments: should be \"", argv[0],
		" data_key\"", NULL);
	return TCL_ERROR;
    }
    res = (char *) Tcl_GetAssocData(interp, argv[1], NULL);
    if (res != NULL) {
	Tcl_AppendResult(interp, res, NULL);
    }
    return TCL_OK;
}

/*
 *----------------------------------------------------------------------
 *
 * TestgetplatformCmd --
 *
 *	This procedure implements the "testgetplatform" command. It is
 *	used to retrievel the value of the tclPlatform global variable.
 *
 * Results:
 *	A standard Tcl result.
 *
 * Side effects:
 *	None.
 *
 *----------------------------------------------------------------------
 */

static int
TestgetplatformCmd(
    void *clientData,	/* Not used. */
    Tcl_Interp *interp,		/* Current interpreter. */
    int argc,			/* Number of arguments. */
    const char **argv)		/* Argument strings. */
{
    static const char *const platformStrings[] = { "unix", "mac", "windows" };
    TclPlatformType *platform;

    platform = TclGetPlatform();

    if (argc != 1) {
	Tcl_AppendResult(interp, "wrong # arguments: should be \"", argv[0],
		NULL);
	return TCL_ERROR;
    }

    Tcl_AppendResult(interp, platformStrings[*platform], NULL);
    return TCL_OK;
}

/*
 *----------------------------------------------------------------------
 *
 * TestinterpdeleteCmd --
 *
 *	This procedure tests the code in tclInterp.c that deals with
 *	interpreter deletion. It deletes a user-specified interpreter
 *	from the hierarchy, and subsequent code checks integrity.
 *
 * Results:
 *	A standard Tcl result.
 *
 * Side effects:
 *	Deletes one or more interpreters.
 *
 *----------------------------------------------------------------------
 */

	/* ARGSUSED */
static int
TestinterpdeleteCmd(
    void *dummy,		/* Not used. */
    Tcl_Interp *interp,		/* Current interpreter. */
    int argc,			/* Number of arguments. */
    const char **argv)		/* Argument strings. */
{
    Tcl_Interp *slaveToDelete;

    if (argc != 2) {
	Tcl_AppendResult(interp, "wrong # args: should be \"", argv[0],
		" path\"", NULL);
	return TCL_ERROR;
    }
    slaveToDelete = Tcl_GetSlave(interp, argv[1]);
    if (slaveToDelete == NULL) {
	return TCL_ERROR;
    }
    Tcl_DeleteInterp(slaveToDelete);
    return TCL_OK;
}

/*
 *----------------------------------------------------------------------
 *
 * TestlinkCmd --
 *
 *	This procedure implements the "testlink" command.  It is used
 *	to test Tcl_LinkVar and related library procedures.
 *
 * Results:
 *	A standard Tcl result.
 *
 * Side effects:
 *	Creates and deletes various variable links, plus returns
 *	values of the linked variables.
 *
 *----------------------------------------------------------------------
 */

	/* ARGSUSED */
static int
TestlinkCmd(
    void *dummy,		/* Not used. */
    Tcl_Interp *interp,		/* Current interpreter. */
    int argc,			/* Number of arguments. */
    const char **argv)		/* Argument strings. */
{
    static int intVar = 43;
    static int boolVar = 4;
    static double realVar = 1.23;
    static Tcl_WideInt wideVar = 79;
    static char *stringVar = NULL;
    static char charVar = '@';
    static unsigned char ucharVar = 130;
    static short shortVar = 3000;
    static unsigned short ushortVar = 60000;
    static unsigned int uintVar = 0xbeeffeed;
    static long longVar = 123456789L;
    static unsigned long ulongVar = 3456789012UL;
    static float floatVar = 4.5;
    static Tcl_WideUInt uwideVar = 123;
    static int created = 0;
    char buffer[2*TCL_DOUBLE_SPACE];
    int writable, flag;
    Tcl_Obj *tmp;

    if (argc < 2) {
	Tcl_AppendResult(interp, "wrong # args: should be \"", argv[0],
		" option ?arg arg arg arg arg arg arg arg arg arg arg arg"
		" arg arg?\"", NULL);
	return TCL_ERROR;
    }
    if (strcmp(argv[1], "create") == 0) {
	if (argc != 16) {
	    Tcl_AppendResult(interp, "wrong # args: should be \"",
		argv[0], " ", argv[1],
		" intRO realRO boolRO stringRO wideRO charRO ucharRO shortRO"
		" ushortRO uintRO longRO ulongRO floatRO uwideRO\"", NULL);
	    return TCL_ERROR;
	}
	if (created) {
	    Tcl_UnlinkVar(interp, "int");
	    Tcl_UnlinkVar(interp, "real");
	    Tcl_UnlinkVar(interp, "bool");
	    Tcl_UnlinkVar(interp, "string");
	    Tcl_UnlinkVar(interp, "wide");
	    Tcl_UnlinkVar(interp, "char");
	    Tcl_UnlinkVar(interp, "uchar");
	    Tcl_UnlinkVar(interp, "short");
	    Tcl_UnlinkVar(interp, "ushort");
	    Tcl_UnlinkVar(interp, "uint");
	    Tcl_UnlinkVar(interp, "long");
	    Tcl_UnlinkVar(interp, "ulong");
	    Tcl_UnlinkVar(interp, "float");
	    Tcl_UnlinkVar(interp, "uwide");
	}
	created = 1;
	if (Tcl_GetBoolean(interp, argv[2], &writable) != TCL_OK) {
	    return TCL_ERROR;
	}
	flag = (writable != 0) ? 0 : TCL_LINK_READ_ONLY;
	if (Tcl_LinkVar(interp, "int", (char *) &intVar,
		TCL_LINK_INT | flag) != TCL_OK) {
	    return TCL_ERROR;
	}
	if (Tcl_GetBoolean(interp, argv[3], &writable) != TCL_OK) {
	    return TCL_ERROR;
	}
	flag = (writable != 0) ? 0 : TCL_LINK_READ_ONLY;
	if (Tcl_LinkVar(interp, "real", (char *) &realVar,
		TCL_LINK_DOUBLE | flag) != TCL_OK) {
	    return TCL_ERROR;
	}
	if (Tcl_GetBoolean(interp, argv[4], &writable) != TCL_OK) {
	    return TCL_ERROR;
	}
	flag = (writable != 0) ? 0 : TCL_LINK_READ_ONLY;
	if (Tcl_LinkVar(interp, "bool", (char *) &boolVar,
		TCL_LINK_BOOLEAN | flag) != TCL_OK) {
	    return TCL_ERROR;
	}
	if (Tcl_GetBoolean(interp, argv[5], &writable) != TCL_OK) {
	    return TCL_ERROR;
	}
	flag = (writable != 0) ? 0 : TCL_LINK_READ_ONLY;
	if (Tcl_LinkVar(interp, "string", (char *) &stringVar,
		TCL_LINK_STRING | flag) != TCL_OK) {
	    return TCL_ERROR;
	}
	if (Tcl_GetBoolean(interp, argv[6], &writable) != TCL_OK) {
	    return TCL_ERROR;
	}
	flag = (writable != 0) ? 0 : TCL_LINK_READ_ONLY;
	if (Tcl_LinkVar(interp, "wide", (char *) &wideVar,
			TCL_LINK_WIDE_INT | flag) != TCL_OK) {
	    return TCL_ERROR;
	}
	if (Tcl_GetBoolean(interp, argv[7], &writable) != TCL_OK) {
	    return TCL_ERROR;
	}
	flag = (writable != 0) ? 0 : TCL_LINK_READ_ONLY;
	if (Tcl_LinkVar(interp, "char", (char *) &charVar,
		TCL_LINK_CHAR | flag) != TCL_OK) {
	    return TCL_ERROR;
	}
	if (Tcl_GetBoolean(interp, argv[8], &writable) != TCL_OK) {
	    return TCL_ERROR;
	}
	flag = (writable != 0) ? 0 : TCL_LINK_READ_ONLY;
	if (Tcl_LinkVar(interp, "uchar", (char *) &ucharVar,
		TCL_LINK_UCHAR | flag) != TCL_OK) {
	    return TCL_ERROR;
	}
	if (Tcl_GetBoolean(interp, argv[9], &writable) != TCL_OK) {
	    return TCL_ERROR;
	}
	flag = (writable != 0) ? 0 : TCL_LINK_READ_ONLY;
	if (Tcl_LinkVar(interp, "short", (char *) &shortVar,
		TCL_LINK_SHORT | flag) != TCL_OK) {
	    return TCL_ERROR;
	}
	if (Tcl_GetBoolean(interp, argv[10], &writable) != TCL_OK) {
	    return TCL_ERROR;
	}
	flag = (writable != 0) ? 0 : TCL_LINK_READ_ONLY;
	if (Tcl_LinkVar(interp, "ushort", (char *) &ushortVar,
		TCL_LINK_USHORT | flag) != TCL_OK) {
	    return TCL_ERROR;
	}
	if (Tcl_GetBoolean(interp, argv[11], &writable) != TCL_OK) {
	    return TCL_ERROR;
	}
	flag = (writable != 0) ? 0 : TCL_LINK_READ_ONLY;
	if (Tcl_LinkVar(interp, "uint", (char *) &uintVar,
		TCL_LINK_UINT | flag) != TCL_OK) {
	    return TCL_ERROR;
	}
	if (Tcl_GetBoolean(interp, argv[12], &writable) != TCL_OK) {
	    return TCL_ERROR;
	}
	flag = (writable != 0) ? 0 : TCL_LINK_READ_ONLY;
	if (Tcl_LinkVar(interp, "long", (char *) &longVar,
		TCL_LINK_LONG | flag) != TCL_OK) {
	    return TCL_ERROR;
	}
	if (Tcl_GetBoolean(interp, argv[13], &writable) != TCL_OK) {
	    return TCL_ERROR;
	}
	flag = (writable != 0) ? 0 : TCL_LINK_READ_ONLY;
	if (Tcl_LinkVar(interp, "ulong", (char *) &ulongVar,
		TCL_LINK_ULONG | flag) != TCL_OK) {
	    return TCL_ERROR;
	}
	if (Tcl_GetBoolean(interp, argv[14], &writable) != TCL_OK) {
	    return TCL_ERROR;
	}
	flag = (writable != 0) ? 0 : TCL_LINK_READ_ONLY;
	if (Tcl_LinkVar(interp, "float", (char *) &floatVar,
		TCL_LINK_FLOAT | flag) != TCL_OK) {
	    return TCL_ERROR;
	}
	if (Tcl_GetBoolean(interp, argv[15], &writable) != TCL_OK) {
	    return TCL_ERROR;
	}
	flag = (writable != 0) ? 0 : TCL_LINK_READ_ONLY;
	if (Tcl_LinkVar(interp, "uwide", (char *) &uwideVar,
		TCL_LINK_WIDE_UINT | flag) != TCL_OK) {
	    return TCL_ERROR;
	}

    } else if (strcmp(argv[1], "delete") == 0) {
	Tcl_UnlinkVar(interp, "int");
	Tcl_UnlinkVar(interp, "real");
	Tcl_UnlinkVar(interp, "bool");
	Tcl_UnlinkVar(interp, "string");
	Tcl_UnlinkVar(interp, "wide");
	Tcl_UnlinkVar(interp, "char");
	Tcl_UnlinkVar(interp, "uchar");
	Tcl_UnlinkVar(interp, "short");
	Tcl_UnlinkVar(interp, "ushort");
	Tcl_UnlinkVar(interp, "uint");
	Tcl_UnlinkVar(interp, "long");
	Tcl_UnlinkVar(interp, "ulong");
	Tcl_UnlinkVar(interp, "float");
	Tcl_UnlinkVar(interp, "uwide");
	created = 0;
    } else if (strcmp(argv[1], "get") == 0) {
	TclFormatInt(buffer, intVar);
	Tcl_AppendElement(interp, buffer);
	Tcl_PrintDouble(NULL, realVar, buffer);
	Tcl_AppendElement(interp, buffer);
	TclFormatInt(buffer, boolVar);
	Tcl_AppendElement(interp, buffer);
	Tcl_AppendElement(interp, (stringVar == NULL) ? "-" : stringVar);
	/*
	 * Wide ints only have an object-based interface.
	 */
	tmp = Tcl_NewWideIntObj(wideVar);
	Tcl_AppendElement(interp, Tcl_GetString(tmp));
	Tcl_DecrRefCount(tmp);
	TclFormatInt(buffer, (int) charVar);
	Tcl_AppendElement(interp, buffer);
	TclFormatInt(buffer, (int) ucharVar);
	Tcl_AppendElement(interp, buffer);
	TclFormatInt(buffer, (int) shortVar);
	Tcl_AppendElement(interp, buffer);
	TclFormatInt(buffer, (int) ushortVar);
	Tcl_AppendElement(interp, buffer);
	TclFormatInt(buffer, (int) uintVar);
	Tcl_AppendElement(interp, buffer);
	tmp = Tcl_NewWideIntObj(longVar);
	Tcl_AppendElement(interp, Tcl_GetString(tmp));
	Tcl_DecrRefCount(tmp);
<<<<<<< HEAD
	tmp = Tcl_NewLongObj(ulongVar);
=======
	tmp = Tcl_NewWideIntObj((long)ulongVar);
>>>>>>> 19616335
	Tcl_AppendElement(interp, Tcl_GetString(tmp));
	Tcl_DecrRefCount(tmp);
	Tcl_PrintDouble(NULL, (double)floatVar, buffer);
	Tcl_AppendElement(interp, buffer);
	tmp = Tcl_NewWideIntObj((Tcl_WideInt)uwideVar);
	Tcl_AppendElement(interp, Tcl_GetString(tmp));
	Tcl_DecrRefCount(tmp);
    } else if (strcmp(argv[1], "set") == 0) {
	int v;

	if (argc != 16) {
	    Tcl_AppendResult(interp, "wrong # args: should be \"",
		    argv[0], " ", argv[1],
		    " intValue realValue boolValue stringValue wideValue"
		    " charValue ucharValue shortValue ushortValue uintValue"
		    " longValue ulongValue floatValue uwideValue\"", NULL);
	    return TCL_ERROR;
	}
	if (argv[2][0] != 0) {
	    if (Tcl_GetInt(interp, argv[2], &intVar) != TCL_OK) {
		return TCL_ERROR;
	    }
	}
	if (argv[3][0] != 0) {
	    if (Tcl_GetDouble(interp, argv[3], &realVar) != TCL_OK) {
		return TCL_ERROR;
	    }
	}
	if (argv[4][0] != 0) {
	    if (Tcl_GetInt(interp, argv[4], &boolVar) != TCL_OK) {
		return TCL_ERROR;
	    }
	}
	if (argv[5][0] != 0) {
	    if (stringVar != NULL) {
		Tcl_Free(stringVar);
	    }
	    if (strcmp(argv[5], "-") == 0) {
		stringVar = NULL;
	    } else {
		stringVar = Tcl_Alloc(strlen(argv[5]) + 1);
		strcpy(stringVar, argv[5]);
	    }
	}
	if (argv[6][0] != 0) {
	    tmp = Tcl_NewStringObj(argv[6], -1);
	    if (Tcl_GetWideIntFromObj(interp, tmp, &wideVar) != TCL_OK) {
		Tcl_DecrRefCount(tmp);
		return TCL_ERROR;
	    }
	    Tcl_DecrRefCount(tmp);
	}
	if (argv[7][0]) {
	    if (Tcl_GetInt(interp, argv[7], &v) != TCL_OK) {
		return TCL_ERROR;
	    }
	    charVar = (char) v;
	}
	if (argv[8][0]) {
	    if (Tcl_GetInt(interp, argv[8], &v) != TCL_OK) {
		return TCL_ERROR;
	    }
	    ucharVar = (unsigned char) v;
	}
	if (argv[9][0]) {
	    if (Tcl_GetInt(interp, argv[9], &v) != TCL_OK) {
		return TCL_ERROR;
	    }
	    shortVar = (short) v;
	}
	if (argv[10][0]) {
	    if (Tcl_GetInt(interp, argv[10], &v) != TCL_OK) {
		return TCL_ERROR;
	    }
	    ushortVar = (unsigned short) v;
	}
	if (argv[11][0]) {
	    if (Tcl_GetInt(interp, argv[11], &v) != TCL_OK) {
		return TCL_ERROR;
	    }
	    uintVar = (unsigned int) v;
	}
	if (argv[12][0]) {
	    if (Tcl_GetInt(interp, argv[12], &v) != TCL_OK) {
		return TCL_ERROR;
	    }
	    longVar = (long) v;
	}
	if (argv[13][0]) {
	    if (Tcl_GetInt(interp, argv[13], &v) != TCL_OK) {
		return TCL_ERROR;
	    }
	    ulongVar = (unsigned long) v;
	}
	if (argv[14][0]) {
	    double d;
	    if (Tcl_GetDouble(interp, argv[14], &d) != TCL_OK) {
		return TCL_ERROR;
	    }
	    floatVar = (float) d;
	}
	if (argv[15][0]) {
	    Tcl_WideInt w;
	    tmp = Tcl_NewStringObj(argv[15], -1);
	    if (Tcl_GetWideIntFromObj(interp, tmp, &w) != TCL_OK) {
		Tcl_DecrRefCount(tmp);
		return TCL_ERROR;
	    }
	    Tcl_DecrRefCount(tmp);
	    uwideVar = (Tcl_WideUInt) w;
	}
    } else if (strcmp(argv[1], "update") == 0) {
	int v;

	if (argc != 16) {
	    Tcl_AppendResult(interp, "wrong # args: should be \"",
		    argv[0], " ", argv[1],
		    " intValue realValue boolValue stringValue wideValue"
		    " charValue ucharValue shortValue ushortValue uintValue"
		    " longValue ulongValue floatValue uwideValue\"", NULL);
	    return TCL_ERROR;
	}
	if (argv[2][0] != 0) {
	    if (Tcl_GetInt(interp, argv[2], &intVar) != TCL_OK) {
		return TCL_ERROR;
	    }
	    Tcl_UpdateLinkedVar(interp, "int");
	}
	if (argv[3][0] != 0) {
	    if (Tcl_GetDouble(interp, argv[3], &realVar) != TCL_OK) {
		return TCL_ERROR;
	    }
	    Tcl_UpdateLinkedVar(interp, "real");
	}
	if (argv[4][0] != 0) {
	    if (Tcl_GetInt(interp, argv[4], &boolVar) != TCL_OK) {
		return TCL_ERROR;
	    }
	    Tcl_UpdateLinkedVar(interp, "bool");
	}
	if (argv[5][0] != 0) {
	    if (stringVar != NULL) {
		Tcl_Free(stringVar);
	    }
	    if (strcmp(argv[5], "-") == 0) {
		stringVar = NULL;
	    } else {
		stringVar = Tcl_Alloc(strlen(argv[5]) + 1);
		strcpy(stringVar, argv[5]);
	    }
	    Tcl_UpdateLinkedVar(interp, "string");
	}
	if (argv[6][0] != 0) {
	    tmp = Tcl_NewStringObj(argv[6], -1);
	    if (Tcl_GetWideIntFromObj(interp, tmp, &wideVar) != TCL_OK) {
		Tcl_DecrRefCount(tmp);
		return TCL_ERROR;
	    }
	    Tcl_DecrRefCount(tmp);
	    Tcl_UpdateLinkedVar(interp, "wide");
	}
	if (argv[7][0]) {
	    if (Tcl_GetInt(interp, argv[7], &v) != TCL_OK) {
		return TCL_ERROR;
	    }
	    charVar = (char) v;
	    Tcl_UpdateLinkedVar(interp, "char");
	}
	if (argv[8][0]) {
	    if (Tcl_GetInt(interp, argv[8], &v) != TCL_OK) {
		return TCL_ERROR;
	    }
	    ucharVar = (unsigned char) v;
	    Tcl_UpdateLinkedVar(interp, "uchar");
	}
	if (argv[9][0]) {
	    if (Tcl_GetInt(interp, argv[9], &v) != TCL_OK) {
		return TCL_ERROR;
	    }
	    shortVar = (short) v;
	    Tcl_UpdateLinkedVar(interp, "short");
	}
	if (argv[10][0]) {
	    if (Tcl_GetInt(interp, argv[10], &v) != TCL_OK) {
		return TCL_ERROR;
	    }
	    ushortVar = (unsigned short) v;
	    Tcl_UpdateLinkedVar(interp, "ushort");
	}
	if (argv[11][0]) {
	    if (Tcl_GetInt(interp, argv[11], &v) != TCL_OK) {
		return TCL_ERROR;
	    }
	    uintVar = (unsigned int) v;
	    Tcl_UpdateLinkedVar(interp, "uint");
	}
	if (argv[12][0]) {
	    if (Tcl_GetInt(interp, argv[12], &v) != TCL_OK) {
		return TCL_ERROR;
	    }
	    longVar = (long) v;
	    Tcl_UpdateLinkedVar(interp, "long");
	}
	if (argv[13][0]) {
	    if (Tcl_GetInt(interp, argv[13], &v) != TCL_OK) {
		return TCL_ERROR;
	    }
	    ulongVar = (unsigned long) v;
	    Tcl_UpdateLinkedVar(interp, "ulong");
	}
	if (argv[14][0]) {
	    double d;
	    if (Tcl_GetDouble(interp, argv[14], &d) != TCL_OK) {
		return TCL_ERROR;
	    }
	    floatVar = (float) d;
	    Tcl_UpdateLinkedVar(interp, "float");
	}
	if (argv[15][0]) {
	    Tcl_WideInt w;
	    tmp = Tcl_NewStringObj(argv[15], -1);
	    if (Tcl_GetWideIntFromObj(interp, tmp, &w) != TCL_OK) {
		Tcl_DecrRefCount(tmp);
		return TCL_ERROR;
	    }
	    Tcl_DecrRefCount(tmp);
	    uwideVar = (Tcl_WideUInt) w;
	    Tcl_UpdateLinkedVar(interp, "uwide");
	}
    } else {
	Tcl_AppendResult(interp, "bad option \"", argv[1],
		"\": should be create, delete, get, set, or update", NULL);
	return TCL_ERROR;
    }
    return TCL_OK;
}

/*
 *----------------------------------------------------------------------
 *
 * TestlocaleCmd --
 *
 *	This procedure implements the "testlocale" command.  It is used
 *	to test the effects of setting different locales in Tcl.
 *
 * Results:
 *	A standard Tcl result.
 *
 * Side effects:
 *	Modifies the current C locale.
 *
 *----------------------------------------------------------------------
 */

static int
TestlocaleCmd(
    void *clientData,	/* Not used. */
    Tcl_Interp *interp,		/* Current interpreter. */
    int objc,			/* Number of arguments. */
    Tcl_Obj *const objv[])	/* The argument objects. */
{
    int index;
    const char *locale;

    static const char *const optionStrings[] = {
	"ctype", "numeric", "time", "collate", "monetary",
	"all",	NULL
    };
    static const int lcTypes[] = {
	LC_CTYPE, LC_NUMERIC, LC_TIME, LC_COLLATE, LC_MONETARY,
	LC_ALL
    };

    /*
     * LC_CTYPE, etc. correspond to the indices for the strings.
     */

    if (objc < 2 || objc > 3) {
	Tcl_WrongNumArgs(interp, 1, objv, "category ?locale?");
	return TCL_ERROR;
    }

    if (Tcl_GetIndexFromObj(interp, objv[1], optionStrings, "option", 0,
	    &index) != TCL_OK) {
	return TCL_ERROR;
    }

    if (objc == 3) {
	locale = Tcl_GetString(objv[2]);
    } else {
	locale = NULL;
    }
    locale = setlocale(lcTypes[index], locale);
    if (locale) {
	Tcl_SetStringObj(Tcl_GetObjResult(interp), locale, -1);
    }
    return TCL_OK;
}

/*
 *----------------------------------------------------------------------
 *
 * CleanupTestSetassocdataTests --
 *
 *	This function is called when an interpreter is deleted to clean
 *	up any data left over from running the testsetassocdata command.
 *
 * Results:
 *	None.
 *
 * Side effects:
 *	Releases storage.
 *
 *----------------------------------------------------------------------
 */
	/* ARGSUSED */
static void
CleanupTestSetassocdataTests(
    void *clientData,	/* Data to be released. */
    Tcl_Interp *interp)		/* Interpreter being deleted. */
{
    Tcl_Free(clientData);
}

/*
 *----------------------------------------------------------------------
 *
 * TestparserObjCmd --
 *
 *	This procedure implements the "testparser" command.  It is
 *	used for testing the new Tcl script parser in Tcl 8.1.
 *
 * Results:
 *	A standard Tcl result.
 *
 * Side effects:
 *	None.
 *
 *----------------------------------------------------------------------
 */

static int
TestparserObjCmd(
    void *clientData,	/* Not used. */
    Tcl_Interp *interp,		/* Current interpreter. */
    int objc,			/* Number of arguments. */
    Tcl_Obj *const objv[])	/* The argument objects. */
{
    const char *script;
    int length, dummy;
    Tcl_Parse parse;

    if (objc != 3) {
	Tcl_WrongNumArgs(interp, 1, objv, "script length");
	return TCL_ERROR;
    }
    script = Tcl_GetStringFromObj(objv[1], &dummy);
    if (Tcl_GetIntFromObj(interp, objv[2], &length)) {
	return TCL_ERROR;
    }
    if (length == 0) {
	length = dummy;
    }
    if (Tcl_ParseCommand(interp, script, length, 0, &parse) != TCL_OK) {
	Tcl_AddErrorInfo(interp, "\n    (remainder of script: \"");
	Tcl_AddErrorInfo(interp, parse.term);
	Tcl_AddErrorInfo(interp, "\")");
	return TCL_ERROR;
    }

    /*
     * The parse completed successfully.  Just print out the contents
     * of the parse structure into the interpreter's result.
     */

    PrintParse(interp, &parse);
    Tcl_FreeParse(&parse);
    return TCL_OK;
}

/*
 *----------------------------------------------------------------------
 *
 * TestexprparserObjCmd --
 *
 *	This procedure implements the "testexprparser" command.  It is
 *	used for testing the new Tcl expression parser in Tcl 8.1.
 *
 * Results:
 *	A standard Tcl result.
 *
 * Side effects:
 *	None.
 *
 *----------------------------------------------------------------------
 */

static int
TestexprparserObjCmd(
    void *clientData,	/* Not used. */
    Tcl_Interp *interp,		/* Current interpreter. */
    int objc,			/* Number of arguments. */
    Tcl_Obj *const objv[])	/* The argument objects. */
{
    const char *script;
    int length, dummy;
    Tcl_Parse parse;

    if (objc != 3) {
	Tcl_WrongNumArgs(interp, 1, objv, "expr length");
	return TCL_ERROR;
    }
    script = Tcl_GetStringFromObj(objv[1], &dummy);
    if (Tcl_GetIntFromObj(interp, objv[2], &length)) {
	return TCL_ERROR;
    }
    if (length == 0) {
	length = dummy;
    }
    parse.commentStart = NULL;
    parse.commentSize = 0;
    parse.commandStart = NULL;
    parse.commandSize = 0;
    if (Tcl_ParseExpr(interp, script, length, &parse) != TCL_OK) {
	Tcl_AddErrorInfo(interp, "\n    (remainder of expr: \"");
	Tcl_AddErrorInfo(interp, parse.term);
	Tcl_AddErrorInfo(interp, "\")");
	return TCL_ERROR;
    }

    /*
     * The parse completed successfully.  Just print out the contents
     * of the parse structure into the interpreter's result.
     */

    PrintParse(interp, &parse);
    Tcl_FreeParse(&parse);
    return TCL_OK;
}

/*
 *----------------------------------------------------------------------
 *
 * PrintParse --
 *
 *	This procedure prints out the contents of a Tcl_Parse structure
 *	in the result of an interpreter.
 *
 * Results:
 *	Interp's result is set to a prettily formatted version of the
 *	contents of parsePtr.
 *
 * Side effects:
 *	None.
 *
 *----------------------------------------------------------------------
 */

static void
PrintParse(
    Tcl_Interp *interp,		/* Interpreter whose result is to be set to
				 * the contents of a parse structure. */
    Tcl_Parse *parsePtr)	/* Parse structure to print out. */
{
    Tcl_Obj *objPtr;
    const char *typeString;
    Tcl_Token *tokenPtr;
    int i;

    objPtr = Tcl_GetObjResult(interp);
    if (parsePtr->commentSize > 0) {
	Tcl_ListObjAppendElement(NULL, objPtr,
		Tcl_NewStringObj(parsePtr->commentStart,
			parsePtr->commentSize));
    } else {
	Tcl_ListObjAppendElement(NULL, objPtr, Tcl_NewStringObj("-", 1));
    }
    Tcl_ListObjAppendElement(NULL, objPtr,
	    Tcl_NewStringObj(parsePtr->commandStart, parsePtr->commandSize));
    Tcl_ListObjAppendElement(NULL, objPtr,
	    Tcl_NewIntObj(parsePtr->numWords));
    for (i = 0; i < parsePtr->numTokens; i++) {
	tokenPtr = &parsePtr->tokenPtr[i];
	switch (tokenPtr->type) {
	case TCL_TOKEN_EXPAND_WORD:
	    typeString = "expand";
	    break;
	case TCL_TOKEN_WORD:
	    typeString = "word";
	    break;
	case TCL_TOKEN_SIMPLE_WORD:
	    typeString = "simple";
	    break;
	case TCL_TOKEN_TEXT:
	    typeString = "text";
	    break;
	case TCL_TOKEN_BS:
	    typeString = "backslash";
	    break;
	case TCL_TOKEN_COMMAND:
	    typeString = "command";
	    break;
	case TCL_TOKEN_VARIABLE:
	    typeString = "variable";
	    break;
	case TCL_TOKEN_SUB_EXPR:
	    typeString = "subexpr";
	    break;
	case TCL_TOKEN_OPERATOR:
	    typeString = "operator";
	    break;
	default:
	    typeString = "??";
	    break;
	}
	Tcl_ListObjAppendElement(NULL, objPtr,
		Tcl_NewStringObj(typeString, -1));
	Tcl_ListObjAppendElement(NULL, objPtr,
		Tcl_NewStringObj(tokenPtr->start, tokenPtr->size));
	Tcl_ListObjAppendElement(NULL, objPtr,
		Tcl_NewIntObj(tokenPtr->numComponents));
    }
    Tcl_ListObjAppendElement(NULL, objPtr,
	    Tcl_NewStringObj(parsePtr->commandStart + parsePtr->commandSize,
	    -1));
}

/*
 *----------------------------------------------------------------------
 *
 * TestparsevarObjCmd --
 *
 *	This procedure implements the "testparsevar" command.  It is
 *	used for testing Tcl_ParseVar.
 *
 * Results:
 *	A standard Tcl result.
 *
 * Side effects:
 *	None.
 *
 *----------------------------------------------------------------------
 */

static int
TestparsevarObjCmd(
    void *clientData,	/* Not used. */
    Tcl_Interp *interp,		/* Current interpreter. */
    int objc,			/* Number of arguments. */
    Tcl_Obj *const objv[])	/* The argument objects. */
{
    const char *value, *name, *termPtr;

    if (objc != 2) {
	Tcl_WrongNumArgs(interp, 1, objv, "varName");
	return TCL_ERROR;
    }
    name = Tcl_GetString(objv[1]);
    value = Tcl_ParseVar(interp, name, &termPtr);
    if (value == NULL) {
	return TCL_ERROR;
    }

    Tcl_AppendElement(interp, value);
    Tcl_AppendElement(interp, termPtr);
    return TCL_OK;
}

/*
 *----------------------------------------------------------------------
 *
 * TestparsevarnameObjCmd --
 *
 *	This procedure implements the "testparsevarname" command.  It is
 *	used for testing the new Tcl script parser in Tcl 8.1.
 *
 * Results:
 *	A standard Tcl result.
 *
 * Side effects:
 *	None.
 *
 *----------------------------------------------------------------------
 */

static int
TestparsevarnameObjCmd(
    void *clientData,	/* Not used. */
    Tcl_Interp *interp,		/* Current interpreter. */
    int objc,			/* Number of arguments. */
    Tcl_Obj *const objv[])	/* The argument objects. */
{
    const char *script;
    int append, length, dummy;
    Tcl_Parse parse;

    if (objc != 4) {
	Tcl_WrongNumArgs(interp, 1, objv, "script length append");
	return TCL_ERROR;
    }
    script = Tcl_GetStringFromObj(objv[1], &dummy);
    if (Tcl_GetIntFromObj(interp, objv[2], &length)) {
	return TCL_ERROR;
    }
    if (length == 0) {
	length = dummy;
    }
    if (Tcl_GetIntFromObj(interp, objv[3], &append)) {
	return TCL_ERROR;
    }
    if (Tcl_ParseVarName(interp, script, length, &parse, append) != TCL_OK) {
	Tcl_AddErrorInfo(interp, "\n    (remainder of script: \"");
	Tcl_AddErrorInfo(interp, parse.term);
	Tcl_AddErrorInfo(interp, "\")");
	return TCL_ERROR;
    }

    /*
     * The parse completed successfully.  Just print out the contents
     * of the parse structure into the interpreter's result.
     */

    parse.commentSize = 0;
    parse.commandStart = script + parse.tokenPtr->size;
    parse.commandSize = 0;
    PrintParse(interp, &parse);
    Tcl_FreeParse(&parse);
    return TCL_OK;
}

/*
 *----------------------------------------------------------------------
 *
 * TestpreferstableObjCmd --
 *
 *	This procedure implements the "testpreferstable" command.  It is
 *	used for being able to test the "package" command even when the
 *  environment variable TCL_PKG_PREFER_LATEST is set in your environment.
 *
 * Results:
 *	A standard Tcl result.
 *
 * Side effects:
 *	None.
 *
 *----------------------------------------------------------------------
 */

static int
TestpreferstableObjCmd(
    void *clientData,	/* Not used. */
    Tcl_Interp *interp,		/* Current interpreter. */
    int objc,			/* Number of arguments. */
    Tcl_Obj *const objv[])	/* The argument objects. */
{
    Interp *iPtr = (Interp *) interp;
    iPtr->packagePrefer = PKG_PREFER_STABLE;
    return TCL_OK;
}

/*
 *----------------------------------------------------------------------
 *
 * TestprintObjCmd --
 *
 *	This procedure implements the "testprint" command.  It is
 *	used for being able to test the Tcl_ObjPrintf() function.
 *
 * Results:
 *	A standard Tcl result.
 *
 * Side effects:
 *	None.
 *
 *----------------------------------------------------------------------
 */

static int
TestprintObjCmd(
    void *clientData,	/* Not used. */
    Tcl_Interp *interp,		/* Current interpreter. */
    int objc,			/* Number of arguments. */
    Tcl_Obj *const objv[])	/* The argument objects. */
{
    Tcl_WideInt argv1 = 0;
    size_t argv2;

    if (objc < 2 || objc > 3) {
	Tcl_WrongNumArgs(interp, 1, objv, "format wideint");
    }

    if (objc > 1) {
	Tcl_GetWideIntFromObj(interp, objv[2], &argv1);
    }
    argv2 = (size_t)argv1;
    Tcl_SetObjResult(interp, Tcl_ObjPrintf(Tcl_GetString(objv[1]), argv1, argv2, argv2));
    return TCL_OK;
}

/*
 *----------------------------------------------------------------------
 *
 * TestregexpObjCmd --
 *
 *	This procedure implements the "testregexp" command. It is used to give
 *	a direct interface for regexp flags. It's identical to
 *	Tcl_RegexpObjCmd except for the -xflags option, and the consequences
 *	thereof (including the REG_EXPECT kludge).
 *
 * Results:
 *	A standard Tcl result.
 *
 * Side effects:
 *	See the user documentation.
 *
 *----------------------------------------------------------------------
 */

	/* ARGSUSED */
static int
TestregexpObjCmd(
    void *dummy,		/* Not used. */
    Tcl_Interp *interp,		/* Current interpreter. */
    int objc,			/* Number of arguments. */
    Tcl_Obj *const objv[])	/* Argument objects. */
{
    int i, ii, indices, stringLength, match, about;
    int hasxflags, cflags, eflags;
    Tcl_RegExp regExpr;
    const char *string;
    Tcl_Obj *objPtr;
    Tcl_RegExpInfo info;
    static const char *const options[] = {
	"-indices",	"-nocase",	"-about",	"-expanded",
	"-line",	"-linestop",	"-lineanchor",
	"-xflags",
	"--",		NULL
    };
    enum options {
	REGEXP_INDICES, REGEXP_NOCASE,	REGEXP_ABOUT,	REGEXP_EXPANDED,
	REGEXP_MULTI,	REGEXP_NOCROSS,	REGEXP_NEWL,
	REGEXP_XFLAGS,
	REGEXP_LAST
    };

    indices = 0;
    about = 0;
    cflags = REG_ADVANCED;
    eflags = 0;
    hasxflags = 0;

    for (i = 1; i < objc; i++) {
	const char *name;
	int index;

	name = Tcl_GetString(objv[i]);
	if (name[0] != '-') {
	    break;
	}
	if (Tcl_GetIndexFromObj(interp, objv[i], options, "switch", TCL_EXACT,
		&index) != TCL_OK) {
	    return TCL_ERROR;
	}
	switch ((enum options) index) {
	case REGEXP_INDICES:
	    indices = 1;
	    break;
	case REGEXP_NOCASE:
	    cflags |= REG_ICASE;
	    break;
	case REGEXP_ABOUT:
	    about = 1;
	    break;
	case REGEXP_EXPANDED:
	    cflags |= REG_EXPANDED;
	    break;
	case REGEXP_MULTI:
	    cflags |= REG_NEWLINE;
	    break;
	case REGEXP_NOCROSS:
	    cflags |= REG_NLSTOP;
	    break;
	case REGEXP_NEWL:
	    cflags |= REG_NLANCH;
	    break;
	case REGEXP_XFLAGS:
	    hasxflags = 1;
	    break;
	case REGEXP_LAST:
	    i++;
	    goto endOfForLoop;
	}
    }

  endOfForLoop:
    if (objc - i < hasxflags + 2 - about) {
	Tcl_WrongNumArgs(interp, 1, objv,
		"?-switch ...? exp string ?matchVar? ?subMatchVar ...?");
	return TCL_ERROR;
    }
    objc -= i;
    objv += i;

    if (hasxflags) {
	string = Tcl_GetStringFromObj(objv[0], &stringLength);
	TestregexpXflags(string, stringLength, &cflags, &eflags);
	objc--;
	objv++;
    }

    regExpr = Tcl_GetRegExpFromObj(interp, objv[0], cflags);
    if (regExpr == NULL) {
	return TCL_ERROR;
    }

    if (about) {
	if (TclRegAbout(interp, regExpr) < 0) {
	    return TCL_ERROR;
	}
	return TCL_OK;
    }

    objPtr = objv[1];
    match = Tcl_RegExpExecObj(interp, regExpr, objPtr, 0 /* offset */,
	    objc-2 /* nmatches */, eflags);

    if (match < 0) {
	return TCL_ERROR;
    }
    if (match == 0) {
	/*
	 * Set the interpreter's object result to an integer object w/
	 * value 0.
	 */

	Tcl_SetIntObj(Tcl_GetObjResult(interp), 0);
	if (objc > 2 && (cflags&REG_EXPECT) && indices) {
	    const char *varName;
	    const char *value;
	    int start, end;
	    char resinfo[TCL_INTEGER_SPACE * 2];

	    varName = Tcl_GetString(objv[2]);
	    TclRegExpRangeUniChar(regExpr, -1, &start, &end);
	    sprintf(resinfo, "%d %d", start, end-1);
	    value = Tcl_SetVar2(interp, varName, NULL, resinfo, 0);
	    if (value == NULL) {
		Tcl_AppendResult(interp, "couldn't set variable \"",
			varName, "\"", NULL);
		return TCL_ERROR;
	    }
	} else if (cflags & TCL_REG_CANMATCH) {
	    const char *varName;
	    const char *value;
	    char resinfo[TCL_INTEGER_SPACE * 2];

	    Tcl_RegExpGetInfo(regExpr, &info);
	    varName = Tcl_GetString(objv[2]);
	    sprintf(resinfo, "%ld", info.extendStart);
	    value = Tcl_SetVar2(interp, varName, NULL, resinfo, 0);
	    if (value == NULL) {
		Tcl_AppendResult(interp, "couldn't set variable \"",
			varName, "\"", NULL);
		return TCL_ERROR;
	    }
	}
	return TCL_OK;
    }

    /*
     * If additional variable names have been specified, return
     * index information in those variables.
     */

    objc -= 2;
    objv += 2;

    Tcl_RegExpGetInfo(regExpr, &info);
    for (i = 0; i < objc; i++) {
	int start, end;
	Tcl_Obj *newPtr, *varPtr, *valuePtr;

	varPtr = objv[i];
	ii = ((cflags&REG_EXPECT) && i == objc-1) ? -1 : i;
	if (indices) {
	    Tcl_Obj *objs[2];

	    if (ii == -1) {
		TclRegExpRangeUniChar(regExpr, ii, &start, &end);
	    } else if (ii > info.nsubs) {
		start = -1;
		end = -1;
	    } else {
		start = info.matches[ii].start;
		end = info.matches[ii].end;
	    }

	    /*
	     * Adjust index so it refers to the last character in the match
	     * instead of the first character after the match.
	     */

	    if (end >= 0) {
		end--;
	    }

	    objs[0] = Tcl_NewWideIntObj(start);
	    objs[1] = Tcl_NewWideIntObj(end);

	    newPtr = Tcl_NewListObj(2, objs);
	} else {
	    if (ii == -1) {
		TclRegExpRangeUniChar(regExpr, ii, &start, &end);
		newPtr = Tcl_GetRange(objPtr, start, end);
	    } else if (ii > info.nsubs) {
		newPtr = Tcl_NewObj();
	    } else {
		newPtr = Tcl_GetRange(objPtr, info.matches[ii].start,
			info.matches[ii].end - 1);
	    }
	}
	valuePtr = Tcl_ObjSetVar2(interp, varPtr, NULL, newPtr, TCL_LEAVE_ERR_MSG);
	if (valuePtr == NULL) {
	    return TCL_ERROR;
	}
    }

    /*
     * Set the interpreter's object result to an integer object w/ value 1.
     */

    Tcl_SetIntObj(Tcl_GetObjResult(interp), 1);
    return TCL_OK;
}

/*
 *---------------------------------------------------------------------------
 *
 * TestregexpXflags --
 *
 *	Parse a string of extended regexp flag letters, for testing.
 *
 * Results:
 *	No return value (you're on your own for errors here).
 *
 * Side effects:
 *	Modifies *cflagsPtr, a regcomp flags word, and *eflagsPtr, a
 *	regexec flags word, as appropriate.
 *
 *----------------------------------------------------------------------
 */

static void
TestregexpXflags(
    const char *string,	/* The string of flags. */
    int length,			/* The length of the string in bytes. */
    int *cflagsPtr,		/* compile flags word */
    int *eflagsPtr)		/* exec flags word */
{
    int i, cflags, eflags;

    cflags = *cflagsPtr;
    eflags = *eflagsPtr;
    for (i = 0; i < length; i++) {
	switch (string[i]) {
	case 'a':
	    cflags |= REG_ADVF;
	    break;
	case 'b':
	    cflags &= ~REG_ADVANCED;
	    break;
	case 'c':
	    cflags |= TCL_REG_CANMATCH;
	    break;
	case 'e':
	    cflags &= ~REG_ADVANCED;
	    cflags |= REG_EXTENDED;
	    break;
	case 'q':
	    cflags &= ~REG_ADVANCED;
	    cflags |= REG_QUOTE;
	    break;
	case 'o':			/* o for opaque */
	    cflags |= REG_NOSUB;
	    break;
	case 's':			/* s for start */
	    cflags |= REG_BOSONLY;
	    break;
	case '+':
	    cflags |= REG_FAKE;
	    break;
	case ',':
	    cflags |= REG_PROGRESS;
	    break;
	case '.':
	    cflags |= REG_DUMP;
	    break;
	case ':':
	    eflags |= REG_MTRACE;
	    break;
	case ';':
	    eflags |= REG_FTRACE;
	    break;
	case '^':
	    eflags |= REG_NOTBOL;
	    break;
	case '$':
	    eflags |= REG_NOTEOL;
	    break;
	case 't':
	    cflags |= REG_EXPECT;
	    break;
	case '%':
	    eflags |= REG_SMALL;
	    break;
	}
    }

    *cflagsPtr = cflags;
    *eflagsPtr = eflags;
}

/*
 *----------------------------------------------------------------------
 *
 * TestreturnObjCmd --
 *
 *	This procedure implements the "testreturn" command. It is
 *	used to verify that a
 *		return TCL_RETURN;
 *	has same behavior as
 *		return Tcl_SetReturnOptions(interp, Tcl_NewObj());
 *
 * Results:
 *	A standard Tcl result.
 *
 * Side effects:
 *	See the user documentation.
 *
 *----------------------------------------------------------------------
 */

	/* ARGSUSED */
static int
TestreturnObjCmd(
    void *dummy,		/* Not used. */
    Tcl_Interp *interp,		/* Current interpreter. */
    int objc,			/* Number of arguments. */
    Tcl_Obj *const objv[])	/* Argument objects. */
{
    return TCL_RETURN;
}

/*
 *----------------------------------------------------------------------
 *
 * TestsetassocdataCmd --
 *
 *	This procedure implements the "testsetassocdata" command. It is used
 *	to test Tcl_SetAssocData.
 *
 * Results:
 *	A standard Tcl result.
 *
 * Side effects:
 *	Modifies or creates an association between a key and associated
 *	data for this interpreter.
 *
 *----------------------------------------------------------------------
 */

static int
TestsetassocdataCmd(
    void *clientData,	/* Not used. */
    Tcl_Interp *interp,		/* Current interpreter. */
    int argc,			/* Number of arguments. */
    const char **argv)		/* Argument strings. */
{
    char *buf, *oldData;
    Tcl_InterpDeleteProc *procPtr;

    if (argc != 3) {
	Tcl_AppendResult(interp, "wrong # arguments: should be \"", argv[0],
		" data_key data_item\"", NULL);
	return TCL_ERROR;
    }

    buf = Tcl_Alloc(strlen(argv[2]) + 1);
    strcpy(buf, argv[2]);

    /*
     * If we previously associated a malloced value with the variable,
     * free it before associating a new value.
     */

    oldData = (char *) Tcl_GetAssocData(interp, argv[1], &procPtr);
    if ((oldData != NULL) && (procPtr == CleanupTestSetassocdataTests)) {
	Tcl_Free(oldData);
    }

    Tcl_SetAssocData(interp, argv[1], CleanupTestSetassocdataTests,	buf);
    return TCL_OK;
}

/*
 *----------------------------------------------------------------------
 *
 * TestsetplatformCmd --
 *
 *	This procedure implements the "testsetplatform" command. It is
 *	used to change the tclPlatform global variable so all file
 *	name conversions can be tested on a single platform.
 *
 * Results:
 *	A standard Tcl result.
 *
 * Side effects:
 *	Sets the tclPlatform global variable.
 *
 *----------------------------------------------------------------------
 */

static int
TestsetplatformCmd(
    void *clientData,	/* Not used. */
    Tcl_Interp *interp,		/* Current interpreter. */
    int argc,			/* Number of arguments. */
    const char **argv)		/* Argument strings. */
{
    size_t length;
    TclPlatformType *platform;

    platform = TclGetPlatform();

    if (argc != 2) {
	Tcl_AppendResult(interp, "wrong # arguments: should be \"", argv[0],
		" platform\"", NULL);
	return TCL_ERROR;
    }

    length = strlen(argv[1]);
    if (strncmp(argv[1], "unix", length) == 0) {
	*platform = TCL_PLATFORM_UNIX;
    } else if (strncmp(argv[1], "windows", length) == 0) {
	*platform = TCL_PLATFORM_WINDOWS;
    } else {
	Tcl_AppendResult(interp, "unsupported platform: should be one of "
		"unix, or windows", NULL);
	return TCL_ERROR;
    }
    return TCL_OK;
}

/*
 *----------------------------------------------------------------------
 *
 * TeststaticpkgCmd --
 *
 *	This procedure implements the "teststaticpkg" command.
 *	It is used to test the procedure Tcl_StaticPackage.
 *
 * Results:
 *	A standard Tcl result.
 *
 * Side effects:
 *	When the packge given by argv[1] is loaded into an interpeter,
 *	variable "x" in that interpreter is set to "loaded".
 *
 *----------------------------------------------------------------------
 */

static int
TeststaticpkgCmd(
    void *dummy,		/* Not used. */
    Tcl_Interp *interp,		/* Current interpreter. */
    int argc,			/* Number of arguments. */
    const char **argv)		/* Argument strings. */
{
    int safe, loaded;

    if (argc != 4) {
	Tcl_AppendResult(interp, "wrong # arguments: should be \"",
		argv[0], " pkgName safe loaded\"", NULL);
	return TCL_ERROR;
    }
    if (Tcl_GetInt(interp, argv[2], &safe) != TCL_OK) {
	return TCL_ERROR;
    }
    if (Tcl_GetInt(interp, argv[3], &loaded) != TCL_OK) {
	return TCL_ERROR;
    }
    Tcl_StaticPackage((loaded) ? interp : NULL, argv[1],
	    StaticInitProc, (safe) ? StaticInitProc : NULL);
    return TCL_OK;
}

static int
StaticInitProc(
    Tcl_Interp *interp)		/* Interpreter in which package is supposedly
				 * being loaded. */
{
    Tcl_SetVar2(interp, "x", NULL, "loaded", TCL_GLOBAL_ONLY);
    return TCL_OK;
}

/*
 *----------------------------------------------------------------------
 *
 * TesttranslatefilenameCmd --
 *
 *	This procedure implements the "testtranslatefilename" command.
 *	It is used to test the Tcl_TranslateFileName command.
 *
 * Results:
 *	A standard Tcl result.
 *
 * Side effects:
 *	None.
 *
 *----------------------------------------------------------------------
 */

static int
TesttranslatefilenameCmd(
    void *dummy,		/* Not used. */
    Tcl_Interp *interp,		/* Current interpreter. */
    int argc,			/* Number of arguments. */
    const char **argv)		/* Argument strings. */
{
    Tcl_DString buffer;
    const char *result;

    if (argc != 2) {
	Tcl_AppendResult(interp, "wrong # arguments: should be \"",
		argv[0], " path\"", NULL);
	return TCL_ERROR;
    }
    result = Tcl_TranslateFileName(interp, argv[1], &buffer);
    if (result == NULL) {
	return TCL_ERROR;
    }
    Tcl_AppendResult(interp, result, NULL);
    Tcl_DStringFree(&buffer);
    return TCL_OK;
}

/*
 *----------------------------------------------------------------------
 *
 * TestupvarCmd --
 *
 *	This procedure implements the "testupvar2" command.  It is used
 *	to test Tcl_UpVar and Tcl_UpVar2.
 *
 * Results:
 *	A standard Tcl result.
 *
 * Side effects:
 *	Creates or modifies an "upvar" reference.
 *
 *----------------------------------------------------------------------
 */

	/* ARGSUSED */
static int
TestupvarCmd(
    void *dummy,		/* Not used. */
    Tcl_Interp *interp,		/* Current interpreter. */
    int argc,			/* Number of arguments. */
    const char **argv)		/* Argument strings. */
{
    int flags = 0;

    if ((argc != 5) && (argc != 6)) {
	Tcl_AppendResult(interp, "wrong # arguments: should be \"",
		argv[0], " level name ?name2? dest global\"", NULL);
	return TCL_ERROR;
    }

    if (argc == 5) {
	if (strcmp(argv[4], "global") == 0) {
	    flags = TCL_GLOBAL_ONLY;
	} else if (strcmp(argv[4], "namespace") == 0) {
	    flags = TCL_NAMESPACE_ONLY;
	}
	return Tcl_UpVar2(interp, argv[1], argv[2], NULL, argv[3], flags);
    } else {
	if (strcmp(argv[5], "global") == 0) {
	    flags = TCL_GLOBAL_ONLY;
	} else if (strcmp(argv[5], "namespace") == 0) {
	    flags = TCL_NAMESPACE_ONLY;
	}
	return Tcl_UpVar2(interp, argv[1], argv[2],
		(argv[3][0] == 0) ? NULL : argv[3], argv[4],
		flags);
    }
}

/*
 *----------------------------------------------------------------------
 *
 * TestseterrorcodeCmd --
 *
 *	This procedure implements the "testseterrorcodeCmd".  This tests up to
 *	five elements passed to the Tcl_SetErrorCode command.
 *
 * Results:
 *	A standard Tcl result. Always returns TCL_ERROR so that
 *	the error code can be tested.
 *
 * Side effects:
 *	None.
 *
 *----------------------------------------------------------------------
 */

	/* ARGSUSED */
static int
TestseterrorcodeCmd(
    void *dummy,		/* Not used. */
    Tcl_Interp *interp,		/* Current interpreter. */
    int argc,			/* Number of arguments. */
    const char **argv)		/* Argument strings. */
{
    if (argc > 6) {
	Tcl_AppendResult(interp, "too many args", NULL);
	return TCL_ERROR;
    }
    switch (argc) {
    case 1:
	Tcl_SetErrorCode(interp, "NONE", NULL);
	break;
    case 2:
	Tcl_SetErrorCode(interp, argv[1], NULL);
	break;
    case 3:
	Tcl_SetErrorCode(interp, argv[1], argv[2], NULL);
	break;
    case 4:
	Tcl_SetErrorCode(interp, argv[1], argv[2], argv[3], NULL);
	break;
    case 5:
	Tcl_SetErrorCode(interp, argv[1], argv[2], argv[3], argv[4], NULL);
	break;
    case 6:
	Tcl_SetErrorCode(interp, argv[1], argv[2], argv[3], argv[4],
		argv[5], NULL);
    }
    return TCL_ERROR;
}

/*
 *----------------------------------------------------------------------
 *
 * TestsetobjerrorcodeCmd --
 *
 *	This procedure implements the "testsetobjerrorcodeCmd".
 *	This tests the Tcl_SetObjErrorCode function.
 *
 * Results:
 *	A standard Tcl result. Always returns TCL_ERROR so that
 *	the error code can be tested.
 *
 * Side effects:
 *	None.
 *
 *----------------------------------------------------------------------
 */

	/* ARGSUSED */
static int
TestsetobjerrorcodeCmd(
    void *dummy,		/* Not used. */
    Tcl_Interp *interp,		/* Current interpreter. */
    int objc,			/* Number of arguments. */
    Tcl_Obj *const objv[])	/* The argument objects. */
{
    Tcl_SetObjErrorCode(interp, Tcl_ConcatObj(objc - 1, objv + 1));
    return TCL_ERROR;
}

/*
 *----------------------------------------------------------------------
 *
 * TestfeventCmd --
 *
 *	This procedure implements the "testfevent" command.  It is
 *	used for testing the "fileevent" command.
 *
 * Results:
 *	A standard Tcl result.
 *
 * Side effects:
 *	Creates and deletes interpreters.
 *
 *----------------------------------------------------------------------
 */

	/* ARGSUSED */
static int
TestfeventCmd(
    void *clientData,	/* Not used. */
    Tcl_Interp *interp,		/* Current interpreter. */
    int argc,			/* Number of arguments. */
    const char **argv)		/* Argument strings. */
{
    static Tcl_Interp *interp2 = NULL;
    int code;
    Tcl_Channel chan;

    if (argc < 2) {
	Tcl_AppendResult(interp, "wrong # args: should be \"", argv[0],
		" option ?arg ...?", NULL);
	return TCL_ERROR;
    }
    if (strcmp(argv[1], "cmd") == 0) {
	if (argc != 3) {
	    Tcl_AppendResult(interp, "wrong # args: should be \"", argv[0],
		    " cmd script", NULL);
	    return TCL_ERROR;
	}
	if (interp2 != NULL) {
	    code = Tcl_EvalEx(interp2, argv[2], -1, TCL_EVAL_GLOBAL);
	    Tcl_SetObjResult(interp, Tcl_GetObjResult(interp2));
	    return code;
	} else {
	    Tcl_AppendResult(interp,
		    "called \"testfevent code\" before \"testfevent create\"",
		    NULL);
	    return TCL_ERROR;
	}
    } else if (strcmp(argv[1], "create") == 0) {
	if (interp2 != NULL) {
	    Tcl_DeleteInterp(interp2);
	}
	interp2 = Tcl_CreateInterp();
	return Tcl_Init(interp2);
    } else if (strcmp(argv[1], "delete") == 0) {
	if (interp2 != NULL) {
	    Tcl_DeleteInterp(interp2);
	}
	interp2 = NULL;
    } else if (strcmp(argv[1], "share") == 0) {
	if (interp2 != NULL) {
	    chan = Tcl_GetChannel(interp, argv[2], NULL);
	    if (chan == (Tcl_Channel) NULL) {
		return TCL_ERROR;
	    }
	    Tcl_RegisterChannel(interp2, chan);
	}
    }

    return TCL_OK;
}

/*
 *----------------------------------------------------------------------
 *
 * TestpanicCmd --
 *
 *	Calls the panic routine.
 *
 * Results:
 *	Always returns TCL_OK.
 *
 * Side effects:
 *	May exit application.
 *
 *----------------------------------------------------------------------
 */

static int
TestpanicCmd(
    void *dummy,		/* Not used. */
    Tcl_Interp *interp,		/* Current interpreter. */
    int argc,			/* Number of arguments. */
    const char **argv)		/* Argument strings. */
{
    char *argString;

    /*
     *  Put the arguments into a var args structure
     *  Append all of the arguments together separated by spaces
     */

    argString = Tcl_Merge(argc-1, argv+1);
    Tcl_Panic("%s", argString);
    Tcl_Free(argString);

    return TCL_OK;
}

static int
TestfileCmd(
    void *dummy,		/* Not used. */
    Tcl_Interp *interp,		/* Current interpreter. */
    int argc,			/* Number of arguments. */
    Tcl_Obj *const argv[])	/* The argument objects. */
{
    int force, i, j, result;
    Tcl_Obj *error = NULL;
    const char *subcmd;

    if (argc < 3) {
	return TCL_ERROR;
    }

    force = 0;
    i = 2;
    if (strcmp(Tcl_GetString(argv[2]), "-force") == 0) {
	force = 1;
	i = 3;
    }

    if (argc - i > 2) {
	return TCL_ERROR;
    }

    for (j = i; j < argc; j++) {
	if (Tcl_FSGetNormalizedPath(interp, argv[j]) == NULL) {
	    return TCL_ERROR;
	}
    }

    subcmd = Tcl_GetString(argv[1]);

    if (strcmp(subcmd, "mv") == 0) {
	result = TclpObjRenameFile(argv[i], argv[i + 1]);
    } else if (strcmp(subcmd, "cp") == 0) {
	result = TclpObjCopyFile(argv[i], argv[i + 1]);
    } else if (strcmp(subcmd, "rm") == 0) {
	result = TclpObjDeleteFile(argv[i]);
    } else if (strcmp(subcmd, "mkdir") == 0) {
	result = TclpObjCreateDirectory(argv[i]);
    } else if (strcmp(subcmd, "cpdir") == 0) {
	result = TclpObjCopyDirectory(argv[i], argv[i + 1], &error);
    } else if (strcmp(subcmd, "rmdir") == 0) {
	result = TclpObjRemoveDirectory(argv[i], force, &error);
    } else {
	result = TCL_ERROR;
	goto end;
    }

    if (result != TCL_OK) {
	if (error != NULL) {
	    if (Tcl_GetString(error)[0] != '\0') {
		Tcl_AppendResult(interp, Tcl_GetString(error), " ", NULL);
	    }
	    Tcl_DecrRefCount(error);
	}
	Tcl_AppendResult(interp, Tcl_ErrnoId(), NULL);
    }

  end:
    return result;
}

/*
 *----------------------------------------------------------------------
 *
 * TestgetvarfullnameCmd --
 *
 *	Implements the "testgetvarfullname" cmd that is used when testing
 *	the Tcl_GetVariableFullName procedure.
 *
 * Results:
 *	A standard Tcl result.
 *
 * Side effects:
 *	None.
 *
 *----------------------------------------------------------------------
 */

static int
TestgetvarfullnameCmd(
    void *dummy,		/* Not used. */
    Tcl_Interp *interp,		/* Current interpreter. */
    int objc,			/* Number of arguments. */
    Tcl_Obj *const objv[])	/* The argument objects. */
{
    const char *name, *arg;
    int flags = 0;
    Tcl_Namespace *namespacePtr;
    Tcl_CallFrame *framePtr;
    Tcl_Var variable;

    if (objc != 3) {
	Tcl_WrongNumArgs(interp, 1, objv, "name scope");
	return TCL_ERROR;
    }

    name = Tcl_GetString(objv[1]);

    arg = Tcl_GetString(objv[2]);
    if (strcmp(arg, "global") == 0) {
	flags = TCL_GLOBAL_ONLY;
    } else if (strcmp(arg, "namespace") == 0) {
	flags = TCL_NAMESPACE_ONLY;
    }

    /*
     * This command, like any other created with Tcl_Create[Obj]Command, runs
     * in the global namespace. As a "namespace-aware" command that needs to
     * run in a particular namespace, it must activate that namespace itself.
     */

    if (flags == TCL_NAMESPACE_ONLY) {
	namespacePtr = Tcl_FindNamespace(interp, "::test_ns_var", NULL,
		TCL_LEAVE_ERR_MSG);
	if (namespacePtr == NULL) {
	    return TCL_ERROR;
	}
	(void) TclPushStackFrame(interp, &framePtr, namespacePtr,
		/*isProcCallFrame*/ 0);
    }

    variable = Tcl_FindNamespaceVar(interp, name, NULL,
	    (flags | TCL_LEAVE_ERR_MSG));

    if (flags == TCL_NAMESPACE_ONLY) {
	TclPopStackFrame(interp);
    }
    if (variable == (Tcl_Var) NULL) {
	return TCL_ERROR;
    }
    Tcl_GetVariableFullName(interp, variable, Tcl_GetObjResult(interp));
    return TCL_OK;
}

/*
 *----------------------------------------------------------------------
 *
 * GetTimesObjCmd --
 *
 *	This procedure implements the "gettimes" command.  It is used for
 *	computing the time needed for various basic operations such as reading
 *	variables, allocating memory, sprintf, converting variables, etc.
 *
 * Results:
 *	A standard Tcl result.
 *
 * Side effects:
 *	Allocates and frees memory, sets a variable "a" in the interpreter.
 *
 *----------------------------------------------------------------------
 */

static int
GetTimesObjCmd(
    void *unused,		/* Unused. */
    Tcl_Interp *interp,		/* The current interpreter. */
    int notused1,			/* Number of arguments. */
    Tcl_Obj *const notused2[])	/* The argument objects. */
{
    Interp *iPtr = (Interp *) interp;
    int i, n;
    double timePer;
    Tcl_Time start, stop;
    Tcl_Obj *objPtr, **objv;
    const char *s;
    char newString[TCL_INTEGER_SPACE];

    /* alloc & free 100000 times */
    fprintf(stderr, "alloc & free 100000 6 word items\n");
    Tcl_GetTime(&start);
    for (i = 0;  i < 100000;  i++) {
	objPtr = Tcl_Alloc(sizeof(Tcl_Obj));
	Tcl_Free(objPtr);
    }
    Tcl_GetTime(&stop);
    timePer = (stop.sec - start.sec)*1000000 + (stop.usec - start.usec);
    fprintf(stderr, "   %.3f usec per alloc+free\n", timePer/100000);

    /* alloc 5000 times */
    fprintf(stderr, "alloc 5000 6 word items\n");
    objv = Tcl_Alloc(5000 * sizeof(Tcl_Obj *));
    Tcl_GetTime(&start);
    for (i = 0;  i < 5000;  i++) {
	objv[i] = Tcl_Alloc(sizeof(Tcl_Obj));
    }
    Tcl_GetTime(&stop);
    timePer = (stop.sec - start.sec)*1000000 + (stop.usec - start.usec);
    fprintf(stderr, "   %.3f usec per alloc\n", timePer/5000);

    /* free 5000 times */
    fprintf(stderr, "free 5000 6 word items\n");
    Tcl_GetTime(&start);
    for (i = 0;  i < 5000;  i++) {
	Tcl_Free(objv[i]);
    }
    Tcl_GetTime(&stop);
    timePer = (stop.sec - start.sec)*1000000 + (stop.usec - start.usec);
    fprintf(stderr, "   %.3f usec per free\n", timePer/5000);

    /* Tcl_NewObj 5000 times */
    fprintf(stderr, "Tcl_NewObj 5000 times\n");
    Tcl_GetTime(&start);
    for (i = 0;  i < 5000;  i++) {
	objv[i] = Tcl_NewObj();
    }
    Tcl_GetTime(&stop);
    timePer = (stop.sec - start.sec)*1000000 + (stop.usec - start.usec);
    fprintf(stderr, "   %.3f usec per Tcl_NewObj\n", timePer/5000);

    /* Tcl_DecrRefCount 5000 times */
    fprintf(stderr, "Tcl_DecrRefCount 5000 times\n");
    Tcl_GetTime(&start);
    for (i = 0;  i < 5000;  i++) {
	objPtr = objv[i];
	Tcl_DecrRefCount(objPtr);
    }
    Tcl_GetTime(&stop);
    timePer = (stop.sec - start.sec)*1000000 + (stop.usec - start.usec);
    fprintf(stderr, "   %.3f usec per Tcl_DecrRefCount\n", timePer/5000);
    Tcl_Free(objv);

    /* TclGetString 100000 times */
    fprintf(stderr, "TclGetStringFromObj of \"12345\" 100000 times\n");
    objPtr = Tcl_NewStringObj("12345", -1);
    Tcl_GetTime(&start);
    for (i = 0;  i < 100000;  i++) {
	(void) TclGetString(objPtr);
    }
    Tcl_GetTime(&stop);
    timePer = (stop.sec - start.sec)*1000000 + (stop.usec - start.usec);
    fprintf(stderr, "   %.3f usec per TclGetStringFromObj of \"12345\"\n",
	    timePer/100000);

    /* Tcl_GetIntFromObj 100000 times */
    fprintf(stderr, "Tcl_GetIntFromObj of \"12345\" 100000 times\n");
    Tcl_GetTime(&start);
    for (i = 0;  i < 100000;  i++) {
	if (Tcl_GetIntFromObj(interp, objPtr, &n) != TCL_OK) {
	    return TCL_ERROR;
	}
    }
    Tcl_GetTime(&stop);
    timePer = (stop.sec - start.sec)*1000000 + (stop.usec - start.usec);
    fprintf(stderr, "   %.3f usec per Tcl_GetIntFromObj of \"12345\"\n",
	    timePer/100000);
    Tcl_DecrRefCount(objPtr);

    /* Tcl_GetInt 100000 times */
    fprintf(stderr, "Tcl_GetInt of \"12345\" 100000 times\n");
    Tcl_GetTime(&start);
    for (i = 0;  i < 100000;  i++) {
	if (Tcl_GetInt(interp, "12345", &n) != TCL_OK) {
	    return TCL_ERROR;
	}
    }
    Tcl_GetTime(&stop);
    timePer = (stop.sec - start.sec)*1000000 + (stop.usec - start.usec);
    fprintf(stderr, "   %.3f usec per Tcl_GetInt of \"12345\"\n",
	    timePer/100000);

    /* sprintf 100000 times */
    fprintf(stderr, "sprintf of 12345 100000 times\n");
    Tcl_GetTime(&start);
    for (i = 0;  i < 100000;  i++) {
	sprintf(newString, "%d", 12345);
    }
    Tcl_GetTime(&stop);
    timePer = (stop.sec - start.sec)*1000000 + (stop.usec - start.usec);
    fprintf(stderr, "   %.3f usec per sprintf of 12345\n",
	    timePer/100000);

    /* hashtable lookup 100000 times */
    fprintf(stderr, "hashtable lookup of \"gettimes\" 100000 times\n");
    Tcl_GetTime(&start);
    for (i = 0;  i < 100000;  i++) {
	(void) Tcl_FindHashEntry(&iPtr->globalNsPtr->cmdTable, "gettimes");
    }
    Tcl_GetTime(&stop);
    timePer = (stop.sec - start.sec)*1000000 + (stop.usec - start.usec);
    fprintf(stderr, "   %.3f usec per hashtable lookup of \"gettimes\"\n",
	    timePer/100000);

    /* Tcl_SetVar 100000 times */
    fprintf(stderr, "Tcl_SetVar2 of \"12345\" 100000 times\n");
    Tcl_GetTime(&start);
    for (i = 0;  i < 100000;  i++) {
	s = Tcl_SetVar2(interp, "a", NULL, "12345", TCL_LEAVE_ERR_MSG);
	if (s == NULL) {
	    return TCL_ERROR;
	}
    }
    Tcl_GetTime(&stop);
    timePer = (stop.sec - start.sec)*1000000 + (stop.usec - start.usec);
    fprintf(stderr, "   %.3f usec per Tcl_SetVar of a to \"12345\"\n",
	    timePer/100000);

    /* Tcl_GetVar 100000 times */
    fprintf(stderr, "Tcl_GetVar of a==\"12345\" 100000 times\n");
    Tcl_GetTime(&start);
    for (i = 0;  i < 100000;  i++) {
	s = Tcl_GetVar2(interp, "a", NULL, TCL_LEAVE_ERR_MSG);
	if (s == NULL) {
	    return TCL_ERROR;
	}
    }
    Tcl_GetTime(&stop);
    timePer = (stop.sec - start.sec)*1000000 + (stop.usec - start.usec);
    fprintf(stderr, "   %.3f usec per Tcl_GetVar of a==\"12345\"\n",
	    timePer/100000);

    Tcl_ResetResult(interp);
    return TCL_OK;
}

/*
 *----------------------------------------------------------------------
 *
 * NoopCmd --
 *
 *	This procedure is just used to time the overhead involved in
 *	parsing and invoking a command.
 *
 * Results:
 *	None.
 *
 * Side effects:
 *	None.
 *
 *----------------------------------------------------------------------
 */

static int
NoopCmd(
    void *unused,		/* Unused. */
    Tcl_Interp *interp,		/* The current interpreter. */
    int argc,			/* The number of arguments. */
    const char **argv)		/* The argument strings. */
{
    return TCL_OK;
}

/*
 *----------------------------------------------------------------------
 *
 * NoopObjCmd --
 *
 *	This object-based procedure is just used to time the overhead
 *	involved in parsing and invoking a command.
 *
 * Results:
 *	Returns the TCL_OK result code.
 *
 * Side effects:
 *	None.
 *
 *----------------------------------------------------------------------
 */

static int
NoopObjCmd(
    void *unused,		/* Not used. */
    Tcl_Interp *interp,		/* Current interpreter. */
    int objc,			/* Number of arguments. */
    Tcl_Obj *const objv[])	/* The argument objects. */
{
    return TCL_OK;
}

/*
 *----------------------------------------------------------------------
 *
 * TeststringbytesObjCmd --
 *	Returns bytearray value of the bytes in argument string rep
 *
 * Results:
 *	Returns the TCL_OK result code.
 *
 * Side effects:
 *	None.
 *
 *----------------------------------------------------------------------
 */

static int
TeststringbytesObjCmd(
    void *unused,		/* Not used. */
    Tcl_Interp *interp,		/* Current interpreter. */
    int objc,			/* Number of arguments. */
    Tcl_Obj *const objv[])	/* The argument objects. */
{
    int n;
    const unsigned char *p;

    if (objc != 2) {
	Tcl_WrongNumArgs(interp, 1, objv, "value");
	return TCL_ERROR;
    }
    p = (const unsigned char *)Tcl_GetStringFromObj(objv[1], &n);
    Tcl_SetObjResult(interp, Tcl_NewByteArrayObj(p, n));
    return TCL_OK;
}

/*
 *----------------------------------------------------------------------
 *
 * TestbytestringObjCmd --
 *
 *	This object-based procedure constructs a string which can
 *	possibly contain invalid UTF-8 bytes.
 *
 * Results:
 *	Returns the TCL_OK result code.
 *
 * Side effects:
 *	None.
 *
 *----------------------------------------------------------------------
 */

static int
TestbytestringObjCmd(
    void *unused,		/* Not used. */
    Tcl_Interp *interp,		/* Current interpreter. */
    int objc,			/* Number of arguments. */
    Tcl_Obj *const objv[])	/* The argument objects. */
{
    int n;
    const char *p;

    if (objc != 2) {
	Tcl_WrongNumArgs(interp, 1, objv, "bytearray");
	return TCL_ERROR;
    }
    p = (const char *)Tcl_GetByteArrayFromObj(objv[1], &n);
    Tcl_SetObjResult(interp, Tcl_NewStringObj(p, n));
    return TCL_OK;
}

/*
 *----------------------------------------------------------------------
 *
 * TestsetCmd --
 *
 *	Implements the "testset{err,noerr}" cmds that are used when testing
 *	Tcl_Set/GetVar C Api with/without TCL_LEAVE_ERR_MSG flag
 *
 * Results:
 *	A standard Tcl result.
 *
 * Side effects:
 *     Variables may be set.
 *
 *----------------------------------------------------------------------
 */

	/* ARGSUSED */
static int
TestsetCmd(
    void *data,		/* Additional flags for Get/SetVar2. */
    register Tcl_Interp *interp,/* Current interpreter. */
    int argc,			/* Number of arguments. */
    const char **argv)		/* Argument strings. */
{
    int flags = PTR2INT(data);
    const char *value;

    if (argc == 2) {
	Tcl_AppendResult(interp, "before get", NULL);
	value = Tcl_GetVar2(interp, argv[1], NULL, flags);
	if (value == NULL) {
	    return TCL_ERROR;
	}
	Tcl_AppendElement(interp, value);
	return TCL_OK;
    } else if (argc == 3) {
	Tcl_AppendResult(interp, "before set", NULL);
	value = Tcl_SetVar2(interp, argv[1], NULL, argv[2], flags);
	if (value == NULL) {
	    return TCL_ERROR;
	}
	Tcl_AppendElement(interp, value);
	return TCL_OK;
    } else {
	Tcl_AppendResult(interp, "wrong # args: should be \"",
		argv[0], " varName ?newValue?\"", NULL);
	return TCL_ERROR;
    }
}
static int
Testset2Cmd(
    void *data,		/* Additional flags for Get/SetVar2. */
    register Tcl_Interp *interp,/* Current interpreter. */
    int argc,			/* Number of arguments. */
    const char **argv)		/* Argument strings. */
{
    int flags = PTR2INT(data);
    const char *value;

    if (argc == 3) {
	Tcl_AppendResult(interp, "before get", NULL);
	value = Tcl_GetVar2(interp, argv[1], argv[2], flags);
	if (value == NULL) {
	    return TCL_ERROR;
	}
	Tcl_AppendElement(interp, value);
	return TCL_OK;
    } else if (argc == 4) {
	Tcl_AppendResult(interp, "before set", NULL);
	value = Tcl_SetVar2(interp, argv[1], argv[2], argv[3], flags);
	if (value == NULL) {
	    return TCL_ERROR;
	}
	Tcl_AppendElement(interp, value);
	return TCL_OK;
    } else {
	Tcl_AppendResult(interp, "wrong # args: should be \"",
		argv[0], " varName elemName ?newValue?\"", NULL);
	return TCL_ERROR;
    }
}

/*
 *----------------------------------------------------------------------
 *
 * TestsaveresultCmd --
 *
 *	Implements the "testsaveresult" cmd that is used when testing the
 *	Tcl_SaveResult, Tcl_RestoreResult, and Tcl_DiscardResult interfaces.
 *
 * Results:
 *	A standard Tcl result.
 *
 * Side effects:
 *	None.
 *
 *----------------------------------------------------------------------
 */

	/* ARGSUSED */
static int
TestsaveresultCmd(
    void *dummy,		/* Not used. */
    register Tcl_Interp *interp,/* Current interpreter. */
    int objc,			/* Number of arguments. */
    Tcl_Obj *const objv[])	/* The argument objects. */
{
    int discard, result, index;
    Tcl_SavedResult state;
    Tcl_Obj *objPtr;
    static const char *const optionStrings[] = {
	"append", "dynamic", "free", "object", "small", NULL
    };
    enum options {
	RESULT_APPEND, RESULT_DYNAMIC, RESULT_FREE, RESULT_OBJECT, RESULT_SMALL
    };

    /*
     * Parse arguments
     */

    if (objc != 4) {
	Tcl_WrongNumArgs(interp, 1, objv, "type script discard");
	return TCL_ERROR;
    }
    if (Tcl_GetIndexFromObj(interp, objv[1], optionStrings, "option", 0,
	    &index) != TCL_OK) {
	return TCL_ERROR;
    }
    if (Tcl_GetBooleanFromObj(interp, objv[3], &discard) != TCL_OK) {
	return TCL_ERROR;
    }

    freeCount = 0;
    objPtr = NULL;		/* Lint. */
    switch ((enum options) index) {
    case RESULT_SMALL:
	Tcl_AppendResult(interp, "small result", NULL);
	break;
    case RESULT_APPEND:
	Tcl_AppendResult(interp, "append result", NULL);
	break;
    case RESULT_FREE: {
	char *buf = Tcl_Alloc(200);

	strcpy(buf, "free result");
	Tcl_SetResult(interp, buf, TCL_DYNAMIC);
	break;
    }
    case RESULT_DYNAMIC:
	Tcl_SetResult(interp, (char *)"dynamic result", TestsaveresultFree);
	break;
    case RESULT_OBJECT:
	objPtr = Tcl_NewStringObj("object result", -1);
	Tcl_SetObjResult(interp, objPtr);
	break;
    }

    Tcl_SaveResult(interp, &state);

    if (((enum options) index) == RESULT_OBJECT) {
	result = Tcl_EvalObjEx(interp, objv[2], 0);
    } else {
	result = Tcl_EvalEx(interp, Tcl_GetString(objv[2]), -1, 0);
    }

    if (discard) {
	Tcl_DiscardResult(&state);
    } else {
	Tcl_RestoreResult(interp, &state);
	result = TCL_OK;
    }

    switch ((enum options) index) {
    case RESULT_DYNAMIC:
	Tcl_AppendElement(interp, freeCount ? "freed" : "leak");
	break;
    case RESULT_OBJECT:
	Tcl_AppendElement(interp, Tcl_GetObjResult(interp) == objPtr
		? "same" : "different");
	break;
    default:
	break;
    }
    return result;
}

/*
 *----------------------------------------------------------------------
 *
 * TestsaveresultFree --
 *
 *	Special purpose freeProc used by TestsaveresultCmd.
 *
 * Results:
 *	None.
 *
 * Side effects:
 *	Increments the freeCount.
 *
 *----------------------------------------------------------------------
 */

static void
TestsaveresultFree(
    void *blockPtr)
{
    freeCount++;
}

/*
 *----------------------------------------------------------------------
 *
 * TestmainthreadCmd  --
 *
 *	Implements the "testmainthread" cmd that is used to test the
 *	'Tcl_GetCurrentThread' API.
 *
 * Results:
 *	A standard Tcl result.
 *
 * Side effects:
 *	None.
 *
 *----------------------------------------------------------------------
 */

static int
TestmainthreadCmd(
    void *dummy,		/* Not used. */
    register Tcl_Interp *interp,/* Current interpreter. */
    int argc,			/* Number of arguments. */
    const char **argv)		/* Argument strings. */
{
    if (argc == 1) {
	Tcl_Obj *idObj = Tcl_NewWideIntObj((Tcl_WideInt)(size_t)Tcl_GetCurrentThread());

	Tcl_SetObjResult(interp, idObj);
	return TCL_OK;
    } else {
	Tcl_AppendResult(interp, "wrong # args", NULL);
	return TCL_ERROR;
    }
}

/*
 *----------------------------------------------------------------------
 *
 * MainLoop --
 *
 *	A main loop set by TestsetmainloopCmd below.
 *
 * Results:
 *	None.
 *
 * Side effects:
 *	Event handlers could do anything.
 *
 *----------------------------------------------------------------------
 */

static void
MainLoop(void)
{
    while (!exitMainLoop) {
	Tcl_DoOneEvent(0);
    }
    fprintf(stdout,"Exit MainLoop\n");
    fflush(stdout);
}

/*
 *----------------------------------------------------------------------
 *
 * TestsetmainloopCmd  --
 *
 *	Implements the "testsetmainloop" cmd that is used to test the
 *	'Tcl_SetMainLoop' API.
 *
 * Results:
 *	A standard Tcl result.
 *
 * Side effects:
 *	None.
 *
 *----------------------------------------------------------------------
 */

static int
TestsetmainloopCmd(
    void *dummy,		/* Not used. */
    register Tcl_Interp *interp,/* Current interpreter. */
    int argc,			/* Number of arguments. */
    const char **argv)		/* Argument strings. */
{
  exitMainLoop = 0;
  Tcl_SetMainLoop(MainLoop);
  return TCL_OK;
}

/*
 *----------------------------------------------------------------------
 *
 * TestexitmainloopCmd  --
 *
 *	Implements the "testexitmainloop" cmd that is used to test the
 *	'Tcl_SetMainLoop' API.
 *
 * Results:
 *	A standard Tcl result.
 *
 * Side effects:
 *	None.
 *
 *----------------------------------------------------------------------
 */

static int
TestexitmainloopCmd(
    void *dummy,		/* Not used. */
    register Tcl_Interp *interp,/* Current interpreter. */
    int argc,			/* Number of arguments. */
    const char **argv)		/* Argument strings. */
{
  exitMainLoop = 1;
  return TCL_OK;
}

/*
 *----------------------------------------------------------------------
 *
 * TestChannelCmd --
 *
 *	Implements the Tcl "testchannel" debugging command and its
 *	subcommands. This is part of the testing environment.
 *
 * Results:
 *	A standard Tcl result.
 *
 * Side effects:
 *	None.
 *
 *----------------------------------------------------------------------
 */

	/* ARGSUSED */
static int
TestChannelCmd(
    void *clientData,	/* Not used. */
    Tcl_Interp *interp,		/* Interpreter for result. */
    int argc,			/* Count of additional args. */
    const char **argv)		/* Additional arg strings. */
{
    const char *cmdName;	/* Sub command. */
    Tcl_HashTable *hTblPtr;	/* Hash table of channels. */
    Tcl_HashSearch hSearch;	/* Search variable. */
    Tcl_HashEntry *hPtr;	/* Search variable. */
    Channel *chanPtr;		/* The actual channel. */
    ChannelState *statePtr;	/* state info for channel */
    Tcl_Channel chan;		/* The opaque type. */
    size_t len;			/* Length of subcommand string. */
    int IOQueued;		/* How much IO is queued inside channel? */
    char buf[TCL_INTEGER_SPACE];/* For sprintf. */
    int mode;			/* rw mode of the channel */

    if (argc < 2) {
	Tcl_AppendResult(interp, "wrong # args: should be \"", argv[0],
		" subcommand ?additional args..?\"", NULL);
	return TCL_ERROR;
    }
    cmdName = argv[1];
    len = strlen(cmdName);

    chanPtr = NULL;

    if (argc > 2) {
	if ((cmdName[0] == 's') && (strncmp(cmdName, "splice", len) == 0)) {
	    /* For splice access the pool of detached channels.
	     * Locate channel, remove from the list.
	     */

	    TestChannel **nextPtrPtr, *curPtr;

	    chan = (Tcl_Channel) NULL;
	    for (nextPtrPtr = &firstDetached, curPtr = firstDetached;
		 curPtr != NULL;
		 nextPtrPtr = &(curPtr->nextPtr), curPtr = curPtr->nextPtr) {

		if (strcmp(argv[2], Tcl_GetChannelName(curPtr->chan)) == 0) {
		    *nextPtrPtr = curPtr->nextPtr;
		    curPtr->nextPtr = NULL;
		    chan = curPtr->chan;
		    Tcl_Free(curPtr);
		    break;
		}
	    }
	} else {
	    chan = Tcl_GetChannel(interp, argv[2], &mode);
	}
	if (chan == (Tcl_Channel) NULL) {
	    return TCL_ERROR;
	}
	chanPtr		= (Channel *) chan;
	statePtr	= chanPtr->state;
	chanPtr		= statePtr->topChanPtr;
	chan		= (Tcl_Channel) chanPtr;
    } else {
	/* lint */
	statePtr	= NULL;
	chan		= NULL;
    }

    if ((cmdName[0] == 's') && (strncmp(cmdName, "setchannelerror", len) == 0)) {

	Tcl_Obj *msg = Tcl_NewStringObj(argv[3],-1);

	Tcl_IncrRefCount(msg);
	Tcl_SetChannelError(chan, msg);
	Tcl_DecrRefCount(msg);

	Tcl_GetChannelError(chan, &msg);
	Tcl_SetObjResult(interp, msg);
	Tcl_DecrRefCount(msg);
	return TCL_OK;
    }
    if ((cmdName[0] == 's') && (strncmp(cmdName, "setchannelerrorinterp", len) == 0)) {

	Tcl_Obj *msg = Tcl_NewStringObj(argv[3],-1);

	Tcl_IncrRefCount(msg);
	Tcl_SetChannelErrorInterp(interp, msg);
	Tcl_DecrRefCount(msg);

	Tcl_GetChannelErrorInterp(interp, &msg);
	Tcl_SetObjResult(interp, msg);
	Tcl_DecrRefCount(msg);
	return TCL_OK;
    }

    /*
     * "cut" is actually more a simplified detach facility as provided by the
     * Thread package. Without the safeguards of a regular command (no
     * checking that the command is truly cut'able, no mutexes for
     * thread-safety). Its complementary command is "splice", see below.
     */

    if ((cmdName[0] == 'c') && (strncmp(cmdName, "cut", len) == 0)) {
	TestChannel *det;

	if (argc != 3) {
	    Tcl_AppendResult(interp, "wrong # args: should be \"", argv[0],
		    " cut channelName\"", NULL);
	    return TCL_ERROR;
	}

	Tcl_RegisterChannel(NULL, chan); /* prevent closing */
	Tcl_UnregisterChannel(interp, chan);

	Tcl_CutChannel(chan);

	/* Remember the channel in the pool of detached channels */

	det = Tcl_Alloc(sizeof(TestChannel));
	det->chan     = chan;
	det->nextPtr  = firstDetached;
	firstDetached = det;

	return TCL_OK;
    }

    if ((cmdName[0] == 'c') &&
	    (strncmp(cmdName, "clearchannelhandlers", len) == 0)) {
	if (argc != 3) {
	    Tcl_AppendResult(interp, "wrong # args: should be \"", argv[0],
		    " clearchannelhandlers channelName\"", NULL);
	    return TCL_ERROR;
	}
	Tcl_ClearChannelHandlers(chan);
	return TCL_OK;
    }

    if ((cmdName[0] == 'i') && (strncmp(cmdName, "info", len) == 0)) {
	if (argc != 3) {
	    Tcl_AppendResult(interp, "wrong # args: should be \"", argv[0],
		    " info channelName\"", NULL);
	    return TCL_ERROR;
	}
	Tcl_AppendElement(interp, argv[2]);
	Tcl_AppendElement(interp, Tcl_ChannelName(chanPtr->typePtr));
	if (statePtr->flags & TCL_READABLE) {
	    Tcl_AppendElement(interp, "read");
	} else {
	    Tcl_AppendElement(interp, "");
	}
	if (statePtr->flags & TCL_WRITABLE) {
	    Tcl_AppendElement(interp, "write");
	} else {
	    Tcl_AppendElement(interp, "");
	}
	if (statePtr->flags & CHANNEL_NONBLOCKING) {
	    Tcl_AppendElement(interp, "nonblocking");
	} else {
	    Tcl_AppendElement(interp, "blocking");
	}
	if (statePtr->flags & CHANNEL_LINEBUFFERED) {
	    Tcl_AppendElement(interp, "line");
	} else if (statePtr->flags & CHANNEL_UNBUFFERED) {
	    Tcl_AppendElement(interp, "none");
	} else {
	    Tcl_AppendElement(interp, "full");
	}
	if (statePtr->flags & BG_FLUSH_SCHEDULED) {
	    Tcl_AppendElement(interp, "async_flush");
	} else {
	    Tcl_AppendElement(interp, "");
	}
	if (statePtr->flags & CHANNEL_EOF) {
	    Tcl_AppendElement(interp, "eof");
	} else {
	    Tcl_AppendElement(interp, "");
	}
	if (statePtr->flags & CHANNEL_BLOCKED) {
	    Tcl_AppendElement(interp, "blocked");
	} else {
	    Tcl_AppendElement(interp, "unblocked");
	}
	if (statePtr->inputTranslation == TCL_TRANSLATE_AUTO) {
	    Tcl_AppendElement(interp, "auto");
	    if (statePtr->flags & INPUT_SAW_CR) {
		Tcl_AppendElement(interp, "saw_cr");
	    } else {
		Tcl_AppendElement(interp, "");
	    }
	} else if (statePtr->inputTranslation == TCL_TRANSLATE_LF) {
	    Tcl_AppendElement(interp, "lf");
	    Tcl_AppendElement(interp, "");
	} else if (statePtr->inputTranslation == TCL_TRANSLATE_CR) {
	    Tcl_AppendElement(interp, "cr");
	    Tcl_AppendElement(interp, "");
	} else if (statePtr->inputTranslation == TCL_TRANSLATE_CRLF) {
	    Tcl_AppendElement(interp, "crlf");
	    if (statePtr->flags & INPUT_SAW_CR) {
		Tcl_AppendElement(interp, "queued_cr");
	    } else {
		Tcl_AppendElement(interp, "");
	    }
	}
	if (statePtr->outputTranslation == TCL_TRANSLATE_AUTO) {
	    Tcl_AppendElement(interp, "auto");
	} else if (statePtr->outputTranslation == TCL_TRANSLATE_LF) {
	    Tcl_AppendElement(interp, "lf");
	} else if (statePtr->outputTranslation == TCL_TRANSLATE_CR) {
	    Tcl_AppendElement(interp, "cr");
	} else if (statePtr->outputTranslation == TCL_TRANSLATE_CRLF) {
	    Tcl_AppendElement(interp, "crlf");
	}
	IOQueued = Tcl_InputBuffered(chan);
	TclFormatInt(buf, IOQueued);
	Tcl_AppendElement(interp, buf);

	IOQueued = Tcl_OutputBuffered(chan);
	TclFormatInt(buf, IOQueued);
	Tcl_AppendElement(interp, buf);

	TclFormatInt(buf, (int)Tcl_Tell(chan));
	Tcl_AppendElement(interp, buf);

	TclFormatInt(buf, statePtr->refCount);
	Tcl_AppendElement(interp, buf);

	return TCL_OK;
    }

    if ((cmdName[0] == 'i') &&
	    (strncmp(cmdName, "inputbuffered", len) == 0)) {
	if (argc != 3) {
	    Tcl_AppendResult(interp, "channel name required", NULL);
	    return TCL_ERROR;
	}
	IOQueued = Tcl_InputBuffered(chan);
	TclFormatInt(buf, IOQueued);
	Tcl_AppendResult(interp, buf, NULL);
	return TCL_OK;
    }

    if ((cmdName[0] == 'i') && (strncmp(cmdName, "isshared", len) == 0)) {
	if (argc != 3) {
	    Tcl_AppendResult(interp, "channel name required", NULL);
	    return TCL_ERROR;
	}

	TclFormatInt(buf, Tcl_IsChannelShared(chan));
	Tcl_AppendResult(interp, buf, NULL);
	return TCL_OK;
    }

    if ((cmdName[0] == 'i') && (strncmp(cmdName, "isstandard", len) == 0)) {
	if (argc != 3) {
	    Tcl_AppendResult(interp, "channel name required", NULL);
	    return TCL_ERROR;
	}

	TclFormatInt(buf, Tcl_IsStandardChannel(chan));
	Tcl_AppendResult(interp, buf, NULL);
	return TCL_OK;
    }

    if ((cmdName[0] == 'm') && (strncmp(cmdName, "mode", len) == 0)) {
	if (argc != 3) {
	    Tcl_AppendResult(interp, "channel name required", NULL);
	    return TCL_ERROR;
	}

	if (statePtr->flags & TCL_READABLE) {
	    Tcl_AppendElement(interp, "read");
	} else {
	    Tcl_AppendElement(interp, "");
	}
	if (statePtr->flags & TCL_WRITABLE) {
	    Tcl_AppendElement(interp, "write");
	} else {
	    Tcl_AppendElement(interp, "");
	}
	return TCL_OK;
    }

    if ((cmdName[0] == 'm') && (strncmp(cmdName, "mthread", len) == 0)) {
	if (argc != 3) {
	    Tcl_AppendResult(interp, "channel name required", NULL);
	    return TCL_ERROR;
	}

	Tcl_SetObjResult(interp, Tcl_NewWideIntObj(
		(Tcl_WideInt) (size_t) Tcl_GetChannelThread(chan)));
	return TCL_OK;
    }

    if ((cmdName[0] == 'n') && (strncmp(cmdName, "name", len) == 0)) {
	if (argc != 3) {
	    Tcl_AppendResult(interp, "channel name required", NULL);
	    return TCL_ERROR;
	}
	Tcl_AppendResult(interp, statePtr->channelName, NULL);
	return TCL_OK;
    }

    if ((cmdName[0] == 'o') && (strncmp(cmdName, "open", len) == 0)) {
	hTblPtr = (Tcl_HashTable *) Tcl_GetAssocData(interp, "tclIO", NULL);
	if (hTblPtr == NULL) {
	    return TCL_OK;
	}
	for (hPtr = Tcl_FirstHashEntry(hTblPtr, &hSearch);
	     hPtr != NULL;
	     hPtr = Tcl_NextHashEntry(&hSearch)) {
	    Tcl_AppendElement(interp, Tcl_GetHashKey(hTblPtr, hPtr));
	}
	return TCL_OK;
    }

    if ((cmdName[0] == 'o') &&
	    (strncmp(cmdName, "outputbuffered", len) == 0)) {
	if (argc != 3) {
	    Tcl_AppendResult(interp, "channel name required", NULL);
	    return TCL_ERROR;
	}

	IOQueued = Tcl_OutputBuffered(chan);
	TclFormatInt(buf, IOQueued);
	Tcl_AppendResult(interp, buf, NULL);
	return TCL_OK;
    }

    if ((cmdName[0] == 'q') &&
	    (strncmp(cmdName, "queuedcr", len) == 0)) {
	if (argc != 3) {
	    Tcl_AppendResult(interp, "channel name required", NULL);
	    return TCL_ERROR;
	}

	Tcl_AppendResult(interp,
		(statePtr->flags & INPUT_SAW_CR) ? "1" : "0", NULL);
	return TCL_OK;
    }

    if ((cmdName[0] == 'r') && (strncmp(cmdName, "readable", len) == 0)) {
	hTblPtr = (Tcl_HashTable *) Tcl_GetAssocData(interp, "tclIO", NULL);
	if (hTblPtr == NULL) {
	    return TCL_OK;
	}
	for (hPtr = Tcl_FirstHashEntry(hTblPtr, &hSearch);
	     hPtr != NULL;
	     hPtr = Tcl_NextHashEntry(&hSearch)) {
	    chanPtr  = (Channel *) Tcl_GetHashValue(hPtr);
	    statePtr = chanPtr->state;
	    if (statePtr->flags & TCL_READABLE) {
		Tcl_AppendElement(interp, Tcl_GetHashKey(hTblPtr, hPtr));
	    }
	}
	return TCL_OK;
    }

    if ((cmdName[0] == 'r') && (strncmp(cmdName, "refcount", len) == 0)) {
	if (argc != 3) {
	    Tcl_AppendResult(interp, "channel name required", NULL);
	    return TCL_ERROR;
	}

	TclFormatInt(buf, statePtr->refCount);
	Tcl_AppendResult(interp, buf, NULL);
	return TCL_OK;
    }

    /*
     * "splice" is actually more a simplified attach facility as provided by
     * the Thread package. Without the safeguards of a regular command (no
     * checking that the command is truly cut'able, no mutexes for
     * thread-safety). Its complementary command is "cut", see above.
     */

    if ((cmdName[0] == 's') && (strncmp(cmdName, "splice", len) == 0)) {
	if (argc != 3) {
	    Tcl_AppendResult(interp, "channel name required", NULL);
	    return TCL_ERROR;
	}

	Tcl_SpliceChannel(chan);

	Tcl_RegisterChannel(interp, chan);
	Tcl_UnregisterChannel(NULL, chan);

	return TCL_OK;
    }

    if ((cmdName[0] == 't') && (strncmp(cmdName, "type", len) == 0)) {
	if (argc != 3) {
	    Tcl_AppendResult(interp, "channel name required", NULL);
	    return TCL_ERROR;
	}
	Tcl_AppendResult(interp, Tcl_ChannelName(chanPtr->typePtr), NULL);
	return TCL_OK;
    }

    if ((cmdName[0] == 'w') && (strncmp(cmdName, "writable", len) == 0)) {
	hTblPtr = (Tcl_HashTable *) Tcl_GetAssocData(interp, "tclIO", NULL);
	if (hTblPtr == NULL) {
	    return TCL_OK;
	}
	for (hPtr = Tcl_FirstHashEntry(hTblPtr, &hSearch);
		hPtr != NULL; hPtr = Tcl_NextHashEntry(&hSearch)) {
	    chanPtr = (Channel *) Tcl_GetHashValue(hPtr);
	    statePtr = chanPtr->state;
	    if (statePtr->flags & TCL_WRITABLE) {
		Tcl_AppendElement(interp, Tcl_GetHashKey(hTblPtr, hPtr));
	    }
	}
	return TCL_OK;
    }

    if ((cmdName[0] == 't') && (strncmp(cmdName, "transform", len) == 0)) {
	/*
	 * Syntax: transform channel -command command
	 */

	if (argc != 5) {
	    Tcl_AppendResult(interp, "wrong # args: should be \"", argv[0],
		    " transform channelId -command cmd\"", NULL);
	    return TCL_ERROR;
	}
	if (strcmp(argv[3], "-command") != 0) {
	    Tcl_AppendResult(interp, "bad argument \"", argv[3],
		    "\": should be \"-command\"", NULL);
	    return TCL_ERROR;
	}

	return TclChannelTransform(interp, chan,
		Tcl_NewStringObj(argv[4], -1));
    }

    if ((cmdName[0] == 'u') && (strncmp(cmdName, "unstack", len) == 0)) {
	/*
	 * Syntax: unstack channel
	 */

	if (argc != 3) {
	    Tcl_AppendResult(interp, "wrong # args: should be \"", argv[0],
		    " unstack channel\"", NULL);
	    return TCL_ERROR;
	}
	return Tcl_UnstackChannel(interp, chan);
    }

    Tcl_AppendResult(interp, "bad option \"", cmdName, "\": should be "
	    "cut, clearchannelhandlers, info, isshared, mode, open, "
	    "readable, splice, writable, transform, unstack", NULL);
    return TCL_ERROR;
}

/*
 *----------------------------------------------------------------------
 *
 * TestChannelEventCmd --
 *
 *	This procedure implements the "testchannelevent" command. It is used
 *	to test the Tcl channel event mechanism.
 *
 * Results:
 *	A standard Tcl result.
 *
 * Side effects:
 *	Creates, deletes and returns channel event handlers.
 *
 *----------------------------------------------------------------------
 */

	/* ARGSUSED */
static int
TestChannelEventCmd(
    void *dummy,		/* Not used. */
    Tcl_Interp *interp,		/* Current interpreter. */
    int argc,			/* Number of arguments. */
    const char **argv)		/* Argument strings. */
{
    Tcl_Obj *resultListPtr;
    Channel *chanPtr;
    ChannelState *statePtr;	/* state info for channel */
    EventScriptRecord *esPtr, *prevEsPtr, *nextEsPtr;
    const char *cmd;
    int index, i, mask, len;

    if ((argc < 3) || (argc > 5)) {
	Tcl_AppendResult(interp, "wrong # args: should be \"", argv[0],
		" channelName cmd ?arg1? ?arg2?\"", NULL);
	return TCL_ERROR;
    }
    chanPtr = (Channel *) Tcl_GetChannel(interp, argv[1], NULL);
    if (chanPtr == NULL) {
	return TCL_ERROR;
    }
    statePtr = chanPtr->state;

    cmd = argv[2];
    len = strlen(cmd);
    if ((cmd[0] == 'a') && (strncmp(cmd, "add", len) == 0)) {
	if (argc != 5) {
	    Tcl_AppendResult(interp, "wrong # args: should be \"", argv[0],
		    " channelName add eventSpec script\"", NULL);
	    return TCL_ERROR;
	}
	if (strcmp(argv[3], "readable") == 0) {
	    mask = TCL_READABLE;
	} else if (strcmp(argv[3], "writable") == 0) {
	    mask = TCL_WRITABLE;
	} else if (strcmp(argv[3], "none") == 0) {
	    mask = 0;
	} else {
	    Tcl_AppendResult(interp, "bad event name \"", argv[3],
		    "\": must be readable, writable, or none", NULL);
	    return TCL_ERROR;
	}

	esPtr = Tcl_Alloc(sizeof(EventScriptRecord));
	esPtr->nextPtr = statePtr->scriptRecordPtr;
	statePtr->scriptRecordPtr = esPtr;

	esPtr->chanPtr = chanPtr;
	esPtr->interp = interp;
	esPtr->mask = mask;
	esPtr->scriptPtr = Tcl_NewStringObj(argv[4], -1);
	Tcl_IncrRefCount(esPtr->scriptPtr);

	Tcl_CreateChannelHandler((Tcl_Channel) chanPtr, mask,
		TclChannelEventScriptInvoker, esPtr);

	return TCL_OK;
    }

    if ((cmd[0] == 'd') && (strncmp(cmd, "delete", len) == 0)) {
	if (argc != 4) {
	    Tcl_AppendResult(interp, "wrong # args: should be \"", argv[0],
		    " channelName delete index\"", NULL);
	    return TCL_ERROR;
	}
	if (Tcl_GetInt(interp, argv[3], &index) == TCL_ERROR) {
	    return TCL_ERROR;
	}
	if (index < 0) {
	    Tcl_AppendResult(interp, "bad event index: ", argv[3],
		    ": must be nonnegative", NULL);
	    return TCL_ERROR;
	}
	for (i = 0, esPtr = statePtr->scriptRecordPtr;
	     (i < index) && (esPtr != NULL);
	     i++, esPtr = esPtr->nextPtr) {
	    /* Empty loop body. */
	}
	if (esPtr == NULL) {
	    Tcl_AppendResult(interp, "bad event index ", argv[3],
		    ": out of range", NULL);
	    return TCL_ERROR;
	}
	if (esPtr == statePtr->scriptRecordPtr) {
	    statePtr->scriptRecordPtr = esPtr->nextPtr;
	} else {
	    for (prevEsPtr = statePtr->scriptRecordPtr;
		 (prevEsPtr != NULL) &&
		     (prevEsPtr->nextPtr != esPtr);
		 prevEsPtr = prevEsPtr->nextPtr) {
		/* Empty loop body. */
	    }
	    if (prevEsPtr == NULL) {
		Tcl_Panic("TestChannelEventCmd: damaged event script list");
	    }
	    prevEsPtr->nextPtr = esPtr->nextPtr;
	}
	Tcl_DeleteChannelHandler((Tcl_Channel) chanPtr,
		TclChannelEventScriptInvoker, esPtr);
	Tcl_DecrRefCount(esPtr->scriptPtr);
	Tcl_Free(esPtr);

	return TCL_OK;
    }

    if ((cmd[0] == 'l') && (strncmp(cmd, "list", len) == 0)) {
	if (argc != 3) {
	    Tcl_AppendResult(interp, "wrong # args: should be \"", argv[0],
		    " channelName list\"", NULL);
	    return TCL_ERROR;
	}
	resultListPtr = Tcl_GetObjResult(interp);
	for (esPtr = statePtr->scriptRecordPtr;
	     esPtr != NULL;
	     esPtr = esPtr->nextPtr) {
	    if (esPtr->mask) {
		Tcl_ListObjAppendElement(interp, resultListPtr, Tcl_NewStringObj(
		    (esPtr->mask == TCL_READABLE) ? "readable" : "writable", -1));
	    } else {
		Tcl_ListObjAppendElement(interp, resultListPtr,
			Tcl_NewStringObj("none", -1));
	    }
	    Tcl_ListObjAppendElement(interp, resultListPtr, esPtr->scriptPtr);
	}
	Tcl_SetObjResult(interp, resultListPtr);
	return TCL_OK;
    }

    if ((cmd[0] == 'r') && (strncmp(cmd, "removeall", len) == 0)) {
	if (argc != 3) {
	    Tcl_AppendResult(interp, "wrong # args: should be \"", argv[0],
		    " channelName removeall\"", NULL);
	    return TCL_ERROR;
	}
	for (esPtr = statePtr->scriptRecordPtr;
	     esPtr != NULL;
	     esPtr = nextEsPtr) {
	    nextEsPtr = esPtr->nextPtr;
	    Tcl_DeleteChannelHandler((Tcl_Channel) chanPtr,
		    TclChannelEventScriptInvoker, esPtr);
	    Tcl_DecrRefCount(esPtr->scriptPtr);
	    Tcl_Free(esPtr);
	}
	statePtr->scriptRecordPtr = NULL;
	return TCL_OK;
    }

    if	((cmd[0] == 's') && (strncmp(cmd, "set", len) == 0)) {
	if (argc != 5) {
	    Tcl_AppendResult(interp, "wrong # args: should be \"", argv[0],
		    " channelName delete index event\"", NULL);
	    return TCL_ERROR;
	}
	if (Tcl_GetInt(interp, argv[3], &index) == TCL_ERROR) {
	    return TCL_ERROR;
	}
	if (index < 0) {
	    Tcl_AppendResult(interp, "bad event index: ", argv[3],
		    ": must be nonnegative", NULL);
	    return TCL_ERROR;
	}
	for (i = 0, esPtr = statePtr->scriptRecordPtr;
	     (i < index) && (esPtr != NULL);
	     i++, esPtr = esPtr->nextPtr) {
	    /* Empty loop body. */
	}
	if (esPtr == NULL) {
	    Tcl_AppendResult(interp, "bad event index ", argv[3],
		    ": out of range", NULL);
	    return TCL_ERROR;
	}

	if (strcmp(argv[4], "readable") == 0) {
	    mask = TCL_READABLE;
	} else if (strcmp(argv[4], "writable") == 0) {
	    mask = TCL_WRITABLE;
	} else if (strcmp(argv[4], "none") == 0) {
	    mask = 0;
	} else {
	    Tcl_AppendResult(interp, "bad event name \"", argv[4],
		    "\": must be readable, writable, or none", NULL);
	    return TCL_ERROR;
	}
	esPtr->mask = mask;
	Tcl_CreateChannelHandler((Tcl_Channel) chanPtr, mask,
		TclChannelEventScriptInvoker, esPtr);
	return TCL_OK;
    }
    Tcl_AppendResult(interp, "bad command ", cmd, ", must be one of "
	    "add, delete, list, set, or removeall", NULL);
    return TCL_ERROR;
}

/*
 *----------------------------------------------------------------------
 *
 * TestSocketCmd --
 *
 *	Implements the Tcl "testsocket" debugging command and its
 *	subcommands. This is part of the testing environment.
 *
 * Results:
 *	A standard Tcl result.
 *
 * Side effects:
 *	None.
 *
 *----------------------------------------------------------------------
 */

	/* ARGSUSED */
static int
TestSocketCmd(
    void *clientData,	/* Not used. */
    Tcl_Interp *interp,		/* Interpreter for result. */
    int argc,			/* Count of additional args. */
    const char **argv)		/* Additional arg strings. */
{
    const char *cmdName;	/* Sub command. */
    size_t len;			/* Length of subcommand string. */

    if (argc < 2) {
	Tcl_AppendResult(interp, "wrong # args: should be \"", argv[0],
		" subcommand ?additional args..?\"", NULL);
	return TCL_ERROR;
    }
    cmdName = argv[1];
    len = strlen(cmdName);

    if ((cmdName[0] == 't') && (strncmp(cmdName, "testflags", len) == 0)) {
        Tcl_Channel hChannel;
        int modePtr;
        TcpState *statePtr;
        /* Set test value in the socket driver
         */
        /* Check for argument "channel name"
         */
        if (argc < 4) {
            Tcl_AppendResult(interp, "wrong # args: should be \"", argv[0],
                    " testflags channel flags\"", NULL);
            return TCL_ERROR;
        }
        hChannel = Tcl_GetChannel(interp, argv[2], &modePtr);
        if ( NULL == hChannel ) {
            Tcl_AppendResult(interp, "unknown channel:", argv[2], NULL);
            return TCL_ERROR;
        }
        statePtr = (TcpState *)Tcl_GetChannelInstanceData(hChannel);
        if ( NULL == statePtr) {
            Tcl_AppendResult(interp, "No channel instance data:", argv[2],
                    NULL);
            return TCL_ERROR;
        }
        statePtr->testFlags = atoi(argv[3]);
        return TCL_OK;
    }

    Tcl_AppendResult(interp, "bad option \"", cmdName, "\": should be "
	    "testflags", NULL);
    return TCL_ERROR;
}

/*
 *----------------------------------------------------------------------
 *
 * TestWrongNumArgsObjCmd --
 *
 *	Test the Tcl_WrongNumArgs function.
 *
 * Results:
 *	Standard Tcl result.
 *
 * Side effects:
 *	Sets interpreter result.
 *
 *----------------------------------------------------------------------
 */

static int
TestWrongNumArgsObjCmd(
    void *dummy,		/* Not used. */
    Tcl_Interp *interp,		/* Current interpreter. */
    int objc,			/* Number of arguments. */
    Tcl_Obj *const objv[])	/* Argument objects. */
{
    int i, length;
    const char *msg;

    if (objc < 3) {
	/*
	 * Don't use Tcl_WrongNumArgs here, as that is the function
	 * we want to test!
	 */
	Tcl_AppendResult(interp, "insufficient arguments", NULL);
	return TCL_ERROR;
    }

    if (Tcl_GetIntFromObj(interp, objv[1], &i) != TCL_OK) {
	return TCL_ERROR;
    }

    msg = Tcl_GetStringFromObj(objv[2], &length);
    if (length == 0) {
	msg = NULL;
    }

    if (i > objc - 3) {
	/*
	 * Asked for more arguments than were given.
	 */
	Tcl_AppendResult(interp, "insufficient arguments", NULL);
	return TCL_ERROR;
    }

    Tcl_WrongNumArgs(interp, i, &(objv[3]), msg);
    return TCL_OK;
}

/*
 *----------------------------------------------------------------------
 *
 * TestGetIndexFromObjStructObjCmd --
 *
 *	Test the Tcl_GetIndexFromObjStruct function.
 *
 * Results:
 *	Standard Tcl result.
 *
 * Side effects:
 *	Sets interpreter result.
 *
 *----------------------------------------------------------------------
 */

static int
TestGetIndexFromObjStructObjCmd(
    void *dummy,		/* Not used. */
    Tcl_Interp *interp,		/* Current interpreter. */
    int objc,			/* Number of arguments. */
    Tcl_Obj *const objv[])	/* Argument objects. */
{
    const char *const ary[] = {
	"a", "b", "c", "d", "e", "f", NULL, NULL
    };
    int idx,target;

    if (objc != 3) {
	Tcl_WrongNumArgs(interp, 1, objv, "argument targetvalue");
	return TCL_ERROR;
    }
    if (Tcl_GetIndexFromObjStruct(interp, objv[1], ary, 2*sizeof(char *),
	    "dummy", 0, &idx) != TCL_OK) {
	return TCL_ERROR;
    }
    if (Tcl_GetIntFromObj(interp, objv[2], &target) != TCL_OK) {
	return TCL_ERROR;
    }
    if (idx != target) {
	char buffer[64];
	sprintf(buffer, "%d", idx);
	Tcl_AppendResult(interp, "index value comparison failed: got ",
		buffer, NULL);
	sprintf(buffer, "%d", target);
	Tcl_AppendResult(interp, " when ", buffer, " expected", NULL);
	return TCL_ERROR;
    }
    Tcl_WrongNumArgs(interp, 3, objv, NULL);
    return TCL_OK;
}

/*
 *----------------------------------------------------------------------
 *
 * TestFilesystemObjCmd --
 *
 *	This procedure implements the "testfilesystem" command. It is used to
 *	test Tcl_FSRegister, Tcl_FSUnregister, and can be used to test that
 *	the pluggable filesystem works.
 *
 * Results:
 *	A standard Tcl result.
 *
 * Side effects:
 *	Inserts or removes a filesystem from Tcl's stack.
 *
 *----------------------------------------------------------------------
 */

static int
TestFilesystemObjCmd(
    void *dummy,
    Tcl_Interp *interp,
    int objc,
    Tcl_Obj *const objv[])
{
    int res, boolVal;
    const char *msg;

    if (objc != 2) {
	Tcl_WrongNumArgs(interp, 1, objv, "boolean");
	return TCL_ERROR;
    }
    if (Tcl_GetBooleanFromObj(interp, objv[1], &boolVal) != TCL_OK) {
	return TCL_ERROR;
    }
    if (boolVal) {
	res = Tcl_FSRegister(interp, &testReportingFilesystem);
	msg = (res == TCL_OK) ? "registered" : "failed";
    } else {
	res = Tcl_FSUnregister(&testReportingFilesystem);
	msg = (res == TCL_OK) ? "unregistered" : "failed";
    }
    Tcl_SetObjResult(interp, Tcl_NewStringObj(msg , -1));
    return res;
}

static int
TestReportInFilesystem(
    Tcl_Obj *pathPtr,
    void **clientDataPtr)
{
    static Tcl_Obj *lastPathPtr = NULL;
    Tcl_Obj *newPathPtr;

    if (pathPtr == lastPathPtr) {
	/* Reject all files second time around */
	return -1;
    }

    /* Try to claim all files first time around */

    newPathPtr = Tcl_DuplicateObj(pathPtr);
    lastPathPtr = newPathPtr;
    Tcl_IncrRefCount(newPathPtr);
    if (Tcl_FSGetFileSystemForPath(newPathPtr) == NULL) {
	/* Nothing claimed it. Therefore we don't either */
	Tcl_DecrRefCount(newPathPtr);
	lastPathPtr = NULL;
	return -1;
    }
    lastPathPtr = NULL;
    *clientDataPtr = newPathPtr;
    return TCL_OK;
}

/*
 * Simple helper function to extract the native vfs representation of a path
 * object, or NULL if no such representation exists.
 */

static Tcl_Obj *
TestReportGetNativePath(
    Tcl_Obj *pathPtr)
{
    return (Tcl_Obj*) Tcl_FSGetInternalRep(pathPtr, &testReportingFilesystem);
}

static void
TestReportFreeInternalRep(
    void *clientData)
{
    Tcl_Obj *nativeRep = (Tcl_Obj *) clientData;

    if (nativeRep != NULL) {
	/* Free the path */
	Tcl_DecrRefCount(nativeRep);
    }
}

static ClientData
TestReportDupInternalRep(
    void *clientData)
{
    Tcl_Obj *original = (Tcl_Obj *) clientData;

    Tcl_IncrRefCount(original);
    return clientData;
}

static void
TestReport(
    const char *cmd,
    Tcl_Obj *path,
    Tcl_Obj *arg2)
{
    Tcl_Interp *interp = (Tcl_Interp *) Tcl_FSData(&testReportingFilesystem);

    if (interp == NULL) {
	/* This is bad, but not much we can do about it */
    } else {
	/*
	 * No idea why I decided to program this up using the old string-based
	 * API, but there you go. We should convert it to objects.
	 */

	Tcl_Obj *savedResult;
	Tcl_DString ds;

	Tcl_DStringInit(&ds);
	Tcl_DStringAppend(&ds, "lappend filesystemReport ", -1);
	Tcl_DStringStartSublist(&ds);
	Tcl_DStringAppendElement(&ds, cmd);
	if (path != NULL) {
	    Tcl_DStringAppendElement(&ds, Tcl_GetString(path));
	}
	if (arg2 != NULL) {
	    Tcl_DStringAppendElement(&ds, Tcl_GetString(arg2));
	}
	Tcl_DStringEndSublist(&ds);
	savedResult = Tcl_GetObjResult(interp);
	Tcl_IncrRefCount(savedResult);
	Tcl_SetObjResult(interp, Tcl_NewObj());
	Tcl_EvalEx(interp, Tcl_DStringValue(&ds), -1, 0);
	Tcl_DStringFree(&ds);
	Tcl_ResetResult(interp);
	Tcl_SetObjResult(interp, savedResult);
	Tcl_DecrRefCount(savedResult);
    }
}

static int
TestReportStat(
    Tcl_Obj *path,		/* Path of file to stat (in current CP). */
    Tcl_StatBuf *buf)		/* Filled with results of stat call. */
{
    TestReport("stat", path, NULL);
    return Tcl_FSStat(TestReportGetNativePath(path), buf);
}

static int
TestReportLstat(
    Tcl_Obj *path,		/* Path of file to stat (in current CP). */
    Tcl_StatBuf *buf)		/* Filled with results of stat call. */
{
    TestReport("lstat", path, NULL);
    return Tcl_FSLstat(TestReportGetNativePath(path), buf);
}

static int
TestReportAccess(
    Tcl_Obj *path,		/* Path of file to access (in current CP). */
    int mode)			/* Permission setting. */
{
    TestReport("access", path, NULL);
    return Tcl_FSAccess(TestReportGetNativePath(path), mode);
}

static Tcl_Channel
TestReportOpenFileChannel(
    Tcl_Interp *interp,		/* Interpreter for error reporting; can be
				 * NULL. */
    Tcl_Obj *fileName,		/* Name of file to open. */
    int mode,			/* POSIX open mode. */
    int permissions)		/* If the open involves creating a file, with
				 * what modes to create it? */
{
    TestReport("open", fileName, NULL);
    return TclpOpenFileChannel(interp, TestReportGetNativePath(fileName),
	    mode, permissions);
}

static int
TestReportMatchInDirectory(
    Tcl_Interp *interp,		/* Interpreter for error messages. */
    Tcl_Obj *resultPtr,		/* Object to lappend results. */
    Tcl_Obj *dirPtr,		/* Contains path to directory to search. */
    const char *pattern,	/* Pattern to match against. */
    Tcl_GlobTypeData *types)	/* Object containing list of acceptable types.
				 * May be NULL. */
{
    if (types != NULL && types->type & TCL_GLOB_TYPE_MOUNT) {
	TestReport("matchmounts", dirPtr, NULL);
	return TCL_OK;
    } else {
	TestReport("matchindirectory", dirPtr, NULL);
	return Tcl_FSMatchInDirectory(interp, resultPtr,
		TestReportGetNativePath(dirPtr), pattern, types);
    }
}

static int
TestReportChdir(
    Tcl_Obj *dirName)
{
    TestReport("chdir", dirName, NULL);
    return Tcl_FSChdir(TestReportGetNativePath(dirName));
}

static int
TestReportLoadFile(
    Tcl_Interp *interp,		/* Used for error reporting. */
    Tcl_Obj *fileName,		/* Name of the file containing the desired
				 * code. */
    Tcl_LoadHandle *handlePtr,	/* Filled with token for dynamically loaded
				 * file which will be passed back to
				 * (*unloadProcPtr)() to unload the file. */
    Tcl_FSUnloadFileProc **unloadProcPtr)
				/* Filled with address of Tcl_FSUnloadFileProc
				 * function which should be used for
				 * this file. */
{
    TestReport("loadfile", fileName, NULL);
    return Tcl_FSLoadFile(interp, TestReportGetNativePath(fileName), NULL,
	    NULL, NULL, NULL, handlePtr, unloadProcPtr);
}

static Tcl_Obj *
TestReportLink(
    Tcl_Obj *path,		/* Path of file to readlink or link */
    Tcl_Obj *to,		/* Path of file to link to, or NULL */
    int linkType)
{
    TestReport("link", path, to);
    return Tcl_FSLink(TestReportGetNativePath(path), to, linkType);
}

static int
TestReportRenameFile(
    Tcl_Obj *src,		/* Pathname of file or dir to be renamed
				 * (UTF-8). */
    Tcl_Obj *dst)		/* New pathname of file or directory
				 * (UTF-8). */
{
    TestReport("renamefile", src, dst);
    return Tcl_FSRenameFile(TestReportGetNativePath(src),
	    TestReportGetNativePath(dst));
}

static int
TestReportCopyFile(
    Tcl_Obj *src,		/* Pathname of file to be copied (UTF-8). */
    Tcl_Obj *dst)		/* Pathname of file to copy to (UTF-8). */
{
    TestReport("copyfile", src, dst);
    return Tcl_FSCopyFile(TestReportGetNativePath(src),
	    TestReportGetNativePath(dst));
}

static int
TestReportDeleteFile(
    Tcl_Obj *path)		/* Pathname of file to be removed (UTF-8). */
{
    TestReport("deletefile", path, NULL);
    return Tcl_FSDeleteFile(TestReportGetNativePath(path));
}

static int
TestReportCreateDirectory(
    Tcl_Obj *path)		/* Pathname of directory to create (UTF-8). */
{
    TestReport("createdirectory", path, NULL);
    return Tcl_FSCreateDirectory(TestReportGetNativePath(path));
}

static int
TestReportCopyDirectory(
    Tcl_Obj *src,		/* Pathname of directory to be copied
				 * (UTF-8). */
    Tcl_Obj *dst,		/* Pathname of target directory (UTF-8). */
    Tcl_Obj **errorPtr)		/* If non-NULL, to be filled with UTF-8 name
				 * of file causing error. */
{
    TestReport("copydirectory", src, dst);
    return Tcl_FSCopyDirectory(TestReportGetNativePath(src),
	    TestReportGetNativePath(dst), errorPtr);
}

static int
TestReportRemoveDirectory(
    Tcl_Obj *path,		/* Pathname of directory to be removed
				 * (UTF-8). */
    int recursive,		/* If non-zero, removes directories that
				 * are nonempty.  Otherwise, will only remove
				 * empty directories. */
    Tcl_Obj **errorPtr)		/* If non-NULL, to be filled with UTF-8 name
				 * of file causing error. */
{
    TestReport("removedirectory", path, NULL);
    return Tcl_FSRemoveDirectory(TestReportGetNativePath(path), recursive,
	    errorPtr);
}

static const char *const *
TestReportFileAttrStrings(
    Tcl_Obj *fileName,
    Tcl_Obj **objPtrRef)
{
    TestReport("fileattributestrings", fileName, NULL);
    return Tcl_FSFileAttrStrings(TestReportGetNativePath(fileName), objPtrRef);
}

static int
TestReportFileAttrsGet(
    Tcl_Interp *interp,		/* The interpreter for error reporting. */
    int index,			/* index of the attribute command. */
    Tcl_Obj *fileName,		/* filename we are operating on. */
    Tcl_Obj **objPtrRef)	/* for output. */
{
    TestReport("fileattributesget", fileName, NULL);
    return Tcl_FSFileAttrsGet(interp, index,
	    TestReportGetNativePath(fileName), objPtrRef);
}

static int
TestReportFileAttrsSet(
    Tcl_Interp *interp,		/* The interpreter for error reporting. */
    int index,			/* index of the attribute command. */
    Tcl_Obj *fileName,		/* filename we are operating on. */
    Tcl_Obj *objPtr)		/* for input. */
{
    TestReport("fileattributesset", fileName, objPtr);
    return Tcl_FSFileAttrsSet(interp, index,
	    TestReportGetNativePath(fileName), objPtr);
}

static int
TestReportUtime(
    Tcl_Obj *fileName,
    struct utimbuf *tval)
{
    TestReport("utime", fileName, NULL);
    return Tcl_FSUtime(TestReportGetNativePath(fileName), tval);
}

static int
TestReportNormalizePath(
    Tcl_Interp *interp,
    Tcl_Obj *pathPtr,
    int nextCheckpoint)
{
    TestReport("normalizepath", pathPtr, NULL);
    return nextCheckpoint;
}

static int
SimplePathInFilesystem(
    Tcl_Obj *pathPtr,
    void **clientDataPtr)
{
    const char *str = Tcl_GetString(pathPtr);

    if (strncmp(str, "simplefs:/", 10)) {
	return -1;
    }
    return TCL_OK;
}

/*
 * This is a slightly 'hacky' filesystem which is used just to test a few
 * important features of the vfs code: (1) that you can load a shared library
 * from a vfs, (2) that when copying files from one fs to another, the 'mtime'
 * is preserved. (3) that recursive cross-filesystem directory copies have the
 * correct behaviour with/without -force.
 *
 * It treats any file in 'simplefs:/' as a file, which it routes to the
 * current directory. The real file it uses is whatever follows the trailing
 * '/' (e.g. 'foo' in 'simplefs:/foo'), and that file exists or not according
 * to what is in the native pwd.
 *
 * Please do not consider this filesystem a model of how things are to be
 * done. It is quite the opposite!  But, it does allow us to test some
 * important features.
 */

static int
TestSimpleFilesystemObjCmd(
    void *dummy,
    Tcl_Interp *interp,
    int objc,
    Tcl_Obj *const objv[])
{
    int res, boolVal;
    const char *msg;

    if (objc != 2) {
	Tcl_WrongNumArgs(interp, 1, objv, "boolean");
	return TCL_ERROR;
    }
    if (Tcl_GetBooleanFromObj(interp, objv[1], &boolVal) != TCL_OK) {
	return TCL_ERROR;
    }
    if (boolVal) {
	res = Tcl_FSRegister(interp, &simpleFilesystem);
	msg = (res == TCL_OK) ? "registered" : "failed";
    } else {
	res = Tcl_FSUnregister(&simpleFilesystem);
	msg = (res == TCL_OK) ? "unregistered" : "failed";
    }
    Tcl_SetObjResult(interp, Tcl_NewStringObj(msg , -1));
    return res;
}

/*
 * Treats a file name 'simplefs:/foo' by using the file 'foo' in the current
 * (native) directory.
 */

static Tcl_Obj *
SimpleRedirect(
    Tcl_Obj *pathPtr)		/* Name of file to copy. */
{
    int len;
    const char *str;
    Tcl_Obj *origPtr;

    /*
     * We assume the same name in the current directory is ok.
     */

    str = Tcl_GetStringFromObj(pathPtr, &len);
    if (len < 10 || strncmp(str, "simplefs:/", 10)) {
	/* Probably shouldn't ever reach here */
	Tcl_IncrRefCount(pathPtr);
	return pathPtr;
    }
    origPtr = Tcl_NewStringObj(str+10,-1);
    Tcl_IncrRefCount(origPtr);
    return origPtr;
}

static int
SimpleMatchInDirectory(
    Tcl_Interp *interp,		/* Interpreter for error
				 * messages. */
    Tcl_Obj *resultPtr,		/* Object to lappend results. */
    Tcl_Obj *dirPtr,		/* Contains path to directory to search. */
    const char *pattern,	/* Pattern to match against. */
    Tcl_GlobTypeData *types)	/* Object containing list of acceptable types.
				 * May be NULL. */
{
    int res;
    Tcl_Obj *origPtr;
    Tcl_Obj *resPtr;

    /* We only provide a new volume, therefore no mounts at all */
    if (types != NULL && types->type & TCL_GLOB_TYPE_MOUNT) {
	return TCL_OK;
    }

    /*
     * We assume the same name in the current directory is ok.
     */
    resPtr = Tcl_NewObj();
    Tcl_IncrRefCount(resPtr);
    origPtr = SimpleRedirect(dirPtr);
    res = Tcl_FSMatchInDirectory(interp, resPtr, origPtr, pattern, types);
    if (res == TCL_OK) {
	int gLength, j;
	Tcl_ListObjLength(NULL, resPtr, &gLength);
	for (j = 0; j < gLength; j++) {
	    Tcl_Obj *gElt, *nElt;
	    Tcl_ListObjIndex(NULL, resPtr, j, &gElt);
	    nElt = Tcl_NewStringObj("simplefs:/",10);
	    Tcl_AppendObjToObj(nElt, gElt);
	    Tcl_ListObjAppendElement(NULL, resultPtr, nElt);
	}
    }
    Tcl_DecrRefCount(origPtr);
    Tcl_DecrRefCount(resPtr);
    return res;
}

static Tcl_Channel
SimpleOpenFileChannel(
    Tcl_Interp *interp,		/* Interpreter for error reporting; can be
				 * NULL. */
    Tcl_Obj *pathPtr,		/* Name of file to open. */
    int mode,			/* POSIX open mode. */
    int permissions)		/* If the open involves creating a file, with
				 * what modes to create it? */
{
    Tcl_Obj *tempPtr;
    Tcl_Channel chan;

    if ((mode != 0) && !(mode & O_RDONLY)) {
	Tcl_AppendResult(interp, "read-only", NULL);
	return NULL;
    }

    tempPtr = SimpleRedirect(pathPtr);
    chan = Tcl_FSOpenFileChannel(interp, tempPtr, "r", permissions);
    Tcl_DecrRefCount(tempPtr);
    return chan;
}

static int
SimpleAccess(
    Tcl_Obj *pathPtr,		/* Path of file to access (in current CP). */
    int mode)			/* Permission setting. */
{
    Tcl_Obj *tempPtr = SimpleRedirect(pathPtr);
    int res = Tcl_FSAccess(tempPtr, mode);

    Tcl_DecrRefCount(tempPtr);
    return res;
}

static int
SimpleStat(
    Tcl_Obj *pathPtr,		/* Path of file to stat (in current CP). */
    Tcl_StatBuf *bufPtr)	/* Filled with results of stat call. */
{
    Tcl_Obj *tempPtr = SimpleRedirect(pathPtr);
    int res = Tcl_FSStat(tempPtr, bufPtr);

    Tcl_DecrRefCount(tempPtr);
    return res;
}

static Tcl_Obj *
SimpleListVolumes(void)
{
    /* Add one new volume */
    Tcl_Obj *retVal;

    retVal = Tcl_NewStringObj("simplefs:/", -1);
    Tcl_IncrRefCount(retVal);
    return retVal;
}

/*
 * Used to check correct string-length determining in Tcl_NumUtfChars
 */

static int
TestNumUtfCharsCmd(
    void *clientData,
    Tcl_Interp *interp,
    int objc,
    Tcl_Obj *const objv[])
{
    if (objc > 1) {
	int len = -1;

	if (objc > 2) {
	    (void) Tcl_GetIntFromObj(interp, objv[2], &len);
	}
	len = Tcl_NumUtfChars(Tcl_GetString(objv[1]), len);
	Tcl_SetObjResult(interp, Tcl_NewIntObj(len));
    }
    return TCL_OK;
}

/*
 * Used to check correct operation of Tcl_UtfFindFirst
 */

static int
TestFindFirstCmd(
    void *clientData,
    Tcl_Interp *interp,
    int objc,
    Tcl_Obj *const objv[])
{
    if (objc > 1) {
	int len = -1;

	if (objc > 2) {
	    (void) Tcl_GetIntFromObj(interp, objv[2], &len);
	}
	Tcl_SetObjResult(interp, Tcl_NewStringObj(Tcl_UtfFindFirst(Tcl_GetString(objv[1]), len), -1));
    }
    return TCL_OK;
}

/*
 * Used to check correct operation of Tcl_UtfFindLast
 */

static int
TestFindLastCmd(
    void *clientData,
    Tcl_Interp *interp,
    int objc,
    Tcl_Obj *const objv[])
{
    if (objc > 1) {
	int len = -1;

	if (objc > 2) {
	    (void) Tcl_GetIntFromObj(interp, objv[2], &len);
	}
	Tcl_SetObjResult(interp, Tcl_NewStringObj(Tcl_UtfFindLast(Tcl_GetString(objv[1]), len), -1));
    }
    return TCL_OK;
}

#if defined(HAVE_CPUID) || defined(_WIN32)
/*
 *----------------------------------------------------------------------
 *
 * TestcpuidCmd --
 *
 *	Retrieves CPU ID information.
 *
 * Usage:
 *	testwincpuid <eax>
 *
 * Parameters:
 *	eax - The value to pass in the EAX register to a CPUID instruction.
 *
 * Results:
 *	Returns a four-element list containing the values from the EAX, EBX,
 *	ECX and EDX registers returned from the CPUID instruction.
 *
 * Side effects:
 *	None.
 *
 *----------------------------------------------------------------------
 */

static int
TestcpuidCmd(
    void *dummy,
    Tcl_Interp* interp,		/* Tcl interpreter */
    int objc,			/* Parameter count */
    Tcl_Obj *const * objv)	/* Parameter vector */
{
    int status, index, i;
    int regs[4];
    Tcl_Obj *regsObjs[4];

    if (objc != 2) {
	Tcl_WrongNumArgs(interp, 1, objv, "eax");
	return TCL_ERROR;
    }
    if (Tcl_GetIntFromObj(interp, objv[1], &index) != TCL_OK) {
	return TCL_ERROR;
    }
    status = TclWinCPUID(index, regs);
    if (status != TCL_OK) {
	Tcl_SetObjResult(interp,
		Tcl_NewStringObj("operation not available", -1));
	return status;
    }
    for (i=0 ; i<4 ; ++i) {
	regsObjs[i] = Tcl_NewIntObj(regs[i]);
    }
    Tcl_SetObjResult(interp, Tcl_NewListObj(4, regsObjs));
    return TCL_OK;
}
#endif

/*
 * Used to do basic checks of the TCL_HASH_KEY_SYSTEM_HASH flag
 */

static int
TestHashSystemHashCmd(
    void *clientData,
    Tcl_Interp *interp,
    int objc,
    Tcl_Obj *const objv[])
{
    static const Tcl_HashKeyType hkType = {
	TCL_HASH_KEY_TYPE_VERSION, TCL_HASH_KEY_SYSTEM_HASH,
	NULL, NULL, NULL, NULL
    };
    Tcl_HashTable hash;
    Tcl_HashEntry *hPtr;
    int i, isNew, limit = 100;

    if (objc>1 && Tcl_GetIntFromObj(interp, objv[1], &limit)!=TCL_OK) {
	return TCL_ERROR;
    }

    Tcl_InitCustomHashTable(&hash, TCL_CUSTOM_TYPE_KEYS, &hkType);

    if (hash.numEntries != 0) {
	Tcl_AppendResult(interp, "non-zero initial size", NULL);
	Tcl_DeleteHashTable(&hash);
	return TCL_ERROR;
    }

    for (i=0 ; i<limit ; i++) {
	hPtr = Tcl_CreateHashEntry(&hash, INT2PTR(i), &isNew);
	if (!isNew) {
	    Tcl_SetObjResult(interp, Tcl_NewIntObj(i));
	    Tcl_AppendToObj(Tcl_GetObjResult(interp)," creation problem",-1);
	    Tcl_DeleteHashTable(&hash);
	    return TCL_ERROR;
	}
	Tcl_SetHashValue(hPtr, INT2PTR(i+42));
    }

    if (hash.numEntries != (size_t)limit) {
	Tcl_AppendResult(interp, "unexpected maximal size", NULL);
	Tcl_DeleteHashTable(&hash);
	return TCL_ERROR;
    }

    for (i=0 ; i<limit ; i++) {
	hPtr = Tcl_FindHashEntry(&hash, (char *) INT2PTR(i));
	if (hPtr == NULL) {
	    Tcl_SetObjResult(interp, Tcl_NewIntObj(i));
	    Tcl_AppendToObj(Tcl_GetObjResult(interp)," lookup problem",-1);
	    Tcl_DeleteHashTable(&hash);
	    return TCL_ERROR;
	}
	if (PTR2INT(Tcl_GetHashValue(hPtr)) != i+42) {
	    Tcl_SetObjResult(interp, Tcl_NewIntObj(i));
	    Tcl_AppendToObj(Tcl_GetObjResult(interp)," value problem",-1);
	    Tcl_DeleteHashTable(&hash);
	    return TCL_ERROR;
	}
	Tcl_DeleteHashEntry(hPtr);
    }

    if (hash.numEntries != 0) {
	Tcl_AppendResult(interp, "non-zero final size", NULL);
	Tcl_DeleteHashTable(&hash);
	return TCL_ERROR;
    }

    Tcl_DeleteHashTable(&hash);
    Tcl_AppendResult(interp, "OK", NULL);
    return TCL_OK;
}

/*
 * Used for testing Tcl_GetInt which is no longer used directly by the
 * core very much.
 */
static int
TestgetintCmd(
    void *dummy,
    Tcl_Interp *interp,
    int argc,
    const char **argv)
{
    if (argc < 2) {
	Tcl_AppendResult(interp, "wrong # args", NULL);
	return TCL_ERROR;
    } else {
	int val, i, total=0;

	for (i=1 ; i<argc ; i++) {
	    if (Tcl_GetInt(interp, argv[i], &val) != TCL_OK) {
		return TCL_ERROR;
	    }
	    total += val;
	}
	Tcl_SetObjResult(interp, Tcl_NewIntObj(total));
	return TCL_OK;
    }
}

/*
 * Used for determining sizeof(long) at script level.
 */
static int
TestlongsizeCmd(
    void *dummy,
    Tcl_Interp *interp,
    int argc,
    const char **argv)
{
    if (argc != 1) {
	Tcl_AppendResult(interp, "wrong # args", NULL);
	return TCL_ERROR;
    }
    Tcl_SetObjResult(interp, Tcl_NewIntObj(sizeof(long)));
    return TCL_OK;
}

static int
NREUnwind_callback(
    void *data[],
    Tcl_Interp *interp,
    int result)
{
    int none;

    if (data[0] == INT2PTR(-1)) {
        Tcl_NRAddCallback(interp, NREUnwind_callback, &none, INT2PTR(-1),
                INT2PTR(-1), NULL);
    } else if (data[1] == INT2PTR(-1)) {
        Tcl_NRAddCallback(interp, NREUnwind_callback, data[0], &none,
                INT2PTR(-1), NULL);
    } else if (data[2] == INT2PTR(-1)) {
        Tcl_NRAddCallback(interp, NREUnwind_callback, data[0], data[1],
                &none, NULL);
    } else {
        Tcl_Obj *idata[3];
        idata[0] = Tcl_NewIntObj(((char *) data[1] - (char *) data[0]));
        idata[1] = Tcl_NewIntObj(((char *) data[2] - (char *) data[0]));
        idata[2] = Tcl_NewIntObj(((char *) &none   - (char *) data[0]));
        Tcl_SetObjResult(interp, Tcl_NewListObj(3, idata));
    }
    return TCL_OK;
}

static int
TestNREUnwind(
    void *clientData,
    Tcl_Interp *interp,
    int objc,
    Tcl_Obj *const objv[])
{
    /*
     * Insure that callbacks effectively run at the proper level during the
     * unwinding of the NRE stack.
     */

    Tcl_NRAddCallback(interp, NREUnwind_callback, INT2PTR(-1), INT2PTR(-1),
            INT2PTR(-1), NULL);
    return TCL_OK;
}


static int
TestNRELevels(
    void *clientData,
    Tcl_Interp *interp,
    int objc,
    Tcl_Obj *const objv[])
{
    Interp *iPtr = (Interp *) interp;
    static ptrdiff_t *refDepth = NULL;
    ptrdiff_t depth;
    Tcl_Obj *levels[6];
    int i = 0;
    NRE_callback *cbPtr = iPtr->execEnvPtr->callbackPtr;

    if (refDepth == NULL) {
	refDepth = &depth;
    }

    depth = (refDepth - &depth);

    levels[0] = Tcl_NewIntObj(depth);
    levels[1] = Tcl_NewIntObj(iPtr->numLevels);
    levels[2] = Tcl_NewIntObj(iPtr->cmdFramePtr->level);
    levels[3] = Tcl_NewIntObj(iPtr->varFramePtr->level);
    levels[4] = Tcl_NewIntObj(iPtr->execEnvPtr->execStackPtr->tosPtr
	    - iPtr->execEnvPtr->execStackPtr->stackWords);

    while (cbPtr) {
	i++;
	cbPtr = cbPtr->nextPtr;
    }
    levels[5] = Tcl_NewIntObj(i);

    Tcl_SetObjResult(interp, Tcl_NewListObj(6, levels));
    return TCL_OK;
}

/*
 *----------------------------------------------------------------------
 *
 * TestconcatobjCmd --
 *
 *	This procedure implements the "testconcatobj" command. It is used
 *	to test that Tcl_ConcatObj does indeed return a fresh Tcl_Obj in all
 *	cases and thet it never corrupts its arguments. In other words, that
 *	[Bug 1447328] was fixed properly.
 *
 * Results:
 *	A standard Tcl result.
 *
 * Side effects:
 *	None.
 *
 *----------------------------------------------------------------------
 */

static int
TestconcatobjCmd(
    void *dummy,		/* Not used. */
    Tcl_Interp *interp,		/* Current interpreter. */
    int argc,			/* Number of arguments. */
    const char **argv)		/* Argument strings. */
{
    Tcl_Obj *list1Ptr, *list2Ptr, *emptyPtr, *concatPtr, *tmpPtr;
    int result = TCL_OK, len;
    Tcl_Obj *objv[3];

    /*
     * Set the start of the error message as obj result; it will be cleared at
     * the end if no errors were found.
     */

    Tcl_SetObjResult(interp,
	    Tcl_NewStringObj("Tcl_ConcatObj is unsafe:", -1));

    emptyPtr = Tcl_NewObj();

    list1Ptr = Tcl_NewStringObj("foo bar sum", -1);
    Tcl_ListObjLength(NULL, list1Ptr, &len);
    Tcl_InvalidateStringRep(list1Ptr);

    list2Ptr = Tcl_NewStringObj("eeny meeny", -1);
    Tcl_ListObjLength(NULL, list2Ptr, &len);
    Tcl_InvalidateStringRep(list2Ptr);

    /*
     * Verify that concat'ing a list obj with one or more empty strings does
     * return a fresh Tcl_Obj (see also [Bug 2055782]).
     */

    tmpPtr = Tcl_DuplicateObj(list1Ptr);

    objv[0] = tmpPtr;
    objv[1] = emptyPtr;
    concatPtr = Tcl_ConcatObj(2, objv);
    if (concatPtr->refCount != 0) {
	result = TCL_ERROR;
	Tcl_AppendResult(interp,
		"\n\t* (a) concatObj does not have refCount 0", NULL);
    }
    if (concatPtr == tmpPtr) {
	result = TCL_ERROR;
	Tcl_AppendResult(interp, "\n\t* (a) concatObj is not a new obj ",
		NULL);
	switch (tmpPtr->refCount) {
	case 0:
	    Tcl_AppendResult(interp, "(no new refCount)", NULL);
	    break;
	case 1:
	    Tcl_AppendResult(interp, "(refCount added)", NULL);
	    break;
	default:
	    Tcl_AppendResult(interp, "(more than one refCount added!)", NULL);
	    Tcl_Panic("extremely unsafe behaviour by Tcl_ConcatObj()");
	}
	tmpPtr = Tcl_DuplicateObj(list1Ptr);
	objv[0] = tmpPtr;
    }
    Tcl_DecrRefCount(concatPtr);

    Tcl_IncrRefCount(tmpPtr);
    concatPtr = Tcl_ConcatObj(2, objv);
    if (concatPtr->refCount != 0) {
	result = TCL_ERROR;
	Tcl_AppendResult(interp,
		"\n\t* (b) concatObj does not have refCount 0", NULL);
    }
    if (concatPtr == tmpPtr) {
	result = TCL_ERROR;
	Tcl_AppendResult(interp, "\n\t* (b) concatObj is not a new obj ",
		NULL);
	switch (tmpPtr->refCount) {
	case 0:
	    Tcl_AppendResult(interp, "(refCount removed?)", NULL);
	    Tcl_Panic("extremely unsafe behaviour by Tcl_ConcatObj()");
	    break;
	case 1:
	    Tcl_AppendResult(interp, "(no new refCount)", NULL);
	    break;
	case 2:
	    Tcl_AppendResult(interp, "(refCount added)", NULL);
	    Tcl_DecrRefCount(tmpPtr);
	    break;
	default:
	    Tcl_AppendResult(interp, "(more than one refCount added!)", NULL);
	    Tcl_Panic("extremely unsafe behaviour by Tcl_ConcatObj()");
	}
	tmpPtr = Tcl_DuplicateObj(list1Ptr);
	objv[0] = tmpPtr;
    }
    Tcl_DecrRefCount(concatPtr);

    objv[0] = emptyPtr;
    objv[1] = tmpPtr;
    objv[2] = emptyPtr;
    concatPtr = Tcl_ConcatObj(3, objv);
    if (concatPtr->refCount != 0) {
	result = TCL_ERROR;
	Tcl_AppendResult(interp,
		"\n\t* (c) concatObj does not have refCount 0", NULL);
    }
    if (concatPtr == tmpPtr) {
	result = TCL_ERROR;
	Tcl_AppendResult(interp, "\n\t* (c) concatObj is not a new obj ",
		NULL);
	switch (tmpPtr->refCount) {
	case 0:
	    Tcl_AppendResult(interp, "(no new refCount)", NULL);
	    break;
	case 1:
	    Tcl_AppendResult(interp, "(refCount added)", NULL);
	    break;
	default:
	    Tcl_AppendResult(interp, "(more than one refCount added!)", NULL);
	    Tcl_Panic("extremely unsafe behaviour by Tcl_ConcatObj()");
	}
	tmpPtr = Tcl_DuplicateObj(list1Ptr);
	objv[1] = tmpPtr;
    }
    Tcl_DecrRefCount(concatPtr);

    Tcl_IncrRefCount(tmpPtr);
    concatPtr = Tcl_ConcatObj(3, objv);
    if (concatPtr->refCount != 0) {
	result = TCL_ERROR;
	Tcl_AppendResult(interp,
		"\n\t* (d) concatObj does not have refCount 0", NULL);
    }
    if (concatPtr == tmpPtr) {
	result = TCL_ERROR;
	Tcl_AppendResult(interp, "\n\t* (d) concatObj is not a new obj ",
		NULL);
	switch (tmpPtr->refCount) {
	case 0:
	    Tcl_AppendResult(interp, "(refCount removed?)", NULL);
	    Tcl_Panic("extremely unsafe behaviour by Tcl_ConcatObj()");
	    break;
	case 1:
	    Tcl_AppendResult(interp, "(no new refCount)", NULL);
	    break;
	case 2:
	    Tcl_AppendResult(interp, "(refCount added)", NULL);
	    Tcl_DecrRefCount(tmpPtr);
	    break;
	default:
	    Tcl_AppendResult(interp, "(more than one refCount added!)", NULL);
	    Tcl_Panic("extremely unsafe behaviour by Tcl_ConcatObj()");
	}
	tmpPtr = Tcl_DuplicateObj(list1Ptr);
	objv[1] = tmpPtr;
    }
    Tcl_DecrRefCount(concatPtr);

    /*
     * Verify that an unshared list is not corrupted when concat'ing things to
     * it.
     */

    objv[0] = tmpPtr;
    objv[1] = list2Ptr;
    concatPtr = Tcl_ConcatObj(2, objv);
    if (concatPtr->refCount != 0) {
	result = TCL_ERROR;
	Tcl_AppendResult(interp,
		"\n\t* (e) concatObj does not have refCount 0", NULL);
    }
    if (concatPtr == tmpPtr) {
	int len;

	result = TCL_ERROR;
	Tcl_AppendResult(interp, "\n\t* (e) concatObj is not a new obj ",
		NULL);

	(void) Tcl_ListObjLength(NULL, concatPtr, &len);
	switch (tmpPtr->refCount) {
	case 3:
	    Tcl_AppendResult(interp, "(failed to concat)", NULL);
	    break;
	default:
	    Tcl_AppendResult(interp, "(corrupted input!)", NULL);
	}
	if (Tcl_IsShared(tmpPtr)) {
	    Tcl_DecrRefCount(tmpPtr);
	}
	tmpPtr = Tcl_DuplicateObj(list1Ptr);
	objv[0] = tmpPtr;
    }
    Tcl_DecrRefCount(concatPtr);

    objv[0] = tmpPtr;
    objv[1] = list2Ptr;
    Tcl_IncrRefCount(tmpPtr);
    concatPtr = Tcl_ConcatObj(2, objv);
    if (concatPtr->refCount != 0) {
	result = TCL_ERROR;
	Tcl_AppendResult(interp,
		"\n\t* (f) concatObj does not have refCount 0", NULL);
    }
    if (concatPtr == tmpPtr) {
	int len;

	result = TCL_ERROR;
	Tcl_AppendResult(interp, "\n\t* (f) concatObj is not a new obj ",
		NULL);

	(void) Tcl_ListObjLength(NULL, concatPtr, &len);
	switch (tmpPtr->refCount) {
	case 3:
	    Tcl_AppendResult(interp, "(failed to concat)", NULL);
	    break;
	default:
	    Tcl_AppendResult(interp, "(corrupted input!)", NULL);
	}
	if (Tcl_IsShared(tmpPtr)) {
	    Tcl_DecrRefCount(tmpPtr);
	}
	tmpPtr = Tcl_DuplicateObj(list1Ptr);
	objv[0] = tmpPtr;
    }
    Tcl_DecrRefCount(concatPtr);

    objv[0] = tmpPtr;
    objv[1] = list2Ptr;
    Tcl_IncrRefCount(tmpPtr);
    Tcl_IncrRefCount(tmpPtr);
    concatPtr = Tcl_ConcatObj(2, objv);
    if (concatPtr->refCount != 0) {
	result = TCL_ERROR;
	Tcl_AppendResult(interp,
		"\n\t* (g) concatObj does not have refCount 0", NULL);
    }
    if (concatPtr == tmpPtr) {
	int len;

	result = TCL_ERROR;
	Tcl_AppendResult(interp, "\n\t* (g) concatObj is not a new obj ",
		NULL);

	(void) Tcl_ListObjLength(NULL, concatPtr, &len);
	switch (tmpPtr->refCount) {
	case 3:
	    Tcl_AppendResult(interp, "(failed to concat)", NULL);
	    break;
	default:
	    Tcl_AppendResult(interp, "(corrupted input!)", NULL);
	}
	Tcl_DecrRefCount(tmpPtr);
	if (Tcl_IsShared(tmpPtr)) {
	    Tcl_DecrRefCount(tmpPtr);
	}
	tmpPtr = Tcl_DuplicateObj(list1Ptr);
	objv[0] = tmpPtr;
    }
    Tcl_DecrRefCount(concatPtr);

    /*
     * Clean everything up. Note that we don't actually know how many
     * references there are to tmpPtr here; in the no-error case, it should be
     * five... [Bug 2895367]
     */

    Tcl_DecrRefCount(list1Ptr);
    Tcl_DecrRefCount(list2Ptr);
    Tcl_DecrRefCount(emptyPtr);
    while (tmpPtr->refCount > 1) {
	Tcl_DecrRefCount(tmpPtr);
    }
    Tcl_DecrRefCount(tmpPtr);

    if (result == TCL_OK) {
	Tcl_ResetResult(interp);
    }
    return result;
}

/*
 *----------------------------------------------------------------------
 *
 * TestparseargsCmd --
 *
 *	This procedure implements the "testparseargs" command. It is used to
 *	test that Tcl_ParseArgsObjv does indeed return the right number of
 *	arguments. In other words, that [Bug 3413857] was fixed properly.
 *
 * Results:
 *	A standard Tcl result.
 *
 * Side effects:
 *	None.
 *
 *----------------------------------------------------------------------
 */

static int
TestparseargsCmd(
    void *dummy,		/* Not used. */
    Tcl_Interp *interp,		/* Current interpreter. */
    int objc,			/* Number of arguments. */
    Tcl_Obj *const objv[])	/* Arguments. */
{
    static int foo = 0;
    int count = objc;
    Tcl_Obj **remObjv, *result[3];
    Tcl_ArgvInfo argTable[] = {
        {TCL_ARGV_CONSTANT, "-bool", INT2PTR(1), &foo, "booltest", NULL},
        TCL_ARGV_AUTO_REST, TCL_ARGV_AUTO_HELP, TCL_ARGV_TABLE_END
    };

    foo = 0;
    if (Tcl_ParseArgsObjv(interp, argTable, &count, objv, &remObjv)!=TCL_OK) {
        return TCL_ERROR;
    }
    result[0] = Tcl_NewIntObj(foo);
    result[1] = Tcl_NewIntObj(count);
    result[2] = Tcl_NewListObj(count, remObjv);
    Tcl_SetObjResult(interp, Tcl_NewListObj(3, result));
    Tcl_Free(remObjv);
    return TCL_OK;
}

/**
 * Test harness for command and variable resolvers.
 */

static int
InterpCmdResolver(
    Tcl_Interp *interp,
    const char *name,
    Tcl_Namespace *context,
    int flags,
    Tcl_Command *rPtr)
{
    Interp *iPtr = (Interp *) interp;
    CallFrame *varFramePtr = iPtr->varFramePtr;
    Proc *procPtr = (varFramePtr->isProcCallFrame & FRAME_IS_PROC) ?
            varFramePtr->procPtr : NULL;
    Namespace *callerNsPtr = varFramePtr->nsPtr;
    Tcl_Command resolvedCmdPtr = NULL;

    /*
     * Just do something special on a cmd literal "z" in two cases:
     *  A)  when the caller is a proc "x", and the proc is either in "::" or in "::ns2".
     *  B) the caller's namespace is "ctx1" or "ctx2"
     */
    if ( (name[0] == 'z') && (name[1] == '\0') ) {
        Namespace *ns2NsPtr = (Namespace *) Tcl_FindNamespace(interp, "::ns2", NULL, 0);

        if (procPtr != NULL
            && ((procPtr->cmdPtr->nsPtr == iPtr->globalNsPtr)
                || (ns2NsPtr != NULL && procPtr->cmdPtr->nsPtr == ns2NsPtr)
                )
            ) {
            /*
             * Case A)
             *
             *    - The context, in which this resolver becomes active, is
             *      determined by the name of the caller proc, which has to be
             *      named "x".
             *
             *    - To determine the name of the caller proc, the proc is taken
             *      from the topmost stack frame.
             *
             *    - Note that the context is NOT provided during byte-code
             *      compilation (e.g. in TclProcCompileProc)
             *
             *   When these conditions hold, this function resolves the
             *   passed-in cmd literal into a cmd "y", which is taken from the
             *   the global namespace (for simplicity).
             */

            const char *callingCmdName =
                Tcl_GetCommandName(interp, (Tcl_Command) procPtr->cmdPtr);

            if ( callingCmdName[0] == 'x' && callingCmdName[1] == '\0' ) {
                resolvedCmdPtr = Tcl_FindCommand(interp, "y", NULL, TCL_GLOBAL_ONLY);
            }
        } else if (callerNsPtr != NULL) {
            /*
             * Case B)
             *
             *    - The context, in which this resolver becomes active, is
             *      determined by the name of the parent namespace, which has
             *      to be named "ctx1" or "ctx2".
             *
             *    - To determine the name of the parent namesace, it is taken
             *      from the 2nd highest stack frame.
             *
             *    - Note that the context can be provided during byte-code
             *      compilation (e.g. in TclProcCompileProc)
             *
             *   When these conditions hold, this function resolves the
             *   passed-in cmd literal into a cmd "y" or "Y" depending on the
             *   context. The resolved procs are taken from the the global
             *   namespace (for simplicity).
             */

            CallFrame *parentFramePtr = varFramePtr->callerPtr;
            const char *context = parentFramePtr != NULL ? parentFramePtr->nsPtr->name : "(NULL)";

            if (strcmp(context, "ctx1") == 0 && (name[0] == 'z') && (name[1] == '\0')) {
                resolvedCmdPtr = Tcl_FindCommand(interp, "y", NULL, TCL_GLOBAL_ONLY);
                /* fprintf(stderr, "... y ==> %p\n", resolvedCmdPtr);*/

            } else if (strcmp(context, "ctx2") == 0 && (name[0] == 'z') && (name[1] == '\0')) {
                resolvedCmdPtr = Tcl_FindCommand(interp, "Y", NULL, TCL_GLOBAL_ONLY);
                /*fprintf(stderr, "... Y ==> %p\n", resolvedCmdPtr);*/
            }
        }

        if (resolvedCmdPtr != NULL) {
            *rPtr = resolvedCmdPtr;
            return TCL_OK;
        }
    }
    return TCL_CONTINUE;
}

static int
InterpVarResolver(
    Tcl_Interp *interp,
    const char *name,
    Tcl_Namespace *context,
    int flags,
    Tcl_Var *rPtr)
{
    /*
     * Don't resolve the variable; use standard rules.
     */

    return TCL_CONTINUE;
}

typedef struct MyResolvedVarInfo {
    Tcl_ResolvedVarInfo vInfo;  /* This must be the first element. */
    Tcl_Var var;
    Tcl_Obj *nameObj;
} MyResolvedVarInfo;

static inline void
HashVarFree(
    Tcl_Var var)
{
    if (VarHashRefCount(var) < 2) {
        Tcl_Free(var);
    } else {
        VarHashRefCount(var)--;
    }
}

static void
MyCompiledVarFree(
    Tcl_ResolvedVarInfo *vInfoPtr)
{
    MyResolvedVarInfo *resVarInfo = (MyResolvedVarInfo *) vInfoPtr;

    Tcl_DecrRefCount(resVarInfo->nameObj);
    if (resVarInfo->var) {
        HashVarFree(resVarInfo->var);
    }
    Tcl_Free(vInfoPtr);
}

#define TclVarHashGetValue(hPtr) \
    ((Var *) ((char *)hPtr - TclOffset(VarInHash, entry)))

static Tcl_Var
MyCompiledVarFetch(
    Tcl_Interp *interp,
    Tcl_ResolvedVarInfo *vinfoPtr)
{
    MyResolvedVarInfo *resVarInfo = (MyResolvedVarInfo *) vinfoPtr;
    Tcl_Var var = resVarInfo->var;
    int isNewVar;
    Interp *iPtr = (Interp *) interp;
    Tcl_HashEntry *hPtr;

    if (var != NULL) {
        if (!(((Var *) var)->flags & VAR_DEAD_HASH)) {
            /*
             * The cached variable is valid, return it.
             */

            return var;
        }

        /*
         * The variable is not valid anymore. Clean it up.
         */

        HashVarFree(var);
    }

    hPtr = Tcl_CreateHashEntry((Tcl_HashTable *) &iPtr->globalNsPtr->varTable,
            (char *) resVarInfo->nameObj, &isNewVar);
    if (hPtr) {
        var = (Tcl_Var) TclVarHashGetValue(hPtr);
    } else {
        var = NULL;
    }
    resVarInfo->var = var;

    /*
     * Increment the reference counter to avoid Tcl_Free() of the variable in
     * Tcl's FreeVarEntry(); for cleanup, we provide our own HashVarFree();
     */

    VarHashRefCount(var)++;
    return var;
}

static int
InterpCompiledVarResolver(
    Tcl_Interp *interp,
    const char *name,
    int length,
    Tcl_Namespace *context,
    Tcl_ResolvedVarInfo **rPtr)
{
    if (*name == 'T') {
 	MyResolvedVarInfo *resVarInfo = Tcl_Alloc(sizeof(MyResolvedVarInfo));

 	resVarInfo->vInfo.fetchProc = MyCompiledVarFetch;
 	resVarInfo->vInfo.deleteProc = MyCompiledVarFree;
 	resVarInfo->var = NULL;
 	resVarInfo->nameObj = Tcl_NewStringObj(name, -1);
 	Tcl_IncrRefCount(resVarInfo->nameObj);
 	*rPtr = &resVarInfo->vInfo;
 	return TCL_OK;
    }
    return TCL_CONTINUE;
}

static int
TestInterpResolverCmd(
    void *clientData,
    Tcl_Interp *interp,
    int objc,
    Tcl_Obj *const objv[])
{
    static const char *const table[] = {
        "down", "up", NULL
    };
    int idx;
#define RESOLVER_KEY "testInterpResolver"

    if ((objc < 2) || (objc > 3)) {
	Tcl_WrongNumArgs(interp, 1, objv, "up|down ?interp?");
	return TCL_ERROR;
    }
    if (objc == 3) {
	interp = Tcl_GetSlave(interp, Tcl_GetString(objv[2]));
	if (interp == NULL) {
	    Tcl_AppendResult(interp, "provided interpreter not found", NULL);
	    return TCL_ERROR;
	}
    }
    if (Tcl_GetIndexFromObj(interp, objv[1], table, "operation", TCL_EXACT,
            &idx) != TCL_OK) {
        return TCL_ERROR;
    }
    switch (idx) {
    case 1: /* up */
        Tcl_AddInterpResolvers(interp, RESOLVER_KEY, InterpCmdResolver,
                InterpVarResolver, InterpCompiledVarResolver);
        break;
    case 0: /*down*/
        if (!Tcl_RemoveInterpResolvers(interp, RESOLVER_KEY)) {
            Tcl_AppendResult(interp, "could not remove the resolver scheme",
                    NULL);
            return TCL_ERROR;
        }
    }
    return TCL_OK;
}

/*
 * Local Variables:
 * mode: c
 * c-basic-offset: 4
 * fill-column: 78
 * tab-width: 8
 * indent-tabs-mode: nil
 * End:
 */<|MERGE_RESOLUTION|>--- conflicted
+++ resolved
@@ -1973,21 +1973,12 @@
 	encodingPtr->interp = interp;
 
 	string = Tcl_GetStringFromObj(objv[3], &length);
-<<<<<<< HEAD
 	encodingPtr->toUtfCmd = Tcl_Alloc(length + 1);
-	memcpy(encodingPtr->toUtfCmd, string, (unsigned) length + 1);
+	memcpy(encodingPtr->toUtfCmd, string, length + 1);
 
 	string = Tcl_GetStringFromObj(objv[4], &length);
 	encodingPtr->fromUtfCmd = Tcl_Alloc(length + 1);
-	memcpy(encodingPtr->fromUtfCmd, string, (unsigned) (length + 1));
-=======
-	encodingPtr->toUtfCmd = ckalloc(length + 1);
-	memcpy(encodingPtr->toUtfCmd, string, length + 1);
-
-	string = Tcl_GetStringFromObj(objv[4], &length);
-	encodingPtr->fromUtfCmd = ckalloc(length + 1);
 	memcpy(encodingPtr->fromUtfCmd, string, length + 1);
->>>>>>> 19616335
 
 	string = Tcl_GetStringFromObj(objv[2], &length);
 
@@ -3076,11 +3067,7 @@
 	tmp = Tcl_NewWideIntObj(longVar);
 	Tcl_AppendElement(interp, Tcl_GetString(tmp));
 	Tcl_DecrRefCount(tmp);
-<<<<<<< HEAD
-	tmp = Tcl_NewLongObj(ulongVar);
-=======
 	tmp = Tcl_NewWideIntObj((long)ulongVar);
->>>>>>> 19616335
 	Tcl_AppendElement(interp, Tcl_GetString(tmp));
 	Tcl_DecrRefCount(tmp);
 	Tcl_PrintDouble(NULL, (double)floatVar, buffer);
