--- conflicted
+++ resolved
@@ -681,18 +681,8 @@
     Tcl_CreateObjCommand(interp, "testcpuid", TestcpuidCmd,
 	    (ClientData) 0, NULL);
 #endif
-<<<<<<< HEAD
-=======
-#ifndef TCL_NO_DEPRECATED
-    t3ArgTypes[0] = TCL_EITHER;
-    t3ArgTypes[1] = TCL_EITHER;
-    Tcl_CreateMathFunc(interp, "T3", 2, t3ArgTypes, TestMathFunc2,
-	    NULL);
-#endif /* TCL_NO_DEPRECATED */
-
     Tcl_CreateObjCommand(interp, "testnreunwind", TestNREUnwind,
 	    NULL, NULL);
->>>>>>> 4df5497f
     Tcl_CreateObjCommand(interp, "testnrelevels", TestNRELevels,
 	    NULL, NULL);
     Tcl_CreateObjCommand(interp, "testinterpresolver", TestInterpResolverCmd,
