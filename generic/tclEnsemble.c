/*
 * tclEnsemble.c --
 *
 *	Contains support for ensembles (see TIP#112), which provide simple
 *	mechanism for creating composite commands on top of namespaces.
 *
 * Copyright (c) 2005-2013 Donal K. Fellows.
 *
 * See the file "license.terms" for information on usage and redistribution of
 * this file, and for a DISCLAIMER OF ALL WARRANTIES.
 */

#include "tclInt.h"
#include "tclCompile.h"

/*
 * Declarations for functions local to this file:
 */

static inline Tcl_Obj *	NewNsObj(Tcl_Namespace *namespacePtr);
static inline int	EnsembleUnknownCallback(Tcl_Interp *interp,
			    EnsembleConfig *ensemblePtr, int objc,
			    Tcl_Obj *const objv[], Tcl_Obj **prefixObjPtr);
static int		NsEnsembleImplementationCmdNR(ClientData clientData,
			    Tcl_Interp *interp,int objc,Tcl_Obj *const objv[]);
static void		BuildEnsembleConfig(EnsembleConfig *ensemblePtr);
static int		NsEnsembleStringOrder(const void *strPtr1,
			    const void *strPtr2);
static void		DeleteEnsembleConfig(ClientData clientData);
static void		MakeCachedEnsembleCommand(Tcl_Obj *objPtr,
			    EnsembleConfig *ensemblePtr, Tcl_HashEntry *hPtr,
			    Tcl_Obj *fix);
static void		FreeEnsembleCmdRep(Tcl_Obj *objPtr);
static void		DupEnsembleCmdRep(Tcl_Obj *objPtr, Tcl_Obj *copyPtr);
static void		CompileToInvokedCommand(Tcl_Interp *interp,
			    Tcl_Parse *parsePtr, Tcl_Obj *replacements,
			    Command *cmdPtr, CompileEnv *envPtr);
static int		CompileBasicNArgCommand(Tcl_Interp *interp,
			    Tcl_Parse *parsePtr, Command *cmdPtr,
			    CompileEnv *envPtr);

static Tcl_NRPostProc	FreeER;

/*
 * The lists of subcommands and options for the [namespace ensemble] command.
 */

static const char *const ensembleSubcommands[] = {
    "configure", "create", "exists", NULL
};
enum EnsSubcmds {
    ENS_CONFIG, ENS_CREATE, ENS_EXISTS
};

static const char *const ensembleCreateOptions[] = {
    "-command", "-map", "-parameters", "-prefixes", "-subcommands",
    "-unknown", NULL
};
enum EnsCreateOpts {
    CRT_CMD, CRT_MAP, CRT_PARAM, CRT_PREFIX, CRT_SUBCMDS, CRT_UNKNOWN
};

static const char *const ensembleConfigOptions[] = {
    "-map", "-namespace", "-parameters", "-prefixes", "-subcommands",
    "-unknown", NULL
};
enum EnsConfigOpts {
    CONF_MAP, CONF_NAMESPACE, CONF_PARAM, CONF_PREFIX, CONF_SUBCMDS,
    CONF_UNKNOWN
};

/*
 * This structure defines a Tcl object type that contains a reference to an
 * ensemble subcommand (e.g. the "length" in [string length ab]). It is used
 * to cache the mapping between the subcommand itself and the real command
 * that implements it.
 */

static const Tcl_ObjType ensembleCmdType = {
    "ensembleCommand",		/* the type's name */
    FreeEnsembleCmdRep,		/* freeIntRepProc */
    DupEnsembleCmdRep,		/* dupIntRepProc */
    NULL,			/* updateStringProc */
    NULL			/* setFromAnyProc */
};

#define ECRSetIntRep(objPtr, ecRepPtr)					\
    do {								\
	Tcl_ObjIntRep ir;						\
	ir.twoPtrValue.ptr1 = (ecRepPtr);				\
	ir.twoPtrValue.ptr2 = NULL;					\
	Tcl_StoreIntRep((objPtr), &ensembleCmdType, &ir);		\
    } while (0)

#define ECRGetIntRep(objPtr, ecRepPtr)					\
    do {								\
	const Tcl_ObjIntRep *irPtr;					\
	irPtr = Tcl_FetchIntRep((objPtr), &ensembleCmdType);		\
	(ecRepPtr) = irPtr ? irPtr->twoPtrValue.ptr1 : NULL;		\
    } while (0)

/*
 * The internal rep for caching ensemble subcommand lookups and spelling
 * corrections.
 */

typedef struct {
    unsigned int epoch;         /* Used to confirm when the data in this
                                 * really structure matches up with the
                                 * ensemble. */
    Command *token;             /* Reference to the command for which this
                                 * structure is a cache of the resolution. */
    Tcl_Obj *fix;               /* Corrected spelling, if needed. */
    Tcl_HashEntry *hPtr;        /* Direct link to entry in the subcommand hash
                                 * table. */
} EnsembleCmdRep;

static inline Tcl_Obj *
NewNsObj(
    Tcl_Namespace *namespacePtr)
{
    register Namespace *nsPtr = (Namespace *) namespacePtr;

    if (namespacePtr == TclGetGlobalNamespace(nsPtr->interp)) {
	return Tcl_NewStringObj("::", 2);
    }
    return Tcl_NewStringObj(nsPtr->fullName, -1);
}

/*
 *----------------------------------------------------------------------
 *
 * TclNamespaceEnsembleCmd --
 *
 *	Invoked to implement the "namespace ensemble" command that creates and
 *	manipulates ensembles built on top of namespaces. Handles the
 *	following syntax:
 *
 *	    namespace ensemble name ?dictionary?
 *
 * Results:
 *	Returns TCL_OK if successful, and TCL_ERROR if anything goes wrong.
 *
 * Side effects:
 *	Creates the ensemble for the namespace if one did not previously
 *	exist. Alternatively, alters the way that the ensemble's subcommand =>
 *	implementation prefix is configured.
 *
 *----------------------------------------------------------------------
 */

int
TclNamespaceEnsembleCmd(
    ClientData dummy,
    Tcl_Interp *interp,
    int objc,
    Tcl_Obj *const objv[])
{
    Tcl_Namespace *namespacePtr;
    Namespace *nsPtr = (Namespace *) TclGetCurrentNamespace(interp), *cxtPtr,
	    *foundNsPtr, *altFoundNsPtr, *actualCxtPtr;
    Tcl_Command token;
    Tcl_DictSearch search;
    Tcl_Obj *listObj;
    const char *simpleName;
    int index, done;

    if (nsPtr == NULL || nsPtr->flags & NS_DYING) {
	if (!Tcl_InterpDeleted(interp)) {
	    Tcl_SetObjResult(interp, Tcl_NewStringObj(
		    "tried to manipulate ensemble of deleted namespace",
		    -1));
	    Tcl_SetErrorCode(interp, "TCL", "ENSEMBLE", "DEAD", NULL);
	}
	return TCL_ERROR;
    }

    if (objc < 2) {
	Tcl_WrongNumArgs(interp, 1, objv, "subcommand ?arg ...?");
	return TCL_ERROR;
    }
    if (Tcl_GetIndexFromObj(interp, objv[1], ensembleSubcommands,
	    "subcommand", 0, &index) != TCL_OK) {
	return TCL_ERROR;
    }

    switch ((enum EnsSubcmds) index) {
    case ENS_CREATE: {
	const char *name;
	int len, allocatedMapFlag = 0;
	/*
	 * Defaults
	 */
	Tcl_Obj *subcmdObj = NULL;
	Tcl_Obj *mapObj = NULL;
	int permitPrefix = 1;
	Tcl_Obj *unknownObj = NULL;
	Tcl_Obj *paramObj = NULL;

	/*
	 * Check that we've got option-value pairs... [Bug 1558654]
	 */

	if (objc & 1) {
	    Tcl_WrongNumArgs(interp, 2, objv, "?option value ...?");
	    return TCL_ERROR;
	}
	objv += 2;
	objc -= 2;

	name = nsPtr->name;
	cxtPtr = (Namespace *) nsPtr->parentPtr;

	/*
	 * Parse the option list, applying type checks as we go. Note that we
	 * are not incrementing any reference counts in the objects at this
	 * stage, so the presence of an option multiple times won't cause any
	 * memory leaks.
	 */

	for (; objc>1 ; objc-=2,objv+=2) {
	    if (Tcl_GetIndexFromObj(interp, objv[0], ensembleCreateOptions,
		    "option", 0, &index) != TCL_OK) {
		if (allocatedMapFlag) {
		    Tcl_DecrRefCount(mapObj);
		}
		return TCL_ERROR;
	    }
	    switch ((enum EnsCreateOpts) index) {
	    case CRT_CMD:
		name = TclGetString(objv[1]);
		cxtPtr = nsPtr;
		continue;
	    case CRT_SUBCMDS:
		if (TclListObjLength(interp, objv[1], &len) != TCL_OK) {
		    if (allocatedMapFlag) {
			Tcl_DecrRefCount(mapObj);
		    }
		    return TCL_ERROR;
		}
		subcmdObj = (len > 0 ? objv[1] : NULL);
		continue;
	    case CRT_PARAM:
		if (TclListObjLength(interp, objv[1], &len) != TCL_OK) {
		    if (allocatedMapFlag) {
			Tcl_DecrRefCount(mapObj);
		    }
		    return TCL_ERROR;
		}
		paramObj = (len > 0 ? objv[1] : NULL);
		continue;
	    case CRT_MAP: {
		Tcl_Obj *patchedDict = NULL, *subcmdWordsObj;

		/*
		 * Verify that the map is sensible.
		 */

		if (Tcl_DictObjFirst(interp, objv[1], &search,
			&subcmdWordsObj, &listObj, &done) != TCL_OK) {
		    if (allocatedMapFlag) {
			Tcl_DecrRefCount(mapObj);
		    }
		    return TCL_ERROR;
		}
		if (done) {
		    mapObj = NULL;
		    continue;
		}
		do {
		    Tcl_Obj **listv;
		    const char *cmd;

		    if (TclListObjGetElements(interp, listObj, &len,
			    &listv) != TCL_OK) {
			Tcl_DictObjDone(&search);
			if (patchedDict) {
			    Tcl_DecrRefCount(patchedDict);
			}
			if (allocatedMapFlag) {
			    Tcl_DecrRefCount(mapObj);
			}
			return TCL_ERROR;
		    }
		    if (len < 1) {
			Tcl_SetObjResult(interp, Tcl_NewStringObj(
				"ensemble subcommand implementations "
				"must be non-empty lists", -1));
			Tcl_SetErrorCode(interp, "TCL", "ENSEMBLE",
				"EMPTY_TARGET", NULL);
			Tcl_DictObjDone(&search);
			if (patchedDict) {
			    Tcl_DecrRefCount(patchedDict);
			}
			if (allocatedMapFlag) {
			    Tcl_DecrRefCount(mapObj);
			}
			return TCL_ERROR;
		    }
		    cmd = TclGetString(listv[0]);
		    if (!(cmd[0] == ':' && cmd[1] == ':')) {
			Tcl_Obj *newList = Tcl_NewListObj(len, listv);
			Tcl_Obj *newCmd = NewNsObj((Tcl_Namespace *) nsPtr);

			if (nsPtr->parentPtr) {
			    Tcl_AppendStringsToObj(newCmd, "::", NULL);
			}
			Tcl_AppendObjToObj(newCmd, listv[0]);
			Tcl_ListObjReplace(NULL, newList, 0, 1, 1, &newCmd);
			if (patchedDict == NULL) {
			    patchedDict = Tcl_DuplicateObj(objv[1]);
			}
			Tcl_DictObjPut(NULL, patchedDict, subcmdWordsObj,
				newList);
		    }
		    Tcl_DictObjNext(&search, &subcmdWordsObj, &listObj,
			    &done);
		} while (!done);

		if (allocatedMapFlag) {
		    Tcl_DecrRefCount(mapObj);
		}
		mapObj = (patchedDict ? patchedDict : objv[1]);
		if (patchedDict) {
		    allocatedMapFlag = 1;
		}
		continue;
	    }
	    case CRT_PREFIX:
		if (Tcl_GetBooleanFromObj(interp, objv[1],
			&permitPrefix) != TCL_OK) {
		    if (allocatedMapFlag) {
			Tcl_DecrRefCount(mapObj);
		    }
		    return TCL_ERROR;
		}
		continue;
	    case CRT_UNKNOWN:
		if (TclListObjLength(interp, objv[1], &len) != TCL_OK) {
		    if (allocatedMapFlag) {
			Tcl_DecrRefCount(mapObj);
		    }
		    return TCL_ERROR;
		}
		unknownObj = (len > 0 ? objv[1] : NULL);
		continue;
	    }
	}

	TclGetNamespaceForQualName(interp, name, cxtPtr,
		TCL_CREATE_NS_IF_UNKNOWN, &foundNsPtr, &altFoundNsPtr,
		&actualCxtPtr, &simpleName);

	/*
	 * Create the ensemble. Note that this might delete another ensemble
	 * linked to the same namespace, so we must be careful. However, we
	 * should be OK because we only link the namespace into the list once
	 * we've created it (and after any deletions have occurred.)
	 */

	token = TclCreateEnsembleInNs(interp, simpleName,
		(Tcl_Namespace *) foundNsPtr, (Tcl_Namespace *) nsPtr,
		(permitPrefix ? TCL_ENSEMBLE_PREFIX : 0));
	Tcl_SetEnsembleSubcommandList(interp, token, subcmdObj);
	Tcl_SetEnsembleMappingDict(interp, token, mapObj);
	Tcl_SetEnsembleUnknownHandler(interp, token, unknownObj);
	Tcl_SetEnsembleParameterList(interp, token, paramObj);

	/*
	 * Tricky! Must ensure that the result is not shared (command delete
	 * traces could have corrupted the pristine object that we started
	 * with). [Snit test rename-1.5]
	 */

	Tcl_ResetResult(interp);
	Tcl_GetCommandFullName(interp, token, Tcl_GetObjResult(interp));
	return TCL_OK;
    }

    case ENS_EXISTS:
	if (objc != 3) {
	    Tcl_WrongNumArgs(interp, 2, objv, "cmdname");
	    return TCL_ERROR;
	}
	Tcl_SetObjResult(interp, Tcl_NewBooleanObj(
		Tcl_FindEnsemble(interp, objv[2], 0) != NULL));
	return TCL_OK;

    case ENS_CONFIG:
	if (objc < 3 || (objc != 4 && !(objc & 1))) {
	    Tcl_WrongNumArgs(interp, 2, objv,
		    "cmdname ?-option value ...? ?arg ...?");
	    return TCL_ERROR;
	}
	token = Tcl_FindEnsemble(interp, objv[2], TCL_LEAVE_ERR_MSG);
	if (token == NULL) {
	    return TCL_ERROR;
	}

	if (objc == 4) {
	    Tcl_Obj *resultObj = NULL;		/* silence gcc 4 warning */

	    if (Tcl_GetIndexFromObj(interp, objv[3], ensembleConfigOptions,
		    "option", 0, &index) != TCL_OK) {
		return TCL_ERROR;
	    }
	    switch ((enum EnsConfigOpts) index) {
	    case CONF_SUBCMDS:
		Tcl_GetEnsembleSubcommandList(NULL, token, &resultObj);
		if (resultObj != NULL) {
		    Tcl_SetObjResult(interp, resultObj);
		}
		break;
	    case CONF_PARAM:
		Tcl_GetEnsembleParameterList(NULL, token, &resultObj);
		if (resultObj != NULL) {
		    Tcl_SetObjResult(interp, resultObj);
		}
		break;
	    case CONF_MAP:
		Tcl_GetEnsembleMappingDict(NULL, token, &resultObj);
		if (resultObj != NULL) {
		    Tcl_SetObjResult(interp, resultObj);
		}
		break;
	    case CONF_NAMESPACE:
		namespacePtr = NULL;		/* silence gcc 4 warning */
		Tcl_GetEnsembleNamespace(NULL, token, &namespacePtr);
		Tcl_SetObjResult(interp, NewNsObj(namespacePtr));
		break;
	    case CONF_PREFIX: {
		int flags = 0;			/* silence gcc 4 warning */

		Tcl_GetEnsembleFlags(NULL, token, &flags);
		Tcl_SetObjResult(interp,
			Tcl_NewBooleanObj(flags & TCL_ENSEMBLE_PREFIX));
		break;
	    }
	    case CONF_UNKNOWN:
		Tcl_GetEnsembleUnknownHandler(NULL, token, &resultObj);
		if (resultObj != NULL) {
		    Tcl_SetObjResult(interp, resultObj);
		}
		break;
	    }
	} else if (objc == 3) {
	    /*
	     * Produce list of all information.
	     */

	    Tcl_Obj *resultObj, *tmpObj = NULL;	/* silence gcc 4 warning */
	    int flags = 0;			/* silence gcc 4 warning */

	    TclNewObj(resultObj);

	    /* -map option */
	    Tcl_ListObjAppendElement(NULL, resultObj,
		    Tcl_NewStringObj(ensembleConfigOptions[CONF_MAP], -1));
	    Tcl_GetEnsembleMappingDict(NULL, token, &tmpObj);
	    Tcl_ListObjAppendElement(NULL, resultObj,
		    (tmpObj != NULL) ? tmpObj : Tcl_NewObj());

	    /* -namespace option */
	    Tcl_ListObjAppendElement(NULL, resultObj,
		    Tcl_NewStringObj(ensembleConfigOptions[CONF_NAMESPACE],
			    -1));
	    namespacePtr = NULL;		/* silence gcc 4 warning */
	    Tcl_GetEnsembleNamespace(NULL, token, &namespacePtr);
	    Tcl_ListObjAppendElement(NULL, resultObj, NewNsObj(namespacePtr));

	    /* -parameters option */
	    Tcl_ListObjAppendElement(NULL, resultObj,
		    Tcl_NewStringObj(ensembleConfigOptions[CONF_PARAM], -1));
	    Tcl_GetEnsembleParameterList(NULL, token, &tmpObj);
	    Tcl_ListObjAppendElement(NULL, resultObj,
		    (tmpObj != NULL) ? tmpObj : Tcl_NewObj());

	    /* -prefix option */
	    Tcl_ListObjAppendElement(NULL, resultObj,
		    Tcl_NewStringObj(ensembleConfigOptions[CONF_PREFIX], -1));
	    Tcl_GetEnsembleFlags(NULL, token, &flags);
	    Tcl_ListObjAppendElement(NULL, resultObj,
		    Tcl_NewBooleanObj(flags & TCL_ENSEMBLE_PREFIX));

	    /* -subcommands option */
	    Tcl_ListObjAppendElement(NULL, resultObj,
		    Tcl_NewStringObj(ensembleConfigOptions[CONF_SUBCMDS],-1));
	    Tcl_GetEnsembleSubcommandList(NULL, token, &tmpObj);
	    Tcl_ListObjAppendElement(NULL, resultObj,
		    (tmpObj != NULL) ? tmpObj : Tcl_NewObj());

	    /* -unknown option */
	    Tcl_ListObjAppendElement(NULL, resultObj,
		    Tcl_NewStringObj(ensembleConfigOptions[CONF_UNKNOWN],-1));
	    Tcl_GetEnsembleUnknownHandler(NULL, token, &tmpObj);
	    Tcl_ListObjAppendElement(NULL, resultObj,
		    (tmpObj != NULL) ? tmpObj : Tcl_NewObj());

	    Tcl_SetObjResult(interp, resultObj);
	} else {
	    int len, allocatedMapFlag = 0;
	    Tcl_Obj *subcmdObj = NULL, *mapObj = NULL, *paramObj = NULL,
		    *unknownObj = NULL; /* Defaults, silence gcc 4 warnings */
	    int permitPrefix, flags = 0;	/* silence gcc 4 warning */

	    Tcl_GetEnsembleSubcommandList(NULL, token, &subcmdObj);
	    Tcl_GetEnsembleMappingDict(NULL, token, &mapObj);
	    Tcl_GetEnsembleParameterList(NULL, token, &paramObj);
	    Tcl_GetEnsembleUnknownHandler(NULL, token, &unknownObj);
	    Tcl_GetEnsembleFlags(NULL, token, &flags);
	    permitPrefix = (flags & TCL_ENSEMBLE_PREFIX) != 0;

	    objv += 3;
	    objc -= 3;

	    /*
	     * Parse the option list, applying type checks as we go. Note that
	     * we are not incrementing any reference counts in the objects at
	     * this stage, so the presence of an option multiple times won't
	     * cause any memory leaks.
	     */

	    for (; objc>0 ; objc-=2,objv+=2) {
		if (Tcl_GetIndexFromObj(interp, objv[0],ensembleConfigOptions,
			"option", 0, &index) != TCL_OK) {
		freeMapAndError:
		    if (allocatedMapFlag) {
			Tcl_DecrRefCount(mapObj);
		    }
		    return TCL_ERROR;
		}
		switch ((enum EnsConfigOpts) index) {
		case CONF_SUBCMDS:
		    if (TclListObjLength(interp, objv[1], &len) != TCL_OK) {
			goto freeMapAndError;
		    }
		    subcmdObj = (len > 0 ? objv[1] : NULL);
		    continue;
		case CONF_PARAM:
		    if (TclListObjLength(interp, objv[1], &len) != TCL_OK) {
			goto freeMapAndError;
		    }
		    paramObj = (len > 0 ? objv[1] : NULL);
		    continue;
		case CONF_MAP: {
		    Tcl_Obj *patchedDict = NULL, *subcmdWordsObj, **listv;
		    const char *cmd;

		    /*
		     * Verify that the map is sensible.
		     */

		    if (Tcl_DictObjFirst(interp, objv[1], &search,
			    &subcmdWordsObj, &listObj, &done) != TCL_OK) {
			goto freeMapAndError;
		    }
		    if (done) {
			mapObj = NULL;
			continue;
		    }
		    do {
			if (TclListObjGetElements(interp, listObj, &len,
				&listv) != TCL_OK) {
			    Tcl_DictObjDone(&search);
			    if (patchedDict) {
				Tcl_DecrRefCount(patchedDict);
			    }
			    goto freeMapAndError;
			}
			if (len < 1) {
			    Tcl_SetObjResult(interp, Tcl_NewStringObj(
				    "ensemble subcommand implementations "
				    "must be non-empty lists", -1));
			    Tcl_SetErrorCode(interp, "TCL", "ENSEMBLE",
				    "EMPTY_TARGET", NULL);
			    Tcl_DictObjDone(&search);
			    if (patchedDict) {
				Tcl_DecrRefCount(patchedDict);
			    }
			    goto freeMapAndError;
			}
			cmd = TclGetString(listv[0]);
			if (!(cmd[0] == ':' && cmd[1] == ':')) {
			    Tcl_Obj *newList = Tcl_DuplicateObj(listObj);
			    Tcl_Obj *newCmd = NewNsObj((Tcl_Namespace*)nsPtr);

			    if (nsPtr->parentPtr) {
				Tcl_AppendStringsToObj(newCmd, "::", NULL);
			    }
			    Tcl_AppendObjToObj(newCmd, listv[0]);
			    Tcl_ListObjReplace(NULL, newList, 0, 1, 1,
				    &newCmd);
			    if (patchedDict == NULL) {
				patchedDict = Tcl_DuplicateObj(objv[1]);
			    }
			    Tcl_DictObjPut(NULL, patchedDict, subcmdWordsObj,
				    newList);
			}
			Tcl_DictObjNext(&search, &subcmdWordsObj, &listObj,
				&done);
		    } while (!done);
		    if (allocatedMapFlag) {
			Tcl_DecrRefCount(mapObj);
		    }
		    mapObj = (patchedDict ? patchedDict : objv[1]);
		    if (patchedDict) {
			allocatedMapFlag = 1;
		    }
		    continue;
		}
		case CONF_NAMESPACE:
		    Tcl_SetObjResult(interp, Tcl_NewStringObj(
			    "option -namespace is read-only", -1));
		    Tcl_SetErrorCode(interp, "TCL", "ENSEMBLE", "READ_ONLY",
			    NULL);
		    goto freeMapAndError;
		case CONF_PREFIX:
		    if (Tcl_GetBooleanFromObj(interp, objv[1],
			    &permitPrefix) != TCL_OK) {
			goto freeMapAndError;
		    }
		    continue;
		case CONF_UNKNOWN:
		    if (TclListObjLength(interp, objv[1], &len) != TCL_OK) {
			goto freeMapAndError;
		    }
		    unknownObj = (len > 0 ? objv[1] : NULL);
		    continue;
		}
	    }

	    /*
	     * Update the namespace now that we've finished the parsing stage.
	     */

	    flags = (permitPrefix ? flags|TCL_ENSEMBLE_PREFIX
		    : flags&~TCL_ENSEMBLE_PREFIX);
	    Tcl_SetEnsembleSubcommandList(interp, token, subcmdObj);
	    Tcl_SetEnsembleMappingDict(interp, token, mapObj);
	    Tcl_SetEnsembleParameterList(interp, token, paramObj);
	    Tcl_SetEnsembleUnknownHandler(interp, token, unknownObj);
	    Tcl_SetEnsembleFlags(interp, token, flags);
	}
	return TCL_OK;

    default:
	Tcl_Panic("unexpected ensemble command");
    }
    return TCL_OK;
}

/*
 *----------------------------------------------------------------------
 *
 * TclCreateEnsembleInNs --
 *
 *	Like Tcl_CreateEnsemble, but additionally accepts as an argument the
 *	name of the namespace to create the command in.
 *
 *----------------------------------------------------------------------
 */

Tcl_Command
TclCreateEnsembleInNs(
    Tcl_Interp *interp,
    const char *name,		/* Simple name of command to create (no
				 * namespace components). */
    Tcl_Namespace *nameNsPtr,	/* Name of namespace to create the command
				 * in. */
    Tcl_Namespace *ensembleNsPtr,
				/* Name of the namespace for the ensemble. */
    int flags)
{
    Namespace *nsPtr = (Namespace *) ensembleNsPtr;
    EnsembleConfig *ensemblePtr;
    Tcl_Command token;

    ensemblePtr = ckalloc(sizeof(EnsembleConfig));
    token = TclNRCreateCommandInNs(interp, name,
	    (Tcl_Namespace *) nameNsPtr, TclEnsembleImplementationCmd,
	    NsEnsembleImplementationCmdNR, ensemblePtr, DeleteEnsembleConfig);
    if (token == NULL) {
	ckfree(ensemblePtr);
	return NULL;
    }

    ensemblePtr->nsPtr = nsPtr;
    ensemblePtr->epoch = 0;
    Tcl_InitHashTable(&ensemblePtr->subcommandTable, TCL_STRING_KEYS);
    ensemblePtr->subcommandArrayPtr = NULL;
    ensemblePtr->subcmdList = NULL;
    ensemblePtr->subcommandDict = NULL;
    ensemblePtr->flags = flags;
    ensemblePtr->numParameters = 0;
    ensemblePtr->parameterList = NULL;
    ensemblePtr->unknownHandler = NULL;
    ensemblePtr->token = token;
    ensemblePtr->next = (EnsembleConfig *) nsPtr->ensembles;
    nsPtr->ensembles = (Tcl_Ensemble *) ensemblePtr;

    /*
     * Trigger an eventual recomputation of the ensemble command set. Note
     * that this is slightly tricky, as it means that we are not actually
     * counting the number of namespace export actions, but it is the simplest
     * way to go!
     */

    nsPtr->exportLookupEpoch++;

    if (flags & ENSEMBLE_COMPILE) {
	((Command *) ensemblePtr->token)->compileProc = TclCompileEnsemble;
    }

    return ensemblePtr->token;
}

/*
 *----------------------------------------------------------------------
 *
 * Tcl_CreateEnsemble
 *
 *	Create a simple ensemble attached to the given namespace. Deprecated
 *	(internally) by TclCreateEnsembleInNs.
 *
 * Value
 *
 *	The token for the command created.
 *
 * Effect
 *	The ensemble is created and marked for compilation.
 *
 *
 *----------------------------------------------------------------------
 */

Tcl_Command
Tcl_CreateEnsemble(
    Tcl_Interp *interp,
    const char *name,
    Tcl_Namespace *namespacePtr,
    int flags)
{
    Namespace *nsPtr = (Namespace *) namespacePtr, *foundNsPtr, *altNsPtr,
	    *actualNsPtr;
    const char * simpleName;

    if (nsPtr == NULL) {
	nsPtr = (Namespace *) TclGetCurrentNamespace(interp);
    }

    TclGetNamespaceForQualName(interp, name, nsPtr, TCL_CREATE_NS_IF_UNKNOWN,
	    &foundNsPtr, &altNsPtr, &actualNsPtr, &simpleName);
    return TclCreateEnsembleInNs(interp, simpleName,
	    (Tcl_Namespace *) foundNsPtr, (Tcl_Namespace *) nsPtr, flags);
}

/*
 *----------------------------------------------------------------------
 *
 * Tcl_SetEnsembleSubcommandList --
 *
 *	Set the subcommand list for a particular ensemble.
 *
 * Results:
 *	Tcl result code (error if command token does not indicate an ensemble
 *	or the subcommand list - if non-NULL - is not a list).
 *
 * Side effects:
 *	The ensemble is updated and marked for recompilation.
 *
 *----------------------------------------------------------------------
 */

int
Tcl_SetEnsembleSubcommandList(
    Tcl_Interp *interp,
    Tcl_Command token,
    Tcl_Obj *subcmdList)
{
    Command *cmdPtr = (Command *) token;
    EnsembleConfig *ensemblePtr;
    Tcl_Obj *oldList;

    if (cmdPtr->objProc != TclEnsembleImplementationCmd) {
	Tcl_SetObjResult(interp, Tcl_NewStringObj(
		"command is not an ensemble", -1));
	Tcl_SetErrorCode(interp, "TCL", "ENSEMBLE", "NOT_ENSEMBLE", NULL);
	return TCL_ERROR;
    }
    if (subcmdList != NULL) {
	int length;

	if (TclListObjLength(interp, subcmdList, &length) != TCL_OK) {
	    return TCL_ERROR;
	}
	if (length < 1) {
	    subcmdList = NULL;
	}
    }

    ensemblePtr = cmdPtr->objClientData;
    oldList = ensemblePtr->subcmdList;
    ensemblePtr->subcmdList = subcmdList;
    if (subcmdList != NULL) {
	Tcl_IncrRefCount(subcmdList);
    }
    if (oldList != NULL) {
	TclDecrRefCount(oldList);
    }

    /*
     * Trigger an eventual recomputation of the ensemble command set. Note
     * that this is slightly tricky, as it means that we are not actually
     * counting the number of namespace export actions, but it is the simplest
     * way to go!
     */

    ensemblePtr->nsPtr->exportLookupEpoch++;

    /*
     * Special hack to make compiling of [info exists] work when the
     * dictionary is modified.
     */

    if (cmdPtr->compileProc != NULL) {
	((Interp *) interp)->compileEpoch++;
    }

    return TCL_OK;
}

/*
 *----------------------------------------------------------------------
 *
 * Tcl_SetEnsembleParameterList --
 *
 *	Set the parameter list for a particular ensemble.
 *
 * Results:
 *	Tcl result code (error if command token does not indicate an ensemble
 *	or the parameter list - if non-NULL - is not a list).
 *
 * Side effects:
 *	The ensemble is updated and marked for recompilation.
 *
 *----------------------------------------------------------------------
 */

int
Tcl_SetEnsembleParameterList(
    Tcl_Interp *interp,
    Tcl_Command token,
    Tcl_Obj *paramList)
{
    Command *cmdPtr = (Command *) token;
    EnsembleConfig *ensemblePtr;
    Tcl_Obj *oldList;
    int length;

    if (cmdPtr->objProc != TclEnsembleImplementationCmd) {
	Tcl_SetObjResult(interp, Tcl_NewStringObj(
		"command is not an ensemble", -1));
	Tcl_SetErrorCode(interp, "TCL", "ENSEMBLE", "NOT_ENSEMBLE", NULL);
	return TCL_ERROR;
    }
    if (paramList == NULL) {
	length = 0;
    } else {
	if (TclListObjLength(interp, paramList, &length) != TCL_OK) {
	    return TCL_ERROR;
	}
	if (length < 1) {
	    paramList = NULL;
	}
    }

    ensemblePtr = cmdPtr->objClientData;
    oldList = ensemblePtr->parameterList;
    ensemblePtr->parameterList = paramList;
    if (paramList != NULL) {
	Tcl_IncrRefCount(paramList);
    }
    if (oldList != NULL) {
	TclDecrRefCount(oldList);
    }
    ensemblePtr->numParameters = length;

    /*
     * Trigger an eventual recomputation of the ensemble command set. Note
     * that this is slightly tricky, as it means that we are not actually
     * counting the number of namespace export actions, but it is the simplest
     * way to go!
     */

    ensemblePtr->nsPtr->exportLookupEpoch++;

    /*
     * Special hack to make compiling of [info exists] work when the
     * dictionary is modified.
     */

    if (cmdPtr->compileProc != NULL) {
	((Interp *) interp)->compileEpoch++;
    }

    return TCL_OK;
}

/*
 *----------------------------------------------------------------------
 *
 * Tcl_SetEnsembleMappingDict --
 *
 *	Set the mapping dictionary for a particular ensemble.
 *
 * Results:
 *	Tcl result code (error if command token does not indicate an ensemble
 *	or the mapping - if non-NULL - is not a dict).
 *
 * Side effects:
 *	The ensemble is updated and marked for recompilation.
 *
 *----------------------------------------------------------------------
 */

int
Tcl_SetEnsembleMappingDict(
    Tcl_Interp *interp,
    Tcl_Command token,
    Tcl_Obj *mapDict)
{
    Command *cmdPtr = (Command *) token;
    EnsembleConfig *ensemblePtr;
    Tcl_Obj *oldDict;

    if (cmdPtr->objProc != TclEnsembleImplementationCmd) {
	Tcl_SetObjResult(interp, Tcl_NewStringObj(
		"command is not an ensemble", -1));
	Tcl_SetErrorCode(interp, "TCL", "ENSEMBLE", "NOT_ENSEMBLE", NULL);
	return TCL_ERROR;
    }
    if (mapDict != NULL) {
	int size, done;
	Tcl_DictSearch search;
	Tcl_Obj *valuePtr;

	if (Tcl_DictObjSize(interp, mapDict, &size) != TCL_OK) {
	    return TCL_ERROR;
	}

	for (Tcl_DictObjFirst(NULL, mapDict, &search, NULL, &valuePtr, &done);
		!done; Tcl_DictObjNext(&search, NULL, &valuePtr, &done)) {
	    Tcl_Obj *cmdObjPtr;
	    const char *bytes;

	    if (Tcl_ListObjIndex(interp, valuePtr, 0, &cmdObjPtr) != TCL_OK) {
		Tcl_DictObjDone(&search);
		return TCL_ERROR;
	    }
	    bytes = TclGetString(cmdObjPtr);
	    if (bytes[0] != ':' || bytes[1] != ':') {
		Tcl_SetObjResult(interp, Tcl_NewStringObj(
			"ensemble target is not a fully-qualified command",
			-1));
		Tcl_SetErrorCode(interp, "TCL", "ENSEMBLE",
			"UNQUALIFIED_TARGET", NULL);
		Tcl_DictObjDone(&search);
		return TCL_ERROR;
	    }
	}

	if (size < 1) {
	    mapDict = NULL;
	}
    }

    ensemblePtr = cmdPtr->objClientData;
    oldDict = ensemblePtr->subcommandDict;
    ensemblePtr->subcommandDict = mapDict;
    if (mapDict != NULL) {
	Tcl_IncrRefCount(mapDict);
    }
    if (oldDict != NULL) {
	TclDecrRefCount(oldDict);
    }

    /*
     * Trigger an eventual recomputation of the ensemble command set. Note
     * that this is slightly tricky, as it means that we are not actually
     * counting the number of namespace export actions, but it is the simplest
     * way to go!
     */

    ensemblePtr->nsPtr->exportLookupEpoch++;

    /*
     * Special hack to make compiling of [info exists] work when the
     * dictionary is modified.
     */

    if (cmdPtr->compileProc != NULL) {
	((Interp *) interp)->compileEpoch++;
    }

    return TCL_OK;
}

/*
 *----------------------------------------------------------------------
 *
 * Tcl_SetEnsembleUnknownHandler --
 *
 *	Set the unknown handler for a particular ensemble.
 *
 * Results:
 *	Tcl result code (error if command token does not indicate an ensemble
 *	or the unknown handler - if non-NULL - is not a list).
 *
 * Side effects:
 *	The ensemble is updated and marked for recompilation.
 *
 *----------------------------------------------------------------------
 */

int
Tcl_SetEnsembleUnknownHandler(
    Tcl_Interp *interp,
    Tcl_Command token,
    Tcl_Obj *unknownList)
{
    Command *cmdPtr = (Command *) token;
    EnsembleConfig *ensemblePtr;
    Tcl_Obj *oldList;

    if (cmdPtr->objProc != TclEnsembleImplementationCmd) {
	Tcl_SetObjResult(interp, Tcl_NewStringObj(
		"command is not an ensemble", -1));
	Tcl_SetErrorCode(interp, "TCL", "ENSEMBLE", "NOT_ENSEMBLE", NULL);
	return TCL_ERROR;
    }
    if (unknownList != NULL) {
	int length;

	if (TclListObjLength(interp, unknownList, &length) != TCL_OK) {
	    return TCL_ERROR;
	}
	if (length < 1) {
	    unknownList = NULL;
	}
    }

    ensemblePtr = cmdPtr->objClientData;
    oldList = ensemblePtr->unknownHandler;
    ensemblePtr->unknownHandler = unknownList;
    if (unknownList != NULL) {
	Tcl_IncrRefCount(unknownList);
    }
    if (oldList != NULL) {
	TclDecrRefCount(oldList);
    }

    /*
     * Trigger an eventual recomputation of the ensemble command set. Note
     * that this is slightly tricky, as it means that we are not actually
     * counting the number of namespace export actions, but it is the simplest
     * way to go!
     */

    ensemblePtr->nsPtr->exportLookupEpoch++;

    return TCL_OK;
}

/*
 *----------------------------------------------------------------------
 *
 * Tcl_SetEnsembleFlags --
 *
 *	Set the flags for a particular ensemble.
 *
 * Results:
 *	Tcl result code (error if command token does not indicate an
 *	ensemble).
 *
 * Side effects:
 *	The ensemble is updated and marked for recompilation.
 *
 *----------------------------------------------------------------------
 */

int
Tcl_SetEnsembleFlags(
    Tcl_Interp *interp,
    Tcl_Command token,
    int flags)
{
    Command *cmdPtr = (Command *) token;
    EnsembleConfig *ensemblePtr;
    int wasCompiled;

    if (cmdPtr->objProc != TclEnsembleImplementationCmd) {
	Tcl_SetObjResult(interp, Tcl_NewStringObj(
		"command is not an ensemble", -1));
	Tcl_SetErrorCode(interp, "TCL", "ENSEMBLE", "NOT_ENSEMBLE", NULL);
	return TCL_ERROR;
    }

    ensemblePtr = cmdPtr->objClientData;
    wasCompiled = ensemblePtr->flags & ENSEMBLE_COMPILE;

    /*
     * This API refuses to set the ENSEMBLE_DEAD flag...
     */

    ensemblePtr->flags &= ENSEMBLE_DEAD;
    ensemblePtr->flags |= flags & ~ENSEMBLE_DEAD;

    /*
     * Trigger an eventual recomputation of the ensemble command set. Note
     * that this is slightly tricky, as it means that we are not actually
     * counting the number of namespace export actions, but it is the simplest
     * way to go!
     */

    ensemblePtr->nsPtr->exportLookupEpoch++;

    /*
     * If the ENSEMBLE_COMPILE flag status was changed, install or remove the
     * compiler function and bump the interpreter's compilation epoch so that
     * bytecode gets regenerated.
     */

    if (flags & ENSEMBLE_COMPILE) {
	if (!wasCompiled) {
	    ((Command*) ensemblePtr->token)->compileProc = TclCompileEnsemble;
	    ((Interp *) interp)->compileEpoch++;
	}
    } else {
	if (wasCompiled) {
	    ((Command *) ensemblePtr->token)->compileProc = NULL;
	    ((Interp *) interp)->compileEpoch++;
	}
    }

    return TCL_OK;
}

/*
 *----------------------------------------------------------------------
 *
 * Tcl_GetEnsembleSubcommandList --
 *
 *	Get the list of subcommands associated with a particular ensemble.
 *
 * Results:
 *	Tcl result code (error if command token does not indicate an
 *	ensemble). The list of subcommands is returned by updating the
 *	variable pointed to by the last parameter (NULL if this is to be
 *	derived from the mapping dictionary or the associated namespace's
 *	exported commands).
 *
 * Side effects:
 *	None
 *
 *----------------------------------------------------------------------
 */

int
Tcl_GetEnsembleSubcommandList(
    Tcl_Interp *interp,
    Tcl_Command token,
    Tcl_Obj **subcmdListPtr)
{
    Command *cmdPtr = (Command *) token;
    EnsembleConfig *ensemblePtr;

    if (cmdPtr->objProc != TclEnsembleImplementationCmd) {
	if (interp != NULL) {
	    Tcl_SetObjResult(interp, Tcl_NewStringObj(
		    "command is not an ensemble", -1));
	    Tcl_SetErrorCode(interp, "TCL", "ENSEMBLE", "NOT_ENSEMBLE", NULL);
	}
	return TCL_ERROR;
    }

    ensemblePtr = cmdPtr->objClientData;
    *subcmdListPtr = ensemblePtr->subcmdList;
    return TCL_OK;
}

/*
 *----------------------------------------------------------------------
 *
 * Tcl_GetEnsembleParameterList --
 *
 *	Get the list of parameters associated with a particular ensemble.
 *
 * Results:
 *	Tcl result code (error if command token does not indicate an
 *	ensemble). The list of parameters is returned by updating the
 *	variable pointed to by the last parameter (NULL if there are
 *	no parameters).
 *
 * Side effects:
 *	None
 *
 *----------------------------------------------------------------------
 */

int
Tcl_GetEnsembleParameterList(
    Tcl_Interp *interp,
    Tcl_Command token,
    Tcl_Obj **paramListPtr)
{
    Command *cmdPtr = (Command *) token;
    EnsembleConfig *ensemblePtr;

    if (cmdPtr->objProc != TclEnsembleImplementationCmd) {
	if (interp != NULL) {
	    Tcl_SetObjResult(interp, Tcl_NewStringObj(
		    "command is not an ensemble", -1));
	    Tcl_SetErrorCode(interp, "TCL", "ENSEMBLE", "NOT_ENSEMBLE", NULL);
	}
	return TCL_ERROR;
    }

    ensemblePtr = cmdPtr->objClientData;
    *paramListPtr = ensemblePtr->parameterList;
    return TCL_OK;
}

/*
 *----------------------------------------------------------------------
 *
 * Tcl_GetEnsembleMappingDict --
 *
 *	Get the command mapping dictionary associated with a particular
 *	ensemble.
 *
 * Results:
 *	Tcl result code (error if command token does not indicate an
 *	ensemble). The mapping dict is returned by updating the variable
 *	pointed to by the last parameter (NULL if none is installed).
 *
 * Side effects:
 *	None
 *
 *----------------------------------------------------------------------
 */

int
Tcl_GetEnsembleMappingDict(
    Tcl_Interp *interp,
    Tcl_Command token,
    Tcl_Obj **mapDictPtr)
{
    Command *cmdPtr = (Command *) token;
    EnsembleConfig *ensemblePtr;

    if (cmdPtr->objProc != TclEnsembleImplementationCmd) {
	if (interp != NULL) {
	    Tcl_SetObjResult(interp, Tcl_NewStringObj(
		    "command is not an ensemble", -1));
	    Tcl_SetErrorCode(interp, "TCL", "ENSEMBLE", "NOT_ENSEMBLE", NULL);
	}
	return TCL_ERROR;
    }

    ensemblePtr = cmdPtr->objClientData;
    *mapDictPtr = ensemblePtr->subcommandDict;
    return TCL_OK;
}

/*
 *----------------------------------------------------------------------
 *
 * Tcl_GetEnsembleUnknownHandler --
 *
 *	Get the unknown handler associated with a particular ensemble.
 *
 * Results:
 *	Tcl result code (error if command token does not indicate an
 *	ensemble). The unknown handler is returned by updating the variable
 *	pointed to by the last parameter (NULL if no handler is installed).
 *
 * Side effects:
 *	None
 *
 *----------------------------------------------------------------------
 */

int
Tcl_GetEnsembleUnknownHandler(
    Tcl_Interp *interp,
    Tcl_Command token,
    Tcl_Obj **unknownListPtr)
{
    Command *cmdPtr = (Command *) token;
    EnsembleConfig *ensemblePtr;

    if (cmdPtr->objProc != TclEnsembleImplementationCmd) {
	if (interp != NULL) {
	    Tcl_SetObjResult(interp, Tcl_NewStringObj(
		    "command is not an ensemble", -1));
	    Tcl_SetErrorCode(interp, "TCL", "ENSEMBLE", "NOT_ENSEMBLE", NULL);
	}
	return TCL_ERROR;
    }

    ensemblePtr = cmdPtr->objClientData;
    *unknownListPtr = ensemblePtr->unknownHandler;
    return TCL_OK;
}

/*
 *----------------------------------------------------------------------
 *
 * Tcl_GetEnsembleFlags --
 *
 *	Get the flags for a particular ensemble.
 *
 * Results:
 *	Tcl result code (error if command token does not indicate an
 *	ensemble). The flags are returned by updating the variable pointed to
 *	by the last parameter.
 *
 * Side effects:
 *	None
 *
 *----------------------------------------------------------------------
 */

int
Tcl_GetEnsembleFlags(
    Tcl_Interp *interp,
    Tcl_Command token,
    int *flagsPtr)
{
    Command *cmdPtr = (Command *) token;
    EnsembleConfig *ensemblePtr;

    if (cmdPtr->objProc != TclEnsembleImplementationCmd) {
	if (interp != NULL) {
	    Tcl_SetObjResult(interp, Tcl_NewStringObj(
		    "command is not an ensemble", -1));
	    Tcl_SetErrorCode(interp, "TCL", "ENSEMBLE", "NOT_ENSEMBLE", NULL);
	}
	return TCL_ERROR;
    }

    ensemblePtr = cmdPtr->objClientData;
    *flagsPtr = ensemblePtr->flags;
    return TCL_OK;
}

/*
 *----------------------------------------------------------------------
 *
 * Tcl_GetEnsembleNamespace --
 *
 *	Get the namespace associated with a particular ensemble.
 *
 * Results:
 *	Tcl result code (error if command token does not indicate an
 *	ensemble). Namespace is returned by updating the variable pointed to
 *	by the last parameter.
 *
 * Side effects:
 *	None
 *
 *----------------------------------------------------------------------
 */

int
Tcl_GetEnsembleNamespace(
    Tcl_Interp *interp,
    Tcl_Command token,
    Tcl_Namespace **namespacePtrPtr)
{
    Command *cmdPtr = (Command *) token;
    EnsembleConfig *ensemblePtr;

    if (cmdPtr->objProc != TclEnsembleImplementationCmd) {
	if (interp != NULL) {
	    Tcl_SetObjResult(interp, Tcl_NewStringObj(
		    "command is not an ensemble", -1));
	    Tcl_SetErrorCode(interp, "TCL", "ENSEMBLE", "NOT_ENSEMBLE", NULL);
	}
	return TCL_ERROR;
    }

    ensemblePtr = cmdPtr->objClientData;
    *namespacePtrPtr = (Tcl_Namespace *) ensemblePtr->nsPtr;
    return TCL_OK;
}

/*
 *----------------------------------------------------------------------
 *
 * Tcl_FindEnsemble --
 *
 *	Given a command name, get the ensemble token for it, allowing for
 *	[namespace import]s. [Bug 1017022]
 *
 * Results:
 *	The token for the ensemble command with the given name, or NULL if the
 *	command either does not exist or is not an ensemble (when an error
 *	message will be written into the interp if thats non-NULL).
 *
 * Side effects:
 *	None
 *
 *----------------------------------------------------------------------
 */

Tcl_Command
Tcl_FindEnsemble(
    Tcl_Interp *interp,		/* Where to do the lookup, and where to write
				 * the errors if TCL_LEAVE_ERR_MSG is set in
				 * the flags. */
    Tcl_Obj *cmdNameObj,	/* Name of command to look up. */
    int flags)			/* Either 0 or TCL_LEAVE_ERR_MSG; other flags
				 * are probably not useful. */
{
    Command *cmdPtr;

    cmdPtr = (Command *)
	    Tcl_FindCommand(interp, TclGetString(cmdNameObj), NULL, flags);
    if (cmdPtr == NULL) {
	return NULL;
    }

    if (cmdPtr->objProc != TclEnsembleImplementationCmd) {
	/*
	 * Reuse existing infrastructure for following import link chains
	 * rather than duplicating it.
	 */

	cmdPtr = (Command *) TclGetOriginalCommand((Tcl_Command) cmdPtr);

	if (cmdPtr == NULL
		|| cmdPtr->objProc != TclEnsembleImplementationCmd) {
	    if (flags & TCL_LEAVE_ERR_MSG) {
		Tcl_SetObjResult(interp, Tcl_ObjPrintf(
			"\"%s\" is not an ensemble command",
			TclGetString(cmdNameObj)));
		Tcl_SetErrorCode(interp, "TCL", "LOOKUP", "ENSEMBLE",
			TclGetString(cmdNameObj), NULL);
	    }
	    return NULL;
	}
    }

    return (Tcl_Command) cmdPtr;
}

/*
 *----------------------------------------------------------------------
 *
 * Tcl_IsEnsemble --
 *
 *	Simple test for ensemble-hood that takes into account imported
 *	ensemble commands as well.
 *
 * Results:
 *	Boolean value
 *
 * Side effects:
 *	None
 *
 *----------------------------------------------------------------------
 */

int
Tcl_IsEnsemble(
    Tcl_Command token)
{
    Command *cmdPtr = (Command *) token;

    if (cmdPtr->objProc == TclEnsembleImplementationCmd) {
	return 1;
    }
    cmdPtr = (Command *) TclGetOriginalCommand((Tcl_Command) cmdPtr);
    if (cmdPtr == NULL || cmdPtr->objProc != TclEnsembleImplementationCmd) {
	return 0;
    }
    return 1;
}

/*
 *----------------------------------------------------------------------
 *
 * TclMakeEnsemble --
 *
 *	Create an ensemble from a table of implementation commands. The
 *	ensemble will be subject to (limited) compilation if any of the
 *	implementation commands are compilable.
 *
 *	The 'name' parameter may be a single command name or a list if
 *	creating an ensemble subcommand (see the binary implementation).
 *
 *	Currently, the TCL_ENSEMBLE_PREFIX ensemble flag is only used on
 *	top-level ensemble commands.
 *
 * Results:
 *	Handle for the new ensemble, or NULL on failure.
 *
 * Side effects:
 *	May advance the bytecode compilation epoch.
 *
 *----------------------------------------------------------------------
 */

Tcl_Command
TclMakeEnsemble(
    Tcl_Interp *interp,
    const char *name,		 /* The ensemble name (as explained above) */
    const EnsembleImplMap map[]) /* The subcommands to create */
{
    Tcl_Command ensemble;
    Tcl_Namespace *ns;
    Tcl_DString buf, hiddenBuf;
    const char **nameParts = NULL;
    const char *cmdName = NULL;
    int i, nameCount = 0, ensembleFlags = 0, hiddenLen;

    /*
     * Construct the path for the ensemble namespace and create it.
     */

    Tcl_DStringInit(&buf);
    Tcl_DStringInit(&hiddenBuf);
    TclDStringAppendLiteral(&hiddenBuf, "tcl:");
    Tcl_DStringAppend(&hiddenBuf, name, -1);
    TclDStringAppendLiteral(&hiddenBuf, ":");
    hiddenLen = Tcl_DStringLength(&hiddenBuf);
    if (name[0] == ':' && name[1] == ':') {
	/*
	 * An absolute name, so use it directly.
	 */

	cmdName = name;
	Tcl_DStringAppend(&buf, name, -1);
	ensembleFlags = TCL_ENSEMBLE_PREFIX;
    } else {
	/*
	 * Not an absolute name, so do munging of it. Note that this treats a
	 * multi-word list differently to a single word.
	 */

	TclDStringAppendLiteral(&buf, "::tcl");

	if (Tcl_SplitList(NULL, name, &nameCount, &nameParts) != TCL_OK) {
	    Tcl_Panic("invalid ensemble name '%s'", name);
	}

	for (i = 0; i < nameCount; ++i) {
	    TclDStringAppendLiteral(&buf, "::");
	    Tcl_DStringAppend(&buf, nameParts[i], -1);
	}
    }

    ns = Tcl_FindNamespace(interp, Tcl_DStringValue(&buf), NULL,
	    TCL_CREATE_NS_IF_UNKNOWN);
    if (!ns) {
	Tcl_Panic("unable to find or create %s namespace!",
		Tcl_DStringValue(&buf));
    }

    /*
     * Create the named ensemble in the correct namespace
     */

    if (cmdName == NULL) {
	if (nameCount == 1) {
	    ensembleFlags = TCL_ENSEMBLE_PREFIX;
	    cmdName = Tcl_DStringValue(&buf) + 5;
	} else {
	    ns = ns->parentPtr;
	    cmdName = nameParts[nameCount - 1];
	}
    }

    /*
     * Switch on compilation always for core ensembles now that we can do
     * nice bytecode things with them.  Do it now.  Waiting until later will
     * just cause pointless epoch bumps.
     */

    ensembleFlags |= ENSEMBLE_COMPILE;
    ensemble = Tcl_CreateEnsemble(interp, cmdName, ns, ensembleFlags);

    /*
     * Create the ensemble mapping dictionary and the ensemble command procs.
     */

    if (ensemble != NULL) {
	Tcl_Obj *mapDict, *fromObj, *toObj;
	Command *cmdPtr;

	TclDStringAppendLiteral(&buf, "::");
	TclNewObj(mapDict);
	for (i=0 ; map[i].name != NULL ; i++) {
	    fromObj = Tcl_NewStringObj(map[i].name, -1);
	    TclNewStringObj(toObj, Tcl_DStringValue(&buf),
		    Tcl_DStringLength(&buf));
	    Tcl_AppendToObj(toObj, map[i].name, -1);
	    Tcl_DictObjPut(NULL, mapDict, fromObj, toObj);

	    if (map[i].proc || map[i].nreProc) {
		/*
		 * If the command is unsafe, hide it when we're in a safe
		 * interpreter. The code to do this is really hokey! It also
		 * doesn't work properly yet; this function is always
		 * currently called before the safe-interp flag is set so the
		 * Tcl_IsSafe check fails.
		 */

		if (map[i].unsafe && Tcl_IsSafe(interp)) {
		    cmdPtr = (Command *)
			    Tcl_NRCreateCommand(interp, "___tmp", map[i].proc,
			    map[i].nreProc, map[i].clientData, NULL);
		    Tcl_DStringSetLength(&hiddenBuf, hiddenLen);
		    if (Tcl_HideCommand(interp, "___tmp",
			    Tcl_DStringAppend(&hiddenBuf, map[i].name, -1))) {
			Tcl_Panic("%s", Tcl_GetString(Tcl_GetObjResult(interp)));
		    }
		} else {
		    /*
		     * Not hidden, so just create it. Yay!
		     */

		    cmdPtr = (Command *)
			    Tcl_NRCreateCommand(interp, TclGetString(toObj),
			    map[i].proc, map[i].nreProc, map[i].clientData,
			    NULL);
		}
		cmdPtr->compileProc = map[i].compileProc;
	    }
	}
	Tcl_SetEnsembleMappingDict(interp, ensemble, mapDict);
    }

    Tcl_DStringFree(&buf);
    Tcl_DStringFree(&hiddenBuf);
    if (nameParts != NULL) {
	ckfree(nameParts);
    }
    return ensemble;
}

/*
 *----------------------------------------------------------------------
 *
 * TclEnsembleImplementationCmd --
 *
 *	Implements an ensemble of commands (being those exported by a
 *	namespace other than the global namespace) as a command with the same
 *	(short) name as the namespace in the parent namespace.
 *
 * Results:
 *	A standard Tcl result code. Will be TCL_ERROR if the command is not an
 *	unambiguous prefix of any command exported by the ensemble's
 *	namespace.
 *
 * Side effects:
 *	Depends on the command within the namespace that gets executed. If the
 *	ensemble itself returns TCL_ERROR, a descriptive error message will be
 *	placed in the interpreter's result.
 *
 *----------------------------------------------------------------------
 */

int
TclEnsembleImplementationCmd(
    ClientData clientData,
    Tcl_Interp *interp,
    int objc,
    Tcl_Obj *const objv[])
{
    return Tcl_NRCallObjProc(interp, NsEnsembleImplementationCmdNR,
	    clientData, objc, objv);
}

static int
NsEnsembleImplementationCmdNR(
    ClientData clientData,
    Tcl_Interp *interp,
    int objc,
    Tcl_Obj *const objv[])
{
    EnsembleConfig *ensemblePtr = clientData;
				/* The ensemble itself. */
    Tcl_Obj *prefixObj;		/* An object containing the prefix words of
				 * the command that implements the
				 * subcommand. */
    Tcl_HashEntry *hPtr;	/* Used for efficient lookup of fully
				 * specified but not yet cached command
				 * names. */
    int reparseCount = 0;	/* Number of reparses. */
    Tcl_Obj *errorObj;		/* Used for building error messages. */
    Tcl_Obj *subObj;
    int subIdx;

    /*
     * Must recheck objc, since numParameters might have changed. Cf. test
     * namespace-53.9.
     */

  restartEnsembleParse:
    subIdx = 1 + ensemblePtr->numParameters;
    if (objc < subIdx + 1) {
	/*
	 * We don't have a subcommand argument. Make error message.
	 */

	Tcl_DString buf;	/* Message being built */

	Tcl_DStringInit(&buf);
	if (ensemblePtr->parameterList) {
	    Tcl_DStringAppend(&buf,
		    TclGetString(ensemblePtr->parameterList), -1);
	    TclDStringAppendLiteral(&buf, " ");
	}
	TclDStringAppendLiteral(&buf, "subcommand ?arg ...?");
	Tcl_WrongNumArgs(interp, 1, objv, Tcl_DStringValue(&buf));
	Tcl_DStringFree(&buf);

	return TCL_ERROR;
    }

    if (ensemblePtr->nsPtr->flags & NS_DYING) {
	/*
	 * Don't know how we got here, but make things give up quickly.
	 */

	if (!Tcl_InterpDeleted(interp)) {
	    Tcl_SetObjResult(interp, Tcl_NewStringObj(
		    "ensemble activated for deleted namespace", -1));
	    Tcl_SetErrorCode(interp, "TCL", "ENSEMBLE", "DEAD", NULL);
	}
	return TCL_ERROR;
    }

    /*
     * Determine if the table of subcommands is right. If so, we can just look
     * up in there and go straight to dispatch.
     */

    subObj = objv[subIdx];

    if (ensemblePtr->epoch == ensemblePtr->nsPtr->exportLookupEpoch) {
	/*
	 * Table of subcommands is still valid; therefore there might be a
	 * valid cache of discovered information which we can reuse. Do the
	 * check here, and if we're still valid, we can jump straight to the
	 * part where we do the invocation of the subcommand.
	 */
	EnsembleCmdRep *ensembleCmd;

	ECRGetIntRep(subObj, ensembleCmd);
	if (ensembleCmd) {
	    if (ensembleCmd->epoch == ensemblePtr->epoch &&
		    ensembleCmd->token == (Command *)ensemblePtr->token) {
		prefixObj = Tcl_GetHashValue(ensembleCmd->hPtr);
		Tcl_IncrRefCount(prefixObj);
		if (ensembleCmd->fix) {
		    TclSpellFix(interp, objv, objc, subIdx, subObj, ensembleCmd->fix);
		}
		goto runResultingSubcommand;
	    }
	}
    } else {
	BuildEnsembleConfig(ensemblePtr);
	ensemblePtr->epoch = ensemblePtr->nsPtr->exportLookupEpoch;
    }

    /*
     * Look in the hashtable for the subcommand name; this is the fastest way
     * of all if there is no cache in operation.
     */

    hPtr = Tcl_FindHashEntry(&ensemblePtr->subcommandTable,
	    TclGetString(subObj));
    if (hPtr != NULL) {

	/*
	 * Cache for later in the subcommand object.
	 */

	MakeCachedEnsembleCommand(subObj, ensemblePtr, hPtr, NULL);
    } else if (!(ensemblePtr->flags & TCL_ENSEMBLE_PREFIX)) {
	/*
	 * Could not map, no prefixing, go to unknown/error handling.
	 */

	goto unknownOrAmbiguousSubcommand;
    } else {
	/*
	 * If we've not already confirmed the command with the hash as part of
	 * building our export table, we need to scan the sorted array for
	 * matches.
	 */

	const char *subcmdName; /* Name of the subcommand, or unique prefix of
				 * it (will be an error for a non-unique
				 * prefix). */
	char *fullName = NULL;	/* Full name of the subcommand. */
	int stringLength, i;
	int tableLength = ensemblePtr->subcommandTable.numEntries;
	Tcl_Obj *fix;

	subcmdName = TclGetStringFromObj(subObj, &stringLength);
	for (i=0 ; i<tableLength ; i++) {
	    register int cmp = strncmp(subcmdName,
		    ensemblePtr->subcommandArrayPtr[i],
		    (unsigned) stringLength);

	    if (cmp == 0) {
		if (fullName != NULL) {
		    /*
		     * Since there's never the exact-match case to worry about
		     * (hash search filters this), getting here indicates that
		     * our subcommand is an ambiguous prefix of (at least) two
		     * exported subcommands, which is an error case.
		     */

		    goto unknownOrAmbiguousSubcommand;
		}
		fullName = ensemblePtr->subcommandArrayPtr[i];
	    } else if (cmp < 0) {
		/*
		 * Because we are searching a sorted table, we can now stop
		 * searching because we have gone past anything that could
		 * possibly match.
		 */

		break;
	    }
	}
	if (fullName == NULL) {
	    /*
	     * The subcommand is not a prefix of anything, so bail out!
	     */

	    goto unknownOrAmbiguousSubcommand;
	}
	hPtr = Tcl_FindHashEntry(&ensemblePtr->subcommandTable, fullName);
	if (hPtr == NULL) {
	    Tcl_Panic("full name %s not found in supposedly synchronized hash",
		    fullName);
	}

	/*
	 * Record the spelling correction for usage message.
	 */

	fix = Tcl_NewStringObj(fullName, -1);

	/*
	 * Cache for later in the subcommand object.
	 */

	MakeCachedEnsembleCommand(subObj, ensemblePtr, hPtr, fix);
	TclSpellFix(interp, objv, objc, subIdx, subObj, fix);
    }

    prefixObj = Tcl_GetHashValue(hPtr);
    Tcl_IncrRefCount(prefixObj);
  runResultingSubcommand:

    /*
     * Do the real work of execution of the subcommand by building an array of
     * objects (note that this is potentially not the same length as the
     * number of arguments to this ensemble command), populating it and then
     * feeding it back through the main command-lookup engine. In theory, we
     * could look up the command in the namespace ourselves, as we already
     * have the namespace in which it is guaranteed to exist,
     *
     *   ((Q: That's not true if the -map option is used, is it?))
     *
     * but we don't do that (the cacheing of the command object used should
     * help with that.)
     */

    {
	Tcl_Obj *copyPtr;	/* The actual list of words to dispatch to.
				 * Will be freed by the dispatch engine. */
	Tcl_Obj **copyObjv;
	int copyObjc, prefixObjc;

	Tcl_ListObjLength(NULL, prefixObj, &prefixObjc);

	if (objc == 2) {
	    copyPtr = TclListObjCopy(NULL, prefixObj);
	} else {
	    copyPtr = Tcl_NewListObj(objc - 2 + prefixObjc, NULL);
	    Tcl_ListObjAppendList(NULL, copyPtr, prefixObj);
	    Tcl_ListObjReplace(NULL, copyPtr, LIST_MAX, 0,
		    ensemblePtr->numParameters, objv + 1);
	    Tcl_ListObjReplace(NULL, copyPtr, LIST_MAX, 0,
		    objc - 2 - ensemblePtr->numParameters,
		    objv + 2 + ensemblePtr->numParameters);
	}
	Tcl_IncrRefCount(copyPtr);
	TclNRAddCallback(interp, TclNRReleaseValues, copyPtr, NULL, NULL, NULL);
	TclDecrRefCount(prefixObj);

	/*
	 * Record what arguments the script sent in so that things like
	 * Tcl_WrongNumArgs can give the correct error message. Parameters
	 * count both as inserted and removed arguments.
	 */

	if (TclInitRewriteEnsemble(interp, 2 + ensemblePtr->numParameters,
		prefixObjc + ensemblePtr->numParameters, objv)) {
	    TclNRAddCallback(interp, TclClearRootEnsemble, NULL, NULL, NULL,
		    NULL);
	}

	/*
	 * Hand off to the target command.
	 */

	TclSkipTailcall(interp);
	Tcl_ListObjGetElements(NULL, copyPtr, &copyObjc, &copyObjv);
	((Interp *)interp)->lookupNsPtr = ensemblePtr->nsPtr;
	return TclNREvalObjv(interp, copyObjc, copyObjv, TCL_EVAL_INVOKE, NULL);
    }

  unknownOrAmbiguousSubcommand:
    /*
     * Have not been able to match the subcommand asked for with a real
     * subcommand that we export. See whether a handler has been registered
     * for dealing with this situation. Will only call (at most) once for any
     * particular ensemble invocation.
     */

    if (ensemblePtr->unknownHandler != NULL && reparseCount++ < 1) {
	switch (EnsembleUnknownCallback(interp, ensemblePtr, objc, objv,
		&prefixObj)) {
	case TCL_OK:
	    goto runResultingSubcommand;
	case TCL_ERROR:
	    return TCL_ERROR;
	case TCL_CONTINUE:
	    goto restartEnsembleParse;
	}
    }

    /*
     * We cannot determine what subcommand to hand off to, so generate a
     * (standard) failure message. Note the one odd case compared with
     * standard ensemble-like command, which is where a namespace has no
     * exported commands at all...
     */

    Tcl_ResetResult(interp);
    Tcl_SetErrorCode(interp, "TCL", "LOOKUP", "SUBCOMMAND",
	    TclGetString(subObj), NULL);
    if (ensemblePtr->subcommandTable.numEntries == 0) {
	Tcl_SetObjResult(interp, Tcl_ObjPrintf(
		"unknown subcommand \"%s\": namespace %s does not"
		" export any commands", TclGetString(subObj),
		ensemblePtr->nsPtr->fullName));
	return TCL_ERROR;
    }
    errorObj = Tcl_ObjPrintf("unknown%s subcommand \"%s\": must be ",
	    (ensemblePtr->flags & TCL_ENSEMBLE_PREFIX ? " or ambiguous" : ""),
	    TclGetString(subObj));
    if (ensemblePtr->subcommandTable.numEntries == 1) {
	Tcl_AppendToObj(errorObj, ensemblePtr->subcommandArrayPtr[0], -1);
    } else {
	int i;

	for (i=0 ; i<ensemblePtr->subcommandTable.numEntries-1 ; i++) {
	    Tcl_AppendToObj(errorObj, ensemblePtr->subcommandArrayPtr[i], -1);
	    Tcl_AppendToObj(errorObj, ", ", 2);
	}
	Tcl_AppendPrintfToObj(errorObj, "or %s",
		ensemblePtr->subcommandArrayPtr[i]);
    }
    Tcl_SetObjResult(interp, errorObj);
    return TCL_ERROR;
}

int
TclClearRootEnsemble(
    ClientData data[],
    Tcl_Interp *interp,
    int result)
{
    TclResetRewriteEnsemble(interp, 1);
    return result;
}

/*
 *----------------------------------------------------------------------
 *
 * TclInitRewriteEnsemble --
 *
 *	Applies a rewrite of arguments so that an ensemble subcommand will
 *	report error messages correctly for the overall command.
 *
 * Results:
 *	Whether this is the first rewrite applied, a value which must be
 *	passed to TclResetRewriteEnsemble when undoing this command's
 *	behaviour.
 *
 * Side effects:
 *	None.
 *
 *----------------------------------------------------------------------
 */

int
TclInitRewriteEnsemble(
    Tcl_Interp *interp,
    int numRemoved,
    int numInserted,
    Tcl_Obj *const *objv)
{
    Interp *iPtr = (Interp *) interp;

    int isRootEnsemble = (iPtr->ensembleRewrite.sourceObjs == NULL);

    if (isRootEnsemble) {
	iPtr->ensembleRewrite.sourceObjs = objv;
	iPtr->ensembleRewrite.numRemovedObjs = numRemoved;
	iPtr->ensembleRewrite.numInsertedObjs = numInserted;
    } else {
	int numIns = iPtr->ensembleRewrite.numInsertedObjs;

	if (numIns < numRemoved) {
	    iPtr->ensembleRewrite.numRemovedObjs += numRemoved - numIns;
	    iPtr->ensembleRewrite.numInsertedObjs = numInserted;
	} else {
	    iPtr->ensembleRewrite.numInsertedObjs += numInserted - numRemoved;
	}
    }
    return isRootEnsemble;
}

/*
 *----------------------------------------------------------------------
 *
 * TclResetRewriteEnsemble --
 *
 *	Removes any rewrites applied to support proper reporting of error
 *	messages used in ensembles. Should be paired with
 *	TclInitRewriteEnsemble.
 *
 * Results:
 *	None.
 *
 * Side effects:
 *	None.
 *
 *----------------------------------------------------------------------
 */

void
TclResetRewriteEnsemble(
    Tcl_Interp *interp,
    int isRootEnsemble)
{
    Interp *iPtr = (Interp *) interp;

    if (isRootEnsemble) {
	iPtr->ensembleRewrite.sourceObjs = NULL;
	iPtr->ensembleRewrite.numRemovedObjs = 0;
	iPtr->ensembleRewrite.numInsertedObjs = 0;
    }
}

/*
 *----------------------------------------------------------------------
 *
 * TclSpellFix --
 *
 *	Record a spelling correction that needs making in the generation of
 *	the WrongNumArgs usage message.
 *
 * Results:
 *	None.
 *
 * Side effects:
 *	Can create an alternative ensemble rewrite structure.
 *
 *----------------------------------------------------------------------
 */

static int
FreeER(
    ClientData data[],
    Tcl_Interp *interp,
    int result)
{
    Tcl_Obj **tmp = (Tcl_Obj **) data[0];
    Tcl_Obj **store = (Tcl_Obj **) data[1];

    ckfree(store);
    ckfree(tmp);
    return result;
}

void
TclSpellFix(
    Tcl_Interp *interp,
    Tcl_Obj *const *objv,
    int objc,
    int badIdx,
    Tcl_Obj *bad,
    Tcl_Obj *fix)
{
    Interp *iPtr = (Interp *) interp;
    Tcl_Obj *const *search;
    Tcl_Obj **store;
    int idx;
    int size;

    if (iPtr->ensembleRewrite.sourceObjs == NULL) {
	iPtr->ensembleRewrite.sourceObjs = objv;
	iPtr->ensembleRewrite.numRemovedObjs = 0;
	iPtr->ensembleRewrite.numInsertedObjs = 0;
    }

    /*
     * Compute the valid length of the ensemble root.
     */

    size = iPtr->ensembleRewrite.numRemovedObjs + objc
	    - iPtr->ensembleRewrite.numInsertedObjs;

    search = iPtr->ensembleRewrite.sourceObjs;
    if (search[0] == NULL) {
	/*
<<<<<<< HEAD
	 * Awful casting abuse here...
	 */
=======
	 * Awful casting abuse here!
	 */

>>>>>>> b3f8bdaf
	search = (Tcl_Obj *const *) search[1];
    }

    if (badIdx < iPtr->ensembleRewrite.numInsertedObjs) {
	/*
	 * Misspelled value was inserted. We cannot directly jump to the bad
	 * value, but have to search.
	 */

	idx = 1;
	while (idx < size) {
	    if (search[idx] == bad) {
		break;
	    }
	    idx++;
	}
	if (idx == size) {
	    return;
	}
    } else {
	/*
	 * Jump to the misspelled value.
	 */

	idx = iPtr->ensembleRewrite.numRemovedObjs + badIdx
		- iPtr->ensembleRewrite.numInsertedObjs;

	/* Verify */
	if (search[idx] != bad) {
	    Tcl_Panic("SpellFix: programming error");
	}
    }

    search = iPtr->ensembleRewrite.sourceObjs;
    if (search[0] == NULL) {
	store = (Tcl_Obj **) search[2];
<<<<<<< HEAD
    } else {
	Tcl_Obj **tmp = ckalloc(3 * sizeof(Tcl_Obj *));

	tmp[0] = NULL;
	tmp[1] = (Tcl_Obj *) iPtr->ensembleRewrite.sourceObjs;
	tmp[2] = (Tcl_Obj *) ckalloc(size * sizeof(Tcl_Obj *));
	memcpy(tmp[2], tmp[1], size * sizeof(Tcl_Obj *));
=======
    }  else {
	Tcl_Obj **tmp = ckalloc(3 * sizeof(Tcl_Obj *));
>>>>>>> b3f8bdaf

	store = ckalloc(size * sizeof(Tcl_Obj *));
	memcpy(store, iPtr->ensembleRewrite.sourceObjs,
		size * sizeof(Tcl_Obj *));

	/*
	 * Awful casting abuse here! Note that the NULL in the first element
	 * indicates that the initial objects are a raw array in the second
	 * element and the rewritten ones are a raw array in the third.
	 */

	tmp[0] = NULL;
	tmp[1] = (Tcl_Obj *) iPtr->ensembleRewrite.sourceObjs;
	tmp[2] = (Tcl_Obj *) store;
	iPtr->ensembleRewrite.sourceObjs = (Tcl_Obj *const *) tmp;

	TclNRAddCallback(interp, FreeER, tmp, store, NULL, NULL);
    }

    store[idx] = fix;
    Tcl_IncrRefCount(fix);
    TclNRAddCallback(interp, TclNRReleaseValues, fix, NULL, NULL, NULL);
}

/*
 *----------------------------------------------------------------------
 *
 * TclFetchEnsembleRoot --
 *
 *	Returns the root of ensemble rewriting, if any.
 *	If no root exists, returns objv instead.
 *
 * Results:
 *	None.
 *
 * Side effects:
 *	None.
 *
 *----------------------------------------------------------------------
 */

Tcl_Obj *const *
TclFetchEnsembleRoot(
    Tcl_Interp *interp,
    Tcl_Obj *const *objv,
    int objc,
    int *objcPtr)
{
    Interp *iPtr = (Interp *) interp;

    if (iPtr->ensembleRewrite.sourceObjs) {
	*objcPtr = objc + iPtr->ensembleRewrite.numRemovedObjs
		- iPtr->ensembleRewrite.numInsertedObjs;
	return iPtr->ensembleRewrite.sourceObjs;
    }
    *objcPtr = objc;
    return objv;
}

/*
 * ----------------------------------------------------------------------
 *
 * EnsmebleUnknownCallback --
 *
 *	Helper for the ensemble engine that handles the procesing of unknown
 *	callbacks. See the user documentation of the ensemble unknown handler
 *	for details; this function is only ever called when such a function is
 *	defined, and is only ever called once per ensemble dispatch (i.e. if a
 *	reparse still fails, this isn't called again).
 *
 * Results:
 *	TCL_OK -	*prefixObjPtr contains the command words to dispatch
 *			to.
 *	TCL_CONTINUE -	Need to reparse (*prefixObjPtr is invalid).
 *	TCL_ERROR -	Something went wrong! Error message in interpreter.
 *
 * Side effects:
 *	Calls the Tcl interpreter, so arbitrary.
 *
 * ----------------------------------------------------------------------
 */

static inline int
EnsembleUnknownCallback(
    Tcl_Interp *interp,
    EnsembleConfig *ensemblePtr,
    int objc,
    Tcl_Obj *const objv[],
    Tcl_Obj **prefixObjPtr)
{
    int paramc, i, result, prefixObjc;
    Tcl_Obj **paramv, *unknownCmd, *ensObj;

    /*
     * Create the unknown command callback to determine what to do.
     */

    unknownCmd = Tcl_DuplicateObj(ensemblePtr->unknownHandler);
    TclNewObj(ensObj);
    Tcl_GetCommandFullName(interp, ensemblePtr->token, ensObj);
    Tcl_ListObjAppendElement(NULL, unknownCmd, ensObj);
    for (i=1 ; i<objc ; i++) {
	Tcl_ListObjAppendElement(NULL, unknownCmd, objv[i]);
    }
    TclListObjGetElements(NULL, unknownCmd, &paramc, &paramv);
    Tcl_IncrRefCount(unknownCmd);

    /*
     * Now call the unknown handler. (We don't bother NRE-enabling this; deep
     * recursing through unknown handlers is horribly perverse.) Note that it
     * is always an error for an unknown handler to delete its ensemble; don't
     * do that!
     */

    Tcl_Preserve(ensemblePtr);
    TclSkipTailcall(interp);
    result = Tcl_EvalObjv(interp, paramc, paramv, 0);
    if ((result == TCL_OK) && (ensemblePtr->flags & ENSEMBLE_DEAD)) {
	if (!Tcl_InterpDeleted(interp)) {
	    Tcl_SetObjResult(interp, Tcl_NewStringObj(
		    "unknown subcommand handler deleted its ensemble", -1));
	    Tcl_SetErrorCode(interp, "TCL", "ENSEMBLE", "UNKNOWN_DELETED",
		    NULL);
	}
	result = TCL_ERROR;
    }
    Tcl_Release(ensemblePtr);

    /*
     * If we succeeded, we should either have a list of words that form the
     * command to be executed, or an empty list. In the empty-list case, the
     * ensemble is believed to be updated so we should ask the ensemble engine
     * to reparse the original command.
     */

    if (result == TCL_OK) {
	*prefixObjPtr = Tcl_GetObjResult(interp);
	Tcl_IncrRefCount(*prefixObjPtr);
	TclDecrRefCount(unknownCmd);
	Tcl_ResetResult(interp);

	/*
	 * Namespace is still there. Check if the result is a valid list. If
	 * it is, and it is non-empty, that list is what we are using as our
	 * replacement.
	 */

	if (TclListObjLength(interp, *prefixObjPtr, &prefixObjc) != TCL_OK) {
	    TclDecrRefCount(*prefixObjPtr);
	    Tcl_AddErrorInfo(interp, "\n    while parsing result of "
		    "ensemble unknown subcommand handler");
	    return TCL_ERROR;
	}
	if (prefixObjc > 0) {
	    return TCL_OK;
	}

	/*
	 * Namespace alive & empty result => reparse.
	 */

	TclDecrRefCount(*prefixObjPtr);
	return TCL_CONTINUE;
    }

    /*
     * Oh no! An exceptional result. Convert to an error.
     */

    if (!Tcl_InterpDeleted(interp)) {
	if (result != TCL_ERROR) {
	    Tcl_ResetResult(interp);
	    Tcl_SetObjResult(interp, Tcl_NewStringObj(
		    "unknown subcommand handler returned bad code: ", -1));
	    switch (result) {
	    case TCL_RETURN:
		Tcl_AppendToObj(Tcl_GetObjResult(interp), "return", -1);
		break;
	    case TCL_BREAK:
		Tcl_AppendToObj(Tcl_GetObjResult(interp), "break", -1);
		break;
	    case TCL_CONTINUE:
		Tcl_AppendToObj(Tcl_GetObjResult(interp), "continue", -1);
		break;
	    default:
		Tcl_AppendPrintfToObj(Tcl_GetObjResult(interp), "%d", result);
	    }
	    Tcl_AddErrorInfo(interp, "\n    result of "
		    "ensemble unknown subcommand handler: ");
	    Tcl_AppendObjToErrorInfo(interp, unknownCmd);
	    Tcl_SetErrorCode(interp, "TCL", "ENSEMBLE", "UNKNOWN_RESULT",
		    NULL);
	} else {
	    Tcl_AddErrorInfo(interp,
		    "\n    (ensemble unknown subcommand handler)");
	}
    }
    TclDecrRefCount(unknownCmd);
    return TCL_ERROR;
}

/*
 *----------------------------------------------------------------------
 *
 * MakeCachedEnsembleCommand --
 *
 *	Cache what we've computed so far; it's not nice to repeatedly copy
 *	strings about. Note that to do this, we start by deleting any old
 *	representation that there was (though if it was an out of date
 *	ensemble rep, we can skip some of the deallocation process.)
 *
 * Results:
 *	None
 *
 * Side effects:
 *	Alters the internal representation of the first object parameter.
 *
 *----------------------------------------------------------------------
 */

static void
MakeCachedEnsembleCommand(
    Tcl_Obj *objPtr,
    EnsembleConfig *ensemblePtr,
    Tcl_HashEntry *hPtr,
    Tcl_Obj *fix)
{
    register EnsembleCmdRep *ensembleCmd;

    ECRGetIntRep(objPtr, ensembleCmd);
    if (ensembleCmd) {
	TclCleanupCommandMacro(ensembleCmd->token);
	if (ensembleCmd->fix) {
	    Tcl_DecrRefCount(ensembleCmd->fix);
	}
    } else {
	/*
	 * Kill the old internal rep, and replace it with a brand new one of
	 * our own.
	 */

	ensembleCmd = ckalloc(sizeof(EnsembleCmdRep));
	ECRSetIntRep(objPtr, ensembleCmd);
    }

    /*
     * Populate the internal rep.
     */

    ensembleCmd->epoch = ensemblePtr->epoch;
    ensembleCmd->token = (Command *) ensemblePtr->token;
    ensembleCmd->token->refCount++;
    if (fix) {
	Tcl_IncrRefCount(fix);
    }
    ensembleCmd->fix = fix;
    ensembleCmd->hPtr = hPtr;
}

/*
 *----------------------------------------------------------------------
 *
 * DeleteEnsembleConfig --
 *
 *	Destroys the data structure used to represent an ensemble. This is
 *	called when the ensemble's command is deleted (which happens
 *	automatically if the ensemble's namespace is deleted.) Maintainers
 *	should note that ensembles should be deleted by deleting their
 *	commands.
 *
 * Results:
 *	None.
 *
 * Side effects:
 *	Memory is (eventually) deallocated.
 *
 *----------------------------------------------------------------------
 */

static void
ClearTable(
    EnsembleConfig *ensemblePtr)
{
    Tcl_HashTable *hash = &ensemblePtr->subcommandTable;

    if (hash->numEntries != 0) {
        Tcl_HashSearch search;
        Tcl_HashEntry *hPtr = Tcl_FirstHashEntry(hash, &search);

        while (hPtr != NULL) {
            Tcl_Obj *prefixObj = Tcl_GetHashValue(hPtr);
            Tcl_DecrRefCount(prefixObj);
            hPtr = Tcl_NextHashEntry(&search);
        }
        ckfree((char *) ensemblePtr->subcommandArrayPtr);
    }
    Tcl_DeleteHashTable(hash);
}

static void
DeleteEnsembleConfig(
    ClientData clientData)
{
    EnsembleConfig *ensemblePtr = clientData;
    Namespace *nsPtr = ensemblePtr->nsPtr;

    /*
     * Unlink from the ensemble chain if it has not been marked as having been
     * done already.
     */

    if (ensemblePtr->next != ensemblePtr) {
	EnsembleConfig *ensPtr = (EnsembleConfig *) nsPtr->ensembles;

	if (ensPtr == ensemblePtr) {
	    nsPtr->ensembles = (Tcl_Ensemble *) ensemblePtr->next;
	} else {
	    while (ensPtr != NULL) {
		if (ensPtr->next == ensemblePtr) {
		    ensPtr->next = ensemblePtr->next;
		    break;
		}
		ensPtr = ensPtr->next;
	    }
	}
    }

    /*
     * Mark the namespace as dead so code that uses Tcl_Preserve() can tell
     * whether disaster happened anyway.
     */

    ensemblePtr->flags |= ENSEMBLE_DEAD;

    /*
     * Kill the pointer-containing fields.
     */

    ClearTable(ensemblePtr);
    if (ensemblePtr->subcmdList != NULL) {
	Tcl_DecrRefCount(ensemblePtr->subcmdList);
    }
    if (ensemblePtr->parameterList != NULL) {
	Tcl_DecrRefCount(ensemblePtr->parameterList);
    }
    if (ensemblePtr->subcommandDict != NULL) {
	Tcl_DecrRefCount(ensemblePtr->subcommandDict);
    }
    if (ensemblePtr->unknownHandler != NULL) {
	Tcl_DecrRefCount(ensemblePtr->unknownHandler);
    }

    /*
     * Arrange for the structure to be reclaimed. Note that this is complex
     * because we have to make sure that we can react sensibly when an
     * ensemble is deleted during the process of initialising the ensemble
     * (especially the unknown callback.)
     */

    Tcl_EventuallyFree(ensemblePtr, TCL_DYNAMIC);
}

/*
 *----------------------------------------------------------------------
 *
 * BuildEnsembleConfig --
 *
 *	Create the internal data structures that describe how an ensemble
 *	looks, being a hash mapping from the full command name to the Tcl list
 *	that describes the implementation prefix words, and a sorted array of
 *	all the full command names to allow for reasonably efficient
 *	unambiguous prefix handling.
 *
 * Results:
 *	None.
 *
 * Side effects:
 *	Reallocates and rebuilds the hash table and array stored at the
 *	ensemblePtr argument. For large ensembles or large namespaces, this is
 *	a potentially expensive operation.
 *
 *----------------------------------------------------------------------
 */

static void
BuildEnsembleConfig(
    EnsembleConfig *ensemblePtr)
{
    Tcl_HashSearch search;	/* Used for scanning the set of commands in
				 * the namespace that backs up this
				 * ensemble. */
    int i, j, isNew;
    Tcl_HashTable *hash = &ensemblePtr->subcommandTable;
    Tcl_HashEntry *hPtr;
    Tcl_Obj *mapDict = ensemblePtr->subcommandDict;
    Tcl_Obj *subList = ensemblePtr->subcmdList;

    ClearTable(ensemblePtr);
    Tcl_InitHashTable(hash, TCL_STRING_KEYS);

    if (subList) {
        int subc;
        Tcl_Obj **subv, *target, *cmdObj, *cmdPrefixObj;
        char *name;

        /*
         * There is a list of exactly what subcommands go in the table.
         * Must determine the target for each.
         */

        Tcl_ListObjGetElements(NULL, subList, &subc, &subv);
        if (subList == mapDict) {
            /*
             * Strange case where explicit list of subcommands is same value
             * as the dict mapping to targets.
             */

            for (i = 0; i < subc; i += 2) {
                name = TclGetString(subv[i]);
                hPtr = Tcl_CreateHashEntry(hash, name, &isNew);
                if (!isNew) {
                    cmdObj = (Tcl_Obj *)Tcl_GetHashValue(hPtr);
                    Tcl_DecrRefCount(cmdObj);
                }
                Tcl_SetHashValue(hPtr, subv[i+1]);
                Tcl_IncrRefCount(subv[i+1]);

                name = TclGetString(subv[i+1]);
                hPtr = Tcl_CreateHashEntry(hash, name, &isNew);
                if (isNew) {
                    cmdObj = Tcl_NewStringObj(name, -1);
                    cmdPrefixObj = Tcl_NewListObj(1, &cmdObj);
                    Tcl_SetHashValue(hPtr, cmdPrefixObj);
                    Tcl_IncrRefCount(cmdPrefixObj);
                }
            }
        } else {
            /*
	     * Usual case where we can freely act on the list and dict.
	     */

            for (i = 0; i < subc; i++) {
                name = TclGetString(subv[i]);
                hPtr = Tcl_CreateHashEntry(hash, name, &isNew);
                if (!isNew) {
                    continue;
                }

                /*
		 * Lookup target in the dictionary.
		 */

                if (mapDict) {
                    Tcl_DictObjGet(NULL, mapDict, subv[i], &target);
                    if (target) {
                        Tcl_SetHashValue(hPtr, target);
                        Tcl_IncrRefCount(target);
                        continue;
                    }
                }

                /*
                 * target was not in the dictionary so map onto the namespace.
                 * Note in this case that we do not guarantee that the command
                 * is actually there; that is the programmer's responsibility
                 * (or [::unknown] of course).
                 */

                cmdObj = Tcl_NewStringObj(name, -1);
                cmdPrefixObj = Tcl_NewListObj(1, &cmdObj);
                Tcl_SetHashValue(hPtr, cmdPrefixObj);
                Tcl_IncrRefCount(cmdPrefixObj);
            }
        }
    } else if (mapDict) {
        /*
         * No subcmd list, but we do have a mapping dictionary so we should
         * use the keys of that. Convert the dictionary's contents into the
         * form required for the ensemble's internal hashtable.
         */

        Tcl_DictSearch dictSearch;
        Tcl_Obj *keyObj, *valueObj;
        int done;

        Tcl_DictObjFirst(NULL, ensemblePtr->subcommandDict, &dictSearch,
                &keyObj, &valueObj, &done);
        while (!done) {
            char *name = TclGetString(keyObj);

            hPtr = Tcl_CreateHashEntry(hash, name, &isNew);
            Tcl_SetHashValue(hPtr, valueObj);
            Tcl_IncrRefCount(valueObj);
            Tcl_DictObjNext(&dictSearch, &keyObj, &valueObj, &done);
        }
    } else {
	/*
	 * Discover what commands are actually exported by the namespace.
	 * What we have is an array of patterns and a hash table whose keys
	 * are the command names exported by the namespace (the contents do
	 * not matter here.) We must find out what commands are actually
	 * exported by filtering each command in the namespace against each of
	 * the patterns in the export list. Note that we use an intermediate
	 * hash table to make memory management easier, and because that makes
	 * exact matching far easier too.
	 *
	 * Suggestion for future enhancement: compute the unique prefixes and
	 * place them in the hash too, which should make for even faster
	 * matching.
	 */

	hPtr = Tcl_FirstHashEntry(&ensemblePtr->nsPtr->cmdTable, &search);
	for (; hPtr!= NULL ; hPtr=Tcl_NextHashEntry(&search)) {
	    char *nsCmdName =		/* Name of command in namespace. */
		    Tcl_GetHashKey(&ensemblePtr->nsPtr->cmdTable, hPtr);

	    for (i=0 ; i<ensemblePtr->nsPtr->numExportPatterns ; i++) {
		if (Tcl_StringMatch(nsCmdName,
			ensemblePtr->nsPtr->exportArrayPtr[i])) {
		    hPtr = Tcl_CreateHashEntry(hash, nsCmdName, &isNew);

		    /*
		     * Remember, hash entries have a full reference to the
		     * substituted part of the command (as a list) as their
		     * content!
		     */

		    if (isNew) {
			Tcl_Obj *cmdObj, *cmdPrefixObj;

			cmdObj = Tcl_NewStringObj(nsCmdName, -1);
			cmdPrefixObj = Tcl_NewListObj(1, &cmdObj);
			Tcl_SetHashValue(hPtr, cmdPrefixObj);
			Tcl_IncrRefCount(cmdPrefixObj);
		    }
		    break;
		}
	    }
	}
    }

    if (hash->numEntries == 0) {
	ensemblePtr->subcommandArrayPtr = NULL;
	return;
    }

    /*
     * Create a sorted array of all subcommands in the ensemble; hash tables
     * are all very well for a quick look for an exact match, but they can't
     * determine things like whether a string is a prefix of another (not
     * without lots of preparation anyway) and they're no good for when we're
     * generating the error message either.
     *
     * We do this by filling an array with the names (we use the hash keys
     * directly to save a copy, since any time we change the array we change
     * the hash too, and vice versa) and running quicksort over the array.
     */

    ensemblePtr->subcommandArrayPtr =
	    ckalloc(sizeof(char *) * hash->numEntries);

    /*
     * Fill array from both ends as this makes us less likely to end up with
     * performance problems in qsort(), which is good. Note that doing this
     * makes this code much more opaque, but the naive alternatve:
     *
     * for (hPtr=Tcl_FirstHashEntry(hash,&search),i=0 ;
     *	       hPtr!=NULL ; hPtr=Tcl_NextHashEntry(&search),i++) {
     *     ensemblePtr->subcommandArrayPtr[i] = Tcl_GetHashKey(hash, &hPtr);
     * }
     *
     * can produce long runs of precisely ordered table entries when the
     * commands in the namespace are declared in a sorted fashion (an ordering
     * some people like) and the hashing functions (or the command names
     * themselves) are fairly unfortunate. By filling from both ends, it
     * requires active malice (and probably a debugger) to get qsort() to have
     * awful runtime behaviour.
     */

    i = 0;
    j = hash->numEntries;
    hPtr = Tcl_FirstHashEntry(hash, &search);
    while (hPtr != NULL) {
	ensemblePtr->subcommandArrayPtr[i++] = Tcl_GetHashKey(hash, hPtr);
	hPtr = Tcl_NextHashEntry(&search);
	if (hPtr == NULL) {
	    break;
	}
	ensemblePtr->subcommandArrayPtr[--j] = Tcl_GetHashKey(hash, hPtr);
	hPtr = Tcl_NextHashEntry(&search);
    }
    if (hash->numEntries > 1) {
	qsort(ensemblePtr->subcommandArrayPtr, (unsigned) hash->numEntries,
		sizeof(char *), NsEnsembleStringOrder);
    }
}

/*
 *----------------------------------------------------------------------
 *
 * NsEnsembleStringOrder --
 *
 *	Helper function to compare two pointers to two strings for use with
 *	qsort().
 *
 * Results:
 *	-1 if the first string is smaller, 1 if the second string is smaller,
 *	and 0 if they are equal.
 *
 * Side effects:
 *	None.
 *
 *----------------------------------------------------------------------
 */

static int
NsEnsembleStringOrder(
    const void *strPtr1,
    const void *strPtr2)
{
    return strcmp(*(const char **)strPtr1, *(const char **)strPtr2);
}

/*
 *----------------------------------------------------------------------
 *
 * FreeEnsembleCmdRep --
 *
 *	Destroys the internal representation of a Tcl_Obj that has been
 *	holding information about a command in an ensemble.
 *
 * Results:
 *	None.
 *
 * Side effects:
 *	Memory is deallocated. If this held the last reference to a
 *	namespace's main structure, that main structure will also be
 *	destroyed.
 *
 *----------------------------------------------------------------------
 */

static void
FreeEnsembleCmdRep(
    Tcl_Obj *objPtr)
{
    EnsembleCmdRep *ensembleCmd;

    ECRGetIntRep(objPtr, ensembleCmd);
    TclCleanupCommandMacro(ensembleCmd->token);
    if (ensembleCmd->fix) {
	Tcl_DecrRefCount(ensembleCmd->fix);
    }
    ckfree(ensembleCmd);
}

/*
 *----------------------------------------------------------------------
 *
 * DupEnsembleCmdRep --
 *
 *	Makes one Tcl_Obj into a copy of another that is a subcommand of an
 *	ensemble.
 *
 * Results:
 *	None.
 *
 * Side effects:
 *	Memory is allocated, and the namespace that the ensemble is built on
 *	top of gains another reference.
 *
 *----------------------------------------------------------------------
 */

static void
DupEnsembleCmdRep(
    Tcl_Obj *objPtr,
    Tcl_Obj *copyPtr)
{
    EnsembleCmdRep *ensembleCmd;
    EnsembleCmdRep *ensembleCopy = ckalloc(sizeof(EnsembleCmdRep));

    ECRGetIntRep(objPtr, ensembleCmd);
    ECRSetIntRep(copyPtr, ensembleCopy);

    ensembleCopy->epoch = ensembleCmd->epoch;
    ensembleCopy->token = ensembleCmd->token;
    ensembleCopy->token->refCount++;
    ensembleCopy->fix = ensembleCmd->fix;
    if (ensembleCopy->fix) {
	Tcl_IncrRefCount(ensembleCopy->fix);
    }
    ensembleCopy->hPtr = ensembleCmd->hPtr;
}

/*
 *----------------------------------------------------------------------
 *
 * TclCompileEnsemble --
 *
 *	Procedure called to compile an ensemble command. Note that most
 *	ensembles are not compiled, since modifying a compiled ensemble causes
 *	a invalidation of all existing bytecode (expensive!) which is not
 *	normally warranted.
 *
 * Results:
 *	Returns TCL_OK for a successful compile. Returns TCL_ERROR to defer
 *	evaluation to runtime.
 *
 * Side effects:
 *	Instructions are added to envPtr to execute the subcommands of the
 *	ensemble at runtime if a compile-time mapping is possible.
 *
 *----------------------------------------------------------------------
 */

int
TclCompileEnsemble(
    Tcl_Interp *interp,		/* Used for error reporting. */
    Tcl_Parse *parsePtr,	/* Points to a parse structure for the command
				 * created by Tcl_ParseCommand. */
    Command *cmdPtr,		/* Points to defintion of command being
				 * compiled. */
    CompileEnv *envPtr)		/* Holds resulting instructions. */
{
    Tcl_Token *tokenPtr = TokenAfter(parsePtr->tokenPtr);
    Tcl_Obj *mapObj, *subcmdObj, *targetCmdObj, *listObj, **elems;
    Tcl_Obj *replaced = Tcl_NewObj(), *replacement;
    Tcl_Command ensemble = (Tcl_Command) cmdPtr;
    Command *oldCmdPtr = cmdPtr, *newCmdPtr;
    int len, result, flags = 0, i, depth = 1, invokeAnyway = 0;
    int ourResult = TCL_ERROR;
    unsigned numBytes;
    const char *word;
    DefineLineInformation;

    Tcl_IncrRefCount(replaced);
    if (parsePtr->numWords < depth + 1) {
	goto failed;
    }
    if (tokenPtr->type != TCL_TOKEN_SIMPLE_WORD) {
	/*
	 * Too hard.
	 */

	goto failed;
    }

    /*
     * This is where we return to if we are parsing multiple nested compiled
     * ensembles. [info object] is such a beast.
     */

  checkNextWord:
    word = tokenPtr[1].start;
    numBytes = tokenPtr[1].size;

    /*
     * There's a sporting chance we'll be able to compile this. But now we
     * must check properly. To do that, check that we're compiling an ensemble
     * that has a compilable command as its appropriate subcommand.
     */

    if (Tcl_GetEnsembleMappingDict(NULL, ensemble, &mapObj) != TCL_OK
	    || mapObj == NULL) {
	/*
	 * Either not an ensemble or a mapping isn't installed. Crud. Too hard
	 * to proceed.
	 */

	goto failed;
    }

    /*
     * Also refuse to compile anything that uses a formal parameter list for
     * now, on the grounds that it is too complex.
     */

    if (Tcl_GetEnsembleParameterList(NULL, ensemble, &listObj) != TCL_OK
	    || listObj != NULL) {
	/*
	 * Figuring out how to compile this has become too much. Bail out.
	 */

	goto failed;
    }

    /*
     * Next, get the flags. We need them on several code paths so that we can
     * know whether we're to do prefix matching.
     */

    (void) Tcl_GetEnsembleFlags(NULL, ensemble, &flags);

    /*
     * Check to see if there's also a subcommand list; must check to see if
     * the subcommand we are calling is in that list if it exists, since that
     * list filters the entries in the map.
     */

    (void) Tcl_GetEnsembleSubcommandList(NULL, ensemble, &listObj);
    if (listObj != NULL) {
	int sclen;
	const char *str;
	Tcl_Obj *matchObj = NULL;

	if (Tcl_ListObjGetElements(NULL, listObj, &len, &elems) != TCL_OK) {
	    goto failed;
	}
	for (i=0 ; i<len ; i++) {
	    str = TclGetStringFromObj(elems[i], &sclen);
	    if ((sclen == (int) numBytes) && !memcmp(word, str, numBytes)) {
		/*
		 * Exact match! Excellent!
		 */

		result = Tcl_DictObjGet(NULL, mapObj,elems[i], &targetCmdObj);
		if (result != TCL_OK || targetCmdObj == NULL) {
		    goto failed;
		}
		replacement = elems[i];
		goto doneMapLookup;
	    }

	    /*
	     * Check to see if we've got a prefix match. A single prefix match
	     * is fine, and allows us to refine our dictionary lookup, but
	     * multiple prefix matches is a Bad Thing and will prevent us from
	     * making progress. Note that we cannot do the lookup immediately
	     * in the prefix case; might be another entry later in the list
	     * that causes things to fail.
	     */

	    if ((flags & TCL_ENSEMBLE_PREFIX)
		    && strncmp(word, str, numBytes) == 0) {
		if (matchObj != NULL) {
		    goto failed;
		}
		matchObj = elems[i];
	    }
	}
	if (matchObj == NULL) {
	    goto failed;
	}
	result = Tcl_DictObjGet(NULL, mapObj, matchObj, &targetCmdObj);
	if (result != TCL_OK || targetCmdObj == NULL) {
	    goto failed;
	}
	replacement = matchObj;
    } else {
	Tcl_DictSearch s;
	int done, matched;
	Tcl_Obj *tmpObj;

	/*
	 * No map, so check the dictionary directly.
	 */

	TclNewStringObj(subcmdObj, word, (int) numBytes);
	result = Tcl_DictObjGet(NULL, mapObj, subcmdObj, &targetCmdObj);
	if (result == TCL_OK && targetCmdObj != NULL) {
	    /*
	     * Got it. Skip the fiddling around with prefixes.
	     */

	    replacement = subcmdObj;
	    goto doneMapLookup;
	}
	TclDecrRefCount(subcmdObj);

	/*
	 * We've not literally got a valid subcommand. But maybe we have a
	 * prefix. Check if prefix matches are allowed.
	 */

	if (!(flags & TCL_ENSEMBLE_PREFIX)) {
	    goto failed;
	}

	/*
	 * Iterate over the keys in the dictionary, checking to see if we're a
	 * prefix.
	 */

	Tcl_DictObjFirst(NULL, mapObj, &s, &subcmdObj, &tmpObj, &done);
	matched = 0;
	replacement = NULL;		/* Silence, fool compiler! */
	while (!done) {
	    if (strncmp(TclGetString(subcmdObj), word, numBytes) == 0) {
		if (matched++) {
		    /*
		     * Must have matched twice! Not unique, so no point
		     * looking further.
		     */

		    break;
		}
		replacement = subcmdObj;
		targetCmdObj = tmpObj;
	    }
	    Tcl_DictObjNext(&s, &subcmdObj, &tmpObj, &done);
	}
	Tcl_DictObjDone(&s);

	/*
	 * If we have anything other than a single match, we've failed the
	 * unique prefix check.
	 */

	if (matched != 1) {
	    invokeAnyway = 1;
	    goto failed;
	}
    }

    /*
     * OK, we definitely map to something. But what?
     *
     * The command we map to is the first word out of the map element. Note
     * that we also reject dealing with multi-element rewrites if we are in a
     * safe interpreter, as there is otherwise a (highly gnarly!) way to make
     * Tcl crash open to exploit.
     */

  doneMapLookup:
    Tcl_ListObjAppendElement(NULL, replaced, replacement);
    if (Tcl_ListObjGetElements(NULL, targetCmdObj, &len, &elems) != TCL_OK) {
	goto failed;
    } else if (len != 1) {
	/*
	 * Note that at this point we know we can't issue any special
	 * instruction sequence as the mapping isn't one that we support at
	 * the compiled level.
	 */

	goto cleanup;
    }
    targetCmdObj = elems[0];

    oldCmdPtr = cmdPtr;
    Tcl_IncrRefCount(targetCmdObj);
    newCmdPtr = (Command *) Tcl_GetCommandFromObj(interp, targetCmdObj);
    TclDecrRefCount(targetCmdObj);
    if (newCmdPtr == NULL || Tcl_IsSafe(interp)
	    || newCmdPtr->nsPtr->flags & NS_SUPPRESS_COMPILATION
	    || newCmdPtr->flags & CMD_HAS_EXEC_TRACES
	    || ((Interp *)interp)->flags & DONT_COMPILE_CMDS_INLINE) {
	/*
	 * Maps to an undefined command or a command without a compiler.
	 * Cannot compile.
	 */

	goto cleanup;
    }
    cmdPtr = newCmdPtr;
    depth++;

    /*
     * See whether we have a nested ensemble. If we do, we can go round the
     * mulberry bush again, consuming the next word.
     */

    if (cmdPtr->compileProc == TclCompileEnsemble) {
	tokenPtr = TokenAfter(tokenPtr);
	if (parsePtr->numWords < depth + 1
		|| tokenPtr->type != TCL_TOKEN_SIMPLE_WORD) {
	    /*
	     * Too hard because the user has done something unpleasant like
	     * omitting the sub-ensemble's command name or used a non-constant
	     * name for a sub-ensemble's command name; we respond by bailing
	     * out completely (this is a rare case). [Bug 6d2f249a01]
	     */

	    goto cleanup;
	}
	ensemble = (Tcl_Command) cmdPtr;
	goto checkNextWord;
    }

    /*
     * Now we've done the mapping process, can now actually try to compile.
     * If there is a subcommand compiler and that successfully produces code,
     * we'll use that. Otherwise, we fall back to generating opcodes to do the
     * invoke at runtime.
     */

    invokeAnyway = 1;
    if (TCL_OK == TclAttemptCompileProc(interp, parsePtr, depth, cmdPtr,
	    envPtr)) {
	ourResult = TCL_OK;
	goto cleanup;
    }

    /*
     * Throw out any line information generated by the failed compile attempt.
     */

    while (mapPtr->nuloc - 1 > eclIndex) {
        mapPtr->nuloc--;
        ckfree(mapPtr->loc[mapPtr->nuloc].line);
        mapPtr->loc[mapPtr->nuloc].line = NULL;
    }

    /*
     * Reset the index of next command.  Toss out any from failed nested
     * partial compiles.
     */

    envPtr->numCommands = mapPtr->nuloc;

    /*
     * Failed to do a full compile for some reason. Try to do a direct invoke
     * instead of going through the ensemble lookup process again.
     */

  failed:
    if (depth < 250) {
	if (depth > 1) {
	    if (!invokeAnyway) {
		cmdPtr = oldCmdPtr;
		depth--;
	    }
	}
	/*
	 * The length of the "replaced" list must be depth-1.  Trim back
	 * any extra elements that might have been appended by failing
	 * pathways above.
	 */
	(void) Tcl_ListObjReplace(NULL, replaced, depth-1, LIST_MAX, 0, NULL);

	/*
	 * TODO: Reconsider whether we ought to call CompileToInvokedCommand()
	 * when depth==1.  In that case we are choosing to emit the
	 * INST_INVOKE_REPLACE bytecode when there is in fact no replacing
	 * to be done.  It would be equally functional and presumably more
	 * performant to fall through to cleanup below, return TCL_ERROR,
	 * and let the compiler harness emit the INST_INVOKE_STK
	 * implementation for us.
	 */

	CompileToInvokedCommand(interp, parsePtr, replaced, cmdPtr, envPtr);
	ourResult = TCL_OK;
    }

    /*
     * Release the memory we allocated. If we've got here, we've either done
     * something useful or we're in a case that we can't compile at all and
     * we're just giving up.
     */

  cleanup:
    Tcl_DecrRefCount(replaced);
    return ourResult;
}

int
TclAttemptCompileProc(
    Tcl_Interp *interp,
    Tcl_Parse *parsePtr,
    int depth,
    Command *cmdPtr,
    CompileEnv *envPtr)		/* Holds resulting instructions. */
{
    int result, i;
    Tcl_Token *saveTokenPtr = parsePtr->tokenPtr;
    int savedStackDepth = envPtr->currStackDepth;
    unsigned savedCodeNext = envPtr->codeNext - envPtr->codeStart;
    int savedAuxDataArrayNext = envPtr->auxDataArrayNext;
    int savedExceptArrayNext = envPtr->exceptArrayNext;
#ifdef TCL_COMPILE_DEBUG
    int savedExceptDepth = envPtr->exceptDepth;
#endif
    DefineLineInformation;

    if (cmdPtr->compileProc == NULL) {
	return TCL_ERROR;
    }

    /*
     * Advance parsePtr->tokenPtr so that it points at the last subcommand.
     * This will be wrong, but it will not matter, and it will put the
     * tokens for the arguments in the right place without the needed to
     * allocate a synthetic Tcl_Parse struct, or copy tokens around.
     */

    for (i = 0; i < depth - 1; i++) {
	parsePtr->tokenPtr = TokenAfter(parsePtr->tokenPtr);
    }
    parsePtr->numWords -= (depth - 1);

    /*
     * Shift the line information arrays to account for different word
     * index values.
     */

    mapPtr->loc[eclIndex].line += (depth - 1);
    mapPtr->loc[eclIndex].next += (depth - 1);

    /*
     * Hand off compilation to the subcommand compiler. At last!
     */

    result = cmdPtr->compileProc(interp, parsePtr, cmdPtr, envPtr);

    /*
     * Undo the shift.
     */

    mapPtr->loc[eclIndex].line -= (depth - 1);
    mapPtr->loc[eclIndex].next -= (depth - 1);

    parsePtr->numWords += (depth - 1);
    parsePtr->tokenPtr = saveTokenPtr;

    /*
     * If our target failed to compile, revert any data from failed partial
     * compiles.  Note that envPtr->numCommands need not be checked because
     * we avoid compiling subcommands that recursively call TclCompileScript().
     */

#ifdef TCL_COMPILE_DEBUG
    if (envPtr->exceptDepth != savedExceptDepth) {
	Tcl_Panic("ExceptionRange Starts and Ends do not balance");
    }
#endif

    if (result != TCL_OK) {
	ExceptionAux *auxPtr = envPtr->exceptAuxArrayPtr;

	for (i = 0; i < savedExceptArrayNext; i++) {
	    while (auxPtr->numBreakTargets > 0
		    && auxPtr->breakTargets[auxPtr->numBreakTargets - 1]
		    >= savedCodeNext) {
		auxPtr->numBreakTargets--;
	    }
	    while (auxPtr->numContinueTargets > 0
		    && auxPtr->continueTargets[auxPtr->numContinueTargets - 1]
		    >= savedCodeNext) {
		auxPtr->numContinueTargets--;
	    }
	    auxPtr++;
	}
	envPtr->exceptArrayNext = savedExceptArrayNext;

	if (savedAuxDataArrayNext != envPtr->auxDataArrayNext) {
	    AuxData *auxDataPtr = envPtr->auxDataArrayPtr;
	    AuxData *auxDataEnd = auxDataPtr;

	    auxDataPtr += savedAuxDataArrayNext;
	    auxDataEnd += envPtr->auxDataArrayNext;

	    while (auxDataPtr < auxDataEnd) {
		if (auxDataPtr->type->freeProc != NULL) {
		    auxDataPtr->type->freeProc(auxDataPtr->clientData);
		}
		auxDataPtr++;
	    }
	    envPtr->auxDataArrayNext = savedAuxDataArrayNext;
	}
	envPtr->currStackDepth = savedStackDepth;
	envPtr->codeNext = envPtr->codeStart + savedCodeNext;
#ifdef TCL_COMPILE_DEBUG
    } else {
	/*
	 * Confirm that the command compiler generated a single value on
	 * the stack as its result. This is only done in debugging mode,
	 * as it *should* be correct and normal users have no reasonable
	 * way to fix it anyway.
	 */

	int diff = envPtr->currStackDepth - savedStackDepth;

	if (diff != 1) {
	    Tcl_Panic("bad stack adjustment when compiling"
		    " %.*s (was %d instead of 1)", parsePtr->tokenPtr->size,
		    parsePtr->tokenPtr->start, diff);
	}
#endif
    }

    return result;
}

/*
 * How to compile a subcommand to a _replacing_ invoke of its implementation
 * command.
 */

static void
CompileToInvokedCommand(
    Tcl_Interp *interp,
    Tcl_Parse *parsePtr,
    Tcl_Obj *replacements,
    Command *cmdPtr,
    CompileEnv *envPtr)		/* Holds resulting instructions. */
{
    Tcl_Token *tokPtr;
    Tcl_Obj *objPtr, **words;
    char *bytes;
    int i, numWords, cmdLit, extraLiteralFlags = LITERAL_CMD_NAME;
    DefineLineInformation;

    /*
     * Push the words of the command. Take care; the command words may be
     * scripts that have backslashes in them, and [info frame 0] can see the
     * difference. Hence the call to TclContinuationsEnterDerived...
     */

    Tcl_ListObjGetElements(NULL, replacements, &numWords, &words);
    for (i = 0, tokPtr = parsePtr->tokenPtr; i < parsePtr->numWords;
	    i++, tokPtr = TokenAfter(tokPtr)) {
	if (i > 0 && i < numWords+1) {
	    bytes = TclGetString(words[i-1]);
	    PushLiteral(envPtr, bytes, words[i-1]->length);
	    continue;
	}

	SetLineInformation(i);
	if (tokPtr->type == TCL_TOKEN_SIMPLE_WORD) {
	    int literal = TclRegisterLiteral(envPtr,
		    tokPtr[1].start, tokPtr[1].size, 0);

	    if (envPtr->clNext) {
		TclContinuationsEnterDerived(
			TclFetchLiteral(envPtr, literal),
			tokPtr[1].start - envPtr->source,
			envPtr->clNext);
	    }
	    TclEmitPush(literal, envPtr);
	} else {
	    CompileTokens(envPtr, tokPtr, interp);
	}
    }

    /*
     * Push the name of the command we're actually dispatching to as part of
     * the implementation.
     */

    objPtr = Tcl_NewObj();
    Tcl_GetCommandFullName(interp, (Tcl_Command) cmdPtr, objPtr);
    bytes = TclGetString(objPtr);
    if ((cmdPtr != NULL) && (cmdPtr->flags & CMD_VIA_RESOLVER)) {
	extraLiteralFlags |= LITERAL_UNSHARED;
    }
    cmdLit = TclRegisterLiteral(envPtr, bytes, objPtr->length, extraLiteralFlags);
    TclSetCmdNameObj(interp, TclFetchLiteral(envPtr, cmdLit), cmdPtr);
    TclEmitPush(cmdLit, envPtr);
    TclDecrRefCount(objPtr);

    /*
     * Do the replacing dispatch.
     */

    TclEmitInvoke(envPtr, INST_INVOKE_REPLACE, parsePtr->numWords,numWords+1);
}

/*
 * Helpers that do issuing of instructions for commands that "don't have
 * compilers" (well, they do; these). They all work by just generating base
 * code to invoke the command; they're intended for ensemble subcommands so
 * that the costs of INST_INVOKE_REPLACE can be avoided where we can work out
 * that they're not needed.
 *
 * Note that these are NOT suitable for commands where there's an argument
 * that is a script, as an [info level] or [info frame] in the inner context
 * can see the difference.
 */

static int
CompileBasicNArgCommand(
    Tcl_Interp *interp,		/* Used for error reporting. */
    Tcl_Parse *parsePtr,	/* Points to a parse structure for the command
				 * created by Tcl_ParseCommand. */
    Command *cmdPtr,		/* Points to defintion of command being
				 * compiled. */
    CompileEnv *envPtr)		/* Holds resulting instructions. */
{
    Tcl_Obj *objPtr = Tcl_NewObj();

    Tcl_IncrRefCount(objPtr);
    Tcl_GetCommandFullName(interp, (Tcl_Command) cmdPtr, objPtr);
    TclCompileInvocation(interp, parsePtr->tokenPtr, objPtr,
	    parsePtr->numWords, envPtr);
    Tcl_DecrRefCount(objPtr);
    return TCL_OK;
}

int
TclCompileBasic0ArgCmd(
    Tcl_Interp *interp,		/* Used for error reporting. */
    Tcl_Parse *parsePtr,	/* Points to a parse structure for the command
				 * created by Tcl_ParseCommand. */
    Command *cmdPtr,		/* Points to defintion of command being
				 * compiled. */
    CompileEnv *envPtr)		/* Holds resulting instructions. */
{
    /*
     * Verify that the number of arguments is correct; that's the only case
     * that we know will avoid the call to Tcl_WrongNumArgs() at invoke time,
     * which is the only code that sees the shenanigans of ensemble dispatch.
     */

    if (parsePtr->numWords != 1) {
	return TCL_ERROR;
    }

    return CompileBasicNArgCommand(interp, parsePtr, cmdPtr, envPtr);
}

int
TclCompileBasic1ArgCmd(
    Tcl_Interp *interp,		/* Used for error reporting. */
    Tcl_Parse *parsePtr,	/* Points to a parse structure for the command
				 * created by Tcl_ParseCommand. */
    Command *cmdPtr,		/* Points to defintion of command being
				 * compiled. */
    CompileEnv *envPtr)		/* Holds resulting instructions. */
{
    /*
     * Verify that the number of arguments is correct; that's the only case
     * that we know will avoid the call to Tcl_WrongNumArgs() at invoke time,
     * which is the only code that sees the shenanigans of ensemble dispatch.
     */

    if (parsePtr->numWords != 2) {
	return TCL_ERROR;
    }

    return CompileBasicNArgCommand(interp, parsePtr, cmdPtr, envPtr);
}

int
TclCompileBasic2ArgCmd(
    Tcl_Interp *interp,		/* Used for error reporting. */
    Tcl_Parse *parsePtr,	/* Points to a parse structure for the command
				 * created by Tcl_ParseCommand. */
    Command *cmdPtr,		/* Points to defintion of command being
				 * compiled. */
    CompileEnv *envPtr)		/* Holds resulting instructions. */
{
    /*
     * Verify that the number of arguments is correct; that's the only case
     * that we know will avoid the call to Tcl_WrongNumArgs() at invoke time,
     * which is the only code that sees the shenanigans of ensemble dispatch.
     */

    if (parsePtr->numWords != 3) {
	return TCL_ERROR;
    }

    return CompileBasicNArgCommand(interp, parsePtr, cmdPtr, envPtr);
}

int
TclCompileBasic3ArgCmd(
    Tcl_Interp *interp,		/* Used for error reporting. */
    Tcl_Parse *parsePtr,	/* Points to a parse structure for the command
				 * created by Tcl_ParseCommand. */
    Command *cmdPtr,		/* Points to defintion of command being
				 * compiled. */
    CompileEnv *envPtr)		/* Holds resulting instructions. */
{
    /*
     * Verify that the number of arguments is correct; that's the only case
     * that we know will avoid the call to Tcl_WrongNumArgs() at invoke time,
     * which is the only code that sees the shenanigans of ensemble dispatch.
     */

    if (parsePtr->numWords != 4) {
	return TCL_ERROR;
    }

    return CompileBasicNArgCommand(interp, parsePtr, cmdPtr, envPtr);
}

int
TclCompileBasic0Or1ArgCmd(
    Tcl_Interp *interp,		/* Used for error reporting. */
    Tcl_Parse *parsePtr,	/* Points to a parse structure for the command
				 * created by Tcl_ParseCommand. */
    Command *cmdPtr,		/* Points to defintion of command being
				 * compiled. */
    CompileEnv *envPtr)		/* Holds resulting instructions. */
{
    /*
     * Verify that the number of arguments is correct; that's the only case
     * that we know will avoid the call to Tcl_WrongNumArgs() at invoke time,
     * which is the only code that sees the shenanigans of ensemble dispatch.
     */

    if (parsePtr->numWords != 1 && parsePtr->numWords != 2) {
	return TCL_ERROR;
    }

    return CompileBasicNArgCommand(interp, parsePtr, cmdPtr, envPtr);
}

int
TclCompileBasic1Or2ArgCmd(
    Tcl_Interp *interp,		/* Used for error reporting. */
    Tcl_Parse *parsePtr,	/* Points to a parse structure for the command
				 * created by Tcl_ParseCommand. */
    Command *cmdPtr,		/* Points to defintion of command being
				 * compiled. */
    CompileEnv *envPtr)		/* Holds resulting instructions. */
{
    /*
     * Verify that the number of arguments is correct; that's the only case
     * that we know will avoid the call to Tcl_WrongNumArgs() at invoke time,
     * which is the only code that sees the shenanigans of ensemble dispatch.
     */

    if (parsePtr->numWords != 2 && parsePtr->numWords != 3) {
	return TCL_ERROR;
    }

    return CompileBasicNArgCommand(interp, parsePtr, cmdPtr, envPtr);
}

int
TclCompileBasic2Or3ArgCmd(
    Tcl_Interp *interp,		/* Used for error reporting. */
    Tcl_Parse *parsePtr,	/* Points to a parse structure for the command
				 * created by Tcl_ParseCommand. */
    Command *cmdPtr,		/* Points to defintion of command being
				 * compiled. */
    CompileEnv *envPtr)		/* Holds resulting instructions. */
{
    /*
     * Verify that the number of arguments is correct; that's the only case
     * that we know will avoid the call to Tcl_WrongNumArgs() at invoke time,
     * which is the only code that sees the shenanigans of ensemble dispatch.
     */

    if (parsePtr->numWords != 3 && parsePtr->numWords != 4) {
	return TCL_ERROR;
    }

    return CompileBasicNArgCommand(interp, parsePtr, cmdPtr, envPtr);
}

int
TclCompileBasic0To2ArgCmd(
    Tcl_Interp *interp,		/* Used for error reporting. */
    Tcl_Parse *parsePtr,	/* Points to a parse structure for the command
				 * created by Tcl_ParseCommand. */
    Command *cmdPtr,		/* Points to defintion of command being
				 * compiled. */
    CompileEnv *envPtr)		/* Holds resulting instructions. */
{
    /*
     * Verify that the number of arguments is correct; that's the only case
     * that we know will avoid the call to Tcl_WrongNumArgs() at invoke time,
     * which is the only code that sees the shenanigans of ensemble dispatch.
     */

    if (parsePtr->numWords < 1 || parsePtr->numWords > 3) {
	return TCL_ERROR;
    }

    return CompileBasicNArgCommand(interp, parsePtr, cmdPtr, envPtr);
}

int
TclCompileBasic1To3ArgCmd(
    Tcl_Interp *interp,		/* Used for error reporting. */
    Tcl_Parse *parsePtr,	/* Points to a parse structure for the command
				 * created by Tcl_ParseCommand. */
    Command *cmdPtr,		/* Points to defintion of command being
				 * compiled. */
    CompileEnv *envPtr)		/* Holds resulting instructions. */
{
    /*
     * Verify that the number of arguments is correct; that's the only case
     * that we know will avoid the call to Tcl_WrongNumArgs() at invoke time,
     * which is the only code that sees the shenanigans of ensemble dispatch.
     */

    if (parsePtr->numWords < 2 || parsePtr->numWords > 4) {
	return TCL_ERROR;
    }

    return CompileBasicNArgCommand(interp, parsePtr, cmdPtr, envPtr);
}

int
TclCompileBasicMin0ArgCmd(
    Tcl_Interp *interp,		/* Used for error reporting. */
    Tcl_Parse *parsePtr,	/* Points to a parse structure for the command
				 * created by Tcl_ParseCommand. */
    Command *cmdPtr,		/* Points to defintion of command being
				 * compiled. */
    CompileEnv *envPtr)		/* Holds resulting instructions. */
{
    /*
     * Verify that the number of arguments is correct; that's the only case
     * that we know will avoid the call to Tcl_WrongNumArgs() at invoke time,
     * which is the only code that sees the shenanigans of ensemble dispatch.
     */

    if (parsePtr->numWords < 1) {
	return TCL_ERROR;
    }

    return CompileBasicNArgCommand(interp, parsePtr, cmdPtr, envPtr);
}

int
TclCompileBasicMin1ArgCmd(
    Tcl_Interp *interp,		/* Used for error reporting. */
    Tcl_Parse *parsePtr,	/* Points to a parse structure for the command
				 * created by Tcl_ParseCommand. */
    Command *cmdPtr,		/* Points to defintion of command being
				 * compiled. */
    CompileEnv *envPtr)		/* Holds resulting instructions. */
{
    /*
     * Verify that the number of arguments is correct; that's the only case
     * that we know will avoid the call to Tcl_WrongNumArgs() at invoke time,
     * which is the only code that sees the shenanigans of ensemble dispatch.
     */

    if (parsePtr->numWords < 2) {
	return TCL_ERROR;
    }

    return CompileBasicNArgCommand(interp, parsePtr, cmdPtr, envPtr);
}

int
TclCompileBasicMin2ArgCmd(
    Tcl_Interp *interp,		/* Used for error reporting. */
    Tcl_Parse *parsePtr,	/* Points to a parse structure for the command
				 * created by Tcl_ParseCommand. */
    Command *cmdPtr,		/* Points to defintion of command being
				 * compiled. */
    CompileEnv *envPtr)		/* Holds resulting instructions. */
{
    /*
     * Verify that the number of arguments is correct; that's the only case
     * that we know will avoid the call to Tcl_WrongNumArgs() at invoke time,
     * which is the only code that sees the shenanigans of ensemble dispatch.
     */

    if (parsePtr->numWords < 3) {
	return TCL_ERROR;
    }

    return CompileBasicNArgCommand(interp, parsePtr, cmdPtr, envPtr);
}

/*
 * Local Variables:
 * mode: c
 * c-basic-offset: 4
 * fill-column: 78
 * End:
 */<|MERGE_RESOLUTION|>--- conflicted
+++ resolved
@@ -2158,14 +2158,9 @@
     search = iPtr->ensembleRewrite.sourceObjs;
     if (search[0] == NULL) {
 	/*
-<<<<<<< HEAD
-	 * Awful casting abuse here...
-	 */
-=======
 	 * Awful casting abuse here!
 	 */
 
->>>>>>> b3f8bdaf
 	search = (Tcl_Obj *const *) search[1];
     }
 
@@ -2202,18 +2197,8 @@
     search = iPtr->ensembleRewrite.sourceObjs;
     if (search[0] == NULL) {
 	store = (Tcl_Obj **) search[2];
-<<<<<<< HEAD
-    } else {
-	Tcl_Obj **tmp = ckalloc(3 * sizeof(Tcl_Obj *));
-
-	tmp[0] = NULL;
-	tmp[1] = (Tcl_Obj *) iPtr->ensembleRewrite.sourceObjs;
-	tmp[2] = (Tcl_Obj *) ckalloc(size * sizeof(Tcl_Obj *));
-	memcpy(tmp[2], tmp[1], size * sizeof(Tcl_Obj *));
-=======
     }  else {
 	Tcl_Obj **tmp = ckalloc(3 * sizeof(Tcl_Obj *));
->>>>>>> b3f8bdaf
 
 	store = ckalloc(size * sizeof(Tcl_Obj *));
 	memcpy(store, iPtr->ensembleRewrite.sourceObjs,
