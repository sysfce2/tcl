/*
 * tclEnsemble.c --
 *
 *	Contains support for ensembles (see TIP#112), which provide simple
 *	mechanism for creating composite commands on top of namespaces.
 *
 * Copyright © 2005-2013 Donal K. Fellows.
 *
 * See the file "license.terms" for information on usage and redistribution of
 * this file, and for a DISCLAIMER OF ALL WARRANTIES.
 */

#include "tclInt.h"
#include "tclCompile.h"

/*
 * Declarations for functions local to this file:
 */

static inline Tcl_Obj *	NewNsObj(Tcl_Namespace *namespacePtr);
static inline int	EnsembleUnknownCallback(Tcl_Interp *interp,
			    EnsembleConfig *ensemblePtr, int objc,
			    Tcl_Obj *const objv[], Tcl_Obj **prefixObjPtr);
static int		NsEnsembleImplementationCmdNR(ClientData clientData,
			    Tcl_Interp *interp,int objc,Tcl_Obj *const objv[]);
static void		BuildEnsembleConfig(EnsembleConfig *ensemblePtr);
static int		NsEnsembleStringOrder(const void *strPtr1,
			    const void *strPtr2);
static void		DeleteEnsembleConfig(ClientData clientData);
static void		MakeCachedEnsembleCommand(Tcl_Obj *objPtr,
			    EnsembleConfig *ensemblePtr, Tcl_HashEntry *hPtr,
			    Tcl_Obj *fix);
static void		FreeEnsembleCmdRep(Tcl_Obj *objPtr);
static void		DupEnsembleCmdRep(Tcl_Obj *objPtr, Tcl_Obj *copyPtr);
static void		CompileToInvokedCommand(Tcl_Interp *interp,
			    Tcl_Parse *parsePtr, Tcl_Obj *replacements,
			    Command *cmdPtr, CompileEnv *envPtr);
static int		CompileBasicNArgCommand(Tcl_Interp *interp,
			    Tcl_Parse *parsePtr, Command *cmdPtr,
			    CompileEnv *envPtr);

static Tcl_NRPostProc	FreeER;

/*
 * The lists of subcommands and options for the [namespace ensemble] command.
 */

static const char *const ensembleSubcommands[] = {
    "configure", "create", "exists", NULL
};
enum EnsSubcmds {
    ENS_CONFIG, ENS_CREATE, ENS_EXISTS
};

static const char *const ensembleCreateOptions[] = {
    "-command", "-map", "-parameters", "-prefixes", "-subcommands",
    "-unknown", NULL
};
enum EnsCreateOpts {
    CRT_CMD, CRT_MAP, CRT_PARAM, CRT_PREFIX, CRT_SUBCMDS, CRT_UNKNOWN
};

static const char *const ensembleConfigOptions[] = {
    "-map", "-namespace", "-parameters", "-prefixes", "-subcommands",
    "-unknown", NULL
};
enum EnsConfigOpts {
    CONF_MAP, CONF_NAMESPACE, CONF_PARAM, CONF_PREFIX, CONF_SUBCMDS,
    CONF_UNKNOWN
};

/*
 * ensembleCmdType is a Tcl object type that contains a reference to an
 * ensemble subcommand, e.g. the "length" in [string length ab]. It is used
 * to cache the mapping between the subcommand itself and the real command
 * that implements it.
 */

static const Tcl_ObjType ensembleCmdType = {
    "ensembleCommand",		/* the type's name */
    FreeEnsembleCmdRep,		/* freeIntRepProc */
    DupEnsembleCmdRep,		/* dupIntRepProc */
    NULL,			/* updateStringProc */
    NULL			/* setFromAnyProc */
};

#define ECRSetInternalRep(objPtr, ecRepPtr)					\
    do {								\
	Tcl_ObjInternalRep ir;						\
	ir.twoPtrValue.ptr1 = (ecRepPtr);				\
	ir.twoPtrValue.ptr2 = NULL;					\
	Tcl_StoreInternalRep((objPtr), &ensembleCmdType, &ir);		\
    } while (0)

#define ECRGetInternalRep(objPtr, ecRepPtr)					\
    do {								\
	const Tcl_ObjInternalRep *irPtr;					\
	irPtr = TclFetchInternalRep((objPtr), &ensembleCmdType);		\
	(ecRepPtr) = irPtr ? (EnsembleCmdRep *)irPtr->twoPtrValue.ptr1 : NULL;		\
    } while (0)

/*
 * The internal rep for caching ensemble subcommand lookups and spelling
 * corrections.
 */

typedef struct {
    size_t epoch;               /* Used to confirm when the data in this
                                 * really structure matches up with the
                                 * ensemble. */
    Command *token;             /* Reference to the command for which this
                                 * structure is a cache of the resolution. */
    Tcl_Obj *fix;               /* Corrected spelling, if needed. */
    Tcl_HashEntry *hPtr;        /* Direct link to entry in the subcommand hash
                                 * table. */
} EnsembleCmdRep;

static inline Tcl_Obj *
NewNsObj(
    Tcl_Namespace *namespacePtr)
{
    Namespace *nsPtr = (Namespace *) namespacePtr;

    if (namespacePtr == TclGetGlobalNamespace(nsPtr->interp)) {
	return Tcl_NewStringObj("::", 2);
    }
    return Tcl_NewStringObj(nsPtr->fullName, -1);
}

/*
 *----------------------------------------------------------------------
 *
 * TclNamespaceEnsembleCmd --
 *
 *	Invoked to implement the "namespace ensemble" command that creates and
 *	manipulates ensembles built on top of namespaces. Handles the
 *	following syntax:
 *
 *	    namespace ensemble name ?dictionary?
 *
 * Results:
 *	Returns TCL_OK if successful, and TCL_ERROR if anything goes wrong.
 *
 * Side effects:
 *	Creates the ensemble for the namespace if one did not previously
 *	exist. Alternatively, alters the way that the ensemble's subcommand =>
 *	implementation prefix is configured.
 *
 *----------------------------------------------------------------------
 */

int
TclNamespaceEnsembleCmd(
    TCL_UNUSED(void *),
    Tcl_Interp *interp,
    int objc,
    Tcl_Obj *const objv[])
{
    Tcl_Namespace *namespacePtr;
    Namespace *nsPtr = (Namespace *) TclGetCurrentNamespace(interp), *cxtPtr,
	    *foundNsPtr, *altFoundNsPtr, *actualCxtPtr;
    Tcl_Command token;
    Tcl_DictSearch search;
    Tcl_Obj *listObj;
    const char *simpleName;
    enum EnsSubcmds index;
    int done;

    if (nsPtr == NULL || nsPtr->flags & NS_DEAD) {
	if (!Tcl_InterpDeleted(interp)) {
	    Tcl_SetObjResult(interp, Tcl_NewStringObj(
		    "tried to manipulate ensemble of deleted namespace",
		    -1));
	    Tcl_SetErrorCode(interp, "TCL", "ENSEMBLE", "DEAD", NULL);
	}
	return TCL_ERROR;
    }

    if (objc < 2) {
	Tcl_WrongNumArgs(interp, 1, objv, "subcommand ?arg ...?");
	return TCL_ERROR;
    }
    if (Tcl_GetIndexFromObj(interp, objv[1], ensembleSubcommands,
	    "subcommand", 0, &index) != TCL_OK) {
	return TCL_ERROR;
    }

    switch (index) {
    case ENS_CREATE: {
	const char *name;
	size_t len;
	int allocatedMapFlag = 0;
	/*
	 * Defaults
	 */
	Tcl_Obj *subcmdObj = NULL;
	Tcl_Obj *mapObj = NULL;
	int permitPrefix = 1;
	Tcl_Obj *unknownObj = NULL;
	Tcl_Obj *paramObj = NULL;

	/*
	 * Check that we've got option-value pairs... [Bug 1558654]
	 */

	if (objc & 1) {
	    Tcl_WrongNumArgs(interp, 2, objv, "?option value ...?");
	    return TCL_ERROR;
	}
	objv += 2;
	objc -= 2;

	name = nsPtr->name;
	cxtPtr = (Namespace *) nsPtr->parentPtr;

	/*
	 * Parse the option list, applying type checks as we go. Note that we
	 * are not incrementing any reference counts in the objects at this
	 * stage, so the presence of an option multiple times won't cause any
	 * memory leaks.
	 */

	for (; objc>1 ; objc-=2,objv+=2) {
	    enum EnsCreateOpts idx;
	    if (Tcl_GetIndexFromObj(interp, objv[0], ensembleCreateOptions,
		    "option", 0, &idx) != TCL_OK) {
		if (allocatedMapFlag) {
		    Tcl_DecrRefCount(mapObj);
		}
		return TCL_ERROR;
	    }
	    switch (idx) {
	    case CRT_CMD:
		name = TclGetString(objv[1]);
		cxtPtr = nsPtr;
		continue;
	    case CRT_SUBCMDS:
		if (TclListObjLengthM(interp, objv[1], &len) != TCL_OK) {
		    if (allocatedMapFlag) {
			Tcl_DecrRefCount(mapObj);
		    }
		    return TCL_ERROR;
		}
		subcmdObj = (len > 0 ? objv[1] : NULL);
		continue;
	    case CRT_PARAM:
		if (TclListObjLengthM(interp, objv[1], &len) != TCL_OK) {
		    if (allocatedMapFlag) {
			Tcl_DecrRefCount(mapObj);
		    }
		    return TCL_ERROR;
		}
		paramObj = (len > 0 ? objv[1] : NULL);
		continue;
	    case CRT_MAP: {
		Tcl_Obj *patchedDict = NULL, *subcmdWordsObj;

		/*
		 * Verify that the map is sensible.
		 */

		if (Tcl_DictObjFirst(interp, objv[1], &search,
			&subcmdWordsObj, &listObj, &done) != TCL_OK) {
		    if (allocatedMapFlag) {
			Tcl_DecrRefCount(mapObj);
		    }
		    return TCL_ERROR;
		}
		if (done) {
		    mapObj = NULL;
		    continue;
		}
		do {
		    Tcl_Obj **listv;
		    const char *cmd;

		    if (TclListObjGetElementsM(interp, listObj, &len,
			    &listv) != TCL_OK) {
			Tcl_DictObjDone(&search);
			if (patchedDict) {
			    Tcl_DecrRefCount(patchedDict);
			}
			if (allocatedMapFlag) {
			    Tcl_DecrRefCount(mapObj);
			}
			return TCL_ERROR;
		    }
		    if (len < 1) {
			Tcl_SetObjResult(interp, Tcl_NewStringObj(
				"ensemble subcommand implementations "
				"must be non-empty lists", -1));
			Tcl_SetErrorCode(interp, "TCL", "ENSEMBLE",
				"EMPTY_TARGET", NULL);
			Tcl_DictObjDone(&search);
			if (patchedDict) {
			    Tcl_DecrRefCount(patchedDict);
			}
			if (allocatedMapFlag) {
			    Tcl_DecrRefCount(mapObj);
			}
			return TCL_ERROR;
		    }
		    cmd = TclGetString(listv[0]);
		    if (!(cmd[0] == ':' && cmd[1] == ':')) {
			Tcl_Obj *newList = Tcl_NewListObj(len, listv);
			Tcl_Obj *newCmd = NewNsObj((Tcl_Namespace *) nsPtr);

			if (nsPtr->parentPtr) {
			    Tcl_AppendStringsToObj(newCmd, "::", NULL);
			}
			Tcl_AppendObjToObj(newCmd, listv[0]);
			Tcl_ListObjReplace(NULL, newList, 0, 1, 1, &newCmd);
			if (patchedDict == NULL) {
			    patchedDict = Tcl_DuplicateObj(objv[1]);
			}
			Tcl_DictObjPut(NULL, patchedDict, subcmdWordsObj,
				newList);
		    }
		    Tcl_DictObjNext(&search, &subcmdWordsObj, &listObj,
			    &done);
		} while (!done);

		if (allocatedMapFlag) {
		    Tcl_DecrRefCount(mapObj);
		}
		mapObj = (patchedDict ? patchedDict : objv[1]);
		if (patchedDict) {
		    allocatedMapFlag = 1;
		}
		continue;
	    }
	    case CRT_PREFIX:
		if (Tcl_GetBooleanFromObj(interp, objv[1],
			&permitPrefix) != TCL_OK) {
		    if (allocatedMapFlag) {
			Tcl_DecrRefCount(mapObj);
		    }
		    return TCL_ERROR;
		}
		continue;
	    case CRT_UNKNOWN:
		if (TclListObjLengthM(interp, objv[1], &len) != TCL_OK) {
		    if (allocatedMapFlag) {
			Tcl_DecrRefCount(mapObj);
		    }
		    return TCL_ERROR;
		}
		unknownObj = (len > 0 ? objv[1] : NULL);
		continue;
	    }
	}

	TclGetNamespaceForQualName(interp, name, cxtPtr,
		TCL_CREATE_NS_IF_UNKNOWN, &foundNsPtr, &altFoundNsPtr,
		&actualCxtPtr, &simpleName);

	/*
	 * Create the ensemble. Note that this might delete another ensemble
	 * linked to the same namespace, so we must be careful. However, we
	 * should be OK because we only link the namespace into the list once
	 * we've created it (and after any deletions have occurred.)
	 */

	token = TclCreateEnsembleInNs(interp, simpleName,
		(Tcl_Namespace *) foundNsPtr, (Tcl_Namespace *) nsPtr,
		(permitPrefix ? TCL_ENSEMBLE_PREFIX : 0));
	Tcl_SetEnsembleSubcommandList(interp, token, subcmdObj);
	Tcl_SetEnsembleMappingDict(interp, token, mapObj);
	Tcl_SetEnsembleUnknownHandler(interp, token, unknownObj);
	Tcl_SetEnsembleParameterList(interp, token, paramObj);

	/*
	 * Tricky! Must ensure that the result is not shared (command delete
	 * traces could have corrupted the pristine object that we started
	 * with). [Snit test rename-1.5]
	 */

	Tcl_ResetResult(interp);
	Tcl_GetCommandFullName(interp, token, Tcl_GetObjResult(interp));
	return TCL_OK;
    }

    case ENS_EXISTS:
	if (objc != 3) {
	    Tcl_WrongNumArgs(interp, 2, objv, "cmdname");
	    return TCL_ERROR;
	}
	Tcl_SetObjResult(interp, Tcl_NewBooleanObj(
		Tcl_FindEnsemble(interp, objv[2], 0) != NULL));
	return TCL_OK;

    case ENS_CONFIG:
	if (objc < 3 || (objc != 4 && !(objc & 1))) {
	    Tcl_WrongNumArgs(interp, 2, objv,
		    "cmdname ?-option value ...? ?arg ...?");
	    return TCL_ERROR;
	}
	token = Tcl_FindEnsemble(interp, objv[2], TCL_LEAVE_ERR_MSG);
	if (token == NULL) {
	    return TCL_ERROR;
	}

	if (objc == 4) {
	    enum EnsConfigOpts idx;
	    Tcl_Obj *resultObj = NULL;		/* silence gcc 4 warning */

	    if (Tcl_GetIndexFromObj(interp, objv[3], ensembleConfigOptions,
		    "option", 0, &idx) != TCL_OK) {
		return TCL_ERROR;
	    }
	    switch (idx) {
	    case CONF_SUBCMDS:
		Tcl_GetEnsembleSubcommandList(NULL, token, &resultObj);
		if (resultObj != NULL) {
		    Tcl_SetObjResult(interp, resultObj);
		}
		break;
	    case CONF_PARAM:
		Tcl_GetEnsembleParameterList(NULL, token, &resultObj);
		if (resultObj != NULL) {
		    Tcl_SetObjResult(interp, resultObj);
		}
		break;
	    case CONF_MAP:
		Tcl_GetEnsembleMappingDict(NULL, token, &resultObj);
		if (resultObj != NULL) {
		    Tcl_SetObjResult(interp, resultObj);
		}
		break;
	    case CONF_NAMESPACE:
		namespacePtr = NULL;		/* silence gcc 4 warning */
		Tcl_GetEnsembleNamespace(NULL, token, &namespacePtr);
		Tcl_SetObjResult(interp, NewNsObj(namespacePtr));
		break;
	    case CONF_PREFIX: {
		int flags = 0;			/* silence gcc 4 warning */

		Tcl_GetEnsembleFlags(NULL, token, &flags);
		Tcl_SetObjResult(interp,
			Tcl_NewBooleanObj(flags & TCL_ENSEMBLE_PREFIX));
		break;
	    }
	    case CONF_UNKNOWN:
		Tcl_GetEnsembleUnknownHandler(NULL, token, &resultObj);
		if (resultObj != NULL) {
		    Tcl_SetObjResult(interp, resultObj);
		}
		break;
	    }
	} else if (objc == 3) {
	    /*
	     * Produce list of all information.
	     */

	    Tcl_Obj *resultObj, *tmpObj = NULL;	/* silence gcc 4 warning */
	    int flags = 0;			/* silence gcc 4 warning */

	    TclNewObj(resultObj);

	    /* -map option */
	    Tcl_ListObjAppendElement(NULL, resultObj,
		    Tcl_NewStringObj(ensembleConfigOptions[CONF_MAP], -1));
	    Tcl_GetEnsembleMappingDict(NULL, token, &tmpObj);
	    Tcl_ListObjAppendElement(NULL, resultObj,
		    (tmpObj != NULL) ? tmpObj : Tcl_NewObj());

	    /* -namespace option */
	    Tcl_ListObjAppendElement(NULL, resultObj,
		    Tcl_NewStringObj(ensembleConfigOptions[CONF_NAMESPACE],
			    -1));
	    namespacePtr = NULL;		/* silence gcc 4 warning */
	    Tcl_GetEnsembleNamespace(NULL, token, &namespacePtr);
	    Tcl_ListObjAppendElement(NULL, resultObj, NewNsObj(namespacePtr));

	    /* -parameters option */
	    Tcl_ListObjAppendElement(NULL, resultObj,
		    Tcl_NewStringObj(ensembleConfigOptions[CONF_PARAM], -1));
	    Tcl_GetEnsembleParameterList(NULL, token, &tmpObj);
	    Tcl_ListObjAppendElement(NULL, resultObj,
		    (tmpObj != NULL) ? tmpObj : Tcl_NewObj());

	    /* -prefix option */
	    Tcl_ListObjAppendElement(NULL, resultObj,
		    Tcl_NewStringObj(ensembleConfigOptions[CONF_PREFIX], -1));
	    Tcl_GetEnsembleFlags(NULL, token, &flags);
	    Tcl_ListObjAppendElement(NULL, resultObj,
		    Tcl_NewBooleanObj(flags & TCL_ENSEMBLE_PREFIX));

	    /* -subcommands option */
	    Tcl_ListObjAppendElement(NULL, resultObj,
		    Tcl_NewStringObj(ensembleConfigOptions[CONF_SUBCMDS],-1));
	    Tcl_GetEnsembleSubcommandList(NULL, token, &tmpObj);
	    Tcl_ListObjAppendElement(NULL, resultObj,
		    (tmpObj != NULL) ? tmpObj : Tcl_NewObj());

	    /* -unknown option */
	    Tcl_ListObjAppendElement(NULL, resultObj,
		    Tcl_NewStringObj(ensembleConfigOptions[CONF_UNKNOWN],-1));
	    Tcl_GetEnsembleUnknownHandler(NULL, token, &tmpObj);
	    Tcl_ListObjAppendElement(NULL, resultObj,
		    (tmpObj != NULL) ? tmpObj : Tcl_NewObj());

	    Tcl_SetObjResult(interp, resultObj);
	} else {
	    size_t len;
	    int allocatedMapFlag = 0;
	    Tcl_Obj *subcmdObj = NULL, *mapObj = NULL, *paramObj = NULL,
		    *unknownObj = NULL; /* Defaults, silence gcc 4 warnings */
	    int permitPrefix, flags = 0;	/* silence gcc 4 warning */

	    Tcl_GetEnsembleSubcommandList(NULL, token, &subcmdObj);
	    Tcl_GetEnsembleMappingDict(NULL, token, &mapObj);
	    Tcl_GetEnsembleParameterList(NULL, token, &paramObj);
	    Tcl_GetEnsembleUnknownHandler(NULL, token, &unknownObj);
	    Tcl_GetEnsembleFlags(NULL, token, &flags);
	    permitPrefix = (flags & TCL_ENSEMBLE_PREFIX) != 0;

	    objv += 3;
	    objc -= 3;

	    /*
	     * Parse the option list, applying type checks as we go. Note that
	     * we are not incrementing any reference counts in the objects at
	     * this stage, so the presence of an option multiple times won't
	     * cause any memory leaks.
	     */

	    for (; objc>0 ; objc-=2,objv+=2) {
		enum EnsConfigOpts idx;
		if (Tcl_GetIndexFromObj(interp, objv[0],ensembleConfigOptions,
			"option", 0, &idx) != TCL_OK) {
		freeMapAndError:
		    if (allocatedMapFlag) {
			Tcl_DecrRefCount(mapObj);
		    }
		    return TCL_ERROR;
		}
		switch (idx) {
		case CONF_SUBCMDS:
		    if (TclListObjLengthM(interp, objv[1], &len) != TCL_OK) {
			goto freeMapAndError;
		    }
		    subcmdObj = (len > 0 ? objv[1] : NULL);
		    continue;
		case CONF_PARAM:
		    if (TclListObjLengthM(interp, objv[1], &len) != TCL_OK) {
			goto freeMapAndError;
		    }
		    paramObj = (len > 0 ? objv[1] : NULL);
		    continue;
		case CONF_MAP: {
		    Tcl_Obj *patchedDict = NULL, *subcmdWordsObj, **listv;
		    const char *cmd;

		    /*
		     * Verify that the map is sensible.
		     */

		    if (Tcl_DictObjFirst(interp, objv[1], &search,
			    &subcmdWordsObj, &listObj, &done) != TCL_OK) {
			goto freeMapAndError;
		    }
		    if (done) {
			mapObj = NULL;
			continue;
		    }
		    do {
			if (TclListObjGetElementsM(interp, listObj, &len,
				&listv) != TCL_OK) {
			    Tcl_DictObjDone(&search);
			    if (patchedDict) {
				Tcl_DecrRefCount(patchedDict);
			    }
			    goto freeMapAndError;
			}
			if (len < 1) {
			    Tcl_SetObjResult(interp, Tcl_NewStringObj(
				    "ensemble subcommand implementations "
				    "must be non-empty lists", -1));
			    Tcl_SetErrorCode(interp, "TCL", "ENSEMBLE",
				    "EMPTY_TARGET", NULL);
			    Tcl_DictObjDone(&search);
			    if (patchedDict) {
				Tcl_DecrRefCount(patchedDict);
			    }
			    goto freeMapAndError;
			}
			cmd = TclGetString(listv[0]);
			if (!(cmd[0] == ':' && cmd[1] == ':')) {
			    Tcl_Obj *newList = Tcl_DuplicateObj(listObj);
			    Tcl_Obj *newCmd = NewNsObj((Tcl_Namespace*)nsPtr);

			    if (nsPtr->parentPtr) {
				Tcl_AppendStringsToObj(newCmd, "::", NULL);
			    }
			    Tcl_AppendObjToObj(newCmd, listv[0]);
			    Tcl_ListObjReplace(NULL, newList, 0, 1, 1,
				    &newCmd);
			    if (patchedDict == NULL) {
				patchedDict = Tcl_DuplicateObj(objv[1]);
			    }
			    Tcl_DictObjPut(NULL, patchedDict, subcmdWordsObj,
				    newList);
			}
			Tcl_DictObjNext(&search, &subcmdWordsObj, &listObj,
				&done);
		    } while (!done);
		    if (allocatedMapFlag) {
			Tcl_DecrRefCount(mapObj);
		    }
		    mapObj = (patchedDict ? patchedDict : objv[1]);
		    if (patchedDict) {
			allocatedMapFlag = 1;
		    }
		    continue;
		}
		case CONF_NAMESPACE:
		    Tcl_SetObjResult(interp, Tcl_NewStringObj(
			    "option -namespace is read-only", -1));
		    Tcl_SetErrorCode(interp, "TCL", "ENSEMBLE", "READ_ONLY",
			    NULL);
		    goto freeMapAndError;
		case CONF_PREFIX:
		    if (Tcl_GetBooleanFromObj(interp, objv[1],
			    &permitPrefix) != TCL_OK) {
			goto freeMapAndError;
		    }
		    continue;
		case CONF_UNKNOWN:
		    if (TclListObjLengthM(interp, objv[1], &len) != TCL_OK) {
			goto freeMapAndError;
		    }
		    unknownObj = (len > 0 ? objv[1] : NULL);
		    continue;
		}
	    }

	    /*
	     * Update the namespace now that we've finished the parsing stage.
	     */

	    flags = (permitPrefix ? flags|TCL_ENSEMBLE_PREFIX
		    : flags&~TCL_ENSEMBLE_PREFIX);
	    Tcl_SetEnsembleSubcommandList(interp, token, subcmdObj);
	    Tcl_SetEnsembleMappingDict(interp, token, mapObj);
	    Tcl_SetEnsembleParameterList(interp, token, paramObj);
	    Tcl_SetEnsembleUnknownHandler(interp, token, unknownObj);
	    Tcl_SetEnsembleFlags(interp, token, flags);
	}
	return TCL_OK;

    default:
	Tcl_Panic("unexpected ensemble command");
    }
    return TCL_OK;
}

/*
 *----------------------------------------------------------------------
 *
 * TclCreateEnsembleInNs --
 *
 *	Like Tcl_CreateEnsemble, but additionally accepts as an argument the
 *	name of the namespace to create the command in.
 *
 *----------------------------------------------------------------------
 */

Tcl_Command
TclCreateEnsembleInNs(
    Tcl_Interp *interp,
    const char *name,		/* Simple name of command to create (no
				 * namespace components). */
    Tcl_Namespace *nameNsPtr,	/* Name of namespace to create the command
				 * in. */
    Tcl_Namespace *ensembleNsPtr,
				/* Name of the namespace for the ensemble. */
    int flags)
{
    Namespace *nsPtr = (Namespace *) ensembleNsPtr;
    EnsembleConfig *ensemblePtr;
    Tcl_Command token;

    ensemblePtr = (EnsembleConfig *)Tcl_Alloc(sizeof(EnsembleConfig));
    token = TclNRCreateCommandInNs(interp, name,
	    (Tcl_Namespace *) nameNsPtr, TclEnsembleImplementationCmd,
	    NsEnsembleImplementationCmdNR, ensemblePtr, DeleteEnsembleConfig);
    if (token == NULL) {
	Tcl_Free(ensemblePtr);
	return NULL;
    }

    ensemblePtr->nsPtr = nsPtr;
    ensemblePtr->epoch = 0;
    Tcl_InitHashTable(&ensemblePtr->subcommandTable, TCL_STRING_KEYS);
    ensemblePtr->subcommandArrayPtr = NULL;
    ensemblePtr->subcmdList = NULL;
    ensemblePtr->subcommandDict = NULL;
    ensemblePtr->flags = flags;
    ensemblePtr->numParameters = 0;
    ensemblePtr->parameterList = NULL;
    ensemblePtr->unknownHandler = NULL;
    ensemblePtr->token = token;
    ensemblePtr->next = (EnsembleConfig *) nsPtr->ensembles;
    nsPtr->ensembles = (Tcl_Ensemble *) ensemblePtr;

    /*
     * Trigger an eventual recomputation of the ensemble command set. Note
     * that this is slightly tricky, as it means that we are not actually
     * counting the number of namespace export actions, but it is the simplest
     * way to go!
     */

    nsPtr->exportLookupEpoch++;

    if (flags & ENSEMBLE_COMPILE) {
	((Command *) ensemblePtr->token)->compileProc = TclCompileEnsemble;
    }

    return ensemblePtr->token;
}

/*
 *----------------------------------------------------------------------
 *
 * Tcl_CreateEnsemble
 *
 *	Create a simple ensemble attached to the given namespace. Deprecated
 *	(internally) by TclCreateEnsembleInNs.
 *
 * Value
 *
 *	The token for the command created.
 *
 * Effect
 *	The ensemble is created and marked for compilation.
 *
 *
 *----------------------------------------------------------------------
 */

Tcl_Command
Tcl_CreateEnsemble(
    Tcl_Interp *interp,
    const char *name,
    Tcl_Namespace *namespacePtr,
    int flags)
{
    Namespace *nsPtr = (Namespace *) namespacePtr, *foundNsPtr, *altNsPtr,
	    *actualNsPtr;
    const char * simpleName;

    if (nsPtr == NULL) {
	nsPtr = (Namespace *) TclGetCurrentNamespace(interp);
    }

    TclGetNamespaceForQualName(interp, name, nsPtr, TCL_CREATE_NS_IF_UNKNOWN,
	    &foundNsPtr, &altNsPtr, &actualNsPtr, &simpleName);
    return TclCreateEnsembleInNs(interp, simpleName,
	    (Tcl_Namespace *) foundNsPtr, (Tcl_Namespace *) nsPtr, flags);
}

/*
 *----------------------------------------------------------------------
 *
 * Tcl_SetEnsembleSubcommandList --
 *
 *	Set the subcommand list for a particular ensemble.
 *
 * Results:
 *	Tcl result code (error if command token does not indicate an ensemble
 *	or the subcommand list - if non-NULL - is not a list).
 *
 * Side effects:
 *	The ensemble is updated and marked for recompilation.
 *
 *----------------------------------------------------------------------
 */

int
Tcl_SetEnsembleSubcommandList(
    Tcl_Interp *interp,
    Tcl_Command token,
    Tcl_Obj *subcmdList)
{
    Command *cmdPtr = (Command *) token;
    EnsembleConfig *ensemblePtr;
    Tcl_Obj *oldList;

    if (cmdPtr->objProc != TclEnsembleImplementationCmd) {
	Tcl_SetObjResult(interp, Tcl_NewStringObj(
		"command is not an ensemble", -1));
	Tcl_SetErrorCode(interp, "TCL", "ENSEMBLE", "NOT_ENSEMBLE", NULL);
	return TCL_ERROR;
    }
    if (subcmdList != NULL) {
	size_t length;

	if (TclListObjLengthM(interp, subcmdList, &length) != TCL_OK) {
	    return TCL_ERROR;
	}
	if (length < 1) {
	    subcmdList = NULL;
	}
    }

    ensemblePtr = (EnsembleConfig *)cmdPtr->objClientData;
    oldList = ensemblePtr->subcmdList;
    ensemblePtr->subcmdList = subcmdList;
    if (subcmdList != NULL) {
	Tcl_IncrRefCount(subcmdList);
    }
    if (oldList != NULL) {
	TclDecrRefCount(oldList);
    }

    /*
     * Trigger an eventual recomputation of the ensemble command set. Note
     * that this is slightly tricky, as it means that we are not actually
     * counting the number of namespace export actions, but it is the simplest
     * way to go!
     */

    ensemblePtr->nsPtr->exportLookupEpoch++;

    /*
     * Special hack to make compiling of [info exists] work when the
     * dictionary is modified.
     */

    if (cmdPtr->compileProc != NULL) {
	((Interp *) interp)->compileEpoch++;
    }

    return TCL_OK;
}

/*
 *----------------------------------------------------------------------
 *
 * Tcl_SetEnsembleParameterList --
 *
 *	Set the parameter list for a particular ensemble.
 *
 * Results:
 *	Tcl result code (error if command token does not indicate an ensemble
 *	or the parameter list - if non-NULL - is not a list).
 *
 * Side effects:
 *	The ensemble is updated and marked for recompilation.
 *
 *----------------------------------------------------------------------
 */

int
Tcl_SetEnsembleParameterList(
    Tcl_Interp *interp,
    Tcl_Command token,
    Tcl_Obj *paramList)
{
    Command *cmdPtr = (Command *) token;
    EnsembleConfig *ensemblePtr;
    Tcl_Obj *oldList;
    size_t length;

    if (cmdPtr->objProc != TclEnsembleImplementationCmd) {
	Tcl_SetObjResult(interp, Tcl_NewStringObj(
		"command is not an ensemble", -1));
	Tcl_SetErrorCode(interp, "TCL", "ENSEMBLE", "NOT_ENSEMBLE", NULL);
	return TCL_ERROR;
    }
    if (paramList == NULL) {
	length = 0;
    } else {
	if (TclListObjLengthM(interp, paramList, &length) != TCL_OK) {
	    return TCL_ERROR;
	}
	if (length < 1) {
	    paramList = NULL;
	}
    }

    ensemblePtr = (EnsembleConfig *)cmdPtr->objClientData;
    oldList = ensemblePtr->parameterList;
    ensemblePtr->parameterList = paramList;
    if (paramList != NULL) {
	Tcl_IncrRefCount(paramList);
    }
    if (oldList != NULL) {
	TclDecrRefCount(oldList);
    }
    ensemblePtr->numParameters = length;

    /*
     * Trigger an eventual recomputation of the ensemble command set. Note
     * that this is slightly tricky, as it means that we are not actually
     * counting the number of namespace export actions, but it is the simplest
     * way to go!
     */

    ensemblePtr->nsPtr->exportLookupEpoch++;

    /*
     * Special hack to make compiling of [info exists] work when the
     * dictionary is modified.
     */

    if (cmdPtr->compileProc != NULL) {
	((Interp *) interp)->compileEpoch++;
    }

    return TCL_OK;
}

/*
 *----------------------------------------------------------------------
 *
 * Tcl_SetEnsembleMappingDict --
 *
 *	Set the mapping dictionary for a particular ensemble.
 *
 * Results:
 *	Tcl result code (error if command token does not indicate an ensemble
 *	or the mapping - if non-NULL - is not a dict).
 *
 * Side effects:
 *	The ensemble is updated and marked for recompilation.
 *
 *----------------------------------------------------------------------
 */

int
Tcl_SetEnsembleMappingDict(
    Tcl_Interp *interp,
    Tcl_Command token,
    Tcl_Obj *mapDict)
{
    Command *cmdPtr = (Command *) token;
    EnsembleConfig *ensemblePtr;
    Tcl_Obj *oldDict;

    if (cmdPtr->objProc != TclEnsembleImplementationCmd) {
	Tcl_SetObjResult(interp, Tcl_NewStringObj(
		"command is not an ensemble", -1));
	Tcl_SetErrorCode(interp, "TCL", "ENSEMBLE", "NOT_ENSEMBLE", NULL);
	return TCL_ERROR;
    }
    if (mapDict != NULL) {
	size_t size;
	int done;
	Tcl_DictSearch search;
	Tcl_Obj *valuePtr;

	if (Tcl_DictObjSize(interp, mapDict, &size) != TCL_OK) {
	    return TCL_ERROR;
	}

	for (Tcl_DictObjFirst(NULL, mapDict, &search, NULL, &valuePtr, &done);
		!done; Tcl_DictObjNext(&search, NULL, &valuePtr, &done)) {
	    Tcl_Obj *cmdObjPtr;
	    const char *bytes;

	    if (Tcl_ListObjIndex(interp, valuePtr, 0, &cmdObjPtr) != TCL_OK) {
		Tcl_DictObjDone(&search);
		return TCL_ERROR;
	    }
	    bytes = TclGetString(cmdObjPtr);
	    if (bytes[0] != ':' || bytes[1] != ':') {
		Tcl_SetObjResult(interp, Tcl_NewStringObj(
			"ensemble target is not a fully-qualified command",
			-1));
		Tcl_SetErrorCode(interp, "TCL", "ENSEMBLE",
			"UNQUALIFIED_TARGET", NULL);
		Tcl_DictObjDone(&search);
		return TCL_ERROR;
	    }
	}

	if (size < 1) {
	    mapDict = NULL;
	}
    }

    ensemblePtr = (EnsembleConfig *)cmdPtr->objClientData;
    oldDict = ensemblePtr->subcommandDict;
    ensemblePtr->subcommandDict = mapDict;
    if (mapDict != NULL) {
	Tcl_IncrRefCount(mapDict);
    }
    if (oldDict != NULL) {
	TclDecrRefCount(oldDict);
    }

    /*
     * Trigger an eventual recomputation of the ensemble command set. Note
     * that this is slightly tricky, as it means that we are not actually
     * counting the number of namespace export actions, but it is the simplest
     * way to go!
     */

    ensemblePtr->nsPtr->exportLookupEpoch++;

    /*
     * Special hack to make compiling of [info exists] work when the
     * dictionary is modified.
     */

    if (cmdPtr->compileProc != NULL) {
	((Interp *) interp)->compileEpoch++;
    }

    return TCL_OK;
}

/*
 *----------------------------------------------------------------------
 *
 * Tcl_SetEnsembleUnknownHandler --
 *
 *	Set the unknown handler for a particular ensemble.
 *
 * Results:
 *	Tcl result code (error if command token does not indicate an ensemble
 *	or the unknown handler - if non-NULL - is not a list).
 *
 * Side effects:
 *	The ensemble is updated and marked for recompilation.
 *
 *----------------------------------------------------------------------
 */

int
Tcl_SetEnsembleUnknownHandler(
    Tcl_Interp *interp,
    Tcl_Command token,
    Tcl_Obj *unknownList)
{
    Command *cmdPtr = (Command *) token;
    EnsembleConfig *ensemblePtr;
    Tcl_Obj *oldList;

    if (cmdPtr->objProc != TclEnsembleImplementationCmd) {
	Tcl_SetObjResult(interp, Tcl_NewStringObj(
		"command is not an ensemble", -1));
	Tcl_SetErrorCode(interp, "TCL", "ENSEMBLE", "NOT_ENSEMBLE", NULL);
	return TCL_ERROR;
    }
    if (unknownList != NULL) {
	size_t length;

	if (TclListObjLengthM(interp, unknownList, &length) != TCL_OK) {
	    return TCL_ERROR;
	}
	if (length < 1) {
	    unknownList = NULL;
	}
    }

    ensemblePtr = (EnsembleConfig *)cmdPtr->objClientData;
    oldList = ensemblePtr->unknownHandler;
    ensemblePtr->unknownHandler = unknownList;
    if (unknownList != NULL) {
	Tcl_IncrRefCount(unknownList);
    }
    if (oldList != NULL) {
	TclDecrRefCount(oldList);
    }

    /*
     * Trigger an eventual recomputation of the ensemble command set. Note
     * that this is slightly tricky, as it means that we are not actually
     * counting the number of namespace export actions, but it is the simplest
     * way to go!
     */

    ensemblePtr->nsPtr->exportLookupEpoch++;

    return TCL_OK;
}

/*
 *----------------------------------------------------------------------
 *
 * Tcl_SetEnsembleFlags --
 *
 *	Set the flags for a particular ensemble.
 *
 * Results:
 *	Tcl result code (error if command token does not indicate an
 *	ensemble).
 *
 * Side effects:
 *	The ensemble is updated and marked for recompilation.
 *
 *----------------------------------------------------------------------
 */

int
Tcl_SetEnsembleFlags(
    Tcl_Interp *interp,
    Tcl_Command token,
    int flags)
{
    Command *cmdPtr = (Command *) token;
    EnsembleConfig *ensemblePtr;
    int wasCompiled;

    if (cmdPtr->objProc != TclEnsembleImplementationCmd) {
	Tcl_SetObjResult(interp, Tcl_NewStringObj(
		"command is not an ensemble", -1));
	Tcl_SetErrorCode(interp, "TCL", "ENSEMBLE", "NOT_ENSEMBLE", NULL);
	return TCL_ERROR;
    }

    ensemblePtr = (EnsembleConfig *)cmdPtr->objClientData;
    wasCompiled = ensemblePtr->flags & ENSEMBLE_COMPILE;

    /*
     * This API refuses to set the ENSEMBLE_DEAD flag...
     */

    ensemblePtr->flags &= ENSEMBLE_DEAD;
    ensemblePtr->flags |= flags & ~ENSEMBLE_DEAD;

    /*
     * Trigger an eventual recomputation of the ensemble command set. Note
     * that this is slightly tricky, as it means that we are not actually
     * counting the number of namespace export actions, but it is the simplest
     * way to go!
     */

    ensemblePtr->nsPtr->exportLookupEpoch++;

    /*
     * If the ENSEMBLE_COMPILE flag status was changed, install or remove the
     * compiler function and bump the interpreter's compilation epoch so that
     * bytecode gets regenerated.
     */

    if (flags & ENSEMBLE_COMPILE) {
	if (!wasCompiled) {
	    ((Command*) ensemblePtr->token)->compileProc = TclCompileEnsemble;
	    ((Interp *) interp)->compileEpoch++;
	}
    } else {
	if (wasCompiled) {
	    ((Command *) ensemblePtr->token)->compileProc = NULL;
	    ((Interp *) interp)->compileEpoch++;
	}
    }

    return TCL_OK;
}

/*
 *----------------------------------------------------------------------
 *
 * Tcl_GetEnsembleSubcommandList --
 *
 *	Get the list of subcommands associated with a particular ensemble.
 *
 * Results:
 *	Tcl result code (error if command token does not indicate an
 *	ensemble). The list of subcommands is returned by updating the
 *	variable pointed to by the last parameter (NULL if this is to be
 *	derived from the mapping dictionary or the associated namespace's
 *	exported commands).
 *
 * Side effects:
 *	None
 *
 *----------------------------------------------------------------------
 */

int
Tcl_GetEnsembleSubcommandList(
    Tcl_Interp *interp,
    Tcl_Command token,
    Tcl_Obj **subcmdListPtr)
{
    Command *cmdPtr = (Command *) token;
    EnsembleConfig *ensemblePtr;

    if (cmdPtr->objProc != TclEnsembleImplementationCmd) {
	if (interp != NULL) {
	    Tcl_SetObjResult(interp, Tcl_NewStringObj(
		    "command is not an ensemble", -1));
	    Tcl_SetErrorCode(interp, "TCL", "ENSEMBLE", "NOT_ENSEMBLE", NULL);
	}
	return TCL_ERROR;
    }

    ensemblePtr = (EnsembleConfig *)cmdPtr->objClientData;
    *subcmdListPtr = ensemblePtr->subcmdList;
    return TCL_OK;
}

/*
 *----------------------------------------------------------------------
 *
 * Tcl_GetEnsembleParameterList --
 *
 *	Get the list of parameters associated with a particular ensemble.
 *
 * Results:
 *	Tcl result code (error if command token does not indicate an
 *	ensemble). The list of parameters is returned by updating the
 *	variable pointed to by the last parameter (NULL if there are
 *	no parameters).
 *
 * Side effects:
 *	None
 *
 *----------------------------------------------------------------------
 */

int
Tcl_GetEnsembleParameterList(
    Tcl_Interp *interp,
    Tcl_Command token,
    Tcl_Obj **paramListPtr)
{
    Command *cmdPtr = (Command *) token;
    EnsembleConfig *ensemblePtr;

    if (cmdPtr->objProc != TclEnsembleImplementationCmd) {
	if (interp != NULL) {
	    Tcl_SetObjResult(interp, Tcl_NewStringObj(
		    "command is not an ensemble", -1));
	    Tcl_SetErrorCode(interp, "TCL", "ENSEMBLE", "NOT_ENSEMBLE", NULL);
	}
	return TCL_ERROR;
    }

    ensemblePtr = (EnsembleConfig *)cmdPtr->objClientData;
    *paramListPtr = ensemblePtr->parameterList;
    return TCL_OK;
}

/*
 *----------------------------------------------------------------------
 *
 * Tcl_GetEnsembleMappingDict --
 *
 *	Get the command mapping dictionary associated with a particular
 *	ensemble.
 *
 * Results:
 *	Tcl result code (error if command token does not indicate an
 *	ensemble). The mapping dict is returned by updating the variable
 *	pointed to by the last parameter (NULL if none is installed).
 *
 * Side effects:
 *	None
 *
 *----------------------------------------------------------------------
 */

int
Tcl_GetEnsembleMappingDict(
    Tcl_Interp *interp,
    Tcl_Command token,
    Tcl_Obj **mapDictPtr)
{
    Command *cmdPtr = (Command *) token;
    EnsembleConfig *ensemblePtr;

    if (cmdPtr->objProc != TclEnsembleImplementationCmd) {
	if (interp != NULL) {
	    Tcl_SetObjResult(interp, Tcl_NewStringObj(
		    "command is not an ensemble", -1));
	    Tcl_SetErrorCode(interp, "TCL", "ENSEMBLE", "NOT_ENSEMBLE", NULL);
	}
	return TCL_ERROR;
    }

    ensemblePtr = (EnsembleConfig *)cmdPtr->objClientData;
    *mapDictPtr = ensemblePtr->subcommandDict;
    return TCL_OK;
}

/*
 *----------------------------------------------------------------------
 *
 * Tcl_GetEnsembleUnknownHandler --
 *
 *	Get the unknown handler associated with a particular ensemble.
 *
 * Results:
 *	Tcl result code (error if command token does not indicate an
 *	ensemble). The unknown handler is returned by updating the variable
 *	pointed to by the last parameter (NULL if no handler is installed).
 *
 * Side effects:
 *	None
 *
 *----------------------------------------------------------------------
 */

int
Tcl_GetEnsembleUnknownHandler(
    Tcl_Interp *interp,
    Tcl_Command token,
    Tcl_Obj **unknownListPtr)
{
    Command *cmdPtr = (Command *) token;
    EnsembleConfig *ensemblePtr;

    if (cmdPtr->objProc != TclEnsembleImplementationCmd) {
	if (interp != NULL) {
	    Tcl_SetObjResult(interp, Tcl_NewStringObj(
		    "command is not an ensemble", -1));
	    Tcl_SetErrorCode(interp, "TCL", "ENSEMBLE", "NOT_ENSEMBLE", NULL);
	}
	return TCL_ERROR;
    }

    ensemblePtr = (EnsembleConfig *)cmdPtr->objClientData;
    *unknownListPtr = ensemblePtr->unknownHandler;
    return TCL_OK;
}

/*
 *----------------------------------------------------------------------
 *
 * Tcl_GetEnsembleFlags --
 *
 *	Get the flags for a particular ensemble.
 *
 * Results:
 *	Tcl result code (error if command token does not indicate an
 *	ensemble). The flags are returned by updating the variable pointed to
 *	by the last parameter.
 *
 * Side effects:
 *	None
 *
 *----------------------------------------------------------------------
 */

int
Tcl_GetEnsembleFlags(
    Tcl_Interp *interp,
    Tcl_Command token,
    int *flagsPtr)
{
    Command *cmdPtr = (Command *) token;
    EnsembleConfig *ensemblePtr;

    if (cmdPtr->objProc != TclEnsembleImplementationCmd) {
	if (interp != NULL) {
	    Tcl_SetObjResult(interp, Tcl_NewStringObj(
		    "command is not an ensemble", -1));
	    Tcl_SetErrorCode(interp, "TCL", "ENSEMBLE", "NOT_ENSEMBLE", NULL);
	}
	return TCL_ERROR;
    }

    ensemblePtr = (EnsembleConfig *)cmdPtr->objClientData;
    *flagsPtr = ensemblePtr->flags;
    return TCL_OK;
}

/*
 *----------------------------------------------------------------------
 *
 * Tcl_GetEnsembleNamespace --
 *
 *	Get the namespace associated with a particular ensemble.
 *
 * Results:
 *	Tcl result code (error if command token does not indicate an
 *	ensemble). Namespace is returned by updating the variable pointed to
 *	by the last parameter.
 *
 * Side effects:
 *	None
 *
 *----------------------------------------------------------------------
 */

int
Tcl_GetEnsembleNamespace(
    Tcl_Interp *interp,
    Tcl_Command token,
    Tcl_Namespace **namespacePtrPtr)
{
    Command *cmdPtr = (Command *) token;
    EnsembleConfig *ensemblePtr;

    if (cmdPtr->objProc != TclEnsembleImplementationCmd) {
	if (interp != NULL) {
	    Tcl_SetObjResult(interp, Tcl_NewStringObj(
		    "command is not an ensemble", -1));
	    Tcl_SetErrorCode(interp, "TCL", "ENSEMBLE", "NOT_ENSEMBLE", NULL);
	}
	return TCL_ERROR;
    }

    ensemblePtr = (EnsembleConfig *)cmdPtr->objClientData;
    *namespacePtrPtr = (Tcl_Namespace *) ensemblePtr->nsPtr;
    return TCL_OK;
}

/*
 *----------------------------------------------------------------------
 *
 * Tcl_FindEnsemble --
 *
 *	Given a command name, get the ensemble token for it, allowing for
 *	[namespace import]s. [Bug 1017022]
 *
 * Results:
 *	The token for the ensemble command with the given name, or NULL if the
 *	command either does not exist or is not an ensemble (when an error
 *	message will be written into the interp if thats non-NULL).
 *
 * Side effects:
 *	None
 *
 *----------------------------------------------------------------------
 */

Tcl_Command
Tcl_FindEnsemble(
    Tcl_Interp *interp,		/* Where to do the lookup, and where to write
				 * the errors if TCL_LEAVE_ERR_MSG is set in
				 * the flags. */
    Tcl_Obj *cmdNameObj,	/* Name of command to look up. */
    int flags)			/* Either 0 or TCL_LEAVE_ERR_MSG; other flags
				 * are probably not useful. */
{
    Command *cmdPtr;

    cmdPtr = (Command *)
	    Tcl_FindCommand(interp, TclGetString(cmdNameObj), NULL, flags);
    if (cmdPtr == NULL) {
	return NULL;
    }

    if (cmdPtr->objProc != TclEnsembleImplementationCmd) {
	/*
	 * Reuse existing infrastructure for following import link chains
	 * rather than duplicating it.
	 */

	cmdPtr = (Command *) TclGetOriginalCommand((Tcl_Command) cmdPtr);

	if (cmdPtr == NULL
		|| cmdPtr->objProc != TclEnsembleImplementationCmd) {
	    if (flags & TCL_LEAVE_ERR_MSG) {
		Tcl_SetObjResult(interp, Tcl_ObjPrintf(
			"\"%s\" is not an ensemble command",
			TclGetString(cmdNameObj)));
		Tcl_SetErrorCode(interp, "TCL", "LOOKUP", "ENSEMBLE",
			TclGetString(cmdNameObj), NULL);
	    }
	    return NULL;
	}
    }

    return (Tcl_Command) cmdPtr;
}

/*
 *----------------------------------------------------------------------
 *
 * Tcl_IsEnsemble --
 *
 *	Simple test for ensemble-hood that takes into account imported
 *	ensemble commands as well.
 *
 * Results:
 *	Boolean value
 *
 * Side effects:
 *	None
 *
 *----------------------------------------------------------------------
 */

int
Tcl_IsEnsemble(
    Tcl_Command token)
{
    Command *cmdPtr = (Command *) token;

    if (cmdPtr->objProc == TclEnsembleImplementationCmd) {
	return 1;
    }
    cmdPtr = (Command *) TclGetOriginalCommand((Tcl_Command) cmdPtr);
    if (cmdPtr == NULL || cmdPtr->objProc != TclEnsembleImplementationCmd) {
	return 0;
    }
    return 1;
}

/*
 *----------------------------------------------------------------------
 *
 * TclMakeEnsemble --
 *
 *	Create an ensemble from a table of implementation commands. The
 *	ensemble will be subject to (limited) compilation if any of the
 *	implementation commands are compilable.
 *
 *	The 'name' parameter may be a single command name or a list if
 *	creating an ensemble subcommand (see the binary implementation).
 *
 *	Currently, the TCL_ENSEMBLE_PREFIX ensemble flag is only used on
 *	top-level ensemble commands.
 *
 * Results:
 *	Handle for the new ensemble, or NULL on failure.
 *
 * Side effects:
 *	May advance the bytecode compilation epoch.
 *
 *----------------------------------------------------------------------
 */

Tcl_Command
TclMakeEnsemble(
    Tcl_Interp *interp,
    const char *name,		 /* The ensemble name (as explained above) */
    const EnsembleImplMap map[]) /* The subcommands to create */
{
    Tcl_Command ensemble;
    Tcl_Namespace *ns;
    Tcl_DString buf, hiddenBuf;
    const char **nameParts = NULL;
    const char *cmdName = NULL;
    size_t i, nameCount = 0;
    int ensembleFlags = 0, hiddenLen;

    /*
     * Construct the path for the ensemble namespace and create it.
     */

    Tcl_DStringInit(&buf);
    Tcl_DStringInit(&hiddenBuf);
    TclDStringAppendLiteral(&hiddenBuf, "tcl:");
    Tcl_DStringAppend(&hiddenBuf, name, -1);
    TclDStringAppendLiteral(&hiddenBuf, ":");
    hiddenLen = Tcl_DStringLength(&hiddenBuf);
    if (name[0] == ':' && name[1] == ':') {
	/*
	 * An absolute name, so use it directly.
	 */

	cmdName = name;
	Tcl_DStringAppend(&buf, name, -1);
	ensembleFlags = TCL_ENSEMBLE_PREFIX;
    } else {
	/*
	 * Not an absolute name, so do munging of it. Note that this treats a
	 * multi-word list differently to a single word.
	 */

	TclDStringAppendLiteral(&buf, "::tcl");

	if (Tcl_SplitList(NULL, name, &nameCount, &nameParts) != TCL_OK) {
	    Tcl_Panic("invalid ensemble name '%s'", name);
	}

	for (i = 0; i < nameCount; ++i) {
	    TclDStringAppendLiteral(&buf, "::");
	    Tcl_DStringAppend(&buf, nameParts[i], -1);
	}
    }

    ns = Tcl_FindNamespace(interp, Tcl_DStringValue(&buf), NULL,
	    TCL_CREATE_NS_IF_UNKNOWN);
    if (!ns) {
	Tcl_Panic("unable to find or create %s namespace!",
		Tcl_DStringValue(&buf));
    }

    /*
     * Create the named ensemble in the correct namespace
     */

    if (cmdName == NULL) {
	if (nameCount == 1) {
	    ensembleFlags = TCL_ENSEMBLE_PREFIX;
	    cmdName = Tcl_DStringValue(&buf) + 5;
	} else {
	    ns = ns->parentPtr;
	    cmdName = nameParts[nameCount - 1];
	}
    }

    /*
     * Switch on compilation always for core ensembles now that we can do
     * nice bytecode things with them.  Do it now.  Waiting until later will
     * just cause pointless epoch bumps.
     */

    ensembleFlags |= ENSEMBLE_COMPILE;
    ensemble = Tcl_CreateEnsemble(interp, cmdName, ns, ensembleFlags);

    /*
     * Create the ensemble mapping dictionary and the ensemble command procs.
     */

    if (ensemble != NULL) {
	Tcl_Obj *mapDict, *fromObj, *toObj;
	Command *cmdPtr;

	TclDStringAppendLiteral(&buf, "::");
	TclNewObj(mapDict);
	for (i=0 ; map[i].name != NULL ; i++) {
	    fromObj = Tcl_NewStringObj(map[i].name, -1);
	    TclNewStringObj(toObj, Tcl_DStringValue(&buf),
		    Tcl_DStringLength(&buf));
	    Tcl_AppendToObj(toObj, map[i].name, -1);
	    Tcl_DictObjPut(NULL, mapDict, fromObj, toObj);

	    if (map[i].proc || map[i].nreProc) {
		/*
		 * If the command is unsafe, hide it when we're in a safe
		 * interpreter. The code to do this is really hokey! It also
		 * doesn't work properly yet; this function is always
		 * currently called before the safe-interp flag is set so the
		 * Tcl_IsSafe check fails.
		 */

		if (map[i].unsafe && Tcl_IsSafe(interp)) {
		    cmdPtr = (Command *)
			    Tcl_NRCreateCommand(interp, "___tmp", map[i].proc,
			    map[i].nreProc, map[i].clientData, NULL);
		    Tcl_DStringSetLength(&hiddenBuf, hiddenLen);
		    if (Tcl_HideCommand(interp, "___tmp",
			    Tcl_DStringAppend(&hiddenBuf, map[i].name, -1))) {
			Tcl_Panic("%s", Tcl_GetStringResult(interp));
		    }
		} else {
		    /*
		     * Not hidden, so just create it. Yay!
		     */

		    cmdPtr = (Command *)
			    Tcl_NRCreateCommand(interp, TclGetString(toObj),
			    map[i].proc, map[i].nreProc, map[i].clientData,
			    NULL);
		}
		cmdPtr->compileProc = map[i].compileProc;
	    }
	}
	Tcl_SetEnsembleMappingDict(interp, ensemble, mapDict);
    }

    Tcl_DStringFree(&buf);
    Tcl_DStringFree(&hiddenBuf);
    if (nameParts != NULL) {
	Tcl_Free((void *)nameParts);
    }
    return ensemble;
}

/*
 *----------------------------------------------------------------------
 *
 * TclEnsembleImplementationCmd --
 *
 *	Implements an ensemble of commands (being those exported by a
 *	namespace other than the global namespace) as a command with the same
 *	(short) name as the namespace in the parent namespace.
 *
 * Results:
 *	A standard Tcl result code. Will be TCL_ERROR if the command is not an
 *	unambiguous prefix of any command exported by the ensemble's
 *	namespace.
 *
 * Side effects:
 *	Depends on the command within the namespace that gets executed. If the
 *	ensemble itself returns TCL_ERROR, a descriptive error message will be
 *	placed in the interpreter's result.
 *
 *----------------------------------------------------------------------
 */

int
TclEnsembleImplementationCmd(
    ClientData clientData,
    Tcl_Interp *interp,
    int objc,
    Tcl_Obj *const objv[])
{
    return Tcl_NRCallObjProc(interp, NsEnsembleImplementationCmdNR,
	    clientData, objc, objv);
}

static int
NsEnsembleImplementationCmdNR(
    ClientData clientData,
    Tcl_Interp *interp,
    int objc,
    Tcl_Obj *const objv[])
{
    EnsembleConfig *ensemblePtr = (EnsembleConfig *)clientData;
				/* The ensemble itself. */
    Tcl_Obj *prefixObj;		/* An object containing the prefix words of
				 * the command that implements the
				 * subcommand. */
    Tcl_HashEntry *hPtr;	/* Used for efficient lookup of fully
				 * specified but not yet cached command
				 * names. */
    int reparseCount = 0;	/* Number of reparses. */
    Tcl_Obj *errorObj;		/* Used for building error messages. */
    Tcl_Obj *subObj;
    size_t subIdx;

    /*
     * Must recheck objc since numParameters might have changed. See test
     * namespace-53.9.
     */

  restartEnsembleParse:
    subIdx = 1 + ensemblePtr->numParameters;
    if ((size_t)objc < subIdx + 1) {
	/*
	 * No subcommand argument. Make error message.
	 */

	Tcl_DString buf;	/* Message being built */

	Tcl_DStringInit(&buf);
	if (ensemblePtr->parameterList) {
	    Tcl_DStringAppend(&buf,
		    TclGetString(ensemblePtr->parameterList), -1);
	    TclDStringAppendLiteral(&buf, " ");
	}
	TclDStringAppendLiteral(&buf, "subcommand ?arg ...?");
	Tcl_WrongNumArgs(interp, 1, objv, Tcl_DStringValue(&buf));
	Tcl_DStringFree(&buf);

	return TCL_ERROR;
    }

    if (ensemblePtr->nsPtr->flags & NS_DEAD) {
	/*
	 * Don't know how we got here, but make things give up quickly.
	 */

	if (!Tcl_InterpDeleted(interp)) {
	    Tcl_SetObjResult(interp, Tcl_NewStringObj(
		    "ensemble activated for deleted namespace", -1));
	    Tcl_SetErrorCode(interp, "TCL", "ENSEMBLE", "DEAD", NULL);
	}
	return TCL_ERROR;
    }

    /*
     * If the table of subcommands is valid just lookup up the command there
     * and go to dispatch.
     */

    subObj = objv[subIdx];

    if (ensemblePtr->epoch == ensemblePtr->nsPtr->exportLookupEpoch) {
	/*
	 * Table of subcommands is still valid so if the internal representtion
	 * is an ensembleCmd, just call it.
	 */
	EnsembleCmdRep *ensembleCmd;

	ECRGetInternalRep(subObj, ensembleCmd);
	if (ensembleCmd) {
	    if (ensembleCmd->epoch == ensemblePtr->epoch &&
		    ensembleCmd->token == (Command *)ensemblePtr->token) {
		prefixObj = (Tcl_Obj *)Tcl_GetHashValue(ensembleCmd->hPtr);
		Tcl_IncrRefCount(prefixObj);
		if (ensembleCmd->fix) {
		    TclSpellFix(interp, objv, objc, subIdx, subObj, ensembleCmd->fix);
		}
		goto runResultingSubcommand;
	    }
	}
    } else {
	BuildEnsembleConfig(ensemblePtr);
	ensemblePtr->epoch = ensemblePtr->nsPtr->exportLookupEpoch;
    }

    /*
     * Look in the hashtable for the named subcommand.  This is the fastest
     * path if there is no cache in operation.
     */

    hPtr = Tcl_FindHashEntry(&ensemblePtr->subcommandTable,
	    TclGetString(subObj));
    if (hPtr != NULL) {

	/*
	 * Cache ensemble in the subcommand object for later.
	 */

	MakeCachedEnsembleCommand(subObj, ensemblePtr, hPtr, NULL);
    } else if (!(ensemblePtr->flags & TCL_ENSEMBLE_PREFIX)) {
	/*
	 * Could not map.  No prefixing.  Go to unknown/error handling.
	 */

	goto unknownOrAmbiguousSubcommand;
    } else {
	/*
	 * If the command isn't yet confirmed with the hash as part of building
	 * the export table, scan the sorted array for matches.
	 */

	const char *subcmdName; /* Name of the subcommand or unique prefix of
				 * it (a non-unique prefix produces an error).
				 */
	char *fullName = NULL;	/* Full name of the subcommand. */
	size_t stringLength, i;
	size_t tableLength = ensemblePtr->subcommandTable.numEntries;
	Tcl_Obj *fix;

	subcmdName = Tcl_GetStringFromObj(subObj, &stringLength);
	for (i=0 ; i<tableLength ; i++) {
	    int cmp = strncmp(subcmdName,
		    ensemblePtr->subcommandArrayPtr[i],
		    stringLength);

	    if (cmp == 0) {
		if (fullName != NULL) {
		    /*
		     * Hash search filters out the exact-match case, so getting
		     * here indicates that the subcommand is an ambiguous
		     * prefix of at least two exported subcommands, which is an
		     * error case.
		     */

		    goto unknownOrAmbiguousSubcommand;
		}
		fullName = ensemblePtr->subcommandArrayPtr[i];
	    } else if (cmp < 0) {
		/*
		 * The table is sorted so stop searching because a match would
		 * have been found already.
		 */

		break;
	    }
	}
	if (fullName == NULL) {
	    /*
	     * The subcommand is not a prefix of anything. Bail out!
	     */

	    goto unknownOrAmbiguousSubcommand;
	}
	hPtr = Tcl_FindHashEntry(&ensemblePtr->subcommandTable, fullName);
	if (hPtr == NULL) {
	    Tcl_Panic("full name %s not found in supposedly synchronized hash",
		    fullName);
	}

	/*
	 * Record the spelling correction for usage message.
	 */

	fix = Tcl_NewStringObj(fullName, -1);

	/*
	 * Cache for later in the subcommand object.
	 */

	MakeCachedEnsembleCommand(subObj, ensemblePtr, hPtr, fix);
	TclSpellFix(interp, objv, objc, subIdx, subObj, fix);
    }

    prefixObj = (Tcl_Obj *)Tcl_GetHashValue(hPtr);
    Tcl_IncrRefCount(prefixObj);
  runResultingSubcommand:

    /*
     * Execute the subcommand by populating an array of objects, which might
     * not be the same length as the number of arguments to this ensemble
     * command, and then handing it to the main command-lookup engine. In
     * theory, the command could be looked up right here using the namespace in
     * which it is guaranteed to exist,
     *
     *   ((Q: That's not true if the -map option is used, is it?))
     *
     * but don't do that because cacheing of the command object should help.
     */

    {
	Tcl_Obj *copyPtr;	/* The list of words to dispatch on.
				 * Will be freed by the dispatch engine. */
	Tcl_Obj **copyObjv;
	size_t copyObjc, prefixObjc;

	TclListObjLengthM(NULL, prefixObj, &prefixObjc);

	if (objc == 2) {
	    copyPtr = TclListObjCopy(NULL, prefixObj);
	} else {
	    copyPtr = Tcl_NewListObj(objc - 2 + prefixObjc, NULL);
	    Tcl_ListObjAppendList(NULL, copyPtr, prefixObj);
	    Tcl_ListObjReplace(NULL, copyPtr, LIST_MAX, 0,
		    ensemblePtr->numParameters, objv + 1);
	    Tcl_ListObjReplace(NULL, copyPtr, LIST_MAX, 0,
		    objc - 2 - ensemblePtr->numParameters,
		    objv + 2 + ensemblePtr->numParameters);
	}
	Tcl_IncrRefCount(copyPtr);
	TclNRAddCallback(interp, TclNRReleaseValues, copyPtr, NULL, NULL, NULL);
	TclDecrRefCount(prefixObj);

	/*
	 * Record the words of the command as given so that routines like
	 * Tcl_WrongNumArgs can produce the correct error message. Parameters
	 * count both as inserted and removed arguments.
	 */

	if (TclInitRewriteEnsemble(interp, 2 + ensemblePtr->numParameters,
		prefixObjc + ensemblePtr->numParameters, objv)) {
	    TclNRAddCallback(interp, TclClearRootEnsemble, NULL, NULL, NULL,
		    NULL);
	}

	/*
	 * Hand off to the target command.
	 */

	TclSkipTailcall(interp);
	TclListObjGetElementsM(NULL, copyPtr, &copyObjc, &copyObjv);
	((Interp *)interp)->lookupNsPtr = ensemblePtr->nsPtr;
	return TclNREvalObjv(interp, copyObjc, copyObjv, TCL_EVAL_INVOKE, NULL);
    }

  unknownOrAmbiguousSubcommand:
    /*
     * The named subcommand did not match any exported command. If there is a
     * handler registered unknown subcommands, call it, but not more than once
     * for this call.
     */

    if (ensemblePtr->unknownHandler != NULL && reparseCount++ < 1) {
	switch (EnsembleUnknownCallback(interp, ensemblePtr, objc, objv,
		&prefixObj)) {
	case TCL_OK:
	    goto runResultingSubcommand;
	case TCL_ERROR:
	    return TCL_ERROR;
	case TCL_CONTINUE:
	    goto restartEnsembleParse;
	}
    }

    /*
     * Could not find a routine for the named subcommand so generate a standard
     * failure message.  The one odd case compared with a standard
     * ensemble-like command is where a namespace has no exported commands at
     * all...
     */

    Tcl_ResetResult(interp);
    Tcl_SetErrorCode(interp, "TCL", "LOOKUP", "SUBCOMMAND",
	    TclGetString(subObj), NULL);
    if (ensemblePtr->subcommandTable.numEntries == 0) {
	Tcl_SetObjResult(interp, Tcl_ObjPrintf(
		"unknown subcommand \"%s\": namespace %s does not"
		" export any commands", TclGetString(subObj),
		ensemblePtr->nsPtr->fullName));
	return TCL_ERROR;
    }
    errorObj = Tcl_ObjPrintf("unknown%s subcommand \"%s\": must be ",
	    (ensemblePtr->flags & TCL_ENSEMBLE_PREFIX ? " or ambiguous" : ""),
	    TclGetString(subObj));
    if (ensemblePtr->subcommandTable.numEntries == 1) {
	Tcl_AppendToObj(errorObj, ensemblePtr->subcommandArrayPtr[0], -1);
    } else {
	size_t i;

	for (i=0 ; i<ensemblePtr->subcommandTable.numEntries-1 ; i++) {
	    Tcl_AppendToObj(errorObj, ensemblePtr->subcommandArrayPtr[i], -1);
	    Tcl_AppendToObj(errorObj, ", ", 2);
	}
	Tcl_AppendPrintfToObj(errorObj, "or %s",
		ensemblePtr->subcommandArrayPtr[i]);
    }
    Tcl_SetObjResult(interp, errorObj);
    return TCL_ERROR;
}

int
TclClearRootEnsemble(
    TCL_UNUSED(ClientData *),
    Tcl_Interp *interp,
    int result)
{
    TclResetRewriteEnsemble(interp, 1);
    return result;
}

/*
 *----------------------------------------------------------------------
 *
 * TclInitRewriteEnsemble --
 *
 *	Applies a rewrite of arguments so that an ensemble subcommand
 *	correctly reports any error messages for the overall command.
 *
 * Results:
 *	Whether this is the first rewrite applied, a value which must be
 *	passed to TclResetRewriteEnsemble when undoing this command's
 *	behaviour.
 *
 * Side effects:
 *	None.
 *
 *----------------------------------------------------------------------
 */

int
TclInitRewriteEnsemble(
    Tcl_Interp *interp,
    size_t numRemoved,
    size_t numInserted,
    Tcl_Obj *const *objv)
{
    Interp *iPtr = (Interp *) interp;

    int isRootEnsemble = (iPtr->ensembleRewrite.sourceObjs == NULL);

    if (isRootEnsemble) {
	iPtr->ensembleRewrite.sourceObjs = objv;
	iPtr->ensembleRewrite.numRemovedObjs = numRemoved;
	iPtr->ensembleRewrite.numInsertedObjs = numInserted;
    } else {
	size_t numIns = iPtr->ensembleRewrite.numInsertedObjs;

	if (numIns < numRemoved) {
	    iPtr->ensembleRewrite.numRemovedObjs += numRemoved - numIns;
	    iPtr->ensembleRewrite.numInsertedObjs = numInserted;
	} else {
	    iPtr->ensembleRewrite.numInsertedObjs += numInserted - numRemoved;
	}
    }
    return isRootEnsemble;
}

/*
 *----------------------------------------------------------------------
 *
 * TclResetRewriteEnsemble --
 *
 *	Removes any rewrites applied to support proper reporting of error
 *	messages used in ensembles. Should be paired with
 *	TclInitRewriteEnsemble.
 *
 * Results:
 *	None.
 *
 * Side effects:
 *	None.
 *
 *----------------------------------------------------------------------
 */

void
TclResetRewriteEnsemble(
    Tcl_Interp *interp,
    int isRootEnsemble)
{
    Interp *iPtr = (Interp *) interp;

    if (isRootEnsemble) {
	iPtr->ensembleRewrite.sourceObjs = NULL;
	iPtr->ensembleRewrite.numRemovedObjs = 0;
	iPtr->ensembleRewrite.numInsertedObjs = 0;
    }
}

/*
 *----------------------------------------------------------------------
 *
 * TclSpellFix --
 *
 *	Records a spelling correction that needs making in the generation of
 *	the WrongNumArgs usage message.
 *
 * Results:
 *	None.
 *
 * Side effects:
 *	Can create an alternative ensemble rewrite structure.
 *
 *----------------------------------------------------------------------
 */

static int
FreeER(
    ClientData data[],
    TCL_UNUSED(Tcl_Interp *),
    int result)
{
    Tcl_Obj **tmp = (Tcl_Obj **) data[0];
    Tcl_Obj **store = (Tcl_Obj **) data[1];

    Tcl_Free(store);
    Tcl_Free(tmp);
    return result;
}

void
TclSpellFix(
    Tcl_Interp *interp,
    Tcl_Obj *const *objv,
    size_t objc,
    size_t badIdx,
    Tcl_Obj *bad,
    Tcl_Obj *fix)
{
    Interp *iPtr = (Interp *) interp;
    Tcl_Obj *const *search;
    Tcl_Obj **store;
    size_t idx;
    size_t size;

    if (iPtr->ensembleRewrite.sourceObjs == NULL) {
	iPtr->ensembleRewrite.sourceObjs = objv;
	iPtr->ensembleRewrite.numRemovedObjs = 0;
	iPtr->ensembleRewrite.numInsertedObjs = 0;
    }

    /*
     * Compute the valid length of the ensemble root.
     */

    size = iPtr->ensembleRewrite.numRemovedObjs + objc
	    - iPtr->ensembleRewrite.numInsertedObjs;

    search = iPtr->ensembleRewrite.sourceObjs;
    if (search[0] == NULL) {
	/*
	 * Awful casting abuse here!
	 */

	search = (Tcl_Obj *const *) search[1];
    }

    if (badIdx < iPtr->ensembleRewrite.numInsertedObjs) {
	/*
	 * Misspelled value was inserted. Cannot directly jump to the bad
	 * value.  Must search.
	 */

	idx = 1;
	while (idx < size) {
	    if (search[idx] == bad) {
		break;
	    }
	    idx++;
	}
	if (idx == size) {
	    return;
	}
    } else {
	/*
	 * Jump to the misspelled value.
	 */

	idx = iPtr->ensembleRewrite.numRemovedObjs + badIdx
		- iPtr->ensembleRewrite.numInsertedObjs;

	/* Verify */
	if (search[idx] != bad) {
	    Tcl_Panic("SpellFix: programming error");
	}
    }

    search = iPtr->ensembleRewrite.sourceObjs;
    if (search[0] == NULL) {
	store = (Tcl_Obj **) search[2];
    }  else {
	Tcl_Obj **tmp = (Tcl_Obj **)Tcl_Alloc(3 * sizeof(Tcl_Obj *));

	store = (Tcl_Obj **)Tcl_Alloc(size * sizeof(Tcl_Obj *));
	memcpy(store, iPtr->ensembleRewrite.sourceObjs,
		size * sizeof(Tcl_Obj *));

	/*
	 * Awful casting abuse here! Note that the NULL in the first element
	 * indicates that the initial objects are a raw array in the second
	 * element and the rewritten ones are a raw array in the third.
	 */

	tmp[0] = NULL;
	tmp[1] = (Tcl_Obj *) iPtr->ensembleRewrite.sourceObjs;
	tmp[2] = (Tcl_Obj *) store;
	iPtr->ensembleRewrite.sourceObjs = (Tcl_Obj *const *) tmp;

	TclNRAddCallback(interp, FreeER, tmp, store, NULL, NULL);
    }

    store[idx] = fix;
    Tcl_IncrRefCount(fix);
    TclNRAddCallback(interp, TclNRReleaseValues, fix, NULL, NULL, NULL);
}

Tcl_Obj *const *TclEnsembleGetRewriteValues(
    Tcl_Interp *interp		/* Current interpreter. */
)
{
    Interp *iPtr = (Interp *) interp;
    Tcl_Obj *const *origObjv = iPtr->ensembleRewrite.sourceObjs;
    if (origObjv[0] == NULL) {
	origObjv = (Tcl_Obj *const *)origObjv[2];
    }
    return origObjv;
}

/*
 *----------------------------------------------------------------------
 *
 * TclFetchEnsembleRoot --
 *
 *	Returns the root of ensemble rewriting, if any.
 *	If no root exists, returns objv instead.
 *
 * Results:
 *	None.
 *
 * Side effects:
 *	None.
 *
 *----------------------------------------------------------------------
 */

Tcl_Obj *const *
TclFetchEnsembleRoot(
    Tcl_Interp *interp,
    Tcl_Obj *const *objv,
    size_t objc,
    size_t *objcPtr)
{
    Tcl_Obj *const *sourceObjs;
    Interp *iPtr = (Interp *) interp;

    if (iPtr->ensembleRewrite.sourceObjs) {
	*objcPtr = objc + iPtr->ensembleRewrite.numRemovedObjs
		- iPtr->ensembleRewrite.numInsertedObjs;
	if (iPtr->ensembleRewrite.sourceObjs[0] == NULL) {
	    sourceObjs = (Tcl_Obj *const *)iPtr->ensembleRewrite.sourceObjs[1];
	} else {
	    sourceObjs = iPtr->ensembleRewrite.sourceObjs;
	}
	return sourceObjs;
    }
    *objcPtr = objc;
    return objv;
}

/*
 * ----------------------------------------------------------------------
 *
 * EnsembleUnknownCallback --
 *
 *	Helper for the ensemble engine.  Calls the routine registered for
 *	"ensemble unknown" case.  See the user documentation of the
 *	ensemble unknown handler for details.  Only called when such a
 *	function is defined, and is only called once per ensemble dispatch.
 *	I.e. even if a reparse still fails, this isn't called again.
 *
 * Results:
 *	TCL_OK -	*prefixObjPtr contains the command words to dispatch
 *			to.
 *	TCL_CONTINUE -	Need to reparse, i.e. *prefixObjPtr is invalid
 *	TCL_ERROR -	Something went wrong. Error message in interpreter.
 *
 * Side effects:
 *	Arbitrary, due to evaluation of script provided by client.
 *
 * ----------------------------------------------------------------------
 */

static inline int
EnsembleUnknownCallback(
    Tcl_Interp *interp,
    EnsembleConfig *ensemblePtr,
    int objc,
    Tcl_Obj *const objv[],
    Tcl_Obj **prefixObjPtr)
{
    size_t paramc;
    int result;
	size_t i, prefixObjc;
    Tcl_Obj **paramv, *unknownCmd, *ensObj;

    /*
     * Create the "unknown" command callback to determine what to do.
     */

    unknownCmd = Tcl_DuplicateObj(ensemblePtr->unknownHandler);
    TclNewObj(ensObj);
    Tcl_GetCommandFullName(interp, ensemblePtr->token, ensObj);
    Tcl_ListObjAppendElement(NULL, unknownCmd, ensObj);
    for (i = 1 ; i < (size_t)objc ; i++) {
	Tcl_ListObjAppendElement(NULL, unknownCmd, objv[i]);
    }
    TclListObjGetElementsM(NULL, unknownCmd, &paramc, &paramv);
    Tcl_IncrRefCount(unknownCmd);

    /*
     * Call the "unknown" handler.  No attempt to NRE-enable this as deep
     * recursion through unknown handlers is perverse. It is always an error
     * for an unknown handler to delete its ensemble. Don't do that.
     */

    Tcl_Preserve(ensemblePtr);
    TclSkipTailcall(interp);
    result = Tcl_EvalObjv(interp, paramc, paramv, 0);
    if ((result == TCL_OK) && (ensemblePtr->flags & ENSEMBLE_DEAD)) {
	if (!Tcl_InterpDeleted(interp)) {
	    Tcl_SetObjResult(interp, Tcl_NewStringObj(
		    "unknown subcommand handler deleted its ensemble", -1));
	    Tcl_SetErrorCode(interp, "TCL", "ENSEMBLE", "UNKNOWN_DELETED",
		    NULL);
	}
	result = TCL_ERROR;
    }
    Tcl_Release(ensemblePtr);

    /*
     * On success the result is a list of words that form the command to be
     * executed.  If the list is empty, the ensemble should have been updated,
     * so ask the ensemble engine to reparse the original command.
     */

    if (result == TCL_OK) {
	*prefixObjPtr = Tcl_GetObjResult(interp);
	Tcl_IncrRefCount(*prefixObjPtr);
	TclDecrRefCount(unknownCmd);
	Tcl_ResetResult(interp);

	/* A non-empty list is the replacement command. */

	if (TclListObjLengthM(interp, *prefixObjPtr, &prefixObjc) != TCL_OK) {
	    TclDecrRefCount(*prefixObjPtr);
	    Tcl_AddErrorInfo(interp, "\n    while parsing result of "
		    "ensemble unknown subcommand handler");
	    return TCL_ERROR;
	}
	if (prefixObjc > 0) {
	    return TCL_OK;
	}

	/*
	 * Empty result => reparse.
	 */

	TclDecrRefCount(*prefixObjPtr);
	return TCL_CONTINUE;
    }

    /*
     * Convert exceptional result to an error.
     */

    if (!Tcl_InterpDeleted(interp)) {
	if (result != TCL_ERROR) {
	    Tcl_ResetResult(interp);
	    Tcl_SetObjResult(interp, Tcl_NewStringObj(
		    "unknown subcommand handler returned bad code: ", -1));
	    switch (result) {
	    case TCL_RETURN:
		Tcl_AppendToObj(Tcl_GetObjResult(interp), "return", -1);
		break;
	    case TCL_BREAK:
		Tcl_AppendToObj(Tcl_GetObjResult(interp), "break", -1);
		break;
	    case TCL_CONTINUE:
		Tcl_AppendToObj(Tcl_GetObjResult(interp), "continue", -1);
		break;
	    default:
		Tcl_AppendPrintfToObj(Tcl_GetObjResult(interp), "%d", result);
	    }
	    Tcl_AddErrorInfo(interp, "\n    result of "
		    "ensemble unknown subcommand handler: ");
	    Tcl_AppendObjToErrorInfo(interp, unknownCmd);
	    Tcl_SetErrorCode(interp, "TCL", "ENSEMBLE", "UNKNOWN_RESULT",
		    NULL);
	} else {
	    Tcl_AddErrorInfo(interp,
		    "\n    (ensemble unknown subcommand handler)");
	}
    }
    TclDecrRefCount(unknownCmd);
    return TCL_ERROR;
}

/*
 *----------------------------------------------------------------------
 *
 * MakeCachedEnsembleCommand --
 *
 *	Caches what has been computed so far to minimize string copying.
 *	Starts by deleting any existing representation but reusing the existing
 *	structure if it is an ensembleCmd.
 *
 * Results:
 *	None.
 *
 * Side effects:
 *	Converts the internal representation of the given object to an
 *	ensembleCmd.
 *
 *----------------------------------------------------------------------
 */

static void
MakeCachedEnsembleCommand(
    Tcl_Obj *objPtr,
    EnsembleConfig *ensemblePtr,
    Tcl_HashEntry *hPtr,
    Tcl_Obj *fix)
{
    EnsembleCmdRep *ensembleCmd;

    ECRGetInternalRep(objPtr, ensembleCmd);
    if (ensembleCmd) {
	TclCleanupCommandMacro(ensembleCmd->token);
	if (ensembleCmd->fix) {
	    Tcl_DecrRefCount(ensembleCmd->fix);
	}
    } else {
	/*
	 * Replace any old internal representation with a new one.
	 */

	ensembleCmd = (EnsembleCmdRep *)Tcl_Alloc(sizeof(EnsembleCmdRep));
	ECRSetInternalRep(objPtr, ensembleCmd);
    }

    /*
     * Populate the internal rep.
     */

    ensembleCmd->epoch = ensemblePtr->epoch;
    ensembleCmd->token = (Command *) ensemblePtr->token;
    ensembleCmd->token->refCount++;
    if (fix) {
	Tcl_IncrRefCount(fix);
    }
    ensembleCmd->fix = fix;
    ensembleCmd->hPtr = hPtr;
}

/*
 *----------------------------------------------------------------------
 *
 * DeleteEnsembleConfig --
 *
 *	Destroys the data structure used to represent an ensemble.  Called when
 *	the procedure for the ensemble is deleted, which happens automatically
 *	if the namespace for the ensemble is deleted.  Deleting the procedure
 *	for an ensemble is the right way to initiate cleanup.
 *
 * Results:
 *	None.
 *
 * Side effects:
 *	Memory is eventually deallocated.
 *
 *----------------------------------------------------------------------
 */

static void
ClearTable(
    EnsembleConfig *ensemblePtr)
{
    Tcl_HashTable *hash = &ensemblePtr->subcommandTable;

    if (hash->numEntries != 0) {
        Tcl_HashSearch search;
        Tcl_HashEntry *hPtr = Tcl_FirstHashEntry(hash, &search);

        while (hPtr != NULL) {
            Tcl_Obj *prefixObj = (Tcl_Obj *)Tcl_GetHashValue(hPtr);
            Tcl_DecrRefCount(prefixObj);
            hPtr = Tcl_NextHashEntry(&search);
        }
        Tcl_Free(ensemblePtr->subcommandArrayPtr);
    }
    Tcl_DeleteHashTable(hash);
}

static void
DeleteEnsembleConfig(
    ClientData clientData)
{
    EnsembleConfig *ensemblePtr = (EnsembleConfig *)clientData;
    Namespace *nsPtr = ensemblePtr->nsPtr;

    /* Unlink from the ensemble chain if it not already marked as unlinked. */

    if (ensemblePtr->next != ensemblePtr) {
	EnsembleConfig *ensPtr = (EnsembleConfig *) nsPtr->ensembles;

	if (ensPtr == ensemblePtr) {
	    nsPtr->ensembles = (Tcl_Ensemble *) ensemblePtr->next;
	} else {
	    while (ensPtr != NULL) {
		if (ensPtr->next == ensemblePtr) {
		    ensPtr->next = ensemblePtr->next;
		    break;
		}
		ensPtr = ensPtr->next;
	    }
	}
    }

    /*
     * Mark the namespace as dead so code that uses Tcl_Preserve() can tell
     * whether disaster happened anyway.
     */

    ensemblePtr->flags |= ENSEMBLE_DEAD;

    /*
     * Release the fields that contain pointers.
     */

    ClearTable(ensemblePtr);
    if (ensemblePtr->subcmdList != NULL) {
	Tcl_DecrRefCount(ensemblePtr->subcmdList);
    }
    if (ensemblePtr->parameterList != NULL) {
	Tcl_DecrRefCount(ensemblePtr->parameterList);
    }
    if (ensemblePtr->subcommandDict != NULL) {
	Tcl_DecrRefCount(ensemblePtr->subcommandDict);
    }
    if (ensemblePtr->unknownHandler != NULL) {
	Tcl_DecrRefCount(ensemblePtr->unknownHandler);
    }

    /*
     * Arrange for the structure to be reclaimed. This is complex because it is
     * necessary to react sensibly when an ensemble is deleted during its
     * initialisation, particularly in the case of an unknown callback.
     */

    Tcl_EventuallyFree(ensemblePtr, TCL_DYNAMIC);
}

/*
 *----------------------------------------------------------------------
 *
 * BuildEnsembleConfig --
 *
 *	Creates the internal data structures that describe how an ensemble
 *	looks.  The structures are a hash map from the full command name to the
 *	Tcl list that describes the implementation prefix words, and a sorted
 *	array of all the full command names to allow for reasonably efficient
 *	handling of an unambiguous prefix.
 *
 * Results:
 *	None.
 *
 * Side effects:
 *	Reallocates and rebuilds the hash table and array stored at the
 *	ensemblePtr argument. For large ensembles or large namespaces, this is
 *	may be an expensive operation.
 *
 *----------------------------------------------------------------------
 */

static void
BuildEnsembleConfig(
    EnsembleConfig *ensemblePtr)
{
    Tcl_HashSearch search;	/* Used for scanning the commands in
				 * the namespace for this ensemble. */
    size_t i, j;
    int isNew;
    Tcl_HashTable *hash = &ensemblePtr->subcommandTable;
    Tcl_HashEntry *hPtr;
    Tcl_Obj *mapDict = ensemblePtr->subcommandDict;
    Tcl_Obj *subList = ensemblePtr->subcmdList;

    ClearTable(ensemblePtr);
    Tcl_InitHashTable(hash, TCL_STRING_KEYS);

    if (subList) {
        size_t subc;
        Tcl_Obj **subv, *target, *cmdObj, *cmdPrefixObj;
        const char *name;

        /*
         * There is a list of exactly what subcommands go in the table.
         * Determine the target for each.
         */

        TclListObjGetElementsM(NULL, subList, &subc, &subv);
        if (subList == mapDict) {
            /*
             * Unusual case where explicit list of subcommands is same value
             * as the dict mapping to targets.
             */

            for (i = 0; i < subc; i += 2) {
                name = TclGetString(subv[i]);
                hPtr = Tcl_CreateHashEntry(hash, name, &isNew);
                if (!isNew) {
                    cmdObj = (Tcl_Obj *)Tcl_GetHashValue(hPtr);
                    Tcl_DecrRefCount(cmdObj);
                }
                Tcl_SetHashValue(hPtr, subv[i+1]);
                Tcl_IncrRefCount(subv[i+1]);

                name = TclGetString(subv[i+1]);
                hPtr = Tcl_CreateHashEntry(hash, name, &isNew);
                if (isNew) {
                    cmdObj = Tcl_NewStringObj(name, -1);
                    cmdPrefixObj = Tcl_NewListObj(1, &cmdObj);
                    Tcl_SetHashValue(hPtr, cmdPrefixObj);
                    Tcl_IncrRefCount(cmdPrefixObj);
                }
            }
        } else {
            /*
	     * Usual case where we can freely act on the list and dict.
	     */

            for (i = 0; i < subc; i++) {
                name = TclGetString(subv[i]);
                hPtr = Tcl_CreateHashEntry(hash, name, &isNew);
                if (!isNew) {
                    continue;
                }

                /*
		 * Lookup target in the dictionary.
		 */

                if (mapDict) {
                    Tcl_DictObjGet(NULL, mapDict, subv[i], &target);
                    if (target) {
                        Tcl_SetHashValue(hPtr, target);
                        Tcl_IncrRefCount(target);
                        continue;
                    }
                }

                /*
                 * Target was not in the dictionary.  Map onto the namespace.
                 * In this case there is no guarantee that the command
                 * is actually there.  It is the responsibility of the
		 * programmer (or [::unknown] of course) to provide the procedure.
                 */

                cmdObj = Tcl_NewStringObj(name, -1);
                cmdPrefixObj = Tcl_NewListObj(1, &cmdObj);
                Tcl_SetHashValue(hPtr, cmdPrefixObj);
                Tcl_IncrRefCount(cmdPrefixObj);
            }
        }
    } else if (mapDict) {
        /*
         * No subcmd list, but there is a mapping dictionary, so
         * use the keys of that. Convert the contents of the dictionary into the
         * form required for the internal hashtable of the ensemble.
         */

        Tcl_DictSearch dictSearch;
        Tcl_Obj *keyObj, *valueObj;
        int done;

        Tcl_DictObjFirst(NULL, ensemblePtr->subcommandDict, &dictSearch,
                &keyObj, &valueObj, &done);
        while (!done) {
            const char *name = TclGetString(keyObj);

            hPtr = Tcl_CreateHashEntry(hash, name, &isNew);
            Tcl_SetHashValue(hPtr, valueObj);
            Tcl_IncrRefCount(valueObj);
            Tcl_DictObjNext(&dictSearch, &keyObj, &valueObj, &done);
        }
    } else {
	TclFillTableWithExports(ensemblePtr->nsPtr, hash);
    }

    if (hash->numEntries == 0) {
	ensemblePtr->subcommandArrayPtr = NULL;
	return;
    }

    /*
     * Create a sorted array of all subcommands in the ensemble.  Hash tables
     * are all very well for a quick look for an exact match, but they can't
     * determine things like whether a string is a prefix of another, at least
     * not without a lot of preparation, and they're not useful for generating
     * the error message either.
     *
     * Do this by filling an array with the names:  Use the hash keys
     * directly to save a copy since any time we change the array we change
     * the hash too, and vice versa, and run quicksort over the array.
     */

    ensemblePtr->subcommandArrayPtr =
	    (char **)Tcl_Alloc(sizeof(char *) * hash->numEntries);

    /*
     * Fill the array from both ends as this reduces the likelihood of
     * performance problems in qsort(). This makes this code much more opaque,
     * but the naive alternatve:
     *
     * for (hPtr=Tcl_FirstHashEntry(hash,&search),i=0 ;
     *	       hPtr!=NULL ; hPtr=Tcl_NextHashEntry(&search),i++) {
     *     ensemblePtr->subcommandArrayPtr[i] = Tcl_GetHashKey(hash, &hPtr);
     * }
     *
     * can produce long runs of precisely ordered table entries when the
     * commands in the namespace are declared in a sorted fashion,  which is an
     * ordering some people like, and the hashing functions or the command
     * names themselves are fairly unfortunate. Filling from both ends means
     * that it requires active malice, and probably a debugger, to get qsort()
     * to have awful runtime behaviour.
     */

    i = 0;
    j = hash->numEntries;
    hPtr = Tcl_FirstHashEntry(hash, &search);
    while (hPtr != NULL) {
	ensemblePtr->subcommandArrayPtr[i++] = (char *)Tcl_GetHashKey(hash, hPtr);
	hPtr = Tcl_NextHashEntry(&search);
	if (hPtr == NULL) {
	    break;
	}
	ensemblePtr->subcommandArrayPtr[--j] = (char *)Tcl_GetHashKey(hash, hPtr);
	hPtr = Tcl_NextHashEntry(&search);
    }
    if (hash->numEntries > 1) {
	qsort(ensemblePtr->subcommandArrayPtr, hash->numEntries,
		sizeof(char *), NsEnsembleStringOrder);
    }
}

/*
 *----------------------------------------------------------------------
 *
 * NsEnsembleStringOrder --
 *
 *	Helper to for uset with sort() that compares two string pointers.
 *
 * Results:
 *	-1 if the first string is smaller, 1 if the second string is smaller,
 *	and 0 if they are equal.
 *
 * Side effects:
 *	None.
 *
 *----------------------------------------------------------------------
 */

static int
NsEnsembleStringOrder(
    const void *strPtr1,
    const void *strPtr2)
{
    return strcmp(*(const char **)strPtr1, *(const char **)strPtr2);
}

/*
 *----------------------------------------------------------------------
 *
 * FreeEnsembleCmdRep --
 *
 *	Destroys the internal representation of a Tcl_Obj that has been
 *	holding information about a command in an ensemble.
 *
 * Results:
 *	None.
 *
 * Side effects:
 *	Memory is deallocated. If this held the last reference to a
 *	namespace's main structure, that main structure will also be
 *	destroyed.
 *
 *----------------------------------------------------------------------
 */

static void
FreeEnsembleCmdRep(
    Tcl_Obj *objPtr)
{
    EnsembleCmdRep *ensembleCmd;

    ECRGetInternalRep(objPtr, ensembleCmd);
    TclCleanupCommandMacro(ensembleCmd->token);
    if (ensembleCmd->fix) {
	Tcl_DecrRefCount(ensembleCmd->fix);
    }
    Tcl_Free(ensembleCmd);
}

/*
 *----------------------------------------------------------------------
 *
 * DupEnsembleCmdRep --
 *
 *	Makes one Tcl_Obj into a copy of another that is a subcommand of an
 *	ensemble.
 *
 * Results:
 *	None.
 *
 * Side effects:
 *	Memory is allocated, and the namespace that the ensemble is built on
 *	top of gains another reference.
 *
 *----------------------------------------------------------------------
 */

static void
DupEnsembleCmdRep(
    Tcl_Obj *objPtr,
    Tcl_Obj *copyPtr)
{
    EnsembleCmdRep *ensembleCmd;
    EnsembleCmdRep *ensembleCopy = (EnsembleCmdRep *)Tcl_Alloc(sizeof(EnsembleCmdRep));

    ECRGetInternalRep(objPtr, ensembleCmd);
    ECRSetInternalRep(copyPtr, ensembleCopy);

    ensembleCopy->epoch = ensembleCmd->epoch;
    ensembleCopy->token = ensembleCmd->token;
    ensembleCopy->token->refCount++;
    ensembleCopy->fix = ensembleCmd->fix;
    if (ensembleCopy->fix) {
	Tcl_IncrRefCount(ensembleCopy->fix);
    }
    ensembleCopy->hPtr = ensembleCmd->hPtr;
}

/*
 *----------------------------------------------------------------------
 *
 * TclCompileEnsemble --
 *
 *	Procedure called to compile an ensemble command. Note that most
 *	ensembles are not compiled, since modifying a compiled ensemble causes
 *	a invalidation of all existing bytecode (expensive!) which is not
 *	normally warranted.
 *
 * Results:
 *	Returns TCL_OK for a successful compile. Returns TCL_ERROR to defer
 *	evaluation to runtime.
 *
 * Side effects:
 *	Instructions are added to envPtr to execute the subcommands of the
 *	ensemble at runtime if a compile-time mapping is possible.
 *
 *----------------------------------------------------------------------
 */

int
TclCompileEnsemble(
    Tcl_Interp *interp,		/* Used for error reporting. */
    Tcl_Parse *parsePtr,	/* Points to a parse structure for the command
				 * created by Tcl_ParseCommand. */
    Command *cmdPtr,		/* Points to defintion of command being
				 * compiled. */
    CompileEnv *envPtr)		/* Holds resulting instructions. */
{
    DefineLineInformation;
    Tcl_Token *tokenPtr = TokenAfter(parsePtr->tokenPtr);
    Tcl_Obj *mapObj, *subcmdObj, *targetCmdObj, *listObj, **elems;
    Tcl_Obj *replaced, *replacement;
    Tcl_Command ensemble = (Tcl_Command) cmdPtr;
    Command *oldCmdPtr = cmdPtr, *newCmdPtr;
    int result, flags = 0, depth = 1, invokeAnyway = 0;
    int ourResult = TCL_ERROR;
    size_t i, len, numBytes;
    const char *word;

    TclNewObj(replaced);
    Tcl_IncrRefCount(replaced);
    if ((int)parsePtr->numWords <= depth) {
	goto failed;
    }
    if (tokenPtr->type != TCL_TOKEN_SIMPLE_WORD) {
	/*
	 * Too hard.
	 */

	goto failed;
    }

    /*
     * This is where we return to if we are parsing multiple nested compiled
     * ensembles. [info object] is such a beast.
     */

  checkNextWord:
    word = tokenPtr[1].start;
    numBytes = tokenPtr[1].size;

    /*
     * There's a sporting chance we'll be able to compile this. But now we
     * must check properly. To do that, check that we're compiling an ensemble
     * that has a compilable command as its appropriate subcommand.
     */

    if (Tcl_GetEnsembleMappingDict(NULL, ensemble, &mapObj) != TCL_OK
	    || mapObj == NULL) {
	/*
	 * Either not an ensemble or a mapping isn't installed. Crud. Too hard
	 * to proceed.
	 */

	goto failed;
    }

    /*
     * Also refuse to compile anything that uses a formal parameter list for
     * now, on the grounds that it is too complex.
     */

    if (Tcl_GetEnsembleParameterList(NULL, ensemble, &listObj) != TCL_OK
	    || listObj != NULL) {
	/*
	 * Figuring out how to compile this has become too much. Bail out.
	 */

	goto failed;
    }

    /*
     * Next, get the flags. We need them on several code paths so that we can
     * know whether we're to do prefix matching.
     */

    (void) Tcl_GetEnsembleFlags(NULL, ensemble, &flags);

    /*
     * Check to see if there's also a subcommand list; must check to see if
     * the subcommand we are calling is in that list if it exists, since that
     * list filters the entries in the map.
     */

    (void) Tcl_GetEnsembleSubcommandList(NULL, ensemble, &listObj);
    if (listObj != NULL) {
	size_t sclen;
	const char *str;
	Tcl_Obj *matchObj = NULL;

	if (TclListObjGetElementsM(NULL, listObj, &len, &elems) != TCL_OK) {
	    goto failed;
	}
	for (i=0 ; i<len ; i++) {
	    str = Tcl_GetStringFromObj(elems[i], &sclen);
	    if ((sclen == numBytes) && !memcmp(word, str, numBytes)) {
		/*
		 * Exact match! Excellent!
		 */

		result = Tcl_DictObjGet(NULL, mapObj,elems[i], &targetCmdObj);
		if (result != TCL_OK || targetCmdObj == NULL) {
		    goto failed;
		}
		replacement = elems[i];
		goto doneMapLookup;
	    }

	    /*
	     * Check to see if we've got a prefix match. A single prefix match
	     * is fine, and allows us to refine our dictionary lookup, but
	     * multiple prefix matches is a Bad Thing and will prevent us from
	     * making progress. Note that we cannot do the lookup immediately
	     * in the prefix case; might be another entry later in the list
	     * that causes things to fail.
	     */

	    if ((flags & TCL_ENSEMBLE_PREFIX)
		    && strncmp(word, str, numBytes) == 0) {
		if (matchObj != NULL) {
		    goto failed;
		}
		matchObj = elems[i];
	    }
	}
	if (matchObj == NULL) {
	    goto failed;
	}
	result = Tcl_DictObjGet(NULL, mapObj, matchObj, &targetCmdObj);
	if (result != TCL_OK || targetCmdObj == NULL) {
	    goto failed;
	}
	replacement = matchObj;
    } else {
	Tcl_DictSearch s;
	int done, matched;
	Tcl_Obj *tmpObj;

	/*
	 * No map, so check the dictionary directly.
	 */

	TclNewStringObj(subcmdObj, word, numBytes);
	result = Tcl_DictObjGet(NULL, mapObj, subcmdObj, &targetCmdObj);
	if (result == TCL_OK && targetCmdObj != NULL) {
	    /*
	     * Got it. Skip the fiddling around with prefixes.
	     */

	    replacement = subcmdObj;
	    goto doneMapLookup;
	}
	TclDecrRefCount(subcmdObj);

	/*
	 * We've not literally got a valid subcommand. But maybe we have a
	 * prefix. Check if prefix matches are allowed.
	 */

	if (!(flags & TCL_ENSEMBLE_PREFIX)) {
	    goto failed;
	}

	/*
	 * Iterate over the keys in the dictionary, checking to see if we're a
	 * prefix.
	 */

	Tcl_DictObjFirst(NULL, mapObj, &s, &subcmdObj, &tmpObj, &done);
	matched = 0;
	replacement = NULL;		/* Silence, fool compiler! */
	while (!done) {
	    if (strncmp(TclGetString(subcmdObj), word, numBytes) == 0) {
		if (matched++) {
		    /*
		     * Must have matched twice! Not unique, so no point
		     * looking further.
		     */

		    break;
		}
		replacement = subcmdObj;
		targetCmdObj = tmpObj;
	    }
	    Tcl_DictObjNext(&s, &subcmdObj, &tmpObj, &done);
	}
	Tcl_DictObjDone(&s);

	/*
	 * If we have anything other than a single match, we've failed the
	 * unique prefix check.
	 */

	if (matched != 1) {
	    invokeAnyway = 1;
	    goto failed;
	}
    }

    /*
     * OK, we definitely map to something. But what?
     *
     * The command we map to is the first word out of the map element. Note
     * that we also reject dealing with multi-element rewrites if we are in a
     * safe interpreter, as there is otherwise a (highly gnarly!) way to make
     * Tcl crash open to exploit.
     */

  doneMapLookup:
    Tcl_ListObjAppendElement(NULL, replaced, replacement);
    if (TclListObjGetElementsM(NULL, targetCmdObj, &len, &elems) != TCL_OK) {
	goto failed;
    } else if (len != 1) {
	/*
	 * Note that at this point we know we can't issue any special
	 * instruction sequence as the mapping isn't one that we support at
	 * the compiled level.
	 */

	goto cleanup;
    }
    targetCmdObj = elems[0];

    oldCmdPtr = cmdPtr;
    Tcl_IncrRefCount(targetCmdObj);
    newCmdPtr = (Command *) Tcl_GetCommandFromObj(interp, targetCmdObj);
    TclDecrRefCount(targetCmdObj);
    if (newCmdPtr == NULL || Tcl_IsSafe(interp)
	    || newCmdPtr->nsPtr->flags & NS_SUPPRESS_COMPILATION
	    || newCmdPtr->flags & CMD_HAS_EXEC_TRACES
	    || ((Interp *)interp)->flags & DONT_COMPILE_CMDS_INLINE) {
	/*
	 * Maps to an undefined command or a command without a compiler.
	 * Cannot compile.
	 */

	goto cleanup;
    }
    cmdPtr = newCmdPtr;
    depth++;

    /*
     * See whether we have a nested ensemble. If we do, we can go round the
     * mulberry bush again, consuming the next word.
     */

    if (cmdPtr->compileProc == TclCompileEnsemble) {
	tokenPtr = TokenAfter(tokenPtr);
	if ((int)parsePtr->numWords < depth + 1
		|| tokenPtr->type != TCL_TOKEN_SIMPLE_WORD) {
	    /*
	     * Too hard because the user has done something unpleasant like
	     * omitting the sub-ensemble's command name or used a non-constant
	     * name for a sub-ensemble's command name; we respond by bailing
	     * out completely (this is a rare case). [Bug 6d2f249a01]
	     */

	    goto cleanup;
	}
	ensemble = (Tcl_Command) cmdPtr;
	goto checkNextWord;
    }

    /*
     * Now that the mapping process is done we actually try to compile.
     * If there is a subcommand compiler and that successfully produces code,
     * we'll use that. Otherwise, we fall back to generating opcodes to do the
     * invoke at runtime.
     */

    invokeAnyway = 1;
    if (TCL_OK == TclAttemptCompileProc(interp, parsePtr, depth, cmdPtr,
	    envPtr)) {
	ourResult = TCL_OK;
	goto cleanup;
    }

    /*
     * Throw out any line information generated by the failed compile attempt.
     */

    while (mapPtr->nuloc > eclIndex + 1) {
        mapPtr->nuloc--;
        Tcl_Free(mapPtr->loc[mapPtr->nuloc].line);
        mapPtr->loc[mapPtr->nuloc].line = NULL;
    }

    /*
     * Reset the index of next command.  Toss out any from failed nested
     * partial compiles.
     */

    envPtr->numCommands = mapPtr->nuloc;

    /*
     * Failed to do a full compile for some reason. Try to do a direct invoke
     * instead of going through the ensemble lookup process again.
     */

  failed:
    if (depth < 250) {
	if (depth > 1) {
	    if (!invokeAnyway) {
		cmdPtr = oldCmdPtr;
		depth--;
	    }
	}
	/*
	 * The length of the "replaced" list must be depth-1.  Trim back
	 * any extra elements that might have been appended by failing
	 * pathways above.
	 */
	(void) Tcl_ListObjReplace(NULL, replaced, depth-1, LIST_MAX, 0, NULL);

	/*
	 * TODO: Reconsider whether we ought to call CompileToInvokedCommand()
	 * when depth==1.  In that case we are choosing to emit the
	 * INST_INVOKE_REPLACE bytecode when there is in fact no replacing
	 * to be done.  It would be equally functional and presumably more
	 * performant to fall through to cleanup below, return TCL_ERROR,
	 * and let the compiler harness emit the INST_INVOKE_STK
	 * implementation for us.
	 */

	CompileToInvokedCommand(interp, parsePtr, replaced, cmdPtr, envPtr);
	ourResult = TCL_OK;
    }

    /*
     * Release the memory we allocated. If we've got here, we've either done
     * something useful or we're in a case that we can't compile at all and
     * we're just giving up.
     */

  cleanup:
    Tcl_DecrRefCount(replaced);
    return ourResult;
}

int
TclAttemptCompileProc(
    Tcl_Interp *interp,
    Tcl_Parse *parsePtr,
    size_t depth,
    Command *cmdPtr,
    CompileEnv *envPtr)		/* Holds resulting instructions. */
{
    DefineLineInformation;
    int result;
    size_t i;
    Tcl_Token *saveTokenPtr = parsePtr->tokenPtr;
    size_t savedStackDepth = envPtr->currStackDepth;
    unsigned savedCodeNext = envPtr->codeNext - envPtr->codeStart;
<<<<<<< HEAD
    size_t savedAuxDataSize = BA_AuxData_Size(envPtr->auxData);
    int savedExceptArrayNext = envPtr->exceptArrayNext;
=======
    size_t savedAuxDataArrayNext = envPtr->auxDataArrayNext1;
    size_t savedExceptArrayNext = envPtr->exceptArrayNext;
>>>>>>> 8c311313
#ifdef TCL_COMPILE_DEBUG
    size_t savedExceptDepth = envPtr->exceptDepth;
#endif

    if (cmdPtr->compileProc == NULL) {
	return TCL_ERROR;
    }

    /*
     * Advance parsePtr->tokenPtr so that it points at the last subcommand.
     * This will be wrong but it will not matter, and it will put the
     * tokens for the arguments in the right place without the need to
     * allocate a synthetic Tcl_Parse struct or copy tokens around.
     */

    for (i = 0; i < depth - 1; i++) {
	parsePtr->tokenPtr = TokenAfter(parsePtr->tokenPtr);
    }
    parsePtr->numWords -= (depth - 1);

    /*
     * Shift the line information arrays to account for different word
     * index values.
     */

    mapPtr->loc[eclIndex].line += (depth - 1);
    mapPtr->loc[eclIndex].next += (depth - 1);

    /*
     * Hand off compilation to the subcommand compiler. At last!
     */

    result = cmdPtr->compileProc(interp, parsePtr, cmdPtr, envPtr);

    /*
     * Undo the shift.
     */

    mapPtr->loc[eclIndex].line -= (depth - 1);
    mapPtr->loc[eclIndex].next -= (depth - 1);

    parsePtr->numWords += (depth - 1);
    parsePtr->tokenPtr = saveTokenPtr;

    /*
     * If our target failed to compile, revert any data from failed partial
     * compiles.  Note that envPtr->numCommands need not be checked because
     * we avoid compiling subcommands that recursively call TclCompileScript().
     */

#ifdef TCL_COMPILE_DEBUG
    if (envPtr->exceptDepth != savedExceptDepth) {
	Tcl_Panic("ExceptionRange Starts and Ends do not balance");
    }
#endif

    if (result != TCL_OK) {
	ExceptionAux *auxPtr = envPtr->exceptAuxArrayPtr;

	for (i = 0; i < savedExceptArrayNext; i++) {
	    while ((int)auxPtr->numBreakTargets > 0
		    && auxPtr->breakTargets[auxPtr->numBreakTargets - 1]
		    >= savedCodeNext) {
		auxPtr->numBreakTargets--;
	    }
	    while ((int)auxPtr->numContinueTargets > 0
		    && auxPtr->continueTargets[auxPtr->numContinueTargets - 1]
		    >= savedCodeNext) {
		auxPtr->numContinueTargets--;
	    }
	    auxPtr++;
	}
	envPtr->exceptArrayNext = savedExceptArrayNext;

<<<<<<< HEAD
	while (savedAuxDataSize < BA_AuxData_Size(envPtr->auxData)) {
	    AuxData *auxDataPtr = BA_AuxData_Detach(envPtr->auxData);
	    if (auxDataPtr->type->freeProc != NULL) {
		auxDataPtr->type->freeProc(auxDataPtr->clientData);
	    }
=======
	if (savedAuxDataArrayNext != envPtr->auxDataArrayNext1) {
	    AuxData *auxDataPtr = envPtr->auxDataArrayPtr;
	    AuxData *auxDataEnd = auxDataPtr;

	    auxDataPtr += savedAuxDataArrayNext;
	    auxDataEnd += envPtr->auxDataArrayNext1;

	    while (auxDataPtr < auxDataEnd) {
		if (auxDataPtr->type->freeProc != NULL) {
		    auxDataPtr->type->freeProc(auxDataPtr->clientData);
		}
		auxDataPtr++;
	    }
	    envPtr->auxDataArrayNext1 = savedAuxDataArrayNext;
>>>>>>> 8c311313
	}

	envPtr->currStackDepth = savedStackDepth;
	envPtr->codeNext = envPtr->codeStart + savedCodeNext;
#ifdef TCL_COMPILE_DEBUG
    } else {
	/*
	 * Confirm that the command compiler generated a single value on
	 * the stack as its result. This is only done in debugging mode,
	 * as it *should* be correct and normal users have no reasonable
	 * way to fix it anyway.
	 */

	int diff = envPtr->currStackDepth - savedStackDepth;

	if (diff != 1) {
	    Tcl_Panic("bad stack adjustment when compiling"
		    " %.*s (was %d instead of 1)", (int)parsePtr->tokenPtr->size,
		    parsePtr->tokenPtr->start, diff);
	}
#endif
    }

    return result;
}

/*
 * How to compile a subcommand to a _replacing_ invoke of its implementation
 * command.
 */

static void
CompileToInvokedCommand(
    Tcl_Interp *interp,
    Tcl_Parse *parsePtr,
    Tcl_Obj *replacements,
    Command *cmdPtr,
    CompileEnv *envPtr)		/* Holds resulting instructions. */
{
    DefineLineInformation;
    Tcl_Token *tokPtr;
    Tcl_Obj *objPtr, **words;
    const char *bytes;
    int cmdLit, extraLiteralFlags = LITERAL_CMD_NAME;
    size_t i, numWords, length;

    /*
     * Push the words of the command. Take care; the command words may be
     * scripts that have backslashes in them, and [info frame 0] can see the
     * difference. Hence the call to TclContinuationsEnterDerived...
     */

    TclListObjGetElementsM(NULL, replacements, &numWords, &words);
    for (i = 0, tokPtr = parsePtr->tokenPtr; i < parsePtr->numWords;
	    i++, tokPtr = TokenAfter(tokPtr)) {
	if (i > 0 && i <= numWords) {
	    bytes = Tcl_GetStringFromObj(words[i-1], &length);
	    PushLiteral(envPtr, bytes, length);
	    continue;
	}

	SetLineInformation(i);
	if (tokPtr->type == TCL_TOKEN_SIMPLE_WORD) {
	    int literal = TclRegisterLiteral(envPtr,
		    tokPtr[1].start, tokPtr[1].size, 0);

	    if (envPtr->clNext) {
		TclContinuationsEnterDerived(
			TclFetchLiteral(envPtr, literal),
			tokPtr[1].start - envPtr->source,
			envPtr->clNext);
	    }
	    TclEmitPush(literal, envPtr);
	} else {
	    CompileTokens(envPtr, tokPtr, interp);
	}
    }

    /*
     * Push the name of the command we're actually dispatching to as part of
     * the implementation.
     */

    TclNewObj(objPtr);
    Tcl_GetCommandFullName(interp, (Tcl_Command) cmdPtr, objPtr);
    bytes = Tcl_GetStringFromObj(objPtr, &length);
    if ((cmdPtr != NULL) && (cmdPtr->flags & CMD_VIA_RESOLVER)) {
	extraLiteralFlags |= LITERAL_UNSHARED;
    }
    cmdLit = TclRegisterLiteral(envPtr, bytes, length, extraLiteralFlags);
    TclSetCmdNameObj(interp, TclFetchLiteral(envPtr, cmdLit), cmdPtr);
    TclEmitPush(cmdLit, envPtr);
    TclDecrRefCount(objPtr);

    /*
     * Do the replacing dispatch.
     */

    TclEmitInvoke(envPtr, INST_INVOKE_REPLACE, parsePtr->numWords,numWords+1);
}

/*
 * Helpers that do issuing of instructions for commands that "don't have
 * compilers" (well, they do; these). They all work by just generating base
 * code to invoke the command; they're intended for ensemble subcommands so
 * that the costs of INST_INVOKE_REPLACE can be avoided where we can work out
 * that they're not needed.
 *
 * Note that these are NOT suitable for commands where there's an argument
 * that is a script, as an [info level] or [info frame] in the inner context
 * can see the difference.
 */

static int
CompileBasicNArgCommand(
    Tcl_Interp *interp,		/* Used for error reporting. */
    Tcl_Parse *parsePtr,	/* Points to a parse structure for the command
				 * created by Tcl_ParseCommand. */
    Command *cmdPtr,		/* Points to defintion of command being
				 * compiled. */
    CompileEnv *envPtr)		/* Holds resulting instructions. */
{
    Tcl_Obj *objPtr;

    TclNewObj(objPtr);
    Tcl_IncrRefCount(objPtr);
    Tcl_GetCommandFullName(interp, (Tcl_Command) cmdPtr, objPtr);
    (void) TclCompileInvocation(interp, parsePtr->tokenPtr, objPtr,
	    parsePtr->numWords, envPtr);
    Tcl_DecrRefCount(objPtr);
    return TCL_OK;
}

int
TclCompileBasic0ArgCmd(
    Tcl_Interp *interp,		/* Used for error reporting. */
    Tcl_Parse *parsePtr,	/* Points to a parse structure for the command
				 * created by Tcl_ParseCommand. */
    Command *cmdPtr,		/* Points to defintion of command being
				 * compiled. */
    CompileEnv *envPtr)		/* Holds resulting instructions. */
{
    /*
     * Verify that the number of arguments is correct; that's the only case
     * that we know will avoid the call to Tcl_WrongNumArgs() at invoke time,
     * which is the only code that sees the shenanigans of ensemble dispatch.
     */

    if (parsePtr->numWords != 1) {
	return TCL_ERROR;
    }

    return CompileBasicNArgCommand(interp, parsePtr, cmdPtr, envPtr);
}

int
TclCompileBasic1ArgCmd(
    Tcl_Interp *interp,		/* Used for error reporting. */
    Tcl_Parse *parsePtr,	/* Points to a parse structure for the command
				 * created by Tcl_ParseCommand. */
    Command *cmdPtr,		/* Points to defintion of command being
				 * compiled. */
    CompileEnv *envPtr)		/* Holds resulting instructions. */
{
    /*
     * Verify that the number of arguments is correct; that's the only case
     * that we know will avoid the call to Tcl_WrongNumArgs() at invoke time,
     * which is the only code that sees the shenanigans of ensemble dispatch.
     */

    if (parsePtr->numWords != 2) {
	return TCL_ERROR;
    }

    return CompileBasicNArgCommand(interp, parsePtr, cmdPtr, envPtr);
}

int
TclCompileBasic2ArgCmd(
    Tcl_Interp *interp,		/* Used for error reporting. */
    Tcl_Parse *parsePtr,	/* Points to a parse structure for the command
				 * created by Tcl_ParseCommand. */
    Command *cmdPtr,		/* Points to defintion of command being
				 * compiled. */
    CompileEnv *envPtr)		/* Holds resulting instructions. */
{
    /*
     * Verify that the number of arguments is correct; that's the only case
     * that we know will avoid the call to Tcl_WrongNumArgs() at invoke time,
     * which is the only code that sees the shenanigans of ensemble dispatch.
     */

    if (parsePtr->numWords != 3) {
	return TCL_ERROR;
    }

    return CompileBasicNArgCommand(interp, parsePtr, cmdPtr, envPtr);
}

int
TclCompileBasic3ArgCmd(
    Tcl_Interp *interp,		/* Used for error reporting. */
    Tcl_Parse *parsePtr,	/* Points to a parse structure for the command
				 * created by Tcl_ParseCommand. */
    Command *cmdPtr,		/* Points to defintion of command being
				 * compiled. */
    CompileEnv *envPtr)		/* Holds resulting instructions. */
{
    /*
     * Verify that the number of arguments is correct; that's the only case
     * that we know will avoid the call to Tcl_WrongNumArgs() at invoke time,
     * which is the only code that sees the shenanigans of ensemble dispatch.
     */

    if (parsePtr->numWords != 4) {
	return TCL_ERROR;
    }

    return CompileBasicNArgCommand(interp, parsePtr, cmdPtr, envPtr);
}

int
TclCompileBasic0Or1ArgCmd(
    Tcl_Interp *interp,		/* Used for error reporting. */
    Tcl_Parse *parsePtr,	/* Points to a parse structure for the command
				 * created by Tcl_ParseCommand. */
    Command *cmdPtr,		/* Points to defintion of command being
				 * compiled. */
    CompileEnv *envPtr)		/* Holds resulting instructions. */
{
    /*
     * Verify that the number of arguments is correct; that's the only case
     * that we know will avoid the call to Tcl_WrongNumArgs() at invoke time,
     * which is the only code that sees the shenanigans of ensemble dispatch.
     */

    if (parsePtr->numWords != 1 && parsePtr->numWords != 2) {
	return TCL_ERROR;
    }

    return CompileBasicNArgCommand(interp, parsePtr, cmdPtr, envPtr);
}

int
TclCompileBasic1Or2ArgCmd(
    Tcl_Interp *interp,		/* Used for error reporting. */
    Tcl_Parse *parsePtr,	/* Points to a parse structure for the command
				 * created by Tcl_ParseCommand. */
    Command *cmdPtr,		/* Points to defintion of command being
				 * compiled. */
    CompileEnv *envPtr)		/* Holds resulting instructions. */
{
    /*
     * Verify that the number of arguments is correct; that's the only case
     * that we know will avoid the call to Tcl_WrongNumArgs() at invoke time,
     * which is the only code that sees the shenanigans of ensemble dispatch.
     */

    if (parsePtr->numWords != 2 && parsePtr->numWords != 3) {
	return TCL_ERROR;
    }

    return CompileBasicNArgCommand(interp, parsePtr, cmdPtr, envPtr);
}

int
TclCompileBasic2Or3ArgCmd(
    Tcl_Interp *interp,		/* Used for error reporting. */
    Tcl_Parse *parsePtr,	/* Points to a parse structure for the command
				 * created by Tcl_ParseCommand. */
    Command *cmdPtr,		/* Points to defintion of command being
				 * compiled. */
    CompileEnv *envPtr)		/* Holds resulting instructions. */
{
    /*
     * Verify that the number of arguments is correct; that's the only case
     * that we know will avoid the call to Tcl_WrongNumArgs() at invoke time,
     * which is the only code that sees the shenanigans of ensemble dispatch.
     */

    if (parsePtr->numWords != 3 && parsePtr->numWords != 4) {
	return TCL_ERROR;
    }

    return CompileBasicNArgCommand(interp, parsePtr, cmdPtr, envPtr);
}

int
TclCompileBasic0To2ArgCmd(
    Tcl_Interp *interp,		/* Used for error reporting. */
    Tcl_Parse *parsePtr,	/* Points to a parse structure for the command
				 * created by Tcl_ParseCommand. */
    Command *cmdPtr,		/* Points to defintion of command being
				 * compiled. */
    CompileEnv *envPtr)		/* Holds resulting instructions. */
{
    /*
     * Verify that the number of arguments is correct; that's the only case
     * that we know will avoid the call to Tcl_WrongNumArgs() at invoke time,
     * which is the only code that sees the shenanigans of ensemble dispatch.
     */

    if (parsePtr->numWords < 1 || parsePtr->numWords > 3) {
	return TCL_ERROR;
    }

    return CompileBasicNArgCommand(interp, parsePtr, cmdPtr, envPtr);
}

int
TclCompileBasic1To3ArgCmd(
    Tcl_Interp *interp,		/* Used for error reporting. */
    Tcl_Parse *parsePtr,	/* Points to a parse structure for the command
				 * created by Tcl_ParseCommand. */
    Command *cmdPtr,		/* Points to defintion of command being
				 * compiled. */
    CompileEnv *envPtr)		/* Holds resulting instructions. */
{
    /*
     * Verify that the number of arguments is correct; that's the only case
     * that we know will avoid the call to Tcl_WrongNumArgs() at invoke time,
     * which is the only code that sees the shenanigans of ensemble dispatch.
     */

    if (parsePtr->numWords < 2 || parsePtr->numWords > 4) {
	return TCL_ERROR;
    }

    return CompileBasicNArgCommand(interp, parsePtr, cmdPtr, envPtr);
}

int
TclCompileBasicMin0ArgCmd(
    Tcl_Interp *interp,		/* Used for error reporting. */
    Tcl_Parse *parsePtr,	/* Points to a parse structure for the command
				 * created by Tcl_ParseCommand. */
    Command *cmdPtr,		/* Points to defintion of command being
				 * compiled. */
    CompileEnv *envPtr)		/* Holds resulting instructions. */
{
    /*
     * Verify that the number of arguments is correct; that's the only case
     * that we know will avoid the call to Tcl_WrongNumArgs() at invoke time,
     * which is the only code that sees the shenanigans of ensemble dispatch.
     */

    if ((int)parsePtr->numWords < 1) {
	return TCL_ERROR;
    }

    return CompileBasicNArgCommand(interp, parsePtr, cmdPtr, envPtr);
}

int
TclCompileBasicMin1ArgCmd(
    Tcl_Interp *interp,		/* Used for error reporting. */
    Tcl_Parse *parsePtr,	/* Points to a parse structure for the command
				 * created by Tcl_ParseCommand. */
    Command *cmdPtr,		/* Points to defintion of command being
				 * compiled. */
    CompileEnv *envPtr)		/* Holds resulting instructions. */
{
    /*
     * Verify that the number of arguments is correct; that's the only case
     * that we know will avoid the call to Tcl_WrongNumArgs() at invoke time,
     * which is the only code that sees the shenanigans of ensemble dispatch.
     */

    if ((int)parsePtr->numWords < 2) {
	return TCL_ERROR;
    }

    return CompileBasicNArgCommand(interp, parsePtr, cmdPtr, envPtr);
}

int
TclCompileBasicMin2ArgCmd(
    Tcl_Interp *interp,		/* Used for error reporting. */
    Tcl_Parse *parsePtr,	/* Points to a parse structure for the command
				 * created by Tcl_ParseCommand. */
    Command *cmdPtr,		/* Points to defintion of command being
				 * compiled. */
    CompileEnv *envPtr)		/* Holds resulting instructions. */
{
    /*
     * Verify that the number of arguments is correct; that's the only case
     * that we know will avoid the call to Tcl_WrongNumArgs() at invoke time,
     * which is the only code that sees the shenanigans of ensemble dispatch.
     */

    if ((int)parsePtr->numWords < 3) {
	return TCL_ERROR;
    }

    return CompileBasicNArgCommand(interp, parsePtr, cmdPtr, envPtr);
}

/*
 * Local Variables:
 * mode: c
 * c-basic-offset: 4
 * fill-column: 78
 * End:
 */<|MERGE_RESOLUTION|>--- conflicted
+++ resolved
@@ -3245,13 +3245,8 @@
     Tcl_Token *saveTokenPtr = parsePtr->tokenPtr;
     size_t savedStackDepth = envPtr->currStackDepth;
     unsigned savedCodeNext = envPtr->codeNext - envPtr->codeStart;
-<<<<<<< HEAD
     size_t savedAuxDataSize = BA_AuxData_Size(envPtr->auxData);
-    int savedExceptArrayNext = envPtr->exceptArrayNext;
-=======
-    size_t savedAuxDataArrayNext = envPtr->auxDataArrayNext1;
     size_t savedExceptArrayNext = envPtr->exceptArrayNext;
->>>>>>> 8c311313
 #ifdef TCL_COMPILE_DEBUG
     size_t savedExceptDepth = envPtr->exceptDepth;
 #endif
@@ -3326,28 +3321,11 @@
 	}
 	envPtr->exceptArrayNext = savedExceptArrayNext;
 
-<<<<<<< HEAD
 	while (savedAuxDataSize < BA_AuxData_Size(envPtr->auxData)) {
 	    AuxData *auxDataPtr = BA_AuxData_Detach(envPtr->auxData);
 	    if (auxDataPtr->type->freeProc != NULL) {
 		auxDataPtr->type->freeProc(auxDataPtr->clientData);
 	    }
-=======
-	if (savedAuxDataArrayNext != envPtr->auxDataArrayNext1) {
-	    AuxData *auxDataPtr = envPtr->auxDataArrayPtr;
-	    AuxData *auxDataEnd = auxDataPtr;
-
-	    auxDataPtr += savedAuxDataArrayNext;
-	    auxDataEnd += envPtr->auxDataArrayNext1;
-
-	    while (auxDataPtr < auxDataEnd) {
-		if (auxDataPtr->type->freeProc != NULL) {
-		    auxDataPtr->type->freeProc(auxDataPtr->clientData);
-		}
-		auxDataPtr++;
-	    }
-	    envPtr->auxDataArrayNext1 = savedAuxDataArrayNext;
->>>>>>> 8c311313
 	}
 
 	envPtr->currStackDepth = savedStackDepth;
