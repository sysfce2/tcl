--- conflicted
+++ resolved
@@ -2123,13 +2123,8 @@
     Tcl_Obj **tmp = (Tcl_Obj **) data[0];
     Tcl_Obj **store = (Tcl_Obj **) data[1];
 
-<<<<<<< HEAD
-    Tcl_Free(tmp[2]);
+    Tcl_Free(store);
     Tcl_Free(tmp);
-=======
-    ckfree(store);
-    ckfree(tmp);
->>>>>>> 865a0d59
     return result;
 }
 
@@ -2203,15 +2198,10 @@
     search = iPtr->ensembleRewrite.sourceObjs;
     if (search[0] == NULL) {
 	store = (Tcl_Obj **) search[2];
-<<<<<<< HEAD
-    } else {
+    }  else {
 	Tcl_Obj **tmp = Tcl_Alloc(3 * sizeof(Tcl_Obj *));
-=======
-    }  else {
-	Tcl_Obj **tmp = ckalloc(3 * sizeof(Tcl_Obj *));
->>>>>>> 865a0d59
-
-	store = ckalloc(size * sizeof(Tcl_Obj *));
+
+	store = Tcl_Alloc(size * sizeof(Tcl_Obj *));
 	memcpy(store, iPtr->ensembleRewrite.sourceObjs,
 		size * sizeof(Tcl_Obj *));
 
@@ -2223,13 +2213,7 @@
 
 	tmp[0] = NULL;
 	tmp[1] = (Tcl_Obj *) iPtr->ensembleRewrite.sourceObjs;
-<<<<<<< HEAD
-	tmp[2] = (Tcl_Obj *) Tcl_Alloc(size * sizeof(Tcl_Obj *));
-	memcpy(tmp[2], tmp[1], size * sizeof(Tcl_Obj *));
-
-=======
 	tmp[2] = (Tcl_Obj *) store;
->>>>>>> 865a0d59
 	iPtr->ensembleRewrite.sourceObjs = (Tcl_Obj *const *) tmp;
 
 	TclNRAddCallback(interp, FreeER, tmp, store, NULL, NULL);
