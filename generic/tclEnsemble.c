--- conflicted
+++ resolved
@@ -153,7 +153,7 @@
 
 int
 TclNamespaceEnsembleCmd(
-    TCL_UNUSED(ClientData),
+    TCL_UNUSED(void *),
     Tcl_Interp *interp,
     int objc,
     Tcl_Obj *const objv[])
@@ -2448,13 +2448,8 @@
 	 * Replace any old internal representation with a new one.
 	 */
 
-<<<<<<< HEAD
 	ensembleCmd = (EnsembleCmdRep *)Tcl_Alloc(sizeof(EnsembleCmdRep));
-	ECRSetIntRep(objPtr, ensembleCmd);
-=======
-	ensembleCmd = (EnsembleCmdRep *)ckalloc(sizeof(EnsembleCmdRep));
 	ECRSetInternalRep(objPtr, ensembleCmd);
->>>>>>> 34385100
     }
 
     /*
