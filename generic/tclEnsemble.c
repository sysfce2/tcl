--- conflicted
+++ resolved
@@ -3187,15 +3187,6 @@
 	    int literal = TclRegisterNewLiteral(envPtr,
 		    tokPtr[1].start, tokPtr[1].size);
 
-<<<<<<< HEAD
-=======
-	    if (envPtr->clNext) {
-		TclContinuationsEnterDerived(
-			TclFetchLiteral(envPtr, literal),
-			tokPtr[1].start - envPtr->source,
-			mapPtr->loc[eclIndex].next[i]);
-	    }
->>>>>>> 86eba619
 	    TclEmitPush(literal, envPtr);
 	} else {
 	    CompileTokens(envPtr, tokPtr, interp);
