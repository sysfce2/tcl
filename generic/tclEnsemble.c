/*
 * tclEnsemble.c --
 *
 *	Contains support for ensembles (see TIP#112), which provide simple
 *	mechanism for creating composite commands on top of namespaces.
 *
 * Copyright (c) 2005-2013 Donal K. Fellows.
 *
 * See the file "license.terms" for information on usage and redistribution of
 * this file, and for a DISCLAIMER OF ALL WARRANTIES.
 */

#include "tclInt.h"
#include "tclCompile.h"

/*
 * Declarations for functions local to this file:
 */

static inline Tcl_Obj *	NewNsObj(Tcl_Namespace *namespacePtr);
static inline int	EnsembleUnknownCallback(Tcl_Interp *interp,
			    EnsembleConfig *ensemblePtr, int objc,
			    Tcl_Obj *const objv[], Tcl_Obj **prefixObjPtr);
static int		NsEnsembleImplementationCmdNR(ClientData clientData,
			    Tcl_Interp *interp,int objc,Tcl_Obj *const objv[]);
static void		BuildEnsembleConfig(EnsembleConfig *ensemblePtr);
static int		NsEnsembleStringOrder(const void *strPtr1,
			    const void *strPtr2);
static void		DeleteEnsembleConfig(ClientData clientData);
static void		MakeCachedEnsembleCommand(Tcl_Obj *objPtr,
			    EnsembleConfig *ensemblePtr, Tcl_HashEntry *hPtr,
			    Tcl_Obj *fix);
static void		FreeEnsembleCmdRep(Tcl_Obj *objPtr);
static void		DupEnsembleCmdRep(Tcl_Obj *objPtr, Tcl_Obj *copyPtr);
static void		CompileToInvokedCommand(Tcl_Interp *interp,
			    Tcl_Parse *parsePtr, Tcl_Obj *replacements,
			    Command *cmdPtr, CompileEnv *envPtr);
static int		CompileBasicNArgCommand(Tcl_Interp *interp,
			    Tcl_Parse *parsePtr, Command *cmdPtr,
			    CompileEnv *envPtr);

static Tcl_NRPostProc	FreeER;

/*
 * The lists of subcommands and options for the [namespace ensemble] command.
 */

static const char *const ensembleSubcommands[] = {
    "configure", "create", "exists", NULL
};
enum EnsSubcmds {
    ENS_CONFIG, ENS_CREATE, ENS_EXISTS
};

static const char *const ensembleCreateOptions[] = {
    "-command", "-map", "-parameters", "-prefixes", "-subcommands",
    "-unknown", NULL
};
enum EnsCreateOpts {
    CRT_CMD, CRT_MAP, CRT_PARAM, CRT_PREFIX, CRT_SUBCMDS, CRT_UNKNOWN
};

static const char *const ensembleConfigOptions[] = {
    "-map", "-namespace", "-parameters", "-prefixes", "-subcommands",
    "-unknown", NULL
};
enum EnsConfigOpts {
    CONF_MAP, CONF_NAMESPACE, CONF_PARAM, CONF_PREFIX, CONF_SUBCMDS,
    CONF_UNKNOWN
};

/*
 * This structure defines a Tcl object type that contains a reference to an
 * ensemble subcommand (e.g. the "length" in [string length ab]). It is used
 * to cache the mapping between the subcommand itself and the real command
 * that implements it.
 */

static const Tcl_ObjType ensembleCmdType = {
    "ensembleCommand",		/* the type's name */
    FreeEnsembleCmdRep,		/* freeIntRepProc */
    DupEnsembleCmdRep,		/* dupIntRepProc */
    NULL,			/* updateStringProc */
    NULL			/* setFromAnyProc */
};

/*
 * The internal rep for caching ensemble subcommand lookups and spelling
 * corrections.
 */

typedef struct {
    unsigned int epoch;         /* Used to confirm when the data in this
                                 * really structure matches up with the
                                 * ensemble. */
    Command *token;             /* Reference to the command for which this
                                 * structure is a cache of the resolution. */
    Tcl_Obj *fix;               /* Corrected spelling, if needed. */
    Tcl_HashEntry *hPtr;        /* Direct link to entry in the subcommand hash
                                 * table. */
} EnsembleCmdRep;

static inline Tcl_Obj *
NewNsObj(
    Tcl_Namespace *namespacePtr)
{
    register Namespace *nsPtr = (Namespace *) namespacePtr;

    if (namespacePtr == TclGetGlobalNamespace(nsPtr->interp)) {
	return Tcl_NewStringObj("::", 2);
    }
    return Tcl_NewStringObj(nsPtr->fullName, -1);
}

/*
 *----------------------------------------------------------------------
 *
 * TclNamespaceEnsembleCmd --
 *
 *	Invoked to implement the "namespace ensemble" command that creates and
 *	manipulates ensembles built on top of namespaces. Handles the
 *	following syntax:
 *
 *	    namespace ensemble name ?dictionary?
 *
 * Results:
 *	Returns TCL_OK if successful, and TCL_ERROR if anything goes wrong.
 *
 * Side effects:
 *	Creates the ensemble for the namespace if one did not previously
 *	exist. Alternatively, alters the way that the ensemble's subcommand =>
 *	implementation prefix is configured.
 *
 *----------------------------------------------------------------------
 */

int
TclNamespaceEnsembleCmd(
    ClientData dummy,
    Tcl_Interp *interp,
    int objc,
    Tcl_Obj *const objv[])
{
    Tcl_Namespace *namespacePtr;
    Namespace *nsPtr = (Namespace *) TclGetCurrentNamespace(interp), *cxtPtr,
	    *foundNsPtr, *altFoundNsPtr, *actualCxtPtr;
    Tcl_Command token;
    Tcl_DictSearch search;
    Tcl_Obj *listObj;
    const char *simpleName;
    int index, done;

    if (nsPtr == NULL || nsPtr->flags & NS_DYING) {
	if (!Tcl_InterpDeleted(interp)) {
	    Tcl_SetObjResult(interp, Tcl_NewStringObj(
		    "tried to manipulate ensemble of deleted namespace",
		    -1));
	    Tcl_SetErrorCode(interp, "TCL", "ENSEMBLE", "DEAD", NULL);
	}
	return TCL_ERROR;
    }

    if (objc < 2) {
	Tcl_WrongNumArgs(interp, 1, objv, "subcommand ?arg ...?");
	return TCL_ERROR;
    }
    if (Tcl_GetIndexFromObj(interp, objv[1], ensembleSubcommands,
	    "subcommand", 0, &index) != TCL_OK) {
	return TCL_ERROR;
    }

    switch ((enum EnsSubcmds) index) {
    case ENS_CREATE: {
	const char *name;
	int len, allocatedMapFlag = 0;
	/*
	 * Defaults
	 */
	Tcl_Obj *subcmdObj = NULL;
	Tcl_Obj *mapObj = NULL;
	int permitPrefix = 1;
	Tcl_Obj *unknownObj = NULL;
	Tcl_Obj *paramObj = NULL;

	/*
	 * Check that we've got option-value pairs... [Bug 1558654]
	 */

	if (objc & 1) {
	    Tcl_WrongNumArgs(interp, 2, objv, "?option value ...?");
	    return TCL_ERROR;
	}
	objv += 2;
	objc -= 2;

	name = nsPtr->name;
	cxtPtr = (Namespace *) nsPtr->parentPtr;

	/*
	 * Parse the option list, applying type checks as we go. Note that we
	 * are not incrementing any reference counts in the objects at this
	 * stage, so the presence of an option multiple times won't cause any
	 * memory leaks.
	 */

	for (; objc>1 ; objc-=2,objv+=2) {
	    if (Tcl_GetIndexFromObj(interp, objv[0], ensembleCreateOptions,
		    "option", 0, &index) != TCL_OK) {
		if (allocatedMapFlag) {
		    Tcl_DecrRefCount(mapObj);
		}
		return TCL_ERROR;
	    }
	    switch ((enum EnsCreateOpts) index) {
	    case CRT_CMD:
		name = TclGetString(objv[1]);
		cxtPtr = nsPtr;
		continue;
	    case CRT_SUBCMDS:
		if (TclListObjLength(interp, objv[1], &len) != TCL_OK) {
		    if (allocatedMapFlag) {
			Tcl_DecrRefCount(mapObj);
		    }
		    return TCL_ERROR;
		}
		subcmdObj = (len > 0 ? objv[1] : NULL);
		continue;
	    case CRT_PARAM:
		if (TclListObjLength(interp, objv[1], &len) != TCL_OK) {
		    if (allocatedMapFlag) {
			Tcl_DecrRefCount(mapObj);
		    }
		    return TCL_ERROR;
		}
		paramObj = (len > 0 ? objv[1] : NULL);
		continue;
	    case CRT_MAP: {
		Tcl_Obj *patchedDict = NULL, *subcmdWordsObj;

		/*
		 * Verify that the map is sensible.
		 */

		if (Tcl_DictObjFirst(interp, objv[1], &search,
			&subcmdWordsObj, &listObj, &done) != TCL_OK) {
		    if (allocatedMapFlag) {
			Tcl_DecrRefCount(mapObj);
		    }
		    return TCL_ERROR;
		}
		if (done) {
		    mapObj = NULL;
		    continue;
		}
		do {
		    Tcl_Obj **listv;
		    const char *cmd;

		    if (TclListObjGetElements(interp, listObj, &len,
			    &listv) != TCL_OK) {
			Tcl_DictObjDone(&search);
			if (patchedDict) {
			    Tcl_DecrRefCount(patchedDict);
			}
			if (allocatedMapFlag) {
			    Tcl_DecrRefCount(mapObj);
			}
			return TCL_ERROR;
		    }
		    if (len < 1) {
			Tcl_SetObjResult(interp, Tcl_NewStringObj(
				"ensemble subcommand implementations "
				"must be non-empty lists", -1));
			Tcl_SetErrorCode(interp, "TCL", "ENSEMBLE",
				"EMPTY_TARGET", NULL);
			Tcl_DictObjDone(&search);
			if (patchedDict) {
			    Tcl_DecrRefCount(patchedDict);
			}
			if (allocatedMapFlag) {
			    Tcl_DecrRefCount(mapObj);
			}
			return TCL_ERROR;
		    }
		    cmd = TclGetString(listv[0]);
		    if (!(cmd[0] == ':' && cmd[1] == ':')) {
			Tcl_Obj *newList = Tcl_NewListObj(len, listv);
			Tcl_Obj *newCmd = NewNsObj((Tcl_Namespace *) nsPtr);

			if (nsPtr->parentPtr) {
			    Tcl_AppendStringsToObj(newCmd, "::", NULL);
			}
			Tcl_AppendObjToObj(newCmd, listv[0]);
			Tcl_ListObjReplace(NULL, newList, 0, 1, 1, &newCmd);
			if (patchedDict == NULL) {
			    patchedDict = Tcl_DuplicateObj(objv[1]);
			}
			Tcl_DictObjPut(NULL, patchedDict, subcmdWordsObj,
				newList);
		    }
		    Tcl_DictObjNext(&search, &subcmdWordsObj, &listObj,
			    &done);
		} while (!done);

		if (allocatedMapFlag) {
		    Tcl_DecrRefCount(mapObj);
		}
		mapObj = (patchedDict ? patchedDict : objv[1]);
		if (patchedDict) {
		    allocatedMapFlag = 1;
		}
		continue;
	    }
	    case CRT_PREFIX:
		if (Tcl_GetBooleanFromObj(interp, objv[1],
			&permitPrefix) != TCL_OK) {
		    if (allocatedMapFlag) {
			Tcl_DecrRefCount(mapObj);
		    }
		    return TCL_ERROR;
		}
		continue;
	    case CRT_UNKNOWN:
		if (TclListObjLength(interp, objv[1], &len) != TCL_OK) {
		    if (allocatedMapFlag) {
			Tcl_DecrRefCount(mapObj);
		    }
		    return TCL_ERROR;
		}
		unknownObj = (len > 0 ? objv[1] : NULL);
		continue;
	    }
	}

	TclGetNamespaceForQualName(interp, name, cxtPtr,
		TCL_CREATE_NS_IF_UNKNOWN, &foundNsPtr, &altFoundNsPtr,
		&actualCxtPtr, &simpleName);

	/*
	 * Create the ensemble. Note that this might delete another ensemble
	 * linked to the same namespace, so we must be careful. However, we
	 * should be OK because we only link the namespace into the list once
	 * we've created it (and after any deletions have occurred.)
	 */

	token = TclCreateEnsembleInNs(interp, simpleName,
		(Tcl_Namespace *) foundNsPtr, (Tcl_Namespace *) nsPtr,
		(permitPrefix ? TCL_ENSEMBLE_PREFIX : 0));
	Tcl_SetEnsembleSubcommandList(interp, token, subcmdObj);
	Tcl_SetEnsembleMappingDict(interp, token, mapObj);
	Tcl_SetEnsembleUnknownHandler(interp, token, unknownObj);
	Tcl_SetEnsembleParameterList(interp, token, paramObj);

	/*
	 * Tricky! Must ensure that the result is not shared (command delete
	 * traces could have corrupted the pristine object that we started
	 * with). [Snit test rename-1.5]
	 */

	Tcl_ResetResult(interp);
	Tcl_GetCommandFullName(interp, token, Tcl_GetObjResult(interp));
	return TCL_OK;
    }

    case ENS_EXISTS:
	if (objc != 3) {
	    Tcl_WrongNumArgs(interp, 2, objv, "cmdname");
	    return TCL_ERROR;
	}
	Tcl_SetObjResult(interp, Tcl_NewBooleanObj(
		Tcl_FindEnsemble(interp, objv[2], 0) != NULL));
	return TCL_OK;

    case ENS_CONFIG:
	if (objc < 3 || (objc != 4 && !(objc & 1))) {
	    Tcl_WrongNumArgs(interp, 2, objv,
		    "cmdname ?-option value ...? ?arg ...?");
	    return TCL_ERROR;
	}
	token = Tcl_FindEnsemble(interp, objv[2], TCL_LEAVE_ERR_MSG);
	if (token == NULL) {
	    return TCL_ERROR;
	}

	if (objc == 4) {
	    Tcl_Obj *resultObj = NULL;		/* silence gcc 4 warning */

	    if (Tcl_GetIndexFromObj(interp, objv[3], ensembleConfigOptions,
		    "option", 0, &index) != TCL_OK) {
		return TCL_ERROR;
	    }
	    switch ((enum EnsConfigOpts) index) {
	    case CONF_SUBCMDS:
		Tcl_GetEnsembleSubcommandList(NULL, token, &resultObj);
		if (resultObj != NULL) {
		    Tcl_SetObjResult(interp, resultObj);
		}
		break;
	    case CONF_PARAM:
		Tcl_GetEnsembleParameterList(NULL, token, &resultObj);
		if (resultObj != NULL) {
		    Tcl_SetObjResult(interp, resultObj);
		}
		break;
	    case CONF_MAP:
		Tcl_GetEnsembleMappingDict(NULL, token, &resultObj);
		if (resultObj != NULL) {
		    Tcl_SetObjResult(interp, resultObj);
		}
		break;
	    case CONF_NAMESPACE:
		namespacePtr = NULL;		/* silence gcc 4 warning */
		Tcl_GetEnsembleNamespace(NULL, token, &namespacePtr);
		Tcl_SetObjResult(interp, NewNsObj(namespacePtr));
		break;
	    case CONF_PREFIX: {
		int flags = 0;			/* silence gcc 4 warning */

		Tcl_GetEnsembleFlags(NULL, token, &flags);
		Tcl_SetObjResult(interp,
			Tcl_NewBooleanObj(flags & TCL_ENSEMBLE_PREFIX));
		break;
	    }
	    case CONF_UNKNOWN:
		Tcl_GetEnsembleUnknownHandler(NULL, token, &resultObj);
		if (resultObj != NULL) {
		    Tcl_SetObjResult(interp, resultObj);
		}
		break;
	    }
	} else if (objc == 3) {
	    /*
	     * Produce list of all information.
	     */

	    Tcl_Obj *resultObj, *tmpObj = NULL;	/* silence gcc 4 warning */
	    int flags = 0;			/* silence gcc 4 warning */

	    TclNewObj(resultObj);

	    /* -map option */
	    Tcl_ListObjAppendElement(NULL, resultObj,
		    Tcl_NewStringObj(ensembleConfigOptions[CONF_MAP], -1));
	    Tcl_GetEnsembleMappingDict(NULL, token, &tmpObj);
	    Tcl_ListObjAppendElement(NULL, resultObj,
		    (tmpObj != NULL) ? tmpObj : Tcl_NewObj());

	    /* -namespace option */
	    Tcl_ListObjAppendElement(NULL, resultObj,
		    Tcl_NewStringObj(ensembleConfigOptions[CONF_NAMESPACE],
			    -1));
	    namespacePtr = NULL;		/* silence gcc 4 warning */
	    Tcl_GetEnsembleNamespace(NULL, token, &namespacePtr);
	    Tcl_ListObjAppendElement(NULL, resultObj, NewNsObj(namespacePtr));

	    /* -parameters option */
	    Tcl_ListObjAppendElement(NULL, resultObj,
		    Tcl_NewStringObj(ensembleConfigOptions[CONF_PARAM], -1));
	    Tcl_GetEnsembleParameterList(NULL, token, &tmpObj);
	    Tcl_ListObjAppendElement(NULL, resultObj,
		    (tmpObj != NULL) ? tmpObj : Tcl_NewObj());

	    /* -prefix option */
	    Tcl_ListObjAppendElement(NULL, resultObj,
		    Tcl_NewStringObj(ensembleConfigOptions[CONF_PREFIX], -1));
	    Tcl_GetEnsembleFlags(NULL, token, &flags);
	    Tcl_ListObjAppendElement(NULL, resultObj,
		    Tcl_NewBooleanObj(flags & TCL_ENSEMBLE_PREFIX));

	    /* -subcommands option */
	    Tcl_ListObjAppendElement(NULL, resultObj,
		    Tcl_NewStringObj(ensembleConfigOptions[CONF_SUBCMDS],-1));
	    Tcl_GetEnsembleSubcommandList(NULL, token, &tmpObj);
	    Tcl_ListObjAppendElement(NULL, resultObj,
		    (tmpObj != NULL) ? tmpObj : Tcl_NewObj());

	    /* -unknown option */
	    Tcl_ListObjAppendElement(NULL, resultObj,
		    Tcl_NewStringObj(ensembleConfigOptions[CONF_UNKNOWN],-1));
	    Tcl_GetEnsembleUnknownHandler(NULL, token, &tmpObj);
	    Tcl_ListObjAppendElement(NULL, resultObj,
		    (tmpObj != NULL) ? tmpObj : Tcl_NewObj());

	    Tcl_SetObjResult(interp, resultObj);
	} else {
	    int len, allocatedMapFlag = 0;
	    Tcl_Obj *subcmdObj = NULL, *mapObj = NULL, *paramObj = NULL,
		    *unknownObj = NULL; /* Defaults, silence gcc 4 warnings */
	    int permitPrefix, flags = 0;	/* silence gcc 4 warning */

	    Tcl_GetEnsembleSubcommandList(NULL, token, &subcmdObj);
	    Tcl_GetEnsembleMappingDict(NULL, token, &mapObj);
	    Tcl_GetEnsembleParameterList(NULL, token, &paramObj);
	    Tcl_GetEnsembleUnknownHandler(NULL, token, &unknownObj);
	    Tcl_GetEnsembleFlags(NULL, token, &flags);
	    permitPrefix = (flags & TCL_ENSEMBLE_PREFIX) != 0;

	    objv += 3;
	    objc -= 3;

	    /*
	     * Parse the option list, applying type checks as we go. Note that
	     * we are not incrementing any reference counts in the objects at
	     * this stage, so the presence of an option multiple times won't
	     * cause any memory leaks.
	     */

	    for (; objc>0 ; objc-=2,objv+=2) {
		if (Tcl_GetIndexFromObj(interp, objv[0],ensembleConfigOptions,
			"option", 0, &index) != TCL_OK) {
		freeMapAndError:
		    if (allocatedMapFlag) {
			Tcl_DecrRefCount(mapObj);
		    }
		    return TCL_ERROR;
		}
		switch ((enum EnsConfigOpts) index) {
		case CONF_SUBCMDS:
		    if (TclListObjLength(interp, objv[1], &len) != TCL_OK) {
			goto freeMapAndError;
		    }
		    subcmdObj = (len > 0 ? objv[1] : NULL);
		    continue;
		case CONF_PARAM:
		    if (TclListObjLength(interp, objv[1], &len) != TCL_OK) {
			goto freeMapAndError;
		    }
		    paramObj = (len > 0 ? objv[1] : NULL);
		    continue;
		case CONF_MAP: {
		    Tcl_Obj *patchedDict = NULL, *subcmdWordsObj, **listv;
		    const char *cmd;

		    /*
		     * Verify that the map is sensible.
		     */

		    if (Tcl_DictObjFirst(interp, objv[1], &search,
			    &subcmdWordsObj, &listObj, &done) != TCL_OK) {
			goto freeMapAndError;
		    }
		    if (done) {
			mapObj = NULL;
			continue;
		    }
		    do {
			if (TclListObjGetElements(interp, listObj, &len,
				&listv) != TCL_OK) {
			    Tcl_DictObjDone(&search);
			    if (patchedDict) {
				Tcl_DecrRefCount(patchedDict);
			    }
			    goto freeMapAndError;
			}
			if (len < 1) {
			    Tcl_SetObjResult(interp, Tcl_NewStringObj(
				    "ensemble subcommand implementations "
				    "must be non-empty lists", -1));
			    Tcl_SetErrorCode(interp, "TCL", "ENSEMBLE",
				    "EMPTY_TARGET", NULL);
			    Tcl_DictObjDone(&search);
			    if (patchedDict) {
				Tcl_DecrRefCount(patchedDict);
			    }
			    goto freeMapAndError;
			}
			cmd = TclGetString(listv[0]);
			if (!(cmd[0] == ':' && cmd[1] == ':')) {
			    Tcl_Obj *newList = Tcl_DuplicateObj(listObj);
			    Tcl_Obj *newCmd = NewNsObj((Tcl_Namespace*)nsPtr);

			    if (nsPtr->parentPtr) {
				Tcl_AppendStringsToObj(newCmd, "::", NULL);
			    }
			    Tcl_AppendObjToObj(newCmd, listv[0]);
			    Tcl_ListObjReplace(NULL, newList, 0, 1, 1,
				    &newCmd);
			    if (patchedDict == NULL) {
				patchedDict = Tcl_DuplicateObj(objv[1]);
			    }
			    Tcl_DictObjPut(NULL, patchedDict, subcmdWordsObj,
				    newList);
			}
			Tcl_DictObjNext(&search, &subcmdWordsObj, &listObj,
				&done);
		    } while (!done);
		    if (allocatedMapFlag) {
			Tcl_DecrRefCount(mapObj);
		    }
		    mapObj = (patchedDict ? patchedDict : objv[1]);
		    if (patchedDict) {
			allocatedMapFlag = 1;
		    }
		    continue;
		}
		case CONF_NAMESPACE:
		    Tcl_SetObjResult(interp, Tcl_NewStringObj(
			    "option -namespace is read-only", -1));
		    Tcl_SetErrorCode(interp, "TCL", "ENSEMBLE", "READ_ONLY",
			    NULL);
		    goto freeMapAndError;
		case CONF_PREFIX:
		    if (Tcl_GetBooleanFromObj(interp, objv[1],
			    &permitPrefix) != TCL_OK) {
			goto freeMapAndError;
		    }
		    continue;
		case CONF_UNKNOWN:
		    if (TclListObjLength(interp, objv[1], &len) != TCL_OK) {
			goto freeMapAndError;
		    }
		    unknownObj = (len > 0 ? objv[1] : NULL);
		    continue;
		}
	    }

	    /*
	     * Update the namespace now that we've finished the parsing stage.
	     */

	    flags = (permitPrefix ? flags|TCL_ENSEMBLE_PREFIX
		    : flags&~TCL_ENSEMBLE_PREFIX);
	    Tcl_SetEnsembleSubcommandList(interp, token, subcmdObj);
	    Tcl_SetEnsembleMappingDict(interp, token, mapObj);
	    Tcl_SetEnsembleParameterList(interp, token, paramObj);
	    Tcl_SetEnsembleUnknownHandler(interp, token, unknownObj);
	    Tcl_SetEnsembleFlags(interp, token, flags);
	}
	return TCL_OK;

    default:
	Tcl_Panic("unexpected ensemble command");
    }
    return TCL_OK;
}

/*
 *----------------------------------------------------------------------
 *
 * TclCreateEnsembleInNs --
 *
 *	Like Tcl_CreateEnsemble, but additionally accepts as an argument the
 *	name of the namespace to create the command in.
 *
 *----------------------------------------------------------------------
 */

Tcl_Command
TclCreateEnsembleInNs(
    Tcl_Interp *interp,
    const char *name,		/* Simple name of command to create (no
				 * namespace components). */
    Tcl_Namespace *nameNsPtr,	/* Name of namespace to create the command
				 * in. */
    Tcl_Namespace *ensembleNsPtr,
				/* Name of the namespace for the ensemble. */
    int flags)
{
    Namespace *nsPtr = (Namespace *) ensembleNsPtr;
    EnsembleConfig *ensemblePtr;
    Tcl_Command token;

    ensemblePtr = ckalloc(sizeof(EnsembleConfig));
    token = TclNRCreateCommandInNs(interp, name,
	    (Tcl_Namespace *) nameNsPtr, NsEnsembleImplementationCmd,
	    NsEnsembleImplementationCmdNR, ensemblePtr, DeleteEnsembleConfig);
    if (token == NULL) {
	ckfree(ensemblePtr);
	return NULL;
    }

    ensemblePtr->nsPtr = nsPtr;
    ensemblePtr->epoch = 0;
    Tcl_InitHashTable(&ensemblePtr->subcommandTable, TCL_STRING_KEYS);
    ensemblePtr->subcommandArrayPtr = NULL;
    ensemblePtr->subcmdList = NULL;
    ensemblePtr->subcommandDict = NULL;
    ensemblePtr->flags = flags;
    ensemblePtr->numParameters = 0;
    ensemblePtr->parameterList = NULL;
    ensemblePtr->unknownHandler = NULL;
<<<<<<< HEAD
    ensemblePtr->token = Tcl_NRCreateCommand(interp, name,
	    TclEnsembleImplementationCmd, NsEnsembleImplementationCmdNR,
	    ensemblePtr, DeleteEnsembleConfig);
=======
    ensemblePtr->token = token;
>>>>>>> c70d7b51
    ensemblePtr->next = (EnsembleConfig *) nsPtr->ensembles;
    nsPtr->ensembles = (Tcl_Ensemble *) ensemblePtr;

    /*
     * Trigger an eventual recomputation of the ensemble command set. Note
     * that this is slightly tricky, as it means that we are not actually
     * counting the number of namespace export actions, but it is the simplest
     * way to go!
     */

    nsPtr->exportLookupEpoch++;

    if (flags & ENSEMBLE_COMPILE) {
	((Command *) ensemblePtr->token)->compileProc = TclCompileEnsemble;
    }

    return ensemblePtr->token;
}

/*
 *----------------------------------------------------------------------
 *
 * Tcl_CreateEnsemble
 *
 *	Create a simple ensemble attached to the given namespace. Deprecated
 *	(internally) by TclCreateEnsembleInNs.
 *
 * Value
 *
 *	The token for the command created.
 *
 * Effect
 *	The ensemble is created and marked for compilation.
 *
 *
 *----------------------------------------------------------------------
 */

Tcl_Command
Tcl_CreateEnsemble(
    Tcl_Interp *interp,
    const char *name,
    Tcl_Namespace *namespacePtr,
    int flags)
{
    Namespace *nsPtr = (Namespace *) namespacePtr, *foundNsPtr, *altNsPtr,
	    *actualNsPtr;
    const char * simpleName;

    if (nsPtr == NULL) {
	nsPtr = (Namespace *) TclGetCurrentNamespace(interp);
    }

    TclGetNamespaceForQualName(interp, name, nsPtr, TCL_CREATE_NS_IF_UNKNOWN,
	    &foundNsPtr, &altNsPtr, &actualNsPtr, &simpleName);
    return TclCreateEnsembleInNs(interp, simpleName,
	    (Tcl_Namespace *) foundNsPtr, (Tcl_Namespace *) nsPtr, flags);
}

/*
 *----------------------------------------------------------------------
 *
 * Tcl_SetEnsembleSubcommandList --
 *
 *	Set the subcommand list for a particular ensemble.
 *
 * Results:
 *	Tcl result code (error if command token does not indicate an ensemble
 *	or the subcommand list - if non-NULL - is not a list).
 *
 * Side effects:
 *	The ensemble is updated and marked for recompilation.
 *
 *----------------------------------------------------------------------
 */

int
Tcl_SetEnsembleSubcommandList(
    Tcl_Interp *interp,
    Tcl_Command token,
    Tcl_Obj *subcmdList)
{
    Command *cmdPtr = (Command *) token;
    EnsembleConfig *ensemblePtr;
    Tcl_Obj *oldList;

    if (cmdPtr->objProc != TclEnsembleImplementationCmd) {
	Tcl_SetObjResult(interp, Tcl_NewStringObj(
		"command is not an ensemble", -1));
	Tcl_SetErrorCode(interp, "TCL", "ENSEMBLE", "NOT_ENSEMBLE", NULL);
	return TCL_ERROR;
    }
    if (subcmdList != NULL) {
	int length;

	if (TclListObjLength(interp, subcmdList, &length) != TCL_OK) {
	    return TCL_ERROR;
	}
	if (length < 1) {
	    subcmdList = NULL;
	}
    }

    ensemblePtr = cmdPtr->objClientData;
    oldList = ensemblePtr->subcmdList;
    ensemblePtr->subcmdList = subcmdList;
    if (subcmdList != NULL) {
	Tcl_IncrRefCount(subcmdList);
    }
    if (oldList != NULL) {
	TclDecrRefCount(oldList);
    }

    /*
     * Trigger an eventual recomputation of the ensemble command set. Note
     * that this is slightly tricky, as it means that we are not actually
     * counting the number of namespace export actions, but it is the simplest
     * way to go!
     */

    ensemblePtr->nsPtr->exportLookupEpoch++;

    /*
     * Special hack to make compiling of [info exists] work when the
     * dictionary is modified.
     */

    if (cmdPtr->compileProc != NULL) {
	((Interp *) interp)->compileEpoch++;
    }

    return TCL_OK;
}

/*
 *----------------------------------------------------------------------
 *
 * Tcl_SetEnsembleParameterList --
 *
 *	Set the parameter list for a particular ensemble.
 *
 * Results:
 *	Tcl result code (error if command token does not indicate an ensemble
 *	or the parameter list - if non-NULL - is not a list).
 *
 * Side effects:
 *	The ensemble is updated and marked for recompilation.
 *
 *----------------------------------------------------------------------
 */

int
Tcl_SetEnsembleParameterList(
    Tcl_Interp *interp,
    Tcl_Command token,
    Tcl_Obj *paramList)
{
    Command *cmdPtr = (Command *) token;
    EnsembleConfig *ensemblePtr;
    Tcl_Obj *oldList;
    int length;

    if (cmdPtr->objProc != TclEnsembleImplementationCmd) {
	Tcl_SetObjResult(interp, Tcl_NewStringObj(
		"command is not an ensemble", -1));
	Tcl_SetErrorCode(interp, "TCL", "ENSEMBLE", "NOT_ENSEMBLE", NULL);
	return TCL_ERROR;
    }
    if (paramList == NULL) {
	length = 0;
    } else {
	if (TclListObjLength(interp, paramList, &length) != TCL_OK) {
	    return TCL_ERROR;
	}
	if (length < 1) {
	    paramList = NULL;
	}
    }

    ensemblePtr = cmdPtr->objClientData;
    oldList = ensemblePtr->parameterList;
    ensemblePtr->parameterList = paramList;
    if (paramList != NULL) {
	Tcl_IncrRefCount(paramList);
    }
    if (oldList != NULL) {
	TclDecrRefCount(oldList);
    }
    ensemblePtr->numParameters = length;

    /*
     * Trigger an eventual recomputation of the ensemble command set. Note
     * that this is slightly tricky, as it means that we are not actually
     * counting the number of namespace export actions, but it is the simplest
     * way to go!
     */

    ensemblePtr->nsPtr->exportLookupEpoch++;

    /*
     * Special hack to make compiling of [info exists] work when the
     * dictionary is modified.
     */

    if (cmdPtr->compileProc != NULL) {
	((Interp *) interp)->compileEpoch++;
    }

    return TCL_OK;
}

/*
 *----------------------------------------------------------------------
 *
 * Tcl_SetEnsembleMappingDict --
 *
 *	Set the mapping dictionary for a particular ensemble.
 *
 * Results:
 *	Tcl result code (error if command token does not indicate an ensemble
 *	or the mapping - if non-NULL - is not a dict).
 *
 * Side effects:
 *	The ensemble is updated and marked for recompilation.
 *
 *----------------------------------------------------------------------
 */

int
Tcl_SetEnsembleMappingDict(
    Tcl_Interp *interp,
    Tcl_Command token,
    Tcl_Obj *mapDict)
{
    Command *cmdPtr = (Command *) token;
    EnsembleConfig *ensemblePtr;
    Tcl_Obj *oldDict;

    if (cmdPtr->objProc != TclEnsembleImplementationCmd) {
	Tcl_SetObjResult(interp, Tcl_NewStringObj(
		"command is not an ensemble", -1));
	Tcl_SetErrorCode(interp, "TCL", "ENSEMBLE", "NOT_ENSEMBLE", NULL);
	return TCL_ERROR;
    }
    if (mapDict != NULL) {
	int size, done;
	Tcl_DictSearch search;
	Tcl_Obj *valuePtr;

	if (Tcl_DictObjSize(interp, mapDict, &size) != TCL_OK) {
	    return TCL_ERROR;
	}

	for (Tcl_DictObjFirst(NULL, mapDict, &search, NULL, &valuePtr, &done);
		!done; Tcl_DictObjNext(&search, NULL, &valuePtr, &done)) {
	    Tcl_Obj *cmdObjPtr;
	    const char *bytes;

	    if (Tcl_ListObjIndex(interp, valuePtr, 0, &cmdObjPtr) != TCL_OK) {
		Tcl_DictObjDone(&search);
		return TCL_ERROR;
	    }
	    bytes = TclGetString(cmdObjPtr);
	    if (bytes[0] != ':' || bytes[1] != ':') {
		Tcl_SetObjResult(interp, Tcl_NewStringObj(
			"ensemble target is not a fully-qualified command",
			-1));
		Tcl_SetErrorCode(interp, "TCL", "ENSEMBLE",
			"UNQUALIFIED_TARGET", NULL);
		Tcl_DictObjDone(&search);
		return TCL_ERROR;
	    }
	}

	if (size < 1) {
	    mapDict = NULL;
	}
    }

    ensemblePtr = cmdPtr->objClientData;
    oldDict = ensemblePtr->subcommandDict;
    ensemblePtr->subcommandDict = mapDict;
    if (mapDict != NULL) {
	Tcl_IncrRefCount(mapDict);
    }
    if (oldDict != NULL) {
	TclDecrRefCount(oldDict);
    }

    /*
     * Trigger an eventual recomputation of the ensemble command set. Note
     * that this is slightly tricky, as it means that we are not actually
     * counting the number of namespace export actions, but it is the simplest
     * way to go!
     */

    ensemblePtr->nsPtr->exportLookupEpoch++;

    /*
     * Special hack to make compiling of [info exists] work when the
     * dictionary is modified.
     */

    if (cmdPtr->compileProc != NULL) {
	((Interp *) interp)->compileEpoch++;
    }

    return TCL_OK;
}

/*
 *----------------------------------------------------------------------
 *
 * Tcl_SetEnsembleUnknownHandler --
 *
 *	Set the unknown handler for a particular ensemble.
 *
 * Results:
 *	Tcl result code (error if command token does not indicate an ensemble
 *	or the unknown handler - if non-NULL - is not a list).
 *
 * Side effects:
 *	The ensemble is updated and marked for recompilation.
 *
 *----------------------------------------------------------------------
 */

int
Tcl_SetEnsembleUnknownHandler(
    Tcl_Interp *interp,
    Tcl_Command token,
    Tcl_Obj *unknownList)
{
    Command *cmdPtr = (Command *) token;
    EnsembleConfig *ensemblePtr;
    Tcl_Obj *oldList;

    if (cmdPtr->objProc != TclEnsembleImplementationCmd) {
	Tcl_SetObjResult(interp, Tcl_NewStringObj(
		"command is not an ensemble", -1));
	Tcl_SetErrorCode(interp, "TCL", "ENSEMBLE", "NOT_ENSEMBLE", NULL);
	return TCL_ERROR;
    }
    if (unknownList != NULL) {
	int length;

	if (TclListObjLength(interp, unknownList, &length) != TCL_OK) {
	    return TCL_ERROR;
	}
	if (length < 1) {
	    unknownList = NULL;
	}
    }

    ensemblePtr = cmdPtr->objClientData;
    oldList = ensemblePtr->unknownHandler;
    ensemblePtr->unknownHandler = unknownList;
    if (unknownList != NULL) {
	Tcl_IncrRefCount(unknownList);
    }
    if (oldList != NULL) {
	TclDecrRefCount(oldList);
    }

    /*
     * Trigger an eventual recomputation of the ensemble command set. Note
     * that this is slightly tricky, as it means that we are not actually
     * counting the number of namespace export actions, but it is the simplest
     * way to go!
     */

    ensemblePtr->nsPtr->exportLookupEpoch++;

    return TCL_OK;
}

/*
 *----------------------------------------------------------------------
 *
 * Tcl_SetEnsembleFlags --
 *
 *	Set the flags for a particular ensemble.
 *
 * Results:
 *	Tcl result code (error if command token does not indicate an
 *	ensemble).
 *
 * Side effects:
 *	The ensemble is updated and marked for recompilation.
 *
 *----------------------------------------------------------------------
 */

int
Tcl_SetEnsembleFlags(
    Tcl_Interp *interp,
    Tcl_Command token,
    int flags)
{
    Command *cmdPtr = (Command *) token;
    EnsembleConfig *ensemblePtr;
    int wasCompiled;

    if (cmdPtr->objProc != TclEnsembleImplementationCmd) {
	Tcl_SetObjResult(interp, Tcl_NewStringObj(
		"command is not an ensemble", -1));
	Tcl_SetErrorCode(interp, "TCL", "ENSEMBLE", "NOT_ENSEMBLE", NULL);
	return TCL_ERROR;
    }

    ensemblePtr = cmdPtr->objClientData;
    wasCompiled = ensemblePtr->flags & ENSEMBLE_COMPILE;

    /*
     * This API refuses to set the ENSEMBLE_DEAD flag...
     */

    ensemblePtr->flags &= ENSEMBLE_DEAD;
    ensemblePtr->flags |= flags & ~ENSEMBLE_DEAD;

    /*
     * Trigger an eventual recomputation of the ensemble command set. Note
     * that this is slightly tricky, as it means that we are not actually
     * counting the number of namespace export actions, but it is the simplest
     * way to go!
     */

    ensemblePtr->nsPtr->exportLookupEpoch++;

    /*
     * If the ENSEMBLE_COMPILE flag status was changed, install or remove the
     * compiler function and bump the interpreter's compilation epoch so that
     * bytecode gets regenerated.
     */

    if (flags & ENSEMBLE_COMPILE) {
	if (!wasCompiled) {
	    ((Command*) ensemblePtr->token)->compileProc = TclCompileEnsemble;
	    ((Interp *) interp)->compileEpoch++;
	}
    } else {
	if (wasCompiled) {
	    ((Command *) ensemblePtr->token)->compileProc = NULL;
	    ((Interp *) interp)->compileEpoch++;
	}
    }

    return TCL_OK;
}

/*
 *----------------------------------------------------------------------
 *
 * Tcl_GetEnsembleSubcommandList --
 *
 *	Get the list of subcommands associated with a particular ensemble.
 *
 * Results:
 *	Tcl result code (error if command token does not indicate an
 *	ensemble). The list of subcommands is returned by updating the
 *	variable pointed to by the last parameter (NULL if this is to be
 *	derived from the mapping dictionary or the associated namespace's
 *	exported commands).
 *
 * Side effects:
 *	None
 *
 *----------------------------------------------------------------------
 */

int
Tcl_GetEnsembleSubcommandList(
    Tcl_Interp *interp,
    Tcl_Command token,
    Tcl_Obj **subcmdListPtr)
{
    Command *cmdPtr = (Command *) token;
    EnsembleConfig *ensemblePtr;

    if (cmdPtr->objProc != TclEnsembleImplementationCmd) {
	if (interp != NULL) {
	    Tcl_SetObjResult(interp, Tcl_NewStringObj(
		    "command is not an ensemble", -1));
	    Tcl_SetErrorCode(interp, "TCL", "ENSEMBLE", "NOT_ENSEMBLE", NULL);
	}
	return TCL_ERROR;
    }

    ensemblePtr = cmdPtr->objClientData;
    *subcmdListPtr = ensemblePtr->subcmdList;
    return TCL_OK;
}

/*
 *----------------------------------------------------------------------
 *
 * Tcl_GetEnsembleParameterList --
 *
 *	Get the list of parameters associated with a particular ensemble.
 *
 * Results:
 *	Tcl result code (error if command token does not indicate an
 *	ensemble). The list of parameters is returned by updating the
 *	variable pointed to by the last parameter (NULL if there are
 *	no parameters).
 *
 * Side effects:
 *	None
 *
 *----------------------------------------------------------------------
 */

int
Tcl_GetEnsembleParameterList(
    Tcl_Interp *interp,
    Tcl_Command token,
    Tcl_Obj **paramListPtr)
{
    Command *cmdPtr = (Command *) token;
    EnsembleConfig *ensemblePtr;

    if (cmdPtr->objProc != TclEnsembleImplementationCmd) {
	if (interp != NULL) {
	    Tcl_SetObjResult(interp, Tcl_NewStringObj(
		    "command is not an ensemble", -1));
	    Tcl_SetErrorCode(interp, "TCL", "ENSEMBLE", "NOT_ENSEMBLE", NULL);
	}
	return TCL_ERROR;
    }

    ensemblePtr = cmdPtr->objClientData;
    *paramListPtr = ensemblePtr->parameterList;
    return TCL_OK;
}

/*
 *----------------------------------------------------------------------
 *
 * Tcl_GetEnsembleMappingDict --
 *
 *	Get the command mapping dictionary associated with a particular
 *	ensemble.
 *
 * Results:
 *	Tcl result code (error if command token does not indicate an
 *	ensemble). The mapping dict is returned by updating the variable
 *	pointed to by the last parameter (NULL if none is installed).
 *
 * Side effects:
 *	None
 *
 *----------------------------------------------------------------------
 */

int
Tcl_GetEnsembleMappingDict(
    Tcl_Interp *interp,
    Tcl_Command token,
    Tcl_Obj **mapDictPtr)
{
    Command *cmdPtr = (Command *) token;
    EnsembleConfig *ensemblePtr;

    if (cmdPtr->objProc != TclEnsembleImplementationCmd) {
	if (interp != NULL) {
	    Tcl_SetObjResult(interp, Tcl_NewStringObj(
		    "command is not an ensemble", -1));
	    Tcl_SetErrorCode(interp, "TCL", "ENSEMBLE", "NOT_ENSEMBLE", NULL);
	}
	return TCL_ERROR;
    }

    ensemblePtr = cmdPtr->objClientData;
    *mapDictPtr = ensemblePtr->subcommandDict;
    return TCL_OK;
}

/*
 *----------------------------------------------------------------------
 *
 * Tcl_GetEnsembleUnknownHandler --
 *
 *	Get the unknown handler associated with a particular ensemble.
 *
 * Results:
 *	Tcl result code (error if command token does not indicate an
 *	ensemble). The unknown handler is returned by updating the variable
 *	pointed to by the last parameter (NULL if no handler is installed).
 *
 * Side effects:
 *	None
 *
 *----------------------------------------------------------------------
 */

int
Tcl_GetEnsembleUnknownHandler(
    Tcl_Interp *interp,
    Tcl_Command token,
    Tcl_Obj **unknownListPtr)
{
    Command *cmdPtr = (Command *) token;
    EnsembleConfig *ensemblePtr;

    if (cmdPtr->objProc != TclEnsembleImplementationCmd) {
	if (interp != NULL) {
	    Tcl_SetObjResult(interp, Tcl_NewStringObj(
		    "command is not an ensemble", -1));
	    Tcl_SetErrorCode(interp, "TCL", "ENSEMBLE", "NOT_ENSEMBLE", NULL);
	}
	return TCL_ERROR;
    }

    ensemblePtr = cmdPtr->objClientData;
    *unknownListPtr = ensemblePtr->unknownHandler;
    return TCL_OK;
}

/*
 *----------------------------------------------------------------------
 *
 * Tcl_GetEnsembleFlags --
 *
 *	Get the flags for a particular ensemble.
 *
 * Results:
 *	Tcl result code (error if command token does not indicate an
 *	ensemble). The flags are returned by updating the variable pointed to
 *	by the last parameter.
 *
 * Side effects:
 *	None
 *
 *----------------------------------------------------------------------
 */

int
Tcl_GetEnsembleFlags(
    Tcl_Interp *interp,
    Tcl_Command token,
    int *flagsPtr)
{
    Command *cmdPtr = (Command *) token;
    EnsembleConfig *ensemblePtr;

    if (cmdPtr->objProc != TclEnsembleImplementationCmd) {
	if (interp != NULL) {
	    Tcl_SetObjResult(interp, Tcl_NewStringObj(
		    "command is not an ensemble", -1));
	    Tcl_SetErrorCode(interp, "TCL", "ENSEMBLE", "NOT_ENSEMBLE", NULL);
	}
	return TCL_ERROR;
    }

    ensemblePtr = cmdPtr->objClientData;
    *flagsPtr = ensemblePtr->flags;
    return TCL_OK;
}

/*
 *----------------------------------------------------------------------
 *
 * Tcl_GetEnsembleNamespace --
 *
 *	Get the namespace associated with a particular ensemble.
 *
 * Results:
 *	Tcl result code (error if command token does not indicate an
 *	ensemble). Namespace is returned by updating the variable pointed to
 *	by the last parameter.
 *
 * Side effects:
 *	None
 *
 *----------------------------------------------------------------------
 */

int
Tcl_GetEnsembleNamespace(
    Tcl_Interp *interp,
    Tcl_Command token,
    Tcl_Namespace **namespacePtrPtr)
{
    Command *cmdPtr = (Command *) token;
    EnsembleConfig *ensemblePtr;

    if (cmdPtr->objProc != TclEnsembleImplementationCmd) {
	if (interp != NULL) {
	    Tcl_SetObjResult(interp, Tcl_NewStringObj(
		    "command is not an ensemble", -1));
	    Tcl_SetErrorCode(interp, "TCL", "ENSEMBLE", "NOT_ENSEMBLE", NULL);
	}
	return TCL_ERROR;
    }

    ensemblePtr = cmdPtr->objClientData;
    *namespacePtrPtr = (Tcl_Namespace *) ensemblePtr->nsPtr;
    return TCL_OK;
}

/*
 *----------------------------------------------------------------------
 *
 * Tcl_FindEnsemble --
 *
 *	Given a command name, get the ensemble token for it, allowing for
 *	[namespace import]s. [Bug 1017022]
 *
 * Results:
 *	The token for the ensemble command with the given name, or NULL if the
 *	command either does not exist or is not an ensemble (when an error
 *	message will be written into the interp if thats non-NULL).
 *
 * Side effects:
 *	None
 *
 *----------------------------------------------------------------------
 */

Tcl_Command
Tcl_FindEnsemble(
    Tcl_Interp *interp,		/* Where to do the lookup, and where to write
				 * the errors if TCL_LEAVE_ERR_MSG is set in
				 * the flags. */
    Tcl_Obj *cmdNameObj,	/* Name of command to look up. */
    int flags)			/* Either 0 or TCL_LEAVE_ERR_MSG; other flags
				 * are probably not useful. */
{
    Command *cmdPtr;

    cmdPtr = (Command *)
	    Tcl_FindCommand(interp, TclGetString(cmdNameObj), NULL, flags);
    if (cmdPtr == NULL) {
	return NULL;
    }

    if (cmdPtr->objProc != TclEnsembleImplementationCmd) {
	/*
	 * Reuse existing infrastructure for following import link chains
	 * rather than duplicating it.
	 */

	cmdPtr = (Command *) TclGetOriginalCommand((Tcl_Command) cmdPtr);

	if (cmdPtr == NULL
		|| cmdPtr->objProc != TclEnsembleImplementationCmd) {
	    if (flags & TCL_LEAVE_ERR_MSG) {
		Tcl_SetObjResult(interp, Tcl_ObjPrintf(
			"\"%s\" is not an ensemble command",
			TclGetString(cmdNameObj)));
		Tcl_SetErrorCode(interp, "TCL", "LOOKUP", "ENSEMBLE",
			TclGetString(cmdNameObj), NULL);
	    }
	    return NULL;
	}
    }

    return (Tcl_Command) cmdPtr;
}

/*
 *----------------------------------------------------------------------
 *
 * Tcl_IsEnsemble --
 *
 *	Simple test for ensemble-hood that takes into account imported
 *	ensemble commands as well.
 *
 * Results:
 *	Boolean value
 *
 * Side effects:
 *	None
 *
 *----------------------------------------------------------------------
 */

int
Tcl_IsEnsemble(
    Tcl_Command token)
{
    Command *cmdPtr = (Command *) token;

    if (cmdPtr->objProc == TclEnsembleImplementationCmd) {
	return 1;
    }
    cmdPtr = (Command *) TclGetOriginalCommand((Tcl_Command) cmdPtr);
    if (cmdPtr == NULL || cmdPtr->objProc != TclEnsembleImplementationCmd) {
	return 0;
    }
    return 1;
}

/*
 *----------------------------------------------------------------------
 *
 * TclMakeEnsemble --
 *
 *	Create an ensemble from a table of implementation commands. The
 *	ensemble will be subject to (limited) compilation if any of the
 *	implementation commands are compilable.
 *
 *	The 'name' parameter may be a single command name or a list if
 *	creating an ensemble subcommand (see the binary implementation).
 *
 *	Currently, the TCL_ENSEMBLE_PREFIX ensemble flag is only used on
 *	top-level ensemble commands.
 *
 * Results:
 *	Handle for the new ensemble, or NULL on failure.
 *
 * Side effects:
 *	May advance the bytecode compilation epoch.
 *
 *----------------------------------------------------------------------
 */

Tcl_Command
TclMakeEnsemble(
    Tcl_Interp *interp,
    const char *name,		 /* The ensemble name (as explained above) */
    const EnsembleImplMap map[]) /* The subcommands to create */
{
    Tcl_Command ensemble;
    Tcl_Namespace *ns;
    Tcl_DString buf, hiddenBuf;
    const char **nameParts = NULL;
    const char *cmdName = NULL;
    int i, nameCount = 0, ensembleFlags = 0, hiddenLen;

    /*
     * Construct the path for the ensemble namespace and create it.
     */

    Tcl_DStringInit(&buf);
    Tcl_DStringInit(&hiddenBuf);
    TclDStringAppendLiteral(&hiddenBuf, "tcl:");
    Tcl_DStringAppend(&hiddenBuf, name, -1);
    TclDStringAppendLiteral(&hiddenBuf, ":");
    hiddenLen = Tcl_DStringLength(&hiddenBuf);
    if (name[0] == ':' && name[1] == ':') {
	/*
	 * An absolute name, so use it directly.
	 */

	cmdName = name;
	Tcl_DStringAppend(&buf, name, -1);
	ensembleFlags = TCL_ENSEMBLE_PREFIX;
    } else {
	/*
	 * Not an absolute name, so do munging of it. Note that this treats a
	 * multi-word list differently to a single word.
	 */

	TclDStringAppendLiteral(&buf, "::tcl");

	if (Tcl_SplitList(NULL, name, &nameCount, &nameParts) != TCL_OK) {
	    Tcl_Panic("invalid ensemble name '%s'", name);
	}

	for (i = 0; i < nameCount; ++i) {
	    TclDStringAppendLiteral(&buf, "::");
	    Tcl_DStringAppend(&buf, nameParts[i], -1);
	}
    }

    ns = Tcl_FindNamespace(interp, Tcl_DStringValue(&buf), NULL,
	    TCL_CREATE_NS_IF_UNKNOWN);
    if (!ns) {
	Tcl_Panic("unable to find or create %s namespace!",
		Tcl_DStringValue(&buf));
    }

    /*
     * Create the named ensemble in the correct namespace
     */

    if (cmdName == NULL) {
	if (nameCount == 1) {
	    ensembleFlags = TCL_ENSEMBLE_PREFIX;
	    cmdName = Tcl_DStringValue(&buf) + 5;
	} else {
	    ns = ns->parentPtr;
	    cmdName = nameParts[nameCount - 1];
	}
    }

    /*
     * Switch on compilation always for core ensembles now that we can do
     * nice bytecode things with them.  Do it now.  Waiting until later will
     * just cause pointless epoch bumps.
     */

    ensembleFlags |= ENSEMBLE_COMPILE;
    ensemble = Tcl_CreateEnsemble(interp, cmdName, ns, ensembleFlags);

    /*
     * Create the ensemble mapping dictionary and the ensemble command procs.
     */

    if (ensemble != NULL) {
	Tcl_Obj *mapDict, *fromObj, *toObj;
	Command *cmdPtr;

	TclDStringAppendLiteral(&buf, "::");
	TclNewObj(mapDict);
	for (i=0 ; map[i].name != NULL ; i++) {
	    fromObj = Tcl_NewStringObj(map[i].name, -1);
	    TclNewStringObj(toObj, Tcl_DStringValue(&buf),
		    Tcl_DStringLength(&buf));
	    Tcl_AppendToObj(toObj, map[i].name, -1);
	    Tcl_DictObjPut(NULL, mapDict, fromObj, toObj);

	    if (map[i].proc || map[i].nreProc) {
		/*
		 * If the command is unsafe, hide it when we're in a safe
		 * interpreter. The code to do this is really hokey! It also
		 * doesn't work properly yet; this function is always
		 * currently called before the safe-interp flag is set so the
		 * Tcl_IsSafe check fails.
		 */

		if (map[i].unsafe && Tcl_IsSafe(interp)) {
		    cmdPtr = (Command *)
			    Tcl_NRCreateCommand(interp, "___tmp", map[i].proc,
			    map[i].nreProc, map[i].clientData, NULL);
		    Tcl_DStringSetLength(&hiddenBuf, hiddenLen);
		    if (Tcl_HideCommand(interp, "___tmp",
			    Tcl_DStringAppend(&hiddenBuf, map[i].name, -1))) {
			Tcl_Panic("%s", Tcl_GetString(Tcl_GetObjResult(interp)));
		    }
		} else {
		    /*
		     * Not hidden, so just create it. Yay!
		     */

		    cmdPtr = (Command *)
			    Tcl_NRCreateCommand(interp, TclGetString(toObj),
			    map[i].proc, map[i].nreProc, map[i].clientData,
			    NULL);
		}
		cmdPtr->compileProc = map[i].compileProc;
	    }
	}
	Tcl_SetEnsembleMappingDict(interp, ensemble, mapDict);
    }

    Tcl_DStringFree(&buf);
    Tcl_DStringFree(&hiddenBuf);
    if (nameParts != NULL) {
	ckfree(nameParts);
    }
    return ensemble;
}

/*
 *----------------------------------------------------------------------
 *
 * TclEnsembleImplementationCmd --
 *
 *	Implements an ensemble of commands (being those exported by a
 *	namespace other than the global namespace) as a command with the same
 *	(short) name as the namespace in the parent namespace.
 *
 * Results:
 *	A standard Tcl result code. Will be TCL_ERROR if the command is not an
 *	unambiguous prefix of any command exported by the ensemble's
 *	namespace.
 *
 * Side effects:
 *	Depends on the command within the namespace that gets executed. If the
 *	ensemble itself returns TCL_ERROR, a descriptive error message will be
 *	placed in the interpreter's result.
 *
 *----------------------------------------------------------------------
 */

int
TclEnsembleImplementationCmd(
    ClientData clientData,
    Tcl_Interp *interp,
    int objc,
    Tcl_Obj *const objv[])
{
    return Tcl_NRCallObjProc(interp, NsEnsembleImplementationCmdNR,
	    clientData, objc, objv);
}

static int
NsEnsembleImplementationCmdNR(
    ClientData clientData,
    Tcl_Interp *interp,
    int objc,
    Tcl_Obj *const objv[])
{
    EnsembleConfig *ensemblePtr = clientData;
				/* The ensemble itself. */
    Tcl_Obj *prefixObj;		/* An object containing the prefix words of
				 * the command that implements the
				 * subcommand. */
    Tcl_HashEntry *hPtr;	/* Used for efficient lookup of fully
				 * specified but not yet cached command
				 * names. */
    int reparseCount = 0;	/* Number of reparses. */
    Tcl_Obj *errorObj;		/* Used for building error messages. */
    Tcl_Obj *subObj;
    int subIdx;

    /*
     * Must recheck objc, since numParameters might have changed. Cf. test
     * namespace-53.9.
     */

  restartEnsembleParse:
    subIdx = 1 + ensemblePtr->numParameters;
    if (objc < subIdx + 1) {
	/*
	 * We don't have a subcommand argument. Make error message.
	 */

	Tcl_DString buf;	/* Message being built */

	Tcl_DStringInit(&buf);
	if (ensemblePtr->parameterList) {
	    Tcl_DStringAppend(&buf,
		    TclGetString(ensemblePtr->parameterList), -1);
	    TclDStringAppendLiteral(&buf, " ");
	}
	TclDStringAppendLiteral(&buf, "subcommand ?arg ...?");
	Tcl_WrongNumArgs(interp, 1, objv, Tcl_DStringValue(&buf));
	Tcl_DStringFree(&buf);

	return TCL_ERROR;
    }

    if (ensemblePtr->nsPtr->flags & NS_DYING) {
	/*
	 * Don't know how we got here, but make things give up quickly.
	 */

	if (!Tcl_InterpDeleted(interp)) {
	    Tcl_SetObjResult(interp, Tcl_NewStringObj(
		    "ensemble activated for deleted namespace", -1));
	    Tcl_SetErrorCode(interp, "TCL", "ENSEMBLE", "DEAD", NULL);
	}
	return TCL_ERROR;
    }

    /*
     * Determine if the table of subcommands is right. If so, we can just look
     * up in there and go straight to dispatch.
     */

    subObj = objv[subIdx];

    if (ensemblePtr->epoch == ensemblePtr->nsPtr->exportLookupEpoch) {
	/*
	 * Table of subcommands is still valid; therefore there might be a
	 * valid cache of discovered information which we can reuse. Do the
	 * check here, and if we're still valid, we can jump straight to the
	 * part where we do the invocation of the subcommand.
	 */

	if (subObj->typePtr==&ensembleCmdType){
	    EnsembleCmdRep *ensembleCmd = subObj->internalRep.twoPtrValue.ptr1;

	    if (ensembleCmd->epoch == ensemblePtr->epoch &&
		    ensembleCmd->token == (Command *)ensemblePtr->token) {
		prefixObj = Tcl_GetHashValue(ensembleCmd->hPtr);
		Tcl_IncrRefCount(prefixObj);
		if (ensembleCmd->fix) {
		    TclSpellFix(interp, objv, objc, subIdx, subObj, ensembleCmd->fix);
		}
		goto runResultingSubcommand;
	    }
	}
    } else {
	BuildEnsembleConfig(ensemblePtr);
	ensemblePtr->epoch = ensemblePtr->nsPtr->exportLookupEpoch;
    }

    /*
     * Look in the hashtable for the subcommand name; this is the fastest way
     * of all if there is no cache in operation.
     */

    hPtr = Tcl_FindHashEntry(&ensemblePtr->subcommandTable,
	    TclGetString(subObj));
    if (hPtr != NULL) {

	/*
	 * Cache for later in the subcommand object.
	 */

	MakeCachedEnsembleCommand(subObj, ensemblePtr, hPtr, NULL);
    } else if (!(ensemblePtr->flags & TCL_ENSEMBLE_PREFIX)) {
	/*
	 * Could not map, no prefixing, go to unknown/error handling.
	 */

	goto unknownOrAmbiguousSubcommand;
    } else {
	/*
	 * If we've not already confirmed the command with the hash as part of
	 * building our export table, we need to scan the sorted array for
	 * matches.
	 */

	const char *subcmdName; /* Name of the subcommand, or unique prefix of
				 * it (will be an error for a non-unique
				 * prefix). */
	char *fullName = NULL;	/* Full name of the subcommand. */
	int stringLength, i;
	int tableLength = ensemblePtr->subcommandTable.numEntries;
	Tcl_Obj *fix;

	subcmdName = TclGetStringFromObj(subObj, &stringLength);
	for (i=0 ; i<tableLength ; i++) {
	    register int cmp = strncmp(subcmdName,
		    ensemblePtr->subcommandArrayPtr[i],
		    (unsigned) stringLength);

	    if (cmp == 0) {
		if (fullName != NULL) {
		    /*
		     * Since there's never the exact-match case to worry about
		     * (hash search filters this), getting here indicates that
		     * our subcommand is an ambiguous prefix of (at least) two
		     * exported subcommands, which is an error case.
		     */

		    goto unknownOrAmbiguousSubcommand;
		}
		fullName = ensemblePtr->subcommandArrayPtr[i];
	    } else if (cmp < 0) {
		/*
		 * Because we are searching a sorted table, we can now stop
		 * searching because we have gone past anything that could
		 * possibly match.
		 */

		break;
	    }
	}
	if (fullName == NULL) {
	    /*
	     * The subcommand is not a prefix of anything, so bail out!
	     */

	    goto unknownOrAmbiguousSubcommand;
	}
	hPtr = Tcl_FindHashEntry(&ensemblePtr->subcommandTable, fullName);
	if (hPtr == NULL) {
	    Tcl_Panic("full name %s not found in supposedly synchronized hash",
		    fullName);
	}

	/*
	 * Record the spelling correction for usage message.
	 */

	fix = Tcl_NewStringObj(fullName, -1);

	/*
	 * Cache for later in the subcommand object.
	 */

	MakeCachedEnsembleCommand(subObj, ensemblePtr, hPtr, fix);
	TclSpellFix(interp, objv, objc, subIdx, subObj, fix);
    }

    prefixObj = Tcl_GetHashValue(hPtr);
    Tcl_IncrRefCount(prefixObj);
  runResultingSubcommand:

    /*
     * Do the real work of execution of the subcommand by building an array of
     * objects (note that this is potentially not the same length as the
     * number of arguments to this ensemble command), populating it and then
     * feeding it back through the main command-lookup engine. In theory, we
     * could look up the command in the namespace ourselves, as we already
     * have the namespace in which it is guaranteed to exist,
     *
     *   ((Q: That's not true if the -map option is used, is it?))
     *
     * but we don't do that (the cacheing of the command object used should
     * help with that.)
     */

    {
	Tcl_Obj *copyPtr;	/* The actual list of words to dispatch to.
				 * Will be freed by the dispatch engine. */
	Tcl_Obj **copyObjv;
	int copyObjc, prefixObjc;

	Tcl_ListObjLength(NULL, prefixObj, &prefixObjc);

	if (objc == 2) {
	    copyPtr = TclListObjCopy(NULL, prefixObj);
	} else {
	    copyPtr = Tcl_NewListObj(objc - 2 + prefixObjc, NULL);
	    Tcl_ListObjAppendList(NULL, copyPtr, prefixObj);
	    Tcl_ListObjReplace(NULL, copyPtr, LIST_MAX, 0,
		    ensemblePtr->numParameters, objv + 1);
	    Tcl_ListObjReplace(NULL, copyPtr, LIST_MAX, 0,
		    objc - 2 - ensemblePtr->numParameters,
		    objv + 2 + ensemblePtr->numParameters);
	}
	Tcl_IncrRefCount(copyPtr);
	TclNRAddCallback(interp, TclNRReleaseValues, copyPtr, NULL, NULL, NULL);
	TclDecrRefCount(prefixObj);

	/*
	 * Record what arguments the script sent in so that things like
	 * Tcl_WrongNumArgs can give the correct error message. Parameters
	 * count both as inserted and removed arguments.
	 */

	if (TclInitRewriteEnsemble(interp, 2 + ensemblePtr->numParameters,
		prefixObjc + ensemblePtr->numParameters, objv)) {
	    TclNRAddCallback(interp, TclClearRootEnsemble, NULL, NULL, NULL,
		    NULL);
	}

	/*
	 * Hand off to the target command.
	 */

	TclSkipTailcall(interp);
	Tcl_ListObjGetElements(NULL, copyPtr, &copyObjc, &copyObjv);
	((Interp *)interp)->lookupNsPtr = ensemblePtr->nsPtr;
	return TclNREvalObjv(interp, copyObjc, copyObjv, TCL_EVAL_INVOKE, NULL);
    }

  unknownOrAmbiguousSubcommand:
    /*
     * Have not been able to match the subcommand asked for with a real
     * subcommand that we export. See whether a handler has been registered
     * for dealing with this situation. Will only call (at most) once for any
     * particular ensemble invocation.
     */

    if (ensemblePtr->unknownHandler != NULL && reparseCount++ < 1) {
	switch (EnsembleUnknownCallback(interp, ensemblePtr, objc, objv,
		&prefixObj)) {
	case TCL_OK:
	    goto runResultingSubcommand;
	case TCL_ERROR:
	    return TCL_ERROR;
	case TCL_CONTINUE:
	    goto restartEnsembleParse;
	}
    }

    /*
     * We cannot determine what subcommand to hand off to, so generate a
     * (standard) failure message. Note the one odd case compared with
     * standard ensemble-like command, which is where a namespace has no
     * exported commands at all...
     */

    Tcl_ResetResult(interp);
    Tcl_SetErrorCode(interp, "TCL", "LOOKUP", "SUBCOMMAND",
	    TclGetString(subObj), NULL);
    if (ensemblePtr->subcommandTable.numEntries == 0) {
	Tcl_SetObjResult(interp, Tcl_ObjPrintf(
		"unknown subcommand \"%s\": namespace %s does not"
		" export any commands", TclGetString(subObj),
		ensemblePtr->nsPtr->fullName));
	return TCL_ERROR;
    }
    errorObj = Tcl_ObjPrintf("unknown%s subcommand \"%s\": must be ",
	    (ensemblePtr->flags & TCL_ENSEMBLE_PREFIX ? " or ambiguous" : ""),
	    TclGetString(subObj));
    if (ensemblePtr->subcommandTable.numEntries == 1) {
	Tcl_AppendToObj(errorObj, ensemblePtr->subcommandArrayPtr[0], -1);
    } else {
	int i;

	for (i=0 ; i<ensemblePtr->subcommandTable.numEntries-1 ; i++) {
	    Tcl_AppendToObj(errorObj, ensemblePtr->subcommandArrayPtr[i], -1);
	    Tcl_AppendToObj(errorObj, ", ", 2);
	}
	Tcl_AppendPrintfToObj(errorObj, "or %s",
		ensemblePtr->subcommandArrayPtr[i]);
    }
    Tcl_SetObjResult(interp, errorObj);
    return TCL_ERROR;
}

int
TclClearRootEnsemble(
    ClientData data[],
    Tcl_Interp *interp,
    int result)
{
    TclResetRewriteEnsemble(interp, 1);
    return result;
}

/*
 *----------------------------------------------------------------------
 *
 * TclInitRewriteEnsemble --
 *
 *	Applies a rewrite of arguments so that an ensemble subcommand will
 *	report error messages correctly for the overall command.
 *
 * Results:
 *	Whether this is the first rewrite applied, a value which must be
 *	passed to TclResetRewriteEnsemble when undoing this command's
 *	behaviour.
 *
 * Side effects:
 *	None.
 *
 *----------------------------------------------------------------------
 */

int
TclInitRewriteEnsemble(
    Tcl_Interp *interp,
    int numRemoved,
    int numInserted,
    Tcl_Obj *const *objv)
{
    Interp *iPtr = (Interp *) interp;

    int isRootEnsemble = (iPtr->ensembleRewrite.sourceObjs == NULL);

    if (isRootEnsemble) {
	iPtr->ensembleRewrite.sourceObjs = objv;
	iPtr->ensembleRewrite.numRemovedObjs = numRemoved;
	iPtr->ensembleRewrite.numInsertedObjs = numInserted;
    } else {
	int numIns = iPtr->ensembleRewrite.numInsertedObjs;

	if (numIns < numRemoved) {
	    iPtr->ensembleRewrite.numRemovedObjs += numRemoved - numIns;
	    iPtr->ensembleRewrite.numInsertedObjs = numInserted;
	} else {
	    iPtr->ensembleRewrite.numInsertedObjs += numInserted - numRemoved;
	}
    }
    return isRootEnsemble;
}

/*
 *----------------------------------------------------------------------
 *
 * TclResetRewriteEnsemble --
 *
 *	Removes any rewrites applied to support proper reporting of error
 *	messages used in ensembles. Should be paired with
 *	TclInitRewriteEnsemble.
 *
 * Results:
 *	None.
 *
 * Side effects:
 *	None.
 *
 *----------------------------------------------------------------------
 */

void
TclResetRewriteEnsemble(
    Tcl_Interp *interp,
    int isRootEnsemble)
{
    Interp *iPtr = (Interp *) interp;

    if (isRootEnsemble) {
	iPtr->ensembleRewrite.sourceObjs = NULL;
	iPtr->ensembleRewrite.numRemovedObjs = 0;
	iPtr->ensembleRewrite.numInsertedObjs = 0;
    }
}

/*
 *----------------------------------------------------------------------
 *
 * TclSpellFix --
 *
 *	Record a spelling correction that needs making in the
 *	generation of the WrongNumArgs usage message.
 *
 * Results:
 *	None.
 *
 * Side effects:
 *	Can create an alternative ensemble rewrite structure.
 *
 *----------------------------------------------------------------------
 */

static int
FreeER(
    ClientData data[],
    Tcl_Interp *interp,
    int result)
{
    Tcl_Obj **tmp = (Tcl_Obj **)data[0];

    ckfree(tmp[2]);
    ckfree(tmp);
    return result;
}

void
TclSpellFix(
    Tcl_Interp *interp,
    Tcl_Obj *const *objv,
    int objc,
    int badIdx,
    Tcl_Obj *bad,
    Tcl_Obj *fix)
{
    Interp *iPtr = (Interp *) interp;
    Tcl_Obj *const *search;
    Tcl_Obj **store;
    int idx;
    int size;

    if (iPtr->ensembleRewrite.sourceObjs == NULL) {
	iPtr->ensembleRewrite.sourceObjs = objv;
	iPtr->ensembleRewrite.numRemovedObjs = 0;
	iPtr->ensembleRewrite.numInsertedObjs = 0;
    }

    /*
     * Compute the valid length of the ensemble root.
     */

    size = iPtr->ensembleRewrite.numRemovedObjs + objc
	    - iPtr->ensembleRewrite.numInsertedObjs;

    search = iPtr->ensembleRewrite.sourceObjs;
    if (search[0] == NULL) {
	/*
	 * Awful casting abuse here...
	 */
	search = (Tcl_Obj *const *) search[1];
    }

    if (badIdx < iPtr->ensembleRewrite.numInsertedObjs) {
	/*
	 * Misspelled value was inserted. We cannot directly jump to the bad
	 * value, but have to search.
	 */

	idx = 1;
	while (idx < size) {
	    if (search[idx] == bad) {
		break;
	    }
	    idx++;
	}
	if (idx == size) {
	    return;
	}
    } else {
	/* Jump to the misspelled value. */
	idx = iPtr->ensembleRewrite.numRemovedObjs + badIdx
		- iPtr->ensembleRewrite.numInsertedObjs;

	/* Verify */
	if (search[idx] != bad) {
	    Tcl_Panic("SpellFix: programming error");
	}
    }

    search = iPtr->ensembleRewrite.sourceObjs;
    if (search[0] == NULL) {
	store = (Tcl_Obj **) search[2];
    } else {
	Tcl_Obj **tmp = ckalloc(3 * sizeof(Tcl_Obj *));

	tmp[0] = NULL;
	tmp[1] = (Tcl_Obj *) iPtr->ensembleRewrite.sourceObjs;
	tmp[2] = (Tcl_Obj *) ckalloc(size * sizeof(Tcl_Obj *));
	memcpy(tmp[2], tmp[1], size * sizeof(Tcl_Obj *));

	iPtr->ensembleRewrite.sourceObjs = (Tcl_Obj *const *) tmp;
	TclNRAddCallback(interp, FreeER, tmp, NULL, NULL, NULL);
	store = (Tcl_Obj **)tmp[2];
    }

    store[idx] = fix;
    Tcl_IncrRefCount(fix);
    TclNRAddCallback(interp, TclNRReleaseValues, fix, NULL, NULL, NULL);
}

/*
 *----------------------------------------------------------------------
 *
 * TclFetchEnsembleRoot --
 *
 *	Returns the root of ensemble rewriting, if any.
 *	If no root exists, returns objv instead.
 *
 * Results:
 *	None.
 *
 * Side effects:
 *	None.
 *
 *----------------------------------------------------------------------
 */

Tcl_Obj *const *
TclFetchEnsembleRoot(
    Tcl_Interp *interp,
    Tcl_Obj *const *objv,
    int objc,
    int *objcPtr)
{
    Interp *iPtr = (Interp *) interp;

    if (iPtr->ensembleRewrite.sourceObjs) {
	*objcPtr = objc + iPtr->ensembleRewrite.numRemovedObjs
		- iPtr->ensembleRewrite.numInsertedObjs;
	return iPtr->ensembleRewrite.sourceObjs;
    }
    *objcPtr = objc;
    return objv;
}

/*
 * ----------------------------------------------------------------------
 *
 * EnsmebleUnknownCallback --
 *
 *	Helper for the ensemble engine that handles the procesing of unknown
 *	callbacks. See the user documentation of the ensemble unknown handler
 *	for details; this function is only ever called when such a function is
 *	defined, and is only ever called once per ensemble dispatch (i.e. if a
 *	reparse still fails, this isn't called again).
 *
 * Results:
 *	TCL_OK -	*prefixObjPtr contains the command words to dispatch
 *			to.
 *	TCL_CONTINUE -	Need to reparse (*prefixObjPtr is invalid).
 *	TCL_ERROR -	Something went wrong! Error message in interpreter.
 *
 * Side effects:
 *	Calls the Tcl interpreter, so arbitrary.
 *
 * ----------------------------------------------------------------------
 */

static inline int
EnsembleUnknownCallback(
    Tcl_Interp *interp,
    EnsembleConfig *ensemblePtr,
    int objc,
    Tcl_Obj *const objv[],
    Tcl_Obj **prefixObjPtr)
{
    int paramc, i, result, prefixObjc;
    Tcl_Obj **paramv, *unknownCmd, *ensObj;

    /*
     * Create the unknown command callback to determine what to do.
     */

    unknownCmd = Tcl_DuplicateObj(ensemblePtr->unknownHandler);
    TclNewObj(ensObj);
    Tcl_GetCommandFullName(interp, ensemblePtr->token, ensObj);
    Tcl_ListObjAppendElement(NULL, unknownCmd, ensObj);
    for (i=1 ; i<objc ; i++) {
	Tcl_ListObjAppendElement(NULL, unknownCmd, objv[i]);
    }
    TclListObjGetElements(NULL, unknownCmd, &paramc, &paramv);
    Tcl_IncrRefCount(unknownCmd);

    /*
     * Now call the unknown handler. (We don't bother NRE-enabling this; deep
     * recursing through unknown handlers is horribly perverse.) Note that it
     * is always an error for an unknown handler to delete its ensemble; don't
     * do that!
     */

    Tcl_Preserve(ensemblePtr);
    TclSkipTailcall(interp);
    result = Tcl_EvalObjv(interp, paramc, paramv, 0);
    if ((result == TCL_OK) && (ensemblePtr->flags & ENSEMBLE_DEAD)) {
	if (!Tcl_InterpDeleted(interp)) {
	    Tcl_SetObjResult(interp, Tcl_NewStringObj(
		    "unknown subcommand handler deleted its ensemble", -1));
	    Tcl_SetErrorCode(interp, "TCL", "ENSEMBLE", "UNKNOWN_DELETED",
		    NULL);
	}
	result = TCL_ERROR;
    }
    Tcl_Release(ensemblePtr);

    /*
     * If we succeeded, we should either have a list of words that form the
     * command to be executed, or an empty list. In the empty-list case, the
     * ensemble is believed to be updated so we should ask the ensemble engine
     * to reparse the original command.
     */

    if (result == TCL_OK) {
	*prefixObjPtr = Tcl_GetObjResult(interp);
	Tcl_IncrRefCount(*prefixObjPtr);
	TclDecrRefCount(unknownCmd);
	Tcl_ResetResult(interp);

	/*
	 * Namespace is still there. Check if the result is a valid list. If
	 * it is, and it is non-empty, that list is what we are using as our
	 * replacement.
	 */

	if (TclListObjLength(interp, *prefixObjPtr, &prefixObjc) != TCL_OK) {
	    TclDecrRefCount(*prefixObjPtr);
	    Tcl_AddErrorInfo(interp, "\n    while parsing result of "
		    "ensemble unknown subcommand handler");
	    return TCL_ERROR;
	}
	if (prefixObjc > 0) {
	    return TCL_OK;
	}

	/*
	 * Namespace alive & empty result => reparse.
	 */

	TclDecrRefCount(*prefixObjPtr);
	return TCL_CONTINUE;
    }

    /*
     * Oh no! An exceptional result. Convert to an error.
     */

    if (!Tcl_InterpDeleted(interp)) {
	if (result != TCL_ERROR) {
	    Tcl_ResetResult(interp);
	    Tcl_SetObjResult(interp, Tcl_NewStringObj(
		    "unknown subcommand handler returned bad code: ", -1));
	    switch (result) {
	    case TCL_RETURN:
		Tcl_AppendToObj(Tcl_GetObjResult(interp), "return", -1);
		break;
	    case TCL_BREAK:
		Tcl_AppendToObj(Tcl_GetObjResult(interp), "break", -1);
		break;
	    case TCL_CONTINUE:
		Tcl_AppendToObj(Tcl_GetObjResult(interp), "continue", -1);
		break;
	    default:
		Tcl_AppendPrintfToObj(Tcl_GetObjResult(interp), "%d", result);
	    }
	    Tcl_AddErrorInfo(interp, "\n    result of "
		    "ensemble unknown subcommand handler: ");
	    Tcl_AppendObjToErrorInfo(interp, unknownCmd);
	    Tcl_SetErrorCode(interp, "TCL", "ENSEMBLE", "UNKNOWN_RESULT",
		    NULL);
	} else {
	    Tcl_AddErrorInfo(interp,
		    "\n    (ensemble unknown subcommand handler)");
	}
    }
    TclDecrRefCount(unknownCmd);
    return TCL_ERROR;
}

/*
 *----------------------------------------------------------------------
 *
 * MakeCachedEnsembleCommand --
 *
 *	Cache what we've computed so far; it's not nice to repeatedly copy
 *	strings about. Note that to do this, we start by deleting any old
 *	representation that there was (though if it was an out of date
 *	ensemble rep, we can skip some of the deallocation process.)
 *
 * Results:
 *	None
 *
 * Side effects:
 *	Alters the internal representation of the first object parameter.
 *
 *----------------------------------------------------------------------
 */

static void
MakeCachedEnsembleCommand(
    Tcl_Obj *objPtr,
    EnsembleConfig *ensemblePtr,
    Tcl_HashEntry *hPtr,
    Tcl_Obj *fix)
{
    register EnsembleCmdRep *ensembleCmd;

    if (objPtr->typePtr == &ensembleCmdType) {
	ensembleCmd = objPtr->internalRep.twoPtrValue.ptr1;
	TclCleanupCommandMacro(ensembleCmd->token);
	if (ensembleCmd->fix) {
	    Tcl_DecrRefCount(ensembleCmd->fix);
	}
    } else {
	/*
	 * Kill the old internal rep, and replace it with a brand new one of
	 * our own.
	 */

	TclFreeIntRep(objPtr);
	ensembleCmd = ckalloc(sizeof(EnsembleCmdRep));
	objPtr->internalRep.twoPtrValue.ptr1 = ensembleCmd;
	objPtr->typePtr = &ensembleCmdType;
    }

    /*
     * Populate the internal rep.
     */

    ensembleCmd->epoch = ensemblePtr->epoch;
    ensembleCmd->token = (Command *) ensemblePtr->token;
    ensembleCmd->token->refCount++;
    if (fix) {
	Tcl_IncrRefCount(fix);
    }
    ensembleCmd->fix = fix;
    ensembleCmd->hPtr = hPtr;
}

/*
 *----------------------------------------------------------------------
 *
 * DeleteEnsembleConfig --
 *
 *	Destroys the data structure used to represent an ensemble. This is
 *	called when the ensemble's command is deleted (which happens
 *	automatically if the ensemble's namespace is deleted.) Maintainers
 *	should note that ensembles should be deleted by deleting their
 *	commands.
 *
 * Results:
 *	None.
 *
 * Side effects:
 *	Memory is (eventually) deallocated.
 *
 *----------------------------------------------------------------------
 */

static void
ClearTable(
    EnsembleConfig *ensemblePtr)
{
    Tcl_HashTable *hash = &ensemblePtr->subcommandTable;

    if (hash->numEntries != 0) {
        Tcl_HashSearch search;
        Tcl_HashEntry *hPtr = Tcl_FirstHashEntry(hash, &search);

        while (hPtr != NULL) {
            Tcl_Obj *prefixObj = Tcl_GetHashValue(hPtr);
            Tcl_DecrRefCount(prefixObj);
            hPtr = Tcl_NextHashEntry(&search);
        }
        ckfree((char *) ensemblePtr->subcommandArrayPtr);
    }
    Tcl_DeleteHashTable(hash);
}

static void
DeleteEnsembleConfig(
    ClientData clientData)
{
    EnsembleConfig *ensemblePtr = clientData;
    Namespace *nsPtr = ensemblePtr->nsPtr;

    /*
     * Unlink from the ensemble chain if it has not been marked as having been
     * done already.
     */

    if (ensemblePtr->next != ensemblePtr) {
	EnsembleConfig *ensPtr = (EnsembleConfig *) nsPtr->ensembles;

	if (ensPtr == ensemblePtr) {
	    nsPtr->ensembles = (Tcl_Ensemble *) ensemblePtr->next;
	} else {
	    while (ensPtr != NULL) {
		if (ensPtr->next == ensemblePtr) {
		    ensPtr->next = ensemblePtr->next;
		    break;
		}
		ensPtr = ensPtr->next;
	    }
	}
    }

    /*
     * Mark the namespace as dead so code that uses Tcl_Preserve() can tell
     * whether disaster happened anyway.
     */

    ensemblePtr->flags |= ENSEMBLE_DEAD;

    /*
     * Kill the pointer-containing fields.
     */

    ClearTable(ensemblePtr);
    if (ensemblePtr->subcmdList != NULL) {
	Tcl_DecrRefCount(ensemblePtr->subcmdList);
    }
    if (ensemblePtr->parameterList != NULL) {
	Tcl_DecrRefCount(ensemblePtr->parameterList);
    }
    if (ensemblePtr->subcommandDict != NULL) {
	Tcl_DecrRefCount(ensemblePtr->subcommandDict);
    }
    if (ensemblePtr->unknownHandler != NULL) {
	Tcl_DecrRefCount(ensemblePtr->unknownHandler);
    }

    /*
     * Arrange for the structure to be reclaimed. Note that this is complex
     * because we have to make sure that we can react sensibly when an
     * ensemble is deleted during the process of initialising the ensemble
     * (especially the unknown callback.)
     */

    Tcl_EventuallyFree(ensemblePtr, TCL_DYNAMIC);
}

/*
 *----------------------------------------------------------------------
 *
 * BuildEnsembleConfig --
 *
 *	Create the internal data structures that describe how an ensemble
 *	looks, being a hash mapping from the full command name to the Tcl list
 *	that describes the implementation prefix words, and a sorted array of
 *	all the full command names to allow for reasonably efficient
 *	unambiguous prefix handling.
 *
 * Results:
 *	None.
 *
 * Side effects:
 *	Reallocates and rebuilds the hash table and array stored at the
 *	ensemblePtr argument. For large ensembles or large namespaces, this is
 *	a potentially expensive operation.
 *
 *----------------------------------------------------------------------
 */

static void
BuildEnsembleConfig(
    EnsembleConfig *ensemblePtr)
{
    Tcl_HashSearch search;	/* Used for scanning the set of commands in
				 * the namespace that backs up this
				 * ensemble. */
    int i, j, isNew;
    Tcl_HashTable *hash = &ensemblePtr->subcommandTable;
    Tcl_HashEntry *hPtr;
    Tcl_Obj *mapDict = ensemblePtr->subcommandDict;
    Tcl_Obj *subList = ensemblePtr->subcmdList;

    ClearTable(ensemblePtr);
    Tcl_InitHashTable(hash, TCL_STRING_KEYS);

    if (subList) {
        int subc;
        Tcl_Obj **subv, *target, *cmdObj, *cmdPrefixObj;
        char *name;

        /*
         * There is a list of exactly what subcommands go in the table.
         * Must determine the target for each.
         */

        Tcl_ListObjGetElements(NULL, subList, &subc, &subv);
        if (subList == mapDict) {
            /*
             * Strange case where explicit list of subcommands is same value
             * as the dict mapping to targets.
             */

            for (i = 0; i < subc; i += 2) {
                name = TclGetString(subv[i]);
                hPtr = Tcl_CreateHashEntry(hash, name, &isNew);
                if (!isNew) {
                    cmdObj = (Tcl_Obj *)Tcl_GetHashValue(hPtr);
                    Tcl_DecrRefCount(cmdObj);
                }
                Tcl_SetHashValue(hPtr, subv[i+1]);
                Tcl_IncrRefCount(subv[i+1]);

                name = TclGetString(subv[i+1]);
                hPtr = Tcl_CreateHashEntry(hash, name, &isNew);
                if (isNew) {
                    cmdObj = Tcl_NewStringObj(name, -1);
                    cmdPrefixObj = Tcl_NewListObj(1, &cmdObj);
                    Tcl_SetHashValue(hPtr, cmdPrefixObj);
                    Tcl_IncrRefCount(cmdPrefixObj);
                }
            }
        } else {
            /*
	     * Usual case where we can freely act on the list and dict.
	     */

            for (i = 0; i < subc; i++) {
                name = TclGetString(subv[i]);
                hPtr = Tcl_CreateHashEntry(hash, name, &isNew);
                if (!isNew) {
                    continue;
                }

                /*
		 * Lookup target in the dictionary.
		 */

                if (mapDict) {
                    Tcl_DictObjGet(NULL, mapDict, subv[i], &target);
                    if (target) {
                        Tcl_SetHashValue(hPtr, target);
                        Tcl_IncrRefCount(target);
                        continue;
                    }
                }

                /*
                 * target was not in the dictionary so map onto the namespace.
                 * Note in this case that we do not guarantee that the command
                 * is actually there; that is the programmer's responsibility
                 * (or [::unknown] of course).
                 */

                cmdObj = Tcl_NewStringObj(name, -1);
                cmdPrefixObj = Tcl_NewListObj(1, &cmdObj);
                Tcl_SetHashValue(hPtr, cmdPrefixObj);
                Tcl_IncrRefCount(cmdPrefixObj);
            }
        }
    } else if (mapDict) {
        /*
         * No subcmd list, but we do have a mapping dictionary so we should
         * use the keys of that. Convert the dictionary's contents into the
         * form required for the ensemble's internal hashtable.
         */

        Tcl_DictSearch dictSearch;
        Tcl_Obj *keyObj, *valueObj;
        int done;

        Tcl_DictObjFirst(NULL, ensemblePtr->subcommandDict, &dictSearch,
                &keyObj, &valueObj, &done);
        while (!done) {
            char *name = TclGetString(keyObj);

            hPtr = Tcl_CreateHashEntry(hash, name, &isNew);
            Tcl_SetHashValue(hPtr, valueObj);
            Tcl_IncrRefCount(valueObj);
            Tcl_DictObjNext(&dictSearch, &keyObj, &valueObj, &done);
        }
    } else {
	/*
	 * Discover what commands are actually exported by the namespace.
	 * What we have is an array of patterns and a hash table whose keys
	 * are the command names exported by the namespace (the contents do
	 * not matter here.) We must find out what commands are actually
	 * exported by filtering each command in the namespace against each of
	 * the patterns in the export list. Note that we use an intermediate
	 * hash table to make memory management easier, and because that makes
	 * exact matching far easier too.
	 *
	 * Suggestion for future enhancement: compute the unique prefixes and
	 * place them in the hash too, which should make for even faster
	 * matching.
	 */

	hPtr = Tcl_FirstHashEntry(&ensemblePtr->nsPtr->cmdTable, &search);
	for (; hPtr!= NULL ; hPtr=Tcl_NextHashEntry(&search)) {
	    char *nsCmdName =		/* Name of command in namespace. */
		    Tcl_GetHashKey(&ensemblePtr->nsPtr->cmdTable, hPtr);

	    for (i=0 ; i<ensemblePtr->nsPtr->numExportPatterns ; i++) {
		if (Tcl_StringMatch(nsCmdName,
			ensemblePtr->nsPtr->exportArrayPtr[i])) {
		    hPtr = Tcl_CreateHashEntry(hash, nsCmdName, &isNew);

		    /*
		     * Remember, hash entries have a full reference to the
		     * substituted part of the command (as a list) as their
		     * content!
		     */

		    if (isNew) {
			Tcl_Obj *cmdObj, *cmdPrefixObj;

			cmdObj = Tcl_NewStringObj(nsCmdName, -1);
			cmdPrefixObj = Tcl_NewListObj(1, &cmdObj);
			Tcl_SetHashValue(hPtr, cmdPrefixObj);
			Tcl_IncrRefCount(cmdPrefixObj);
		    }
		    break;
		}
	    }
	}
    }

    if (hash->numEntries == 0) {
	ensemblePtr->subcommandArrayPtr = NULL;
	return;
    }

    /*
     * Create a sorted array of all subcommands in the ensemble; hash tables
     * are all very well for a quick look for an exact match, but they can't
     * determine things like whether a string is a prefix of another (not
     * without lots of preparation anyway) and they're no good for when we're
     * generating the error message either.
     *
     * We do this by filling an array with the names (we use the hash keys
     * directly to save a copy, since any time we change the array we change
     * the hash too, and vice versa) and running quicksort over the array.
     */

    ensemblePtr->subcommandArrayPtr =
	    ckalloc(sizeof(char *) * hash->numEntries);

    /*
     * Fill array from both ends as this makes us less likely to end up with
     * performance problems in qsort(), which is good. Note that doing this
     * makes this code much more opaque, but the naive alternatve:
     *
     * for (hPtr=Tcl_FirstHashEntry(hash,&search),i=0 ;
     *	       hPtr!=NULL ; hPtr=Tcl_NextHashEntry(&search),i++) {
     *     ensemblePtr->subcommandArrayPtr[i] = Tcl_GetHashKey(hash, &hPtr);
     * }
     *
     * can produce long runs of precisely ordered table entries when the
     * commands in the namespace are declared in a sorted fashion (an ordering
     * some people like) and the hashing functions (or the command names
     * themselves) are fairly unfortunate. By filling from both ends, it
     * requires active malice (and probably a debugger) to get qsort() to have
     * awful runtime behaviour.
     */

    i = 0;
    j = hash->numEntries;
    hPtr = Tcl_FirstHashEntry(hash, &search);
    while (hPtr != NULL) {
	ensemblePtr->subcommandArrayPtr[i++] = Tcl_GetHashKey(hash, hPtr);
	hPtr = Tcl_NextHashEntry(&search);
	if (hPtr == NULL) {
	    break;
	}
	ensemblePtr->subcommandArrayPtr[--j] = Tcl_GetHashKey(hash, hPtr);
	hPtr = Tcl_NextHashEntry(&search);
    }
    if (hash->numEntries > 1) {
	qsort(ensemblePtr->subcommandArrayPtr, (unsigned) hash->numEntries,
		sizeof(char *), NsEnsembleStringOrder);
    }
}

/*
 *----------------------------------------------------------------------
 *
 * NsEnsembleStringOrder --
 *
 *	Helper function to compare two pointers to two strings for use with
 *	qsort().
 *
 * Results:
 *	-1 if the first string is smaller, 1 if the second string is smaller,
 *	and 0 if they are equal.
 *
 * Side effects:
 *	None.
 *
 *----------------------------------------------------------------------
 */

static int
NsEnsembleStringOrder(
    const void *strPtr1,
    const void *strPtr2)
{
    return strcmp(*(const char **)strPtr1, *(const char **)strPtr2);
}

/*
 *----------------------------------------------------------------------
 *
 * FreeEnsembleCmdRep --
 *
 *	Destroys the internal representation of a Tcl_Obj that has been
 *	holding information about a command in an ensemble.
 *
 * Results:
 *	None.
 *
 * Side effects:
 *	Memory is deallocated. If this held the last reference to a
 *	namespace's main structure, that main structure will also be
 *	destroyed.
 *
 *----------------------------------------------------------------------
 */

static void
FreeEnsembleCmdRep(
    Tcl_Obj *objPtr)
{
    EnsembleCmdRep *ensembleCmd = objPtr->internalRep.twoPtrValue.ptr1;

    TclCleanupCommandMacro(ensembleCmd->token);
    if (ensembleCmd->fix) {
	Tcl_DecrRefCount(ensembleCmd->fix);
    }
    ckfree(ensembleCmd);
    objPtr->typePtr = NULL;
}

/*
 *----------------------------------------------------------------------
 *
 * DupEnsembleCmdRep --
 *
 *	Makes one Tcl_Obj into a copy of another that is a subcommand of an
 *	ensemble.
 *
 * Results:
 *	None.
 *
 * Side effects:
 *	Memory is allocated, and the namespace that the ensemble is built on
 *	top of gains another reference.
 *
 *----------------------------------------------------------------------
 */

static void
DupEnsembleCmdRep(
    Tcl_Obj *objPtr,
    Tcl_Obj *copyPtr)
{
    EnsembleCmdRep *ensembleCmd = objPtr->internalRep.twoPtrValue.ptr1;
    EnsembleCmdRep *ensembleCopy = ckalloc(sizeof(EnsembleCmdRep));

    copyPtr->typePtr = &ensembleCmdType;
    copyPtr->internalRep.twoPtrValue.ptr1 = ensembleCopy;
    ensembleCopy->epoch = ensembleCmd->epoch;
    ensembleCopy->token = ensembleCmd->token;
    ensembleCopy->token->refCount++;
    ensembleCopy->fix = ensembleCmd->fix;
    if (ensembleCopy->fix) {
	Tcl_IncrRefCount(ensembleCopy->fix);
    }
    ensembleCopy->hPtr = ensembleCmd->hPtr;
}

/*
 *----------------------------------------------------------------------
 *
 * TclCompileEnsemble --
 *
 *	Procedure called to compile an ensemble command. Note that most
 *	ensembles are not compiled, since modifying a compiled ensemble causes
 *	a invalidation of all existing bytecode (expensive!) which is not
 *	normally warranted.
 *
 * Results:
 *	Returns TCL_OK for a successful compile. Returns TCL_ERROR to defer
 *	evaluation to runtime.
 *
 * Side effects:
 *	Instructions are added to envPtr to execute the subcommands of the
 *	ensemble at runtime if a compile-time mapping is possible.
 *
 *----------------------------------------------------------------------
 */

int
TclCompileEnsemble(
    Tcl_Interp *interp,		/* Used for error reporting. */
    Tcl_Parse *parsePtr,	/* Points to a parse structure for the command
				 * created by Tcl_ParseCommand. */
    Command *cmdPtr,		/* Points to defintion of command being
				 * compiled. */
    CompileEnv *envPtr)		/* Holds resulting instructions. */
{
    Tcl_Token *tokenPtr = TokenAfter(parsePtr->tokenPtr);
    Tcl_Obj *mapObj, *subcmdObj, *targetCmdObj, *listObj, **elems;
    Tcl_Obj *replaced = Tcl_NewObj(), *replacement;
    Tcl_Command ensemble = (Tcl_Command) cmdPtr;
    Command *oldCmdPtr = cmdPtr, *newCmdPtr;
    int len, result, flags = 0, i, depth = 1, invokeAnyway = 0;
    int ourResult = TCL_ERROR;
    unsigned numBytes;
    const char *word;
    DefineLineInformation;

    Tcl_IncrRefCount(replaced);
    if (parsePtr->numWords < depth + 1) {
	goto failed;
    }
    if (tokenPtr->type != TCL_TOKEN_SIMPLE_WORD) {
	/*
	 * Too hard.
	 */

	goto failed;
    }

    /*
     * This is where we return to if we are parsing multiple nested compiled
     * ensembles. [info object] is such a beast.
     */

  checkNextWord:
    word = tokenPtr[1].start;
    numBytes = tokenPtr[1].size;

    /*
     * There's a sporting chance we'll be able to compile this. But now we
     * must check properly. To do that, check that we're compiling an ensemble
     * that has a compilable command as its appropriate subcommand.
     */

    if (Tcl_GetEnsembleMappingDict(NULL, ensemble, &mapObj) != TCL_OK
	    || mapObj == NULL) {
	/*
	 * Either not an ensemble or a mapping isn't installed. Crud. Too hard
	 * to proceed.
	 */

	goto failed;
    }

    /*
     * Also refuse to compile anything that uses a formal parameter list for
     * now, on the grounds that it is too complex.
     */

    if (Tcl_GetEnsembleParameterList(NULL, ensemble, &listObj) != TCL_OK
	    || listObj != NULL) {
	/*
	 * Figuring out how to compile this has become too much. Bail out.
	 */

	goto failed;
    }

    /*
     * Next, get the flags. We need them on several code paths so that we can
     * know whether we're to do prefix matching.
     */

    (void) Tcl_GetEnsembleFlags(NULL, ensemble, &flags);

    /*
     * Check to see if there's also a subcommand list; must check to see if
     * the subcommand we are calling is in that list if it exists, since that
     * list filters the entries in the map.
     */

    (void) Tcl_GetEnsembleSubcommandList(NULL, ensemble, &listObj);
    if (listObj != NULL) {
	int sclen;
	const char *str;
	Tcl_Obj *matchObj = NULL;

	if (Tcl_ListObjGetElements(NULL, listObj, &len, &elems) != TCL_OK) {
	    goto failed;
	}
	for (i=0 ; i<len ; i++) {
	    str = TclGetStringFromObj(elems[i], &sclen);
	    if ((sclen == (int) numBytes) && !memcmp(word, str, numBytes)) {
		/*
		 * Exact match! Excellent!
		 */

		result = Tcl_DictObjGet(NULL, mapObj,elems[i], &targetCmdObj);
		if (result != TCL_OK || targetCmdObj == NULL) {
		    goto failed;
		}
		replacement = elems[i];
		goto doneMapLookup;
	    }

	    /*
	     * Check to see if we've got a prefix match. A single prefix match
	     * is fine, and allows us to refine our dictionary lookup, but
	     * multiple prefix matches is a Bad Thing and will prevent us from
	     * making progress. Note that we cannot do the lookup immediately
	     * in the prefix case; might be another entry later in the list
	     * that causes things to fail.
	     */

	    if ((flags & TCL_ENSEMBLE_PREFIX)
		    && strncmp(word, str, numBytes) == 0) {
		if (matchObj != NULL) {
		    goto failed;
		}
		matchObj = elems[i];
	    }
	}
	if (matchObj == NULL) {
	    goto failed;
	}
	result = Tcl_DictObjGet(NULL, mapObj, matchObj, &targetCmdObj);
	if (result != TCL_OK || targetCmdObj == NULL) {
	    goto failed;
	}
	replacement = matchObj;
    } else {
	Tcl_DictSearch s;
	int done, matched;
	Tcl_Obj *tmpObj;

	/*
	 * No map, so check the dictionary directly.
	 */

	TclNewStringObj(subcmdObj, word, (int) numBytes);
	result = Tcl_DictObjGet(NULL, mapObj, subcmdObj, &targetCmdObj);
	if (result == TCL_OK && targetCmdObj != NULL) {
	    /*
	     * Got it. Skip the fiddling around with prefixes.
	     */

	    replacement = subcmdObj;
	    goto doneMapLookup;
	}
	TclDecrRefCount(subcmdObj);

	/*
	 * We've not literally got a valid subcommand. But maybe we have a
	 * prefix. Check if prefix matches are allowed.
	 */

	if (!(flags & TCL_ENSEMBLE_PREFIX)) {
	    goto failed;
	}

	/*
	 * Iterate over the keys in the dictionary, checking to see if we're a
	 * prefix.
	 */

	Tcl_DictObjFirst(NULL, mapObj, &s, &subcmdObj, &tmpObj, &done);
	matched = 0;
	replacement = NULL;		/* Silence, fool compiler! */
	while (!done) {
	    if (strncmp(TclGetString(subcmdObj), word, numBytes) == 0) {
		if (matched++) {
		    /*
		     * Must have matched twice! Not unique, so no point
		     * looking further.
		     */

		    break;
		}
		replacement = subcmdObj;
		targetCmdObj = tmpObj;
	    }
	    Tcl_DictObjNext(&s, &subcmdObj, &tmpObj, &done);
	}
	Tcl_DictObjDone(&s);

	/*
	 * If we have anything other than a single match, we've failed the
	 * unique prefix check.
	 */

	if (matched != 1) {
	    invokeAnyway = 1;
	    goto failed;
	}
    }

    /*
     * OK, we definitely map to something. But what?
     *
     * The command we map to is the first word out of the map element. Note
     * that we also reject dealing with multi-element rewrites if we are in a
     * safe interpreter, as there is otherwise a (highly gnarly!) way to make
     * Tcl crash open to exploit.
     */

  doneMapLookup:
    Tcl_ListObjAppendElement(NULL, replaced, replacement);
    if (Tcl_ListObjGetElements(NULL, targetCmdObj, &len, &elems) != TCL_OK) {
	goto failed;
    } else if (len != 1) {
	/*
	 * Note that at this point we know we can't issue any special
	 * instruction sequence as the mapping isn't one that we support at
	 * the compiled level.
	 */

	goto cleanup;
    }
    targetCmdObj = elems[0];

    oldCmdPtr = cmdPtr;
    Tcl_IncrRefCount(targetCmdObj);
    newCmdPtr = (Command *) Tcl_GetCommandFromObj(interp, targetCmdObj);
    TclDecrRefCount(targetCmdObj);
    if (newCmdPtr == NULL || Tcl_IsSafe(interp)
	    || newCmdPtr->nsPtr->flags & NS_SUPPRESS_COMPILATION
	    || newCmdPtr->flags & CMD_HAS_EXEC_TRACES
	    || ((Interp *)interp)->flags & DONT_COMPILE_CMDS_INLINE) {
	/*
	 * Maps to an undefined command or a command without a compiler.
	 * Cannot compile.
	 */

	goto cleanup;
    }
    cmdPtr = newCmdPtr;
    depth++;

    /*
     * See whether we have a nested ensemble. If we do, we can go round the
     * mulberry bush again, consuming the next word.
     */

    if (cmdPtr->compileProc == TclCompileEnsemble) {
	tokenPtr = TokenAfter(tokenPtr);
	if (parsePtr->numWords < depth + 1
		|| tokenPtr->type != TCL_TOKEN_SIMPLE_WORD) {
	    /*
	     * Too hard because the user has done something unpleasant like
	     * omitting the sub-ensemble's command name or used a non-constant
	     * name for a sub-ensemble's command name; we respond by bailing
	     * out completely (this is a rare case). [Bug 6d2f249a01]
	     */

	    goto cleanup;
	}
	ensemble = (Tcl_Command) cmdPtr;
	goto checkNextWord;
    }

    /*
     * Now we've done the mapping process, can now actually try to compile.
     * If there is a subcommand compiler and that successfully produces code,
     * we'll use that. Otherwise, we fall back to generating opcodes to do the
     * invoke at runtime.
     */

    invokeAnyway = 1;
    if (TCL_OK == TclAttemptCompileProc(interp, parsePtr, depth, cmdPtr,
	    envPtr)) {
	ourResult = TCL_OK;
	goto cleanup;
    }

    /*
     * Throw out any line information generated by the failed compile attempt.
     */

    while (mapPtr->nuloc - 1 > eclIndex) {
        mapPtr->nuloc--;
        ckfree(mapPtr->loc[mapPtr->nuloc].line);
        mapPtr->loc[mapPtr->nuloc].line = NULL;
    }

    /*
     * Reset the index of next command.  Toss out any from failed nested
     * partial compiles.
     */

    envPtr->numCommands = mapPtr->nuloc;

    /*
     * Failed to do a full compile for some reason. Try to do a direct invoke
     * instead of going through the ensemble lookup process again.
     */

  failed:
    if (depth < 250) {
	if (depth > 1) {
	    if (!invokeAnyway) {
		cmdPtr = oldCmdPtr;
		depth--;
	    }
	}
	/*
	 * The length of the "replaced" list must be depth-1.  Trim back
	 * any extra elements that might have been appended by failing
	 * pathways above.
	 */
	(void) Tcl_ListObjReplace(NULL, replaced, depth-1, LIST_MAX, 0, NULL);

	/*
	 * TODO: Reconsider whether we ought to call CompileToInvokedCommand()
	 * when depth==1.  In that case we are choosing to emit the
	 * INST_INVOKE_REPLACE bytecode when there is in fact no replacing
	 * to be done.  It would be equally functional and presumably more
	 * performant to fall through to cleanup below, return TCL_ERROR,
	 * and let the compiler harness emit the INST_INVOKE_STK
	 * implementation for us.
	 */

	CompileToInvokedCommand(interp, parsePtr, replaced, cmdPtr, envPtr);
	ourResult = TCL_OK;
    }

    /*
     * Release the memory we allocated. If we've got here, we've either done
     * something useful or we're in a case that we can't compile at all and
     * we're just giving up.
     */

  cleanup:
    Tcl_DecrRefCount(replaced);
    return ourResult;
}

int
TclAttemptCompileProc(
    Tcl_Interp *interp,
    Tcl_Parse *parsePtr,
    int depth,
    Command *cmdPtr,
    CompileEnv *envPtr)		/* Holds resulting instructions. */
{
    int result, i;
    Tcl_Token *saveTokenPtr = parsePtr->tokenPtr;
    int savedStackDepth = envPtr->currStackDepth;
    unsigned savedCodeNext = envPtr->codeNext - envPtr->codeStart;
    int savedAuxDataArrayNext = envPtr->auxDataArrayNext;
    int savedExceptArrayNext = envPtr->exceptArrayNext;
#ifdef TCL_COMPILE_DEBUG
    int savedExceptDepth = envPtr->exceptDepth;
#endif
    DefineLineInformation;

    if (cmdPtr->compileProc == NULL) {
	return TCL_ERROR;
    }

    /*
     * Advance parsePtr->tokenPtr so that it points at the last subcommand.
     * This will be wrong, but it will not matter, and it will put the
     * tokens for the arguments in the right place without the needed to
     * allocate a synthetic Tcl_Parse struct, or copy tokens around.
     */

    for (i = 0; i < depth - 1; i++) {
	parsePtr->tokenPtr = TokenAfter(parsePtr->tokenPtr);
    }
    parsePtr->numWords -= (depth - 1);

    /*
     * Shift the line information arrays to account for different word
     * index values.
     */

    mapPtr->loc[eclIndex].line += (depth - 1);
    mapPtr->loc[eclIndex].next += (depth - 1);

    /*
     * Hand off compilation to the subcommand compiler. At last!
     */

    result = cmdPtr->compileProc(interp, parsePtr, cmdPtr, envPtr);

    /*
     * Undo the shift.
     */

    mapPtr->loc[eclIndex].line -= (depth - 1);
    mapPtr->loc[eclIndex].next -= (depth - 1);

    parsePtr->numWords += (depth - 1);
    parsePtr->tokenPtr = saveTokenPtr;

    /*
     * If our target failed to compile, revert any data from failed partial
     * compiles.  Note that envPtr->numCommands need not be checked because
     * we avoid compiling subcommands that recursively call TclCompileScript().
     */

#ifdef TCL_COMPILE_DEBUG
    if (envPtr->exceptDepth != savedExceptDepth) {
	Tcl_Panic("ExceptionRange Starts and Ends do not balance");
    }
#endif

    if (result != TCL_OK) {
	ExceptionAux *auxPtr = envPtr->exceptAuxArrayPtr;

	for (i = 0; i < savedExceptArrayNext; i++) {
	    while (auxPtr->numBreakTargets > 0
		    && auxPtr->breakTargets[auxPtr->numBreakTargets - 1]
		    >= savedCodeNext) {
		auxPtr->numBreakTargets--;
	    }
	    while (auxPtr->numContinueTargets > 0
		    && auxPtr->continueTargets[auxPtr->numContinueTargets - 1]
		    >= savedCodeNext) {
		auxPtr->numContinueTargets--;
	    }
	    auxPtr++;
	}
	envPtr->exceptArrayNext = savedExceptArrayNext;

	if (savedAuxDataArrayNext != envPtr->auxDataArrayNext) {
	    AuxData *auxDataPtr = envPtr->auxDataArrayPtr;
	    AuxData *auxDataEnd = auxDataPtr;

	    auxDataPtr += savedAuxDataArrayNext;
	    auxDataEnd += envPtr->auxDataArrayNext;

	    while (auxDataPtr < auxDataEnd) {
		if (auxDataPtr->type->freeProc != NULL) {
		    auxDataPtr->type->freeProc(auxDataPtr->clientData);
		}
		auxDataPtr++;
	    }
	    envPtr->auxDataArrayNext = savedAuxDataArrayNext;
	}
	envPtr->currStackDepth = savedStackDepth;
	envPtr->codeNext = envPtr->codeStart + savedCodeNext;
#ifdef TCL_COMPILE_DEBUG
    } else {
	/*
	 * Confirm that the command compiler generated a single value on
	 * the stack as its result. This is only done in debugging mode,
	 * as it *should* be correct and normal users have no reasonable
	 * way to fix it anyway.
	 */

	int diff = envPtr->currStackDepth - savedStackDepth;

	if (diff != 1) {
	    Tcl_Panic("bad stack adjustment when compiling"
		    " %.*s (was %d instead of 1)", parsePtr->tokenPtr->size,
		    parsePtr->tokenPtr->start, diff);
	}
#endif
    }

    return result;
}

/*
 * How to compile a subcommand to a _replacing_ invoke of its implementation
 * command.
 */

static void
CompileToInvokedCommand(
    Tcl_Interp *interp,
    Tcl_Parse *parsePtr,
    Tcl_Obj *replacements,
    Command *cmdPtr,
    CompileEnv *envPtr)		/* Holds resulting instructions. */
{
    Tcl_Token *tokPtr;
    Tcl_Obj *objPtr, **words;
    char *bytes;
    int i, numWords, cmdLit, extraLiteralFlags = LITERAL_CMD_NAME;
    DefineLineInformation;

    /*
     * Push the words of the command. Take care; the command words may be
     * scripts that have backslashes in them, and [info frame 0] can see the
     * difference. Hence the call to TclContinuationsEnterDerived...
     */

    Tcl_ListObjGetElements(NULL, replacements, &numWords, &words);
    for (i = 0, tokPtr = parsePtr->tokenPtr; i < parsePtr->numWords;
	    i++, tokPtr = TokenAfter(tokPtr)) {
	if (i > 0 && i < numWords+1) {
	    bytes = TclGetString(words[i-1]);
	    PushLiteral(envPtr, bytes, words[i-1]->length);
	    continue;
	}

	SetLineInformation(i);
	if (tokPtr->type == TCL_TOKEN_SIMPLE_WORD) {
	    int literal = TclRegisterLiteral(envPtr,
		    tokPtr[1].start, tokPtr[1].size, 0);

	    if (envPtr->clNext) {
		TclContinuationsEnterDerived(
			TclFetchLiteral(envPtr, literal),
			tokPtr[1].start - envPtr->source,
			envPtr->clNext);
	    }
	    TclEmitPush(literal, envPtr);
	} else {
	    CompileTokens(envPtr, tokPtr, interp);
	}
    }

    /*
     * Push the name of the command we're actually dispatching to as part of
     * the implementation.
     */

    objPtr = Tcl_NewObj();
    Tcl_GetCommandFullName(interp, (Tcl_Command) cmdPtr, objPtr);
    bytes = TclGetString(objPtr);
    if ((cmdPtr != NULL) && (cmdPtr->flags & CMD_VIA_RESOLVER)) {
	extraLiteralFlags |= LITERAL_UNSHARED;
    }
    cmdLit = TclRegisterLiteral(envPtr, bytes, objPtr->length, extraLiteralFlags);
    TclSetCmdNameObj(interp, TclFetchLiteral(envPtr, cmdLit), cmdPtr);
    TclEmitPush(cmdLit, envPtr);
    TclDecrRefCount(objPtr);

    /*
     * Do the replacing dispatch.
     */

    TclEmitInvoke(envPtr, INST_INVOKE_REPLACE, parsePtr->numWords,numWords+1);
}

/*
 * Helpers that do issuing of instructions for commands that "don't have
 * compilers" (well, they do; these). They all work by just generating base
 * code to invoke the command; they're intended for ensemble subcommands so
 * that the costs of INST_INVOKE_REPLACE can be avoided where we can work out
 * that they're not needed.
 *
 * Note that these are NOT suitable for commands where there's an argument
 * that is a script, as an [info level] or [info frame] in the inner context
 * can see the difference.
 */

static int
CompileBasicNArgCommand(
    Tcl_Interp *interp,		/* Used for error reporting. */
    Tcl_Parse *parsePtr,	/* Points to a parse structure for the command
				 * created by Tcl_ParseCommand. */
    Command *cmdPtr,		/* Points to defintion of command being
				 * compiled. */
    CompileEnv *envPtr)		/* Holds resulting instructions. */
{
    Tcl_Obj *objPtr = Tcl_NewObj();

    Tcl_IncrRefCount(objPtr);
    Tcl_GetCommandFullName(interp, (Tcl_Command) cmdPtr, objPtr);
    TclCompileInvocation(interp, parsePtr->tokenPtr, objPtr,
	    parsePtr->numWords, envPtr);
    Tcl_DecrRefCount(objPtr);
    return TCL_OK;
}

int
TclCompileBasic0ArgCmd(
    Tcl_Interp *interp,		/* Used for error reporting. */
    Tcl_Parse *parsePtr,	/* Points to a parse structure for the command
				 * created by Tcl_ParseCommand. */
    Command *cmdPtr,		/* Points to defintion of command being
				 * compiled. */
    CompileEnv *envPtr)		/* Holds resulting instructions. */
{
    /*
     * Verify that the number of arguments is correct; that's the only case
     * that we know will avoid the call to Tcl_WrongNumArgs() at invoke time,
     * which is the only code that sees the shenanigans of ensemble dispatch.
     */

    if (parsePtr->numWords != 1) {
	return TCL_ERROR;
    }

    return CompileBasicNArgCommand(interp, parsePtr, cmdPtr, envPtr);
}

int
TclCompileBasic1ArgCmd(
    Tcl_Interp *interp,		/* Used for error reporting. */
    Tcl_Parse *parsePtr,	/* Points to a parse structure for the command
				 * created by Tcl_ParseCommand. */
    Command *cmdPtr,		/* Points to defintion of command being
				 * compiled. */
    CompileEnv *envPtr)		/* Holds resulting instructions. */
{
    /*
     * Verify that the number of arguments is correct; that's the only case
     * that we know will avoid the call to Tcl_WrongNumArgs() at invoke time,
     * which is the only code that sees the shenanigans of ensemble dispatch.
     */

    if (parsePtr->numWords != 2) {
	return TCL_ERROR;
    }

    return CompileBasicNArgCommand(interp, parsePtr, cmdPtr, envPtr);
}

int
TclCompileBasic2ArgCmd(
    Tcl_Interp *interp,		/* Used for error reporting. */
    Tcl_Parse *parsePtr,	/* Points to a parse structure for the command
				 * created by Tcl_ParseCommand. */
    Command *cmdPtr,		/* Points to defintion of command being
				 * compiled. */
    CompileEnv *envPtr)		/* Holds resulting instructions. */
{
    /*
     * Verify that the number of arguments is correct; that's the only case
     * that we know will avoid the call to Tcl_WrongNumArgs() at invoke time,
     * which is the only code that sees the shenanigans of ensemble dispatch.
     */

    if (parsePtr->numWords != 3) {
	return TCL_ERROR;
    }

    return CompileBasicNArgCommand(interp, parsePtr, cmdPtr, envPtr);
}

int
TclCompileBasic3ArgCmd(
    Tcl_Interp *interp,		/* Used for error reporting. */
    Tcl_Parse *parsePtr,	/* Points to a parse structure for the command
				 * created by Tcl_ParseCommand. */
    Command *cmdPtr,		/* Points to defintion of command being
				 * compiled. */
    CompileEnv *envPtr)		/* Holds resulting instructions. */
{
    /*
     * Verify that the number of arguments is correct; that's the only case
     * that we know will avoid the call to Tcl_WrongNumArgs() at invoke time,
     * which is the only code that sees the shenanigans of ensemble dispatch.
     */

    if (parsePtr->numWords != 4) {
	return TCL_ERROR;
    }

    return CompileBasicNArgCommand(interp, parsePtr, cmdPtr, envPtr);
}

int
TclCompileBasic0Or1ArgCmd(
    Tcl_Interp *interp,		/* Used for error reporting. */
    Tcl_Parse *parsePtr,	/* Points to a parse structure for the command
				 * created by Tcl_ParseCommand. */
    Command *cmdPtr,		/* Points to defintion of command being
				 * compiled. */
    CompileEnv *envPtr)		/* Holds resulting instructions. */
{
    /*
     * Verify that the number of arguments is correct; that's the only case
     * that we know will avoid the call to Tcl_WrongNumArgs() at invoke time,
     * which is the only code that sees the shenanigans of ensemble dispatch.
     */

    if (parsePtr->numWords != 1 && parsePtr->numWords != 2) {
	return TCL_ERROR;
    }

    return CompileBasicNArgCommand(interp, parsePtr, cmdPtr, envPtr);
}

int
TclCompileBasic1Or2ArgCmd(
    Tcl_Interp *interp,		/* Used for error reporting. */
    Tcl_Parse *parsePtr,	/* Points to a parse structure for the command
				 * created by Tcl_ParseCommand. */
    Command *cmdPtr,		/* Points to defintion of command being
				 * compiled. */
    CompileEnv *envPtr)		/* Holds resulting instructions. */
{
    /*
     * Verify that the number of arguments is correct; that's the only case
     * that we know will avoid the call to Tcl_WrongNumArgs() at invoke time,
     * which is the only code that sees the shenanigans of ensemble dispatch.
     */

    if (parsePtr->numWords != 2 && parsePtr->numWords != 3) {
	return TCL_ERROR;
    }

    return CompileBasicNArgCommand(interp, parsePtr, cmdPtr, envPtr);
}

int
TclCompileBasic2Or3ArgCmd(
    Tcl_Interp *interp,		/* Used for error reporting. */
    Tcl_Parse *parsePtr,	/* Points to a parse structure for the command
				 * created by Tcl_ParseCommand. */
    Command *cmdPtr,		/* Points to defintion of command being
				 * compiled. */
    CompileEnv *envPtr)		/* Holds resulting instructions. */
{
    /*
     * Verify that the number of arguments is correct; that's the only case
     * that we know will avoid the call to Tcl_WrongNumArgs() at invoke time,
     * which is the only code that sees the shenanigans of ensemble dispatch.
     */

    if (parsePtr->numWords != 3 && parsePtr->numWords != 4) {
	return TCL_ERROR;
    }

    return CompileBasicNArgCommand(interp, parsePtr, cmdPtr, envPtr);
}

int
TclCompileBasic0To2ArgCmd(
    Tcl_Interp *interp,		/* Used for error reporting. */
    Tcl_Parse *parsePtr,	/* Points to a parse structure for the command
				 * created by Tcl_ParseCommand. */
    Command *cmdPtr,		/* Points to defintion of command being
				 * compiled. */
    CompileEnv *envPtr)		/* Holds resulting instructions. */
{
    /*
     * Verify that the number of arguments is correct; that's the only case
     * that we know will avoid the call to Tcl_WrongNumArgs() at invoke time,
     * which is the only code that sees the shenanigans of ensemble dispatch.
     */

    if (parsePtr->numWords < 1 || parsePtr->numWords > 3) {
	return TCL_ERROR;
    }

    return CompileBasicNArgCommand(interp, parsePtr, cmdPtr, envPtr);
}

int
TclCompileBasic1To3ArgCmd(
    Tcl_Interp *interp,		/* Used for error reporting. */
    Tcl_Parse *parsePtr,	/* Points to a parse structure for the command
				 * created by Tcl_ParseCommand. */
    Command *cmdPtr,		/* Points to defintion of command being
				 * compiled. */
    CompileEnv *envPtr)		/* Holds resulting instructions. */
{
    /*
     * Verify that the number of arguments is correct; that's the only case
     * that we know will avoid the call to Tcl_WrongNumArgs() at invoke time,
     * which is the only code that sees the shenanigans of ensemble dispatch.
     */

    if (parsePtr->numWords < 2 || parsePtr->numWords > 4) {
	return TCL_ERROR;
    }

    return CompileBasicNArgCommand(interp, parsePtr, cmdPtr, envPtr);
}

int
TclCompileBasicMin0ArgCmd(
    Tcl_Interp *interp,		/* Used for error reporting. */
    Tcl_Parse *parsePtr,	/* Points to a parse structure for the command
				 * created by Tcl_ParseCommand. */
    Command *cmdPtr,		/* Points to defintion of command being
				 * compiled. */
    CompileEnv *envPtr)		/* Holds resulting instructions. */
{
    /*
     * Verify that the number of arguments is correct; that's the only case
     * that we know will avoid the call to Tcl_WrongNumArgs() at invoke time,
     * which is the only code that sees the shenanigans of ensemble dispatch.
     */

    if (parsePtr->numWords < 1) {
	return TCL_ERROR;
    }

    return CompileBasicNArgCommand(interp, parsePtr, cmdPtr, envPtr);
}

int
TclCompileBasicMin1ArgCmd(
    Tcl_Interp *interp,		/* Used for error reporting. */
    Tcl_Parse *parsePtr,	/* Points to a parse structure for the command
				 * created by Tcl_ParseCommand. */
    Command *cmdPtr,		/* Points to defintion of command being
				 * compiled. */
    CompileEnv *envPtr)		/* Holds resulting instructions. */
{
    /*
     * Verify that the number of arguments is correct; that's the only case
     * that we know will avoid the call to Tcl_WrongNumArgs() at invoke time,
     * which is the only code that sees the shenanigans of ensemble dispatch.
     */

    if (parsePtr->numWords < 2) {
	return TCL_ERROR;
    }

    return CompileBasicNArgCommand(interp, parsePtr, cmdPtr, envPtr);
}

int
TclCompileBasicMin2ArgCmd(
    Tcl_Interp *interp,		/* Used for error reporting. */
    Tcl_Parse *parsePtr,	/* Points to a parse structure for the command
				 * created by Tcl_ParseCommand. */
    Command *cmdPtr,		/* Points to defintion of command being
				 * compiled. */
    CompileEnv *envPtr)		/* Holds resulting instructions. */
{
    /*
     * Verify that the number of arguments is correct; that's the only case
     * that we know will avoid the call to Tcl_WrongNumArgs() at invoke time,
     * which is the only code that sees the shenanigans of ensemble dispatch.
     */

    if (parsePtr->numWords < 3) {
	return TCL_ERROR;
    }

    return CompileBasicNArgCommand(interp, parsePtr, cmdPtr, envPtr);
}

/*
 * Local Variables:
 * mode: c
 * c-basic-offset: 4
 * fill-column: 78
 * End:
 */<|MERGE_RESOLUTION|>--- conflicted
+++ resolved
@@ -665,7 +665,7 @@
 
     ensemblePtr = ckalloc(sizeof(EnsembleConfig));
     token = TclNRCreateCommandInNs(interp, name,
-	    (Tcl_Namespace *) nameNsPtr, NsEnsembleImplementationCmd,
+	    (Tcl_Namespace *) nameNsPtr, TclEnsembleImplementationCmd,
 	    NsEnsembleImplementationCmdNR, ensemblePtr, DeleteEnsembleConfig);
     if (token == NULL) {
 	ckfree(ensemblePtr);
@@ -682,13 +682,7 @@
     ensemblePtr->numParameters = 0;
     ensemblePtr->parameterList = NULL;
     ensemblePtr->unknownHandler = NULL;
-<<<<<<< HEAD
-    ensemblePtr->token = Tcl_NRCreateCommand(interp, name,
-	    TclEnsembleImplementationCmd, NsEnsembleImplementationCmdNR,
-	    ensemblePtr, DeleteEnsembleConfig);
-=======
     ensemblePtr->token = token;
->>>>>>> c70d7b51
     ensemblePtr->next = (EnsembleConfig *) nsPtr->ensembles;
     nsPtr->ensembles = (Tcl_Ensemble *) ensemblePtr;
 
