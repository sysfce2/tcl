--- conflicted
+++ resolved
@@ -3414,11 +3414,7 @@
     Tcl_Obj *objPtr, **words;
     const char *bytes;
     int i, numWords, cmdLit, extraLiteralFlags = LITERAL_CMD_NAME;
-<<<<<<< HEAD
     size_t length;
-    DefineLineInformation;
-=======
->>>>>>> 4840fc6a
 
     /*
      * Push the words of the command. Take care; the command words may be
