/*
 * tclEnsemble.c --
 *
 *	Contains support for ensembles (see TIP#112), which provide simple
 *	mechanism for creating composite commands on top of namespaces.
 *
 * Copyright © 2005-2013 Donal K. Fellows.
 *
 * See the file "license.terms" for information on usage and redistribution of
 * this file, and for a DISCLAIMER OF ALL WARRANTIES.
 */

#include "tclInt.h"
#include "tclCompile.h"

/*
 * Declarations for functions local to this file:
 */

static inline Tcl_Obj *	NewNsObj(Tcl_Namespace *namespacePtr);
static inline int	EnsembleUnknownCallback(Tcl_Interp *interp,
			    EnsembleConfig *ensemblePtr, size_t objc,
			    Tcl_Obj *const objv[], Tcl_Obj **prefixObjPtr);
<<<<<<< HEAD
static int		NsEnsembleImplementationCmdNR(ClientData clientData,
			    Tcl_Interp *interp,size_t objc,Tcl_Obj *const objv[]);
=======
static int		NsEnsembleImplementationCmdNR(void *clientData,
			    Tcl_Interp *interp,int objc,Tcl_Obj *const objv[]);
>>>>>>> daf1875e
static void		BuildEnsembleConfig(EnsembleConfig *ensemblePtr);
static int		NsEnsembleStringOrder(const void *strPtr1,
			    const void *strPtr2);
static void		DeleteEnsembleConfig(void *clientData);
static void		MakeCachedEnsembleCommand(Tcl_Obj *objPtr,
			    EnsembleConfig *ensemblePtr, Tcl_HashEntry *hPtr,
			    Tcl_Obj *fix);
static void		FreeEnsembleCmdRep(Tcl_Obj *objPtr);
static void		DupEnsembleCmdRep(Tcl_Obj *objPtr, Tcl_Obj *copyPtr);
static void		CompileToInvokedCommand(Tcl_Interp *interp,
			    Tcl_Parse *parsePtr, Tcl_Obj *replacements,
			    Command *cmdPtr, CompileEnv *envPtr);
static int		CompileBasicNArgCommand(Tcl_Interp *interp,
			    Tcl_Parse *parsePtr, Command *cmdPtr,
			    CompileEnv *envPtr);

static Tcl_NRPostProc	FreeER;

/*
 * The lists of subcommands and options for the [namespace ensemble] command.
 */

static const char *const ensembleSubcommands[] = {
    "configure", "create", "exists", NULL
};
enum EnsSubcmds {
    ENS_CONFIG, ENS_CREATE, ENS_EXISTS
};

static const char *const ensembleCreateOptions[] = {
    "-command", "-map", "-parameters", "-prefixes", "-subcommands",
    "-unknown", NULL
};
enum EnsCreateOpts {
    CRT_CMD, CRT_MAP, CRT_PARAM, CRT_PREFIX, CRT_SUBCMDS, CRT_UNKNOWN
};

static const char *const ensembleConfigOptions[] = {
    "-map", "-namespace", "-parameters", "-prefixes", "-subcommands",
    "-unknown", NULL
};
enum EnsConfigOpts {
    CONF_MAP, CONF_NAMESPACE, CONF_PARAM, CONF_PREFIX, CONF_SUBCMDS,
    CONF_UNKNOWN
};

/*
 * ensembleCmdType is a Tcl object type that contains a reference to an
 * ensemble subcommand, e.g. the "length" in [string length ab]. It is used
 * to cache the mapping between the subcommand itself and the real command
 * that implements it.
 */

static const Tcl_ObjType ensembleCmdType = {
    "ensembleCommand",		/* the type's name */
    FreeEnsembleCmdRep,		/* freeIntRepProc */
    DupEnsembleCmdRep,		/* dupIntRepProc */
    NULL,			/* updateStringProc */
    NULL			/* setFromAnyProc */
};

#define ECRSetInternalRep(objPtr, ecRepPtr)					\
    do {								\
	Tcl_ObjInternalRep ir;						\
	ir.twoPtrValue.ptr1 = (ecRepPtr);				\
	ir.twoPtrValue.ptr2 = NULL;					\
	Tcl_StoreInternalRep((objPtr), &ensembleCmdType, &ir);		\
    } while (0)

#define ECRGetInternalRep(objPtr, ecRepPtr)					\
    do {								\
	const Tcl_ObjInternalRep *irPtr;					\
	irPtr = TclFetchInternalRep((objPtr), &ensembleCmdType);		\
	(ecRepPtr) = irPtr ? (EnsembleCmdRep *)irPtr->twoPtrValue.ptr1 : NULL;		\
    } while (0)

/*
 * The internal rep for caching ensemble subcommand lookups and spelling
 * corrections.
 */

typedef struct {
    size_t epoch;               /* Used to confirm when the data in this
                                 * really structure matches up with the
                                 * ensemble. */
    Command *token;             /* Reference to the command for which this
                                 * structure is a cache of the resolution. */
    Tcl_Obj *fix;               /* Corrected spelling, if needed. */
    Tcl_HashEntry *hPtr;        /* Direct link to entry in the subcommand hash
                                 * table. */
} EnsembleCmdRep;

static inline Tcl_Obj *
NewNsObj(
    Tcl_Namespace *namespacePtr)
{
    Namespace *nsPtr = (Namespace *) namespacePtr;

    if (namespacePtr == TclGetGlobalNamespace(nsPtr->interp)) {
	return Tcl_NewStringObj("::", 2);
    }
    return Tcl_NewStringObj(nsPtr->fullName, -1);
}

/*
 *----------------------------------------------------------------------
 *
 * TclNamespaceEnsembleCmd --
 *
 *	Invoked to implement the "namespace ensemble" command that creates and
 *	manipulates ensembles built on top of namespaces. Handles the
 *	following syntax:
 *
 *	    namespace ensemble name ?dictionary?
 *
 * Results:
 *	Returns TCL_OK if successful, and TCL_ERROR if anything goes wrong.
 *
 * Side effects:
 *	Creates the ensemble for the namespace if one did not previously
 *	exist. Alternatively, alters the way that the ensemble's subcommand =>
 *	implementation prefix is configured.
 *
 *----------------------------------------------------------------------
 */

int
TclNamespaceEnsembleCmd(
    TCL_UNUSED(void *),
    Tcl_Interp *interp,
    size_t objc,
    Tcl_Obj *const objv[])
{
    Tcl_Namespace *namespacePtr;
    Namespace *nsPtr = (Namespace *) TclGetCurrentNamespace(interp), *cxtPtr,
	    *foundNsPtr, *altFoundNsPtr, *actualCxtPtr;
    Tcl_Command token;
    Tcl_DictSearch search;
    Tcl_Obj *listObj;
    const char *simpleName;
    enum EnsSubcmds index;
    int done;

    if (nsPtr == NULL || nsPtr->flags & NS_DEAD) {
	if (!Tcl_InterpDeleted(interp)) {
	    Tcl_SetObjResult(interp, Tcl_NewStringObj(
		    "tried to manipulate ensemble of deleted namespace",
		    -1));
	    Tcl_SetErrorCode(interp, "TCL", "ENSEMBLE", "DEAD", NULL);
	}
	return TCL_ERROR;
    }

    if (objc < 2) {
	Tcl_WrongNumArgs(interp, 1, objv, "subcommand ?arg ...?");
	return TCL_ERROR;
    }
    if (Tcl_GetIndexFromObj(interp, objv[1], ensembleSubcommands,
	    "subcommand", 0, &index) != TCL_OK) {
	return TCL_ERROR;
    }

    switch (index) {
    case ENS_CREATE: {
	const char *name;
	size_t len;
	int allocatedMapFlag = 0;
	/*
	 * Defaults
	 */
	Tcl_Obj *subcmdObj = NULL;
	Tcl_Obj *mapObj = NULL;
	int permitPrefix = 1;
	Tcl_Obj *unknownObj = NULL;
	Tcl_Obj *paramObj = NULL;

	/*
	 * Check that we've got option-value pairs... [Bug 1558654]
	 */

	if (objc & 1) {
	    Tcl_WrongNumArgs(interp, 2, objv, "?option value ...?");
	    return TCL_ERROR;
	}
	objv += 2;
	objc -= 2;

	name = nsPtr->name;
	cxtPtr = (Namespace *) nsPtr->parentPtr;

	/*
	 * Parse the option list, applying type checks as we go. Note that we
	 * are not incrementing any reference counts in the objects at this
	 * stage, so the presence of an option multiple times won't cause any
	 * memory leaks.
	 */

	for (; objc>1 ; objc-=2,objv+=2) {
	    enum EnsCreateOpts idx;
	    if (Tcl_GetIndexFromObj(interp, objv[0], ensembleCreateOptions,
		    "option", 0, &idx) != TCL_OK) {
		if (allocatedMapFlag) {
		    Tcl_DecrRefCount(mapObj);
		}
		return TCL_ERROR;
	    }
	    switch (idx) {
	    case CRT_CMD:
		name = TclGetString(objv[1]);
		cxtPtr = nsPtr;
		continue;
	    case CRT_SUBCMDS:
		if (TclListObjLengthM(interp, objv[1], &len) != TCL_OK) {
		    if (allocatedMapFlag) {
			Tcl_DecrRefCount(mapObj);
		    }
		    return TCL_ERROR;
		}
		subcmdObj = (len > 0 ? objv[1] : NULL);
		continue;
	    case CRT_PARAM:
		if (TclListObjLengthM(interp, objv[1], &len) != TCL_OK) {
		    if (allocatedMapFlag) {
			Tcl_DecrRefCount(mapObj);
		    }
		    return TCL_ERROR;
		}
		paramObj = (len > 0 ? objv[1] : NULL);
		continue;
	    case CRT_MAP: {
		Tcl_Obj *patchedDict = NULL, *subcmdWordsObj;

		/*
		 * Verify that the map is sensible.
		 */

		if (Tcl_DictObjFirst(interp, objv[1], &search,
			&subcmdWordsObj, &listObj, &done) != TCL_OK) {
		    if (allocatedMapFlag) {
			Tcl_DecrRefCount(mapObj);
		    }
		    return TCL_ERROR;
		}
		if (done) {
		    mapObj = NULL;
		    continue;
		}
		do {
		    Tcl_Obj **listv;
		    const char *cmd;

		    if (TclListObjGetElementsM(interp, listObj, &len,
			    &listv) != TCL_OK) {
			Tcl_DictObjDone(&search);
			if (patchedDict) {
			    Tcl_DecrRefCount(patchedDict);
			}
			if (allocatedMapFlag) {
			    Tcl_DecrRefCount(mapObj);
			}
			return TCL_ERROR;
		    }
		    if (len < 1) {
			Tcl_SetObjResult(interp, Tcl_NewStringObj(
				"ensemble subcommand implementations "
				"must be non-empty lists", -1));
			Tcl_SetErrorCode(interp, "TCL", "ENSEMBLE",
				"EMPTY_TARGET", NULL);
			Tcl_DictObjDone(&search);
			if (patchedDict) {
			    Tcl_DecrRefCount(patchedDict);
			}
			if (allocatedMapFlag) {
			    Tcl_DecrRefCount(mapObj);
			}
			return TCL_ERROR;
		    }
		    cmd = TclGetString(listv[0]);
		    if (!(cmd[0] == ':' && cmd[1] == ':')) {
			Tcl_Obj *newList = Tcl_NewListObj(len, listv);
			Tcl_Obj *newCmd = NewNsObj((Tcl_Namespace *) nsPtr);

			if (nsPtr->parentPtr) {
			    Tcl_AppendStringsToObj(newCmd, "::", NULL);
			}
			Tcl_AppendObjToObj(newCmd, listv[0]);
			Tcl_ListObjReplace(NULL, newList, 0, 1, 1, &newCmd);
			if (patchedDict == NULL) {
			    patchedDict = Tcl_DuplicateObj(objv[1]);
			}
			Tcl_DictObjPut(NULL, patchedDict, subcmdWordsObj,
				newList);
		    }
		    Tcl_DictObjNext(&search, &subcmdWordsObj, &listObj,
			    &done);
		} while (!done);

		if (allocatedMapFlag) {
		    Tcl_DecrRefCount(mapObj);
		}
		mapObj = (patchedDict ? patchedDict : objv[1]);
		if (patchedDict) {
		    allocatedMapFlag = 1;
		}
		continue;
	    }
	    case CRT_PREFIX:
		if (Tcl_GetBooleanFromObj(interp, objv[1],
			&permitPrefix) != TCL_OK) {
		    if (allocatedMapFlag) {
			Tcl_DecrRefCount(mapObj);
		    }
		    return TCL_ERROR;
		}
		continue;
	    case CRT_UNKNOWN:
		if (TclListObjLengthM(interp, objv[1], &len) != TCL_OK) {
		    if (allocatedMapFlag) {
			Tcl_DecrRefCount(mapObj);
		    }
		    return TCL_ERROR;
		}
		unknownObj = (len > 0 ? objv[1] : NULL);
		continue;
	    }
	}

	TclGetNamespaceForQualName(interp, name, cxtPtr,
		TCL_CREATE_NS_IF_UNKNOWN, &foundNsPtr, &altFoundNsPtr,
		&actualCxtPtr, &simpleName);

	/*
	 * Create the ensemble. Note that this might delete another ensemble
	 * linked to the same namespace, so we must be careful. However, we
	 * should be OK because we only link the namespace into the list once
	 * we've created it (and after any deletions have occurred.)
	 */

	token = TclCreateEnsembleInNs(interp, simpleName,
		(Tcl_Namespace *) foundNsPtr, (Tcl_Namespace *) nsPtr,
		(permitPrefix ? TCL_ENSEMBLE_PREFIX : 0));
	Tcl_SetEnsembleSubcommandList(interp, token, subcmdObj);
	Tcl_SetEnsembleMappingDict(interp, token, mapObj);
	Tcl_SetEnsembleUnknownHandler(interp, token, unknownObj);
	Tcl_SetEnsembleParameterList(interp, token, paramObj);

	/*
	 * Tricky! Must ensure that the result is not shared (command delete
	 * traces could have corrupted the pristine object that we started
	 * with). [Snit test rename-1.5]
	 */

	Tcl_ResetResult(interp);
	Tcl_GetCommandFullName(interp, token, Tcl_GetObjResult(interp));
	return TCL_OK;
    }

    case ENS_EXISTS:
	if (objc != 3) {
	    Tcl_WrongNumArgs(interp, 2, objv, "cmdname");
	    return TCL_ERROR;
	}
	Tcl_SetObjResult(interp, Tcl_NewBooleanObj(
		Tcl_FindEnsemble(interp, objv[2], 0) != NULL));
	return TCL_OK;

    case ENS_CONFIG:
	if (objc < 3 || (objc != 4 && !(objc & 1))) {
	    Tcl_WrongNumArgs(interp, 2, objv,
		    "cmdname ?-option value ...? ?arg ...?");
	    return TCL_ERROR;
	}
	token = Tcl_FindEnsemble(interp, objv[2], TCL_LEAVE_ERR_MSG);
	if (token == NULL) {
	    return TCL_ERROR;
	}

	if (objc == 4) {
	    enum EnsConfigOpts idx;
	    Tcl_Obj *resultObj = NULL;		/* silence gcc 4 warning */

	    if (Tcl_GetIndexFromObj(interp, objv[3], ensembleConfigOptions,
		    "option", 0, &idx) != TCL_OK) {
		return TCL_ERROR;
	    }
	    switch (idx) {
	    case CONF_SUBCMDS:
		Tcl_GetEnsembleSubcommandList(NULL, token, &resultObj);
		if (resultObj != NULL) {
		    Tcl_SetObjResult(interp, resultObj);
		}
		break;
	    case CONF_PARAM:
		Tcl_GetEnsembleParameterList(NULL, token, &resultObj);
		if (resultObj != NULL) {
		    Tcl_SetObjResult(interp, resultObj);
		}
		break;
	    case CONF_MAP:
		Tcl_GetEnsembleMappingDict(NULL, token, &resultObj);
		if (resultObj != NULL) {
		    Tcl_SetObjResult(interp, resultObj);
		}
		break;
	    case CONF_NAMESPACE:
		namespacePtr = NULL;		/* silence gcc 4 warning */
		Tcl_GetEnsembleNamespace(NULL, token, &namespacePtr);
		Tcl_SetObjResult(interp, NewNsObj(namespacePtr));
		break;
	    case CONF_PREFIX: {
		int flags = 0;			/* silence gcc 4 warning */

		Tcl_GetEnsembleFlags(NULL, token, &flags);
		Tcl_SetObjResult(interp,
			Tcl_NewBooleanObj(flags & TCL_ENSEMBLE_PREFIX));
		break;
	    }
	    case CONF_UNKNOWN:
		Tcl_GetEnsembleUnknownHandler(NULL, token, &resultObj);
		if (resultObj != NULL) {
		    Tcl_SetObjResult(interp, resultObj);
		}
		break;
	    }
	} else if (objc == 3) {
	    /*
	     * Produce list of all information.
	     */

	    Tcl_Obj *resultObj, *tmpObj = NULL;	/* silence gcc 4 warning */
	    int flags = 0;			/* silence gcc 4 warning */

	    TclNewObj(resultObj);

	    /* -map option */
	    Tcl_ListObjAppendElement(NULL, resultObj,
		    Tcl_NewStringObj(ensembleConfigOptions[CONF_MAP], -1));
	    Tcl_GetEnsembleMappingDict(NULL, token, &tmpObj);
	    Tcl_ListObjAppendElement(NULL, resultObj,
		    (tmpObj != NULL) ? tmpObj : Tcl_NewObj());

	    /* -namespace option */
	    Tcl_ListObjAppendElement(NULL, resultObj,
		    Tcl_NewStringObj(ensembleConfigOptions[CONF_NAMESPACE],
			    -1));
	    namespacePtr = NULL;		/* silence gcc 4 warning */
	    Tcl_GetEnsembleNamespace(NULL, token, &namespacePtr);
	    Tcl_ListObjAppendElement(NULL, resultObj, NewNsObj(namespacePtr));

	    /* -parameters option */
	    Tcl_ListObjAppendElement(NULL, resultObj,
		    Tcl_NewStringObj(ensembleConfigOptions[CONF_PARAM], -1));
	    Tcl_GetEnsembleParameterList(NULL, token, &tmpObj);
	    Tcl_ListObjAppendElement(NULL, resultObj,
		    (tmpObj != NULL) ? tmpObj : Tcl_NewObj());

	    /* -prefix option */
	    Tcl_ListObjAppendElement(NULL, resultObj,
		    Tcl_NewStringObj(ensembleConfigOptions[CONF_PREFIX], -1));
	    Tcl_GetEnsembleFlags(NULL, token, &flags);
	    Tcl_ListObjAppendElement(NULL, resultObj,
		    Tcl_NewBooleanObj(flags & TCL_ENSEMBLE_PREFIX));

	    /* -subcommands option */
	    Tcl_ListObjAppendElement(NULL, resultObj,
		    Tcl_NewStringObj(ensembleConfigOptions[CONF_SUBCMDS],-1));
	    Tcl_GetEnsembleSubcommandList(NULL, token, &tmpObj);
	    Tcl_ListObjAppendElement(NULL, resultObj,
		    (tmpObj != NULL) ? tmpObj : Tcl_NewObj());

	    /* -unknown option */
	    Tcl_ListObjAppendElement(NULL, resultObj,
		    Tcl_NewStringObj(ensembleConfigOptions[CONF_UNKNOWN],-1));
	    Tcl_GetEnsembleUnknownHandler(NULL, token, &tmpObj);
	    Tcl_ListObjAppendElement(NULL, resultObj,
		    (tmpObj != NULL) ? tmpObj : Tcl_NewObj());

	    Tcl_SetObjResult(interp, resultObj);
	} else {
	    size_t len;
	    int allocatedMapFlag = 0;
	    Tcl_Obj *subcmdObj = NULL, *mapObj = NULL, *paramObj = NULL,
		    *unknownObj = NULL; /* Defaults, silence gcc 4 warnings */
	    int permitPrefix, flags = 0;	/* silence gcc 4 warning */

	    Tcl_GetEnsembleSubcommandList(NULL, token, &subcmdObj);
	    Tcl_GetEnsembleMappingDict(NULL, token, &mapObj);
	    Tcl_GetEnsembleParameterList(NULL, token, &paramObj);
	    Tcl_GetEnsembleUnknownHandler(NULL, token, &unknownObj);
	    Tcl_GetEnsembleFlags(NULL, token, &flags);
	    permitPrefix = (flags & TCL_ENSEMBLE_PREFIX) != 0;

	    objv += 3;
	    objc -= 3;

	    /*
	     * Parse the option list, applying type checks as we go. Note that
	     * we are not incrementing any reference counts in the objects at
	     * this stage, so the presence of an option multiple times won't
	     * cause any memory leaks.
	     */

	    for (; objc>0 ; objc-=2,objv+=2) {
		enum EnsConfigOpts idx;
		if (Tcl_GetIndexFromObj(interp, objv[0],ensembleConfigOptions,
			"option", 0, &idx) != TCL_OK) {
		freeMapAndError:
		    if (allocatedMapFlag) {
			Tcl_DecrRefCount(mapObj);
		    }
		    return TCL_ERROR;
		}
		switch (idx) {
		case CONF_SUBCMDS:
		    if (TclListObjLengthM(interp, objv[1], &len) != TCL_OK) {
			goto freeMapAndError;
		    }
		    subcmdObj = (len > 0 ? objv[1] : NULL);
		    continue;
		case CONF_PARAM:
		    if (TclListObjLengthM(interp, objv[1], &len) != TCL_OK) {
			goto freeMapAndError;
		    }
		    paramObj = (len > 0 ? objv[1] : NULL);
		    continue;
		case CONF_MAP: {
		    Tcl_Obj *patchedDict = NULL, *subcmdWordsObj, **listv;
		    const char *cmd;

		    /*
		     * Verify that the map is sensible.
		     */

		    if (Tcl_DictObjFirst(interp, objv[1], &search,
			    &subcmdWordsObj, &listObj, &done) != TCL_OK) {
			goto freeMapAndError;
		    }
		    if (done) {
			mapObj = NULL;
			continue;
		    }
		    do {
			if (TclListObjGetElementsM(interp, listObj, &len,
				&listv) != TCL_OK) {
			    Tcl_DictObjDone(&search);
			    if (patchedDict) {
				Tcl_DecrRefCount(patchedDict);
			    }
			    goto freeMapAndError;
			}
			if (len < 1) {
			    Tcl_SetObjResult(interp, Tcl_NewStringObj(
				    "ensemble subcommand implementations "
				    "must be non-empty lists", -1));
			    Tcl_SetErrorCode(interp, "TCL", "ENSEMBLE",
				    "EMPTY_TARGET", NULL);
			    Tcl_DictObjDone(&search);
			    if (patchedDict) {
				Tcl_DecrRefCount(patchedDict);
			    }
			    goto freeMapAndError;
			}
			cmd = TclGetString(listv[0]);
			if (!(cmd[0] == ':' && cmd[1] == ':')) {
			    Tcl_Obj *newList = Tcl_DuplicateObj(listObj);
			    Tcl_Obj *newCmd = NewNsObj((Tcl_Namespace*)nsPtr);

			    if (nsPtr->parentPtr) {
				Tcl_AppendStringsToObj(newCmd, "::", NULL);
			    }
			    Tcl_AppendObjToObj(newCmd, listv[0]);
			    Tcl_ListObjReplace(NULL, newList, 0, 1, 1,
				    &newCmd);
			    if (patchedDict == NULL) {
				patchedDict = Tcl_DuplicateObj(objv[1]);
			    }
			    Tcl_DictObjPut(NULL, patchedDict, subcmdWordsObj,
				    newList);
			}
			Tcl_DictObjNext(&search, &subcmdWordsObj, &listObj,
				&done);
		    } while (!done);
		    if (allocatedMapFlag) {
			Tcl_DecrRefCount(mapObj);
		    }
		    mapObj = (patchedDict ? patchedDict : objv[1]);
		    if (patchedDict) {
			allocatedMapFlag = 1;
		    }
		    continue;
		}
		case CONF_NAMESPACE:
		    Tcl_SetObjResult(interp, Tcl_NewStringObj(
			    "option -namespace is read-only", -1));
		    Tcl_SetErrorCode(interp, "TCL", "ENSEMBLE", "READ_ONLY",
			    NULL);
		    goto freeMapAndError;
		case CONF_PREFIX:
		    if (Tcl_GetBooleanFromObj(interp, objv[1],
			    &permitPrefix) != TCL_OK) {
			goto freeMapAndError;
		    }
		    continue;
		case CONF_UNKNOWN:
		    if (TclListObjLengthM(interp, objv[1], &len) != TCL_OK) {
			goto freeMapAndError;
		    }
		    unknownObj = (len > 0 ? objv[1] : NULL);
		    continue;
		}
	    }

	    /*
	     * Update the namespace now that we've finished the parsing stage.
	     */

	    flags = (permitPrefix ? flags|TCL_ENSEMBLE_PREFIX
		    : flags&~TCL_ENSEMBLE_PREFIX);
	    Tcl_SetEnsembleSubcommandList(interp, token, subcmdObj);
	    Tcl_SetEnsembleMappingDict(interp, token, mapObj);
	    Tcl_SetEnsembleParameterList(interp, token, paramObj);
	    Tcl_SetEnsembleUnknownHandler(interp, token, unknownObj);
	    Tcl_SetEnsembleFlags(interp, token, flags);
	}
	return TCL_OK;

    default:
	Tcl_Panic("unexpected ensemble command");
    }
    return TCL_OK;
}

/*
 *----------------------------------------------------------------------
 *
 * TclCreateEnsembleInNs --
 *
 *	Like Tcl_CreateEnsemble, but additionally accepts as an argument the
 *	name of the namespace to create the command in.
 *
 *----------------------------------------------------------------------
 */

Tcl_Command
TclCreateEnsembleInNs(
    Tcl_Interp *interp,
    const char *name,		/* Simple name of command to create (no
				 * namespace components). */
    Tcl_Namespace *nameNsPtr,	/* Name of namespace to create the command
				 * in. */
    Tcl_Namespace *ensembleNsPtr,
				/* Name of the namespace for the ensemble. */
    int flags)
{
    Namespace *nsPtr = (Namespace *) ensembleNsPtr;
    EnsembleConfig *ensemblePtr;
    Tcl_Command token;

    ensemblePtr = (EnsembleConfig *)Tcl_Alloc(sizeof(EnsembleConfig));
    token = TclNRCreateCommandInNs(interp, name,
	    (Tcl_Namespace *) nameNsPtr, TclEnsembleImplementationCmd,
	    NsEnsembleImplementationCmdNR, ensemblePtr, DeleteEnsembleConfig);
    if (token == NULL) {
	Tcl_Free(ensemblePtr);
	return NULL;
    }

    ensemblePtr->nsPtr = nsPtr;
    ensemblePtr->epoch = 0;
    Tcl_InitHashTable(&ensemblePtr->subcommandTable, TCL_STRING_KEYS);
    ensemblePtr->subcommandArrayPtr = NULL;
    ensemblePtr->subcmdList = NULL;
    ensemblePtr->subcommandDict = NULL;
    ensemblePtr->flags = flags;
    ensemblePtr->numParameters = 0;
    ensemblePtr->parameterList = NULL;
    ensemblePtr->unknownHandler = NULL;
    ensemblePtr->token = token;
    ensemblePtr->next = (EnsembleConfig *) nsPtr->ensembles;
    nsPtr->ensembles = (Tcl_Ensemble *) ensemblePtr;

    /*
     * Trigger an eventual recomputation of the ensemble command set. Note
     * that this is slightly tricky, as it means that we are not actually
     * counting the number of namespace export actions, but it is the simplest
     * way to go!
     */

    nsPtr->exportLookupEpoch++;

    if (flags & ENSEMBLE_COMPILE) {
	((Command *) ensemblePtr->token)->compileProc = TclCompileEnsemble;
    }

    return ensemblePtr->token;
}

/*
 *----------------------------------------------------------------------
 *
 * Tcl_CreateEnsemble
 *
 *	Create a simple ensemble attached to the given namespace. Deprecated
 *	(internally) by TclCreateEnsembleInNs.
 *
 * Value
 *
 *	The token for the command created.
 *
 * Effect
 *	The ensemble is created and marked for compilation.
 *
 *
 *----------------------------------------------------------------------
 */

Tcl_Command
Tcl_CreateEnsemble(
    Tcl_Interp *interp,
    const char *name,
    Tcl_Namespace *namespacePtr,
    int flags)
{
    Namespace *nsPtr = (Namespace *) namespacePtr, *foundNsPtr, *altNsPtr,
	    *actualNsPtr;
    const char * simpleName;

    if (nsPtr == NULL) {
	nsPtr = (Namespace *) TclGetCurrentNamespace(interp);
    }

    TclGetNamespaceForQualName(interp, name, nsPtr, TCL_CREATE_NS_IF_UNKNOWN,
	    &foundNsPtr, &altNsPtr, &actualNsPtr, &simpleName);
    return TclCreateEnsembleInNs(interp, simpleName,
	    (Tcl_Namespace *) foundNsPtr, (Tcl_Namespace *) nsPtr, flags);
}

/*
 *----------------------------------------------------------------------
 *
 * Tcl_SetEnsembleSubcommandList --
 *
 *	Set the subcommand list for a particular ensemble.
 *
 * Results:
 *	Tcl result code (error if command token does not indicate an ensemble
 *	or the subcommand list - if non-NULL - is not a list).
 *
 * Side effects:
 *	The ensemble is updated and marked for recompilation.
 *
 *----------------------------------------------------------------------
 */

int
Tcl_SetEnsembleSubcommandList(
    Tcl_Interp *interp,
    Tcl_Command token,
    Tcl_Obj *subcmdList)
{
    Command *cmdPtr = (Command *) token;
    EnsembleConfig *ensemblePtr;
    Tcl_Obj *oldList;

    if (cmdPtr->objProc2 != TclEnsembleImplementationCmd) {
	Tcl_SetObjResult(interp, Tcl_NewStringObj(
		"command is not an ensemble", -1));
	Tcl_SetErrorCode(interp, "TCL", "ENSEMBLE", "NOT_ENSEMBLE", NULL);
	return TCL_ERROR;
    }
    if (subcmdList != NULL) {
	size_t length;

	if (TclListObjLengthM(interp, subcmdList, &length) != TCL_OK) {
	    return TCL_ERROR;
	}
	if (length < 1) {
	    subcmdList = NULL;
	}
    }

    ensemblePtr = (EnsembleConfig *)cmdPtr->objClientData2;
    oldList = ensemblePtr->subcmdList;
    ensemblePtr->subcmdList = subcmdList;
    if (subcmdList != NULL) {
	Tcl_IncrRefCount(subcmdList);
    }
    if (oldList != NULL) {
	TclDecrRefCount(oldList);
    }

    /*
     * Trigger an eventual recomputation of the ensemble command set. Note
     * that this is slightly tricky, as it means that we are not actually
     * counting the number of namespace export actions, but it is the simplest
     * way to go!
     */

    ensemblePtr->nsPtr->exportLookupEpoch++;

    /*
     * Special hack to make compiling of [info exists] work when the
     * dictionary is modified.
     */

    if (cmdPtr->compileProc != NULL) {
	((Interp *) interp)->compileEpoch++;
    }

    return TCL_OK;
}

/*
 *----------------------------------------------------------------------
 *
 * Tcl_SetEnsembleParameterList --
 *
 *	Set the parameter list for a particular ensemble.
 *
 * Results:
 *	Tcl result code (error if command token does not indicate an ensemble
 *	or the parameter list - if non-NULL - is not a list).
 *
 * Side effects:
 *	The ensemble is updated and marked for recompilation.
 *
 *----------------------------------------------------------------------
 */

int
Tcl_SetEnsembleParameterList(
    Tcl_Interp *interp,
    Tcl_Command token,
    Tcl_Obj *paramList)
{
    Command *cmdPtr = (Command *) token;
    EnsembleConfig *ensemblePtr;
    Tcl_Obj *oldList;
    size_t length;

    if (cmdPtr->objProc2 != TclEnsembleImplementationCmd) {
	Tcl_SetObjResult(interp, Tcl_NewStringObj(
		"command is not an ensemble", -1));
	Tcl_SetErrorCode(interp, "TCL", "ENSEMBLE", "NOT_ENSEMBLE", NULL);
	return TCL_ERROR;
    }
    if (paramList == NULL) {
	length = 0;
    } else {
	if (TclListObjLengthM(interp, paramList, &length) != TCL_OK) {
	    return TCL_ERROR;
	}
	if (length < 1) {
	    paramList = NULL;
	}
    }

    ensemblePtr = (EnsembleConfig *)cmdPtr->objClientData2;
    oldList = ensemblePtr->parameterList;
    ensemblePtr->parameterList = paramList;
    if (paramList != NULL) {
	Tcl_IncrRefCount(paramList);
    }
    if (oldList != NULL) {
	TclDecrRefCount(oldList);
    }
    ensemblePtr->numParameters = length;

    /*
     * Trigger an eventual recomputation of the ensemble command set. Note
     * that this is slightly tricky, as it means that we are not actually
     * counting the number of namespace export actions, but it is the simplest
     * way to go!
     */

    ensemblePtr->nsPtr->exportLookupEpoch++;

    /*
     * Special hack to make compiling of [info exists] work when the
     * dictionary is modified.
     */

    if (cmdPtr->compileProc != NULL) {
	((Interp *) interp)->compileEpoch++;
    }

    return TCL_OK;
}

/*
 *----------------------------------------------------------------------
 *
 * Tcl_SetEnsembleMappingDict --
 *
 *	Set the mapping dictionary for a particular ensemble.
 *
 * Results:
 *	Tcl result code (error if command token does not indicate an ensemble
 *	or the mapping - if non-NULL - is not a dict).
 *
 * Side effects:
 *	The ensemble is updated and marked for recompilation.
 *
 *----------------------------------------------------------------------
 */

int
Tcl_SetEnsembleMappingDict(
    Tcl_Interp *interp,
    Tcl_Command token,
    Tcl_Obj *mapDict)
{
    Command *cmdPtr = (Command *) token;
    EnsembleConfig *ensemblePtr;
    Tcl_Obj *oldDict;

    if (cmdPtr->objProc2 != TclEnsembleImplementationCmd) {
	Tcl_SetObjResult(interp, Tcl_NewStringObj(
		"command is not an ensemble", -1));
	Tcl_SetErrorCode(interp, "TCL", "ENSEMBLE", "NOT_ENSEMBLE", NULL);
	return TCL_ERROR;
    }
    if (mapDict != NULL) {
	size_t size;
	int done;
	Tcl_DictSearch search;
	Tcl_Obj *valuePtr;

	if (Tcl_DictObjSize(interp, mapDict, &size) != TCL_OK) {
	    return TCL_ERROR;
	}

	for (Tcl_DictObjFirst(NULL, mapDict, &search, NULL, &valuePtr, &done);
		!done; Tcl_DictObjNext(&search, NULL, &valuePtr, &done)) {
	    Tcl_Obj *cmdObjPtr;
	    const char *bytes;

	    if (Tcl_ListObjIndex(interp, valuePtr, 0, &cmdObjPtr) != TCL_OK) {
		Tcl_DictObjDone(&search);
		return TCL_ERROR;
	    }
	    bytes = TclGetString(cmdObjPtr);
	    if (bytes[0] != ':' || bytes[1] != ':') {
		Tcl_SetObjResult(interp, Tcl_NewStringObj(
			"ensemble target is not a fully-qualified command",
			-1));
		Tcl_SetErrorCode(interp, "TCL", "ENSEMBLE",
			"UNQUALIFIED_TARGET", NULL);
		Tcl_DictObjDone(&search);
		return TCL_ERROR;
	    }
	}

	if (size < 1) {
	    mapDict = NULL;
	}
    }

    ensemblePtr = (EnsembleConfig *)cmdPtr->objClientData2;
    oldDict = ensemblePtr->subcommandDict;
    ensemblePtr->subcommandDict = mapDict;
    if (mapDict != NULL) {
	Tcl_IncrRefCount(mapDict);
    }
    if (oldDict != NULL) {
	TclDecrRefCount(oldDict);
    }

    /*
     * Trigger an eventual recomputation of the ensemble command set. Note
     * that this is slightly tricky, as it means that we are not actually
     * counting the number of namespace export actions, but it is the simplest
     * way to go!
     */

    ensemblePtr->nsPtr->exportLookupEpoch++;

    /*
     * Special hack to make compiling of [info exists] work when the
     * dictionary is modified.
     */

    if (cmdPtr->compileProc != NULL) {
	((Interp *) interp)->compileEpoch++;
    }

    return TCL_OK;
}

/*
 *----------------------------------------------------------------------
 *
 * Tcl_SetEnsembleUnknownHandler --
 *
 *	Set the unknown handler for a particular ensemble.
 *
 * Results:
 *	Tcl result code (error if command token does not indicate an ensemble
 *	or the unknown handler - if non-NULL - is not a list).
 *
 * Side effects:
 *	The ensemble is updated and marked for recompilation.
 *
 *----------------------------------------------------------------------
 */

int
Tcl_SetEnsembleUnknownHandler(
    Tcl_Interp *interp,
    Tcl_Command token,
    Tcl_Obj *unknownList)
{
    Command *cmdPtr = (Command *) token;
    EnsembleConfig *ensemblePtr;
    Tcl_Obj *oldList;

    if (cmdPtr->objProc2 != TclEnsembleImplementationCmd) {
	Tcl_SetObjResult(interp, Tcl_NewStringObj(
		"command is not an ensemble", -1));
	Tcl_SetErrorCode(interp, "TCL", "ENSEMBLE", "NOT_ENSEMBLE", NULL);
	return TCL_ERROR;
    }
    if (unknownList != NULL) {
	size_t length;

	if (TclListObjLengthM(interp, unknownList, &length) != TCL_OK) {
	    return TCL_ERROR;
	}
	if (length < 1) {
	    unknownList = NULL;
	}
    }

    ensemblePtr = (EnsembleConfig *)cmdPtr->objClientData2;
    oldList = ensemblePtr->unknownHandler;
    ensemblePtr->unknownHandler = unknownList;
    if (unknownList != NULL) {
	Tcl_IncrRefCount(unknownList);
    }
    if (oldList != NULL) {
	TclDecrRefCount(oldList);
    }

    /*
     * Trigger an eventual recomputation of the ensemble command set. Note
     * that this is slightly tricky, as it means that we are not actually
     * counting the number of namespace export actions, but it is the simplest
     * way to go!
     */

    ensemblePtr->nsPtr->exportLookupEpoch++;

    return TCL_OK;
}

/*
 *----------------------------------------------------------------------
 *
 * Tcl_SetEnsembleFlags --
 *
 *	Set the flags for a particular ensemble.
 *
 * Results:
 *	Tcl result code (error if command token does not indicate an
 *	ensemble).
 *
 * Side effects:
 *	The ensemble is updated and marked for recompilation.
 *
 *----------------------------------------------------------------------
 */

int
Tcl_SetEnsembleFlags(
    Tcl_Interp *interp,
    Tcl_Command token,
    int flags)
{
    Command *cmdPtr = (Command *) token;
    EnsembleConfig *ensemblePtr;
    int wasCompiled;

    if (cmdPtr->objProc2 != TclEnsembleImplementationCmd) {
	Tcl_SetObjResult(interp, Tcl_NewStringObj(
		"command is not an ensemble", -1));
	Tcl_SetErrorCode(interp, "TCL", "ENSEMBLE", "NOT_ENSEMBLE", NULL);
	return TCL_ERROR;
    }

    ensemblePtr = (EnsembleConfig *)cmdPtr->objClientData2;
    wasCompiled = ensemblePtr->flags & ENSEMBLE_COMPILE;

    /*
     * This API refuses to set the ENSEMBLE_DEAD flag...
     */

    ensemblePtr->flags &= ENSEMBLE_DEAD;
    ensemblePtr->flags |= flags & ~ENSEMBLE_DEAD;

    /*
     * Trigger an eventual recomputation of the ensemble command set. Note
     * that this is slightly tricky, as it means that we are not actually
     * counting the number of namespace export actions, but it is the simplest
     * way to go!
     */

    ensemblePtr->nsPtr->exportLookupEpoch++;

    /*
     * If the ENSEMBLE_COMPILE flag status was changed, install or remove the
     * compiler function and bump the interpreter's compilation epoch so that
     * bytecode gets regenerated.
     */

    if (flags & ENSEMBLE_COMPILE) {
	if (!wasCompiled) {
	    ((Command*) ensemblePtr->token)->compileProc = TclCompileEnsemble;
	    ((Interp *) interp)->compileEpoch++;
	}
    } else {
	if (wasCompiled) {
	    ((Command *) ensemblePtr->token)->compileProc = NULL;
	    ((Interp *) interp)->compileEpoch++;
	}
    }

    return TCL_OK;
}

/*
 *----------------------------------------------------------------------
 *
 * Tcl_GetEnsembleSubcommandList --
 *
 *	Get the list of subcommands associated with a particular ensemble.
 *
 * Results:
 *	Tcl result code (error if command token does not indicate an
 *	ensemble). The list of subcommands is returned by updating the
 *	variable pointed to by the last parameter (NULL if this is to be
 *	derived from the mapping dictionary or the associated namespace's
 *	exported commands).
 *
 * Side effects:
 *	None
 *
 *----------------------------------------------------------------------
 */

int
Tcl_GetEnsembleSubcommandList(
    Tcl_Interp *interp,
    Tcl_Command token,
    Tcl_Obj **subcmdListPtr)
{
    Command *cmdPtr = (Command *) token;
    EnsembleConfig *ensemblePtr;

    if (cmdPtr->objProc2 != TclEnsembleImplementationCmd) {
	if (interp != NULL) {
	    Tcl_SetObjResult(interp, Tcl_NewStringObj(
		    "command is not an ensemble", -1));
	    Tcl_SetErrorCode(interp, "TCL", "ENSEMBLE", "NOT_ENSEMBLE", NULL);
	}
	return TCL_ERROR;
    }

    ensemblePtr = (EnsembleConfig *)cmdPtr->objClientData2;
    *subcmdListPtr = ensemblePtr->subcmdList;
    return TCL_OK;
}

/*
 *----------------------------------------------------------------------
 *
 * Tcl_GetEnsembleParameterList --
 *
 *	Get the list of parameters associated with a particular ensemble.
 *
 * Results:
 *	Tcl result code (error if command token does not indicate an
 *	ensemble). The list of parameters is returned by updating the
 *	variable pointed to by the last parameter (NULL if there are
 *	no parameters).
 *
 * Side effects:
 *	None
 *
 *----------------------------------------------------------------------
 */

int
Tcl_GetEnsembleParameterList(
    Tcl_Interp *interp,
    Tcl_Command token,
    Tcl_Obj **paramListPtr)
{
    Command *cmdPtr = (Command *) token;
    EnsembleConfig *ensemblePtr;

    if (cmdPtr->objProc2 != TclEnsembleImplementationCmd) {
	if (interp != NULL) {
	    Tcl_SetObjResult(interp, Tcl_NewStringObj(
		    "command is not an ensemble", -1));
	    Tcl_SetErrorCode(interp, "TCL", "ENSEMBLE", "NOT_ENSEMBLE", NULL);
	}
	return TCL_ERROR;
    }

    ensemblePtr = (EnsembleConfig *)cmdPtr->objClientData2;
    *paramListPtr = ensemblePtr->parameterList;
    return TCL_OK;
}

/*
 *----------------------------------------------------------------------
 *
 * Tcl_GetEnsembleMappingDict --
 *
 *	Get the command mapping dictionary associated with a particular
 *	ensemble.
 *
 * Results:
 *	Tcl result code (error if command token does not indicate an
 *	ensemble). The mapping dict is returned by updating the variable
 *	pointed to by the last parameter (NULL if none is installed).
 *
 * Side effects:
 *	None
 *
 *----------------------------------------------------------------------
 */

int
Tcl_GetEnsembleMappingDict(
    Tcl_Interp *interp,
    Tcl_Command token,
    Tcl_Obj **mapDictPtr)
{
    Command *cmdPtr = (Command *) token;
    EnsembleConfig *ensemblePtr;

    if (cmdPtr->objProc2 != TclEnsembleImplementationCmd) {
	if (interp != NULL) {
	    Tcl_SetObjResult(interp, Tcl_NewStringObj(
		    "command is not an ensemble", -1));
	    Tcl_SetErrorCode(interp, "TCL", "ENSEMBLE", "NOT_ENSEMBLE", NULL);
	}
	return TCL_ERROR;
    }

    ensemblePtr = (EnsembleConfig *)cmdPtr->objClientData2;
    *mapDictPtr = ensemblePtr->subcommandDict;
    return TCL_OK;
}

/*
 *----------------------------------------------------------------------
 *
 * Tcl_GetEnsembleUnknownHandler --
 *
 *	Get the unknown handler associated with a particular ensemble.
 *
 * Results:
 *	Tcl result code (error if command token does not indicate an
 *	ensemble). The unknown handler is returned by updating the variable
 *	pointed to by the last parameter (NULL if no handler is installed).
 *
 * Side effects:
 *	None
 *
 *----------------------------------------------------------------------
 */

int
Tcl_GetEnsembleUnknownHandler(
    Tcl_Interp *interp,
    Tcl_Command token,
    Tcl_Obj **unknownListPtr)
{
    Command *cmdPtr = (Command *) token;
    EnsembleConfig *ensemblePtr;

    if (cmdPtr->objProc2 != TclEnsembleImplementationCmd) {
	if (interp != NULL) {
	    Tcl_SetObjResult(interp, Tcl_NewStringObj(
		    "command is not an ensemble", -1));
	    Tcl_SetErrorCode(interp, "TCL", "ENSEMBLE", "NOT_ENSEMBLE", NULL);
	}
	return TCL_ERROR;
    }

    ensemblePtr = (EnsembleConfig *)cmdPtr->objClientData2;
    *unknownListPtr = ensemblePtr->unknownHandler;
    return TCL_OK;
}

/*
 *----------------------------------------------------------------------
 *
 * Tcl_GetEnsembleFlags --
 *
 *	Get the flags for a particular ensemble.
 *
 * Results:
 *	Tcl result code (error if command token does not indicate an
 *	ensemble). The flags are returned by updating the variable pointed to
 *	by the last parameter.
 *
 * Side effects:
 *	None
 *
 *----------------------------------------------------------------------
 */

int
Tcl_GetEnsembleFlags(
    Tcl_Interp *interp,
    Tcl_Command token,
    int *flagsPtr)
{
    Command *cmdPtr = (Command *) token;
    EnsembleConfig *ensemblePtr;

    if (cmdPtr->objProc2 != TclEnsembleImplementationCmd) {
	if (interp != NULL) {
	    Tcl_SetObjResult(interp, Tcl_NewStringObj(
		    "command is not an ensemble", -1));
	    Tcl_SetErrorCode(interp, "TCL", "ENSEMBLE", "NOT_ENSEMBLE", NULL);
	}
	return TCL_ERROR;
    }

    ensemblePtr = (EnsembleConfig *)cmdPtr->objClientData2;
    *flagsPtr = ensemblePtr->flags;
    return TCL_OK;
}

/*
 *----------------------------------------------------------------------
 *
 * Tcl_GetEnsembleNamespace --
 *
 *	Get the namespace associated with a particular ensemble.
 *
 * Results:
 *	Tcl result code (error if command token does not indicate an
 *	ensemble). Namespace is returned by updating the variable pointed to
 *	by the last parameter.
 *
 * Side effects:
 *	None
 *
 *----------------------------------------------------------------------
 */

int
Tcl_GetEnsembleNamespace(
    Tcl_Interp *interp,
    Tcl_Command token,
    Tcl_Namespace **namespacePtrPtr)
{
    Command *cmdPtr = (Command *) token;
    EnsembleConfig *ensemblePtr;

    if (cmdPtr->objProc2 != TclEnsembleImplementationCmd) {
	if (interp != NULL) {
	    Tcl_SetObjResult(interp, Tcl_NewStringObj(
		    "command is not an ensemble", -1));
	    Tcl_SetErrorCode(interp, "TCL", "ENSEMBLE", "NOT_ENSEMBLE", NULL);
	}
	return TCL_ERROR;
    }

    ensemblePtr = (EnsembleConfig *)cmdPtr->objClientData2;
    *namespacePtrPtr = (Tcl_Namespace *) ensemblePtr->nsPtr;
    return TCL_OK;
}

/*
 *----------------------------------------------------------------------
 *
 * Tcl_FindEnsemble --
 *
 *	Given a command name, get the ensemble token for it, allowing for
 *	[namespace import]s. [Bug 1017022]
 *
 * Results:
 *	The token for the ensemble command with the given name, or NULL if the
 *	command either does not exist or is not an ensemble (when an error
 *	message will be written into the interp if thats non-NULL).
 *
 * Side effects:
 *	None
 *
 *----------------------------------------------------------------------
 */

Tcl_Command
Tcl_FindEnsemble(
    Tcl_Interp *interp,		/* Where to do the lookup, and where to write
				 * the errors if TCL_LEAVE_ERR_MSG is set in
				 * the flags. */
    Tcl_Obj *cmdNameObj,	/* Name of command to look up. */
    int flags)			/* Either 0 or TCL_LEAVE_ERR_MSG; other flags
				 * are probably not useful. */
{
    Command *cmdPtr;

    cmdPtr = (Command *)
	    Tcl_FindCommand(interp, TclGetString(cmdNameObj), NULL, flags);
    if (cmdPtr == NULL) {
	return NULL;
    }

    if (cmdPtr->objProc2 != TclEnsembleImplementationCmd) {
	/*
	 * Reuse existing infrastructure for following import link chains
	 * rather than duplicating it.
	 */

	cmdPtr = (Command *) TclGetOriginalCommand((Tcl_Command) cmdPtr);

	if (cmdPtr == NULL
		|| cmdPtr->objProc2 != TclEnsembleImplementationCmd) {
	    if (flags & TCL_LEAVE_ERR_MSG) {
		Tcl_SetObjResult(interp, Tcl_ObjPrintf(
			"\"%s\" is not an ensemble command",
			TclGetString(cmdNameObj)));
		Tcl_SetErrorCode(interp, "TCL", "LOOKUP", "ENSEMBLE",
			TclGetString(cmdNameObj), NULL);
	    }
	    return NULL;
	}
    }

    return (Tcl_Command) cmdPtr;
}

/*
 *----------------------------------------------------------------------
 *
 * Tcl_IsEnsemble --
 *
 *	Simple test for ensemble-hood that takes into account imported
 *	ensemble commands as well.
 *
 * Results:
 *	Boolean value
 *
 * Side effects:
 *	None
 *
 *----------------------------------------------------------------------
 */

int
Tcl_IsEnsemble(
    Tcl_Command token)
{
    Command *cmdPtr = (Command *) token;

    if (cmdPtr->objProc2 == TclEnsembleImplementationCmd) {
	return 1;
    }
    cmdPtr = (Command *) TclGetOriginalCommand((Tcl_Command) cmdPtr);
    if (cmdPtr == NULL || cmdPtr->objProc2 != TclEnsembleImplementationCmd) {
	return 0;
    }
    return 1;
}

/*
 *----------------------------------------------------------------------
 *
 * TclMakeEnsemble --
 *
 *	Create an ensemble from a table of implementation commands. The
 *	ensemble will be subject to (limited) compilation if any of the
 *	implementation commands are compilable.
 *
 *	The 'name' parameter may be a single command name or a list if
 *	creating an ensemble subcommand (see the binary implementation).
 *
 *	Currently, the TCL_ENSEMBLE_PREFIX ensemble flag is only used on
 *	top-level ensemble commands.
 *
 * Results:
 *	Handle for the new ensemble, or NULL on failure.
 *
 * Side effects:
 *	May advance the bytecode compilation epoch.
 *
 *----------------------------------------------------------------------
 */

Tcl_Command
TclMakeEnsemble(
    Tcl_Interp *interp,
    const char *name,		 /* The ensemble name (as explained above) */
    const EnsembleImplMap map[]) /* The subcommands to create */
{
    Tcl_Command ensemble;
    Tcl_Namespace *ns;
    Tcl_DString buf, hiddenBuf;
    const char **nameParts = NULL;
    const char *cmdName = NULL;
    size_t i, nameCount = 0;
    int ensembleFlags = 0, hiddenLen;

    /*
     * Construct the path for the ensemble namespace and create it.
     */

    Tcl_DStringInit(&buf);
    Tcl_DStringInit(&hiddenBuf);
    TclDStringAppendLiteral(&hiddenBuf, "tcl:");
    Tcl_DStringAppend(&hiddenBuf, name, -1);
    TclDStringAppendLiteral(&hiddenBuf, ":");
    hiddenLen = Tcl_DStringLength(&hiddenBuf);
    if (name[0] == ':' && name[1] == ':') {
	/*
	 * An absolute name, so use it directly.
	 */

	cmdName = name;
	Tcl_DStringAppend(&buf, name, -1);
	ensembleFlags = TCL_ENSEMBLE_PREFIX;
    } else {
	/*
	 * Not an absolute name, so do munging of it. Note that this treats a
	 * multi-word list differently to a single word.
	 */

	TclDStringAppendLiteral(&buf, "::tcl");

	if (Tcl_SplitList(NULL, name, &nameCount, &nameParts) != TCL_OK) {
	    Tcl_Panic("invalid ensemble name '%s'", name);
	}

	for (i = 0; i < nameCount; ++i) {
	    TclDStringAppendLiteral(&buf, "::");
	    Tcl_DStringAppend(&buf, nameParts[i], -1);
	}
    }

    ns = Tcl_FindNamespace(interp, Tcl_DStringValue(&buf), NULL,
	    TCL_CREATE_NS_IF_UNKNOWN);
    if (!ns) {
	Tcl_Panic("unable to find or create %s namespace!",
		Tcl_DStringValue(&buf));
    }

    /*
     * Create the named ensemble in the correct namespace
     */

    if (cmdName == NULL) {
	if (nameCount == 1) {
	    ensembleFlags = TCL_ENSEMBLE_PREFIX;
	    cmdName = Tcl_DStringValue(&buf) + 5;
	} else {
	    ns = ns->parentPtr;
	    cmdName = nameParts[nameCount - 1];
	}
    }

    /*
     * Switch on compilation always for core ensembles now that we can do
     * nice bytecode things with them.  Do it now.  Waiting until later will
     * just cause pointless epoch bumps.
     */

    ensembleFlags |= ENSEMBLE_COMPILE;
    ensemble = Tcl_CreateEnsemble(interp, cmdName, ns, ensembleFlags);

    /*
     * Create the ensemble mapping dictionary and the ensemble command procs.
     */

    if (ensemble != NULL) {
	Tcl_Obj *mapDict, *fromObj, *toObj;
	Command *cmdPtr;

	TclDStringAppendLiteral(&buf, "::");
	TclNewObj(mapDict);
	for (i=0 ; map[i].name != NULL ; i++) {
	    fromObj = Tcl_NewStringObj(map[i].name, -1);
	    TclNewStringObj(toObj, Tcl_DStringValue(&buf),
		    Tcl_DStringLength(&buf));
	    Tcl_AppendToObj(toObj, map[i].name, -1);
	    Tcl_DictObjPut(NULL, mapDict, fromObj, toObj);

	    if (map[i].proc || map[i].nreProc) {
		/*
		 * If the command is unsafe, hide it when we're in a safe
		 * interpreter. The code to do this is really hokey! It also
		 * doesn't work properly yet; this function is always
		 * currently called before the safe-interp flag is set so the
		 * Tcl_IsSafe check fails.
		 */

		if (map[i].unsafe && Tcl_IsSafe(interp)) {
		    cmdPtr = (Command *)
			    Tcl_NRCreateCommand2(interp, "___tmp", map[i].proc,
			    map[i].nreProc, map[i].clientData, NULL);
		    Tcl_DStringSetLength(&hiddenBuf, hiddenLen);
		    if (Tcl_HideCommand(interp, "___tmp",
			    Tcl_DStringAppend(&hiddenBuf, map[i].name, -1))) {
			Tcl_Panic("%s", Tcl_GetStringResult(interp));
		    }
		} else {
		    /*
		     * Not hidden, so just create it. Yay!
		     */

		    cmdPtr = (Command *)
			    Tcl_NRCreateCommand2(interp, TclGetString(toObj),
			    map[i].proc, map[i].nreProc, map[i].clientData,
			    NULL);
		}
		cmdPtr->compileProc = map[i].compileProc;
	    }
	}
	Tcl_SetEnsembleMappingDict(interp, ensemble, mapDict);
    }

    Tcl_DStringFree(&buf);
    Tcl_DStringFree(&hiddenBuf);
    if (nameParts != NULL) {
	Tcl_Free((void *)nameParts);
    }
    return ensemble;
}

/*
 *----------------------------------------------------------------------
 *
 * TclEnsembleImplementationCmd --
 *
 *	Implements an ensemble of commands (being those exported by a
 *	namespace other than the global namespace) as a command with the same
 *	(short) name as the namespace in the parent namespace.
 *
 * Results:
 *	A standard Tcl result code. Will be TCL_ERROR if the command is not an
 *	unambiguous prefix of any command exported by the ensemble's
 *	namespace.
 *
 * Side effects:
 *	Depends on the command within the namespace that gets executed. If the
 *	ensemble itself returns TCL_ERROR, a descriptive error message will be
 *	placed in the interpreter's result.
 *
 *----------------------------------------------------------------------
 */

int
TclEnsembleImplementationCmd(
    void *clientData,
    Tcl_Interp *interp,
    size_t objc,
    Tcl_Obj *const objv[])
{
    return Tcl_NRCallObjProc2(interp, NsEnsembleImplementationCmdNR,
	    clientData, objc, objv);
}

static int
NsEnsembleImplementationCmdNR(
    void *clientData,
    Tcl_Interp *interp,
    size_t objc,
    Tcl_Obj *const objv[])
{
    EnsembleConfig *ensemblePtr = (EnsembleConfig *)clientData;
				/* The ensemble itself. */
    Tcl_Obj *prefixObj;		/* An object containing the prefix words of
				 * the command that implements the
				 * subcommand. */
    Tcl_HashEntry *hPtr;	/* Used for efficient lookup of fully
				 * specified but not yet cached command
				 * names. */
    int reparseCount = 0;	/* Number of reparses. */
    Tcl_Obj *errorObj;		/* Used for building error messages. */
    Tcl_Obj *subObj;
    size_t subIdx;

    /*
     * Must recheck objc since numParameters might have changed. See test
     * namespace-53.9.
     */

  restartEnsembleParse:
    subIdx = 1 + ensemblePtr->numParameters;
    if ((size_t)objc < subIdx + 1) {
	/*
	 * No subcommand argument. Make error message.
	 */

	Tcl_DString buf;	/* Message being built */

	Tcl_DStringInit(&buf);
	if (ensemblePtr->parameterList) {
	    Tcl_DStringAppend(&buf,
		    TclGetString(ensemblePtr->parameterList), -1);
	    TclDStringAppendLiteral(&buf, " ");
	}
	TclDStringAppendLiteral(&buf, "subcommand ?arg ...?");
	Tcl_WrongNumArgs(interp, 1, objv, Tcl_DStringValue(&buf));
	Tcl_DStringFree(&buf);

	return TCL_ERROR;
    }

    if (ensemblePtr->nsPtr->flags & NS_DEAD) {
	/*
	 * Don't know how we got here, but make things give up quickly.
	 */

	if (!Tcl_InterpDeleted(interp)) {
	    Tcl_SetObjResult(interp, Tcl_NewStringObj(
		    "ensemble activated for deleted namespace", -1));
	    Tcl_SetErrorCode(interp, "TCL", "ENSEMBLE", "DEAD", NULL);
	}
	return TCL_ERROR;
    }

    /*
     * If the table of subcommands is valid just lookup up the command there
     * and go to dispatch.
     */

    subObj = objv[subIdx];

    if (ensemblePtr->epoch == ensemblePtr->nsPtr->exportLookupEpoch) {
	/*
	 * Table of subcommands is still valid so if the internal representtion
	 * is an ensembleCmd, just call it.
	 */
	EnsembleCmdRep *ensembleCmd;

	ECRGetInternalRep(subObj, ensembleCmd);
	if (ensembleCmd) {
	    if (ensembleCmd->epoch == ensemblePtr->epoch &&
		    ensembleCmd->token == (Command *)ensemblePtr->token) {
		prefixObj = (Tcl_Obj *)Tcl_GetHashValue(ensembleCmd->hPtr);
		Tcl_IncrRefCount(prefixObj);
		if (ensembleCmd->fix) {
		    TclSpellFix(interp, objv, objc, subIdx, subObj, ensembleCmd->fix);
		}
		goto runResultingSubcommand;
	    }
	}
    } else {
	BuildEnsembleConfig(ensemblePtr);
	ensemblePtr->epoch = ensemblePtr->nsPtr->exportLookupEpoch;
    }

    /*
     * Look in the hashtable for the named subcommand.  This is the fastest
     * path if there is no cache in operation.
     */

    hPtr = Tcl_FindHashEntry(&ensemblePtr->subcommandTable,
	    TclGetString(subObj));
    if (hPtr != NULL) {

	/*
	 * Cache ensemble in the subcommand object for later.
	 */

	MakeCachedEnsembleCommand(subObj, ensemblePtr, hPtr, NULL);
    } else if (!(ensemblePtr->flags & TCL_ENSEMBLE_PREFIX)) {
	/*
	 * Could not map.  No prefixing.  Go to unknown/error handling.
	 */

	goto unknownOrAmbiguousSubcommand;
    } else {
	/*
	 * If the command isn't yet confirmed with the hash as part of building
	 * the export table, scan the sorted array for matches.
	 */

	const char *subcmdName; /* Name of the subcommand or unique prefix of
				 * it (a non-unique prefix produces an error).
				 */
	char *fullName = NULL;	/* Full name of the subcommand. */
	size_t stringLength, i;
	size_t tableLength = ensemblePtr->subcommandTable.numEntries;
	Tcl_Obj *fix;

	subcmdName = Tcl_GetStringFromObj(subObj, &stringLength);
	for (i=0 ; i<tableLength ; i++) {
	    int cmp = strncmp(subcmdName,
		    ensemblePtr->subcommandArrayPtr[i],
		    stringLength);

	    if (cmp == 0) {
		if (fullName != NULL) {
		    /*
		     * Hash search filters out the exact-match case, so getting
		     * here indicates that the subcommand is an ambiguous
		     * prefix of at least two exported subcommands, which is an
		     * error case.
		     */

		    goto unknownOrAmbiguousSubcommand;
		}
		fullName = ensemblePtr->subcommandArrayPtr[i];
	    } else if (cmp < 0) {
		/*
		 * The table is sorted so stop searching because a match would
		 * have been found already.
		 */

		break;
	    }
	}
	if (fullName == NULL) {
	    /*
	     * The subcommand is not a prefix of anything. Bail out!
	     */

	    goto unknownOrAmbiguousSubcommand;
	}
	hPtr = Tcl_FindHashEntry(&ensemblePtr->subcommandTable, fullName);
	if (hPtr == NULL) {
	    Tcl_Panic("full name %s not found in supposedly synchronized hash",
		    fullName);
	}

	/*
	 * Record the spelling correction for usage message.
	 */

	fix = Tcl_NewStringObj(fullName, -1);

	/*
	 * Cache for later in the subcommand object.
	 */

	MakeCachedEnsembleCommand(subObj, ensemblePtr, hPtr, fix);
	TclSpellFix(interp, objv, objc, subIdx, subObj, fix);
    }

    prefixObj = (Tcl_Obj *)Tcl_GetHashValue(hPtr);
    Tcl_IncrRefCount(prefixObj);
  runResultingSubcommand:

    /*
     * Execute the subcommand by populating an array of objects, which might
     * not be the same length as the number of arguments to this ensemble
     * command, and then handing it to the main command-lookup engine. In
     * theory, the command could be looked up right here using the namespace in
     * which it is guaranteed to exist,
     *
     *   ((Q: That's not true if the -map option is used, is it?))
     *
     * but don't do that because cacheing of the command object should help.
     */

    {
	Tcl_Obj *copyPtr;	/* The list of words to dispatch on.
				 * Will be freed by the dispatch engine. */
	Tcl_Obj **copyObjv;
	size_t copyObjc, prefixObjc;

	TclListObjLengthM(NULL, prefixObj, &prefixObjc);

	if (objc == 2) {
	    copyPtr = TclListObjCopy(NULL, prefixObj);
	} else {
	    copyPtr = Tcl_NewListObj(objc - 2 + prefixObjc, NULL);
	    Tcl_ListObjAppendList(NULL, copyPtr, prefixObj);
	    Tcl_ListObjReplace(NULL, copyPtr, LIST_MAX, 0,
		    ensemblePtr->numParameters, objv + 1);
	    Tcl_ListObjReplace(NULL, copyPtr, LIST_MAX, 0,
		    objc - 2 - ensemblePtr->numParameters,
		    objv + 2 + ensemblePtr->numParameters);
	}
	Tcl_IncrRefCount(copyPtr);
	TclNRAddCallback(interp, TclNRReleaseValues, copyPtr, NULL, NULL, NULL);
	TclDecrRefCount(prefixObj);

	/*
	 * Record the words of the command as given so that routines like
	 * Tcl_WrongNumArgs can produce the correct error message. Parameters
	 * count both as inserted and removed arguments.
	 */

	if (TclInitRewriteEnsemble(interp, 2 + ensemblePtr->numParameters,
		prefixObjc + ensemblePtr->numParameters, objv)) {
	    TclNRAddCallback(interp, TclClearRootEnsemble, NULL, NULL, NULL,
		    NULL);
	}

	/*
	 * Hand off to the target command.
	 */

	TclSkipTailcall(interp);
	TclListObjGetElementsM(NULL, copyPtr, &copyObjc, &copyObjv);
	((Interp *)interp)->lookupNsPtr = ensemblePtr->nsPtr;
	return TclNREvalObjv(interp, copyObjc, copyObjv, TCL_EVAL_INVOKE, NULL);
    }

  unknownOrAmbiguousSubcommand:
    /*
     * The named subcommand did not match any exported command. If there is a
     * handler registered unknown subcommands, call it, but not more than once
     * for this call.
     */

    if (ensemblePtr->unknownHandler != NULL && reparseCount++ < 1) {
	switch (EnsembleUnknownCallback(interp, ensemblePtr, objc, objv,
		&prefixObj)) {
	case TCL_OK:
	    goto runResultingSubcommand;
	case TCL_ERROR:
	    return TCL_ERROR;
	case TCL_CONTINUE:
	    goto restartEnsembleParse;
	}
    }

    /*
     * Could not find a routine for the named subcommand so generate a standard
     * failure message.  The one odd case compared with a standard
     * ensemble-like command is where a namespace has no exported commands at
     * all...
     */

    Tcl_ResetResult(interp);
    Tcl_SetErrorCode(interp, "TCL", "LOOKUP", "SUBCOMMAND",
	    TclGetString(subObj), NULL);
    if (ensemblePtr->subcommandTable.numEntries == 0) {
	Tcl_SetObjResult(interp, Tcl_ObjPrintf(
		"unknown subcommand \"%s\": namespace %s does not"
		" export any commands", TclGetString(subObj),
		ensemblePtr->nsPtr->fullName));
	return TCL_ERROR;
    }
    errorObj = Tcl_ObjPrintf("unknown%s subcommand \"%s\": must be ",
	    (ensemblePtr->flags & TCL_ENSEMBLE_PREFIX ? " or ambiguous" : ""),
	    TclGetString(subObj));
    if (ensemblePtr->subcommandTable.numEntries == 1) {
	Tcl_AppendToObj(errorObj, ensemblePtr->subcommandArrayPtr[0], -1);
    } else {
	size_t i;

	for (i=0 ; i<ensemblePtr->subcommandTable.numEntries-1 ; i++) {
	    Tcl_AppendToObj(errorObj, ensemblePtr->subcommandArrayPtr[i], -1);
	    Tcl_AppendToObj(errorObj, ", ", 2);
	}
	Tcl_AppendPrintfToObj(errorObj, "or %s",
		ensemblePtr->subcommandArrayPtr[i]);
    }
    Tcl_SetObjResult(interp, errorObj);
    return TCL_ERROR;
}

int
TclClearRootEnsemble(
    TCL_UNUSED(void **),
    Tcl_Interp *interp,
    int result)
{
    TclResetRewriteEnsemble(interp, 1);
    return result;
}

/*
 *----------------------------------------------------------------------
 *
 * TclInitRewriteEnsemble --
 *
 *	Applies a rewrite of arguments so that an ensemble subcommand
 *	correctly reports any error messages for the overall command.
 *
 * Results:
 *	Whether this is the first rewrite applied, a value which must be
 *	passed to TclResetRewriteEnsemble when undoing this command's
 *	behaviour.
 *
 * Side effects:
 *	None.
 *
 *----------------------------------------------------------------------
 */

int
TclInitRewriteEnsemble(
    Tcl_Interp *interp,
    size_t numRemoved,
    size_t numInserted,
    Tcl_Obj *const *objv)
{
    Interp *iPtr = (Interp *) interp;

    int isRootEnsemble = (iPtr->ensembleRewrite.sourceObjs == NULL);

    if (isRootEnsemble) {
	iPtr->ensembleRewrite.sourceObjs = objv;
	iPtr->ensembleRewrite.numRemovedObjs = numRemoved;
	iPtr->ensembleRewrite.numInsertedObjs = numInserted;
    } else {
	size_t numIns = iPtr->ensembleRewrite.numInsertedObjs;

	if (numIns < numRemoved) {
	    iPtr->ensembleRewrite.numRemovedObjs += numRemoved - numIns;
	    iPtr->ensembleRewrite.numInsertedObjs = numInserted;
	} else {
	    iPtr->ensembleRewrite.numInsertedObjs += numInserted - numRemoved;
	}
    }
    return isRootEnsemble;
}

/*
 *----------------------------------------------------------------------
 *
 * TclResetRewriteEnsemble --
 *
 *	Removes any rewrites applied to support proper reporting of error
 *	messages used in ensembles. Should be paired with
 *	TclInitRewriteEnsemble.
 *
 * Results:
 *	None.
 *
 * Side effects:
 *	None.
 *
 *----------------------------------------------------------------------
 */

void
TclResetRewriteEnsemble(
    Tcl_Interp *interp,
    int isRootEnsemble)
{
    Interp *iPtr = (Interp *) interp;

    if (isRootEnsemble) {
	iPtr->ensembleRewrite.sourceObjs = NULL;
	iPtr->ensembleRewrite.numRemovedObjs = 0;
	iPtr->ensembleRewrite.numInsertedObjs = 0;
    }
}

/*
 *----------------------------------------------------------------------
 *
 * TclSpellFix --
 *
 *	Records a spelling correction that needs making in the generation of
 *	the WrongNumArgs usage message.
 *
 * Results:
 *	None.
 *
 * Side effects:
 *	Can create an alternative ensemble rewrite structure.
 *
 *----------------------------------------------------------------------
 */

static int
FreeER(
    void *data[],
    TCL_UNUSED(Tcl_Interp *),
    int result)
{
    Tcl_Obj **tmp = (Tcl_Obj **) data[0];
    Tcl_Obj **store = (Tcl_Obj **) data[1];

    Tcl_Free(store);
    Tcl_Free(tmp);
    return result;
}

void
TclSpellFix(
    Tcl_Interp *interp,
    Tcl_Obj *const *objv,
    size_t objc,
    size_t badIdx,
    Tcl_Obj *bad,
    Tcl_Obj *fix)
{
    Interp *iPtr = (Interp *) interp;
    Tcl_Obj *const *search;
    Tcl_Obj **store;
    size_t idx;
    size_t size;

    if (iPtr->ensembleRewrite.sourceObjs == NULL) {
	iPtr->ensembleRewrite.sourceObjs = objv;
	iPtr->ensembleRewrite.numRemovedObjs = 0;
	iPtr->ensembleRewrite.numInsertedObjs = 0;
    }

    /*
     * Compute the valid length of the ensemble root.
     */

    size = iPtr->ensembleRewrite.numRemovedObjs + objc
	    - iPtr->ensembleRewrite.numInsertedObjs;

    search = iPtr->ensembleRewrite.sourceObjs;
    if (search[0] == NULL) {
	/*
	 * Awful casting abuse here!
	 */

	search = (Tcl_Obj *const *) search[1];
    }

    if (badIdx < iPtr->ensembleRewrite.numInsertedObjs) {
	/*
	 * Misspelled value was inserted. Cannot directly jump to the bad
	 * value.  Must search.
	 */

	idx = 1;
	while (idx < size) {
	    if (search[idx] == bad) {
		break;
	    }
	    idx++;
	}
	if (idx == size) {
	    return;
	}
    } else {
	/*
	 * Jump to the misspelled value.
	 */

	idx = iPtr->ensembleRewrite.numRemovedObjs + badIdx
		- iPtr->ensembleRewrite.numInsertedObjs;

	/* Verify */
	if (search[idx] != bad) {
	    Tcl_Panic("SpellFix: programming error");
	}
    }

    search = iPtr->ensembleRewrite.sourceObjs;
    if (search[0] == NULL) {
	store = (Tcl_Obj **) search[2];
    }  else {
	Tcl_Obj **tmp = (Tcl_Obj **)Tcl_Alloc(3 * sizeof(Tcl_Obj *));

	store = (Tcl_Obj **)Tcl_Alloc(size * sizeof(Tcl_Obj *));
	memcpy(store, iPtr->ensembleRewrite.sourceObjs,
		size * sizeof(Tcl_Obj *));

	/*
	 * Awful casting abuse here! Note that the NULL in the first element
	 * indicates that the initial objects are a raw array in the second
	 * element and the rewritten ones are a raw array in the third.
	 */

	tmp[0] = NULL;
	tmp[1] = (Tcl_Obj *) iPtr->ensembleRewrite.sourceObjs;
	tmp[2] = (Tcl_Obj *) store;
	iPtr->ensembleRewrite.sourceObjs = (Tcl_Obj *const *) tmp;

	TclNRAddCallback(interp, FreeER, tmp, store, NULL, NULL);
    }

    store[idx] = fix;
    Tcl_IncrRefCount(fix);
    TclNRAddCallback(interp, TclNRReleaseValues, fix, NULL, NULL, NULL);
}

Tcl_Obj *const *TclEnsembleGetRewriteValues(
    Tcl_Interp *interp		/* Current interpreter. */
)
{
    Interp *iPtr = (Interp *) interp;
    Tcl_Obj *const *origObjv = iPtr->ensembleRewrite.sourceObjs;
    if (origObjv[0] == NULL) {
	origObjv = (Tcl_Obj *const *)origObjv[2];
    }
    return origObjv;
}

/*
 *----------------------------------------------------------------------
 *
 * TclFetchEnsembleRoot --
 *
 *	Returns the root of ensemble rewriting, if any.
 *	If no root exists, returns objv instead.
 *
 * Results:
 *	None.
 *
 * Side effects:
 *	None.
 *
 *----------------------------------------------------------------------
 */

Tcl_Obj *const *
TclFetchEnsembleRoot(
    Tcl_Interp *interp,
    Tcl_Obj *const *objv,
    size_t objc,
    size_t *objcPtr)
{
    Tcl_Obj *const *sourceObjs;
    Interp *iPtr = (Interp *) interp;

    if (iPtr->ensembleRewrite.sourceObjs) {
	*objcPtr = objc + iPtr->ensembleRewrite.numRemovedObjs
		- iPtr->ensembleRewrite.numInsertedObjs;
	if (iPtr->ensembleRewrite.sourceObjs[0] == NULL) {
	    sourceObjs = (Tcl_Obj *const *)iPtr->ensembleRewrite.sourceObjs[1];
	} else {
	    sourceObjs = iPtr->ensembleRewrite.sourceObjs;
	}
	return sourceObjs;
    }
    *objcPtr = objc;
    return objv;
}

/*
 * ----------------------------------------------------------------------
 *
 * EnsembleUnknownCallback --
 *
 *	Helper for the ensemble engine.  Calls the routine registered for
 *	"ensemble unknown" case.  See the user documentation of the
 *	ensemble unknown handler for details.  Only called when such a
 *	function is defined, and is only called once per ensemble dispatch.
 *	I.e. even if a reparse still fails, this isn't called again.
 *
 * Results:
 *	TCL_OK -	*prefixObjPtr contains the command words to dispatch
 *			to.
 *	TCL_CONTINUE -	Need to reparse, i.e. *prefixObjPtr is invalid
 *	TCL_ERROR -	Something went wrong. Error message in interpreter.
 *
 * Side effects:
 *	Arbitrary, due to evaluation of script provided by client.
 *
 * ----------------------------------------------------------------------
 */

static inline int
EnsembleUnknownCallback(
    Tcl_Interp *interp,
    EnsembleConfig *ensemblePtr,
    size_t objc,
    Tcl_Obj *const objv[],
    Tcl_Obj **prefixObjPtr)
{
    size_t paramc;
    int result;
	size_t i, prefixObjc;
    Tcl_Obj **paramv, *unknownCmd, *ensObj;

    /*
     * Create the "unknown" command callback to determine what to do.
     */

    unknownCmd = Tcl_DuplicateObj(ensemblePtr->unknownHandler);
    TclNewObj(ensObj);
    Tcl_GetCommandFullName(interp, ensemblePtr->token, ensObj);
    Tcl_ListObjAppendElement(NULL, unknownCmd, ensObj);
    for (i = 1 ; i < (size_t)objc ; i++) {
	Tcl_ListObjAppendElement(NULL, unknownCmd, objv[i]);
    }
    TclListObjGetElementsM(NULL, unknownCmd, &paramc, &paramv);
    Tcl_IncrRefCount(unknownCmd);

    /*
     * Call the "unknown" handler.  No attempt to NRE-enable this as deep
     * recursion through unknown handlers is perverse. It is always an error
     * for an unknown handler to delete its ensemble. Don't do that.
     */

    Tcl_Preserve(ensemblePtr);
    TclSkipTailcall(interp);
    result = Tcl_EvalObjv(interp, paramc, paramv, 0);
    if ((result == TCL_OK) && (ensemblePtr->flags & ENSEMBLE_DEAD)) {
	if (!Tcl_InterpDeleted(interp)) {
	    Tcl_SetObjResult(interp, Tcl_NewStringObj(
		    "unknown subcommand handler deleted its ensemble", -1));
	    Tcl_SetErrorCode(interp, "TCL", "ENSEMBLE", "UNKNOWN_DELETED",
		    NULL);
	}
	result = TCL_ERROR;
    }
    Tcl_Release(ensemblePtr);

    /*
     * On success the result is a list of words that form the command to be
     * executed.  If the list is empty, the ensemble should have been updated,
     * so ask the ensemble engine to reparse the original command.
     */

    if (result == TCL_OK) {
	*prefixObjPtr = Tcl_GetObjResult(interp);
	Tcl_IncrRefCount(*prefixObjPtr);
	TclDecrRefCount(unknownCmd);
	Tcl_ResetResult(interp);

	/* A non-empty list is the replacement command. */

	if (TclListObjLengthM(interp, *prefixObjPtr, &prefixObjc) != TCL_OK) {
	    TclDecrRefCount(*prefixObjPtr);
	    Tcl_AddErrorInfo(interp, "\n    while parsing result of "
		    "ensemble unknown subcommand handler");
	    return TCL_ERROR;
	}
	if (prefixObjc > 0) {
	    return TCL_OK;
	}

	/*
	 * Empty result => reparse.
	 */

	TclDecrRefCount(*prefixObjPtr);
	return TCL_CONTINUE;
    }

    /*
     * Convert exceptional result to an error.
     */

    if (!Tcl_InterpDeleted(interp)) {
	if (result != TCL_ERROR) {
	    Tcl_ResetResult(interp);
	    Tcl_SetObjResult(interp, Tcl_NewStringObj(
		    "unknown subcommand handler returned bad code: ", -1));
	    switch (result) {
	    case TCL_RETURN:
		Tcl_AppendToObj(Tcl_GetObjResult(interp), "return", -1);
		break;
	    case TCL_BREAK:
		Tcl_AppendToObj(Tcl_GetObjResult(interp), "break", -1);
		break;
	    case TCL_CONTINUE:
		Tcl_AppendToObj(Tcl_GetObjResult(interp), "continue", -1);
		break;
	    default:
		Tcl_AppendPrintfToObj(Tcl_GetObjResult(interp), "%d", result);
	    }
	    Tcl_AddErrorInfo(interp, "\n    result of "
		    "ensemble unknown subcommand handler: ");
	    Tcl_AppendObjToErrorInfo(interp, unknownCmd);
	    Tcl_SetErrorCode(interp, "TCL", "ENSEMBLE", "UNKNOWN_RESULT",
		    NULL);
	} else {
	    Tcl_AddErrorInfo(interp,
		    "\n    (ensemble unknown subcommand handler)");
	}
    }
    TclDecrRefCount(unknownCmd);
    return TCL_ERROR;
}

/*
 *----------------------------------------------------------------------
 *
 * MakeCachedEnsembleCommand --
 *
 *	Caches what has been computed so far to minimize string copying.
 *	Starts by deleting any existing representation but reusing the existing
 *	structure if it is an ensembleCmd.
 *
 * Results:
 *	None.
 *
 * Side effects:
 *	Converts the internal representation of the given object to an
 *	ensembleCmd.
 *
 *----------------------------------------------------------------------
 */

static void
MakeCachedEnsembleCommand(
    Tcl_Obj *objPtr,
    EnsembleConfig *ensemblePtr,
    Tcl_HashEntry *hPtr,
    Tcl_Obj *fix)
{
    EnsembleCmdRep *ensembleCmd;

    ECRGetInternalRep(objPtr, ensembleCmd);
    if (ensembleCmd) {
	TclCleanupCommandMacro(ensembleCmd->token);
	if (ensembleCmd->fix) {
	    Tcl_DecrRefCount(ensembleCmd->fix);
	}
    } else {
	/*
	 * Replace any old internal representation with a new one.
	 */

	ensembleCmd = (EnsembleCmdRep *)Tcl_Alloc(sizeof(EnsembleCmdRep));
	ECRSetInternalRep(objPtr, ensembleCmd);
    }

    /*
     * Populate the internal rep.
     */

    ensembleCmd->epoch = ensemblePtr->epoch;
    ensembleCmd->token = (Command *) ensemblePtr->token;
    ensembleCmd->token->refCount++;
    if (fix) {
	Tcl_IncrRefCount(fix);
    }
    ensembleCmd->fix = fix;
    ensembleCmd->hPtr = hPtr;
}

/*
 *----------------------------------------------------------------------
 *
 * DeleteEnsembleConfig --
 *
 *	Destroys the data structure used to represent an ensemble.  Called when
 *	the procedure for the ensemble is deleted, which happens automatically
 *	if the namespace for the ensemble is deleted.  Deleting the procedure
 *	for an ensemble is the right way to initiate cleanup.
 *
 * Results:
 *	None.
 *
 * Side effects:
 *	Memory is eventually deallocated.
 *
 *----------------------------------------------------------------------
 */

static void
ClearTable(
    EnsembleConfig *ensemblePtr)
{
    Tcl_HashTable *hash = &ensemblePtr->subcommandTable;

    if (hash->numEntries != 0) {
        Tcl_HashSearch search;
        Tcl_HashEntry *hPtr = Tcl_FirstHashEntry(hash, &search);

        while (hPtr != NULL) {
            Tcl_Obj *prefixObj = (Tcl_Obj *)Tcl_GetHashValue(hPtr);
            Tcl_DecrRefCount(prefixObj);
            hPtr = Tcl_NextHashEntry(&search);
        }
        Tcl_Free(ensemblePtr->subcommandArrayPtr);
    }
    Tcl_DeleteHashTable(hash);
}

static void
DeleteEnsembleConfig(
    void *clientData)
{
    EnsembleConfig *ensemblePtr = (EnsembleConfig *)clientData;
    Namespace *nsPtr = ensemblePtr->nsPtr;

    /* Unlink from the ensemble chain if it not already marked as unlinked. */

    if (ensemblePtr->next != ensemblePtr) {
	EnsembleConfig *ensPtr = (EnsembleConfig *) nsPtr->ensembles;

	if (ensPtr == ensemblePtr) {
	    nsPtr->ensembles = (Tcl_Ensemble *) ensemblePtr->next;
	} else {
	    while (ensPtr != NULL) {
		if (ensPtr->next == ensemblePtr) {
		    ensPtr->next = ensemblePtr->next;
		    break;
		}
		ensPtr = ensPtr->next;
	    }
	}
    }

    /*
     * Mark the namespace as dead so code that uses Tcl_Preserve() can tell
     * whether disaster happened anyway.
     */

    ensemblePtr->flags |= ENSEMBLE_DEAD;

    /*
     * Release the fields that contain pointers.
     */

    ClearTable(ensemblePtr);
    if (ensemblePtr->subcmdList != NULL) {
	Tcl_DecrRefCount(ensemblePtr->subcmdList);
    }
    if (ensemblePtr->parameterList != NULL) {
	Tcl_DecrRefCount(ensemblePtr->parameterList);
    }
    if (ensemblePtr->subcommandDict != NULL) {
	Tcl_DecrRefCount(ensemblePtr->subcommandDict);
    }
    if (ensemblePtr->unknownHandler != NULL) {
	Tcl_DecrRefCount(ensemblePtr->unknownHandler);
    }

    /*
     * Arrange for the structure to be reclaimed. This is complex because it is
     * necessary to react sensibly when an ensemble is deleted during its
     * initialisation, particularly in the case of an unknown callback.
     */

    Tcl_EventuallyFree(ensemblePtr, TCL_DYNAMIC);
}

/*
 *----------------------------------------------------------------------
 *
 * BuildEnsembleConfig --
 *
 *	Creates the internal data structures that describe how an ensemble
 *	looks.  The structures are a hash map from the full command name to the
 *	Tcl list that describes the implementation prefix words, and a sorted
 *	array of all the full command names to allow for reasonably efficient
 *	handling of an unambiguous prefix.
 *
 * Results:
 *	None.
 *
 * Side effects:
 *	Reallocates and rebuilds the hash table and array stored at the
 *	ensemblePtr argument. For large ensembles or large namespaces, this is
 *	may be an expensive operation.
 *
 *----------------------------------------------------------------------
 */

static void
BuildEnsembleConfig(
    EnsembleConfig *ensemblePtr)
{
    Tcl_HashSearch search;	/* Used for scanning the commands in
				 * the namespace for this ensemble. */
    size_t i, j;
    int isNew;
    Tcl_HashTable *hash = &ensemblePtr->subcommandTable;
    Tcl_HashEntry *hPtr;
    Tcl_Obj *mapDict = ensemblePtr->subcommandDict;
    Tcl_Obj *subList = ensemblePtr->subcmdList;

    ClearTable(ensemblePtr);
    Tcl_InitHashTable(hash, TCL_STRING_KEYS);

    if (subList) {
        size_t subc;
        Tcl_Obj **subv, *target, *cmdObj, *cmdPrefixObj;
        const char *name;

        /*
         * There is a list of exactly what subcommands go in the table.
         * Determine the target for each.
         */

        TclListObjGetElementsM(NULL, subList, &subc, &subv);
        if (subList == mapDict) {
            /*
             * Unusual case where explicit list of subcommands is same value
             * as the dict mapping to targets.
             */

            for (i = 0; i < subc; i += 2) {
                name = TclGetString(subv[i]);
                hPtr = Tcl_CreateHashEntry(hash, name, &isNew);
                if (!isNew) {
                    cmdObj = (Tcl_Obj *)Tcl_GetHashValue(hPtr);
                    Tcl_DecrRefCount(cmdObj);
                }
                Tcl_SetHashValue(hPtr, subv[i+1]);
                Tcl_IncrRefCount(subv[i+1]);

                name = TclGetString(subv[i+1]);
                hPtr = Tcl_CreateHashEntry(hash, name, &isNew);
                if (isNew) {
                    cmdObj = Tcl_NewStringObj(name, -1);
                    cmdPrefixObj = Tcl_NewListObj(1, &cmdObj);
                    Tcl_SetHashValue(hPtr, cmdPrefixObj);
                    Tcl_IncrRefCount(cmdPrefixObj);
                }
            }
        } else {
            /*
	     * Usual case where we can freely act on the list and dict.
	     */

            for (i = 0; i < subc; i++) {
                name = TclGetString(subv[i]);
                hPtr = Tcl_CreateHashEntry(hash, name, &isNew);
                if (!isNew) {
                    continue;
                }

                /*
		 * Lookup target in the dictionary.
		 */

                if (mapDict) {
                    Tcl_DictObjGet(NULL, mapDict, subv[i], &target);
                    if (target) {
                        Tcl_SetHashValue(hPtr, target);
                        Tcl_IncrRefCount(target);
                        continue;
                    }
                }

                /*
                 * Target was not in the dictionary.  Map onto the namespace.
                 * In this case there is no guarantee that the command
                 * is actually there.  It is the responsibility of the
		 * programmer (or [::unknown] of course) to provide the procedure.
                 */

                cmdObj = Tcl_NewStringObj(name, -1);
                cmdPrefixObj = Tcl_NewListObj(1, &cmdObj);
                Tcl_SetHashValue(hPtr, cmdPrefixObj);
                Tcl_IncrRefCount(cmdPrefixObj);
            }
        }
    } else if (mapDict) {
        /*
         * No subcmd list, but there is a mapping dictionary, so
         * use the keys of that. Convert the contents of the dictionary into the
         * form required for the internal hashtable of the ensemble.
         */

        Tcl_DictSearch dictSearch;
        Tcl_Obj *keyObj, *valueObj;
        int done;

        Tcl_DictObjFirst(NULL, ensemblePtr->subcommandDict, &dictSearch,
                &keyObj, &valueObj, &done);
        while (!done) {
            const char *name = TclGetString(keyObj);

            hPtr = Tcl_CreateHashEntry(hash, name, &isNew);
            Tcl_SetHashValue(hPtr, valueObj);
            Tcl_IncrRefCount(valueObj);
            Tcl_DictObjNext(&dictSearch, &keyObj, &valueObj, &done);
        }
    } else {
	/*
	 * Use the array of patterns and the hash table whose keys are the
	 * commands exported by the namespace.  The corresponding values do not
	 * matter here.  Filter the commands in the namespace against the
	 * patterns in the export list to find out what commands are actually
	 * exported. Use an intermediate hash table to make memory management
	 * easier and to make exact matching much easier.
	 *
	 * Suggestion for future enhancement: Compute the unique prefixes and
	 * place them in the hash too for even faster matching.
	 */

	hPtr = Tcl_FirstHashEntry(&ensemblePtr->nsPtr->cmdTable, &search);
	for (; hPtr!= NULL ; hPtr=Tcl_NextHashEntry(&search)) {
	    char *nsCmdName =		/* Name of command in namespace. */
		    (char *)Tcl_GetHashKey(&ensemblePtr->nsPtr->cmdTable, hPtr);

	    for (i=0 ; i<ensemblePtr->nsPtr->numExportPatterns ; i++) {
		if (Tcl_StringMatch(nsCmdName,
			ensemblePtr->nsPtr->exportArrayPtr[i])) {
		    hPtr = Tcl_CreateHashEntry(hash, nsCmdName, &isNew);

		    /*
		     * Remember, hash entries have a full reference to the
		     * substituted part of the command (as a list) as their
		     * content!
		     */

		    if (isNew) {
			Tcl_Obj *cmdObj, *cmdPrefixObj;

			TclNewObj(cmdObj);
			Tcl_AppendStringsToObj(cmdObj,
				ensemblePtr->nsPtr->fullName,
				(ensemblePtr->nsPtr->parentPtr ? "::" : ""),
				nsCmdName, NULL);
			cmdPrefixObj = Tcl_NewListObj(1, &cmdObj);
			Tcl_SetHashValue(hPtr, cmdPrefixObj);
			Tcl_IncrRefCount(cmdPrefixObj);
		    }
		    break;
		}
	    }
	}
    }

    if (hash->numEntries == 0) {
	ensemblePtr->subcommandArrayPtr = NULL;
	return;
    }

    /*
     * Create a sorted array of all subcommands in the ensemble.  Hash tables
     * are all very well for a quick look for an exact match, but they can't
     * determine things like whether a string is a prefix of another, at least
     * not without a lot of preparation, and they're not useful for generating
     * the error message either.
     *
     * Do this by filling an array with the names:  Use the hash keys
     * directly to save a copy since any time we change the array we change
     * the hash too, and vice versa, and run quicksort over the array.
     */

    ensemblePtr->subcommandArrayPtr =
	    (char **)Tcl_Alloc(sizeof(char *) * hash->numEntries);

    /*
     * Fill the array from both ends as this reduces the likelihood of
     * performance problems in qsort(). This makes this code much more opaque,
     * but the naive alternatve:
     *
     * for (hPtr=Tcl_FirstHashEntry(hash,&search),i=0 ;
     *	       hPtr!=NULL ; hPtr=Tcl_NextHashEntry(&search),i++) {
     *     ensemblePtr->subcommandArrayPtr[i] = Tcl_GetHashKey(hash, &hPtr);
     * }
     *
     * can produce long runs of precisely ordered table entries when the
     * commands in the namespace are declared in a sorted fashion,  which is an
     * ordering some people like, and the hashing functions or the command
     * names themselves are fairly unfortunate. Filling from both ends means
     * that it requires active malice, and probably a debugger, to get qsort()
     * to have awful runtime behaviour.
     */

    i = 0;
    j = hash->numEntries;
    hPtr = Tcl_FirstHashEntry(hash, &search);
    while (hPtr != NULL) {
	ensemblePtr->subcommandArrayPtr[i++] = (char *)Tcl_GetHashKey(hash, hPtr);
	hPtr = Tcl_NextHashEntry(&search);
	if (hPtr == NULL) {
	    break;
	}
	ensemblePtr->subcommandArrayPtr[--j] = (char *)Tcl_GetHashKey(hash, hPtr);
	hPtr = Tcl_NextHashEntry(&search);
    }
    if (hash->numEntries > 1) {
	qsort(ensemblePtr->subcommandArrayPtr, hash->numEntries,
		sizeof(char *), NsEnsembleStringOrder);
    }
}

/*
 *----------------------------------------------------------------------
 *
 * NsEnsembleStringOrder --
 *
 *	Helper to for uset with sort() that compares two string pointers.
 *
 * Results:
 *	-1 if the first string is smaller, 1 if the second string is smaller,
 *	and 0 if they are equal.
 *
 * Side effects:
 *	None.
 *
 *----------------------------------------------------------------------
 */

static int
NsEnsembleStringOrder(
    const void *strPtr1,
    const void *strPtr2)
{
    return strcmp(*(const char **)strPtr1, *(const char **)strPtr2);
}

/*
 *----------------------------------------------------------------------
 *
 * FreeEnsembleCmdRep --
 *
 *	Destroys the internal representation of a Tcl_Obj that has been
 *	holding information about a command in an ensemble.
 *
 * Results:
 *	None.
 *
 * Side effects:
 *	Memory is deallocated. If this held the last reference to a
 *	namespace's main structure, that main structure will also be
 *	destroyed.
 *
 *----------------------------------------------------------------------
 */

static void
FreeEnsembleCmdRep(
    Tcl_Obj *objPtr)
{
    EnsembleCmdRep *ensembleCmd;

    ECRGetInternalRep(objPtr, ensembleCmd);
    TclCleanupCommandMacro(ensembleCmd->token);
    if (ensembleCmd->fix) {
	Tcl_DecrRefCount(ensembleCmd->fix);
    }
    Tcl_Free(ensembleCmd);
}

/*
 *----------------------------------------------------------------------
 *
 * DupEnsembleCmdRep --
 *
 *	Makes one Tcl_Obj into a copy of another that is a subcommand of an
 *	ensemble.
 *
 * Results:
 *	None.
 *
 * Side effects:
 *	Memory is allocated, and the namespace that the ensemble is built on
 *	top of gains another reference.
 *
 *----------------------------------------------------------------------
 */

static void
DupEnsembleCmdRep(
    Tcl_Obj *objPtr,
    Tcl_Obj *copyPtr)
{
    EnsembleCmdRep *ensembleCmd;
    EnsembleCmdRep *ensembleCopy = (EnsembleCmdRep *)Tcl_Alloc(sizeof(EnsembleCmdRep));

    ECRGetInternalRep(objPtr, ensembleCmd);
    ECRSetInternalRep(copyPtr, ensembleCopy);

    ensembleCopy->epoch = ensembleCmd->epoch;
    ensembleCopy->token = ensembleCmd->token;
    ensembleCopy->token->refCount++;
    ensembleCopy->fix = ensembleCmd->fix;
    if (ensembleCopy->fix) {
	Tcl_IncrRefCount(ensembleCopy->fix);
    }
    ensembleCopy->hPtr = ensembleCmd->hPtr;
}

/*
 *----------------------------------------------------------------------
 *
 * TclCompileEnsemble --
 *
 *	Procedure called to compile an ensemble command. Note that most
 *	ensembles are not compiled, since modifying a compiled ensemble causes
 *	a invalidation of all existing bytecode (expensive!) which is not
 *	normally warranted.
 *
 * Results:
 *	Returns TCL_OK for a successful compile. Returns TCL_ERROR to defer
 *	evaluation to runtime.
 *
 * Side effects:
 *	Instructions are added to envPtr to execute the subcommands of the
 *	ensemble at runtime if a compile-time mapping is possible.
 *
 *----------------------------------------------------------------------
 */

int
TclCompileEnsemble(
    Tcl_Interp *interp,		/* Used for error reporting. */
    Tcl_Parse *parsePtr,	/* Points to a parse structure for the command
				 * created by Tcl_ParseCommand. */
    Command *cmdPtr,		/* Points to defintion of command being
				 * compiled. */
    CompileEnv *envPtr)		/* Holds resulting instructions. */
{
    DefineLineInformation;
    Tcl_Token *tokenPtr = TokenAfter(parsePtr->tokenPtr);
    Tcl_Obj *mapObj, *subcmdObj, *targetCmdObj, *listObj, **elems;
    Tcl_Obj *replaced, *replacement;
    Tcl_Command ensemble = (Tcl_Command) cmdPtr;
    Command *oldCmdPtr = cmdPtr, *newCmdPtr;
    int result, flags = 0, depth = 1, invokeAnyway = 0;
    int ourResult = TCL_ERROR;
    size_t i, len, numBytes;
    const char *word;

    TclNewObj(replaced);
    Tcl_IncrRefCount(replaced);
    if ((int)parsePtr->numWords <= depth) {
	goto failed;
    }
    if (tokenPtr->type != TCL_TOKEN_SIMPLE_WORD) {
	/*
	 * Too hard.
	 */

	goto failed;
    }

    /*
     * This is where we return to if we are parsing multiple nested compiled
     * ensembles. [info object] is such a beast.
     */

  checkNextWord:
    word = tokenPtr[1].start;
    numBytes = tokenPtr[1].size;

    /*
     * There's a sporting chance we'll be able to compile this. But now we
     * must check properly. To do that, check that we're compiling an ensemble
     * that has a compilable command as its appropriate subcommand.
     */

    if (Tcl_GetEnsembleMappingDict(NULL, ensemble, &mapObj) != TCL_OK
	    || mapObj == NULL) {
	/*
	 * Either not an ensemble or a mapping isn't installed. Crud. Too hard
	 * to proceed.
	 */

	goto failed;
    }

    /*
     * Also refuse to compile anything that uses a formal parameter list for
     * now, on the grounds that it is too complex.
     */

    if (Tcl_GetEnsembleParameterList(NULL, ensemble, &listObj) != TCL_OK
	    || listObj != NULL) {
	/*
	 * Figuring out how to compile this has become too much. Bail out.
	 */

	goto failed;
    }

    /*
     * Next, get the flags. We need them on several code paths so that we can
     * know whether we're to do prefix matching.
     */

    (void) Tcl_GetEnsembleFlags(NULL, ensemble, &flags);

    /*
     * Check to see if there's also a subcommand list; must check to see if
     * the subcommand we are calling is in that list if it exists, since that
     * list filters the entries in the map.
     */

    (void) Tcl_GetEnsembleSubcommandList(NULL, ensemble, &listObj);
    if (listObj != NULL) {
	size_t sclen;
	const char *str;
	Tcl_Obj *matchObj = NULL;

	if (TclListObjGetElementsM(NULL, listObj, &len, &elems) != TCL_OK) {
	    goto failed;
	}
	for (i=0 ; i<len ; i++) {
	    str = Tcl_GetStringFromObj(elems[i], &sclen);
	    if ((sclen == numBytes) && !memcmp(word, str, numBytes)) {
		/*
		 * Exact match! Excellent!
		 */

		result = Tcl_DictObjGet(NULL, mapObj,elems[i], &targetCmdObj);
		if (result != TCL_OK || targetCmdObj == NULL) {
		    goto failed;
		}
		replacement = elems[i];
		goto doneMapLookup;
	    }

	    /*
	     * Check to see if we've got a prefix match. A single prefix match
	     * is fine, and allows us to refine our dictionary lookup, but
	     * multiple prefix matches is a Bad Thing and will prevent us from
	     * making progress. Note that we cannot do the lookup immediately
	     * in the prefix case; might be another entry later in the list
	     * that causes things to fail.
	     */

	    if ((flags & TCL_ENSEMBLE_PREFIX)
		    && strncmp(word, str, numBytes) == 0) {
		if (matchObj != NULL) {
		    goto failed;
		}
		matchObj = elems[i];
	    }
	}
	if (matchObj == NULL) {
	    goto failed;
	}
	result = Tcl_DictObjGet(NULL, mapObj, matchObj, &targetCmdObj);
	if (result != TCL_OK || targetCmdObj == NULL) {
	    goto failed;
	}
	replacement = matchObj;
    } else {
	Tcl_DictSearch s;
	int done, matched;
	Tcl_Obj *tmpObj;

	/*
	 * No map, so check the dictionary directly.
	 */

	TclNewStringObj(subcmdObj, word, numBytes);
	result = Tcl_DictObjGet(NULL, mapObj, subcmdObj, &targetCmdObj);
	if (result == TCL_OK && targetCmdObj != NULL) {
	    /*
	     * Got it. Skip the fiddling around with prefixes.
	     */

	    replacement = subcmdObj;
	    goto doneMapLookup;
	}
	TclDecrRefCount(subcmdObj);

	/*
	 * We've not literally got a valid subcommand. But maybe we have a
	 * prefix. Check if prefix matches are allowed.
	 */

	if (!(flags & TCL_ENSEMBLE_PREFIX)) {
	    goto failed;
	}

	/*
	 * Iterate over the keys in the dictionary, checking to see if we're a
	 * prefix.
	 */

	Tcl_DictObjFirst(NULL, mapObj, &s, &subcmdObj, &tmpObj, &done);
	matched = 0;
	replacement = NULL;		/* Silence, fool compiler! */
	while (!done) {
	    if (strncmp(TclGetString(subcmdObj), word, numBytes) == 0) {
		if (matched++) {
		    /*
		     * Must have matched twice! Not unique, so no point
		     * looking further.
		     */

		    break;
		}
		replacement = subcmdObj;
		targetCmdObj = tmpObj;
	    }
	    Tcl_DictObjNext(&s, &subcmdObj, &tmpObj, &done);
	}
	Tcl_DictObjDone(&s);

	/*
	 * If we have anything other than a single match, we've failed the
	 * unique prefix check.
	 */

	if (matched != 1) {
	    invokeAnyway = 1;
	    goto failed;
	}
    }

    /*
     * OK, we definitely map to something. But what?
     *
     * The command we map to is the first word out of the map element. Note
     * that we also reject dealing with multi-element rewrites if we are in a
     * safe interpreter, as there is otherwise a (highly gnarly!) way to make
     * Tcl crash open to exploit.
     */

  doneMapLookup:
    Tcl_ListObjAppendElement(NULL, replaced, replacement);
    if (TclListObjGetElementsM(NULL, targetCmdObj, &len, &elems) != TCL_OK) {
	goto failed;
    } else if (len != 1) {
	/*
	 * Note that at this point we know we can't issue any special
	 * instruction sequence as the mapping isn't one that we support at
	 * the compiled level.
	 */

	goto cleanup;
    }
    targetCmdObj = elems[0];

    oldCmdPtr = cmdPtr;
    Tcl_IncrRefCount(targetCmdObj);
    newCmdPtr = (Command *) Tcl_GetCommandFromObj(interp, targetCmdObj);
    TclDecrRefCount(targetCmdObj);
    if (newCmdPtr == NULL || Tcl_IsSafe(interp)
	    || newCmdPtr->nsPtr->flags & NS_SUPPRESS_COMPILATION
	    || newCmdPtr->flags & CMD_HAS_EXEC_TRACES
	    || ((Interp *)interp)->flags & DONT_COMPILE_CMDS_INLINE) {
	/*
	 * Maps to an undefined command or a command without a compiler.
	 * Cannot compile.
	 */

	goto cleanup;
    }
    cmdPtr = newCmdPtr;
    depth++;

    /*
     * See whether we have a nested ensemble. If we do, we can go round the
     * mulberry bush again, consuming the next word.
     */

    if (cmdPtr->compileProc == TclCompileEnsemble) {
	tokenPtr = TokenAfter(tokenPtr);
	if ((int)parsePtr->numWords < depth + 1
		|| tokenPtr->type != TCL_TOKEN_SIMPLE_WORD) {
	    /*
	     * Too hard because the user has done something unpleasant like
	     * omitting the sub-ensemble's command name or used a non-constant
	     * name for a sub-ensemble's command name; we respond by bailing
	     * out completely (this is a rare case). [Bug 6d2f249a01]
	     */

	    goto cleanup;
	}
	ensemble = (Tcl_Command) cmdPtr;
	goto checkNextWord;
    }

    /*
     * Now that the mapping process is done we actually try to compile.
     * If there is a subcommand compiler and that successfully produces code,
     * we'll use that. Otherwise, we fall back to generating opcodes to do the
     * invoke at runtime.
     */

    invokeAnyway = 1;
    if (TCL_OK == TclAttemptCompileProc(interp, parsePtr, depth, cmdPtr,
	    envPtr)) {
	ourResult = TCL_OK;
	goto cleanup;
    }

    /*
     * Throw out any line information generated by the failed compile attempt.
     */

    while (mapPtr->nuloc > eclIndex + 1) {
        mapPtr->nuloc--;
        Tcl_Free(mapPtr->loc[mapPtr->nuloc].line);
        mapPtr->loc[mapPtr->nuloc].line = NULL;
    }

    /*
     * Reset the index of next command.  Toss out any from failed nested
     * partial compiles.
     */

    envPtr->numCommands = mapPtr->nuloc;

    /*
     * Failed to do a full compile for some reason. Try to do a direct invoke
     * instead of going through the ensemble lookup process again.
     */

  failed:
    if (depth < 250) {
	if (depth > 1) {
	    if (!invokeAnyway) {
		cmdPtr = oldCmdPtr;
		depth--;
	    }
	}
	/*
	 * The length of the "replaced" list must be depth-1.  Trim back
	 * any extra elements that might have been appended by failing
	 * pathways above.
	 */
	(void) Tcl_ListObjReplace(NULL, replaced, depth-1, LIST_MAX, 0, NULL);

	/*
	 * TODO: Reconsider whether we ought to call CompileToInvokedCommand()
	 * when depth==1.  In that case we are choosing to emit the
	 * INST_INVOKE_REPLACE bytecode when there is in fact no replacing
	 * to be done.  It would be equally functional and presumably more
	 * performant to fall through to cleanup below, return TCL_ERROR,
	 * and let the compiler harness emit the INST_INVOKE_STK
	 * implementation for us.
	 */

	CompileToInvokedCommand(interp, parsePtr, replaced, cmdPtr, envPtr);
	ourResult = TCL_OK;
    }

    /*
     * Release the memory we allocated. If we've got here, we've either done
     * something useful or we're in a case that we can't compile at all and
     * we're just giving up.
     */

  cleanup:
    Tcl_DecrRefCount(replaced);
    return ourResult;
}

int
TclAttemptCompileProc(
    Tcl_Interp *interp,
    Tcl_Parse *parsePtr,
    size_t depth,
    Command *cmdPtr,
    CompileEnv *envPtr)		/* Holds resulting instructions. */
{
    DefineLineInformation;
    int result;
    size_t i;
    Tcl_Token *saveTokenPtr = parsePtr->tokenPtr;
    size_t savedStackDepth = envPtr->currStackDepth;
    unsigned savedCodeNext = envPtr->codeNext - envPtr->codeStart;
    size_t savedAuxDataArrayNext = envPtr->auxDataArrayNext;
    size_t savedExceptArrayNext = envPtr->exceptArrayNext;
#ifdef TCL_COMPILE_DEBUG
    size_t savedExceptDepth = envPtr->exceptDepth;
#endif

    if (cmdPtr->compileProc == NULL) {
	return TCL_ERROR;
    }

    /*
     * Advance parsePtr->tokenPtr so that it points at the last subcommand.
     * This will be wrong but it will not matter, and it will put the
     * tokens for the arguments in the right place without the need to
     * allocate a synthetic Tcl_Parse struct or copy tokens around.
     */

    for (i = 0; i < depth - 1; i++) {
	parsePtr->tokenPtr = TokenAfter(parsePtr->tokenPtr);
    }
    parsePtr->numWords -= (depth - 1);

    /*
     * Shift the line information arrays to account for different word
     * index values.
     */

    mapPtr->loc[eclIndex].line += (depth - 1);
    mapPtr->loc[eclIndex].next += (depth - 1);

    /*
     * Hand off compilation to the subcommand compiler. At last!
     */

    result = cmdPtr->compileProc(interp, parsePtr, cmdPtr, envPtr);

    /*
     * Undo the shift.
     */

    mapPtr->loc[eclIndex].line -= (depth - 1);
    mapPtr->loc[eclIndex].next -= (depth - 1);

    parsePtr->numWords += (depth - 1);
    parsePtr->tokenPtr = saveTokenPtr;

    /*
     * If our target failed to compile, revert any data from failed partial
     * compiles.  Note that envPtr->numCommands need not be checked because
     * we avoid compiling subcommands that recursively call TclCompileScript().
     */

#ifdef TCL_COMPILE_DEBUG
    if (envPtr->exceptDepth != savedExceptDepth) {
	Tcl_Panic("ExceptionRange Starts and Ends do not balance");
    }
#endif

    if (result != TCL_OK) {
	ExceptionAux *auxPtr = envPtr->exceptAuxArrayPtr;

	for (i = 0; i < savedExceptArrayNext; i++) {
	    while ((int)auxPtr->numBreakTargets > 0
		    && auxPtr->breakTargets[auxPtr->numBreakTargets - 1]
		    >= savedCodeNext) {
		auxPtr->numBreakTargets--;
	    }
	    while ((int)auxPtr->numContinueTargets > 0
		    && auxPtr->continueTargets[auxPtr->numContinueTargets - 1]
		    >= savedCodeNext) {
		auxPtr->numContinueTargets--;
	    }
	    auxPtr++;
	}
	envPtr->exceptArrayNext = savedExceptArrayNext;

	if (savedAuxDataArrayNext != envPtr->auxDataArrayNext) {
	    AuxData *auxDataPtr = envPtr->auxDataArrayPtr;
	    AuxData *auxDataEnd = auxDataPtr;

	    auxDataPtr += savedAuxDataArrayNext;
	    auxDataEnd += envPtr->auxDataArrayNext;

	    while (auxDataPtr < auxDataEnd) {
		if (auxDataPtr->type->freeProc != NULL) {
		    auxDataPtr->type->freeProc(auxDataPtr->clientData);
		}
		auxDataPtr++;
	    }
	    envPtr->auxDataArrayNext = savedAuxDataArrayNext;
	}
	envPtr->currStackDepth = savedStackDepth;
	envPtr->codeNext = envPtr->codeStart + savedCodeNext;
#ifdef TCL_COMPILE_DEBUG
    } else {
	/*
	 * Confirm that the command compiler generated a single value on
	 * the stack as its result. This is only done in debugging mode,
	 * as it *should* be correct and normal users have no reasonable
	 * way to fix it anyway.
	 */

	int diff = envPtr->currStackDepth - savedStackDepth;

	if (diff != 1) {
	    Tcl_Panic("bad stack adjustment when compiling"
		    " %.*s (was %d instead of 1)", (int)parsePtr->tokenPtr->size,
		    parsePtr->tokenPtr->start, diff);
	}
#endif
    }

    return result;
}

/*
 * How to compile a subcommand to a _replacing_ invoke of its implementation
 * command.
 */

static void
CompileToInvokedCommand(
    Tcl_Interp *interp,
    Tcl_Parse *parsePtr,
    Tcl_Obj *replacements,
    Command *cmdPtr,
    CompileEnv *envPtr)		/* Holds resulting instructions. */
{
    DefineLineInformation;
    Tcl_Token *tokPtr;
    Tcl_Obj *objPtr, **words;
    const char *bytes;
    int cmdLit, extraLiteralFlags = LITERAL_CMD_NAME;
    size_t i, numWords, length;

    /*
     * Push the words of the command. Take care; the command words may be
     * scripts that have backslashes in them, and [info frame 0] can see the
     * difference. Hence the call to TclContinuationsEnterDerived...
     */

    TclListObjGetElementsM(NULL, replacements, &numWords, &words);
    for (i = 0, tokPtr = parsePtr->tokenPtr; i < parsePtr->numWords;
	    i++, tokPtr = TokenAfter(tokPtr)) {
	if (i > 0 && i <= numWords) {
	    bytes = Tcl_GetStringFromObj(words[i-1], &length);
	    PushLiteral(envPtr, bytes, length);
	    continue;
	}

	SetLineInformation(i);
	if (tokPtr->type == TCL_TOKEN_SIMPLE_WORD) {
	    int literal = TclRegisterLiteral(envPtr,
		    tokPtr[1].start, tokPtr[1].size, 0);

	    if (envPtr->clNext) {
		TclContinuationsEnterDerived(
			TclFetchLiteral(envPtr, literal),
			tokPtr[1].start - envPtr->source,
			envPtr->clNext);
	    }
	    TclEmitPush(literal, envPtr);
	} else {
	    CompileTokens(envPtr, tokPtr, interp);
	}
    }

    /*
     * Push the name of the command we're actually dispatching to as part of
     * the implementation.
     */

    TclNewObj(objPtr);
    Tcl_GetCommandFullName(interp, (Tcl_Command) cmdPtr, objPtr);
    bytes = Tcl_GetStringFromObj(objPtr, &length);
    if ((cmdPtr != NULL) && (cmdPtr->flags & CMD_VIA_RESOLVER)) {
	extraLiteralFlags |= LITERAL_UNSHARED;
    }
    cmdLit = TclRegisterLiteral(envPtr, bytes, length, extraLiteralFlags);
    TclSetCmdNameObj(interp, TclFetchLiteral(envPtr, cmdLit), cmdPtr);
    TclEmitPush(cmdLit, envPtr);
    TclDecrRefCount(objPtr);

    /*
     * Do the replacing dispatch.
     */

    TclEmitInvoke(envPtr, INST_INVOKE_REPLACE, parsePtr->numWords,numWords+1);
}

/*
 * Helpers that do issuing of instructions for commands that "don't have
 * compilers" (well, they do; these). They all work by just generating base
 * code to invoke the command; they're intended for ensemble subcommands so
 * that the costs of INST_INVOKE_REPLACE can be avoided where we can work out
 * that they're not needed.
 *
 * Note that these are NOT suitable for commands where there's an argument
 * that is a script, as an [info level] or [info frame] in the inner context
 * can see the difference.
 */

static int
CompileBasicNArgCommand(
    Tcl_Interp *interp,		/* Used for error reporting. */
    Tcl_Parse *parsePtr,	/* Points to a parse structure for the command
				 * created by Tcl_ParseCommand. */
    Command *cmdPtr,		/* Points to defintion of command being
				 * compiled. */
    CompileEnv *envPtr)		/* Holds resulting instructions. */
{
    Tcl_Obj *objPtr;

    TclNewObj(objPtr);
    Tcl_IncrRefCount(objPtr);
    Tcl_GetCommandFullName(interp, (Tcl_Command) cmdPtr, objPtr);
    TclCompileInvocation(interp, parsePtr->tokenPtr, objPtr,
	    parsePtr->numWords, envPtr);
    Tcl_DecrRefCount(objPtr);
    return TCL_OK;
}

int
TclCompileBasic0ArgCmd(
    Tcl_Interp *interp,		/* Used for error reporting. */
    Tcl_Parse *parsePtr,	/* Points to a parse structure for the command
				 * created by Tcl_ParseCommand. */
    Command *cmdPtr,		/* Points to defintion of command being
				 * compiled. */
    CompileEnv *envPtr)		/* Holds resulting instructions. */
{
    /*
     * Verify that the number of arguments is correct; that's the only case
     * that we know will avoid the call to Tcl_WrongNumArgs() at invoke time,
     * which is the only code that sees the shenanigans of ensemble dispatch.
     */

    if (parsePtr->numWords != 1) {
	return TCL_ERROR;
    }

    return CompileBasicNArgCommand(interp, parsePtr, cmdPtr, envPtr);
}

int
TclCompileBasic1ArgCmd(
    Tcl_Interp *interp,		/* Used for error reporting. */
    Tcl_Parse *parsePtr,	/* Points to a parse structure for the command
				 * created by Tcl_ParseCommand. */
    Command *cmdPtr,		/* Points to defintion of command being
				 * compiled. */
    CompileEnv *envPtr)		/* Holds resulting instructions. */
{
    /*
     * Verify that the number of arguments is correct; that's the only case
     * that we know will avoid the call to Tcl_WrongNumArgs() at invoke time,
     * which is the only code that sees the shenanigans of ensemble dispatch.
     */

    if (parsePtr->numWords != 2) {
	return TCL_ERROR;
    }

    return CompileBasicNArgCommand(interp, parsePtr, cmdPtr, envPtr);
}

int
TclCompileBasic2ArgCmd(
    Tcl_Interp *interp,		/* Used for error reporting. */
    Tcl_Parse *parsePtr,	/* Points to a parse structure for the command
				 * created by Tcl_ParseCommand. */
    Command *cmdPtr,		/* Points to defintion of command being
				 * compiled. */
    CompileEnv *envPtr)		/* Holds resulting instructions. */
{
    /*
     * Verify that the number of arguments is correct; that's the only case
     * that we know will avoid the call to Tcl_WrongNumArgs() at invoke time,
     * which is the only code that sees the shenanigans of ensemble dispatch.
     */

    if (parsePtr->numWords != 3) {
	return TCL_ERROR;
    }

    return CompileBasicNArgCommand(interp, parsePtr, cmdPtr, envPtr);
}

int
TclCompileBasic3ArgCmd(
    Tcl_Interp *interp,		/* Used for error reporting. */
    Tcl_Parse *parsePtr,	/* Points to a parse structure for the command
				 * created by Tcl_ParseCommand. */
    Command *cmdPtr,		/* Points to defintion of command being
				 * compiled. */
    CompileEnv *envPtr)		/* Holds resulting instructions. */
{
    /*
     * Verify that the number of arguments is correct; that's the only case
     * that we know will avoid the call to Tcl_WrongNumArgs() at invoke time,
     * which is the only code that sees the shenanigans of ensemble dispatch.
     */

    if (parsePtr->numWords != 4) {
	return TCL_ERROR;
    }

    return CompileBasicNArgCommand(interp, parsePtr, cmdPtr, envPtr);
}

int
TclCompileBasic0Or1ArgCmd(
    Tcl_Interp *interp,		/* Used for error reporting. */
    Tcl_Parse *parsePtr,	/* Points to a parse structure for the command
				 * created by Tcl_ParseCommand. */
    Command *cmdPtr,		/* Points to defintion of command being
				 * compiled. */
    CompileEnv *envPtr)		/* Holds resulting instructions. */
{
    /*
     * Verify that the number of arguments is correct; that's the only case
     * that we know will avoid the call to Tcl_WrongNumArgs() at invoke time,
     * which is the only code that sees the shenanigans of ensemble dispatch.
     */

    if (parsePtr->numWords != 1 && parsePtr->numWords != 2) {
	return TCL_ERROR;
    }

    return CompileBasicNArgCommand(interp, parsePtr, cmdPtr, envPtr);
}

int
TclCompileBasic1Or2ArgCmd(
    Tcl_Interp *interp,		/* Used for error reporting. */
    Tcl_Parse *parsePtr,	/* Points to a parse structure for the command
				 * created by Tcl_ParseCommand. */
    Command *cmdPtr,		/* Points to defintion of command being
				 * compiled. */
    CompileEnv *envPtr)		/* Holds resulting instructions. */
{
    /*
     * Verify that the number of arguments is correct; that's the only case
     * that we know will avoid the call to Tcl_WrongNumArgs() at invoke time,
     * which is the only code that sees the shenanigans of ensemble dispatch.
     */

    if (parsePtr->numWords != 2 && parsePtr->numWords != 3) {
	return TCL_ERROR;
    }

    return CompileBasicNArgCommand(interp, parsePtr, cmdPtr, envPtr);
}

int
TclCompileBasic2Or3ArgCmd(
    Tcl_Interp *interp,		/* Used for error reporting. */
    Tcl_Parse *parsePtr,	/* Points to a parse structure for the command
				 * created by Tcl_ParseCommand. */
    Command *cmdPtr,		/* Points to defintion of command being
				 * compiled. */
    CompileEnv *envPtr)		/* Holds resulting instructions. */
{
    /*
     * Verify that the number of arguments is correct; that's the only case
     * that we know will avoid the call to Tcl_WrongNumArgs() at invoke time,
     * which is the only code that sees the shenanigans of ensemble dispatch.
     */

    if (parsePtr->numWords != 3 && parsePtr->numWords != 4) {
	return TCL_ERROR;
    }

    return CompileBasicNArgCommand(interp, parsePtr, cmdPtr, envPtr);
}

int
TclCompileBasic0To2ArgCmd(
    Tcl_Interp *interp,		/* Used for error reporting. */
    Tcl_Parse *parsePtr,	/* Points to a parse structure for the command
				 * created by Tcl_ParseCommand. */
    Command *cmdPtr,		/* Points to defintion of command being
				 * compiled. */
    CompileEnv *envPtr)		/* Holds resulting instructions. */
{
    /*
     * Verify that the number of arguments is correct; that's the only case
     * that we know will avoid the call to Tcl_WrongNumArgs() at invoke time,
     * which is the only code that sees the shenanigans of ensemble dispatch.
     */

    if (parsePtr->numWords < 1 || parsePtr->numWords > 3) {
	return TCL_ERROR;
    }

    return CompileBasicNArgCommand(interp, parsePtr, cmdPtr, envPtr);
}

int
TclCompileBasic1To3ArgCmd(
    Tcl_Interp *interp,		/* Used for error reporting. */
    Tcl_Parse *parsePtr,	/* Points to a parse structure for the command
				 * created by Tcl_ParseCommand. */
    Command *cmdPtr,		/* Points to defintion of command being
				 * compiled. */
    CompileEnv *envPtr)		/* Holds resulting instructions. */
{
    /*
     * Verify that the number of arguments is correct; that's the only case
     * that we know will avoid the call to Tcl_WrongNumArgs() at invoke time,
     * which is the only code that sees the shenanigans of ensemble dispatch.
     */

    if (parsePtr->numWords < 2 || parsePtr->numWords > 4) {
	return TCL_ERROR;
    }

    return CompileBasicNArgCommand(interp, parsePtr, cmdPtr, envPtr);
}

int
TclCompileBasicMin0ArgCmd(
    Tcl_Interp *interp,		/* Used for error reporting. */
    Tcl_Parse *parsePtr,	/* Points to a parse structure for the command
				 * created by Tcl_ParseCommand. */
    Command *cmdPtr,		/* Points to defintion of command being
				 * compiled. */
    CompileEnv *envPtr)		/* Holds resulting instructions. */
{
    /*
     * Verify that the number of arguments is correct; that's the only case
     * that we know will avoid the call to Tcl_WrongNumArgs() at invoke time,
     * which is the only code that sees the shenanigans of ensemble dispatch.
     */

    if ((int)parsePtr->numWords < 1) {
	return TCL_ERROR;
    }

    return CompileBasicNArgCommand(interp, parsePtr, cmdPtr, envPtr);
}

int
TclCompileBasicMin1ArgCmd(
    Tcl_Interp *interp,		/* Used for error reporting. */
    Tcl_Parse *parsePtr,	/* Points to a parse structure for the command
				 * created by Tcl_ParseCommand. */
    Command *cmdPtr,		/* Points to defintion of command being
				 * compiled. */
    CompileEnv *envPtr)		/* Holds resulting instructions. */
{
    /*
     * Verify that the number of arguments is correct; that's the only case
     * that we know will avoid the call to Tcl_WrongNumArgs() at invoke time,
     * which is the only code that sees the shenanigans of ensemble dispatch.
     */

    if ((int)parsePtr->numWords < 2) {
	return TCL_ERROR;
    }

    return CompileBasicNArgCommand(interp, parsePtr, cmdPtr, envPtr);
}

int
TclCompileBasicMin2ArgCmd(
    Tcl_Interp *interp,		/* Used for error reporting. */
    Tcl_Parse *parsePtr,	/* Points to a parse structure for the command
				 * created by Tcl_ParseCommand. */
    Command *cmdPtr,		/* Points to defintion of command being
				 * compiled. */
    CompileEnv *envPtr)		/* Holds resulting instructions. */
{
    /*
     * Verify that the number of arguments is correct; that's the only case
     * that we know will avoid the call to Tcl_WrongNumArgs() at invoke time,
     * which is the only code that sees the shenanigans of ensemble dispatch.
     */

    if ((int)parsePtr->numWords < 3) {
	return TCL_ERROR;
    }

    return CompileBasicNArgCommand(interp, parsePtr, cmdPtr, envPtr);
}

/*
 * Local Variables:
 * mode: c
 * c-basic-offset: 4
 * fill-column: 78
 * End:
 */<|MERGE_RESOLUTION|>--- conflicted
+++ resolved
@@ -21,13 +21,8 @@
 static inline int	EnsembleUnknownCallback(Tcl_Interp *interp,
 			    EnsembleConfig *ensemblePtr, size_t objc,
 			    Tcl_Obj *const objv[], Tcl_Obj **prefixObjPtr);
-<<<<<<< HEAD
-static int		NsEnsembleImplementationCmdNR(ClientData clientData,
+static int		NsEnsembleImplementationCmdNR(void *clientData,
 			    Tcl_Interp *interp,size_t objc,Tcl_Obj *const objv[]);
-=======
-static int		NsEnsembleImplementationCmdNR(void *clientData,
-			    Tcl_Interp *interp,int objc,Tcl_Obj *const objv[]);
->>>>>>> daf1875e
 static void		BuildEnsembleConfig(EnsembleConfig *ensemblePtr);
 static int		NsEnsembleStringOrder(const void *strPtr1,
 			    const void *strPtr2);
