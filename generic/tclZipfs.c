--- conflicted
+++ resolved
@@ -4844,12 +4844,8 @@
     char ***argvPtr)		/* Pointer to argv */
 #endif /* _WIN32 */
 {
-<<<<<<< HEAD
-    char *archive;
+    const char *archive;
     const char *result;
-=======
-    const char *archive;
->>>>>>> bc0d60d9
 
 #ifdef _WIN32
     result = Tcl_FindExecutable(NULL);
