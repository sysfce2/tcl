/*
 * tclZipfs.c --
 *
 *	Implementation of the ZIP filesystem used in TIP 430
 *	Adapted from the implentation for AndroWish.
 *
 * Copyright (c) 2016-2017 Sean Woods <yoda@etoyoc.com>
 * Copyright (c) 2013-2015 Christian Werner <chw@ch-werner.de>
 *
 * See the file "license.terms" for information on usage and redistribution of
 * this file, and for a DISCLAIMER OF ALL WARRANTIES.
 *
 * This file is distributed in two ways:
 *   generic/tclZipfs.c file in the TIP430-enabled Tcl cores.
 *   compat/tclZipfs.c file in the tclconfig (TEA) file system, for pre-tip430
 *	projects.
 */

#include "tclInt.h"
#include "tclFileSystem.h"

#ifndef _WIN32
#include <sys/mman.h>
#endif /* _WIN32*/

#ifndef MAP_FILE
#define MAP_FILE 0
#endif /* !MAP_FILE */

#ifdef HAVE_ZLIB
#include "zlib.h"
#include "crypt.h"

#ifdef CFG_RUNTIME_DLLFILE

/*
** We are compiling as part of the core.
** TIP430 style zipfs prefix
*/

#define ZIPFS_VOLUME	  "//zipfs:/"
#define ZIPFS_VOLUME_LEN  9
#define ZIPFS_APP_MOUNT	  "//zipfs:/app"
#define ZIPFS_ZIP_MOUNT	  "//zipfs:/lib/tcl"

#else /* !CFG_RUNTIME_DLLFILE */

/*
** We are compiling from the /compat folder of tclconfig
** Pre TIP430 style zipfs prefix
** //zipfs:/ doesn't work straight out of the box on either windows or Unix
** without other changes made to tip 430
*/

#define ZIPFS_VOLUME	  "zipfs:/"
#define ZIPFS_VOLUME_LEN  7
#define ZIPFS_APP_MOUNT	  "zipfs:/app"
#define ZIPFS_ZIP_MOUNT	  "zipfs:/lib/tcl"

#endif /* CFG_RUNTIME_DLLFILE */

/*
 * Various constants and offsets found in ZIP archive files
 */

#define ZIP_SIG_LEN			4

/*
 * Local header of ZIP archive member (at very beginning of each member).
 */

#define ZIP_LOCAL_HEADER_SIG		0x04034b50
#define ZIP_LOCAL_HEADER_LEN		30
#define ZIP_LOCAL_SIG_OFFS		0
#define ZIP_LOCAL_VERSION_OFFS		4
#define ZIP_LOCAL_FLAGS_OFFS		6
#define ZIP_LOCAL_COMPMETH_OFFS		8
#define ZIP_LOCAL_MTIME_OFFS		10
#define ZIP_LOCAL_MDATE_OFFS		12
#define ZIP_LOCAL_CRC32_OFFS		14
#define ZIP_LOCAL_COMPLEN_OFFS		18
#define ZIP_LOCAL_UNCOMPLEN_OFFS	22
#define ZIP_LOCAL_PATHLEN_OFFS		26
#define ZIP_LOCAL_EXTRALEN_OFFS		28

/*
 * Central header of ZIP archive member at end of ZIP file.
 */

#define ZIP_CENTRAL_HEADER_SIG		0x02014b50
#define ZIP_CENTRAL_HEADER_LEN		46
#define ZIP_CENTRAL_SIG_OFFS		0
#define ZIP_CENTRAL_VERSIONMADE_OFFS	4
#define ZIP_CENTRAL_VERSION_OFFS	6
#define ZIP_CENTRAL_FLAGS_OFFS		8
#define ZIP_CENTRAL_COMPMETH_OFFS	10
#define ZIP_CENTRAL_MTIME_OFFS		12
#define ZIP_CENTRAL_MDATE_OFFS		14
#define ZIP_CENTRAL_CRC32_OFFS		16
#define ZIP_CENTRAL_COMPLEN_OFFS	20
#define ZIP_CENTRAL_UNCOMPLEN_OFFS	24
#define ZIP_CENTRAL_PATHLEN_OFFS	28
#define ZIP_CENTRAL_EXTRALEN_OFFS	30
#define ZIP_CENTRAL_FCOMMENTLEN_OFFS	32
#define ZIP_CENTRAL_DISKFILE_OFFS	34
#define ZIP_CENTRAL_IATTR_OFFS		36
#define ZIP_CENTRAL_EATTR_OFFS		38
#define ZIP_CENTRAL_LOCALHDR_OFFS	42

/*
 * Central end signature at very end of ZIP file.
 */

#define ZIP_CENTRAL_END_SIG		0x06054b50
#define ZIP_CENTRAL_END_LEN		22
#define ZIP_CENTRAL_END_SIG_OFFS	0
#define ZIP_CENTRAL_DISKNO_OFFS		4
#define ZIP_CENTRAL_DISKDIR_OFFS	6
#define ZIP_CENTRAL_ENTS_OFFS		8
#define ZIP_CENTRAL_TOTALENTS_OFFS	10
#define ZIP_CENTRAL_DIRSIZE_OFFS	12
#define ZIP_CENTRAL_DIRSTART_OFFS	16
#define ZIP_CENTRAL_COMMENTLEN_OFFS	20

#define ZIP_MIN_VERSION			20
#define ZIP_COMPMETH_STORED		0
#define ZIP_COMPMETH_DEFLATED		8

#define ZIP_PASSWORD_END_SIG		0x5a5a4b50

#define DEFAULT_WRITE_MAX_SIZE		(2 * 1024 * 1024)

/*
 * Macros to report errors only if an interp is present.
 */

#define ZIPFS_ERROR(interp,errstr) \
    do {								\
	if (interp) {							\
	    Tcl_SetObjResult(interp, Tcl_NewStringObj(errstr, -1));	\
	}								\
    } while (0)
#define ZIPFS_POSIX_ERROR(interp,errstr) \
    do {								\
	if (interp) {							\
	    Tcl_SetObjResult(interp, Tcl_ObjPrintf(			\
		    "%s: %s", errstr, Tcl_PosixError(interp)));		\
	}								\
    } while (0)

/*
 * Macros to read and write 16 and 32 bit integers from/to ZIP archives.
 */

#define ZipReadInt(p) \
    ((p)[0] | ((p)[1] << 8) | ((p)[2] << 16) | ((p)[3] << 24))
#define ZipReadShort(p) \
    ((p)[0] | ((p)[1] << 8))

#define ZipWriteInt(p, v) \
    do {			     \
	(p)[0] = (v) & 0xff;	     \
	(p)[1] = ((v) >> 8) & 0xff;  \
	(p)[2] = ((v) >> 16) & 0xff; \
	(p)[3] = ((v) >> 24) & 0xff; \
    } while (0)
#define ZipWriteShort(p, v) \
    do {			    \
	(p)[0] = (v) & 0xff;	    \
	(p)[1] = ((v) >> 8) & 0xff; \
    } while (0)

/*
 * Windows drive letters.
 */

#ifdef _WIN32
static const char drvletters[] =
    "abcdefghijklmnopqrstuvwxyzABCDEFGHIJKLMNOPQRSTUVWXYZ";
#endif /* _WIN32 */

/*
 * Mutex to protect localtime(3) when no reentrant version available.
 */

#if !defined(_WIN32) && !defined(HAVE_LOCALTIME_R) && TCL_THREADS
TCL_DECLARE_MUTEX(localtimeMutex)
#endif /* !_WIN32 && !HAVE_LOCALTIME_R && TCL_THREADS */

/*
 * In-core description of mounted ZIP archive file.
 */

typedef struct ZipFile {
    char *name;			/* Archive name */
    size_t nameLength;		/* Length of archive name */
    char isMemBuffer;		/* When true, not a file but a memory buffer */
    Tcl_Channel chan;		/* Channel handle or NULL */
    unsigned char *data;	/* Memory mapped or malloc'ed file */
    size_t length;		/* Length of memory mapped file */
    void *ptrToFree;		/* Non-NULL if malloc'ed file */
    size_t numFiles;		/* Number of files in archive */
    size_t baseOffset;		/* Archive start */
    size_t passOffset;		/* Password start */
    size_t directoryOffset;	/* Archive directory start */
    unsigned char passBuf[264];	/* Password buffer */
    size_t numOpen;		/* Number of open files on archive */
    struct ZipEntry *entries;	/* List of files in archive */
    struct ZipEntry *topEnts;	/* List of top-level dirs in archive */
    char *mountPoint;		/* Mount point name */
    size_t mountPointLen;	/* Length of mount point name */
#ifdef _WIN32
    HANDLE mountHandle;		/* Handle used for direct file access. */
#endif /* _WIN32 */
} ZipFile;

/*
 * In-core description of file contained in mounted ZIP archive.
 */

typedef struct ZipEntry {
    char *name;			/* The full pathname of the virtual file */
    ZipFile *zipFilePtr;	/* The ZIP file holding this virtual file */
    Tcl_WideInt offset;		/* Data offset into memory mapped ZIP file */
    int numBytes;		/* Uncompressed size of the virtual file */
    int numCompressedBytes;	/* Compressed size of the virtual file */
    int compressMethod;		/* Compress method */
    int isDirectory;		/* Set to 1 if directory, or -1 if root */
    int depth;			/* Number of slashes in path. */
    int crc32;			/* CRC-32 */
    int timestamp;		/* Modification time */
    int isEncrypted;		/* True if data is encrypted */
    unsigned char *data;	/* File data if written */
    struct ZipEntry *next;	/* Next file in the same archive */
    struct ZipEntry *tnext;	/* Next top-level dir in archive */
} ZipEntry;

/*
 * File channel for file contained in mounted ZIP archive.
 */

typedef struct ZipChannel {
    ZipFile *zipFilePtr;	/* The ZIP file holding this channel */
    ZipEntry *zipEntryPtr;	/* Pointer back to virtual file */
    size_t maxWrite;		/* Maximum size for write */
    size_t numBytes;		/* Number of bytes of uncompressed data */
    size_t numRead;		/* Position of next byte to be read from the
				 * channel */
    unsigned char *ubuf;	/* Pointer to the uncompressed data */
    int iscompr;		/* True if data is compressed */
    int isDirectory;		/* Set to 1 if directory, or -1 if root */
    int isEncrypted;		/* True if data is encrypted */
    int isWriting;		/* True if open for writing */
    unsigned long keys[3];	/* Key for decryption */
} ZipChannel;

/*
 * Global variables.
 *
 * Most are kept in single ZipFS struct. When build with threading support
 * this struct is protected by the ZipFSMutex (see below).
 *
 * The "fileHash" component is the process wide global table of all known ZIP
 * archive members in all mounted ZIP archives.
 *
 * The "zipHash" components is the process wide global table of all mounted
 * ZIP archive files.
 */

static struct {
    int initialized;		/* True when initialized */
    int lock;			/* RW lock, see below */
    int waiters;		/* RW lock, see below */
    int wrmax;			/* Maximum write size of a file */
    int idCount;		/* Counter for channel names */
    Tcl_HashTable fileHash;	/* File name to ZipEntry mapping */
    Tcl_HashTable zipHash;	/* Mount to ZipFile mapping */
} ZipFS = {
    0, 0, 0, DEFAULT_WRITE_MAX_SIZE, 0,
	    {0,{0,0,0,0},0,0,0,0,0,0,0,0,0},
	    {0,{0,0,0,0},0,0,0,0,0,0,0,0,0}
};

/*
 * For password rotation.
 */

static const char pwrot[17] =
    "\x00\x80\x40\xC0\x20\xA0\x60\xE0"
    "\x10\x90\x50\xD0\x30\xB0\x70\xF0";

/*
 * Table to compute CRC32.
 */
#ifdef Z_U4
   typedef Z_U4 z_crc_t;
#else
   typedef unsigned long z_crc_t;
#endif

static const z_crc_t crc32tab[256] = {
    0x00000000, 0x77073096, 0xee0e612c, 0x990951ba, 0x076dc419,
    0x706af48f, 0xe963a535, 0x9e6495a3, 0x0edb8832, 0x79dcb8a4,
    0xe0d5e91e, 0x97d2d988, 0x09b64c2b, 0x7eb17cbd, 0xe7b82d07,
    0x90bf1d91, 0x1db71064, 0x6ab020f2, 0xf3b97148, 0x84be41de,
    0x1adad47d, 0x6ddde4eb, 0xf4d4b551, 0x83d385c7, 0x136c9856,
    0x646ba8c0, 0xfd62f97a, 0x8a65c9ec, 0x14015c4f, 0x63066cd9,
    0xfa0f3d63, 0x8d080df5, 0x3b6e20c8, 0x4c69105e, 0xd56041e4,
    0xa2677172, 0x3c03e4d1, 0x4b04d447, 0xd20d85fd, 0xa50ab56b,
    0x35b5a8fa, 0x42b2986c, 0xdbbbc9d6, 0xacbcf940, 0x32d86ce3,
    0x45df5c75, 0xdcd60dcf, 0xabd13d59, 0x26d930ac, 0x51de003a,
    0xc8d75180, 0xbfd06116, 0x21b4f4b5, 0x56b3c423, 0xcfba9599,
    0xb8bda50f, 0x2802b89e, 0x5f058808, 0xc60cd9b2, 0xb10be924,
    0x2f6f7c87, 0x58684c11, 0xc1611dab, 0xb6662d3d, 0x76dc4190,
    0x01db7106, 0x98d220bc, 0xefd5102a, 0x71b18589, 0x06b6b51f,
    0x9fbfe4a5, 0xe8b8d433, 0x7807c9a2, 0x0f00f934, 0x9609a88e,
    0xe10e9818, 0x7f6a0dbb, 0x086d3d2d, 0x91646c97, 0xe6635c01,
    0x6b6b51f4, 0x1c6c6162, 0x856530d8, 0xf262004e, 0x6c0695ed,
    0x1b01a57b, 0x8208f4c1, 0xf50fc457, 0x65b0d9c6, 0x12b7e950,
    0x8bbeb8ea, 0xfcb9887c, 0x62dd1ddf, 0x15da2d49, 0x8cd37cf3,
    0xfbd44c65, 0x4db26158, 0x3ab551ce, 0xa3bc0074, 0xd4bb30e2,
    0x4adfa541, 0x3dd895d7, 0xa4d1c46d, 0xd3d6f4fb, 0x4369e96a,
    0x346ed9fc, 0xad678846, 0xda60b8d0, 0x44042d73, 0x33031de5,
    0xaa0a4c5f, 0xdd0d7cc9, 0x5005713c, 0x270241aa, 0xbe0b1010,
    0xc90c2086, 0x5768b525, 0x206f85b3, 0xb966d409, 0xce61e49f,
    0x5edef90e, 0x29d9c998, 0xb0d09822, 0xc7d7a8b4, 0x59b33d17,
    0x2eb40d81, 0xb7bd5c3b, 0xc0ba6cad, 0xedb88320, 0x9abfb3b6,
    0x03b6e20c, 0x74b1d29a, 0xead54739, 0x9dd277af, 0x04db2615,
    0x73dc1683, 0xe3630b12, 0x94643b84, 0x0d6d6a3e, 0x7a6a5aa8,
    0xe40ecf0b, 0x9309ff9d, 0x0a00ae27, 0x7d079eb1, 0xf00f9344,
    0x8708a3d2, 0x1e01f268, 0x6906c2fe, 0xf762575d, 0x806567cb,
    0x196c3671, 0x6e6b06e7, 0xfed41b76, 0x89d32be0, 0x10da7a5a,
    0x67dd4acc, 0xf9b9df6f, 0x8ebeeff9, 0x17b7be43, 0x60b08ed5,
    0xd6d6a3e8, 0xa1d1937e, 0x38d8c2c4, 0x4fdff252, 0xd1bb67f1,
    0xa6bc5767, 0x3fb506dd, 0x48b2364b, 0xd80d2bda, 0xaf0a1b4c,
    0x36034af6, 0x41047a60, 0xdf60efc3, 0xa867df55, 0x316e8eef,
    0x4669be79, 0xcb61b38c, 0xbc66831a, 0x256fd2a0, 0x5268e236,
    0xcc0c7795, 0xbb0b4703, 0x220216b9, 0x5505262f, 0xc5ba3bbe,
    0xb2bd0b28, 0x2bb45a92, 0x5cb36a04, 0xc2d7ffa7, 0xb5d0cf31,
    0x2cd99e8b, 0x5bdeae1d, 0x9b64c2b0, 0xec63f226, 0x756aa39c,
    0x026d930a, 0x9c0906a9, 0xeb0e363f, 0x72076785, 0x05005713,
    0x95bf4a82, 0xe2b87a14, 0x7bb12bae, 0x0cb61b38, 0x92d28e9b,
    0xe5d5be0d, 0x7cdcefb7, 0x0bdbdf21, 0x86d3d2d4, 0xf1d4e242,
    0x68ddb3f8, 0x1fda836e, 0x81be16cd, 0xf6b9265b, 0x6fb077e1,
    0x18b74777, 0x88085ae6, 0xff0f6a70, 0x66063bca, 0x11010b5c,
    0x8f659eff, 0xf862ae69, 0x616bffd3, 0x166ccf45, 0xa00ae278,
    0xd70dd2ee, 0x4e048354, 0x3903b3c2, 0xa7672661, 0xd06016f7,
    0x4969474d, 0x3e6e77db, 0xaed16a4a, 0xd9d65adc, 0x40df0b66,
    0x37d83bf0, 0xa9bcae53, 0xdebb9ec5, 0x47b2cf7f, 0x30b5ffe9,
    0xbdbdf21c, 0xcabac28a, 0x53b39330, 0x24b4a3a6, 0xbad03605,
    0xcdd70693, 0x54de5729, 0x23d967bf, 0xb3667a2e, 0xc4614ab8,
    0x5d681b02, 0x2a6f2b94, 0xb40bbe37, 0xc30c8ea1, 0x5a05df1b,
    0x2d02ef8d,
};

static const char *zipfs_literal_tcl_library = NULL;

/* Function prototypes */

static inline int	DescribeMounted(Tcl_Interp *interp,
			    const char *mountPoint);
static inline int	ListMountPoints(Tcl_Interp *interp);
static int		ZipfsAppHookFindTclInit(const char *archive);
static int		ZipFSPathInFilesystemProc(Tcl_Obj *pathPtr,
			    void **clientDataPtr);
static Tcl_Obj *	ZipFSFilesystemPathTypeProc(Tcl_Obj *pathPtr);
static Tcl_Obj *	ZipFSFilesystemSeparatorProc(Tcl_Obj *pathPtr);
static int		ZipFSStatProc(Tcl_Obj *pathPtr, Tcl_StatBuf *buf);
static int		ZipFSAccessProc(Tcl_Obj *pathPtr, int mode);
static Tcl_Channel	ZipFSOpenFileChannelProc(Tcl_Interp *interp,
			    Tcl_Obj *pathPtr, int mode, int permissions);
static int		ZipFSMatchInDirectoryProc(Tcl_Interp *interp,
			    Tcl_Obj *result, Tcl_Obj *pathPtr,
			    const char *pattern, Tcl_GlobTypeData *types);
static Tcl_Obj *	ZipFSListVolumesProc(void);
static const char *const *ZipFSFileAttrStringsProc(Tcl_Obj *pathPtr,
			    Tcl_Obj **objPtrRef);
static int		ZipFSFileAttrsGetProc(Tcl_Interp *interp, int index,
			    Tcl_Obj *pathPtr, Tcl_Obj **objPtrRef);
static int		ZipFSFileAttrsSetProc(Tcl_Interp *interp, int index,
			    Tcl_Obj *pathPtr, Tcl_Obj *objPtr);
static int		ZipFSLoadFile(Tcl_Interp *interp, Tcl_Obj *path,
			    Tcl_LoadHandle *loadHandle,
			    Tcl_FSUnloadFileProc **unloadProcPtr, int flags);
static void		ZipfsExitHandler(ClientData clientData);
static void		ZipfsSetup(void);
static int		ZipChannelClose(void *instanceData,
			    Tcl_Interp *interp);
static int		ZipChannelGetFile(void *instanceData,
			    int direction, void **handlePtr);
static int		ZipChannelRead(void *instanceData, char *buf,
			    int toRead, int *errloc);
static int		ZipChannelSeek(void *instanceData, long offset,
			    int mode, int *errloc);
static Tcl_WideInt ZipChannelWideSeek(void *instanceData, Tcl_WideInt offset,
			    int mode, int *errloc);
static void		ZipChannelWatchChannel(void *instanceData,
			    int mask);
static int		ZipChannelWrite(void *instanceData,
			    const char *buf, int toWrite, int *errloc);

/*
 * Define the ZIP filesystem dispatch table.
 */

static const Tcl_Filesystem zipfsFilesystem = {
    "zipfs",
    sizeof(Tcl_Filesystem),
    TCL_FILESYSTEM_VERSION_2,
    ZipFSPathInFilesystemProc,
    NULL, /* dupInternalRepProc */
    NULL, /* freeInternalRepProc */
    NULL, /* internalToNormalizedProc */
    NULL, /* createInternalRepProc */
    NULL, /* normalizePathProc */
    ZipFSFilesystemPathTypeProc,
    ZipFSFilesystemSeparatorProc,
    ZipFSStatProc,
    ZipFSAccessProc,
    ZipFSOpenFileChannelProc,
    ZipFSMatchInDirectoryProc,
    NULL, /* utimeProc */
    NULL, /* linkProc */
    ZipFSListVolumesProc,
    ZipFSFileAttrStringsProc,
    ZipFSFileAttrsGetProc,
    ZipFSFileAttrsSetProc,
    NULL, /* createDirectoryProc */
    NULL, /* removeDirectoryProc */
    NULL, /* deleteFileProc */
    NULL, /* copyFileProc */
    NULL, /* renameFileProc */
    NULL, /* copyDirectoryProc */
    NULL, /* lstatProc */
    (Tcl_FSLoadFileProc *)(void *)ZipFSLoadFile,
    NULL, /* getCwdProc */
    NULL, /* chdirProc */
};

/*
 * The channel type/driver definition used for ZIP archive members.
 */

static Tcl_ChannelType ZipChannelType = {
    "zip",		    /* Type name. */
    TCL_CHANNEL_VERSION_5,
    ZipChannelClose,	    /* Close channel, clean instance data */
    ZipChannelRead,	    /* Handle read request */
    ZipChannelWrite,	    /* Handle write request */
    ZipChannelSeek,	    /* Move location of access point, NULL'able */
    NULL,		    /* Set options, NULL'able */
    NULL,		    /* Get options, NULL'able */
    ZipChannelWatchChannel, /* Initialize notifier */
    ZipChannelGetFile,	    /* Get OS handle from the channel */
    NULL,		    /* 2nd version of close channel, NULL'able */
    NULL,		    /* Set blocking mode for raw channel, NULL'able */
    NULL,		    /* Function to flush channel, NULL'able */
    NULL,		    /* Function to handle event, NULL'able */
    ZipChannelWideSeek,	/* Wide seek function, NULL'able */
    NULL,		    /* Thread action function, NULL'able */
    NULL,		    /* Truncate function, NULL'able */
};

/*
 *-------------------------------------------------------------------------
 *
 * ReadLock, WriteLock, Unlock --
 *
 *	POSIX like rwlock functions to support multiple readers and single
 *	writer on internal structs.
 *
 *	Limitations:
 *	 - a read lock cannot be promoted to a write lock
 *	 - a write lock may not be nested
 *
 *-------------------------------------------------------------------------
 */

TCL_DECLARE_MUTEX(ZipFSMutex)

#if TCL_THREADS

static Tcl_Condition ZipFSCond;

static void
ReadLock(void)
{
    Tcl_MutexLock(&ZipFSMutex);
    while (ZipFS.lock < 0) {
	ZipFS.waiters++;
	Tcl_ConditionWait(&ZipFSCond, &ZipFSMutex, NULL);
	ZipFS.waiters--;
    }
    ZipFS.lock++;
    Tcl_MutexUnlock(&ZipFSMutex);
}

static void
WriteLock(void)
{
    Tcl_MutexLock(&ZipFSMutex);
    while (ZipFS.lock != 0) {
	ZipFS.waiters++;
	Tcl_ConditionWait(&ZipFSCond, &ZipFSMutex, NULL);
	ZipFS.waiters--;
    }
    ZipFS.lock = -1;
    Tcl_MutexUnlock(&ZipFSMutex);
}

static void
Unlock(void)
{
    Tcl_MutexLock(&ZipFSMutex);
    if (ZipFS.lock > 0) {
	--ZipFS.lock;
    } else if (ZipFS.lock < 0) {
	ZipFS.lock = 0;
    }
    if ((ZipFS.lock == 0) && (ZipFS.waiters > 0)) {
	Tcl_ConditionNotify(&ZipFSCond);
    }
    Tcl_MutexUnlock(&ZipFSMutex);
}

#else /* !TCL_THREADS */
#define ReadLock()	do {} while (0)
#define WriteLock()	do {} while (0)
#define Unlock()	do {} while (0)
#endif /* TCL_THREADS */

/*
 *-------------------------------------------------------------------------
 *
 * DosTimeDate, ToDosTime, ToDosDate --
 *
 *	Functions to perform conversions between DOS time stamps and POSIX
 *	time_t.
 *
 *-------------------------------------------------------------------------
 */

static time_t
DosTimeDate(
    int dosDate,
    int dosTime)
{
    struct tm tm;
    time_t ret;

    memset(&tm, 0, sizeof(tm));
    tm.tm_isdst = -1;			/* let mktime() deal with DST */
    tm.tm_year = ((dosDate & 0xfe00) >> 9) + 80;
    tm.tm_mon = ((dosDate & 0x1e0) >> 5) - 1;
    tm.tm_mday = dosDate & 0x1f;
    tm.tm_hour = (dosTime & 0xf800) >> 11;
    tm.tm_min = (dosTime & 0x7e0) >> 5;
    tm.tm_sec = (dosTime & 0x1f) << 1;
    ret = mktime(&tm);
    if (ret == (time_t) -1) {
	/* fallback to 1980-01-01T00:00:00+00:00 (DOS epoch) */
	ret = (time_t) 315532800;
    }
    return ret;
}

static int
ToDosTime(
    time_t when)
{
    struct tm *tmp, tm;

#if !TCL_THREADS || defined(_WIN32)
    /* Not threaded, or on Win32 which uses thread local storage */
    tmp = localtime(&when);
    tm = *tmp;
#elif defined(HAVE_LOCALTIME_R)
    /* Threaded, have reentrant API */
    tmp = &tm;
    localtime_r(&when, tmp);
#else /* TCL_THREADS && !_WIN32 && !HAVE_LOCALTIME_R */
    /* Only using a mutex is safe. */
    Tcl_MutexLock(&localtimeMutex);
    tmp = localtime(&when);
    tm = *tmp;
    Tcl_MutexUnlock(&localtimeMutex);
#endif
    return (tm.tm_hour << 11) | (tm.tm_min << 5) | (tm.tm_sec >> 1);
}

static int
ToDosDate(
    time_t when)
{
    struct tm *tmp, tm;

#if !TCL_THREADS || defined(_WIN32)
    /* Not threaded, or on Win32 which uses thread local storage */
    tmp = localtime(&when);
    tm = *tmp;
#elif /* TCL_THREADS && !_WIN32 && */ defined(HAVE_LOCALTIME_R)
    /* Threaded, have reentrant API */
    tmp = &tm;
    localtime_r(&when, tmp);
#else /* TCL_THREADS && !_WIN32 && !HAVE_LOCALTIME_R */
    /* Only using a mutex is safe. */
    Tcl_MutexLock(&localtimeMutex);
    tmp = localtime(&when);
    tm = *tmp;
    Tcl_MutexUnlock(&localtimeMutex);
#endif
    return ((tm.tm_year - 80) << 9) | ((tm.tm_mon + 1) << 5) | tm.tm_mday;
}

/*
 *-------------------------------------------------------------------------
 *
 * CountSlashes --
 *
 *	This function counts the number of slashes in a pathname string.
 *
 * Results:
 *	Number of slashes found in string.
 *
 * Side effects:
 *	None.
 *
 *-------------------------------------------------------------------------
 */

static int
CountSlashes(
    const char *string)
{
    int count = 0;
    const char *p = string;

    while (*p != '\0') {
	if (*p == '/') {
	    count++;
	}
	p++;
    }
    return count;
}

/*
 *-------------------------------------------------------------------------
 *
 * CanonicalPath --
 *
 *	This function computes the canonical path from a directory and file
 *	name components into the specified Tcl_DString.
 *
 * Results:
 *	Returns the pointer to the canonical path contained in the specified
 *	Tcl_DString.
 *
 * Side effects:
 *	Modifies the specified Tcl_DString.
 *
 *-------------------------------------------------------------------------
 */

static char *
CanonicalPath(
    const char *root,
    const char *tail,
    Tcl_DString *dsPtr,
    int inZipfs)
{
    char *path;
    int i, j, c, isUNC = 0, isVfs = 0, n = 0;
    int haveZipfsPath = 1;

#ifdef _WIN32
    if (tail[0] != '\0' && strchr(drvletters, tail[0]) && tail[1] == ':') {
	tail += 2;
	haveZipfsPath = 0;
    }
    /* UNC style path */
    if (tail[0] == '\\') {
	root = "";
	++tail;
	haveZipfsPath = 0;
    }
    if (tail[0] == '\\') {
	root = "/";
	++tail;
	haveZipfsPath = 0;
    }
#endif /* _WIN32 */

    if (haveZipfsPath) {
	/* UNC style path */
	if (root && strncmp(root, ZIPFS_VOLUME, ZIPFS_VOLUME_LEN) == 0) {
	    isVfs = 1;
	} else if (tail &&
		strncmp(tail, ZIPFS_VOLUME, ZIPFS_VOLUME_LEN) == 0) {
	    isVfs = 2;
	}
	if (isVfs != 1 && (root[0] == '/') && (root[1] == '/')) {
	    isUNC = 1;
	}
    }

    if (isVfs != 2) {
	if (tail[0] == '/') {
	    if (isVfs != 1) {
		root = "";
	    }
	    ++tail;
	    isUNC = 0;
	}
	if (tail[0] == '/') {
	    if (isVfs != 1) {
		root = "/";
	    }
	    ++tail;
	    isUNC = 1;
	}
    }
    i = strlen(root);
    j = strlen(tail);

    switch (isVfs) {
    case 1:
	if (i > ZIPFS_VOLUME_LEN) {
	    Tcl_DStringSetLength(dsPtr, i + j + 1);
	    path = Tcl_DStringValue(dsPtr);
	    memcpy(path, root, i);
	    path[i++] = '/';
	    memcpy(path + i, tail, j);
	} else {
	    Tcl_DStringSetLength(dsPtr, i + j);
	    path = Tcl_DStringValue(dsPtr);
	    memcpy(path, root, i);
	    memcpy(path + i, tail, j);
	}
	break;
    case 2:
	Tcl_DStringSetLength(dsPtr, j);
	path = Tcl_DStringValue(dsPtr);
	memcpy(path, tail, j);
	break;
    default:
	if (inZipfs) {
	    Tcl_DStringSetLength(dsPtr, i + j + ZIPFS_VOLUME_LEN);
	    path = Tcl_DStringValue(dsPtr);
	    memcpy(path, ZIPFS_VOLUME, ZIPFS_VOLUME_LEN);
	    memcpy(path + ZIPFS_VOLUME_LEN + i , tail, j);
	} else {
	    Tcl_DStringSetLength(dsPtr, i + j + 1);
	    path = Tcl_DStringValue(dsPtr);
	    memcpy(path, root, i);
	    path[i++] = '/';
	    memcpy(path + i, tail, j);
	}
	break;
    }

#ifdef _WIN32
    for (i = 0; path[i] != '\0'; i++) {
	if (path[i] == '\\') {
	    path[i] = '/';
	}
    }
#endif /* _WIN32 */

    if (inZipfs) {
	n = ZIPFS_VOLUME_LEN;
    } else {
	n = 0;
    }

    for (i = j = n; (c = path[i]) != '\0'; i++) {
	if (c == '/') {
	    int c2 = path[i + 1];

	    if (c2 == '\0' || c2 == '/') {
		continue;
	    }
	    if (c2 == '.') {
		int c3 = path[i + 2];

		if ((c3 == '/') || (c3 == '\0')) {
		    i++;
		    continue;
		}
		if ((c3 == '.')
			&& ((path[i + 3] == '/') || (path[i + 3] == '\0'))) {
		    i += 2;
		    while ((j > 0) && (path[j - 1] != '/')) {
			j--;
		    }
		    if (j > isUNC) {
			--j;
			while ((j > 1 + isUNC) && (path[j - 2] == '/')) {
			    j--;
			}
		    }
		    continue;
		}
	    }
	}
	path[j++] = c;
    }
    if (j == 0) {
	path[j++] = '/';
    }
    path[j] = 0;
    Tcl_DStringSetLength(dsPtr, j);
    return Tcl_DStringValue(dsPtr);
}

/*
 *-------------------------------------------------------------------------
 *
 * ZipFSLookup --
 *
 *	This function returns the ZIP entry struct corresponding to the ZIP
 *	archive member of the given file name. Caller must hold the right
 *	lock.
 *
 * Results:
 *	Returns the pointer to ZIP entry struct or NULL if the the given file
 *	name could not be found in the global list of ZIP archive members.
 *
 * Side effects:
 *	None.
 *
 *-------------------------------------------------------------------------
 */

static ZipEntry *
ZipFSLookup(
    char *filename)
{
    Tcl_HashEntry *hPtr;
    ZipEntry *z = NULL;

    hPtr = Tcl_FindHashEntry(&ZipFS.fileHash, filename);
    if (hPtr) {
	z = (ZipEntry *)Tcl_GetHashValue(hPtr);
    }
    return z;
}

/*
 *-------------------------------------------------------------------------
 *
 * ZipFSLookupMount --
 *
 *	This function returns an indication if the given file name corresponds
 *	to a mounted ZIP archive file.
 *
 * Results:
 *	Returns true, if the given file name is a mounted ZIP archive file.
 *
 * Side effects:
 *	None.
 *
 *-------------------------------------------------------------------------
 */

#ifdef NEVER_USED
static int
ZipFSLookupMount(
    char *filename)
{
    Tcl_HashEntry *hPtr;
    Tcl_HashSearch search;

    for (hPtr = Tcl_FirstHashEntry(&ZipFS.zipHash, &search); hPtr;
	   hPtr = Tcl_NextHashEntry(&search)) {
	ZipFile *zf = Tcl_GetHashValue(hPtr);

	if (strcmp(zf->mountPoint, filename) == 0) {
	    return 1;
	}
    }
    return 0;
}
#endif /* NEVER_USED */

/*
 *-------------------------------------------------------------------------
 *
 * ZipFSCloseArchive --
 *
 *	This function closes a mounted ZIP archive file.
 *
 * Results:
 *	None.
 *
 * Side effects:
 *	A memory mapped ZIP archive is unmapped, allocated memory is released.
 *	The ZipFile pointer is *NOT* deallocated by this function.
 *
 *-------------------------------------------------------------------------
 */

static void
ZipFSCloseArchive(
    Tcl_Interp *interp,		/* Current interpreter. */
    ZipFile *zf)
{
    if (zf->nameLength) {
	Tcl_Free(zf->name);
    }
    if (zf->isMemBuffer) {
	/* Pointer to memory */
	if (zf->ptrToFree) {
	    Tcl_Free(zf->ptrToFree);
	    zf->ptrToFree = NULL;
	}
	zf->data = NULL;
	return;
    }

#ifdef _WIN32
    if (zf->data && !zf->ptrToFree) {
	UnmapViewOfFile(zf->data);
	zf->data = NULL;
    }
    if (zf->mountHandle != INVALID_HANDLE_VALUE) {
	CloseHandle(zf->mountHandle);
    }
#else /* !_WIN32 */
    if ((zf->data != MAP_FAILED) && !zf->ptrToFree) {
	munmap(zf->data, zf->length);
	zf->data = (unsigned char *)MAP_FAILED;
    }
#endif /* _WIN32 */

    if (zf->ptrToFree) {
	Tcl_Free(zf->ptrToFree);
	zf->ptrToFree = NULL;
    }
    if (zf->chan) {
	Tcl_Close(interp, zf->chan);
	zf->chan = NULL;
    }
}

/*
 *-------------------------------------------------------------------------
 *
 * ZipFSFindTOC --
 *
 *	This function takes a memory mapped zip file and indexes the contents.
 *	When "needZip" is zero an embedded ZIP archive in an executable file
 *	is accepted.
 *
 * Results:
 *	TCL_OK on success, TCL_ERROR otherwise with an error message placed
 *	into the given "interp" if it is not NULL.
 *
 * Side effects:
 *	The given ZipFile struct is filled with information about the ZIP
 *	archive file.
 *
 *-------------------------------------------------------------------------
 */

static int
ZipFSFindTOC(
    Tcl_Interp *interp,		/* Current interpreter. NULLable. */
    int needZip,
    ZipFile *zf)
{
    size_t i;
    unsigned char *p, *q;

    p = zf->data + zf->length - ZIP_CENTRAL_END_LEN;
    while (p >= zf->data) {
	if (*p == (ZIP_CENTRAL_END_SIG & 0xFF)) {
	    if (ZipReadInt(p) == ZIP_CENTRAL_END_SIG) {
		break;
	    }
	    p -= ZIP_SIG_LEN;
	} else {
	    --p;
	}
    }
    if (p < zf->data) {
	if (!needZip) {
	    zf->baseOffset = zf->passOffset = zf->length;
	    return TCL_OK;
	}
	ZIPFS_ERROR(interp, "wrong end signature");
	if (interp) {
	    Tcl_SetErrorCode(interp, "TCL", "ZIPFS", "END_SIG", NULL);
	}
	goto error;
    }
    zf->numFiles = ZipReadShort(p + ZIP_CENTRAL_ENTS_OFFS);
    if (zf->numFiles == 0) {
	if (!needZip) {
	    zf->baseOffset = zf->passOffset = zf->length;
	    return TCL_OK;
	}
	ZIPFS_ERROR(interp, "empty archive");
	if (interp) {
	    Tcl_SetErrorCode(interp, "TCL", "ZIPFS", "EMPTY", NULL);
	}
	goto error;
    }
    q = zf->data + ZipReadInt(p + ZIP_CENTRAL_DIRSTART_OFFS);
    p -= ZipReadInt(p + ZIP_CENTRAL_DIRSIZE_OFFS);
    if ((p < zf->data) || (p > zf->data + zf->length)
	    || (q < zf->data) || (q > zf->data + zf->length)) {
	if (!needZip) {
	    zf->baseOffset = zf->passOffset = zf->length;
	    return TCL_OK;
	}
	ZIPFS_ERROR(interp, "archive directory not found");
	if (interp) {
	    Tcl_SetErrorCode(interp, "TCL", "ZIPFS", "NO_DIR", NULL);
	}
	goto error;
    }
    zf->baseOffset = zf->passOffset = p - q;
    zf->directoryOffset = p - zf->data;
    q = p;
    for (i = 0; i < zf->numFiles; i++) {
	int pathlen, comlen, extra;

	if (q + ZIP_CENTRAL_HEADER_LEN > zf->data + zf->length) {
	    ZIPFS_ERROR(interp, "wrong header length");
	    if (interp) {
		Tcl_SetErrorCode(interp, "TCL", "ZIPFS", "HDR_LEN", NULL);
	    }
	    goto error;
	}
	if (ZipReadInt(q) != ZIP_CENTRAL_HEADER_SIG) {
	    ZIPFS_ERROR(interp, "wrong header signature");
	    if (interp) {
		Tcl_SetErrorCode(interp, "TCL", "ZIPFS", "HDR_SIG", NULL);
	    }
	    goto error;
	}
	pathlen = ZipReadShort(q + ZIP_CENTRAL_PATHLEN_OFFS);
	comlen = ZipReadShort(q + ZIP_CENTRAL_FCOMMENTLEN_OFFS);
	extra = ZipReadShort(q + ZIP_CENTRAL_EXTRALEN_OFFS);
	q += pathlen + comlen + extra + ZIP_CENTRAL_HEADER_LEN;
    }
    q = zf->data + zf->baseOffset;
    if ((zf->baseOffset >= 6) && (ZipReadInt(q - 4) == ZIP_PASSWORD_END_SIG)) {
	i = q[-5];
	if (q - 5 - i > zf->data) {
	    zf->passBuf[0] = i;
	    memcpy(zf->passBuf + 1, q - 5 - i, i);
	    zf->passOffset -= i ? (5 + i) : 0;
	}
    }
    return TCL_OK;

  error:
    ZipFSCloseArchive(interp, zf);
    return TCL_ERROR;
}

/*
 *-------------------------------------------------------------------------
 *
 * ZipFSOpenArchive --
 *
 *	This function opens a ZIP archive file for reading. An attempt is made
 *	to memory map that file. Otherwise it is read into an allocated memory
 *	buffer. The ZIP archive header is verified and must be valid for the
 *	function to succeed. When "needZip" is zero an embedded ZIP archive in
 *	an executable file is accepted.
 *
 * Results:
 *	TCL_OK on success, TCL_ERROR otherwise with an error message placed
 *	into the given "interp" if it is not NULL.
 *
 * Side effects:
 *	ZIP archive is memory mapped or read into allocated memory, the given
 *	ZipFile struct is filled with information about the ZIP archive file.
 *
 *-------------------------------------------------------------------------
 */

static int
ZipFSOpenArchive(
    Tcl_Interp *interp,		/* Current interpreter. NULLable. */
    const char *zipname,	/* Path to ZIP file to open. */
    int needZip,
    ZipFile *zf)
{
    size_t i;
    void *handle;

    zf->nameLength = 0;
    zf->isMemBuffer = 0;
#ifdef _WIN32
    zf->data = NULL;
    zf->mountHandle = INVALID_HANDLE_VALUE;
#else /* !_WIN32 */
    zf->data = (unsigned char *)MAP_FAILED;
#endif /* _WIN32 */
    zf->length = 0;
    zf->numFiles = 0;
    zf->baseOffset = zf->passOffset = 0;
    zf->ptrToFree = NULL;
    zf->passBuf[0] = 0;
    zf->chan = Tcl_OpenFileChannel(interp, zipname, "rb", 0);
    if (!zf->chan) {
	return TCL_ERROR;
    }
    if (Tcl_GetChannelHandle(zf->chan, TCL_READABLE, &handle) != TCL_OK) {
	zf->length = Tcl_Seek(zf->chan, 0, SEEK_END);
	if (zf->length == TCL_IO_FAILURE) {
	    ZIPFS_POSIX_ERROR(interp, "seek error");
	    goto error;
	}
	if ((zf->length - ZIP_CENTRAL_END_LEN)
		> (64 * 1024 * 1024 - ZIP_CENTRAL_END_LEN)) {
	    ZIPFS_ERROR(interp, "illegal file size");
	    if (interp) {
		Tcl_SetErrorCode(interp, "TCL", "ZIPFS", "FILE_SIZE", NULL);
	    }
	    goto error;
	}
	if (Tcl_Seek(zf->chan, 0, SEEK_SET) == -1) {
	    ZIPFS_POSIX_ERROR(interp, "seek error");
	    goto error;
	}
<<<<<<< HEAD
	zf->ptrToFree = zf->data = Tcl_AttemptAlloc(zf->length);
=======
	zf->ptrToFree = zf->data = (unsigned char *)attemptckalloc(zf->length);
>>>>>>> 52e543c5
	if (!zf->ptrToFree) {
	    ZIPFS_ERROR(interp, "out of memory");
	    if (interp) {
		Tcl_SetErrorCode(interp, "TCL", "MALLOC", NULL);
	    }
	    goto error;
	}
	i = Tcl_Read(zf->chan, (char *) zf->data, zf->length);
	if (i != zf->length) {
	    ZIPFS_POSIX_ERROR(interp, "file read error");
	    goto error;
	}
	Tcl_Close(interp, zf->chan);
	zf->chan = NULL;
    } else {
#ifdef _WIN32
	int readSuccessful;
#   ifdef _WIN64
	i = GetFileSizeEx((HANDLE) handle, (PLARGE_INTEGER) &zf->length);
	readSuccessful = (i != 0);
#   else /* !_WIN64 */
	zf->length = GetFileSize((HANDLE) handle, 0);
	readSuccessful = (zf->length != (size_t) INVALID_FILE_SIZE);
#   endif /* _WIN64 */
	if (!readSuccessful || (zf->length < ZIP_CENTRAL_END_LEN)) {
	    ZIPFS_POSIX_ERROR(interp, "invalid file size");
	    goto error;
	}
	zf->mountHandle = CreateFileMappingW((HANDLE) handle, 0, PAGE_READONLY,
		0, zf->length, 0);
	if (zf->mountHandle == INVALID_HANDLE_VALUE) {
	    ZIPFS_POSIX_ERROR(interp, "file mapping failed");
	    goto error;
	}
	zf->data = (unsigned char *)MapViewOfFile(zf->mountHandle, FILE_MAP_READ, 0, 0,
		zf->length);
	if (!zf->data) {
	    ZIPFS_POSIX_ERROR(interp, "file mapping failed");
	    goto error;
	}
#else /* !_WIN32 */
	zf->length = lseek(PTR2INT(handle), 0, SEEK_END);
	if (zf->length == TCL_IO_FAILURE || zf->length < ZIP_CENTRAL_END_LEN) {
	    ZIPFS_POSIX_ERROR(interp, "invalid file size");
	    goto error;
	}
	lseek(PTR2INT(handle), 0, SEEK_SET);
	zf->data = (unsigned char *) mmap(0, zf->length, PROT_READ,
		MAP_FILE | MAP_PRIVATE, PTR2INT(handle), 0);
	if (zf->data == MAP_FAILED) {
	    ZIPFS_POSIX_ERROR(interp, "file mapping failed");
	    goto error;
	}
#endif /* _WIN32 */
    }
    return ZipFSFindTOC(interp, needZip, zf);

  error:
    ZipFSCloseArchive(interp, zf);
    return TCL_ERROR;
}

/*
 *-------------------------------------------------------------------------
 *
 * ZipFSRootNode --
 *
 *	This function generates the root node for a ZIPFS filesystem.
 *
 * Results:
 *	TCL_OK on success, TCL_ERROR otherwise with an error message placed
 *	into the given "interp" if it is not NULL.
 *
 * Side effects:
 *	...
 *
 *-------------------------------------------------------------------------
 */

static int
ZipFSCatalogFilesystem(
    Tcl_Interp *interp,		/* Current interpreter. NULLable. */
    ZipFile *zf0,
    const char *mountPoint,	/* Mount point path. */
    const char *passwd,		/* Password for opening the ZIP, or NULL if
				 * the ZIP is unprotected. */
    const char *zipname)	/* Path to ZIP file to build a catalog of. */
{
    int pwlen, isNew;
    size_t i;
    ZipFile *zf;
    ZipEntry *z;
    Tcl_HashEntry *hPtr;
    Tcl_DString ds, dsm, fpBuf;
    unsigned char *q;

    /*
     * Basic verification of the password for sanity.
     */

    pwlen = 0;
    if (passwd) {
	pwlen = strlen(passwd);
	if ((pwlen > 255) || strchr(passwd, 0xff)) {
	    if (interp) {
		Tcl_SetObjResult(interp,
			Tcl_NewStringObj("illegal password", -1));
		Tcl_SetErrorCode(interp, "TCL", "ZIPFS", "BAD_PASS", NULL);
	    }
	    return TCL_ERROR;
	}
    }

    WriteLock();

    /*
     * Mount point sometimes is a relative or otherwise denormalized path.
     * But an absolute name is needed as mount point here.
     */

    Tcl_DStringInit(&ds);
    Tcl_DStringInit(&dsm);
    if (strcmp(mountPoint, "/") == 0) {
	mountPoint = "";
    } else {
	mountPoint = CanonicalPath("", mountPoint, &dsm, 1);
    }
    hPtr = Tcl_CreateHashEntry(&ZipFS.zipHash, mountPoint, &isNew);
    if (!isNew) {
	if (interp) {
	    zf = (ZipFile *)Tcl_GetHashValue(hPtr);
	    Tcl_SetObjResult(interp, Tcl_ObjPrintf(
		    "%s is already mounted on %s", zf->name, mountPoint));
	    Tcl_SetErrorCode(interp, "TCL", "ZIPFS", "MOUNTED", NULL);
	}
	Unlock();
	ZipFSCloseArchive(interp, zf0);
	return TCL_ERROR;
    }
<<<<<<< HEAD
    zf = Tcl_AttemptAlloc(sizeof(ZipFile) + strlen(mountPoint) + 1);
=======
    zf = (ZipFile *)attemptckalloc(sizeof(ZipFile) + strlen(mountPoint) + 1);
>>>>>>> 52e543c5
    if (!zf) {
	if (interp) {
	    Tcl_AppendResult(interp, "out of memory", (char *) NULL);
	    Tcl_SetErrorCode(interp, "TCL", "MALLOC", NULL);
	}
	Unlock();
	ZipFSCloseArchive(interp, zf0);
	return TCL_ERROR;
    }
    Unlock();

    *zf = *zf0;
    zf->mountPoint = (char *)Tcl_GetHashKey(&ZipFS.zipHash, hPtr);
    Tcl_CreateExitHandler(ZipfsExitHandler, zf);
    zf->mountPointLen = strlen(zf->mountPoint);
    zf->nameLength = strlen(zipname);
<<<<<<< HEAD
    zf->name = Tcl_Alloc(zf->nameLength + 1);
=======
    zf->name = (char *)ckalloc(zf->nameLength + 1);
>>>>>>> 52e543c5
    memcpy(zf->name, zipname, zf->nameLength + 1);
    zf->entries = NULL;
    zf->topEnts = NULL;
    zf->numOpen = 0;
    Tcl_SetHashValue(hPtr, zf);
    if ((zf->passBuf[0] == 0) && pwlen) {
	int k = 0;

	zf->passBuf[k++] = pwlen;
	for (i = pwlen; i-- > 0 ;) {
	    zf->passBuf[k++] = (passwd[i] & 0x0f)
		    | pwrot[(passwd[i] >> 4) & 0x0f];
	}
	zf->passBuf[k] = '\0';
    }
    if (mountPoint[0] != '\0') {
	hPtr = Tcl_CreateHashEntry(&ZipFS.fileHash, mountPoint, &isNew);
	if (isNew) {
<<<<<<< HEAD
	    z = Tcl_Alloc(sizeof(ZipEntry));
=======
	    z = (ZipEntry *)ckalloc(sizeof(ZipEntry));
>>>>>>> 52e543c5
	    Tcl_SetHashValue(hPtr, z);

	    z->tnext = NULL;
	    z->depth = CountSlashes(mountPoint);
	    z->zipFilePtr = zf;
	    z->isDirectory = (zf->baseOffset == 0) ? 1 : -1; /* root marker */
	    z->isEncrypted = 0;
	    z->offset = zf->baseOffset;
	    z->crc32 = 0;
	    z->timestamp = 0;
	    z->numBytes = z->numCompressedBytes = 0;
	    z->compressMethod = ZIP_COMPMETH_STORED;
	    z->data = NULL;
	    z->name = (char *)Tcl_GetHashKey(&ZipFS.fileHash, hPtr);
	    z->next = zf->entries;
	    zf->entries = z;
	}
    }
    q = zf->data + zf->directoryOffset;
    Tcl_DStringInit(&fpBuf);
    for (i = 0; i < zf->numFiles; i++) {
	int extra, isdir = 0, dosTime, dosDate, nbcompr;
	size_t offs, pathlen, comlen;
	unsigned char *lq, *gq = NULL;
	char *fullpath, *path;

	pathlen = ZipReadShort(q + ZIP_CENTRAL_PATHLEN_OFFS);
	comlen = ZipReadShort(q + ZIP_CENTRAL_FCOMMENTLEN_OFFS);
	extra = ZipReadShort(q + ZIP_CENTRAL_EXTRALEN_OFFS);
	Tcl_DStringSetLength(&ds, 0);
	Tcl_DStringAppend(&ds, (char *) q + ZIP_CENTRAL_HEADER_LEN, pathlen);
	path = Tcl_DStringValue(&ds);
	if ((pathlen > 0) && (path[pathlen - 1] == '/')) {
	    Tcl_DStringSetLength(&ds, pathlen - 1);
	    path = Tcl_DStringValue(&ds);
	    isdir = 1;
	}
	if ((strcmp(path, ".") == 0) || (strcmp(path, "..") == 0)) {
	    goto nextent;
	}
	lq = zf->data + zf->baseOffset
		+ ZipReadInt(q + ZIP_CENTRAL_LOCALHDR_OFFS);
	if ((lq < zf->data) || (lq > zf->data + zf->length)) {
	    goto nextent;
	}
	nbcompr = ZipReadInt(lq + ZIP_LOCAL_COMPLEN_OFFS);
	if (!isdir && (nbcompr == 0)
		&& (ZipReadInt(lq + ZIP_LOCAL_UNCOMPLEN_OFFS) == 0)
		&& (ZipReadInt(lq + ZIP_LOCAL_CRC32_OFFS) == 0)) {
	    gq = q;
	    nbcompr = ZipReadInt(gq + ZIP_CENTRAL_COMPLEN_OFFS);
	}
	offs = (lq - zf->data)
		+ ZIP_LOCAL_HEADER_LEN
		+ ZipReadShort(lq + ZIP_LOCAL_PATHLEN_OFFS)
		+ ZipReadShort(lq + ZIP_LOCAL_EXTRALEN_OFFS);
	if (offs + nbcompr > zf->length) {
	    goto nextent;
	}
	if (!isdir && (mountPoint[0] == '\0') && !CountSlashes(path)) {
#ifdef ANDROID
	    /*
	     * When mounting the ZIP archive on the root directory try to
	     * remap top level regular files of the archive to
	     * /assets/.root/... since this directory should not be in a valid
	     * APK due to the leading dot in the file name component. This
	     * trick should make the files AndroidManifest.xml,
	     * resources.arsc, and classes.dex visible to Tcl.
	     */
	    Tcl_DString ds2;

	    Tcl_DStringInit(&ds2);
	    Tcl_DStringAppend(&ds2, "assets/.root/", -1);
	    Tcl_DStringAppend(&ds2, path, -1);
	    hPtr = Tcl_FindHashEntry(&ZipFS.fileHash, Tcl_DStringValue(&ds2));
	    if (hPtr) {
		/* should not happen but skip it anyway */
		Tcl_DStringFree(&ds2);
		goto nextent;
	    }
	    Tcl_DStringSetLength(&ds, 0);
	    Tcl_DStringAppend(&ds, Tcl_DStringValue(&ds2),
		    Tcl_DStringLength(&ds2));
	    path = Tcl_DStringValue(&ds);
	    Tcl_DStringFree(&ds2);
#else /* !ANDROID */
	    /*
	     * Regular files skipped when mounting on root.
	     */
	    goto nextent;
#endif /* ANDROID */
	}
	Tcl_DStringSetLength(&fpBuf, 0);
	fullpath = CanonicalPath(mountPoint, path, &fpBuf, 1);
<<<<<<< HEAD
	z = Tcl_Alloc(sizeof(ZipEntry));
=======
	z = (ZipEntry *)ckalloc(sizeof(ZipEntry));
>>>>>>> 52e543c5
	z->name = NULL;
	z->tnext = NULL;
	z->depth = CountSlashes(fullpath);
	z->zipFilePtr = zf;
	z->isDirectory = isdir;
	z->isEncrypted = (ZipReadShort(lq + ZIP_LOCAL_FLAGS_OFFS) & 1)
		&& (nbcompr > 12);
	z->offset = offs;
	if (gq) {
	    z->crc32 = ZipReadInt(gq + ZIP_CENTRAL_CRC32_OFFS);
	    dosDate = ZipReadShort(gq + ZIP_CENTRAL_MDATE_OFFS);
	    dosTime = ZipReadShort(gq + ZIP_CENTRAL_MTIME_OFFS);
	    z->timestamp = DosTimeDate(dosDate, dosTime);
	    z->numBytes = ZipReadInt(gq + ZIP_CENTRAL_UNCOMPLEN_OFFS);
	    z->compressMethod = ZipReadShort(gq + ZIP_CENTRAL_COMPMETH_OFFS);
	} else {
	    z->crc32 = ZipReadInt(lq + ZIP_LOCAL_CRC32_OFFS);
	    dosDate = ZipReadShort(lq + ZIP_LOCAL_MDATE_OFFS);
	    dosTime = ZipReadShort(lq + ZIP_LOCAL_MTIME_OFFS);
	    z->timestamp = DosTimeDate(dosDate, dosTime);
	    z->numBytes = ZipReadInt(lq + ZIP_LOCAL_UNCOMPLEN_OFFS);
	    z->compressMethod = ZipReadShort(lq + ZIP_LOCAL_COMPMETH_OFFS);
	}
	z->numCompressedBytes = nbcompr;
	z->data = NULL;
	hPtr = Tcl_CreateHashEntry(&ZipFS.fileHash, fullpath, &isNew);
	if (!isNew) {
	    /* should not happen but skip it anyway */
	    Tcl_Free(z);
	} else {
	    Tcl_SetHashValue(hPtr, z);
	    z->name = (char *)Tcl_GetHashKey(&ZipFS.fileHash, hPtr);
	    z->next = zf->entries;
	    zf->entries = z;
	    if (isdir && (mountPoint[0] == '\0') && (z->depth == 1)) {
		z->tnext = zf->topEnts;
		zf->topEnts = z;
	    }
	    if (!z->isDirectory && (z->depth > 1)) {
		char *dir, *end;
		ZipEntry *zd;

		Tcl_DStringSetLength(&ds, strlen(z->name) + 8);
		Tcl_DStringSetLength(&ds, 0);
		Tcl_DStringAppend(&ds, z->name, -1);
		dir = Tcl_DStringValue(&ds);
		for (end = strrchr(dir, '/'); end && (end != dir);
			end = strrchr(dir, '/')) {
		    Tcl_DStringSetLength(&ds, end - dir);
		    hPtr = Tcl_CreateHashEntry(&ZipFS.fileHash, dir, &isNew);
		    if (!isNew) {
			break;
		    }
<<<<<<< HEAD
		    zd = Tcl_Alloc(sizeof(ZipEntry));
=======
		    zd = (ZipEntry *)ckalloc(sizeof(ZipEntry));
>>>>>>> 52e543c5
		    zd->name = NULL;
		    zd->tnext = NULL;
		    zd->depth = CountSlashes(dir);
		    zd->zipFilePtr = zf;
		    zd->isDirectory = 1;
		    zd->isEncrypted = 0;
		    zd->offset = z->offset;
		    zd->crc32 = 0;
		    zd->timestamp = z->timestamp;
		    zd->numBytes = zd->numCompressedBytes = 0;
		    zd->compressMethod = ZIP_COMPMETH_STORED;
		    zd->data = NULL;
		    Tcl_SetHashValue(hPtr, zd);
		    zd->name = (char *)Tcl_GetHashKey(&ZipFS.fileHash, hPtr);
		    zd->next = zf->entries;
		    zf->entries = zd;
		    if ((mountPoint[0] == '\0') && (zd->depth == 1)) {
			zd->tnext = zf->topEnts;
			zf->topEnts = zd;
		    }
		}
	    }
	}
    nextent:
	q += pathlen + comlen + extra + ZIP_CENTRAL_HEADER_LEN;
    }
    Tcl_DStringFree(&fpBuf);
    Tcl_DStringFree(&ds);
    Tcl_FSMountsChanged(NULL);
    Unlock();
    return TCL_OK;
}

/*
 *-------------------------------------------------------------------------
 *
 * ZipfsSetup --
 *
 *	Common initialisation code. ZipFS.initialized must *not* be set prior
 *	to the call.
 *
 *-------------------------------------------------------------------------
 */

static void
ZipfsSetup(void)
{
#if TCL_THREADS
    static const Tcl_Time t = { 0, 0 };

    /*
     * Inflate condition variable.
     */

    Tcl_MutexLock(&ZipFSMutex);
    Tcl_ConditionWait(&ZipFSCond, &ZipFSMutex, &t);
    Tcl_MutexUnlock(&ZipFSMutex);
#endif /* TCL_THREADS */

    Tcl_FSRegister(NULL, &zipfsFilesystem);
    Tcl_InitHashTable(&ZipFS.fileHash, TCL_STRING_KEYS);
    Tcl_InitHashTable(&ZipFS.zipHash, TCL_STRING_KEYS);
    ZipFS.idCount = 1;
    ZipFS.wrmax = DEFAULT_WRITE_MAX_SIZE;
    ZipFS.initialized = 1;
}

/*
 *-------------------------------------------------------------------------
 *
 * ListMountPoints --
 *
 *	This procedure lists the mount points and what's mounted there, or
 *	reports whether there are any mounts (if there's no interpreter). The
 *	read lock must be held by the caller.
 *
 * Results:
 *	A standard Tcl result. TCL_OK (or TCL_BREAK if no mounts and no
 *	interpreter).
 *
 * Side effects:
 *	Interpreter result may be updated.
 *
 *-------------------------------------------------------------------------
 */

static inline int
ListMountPoints(
    Tcl_Interp *interp)
{
    Tcl_HashEntry *hPtr;
    Tcl_HashSearch search;
    ZipFile *zf;

    for (hPtr = Tcl_FirstHashEntry(&ZipFS.zipHash, &search); hPtr;
	    hPtr = Tcl_NextHashEntry(&search)) {
	if (!interp) {
	    return TCL_OK;
	}
	zf = (ZipFile *)Tcl_GetHashValue(hPtr);
	Tcl_AppendElement(interp, zf->mountPoint);
	Tcl_AppendElement(interp, zf->name);
    }
    return (interp ? TCL_OK : TCL_BREAK);
}

/*
 *-------------------------------------------------------------------------
 *
 * DescribeMounted --
 *
 *	This procedure describes what is mounted at the given the mount point.
 *	The interpreter result is not updated if there is nothing mounted at
 *	the given point. The read lock must be held by the caller.
 *
 * Results:
 *	A standard Tcl result. TCL_OK (or TCL_BREAK if nothing mounted there
 *	and no interpreter).
 *
 * Side effects:
 *	Interpreter result may be updated.
 *
 *-------------------------------------------------------------------------
 */

static inline int
DescribeMounted(
    Tcl_Interp *interp,
    const char *mountPoint)
{
    Tcl_HashEntry *hPtr;
    ZipFile *zf;

    if (interp) {
	hPtr = Tcl_FindHashEntry(&ZipFS.zipHash, mountPoint);
	if (hPtr) {
	    zf = (ZipFile *)Tcl_GetHashValue(hPtr);
	    Tcl_SetObjResult(interp, Tcl_NewStringObj(zf->name, -1));
	    return TCL_OK;
	}
    }
    return (interp ? TCL_OK : TCL_BREAK);
}

/*
 *-------------------------------------------------------------------------
 *
 * TclZipfs_Mount --
 *
 *	This procedure is invoked to mount a given ZIP archive file on a given
 *	mountpoint with optional ZIP password.
 *
 * Results:
 *	A standard Tcl result.
 *
 * Side effects:
 *	A ZIP archive file is read, analyzed and mounted, resources are
 *	allocated.
 *
 *-------------------------------------------------------------------------
 */

int
TclZipfs_Mount(
    Tcl_Interp *interp,		/* Current interpreter. NULLable. */
    const char *mountPoint,	/* Mount point path. */
    const char *zipname,	/* Path to ZIP file to mount. */
    const char *passwd)		/* Password for opening the ZIP, or NULL if
				 * the ZIP is unprotected. */
{
    ZipFile *zf;

    ReadLock();
    if (!ZipFS.initialized) {
	ZipfsSetup();
    }

    /*
     * No mount point, so list all mount points and what is mounted there.
     */

    if (!mountPoint) {
	int ret = ListMountPoints(interp);
	Unlock();
	return ret;
    }

    /*
     * Mount point but no file, so describe what is mounted at that mount
     * point.
     */

    if (!zipname) {
	DescribeMounted(interp, mountPoint);
	Unlock();
	return TCL_OK;
    }
    Unlock();

    /*
     * Have both a mount point and a file (name) to mount there.
     */

    if (passwd) {
	if ((strlen(passwd) > 255) || strchr(passwd, 0xff)) {
	    if (interp) {
		Tcl_SetObjResult(interp,
			Tcl_NewStringObj("illegal password", -1));
		Tcl_SetErrorCode(interp, "TCL", "ZIPFS", "BAD_PASS", NULL);
	    }
	    return TCL_ERROR;
	}
    }
<<<<<<< HEAD
    zf = Tcl_AttemptAlloc(sizeof(ZipFile) + strlen(mountPoint) + 1);
=======
    zf = (ZipFile *)attemptckalloc(sizeof(ZipFile) + strlen(mountPoint) + 1);
>>>>>>> 52e543c5
    if (!zf) {
	if (interp) {
	    Tcl_AppendResult(interp, "out of memory", (char *) NULL);
	    Tcl_SetErrorCode(interp, "TCL", "MALLOC", NULL);
	}
	return TCL_ERROR;
    }
    if (ZipFSOpenArchive(interp, zipname, 1, zf) != TCL_OK) {
	Tcl_Free(zf);
	return TCL_ERROR;
    }
    if (ZipFSCatalogFilesystem(interp, zf, mountPoint, passwd, zipname)
	    != TCL_OK) {
	Tcl_Free(zf);
	return TCL_ERROR;
    }
    Tcl_Free(zf);
    return TCL_OK;
}

/*
 *-------------------------------------------------------------------------
 *
 * TclZipfs_MountBuffer --
 *
 *	This procedure is invoked to mount a given ZIP archive file on a given
 *	mountpoint with optional ZIP password.
 *
 * Results:
 *	A standard Tcl result.
 *
 * Side effects:
 *	A ZIP archive file is read, analyzed and mounted, resources are
 *	allocated.
 *
 *-------------------------------------------------------------------------
 */

int
TclZipfs_MountBuffer(
    Tcl_Interp *interp,		/* Current interpreter. NULLable. */
    const char *mountPoint,	/* Mount point path. */
    unsigned char *data,
    size_t datalen,
    int copy)
{
    ZipFile *zf;
    int result;

    ReadLock();
    if (!ZipFS.initialized) {
	ZipfsSetup();
    }

    /*
     * No mount point, so list all mount points and what is mounted there.
     */

    if (!mountPoint) {
	int ret = ListMountPoints(interp);
	Unlock();
	return ret;
    }

    /*
     * Mount point but no data, so describe what is mounted at that mount
     * point.
     */

    if (!data) {
	DescribeMounted(interp, mountPoint);
	Unlock();
	return TCL_OK;
    }
    Unlock();

    /*
     * Have both a mount point and data to mount there.
     */

<<<<<<< HEAD
    zf = Tcl_AttemptAlloc(sizeof(ZipFile) + strlen(mountPoint) + 1);
=======
    zf = (ZipFile *)attemptckalloc(sizeof(ZipFile) + strlen(mountPoint) + 1);
>>>>>>> 52e543c5
    if (!zf) {
	if (interp) {
	    Tcl_AppendResult(interp, "out of memory", (char *) NULL);
	    Tcl_SetErrorCode(interp, "TCL", "MALLOC", NULL);
	}
	return TCL_ERROR;
    }
    zf->isMemBuffer = 1;
    zf->length = datalen;
    if (copy) {
<<<<<<< HEAD
	zf->data = Tcl_AttemptAlloc(datalen);
=======
	zf->data = (unsigned char *)attemptckalloc(datalen);
>>>>>>> 52e543c5
	if (!zf->data) {
	    if (interp) {
		Tcl_AppendResult(interp, "out of memory", (char *) NULL);
		Tcl_SetErrorCode(interp, "TCL", "MALLOC", NULL);
	    }
	    return TCL_ERROR;
	}
	memcpy(zf->data, data, datalen);
	zf->ptrToFree = zf->data;
    } else {
	zf->data = data;
	zf->ptrToFree = NULL;
    }
    zf->passBuf[0] = 0;	/* stop valgrind cries */
    if (ZipFSFindTOC(interp, 0, zf) != TCL_OK) {
	return TCL_ERROR;
    }
    result = ZipFSCatalogFilesystem(interp, zf, mountPoint, NULL,
	    "Memory Buffer");
    Tcl_Free(zf);
    return result;
}

/*
 *-------------------------------------------------------------------------
 *
 * TclZipfs_Unmount --
 *
 *	This procedure is invoked to unmount a given ZIP archive.
 *
 * Results:
 *	A standard Tcl result.
 *
 * Side effects:
 *	A mounted ZIP archive file is unmounted, resources are free'd.
 *
 *-------------------------------------------------------------------------
 */

int
TclZipfs_Unmount(
    Tcl_Interp *interp,		/* Current interpreter. NULLable. */
    const char *mountPoint)	/* Mount point path. */
{
    ZipFile *zf;
    ZipEntry *z, *znext;
    Tcl_HashEntry *hPtr;
    Tcl_DString dsm;
    int ret = TCL_OK, unmounted = 0;

    WriteLock();
    if (!ZipFS.initialized) {
	goto done;
    }

    /*
     * Mount point sometimes is a relative or otherwise denormalized path.
     * But an absolute name is needed as mount point here.
     */

    Tcl_DStringInit(&dsm);
    mountPoint = CanonicalPath("", mountPoint, &dsm, 1);

    hPtr = Tcl_FindHashEntry(&ZipFS.zipHash, mountPoint);
    /* don't report no-such-mount as an error */
    if (!hPtr) {
	goto done;
    }

    zf = (ZipFile *)Tcl_GetHashValue(hPtr);
    if (zf->numOpen > 0) {
	ZIPFS_ERROR(interp, "filesystem is busy");
	ret = TCL_ERROR;
	goto done;
    }
    Tcl_DeleteHashEntry(hPtr);
    for (z = zf->entries; z; z = znext) {
	znext = z->next;
	hPtr = Tcl_FindHashEntry(&ZipFS.fileHash, z->name);
	if (hPtr) {
	    Tcl_DeleteHashEntry(hPtr);
	}
	if (z->data) {
	    Tcl_Free(z->data);
	}
	Tcl_Free(z);
    }
    ZipFSCloseArchive(interp, zf);
    Tcl_DeleteExitHandler(ZipfsExitHandler, zf);
    Tcl_Free(zf);
    unmounted = 1;
  done:
    Unlock();
    if (unmounted) {
	Tcl_FSMountsChanged(NULL);
    }
    return ret;
}

/*
 *-------------------------------------------------------------------------
 *
 * ZipFSMountObjCmd --
 *
 *	This procedure is invoked to process the [zipfs mount] command.
 *
 * Results:
 *	A standard Tcl result.
 *
 * Side effects:
 *	A ZIP archive file is mounted, resources are allocated.
 *
 *-------------------------------------------------------------------------
 */

static int
ZipFSMountObjCmd(
    void *dummy,	/* Not used. */
    Tcl_Interp *interp,		/* Current interpreter. */
    int objc,			/* Number of arguments. */
    Tcl_Obj *const objv[])	/* Argument objects. */
{
    (void)dummy;

    if (objc > 4) {
	Tcl_WrongNumArgs(interp, 1, objv,
		 "?mountpoint? ?zipfile? ?password?");
	return TCL_ERROR;
    }

    return TclZipfs_Mount(interp, (objc > 1) ? TclGetString(objv[1]) : NULL,
	    (objc > 2) ? TclGetString(objv[2]) : NULL,
	    (objc > 3) ? TclGetString(objv[3]) : NULL);
}

/*
 *-------------------------------------------------------------------------
 *
 * ZipFSMountBufferObjCmd --
 *
 *	This procedure is invoked to process the [zipfs mount_data] command.
 *
 * Results:
 *	A standard Tcl result.
 *
 * Side effects:
 *	A ZIP archive file is mounted, resources are allocated.
 *
 *-------------------------------------------------------------------------
 */

static int
ZipFSMountBufferObjCmd(
    void *dummy,	/* Not used. */
    Tcl_Interp *interp,		/* Current interpreter. */
    int objc,			/* Number of arguments. */
    Tcl_Obj *const objv[])	/* Argument objects. */
{
    const char *mountPoint;	/* Mount point path. */
    unsigned char *data;
<<<<<<< HEAD
    size_t length = 0;
=======
    int length;
    (void)dummy;
>>>>>>> 52e543c5

    if (objc > 3) {
	Tcl_WrongNumArgs(interp, 1, objv, "?mountpoint? ?data?");
	return TCL_ERROR;
    }
    if (objc < 2) {
	int ret;

	ReadLock();
	ret = ListMountPoints(interp);
	Unlock();
	return ret;
    }

    mountPoint = TclGetString(objv[1]);
    if (objc < 3) {
	ReadLock();
	DescribeMounted(interp, mountPoint);
	Unlock();
	return TCL_OK;
    }

    data = TclGetByteArrayFromObj(objv[2], &length);
    return TclZipfs_MountBuffer(interp, mountPoint, data, length, 1);
}

/*
 *-------------------------------------------------------------------------
 *
 * ZipFSRootObjCmd --
 *
 *	This procedure is invoked to process the [zipfs root] command. It
 *	returns the root that all zipfs file systems are mounted under.
 *
 * Results:
 *	A standard Tcl result.
 *
 * Side effects:
 *
 *-------------------------------------------------------------------------
 */

static int
ZipFSRootObjCmd(
    void *dummy,	/* Not used. */
    Tcl_Interp *interp,		/* Current interpreter. */
    int objc,			/* Number of arguments. */
    Tcl_Obj *const objv[])	/* Argument objects. */
{
    (void)dummy;
    (void)objc;
    (void)objv;

    Tcl_SetObjResult(interp, Tcl_NewStringObj(ZIPFS_VOLUME, -1));
    return TCL_OK;
}

/*
 *-------------------------------------------------------------------------
 *
 * ZipFSUnmountObjCmd --
 *
 *	This procedure is invoked to process the [zipfs unmount] command.
 *
 * Results:
 *	A standard Tcl result.
 *
 * Side effects:
 *	A mounted ZIP archive file is unmounted, resources are free'd.
 *
 *-------------------------------------------------------------------------
 */

static int
ZipFSUnmountObjCmd(
    void *dummy,	/* Not used. */
    Tcl_Interp *interp,		/* Current interpreter. */
    int objc,			/* Number of arguments. */
    Tcl_Obj *const objv[])	/* Argument objects. */
{
    (void)dummy;

    if (objc != 2) {
	Tcl_WrongNumArgs(interp, 1, objv, "zipfile");
	return TCL_ERROR;
    }
    return TclZipfs_Unmount(interp, TclGetString(objv[1]));
}

/*
 *-------------------------------------------------------------------------
 *
 * ZipFSMkKeyObjCmd --
 *
 *	This procedure is invoked to process the [zipfs mkkey] command.  It
 *	produces a rotated password to be embedded into an image file.
 *
 * Results:
 *	A standard Tcl result.
 *
 * Side effects:
 *	None.
 *
 *-------------------------------------------------------------------------
 */

static int
ZipFSMkKeyObjCmd(
    void *dummy,	/* Not used. */
    Tcl_Interp *interp,		/* Current interpreter. */
    int objc,			/* Number of arguments. */
    Tcl_Obj *const objv[])	/* Argument objects. */
{
    int len, i = 0;
    char *pw, passBuf[264];
    (void)dummy;

    if (objc != 2) {
	Tcl_WrongNumArgs(interp, 1, objv, "password");
	return TCL_ERROR;
    }
    pw = TclGetString(objv[1]);
    len = strlen(pw);
    if (len == 0) {
	return TCL_OK;
    }
    if ((len > 255) || strchr(pw, 0xff)) {
	Tcl_SetObjResult(interp, Tcl_NewStringObj("illegal password", -1));
	return TCL_ERROR;
    }
    while (len > 0) {
	int ch = pw[len - 1];

	passBuf[i] = (ch & 0x0f) | pwrot[(ch >> 4) & 0x0f];
	i++;
	len--;
    }
    passBuf[i] = i;
    ++i;
    passBuf[i++] = (char) ZIP_PASSWORD_END_SIG;
    passBuf[i++] = (char) (ZIP_PASSWORD_END_SIG >> 8);
    passBuf[i++] = (char) (ZIP_PASSWORD_END_SIG >> 16);
    passBuf[i++] = (char) (ZIP_PASSWORD_END_SIG >> 24);
    passBuf[i] = '\0';
    Tcl_AppendResult(interp, passBuf, (char *) NULL);
    return TCL_OK;
}

/*
 *-------------------------------------------------------------------------
 *
 * ZipAddFile --
 *
 *	This procedure is used by ZipFSMkZipOrImgCmd() to add a single file to
 *	the output ZIP archive file being written. A ZipEntry struct about the
 *	input file is added to the given fileHash table for later creation of
 *	the central ZIP directory.
 *
 * Results:
 *	A standard Tcl result.
 *
 * Side effects:
 *	Input file is read and (compressed and) written to the output ZIP
 *	archive file.
 *
 *-------------------------------------------------------------------------
 */

static int
ZipAddFile(
    Tcl_Interp *interp,		/* Current interpreter. */
    const char *path,
    const char *name,
    Tcl_Channel out,
    const char *passwd,		/* Password for encoding the file, or NULL if
				 * the file is to be unprotected. */
    char *buf,
    int bufsize,
    Tcl_HashTable *fileHash)
{
    Tcl_Channel in;
    Tcl_HashEntry *hPtr;
    ZipEntry *z;
    z_stream stream;
    const char *zpath;
    int crc, flush, zpathlen;
    size_t nbyte, nbytecompr, len, olen, align = 0;
    Tcl_WideInt pos[3];
    int mtime = 0, isNew, compMeth;
    unsigned long keys[3], keys0[3];
    char obuf[4096];

    /*
     * Trim leading '/' characters. If this results in an empty string, we've
     * nothing to do.
     */

    zpath = name;
    while (zpath && zpath[0] == '/') {
	zpath++;
    }
    if (!zpath || (zpath[0] == '\0')) {
	return TCL_OK;
    }

    zpathlen = strlen(zpath);
    if (zpathlen + ZIP_CENTRAL_HEADER_LEN > bufsize) {
	Tcl_SetObjResult(interp, Tcl_ObjPrintf(
		"path too long for \"%s\"", path));
	Tcl_SetErrorCode(interp, "TCL", "ZIPFS", "PATH_LEN", NULL);
	return TCL_ERROR;
    }
    in = Tcl_OpenFileChannel(interp, path, "rb", 0);
    if (!in) {
#ifdef _WIN32
	/* hopefully a directory */
	if (strcmp("permission denied", Tcl_PosixError(interp)) == 0) {
	    Tcl_Close(interp, in);
	    return TCL_OK;
	}
#endif /* _WIN32 */
	Tcl_Close(interp, in);
	return TCL_ERROR;
    } else {
	Tcl_Obj *pathObj = Tcl_NewStringObj(path, -1);
	Tcl_StatBuf statBuf;

	Tcl_IncrRefCount(pathObj);
	if (Tcl_FSStat(pathObj, &statBuf) != -1) {
	    mtime = statBuf.st_mtime;
	}
	Tcl_DecrRefCount(pathObj);
    }
    Tcl_ResetResult(interp);
    crc = 0;
    nbyte = nbytecompr = 0;
    while (1) {
	len = Tcl_Read(in, buf, bufsize);
	if (len == TCL_IO_FAILURE) {
	    if (nbyte == 0 && errno == EISDIR) {
		Tcl_Close(interp, in);
		return TCL_OK;
	    }
	    Tcl_SetObjResult(interp, Tcl_ObjPrintf("read error on \"%s\": %s",
		    path, Tcl_PosixError(interp)));
	    Tcl_Close(interp, in);
	    return TCL_ERROR;
	}
	if (len == 0) {
	    break;
	}
	crc = crc32(crc, (unsigned char *) buf, len);
	nbyte += len;
    }
    if (Tcl_Seek(in, 0, SEEK_SET) == -1) {
	Tcl_SetObjResult(interp, Tcl_ObjPrintf("seek error on \"%s\": %s",
		path, Tcl_PosixError(interp)));
	Tcl_Close(interp, in);
	return TCL_ERROR;
    }
    pos[0] = Tcl_Tell(out);
    memset(buf, '\0', ZIP_LOCAL_HEADER_LEN);
    memcpy(buf + ZIP_LOCAL_HEADER_LEN, zpath, zpathlen);
    len = zpathlen + ZIP_LOCAL_HEADER_LEN;
    if (Tcl_Write(out, buf, len) != len) {
    wrerr:
	Tcl_SetObjResult(interp, Tcl_ObjPrintf(
		"write error on %s: %s", path, Tcl_PosixError(interp)));
	Tcl_Close(interp, in);
	return TCL_ERROR;
    }
    if ((len + pos[0]) & 3) {
	unsigned char abuf[8];

	/*
	 * Align payload to next 4-byte boundary using a dummy extra entry
	 * similar to the zipalign tool from Android's SDK.
	 */

	align = 4 + ((len + pos[0]) & 3);
	ZipWriteShort(abuf, 0xffff);
	ZipWriteShort(abuf + 2, align - 4);
	ZipWriteInt(abuf + 4, 0x03020100);
	if (Tcl_Write(out, (const char *) abuf, align) != align) {
	    goto wrerr;
	}
    }
    if (passwd) {
	int i, ch, tmp;
	unsigned char kvbuf[24];
	Tcl_Obj *ret;

	init_keys(passwd, keys, crc32tab);
	for (i = 0; i < 12 - 2; i++) {
	    double r;

	    if (Tcl_EvalEx(interp, "::tcl::mathfunc::rand", -1, 0) != TCL_OK) {
		Tcl_Obj *eiPtr = Tcl_ObjPrintf(
			"\n    (evaluating PRNG step %d for password encoding)",
			i);

		Tcl_AppendObjToErrorInfo(interp, eiPtr);
		Tcl_Close(interp, in);
		return TCL_ERROR;
	    }
	    ret = Tcl_GetObjResult(interp);
	    if (Tcl_GetDoubleFromObj(interp, ret, &r) != TCL_OK) {
		Tcl_Obj *eiPtr = Tcl_ObjPrintf(
			"\n    (evaluating PRNG step %d for password encoding)",
			i);

		Tcl_AppendObjToErrorInfo(interp, eiPtr);
		Tcl_Close(interp, in);
		return TCL_ERROR;
	    }
	    ch = (int) (r * 256);
	    kvbuf[i + 12] = (unsigned char) zencode(keys, crc32tab, ch, tmp);
	}
	Tcl_ResetResult(interp);
	init_keys(passwd, keys, crc32tab);
	for (i = 0; i < 12 - 2; i++) {
	    kvbuf[i] = (unsigned char)
		    zencode(keys, crc32tab, kvbuf[i + 12], tmp);
	}
	kvbuf[i++] = (unsigned char) zencode(keys, crc32tab, crc >> 16, tmp);
	kvbuf[i++] = (unsigned char) zencode(keys, crc32tab, crc >> 24, tmp);
	len = Tcl_Write(out, (char *) kvbuf, 12);
	memset(kvbuf, 0, 24);
	if (len != 12) {
	    Tcl_SetObjResult(interp, Tcl_ObjPrintf(
		    "write error on %s: %s", path, Tcl_PosixError(interp)));
	    Tcl_Close(interp, in);
	    return TCL_ERROR;
	}
	memcpy(keys0, keys, sizeof(keys0));
	nbytecompr += 12;
    }
    Tcl_Flush(out);
    pos[2] = Tcl_Tell(out);
    compMeth = ZIP_COMPMETH_DEFLATED;
    memset(&stream, 0, sizeof(z_stream));
    stream.zalloc = Z_NULL;
    stream.zfree = Z_NULL;
    stream.opaque = Z_NULL;
    if (deflateInit2(&stream, 9, Z_DEFLATED, -15, 8,
	    Z_DEFAULT_STRATEGY) != Z_OK) {
	Tcl_SetObjResult(interp, Tcl_ObjPrintf(
		"compression init error on \"%s\"", path));
	Tcl_SetErrorCode(interp, "TCL", "ZIPFS", "DEFLATE_INIT", NULL);
	Tcl_Close(interp, in);
	return TCL_ERROR;
    }
    do {
	len = Tcl_Read(in, buf, bufsize);
	if (len == TCL_IO_FAILURE) {
	    Tcl_SetObjResult(interp, Tcl_ObjPrintf(
		    "read error on %s: %s", path, Tcl_PosixError(interp)));
	    deflateEnd(&stream);
	    Tcl_Close(interp, in);
	    return TCL_ERROR;
	}
	stream.avail_in = len;
	stream.next_in = (unsigned char *) buf;
	flush = Tcl_Eof(in) ? Z_FINISH : Z_NO_FLUSH;
	do {
	    stream.avail_out = sizeof(obuf);
	    stream.next_out = (unsigned char *) obuf;
	    len = deflate(&stream, flush);
	    if (len == (size_t) Z_STREAM_ERROR) {
		Tcl_SetObjResult(interp, Tcl_ObjPrintf(
			"deflate error on %s", path));
		Tcl_SetErrorCode(interp, "TCL", "ZIPFS", "DEFLATE", NULL);
		deflateEnd(&stream);
		Tcl_Close(interp, in);
		return TCL_ERROR;
	    }
	    olen = sizeof(obuf) - stream.avail_out;
	    if (passwd) {
		size_t i;
		int tmp;

		for (i = 0; i < olen; i++) {
		    obuf[i] = (char) zencode(keys, crc32tab, obuf[i], tmp);
		}
	    }
	    if (olen && (Tcl_Write(out, obuf, olen) != olen)) {
		Tcl_SetObjResult(interp, Tcl_ObjPrintf(
			"write error: %s", Tcl_PosixError(interp)));
		deflateEnd(&stream);
		Tcl_Close(interp, in);
		return TCL_ERROR;
	    }
	    nbytecompr += olen;
	} while (stream.avail_out == 0);
    } while (flush != Z_FINISH);
    deflateEnd(&stream);
    Tcl_Flush(out);
    pos[1] = Tcl_Tell(out);
    if (nbyte - nbytecompr <= 0) {
	/*
	 * Compressed file larger than input, write it again uncompressed.
	 */
	if (Tcl_Seek(in, 0, SEEK_SET) != 0) {
	    goto seekErr;
	}
	if (Tcl_Seek(out, pos[2], SEEK_SET) != pos[2]) {
	seekErr:
	    Tcl_Close(interp, in);
	    Tcl_SetObjResult(interp, Tcl_ObjPrintf(
		    "seek error: %s", Tcl_PosixError(interp)));
	    return TCL_ERROR;
	}
	nbytecompr = (passwd ? 12 : 0);
	while (1) {
	    len = Tcl_Read(in, buf, bufsize);
	    if (len == TCL_IO_FAILURE) {
		Tcl_SetObjResult(interp, Tcl_ObjPrintf(
			"read error on \"%s\": %s",
			path, Tcl_PosixError(interp)));
		Tcl_Close(interp, in);
		return TCL_ERROR;
	    } else if (len == 0) {
		break;
	    }
	    if (passwd) {
		size_t i;
		int tmp;

		for (i = 0; i < len; i++) {
		    buf[i] = (char) zencode(keys0, crc32tab, buf[i], tmp);
		}
	    }
	    if (Tcl_Write(out, buf, len) != len) {
		Tcl_SetObjResult(interp, Tcl_ObjPrintf(
			"write error: %s", Tcl_PosixError(interp)));
		Tcl_Close(interp, in);
		return TCL_ERROR;
	    }
	    nbytecompr += len;
	}
	compMeth = ZIP_COMPMETH_STORED;
	Tcl_Flush(out);
	pos[1] = Tcl_Tell(out);
	Tcl_TruncateChannel(out, pos[1]);
    }
    Tcl_Close(interp, in);

    hPtr = Tcl_CreateHashEntry(fileHash, zpath, &isNew);
    if (!isNew) {
	Tcl_SetObjResult(interp, Tcl_ObjPrintf(
		"non-unique path name \"%s\"", path));
	Tcl_SetErrorCode(interp, "TCL", "ZIPFS", "DUPLICATE_PATH", NULL);
	return TCL_ERROR;
    }

<<<<<<< HEAD
    z = Tcl_Alloc(sizeof(ZipEntry));
=======
    z = (ZipEntry *)ckalloc(sizeof(ZipEntry));
>>>>>>> 52e543c5
    Tcl_SetHashValue(hPtr, z);
    z->name = NULL;
    z->tnext = NULL;
    z->depth = 0;
    z->zipFilePtr = NULL;
    z->isDirectory = 0;
    z->isEncrypted = (passwd ? 1 : 0);
    z->offset = pos[0];
    z->crc32 = crc;
    z->timestamp = mtime;
    z->numBytes = nbyte;
    z->numCompressedBytes = nbytecompr;
    z->compressMethod = compMeth;
    z->data = NULL;
    z->name = (char *)Tcl_GetHashKey(fileHash, hPtr);
    z->next = NULL;

    /*
     * Write final local header information.
     */
    ZipWriteInt(buf + ZIP_LOCAL_SIG_OFFS, ZIP_LOCAL_HEADER_SIG);
    ZipWriteShort(buf + ZIP_LOCAL_VERSION_OFFS, ZIP_MIN_VERSION);
    ZipWriteShort(buf + ZIP_LOCAL_FLAGS_OFFS, z->isEncrypted);
    ZipWriteShort(buf + ZIP_LOCAL_COMPMETH_OFFS, z->compressMethod);
    ZipWriteShort(buf + ZIP_LOCAL_MTIME_OFFS, ToDosTime(z->timestamp));
    ZipWriteShort(buf + ZIP_LOCAL_MDATE_OFFS, ToDosDate(z->timestamp));
    ZipWriteInt(buf + ZIP_LOCAL_CRC32_OFFS, z->crc32);
    ZipWriteInt(buf + ZIP_LOCAL_COMPLEN_OFFS, z->numCompressedBytes);
    ZipWriteInt(buf + ZIP_LOCAL_UNCOMPLEN_OFFS, z->numBytes);
    ZipWriteShort(buf + ZIP_LOCAL_PATHLEN_OFFS, zpathlen);
    ZipWriteShort(buf + ZIP_LOCAL_EXTRALEN_OFFS, align);
    if (Tcl_Seek(out, pos[0], SEEK_SET) != pos[0]) {
	Tcl_DeleteHashEntry(hPtr);
	Tcl_Free(z);
	Tcl_SetObjResult(interp, Tcl_ObjPrintf(
		"seek error: %s", Tcl_PosixError(interp)));
	return TCL_ERROR;
    }
    if (Tcl_Write(out, buf, ZIP_LOCAL_HEADER_LEN) != ZIP_LOCAL_HEADER_LEN) {
	Tcl_DeleteHashEntry(hPtr);
	Tcl_Free(z);
	Tcl_SetObjResult(interp, Tcl_ObjPrintf(
		"write error: %s", Tcl_PosixError(interp)));
	return TCL_ERROR;
    }
    Tcl_Flush(out);
    if (Tcl_Seek(out, pos[1], SEEK_SET) != pos[1]) {
	Tcl_DeleteHashEntry(hPtr);
	Tcl_Free(z);
	Tcl_SetObjResult(interp, Tcl_ObjPrintf(
		"seek error: %s", Tcl_PosixError(interp)));
	return TCL_ERROR;
    }
    return TCL_OK;
}

/*
 *-------------------------------------------------------------------------
 *
 * ZipFSMkZipOrImgObjCmd --
 *
 *	This procedure is creates a new ZIP archive file or image file given
 *	output filename, input directory of files to be archived, optional
 *	password, and optional image to be prepended to the output ZIP archive
 *	file.
 *
 * Results:
 *	A standard Tcl result.
 *
 * Side effects:
 *	A new ZIP archive file or image file is written.
 *
 *-------------------------------------------------------------------------
 */

static int
ZipFSMkZipOrImgObjCmd(
    Tcl_Interp *interp,		/* Current interpreter. */
    int isImg,
    int isList,
    int objc,			/* Number of arguments. */
    Tcl_Obj *const objv[])	/* Argument objects. */
{
    Tcl_Channel out;
    int pwlen = 0, count, ret = TCL_ERROR, lobjc;
    size_t len, slen = 0, i = 0;
    Tcl_WideInt pos[3];
    Tcl_Obj **lobjv, *list = NULL;
    ZipEntry *z;
    Tcl_HashEntry *hPtr;
    Tcl_HashSearch search;
    Tcl_HashTable fileHash;
    char *strip = NULL, *pw = NULL, passBuf[264], buf[4096];

    /*
     * Caller has verified that the number of arguments is correct.
     */

    passBuf[0] = 0;
    if (objc > (isList ? 3 : 4)) {
	pw = TclGetString(objv[isList ? 3 : 4]);
	pwlen = strlen(pw);
	if ((pwlen > 255) || strchr(pw, 0xff)) {
	    Tcl_SetObjResult(interp,
		    Tcl_NewStringObj("illegal password", -1));
	    Tcl_SetErrorCode(interp, "TCL", "ZIPFS", "BAD_PASS", NULL);
	    return TCL_ERROR;
	}
    }
    if (isList) {
	list = objv[2];
	Tcl_IncrRefCount(list);
    } else {
	Tcl_Obj *cmd[3];

	cmd[1] = Tcl_NewStringObj("::tcl::zipfs::find", -1);
	cmd[2] = objv[2];
	cmd[0] = Tcl_NewListObj(2, cmd + 1);
	Tcl_IncrRefCount(cmd[0]);
	if (Tcl_EvalObjEx(interp, cmd[0], TCL_EVAL_DIRECT) != TCL_OK) {
	    Tcl_DecrRefCount(cmd[0]);
	    return TCL_ERROR;
	}
	Tcl_DecrRefCount(cmd[0]);
	list = Tcl_GetObjResult(interp);
	Tcl_IncrRefCount(list);
    }
    if (Tcl_ListObjGetElements(interp, list, &lobjc, &lobjv) != TCL_OK) {
	Tcl_DecrRefCount(list);
	return TCL_ERROR;
    }
    if (isList && (lobjc % 2)) {
	Tcl_DecrRefCount(list);
	Tcl_SetObjResult(interp,
		Tcl_NewStringObj("need even number of elements", -1));
	Tcl_SetErrorCode(interp, "TCL", "ZIPFS", "LIST_LENGTH", NULL);
	return TCL_ERROR;
    }
    if (lobjc == 0) {
	Tcl_DecrRefCount(list);
	Tcl_SetObjResult(interp, Tcl_NewStringObj("empty archive", -1));
	Tcl_SetErrorCode(interp, "TCL", "ZIPFS", "EMPTY", NULL);
	return TCL_ERROR;
    }
    out = Tcl_OpenFileChannel(interp, TclGetString(objv[1]), "wb", 0755);
    if (out == NULL) {
	Tcl_DecrRefCount(list);
	return TCL_ERROR;
    }
    if (pwlen <= 0) {
	pw = NULL;
	pwlen = 0;
    }
    if (isImg) {
	ZipFile *zf, zf0;
	int isMounted = 0;
	const char *imgName;

	if (isList) {
	    imgName = (objc > 4) ? TclGetString(objv[4]) :
		    Tcl_GetNameOfExecutable();
	} else {
	    imgName = (objc > 5) ? TclGetString(objv[5]) :
		    Tcl_GetNameOfExecutable();
	}
	if (pwlen) {
	    i = 0;
	    for (len = pwlen; len-- > 0;) {
		int ch = pw[len];

		passBuf[i] = (ch & 0x0f) | pwrot[(ch >> 4) & 0x0f];
		i++;
	    }
	    passBuf[i] = i;
	    ++i;
	    passBuf[i++] = (char) ZIP_PASSWORD_END_SIG;
	    passBuf[i++] = (char) (ZIP_PASSWORD_END_SIG >> 8);
	    passBuf[i++] = (char) (ZIP_PASSWORD_END_SIG >> 16);
	    passBuf[i++] = (char) (ZIP_PASSWORD_END_SIG >> 24);
	    passBuf[i] = '\0';
	}

	/*
	 * Check for mounted image.
	 */

	WriteLock();
	for (hPtr = Tcl_FirstHashEntry(&ZipFS.zipHash, &search); hPtr;
		hPtr = Tcl_NextHashEntry(&search)) {
	    zf = (ZipFile *)Tcl_GetHashValue(hPtr);
	    if (strcmp(zf->name, imgName) == 0) {
		isMounted = 1;
		zf->numOpen++;
		break;
	    }
	}
	Unlock();
	if (!isMounted) {
	    zf = &zf0;
	}
	if (isMounted || ZipFSOpenArchive(interp, imgName, 0, zf) == TCL_OK) {
	    if (Tcl_Write(out, (char *) zf->data,
		    zf->passOffset) != zf->passOffset) {
		memset(passBuf, 0, sizeof(passBuf));
		Tcl_DecrRefCount(list);
		Tcl_SetObjResult(interp, Tcl_ObjPrintf(
			"write error: %s", Tcl_PosixError(interp)));
		Tcl_Close(interp, out);
		if (zf == &zf0) {
		    ZipFSCloseArchive(interp, zf);
		} else {
		    WriteLock();
		    zf->numOpen--;
		    Unlock();
		}
		return TCL_ERROR;
	    }
	    if (zf == &zf0) {
		ZipFSCloseArchive(interp, zf);
	    } else {
		WriteLock();
		zf->numOpen--;
		Unlock();
	    }
	} else {
	    size_t k;
	    int m, n;
	    Tcl_Channel in;
	    const char *errMsg = "seek error";

	    /*
	     * Fall back to read it as plain file which hopefully is a static
	     * tclsh or wish binary with proper zipfs infrastructure built in.
	     */

	    Tcl_ResetResult(interp);
	    in = Tcl_OpenFileChannel(interp, imgName, "rb", 0644);
	    if (!in) {
		memset(passBuf, 0, sizeof(passBuf));
		Tcl_DecrRefCount(list);
		Tcl_Close(interp, out);
		return TCL_ERROR;
	    }
	    i = Tcl_Seek(in, 0, SEEK_END);
	    if (i == TCL_IO_FAILURE) {
	    cperr:
		memset(passBuf, 0, sizeof(passBuf));
		Tcl_DecrRefCount(list);
		Tcl_SetObjResult(interp, Tcl_ObjPrintf(
			"%s: %s", errMsg, Tcl_PosixError(interp)));
		Tcl_Close(interp, out);
		Tcl_Close(interp, in);
		return TCL_ERROR;
	    }
	    Tcl_Seek(in, 0, SEEK_SET);
	    for (k = 0; k < i; k += m) {
		m = i - k;
		if (m > (int) sizeof(buf)) {
		    m = (int) sizeof(buf);
		}
		n = Tcl_Read(in, buf, m);
		if (n == -1) {
		    errMsg = "read error";
		    goto cperr;
		} else if (n == 0) {
		    break;
		}
		m = Tcl_Write(out, buf, n);
		if (m != n) {
		    errMsg = "write error";
		    goto cperr;
		}
	    }
	    Tcl_Close(interp, in);
	}
	len = strlen(passBuf);
	if (len > 0) {
	    i = Tcl_Write(out, passBuf, len);
	    if (i != len) {
		Tcl_DecrRefCount(list);
		Tcl_SetObjResult(interp, Tcl_ObjPrintf(
			"write error: %s", Tcl_PosixError(interp)));
		Tcl_Close(interp, out);
		return TCL_ERROR;
	    }
	}
	memset(passBuf, 0, sizeof(passBuf));
	Tcl_Flush(out);
    }
    Tcl_InitHashTable(&fileHash, TCL_STRING_KEYS);
    pos[0] = Tcl_Tell(out);
    if (!isList && (objc > 3)) {
	strip = TclGetString(objv[3]);
	slen = strlen(strip);
    }
    for (i = 0; i < (size_t) lobjc; i += (isList ? 2 : 1)) {
	const char *path, *name;

	path = TclGetString(lobjv[i]);
	if (isList) {
	    name = TclGetString(lobjv[i + 1]);
	} else {
	    name = path;
	    if (slen > 0) {
		len = strlen(name);
		if ((len <= slen) || (strncmp(strip, name, slen) != 0)) {
		    continue;
		}
		name += slen;
	    }
	}
	while (name[0] == '/') {
	    ++name;
	}
	if (name[0] == '\0') {
	    continue;
	}
	if (ZipAddFile(interp, path, name, out, pw, buf, sizeof(buf),
		&fileHash) != TCL_OK) {
	    goto done;
	}
    }
    pos[1] = Tcl_Tell(out);
    count = 0;
    for (i = 0; i < (size_t) lobjc; i += (isList ? 2 : 1)) {
	const char *path, *name;

	path = TclGetString(lobjv[i]);
	if (isList) {
	    name = TclGetString(lobjv[i + 1]);
	} else {
	    name = path;
	    if (slen > 0) {
		len = strlen(name);
		if ((len <= slen) || (strncmp(strip, name, slen) != 0)) {
		    continue;
		}
		name += slen;
	    }
	}
	while (name[0] == '/') {
	    ++name;
	}
	if (name[0] == '\0') {
	    continue;
	}
	hPtr = Tcl_FindHashEntry(&fileHash, name);
	if (!hPtr) {
	    continue;
	}
	z = (ZipEntry *)Tcl_GetHashValue(hPtr);
	len = strlen(z->name);
	ZipWriteInt(buf + ZIP_CENTRAL_SIG_OFFS, ZIP_CENTRAL_HEADER_SIG);
	ZipWriteShort(buf + ZIP_CENTRAL_VERSIONMADE_OFFS, ZIP_MIN_VERSION);
	ZipWriteShort(buf + ZIP_CENTRAL_VERSION_OFFS, ZIP_MIN_VERSION);
	ZipWriteShort(buf + ZIP_CENTRAL_FLAGS_OFFS, z->isEncrypted);
	ZipWriteShort(buf + ZIP_CENTRAL_COMPMETH_OFFS, z->compressMethod);
	ZipWriteShort(buf + ZIP_CENTRAL_MTIME_OFFS, ToDosTime(z->timestamp));
	ZipWriteShort(buf + ZIP_CENTRAL_MDATE_OFFS, ToDosDate(z->timestamp));
	ZipWriteInt(buf + ZIP_CENTRAL_CRC32_OFFS, z->crc32);
	ZipWriteInt(buf + ZIP_CENTRAL_COMPLEN_OFFS, z->numCompressedBytes);
	ZipWriteInt(buf + ZIP_CENTRAL_UNCOMPLEN_OFFS, z->numBytes);
	ZipWriteShort(buf + ZIP_CENTRAL_PATHLEN_OFFS, len);
	ZipWriteShort(buf + ZIP_CENTRAL_EXTRALEN_OFFS, 0);
	ZipWriteShort(buf + ZIP_CENTRAL_FCOMMENTLEN_OFFS, 0);
	ZipWriteShort(buf + ZIP_CENTRAL_DISKFILE_OFFS, 0);
	ZipWriteShort(buf + ZIP_CENTRAL_IATTR_OFFS, 0);
	ZipWriteInt(buf + ZIP_CENTRAL_EATTR_OFFS, 0);
	ZipWriteInt(buf + ZIP_CENTRAL_LOCALHDR_OFFS, z->offset - pos[0]);
	if ((Tcl_Write(out, buf,
		    ZIP_CENTRAL_HEADER_LEN) != ZIP_CENTRAL_HEADER_LEN)
		|| (Tcl_Write(out, z->name, len) != len)) {
	    Tcl_SetObjResult(interp, Tcl_ObjPrintf(
		    "write error: %s", Tcl_PosixError(interp)));
	    goto done;
	}
	count++;
    }
    Tcl_Flush(out);
    pos[2] = Tcl_Tell(out);
    ZipWriteInt(buf + ZIP_CENTRAL_END_SIG_OFFS, ZIP_CENTRAL_END_SIG);
    ZipWriteShort(buf + ZIP_CENTRAL_DISKNO_OFFS, 0);
    ZipWriteShort(buf + ZIP_CENTRAL_DISKDIR_OFFS, 0);
    ZipWriteShort(buf + ZIP_CENTRAL_ENTS_OFFS, count);
    ZipWriteShort(buf + ZIP_CENTRAL_TOTALENTS_OFFS, count);
    ZipWriteInt(buf + ZIP_CENTRAL_DIRSIZE_OFFS, pos[2] - pos[1]);
    ZipWriteInt(buf + ZIP_CENTRAL_DIRSTART_OFFS, pos[1] - pos[0]);
    ZipWriteShort(buf + ZIP_CENTRAL_COMMENTLEN_OFFS, 0);
    if (Tcl_Write(out, buf, ZIP_CENTRAL_END_LEN) != ZIP_CENTRAL_END_LEN) {
	Tcl_SetObjResult(interp, Tcl_ObjPrintf(
		"write error: %s", Tcl_PosixError(interp)));
	goto done;
    }
    Tcl_Flush(out);
    ret = TCL_OK;

  done:
    if (ret == TCL_OK) {
	ret = Tcl_Close(interp, out);
    } else {
	Tcl_Close(interp, out);
    }
    Tcl_DecrRefCount(list);
    for (hPtr = Tcl_FirstHashEntry(&fileHash, &search); hPtr;
	    hPtr = Tcl_NextHashEntry(&search)) {
<<<<<<< HEAD
	z = Tcl_GetHashValue(hPtr);
	Tcl_Free(z);
=======
	z = (ZipEntry *)Tcl_GetHashValue(hPtr);
	ckfree(z);
>>>>>>> 52e543c5
	Tcl_DeleteHashEntry(hPtr);
    }
    Tcl_DeleteHashTable(&fileHash);
    return ret;
}

/*
 *-------------------------------------------------------------------------
 *
 * ZipFSMkZipObjCmd, ZipFSLMkZipObjCmd --
 *
 *	These procedures are invoked to process the [zipfs mkzip] and [zipfs
 *	lmkzip] commands.  See description of ZipFSMkZipOrImgCmd().
 *
 * Results:
 *	A standard Tcl result.
 *
 * Side effects:
 *	See description of ZipFSMkZipOrImgCmd().
 *
 *-------------------------------------------------------------------------
 */

static int
ZipFSMkZipObjCmd(
    void *dummy,	/* Not used. */
    Tcl_Interp *interp,		/* Current interpreter. */
    int objc,			/* Number of arguments. */
    Tcl_Obj *const objv[])	/* Argument objects. */
{
    (void)dummy;

    if (objc < 3 || objc > 5) {
	Tcl_WrongNumArgs(interp, 1, objv, "outfile indir ?strip? ?password?");
	return TCL_ERROR;
    }
    if (Tcl_IsSafe(interp)) {
	Tcl_SetObjResult(interp, Tcl_NewStringObj(
		"operation not permitted in a safe interpreter", -1));
	Tcl_SetErrorCode(interp, "TCL", "ZIPFS", "SAFE_INTERP", NULL);
	return TCL_ERROR;
    }
    return ZipFSMkZipOrImgObjCmd(interp, 0, 0, objc, objv);
}

static int
ZipFSLMkZipObjCmd(
    void *dummy,	/* Not used. */
    Tcl_Interp *interp,		/* Current interpreter. */
    int objc,			/* Number of arguments. */
    Tcl_Obj *const objv[])	/* Argument objects. */
{
    (void)dummy;

    if (objc < 3 || objc > 4) {
	Tcl_WrongNumArgs(interp, 1, objv, "outfile inlist ?password?");
	return TCL_ERROR;
    }
    if (Tcl_IsSafe(interp)) {
	Tcl_SetObjResult(interp, Tcl_NewStringObj(
		"operation not permitted in a safe interpreter", -1));
	Tcl_SetErrorCode(interp, "TCL", "ZIPFS", "SAFE_INTERP", NULL);
	return TCL_ERROR;
    }
    return ZipFSMkZipOrImgObjCmd(interp, 0, 1, objc, objv);
}

/*
 *-------------------------------------------------------------------------
 *
 * ZipFSMkImgObjCmd, ZipFSLMkImgObjCmd --
 *
 *	These procedures are invoked to process the [zipfs mkimg] and [zipfs
 *	lmkimg] commands.  See description of ZipFSMkZipOrImgCmd().
 *
 * Results:
 *	A standard Tcl result.
 *
 * Side effects:
 *	See description of ZipFSMkZipOrImgCmd().
 *
 *-------------------------------------------------------------------------
 */

static int
ZipFSMkImgObjCmd(
    void *dummy,	/* Not used. */
    Tcl_Interp *interp,		/* Current interpreter. */
    int objc,			/* Number of arguments. */
    Tcl_Obj *const objv[])	/* Argument objects. */
{
    (void)dummy;

    if (objc < 3 || objc > 6) {
	Tcl_WrongNumArgs(interp, 1, objv,
		"outfile indir ?strip? ?password? ?infile?");
	return TCL_ERROR;
    }
    if (Tcl_IsSafe(interp)) {
	Tcl_SetObjResult(interp, Tcl_NewStringObj(
		"operation not permitted in a safe interpreter", -1));
	Tcl_SetErrorCode(interp, "TCL", "ZIPFS", "SAFE_INTERP", NULL);
	return TCL_ERROR;
    }
    return ZipFSMkZipOrImgObjCmd(interp, 1, 0, objc, objv);
}

static int
ZipFSLMkImgObjCmd(
    void *dummy,	/* Not used. */
    Tcl_Interp *interp,		/* Current interpreter. */
    int objc,			/* Number of arguments. */
    Tcl_Obj *const objv[])	/* Argument objects. */
{
    (void)dummy;

    if (objc < 3 || objc > 5) {
	Tcl_WrongNumArgs(interp, 1, objv, "outfile inlist ?password infile?");
	return TCL_ERROR;
    }
    if (Tcl_IsSafe(interp)) {
	Tcl_SetObjResult(interp, Tcl_NewStringObj(
		"operation not permitted in a safe interpreter", -1));
	Tcl_SetErrorCode(interp, "TCL", "ZIPFS", "SAFE_INTERP", NULL);
	return TCL_ERROR;
    }
    return ZipFSMkZipOrImgObjCmd(interp, 1, 1, objc, objv);
}

/*
 *-------------------------------------------------------------------------
 *
 * ZipFSCanonicalObjCmd --
 *
 *	This procedure is invoked to process the [zipfs canonical] command.
 *	It returns the canonical name for a file within zipfs
 *
 * Results:
 *	Always TCL_OK provided the right number of arguments are supplied.
 *
 * Side effects:
 *	None.
 *
 *-------------------------------------------------------------------------
 */

static int
ZipFSCanonicalObjCmd(
    void *dummy,	/* Not used. */
    Tcl_Interp *interp,		/* Current interpreter. */
    int objc,			/* Number of arguments. */
    Tcl_Obj *const objv[])	/* Argument objects. */
{
    char *mntpoint = NULL;
    char *filename = NULL;
    char *result;
    Tcl_DString dPath;
    (void)dummy;

    if (objc < 2 || objc > 4) {
	Tcl_WrongNumArgs(interp, 1, objv, "?mountpoint? filename ?inZipfs?");
	return TCL_ERROR;
    }
    Tcl_DStringInit(&dPath);
    if (objc == 2) {
	filename = TclGetString(objv[1]);
	result = CanonicalPath("", filename, &dPath, 1);
    } else if (objc == 3) {
	mntpoint = TclGetString(objv[1]);
	filename = TclGetString(objv[2]);
	result = CanonicalPath(mntpoint, filename, &dPath, 1);
    } else {
	int zipfs = 0;

	if (Tcl_GetBooleanFromObj(interp, objv[3], &zipfs)) {
	    return TCL_ERROR;
	}
	mntpoint = TclGetString(objv[1]);
	filename = TclGetString(objv[2]);
	result = CanonicalPath(mntpoint, filename, &dPath, zipfs);
    }
    Tcl_SetObjResult(interp, Tcl_NewStringObj(result, -1));
    return TCL_OK;
}

/*
 *-------------------------------------------------------------------------
 *
 * ZipFSExistsObjCmd --
 *
 *	This procedure is invoked to process the [zipfs exists] command.  It
 *	tests for the existence of a file in the ZIP filesystem and places a
 *	boolean into the interp's result.
 *
 * Results:
 *	Always TCL_OK provided the right number of arguments are supplied.
 *
 * Side effects:
 *	None.
 *
 *-------------------------------------------------------------------------
 */

static int
ZipFSExistsObjCmd(
    void *dummy,	/* Not used. */
    Tcl_Interp *interp,		/* Current interpreter. */
    int objc,			/* Number of arguments. */
    Tcl_Obj *const objv[])	/* Argument objects. */
{
    char *filename;
    int exists;
    Tcl_DString ds;
    (void)dummy;

    if (objc != 2) {
	Tcl_WrongNumArgs(interp, 1, objv, "filename");
	return TCL_ERROR;
    }

    /*
     * Prepend ZIPFS_VOLUME to filename, eliding the final /
     */

    filename = TclGetString(objv[1]);
    Tcl_DStringInit(&ds);
    Tcl_DStringAppend(&ds, ZIPFS_VOLUME, ZIPFS_VOLUME_LEN - 1);
    Tcl_DStringAppend(&ds, filename, -1);
    filename = Tcl_DStringValue(&ds);

    ReadLock();
    exists = ZipFSLookup(filename) != NULL;
    Unlock();

    Tcl_SetObjResult(interp, Tcl_NewBooleanObj(exists));
    return TCL_OK;
}

/*
 *-------------------------------------------------------------------------
 *
 * ZipFSInfoObjCmd --
 *
 *	This procedure is invoked to process the [zipfs info] command.	 On
 *	success, it returns a Tcl list made up of name of ZIP archive file,
 *	size uncompressed, size compressed, and archive offset of a file in
 *	the ZIP filesystem.
 *
 * Results:
 *	A standard Tcl result.
 *
 * Side effects:
 *	None.
 *
 *-------------------------------------------------------------------------
 */

static int
ZipFSInfoObjCmd(
    void *dummy,	/* Not used. */
    Tcl_Interp *interp,		/* Current interpreter. */
    int objc,			/* Number of arguments. */
    Tcl_Obj *const objv[])	/* Argument objects. */
{
    char *filename;
    ZipEntry *z;
    (void)dummy;

    if (objc != 2) {
	Tcl_WrongNumArgs(interp, 1, objv, "filename");
	return TCL_ERROR;
    }
    filename = TclGetString(objv[1]);
    ReadLock();
    z = ZipFSLookup(filename);
    if (z) {
	Tcl_Obj *result = Tcl_GetObjResult(interp);

	Tcl_ListObjAppendElement(interp, result,
		Tcl_NewStringObj(z->zipFilePtr->name, -1));
	Tcl_ListObjAppendElement(interp, result,
		Tcl_NewWideIntObj(z->numBytes));
	Tcl_ListObjAppendElement(interp, result,
		Tcl_NewWideIntObj(z->numCompressedBytes));
	Tcl_ListObjAppendElement(interp, result, Tcl_NewWideIntObj(z->offset));
    }
    Unlock();
    return TCL_OK;
}

/*
 *-------------------------------------------------------------------------
 *
 * ZipFSListObjCmd --
 *
 *	This procedure is invoked to process the [zipfs list] command.	 On
 *	success, it returns a Tcl list of files of the ZIP filesystem which
 *	match a search pattern (glob or regexp).
 *
 * Results:
 *	A standard Tcl result.
 *
 * Side effects:
 *	None.
 *
 *-------------------------------------------------------------------------
 */

static int
ZipFSListObjCmd(
    void *dummy,	/* Not used. */
    Tcl_Interp *interp,		/* Current interpreter. */
    int objc,			/* Number of arguments. */
    Tcl_Obj *const objv[])	/* Argument objects. */
{
    char *pattern = NULL;
    Tcl_RegExp regexp = NULL;
    Tcl_HashEntry *hPtr;
    Tcl_HashSearch search;
    Tcl_Obj *result = Tcl_GetObjResult(interp);
    (void)dummy;

    if (objc > 3) {
	Tcl_WrongNumArgs(interp, 1, objv, "?(-glob|-regexp)? ?pattern?");
	return TCL_ERROR;
    }
    if (objc == 3) {
	size_t n;
	char *what = TclGetStringFromObj(objv[1], &n);

	if ((n >= 2) && (strncmp(what, "-glob", n) == 0)) {
	    pattern = TclGetString(objv[2]);
	} else if ((n >= 2) && (strncmp(what, "-regexp", n) == 0)) {
	    regexp = Tcl_RegExpCompile(interp, TclGetString(objv[2]));
	    if (!regexp) {
		return TCL_ERROR;
	    }
	} else {
	    Tcl_SetObjResult(interp, Tcl_ObjPrintf(
		    "unknown option \"%s\"", what));
	    Tcl_SetErrorCode(interp, "TCL", "ZIPFS", "BAD_OPT", NULL);
	    return TCL_ERROR;
	}
    } else if (objc == 2) {
	pattern = TclGetString(objv[1]);
    }
    ReadLock();
    if (pattern) {
	for (hPtr = Tcl_FirstHashEntry(&ZipFS.fileHash, &search);
		hPtr != NULL; hPtr = Tcl_NextHashEntry(&search)) {
	    ZipEntry *z = (ZipEntry *)Tcl_GetHashValue(hPtr);

	    if (Tcl_StringMatch(z->name, pattern)) {
		Tcl_ListObjAppendElement(interp, result,
			Tcl_NewStringObj(z->name, -1));
	    }
	}
    } else if (regexp) {
	for (hPtr = Tcl_FirstHashEntry(&ZipFS.fileHash, &search);
		hPtr; hPtr = Tcl_NextHashEntry(&search)) {
	    ZipEntry *z = (ZipEntry *)Tcl_GetHashValue(hPtr);

	    if (Tcl_RegExpExec(interp, regexp, z->name, z->name)) {
		Tcl_ListObjAppendElement(interp, result,
			Tcl_NewStringObj(z->name, -1));
	    }
	}
    } else {
	for (hPtr = Tcl_FirstHashEntry(&ZipFS.fileHash, &search);
		hPtr; hPtr = Tcl_NextHashEntry(&search)) {
	    ZipEntry *z = (ZipEntry *)Tcl_GetHashValue(hPtr);

	    Tcl_ListObjAppendElement(interp, result,
		    Tcl_NewStringObj(z->name, -1));
	}
    }
    Unlock();
    return TCL_OK;
}

/*
 *-------------------------------------------------------------------------
 *
 * TclZipfs_TclLibrary --
 *
 *	This procedure gets (and possibly finds) the root that Tcl's library
 *	files are mounted under.
 *
 * Results:
 *	A Tcl object holding the location (with zero refcount), or NULL if no
 *	Tcl library can be found.
 *
 * Side effects:
 *	May initialise the cache of where such library files are to be found.
 *	This cache is never cleared.
 *
 *-------------------------------------------------------------------------
 */

#ifdef _WIN32
#define LIBRARY_SIZE	    64
#endif /* _WIN32 */

Tcl_Obj *
TclZipfs_TclLibrary(void)
{
    Tcl_Obj *vfsInitScript;
    int found;
#ifdef _WIN32
    HMODULE hModule;
    WCHAR wName[MAX_PATH + LIBRARY_SIZE];
    char dllName[(MAX_PATH + LIBRARY_SIZE) * 3];
#endif /* _WIN32 */

    /*
     * Use the cached value if that has been set; we don't want to repeat the
     * searching and mounting.
     */

    if (zipfs_literal_tcl_library) {
	return Tcl_NewStringObj(zipfs_literal_tcl_library, -1);
    }

    /*
     * Look for the library file system within the executable.
     */

    vfsInitScript = Tcl_NewStringObj(ZIPFS_APP_MOUNT "/tcl_library/init.tcl",
	    -1);
    Tcl_IncrRefCount(vfsInitScript);
    found = Tcl_FSAccess(vfsInitScript, F_OK);
    Tcl_DecrRefCount(vfsInitScript);
    if (found == TCL_OK) {
	zipfs_literal_tcl_library = ZIPFS_APP_MOUNT "/tcl_library";
	return Tcl_NewStringObj(zipfs_literal_tcl_library, -1);
    }

    /*
     * Look for the library file system within the DLL/shared library.  Note
     * that we must mount the zip file and dll before releasing to search.
     */

#if defined(_WIN32)
    hModule = TclWinGetTclInstance();
    GetModuleFileNameW(hModule, wName, MAX_PATH);
    WideCharToMultiByte(CP_UTF8, 0, wName, -1, dllName, sizeof(dllName), NULL, NULL);

    if (ZipfsAppHookFindTclInit(dllName) == TCL_OK) {
	return Tcl_NewStringObj(zipfs_literal_tcl_library, -1);
    }
#elif /* !_WIN32 && */ defined(CFG_RUNTIME_DLLFILE)
    if (ZipfsAppHookFindTclInit(
	    CFG_RUNTIME_LIBDIR "/" CFG_RUNTIME_DLLFILE) == TCL_OK) {
	return Tcl_NewStringObj(zipfs_literal_tcl_library, -1);
    }
#endif /* _WIN32 || CFG_RUNTIME_DLLFILE */

    /*
     * If we're configured to know about a ZIP archive we should use, do that.
     */

#ifdef CFG_RUNTIME_ZIPFILE
    if (ZipfsAppHookFindTclInit(
	    CFG_RUNTIME_LIBDIR "/" CFG_RUNTIME_ZIPFILE) == TCL_OK) {
	return Tcl_NewStringObj(zipfs_literal_tcl_library, -1);
    }
    if (ZipfsAppHookFindTclInit(
	    CFG_RUNTIME_SCRDIR "/" CFG_RUNTIME_ZIPFILE) == TCL_OK) {
	return Tcl_NewStringObj(zipfs_literal_tcl_library, -1);
    }
    if (ZipfsAppHookFindTclInit(CFG_RUNTIME_ZIPFILE) == TCL_OK) {
	return Tcl_NewStringObj(zipfs_literal_tcl_library, -1);
    }
#endif /* CFG_RUNTIME_ZIPFILE */

    /*
     * If anything set the cache (but subsequently failed) go with that
     * anyway.
     */

    if (zipfs_literal_tcl_library) {
	return Tcl_NewStringObj(zipfs_literal_tcl_library, -1);
    }
    return NULL;
}

/*
 *-------------------------------------------------------------------------
 *
 * ZipFSTclLibraryObjCmd --
 *
 *	This procedure is invoked to process the
 *	[::tcl::zipfs::tcl_library_init] command, usually called during the
 *	execution of Tcl's interpreter startup. It returns the root that Tcl's
 *	library files are mounted under.
 *
 * Results:
 *	A standard Tcl result.
 *
 * Side effects:
 *	May initialise the cache of where such library files are to be found.
 *	This cache is never cleared.
 *
 *-------------------------------------------------------------------------
 */

static int
ZipFSTclLibraryObjCmd(
    void *dummy,	/* Not used. */
    Tcl_Interp *interp,		/* Current interpreter. */
    int objc,			/* Number of arguments. */
    Tcl_Obj *const objv[])	/* Argument objects. */
{
    (void)dummy;
    (void)objc;
    (void)objv;

    if (!Tcl_IsSafe(interp)) {
	Tcl_Obj *pResult = TclZipfs_TclLibrary();

	if (!pResult) {
	    pResult = Tcl_NewObj();
	}
	Tcl_SetObjResult(interp, pResult);
    }
    return TCL_OK;
}

/*
 *-------------------------------------------------------------------------
 *
 * ZipChannelClose --
 *
 *	This function is called to close a channel.
 *
 * Results:
 *	Always TCL_OK.
 *
 * Side effects:
 *	Resources are free'd.
 *
 *-------------------------------------------------------------------------
 */

static int
ZipChannelClose(
    void *instanceData,
    Tcl_Interp *dummy)		/* Current interpreter. */
{
    ZipChannel *info = (ZipChannel *)instanceData;
    (void)dummy;

    if (info->iscompr && info->ubuf) {
	Tcl_Free(info->ubuf);
	info->ubuf = NULL;
    }
    if (info->isEncrypted) {
	info->isEncrypted = 0;
	memset(info->keys, 0, sizeof(info->keys));
    }
    if (info->isWriting) {
	ZipEntry *z = info->zipEntryPtr;
<<<<<<< HEAD
	unsigned char *newdata = Tcl_AttemptRealloc(info->ubuf, info->numRead);
=======
	unsigned char *newdata = (unsigned char *)attemptckrealloc(info->ubuf, info->numRead);
>>>>>>> 52e543c5

	if (newdata) {
	    if (z->data) {
		Tcl_Free(z->data);
	    }
	    z->data = newdata;
	    z->numBytes = z->numCompressedBytes = info->numBytes;
	    z->compressMethod = ZIP_COMPMETH_STORED;
	    z->timestamp = time(NULL);
	    z->isDirectory = 0;
	    z->isEncrypted = 0;
	    z->offset = 0;
	    z->crc32 = 0;
	} else {
	    Tcl_Free(info->ubuf);
	}
    }
    WriteLock();
    info->zipFilePtr->numOpen--;
    Unlock();
    Tcl_Free(info);
    return TCL_OK;
}

/*
 *-------------------------------------------------------------------------
 *
 * ZipChannelRead --
 *
 *	This function is called to read data from channel.
 *
 * Results:
 *	Number of bytes read or -1 on error with error number set.
 *
 * Side effects:
 *	Data is read and file pointer is advanced.
 *
 *-------------------------------------------------------------------------
 */

static int
ZipChannelRead(
    void *instanceData,
    char *buf,
    int toRead,
    int *errloc)
{
    ZipChannel *info = (ZipChannel *) instanceData;
    unsigned long nextpos;

    if (info->isDirectory < 0) {
	/*
	 * Special case: when executable combined with ZIP archive file read
	 * data in front of ZIP, i.e. the executable itself.
	 */

	nextpos = info->numRead + toRead;
	if (nextpos > info->zipFilePtr->baseOffset) {
	    toRead = info->zipFilePtr->baseOffset - info->numRead;
	    nextpos = info->zipFilePtr->baseOffset;
	}
	if (toRead == 0) {
	    return 0;
	}
	memcpy(buf, info->zipFilePtr->data, toRead);
	info->numRead = nextpos;
	*errloc = 0;
	return toRead;
    }
    if (info->isDirectory) {
	*errloc = EISDIR;
	return -1;
    }
    nextpos = info->numRead + toRead;
    if (nextpos > info->numBytes) {
	toRead = info->numBytes - info->numRead;
	nextpos = info->numBytes;
    }
    if (toRead == 0) {
	return 0;
    }
    if (info->isEncrypted) {
	int i;

	for (i = 0; i < toRead; i++) {
	    int ch = info->ubuf[i + info->numRead];

	    buf[i] = zdecode(info->keys, crc32tab, ch);
	}
    } else {
	memcpy(buf, info->ubuf + info->numRead, toRead);
    }
    info->numRead = nextpos;
    *errloc = 0;
    return toRead;
}

/*
 *-------------------------------------------------------------------------
 *
 * ZipChannelWrite --
 *
 *	This function is called to write data into channel.
 *
 * Results:
 *	Number of bytes written or -1 on error with error number set.
 *
 * Side effects:
 *	Data is written and file pointer is advanced.
 *
 *-------------------------------------------------------------------------
 */

static int
ZipChannelWrite(
    void *instanceData,
    const char *buf,
    int toWrite,
    int *errloc)
{
    ZipChannel *info = (ZipChannel *) instanceData;
    unsigned long nextpos;

    if (!info->isWriting) {
	*errloc = EINVAL;
	return -1;
    }
    nextpos = info->numRead + toWrite;
    if (nextpos > info->maxWrite) {
	toWrite = info->maxWrite - info->numRead;
	nextpos = info->maxWrite;
    }
    if (toWrite == 0) {
	return 0;
    }
    memcpy(info->ubuf + info->numRead, buf, toWrite);
    info->numRead = nextpos;
    if (info->numRead > info->numBytes) {
	info->numBytes = info->numRead;
    }
    *errloc = 0;
    return toWrite;
}

/*
 *-------------------------------------------------------------------------
 *
 * ZipChannelSeek/ZipChannelWideSeek --
 *
 *	This function is called to position file pointer of channel.
 *
 * Results:
 *	New file position or -1 on error with error number set.
 *
 * Side effects:
 *	File pointer is repositioned according to offset and mode.
 *
 *-------------------------------------------------------------------------
 */

static Tcl_WideInt
ZipChannelWideSeek(
    void *instanceData,
    Tcl_WideInt offset,
    int mode,
    int *errloc)
{
    ZipChannel *info = (ZipChannel *) instanceData;
    size_t end;

    if (!info->isWriting && (info->isDirectory < 0)) {
	/*
	 * Special case: when executable combined with ZIP archive file, seek
	 * within front of ZIP, i.e. the executable itself.
	 */
	end = info->zipFilePtr->baseOffset;
    } else if (info->isDirectory) {
	*errloc = EINVAL;
	return -1;
    } else {
	end = info->numBytes;
    }
    switch (mode) {
    case SEEK_CUR:
	offset += info->numRead;
	break;
    case SEEK_END:
	offset += end;
	break;
    case SEEK_SET:
	break;
    default:
	*errloc = EINVAL;
	return -1;
    }
    if (offset < 0) {
	*errloc = EINVAL;
	return -1;
    }
    if (info->isWriting) {
	if ((size_t) offset > info->maxWrite) {
	    *errloc = EINVAL;
	    return -1;
	}
	if ((size_t) offset > info->numBytes) {
	    info->numBytes = offset;
	}
    } else if ((size_t) offset > end) {
	*errloc = EINVAL;
	return -1;
    }
    info->numRead = (size_t) offset;
    return info->numRead;
}

static int
ZipChannelSeek(
    void *instanceData,
    long offset,
    int mode,
    int *errloc)
{
    return ZipChannelWideSeek(instanceData, offset, mode, errloc);
}

/*
 *-------------------------------------------------------------------------
 *
 * ZipChannelWatchChannel --
 *
 *	This function is called for event notifications on channel. Does
 *	nothing.
 *
 * Results:
 *	None.
 *
 * Side effects:
 *	None.
 *
 *-------------------------------------------------------------------------
 */

static void
ZipChannelWatchChannel(
    void *instanceData,
    int mask)
{
    (void)instanceData;
    (void)mask;

    return;
}

/*
 *-------------------------------------------------------------------------
 *
 * ZipChannelGetFile --
 *
 *	This function is called to retrieve OS handle for channel.
 *
 * Results:
 *	Always TCL_ERROR since there's never an OS handle for a file within a
 *	ZIP archive.
 *
 * Side effects:
 *	None.
 *
 *-------------------------------------------------------------------------
 */

static int
ZipChannelGetFile(
    void *instanceData,
    int direction,
    void **handlePtr)
{
    (void)instanceData;
    (void)direction;
    (void)handlePtr;

    return TCL_ERROR;
}

/*
 *-------------------------------------------------------------------------
 *
 * ZipChannelOpen --
 *
 *	This function opens a Tcl_Channel on a file from a mounted ZIP archive
 *	according to given open mode.
 *
 * Results:
 *	Tcl_Channel on success, or NULL on error.
 *
 * Side effects:
 *	Memory is allocated, the file from the ZIP archive is uncompressed.
 *
 *-------------------------------------------------------------------------
 */

static Tcl_Channel
ZipChannelOpen(
    Tcl_Interp *interp,		/* Current interpreter. */
    char *filename,
    int mode,
    int permissions)
{
    ZipEntry *z;
    ZipChannel *info;
    int i, ch, trunc, wr, flags = 0;
    char cname[128];
    (void)permissions;

    if ((mode & O_APPEND)
	    || ((ZipFS.wrmax <= 0) && (mode & (O_WRONLY | O_RDWR)))) {
	if (interp) {
	    Tcl_SetObjResult(interp,
		    Tcl_NewStringObj("unsupported open mode", -1));
	    Tcl_SetErrorCode(interp, "TCL", "ZIPFS", "BAD_MODE", NULL);
	}
	return NULL;
    }
    WriteLock();
    z = ZipFSLookup(filename);
    if (!z) {
	Tcl_SetErrno(ENOENT);
	if (interp) {
	    Tcl_SetObjResult(interp, Tcl_ObjPrintf(
		    "file not found \"%s\": %s", filename,
		    Tcl_PosixError(interp)));
	}
	goto error;
    }
    trunc = (mode & O_TRUNC) != 0;
    wr = (mode & (O_WRONLY | O_RDWR)) != 0;
    if ((z->compressMethod != ZIP_COMPMETH_STORED)
	    && (z->compressMethod != ZIP_COMPMETH_DEFLATED)) {
	ZIPFS_ERROR(interp, "unsupported compression method");
	if (interp) {
	    Tcl_SetErrorCode(interp, "TCL", "ZIPFS", "COMP_METHOD", NULL);
	}
	goto error;
    }
    if (wr && z->isDirectory) {
	ZIPFS_ERROR(interp, "unsupported file type");
	if (interp) {
	    Tcl_SetErrorCode(interp, "TCL", "ZIPFS", "FILE_TYPE", NULL);
	}
	goto error;
    }
    if (!trunc) {
	flags |= TCL_READABLE;
	if (z->isEncrypted && (z->zipFilePtr->passBuf[0] == 0)) {
	    ZIPFS_ERROR(interp, "decryption failed");
	    if (interp) {
		Tcl_SetErrorCode(interp, "TCL", "ZIPFS", "DECRYPT", NULL);
	    }
	    goto error;
	} else if (wr && !z->data && (z->numBytes > ZipFS.wrmax)) {
	    ZIPFS_ERROR(interp, "file too large");
	    if (interp) {
		Tcl_SetErrorCode(interp, "TCL", "ZIPFS", "FILE_SIZE", NULL);
	    }
	    goto error;
	}
    } else {
	flags = TCL_WRITABLE;
    }
<<<<<<< HEAD
    info = Tcl_AttemptAlloc(sizeof(ZipChannel));
=======
    info = (ZipChannel *)attemptckalloc(sizeof(ZipChannel));
>>>>>>> 52e543c5
    if (!info) {
	ZIPFS_ERROR(interp, "out of memory");
	if (interp) {
	    Tcl_SetErrorCode(interp, "TCL", "MALLOC", NULL);
	}
	goto error;
    }
    info->zipFilePtr = z->zipFilePtr;
    info->zipEntryPtr = z;
    info->numRead = 0;
    if (wr) {
	flags |= TCL_WRITABLE;
	info->isWriting = 1;
	info->isDirectory = 0;
	info->maxWrite = ZipFS.wrmax;
	info->iscompr = 0;
	info->isEncrypted = 0;
<<<<<<< HEAD
	info->ubuf = Tcl_AttemptAlloc(info->maxWrite);
=======
	info->ubuf = (unsigned char *)attemptckalloc(info->maxWrite);
>>>>>>> 52e543c5
	if (!info->ubuf) {
	merror0:
	    if (info->ubuf) {
		Tcl_Free(info->ubuf);
	    }
	    Tcl_Free(info);
	    ZIPFS_ERROR(interp, "out of memory");
	    if (interp) {
		Tcl_SetErrorCode(interp, "TCL", "MALLOC", NULL);
	    }
	    goto error;
	}
	memset(info->ubuf, 0, info->maxWrite);
	if (trunc) {
	    info->numBytes = 0;
	} else if (z->data) {
	    size_t j = z->numBytes;

	    if (j > info->maxWrite) {
		j = info->maxWrite;
	    }
	    memcpy(info->ubuf, z->data, j);
	    info->numBytes = j;
	} else {
	    unsigned char *zbuf = z->zipFilePtr->data + z->offset;

	    if (z->isEncrypted) {
		int len = z->zipFilePtr->passBuf[0] & 0xFF;
		char passBuf[260];

		for (i = 0; i < len; i++) {
		    ch = z->zipFilePtr->passBuf[len - i];
		    passBuf[i] = (ch & 0x0f) | pwrot[(ch >> 4) & 0x0f];
		}
		passBuf[i] = '\0';
		init_keys(passBuf, info->keys, crc32tab);
		memset(passBuf, 0, sizeof(passBuf));
		for (i = 0; i < 12; i++) {
		    ch = info->ubuf[i];
		    zdecode(info->keys, crc32tab, ch);
		}
		zbuf += i;
	    }
	    if (z->compressMethod == ZIP_COMPMETH_DEFLATED) {
		z_stream stream;
		int err;
		unsigned char *cbuf = NULL;

		memset(&stream, 0, sizeof(z_stream));
		stream.zalloc = Z_NULL;
		stream.zfree = Z_NULL;
		stream.opaque = Z_NULL;
		stream.avail_in = z->numCompressedBytes;
		if (z->isEncrypted) {
		    size_t j;

		    stream.avail_in -= 12;
<<<<<<< HEAD
		    cbuf = Tcl_AttemptAlloc(stream.avail_in);
=======
		    cbuf = (unsigned char *)attemptckalloc(stream.avail_in);
>>>>>>> 52e543c5
		    if (!cbuf) {
			goto merror0;
		    }
		    for (j = 0; j < stream.avail_in; j++) {
			ch = info->ubuf[j];
			cbuf[j] = zdecode(info->keys, crc32tab, ch);
		    }
		    stream.next_in = cbuf;
		} else {
		    stream.next_in = zbuf;
		}
		stream.next_out = info->ubuf;
		stream.avail_out = info->maxWrite;
		if (inflateInit2(&stream, -15) != Z_OK) {
		    goto cerror0;
		}
		err = inflate(&stream, Z_SYNC_FLUSH);
		inflateEnd(&stream);
		if ((err == Z_STREAM_END)
			|| ((err == Z_OK) && (stream.avail_in == 0))) {
		    if (cbuf) {
			memset(info->keys, 0, sizeof(info->keys));
			Tcl_Free(cbuf);
		    }
		    goto wrapchan;
		}
	    cerror0:
		if (cbuf) {
		    memset(info->keys, 0, sizeof(info->keys));
		    Tcl_Free(cbuf);
		}
		if (info->ubuf) {
		    Tcl_Free(info->ubuf);
		}
		Tcl_Free(info);
		ZIPFS_ERROR(interp, "decompression error");
		if (interp) {
		    Tcl_SetErrorCode(interp, "TCL", "ZIPFS", "CORRUPT", NULL);
		}
		goto error;
	    } else if (z->isEncrypted) {
		for (i = 0; i < z->numBytes - 12; i++) {
		    ch = zbuf[i];
		    info->ubuf[i] = zdecode(info->keys, crc32tab, ch);
		}
	    } else {
		memcpy(info->ubuf, zbuf, z->numBytes);
	    }
	    memset(info->keys, 0, sizeof(info->keys));
	    goto wrapchan;
	}
    } else if (z->data) {
	flags |= TCL_READABLE;
	info->isWriting = 0;
	info->iscompr = 0;
	info->isDirectory = 0;
	info->isEncrypted = 0;
	info->numBytes = z->numBytes;
	info->maxWrite = 0;
	info->ubuf = z->data;
    } else {
	flags |= TCL_READABLE;
	info->isWriting = 0;
	info->iscompr = (z->compressMethod == ZIP_COMPMETH_DEFLATED);
	info->ubuf = z->zipFilePtr->data + z->offset;
	info->isDirectory = z->isDirectory;
	info->isEncrypted = z->isEncrypted;
	info->numBytes = z->numBytes;
	info->maxWrite = 0;
	if (info->isEncrypted) {
	    int len = z->zipFilePtr->passBuf[0] & 0xFF;
	    char passBuf[260];

	    for (i = 0; i < len; i++) {
		ch = z->zipFilePtr->passBuf[len - i];
		passBuf[i] = (ch & 0x0f) | pwrot[(ch >> 4) & 0x0f];
	    }
	    passBuf[i] = '\0';
	    init_keys(passBuf, info->keys, crc32tab);
	    memset(passBuf, 0, sizeof(passBuf));
	    for (i = 0; i < 12; i++) {
		ch = info->ubuf[i];
		zdecode(info->keys, crc32tab, ch);
	    }
	    info->ubuf += i;
	}
	if (info->iscompr) {
	    z_stream stream;
	    int err;
	    unsigned char *ubuf = NULL;
	    size_t j;

	    memset(&stream, 0, sizeof(z_stream));
	    stream.zalloc = Z_NULL;
	    stream.zfree = Z_NULL;
	    stream.opaque = Z_NULL;
	    stream.avail_in = z->numCompressedBytes;
	    if (info->isEncrypted) {
		stream.avail_in -= 12;
<<<<<<< HEAD
		ubuf = Tcl_AttemptAlloc(stream.avail_in);
=======
		ubuf = (unsigned char *)attemptckalloc(stream.avail_in);
>>>>>>> 52e543c5
		if (!ubuf) {
		    info->ubuf = NULL;
		    goto merror;
		}
		for (j = 0; j < stream.avail_in; j++) {
		    ch = info->ubuf[j];
		    ubuf[j] = zdecode(info->keys, crc32tab, ch);
		}
		stream.next_in = ubuf;
	    } else {
		stream.next_in = info->ubuf;
	    }
<<<<<<< HEAD
	    stream.next_out = info->ubuf = Tcl_AttemptAlloc(info->numBytes);
=======
	    stream.next_out = info->ubuf = (unsigned char *)attemptckalloc(info->numBytes);
>>>>>>> 52e543c5
	    if (!info->ubuf) {
	    merror:
		if (ubuf) {
		    info->isEncrypted = 0;
		    memset(info->keys, 0, sizeof(info->keys));
		    Tcl_Free(ubuf);
		}
		Tcl_Free(info);
		if (interp) {
		    Tcl_SetObjResult(interp,
			    Tcl_NewStringObj("out of memory", -1));
		    Tcl_SetErrorCode(interp, "TCL", "MALLOC", NULL);
		}
		goto error;
	    }
	    stream.avail_out = info->numBytes;
	    if (inflateInit2(&stream, -15) != Z_OK) {
		goto cerror;
	    }
	    err = inflate(&stream, Z_SYNC_FLUSH);
	    inflateEnd(&stream);
	    if ((err == Z_STREAM_END)
		    || ((err == Z_OK) && (stream.avail_in == 0))) {
		if (ubuf) {
		    info->isEncrypted = 0;
		    memset(info->keys, 0, sizeof(info->keys));
		    Tcl_Free(ubuf);
		}
		goto wrapchan;
	    }
	cerror:
	    if (ubuf) {
		info->isEncrypted = 0;
		memset(info->keys, 0, sizeof(info->keys));
		Tcl_Free(ubuf);
	    }
	    if (info->ubuf) {
		Tcl_Free(info->ubuf);
	    }
	    Tcl_Free(info);
	    ZIPFS_ERROR(interp, "decompression error");
	    if (interp) {
		Tcl_SetErrorCode(interp, "TCL", "ZIPFS", "CORRUPT", NULL);
	    }
	    goto error;
	} else if (info->isEncrypted) {
	    unsigned char *ubuf = NULL;
	    size_t j, len;

	    /*
	     * Decode encrypted but uncompressed file, since we support
	     * Tcl_Seek() on it, and it can be randomly accessed later.
	     */

	    len = z->numCompressedBytes - 12;
	    ubuf = (unsigned char *) Tcl_AttemptAlloc(len);
	    if (ubuf == NULL) {
		Tcl_Free((char *) info);
		if (interp != NULL) {
		    Tcl_SetObjResult(interp,
			Tcl_NewStringObj("out of memory", -1));
		}
		goto error;
	    }
	    for (j = 0; j < len; j++) {
		ch = info->ubuf[j];
		ubuf[j] = zdecode(info->keys, crc32tab, ch);
	    }
	    info->ubuf = ubuf;
	    info->isEncrypted = 0;
	}
    }

  wrapchan:
    sprintf(cname, "zipfs_%" TCL_LL_MODIFIER "x_%d", z->offset,
	    ZipFS.idCount++);
    z->zipFilePtr->numOpen++;
    Unlock();
    return Tcl_CreateChannel(&ZipChannelType, cname, info, flags);

  error:
    Unlock();
    return NULL;
}

/*
 *-------------------------------------------------------------------------
 *
 * ZipEntryStat --
 *
 *	This function implements the ZIP filesystem specific version of the
 *	library version of stat.
 *
 * Results:
 *	See stat documentation.
 *
 * Side effects:
 *	See stat documentation.
 *
 *-------------------------------------------------------------------------
 */

static int
ZipEntryStat(
    char *path,
    Tcl_StatBuf *buf)
{
    ZipEntry *z;
    int ret = -1;

    ReadLock();
    z = ZipFSLookup(path);
    if (z) {
	memset(buf, 0, sizeof(Tcl_StatBuf));
	if (z->isDirectory) {
	    buf->st_mode = S_IFDIR | 0555;
	} else {
	    buf->st_mode = S_IFREG | 0555;
	}
	buf->st_size = z->numBytes;
	buf->st_mtime = z->timestamp;
	buf->st_ctime = z->timestamp;
	buf->st_atime = z->timestamp;
	ret = 0;
    }
    Unlock();
    return ret;
}

/*
 *-------------------------------------------------------------------------
 *
 * ZipEntryAccess --
 *
 *	This function implements the ZIP filesystem specific version of the
 *	library version of access.
 *
 * Results:
 *	See access documentation.
 *
 * Side effects:
 *	See access documentation.
 *
 *-------------------------------------------------------------------------
 */

static int
ZipEntryAccess(
    char *path,
    int mode)
{
    ZipEntry *z;

    if (mode & 3) {
	return -1;
    }
    ReadLock();
    z = ZipFSLookup(path);
    Unlock();
    return (z ? 0 : -1);
}

/*
 *-------------------------------------------------------------------------
 *
 * ZipFSOpenFileChannelProc --
 *
 * Results:
 *
 * Side effects:
 *
 *-------------------------------------------------------------------------
 */

static Tcl_Channel
ZipFSOpenFileChannelProc(
    Tcl_Interp *interp,		/* Current interpreter. */
    Tcl_Obj *pathPtr,
    int mode,
    int permissions)
{
    pathPtr = Tcl_FSGetNormalizedPath(NULL, pathPtr);
    if (!pathPtr) {
	return NULL;
    }
    return ZipChannelOpen(interp, TclGetString(pathPtr), mode,
	    permissions);
}

/*
 *-------------------------------------------------------------------------
 *
 * ZipFSStatProc --
 *
 *	This function implements the ZIP filesystem specific version of the
 *	library version of stat.
 *
 * Results:
 *	See stat documentation.
 *
 * Side effects:
 *	See stat documentation.
 *
 *-------------------------------------------------------------------------
 */

static int
ZipFSStatProc(
    Tcl_Obj *pathPtr,
    Tcl_StatBuf *buf)
{

    pathPtr = Tcl_FSGetNormalizedPath(NULL, pathPtr);
    if (!pathPtr) {
	return -1;
    }
    return ZipEntryStat(TclGetString(pathPtr), buf);
}

/*
 *-------------------------------------------------------------------------
 *
 * ZipFSAccessProc --
 *
 *	This function implements the ZIP filesystem specific version of the
 *	library version of access.
 *
 * Results:
 *	See access documentation.
 *
 * Side effects:
 *	See access documentation.
 *
 *-------------------------------------------------------------------------
 */

static int
ZipFSAccessProc(
    Tcl_Obj *pathPtr,
    int mode)
{
    pathPtr = Tcl_FSGetNormalizedPath(NULL, pathPtr);
    if (!pathPtr) {
	return -1;
    }
    return ZipEntryAccess(TclGetString(pathPtr), mode);
}

/*
 *-------------------------------------------------------------------------
 *
 * ZipFSFilesystemSeparatorProc --
 *
 *	This function returns the separator to be used for a given path. The
 *	object returned should have a refCount of zero
 *
 * Results:
 *	A Tcl object, with a refCount of zero. If the caller needs to retain a
 *	reference to the object, it should call Tcl_IncrRefCount, and should
 *	otherwise free the object.
 *
 * Side effects:
 *	None.
 *
 *-------------------------------------------------------------------------
 */

static Tcl_Obj *
ZipFSFilesystemSeparatorProc(
    Tcl_Obj *pathPtr)
{
    (void)pathPtr;

    return Tcl_NewStringObj("/", -1);
}

/*
 *-------------------------------------------------------------------------
 *
 * ZipFSMatchInDirectoryProc --
 *
 *	This routine is used by the globbing code to search a directory for
 *	all files which match a given pattern.
 *
 * Results:
 *	The return value is a standard Tcl result indicating whether an error
 *	occurred in globbing. Errors are left in interp, good results are
 *	lappend'ed to resultPtr (which must be a valid object).
 *
 * Side effects:
 *	None.
 *
 *-------------------------------------------------------------------------
 */

static int
ZipFSMatchInDirectoryProc(
    Tcl_Interp *dummy,		/* Current interpreter. */
    Tcl_Obj *result,
    Tcl_Obj *pathPtr,
    const char *pattern,
    Tcl_GlobTypeData *types)
{
    Tcl_HashEntry *hPtr;
    Tcl_HashSearch search;
    Tcl_Obj *normPathPtr = Tcl_FSGetNormalizedPath(NULL, pathPtr);
    int scnt, l, dirOnly = -1, strip = 0;
    size_t len, prefixLen;
    char *pat, *prefix, *path;
    Tcl_DString dsPref;
    (void)dummy;

    if (!normPathPtr) {
	return -1;
    }
    if (types) {
	dirOnly = (types->type & TCL_GLOB_TYPE_DIR) == TCL_GLOB_TYPE_DIR;
    }

    /*
     * The prefix that gets prepended to results.
     */

    prefix = TclGetStringFromObj(pathPtr, &prefixLen);

    /*
     * The (normalized) path we're searching.
     */

    path = TclGetStringFromObj(normPathPtr, &len);

    Tcl_DStringInit(&dsPref);
    Tcl_DStringAppend(&dsPref, prefix, prefixLen);

    if (strcmp(prefix, path) == 0) {
	prefix = NULL;
    } else {
	strip = len + 1;
    }
    if (prefix) {
	Tcl_DStringAppend(&dsPref, "/", 1);
	prefixLen++;
	prefix = Tcl_DStringValue(&dsPref);
    }
    ReadLock();
    if (types && (types->type == TCL_GLOB_TYPE_MOUNT)) {
	l = CountSlashes(path);
	if (path[len - 1] == '/') {
	    len--;
	} else {
	    l++;
	}
	if (!pattern || (pattern[0] == '\0')) {
	    pattern = "*";
	}
	for (hPtr = Tcl_FirstHashEntry(&ZipFS.zipHash, &search); hPtr;
		hPtr = Tcl_NextHashEntry(&search)) {
	    ZipFile *zf = (ZipFile *)Tcl_GetHashValue(hPtr);

	    if (zf->mountPointLen == 0) {
		ZipEntry *z;

		for (z = zf->topEnts; z; z = z->tnext) {
		    size_t lenz = strlen(z->name);

		    if ((lenz > len + 1) && (strncmp(z->name, path, len) == 0)
			    && (z->name[len] == '/')
			    && (CountSlashes(z->name) == l)
			    && Tcl_StringCaseMatch(z->name + len + 1, pattern,
				    0)) {
			if (prefix) {
			    Tcl_DStringAppend(&dsPref, z->name, lenz);
			    Tcl_ListObjAppendElement(NULL, result,
				    Tcl_NewStringObj(Tcl_DStringValue(&dsPref),
					    Tcl_DStringLength(&dsPref)));
			    Tcl_DStringSetLength(&dsPref, prefixLen);
			} else {
			    Tcl_ListObjAppendElement(NULL, result,
				    Tcl_NewStringObj(z->name, lenz));
			}
		    }
		}
	    } else if ((zf->mountPointLen > len + 1)
		    && (strncmp(zf->mountPoint, path, len) == 0)
		    && (zf->mountPoint[len] == '/')
		    && (CountSlashes(zf->mountPoint) == l)
		    && Tcl_StringCaseMatch(zf->mountPoint + len + 1,
			    pattern, 0)) {
		if (prefix) {
		    Tcl_DStringAppend(&dsPref, zf->mountPoint,
			    zf->mountPointLen);
		    Tcl_ListObjAppendElement(NULL, result,
			    Tcl_NewStringObj(Tcl_DStringValue(&dsPref),
				    Tcl_DStringLength(&dsPref)));
		    Tcl_DStringSetLength(&dsPref, prefixLen);
		} else {
		    Tcl_ListObjAppendElement(NULL, result,
			    Tcl_NewStringObj(zf->mountPoint,
				    zf->mountPointLen));
		}
	    }
	}
	goto end;
    }

    if (!pattern || (pattern[0] == '\0')) {
	hPtr = Tcl_FindHashEntry(&ZipFS.fileHash, path);
	if (hPtr) {
	    ZipEntry *z = (ZipEntry *)Tcl_GetHashValue(hPtr);

	    if ((dirOnly < 0) || (!dirOnly && !z->isDirectory)
		    || (dirOnly && z->isDirectory)) {
		if (prefix) {
		    Tcl_DStringAppend(&dsPref, z->name, -1);
		    Tcl_ListObjAppendElement(NULL, result,
			    Tcl_NewStringObj(Tcl_DStringValue(&dsPref),
				    Tcl_DStringLength(&dsPref)));
		    Tcl_DStringSetLength(&dsPref, prefixLen);
		} else {
		    Tcl_ListObjAppendElement(NULL, result,
			    Tcl_NewStringObj(z->name, -1));
		}
	    }
	}
	goto end;
    }

    l = strlen(pattern);
<<<<<<< HEAD
    pat = Tcl_Alloc(len + l + 2);
=======
    pat = (char *)ckalloc(len + l + 2);
>>>>>>> 52e543c5
    memcpy(pat, path, len);
    while ((len > 1) && (pat[len - 1] == '/')) {
	--len;
    }
    if ((len > 1) || (pat[0] != '/')) {
	pat[len] = '/';
	++len;
    }
    memcpy(pat + len, pattern, l + 1);
    scnt = CountSlashes(pat);
    for (hPtr = Tcl_FirstHashEntry(&ZipFS.fileHash, &search);
	    hPtr; hPtr = Tcl_NextHashEntry(&search)) {
	ZipEntry *z = (ZipEntry *)Tcl_GetHashValue(hPtr);

	if ((dirOnly >= 0) && ((dirOnly && !z->isDirectory)
		|| (!dirOnly && z->isDirectory))) {
	    continue;
	}
	if ((z->depth == scnt) && Tcl_StringCaseMatch(z->name, pat, 0)) {
	    if (prefix) {
		Tcl_DStringAppend(&dsPref, z->name + strip, -1);
		Tcl_ListObjAppendElement(NULL, result,
			Tcl_NewStringObj(Tcl_DStringValue(&dsPref),
				Tcl_DStringLength(&dsPref)));
		Tcl_DStringSetLength(&dsPref, prefixLen);
	    } else {
		Tcl_ListObjAppendElement(NULL, result,
			Tcl_NewStringObj(z->name + strip, -1));
	    }
	}
    }
    Tcl_Free(pat);

  end:
    Unlock();
    Tcl_DStringFree(&dsPref);
    return TCL_OK;
}

/*
 *-------------------------------------------------------------------------
 *
 * ZipFSPathInFilesystemProc --
 *
 *	This function determines if the given path object is in the ZIP
 *	filesystem.
 *
 * Results:
 *	TCL_OK when the path object is in the ZIP filesystem, -1 otherwise.
 *
 * Side effects:
 *	None.
 *
 *-------------------------------------------------------------------------
 */

static int
ZipFSPathInFilesystemProc(
    Tcl_Obj *pathPtr,
    void **dummy)
{
    Tcl_HashEntry *hPtr;
    Tcl_HashSearch search;
    int ret = -1;
    size_t len;
    char *path;
    (void)dummy;

    pathPtr = Tcl_FSGetNormalizedPath(NULL, pathPtr);
    if (!pathPtr) {
	return -1;
    }

    path = TclGetStringFromObj(pathPtr, &len);
    if (strncmp(path, ZIPFS_VOLUME, ZIPFS_VOLUME_LEN) != 0) {
	return -1;
    }

    ReadLock();
    hPtr = Tcl_FindHashEntry(&ZipFS.fileHash, path);
    if (hPtr) {
	ret = TCL_OK;
	goto endloop;
    }

    for (hPtr = Tcl_FirstHashEntry(&ZipFS.zipHash, &search); hPtr;
	    hPtr = Tcl_NextHashEntry(&search)) {
	ZipFile *zf = (ZipFile *)Tcl_GetHashValue(hPtr);

	if (zf->mountPointLen == 0) {
	    ZipEntry *z;

	    for (z = zf->topEnts; z != NULL; z = z->tnext) {
		size_t lenz = strlen(z->name);

		if ((len >= lenz) && (strncmp(path, z->name, lenz) == 0)) {
		    ret = TCL_OK;
		    goto endloop;
		}
	    }
	} else if ((len >= zf->mountPointLen) &&
		(strncmp(path, zf->mountPoint, zf->mountPointLen) == 0)) {
	    ret = TCL_OK;
	    break;
	}
    }

  endloop:
    Unlock();
    return ret;
}

/*
 *-------------------------------------------------------------------------
 *
 * ZipFSListVolumesProc --
 *
 *	Lists the currently mounted ZIP filesystem volumes.
 *
 * Results:
 *	The list of volumes.
 *
 * Side effects:
 *	None
 *
 *-------------------------------------------------------------------------
 */

static Tcl_Obj *
ZipFSListVolumesProc(void)
{
    return Tcl_NewStringObj(ZIPFS_VOLUME, -1);
}

/*
 *-------------------------------------------------------------------------
 *
 * ZipFSFileAttrStringsProc --
 *
 *	This function implements the ZIP filesystem dependent 'file
 *	attributes' subcommand, for listing the set of possible attribute
 *	strings.
 *
 * Results:
 *	An array of strings
 *
 * Side effects:
 *	None.
 *
 *-------------------------------------------------------------------------
 */

static const char *const *
ZipFSFileAttrStringsProc(
    Tcl_Obj *pathPtr,
    Tcl_Obj **objPtrRef)
{
    static const char *const attrs[] = {
	"-uncompsize",
	"-compsize",
	"-offset",
	"-mount",
	"-archive",
	"-permissions",
	NULL,
    };
    (void)pathPtr;
    (void)objPtrRef;

    return attrs;
}

/*
 *-------------------------------------------------------------------------
 *
 * ZipFSFileAttrsGetProc --
 *
 *	This function implements the ZIP filesystem specific 'file attributes'
 *	subcommand, for 'get' operations.
 *
 * Results:
 *	Standard Tcl return code. The object placed in objPtrRef (if TCL_OK
 *	was returned) is likely to have a refCount of zero. Either way we must
 *	either store it somewhere (e.g. the Tcl result), or Incr/Decr its
 *	refCount to ensure it is properly freed.
 *
 * Side effects:
 *	None.
 *
 *-------------------------------------------------------------------------
 */

static int
ZipFSFileAttrsGetProc(
    Tcl_Interp *interp,		/* Current interpreter. */
    int index,
    Tcl_Obj *pathPtr,
    Tcl_Obj **objPtrRef)
{
    int ret = TCL_OK;
    char *path;
    ZipEntry *z;

    pathPtr = Tcl_FSGetNormalizedPath(NULL, pathPtr);
    if (!pathPtr) {
	return -1;
    }
    path = TclGetString(pathPtr);
    ReadLock();
    z = ZipFSLookup(path);
    if (!z) {
	Tcl_SetErrno(ENOENT);
	ZIPFS_POSIX_ERROR(interp, "file not found");
	ret = TCL_ERROR;
	goto done;
    }
    switch (index) {
    case 0:
	*objPtrRef = Tcl_NewWideIntObj(z->numBytes);
	break;
    case 1:
	*objPtrRef = Tcl_NewWideIntObj(z->numCompressedBytes);
	break;
    case 2:
	*objPtrRef = Tcl_NewWideIntObj(z->offset);
	break;
    case 3:
	*objPtrRef = Tcl_NewStringObj(z->zipFilePtr->mountPoint,
		z->zipFilePtr->mountPointLen);
	break;
    case 4:
	*objPtrRef = Tcl_NewStringObj(z->zipFilePtr->name, -1);
	break;
    case 5:
	*objPtrRef = Tcl_NewStringObj("0o555", -1);
	break;
    default:
	ZIPFS_ERROR(interp, "unknown attribute");
	ret = TCL_ERROR;
    }

  done:
    Unlock();
    return ret;
}

/*
 *-------------------------------------------------------------------------
 *
 * ZipFSFileAttrsSetProc --
 *
 *	This function implements the ZIP filesystem specific 'file attributes'
 *	subcommand, for 'set' operations.
 *
 * Results:
 *	Standard Tcl return code.
 *
 * Side effects:
 *	None.
 *
 *-------------------------------------------------------------------------
 */

static int
ZipFSFileAttrsSetProc(
    Tcl_Interp *interp,		/* Current interpreter. */
    int index,
    Tcl_Obj *pathPtr,
    Tcl_Obj *objPtr)
{
    (void)index;
    (void)pathPtr;
    (void)objPtr;

    if (interp) {
	Tcl_SetObjResult(interp, Tcl_NewStringObj("unsupported operation", -1));
	Tcl_SetErrorCode(interp, "TCL", "ZIPFS", "UNSUPPORTED_OP", NULL);
    }
    return TCL_ERROR;
}

/*
 *-------------------------------------------------------------------------
 *
 * ZipFSFilesystemPathTypeProc --
 *
 * Results:
 *
 * Side effects:
 *
 *-------------------------------------------------------------------------
 */

static Tcl_Obj *
ZipFSFilesystemPathTypeProc(
    Tcl_Obj *pathPtr)
{
    (void)pathPtr;
    return Tcl_NewStringObj("zip", -1);
}

/*
 *-------------------------------------------------------------------------
 *
 * ZipFSLoadFile --
 *
 *	This functions deals with loading native object code. If the given
 *	path object refers to a file within the ZIP filesystem, an approriate
 *	error code is returned to delegate loading to the caller (by copying
 *	the file to temp store and loading from there). As fallback when the
 *	file refers to the ZIP file system but is not present, it is looked up
 *	relative to the executable and loaded from there when available.
 *
 * Results:
 *	TCL_OK on success, TCL_ERROR otherwise with error message left.
 *
 * Side effects:
 *	Loads native code into the process address space.
 *
 *-------------------------------------------------------------------------
 */

static int
ZipFSLoadFile(
    Tcl_Interp *interp,		/* Current interpreter. */
    Tcl_Obj *path,
    Tcl_LoadHandle *loadHandle,
    Tcl_FSUnloadFileProc **unloadProcPtr,
    int flags)
{
    Tcl_FSLoadFileProc2 *loadFileProc;
#ifdef ANDROID
    /*
     * Force loadFileProc to native implementation since the package manager
     * already extracted the shared libraries from the APK at install time.
     */

    loadFileProc = (Tcl_FSLoadFileProc2 *) tclNativeFilesystem.loadFileProc;
    if (loadFileProc) {
	return loadFileProc(interp, path, loadHandle, unloadProcPtr, flags);
    }
    Tcl_SetErrno(ENOENT);
    ZIPFS_ERROR(interp, Tcl_PosixError(interp));
    return TCL_ERROR;
#else /* !ANDROID */
    Tcl_Obj *altPath = NULL;
    int ret = TCL_ERROR;
    Tcl_Obj *objs[2] = { NULL, NULL };

    if (Tcl_FSAccess(path, R_OK) == 0) {
	/*
	 * EXDEV should trigger loading by copying to temp store.
	 */

	Tcl_SetErrno(EXDEV);
	ZIPFS_ERROR(interp, Tcl_PosixError(interp));
	return ret;
    }

    objs[1] = TclPathPart(interp, path, TCL_PATH_DIRNAME);
    if (objs[1] && (ZipFSAccessProc(objs[1], R_OK) == 0)) {
	const char *execName = Tcl_GetNameOfExecutable();

	/*
	 * Shared object is not in ZIP but its path prefix is, thus try to
	 * load from directory where the executable came from.
	 */

	TclDecrRefCount(objs[1]);
	objs[1] = TclPathPart(interp, path, TCL_PATH_TAIL);

	/*
	 * Get directory name of executable manually to deal with cases where
	 * [file dirname [info nameofexecutable]] is equal to [info
	 * nameofexecutable] due to VFS effects.
	 */

	if (execName) {
	    const char *p = strrchr(execName, '/');

	    if (p > execName + 1) {
		--p;
		objs[0] = Tcl_NewStringObj(execName, p - execName);
	    }
	}
	if (!objs[0]) {
	    objs[0] = TclPathPart(interp, TclGetObjNameOfExecutable(),
		    TCL_PATH_DIRNAME);
	}
	if (objs[0]) {
	    altPath = TclJoinPath(2, objs, 0);
	    if (altPath) {
		Tcl_IncrRefCount(altPath);
		if (Tcl_FSAccess(altPath, R_OK) == 0) {
		    path = altPath;
		}
	    }
	}
    }
    if (objs[0]) {
	Tcl_DecrRefCount(objs[0]);
    }
    if (objs[1]) {
	Tcl_DecrRefCount(objs[1]);
    }

    loadFileProc = (Tcl_FSLoadFileProc2 *)(void *)tclNativeFilesystem.loadFileProc;
    if (loadFileProc) {
	ret = loadFileProc(interp, path, loadHandle, unloadProcPtr, flags);
    } else {
	Tcl_SetErrno(ENOENT);
	ZIPFS_ERROR(interp, Tcl_PosixError(interp));
    }
    if (altPath) {
	Tcl_DecrRefCount(altPath);
    }
    return ret;
#endif /* ANDROID */
}

#endif /* HAVE_ZLIB */

/*
 *-------------------------------------------------------------------------
 *
 * TclZipfs_Init --
 *
 *	Perform per interpreter initialization of this module.
 *
 * Results:
 *	The return value is a standard Tcl result.
 *
 * Side effects:
 *	Initializes this module if not already initialized, and adds module
 *	related commands to the given interpreter.
 *
 *-------------------------------------------------------------------------
 */

int
TclZipfs_Init(
    Tcl_Interp *interp)		/* Current interpreter. */
{
#ifdef HAVE_ZLIB
    static const EnsembleImplMap initMap[] = {
	{"mkimg",	ZipFSMkImgObjCmd,	NULL, NULL, NULL, 1},
	{"mkzip",	ZipFSMkZipObjCmd,	NULL, NULL, NULL, 1},
	{"lmkimg",	ZipFSLMkImgObjCmd,	NULL, NULL, NULL, 1},
	{"lmkzip",	ZipFSLMkZipObjCmd,	NULL, NULL, NULL, 1},
	/* The 4 entries above are not available in safe interpreters */
	{"mount",	ZipFSMountObjCmd,	NULL, NULL, NULL, 1},
	{"mount_data",	ZipFSMountBufferObjCmd,	NULL, NULL, NULL, 1},
	{"unmount",	ZipFSUnmountObjCmd,	NULL, NULL, NULL, 1},
	{"mkkey",	ZipFSMkKeyObjCmd,	NULL, NULL, NULL, 1},
	{"exists",	ZipFSExistsObjCmd,	NULL, NULL, NULL, 0},
	{"info",	ZipFSInfoObjCmd,	NULL, NULL, NULL, 0},
	{"list",	ZipFSListObjCmd,	NULL, NULL, NULL, 0},
	{"canonical",	ZipFSCanonicalObjCmd,	NULL, NULL, NULL, 0},
	{"root",	ZipFSRootObjCmd,	NULL, NULL, NULL, 0},
	{NULL, NULL, NULL, NULL, NULL, 0}
    };
    static const char findproc[] =
	"namespace eval ::tcl::zipfs {}\n"
	"proc ::tcl::zipfs::Find dir {\n"
	"    set result {}\n"
	"    if {[catch {glob -directory $dir -nocomplain * .*} list]} {\n"
	"        return $result\n"
	"    }\n"
	"    foreach file $list {\n"
	"        if {[file tail $file] in {. ..}} {\n"
	"            continue\n"
	"        }\n"
	"        lappend result $file {*}[Find $file]\n"
	"    }\n"
	"    return $result\n"
	"}\n"
	"proc ::tcl::zipfs::find {directoryName} {\n"
	"    return [lsort [Find $directoryName]]\n"
	"}\n";

    /*
     * One-time initialization.
     */

    WriteLock();
    if (!ZipFS.initialized) {
	ZipfsSetup();
    }
    Unlock();

    if (interp) {
	Tcl_Command ensemble;
	Tcl_Obj *mapObj;

	Tcl_EvalEx(interp, findproc, -1, TCL_EVAL_GLOBAL);
	Tcl_LinkVar(interp, "::tcl::zipfs::wrmax", (char *) &ZipFS.wrmax,
		TCL_LINK_INT);
	ensemble = TclMakeEnsemble(interp, "zipfs",
		Tcl_IsSafe(interp) ? (initMap + 4) : initMap);

	/*
	 * Add the [zipfs find] subcommand.
	 */

	Tcl_GetEnsembleMappingDict(NULL, ensemble, &mapObj);
	Tcl_DictObjPut(NULL, mapObj, Tcl_NewStringObj("find", -1),
		Tcl_NewStringObj("::tcl::zipfs::find", -1));
	Tcl_CreateObjCommand(interp, "::tcl::zipfs::tcl_library_init",
		ZipFSTclLibraryObjCmd, NULL, NULL);
	Tcl_PkgProvideEx(interp, "zipfs", "2.0", NULL);
    }
    return TCL_OK;
#else /* !HAVE_ZLIB */
    ZIPFS_ERROR(interp, "no zlib available");
    Tcl_SetErrorCode(interp, "TCL", "ZIPFS", "NO_ZLIB", NULL);
    return TCL_ERROR;
#endif /* HAVE_ZLIB */
}

static int
ZipfsAppHookFindTclInit(
    const char *archive)
{
    Tcl_Obj *vfsInitScript;
    int found;

    if (zipfs_literal_tcl_library) {
	return TCL_ERROR;
    }
    if (TclZipfs_Mount(NULL, ZIPFS_ZIP_MOUNT, archive, NULL)) {
	/* Either the file doesn't exist or it is not a zip archive */
	return TCL_ERROR;
    }

    TclNewLiteralStringObj(vfsInitScript, ZIPFS_ZIP_MOUNT "/init.tcl");
    Tcl_IncrRefCount(vfsInitScript);
    found = Tcl_FSAccess(vfsInitScript, F_OK);
    Tcl_DecrRefCount(vfsInitScript);
    if (found == 0) {
	zipfs_literal_tcl_library = ZIPFS_ZIP_MOUNT;
	return TCL_OK;
    }

    TclNewLiteralStringObj(vfsInitScript,
	    ZIPFS_ZIP_MOUNT "/tcl_library/init.tcl");
    Tcl_IncrRefCount(vfsInitScript);
    found = Tcl_FSAccess(vfsInitScript, F_OK);
    Tcl_DecrRefCount(vfsInitScript);
    if (found == 0) {
	zipfs_literal_tcl_library = ZIPFS_ZIP_MOUNT "/tcl_library";
	return TCL_OK;
    }

    return TCL_ERROR;
}

static void
ZipfsExitHandler(
    ClientData clientData)
{
    ZipFile *zf = (ZipFile *)clientData;

    if (TCL_OK != TclZipfs_Unmount(NULL, zf->mountPoint)) {
	Tcl_Panic("tried to unmount busy filesystem");
    }
}

/*
 *-------------------------------------------------------------------------
 *
 * TclZipfs_AppHook --
 *
 *	Performs the argument munging for the shell
 *
 *-------------------------------------------------------------------------
 */

int
TclZipfs_AppHook(
    int *argcPtr,		/* Pointer to argc */
#ifdef _WIN32
    WCHAR
#else /* !_WIN32 */
    char
#endif /* _WIN32 */
    ***argvPtr)			/* Pointer to argv */
{
    char *archive;

#ifdef _WIN32
    (void)argvPtr;
    Tcl_FindExecutable(NULL);
#else
    Tcl_FindExecutable((*argvPtr)[0]);
#endif
    archive = (char *) Tcl_GetNameOfExecutable();
    TclZipfs_Init(NULL);

    /*
     * Look for init.tcl in one of the locations mounted later in this
     * function.
     */

    if (!TclZipfs_Mount(NULL, ZIPFS_APP_MOUNT, archive, NULL)) {
	int found;
	Tcl_Obj *vfsInitScript;

	TclNewLiteralStringObj(vfsInitScript, ZIPFS_APP_MOUNT "/main.tcl");
	Tcl_IncrRefCount(vfsInitScript);
	if (Tcl_FSAccess(vfsInitScript, F_OK) == 0) {
	    /*
	     * Startup script should be set before calling Tcl_AppInit
	     */

	    Tcl_SetStartupScript(vfsInitScript, NULL);
	} else {
	    Tcl_DecrRefCount(vfsInitScript);
	}

	/*
	 * Set Tcl Encodings
	 */

	if (!zipfs_literal_tcl_library) {
	    TclNewLiteralStringObj(vfsInitScript,
		    ZIPFS_APP_MOUNT "/tcl_library/init.tcl");
	    Tcl_IncrRefCount(vfsInitScript);
	    found = Tcl_FSAccess(vfsInitScript, F_OK);
	    Tcl_DecrRefCount(vfsInitScript);
	    if (found == TCL_OK) {
		zipfs_literal_tcl_library = ZIPFS_APP_MOUNT "/tcl_library";
		return TCL_OK;
	    }
	}
#ifdef SUPPORT_BUILTIN_ZIP_INSTALL
    } else if (*argcPtr > 1) {
	/*
	 * If the first argument is "install", run the supplied installer
	 * script.
	 */

#ifdef _WIN32
	Tcl_DString ds;

	Tcl_DStringInit(&ds);
	archive = Tcl_WCharToUtfDString((*argvPtr)[1], -1, &ds);
#else /* !_WIN32 */
	archive = (*argvPtr)[1];
#endif /* _WIN32 */
	if (strcmp(archive, "install") == 0) {
	    Tcl_Obj *vfsInitScript;

	    /*
	     * Run this now to ensure the file is present by the time Tcl_Main
	     * wants it.
	     */

	    TclZipfs_TclLibrary();
	    TclNewLiteralStringObj(vfsInitScript,
		    ZIPFS_ZIP_MOUNT "/tcl_library/install.tcl");
	    Tcl_IncrRefCount(vfsInitScript);
	    if (Tcl_FSAccess(vfsInitScript, F_OK) == 0) {
		Tcl_SetStartupScript(vfsInitScript, NULL);
	    }
	    return TCL_OK;
	} else if (!TclZipfs_Mount(NULL, ZIPFS_APP_MOUNT, archive, NULL)) {
	    int found;
	    Tcl_Obj *vfsInitScript;

	    TclNewLiteralStringObj(vfsInitScript, ZIPFS_APP_MOUNT "/main.tcl");
	    Tcl_IncrRefCount(vfsInitScript);
	    if (Tcl_FSAccess(vfsInitScript, F_OK) == 0) {
		/*
		 * Startup script should be set before calling Tcl_AppInit
		 */

		Tcl_SetStartupScript(vfsInitScript, NULL);
	    } else {
		Tcl_DecrRefCount(vfsInitScript);
	    }
	    /* Set Tcl Encodings */
	    TclNewLiteralStringObj(vfsInitScript,
		    ZIPFS_APP_MOUNT "/tcl_library/init.tcl");
	    Tcl_IncrRefCount(vfsInitScript);
	    found = Tcl_FSAccess(vfsInitScript, F_OK);
	    Tcl_DecrRefCount(vfsInitScript);
	    if (found == TCL_OK) {
		zipfs_literal_tcl_library = ZIPFS_APP_MOUNT "/tcl_library";
		return TCL_OK;
	    }
	}
#ifdef _WIN32
	Tcl_DStringFree(&ds);
#endif /* _WIN32 */
#else
	(void)argcPtr;
#endif /* SUPPORT_BUILTIN_ZIP_INSTALL */
    }
    return TCL_OK;
}

#ifndef HAVE_ZLIB

/*
 *-------------------------------------------------------------------------
 *
 * TclZipfs_Mount, TclZipfs_MountBuffer, TclZipfs_Unmount --
 *
 *	Dummy version when no ZLIB support available.
 *
 *-------------------------------------------------------------------------
 */

int
TclZipfs_Mount(
    Tcl_Interp *interp,		/* Current interpreter. */
    const char *mountPoint,	/* Mount point path. */
    const char *zipname,	/* Path to ZIP file to mount. */
    const char *passwd)		/* Password for opening the ZIP, or NULL if
				 * the ZIP is unprotected. */
{
    ZIPFS_ERROR(interp, "no zlib available");
    if (interp) {
	Tcl_SetErrorCode(interp, "TCL", "ZIPFS", "NO_ZLIB", NULL);
    }
    return TCL_ERROR;
}

int
TclZipfs_MountBuffer(
    Tcl_Interp *interp,		/* Current interpreter. NULLable. */
    const char *mountPoint,	/* Mount point path. */
    unsigned char *data,
    size_t datalen,
    int copy)
{
    ZIPFS_ERROR(interp, "no zlib available");
    if (interp) {
	Tcl_SetErrorCode(interp, "TCL", "ZIPFS", "NO_ZLIB", NULL);
    }
    return TCL_ERROR;
}

int
TclZipfs_Unmount(
    Tcl_Interp *interp,		/* Current interpreter. */
    const char *mountPoint)	/* Mount point path. */
{
    ZIPFS_ERROR(interp, "no zlib available");
    if (interp) {
	Tcl_SetErrorCode(interp, "TCL", "ZIPFS", "NO_ZLIB", NULL);
    }
    return TCL_ERROR;
}
#endif /* !HAVE_ZLIB */

/*
 * Local Variables:
 * mode: c
 * c-basic-offset: 4
 * fill-column: 78
 * End:
 */<|MERGE_RESOLUTION|>--- conflicted
+++ resolved
@@ -1137,11 +1137,7 @@
 	    ZIPFS_POSIX_ERROR(interp, "seek error");
 	    goto error;
 	}
-<<<<<<< HEAD
-	zf->ptrToFree = zf->data = Tcl_AttemptAlloc(zf->length);
-=======
-	zf->ptrToFree = zf->data = (unsigned char *)attemptckalloc(zf->length);
->>>>>>> 52e543c5
+	zf->ptrToFree = zf->data = (unsigned char *)Tcl_AttemptAlloc(zf->length);
 	if (!zf->ptrToFree) {
 	    ZIPFS_ERROR(interp, "out of memory");
 	    if (interp) {
@@ -1282,11 +1278,7 @@
 	ZipFSCloseArchive(interp, zf0);
 	return TCL_ERROR;
     }
-<<<<<<< HEAD
-    zf = Tcl_AttemptAlloc(sizeof(ZipFile) + strlen(mountPoint) + 1);
-=======
-    zf = (ZipFile *)attemptckalloc(sizeof(ZipFile) + strlen(mountPoint) + 1);
->>>>>>> 52e543c5
+    zf = (ZipFile *)Tcl_AttemptAlloc(sizeof(ZipFile) + strlen(mountPoint) + 1);
     if (!zf) {
 	if (interp) {
 	    Tcl_AppendResult(interp, "out of memory", (char *) NULL);
@@ -1303,11 +1295,7 @@
     Tcl_CreateExitHandler(ZipfsExitHandler, zf);
     zf->mountPointLen = strlen(zf->mountPoint);
     zf->nameLength = strlen(zipname);
-<<<<<<< HEAD
-    zf->name = Tcl_Alloc(zf->nameLength + 1);
-=======
-    zf->name = (char *)ckalloc(zf->nameLength + 1);
->>>>>>> 52e543c5
+    zf->name = (char *)Tcl_Alloc(zf->nameLength + 1);
     memcpy(zf->name, zipname, zf->nameLength + 1);
     zf->entries = NULL;
     zf->topEnts = NULL;
@@ -1326,11 +1314,7 @@
     if (mountPoint[0] != '\0') {
 	hPtr = Tcl_CreateHashEntry(&ZipFS.fileHash, mountPoint, &isNew);
 	if (isNew) {
-<<<<<<< HEAD
-	    z = Tcl_Alloc(sizeof(ZipEntry));
-=======
-	    z = (ZipEntry *)ckalloc(sizeof(ZipEntry));
->>>>>>> 52e543c5
+	    z = (ZipEntry *)Tcl_Alloc(sizeof(ZipEntry));
 	    Tcl_SetHashValue(hPtr, z);
 
 	    z->tnext = NULL;
@@ -1425,11 +1409,7 @@
 	}
 	Tcl_DStringSetLength(&fpBuf, 0);
 	fullpath = CanonicalPath(mountPoint, path, &fpBuf, 1);
-<<<<<<< HEAD
-	z = Tcl_Alloc(sizeof(ZipEntry));
-=======
-	z = (ZipEntry *)ckalloc(sizeof(ZipEntry));
->>>>>>> 52e543c5
+	z = (ZipEntry *)Tcl_Alloc(sizeof(ZipEntry));
 	z->name = NULL;
 	z->tnext = NULL;
 	z->depth = CountSlashes(fullpath);
@@ -1483,11 +1463,7 @@
 		    if (!isNew) {
 			break;
 		    }
-<<<<<<< HEAD
-		    zd = Tcl_Alloc(sizeof(ZipEntry));
-=======
-		    zd = (ZipEntry *)ckalloc(sizeof(ZipEntry));
->>>>>>> 52e543c5
+		    zd = (ZipEntry *)Tcl_Alloc(sizeof(ZipEntry));
 		    zd->name = NULL;
 		    zd->tnext = NULL;
 		    zd->depth = CountSlashes(dir);
@@ -1705,11 +1681,7 @@
 	    return TCL_ERROR;
 	}
     }
-<<<<<<< HEAD
-    zf = Tcl_AttemptAlloc(sizeof(ZipFile) + strlen(mountPoint) + 1);
-=======
-    zf = (ZipFile *)attemptckalloc(sizeof(ZipFile) + strlen(mountPoint) + 1);
->>>>>>> 52e543c5
+    zf = (ZipFile *)Tcl_AttemptAlloc(sizeof(ZipFile) + strlen(mountPoint) + 1);
     if (!zf) {
 	if (interp) {
 	    Tcl_AppendResult(interp, "out of memory", (char *) NULL);
@@ -1791,11 +1763,7 @@
      * Have both a mount point and data to mount there.
      */
 
-<<<<<<< HEAD
-    zf = Tcl_AttemptAlloc(sizeof(ZipFile) + strlen(mountPoint) + 1);
-=======
-    zf = (ZipFile *)attemptckalloc(sizeof(ZipFile) + strlen(mountPoint) + 1);
->>>>>>> 52e543c5
+    zf = (ZipFile *)Tcl_AttemptAlloc(sizeof(ZipFile) + strlen(mountPoint) + 1);
     if (!zf) {
 	if (interp) {
 	    Tcl_AppendResult(interp, "out of memory", (char *) NULL);
@@ -1806,11 +1774,7 @@
     zf->isMemBuffer = 1;
     zf->length = datalen;
     if (copy) {
-<<<<<<< HEAD
-	zf->data = Tcl_AttemptAlloc(datalen);
-=======
-	zf->data = (unsigned char *)attemptckalloc(datalen);
->>>>>>> 52e543c5
+	zf->data = (unsigned char *)Tcl_AttemptAlloc(datalen);
 	if (!zf->data) {
 	    if (interp) {
 		Tcl_AppendResult(interp, "out of memory", (char *) NULL);
@@ -1974,12 +1938,8 @@
 {
     const char *mountPoint;	/* Mount point path. */
     unsigned char *data;
-<<<<<<< HEAD
     size_t length = 0;
-=======
-    int length;
     (void)dummy;
->>>>>>> 52e543c5
 
     if (objc > 3) {
 	Tcl_WrongNumArgs(interp, 1, objv, "?mountpoint? ?data?");
@@ -2439,11 +2399,7 @@
 	return TCL_ERROR;
     }
 
-<<<<<<< HEAD
-    z = Tcl_Alloc(sizeof(ZipEntry));
-=======
-    z = (ZipEntry *)ckalloc(sizeof(ZipEntry));
->>>>>>> 52e543c5
+    z = (ZipEntry *)Tcl_Alloc(sizeof(ZipEntry));
     Tcl_SetHashValue(hPtr, z);
     z->name = NULL;
     z->tnext = NULL;
@@ -2850,13 +2806,8 @@
     Tcl_DecrRefCount(list);
     for (hPtr = Tcl_FirstHashEntry(&fileHash, &search); hPtr;
 	    hPtr = Tcl_NextHashEntry(&search)) {
-<<<<<<< HEAD
-	z = Tcl_GetHashValue(hPtr);
+	z = (ZipEntry *)Tcl_GetHashValue(hPtr);
 	Tcl_Free(z);
-=======
-	z = (ZipEntry *)Tcl_GetHashValue(hPtr);
-	ckfree(z);
->>>>>>> 52e543c5
 	Tcl_DeleteHashEntry(hPtr);
     }
     Tcl_DeleteHashTable(&fileHash);
@@ -3428,11 +3379,7 @@
     }
     if (info->isWriting) {
 	ZipEntry *z = info->zipEntryPtr;
-<<<<<<< HEAD
-	unsigned char *newdata = Tcl_AttemptRealloc(info->ubuf, info->numRead);
-=======
-	unsigned char *newdata = (unsigned char *)attemptckrealloc(info->ubuf, info->numRead);
->>>>>>> 52e543c5
+	unsigned char *newdata = (unsigned char *)Tcl_AttemptRealloc(info->ubuf, info->numRead);
 
 	if (newdata) {
 	    if (z->data) {
@@ -3807,11 +3754,7 @@
     } else {
 	flags = TCL_WRITABLE;
     }
-<<<<<<< HEAD
-    info = Tcl_AttemptAlloc(sizeof(ZipChannel));
-=======
-    info = (ZipChannel *)attemptckalloc(sizeof(ZipChannel));
->>>>>>> 52e543c5
+    info = (ZipChannel *)Tcl_AttemptAlloc(sizeof(ZipChannel));
     if (!info) {
 	ZIPFS_ERROR(interp, "out of memory");
 	if (interp) {
@@ -3829,11 +3772,7 @@
 	info->maxWrite = ZipFS.wrmax;
 	info->iscompr = 0;
 	info->isEncrypted = 0;
-<<<<<<< HEAD
-	info->ubuf = Tcl_AttemptAlloc(info->maxWrite);
-=======
-	info->ubuf = (unsigned char *)attemptckalloc(info->maxWrite);
->>>>>>> 52e543c5
+	info->ubuf = (unsigned char *)Tcl_AttemptAlloc(info->maxWrite);
 	if (!info->ubuf) {
 	merror0:
 	    if (info->ubuf) {
@@ -3891,11 +3830,7 @@
 		    size_t j;
 
 		    stream.avail_in -= 12;
-<<<<<<< HEAD
-		    cbuf = Tcl_AttemptAlloc(stream.avail_in);
-=======
-		    cbuf = (unsigned char *)attemptckalloc(stream.avail_in);
->>>>>>> 52e543c5
+		    cbuf = (unsigned char *)Tcl_AttemptAlloc(stream.avail_in);
 		    if (!cbuf) {
 			goto merror0;
 		    }
@@ -3995,11 +3930,7 @@
 	    stream.avail_in = z->numCompressedBytes;
 	    if (info->isEncrypted) {
 		stream.avail_in -= 12;
-<<<<<<< HEAD
-		ubuf = Tcl_AttemptAlloc(stream.avail_in);
-=======
-		ubuf = (unsigned char *)attemptckalloc(stream.avail_in);
->>>>>>> 52e543c5
+		ubuf = (unsigned char *)Tcl_AttemptAlloc(stream.avail_in);
 		if (!ubuf) {
 		    info->ubuf = NULL;
 		    goto merror;
@@ -4012,11 +3943,7 @@
 	    } else {
 		stream.next_in = info->ubuf;
 	    }
-<<<<<<< HEAD
-	    stream.next_out = info->ubuf = Tcl_AttemptAlloc(info->numBytes);
-=======
-	    stream.next_out = info->ubuf = (unsigned char *)attemptckalloc(info->numBytes);
->>>>>>> 52e543c5
+	    stream.next_out = info->ubuf = (unsigned char *)Tcl_AttemptAlloc(info->numBytes);
 	    if (!info->ubuf) {
 	    merror:
 		if (ubuf) {
@@ -4452,11 +4379,7 @@
     }
 
     l = strlen(pattern);
-<<<<<<< HEAD
-    pat = Tcl_Alloc(len + l + 2);
-=======
-    pat = (char *)ckalloc(len + l + 2);
->>>>>>> 52e543c5
+    pat = (char *)Tcl_Alloc(len + l + 2);
     memcpy(pat, path, len);
     while ((len > 1) && (pat[len - 1] == '/')) {
 	--len;
