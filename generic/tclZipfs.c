--- conflicted
+++ resolved
@@ -436,15 +436,6 @@
 };
 
 /*
-<<<<<<< HEAD
-=======
- * Miscellaneous constants.
- */
-
-#define ERROR_LENGTH	((size_t) -1)
--
-/*
  *------------------------------------------------------------------------
  *
  * TclIsZipfsPath --
@@ -466,7 +457,6 @@
 }
 
 /*
->>>>>>> 80a52647
  *-------------------------------------------------------------------------
  *
  * ZipReadInt, ZipReadShort, ZipWriteInt, ZipWriteShort --
