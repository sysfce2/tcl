/*
 * tclZipfs.c --
 *
 *	Implementation of the ZIP filesystem used in TIP 430
 *	Adapted from the implentation for AndroWish.
 *
 * Copyright (c) 2016-2017 Sean Woods <yoda@etoyoc.com>
 * Copyright (c) 2013-2015 Christian Werner <chw@ch-werner.de>
 *
 * See the file "license.terms" for information on usage and redistribution of
 * this file, and for a DISCLAIMER OF ALL WARRANTIES.
 *
 * This file is distributed in two ways:
 *   generic/tclZipfs.c file in the TIP430-enabled Tcl cores.
 *   compat/tclZipfs.c file in the tclconfig (TEA) file system, for pre-tip430
 *	projects.
 */

#include "tclInt.h"
#include "tclFileSystem.h"

#ifndef _WIN32
#include <sys/mman.h>
#endif /* _WIN32*/

#ifndef MAP_FILE
#define MAP_FILE 0
#endif /* !MAP_FILE */

#ifdef HAVE_ZLIB
#include "zlib.h"
#include "crypt.h"

#ifdef CFG_RUNTIME_DLLFILE

/*
** We are compiling as part of the core.
** TIP430 style zipfs prefix
*/

#define ZIPFS_VOLUME	  "//zipfs:/"
#define ZIPFS_VOLUME_LEN  9
#define ZIPFS_APP_MOUNT	  "//zipfs:/app"
#define ZIPFS_ZIP_MOUNT	  "//zipfs:/lib/tcl"

#else /* !CFG_RUNTIME_DLLFILE */

/*
** We are compiling from the /compat folder of tclconfig
** Pre TIP430 style zipfs prefix
** //zipfs:/ doesn't work straight out of the box on either windows or Unix
** without other changes made to tip 430
*/

#define ZIPFS_VOLUME	  "zipfs:/"
#define ZIPFS_VOLUME_LEN  7
#define ZIPFS_APP_MOUNT	  "zipfs:/app"
#define ZIPFS_ZIP_MOUNT	  "zipfs:/lib/tcl"

#endif /* CFG_RUNTIME_DLLFILE */

/*
 * Various constants and offsets found in ZIP archive files
 */

#define ZIP_SIG_LEN			4

/*
 * Local header of ZIP archive member (at very beginning of each member).
 */

#define ZIP_LOCAL_HEADER_SIG		0x04034b50
#define ZIP_LOCAL_HEADER_LEN		30
#define ZIP_LOCAL_SIG_OFFS		0
#define ZIP_LOCAL_VERSION_OFFS		4
#define ZIP_LOCAL_FLAGS_OFFS		6
#define ZIP_LOCAL_COMPMETH_OFFS		8
#define ZIP_LOCAL_MTIME_OFFS		10
#define ZIP_LOCAL_MDATE_OFFS		12
#define ZIP_LOCAL_CRC32_OFFS		14
#define ZIP_LOCAL_COMPLEN_OFFS		18
#define ZIP_LOCAL_UNCOMPLEN_OFFS	22
#define ZIP_LOCAL_PATHLEN_OFFS		26
#define ZIP_LOCAL_EXTRALEN_OFFS		28

/*
 * Central header of ZIP archive member at end of ZIP file.
 */

#define ZIP_CENTRAL_HEADER_SIG		0x02014b50
#define ZIP_CENTRAL_HEADER_LEN		46
#define ZIP_CENTRAL_SIG_OFFS		0
#define ZIP_CENTRAL_VERSIONMADE_OFFS	4
#define ZIP_CENTRAL_VERSION_OFFS	6
#define ZIP_CENTRAL_FLAGS_OFFS		8
#define ZIP_CENTRAL_COMPMETH_OFFS	10
#define ZIP_CENTRAL_MTIME_OFFS		12
#define ZIP_CENTRAL_MDATE_OFFS		14
#define ZIP_CENTRAL_CRC32_OFFS		16
#define ZIP_CENTRAL_COMPLEN_OFFS	20
#define ZIP_CENTRAL_UNCOMPLEN_OFFS	24
#define ZIP_CENTRAL_PATHLEN_OFFS	28
#define ZIP_CENTRAL_EXTRALEN_OFFS	30
#define ZIP_CENTRAL_FCOMMENTLEN_OFFS	32
#define ZIP_CENTRAL_DISKFILE_OFFS	34
#define ZIP_CENTRAL_IATTR_OFFS		36
#define ZIP_CENTRAL_EATTR_OFFS		38
#define ZIP_CENTRAL_LOCALHDR_OFFS	42

/*
 * Central end signature at very end of ZIP file.
 */

#define ZIP_CENTRAL_END_SIG		0x06054b50
#define ZIP_CENTRAL_END_LEN		22
#define ZIP_CENTRAL_END_SIG_OFFS	0
#define ZIP_CENTRAL_DISKNO_OFFS		4
#define ZIP_CENTRAL_DISKDIR_OFFS	6
#define ZIP_CENTRAL_ENTS_OFFS		8
#define ZIP_CENTRAL_TOTALENTS_OFFS	10
#define ZIP_CENTRAL_DIRSIZE_OFFS	12
#define ZIP_CENTRAL_DIRSTART_OFFS	16
#define ZIP_CENTRAL_COMMENTLEN_OFFS	20

#define ZIP_MIN_VERSION			20
#define ZIP_COMPMETH_STORED		0
#define ZIP_COMPMETH_DEFLATED		8

#define ZIP_PASSWORD_END_SIG		0x5a5a4b50

#define DEFAULT_WRITE_MAX_SIZE		(2 * 1024 * 1024)

/*
 * Macros to report errors only if an interp is present.
 */

#define ZIPFS_ERROR(interp,errstr) \
    do {								\
	if (interp) {							\
	    Tcl_SetObjResult(interp, Tcl_NewStringObj(errstr, -1));	\
	}								\
    } while (0)
#define ZIPFS_POSIX_ERROR(interp,errstr) \
    do {								\
	if (interp) {							\
	    Tcl_SetObjResult(interp, Tcl_ObjPrintf(			\
		    "%s: %s", errstr, Tcl_PosixError(interp)));		\
	}								\
    } while (0)

/*
 * Macros to read and write 16 and 32 bit integers from/to ZIP archives.
 */

#define ZipReadInt(p) \
    ((p)[0] | ((p)[1] << 8) | ((p)[2] << 16) | ((p)[3] << 24))
#define ZipReadShort(p) \
    ((p)[0] | ((p)[1] << 8))

#define ZipWriteInt(p, v) \
    do {			     \
	(p)[0] = (v) & 0xff;	     \
	(p)[1] = ((v) >> 8) & 0xff;  \
	(p)[2] = ((v) >> 16) & 0xff; \
	(p)[3] = ((v) >> 24) & 0xff; \
    } while (0)
#define ZipWriteShort(p, v) \
    do {			    \
	(p)[0] = (v) & 0xff;	    \
	(p)[1] = ((v) >> 8) & 0xff; \
    } while (0)

/*
 * Windows drive letters.
 */

#ifdef _WIN32
static const char drvletters[] =
    "abcdefghijklmnopqrstuvwxyzABCDEFGHIJKLMNOPQRSTUVWXYZ";
#endif /* _WIN32 */

/*
 * Mutex to protect localtime(3) when no reentrant version available.
 */

#if !defined(_WIN32) && !defined(HAVE_LOCALTIME_R) && TCL_THREADS
TCL_DECLARE_MUTEX(localtimeMutex)
#endif /* !_WIN32 && !HAVE_LOCALTIME_R && TCL_THREADS */

/*
 * In-core description of mounted ZIP archive file.
 */

typedef struct ZipFile {
    char *name;			/* Archive name */
    size_t nameLength;		/* Length of archive name */
    char isMemBuffer;		/* When true, not a file but a memory buffer */
    Tcl_Channel chan;		/* Channel handle or NULL */
    unsigned char *data;	/* Memory mapped or malloc'ed file */
    size_t length;		/* Length of memory mapped file */
    void *ptrToFree;		/* Non-NULL if malloc'ed file */
    size_t numFiles;		/* Number of files in archive */
    size_t baseOffset;		/* Archive start */
    size_t passOffset;		/* Password start */
    size_t directoryOffset;	/* Archive directory start */
    unsigned char passBuf[264];	/* Password buffer */
    size_t numOpen;		/* Number of open files on archive */
    struct ZipEntry *entries;	/* List of files in archive */
    struct ZipEntry *topEnts;	/* List of top-level dirs in archive */
    char *mountPoint;		/* Mount point name */
    size_t mountPointLen;	/* Length of mount point name */
#ifdef _WIN32
    HANDLE mountHandle;		/* Handle used for direct file access. */
#endif /* _WIN32 */
} ZipFile;

/*
 * In-core description of file contained in mounted ZIP archive.
 */

typedef struct ZipEntry {
    char *name;			/* The full pathname of the virtual file */
    ZipFile *zipFilePtr;	/* The ZIP file holding this virtual file */
    Tcl_WideInt offset;		/* Data offset into memory mapped ZIP file */
    int numBytes;		/* Uncompressed size of the virtual file */
    int numCompressedBytes;	/* Compressed size of the virtual file */
    int compressMethod;		/* Compress method */
    int isDirectory;		/* Set to 1 if directory, or -1 if root */
    int depth;			/* Number of slashes in path. */
    int crc32;			/* CRC-32 */
    int timestamp;		/* Modification time */
    int isEncrypted;		/* True if data is encrypted */
    unsigned char *data;	/* File data if written */
    struct ZipEntry *next;	/* Next file in the same archive */
    struct ZipEntry *tnext;	/* Next top-level dir in archive */
} ZipEntry;

/*
 * File channel for file contained in mounted ZIP archive.
 */

typedef struct ZipChannel {
    ZipFile *zipFilePtr;	/* The ZIP file holding this channel */
    ZipEntry *zipEntryPtr;	/* Pointer back to virtual file */
    size_t maxWrite;		/* Maximum size for write */
    size_t numBytes;		/* Number of bytes of uncompressed data */
    size_t numRead;		/* Position of next byte to be read from the
				 * channel */
    unsigned char *ubuf;	/* Pointer to the uncompressed data */
    int iscompr;		/* True if data is compressed */
    int isDirectory;		/* Set to 1 if directory, or -1 if root */
    int isEncrypted;		/* True if data is encrypted */
    int isWriting;		/* True if open for writing */
    unsigned long keys[3];	/* Key for decryption */
} ZipChannel;

/*
 * Global variables.
 *
 * Most are kept in single ZipFS struct. When build with threading support
 * this struct is protected by the ZipFSMutex (see below).
 *
 * The "fileHash" component is the process wide global table of all known ZIP
 * archive members in all mounted ZIP archives.
 *
 * The "zipHash" components is the process wide global table of all mounted
 * ZIP archive files.
 */

static struct {
    int initialized;		/* True when initialized */
    int lock;			/* RW lock, see below */
    int waiters;		/* RW lock, see below */
    int wrmax;			/* Maximum write size of a file */
    int idCount;		/* Counter for channel names */
    Tcl_HashTable fileHash;	/* File name to ZipEntry mapping */
    Tcl_HashTable zipHash;	/* Mount to ZipFile mapping */
} ZipFS = {
    0, 0, 0, DEFAULT_WRITE_MAX_SIZE, 0,
	    {0,{0,0,0,0},0,0,0,0,0,0,0,0,0},
	    {0,{0,0,0,0},0,0,0,0,0,0,0,0,0}
};

/*
 * For password rotation.
 */

static const char pwrot[17] =
    "\x00\x80\x40\xC0\x20\xA0\x60\xE0"
    "\x10\x90\x50\xD0\x30\xB0\x70\xF0";

/*
 * Table to compute CRC32.
 */
#ifdef Z_U4
   typedef Z_U4 z_crc_t;
#else
   typedef unsigned long z_crc_t;
#endif

static const z_crc_t crc32tab[256] = {
    0x00000000, 0x77073096, 0xee0e612c, 0x990951ba, 0x076dc419,
    0x706af48f, 0xe963a535, 0x9e6495a3, 0x0edb8832, 0x79dcb8a4,
    0xe0d5e91e, 0x97d2d988, 0x09b64c2b, 0x7eb17cbd, 0xe7b82d07,
    0x90bf1d91, 0x1db71064, 0x6ab020f2, 0xf3b97148, 0x84be41de,
    0x1adad47d, 0x6ddde4eb, 0xf4d4b551, 0x83d385c7, 0x136c9856,
    0x646ba8c0, 0xfd62f97a, 0x8a65c9ec, 0x14015c4f, 0x63066cd9,
    0xfa0f3d63, 0x8d080df5, 0x3b6e20c8, 0x4c69105e, 0xd56041e4,
    0xa2677172, 0x3c03e4d1, 0x4b04d447, 0xd20d85fd, 0xa50ab56b,
    0x35b5a8fa, 0x42b2986c, 0xdbbbc9d6, 0xacbcf940, 0x32d86ce3,
    0x45df5c75, 0xdcd60dcf, 0xabd13d59, 0x26d930ac, 0x51de003a,
    0xc8d75180, 0xbfd06116, 0x21b4f4b5, 0x56b3c423, 0xcfba9599,
    0xb8bda50f, 0x2802b89e, 0x5f058808, 0xc60cd9b2, 0xb10be924,
    0x2f6f7c87, 0x58684c11, 0xc1611dab, 0xb6662d3d, 0x76dc4190,
    0x01db7106, 0x98d220bc, 0xefd5102a, 0x71b18589, 0x06b6b51f,
    0x9fbfe4a5, 0xe8b8d433, 0x7807c9a2, 0x0f00f934, 0x9609a88e,
    0xe10e9818, 0x7f6a0dbb, 0x086d3d2d, 0x91646c97, 0xe6635c01,
    0x6b6b51f4, 0x1c6c6162, 0x856530d8, 0xf262004e, 0x6c0695ed,
    0x1b01a57b, 0x8208f4c1, 0xf50fc457, 0x65b0d9c6, 0x12b7e950,
    0x8bbeb8ea, 0xfcb9887c, 0x62dd1ddf, 0x15da2d49, 0x8cd37cf3,
    0xfbd44c65, 0x4db26158, 0x3ab551ce, 0xa3bc0074, 0xd4bb30e2,
    0x4adfa541, 0x3dd895d7, 0xa4d1c46d, 0xd3d6f4fb, 0x4369e96a,
    0x346ed9fc, 0xad678846, 0xda60b8d0, 0x44042d73, 0x33031de5,
    0xaa0a4c5f, 0xdd0d7cc9, 0x5005713c, 0x270241aa, 0xbe0b1010,
    0xc90c2086, 0x5768b525, 0x206f85b3, 0xb966d409, 0xce61e49f,
    0x5edef90e, 0x29d9c998, 0xb0d09822, 0xc7d7a8b4, 0x59b33d17,
    0x2eb40d81, 0xb7bd5c3b, 0xc0ba6cad, 0xedb88320, 0x9abfb3b6,
    0x03b6e20c, 0x74b1d29a, 0xead54739, 0x9dd277af, 0x04db2615,
    0x73dc1683, 0xe3630b12, 0x94643b84, 0x0d6d6a3e, 0x7a6a5aa8,
    0xe40ecf0b, 0x9309ff9d, 0x0a00ae27, 0x7d079eb1, 0xf00f9344,
    0x8708a3d2, 0x1e01f268, 0x6906c2fe, 0xf762575d, 0x806567cb,
    0x196c3671, 0x6e6b06e7, 0xfed41b76, 0x89d32be0, 0x10da7a5a,
    0x67dd4acc, 0xf9b9df6f, 0x8ebeeff9, 0x17b7be43, 0x60b08ed5,
    0xd6d6a3e8, 0xa1d1937e, 0x38d8c2c4, 0x4fdff252, 0xd1bb67f1,
    0xa6bc5767, 0x3fb506dd, 0x48b2364b, 0xd80d2bda, 0xaf0a1b4c,
    0x36034af6, 0x41047a60, 0xdf60efc3, 0xa867df55, 0x316e8eef,
    0x4669be79, 0xcb61b38c, 0xbc66831a, 0x256fd2a0, 0x5268e236,
    0xcc0c7795, 0xbb0b4703, 0x220216b9, 0x5505262f, 0xc5ba3bbe,
    0xb2bd0b28, 0x2bb45a92, 0x5cb36a04, 0xc2d7ffa7, 0xb5d0cf31,
    0x2cd99e8b, 0x5bdeae1d, 0x9b64c2b0, 0xec63f226, 0x756aa39c,
    0x026d930a, 0x9c0906a9, 0xeb0e363f, 0x72076785, 0x05005713,
    0x95bf4a82, 0xe2b87a14, 0x7bb12bae, 0x0cb61b38, 0x92d28e9b,
    0xe5d5be0d, 0x7cdcefb7, 0x0bdbdf21, 0x86d3d2d4, 0xf1d4e242,
    0x68ddb3f8, 0x1fda836e, 0x81be16cd, 0xf6b9265b, 0x6fb077e1,
    0x18b74777, 0x88085ae6, 0xff0f6a70, 0x66063bca, 0x11010b5c,
    0x8f659eff, 0xf862ae69, 0x616bffd3, 0x166ccf45, 0xa00ae278,
    0xd70dd2ee, 0x4e048354, 0x3903b3c2, 0xa7672661, 0xd06016f7,
    0x4969474d, 0x3e6e77db, 0xaed16a4a, 0xd9d65adc, 0x40df0b66,
    0x37d83bf0, 0xa9bcae53, 0xdebb9ec5, 0x47b2cf7f, 0x30b5ffe9,
    0xbdbdf21c, 0xcabac28a, 0x53b39330, 0x24b4a3a6, 0xbad03605,
    0xcdd70693, 0x54de5729, 0x23d967bf, 0xb3667a2e, 0xc4614ab8,
    0x5d681b02, 0x2a6f2b94, 0xb40bbe37, 0xc30c8ea1, 0x5a05df1b,
    0x2d02ef8d,
};

static const char *zipfs_literal_tcl_library = NULL;

/* Function prototypes */

static inline int	DescribeMounted(Tcl_Interp *interp,
			    const char *mountPoint);
static inline int	ListMountPoints(Tcl_Interp *interp);
static int		ZipfsAppHookFindTclInit(const char *archive);
static int		ZipFSPathInFilesystemProc(Tcl_Obj *pathPtr,
			    void **clientDataPtr);
static Tcl_Obj *	ZipFSFilesystemPathTypeProc(Tcl_Obj *pathPtr);
static Tcl_Obj *	ZipFSFilesystemSeparatorProc(Tcl_Obj *pathPtr);
static int		ZipFSStatProc(Tcl_Obj *pathPtr, Tcl_StatBuf *buf);
static int		ZipFSAccessProc(Tcl_Obj *pathPtr, int mode);
static Tcl_Channel	ZipFSOpenFileChannelProc(Tcl_Interp *interp,
			    Tcl_Obj *pathPtr, int mode, int permissions);
static int		ZipFSMatchInDirectoryProc(Tcl_Interp *interp,
			    Tcl_Obj *result, Tcl_Obj *pathPtr,
			    const char *pattern, Tcl_GlobTypeData *types);
static Tcl_Obj *	ZipFSListVolumesProc(void);
static const char *const *ZipFSFileAttrStringsProc(Tcl_Obj *pathPtr,
			    Tcl_Obj **objPtrRef);
static int		ZipFSFileAttrsGetProc(Tcl_Interp *interp, int index,
			    Tcl_Obj *pathPtr, Tcl_Obj **objPtrRef);
static int		ZipFSFileAttrsSetProc(Tcl_Interp *interp, int index,
			    Tcl_Obj *pathPtr, Tcl_Obj *objPtr);
static int		ZipFSLoadFile(Tcl_Interp *interp, Tcl_Obj *path,
			    Tcl_LoadHandle *loadHandle,
			    Tcl_FSUnloadFileProc **unloadProcPtr, int flags);
static void		ZipfsExitHandler(ClientData clientData);
static void		ZipfsSetup(void);
static int		ZipChannelClose(void *instanceData,
			    Tcl_Interp *interp);
static int		ZipChannelGetFile(void *instanceData,
			    int direction, void **handlePtr);
static int		ZipChannelRead(void *instanceData, char *buf,
			    int toRead, int *errloc);
#ifndef TCL_NO_DEPRECATED
static int		ZipChannelSeek(void *instanceData, long offset,
			    int mode, int *errloc);
<<<<<<< HEAD
#endif
=======
>>>>>>> cac60f04
static Tcl_WideInt ZipChannelWideSeek(void *instanceData, Tcl_WideInt offset,
			    int mode, int *errloc);
static void		ZipChannelWatchChannel(void *instanceData,
			    int mask);
static int		ZipChannelWrite(void *instanceData,
			    const char *buf, int toWrite, int *errloc);

/*
 * Define the ZIP filesystem dispatch table.
 */

static const Tcl_Filesystem zipfsFilesystem = {
    "zipfs",
    sizeof(Tcl_Filesystem),
    TCL_FILESYSTEM_VERSION_2,
    ZipFSPathInFilesystemProc,
    NULL, /* dupInternalRepProc */
    NULL, /* freeInternalRepProc */
    NULL, /* internalToNormalizedProc */
    NULL, /* createInternalRepProc */
    NULL, /* normalizePathProc */
    ZipFSFilesystemPathTypeProc,
    ZipFSFilesystemSeparatorProc,
    ZipFSStatProc,
    ZipFSAccessProc,
    ZipFSOpenFileChannelProc,
    ZipFSMatchInDirectoryProc,
    NULL, /* utimeProc */
    NULL, /* linkProc */
    ZipFSListVolumesProc,
    ZipFSFileAttrStringsProc,
    ZipFSFileAttrsGetProc,
    ZipFSFileAttrsSetProc,
    NULL, /* createDirectoryProc */
    NULL, /* removeDirectoryProc */
    NULL, /* deleteFileProc */
    NULL, /* copyFileProc */
    NULL, /* renameFileProc */
    NULL, /* copyDirectoryProc */
    NULL, /* lstatProc */
    (Tcl_FSLoadFileProc *)(void *)ZipFSLoadFile,
    NULL, /* getCwdProc */
    NULL, /* chdirProc */
};

/*
 * The channel type/driver definition used for ZIP archive members.
 */

static Tcl_ChannelType ZipChannelType = {
    "zip",		    /* Type name. */
    TCL_CHANNEL_VERSION_5,
    ZipChannelClose,	    /* Close channel, clean instance data */
    ZipChannelRead,	    /* Handle read request */
    ZipChannelWrite,	    /* Handle write request */
#ifndef TCL_NO_DEPRECATED
    ZipChannelSeek,	    /* Move location of access point, NULL'able */
#else
	NULL,	    /* Move location of access point, NULL'able */
#endif
    NULL,		    /* Set options, NULL'able */
    NULL,		    /* Get options, NULL'able */
    ZipChannelWatchChannel, /* Initialize notifier */
    ZipChannelGetFile,	    /* Get OS handle from the channel */
    NULL,		    /* 2nd version of close channel, NULL'able */
    NULL,		    /* Set blocking mode for raw channel, NULL'able */
    NULL,		    /* Function to flush channel, NULL'able */
    NULL,		    /* Function to handle event, NULL'able */
<<<<<<< HEAD
	ZipChannelWideSeek,	    /* Wide seek function, NULL'able */
=======
    ZipChannelWideSeek,	/* Wide seek function, NULL'able */
>>>>>>> cac60f04
    NULL,		    /* Thread action function, NULL'able */
    NULL,		    /* Truncate function, NULL'able */
};

/*
 * Miscellaneous constants.
 */

#define ERROR_LENGTH	((size_t) -1)

/*
 *-------------------------------------------------------------------------
 *
 * ReadLock, WriteLock, Unlock --
 *
 *	POSIX like rwlock functions to support multiple readers and single
 *	writer on internal structs.
 *
 *	Limitations:
 *	 - a read lock cannot be promoted to a write lock
 *	 - a write lock may not be nested
 *
 *-------------------------------------------------------------------------
 */

TCL_DECLARE_MUTEX(ZipFSMutex)

#if TCL_THREADS

static Tcl_Condition ZipFSCond;

static void
ReadLock(void)
{
    Tcl_MutexLock(&ZipFSMutex);
    while (ZipFS.lock < 0) {
	ZipFS.waiters++;
	Tcl_ConditionWait(&ZipFSCond, &ZipFSMutex, NULL);
	ZipFS.waiters--;
    }
    ZipFS.lock++;
    Tcl_MutexUnlock(&ZipFSMutex);
}

static void
WriteLock(void)
{
    Tcl_MutexLock(&ZipFSMutex);
    while (ZipFS.lock != 0) {
	ZipFS.waiters++;
	Tcl_ConditionWait(&ZipFSCond, &ZipFSMutex, NULL);
	ZipFS.waiters--;
    }
    ZipFS.lock = -1;
    Tcl_MutexUnlock(&ZipFSMutex);
}

static void
Unlock(void)
{
    Tcl_MutexLock(&ZipFSMutex);
    if (ZipFS.lock > 0) {
	--ZipFS.lock;
    } else if (ZipFS.lock < 0) {
	ZipFS.lock = 0;
    }
    if ((ZipFS.lock == 0) && (ZipFS.waiters > 0)) {
	Tcl_ConditionNotify(&ZipFSCond);
    }
    Tcl_MutexUnlock(&ZipFSMutex);
}

#else /* !TCL_THREADS */
#define ReadLock()	do {} while (0)
#define WriteLock()	do {} while (0)
#define Unlock()	do {} while (0)
#endif /* TCL_THREADS */

/*
 *-------------------------------------------------------------------------
 *
 * DosTimeDate, ToDosTime, ToDosDate --
 *
 *	Functions to perform conversions between DOS time stamps and POSIX
 *	time_t.
 *
 *-------------------------------------------------------------------------
 */

static time_t
DosTimeDate(
    int dosDate,
    int dosTime)
{
    struct tm tm;
    time_t ret;

    memset(&tm, 0, sizeof(tm));
    tm.tm_isdst = -1;			/* let mktime() deal with DST */
    tm.tm_year = ((dosDate & 0xfe00) >> 9) + 80;
    tm.tm_mon = ((dosDate & 0x1e0) >> 5) - 1;
    tm.tm_mday = dosDate & 0x1f;
    tm.tm_hour = (dosTime & 0xf800) >> 11;
    tm.tm_min = (dosTime & 0x7e0) >> 5;
    tm.tm_sec = (dosTime & 0x1f) << 1;
    ret = mktime(&tm);
    if (ret == (time_t) -1) {
	/* fallback to 1980-01-01T00:00:00+00:00 (DOS epoch) */
	ret = (time_t) 315532800;
    }
    return ret;
}

static int
ToDosTime(
    time_t when)
{
    struct tm *tmp, tm;

#if !TCL_THREADS || defined(_WIN32)
    /* Not threaded, or on Win32 which uses thread local storage */
    tmp = localtime(&when);
    tm = *tmp;
#elif defined(HAVE_LOCALTIME_R)
    /* Threaded, have reentrant API */
    tmp = &tm;
    localtime_r(&when, tmp);
#else /* TCL_THREADS && !_WIN32 && !HAVE_LOCALTIME_R */
    /* Only using a mutex is safe. */
    Tcl_MutexLock(&localtimeMutex);
    tmp = localtime(&when);
    tm = *tmp;
    Tcl_MutexUnlock(&localtimeMutex);
#endif
    return (tm.tm_hour << 11) | (tm.tm_min << 5) | (tm.tm_sec >> 1);
}

static int
ToDosDate(
    time_t when)
{
    struct tm *tmp, tm;

#if !TCL_THREADS || defined(_WIN32)
    /* Not threaded, or on Win32 which uses thread local storage */
    tmp = localtime(&when);
    tm = *tmp;
#elif /* TCL_THREADS && !_WIN32 && */ defined(HAVE_LOCALTIME_R)
    /* Threaded, have reentrant API */
    tmp = &tm;
    localtime_r(&when, tmp);
#else /* TCL_THREADS && !_WIN32 && !HAVE_LOCALTIME_R */
    /* Only using a mutex is safe. */
    Tcl_MutexLock(&localtimeMutex);
    tmp = localtime(&when);
    tm = *tmp;
    Tcl_MutexUnlock(&localtimeMutex);
#endif
    return ((tm.tm_year - 80) << 9) | ((tm.tm_mon + 1) << 5) | tm.tm_mday;
}

/*
 *-------------------------------------------------------------------------
 *
 * CountSlashes --
 *
 *	This function counts the number of slashes in a pathname string.
 *
 * Results:
 *	Number of slashes found in string.
 *
 * Side effects:
 *	None.
 *
 *-------------------------------------------------------------------------
 */

static int
CountSlashes(
    const char *string)
{
    int count = 0;
    const char *p = string;

    while (*p != '\0') {
	if (*p == '/') {
	    count++;
	}
	p++;
    }
    return count;
}

/*
 *-------------------------------------------------------------------------
 *
 * CanonicalPath --
 *
 *	This function computes the canonical path from a directory and file
 *	name components into the specified Tcl_DString.
 *
 * Results:
 *	Returns the pointer to the canonical path contained in the specified
 *	Tcl_DString.
 *
 * Side effects:
 *	Modifies the specified Tcl_DString.
 *
 *-------------------------------------------------------------------------
 */

static char *
CanonicalPath(
    const char *root,
    const char *tail,
    Tcl_DString *dsPtr,
    int inZipfs)
{
    char *path;
    int i, j, c, isUNC = 0, isVfs = 0, n = 0;
    int haveZipfsPath = 1;

#ifdef _WIN32
    if (tail[0] != '\0' && strchr(drvletters, tail[0]) && tail[1] == ':') {
	tail += 2;
	haveZipfsPath = 0;
    }
    /* UNC style path */
    if (tail[0] == '\\') {
	root = "";
	++tail;
	haveZipfsPath = 0;
    }
    if (tail[0] == '\\') {
	root = "/";
	++tail;
	haveZipfsPath = 0;
    }
#endif /* _WIN32 */

    if (haveZipfsPath) {
	/* UNC style path */
	if (root && strncmp(root, ZIPFS_VOLUME, ZIPFS_VOLUME_LEN) == 0) {
	    isVfs = 1;
	} else if (tail &&
		strncmp(tail, ZIPFS_VOLUME, ZIPFS_VOLUME_LEN) == 0) {
	    isVfs = 2;
	}
	if (isVfs != 1 && (root[0] == '/') && (root[1] == '/')) {
	    isUNC = 1;
	}
    }

    if (isVfs != 2) {
	if (tail[0] == '/') {
	    if (isVfs != 1) {
		root = "";
	    }
	    ++tail;
	    isUNC = 0;
	}
	if (tail[0] == '/') {
	    if (isVfs != 1) {
		root = "/";
	    }
	    ++tail;
	    isUNC = 1;
	}
    }
    i = strlen(root);
    j = strlen(tail);

    switch (isVfs) {
    case 1:
	if (i > ZIPFS_VOLUME_LEN) {
	    Tcl_DStringSetLength(dsPtr, i + j + 1);
	    path = Tcl_DStringValue(dsPtr);
	    memcpy(path, root, i);
	    path[i++] = '/';
	    memcpy(path + i, tail, j);
	} else {
	    Tcl_DStringSetLength(dsPtr, i + j);
	    path = Tcl_DStringValue(dsPtr);
	    memcpy(path, root, i);
	    memcpy(path + i, tail, j);
	}
	break;
    case 2:
	Tcl_DStringSetLength(dsPtr, j);
	path = Tcl_DStringValue(dsPtr);
	memcpy(path, tail, j);
	break;
    default:
	if (inZipfs) {
	    Tcl_DStringSetLength(dsPtr, i + j + ZIPFS_VOLUME_LEN);
	    path = Tcl_DStringValue(dsPtr);
	    memcpy(path, ZIPFS_VOLUME, ZIPFS_VOLUME_LEN);
	    memcpy(path + ZIPFS_VOLUME_LEN + i , tail, j);
	} else {
	    Tcl_DStringSetLength(dsPtr, i + j + 1);
	    path = Tcl_DStringValue(dsPtr);
	    memcpy(path, root, i);
	    path[i++] = '/';
	    memcpy(path + i, tail, j);
	}
	break;
    }

#ifdef _WIN32
    for (i = 0; path[i] != '\0'; i++) {
	if (path[i] == '\\') {
	    path[i] = '/';
	}
    }
#endif /* _WIN32 */

    if (inZipfs) {
	n = ZIPFS_VOLUME_LEN;
    } else {
	n = 0;
    }

    for (i = j = n; (c = path[i]) != '\0'; i++) {
	if (c == '/') {
	    int c2 = path[i + 1];

	    if (c2 == '\0' || c2 == '/') {
		continue;
	    }
	    if (c2 == '.') {
		int c3 = path[i + 2];

		if ((c3 == '/') || (c3 == '\0')) {
		    i++;
		    continue;
		}
		if ((c3 == '.')
			&& ((path[i + 3] == '/') || (path[i + 3] == '\0'))) {
		    i += 2;
		    while ((j > 0) && (path[j - 1] != '/')) {
			j--;
		    }
		    if (j > isUNC) {
			--j;
			while ((j > 1 + isUNC) && (path[j - 2] == '/')) {
			    j--;
			}
		    }
		    continue;
		}
	    }
	}
	path[j++] = c;
    }
    if (j == 0) {
	path[j++] = '/';
    }
    path[j] = 0;
    Tcl_DStringSetLength(dsPtr, j);
    return Tcl_DStringValue(dsPtr);
}

/*
 *-------------------------------------------------------------------------
 *
 * ZipFSLookup --
 *
 *	This function returns the ZIP entry struct corresponding to the ZIP
 *	archive member of the given file name. Caller must hold the right
 *	lock.
 *
 * Results:
 *	Returns the pointer to ZIP entry struct or NULL if the the given file
 *	name could not be found in the global list of ZIP archive members.
 *
 * Side effects:
 *	None.
 *
 *-------------------------------------------------------------------------
 */

static ZipEntry *
ZipFSLookup(
    char *filename)
{
    Tcl_HashEntry *hPtr;
    ZipEntry *z = NULL;

    hPtr = Tcl_FindHashEntry(&ZipFS.fileHash, filename);
    if (hPtr) {
	z = Tcl_GetHashValue(hPtr);
    }
    return z;
}

/*
 *-------------------------------------------------------------------------
 *
 * ZipFSLookupMount --
 *
 *	This function returns an indication if the given file name corresponds
 *	to a mounted ZIP archive file.
 *
 * Results:
 *	Returns true, if the given file name is a mounted ZIP archive file.
 *
 * Side effects:
 *	None.
 *
 *-------------------------------------------------------------------------
 */

#ifdef NEVER_USED
static int
ZipFSLookupMount(
    char *filename)
{
    Tcl_HashEntry *hPtr;
    Tcl_HashSearch search;

    for (hPtr = Tcl_FirstHashEntry(&ZipFS.zipHash, &search); hPtr;
	   hPtr = Tcl_NextHashEntry(&search)) {
	ZipFile *zf = Tcl_GetHashValue(hPtr);

	if (strcmp(zf->mountPoint, filename) == 0) {
	    return 1;
	}
    }
    return 0;
}
#endif /* NEVER_USED */

/*
 *-------------------------------------------------------------------------
 *
 * ZipFSCloseArchive --
 *
 *	This function closes a mounted ZIP archive file.
 *
 * Results:
 *	None.
 *
 * Side effects:
 *	A memory mapped ZIP archive is unmapped, allocated memory is released.
 *	The ZipFile pointer is *NOT* deallocated by this function.
 *
 *-------------------------------------------------------------------------
 */

static void
ZipFSCloseArchive(
    Tcl_Interp *interp,		/* Current interpreter. */
    ZipFile *zf)
{
    if (zf->nameLength) {
	ckfree(zf->name);
    }
    if (zf->isMemBuffer) {
	/* Pointer to memory */
	if (zf->ptrToFree) {
	    ckfree(zf->ptrToFree);
	    zf->ptrToFree = NULL;
	}
	zf->data = NULL;
	return;
    }

#ifdef _WIN32
    if (zf->data && !zf->ptrToFree) {
	UnmapViewOfFile(zf->data);
	zf->data = NULL;
    }
    if (zf->mountHandle != INVALID_HANDLE_VALUE) {
	CloseHandle(zf->mountHandle);
    }
#else /* !_WIN32 */
    if ((zf->data != MAP_FAILED) && !zf->ptrToFree) {
	munmap(zf->data, zf->length);
	zf->data = MAP_FAILED;
    }
#endif /* _WIN32 */

    if (zf->ptrToFree) {
	ckfree(zf->ptrToFree);
	zf->ptrToFree = NULL;
    }
    if (zf->chan) {
	Tcl_Close(interp, zf->chan);
	zf->chan = NULL;
    }
}

/*
 *-------------------------------------------------------------------------
 *
 * ZipFSFindTOC --
 *
 *	This function takes a memory mapped zip file and indexes the contents.
 *	When "needZip" is zero an embedded ZIP archive in an executable file
 *	is accepted.
 *
 * Results:
 *	TCL_OK on success, TCL_ERROR otherwise with an error message placed
 *	into the given "interp" if it is not NULL.
 *
 * Side effects:
 *	The given ZipFile struct is filled with information about the ZIP
 *	archive file.
 *
 *-------------------------------------------------------------------------
 */

static int
ZipFSFindTOC(
    Tcl_Interp *interp,		/* Current interpreter. NULLable. */
    int needZip,
    ZipFile *zf)
{
    size_t i;
    unsigned char *p, *q;

    p = zf->data + zf->length - ZIP_CENTRAL_END_LEN;
    while (p >= zf->data) {
	if (*p == (ZIP_CENTRAL_END_SIG & 0xFF)) {
	    if (ZipReadInt(p) == ZIP_CENTRAL_END_SIG) {
		break;
	    }
	    p -= ZIP_SIG_LEN;
	} else {
	    --p;
	}
    }
    if (p < zf->data) {
	if (!needZip) {
	    zf->baseOffset = zf->passOffset = zf->length;
	    return TCL_OK;
	}
	ZIPFS_ERROR(interp, "wrong end signature");
	if (interp) {
	    Tcl_SetErrorCode(interp, "TCL", "ZIPFS", "END_SIG", NULL);
	}
	goto error;
    }
    zf->numFiles = ZipReadShort(p + ZIP_CENTRAL_ENTS_OFFS);
    if (zf->numFiles == 0) {
	if (!needZip) {
	    zf->baseOffset = zf->passOffset = zf->length;
	    return TCL_OK;
	}
	ZIPFS_ERROR(interp, "empty archive");
	if (interp) {
	    Tcl_SetErrorCode(interp, "TCL", "ZIPFS", "EMPTY", NULL);
	}
	goto error;
    }
    q = zf->data + ZipReadInt(p + ZIP_CENTRAL_DIRSTART_OFFS);
    p -= ZipReadInt(p + ZIP_CENTRAL_DIRSIZE_OFFS);
    if ((p < zf->data) || (p > zf->data + zf->length)
	    || (q < zf->data) || (q > zf->data + zf->length)) {
	if (!needZip) {
	    zf->baseOffset = zf->passOffset = zf->length;
	    return TCL_OK;
	}
	ZIPFS_ERROR(interp, "archive directory not found");
	if (interp) {
	    Tcl_SetErrorCode(interp, "TCL", "ZIPFS", "NO_DIR", NULL);
	}
	goto error;
    }
    zf->baseOffset = zf->passOffset = p - q;
    zf->directoryOffset = p - zf->data;
    q = p;
    for (i = 0; i < zf->numFiles; i++) {
	int pathlen, comlen, extra;

	if (q + ZIP_CENTRAL_HEADER_LEN > zf->data + zf->length) {
	    ZIPFS_ERROR(interp, "wrong header length");
	    if (interp) {
		Tcl_SetErrorCode(interp, "TCL", "ZIPFS", "HDR_LEN", NULL);
	    }
	    goto error;
	}
	if (ZipReadInt(q) != ZIP_CENTRAL_HEADER_SIG) {
	    ZIPFS_ERROR(interp, "wrong header signature");
	    if (interp) {
		Tcl_SetErrorCode(interp, "TCL", "ZIPFS", "HDR_SIG", NULL);
	    }
	    goto error;
	}
	pathlen = ZipReadShort(q + ZIP_CENTRAL_PATHLEN_OFFS);
	comlen = ZipReadShort(q + ZIP_CENTRAL_FCOMMENTLEN_OFFS);
	extra = ZipReadShort(q + ZIP_CENTRAL_EXTRALEN_OFFS);
	q += pathlen + comlen + extra + ZIP_CENTRAL_HEADER_LEN;
    }
    q = zf->data + zf->baseOffset;
    if ((zf->baseOffset >= 6) && (ZipReadInt(q - 4) == ZIP_PASSWORD_END_SIG)) {
	i = q[-5];
	if (q - 5 - i > zf->data) {
	    zf->passBuf[0] = i;
	    memcpy(zf->passBuf + 1, q - 5 - i, i);
	    zf->passOffset -= i ? (5 + i) : 0;
	}
    }
    return TCL_OK;

  error:
    ZipFSCloseArchive(interp, zf);
    return TCL_ERROR;
}

/*
 *-------------------------------------------------------------------------
 *
 * ZipFSOpenArchive --
 *
 *	This function opens a ZIP archive file for reading. An attempt is made
 *	to memory map that file. Otherwise it is read into an allocated memory
 *	buffer. The ZIP archive header is verified and must be valid for the
 *	function to succeed. When "needZip" is zero an embedded ZIP archive in
 *	an executable file is accepted.
 *
 * Results:
 *	TCL_OK on success, TCL_ERROR otherwise with an error message placed
 *	into the given "interp" if it is not NULL.
 *
 * Side effects:
 *	ZIP archive is memory mapped or read into allocated memory, the given
 *	ZipFile struct is filled with information about the ZIP archive file.
 *
 *-------------------------------------------------------------------------
 */

static int
ZipFSOpenArchive(
    Tcl_Interp *interp,		/* Current interpreter. NULLable. */
    const char *zipname,	/* Path to ZIP file to open. */
    int needZip,
    ZipFile *zf)
{
    size_t i;
    void *handle;

    zf->nameLength = 0;
    zf->isMemBuffer = 0;
#ifdef _WIN32
    zf->data = NULL;
    zf->mountHandle = INVALID_HANDLE_VALUE;
#else /* !_WIN32 */
    zf->data = MAP_FAILED;
#endif /* _WIN32 */
    zf->length = 0;
    zf->numFiles = 0;
    zf->baseOffset = zf->passOffset = 0;
    zf->ptrToFree = NULL;
    zf->passBuf[0] = 0;
    zf->chan = Tcl_OpenFileChannel(interp, zipname, "rb", 0);
    if (!zf->chan) {
	return TCL_ERROR;
    }
    if (Tcl_GetChannelHandle(zf->chan, TCL_READABLE, &handle) != TCL_OK) {
	zf->length = Tcl_Seek(zf->chan, 0, SEEK_END);
	if (zf->length == ERROR_LENGTH) {
	    ZIPFS_POSIX_ERROR(interp, "seek error");
	    goto error;
	}
	if ((zf->length - ZIP_CENTRAL_END_LEN)
		> (64 * 1024 * 1024 - ZIP_CENTRAL_END_LEN)) {
	    ZIPFS_ERROR(interp, "illegal file size");
	    if (interp) {
		Tcl_SetErrorCode(interp, "TCL", "ZIPFS", "FILE_SIZE", NULL);
	    }
	    goto error;
	}
	if (Tcl_Seek(zf->chan, 0, SEEK_SET) == -1) {
	    ZIPFS_POSIX_ERROR(interp, "seek error");
	    goto error;
	}
	zf->ptrToFree = zf->data = attemptckalloc(zf->length);
	if (!zf->ptrToFree) {
	    ZIPFS_ERROR(interp, "out of memory");
	    if (interp) {
		Tcl_SetErrorCode(interp, "TCL", "MALLOC", NULL);
	    }
	    goto error;
	}
	i = Tcl_Read(zf->chan, (char *) zf->data, zf->length);
	if (i != zf->length) {
	    ZIPFS_POSIX_ERROR(interp, "file read error");
	    goto error;
	}
	Tcl_Close(interp, zf->chan);
	zf->chan = NULL;
    } else {
#ifdef _WIN32
	int readSuccessful;
#   ifdef _WIN64
	i = GetFileSizeEx((HANDLE) handle, (PLARGE_INTEGER) &zf->length);
	readSuccessful = (i != 0);
#   else /* !_WIN64 */
	zf->length = GetFileSize((HANDLE) handle, 0);
	readSuccessful = (zf->length != (size_t) INVALID_FILE_SIZE);
#   endif /* _WIN64 */
	if (!readSuccessful || (zf->length < ZIP_CENTRAL_END_LEN)) {
	    ZIPFS_POSIX_ERROR(interp, "invalid file size");
	    goto error;
	}
	zf->mountHandle = CreateFileMapping((HANDLE) handle, 0, PAGE_READONLY,
		0, zf->length, 0);
	if (zf->mountHandle == INVALID_HANDLE_VALUE) {
	    ZIPFS_POSIX_ERROR(interp, "file mapping failed");
	    goto error;
	}
	zf->data = MapViewOfFile(zf->mountHandle, FILE_MAP_READ, 0, 0,
		zf->length);
	if (!zf->data) {
	    ZIPFS_POSIX_ERROR(interp, "file mapping failed");
	    goto error;
	}
#else /* !_WIN32 */
	zf->length = lseek(PTR2INT(handle), 0, SEEK_END);
	if (zf->length == ERROR_LENGTH || zf->length < ZIP_CENTRAL_END_LEN) {
	    ZIPFS_POSIX_ERROR(interp, "invalid file size");
	    goto error;
	}
	lseek(PTR2INT(handle), 0, SEEK_SET);
	zf->data = (unsigned char *) mmap(0, zf->length, PROT_READ,
		MAP_FILE | MAP_PRIVATE, PTR2INT(handle), 0);
	if (zf->data == MAP_FAILED) {
	    ZIPFS_POSIX_ERROR(interp, "file mapping failed");
	    goto error;
	}
#endif /* _WIN32 */
    }
    return ZipFSFindTOC(interp, needZip, zf);

  error:
    ZipFSCloseArchive(interp, zf);
    return TCL_ERROR;
}

/*
 *-------------------------------------------------------------------------
 *
 * ZipFSRootNode --
 *
 *	This function generates the root node for a ZIPFS filesystem.
 *
 * Results:
 *	TCL_OK on success, TCL_ERROR otherwise with an error message placed
 *	into the given "interp" if it is not NULL.
 *
 * Side effects:
 *	...
 *
 *-------------------------------------------------------------------------
 */

static int
ZipFSCatalogFilesystem(
    Tcl_Interp *interp,		/* Current interpreter. NULLable. */
    ZipFile *zf0,
    const char *mountPoint,	/* Mount point path. */
    const char *passwd,		/* Password for opening the ZIP, or NULL if
				 * the ZIP is unprotected. */
    const char *zipname)	/* Path to ZIP file to build a catalog of. */
{
    int pwlen, isNew;
    size_t i;
    ZipFile *zf;
    ZipEntry *z;
    Tcl_HashEntry *hPtr;
    Tcl_DString ds, dsm, fpBuf;
    unsigned char *q;

    /*
     * Basic verification of the password for sanity.
     */

    pwlen = 0;
    if (passwd) {
	pwlen = strlen(passwd);
	if ((pwlen > 255) || strchr(passwd, 0xff)) {
	    if (interp) {
		Tcl_SetObjResult(interp,
			Tcl_NewStringObj("illegal password", -1));
		Tcl_SetErrorCode(interp, "TCL", "ZIPFS", "BAD_PASS", NULL);
	    }
	    return TCL_ERROR;
	}
    }

    WriteLock();

    /*
     * Mount point sometimes is a relative or otherwise denormalized path.
     * But an absolute name is needed as mount point here.
     */

    Tcl_DStringInit(&ds);
    Tcl_DStringInit(&dsm);
    if (strcmp(mountPoint, "/") == 0) {
	mountPoint = "";
    } else {
	mountPoint = CanonicalPath("", mountPoint, &dsm, 1);
    }
    hPtr = Tcl_CreateHashEntry(&ZipFS.zipHash, mountPoint, &isNew);
    if (!isNew) {
	if (interp) {
	    zf = Tcl_GetHashValue(hPtr);
	    Tcl_SetObjResult(interp, Tcl_ObjPrintf(
		    "%s is already mounted on %s", zf->name, mountPoint));
	    Tcl_SetErrorCode(interp, "TCL", "ZIPFS", "MOUNTED", NULL);
	}
	Unlock();
	ZipFSCloseArchive(interp, zf0);
	return TCL_ERROR;
    }
    zf = attemptckalloc(sizeof(ZipFile) + strlen(mountPoint) + 1);
    if (!zf) {
	if (interp) {
	    Tcl_AppendResult(interp, "out of memory", (char *) NULL);
	    Tcl_SetErrorCode(interp, "TCL", "MALLOC", NULL);
	}
	Unlock();
	ZipFSCloseArchive(interp, zf0);
	return TCL_ERROR;
    }
    Unlock();

    *zf = *zf0;
    zf->mountPoint = Tcl_GetHashKey(&ZipFS.zipHash, hPtr);
    Tcl_CreateExitHandler(ZipfsExitHandler, zf);
    zf->mountPointLen = strlen(zf->mountPoint);
    zf->nameLength = strlen(zipname);
    zf->name = ckalloc(zf->nameLength + 1);
    memcpy(zf->name, zipname, zf->nameLength + 1);
    zf->entries = NULL;
    zf->topEnts = NULL;
    zf->numOpen = 0;
    Tcl_SetHashValue(hPtr, zf);
    if ((zf->passBuf[0] == 0) && pwlen) {
	int k = 0;

	zf->passBuf[k++] = pwlen;
	for (i = pwlen; i-- > 0 ;) {
	    zf->passBuf[k++] = (passwd[i] & 0x0f)
		    | pwrot[(passwd[i] >> 4) & 0x0f];
	}
	zf->passBuf[k] = '\0';
    }
    if (mountPoint[0] != '\0') {
	hPtr = Tcl_CreateHashEntry(&ZipFS.fileHash, mountPoint, &isNew);
	if (isNew) {
	    z = ckalloc(sizeof(ZipEntry));
	    Tcl_SetHashValue(hPtr, z);

	    z->tnext = NULL;
	    z->depth = CountSlashes(mountPoint);
	    z->zipFilePtr = zf;
	    z->isDirectory = (zf->baseOffset == 0) ? 1 : -1; /* root marker */
	    z->isEncrypted = 0;
	    z->offset = zf->baseOffset;
	    z->crc32 = 0;
	    z->timestamp = 0;
	    z->numBytes = z->numCompressedBytes = 0;
	    z->compressMethod = ZIP_COMPMETH_STORED;
	    z->data = NULL;
	    z->name = Tcl_GetHashKey(&ZipFS.fileHash, hPtr);
	    z->next = zf->entries;
	    zf->entries = z;
	}
    }
    q = zf->data + zf->directoryOffset;
    Tcl_DStringInit(&fpBuf);
    for (i = 0; i < zf->numFiles; i++) {
	int extra, isdir = 0, dosTime, dosDate, nbcompr;
	size_t offs, pathlen, comlen;
	unsigned char *lq, *gq = NULL;
	char *fullpath, *path;

	pathlen = ZipReadShort(q + ZIP_CENTRAL_PATHLEN_OFFS);
	comlen = ZipReadShort(q + ZIP_CENTRAL_FCOMMENTLEN_OFFS);
	extra = ZipReadShort(q + ZIP_CENTRAL_EXTRALEN_OFFS);
	Tcl_DStringSetLength(&ds, 0);
	Tcl_DStringAppend(&ds, (char *) q + ZIP_CENTRAL_HEADER_LEN, pathlen);
	path = Tcl_DStringValue(&ds);
	if ((pathlen > 0) && (path[pathlen - 1] == '/')) {
	    Tcl_DStringSetLength(&ds, pathlen - 1);
	    path = Tcl_DStringValue(&ds);
	    isdir = 1;
	}
	if ((strcmp(path, ".") == 0) || (strcmp(path, "..") == 0)) {
	    goto nextent;
	}
	lq = zf->data + zf->baseOffset
		+ ZipReadInt(q + ZIP_CENTRAL_LOCALHDR_OFFS);
	if ((lq < zf->data) || (lq > zf->data + zf->length)) {
	    goto nextent;
	}
	nbcompr = ZipReadInt(lq + ZIP_LOCAL_COMPLEN_OFFS);
	if (!isdir && (nbcompr == 0)
		&& (ZipReadInt(lq + ZIP_LOCAL_UNCOMPLEN_OFFS) == 0)
		&& (ZipReadInt(lq + ZIP_LOCAL_CRC32_OFFS) == 0)) {
	    gq = q;
	    nbcompr = ZipReadInt(gq + ZIP_CENTRAL_COMPLEN_OFFS);
	}
	offs = (lq - zf->data)
		+ ZIP_LOCAL_HEADER_LEN
		+ ZipReadShort(lq + ZIP_LOCAL_PATHLEN_OFFS)
		+ ZipReadShort(lq + ZIP_LOCAL_EXTRALEN_OFFS);
	if (offs + nbcompr > zf->length) {
	    goto nextent;
	}
	if (!isdir && (mountPoint[0] == '\0') && !CountSlashes(path)) {
#ifdef ANDROID
	    /*
	     * When mounting the ZIP archive on the root directory try to
	     * remap top level regular files of the archive to
	     * /assets/.root/... since this directory should not be in a valid
	     * APK due to the leading dot in the file name component. This
	     * trick should make the files AndroidManifest.xml,
	     * resources.arsc, and classes.dex visible to Tcl.
	     */
	    Tcl_DString ds2;

	    Tcl_DStringInit(&ds2);
	    Tcl_DStringAppend(&ds2, "assets/.root/", -1);
	    Tcl_DStringAppend(&ds2, path, -1);
	    hPtr = Tcl_FindHashEntry(&ZipFS.fileHash, Tcl_DStringValue(&ds2));
	    if (hPtr) {
		/* should not happen but skip it anyway */
		Tcl_DStringFree(&ds2);
		goto nextent;
	    }
	    Tcl_DStringSetLength(&ds, 0);
	    Tcl_DStringAppend(&ds, Tcl_DStringValue(&ds2),
		    Tcl_DStringLength(&ds2));
	    path = Tcl_DStringValue(&ds);
	    Tcl_DStringFree(&ds2);
#else /* !ANDROID */
	    /*
	     * Regular files skipped when mounting on root.
	     */
	    goto nextent;
#endif /* ANDROID */
	}
	Tcl_DStringSetLength(&fpBuf, 0);
	fullpath = CanonicalPath(mountPoint, path, &fpBuf, 1);
	z = ckalloc(sizeof(ZipEntry));
	z->name = NULL;
	z->tnext = NULL;
	z->depth = CountSlashes(fullpath);
	z->zipFilePtr = zf;
	z->isDirectory = isdir;
	z->isEncrypted = (ZipReadShort(lq + ZIP_LOCAL_FLAGS_OFFS) & 1)
		&& (nbcompr > 12);
	z->offset = offs;
	if (gq) {
	    z->crc32 = ZipReadInt(gq + ZIP_CENTRAL_CRC32_OFFS);
	    dosDate = ZipReadShort(gq + ZIP_CENTRAL_MDATE_OFFS);
	    dosTime = ZipReadShort(gq + ZIP_CENTRAL_MTIME_OFFS);
	    z->timestamp = DosTimeDate(dosDate, dosTime);
	    z->numBytes = ZipReadInt(gq + ZIP_CENTRAL_UNCOMPLEN_OFFS);
	    z->compressMethod = ZipReadShort(gq + ZIP_CENTRAL_COMPMETH_OFFS);
	} else {
	    z->crc32 = ZipReadInt(lq + ZIP_LOCAL_CRC32_OFFS);
	    dosDate = ZipReadShort(lq + ZIP_LOCAL_MDATE_OFFS);
	    dosTime = ZipReadShort(lq + ZIP_LOCAL_MTIME_OFFS);
	    z->timestamp = DosTimeDate(dosDate, dosTime);
	    z->numBytes = ZipReadInt(lq + ZIP_LOCAL_UNCOMPLEN_OFFS);
	    z->compressMethod = ZipReadShort(lq + ZIP_LOCAL_COMPMETH_OFFS);
	}
	z->numCompressedBytes = nbcompr;
	z->data = NULL;
	hPtr = Tcl_CreateHashEntry(&ZipFS.fileHash, fullpath, &isNew);
	if (!isNew) {
	    /* should not happen but skip it anyway */
	    ckfree(z);
	} else {
	    Tcl_SetHashValue(hPtr, z);
	    z->name = Tcl_GetHashKey(&ZipFS.fileHash, hPtr);
	    z->next = zf->entries;
	    zf->entries = z;
	    if (isdir && (mountPoint[0] == '\0') && (z->depth == 1)) {
		z->tnext = zf->topEnts;
		zf->topEnts = z;
	    }
	    if (!z->isDirectory && (z->depth > 1)) {
		char *dir, *end;
		ZipEntry *zd;

		Tcl_DStringSetLength(&ds, strlen(z->name) + 8);
		Tcl_DStringSetLength(&ds, 0);
		Tcl_DStringAppend(&ds, z->name, -1);
		dir = Tcl_DStringValue(&ds);
		for (end = strrchr(dir, '/'); end && (end != dir);
			end = strrchr(dir, '/')) {
		    Tcl_DStringSetLength(&ds, end - dir);
		    hPtr = Tcl_CreateHashEntry(&ZipFS.fileHash, dir, &isNew);
		    if (!isNew) {
			break;
		    }
		    zd = ckalloc(sizeof(ZipEntry));
		    zd->name = NULL;
		    zd->tnext = NULL;
		    zd->depth = CountSlashes(dir);
		    zd->zipFilePtr = zf;
		    zd->isDirectory = 1;
		    zd->isEncrypted = 0;
		    zd->offset = z->offset;
		    zd->crc32 = 0;
		    zd->timestamp = z->timestamp;
		    zd->numBytes = zd->numCompressedBytes = 0;
		    zd->compressMethod = ZIP_COMPMETH_STORED;
		    zd->data = NULL;
		    Tcl_SetHashValue(hPtr, zd);
		    zd->name = Tcl_GetHashKey(&ZipFS.fileHash, hPtr);
		    zd->next = zf->entries;
		    zf->entries = zd;
		    if ((mountPoint[0] == '\0') && (zd->depth == 1)) {
			zd->tnext = zf->topEnts;
			zf->topEnts = zd;
		    }
		}
	    }
	}
    nextent:
	q += pathlen + comlen + extra + ZIP_CENTRAL_HEADER_LEN;
    }
    Tcl_DStringFree(&fpBuf);
    Tcl_DStringFree(&ds);
    Tcl_FSMountsChanged(NULL);
    Unlock();
    return TCL_OK;
}

/*
 *-------------------------------------------------------------------------
 *
 * ZipfsSetup --
 *
 *	Common initialisation code. ZipFS.initialized must *not* be set prior
 *	to the call.
 *
 *-------------------------------------------------------------------------
 */

static void
ZipfsSetup(void)
{
#if TCL_THREADS
    static const Tcl_Time t = { 0, 0 };

    /*
     * Inflate condition variable.
     */

    Tcl_MutexLock(&ZipFSMutex);
    Tcl_ConditionWait(&ZipFSCond, &ZipFSMutex, &t);
    Tcl_MutexUnlock(&ZipFSMutex);
#endif /* TCL_THREADS */

    Tcl_FSRegister(NULL, &zipfsFilesystem);
    Tcl_InitHashTable(&ZipFS.fileHash, TCL_STRING_KEYS);
    Tcl_InitHashTable(&ZipFS.zipHash, TCL_STRING_KEYS);
    ZipFS.idCount = 1;
    ZipFS.wrmax = DEFAULT_WRITE_MAX_SIZE;
    ZipFS.initialized = 1;
}

/*
 *-------------------------------------------------------------------------
 *
 * ListMountPoints --
 *
 *	This procedure lists the mount points and what's mounted there, or
 *	reports whether there are any mounts (if there's no interpreter). The
 *	read lock must be held by the caller.
 *
 * Results:
 *	A standard Tcl result. TCL_OK (or TCL_BREAK if no mounts and no
 *	interpreter).
 *
 * Side effects:
 *	Interpreter result may be updated.
 *
 *-------------------------------------------------------------------------
 */

static inline int
ListMountPoints(
    Tcl_Interp *interp)
{
    Tcl_HashEntry *hPtr;
    Tcl_HashSearch search;
    ZipFile *zf;

    for (hPtr = Tcl_FirstHashEntry(&ZipFS.zipHash, &search); hPtr;
	    hPtr = Tcl_NextHashEntry(&search)) {
	if (!interp) {
	    return TCL_OK;
	}
	zf = Tcl_GetHashValue(hPtr);
	Tcl_AppendElement(interp, zf->mountPoint);
	Tcl_AppendElement(interp, zf->name);
    }
    return (interp ? TCL_OK : TCL_BREAK);
}

/*
 *-------------------------------------------------------------------------
 *
 * DescribeMounted --
 *
 *	This procedure describes what is mounted at the given the mount point.
 *	The interpreter result is not updated if there is nothing mounted at
 *	the given point. The read lock must be held by the caller.
 *
 * Results:
 *	A standard Tcl result. TCL_OK (or TCL_BREAK if nothing mounted there
 *	and no interpreter).
 *
 * Side effects:
 *	Interpreter result may be updated.
 *
 *-------------------------------------------------------------------------
 */

static inline int
DescribeMounted(
    Tcl_Interp *interp,
    const char *mountPoint)
{
    Tcl_HashEntry *hPtr;
    ZipFile *zf;

    if (interp) {
	hPtr = Tcl_FindHashEntry(&ZipFS.zipHash, mountPoint);
	if (hPtr) {
	    zf = Tcl_GetHashValue(hPtr);
	    Tcl_SetObjResult(interp, Tcl_NewStringObj(zf->name, -1));
	    return TCL_OK;
	}
    }
    return (interp ? TCL_OK : TCL_BREAK);
}

/*
 *-------------------------------------------------------------------------
 *
 * TclZipfs_Mount --
 *
 *	This procedure is invoked to mount a given ZIP archive file on a given
 *	mountpoint with optional ZIP password.
 *
 * Results:
 *	A standard Tcl result.
 *
 * Side effects:
 *	A ZIP archive file is read, analyzed and mounted, resources are
 *	allocated.
 *
 *-------------------------------------------------------------------------
 */

int
TclZipfs_Mount(
    Tcl_Interp *interp,		/* Current interpreter. NULLable. */
    const char *mountPoint,	/* Mount point path. */
    const char *zipname,	/* Path to ZIP file to mount. */
    const char *passwd)		/* Password for opening the ZIP, or NULL if
				 * the ZIP is unprotected. */
{
    ZipFile *zf;

    ReadLock();
    if (!ZipFS.initialized) {
	ZipfsSetup();
    }

    /*
     * No mount point, so list all mount points and what is mounted there.
     */

    if (!mountPoint) {
	int ret = ListMountPoints(interp);
	Unlock();
	return ret;
    }

    /*
     * Mount point but no file, so describe what is mounted at that mount
     * point.
     */

    if (!zipname) {
	DescribeMounted(interp, mountPoint);
	Unlock();
	return TCL_OK;
    }
    Unlock();

    /*
     * Have both a mount point and a file (name) to mount there.
     */

    if (passwd) {
	if ((strlen(passwd) > 255) || strchr(passwd, 0xff)) {
	    if (interp) {
		Tcl_SetObjResult(interp,
			Tcl_NewStringObj("illegal password", -1));
		Tcl_SetErrorCode(interp, "TCL", "ZIPFS", "BAD_PASS", NULL);
	    }
	    return TCL_ERROR;
	}
    }
    zf = attemptckalloc(sizeof(ZipFile) + strlen(mountPoint) + 1);
    if (!zf) {
	if (interp) {
	    Tcl_AppendResult(interp, "out of memory", (char *) NULL);
	    Tcl_SetErrorCode(interp, "TCL", "MALLOC", NULL);
	}
	return TCL_ERROR;
    }
    if (ZipFSOpenArchive(interp, zipname, 1, zf) != TCL_OK) {
	ckfree(zf);
	return TCL_ERROR;
    }
    if (ZipFSCatalogFilesystem(interp, zf, mountPoint, passwd, zipname)
	    != TCL_OK) {
	ckfree(zf);
	return TCL_ERROR;
    }
    ckfree(zf);
    return TCL_OK;
}

/*
 *-------------------------------------------------------------------------
 *
 * TclZipfs_MountBuffer --
 *
 *	This procedure is invoked to mount a given ZIP archive file on a given
 *	mountpoint with optional ZIP password.
 *
 * Results:
 *	A standard Tcl result.
 *
 * Side effects:
 *	A ZIP archive file is read, analyzed and mounted, resources are
 *	allocated.
 *
 *-------------------------------------------------------------------------
 */

int
TclZipfs_MountBuffer(
    Tcl_Interp *interp,		/* Current interpreter. NULLable. */
    const char *mountPoint,	/* Mount point path. */
    unsigned char *data,
    size_t datalen,
    int copy)
{
    ZipFile *zf;
    int result;

    ReadLock();
    if (!ZipFS.initialized) {
	ZipfsSetup();
    }

    /*
     * No mount point, so list all mount points and what is mounted there.
     */

    if (!mountPoint) {
	int ret = ListMountPoints(interp);
	Unlock();
	return ret;
    }

    /*
     * Mount point but no data, so describe what is mounted at that mount
     * point.
     */

    if (!data) {
	DescribeMounted(interp, mountPoint);
	Unlock();
	return TCL_OK;
    }
    Unlock();

    /*
     * Have both a mount point and data to mount there.
     */

    zf = attemptckalloc(sizeof(ZipFile) + strlen(mountPoint) + 1);
    if (!zf) {
	if (interp) {
	    Tcl_AppendResult(interp, "out of memory", (char *) NULL);
	    Tcl_SetErrorCode(interp, "TCL", "MALLOC", NULL);
	}
	return TCL_ERROR;
    }
    zf->isMemBuffer = 1;
    zf->length = datalen;
    if (copy) {
	zf->data = attemptckalloc(datalen);
	if (!zf->data) {
	    if (interp) {
		Tcl_AppendResult(interp, "out of memory", (char *) NULL);
		Tcl_SetErrorCode(interp, "TCL", "MALLOC", NULL);
	    }
	    return TCL_ERROR;
	}
	memcpy(zf->data, data, datalen);
	zf->ptrToFree = zf->data;
    } else {
	zf->data = data;
	zf->ptrToFree = NULL;
    }
    zf->passBuf[0] = 0;	/* stop valgrind cries */
    if (ZipFSFindTOC(interp, 0, zf) != TCL_OK) {
	return TCL_ERROR;
    }
    result = ZipFSCatalogFilesystem(interp, zf, mountPoint, NULL,
	    "Memory Buffer");
    ckfree(zf);
    return result;
}

/*
 *-------------------------------------------------------------------------
 *
 * TclZipfs_Unmount --
 *
 *	This procedure is invoked to unmount a given ZIP archive.
 *
 * Results:
 *	A standard Tcl result.
 *
 * Side effects:
 *	A mounted ZIP archive file is unmounted, resources are free'd.
 *
 *-------------------------------------------------------------------------
 */

int
TclZipfs_Unmount(
    Tcl_Interp *interp,		/* Current interpreter. NULLable. */
    const char *mountPoint)	/* Mount point path. */
{
    ZipFile *zf;
    ZipEntry *z, *znext;
    Tcl_HashEntry *hPtr;
    Tcl_DString dsm;
    int ret = TCL_OK, unmounted = 0;

    WriteLock();
    if (!ZipFS.initialized) {
	goto done;
    }

    /*
     * Mount point sometimes is a relative or otherwise denormalized path.
     * But an absolute name is needed as mount point here.
     */

    Tcl_DStringInit(&dsm);
    mountPoint = CanonicalPath("", mountPoint, &dsm, 1);

    hPtr = Tcl_FindHashEntry(&ZipFS.zipHash, mountPoint);
    /* don't report no-such-mount as an error */
    if (!hPtr) {
	goto done;
    }

    zf = Tcl_GetHashValue(hPtr);
    if (zf->numOpen > 0) {
	ZIPFS_ERROR(interp, "filesystem is busy");
	ret = TCL_ERROR;
	goto done;
    }
    Tcl_DeleteHashEntry(hPtr);
    for (z = zf->entries; z; z = znext) {
	znext = z->next;
	hPtr = Tcl_FindHashEntry(&ZipFS.fileHash, z->name);
	if (hPtr) {
	    Tcl_DeleteHashEntry(hPtr);
	}
	if (z->data) {
	    ckfree(z->data);
	}
	ckfree(z);
    }
    ZipFSCloseArchive(interp, zf);
    Tcl_DeleteExitHandler(ZipfsExitHandler, zf);
    ckfree(zf);
    unmounted = 1;
  done:
    Unlock();
    if (unmounted) {
	Tcl_FSMountsChanged(NULL);
    }
    return ret;
}

/*
 *-------------------------------------------------------------------------
 *
 * ZipFSMountObjCmd --
 *
 *	This procedure is invoked to process the [zipfs mount] command.
 *
 * Results:
 *	A standard Tcl result.
 *
 * Side effects:
 *	A ZIP archive file is mounted, resources are allocated.
 *
 *-------------------------------------------------------------------------
 */

static int
ZipFSMountObjCmd(
    void *dummy,	/* Not used. */
    Tcl_Interp *interp,		/* Current interpreter. */
    int objc,			/* Number of arguments. */
    Tcl_Obj *const objv[])	/* Argument objects. */
{
    if (objc > 4) {
	Tcl_WrongNumArgs(interp, 1, objv,
		 "?mountpoint? ?zipfile? ?password?");
	return TCL_ERROR;
    }

    return TclZipfs_Mount(interp, (objc > 1) ? Tcl_GetString(objv[1]) : NULL,
	    (objc > 2) ? Tcl_GetString(objv[2]) : NULL,
	    (objc > 3) ? Tcl_GetString(objv[3]) : NULL);
}

/*
 *-------------------------------------------------------------------------
 *
 * ZipFSMountBufferObjCmd --
 *
 *	This procedure is invoked to process the [zipfs mount_data] command.
 *
 * Results:
 *	A standard Tcl result.
 *
 * Side effects:
 *	A ZIP archive file is mounted, resources are allocated.
 *
 *-------------------------------------------------------------------------
 */

static int
ZipFSMountBufferObjCmd(
    void *dummy,	/* Not used. */
    Tcl_Interp *interp,		/* Current interpreter. */
    int objc,			/* Number of arguments. */
    Tcl_Obj *const objv[])	/* Argument objects. */
{
    const char *mountPoint;	/* Mount point path. */
    unsigned char *data;
    int length;

    if (objc > 3) {
	Tcl_WrongNumArgs(interp, 1, objv, "?mountpoint? ?data?");
	return TCL_ERROR;
    }
    if (objc < 2) {
	int ret;

	ReadLock();
	ret = ListMountPoints(interp);
	Unlock();
	return ret;
    }

    mountPoint = Tcl_GetString(objv[1]);
    if (objc < 3) {
	ReadLock();
	DescribeMounted(interp, mountPoint);
	Unlock();
	return TCL_OK;
    }

    data = Tcl_GetByteArrayFromObj(objv[2], &length);
    return TclZipfs_MountBuffer(interp, mountPoint, data, length, 1);
}

/*
 *-------------------------------------------------------------------------
 *
 * ZipFSRootObjCmd --
 *
 *	This procedure is invoked to process the [zipfs root] command. It
 *	returns the root that all zipfs file systems are mounted under.
 *
 * Results:
 *	A standard Tcl result.
 *
 * Side effects:
 *
 *-------------------------------------------------------------------------
 */

static int
ZipFSRootObjCmd(
    void *dummy,	/* Not used. */
    Tcl_Interp *interp,		/* Current interpreter. */
    int objc,			/* Number of arguments. */
    Tcl_Obj *const objv[])	/* Argument objects. */
{
    Tcl_SetObjResult(interp, Tcl_NewStringObj(ZIPFS_VOLUME, -1));
    return TCL_OK;
}

/*
 *-------------------------------------------------------------------------
 *
 * ZipFSUnmountObjCmd --
 *
 *	This procedure is invoked to process the [zipfs unmount] command.
 *
 * Results:
 *	A standard Tcl result.
 *
 * Side effects:
 *	A mounted ZIP archive file is unmounted, resources are free'd.
 *
 *-------------------------------------------------------------------------
 */

static int
ZipFSUnmountObjCmd(
    void *dummy,	/* Not used. */
    Tcl_Interp *interp,		/* Current interpreter. */
    int objc,			/* Number of arguments. */
    Tcl_Obj *const objv[])	/* Argument objects. */
{
    if (objc != 2) {
	Tcl_WrongNumArgs(interp, 1, objv, "zipfile");
	return TCL_ERROR;
    }
    return TclZipfs_Unmount(interp, Tcl_GetString(objv[1]));
}

/*
 *-------------------------------------------------------------------------
 *
 * ZipFSMkKeyObjCmd --
 *
 *	This procedure is invoked to process the [zipfs mkkey] command.  It
 *	produces a rotated password to be embedded into an image file.
 *
 * Results:
 *	A standard Tcl result.
 *
 * Side effects:
 *	None.
 *
 *-------------------------------------------------------------------------
 */

static int
ZipFSMkKeyObjCmd(
    void *dummy,	/* Not used. */
    Tcl_Interp *interp,		/* Current interpreter. */
    int objc,			/* Number of arguments. */
    Tcl_Obj *const objv[])	/* Argument objects. */
{
    int len, i = 0;
    char *pw, passBuf[264];

    if (objc != 2) {
	Tcl_WrongNumArgs(interp, 1, objv, "password");
	return TCL_ERROR;
    }
    pw = Tcl_GetString(objv[1]);
    len = strlen(pw);
    if (len == 0) {
	return TCL_OK;
    }
    if ((len > 255) || strchr(pw, 0xff)) {
	Tcl_SetObjResult(interp, Tcl_NewStringObj("illegal password", -1));
	return TCL_ERROR;
    }
    while (len > 0) {
	int ch = pw[len - 1];

	passBuf[i] = (ch & 0x0f) | pwrot[(ch >> 4) & 0x0f];
	i++;
	len--;
    }
    passBuf[i] = i;
    ++i;
    passBuf[i++] = (char) ZIP_PASSWORD_END_SIG;
    passBuf[i++] = (char) (ZIP_PASSWORD_END_SIG >> 8);
    passBuf[i++] = (char) (ZIP_PASSWORD_END_SIG >> 16);
    passBuf[i++] = (char) (ZIP_PASSWORD_END_SIG >> 24);
    passBuf[i] = '\0';
    Tcl_AppendResult(interp, passBuf, (char *) NULL);
    return TCL_OK;
}

/*
 *-------------------------------------------------------------------------
 *
 * ZipAddFile --
 *
 *	This procedure is used by ZipFSMkZipOrImgCmd() to add a single file to
 *	the output ZIP archive file being written. A ZipEntry struct about the
 *	input file is added to the given fileHash table for later creation of
 *	the central ZIP directory.
 *
 * Results:
 *	A standard Tcl result.
 *
 * Side effects:
 *	Input file is read and (compressed and) written to the output ZIP
 *	archive file.
 *
 *-------------------------------------------------------------------------
 */

static int
ZipAddFile(
    Tcl_Interp *interp,		/* Current interpreter. */
    const char *path,
    const char *name,
    Tcl_Channel out,
    const char *passwd,		/* Password for encoding the file, or NULL if
				 * the file is to be unprotected. */
    char *buf,
    int bufsize,
    Tcl_HashTable *fileHash)
{
    Tcl_Channel in;
    Tcl_HashEntry *hPtr;
    ZipEntry *z;
    z_stream stream;
    const char *zpath;
    int crc, flush, zpathlen;
    size_t nbyte, nbytecompr, len, olen, align = 0;
    Tcl_WideInt pos[3];
    int mtime = 0, isNew, compMeth;
    unsigned long keys[3], keys0[3];
    char obuf[4096];

    /*
     * Trim leading '/' characters. If this results in an empty string, we've
     * nothing to do.
     */

    zpath = name;
    while (zpath && zpath[0] == '/') {
	zpath++;
    }
    if (!zpath || (zpath[0] == '\0')) {
	return TCL_OK;
    }

    zpathlen = strlen(zpath);
    if (zpathlen + ZIP_CENTRAL_HEADER_LEN > bufsize) {
	Tcl_SetObjResult(interp, Tcl_ObjPrintf(
		"path too long for \"%s\"", path));
	Tcl_SetErrorCode(interp, "TCL", "ZIPFS", "PATH_LEN", NULL);
	return TCL_ERROR;
    }
    in = Tcl_OpenFileChannel(interp, path, "rb", 0);
    if (!in) {
#ifdef _WIN32
	/* hopefully a directory */
	if (strcmp("permission denied", Tcl_PosixError(interp)) == 0) {
	    Tcl_Close(interp, in);
	    return TCL_OK;
	}
#endif /* _WIN32 */
	Tcl_Close(interp, in);
	return TCL_ERROR;
    } else {
	Tcl_Obj *pathObj = Tcl_NewStringObj(path, -1);
	Tcl_StatBuf statBuf;

	Tcl_IncrRefCount(pathObj);
	if (Tcl_FSStat(pathObj, &statBuf) != -1) {
	    mtime = statBuf.st_mtime;
	}
	Tcl_DecrRefCount(pathObj);
    }
    Tcl_ResetResult(interp);
    crc = 0;
    nbyte = nbytecompr = 0;
    while (1) {
	len = Tcl_Read(in, buf, bufsize);
	if (len == ERROR_LENGTH) {
	    if (nbyte == 0 && errno == EISDIR) {
		Tcl_Close(interp, in);
		return TCL_OK;
	    }
	    Tcl_SetObjResult(interp, Tcl_ObjPrintf("read error on \"%s\": %s",
		    path, Tcl_PosixError(interp)));
	    Tcl_Close(interp, in);
	    return TCL_ERROR;
	}
	if (len == 0) {
	    break;
	}
	crc = crc32(crc, (unsigned char *) buf, len);
	nbyte += len;
    }
    if (Tcl_Seek(in, 0, SEEK_SET) == -1) {
	Tcl_SetObjResult(interp, Tcl_ObjPrintf("seek error on \"%s\": %s",
		path, Tcl_PosixError(interp)));
	Tcl_Close(interp, in);
	return TCL_ERROR;
    }
    pos[0] = Tcl_Tell(out);
    memset(buf, '\0', ZIP_LOCAL_HEADER_LEN);
    memcpy(buf + ZIP_LOCAL_HEADER_LEN, zpath, zpathlen);
    len = zpathlen + ZIP_LOCAL_HEADER_LEN;
    if ((size_t) Tcl_Write(out, buf, len) != len) {
    wrerr:
	Tcl_SetObjResult(interp, Tcl_ObjPrintf(
		"write error on %s: %s", path, Tcl_PosixError(interp)));
	Tcl_Close(interp, in);
	return TCL_ERROR;
    }
    if ((len + pos[0]) & 3) {
	unsigned char abuf[8];

	/*
	 * Align payload to next 4-byte boundary using a dummy extra entry
	 * similar to the zipalign tool from Android's SDK.
	 */

	align = 4 + ((len + pos[0]) & 3);
	ZipWriteShort(abuf, 0xffff);
	ZipWriteShort(abuf + 2, align - 4);
	ZipWriteInt(abuf + 4, 0x03020100);
	if ((size_t) Tcl_Write(out, (const char *) abuf, align) != align) {
	    goto wrerr;
	}
    }
    if (passwd) {
	int i, ch, tmp;
	unsigned char kvbuf[24];
	Tcl_Obj *ret;

	init_keys(passwd, keys, crc32tab);
	for (i = 0; i < 12 - 2; i++) {
	    double r;

	    if (Tcl_EvalEx(interp, "::tcl::mathfunc::rand", -1, 0) != TCL_OK) {
		Tcl_Obj *eiPtr = Tcl_ObjPrintf(
			"\n    (evaluating PRNG step %d for password encoding)",
			i);

		Tcl_AppendObjToErrorInfo(interp, eiPtr);
		Tcl_Close(interp, in);
		return TCL_ERROR;
	    }
	    ret = Tcl_GetObjResult(interp);
	    if (Tcl_GetDoubleFromObj(interp, ret, &r) != TCL_OK) {
		Tcl_Obj *eiPtr = Tcl_ObjPrintf(
			"\n    (evaluating PRNG step %d for password encoding)",
			i);

		Tcl_AppendObjToErrorInfo(interp, eiPtr);
		Tcl_Close(interp, in);
		return TCL_ERROR;
	    }
	    ch = (int) (r * 256);
	    kvbuf[i + 12] = (unsigned char) zencode(keys, crc32tab, ch, tmp);
	}
	Tcl_ResetResult(interp);
	init_keys(passwd, keys, crc32tab);
	for (i = 0; i < 12 - 2; i++) {
	    kvbuf[i] = (unsigned char)
		    zencode(keys, crc32tab, kvbuf[i + 12], tmp);
	}
	kvbuf[i++] = (unsigned char) zencode(keys, crc32tab, crc >> 16, tmp);
	kvbuf[i++] = (unsigned char) zencode(keys, crc32tab, crc >> 24, tmp);
	len = Tcl_Write(out, (char *) kvbuf, 12);
	memset(kvbuf, 0, 24);
	if (len != 12) {
	    Tcl_SetObjResult(interp, Tcl_ObjPrintf(
		    "write error on %s: %s", path, Tcl_PosixError(interp)));
	    Tcl_Close(interp, in);
	    return TCL_ERROR;
	}
	memcpy(keys0, keys, sizeof(keys0));
	nbytecompr += 12;
    }
    Tcl_Flush(out);
    pos[2] = Tcl_Tell(out);
    compMeth = ZIP_COMPMETH_DEFLATED;
    memset(&stream, 0, sizeof(z_stream));
    stream.zalloc = Z_NULL;
    stream.zfree = Z_NULL;
    stream.opaque = Z_NULL;
    if (deflateInit2(&stream, 9, Z_DEFLATED, -15, 8,
	    Z_DEFAULT_STRATEGY) != Z_OK) {
	Tcl_SetObjResult(interp, Tcl_ObjPrintf(
		"compression init error on \"%s\"", path));
	Tcl_SetErrorCode(interp, "TCL", "ZIPFS", "DEFLATE_INIT", NULL);
	Tcl_Close(interp, in);
	return TCL_ERROR;
    }
    do {
	len = Tcl_Read(in, buf, bufsize);
	if (len == ERROR_LENGTH) {
	    Tcl_SetObjResult(interp, Tcl_ObjPrintf(
		    "read error on %s: %s", path, Tcl_PosixError(interp)));
	    deflateEnd(&stream);
	    Tcl_Close(interp, in);
	    return TCL_ERROR;
	}
	stream.avail_in = len;
	stream.next_in = (unsigned char *) buf;
	flush = Tcl_Eof(in) ? Z_FINISH : Z_NO_FLUSH;
	do {
	    stream.avail_out = sizeof(obuf);
	    stream.next_out = (unsigned char *) obuf;
	    len = deflate(&stream, flush);
	    if (len == (size_t) Z_STREAM_ERROR) {
		Tcl_SetObjResult(interp, Tcl_ObjPrintf(
			"deflate error on %s", path));
		Tcl_SetErrorCode(interp, "TCL", "ZIPFS", "DEFLATE", NULL);
		deflateEnd(&stream);
		Tcl_Close(interp, in);
		return TCL_ERROR;
	    }
	    olen = sizeof(obuf) - stream.avail_out;
	    if (passwd) {
		size_t i;
		int tmp;

		for (i = 0; i < olen; i++) {
		    obuf[i] = (char) zencode(keys, crc32tab, obuf[i], tmp);
		}
	    }
	    if (olen && ((size_t) Tcl_Write(out, obuf, olen) != olen)) {
		Tcl_SetObjResult(interp, Tcl_ObjPrintf(
			"write error: %s", Tcl_PosixError(interp)));
		deflateEnd(&stream);
		Tcl_Close(interp, in);
		return TCL_ERROR;
	    }
	    nbytecompr += olen;
	} while (stream.avail_out == 0);
    } while (flush != Z_FINISH);
    deflateEnd(&stream);
    Tcl_Flush(out);
    pos[1] = Tcl_Tell(out);
    if (nbyte - nbytecompr <= 0) {
	/*
	 * Compressed file larger than input, write it again uncompressed.
	 */
	if (Tcl_Seek(in, 0, SEEK_SET) != 0) {
	    goto seekErr;
	}
	if (Tcl_Seek(out, pos[2], SEEK_SET) != pos[2]) {
	seekErr:
	    Tcl_Close(interp, in);
	    Tcl_SetObjResult(interp, Tcl_ObjPrintf(
		    "seek error: %s", Tcl_PosixError(interp)));
	    return TCL_ERROR;
	}
	nbytecompr = (passwd ? 12 : 0);
	while (1) {
	    len = Tcl_Read(in, buf, bufsize);
	    if (len == ERROR_LENGTH) {
		Tcl_SetObjResult(interp, Tcl_ObjPrintf(
			"read error on \"%s\": %s",
			path, Tcl_PosixError(interp)));
		Tcl_Close(interp, in);
		return TCL_ERROR;
	    } else if (len == 0) {
		break;
	    }
	    if (passwd) {
		size_t i;
		int tmp;

		for (i = 0; i < len; i++) {
		    buf[i] = (char) zencode(keys0, crc32tab, buf[i], tmp);
		}
	    }
	    if ((size_t) Tcl_Write(out, buf, len) != len) {
		Tcl_SetObjResult(interp, Tcl_ObjPrintf(
			"write error: %s", Tcl_PosixError(interp)));
		Tcl_Close(interp, in);
		return TCL_ERROR;
	    }
	    nbytecompr += len;
	}
	compMeth = ZIP_COMPMETH_STORED;
	Tcl_Flush(out);
	pos[1] = Tcl_Tell(out);
	Tcl_TruncateChannel(out, pos[1]);
    }
    Tcl_Close(interp, in);

    hPtr = Tcl_CreateHashEntry(fileHash, zpath, &isNew);
    if (!isNew) {
	Tcl_SetObjResult(interp, Tcl_ObjPrintf(
		"non-unique path name \"%s\"", path));
	Tcl_SetErrorCode(interp, "TCL", "ZIPFS", "DUPLICATE_PATH", NULL);
	return TCL_ERROR;
    }

    z = ckalloc(sizeof(ZipEntry));
    Tcl_SetHashValue(hPtr, z);
    z->name = NULL;
    z->tnext = NULL;
    z->depth = 0;
    z->zipFilePtr = NULL;
    z->isDirectory = 0;
    z->isEncrypted = (passwd ? 1 : 0);
    z->offset = pos[0];
    z->crc32 = crc;
    z->timestamp = mtime;
    z->numBytes = nbyte;
    z->numCompressedBytes = nbytecompr;
    z->compressMethod = compMeth;
    z->data = NULL;
    z->name = Tcl_GetHashKey(fileHash, hPtr);
    z->next = NULL;

    /*
     * Write final local header information.
     */
    ZipWriteInt(buf + ZIP_LOCAL_SIG_OFFS, ZIP_LOCAL_HEADER_SIG);
    ZipWriteShort(buf + ZIP_LOCAL_VERSION_OFFS, ZIP_MIN_VERSION);
    ZipWriteShort(buf + ZIP_LOCAL_FLAGS_OFFS, z->isEncrypted);
    ZipWriteShort(buf + ZIP_LOCAL_COMPMETH_OFFS, z->compressMethod);
    ZipWriteShort(buf + ZIP_LOCAL_MTIME_OFFS, ToDosTime(z->timestamp));
    ZipWriteShort(buf + ZIP_LOCAL_MDATE_OFFS, ToDosDate(z->timestamp));
    ZipWriteInt(buf + ZIP_LOCAL_CRC32_OFFS, z->crc32);
    ZipWriteInt(buf + ZIP_LOCAL_COMPLEN_OFFS, z->numCompressedBytes);
    ZipWriteInt(buf + ZIP_LOCAL_UNCOMPLEN_OFFS, z->numBytes);
    ZipWriteShort(buf + ZIP_LOCAL_PATHLEN_OFFS, zpathlen);
    ZipWriteShort(buf + ZIP_LOCAL_EXTRALEN_OFFS, align);
    if (Tcl_Seek(out, pos[0], SEEK_SET) != pos[0]) {
	Tcl_DeleteHashEntry(hPtr);
	ckfree(z);
	Tcl_SetObjResult(interp, Tcl_ObjPrintf(
		"seek error: %s", Tcl_PosixError(interp)));
	return TCL_ERROR;
    }
    if (Tcl_Write(out, buf, ZIP_LOCAL_HEADER_LEN) != ZIP_LOCAL_HEADER_LEN) {
	Tcl_DeleteHashEntry(hPtr);
	ckfree(z);
	Tcl_SetObjResult(interp, Tcl_ObjPrintf(
		"write error: %s", Tcl_PosixError(interp)));
	return TCL_ERROR;
    }
    Tcl_Flush(out);
    if (Tcl_Seek(out, pos[1], SEEK_SET) != pos[1]) {
	Tcl_DeleteHashEntry(hPtr);
	ckfree(z);
	Tcl_SetObjResult(interp, Tcl_ObjPrintf(
		"seek error: %s", Tcl_PosixError(interp)));
	return TCL_ERROR;
    }
    return TCL_OK;
}

/*
 *-------------------------------------------------------------------------
 *
 * ZipFSMkZipOrImgObjCmd --
 *
 *	This procedure is creates a new ZIP archive file or image file given
 *	output filename, input directory of files to be archived, optional
 *	password, and optional image to be prepended to the output ZIP archive
 *	file.
 *
 * Results:
 *	A standard Tcl result.
 *
 * Side effects:
 *	A new ZIP archive file or image file is written.
 *
 *-------------------------------------------------------------------------
 */

static int
ZipFSMkZipOrImgObjCmd(
    Tcl_Interp *interp,		/* Current interpreter. */
    int isImg,
    int isList,
    int objc,			/* Number of arguments. */
    Tcl_Obj *const objv[])	/* Argument objects. */
{
    Tcl_Channel out;
    int pwlen = 0, count, ret = TCL_ERROR, lobjc;
    size_t len, slen = 0, i = 0;
    Tcl_WideInt pos[3];
    Tcl_Obj **lobjv, *list = NULL;
    ZipEntry *z;
    Tcl_HashEntry *hPtr;
    Tcl_HashSearch search;
    Tcl_HashTable fileHash;
    char *strip = NULL, *pw = NULL, passBuf[264], buf[4096];

    /*
     * Caller has verified that the number of arguments is correct.
     */

    passBuf[0] = 0;
    if (objc > (isList ? 3 : 4)) {
	pw = Tcl_GetString(objv[isList ? 3 : 4]);
	pwlen = strlen(pw);
	if ((pwlen > 255) || strchr(pw, 0xff)) {
	    Tcl_SetObjResult(interp,
		    Tcl_NewStringObj("illegal password", -1));
	    Tcl_SetErrorCode(interp, "TCL", "ZIPFS", "BAD_PASS", NULL);
	    return TCL_ERROR;
	}
    }
    if (isList) {
	list = objv[2];
	Tcl_IncrRefCount(list);
    } else {
	Tcl_Obj *cmd[3];

	cmd[1] = Tcl_NewStringObj("::tcl::zipfs::find", -1);
	cmd[2] = objv[2];
	cmd[0] = Tcl_NewListObj(2, cmd + 1);
	Tcl_IncrRefCount(cmd[0]);
	if (Tcl_EvalObjEx(interp, cmd[0], TCL_EVAL_DIRECT) != TCL_OK) {
	    Tcl_DecrRefCount(cmd[0]);
	    return TCL_ERROR;
	}
	Tcl_DecrRefCount(cmd[0]);
	list = Tcl_GetObjResult(interp);
	Tcl_IncrRefCount(list);
    }
    if (Tcl_ListObjGetElements(interp, list, &lobjc, &lobjv) != TCL_OK) {
	Tcl_DecrRefCount(list);
	return TCL_ERROR;
    }
    if (isList && (lobjc % 2)) {
	Tcl_DecrRefCount(list);
	Tcl_SetObjResult(interp,
		Tcl_NewStringObj("need even number of elements", -1));
	Tcl_SetErrorCode(interp, "TCL", "ZIPFS", "LIST_LENGTH", NULL);
	return TCL_ERROR;
    }
    if (lobjc == 0) {
	Tcl_DecrRefCount(list);
	Tcl_SetObjResult(interp, Tcl_NewStringObj("empty archive", -1));
	Tcl_SetErrorCode(interp, "TCL", "ZIPFS", "EMPTY", NULL);
	return TCL_ERROR;
    }
    out = Tcl_OpenFileChannel(interp, Tcl_GetString(objv[1]), "wb", 0755);
    if (out == NULL) {
	Tcl_DecrRefCount(list);
	return TCL_ERROR;
    }
    if (pwlen <= 0) {
	pw = NULL;
	pwlen = 0;
    }
    if (isImg) {
	ZipFile *zf, zf0;
	int isMounted = 0;
	const char *imgName;

	if (isList) {
	    imgName = (objc > 4) ? Tcl_GetString(objv[4]) :
		    Tcl_GetNameOfExecutable();
	} else {
	    imgName = (objc > 5) ? Tcl_GetString(objv[5]) :
		    Tcl_GetNameOfExecutable();
	}
	if (pwlen) {
	    i = 0;
	    for (len = pwlen; len-- > 0;) {
		int ch = pw[len];

		passBuf[i] = (ch & 0x0f) | pwrot[(ch >> 4) & 0x0f];
		i++;
	    }
	    passBuf[i] = i;
	    ++i;
	    passBuf[i++] = (char) ZIP_PASSWORD_END_SIG;
	    passBuf[i++] = (char) (ZIP_PASSWORD_END_SIG >> 8);
	    passBuf[i++] = (char) (ZIP_PASSWORD_END_SIG >> 16);
	    passBuf[i++] = (char) (ZIP_PASSWORD_END_SIG >> 24);
	    passBuf[i] = '\0';
	}

	/*
	 * Check for mounted image.
	 */

	WriteLock();
	for (hPtr = Tcl_FirstHashEntry(&ZipFS.zipHash, &search); hPtr;
		hPtr = Tcl_NextHashEntry(&search)) {
	    zf = Tcl_GetHashValue(hPtr);
	    if (strcmp(zf->name, imgName) == 0) {
		isMounted = 1;
		zf->numOpen++;
		break;
	    }
	}
	Unlock();
	if (!isMounted) {
	    zf = &zf0;
	}
	if (isMounted || ZipFSOpenArchive(interp, imgName, 0, zf) == TCL_OK) {
	    if ((size_t) Tcl_Write(out, (char *) zf->data,
		    zf->passOffset) != zf->passOffset) {
		memset(passBuf, 0, sizeof(passBuf));
		Tcl_DecrRefCount(list);
		Tcl_SetObjResult(interp, Tcl_ObjPrintf(
			"write error: %s", Tcl_PosixError(interp)));
		Tcl_Close(interp, out);
		if (zf == &zf0) {
		    ZipFSCloseArchive(interp, zf);
		} else {
		    WriteLock();
		    zf->numOpen--;
		    Unlock();
		}
		return TCL_ERROR;
	    }
	    if (zf == &zf0) {
		ZipFSCloseArchive(interp, zf);
	    } else {
		WriteLock();
		zf->numOpen--;
		Unlock();
	    }
	} else {
	    size_t k;
	    int m, n;
	    Tcl_Channel in;
	    const char *errMsg = "seek error";

	    /*
	     * Fall back to read it as plain file which hopefully is a static
	     * tclsh or wish binary with proper zipfs infrastructure built in.
	     */

	    Tcl_ResetResult(interp);
	    in = Tcl_OpenFileChannel(interp, imgName, "rb", 0644);
	    if (!in) {
		memset(passBuf, 0, sizeof(passBuf));
		Tcl_DecrRefCount(list);
		Tcl_Close(interp, out);
		return TCL_ERROR;
	    }
	    i = Tcl_Seek(in, 0, SEEK_END);
	    if (i == ERROR_LENGTH) {
	    cperr:
		memset(passBuf, 0, sizeof(passBuf));
		Tcl_DecrRefCount(list);
		Tcl_SetObjResult(interp, Tcl_ObjPrintf(
			"%s: %s", errMsg, Tcl_PosixError(interp)));
		Tcl_Close(interp, out);
		Tcl_Close(interp, in);
		return TCL_ERROR;
	    }
	    Tcl_Seek(in, 0, SEEK_SET);
	    for (k = 0; k < i; k += m) {
		m = i - k;
		if (m > (int) sizeof(buf)) {
		    m = (int) sizeof(buf);
		}
		n = Tcl_Read(in, buf, m);
		if (n == -1) {
		    errMsg = "read error";
		    goto cperr;
		} else if (n == 0) {
		    break;
		}
		m = Tcl_Write(out, buf, n);
		if (m != n) {
		    errMsg = "write error";
		    goto cperr;
		}
	    }
	    Tcl_Close(interp, in);
	}
	len = strlen(passBuf);
	if (len > 0) {
	    i = Tcl_Write(out, passBuf, len);
	    if (i != len) {
		Tcl_DecrRefCount(list);
		Tcl_SetObjResult(interp, Tcl_ObjPrintf(
			"write error: %s", Tcl_PosixError(interp)));
		Tcl_Close(interp, out);
		return TCL_ERROR;
	    }
	}
	memset(passBuf, 0, sizeof(passBuf));
	Tcl_Flush(out);
    }
    Tcl_InitHashTable(&fileHash, TCL_STRING_KEYS);
    pos[0] = Tcl_Tell(out);
    if (!isList && (objc > 3)) {
	strip = Tcl_GetString(objv[3]);
	slen = strlen(strip);
    }
    for (i = 0; i < (size_t) lobjc; i += (isList ? 2 : 1)) {
	const char *path, *name;

	path = Tcl_GetString(lobjv[i]);
	if (isList) {
	    name = Tcl_GetString(lobjv[i + 1]);
	} else {
	    name = path;
	    if (slen > 0) {
		len = strlen(name);
		if ((len <= slen) || (strncmp(strip, name, slen) != 0)) {
		    continue;
		}
		name += slen;
	    }
	}
	while (name[0] == '/') {
	    ++name;
	}
	if (name[0] == '\0') {
	    continue;
	}
	if (ZipAddFile(interp, path, name, out, pw, buf, sizeof(buf),
		&fileHash) != TCL_OK) {
	    goto done;
	}
    }
    pos[1] = Tcl_Tell(out);
    count = 0;
    for (i = 0; i < (size_t) lobjc; i += (isList ? 2 : 1)) {
	const char *path, *name;

	path = Tcl_GetString(lobjv[i]);
	if (isList) {
	    name = Tcl_GetString(lobjv[i + 1]);
	} else {
	    name = path;
	    if (slen > 0) {
		len = strlen(name);
		if ((len <= slen) || (strncmp(strip, name, slen) != 0)) {
		    continue;
		}
		name += slen;
	    }
	}
	while (name[0] == '/') {
	    ++name;
	}
	if (name[0] == '\0') {
	    continue;
	}
	hPtr = Tcl_FindHashEntry(&fileHash, name);
	if (!hPtr) {
	    continue;
	}
	z = Tcl_GetHashValue(hPtr);
	len = strlen(z->name);
	ZipWriteInt(buf + ZIP_CENTRAL_SIG_OFFS, ZIP_CENTRAL_HEADER_SIG);
	ZipWriteShort(buf + ZIP_CENTRAL_VERSIONMADE_OFFS, ZIP_MIN_VERSION);
	ZipWriteShort(buf + ZIP_CENTRAL_VERSION_OFFS, ZIP_MIN_VERSION);
	ZipWriteShort(buf + ZIP_CENTRAL_FLAGS_OFFS, z->isEncrypted);
	ZipWriteShort(buf + ZIP_CENTRAL_COMPMETH_OFFS, z->compressMethod);
	ZipWriteShort(buf + ZIP_CENTRAL_MTIME_OFFS, ToDosTime(z->timestamp));
	ZipWriteShort(buf + ZIP_CENTRAL_MDATE_OFFS, ToDosDate(z->timestamp));
	ZipWriteInt(buf + ZIP_CENTRAL_CRC32_OFFS, z->crc32);
	ZipWriteInt(buf + ZIP_CENTRAL_COMPLEN_OFFS, z->numCompressedBytes);
	ZipWriteInt(buf + ZIP_CENTRAL_UNCOMPLEN_OFFS, z->numBytes);
	ZipWriteShort(buf + ZIP_CENTRAL_PATHLEN_OFFS, len);
	ZipWriteShort(buf + ZIP_CENTRAL_EXTRALEN_OFFS, 0);
	ZipWriteShort(buf + ZIP_CENTRAL_FCOMMENTLEN_OFFS, 0);
	ZipWriteShort(buf + ZIP_CENTRAL_DISKFILE_OFFS, 0);
	ZipWriteShort(buf + ZIP_CENTRAL_IATTR_OFFS, 0);
	ZipWriteInt(buf + ZIP_CENTRAL_EATTR_OFFS, 0);
	ZipWriteInt(buf + ZIP_CENTRAL_LOCALHDR_OFFS, z->offset - pos[0]);
	if ((Tcl_Write(out, buf,
		    ZIP_CENTRAL_HEADER_LEN) != ZIP_CENTRAL_HEADER_LEN)
		|| ((size_t) Tcl_Write(out, z->name, len) != len)) {
	    Tcl_SetObjResult(interp, Tcl_ObjPrintf(
		    "write error: %s", Tcl_PosixError(interp)));
	    goto done;
	}
	count++;
    }
    Tcl_Flush(out);
    pos[2] = Tcl_Tell(out);
    ZipWriteInt(buf + ZIP_CENTRAL_END_SIG_OFFS, ZIP_CENTRAL_END_SIG);
    ZipWriteShort(buf + ZIP_CENTRAL_DISKNO_OFFS, 0);
    ZipWriteShort(buf + ZIP_CENTRAL_DISKDIR_OFFS, 0);
    ZipWriteShort(buf + ZIP_CENTRAL_ENTS_OFFS, count);
    ZipWriteShort(buf + ZIP_CENTRAL_TOTALENTS_OFFS, count);
    ZipWriteInt(buf + ZIP_CENTRAL_DIRSIZE_OFFS, pos[2] - pos[1]);
    ZipWriteInt(buf + ZIP_CENTRAL_DIRSTART_OFFS, pos[1] - pos[0]);
    ZipWriteShort(buf + ZIP_CENTRAL_COMMENTLEN_OFFS, 0);
    if (Tcl_Write(out, buf, ZIP_CENTRAL_END_LEN) != ZIP_CENTRAL_END_LEN) {
	Tcl_SetObjResult(interp, Tcl_ObjPrintf(
		"write error: %s", Tcl_PosixError(interp)));
	goto done;
    }
    Tcl_Flush(out);
    ret = TCL_OK;

  done:
    if (ret == TCL_OK) {
	ret = Tcl_Close(interp, out);
    } else {
	Tcl_Close(interp, out);
    }
    Tcl_DecrRefCount(list);
    for (hPtr = Tcl_FirstHashEntry(&fileHash, &search); hPtr;
	    hPtr = Tcl_NextHashEntry(&search)) {
	z = Tcl_GetHashValue(hPtr);
	ckfree(z);
	Tcl_DeleteHashEntry(hPtr);
    }
    Tcl_DeleteHashTable(&fileHash);
    return ret;
}

/*
 *-------------------------------------------------------------------------
 *
 * ZipFSMkZipObjCmd, ZipFSLMkZipObjCmd --
 *
 *	These procedures are invoked to process the [zipfs mkzip] and [zipfs
 *	lmkzip] commands.  See description of ZipFSMkZipOrImgCmd().
 *
 * Results:
 *	A standard Tcl result.
 *
 * Side effects:
 *	See description of ZipFSMkZipOrImgCmd().
 *
 *-------------------------------------------------------------------------
 */

static int
ZipFSMkZipObjCmd(
    void *dummy,	/* Not used. */
    Tcl_Interp *interp,		/* Current interpreter. */
    int objc,			/* Number of arguments. */
    Tcl_Obj *const objv[])	/* Argument objects. */
{
    if (objc < 3 || objc > 5) {
	Tcl_WrongNumArgs(interp, 1, objv, "outfile indir ?strip? ?password?");
	return TCL_ERROR;
    }
    if (Tcl_IsSafe(interp)) {
	Tcl_SetObjResult(interp, Tcl_NewStringObj(
		"operation not permitted in a safe interpreter", -1));
	Tcl_SetErrorCode(interp, "TCL", "ZIPFS", "SAFE_INTERP", NULL);
	return TCL_ERROR;
    }
    return ZipFSMkZipOrImgObjCmd(interp, 0, 0, objc, objv);
}

static int
ZipFSLMkZipObjCmd(
    void *dummy,	/* Not used. */
    Tcl_Interp *interp,		/* Current interpreter. */
    int objc,			/* Number of arguments. */
    Tcl_Obj *const objv[])	/* Argument objects. */
{
    if (objc < 3 || objc > 4) {
	Tcl_WrongNumArgs(interp, 1, objv, "outfile inlist ?password?");
	return TCL_ERROR;
    }
    if (Tcl_IsSafe(interp)) {
	Tcl_SetObjResult(interp, Tcl_NewStringObj(
		"operation not permitted in a safe interpreter", -1));
	Tcl_SetErrorCode(interp, "TCL", "ZIPFS", "SAFE_INTERP", NULL);
	return TCL_ERROR;
    }
    return ZipFSMkZipOrImgObjCmd(interp, 0, 1, objc, objv);
}

/*
 *-------------------------------------------------------------------------
 *
 * ZipFSMkImgObjCmd, ZipFSLMkImgObjCmd --
 *
 *	These procedures are invoked to process the [zipfs mkimg] and [zipfs
 *	lmkimg] commands.  See description of ZipFSMkZipOrImgCmd().
 *
 * Results:
 *	A standard Tcl result.
 *
 * Side effects:
 *	See description of ZipFSMkZipOrImgCmd().
 *
 *-------------------------------------------------------------------------
 */

static int
ZipFSMkImgObjCmd(
    void *dummy,	/* Not used. */
    Tcl_Interp *interp,		/* Current interpreter. */
    int objc,			/* Number of arguments. */
    Tcl_Obj *const objv[])	/* Argument objects. */
{
    if (objc < 3 || objc > 6) {
	Tcl_WrongNumArgs(interp, 1, objv,
		"outfile indir ?strip? ?password? ?infile?");
	return TCL_ERROR;
    }
    if (Tcl_IsSafe(interp)) {
	Tcl_SetObjResult(interp, Tcl_NewStringObj(
		"operation not permitted in a safe interpreter", -1));
	Tcl_SetErrorCode(interp, "TCL", "ZIPFS", "SAFE_INTERP", NULL);
	return TCL_ERROR;
    }
    return ZipFSMkZipOrImgObjCmd(interp, 1, 0, objc, objv);
}

static int
ZipFSLMkImgObjCmd(
    void *dummy,	/* Not used. */
    Tcl_Interp *interp,		/* Current interpreter. */
    int objc,			/* Number of arguments. */
    Tcl_Obj *const objv[])	/* Argument objects. */
{
    if (objc < 3 || objc > 5) {
	Tcl_WrongNumArgs(interp, 1, objv, "outfile inlist ?password infile?");
	return TCL_ERROR;
    }
    if (Tcl_IsSafe(interp)) {
	Tcl_SetObjResult(interp, Tcl_NewStringObj(
		"operation not permitted in a safe interpreter", -1));
	Tcl_SetErrorCode(interp, "TCL", "ZIPFS", "SAFE_INTERP", NULL);
	return TCL_ERROR;
    }
    return ZipFSMkZipOrImgObjCmd(interp, 1, 1, objc, objv);
}

/*
 *-------------------------------------------------------------------------
 *
 * ZipFSCanonicalObjCmd --
 *
 *	This procedure is invoked to process the [zipfs canonical] command.
 *	It returns the canonical name for a file within zipfs
 *
 * Results:
 *	Always TCL_OK provided the right number of arguments are supplied.
 *
 * Side effects:
 *	None.
 *
 *-------------------------------------------------------------------------
 */

static int
ZipFSCanonicalObjCmd(
    void *dummy,	/* Not used. */
    Tcl_Interp *interp,		/* Current interpreter. */
    int objc,			/* Number of arguments. */
    Tcl_Obj *const objv[])	/* Argument objects. */
{
    char *mntpoint = NULL;
    char *filename = NULL;
    char *result;
    Tcl_DString dPath;

    if (objc < 2 || objc > 4) {
	Tcl_WrongNumArgs(interp, 1, objv, "?mountpoint? filename ?inZipfs?");
	return TCL_ERROR;
    }
    Tcl_DStringInit(&dPath);
    if (objc == 2) {
	filename = Tcl_GetString(objv[1]);
	result = CanonicalPath("", filename, &dPath, 1);
    } else if (objc == 3) {
	mntpoint = Tcl_GetString(objv[1]);
	filename = Tcl_GetString(objv[2]);
	result = CanonicalPath(mntpoint, filename, &dPath, 1);
    } else {
	int zipfs = 0;

	if (Tcl_GetBooleanFromObj(interp, objv[3], &zipfs)) {
	    return TCL_ERROR;
	}
	mntpoint = Tcl_GetString(objv[1]);
	filename = Tcl_GetString(objv[2]);
	result = CanonicalPath(mntpoint, filename, &dPath, zipfs);
    }
    Tcl_SetObjResult(interp, Tcl_NewStringObj(result, -1));
    return TCL_OK;
}

/*
 *-------------------------------------------------------------------------
 *
 * ZipFSExistsObjCmd --
 *
 *	This procedure is invoked to process the [zipfs exists] command.  It
 *	tests for the existence of a file in the ZIP filesystem and places a
 *	boolean into the interp's result.
 *
 * Results:
 *	Always TCL_OK provided the right number of arguments are supplied.
 *
 * Side effects:
 *	None.
 *
 *-------------------------------------------------------------------------
 */

static int
ZipFSExistsObjCmd(
    void *dummy,	/* Not used. */
    Tcl_Interp *interp,		/* Current interpreter. */
    int objc,			/* Number of arguments. */
    Tcl_Obj *const objv[])	/* Argument objects. */
{
    char *filename;
    int exists;
    Tcl_DString ds;

    if (objc != 2) {
	Tcl_WrongNumArgs(interp, 1, objv, "filename");
	return TCL_ERROR;
    }

    /*
     * Prepend ZIPFS_VOLUME to filename, eliding the final /
     */

    filename = Tcl_GetString(objv[1]);
    Tcl_DStringInit(&ds);
    Tcl_DStringAppend(&ds, ZIPFS_VOLUME, ZIPFS_VOLUME_LEN - 1);
    Tcl_DStringAppend(&ds, filename, -1);
    filename = Tcl_DStringValue(&ds);

    ReadLock();
    exists = ZipFSLookup(filename) != NULL;
    Unlock();

    Tcl_SetObjResult(interp, Tcl_NewBooleanObj(exists));
    return TCL_OK;
}

/*
 *-------------------------------------------------------------------------
 *
 * ZipFSInfoObjCmd --
 *
 *	This procedure is invoked to process the [zipfs info] command.	 On
 *	success, it returns a Tcl list made up of name of ZIP archive file,
 *	size uncompressed, size compressed, and archive offset of a file in
 *	the ZIP filesystem.
 *
 * Results:
 *	A standard Tcl result.
 *
 * Side effects:
 *	None.
 *
 *-------------------------------------------------------------------------
 */

static int
ZipFSInfoObjCmd(
    void *dummy,	/* Not used. */
    Tcl_Interp *interp,		/* Current interpreter. */
    int objc,			/* Number of arguments. */
    Tcl_Obj *const objv[])	/* Argument objects. */
{
    char *filename;
    ZipEntry *z;

    if (objc != 2) {
	Tcl_WrongNumArgs(interp, 1, objv, "filename");
	return TCL_ERROR;
    }
    filename = Tcl_GetString(objv[1]);
    ReadLock();
    z = ZipFSLookup(filename);
    if (z) {
	Tcl_Obj *result = Tcl_GetObjResult(interp);

	Tcl_ListObjAppendElement(interp, result,
		Tcl_NewStringObj(z->zipFilePtr->name, -1));
	Tcl_ListObjAppendElement(interp, result,
		Tcl_NewWideIntObj(z->numBytes));
	Tcl_ListObjAppendElement(interp, result,
		Tcl_NewWideIntObj(z->numCompressedBytes));
	Tcl_ListObjAppendElement(interp, result, Tcl_NewWideIntObj(z->offset));
    }
    Unlock();
    return TCL_OK;
}

/*
 *-------------------------------------------------------------------------
 *
 * ZipFSListObjCmd --
 *
 *	This procedure is invoked to process the [zipfs list] command.	 On
 *	success, it returns a Tcl list of files of the ZIP filesystem which
 *	match a search pattern (glob or regexp).
 *
 * Results:
 *	A standard Tcl result.
 *
 * Side effects:
 *	None.
 *
 *-------------------------------------------------------------------------
 */

static int
ZipFSListObjCmd(
    void *dummy,	/* Not used. */
    Tcl_Interp *interp,		/* Current interpreter. */
    int objc,			/* Number of arguments. */
    Tcl_Obj *const objv[])	/* Argument objects. */
{
    char *pattern = NULL;
    Tcl_RegExp regexp = NULL;
    Tcl_HashEntry *hPtr;
    Tcl_HashSearch search;
    Tcl_Obj *result = Tcl_GetObjResult(interp);

    if (objc > 3) {
	Tcl_WrongNumArgs(interp, 1, objv, "?(-glob|-regexp)? ?pattern?");
	return TCL_ERROR;
    }
    if (objc == 3) {
	int n;
	char *what = Tcl_GetStringFromObj(objv[1], &n);

	if ((n >= 2) && (strncmp(what, "-glob", n) == 0)) {
	    pattern = Tcl_GetString(objv[2]);
	} else if ((n >= 2) && (strncmp(what, "-regexp", n) == 0)) {
	    regexp = Tcl_RegExpCompile(interp, Tcl_GetString(objv[2]));
	    if (!regexp) {
		return TCL_ERROR;
	    }
	} else {
	    Tcl_SetObjResult(interp, Tcl_ObjPrintf(
		    "unknown option \"%s\"", what));
	    Tcl_SetErrorCode(interp, "TCL", "ZIPFS", "BAD_OPT", NULL);
	    return TCL_ERROR;
	}
    } else if (objc == 2) {
	pattern = Tcl_GetString(objv[1]);
    }
    ReadLock();
    if (pattern) {
	for (hPtr = Tcl_FirstHashEntry(&ZipFS.fileHash, &search);
		hPtr != NULL; hPtr = Tcl_NextHashEntry(&search)) {
	    ZipEntry *z = Tcl_GetHashValue(hPtr);

	    if (Tcl_StringMatch(z->name, pattern)) {
		Tcl_ListObjAppendElement(interp, result,
			Tcl_NewStringObj(z->name, -1));
	    }
	}
    } else if (regexp) {
	for (hPtr = Tcl_FirstHashEntry(&ZipFS.fileHash, &search);
		hPtr; hPtr = Tcl_NextHashEntry(&search)) {
	    ZipEntry *z = Tcl_GetHashValue(hPtr);

	    if (Tcl_RegExpExec(interp, regexp, z->name, z->name)) {
		Tcl_ListObjAppendElement(interp, result,
			Tcl_NewStringObj(z->name, -1));
	    }
	}
    } else {
	for (hPtr = Tcl_FirstHashEntry(&ZipFS.fileHash, &search);
		hPtr; hPtr = Tcl_NextHashEntry(&search)) {
	    ZipEntry *z = Tcl_GetHashValue(hPtr);

	    Tcl_ListObjAppendElement(interp, result,
		    Tcl_NewStringObj(z->name, -1));
	}
    }
    Unlock();
    return TCL_OK;
}

/*
 *-------------------------------------------------------------------------
 *
 * TclZipfs_TclLibrary --
 *
 *	This procedure gets (and possibly finds) the root that Tcl's library
 *	files are mounted under.
 *
 * Results:
 *	A Tcl object holding the location (with zero refcount), or NULL if no
 *	Tcl library can be found.
 *
 * Side effects:
 *	May initialise the cache of where such library files are to be found.
 *	This cache is never cleared.
 *
 *-------------------------------------------------------------------------
 */

#ifdef _WIN32
#define LIBRARY_SIZE	    64
#endif /* _WIN32 */

Tcl_Obj *
TclZipfs_TclLibrary(void)
{
    Tcl_Obj *vfsInitScript;
    int found;
#ifdef _WIN32
    HMODULE hModule;
    WCHAR wName[MAX_PATH + LIBRARY_SIZE];
    char dllName[(MAX_PATH + LIBRARY_SIZE) * 3];
#endif /* _WIN32 */

    /*
     * Use the cached value if that has been set; we don't want to repeat the
     * searching and mounting.
     */

    if (zipfs_literal_tcl_library) {
	return Tcl_NewStringObj(zipfs_literal_tcl_library, -1);
    }

    /*
     * Look for the library file system within the executable.
     */

    vfsInitScript = Tcl_NewStringObj(ZIPFS_APP_MOUNT "/tcl_library/init.tcl",
	    -1);
    Tcl_IncrRefCount(vfsInitScript);
    found = Tcl_FSAccess(vfsInitScript, F_OK);
    Tcl_DecrRefCount(vfsInitScript);
    if (found == TCL_OK) {
	zipfs_literal_tcl_library = ZIPFS_APP_MOUNT "/tcl_library";
	return Tcl_NewStringObj(zipfs_literal_tcl_library, -1);
    }

    /*
     * Look for the library file system within the DLL/shared library.  Note
     * that we must mount the zip file and dll before releasing to search.
     */

#if defined(_WIN32)
    hModule = TclWinGetTclInstance();
    GetModuleFileNameW(hModule, wName, MAX_PATH);
    WideCharToMultiByte(CP_UTF8, 0, wName, -1, dllName, sizeof(dllName), NULL, NULL);

    if (ZipfsAppHookFindTclInit(dllName) == TCL_OK) {
	return Tcl_NewStringObj(zipfs_literal_tcl_library, -1);
    }
#elif /* !_WIN32 && */ defined(CFG_RUNTIME_DLLFILE)
    if (ZipfsAppHookFindTclInit(
	    CFG_RUNTIME_LIBDIR "/" CFG_RUNTIME_DLLFILE) == TCL_OK) {
	return Tcl_NewStringObj(zipfs_literal_tcl_library, -1);
    }
#endif /* _WIN32 || CFG_RUNTIME_DLLFILE */

    /*
     * If we're configured to know about a ZIP archive we should use, do that.
     */

#ifdef CFG_RUNTIME_ZIPFILE
    if (ZipfsAppHookFindTclInit(
	    CFG_RUNTIME_LIBDIR "/" CFG_RUNTIME_ZIPFILE) == TCL_OK) {
	return Tcl_NewStringObj(zipfs_literal_tcl_library, -1);
    }
    if (ZipfsAppHookFindTclInit(
	    CFG_RUNTIME_SCRDIR "/" CFG_RUNTIME_ZIPFILE) == TCL_OK) {
	return Tcl_NewStringObj(zipfs_literal_tcl_library, -1);
    }
    if (ZipfsAppHookFindTclInit(CFG_RUNTIME_ZIPFILE) == TCL_OK) {
	return Tcl_NewStringObj(zipfs_literal_tcl_library, -1);
    }
#endif /* CFG_RUNTIME_ZIPFILE */

    /*
     * If anything set the cache (but subsequently failed) go with that
     * anyway.
     */

    if (zipfs_literal_tcl_library) {
	return Tcl_NewStringObj(zipfs_literal_tcl_library, -1);
    }
    return NULL;
}

/*
 *-------------------------------------------------------------------------
 *
 * ZipFSTclLibraryObjCmd --
 *
 *	This procedure is invoked to process the
 *	[::tcl::zipfs::tcl_library_init] command, usually called during the
 *	execution of Tcl's interpreter startup. It returns the root that Tcl's
 *	library files are mounted under.
 *
 * Results:
 *	A standard Tcl result.
 *
 * Side effects:
 *	May initialise the cache of where such library files are to be found.
 *	This cache is never cleared.
 *
 *-------------------------------------------------------------------------
 */

static int
ZipFSTclLibraryObjCmd(
    void *dummy,	/* Not used. */
    Tcl_Interp *interp,		/* Current interpreter. */
    int objc,			/* Number of arguments. */
    Tcl_Obj *const objv[])	/* Argument objects. */
{
    if (!Tcl_IsSafe(interp)) {
	Tcl_Obj *pResult = TclZipfs_TclLibrary();

	if (!pResult) {
	    pResult = Tcl_NewObj();
	}
	Tcl_SetObjResult(interp, pResult);
    }
    return TCL_OK;
}

/*
 *-------------------------------------------------------------------------
 *
 * ZipChannelClose --
 *
 *	This function is called to close a channel.
 *
 * Results:
 *	Always TCL_OK.
 *
 * Side effects:
 *	Resources are free'd.
 *
 *-------------------------------------------------------------------------
 */

static int
ZipChannelClose(
    void *instanceData,
    Tcl_Interp *dummy)		/* Current interpreter. */
{
    ZipChannel *info = instanceData;

    if (info->iscompr && info->ubuf) {
	ckfree(info->ubuf);
	info->ubuf = NULL;
    }
    if (info->isEncrypted) {
	info->isEncrypted = 0;
	memset(info->keys, 0, sizeof(info->keys));
    }
    if (info->isWriting) {
	ZipEntry *z = info->zipEntryPtr;
	unsigned char *newdata = attemptckrealloc(info->ubuf, info->numRead);

	if (newdata) {
	    if (z->data) {
		ckfree(z->data);
	    }
	    z->data = newdata;
	    z->numBytes = z->numCompressedBytes = info->numBytes;
	    z->compressMethod = ZIP_COMPMETH_STORED;
	    z->timestamp = time(NULL);
	    z->isDirectory = 0;
	    z->isEncrypted = 0;
	    z->offset = 0;
	    z->crc32 = 0;
	} else {
	    ckfree(info->ubuf);
	}
    }
    WriteLock();
    info->zipFilePtr->numOpen--;
    Unlock();
    ckfree(info);
    return TCL_OK;
}

/*
 *-------------------------------------------------------------------------
 *
 * ZipChannelRead --
 *
 *	This function is called to read data from channel.
 *
 * Results:
 *	Number of bytes read or -1 on error with error number set.
 *
 * Side effects:
 *	Data is read and file pointer is advanced.
 *
 *-------------------------------------------------------------------------
 */

static int
ZipChannelRead(
    void *instanceData,
    char *buf,
    int toRead,
    int *errloc)
{
    ZipChannel *info = (ZipChannel *) instanceData;
    unsigned long nextpos;

    if (info->isDirectory < 0) {
	/*
	 * Special case: when executable combined with ZIP archive file read
	 * data in front of ZIP, i.e. the executable itself.
	 */

	nextpos = info->numRead + toRead;
	if (nextpos > info->zipFilePtr->baseOffset) {
	    toRead = info->zipFilePtr->baseOffset - info->numRead;
	    nextpos = info->zipFilePtr->baseOffset;
	}
	if (toRead == 0) {
	    return 0;
	}
	memcpy(buf, info->zipFilePtr->data, toRead);
	info->numRead = nextpos;
	*errloc = 0;
	return toRead;
    }
    if (info->isDirectory) {
	*errloc = EISDIR;
	return -1;
    }
    nextpos = info->numRead + toRead;
    if (nextpos > info->numBytes) {
	toRead = info->numBytes - info->numRead;
	nextpos = info->numBytes;
    }
    if (toRead == 0) {
	return 0;
    }
    if (info->isEncrypted) {
	int i;

	for (i = 0; i < toRead; i++) {
	    int ch = info->ubuf[i + info->numRead];

	    buf[i] = zdecode(info->keys, crc32tab, ch);
	}
    } else {
	memcpy(buf, info->ubuf + info->numRead, toRead);
    }
    info->numRead = nextpos;
    *errloc = 0;
    return toRead;
}

/*
 *-------------------------------------------------------------------------
 *
 * ZipChannelWrite --
 *
 *	This function is called to write data into channel.
 *
 * Results:
 *	Number of bytes written or -1 on error with error number set.
 *
 * Side effects:
 *	Data is written and file pointer is advanced.
 *
 *-------------------------------------------------------------------------
 */

static int
ZipChannelWrite(
    void *instanceData,
    const char *buf,
    int toWrite,
    int *errloc)
{
    ZipChannel *info = (ZipChannel *) instanceData;
    unsigned long nextpos;

    if (!info->isWriting) {
	*errloc = EINVAL;
	return -1;
    }
    nextpos = info->numRead + toWrite;
    if (nextpos > info->maxWrite) {
	toWrite = info->maxWrite - info->numRead;
	nextpos = info->maxWrite;
    }
    if (toWrite == 0) {
	return 0;
    }
    memcpy(info->ubuf + info->numRead, buf, toWrite);
    info->numRead = nextpos;
    if (info->numRead > info->numBytes) {
	info->numBytes = info->numRead;
    }
    *errloc = 0;
    return toWrite;
}

/*
 *-------------------------------------------------------------------------
 *
<<<<<<< HEAD
 * ZipChannelWideSeek --
=======
 * ZipChannelSeek/ZipChannelWideSeek --
>>>>>>> cac60f04
 *
 *	This function is called to position file pointer of channel.
 *
 * Results:
 *	New file position or -1 on error with error number set.
 *
 * Side effects:
 *	File pointer is repositioned according to offset and mode.
 *
 *-------------------------------------------------------------------------
 */

static Tcl_WideInt
ZipChannelWideSeek(
    void *instanceData,
<<<<<<< HEAD
	Tcl_WideInt offset,
=======
    Tcl_WideInt offset,
>>>>>>> cac60f04
    int mode,
    int *errloc)
{
    ZipChannel *info = (ZipChannel *) instanceData;
    size_t end;

    if (!info->isWriting && (info->isDirectory < 0)) {
	/*
	 * Special case: when executable combined with ZIP archive file, seek
	 * within front of ZIP, i.e. the executable itself.
	 */
	end = info->zipFilePtr->baseOffset;
    } else if (info->isDirectory) {
	*errloc = EINVAL;
	return -1;
    } else {
	end = info->numBytes;
    }
    switch (mode) {
    case SEEK_CUR:
	offset += info->numRead;
	break;
    case SEEK_END:
	offset += end;
	break;
    case SEEK_SET:
	break;
    default:
	*errloc = EINVAL;
	return -1;
    }
    if (offset < 0) {
	*errloc = EINVAL;
	return -1;
    }
    if (info->isWriting) {
	if ((size_t) offset > info->maxWrite) {
	    *errloc = EINVAL;
	    return -1;
	}
	if ((size_t) offset > info->numBytes) {
	    info->numBytes = offset;
	}
    } else if ((size_t) offset > end) {
	*errloc = EINVAL;
	return -1;
    }
    info->numRead = (size_t) offset;
    return info->numRead;
}

<<<<<<< HEAD
#ifndef TCL_NO_DEPRECATED
=======
>>>>>>> cac60f04
static int
ZipChannelSeek(
    void *instanceData,
    long offset,
    int mode,
    int *errloc)
{
    return ZipChannelWideSeek(instanceData, offset, mode, errloc);
}
<<<<<<< HEAD
#endif
=======
>>>>>>> cac60f04

/*
 *-------------------------------------------------------------------------
 *
 * ZipChannelWatchChannel --
 *
 *	This function is called for event notifications on channel. Does
 *	nothing.
 *
 * Results:
 *	None.
 *
 * Side effects:
 *	None.
 *
 *-------------------------------------------------------------------------
 */

static void
ZipChannelWatchChannel(
    void *instanceData,
    int mask)
{
    return;
}

/*
 *-------------------------------------------------------------------------
 *
 * ZipChannelGetFile --
 *
 *	This function is called to retrieve OS handle for channel.
 *
 * Results:
 *	Always TCL_ERROR since there's never an OS handle for a file within a
 *	ZIP archive.
 *
 * Side effects:
 *	None.
 *
 *-------------------------------------------------------------------------
 */

static int
ZipChannelGetFile(
    void *instanceData,
    int direction,
    void **handlePtr)
{
    return TCL_ERROR;
}

/*
 *-------------------------------------------------------------------------
 *
 * ZipChannelOpen --
 *
 *	This function opens a Tcl_Channel on a file from a mounted ZIP archive
 *	according to given open mode.
 *
 * Results:
 *	Tcl_Channel on success, or NULL on error.
 *
 * Side effects:
 *	Memory is allocated, the file from the ZIP archive is uncompressed.
 *
 *-------------------------------------------------------------------------
 */

static Tcl_Channel
ZipChannelOpen(
    Tcl_Interp *interp,		/* Current interpreter. */
    char *filename,
    int mode,
    int permissions)
{
    ZipEntry *z;
    ZipChannel *info;
    int i, ch, trunc, wr, flags = 0;
    char cname[128];

    if ((mode & O_APPEND)
	    || ((ZipFS.wrmax <= 0) && (mode & (O_WRONLY | O_RDWR)))) {
	if (interp) {
	    Tcl_SetObjResult(interp,
		    Tcl_NewStringObj("unsupported open mode", -1));
	    Tcl_SetErrorCode(interp, "TCL", "ZIPFS", "BAD_MODE", NULL);
	}
	return NULL;
    }
    WriteLock();
    z = ZipFSLookup(filename);
    if (!z) {
	Tcl_SetErrno(ENOENT);
	if (interp) {
	    Tcl_SetObjResult(interp, Tcl_ObjPrintf(
		    "file not found \"%s\": %s", filename,
		    Tcl_PosixError(interp)));
	}
	goto error;
    }
    trunc = (mode & O_TRUNC) != 0;
    wr = (mode & (O_WRONLY | O_RDWR)) != 0;
    if ((z->compressMethod != ZIP_COMPMETH_STORED)
	    && (z->compressMethod != ZIP_COMPMETH_DEFLATED)) {
	ZIPFS_ERROR(interp, "unsupported compression method");
	if (interp) {
	    Tcl_SetErrorCode(interp, "TCL", "ZIPFS", "COMP_METHOD", NULL);
	}
	goto error;
    }
    if (wr && z->isDirectory) {
	ZIPFS_ERROR(interp, "unsupported file type");
	if (interp) {
	    Tcl_SetErrorCode(interp, "TCL", "ZIPFS", "FILE_TYPE", NULL);
	}
	goto error;
    }
    if (!trunc) {
	flags |= TCL_READABLE;
	if (z->isEncrypted && (z->zipFilePtr->passBuf[0] == 0)) {
	    ZIPFS_ERROR(interp, "decryption failed");
	    if (interp) {
		Tcl_SetErrorCode(interp, "TCL", "ZIPFS", "DECRYPT", NULL);
	    }
	    goto error;
	} else if (wr && !z->data && (z->numBytes > ZipFS.wrmax)) {
	    ZIPFS_ERROR(interp, "file too large");
	    if (interp) {
		Tcl_SetErrorCode(interp, "TCL", "ZIPFS", "FILE_SIZE", NULL);
	    }
	    goto error;
	}
    } else {
	flags = TCL_WRITABLE;
    }
    info = attemptckalloc(sizeof(ZipChannel));
    if (!info) {
	ZIPFS_ERROR(interp, "out of memory");
	if (interp) {
	    Tcl_SetErrorCode(interp, "TCL", "MALLOC", NULL);
	}
	goto error;
    }
    info->zipFilePtr = z->zipFilePtr;
    info->zipEntryPtr = z;
    info->numRead = 0;
    if (wr) {
	flags |= TCL_WRITABLE;
	info->isWriting = 1;
	info->isDirectory = 0;
	info->maxWrite = ZipFS.wrmax;
	info->iscompr = 0;
	info->isEncrypted = 0;
	info->ubuf = attemptckalloc(info->maxWrite);
	if (!info->ubuf) {
	merror0:
	    if (info->ubuf) {
		ckfree(info->ubuf);
	    }
	    ckfree(info);
	    ZIPFS_ERROR(interp, "out of memory");
	    if (interp) {
		Tcl_SetErrorCode(interp, "TCL", "MALLOC", NULL);
	    }
	    goto error;
	}
	memset(info->ubuf, 0, info->maxWrite);
	if (trunc) {
	    info->numBytes = 0;
	} else if (z->data) {
	    unsigned int j = z->numBytes;

	    if (j > info->maxWrite) {
		j = info->maxWrite;
	    }
	    memcpy(info->ubuf, z->data, j);
	    info->numBytes = j;
	} else {
	    unsigned char *zbuf = z->zipFilePtr->data + z->offset;

	    if (z->isEncrypted) {
		int len = z->zipFilePtr->passBuf[0] & 0xFF;
		char passBuf[260];

		for (i = 0; i < len; i++) {
		    ch = z->zipFilePtr->passBuf[len - i];
		    passBuf[i] = (ch & 0x0f) | pwrot[(ch >> 4) & 0x0f];
		}
		passBuf[i] = '\0';
		init_keys(passBuf, info->keys, crc32tab);
		memset(passBuf, 0, sizeof(passBuf));
		for (i = 0; i < 12; i++) {
		    ch = info->ubuf[i];
		    zdecode(info->keys, crc32tab, ch);
		}
		zbuf += i;
	    }
	    if (z->compressMethod == ZIP_COMPMETH_DEFLATED) {
		z_stream stream;
		int err;
		unsigned char *cbuf = NULL;

		memset(&stream, 0, sizeof(z_stream));
		stream.zalloc = Z_NULL;
		stream.zfree = Z_NULL;
		stream.opaque = Z_NULL;
		stream.avail_in = z->numCompressedBytes;
		if (z->isEncrypted) {
		    unsigned int j;

		    stream.avail_in -= 12;
		    cbuf = attemptckalloc(stream.avail_in);
		    if (!cbuf) {
			goto merror0;
		    }
		    for (j = 0; j < stream.avail_in; j++) {
			ch = info->ubuf[j];
			cbuf[j] = zdecode(info->keys, crc32tab, ch);
		    }
		    stream.next_in = cbuf;
		} else {
		    stream.next_in = zbuf;
		}
		stream.next_out = info->ubuf;
		stream.avail_out = info->maxWrite;
		if (inflateInit2(&stream, -15) != Z_OK) {
		    goto cerror0;
		}
		err = inflate(&stream, Z_SYNC_FLUSH);
		inflateEnd(&stream);
		if ((err == Z_STREAM_END)
			|| ((err == Z_OK) && (stream.avail_in == 0))) {
		    if (cbuf) {
			memset(info->keys, 0, sizeof(info->keys));
			ckfree(cbuf);
		    }
		    goto wrapchan;
		}
	    cerror0:
		if (cbuf) {
		    memset(info->keys, 0, sizeof(info->keys));
		    ckfree(cbuf);
		}
		if (info->ubuf) {
		    ckfree(info->ubuf);
		}
		ckfree(info);
		ZIPFS_ERROR(interp, "decompression error");
		if (interp) {
		    Tcl_SetErrorCode(interp, "TCL", "ZIPFS", "CORRUPT", NULL);
		}
		goto error;
	    } else if (z->isEncrypted) {
		for (i = 0; i < z->numBytes - 12; i++) {
		    ch = zbuf[i];
		    info->ubuf[i] = zdecode(info->keys, crc32tab, ch);
		}
	    } else {
		memcpy(info->ubuf, zbuf, z->numBytes);
	    }
	    memset(info->keys, 0, sizeof(info->keys));
	    goto wrapchan;
	}
    } else if (z->data) {
	flags |= TCL_READABLE;
	info->isWriting = 0;
	info->iscompr = 0;
	info->isDirectory = 0;
	info->isEncrypted = 0;
	info->numBytes = z->numBytes;
	info->maxWrite = 0;
	info->ubuf = z->data;
    } else {
	flags |= TCL_READABLE;
	info->isWriting = 0;
	info->iscompr = (z->compressMethod == ZIP_COMPMETH_DEFLATED);
	info->ubuf = z->zipFilePtr->data + z->offset;
	info->isDirectory = z->isDirectory;
	info->isEncrypted = z->isEncrypted;
	info->numBytes = z->numBytes;
	info->maxWrite = 0;
	if (info->isEncrypted) {
	    int len = z->zipFilePtr->passBuf[0] & 0xFF;
	    char passBuf[260];

	    for (i = 0; i < len; i++) {
		ch = z->zipFilePtr->passBuf[len - i];
		passBuf[i] = (ch & 0x0f) | pwrot[(ch >> 4) & 0x0f];
	    }
	    passBuf[i] = '\0';
	    init_keys(passBuf, info->keys, crc32tab);
	    memset(passBuf, 0, sizeof(passBuf));
	    for (i = 0; i < 12; i++) {
		ch = info->ubuf[i];
		zdecode(info->keys, crc32tab, ch);
	    }
	    info->ubuf += i;
	}
	if (info->iscompr) {
	    z_stream stream;
	    int err;
	    unsigned char *ubuf = NULL;
	    unsigned int j;

	    memset(&stream, 0, sizeof(z_stream));
	    stream.zalloc = Z_NULL;
	    stream.zfree = Z_NULL;
	    stream.opaque = Z_NULL;
	    stream.avail_in = z->numCompressedBytes;
	    if (info->isEncrypted) {
		stream.avail_in -= 12;
		ubuf = attemptckalloc(stream.avail_in);
		if (!ubuf) {
		    info->ubuf = NULL;
		    goto merror;
		}
		for (j = 0; j < stream.avail_in; j++) {
		    ch = info->ubuf[j];
		    ubuf[j] = zdecode(info->keys, crc32tab, ch);
		}
		stream.next_in = ubuf;
	    } else {
		stream.next_in = info->ubuf;
	    }
	    stream.next_out = info->ubuf = attemptckalloc(info->numBytes);
	    if (!info->ubuf) {
	    merror:
		if (ubuf) {
		    info->isEncrypted = 0;
		    memset(info->keys, 0, sizeof(info->keys));
		    ckfree(ubuf);
		}
		ckfree(info);
		if (interp) {
		    Tcl_SetObjResult(interp,
			    Tcl_NewStringObj("out of memory", -1));
		    Tcl_SetErrorCode(interp, "TCL", "MALLOC", NULL);
		}
		goto error;
	    }
	    stream.avail_out = info->numBytes;
	    if (inflateInit2(&stream, -15) != Z_OK) {
		goto cerror;
	    }
	    err = inflate(&stream, Z_SYNC_FLUSH);
	    inflateEnd(&stream);
	    if ((err == Z_STREAM_END)
		    || ((err == Z_OK) && (stream.avail_in == 0))) {
		if (ubuf) {
		    info->isEncrypted = 0;
		    memset(info->keys, 0, sizeof(info->keys));
		    ckfree(ubuf);
		}
		goto wrapchan;
	    }
	cerror:
	    if (ubuf) {
		info->isEncrypted = 0;
		memset(info->keys, 0, sizeof(info->keys));
		ckfree(ubuf);
	    }
	    if (info->ubuf) {
		ckfree(info->ubuf);
	    }
	    ckfree(info);
	    ZIPFS_ERROR(interp, "decompression error");
	    if (interp) {
		Tcl_SetErrorCode(interp, "TCL", "ZIPFS", "CORRUPT", NULL);
	    }
	    goto error;
	} else if (info->isEncrypted) {
	    unsigned char *ubuf = NULL;
	    unsigned int j, len;

	    /*
	     * Decode encrypted but uncompressed file, since we support
	     * Tcl_Seek() on it, and it can be randomly accessed later.
	     */

	    len = z->numCompressedBytes - 12;
	    ubuf = (unsigned char *) attemptckalloc(len);
	    if (ubuf == NULL) {
		ckfree((char *) info);
		if (interp != NULL) {
		    Tcl_SetObjResult(interp,
			Tcl_NewStringObj("out of memory", -1));
		}
		goto error;
	    }
	    for (j = 0; j < len; j++) {
		ch = info->ubuf[j];
		ubuf[j] = zdecode(info->keys, crc32tab, ch);
	    }
	    info->ubuf = ubuf;
	    info->isEncrypted = 0;
	}
    }

  wrapchan:
    sprintf(cname, "zipfs_%" TCL_LL_MODIFIER "x_%d", z->offset,
	    ZipFS.idCount++);
    z->zipFilePtr->numOpen++;
    Unlock();
    return Tcl_CreateChannel(&ZipChannelType, cname, info, flags);

  error:
    Unlock();
    return NULL;
}

/*
 *-------------------------------------------------------------------------
 *
 * ZipEntryStat --
 *
 *	This function implements the ZIP filesystem specific version of the
 *	library version of stat.
 *
 * Results:
 *	See stat documentation.
 *
 * Side effects:
 *	See stat documentation.
 *
 *-------------------------------------------------------------------------
 */

static int
ZipEntryStat(
    char *path,
    Tcl_StatBuf *buf)
{
    ZipEntry *z;
    int ret = -1;

    ReadLock();
    z = ZipFSLookup(path);
    if (z) {
	memset(buf, 0, sizeof(Tcl_StatBuf));
	if (z->isDirectory) {
	    buf->st_mode = S_IFDIR | 0555;
	} else {
	    buf->st_mode = S_IFREG | 0555;
	}
	buf->st_size = z->numBytes;
	buf->st_mtime = z->timestamp;
	buf->st_ctime = z->timestamp;
	buf->st_atime = z->timestamp;
	ret = 0;
    }
    Unlock();
    return ret;
}

/*
 *-------------------------------------------------------------------------
 *
 * ZipEntryAccess --
 *
 *	This function implements the ZIP filesystem specific version of the
 *	library version of access.
 *
 * Results:
 *	See access documentation.
 *
 * Side effects:
 *	See access documentation.
 *
 *-------------------------------------------------------------------------
 */

static int
ZipEntryAccess(
    char *path,
    int mode)
{
    ZipEntry *z;

    if (mode & 3) {
	return -1;
    }
    ReadLock();
    z = ZipFSLookup(path);
    Unlock();
    return (z ? 0 : -1);
}

/*
 *-------------------------------------------------------------------------
 *
 * ZipFSOpenFileChannelProc --
 *
 * Results:
 *
 * Side effects:
 *
 *-------------------------------------------------------------------------
 */

static Tcl_Channel
ZipFSOpenFileChannelProc(
    Tcl_Interp *interp,		/* Current interpreter. */
    Tcl_Obj *pathPtr,
    int mode,
    int permissions)
{
    int len;

    pathPtr = Tcl_FSGetNormalizedPath(NULL, pathPtr);
    if (!pathPtr) {
	return NULL;
    }
    return ZipChannelOpen(interp, Tcl_GetStringFromObj(pathPtr, &len), mode,
	    permissions);
}

/*
 *-------------------------------------------------------------------------
 *
 * ZipFSStatProc --
 *
 *	This function implements the ZIP filesystem specific version of the
 *	library version of stat.
 *
 * Results:
 *	See stat documentation.
 *
 * Side effects:
 *	See stat documentation.
 *
 *-------------------------------------------------------------------------
 */

static int
ZipFSStatProc(
    Tcl_Obj *pathPtr,
    Tcl_StatBuf *buf)
{
    int len;

    pathPtr = Tcl_FSGetNormalizedPath(NULL, pathPtr);
    if (!pathPtr) {
	return -1;
    }
    return ZipEntryStat(Tcl_GetStringFromObj(pathPtr, &len), buf);
}

/*
 *-------------------------------------------------------------------------
 *
 * ZipFSAccessProc --
 *
 *	This function implements the ZIP filesystem specific version of the
 *	library version of access.
 *
 * Results:
 *	See access documentation.
 *
 * Side effects:
 *	See access documentation.
 *
 *-------------------------------------------------------------------------
 */

static int
ZipFSAccessProc(
    Tcl_Obj *pathPtr,
    int mode)
{
    int len;

    pathPtr = Tcl_FSGetNormalizedPath(NULL, pathPtr);
    if (!pathPtr) {
	return -1;
    }
    return ZipEntryAccess(Tcl_GetStringFromObj(pathPtr, &len), mode);
}

/*
 *-------------------------------------------------------------------------
 *
 * ZipFSFilesystemSeparatorProc --
 *
 *	This function returns the separator to be used for a given path. The
 *	object returned should have a refCount of zero
 *
 * Results:
 *	A Tcl object, with a refCount of zero. If the caller needs to retain a
 *	reference to the object, it should call Tcl_IncrRefCount, and should
 *	otherwise free the object.
 *
 * Side effects:
 *	None.
 *
 *-------------------------------------------------------------------------
 */

static Tcl_Obj *
ZipFSFilesystemSeparatorProc(
    Tcl_Obj *pathPtr)
{
    return Tcl_NewStringObj("/", -1);
}

/*
 *-------------------------------------------------------------------------
 *
 * ZipFSMatchInDirectoryProc --
 *
 *	This routine is used by the globbing code to search a directory for
 *	all files which match a given pattern.
 *
 * Results:
 *	The return value is a standard Tcl result indicating whether an error
 *	occurred in globbing. Errors are left in interp, good results are
 *	lappend'ed to resultPtr (which must be a valid object).
 *
 * Side effects:
 *	None.
 *
 *-------------------------------------------------------------------------
 */

static int
ZipFSMatchInDirectoryProc(
    Tcl_Interp *dummy,		/* Current interpreter. */
    Tcl_Obj *result,
    Tcl_Obj *pathPtr,
    const char *pattern,
    Tcl_GlobTypeData *types)
{
    Tcl_HashEntry *hPtr;
    Tcl_HashSearch search;
    Tcl_Obj *normPathPtr = Tcl_FSGetNormalizedPath(NULL, pathPtr);
    int scnt, l, dirOnly = -1, prefixLen, strip = 0;
    size_t len;
    char *pat, *prefix, *path;
    Tcl_DString dsPref;

    if (!normPathPtr) {
	return -1;
    }
    if (types) {
	dirOnly = (types->type & TCL_GLOB_TYPE_DIR) == TCL_GLOB_TYPE_DIR;
    }

    /*
     * The prefix that gets prepended to results.
     */

    prefix = Tcl_GetStringFromObj(pathPtr, &prefixLen);

    /*
     * The (normalized) path we're searching.
     */

    path = Tcl_GetString(normPathPtr);
    len = normPathPtr->length;

    Tcl_DStringInit(&dsPref);
    Tcl_DStringAppend(&dsPref, prefix, prefixLen);

    if (strcmp(prefix, path) == 0) {
	prefix = NULL;
    } else {
	strip = len + 1;
    }
    if (prefix) {
	Tcl_DStringAppend(&dsPref, "/", 1);
	prefixLen++;
	prefix = Tcl_DStringValue(&dsPref);
    }
    ReadLock();
    if (types && (types->type == TCL_GLOB_TYPE_MOUNT)) {
	l = CountSlashes(path);
	if (path[len - 1] == '/') {
	    len--;
	} else {
	    l++;
	}
	if (!pattern || (pattern[0] == '\0')) {
	    pattern = "*";
	}
	for (hPtr = Tcl_FirstHashEntry(&ZipFS.zipHash, &search); hPtr;
		hPtr = Tcl_NextHashEntry(&search)) {
	    ZipFile *zf = Tcl_GetHashValue(hPtr);

	    if (zf->mountPointLen == 0) {
		ZipEntry *z;

		for (z = zf->topEnts; z; z = z->tnext) {
		    size_t lenz = strlen(z->name);

		    if ((lenz > len + 1) && (strncmp(z->name, path, len) == 0)
			    && (z->name[len] == '/')
			    && (CountSlashes(z->name) == l)
			    && Tcl_StringCaseMatch(z->name + len + 1, pattern,
				    0)) {
			if (prefix) {
			    Tcl_DStringAppend(&dsPref, z->name, lenz);
			    Tcl_ListObjAppendElement(NULL, result,
				    Tcl_NewStringObj(Tcl_DStringValue(&dsPref),
					    Tcl_DStringLength(&dsPref)));
			    Tcl_DStringSetLength(&dsPref, prefixLen);
			} else {
			    Tcl_ListObjAppendElement(NULL, result,
				    Tcl_NewStringObj(z->name, lenz));
			}
		    }
		}
	    } else if ((zf->mountPointLen > len + 1)
		    && (strncmp(zf->mountPoint, path, len) == 0)
		    && (zf->mountPoint[len] == '/')
		    && (CountSlashes(zf->mountPoint) == l)
		    && Tcl_StringCaseMatch(zf->mountPoint + len + 1,
			    pattern, 0)) {
		if (prefix) {
		    Tcl_DStringAppend(&dsPref, zf->mountPoint,
			    zf->mountPointLen);
		    Tcl_ListObjAppendElement(NULL, result,
			    Tcl_NewStringObj(Tcl_DStringValue(&dsPref),
				    Tcl_DStringLength(&dsPref)));
		    Tcl_DStringSetLength(&dsPref, prefixLen);
		} else {
		    Tcl_ListObjAppendElement(NULL, result,
			    Tcl_NewStringObj(zf->mountPoint,
				    zf->mountPointLen));
		}
	    }
	}
	goto end;
    }

    if (!pattern || (pattern[0] == '\0')) {
	hPtr = Tcl_FindHashEntry(&ZipFS.fileHash, path);
	if (hPtr) {
	    ZipEntry *z = Tcl_GetHashValue(hPtr);

	    if ((dirOnly < 0) || (!dirOnly && !z->isDirectory)
		    || (dirOnly && z->isDirectory)) {
		if (prefix) {
		    Tcl_DStringAppend(&dsPref, z->name, -1);
		    Tcl_ListObjAppendElement(NULL, result,
			    Tcl_NewStringObj(Tcl_DStringValue(&dsPref),
				    Tcl_DStringLength(&dsPref)));
		    Tcl_DStringSetLength(&dsPref, prefixLen);
		} else {
		    Tcl_ListObjAppendElement(NULL, result,
			    Tcl_NewStringObj(z->name, -1));
		}
	    }
	}
	goto end;
    }

    l = strlen(pattern);
    pat = ckalloc(len + l + 2);
    memcpy(pat, path, len);
    while ((len > 1) && (pat[len - 1] == '/')) {
	--len;
    }
    if ((len > 1) || (pat[0] != '/')) {
	pat[len] = '/';
	++len;
    }
    memcpy(pat + len, pattern, l + 1);
    scnt = CountSlashes(pat);
    for (hPtr = Tcl_FirstHashEntry(&ZipFS.fileHash, &search);
	    hPtr; hPtr = Tcl_NextHashEntry(&search)) {
	ZipEntry *z = Tcl_GetHashValue(hPtr);

	if ((dirOnly >= 0) && ((dirOnly && !z->isDirectory)
		|| (!dirOnly && z->isDirectory))) {
	    continue;
	}
	if ((z->depth == scnt) && Tcl_StringCaseMatch(z->name, pat, 0)) {
	    if (prefix) {
		Tcl_DStringAppend(&dsPref, z->name + strip, -1);
		Tcl_ListObjAppendElement(NULL, result,
			Tcl_NewStringObj(Tcl_DStringValue(&dsPref),
				Tcl_DStringLength(&dsPref)));
		Tcl_DStringSetLength(&dsPref, prefixLen);
	    } else {
		Tcl_ListObjAppendElement(NULL, result,
			Tcl_NewStringObj(z->name + strip, -1));
	    }
	}
    }
    ckfree(pat);

  end:
    Unlock();
    Tcl_DStringFree(&dsPref);
    return TCL_OK;
}

/*
 *-------------------------------------------------------------------------
 *
 * ZipFSPathInFilesystemProc --
 *
 *	This function determines if the given path object is in the ZIP
 *	filesystem.
 *
 * Results:
 *	TCL_OK when the path object is in the ZIP filesystem, -1 otherwise.
 *
 * Side effects:
 *	None.
 *
 *-------------------------------------------------------------------------
 */

static int
ZipFSPathInFilesystemProc(
    Tcl_Obj *pathPtr,
    void **dummy)
{
    Tcl_HashEntry *hPtr;
    Tcl_HashSearch search;
    int ret = -1;
    size_t len;
    char *path;

    pathPtr = Tcl_FSGetNormalizedPath(NULL, pathPtr);
    if (!pathPtr) {
	return -1;
    }

    path = Tcl_GetString(pathPtr);
    if (strncmp(path, ZIPFS_VOLUME, ZIPFS_VOLUME_LEN) != 0) {
	return -1;
    }

    len = pathPtr->length;

    ReadLock();
    hPtr = Tcl_FindHashEntry(&ZipFS.fileHash, path);
    if (hPtr) {
	ret = TCL_OK;
	goto endloop;
    }

    for (hPtr = Tcl_FirstHashEntry(&ZipFS.zipHash, &search); hPtr;
	    hPtr = Tcl_NextHashEntry(&search)) {
	ZipFile *zf = Tcl_GetHashValue(hPtr);

	if (zf->mountPointLen == 0) {
	    ZipEntry *z;

	    for (z = zf->topEnts; z != NULL; z = z->tnext) {
		size_t lenz = strlen(z->name);

		if ((len >= lenz) && (strncmp(path, z->name, lenz) == 0)) {
		    ret = TCL_OK;
		    goto endloop;
		}
	    }
	} else if ((len >= zf->mountPointLen) &&
		(strncmp(path, zf->mountPoint, zf->mountPointLen) == 0)) {
	    ret = TCL_OK;
	    break;
	}
    }

  endloop:
    Unlock();
    return ret;
}

/*
 *-------------------------------------------------------------------------
 *
 * ZipFSListVolumesProc --
 *
 *	Lists the currently mounted ZIP filesystem volumes.
 *
 * Results:
 *	The list of volumes.
 *
 * Side effects:
 *	None
 *
 *-------------------------------------------------------------------------
 */

static Tcl_Obj *
ZipFSListVolumesProc(void)
{
    return Tcl_NewStringObj(ZIPFS_VOLUME, -1);
}

/*
 *-------------------------------------------------------------------------
 *
 * ZipFSFileAttrStringsProc --
 *
 *	This function implements the ZIP filesystem dependent 'file
 *	attributes' subcommand, for listing the set of possible attribute
 *	strings.
 *
 * Results:
 *	An array of strings
 *
 * Side effects:
 *	None.
 *
 *-------------------------------------------------------------------------
 */

static const char *const *
ZipFSFileAttrStringsProc(
    Tcl_Obj *pathPtr,
    Tcl_Obj **objPtrRef)
{
    static const char *const attrs[] = {
	"-uncompsize",
	"-compsize",
	"-offset",
	"-mount",
	"-archive",
	"-permissions",
	NULL,
    };
    return attrs;
}

/*
 *-------------------------------------------------------------------------
 *
 * ZipFSFileAttrsGetProc --
 *
 *	This function implements the ZIP filesystem specific 'file attributes'
 *	subcommand, for 'get' operations.
 *
 * Results:
 *	Standard Tcl return code. The object placed in objPtrRef (if TCL_OK
 *	was returned) is likely to have a refCount of zero. Either way we must
 *	either store it somewhere (e.g. the Tcl result), or Incr/Decr its
 *	refCount to ensure it is properly freed.
 *
 * Side effects:
 *	None.
 *
 *-------------------------------------------------------------------------
 */

static int
ZipFSFileAttrsGetProc(
    Tcl_Interp *interp,		/* Current interpreter. */
    int index,
    Tcl_Obj *pathPtr,
    Tcl_Obj **objPtrRef)
{
    int len, ret = TCL_OK;
    char *path;
    ZipEntry *z;

    pathPtr = Tcl_FSGetNormalizedPath(NULL, pathPtr);
    if (!pathPtr) {
	return -1;
    }
    path = Tcl_GetStringFromObj(pathPtr, &len);
    ReadLock();
    z = ZipFSLookup(path);
    if (!z) {
	Tcl_SetErrno(ENOENT);
	ZIPFS_POSIX_ERROR(interp, "file not found");
	ret = TCL_ERROR;
	goto done;
    }
    switch (index) {
    case 0:
	*objPtrRef = Tcl_NewWideIntObj(z->numBytes);
	break;
    case 1:
	*objPtrRef = Tcl_NewWideIntObj(z->numCompressedBytes);
	break;
    case 2:
	*objPtrRef = Tcl_NewWideIntObj(z->offset);
	break;
    case 3:
	*objPtrRef = Tcl_NewStringObj(z->zipFilePtr->mountPoint,
		z->zipFilePtr->mountPointLen);
	break;
    case 4:
	*objPtrRef = Tcl_NewStringObj(z->zipFilePtr->name, -1);
	break;
    case 5:
	*objPtrRef = Tcl_NewStringObj("0o555", -1);
	break;
    default:
	ZIPFS_ERROR(interp, "unknown attribute");
	ret = TCL_ERROR;
    }

  done:
    Unlock();
    return ret;
}

/*
 *-------------------------------------------------------------------------
 *
 * ZipFSFileAttrsSetProc --
 *
 *	This function implements the ZIP filesystem specific 'file attributes'
 *	subcommand, for 'set' operations.
 *
 * Results:
 *	Standard Tcl return code.
 *
 * Side effects:
 *	None.
 *
 *-------------------------------------------------------------------------
 */

static int
ZipFSFileAttrsSetProc(
    Tcl_Interp *interp,		/* Current interpreter. */
    int index,
    Tcl_Obj *pathPtr,
    Tcl_Obj *objPtr)
{
    if (interp) {
	Tcl_SetObjResult(interp, Tcl_NewStringObj("unsupported operation", -1));
	Tcl_SetErrorCode(interp, "TCL", "ZIPFS", "UNSUPPORTED_OP", NULL);
    }
    return TCL_ERROR;
}

/*
 *-------------------------------------------------------------------------
 *
 * ZipFSFilesystemPathTypeProc --
 *
 * Results:
 *
 * Side effects:
 *
 *-------------------------------------------------------------------------
 */

static Tcl_Obj *
ZipFSFilesystemPathTypeProc(
    Tcl_Obj *pathPtr)
{
    return Tcl_NewStringObj("zip", -1);
}

/*
 *-------------------------------------------------------------------------
 *
 * ZipFSLoadFile --
 *
 *	This functions deals with loading native object code. If the given
 *	path object refers to a file within the ZIP filesystem, an approriate
 *	error code is returned to delegate loading to the caller (by copying
 *	the file to temp store and loading from there). As fallback when the
 *	file refers to the ZIP file system but is not present, it is looked up
 *	relative to the executable and loaded from there when available.
 *
 * Results:
 *	TCL_OK on success, TCL_ERROR otherwise with error message left.
 *
 * Side effects:
 *	Loads native code into the process address space.
 *
 *-------------------------------------------------------------------------
 */

static int
ZipFSLoadFile(
    Tcl_Interp *interp,		/* Current interpreter. */
    Tcl_Obj *path,
    Tcl_LoadHandle *loadHandle,
    Tcl_FSUnloadFileProc **unloadProcPtr,
    int flags)
{
    Tcl_FSLoadFileProc2 *loadFileProc;
#ifdef ANDROID
    /*
     * Force loadFileProc to native implementation since the package manager
     * already extracted the shared libraries from the APK at install time.
     */

    loadFileProc = (Tcl_FSLoadFileProc2 *) tclNativeFilesystem.loadFileProc;
    if (loadFileProc) {
	return loadFileProc(interp, path, loadHandle, unloadProcPtr, flags);
    }
    Tcl_SetErrno(ENOENT);
    ZIPFS_ERROR(interp, Tcl_PosixError(interp));
    return TCL_ERROR;
#else /* !ANDROID */
    Tcl_Obj *altPath = NULL;
    int ret = TCL_ERROR;
    Tcl_Obj *objs[2] = { NULL, NULL };

    if (Tcl_FSAccess(path, R_OK) == 0) {
	/*
	 * EXDEV should trigger loading by copying to temp store.
	 */

	Tcl_SetErrno(EXDEV);
	ZIPFS_ERROR(interp, Tcl_PosixError(interp));
	return ret;
    }

    objs[1] = TclPathPart(interp, path, TCL_PATH_DIRNAME);
    if (objs[1] && (ZipFSAccessProc(objs[1], R_OK) == 0)) {
	const char *execName = Tcl_GetNameOfExecutable();

	/*
	 * Shared object is not in ZIP but its path prefix is, thus try to
	 * load from directory where the executable came from.
	 */

	TclDecrRefCount(objs[1]);
	objs[1] = TclPathPart(interp, path, TCL_PATH_TAIL);

	/*
	 * Get directory name of executable manually to deal with cases where
	 * [file dirname [info nameofexecutable]] is equal to [info
	 * nameofexecutable] due to VFS effects.
	 */

	if (execName) {
	    const char *p = strrchr(execName, '/');

	    if (p > execName + 1) {
		--p;
		objs[0] = Tcl_NewStringObj(execName, p - execName);
	    }
	}
	if (!objs[0]) {
	    objs[0] = TclPathPart(interp, TclGetObjNameOfExecutable(),
		    TCL_PATH_DIRNAME);
	}
	if (objs[0]) {
	    altPath = TclJoinPath(2, objs, 0);
	    if (altPath) {
		Tcl_IncrRefCount(altPath);
		if (Tcl_FSAccess(altPath, R_OK) == 0) {
		    path = altPath;
		}
	    }
	}
    }
    if (objs[0]) {
	Tcl_DecrRefCount(objs[0]);
    }
    if (objs[1]) {
	Tcl_DecrRefCount(objs[1]);
    }

    loadFileProc = (Tcl_FSLoadFileProc2 *)(void *)tclNativeFilesystem.loadFileProc;
    if (loadFileProc) {
	ret = loadFileProc(interp, path, loadHandle, unloadProcPtr, flags);
    } else {
	Tcl_SetErrno(ENOENT);
	ZIPFS_ERROR(interp, Tcl_PosixError(interp));
    }
    if (altPath) {
	Tcl_DecrRefCount(altPath);
    }
    return ret;
#endif /* ANDROID */
}

#endif /* HAVE_ZLIB */

/*
 *-------------------------------------------------------------------------
 *
 * TclZipfs_Init --
 *
 *	Perform per interpreter initialization of this module.
 *
 * Results:
 *	The return value is a standard Tcl result.
 *
 * Side effects:
 *	Initializes this module if not already initialized, and adds module
 *	related commands to the given interpreter.
 *
 *-------------------------------------------------------------------------
 */

int
TclZipfs_Init(
    Tcl_Interp *interp)		/* Current interpreter. */
{
#ifdef HAVE_ZLIB
    static const EnsembleImplMap initMap[] = {
	{"mkimg",	ZipFSMkImgObjCmd,	NULL, NULL, NULL, 1},
	{"mkzip",	ZipFSMkZipObjCmd,	NULL, NULL, NULL, 1},
	{"lmkimg",	ZipFSLMkImgObjCmd,	NULL, NULL, NULL, 1},
	{"lmkzip",	ZipFSLMkZipObjCmd,	NULL, NULL, NULL, 1},
	/* The 4 entries above are not available in safe interpreters */
	{"mount",	ZipFSMountObjCmd,	NULL, NULL, NULL, 1},
	{"mount_data",	ZipFSMountBufferObjCmd,	NULL, NULL, NULL, 1},
	{"unmount",	ZipFSUnmountObjCmd,	NULL, NULL, NULL, 1},
	{"mkkey",	ZipFSMkKeyObjCmd,	NULL, NULL, NULL, 1},
	{"exists",	ZipFSExistsObjCmd,	NULL, NULL, NULL, 0},
	{"info",	ZipFSInfoObjCmd,	NULL, NULL, NULL, 0},
	{"list",	ZipFSListObjCmd,	NULL, NULL, NULL, 0},
	{"canonical",	ZipFSCanonicalObjCmd,	NULL, NULL, NULL, 0},
	{"root",	ZipFSRootObjCmd,	NULL, NULL, NULL, 0},
	{NULL, NULL, NULL, NULL, NULL, 0}
    };
    static const char findproc[] =
	"namespace eval ::tcl::zipfs {}\n"
	"proc ::tcl::zipfs::Find dir {\n"
	"    set result {}\n"
	"    if {[catch {glob -directory $dir -nocomplain * .*} list]} {\n"
	"        return $result\n"
	"    }\n"
	"    foreach file $list {\n"
	"        if {[file tail $file] in {. ..}} {\n"
	"            continue\n"
	"        }\n"
	"        lappend result $file {*}[Find $file]\n"
	"    }\n"
	"    return $result\n"
	"}\n"
	"proc ::tcl::zipfs::find {directoryName} {\n"
	"    return [lsort [Find $directoryName]]\n"
	"}\n";

    /*
     * One-time initialization.
     */

    WriteLock();
    if (!ZipFS.initialized) {
	ZipfsSetup();
    }
    Unlock();

    if (interp) {
	Tcl_Command ensemble;
	Tcl_Obj *mapObj;

	Tcl_EvalEx(interp, findproc, -1, TCL_EVAL_GLOBAL);
	Tcl_LinkVar(interp, "::tcl::zipfs::wrmax", (char *) &ZipFS.wrmax,
		TCL_LINK_INT);
	ensemble = TclMakeEnsemble(interp, "zipfs",
		Tcl_IsSafe(interp) ? (initMap + 4) : initMap);

	/*
	 * Add the [zipfs find] subcommand.
	 */

	Tcl_GetEnsembleMappingDict(NULL, ensemble, &mapObj);
	Tcl_DictObjPut(NULL, mapObj, Tcl_NewStringObj("find", -1),
		Tcl_NewStringObj("::tcl::zipfs::find", -1));
	Tcl_CreateObjCommand(interp, "::tcl::zipfs::tcl_library_init",
		ZipFSTclLibraryObjCmd, NULL, NULL);
	Tcl_PkgProvide(interp, "zipfs", "2.0");
    }
    return TCL_OK;
#else /* !HAVE_ZLIB */
    ZIPFS_ERROR(interp, "no zlib available");
    Tcl_SetErrorCode(interp, "TCL", "ZIPFS", "NO_ZLIB", NULL);
    return TCL_ERROR;
#endif /* HAVE_ZLIB */
}

static int
ZipfsAppHookFindTclInit(
    const char *archive)
{
    Tcl_Obj *vfsInitScript;
    int found;

    if (zipfs_literal_tcl_library) {
	return TCL_ERROR;
    }
    if (TclZipfs_Mount(NULL, ZIPFS_ZIP_MOUNT, archive, NULL)) {
	/* Either the file doesn't exist or it is not a zip archive */
	return TCL_ERROR;
    }

    TclNewLiteralStringObj(vfsInitScript, ZIPFS_ZIP_MOUNT "/init.tcl");
    Tcl_IncrRefCount(vfsInitScript);
    found = Tcl_FSAccess(vfsInitScript, F_OK);
    Tcl_DecrRefCount(vfsInitScript);
    if (found == 0) {
	zipfs_literal_tcl_library = ZIPFS_ZIP_MOUNT;
	return TCL_OK;
    }

    TclNewLiteralStringObj(vfsInitScript,
	    ZIPFS_ZIP_MOUNT "/tcl_library/init.tcl");
    Tcl_IncrRefCount(vfsInitScript);
    found = Tcl_FSAccess(vfsInitScript, F_OK);
    Tcl_DecrRefCount(vfsInitScript);
    if (found == 0) {
	zipfs_literal_tcl_library = ZIPFS_ZIP_MOUNT "/tcl_library";
	return TCL_OK;
    }

    return TCL_ERROR;
}

static void
ZipfsExitHandler(
    ClientData clientData)
{
    ZipFile *zf = (ZipFile *)clientData;

    if (TCL_OK != TclZipfs_Unmount(NULL, zf->mountPoint)) {
	Tcl_Panic("tried to unmount busy filesystem");
    }
}

/*
 *-------------------------------------------------------------------------
 *
 * TclZipfs_AppHook --
 *
 *	Performs the argument munging for the shell
 *
 *-------------------------------------------------------------------------
 */

int
TclZipfs_AppHook(
    int *argcPtr,		/* Pointer to argc */
#ifdef _WIN32
    WCHAR
#else /* !_WIN32 */
    char
#endif /* _WIN32 */
    ***argvPtr)			/* Pointer to argv */
{
    char *archive;

#ifdef _WIN32
    Tcl_FindExecutable(NULL);
#else /* !_WIN32 */
    Tcl_FindExecutable((*argvPtr)[0]);
#endif /* _WIN32 */
    archive = (char *) Tcl_GetNameOfExecutable();
    TclZipfs_Init(NULL);

    /*
     * Look for init.tcl in one of the locations mounted later in this
     * function.
     */

    if (!TclZipfs_Mount(NULL, ZIPFS_APP_MOUNT, archive, NULL)) {
	int found;
	Tcl_Obj *vfsInitScript;

	TclNewLiteralStringObj(vfsInitScript, ZIPFS_APP_MOUNT "/main.tcl");
	Tcl_IncrRefCount(vfsInitScript);
	if (Tcl_FSAccess(vfsInitScript, F_OK) == 0) {
	    /*
	     * Startup script should be set before calling Tcl_AppInit
	     */

	    Tcl_SetStartupScript(vfsInitScript, NULL);
	} else {
	    Tcl_DecrRefCount(vfsInitScript);
	}

	/*
	 * Set Tcl Encodings
	 */

	if (!zipfs_literal_tcl_library) {
	    TclNewLiteralStringObj(vfsInitScript,
		    ZIPFS_APP_MOUNT "/tcl_library/init.tcl");
	    Tcl_IncrRefCount(vfsInitScript);
	    found = Tcl_FSAccess(vfsInitScript, F_OK);
	    Tcl_DecrRefCount(vfsInitScript);
	    if (found == TCL_OK) {
		zipfs_literal_tcl_library = ZIPFS_APP_MOUNT "/tcl_library";
		return TCL_OK;
	    }
	}
#ifdef SUPPORT_BUILTIN_ZIP_INSTALL
    } else if (*argcPtr > 1) {
	/*
	 * If the first argument is "install", run the supplied installer
	 * script.
	 */

#ifdef _WIN32
	Tcl_DString ds;

	Tcl_DStringInit(&ds);
	archive = Tcl_WCharToUtfDString((*argvPtr)[1], -1, &ds);
#else /* !_WIN32 */
	archive = (*argvPtr)[1];
#endif /* _WIN32 */
	if (strcmp(archive, "install") == 0) {
	    Tcl_Obj *vfsInitScript;

	    /*
	     * Run this now to ensure the file is present by the time Tcl_Main
	     * wants it.
	     */

	    TclZipfs_TclLibrary();
	    TclNewLiteralStringObj(vfsInitScript,
		    ZIPFS_ZIP_MOUNT "/tcl_library/install.tcl");
	    Tcl_IncrRefCount(vfsInitScript);
	    if (Tcl_FSAccess(vfsInitScript, F_OK) == 0) {
		Tcl_SetStartupScript(vfsInitScript, NULL);
	    }
	    return TCL_OK;
	} else if (!TclZipfs_Mount(NULL, ZIPFS_APP_MOUNT, archive, NULL)) {
	    int found;
	    Tcl_Obj *vfsInitScript;

	    TclNewLiteralStringObj(vfsInitScript, ZIPFS_APP_MOUNT "/main.tcl");
	    Tcl_IncrRefCount(vfsInitScript);
	    if (Tcl_FSAccess(vfsInitScript, F_OK) == 0) {
		/*
		 * Startup script should be set before calling Tcl_AppInit
		 */

		Tcl_SetStartupScript(vfsInitScript, NULL);
	    } else {
		Tcl_DecrRefCount(vfsInitScript);
	    }
	    /* Set Tcl Encodings */
	    TclNewLiteralStringObj(vfsInitScript,
		    ZIPFS_APP_MOUNT "/tcl_library/init.tcl");
	    Tcl_IncrRefCount(vfsInitScript);
	    found = Tcl_FSAccess(vfsInitScript, F_OK);
	    Tcl_DecrRefCount(vfsInitScript);
	    if (found == TCL_OK) {
		zipfs_literal_tcl_library = ZIPFS_APP_MOUNT "/tcl_library";
		return TCL_OK;
	    }
	}
#ifdef _WIN32
	Tcl_DStringFree(&ds);
#endif /* _WIN32 */
#endif /* SUPPORT_BUILTIN_ZIP_INSTALL */
    }
    return TCL_OK;
}

#ifndef HAVE_ZLIB

/*
 *-------------------------------------------------------------------------
 *
 * TclZipfs_Mount, TclZipfs_MountBuffer, TclZipfs_Unmount --
 *
 *	Dummy version when no ZLIB support available.
 *
 *-------------------------------------------------------------------------
 */

int
TclZipfs_Mount(
    Tcl_Interp *interp,		/* Current interpreter. */
    const char *mountPoint,	/* Mount point path. */
    const char *zipname,	/* Path to ZIP file to mount. */
    const char *passwd)		/* Password for opening the ZIP, or NULL if
				 * the ZIP is unprotected. */
{
    ZIPFS_ERROR(interp, "no zlib available");
    if (interp) {
	Tcl_SetErrorCode(interp, "TCL", "ZIPFS", "NO_ZLIB", NULL);
    }
    return TCL_ERROR;
}

int
TclZipfs_MountBuffer(
    Tcl_Interp *interp,		/* Current interpreter. NULLable. */
    const char *mountPoint,	/* Mount point path. */
    unsigned char *data,
    size_t datalen,
    int copy)
{
    ZIPFS_ERROR(interp, "no zlib available");
    if (interp) {
	Tcl_SetErrorCode(interp, "TCL", "ZIPFS", "NO_ZLIB", NULL);
    }
    return TCL_ERROR;
}

int
TclZipfs_Unmount(
    Tcl_Interp *interp,		/* Current interpreter. */
    const char *mountPoint)	/* Mount point path. */
{
    ZIPFS_ERROR(interp, "no zlib available");
    if (interp) {
	Tcl_SetErrorCode(interp, "TCL", "ZIPFS", "NO_ZLIB", NULL);
    }
    return TCL_ERROR;
}
#endif /* !HAVE_ZLIB */

/*
 * Local Variables:
 * mode: c
 * c-basic-offset: 4
 * fill-column: 78
 * End:
 */<|MERGE_RESOLUTION|>--- conflicted
+++ resolved
@@ -393,10 +393,7 @@
 #ifndef TCL_NO_DEPRECATED
 static int		ZipChannelSeek(void *instanceData, long offset,
 			    int mode, int *errloc);
-<<<<<<< HEAD
 #endif
-=======
->>>>>>> cac60f04
 static Tcl_WideInt ZipChannelWideSeek(void *instanceData, Tcl_WideInt offset,
 			    int mode, int *errloc);
 static void		ZipChannelWatchChannel(void *instanceData,
@@ -465,11 +462,7 @@
     NULL,		    /* Set blocking mode for raw channel, NULL'able */
     NULL,		    /* Function to flush channel, NULL'able */
     NULL,		    /* Function to handle event, NULL'able */
-<<<<<<< HEAD
-	ZipChannelWideSeek,	    /* Wide seek function, NULL'able */
-=======
     ZipChannelWideSeek,	/* Wide seek function, NULL'able */
->>>>>>> cac60f04
     NULL,		    /* Thread action function, NULL'able */
     NULL,		    /* Truncate function, NULL'able */
 };
@@ -3522,11 +3515,7 @@
 /*
  *-------------------------------------------------------------------------
  *
-<<<<<<< HEAD
- * ZipChannelWideSeek --
-=======
  * ZipChannelSeek/ZipChannelWideSeek --
->>>>>>> cac60f04
  *
  *	This function is called to position file pointer of channel.
  *
@@ -3542,11 +3531,7 @@
 static Tcl_WideInt
 ZipChannelWideSeek(
     void *instanceData,
-<<<<<<< HEAD
-	Tcl_WideInt offset,
-=======
     Tcl_WideInt offset,
->>>>>>> cac60f04
     int mode,
     int *errloc)
 {
@@ -3598,10 +3583,7 @@
     return info->numRead;
 }
 
-<<<<<<< HEAD
 #ifndef TCL_NO_DEPRECATED
-=======
->>>>>>> cac60f04
 static int
 ZipChannelSeek(
     void *instanceData,
@@ -3611,10 +3593,7 @@
 {
     return ZipChannelWideSeek(instanceData, offset, mode, errloc);
 }
-<<<<<<< HEAD
 #endif
-=======
->>>>>>> cac60f04
  
 /*
