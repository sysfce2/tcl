/*
 * tclZipfs.c --
 *
 *	Implementation of the ZIP filesystem used in TIP 430
 *	Adapted from the implementation for AndroWish.
 *
 * Copyright © 2016-2017 Sean Woods <yoda@etoyoc.com>
 * Copyright © 2013-2015 Christian Werner <chw@ch-werner.de>
 *
 * See the file "license.terms" for information on usage and redistribution of
 * this file, and for a DISCLAIMER OF ALL WARRANTIES.
 *
 * This file is distributed in two ways:
 *   generic/tclZipfs.c file in the TIP430-enabled Tcl cores.
 *   compat/tclZipfs.c file in the tclconfig (TEA) file system, for pre-tip430
 *	projects.
 */

#include "tclInt.h"
#include "tclFileSystem.h"

#ifndef _WIN32
#include <sys/mman.h>
#endif /* _WIN32*/

#ifndef MAP_FILE
#define MAP_FILE 0
#endif /* !MAP_FILE */
#define NOBYFOUR
#ifndef TBLS
#define TBLS 1
#endif

#if !defined(_WIN32) && !defined(NO_DLFCN_H)
#include <dlfcn.h>
#endif

/*
 * Macros to report errors only if an interp is present.
 */

#define ZIPFS_ERROR(interp,errstr) \
    do {								\
	if (interp) {							\
	    Tcl_SetObjResult(interp, Tcl_NewStringObj(errstr, -1));	\
	}								\
    } while (0)
#define ZIPFS_MEM_ERROR(interp) \
    do {								\
	if (interp) {							\
	    Tcl_SetObjResult(interp, Tcl_NewStringObj(			\
		    "out of memory", -1));				\
	    Tcl_SetErrorCode(interp, "TCL", "MALLOC", NULL);		\
	}								\
    } while (0)
#define ZIPFS_POSIX_ERROR(interp,errstr) \
    do {								\
	if (interp) {							\
	    Tcl_SetObjResult(interp, Tcl_ObjPrintf(			\
		    "%s: %s", errstr, Tcl_PosixError(interp)));		\
	}								\
    } while (0)
#define ZIPFS_ERROR_CODE(interp,errcode) \
    do {								\
	if (interp) {							\
	    Tcl_SetErrorCode(interp, "TCL", "ZIPFS", errcode, NULL);	\
	}								\
    } while (0)


#ifdef HAVE_ZLIB
#include "zlib.h"
#include "crypt.h"
#include "zutil.h"
#include "crc32.h"

static const z_crc_t* crc32tab;

/*
** We are compiling as part of the core.
** TIP430 style zipfs prefix
*/

#define ZIPFS_VOLUME	  "//zipfs:/"
#define ZIPFS_VOLUME_LEN  9
#define ZIPFS_APP_MOUNT	  ZIPFS_VOLUME "app"
#define ZIPFS_ZIP_MOUNT	  ZIPFS_VOLUME "lib/tcl"
#define ZIPFS_FALLBACK_ENCODING "cp437"

/*
 * Various constants and offsets found in ZIP archive files
 */

#define ZIP_SIG_LEN			4

/*
 * Local header of ZIP archive member (at very beginning of each member).
 */

#define ZIP_LOCAL_HEADER_SIG		0x04034b50
#define ZIP_LOCAL_HEADER_LEN		30
#define ZIP_LOCAL_SIG_OFFS		0
#define ZIP_LOCAL_VERSION_OFFS		4
#define ZIP_LOCAL_FLAGS_OFFS		6
#define ZIP_LOCAL_COMPMETH_OFFS		8
#define ZIP_LOCAL_MTIME_OFFS		10
#define ZIP_LOCAL_MDATE_OFFS		12
#define ZIP_LOCAL_CRC32_OFFS		14
#define ZIP_LOCAL_COMPLEN_OFFS		18
#define ZIP_LOCAL_UNCOMPLEN_OFFS	22
#define ZIP_LOCAL_PATHLEN_OFFS		26
#define ZIP_LOCAL_EXTRALEN_OFFS		28

/*
 * Central header of ZIP archive member at end of ZIP file.
 */

#define ZIP_CENTRAL_HEADER_SIG		0x02014b50
#define ZIP_CENTRAL_HEADER_LEN		46
#define ZIP_CENTRAL_SIG_OFFS		0
#define ZIP_CENTRAL_VERSIONMADE_OFFS	4
#define ZIP_CENTRAL_VERSION_OFFS	6
#define ZIP_CENTRAL_FLAGS_OFFS		8
#define ZIP_CENTRAL_COMPMETH_OFFS	10
#define ZIP_CENTRAL_MTIME_OFFS		12
#define ZIP_CENTRAL_MDATE_OFFS		14
#define ZIP_CENTRAL_CRC32_OFFS		16
#define ZIP_CENTRAL_COMPLEN_OFFS	20
#define ZIP_CENTRAL_UNCOMPLEN_OFFS	24
#define ZIP_CENTRAL_PATHLEN_OFFS	28
#define ZIP_CENTRAL_EXTRALEN_OFFS	30
#define ZIP_CENTRAL_FCOMMENTLEN_OFFS	32
#define ZIP_CENTRAL_DISKFILE_OFFS	34
#define ZIP_CENTRAL_IATTR_OFFS		36
#define ZIP_CENTRAL_EATTR_OFFS		38
#define ZIP_CENTRAL_LOCALHDR_OFFS	42

/*
 * Central end signature at very end of ZIP file.
 */

#define ZIP_CENTRAL_END_SIG		0x06054b50
#define ZIP_CENTRAL_END_LEN		22
#define ZIP_CENTRAL_END_SIG_OFFS	0
#define ZIP_CENTRAL_DISKNO_OFFS		4
#define ZIP_CENTRAL_DISKDIR_OFFS	6
#define ZIP_CENTRAL_ENTS_OFFS		8
#define ZIP_CENTRAL_TOTALENTS_OFFS	10
#define ZIP_CENTRAL_DIRSIZE_OFFS	12
#define ZIP_CENTRAL_DIRSTART_OFFS	16
#define ZIP_CENTRAL_COMMENTLEN_OFFS	20

#define ZIP_MIN_VERSION			20
#define ZIP_COMPMETH_STORED		0
#define ZIP_COMPMETH_DEFLATED		8

#define ZIP_PASSWORD_END_SIG		0x5a5a4b50

#define DEFAULT_WRITE_MAX_SIZE		(2 * 1024 * 1024)

/*
 * Windows drive letters.
 */

#ifdef _WIN32
static const char drvletters[] =
    "abcdefghijklmnopqrstuvwxyzABCDEFGHIJKLMNOPQRSTUVWXYZ";
#endif /* _WIN32 */

/*
 * Mutex to protect localtime(3) when no reentrant version available.
 */

#if !defined(_WIN32) && !defined(HAVE_LOCALTIME_R) && TCL_THREADS
TCL_DECLARE_MUTEX(localtimeMutex)
#endif /* !_WIN32 && !HAVE_LOCALTIME_R && TCL_THREADS */

/*
 * Forward declaration.
 */

struct ZipEntry;

/*
 * In-core description of mounted ZIP archive file.
 */

typedef struct ZipFile {
    char *name;			/* Archive name */
    size_t nameLength;		/* Length of archive name */
    char isMemBuffer;		/* When true, not a file but a memory buffer */
    Tcl_Channel chan;		/* Channel handle or NULL */
    unsigned char *data;	/* Memory mapped or malloc'ed file */
    size_t length;		/* Length of memory mapped file */
    void *ptrToFree;		/* Non-NULL if malloc'ed file */
    size_t numFiles;		/* Number of files in archive */
    size_t baseOffset;		/* Archive start */
    size_t passOffset;		/* Password start */
    size_t directoryOffset;	/* Archive directory start */
    unsigned char passBuf[264];	/* Password buffer */
    size_t numOpen;		/* Number of open files on archive */
    struct ZipEntry *entries;	/* List of files in archive */
    struct ZipEntry *topEnts;	/* List of top-level dirs in archive */
    char *mountPoint;		/* Mount point name */
    size_t mountPointLen;	/* Length of mount point name */
#ifdef _WIN32
    HANDLE mountHandle;		/* Handle used for direct file access. */
#endif /* _WIN32 */
} ZipFile;

/*
 * In-core description of file contained in mounted ZIP archive.
 * ZIP_ATTR_
 */

typedef struct ZipEntry {
    char *name;			/* The full pathname of the virtual file */
    ZipFile *zipFilePtr;	/* The ZIP file holding this virtual file */
    size_t offset;		/* Data offset into memory mapped ZIP file */
    int numBytes;		/* Uncompressed size of the virtual file */
    int numCompressedBytes;	/* Compressed size of the virtual file */
    int compressMethod;		/* Compress method */
    int isDirectory;		/* Set to 1 if directory, or -1 if root */
    int depth;			/* Number of slashes in path. */
    int crc32;			/* CRC-32 */
    int timestamp;		/* Modification time */
    int isEncrypted;		/* True if data is encrypted */
    unsigned char *data;	/* File data if written */
    struct ZipEntry *next;	/* Next file in the same archive */
    struct ZipEntry *tnext;	/* Next top-level dir in archive */
} ZipEntry;

/*
 * File channel for file contained in mounted ZIP archive.
 */

typedef struct ZipChannel {
    ZipFile *zipFilePtr;	/* The ZIP file holding this channel */
    ZipEntry *zipEntryPtr;	/* Pointer back to virtual file */
    size_t maxWrite;		/* Maximum size for write */
    size_t numBytes;		/* Number of bytes of uncompressed data */
    size_t numRead;		/* Position of next byte to be read from the
				 * channel */
    unsigned char *ubuf;	/* Pointer to the uncompressed data */
    int iscompr;		/* True if data is compressed */
    int isDirectory;		/* Set to 1 if directory, or -1 if root */
    int isEncrypted;		/* True if data is encrypted */
    int isWriting;		/* True if open for writing */
    unsigned long keys[3];	/* Key for decryption */
} ZipChannel;

/*
 * Global variables.
 *
 * Most are kept in single ZipFS struct. When build with threading support
 * this struct is protected by the ZipFSMutex (see below).
 *
 * The "fileHash" component is the process-wide global table of all known ZIP
 * archive members in all mounted ZIP archives.
 *
 * The "zipHash" components is the process wide global table of all mounted
 * ZIP archive files.
 */

static struct {
    int initialized;		/* True when initialized */
    int lock;			/* RW lock, see below */
    int waiters;		/* RW lock, see below */
    int wrmax;			/* Maximum write size of a file; only written
				 * to from Tcl code in a trusted interpreter,
				 * so NOT protected by mutex. */
    char *fallbackEntryEncoding;/* The fallback encoding for ZIP entries when
				 * they are believed to not be UTF-8; only
				 * written to from Tcl code in a trusted
				 * interpreter, so not protected by mutex. */
    int idCount;		/* Counter for channel names */
    Tcl_HashTable fileHash;	/* File name to ZipEntry mapping */
    Tcl_HashTable zipHash;	/* Mount to ZipFile mapping */
} ZipFS = {
    0, 0, 0, DEFAULT_WRITE_MAX_SIZE, NULL, 0,
	    {0,{0,0,0,0},0,0,0,0,0,0,0,0,0},
	    {0,{0,0,0,0},0,0,0,0,0,0,0,0,0}
};

/*
 * For password rotation.
 */

static const char pwrot[17] =
    "\x00\x80\x40\xC0\x20\xA0\x60\xE0"
    "\x10\x90\x50\xD0\x30\xB0\x70\xF0";

static const char *zipfs_literal_tcl_library = NULL;

/* Function prototypes */

static int		CopyImageFile(Tcl_Interp *interp, const char *imgName,
			    Tcl_Channel out);
static inline int	DescribeMounted(Tcl_Interp *interp,
			    const char *mountPoint);
static int		InitReadableChannel(Tcl_Interp *interp,
			    ZipChannel *info, ZipEntry *z);
static int		InitWritableChannel(Tcl_Interp *interp,
			    ZipChannel *info, ZipEntry *z, int trunc);
static inline int	ListMountPoints(Tcl_Interp *interp);
static void		SerializeCentralDirectoryEntry(
			    const unsigned char *start,
			    const unsigned char *end, unsigned char *buf,
			    ZipEntry *z, size_t nameLength);
static void		SerializeCentralDirectorySuffix(
			    const unsigned char *start,
			    const unsigned char *end, unsigned char *buf,
			    int entryCount, long long directoryStartOffset,
			    long long suffixStartOffset);
static void		SerializeLocalEntryHeader(
			    const unsigned char *start,
			    const unsigned char *end, unsigned char *buf,
			    ZipEntry *z, int nameLength, int align);
#if !defined(STATIC_BUILD)
static int		ZipfsAppHookFindTclInit(const char *archive);
#endif
static int		ZipFSPathInFilesystemProc(Tcl_Obj *pathPtr,
			    void **clientDataPtr);
static Tcl_Obj *	ZipFSFilesystemPathTypeProc(Tcl_Obj *pathPtr);
static Tcl_Obj *	ZipFSFilesystemSeparatorProc(Tcl_Obj *pathPtr);
static int		ZipFSStatProc(Tcl_Obj *pathPtr, Tcl_StatBuf *buf);
static int		ZipFSAccessProc(Tcl_Obj *pathPtr, int mode);
static Tcl_Channel	ZipFSOpenFileChannelProc(Tcl_Interp *interp,
			    Tcl_Obj *pathPtr, int mode, int permissions);
static int		ZipFSMatchInDirectoryProc(Tcl_Interp *interp,
			    Tcl_Obj *result, Tcl_Obj *pathPtr,
			    const char *pattern, Tcl_GlobTypeData *types);
static void		ZipFSMatchMountPoints(Tcl_Obj *result,
			    Tcl_Obj *normPathPtr, const char *pattern,
			    Tcl_DString *prefix);
static Tcl_Obj *	ZipFSListVolumesProc(void);
static const char *const *ZipFSFileAttrStringsProc(Tcl_Obj *pathPtr,
			    Tcl_Obj **objPtrRef);
static int		ZipFSFileAttrsGetProc(Tcl_Interp *interp, int index,
			    Tcl_Obj *pathPtr, Tcl_Obj **objPtrRef);
static int		ZipFSFileAttrsSetProc(Tcl_Interp *interp, int index,
			    Tcl_Obj *pathPtr, Tcl_Obj *objPtr);
static int		ZipFSLoadFile(Tcl_Interp *interp, Tcl_Obj *path,
			    Tcl_LoadHandle *loadHandle,
			    Tcl_FSUnloadFileProc **unloadProcPtr, int flags);
static int		ZipMapArchive(Tcl_Interp *interp, ZipFile *zf,
			    void *handle);
static void		ZipfsExitHandler(ClientData clientData);
static void		ZipfsMountExitHandler(ClientData clientData);
static void		ZipfsSetup(void);
static void		ZipfsFinalize(void);
static int		ZipChannelClose(void *instanceData,
			    Tcl_Interp *interp, int flags);
static Tcl_DriverGetHandleProc	ZipChannelGetFile;
static int		ZipChannelRead(void *instanceData, char *buf,
			    int toRead, int *errloc);
#if !defined(TCL_NO_DEPRECATED) && (TCL_MAJOR_VERSION < 9)
static int		ZipChannelSeek(void *instanceData, long offset,
			    int mode, int *errloc);
#endif
static long long	ZipChannelWideSeek(void *instanceData,
			    long long offset, int mode, int *errloc);
static void		ZipChannelWatchChannel(void *instanceData,
			    int mask);
static int		ZipChannelWrite(void *instanceData,
			    const char *buf, int toWrite, int *errloc);

/*
 * Define the ZIP filesystem dispatch table.
 */

static const Tcl_Filesystem zipfsFilesystem = {
    "zipfs",
    sizeof(Tcl_Filesystem),
    TCL_FILESYSTEM_VERSION_2,
    ZipFSPathInFilesystemProc,
    NULL, /* dupInternalRepProc */
    NULL, /* freeInternalRepProc */
    NULL, /* internalToNormalizedProc */
    NULL, /* createInternalRepProc */
    NULL, /* normalizePathProc */
    ZipFSFilesystemPathTypeProc,
    ZipFSFilesystemSeparatorProc,
    ZipFSStatProc,
    ZipFSAccessProc,
    ZipFSOpenFileChannelProc,
    ZipFSMatchInDirectoryProc,
    NULL, /* utimeProc */
    NULL, /* linkProc */
    ZipFSListVolumesProc,
    ZipFSFileAttrStringsProc,
    ZipFSFileAttrsGetProc,
    ZipFSFileAttrsSetProc,
    NULL, /* createDirectoryProc */
    NULL, /* removeDirectoryProc */
    NULL, /* deleteFileProc */
    NULL, /* copyFileProc */
    NULL, /* renameFileProc */
    NULL, /* copyDirectoryProc */
    NULL, /* lstatProc */
    (Tcl_FSLoadFileProc *) (void *) ZipFSLoadFile,
    NULL, /* getCwdProc */
    NULL, /* chdirProc */
};

/*
 * The channel type/driver definition used for ZIP archive members.
 */

static Tcl_ChannelType ZipChannelType = {
    "zip",			/* Type name. */
    TCL_CHANNEL_VERSION_5,
    TCL_CLOSE2PROC,		/* Close channel, clean instance data */
    ZipChannelRead,		/* Handle read request */
    ZipChannelWrite,		/* Handle write request */
#if !defined(TCL_NO_DEPRECATED) && (TCL_MAJOR_VERSION < 9)
    ZipChannelSeek,		/* Move location of access point, NULL'able */
#else
    NULL,			/* Move location of access point, NULL'able */
#endif
    NULL,			/* Set options, NULL'able */
    NULL,			/* Get options, NULL'able */
    ZipChannelWatchChannel,	/* Initialize notifier */
    ZipChannelGetFile,		/* Get OS handle from the channel */
    ZipChannelClose,		/* 2nd version of close channel, NULL'able */
    NULL,			/* Set blocking mode for raw channel,
				 * NULL'able */
    NULL,			/* Function to flush channel, NULL'able */
    NULL,			/* Function to handle event, NULL'able */
    ZipChannelWideSeek,		/* Wide seek function, NULL'able */
    NULL,			/* Thread action function, NULL'able */
    NULL,			/* Truncate function, NULL'able */
};

/*
 * Miscellaneous constants.
 */

#define ERROR_LENGTH	((size_t) -1)

/*
 *-------------------------------------------------------------------------
 *
 * ZipReadInt, ZipReadShort, ZipWriteInt, ZipWriteShort --
 *
 *	Inline functions to read and write little-endian 16 and 32 bit
 *	integers from/to buffers representing parts of ZIP archives.
 *
 *	These take bufferStart and bufferEnd pointers, which are used to
 *	maintain a guarantee that out-of-bounds accesses don't happen when
 *	reading or writing critical directory structures.
 *
 *-------------------------------------------------------------------------
 */

static inline unsigned int
ZipReadInt(
    const unsigned char *bufferStart,
    const unsigned char *bufferEnd,
    const unsigned char *ptr)
{
    if (ptr < bufferStart || ptr + 4 > bufferEnd) {
	Tcl_Panic("out of bounds read(4): start=%p, end=%p, ptr=%p",
		bufferStart, bufferEnd, ptr);
    }
    return ptr[0] | (ptr[1] << 8) | (ptr[2] << 16) |
	    ((unsigned int)ptr[3] << 24);
}

static inline unsigned short
ZipReadShort(
    const unsigned char *bufferStart,
    const unsigned char *bufferEnd,
    const unsigned char *ptr)
{
    if (ptr < bufferStart || ptr + 2 > bufferEnd) {
	Tcl_Panic("out of bounds read(2): start=%p, end=%p, ptr=%p",
		bufferStart, bufferEnd, ptr);
    }
    return ptr[0] | (ptr[1] << 8);
}

static inline void
ZipWriteInt(
    const unsigned char *bufferStart,
    const unsigned char *bufferEnd,
    unsigned char *ptr,
    unsigned int value)
{
    if (ptr < bufferStart || ptr + 4 > bufferEnd) {
	Tcl_Panic("out of bounds write(4): start=%p, end=%p, ptr=%p",
		bufferStart, bufferEnd, ptr);
    }
    ptr[0] = value & 0xff;
    ptr[1] = (value >> 8) & 0xff;
    ptr[2] = (value >> 16) & 0xff;
    ptr[3] = (value >> 24) & 0xff;
}

static inline void
ZipWriteShort(
    const unsigned char *bufferStart,
    const unsigned char *bufferEnd,
    unsigned char *ptr,
    unsigned short value)
{
    if (ptr < bufferStart || ptr + 2 > bufferEnd) {
	Tcl_Panic("out of bounds write(2): start=%p, end=%p, ptr=%p",
		bufferStart, bufferEnd, ptr);
    }
    ptr[0] = value & 0xff;
    ptr[1] = (value >> 8) & 0xff;
}

/*
 *-------------------------------------------------------------------------
 *
 * ReadLock, WriteLock, Unlock --
 *
 *	POSIX like rwlock functions to support multiple readers and single
 *	writer on internal structs.
 *
 *	Limitations:
 *	 - a read lock cannot be promoted to a write lock
 *	 - a write lock may not be nested
 *
 *-------------------------------------------------------------------------
 */

TCL_DECLARE_MUTEX(ZipFSMutex)

#if TCL_THREADS

static Tcl_Condition ZipFSCond;

static inline void
ReadLock(void)
{
    Tcl_MutexLock(&ZipFSMutex);
    while (ZipFS.lock < 0) {
	ZipFS.waiters++;
	Tcl_ConditionWait(&ZipFSCond, &ZipFSMutex, NULL);
	ZipFS.waiters--;
    }
    ZipFS.lock++;
    Tcl_MutexUnlock(&ZipFSMutex);
}

static inline void
WriteLock(void)
{
    Tcl_MutexLock(&ZipFSMutex);
    while (ZipFS.lock != 0) {
	ZipFS.waiters++;
	Tcl_ConditionWait(&ZipFSCond, &ZipFSMutex, NULL);
	ZipFS.waiters--;
    }
    ZipFS.lock = -1;
    Tcl_MutexUnlock(&ZipFSMutex);
}

static inline void
Unlock(void)
{
    Tcl_MutexLock(&ZipFSMutex);
    if (ZipFS.lock > 0) {
	--ZipFS.lock;
    } else if (ZipFS.lock < 0) {
	ZipFS.lock = 0;
    }
    if ((ZipFS.lock == 0) && (ZipFS.waiters > 0)) {
	Tcl_ConditionNotify(&ZipFSCond);
    }
    Tcl_MutexUnlock(&ZipFSMutex);
}

#else /* !TCL_THREADS */
#define ReadLock()	do {} while (0)
#define WriteLock()	do {} while (0)
#define Unlock()	do {} while (0)
#endif /* TCL_THREADS */

/*
 *-------------------------------------------------------------------------
 *
 * DosTimeDate, ToDosTime, ToDosDate --
 *
 *	Functions to perform conversions between DOS time stamps and POSIX
 *	time_t.
 *
 *-------------------------------------------------------------------------
 */

static time_t
DosTimeDate(
    int dosDate,
    int dosTime)
{
    struct tm tm;
    time_t ret;

    memset(&tm, 0, sizeof(tm));
    tm.tm_isdst = -1;			/* let mktime() deal with DST */
    tm.tm_year = ((dosDate & 0xfe00) >> 9) + 80;
    tm.tm_mon = ((dosDate & 0x1e0) >> 5) - 1;
    tm.tm_mday = dosDate & 0x1f;
    tm.tm_hour = (dosTime & 0xf800) >> 11;
    tm.tm_min = (dosTime & 0x7e0) >> 5;
    tm.tm_sec = (dosTime & 0x1f) << 1;
    ret = mktime(&tm);
    if (ret == (time_t) -1) {
	/* fallback to 1980-01-01T00:00:00+00:00 (DOS epoch) */
	ret = (time_t) 315532800;
    }
    return ret;
}

static int
ToDosTime(
    time_t when)
{
    struct tm *tmp, tm;

#if !TCL_THREADS || defined(_WIN32)
    /* Not threaded, or on Win32 which uses thread local storage */
    tmp = localtime(&when);
    tm = *tmp;
#elif defined(HAVE_LOCALTIME_R)
    /* Threaded, have reentrant API */
    tmp = &tm;
    localtime_r(&when, tmp);
#else /* TCL_THREADS && !_WIN32 && !HAVE_LOCALTIME_R */
    /* Only using a mutex is safe. */
    Tcl_MutexLock(&localtimeMutex);
    tmp = localtime(&when);
    tm = *tmp;
    Tcl_MutexUnlock(&localtimeMutex);
#endif
    return (tm.tm_hour << 11) | (tm.tm_min << 5) | (tm.tm_sec >> 1);
}

static int
ToDosDate(
    time_t when)
{
    struct tm *tmp, tm;

#if !TCL_THREADS || defined(_WIN32)
    /* Not threaded, or on Win32 which uses thread local storage */
    tmp = localtime(&when);
    tm = *tmp;
#elif /* TCL_THREADS && !_WIN32 && */ defined(HAVE_LOCALTIME_R)
    /* Threaded, have reentrant API */
    tmp = &tm;
    localtime_r(&when, tmp);
#else /* TCL_THREADS && !_WIN32 && !HAVE_LOCALTIME_R */
    /* Only using a mutex is safe. */
    Tcl_MutexLock(&localtimeMutex);
    tmp = localtime(&when);
    tm = *tmp;
    Tcl_MutexUnlock(&localtimeMutex);
#endif
    return ((tm.tm_year - 80) << 9) | ((tm.tm_mon + 1) << 5) | tm.tm_mday;
}

/*
 *-------------------------------------------------------------------------
 *
 * CountSlashes --
 *
 *	This function counts the number of slashes in a pathname string.
 *
 * Results:
 *	Number of slashes found in string.
 *
 * Side effects:
 *	None.
 *
 *-------------------------------------------------------------------------
 */

static inline int
CountSlashes(
    const char *string)
{
    int count = 0;
    const char *p = string;

    while (*p != '\0') {
	if (*p == '/') {
	    count++;
	}
	p++;
    }
    return count;
}

/*
 *-------------------------------------------------------------------------
 *
 * DecodeZipEntryText --
 *
 *	Given a sequence of bytes from an entry in a ZIP central directory,
 *	convert that into a Tcl string. This is complicated because we don't
 *	actually know what encoding is in use! So we try to use UTF-8, and if
 *	that goes wrong, we fall back to a user-specified encoding, or to an
 *	encoding we specify (Windows code page 437), or to ISO 8859-1 if
 *	absolutely nothing else works.
 *
 *	During Tcl startup, we skip the user-specified encoding and cp437, as
 *	we may well not have any loadable encodings yet. Tcl's own library
 *	files ought to be using ASCII filenames.
 *
 * Results:
 *	The decoded filename; the filename is owned by the argument DString.
 *
 * Side effects:
 *	Updates dstPtr.
 *
 *-------------------------------------------------------------------------
 */

static char *
DecodeZipEntryText(
    const unsigned char *inputBytes,
    unsigned int inputLength,
    Tcl_DString *dstPtr)
{
    Tcl_Encoding encoding;
    const char *src;
    char *dst;
    int dstLen, srcLen = inputLength, flags;
    Tcl_EncodingState state;

    Tcl_DStringInit(dstPtr);
    if (inputLength < 1) {
	return Tcl_DStringValue(dstPtr);
    }

    /*
     * We can't use Tcl_ExternalToUtfDString at this point; it has no way to
     * fail. So we use this modified version of it that can report encoding
     * errors to us (so we can fall back to something else).
     *
     * The utf-8 encoding is implemented internally, and so is guaranteed to
     * be present.
     */

    src = (const char *) inputBytes;
    dst = Tcl_DStringValue(dstPtr);
    dstLen = dstPtr->spaceAvl - 1;
    flags = TCL_ENCODING_START | TCL_ENCODING_END |
	    TCL_ENCODING_STOPONERROR;	/* Special flag! */

    while (1) {
	int srcRead, dstWrote;
	int result = Tcl_ExternalToUtf(NULL, tclUtf8Encoding, src, srcLen, flags,
		&state, dst, dstLen, &srcRead, &dstWrote, NULL);
	int soFar = dst + dstWrote - Tcl_DStringValue(dstPtr);

	if (result == TCL_OK) {
	    Tcl_DStringSetLength(dstPtr, soFar);
	    return Tcl_DStringValue(dstPtr);
	} else if (result != TCL_CONVERT_NOSPACE) {
	    break;
	}

	flags &= ~TCL_ENCODING_START;
	src += srcRead;
	srcLen -= srcRead;
	if (Tcl_DStringLength(dstPtr) == 0) {
	    Tcl_DStringSetLength(dstPtr, dstLen);
	}
	Tcl_DStringSetLength(dstPtr, 2 * Tcl_DStringLength(dstPtr) + 1);
	dst = Tcl_DStringValue(dstPtr) + soFar;
	dstLen = Tcl_DStringLength(dstPtr) - soFar - 1;
    }

    /*
     * Something went wrong. Fall back to another encoding. Those *can* use
     * Tcl_ExternalToUtfDString().
     */

    encoding = NULL;
    if (ZipFS.fallbackEntryEncoding) {
	encoding = Tcl_GetEncoding(NULL, ZipFS.fallbackEntryEncoding);
    }
    if (!encoding) {
	encoding = Tcl_GetEncoding(NULL, ZIPFS_FALLBACK_ENCODING);
    }
    if (!encoding) {
	/*
	 * Fallback to internal encoding that always converts all bytes.
	 * Should only happen when a filename isn't UTF-8 and we've not got
	 * our encodings initialised for some reason.
	 */

	encoding = Tcl_GetEncoding(NULL, "iso8859-1");
    }

    char *converted = Tcl_ExternalToUtfDString(encoding,
	    (const char *) inputBytes, inputLength, dstPtr);
    Tcl_FreeEncoding(encoding);
    return converted;
}

/*
 *-------------------------------------------------------------------------
 *
 * CanonicalPath --
 *
 *	This function computes the canonical path from a directory and file
 *	name components into the specified Tcl_DString.
 *
 * Results:
 *	Returns the pointer to the canonical path contained in the specified
 *	Tcl_DString.
 *
 * Side effects:
 *	Modifies the specified Tcl_DString.
 *
 *-------------------------------------------------------------------------
 */

static char *
CanonicalPath(
    const char *root,
    const char *tail,
    Tcl_DString *dsPtr,
    int inZipfs)
{
    char *path;
    int i, j, c, isUNC = 0, isVfs = 0, n = 0;
    int haveZipfsPath = 1;

#ifdef _WIN32
    if (tail[0] != '\0' && strchr(drvletters, tail[0]) && tail[1] == ':') {
	tail += 2;
	haveZipfsPath = 0;
    }
    /* UNC style path */
    if (tail[0] == '\\') {
	root = "";
	++tail;
	haveZipfsPath = 0;
    }
    if (tail[0] == '\\') {
	root = "/";
	++tail;
	haveZipfsPath = 0;
    }
#endif /* _WIN32 */

    if (haveZipfsPath) {
	/* UNC style path */
	if (root && strncmp(root, ZIPFS_VOLUME, ZIPFS_VOLUME_LEN) == 0) {
	    isVfs = 1;
	} else if (tail &&
		strncmp(tail, ZIPFS_VOLUME, ZIPFS_VOLUME_LEN) == 0) {
	    isVfs = 2;
	}
	if (isVfs != 1 && (root[0] == '/') && (root[1] == '/')) {
	    isUNC = 1;
	}
    }

    if (isVfs != 2) {
	if (tail[0] == '/') {
	    if (isVfs != 1) {
		root = "";
	    }
	    ++tail;
	    isUNC = 0;
	}
	if (tail[0] == '/') {
	    if (isVfs != 1) {
		root = "/";
	    }
	    ++tail;
	    isUNC = 1;
	}
    }
    i = strlen(root);
    j = strlen(tail);

    switch (isVfs) {
    case 1:
	if (i > ZIPFS_VOLUME_LEN) {
	    Tcl_DStringSetLength(dsPtr, i + j + 1);
	    path = Tcl_DStringValue(dsPtr);
	    memcpy(path, root, i);
	    path[i++] = '/';
	    memcpy(path + i, tail, j);
	} else {
	    Tcl_DStringSetLength(dsPtr, i + j);
	    path = Tcl_DStringValue(dsPtr);
	    memcpy(path, root, i);
	    memcpy(path + i, tail, j);
	}
	break;
    case 2:
	Tcl_DStringSetLength(dsPtr, j);
	path = Tcl_DStringValue(dsPtr);
	memcpy(path, tail, j);
	break;
    default:
	if (inZipfs) {
	    Tcl_DStringSetLength(dsPtr, i + j + ZIPFS_VOLUME_LEN);
	    path = Tcl_DStringValue(dsPtr);
	    memcpy(path, ZIPFS_VOLUME, ZIPFS_VOLUME_LEN);
	    memcpy(path + ZIPFS_VOLUME_LEN + i , tail, j);
	} else {
	    Tcl_DStringSetLength(dsPtr, i + j + 1);
	    path = Tcl_DStringValue(dsPtr);
	    memcpy(path, root, i);
	    path[i++] = '/';
	    memcpy(path + i, tail, j);
	}
	break;
    }

#ifdef _WIN32
    for (i = 0; path[i] != '\0'; i++) {
	if (path[i] == '\\') {
	    path[i] = '/';
	}
    }
#endif /* _WIN32 */

    if (inZipfs) {
	n = ZIPFS_VOLUME_LEN;
    } else {
	n = 0;
    }

    for (i = j = n; (c = path[i]) != '\0'; i++) {
	if (c == '/') {
	    int c2 = path[i + 1];

	    if (c2 == '\0' || c2 == '/') {
		continue;
	    }
	    if (c2 == '.') {
		int c3 = path[i + 2];

		if ((c3 == '/') || (c3 == '\0')) {
		    i++;
		    continue;
		}
		if ((c3 == '.')
			&& ((path[i + 3] == '/') || (path[i + 3] == '\0'))) {
		    i += 2;
		    while ((j > 0) && (path[j - 1] != '/')) {
			j--;
		    }
		    if (j > isUNC) {
			--j;
			while ((j > 1 + isUNC) && (path[j - 2] == '/')) {
			    j--;
			}
		    }
		    continue;
		}
	    }
	}
	path[j++] = c;
    }
    if (j == 0) {
	path[j++] = '/';
    }
    path[j] = 0;
    Tcl_DStringSetLength(dsPtr, j);
    return Tcl_DStringValue(dsPtr);
}

/*
 *-------------------------------------------------------------------------
 *
 * ZipFSLookup --
 *
 *	This function returns the ZIP entry struct corresponding to the ZIP
 *	archive member of the given file name. Caller must hold the right
 *	lock.
 *
 * Results:
 *	Returns the pointer to ZIP entry struct or NULL if the the given file
 *	name could not be found in the global list of ZIP archive members.
 *
 * Side effects:
 *	None.
 *
 *-------------------------------------------------------------------------
 */

static inline ZipEntry *
ZipFSLookup(
    const char *filename)
{
    Tcl_HashEntry *hPtr;
    ZipEntry *z = NULL;

    hPtr = Tcl_FindHashEntry(&ZipFS.fileHash, filename);
    if (hPtr) {
	z = (ZipEntry *) Tcl_GetHashValue(hPtr);
    }
    return z;
}

/*
 *-------------------------------------------------------------------------
 *
 * ZipFSLookupZip --
 *
 *	This function gets the structure for a mounted ZIP archive.
 *
 * Results:
 *	Returns a pointer to the structure, or NULL if the file is ZIP file is
 *	unknown/not mounted.
 *
 * Side effects:
 *	None.
 *
 *-------------------------------------------------------------------------
 */

static inline ZipFile *
ZipFSLookupZip(
    const char *mountPoint)
{
    Tcl_HashEntry *hPtr;
    ZipFile *zf = NULL;

    hPtr = Tcl_FindHashEntry(&ZipFS.zipHash, mountPoint);
    if (hPtr) {
	zf = (ZipFile *) Tcl_GetHashValue(hPtr);
    }
    return zf;
}

/*
 *-------------------------------------------------------------------------
 *
 * AllocateZipFile, AllocateZipEntry, AllocateZipChannel --
 *
 *	Allocates the memory for a datastructure. Always ensures that it is
 *	zeroed out for safety.
 *
 * Returns:
 *	The allocated structure, or NULL if allocate fails.
 *
 * Side effects:
 *	The interpreter result may be written to on error. Which might fail
 *	(for ZipFile) in a low-memory situation. Always panics if ZipEntry
 *	allocation fails.
 *
 *-------------------------------------------------------------------------
 */

static inline ZipFile *
AllocateZipFile(
    Tcl_Interp *interp,
    size_t mountPointNameLength)
{
    size_t size = sizeof(ZipFile) + mountPointNameLength + 1;
    ZipFile *zf = (ZipFile *) attemptckalloc(size);

    if (!zf) {
	ZIPFS_MEM_ERROR(interp);
    } else {
	memset(zf, 0, size);
    }
    return zf;
}

static inline ZipEntry *
AllocateZipEntry(void)
{
    ZipEntry *z = (ZipEntry *) ckalloc(sizeof(ZipEntry));
    memset(z, 0, sizeof(ZipEntry));
    return z;
}

static inline ZipChannel *
AllocateZipChannel(
    Tcl_Interp *interp)
{
    ZipChannel *zc = (ZipChannel *) attemptckalloc(sizeof(ZipChannel));

    if (!zc) {
	ZIPFS_MEM_ERROR(interp);
    } else {
	memset(zc, 0, sizeof(ZipChannel));
    }
    return zc;
}

/*
 *-------------------------------------------------------------------------
 *
 * ZipFSCloseArchive --
 *
 *	This function closes a mounted ZIP archive file.
 *
 * Results:
 *	None.
 *
 * Side effects:
 *	A memory mapped ZIP archive is unmapped, allocated memory is released.
 *	The ZipFile pointer is *NOT* deallocated by this function.
 *
 *-------------------------------------------------------------------------
 */

static void
ZipFSCloseArchive(
    Tcl_Interp *interp,		/* Current interpreter. */
    ZipFile *zf)
{
    if (zf->nameLength) {
	ckfree(zf->name);
    }
    if (zf->isMemBuffer) {
	/* Pointer to memory */
	if (zf->ptrToFree) {
	    ckfree(zf->ptrToFree);
	    zf->ptrToFree = NULL;
	}
	zf->data = NULL;
	return;
    }

    /*
     * Remove the memory mapping, if we have one.
     */

#ifdef _WIN32
    if (zf->data && !zf->ptrToFree) {
	UnmapViewOfFile(zf->data);
	zf->data = NULL;
    }
    if (zf->mountHandle != INVALID_HANDLE_VALUE) {
	CloseHandle(zf->mountHandle);
    }
#else /* !_WIN32 */
    if ((zf->data != MAP_FAILED) && !zf->ptrToFree) {
	munmap(zf->data, zf->length);
	zf->data = (unsigned char *) MAP_FAILED;
    }
#endif /* _WIN32 */

    if (zf->ptrToFree) {
	ckfree(zf->ptrToFree);
	zf->ptrToFree = NULL;
    }
    if (zf->chan) {
	Tcl_Close(interp, zf->chan);
	zf->chan = NULL;
    }
}

/*
 *-------------------------------------------------------------------------
 *
 * ZipFSFindTOC --
 *
 *	This function takes a memory mapped zip file and indexes the contents.
 *	When "needZip" is zero an embedded ZIP archive in an executable file
 *	is accepted. Note that we do not support ZIP64.
 *
 * Results:
 *	TCL_OK on success, TCL_ERROR otherwise with an error message placed
 *	into the given "interp" if it is not NULL.
 *
 * Side effects:
 *	The given ZipFile struct is filled with information about the ZIP
 *	archive file.
 *
 *-------------------------------------------------------------------------
 */

static int
ZipFSFindTOC(
    Tcl_Interp *interp,		/* Current interpreter. NULLable. */
    int needZip,
    ZipFile *zf)
{
    size_t i, minoff;
    const unsigned char *p, *q;
    const unsigned char *start = zf->data;
    const unsigned char *end = zf->data + zf->length;

    /*
     * Scan backwards from the end of the file for the signature. This is
     * necessary because ZIP archives aren't the only things that get tagged
     * on the end of executables; digital signatures can also go there.
     */

    p = zf->data + zf->length - ZIP_CENTRAL_END_LEN;
    while (p >= start) {
	if (*p == (ZIP_CENTRAL_END_SIG & 0xFF)) {
	    if (ZipReadInt(start, end, p) == ZIP_CENTRAL_END_SIG) {
		break;
	    }
	    p -= ZIP_SIG_LEN;
	} else {
	    --p;
	}
    }
    if (p < zf->data) {
	/*
	 * Didn't find it (or not enough space for a central directory!); not
	 * a ZIP archive. This might be OK or a problem.
	 */

	if (!needZip) {
	    zf->baseOffset = zf->passOffset = zf->length;
	    return TCL_OK;
	}
	ZIPFS_ERROR(interp, "wrong end signature");
	ZIPFS_ERROR_CODE(interp, "END_SIG");
	goto error;
    }

    /*
     * How many files in the archive? If that's bogus, we're done here.
     */

    zf->numFiles = ZipReadShort(start, end, p + ZIP_CENTRAL_ENTS_OFFS);
    if (zf->numFiles == 0) {
	if (!needZip) {
	    zf->baseOffset = zf->passOffset = zf->length;
	    return TCL_OK;
	}
	ZIPFS_ERROR(interp, "empty archive");
	ZIPFS_ERROR_CODE(interp, "EMPTY");
	goto error;
    }

    /*
     * Where does the central directory start?
     */

    q = zf->data + ZipReadInt(start, end, p + ZIP_CENTRAL_DIRSTART_OFFS);
    p -= ZipReadInt(start, end, p + ZIP_CENTRAL_DIRSIZE_OFFS);
    zf->baseOffset = zf->passOffset = (p>q) ? p - q : 0;
    zf->directoryOffset = q - zf->data + zf->baseOffset;
    if ((p < q) || (p < zf->data) || (p > zf->data + zf->length)
	    || (q < zf->data) || (q > zf->data + zf->length)) {
	if (!needZip) {
	    zf->baseOffset = zf->passOffset = zf->length;
	    return TCL_OK;
	}
	ZIPFS_ERROR(interp, "archive directory not found");
	ZIPFS_ERROR_CODE(interp, "NO_DIR");
	goto error;
    }

    /*
     * Read the central directory.
     */

    q = p;
    minoff = zf->length;
    for (i = 0; i < zf->numFiles; i++) {
	int pathlen, comlen, extra;
	size_t localhdr_off = zf->length;

	if (q + ZIP_CENTRAL_HEADER_LEN > end) {
	    ZIPFS_ERROR(interp, "wrong header length");
	    ZIPFS_ERROR_CODE(interp, "HDR_LEN");
	    goto error;
	}
	if (ZipReadInt(start, end, q) != ZIP_CENTRAL_HEADER_SIG) {
	    ZIPFS_ERROR(interp, "wrong header signature");
	    ZIPFS_ERROR_CODE(interp, "HDR_SIG");
	    goto error;
	}
	pathlen = ZipReadShort(start, end, q + ZIP_CENTRAL_PATHLEN_OFFS);
	comlen = ZipReadShort(start, end, q + ZIP_CENTRAL_FCOMMENTLEN_OFFS);
	extra = ZipReadShort(start, end, q + ZIP_CENTRAL_EXTRALEN_OFFS);
	localhdr_off = ZipReadInt(start, end, q + ZIP_CENTRAL_LOCALHDR_OFFS);
 	if (ZipReadInt(start, end, zf->data + zf->baseOffset + localhdr_off) != ZIP_LOCAL_HEADER_SIG) {
	    ZIPFS_ERROR(interp, "Failed to find local header");
	    ZIPFS_ERROR_CODE(interp, "LCL_HDR");
	    goto error;
	}
	if (localhdr_off < minoff) {
	    minoff = localhdr_off;
	}
	q += pathlen + comlen + extra + ZIP_CENTRAL_HEADER_LEN;
    }

    zf->passOffset = minoff + zf->baseOffset;

    /*
     * If there's also an encoded password, extract that too (but don't decode
     * yet).
     */

    q = zf->data + zf->passOffset;
    if ((zf->passOffset >= 6) && (start < q-4) &&
	    (ZipReadInt(start, end, q - 4) == ZIP_PASSWORD_END_SIG)) {
	const unsigned char *passPtr;

	i = q[-5];
	passPtr = q - 5 - i;
	if (passPtr >= start && passPtr + i < end) {
	    zf->passBuf[0] = i;
	    memcpy(zf->passBuf + 1, passPtr, i);
	    zf->passOffset -= i ? (5 + i) : 0;
	}
    }

    return TCL_OK;

  error:
    ZipFSCloseArchive(interp, zf);
    return TCL_ERROR;
}

/*
 *-------------------------------------------------------------------------
 *
 * ZipFSOpenArchive --
 *
 *	This function opens a ZIP archive file for reading. An attempt is made
 *	to memory map that file. Otherwise it is read into an allocated memory
 *	buffer. The ZIP archive header is verified and must be valid for the
 *	function to succeed. When "needZip" is zero an embedded ZIP archive in
 *	an executable file is accepted.
 *
 * Results:
 *	TCL_OK on success, TCL_ERROR otherwise with an error message placed
 *	into the given "interp" if it is not NULL.
 *
 * Side effects:
 *	ZIP archive is memory mapped or read into allocated memory, the given
 *	ZipFile struct is filled with information about the ZIP archive file.
 *
 *-------------------------------------------------------------------------
 */

static int
ZipFSOpenArchive(
    Tcl_Interp *interp,		/* Current interpreter. NULLable. */
    const char *zipname,	/* Path to ZIP file to open. */
    int needZip,
    ZipFile *zf)
{
    size_t i;
    void *handle;

    zf->nameLength = 0;
    zf->isMemBuffer = 0;
#ifdef _WIN32
    zf->data = NULL;
    zf->mountHandle = INVALID_HANDLE_VALUE;
#else /* !_WIN32 */
    zf->data = (unsigned char *) MAP_FAILED;
#endif /* _WIN32 */
    zf->length = 0;
    zf->numFiles = 0;
    zf->baseOffset = zf->passOffset = 0;
    zf->ptrToFree = NULL;
    zf->passBuf[0] = 0;

    /*
     * Actually open the file.
     */

    zf->chan = Tcl_OpenFileChannel(interp, zipname, "rb", 0);
    if (!zf->chan) {
	return TCL_ERROR;
    }

    /*
     * See if we can get the OS handle. If we can, we can use that to memory
     * map the file, which is nice and efficient. However, it totally depends
     * on the filename pointing to a real regular OS file.
     *
     * Opening real filesystem entities that are not files will lead to an
     * error.
     */

    if (Tcl_GetChannelHandle(zf->chan, TCL_READABLE, &handle) == TCL_OK) {
	if (ZipMapArchive(interp, zf, handle) != TCL_OK) {
	    goto error;
	}
    } else {
	/*
	 * Not an OS file, but rather something in a Tcl VFS. Must copy into
	 * memory.
	 */

	zf->length = Tcl_Seek(zf->chan, 0, SEEK_END);
	if (zf->length == ERROR_LENGTH) {
	    ZIPFS_POSIX_ERROR(interp, "seek error");
	    goto error;
	}
	if ((zf->length - ZIP_CENTRAL_END_LEN)
		> (64 * 1024 * 1024 - ZIP_CENTRAL_END_LEN)) {
	    ZIPFS_ERROR(interp, "illegal file size");
	    ZIPFS_ERROR_CODE(interp, "FILE_SIZE");
	    goto error;
	}
	if (Tcl_Seek(zf->chan, 0, SEEK_SET) == -1) {
	    ZIPFS_POSIX_ERROR(interp, "seek error");
	    goto error;
	}
	zf->ptrToFree = zf->data = (unsigned char *) attemptckalloc(zf->length);
	if (!zf->ptrToFree) {
	    ZIPFS_MEM_ERROR(interp);
	    goto error;
	}
	i = Tcl_Read(zf->chan, (char *) zf->data, zf->length);
	if (i != zf->length) {
	    ZIPFS_POSIX_ERROR(interp, "file read error");
	    goto error;
	}
	Tcl_Close(interp, zf->chan);
	zf->chan = NULL;
    }
    return ZipFSFindTOC(interp, needZip, zf);

    /*
     * Handle errors by closing the archive. This includes closing the channel
     * handle for the archive file.
     */

  error:
    ZipFSCloseArchive(interp, zf);
    return TCL_ERROR;
}

/*
 *-------------------------------------------------------------------------
 *
 * ZipMapArchive --
 *
 *	Wrapper around the platform-specific parts of mmap() (and Windows's
 *	equivalent) because it's not part of the standard channel API.
 *
 *-------------------------------------------------------------------------
 */

static int
ZipMapArchive(
    Tcl_Interp *interp,		/* Interpreter for error reporting. */
    ZipFile *zf,		/* The archive descriptor structure. */
    void *handle)		/* The OS handle to the open archive. */
{
#ifdef _WIN32
    HANDLE hFile = (HANDLE) handle;
    int readSuccessful;

    /*
     * Determine the file size.
     */

#   ifdef _WIN64
    readSuccessful = GetFileSizeEx(hFile, (PLARGE_INTEGER) &zf->length) != 0;
#   else /* !_WIN64 */
    zf->length = GetFileSize(hFile, 0);
    readSuccessful = (zf->length != (size_t) INVALID_FILE_SIZE);
#   endif /* _WIN64 */
    if (!readSuccessful || (zf->length < ZIP_CENTRAL_END_LEN)) {
	ZIPFS_POSIX_ERROR(interp, "invalid file size");
	return TCL_ERROR;
    }

    /*
     * Map the file.
     */

    zf->mountHandle = CreateFileMappingW(hFile, 0, PAGE_READONLY, 0,
	    zf->length, 0);
    if (zf->mountHandle == INVALID_HANDLE_VALUE) {
	ZIPFS_POSIX_ERROR(interp, "file mapping failed");
	return TCL_ERROR;
    }
    zf->data = (unsigned char *)
	    MapViewOfFile(zf->mountHandle, FILE_MAP_READ, 0, 0, zf->length);
    if (!zf->data) {
	ZIPFS_POSIX_ERROR(interp, "file mapping failed");
	return TCL_ERROR;
    }
#else /* !_WIN32 */
    int fd = PTR2INT(handle);

    /*
     * Determine the file size.
     */

    zf->length = lseek(fd, 0, SEEK_END);
    if (zf->length == ERROR_LENGTH || zf->length < ZIP_CENTRAL_END_LEN) {
	ZIPFS_POSIX_ERROR(interp, "invalid file size");
	return TCL_ERROR;
    }
    lseek(fd, 0, SEEK_SET);

    zf->data = (unsigned char *)
	    mmap(0, zf->length, PROT_READ, MAP_FILE | MAP_PRIVATE, fd, 0);
    if (zf->data == MAP_FAILED) {
	ZIPFS_POSIX_ERROR(interp, "file mapping failed");
	return TCL_ERROR;
    }
#endif /* _WIN32 */
    return TCL_OK;
}

/*
 *-------------------------------------------------------------------------
 *
 * IsPasswordValid --
 *
 *	Basic test for whether a passowrd is valid. If the test fails, sets an
 *	error message in the interpreter.
 *
 * Returns:
 *	TCL_OK if the test passes, TCL_ERROR if it fails.
 *
 *-------------------------------------------------------------------------
 */

static inline int
IsPasswordValid(
    Tcl_Interp *interp,
    const char *passwd,
    int pwlen)
{
    if ((pwlen > 255) || strchr(passwd, 0xff)) {
	ZIPFS_ERROR(interp, "illegal password");
	ZIPFS_ERROR_CODE(interp, "BAD_PASS");
	return TCL_ERROR;
    }
    return TCL_OK;
}

/*
 *-------------------------------------------------------------------------
 *
 * ZipFSCatalogFilesystem --
 *
 *	This function generates the root node for a ZIPFS filesystem by
 *	reading the ZIP's central directory.
 *
 * Results:
 *	TCL_OK on success, TCL_ERROR otherwise with an error message placed
 *	into the given "interp" if it is not NULL.
 *
 * Side effects:
 *	Will acquire and release the write lock.
 *
 *-------------------------------------------------------------------------
 */

static int
ZipFSCatalogFilesystem(
    Tcl_Interp *interp,		/* Current interpreter. NULLable. */
    ZipFile *zf,		/* Temporary buffer hold archive descriptors */
    const char *mountPoint,	/* Mount point path. */
    const char *passwd,		/* Password for opening the ZIP, or NULL if
				 * the ZIP is unprotected. */
    const char *zipname)	/* Path to ZIP file to build a catalog of. */
{
    int pwlen, isNew;
    size_t i;
    ZipFile *zf0;
    ZipEntry *z;
    Tcl_HashEntry *hPtr;
    Tcl_DString ds, dsm, fpBuf;
    unsigned char *q;

    /*
     * Basic verification of the password for sanity.
     */

    pwlen = 0;
    if (passwd) {
	pwlen = strlen(passwd);
	if (IsPasswordValid(interp, passwd, pwlen) != TCL_OK) {
	    return TCL_ERROR;
	}
    }

    /*
     * Validate the TOC data. If that's bad, things fall apart.
     */

    if (zf->baseOffset >= zf->length || zf->passOffset >= zf->length ||
	    zf->directoryOffset >= zf->length) {
	ZIPFS_ERROR(interp, "bad zip data");
	ZIPFS_ERROR_CODE(interp, "BAD_ZIP");
	ZipFSCloseArchive(interp, zf);
	ckfree(zf);
	return TCL_ERROR;
    }

    WriteLock();

    /*
     * Mount point sometimes is a relative or otherwise denormalized path.
     * But an absolute name is needed as mount point here.
     */

    Tcl_DStringInit(&ds);
    Tcl_DStringInit(&dsm);
    if (strcmp(mountPoint, "/") == 0) {
	mountPoint = "";
    } else {
	mountPoint = CanonicalPath("", mountPoint, &dsm, 1);
    }
    hPtr = Tcl_CreateHashEntry(&ZipFS.zipHash, mountPoint, &isNew);
    if (!isNew) {
	if (interp) {
	    zf0 = (ZipFile *) Tcl_GetHashValue(hPtr);
	    Tcl_SetObjResult(interp, Tcl_ObjPrintf(
		    "%s is already mounted on %s", zf0->name, mountPoint));
	    ZIPFS_ERROR_CODE(interp, "MOUNTED");
	}
	Unlock();
	ZipFSCloseArchive(interp, zf);
	ckfree(zf);
	return TCL_ERROR;
    }
    Unlock();

    /*
     * Convert to a real archive descriptor.
     */

    zf->mountPoint = (char *) Tcl_GetHashKey(&ZipFS.zipHash, hPtr);
    Tcl_CreateExitHandler(ZipfsMountExitHandler, zf);
    zf->mountPointLen = strlen(zf->mountPoint);

    zf->nameLength = strlen(zipname);
    zf->name = (char *) ckalloc(zf->nameLength + 1);
    memcpy(zf->name, zipname, zf->nameLength + 1);

    Tcl_SetHashValue(hPtr, zf);
    if ((zf->passBuf[0] == 0) && pwlen) {
	int k = 0;

	zf->passBuf[k++] = pwlen;
	for (i = pwlen; i-- > 0 ;) {
	    zf->passBuf[k++] = (passwd[i] & 0x0f)
		    | pwrot[(passwd[i] >> 4) & 0x0f];
	}
	zf->passBuf[k] = '\0';
    }
    if (mountPoint[0] != '\0') {
	hPtr = Tcl_CreateHashEntry(&ZipFS.fileHash, mountPoint, &isNew);
	if (isNew) {
	    z = AllocateZipEntry();
	    Tcl_SetHashValue(hPtr, z);

	    z->depth = CountSlashes(mountPoint);
	    z->zipFilePtr = zf;
	    z->isDirectory = (zf->baseOffset == 0) ? 1 : -1; /* root marker */
	    z->offset = zf->baseOffset;
	    z->compressMethod = ZIP_COMPMETH_STORED;
	    z->name = (char *) Tcl_GetHashKey(&ZipFS.fileHash, hPtr);
	    z->next = zf->entries;
	    zf->entries = z;
	}
    }
    q = zf->data + zf->directoryOffset;
    Tcl_DStringInit(&fpBuf);
    for (i = 0; i < zf->numFiles; i++) {
	const unsigned char *start = zf->data;
	const unsigned char *end = zf->data + zf->length;
	int extra, isdir = 0, dosTime, dosDate, nbcompr;
	size_t offs, pathlen, comlen;
	unsigned char *lq, *gq = NULL;
	char *fullpath, *path;

	pathlen = ZipReadShort(start, end, q + ZIP_CENTRAL_PATHLEN_OFFS);
	comlen = ZipReadShort(start, end, q + ZIP_CENTRAL_FCOMMENTLEN_OFFS);
	extra = ZipReadShort(start, end, q + ZIP_CENTRAL_EXTRALEN_OFFS);
	path = DecodeZipEntryText(q + ZIP_CENTRAL_HEADER_LEN, pathlen, &ds);
	if ((pathlen > 0) && (path[pathlen - 1] == '/')) {
	    Tcl_DStringSetLength(&ds, pathlen - 1);
	    path = Tcl_DStringValue(&ds);
	    isdir = 1;
	}
	if ((strcmp(path, ".") == 0) || (strcmp(path, "..") == 0)) {
	    goto nextent;
	}
	lq = zf->data + zf->baseOffset
		+ ZipReadInt(start, end, q + ZIP_CENTRAL_LOCALHDR_OFFS);
	if ((lq < start) || (lq + ZIP_LOCAL_HEADER_LEN > end)) {
	    goto nextent;
	}
	nbcompr = ZipReadInt(start, end, lq + ZIP_LOCAL_COMPLEN_OFFS);
	if (!isdir && (nbcompr == 0)
		&& (ZipReadInt(start, end, lq + ZIP_LOCAL_UNCOMPLEN_OFFS) == 0)
		&& (ZipReadInt(start, end, lq + ZIP_LOCAL_CRC32_OFFS) == 0)) {
	    gq = q;
	    nbcompr = ZipReadInt(start, end, gq + ZIP_CENTRAL_COMPLEN_OFFS);
	}
	offs = (lq - zf->data)
		+ ZIP_LOCAL_HEADER_LEN
		+ ZipReadShort(start, end, lq + ZIP_LOCAL_PATHLEN_OFFS)
		+ ZipReadShort(start, end, lq + ZIP_LOCAL_EXTRALEN_OFFS);
	if (offs + nbcompr > zf->length) {
	    goto nextent;
	}

	if (!isdir && (mountPoint[0] == '\0') && !CountSlashes(path)) {
#ifdef ANDROID
	    /*
	     * When mounting the ZIP archive on the root directory try to
	     * remap top level regular files of the archive to
	     * /assets/.root/... since this directory should not be in a valid
	     * APK due to the leading dot in the file name component. This
	     * trick should make the files AndroidManifest.xml,
	     * resources.arsc, and classes.dex visible to Tcl.
	     */
	    Tcl_DString ds2;

	    Tcl_DStringInit(&ds2);
	    Tcl_DStringAppend(&ds2, "assets/.root/", -1);
	    Tcl_DStringAppend(&ds2, path, -1);
	    if (ZipFSLookup(Tcl_DStringValue(&ds2))) {
		/* should not happen but skip it anyway */
		Tcl_DStringFree(&ds2);
		goto nextent;
	    }
	    Tcl_DStringSetLength(&ds, 0);
	    Tcl_DStringAppend(&ds, Tcl_DStringValue(&ds2),
		    Tcl_DStringLength(&ds2));
	    path = Tcl_DStringValue(&ds);
	    Tcl_DStringFree(&ds2);
#else /* !ANDROID */
	    /*
	     * Regular files skipped when mounting on root.
	     */
	    goto nextent;
#endif /* ANDROID */
	}

	Tcl_DStringSetLength(&fpBuf, 0);
	fullpath = CanonicalPath(mountPoint, path, &fpBuf, 1);
	z = AllocateZipEntry();
	z->depth = CountSlashes(fullpath);
	z->zipFilePtr = zf;
	z->isDirectory = isdir;
	z->isEncrypted =
		(ZipReadShort(start, end, lq + ZIP_LOCAL_FLAGS_OFFS) & 1)
		&& (nbcompr > 12);
	z->offset = offs;
	if (gq) {
	    z->crc32 = ZipReadInt(start, end, gq + ZIP_CENTRAL_CRC32_OFFS);
	    dosDate = ZipReadShort(start, end, gq + ZIP_CENTRAL_MDATE_OFFS);
	    dosTime = ZipReadShort(start, end, gq + ZIP_CENTRAL_MTIME_OFFS);
	    z->timestamp = DosTimeDate(dosDate, dosTime);
	    z->numBytes = ZipReadInt(start, end,
		    gq + ZIP_CENTRAL_UNCOMPLEN_OFFS);
	    z->compressMethod = ZipReadShort(start, end,
		    gq + ZIP_CENTRAL_COMPMETH_OFFS);
	} else {
	    z->crc32 = ZipReadInt(start, end, lq + ZIP_LOCAL_CRC32_OFFS);
	    dosDate = ZipReadShort(start, end, lq + ZIP_LOCAL_MDATE_OFFS);
	    dosTime = ZipReadShort(start, end, lq + ZIP_LOCAL_MTIME_OFFS);
	    z->timestamp = DosTimeDate(dosDate, dosTime);
	    z->numBytes = ZipReadInt(start, end,
		    lq + ZIP_LOCAL_UNCOMPLEN_OFFS);
	    z->compressMethod = ZipReadShort(start, end,
		    lq + ZIP_LOCAL_COMPMETH_OFFS);
	}
	z->numCompressedBytes = nbcompr;
	hPtr = Tcl_CreateHashEntry(&ZipFS.fileHash, fullpath, &isNew);
	if (!isNew) {
	    /* should not happen but skip it anyway */
	    ckfree(z);
	    goto nextent;
	}

	Tcl_SetHashValue(hPtr, z);
	z->name = (char *) Tcl_GetHashKey(&ZipFS.fileHash, hPtr);
	z->next = zf->entries;
	zf->entries = z;
	if (isdir && (mountPoint[0] == '\0') && (z->depth == 1)) {
	    z->tnext = zf->topEnts;
	    zf->topEnts = z;
	}

	/*
	 * Make any directory nodes we need. ZIPs are not consistent about
	 * containing directory nodes.
	 */

	if (!z->isDirectory && (z->depth > 1)) {
	    char *dir, *endPtr;
	    ZipEntry *zd;

	    Tcl_DStringSetLength(&ds, strlen(z->name) + 8);
	    Tcl_DStringSetLength(&ds, 0);
	    Tcl_DStringAppend(&ds, z->name, -1);
	    dir = Tcl_DStringValue(&ds);
	    for (endPtr = strrchr(dir, '/'); endPtr && (endPtr != dir);
		    endPtr = strrchr(dir, '/')) {
		Tcl_DStringSetLength(&ds, endPtr - dir);
		hPtr = Tcl_CreateHashEntry(&ZipFS.fileHash, dir, &isNew);
		if (!isNew) {
		    /*
		     * Already made. That's fine.
		     */
		    break;
		}

		zd = AllocateZipEntry();
		zd->depth = CountSlashes(dir);
		zd->zipFilePtr = zf;
		zd->isDirectory = 1;
		zd->offset = z->offset;
		zd->timestamp = z->timestamp;
		zd->compressMethod = ZIP_COMPMETH_STORED;
		Tcl_SetHashValue(hPtr, zd);
		zd->name = (char *) Tcl_GetHashKey(&ZipFS.fileHash, hPtr);
		zd->next = zf->entries;
		zf->entries = zd;
		if ((mountPoint[0] == '\0') && (zd->depth == 1)) {
		    zd->tnext = zf->topEnts;
		    zf->topEnts = zd;
		}
	    }
	}
    nextent:
	q += pathlen + comlen + extra + ZIP_CENTRAL_HEADER_LEN;
    }
    Tcl_DStringFree(&fpBuf);
    Tcl_DStringFree(&ds);
    Tcl_FSMountsChanged(NULL);
    Unlock();
    return TCL_OK;
}

/*
 *-------------------------------------------------------------------------
 *
 * ZipfsSetup --
 *
 *	Common initialisation code. ZipFS.initialized must *not* be set prior
 *	to the call.
 *
 *-------------------------------------------------------------------------
 */

static void
ZipfsSetup(void)
{
#if TCL_THREADS
    static const Tcl_Time t = { 0, 0 };

    /*
     * Inflate condition variable.
     */

    Tcl_MutexLock(&ZipFSMutex);
    Tcl_ConditionWait(&ZipFSCond, &ZipFSMutex, &t);
    Tcl_MutexUnlock(&ZipFSMutex);
#endif /* TCL_THREADS */

    crc32tab = get_crc_table();
    Tcl_FSRegister(NULL, &zipfsFilesystem);
    Tcl_InitHashTable(&ZipFS.fileHash, TCL_STRING_KEYS);
    Tcl_InitHashTable(&ZipFS.zipHash, TCL_STRING_KEYS);
    ZipFS.idCount = 1;
    ZipFS.wrmax = DEFAULT_WRITE_MAX_SIZE;
    ZipFS.fallbackEntryEncoding = (char *)
	    ckalloc(strlen(ZIPFS_FALLBACK_ENCODING) + 1);
    strcpy(ZipFS.fallbackEntryEncoding, ZIPFS_FALLBACK_ENCODING);
    ZipFS.initialized = 1;
    Tcl_CreateExitHandler(ZipfsExitHandler, NULL);
}

/*
 *-------------------------------------------------------------------------
 *
 * ListMountPoints --
 *
 *	This procedure lists the mount points and what's mounted there, or
 *	reports whether there are any mounts (if there's no interpreter). The
 *	read lock must be held by the caller.
 *
 * Results:
 *	A standard Tcl result. TCL_OK (or TCL_BREAK if no mounts and no
 *	interpreter).
 *
 * Side effects:
 *	Interpreter result may be updated.
 *
 *-------------------------------------------------------------------------
 */

static inline int
ListMountPoints(
    Tcl_Interp *interp)
{
    Tcl_HashEntry *hPtr;
    Tcl_HashSearch search;
    ZipFile *zf;
    Tcl_Obj *resultList;

    if (!interp) {
	/*
	 * Are there any entries in the zipHash? Don't need to enumerate them
	 * all to know.
	 */

	return (ZipFS.zipHash.numEntries ? TCL_OK : TCL_BREAK);
    }

    TclNewObj(resultList);
    for (hPtr = Tcl_FirstHashEntry(&ZipFS.zipHash, &search); hPtr;
	    hPtr = Tcl_NextHashEntry(&search)) {
	zf = (ZipFile *) Tcl_GetHashValue(hPtr);
	Tcl_ListObjAppendElement(NULL, resultList, Tcl_NewStringObj(
		zf->mountPoint, -1));
	Tcl_ListObjAppendElement(NULL, resultList, Tcl_NewStringObj(
		zf->name, -1));
    }
    Tcl_SetObjResult(interp, resultList);
    return TCL_OK;
}

/*
 *-------------------------------------------------------------------------
 *
 * DescribeMounted --
 *
 *	This procedure describes what is mounted at the given the mount point.
 *	The interpreter result is not updated if there is nothing mounted at
 *	the given point. The read lock must be held by the caller.
 *
 * Results:
 *	A standard Tcl result. TCL_OK (or TCL_BREAK if nothing mounted there
 *	and no interpreter).
 *
 * Side effects:
 *	Interpreter result may be updated.
 *
 *-------------------------------------------------------------------------
 */

static inline int
DescribeMounted(
    Tcl_Interp *interp,
    const char *mountPoint)
{
    if (interp) {
	ZipFile *zf = ZipFSLookupZip(mountPoint);

	if (zf) {
	    Tcl_SetObjResult(interp, Tcl_NewStringObj(zf->name, -1));
	    return TCL_OK;
	}
    }
    return (interp ? TCL_OK : TCL_BREAK);
}

/*
 *-------------------------------------------------------------------------
 *
 * TclZipfs_Mount --
 *
 *	This procedure is invoked to mount a given ZIP archive file on a given
 *	mountpoint with optional ZIP password.
 *
 * Results:
 *	A standard Tcl result.
 *
 * Side effects:
 *	A ZIP archive file is read, analyzed and mounted, resources are
 *	allocated.
 *
 *-------------------------------------------------------------------------
 */

int
TclZipfs_Mount(
    Tcl_Interp *interp,		/* Current interpreter. NULLable. */
    const char *zipname,	/* Path to ZIP file to mount; should be
				 * normalized. */
    const char *mountPoint,	/* Mount point path. */
    const char *passwd)		/* Password for opening the ZIP, or NULL if
				 * the ZIP is unprotected. */
{
    ZipFile *zf;

    ReadLock();
    if (!ZipFS.initialized) {
	ZipfsSetup();
    }

    /*
     * No mount point, so list all mount points and what is mounted there.
     */

    if (!mountPoint) {
	int ret = ListMountPoints(interp);
	Unlock();
	return ret;
    }

    /*
     * Mount point but no file, so describe what is mounted at that mount
     * point.
     */

    if (!zipname) {
	DescribeMounted(interp, mountPoint);
	Unlock();
	return TCL_OK;
    }
    Unlock();

    /*
     * Have both a mount point and a file (name) to mount there.
     */

    if (passwd && IsPasswordValid(interp, passwd, strlen(passwd)) != TCL_OK) {
	return TCL_ERROR;
    }
    zf = AllocateZipFile(interp, strlen(mountPoint));
    if (!zf) {
	return TCL_ERROR;
    }
    if (ZipFSOpenArchive(interp, zipname, 1, zf) != TCL_OK) {
	ckfree(zf);
	return TCL_ERROR;
    }
    if (ZipFSCatalogFilesystem(interp, zf, mountPoint, passwd, zipname)
	    != TCL_OK) {
	return TCL_ERROR;
    }
    return TCL_OK;
}

/*
 *-------------------------------------------------------------------------
 *
 * TclZipfs_MountBuffer --
 *
 *	This procedure is invoked to mount a given ZIP archive file on a given
 *	mountpoint with optional ZIP password.
 *
 * Results:
 *	A standard Tcl result.
 *
 * Side effects:
 *	A ZIP archive file is read, analyzed and mounted, resources are
 *	allocated.
 *
 *-------------------------------------------------------------------------
 */

int
TclZipfs_MountBuffer(
    Tcl_Interp *interp,		/* Current interpreter. NULLable. */
    const void *data,
    size_t datalen,
    const char *mountPoint,	/* Mount point path. */
    int copy)
{
    ZipFile *zf;
    int result;

    ReadLock();
    if (!ZipFS.initialized) {
	ZipfsSetup();
    }

    /*
     * No mount point, so list all mount points and what is mounted there.
     */

    if (!mountPoint) {
	int ret = ListMountPoints(interp);
	Unlock();
	return ret;
    }

    /*
     * Mount point but no data, so describe what is mounted at that mount
     * point.
     */

    if (!data) {
	DescribeMounted(interp, mountPoint);
	Unlock();
	return TCL_OK;
    }
    Unlock();

    /*
     * Have both a mount point and data to mount there.
     */

    zf = AllocateZipFile(interp, strlen(mountPoint));
    if (!zf) {
	return TCL_ERROR;
    }
    zf->isMemBuffer = 1;
    zf->length = datalen;
    if (copy) {
	zf->data = (unsigned char *) attemptckalloc(datalen);
	if (!zf->data) {
	    ZIPFS_MEM_ERROR(interp);
	    return TCL_ERROR;
	}
	memcpy(zf->data, data, datalen);
	zf->ptrToFree = zf->data;
    } else {
	zf->data = (unsigned char *) data;
	zf->ptrToFree = NULL;
    }
    if (ZipFSFindTOC(interp, 0, zf) != TCL_OK) {
	return TCL_ERROR;
    }
    result = ZipFSCatalogFilesystem(interp, zf, mountPoint, NULL,
	    "Memory Buffer");
    return result;
}

/*
 *-------------------------------------------------------------------------
 *
 * TclZipfs_Unmount --
 *
 *	This procedure is invoked to unmount a given ZIP archive.
 *
 * Results:
 *	A standard Tcl result.
 *
 * Side effects:
 *	A mounted ZIP archive file is unmounted, resources are free'd.
 *
 *-------------------------------------------------------------------------
 */

int
TclZipfs_Unmount(
    Tcl_Interp *interp,		/* Current interpreter. NULLable. */
    const char *mountPoint)	/* Mount point path. */
{
    ZipFile *zf;
    ZipEntry *z, *znext;
    Tcl_HashEntry *hPtr;
    Tcl_DString dsm;
    int ret = TCL_OK, unmounted = 0;

    WriteLock();
    if (!ZipFS.initialized) {
	goto done;
    }

    /*
     * Mount point sometimes is a relative or otherwise denormalized path.
     * But an absolute name is needed as mount point here.
     */

    Tcl_DStringInit(&dsm);
    mountPoint = CanonicalPath("", mountPoint, &dsm, 1);

    hPtr = Tcl_FindHashEntry(&ZipFS.zipHash, mountPoint);
    /* don't report no-such-mount as an error */
    if (!hPtr) {
	goto done;
    }

    zf = (ZipFile *) Tcl_GetHashValue(hPtr);
    if (zf->numOpen > 0) {
	ZIPFS_ERROR(interp, "filesystem is busy");
	ZIPFS_ERROR_CODE(interp, "BUSY");
	ret = TCL_ERROR;
	goto done;
    }
    Tcl_DeleteHashEntry(hPtr);

    /*
     * Now no longer mounted - the rest of the code won't find it - but we're
     * still cleaning things up.
     */

    for (z = zf->entries; z; z = znext) {
	znext = z->next;
	hPtr = Tcl_FindHashEntry(&ZipFS.fileHash, z->name);
	if (hPtr) {
	    Tcl_DeleteHashEntry(hPtr);
	}
	if (z->data) {
	    ckfree(z->data);
	}
	ckfree(z);
    }
    ZipFSCloseArchive(interp, zf);
    Tcl_DeleteExitHandler(ZipfsMountExitHandler, zf);
    ckfree(zf);
    unmounted = 1;

  done:
    Unlock();
    if (unmounted) {
	Tcl_FSMountsChanged(NULL);
    }
    return ret;
}

/*
 *-------------------------------------------------------------------------
 *
 * ZipFSMountObjCmd --
 *
 *	This procedure is invoked to process the [zipfs mount] command.
 *
 * Results:
 *	A standard Tcl result.
 *
 * Side effects:
 *	A ZIP archive file is mounted, resources are allocated.
 *
 *-------------------------------------------------------------------------
 */

static int
ZipFSMountObjCmd(
    TCL_UNUSED(ClientData),
    Tcl_Interp *interp,		/* Current interpreter. */
    int objc,			/* Number of arguments. */
    Tcl_Obj *const objv[])	/* Argument objects. */
{
    const char *mountPoint = NULL, *zipFile = NULL, *password = NULL;
    Tcl_Obj *zipFileObj = NULL;
    int result;

    if (objc > 4) {
	Tcl_WrongNumArgs(interp, 1, objv,
		 "?zipfile? ?mountpoint? ?password?");
	return TCL_ERROR;
    }
    /*
     * A single argument is treated as the mountpoint. Two arguments
     * are treated as zipfile and mountpoint.
     */
    if (objc > 1) {
	if (objc == 2) {
	    mountPoint = Tcl_GetString(objv[1]);
	} else {
	    /* 2 < objc < 4 */
	    zipFileObj = Tcl_FSGetNormalizedPath(interp, objv[1]);
	    if (!zipFileObj) {
		Tcl_SetObjResult(
		    interp,
		    Tcl_NewStringObj("could not normalize zip filename", -1));
		Tcl_SetErrorCode(interp, "TCL", "OPERATION", "NORMALIZE", NULL);
		return TCL_ERROR;
	    }
	    Tcl_IncrRefCount(zipFileObj);
	    zipFile = Tcl_GetString(zipFileObj);
	    mountPoint = Tcl_GetString(objv[2]);
	    if (objc > 3) {
		password = Tcl_GetString(objv[3]);
	    }
	}
    }

    result = TclZipfs_Mount(interp, zipFile, mountPoint, password);
    if (zipFileObj != NULL) {
	Tcl_DecrRefCount(zipFileObj);
    }
    return result;
}

/*
 *-------------------------------------------------------------------------
 *
 * ZipFSMountBufferObjCmd --
 *
 *	This procedure is invoked to process the [zipfs mount_data] command.
 *
 * Results:
 *	A standard Tcl result.
 *
 * Side effects:
 *	A ZIP archive file is mounted, resources are allocated.
 *
 *-------------------------------------------------------------------------
 */

static int
ZipFSMountBufferObjCmd(
    TCL_UNUSED(ClientData),
    Tcl_Interp *interp,		/* Current interpreter. */
    int objc,			/* Number of arguments. */
    Tcl_Obj *const objv[])	/* Argument objects. */
{
    const char *mountPoint;	/* Mount point path. */
    unsigned char *data;
    int length;

    if (objc > 3) {
	Tcl_WrongNumArgs(interp, 1, objv, "?data? ?mountpoint?");
	return TCL_ERROR;
    }
    if (objc < 2) {
	int ret;

	ReadLock();
	ret = ListMountPoints(interp);
	Unlock();
	return ret;
    }

    if (objc < 3) {
	ReadLock();
	DescribeMounted(interp, Tcl_GetString(objv[1]));
	Unlock();
	return TCL_OK;
    }

<<<<<<< HEAD
    data = TclGetBytesFromObj(interp, objv[1], &length);
    mountPoint = Tcl_GetString(objv[2]);
=======
    data = Tcl_GetBytesFromObj(interp, objv[2], &length);
>>>>>>> a1319ec0
    if (data == NULL) {
	return TCL_ERROR;
    }
    return TclZipfs_MountBuffer(interp, data, length, mountPoint, 1);
}

/*
 *-------------------------------------------------------------------------
 *
 * ZipFSRootObjCmd --
 *
 *	This procedure is invoked to process the [zipfs root] command. It
 *	returns the root that all zipfs file systems are mounted under.
 *
 * Results:
 *	A standard Tcl result.
 *
 * Side effects:
 *
 *-------------------------------------------------------------------------
 */

static int
ZipFSRootObjCmd(
    TCL_UNUSED(ClientData),
    Tcl_Interp *interp,		/* Current interpreter. */
    TCL_UNUSED(int) /*objc*/,
    TCL_UNUSED(Tcl_Obj *const *)) /*objv*/
{
    Tcl_SetObjResult(interp, Tcl_NewStringObj(ZIPFS_VOLUME, -1));
    return TCL_OK;
}

/*
 *-------------------------------------------------------------------------
 *
 * ZipFSUnmountObjCmd --
 *
 *	This procedure is invoked to process the [zipfs unmount] command.
 *
 * Results:
 *	A standard Tcl result.
 *
 * Side effects:
 *	A mounted ZIP archive file is unmounted, resources are free'd.
 *
 *-------------------------------------------------------------------------
 */

static int
ZipFSUnmountObjCmd(
    TCL_UNUSED(ClientData),
    Tcl_Interp *interp,		/* Current interpreter. */
    int objc,			/* Number of arguments. */
    Tcl_Obj *const objv[])	/* Argument objects. */
{
    if (objc != 2) {
	Tcl_WrongNumArgs(interp, 1, objv, "mountpoint");
	return TCL_ERROR;
    }
    return TclZipfs_Unmount(interp, Tcl_GetString(objv[1]));
}

/*
 *-------------------------------------------------------------------------
 *
 * ZipFSMkKeyObjCmd --
 *
 *	This procedure is invoked to process the [zipfs mkkey] command.  It
 *	produces a rotated password to be embedded into an image file.
 *
 * Results:
 *	A standard Tcl result.
 *
 * Side effects:
 *	None.
 *
 *-------------------------------------------------------------------------
 */

static int
ZipFSMkKeyObjCmd(
    TCL_UNUSED(ClientData),
    Tcl_Interp *interp,		/* Current interpreter. */
    int objc,			/* Number of arguments. */
    Tcl_Obj *const objv[])	/* Argument objects. */
{
    int len, i = 0;
    const char *pw;
    Tcl_Obj *passObj;
    unsigned char *passBuf;

    if (objc != 2) {
	Tcl_WrongNumArgs(interp, 1, objv, "password");
	return TCL_ERROR;
    }
    pw = TclGetStringFromObj(objv[1], &len);
    if (len == 0) {
	return TCL_OK;
    }
    if (IsPasswordValid(interp, pw, len) != TCL_OK) {
	return TCL_ERROR;
    }

    passObj = Tcl_NewByteArrayObj(NULL, 264);
    passBuf = Tcl_GetByteArrayFromObj(passObj, (int *)NULL);
    while (len > 0) {
	int ch = pw[len - 1];

	passBuf[i++] = (ch & 0x0f) | pwrot[(ch >> 4) & 0x0f];
	len--;
    }
    passBuf[i] = i;
    i++;
    ZipWriteInt(passBuf, passBuf + 264, passBuf + i, ZIP_PASSWORD_END_SIG);
    Tcl_SetByteArrayLength(passObj, i + 4);
    Tcl_SetObjResult(interp, passObj);
    return TCL_OK;
}

/*
 *-------------------------------------------------------------------------
 *
 * RandomChar --
 *
 *	Worker for ZipAddFile().  Picks a random character (range: 0..255)
 *	using Tcl's standard PRNG.
 *
 * Returns:
 *	Tcl result code. Updates chPtr with random character on success.
 *
 * Side effects:
 *	Advances the PRNG state. May reenter the Tcl interpreter if the user
 *	has replaced the PRNG.
 *
 *-------------------------------------------------------------------------
 */

static int
RandomChar(
    Tcl_Interp *interp,
    int step,
    int *chPtr)
{
    double r;
    Tcl_Obj *ret;

    if (Tcl_EvalEx(interp, "::tcl::mathfunc::rand", -1, 0) != TCL_OK) {
	goto failed;
    }
    ret = Tcl_GetObjResult(interp);
    if (Tcl_GetDoubleFromObj(interp, ret, &r) != TCL_OK) {
	goto failed;
    }
    *chPtr = (int) (r * 256);
    return TCL_OK;

  failed:
    Tcl_AppendObjToErrorInfo(interp, Tcl_ObjPrintf(
	    "\n    (evaluating PRNG step %d for password encoding)",
	    step));
    return TCL_ERROR;
}

/*
 *-------------------------------------------------------------------------
 *
 * ZipAddFile --
 *
 *	This procedure is used by ZipFSMkZipOrImg() to add a single file to
 *	the output ZIP archive file being written. A ZipEntry struct about the
 *	input file is added to the given fileHash table for later creation of
 *	the central ZIP directory.
 *
 *	Tcl *always* encodes filenames in the ZIP as UTF-8. Similarly, it
 *	would always encode comments as UTF-8, if it supported comments.
 *
 * Results:
 *	A standard Tcl result.
 *
 * Side effects:
 *	Input file is read and (compressed and) written to the output ZIP
 *	archive file.
 *
 *-------------------------------------------------------------------------
 */

static int
ZipAddFile(
    Tcl_Interp *interp,		/* Current interpreter. */
    Tcl_Obj *pathObj,		/* Actual name of the file to add. */
    const char *name,		/* Name to use in the ZIP archive, in Tcl's
				 * internal encoding. */
    Tcl_Channel out,		/* The open ZIP archive being built. */
    const char *passwd,		/* Password for encoding the file, or NULL if
				 * the file is to be unprotected. */
    char *buf,			/* Working buffer. */
    int bufsize,		/* Size of buf */
    Tcl_HashTable *fileHash)	/* Where to record ZIP entry metdata so we can
				 * built the central directory. */
{
    const unsigned char *start = (unsigned char *) buf;
    const unsigned char *end = (unsigned char *) buf + bufsize;
    Tcl_Channel in;
    Tcl_HashEntry *hPtr;
    ZipEntry *z;
    z_stream stream;
    Tcl_DString zpathDs;	/* Buffer for the encoded filename. */
    const char *zpathExt;	/* Filename in external encoding (true
				 * UTF-8). */
    const char *zpathTcl;	/* Filename in Tcl's internal encoding. */
    int crc, flush, zpathlen;
    size_t nbyte, nbytecompr, len, olen, align = 0;
    long long headerStartOffset, dataStartOffset, dataEndOffset;
    int mtime = 0, isNew, compMeth;
    unsigned long keys[3], keys0[3];
    char obuf[4096];

    /*
     * Trim leading '/' characters. If this results in an empty string, we've
     * nothing to do.
     */

    zpathTcl = name;
    while (zpathTcl && zpathTcl[0] == '/') {
	zpathTcl++;
    }
    if (!zpathTcl || (zpathTcl[0] == '\0')) {
	return TCL_OK;
    }

    /*
     * Convert to encoded form. Note that we use strlen() here; if someone's
     * crazy enough to embed NULs in filenames, they deserve what they get!
     */

    zpathExt = Tcl_UtfToExternalDString(tclUtf8Encoding, zpathTcl, -1, &zpathDs);
    zpathlen = strlen(zpathExt);
    if (zpathlen + ZIP_CENTRAL_HEADER_LEN > bufsize) {
	Tcl_SetObjResult(interp, Tcl_ObjPrintf(
		"path too long for \"%s\"", Tcl_GetString(pathObj)));
	ZIPFS_ERROR_CODE(interp, "PATH_LEN");
	Tcl_DStringFree(&zpathDs);
	return TCL_ERROR;
    }
    in = Tcl_FSOpenFileChannel(interp, pathObj, "rb", 0);
    if (!in) {
	Tcl_DStringFree(&zpathDs);
#ifdef _WIN32
	/* hopefully a directory */
	if (strcmp("permission denied", Tcl_PosixError(interp)) == 0) {
	    Tcl_Close(interp, in);
	    return TCL_OK;
	}
#endif /* _WIN32 */
	Tcl_Close(interp, in);
	return TCL_ERROR;
    } else {
	Tcl_StatBuf statBuf;

	if (Tcl_FSStat(pathObj, &statBuf) != -1) {
	    mtime = statBuf.st_mtime;
	}
    }
    Tcl_ResetResult(interp);

    /*
     * Compute the CRC.
     */

    crc = 0;
    nbyte = nbytecompr = 0;
    while (1) {
	len = Tcl_Read(in, buf, bufsize);
	if (len == ERROR_LENGTH) {
	    Tcl_DStringFree(&zpathDs);
	    if (nbyte == 0 && errno == EISDIR) {
		Tcl_Close(interp, in);
		return TCL_OK;
	    }
	readErrorWithChannelOpen:
	    Tcl_SetObjResult(interp, Tcl_ObjPrintf("read error on \"%s\": %s",
		    Tcl_GetString(pathObj), Tcl_PosixError(interp)));
	    Tcl_Close(interp, in);
	    return TCL_ERROR;
	}
	if (len == 0) {
	    break;
	}
	crc = crc32(crc, (unsigned char *) buf, len);
	nbyte += len;
    }
    if (Tcl_Seek(in, 0, SEEK_SET) == -1) {
	Tcl_SetObjResult(interp, Tcl_ObjPrintf("seek error on \"%s\": %s",
		Tcl_GetString(pathObj), Tcl_PosixError(interp)));
	Tcl_Close(interp, in);
	Tcl_DStringFree(&zpathDs);
	return TCL_ERROR;
    }

    /*
     * Remember where we've got to so far so we can write the header (after
     * writing the file).
     */

    headerStartOffset = Tcl_Tell(out);

    /*
     * Reserve space for the per-file header. Includes writing the file name
     * as we already know that.
     */

    memset(buf, '\0', ZIP_LOCAL_HEADER_LEN);
    memcpy(buf + ZIP_LOCAL_HEADER_LEN, zpathExt, zpathlen);
    len = zpathlen + ZIP_LOCAL_HEADER_LEN;
    if ((size_t) Tcl_Write(out, buf, len) != len) {
    writeErrorWithChannelOpen:
	Tcl_SetObjResult(interp, Tcl_ObjPrintf(
		"write error on \"%s\": %s",
		Tcl_GetString(pathObj), Tcl_PosixError(interp)));
	Tcl_Close(interp, in);
	Tcl_DStringFree(&zpathDs);
	return TCL_ERROR;
    }

    /*
     * Align payload to next 4-byte boundary (if necessary) using a dummy
     * extra entry similar to the zipalign tool from Android's SDK.
     */

    if ((len + headerStartOffset) & 3) {
	unsigned char abuf[8];
	const unsigned char *astart = abuf;
	const unsigned char *aend = abuf + 8;

	align = 4 + ((len + headerStartOffset) & 3);
	ZipWriteShort(astart, aend, abuf, 0xffff);
	ZipWriteShort(astart, aend, abuf + 2, align - 4);
	ZipWriteInt(astart, aend, abuf + 4, 0x03020100);
	if ((size_t) Tcl_Write(out, (const char *) abuf, align) != align) {
	    goto writeErrorWithChannelOpen;
	}
    }

    /*
     * Set up encryption if we were asked to.
     */

    if (passwd) {
	int i, ch, tmp;
	unsigned char kvbuf[24];

	init_keys(passwd, keys, crc32tab);
	for (i = 0; i < 12 - 2; i++) {
	    if (RandomChar(interp, i, &ch) != TCL_OK) {
		Tcl_Close(interp, in);
		return TCL_ERROR;
	    }
	    kvbuf[i + 12] = UCHAR(zencode(keys, crc32tab, ch, tmp));
	}
	Tcl_ResetResult(interp);
	init_keys(passwd, keys, crc32tab);
	for (i = 0; i < 12 - 2; i++) {
	    kvbuf[i] = UCHAR(zencode(keys, crc32tab, kvbuf[i + 12], tmp));
	}
	kvbuf[i++] = UCHAR(zencode(keys, crc32tab, crc >> 16, tmp));
	kvbuf[i++] = UCHAR(zencode(keys, crc32tab, crc >> 24, tmp));
	len = Tcl_Write(out, (char *) kvbuf, 12);
	memset(kvbuf, 0, 24);
	if (len != 12) {
	    goto writeErrorWithChannelOpen;
	}
	memcpy(keys0, keys, sizeof(keys0));
	nbytecompr += 12;
    }

    /*
     * Save where we've got to in case we need to just store this file.
     */

    Tcl_Flush(out);
    dataStartOffset = Tcl_Tell(out);

    /*
     * Compress the stream.
     */

    compMeth = ZIP_COMPMETH_DEFLATED;
    memset(&stream, 0, sizeof(z_stream));
    stream.zalloc = Z_NULL;
    stream.zfree = Z_NULL;
    stream.opaque = Z_NULL;
    if (deflateInit2(&stream, 9, Z_DEFLATED, -15, 8,
	    Z_DEFAULT_STRATEGY) != Z_OK) {
	Tcl_SetObjResult(interp, Tcl_ObjPrintf(
		"compression init error on \"%s\"", Tcl_GetString(pathObj)));
	ZIPFS_ERROR_CODE(interp, "DEFLATE_INIT");
	Tcl_Close(interp, in);
	Tcl_DStringFree(&zpathDs);
	return TCL_ERROR;
    }

    do {
	len = Tcl_Read(in, buf, bufsize);
	if (len == ERROR_LENGTH) {
	    deflateEnd(&stream);
	    goto readErrorWithChannelOpen;
	}
	stream.avail_in = len;
	stream.next_in = (unsigned char *) buf;
	flush = Tcl_Eof(in) ? Z_FINISH : Z_NO_FLUSH;
	do {
	    stream.avail_out = sizeof(obuf);
	    stream.next_out = (unsigned char *) obuf;
	    len = deflate(&stream, flush);
	    if (len == (size_t) Z_STREAM_ERROR) {
		Tcl_SetObjResult(interp, Tcl_ObjPrintf(
			"deflate error on \"%s\"", Tcl_GetString(pathObj)));
		ZIPFS_ERROR_CODE(interp, "DEFLATE");
		deflateEnd(&stream);
		Tcl_Close(interp, in);
		Tcl_DStringFree(&zpathDs);
		return TCL_ERROR;
	    }
	    olen = sizeof(obuf) - stream.avail_out;
	    if (passwd) {
		size_t i;
		int tmp;

		for (i = 0; i < olen; i++) {
		    obuf[i] = (char) zencode(keys, crc32tab, obuf[i], tmp);
		}
	    }
	    if (olen && ((size_t) Tcl_Write(out, obuf, olen) != olen)) {
		deflateEnd(&stream);
		goto writeErrorWithChannelOpen;
	    }
	    nbytecompr += olen;
	} while (stream.avail_out == 0);
    } while (flush != Z_FINISH);
    deflateEnd(&stream);

    /*
     * Work out where we've got to.
     */

    Tcl_Flush(out);
    dataEndOffset = Tcl_Tell(out);

    if (nbyte - nbytecompr <= 0) {
	/*
	 * Compressed file larger than input, write it again uncompressed.
	 */

	if (Tcl_Seek(in, 0, SEEK_SET) != 0) {
	    goto seekErr;
	}
	if (Tcl_Seek(out, dataStartOffset, SEEK_SET) != dataStartOffset) {
	seekErr:
	    Tcl_SetObjResult(interp, Tcl_ObjPrintf(
		    "seek error: %s", Tcl_PosixError(interp)));
	    Tcl_Close(interp, in);
	    Tcl_DStringFree(&zpathDs);
	    return TCL_ERROR;
	}
	nbytecompr = (passwd ? 12 : 0);
	while (1) {
	    len = Tcl_Read(in, buf, bufsize);
	    if (len == ERROR_LENGTH) {
		goto readErrorWithChannelOpen;
	    } else if (len == 0) {
		break;
	    }
	    if (passwd) {
		size_t i;
		int tmp;

		for (i = 0; i < len; i++) {
		    buf[i] = (char) zencode(keys0, crc32tab, buf[i], tmp);
		}
	    }
	    if ((size_t) Tcl_Write(out, buf, len) != len) {
		goto writeErrorWithChannelOpen;
	    }
	    nbytecompr += len;
	}
	compMeth = ZIP_COMPMETH_STORED;

	/*
	 * Chop off everything after this; it's the over-large compressed data
	 * and we don't know if it is going to get overwritten otherwise.
	 */

	Tcl_Flush(out);
	dataEndOffset = Tcl_Tell(out);
	Tcl_TruncateChannel(out, dataEndOffset);
    }
    Tcl_Close(interp, in);
    Tcl_DStringFree(&zpathDs);
    zpathExt = NULL;

    hPtr = Tcl_CreateHashEntry(fileHash, zpathTcl, &isNew);
    if (!isNew) {
	Tcl_SetObjResult(interp, Tcl_ObjPrintf(
		"non-unique path name \"%s\"", Tcl_GetString(pathObj)));
	ZIPFS_ERROR_CODE(interp, "DUPLICATE_PATH");
	return TCL_ERROR;
    }

    /*
     * Remember that we've written the file (for central directory generation)
     * and generate the local (per-file) header in the space that we reserved
     * earlier.
     */

    z = AllocateZipEntry();
    Tcl_SetHashValue(hPtr, z);
    z->isEncrypted = (passwd ? 1 : 0);
    z->offset = headerStartOffset;
    z->crc32 = crc;
    z->timestamp = mtime;
    z->numBytes = nbyte;
    z->numCompressedBytes = nbytecompr;
    z->compressMethod = compMeth;
    z->name = (char *) Tcl_GetHashKey(fileHash, hPtr);

    /*
     * Write final local header information.
     */

    SerializeLocalEntryHeader(start, end, (unsigned char *) buf, z,
	    zpathlen, align);
    if (Tcl_Seek(out, headerStartOffset, SEEK_SET) != headerStartOffset) {
	Tcl_DeleteHashEntry(hPtr);
	ckfree(z);
	Tcl_SetObjResult(interp, Tcl_ObjPrintf(
		"seek error: %s", Tcl_PosixError(interp)));
	return TCL_ERROR;
    }
    if (Tcl_Write(out, buf, ZIP_LOCAL_HEADER_LEN) != ZIP_LOCAL_HEADER_LEN) {
	Tcl_DeleteHashEntry(hPtr);
	ckfree(z);
	Tcl_SetObjResult(interp, Tcl_ObjPrintf(
		"write error: %s", Tcl_PosixError(interp)));
	return TCL_ERROR;
    }
    Tcl_Flush(out);
    if (Tcl_Seek(out, dataEndOffset, SEEK_SET) != dataEndOffset) {
	Tcl_DeleteHashEntry(hPtr);
	ckfree(z);
	Tcl_SetObjResult(interp, Tcl_ObjPrintf(
		"seek error: %s", Tcl_PosixError(interp)));
	return TCL_ERROR;
    }
    return TCL_OK;
}

/*
 *-------------------------------------------------------------------------
 *
 * ZipFSFind --
 *
 *	Worker for ZipFSMkZipOrImg() that discovers the list of files to add.
 *	Simple wrapper around [zipfs find].
 *
 *-------------------------------------------------------------------------
 */

static Tcl_Obj *
ZipFSFind(
    Tcl_Interp *interp,
    Tcl_Obj *dirRoot)
{
    Tcl_Obj *cmd[2];
    int result;

    cmd[0] = Tcl_NewStringObj("::tcl::zipfs::find", -1);
    cmd[1] = dirRoot;
    Tcl_IncrRefCount(cmd[0]);
    result = Tcl_EvalObjv(interp, 2, cmd, 0);
    Tcl_DecrRefCount(cmd[0]);
    if (result != TCL_OK) {
	return NULL;
    }
    return Tcl_GetObjResult(interp);
}

/*
 *-------------------------------------------------------------------------
 *
 * ComputeNameInArchive --
 *
 *	Helper for ZipFSMkZipOrImg() that computes what the actual name of a
 *	file in the ZIP archive should be, stripping a prefix (if appropriate)
 *	and any leading slashes. If the result is an empty string, the entry
 *	should be skipped.
 *
 * Returns:
 *	Pointer to the name (in Tcl's internal encoding), which will be in
 *	memory owned by one of the argument objects.
 *
 * Side effects:
 *	None (if Tcl_Objs have string representations)
 *
 *-------------------------------------------------------------------------
 */

static inline const char *
ComputeNameInArchive(
    Tcl_Obj *pathObj,		/* The path to the origin file */
    Tcl_Obj *directNameObj,	/* User-specified name for use in the ZIP
				 * archive */
    const char *strip,		/* A prefix to strip; may be NULL if no
				 * stripping need be done. */
    int slen)			/* The length of the prefix; must be 0 if no
				 * stripping need be done. */
{
    const char *name;
    int len;

    if (directNameObj) {
	name = Tcl_GetString(directNameObj);
    } else {
	name = TclGetStringFromObj(pathObj, &len);
	if (slen > 0) {
	    if ((len <= slen) || (strncmp(strip, name, slen) != 0)) {
		/*
		 * Guaranteed to be a NUL at the end, which will make this
		 * entry be skipped.
		 */

		return name + len;
	    }
	    name += slen;
	}
    }
    while (name[0] == '/') {
	++name;
    }
    return name;
}

/*
 *-------------------------------------------------------------------------
 *
 * ZipFSMkZipOrImg --
 *
 *	This procedure is creates a new ZIP archive file or image file given
 *	output filename, input directory of files to be archived, optional
 *	password, and optional image to be prepended to the output ZIP archive
 *	file. It's the core of the implementation of [zipfs mkzip], [zipfs
 *	mkimg], [zipfs lmkzip] and [zipfs lmkimg].
 *
 *	Tcl *always* encodes filenames in the ZIP as UTF-8. Similarly, it
 *	would always encode comments as UTF-8, if it supported comments.
 *
 * Results:
 *	A standard Tcl result.
 *
 * Side effects:
 *	A new ZIP archive file or image file is written.
 *
 *-------------------------------------------------------------------------
 */

static int
ZipFSMkZipOrImg(
    Tcl_Interp *interp,		/* Current interpreter. */
    int isImg,			/* Are we making an image? */
    Tcl_Obj *targetFile,	/* What file are we making? */
    Tcl_Obj *dirRoot,		/* What directory do we take files from? Do
				 * not specify at the same time as
				 * mappingList (one must be NULL). */
    Tcl_Obj *mappingList,	/* What files are we putting in, and with what
				 * names? Do not specify at the same time as
				 * dirRoot (one must be NULL). */
    Tcl_Obj *originFile,	/* If we're making an image, what file does
				 * the non-ZIP part of the image come from? */
    Tcl_Obj *stripPrefix,	/* Are we going to strip a prefix from
				 * filenames found beneath dirRoot? If NULL,
				 * do not strip anything (except for dirRoot
				 * itself). */
    Tcl_Obj *passwordObj)	/* The password for encoding things. NULL if
				 * there's no password protection. */
{
    Tcl_Channel out;
    int pwlen = 0, slen = 0, count, ret = TCL_ERROR, lobjc;
    size_t len, i = 0;
    long long directoryStartOffset;
				/* The overall file offset of the start of the
				 * central directory. */
    long long suffixStartOffset;/* The overall file offset of the start of the
				 * suffix of the central directory (i.e.,
				 * where this data will be written). */
    Tcl_Obj **lobjv, *list = mappingList;
    ZipEntry *z;
    Tcl_HashEntry *hPtr;
    Tcl_HashSearch search;
    Tcl_HashTable fileHash;
    char *strip = NULL, *pw = NULL, passBuf[264], buf[4096];
    unsigned char *start = (unsigned char *) buf;
    unsigned char *end = start + sizeof(buf);

    /*
     * Caller has verified that the number of arguments is correct.
     */

    passBuf[0] = 0;
    if (passwordObj != NULL) {
	pw = TclGetStringFromObj(passwordObj, &pwlen);
	if (IsPasswordValid(interp, pw, pwlen) != TCL_OK) {
	    return TCL_ERROR;
	}
	if (pwlen <= 0) {
	    pw = NULL;
	    pwlen = 0;
	}
    }
    if (dirRoot != NULL) {
	list = ZipFSFind(interp, dirRoot);
	if (!list) {
	    return TCL_ERROR;
	}
    }
    Tcl_IncrRefCount(list);
    if (TclListObjLengthM(interp, list, &lobjc) != TCL_OK) {
	Tcl_DecrRefCount(list);
	return TCL_ERROR;
    }
    if (mappingList && (lobjc % 2)) {
	Tcl_DecrRefCount(list);
	ZIPFS_ERROR(interp, "need even number of elements");
	ZIPFS_ERROR_CODE(interp, "LIST_LENGTH");
	return TCL_ERROR;
    }
    if (lobjc == 0) {
	Tcl_DecrRefCount(list);
	ZIPFS_ERROR(interp, "empty archive");
	ZIPFS_ERROR_CODE(interp, "EMPTY");
	return TCL_ERROR;
    }
    if (TclListObjGetElementsM(interp, list, &lobjc, &lobjv) != TCL_OK) {
	Tcl_DecrRefCount(list);
	return TCL_ERROR;
    }
    out = Tcl_FSOpenFileChannel(interp, targetFile, "wb", 0755);
    if (out == NULL) {
	Tcl_DecrRefCount(list);
	return TCL_ERROR;
    }

    /*
     * Copy the existing contents from the image if it is an executable image.
     * Care must be taken because this might include an existing ZIP, which
     * needs to be stripped.
     */

    if (isImg) {
	ZipFile *zf, zf0;
	int isMounted = 0;
	const char *imgName;

	// TODO: normalize the origin file name
	imgName = (originFile != NULL) ? Tcl_GetString(originFile) :
		Tcl_GetNameOfExecutable();
	if (pwlen) {
	    i = 0;
	    for (len = pwlen; len-- > 0;) {
		int ch = pw[len];

		passBuf[i] = (ch & 0x0f) | pwrot[(ch >> 4) & 0x0f];
		i++;
	    }
	    passBuf[i] = i;
	    ++i;
	    passBuf[i++] = (char) ZIP_PASSWORD_END_SIG;
	    passBuf[i++] = (char) (ZIP_PASSWORD_END_SIG >> 8);
	    passBuf[i++] = (char) (ZIP_PASSWORD_END_SIG >> 16);
	    passBuf[i++] = (char) (ZIP_PASSWORD_END_SIG >> 24);
	    passBuf[i] = '\0';
	}

	/*
	 * Check for mounted image.
	 */

	WriteLock();
	for (hPtr = Tcl_FirstHashEntry(&ZipFS.zipHash, &search); hPtr;
		hPtr = Tcl_NextHashEntry(&search)) {
	    zf = (ZipFile *) Tcl_GetHashValue(hPtr);
	    if (strcmp(zf->name, imgName) == 0) {
		isMounted = 1;
		zf->numOpen++;
		break;
	    }
	}
	Unlock();

	if (!isMounted) {
	    zf = &zf0;
	    memset(&zf0, 0, sizeof(ZipFile));
	}
	if (isMounted || ZipFSOpenArchive(interp, imgName, 0, zf) == TCL_OK) {
	    /*
	     * Copy everything up to the ZIP-related suffix.
	     */

	    if ((size_t) Tcl_Write(out, (char *) zf->data,
		    zf->passOffset) != zf->passOffset) {
		memset(passBuf, 0, sizeof(passBuf));
		Tcl_DecrRefCount(list);
		Tcl_SetObjResult(interp, Tcl_ObjPrintf(
			"write error: %s", Tcl_PosixError(interp)));
		Tcl_Close(interp, out);
		if (zf == &zf0) {
		    ZipFSCloseArchive(interp, zf);
		} else {
		    WriteLock();
		    zf->numOpen--;
		    Unlock();
		}
		return TCL_ERROR;
	    }
	    if (zf == &zf0) {
		ZipFSCloseArchive(interp, zf);
	    } else {
		WriteLock();
		zf->numOpen--;
		Unlock();
	    }
	} else {
	    /*
	     * Fall back to read it as plain file which hopefully is a static
	     * tclsh or wish binary with proper zipfs infrastructure built in.
	     */

	    if (CopyImageFile(interp, imgName, out) != TCL_OK) {
		memset(passBuf, 0, sizeof(passBuf));
		Tcl_DecrRefCount(list);
		Tcl_Close(interp, out);
		return TCL_ERROR;
	    }
	}

	/*
	 * Store the password so that the automounter can find it.
	 */

	len = strlen(passBuf);
	if (len > 0) {
	    i = Tcl_Write(out, passBuf, len);
	    if (i != len) {
		Tcl_DecrRefCount(list);
		Tcl_SetObjResult(interp, Tcl_ObjPrintf(
			"write error: %s", Tcl_PosixError(interp)));
		Tcl_Close(interp, out);
		return TCL_ERROR;
	    }
	}
	memset(passBuf, 0, sizeof(passBuf));
	Tcl_Flush(out);
    }

    /*
     * Prepare the contents of the ZIP archive.
     */

    Tcl_InitHashTable(&fileHash, TCL_STRING_KEYS);
    if (mappingList == NULL && stripPrefix != NULL) {
	strip = TclGetStringFromObj(stripPrefix, &slen);
	if (!slen) {
	    strip = NULL;
	}
    }
    for (i = 0; i < (size_t) lobjc; i += (mappingList ? 2 : 1)) {
	Tcl_Obj *pathObj = lobjv[i];
	const char *name = ComputeNameInArchive(pathObj,
		(mappingList ? lobjv[i + 1] : NULL), strip, slen);

	if (name[0] == '\0') {
	    continue;
	}
	if (ZipAddFile(interp, pathObj, name, out, pw, buf, sizeof(buf),
		&fileHash) != TCL_OK) {
	    goto done;
	}
    }

    /*
     * Construct the contents of the ZIP central directory.
     */

    directoryStartOffset = Tcl_Tell(out);
    count = 0;
    for (i = 0; i < (size_t) lobjc; i += (mappingList ? 2 : 1)) {
	const char *name = ComputeNameInArchive(lobjv[i],
		(mappingList ? lobjv[i + 1] : NULL), strip, slen);
	Tcl_DString ds;

	hPtr = Tcl_FindHashEntry(&fileHash, name);
	if (!hPtr) {
	    continue;
	}
	z = (ZipEntry *) Tcl_GetHashValue(hPtr);

	name = Tcl_UtfToExternalDString(tclUtf8Encoding, z->name, -1, &ds);
	len = Tcl_DStringLength(&ds);
	SerializeCentralDirectoryEntry(start, end, (unsigned char *) buf,
		z, len);
	if ((Tcl_Write(out, buf, ZIP_CENTRAL_HEADER_LEN)
		!= ZIP_CENTRAL_HEADER_LEN)
		|| ((size_t) Tcl_Write(out, name, len) != len)) {
	    Tcl_SetObjResult(interp, Tcl_ObjPrintf(
		    "write error: %s", Tcl_PosixError(interp)));
	    Tcl_DStringFree(&ds);
	    goto done;
	}
	Tcl_DStringFree(&ds);
	count++;
    }

    /*
     * Finalize the central directory.
     */

    Tcl_Flush(out);
    suffixStartOffset = Tcl_Tell(out);
    SerializeCentralDirectorySuffix(start, end, (unsigned char *) buf,
	    count, directoryStartOffset, suffixStartOffset);
    if (Tcl_Write(out, buf, ZIP_CENTRAL_END_LEN) != ZIP_CENTRAL_END_LEN) {
	Tcl_SetObjResult(interp, Tcl_ObjPrintf(
		"write error: %s", Tcl_PosixError(interp)));
	goto done;
    }
    Tcl_Flush(out);
    ret = TCL_OK;

  done:
    if (ret == TCL_OK) {
	ret = Tcl_Close(interp, out);
    } else {
	Tcl_Close(interp, out);
    }
    Tcl_DecrRefCount(list);
    for (hPtr = Tcl_FirstHashEntry(&fileHash, &search); hPtr;
	    hPtr = Tcl_NextHashEntry(&search)) {
	z = (ZipEntry *) Tcl_GetHashValue(hPtr);
	ckfree(z);
	Tcl_DeleteHashEntry(hPtr);
    }
    Tcl_DeleteHashTable(&fileHash);
    return ret;
}

/*
 * ---------------------------------------------------------------------
 *
 * CopyImageFile --
 *
 *	A simple file copy function that is used (by ZipFSMkZipOrImg) for
 *	anything that is not an image with a ZIP appended.
 *
 * Returns:
 *	A Tcl result code.
 *
 * Side effects:
 *	Writes to an output channel.
 *
 * ---------------------------------------------------------------------
 */

static int
CopyImageFile(
    Tcl_Interp *interp,		/* For error reporting. */
    const char *imgName,	/* Where to copy from. */
    Tcl_Channel out)		/* Where to copy to; already open for writing
				 * binary data. */
{
    size_t i, k;
    int m, n;
    Tcl_Channel in;
    char buf[4096];
    const char *errMsg;

    Tcl_ResetResult(interp);
    in = Tcl_OpenFileChannel(interp, imgName, "rb", 0644);
    if (!in) {
	return TCL_ERROR;
    }

    /*
     * Get the length of the file (and exclude non-files).
     */

    i = Tcl_Seek(in, 0, SEEK_END);
    if (i == ERROR_LENGTH) {
	errMsg = "seek error";
	goto copyError;
    }
    Tcl_Seek(in, 0, SEEK_SET);

    /*
     * Copy the whole file, 8 blocks at a time (reasonably efficient). Note
     * that this totally ignores things like Windows's Alternate File Streams.
     */

    for (k = 0; k < i; k += m) {
	m = i - k;
	if (m > (int) sizeof(buf)) {
	    m = (int) sizeof(buf);
	}
	n = Tcl_Read(in, buf, m);
	if (n == -1) {
	    errMsg = "read error";
	    goto copyError;
	} else if (n == 0) {
	    break;
	}
	m = Tcl_Write(out, buf, n);
	if (m != n) {
	    errMsg = "write error";
	    goto copyError;
	}
    }
    Tcl_Close(interp, in);
    return TCL_OK;

  copyError:
    Tcl_SetObjResult(interp, Tcl_ObjPrintf(
	    "%s: %s", errMsg, Tcl_PosixError(interp)));
    Tcl_Close(interp, in);
    return TCL_ERROR;
}

/*
 * ---------------------------------------------------------------------
 *
 * SerializeLocalEntryHeader, SerializeCentralDirectoryEntry,
 * SerializeCentralDirectorySuffix --
 *
 *	Create serialized forms of the structures that make up the ZIP
 *	metadata. Note that the both the local entry and the central directory
 *	entry need to have the name of the entry written directly afterwards.
 *
 *	We could write these as structs except we need to guarantee that we
 *	are writing these out as little-endian values.
 *
 * Side effects:
 *	Both update their buffer arguments, but otherwise change nothing.
 *
 * ---------------------------------------------------------------------
 */

static void
SerializeLocalEntryHeader(
    const unsigned char *start,	/* The start of writable memory. */
    const unsigned char *end,	/* The end of writable memory. */
    unsigned char *buf,		/* Where to serialize to */
    ZipEntry *z,		/* The description of what to serialize. */
    int nameLength,		/* The length of the name. */
    int align)			/* The number of alignment bytes. */
{
    ZipWriteInt(start, end, buf + ZIP_LOCAL_SIG_OFFS, ZIP_LOCAL_HEADER_SIG);
    ZipWriteShort(start, end, buf + ZIP_LOCAL_VERSION_OFFS, ZIP_MIN_VERSION);
    ZipWriteShort(start, end, buf + ZIP_LOCAL_FLAGS_OFFS, z->isEncrypted);
    ZipWriteShort(start, end, buf + ZIP_LOCAL_COMPMETH_OFFS,
	    z->compressMethod);
    ZipWriteShort(start, end, buf + ZIP_LOCAL_MTIME_OFFS,
	    ToDosTime(z->timestamp));
    ZipWriteShort(start, end, buf + ZIP_LOCAL_MDATE_OFFS,
	    ToDosDate(z->timestamp));
    ZipWriteInt(start, end, buf + ZIP_LOCAL_CRC32_OFFS, z->crc32);
    ZipWriteInt(start, end, buf + ZIP_LOCAL_COMPLEN_OFFS,
	    z->numCompressedBytes);
    ZipWriteInt(start, end, buf + ZIP_LOCAL_UNCOMPLEN_OFFS, z->numBytes);
    ZipWriteShort(start, end, buf + ZIP_LOCAL_PATHLEN_OFFS, nameLength);
    ZipWriteShort(start, end, buf + ZIP_LOCAL_EXTRALEN_OFFS, align);
}

static void
SerializeCentralDirectoryEntry(
    const unsigned char *start,	/* The start of writable memory. */
    const unsigned char *end,	/* The end of writable memory. */
    unsigned char *buf,		/* Where to serialize to */
    ZipEntry *z,		/* The description of what to serialize. */
    size_t nameLength)		/* The length of the name. */
{
    ZipWriteInt(start, end, buf + ZIP_CENTRAL_SIG_OFFS,
	    ZIP_CENTRAL_HEADER_SIG);
    ZipWriteShort(start, end, buf + ZIP_CENTRAL_VERSIONMADE_OFFS,
	    ZIP_MIN_VERSION);
    ZipWriteShort(start, end, buf + ZIP_CENTRAL_VERSION_OFFS, ZIP_MIN_VERSION);
    ZipWriteShort(start, end, buf + ZIP_CENTRAL_FLAGS_OFFS, z->isEncrypted);
    ZipWriteShort(start, end, buf + ZIP_CENTRAL_COMPMETH_OFFS,
	    z->compressMethod);
    ZipWriteShort(start, end, buf + ZIP_CENTRAL_MTIME_OFFS,
	    ToDosTime(z->timestamp));
    ZipWriteShort(start, end, buf + ZIP_CENTRAL_MDATE_OFFS,
	    ToDosDate(z->timestamp));
    ZipWriteInt(start, end, buf + ZIP_CENTRAL_CRC32_OFFS, z->crc32);
    ZipWriteInt(start, end, buf + ZIP_CENTRAL_COMPLEN_OFFS,
	    z->numCompressedBytes);
    ZipWriteInt(start, end, buf + ZIP_CENTRAL_UNCOMPLEN_OFFS, z->numBytes);
    ZipWriteShort(start, end, buf + ZIP_CENTRAL_PATHLEN_OFFS, nameLength);
    ZipWriteShort(start, end, buf + ZIP_CENTRAL_EXTRALEN_OFFS, 0);
    ZipWriteShort(start, end, buf + ZIP_CENTRAL_FCOMMENTLEN_OFFS, 0);
    ZipWriteShort(start, end, buf + ZIP_CENTRAL_DISKFILE_OFFS, 0);
    ZipWriteShort(start, end, buf + ZIP_CENTRAL_IATTR_OFFS, 0);
    ZipWriteInt(start, end, buf + ZIP_CENTRAL_EATTR_OFFS, 0);
    ZipWriteInt(start, end, buf + ZIP_CENTRAL_LOCALHDR_OFFS,
	    z->offset);
}

static void
SerializeCentralDirectorySuffix(
    const unsigned char *start,	/* The start of writable memory. */
    const unsigned char *end,	/* The end of writable memory. */
    unsigned char *buf,		/* Where to serialize to */
    int entryCount,		/* The number of entries in the directory */
    long long directoryStartOffset,
				/* The overall file offset of the start of the
				 * central directory. */
    long long suffixStartOffset)/* The overall file offset of the start of the
				 * suffix of the central directory (i.e.,
				 * where this data will be written). */
{
    ZipWriteInt(start, end, buf + ZIP_CENTRAL_END_SIG_OFFS,
	    ZIP_CENTRAL_END_SIG);
    ZipWriteShort(start, end, buf + ZIP_CENTRAL_DISKNO_OFFS, 0);
    ZipWriteShort(start, end, buf + ZIP_CENTRAL_DISKDIR_OFFS, 0);
    ZipWriteShort(start, end, buf + ZIP_CENTRAL_ENTS_OFFS, entryCount);
    ZipWriteShort(start, end, buf + ZIP_CENTRAL_TOTALENTS_OFFS, entryCount);
    ZipWriteInt(start, end, buf + ZIP_CENTRAL_DIRSIZE_OFFS,
	    suffixStartOffset - directoryStartOffset);
    ZipWriteInt(start, end, buf + ZIP_CENTRAL_DIRSTART_OFFS,
	    directoryStartOffset);
    ZipWriteShort(start, end, buf + ZIP_CENTRAL_COMMENTLEN_OFFS, 0);
}

/*
 *-------------------------------------------------------------------------
 *
 * ZipFSMkZipObjCmd, ZipFSLMkZipObjCmd --
 *
 *	These procedures are invoked to process the [zipfs mkzip] and [zipfs
 *	lmkzip] commands.  See description of ZipFSMkZipOrImg().
 *
 * Results:
 *	A standard Tcl result.
 *
 * Side effects:
 *	See description of ZipFSMkZipOrImg().
 *
 *-------------------------------------------------------------------------
 */

static int
ZipFSMkZipObjCmd(
    TCL_UNUSED(ClientData),
    Tcl_Interp *interp,		/* Current interpreter. */
    int objc,			/* Number of arguments. */
    Tcl_Obj *const objv[])	/* Argument objects. */
{
    Tcl_Obj *stripPrefix, *password;

    if (objc < 3 || objc > 5) {
	Tcl_WrongNumArgs(interp, 1, objv, "outfile indir ?strip? ?password?");
	return TCL_ERROR;
    }
    if (Tcl_IsSafe(interp)) {
	ZIPFS_ERROR(interp, "operation not permitted in a safe interpreter");
	ZIPFS_ERROR_CODE(interp, "SAFE_INTERP");
	return TCL_ERROR;
    }

    stripPrefix = (objc > 3 ? objv[3] : NULL);
    password = (objc > 4 ? objv[4] : NULL);
    return ZipFSMkZipOrImg(interp, 0, objv[1], objv[2], NULL, NULL,
	    stripPrefix, password);
}

static int
ZipFSLMkZipObjCmd(
    TCL_UNUSED(ClientData),
    Tcl_Interp *interp,		/* Current interpreter. */
    int objc,			/* Number of arguments. */
    Tcl_Obj *const objv[])	/* Argument objects. */
{
    Tcl_Obj *password;

    if (objc < 3 || objc > 4) {
	Tcl_WrongNumArgs(interp, 1, objv, "outfile inlist ?password?");
	return TCL_ERROR;
    }
    if (Tcl_IsSafe(interp)) {
	ZIPFS_ERROR(interp, "operation not permitted in a safe interpreter");
	ZIPFS_ERROR_CODE(interp, "SAFE_INTERP");
	return TCL_ERROR;
    }

    password = (objc > 3 ? objv[3] : NULL);
    return ZipFSMkZipOrImg(interp, 0, objv[1], NULL, objv[2], NULL,
	    NULL, password);
}

/*
 *-------------------------------------------------------------------------
 *
 * ZipFSMkImgObjCmd, ZipFSLMkImgObjCmd --
 *
 *	These procedures are invoked to process the [zipfs mkimg] and [zipfs
 *	lmkimg] commands.  See description of ZipFSMkZipOrImg().
 *
 * Results:
 *	A standard Tcl result.
 *
 * Side effects:
 *	See description of ZipFSMkZipOrImg().
 *
 *-------------------------------------------------------------------------
 */

static int
ZipFSMkImgObjCmd(
    TCL_UNUSED(ClientData),
    Tcl_Interp *interp,		/* Current interpreter. */
    int objc,			/* Number of arguments. */
    Tcl_Obj *const objv[])	/* Argument objects. */
{
    Tcl_Obj *originFile, *stripPrefix, *password;

    if (objc < 3 || objc > 6) {
	Tcl_WrongNumArgs(interp, 1, objv,
		"outfile indir ?strip? ?password? ?infile?");
	return TCL_ERROR;
    }
    if (Tcl_IsSafe(interp)) {
	ZIPFS_ERROR(interp, "operation not permitted in a safe interpreter");
	ZIPFS_ERROR_CODE(interp, "SAFE_INTERP");
	return TCL_ERROR;
    }

    originFile = (objc > 5 ? objv[5] : NULL);
    stripPrefix = (objc > 3 ? objv[3] : NULL);
    password = (objc > 4 ? objv[4] : NULL);
    return ZipFSMkZipOrImg(interp, 1, objv[1], objv[2], NULL,
	    originFile, stripPrefix, password);
}

static int
ZipFSLMkImgObjCmd(
    TCL_UNUSED(ClientData),
    Tcl_Interp *interp,		/* Current interpreter. */
    int objc,			/* Number of arguments. */
    Tcl_Obj *const objv[])	/* Argument objects. */
{
    Tcl_Obj *originFile, *password;

    if (objc < 3 || objc > 5) {
	Tcl_WrongNumArgs(interp, 1, objv, "outfile inlist ?password infile?");
	return TCL_ERROR;
    }
    if (Tcl_IsSafe(interp)) {
	ZIPFS_ERROR(interp, "operation not permitted in a safe interpreter");
	ZIPFS_ERROR_CODE(interp, "SAFE_INTERP");
	return TCL_ERROR;
    }

    originFile = (objc > 4 ? objv[4] : NULL);
    password = (objc > 3 ? objv[3] : NULL);
    return ZipFSMkZipOrImg(interp, 1, objv[1], NULL, objv[2],
	    originFile, NULL, password);
}

/*
 *-------------------------------------------------------------------------
 *
 * ZipFSCanonicalObjCmd --
 *
 *	This procedure is invoked to process the [zipfs canonical] command.
 *	It returns the canonical name for a file within zipfs
 *
 * Results:
 *	Always TCL_OK provided the right number of arguments are supplied.
 *
 * Side effects:
 *	None.
 *
 *-------------------------------------------------------------------------
 */

static int
ZipFSCanonicalObjCmd(
    TCL_UNUSED(ClientData),
    Tcl_Interp *interp,		/* Current interpreter. */
    int objc,			/* Number of arguments. */
    Tcl_Obj *const objv[])	/* Argument objects. */
{
    char *mntpoint = NULL;
    char *filename = NULL;
    char *result;
    Tcl_DString dPath;

    if (objc < 2 || objc > 4) {
	Tcl_WrongNumArgs(interp, 1, objv, "?mountpoint? filename ?inZipfs?");
	return TCL_ERROR;
    }
    Tcl_DStringInit(&dPath);
    if (objc == 2) {
	filename = Tcl_GetString(objv[1]);
	result = CanonicalPath("", filename, &dPath, 1);
    } else if (objc == 3) {
	mntpoint = Tcl_GetString(objv[1]);
	filename = Tcl_GetString(objv[2]);
	result = CanonicalPath(mntpoint, filename, &dPath, 1);
    } else {
	int zipfs = 0;

	if (Tcl_GetBooleanFromObj(interp, objv[3], &zipfs)) {
	    return TCL_ERROR;
	}
	mntpoint = Tcl_GetString(objv[1]);
	filename = Tcl_GetString(objv[2]);
	result = CanonicalPath(mntpoint, filename, &dPath, zipfs);
    }
    Tcl_SetObjResult(interp, Tcl_NewStringObj(result, -1));
    return TCL_OK;
}

/*
 *-------------------------------------------------------------------------
 *
 * ZipFSExistsObjCmd --
 *
 *	This procedure is invoked to process the [zipfs exists] command.  It
 *	tests for the existence of a file in the ZIP filesystem and places a
 *	boolean into the interp's result.
 *
 * Results:
 *	Always TCL_OK provided the right number of arguments are supplied.
 *
 * Side effects:
 *	None.
 *
 *-------------------------------------------------------------------------
 */

static int
ZipFSExistsObjCmd(
    TCL_UNUSED(ClientData),
    Tcl_Interp *interp,		/* Current interpreter. */
    int objc,			/* Number of arguments. */
    Tcl_Obj *const objv[])	/* Argument objects. */
{
    char *filename;
    int exists;

    if (objc != 2) {
	Tcl_WrongNumArgs(interp, 1, objv, "filename");
	return TCL_ERROR;
    }

    filename = Tcl_GetString(objv[1]);

    ReadLock();
    exists = ZipFSLookup(filename) != NULL;
    Unlock();

    Tcl_SetObjResult(interp, Tcl_NewBooleanObj(exists));
    return TCL_OK;
}

/*
 *-------------------------------------------------------------------------
 *
 * ZipFSInfoObjCmd --
 *
 *	This procedure is invoked to process the [zipfs info] command.  On
 *	success, it returns a Tcl list made up of name of ZIP archive file,
 *	size uncompressed, size compressed, and archive offset of a file in
 *	the ZIP filesystem.
 *
 * Results:
 *	A standard Tcl result.
 *
 * Side effects:
 *	None.
 *
 *-------------------------------------------------------------------------
 */

static int
ZipFSInfoObjCmd(
    TCL_UNUSED(ClientData),
    Tcl_Interp *interp,		/* Current interpreter. */
    int objc,			/* Number of arguments. */
    Tcl_Obj *const objv[])	/* Argument objects. */
{
    char *filename;
    ZipEntry *z;

    if (objc != 2) {
	Tcl_WrongNumArgs(interp, 1, objv, "filename");
	return TCL_ERROR;
    }
    filename = Tcl_GetString(objv[1]);
    ReadLock();
    z = ZipFSLookup(filename);
    if (z) {
	Tcl_Obj *result = Tcl_GetObjResult(interp);

	Tcl_ListObjAppendElement(interp, result,
		Tcl_NewStringObj(z->zipFilePtr->name, -1));
	Tcl_ListObjAppendElement(interp, result,
		Tcl_NewWideIntObj(z->numBytes));
	Tcl_ListObjAppendElement(interp, result,
		Tcl_NewWideIntObj(z->numCompressedBytes));
	Tcl_ListObjAppendElement(interp, result, Tcl_NewWideIntObj(z->offset));
    }
    Unlock();
    return TCL_OK;
}

/*
 *-------------------------------------------------------------------------
 *
 * ZipFSListObjCmd --
 *
 *	This procedure is invoked to process the [zipfs list] command.	 On
 *	success, it returns a Tcl list of files of the ZIP filesystem which
 *	match a search pattern (glob or regexp).
 *
 * Results:
 *	A standard Tcl result.
 *
 * Side effects:
 *	None.
 *
 *-------------------------------------------------------------------------
 */

static int
ZipFSListObjCmd(
    TCL_UNUSED(ClientData),
    Tcl_Interp *interp,		/* Current interpreter. */
    int objc,			/* Number of arguments. */
    Tcl_Obj *const objv[])	/* Argument objects. */
{
    char *pattern = NULL;
    Tcl_RegExp regexp = NULL;
    Tcl_HashEntry *hPtr;
    Tcl_HashSearch search;
    Tcl_Obj *result = Tcl_GetObjResult(interp);
    const char *options[] = {"-glob", "-regexp", NULL};
    enum list_options { OPT_GLOB, OPT_REGEXP };

    /*
     * Parse arguments.
     */

    if (objc > 3) {
	Tcl_WrongNumArgs(interp, 1, objv, "?(-glob|-regexp)? ?pattern?");
	return TCL_ERROR;
    }
    if (objc == 3) {
	int idx;

	if (Tcl_GetIndexFromObj(interp, objv[1], options, "option",
		0, &idx) != TCL_OK) {
	    return TCL_ERROR;
	}
	switch (idx) {
	case OPT_GLOB:
	    pattern = Tcl_GetString(objv[2]);
	    break;
	case OPT_REGEXP:
	    regexp = Tcl_RegExpCompile(interp, Tcl_GetString(objv[2]));
	    if (!regexp) {
		return TCL_ERROR;
	    }
	    break;
	}
    } else if (objc == 2) {
	pattern = Tcl_GetString(objv[1]);
    }

    /*
     * Scan for matching entries.
     */

    ReadLock();
    if (pattern) {
	for (hPtr = Tcl_FirstHashEntry(&ZipFS.fileHash, &search);
		hPtr != NULL; hPtr = Tcl_NextHashEntry(&search)) {
	    ZipEntry *z = (ZipEntry *) Tcl_GetHashValue(hPtr);

	    if (Tcl_StringMatch(z->name, pattern)) {
		Tcl_ListObjAppendElement(interp, result,
			Tcl_NewStringObj(z->name, -1));
	    }
	}
    } else if (regexp) {
	for (hPtr = Tcl_FirstHashEntry(&ZipFS.fileHash, &search);
		hPtr; hPtr = Tcl_NextHashEntry(&search)) {
	    ZipEntry *z = (ZipEntry *) Tcl_GetHashValue(hPtr);

	    if (Tcl_RegExpExec(interp, regexp, z->name, z->name)) {
		Tcl_ListObjAppendElement(interp, result,
			Tcl_NewStringObj(z->name, -1));
	    }
	}
    } else {
	for (hPtr = Tcl_FirstHashEntry(&ZipFS.fileHash, &search);
		hPtr; hPtr = Tcl_NextHashEntry(&search)) {
	    ZipEntry *z = (ZipEntry *) Tcl_GetHashValue(hPtr);

	    Tcl_ListObjAppendElement(interp, result,
		    Tcl_NewStringObj(z->name, -1));
	}
    }
    Unlock();
    return TCL_OK;
}

/*
 *-------------------------------------------------------------------------
 *
 * TclZipfs_TclLibrary --
 *
 *	This procedure gets (and possibly finds) the root that Tcl's library
 *	files are mounted under.
 *
 * Results:
 *	A Tcl object holding the location (with zero refcount), or NULL if no
 *	Tcl library can be found.
 *
 * Side effects:
 *	May initialise the cache of where such library files are to be found.
 *	This cache is never cleared.
 *
 *-------------------------------------------------------------------------
 */

Tcl_Obj *
TclZipfs_TclLibrary(void)
{
    Tcl_Obj *vfsInitScript;
    int found;
#if (defined(_WIN32) || defined(__CYGWIN__)) && !defined(STATIC_BUILD)
#   define LIBRARY_SIZE	    64
    HMODULE hModule;
    WCHAR wName[MAX_PATH + LIBRARY_SIZE];
    char dllName[(MAX_PATH + LIBRARY_SIZE) * 3];
#endif /* _WIN32 */

    /*
     * Use the cached value if that has been set; we don't want to repeat the
     * searching and mounting.
     */

    if (zipfs_literal_tcl_library) {
	return Tcl_NewStringObj(zipfs_literal_tcl_library, -1);
    }

    /*
     * Look for the library file system within the executable.
     */

    vfsInitScript = Tcl_NewStringObj(ZIPFS_APP_MOUNT "/tcl_library/init.tcl",
	    -1);
    Tcl_IncrRefCount(vfsInitScript);
    found = Tcl_FSAccess(vfsInitScript, F_OK);
    Tcl_DecrRefCount(vfsInitScript);
    if (found == TCL_OK) {
	zipfs_literal_tcl_library = ZIPFS_APP_MOUNT "/tcl_library";
	return Tcl_NewStringObj(zipfs_literal_tcl_library, -1);
    }

    /*
     * Look for the library file system within the DLL/shared library.  Note
     * that we must mount the zip file and dll before releasing to search.
     */

#if !defined(STATIC_BUILD)
#if defined(_WIN32) || defined(__CYGWIN__)
    hModule = (HMODULE)TclWinGetTclInstance();
    GetModuleFileNameW(hModule, wName, MAX_PATH);
#ifdef __CYGWIN__
    cygwin_conv_path(3, wName, dllName, sizeof(dllName));
#else
    WideCharToMultiByte(CP_UTF8, 0, wName, -1, dllName, sizeof(dllName), NULL, NULL);
#endif

    if (ZipfsAppHookFindTclInit(dllName) == TCL_OK) {
	return Tcl_NewStringObj(zipfs_literal_tcl_library, -1);
    }
#elif !defined(NO_DLFCN_H)
    Dl_info dlinfo;
    if (dladdr((const void *)TclZipfs_TclLibrary, &dlinfo) && (dlinfo.dli_fname != NULL)
	&& (ZipfsAppHookFindTclInit(dlinfo.dli_fname) == TCL_OK)) {
	return Tcl_NewStringObj(zipfs_literal_tcl_library, -1);
    }
#else
    if (ZipfsAppHookFindTclInit(CFG_RUNTIME_LIBDIR "/" CFG_RUNTIME_DLLFILE) == TCL_OK) {
	return Tcl_NewStringObj(zipfs_literal_tcl_library, -1);
    }
#endif /* _WIN32 */
#endif /* !defined(STATIC_BUILD) */

    /*
     * If anything set the cache (but subsequently failed) go with that
     * anyway.
     */

    if (zipfs_literal_tcl_library) {
	return Tcl_NewStringObj(zipfs_literal_tcl_library, -1);
    }
    return NULL;
}

/*
 *-------------------------------------------------------------------------
 *
 * ZipFSTclLibraryObjCmd --
 *
 *	This procedure is invoked to process the
 *	[::tcl::zipfs::tcl_library_init] command, usually called during the
 *	execution of Tcl's interpreter startup. It returns the root that Tcl's
 *	library files are mounted under.
 *
 * Results:
 *	A standard Tcl result.
 *
 * Side effects:
 *	May initialise the cache of where such library files are to be found.
 *	This cache is never cleared.
 *
 *-------------------------------------------------------------------------
 */

static int
ZipFSTclLibraryObjCmd(
    TCL_UNUSED(ClientData),
    Tcl_Interp *interp,		/* Current interpreter. */
    TCL_UNUSED(int) /*objc*/,
    TCL_UNUSED(Tcl_Obj *const *)) /*objv*/
{
    if (!Tcl_IsSafe(interp)) {
	Tcl_Obj *pResult = TclZipfs_TclLibrary();

	if (!pResult) {
	    TclNewObj(pResult);
	}
	Tcl_SetObjResult(interp, pResult);
    }
    return TCL_OK;
}

/*
 *-------------------------------------------------------------------------
 *
 * ZipChannelClose --
 *
 *	This function is called to close a channel.
 *
 * Results:
 *	Always TCL_OK.
 *
 * Side effects:
 *	Resources are free'd.
 *
 *-------------------------------------------------------------------------
 */

static int
ZipChannelClose(
    void *instanceData,
    TCL_UNUSED(Tcl_Interp *),
    int flags)
{
    ZipChannel *info = (ZipChannel *) instanceData;

    if ((flags & (TCL_CLOSE_READ | TCL_CLOSE_WRITE)) != 0) {
	return EINVAL;
    }

    if (info->iscompr && info->ubuf) {
	ckfree(info->ubuf);
	info->ubuf = NULL;
    }
    if (info->isEncrypted) {
	info->isEncrypted = 0;
	memset(info->keys, 0, sizeof(info->keys));
    }
    if (info->isWriting) {
	ZipEntry *z = info->zipEntryPtr;
	unsigned char *newdata = (unsigned char *)
		attemptckrealloc(info->ubuf, info->numRead);

	if (newdata) {
	    if (z->data) {
		ckfree(z->data);
	    }
	    z->data = newdata;
	    z->numBytes = z->numCompressedBytes = info->numBytes;
	    z->compressMethod = ZIP_COMPMETH_STORED;
	    z->timestamp = time(NULL);
	    z->isDirectory = 0;
	    z->isEncrypted = 0;
	    z->offset = 0;
	    z->crc32 = 0;
	} else {
	    ckfree(info->ubuf);
	}
    }
    WriteLock();
    info->zipFilePtr->numOpen--;
    Unlock();
    ckfree(info);
    return TCL_OK;
}

/*
 *-------------------------------------------------------------------------
 *
 * ZipChannelRead --
 *
 *	This function is called to read data from channel.
 *
 * Results:
 *	Number of bytes read or -1 on error with error number set.
 *
 * Side effects:
 *	Data is read and file pointer is advanced.
 *
 *-------------------------------------------------------------------------
 */

static int
ZipChannelRead(
    void *instanceData,
    char *buf,
    int toRead,
    int *errloc)
{
    ZipChannel *info = (ZipChannel *) instanceData;
    unsigned long nextpos;

    if (info->isDirectory < 0) {
	/*
	 * Special case: when executable combined with ZIP archive file read
	 * data in front of ZIP, i.e. the executable itself.
	 */

	nextpos = info->numRead + toRead;
	if (nextpos > info->zipFilePtr->baseOffset) {
	    toRead = info->zipFilePtr->baseOffset - info->numRead;
	    nextpos = info->zipFilePtr->baseOffset;
	}
	if (toRead == 0) {
	    return 0;
	}
	memcpy(buf, info->zipFilePtr->data, toRead);
	info->numRead = nextpos;
	*errloc = 0;
	return toRead;
    }
    if (info->isDirectory) {
	*errloc = EISDIR;
	return -1;
    }
    nextpos = info->numRead + toRead;
    if (nextpos > info->numBytes) {
	toRead = info->numBytes - info->numRead;
	nextpos = info->numBytes;
    }
    if (toRead == 0) {
	return 0;
    }
    if (info->isEncrypted) {
	int i;

	for (i = 0; i < toRead; i++) {
	    int ch = info->ubuf[i + info->numRead];

	    buf[i] = zdecode(info->keys, crc32tab, ch);
	}
    } else {
	memcpy(buf, info->ubuf + info->numRead, toRead);
    }
    info->numRead = nextpos;
    *errloc = 0;
    return toRead;
}

/*
 *-------------------------------------------------------------------------
 *
 * ZipChannelWrite --
 *
 *	This function is called to write data into channel.
 *
 * Results:
 *	Number of bytes written or -1 on error with error number set.
 *
 * Side effects:
 *	Data is written and file pointer is advanced.
 *
 *-------------------------------------------------------------------------
 */

static int
ZipChannelWrite(
    void *instanceData,
    const char *buf,
    int toWrite,
    int *errloc)
{
    ZipChannel *info = (ZipChannel *) instanceData;
    unsigned long nextpos;

    if (!info->isWriting) {
	*errloc = EINVAL;
	return -1;
    }
    nextpos = info->numRead + toWrite;
    if (nextpos > info->maxWrite) {
	toWrite = info->maxWrite - info->numRead;
	nextpos = info->maxWrite;
    }
    if (toWrite == 0) {
	return 0;
    }
    memcpy(info->ubuf + info->numRead, buf, toWrite);
    info->numRead = nextpos;
    if (info->numRead > info->numBytes) {
	info->numBytes = info->numRead;
    }
    *errloc = 0;
    return toWrite;
}

/*
 *-------------------------------------------------------------------------
 *
 * ZipChannelSeek/ZipChannelWideSeek --
 *
 *	This function is called to position file pointer of channel.
 *
 * Results:
 *	New file position or -1 on error with error number set.
 *
 * Side effects:
 *	File pointer is repositioned according to offset and mode.
 *
 *-------------------------------------------------------------------------
 */

static long long
ZipChannelWideSeek(
    void *instanceData,
    long long offset,
    int mode,
    int *errloc)
{
    ZipChannel *info = (ZipChannel *) instanceData;
    size_t end;

    if (!info->isWriting && (info->isDirectory < 0)) {
	/*
	 * Special case: when executable combined with ZIP archive file, seek
	 * within front of ZIP, i.e. the executable itself.
	 */
	end = info->zipFilePtr->baseOffset;
    } else if (info->isDirectory) {
	*errloc = EINVAL;
	return -1;
    } else {
	end = info->numBytes;
    }
    switch (mode) {
    case SEEK_CUR:
	offset += info->numRead;
	break;
    case SEEK_END:
	offset += end;
	break;
    case SEEK_SET:
	break;
    default:
	*errloc = EINVAL;
	return -1;
    }
    if (offset < 0) {
	*errloc = EINVAL;
	return -1;
    }
    if (info->isWriting) {
	if ((size_t) offset > info->maxWrite) {
	    *errloc = EINVAL;
	    return -1;
	}
	if ((size_t) offset > info->numBytes) {
	    info->numBytes = offset;
	}
    } else if ((size_t) offset > end) {
	*errloc = EINVAL;
	return -1;
    }
    info->numRead = (size_t) offset;
    return info->numRead;
}

#if !defined(TCL_NO_DEPRECATED) && (TCL_MAJOR_VERSION < 9)
static int
ZipChannelSeek(
    void *instanceData,
    long offset,
    int mode,
    int *errloc)
{
    return ZipChannelWideSeek(instanceData, offset, mode, errloc);
}
#endif

/*
 *-------------------------------------------------------------------------
 *
 * ZipChannelWatchChannel --
 *
 *	This function is called for event notifications on channel. Does
 *	nothing.
 *
 * Results:
 *	None.
 *
 * Side effects:
 *	None.
 *
 *-------------------------------------------------------------------------
 */

static void
ZipChannelWatchChannel(
    TCL_UNUSED(ClientData),
    TCL_UNUSED(int) /*mask*/)
{
    return;
}

/*
 *-------------------------------------------------------------------------
 *
 * ZipChannelGetFile --
 *
 *	This function is called to retrieve OS handle for channel.
 *
 * Results:
 *	Always TCL_ERROR since there's never an OS handle for a file within a
 *	ZIP archive.
 *
 * Side effects:
 *	None.
 *
 *-------------------------------------------------------------------------
 */

static int
ZipChannelGetFile(
    TCL_UNUSED(ClientData),
    TCL_UNUSED(int) /*direction*/,
    TCL_UNUSED(ClientData *) /*handlePtr*/)
{
    return TCL_ERROR;
}

/*
 *-------------------------------------------------------------------------
 *
 * ZipChannelOpen --
 *
 *	This function opens a Tcl_Channel on a file from a mounted ZIP archive
 *	according to given open mode (already parsed by caller).
 *
 * Results:
 *	Tcl_Channel on success, or NULL on error.
 *
 * Side effects:
 *	Memory is allocated, the file from the ZIP archive is uncompressed.
 *
 *-------------------------------------------------------------------------
 */

static Tcl_Channel
ZipChannelOpen(
    Tcl_Interp *interp,		/* Current interpreter. */
    char *filename,		/* What are we opening. */
    int wr,			/* True if we're opening in write mode. */
    int trunc)			/* True if we're opening in truncate mode. */
{
    ZipEntry *z;
    ZipChannel *info;
    int flags = 0;
    char cname[128];

    /*
     * Is the file there?
     */

    WriteLock();
    z = ZipFSLookup(filename);
    if (!z) {
	Tcl_SetErrno(ENOENT);
	if (interp) {
	    Tcl_SetObjResult(interp, Tcl_ObjPrintf(
		    "file not found \"%s\": %s", filename,
		    Tcl_PosixError(interp)));
	}
	goto error;
    }

    /*
     * Do we support opening the file that way?
     */

    if (wr && z->isDirectory) {
	Tcl_SetErrno(EISDIR);
	if (interp) {
	    Tcl_SetObjResult(interp, Tcl_ObjPrintf(
		    "unsupported file type: %s",
		    Tcl_PosixError(interp)));
	}
	goto error;
    }
    if ((z->compressMethod != ZIP_COMPMETH_STORED)
	    && (z->compressMethod != ZIP_COMPMETH_DEFLATED)) {
	ZIPFS_ERROR(interp, "unsupported compression method");
	ZIPFS_ERROR_CODE(interp, "COMP_METHOD");
	goto error;
    }
    if (!trunc) {
	flags |= TCL_READABLE;
	if (z->isEncrypted && (z->zipFilePtr->passBuf[0] == 0)) {
	    ZIPFS_ERROR(interp, "decryption failed");
	    ZIPFS_ERROR_CODE(interp, "DECRYPT");
	    goto error;
	} else if (wr && !z->data && (z->numBytes > ZipFS.wrmax)) {
	    ZIPFS_ERROR(interp, "file too large");
	    ZIPFS_ERROR_CODE(interp, "FILE_SIZE");
	    goto error;
	}
    } else {
	flags = TCL_WRITABLE;
    }

    info = AllocateZipChannel(interp);
    if (!info) {
	goto error;
    }
    info->zipFilePtr = z->zipFilePtr;
    info->zipEntryPtr = z;
    if (wr) {
	/*
	 * Set up a writable channel.
	 */

	flags |= TCL_WRITABLE;
	if (InitWritableChannel(interp, info, z, trunc) == TCL_ERROR) {
	    ckfree(info);
	    goto error;
	}
    } else if (z->data) {
	/*
	 * Set up a readable channel for direct data.
	 */

	flags |= TCL_READABLE;
	info->numBytes = z->numBytes;
	info->ubuf = z->data;
    } else {
	/*
	 * Set up a readable channel.
	 */

	flags |= TCL_READABLE;
	if (InitReadableChannel(interp, info, z) == TCL_ERROR) {
	    ckfree(info);
	    goto error;
	}
    }

    /*
     * Wrap the ZipChannel into a Tcl_Channel.
     */

    snprintf(cname, sizeof(cname), "zipfs_%" TCL_Z_MODIFIER "x_%d", z->offset,
	    ZipFS.idCount++);
    z->zipFilePtr->numOpen++;
    Unlock();
    return Tcl_CreateChannel(&ZipChannelType, cname, info, flags);

  error:
    Unlock();
    return NULL;
}

/*
 *-------------------------------------------------------------------------
 *
 * InitWritableChannel --
 *
 *	Assistant for ZipChannelOpen() that sets up a writable channel. It's
 *	up to the caller to actually register the channel.
 *
 * Returns:
 *	Tcl result code.
 *
 * Side effects:
 *	Allocates memory for the implementation of the channel. Writes to the
 *	interpreter's result on error.
 *
 *-------------------------------------------------------------------------
 */

static int
InitWritableChannel(
    Tcl_Interp *interp,		/* Current interpreter, or NULL (when errors
				 * will be silent). */
    ZipChannel *info,		/* The channel to set up. */
    ZipEntry *z,		/* The zipped file that the channel will write
				 * to. */
    int trunc)			/* Whether to truncate the data. */
{
    int i, ch;
    unsigned char *cbuf = NULL;

    /*
     * Set up a writable channel.
     */

    info->isWriting = 1;
    info->maxWrite = ZipFS.wrmax;

    info->ubuf = (unsigned char *) attemptckalloc(info->maxWrite);
    if (!info->ubuf) {
	goto memoryError;
    }
    memset(info->ubuf, 0, info->maxWrite);

    if (trunc) {
	/*
	 * Truncate; nothing there.
	 */

	info->numBytes = 0;
    } else if (z->data) {
	/*
	 * Already got uncompressed data.
	 */

	unsigned int j = z->numBytes;

	if (j > info->maxWrite) {
	    j = info->maxWrite;
	}
	memcpy(info->ubuf, z->data, j);
	info->numBytes = j;
    } else {
	/*
	 * Need to uncompress the existing data.
	 */

	unsigned char *zbuf = z->zipFilePtr->data + z->offset;

	if (z->isEncrypted) {
	    int len = z->zipFilePtr->passBuf[0] & 0xFF;
	    char passBuf[260];

	    for (i = 0; i < len; i++) {
		ch = z->zipFilePtr->passBuf[len - i];
		passBuf[i] = (ch & 0x0f) | pwrot[(ch >> 4) & 0x0f];
	    }
	    passBuf[i] = '\0';
	    init_keys(passBuf, info->keys, crc32tab);
	    memset(passBuf, 0, sizeof(passBuf));
	    for (i = 0; i < 12; i++) {
		ch = info->ubuf[i];
		zdecode(info->keys, crc32tab, ch);
	    }
	    zbuf += i;
	}

	if (z->compressMethod == ZIP_COMPMETH_DEFLATED) {
	    z_stream stream;
	    int err;

	    memset(&stream, 0, sizeof(z_stream));
	    stream.zalloc = Z_NULL;
	    stream.zfree = Z_NULL;
	    stream.opaque = Z_NULL;
	    stream.avail_in = z->numCompressedBytes;
	    if (z->isEncrypted) {
		unsigned int j;

		stream.avail_in -= 12;
		cbuf = (unsigned char *) attemptckalloc(stream.avail_in);
		if (!cbuf) {
		    goto memoryError;
		}
		for (j = 0; j < stream.avail_in; j++) {
		    ch = info->ubuf[j];
		    cbuf[j] = zdecode(info->keys, crc32tab, ch);
		}
		stream.next_in = cbuf;
	    } else {
		stream.next_in = zbuf;
	    }
	    stream.next_out = info->ubuf;
	    stream.avail_out = info->maxWrite;
	    if (inflateInit2(&stream, -15) != Z_OK) {
		goto corruptionError;
	    }
	    err = inflate(&stream, Z_SYNC_FLUSH);
	    inflateEnd(&stream);
	    if ((err == Z_STREAM_END)
		    || ((err == Z_OK) && (stream.avail_in == 0))) {
		if (cbuf) {
		    memset(info->keys, 0, sizeof(info->keys));
		    ckfree(cbuf);
		}
		return TCL_OK;
	    }
	    goto corruptionError;
	} else if (z->isEncrypted) {
	    /*
	     * Need to decrypt some otherwise-simple stored data.
	     */

	    for (i = 0; i < z->numBytes - 12; i++) {
		ch = zbuf[i];
		info->ubuf[i] = zdecode(info->keys, crc32tab, ch);
	    }
	} else {
	    /*
	     * Simple stored data. Copy into our working buffer.
	     */

	    memcpy(info->ubuf, zbuf, z->numBytes);
	}
	memset(info->keys, 0, sizeof(info->keys));
    }
    return TCL_OK;

  memoryError:
    if (info->ubuf) {
	ckfree(info->ubuf);
    }
    ZIPFS_MEM_ERROR(interp);
    return TCL_ERROR;

  corruptionError:
    if (cbuf) {
	memset(info->keys, 0, sizeof(info->keys));
	ckfree(cbuf);
    }
    if (info->ubuf) {
	ckfree(info->ubuf);
    }
    ZIPFS_ERROR(interp, "decompression error");
    ZIPFS_ERROR_CODE(interp, "CORRUPT");
    return TCL_ERROR;
}

/*
 *-------------------------------------------------------------------------
 *
 * InitReadableChannel --
 *
 *	Assistant for ZipChannelOpen() that sets up a readable channel. It's
 *	up to the caller to actually register the channel.
 *
 * Returns:
 *	Tcl result code.
 *
 * Side effects:
 *	Allocates memory for the implementation of the channel. Writes to the
 *	interpreter's result on error.
 *
 *-------------------------------------------------------------------------
 */

static int
InitReadableChannel(
    Tcl_Interp *interp,		/* Current interpreter, or NULL (when errors
				 * will be silent). */
    ZipChannel *info,		/* The channel to set up. */
    ZipEntry *z)		/* The zipped file that the channel will read
				 * from. */
{
    unsigned char *ubuf = NULL;
    int i, ch;

    info->iscompr = (z->compressMethod == ZIP_COMPMETH_DEFLATED);
    info->ubuf = z->zipFilePtr->data + z->offset;
    info->isDirectory = z->isDirectory;
    info->isEncrypted = z->isEncrypted;
    info->numBytes = z->numBytes;

    if (info->isEncrypted) {
	int len = z->zipFilePtr->passBuf[0] & 0xFF;
	char passBuf[260];

	for (i = 0; i < len; i++) {
	    ch = z->zipFilePtr->passBuf[len - i];
	    passBuf[i] = (ch & 0x0f) | pwrot[(ch >> 4) & 0x0f];
	}
	passBuf[i] = '\0';
	init_keys(passBuf, info->keys, crc32tab);
	memset(passBuf, 0, sizeof(passBuf));
	for (i = 0; i < 12; i++) {
	    ch = info->ubuf[i];
	    zdecode(info->keys, crc32tab, ch);
	}
	info->ubuf += i;
    }

    if (info->iscompr) {
	z_stream stream;
	int err;
	unsigned int j;

	/*
	 * Data to decode is compressed, and possibly encrpyted too.
	 */

	memset(&stream, 0, sizeof(z_stream));
	stream.zalloc = Z_NULL;
	stream.zfree = Z_NULL;
	stream.opaque = Z_NULL;
	stream.avail_in = z->numCompressedBytes;
	if (info->isEncrypted) {
	    stream.avail_in -= 12;
	    ubuf = (unsigned char *) attemptckalloc(stream.avail_in);
	    if (!ubuf) {
		info->ubuf = NULL;
		goto memoryError;
	    }

	    for (j = 0; j < stream.avail_in; j++) {
		ch = info->ubuf[j];
		ubuf[j] = zdecode(info->keys, crc32tab, ch);
	    }
	    stream.next_in = ubuf;
	} else {
	    stream.next_in = info->ubuf;
	}
	stream.next_out = info->ubuf = (unsigned char *)
		attemptckalloc(info->numBytes);
	if (!info->ubuf) {
	    goto memoryError;
	}
	stream.avail_out = info->numBytes;
	if (inflateInit2(&stream, -15) != Z_OK) {
	    goto corruptionError;
	}
	err = inflate(&stream, Z_SYNC_FLUSH);
	inflateEnd(&stream);

	/*
	 * Decompression was successful if we're either in the END state, or
	 * in the OK state with no buffered bytes.
	 */

	if ((err != Z_STREAM_END)
		&& ((err != Z_OK) || (stream.avail_in != 0))) {
	    goto corruptionError;
	}

	if (ubuf) {
	    info->isEncrypted = 0;
	    memset(info->keys, 0, sizeof(info->keys));
	    ckfree(ubuf);
	}
	return TCL_OK;
    } else if (info->isEncrypted) {
	unsigned int j, len;

	/*
	 * Decode encrypted but uncompressed file, since we support Tcl_Seek()
	 * on it, and it can be randomly accessed later.
	 */

	len = z->numCompressedBytes - 12;
	ubuf = (unsigned char *) attemptckalloc(len);
	if (ubuf == NULL) {
	    goto memoryError;
	}
	for (j = 0; j < len; j++) {
	    ch = info->ubuf[j];
	    ubuf[j] = zdecode(info->keys, crc32tab, ch);
	}
	info->ubuf = ubuf;
	info->isEncrypted = 0;
    }
    return TCL_OK;

  corruptionError:
    if (ubuf) {
	info->isEncrypted = 0;
	memset(info->keys, 0, sizeof(info->keys));
	ckfree(ubuf);
    }
    if (info->ubuf) {
	ckfree(info->ubuf);
    }
    ZIPFS_ERROR(interp, "decompression error");
    ZIPFS_ERROR_CODE(interp, "CORRUPT");
    return TCL_ERROR;

  memoryError:
    if (ubuf) {
	info->isEncrypted = 0;
	memset(info->keys, 0, sizeof(info->keys));
	ckfree(ubuf);
    }
    ZIPFS_MEM_ERROR(interp);
    return TCL_ERROR;
}

/*
 *-------------------------------------------------------------------------
 *
 * ZipEntryStat --
 *
 *	This function implements the ZIP filesystem specific version of the
 *	library version of stat.
 *
 * Results:
 *	See stat documentation.
 *
 * Side effects:
 *	See stat documentation.
 *
 *-------------------------------------------------------------------------
 */

static int
ZipEntryStat(
    char *path,
    Tcl_StatBuf *buf)
{
    ZipEntry *z;
    int ret = -1;

    ReadLock();
    z = ZipFSLookup(path);
    if (z) {
	memset(buf, 0, sizeof(Tcl_StatBuf));
	if (z->isDirectory) {
	    buf->st_mode = S_IFDIR | 0555;
	} else {
	    buf->st_mode = S_IFREG | 0555;
	}
	buf->st_size = z->numBytes;
	buf->st_mtime = z->timestamp;
	buf->st_ctime = z->timestamp;
	buf->st_atime = z->timestamp;
	ret = 0;
    }
    Unlock();
    return ret;
}

/*
 *-------------------------------------------------------------------------
 *
 * ZipEntryAccess --
 *
 *	This function implements the ZIP filesystem specific version of the
 *	library version of access.
 *
 * Results:
 *	See access documentation.
 *
 * Side effects:
 *	See access documentation.
 *
 *-------------------------------------------------------------------------
 */

static int
ZipEntryAccess(
    char *path,
    int mode)
{
    ZipEntry *z;

    if (mode & 3) {
	return -1;
    }
    ReadLock();
    z = ZipFSLookup(path);
    Unlock();
    return (z ? 0 : -1);
}

/*
 *-------------------------------------------------------------------------
 *
 * ZipFSOpenFileChannelProc --
 *
 *	Open a channel to a file in a mounted ZIP archive. Delegates to
 *	ZipChannelOpen().
 *
 * Results:
 *	Tcl_Channel on success, or NULL on error.
 *
 * Side effects:
 *	Allocates memory.
 *
 *-------------------------------------------------------------------------
 */

static Tcl_Channel
ZipFSOpenFileChannelProc(
    Tcl_Interp *interp,		/* Current interpreter. */
    Tcl_Obj *pathPtr,
    int mode,
    TCL_UNUSED(int) /* permissions */)
{
    int trunc = (mode & O_TRUNC) != 0;
    int wr = (mode & (O_WRONLY | O_RDWR)) != 0;

    pathPtr = Tcl_FSGetNormalizedPath(NULL, pathPtr);
    if (!pathPtr) {
	return NULL;
    }

    /*
     * Check for unsupported modes.
     */

    if ((mode & O_APPEND) || ((ZipFS.wrmax <= 0) && wr)) {
	Tcl_SetErrno(EACCES);
	if (interp) {
	    Tcl_SetObjResult(interp, Tcl_ObjPrintf(
		    "write access not supported: %s",
		    Tcl_PosixError(interp)));
	}
	return NULL;
    }

    return ZipChannelOpen(interp, Tcl_GetString(pathPtr), wr, trunc);
}

/*
 *-------------------------------------------------------------------------
 *
 * ZipFSStatProc --
 *
 *	This function implements the ZIP filesystem specific version of the
 *	library version of stat.
 *
 * Results:
 *	See stat documentation.
 *
 * Side effects:
 *	See stat documentation.
 *
 *-------------------------------------------------------------------------
 */

static int
ZipFSStatProc(
    Tcl_Obj *pathPtr,
    Tcl_StatBuf *buf)
{
    pathPtr = Tcl_FSGetNormalizedPath(NULL, pathPtr);
    if (!pathPtr) {
	return -1;
    }
    return ZipEntryStat(Tcl_GetString(pathPtr), buf);
}

/*
 *-------------------------------------------------------------------------
 *
 * ZipFSAccessProc --
 *
 *	This function implements the ZIP filesystem specific version of the
 *	library version of access.
 *
 * Results:
 *	See access documentation.
 *
 * Side effects:
 *	See access documentation.
 *
 *-------------------------------------------------------------------------
 */

static int
ZipFSAccessProc(
    Tcl_Obj *pathPtr,
    int mode)
{
    pathPtr = Tcl_FSGetNormalizedPath(NULL, pathPtr);
    if (!pathPtr) {
	return -1;
    }
    return ZipEntryAccess(Tcl_GetString(pathPtr), mode);
}

/*
 *-------------------------------------------------------------------------
 *
 * ZipFSFilesystemSeparatorProc --
 *
 *	This function returns the separator to be used for a given path. The
 *	object returned should have a refCount of zero
 *
 * Results:
 *	A Tcl object, with a refCount of zero. If the caller needs to retain a
 *	reference to the object, it should call Tcl_IncrRefCount, and should
 *	otherwise free the object.
 *
 * Side effects:
 *	None.
 *
 *-------------------------------------------------------------------------
 */

static Tcl_Obj *
ZipFSFilesystemSeparatorProc(
    TCL_UNUSED(Tcl_Obj *) /*pathPtr*/)
{
    return Tcl_NewStringObj("/", -1);
}

/*
 *-------------------------------------------------------------------------
 *
 * AppendWithPrefix --
 *
 *	Worker for ZipFSMatchInDirectoryProc() that is a wrapper around
 *	Tcl_ListObjAppendElement() which knows about handling prefixes.
 *
 *-------------------------------------------------------------------------
 */

static inline void
AppendWithPrefix(
    Tcl_Obj *result,		/* Where to append a list element to. */
    Tcl_DString *prefix,	/* The prefix to add to the element, or NULL
				 * for don't do that. */
    const char *name,		/* The name to append. */
    int nameLen)		/* The length of the name. May be -1 for
				 * append-up-to-NUL-byte. */
{
    if (prefix) {
	int prefixLength = Tcl_DStringLength(prefix);

	Tcl_DStringAppend(prefix, name, nameLen);
	Tcl_ListObjAppendElement(NULL, result, Tcl_NewStringObj(
		Tcl_DStringValue(prefix), Tcl_DStringLength(prefix)));
	Tcl_DStringSetLength(prefix, prefixLength);
    } else {
	Tcl_ListObjAppendElement(NULL, result, Tcl_NewStringObj(name, nameLen));
    }
}

/*
 *-------------------------------------------------------------------------
 *
 * ZipFSMatchInDirectoryProc --
 *
 *	This routine is used by the globbing code to search a directory for
 *	all files which match a given pattern.
 *
 * Results:
 *	The return value is a standard Tcl result indicating whether an error
 *	occurred in globbing. Errors are left in interp, good results are
 *	lappend'ed to resultPtr (which must be a valid object).
 *
 * Side effects:
 *	None.
 *
 *-------------------------------------------------------------------------
 */

static int
ZipFSMatchInDirectoryProc(
    TCL_UNUSED(Tcl_Interp *),
    Tcl_Obj *result,		/* Where to append matched items to. */
    Tcl_Obj *pathPtr,		/* Where we are looking. */
    const char *pattern,	/* What names we are looking for. */
    Tcl_GlobTypeData *types)	/* What types we are looking for. */
{
    Tcl_HashEntry *hPtr;
    Tcl_HashSearch search;
    Tcl_Obj *normPathPtr = Tcl_FSGetNormalizedPath(NULL, pathPtr);
    int scnt, l, dirOnly = -1, prefixLen, strip = 0, mounts = 0, len;
    char *pat, *prefix, *path;
    Tcl_DString dsPref, *prefixBuf = NULL;

    if (!normPathPtr) {
	return -1;
    }
    if (types) {
	dirOnly = (types->type & TCL_GLOB_TYPE_DIR) == TCL_GLOB_TYPE_DIR;
	mounts = (types->type == TCL_GLOB_TYPE_MOUNT);
    }

    /*
     * The prefix that gets prepended to results.
     */

    prefix = TclGetStringFromObj(pathPtr, &prefixLen);

    /*
     * The (normalized) path we're searching.
     */

    path = TclGetStringFromObj(normPathPtr, &len);

    Tcl_DStringInit(&dsPref);
    if (strcmp(prefix, path) == 0) {
	prefixBuf = NULL;
    } else {
	/*
	 * We need to strip the normalized prefix of the filenames and replace
	 * it with the official prefix that we were expecting to get.
	 */

	strip = len + 1;
	Tcl_DStringAppend(&dsPref, prefix, prefixLen);
	Tcl_DStringAppend(&dsPref, "/", 1);
	prefix = Tcl_DStringValue(&dsPref);
	prefixBuf = &dsPref;
    }

    ReadLock();

    /*
     * Are we globbing the mount points?
     */

    if (mounts) {
	ZipFSMatchMountPoints(result, normPathPtr, pattern, prefixBuf);
	goto end;
    }

    /*
     * Can we skip the complexity of actual globbing? Without a pattern, yes;
     * it's a directory existence test.
     */

    if (!pattern || (pattern[0] == '\0')) {
	ZipEntry *z = ZipFSLookup(path);

	if (z && ((dirOnly < 0) || (!dirOnly && !z->isDirectory)
		|| (dirOnly && z->isDirectory))) {
	    AppendWithPrefix(result, prefixBuf, z->name, -1);
	}
	goto end;
    }

    /*
     * We've got to work for our supper and do the actual globbing. And all
     * we've got really is an undifferentiated pile of all the filenames we've
     * got from all our ZIP mounts.
     */

    l = strlen(pattern);
    pat = (char *) ckalloc(len + l + 2);
    memcpy(pat, path, len);
    while ((len > 1) && (pat[len - 1] == '/')) {
	--len;
    }
    if ((len > 1) || (pat[0] != '/')) {
	pat[len] = '/';
	++len;
    }
    memcpy(pat + len, pattern, l + 1);
    scnt = CountSlashes(pat);

    for (hPtr = Tcl_FirstHashEntry(&ZipFS.fileHash, &search);
	    hPtr; hPtr = Tcl_NextHashEntry(&search)) {
	ZipEntry *z = (ZipEntry *) Tcl_GetHashValue(hPtr);

	if ((dirOnly >= 0) && ((dirOnly && !z->isDirectory)
		|| (!dirOnly && z->isDirectory))) {
	    continue;
	}
	if ((z->depth == scnt) && Tcl_StringCaseMatch(z->name, pat, 0)) {
	    AppendWithPrefix(result, prefixBuf, z->name + strip, -1);
	}
    }
    ckfree(pat);

  end:
    Unlock();
    Tcl_DStringFree(&dsPref);
    return TCL_OK;
}

/*
 *-------------------------------------------------------------------------
 *
 * ZipFSMatchMountPoints --
 *
 *	This routine is a worker for ZipFSMatchInDirectoryProc, used by the
 *	globbing code to search for all mount points files which match a given
 *	pattern.
 *
 * Results:
 *	None.
 *
 * Side effects:
 *	Adds the matching mounts to the list in result, uses prefix as working
 *	space if it is non-NULL.
 *
 *-------------------------------------------------------------------------
 */

static void
ZipFSMatchMountPoints(
    Tcl_Obj *result,		/* The list of matches being built. */
    Tcl_Obj *normPathPtr,	/* Where we're looking from. */
    const char *pattern,	/* What we're looking for. NULL for a full
				 * list. */
    Tcl_DString *prefix)	/* Workspace filled with a prefix for all the
				 * filenames, or NULL if no prefix is to be
				 * used. */
{
    Tcl_HashEntry *hPtr;
    Tcl_HashSearch search;
    int l, normLength;
    const char *path = TclGetStringFromObj(normPathPtr, &normLength);
    size_t len = (size_t) normLength;

    if (len < 1) {
	/*
	 * Shouldn't happen. But "shouldn't"...
	 */

	return;
    }
    l = CountSlashes(path);
    if (path[len - 1] == '/') {
	len--;
    } else {
	l++;
    }
    if (!pattern || (pattern[0] == '\0')) {
	pattern = "*";
    }

    for (hPtr = Tcl_FirstHashEntry(&ZipFS.zipHash, &search); hPtr;
	    hPtr = Tcl_NextHashEntry(&search)) {
	ZipFile *zf = (ZipFile *) Tcl_GetHashValue(hPtr);

	if (zf->mountPointLen == 0) {
	    ZipEntry *z;

	    /*
	     * Enumerate the contents of the ZIP; it's mounted on the root.
	     */

	    for (z = zf->topEnts; z; z = z->tnext) {
		size_t lenz = strlen(z->name);

		if ((lenz > len + 1) && (strncmp(z->name, path, len) == 0)
			&& (z->name[len] == '/')
			&& (CountSlashes(z->name) == l)
			&& Tcl_StringCaseMatch(z->name + len + 1, pattern, 0)) {
		    AppendWithPrefix(result, prefix, z->name, lenz);
		}
	    }
	} else if ((zf->mountPointLen > len + 1)
		&& (strncmp(zf->mountPoint, path, len) == 0)
		&& (zf->mountPoint[len] == '/')
		&& (CountSlashes(zf->mountPoint) == l)
		&& Tcl_StringCaseMatch(zf->mountPoint + len + 1,
			pattern, 0)) {
	    /*
	     * Standard mount; append if it matches.
	     */

	    AppendWithPrefix(result, prefix, zf->mountPoint, zf->mountPointLen);
	}
    }
}

/*
 *-------------------------------------------------------------------------
 *
 * ZipFSPathInFilesystemProc --
 *
 *	This function determines if the given path object is in the ZIP
 *	filesystem.
 *
 * Results:
 *	TCL_OK when the path object is in the ZIP filesystem, -1 otherwise.
 *
 * Side effects:
 *	None.
 *
 *-------------------------------------------------------------------------
 */

static int
ZipFSPathInFilesystemProc(
    Tcl_Obj *pathPtr,
    TCL_UNUSED(ClientData *))
{
    Tcl_HashEntry *hPtr;
    Tcl_HashSearch search;
    int ret = -1, len;
    char *path;

    pathPtr = Tcl_FSGetNormalizedPath(NULL, pathPtr);
    if (!pathPtr) {
	return -1;
    }
    path = TclGetStringFromObj(pathPtr, &len);
    if (strncmp(path, ZIPFS_VOLUME, ZIPFS_VOLUME_LEN) != 0) {
	return -1;
    }

    ReadLock();
    hPtr = Tcl_FindHashEntry(&ZipFS.fileHash, path);
    if (hPtr) {
	ret = TCL_OK;
	goto endloop;
    }

    for (hPtr = Tcl_FirstHashEntry(&ZipFS.zipHash, &search); hPtr;
	    hPtr = Tcl_NextHashEntry(&search)) {
	ZipFile *zf = (ZipFile *) Tcl_GetHashValue(hPtr);

	if (zf->mountPointLen == 0) {
	    ZipEntry *z;

	    for (z = zf->topEnts; z != NULL; z = z->tnext) {
		size_t lenz = strlen(z->name);

		if (((size_t) len >= lenz) &&
			(strncmp(path, z->name, lenz) == 0)) {
		    ret = TCL_OK;
		    goto endloop;
		}
	    }
	} else if (((size_t) len >= zf->mountPointLen) &&
		(strncmp(path, zf->mountPoint, zf->mountPointLen) == 0)) {
	    ret = TCL_OK;
	    break;
	}
    }

  endloop:
    Unlock();
    return ret;
}

/*
 *-------------------------------------------------------------------------
 *
 * ZipFSListVolumesProc --
 *
 *	Lists the currently mounted ZIP filesystem volumes.
 *
 * Results:
 *	The list of volumes.
 *
 * Side effects:
 *	None
 *
 *-------------------------------------------------------------------------
 */

static Tcl_Obj *
ZipFSListVolumesProc(void)
{
    return Tcl_NewStringObj(ZIPFS_VOLUME, -1);
}

/*
 *-------------------------------------------------------------------------
 *
 * ZipFSFileAttrStringsProc --
 *
 *	This function implements the ZIP filesystem dependent 'file
 *	attributes' subcommand, for listing the set of possible attribute
 *	strings.
 *
 * Results:
 *	An array of strings
 *
 * Side effects:
 *	None.
 *
 *-------------------------------------------------------------------------
 */

enum ZipFileAttrs {
    ZIP_ATTR_UNCOMPSIZE,
    ZIP_ATTR_COMPSIZE,
    ZIP_ATTR_OFFSET,
    ZIP_ATTR_MOUNT,
    ZIP_ATTR_ARCHIVE,
    ZIP_ATTR_PERMISSIONS,
    ZIP_ATTR_CRC
};

static const char *const *
ZipFSFileAttrStringsProc(
    TCL_UNUSED(Tcl_Obj *) /*pathPtr*/,
    TCL_UNUSED(Tcl_Obj **) /*objPtrRef*/)
{
    /*
     * Must match up with ZipFileAttrs enum above.
     */

    static const char *const attrs[] = {
	"-uncompsize",
	"-compsize",
	"-offset",
	"-mount",
	"-archive",
	"-permissions",
	"-crc",
	NULL,
    };

    return attrs;
}

/*
 *-------------------------------------------------------------------------
 *
 * ZipFSFileAttrsGetProc --
 *
 *	This function implements the ZIP filesystem specific 'file attributes'
 *	subcommand, for 'get' operations.
 *
 * Results:
 *	Standard Tcl return code. The object placed in objPtrRef (if TCL_OK
 *	was returned) is likely to have a refCount of zero. Either way we must
 *	either store it somewhere (e.g. the Tcl result), or Incr/Decr its
 *	refCount to ensure it is properly freed.
 *
 * Side effects:
 *	None.
 *
 *-------------------------------------------------------------------------
 */

static int
ZipFSFileAttrsGetProc(
    Tcl_Interp *interp,		/* Current interpreter. */
    int index,
    Tcl_Obj *pathPtr,
    Tcl_Obj **objPtrRef)
{
    int len, ret = TCL_OK;
    char *path;
    ZipEntry *z;

    pathPtr = Tcl_FSGetNormalizedPath(NULL, pathPtr);
    if (!pathPtr) {
	return -1;
    }
    path = TclGetStringFromObj(pathPtr, &len);
    ReadLock();
    z = ZipFSLookup(path);
    if (!z) {
	Tcl_SetErrno(ENOENT);
	ZIPFS_POSIX_ERROR(interp, "file not found");
	ret = TCL_ERROR;
	goto done;
    }
    switch (index) {
    case ZIP_ATTR_UNCOMPSIZE:
	TclNewIntObj(*objPtrRef, z->numBytes);
	break;
    case ZIP_ATTR_COMPSIZE:
	TclNewIntObj(*objPtrRef, z->numCompressedBytes);
	break;
    case ZIP_ATTR_OFFSET:
	TclNewIntObj(*objPtrRef, z->offset);
	break;
    case ZIP_ATTR_MOUNT:
	*objPtrRef = Tcl_NewStringObj(z->zipFilePtr->mountPoint,
		z->zipFilePtr->mountPointLen);
	break;
    case ZIP_ATTR_ARCHIVE:
	*objPtrRef = Tcl_NewStringObj(z->zipFilePtr->name, -1);
	break;
    case ZIP_ATTR_PERMISSIONS:
	*objPtrRef = Tcl_NewStringObj("0o555", -1);
	break;
    case ZIP_ATTR_CRC:
	TclNewIntObj(*objPtrRef, z->crc32);
	break;
    default:
	ZIPFS_ERROR(interp, "unknown attribute");
	ZIPFS_ERROR_CODE(interp, "FILE_ATTR");
	ret = TCL_ERROR;
    }

  done:
    Unlock();
    return ret;
}

/*
 *-------------------------------------------------------------------------
 *
 * ZipFSFileAttrsSetProc --
 *
 *	This function implements the ZIP filesystem specific 'file attributes'
 *	subcommand, for 'set' operations.
 *
 * Results:
 *	Standard Tcl return code.
 *
 * Side effects:
 *	None.
 *
 *-------------------------------------------------------------------------
 */

static int
ZipFSFileAttrsSetProc(
    Tcl_Interp *interp,		/* Current interpreter. */
    TCL_UNUSED(int) /*index*/,
    TCL_UNUSED(Tcl_Obj *) /*pathPtr*/,
    TCL_UNUSED(Tcl_Obj *) /*objPtr*/)
{
    ZIPFS_ERROR(interp, "unsupported operation");
    ZIPFS_ERROR_CODE(interp, "UNSUPPORTED_OP");
    return TCL_ERROR;
}

/*
 *-------------------------------------------------------------------------
 *
 * ZipFSFilesystemPathTypeProc --
 *
 * Results:
 *
 * Side effects:
 *
 *-------------------------------------------------------------------------
 */

static Tcl_Obj *
ZipFSFilesystemPathTypeProc(
    TCL_UNUSED(Tcl_Obj *) /*pathPtr*/)
{
    return Tcl_NewStringObj("zip", -1);
}

/*
 *-------------------------------------------------------------------------
 *
 * ZipFSLoadFile --
 *
 *	This functions deals with loading native object code. If the given
 *	path object refers to a file within the ZIP filesystem, an approriate
 *	error code is returned to delegate loading to the caller (by copying
 *	the file to temp store and loading from there). As fallback when the
 *	file refers to the ZIP file system but is not present, it is looked up
 *	relative to the executable and loaded from there when available.
 *
 * Results:
 *	TCL_OK on success, TCL_ERROR otherwise with error message left.
 *
 * Side effects:
 *	Loads native code into the process address space.
 *
 *-------------------------------------------------------------------------
 */

static int
ZipFSLoadFile(
    Tcl_Interp *interp,		/* Current interpreter. */
    Tcl_Obj *path,
    Tcl_LoadHandle *loadHandle,
    Tcl_FSUnloadFileProc **unloadProcPtr,
    int flags)
{
    Tcl_FSLoadFileProc2 *loadFileProc;
#ifdef ANDROID
    /*
     * Force loadFileProc to native implementation since the package manager
     * already extracted the shared libraries from the APK at install time.
     */

    loadFileProc = (Tcl_FSLoadFileProc2 *) tclNativeFilesystem.loadFileProc;
    if (loadFileProc) {
	return loadFileProc(interp, path, loadHandle, unloadProcPtr, flags);
    }
    Tcl_SetErrno(ENOENT);
    ZIPFS_ERROR(interp, Tcl_PosixError(interp));
    return TCL_ERROR;
#else /* !ANDROID */
    Tcl_Obj *altPath = NULL;
    int ret = TCL_ERROR;
    Tcl_Obj *objs[2] = { NULL, NULL };

    if (Tcl_FSAccess(path, R_OK) == 0) {
	/*
	 * EXDEV should trigger loading by copying to temp store.
	 */

	Tcl_SetErrno(EXDEV);
	ZIPFS_ERROR(interp, Tcl_PosixError(interp));
	return ret;
    }

    objs[1] = TclPathPart(interp, path, TCL_PATH_DIRNAME);
    if (objs[1] && (ZipFSAccessProc(objs[1], R_OK) == 0)) {
	const char *execName = Tcl_GetNameOfExecutable();

	/*
	 * Shared object is not in ZIP but its path prefix is, thus try to
	 * load from directory where the executable came from.
	 */

	TclDecrRefCount(objs[1]);
	objs[1] = TclPathPart(interp, path, TCL_PATH_TAIL);

	/*
	 * Get directory name of executable manually to deal with cases where
	 * [file dirname [info nameofexecutable]] is equal to [info
	 * nameofexecutable] due to VFS effects.
	 */

	if (execName) {
	    const char *p = strrchr(execName, '/');

	    if (p && p > execName + 1) {
		--p;
		objs[0] = Tcl_NewStringObj(execName, p - execName);
	    }
	}
	if (!objs[0]) {
	    objs[0] = TclPathPart(interp, TclGetObjNameOfExecutable(),
		    TCL_PATH_DIRNAME);
	}
	if (objs[0]) {
	    altPath = TclJoinPath(2, objs, 0);
	    if (altPath) {
		Tcl_IncrRefCount(altPath);
		if (Tcl_FSAccess(altPath, R_OK) == 0) {
		    path = altPath;
		}
	    }
	}
    }
    if (objs[0]) {
	Tcl_DecrRefCount(objs[0]);
    }
    if (objs[1]) {
	Tcl_DecrRefCount(objs[1]);
    }

    loadFileProc = (Tcl_FSLoadFileProc2 *) (void *)
	    tclNativeFilesystem.loadFileProc;
    if (loadFileProc) {
	ret = loadFileProc(interp, path, loadHandle, unloadProcPtr, flags);
    } else {
	Tcl_SetErrno(ENOENT);
	ZIPFS_ERROR(interp, Tcl_PosixError(interp));
    }
    if (altPath) {
	Tcl_DecrRefCount(altPath);
    }
    return ret;
#endif /* ANDROID */
}

#endif /* HAVE_ZLIB */

/*
 *-------------------------------------------------------------------------
 *
 * TclZipfs_Init --
 *
 *	Perform per interpreter initialization of this module.
 *
 * Results:
 *	The return value is a standard Tcl result.
 *
 * Side effects:
 *	Initializes this module if not already initialized, and adds module
 *	related commands to the given interpreter.
 *
 *-------------------------------------------------------------------------
 */

int
TclZipfs_Init(
    Tcl_Interp *interp)		/* Current interpreter. */
{
#ifdef HAVE_ZLIB
    static const EnsembleImplMap initMap[] = {
	{"mkimg",	ZipFSMkImgObjCmd,	NULL, NULL, NULL, 1},
	{"mkzip",	ZipFSMkZipObjCmd,	NULL, NULL, NULL, 1},
	{"lmkimg",	ZipFSLMkImgObjCmd,	NULL, NULL, NULL, 1},
	{"lmkzip",	ZipFSLMkZipObjCmd,	NULL, NULL, NULL, 1},
	/* The 4 entries above are not available in safe interpreters */
	{"mount",	ZipFSMountObjCmd,	NULL, NULL, NULL, 1},
	{"mount_data",	ZipFSMountBufferObjCmd,	NULL, NULL, NULL, 1},
	{"unmount",	ZipFSUnmountObjCmd,	NULL, NULL, NULL, 1},
	{"mkkey",	ZipFSMkKeyObjCmd,	NULL, NULL, NULL, 1},
	{"exists",	ZipFSExistsObjCmd,	NULL, NULL, NULL, 0},
	{"info",	ZipFSInfoObjCmd,	NULL, NULL, NULL, 0},
	{"list",	ZipFSListObjCmd,	NULL, NULL, NULL, 0},
	{"canonical",	ZipFSCanonicalObjCmd,	NULL, NULL, NULL, 0},
	{"root",	ZipFSRootObjCmd,	NULL, NULL, NULL, 0},
	{NULL, NULL, NULL, NULL, NULL, 0}
    };
    static const char findproc[] =
	"namespace eval ::tcl::zipfs {}\n"
	"proc ::tcl::zipfs::Find dir {\n"
	"    set result {}\n"
	"    if {[catch {glob -directory $dir -nocomplain * .*} list]} {\n"
	"        return $result\n"
	"    }\n"
	"    foreach file $list {\n"
	"        if {[file tail $file] in {. ..}} {\n"
	"            continue\n"
	"        }\n"
	"        lappend result $file {*}[Find $file]\n"
	"    }\n"
	"    return $result\n"
	"}\n"
	"proc ::tcl::zipfs::find {directoryName} {\n"
	"    return [lsort [Find $directoryName]]\n"
	"}\n";

    /*
     * One-time initialization.
     */

    WriteLock();
    if (!ZipFS.initialized) {
	ZipfsSetup();
    }
    Unlock();

    if (interp) {
	Tcl_Command ensemble;
	Tcl_Obj *mapObj;

	Tcl_EvalEx(interp, findproc, -1, TCL_EVAL_GLOBAL);
	if (!Tcl_IsSafe(interp)) {
	    Tcl_LinkVar(interp, "::tcl::zipfs::wrmax", (char *) &ZipFS.wrmax,
		    TCL_LINK_INT);
	    Tcl_LinkVar(interp, "::tcl::zipfs::fallbackEntryEncoding",
		    (char *) &ZipFS.fallbackEntryEncoding, TCL_LINK_STRING);
	}
	ensemble = TclMakeEnsemble(interp, "zipfs",
		Tcl_IsSafe(interp) ? (initMap + 4) : initMap);

	/*
	 * Add the [zipfs find] subcommand.
	 */

	Tcl_GetEnsembleMappingDict(NULL, ensemble, &mapObj);
	Tcl_DictObjPut(NULL, mapObj, Tcl_NewStringObj("find", -1),
		Tcl_NewStringObj("::tcl::zipfs::find", -1));
	Tcl_CreateObjCommand(interp, "::tcl::zipfs::tcl_library_init",
		ZipFSTclLibraryObjCmd, NULL, NULL);
	Tcl_PkgProvide(interp, "tcl::zipfs", "2.0");
    }
    return TCL_OK;
#else /* !HAVE_ZLIB */
    ZIPFS_ERROR(interp, "no zlib available");
    ZIPFS_ERROR_CODE(interp, "NO_ZLIB");
    return TCL_ERROR;
#endif /* HAVE_ZLIB */
}

#ifdef HAVE_ZLIB

#if !defined(STATIC_BUILD)
static int
ZipfsAppHookFindTclInit(
    const char *archive)
{
    Tcl_Obj *vfsInitScript;
    int found;

    if (zipfs_literal_tcl_library) {
	return TCL_ERROR;
    }
    if (TclZipfs_Mount(NULL, archive, ZIPFS_ZIP_MOUNT, NULL)) {
	/* Either the file doesn't exist or it is not a zip archive */
	return TCL_ERROR;
    }

    TclNewLiteralStringObj(vfsInitScript, ZIPFS_ZIP_MOUNT "/init.tcl");
    Tcl_IncrRefCount(vfsInitScript);
    found = Tcl_FSAccess(vfsInitScript, F_OK);
    Tcl_DecrRefCount(vfsInitScript);
    if (found == 0) {
	zipfs_literal_tcl_library = ZIPFS_ZIP_MOUNT;
	return TCL_OK;
    }

    TclNewLiteralStringObj(vfsInitScript,
	    ZIPFS_ZIP_MOUNT "/tcl_library/init.tcl");
    Tcl_IncrRefCount(vfsInitScript);
    found = Tcl_FSAccess(vfsInitScript, F_OK);
    Tcl_DecrRefCount(vfsInitScript);
    if (found == 0) {
	zipfs_literal_tcl_library = ZIPFS_ZIP_MOUNT "/tcl_library";
	return TCL_OK;
    }

    return TCL_ERROR;
}
#endif

static void
ZipfsExitHandler(
    TCL_UNUSED(ClientData)
)
{
    Tcl_HashEntry *hPtr;
    Tcl_HashSearch search;
    if (ZipFS.initialized != -1) {
	hPtr = Tcl_FirstHashEntry(&ZipFS.fileHash, &search);
	if (hPtr == NULL) {
	    ZipfsFinalize();
	} else {
	    /* ZipFS.fallbackEntryEncoding was already freed by
	     * ZipfsMountExitHandler
	    */
	}
    }
}

static void
ZipfsFinalize(void) {
    Tcl_FSUnregister(&zipfsFilesystem);
    Tcl_DeleteHashTable(&ZipFS.fileHash);
    ckfree(ZipFS.fallbackEntryEncoding);
    ZipFS.initialized = -1;
}

static void
ZipfsMountExitHandler(
    ClientData clientData)
{
    Tcl_HashEntry *hPtr;
    Tcl_HashSearch search;

    ZipFile *zf = (ZipFile *) clientData;

    if (TCL_OK != TclZipfs_Unmount(NULL, zf->mountPoint)) {
	Tcl_Panic("tried to unmount busy filesystem");
    }

    hPtr = Tcl_FirstHashEntry(&ZipFS.fileHash, &search);
    if (hPtr == NULL) {
	ZipfsFinalize();
    }

}

/*
 *-------------------------------------------------------------------------
 *
 * TclZipfs_AppHook --
 *
 *	Performs the argument munging for the shell
 *
 *-------------------------------------------------------------------------
 */

const char *
TclZipfs_AppHook(
#ifdef SUPPORT_BUILTIN_ZIP_INSTALL
    int *argcPtr,		/* Pointer to argc */
#else
    TCL_UNUSED(int *), /*argcPtr*/
#endif
#ifdef _WIN32
    TCL_UNUSED(WCHAR ***)) /* argvPtr */
#else /* !_WIN32 */
    char ***argvPtr)		/* Pointer to argv */
#endif /* _WIN32 */
{
    const char *archive;
    const char *version = Tcl_InitSubsystems();

#ifdef _WIN32
    Tcl_FindExecutable(NULL);
#else
    Tcl_FindExecutable((*argvPtr)[0]);
#endif
    archive = Tcl_GetNameOfExecutable();
    TclZipfs_Init(NULL);

    /*
     * Look for init.tcl in one of the locations mounted later in this
     * function.
     */

    if (!TclZipfs_Mount(NULL, archive, ZIPFS_APP_MOUNT, NULL)) {
	int found;
	Tcl_Obj *vfsInitScript;

	TclNewLiteralStringObj(vfsInitScript, ZIPFS_APP_MOUNT "/main.tcl");
	Tcl_IncrRefCount(vfsInitScript);
	if (Tcl_FSAccess(vfsInitScript, F_OK) == 0) {
	    /*
	     * Startup script should be set before calling Tcl_AppInit
	     */

	    Tcl_SetStartupScript(vfsInitScript, NULL);
	} else {
	    Tcl_DecrRefCount(vfsInitScript);
	}

	/*
	 * Set Tcl Encodings
	 */

	if (!zipfs_literal_tcl_library) {
	    TclNewLiteralStringObj(vfsInitScript,
		    ZIPFS_APP_MOUNT "/tcl_library/init.tcl");
	    Tcl_IncrRefCount(vfsInitScript);
	    found = Tcl_FSAccess(vfsInitScript, F_OK);
	    Tcl_DecrRefCount(vfsInitScript);
	    if (found == TCL_OK) {
		zipfs_literal_tcl_library = ZIPFS_APP_MOUNT "/tcl_library";
		return version;
	    }
	}
#ifdef SUPPORT_BUILTIN_ZIP_INSTALL
    } else if (*argcPtr > 1) {
	/*
	 * If the first argument is "install", run the supplied installer
	 * script.
	 */

#ifdef _WIN32
	Tcl_DString ds;

	Tcl_DStringInit(&ds);
	archive = Tcl_WCharToUtfDString((*argvPtr)[1], -1, &ds);
#else /* !_WIN32 */
	archive = (*argvPtr)[1];
#endif /* _WIN32 */
	if (strcmp(archive, "install") == 0) {
	    Tcl_Obj *vfsInitScript;

	    /*
	     * Run this now to ensure the file is present by the time Tcl_Main
	     * wants it.
	     */

	    TclZipfs_TclLibrary();
	    TclNewLiteralStringObj(vfsInitScript,
		    ZIPFS_ZIP_MOUNT "/tcl_library/install.tcl");
	    Tcl_IncrRefCount(vfsInitScript);
	    if (Tcl_FSAccess(vfsInitScript, F_OK) == 0) {
		Tcl_SetStartupScript(vfsInitScript, NULL);
	    }
	    return version;
	} else if (!TclZipfs_Mount(NULL, archive, ZIPFS_APP_MOUNT, NULL)) {
	    int found;
	    Tcl_Obj *vfsInitScript;

	    TclNewLiteralStringObj(vfsInitScript, ZIPFS_APP_MOUNT "/main.tcl");
	    Tcl_IncrRefCount(vfsInitScript);
	    if (Tcl_FSAccess(vfsInitScript, F_OK) == 0) {
		/*
		 * Startup script should be set before calling Tcl_AppInit
		 */

		Tcl_SetStartupScript(vfsInitScript, NULL);
	    } else {
		Tcl_DecrRefCount(vfsInitScript);
	    }
	    /* Set Tcl Encodings */
	    TclNewLiteralStringObj(vfsInitScript,
		    ZIPFS_APP_MOUNT "/tcl_library/init.tcl");
	    Tcl_IncrRefCount(vfsInitScript);
	    found = Tcl_FSAccess(vfsInitScript, F_OK);
	    Tcl_DecrRefCount(vfsInitScript);
	    if (found == TCL_OK) {
		zipfs_literal_tcl_library = ZIPFS_APP_MOUNT "/tcl_library";
		return version;
	    }
	}
#ifdef _WIN32
	Tcl_DStringFree(&ds);
#endif /* _WIN32 */
#endif /* SUPPORT_BUILTIN_ZIP_INSTALL */
    }
    return version;
}

#else /* !HAVE_ZLIB */

/*
 *-------------------------------------------------------------------------
 *
 * TclZipfs_Mount, TclZipfs_MountBuffer, TclZipfs_Unmount --
 *
 *	Dummy version when no ZLIB support available.
 *
 *-------------------------------------------------------------------------
 */

int
TclZipfs_Mount(
    Tcl_Interp *interp,		/* Current interpreter. */
    TCL_UNUSED(const char *),	/* Path to ZIP file to mount. */
    TCL_UNUSED(const char *),	/* Mount point path. */
    TCL_UNUSED(const char *))		/* Password for opening the ZIP, or NULL if
				 * the ZIP is unprotected. */
{
    ZIPFS_ERROR(interp, "no zlib available");
    ZIPFS_ERROR_CODE(interp, "NO_ZLIB");
    return TCL_ERROR;
}

int
TclZipfs_MountBuffer(
    Tcl_Interp *interp,		/* Current interpreter. NULLable. */
    TCL_UNUSED(const void *),
    TCL_UNUSED(size_t),
    TCL_UNUSED(const char *),	/* Mount point path. */
    TCL_UNUSED(int))
{
    ZIPFS_ERROR(interp, "no zlib available");
    ZIPFS_ERROR_CODE(interp, "NO_ZLIB");
    return TCL_ERROR;
}

int
TclZipfs_Unmount(
    Tcl_Interp *interp,		/* Current interpreter. */
    TCL_UNUSED(const char *))	/* Mount point path. */
{
    ZIPFS_ERROR(interp, "no zlib available");
    ZIPFS_ERROR_CODE(interp, "NO_ZLIB");
    return TCL_ERROR;
}

const char *
TclZipfs_AppHook(
    TCL_UNUSED(int *), /*argcPtr*/
#ifdef _WIN32
    TCL_UNUSED(WCHAR ***)) /* argvPtr */
#else /* !_WIN32 */
    TCL_UNUSED(char ***))		/* Pointer to argv */
#endif /* _WIN32 */
{
    return NULL;
}

Tcl_Obj *
TclZipfs_TclLibrary(void)
{
    return NULL;
}

#endif /* !HAVE_ZLIB */

/*
 * Local Variables:
 * mode: c
 * c-basic-offset: 4
 * fill-column: 78
 * End:
 */<|MERGE_RESOLUTION|>--- conflicted
+++ resolved
@@ -345,8 +345,8 @@
 			    Tcl_FSUnloadFileProc **unloadProcPtr, int flags);
 static int		ZipMapArchive(Tcl_Interp *interp, ZipFile *zf,
 			    void *handle);
-static void		ZipfsExitHandler(ClientData clientData);
-static void		ZipfsMountExitHandler(ClientData clientData);
+static void		ZipfsExitHandler(void *clientData);
+static void		ZipfsMountExitHandler(void *clientData);
 static void		ZipfsSetup(void);
 static void		ZipfsFinalize(void);
 static int		ZipChannelClose(void *instanceData,
@@ -2248,7 +2248,7 @@
 
 static int
 ZipFSMountObjCmd(
-    TCL_UNUSED(ClientData),
+    TCL_UNUSED(void *),
     Tcl_Interp *interp,		/* Current interpreter. */
     int objc,			/* Number of arguments. */
     Tcl_Obj *const objv[])	/* Argument objects. */
@@ -2314,14 +2314,14 @@
 
 static int
 ZipFSMountBufferObjCmd(
-    TCL_UNUSED(ClientData),
+    TCL_UNUSED(void *),
     Tcl_Interp *interp,		/* Current interpreter. */
     int objc,			/* Number of arguments. */
     Tcl_Obj *const objv[])	/* Argument objects. */
 {
     const char *mountPoint;	/* Mount point path. */
     unsigned char *data;
-    int length;
+    Tcl_Size length;
 
     if (objc > 3) {
 	Tcl_WrongNumArgs(interp, 1, objv, "?data? ?mountpoint?");
@@ -2343,12 +2343,8 @@
 	return TCL_OK;
     }
 
-<<<<<<< HEAD
-    data = TclGetBytesFromObj(interp, objv[1], &length);
+    data = Tcl_GetBytesFromObj(interp, objv[1], &length);
     mountPoint = Tcl_GetString(objv[2]);
-=======
-    data = Tcl_GetBytesFromObj(interp, objv[2], &length);
->>>>>>> a1319ec0
     if (data == NULL) {
 	return TCL_ERROR;
     }
@@ -2374,7 +2370,7 @@
 
 static int
 ZipFSRootObjCmd(
-    TCL_UNUSED(ClientData),
+    TCL_UNUSED(void *),
     Tcl_Interp *interp,		/* Current interpreter. */
     TCL_UNUSED(int) /*objc*/,
     TCL_UNUSED(Tcl_Obj *const *)) /*objv*/
@@ -2402,7 +2398,7 @@
 
 static int
 ZipFSUnmountObjCmd(
-    TCL_UNUSED(ClientData),
+    TCL_UNUSED(void *),
     Tcl_Interp *interp,		/* Current interpreter. */
     int objc,			/* Number of arguments. */
     Tcl_Obj *const objv[])	/* Argument objects. */
@@ -2434,12 +2430,12 @@
 
 static int
 ZipFSMkKeyObjCmd(
-    TCL_UNUSED(ClientData),
+    TCL_UNUSED(void *),
     Tcl_Interp *interp,		/* Current interpreter. */
     int objc,			/* Number of arguments. */
     Tcl_Obj *const objv[])	/* Argument objects. */
 {
-    int len, i = 0;
+    Tcl_Size len, i = 0;
     const char *pw;
     Tcl_Obj *passObj;
     unsigned char *passBuf;
@@ -2457,7 +2453,7 @@
     }
 
     passObj = Tcl_NewByteArrayObj(NULL, 264);
-    passBuf = Tcl_GetByteArrayFromObj(passObj, (int *)NULL);
+    passBuf = Tcl_GetByteArrayFromObj(passObj, (Tcl_Size *)NULL);
     while (len > 0) {
 	int ch = pw[len - 1];
 
@@ -2500,7 +2496,7 @@
     double r;
     Tcl_Obj *ret;
 
-    if (Tcl_EvalEx(interp, "::tcl::mathfunc::rand", -1, 0) != TCL_OK) {
+    if (Tcl_EvalEx(interp, "::tcl::mathfunc::rand", TCL_INDEX_NONE, 0) != TCL_OK) {
 	goto failed;
     }
     ret = Tcl_GetObjResult(interp);
@@ -2970,11 +2966,11 @@
 				 * archive */
     const char *strip,		/* A prefix to strip; may be NULL if no
 				 * stripping need be done. */
-    int slen)			/* The length of the prefix; must be 0 if no
+    Tcl_Size slen)			/* The length of the prefix; must be 0 if no
 				 * stripping need be done. */
 {
     const char *name;
-    int len;
+    Tcl_Size len;
 
     if (directNameObj) {
 	name = Tcl_GetString(directNameObj);
@@ -3262,7 +3258,7 @@
 	}
 	z = (ZipEntry *) Tcl_GetHashValue(hPtr);
 
-	name = Tcl_UtfToExternalDString(tclUtf8Encoding, z->name, -1, &ds);
+	name = Tcl_UtfToExternalDString(tclUtf8Encoding, z->name, TCL_INDEX_NONE, &ds);
 	len = Tcl_DStringLength(&ds);
 	SerializeCentralDirectoryEntry(start, end, (unsigned char *) buf,
 		z, len);
@@ -3337,7 +3333,7 @@
 				 * binary data. */
 {
     size_t i, k;
-    int m, n;
+    Tcl_Size m, n;
     Tcl_Channel in;
     char buf[4096];
     const char *errMsg;
@@ -3518,7 +3514,7 @@
 
 static int
 ZipFSMkZipObjCmd(
-    TCL_UNUSED(ClientData),
+    TCL_UNUSED(void *),
     Tcl_Interp *interp,		/* Current interpreter. */
     int objc,			/* Number of arguments. */
     Tcl_Obj *const objv[])	/* Argument objects. */
@@ -3543,7 +3539,7 @@
 
 static int
 ZipFSLMkZipObjCmd(
-    TCL_UNUSED(ClientData),
+    TCL_UNUSED(void *),
     Tcl_Interp *interp,		/* Current interpreter. */
     int objc,			/* Number of arguments. */
     Tcl_Obj *const objv[])	/* Argument objects. */
@@ -3585,7 +3581,7 @@
 
 static int
 ZipFSMkImgObjCmd(
-    TCL_UNUSED(ClientData),
+    TCL_UNUSED(void *),
     Tcl_Interp *interp,		/* Current interpreter. */
     int objc,			/* Number of arguments. */
     Tcl_Obj *const objv[])	/* Argument objects. */
@@ -3612,7 +3608,7 @@
 
 static int
 ZipFSLMkImgObjCmd(
-    TCL_UNUSED(ClientData),
+    TCL_UNUSED(void *),
     Tcl_Interp *interp,		/* Current interpreter. */
     int objc,			/* Number of arguments. */
     Tcl_Obj *const objv[])	/* Argument objects. */
@@ -3655,7 +3651,7 @@
 
 static int
 ZipFSCanonicalObjCmd(
-    TCL_UNUSED(ClientData),
+    TCL_UNUSED(void *),
     Tcl_Interp *interp,		/* Current interpreter. */
     int objc,			/* Number of arguments. */
     Tcl_Obj *const objv[])	/* Argument objects. */
@@ -3712,7 +3708,7 @@
 
 static int
 ZipFSExistsObjCmd(
-    TCL_UNUSED(ClientData),
+    TCL_UNUSED(void *),
     Tcl_Interp *interp,		/* Current interpreter. */
     int objc,			/* Number of arguments. */
     Tcl_Obj *const objv[])	/* Argument objects. */
@@ -3757,7 +3753,7 @@
 
 static int
 ZipFSInfoObjCmd(
-    TCL_UNUSED(ClientData),
+    TCL_UNUSED(void *),
     Tcl_Interp *interp,		/* Current interpreter. */
     int objc,			/* Number of arguments. */
     Tcl_Obj *const objv[])	/* Argument objects. */
@@ -3808,7 +3804,7 @@
 
 static int
 ZipFSListObjCmd(
-    TCL_UNUSED(ClientData),
+    TCL_UNUSED(void *),
     Tcl_Interp *interp,		/* Current interpreter. */
     int objc,			/* Number of arguments. */
     Tcl_Obj *const objv[])	/* Argument objects. */
@@ -4009,7 +4005,7 @@
 
 static int
 ZipFSTclLibraryObjCmd(
-    TCL_UNUSED(ClientData),
+    TCL_UNUSED(void *),
     Tcl_Interp *interp,		/* Current interpreter. */
     TCL_UNUSED(int) /*objc*/,
     TCL_UNUSED(Tcl_Obj *const *)) /*objv*/
@@ -4316,7 +4312,7 @@
 
 static void
 ZipChannelWatchChannel(
-    TCL_UNUSED(ClientData),
+    TCL_UNUSED(void *),
     TCL_UNUSED(int) /*mask*/)
 {
     return;
@@ -4342,9 +4338,9 @@
 
 static int
 ZipChannelGetFile(
-    TCL_UNUSED(ClientData),
+    TCL_UNUSED(void *),
     TCL_UNUSED(int) /*direction*/,
-    TCL_UNUSED(ClientData *) /*handlePtr*/)
+    TCL_UNUSED(void **) /*handlePtr*/)
 {
     return TCL_ERROR;
 }
@@ -5085,7 +5081,8 @@
     Tcl_HashEntry *hPtr;
     Tcl_HashSearch search;
     Tcl_Obj *normPathPtr = Tcl_FSGetNormalizedPath(NULL, pathPtr);
-    int scnt, l, dirOnly = -1, prefixLen, strip = 0, mounts = 0, len;
+    int scnt, l, dirOnly = -1, mounts = 0;
+    Tcl_Size prefixLen, len, strip = 0;
     char *pat, *prefix, *path;
     Tcl_DString dsPref, *prefixBuf = NULL;
 
@@ -5300,11 +5297,12 @@
 static int
 ZipFSPathInFilesystemProc(
     Tcl_Obj *pathPtr,
-    TCL_UNUSED(ClientData *))
+    TCL_UNUSED(void **))
 {
     Tcl_HashEntry *hPtr;
     Tcl_HashSearch search;
-    int ret = -1, len;
+    int ret = -1;
+    Tcl_Size len;
     char *path;
 
     pathPtr = Tcl_FSGetNormalizedPath(NULL, pathPtr);
@@ -5454,7 +5452,8 @@
     Tcl_Obj *pathPtr,
     Tcl_Obj **objPtrRef)
 {
-    int len, ret = TCL_OK;
+    Tcl_Size len;
+    int ret = TCL_OK;
     char *path;
     ZipEntry *z;
 
@@ -5751,7 +5750,7 @@
 	Tcl_Command ensemble;
 	Tcl_Obj *mapObj;
 
-	Tcl_EvalEx(interp, findproc, -1, TCL_EVAL_GLOBAL);
+	Tcl_EvalEx(interp, findproc, TCL_INDEX_NONE, TCL_EVAL_GLOBAL);
 	if (!Tcl_IsSafe(interp)) {
 	    Tcl_LinkVar(interp, "::tcl::zipfs::wrmax", (char *) &ZipFS.wrmax,
 		    TCL_LINK_INT);
@@ -5825,7 +5824,7 @@
 
 static void
 ZipfsExitHandler(
-    TCL_UNUSED(ClientData)
+    TCL_UNUSED(void *)
 )
 {
     Tcl_HashEntry *hPtr;
@@ -5854,7 +5853,7 @@
 
 static void
 ZipfsMountExitHandler(
-    ClientData clientData)
+    void *clientData)
 {
     Tcl_HashEntry *hPtr;
     Tcl_HashSearch search;
@@ -5953,7 +5952,7 @@
 	Tcl_DString ds;
 
 	Tcl_DStringInit(&ds);
-	archive = Tcl_WCharToUtfDString((*argvPtr)[1], -1, &ds);
+	archive = Tcl_WCharToUtfDString((*argvPtr)[1], TCL_INDEX_NONE, &ds);
 #else /* !_WIN32 */
 	archive = (*argvPtr)[1];
 #endif /* _WIN32 */
