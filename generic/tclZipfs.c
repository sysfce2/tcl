/*
 * tclZipfs.c --
 *
 *	Implementation of the ZIP filesystem used in TIP 430
 *	Adapted from the implementation for AndroWish.
 *
 * Copyright © 2016-2017 Sean Woods <yoda@etoyoc.com>
 * Copyright © 2013-2015 Christian Werner <chw@ch-werner.de>
 *
 * See the file "license.terms" for information on usage and redistribution of
 * this file, and for a DISCLAIMER OF ALL WARRANTIES.
 *
 * This file is distributed in two ways:
 *   generic/tclZipfs.c file in the TIP430-enabled Tcl cores.
 *   compat/tclZipfs.c file in the tclconfig (TEA) file system, for pre-tip430
 *	projects.
 */

#include "tclInt.h"
#include "tclFileSystem.h"

#ifndef _WIN32
#include <sys/mman.h>
#endif /* _WIN32*/

#ifndef MAP_FILE
#define MAP_FILE 0
#endif /* !MAP_FILE */
#define NOBYFOUR
#define crc32tab crc_table[0]
#ifndef TBLS
#define TBLS 1
#endif

#ifdef HAVE_ZLIB
#include "zlib.h"
#include "crypt.h"
#include "zutil.h"
#include "crc32.h"

/*
** We are compiling as part of the core.
** TIP430 style zipfs prefix
*/

#define ZIPFS_VOLUME	  "//zipfs:/"
#define ZIPFS_VOLUME_LEN  9
#define ZIPFS_APP_MOUNT	  "//zipfs:/app"
#define ZIPFS_ZIP_MOUNT	  "//zipfs:/lib/tcl"
#define ZIPFS_FALLBACK_ENCODING "cp437"

/*
 * Various constants and offsets found in ZIP archive files
 */

#define ZIP_SIG_LEN			4

/*
 * Local header of ZIP archive member (at very beginning of each member).
 */

#define ZIP_LOCAL_HEADER_SIG		0x04034b50
#define ZIP_LOCAL_HEADER_LEN		30
#define ZIP_LOCAL_SIG_OFFS		0
#define ZIP_LOCAL_VERSION_OFFS		4
#define ZIP_LOCAL_FLAGS_OFFS		6
#define ZIP_LOCAL_COMPMETH_OFFS		8
#define ZIP_LOCAL_MTIME_OFFS		10
#define ZIP_LOCAL_MDATE_OFFS		12
#define ZIP_LOCAL_CRC32_OFFS		14
#define ZIP_LOCAL_COMPLEN_OFFS		18
#define ZIP_LOCAL_UNCOMPLEN_OFFS	22
#define ZIP_LOCAL_PATHLEN_OFFS		26
#define ZIP_LOCAL_EXTRALEN_OFFS		28

/*
 * Central header of ZIP archive member at end of ZIP file.
 */

#define ZIP_CENTRAL_HEADER_SIG		0x02014b50
#define ZIP_CENTRAL_HEADER_LEN		46
#define ZIP_CENTRAL_SIG_OFFS		0
#define ZIP_CENTRAL_VERSIONMADE_OFFS	4
#define ZIP_CENTRAL_VERSION_OFFS	6
#define ZIP_CENTRAL_FLAGS_OFFS		8
#define ZIP_CENTRAL_COMPMETH_OFFS	10
#define ZIP_CENTRAL_MTIME_OFFS		12
#define ZIP_CENTRAL_MDATE_OFFS		14
#define ZIP_CENTRAL_CRC32_OFFS		16
#define ZIP_CENTRAL_COMPLEN_OFFS	20
#define ZIP_CENTRAL_UNCOMPLEN_OFFS	24
#define ZIP_CENTRAL_PATHLEN_OFFS	28
#define ZIP_CENTRAL_EXTRALEN_OFFS	30
#define ZIP_CENTRAL_FCOMMENTLEN_OFFS	32
#define ZIP_CENTRAL_DISKFILE_OFFS	34
#define ZIP_CENTRAL_IATTR_OFFS		36
#define ZIP_CENTRAL_EATTR_OFFS		38
#define ZIP_CENTRAL_LOCALHDR_OFFS	42

/*
 * Central end signature at very end of ZIP file.
 */

#define ZIP_CENTRAL_END_SIG		0x06054b50
#define ZIP_CENTRAL_END_LEN		22
#define ZIP_CENTRAL_END_SIG_OFFS	0
#define ZIP_CENTRAL_DISKNO_OFFS		4
#define ZIP_CENTRAL_DISKDIR_OFFS	6
#define ZIP_CENTRAL_ENTS_OFFS		8
#define ZIP_CENTRAL_TOTALENTS_OFFS	10
#define ZIP_CENTRAL_DIRSIZE_OFFS	12
#define ZIP_CENTRAL_DIRSTART_OFFS	16
#define ZIP_CENTRAL_COMMENTLEN_OFFS	20

#define ZIP_MIN_VERSION			20
#define ZIP_COMPMETH_STORED		0
#define ZIP_COMPMETH_DEFLATED		8

#define ZIP_PASSWORD_END_SIG		0x5a5a4b50

#define DEFAULT_WRITE_MAX_SIZE		(2 * 1024 * 1024)

/*
 * Macros to report errors only if an interp is present.
 */

#define ZIPFS_ERROR(interp,errstr) \
    do {								\
	if (interp) {							\
	    Tcl_SetObjResult(interp, Tcl_NewStringObj(errstr, -1));	\
	}								\
    } while (0)
#define ZIPFS_MEM_ERROR(interp) \
    do {								\
	if (interp) {							\
	    Tcl_SetObjResult(interp, Tcl_NewStringObj(			\
		    "out of memory", -1));				\
	    Tcl_SetErrorCode(interp, "TCL", "MALLOC", NULL);		\
	}								\
    } while (0)
#define ZIPFS_POSIX_ERROR(interp,errstr) \
    do {								\
	if (interp) {							\
	    Tcl_SetObjResult(interp, Tcl_ObjPrintf(			\
		    "%s: %s", errstr, Tcl_PosixError(interp)));		\
	}								\
    } while (0)
#define ZIPFS_ERROR_CODE(interp,errcode) \
    do {								\
	if (interp) {							\
	    Tcl_SetErrorCode(interp, "TCL", "ZIPFS", errcode, NULL);	\
	}								\
    } while (0)

/*
 * Windows drive letters.
 */

#ifdef _WIN32
static const char drvletters[] =
    "abcdefghijklmnopqrstuvwxyzABCDEFGHIJKLMNOPQRSTUVWXYZ";
#endif /* _WIN32 */

/*
 * Mutex to protect localtime(3) when no reentrant version available.
 */

#if !defined(_WIN32) && !defined(HAVE_LOCALTIME_R) && TCL_THREADS
TCL_DECLARE_MUTEX(localtimeMutex)
#endif /* !_WIN32 && !HAVE_LOCALTIME_R && TCL_THREADS */

/*
 * Forward declaration.
 */

struct ZipEntry;

/*
 * In-core description of mounted ZIP archive file.
 */

typedef struct ZipFile {
    char *name;			/* Archive name */
    size_t nameLength;		/* Length of archive name */
    char isMemBuffer;		/* When true, not a file but a memory buffer */
    Tcl_Channel chan;		/* Channel handle or NULL */
    unsigned char *data;	/* Memory mapped or malloc'ed file */
    size_t length;		/* Length of memory mapped file */
    void *ptrToFree;		/* Non-NULL if malloc'ed file */
    size_t numFiles;		/* Number of files in archive */
    size_t baseOffset;		/* Archive start */
    size_t passOffset;		/* Password start */
    size_t directoryOffset;	/* Archive directory start */
    unsigned char passBuf[264];	/* Password buffer */
    size_t numOpen;		/* Number of open files on archive */
    struct ZipEntry *entries;	/* List of files in archive */
    struct ZipEntry *topEnts;	/* List of top-level dirs in archive */
    char *mountPoint;		/* Mount point name */
    size_t mountPointLen;	/* Length of mount point name */
#ifdef _WIN32
    HANDLE mountHandle;		/* Handle used for direct file access. */
#endif /* _WIN32 */
} ZipFile;

/*
 * In-core description of file contained in mounted ZIP archive.
 * ZIP_ATTR_
 */

typedef struct ZipEntry {
    char *name;			/* The full pathname of the virtual file */
    ZipFile *zipFilePtr;	/* The ZIP file holding this virtual file */
    size_t offset;		/* Data offset into memory mapped ZIP file */
    int numBytes;		/* Uncompressed size of the virtual file */
    int numCompressedBytes;	/* Compressed size of the virtual file */
    int compressMethod;		/* Compress method */
    int isDirectory;		/* Set to 1 if directory, or -1 if root */
    int depth;			/* Number of slashes in path. */
    int crc32;			/* CRC-32 */
    int timestamp;		/* Modification time */
    int isEncrypted;		/* True if data is encrypted */
    unsigned char *data;	/* File data if written */
    struct ZipEntry *next;	/* Next file in the same archive */
    struct ZipEntry *tnext;	/* Next top-level dir in archive */
} ZipEntry;

/*
 * File channel for file contained in mounted ZIP archive.
 */

typedef struct ZipChannel {
    ZipFile *zipFilePtr;	/* The ZIP file holding this channel */
    ZipEntry *zipEntryPtr;	/* Pointer back to virtual file */
    size_t maxWrite;		/* Maximum size for write */
    size_t numBytes;		/* Number of bytes of uncompressed data */
    size_t numRead;		/* Position of next byte to be read from the
				 * channel */
    unsigned char *ubuf;	/* Pointer to the uncompressed data */
    int iscompr;		/* True if data is compressed */
    int isDirectory;		/* Set to 1 if directory, or -1 if root */
    int isEncrypted;		/* True if data is encrypted */
    int isWriting;		/* True if open for writing */
    unsigned long keys[3];	/* Key for decryption */
} ZipChannel;

/*
 * Global variables.
 *
 * Most are kept in single ZipFS struct. When build with threading support
 * this struct is protected by the ZipFSMutex (see below).
 *
 * The "fileHash" component is the process wide global table of all known ZIP
 * archive members in all mounted ZIP archives.
 *
 * The "zipHash" components is the process wide global table of all mounted
 * ZIP archive files.
 */

static struct {
    int initialized;		/* True when initialized */
    int lock;			/* RW lock, see below */
    int waiters;		/* RW lock, see below */
    int wrmax;			/* Maximum write size of a file; only written
				 * to from Tcl code in a trusted interpreter,
				 * so NOT protected by mutex. */
    char *fallbackEntryEncoding;/* The fallback encoding for ZIP entries when
				 * they are believed to not be UTF-8; only
				 * written to from Tcl code in a trusted
				 * interpreter, so not protected by mutex. */
    Tcl_Encoding utf8;		/* The UTF-8 encoding that we prefer to use
				 * for the strings (especially filenames)
				 * embedded in a ZIP. Other encodings are used
				 * dynamically. */
    int idCount;		/* Counter for channel names */
    Tcl_HashTable fileHash;	/* File name to ZipEntry mapping */
    Tcl_HashTable zipHash;	/* Mount to ZipFile mapping */
} ZipFS = {
    0, 0, 0, DEFAULT_WRITE_MAX_SIZE, NULL, NULL, 0,
	    {0,{0,0,0,0},0,0,0,0,0,0,0,0,0},
	    {0,{0,0,0,0},0,0,0,0,0,0,0,0,0}
};

/*
 * For password rotation.
 */

static const char pwrot[17] =
    "\x00\x80\x40\xC0\x20\xA0\x60\xE0"
    "\x10\x90\x50\xD0\x30\xB0\x70\xF0";

static const char *zipfs_literal_tcl_library = NULL;

/* Function prototypes */

static int		CopyImageFile(Tcl_Interp *interp, const char *imgName,
			    Tcl_Channel out);
static inline int	DescribeMounted(Tcl_Interp *interp,
			    const char *mountPoint);
static int		InitReadableChannel(Tcl_Interp *interp,
			    ZipChannel *info, ZipEntry *z);
static int		InitWritableChannel(Tcl_Interp *interp,
			    ZipChannel *info, ZipEntry *z, int trunc);
static inline int	ListMountPoints(Tcl_Interp *interp);
static void		SerializeCentralDirectoryEntry(
			    const unsigned char *start,
			    const unsigned char *end, unsigned char *buf,
			    ZipEntry *z, size_t nameLength,
			    long long dataStartOffset);
static void		SerializeCentralDirectorySuffix(
			    const unsigned char *start,
			    const unsigned char *end, unsigned char *buf,
			    int entryCount, long long dataStartOffset,
			    long long directoryStartOffset,
			    long long suffixStartOffset);
static void		SerializeLocalEntryHeader(
			    const unsigned char *start,
			    const unsigned char *end, unsigned char *buf,
			    ZipEntry *z, int nameLength, int align);
#if !defined(STATIC_BUILD)
static int		ZipfsAppHookFindTclInit(const char *archive);
#endif
static int		ZipFSPathInFilesystemProc(Tcl_Obj *pathPtr,
			    void **clientDataPtr);
static Tcl_Obj *	ZipFSFilesystemPathTypeProc(Tcl_Obj *pathPtr);
static Tcl_Obj *	ZipFSFilesystemSeparatorProc(Tcl_Obj *pathPtr);
static int		ZipFSStatProc(Tcl_Obj *pathPtr, Tcl_StatBuf *buf);
static int		ZipFSAccessProc(Tcl_Obj *pathPtr, int mode);
static Tcl_Channel	ZipFSOpenFileChannelProc(Tcl_Interp *interp,
			    Tcl_Obj *pathPtr, int mode, int permissions);
static int		ZipFSMatchInDirectoryProc(Tcl_Interp *interp,
			    Tcl_Obj *result, Tcl_Obj *pathPtr,
			    const char *pattern, Tcl_GlobTypeData *types);
static void		ZipFSMatchMountPoints(Tcl_Obj *result,
			    Tcl_Obj *normPathPtr, const char *pattern,
			    Tcl_DString *prefix);
static Tcl_Obj *	ZipFSListVolumesProc(void);
static const char *const *ZipFSFileAttrStringsProc(Tcl_Obj *pathPtr,
			    Tcl_Obj **objPtrRef);
static int		ZipFSFileAttrsGetProc(Tcl_Interp *interp, int index,
			    Tcl_Obj *pathPtr, Tcl_Obj **objPtrRef);
static int		ZipFSFileAttrsSetProc(Tcl_Interp *interp, int index,
			    Tcl_Obj *pathPtr, Tcl_Obj *objPtr);
static int		ZipFSLoadFile(Tcl_Interp *interp, Tcl_Obj *path,
			    Tcl_LoadHandle *loadHandle,
			    Tcl_FSUnloadFileProc **unloadProcPtr, int flags);
static int		ZipMapArchive(Tcl_Interp *interp, ZipFile *zf,
			    void *handle);
static void		ZipfsExitHandler(ClientData clientData);
static void		ZipfsSetup(void);
static int		ZipChannelClose(void *instanceData,
			    Tcl_Interp *interp, int flags);
static Tcl_DriverGetHandleProc	ZipChannelGetFile;
static int		ZipChannelRead(void *instanceData, char *buf,
			    int toRead, int *errloc);
#if !defined(TCL_NO_DEPRECATED) && (TCL_MAJOR_VERSION < 9)
static int		ZipChannelSeek(void *instanceData, long offset,
			    int mode, int *errloc);
#endif
static long long	ZipChannelWideSeek(void *instanceData,
			    long long offset, int mode, int *errloc);
static void		ZipChannelWatchChannel(void *instanceData,
			    int mask);
static int		ZipChannelWrite(void *instanceData,
			    const char *buf, int toWrite, int *errloc);

/*
 * Define the ZIP filesystem dispatch table.
 */

static const Tcl_Filesystem zipfsFilesystem = {
    "zipfs",
    sizeof(Tcl_Filesystem),
    TCL_FILESYSTEM_VERSION_2,
    ZipFSPathInFilesystemProc,
    NULL, /* dupInternalRepProc */
    NULL, /* freeInternalRepProc */
    NULL, /* internalToNormalizedProc */
    NULL, /* createInternalRepProc */
    NULL, /* normalizePathProc */
    ZipFSFilesystemPathTypeProc,
    ZipFSFilesystemSeparatorProc,
    ZipFSStatProc,
    ZipFSAccessProc,
    ZipFSOpenFileChannelProc,
    ZipFSMatchInDirectoryProc,
    NULL, /* utimeProc */
    NULL, /* linkProc */
    ZipFSListVolumesProc,
    ZipFSFileAttrStringsProc,
    ZipFSFileAttrsGetProc,
    ZipFSFileAttrsSetProc,
    NULL, /* createDirectoryProc */
    NULL, /* removeDirectoryProc */
    NULL, /* deleteFileProc */
    NULL, /* copyFileProc */
    NULL, /* renameFileProc */
    NULL, /* copyDirectoryProc */
    NULL, /* lstatProc */
    (Tcl_FSLoadFileProc *) (void *) ZipFSLoadFile,
    NULL, /* getCwdProc */
    NULL, /* chdirProc */
};

/*
 * The channel type/driver definition used for ZIP archive members.
 */

static Tcl_ChannelType ZipChannelType = {
    "zip",			/* Type name. */
    TCL_CHANNEL_VERSION_5,
    TCL_CLOSE2PROC,		/* Close channel, clean instance data */
    ZipChannelRead,		/* Handle read request */
    ZipChannelWrite,		/* Handle write request */
#if !defined(TCL_NO_DEPRECATED) && (TCL_MAJOR_VERSION < 9)
    ZipChannelSeek,		/* Move location of access point, NULL'able */
#else
    NULL,			/* Move location of access point, NULL'able */
#endif
    NULL,			/* Set options, NULL'able */
    NULL,			/* Get options, NULL'able */
    ZipChannelWatchChannel,	/* Initialize notifier */
    ZipChannelGetFile,		/* Get OS handle from the channel */
    ZipChannelClose,		/* 2nd version of close channel, NULL'able */
    NULL,			/* Set blocking mode for raw channel,
				 * NULL'able */
    NULL,			/* Function to flush channel, NULL'able */
    NULL,			/* Function to handle event, NULL'able */
    ZipChannelWideSeek,		/* Wide seek function, NULL'able */
    NULL,			/* Thread action function, NULL'able */
    NULL,			/* Truncate function, NULL'able */
};

/*
 * Miscellaneous constants.
 */

#define ERROR_LENGTH	((size_t) -1)

/*
 *-------------------------------------------------------------------------
 *
 * ZipReadInt, ZipReadShort, ZipWriteInt, ZipWriteShort --
 *
 *	Inline functions to read and write little-endian 16 and 32 bit
 *	integers from/to buffers representing parts of ZIP archives.
 *
 *	These take bufferStart and bufferEnd pointers, which are used to
 *	maintain a guarantee that out-of-bounds accesses don't happen when
 *	reading or writing critical directory structures.
 *
 *-------------------------------------------------------------------------
 */

static inline unsigned int
ZipReadInt(
    const unsigned char *bufferStart,
    const unsigned char *bufferEnd,
    const unsigned char *ptr)
{
    if (ptr < bufferStart || ptr + 4 > bufferEnd) {
	Tcl_Panic("out of bounds read(4): start=%p, end=%p, ptr=%p",
		bufferStart, bufferEnd, ptr);
    }
    return ptr[0] | (ptr[1] << 8) | (ptr[2] << 16) | (ptr[3] << 24);
}

static inline unsigned short
ZipReadShort(
    const unsigned char *bufferStart,
    const unsigned char *bufferEnd,
    const unsigned char *ptr)
{
    if (ptr < bufferStart || ptr + 2 > bufferEnd) {
	Tcl_Panic("out of bounds read(2): start=%p, end=%p, ptr=%p",
		bufferStart, bufferEnd, ptr);
    }
    return ptr[0] | (ptr[1] << 8);
}

static inline void
ZipWriteInt(
    const unsigned char *bufferStart,
    const unsigned char *bufferEnd,
    unsigned char *ptr,
    unsigned int value)
{
    if (ptr < bufferStart || ptr + 4 > bufferEnd) {
	Tcl_Panic("out of bounds write(4): start=%p, end=%p, ptr=%p",
		bufferStart, bufferEnd, ptr);
    }
    ptr[0] = value & 0xff;
    ptr[1] = (value >> 8) & 0xff;
    ptr[2] = (value >> 16) & 0xff;
    ptr[3] = (value >> 24) & 0xff;
}

static inline void
ZipWriteShort(
    const unsigned char *bufferStart,
    const unsigned char *bufferEnd,
    unsigned char *ptr,
    unsigned short value)
{
    if (ptr < bufferStart || ptr + 2 > bufferEnd) {
	Tcl_Panic("out of bounds write(2): start=%p, end=%p, ptr=%p",
		bufferStart, bufferEnd, ptr);
    }
    ptr[0] = value & 0xff;
    ptr[1] = (value >> 8) & 0xff;
}

/*
 *-------------------------------------------------------------------------
 *
 * ReadLock, WriteLock, Unlock --
 *
 *	POSIX like rwlock functions to support multiple readers and single
 *	writer on internal structs.
 *
 *	Limitations:
 *	 - a read lock cannot be promoted to a write lock
 *	 - a write lock may not be nested
 *
 *-------------------------------------------------------------------------
 */

TCL_DECLARE_MUTEX(ZipFSMutex)

#if TCL_THREADS

static Tcl_Condition ZipFSCond;

static inline void
ReadLock(void)
{
    Tcl_MutexLock(&ZipFSMutex);
    while (ZipFS.lock < 0) {
	ZipFS.waiters++;
	Tcl_ConditionWait(&ZipFSCond, &ZipFSMutex, NULL);
	ZipFS.waiters--;
    }
    ZipFS.lock++;
    Tcl_MutexUnlock(&ZipFSMutex);
}

static inline void
WriteLock(void)
{
    Tcl_MutexLock(&ZipFSMutex);
    while (ZipFS.lock != 0) {
	ZipFS.waiters++;
	Tcl_ConditionWait(&ZipFSCond, &ZipFSMutex, NULL);
	ZipFS.waiters--;
    }
    ZipFS.lock = -1;
    Tcl_MutexUnlock(&ZipFSMutex);
}

static inline void
Unlock(void)
{
    Tcl_MutexLock(&ZipFSMutex);
    if (ZipFS.lock > 0) {
	--ZipFS.lock;
    } else if (ZipFS.lock < 0) {
	ZipFS.lock = 0;
    }
    if ((ZipFS.lock == 0) && (ZipFS.waiters > 0)) {
	Tcl_ConditionNotify(&ZipFSCond);
    }
    Tcl_MutexUnlock(&ZipFSMutex);
}

#else /* !TCL_THREADS */
#define ReadLock()	do {} while (0)
#define WriteLock()	do {} while (0)
#define Unlock()	do {} while (0)
#endif /* TCL_THREADS */

/*
 *-------------------------------------------------------------------------
 *
 * DosTimeDate, ToDosTime, ToDosDate --
 *
 *	Functions to perform conversions between DOS time stamps and POSIX
 *	time_t.
 *
 *-------------------------------------------------------------------------
 */

static time_t
DosTimeDate(
    int dosDate,
    int dosTime)
{
    struct tm tm;
    time_t ret;

    memset(&tm, 0, sizeof(tm));
    tm.tm_isdst = -1;			/* let mktime() deal with DST */
    tm.tm_year = ((dosDate & 0xfe00) >> 9) + 80;
    tm.tm_mon = ((dosDate & 0x1e0) >> 5) - 1;
    tm.tm_mday = dosDate & 0x1f;
    tm.tm_hour = (dosTime & 0xf800) >> 11;
    tm.tm_min = (dosTime & 0x7e0) >> 5;
    tm.tm_sec = (dosTime & 0x1f) << 1;
    ret = mktime(&tm);
    if (ret == (time_t) -1) {
	/* fallback to 1980-01-01T00:00:00+00:00 (DOS epoch) */
	ret = (time_t) 315532800;
    }
    return ret;
}

static int
ToDosTime(
    time_t when)
{
    struct tm *tmp, tm;

#if !TCL_THREADS || defined(_WIN32)
    /* Not threaded, or on Win32 which uses thread local storage */
    tmp = localtime(&when);
    tm = *tmp;
#elif defined(HAVE_LOCALTIME_R)
    /* Threaded, have reentrant API */
    tmp = &tm;
    localtime_r(&when, tmp);
#else /* TCL_THREADS && !_WIN32 && !HAVE_LOCALTIME_R */
    /* Only using a mutex is safe. */
    Tcl_MutexLock(&localtimeMutex);
    tmp = localtime(&when);
    tm = *tmp;
    Tcl_MutexUnlock(&localtimeMutex);
#endif
    return (tm.tm_hour << 11) | (tm.tm_min << 5) | (tm.tm_sec >> 1);
}

static int
ToDosDate(
    time_t when)
{
    struct tm *tmp, tm;

#if !TCL_THREADS || defined(_WIN32)
    /* Not threaded, or on Win32 which uses thread local storage */
    tmp = localtime(&when);
    tm = *tmp;
#elif /* TCL_THREADS && !_WIN32 && */ defined(HAVE_LOCALTIME_R)
    /* Threaded, have reentrant API */
    tmp = &tm;
    localtime_r(&when, tmp);
#else /* TCL_THREADS && !_WIN32 && !HAVE_LOCALTIME_R */
    /* Only using a mutex is safe. */
    Tcl_MutexLock(&localtimeMutex);
    tmp = localtime(&when);
    tm = *tmp;
    Tcl_MutexUnlock(&localtimeMutex);
#endif
    return ((tm.tm_year - 80) << 9) | ((tm.tm_mon + 1) << 5) | tm.tm_mday;
}

/*
 *-------------------------------------------------------------------------
 *
 * CountSlashes --
 *
 *	This function counts the number of slashes in a pathname string.
 *
 * Results:
 *	Number of slashes found in string.
 *
 * Side effects:
 *	None.
 *
 *-------------------------------------------------------------------------
 */

static inline int
CountSlashes(
    const char *string)
{
    int count = 0;
    const char *p = string;

    while (*p != '\0') {
	if (*p == '/') {
	    count++;
	}
	p++;
    }
    return count;
}

/*
 *-------------------------------------------------------------------------
 *
 * DecodeZipEntryText --
 *
 *	Given a sequence of bytes from an entry in a ZIP central directory,
 *	convert that into a Tcl string. This is complicated because we don't
 *	actually know what encoding is in use! So we try to use UTF-8, and if
 *	that goes wrong, we fall back to a user-specified encoding, or to an
 *	encoding we specify (Windows code page 437), or to ISO 8859-1 if
 *	absolutely nothing else works.
 *
 *	During Tcl startup, we skip the user-specified encoding and cp437, as
 *	we may well not have any loadable encodings yet. Tcl's own library
 *	files ought to be using ASCII filenames.
 *
 * Results:
 *	The decoded filename; the filename is owned by the argument DString.
 *
 * Side effects:
 *	Updates dstPtr.
 *
 *-------------------------------------------------------------------------
 */

static char *
DecodeZipEntryText(
    const unsigned char *inputBytes,
    unsigned int inputLength,
    Tcl_DString *dstPtr)
{
    Tcl_Encoding encoding;
    const char *src;
    char *dst;
    int dstLen, srcLen = inputLength, flags;
    Tcl_EncodingState state;

    Tcl_DStringInit(dstPtr);
    if (inputLength < 1) {
	return Tcl_DStringValue(dstPtr);
    }

    /*
     * We can't use Tcl_ExternalToUtfDString at this point; it has no way to
     * fail. So we use this modified version of it that can report encoding
     * errors to us (so we can fall back to something else).
     *
     * The utf-8 encoding is implemented internally, and so is guaranteed to
     * be present.
     */

    src = (const char *) inputBytes;
    dst = Tcl_DStringValue(dstPtr);
    dstLen = dstPtr->spaceAvl - 1;
    flags = TCL_ENCODING_START | TCL_ENCODING_END |
	    TCL_ENCODING_STOPONERROR;	/* Special flag! */

    while (1) {
	int srcRead, dstWrote;
	int result = Tcl_ExternalToUtf(NULL, ZipFS.utf8, src, srcLen, flags,
		&state, dst, dstLen, &srcRead, &dstWrote, NULL);
	int soFar = dst + dstWrote - Tcl_DStringValue(dstPtr);

	if (result == TCL_OK) {
	    Tcl_DStringSetLength(dstPtr, soFar);
	    return Tcl_DStringValue(dstPtr);
	} else if (result != TCL_CONVERT_NOSPACE) {
	    break;
	}

	flags &= ~TCL_ENCODING_START;
	src += srcRead;
	srcLen -= srcRead;
	if (Tcl_DStringLength(dstPtr) == 0) {
	    Tcl_DStringSetLength(dstPtr, dstLen);
	}
	Tcl_DStringSetLength(dstPtr, 2 * Tcl_DStringLength(dstPtr) + 1);
	dst = Tcl_DStringValue(dstPtr) + soFar;
	dstLen = Tcl_DStringLength(dstPtr) - soFar - 1;
    }

    /*
     * Something went wrong. Fall back to another encoding. Those *can* use
     * Tcl_ExternalToUtfDString().
     */

    encoding = NULL;
    if (ZipFS.fallbackEntryEncoding) {
	encoding = Tcl_GetEncoding(NULL, ZipFS.fallbackEntryEncoding);
    }
    if (!encoding) {
	encoding = Tcl_GetEncoding(NULL, ZIPFS_FALLBACK_ENCODING);
    }
    if (!encoding) {
	/*
	 * Fallback to internal encoding that always converts all bytes.
	 * Should only happen when a filename isn't UTF-8 and we've not got
	 * our encodings initialised for some reason.
	 */

	encoding = Tcl_GetEncoding(NULL, "iso8859-1");
    }

    char *converted = Tcl_ExternalToUtfDString(encoding,
	    (const char *) inputBytes, inputLength, dstPtr);
    Tcl_FreeEncoding(encoding);
    return converted;
}

/*
 *-------------------------------------------------------------------------
 *
 * CanonicalPath --
 *
 *	This function computes the canonical path from a directory and file
 *	name components into the specified Tcl_DString.
 *
 * Results:
 *	Returns the pointer to the canonical path contained in the specified
 *	Tcl_DString.
 *
 * Side effects:
 *	Modifies the specified Tcl_DString.
 *
 *-------------------------------------------------------------------------
 */

static char *
CanonicalPath(
    const char *root,
    const char *tail,
    Tcl_DString *dsPtr,
    int inZipfs)
{
    char *path;
    int i, j, c, isUNC = 0, isVfs = 0, n = 0;
    int haveZipfsPath = 1;

#ifdef _WIN32
    if (tail[0] != '\0' && strchr(drvletters, tail[0]) && tail[1] == ':') {
	tail += 2;
	haveZipfsPath = 0;
    }
    /* UNC style path */
    if (tail[0] == '\\') {
	root = "";
	++tail;
	haveZipfsPath = 0;
    }
    if (tail[0] == '\\') {
	root = "/";
	++tail;
	haveZipfsPath = 0;
    }
#endif /* _WIN32 */

    if (haveZipfsPath) {
	/* UNC style path */
	if (root && strncmp(root, ZIPFS_VOLUME, ZIPFS_VOLUME_LEN) == 0) {
	    isVfs = 1;
	} else if (tail &&
		strncmp(tail, ZIPFS_VOLUME, ZIPFS_VOLUME_LEN) == 0) {
	    isVfs = 2;
	}
	if (isVfs != 1 && (root[0] == '/') && (root[1] == '/')) {
	    isUNC = 1;
	}
    }

    if (isVfs != 2) {
	if (tail[0] == '/') {
	    if (isVfs != 1) {
		root = "";
	    }
	    ++tail;
	    isUNC = 0;
	}
	if (tail[0] == '/') {
	    if (isVfs != 1) {
		root = "/";
	    }
	    ++tail;
	    isUNC = 1;
	}
    }
    i = strlen(root);
    j = strlen(tail);

    switch (isVfs) {
    case 1:
	if (i > ZIPFS_VOLUME_LEN) {
	    Tcl_DStringSetLength(dsPtr, i + j + 1);
	    path = Tcl_DStringValue(dsPtr);
	    memcpy(path, root, i);
	    path[i++] = '/';
	    memcpy(path + i, tail, j);
	} else {
	    Tcl_DStringSetLength(dsPtr, i + j);
	    path = Tcl_DStringValue(dsPtr);
	    memcpy(path, root, i);
	    memcpy(path + i, tail, j);
	}
	break;
    case 2:
	Tcl_DStringSetLength(dsPtr, j);
	path = Tcl_DStringValue(dsPtr);
	memcpy(path, tail, j);
	break;
    default:
	if (inZipfs) {
	    Tcl_DStringSetLength(dsPtr, i + j + ZIPFS_VOLUME_LEN);
	    path = Tcl_DStringValue(dsPtr);
	    memcpy(path, ZIPFS_VOLUME, ZIPFS_VOLUME_LEN);
	    memcpy(path + ZIPFS_VOLUME_LEN + i , tail, j);
	} else {
	    Tcl_DStringSetLength(dsPtr, i + j + 1);
	    path = Tcl_DStringValue(dsPtr);
	    memcpy(path, root, i);
	    path[i++] = '/';
	    memcpy(path + i, tail, j);
	}
	break;
    }

#ifdef _WIN32
    for (i = 0; path[i] != '\0'; i++) {
	if (path[i] == '\\') {
	    path[i] = '/';
	}
    }
#endif /* _WIN32 */

    if (inZipfs) {
	n = ZIPFS_VOLUME_LEN;
    } else {
	n = 0;
    }

    for (i = j = n; (c = path[i]) != '\0'; i++) {
	if (c == '/') {
	    int c2 = path[i + 1];

	    if (c2 == '\0' || c2 == '/') {
		continue;
	    }
	    if (c2 == '.') {
		int c3 = path[i + 2];

		if ((c3 == '/') || (c3 == '\0')) {
		    i++;
		    continue;
		}
		if ((c3 == '.')
			&& ((path[i + 3] == '/') || (path[i + 3] == '\0'))) {
		    i += 2;
		    while ((j > 0) && (path[j - 1] != '/')) {
			j--;
		    }
		    if (j > isUNC) {
			--j;
			while ((j > 1 + isUNC) && (path[j - 2] == '/')) {
			    j--;
			}
		    }
		    continue;
		}
	    }
	}
	path[j++] = c;
    }
    if (j == 0) {
	path[j++] = '/';
    }
    path[j] = 0;
    Tcl_DStringSetLength(dsPtr, j);
    return Tcl_DStringValue(dsPtr);
}

/*
 *-------------------------------------------------------------------------
 *
 * ZipFSLookup --
 *
 *	This function returns the ZIP entry struct corresponding to the ZIP
 *	archive member of the given file name. Caller must hold the right
 *	lock.
 *
 * Results:
 *	Returns the pointer to ZIP entry struct or NULL if the the given file
 *	name could not be found in the global list of ZIP archive members.
 *
 * Side effects:
 *	None.
 *
 *-------------------------------------------------------------------------
 */

static inline ZipEntry *
ZipFSLookup(
    const char *filename)
{
    Tcl_HashEntry *hPtr;
    ZipEntry *z = NULL;

    hPtr = Tcl_FindHashEntry(&ZipFS.fileHash, filename);
    if (hPtr) {
	z = (ZipEntry *) Tcl_GetHashValue(hPtr);
    }
    return z;
}

/*
 *-------------------------------------------------------------------------
 *
 * ZipFSLookupZip --
 *
 *	This function gets the structure for a mounted ZIP archive.
 *
 * Results:
 *	Returns a pointer to the structure, or NULL if the file is ZIP file is
 *	unknown/not mounted.
 *
 * Side effects:
 *	None.
 *
 *-------------------------------------------------------------------------
 */

static inline ZipFile *
ZipFSLookupZip(
    const char *mountPoint)
{
    Tcl_HashEntry *hPtr;
    ZipFile *zf = NULL;

    hPtr = Tcl_FindHashEntry(&ZipFS.zipHash, mountPoint);
    if (hPtr) {
	zf = (ZipFile *) Tcl_GetHashValue(hPtr);
    }
    return zf;
}

/*
 *-------------------------------------------------------------------------
 *
 * AllocateZipFile, AllocateZipEntry, AllocateZipChannel --
 *
 *	Allocates the memory for a datastructure. Always ensures that it is
 *	zeroed out for safety.
 *
 * Returns:
 *	The allocated structure, or NULL if allocate fails.
 *
 * Side effects:
 *	The interpreter result may be written to on error. Which might fail
 *	(for ZipFile) in a low-memory situation. Always panics if ZipEntry
 *	allocation fails.
 *
 *-------------------------------------------------------------------------
 */

static inline ZipFile *
AllocateZipFile(
    Tcl_Interp *interp,
    size_t mountPointNameLength)
{
    size_t size = sizeof(ZipFile) + mountPointNameLength + 1;
    ZipFile *zf = (ZipFile *) Tcl_AttemptAlloc(size);

    if (!zf) {
	ZIPFS_MEM_ERROR(interp);
    } else {
	memset(zf, 0, size);
    }
    return zf;
}

static inline ZipEntry *
AllocateZipEntry(void)
{
    ZipEntry *z = (ZipEntry *) Tcl_Alloc(sizeof(ZipEntry));
    memset(z, 0, sizeof(ZipEntry));
    return z;
}

static inline ZipChannel *
AllocateZipChannel(
    Tcl_Interp *interp)
{
    ZipChannel *zc = (ZipChannel *) Tcl_AttemptAlloc(sizeof(ZipChannel));

    if (!zc) {
	ZIPFS_MEM_ERROR(interp);
    } else {
	memset(zc, 0, sizeof(ZipChannel));
    }
    return zc;
}

/*
 *-------------------------------------------------------------------------
 *
 * ZipFSCloseArchive --
 *
 *	This function closes a mounted ZIP archive file.
 *
 * Results:
 *	None.
 *
 * Side effects:
 *	A memory mapped ZIP archive is unmapped, allocated memory is released.
 *	The ZipFile pointer is *NOT* deallocated by this function.
 *
 *-------------------------------------------------------------------------
 */

static void
ZipFSCloseArchive(
    Tcl_Interp *interp,		/* Current interpreter. */
    ZipFile *zf)
{
    if (zf->nameLength) {
	Tcl_Free(zf->name);
    }
    if (zf->isMemBuffer) {
	/* Pointer to memory */
	if (zf->ptrToFree) {
	    Tcl_Free(zf->ptrToFree);
	    zf->ptrToFree = NULL;
	}
	zf->data = NULL;
	return;
    }

    /*
     * Remove the memory mapping, if we have one.
     */

#ifdef _WIN32
    if (zf->data && !zf->ptrToFree) {
	UnmapViewOfFile(zf->data);
	zf->data = NULL;
    }
    if (zf->mountHandle != INVALID_HANDLE_VALUE) {
	CloseHandle(zf->mountHandle);
    }
#else /* !_WIN32 */
    if ((zf->data != MAP_FAILED) && !zf->ptrToFree) {
	munmap(zf->data, zf->length);
	zf->data = (unsigned char *) MAP_FAILED;
    }
#endif /* _WIN32 */

    if (zf->ptrToFree) {
	Tcl_Free(zf->ptrToFree);
	zf->ptrToFree = NULL;
    }
    if (zf->chan) {
	Tcl_Close(interp, zf->chan);
	zf->chan = NULL;
    }
}

/*
 *-------------------------------------------------------------------------
 *
 * ZipFSFindTOC --
 *
 *	This function takes a memory mapped zip file and indexes the contents.
 *	When "needZip" is zero an embedded ZIP archive in an executable file
 *	is accepted. Note that we do not support ZIP64.
 *
 * Results:
 *	TCL_OK on success, TCL_ERROR otherwise with an error message placed
 *	into the given "interp" if it is not NULL.
 *
 * Side effects:
 *	The given ZipFile struct is filled with information about the ZIP
 *	archive file.
 *
 *-------------------------------------------------------------------------
 */

static int
ZipFSFindTOC(
    Tcl_Interp *interp,		/* Current interpreter. NULLable. */
    int needZip,
    ZipFile *zf)
{
    size_t i;
    const unsigned char *p, *q;
    const unsigned char *start = zf->data;
    const unsigned char *end = zf->data + zf->length;

    /*
     * Scan backwards from the end of the file for the signature. This is
     * necessary because ZIP archives aren't the only things that get tagged
     * on the end of executables; digital signatures can also go there.
     */

    p = zf->data + zf->length - ZIP_CENTRAL_END_LEN;
    while (p >= start) {
	if (*p == (ZIP_CENTRAL_END_SIG & 0xFF)) {
	    if (ZipReadInt(start, end, p) == ZIP_CENTRAL_END_SIG) {
		break;
	    }
	    p -= ZIP_SIG_LEN;
	} else {
	    --p;
	}
    }
    if (p < zf->data) {
	/*
	 * Didn't find it (or not enough space for a central directory!); not
	 * a ZIP archive. This might be OK or a problem.
	 */

	if (!needZip) {
	    zf->baseOffset = zf->passOffset = zf->length;
	    return TCL_OK;
	}
	ZIPFS_ERROR(interp, "wrong end signature");
	ZIPFS_ERROR_CODE(interp, "END_SIG");
	goto error;
    }

    /*
     * How many files in the archive? If that's bogus, we're done here.
     */

    zf->numFiles = ZipReadShort(start, end, p + ZIP_CENTRAL_ENTS_OFFS);
    if (zf->numFiles == 0) {
	if (!needZip) {
	    zf->baseOffset = zf->passOffset = zf->length;
	    return TCL_OK;
	}
	ZIPFS_ERROR(interp, "empty archive");
	ZIPFS_ERROR_CODE(interp, "EMPTY");
	goto error;
    }

    /*
     * Where does the central directory start?
     */

    q = zf->data + ZipReadInt(start, end, p + ZIP_CENTRAL_DIRSTART_OFFS);
    p -= ZipReadInt(start, end, p + ZIP_CENTRAL_DIRSIZE_OFFS);
    if ((p < q) || (p < zf->data) || (p > zf->data + zf->length)
	    || (q < zf->data) || (q > zf->data + zf->length)) {
	if (!needZip) {
	    zf->baseOffset = zf->passOffset = zf->length;
	    return TCL_OK;
	}
	ZIPFS_ERROR(interp, "archive directory not found");
	ZIPFS_ERROR_CODE(interp, "NO_DIR");
	goto error;
    }

    /*
     * Read the central directory.
     */

    zf->baseOffset = zf->passOffset = p - q;
    zf->directoryOffset = p - zf->data;
    q = p;
    for (i = 0; i < zf->numFiles; i++) {
	int pathlen, comlen, extra;

	if (q + ZIP_CENTRAL_HEADER_LEN > end) {
	    ZIPFS_ERROR(interp, "wrong header length");
	    ZIPFS_ERROR_CODE(interp, "HDR_LEN");
	    goto error;
	}
	if (ZipReadInt(start, end, q) != ZIP_CENTRAL_HEADER_SIG) {
	    ZIPFS_ERROR(interp, "wrong header signature");
	    ZIPFS_ERROR_CODE(interp, "HDR_SIG");
	    goto error;
	}
	pathlen = ZipReadShort(start, end, q + ZIP_CENTRAL_PATHLEN_OFFS);
	comlen = ZipReadShort(start, end, q + ZIP_CENTRAL_FCOMMENTLEN_OFFS);
	extra = ZipReadShort(start, end, q + ZIP_CENTRAL_EXTRALEN_OFFS);
	q += pathlen + comlen + extra + ZIP_CENTRAL_HEADER_LEN;
    }

    /*
     * If there's also an encoded password, extract that too (but don't decode
     * yet).
     */

    q = zf->data + zf->baseOffset;
    if ((zf->baseOffset >= 6) &&
	    (ZipReadInt(start, end, q - 4) == ZIP_PASSWORD_END_SIG)) {
	const unsigned char *passPtr;

	i = q[-5];
	passPtr = q - 5 - i;
	if (passPtr >= start && passPtr + i < end) {
	    zf->passBuf[0] = i;
	    memcpy(zf->passBuf + 1, passPtr, i);
	    zf->passOffset -= i ? (5 + i) : 0;
	}
    }
    return TCL_OK;

  error:
    ZipFSCloseArchive(interp, zf);
    return TCL_ERROR;
}

/*
 *-------------------------------------------------------------------------
 *
 * ZipFSOpenArchive --
 *
 *	This function opens a ZIP archive file for reading. An attempt is made
 *	to memory map that file. Otherwise it is read into an allocated memory
 *	buffer. The ZIP archive header is verified and must be valid for the
 *	function to succeed. When "needZip" is zero an embedded ZIP archive in
 *	an executable file is accepted.
 *
 * Results:
 *	TCL_OK on success, TCL_ERROR otherwise with an error message placed
 *	into the given "interp" if it is not NULL.
 *
 * Side effects:
 *	ZIP archive is memory mapped or read into allocated memory, the given
 *	ZipFile struct is filled with information about the ZIP archive file.
 *
 *-------------------------------------------------------------------------
 */

static int
ZipFSOpenArchive(
    Tcl_Interp *interp,		/* Current interpreter. NULLable. */
    const char *zipname,	/* Path to ZIP file to open. */
    int needZip,
    ZipFile *zf)
{
    size_t i;
    void *handle;

    zf->nameLength = 0;
    zf->isMemBuffer = 0;
#ifdef _WIN32
    zf->data = NULL;
    zf->mountHandle = INVALID_HANDLE_VALUE;
#else /* !_WIN32 */
    zf->data = (unsigned char *) MAP_FAILED;
#endif /* _WIN32 */
    zf->length = 0;
    zf->numFiles = 0;
    zf->baseOffset = zf->passOffset = 0;
    zf->ptrToFree = NULL;
    zf->passBuf[0] = 0;

    /*
     * Actually open the file.
     */

    zf->chan = Tcl_OpenFileChannel(interp, zipname, "rb", 0);
    if (!zf->chan) {
	return TCL_ERROR;
    }

    /*
     * See if we can get the OS handle. If we can, we can use that to memory
     * map the file, which is nice and efficient. However, it totally depends
     * on the filename pointing to a real regular OS file.
     *
     * Opening real filesystem entities that are not files will lead to an
     * error.
     */

    if (Tcl_GetChannelHandle(zf->chan, TCL_READABLE, &handle) == TCL_OK) {
	if (ZipMapArchive(interp, zf, handle) != TCL_OK) {
	    goto error;
	}
    } else {
	/*
	 * Not an OS file, but rather something in a Tcl VFS. Must copy into
	 * memory.
	 */

	zf->length = Tcl_Seek(zf->chan, 0, SEEK_END);
	if (zf->length == ERROR_LENGTH) {
	    ZIPFS_POSIX_ERROR(interp, "seek error");
	    goto error;
	}
	if ((zf->length - ZIP_CENTRAL_END_LEN)
		> (64 * 1024 * 1024 - ZIP_CENTRAL_END_LEN)) {
	    ZIPFS_ERROR(interp, "illegal file size");
	    ZIPFS_ERROR_CODE(interp, "FILE_SIZE");
	    goto error;
	}
	if (Tcl_Seek(zf->chan, 0, SEEK_SET) == -1) {
	    ZIPFS_POSIX_ERROR(interp, "seek error");
	    goto error;
	}
	zf->ptrToFree = zf->data = (unsigned char *) Tcl_AttemptAlloc(zf->length);
	if (!zf->ptrToFree) {
	    ZIPFS_MEM_ERROR(interp);
	    goto error;
	}
	i = Tcl_Read(zf->chan, (char *) zf->data, zf->length);
	if (i != zf->length) {
	    ZIPFS_POSIX_ERROR(interp, "file read error");
	    goto error;
	}
	Tcl_Close(interp, zf->chan);
	zf->chan = NULL;
    }
    return ZipFSFindTOC(interp, needZip, zf);

    /*
     * Handle errors by closing the archive. This includes closing the channel
     * handle for the archive file.
     */

  error:
    ZipFSCloseArchive(interp, zf);
    return TCL_ERROR;
}

/*
 *-------------------------------------------------------------------------
 *
 * ZipMapArchive --
 *
 *	Wrapper around the platform-specific parts of mmap() (and Windows's
 *	equivalent) because it's not part of the standard channel API.
 *
 *-------------------------------------------------------------------------
 */

static int
ZipMapArchive(
    Tcl_Interp *interp,		/* Interpreter for error reporting. */
    ZipFile *zf,		/* The archive descriptor structure. */
    void *handle)		/* The OS handle to the open archive. */
{
#ifdef _WIN32
    HANDLE hFile = (HANDLE) handle;
    int readSuccessful;

    /*
     * Determine the file size.
     */

#   ifdef _WIN64
    readSuccessful = GetFileSizeEx(hFile, (PLARGE_INTEGER) &zf->length) != 0;
#   else /* !_WIN64 */
    zf->length = GetFileSize(hFile, 0);
    readSuccessful = (zf->length != (size_t) INVALID_FILE_SIZE);
#   endif /* _WIN64 */
    if (!readSuccessful || (zf->length < ZIP_CENTRAL_END_LEN)) {
	ZIPFS_POSIX_ERROR(interp, "invalid file size");
	return TCL_ERROR;
    }

    /*
     * Map the file.
     */

    zf->mountHandle = CreateFileMappingW(hFile, 0, PAGE_READONLY, 0,
	    zf->length, 0);
    if (zf->mountHandle == INVALID_HANDLE_VALUE) {
	ZIPFS_POSIX_ERROR(interp, "file mapping failed");
	return TCL_ERROR;
    }
    zf->data = (unsigned char *)
	    MapViewOfFile(zf->mountHandle, FILE_MAP_READ, 0, 0, zf->length);
    if (!zf->data) {
	ZIPFS_POSIX_ERROR(interp, "file mapping failed");
	return TCL_ERROR;
    }
#else /* !_WIN32 */
    int fd = PTR2INT(handle);

    /*
     * Determine the file size.
     */

    zf->length = lseek(fd, 0, SEEK_END);
    if (zf->length == ERROR_LENGTH || zf->length < ZIP_CENTRAL_END_LEN) {
	ZIPFS_POSIX_ERROR(interp, "invalid file size");
	return TCL_ERROR;
    }
    lseek(fd, 0, SEEK_SET);

    zf->data = (unsigned char *)
	    mmap(0, zf->length, PROT_READ, MAP_FILE | MAP_PRIVATE, fd, 0);
    if (zf->data == MAP_FAILED) {
	ZIPFS_POSIX_ERROR(interp, "file mapping failed");
	return TCL_ERROR;
    }
#endif /* _WIN32 */
    return TCL_OK;
}

/*
 *-------------------------------------------------------------------------
 *
 * IsPasswordValid --
 *
 *	Basic test for whether a passowrd is valid. If the test fails, sets an
 *	error message in the interpreter.
 *
 * Returns:
 *	TCL_OK if the test passes, TCL_ERROR if it fails.
 *
 *-------------------------------------------------------------------------
 */

static inline int
IsPasswordValid(
    Tcl_Interp *interp,
    const char *passwd,
    int pwlen)
{
    if ((pwlen > 255) || strchr(passwd, 0xff)) {
	ZIPFS_ERROR(interp, "illegal password");
	ZIPFS_ERROR_CODE(interp, "BAD_PASS");
	return TCL_ERROR;
    }
    return TCL_OK;
}

/*
 *-------------------------------------------------------------------------
 *
 * ZipFSCatalogFilesystem --
 *
 *	This function generates the root node for a ZIPFS filesystem by
 *	reading the ZIP's central directory.
 *
 * Results:
 *	TCL_OK on success, TCL_ERROR otherwise with an error message placed
 *	into the given "interp" if it is not NULL.
 *
 * Side effects:
 *	Will acquire and release the write lock.
 *
 *-------------------------------------------------------------------------
 */

static int
ZipFSCatalogFilesystem(
    Tcl_Interp *interp,		/* Current interpreter. NULLable. */
    ZipFile *zf0,		/* Temporary buffer hold archive descriptors */
    const char *mountPoint,	/* Mount point path. */
    const char *passwd,		/* Password for opening the ZIP, or NULL if
				 * the ZIP is unprotected. */
    const char *zipname)	/* Path to ZIP file to build a catalog of. */
{
    int pwlen, isNew;
    size_t i;
    ZipFile *zf;
    ZipEntry *z;
    Tcl_HashEntry *hPtr;
    Tcl_DString ds, dsm, fpBuf;
    unsigned char *q;

    /*
     * Basic verification of the password for sanity.
     */

    pwlen = 0;
    if (passwd) {
	pwlen = strlen(passwd);
	if (IsPasswordValid(interp, passwd, pwlen) != TCL_OK) {
	    return TCL_ERROR;
	}
    }

    /*
     * Validate the TOC data. If that's bad, things fall apart.
     */

    if (zf0->baseOffset >= zf0->length || zf0->passOffset >= zf0->length ||
	    zf0->directoryOffset >= zf0->length) {
	ZIPFS_ERROR(interp, "bad zip data");
	ZIPFS_ERROR_CODE(interp, "BAD_ZIP");
	return TCL_ERROR;
    }

    WriteLock();

    /*
     * Mount point sometimes is a relative or otherwise denormalized path.
     * But an absolute name is needed as mount point here.
     */

    Tcl_DStringInit(&ds);
    Tcl_DStringInit(&dsm);
    if (strcmp(mountPoint, "/") == 0) {
	mountPoint = "";
    } else {
	mountPoint = CanonicalPath("", mountPoint, &dsm, 1);
    }
    hPtr = Tcl_CreateHashEntry(&ZipFS.zipHash, mountPoint, &isNew);
    if (!isNew) {
	if (interp) {
	    zf = (ZipFile *) Tcl_GetHashValue(hPtr);
	    Tcl_SetObjResult(interp, Tcl_ObjPrintf(
		    "%s is already mounted on %s", zf->name, mountPoint));
	    ZIPFS_ERROR_CODE(interp, "MOUNTED");
	}
	Unlock();
	ZipFSCloseArchive(interp, zf0);
	return TCL_ERROR;
    }
    zf = AllocateZipFile(interp, strlen(mountPoint));
    if (!zf) {
	Unlock();
	ZipFSCloseArchive(interp, zf0);
	return TCL_ERROR;
    }
    Unlock();

    /*
     * Convert to a real archive descriptor.
     */

    *zf = *zf0;
    zf->mountPoint = (char *) Tcl_GetHashKey(&ZipFS.zipHash, hPtr);
    Tcl_CreateExitHandler(ZipfsExitHandler, zf);
    zf->mountPointLen = strlen(zf->mountPoint);

    zf->nameLength = strlen(zipname);
    zf->name = (char *) Tcl_Alloc(zf->nameLength + 1);
    memcpy(zf->name, zipname, zf->nameLength + 1);

    Tcl_SetHashValue(hPtr, zf);
    if ((zf->passBuf[0] == 0) && pwlen) {
	int k = 0;

	zf->passBuf[k++] = pwlen;
	for (i = pwlen; i-- > 0 ;) {
	    zf->passBuf[k++] = (passwd[i] & 0x0f)
		    | pwrot[(passwd[i] >> 4) & 0x0f];
	}
	zf->passBuf[k] = '\0';
    }
    if (mountPoint[0] != '\0') {
	hPtr = Tcl_CreateHashEntry(&ZipFS.fileHash, mountPoint, &isNew);
	if (isNew) {
	    z = AllocateZipEntry();
	    Tcl_SetHashValue(hPtr, z);

	    z->depth = CountSlashes(mountPoint);
	    z->zipFilePtr = zf;
	    z->isDirectory = (zf->baseOffset == 0) ? 1 : -1; /* root marker */
	    z->offset = zf->baseOffset;
	    z->compressMethod = ZIP_COMPMETH_STORED;
	    z->name = (char *) Tcl_GetHashKey(&ZipFS.fileHash, hPtr);
	    z->next = zf->entries;
	    zf->entries = z;
	}
    }
    q = zf->data + zf->directoryOffset;
    Tcl_DStringInit(&fpBuf);
    for (i = 0; i < zf->numFiles; i++) {
	const unsigned char *start = zf->data;
	const unsigned char *end = zf->data + zf->length;
	int extra, isdir = 0, dosTime, dosDate, nbcompr;
	size_t offs, pathlen, comlen;
	unsigned char *lq, *gq = NULL;
	char *fullpath, *path;

	pathlen = ZipReadShort(start, end, q + ZIP_CENTRAL_PATHLEN_OFFS);
	comlen = ZipReadShort(start, end, q + ZIP_CENTRAL_FCOMMENTLEN_OFFS);
	extra = ZipReadShort(start, end, q + ZIP_CENTRAL_EXTRALEN_OFFS);
	path = DecodeZipEntryText(q + ZIP_CENTRAL_HEADER_LEN, pathlen, &ds);
	if ((pathlen > 0) && (path[pathlen - 1] == '/')) {
	    Tcl_DStringSetLength(&ds, pathlen - 1);
	    path = Tcl_DStringValue(&ds);
	    isdir = 1;
	}
	if ((strcmp(path, ".") == 0) || (strcmp(path, "..") == 0)) {
	    goto nextent;
	}
	lq = zf->data + zf->baseOffset
		+ ZipReadInt(start, end, q + ZIP_CENTRAL_LOCALHDR_OFFS);
	if ((lq < start) || (lq + ZIP_LOCAL_HEADER_LEN > end)) {
	    goto nextent;
	}
	nbcompr = ZipReadInt(start, end, lq + ZIP_LOCAL_COMPLEN_OFFS);
	if (!isdir && (nbcompr == 0)
		&& (ZipReadInt(start, end, lq + ZIP_LOCAL_UNCOMPLEN_OFFS) == 0)
		&& (ZipReadInt(start, end, lq + ZIP_LOCAL_CRC32_OFFS) == 0)) {
	    gq = q;
	    nbcompr = ZipReadInt(start, end, gq + ZIP_CENTRAL_COMPLEN_OFFS);
	}
	offs = (lq - zf->data)
		+ ZIP_LOCAL_HEADER_LEN
		+ ZipReadShort(start, end, lq + ZIP_LOCAL_PATHLEN_OFFS)
		+ ZipReadShort(start, end, lq + ZIP_LOCAL_EXTRALEN_OFFS);
	if (offs + nbcompr > zf->length) {
	    goto nextent;
	}

	if (!isdir && (mountPoint[0] == '\0') && !CountSlashes(path)) {
#ifdef ANDROID
	    /*
	     * When mounting the ZIP archive on the root directory try to
	     * remap top level regular files of the archive to
	     * /assets/.root/... since this directory should not be in a valid
	     * APK due to the leading dot in the file name component. This
	     * trick should make the files AndroidManifest.xml,
	     * resources.arsc, and classes.dex visible to Tcl.
	     */
	    Tcl_DString ds2;

	    Tcl_DStringInit(&ds2);
	    Tcl_DStringAppend(&ds2, "assets/.root/", -1);
	    Tcl_DStringAppend(&ds2, path, -1);
	    if (ZipFSLookup(Tcl_DStringValue(&ds2))) {
		/* should not happen but skip it anyway */
		Tcl_DStringFree(&ds2);
		goto nextent;
	    }
	    Tcl_DStringSetLength(&ds, 0);
	    Tcl_DStringAppend(&ds, Tcl_DStringValue(&ds2),
		    Tcl_DStringLength(&ds2));
	    path = Tcl_DStringValue(&ds);
	    Tcl_DStringFree(&ds2);
#else /* !ANDROID */
	    /*
	     * Regular files skipped when mounting on root.
	     */
	    goto nextent;
#endif /* ANDROID */
	}

	Tcl_DStringSetLength(&fpBuf, 0);
	fullpath = CanonicalPath(mountPoint, path, &fpBuf, 1);
	z = AllocateZipEntry();
	z->depth = CountSlashes(fullpath);
	z->zipFilePtr = zf;
	z->isDirectory = isdir;
	z->isEncrypted =
		(ZipReadShort(start, end, lq + ZIP_LOCAL_FLAGS_OFFS) & 1)
		&& (nbcompr > 12);
	z->offset = offs;
	if (gq) {
	    z->crc32 = ZipReadInt(start, end, gq + ZIP_CENTRAL_CRC32_OFFS);
	    dosDate = ZipReadShort(start, end, gq + ZIP_CENTRAL_MDATE_OFFS);
	    dosTime = ZipReadShort(start, end, gq + ZIP_CENTRAL_MTIME_OFFS);
	    z->timestamp = DosTimeDate(dosDate, dosTime);
	    z->numBytes = ZipReadInt(start, end,
		    gq + ZIP_CENTRAL_UNCOMPLEN_OFFS);
	    z->compressMethod = ZipReadShort(start, end,
		    gq + ZIP_CENTRAL_COMPMETH_OFFS);
	} else {
	    z->crc32 = ZipReadInt(start, end, lq + ZIP_LOCAL_CRC32_OFFS);
	    dosDate = ZipReadShort(start, end, lq + ZIP_LOCAL_MDATE_OFFS);
	    dosTime = ZipReadShort(start, end, lq + ZIP_LOCAL_MTIME_OFFS);
	    z->timestamp = DosTimeDate(dosDate, dosTime);
	    z->numBytes = ZipReadInt(start, end,
		    lq + ZIP_LOCAL_UNCOMPLEN_OFFS);
	    z->compressMethod = ZipReadShort(start, end,
		    lq + ZIP_LOCAL_COMPMETH_OFFS);
	}
	z->numCompressedBytes = nbcompr;
	hPtr = Tcl_CreateHashEntry(&ZipFS.fileHash, fullpath, &isNew);
	if (!isNew) {
	    /* should not happen but skip it anyway */
	    Tcl_Free(z);
	    goto nextent;
	}

	Tcl_SetHashValue(hPtr, z);
	z->name = (char *) Tcl_GetHashKey(&ZipFS.fileHash, hPtr);
	z->next = zf->entries;
	zf->entries = z;
	if (isdir && (mountPoint[0] == '\0') && (z->depth == 1)) {
	    z->tnext = zf->topEnts;
	    zf->topEnts = z;
	}

	/*
	 * Make any directory nodes we need. ZIPs are not consistent about
	 * containing directory nodes.
	 */

	if (!z->isDirectory && (z->depth > 1)) {
	    char *dir, *endPtr;
	    ZipEntry *zd;

	    Tcl_DStringSetLength(&ds, strlen(z->name) + 8);
	    Tcl_DStringSetLength(&ds, 0);
	    Tcl_DStringAppend(&ds, z->name, -1);
	    dir = Tcl_DStringValue(&ds);
	    for (endPtr = strrchr(dir, '/'); endPtr && (endPtr != dir);
		    endPtr = strrchr(dir, '/')) {
		Tcl_DStringSetLength(&ds, endPtr - dir);
		hPtr = Tcl_CreateHashEntry(&ZipFS.fileHash, dir, &isNew);
		if (!isNew) {
		    /*
		     * Already made. That's fine.
		     */
		    break;
		}

		zd = AllocateZipEntry();
		zd->depth = CountSlashes(dir);
		zd->zipFilePtr = zf;
		zd->isDirectory = 1;
		zd->offset = z->offset;
		zd->timestamp = z->timestamp;
		zd->compressMethod = ZIP_COMPMETH_STORED;
		Tcl_SetHashValue(hPtr, zd);
		zd->name = (char *) Tcl_GetHashKey(&ZipFS.fileHash, hPtr);
		zd->next = zf->entries;
		zf->entries = zd;
		if ((mountPoint[0] == '\0') && (zd->depth == 1)) {
		    zd->tnext = zf->topEnts;
		    zf->topEnts = zd;
		}
	    }
	}
    nextent:
	q += pathlen + comlen + extra + ZIP_CENTRAL_HEADER_LEN;
    }
    Tcl_DStringFree(&fpBuf);
    Tcl_DStringFree(&ds);
    Tcl_FSMountsChanged(NULL);
    Unlock();
    return TCL_OK;
}

/*
 *-------------------------------------------------------------------------
 *
 * ZipfsSetup --
 *
 *	Common initialisation code. ZipFS.initialized must *not* be set prior
 *	to the call.
 *
 *-------------------------------------------------------------------------
 */

static void
ZipfsSetup(void)
{
#if TCL_THREADS
    static const Tcl_Time t = { 0, 0 };

    /*
     * Inflate condition variable.
     */

    Tcl_MutexLock(&ZipFSMutex);
    Tcl_ConditionWait(&ZipFSCond, &ZipFSMutex, &t);
    Tcl_MutexUnlock(&ZipFSMutex);
#endif /* TCL_THREADS */

    Tcl_FSRegister(NULL, &zipfsFilesystem);
    Tcl_InitHashTable(&ZipFS.fileHash, TCL_STRING_KEYS);
    Tcl_InitHashTable(&ZipFS.zipHash, TCL_STRING_KEYS);
    ZipFS.idCount = 1;
    ZipFS.wrmax = DEFAULT_WRITE_MAX_SIZE;
    ZipFS.fallbackEntryEncoding =
	    Tcl_Alloc(strlen(ZIPFS_FALLBACK_ENCODING) + 1);
    strcpy(ZipFS.fallbackEntryEncoding, ZIPFS_FALLBACK_ENCODING);
    ZipFS.utf8 = Tcl_GetEncoding(NULL, "utf-8");
    ZipFS.initialized = 1;
}

/*
 *-------------------------------------------------------------------------
 *
 * ListMountPoints --
 *
 *	This procedure lists the mount points and what's mounted there, or
 *	reports whether there are any mounts (if there's no interpreter). The
 *	read lock must be held by the caller.
 *
 * Results:
 *	A standard Tcl result. TCL_OK (or TCL_BREAK if no mounts and no
 *	interpreter).
 *
 * Side effects:
 *	Interpreter result may be updated.
 *
 *-------------------------------------------------------------------------
 */

static inline int
ListMountPoints(
    Tcl_Interp *interp)
{
    Tcl_HashEntry *hPtr;
    Tcl_HashSearch search;
    ZipFile *zf;
    Tcl_Obj *resultList;

    if (!interp) {
	/*
	 * Are there any entries in the zipHash? Don't need to enumerate them
	 * all to know.
	 */

	return (ZipFS.zipHash.numEntries ? TCL_OK : TCL_BREAK);
    }

    resultList = Tcl_NewObj();
    for (hPtr = Tcl_FirstHashEntry(&ZipFS.zipHash, &search); hPtr;
	    hPtr = Tcl_NextHashEntry(&search)) {
	zf = (ZipFile *) Tcl_GetHashValue(hPtr);
	Tcl_ListObjAppendElement(NULL, resultList, Tcl_NewStringObj(
		zf->mountPoint, -1));
	Tcl_ListObjAppendElement(NULL, resultList, Tcl_NewStringObj(
		zf->name, -1));
    }
    Tcl_SetObjResult(interp, resultList);
    return TCL_OK;
}

/*
 *-------------------------------------------------------------------------
 *
 * DescribeMounted --
 *
 *	This procedure describes what is mounted at the given the mount point.
 *	The interpreter result is not updated if there is nothing mounted at
 *	the given point. The read lock must be held by the caller.
 *
 * Results:
 *	A standard Tcl result. TCL_OK (or TCL_BREAK if nothing mounted there
 *	and no interpreter).
 *
 * Side effects:
 *	Interpreter result may be updated.
 *
 *-------------------------------------------------------------------------
 */

static inline int
DescribeMounted(
    Tcl_Interp *interp,
    const char *mountPoint)
{
    if (interp) {
	ZipFile *zf = ZipFSLookupZip(mountPoint);

	if (zf) {
	    Tcl_SetObjResult(interp, Tcl_NewStringObj(zf->name, -1));
	    return TCL_OK;
	}
    }
    return (interp ? TCL_OK : TCL_BREAK);
}

/*
 *-------------------------------------------------------------------------
 *
 * TclZipfs_Mount --
 *
 *	This procedure is invoked to mount a given ZIP archive file on a given
 *	mountpoint with optional ZIP password.
 *
 * Results:
 *	A standard Tcl result.
 *
 * Side effects:
 *	A ZIP archive file is read, analyzed and mounted, resources are
 *	allocated.
 *
 *-------------------------------------------------------------------------
 */

int
TclZipfs_Mount(
    Tcl_Interp *interp,		/* Current interpreter. NULLable. */
    const char *mountPoint,	/* Mount point path. */
    const char *zipname,	/* Path to ZIP file to mount; should be
				 * normalized. */
    const char *passwd)		/* Password for opening the ZIP, or NULL if
				 * the ZIP is unprotected. */
{
    ZipFile *zf;

    ReadLock();
    if (!ZipFS.initialized) {
	ZipfsSetup();
    }

    /*
     * No mount point, so list all mount points and what is mounted there.
     */

    if (!mountPoint) {
	int ret = ListMountPoints(interp);
	Unlock();
	return ret;
    }

    /*
     * Mount point but no file, so describe what is mounted at that mount
     * point.
     */

    if (!zipname) {
	DescribeMounted(interp, mountPoint);
	Unlock();
	return TCL_OK;
    }
    Unlock();

    /*
     * Have both a mount point and a file (name) to mount there.
     */

    if (passwd && IsPasswordValid(interp, passwd, strlen(passwd)) != TCL_OK) {
	return TCL_ERROR;
    }
    zf = AllocateZipFile(interp, strlen(mountPoint));
    if (!zf) {
	return TCL_ERROR;
    }
    if (ZipFSOpenArchive(interp, zipname, 1, zf) != TCL_OK) {
	Tcl_Free(zf);
	return TCL_ERROR;
    }
    if (ZipFSCatalogFilesystem(interp, zf, mountPoint, passwd, zipname)
	    != TCL_OK) {
	Tcl_Free(zf);
	return TCL_ERROR;
    }
    Tcl_Free(zf);
    return TCL_OK;
}

/*
 *-------------------------------------------------------------------------
 *
 * TclZipfs_MountBuffer --
 *
 *	This procedure is invoked to mount a given ZIP archive file on a given
 *	mountpoint with optional ZIP password.
 *
 * Results:
 *	A standard Tcl result.
 *
 * Side effects:
 *	A ZIP archive file is read, analyzed and mounted, resources are
 *	allocated.
 *
 *-------------------------------------------------------------------------
 */

int
TclZipfs_MountBuffer(
    Tcl_Interp *interp,		/* Current interpreter. NULLable. */
    const char *mountPoint,	/* Mount point path. */
    unsigned char *data,
    size_t datalen,
    int copy)
{
    ZipFile *zf;
    int result;

    ReadLock();
    if (!ZipFS.initialized) {
	ZipfsSetup();
    }

    /*
     * No mount point, so list all mount points and what is mounted there.
     */

    if (!mountPoint) {
	int ret = ListMountPoints(interp);
	Unlock();
	return ret;
    }

    /*
     * Mount point but no data, so describe what is mounted at that mount
     * point.
     */

    if (!data) {
	DescribeMounted(interp, mountPoint);
	Unlock();
	return TCL_OK;
    }
    Unlock();

    /*
     * Have both a mount point and data to mount there.
     */

    zf = AllocateZipFile(interp, strlen(mountPoint));
    if (!zf) {
	return TCL_ERROR;
    }
    zf->isMemBuffer = 1;
    zf->length = datalen;
    if (copy) {
	zf->data = (unsigned char *) Tcl_AttemptAlloc(datalen);
	if (!zf->data) {
	    ZIPFS_MEM_ERROR(interp);
	    return TCL_ERROR;
	}
	memcpy(zf->data, data, datalen);
	zf->ptrToFree = zf->data;
    } else {
	zf->data = data;
	zf->ptrToFree = NULL;
    }
    if (ZipFSFindTOC(interp, 0, zf) != TCL_OK) {
	return TCL_ERROR;
    }
    result = ZipFSCatalogFilesystem(interp, zf, mountPoint, NULL,
	    "Memory Buffer");
    Tcl_Free(zf);
    return result;
}

/*
 *-------------------------------------------------------------------------
 *
 * TclZipfs_Unmount --
 *
 *	This procedure is invoked to unmount a given ZIP archive.
 *
 * Results:
 *	A standard Tcl result.
 *
 * Side effects:
 *	A mounted ZIP archive file is unmounted, resources are free'd.
 *
 *-------------------------------------------------------------------------
 */

int
TclZipfs_Unmount(
    Tcl_Interp *interp,		/* Current interpreter. NULLable. */
    const char *mountPoint)	/* Mount point path. */
{
    ZipFile *zf;
    ZipEntry *z, *znext;
    Tcl_HashEntry *hPtr;
    Tcl_DString dsm;
    int ret = TCL_OK, unmounted = 0;

    WriteLock();
    if (!ZipFS.initialized) {
	goto done;
    }

    /*
     * Mount point sometimes is a relative or otherwise denormalized path.
     * But an absolute name is needed as mount point here.
     */

    Tcl_DStringInit(&dsm);
    mountPoint = CanonicalPath("", mountPoint, &dsm, 1);

    hPtr = Tcl_FindHashEntry(&ZipFS.zipHash, mountPoint);
    /* don't report no-such-mount as an error */
    if (!hPtr) {
	goto done;
    }

    zf = (ZipFile *) Tcl_GetHashValue(hPtr);
    if (zf->numOpen > 0) {
	ZIPFS_ERROR(interp, "filesystem is busy");
	ZIPFS_ERROR_CODE(interp, "BUSY");
	ret = TCL_ERROR;
	goto done;
    }
    Tcl_DeleteHashEntry(hPtr);

    /*
     * Now no longer mounted - the rest of the code won't find it - but we're
     * still cleaning things up.
     */

    for (z = zf->entries; z; z = znext) {
	znext = z->next;
	hPtr = Tcl_FindHashEntry(&ZipFS.fileHash, z->name);
	if (hPtr) {
	    Tcl_DeleteHashEntry(hPtr);
	}
	if (z->data) {
	    Tcl_Free(z->data);
	}
	Tcl_Free(z);
    }
    ZipFSCloseArchive(interp, zf);
    Tcl_DeleteExitHandler(ZipfsExitHandler, zf);
    Tcl_Free(zf);
    unmounted = 1;

  done:
    Unlock();
    if (unmounted) {
	Tcl_FSMountsChanged(NULL);
    }
    return ret;
}

/*
 *-------------------------------------------------------------------------
 *
 * ZipFSMountObjCmd --
 *
 *	This procedure is invoked to process the [zipfs mount] command.
 *
 * Results:
 *	A standard Tcl result.
 *
 * Side effects:
 *	A ZIP archive file is mounted, resources are allocated.
 *
 *-------------------------------------------------------------------------
 */

static int
ZipFSMountObjCmd(
    TCL_UNUSED(ClientData),
    Tcl_Interp *interp,		/* Current interpreter. */
    int objc,			/* Number of arguments. */
    Tcl_Obj *const objv[])	/* Argument objects. */
{
    const char *mountPoint = NULL, *zipFile = NULL, *password = NULL;
    Tcl_Obj *zipFileObj = NULL;
    int result;

    if (objc > 4) {
	Tcl_WrongNumArgs(interp, 1, objv,
		 "?mountpoint? ?zipfile? ?password?");
	return TCL_ERROR;
    }
    if (objc > 1) {
	mountPoint = TclGetString(objv[1]);
    }
    if (objc > 2) {
	zipFileObj = Tcl_FSGetNormalizedPath(interp, objv[2]);
	if (!zipFileObj) {
	    Tcl_SetObjResult(interp, Tcl_NewStringObj(
		    "could not normalize zip filename", -1));
	    Tcl_SetErrorCode(interp, "TCL", "OPERATION", "NORMALIZE", NULL);
	    return TCL_ERROR;
	}
	Tcl_IncrRefCount(zipFileObj);
	zipFile = TclGetString(zipFileObj);
    }
    if (objc > 3) {
	password = TclGetString(objv[3]);
    }

    result = TclZipfs_Mount(interp, mountPoint, zipFile, password);
    if (zipFileObj != NULL) {
	Tcl_DecrRefCount(zipFileObj);
    }
    return result;
}

/*
 *-------------------------------------------------------------------------
 *
 * ZipFSMountBufferObjCmd --
 *
 *	This procedure is invoked to process the [zipfs mount_data] command.
 *
 * Results:
 *	A standard Tcl result.
 *
 * Side effects:
 *	A ZIP archive file is mounted, resources are allocated.
 *
 *-------------------------------------------------------------------------
 */

static int
ZipFSMountBufferObjCmd(
    TCL_UNUSED(ClientData),
    Tcl_Interp *interp,		/* Current interpreter. */
    int objc,			/* Number of arguments. */
    Tcl_Obj *const objv[])	/* Argument objects. */
{
    const char *mountPoint;	/* Mount point path. */
    unsigned char *data;
    size_t length;

    if (objc > 3) {
	Tcl_WrongNumArgs(interp, 1, objv, "?mountpoint? ?data?");
	return TCL_ERROR;
    }
    if (objc < 2) {
	int ret;

	ReadLock();
	ret = ListMountPoints(interp);
	Unlock();
	return ret;
    }

    mountPoint = TclGetString(objv[1]);
    if (objc < 3) {
	ReadLock();
	DescribeMounted(interp, mountPoint);
	Unlock();
	return TCL_OK;
    }

    data = TclGetBytesFromObj(interp, objv[2], &length);
    if (data == NULL) {
	return TCL_ERROR;
    }
    return TclZipfs_MountBuffer(interp, mountPoint, data, length, 1);
}

/*
 *-------------------------------------------------------------------------
 *
 * ZipFSRootObjCmd --
 *
 *	This procedure is invoked to process the [zipfs root] command. It
 *	returns the root that all zipfs file systems are mounted under.
 *
 * Results:
 *	A standard Tcl result.
 *
 * Side effects:
 *
 *-------------------------------------------------------------------------
 */

static int
ZipFSRootObjCmd(
    TCL_UNUSED(ClientData),
    Tcl_Interp *interp,		/* Current interpreter. */
    TCL_UNUSED(int) /*objc*/,
    TCL_UNUSED(Tcl_Obj *const *)) /*objv*/
{
    Tcl_SetObjResult(interp, Tcl_NewStringObj(ZIPFS_VOLUME, -1));
    return TCL_OK;
}

/*
 *-------------------------------------------------------------------------
 *
 * ZipFSUnmountObjCmd --
 *
 *	This procedure is invoked to process the [zipfs unmount] command.
 *
 * Results:
 *	A standard Tcl result.
 *
 * Side effects:
 *	A mounted ZIP archive file is unmounted, resources are free'd.
 *
 *-------------------------------------------------------------------------
 */

static int
ZipFSUnmountObjCmd(
    TCL_UNUSED(ClientData),
    Tcl_Interp *interp,		/* Current interpreter. */
    int objc,			/* Number of arguments. */
    Tcl_Obj *const objv[])	/* Argument objects. */
{
    if (objc != 2) {
	Tcl_WrongNumArgs(interp, 1, objv, "zipfile");
	return TCL_ERROR;
    }
    return TclZipfs_Unmount(interp, TclGetString(objv[1]));
}

/*
 *-------------------------------------------------------------------------
 *
 * ZipFSMkKeyObjCmd --
 *
 *	This procedure is invoked to process the [zipfs mkkey] command.  It
 *	produces a rotated password to be embedded into an image file.
 *
 * Results:
 *	A standard Tcl result.
 *
 * Side effects:
 *	None.
 *
 *-------------------------------------------------------------------------
 */

static int
ZipFSMkKeyObjCmd(
    TCL_UNUSED(ClientData),
    Tcl_Interp *interp,		/* Current interpreter. */
    int objc,			/* Number of arguments. */
    Tcl_Obj *const objv[])	/* Argument objects. */
{
    int len, i = 0;
    const char *pw;
    Tcl_Obj *passObj;
    unsigned char *passBuf;

    if (objc != 2) {
	Tcl_WrongNumArgs(interp, 1, objv, "password");
	return TCL_ERROR;
    }
    pw = TclGetStringFromObj(objv[1], &len);
    if (len == 0) {
	return TCL_OK;
    }
    if (IsPasswordValid(interp, pw, len) != TCL_OK) {
	return TCL_ERROR;
    }

    passObj = Tcl_NewByteArrayObj(NULL, 264);
    passBuf = Tcl_GetByteArrayFromObj(passObj, (int *)NULL);
    while (len > 0) {
	int ch = pw[len - 1];

	passBuf[i++] = (ch & 0x0f) | pwrot[(ch >> 4) & 0x0f];
	len--;
    }
    passBuf[i] = i;
    i++;
    ZipWriteInt(passBuf, passBuf + 264, passBuf + i, ZIP_PASSWORD_END_SIG);
    Tcl_SetByteArrayLength(passObj, i + 4);
    Tcl_SetObjResult(interp, passObj);
    return TCL_OK;
}

/*
 *-------------------------------------------------------------------------
 *
 * RandomChar --
 *
 *	Worker for ZipAddFile().  Picks a random character (range: 0..255)
 *	using Tcl's standard PRNG.
 *
 * Returns:
 *	Tcl result code. Updates chPtr with random character on success.
 *
 * Side effects:
 *	Advances the PRNG state. May reenter the Tcl interpreter if the user
 *	has replaced the PRNG.
 *
 *-------------------------------------------------------------------------
 */

static int
RandomChar(
    Tcl_Interp *interp,
    int step,
    int *chPtr)
{
    double r;
    Tcl_Obj *ret;

    if (Tcl_EvalEx(interp, "::tcl::mathfunc::rand", -1, 0) != TCL_OK) {
	goto failed;
    }
    ret = Tcl_GetObjResult(interp);
    if (Tcl_GetDoubleFromObj(interp, ret, &r) != TCL_OK) {
	goto failed;
    }
    *chPtr = (int) (r * 256);
    return TCL_OK;

  failed:
    Tcl_AppendObjToErrorInfo(interp, Tcl_ObjPrintf(
	    "\n    (evaluating PRNG step %d for password encoding)",
	    step));
    return TCL_ERROR;
}

/*
 *-------------------------------------------------------------------------
 *
 * ZipAddFile --
 *
 *	This procedure is used by ZipFSMkZipOrImg() to add a single file to
 *	the output ZIP archive file being written. A ZipEntry struct about the
 *	input file is added to the given fileHash table for later creation of
 *	the central ZIP directory.
 *
 *	Tcl *always* encodes filenames in the ZIP as UTF-8. Similarly, it
 *	would always encode comments as UTF-8, if it supported comments.
 *
 * Results:
 *	A standard Tcl result.
 *
 * Side effects:
 *	Input file is read and (compressed and) written to the output ZIP
 *	archive file.
 *
 *-------------------------------------------------------------------------
 */

static int
ZipAddFile(
    Tcl_Interp *interp,		/* Current interpreter. */
    Tcl_Obj *pathObj,		/* Actual name of the file to add. */
    const char *name,		/* Name to use in the ZIP archive, in Tcl's
				 * internal encoding. */
    Tcl_Channel out,		/* The open ZIP archive being built. */
    const char *passwd,		/* Password for encoding the file, or NULL if
				 * the file is to be unprotected. */
    char *buf,			/* Working buffer. */
    int bufsize,		/* Size of buf */
    Tcl_HashTable *fileHash)	/* Where to record ZIP entry metdata so we can
				 * built the central directory. */
{
    const unsigned char *start = (unsigned char *) buf;
    const unsigned char *end = (unsigned char *) buf + bufsize;
    Tcl_Channel in;
    Tcl_HashEntry *hPtr;
    ZipEntry *z;
    z_stream stream;
    Tcl_DString zpathDs;	/* Buffer for the encoded filename. */
    const char *zpathExt;	/* Filename in external encoding (true
				 * UTF-8). */
    const char *zpathTcl;	/* Filename in Tcl's internal encoding. */
    int crc, flush, zpathlen;
    size_t nbyte, nbytecompr, len, olen, align = 0;
    long long headerStartOffset, dataStartOffset, dataEndOffset;
    int mtime = 0, isNew, compMeth;
    unsigned long keys[3], keys0[3];
    char obuf[4096];

    /*
     * Trim leading '/' characters. If this results in an empty string, we've
     * nothing to do.
     */

    zpathTcl = name;
    while (zpathTcl && zpathTcl[0] == '/') {
	zpathTcl++;
    }
    if (!zpathTcl || (zpathTcl[0] == '\0')) {
	return TCL_OK;
    }

    /*
     * Convert to encoded form. Note that we use strlen() here; if someone's
     * crazy enough to embed NULs in filenames, they deserve what they get!
     */

    zpathExt = Tcl_UtfToExternalDString(ZipFS.utf8, zpathTcl, -1, &zpathDs);
    zpathlen = strlen(zpathExt);
    if (zpathlen + ZIP_CENTRAL_HEADER_LEN > bufsize) {
	Tcl_SetObjResult(interp, Tcl_ObjPrintf(
		"path too long for \"%s\"", TclGetString(pathObj)));
	ZIPFS_ERROR_CODE(interp, "PATH_LEN");
	Tcl_DStringFree(&zpathDs);
	return TCL_ERROR;
    }
    in = Tcl_FSOpenFileChannel(interp, pathObj, "rb", 0);
    if (!in) {
	Tcl_DStringFree(&zpathDs);
#ifdef _WIN32
	/* hopefully a directory */
	if (strcmp("permission denied", Tcl_PosixError(interp)) == 0) {
	    Tcl_Close(interp, in);
	    return TCL_OK;
	}
#endif /* _WIN32 */
	Tcl_Close(interp, in);
	return TCL_ERROR;
    } else {
	Tcl_StatBuf statBuf;

	if (Tcl_FSStat(pathObj, &statBuf) != -1) {
	    mtime = statBuf.st_mtime;
	}
    }
    Tcl_ResetResult(interp);

    /*
     * Compute the CRC.
     */

    crc = 0;
    nbyte = nbytecompr = 0;
    while (1) {
	len = Tcl_Read(in, buf, bufsize);
	if (len == ERROR_LENGTH) {
	    Tcl_DStringFree(&zpathDs);
	    if (nbyte == 0 && errno == EISDIR) {
		Tcl_Close(interp, in);
		return TCL_OK;
	    }
	readErrorWithChannelOpen:
	    Tcl_SetObjResult(interp, Tcl_ObjPrintf("read error on \"%s\": %s",
		    TclGetString(pathObj), Tcl_PosixError(interp)));
	    Tcl_Close(interp, in);
	    return TCL_ERROR;
	}
	if (len == 0) {
	    break;
	}
	crc = crc32(crc, (unsigned char *) buf, len);
	nbyte += len;
    }
    if (Tcl_Seek(in, 0, SEEK_SET) == -1) {
	Tcl_SetObjResult(interp, Tcl_ObjPrintf("seek error on \"%s\": %s",
		TclGetString(pathObj), Tcl_PosixError(interp)));
	Tcl_Close(interp, in);
	Tcl_DStringFree(&zpathDs);
	return TCL_ERROR;
    }

    /*
     * Remember where we've got to so far so we can write the header (after
     * writing the file).
     */

    headerStartOffset = Tcl_Tell(out);

    /*
     * Reserve space for the per-file header. Includes writing the file name
     * as we already know that.
     */

    memset(buf, '\0', ZIP_LOCAL_HEADER_LEN);
    memcpy(buf + ZIP_LOCAL_HEADER_LEN, zpathExt, zpathlen);
    len = zpathlen + ZIP_LOCAL_HEADER_LEN;
    if ((size_t) Tcl_Write(out, buf, len) != len) {
    writeErrorWithChannelOpen:
	Tcl_SetObjResult(interp, Tcl_ObjPrintf(
		"write error on \"%s\": %s",
		TclGetString(pathObj), Tcl_PosixError(interp)));
	Tcl_Close(interp, in);
	Tcl_DStringFree(&zpathDs);
	return TCL_ERROR;
    }

    /*
     * Align payload to next 4-byte boundary (if necessary) using a dummy
     * extra entry similar to the zipalign tool from Android's SDK.
     */

    if ((len + headerStartOffset) & 3) {
	unsigned char abuf[8];
	const unsigned char *astart = abuf;
	const unsigned char *aend = abuf + 8;

	align = 4 + ((len + headerStartOffset) & 3);
	ZipWriteShort(astart, aend, abuf, 0xffff);
	ZipWriteShort(astart, aend, abuf + 2, align - 4);
	ZipWriteInt(astart, aend, abuf + 4, 0x03020100);
	if ((size_t) Tcl_Write(out, (const char *) abuf, align) != align) {
	    goto writeErrorWithChannelOpen;
	}
    }

    /*
     * Set up encryption if we were asked to.
     */

    if (passwd) {
	int i, ch, tmp;
	unsigned char kvbuf[24];

	init_keys(passwd, keys, crc32tab);
	for (i = 0; i < 12 - 2; i++) {
	    if (RandomChar(interp, i, &ch) != TCL_OK) {
		Tcl_Close(interp, in);
		return TCL_ERROR;
	    }
	    kvbuf[i + 12] = UCHAR(zencode(keys, crc32tab, ch, tmp));
	}
	Tcl_ResetResult(interp);
	init_keys(passwd, keys, crc32tab);
	for (i = 0; i < 12 - 2; i++) {
	    kvbuf[i] = UCHAR(zencode(keys, crc32tab, kvbuf[i + 12], tmp));
	}
	kvbuf[i++] = UCHAR(zencode(keys, crc32tab, crc >> 16, tmp));
	kvbuf[i++] = UCHAR(zencode(keys, crc32tab, crc >> 24, tmp));
	len = Tcl_Write(out, (char *) kvbuf, 12);
	memset(kvbuf, 0, 24);
	if (len != 12) {
	    goto writeErrorWithChannelOpen;
	}
	memcpy(keys0, keys, sizeof(keys0));
	nbytecompr += 12;
    }

    /*
     * Save where we've got to in case we need to just store this file.
     */

    Tcl_Flush(out);
    dataStartOffset = Tcl_Tell(out);

    /*
     * Compress the stream.
     */

    compMeth = ZIP_COMPMETH_DEFLATED;
    memset(&stream, 0, sizeof(z_stream));
    stream.zalloc = Z_NULL;
    stream.zfree = Z_NULL;
    stream.opaque = Z_NULL;
    if (deflateInit2(&stream, 9, Z_DEFLATED, -15, 8,
	    Z_DEFAULT_STRATEGY) != Z_OK) {
	Tcl_SetObjResult(interp, Tcl_ObjPrintf(
		"compression init error on \"%s\"", TclGetString(pathObj)));
	ZIPFS_ERROR_CODE(interp, "DEFLATE_INIT");
	Tcl_Close(interp, in);
	Tcl_DStringFree(&zpathDs);
	return TCL_ERROR;
    }

    do {
	len = Tcl_Read(in, buf, bufsize);
	if (len == ERROR_LENGTH) {
	    deflateEnd(&stream);
	    goto readErrorWithChannelOpen;
	}
	stream.avail_in = len;
	stream.next_in = (unsigned char *) buf;
	flush = Tcl_Eof(in) ? Z_FINISH : Z_NO_FLUSH;
	do {
	    stream.avail_out = sizeof(obuf);
	    stream.next_out = (unsigned char *) obuf;
	    len = deflate(&stream, flush);
	    if (len == (size_t) Z_STREAM_ERROR) {
		Tcl_SetObjResult(interp, Tcl_ObjPrintf(
			"deflate error on \"%s\"", TclGetString(pathObj)));
		ZIPFS_ERROR_CODE(interp, "DEFLATE");
		deflateEnd(&stream);
		Tcl_Close(interp, in);
		Tcl_DStringFree(&zpathDs);
		return TCL_ERROR;
	    }
	    olen = sizeof(obuf) - stream.avail_out;
	    if (passwd) {
		size_t i;
		int tmp;

		for (i = 0; i < olen; i++) {
		    obuf[i] = (char) zencode(keys, crc32tab, obuf[i], tmp);
		}
	    }
	    if (olen && ((size_t) Tcl_Write(out, obuf, olen) != olen)) {
		deflateEnd(&stream);
		goto writeErrorWithChannelOpen;
	    }
	    nbytecompr += olen;
	} while (stream.avail_out == 0);
    } while (flush != Z_FINISH);
    deflateEnd(&stream);

    /*
     * Work out where we've got to.
     */

    Tcl_Flush(out);
    dataEndOffset = Tcl_Tell(out);

    if (nbyte - nbytecompr <= 0) {
	/*
	 * Compressed file larger than input, write it again uncompressed.
	 */

	if (Tcl_Seek(in, 0, SEEK_SET) != 0) {
	    goto seekErr;
	}
	if (Tcl_Seek(out, dataStartOffset, SEEK_SET) != dataStartOffset) {
	seekErr:
	    Tcl_SetObjResult(interp, Tcl_ObjPrintf(
		    "seek error: %s", Tcl_PosixError(interp)));
	    Tcl_Close(interp, in);
	    Tcl_DStringFree(&zpathDs);
	    return TCL_ERROR;
	}
	nbytecompr = (passwd ? 12 : 0);
	while (1) {
	    len = Tcl_Read(in, buf, bufsize);
	    if (len == ERROR_LENGTH) {
		goto readErrorWithChannelOpen;
	    } else if (len == 0) {
		break;
	    }
	    if (passwd) {
		size_t i;
		int tmp;

		for (i = 0; i < len; i++) {
		    buf[i] = (char) zencode(keys0, crc32tab, buf[i], tmp);
		}
	    }
	    if ((size_t) Tcl_Write(out, buf, len) != len) {
		goto writeErrorWithChannelOpen;
	    }
	    nbytecompr += len;
	}
	compMeth = ZIP_COMPMETH_STORED;

	/*
	 * Chop off everything after this; it's the over-large compressed data
	 * and we don't know if it is going to get overwritten otherwise.
	 */

	Tcl_Flush(out);
	dataEndOffset = Tcl_Tell(out);
	Tcl_TruncateChannel(out, dataEndOffset);
    }
    Tcl_Close(interp, in);
    Tcl_DStringFree(&zpathDs);
    zpathExt = NULL;

    hPtr = Tcl_CreateHashEntry(fileHash, zpathTcl, &isNew);
    if (!isNew) {
	Tcl_SetObjResult(interp, Tcl_ObjPrintf(
		"non-unique path name \"%s\"", TclGetString(pathObj)));
	ZIPFS_ERROR_CODE(interp, "DUPLICATE_PATH");
	return TCL_ERROR;
    }

    /*
     * Remember that we've written the file (for central directory generation)
     * and generate the local (per-file) header in the space that we reserved
     * earlier.
     */

    z = AllocateZipEntry();
    Tcl_SetHashValue(hPtr, z);
    z->isEncrypted = (passwd ? 1 : 0);
    z->offset = headerStartOffset;
    z->crc32 = crc;
    z->timestamp = mtime;
    z->numBytes = nbyte;
    z->numCompressedBytes = nbytecompr;
    z->compressMethod = compMeth;
    z->name = (char *) Tcl_GetHashKey(fileHash, hPtr);

    /*
     * Write final local header information.
     */

    SerializeLocalEntryHeader(start, end, (unsigned char *) buf, z,
	    zpathlen, align);
    if (Tcl_Seek(out, headerStartOffset, SEEK_SET) != headerStartOffset) {
	Tcl_DeleteHashEntry(hPtr);
	Tcl_Free(z);
	Tcl_SetObjResult(interp, Tcl_ObjPrintf(
		"seek error: %s", Tcl_PosixError(interp)));
	return TCL_ERROR;
    }
    if (Tcl_Write(out, buf, ZIP_LOCAL_HEADER_LEN) != ZIP_LOCAL_HEADER_LEN) {
	Tcl_DeleteHashEntry(hPtr);
	Tcl_Free(z);
	Tcl_SetObjResult(interp, Tcl_ObjPrintf(
		"write error: %s", Tcl_PosixError(interp)));
	return TCL_ERROR;
    }
    Tcl_Flush(out);
    if (Tcl_Seek(out, dataEndOffset, SEEK_SET) != dataEndOffset) {
	Tcl_DeleteHashEntry(hPtr);
	Tcl_Free(z);
	Tcl_SetObjResult(interp, Tcl_ObjPrintf(
		"seek error: %s", Tcl_PosixError(interp)));
	return TCL_ERROR;
    }
    return TCL_OK;
}

/*
 *-------------------------------------------------------------------------
 *
 * ZipFSFind --
 *
 *	Worker for ZipFSMkZipOrImg() that discovers the list of files to add.
 *	Simple wrapper around [zipfs find].
 *
 *-------------------------------------------------------------------------
 */

static Tcl_Obj *
ZipFSFind(
    Tcl_Interp *interp,
    Tcl_Obj *dirRoot)
{
    Tcl_Obj *cmd[2];
    int result;

    cmd[0] = Tcl_NewStringObj("::tcl::zipfs::find", -1);
    cmd[1] = dirRoot;
    Tcl_IncrRefCount(cmd[0]);
    result = Tcl_EvalObjv(interp, 2, cmd, 0);
    Tcl_DecrRefCount(cmd[0]);
    if (result != TCL_OK) {
	return NULL;
    }
    return Tcl_GetObjResult(interp);
}

/*
 *-------------------------------------------------------------------------
 *
 * ComputeNameInArchive --
 *
 *	Helper for ZipFSMkZipOrImg() that computes what the actual name of a
 *	file in the ZIP archive should be, stripping a prefix (if appropriate)
 *	and any leading slashes. If the result is an empty string, the entry
 *	should be skipped.
 *
 * Returns:
 *	Pointer to the name (in Tcl's internal encoding), which will be in
 *	memory owned by one of the argument objects.
 *
 * Side effects:
 *	None (if Tcl_Objs have string representations)
 *
 *-------------------------------------------------------------------------
 */

static inline const char *
ComputeNameInArchive(
    Tcl_Obj *pathObj,		/* The path to the origin file */
    Tcl_Obj *directNameObj,	/* User-specified name for use in the ZIP
				 * archive */
    const char *strip,		/* A prefix to strip; may be NULL if no
				 * stripping need be done. */
    int slen)			/* The length of the prefix; must be 0 if no
				 * stripping need be done. */
{
    const char *name;
    int len;

    if (directNameObj) {
	name = TclGetString(directNameObj);
    } else {
	name = TclGetStringFromObj(pathObj, &len);
	if (slen > 0) {
	    if ((len <= slen) || (strncmp(strip, name, slen) != 0)) {
		/*
		 * Guaranteed to be a NUL at the end, which will make this
		 * entry be skipped.
		 */

		return name + len;
	    }
	    name += slen;
	}
    }
    while (name[0] == '/') {
	++name;
    }
    return name;
}

/*
 *-------------------------------------------------------------------------
 *
 * ZipFSMkZipOrImg --
 *
 *	This procedure is creates a new ZIP archive file or image file given
 *	output filename, input directory of files to be archived, optional
 *	password, and optional image to be prepended to the output ZIP archive
 *	file. It's the core of the implementation of [zipfs mkzip], [zipfs
 *	mkimg], [zipfs lmkzip] and [zipfs lmkimg].
 *
 *	Tcl *always* encodes filenames in the ZIP as UTF-8. Similarly, it
 *	would always encode comments as UTF-8, if it supported comments.
 *
 * Results:
 *	A standard Tcl result.
 *
 * Side effects:
 *	A new ZIP archive file or image file is written.
 *
 *-------------------------------------------------------------------------
 */

static int
ZipFSMkZipOrImg(
    Tcl_Interp *interp,		/* Current interpreter. */
    int isImg,			/* Are we making an image? */
    Tcl_Obj *targetFile,	/* What file are we making? */
    Tcl_Obj *dirRoot,		/* What directory do we take files from? Do
				 * not specify at the same time as
				 * mappingList (one must be NULL). */
    Tcl_Obj *mappingList,	/* What files are we putting in, and with what
				 * names? Do not specify at the same time as
				 * dirRoot (one must be NULL). */
    Tcl_Obj *originFile,	/* If we're making an image, what file does
				 * the non-ZIP part of the image come from? */
    Tcl_Obj *stripPrefix,	/* Are we going to strip a prefix from
				 * filenames found beneath dirRoot? If NULL,
				 * do not strip anything (except for dirRoot
				 * itself). */
    Tcl_Obj *passwordObj)	/* The password for encoding things. NULL if
				 * there's no password protection. */
{
    Tcl_Channel out;
    int pwlen = 0, slen = 0, count, ret = TCL_ERROR, lobjc;
    size_t len, i = 0;
    long long dataStartOffset;	/* The overall file offset of the start of the
				 * data section of the file. */
    long long directoryStartOffset;
				/* The overall file offset of the start of the
				 * central directory. */
    long long suffixStartOffset;/* The overall file offset of the start of the
				 * suffix of the central directory (i.e.,
				 * where this data will be written). */
    Tcl_Obj **lobjv, *list = mappingList;
    ZipEntry *z;
    Tcl_HashEntry *hPtr;
    Tcl_HashSearch search;
    Tcl_HashTable fileHash;
    char *strip = NULL, *pw = NULL, passBuf[264], buf[4096];
    unsigned char *start = (unsigned char *) buf;
    unsigned char *end = start + sizeof(buf);

    /*
     * Caller has verified that the number of arguments is correct.
     */

    passBuf[0] = 0;
    if (passwordObj != NULL) {
	pw = TclGetStringFromObj(passwordObj, &pwlen);
	if (IsPasswordValid(interp, pw, pwlen) != TCL_OK) {
	    return TCL_ERROR;
	}
	if (pwlen <= 0) {
	    pw = NULL;
	    pwlen = 0;
	}
    }
    if (dirRoot != NULL) {
	list = ZipFSFind(interp, dirRoot);
	if (!list) {
	    return TCL_ERROR;
	}
    }
    Tcl_IncrRefCount(list);
    if (Tcl_ListObjGetElements(interp, list, &lobjc, &lobjv) != TCL_OK) {
	Tcl_DecrRefCount(list);
	return TCL_ERROR;
    }
    if (mappingList && (lobjc % 2)) {
	Tcl_DecrRefCount(list);
	ZIPFS_ERROR(interp, "need even number of elements");
	ZIPFS_ERROR_CODE(interp, "LIST_LENGTH");
	return TCL_ERROR;
    }
    if (lobjc == 0) {
	Tcl_DecrRefCount(list);
	ZIPFS_ERROR(interp, "empty archive");
	ZIPFS_ERROR_CODE(interp, "EMPTY");
	return TCL_ERROR;
    }
    out = Tcl_FSOpenFileChannel(interp, targetFile, "wb", 0755);
    if (out == NULL) {
	Tcl_DecrRefCount(list);
	return TCL_ERROR;
    }

    /*
     * Copy the existing contents from the image if it is an executable image.
     * Care must be taken because this might include an existing ZIP, which
     * needs to be stripped.
     */

    if (isImg) {
	ZipFile *zf, zf0;
	int isMounted = 0;
	const char *imgName;

	// TODO: normalize the origin file name
	imgName = (originFile != NULL) ? TclGetString(originFile) :
		Tcl_GetNameOfExecutable();
	if (pwlen) {
	    i = 0;
	    for (len = pwlen; len-- > 0;) {
		int ch = pw[len];

		passBuf[i] = (ch & 0x0f) | pwrot[(ch >> 4) & 0x0f];
		i++;
	    }
	    passBuf[i] = i;
	    ++i;
	    passBuf[i++] = (char) ZIP_PASSWORD_END_SIG;
	    passBuf[i++] = (char) (ZIP_PASSWORD_END_SIG >> 8);
	    passBuf[i++] = (char) (ZIP_PASSWORD_END_SIG >> 16);
	    passBuf[i++] = (char) (ZIP_PASSWORD_END_SIG >> 24);
	    passBuf[i] = '\0';
	}

	/*
	 * Check for mounted image.
	 */

	WriteLock();
	for (hPtr = Tcl_FirstHashEntry(&ZipFS.zipHash, &search); hPtr;
		hPtr = Tcl_NextHashEntry(&search)) {
	    zf = (ZipFile *) Tcl_GetHashValue(hPtr);
	    if (strcmp(zf->name, imgName) == 0) {
		isMounted = 1;
		zf->numOpen++;
		break;
	    }
	}
	Unlock();

	if (!isMounted) {
	    zf = &zf0;
	}
	if (isMounted || ZipFSOpenArchive(interp, imgName, 0, zf) == TCL_OK) {
	    /*
	     * Copy everything up to the ZIP-related suffix.
	     */

	    if ((size_t) Tcl_Write(out, (char *) zf->data,
		    zf->passOffset) != zf->passOffset) {
		memset(passBuf, 0, sizeof(passBuf));
		Tcl_DecrRefCount(list);
		Tcl_SetObjResult(interp, Tcl_ObjPrintf(
			"write error: %s", Tcl_PosixError(interp)));
		Tcl_Close(interp, out);
		if (zf == &zf0) {
		    ZipFSCloseArchive(interp, zf);
		} else {
		    WriteLock();
		    zf->numOpen--;
		    Unlock();
		}
		return TCL_ERROR;
	    }
	    if (zf == &zf0) {
		ZipFSCloseArchive(interp, zf);
	    } else {
		WriteLock();
		zf->numOpen--;
		Unlock();
	    }
	} else {
	    /*
	     * Fall back to read it as plain file which hopefully is a static
	     * tclsh or wish binary with proper zipfs infrastructure built in.
	     */

	    if (CopyImageFile(interp, imgName, out) != TCL_OK) {
		memset(passBuf, 0, sizeof(passBuf));
		Tcl_DecrRefCount(list);
		Tcl_Close(interp, out);
		return TCL_ERROR;
	    }
	}

	/*
	 * Store the password so that the automounter can find it.
	 */

	len = strlen(passBuf);
	if (len > 0) {
	    i = Tcl_Write(out, passBuf, len);
	    if (i != len) {
		Tcl_DecrRefCount(list);
		Tcl_SetObjResult(interp, Tcl_ObjPrintf(
			"write error: %s", Tcl_PosixError(interp)));
		Tcl_Close(interp, out);
		return TCL_ERROR;
	    }
	}
	memset(passBuf, 0, sizeof(passBuf));
	Tcl_Flush(out);
    }

    /*
     * Prepare the contents of the ZIP archive.
     */

    Tcl_InitHashTable(&fileHash, TCL_STRING_KEYS);
    dataStartOffset = Tcl_Tell(out);
    if (mappingList == NULL && stripPrefix != NULL) {
<<<<<<< HEAD
	strip = TclGetStringFromObj(stripPrefix, &slen);
=======
	strip = Tcl_GetStringFromObj(stripPrefix, &slen);
	if (!slen) {
	    strip = NULL;
	}
>>>>>>> c39345b4
    }
    for (i = 0; i < (size_t) lobjc; i += (mappingList ? 2 : 1)) {
	Tcl_Obj *pathObj = lobjv[i];
	const char *name = ComputeNameInArchive(pathObj,
		(mappingList ? lobjv[i + 1] : NULL), strip, slen);

	if (name[0] == '\0') {
	    continue;
	}
	if (ZipAddFile(interp, pathObj, name, out, pw, buf, sizeof(buf),
		&fileHash) != TCL_OK) {
	    goto done;
	}
    }

    /*
     * Construct the contents of the ZIP central directory.
     */

    directoryStartOffset = Tcl_Tell(out);
    count = 0;
    for (i = 0; i < (size_t) lobjc; i += (mappingList ? 2 : 1)) {
	const char *name = ComputeNameInArchive(lobjv[i],
		(mappingList ? lobjv[i + 1] : NULL), strip, slen);
	Tcl_DString ds;

	hPtr = Tcl_FindHashEntry(&fileHash, name);
	if (!hPtr) {
	    continue;
	}
	z = (ZipEntry *) Tcl_GetHashValue(hPtr);

	name = Tcl_UtfToExternalDString(ZipFS.utf8, z->name, -1, &ds);
	len = Tcl_DStringLength(&ds);
	SerializeCentralDirectoryEntry(start, end, (unsigned char *) buf,
		z, len, dataStartOffset);
	if ((Tcl_Write(out, buf, ZIP_CENTRAL_HEADER_LEN)
		!= ZIP_CENTRAL_HEADER_LEN)
		|| ((size_t) Tcl_Write(out, name, len) != len)) {
	    Tcl_SetObjResult(interp, Tcl_ObjPrintf(
		    "write error: %s", Tcl_PosixError(interp)));
	    Tcl_DStringFree(&ds);
	    goto done;
	}
	Tcl_DStringFree(&ds);
	count++;
    }

    /*
     * Finalize the central directory.
     */

    Tcl_Flush(out);
    suffixStartOffset = Tcl_Tell(out);
    SerializeCentralDirectorySuffix(start, end, (unsigned char *) buf,
	    count, dataStartOffset, directoryStartOffset, suffixStartOffset);
    if (Tcl_Write(out, buf, ZIP_CENTRAL_END_LEN) != ZIP_CENTRAL_END_LEN) {
	Tcl_SetObjResult(interp, Tcl_ObjPrintf(
		"write error: %s", Tcl_PosixError(interp)));
	goto done;
    }
    Tcl_Flush(out);
    ret = TCL_OK;

  done:
    if (ret == TCL_OK) {
	ret = Tcl_Close(interp, out);
    } else {
	Tcl_Close(interp, out);
    }
    Tcl_DecrRefCount(list);
    for (hPtr = Tcl_FirstHashEntry(&fileHash, &search); hPtr;
	    hPtr = Tcl_NextHashEntry(&search)) {
	z = (ZipEntry *) Tcl_GetHashValue(hPtr);
	Tcl_Free(z);
	Tcl_DeleteHashEntry(hPtr);
    }
    Tcl_DeleteHashTable(&fileHash);
    return ret;
}

/*
 * ---------------------------------------------------------------------
 *
 * CopyImageFile --
 *
 *	A simple file copy function that is used (by ZipFSMkZipOrImg) for
 *	anything that is not an image with a ZIP appended.
 *
 * Returns:
 *	A Tcl result code.
 *
 * Side effects:
 *	Writes to an output channel.
 *
 * ---------------------------------------------------------------------
 */

static int
CopyImageFile(
    Tcl_Interp *interp,		/* For error reporting. */
    const char *imgName,	/* Where to copy from. */
    Tcl_Channel out)		/* Where to copy to; already open for writing
				 * binary data. */
{
    size_t i, k;
    int m, n;
    Tcl_Channel in;
    char buf[4096];
    const char *errMsg;

    Tcl_ResetResult(interp);
    in = Tcl_OpenFileChannel(interp, imgName, "rb", 0644);
    if (!in) {
	return TCL_ERROR;
    }

    /*
     * Get the length of the file (and exclude non-files).
     */

    i = Tcl_Seek(in, 0, SEEK_END);
    if (i == ERROR_LENGTH) {
	errMsg = "seek error";
	goto copyError;
    }
    Tcl_Seek(in, 0, SEEK_SET);

    /*
     * Copy the whole file, 8 blocks at a time (reasonably efficient). Note
     * that this totally ignores things like Windows's Alternate File Streams.
     */

    for (k = 0; k < i; k += m) {
	m = i - k;
	if (m > (int) sizeof(buf)) {
	    m = (int) sizeof(buf);
	}
	n = Tcl_Read(in, buf, m);
	if (n == -1) {
	    errMsg = "read error";
	    goto copyError;
	} else if (n == 0) {
	    break;
	}
	m = Tcl_Write(out, buf, n);
	if (m != n) {
	    errMsg = "write error";
	    goto copyError;
	}
    }
    Tcl_Close(interp, in);
    return TCL_OK;

  copyError:
    Tcl_SetObjResult(interp, Tcl_ObjPrintf(
	    "%s: %s", errMsg, Tcl_PosixError(interp)));
    Tcl_Close(interp, in);
    return TCL_ERROR;
}

/*
 * ---------------------------------------------------------------------
 *
 * SerializeLocalEntryHeader, SerializeCentralDirectoryEntry,
 * SerializeCentralDirectorySuffix --
 *
 *	Create serialized forms of the structures that make up the ZIP
 *	metadata. Note that the both the local entry and the central directory
 *	entry need to have the name of the entry written directly afterwards.
 *
 *	We could write these as structs except we need to guarantee that we
 *	are writing these out as little-endian values.
 *
 * Side effects:
 *	Both update their buffer arguments, but otherwise change nothing.
 *
 * ---------------------------------------------------------------------
 */

static void
SerializeLocalEntryHeader(
    const unsigned char *start,	/* The start of writable memory. */
    const unsigned char *end,	/* The end of writable memory. */
    unsigned char *buf,		/* Where to serialize to */
    ZipEntry *z,		/* The description of what to serialize. */
    int nameLength,		/* The length of the name. */
    int align)			/* The number of alignment bytes. */
{
    ZipWriteInt(start, end, buf + ZIP_LOCAL_SIG_OFFS, ZIP_LOCAL_HEADER_SIG);
    ZipWriteShort(start, end, buf + ZIP_LOCAL_VERSION_OFFS, ZIP_MIN_VERSION);
    ZipWriteShort(start, end, buf + ZIP_LOCAL_FLAGS_OFFS, z->isEncrypted);
    ZipWriteShort(start, end, buf + ZIP_LOCAL_COMPMETH_OFFS,
	    z->compressMethod);
    ZipWriteShort(start, end, buf + ZIP_LOCAL_MTIME_OFFS,
	    ToDosTime(z->timestamp));
    ZipWriteShort(start, end, buf + ZIP_LOCAL_MDATE_OFFS,
	    ToDosDate(z->timestamp));
    ZipWriteInt(start, end, buf + ZIP_LOCAL_CRC32_OFFS, z->crc32);
    ZipWriteInt(start, end, buf + ZIP_LOCAL_COMPLEN_OFFS,
	    z->numCompressedBytes);
    ZipWriteInt(start, end, buf + ZIP_LOCAL_UNCOMPLEN_OFFS, z->numBytes);
    ZipWriteShort(start, end, buf + ZIP_LOCAL_PATHLEN_OFFS, nameLength);
    ZipWriteShort(start, end, buf + ZIP_LOCAL_EXTRALEN_OFFS, align);
}

static void
SerializeCentralDirectoryEntry(
    const unsigned char *start,	/* The start of writable memory. */
    const unsigned char *end,	/* The end of writable memory. */
    unsigned char *buf,		/* Where to serialize to */
    ZipEntry *z,		/* The description of what to serialize. */
    size_t nameLength,		/* The length of the name. */
    long long dataStartOffset)	/* The overall file offset of the start of the
				 * data section of the file. */
{
    ZipWriteInt(start, end, buf + ZIP_CENTRAL_SIG_OFFS,
	    ZIP_CENTRAL_HEADER_SIG);
    ZipWriteShort(start, end, buf + ZIP_CENTRAL_VERSIONMADE_OFFS,
	    ZIP_MIN_VERSION);
    ZipWriteShort(start, end, buf + ZIP_CENTRAL_VERSION_OFFS, ZIP_MIN_VERSION);
    ZipWriteShort(start, end, buf + ZIP_CENTRAL_FLAGS_OFFS, z->isEncrypted);
    ZipWriteShort(start, end, buf + ZIP_CENTRAL_COMPMETH_OFFS,
	    z->compressMethod);
    ZipWriteShort(start, end, buf + ZIP_CENTRAL_MTIME_OFFS,
	    ToDosTime(z->timestamp));
    ZipWriteShort(start, end, buf + ZIP_CENTRAL_MDATE_OFFS,
	    ToDosDate(z->timestamp));
    ZipWriteInt(start, end, buf + ZIP_CENTRAL_CRC32_OFFS, z->crc32);
    ZipWriteInt(start, end, buf + ZIP_CENTRAL_COMPLEN_OFFS,
	    z->numCompressedBytes);
    ZipWriteInt(start, end, buf + ZIP_CENTRAL_UNCOMPLEN_OFFS, z->numBytes);
    ZipWriteShort(start, end, buf + ZIP_CENTRAL_PATHLEN_OFFS, nameLength);
    ZipWriteShort(start, end, buf + ZIP_CENTRAL_EXTRALEN_OFFS, 0);
    ZipWriteShort(start, end, buf + ZIP_CENTRAL_FCOMMENTLEN_OFFS, 0);
    ZipWriteShort(start, end, buf + ZIP_CENTRAL_DISKFILE_OFFS, 0);
    ZipWriteShort(start, end, buf + ZIP_CENTRAL_IATTR_OFFS, 0);
    ZipWriteInt(start, end, buf + ZIP_CENTRAL_EATTR_OFFS, 0);
    ZipWriteInt(start, end, buf + ZIP_CENTRAL_LOCALHDR_OFFS,
	    z->offset - dataStartOffset);
}

static void
SerializeCentralDirectorySuffix(
    const unsigned char *start,	/* The start of writable memory. */
    const unsigned char *end,	/* The end of writable memory. */
    unsigned char *buf,		/* Where to serialize to */
    int entryCount,		/* The number of entries in the directory */
    long long dataStartOffset,	/* The overall file offset of the start of the
				 * data section of the file. */
    long long directoryStartOffset,
				/* The overall file offset of the start of the
				 * central directory. */
    long long suffixStartOffset)/* The overall file offset of the start of the
				 * suffix of the central directory (i.e.,
				 * where this data will be written). */
{
    ZipWriteInt(start, end, buf + ZIP_CENTRAL_END_SIG_OFFS,
	    ZIP_CENTRAL_END_SIG);
    ZipWriteShort(start, end, buf + ZIP_CENTRAL_DISKNO_OFFS, 0);
    ZipWriteShort(start, end, buf + ZIP_CENTRAL_DISKDIR_OFFS, 0);
    ZipWriteShort(start, end, buf + ZIP_CENTRAL_ENTS_OFFS, entryCount);
    ZipWriteShort(start, end, buf + ZIP_CENTRAL_TOTALENTS_OFFS, entryCount);
    ZipWriteInt(start, end, buf + ZIP_CENTRAL_DIRSIZE_OFFS,
	    suffixStartOffset - directoryStartOffset);
    ZipWriteInt(start, end, buf + ZIP_CENTRAL_DIRSTART_OFFS,
	    directoryStartOffset - dataStartOffset);
    ZipWriteShort(start, end, buf + ZIP_CENTRAL_COMMENTLEN_OFFS, 0);
}

/*
 *-------------------------------------------------------------------------
 *
 * ZipFSMkZipObjCmd, ZipFSLMkZipObjCmd --
 *
 *	These procedures are invoked to process the [zipfs mkzip] and [zipfs
 *	lmkzip] commands.  See description of ZipFSMkZipOrImg().
 *
 * Results:
 *	A standard Tcl result.
 *
 * Side effects:
 *	See description of ZipFSMkZipOrImg().
 *
 *-------------------------------------------------------------------------
 */

static int
ZipFSMkZipObjCmd(
    TCL_UNUSED(ClientData),
    Tcl_Interp *interp,		/* Current interpreter. */
    int objc,			/* Number of arguments. */
    Tcl_Obj *const objv[])	/* Argument objects. */
{
    Tcl_Obj *stripPrefix, *password;

    if (objc < 3 || objc > 5) {
	Tcl_WrongNumArgs(interp, 1, objv, "outfile indir ?strip? ?password?");
	return TCL_ERROR;
    }
    if (Tcl_IsSafe(interp)) {
	ZIPFS_ERROR(interp, "operation not permitted in a safe interpreter");
	ZIPFS_ERROR_CODE(interp, "SAFE_INTERP");
	return TCL_ERROR;
    }

    stripPrefix = (objc > 3 ? objv[3] : NULL);
    password = (objc > 4 ? objv[4] : NULL);
    return ZipFSMkZipOrImg(interp, 0, objv[1], objv[2], NULL, NULL,
	    stripPrefix, password);
}

static int
ZipFSLMkZipObjCmd(
    TCL_UNUSED(ClientData),
    Tcl_Interp *interp,		/* Current interpreter. */
    int objc,			/* Number of arguments. */
    Tcl_Obj *const objv[])	/* Argument objects. */
{
    Tcl_Obj *password;

    if (objc < 3 || objc > 4) {
	Tcl_WrongNumArgs(interp, 1, objv, "outfile inlist ?password?");
	return TCL_ERROR;
    }
    if (Tcl_IsSafe(interp)) {
	ZIPFS_ERROR(interp, "operation not permitted in a safe interpreter");
	ZIPFS_ERROR_CODE(interp, "SAFE_INTERP");
	return TCL_ERROR;
    }

    password = (objc > 3 ? objv[3] : NULL);
    return ZipFSMkZipOrImg(interp, 0, objv[1], NULL, objv[2], NULL,
	    NULL, password);
}

/*
 *-------------------------------------------------------------------------
 *
 * ZipFSMkImgObjCmd, ZipFSLMkImgObjCmd --
 *
 *	These procedures are invoked to process the [zipfs mkimg] and [zipfs
 *	lmkimg] commands.  See description of ZipFSMkZipOrImg().
 *
 * Results:
 *	A standard Tcl result.
 *
 * Side effects:
 *	See description of ZipFSMkZipOrImg().
 *
 *-------------------------------------------------------------------------
 */

static int
ZipFSMkImgObjCmd(
    TCL_UNUSED(ClientData),
    Tcl_Interp *interp,		/* Current interpreter. */
    int objc,			/* Number of arguments. */
    Tcl_Obj *const objv[])	/* Argument objects. */
{
    Tcl_Obj *originFile, *stripPrefix, *password;

    if (objc < 3 || objc > 6) {
	Tcl_WrongNumArgs(interp, 1, objv,
		"outfile indir ?strip? ?password? ?infile?");
	return TCL_ERROR;
    }
    if (Tcl_IsSafe(interp)) {
	ZIPFS_ERROR(interp, "operation not permitted in a safe interpreter");
	ZIPFS_ERROR_CODE(interp, "SAFE_INTERP");
	return TCL_ERROR;
    }

    originFile = (objc > 5 ? objv[5] : NULL);
    stripPrefix = (objc > 3 ? objv[3] : NULL);
    password = (objc > 4 ? objv[4] : NULL);
    return ZipFSMkZipOrImg(interp, 1, objv[1], objv[2], NULL,
	    originFile, stripPrefix, password);
}

static int
ZipFSLMkImgObjCmd(
    TCL_UNUSED(ClientData),
    Tcl_Interp *interp,		/* Current interpreter. */
    int objc,			/* Number of arguments. */
    Tcl_Obj *const objv[])	/* Argument objects. */
{
    Tcl_Obj *originFile, *password;

    if (objc < 3 || objc > 5) {
	Tcl_WrongNumArgs(interp, 1, objv, "outfile inlist ?password infile?");
	return TCL_ERROR;
    }
    if (Tcl_IsSafe(interp)) {
	ZIPFS_ERROR(interp, "operation not permitted in a safe interpreter");
	ZIPFS_ERROR_CODE(interp, "SAFE_INTERP");
	return TCL_ERROR;
    }

    originFile = (objc > 4 ? objv[4] : NULL);
    password = (objc > 3 ? objv[3] : NULL);
    return ZipFSMkZipOrImg(interp, 1, objv[1], NULL, objv[2],
	    originFile, NULL, password);
}

/*
 *-------------------------------------------------------------------------
 *
 * ZipFSCanonicalObjCmd --
 *
 *	This procedure is invoked to process the [zipfs canonical] command.
 *	It returns the canonical name for a file within zipfs
 *
 * Results:
 *	Always TCL_OK provided the right number of arguments are supplied.
 *
 * Side effects:
 *	None.
 *
 *-------------------------------------------------------------------------
 */

static int
ZipFSCanonicalObjCmd(
    TCL_UNUSED(ClientData),
    Tcl_Interp *interp,		/* Current interpreter. */
    int objc,			/* Number of arguments. */
    Tcl_Obj *const objv[])	/* Argument objects. */
{
    char *mntpoint = NULL;
    char *filename = NULL;
    char *result;
    Tcl_DString dPath;

    if (objc < 2 || objc > 4) {
	Tcl_WrongNumArgs(interp, 1, objv, "?mountpoint? filename ?inZipfs?");
	return TCL_ERROR;
    }
    Tcl_DStringInit(&dPath);
    if (objc == 2) {
	filename = TclGetString(objv[1]);
	result = CanonicalPath("", filename, &dPath, 1);
    } else if (objc == 3) {
	mntpoint = TclGetString(objv[1]);
	filename = TclGetString(objv[2]);
	result = CanonicalPath(mntpoint, filename, &dPath, 1);
    } else {
	int zipfs = 0;

	if (Tcl_GetBooleanFromObj(interp, objv[3], &zipfs)) {
	    return TCL_ERROR;
	}
	mntpoint = TclGetString(objv[1]);
	filename = TclGetString(objv[2]);
	result = CanonicalPath(mntpoint, filename, &dPath, zipfs);
    }
    Tcl_SetObjResult(interp, Tcl_NewStringObj(result, -1));
    return TCL_OK;
}

/*
 *-------------------------------------------------------------------------
 *
 * ZipFSExistsObjCmd --
 *
 *	This procedure is invoked to process the [zipfs exists] command.  It
 *	tests for the existence of a file in the ZIP filesystem and places a
 *	boolean into the interp's result.
 *
 * Results:
 *	Always TCL_OK provided the right number of arguments are supplied.
 *
 * Side effects:
 *	None.
 *
 *-------------------------------------------------------------------------
 */

static int
ZipFSExistsObjCmd(
    TCL_UNUSED(ClientData),
    Tcl_Interp *interp,		/* Current interpreter. */
    int objc,			/* Number of arguments. */
    Tcl_Obj *const objv[])	/* Argument objects. */
{
    char *filename;
    int exists;
    Tcl_DString ds;

    if (objc != 2) {
	Tcl_WrongNumArgs(interp, 1, objv, "filename");
	return TCL_ERROR;
    }

    /*
     * Prepend ZIPFS_VOLUME to filename, eliding the final /
     */

    filename = TclGetString(objv[1]);
    Tcl_DStringInit(&ds);
    Tcl_DStringAppend(&ds, ZIPFS_VOLUME, ZIPFS_VOLUME_LEN - 1);
    Tcl_DStringAppend(&ds, filename, -1);
    filename = Tcl_DStringValue(&ds);

    ReadLock();
    exists = ZipFSLookup(filename) != NULL;
    Unlock();

    Tcl_SetObjResult(interp, Tcl_NewBooleanObj(exists));
    return TCL_OK;
}

/*
 *-------------------------------------------------------------------------
 *
 * ZipFSInfoObjCmd --
 *
 *	This procedure is invoked to process the [zipfs info] command.  On
 *	success, it returns a Tcl list made up of name of ZIP archive file,
 *	size uncompressed, size compressed, and archive offset of a file in
 *	the ZIP filesystem.
 *
 * Results:
 *	A standard Tcl result.
 *
 * Side effects:
 *	None.
 *
 *-------------------------------------------------------------------------
 */

static int
ZipFSInfoObjCmd(
    TCL_UNUSED(ClientData),
    Tcl_Interp *interp,		/* Current interpreter. */
    int objc,			/* Number of arguments. */
    Tcl_Obj *const objv[])	/* Argument objects. */
{
    char *filename;
    ZipEntry *z;

    if (objc != 2) {
	Tcl_WrongNumArgs(interp, 1, objv, "filename");
	return TCL_ERROR;
    }
    filename = TclGetString(objv[1]);
    ReadLock();
    z = ZipFSLookup(filename);
    if (z) {
	Tcl_Obj *result = Tcl_GetObjResult(interp);

	Tcl_ListObjAppendElement(interp, result,
		Tcl_NewStringObj(z->zipFilePtr->name, -1));
	Tcl_ListObjAppendElement(interp, result,
		Tcl_NewWideIntObj(z->numBytes));
	Tcl_ListObjAppendElement(interp, result,
		Tcl_NewWideIntObj(z->numCompressedBytes));
	Tcl_ListObjAppendElement(interp, result, Tcl_NewWideIntObj(z->offset));
    }
    Unlock();
    return TCL_OK;
}

/*
 *-------------------------------------------------------------------------
 *
 * ZipFSListObjCmd --
 *
 *	This procedure is invoked to process the [zipfs list] command.	 On
 *	success, it returns a Tcl list of files of the ZIP filesystem which
 *	match a search pattern (glob or regexp).
 *
 * Results:
 *	A standard Tcl result.
 *
 * Side effects:
 *	None.
 *
 *-------------------------------------------------------------------------
 */

static int
ZipFSListObjCmd(
    TCL_UNUSED(ClientData),
    Tcl_Interp *interp,		/* Current interpreter. */
    int objc,			/* Number of arguments. */
    Tcl_Obj *const objv[])	/* Argument objects. */
{
    char *pattern = NULL;
    Tcl_RegExp regexp = NULL;
    Tcl_HashEntry *hPtr;
    Tcl_HashSearch search;
    Tcl_Obj *result = Tcl_GetObjResult(interp);
    const char *options[] = {"-glob", "-regexp", NULL};
    enum list_options { OPT_GLOB, OPT_REGEXP };

    /*
     * Parse arguments.
     */

    if (objc > 3) {
	Tcl_WrongNumArgs(interp, 1, objv, "?(-glob|-regexp)? ?pattern?");
	return TCL_ERROR;
    }
    if (objc == 3) {
	int idx;

	if (Tcl_GetIndexFromObj(interp, objv[1], options, "option",
		0, &idx) != TCL_OK) {
	    return TCL_ERROR;
	}
	switch (idx) {
	case OPT_GLOB:
	    pattern = TclGetString(objv[2]);
	    break;
	case OPT_REGEXP:
	    regexp = Tcl_RegExpCompile(interp, TclGetString(objv[2]));
	    if (!regexp) {
		return TCL_ERROR;
	    }
	    break;
	}
    } else if (objc == 2) {
	pattern = TclGetString(objv[1]);
    }

    /*
     * Scan for matching entries.
     */

    ReadLock();
    if (pattern) {
	for (hPtr = Tcl_FirstHashEntry(&ZipFS.fileHash, &search);
		hPtr != NULL; hPtr = Tcl_NextHashEntry(&search)) {
	    ZipEntry *z = (ZipEntry *) Tcl_GetHashValue(hPtr);

	    if (Tcl_StringMatch(z->name, pattern)) {
		Tcl_ListObjAppendElement(interp, result,
			Tcl_NewStringObj(z->name, -1));
	    }
	}
    } else if (regexp) {
	for (hPtr = Tcl_FirstHashEntry(&ZipFS.fileHash, &search);
		hPtr; hPtr = Tcl_NextHashEntry(&search)) {
	    ZipEntry *z = (ZipEntry *) Tcl_GetHashValue(hPtr);

	    if (Tcl_RegExpExec(interp, regexp, z->name, z->name)) {
		Tcl_ListObjAppendElement(interp, result,
			Tcl_NewStringObj(z->name, -1));
	    }
	}
    } else {
	for (hPtr = Tcl_FirstHashEntry(&ZipFS.fileHash, &search);
		hPtr; hPtr = Tcl_NextHashEntry(&search)) {
	    ZipEntry *z = (ZipEntry *) Tcl_GetHashValue(hPtr);

	    Tcl_ListObjAppendElement(interp, result,
		    Tcl_NewStringObj(z->name, -1));
	}
    }
    Unlock();
    return TCL_OK;
}

/*
 *-------------------------------------------------------------------------
 *
 * TclZipfs_TclLibrary --
 *
 *	This procedure gets (and possibly finds) the root that Tcl's library
 *	files are mounted under.
 *
 * Results:
 *	A Tcl object holding the location (with zero refcount), or NULL if no
 *	Tcl library can be found.
 *
 * Side effects:
 *	May initialise the cache of where such library files are to be found.
 *	This cache is never cleared.
 *
 *-------------------------------------------------------------------------
 */

Tcl_Obj *
TclZipfs_TclLibrary(void)
{
    Tcl_Obj *vfsInitScript;
    int found;
#if (defined(_WIN32) || defined(__CYGWIN__)) && !defined(STATIC_BUILD)
#   define LIBRARY_SIZE	    64
    HMODULE hModule;
    WCHAR wName[MAX_PATH + LIBRARY_SIZE];
    char dllName[(MAX_PATH + LIBRARY_SIZE) * 3];
#endif /* _WIN32 */

    /*
     * Use the cached value if that has been set; we don't want to repeat the
     * searching and mounting.
     */

    if (zipfs_literal_tcl_library) {
	return Tcl_NewStringObj(zipfs_literal_tcl_library, -1);
    }

    /*
     * Look for the library file system within the executable.
     */

    vfsInitScript = Tcl_NewStringObj(ZIPFS_APP_MOUNT "/tcl_library/init.tcl",
	    -1);
    Tcl_IncrRefCount(vfsInitScript);
    found = Tcl_FSAccess(vfsInitScript, F_OK);
    Tcl_DecrRefCount(vfsInitScript);
    if (found == TCL_OK) {
	zipfs_literal_tcl_library = ZIPFS_APP_MOUNT "/tcl_library";
	return Tcl_NewStringObj(zipfs_literal_tcl_library, -1);
    }

    /*
     * Look for the library file system within the DLL/shared library.  Note
     * that we must mount the zip file and dll before releasing to search.
     */

#if !defined(STATIC_BUILD)
#if defined(_WIN32) || defined(__CYGWIN__)
    hModule = (HMODULE)TclWinGetTclInstance();
    GetModuleFileNameW(hModule, wName, MAX_PATH);
#ifdef __CYGWIN__
    cygwin_conv_path(3, wName, dllName, sizeof(dllName));
#else
    WideCharToMultiByte(CP_UTF8, 0, wName, -1, dllName, sizeof(dllName), NULL, NULL);
#endif

    if (ZipfsAppHookFindTclInit(dllName) == TCL_OK) {
	return Tcl_NewStringObj(zipfs_literal_tcl_library, -1);
    }
#else
    if (ZipfsAppHookFindTclInit(CFG_RUNTIME_LIBDIR "/" CFG_RUNTIME_DLLFILE) == TCL_OK) {
	return Tcl_NewStringObj(zipfs_literal_tcl_library, -1);
    }
#endif /* _WIN32 */
#endif /* !defined(STATIC_BUILD) */

    /*
     * If anything set the cache (but subsequently failed) go with that
     * anyway.
     */

    if (zipfs_literal_tcl_library) {
	return Tcl_NewStringObj(zipfs_literal_tcl_library, -1);
    }
    return NULL;
}

/*
 *-------------------------------------------------------------------------
 *
 * ZipFSTclLibraryObjCmd --
 *
 *	This procedure is invoked to process the
 *	[::tcl::zipfs::tcl_library_init] command, usually called during the
 *	execution of Tcl's interpreter startup. It returns the root that Tcl's
 *	library files are mounted under.
 *
 * Results:
 *	A standard Tcl result.
 *
 * Side effects:
 *	May initialise the cache of where such library files are to be found.
 *	This cache is never cleared.
 *
 *-------------------------------------------------------------------------
 */

static int
ZipFSTclLibraryObjCmd(
    TCL_UNUSED(ClientData),
    Tcl_Interp *interp,		/* Current interpreter. */
    TCL_UNUSED(int) /*objc*/,
    TCL_UNUSED(Tcl_Obj *const *)) /*objv*/
{
    if (!Tcl_IsSafe(interp)) {
	Tcl_Obj *pResult = TclZipfs_TclLibrary();

	if (!pResult) {
	    TclNewObj(pResult);
	}
	Tcl_SetObjResult(interp, pResult);
    }
    return TCL_OK;
}

/*
 *-------------------------------------------------------------------------
 *
 * ZipChannelClose --
 *
 *	This function is called to close a channel.
 *
 * Results:
 *	Always TCL_OK.
 *
 * Side effects:
 *	Resources are free'd.
 *
 *-------------------------------------------------------------------------
 */

static int
ZipChannelClose(
    void *instanceData,
    TCL_UNUSED(Tcl_Interp *),
    int flags)
{
    ZipChannel *info = (ZipChannel *) instanceData;

    if ((flags & (TCL_CLOSE_READ | TCL_CLOSE_WRITE)) != 0) {
	return EINVAL;
    }

    if (info->iscompr && info->ubuf) {
	Tcl_Free(info->ubuf);
	info->ubuf = NULL;
    }
    if (info->isEncrypted) {
	info->isEncrypted = 0;
	memset(info->keys, 0, sizeof(info->keys));
    }
    if (info->isWriting) {
	ZipEntry *z = info->zipEntryPtr;
	unsigned char *newdata = (unsigned char *)
		Tcl_AttemptRealloc(info->ubuf, info->numRead);

	if (newdata) {
	    if (z->data) {
		Tcl_Free(z->data);
	    }
	    z->data = newdata;
	    z->numBytes = z->numCompressedBytes = info->numBytes;
	    z->compressMethod = ZIP_COMPMETH_STORED;
	    z->timestamp = time(NULL);
	    z->isDirectory = 0;
	    z->isEncrypted = 0;
	    z->offset = 0;
	    z->crc32 = 0;
	} else {
	    Tcl_Free(info->ubuf);
	}
    }
    WriteLock();
    info->zipFilePtr->numOpen--;
    Unlock();
    Tcl_Free(info);
    return TCL_OK;
}

/*
 *-------------------------------------------------------------------------
 *
 * ZipChannelRead --
 *
 *	This function is called to read data from channel.
 *
 * Results:
 *	Number of bytes read or -1 on error with error number set.
 *
 * Side effects:
 *	Data is read and file pointer is advanced.
 *
 *-------------------------------------------------------------------------
 */

static int
ZipChannelRead(
    void *instanceData,
    char *buf,
    int toRead,
    int *errloc)
{
    ZipChannel *info = (ZipChannel *) instanceData;
    unsigned long nextpos;

    if (info->isDirectory < 0) {
	/*
	 * Special case: when executable combined with ZIP archive file read
	 * data in front of ZIP, i.e. the executable itself.
	 */

	nextpos = info->numRead + toRead;
	if (nextpos > info->zipFilePtr->baseOffset) {
	    toRead = info->zipFilePtr->baseOffset - info->numRead;
	    nextpos = info->zipFilePtr->baseOffset;
	}
	if (toRead == 0) {
	    return 0;
	}
	memcpy(buf, info->zipFilePtr->data, toRead);
	info->numRead = nextpos;
	*errloc = 0;
	return toRead;
    }
    if (info->isDirectory) {
	*errloc = EISDIR;
	return -1;
    }
    nextpos = info->numRead + toRead;
    if (nextpos > info->numBytes) {
	toRead = info->numBytes - info->numRead;
	nextpos = info->numBytes;
    }
    if (toRead == 0) {
	return 0;
    }
    if (info->isEncrypted) {
	int i;

	for (i = 0; i < toRead; i++) {
	    int ch = info->ubuf[i + info->numRead];

	    buf[i] = zdecode(info->keys, crc32tab, ch);
	}
    } else {
	memcpy(buf, info->ubuf + info->numRead, toRead);
    }
    info->numRead = nextpos;
    *errloc = 0;
    return toRead;
}

/*
 *-------------------------------------------------------------------------
 *
 * ZipChannelWrite --
 *
 *	This function is called to write data into channel.
 *
 * Results:
 *	Number of bytes written or -1 on error with error number set.
 *
 * Side effects:
 *	Data is written and file pointer is advanced.
 *
 *-------------------------------------------------------------------------
 */

static int
ZipChannelWrite(
    void *instanceData,
    const char *buf,
    int toWrite,
    int *errloc)
{
    ZipChannel *info = (ZipChannel *) instanceData;
    unsigned long nextpos;

    if (!info->isWriting) {
	*errloc = EINVAL;
	return -1;
    }
    nextpos = info->numRead + toWrite;
    if (nextpos > info->maxWrite) {
	toWrite = info->maxWrite - info->numRead;
	nextpos = info->maxWrite;
    }
    if (toWrite == 0) {
	return 0;
    }
    memcpy(info->ubuf + info->numRead, buf, toWrite);
    info->numRead = nextpos;
    if (info->numRead > info->numBytes) {
	info->numBytes = info->numRead;
    }
    *errloc = 0;
    return toWrite;
}

/*
 *-------------------------------------------------------------------------
 *
 * ZipChannelSeek/ZipChannelWideSeek --
 *
 *	This function is called to position file pointer of channel.
 *
 * Results:
 *	New file position or -1 on error with error number set.
 *
 * Side effects:
 *	File pointer is repositioned according to offset and mode.
 *
 *-------------------------------------------------------------------------
 */

static long long
ZipChannelWideSeek(
    void *instanceData,
    long long offset,
    int mode,
    int *errloc)
{
    ZipChannel *info = (ZipChannel *) instanceData;
    size_t end;

    if (!info->isWriting && (info->isDirectory < 0)) {
	/*
	 * Special case: when executable combined with ZIP archive file, seek
	 * within front of ZIP, i.e. the executable itself.
	 */
	end = info->zipFilePtr->baseOffset;
    } else if (info->isDirectory) {
	*errloc = EINVAL;
	return -1;
    } else {
	end = info->numBytes;
    }
    switch (mode) {
    case SEEK_CUR:
	offset += info->numRead;
	break;
    case SEEK_END:
	offset += end;
	break;
    case SEEK_SET:
	break;
    default:
	*errloc = EINVAL;
	return -1;
    }
    if (offset < 0) {
	*errloc = EINVAL;
	return -1;
    }
    if (info->isWriting) {
	if ((size_t) offset > info->maxWrite) {
	    *errloc = EINVAL;
	    return -1;
	}
	if ((size_t) offset > info->numBytes) {
	    info->numBytes = offset;
	}
    } else if ((size_t) offset > end) {
	*errloc = EINVAL;
	return -1;
    }
    info->numRead = (size_t) offset;
    return info->numRead;
}

#if !defined(TCL_NO_DEPRECATED) && (TCL_MAJOR_VERSION < 9)
static int
ZipChannelSeek(
    void *instanceData,
    long offset,
    int mode,
    int *errloc)
{
    return ZipChannelWideSeek(instanceData, offset, mode, errloc);
}
#endif

/*
 *-------------------------------------------------------------------------
 *
 * ZipChannelWatchChannel --
 *
 *	This function is called for event notifications on channel. Does
 *	nothing.
 *
 * Results:
 *	None.
 *
 * Side effects:
 *	None.
 *
 *-------------------------------------------------------------------------
 */

static void
ZipChannelWatchChannel(
    TCL_UNUSED(ClientData),
    TCL_UNUSED(int) /*mask*/)
{
    return;
}

/*
 *-------------------------------------------------------------------------
 *
 * ZipChannelGetFile --
 *
 *	This function is called to retrieve OS handle for channel.
 *
 * Results:
 *	Always TCL_ERROR since there's never an OS handle for a file within a
 *	ZIP archive.
 *
 * Side effects:
 *	None.
 *
 *-------------------------------------------------------------------------
 */

static int
ZipChannelGetFile(
    TCL_UNUSED(ClientData),
    TCL_UNUSED(int) /*direction*/,
    TCL_UNUSED(ClientData *) /*handlePtr*/)
{
    return TCL_ERROR;
}

/*
 *-------------------------------------------------------------------------
 *
 * ZipChannelOpen --
 *
 *	This function opens a Tcl_Channel on a file from a mounted ZIP archive
 *	according to given open mode (already parsed by caller).
 *
 * Results:
 *	Tcl_Channel on success, or NULL on error.
 *
 * Side effects:
 *	Memory is allocated, the file from the ZIP archive is uncompressed.
 *
 *-------------------------------------------------------------------------
 */

static Tcl_Channel
ZipChannelOpen(
    Tcl_Interp *interp,		/* Current interpreter. */
    char *filename,		/* What are we opening. */
    int wr,			/* True if we're opening in write mode. */
    int trunc)			/* True if we're opening in truncate mode. */
{
    ZipEntry *z;
    ZipChannel *info;
    int flags = 0;
    char cname[128];

    /*
     * Is the file there?
     */

    WriteLock();
    z = ZipFSLookup(filename);
    if (!z) {
	Tcl_SetErrno(ENOENT);
	if (interp) {
	    Tcl_SetObjResult(interp, Tcl_ObjPrintf(
		    "file not found \"%s\": %s", filename,
		    Tcl_PosixError(interp)));
	}
	goto error;
    }

    /*
     * Do we support opening the file that way?
     */

    if (wr && z->isDirectory) {
	Tcl_SetErrno(EISDIR);
	if (interp) {
	    Tcl_SetObjResult(interp, Tcl_ObjPrintf(
		    "unsupported file type: %s",
		    Tcl_PosixError(interp)));
	}
	goto error;
    }
    if ((z->compressMethod != ZIP_COMPMETH_STORED)
	    && (z->compressMethod != ZIP_COMPMETH_DEFLATED)) {
	ZIPFS_ERROR(interp, "unsupported compression method");
	ZIPFS_ERROR_CODE(interp, "COMP_METHOD");
	goto error;
    }
    if (!trunc) {
	flags |= TCL_READABLE;
	if (z->isEncrypted && (z->zipFilePtr->passBuf[0] == 0)) {
	    ZIPFS_ERROR(interp, "decryption failed");
	    ZIPFS_ERROR_CODE(interp, "DECRYPT");
	    goto error;
	} else if (wr && !z->data && (z->numBytes > ZipFS.wrmax)) {
	    ZIPFS_ERROR(interp, "file too large");
	    ZIPFS_ERROR_CODE(interp, "FILE_SIZE");
	    goto error;
	}
    } else {
	flags = TCL_WRITABLE;
    }

    info = AllocateZipChannel(interp);
    if (!info) {
	goto error;
    }
    info->zipFilePtr = z->zipFilePtr;
    info->zipEntryPtr = z;
    if (wr) {
	/*
	 * Set up a writable channel.
	 */

	flags |= TCL_WRITABLE;
	if (InitWritableChannel(interp, info, z, trunc) == TCL_ERROR) {
	    Tcl_Free(info);
	    goto error;
	}
    } else if (z->data) {
	/*
	 * Set up a readable channel for direct data.
	 */

	flags |= TCL_READABLE;
	info->numBytes = z->numBytes;
	info->ubuf = z->data;
    } else {
	/*
	 * Set up a readable channel.
	 */

	flags |= TCL_READABLE;
	if (InitReadableChannel(interp, info, z) == TCL_ERROR) {
	    Tcl_Free(info);
	    goto error;
	}
    }

    /*
     * Wrap the ZipChannel into a Tcl_Channel.
     */

    sprintf(cname, "zipfs_%" TCL_Z_MODIFIER "x_%d", z->offset,
	    ZipFS.idCount++);
    z->zipFilePtr->numOpen++;
    Unlock();
    return Tcl_CreateChannel(&ZipChannelType, cname, info, flags);

  error:
    Unlock();
    return NULL;
}

/*
 *-------------------------------------------------------------------------
 *
 * InitWritableChannel --
 *
 *	Assistant for ZipChannelOpen() that sets up a writable channel. It's
 *	up to the caller to actually register the channel.
 *
 * Returns:
 *	Tcl result code.
 *
 * Side effects:
 *	Allocates memory for the implementation of the channel. Writes to the
 *	interpreter's result on error.
 *
 *-------------------------------------------------------------------------
 */

static int
InitWritableChannel(
    Tcl_Interp *interp,		/* Current interpreter, or NULL (when errors
				 * will be silent). */
    ZipChannel *info,		/* The channel to set up. */
    ZipEntry *z,		/* The zipped file that the channel will write
				 * to. */
    int trunc)			/* Whether to truncate the data. */
{
    int i, ch;
    unsigned char *cbuf = NULL;

    /*
     * Set up a writable channel.
     */

    info->isWriting = 1;
    info->maxWrite = ZipFS.wrmax;

    info->ubuf = (unsigned char *) Tcl_AttemptAlloc(info->maxWrite);
    if (!info->ubuf) {
	goto memoryError;
    }
    memset(info->ubuf, 0, info->maxWrite);

    if (trunc) {
	/*
	 * Truncate; nothing there.
	 */

	info->numBytes = 0;
    } else if (z->data) {
	/*
	 * Already got uncompressed data.
	 */

	unsigned int j = z->numBytes;

	if (j > info->maxWrite) {
	    j = info->maxWrite;
	}
	memcpy(info->ubuf, z->data, j);
	info->numBytes = j;
    } else {
	/*
	 * Need to uncompress the existing data.
	 */

	unsigned char *zbuf = z->zipFilePtr->data + z->offset;

	if (z->isEncrypted) {
	    int len = z->zipFilePtr->passBuf[0] & 0xFF;
	    char passBuf[260];

	    for (i = 0; i < len; i++) {
		ch = z->zipFilePtr->passBuf[len - i];
		passBuf[i] = (ch & 0x0f) | pwrot[(ch >> 4) & 0x0f];
	    }
	    passBuf[i] = '\0';
	    init_keys(passBuf, info->keys, crc32tab);
	    memset(passBuf, 0, sizeof(passBuf));
	    for (i = 0; i < 12; i++) {
		ch = info->ubuf[i];
		zdecode(info->keys, crc32tab, ch);
	    }
	    zbuf += i;
	}

	if (z->compressMethod == ZIP_COMPMETH_DEFLATED) {
	    z_stream stream;
	    int err;

	    memset(&stream, 0, sizeof(z_stream));
	    stream.zalloc = Z_NULL;
	    stream.zfree = Z_NULL;
	    stream.opaque = Z_NULL;
	    stream.avail_in = z->numCompressedBytes;
	    if (z->isEncrypted) {
		unsigned int j;

		stream.avail_in -= 12;
		cbuf = (unsigned char *) Tcl_AttemptAlloc(stream.avail_in);
		if (!cbuf) {
		    goto memoryError;
		}
		for (j = 0; j < stream.avail_in; j++) {
		    ch = info->ubuf[j];
		    cbuf[j] = zdecode(info->keys, crc32tab, ch);
		}
		stream.next_in = cbuf;
	    } else {
		stream.next_in = zbuf;
	    }
	    stream.next_out = info->ubuf;
	    stream.avail_out = info->maxWrite;
	    if (inflateInit2(&stream, -15) != Z_OK) {
		goto corruptionError;
	    }
	    err = inflate(&stream, Z_SYNC_FLUSH);
	    inflateEnd(&stream);
	    if ((err == Z_STREAM_END)
		    || ((err == Z_OK) && (stream.avail_in == 0))) {
		if (cbuf) {
		    memset(info->keys, 0, sizeof(info->keys));
		    Tcl_Free(cbuf);
		}
		return TCL_OK;
	    }
	    goto corruptionError;
	} else if (z->isEncrypted) {
	    /*
	     * Need to decrypt some otherwise-simple stored data.
	     */

	    for (i = 0; i < z->numBytes - 12; i++) {
		ch = zbuf[i];
		info->ubuf[i] = zdecode(info->keys, crc32tab, ch);
	    }
	} else {
	    /*
	     * Simple stored data. Copy into our working buffer.
	     */

	    memcpy(info->ubuf, zbuf, z->numBytes);
	}
	memset(info->keys, 0, sizeof(info->keys));
    }
    return TCL_OK;

  memoryError:
    if (info->ubuf) {
	Tcl_Free(info->ubuf);
    }
    ZIPFS_MEM_ERROR(interp);
    return TCL_ERROR;

  corruptionError:
    if (cbuf) {
	memset(info->keys, 0, sizeof(info->keys));
	Tcl_Free(cbuf);
    }
    if (info->ubuf) {
	Tcl_Free(info->ubuf);
    }
    ZIPFS_ERROR(interp, "decompression error");
    ZIPFS_ERROR_CODE(interp, "CORRUPT");
    return TCL_ERROR;
}

/*
 *-------------------------------------------------------------------------
 *
 * InitReadableChannel --
 *
 *	Assistant for ZipChannelOpen() that sets up a readable channel. It's
 *	up to the caller to actually register the channel.
 *
 * Returns:
 *	Tcl result code.
 *
 * Side effects:
 *	Allocates memory for the implementation of the channel. Writes to the
 *	interpreter's result on error.
 *
 *-------------------------------------------------------------------------
 */

static int
InitReadableChannel(
    Tcl_Interp *interp,		/* Current interpreter, or NULL (when errors
				 * will be silent). */
    ZipChannel *info,		/* The channel to set up. */
    ZipEntry *z)		/* The zipped file that the channel will read
				 * from. */
{
    unsigned char *ubuf = NULL;
    int i, ch;

    info->iscompr = (z->compressMethod == ZIP_COMPMETH_DEFLATED);
    info->ubuf = z->zipFilePtr->data + z->offset;
    info->isDirectory = z->isDirectory;
    info->isEncrypted = z->isEncrypted;
    info->numBytes = z->numBytes;

    if (info->isEncrypted) {
	int len = z->zipFilePtr->passBuf[0] & 0xFF;
	char passBuf[260];

	for (i = 0; i < len; i++) {
	    ch = z->zipFilePtr->passBuf[len - i];
	    passBuf[i] = (ch & 0x0f) | pwrot[(ch >> 4) & 0x0f];
	}
	passBuf[i] = '\0';
	init_keys(passBuf, info->keys, crc32tab);
	memset(passBuf, 0, sizeof(passBuf));
	for (i = 0; i < 12; i++) {
	    ch = info->ubuf[i];
	    zdecode(info->keys, crc32tab, ch);
	}
	info->ubuf += i;
    }

    if (info->iscompr) {
	z_stream stream;
	int err;
	unsigned int j;

	/*
	 * Data to decode is compressed, and possibly encrpyted too.
	 */

	memset(&stream, 0, sizeof(z_stream));
	stream.zalloc = Z_NULL;
	stream.zfree = Z_NULL;
	stream.opaque = Z_NULL;
	stream.avail_in = z->numCompressedBytes;
	if (info->isEncrypted) {
	    stream.avail_in -= 12;
	    ubuf = (unsigned char *) Tcl_AttemptAlloc(stream.avail_in);
	    if (!ubuf) {
		info->ubuf = NULL;
		goto memoryError;
	    }

	    for (j = 0; j < stream.avail_in; j++) {
		ch = info->ubuf[j];
		ubuf[j] = zdecode(info->keys, crc32tab, ch);
	    }
	    stream.next_in = ubuf;
	} else {
	    stream.next_in = info->ubuf;
	}
	stream.next_out = info->ubuf = (unsigned char *)
		Tcl_AttemptAlloc(info->numBytes);
	if (!info->ubuf) {
	    goto memoryError;
	}
	stream.avail_out = info->numBytes;
	if (inflateInit2(&stream, -15) != Z_OK) {
	    goto corruptionError;
	}
	err = inflate(&stream, Z_SYNC_FLUSH);
	inflateEnd(&stream);

	/*
	 * Decompression was successful if we're either in the END state, or
	 * in the OK state with no buffered bytes.
	 */

	if ((err != Z_STREAM_END)
		&& ((err != Z_OK) || (stream.avail_in != 0))) {
	    goto corruptionError;
	}

	if (ubuf) {
	    info->isEncrypted = 0;
	    memset(info->keys, 0, sizeof(info->keys));
	    Tcl_Free(ubuf);
	}
	return TCL_OK;
    } else if (info->isEncrypted) {
	unsigned int j, len;

	/*
	 * Decode encrypted but uncompressed file, since we support Tcl_Seek()
	 * on it, and it can be randomly accessed later.
	 */

	len = z->numCompressedBytes - 12;
	ubuf = (unsigned char *) Tcl_AttemptAlloc(len);
	if (ubuf == NULL) {
	    goto memoryError;
	}
	for (j = 0; j < len; j++) {
	    ch = info->ubuf[j];
	    ubuf[j] = zdecode(info->keys, crc32tab, ch);
	}
	info->ubuf = ubuf;
	info->isEncrypted = 0;
    }
    return TCL_OK;

  corruptionError:
    if (ubuf) {
	info->isEncrypted = 0;
	memset(info->keys, 0, sizeof(info->keys));
	Tcl_Free(ubuf);
    }
    if (info->ubuf) {
	Tcl_Free(info->ubuf);
    }
    ZIPFS_ERROR(interp, "decompression error");
    ZIPFS_ERROR_CODE(interp, "CORRUPT");
    return TCL_ERROR;

  memoryError:
    if (ubuf) {
	info->isEncrypted = 0;
	memset(info->keys, 0, sizeof(info->keys));
	Tcl_Free(ubuf);
    }
    ZIPFS_MEM_ERROR(interp);
    return TCL_ERROR;
}

/*
 *-------------------------------------------------------------------------
 *
 * ZipEntryStat --
 *
 *	This function implements the ZIP filesystem specific version of the
 *	library version of stat.
 *
 * Results:
 *	See stat documentation.
 *
 * Side effects:
 *	See stat documentation.
 *
 *-------------------------------------------------------------------------
 */

static int
ZipEntryStat(
    char *path,
    Tcl_StatBuf *buf)
{
    ZipEntry *z;
    int ret = -1;

    ReadLock();
    z = ZipFSLookup(path);
    if (z) {
	memset(buf, 0, sizeof(Tcl_StatBuf));
	if (z->isDirectory) {
	    buf->st_mode = S_IFDIR | 0555;
	} else {
	    buf->st_mode = S_IFREG | 0555;
	}
	buf->st_size = z->numBytes;
	buf->st_mtime = z->timestamp;
	buf->st_ctime = z->timestamp;
	buf->st_atime = z->timestamp;
	ret = 0;
    }
    Unlock();
    return ret;
}

/*
 *-------------------------------------------------------------------------
 *
 * ZipEntryAccess --
 *
 *	This function implements the ZIP filesystem specific version of the
 *	library version of access.
 *
 * Results:
 *	See access documentation.
 *
 * Side effects:
 *	See access documentation.
 *
 *-------------------------------------------------------------------------
 */

static int
ZipEntryAccess(
    char *path,
    int mode)
{
    ZipEntry *z;

    if (mode & 3) {
	return -1;
    }
    ReadLock();
    z = ZipFSLookup(path);
    Unlock();
    return (z ? 0 : -1);
}

/*
 *-------------------------------------------------------------------------
 *
 * ZipFSOpenFileChannelProc --
 *
 *	Open a channel to a file in a mounted ZIP archive. Delegates to
 *	ZipChannelOpen().
 *
 * Results:
 *	Tcl_Channel on success, or NULL on error.
 *
 * Side effects:
 *	Allocates memory.
 *
 *-------------------------------------------------------------------------
 */

static Tcl_Channel
ZipFSOpenFileChannelProc(
    Tcl_Interp *interp,		/* Current interpreter. */
    Tcl_Obj *pathPtr,
    int mode,
    TCL_UNUSED(int) /* permissions */)
{
    int trunc = (mode & O_TRUNC) != 0;
    int wr = (mode & (O_WRONLY | O_RDWR)) != 0;

    pathPtr = Tcl_FSGetNormalizedPath(NULL, pathPtr);
    if (!pathPtr) {
	return NULL;
    }

    /*
     * Check for unsupported modes.
     */

    if ((mode & O_APPEND) || ((ZipFS.wrmax <= 0) && wr)) {
	Tcl_SetErrno(EACCES);
	if (interp) {
	    Tcl_SetObjResult(interp, Tcl_ObjPrintf(
		    "write access not supported: %s",
		    Tcl_PosixError(interp)));
	}
	return NULL;
    }

    return ZipChannelOpen(interp, TclGetString(pathPtr), wr, trunc);
}

/*
 *-------------------------------------------------------------------------
 *
 * ZipFSStatProc --
 *
 *	This function implements the ZIP filesystem specific version of the
 *	library version of stat.
 *
 * Results:
 *	See stat documentation.
 *
 * Side effects:
 *	See stat documentation.
 *
 *-------------------------------------------------------------------------
 */

static int
ZipFSStatProc(
    Tcl_Obj *pathPtr,
    Tcl_StatBuf *buf)
{
    pathPtr = Tcl_FSGetNormalizedPath(NULL, pathPtr);
    if (!pathPtr) {
	return -1;
    }
    return ZipEntryStat(TclGetString(pathPtr), buf);
}

/*
 *-------------------------------------------------------------------------
 *
 * ZipFSAccessProc --
 *
 *	This function implements the ZIP filesystem specific version of the
 *	library version of access.
 *
 * Results:
 *	See access documentation.
 *
 * Side effects:
 *	See access documentation.
 *
 *-------------------------------------------------------------------------
 */

static int
ZipFSAccessProc(
    Tcl_Obj *pathPtr,
    int mode)
{
    pathPtr = Tcl_FSGetNormalizedPath(NULL, pathPtr);
    if (!pathPtr) {
	return -1;
    }
    return ZipEntryAccess(TclGetString(pathPtr), mode);
}

/*
 *-------------------------------------------------------------------------
 *
 * ZipFSFilesystemSeparatorProc --
 *
 *	This function returns the separator to be used for a given path. The
 *	object returned should have a refCount of zero
 *
 * Results:
 *	A Tcl object, with a refCount of zero. If the caller needs to retain a
 *	reference to the object, it should call Tcl_IncrRefCount, and should
 *	otherwise free the object.
 *
 * Side effects:
 *	None.
 *
 *-------------------------------------------------------------------------
 */

static Tcl_Obj *
ZipFSFilesystemSeparatorProc(
    TCL_UNUSED(Tcl_Obj *) /*pathPtr*/)
{
    return Tcl_NewStringObj("/", -1);
}

/*
 *-------------------------------------------------------------------------
 *
 * AppendWithPrefix --
 *
 *	Worker for ZipFSMatchInDirectoryProc() that is a wrapper around
 *	Tcl_ListObjAppendElement() which knows about handling prefixes.
 *
 *-------------------------------------------------------------------------
 */

static inline void
AppendWithPrefix(
    Tcl_Obj *result,		/* Where to append a list element to. */
    Tcl_DString *prefix,	/* The prefix to add to the element, or NULL
				 * for don't do that. */
    const char *name,		/* The name to append. */
    int nameLen)		/* The length of the name. May be -1 for
				 * append-up-to-NUL-byte. */
{
    if (prefix) {
	int prefixLength = Tcl_DStringLength(prefix);

	Tcl_DStringAppend(prefix, name, nameLen);
	Tcl_ListObjAppendElement(NULL, result, Tcl_NewStringObj(
		Tcl_DStringValue(prefix), Tcl_DStringLength(prefix)));
	Tcl_DStringSetLength(prefix, prefixLength);
    } else {
	Tcl_ListObjAppendElement(NULL, result, Tcl_NewStringObj(name, nameLen));
    }
}

/*
 *-------------------------------------------------------------------------
 *
 * ZipFSMatchInDirectoryProc --
 *
 *	This routine is used by the globbing code to search a directory for
 *	all files which match a given pattern.
 *
 * Results:
 *	The return value is a standard Tcl result indicating whether an error
 *	occurred in globbing. Errors are left in interp, good results are
 *	lappend'ed to resultPtr (which must be a valid object).
 *
 * Side effects:
 *	None.
 *
 *-------------------------------------------------------------------------
 */

static int
ZipFSMatchInDirectoryProc(
    TCL_UNUSED(Tcl_Interp *),
    Tcl_Obj *result,		/* Where to append matched items to. */
    Tcl_Obj *pathPtr,		/* Where we are looking. */
    const char *pattern,	/* What names we are looking for. */
    Tcl_GlobTypeData *types)	/* What types we are looking for. */
{
    Tcl_HashEntry *hPtr;
    Tcl_HashSearch search;
    Tcl_Obj *normPathPtr = Tcl_FSGetNormalizedPath(NULL, pathPtr);
    int scnt, l, dirOnly = -1, prefixLen, strip = 0, mounts = 0;
    int len;
    char *pat, *prefix, *path;
    Tcl_DString dsPref, *prefixBuf = NULL;

    if (!normPathPtr) {
	return -1;
    }
    if (types) {
	dirOnly = (types->type & TCL_GLOB_TYPE_DIR) == TCL_GLOB_TYPE_DIR;
	mounts = (types->type == TCL_GLOB_TYPE_MOUNT);
    }

    /*
     * The prefix that gets prepended to results.
     */

    prefix = TclGetStringFromObj(pathPtr, &prefixLen);

    /*
     * The (normalized) path we're searching.
     */

    path = TclGetStringFromObj(normPathPtr, &len);

    Tcl_DStringInit(&dsPref);
    if (strcmp(prefix, path) == 0) {
	prefixBuf = NULL;
    } else {
	/*
	 * We need to strip the normalized prefix of the filenames and replace
	 * it with the official prefix that we were expecting to get.
	 */

	strip = len + 1;
	Tcl_DStringAppend(&dsPref, prefix, prefixLen);
	Tcl_DStringAppend(&dsPref, "/", 1);
	prefix = Tcl_DStringValue(&dsPref);
	prefixBuf = &dsPref;
    }

    ReadLock();

    /*
     * Are we globbing the mount points?
     */

    if (mounts) {
	ZipFSMatchMountPoints(result, normPathPtr, pattern, prefixBuf);
	goto end;
    }

    /*
     * Can we skip the complexity of actual globbing? Without a pattern, yes;
     * it's a directory existence test.
     */

    if (!pattern || (pattern[0] == '\0')) {
	ZipEntry *z = ZipFSLookup(path);

	if (z && ((dirOnly < 0) || (!dirOnly && !z->isDirectory)
		|| (dirOnly && z->isDirectory))) {
	    AppendWithPrefix(result, prefixBuf, z->name, -1);
	}
	goto end;
    }

    /*
     * We've got to work for our supper and do the actual globbing. And all
     * we've got really is an undifferentiated pile of all the filenames we've
     * got from all our ZIP mounts.
     */

    l = strlen(pattern);
    pat = (char *) Tcl_Alloc(len + l + 2);
    memcpy(pat, path, len);
    while ((len > 1) && (pat[len - 1] == '/')) {
	--len;
    }
    if ((len > 1) || (pat[0] != '/')) {
	pat[len] = '/';
	++len;
    }
    memcpy(pat + len, pattern, l + 1);
    scnt = CountSlashes(pat);

    for (hPtr = Tcl_FirstHashEntry(&ZipFS.fileHash, &search);
	    hPtr; hPtr = Tcl_NextHashEntry(&search)) {
	ZipEntry *z = (ZipEntry *) Tcl_GetHashValue(hPtr);

	if ((dirOnly >= 0) && ((dirOnly && !z->isDirectory)
		|| (!dirOnly && z->isDirectory))) {
	    continue;
	}
	if ((z->depth == scnt) && Tcl_StringCaseMatch(z->name, pat, 0)) {
	    AppendWithPrefix(result, prefixBuf, z->name + strip, -1);
	}
    }
    Tcl_Free(pat);

  end:
    Unlock();
    Tcl_DStringFree(&dsPref);
    return TCL_OK;
}

/*
 *-------------------------------------------------------------------------
 *
 * ZipFSMatchMountPoints --
 *
 *	This routine is a worker for ZipFSMatchInDirectoryProc, used by the
 *	globbing code to search for all mount points files which match a given
 *	pattern.
 *
 * Results:
 *	None.
 *
 * Side effects:
 *	Adds the matching mounts to the list in result, uses prefix as working
 *	space if it is non-NULL.
 *
 *-------------------------------------------------------------------------
 */

static void
ZipFSMatchMountPoints(
    Tcl_Obj *result,		/* The list of matches being built. */
    Tcl_Obj *normPathPtr,	/* Where we're looking from. */
    const char *pattern,	/* What we're looking for. NULL for a full
				 * list. */
    Tcl_DString *prefix)	/* Workspace filled with a prefix for all the
				 * filenames, or NULL if no prefix is to be
				 * used. */
{
    Tcl_HashEntry *hPtr;
    Tcl_HashSearch search;
    int l, normLength;
    const char *path = TclGetStringFromObj(normPathPtr, &normLength);
    size_t len = (size_t) normLength;

    if (len < 1) {
	/*
	 * Shouldn't happen. But "shouldn't"...
	 */

	return;
    }
    l = CountSlashes(path);
    if (path[len - 1] == '/') {
	len--;
    } else {
	l++;
    }
    if (!pattern || (pattern[0] == '\0')) {
	pattern = "*";
    }

    for (hPtr = Tcl_FirstHashEntry(&ZipFS.zipHash, &search); hPtr;
	    hPtr = Tcl_NextHashEntry(&search)) {
	ZipFile *zf = (ZipFile *) Tcl_GetHashValue(hPtr);

	if (zf->mountPointLen == 0) {
	    ZipEntry *z;

	    /*
	     * Enumerate the contents of the ZIP; it's mounted on the root.
	     */

	    for (z = zf->topEnts; z; z = z->tnext) {
		size_t lenz = strlen(z->name);

		if ((lenz > len + 1) && (strncmp(z->name, path, len) == 0)
			&& (z->name[len] == '/')
			&& (CountSlashes(z->name) == l)
			&& Tcl_StringCaseMatch(z->name + len + 1, pattern, 0)) {
		    AppendWithPrefix(result, prefix, z->name, lenz);
		}
	    }
	} else if ((zf->mountPointLen > len + 1)
		&& (strncmp(zf->mountPoint, path, len) == 0)
		&& (zf->mountPoint[len] == '/')
		&& (CountSlashes(zf->mountPoint) == l)
		&& Tcl_StringCaseMatch(zf->mountPoint + len + 1,
			pattern, 0)) {
	    /*
	     * Standard mount; append if it matches.
	     */

	    AppendWithPrefix(result, prefix, zf->mountPoint, zf->mountPointLen);
	}
    }
}

/*
 *-------------------------------------------------------------------------
 *
 * ZipFSPathInFilesystemProc --
 *
 *	This function determines if the given path object is in the ZIP
 *	filesystem.
 *
 * Results:
 *	TCL_OK when the path object is in the ZIP filesystem, -1 otherwise.
 *
 * Side effects:
 *	None.
 *
 *-------------------------------------------------------------------------
 */

static int
ZipFSPathInFilesystemProc(
    Tcl_Obj *pathPtr,
    TCL_UNUSED(ClientData *))
{
    Tcl_HashEntry *hPtr;
    Tcl_HashSearch search;
    int ret = -1, len;
    char *path;

    pathPtr = Tcl_FSGetNormalizedPath(NULL, pathPtr);
    if (!pathPtr) {
	return -1;
    }
    path = TclGetStringFromObj(pathPtr, &len);
    if (strncmp(path, ZIPFS_VOLUME, ZIPFS_VOLUME_LEN) != 0) {
	return -1;
    }

    ReadLock();
    hPtr = Tcl_FindHashEntry(&ZipFS.fileHash, path);
    if (hPtr) {
	ret = TCL_OK;
	goto endloop;
    }

    for (hPtr = Tcl_FirstHashEntry(&ZipFS.zipHash, &search); hPtr;
	    hPtr = Tcl_NextHashEntry(&search)) {
	ZipFile *zf = (ZipFile *) Tcl_GetHashValue(hPtr);

	if (zf->mountPointLen == 0) {
	    ZipEntry *z;

	    for (z = zf->topEnts; z != NULL; z = z->tnext) {
		size_t lenz = strlen(z->name);

		if (((size_t) len >= lenz) &&
			(strncmp(path, z->name, lenz) == 0)) {
		    ret = TCL_OK;
		    goto endloop;
		}
	    }
	} else if (((size_t) len >= zf->mountPointLen) &&
		(strncmp(path, zf->mountPoint, zf->mountPointLen) == 0)) {
	    ret = TCL_OK;
	    break;
	}
    }

  endloop:
    Unlock();
    return ret;
}

/*
 *-------------------------------------------------------------------------
 *
 * ZipFSListVolumesProc --
 *
 *	Lists the currently mounted ZIP filesystem volumes.
 *
 * Results:
 *	The list of volumes.
 *
 * Side effects:
 *	None
 *
 *-------------------------------------------------------------------------
 */

static Tcl_Obj *
ZipFSListVolumesProc(void)
{
    return Tcl_NewStringObj(ZIPFS_VOLUME, -1);
}

/*
 *-------------------------------------------------------------------------
 *
 * ZipFSFileAttrStringsProc --
 *
 *	This function implements the ZIP filesystem dependent 'file
 *	attributes' subcommand, for listing the set of possible attribute
 *	strings.
 *
 * Results:
 *	An array of strings
 *
 * Side effects:
 *	None.
 *
 *-------------------------------------------------------------------------
 */

enum ZipFileAttrs {
    ZIP_ATTR_UNCOMPSIZE,
    ZIP_ATTR_COMPSIZE,
    ZIP_ATTR_OFFSET,
    ZIP_ATTR_MOUNT,
    ZIP_ATTR_ARCHIVE,
    ZIP_ATTR_PERMISSIONS,
    ZIP_ATTR_CRC
};

static const char *const *
ZipFSFileAttrStringsProc(
    TCL_UNUSED(Tcl_Obj *) /*pathPtr*/,
    TCL_UNUSED(Tcl_Obj **) /*objPtrRef*/)
{
    /*
     * Must match up with ZipFileAttrs enum above.
     */

    static const char *const attrs[] = {
	"-uncompsize",
	"-compsize",
	"-offset",
	"-mount",
	"-archive",
	"-permissions",
	"-crc",
	NULL,
    };

    return attrs;
}

/*
 *-------------------------------------------------------------------------
 *
 * ZipFSFileAttrsGetProc --
 *
 *	This function implements the ZIP filesystem specific 'file attributes'
 *	subcommand, for 'get' operations.
 *
 * Results:
 *	Standard Tcl return code. The object placed in objPtrRef (if TCL_OK
 *	was returned) is likely to have a refCount of zero. Either way we must
 *	either store it somewhere (e.g. the Tcl result), or Incr/Decr its
 *	refCount to ensure it is properly freed.
 *
 * Side effects:
 *	None.
 *
 *-------------------------------------------------------------------------
 */

static int
ZipFSFileAttrsGetProc(
    Tcl_Interp *interp,		/* Current interpreter. */
    int index,
    Tcl_Obj *pathPtr,
    Tcl_Obj **objPtrRef)
{
    int len, ret = TCL_OK;
    char *path;
    ZipEntry *z;

    pathPtr = Tcl_FSGetNormalizedPath(NULL, pathPtr);
    if (!pathPtr) {
	return -1;
    }
    path = TclGetStringFromObj(pathPtr, &len);
    ReadLock();
    z = ZipFSLookup(path);
    if (!z) {
	Tcl_SetErrno(ENOENT);
	ZIPFS_POSIX_ERROR(interp, "file not found");
	ret = TCL_ERROR;
	goto done;
    }
    switch (index) {
    case ZIP_ATTR_UNCOMPSIZE:
	TclNewIntObj(*objPtrRef, z->numBytes);
	break;
    case ZIP_ATTR_COMPSIZE:
	TclNewIntObj(*objPtrRef, z->numCompressedBytes);
	break;
    case ZIP_ATTR_OFFSET:
	TclNewIntObj(*objPtrRef, z->offset);
	break;
    case ZIP_ATTR_MOUNT:
	*objPtrRef = Tcl_NewStringObj(z->zipFilePtr->mountPoint,
		z->zipFilePtr->mountPointLen);
	break;
    case ZIP_ATTR_ARCHIVE:
	*objPtrRef = Tcl_NewStringObj(z->zipFilePtr->name, -1);
	break;
    case ZIP_ATTR_PERMISSIONS:
	*objPtrRef = Tcl_NewStringObj("0o555", -1);
	break;
    case ZIP_ATTR_CRC:
	TclNewIntObj(*objPtrRef, z->crc32);
	break;
    default:
	ZIPFS_ERROR(interp, "unknown attribute");
	ZIPFS_ERROR_CODE(interp, "FILE_ATTR");
	ret = TCL_ERROR;
    }

  done:
    Unlock();
    return ret;
}

/*
 *-------------------------------------------------------------------------
 *
 * ZipFSFileAttrsSetProc --
 *
 *	This function implements the ZIP filesystem specific 'file attributes'
 *	subcommand, for 'set' operations.
 *
 * Results:
 *	Standard Tcl return code.
 *
 * Side effects:
 *	None.
 *
 *-------------------------------------------------------------------------
 */

static int
ZipFSFileAttrsSetProc(
    Tcl_Interp *interp,		/* Current interpreter. */
    TCL_UNUSED(int) /*index*/,
    TCL_UNUSED(Tcl_Obj *) /*pathPtr*/,
    TCL_UNUSED(Tcl_Obj *) /*objPtr*/)
{
    ZIPFS_ERROR(interp, "unsupported operation");
    ZIPFS_ERROR_CODE(interp, "UNSUPPORTED_OP");
    return TCL_ERROR;
}

/*
 *-------------------------------------------------------------------------
 *
 * ZipFSFilesystemPathTypeProc --
 *
 * Results:
 *
 * Side effects:
 *
 *-------------------------------------------------------------------------
 */

static Tcl_Obj *
ZipFSFilesystemPathTypeProc(
    TCL_UNUSED(Tcl_Obj *) /*pathPtr*/)
{
    return Tcl_NewStringObj("zip", -1);
}

/*
 *-------------------------------------------------------------------------
 *
 * ZipFSLoadFile --
 *
 *	This functions deals with loading native object code. If the given
 *	path object refers to a file within the ZIP filesystem, an approriate
 *	error code is returned to delegate loading to the caller (by copying
 *	the file to temp store and loading from there). As fallback when the
 *	file refers to the ZIP file system but is not present, it is looked up
 *	relative to the executable and loaded from there when available.
 *
 * Results:
 *	TCL_OK on success, TCL_ERROR otherwise with error message left.
 *
 * Side effects:
 *	Loads native code into the process address space.
 *
 *-------------------------------------------------------------------------
 */

static int
ZipFSLoadFile(
    Tcl_Interp *interp,		/* Current interpreter. */
    Tcl_Obj *path,
    Tcl_LoadHandle *loadHandle,
    Tcl_FSUnloadFileProc **unloadProcPtr,
    int flags)
{
    Tcl_FSLoadFileProc2 *loadFileProc;
#ifdef ANDROID
    /*
     * Force loadFileProc to native implementation since the package manager
     * already extracted the shared libraries from the APK at install time.
     */

    loadFileProc = (Tcl_FSLoadFileProc2 *) tclNativeFilesystem.loadFileProc;
    if (loadFileProc) {
	return loadFileProc(interp, path, loadHandle, unloadProcPtr, flags);
    }
    Tcl_SetErrno(ENOENT);
    ZIPFS_ERROR(interp, Tcl_PosixError(interp));
    return TCL_ERROR;
#else /* !ANDROID */
    Tcl_Obj *altPath = NULL;
    int ret = TCL_ERROR;
    Tcl_Obj *objs[2] = { NULL, NULL };

    if (Tcl_FSAccess(path, R_OK) == 0) {
	/*
	 * EXDEV should trigger loading by copying to temp store.
	 */

	Tcl_SetErrno(EXDEV);
	ZIPFS_ERROR(interp, Tcl_PosixError(interp));
	return ret;
    }

    objs[1] = TclPathPart(interp, path, TCL_PATH_DIRNAME);
    if (objs[1] && (ZipFSAccessProc(objs[1], R_OK) == 0)) {
	const char *execName = Tcl_GetNameOfExecutable();

	/*
	 * Shared object is not in ZIP but its path prefix is, thus try to
	 * load from directory where the executable came from.
	 */

	TclDecrRefCount(objs[1]);
	objs[1] = TclPathPart(interp, path, TCL_PATH_TAIL);

	/*
	 * Get directory name of executable manually to deal with cases where
	 * [file dirname [info nameofexecutable]] is equal to [info
	 * nameofexecutable] due to VFS effects.
	 */

	if (execName) {
	    const char *p = strrchr(execName, '/');

	    if (p && p > execName + 1) {
		--p;
		objs[0] = Tcl_NewStringObj(execName, p - execName);
	    }
	}
	if (!objs[0]) {
	    objs[0] = TclPathPart(interp, TclGetObjNameOfExecutable(),
		    TCL_PATH_DIRNAME);
	}
	if (objs[0]) {
	    altPath = TclJoinPath(2, objs, 0);
	    if (altPath) {
		Tcl_IncrRefCount(altPath);
		if (Tcl_FSAccess(altPath, R_OK) == 0) {
		    path = altPath;
		}
	    }
	}
    }
    if (objs[0]) {
	Tcl_DecrRefCount(objs[0]);
    }
    if (objs[1]) {
	Tcl_DecrRefCount(objs[1]);
    }

    loadFileProc = (Tcl_FSLoadFileProc2 *) (void *)
	    tclNativeFilesystem.loadFileProc;
    if (loadFileProc) {
	ret = loadFileProc(interp, path, loadHandle, unloadProcPtr, flags);
    } else {
	Tcl_SetErrno(ENOENT);
	ZIPFS_ERROR(interp, Tcl_PosixError(interp));
    }
    if (altPath) {
	Tcl_DecrRefCount(altPath);
    }
    return ret;
#endif /* ANDROID */
}

#endif /* HAVE_ZLIB */

/*
 *-------------------------------------------------------------------------
 *
 * TclZipfs_Init --
 *
 *	Perform per interpreter initialization of this module.
 *
 * Results:
 *	The return value is a standard Tcl result.
 *
 * Side effects:
 *	Initializes this module if not already initialized, and adds module
 *	related commands to the given interpreter.
 *
 *-------------------------------------------------------------------------
 */

int
TclZipfs_Init(
    Tcl_Interp *interp)		/* Current interpreter. */
{
#ifdef HAVE_ZLIB
    static const EnsembleImplMap initMap[] = {
	{"mkimg",	ZipFSMkImgObjCmd,	NULL, NULL, NULL, 1},
	{"mkzip",	ZipFSMkZipObjCmd,	NULL, NULL, NULL, 1},
	{"lmkimg",	ZipFSLMkImgObjCmd,	NULL, NULL, NULL, 1},
	{"lmkzip",	ZipFSLMkZipObjCmd,	NULL, NULL, NULL, 1},
	/* The 4 entries above are not available in safe interpreters */
	{"mount",	ZipFSMountObjCmd,	NULL, NULL, NULL, 1},
	{"mount_data",	ZipFSMountBufferObjCmd,	NULL, NULL, NULL, 1},
	{"unmount",	ZipFSUnmountObjCmd,	NULL, NULL, NULL, 1},
	{"mkkey",	ZipFSMkKeyObjCmd,	NULL, NULL, NULL, 1},
	{"exists",	ZipFSExistsObjCmd,	NULL, NULL, NULL, 0},
	{"info",	ZipFSInfoObjCmd,	NULL, NULL, NULL, 0},
	{"list",	ZipFSListObjCmd,	NULL, NULL, NULL, 0},
	{"canonical",	ZipFSCanonicalObjCmd,	NULL, NULL, NULL, 0},
	{"root",	ZipFSRootObjCmd,	NULL, NULL, NULL, 0},
	{NULL, NULL, NULL, NULL, NULL, 0}
    };
    static const char findproc[] =
	"namespace eval ::tcl::zipfs {}\n"
	"proc ::tcl::zipfs::Find dir {\n"
	"    set result {}\n"
	"    if {[catch {glob -directory $dir -nocomplain * .*} list]} {\n"
	"        return $result\n"
	"    }\n"
	"    foreach file $list {\n"
	"        if {[file tail $file] in {. ..}} {\n"
	"            continue\n"
	"        }\n"
	"        lappend result $file {*}[Find $file]\n"
	"    }\n"
	"    return $result\n"
	"}\n"
	"proc ::tcl::zipfs::find {directoryName} {\n"
	"    return [lsort [Find $directoryName]]\n"
	"}\n";

    /*
     * One-time initialization.
     */

    WriteLock();
    if (!ZipFS.initialized) {
	ZipfsSetup();
    }
    Unlock();

    if (interp) {
	Tcl_Command ensemble;
	Tcl_Obj *mapObj;

	Tcl_EvalEx(interp, findproc, -1, TCL_EVAL_GLOBAL);
	if (!Tcl_IsSafe(interp)) {
	    Tcl_LinkVar(interp, "::tcl::zipfs::wrmax", (char *) &ZipFS.wrmax,
		    TCL_LINK_INT);
	    Tcl_LinkVar(interp, "::tcl::zipfs::fallbackEntryEncoding",
		    (char *) &ZipFS.fallbackEntryEncoding, TCL_LINK_STRING);
	}
	ensemble = TclMakeEnsemble(interp, "zipfs",
		Tcl_IsSafe(interp) ? (initMap + 4) : initMap);

	/*
	 * Add the [zipfs find] subcommand.
	 */

	Tcl_GetEnsembleMappingDict(NULL, ensemble, &mapObj);
	Tcl_DictObjPut(NULL, mapObj, Tcl_NewStringObj("find", -1),
		Tcl_NewStringObj("::tcl::zipfs::find", -1));
	Tcl_CreateObjCommand(interp, "::tcl::zipfs::tcl_library_init",
		ZipFSTclLibraryObjCmd, NULL, NULL);
	Tcl_PkgProvide(interp, "tcl::zipfs", "2.0");
    }
    return TCL_OK;
#else /* !HAVE_ZLIB */
    ZIPFS_ERROR(interp, "no zlib available");
    ZIPFS_ERROR_CODE(interp, "NO_ZLIB");
    return TCL_ERROR;
#endif /* HAVE_ZLIB */
}

#if !defined(STATIC_BUILD)
static int
ZipfsAppHookFindTclInit(
    const char *archive)
{
    Tcl_Obj *vfsInitScript;
    int found;

    if (zipfs_literal_tcl_library) {
	return TCL_ERROR;
    }
    if (TclZipfs_Mount(NULL, ZIPFS_ZIP_MOUNT, archive, NULL)) {
	/* Either the file doesn't exist or it is not a zip archive */
	return TCL_ERROR;
    }

    TclNewLiteralStringObj(vfsInitScript, ZIPFS_ZIP_MOUNT "/init.tcl");
    Tcl_IncrRefCount(vfsInitScript);
    found = Tcl_FSAccess(vfsInitScript, F_OK);
    Tcl_DecrRefCount(vfsInitScript);
    if (found == 0) {
	zipfs_literal_tcl_library = ZIPFS_ZIP_MOUNT;
	return TCL_OK;
    }

    TclNewLiteralStringObj(vfsInitScript,
	    ZIPFS_ZIP_MOUNT "/tcl_library/init.tcl");
    Tcl_IncrRefCount(vfsInitScript);
    found = Tcl_FSAccess(vfsInitScript, F_OK);
    Tcl_DecrRefCount(vfsInitScript);
    if (found == 0) {
	zipfs_literal_tcl_library = ZIPFS_ZIP_MOUNT "/tcl_library";
	return TCL_OK;
    }

    return TCL_ERROR;
}
#endif

static void
ZipfsExitHandler(
    ClientData clientData)
{
    ZipFile *zf = (ZipFile *) clientData;

    if (TCL_OK != TclZipfs_Unmount(NULL, zf->mountPoint)) {
	Tcl_Panic("tried to unmount busy filesystem");
    }
}

/*
 *-------------------------------------------------------------------------
 *
 * TclZipfs_AppHook --
 *
 *	Performs the argument munging for the shell
 *
 *-------------------------------------------------------------------------
 */

int
TclZipfs_AppHook(
#ifdef SUPPORT_BUILTIN_ZIP_INSTALL
    int *argcPtr,		/* Pointer to argc */
#else
    TCL_UNUSED(int *), /*argcPtr*/
#endif
#ifdef _WIN32
    TCL_UNUSED(WCHAR ***)) /* argvPtr */
#else /* !_WIN32 */
    char ***argvPtr)		/* Pointer to argv */
#endif /* _WIN32 */
{
    const char *archive;

#ifdef _WIN32
    Tcl_FindExecutable(NULL);
#else
    Tcl_FindExecutable((*argvPtr)[0]);
#endif
    archive = Tcl_GetNameOfExecutable();
    TclZipfs_Init(NULL);

    /*
     * Look for init.tcl in one of the locations mounted later in this
     * function.
     */

    if (!TclZipfs_Mount(NULL, ZIPFS_APP_MOUNT, archive, NULL)) {
	int found;
	Tcl_Obj *vfsInitScript;

	TclNewLiteralStringObj(vfsInitScript, ZIPFS_APP_MOUNT "/main.tcl");
	Tcl_IncrRefCount(vfsInitScript);
	if (Tcl_FSAccess(vfsInitScript, F_OK) == 0) {
	    /*
	     * Startup script should be set before calling Tcl_AppInit
	     */

	    Tcl_SetStartupScript(vfsInitScript, NULL);
	} else {
	    Tcl_DecrRefCount(vfsInitScript);
	}

	/*
	 * Set Tcl Encodings
	 */

	if (!zipfs_literal_tcl_library) {
	    TclNewLiteralStringObj(vfsInitScript,
		    ZIPFS_APP_MOUNT "/tcl_library/init.tcl");
	    Tcl_IncrRefCount(vfsInitScript);
	    found = Tcl_FSAccess(vfsInitScript, F_OK);
	    Tcl_DecrRefCount(vfsInitScript);
	    if (found == TCL_OK) {
		zipfs_literal_tcl_library = ZIPFS_APP_MOUNT "/tcl_library";
		return TCL_OK;
	    }
	}
#ifdef SUPPORT_BUILTIN_ZIP_INSTALL
    } else if (*argcPtr > 1) {
	/*
	 * If the first argument is "install", run the supplied installer
	 * script.
	 */

#ifdef _WIN32
	Tcl_DString ds;

	Tcl_DStringInit(&ds);
	archive = Tcl_WCharToUtfDString((*argvPtr)[1], -1, &ds);
#else /* !_WIN32 */
	archive = (*argvPtr)[1];
#endif /* _WIN32 */
	if (strcmp(archive, "install") == 0) {
	    Tcl_Obj *vfsInitScript;

	    /*
	     * Run this now to ensure the file is present by the time Tcl_Main
	     * wants it.
	     */

	    TclZipfs_TclLibrary();
	    TclNewLiteralStringObj(vfsInitScript,
		    ZIPFS_ZIP_MOUNT "/tcl_library/install.tcl");
	    Tcl_IncrRefCount(vfsInitScript);
	    if (Tcl_FSAccess(vfsInitScript, F_OK) == 0) {
		Tcl_SetStartupScript(vfsInitScript, NULL);
	    }
	    return TCL_OK;
	} else if (!TclZipfs_Mount(NULL, ZIPFS_APP_MOUNT, archive, NULL)) {
	    int found;
	    Tcl_Obj *vfsInitScript;

	    TclNewLiteralStringObj(vfsInitScript, ZIPFS_APP_MOUNT "/main.tcl");
	    Tcl_IncrRefCount(vfsInitScript);
	    if (Tcl_FSAccess(vfsInitScript, F_OK) == 0) {
		/*
		 * Startup script should be set before calling Tcl_AppInit
		 */

		Tcl_SetStartupScript(vfsInitScript, NULL);
	    } else {
		Tcl_DecrRefCount(vfsInitScript);
	    }
	    /* Set Tcl Encodings */
	    TclNewLiteralStringObj(vfsInitScript,
		    ZIPFS_APP_MOUNT "/tcl_library/init.tcl");
	    Tcl_IncrRefCount(vfsInitScript);
	    found = Tcl_FSAccess(vfsInitScript, F_OK);
	    Tcl_DecrRefCount(vfsInitScript);
	    if (found == TCL_OK) {
		zipfs_literal_tcl_library = ZIPFS_APP_MOUNT "/tcl_library";
		return TCL_OK;
	    }
	}
#ifdef _WIN32
	Tcl_DStringFree(&ds);
#endif /* _WIN32 */
#endif /* SUPPORT_BUILTIN_ZIP_INSTALL */
    }
    return TCL_OK;
}

#ifndef HAVE_ZLIB

/*
 *-------------------------------------------------------------------------
 *
 * TclZipfs_Mount, TclZipfs_MountBuffer, TclZipfs_Unmount --
 *
 *	Dummy version when no ZLIB support available.
 *
 *-------------------------------------------------------------------------
 */

int
TclZipfs_Mount(
    Tcl_Interp *interp,		/* Current interpreter. */
    const char *mountPoint,	/* Mount point path. */
    const char *zipname,	/* Path to ZIP file to mount. */
    const char *passwd)		/* Password for opening the ZIP, or NULL if
				 * the ZIP is unprotected. */
{
    ZIPFS_ERROR(interp, "no zlib available");
    ZIPFS_ERROR_CODE(interp, "NO_ZLIB");
    return TCL_ERROR;
}

int
TclZipfs_MountBuffer(
    Tcl_Interp *interp,		/* Current interpreter. NULLable. */
    const char *mountPoint,	/* Mount point path. */
    unsigned char *data,
    size_t datalen,
    int copy)
{
    ZIPFS_ERROR(interp, "no zlib available");
    ZIPFS_ERROR_CODE(interp, "NO_ZLIB");
    return TCL_ERROR;
}

int
TclZipfs_Unmount(
    Tcl_Interp *interp,		/* Current interpreter. */
    const char *mountPoint)	/* Mount point path. */
{
    ZIPFS_ERROR(interp, "no zlib available");
    ZIPFS_ERROR_CODE(interp, "NO_ZLIB");
    return TCL_ERROR;
}
#endif /* !HAVE_ZLIB */

/*
 * Local Variables:
 * mode: c
 * c-basic-offset: 4
 * fill-column: 78
 * End:
 */<|MERGE_RESOLUTION|>--- conflicted
+++ resolved
@@ -3201,14 +3201,10 @@
     Tcl_InitHashTable(&fileHash, TCL_STRING_KEYS);
     dataStartOffset = Tcl_Tell(out);
     if (mappingList == NULL && stripPrefix != NULL) {
-<<<<<<< HEAD
 	strip = TclGetStringFromObj(stripPrefix, &slen);
-=======
-	strip = Tcl_GetStringFromObj(stripPrefix, &slen);
 	if (!slen) {
 	    strip = NULL;
 	}
->>>>>>> c39345b4
     }
     for (i = 0; i < (size_t) lobjc; i += (mappingList ? 2 : 1)) {
 	Tcl_Obj *pathObj = lobjv[i];
