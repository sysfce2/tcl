--- conflicted
+++ resolved
@@ -1590,7 +1590,7 @@
 	ZIPFS_ERROR(interp, "bad zip data");
 	ZIPFS_ERROR_CODE(interp, "BAD_ZIP");
 	ZipFSCloseArchive(interp, zf);
-	ckfree(zf);
+	Tcl_Free(zf);
 	return TCL_ERROR;
     }
 
@@ -1618,7 +1618,7 @@
 	}
 	Unlock();
 	ZipFSCloseArchive(interp, zf);
-	ckfree(zf);
+	Tcl_Free(zf);
 	return TCL_ERROR;
     }
     Unlock();
@@ -2034,15 +2034,8 @@
     }
     if (ZipFSCatalogFilesystem(interp, zf, mountPoint, passwd, zipname)
 	    != TCL_OK) {
-<<<<<<< HEAD
-	Tcl_Free(zf);
 	return TCL_ERROR;
     }
-    Tcl_Free(zf);
-=======
-	return TCL_ERROR;
-    }
->>>>>>> bc8789e8
     return TCL_OK;
 }
 @@ -2130,10 +2123,6 @@
     }
     result = ZipFSCatalogFilesystem(interp, zf, mountPoint, NULL,
 	    "Memory Buffer");
-<<<<<<< HEAD
-    Tcl_Free(zf);
-=======
->>>>>>> bc8789e8
     return result;
 }
 