/*
 * tclCkalloc.c --
 *
 *    Interface to malloc and free that provides support for debugging
 *    problems involving overwritten, double freeing memory and loss of
 *    memory.
 *
 * Copyright © 1991-1994 The Regents of the University of California.
 * Copyright © 1994-1997 Sun Microsystems, Inc.
 * Copyright © 1998-1999 Scriptics Corporation.
 *
 * See the file "license.terms" for information on usage and redistribution of
 * this file, and for a DISCLAIMER OF ALL WARRANTIES.
 *
 * This code contributed by Karl Lehenbauer and Mark Diekhans
 */

#include "tclInt.h"
#include <assert.h>

#define FALSE	0
#define TRUE	1

#undef Tcl_Alloc
#undef Tcl_Free
#undef Tcl_Realloc
#undef Tcl_AttemptAlloc
#undef Tcl_AttemptRealloc

#ifdef TCL_MEM_DEBUG

/*
 * One of the following structures is allocated each time the
 * "memory tag" command is invoked, to hold the current tag.
 */

typedef struct {
    size_t refCount;		/* Number of mem_headers referencing this
				 * tag. */
    char string[TCLFLEXARRAY];	/* Actual size of string will be as large as
				 * needed for actual tag. This must be the
				 * last field in the structure. */
} MemTag;

#define TAG_SIZE(bytesInString) ((offsetof(MemTag, string) + 1U) + (bytesInString))

static MemTag *curTagPtr = NULL;/* Tag to use in all future mem_headers (set
				 * by "memory tag" command). */

/*
 * One of the following structures is allocated just before each dynamically
 * allocated chunk of memory, both to record information about the chunk and
 * to help detect chunk under-runs.
 */

#define LOW_GUARD_SIZE (8 + (32 - (sizeof(size_t) + sizeof(int)))%8)
struct mem_header {
    struct mem_header *flink;
    struct mem_header *blink;
    MemTag *tagPtr;		/* Tag from "memory tag" command; may be
				 * NULL. */
    const char *file;
    size_t length;
    int line;
    unsigned char low_guard[LOW_GUARD_SIZE];
				/* Aligns body on 8-byte boundary, plus
				 * provides at least 8 additional guard bytes
				 * to detect underruns. */
    char body[TCLFLEXARRAY];	/* First byte of client's space. Actual size
				 * of this field will be larger than one. */
};

static struct mem_header *allocHead = NULL;  /* List of allocated structures */

#define GUARD_VALUE  0x61

/*
 * The following macro determines the amount of guard space *above* each chunk
 * of memory.
 */

#define HIGH_GUARD_SIZE 8

/*
 * The following macro computes the offset of the "body" field within
 * mem_header. It is used to get back to the header pointer from the body
 * pointer that's used by clients.
 */

#define BODY_OFFSET \
	((size_t) (&((struct mem_header *) 0)->body))

static size_t total_mallocs = 0;
static size_t total_frees = 0;
static size_t current_bytes_malloced = 0;
static size_t maximum_bytes_malloced = 0;
static size_t current_malloc_packets = 0;
static size_t  maximum_malloc_packets = 0;
static size_t break_on_malloc = 0;
static size_t trace_on_at_malloc = 0;
static int alloc_tracing = FALSE;
static int init_malloced_bodies = TRUE;
#ifdef MEM_VALIDATE
static int validate_memory = TRUE;
#else
static int validate_memory = FALSE;
#endif

/*
 * The following variable indicates to TclFinalizeMemorySubsystem() that it
 * should dump out the state of memory before exiting. If the value is
 * non-NULL, it gives the name of the file in which to dump memory usage
 * information.
 */

char *tclMemDumpFileName = NULL;

static char *onExitMemDumpFileName = NULL;
static char dumpFile[100];	/* Records where to dump memory allocation
				 * information. */

/*
 * Mutex to serialize allocations. This is a low-level mutex that must be
 * explicitly initialized. This is necessary because the self initializing
 * mutexes use Tcl_Alloc...
 */

static Tcl_Mutex *ckallocMutexPtr;
static int ckallocInit = 0;

/*
 *----------------------------------------------------------------------
 *
 * TclInitDbCkalloc --
 *
 *	Initialize the locks used by the allocator. This is only appropriate
 *	to call in a single threaded environment, such as during
 *	Tcl_InitSubsystems.
 *
 *----------------------------------------------------------------------
 */

void
TclInitDbCkalloc(void)
{
    if (!ckallocInit) {
	ckallocInit = 1;
	ckallocMutexPtr = Tcl_GetAllocMutex();
#if !TCL_THREADS
	/* Silence compiler warning */
	(void)ckallocMutexPtr;
#endif
    }
}

/*
 *----------------------------------------------------------------------
 *
 * TclDumpMemoryInfo --
 *
 *	Display the global memory management statistics.
 *
 *----------------------------------------------------------------------
 */

int
TclDumpMemoryInfo(
    void *clientData,
    int flags)
{
    char buf[1024];

    if (clientData == NULL) {
        return 0;
    }
    snprintf(buf, sizeof(buf),
	    "total mallocs             %10" TCL_Z_MODIFIER "u\n"
	    "total frees               %10" TCL_Z_MODIFIER "u\n"
	    "current packets allocated %10" TCL_Z_MODIFIER "u\n"
	    "current bytes allocated   %10" TCL_Z_MODIFIER "u\n"
	    "maximum packets allocated %10" TCL_Z_MODIFIER "u\n"
	    "maximum bytes allocated   %10" TCL_Z_MODIFIER "u\n",
	    total_mallocs,
	    total_frees,
	    current_malloc_packets,
	    current_bytes_malloced,
	    maximum_malloc_packets,
	    maximum_bytes_malloced);
    if (flags == 0) {
	fprintf((FILE *)clientData, "%s", buf);
    } else {
	/* Assume objPtr to append to */
	Tcl_AppendToObj((Tcl_Obj *) clientData, buf, -1);
    }
    return 1;
}

/*
 *----------------------------------------------------------------------
 *
 * ValidateMemory --
 *
 *	Validate memory guard zones for a particular chunk of allocated
 *	memory.
 *
 * Results:
 *	None.
 *
 * Side effects:
 *	Prints validation information about the allocated memory to stderr.
 *
 *----------------------------------------------------------------------
 */

static void
ValidateMemory(
    struct mem_header *memHeaderP,
				/* Memory chunk to validate */
    const char *file,		/* File containing the call to
				 * Tcl_ValidateAllMemory */
    int line,			/* Line number of call to
				 * Tcl_ValidateAllMemory */
    int nukeGuards)		/* If non-zero, indicates that the memory
				 * guards are to be reset to 0 after they have
				 * been printed */
{
    unsigned char *hiPtr;
    size_t idx;
    int guard_failed = FALSE;
    int byte;

    for (idx = 0; idx < LOW_GUARD_SIZE; idx++) {
	byte = *(memHeaderP->low_guard + idx);
	if (byte != GUARD_VALUE) {
	    guard_failed = TRUE;
	    fflush(stdout);
	    byte &= 0xFF;
	    fprintf(stderr, "low guard byte %" TCL_Z_MODIFIER "u is 0x%x  \t%c\n", idx, byte,
		    (isprint(UCHAR(byte)) ? byte : ' ')); /* INTL: bytes */
	}
    }
    if (guard_failed) {
	TclDumpMemoryInfo(stderr, 0);
	fprintf(stderr, "low guard failed at %p, %s %d\n",
		memHeaderP->body, file, line);
	fflush(stderr);			/* In case name pointer is bad. */
	fprintf(stderr, "%" TCL_Z_MODIFIER "u bytes allocated at (%s %d)\n", memHeaderP->length,
		memHeaderP->file, memHeaderP->line);
	Tcl_Panic("Memory validation failure");
    }

    hiPtr = (unsigned char *)memHeaderP->body + memHeaderP->length;
    for (idx = 0; idx < HIGH_GUARD_SIZE; idx++) {
	byte = hiPtr[idx];
	if (byte != GUARD_VALUE) {
	    guard_failed = TRUE;
	    fflush(stdout);
	    byte &= 0xFF;
	    fprintf(stderr, "hi guard byte %" TCL_Z_MODIFIER "u is 0x%x  \t%c\n", idx, byte,
		    (isprint(UCHAR(byte)) ? byte : ' ')); /* INTL: bytes */
	}
    }

    if (guard_failed) {
	TclDumpMemoryInfo(stderr, 0);
	fprintf(stderr, "high guard failed at %p, %s %d\n",
		memHeaderP->body, file, line);
	fflush(stderr);			/* In case name pointer is bad. */
	fprintf(stderr, "%" TCL_Z_MODIFIER "u bytes allocated at (%s %d)\n",
		memHeaderP->length, memHeaderP->file,
		memHeaderP->line);
	Tcl_Panic("Memory validation failure");
    }

    if (nukeGuards) {
	memset(memHeaderP->low_guard, 0, LOW_GUARD_SIZE);
	memset(hiPtr, 0, HIGH_GUARD_SIZE);
    }

}

/*
 *----------------------------------------------------------------------
 *
 * Tcl_ValidateAllMemory --
 *
 *	Validate memory guard regions for all allocated memory.
 *
 * Results:
 *	None.
 *
 * Side effects:
 *	Displays memory validation information to stderr.
 *
 *----------------------------------------------------------------------
 */

void
Tcl_ValidateAllMemory(
    const char *file,		/* File from which Tcl_ValidateAllMemory was
				 * called. */
    int line)			/* Line number of call to
				 * Tcl_ValidateAllMemory */
{
    struct mem_header *memScanP;

    if (!ckallocInit) {
	TclInitDbCkalloc();
    }
    Tcl_MutexLock(ckallocMutexPtr);
    for (memScanP = allocHead; memScanP != NULL; memScanP = memScanP->flink) {
	ValidateMemory(memScanP, file, line, FALSE);
    }
    Tcl_MutexUnlock(ckallocMutexPtr);
}

/*
 *----------------------------------------------------------------------
 *
 * Tcl_DumpActiveMemory --
 *
 *	Displays all allocated memory to a file; if no filename is given,
 *	information will be written to stderr.
 *
 * Results:
 *	Return TCL_ERROR if an error accessing the file occurs, `errno' will
 *	have the file error number left in it.
 *
 *----------------------------------------------------------------------
 */

int
Tcl_DumpActiveMemory(
    const char *fileName)	/* Name of the file to write info to */
{
    FILE *fileP;
    struct mem_header *memScanP;
    char *address;

    if (fileName == NULL) {
	fileP = stderr;
    } else {
	fileP = fopen(fileName, "w");
	if (fileP == NULL) {
	    return TCL_ERROR;
	}
    }

    Tcl_MutexLock(ckallocMutexPtr);
    for (memScanP = allocHead; memScanP != NULL; memScanP = memScanP->flink) {
	address = &memScanP->body[0];
	fprintf(fileP, "%p - %p  %" TCL_Z_MODIFIER "u @ %s %d %s",
		address, address + memScanP->length - 1,
		memScanP->length, memScanP->file, memScanP->line,
		(memScanP->tagPtr == NULL) ? "" : memScanP->tagPtr->string);
	(void) fputc('\n', fileP);
    }
    Tcl_MutexUnlock(ckallocMutexPtr);

    if (fileP != stderr) {
	fclose(fileP);
    }
    return TCL_OK;
}

/*
 *----------------------------------------------------------------------
 *
 * Tcl_DbCkalloc - debugging Tcl_Alloc
 *
 *	Allocate the requested amount of space plus some extra for guard bands
 *	at both ends of the request, plus a size, panicking if there isn't
 *	enough space, then write in the guard bands and return the address of
 *	the space in the middle that the user asked for.
 *
 *	The second and third arguments are file and line, these contain the
 *	filename and line number corresponding to the caller. These are sent
 *	by the Tcl_Alloc macro; it uses the preprocessor autodefines __FILE__
 *	and __LINE__.
 *
 *----------------------------------------------------------------------
 */

void *
Tcl_DbCkalloc(
    size_t size,
    const char *file,
    int line)
{
    struct mem_header *result = NULL;

    if (validate_memory) {
	Tcl_ValidateAllMemory(file, line);
    }

    /* Don't let size argument to TclpAlloc overflow */
    if (size <= (size_t)-2 - offsetof(struct mem_header, body) - HIGH_GUARD_SIZE) {
	result = (struct mem_header *) TclpAlloc(size +
		offsetof(struct mem_header, body) + 1U + HIGH_GUARD_SIZE);
    }
    if (result == NULL) {
	fflush(stdout);
	TclDumpMemoryInfo(stderr, 0);
	Tcl_Panic("unable to alloc %" TCL_Z_MODIFIER "u bytes, %s line %d", size, file, line);
    }

    /*
     * Fill in guard zones and size. Also initialize the contents of the block
     * with bogus bytes to detect uses of initialized data. Link into
     * allocated list.
     */

    if (init_malloced_bodies) {
	memset(result, GUARD_VALUE,
		offsetof(struct mem_header, body) + 1U + HIGH_GUARD_SIZE + size);
    } else {
	memset(result->low_guard, GUARD_VALUE, LOW_GUARD_SIZE);
	memset(result->body + size, GUARD_VALUE, HIGH_GUARD_SIZE);
    }
    if (!ckallocInit) {
	TclInitDbCkalloc();
    }
    Tcl_MutexLock(ckallocMutexPtr);
    result->length = size;
    result->tagPtr = curTagPtr;
    if (curTagPtr != NULL) {
	curTagPtr->refCount++;
    }
    result->file = file;
    result->line = line;
    result->flink = allocHead;
    result->blink = NULL;

    if (allocHead != NULL) {
	allocHead->blink = result;
    }
    allocHead = result;

    total_mallocs++;
    if (trace_on_at_malloc && (total_mallocs >= trace_on_at_malloc)) {
	(void) fflush(stdout);
	fprintf(stderr, "reached malloc trace enable point (%" TCL_Z_MODIFIER "u)\n",
		total_mallocs);
	fflush(stderr);
	alloc_tracing = TRUE;
	trace_on_at_malloc = 0;
    }

    if (alloc_tracing) {
	fprintf(stderr,"Tcl_Alloc %p %" TCL_Z_MODIFIER "u %s %d\n",
		result->body, size, file, line);
    }

    if (break_on_malloc && (total_mallocs >= break_on_malloc)) {
	break_on_malloc = 0;
	(void) fflush(stdout);
	Tcl_Panic("reached malloc break limit (%" TCL_Z_MODIFIER "u)", total_mallocs);
    }

    current_malloc_packets++;
    if (current_malloc_packets > maximum_malloc_packets) {
	maximum_malloc_packets = current_malloc_packets;
    }
    current_bytes_malloced += size;
    if (current_bytes_malloced > maximum_bytes_malloced) {
	maximum_bytes_malloced = current_bytes_malloced;
    }

    Tcl_MutexUnlock(ckallocMutexPtr);

    return result->body;
}

void *
Tcl_AttemptDbCkalloc(
    size_t size,
    const char *file,
    int line)
{
    struct mem_header *result = NULL;

    if (validate_memory) {
	Tcl_ValidateAllMemory(file, line);
    }

    /* Don't let size argument to TclpAlloc overflow */
    if (size <= (size_t)-2 - offsetof(struct mem_header, body) - HIGH_GUARD_SIZE) {
	result = (struct mem_header *) TclpAlloc(size +
		offsetof(struct mem_header, body) + 1U + HIGH_GUARD_SIZE);
    }
    if (result == NULL) {
	fflush(stdout);
	TclDumpMemoryInfo(stderr, 0);
	return NULL;
    }

    /*
     * Fill in guard zones and size. Also initialize the contents of the block
     * with bogus bytes to detect uses of initialized data. Link into
     * allocated list.
     */
    if (init_malloced_bodies) {
	memset(result, GUARD_VALUE,
		offsetof(struct mem_header, body) + 1U + HIGH_GUARD_SIZE + size);
    } else {
	memset(result->low_guard, GUARD_VALUE, LOW_GUARD_SIZE);
	memset(result->body + size, GUARD_VALUE, HIGH_GUARD_SIZE);
    }
    if (!ckallocInit) {
	TclInitDbCkalloc();
    }
    Tcl_MutexLock(ckallocMutexPtr);
    result->length = size;
    result->tagPtr = curTagPtr;
    if (curTagPtr != NULL) {
	curTagPtr->refCount++;
    }
    result->file = file;
    result->line = line;
    result->flink = allocHead;
    result->blink = NULL;

    if (allocHead != NULL) {
	allocHead->blink = result;
    }
    allocHead = result;

    total_mallocs++;
    if (trace_on_at_malloc && (total_mallocs >= trace_on_at_malloc)) {
	(void) fflush(stdout);
	fprintf(stderr, "reached malloc trace enable point (%" TCL_Z_MODIFIER "u)\n",
		total_mallocs);
	fflush(stderr);
	alloc_tracing = TRUE;
	trace_on_at_malloc = 0;
    }

    if (alloc_tracing) {
	fprintf(stderr,"Tcl_Alloc %p %" TCL_Z_MODIFIER "u %s %d\n",
		result->body, size, file, line);
    }

    if (break_on_malloc && (total_mallocs >= break_on_malloc)) {
	break_on_malloc = 0;
	(void) fflush(stdout);
	Tcl_Panic("reached malloc break limit (%" TCL_Z_MODIFIER "u)", total_mallocs);
    }

    current_malloc_packets++;
    if (current_malloc_packets > maximum_malloc_packets) {
	maximum_malloc_packets = current_malloc_packets;
    }
    current_bytes_malloced += size;
    if (current_bytes_malloced > maximum_bytes_malloced) {
	maximum_bytes_malloced = current_bytes_malloced;
    }

    Tcl_MutexUnlock(ckallocMutexPtr);

    return result->body;
}

/*
 *----------------------------------------------------------------------
 *
 * Tcl_DbCkfree - debugging Tcl_Free
 *
 *	Verify that the low and high guards are intact, and if so then free
 *	the buffer else Tcl_Panic.
 *
 *	The guards are erased after being checked to catch duplicate frees.
 *
 *	The second and third arguments are file and line, these contain the
 *	filename and line number corresponding to the caller. These are sent
 *	by the Tcl_Free macro; it uses the preprocessor autodefines __FILE__ and
 *	__LINE__.
 *
 *----------------------------------------------------------------------
 */

void
Tcl_DbCkfree(
    void *ptr,
    const char *file,
    int line)
{
    struct mem_header *memp;

    if (ptr == NULL) {
	return;
    }

    /*
     * The following cast is *very* tricky. Must convert the pointer to an
     * integer before doing arithmetic on it, because otherwise the arithmetic
     * will be done differently (and incorrectly) on word-addressed machines
     * such as Crays (will subtract only bytes, even though BODY_OFFSET is in
     * words on these machines).
     */

    memp = (struct mem_header *) (((size_t) ptr) - BODY_OFFSET);

    if (alloc_tracing) {
	fprintf(stderr, "Tcl_Free %p %" TCL_Z_MODIFIER "u %s %d\n",
		memp->body, memp->length, file, line);
    }

    if (validate_memory) {
	Tcl_ValidateAllMemory(file, line);
    }

    Tcl_MutexLock(ckallocMutexPtr);
    ValidateMemory(memp, file, line, TRUE);
    if (init_malloced_bodies) {
	memset(ptr, GUARD_VALUE, memp->length);
    }

    total_frees++;
    current_malloc_packets--;
    current_bytes_malloced -= memp->length;

    if (memp->tagPtr != NULL) {
	if ((memp->tagPtr->refCount-- <= 1) && (curTagPtr != memp->tagPtr)) {
	    TclpFree(memp->tagPtr);
	}
    }

    /*
     * Delink from allocated list
     */

    if (memp->flink != NULL) {
	memp->flink->blink = memp->blink;
    }
    if (memp->blink != NULL) {
	memp->blink->flink = memp->flink;
    }
    if (allocHead == memp) {
	allocHead = memp->flink;
    }
    TclpFree(memp);
    Tcl_MutexUnlock(ckallocMutexPtr);
}

/*
 *--------------------------------------------------------------------
 *
 * Tcl_DbCkrealloc - debugging Tcl_Realloc
 *
 *	Reallocate a chunk of memory by allocating a new one of the right
 *	size, copying the old data to the new location, and then freeing the
 *	old memory space, using all the memory checking features of this
 *	package.
 *
 *--------------------------------------------------------------------
 */

void *
Tcl_DbCkrealloc(
    void *ptr,
    size_t size,
    const char *file,
    int line)
{
    char *newPtr;
    size_t copySize;
    struct mem_header *memp;

    if (ptr == NULL) {
	return Tcl_DbCkalloc(size, file, line);
    }

    /*
     * See comment from Tcl_DbCkfree before you change the following line.
     */

    memp = (struct mem_header *) (((size_t) ptr) - BODY_OFFSET);

    copySize = size;
    if (copySize > memp->length) {
	copySize = memp->length;
    }
    newPtr = (char *)Tcl_DbCkalloc(size, file, line);
    memcpy(newPtr, ptr, copySize);
    Tcl_DbCkfree(ptr, file, line);
    return newPtr;
}

void *
Tcl_AttemptDbCkrealloc(
    void *ptr,
    size_t size,
    const char *file,
    int line)
{
    char *newPtr;
    size_t copySize;
    struct mem_header *memp;

    if (ptr == NULL) {
	return Tcl_AttemptDbCkalloc(size, file, line);
    }

    /*
     * See comment from Tcl_DbCkfree before you change the following line.
     */

    memp = (struct mem_header *) (((size_t) ptr) - BODY_OFFSET);

    copySize = size;
    if (copySize > memp->length) {
	copySize = memp->length;
    }
    newPtr = (char *)Tcl_AttemptDbCkalloc(size, file, line);
    if (newPtr == NULL) {
	return NULL;
    }
    memcpy(newPtr, ptr, copySize);
    Tcl_DbCkfree(ptr, file, line);
    return newPtr;
}

/*
 *----------------------------------------------------------------------
 *
 * Tcl_Alloc, et al. --
 *
 *	These functions are defined in terms of the debugging versions when
 *	TCL_MEM_DEBUG is set.
 *
 * Results:
 *	Same as the debug versions.
 *
 * Side effects:
 *	Same as the debug versions.
 *
 *----------------------------------------------------------------------
 */

void *
Tcl_Alloc(
    size_t size)
{
    return Tcl_DbCkalloc(size, "unknown", 0);
}

void *
Tcl_AttemptAlloc(
    size_t size)
{
    return Tcl_AttemptDbCkalloc(size, "unknown", 0);
}

void
Tcl_Free(
    void *ptr)
{
    Tcl_DbCkfree(ptr, "unknown", 0);
}

void *
Tcl_Realloc(
    void *ptr,
    size_t size)
{
    return Tcl_DbCkrealloc(ptr, size, "unknown", 0);
}
void *
Tcl_AttemptRealloc(
    void *ptr,
    size_t size)
{
    return Tcl_AttemptDbCkrealloc(ptr, size, "unknown", 0);
}

/*
 *----------------------------------------------------------------------
 *
 * MemoryCmd --
 *
 *	Implements the Tcl "memory" command, which provides Tcl-level control
 *	of Tcl memory debugging information.
 *		memory active $file
 *		memory break_on_malloc $count
 *		memory info
 *		memory init on|off
 *		memory onexit $file
 *		memory tag $string
 *		memory trace on|off
 *		memory trace_on_at_malloc $count
 *		memory validate on|off
 *
 * Results:
 *	Standard TCL results.
 *
 *----------------------------------------------------------------------
 */
static int
MemoryCmd(
    TCL_UNUSED(void *),
    Tcl_Interp *interp,
    int objc,			/* Number of arguments. */
    Tcl_Obj *const objv[])	/* Obj values of arguments. */
{
    const char *fileName;
    FILE *fileP;
    Tcl_DString buffer;
    int result;
    size_t len;

    if (objc < 2) {
	Tcl_WrongNumArgs(interp, 1, objv, "option [args..]");
	return TCL_ERROR;
    }

    if (strcmp(TclGetString(objv[1]), "active") == 0 || strcmp(TclGetString(objv[1]), "display") == 0) {
	if (objc != 3) {
	    Tcl_WrongNumArgs(interp, 2, objv, "file");
	    return TCL_ERROR;
	}
	fileName = Tcl_TranslateFileName(interp, TclGetString(objv[2]), &buffer);
	if (fileName == NULL) {
	    return TCL_ERROR;
	}
	result = Tcl_DumpActiveMemory(fileName);
	Tcl_DStringFree(&buffer);
	if (result != TCL_OK) {
<<<<<<< HEAD
	    TclPrintfResult(interp, "error accessing %s: %s",
		    TclGetString(objv[2]), Tcl_PosixError(interp));
=======
	    Tcl_SetObjResult(interp, Tcl_ObjPrintf("error accessing %s: %s",
                    TclGetString(objv[2]), Tcl_PosixError(interp)));
>>>>>>> f9c9921d
	    return TCL_ERROR;
	}
	return TCL_OK;
    }
    if (strcmp(TclGetString(objv[1]),"break_on_malloc") == 0) {
	Tcl_WideInt value;
	if (objc != 3) {
	    goto argError;
	}
	if (TclGetWideIntFromObj(interp, objv[2], &value) != TCL_OK) {
	    return TCL_ERROR;
	}
	break_on_malloc = value;
	return TCL_OK;
    }
<<<<<<< HEAD
    if (strcmp(TclGetString(objv[1]), "info") == 0) {
	TclPrintfResult(interp,
=======
    if (strcmp(TclGetString(objv[1]),"info") == 0) {
	Tcl_SetObjResult(interp, Tcl_ObjPrintf(
>>>>>>> f9c9921d
		"%-25s %10" TCL_Z_MODIFIER "u\n%-25s %10" TCL_Z_MODIFIER "u\n%-25s %10" TCL_Z_MODIFIER "u\n%-25s %10" TCL_Z_MODIFIER "u\n%-25s %10" TCL_Z_MODIFIER "u\n%-25s %10" TCL_Z_MODIFIER "u\n",
		"total mallocs", total_mallocs, "total frees", total_frees,
		"current packets allocated", current_malloc_packets,
		"current bytes allocated", current_bytes_malloced,
		"maximum packets allocated", maximum_malloc_packets,
		"maximum bytes allocated", maximum_bytes_malloced);
	return TCL_OK;
    }
    if (strcmp(TclGetString(objv[1]), "init") == 0) {
	if (objc != 3) {
	    goto bad_suboption;
	}
	init_malloced_bodies = (strcmp(TclGetString(objv[2]),"on") == 0);
	return TCL_OK;
    }
    if (strcmp(TclGetString(objv[1]), "objs") == 0) {
	if (objc != 3) {
	    Tcl_WrongNumArgs(interp, 2, objv, "file");
	    return TCL_ERROR;
	}
	fileName = Tcl_TranslateFileName(interp, TclGetString(objv[2]), &buffer);
	if (fileName == NULL) {
	    return TCL_ERROR;
	}
	fileP = fopen(fileName, "w");
	if (fileP == NULL) {
<<<<<<< HEAD
	    TclPrintfResult(interp,
		    "cannot open output file: %s",
		    Tcl_PosixError(interp));
=======
	    Tcl_SetObjResult(interp, Tcl_ObjPrintf(
                    "cannot open output file: %s",
                    Tcl_PosixError(interp)));
>>>>>>> f9c9921d
	    return TCL_ERROR;
	}
	TclDbDumpActiveObjects(fileP);
	fclose(fileP);
	Tcl_DStringFree(&buffer);
	return TCL_OK;
    }
    if (strcmp(TclGetString(objv[1]),"onexit") == 0) {
	if (objc != 3) {
	    Tcl_WrongNumArgs(interp, 2, objv, "file");
	    return TCL_ERROR;
	}
	fileName = Tcl_TranslateFileName(interp, TclGetString(objv[2]), &buffer);
	if (fileName == NULL) {
	    return TCL_ERROR;
	}
	onExitMemDumpFileName = dumpFile;
	strcpy(onExitMemDumpFileName,fileName);
	Tcl_DStringFree(&buffer);
	return TCL_OK;
    }
    if (strcmp(TclGetString(objv[1]),"tag") == 0) {
	if (objc != 3) {
	    Tcl_WrongNumArgs(interp, 2, objv, "file");
	    return TCL_ERROR;
	}
	if ((curTagPtr != NULL) && (curTagPtr->refCount == 0)) {
	    TclpFree(curTagPtr);
	}
	len = strlen(TclGetString(objv[2]));
	curTagPtr = (MemTag *) TclpAlloc(TAG_SIZE(len));
	curTagPtr->refCount = 0;
	memcpy(curTagPtr->string, TclGetString(objv[2]), len + 1);
	return TCL_OK;
    }
    if (strcmp(TclGetString(objv[1]),"trace") == 0) {
	if (objc != 3) {
	    goto bad_suboption;
	}
	alloc_tracing = (strcmp(TclGetString(objv[2]),"on") == 0);
	return TCL_OK;
    }

    if (strcmp(TclGetString(objv[1]),"trace_on_at_malloc") == 0) {
	Tcl_WideInt value;
	if (objc != 3) {
	    goto argError;
	}
	if (TclGetWideIntFromObj(interp, objv[2], &value) != TCL_OK) {
	    return TCL_ERROR;
	}
	trace_on_at_malloc = value;
	return TCL_OK;
    }
    if (strcmp(TclGetString(objv[1]),"validate") == 0) {
	if (objc != 3) {
	    goto bad_suboption;
	}
	validate_memory = (strcmp(TclGetString(objv[2]),"on") == 0);
	return TCL_OK;
    }

<<<<<<< HEAD
    TclPrintfResult(interp,
	    "bad option \"%s\": should be active, break_on_malloc, info, "
	    "init, objs, onexit, tag, trace, trace_on_at_malloc, or validate",
	    TclGetString(objv[1]));
=======
    Tcl_SetObjResult(interp, Tcl_ObjPrintf(
            "bad option \"%s\": should be active, break_on_malloc, info, "
            "init, objs, onexit, tag, trace, trace_on_at_malloc, or validate",
            TclGetString(objv[1])));
>>>>>>> f9c9921d
    return TCL_ERROR;

  argError:
    Tcl_WrongNumArgs(interp, 2, objv, "count");
    return TCL_ERROR;

  bad_suboption:
    Tcl_WrongNumArgs(interp, 2, objv, "on|off");
    return TCL_ERROR;
}

/*
 *----------------------------------------------------------------------
 *
 * CheckmemCmd --
 *
 *	This is the command procedure for the "checkmem" command, which causes
 *	the application to exit after printing information about memory usage
 *	to the file passed to this command as its first argument.
 *
 * Results:
 *	Returns a standard Tcl completion code.
 *
 * Side effects:
 *	None.
 *
 *----------------------------------------------------------------------
 */
static int
CheckmemCmd(
    TCL_UNUSED(void *),
    Tcl_Interp *interp,		/* Interpreter for evaluation. */
    int objc,			/* Number of arguments. */
    Tcl_Obj *const objv[])	/* Obj values of arguments. */
{
    if (objc != 2) {
	Tcl_WrongNumArgs(interp, 1, objv, "fileName");
	return TCL_ERROR;
    }
    tclMemDumpFileName = dumpFile;
    strcpy(tclMemDumpFileName, TclGetString(objv[1]));
    return TCL_OK;
}

/*
 *----------------------------------------------------------------------
 *
 * Tcl_InitMemory --
 *
 *	Create the "memory" and "checkmem" commands in the given interpreter.
 *
 * Results:
 *	None.
 *
 * Side effects:
 *	New commands are added to the interpreter.
 *
 *----------------------------------------------------------------------
 */

void
Tcl_InitMemory(
    Tcl_Interp *interp)		/* Interpreter in which commands should be
				 * added */
{
    TclInitDbCkalloc();
    Tcl_CreateObjCommand(interp, "memory", MemoryCmd, NULL, NULL);
    Tcl_CreateObjCommand(interp, "checkmem", CheckmemCmd, NULL, NULL);
}

#else	/* TCL_MEM_DEBUG */

/* This is the !TCL_MEM_DEBUG case */

#undef Tcl_InitMemory
#undef Tcl_DumpActiveMemory
#undef Tcl_ValidateAllMemory

/*
 *----------------------------------------------------------------------
 *
 * Tcl_Alloc --
 *
 *	Interface to TclpAlloc when TCL_MEM_DEBUG is disabled. It does check
 *	that memory was actually allocated.
 *
 *----------------------------------------------------------------------
 */

void *
Tcl_Alloc(
    size_t size)
{
    void *result = TclpAlloc(size);

    /*
     * Most systems will not alloc(0), instead bumping it to one so that NULL
     * isn't returned. Some systems (AIX, Tru64) will alloc(0) by returning
     * NULL, so we have to check that the NULL we get is not in response to
     * alloc(0).
     *
     * The ANSI spec actually says that systems either return NULL *or* a
     * special pointer on failure, but we only check for NULL
     */

    if ((result == NULL) && size) {
	Tcl_Panic("unable to alloc %" TCL_Z_MODIFIER "u bytes", size);
    }
    return result;
}

void *
Tcl_DbCkalloc(
    size_t size,
    const char *file,
    int line)
{
    void *result = TclpAlloc(size);

    if ((result == NULL) && size) {
	fflush(stdout);
	Tcl_Panic("unable to alloc %" TCL_Z_MODIFIER "u bytes, %s line %d",
		size, file, line);
    }
    return result;
}

/*
 *----------------------------------------------------------------------
 *
 * Tcl_AttemptAlloc --
 *
 *	Interface to TclpAlloc when TCL_MEM_DEBUG is disabled. It does not
 *	check that memory was actually allocated.
 *
 *----------------------------------------------------------------------
 */

void *
Tcl_AttemptAlloc(
    size_t size)
{
    return (char *)TclpAlloc(size);
}

void *
Tcl_AttemptDbCkalloc(
    size_t size,
    TCL_UNUSED(const char *) /*file*/,
    TCL_UNUSED(int) /*line*/)
{
    return (char *)TclpAlloc(size);
}

/*
 *----------------------------------------------------------------------
 *
 * Tcl_Realloc --
 *
 *	Interface to TclpRealloc when TCL_MEM_DEBUG is disabled. It does check
 *	that memory was actually allocated.
 *
 *----------------------------------------------------------------------
 */

void *
Tcl_Realloc(
    void *ptr,
    size_t size)
{
    void *result = TclpRealloc(ptr, size);

    if ((result == NULL) && size) {
	Tcl_Panic("unable to realloc %" TCL_Z_MODIFIER "u bytes", size);
    }
    return result;
}

void *
Tcl_DbCkrealloc(
    void *ptr,
    size_t size,
    const char *file,
    int line)
{
    void *result = TclpRealloc(ptr, size);

    if ((result == NULL) && size) {
	fflush(stdout);
	Tcl_Panic("unable to realloc %" TCL_Z_MODIFIER "u bytes, %s line %d",
		size, file, line);
    }
    return result;
}

/*
 *----------------------------------------------------------------------
 *
 * Tcl_AttemptRealloc --
 *
 *	Interface to TclpRealloc when TCL_MEM_DEBUG is disabled. It does not
 *	check that memory was actually allocated.
 *
 *----------------------------------------------------------------------
 */

void *
Tcl_AttemptRealloc(
    void *ptr,
    size_t size)
{
    return (char *)TclpRealloc(ptr, size);
}

void *
Tcl_AttemptDbCkrealloc(
    void *ptr,
    size_t size,
    TCL_UNUSED(const char *) /*file*/,
    TCL_UNUSED(int) /*line*/)
{
    return (char *)TclpRealloc(ptr, size);
}

/*
 *----------------------------------------------------------------------
 *
 * Tcl_Free --
 *
 *	Interface to TclpFree when TCL_MEM_DEBUG is disabled. Done here rather
 *	in the macro to keep some modules from being compiled with
 *	TCL_MEM_DEBUG enabled and some with it disabled.
 *
 *----------------------------------------------------------------------
 */

void
Tcl_Free(
    void *ptr)
{
    TclpFree(ptr);
}

void
Tcl_DbCkfree(
    void *ptr,
    TCL_UNUSED(const char *) /*file*/,
    TCL_UNUSED(int) /*line*/)
{
    TclpFree(ptr);
}

/*
 *----------------------------------------------------------------------
 *
 * Tcl_InitMemory --
 *
 *	Dummy initialization for memory command, which is only available if
 *	TCL_MEM_DEBUG is on.
 *
 *----------------------------------------------------------------------
 */
void
Tcl_InitMemory(
    TCL_UNUSED(Tcl_Interp *) /*interp*/)
{
}

int
Tcl_DumpActiveMemory(
    TCL_UNUSED(const char *) /*fileName*/)
{
    return TCL_OK;
}

void
Tcl_ValidateAllMemory(
    TCL_UNUSED(const char *) /*file*/,
    TCL_UNUSED(int) /*line*/)
{
}

int
TclDumpMemoryInfo(
    TCL_UNUSED(void *),
    TCL_UNUSED(int) /*flags*/)
{
    return 1;
}

#endif	/* TCL_MEM_DEBUG */

/*
 *------------------------------------------------------------------------
 *
 * TclAllocElemsEx --
 *
 *    See TclAttemptAllocElemsEx. This function differs in that it panics
 *    on failure.
 *
 * Results:
 *    Non-NULL pointer to allocated memory block.
 *
 * Side effects:
 *    Panics if memory of at least the requested size could not be
 *    allocated.
 *
 *------------------------------------------------------------------------
 */
void *
TclAllocElemsEx(
    Tcl_Size elemCount,		/* Allocation will store at least these many... */
    Tcl_Size elemSize,		/* ...elements of this size */
    Tcl_Size leadSize,		/* Additional leading space in bytes */
    Tcl_Size *capacityPtr)	/* OUTPUT: Actual capacity is stored here if
				 * non-NULL. Only modified on success */
{
    void *ptr = TclAttemptReallocElemsEx(
	NULL, elemCount, elemSize, leadSize, capacityPtr);
    if (ptr == NULL) {
	Tcl_Panic("Failed to allocate %" TCL_SIZE_MODIFIER
		  "d elements of size %" TCL_SIZE_MODIFIER "d bytes.",
		  elemCount,
		  elemSize);
    }
    return ptr;
}

/*
 *------------------------------------------------------------------------
 *
 * TclAttemptReallocElemsEx --
 *
 *    Attempts to allocate (oldPtr == NULL) or reallocate memory of the
 *    requested size plus some more for future growth. The amount of
 *    reallocation is adjusted depending on on failure.
 *
 *
 * Results:
 *    Pointer to allocated memory block which is at least as large
 *    as the requested size or NULL if allocation failed.
 *
 *------------------------------------------------------------------------
 */
void *
TclAttemptReallocElemsEx(
    void *oldPtr,		/* Pointer to memory block to reallocate or
				 * NULL to indicate this is a new allocation */
    Tcl_Size elemCount,		/* Allocation will store at least these many... */
    Tcl_Size elemSize,		/* ...elements of this size */
    Tcl_Size leadSize,		/* Additional leading space in bytes */
    Tcl_Size *capacityPtr)	/* OUTPUT: Actual capacity is stored here if
				 * non-NULL. Only modified on success */
{
    void *ptr;
    Tcl_Size limit;
    Tcl_Size attempt;

    assert(elemCount > 0);
    assert(elemSize > 0);
    assert(elemSize < TCL_SIZE_MAX);
    assert(leadSize >= 0);
    assert(leadSize < TCL_SIZE_MAX);

    limit = (TCL_SIZE_MAX - leadSize) / elemSize;
    if (elemCount > limit) {
	return NULL;
    }
    /* Loop trying for extra space, reducing request each time */
    attempt = TclUpsizeAlloc(0, elemCount, limit);
    ptr = NULL;
    while (attempt > elemCount) {
	if (oldPtr) {
	    ptr = Tcl_AttemptRealloc(oldPtr, leadSize + attempt * elemSize);
	} else {
	    ptr = Tcl_AttemptAlloc(leadSize + attempt * elemSize);
	}
	if (ptr) {
	    break;
	}
	attempt = TclUpsizeRetry(elemCount, attempt);
    }
    /* Try exact size as a last resort */
    if (ptr == NULL) {
	attempt = elemCount;
	if (oldPtr) {
	    ptr = Tcl_AttemptRealloc(oldPtr, leadSize + attempt * elemSize);
	} else {
	    ptr = Tcl_AttemptAlloc(leadSize + attempt * elemSize);
	}
    }
    if (ptr && capacityPtr) {
	*capacityPtr = attempt;
    }
    return ptr;
}

/*
 *------------------------------------------------------------------------
 *
 * TclReallocElemsEx --
 *
 *    See TclAttemptReallocElemsEx. This function differs in that it panics
 *    on failure.
 *
 * Results:
 *    Non-NULL pointer to allocated memory block.
 *
 * Side effects:
 *    Panics if memory of at least the requested size could not be
 *    allocated.
 *
 *------------------------------------------------------------------------
 */
void *
TclReallocElemsEx(
    void *oldPtr,		/* Pointer to memory block to reallocate */
    Tcl_Size elemCount,		/* Allocation will store at least these many... */
    Tcl_Size elemSize,		/* ...elements of this size */
    Tcl_Size leadSize,		/* Additional leading space in bytes */
    Tcl_Size *capacityPtr)	/* OUTPUT: Actual capacity is stored here if
				 * non-NULL. Only modified on success */
{
    void *ptr = TclAttemptReallocElemsEx(
	oldPtr, elemCount, elemSize, leadSize, capacityPtr);
    if (ptr == NULL) {
	Tcl_Panic("Failed to reallocate %" TCL_SIZE_MODIFIER
		  "d elements of size %" TCL_SIZE_MODIFIER "d bytes.",
		  elemCount,
		  elemSize);
    }
    return ptr;
}

/*
 *---------------------------------------------------------------------------
 *
 * TclFinalizeMemorySubsystem --
 *
 *	This procedure is called to finalize all the structures that are used
 *	by the memory allocator on a per-process basis.
 *
 * Results:
 *	None.
 *
 * Side effects:
 *	This subsystem is self-initializing, since memory can be allocated
 *	before Tcl is formally initialized. After this call, this subsystem
 *	has been reset to its initial state and is usable again.
 *
 *---------------------------------------------------------------------------
 */

void
TclFinalizeMemorySubsystem(void)
{
#ifdef TCL_MEM_DEBUG
    if (tclMemDumpFileName != NULL) {
	Tcl_DumpActiveMemory(tclMemDumpFileName);
    } else if (onExitMemDumpFileName != NULL) {
	Tcl_DumpActiveMemory(onExitMemDumpFileName);
    }

    Tcl_MutexLock(ckallocMutexPtr);

    if (curTagPtr != NULL) {
	TclpFree(curTagPtr);
	curTagPtr = NULL;
    }
    allocHead = NULL;

    Tcl_MutexUnlock(ckallocMutexPtr);
#endif

#if defined(USE_TCLALLOC) && USE_TCLALLOC
    TclFinalizeAllocSubsystem();
#endif
}

/*
 * Local Variables:
 * mode: c
 * c-basic-offset: 4
 * fill-column: 78
 * tab-width: 8
 * indent-tabs-mode: nil
 * End:
 */<|MERGE_RESOLUTION|>--- conflicted
+++ resolved
@@ -836,13 +836,8 @@
 	result = Tcl_DumpActiveMemory(fileName);
 	Tcl_DStringFree(&buffer);
 	if (result != TCL_OK) {
-<<<<<<< HEAD
 	    TclPrintfResult(interp, "error accessing %s: %s",
 		    TclGetString(objv[2]), Tcl_PosixError(interp));
-=======
-	    Tcl_SetObjResult(interp, Tcl_ObjPrintf("error accessing %s: %s",
-                    TclGetString(objv[2]), Tcl_PosixError(interp)));
->>>>>>> f9c9921d
 	    return TCL_ERROR;
 	}
 	return TCL_OK;
@@ -858,13 +853,8 @@
 	break_on_malloc = value;
 	return TCL_OK;
     }
-<<<<<<< HEAD
-    if (strcmp(TclGetString(objv[1]), "info") == 0) {
+    if (strcmp(TclGetString(objv[1]),"info") == 0) {
 	TclPrintfResult(interp,
-=======
-    if (strcmp(TclGetString(objv[1]),"info") == 0) {
-	Tcl_SetObjResult(interp, Tcl_ObjPrintf(
->>>>>>> f9c9921d
 		"%-25s %10" TCL_Z_MODIFIER "u\n%-25s %10" TCL_Z_MODIFIER "u\n%-25s %10" TCL_Z_MODIFIER "u\n%-25s %10" TCL_Z_MODIFIER "u\n%-25s %10" TCL_Z_MODIFIER "u\n%-25s %10" TCL_Z_MODIFIER "u\n",
 		"total mallocs", total_mallocs, "total frees", total_frees,
 		"current packets allocated", current_malloc_packets,
@@ -891,15 +881,9 @@
 	}
 	fileP = fopen(fileName, "w");
 	if (fileP == NULL) {
-<<<<<<< HEAD
 	    TclPrintfResult(interp,
 		    "cannot open output file: %s",
-		    Tcl_PosixError(interp));
-=======
-	    Tcl_SetObjResult(interp, Tcl_ObjPrintf(
-                    "cannot open output file: %s",
-                    Tcl_PosixError(interp)));
->>>>>>> f9c9921d
+		    Tcl_PosixError(interp)));
 	    return TCL_ERROR;
 	}
 	TclDbDumpActiveObjects(fileP);
@@ -962,17 +946,10 @@
 	return TCL_OK;
     }
 
-<<<<<<< HEAD
     TclPrintfResult(interp,
 	    "bad option \"%s\": should be active, break_on_malloc, info, "
 	    "init, objs, onexit, tag, trace, trace_on_at_malloc, or validate",
-	    TclGetString(objv[1]));
-=======
-    Tcl_SetObjResult(interp, Tcl_ObjPrintf(
-            "bad option \"%s\": should be active, break_on_malloc, info, "
-            "init, objs, onexit, tag, trace, trace_on_at_malloc, or validate",
-            TclGetString(objv[1])));
->>>>>>> f9c9921d
+	    TclGetString(objv[1])));
     return TCL_ERROR;
 
   argError:
