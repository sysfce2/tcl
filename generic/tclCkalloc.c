--- conflicted
+++ resolved
@@ -41,11 +41,7 @@
 				 * last field in the structure. */
 } MemTag;
 
-<<<<<<< HEAD
-#define TAG_SIZE(bytesInString) ((offsetof(MemTag, string) + 1) + bytesInString)
-=======
-#define TAG_SIZE(bytesInString) ((unsigned) ((TclOffset(MemTag, string) + 1) + (bytesInString)))
->>>>>>> 05dc6d00
+#define TAG_SIZE(bytesInString) ((offsetof(MemTag, string) + 1) + (bytesInString))
 
 static MemTag *curTagPtr = NULL;/* Tag to use in all future mem_headers (set
 				 * by "memory tag" command). */
@@ -135,10 +131,10 @@
  * Prototypes for procedures defined in this file:
  */
 
-static int		CheckmemCmd(ClientData clientData,
+static int		CheckmemCmd(void *clientData,
 			    Tcl_Interp *interp, int objc,
 			    Tcl_Obj *const objv[]);
-static int		MemoryCmd(ClientData clientData,
+static int		MemoryCmd(void *clientData,
 			    Tcl_Interp *interp, int objc,
 			    Tcl_Obj *const objv[]);
 static void		ValidateMemory(struct mem_header *memHeaderP,
@@ -183,7 +179,7 @@
 
 int
 TclDumpMemoryInfo(
-    ClientData clientData,
+    void *clientData,
     int flags)
 {
     char buf[1024];
@@ -826,7 +822,7 @@
  */
 static int
 MemoryCmd(
-    TCL_UNUSED(ClientData),
+    TCL_UNUSED(void *),
     Tcl_Interp *interp,
     int objc,			/* Number of arguments. */
     Tcl_Obj *const objv[])	/* Obj values of arguments. */
@@ -997,13 +993,13 @@
  *
  *----------------------------------------------------------------------
  */
-static int		CheckmemCmd(ClientData clientData,
+static int		CheckmemCmd(void *clientData,
 			    Tcl_Interp *interp, int objc,
 			    Tcl_Obj *const objv[]);
 
 static int
 CheckmemCmd(
-    TCL_UNUSED(ClientData),
+    TCL_UNUSED(void *),
     Tcl_Interp *interp,		/* Interpreter for evaluation. */
     int objc,			/* Number of arguments. */
     Tcl_Obj *const objv[])	/* Obj values of arguments. */
@@ -1264,7 +1260,7 @@
 
 int
 TclDumpMemoryInfo(
-    TCL_UNUSED(ClientData),
+    TCL_UNUSED(void *),
     TCL_UNUSED(int) /*flags*/)
 {
     return 1;
