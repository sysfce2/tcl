/*
 * tclStrToD.c --
 *
 *	This file contains a collection of procedures for managing conversions
 *	to/from floating-point in Tcl. They include TclParseNumber, which
 *	parses numbers from strings; TclDoubleDigits, which formats numbers
 *	into strings of digits, and procedures for interconversion among
 *	'double' and 'mp_int' types.
 *
 * Copyright (c) 2005 by Kevin B. Kenny. All rights reserved.
 *
 * See the file "license.terms" for information on usage and redistribution of
 * this file, and for a DISCLAIMER OF ALL WARRANTIES.
 */

#include "tclInt.h"
#include "tommath.h"
#include <math.h>

/*
 * Define KILL_OCTAL to suppress interpretation of numbers with leading zero
 * as octal. (Ceterum censeo: numeros octonarios delendos esse.)
 */

#undef	KILL_OCTAL

/*
 * This code supports (at least hypothetically), IBM, Cray, VAX and IEEE-754
 * floating point; of these, only IEEE-754 can represent NaN. IEEE-754 can be
 * uniquely determined by radix and by the widths of significand and exponent.
 */

#if (FLT_RADIX == 2) && (DBL_MANT_DIG == 53) && (DBL_MAX_EXP == 1024)
#   define IEEE_FLOATING_POINT
#endif

/*
 * Rounding controls. (Thanks a lot, Intel!)
 */

#ifdef __i386
/*
 * gcc on x86 needs access to rounding controls, because of a questionable
 * feature where it retains intermediate results as IEEE 'long double' values
 * somewhat unpredictably. It is tempting to include fpu_control.h, but that
 * file exists only on Linux; it is missing on Cygwin and MinGW. Most gcc-isms
 * and ix86-isms are factored out here.
 */

#if defined(__GNUC__)
typedef unsigned int	fpu_control_t __attribute__ ((__mode__ (__HI__)));

#define _FPU_GETCW(cw)	__asm__ __volatile__ ("fnstcw %0" : "=m" (*&cw))
#define _FPU_SETCW(cw)	__asm__ __volatile__ ("fldcw %0" : : "m" (*&cw))
#   define FPU_IEEE_ROUNDING	0x027f
#   define ADJUST_FPU_CONTROL_WORD
#define TCL_IEEE_DOUBLE_ROUNDING \
    fpu_control_t roundTo53Bits = FPU_IEEE_ROUNDING;	\
    fpu_control_t oldRoundingMode;			\
    _FPU_GETCW(oldRoundingMode);			\
    _FPU_SETCW(roundTo53Bits)
#define TCL_DEFAULT_DOUBLE_ROUNDING \
    _FPU_SETCW(oldRoundingMode)

/*
 * Sun ProC needs sunmath for rounding control on x86 like gcc above.
 */
#elif defined(__sun)
#include <sunmath.h>
#define TCL_IEEE_DOUBLE_ROUNDING \
    ieee_flags("set","precision","double",NULL)
#define TCL_DEFAULT_DOUBLE_ROUNDING \
    ieee_flags("clear","precision",NULL,NULL)

/*
 * Other platforms are assumed to always operate in full IEEE mode, so we make
 * the macros to go in and out of that mode do nothing.
 */

#else /* !__GNUC__ && !__sun */
#define TCL_IEEE_DOUBLE_ROUNDING	((void) 0)
#define TCL_DEFAULT_DOUBLE_ROUNDING	((void) 0)
#endif
#else /* !__i386 */
#define TCL_IEEE_DOUBLE_ROUNDING	((void) 0)
#define TCL_DEFAULT_DOUBLE_ROUNDING	((void) 0)
#endif

/*
 * MIPS floating-point units need special settings in control registers to use
 * gradual underflow as we expect.  This fix is for the MIPSpro compiler.
 */

#if defined(__sgi) && defined(_COMPILER_VERSION)
#include <sys/fpu.h>
#endif

/*
 * HP's PA_RISC architecture uses 7ff4000000000000 to represent a quiet NaN.
 * Everyone else uses 7ff8000000000000. (Why, HP, why?)
 */

#ifdef __hppa
#   define NAN_START	0x7ff4
#   define NAN_MASK	(((Tcl_WideUInt) 1) << 50)
#else
#   define NAN_START	0x7ff8
#   define NAN_MASK	(((Tcl_WideUInt) 1) << 51)
#endif

/*
 * Constants used by this file (most of which are only ever calculated at
 * runtime).
 */

/* Magic constants */

#define LOG10_2 0.3010299956639812
#define TWO_OVER_3LOG10 0.28952965460216784
#define LOG10_3HALVES_PLUS_FUDGE 0.1760912590558

/*
 * Definitions of the parts of an IEEE754-format floating point number.
 */

#define SIGN_BIT 	0x80000000
				/* Mask for the sign bit in the first word of
				 * a double. */
#define EXP_MASK	0x7ff00000
				/* Mask for the exponent field in the first
				 * word of a double. */
#define EXP_SHIFT	20	/* Shift count to make the exponent an
				 * integer. */
#define HIDDEN_BIT	(((Tcl_WideUInt) 0x00100000) << 32)
				/* Hidden 1 bit for the significand. */
#define HI_ORDER_SIG_MASK 0x000fffff
				/* Mask for the high-order part of the
				 * significand in the first word of a
				 * double. */
#define SIG_MASK	(((Tcl_WideUInt) HI_ORDER_SIG_MASK << 32) \
			| 0xffffffff)
				/* Mask for the 52-bit significand. */
#define FP_PRECISION	53	/* Number of bits of significand plus the
				 * hidden bit. */
#define EXPONENT_BIAS	0x3ff	/* Bias of the exponent 0. */

/*
 * Derived quantities.
 */

#define TEN_PMAX	22	/* floor(FP_PRECISION*log(2)/log(5)) */
#define QUICK_MAX	14	/* floor((FP_PRECISION-1)*log(2)/log(10))-1 */
#define BLETCH		0x10	/* Highest power of two that is greater than
				 * DBL_MAX_10_EXP, divided by 16. */
#define DIGIT_GROUP	8	/* floor(DIGIT_BIT*log(2)/log(10)) */

/*
 * Union used to dismantle floating point numbers.
 */

typedef union Double {
    struct {
#ifdef WORDS_BIGENDIAN
	int word0;
	int word1;
#else
	int word1;
	int word0;
#endif
    } w;
    double d;
    Tcl_WideUInt q;
} Double;

static int maxpow10_wide;	/* The powers of ten that can be represented
				 * exactly as wide integers. */
static Tcl_WideUInt *pow10_wide;
#define MAXPOW	22
static double pow10vals[MAXPOW+1];
				/* The powers of ten that can be represented
				 * exactly as IEEE754 doubles. */
static int mmaxpow;		/* Largest power of ten that can be
				 * represented exactly in a 'double'. */
static int log10_DIGIT_MAX;	/* The number of decimal digits that fit in an
				 * mp_digit. */
static int log2FLT_RADIX;	/* Logarithm of the floating point radix. */
static int mantBits;		/* Number of bits in a double's significand */
static mp_int pow5[9];		/* Table of powers of 5**(2**n), up to
				 * 5**256 */
static double tiny = 0.0;	/* The smallest representable double. */
static int maxDigits;		/* The maximum number of digits to the left of
				 * the decimal point of a double. */
static int minDigits;		/* The maximum number of digits to the right
				 * of the decimal point in a double. */
static int mantDIGIT;		/* Number of mp_digit's needed to hold the
				 * significand of a double. */
static const double pow_10_2_n[] = {	/* Inexact higher powers of ten. */
    1.0,
    100.0,
    10000.0,
    1.0e+8,
    1.0e+16,
    1.0e+32,
    1.0e+64,
    1.0e+128,
    1.0e+256
};

static int n770_fp;		/* Flag is 1 on Nokia N770 floating point.
				 * Nokia's floating point has the words
				 * reversed: if big-endian is 7654 3210,
				 * and little-endian is       0123 4567,
				 * then Nokia's FP is         4567 0123;
				 * little-endian within the 32-bit words but
				 * big-endian between them. */

/*
 * Table of powers of 5 that are small enough to fit in an mp_digit.
 */

static const mp_digit dpow5[13] = {
               1,              5,             25,            125,
             625,           3125,          15625,          78125,
          390625,        1953125,        9765625,       48828125,
       244140625
};

/*
 * Table of powers: pow5_13[n] = 5**(13*2**(n+1))
 */

static mp_int pow5_13[5];	/* Table of powers: 5**13, 5**26, 5**52,
				 * 5**104, 5**208 */
static const double tens[] = {
    1e00, 1e01, 1e02, 1e03, 1e04, 1e05, 1e06, 1e07, 1e08, 1e09,
    1e10, 1e11, 1e12, 1e13, 1e14, 1e15, 1e16, 1e17, 1e18, 1e19,
    1e20, 1e21, 1e22
};

static const int itens [] = {
    1,
    10,
    100,
    1000,
    10000,
    100000,
    1000000,
    10000000,
    100000000
};

static const Tcl_WideUInt wtens[] = {
    1, 10, 100, 1000, 10000, 100000, 1000000,
    (Tcl_WideUInt) 1000000*10, 		(Tcl_WideUInt) 1000000*100,
    (Tcl_WideUInt) 1000000*1000, 	(Tcl_WideUInt) 1000000*10000,
    (Tcl_WideUInt) 1000000*100000, 	(Tcl_WideUInt) 1000000*1000000,
    (Tcl_WideUInt) 1000000*1000000*10, 	(Tcl_WideUInt) 1000000*1000000*100,
    (Tcl_WideUInt) 1000000*1000000*1000,(Tcl_WideUInt) 1000000*1000000*10000
};

static const double bigtens[] = {
    1e016, 1e032, 1e064, 1e128, 1e256
};
#define N_BIGTENS 5

static const int log2pow5[27] = {
    01,  3,  5,  7, 10, 12, 14, 17, 19, 21,
    24, 26, 28, 31, 33, 35, 38, 40, 42, 45,
    47, 49, 52, 54, 56, 59, 61
};
#define N_LOG2POW5 27

static const Tcl_WideUInt wuipow5[27] = {
    (Tcl_WideUInt) 1,		/* 5**0 */
    (Tcl_WideUInt) 5,
    (Tcl_WideUInt) 25,
    (Tcl_WideUInt) 125,
    (Tcl_WideUInt) 625,
    (Tcl_WideUInt) 3125,	/* 5**5 */
    (Tcl_WideUInt) 3125*5,
    (Tcl_WideUInt) 3125*25,
    (Tcl_WideUInt) 3125*125,
    (Tcl_WideUInt) 3125*625,
    (Tcl_WideUInt) 3125*3125,	/* 5**10 */
    (Tcl_WideUInt) 3125*3125*5,
    (Tcl_WideUInt) 3125*3125*25,
    (Tcl_WideUInt) 3125*3125*125,
    (Tcl_WideUInt) 3125*3125*625,
    (Tcl_WideUInt) 3125*3125*3125, /* 5**15 */
    (Tcl_WideUInt) 3125*3125*3125*5,
    (Tcl_WideUInt) 3125*3125*3125*25,
    (Tcl_WideUInt) 3125*3125*3125*125,
    (Tcl_WideUInt) 3125*3125*3125*625,
    (Tcl_WideUInt) 3125*3125*3125*3125,	/* 5**20 */
    (Tcl_WideUInt) 3125*3125*3125*3125*5,
    (Tcl_WideUInt) 3125*3125*3125*3125*25,
    (Tcl_WideUInt) 3125*3125*3125*3125*125,
    (Tcl_WideUInt) 3125*3125*3125*3125*625,
    (Tcl_WideUInt) 3125*3125*3125*3125*3125,  /* 5**25 */
    (Tcl_WideUInt) 3125*3125*3125*3125*3125*5 /* 5**26 */
};

/*
 * Static functions defined in this file.
 */

static int		AccumulateDecimalDigit(unsigned, int,
			    Tcl_WideUInt *, mp_int *, int);
static double		MakeHighPrecisionDouble(int signum,
			    mp_int *significand, int nSigDigs, int exponent);
static double		MakeLowPrecisionDouble(int signum,
			    Tcl_WideUInt significand, int nSigDigs,
			    int exponent);
#ifdef IEEE_FLOATING_POINT
static double		MakeNaN(int signum, Tcl_WideUInt tag);
#endif
static double		RefineApproximation(double approx,
			    mp_int *exactSignificand, int exponent);
static void		MulPow5(mp_int *, unsigned, mp_int *);
static int 		NormalizeRightward(Tcl_WideUInt *);
static int		RequiredPrecision(Tcl_WideUInt);
static void		DoubleToExpAndSig(double, Tcl_WideUInt *, int *,
			    int *);
static void		TakeAbsoluteValue(Double *, int *);
static char *		FormatInfAndNaN(Double *, int *, char **);
static char *		FormatZero(int *, char **);
static int		ApproximateLog10(Tcl_WideUInt, int, int);
static int		BetterLog10(double, int, int *);
static void		ComputeScale(int, int, int *, int *, int *, int *);
static void		SetPrecisionLimits(int, int, int *, int *, int *,
			    int *);
static char *		BumpUp(char *, char *, int *);
static int		AdjustRange(double *, int);
static char *		ShorteningQuickFormat(double, int, int, double,
			    char *, int *);
static char *		StrictQuickFormat(double, int, int, double,
			    char *, int *);
static char *		QuickConversion(double, int, int, int, int, int, int,
			    int *, char **);
static void		CastOutPowersOf2(int *, int *, int *);
static char *		ShorteningInt64Conversion(Double *, int, Tcl_WideUInt,
			    int, int, int, int, int, int, int, int, int,
			    int, int, int *, char **);
static char *		StrictInt64Conversion(Double *, int, Tcl_WideUInt,
			    int, int, int, int, int, int,
			    int, int, int *, char **);
static int		ShouldBankerRoundUpPowD(mp_int *, int, int);
static int		ShouldBankerRoundUpToNextPowD(mp_int *, mp_int *,
			    int, int, int, mp_int *);
static char *		ShorteningBignumConversionPowD(Double *dPtr,
			    int convType, Tcl_WideUInt bw, int b2, int b5,
			    int m2plus, int m2minus, int m5,
			    int sd, int k, int len,
			    int ilim, int ilim1, int *decpt,
			    char **endPtr);
static char *		StrictBignumConversionPowD(Double *dPtr, int convType,
			    Tcl_WideUInt bw, int b2, int b5,
			    int sd, int k, int len,
			    int ilim, int ilim1, int *decpt,
			    char **endPtr);
static int		ShouldBankerRoundUp(mp_int *, mp_int *, int);
static int		ShouldBankerRoundUpToNext(mp_int *, mp_int *,
			    mp_int *, int, int, mp_int *);
static char *		ShorteningBignumConversion(Double *dPtr, int convType,
			    Tcl_WideUInt bw, int b2,
			    int m2plus, int m2minus,
			    int s2, int s5, int k, int len,
			    int ilim, int ilim1, int *decpt,
			    char **endPtr);
static char *		StrictBignumConversion(Double *dPtr, int convType,
			    Tcl_WideUInt bw, int b2,
			    int s2, int s5, int k, int len,
			    int ilim, int ilim1, int *decpt,
			    char **endPtr);
static double		BignumToBiasedFrExp(const mp_int *big, int *machexp);
static double		Pow10TimesFrExp(int exponent, double fraction,
			    int *machexp);
static double		SafeLdExp(double fraction, int exponent);
#ifdef IEEE_FLOATING_POINT
static Tcl_WideUInt	Nokia770Twiddle(Tcl_WideUInt w);
#endif

/*
 *----------------------------------------------------------------------
 *
 * TclParseNumber --
 *
 *	Scans bytes, interpreted as characters in Tcl's internal encoding, and
 *	parses the longest prefix that is the string representation of a
 *	number in a format recognized by Tcl.
 *
 *	The arguments bytes, numBytes, and objPtr are the inputs which
 *	determine the string to be parsed. If bytes is non-NULL, it points to
 *	the first byte to be scanned. If bytes is NULL, then objPtr must be
 *	non-NULL, and the string representation of objPtr will be scanned
 *	(generated first, if necessary). The numBytes argument determines the
 *	number of bytes to be scanned. If numBytes is negative, the first NUL
 *	byte encountered will terminate the scan. If numBytes is non-negative,
 *	then no more than numBytes bytes will be scanned.
 *
 *	The argument flags is an input that controls the numeric formats
 *	recognized by the parser. The flag bits are:
 *
 *	- TCL_PARSE_INTEGER_ONLY:	accept only integer values; reject
 *		strings that denote floating point values (or accept only the
 *		leading portion of them that are integer values).
 *	- TCL_PARSE_SCAN_PREFIXES:	ignore the prefixes 0b and 0o that are
 *		not part of the [scan] command's vocabulary. Use only in
 *		combination with TCL_PARSE_INTEGER_ONLY.
 *	- TCL_PARSE_OCTAL_ONLY:		parse only in the octal format, whether
 *		or not a prefix is present that would lead to octal parsing.
 *		Use only in combination with TCL_PARSE_INTEGER_ONLY.
 *	- TCL_PARSE_HEXADECIMAL_ONLY:	parse only in the hexadecimal format,
 *		whether or not a prefix is present that would lead to
 *		hexadecimal parsing. Use only in combination with
 *		TCL_PARSE_INTEGER_ONLY.
 *	- TCL_PARSE_DECIMAL_ONLY:	parse only in the decimal format, no
 *		matter whether a 0 prefix would normally force a different
 *		base.
 *	- TCL_PARSE_NO_WHITESPACE:	reject any leading/trailing whitespace
 *
 *	The arguments interp and expected are inputs that control error
 *	message generation. If interp is NULL, no error message will be
 *	generated. If interp is non-NULL, then expected must also be non-NULL.
 *	When TCL_ERROR is returned, an error message will be left in the
 *	result of interp, and the expected argument will appear in the error
 *	message as the thing TclParseNumber expected, but failed to find in
 *	the string.
 *
 *	The arguments objPtr and endPtrPtr as well as the return code are the
 *	outputs.
 *
 *	When the parser cannot find any prefix of the string that matches a
 *	format it is looking for, TCL_ERROR is returned and an error message
 *	may be generated and returned as described above. The contents of
 *	objPtr will not be changed. If endPtrPtr is non-NULL, a pointer to the
 *	character in the string that terminated the scan will be written to
 *	*endPtrPtr.
 *
 *	When the parser determines that the entire string matches a format it
 *	is looking for, TCL_OK is returned, and if objPtr is non-NULL, then
 *	the internal rep and Tcl_ObjType of objPtr are set to the "canonical"
 *	numeric value that matches the scanned string. If endPtrPtr is not
 *	NULL, a pointer to the end of the string will be written to *endPtrPtr
 *	(that is, either bytes+numBytes or a pointer to a terminating NUL
 *	byte).
 *
 *	When the parser determines that a partial string matches a format it
 *	is looking for, the value of endPtrPtr determines what happens:
 *
 *	- If endPtrPtr is NULL, then TCL_ERROR is returned, with error message
 *		generation as above.
 *
 *	- If endPtrPtr is non-NULL, then TCL_OK is returned and objPtr
 *		internals are set as above. Also, a pointer to the first
 *		character following the parsed numeric string is written to
 *		*endPtrPtr.
 *
 *	In some cases where the string being scanned is the string rep of
 *	objPtr, this routine can leave objPtr in an inconsistent state where
 *	its string rep and its internal rep do not agree. In these cases the
 *	internal rep will be in agreement with only some substring of the
 *	string rep. This might happen if the caller passes in a non-NULL bytes
 *	value that points somewhere into the string rep. It might happen if
 *	the caller passes in a numBytes value that limits the scan to only a
 *	prefix of the string rep. Or it might happen if a non-NULL value of
 *	endPtrPtr permits a TCL_OK return from only a partial string match. It
 *	is the responsibility of the caller to detect and correct such
 *	inconsistencies when they can and do arise.
 *
 * Results:
 *	Returns a standard Tcl result.
 *
 * Side effects:
 *	The string representaton of objPtr may be generated.
 *
 *	The internal representation and Tcl_ObjType of objPtr may be changed.
 *	This may involve allocation and/or freeing of memory.
 *
 *----------------------------------------------------------------------
 */

int
TclParseNumber(
    Tcl_Interp *interp,		/* Used for error reporting. May be NULL. */
    Tcl_Obj *objPtr,		/* Object to receive the internal rep. */
    const char *expected,	/* Description of the type of number the
				 * caller expects to be able to parse
				 * ("integer", "boolean value", etc.). */
    const char *bytes,		/* Pointer to the start of the string to
				 * scan. */
    int numBytes,		/* Maximum number of bytes to scan, see
				 * above. */
    const char **endPtrPtr,	/* Place to store pointer to the character
				 * that terminated the scan. */
    int flags)			/* Flags governing the parse. */
{
    enum State {
	INITIAL, SIGNUM, ZERO, ZERO_X,
	ZERO_O, ZERO_B, BINARY,
	HEXADECIMAL, OCTAL, BAD_OCTAL, DECIMAL,
	LEADING_RADIX_POINT, FRACTION,
	EXPONENT_START, EXPONENT_SIGNUM, EXPONENT,
	sI, sIN, sINF, sINFI, sINFIN, sINFINI, sINFINIT, sINFINITY
#ifdef IEEE_FLOATING_POINT
	, sN, sNA, sNAN, sNANPAREN, sNANHEX, sNANFINISH
#endif
    } state = INITIAL;
    enum State acceptState = INITIAL;

    int signum = 0;		/* Sign of the number being parsed. */
    Tcl_WideUInt significandWide = 0;
				/* Significand of the number being parsed (if
				 * no overflow). */
    mp_int significandBig;	/* Significand of the number being parsed (if
				 * it overflows significandWide). */
    int significandOverflow = 0;/* Flag==1 iff significandBig is used. */
    Tcl_WideUInt octalSignificandWide = 0;
				/* Significand of an octal number; needed
				 * because we don't know whether a number with
				 * a leading zero is octal or decimal until
				 * we've scanned forward to a '.' or 'e'. */
    mp_int octalSignificandBig;	/* Significand of octal number once
				 * octalSignificandWide overflows. */
    int octalSignificandOverflow = 0;
				/* Flag==1 if octalSignificandBig is used. */
    int numSigDigs = 0;		/* Number of significant digits in the decimal
				 * significand. */
    int numTrailZeros = 0;	/* Number of trailing zeroes at the current
				 * point in the parse. */
    int numDigitsAfterDp = 0;	/* Number of digits scanned after the decimal
				 * point. */
    int exponentSignum = 0;	/* Signum of the exponent of a floating point
				 * number. */
    long exponent = 0;		/* Exponent of a floating point number. */
    const char *p;		/* Pointer to next character to scan. */
    size_t len;			/* Number of characters remaining after p. */
    const char *acceptPoint;	/* Pointer to position after last character in
				 * an acceptable number. */
    size_t acceptLen;		/* Number of characters following that
				 * point. */
    int status = TCL_OK;	/* Status to return to caller. */
    char d = 0;			/* Last hexadecimal digit scanned; initialized
				 * to avoid a compiler warning. */
    int shift = 0;		/* Amount to shift when accumulating binary */
    int explicitOctal = 0;

#define ALL_BITS	(~(Tcl_WideUInt)0)
#define MOST_BITS	(ALL_BITS >> 1)

    /*
     * Initialize bytes to start of the object's string rep if the caller
     * didn't pass anything else.
     */

    if (bytes == NULL) {
	bytes = TclGetString(objPtr);
    }

    p = bytes;
    len = numBytes;
    acceptPoint = p;
    acceptLen = len;
    while (1) {
	char c = len ? *p : '\0';
	switch (state) {

	case INITIAL:
	    /*
	     * Initial state. Acceptable characters are +, -, digits, period,
	     * I, N, and whitespace.
	     */

	    if (TclIsSpaceProc(c)) {
		if (flags & TCL_PARSE_NO_WHITESPACE) {
		    goto endgame;
		}
		break;
	    } else if (c == '+') {
		state = SIGNUM;
		break;
	    } else if (c == '-') {
		signum = 1;
		state = SIGNUM;
		break;
	    }
	    /* FALLTHROUGH */

	case SIGNUM:
	    /*
	     * Scanned a leading + or -. Acceptable characters are digits,
	     * period, I, and N.
	     */

	    if (c == '0') {
		if (flags & TCL_PARSE_DECIMAL_ONLY) {
		    state = DECIMAL;
		} else {
		    state = ZERO;
		}
		break;
	    } else if (flags & TCL_PARSE_HEXADECIMAL_ONLY) {
		goto zerox;
	    } else if (flags & TCL_PARSE_BINARY_ONLY) {
		goto zerob;
	    } else if (flags & TCL_PARSE_OCTAL_ONLY) {
		goto zeroo;
	    } else if (isdigit(UCHAR(c))) {
		significandWide = c - '0';
		numSigDigs = 1;
		state = DECIMAL;
		break;
	    } else if (flags & TCL_PARSE_INTEGER_ONLY) {
		goto endgame;
	    } else if (c == '.') {
		state = LEADING_RADIX_POINT;
		break;
	    } else if (c == 'I' || c == 'i') {
		state = sI;
		break;
#ifdef IEEE_FLOATING_POINT
	    } else if (c == 'N' || c == 'n') {
		state = sN;
		break;
#endif
	    }
	    goto endgame;

	case ZERO:
	    /*
	     * Scanned a leading zero (perhaps with a + or -). Acceptable
	     * inputs are digits, period, X, b, and E. If 8 or 9 is
	     * encountered, the number can't be octal. This state and the
	     * OCTAL state differ only in whether they recognize 'X' and 'b'.
	     */

	    acceptState = state;
	    acceptPoint = p;
	    acceptLen = len;
	    if (c == 'x' || c == 'X') {
		state = ZERO_X;
		break;
	    }
	    if (flags & TCL_PARSE_HEXADECIMAL_ONLY) {
		goto zerox;
	    }
	    if (flags & TCL_PARSE_SCAN_PREFIXES) {
		goto zeroo;
	    }
	    if (c == 'b' || c == 'B') {
		state = ZERO_B;
		break;
	    }
	    if (flags & TCL_PARSE_BINARY_ONLY) {
		goto zerob;
	    }
	    if (c == 'o' || c == 'O') {
		explicitOctal = 1;
		state = ZERO_O;
		break;
	    }
#ifdef KILL_OCTAL
	    goto decimal;
#endif
	    /* FALLTHROUGH */

	case OCTAL:
	    /*
	     * Scanned an optional + or -, followed by a string of octal
	     * digits. Acceptable inputs are more digits, period, or E. If 8
	     * or 9 is encountered, commit to floating point.
	     */

	    acceptState = state;
	    acceptPoint = p;
	    acceptLen = len;
	    /* FALLTHROUGH */
	case ZERO_O:
	zeroo:
	    if (c == '0') {
		numTrailZeros++;
		state = OCTAL;
		break;
	    } else if (c >= '1' && c <= '7') {
		if (objPtr != NULL) {
		    shift = 3 * (numTrailZeros + 1);
		    significandOverflow = AccumulateDecimalDigit(
			    (unsigned)(c-'0'), numTrailZeros,
			    &significandWide, &significandBig,
			    significandOverflow);

		    if (!octalSignificandOverflow) {
			/*
			 * Shifting by more bits than are in the value being
			 * shifted is at least de facto nonportable. Check for
			 * too large shifts first.
			 */

			if ((octalSignificandWide != 0)
				&& (((size_t)shift >=
					CHAR_BIT*sizeof(Tcl_WideUInt))
				|| (octalSignificandWide >
					(~(Tcl_WideUInt)0 >> shift)))) {
			    octalSignificandOverflow = 1;
			    TclBNInitBignumFromWideUInt(&octalSignificandBig,
				    octalSignificandWide);
			}
		    }
		    if (!octalSignificandOverflow) {
			octalSignificandWide =
				(octalSignificandWide << shift) + (c - '0');
		    } else {
			mp_mul_2d(&octalSignificandBig, shift,
				&octalSignificandBig);
			mp_add_d(&octalSignificandBig, (mp_digit)(c - '0'),
				&octalSignificandBig);
		    }
		}
		if (numSigDigs != 0) {
		    numSigDigs += numTrailZeros+1;
		} else {
		    numSigDigs = 1;
		}
		numTrailZeros = 0;
		state = OCTAL;
		break;
	    }
	    /* FALLTHROUGH */

	case BAD_OCTAL:
	    if (explicitOctal) {
		/*
		 * No forgiveness for bad digits in explicitly octal numbers.
		 */

		goto endgame;
	    }
	    if (flags & TCL_PARSE_INTEGER_ONLY) {
		/*
		 * No seeking floating point when parsing only integer.
		 */

		goto endgame;
	    }
#ifndef KILL_OCTAL

	    /*
	     * Scanned a number with a leading zero that contains an 8, 9,
	     * radix point or E. This is an invalid octal number, but might
	     * still be floating point.
	     */

	    if (c == '0') {
		numTrailZeros++;
		state = BAD_OCTAL;
		break;
	    } else if (isdigit(UCHAR(c))) {
		if (objPtr != NULL) {
		    significandOverflow = AccumulateDecimalDigit(
			    (unsigned)(c-'0'), numTrailZeros,
			    &significandWide, &significandBig,
			    significandOverflow);
		}
		if (numSigDigs != 0) {
		    numSigDigs += (numTrailZeros + 1);
		} else {
		    numSigDigs = 1;
		}
		numTrailZeros = 0;
		state = BAD_OCTAL;
		break;
	    } else if (c == '.') {
		state = FRACTION;
		break;
	    } else if (c == 'E' || c == 'e') {
		state = EXPONENT_START;
		break;
	    }
#endif
	    goto endgame;

	    /*
	     * Scanned 0x. If state is HEXADECIMAL, scanned at least one
	     * character following the 0x. The only acceptable inputs are
	     * hexadecimal digits.
	     */

	case HEXADECIMAL:
	    acceptState = state;
	    acceptPoint = p;
	    acceptLen = len;
	    /* FALLTHROUGH */

	case ZERO_X:
	zerox:
	    if (c == '0') {
		numTrailZeros++;
		state = HEXADECIMAL;
		break;
	    } else if (isdigit(UCHAR(c))) {
		d = (c-'0');
	    } else if (c >= 'A' && c <= 'F') {
		d = (c-'A'+10);
	    } else if (c >= 'a' && c <= 'f') {
		d = (c-'a'+10);
	    } else {
		goto endgame;
	    }
	    if (objPtr != NULL) {
		shift = 4 * (numTrailZeros + 1);
		if (!significandOverflow) {
		    /*
		     * Shifting by more bits than are in the value being
		     * shifted is at least de facto nonportable. Check for too
		     * large shifts first.
		     */

		    if (significandWide != 0 &&
			    ((size_t)shift >= CHAR_BIT*sizeof(Tcl_WideUInt) ||
			    significandWide > (~(Tcl_WideUInt)0 >> shift))) {
			significandOverflow = 1;
			TclBNInitBignumFromWideUInt(&significandBig,
				significandWide);
		    }
		}
		if (!significandOverflow) {
		    significandWide = (significandWide << shift) + d;
		} else {
		    mp_mul_2d(&significandBig, shift, &significandBig);
		    mp_add_d(&significandBig, (mp_digit) d, &significandBig);
		}
	    }
	    numTrailZeros = 0;
	    state = HEXADECIMAL;
	    break;

	case BINARY:
	    acceptState = state;
	    acceptPoint = p;
	    acceptLen = len;
	case ZERO_B:
	zerob:
	    if (c == '0') {
		numTrailZeros++;
		state = BINARY;
		break;
	    } else if (c != '1') {
		goto endgame;
	    }
	    if (objPtr != NULL) {
		shift = numTrailZeros + 1;
		if (!significandOverflow) {
		    /*
		     * Shifting by more bits than are in the value being
		     * shifted is at least de facto nonportable. Check for too
		     * large shifts first.
		     */

		    if (significandWide != 0 &&
			    ((size_t)shift >= CHAR_BIT*sizeof(Tcl_WideUInt) ||
			    significandWide > (~(Tcl_WideUInt)0 >> shift))) {
			significandOverflow = 1;
			TclBNInitBignumFromWideUInt(&significandBig,
				significandWide);
		    }
		}
		if (!significandOverflow) {
		    significandWide = (significandWide << shift) + 1;
		} else {
		    mp_mul_2d(&significandBig, shift, &significandBig);
		    mp_add_d(&significandBig, (mp_digit) 1, &significandBig);
		}
	    }
	    numTrailZeros = 0;
	    state = BINARY;
	    break;

	case DECIMAL:
	    /*
	     * Scanned an optional + or - followed by a string of decimal
	     * digits.
	     */

#ifdef KILL_OCTAL
	decimal:
#endif
	    acceptState = state;
	    acceptPoint = p;
	    acceptLen = len;
	    if (c == '0') {
		numTrailZeros++;
		state = DECIMAL;
		break;
	    } else if (isdigit(UCHAR(c))) {
		if (objPtr != NULL) {
		    significandOverflow = AccumulateDecimalDigit(
			    (unsigned)(c - '0'), numTrailZeros,
			    &significandWide, &significandBig,
			    significandOverflow);
		}
		numSigDigs += numTrailZeros+1;
		numTrailZeros = 0;
		state = DECIMAL;
		break;
	    } else if (flags & TCL_PARSE_INTEGER_ONLY) {
		goto endgame;
	    } else if (c == '.') {
		state = FRACTION;
		break;
	    } else if (c == 'E' || c == 'e') {
		state = EXPONENT_START;
		break;
	    }
	    goto endgame;

	    /*
	     * Found a decimal point. If no digits have yet been scanned, E is
	     * not allowed; otherwise, it introduces the exponent. If at least
	     * one digit has been found, we have a possible complete number.
	     */

	case FRACTION:
	    acceptState = state;
	    acceptPoint = p;
	    acceptLen = len;
	    if (c == 'E' || c=='e') {
		state = EXPONENT_START;
		break;
	    }
	    /* FALLTHROUGH */

	case LEADING_RADIX_POINT:
	    if (c == '0') {
		numDigitsAfterDp++;
		numTrailZeros++;
		state = FRACTION;
		break;
	    } else if (isdigit(UCHAR(c))) {
		numDigitsAfterDp++;
		if (objPtr != NULL) {
		    significandOverflow = AccumulateDecimalDigit(
			    (unsigned)(c-'0'), numTrailZeros,
			    &significandWide, &significandBig,
			    significandOverflow);
		}
		if (numSigDigs != 0) {
		    numSigDigs += numTrailZeros+1;
		} else {
		    numSigDigs = 1;
		}
		numTrailZeros = 0;
		state = FRACTION;
		break;
	    }
	    goto endgame;

	case EXPONENT_START:
	    /*
	     * Scanned the E at the start of an exponent. Make sure a legal
	     * character follows before using the C library strtol routine,
	     * which allows whitespace.
	     */

	    if (c == '+') {
		state = EXPONENT_SIGNUM;
		break;
	    } else if (c == '-') {
		exponentSignum = 1;
		state = EXPONENT_SIGNUM;
		break;
	    }
	    /* FALLTHROUGH */

	case EXPONENT_SIGNUM:
	    /*
	     * Found the E at the start of the exponent, followed by a sign
	     * character.
	     */

	    if (isdigit(UCHAR(c))) {
		exponent = c - '0';
		state = EXPONENT;
		break;
	    }
	    goto endgame;

	case EXPONENT:
	    /*
	     * Found an exponent with at least one digit. Accumulate it,
	     * making sure to hard-pin it to LONG_MAX on overflow.
	     */

	    acceptState = state;
	    acceptPoint = p;
	    acceptLen = len;
	    if (isdigit(UCHAR(c))) {
		if (exponent < (LONG_MAX - 9) / 10) {
		    exponent = 10 * exponent + (c - '0');
		} else {
		    exponent = LONG_MAX;
		}
		state = EXPONENT;
		break;
	    }
	    goto endgame;

	    /*
	     * Parse out INFINITY by simply spelling it out. INF is accepted
	     * as an abbreviation; other prefices are not.
	     */

	case sI:
	    if (c == 'n' || c == 'N') {
		state = sIN;
		break;
	    }
	    goto endgame;
	case sIN:
	    if (c == 'f' || c == 'F') {
		state = sINF;
		break;
	    }
	    goto endgame;
	case sINF:
	    acceptState = state;
	    acceptPoint = p;
	    acceptLen = len;
	    if (c == 'i' || c == 'I') {
		state = sINFI;
		break;
	    }
	    goto endgame;
	case sINFI:
	    if (c == 'n' || c == 'N') {
		state = sINFIN;
		break;
	    }
	    goto endgame;
	case sINFIN:
	    if (c == 'i' || c == 'I') {
		state = sINFINI;
		break;
	    }
	    goto endgame;
	case sINFINI:
	    if (c == 't' || c == 'T') {
		state = sINFINIT;
		break;
	    }
	    goto endgame;
	case sINFINIT:
	    if (c == 'y' || c == 'Y') {
		state = sINFINITY;
		break;
	    }
	    goto endgame;

	    /*
	     * Parse NaN's.
	     */
#ifdef IEEE_FLOATING_POINT
	case sN:
	    if (c == 'a' || c == 'A') {
		state = sNA;
		break;
	    }
	    goto endgame;
	case sNA:
	    if (c == 'n' || c == 'N') {
		state = sNAN;
		break;
	    }
	    goto endgame;
	case sNAN:
	    acceptState = state;
	    acceptPoint = p;
	    acceptLen = len;
	    if (c == '(') {
		state = sNANPAREN;
		break;
	    }
	    goto endgame;

	    /*
	     * Parse NaN(hexdigits)
	     */
	case sNANHEX:
	    if (c == ')') {
		state = sNANFINISH;
		break;
	    }
	    /* FALLTHROUGH */
	case sNANPAREN:
	    if (TclIsSpaceProc(c)) {
		break;
	    }
	    if (numSigDigs < 13) {
		if (c >= '0' && c <= '9') {
		    d = c - '0';
		} else if (c >= 'a' && c <= 'f') {
		    d = 10 + c - 'a';
		} else if (c >= 'A' && c <= 'F') {
		    d = 10 + c - 'A';
		}
		significandWide = (significandWide << 4) + d;
		state = sNANHEX;
		break;
	    }
	    goto endgame;
	case sNANFINISH:
#endif

	case sINFINITY:
	    acceptState = state;
	    acceptPoint = p;
	    acceptLen = len;
	    goto endgame;
	}
	p++;
	len--;
    }

  endgame:
    if (acceptState == INITIAL) {
	/*
	 * No numeric string at all found.
	 */

	status = TCL_ERROR;
	if (endPtrPtr != NULL) {
	    *endPtrPtr = p;
	}
    } else {
	/*
	 * Back up to the last accepting state in the lexer.
	 */

	p = acceptPoint;
	len = acceptLen;
	if (!(flags & TCL_PARSE_NO_WHITESPACE)) {
	    /*
	     * Accept trailing whitespace.
	     */

	    while (len != 0 && TclIsSpaceProc(*p)) {
		p++;
		len--;
	    }
	}
	if (endPtrPtr == NULL) {
	    if ((len != 0) && ((numBytes > 0) || (*p != '\0'))) {
		status = TCL_ERROR;
	    }
	} else {
	    *endPtrPtr = p;
	}
    }

    /*
     * Generate and store the appropriate internal rep.
     */

    if (status == TCL_OK && objPtr != NULL) {
	TclFreeIntRep(objPtr);
	switch (acceptState) {
	case SIGNUM:
	case BAD_OCTAL:
	case ZERO_X:
	case ZERO_O:
	case ZERO_B:
	case LEADING_RADIX_POINT:
	case EXPONENT_START:
	case EXPONENT_SIGNUM:
	case sI:
	case sIN:
	case sINFI:
	case sINFIN:
	case sINFINI:
	case sINFINIT:
#ifdef IEEE_FLOATING_POINT
	case sN:
	case sNA:
	case sNANPAREN:
	case sNANHEX:
	    Tcl_Panic("TclParseNumber: bad acceptState %d parsing '%s'",
		    acceptState, bytes);
#endif
	case BINARY:
	    shift = numTrailZeros;
	    if (!significandOverflow && significandWide != 0 &&
		    ((size_t)shift >= CHAR_BIT*sizeof(Tcl_WideUInt) ||
		    significandWide > (MOST_BITS + signum) >> shift)) {
		significandOverflow = 1;
		TclBNInitBignumFromWideUInt(&significandBig, significandWide);
	    }
	    if (shift) {
		if (!significandOverflow) {
		    significandWide <<= shift;
		} else {
		    mp_mul_2d(&significandBig, shift, &significandBig);
		}
	    }
	    goto returnInteger;

	case HEXADECIMAL:
	    /*
	     * Returning a hex integer. Final scaling step.
	     */

	    shift = 4 * numTrailZeros;
	    if (!significandOverflow && significandWide !=0 &&
		    ((size_t)shift >= CHAR_BIT*sizeof(Tcl_WideUInt) ||
		    significandWide > (MOST_BITS + signum) >> shift)) {
		significandOverflow = 1;
		TclBNInitBignumFromWideUInt(&significandBig, significandWide);
	    }
	    if (shift) {
		if (!significandOverflow) {
		    significandWide <<= shift;
		} else {
		    mp_mul_2d(&significandBig, shift, &significandBig);
		}
	    }
	    goto returnInteger;

	case OCTAL:
	    /*
	     * Returning an octal integer. Final scaling step.
	     */

	    shift = 3 * numTrailZeros;
	    if (!octalSignificandOverflow && octalSignificandWide != 0 &&
		    ((size_t)shift >= CHAR_BIT*sizeof(Tcl_WideUInt) ||
		    octalSignificandWide > (MOST_BITS + signum) >> shift)) {
		octalSignificandOverflow = 1;
		TclBNInitBignumFromWideUInt(&octalSignificandBig,
			octalSignificandWide);
	    }
	    if (shift) {
		if (!octalSignificandOverflow) {
		    octalSignificandWide <<= shift;
		} else {
		    mp_mul_2d(&octalSignificandBig, shift,
			    &octalSignificandBig);
		}
	    }
	    if (!octalSignificandOverflow) {
		if (octalSignificandWide >
			(Tcl_WideUInt)(((~(unsigned long)0) >> 1) + signum)) {
#ifndef NO_WIDE_TYPE
		    if (octalSignificandWide <= (MOST_BITS + signum)) {
			objPtr->typePtr = &tclWideIntType;
			if (signum) {
			    objPtr->internalRep.wideValue =
				    - (Tcl_WideInt) octalSignificandWide;
			} else {
			    objPtr->internalRep.wideValue =
				    (Tcl_WideInt) octalSignificandWide;
			}
			break;
		    }
#endif
		    TclBNInitBignumFromWideUInt(&octalSignificandBig,
			    octalSignificandWide);
		    octalSignificandOverflow = 1;
		} else {
		    objPtr->typePtr = &tclIntType;
		    if (signum) {
			objPtr->internalRep.longValue =
				- (long) octalSignificandWide;
		    } else {
			objPtr->internalRep.longValue =
				(long) octalSignificandWide;
		    }
		}
	    }
	    if (octalSignificandOverflow) {
		if (signum) {
		    mp_neg(&octalSignificandBig, &octalSignificandBig);
		}
		TclSetBignumIntRep(objPtr, &octalSignificandBig);
	    }
	    break;

	case ZERO:
	case DECIMAL:
	    significandOverflow = AccumulateDecimalDigit(0, numTrailZeros-1,
		    &significandWide, &significandBig, significandOverflow);
	    if (!significandOverflow && (significandWide > MOST_BITS+signum)){
		significandOverflow = 1;
		TclBNInitBignumFromWideUInt(&significandBig, significandWide);
	    }
	returnInteger:
	    if (!significandOverflow) {
		if (significandWide >
			(Tcl_WideUInt)(((~(unsigned long)0) >> 1) + signum)) {
#ifndef NO_WIDE_TYPE
		    if (significandWide <= MOST_BITS+signum) {
			objPtr->typePtr = &tclWideIntType;
			if (signum) {
			    objPtr->internalRep.wideValue =
				    - (Tcl_WideInt) significandWide;
			} else {
			    objPtr->internalRep.wideValue =
				    (Tcl_WideInt) significandWide;
			}
			break;
		    }
#endif
		    TclBNInitBignumFromWideUInt(&significandBig,
			    significandWide);
		    significandOverflow = 1;
		} else {
		    objPtr->typePtr = &tclIntType;
		    if (signum) {
			objPtr->internalRep.longValue =
				- (long) significandWide;
		    } else {
			objPtr->internalRep.longValue =
				(long) significandWide;
		    }
		}
	    }
	    if (significandOverflow) {
		if (signum) {
		    mp_neg(&significandBig, &significandBig);
		}
		TclSetBignumIntRep(objPtr, &significandBig);
	    }
	    break;

	case FRACTION:
	case EXPONENT:

	    /*
	     * Here, we're parsing a floating-point number. 'significandWide'
	     * or 'significandBig' contains the exact significand, according
	     * to whether 'significandOverflow' is set. The desired floating
	     * point value is significand * 10**k, where
	     * k = numTrailZeros+exponent-numDigitsAfterDp.
	     */

	    objPtr->typePtr = &tclDoubleType;
	    if (exponentSignum) {
		exponent = -exponent;
	    }
	    if (!significandOverflow) {
		objPtr->internalRep.doubleValue = MakeLowPrecisionDouble(
			signum, significandWide, numSigDigs,
			numTrailZeros + exponent - numDigitsAfterDp);
	    } else {
		objPtr->internalRep.doubleValue = MakeHighPrecisionDouble(
			signum, &significandBig, numSigDigs,
			numTrailZeros + exponent - numDigitsAfterDp);
	    }
	    break;

	case sINF:
	case sINFINITY:
	    if (signum) {
		objPtr->internalRep.doubleValue = -HUGE_VAL;
	    } else {
		objPtr->internalRep.doubleValue = HUGE_VAL;
	    }
	    objPtr->typePtr = &tclDoubleType;
	    break;

#ifdef IEEE_FLOATING_POINT
	case sNAN:
	case sNANFINISH:
	    objPtr->internalRep.doubleValue = MakeNaN(signum,significandWide);
	    objPtr->typePtr = &tclDoubleType;
	    break;
#endif
	case INITIAL:
	    /* This case only to silence compiler warning. */
	    Tcl_Panic("TclParseNumber: state INITIAL can't happen here");
	}
    }

    /*
     * Format an error message when an invalid number is encountered.
     */

    if (status != TCL_OK) {
	if (interp != NULL) {
	    Tcl_Obj *msg = Tcl_ObjPrintf("expected %s but got \"",
		    expected);

	    Tcl_AppendLimitedToObj(msg, bytes, numBytes, 50, "");
	    Tcl_AppendToObj(msg, "\"", -1);
	    if (state == BAD_OCTAL) {
		Tcl_AppendToObj(msg, " (looks like invalid octal number)", -1);
	    }
	    Tcl_SetObjResult(interp, msg);
	    Tcl_SetErrorCode(interp, "TCL", "VALUE", "NUMBER", NULL);
	}
    }

    /*
     * Free memory.
     */

    if (octalSignificandOverflow) {
	mp_clear(&octalSignificandBig);
    }
    if (significandOverflow) {
	mp_clear(&significandBig);
    }
    return status;
}

/*
 *----------------------------------------------------------------------
 *
 * AccumulateDecimalDigit --
 *
 *	Consume a decimal digit in a number being scanned.
 *
 * Results:
 *	Returns 1 if the number has overflowed to a bignum, 0 if it still fits
 *	in a wide integer.
 *
 * Side effects:
 *	Updates either the wide or bignum representation.
 *
 *----------------------------------------------------------------------
 */

static int
AccumulateDecimalDigit(
    unsigned digit,		/* Digit being scanned. */
    int numZeros,		/* Count of zero digits preceding the digit
				 * being scanned. */
    Tcl_WideUInt *wideRepPtr,	/* Representation of the partial number as a
				 * wide integer. */
    mp_int *bignumRepPtr,	/* Representation of the partial number as a
				 * bignum. */
    int bignumFlag)		/* Flag == 1 if the number overflowed previous
				 * to this digit. */
{
    int i, n;
    Tcl_WideUInt w;

    /*
     * Try wide multiplication first.
     */

    if (!bignumFlag) {
	w = *wideRepPtr;
	if (w == 0) {
	    /*
	     * There's no need to multiply if the multiplicand is zero.
	     */

	    *wideRepPtr = digit;
	    return 0;
	} else if (numZeros >= maxpow10_wide
		|| w > ((~(Tcl_WideUInt)0)-digit)/pow10_wide[numZeros+1]) {
	    /*
	     * Wide multiplication will overflow.  Expand the number to a
	     * bignum and fall through into the bignum case.
	     */

	    TclBNInitBignumFromWideUInt(bignumRepPtr, w);
	} else {
	    /*
	     * Wide multiplication.
	     */

	    *wideRepPtr = w * pow10_wide[numZeros+1] + digit;
	    return 0;
	}
    }

    /*
     * Bignum multiplication.
     */

    if (numZeros < log10_DIGIT_MAX) {
	/*
	 * Up to about 8 zeros - single digit multiplication.
	 */

	mp_mul_d(bignumRepPtr, (mp_digit) pow10_wide[numZeros+1],
		bignumRepPtr);
	mp_add_d(bignumRepPtr, (mp_digit) digit, bignumRepPtr);
    } else {
	/*
	 * More than single digit multiplication. Multiply by the appropriate
	 * small powers of 5, and then shift. Large strings of zeroes are
	 * eaten 256 at a time; this is less efficient than it could be, but
	 * seems implausible. We presume that DIGIT_BIT is at least 27. The
	 * first multiplication, by up to 10**7, is done with a one-DIGIT
	 * multiply (this presumes that DIGIT_BIT >= 24).
	 */

	n = numZeros + 1;
	mp_mul_d(bignumRepPtr, (mp_digit) pow10_wide[n&0x7], bignumRepPtr);
	for (i=3; i<=7; ++i) {
	    if (n & (1 << i)) {
		mp_mul(bignumRepPtr, pow5+i, bignumRepPtr);
	    }
	}
	while (n >= 256) {
	    mp_mul(bignumRepPtr, pow5+8, bignumRepPtr);
	    n -= 256;
	}
	mp_mul_2d(bignumRepPtr, (int)(numZeros+1)&~0x7, bignumRepPtr);
	mp_add_d(bignumRepPtr, (mp_digit) digit, bignumRepPtr);
    }

    return 1;
}

/*
 *----------------------------------------------------------------------
 *
 * MakeLowPrecisionDouble --
 *
 *	Makes the double precision number, signum*significand*10**exponent.
 *
 * Results:
 *	Returns the constructed number.
 *
 *	Common cases, where there are few enough digits that the number can be
 *	represented with at most roundoff, are handled specially here. If the
 *	number requires more than one rounded operation to compute, the code
 *	promotes the significand to a bignum and calls MakeHighPrecisionDouble
 *	to do it instead.
 *
 *----------------------------------------------------------------------
 */

static double
MakeLowPrecisionDouble(
    int signum,			/* 1 if the number is negative, 0 otherwise */
    Tcl_WideUInt significand,	/* Significand of the number. */
    int numSigDigs,		/* Number of digits in the significand. */
    int exponent)		/* Power of ten. */
{
    double retval;		/* Value of the number. */
    mp_int significandBig;	/* Significand expressed as a bignum. */

    /*
     * With gcc on x86, the floating point rounding mode is double-extended.
     * This causes the result of double-precision calculations to be rounded
     * twice: once to the precision of double-extended and then again to the
     * precision of double. Double-rounding introduces gratuitous errors of 1
     * ulp, so we need to change rounding mode to 53-bits.
     */

    TCL_IEEE_DOUBLE_ROUNDING;

    /*
     * Test for the easy cases.
     */

    if (numSigDigs <= DBL_DIG) {
	if (exponent >= 0) {
	    if (exponent <= mmaxpow) {
		/*
		 * The significand is an exact integer, and so is
		 * 10**exponent. The product will be correct to within 1/2 ulp
		 * without special handling.
		 */

		retval = (double)
			((Tcl_WideInt)significand * pow10vals[exponent]);
		goto returnValue;
	    } else {
		int diff = DBL_DIG - numSigDigs;

		if (exponent-diff <= mmaxpow) {
		    /*
		     * 10**exponent is not an exact integer, but
		     * 10**(exponent-diff) is exact, and so is
		     * significand*10**diff, so we can still compute the value
		     * with only one roundoff.
		     */

		    volatile double factor = (double)
			    ((Tcl_WideInt)significand * pow10vals[diff]);
		    retval = factor * pow10vals[exponent-diff];
		    goto returnValue;
		}
	    }
	} else {
	    if (exponent >= -mmaxpow) {
		/*
		 * 10**-exponent is an exact integer, and so is the
		 * significand. Compute the result by one division, again with
		 * only one rounding.
		 */

		retval = (double)
			((Tcl_WideInt)significand / pow10vals[-exponent]);
		goto returnValue;
	    }
	}
    }

    /*
     * All the easy cases have failed. Promote ths significand to bignum and
     * call MakeHighPrecisionDouble to do it the hard way.
     */

    TclBNInitBignumFromWideUInt(&significandBig, significand);
    retval = MakeHighPrecisionDouble(0, &significandBig, numSigDigs,
	    exponent);
    mp_clear(&significandBig);

    /*
     * Come here to return the computed value.
     */

  returnValue:
    if (signum) {
	retval = -retval;
    }

    /*
     * On gcc on x86, restore the floating point mode word.
     */

    TCL_DEFAULT_DOUBLE_ROUNDING;

    return retval;
}

/*
 *----------------------------------------------------------------------
 *
 * MakeHighPrecisionDouble --
 *
 *	Makes the double precision number, signum*significand*10**exponent.
 *
 * Results:
 *	Returns the constructed number.
 *
 *	MakeHighPrecisionDouble is used when arbitrary-precision arithmetic is
 *	needed to ensure correct rounding. It begins by calculating a
 *	low-precision approximation to the desired number, and then refines
 *	the answer in high precision.
 *
 *----------------------------------------------------------------------
 */

static double
MakeHighPrecisionDouble(
    int signum,			/* 1=negative, 0=nonnegative. */
    mp_int *significand,	/* Exact significand of the number. */
    int numSigDigs,		/* Number of significant digits. */
    int exponent)		/* Power of 10 by which to multiply. */
{
    double retval;
    int machexp;		/* Machine exponent of a power of 10. */

    /*
     * With gcc on x86, the floating point rounding mode is double-extended.
     * This causes the result of double-precision calculations to be rounded
     * twice: once to the precision of double-extended and then again to the
     * precision of double. Double-rounding introduces gratuitous errors of 1
     * ulp, so we need to change rounding mode to 53-bits.
     */

    TCL_IEEE_DOUBLE_ROUNDING;

    /*
     * Quick checks for over/underflow.
     */

    if (numSigDigs+exponent-1 > maxDigits) {
	retval = HUGE_VAL;
	goto returnValue;
    }
    if (numSigDigs+exponent-1 < minDigits) {
	retval = 0;
	goto returnValue;
    }

    /*
     * Develop a first approximation to the significand. It is tempting simply
     * to force bignum to double, but that will overflow on input numbers like
     * 1.[string repeat 0 1000]1; while this is a not terribly likely
     * scenario, we still have to deal with it. Use fraction and exponent
     * instead. Once we have the significand, multiply by 10**exponent. Test
     * for overflow. Convert back to a double, and test for underflow.
     */

    retval = BignumToBiasedFrExp(significand, &machexp);
    retval = Pow10TimesFrExp(exponent, retval, &machexp);
    if (machexp > DBL_MAX_EXP*log2FLT_RADIX) {
	retval = HUGE_VAL;
	goto returnValue;
    }
    retval = SafeLdExp(retval, machexp);
	if (tiny == 0.0) {
	    tiny = SafeLdExp(1.0, DBL_MIN_EXP * log2FLT_RADIX - mantBits);
	}
    if (retval < tiny) {
	retval = tiny;
    }

    /*
     * Refine the result twice. (The second refinement should be necessary
     * only if the best approximation is a power of 2 minus 1/2 ulp).
     */

    retval = RefineApproximation(retval, significand, exponent);
    retval = RefineApproximation(retval, significand, exponent);

    /*
     * Come here to return the computed value.
     */

  returnValue:
    if (signum) {
	retval = -retval;
    }

    /*
     * On gcc on x86, restore the floating point mode word.
     */

    TCL_DEFAULT_DOUBLE_ROUNDING;

    return retval;
}

/*
 *----------------------------------------------------------------------
 *
 * MakeNaN --
 *
 *	Makes a "Not a Number" given a set of bits to put in the tag bits
 *
 *	Note that a signalling NaN is never returned.
 *
 *----------------------------------------------------------------------
 */

#ifdef IEEE_FLOATING_POINT
static double
MakeNaN(
    int signum,			/* Sign bit (1=negative, 0=nonnegative. */
    Tcl_WideUInt tags)		/* Tag bits to put in the NaN. */
{
    union {
	Tcl_WideUInt iv;
	double dv;
    } theNaN;

    theNaN.iv = tags;
    theNaN.iv &= (((Tcl_WideUInt) 1) << 51) - 1;
    if (signum) {
	theNaN.iv |= ((Tcl_WideUInt) (0x8000 | NAN_START)) << 48;
    } else {
	theNaN.iv |= ((Tcl_WideUInt) NAN_START) << 48;
    }
    if (n770_fp) {
	theNaN.iv = Nokia770Twiddle(theNaN.iv);
    }
    return theNaN.dv;
}
#endif

/*
 *----------------------------------------------------------------------
 *
 * RefineApproximation --
 *
 *	Given a poor approximation to a floating point number, returns a
 *	better one. (The better approximation is correct to within 1 ulp, and
 *	is entirely correct if the poor approximation is correct to 1 ulp.)
 *
 * Results:
 *	Returns the improved result.
 *
 *----------------------------------------------------------------------
 */

static double
RefineApproximation(
    double approxResult,	/* Approximate result of conversion. */
    mp_int *exactSignificand,	/* Integer significand. */
    int exponent)		/* Power of 10 to multiply by significand. */
{
    int M2, M5;			/* Powers of 2 and of 5 needed to put the
				 * decimal and binary numbers over a common
				 * denominator. */
    double significand;		/* Sigificand of the binary number. */
    int binExponent;		/* Exponent of the binary number. */
    int msb;			/* Most significant bit position of an
				 * intermediate result. */
    int nDigits;		/* Number of mp_digit's in an intermediate
				 * result. */
    mp_int twoMv;		/* Approx binary value expressed as an exact
				 * integer scaled by the multiplier 2M. */
    mp_int twoMd;		/* Exact decimal value expressed as an exact
				 * integer scaled by the multiplier 2M. */
    int scale;			/* Scale factor for M. */
    int multiplier;		/* Power of two to scale M. */
    double num, den;		/* Numerator and denominator of the correction
				 * term. */
    double quot;		/* Correction term. */
    double minincr;		/* Lower bound on the absolute value of the
				 * correction term. */
    int i;

    /*
     * The first approximation is always low. If we find that it's HUGE_VAL,
     * we're done.
     */

    if (approxResult == HUGE_VAL) {
	return approxResult;
    }

    /*
     * Find a common denominator for the decimal and binary fractions. The
     * common denominator will be 2**M2 + 5**M5.
     */

    significand = frexp(approxResult, &binExponent);
    i = mantBits - binExponent;
    if (i < 0) {
	M2 = 0;
    } else {
	M2 = i;
    }
    if (exponent > 0) {
	M5 = 0;
    } else {
	M5 = -exponent;
	if (M5 - 1 > M2) {
	    M2 = M5 - 1;
	}
    }

    /*
     * The floating point number is significand*2**binExponent. Compute the
     * large integer significand*2**(binExponent+M2+1). The 2**-1 bit of the
     * significand (the most significant) corresponds to the
     * 2**(binExponent+M2 + 1) bit of 2*M2*v. Allocate enough digits to hold
     * that quantity, then convert the significand to a large integer, scaled
     * appropriately. Then multiply by the appropriate power of 5.
     */

    msb = binExponent + M2;	/* 1008 */
    nDigits = msb / DIGIT_BIT + 1;
    mp_init_size(&twoMv, nDigits);
    i = (msb % DIGIT_BIT + 1);
    twoMv.used = nDigits;
    significand *= SafeLdExp(1.0, i);
    while (--nDigits >= 0) {
	twoMv.dp[nDigits] = (mp_digit) significand;
	significand -= (mp_digit) significand;
	significand = SafeLdExp(significand, DIGIT_BIT);
    }
    for (i = 0; i <= 8; ++i) {
	if (M5 & (1 << i)) {
	    mp_mul(&twoMv, pow5+i, &twoMv);
	}
    }

    /*
     * Collect the decimal significand as a high precision integer. The least
     * significant bit corresponds to bit M2+exponent+1 so it will need to be
     * shifted left by that many bits after being multiplied by
     * 5**(M5+exponent).
     */

    mp_init_copy(&twoMd, exactSignificand);
    for (i=0; i<=8; ++i) {
	if ((M5 + exponent) & (1 << i)) {
	    mp_mul(&twoMd, pow5+i, &twoMd);
	}
    }
    mp_mul_2d(&twoMd, M2+exponent+1, &twoMd);
    mp_sub(&twoMd, &twoMv, &twoMd);

    /*
     * The result, 2Mv-2Md, needs to be divided by 2M to yield a correction
     * term. Because 2M may well overflow a double, we need to scale the
     * denominator by a factor of 2**binExponent-mantBits.
     */

    scale = binExponent - mantBits - 1;

    mp_set(&twoMv, 1);
    for (i=0; i<=8; ++i) {
	if (M5 & (1 << i)) {
	    mp_mul(&twoMv, pow5+i, &twoMv);
	}
    }
    multiplier = M2 + scale + 1;
    if (multiplier > 0) {
	mp_mul_2d(&twoMv, multiplier, &twoMv);
    } else if (multiplier < 0) {
	mp_div_2d(&twoMv, -multiplier, &twoMv, NULL);
    }

    /*
     * If the result is less than unity, the error is less than 1/2 unit in
     * the last place, so there's no correction to make.
     */

    if (mp_cmp_mag(&twoMd, &twoMv) == MP_LT) {
	mp_clear(&twoMd);
	mp_clear(&twoMv);
	return approxResult;
    }

    /*
     * Convert the numerator and denominator of the corrector term accurately
     * to floating point numbers.
     */

    num = TclBignumToDouble(&twoMd);
    den = TclBignumToDouble(&twoMv);

    quot = SafeLdExp(num/den, scale);
    minincr = SafeLdExp(1.0, binExponent-mantBits);

    if (quot<0. && quot>-minincr) {
	quot = -minincr;
    } else if (quot>0. && quot<minincr) {
	quot = minincr;
    }

    mp_clear(&twoMd);
    mp_clear(&twoMv);

    return approxResult + quot;
}

/*
 *----------------------------------------------------------------------
 *
 * MultPow5 --
 *
 *	Multiply a bignum by a power of 5.
 *
 * Side effects:
 *	Stores base*5**n in result.
 *
 *----------------------------------------------------------------------
 */

inline static void
MulPow5(
    mp_int *base, 		/* Number to multiply. */
    unsigned n,			/* Power of 5 to multiply by. */
    mp_int *result)		/* Place to store the result. */
{
    mp_int *p = base;
    int n13 = n / 13;
    int r = n % 13;

    if (r != 0) {
	mp_mul_d(p, dpow5[r], result);
	p = result;
    }
    r = 0;
    while (n13 != 0) {
	if (n13 & 1) {
	    mp_mul(p, pow5_13+r, result);
	    p = result;
	}
	n13 >>= 1;
	++r;
    }
    if (p != result) {
	mp_copy(p, result);
    }
}

/*
 *----------------------------------------------------------------------
 *
 * NormalizeRightward --
 *
 *	Shifts a number rightward until it is odd (that is, until the least
 *	significant bit is nonzero.
 *
 * Results:
 *	Returns the number of bit positions by which the number was shifted.
 *
 * Side effects:
 *	Shifts the number in place; *wPtr is replaced by the shifted number.
 *
 *----------------------------------------------------------------------
 */

inline static int
NormalizeRightward(
    Tcl_WideUInt *wPtr)		/* INOUT: Number to shift. */
{
    int rv = 0;
    Tcl_WideUInt w = *wPtr;

    if (!(w & (Tcl_WideUInt) 0xffffffff)) {
	w >>= 32; rv += 32;
    }
    if (!(w & (Tcl_WideUInt) 0xffff)) {
	w >>= 16; rv += 16;
    }
    if (!(w & (Tcl_WideUInt) 0xff)) {
	w >>= 8; rv += 8;
    }
    if (!(w & (Tcl_WideUInt) 0xf)) {
	w >>= 4; rv += 4;
    }
    if (!(w & 0x3)) {
	w >>= 2; rv += 2;
    }
    if (!(w & 0x1)) {
	w >>= 1; ++rv;
    }
    *wPtr = w;
    return rv;
}

/*
 *----------------------------------------------------------------------
 *
 * RequiredPrecision --
 *
 *	Determines the number of bits needed to hold an intger.
 *
 * Results:
 *	Returns the position of the most significant bit (0 - 63).  Returns 0
 *	if the number is zero.
 *
 *----------------------------------------------------------------------
 */

static int
RequiredPrecision(
    Tcl_WideUInt w)		/* Number to interrogate. */
{
    int rv;
    unsigned long wi;

    if (w & ((Tcl_WideUInt) 0xffffffff << 32)) {
	wi = (unsigned long) (w >> 32); rv = 32;
    } else {
	wi = (unsigned long) w; rv = 0;
    }
    if (wi & 0xffff0000) {
	wi >>= 16; rv += 16;
    }
    if (wi & 0xff00) {
	wi >>= 8; rv += 8;
    }
    if (wi & 0xf0) {
	wi >>= 4; rv += 4;
    }
    if (wi & 0xc) {
	wi >>= 2; rv += 2;
    }
    if (wi & 0x2) {
	wi >>= 1; ++rv;
    }
    if (wi & 0x1) {
	++rv;
    }
    return rv;
}

/*
 *----------------------------------------------------------------------
 *
 * DoubleToExpAndSig --
 *
 *	Separates a 'double' into exponent and significand.
 *
 * Side effects:
 *	Stores the significand in '*significand' and the exponent in '*expon'
 *	so that dv == significand * 2.0**expon, and significand is odd.  Also
 *	stores the position of the leftmost 1-bit in 'significand' in 'bits'.
 *
 *----------------------------------------------------------------------
 */

inline static void
DoubleToExpAndSig(
    double dv,			/* Number to convert. */
    Tcl_WideUInt *significand,	/* OUTPUT: Significand of the number. */
    int *expon,			/* OUTPUT: Exponent to multiply the number
				 * by. */
    int *bits)			/* OUTPUT: Number of significant bits. */
{
    Double d;			/* Number being converted. */
    Tcl_WideUInt z;		/* Significand under construction. */
    int de;			/* Exponent of the number. */
    int k;			/* Bit count. */

    d.d = dv;

    /*
     * Extract exponent and significand.
     */

    de = (d.w.word0 & EXP_MASK) >> EXP_SHIFT;
    z = d.q & SIG_MASK;
    if (de != 0) {
	z |= HIDDEN_BIT;
	k = NormalizeRightward(&z);
	*bits = FP_PRECISION - k;
	*expon = k + (de - EXPONENT_BIAS) - (FP_PRECISION-1);
    } else {
	k = NormalizeRightward(&z);
	*expon = k + (de - EXPONENT_BIAS) - (FP_PRECISION-1) + 1;
	*bits = RequiredPrecision(z);
    }
    *significand = z;
}

/*
 *----------------------------------------------------------------------
 *
 * TakeAbsoluteValue --
 *
 *	Takes the absolute value of a 'double' including 0, Inf and NaN
 *
 * Side effects:
 *	The 'double' in *d is replaced with its absolute value. The signum is
 *	stored in 'sign': 1 for negative, 0 for nonnegative.
 *
 *----------------------------------------------------------------------
 */

inline static void
TakeAbsoluteValue(
    Double *d,			/* Number to replace with absolute value. */
    int *sign)			/* Place to put the signum. */
{
    if (d->w.word0 & SIGN_BIT) {
	*sign = 1;
	d->w.word0 &= ~SIGN_BIT;
    } else {
	*sign = 0;
    }
}

/*
 *----------------------------------------------------------------------
 *
 * FormatInfAndNaN --
 *
 *	Bailout for formatting infinities and Not-A-Number.
 *
 * Results:
 *	Returns one of the strings 'Infinity' and 'NaN'.  The string returned
 *	must be freed by the caller using 'ckfree'.
 *
 * Side effects:
 *	Stores 9999 in *decpt, and sets '*endPtr' to designate the terminating
 *	NUL byte of the string if 'endPtr' is not NULL.
 *
 *----------------------------------------------------------------------
 */

inline static char *
FormatInfAndNaN(
    Double *d,			/* Exceptional number to format. */
    int *decpt,			/* Decimal point to set to a bogus value. */
    char **endPtr)		/* Pointer to the end of the formatted data */
{
    char *retval;

    *decpt = 9999;
    if (!(d->w.word1) && !(d->w.word0 & HI_ORDER_SIG_MASK)) {
	retval = ckalloc(9);
	strcpy(retval, "Infinity");
	if (endPtr) {
	    *endPtr = retval + 8;
	}
    } else {
	retval = ckalloc(4);
	strcpy(retval, "NaN");
	if (endPtr) {
	    *endPtr = retval + 3;
	}
    }
    return retval;
}

/*
 *----------------------------------------------------------------------
 *
 * FormatZero --
 *
 *	Bailout to format a zero floating-point number.
 *
 * Results:
 *	Returns the constant string "0"
 *
 * Side effects:
 *	Stores 1 in '*decpt' and puts a pointer to the NUL byte terminating
 *	the string in '*endPtr' if 'endPtr' is not NULL.
 *
 *----------------------------------------------------------------------
 */

inline static char *
FormatZero(
    int *decpt,			/* Location of the decimal point. */
    char **endPtr)		/* Pointer to the end of the formatted data */
{
    char *retval = ckalloc(2);

    strcpy(retval, "0");
    if (endPtr) {
	*endPtr = retval+1;
    }
    *decpt = 0;
    return retval;
}

/*
 *----------------------------------------------------------------------
 *
 * ApproximateLog10 --
 *
 *	Computes a two-term Taylor series approximation to the common log of a
 *	number, and computes the number's binary log.
 *
 * Results:
 *	Return an approximation to floor(log10(bw*2**be)) that is either exact
 *	or 1 too high.
 *
 *----------------------------------------------------------------------
 */

inline static int
ApproximateLog10(
    Tcl_WideUInt bw,		/* Integer significand of the number. */
    int be,			/* Power of two to scale bw. */
    int bbits)			/* Number of bits of precision in bw. */
{
    int i;			/* Log base 2 of the number. */
    int k;			/* Floor(Log base 10 of the number) */
    double ds;			/* Mantissa of the number. */
    Double d2;

    /*
     * Compute i and d2 such that d = d2*2**i, and 1 < d2 < 2.
     * Compute an approximation to log10(d),
     *   log10(d) ~ log10(2) * i + log10(1.5)
     *            + (significand-1.5)/(1.5 * log(10))
     */

    d2.q = bw << (FP_PRECISION - bbits) & SIG_MASK;
    d2.w.word0 |= (EXPONENT_BIAS) << EXP_SHIFT;
    i = be + bbits - 1;
    ds = (d2.d - 1.5) * TWO_OVER_3LOG10
	    + LOG10_3HALVES_PLUS_FUDGE + LOG10_2 * i;
    k = (int) ds;
    if (k > ds) {
	--k;
    }
    return k;
}

/*
 *----------------------------------------------------------------------
 *
 * BetterLog10 --
 *
 *	Improves the result of ApproximateLog10 for numbers in the range
 *	1 .. 10**(TEN_PMAX)-1
 *
 * Side effects:
 *	Sets k_check to 0 if the new result is known to be exact, and to 1 if
 *	it may still be one too high.
 *
 * Results:
 *	Returns the improved approximation to log10(d).
 *
 *----------------------------------------------------------------------
 */

inline static int
BetterLog10(
    double d,			/* Original number to format. */
    int k,			/* Characteristic(Log base 10) of the
				 * number. */
    int *k_check)		/* Flag == 1 if k is inexact. */
{
    /*
     * Performance hack. If k is in the range 0..TEN_PMAX, then we can use a
     * powers-of-ten table to check it.
     */

    if (k >= 0 && k <= TEN_PMAX) {
	if (d < tens[k]) {
	    k--;
	}
	*k_check = 0;
    } else {
	*k_check = 1;
    }
    return k;
}

/*
 *----------------------------------------------------------------------
 *
 * ComputeScale --
 *
 *	Prepares to format a floating-point number as decimal.
 *
 * Parameters:
 *	floor(log10*x) is k (or possibly k-1).  floor(log2(x) is i.  The
 *	significand of x requires bbits bits to represent.
 *
 * Results:
 *	Determines integers b2, b5, s2, s5 so that sig*2**b2*5**b5/2**s2*2**s5
 *	exactly represents the value of the x/10**k. This value will lie in
 *	the range [1 .. 10), and allows for computing successive digits by
 *	multiplying sig%10 by 10.
 *
 *----------------------------------------------------------------------
 */

inline static void
ComputeScale(
    int be,			/* Exponent part of number: d = bw * 2**be. */
    int k,			/* Characteristic of log10(number). */
    int *b2,			/* OUTPUT: Power of 2 in the numerator. */
    int *b5,			/* OUTPUT: Power of 5 in the numerator. */
    int *s2,			/* OUTPUT: Power of 2 in the denominator. */
    int *s5)			/* OUTPUT: Power of 5 in the denominator. */
{
    /*
     * Scale numerator and denominator powers of 2 so that the input binary
     * number is the ratio of integers.
     */

    if (be <= 0) {
	*b2 = 0;
	*s2 = -be;
    } else {
	*b2 = be;
	*s2 = 0;
    }

    /*
     * Scale numerator and denominator so that the output decimal number is
     * the ratio of integers.
     */

    if (k >= 0) {
	*b5 = 0;
	*s5 = k;
	*s2 += k;
    } else {
	*b2 -= k;
	*b5 = -k;
	*s5 = 0;
    }
}

/*
 *----------------------------------------------------------------------
 *
 * SetPrecisionLimits --
 *
 *	Determines how many digits of significance should be computed (and,
 *	hence, how much memory need be allocated) for formatting a floating
 *	point number.
 *
 * Given that 'k' is floor(log10(x)):
 * if 'shortest' format is used, there will be at most 18 digits in the
 * result.
 * if 'F' format is used, there will be at most 'ndigits' + k + 1 digits
 * if 'E' format is used, there will be exactly 'ndigits' digits.
 *
 * Side effects:
 *	Adjusts '*ndigitsPtr' to have a valid value. Stores the maximum memory
 *	allocation needed in *iPtr.  Sets '*iLimPtr' to the limiting number of
 *	digits to convert if k has been guessed correctly, and '*iLim1Ptr' to
 *	the limiting number of digits to convert if k has been guessed to be
 *	one too high.
 *
 *----------------------------------------------------------------------
 */

inline static void
SetPrecisionLimits(
    int convType,		/* Type of conversion: TCL_DD_SHORTEST,
				 * TCL_DD_STEELE0, TCL_DD_E_FMT,
				 * TCL_DD_F_FMT. */
    int k,			/* Floor(log10(number to convert)) */
    int *ndigitsPtr,		/* IN/OUT: Number of digits requested (will be
				 *         adjusted if needed). */
    int *iPtr,			/* OUT: Maximum number of digits to return. */
    int *iLimPtr,		/* OUT: Number of digits of significance if
				 *      the bignum method is used.*/
    int *iLim1Ptr)		/* OUT: Number of digits of significance if
				 *      the quick method is used. */
{
    switch (convType) {
    case TCL_DD_SHORTEST0:
    case TCL_DD_STEELE0:
	*iLimPtr = *iLim1Ptr = -1;
	*iPtr = 18;
	*ndigitsPtr = 0;
	break;
    case TCL_DD_E_FORMAT:
	if (*ndigitsPtr <= 0) {
	    *ndigitsPtr = 1;
	}
	*iLimPtr = *iLim1Ptr = *iPtr = *ndigitsPtr;
	break;
    case TCL_DD_F_FORMAT:
	*iPtr = *ndigitsPtr + k + 1;
	*iLimPtr = *iPtr;
	*iLim1Ptr = *iPtr - 1;
	if (*iPtr <= 0) {
	    *iPtr = 1;
	}
	break;
    default:
	*iPtr = -1;
	*iLimPtr = -1;
	*iLim1Ptr = -1;
	Tcl_Panic("impossible conversion type in TclDoubleDigits");
    }
}

/*
 *----------------------------------------------------------------------
 *
 * BumpUp --
 *
 *	Increases a string of digits ending in a series of nines to designate
 *	the next higher number.  xxxxb9999... -> xxxx(b+1)0000...
 *
 * Results:
 *	Returns a pointer to the end of the adjusted string.
 *
 * Side effects:
 *	In the case that the string consists solely of '999999', sets it to
 *	"1" and moves the decimal point (*kPtr) one place to the right.
 *
 *----------------------------------------------------------------------
 */

inline static char *
BumpUp(
    char *s,		    	/* Cursor pointing one past the end of the
				 * string. */
    char *retval,		/* Start of the string of digits. */
    int *kPtr)			/* Position of the decimal point. */
{
    while (*--s == '9') {
	if (s == retval) {
	    ++(*kPtr);
	    *s = '1';
	    return s+1;
	}
    }
    ++*s;
    ++s;
    return s;
}

/*
 *----------------------------------------------------------------------
 *
 * AdjustRange --
 *
 *	Rescales a 'double' in preparation for formatting it using the 'quick'
 *	double-to-string method.
 *
 * Results:
 *	Returns the precision that has been lost in the prescaling as a count
 *	of units in the least significant place.
 *
 *----------------------------------------------------------------------
 */

inline static int
AdjustRange(
    double *dPtr,		/* INOUT: Number to adjust. */
    int k)			/* IN: floor(log10(d)) */
{
    int ieps;			/* Number of roundoff errors that have
				 * accumulated. */
    double d = *dPtr;		/* Number to adjust. */
    double ds;
    int i, j, j1;

    ieps = 2;

    if (k > 0) {
	/*
	 * The number must be reduced to bring it into range.
	 */

	ds = tens[k & 0xf];
	j = k >> 4;
	if (j & BLETCH) {
	    j &= (BLETCH-1);
	    d /= bigtens[N_BIGTENS - 1];
	    ieps++;
	}
	i = 0;
	for (; j != 0; j>>=1) {
	    if (j & 1) {
		ds *= bigtens[i];
		++ieps;
	    }
	    ++i;
	}
	d /= ds;
    } else if ((j1 = -k) != 0) {
	/*
	 * The number must be increased to bring it into range.
	 */

	d *= tens[j1 & 0xf];
	i = 0;
	for (j = j1>>4; j; j>>=1) {
	    if (j & 1) {
		ieps++;
		d *= bigtens[i];
	    }
	    ++i;
	}
    }

    *dPtr = d;
    return ieps;
}

/*
 *----------------------------------------------------------------------
 *
 * ShorteningQuickFormat --
 *
 *	Returns a 'quick' format of a double precision number to a string of
 *	digits, preferring a shorter string of digits if the shorter string is
 *	still within 1/2 ulp of the number.
 *
 * Results:
 *	Returns the string of digits. Returns NULL if the 'quick' method fails
 *	and the bignum method must be used.
 *
 * Side effects:
 *	Stores the position of the decimal point at '*kPtr'.
 *
 *----------------------------------------------------------------------
 */

inline static char *
ShorteningQuickFormat(
    double d,			/* Number to convert. */
    int k,			/* floor(log10(d)) */
    int ilim,			/* Number of significant digits to return. */
    double eps,			/* Estimated roundoff error. */
    char *retval,		/* Buffer to receive the digit string. */
    int *kPtr)			/* Pointer to stash the position of the
				 * decimal point. */
{
    char *s = retval;		/* Cursor in the return value. */
    int digit;			/* Current digit. */
    int i;

    eps = 0.5 / tens[ilim-1] - eps;
    i = 0;
    for (;;) {
	/*
	 * Convert a digit.
	 */

	digit = (int) d;
	d -= digit;
	*s++ = '0' + digit;

	/*
	 * Truncate the conversion if the string of digits is within 1/2 ulp
	 * of the actual value.
	 */

	if (d < eps) {
	    *kPtr = k;
	    return s;
	}
	if ((1. - d) < eps) {
	    *kPtr = k;
	    return BumpUp(s, retval, kPtr);
	}

	/*
	 * Bail out if the conversion fails to converge to a sufficiently
	 * precise value.
	 */

	if (++i >= ilim) {
	    return NULL;
	}

	/*
	 * Bring the next digit to the integer part.
	 */

	eps *= 10;
	d *= 10.0;
    }
}

/*
 *----------------------------------------------------------------------
 *
 * StrictQuickFormat --
 *
 *	Convert a double precision number of a string of a precise number of
 *	digits, using the 'quick' double precision method.
 *
 * Results:
 *	Returns the digit string, or NULL if the bignum method must be used to
 *	do the formatting.
 *
 * Side effects:
 *	Stores the position of the decimal point in '*kPtr'.
 *
 *----------------------------------------------------------------------
 */

inline static char *
StrictQuickFormat(
    double d,			/* Number to convert. */
    int k,			/* floor(log10(d)) */
    int ilim,			/* Number of significant digits to return. */
    double eps,			/* Estimated roundoff error. */
    char *retval,		/* Start of the digit string. */
    int *kPtr)			/* Pointer to stash the position of the
				 * decimal point. */
{
    char *s = retval;		/* Cursor in the return value. */
    int digit;			/* Current digit of the answer. */
    int i;

    eps *= tens[ilim-1];
    i = 1;
    for (;;) {
	/*
	 * Extract a digit.
	 */

	digit = (int) d;
	d -= digit;
	if (d == 0.0) {
	    ilim = i;
	}
	*s++ = '0' + digit;

	/*
	 * When the given digit count is reached, handle trailing strings of 0
	 * and 9.
	 */

	if (i == ilim) {
	    if (d > 0.5 + eps) {
		*kPtr = k;
		return BumpUp(s, retval, kPtr);
	    } else if (d < 0.5 - eps) {
		while (*--s == '0') {
		    /* do nothing */
		}
		s++;
		*kPtr = k;
		return s;
	    } else {
		return NULL;
	    }
	}

	/*
	 * Advance to the next digit.
	 */

	++i;
	d *= 10.0;
    }
}

/*
 *----------------------------------------------------------------------
 *
 * QuickConversion --
 *
 *	Converts a floating point number the 'quick' way, when only a limited
 *	number of digits is required and floating point arithmetic can
 *	therefore be used for the intermediate results.
 *
 * Results:
 *	Returns the converted string, or NULL if the bignum method must be
 *	used.
 *
 *----------------------------------------------------------------------
 */

inline static char *
QuickConversion(
    double e,			/* Number to format. */
    int k,			/* floor(log10(d)), approximately. */
    int k_check,		/* 0 if k is exact, 1 if it may be too high */
    int flags,			/* Flags passed to dtoa:
				 *    TCL_DD_SHORTEN_FLAG */
    int len,			/* Length of the return value. */
    int ilim,			/* Number of digits to store. */
    int ilim1,			/* Number of digits to store if we misguessed
				 * k. */
    int *decpt,			/* OUTPUT: Location of the decimal point. */
    char **endPtr)		/* OUTPUT: Pointer to the terminal null
				 * byte. */
{
    int ieps;			/* Number of 1-ulp roundoff errors that have
				 * accumulated in the calculation. */
    Double eps;			/* Estimated roundoff error. */
    char *retval;		/* Returned string. */
    char *end;			/* Pointer to the terminal null byte in the
				 * returned string. */
    volatile double d;		/* Workaround for a bug in mingw gcc 3.4.5 */

    /*
     * Bring d into the range [1 .. 10).
     */

    ieps = AdjustRange(&e, k);
    d = e;

    /*
     * If the guessed value of k didn't get d into range, adjust it by one. If
     * that leaves us outside the range in which quick format is accurate,
     * bail out.
     */

    if (k_check && d < 1. && ilim > 0) {
	if (ilim1 < 0) {
	    return NULL;
	}
	ilim = ilim1;
	--k;
	d *= 10.0;
	++ieps;
    }

    /*
     * Compute estimated roundoff error.
     */

    eps.d = ieps * d + 7.;
    eps.w.word0 -= (FP_PRECISION-1) << EXP_SHIFT;

    /*
     * Handle the peculiar case where the result has no significant digits.
     */

    retval = ckalloc(len + 1);
    if (ilim == 0) {
	d -= 5.;
	if (d > eps.d) {
	    *retval = '1';
	    *decpt = k;
	    return retval;
	} else if (d < -eps.d) {
	    *decpt = k;
	    return retval;
	} else {
	    ckfree(retval);
	    return NULL;
	}
    }

    /*
     * Format the digit string.
     */

    if (flags & TCL_DD_SHORTEN_FLAG) {
	end = ShorteningQuickFormat(d, k, ilim, eps.d, retval, decpt);
    } else {
	end = StrictQuickFormat(d, k, ilim, eps.d, retval, decpt);
    }
    if (end == NULL) {
	ckfree(retval);
	return NULL;
    }
    *end = '\0';
    if (endPtr != NULL) {
	*endPtr = end;
    }
    return retval;
}

/*
 *----------------------------------------------------------------------
 *
 * CastOutPowersOf2 --
 *
 *	Adjust the factors 'b2', 'm2', and 's2' to cast out common powers of 2
 *	from numerator and denominator in preparation for the 'bignum' method
 *	of floating point conversion.
 *
 *----------------------------------------------------------------------
 */

inline static void
CastOutPowersOf2(
    int *b2,			/* Power of 2 to multiply the significand. */
    int *m2,			/* Power of 2 to multiply 1/2 ulp. */
    int *s2)			/* Power of 2 to multiply the common
				 * denominator. */
{
    int i;

    if (*m2 > 0 && *s2 > 0) {	/* Find the smallest power of 2 in the
				 * numerator. */
	if (*m2 < *s2) {	/* Find the lowest common denominator. */
	    i = *m2;
	} else {
	    i = *s2;
	}
	*b2 -= i;		/* Reduce to lowest terms. */
	*m2 -= i;
	*s2 -= i;
    }
}

/*
 *----------------------------------------------------------------------
 *
 * ShorteningInt64Conversion --
 *
 *	Converts a double-precision number to the shortest string of digits
 *	that reconverts exactly to the given number, or to 'ilim' digits if
 *	that will yield a shorter result. The numerator and denominator in
 *	David Gay's conversion algorithm are known to fit in Tcl_WideUInt,
 *	giving considerably faster arithmetic than mp_int's.
 *
 * Results:
 *	Returns the string of significant decimal digits, in newly allocated
 *	memory
 *
 * Side effects:
 *	Stores the location of the decimal point in '*decpt' and the location
 *	of the terminal null byte in '*endPtr'.
 *
 *----------------------------------------------------------------------
 */

inline static char *
ShorteningInt64Conversion(
    Double *dPtr,		/* Original number to convert. */
    int convType,		/* Type of conversion (shortest, Steele,
				 * E format, F format). */
    Tcl_WideUInt bw,		/* Integer significand. */
    int b2, int b5,		/* Scale factor for the significand in the
				 * numerator. */
    int m2plus, int m2minus, int m5,
				/* Scale factors for 1/2 ulp in the numerator
				 * (will be different if bw == 1. */
    int s2, int s5,		/* Scale factors for the denominator. */
    int k,			/* Number of output digits before the decimal
				 * point. */
    int len,			/* Number of digits to allocate. */
    int ilim,			/* Number of digits to convert if b >= s */
    int ilim1,			/* Number of digits to convert if b < s */
    int *decpt,			/* OUTPUT: Position of the decimal point. */
    char **endPtr)		/* OUTPUT: Position of the terminal '\0' at
				 *	   the end of the returned string. */
{
    char *retval = ckalloc(len + 1);
				/* Output buffer. */
    Tcl_WideUInt b = (bw * wuipow5[b5]) << b2;
				/* Numerator of the fraction being
				 * converted. */
    Tcl_WideUInt S = wuipow5[s5] << s2;
				/* Denominator of the fraction being
				 * converted. */
    Tcl_WideUInt mplus, mminus;	/* Ranges for testing whether the result is
				 * within roundoff of being exact. */
    int digit;			/* Current output digit. */
    char *s = retval;		/* Cursor in the output buffer. */
    int i;			/* Current position in the output buffer. */

    /*
     * Adjust if the logarithm was guessed wrong.
     */

    if (b < S) {
	b = 10 * b;
	++m2plus; ++m2minus; ++m5;
	ilim = ilim1;
	--k;
    }

    /*
     * Compute roundoff ranges.
     */

    mplus = wuipow5[m5] << m2plus;
    mminus = wuipow5[m5] << m2minus;

    /*
     * Loop through the digits.
     */

    i = 1;
    for (;;) {
	digit = (int)(b / S);
	if (digit > 10) {
	    Tcl_Panic("wrong digit!");
	}
	b = b % S;

	/*
	 * Does the current digit put us on the low side of the exact value
	 * but within within roundoff of being exact?
	 */

	if (b < mplus || (b == mplus
		&& convType != TCL_DD_STEELE0 && (dPtr->w.word1 & 1) == 0)) {
	    /*
	     * Make sure we shouldn't be rounding *up* instead, in case the
	     * next number above is closer.
	     */

	    if (2 * b > S || (2 * b == S && (digit & 1) != 0)) {
		++digit;
		if (digit == 10) {
		    *s++ = '9';
		    s = BumpUp(s, retval, &k);
		    break;
		}
	    }

	    /*
	     * Stash the current digit.
	     */

	    *s++ = '0' + digit;
	    break;
	}

	/*
	 * Does one plus the current digit put us within roundoff of the
	 * number?
	 */

	if (b > S - mminus || (b == S - mminus
		&& convType != TCL_DD_STEELE0 && (dPtr->w.word1 & 1) == 0)) {
	    if (digit == 9) {
		*s++ = '9';
		s = BumpUp(s, retval, &k);
		break;
	    }
	    ++digit;
	    *s++ = '0' + digit;
	    break;
	}

	/*
	 * Have we converted all the requested digits?
	 */

	*s++ = '0' + digit;
	if (i == ilim) {
	    if (2*b > S || (2*b == S && (digit & 1) != 0)) {
		s = BumpUp(s, retval, &k);
	    }
	    break;
	}

	/*
	 * Advance to the next digit.
	 */

	b = 10 * b;
	mplus = 10 * mplus;
	mminus = 10 * mminus;
	++i;
    }

    /*
     * Endgame - store the location of the decimal point and the end of the
     * string.
     */

    *s = '\0';
    *decpt = k;
    if (endPtr) {
	*endPtr = s;
    }
    return retval;
}

/*
 *----------------------------------------------------------------------
 *
 * StrictInt64Conversion --
 *
 *	Converts a double-precision number to a fixed-length string of 'ilim'
 *	digits that reconverts exactly to the given number.  ('ilim' should be
 *	replaced with 'ilim1' in the case where log10(d) has been
 *	overestimated).  The numerator and denominator in David Gay's
 *	conversion algorithm are known to fit in Tcl_WideUInt, giving
 *	considerably faster arithmetic than mp_int's.
 *
 * Results:
 *	Returns the string of significant decimal digits, in newly allocated
 *	memory
 *
 * Side effects:
 *	Stores the location of the decimal point in '*decpt' and the location
 *	of the terminal null byte in '*endPtr'.
 *
 *----------------------------------------------------------------------
 */

inline static char *
StrictInt64Conversion(
    Double *dPtr,		/* Original number to convert. */
    int convType,		/* Type of conversion (shortest, Steele,
				 * E format, F format). */
    Tcl_WideUInt bw,		/* Integer significand. */
    int b2, int b5,		/* Scale factor for the significand in the
				 * numerator. */
    int s2, int s5,		/* Scale factors for the denominator. */
    int k,			/* Number of output digits before the decimal
				 * point. */
    int len,			/* Number of digits to allocate. */
    int ilim,			/* Number of digits to convert if b >= s */
    int ilim1,			/* Number of digits to convert if b < s */
    int *decpt,			/* OUTPUT: Position of the decimal point. */
    char **endPtr)		/* OUTPUT: Position of the terminal '\0' at
				 *	   the end of the returned string. */
{
    char *retval = ckalloc(len + 1);
				/* Output buffer. */
    Tcl_WideUInt b = (bw * wuipow5[b5]) << b2;
				/* Numerator of the fraction being
				 * converted. */
    Tcl_WideUInt S = wuipow5[s5] << s2;
				/* Denominator of the fraction being
				 * converted. */
    int digit;			/* Current output digit. */
    char *s = retval;		/* Cursor in the output buffer. */
    int i;			/* Current position in the output buffer. */

    /*
     * Adjust if the logarithm was guessed wrong.
     */

    if (b < S) {
	b = 10 * b;
	ilim = ilim1;
	--k;
    }

    /*
     * Loop through the digits.
     */

    i = 1;
    for (;;) {
	digit = (int)(b / S);
	if (digit > 10) {
	    Tcl_Panic("wrong digit!");
	}
	b = b % S;

	/*
	 * Have we converted all the requested digits?
	 */

	*s++ = '0' + digit;
	if (i == ilim) {
	    if (2*b > S || (2*b == S && (digit & 1) != 0)) {
		s = BumpUp(s, retval, &k);
	    } else {
		while (*--s == '0') {
		    /* do nothing */
		}
		++s;
	    }
	    break;
	}

	/*
	 * Advance to the next digit.
	 */

	b = 10 * b;
	++i;
    }

    /*
     * Endgame - store the location of the decimal point and the end of the
     * string.
     */

    *s = '\0';
    *decpt = k;
    if (endPtr) {
	*endPtr = s;
    }
    return retval;
}

/*
 *----------------------------------------------------------------------
 *
 * ShouldBankerRoundUpPowD --
 *
 *	Test whether bankers' rounding should round a digit up. Assumption is
 *	made that the denominator of the fraction being tested is a power of
 *	2**DIGIT_BIT.
 *
 * Results:
 *	Returns 1 iff the fraction is more than 1/2, or if the fraction is
 *	exactly 1/2 and the digit is odd.
 *
 *----------------------------------------------------------------------
 */

inline static int
ShouldBankerRoundUpPowD(
    mp_int *b,			/* Numerator of the fraction. */
    int sd,			/* Denominator is 2**(sd*DIGIT_BIT). */
    int isodd)			/* 1 if the digit is odd, 0 if even. */
{
    int i;
    static const mp_digit topbit = 1 << (DIGIT_BIT - 1);

    if (b->used < sd || (b->dp[sd-1] & topbit) == 0) {
	return 0;
    }
    if (b->dp[sd-1] != topbit) {
	return 1;
    }
    for (i = sd-2; i >= 0; --i) {
	if (b->dp[i] != 0) {
	    return 1;
	}
    }
    return isodd;
}

/*
 *----------------------------------------------------------------------
 *
 * ShouldBankerRoundUpToNextPowD --
 *
 *	Tests whether bankers' rounding will round down in the "denominator is
 *	a power of 2**MP_DIGIT" case.
 *
 * Results:
 *	Returns 1 if the rounding will be performed - which increases the
 *	digit by one - and 0 otherwise.
 *
 *----------------------------------------------------------------------
 */

inline static int
ShouldBankerRoundUpToNextPowD(
    mp_int *b,			/* Numerator of the fraction. */
    mp_int *m,			/* Numerator of the rounding tolerance. */
    int sd,			/* Common denominator is 2**(sd*DIGIT_BIT). */
    int convType,		/* Conversion type: STEELE defeats
				 * round-to-even (not sure why one wants to do
				 * this; I copied it from Gay). FIXME */
    int isodd,			/* 1 if the integer significand is odd. */
    mp_int *temp)		/* Work area for the calculation. */
{
    int i;

    /*
     * Compare B and S-m - which is the same as comparing B+m and S - which we
     * do by computing b+m and doing a bitwhack compare against
     * 2**(DIGIT_BIT*sd)
     */

    mp_add(b, m, temp);
    if (temp->used <= sd) {	/* Too few digits to be > s */
	return 0;
    }
    if (temp->used > sd+1 || temp->dp[sd] > 1) {
				/* >= 2s */
	return 1;
    }
    for (i = sd-1; i >= 0; --i) {
				/* Check for ==s */
	if (temp->dp[i] != 0) {	/* > s */
	    return 1;
	}
    }
    if (convType == TCL_DD_STEELE0) {
				/* Biased rounding. */
	return 0;
    }
    return isodd;
}

/*
 *----------------------------------------------------------------------
 *
 * ShorteningBignumConversionPowD --
 *
 *	Converts a double-precision number to the shortest string of digits
 *	that reconverts exactly to the given number, or to 'ilim' digits if
 *	that will yield a shorter result. The denominator in David Gay's
 *	conversion algorithm is known to be a power of 2**DIGIT_BIT, and hence
 *	the division in the main loop may be replaced by a digit shift and
 *	mask.
 *
 * Results:
 *	Returns the string of significant decimal digits, in newly allocated
 *	memory
 *
 * Side effects:
 *	Stores the location of the decimal point in '*decpt' and the location
 *	of the terminal null byte in '*endPtr'.
 *
 *----------------------------------------------------------------------
 */

inline static char *
ShorteningBignumConversionPowD(
    Double *dPtr,		/* Original number to convert. */
    int convType,		/* Type of conversion (shortest, Steele,
				 * E format, F format). */
    Tcl_WideUInt bw,		/* Integer significand. */
    int b2, int b5,		/* Scale factor for the significand in the
				 * numerator. */
    int m2plus, int m2minus, int m5,
				/* Scale factors for 1/2 ulp in the numerator
				 * (will be different if bw == 1). */
    int sd,			/* Scale factor for the denominator. */
    int k,			/* Number of output digits before the decimal
				 * point. */
    int len,			/* Number of digits to allocate. */
    int ilim,			/* Number of digits to convert if b >= s */
    int ilim1,			/* Number of digits to convert if b < s */
    int *decpt,			/* OUTPUT: Position of the decimal point. */
    char **endPtr)		/* OUTPUT: Position of the terminal '\0' at
				 *	   the end of the returned string. */
{
    char *retval = ckalloc(len + 1);
				/* Output buffer. */
    mp_int b;			/* Numerator of the fraction being
				 * converted. */
    mp_int mplus, mminus;	/* Bounds for roundoff. */
    mp_digit digit;		/* Current output digit. */
    char *s = retval;		/* Cursor in the output buffer. */
    int i;			/* Index in the output buffer. */
    mp_int temp;
    int r1;

    /*
     * b = bw * 2**b2 * 5**b5
     * mminus = 5**m5
     */

    TclBNInitBignumFromWideUInt(&b, bw);
    mp_init_set_int(&mminus, 1);
    MulPow5(&b, b5, &b);
    mp_mul_2d(&b, b2, &b);

    /*
     * Adjust if the logarithm was guessed wrong.
     */

    if (b.used <= sd) {
	mp_mul_d(&b, 10, &b);
	++m2plus; ++m2minus; ++m5;
	ilim = ilim1;
	--k;
    }

    /*
     * mminus = 5**m5 * 2**m2minus
     * mplus = 5**m5 * 2**m2plus
     */

    mp_mul_2d(&mminus, m2minus, &mminus);
    MulPow5(&mminus, m5, &mminus);
    if (m2plus > m2minus) {
	mp_init_copy(&mplus, &mminus);
	mp_mul_2d(&mplus, m2plus-m2minus, &mplus);
    }
    mp_init(&temp);

    /*
     * Loop through the digits. Do division and mod by s == 2**(sd*DIGIT_BIT)
     * by mp_digit extraction.
     */

    i = 0;
    for (;;) {
	if (b.used <= sd) {
	    digit = 0;
	} else {
	    digit = b.dp[sd];
	    if (b.used > sd+1 || digit >= 10) {
		Tcl_Panic("wrong digit!");
	    }
	    --b.used; mp_clamp(&b);
	}

	/*
	 * Does the current digit put us on the low side of the exact value
	 * but within within roundoff of being exact?
	 */

	r1 = mp_cmp_mag(&b, (m2plus > m2minus)? &mplus : &mminus);
	if (r1 == MP_LT || (r1 == MP_EQ
		&& convType != TCL_DD_STEELE0 && (dPtr->w.word1 & 1) == 0)) {
	    /*
	     * Make sure we shouldn't be rounding *up* instead, in case the
	     * next number above is closer.
	     */

	    if (ShouldBankerRoundUpPowD(&b, sd, digit&1)) {
		++digit;
		if (digit == 10) {
		    *s++ = '9';
		    s = BumpUp(s, retval, &k);
		    break;
		}
	    }

	    /*
	     * Stash the last digit.
	     */

	    *s++ = '0' + digit;
	    break;
	}

	/*
	 * Does one plus the current digit put us within roundoff of the
	 * number?
	 */

	if (ShouldBankerRoundUpToNextPowD(&b, &mminus, sd, convType,
		dPtr->w.word1 & 1, &temp)) {
	    if (digit == 9) {
		*s++ = '9';
		s = BumpUp(s, retval, &k);
		break;
	    }
	    ++digit;
	    *s++ = '0' + digit;
	    break;
	}

	/*
	 * Have we converted all the requested digits?
	 */

	*s++ = '0' + digit;
	if (i == ilim) {
	    if (ShouldBankerRoundUpPowD(&b, sd, digit&1)) {
		s = BumpUp(s, retval, &k);
	    }
	    break;
	}

	/*
	 * Advance to the next digit.
	 */

	mp_mul_d(&b, 10, &b);
	mp_mul_d(&mminus, 10, &mminus);
	if (m2plus > m2minus) {
	    mp_mul_2d(&mminus, m2plus-m2minus, &mplus);
	}
	++i;
    }

    /*
     * Endgame - store the location of the decimal point and the end of the
     * string.
     */

    if (m2plus > m2minus) {
	mp_clear(&mplus);
    }
    mp_clear_multi(&b, &mminus, &temp, NULL);
    *s = '\0';
    *decpt = k;
    if (endPtr) {
	*endPtr = s;
    }
    return retval;
}

/*
 *----------------------------------------------------------------------
 *
 * StrictBignumConversionPowD --
 *
 *	Converts a double-precision number to a fixed-lengt string of 'ilim'
 *	digits (or 'ilim1' if log10(d) has been overestimated).  The
 *	denominator in David Gay's conversion algorithm is known to be a power
 *	of 2**DIGIT_BIT, and hence the division in the main loop may be
 *	replaced by a digit shift and mask.
 *
 * Results:
 *	Returns the string of significant decimal digits, in newly allocated
 *	memory.
 *
 * Side effects:
 *	Stores the location of the decimal point in '*decpt' and the location
 *	of the terminal null byte in '*endPtr'.
 *
 *----------------------------------------------------------------------
 */

inline static char *
StrictBignumConversionPowD(
    Double *dPtr,		/* Original number to convert. */
    int convType,		/* Type of conversion (shortest, Steele,
				 * E format, F format). */
    Tcl_WideUInt bw,		/* Integer significand. */
    int b2, int b5,		/* Scale factor for the significand in the
				 * numerator. */
    int sd,			/* Scale factor for the denominator. */
    int k,			/* Number of output digits before the decimal
				 * point. */
    int len,			/* Number of digits to allocate. */
    int ilim,			/* Number of digits to convert if b >= s */
    int ilim1,			/* Number of digits to convert if b < s */
    int *decpt,			/* OUTPUT: Position of the decimal point. */
    char **endPtr)		/* OUTPUT: Position of the terminal '\0' at
				 *	   the end of the returned string. */
{
    char *retval = ckalloc(len + 1);
				/* Output buffer. */
    mp_int b;			/* Numerator of the fraction being
				 * converted. */
    mp_digit digit;		/* Current output digit. */
    char *s = retval;		/* Cursor in the output buffer. */
    int i;			/* Index in the output buffer. */
    mp_int temp;

    /*
     * b = bw * 2**b2 * 5**b5
     */

    TclBNInitBignumFromWideUInt(&b, bw);
    MulPow5(&b, b5, &b);
    mp_mul_2d(&b, b2, &b);

    /*
     * Adjust if the logarithm was guessed wrong.
     */

    if (b.used <= sd) {
	mp_mul_d(&b, 10, &b);
	ilim = ilim1;
	--k;
    }
    mp_init(&temp);

    /*
     * Loop through the digits. Do division and mod by s == 2**(sd*DIGIT_BIT)
     * by mp_digit extraction.
     */

    i = 1;
    for (;;) {
	if (b.used <= sd) {
	    digit = 0;
	} else {
	    digit = b.dp[sd];
	    if (b.used > sd+1 || digit >= 10) {
		Tcl_Panic("wrong digit!");
	    }
	    --b.used;
	    mp_clamp(&b);
	}

	/*
	 * Have we converted all the requested digits?
	 */

	*s++ = '0' + digit;
	if (i == ilim) {
	    if (ShouldBankerRoundUpPowD(&b, sd, digit&1)) {
		s = BumpUp(s, retval, &k);
	    }
	    while (*--s == '0') {
		/* do nothing */
	    }
	    ++s;
	    break;
	}

	/*
	 * Advance to the next digit.
	 */

	mp_mul_d(&b, 10, &b);
	++i;
    }

    /*
     * Endgame - store the location of the decimal point and the end of the
     * string.
     */

    mp_clear_multi(&b, &temp, NULL);
    *s = '\0';
    *decpt = k;
    if (endPtr) {
	*endPtr = s;
    }
    return retval;
}

/*
 *----------------------------------------------------------------------
 *
 * ShouldBankerRoundUp --
 *
 *	Tests whether a digit should be rounded up or down when finishing
 *	bignum-based floating point conversion.
 *
 * Results:
 *	Returns 1 if the number needs to be rounded up, 0 otherwise.
 *
 *----------------------------------------------------------------------
 */

inline static int
ShouldBankerRoundUp(
    mp_int *twor,		/* 2x the remainder from thd division that
				 * produced the last digit. */
    mp_int *S,			/* Denominator. */
    int isodd)			/* Flag == 1 if the last digit is odd. */
{
    int r = mp_cmp_mag(twor, S);

    switch (r) {
    case MP_LT:
	return 0;
    case MP_EQ:
	return isodd;
    case MP_GT:
	return 1;
    }
    Tcl_Panic("in ShouldBankerRoundUp, trichotomy fails!");
    return 0;
}

/*
 *----------------------------------------------------------------------
 *
 * ShouldBankerRoundUpToNext --
 *
 *	Tests whether the remainder is great enough to force rounding to the
 *	next higher digit.
 *
 * Results:
 *	Returns 1 if the number should be rounded up, 0 otherwise.
 *
 *----------------------------------------------------------------------
 */

inline static int
ShouldBankerRoundUpToNext(
    mp_int *b,			/* Remainder from the division that produced
				 * the last digit. */
    mp_int *m,			/* Numerator of the rounding tolerance. */
    mp_int *S,			/* Denominator. */
    int convType,		/* Conversion type: STEELE0 defeats
				 * round-to-even. (Not sure why one would want
				 * this; I coped it from Gay). FIXME */
    int isodd,			/* 1 if the integer significand is odd. */
    mp_int *temp)		/* Work area needed for the calculation. */
{
    int r;

    /*
     * Compare b and S-m: this is the same as comparing B+m and S.
     */

    mp_add(b, m, temp);
    r = mp_cmp_mag(temp, S);
    switch(r) {
    case MP_LT:
	return 0;
    case MP_EQ:
	if (convType == TCL_DD_STEELE0) {
	    return 0;
	} else {
	    return isodd;
	}
    case MP_GT:
	return 1;
    }
    Tcl_Panic("in ShouldBankerRoundUpToNext, trichotomy fails!");
    return 0;
}

/*
 *----------------------------------------------------------------------
 *
 * ShorteningBignumConversion --
 *
 *	Convert a floating point number to a variable-length digit string
 *	using the multiprecision method.
 *
 * Results:
 *	Returns the string of digits.
 *
 * Side effects:
 *	Stores the position of the decimal point in *decpt.  Stores a pointer
 *	to the end of the number in *endPtr.
 *
 *----------------------------------------------------------------------
 */

inline static char *
ShorteningBignumConversion(
    Double *dPtr,		/* Original number being converted. */
    int convType,		/* Conversion type. */
    Tcl_WideUInt bw,		/* Integer significand and exponent. */
    int b2,			/* Scale factor for the significand. */
    int m2plus, int m2minus,	/* Scale factors for 1/2 ulp in numerator. */
    int s2, int s5,		/* Scale factors for denominator. */
    int k,			/* Guessed position of the decimal point. */
    int len,			/* Size of the digit buffer to allocate. */
    int ilim,			/* Number of digits to convert if b >= s */
    int ilim1,			/* Number of digits to convert if b < s */
    int *decpt,			/* OUTPUT: Position of the decimal point. */
    char **endPtr)		/* OUTPUT: Pointer to the end of the number */
{
    char *retval = ckalloc(len+1);
				/* Buffer of digits to return. */
    char *s = retval;		/* Cursor in the return value. */
    mp_int b;			/* Numerator of the result. */
    mp_int mminus;		/* 1/2 ulp below the result. */
    mp_int mplus;		/* 1/2 ulp above the result. */
    mp_int S;			/* Denominator of the result. */
    mp_int dig;			/* Current digit of the result. */
    int digit;			/* Current digit of the result. */
    mp_int temp;		/* Work area. */
    int minit = 1;		/* Fudge factor for when we misguess k. */
    int i;
    int r1;

    /*
     * b = bw * 2**b2 * 5**b5
     * S = 2**s2 * 5*s5
     */

    TclBNInitBignumFromWideUInt(&b, bw);
    mp_mul_2d(&b, b2, &b);
    mp_init_set_int(&S, 1);
    MulPow5(&S, s5, &S); mp_mul_2d(&S, s2, &S);

    /*
     * Handle the case where we guess the position of the decimal point wrong.
     */

    if (mp_cmp_mag(&b, &S) == MP_LT) {
	mp_mul_d(&b, 10, &b);
	minit = 10;
	ilim =ilim1;
	--k;
    }

    /*
     * mminus = 2**m2minus * 5**m5
     */

    mp_init_set_int(&mminus, minit);
    mp_mul_2d(&mminus, m2minus, &mminus);
    if (m2plus > m2minus) {
	mp_init_copy(&mplus, &mminus);
	mp_mul_2d(&mplus, m2plus-m2minus, &mplus);
    }
    mp_init(&temp);

    /*
     * Loop through the digits.
     */

    mp_init(&dig);
    i = 1;
    for (;;) {
	mp_div(&b, &S, &dig, &b);
	if (dig.used > 1 || dig.dp[0] >= 10) {
	    Tcl_Panic("wrong digit!");
	}
	digit = dig.dp[0];

	/*
	 * Does the current digit leave us with a remainder small enough to
	 * round to it?
	 */

	r1 = mp_cmp_mag(&b, (m2plus > m2minus)? &mplus : &mminus);
	if (r1 == MP_LT || (r1 == MP_EQ
		&& convType != TCL_DD_STEELE0 && (dPtr->w.word1 & 1) == 0)) {
	    mp_mul_2d(&b, 1, &b);
	    if (ShouldBankerRoundUp(&b, &S, digit&1)) {
		++digit;
		if (digit == 10) {
		    *s++ = '9';
		    s = BumpUp(s, retval, &k);
		    break;
		}
	    }
	    *s++ = '0' + digit;
	    break;
	}

	/*
	 * Does the current digit leave us with a remainder large enough to
	 * commit to rounding up to the next higher digit?
	 */

	if (ShouldBankerRoundUpToNext(&b, &mminus, &S, convType,
		dPtr->w.word1 & 1, &temp)) {
	    ++digit;
	    if (digit == 10) {
		*s++ = '9';
		s = BumpUp(s, retval, &k);
		break;
	    }
	    *s++ = '0' + digit;
	    break;
	}

	/*
	 * Have we converted all the requested digits?
	 */

	*s++ = '0' + digit;
	if (i == ilim) {
	    mp_mul_2d(&b, 1, &b);
	    if (ShouldBankerRoundUp(&b, &S, digit&1)) {
		s = BumpUp(s, retval, &k);
	    }
	    break;
	}

	/*
	 * Advance to the next digit.
	 */

	if (s5 > 0) {
	    /*
	     * Can possibly shorten the denominator.
	     */

	    mp_mul_2d(&b, 1, &b);
	    mp_mul_2d(&mminus, 1, &mminus);
	    if (m2plus > m2minus) {
		mp_mul_2d(&mplus, 1, &mplus);
	    }
	    mp_div_d(&S, 5, &S, NULL);
	    --s5;

	    /*
	     * IDEA: It might possibly be a win to fall back to int64
	     *       arithmetic here if S < 2**64/10. But it's a win only for
	     *       a fairly narrow range of magnitudes so perhaps not worth
	     *       bothering.  We already know that we shorten the
	     *       denominator by at least 1 mp_digit, perhaps 2, as we do
	     *       the conversion for 17 digits of significance.
	     * Possible savings:
	     * 10**26   1 trip through loop before fallback possible
	     * 10**27   1 trip
	     * 10**28   2 trips
	     * 10**29   3 trips
	     * 10**30   4 trips
	     * 10**31   5 trips
	     * 10**32   6 trips
	     * 10**33   7 trips
	     * 10**34   8 trips
	     * 10**35   9 trips
	     * 10**36  10 trips
	     * 10**37  11 trips
	     * 10**38  12 trips
	     * 10**39  13 trips
	     * 10**40  14 trips
	     * 10**41  15 trips
	     * 10**42  16 trips
	     * thereafter no gain.
	     */
	} else {
	    mp_mul_d(&b, 10, &b);
	    mp_mul_d(&mminus, 10, &mminus);
	    if (m2plus > m2minus) {
		mp_mul_2d(&mplus, 10, &mplus);
	    }
	}

	++i;
    }

    /*
     * Endgame - store the location of the decimal point and the end of the
     * string.
     */

    if (m2plus > m2minus) {
	mp_clear(&mplus);
    }
    mp_clear_multi(&b, &mminus, &temp, &dig, &S, NULL);
    *s = '\0';
    *decpt = k;
    if (endPtr) {
	*endPtr = s;
    }
    return retval;
}

/*
 *----------------------------------------------------------------------
 *
 * StrictBignumConversion --
 *
 *	Convert a floating point number to a fixed-length digit string using
 *	the multiprecision method.
 *
 * Results:
 *	Returns the string of digits.
 *
 * Side effects:
 *	Stores the position of the decimal point in *decpt.  Stores a pointer
 *	to the end of the number in *endPtr.
 *
 *----------------------------------------------------------------------
 */

inline static char *
StrictBignumConversion(
    Double *dPtr,		/* Original number being converted. */
    int convType,		/* Conversion type. */
    Tcl_WideUInt bw,		/* Integer significand and exponent. */
    int b2,			/* Scale factor for the significand. */
    int s2, int s5,		/* Scale factors for denominator. */
    int k,			/* Guessed position of the decimal point. */
    int len,			/* Size of the digit buffer to allocate. */
    int ilim,			/* Number of digits to convert if b >= s */
    int ilim1,			/* Number of digits to convert if b < s */
    int *decpt,			/* OUTPUT: Position of the decimal point. */
    char **endPtr)		/* OUTPUT: Pointer to the end of the number */
{
    char *retval = ckalloc(len+1);
				/* Buffer of digits to return. */
    char *s = retval;		/* Cursor in the return value. */
    mp_int b;			/* Numerator of the result. */
    mp_int S;			/* Denominator of the result. */
    mp_int dig;			/* Current digit of the result. */
    int digit;			/* Current digit of the result. */
    mp_int temp;		/* Work area. */
    int g;			/* Size of the current digit ground. */
    int i, j;

    /*
     * b = bw * 2**b2 * 5**b5
     * S = 2**s2 * 5*s5
     */

    mp_init_multi(&temp, &dig, NULL);
    TclBNInitBignumFromWideUInt(&b, bw);
    mp_mul_2d(&b, b2, &b);
    mp_init_set_int(&S, 1);
    MulPow5(&S, s5, &S); mp_mul_2d(&S, s2, &S);

    /*
     * Handle the case where we guess the position of the decimal point wrong.
     */

    if (mp_cmp_mag(&b, &S) == MP_LT) {
	mp_mul_d(&b, 10, &b);
	ilim =ilim1;
	--k;
    }

    /*
     * Convert the leading digit.
     */

    i = 0;
    mp_div(&b, &S, &dig, &b);
    if (dig.used > 1 || dig.dp[0] >= 10) {
	Tcl_Panic("wrong digit!");
    }
    digit = dig.dp[0];

    /*
     * Is a single digit all that was requested?
     */

    *s++ = '0' + digit;
    if (++i >= ilim) {
	mp_mul_2d(&b, 1, &b);
	if (ShouldBankerRoundUp(&b, &S, digit&1)) {
	    s = BumpUp(s, retval, &k);
	}
    } else {
	for (;;) {
	    /*
	     * Shift by a group of digits.
	     */

	    g = ilim - i;
	    if (g > DIGIT_GROUP) {
		g = DIGIT_GROUP;
	    }
	    if (s5 >= g) {
		mp_div_d(&S, dpow5[g], &S, NULL);
		s5 -= g;
	    } else if (s5 > 0) {
		mp_div_d(&S, dpow5[s5], &S, NULL);
		mp_mul_d(&b, dpow5[g - s5], &b);
		s5 = 0;
	    } else {
		mp_mul_d(&b, dpow5[g], &b);
	    }
	    mp_mul_2d(&b, g, &b);

	    /*
	     * As with the shortening bignum conversion, it's possible at this
	     * point that we will have reduced the denominator to less than
	     * 2**64/10, at which point it would be possible to fall back to
	     * to int64 arithmetic. But the potential payoff is tremendously
	     * less - unless we're working in F format - because we know that
	     * three groups of digits will always suffice for %#.17e, the
	     * longest format that doesn't introduce empty precision.
	     *
	     * Extract the next group of digits.
	     */

	    mp_div(&b, &S, &dig, &b);
	    if (dig.used > 1) {
		Tcl_Panic("wrong digit!");
	    }
	    digit = dig.dp[0];
	    for (j = g-1; j >= 0; --j) {
		int t = itens[j];

		*s++ = digit / t + '0';
		digit %= t;
	    }
	    i += g;

	    /*
	     * Have we converted all the requested digits?
	     */

	    if (i == ilim) {
		mp_mul_2d(&b, 1, &b);
		if (ShouldBankerRoundUp(&b, &S, digit&1)) {
		    s = BumpUp(s, retval, &k);
		}
		break;
	    }
	}
    }
    while (*--s == '0') {
	/* do nothing */
    }
    ++s;

    /*
     * Endgame - store the location of the decimal point and the end of the
     * string.
     */
<<<<<<< HEAD

    mp_clear_multi(&b, &temp, NULL);
=======
    mp_clear_multi(&b, &S, &temp, &dig, NULL);
>>>>>>> 48ccd421
    *s = '\0';
    *decpt = k;
    if (endPtr) {
	*endPtr = s;
    }
    return retval;
}

/*
 *----------------------------------------------------------------------
 *
 * TclDoubleDigits --
 *
 *	Core of Tcl's conversion of double-precision floating point numbers to
 *	decimal.
 *
 * Results:
 *	Returns a newly-allocated string of digits.
 *
 * Side effects:
 *	Sets *decpt to the index of the character in the string before the
 *	place that the decimal point should go. If 'endPtr' is not NULL, sets
 *	endPtr to point to the terminating '\0' byte of the string. Sets *sign
 *	to 1 if a minus sign should be printed with the number, or 0 if a plus
 *	sign (or no sign) should appear.
 *
 * This function is a service routine that produces the string of digits for
 * floating-point-to-decimal conversion. It can do a number of things
 * according to the 'flags' argument. Valid values for 'flags' include:
 *	TCL_DD_SHORTEST - This is the default for floating point conversion if
 *		::tcl_precision is 0. It constructs the shortest string of
 *		digits that will reconvert to the given number when scanned.
 *		For floating point numbers that are exactly between two
 *		decimal numbers, it resolves using the 'round to even' rule.
 *		With this value, the 'ndigits' parameter is ignored.
 *	TCL_DD_STEELE - This value is not recommended and may be removed in
 *		the future. It follows the conversion algorithm outlined in
 *		"How to Print Floating-Point Numbers Accurately" by Guy
 *		L. Steele, Jr. and Jon L. White [Proc. ACM SIGPLAN '90,
 *		pp. 112-126]. This rule has the effect of rendering 1e23 as
 *		9.9999999999999999e22 - which is a 'better' approximation in
 *		the sense that it will reconvert correctly even if a
 *		subsequent input conversion is 'round up' or 'round down'
 *		rather than 'round to nearest', but is surprising otherwise.
 *	TCL_DD_E_FORMAT - This value is used to prepare numbers for %e format
 *		conversion (or for default floating->string if tcl_precision
 *		is not 0). It constructs a string of at most 'ndigits' digits,
 *		choosing the one that is closest to the given number (and
 *		resolving ties with 'round to even').  It is allowed to return
 *		fewer than 'ndigits' if the number converts exactly; if the
 *		TCL_DD_E_FORMAT|TCL_DD_SHORTEN_FLAG is supplied instead, it 
 *		also returns fewer digits if the shorter string will still
 *		reconvert without loss to the given input number. In any case,
 *		strings of trailing zeroes are suppressed.
 *	TCL_DD_F_FORMAT - This value is used to prepare numbers for %f format
 *		conversion. It requests that conversion proceed until
 *		'ndigits' digits after the decimal point have been converted.
 *		It is possible for this format to result in a zero-length
 *		string if the number is sufficiently small. Again, it is
 *		permissible for TCL_DD_F_FORMAT to return fewer digits for a
 *		number that converts exactly, and changing the argument to
 *		TCL_DD_F_FORMAT|TCL_DD_SHORTEN_FLAG will allow the routine
 *		also to return fewer digits if the shorter string will still
 *		reconvert without loss to the given input number. Strings of
 *		trailing zeroes are suppressed.
 *
 *	To any of these flags may be OR'ed TCL_DD_NO_QUICK; this flag requires
 *	all calculations to be done in exact arithmetic. Normally, E and F
 *	format with fewer than about 14 digits will be done with a quick
 *	floating point approximation and fall back on the exact arithmetic
 *	only if the input number is close enough to the midpoint between two
 *	decimal strings that more precision is needed to resolve which string
 *	is correct.
 *
 * The value stored in the 'decpt' argument on return may be negative
 * (indicating that the decimal point falls to the left of the string) or
 * greater than the length of the string. In addition, the value -9999 is used
 * as a sentinel to indicate that the string is one of the special values
 * "Infinity" and "NaN", and that no decimal point should be inserted.
 *
 *----------------------------------------------------------------------
 */

char *
TclDoubleDigits(
    double dv,			/* Number to convert. */
    int ndigits,		/* Number of digits requested. */
    int flags,			/* Conversion flags. */
    int *decpt,			/* OUTPUT: Position of the decimal point. */
    int *sign,			/* OUTPUT: 1 if the result is negative. */
    char **endPtr)		/* OUTPUT: If not NULL, receives a pointer to
				 *	   one character beyond the end of the
				 *	   returned string. */
{
    int convType = (flags & TCL_DD_CONVERSION_TYPE_MASK);
				/* Type of conversion being performed:
				 * TCL_DD_SHORTEST0, TCL_DD_STEELE0,
				 * TCL_DD_E_FORMAT, or TCL_DD_F_FORMAT. */
    Double d;			/* Union for deconstructing doubles. */
    Tcl_WideUInt bw;		/* Integer significand. */
    int be;			/* Power of 2 by which b must be multiplied */
    int bbits;			/* Number of bits needed to represent b. */
    int denorm;			/* Flag == 1 iff the input number was
				 * denormalized. */
    int k;			/* Estimate of floor(log10(d)). */
    int k_check;		/* Flag == 1 if d is near enough to a power of
				 * ten that k must be checked. */
    int b2, b5, s2, s5;		/* Powers of 2 and 5 in the numerator and
				 * denominator of intermediate results. */
    int ilim = -1, ilim1 = -1;	/* Number of digits to convert, and number to
				 * convert if log10(d) has been
				 * overestimated. */
    char *retval;		/* Return value from this function. */
    int i = -1;

    /*
     * Put the input number into a union for bit-whacking.
     */

    d.d = dv;

    /*
     * Handle the cases of negative numbers (by taking the absolute value:
     * this includes -Inf and -NaN!), infinity, Not a Number, and zero.
     */

    TakeAbsoluteValue(&d, sign);
    if ((d.w.word0 & EXP_MASK) == EXP_MASK) {
	return FormatInfAndNaN(&d, decpt, endPtr);
    }
    if (d.d == 0.0) {
	return FormatZero(decpt, endPtr);
    }

    /*
     * Unpack the floating point into a wide integer and an exponent.
     * Determine the number of bits that the big integer requires, and compute
     * a quick approximation (which may be one too high) of ceil(log10(d.d)).
     */

    denorm = ((d.w.word0 & EXP_MASK) == 0);
    DoubleToExpAndSig(d.d, &bw, &be, &bbits);
    k = ApproximateLog10(bw, be, bbits);
    k = BetterLog10(d.d, k, &k_check);

    /* At this point, we have:
     *	  d is the number to convert.
     *    bw are significand and exponent: d == bw*2**be,
     *    bbits is the length of bw: 2**bbits-1 <= bw < 2**bbits
     *	  k is either ceil(log10(d)) or ceil(log10(d))+1. k_check is 0 if we
     *      know that k is exactly ceil(log10(d)) and 1 if we need to check.
     *    We want a rational number
     *      r = b * 10**(1-k) = bw * 2**b2 * 5**b5 / (2**s2 / 5**s5),
     *    with b2, b5, s2, s5 >= 0.  Note that the most significant decimal
     *    digit is floor(r) and that successive digits can be obtained by
     *    setting r <- 10*floor(r) (or b <= 10 * (b % S)).  Find appropriate
     *    b2, b5, s2, s5.
     */

    ComputeScale(be, k, &b2, &b5, &s2, &s5);

    /*
     * Correct an incorrect caller-supplied 'ndigits'.  Also determine:
     *	i = The maximum number of decimal digits that will be returned in the
     *      formatted string.  This is k + 1 + ndigits for F format, 18 for
     *      shortest and Steele, and ndigits for E format.
     *  ilim = The number of significant digits to convert if k has been
     *         guessed correctly. This is -1 for shortest and Steele (which
     *         stop when all significance has been lost), 'ndigits' for E
     *         format, and 'k + 1 + ndigits' for F format.
     *  ilim1 = The minimum number of significant digits to convert if k has
     *	        been guessed 1 too high. This, too, is -1 for shortest and
     *	        Steele, and 'ndigits' for E format, but it's 'ndigits-1' for F
     *	        format.
     */

    SetPrecisionLimits(convType, k, &ndigits, &i, &ilim, &ilim1);

    /*
     * Try to do low-precision conversion in floating point rather than
     * resorting to expensive multiprecision arithmetic.
     */

    if (ilim >= 0 && ilim <= QUICK_MAX && !(flags & TCL_DD_NO_QUICK)) {
	retval = QuickConversion(d.d, k, k_check, flags, i, ilim, ilim1,
		decpt, endPtr);
	if (retval != NULL) {
	    return retval;
	}
    }

    /*
     * For shortening conversions, determine the upper and lower bounds for
     * the remainder at which we can stop.
     *   m+ = (2**m2plus * 5**m5) / (2**s2 * 5**s5) is the limit on the high
     *        side, and
     *   m- = (2**m2minus * 5**m5) / (2**s2 * 5**s5) is the limit on the low
     *        side.
     * We may need to increase s2 to put m2plus, m2minus, b2 over a common
     * denominator.
     */

    if (flags & TCL_DD_SHORTEN_FLAG) {
	int m2minus = b2;
	int m2plus;
	int m5 = b5;
	int len = i;

	/*
	 * Find the quantity i so that (2**i*5**b5)/(2**s2*5**s5) is 1/2 unit
	 * in the least significant place of the floating point number.
	 */

	if (denorm) {
	    i = be + EXPONENT_BIAS + (FP_PRECISION-1);
	} else {
	    i = 1 + FP_PRECISION - bbits;
	}
	b2 += i;
	s2 += i;

	/*
	 * Reduce the fractions to lowest terms, since the above calculation
	 * may have left excess powers of 2 in numerator and denominator.
	 */

	CastOutPowersOf2(&b2, &m2minus, &s2);

	/*
	 * In the special case where bw==1, the nearest floating point number
	 * to it on the low side is 1/4 ulp below it. Adjust accordingly.
	 */

	m2plus = m2minus;
	if (!denorm && bw == 1) {
	    ++b2;
	    ++s2;
	    ++m2plus;
	}

	if (s5+1 < N_LOG2POW5 && s2+1 + log2pow5[s5+1] <= 64) {
	    /*
	     * If 10*2**s2*5**s5 == 2**(s2+1)+5**(s5+1) fits in a 64-bit word,
	     * then all our intermediate calculations can be done using exact
	     * 64-bit arithmetic with no need for expensive multiprecision
	     * operations. (This will be true for all numbers in the range
	     * [1.0e-3 .. 1.0e+24]).
	     */

	    return ShorteningInt64Conversion(&d, convType, bw, b2, b5, m2plus,
		    m2minus, m5, s2, s5, k, len, ilim, ilim1, decpt, endPtr);
	} else if (s5 == 0) {
	    /*
	     * The denominator is a power of 2, so we can replace division by
	     * digit shifts. First we round up s2 to a multiple of DIGIT_BIT,
	     * and adjust m2 and b2 accordingly. Then we launch into a version
	     * of the comparison that's specialized for the 'power of mp_digit
	     * in the denominator' case.
	     */

	    if (s2 % DIGIT_BIT != 0) {
		int delta = DIGIT_BIT - (s2 % DIGIT_BIT);

		b2 += delta;
		m2plus += delta;
		m2minus += delta;
		s2 += delta;
	    }
	    return ShorteningBignumConversionPowD(&d, convType, bw, b2, b5,
		    m2plus, m2minus, m5, s2/DIGIT_BIT, k, len, ilim, ilim1,
		    decpt, endPtr);
	} else {
	    /*
	     * Alas, there's no helpful special case; use full-up bignum
	     * arithmetic for the conversion.
	     */

	    return ShorteningBignumConversion(&d, convType, bw, b2, m2plus,
		    m2minus, s2, s5, k, len, ilim, ilim1, decpt, endPtr);
	}
    } else {
	/*
	 * Non-shortening conversion.
	 */

	int len = i;

	/*
	 * Reduce numerator and denominator to lowest terms.
	 */

	if (b2 >= s2 && s2 > 0) {
	    b2 -= s2; s2 = 0;
	} else if (s2 >= b2 && b2 > 0) {
	    s2 -= b2; b2 = 0;
	}

	if (s5+1 < N_LOG2POW5 && s2+1 + log2pow5[s5+1] <= 64) {
	    /*
	     * If 10*2**s2*5**s5 == 2**(s2+1)+5**(s5+1) fits in a 64-bit word,
	     * then all our intermediate calculations can be done using exact
	     * 64-bit arithmetic with no need for expensive multiprecision
	     * operations.
	     */

	    return StrictInt64Conversion(&d, convType, bw, b2, b5, s2, s5, k,
		    len, ilim, ilim1, decpt, endPtr);
	} else if (s5 == 0) {
	    /*
	     * The denominator is a power of 2, so we can replace division by
	     * digit shifts. First we round up s2 to a multiple of DIGIT_BIT,
	     * and adjust m2 and b2 accordingly. Then we launch into a version
	     * of the comparison that's specialized for the 'power of mp_digit
	     * in the denominator' case.
	     */

	    if (s2 % DIGIT_BIT != 0) {
		int delta = DIGIT_BIT - (s2 % DIGIT_BIT);

		b2 += delta;
		s2 += delta;
	    }
	    return StrictBignumConversionPowD(&d, convType, bw, b2, b5,
		    s2/DIGIT_BIT, k, len, ilim, ilim1, decpt, endPtr);
	} else {
	    /*
	     * There are no helpful special cases, but at least we know in
	     * advance how many digits we will convert. We can run the
	     * conversion in steps of DIGIT_GROUP digits, so as to have many
	     * fewer mp_int divisions.
	     */

	    return StrictBignumConversion(&d, convType, bw, b2, s2, s5, k,
		    len, ilim, ilim1, decpt, endPtr);
	}
    }
}

/*
 *----------------------------------------------------------------------
 *
 * TclInitDoubleConversion --
 *
 *	Initializes constants that are needed for conversions to and from
 *	'double'
 *
 * Results:
 *	None.
 *
 * Side effects:
 *	The log base 2 of the floating point radix, the number of bits in a
 *	double mantissa, and a table of the powers of five and ten are
 *	computed and stored.
 *
 *----------------------------------------------------------------------
 */

void
TclInitDoubleConversion(void)
{
    int i;
    int x;
    Tcl_WideUInt u;
    double d;
#ifdef IEEE_FLOATING_POINT
    union {
	double dv;
	Tcl_WideUInt iv;
    } bitwhack;
#endif
#if defined(__sgi) && defined(_COMPILER_VERSION)
    union fpc_csr mipsCR;

    mipsCR.fc_word = get_fpc_csr();
    mipsCR.fc_struct.flush = 0;
    set_fpc_csr(mipsCR.fc_word);
#endif

    /*
     * Initialize table of powers of 10 expressed as wide integers.
     */

    maxpow10_wide = (int)
	    floor(sizeof(Tcl_WideUInt) * CHAR_BIT * log(2.) / log(10.));
    pow10_wide = ckalloc((maxpow10_wide + 1) * sizeof(Tcl_WideUInt));
    u = 1;
    for (i = 0; i < maxpow10_wide; ++i) {
	pow10_wide[i] = u;
	u *= 10;
    }
    pow10_wide[i] = u;

    /*
     * Determine how many bits of precision a double has, and how many decimal
     * digits that represents.
     */

    if (frexp((double) FLT_RADIX, &log2FLT_RADIX) != 0.5) {
	Tcl_Panic("This code doesn't work on a decimal machine!");
    }
    log2FLT_RADIX--;
    mantBits = DBL_MANT_DIG * log2FLT_RADIX;
    d = 1.0;

    /*
     * Initialize a table of powers of ten that can be exactly represented in
     * a double.
     */

    x = (int) (DBL_MANT_DIG * log((double) FLT_RADIX) / log(5.0));
    if (x < MAXPOW) {
	mmaxpow = x;
    } else {
	mmaxpow = MAXPOW;
    }
    for (i=0 ; i<=mmaxpow ; ++i) {
	pow10vals[i] = d;
	d *= 10.0;
    }

    /*
     * Initialize a table of large powers of five.
     */

    for (i=0; i<9; ++i) {
	mp_init(pow5 + i);
    }
    mp_set(pow5, 5);
    for (i=0; i<8; ++i) {
	mp_sqr(pow5+i, pow5+i+1);
    }
    mp_init_set_int(pow5_13, 1220703125);
    for (i = 1; i < 5; ++i) {
	mp_init(pow5_13 + i);
	mp_sqr(pow5_13 + i - 1, pow5_13 + i);
    }

    /*
     * Determine the number of decimal digits to the left and right of the
     * decimal point in the largest and smallest double, the smallest double
     * that differs from zero, and the number of mp_digits needed to represent
     * the significand of a double.
     */

    maxDigits = (int) ((DBL_MAX_EXP * log((double) FLT_RADIX)
	    + 0.5 * log(10.)) / log(10.));
    minDigits = (int) floor((DBL_MIN_EXP - DBL_MANT_DIG)
	    * log((double) FLT_RADIX) / log(10.));
    mantDIGIT = (mantBits + DIGIT_BIT-1) / DIGIT_BIT;
    log10_DIGIT_MAX = (int) floor(DIGIT_BIT * log(2.) / log(10.));

    /*
     * Nokia 770's software-emulated floating point is "middle endian": the
     * bytes within a 32-bit word are little-endian (like the native
     * integers), but the two words of a 'double' are presented most
     * significant word first.
     */

#ifdef IEEE_FLOATING_POINT
    bitwhack.dv = 1.000000238418579;
				/* 3ff0 0000 4000 0000 */
    if ((bitwhack.iv >> 32) == 0x3ff00000) {
	n770_fp = 0;
    } else if ((bitwhack.iv & 0xffffffff) == 0x3ff00000) {
	n770_fp = 1;
    } else {
	Tcl_Panic("unknown floating point word order on this machine");
    }
#endif
}

/*
 *----------------------------------------------------------------------
 *
 * TclFinalizeDoubleConversion --
 *
 *	Cleans up this file on exit.
 *
 * Results:
 *	None
 *
 * Side effects:
 *	Memory allocated by TclInitDoubleConversion is freed.
 *
 *----------------------------------------------------------------------
 */

void
TclFinalizeDoubleConversion(void)
{
    int i;

    ckfree(pow10_wide);
    for (i=0; i<9; ++i) {
	mp_clear(pow5 + i);
    }
}

/*
 *----------------------------------------------------------------------
 *
 * Tcl_InitBignumFromDouble --
 *
 *	Extracts the integer part of a double and converts it to an arbitrary
 *	precision integer.
 *
 * Results:
 *	None.
 *
 * Side effects:
 *	Initializes the bignum supplied, and stores the converted number in
 *	it.
 *
 *----------------------------------------------------------------------
 */

int
Tcl_InitBignumFromDouble(
    Tcl_Interp *interp,		/* For error message. */
    double d,			/* Number to convert. */
    mp_int *b)			/* Place to store the result. */
{
    double fract;
    int expt;

    /*
     * Infinite values can't convert to bignum.
     */

    if (TclIsInfinite(d)) {
	if (interp != NULL) {
	    const char *s = "integer value too large to represent";

	    Tcl_SetObjResult(interp, Tcl_NewStringObj(s, -1));
	    Tcl_SetErrorCode(interp, "ARITH", "IOVERFLOW", s, NULL);
	}
	return TCL_ERROR;
    }

    fract = frexp(d,&expt);
    if (expt <= 0) {
	mp_init(b);
	mp_zero(b);
    } else {
	Tcl_WideInt w = (Tcl_WideInt) ldexp(fract, mantBits);
	int shift = expt - mantBits;

	TclBNInitBignumFromWideInt(b, w);
	if (shift < 0) {
	    mp_div_2d(b, -shift, b, NULL);
	} else if (shift > 0) {
	    mp_mul_2d(b, shift, b);
	}
    }
    return TCL_OK;
}

/*
 *----------------------------------------------------------------------
 *
 * TclBignumToDouble --
 *
 *	Convert an arbitrary-precision integer to a native floating point
 *	number.
 *
 * Results:
 *	Returns the converted number. Sets errno to ERANGE if the number is
 *	too large to convert.
 *
 *----------------------------------------------------------------------
 */

double
TclBignumToDouble(
    const mp_int *a)			/* Integer to convert. */
{
    mp_int b;
    int bits, shift, i, lsb;
    double r;


    /*
     * We need a 'mantBits'-bit significand.  Determine what shift will 
     * give us that.
     */

    bits = mp_count_bits(a);
    if (bits > DBL_MAX_EXP*log2FLT_RADIX) {
	errno = ERANGE;
	if (a->sign == MP_ZPOS) {
	    return HUGE_VAL;
	} else {
	    return -HUGE_VAL;
	}
    }
    shift = mantBits - bits;

    /* 
     * If shift > 0, shift the significand left by the requisite number of
     * bits.  If shift == 0, the significand is already exactly 'mantBits'
     * in length.  If shift < 0, we will need to shift the significand right
     * by the requisite number of bits, and round it. If the '1-shift'
     * least significant bits are 0, but the 'shift'th bit is nonzero,
     * then the significand lies exactly between two values and must be
     * 'rounded to even'.
     */

    mp_init(&b);
    if (shift == 0) {
	mp_copy(a, &b);
    } else if (shift > 0) {
	mp_mul_2d(a, shift, &b);
    } else if (shift < 0) {
	lsb = mp_cnt_lsb(a);
	if (lsb == -1-shift) {

	    /*
	     * Round to even
	     */

	    mp_div_2d(a, -shift, &b, NULL);
	    if (mp_isodd(&b)) {
		if (b.sign == MP_ZPOS) {
		    mp_add_d(&b, 1, &b);
		} else {
		    mp_sub_d(&b, 1, &b);
		}
	    }
	} else {

	    /*
	     * Ordinary rounding
	     */

	    mp_div_2d(a, -1-shift, &b, NULL);
	    if (b.sign == MP_ZPOS) {
		mp_add_d(&b, 1, &b);
	    } else {
		mp_sub_d(&b, 1, &b);
	    }
	    mp_div_2d(&b, 1, &b, NULL);
	}
    }

    /*
     * Accumulate the result, one mp_digit at a time.
     */

    r = 0.0;
    for (i=b.used-1 ; i>=0 ; --i) {
	r = ldexp(r, DIGIT_BIT) + b.dp[i];
    }
    mp_clear(&b);

    /*
     * Scale the result to the correct number of bits.
     */

    r = ldexp(r, bits - mantBits);

    /*
     * Return the result with the appropriate sign.
     */

    if (a->sign == MP_ZPOS) {
	return r;
    } else {
	return -r;
    }
}

/*
 *----------------------------------------------------------------------
 *
 * TclCeil --
 *
 *	Computes the smallest floating point number that is at least the
 *	mp_int argument.
 *
 * Results:
 *	Returns the floating point number.
 *
 *----------------------------------------------------------------------
 */

double
TclCeil(
    const mp_int *a)			/* Integer to convert. */
{
    double r = 0.0;
    mp_int b;

    mp_init(&b);
    if (mp_cmp_d(a, 0) == MP_LT) {
	mp_neg(a, &b);
	r = -TclFloor(&b);
    } else {
	int bits = mp_count_bits(a);

	if (bits > DBL_MAX_EXP*log2FLT_RADIX) {
	    r = HUGE_VAL;
	} else {
	    int i, exact = 1, shift = mantBits - bits;

	    if (shift > 0) {
		mp_mul_2d(a, shift, &b);
	    } else if (shift < 0) {
		mp_int d;
		mp_init(&d);
		mp_div_2d(a, -shift, &b, &d);
		exact = mp_iszero(&d);
		mp_clear(&d);
	    } else {
		mp_copy(a, &b);
	    }
	    if (!exact) {
		mp_add_d(&b, 1, &b);
	    }
	    for (i=b.used-1 ; i>=0 ; --i) {
		r = ldexp(r, DIGIT_BIT) + b.dp[i];
	    }
	    r = ldexp(r, bits - mantBits);
	}
    }
    mp_clear(&b);
    return r;
}

/*
 *----------------------------------------------------------------------
 *
 * TclFloor --
 *
 *	Computes the largest floating point number less than or equal to the
 *	mp_int argument.
 *
 * Results:
 *	Returns the floating point value.
 *
 *----------------------------------------------------------------------
 */

double
TclFloor(
    const mp_int *a)			/* Integer to convert. */
{
    double r = 0.0;
    mp_int b;

    mp_init(&b);
    if (mp_cmp_d(a, 0) == MP_LT) {
	mp_neg(a, &b);
	r = -TclCeil(&b);
    } else {
	int bits = mp_count_bits(a);

	if (bits > DBL_MAX_EXP*log2FLT_RADIX) {
	    r = DBL_MAX;
	} else {
	    int i, shift = mantBits - bits;

	    if (shift > 0) {
		mp_mul_2d(a, shift, &b);
	    } else if (shift < 0) {
		mp_div_2d(a, -shift, &b, NULL);
	    } else {
		mp_copy(a, &b);
	    }
	    for (i=b.used-1 ; i>=0 ; --i) {
		r = ldexp(r, DIGIT_BIT) + b.dp[i];
	    }
	    r = ldexp(r, bits - mantBits);
	}
    }
    mp_clear(&b);
    return r;
}

/*
 *----------------------------------------------------------------------
 *
 * BignumToBiasedFrExp --
 *
 *	Convert an arbitrary-precision integer to a native floating point
 *	number in the range [0.5,1) times a power of two. NOTE: Intentionally
 *	converts to a number that's a few ulp too small, so that
 *	RefineApproximation will not overflow near the high end of the
 *	machine's arithmetic range.
 *
 * Results:
 *	Returns the converted number.
 *
 * Side effects:
 *	Stores the exponent of two in 'machexp'.
 *
 *----------------------------------------------------------------------
 */

static double
BignumToBiasedFrExp(
    const mp_int *a,		/* Integer to convert. */
    int *machexp)		/* Power of two. */
{
    mp_int b;
    int bits;
    int shift;
    int i;
    double r;

    /*
     * Determine how many bits we need, and extract that many from the input.
     * Round to nearest unit in the last place.
     */

    bits = mp_count_bits(a);
    shift = mantBits - 2 - bits;
    mp_init(&b);
    if (shift > 0) {
	mp_mul_2d(a, shift, &b);
    } else if (shift < 0) {
	mp_div_2d(a, -shift, &b, NULL);
    } else {
	mp_copy(a, &b);
    }

    /*
     * Accumulate the result, one mp_digit at a time.
     */

    r = 0.0;
    for (i=b.used-1; i>=0; --i) {
	r = ldexp(r, DIGIT_BIT) + b.dp[i];
    }
    mp_clear(&b);

    /*
     * Return the result with the appropriate sign.
     */

    *machexp = bits - mantBits + 2;
    return ((a->sign == MP_ZPOS) ? r : -r);
}

/*
 *----------------------------------------------------------------------
 *
 * Pow10TimesFrExp --
 *
 *	Multiply a power of ten by a number expressed as fraction and
 *	exponent.
 *
 * Results:
 *	Returns the significand of the result.
 *
 * Side effects:
 *	Overwrites the 'machexp' parameter with the exponent of the result.
 *
 * Assumes that 'exponent' is such that 10**exponent would be a double, even
 * though 'fraction*10**(machexp+exponent)' might overflow.
 *
 *----------------------------------------------------------------------
 */

static double
Pow10TimesFrExp(
    int exponent,		/* Power of 10 to multiply by. */
    double fraction,		/* Significand of multiplicand. */
    int *machexp)		/* On input, exponent of multiplicand. On
				 * output, exponent of result. */
{
    int i, j;
    int expt = *machexp;
    double retval = fraction;

    if (exponent > 0) {
	/*
	 * Multiply by 10**exponent.
	 */

	retval = frexp(retval * pow10vals[exponent&0xf], &j);
	expt += j;
	for (i=4; i<9; ++i) {
	    if (exponent & (1<<i)) {
		retval = frexp(retval * pow_10_2_n[i], &j);
		expt += j;
	    }
	}
    } else if (exponent < 0) {
	/*
	 * Divide by 10**-exponent.
	 */

	retval = frexp(retval / pow10vals[(-exponent) & 0xf], &j);
	expt += j;
	for (i=4; i<9; ++i) {
	    if ((-exponent) & (1<<i)) {
		retval = frexp(retval / pow_10_2_n[i], &j);
		expt += j;
	    }
	}
    }

    *machexp = expt;
    return retval;
}

/*
 *----------------------------------------------------------------------
 *
 * SafeLdExp --
 *
 *	Do an 'ldexp' operation, but handle denormals gracefully.
 *
 * Results:
 *	Returns the appropriately scaled value.
 *
 *	On some platforms, 'ldexp' fails when presented with a number too
 *	small to represent as a normalized double. This routine does 'ldexp'
 *	in two steps for those numbers, to return correctly denormalized
 *	values.
 *
 *----------------------------------------------------------------------
 */

static double
SafeLdExp(
    double fract,
    int expt)
{
    int minexpt = DBL_MIN_EXP * log2FLT_RADIX;
    volatile double a, b, retval;

    if (expt < minexpt) {
	a = ldexp(fract, expt - mantBits - minexpt);
	b = ldexp(1.0, mantBits + minexpt);
	retval = a * b;
    } else {
	retval = ldexp(fract, expt);
    }
    return retval;
}

/*
 *----------------------------------------------------------------------
 *
 * TclFormatNaN --
 *
 *	Makes the string representation of a "Not a Number"
 *
 * Results:
 *	None.
 *
 * Side effects:
 *	Stores the string representation in the supplied buffer, which must be
 *	at least TCL_DOUBLE_SPACE characters.
 *
 *----------------------------------------------------------------------
 */

void
TclFormatNaN(
    double value,		/* The Not-a-Number to format. */
    char *buffer)		/* String representation. */
{
#ifndef IEEE_FLOATING_POINT
    strcpy(buffer, "NaN");
    return;
#else
    union {
	double dv;
	Tcl_WideUInt iv;
    } bitwhack;

    bitwhack.dv = value;
    if (n770_fp) {
	bitwhack.iv = Nokia770Twiddle(bitwhack.iv);
    }
    if (bitwhack.iv & ((Tcl_WideUInt) 1 << 63)) {
	bitwhack.iv &= ~ ((Tcl_WideUInt) 1 << 63);
	*buffer++ = '-';
    }
    *buffer++ = 'N';
    *buffer++ = 'a';
    *buffer++ = 'N';
    bitwhack.iv &= (((Tcl_WideUInt) 1) << 51) - 1;
    if (bitwhack.iv != 0) {
	sprintf(buffer, "(%" TCL_LL_MODIFIER "x)", bitwhack.iv);
    } else {
	*buffer = '\0';
    }
#endif /* IEEE_FLOATING_POINT */
}

/*
 *----------------------------------------------------------------------
 *
 * Nokia770Twiddle --
 *
 *	Transpose the two words of a number for Nokia 770 floating point
 *	handling.
 *
 *----------------------------------------------------------------------
 */
#ifdef IEEE_FLOATING_POINT
static Tcl_WideUInt
Nokia770Twiddle(
    Tcl_WideUInt w)		/* Number to transpose. */
{
    return (((w >> 32) & 0xffffffff) | (w << 32));
}
#endif

/*
 *----------------------------------------------------------------------
 *
 * TclNokia770Doubles --
 *
 *	Transpose the two words of a number for Nokia 770 floating point
 *	handling.
 *
 *----------------------------------------------------------------------
 */

int
TclNokia770Doubles(void)
{
    return n770_fp;
}

/*
 * Local Variables:
 * mode: c
 * c-basic-offset: 4
 * fill-column: 78
 * End:
 */<|MERGE_RESOLUTION|>--- conflicted
+++ resolved
@@ -4014,12 +4014,8 @@
      * Endgame - store the location of the decimal point and the end of the
      * string.
      */
-<<<<<<< HEAD
-
-    mp_clear_multi(&b, &temp, NULL);
-=======
+
     mp_clear_multi(&b, &S, &temp, &dig, NULL);
->>>>>>> 48ccd421
     *s = '\0';
     *decpt = k;
     if (endPtr) {
