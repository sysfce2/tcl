--- conflicted
+++ resolved
@@ -1440,42 +1440,18 @@
 		}
 	    }
 	    if (!octalSignificandOverflow) {
-<<<<<<< HEAD
 		if ((err == MP_OKAY) && (octalSignificandWide > (MOST_BITS + signum))) {
 		    err = mp_init_u64(&octalSignificandBig,
-=======
-		if (octalSignificandWide >
-			(Tcl_WideUInt)(((~(unsigned long)0) >> 1) + signum)) {
-#ifndef TCL_WIDE_INT_IS_LONG
-		    if (octalSignificandWide <= (MOST_BITS + signum)) {
-			objPtr->typePtr = &tclWideIntType;
-			if (signum) {
-			    objPtr->internalRep.wideValue =
-				    (Tcl_WideInt) (-octalSignificandWide);
-			} else {
-			    objPtr->internalRep.wideValue =
-				    (Tcl_WideInt) octalSignificandWide;
-			}
-			break;
-		    }
-#endif
-		    TclBNInitBignumFromWideUInt(&octalSignificandBig,
->>>>>>> c9599e74
 			    octalSignificandWide);
 		    octalSignificandOverflow = 1;
 		} else {
 		    objPtr->typePtr = &tclIntType;
 		    if (signum) {
-<<<<<<< HEAD
 			objPtr->internalRep.wideValue =
-				- (Tcl_WideInt) octalSignificandWide;
-=======
-			objPtr->internalRep.longValue =
-				(long) (-octalSignificandWide);
->>>>>>> c9599e74
+				(Tcl_WideInt)(-octalSignificandWide);
 		    } else {
 			objPtr->internalRep.wideValue =
-				(Tcl_WideInt) octalSignificandWide;
+				(Tcl_WideInt)octalSignificandWide;
 		    }
 		}
 	    }
@@ -1500,42 +1476,18 @@
 	    }
 	returnInteger:
 	    if (!significandOverflow) {
-<<<<<<< HEAD
 		if ((err == MP_OKAY) && (significandWide > MOST_BITS+signum)) {
 		    err = mp_init_u64(&significandBig,
-=======
-		if (significandWide >
-			(Tcl_WideUInt)(((~(unsigned long)0) >> 1) + signum)) {
-#ifndef TCL_WIDE_INT_IS_LONG
-		    if (significandWide <= MOST_BITS+signum) {
-			objPtr->typePtr = &tclWideIntType;
-			if (signum) {
-			    objPtr->internalRep.wideValue =
-				    (Tcl_WideInt) (-significandWide);
-			} else {
-			    objPtr->internalRep.wideValue =
-				    (Tcl_WideInt) significandWide;
-			}
-			break;
-		    }
-#endif
-		    TclBNInitBignumFromWideUInt(&significandBig,
->>>>>>> c9599e74
 			    significandWide);
 		    significandOverflow = 1;
 		} else {
 		    objPtr->typePtr = &tclIntType;
 		    if (signum) {
-<<<<<<< HEAD
 			objPtr->internalRep.wideValue =
-				- (Tcl_WideInt) significandWide;
-=======
-			objPtr->internalRep.longValue =
-				(long) (-significandWide);
->>>>>>> c9599e74
+				(Tcl_WideInt)(-significandWide);
 		    } else {
 			objPtr->internalRep.wideValue =
-				(Tcl_WideInt) significandWide;
+				(Tcl_WideInt)significandWide;
 		    }
 		}
 	    }
@@ -2243,7 +2195,7 @@
      */
     if (roundToEven) {
 	rteSignificand = frexp(approxResult, &rteExponent);
-	rteSigWide = (Tcl_WideInt) ldexp(rteSignificand, FP_PRECISION);
+	rteSigWide = (Tcl_WideInt)ldexp(rteSignificand, FP_PRECISION);
 	if ((rteSigWide & 1) == 0) {
 	    mp_clear(&twoMd);
 	    mp_clear(&twoMv);
@@ -4937,7 +4889,7 @@
 	err = mp_init(b);
 	mp_zero(b);
     } else {
-	Tcl_WideInt w = (Tcl_WideInt) ldexp(fract, mantBits);
+	Tcl_WideInt w = (Tcl_WideInt)ldexp(fract, mantBits);
 	int shift = expt - mantBits;
 
 	err = mp_init_i64(b, w);
