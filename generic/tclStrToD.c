--- conflicted
+++ resolved
@@ -557,11 +557,7 @@
 		/* A dict can never be a (single) number */
 		return TCL_ERROR;
 	    }
-<<<<<<< HEAD
-	    if (TclHasIntRep(objPtr, tclListType)) {
-=======
-	    if (TclHasInternalRep(objPtr, &tclListType)) {
->>>>>>> 3ad4ff49
+	    if (TclHasInternalRep(objPtr, tclListType)) {
 		int length;
 		/* A list can only be a (single) number if its length == 1 */
 		TclListObjLength(NULL, objPtr, &length);
