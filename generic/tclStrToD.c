/*
 * tclStrToD.c --
 *
 *	This file contains a collection of procedures for managing conversions
 *	to/from floating-point in Tcl. They include TclParseNumber, which
 *	parses numbers from strings; TclDoubleDigits, which formats numbers
 *	into strings of digits, and procedures for interconversion among
 *	'double' and 'mp_int' types.
 *
 * Copyright © 2005 Kevin B. Kenny. All rights reserved.
 *
 * See the file "license.terms" for information on usage and redistribution of
 * this file, and for a DISCLAIMER OF ALL WARRANTIES.
 */

#include "tclInt.h"
#include "tclTomMath.h"
#include <float.h>
#include <math.h>

#ifdef _WIN32
#define copysign _copysign
#endif

#ifndef PRIx64
#   define PRIx64 TCL_LL_MODIFIER "x"
#endif


/*
 * This code supports (at least hypothetically), IBM, Cray, VAX and IEEE-754
 * floating point; of these, only IEEE-754 can represent NaN. IEEE-754 can be
 * uniquely determined by radix and by the widths of significand and exponent.
 */

#if (FLT_RADIX == 2) && (DBL_MANT_DIG == 53) && (DBL_MAX_EXP == 1024)
#   define IEEE_FLOATING_POINT
#endif

/*
 * Rounding controls. (Thanks a lot, Intel!)
 */

#ifdef __i386
/*
 * gcc on x86 needs access to rounding controls, because of a questionable
 * feature where it retains intermediate results as IEEE 'long double' values
 * somewhat unpredictably. It is tempting to include fpu_control.h, but that
 * file exists only on Linux; it is missing on Cygwin and MinGW. Most gcc-isms
 * and ix86-isms are factored out here.
 */

#if defined(__GNUC__)
typedef unsigned int	fpu_control_t __attribute__ ((__mode__ (__HI__)));

#define _FPU_GETCW(cw)	__asm__ __volatile__ ("fnstcw %0" : "=m" (*&cw))
#define _FPU_SETCW(cw)	__asm__ __volatile__ ("fldcw %0" : : "m" (*&cw))
#   define FPU_IEEE_ROUNDING	0x027F
#   define ADJUST_FPU_CONTROL_WORD
#define TCL_IEEE_DOUBLE_ROUNDING \
    fpu_control_t roundTo53Bits = FPU_IEEE_ROUNDING;	\
    fpu_control_t oldRoundingMode;			\
    _FPU_GETCW(oldRoundingMode);			\
    _FPU_SETCW(roundTo53Bits)
#define TCL_DEFAULT_DOUBLE_ROUNDING \
    _FPU_SETCW(oldRoundingMode)

/*
 * Sun ProC needs sunmath for rounding control on x86 like gcc above.
 */
#elif defined(__sun)
#include <sunmath.h>
#define TCL_IEEE_DOUBLE_ROUNDING \
    ieee_flags("set","precision","double",NULL)
#define TCL_DEFAULT_DOUBLE_ROUNDING \
    ieee_flags("clear","precision",NULL,NULL)

/*
 * Other platforms are assumed to always operate in full IEEE mode, so we make
 * the macros to go in and out of that mode do nothing.
 */

#else /* !__GNUC__ && !__sun */
#define TCL_IEEE_DOUBLE_ROUNDING	((void) 0)
#define TCL_DEFAULT_DOUBLE_ROUNDING	((void) 0)
#endif
#else /* !__i386 */
#define TCL_IEEE_DOUBLE_ROUNDING	((void) 0)
#define TCL_DEFAULT_DOUBLE_ROUNDING	((void) 0)
#endif

/*
 * MIPS floating-point units need special settings in control registers to use
 * gradual underflow as we expect.  This fix is for the MIPSpro compiler.
 */

#if defined(__sgi) && defined(_COMPILER_VERSION)
#include <sys/fpu.h>
#endif

/*
 * HP's PA_RISC architecture uses 7ff4000000000000 to represent a quiet NaN.
 * Everyone else uses 7ff8000000000000. (Why, HP, why?)
 */

#ifdef __hppa
#   define NAN_START	0x7FF4
#   define NAN_MASK	(((Tcl_WideUInt) 1) << 50)
#else
#   define NAN_START	0x7FF8
#   define NAN_MASK	(((Tcl_WideUInt) 1) << 51)
#endif

/*
 * Constants used by this file (most of which are only ever calculated at
 * runtime).
 */

/* Magic constants */

#define LOG10_2 0.3010299956639812
#define TWO_OVER_3LOG10 0.28952965460216784
#define LOG10_3HALVES_PLUS_FUDGE 0.1760912590558

/*
 * Definitions of the parts of an IEEE754-format floating point number.
 */

#define SIGN_BIT 	0x80000000
				/* Mask for the sign bit in the first word of
				 * a double. */
#define EXP_MASK	0x7FF00000
				/* Mask for the exponent field in the first
				 * word of a double. */
#define EXP_SHIFT	20	/* Shift count to make the exponent an
				 * integer. */
#define HIDDEN_BIT	(((Tcl_WideUInt) 0x00100000) << 32)
				/* Hidden 1 bit for the significand. */
#define HI_ORDER_SIG_MASK 0x000FFFFF
				/* Mask for the high-order part of the
				 * significand in the first word of a
				 * double. */
#define SIG_MASK	(((Tcl_WideUInt) HI_ORDER_SIG_MASK << 32) \
			| 0xFFFFFFFF)
				/* Mask for the 52-bit significand. */
#define FP_PRECISION	53	/* Number of bits of significand plus the
				 * hidden bit. */
#define EXPONENT_BIAS	0x3FF	/* Bias of the exponent 0. */

/*
 * Derived quantities.
 */

#define TEN_PMAX	22	/* floor(FP_PRECISION*log(2)/log(5)) */
#define QUICK_MAX	14	/* floor((FP_PRECISION-1)*log(2)/log(10))-1 */
#define BLETCH		0x10	/* Highest power of two that is greater than
				 * DBL_MAX_10_EXP, divided by 16. */
#define DIGIT_GROUP	8	/* floor(MP_DIGIT_BIT*log(2)/log(10)) */

/*
 * Union used to dismantle floating point numbers.
 */

typedef union Double {
    struct {
#ifdef WORDS_BIGENDIAN
	int word0;
	int word1;
#else
	int word1;
	int word0;
#endif
    } w;
    double d;
    Tcl_WideUInt q;
} Double;

static int maxpow10_wide;	/* The powers of ten that can be represented
				 * exactly as wide integers. */
static Tcl_WideUInt *pow10_wide;
#define MAXPOW	22
static double pow10vals[MAXPOW+1];
				/* The powers of ten that can be represented
				 * exactly as IEEE754 doubles. */
static int mmaxpow;		/* Largest power of ten that can be
				 * represented exactly in a 'double'. */
static int log10_DIGIT_MAX;	/* The number of decimal digits that fit in an
				 * mp_digit. */
static int log2FLT_RADIX;	/* Logarithm of the floating point radix. */
static int mantBits;		/* Number of bits in a double's significand */
static mp_int pow5[9];		/* Table of powers of 5**(2**n), up to
				 * 5**256 */
static double tiny = 0.0;	/* The smallest representable double. */
static int maxDigits;		/* The maximum number of digits to the left of
				 * the decimal point of a double. */
static int minDigits;		/* The maximum number of digits to the right
				 * of the decimal point in a double. */
static const double pow_10_2_n[] = {	/* Inexact higher powers of ten. */
    1.0,
    100.0,
    10000.0,
    1.0e+8,
    1.0e+16,
    1.0e+32,
    1.0e+64,
    1.0e+128,
    1.0e+256
};

static int n770_fp;		/* Flag is 1 on Nokia N770 floating point.
				 * Nokia's floating point has the words
				 * reversed: if big-endian is 7654 3210,
				 * and little-endian is       0123 4567,
				 * then Nokia's FP is         4567 0123;
				 * little-endian within the 32-bit words but
				 * big-endian between them. */

/*
 * Table of powers of 5 that are small enough to fit in an mp_digit.
 */

static const mp_digit dpow5[13] = {
               1,              5,             25,            125,
             625,           3125,          15625,          78125,
          390625,        1953125,        9765625,       48828125,
       244140625
};

/*
 * Table of powers: pow5_13[n] = 5**(13*2**(n+1))
 */

static mp_int pow5_13[5];	/* Table of powers: 5**13, 5**26, 5**52,
				 * 5**104, 5**208 */
static const double tens[] = {
    1e00, 1e01, 1e02, 1e03, 1e04, 1e05, 1e06, 1e07, 1e08, 1e09,
    1e10, 1e11, 1e12, 1e13, 1e14, 1e15, 1e16, 1e17, 1e18, 1e19,
    1e20, 1e21, 1e22
};

static const int itens [] = {
    1,
    10,
    100,
    1000,
    10000,
    100000,
    1000000,
    10000000,
    100000000
};

static const double bigtens[] = {
    1e016, 1e032, 1e064, 1e128, 1e256
};
#define N_BIGTENS 5

static const int log2pow5[27] = {
    01,  3,  5,  7, 10, 12, 14, 17, 19, 21,
    24, 26, 28, 31, 33, 35, 38, 40, 42, 45,
    47, 49, 52, 54, 56, 59, 61
};
#define N_LOG2POW5 27

static const Tcl_WideUInt wuipow5[27] = {
    (Tcl_WideUInt) 1,		/* 5**0 */
    (Tcl_WideUInt) 5,
    (Tcl_WideUInt) 25,
    (Tcl_WideUInt) 125,
    (Tcl_WideUInt) 625,
    (Tcl_WideUInt) 3125,	/* 5**5 */
    (Tcl_WideUInt) 3125*5,
    (Tcl_WideUInt) 3125*25,
    (Tcl_WideUInt) 3125*125,
    (Tcl_WideUInt) 3125*625,
    (Tcl_WideUInt) 3125*3125,	/* 5**10 */
    (Tcl_WideUInt) 3125*3125*5,
    (Tcl_WideUInt) 3125*3125*25,
    (Tcl_WideUInt) 3125*3125*125,
    (Tcl_WideUInt) 3125*3125*625,
    (Tcl_WideUInt) 3125*3125*3125, /* 5**15 */
    (Tcl_WideUInt) 3125*3125*3125*5,
    (Tcl_WideUInt) 3125*3125*3125*25,
    (Tcl_WideUInt) 3125*3125*3125*125,
    (Tcl_WideUInt) 3125*3125*3125*625,
    (Tcl_WideUInt) 3125*3125*3125*3125,	/* 5**20 */
    (Tcl_WideUInt) 3125*3125*3125*3125*5,
    (Tcl_WideUInt) 3125*3125*3125*3125*25,
    (Tcl_WideUInt) 3125*3125*3125*3125*125,
    (Tcl_WideUInt) 3125*3125*3125*3125*625,
    (Tcl_WideUInt) 3125*3125*3125*3125*3125,  /* 5**25 */
    (Tcl_WideUInt) 3125*3125*3125*3125*3125*5 /* 5**26 */
};

/*
 * Static functions defined in this file.
 */

static int		AccumulateDecimalDigit(unsigned, int,
			    Tcl_WideUInt *, mp_int *, int);
static double		MakeHighPrecisionDouble(int signum,
			    mp_int *significand, int nSigDigs, long exponent);
static double		MakeLowPrecisionDouble(int signum,
			    Tcl_WideUInt significand, int nSigDigs,
			    long exponent);
#ifdef IEEE_FLOATING_POINT
static double		MakeNaN(int signum, Tcl_WideUInt tag);
#endif
static double		RefineApproximation(double approx,
			    mp_int *exactSignificand, int exponent);
static mp_err	MulPow5(mp_int *, unsigned, mp_int *) MP_WUR;
static int 		NormalizeRightward(Tcl_WideUInt *);
static int		RequiredPrecision(Tcl_WideUInt);
static void		DoubleToExpAndSig(double, Tcl_WideUInt *, int *,
			    int *);
static void		TakeAbsoluteValue(Double *, int *);
static char *		FormatInfAndNaN(Double *, int *, char **);
static char *		FormatZero(int *, char **);
static int		ApproximateLog10(Tcl_WideUInt, int, int);
static int		BetterLog10(double, int, int *);
static void		ComputeScale(int, int, int *, int *, int *, int *);
static void		SetPrecisionLimits(int, int, int *, int *, int *,
			    int *);
static char *		BumpUp(char *, char *, int *);
static int		AdjustRange(double *, int);
static char *		ShorteningQuickFormat(double, int, int, double,
			    char *, int *);
static char *		StrictQuickFormat(double, int, int, double,
			    char *, int *);
static char *		QuickConversion(double, int, int, int, int, int, int,
			    int *, char **);
static void		CastOutPowersOf2(int *, int *, int *);
static char *		ShorteningInt64Conversion(Double *, Tcl_WideUInt,
			    int, int, int, int, int, int, int, int, int,
			    int, int, int *, char **);
static char *		StrictInt64Conversion(Tcl_WideUInt,
			    int, int, int, int, int, int,
			    int, int, int *, char **);
static int		ShouldBankerRoundUpPowD(mp_int *, int, int);
static int		ShouldBankerRoundUpToNextPowD(mp_int *, mp_int *,
			    int, int, mp_int *);
static char *		ShorteningBignumConversionPowD(Double *dPtr,
			    Tcl_WideUInt bw, int b2, int b5,
			    int m2plus, int m2minus, int m5,
			    int sd, int k, int len,
			    int ilim, int ilim1, int *decpt,
			    char **endPtr);
static char *		StrictBignumConversionPowD(
			    Tcl_WideUInt bw, int b2, int b5,
			    int sd, int k, int len,
			    int ilim, int ilim1, int *decpt,
			    char **endPtr);
static int		ShouldBankerRoundUp(mp_int *, mp_int *, int);
static int		ShouldBankerRoundUpToNext(mp_int *, mp_int *,
			    mp_int *, int);
static char *		ShorteningBignumConversion(Double *dPtr,
			    Tcl_WideUInt bw, int b2,
			    int m2plus, int m2minus,
			    int s2, int s5, int k, int len,
			    int ilim, int ilim1, int *decpt,
			    char **endPtr);
static char *		StrictBignumConversion(
			    Tcl_WideUInt bw, int b2,
			    int s2, int s5, int k, int len,
			    int ilim, int ilim1, int *decpt,
			    char **endPtr);
static double		BignumToBiasedFrExp(const mp_int *big, int *machexp);
static double		Pow10TimesFrExp(int exponent, double fraction,
			    int *machexp);
static double		SafeLdExp(double fraction, int exponent);
#ifdef IEEE_FLOATING_POINT
static Tcl_WideUInt	Nokia770Twiddle(Tcl_WideUInt w);
#endif

/*
 *----------------------------------------------------------------------
 *
 * TclParseNumber --
 *
 *	Scans bytes, interpreted as characters in Tcl's internal encoding, and
 *	parses the longest prefix that is the string representation of a
 *	number in a format recognized by Tcl.
 *
 *	The arguments bytes, numBytes, and objPtr are the inputs which
 *	determine the string to be parsed. If bytes is non-NULL, it points to
 *	the first byte to be scanned. If bytes is NULL, then objPtr must be
 *	non-NULL, and the string representation of objPtr will be scanned
 *	(generated first, if necessary). The numBytes argument determines the
 *	number of bytes to be scanned. If numBytes is negative, the first NUL
 *	byte encountered will terminate the scan. If numBytes is non-negative,
 *	then no more than numBytes bytes will be scanned.
 *
 *	The argument flags is an input that controls the numeric formats
 *	recognized by the parser. The flag bits are:
 *
 *	- TCL_PARSE_INTEGER_ONLY:	accept only integer values; reject
 *		strings that denote floating point values (or accept only the
 *		leading portion of them that are integer values).
 *	- TCL_PARSE_SCAN_PREFIXES:	ignore the prefixes 0b and 0o that are
 *		not part of the [scan] command's vocabulary. Use only in
 *		combination with TCL_PARSE_INTEGER_ONLY.
 *	- TCL_PARSE_BINARY_ONLY:	parse only in the binary format, whether
 *		or not a prefix is present that would lead to binary parsing.
 *		Use only in combination with TCL_PARSE_INTEGER_ONLY.
 *	- TCL_PARSE_OCTAL_ONLY:		parse only in the octal format, whether
 *		or not a prefix is present that would lead to octal parsing.
 *		Use only in combination with TCL_PARSE_INTEGER_ONLY.
 *	- TCL_PARSE_HEXADECIMAL_ONLY:	parse only in the hexadecimal format,
 *		whether or not a prefix is present that would lead to
 *		hexadecimal parsing. Use only in combination with
 *		TCL_PARSE_INTEGER_ONLY.
 *	- TCL_PARSE_DECIMAL_ONLY:	parse only in the decimal format, no
 *		matter whether a 0 prefix would normally force a different
 *		base.
 *	- TCL_PARSE_NO_WHITESPACE:	reject any leading/trailing whitespace
 *
 *	The arguments interp and expected are inputs that control error
 *	message generation. If interp is NULL, no error message will be
 *	generated. If interp is non-NULL, then expected must also be non-NULL.
 *	When TCL_ERROR is returned, an error message will be left in the
 *	result of interp, and the expected argument will appear in the error
 *	message as the thing TclParseNumber expected, but failed to find in
 *	the string.
 *
 *	The arguments objPtr and endPtrPtr as well as the return code are the
 *	outputs.
 *
 *	When the parser cannot find any prefix of the string that matches a
 *	format it is looking for, TCL_ERROR is returned and an error message
 *	may be generated and returned as described above. The contents of
 *	objPtr will not be changed. If endPtrPtr is non-NULL, a pointer to the
 *	character in the string that terminated the scan will be written to
 *	*endPtrPtr.
 *
 *	When the parser determines that the entire string matches a format it
 *	is looking for, TCL_OK is returned, and if objPtr is non-NULL, then
 *	the internal rep and Tcl_ObjType of objPtr are set to the "canonical"
 *	numeric value that matches the scanned string. If endPtrPtr is not
 *	NULL, a pointer to the end of the string will be written to *endPtrPtr
 *	(that is, either bytes+numBytes or a pointer to a terminating NUL
 *	byte).
 *
 *	When the parser determines that a partial string matches a format it
 *	is looking for, the value of endPtrPtr determines what happens:
 *
 *	- If endPtrPtr is NULL, then TCL_ERROR is returned, with error message
 *		generation as above.
 *
 *	- If endPtrPtr is non-NULL, then TCL_OK is returned and objPtr
 *		internals are set as above. Also, a pointer to the first
 *		character following the parsed numeric string is written to
 *		*endPtrPtr.
 *
 *	In some cases where the string being scanned is the string rep of
 *	objPtr, this routine can leave objPtr in an inconsistent state where
 *	its string rep and its internal rep do not agree. In these cases the
 *	internal rep will be in agreement with only some substring of the
 *	string rep. This might happen if the caller passes in a non-NULL bytes
 *	value that points somewhere into the string rep. It might happen if
 *	the caller passes in a numBytes value that limits the scan to only a
 *	prefix of the string rep. Or it might happen if a non-NULL value of
 *	endPtrPtr permits a TCL_OK return from only a partial string match. It
 *	is the responsibility of the caller to detect and correct such
 *	inconsistencies when they can and do arise.
 *
 * Results:
 *	Returns a standard Tcl result.
 *
 * Side effects:
 *	The string representaton of objPtr may be generated.
 *
 *	The internal representation and Tcl_ObjType of objPtr may be changed.
 *	This may involve allocation and/or freeing of memory.
 *
 *----------------------------------------------------------------------
 */

int
TclParseNumber(
    Tcl_Interp *interp,		/* Used for error reporting. May be NULL. */
    Tcl_Obj *objPtr,		/* Object to receive the internal rep. */
    const char *expected,	/* Description of the type of number the
				 * caller expects to be able to parse
				 * ("integer", "boolean value", etc.). */
    const char *bytes,		/* Pointer to the start of the string to
				 * scan. */
    int numBytes,		/* Maximum number of bytes to scan, see
				 * above. */
    const char **endPtrPtr,	/* Place to store pointer to the character
				 * that terminated the scan. */
    int flags)			/* Flags governing the parse. */
{
    enum State {
	INITIAL, SIGNUM, ZERO, ZERO_X,
	ZERO_O, ZERO_B, ZERO_D, BINARY,
	HEXADECIMAL, OCTAL, BAD_OCTAL, DECIMAL,
	LEADING_RADIX_POINT, FRACTION,
	EXPONENT_START, EXPONENT_SIGNUM, EXPONENT,
	sI, sIN, sINF, sINFI, sINFIN, sINFINI, sINFINIT, sINFINITY
#ifdef IEEE_FLOATING_POINT
	, sN, sNA, sNAN, sNANPAREN, sNANHEX, sNANFINISH
#endif
    } state = INITIAL;
    enum State acceptState = INITIAL;

    int signum = 0;		/* Sign of the number being parsed. */
    Tcl_WideUInt significandWide = 0;
				/* Significand of the number being parsed (if
				 * no overflow). */
    mp_int significandBig;	/* Significand of the number being parsed (if
				 * it overflows significandWide). */
    int significandOverflow = 0;/* Flag==1 iff significandBig is used. */
    Tcl_WideUInt octalSignificandWide = 0;
				/* Significand of an octal number; needed
				 * because we don't know whether a number with
				 * a leading zero is octal or decimal until
				 * we've scanned forward to a '.' or 'e'. */
    mp_int octalSignificandBig;	/* Significand of octal number once
				 * octalSignificandWide overflows. */
    int octalSignificandOverflow = 0;
				/* Flag==1 if octalSignificandBig is used. */
    int numSigDigs = 0;		/* Number of significant digits in the decimal
				 * significand. */
    int numTrailZeros = 0;	/* Number of trailing zeroes at the current
				 * point in the parse. */
    int numDigitsAfterDp = 0;	/* Number of digits scanned after the decimal
				 * point. */
    int exponentSignum = 0;	/* Signum of the exponent of a floating point
				 * number. */
    long exponent = 0;		/* Exponent of a floating point number. */
    const char *p;		/* Pointer to next character to scan. */
    size_t len;			/* Number of characters remaining after p. */
    const char *acceptPoint;	/* Pointer to position after last character in
				 * an acceptable number. */
    size_t acceptLen;		/* Number of characters following that
				 * point. */
    int status = TCL_OK;	/* Status to return to caller. */
    char d = 0;			/* Last hexadecimal digit scanned; initialized
				 * to avoid a compiler warning. */
    int shift = 0;		/* Amount to shift when accumulating binary */
    int explicitOctal = 0;
    mp_err err = MP_OKAY;
    int under = 0;              /* Flag trailing '_' as error if true once
				 * number is accepted. */

<<<<<<< HEAD
#define ALL_BITS	UWIDE_MAX
#define MOST_BITS	(ALL_BITS >> 1)
=======
#define MOST_BITS	(UWIDE_MAX >> 1)
>>>>>>> 8fd0500b

    /*
     * Initialize bytes to start of the object's string rep if the caller
     * didn't pass anything else.
     */

    if (bytes == NULL) {
	if (interp == NULL && endPtrPtr == NULL) {
	    if (TclHasInternalRep(objPtr, &tclDictType)) {
		/* A dict can never be a (single) number */
		return TCL_ERROR;
	    }
	    if (TclHasInternalRep(objPtr, &tclListType)) {
		int length;
		/* A list can only be a (single) number if its length == 1 */
		TclListObjLength(NULL, objPtr, &length);
		if (length != 1) {
		    return TCL_ERROR;
		}
	    }
	}
	bytes = TclGetString(objPtr);
    }

    p = bytes;
    len = numBytes;
    acceptPoint = p;
    acceptLen = len;
    while (1) {
	char c = len ? *p : '\0';
	switch (state) {

	case INITIAL:
	    /*
	     * Initial state. Acceptable characters are +, -, digits, period,
	     * I, N, and whitespace.
	     */

	    if (TclIsSpaceProcM(c)) {
		if (flags & TCL_PARSE_NO_WHITESPACE) {
		    goto endgame;
		}
		break;
	    } else if (c == '+') {
		state = SIGNUM;
		break;
	    } else if (c == '-') {
		signum = 1;
		state = SIGNUM;
		break;
	    }
	    /* FALLTHROUGH */

	case SIGNUM:
	    /*
	     * Scanned a leading + or -. Acceptable characters are digits,
	     * period, I, and N.
	     */

	    if (c == '0') {
		if (flags & TCL_PARSE_DECIMAL_ONLY) {
		    state = DECIMAL;
		} else {
		    state = ZERO;
		}
		break;
	    } else if (flags & TCL_PARSE_HEXADECIMAL_ONLY) {
		goto zerox;
	    } else if (flags & TCL_PARSE_BINARY_ONLY) {
		goto zerob;
	    } else if (flags & TCL_PARSE_OCTAL_ONLY) {
		goto zeroo;
	    } else if (isdigit(UCHAR(c))) {
		significandWide = c - '0';
		numSigDigs = 1;
		state = DECIMAL;
		break;
	    } else if (flags & TCL_PARSE_INTEGER_ONLY) {
		goto endgame;
	    } else if (c == '.') {
		state = LEADING_RADIX_POINT;
		break;
	    } else if (c == 'I' || c == 'i') {
		state = sI;
		break;
#ifdef IEEE_FLOATING_POINT
	    } else if (c == 'N' || c == 'n') {
		state = sN;
		break;
#endif
	    }
	    goto endgame;

	case ZERO:
	    /*
	     * Scanned a leading zero (perhaps with a + or -). Acceptable
	     * inputs are digits, period, X, b, and E. If 8 or 9 is
	     * encountered, the number can't be octal. This state and the
	     * OCTAL state differ only in whether they recognize 'X' and 'b'.
	     */

	    acceptState = state;
	    acceptPoint = p;
	    acceptLen = len;
	    if (c == 'x' || c == 'X') {
		if (flags & (TCL_PARSE_OCTAL_ONLY|TCL_PARSE_BINARY_ONLY) || under) {
		    goto endgame;
		}
		state = ZERO_X;
		break;
	    }
	    if (flags & TCL_PARSE_HEXADECIMAL_ONLY) {
		goto zerox;
	    }
	    if (flags & TCL_PARSE_SCAN_PREFIXES) {
		goto zeroo;
	    }
	    if (c == 'b' || c == 'B') {
		if ((flags & TCL_PARSE_OCTAL_ONLY) || under) {
		    goto endgame;
		}
		state = ZERO_B;
		break;
	    }
	    if (flags & TCL_PARSE_BINARY_ONLY) {
		goto zerob;
	    }
	    if (c == 'o' || c == 'O') {
		if (under) {
		    goto endgame;
		}
		explicitOctal = 1;
		state = ZERO_O;
		break;
	    }
	    if (c == 'd' || c == 'D') {
		if (under) {
		    goto endgame;
		}
		state = ZERO_D;
		break;
	    }
#ifdef TCL_NO_DEPRECATED
	    goto decimal;
#endif
	    /* FALLTHROUGH */

	case OCTAL:
	    /*
	     * Scanned an optional + or -, followed by a string of octal
	     * digits. Acceptable inputs are more digits, period, or E. If 8
	     * or 9 is encountered, commit to floating point.
	     */

	    acceptState = state;
	    acceptPoint = p;
	    acceptLen = len;
	    /* FALLTHROUGH */
	case ZERO_O:
	zeroo:
	    if (c == '0') {
		numTrailZeros++;
		under = 0;
		state = OCTAL;
		break;
	    } else if (c >= '1' && c <= '7') {
		under = 0;
		if (objPtr != NULL) {
		    shift = 3 * (numTrailZeros + 1);
		    significandOverflow = AccumulateDecimalDigit(
			    (unsigned)(c-'0'), numTrailZeros,
			    &significandWide, &significandBig,
			    significandOverflow);

		    if (!octalSignificandOverflow) {
			/*
			 * Shifting by as many or more bits than are in the
			 * value being shifted is undefined behavior. Check
			 * for too large shifts first.
			 */

			if ((octalSignificandWide != 0)
				&& (((size_t)shift >=
					CHAR_BIT*sizeof(Tcl_WideUInt))
				|| (octalSignificandWide >
					(UWIDE_MAX >> shift)))) {
			    octalSignificandOverflow = 1;
			    err = mp_init_u64(&octalSignificandBig,
				    octalSignificandWide);
			}
		    }
		    if (!octalSignificandOverflow) {
			/*
			 * When the significand is 0, it is possible for the
			 * amount to be shifted to equal or exceed the width
			 * of the significand. Do not shift when the
			 * significand is 0 to avoid undefined behavior.
			 */

			if (octalSignificandWide != 0) {
			    octalSignificandWide <<= shift;
			}
			octalSignificandWide += c - '0';
		    } else {
			if (err == MP_OKAY) {
			    err = mp_mul_2d(&octalSignificandBig, shift,
				    &octalSignificandBig);
			}
			if (err == MP_OKAY) {
			    err = mp_add_d(&octalSignificandBig, (mp_digit)(c - '0'),
				    &octalSignificandBig);
			}
		    }
		    if (err != MP_OKAY) {
			return TCL_ERROR;
		    }
		}
		if (numSigDigs != 0) {
		    numSigDigs += numTrailZeros+1;
		} else {
		    numSigDigs = 1;
		}
		numTrailZeros = 0;
		state = OCTAL;
		break;
            } else if (c == '_' && !(flags & TCL_PARSE_NO_UNDERSCORE)) {
                /* Ignore numeric "white space" */
                under = 1;
                break;
	    }
	    /* FALLTHROUGH */

	case BAD_OCTAL:
	    if (explicitOctal) {
		/*
		 * No forgiveness for bad digits in explicitly octal numbers.
		 */

		goto endgame;
	    }
	    if (flags & TCL_PARSE_INTEGER_ONLY) {
		/*
		 * No seeking floating point when parsing only integer.
		 */

		goto endgame;
	    }
#ifndef TCL_NO_DEPRECATED

	    /*
	     * Scanned a number with a leading zero that contains an 8, 9,
	     * radix point or E. This is an invalid octal number, but might
	     * still be floating point.
	     */

	    if (c == '0') {
		numTrailZeros++;
		under = 0;
		state = BAD_OCTAL;
		break;
	    } else if (isdigit(UCHAR(c))) {
		if (objPtr != NULL) {
		    significandOverflow = AccumulateDecimalDigit(
			    (unsigned)(c-'0'), numTrailZeros,
			    &significandWide, &significandBig,
			    significandOverflow);
		}
		if (numSigDigs != 0) {
		    numSigDigs += (numTrailZeros + 1);
		} else {
		    numSigDigs = 1;
		}
		numTrailZeros = 0;
		under = 0;
		state = BAD_OCTAL;
		break;
	    } else if (c == '.') {
		under = 0;
		state = FRACTION;
		break;
	    } else if (c == 'E' || c == 'e') {
		under = 0;
		state = EXPONENT_START;
		break;
	    }
#endif
	    goto endgame;

	    /*
	     * Scanned 0x. If state is HEXADECIMAL, scanned at least one
	     * character following the 0x. The only acceptable inputs are
	     * hexadecimal digits.
	     */

	case HEXADECIMAL:
	    acceptState = state;
	    acceptPoint = p;
	    acceptLen = len;
	    /* FALLTHROUGH */

	case ZERO_X:
	zerox:
	    if (c == '0') {
		numTrailZeros++;
		under = 0;
		state = HEXADECIMAL;
		break;
	    } else if (isdigit(UCHAR(c))) {
		under = 0;
		d = (c-'0');
	    } else if (c >= 'A' && c <= 'F') {
		under = 0;
		d = (c-'A'+10);
	    } else if (c >= 'a' && c <= 'f') {
		under = 0;
		d = (c-'a'+10);
            } else if (c == '_' && !(flags & TCL_PARSE_NO_UNDERSCORE)) {
                /* Ignore numeric "white space" */
                under = 1;
                break;
	    } else {
		goto endgame;
	    }
	    if (objPtr != NULL) {
		shift = 4 * (numTrailZeros + 1);
		if (!significandOverflow) {
		    /*
		     * Shifting by as many or more bits than are in the
		     * value being shifted is undefined behavior. Check
		     * for too large shifts first.
		     */

		    if (significandWide != 0 &&
			    ((size_t)shift >= CHAR_BIT*sizeof(Tcl_WideUInt) ||
			    significandWide > (UWIDE_MAX >> shift))) {
			significandOverflow = 1;
			err = mp_init_u64(&significandBig,
				significandWide);
		    }
		}
		if (!significandOverflow) {
		    /*
		     * When the significand is 0, it is possible for the
		     * amount to be shifted to equal or exceed the width
		     * of the significand. Do not shift when the
		     * significand is 0 to avoid undefined behavior.
		     */

		    if (significandWide != 0) {
			significandWide <<= shift;
		    }
		    significandWide += d;
		} else if (err == MP_OKAY) {
		    err = mp_mul_2d(&significandBig, shift, &significandBig);
		    if (err == MP_OKAY) {
			err = mp_add_d(&significandBig, (mp_digit) d, &significandBig);
		    }
		}
	    }
	    if (err != MP_OKAY) {
		return TCL_ERROR;
	    }
	    numTrailZeros = 0;
	    state = HEXADECIMAL;
	    break;

	case BINARY:
	    acceptState = state;
	    acceptPoint = p;
	    acceptLen = len;
		/* FALLTHRU */
	case ZERO_B:
	zerob:
	    if (c == '0') {
		numTrailZeros++;
		under = 0;
		state = BINARY;
		break;
	    } else if (c == '_' && !(flags & TCL_PARSE_NO_UNDERSCORE)) {
		/* Ignore numeric "white space" */
		under = 1;
		break;
	    } else if (c != '1') {
		goto endgame;
	    } else {
		under = 0;
	    }
	    if (objPtr != NULL) {
		shift = numTrailZeros + 1;
		if (!significandOverflow) {
		    /*
		     * Shifting by as many or more bits than are in the
		     * value being shifted is undefined behavior. Check
		     * for too large shifts first.
		     */

		    if (significandWide != 0 &&
			    ((size_t)shift >= CHAR_BIT*sizeof(Tcl_WideUInt) ||
			    significandWide > (UWIDE_MAX >> shift))) {
			significandOverflow = 1;
			err = mp_init_u64(&significandBig,
				significandWide);
		    }
		}
		if (!significandOverflow) {
		    /*
		     * When the significand is 0, it is possible for the
		     * amount to be shifted to equal or exceed the width
		     * of the significand. Do not shift when the
		     * significand is 0 to avoid undefined behavior.
		     */

		    if (significandWide != 0) {
			significandWide <<= shift;
		    }
		    significandWide += 1;
		} else if (err == MP_OKAY) {
		    err = mp_mul_2d(&significandBig, shift, &significandBig);
		    if (err == MP_OKAY) {
			err = mp_add_d(&significandBig, (mp_digit) 1, &significandBig);
		    }
		}
	    }
	    if (err != MP_OKAY) {
		return TCL_ERROR;
	    }
	    numTrailZeros = 0;
	    state = BINARY;
	    break;

	case ZERO_D:
	    if (c == '0') {
		under = 0;
		numTrailZeros++;
	    } else if ( ! isdigit(UCHAR(c))) {
		if (c == '_' && !(flags & TCL_PARSE_NO_UNDERSCORE)) {
		    /* Ignore numeric "white space" */
		    under = 1;
		    break;
		}
		goto endgame;
	    }
	    under = 0;
	    state = DECIMAL;
	    flags |= TCL_PARSE_INTEGER_ONLY;
	    /* FALLTHROUGH */

	case DECIMAL:
	    /*
	     * Scanned an optional + or - followed by a string of decimal
	     * digits.
	     */

#ifdef TCL_NO_DEPRECATED
	decimal:
#endif
	    acceptState = state;
	    acceptPoint = p;
	    acceptLen = len;
	    if (c == '0') {
		numTrailZeros++;
		under = 0;
		state = DECIMAL;
		break;
	    } else if (isdigit(UCHAR(c))) {
		if (objPtr != NULL) {
		    significandOverflow = AccumulateDecimalDigit(
			    (unsigned)(c - '0'), numTrailZeros,
			    &significandWide, &significandBig,
			    significandOverflow);
		}
		numSigDigs += numTrailZeros+1;
		numTrailZeros = 0;
		under = 0;
		state = DECIMAL;
		break;
            } else if (c == '_' && !(flags & TCL_PARSE_NO_UNDERSCORE)) {
                /* Ignore numeric "white space" */
                under = 1;
                break;
	    } else if (flags & TCL_PARSE_INTEGER_ONLY) {
		goto endgame;
	    } else if (c == '.') {
		under = 0;
		state = FRACTION;
		break;
	    } else if (c == 'E' || c == 'e') {
		under = 0;
		state = EXPONENT_START;
		break;
	    }
	    goto endgame;

	    /*
	     * Found a decimal point. If no digits have yet been scanned, E is
	     * not allowed; otherwise, it introduces the exponent. If at least
	     * one digit has been found, we have a possible complete number.
	     */

	case FRACTION:
	    acceptState = state;
	    acceptPoint = p;
	    acceptLen = len;
	    if (c == 'E' || c=='e') {
		state = EXPONENT_START;
		break;
	    }
	    /* FALLTHROUGH */

	case LEADING_RADIX_POINT:
	    if (c == '0') {
		numDigitsAfterDp++;
		numTrailZeros++;
		under = 0;
		state = FRACTION;
		break;
	    } else if (isdigit(UCHAR(c))) {
		numDigitsAfterDp++;
		if (objPtr != NULL) {
		    significandOverflow = AccumulateDecimalDigit(
			    (unsigned)(c-'0'), numTrailZeros,
			    &significandWide, &significandBig,
			    significandOverflow);
		}
		if (numSigDigs != 0) {
		    numSigDigs += numTrailZeros+1;
		} else {
		    numSigDigs = 1;
		}
		numTrailZeros = 0;
		under = 0;
		state = FRACTION;
		break;
            } else if (c == '_' && !(flags & TCL_PARSE_NO_UNDERSCORE)) {
                /* Ignore numeric "white space" */
                under = 1;
                break;
	    }
	    goto endgame;

	case EXPONENT_START:
	    /*
	     * Scanned the E at the start of an exponent. Make sure a legal
	     * character follows before using the C library strtol routine,
	     * which allows whitespace.
	     */

	    if (c == '+') {
		under = 0;
		state = EXPONENT_SIGNUM;
		break;
	    } else if (c == '-') {
		exponentSignum = 1;
		under = 0;
		state = EXPONENT_SIGNUM;
		break;
	    }
	    /* FALLTHROUGH */

	case EXPONENT_SIGNUM:
	    /*
	     * Found the E at the start of the exponent, followed by a sign
	     * character.
	     */

	    if (isdigit(UCHAR(c))) {
		exponent = c - '0';
		under = 0;
		state = EXPONENT;
		break;
            } else if (c == '_' && !(flags & TCL_PARSE_NO_UNDERSCORE)) {
                /* Ignore numeric "white space" */
                under = 1;
                break;
	    }
	    goto endgame;

	case EXPONENT:
	    /*
	     * Found an exponent with at least one digit. Accumulate it,
	     * making sure to hard-pin it to LONG_MAX on overflow.
	     */

	    acceptState = state;
	    acceptPoint = p;
	    acceptLen = len;
	    if (isdigit(UCHAR(c))) {
		if (exponent < (LONG_MAX - 9) / 10) {
		    exponent = 10 * exponent + (c - '0');
		} else {
		    exponent = LONG_MAX;
		}
		under = 0;
		state = EXPONENT;
		break;
            } else if (c == '_' && !(flags & TCL_PARSE_NO_UNDERSCORE)) {
                /* Ignore numeric "white space" */
                under = 1;
                break;
	    }
	    goto endgame;

	    /*
	     * Parse out INFINITY by simply spelling it out. INF is accepted
	     * as an abbreviation; other prefices are not.
	     */

	case sI:
	    if (c == 'n' || c == 'N') {
		under = 0;
		state = sIN;
		break;
	    }
	    goto endgame;
	case sIN:
	    if (c == 'f' || c == 'F') {
		under = 0;
		state = sINF;
		break;
	    }
	    goto endgame;
	case sINF:
	    acceptState = state;
	    acceptPoint = p;
	    acceptLen = len;
            under = 0;
	    if (c == 'i' || c == 'I') {
		state = sINFI;
		break;
	    }
	    goto endgame;
	case sINFI:
	    if (c == 'n' || c == 'N') {
		under = 0;
		state = sINFIN;
		break;
	    }
	    goto endgame;
	case sINFIN:
	    if (c == 'i' || c == 'I') {
		under = 0;
		state = sINFINI;
		break;
	    }
	    goto endgame;
	case sINFINI:
	    if (c == 't' || c == 'T') {
		under = 0;
		state = sINFINIT;
		break;
	    }
	    goto endgame;
	case sINFINIT:
	    if (c == 'y' || c == 'Y') {
		under = 0;
		state = sINFINITY;
		break;
	    }
	    goto endgame;

	    /*
	     * Parse NaN's.
	     */
#ifdef IEEE_FLOATING_POINT
	case sN:
	    if (c == 'a' || c == 'A') {
		under = 0;
		state = sNA;
		break;
	    }
	    goto endgame;
	case sNA:
	    if (c == 'n' || c == 'N') {
		under = 0;
		state = sNAN;
		break;
	    }
	    goto endgame;
	case sNAN:
	    acceptState = state;
	    acceptPoint = p;
	    acceptLen = len;
	    if (c == '(') {
		under = 0;
		state = sNANPAREN;
		break;
	    }
	    goto endgame;

	    /*
	     * Parse NaN(hexdigits)
	     */
	case sNANHEX:
	    if (c == ')') {
		under = 0;
		state = sNANFINISH;
		break;
	    }
	    /* FALLTHROUGH */
	case sNANPAREN:
	    if (TclIsSpaceProcM(c)) {
		under = 0;
		break;
	    }
	    if (numSigDigs < 13) {
		if (c >= '0' && c <= '9') {
		    d = c - '0';
		} else if (c >= 'a' && c <= 'f') {
		    d = 10 + c - 'a';
		} else if (c >= 'A' && c <= 'F') {
		    d = 10 + c - 'A';
		} else {
		    goto endgame;
		}
		numSigDigs++;
		significandWide = (significandWide << 4) + d;
		under = 0;
		state = sNANHEX;
		break;
	    }
	    goto endgame;
	case sNANFINISH:
#endif

	case sINFINITY:
	    acceptState = state;
	    acceptPoint = p;
	    acceptLen = len;
	    goto endgame;

	}
	p++;
	len--;
    }

  endgame:
    if (acceptState == INITIAL) {
	/*
	 * No numeric string at all found.
	 */

	status = TCL_ERROR;
	if (endPtrPtr != NULL) {
	    *endPtrPtr = p;
	}
    } else {
	/*
	 * Back up to the last accepting state in the lexer.
	 * If the last char seen is the numeric whitespace character '_',
	 * backup to that.
	 */

	p = under ? acceptPoint-1 : acceptPoint;
	len = under ? acceptLen-1 : acceptLen;

	if (!(flags & TCL_PARSE_NO_WHITESPACE)) {
	    /*
	     * Accept trailing whitespace.
	     */

	    while (len != 0 && TclIsSpaceProcM(*p)) {
		p++;
		len--;
	    }
	}
	if (endPtrPtr == NULL) {
	    if ((len != 0) && ((numBytes > 0) || (*p != '\0'))) {
		status = TCL_ERROR;
	    }
	} else {
	    *endPtrPtr = p;
	}
    }

    /*
     * Generate and store the appropriate internal rep.
     */

    if (status == TCL_OK && objPtr != NULL) {
	TclFreeInternalRep(objPtr);
	switch (acceptState) {
	case SIGNUM:
	case BAD_OCTAL:
	case ZERO_X:
	case ZERO_O:
	case ZERO_B:
	case ZERO_D:
	case LEADING_RADIX_POINT:
	case EXPONENT_START:
	case EXPONENT_SIGNUM:
	case sI:
	case sIN:
	case sINFI:
	case sINFIN:
	case sINFINI:
	case sINFINIT:
#ifdef IEEE_FLOATING_POINT
	case sN:
	case sNA:
	case sNANPAREN:
	case sNANHEX:
#endif
	    Tcl_Panic("TclParseNumber: bad acceptState %d parsing '%s'",
		    acceptState, bytes);
	case BINARY:
	    shift = numTrailZeros;
	    if (!significandOverflow && significandWide != 0 &&
		    ((size_t)shift >= CHAR_BIT*sizeof(Tcl_WideUInt) ||
		    significandWide > (MOST_BITS + signum) >> shift)) {
		significandOverflow = 1;
		err = mp_init_u64(&significandBig, significandWide);
	    }
	    if (shift) {
		if (!significandOverflow) {
		    /*
		     * When the significand is 0, it is possible for the
		     * amount to be shifted to equal or exceed the width
		     * of the significand. Do not shift when the
		     * significand is 0 to avoid undefined behavior.
		     */
		    if (significandWide != 0) {
			significandWide <<= shift;
		    }
		} else if (err == MP_OKAY) {
		    err = mp_mul_2d(&significandBig, shift, &significandBig);
		}
	    }
	    if (err != MP_OKAY) {
		return TCL_ERROR;
	    }
	    goto returnInteger;

	case HEXADECIMAL:
	    /*
	     * Returning a hex integer. Final scaling step.
	     */

	    shift = 4 * numTrailZeros;
	    if (!significandOverflow && significandWide !=0 &&
		    ((size_t)shift >= CHAR_BIT*sizeof(Tcl_WideUInt) ||
		    significandWide > (MOST_BITS + signum) >> shift)) {
		significandOverflow = 1;
		err = mp_init_u64(&significandBig, significandWide);
	    }
	    if (shift) {
		if (!significandOverflow) {
		    /*
		     * When the significand is 0, it is possible for the
		     * amount to be shifted to equal or exceed the width
		     * of the significand. Do not shift when the
		     * significand is 0 to avoid undefined behavior.
		     */
		    if (significandWide != 0) {
			significandWide <<= shift;
		    }
		} else if (err == MP_OKAY) {
		    err = mp_mul_2d(&significandBig, shift, &significandBig);
		}
	    }
	    if (err != MP_OKAY) {
		return TCL_ERROR;
	    }
	    goto returnInteger;

	case OCTAL:
	    /*
	     * Returning an octal integer. Final scaling step.
	     */

	    shift = 3 * numTrailZeros;
	    if (!octalSignificandOverflow && octalSignificandWide != 0 &&
		    ((size_t)shift >= CHAR_BIT*sizeof(Tcl_WideUInt) ||
		    octalSignificandWide > (MOST_BITS + signum) >> shift)) {
		octalSignificandOverflow = 1;
		err = mp_init_u64(&octalSignificandBig,
			octalSignificandWide);
	    }
	    if (shift) {
		if (!octalSignificandOverflow) {
		    /*
		     * When the significand is 0, it is possible for the
		     * amount to be shifted to equal or exceed the width
		     * of the significand. Do not shift when the
		     * significand is 0 to avoid undefined behavior.
		     */
		    if (octalSignificandWide != 0) {
			octalSignificandWide <<= shift;
		    }
		} else if (err == MP_OKAY) {
		    err = mp_mul_2d(&octalSignificandBig, shift,
			    &octalSignificandBig);
		}
	    }
	    if (!octalSignificandOverflow) {
		if ((err == MP_OKAY) && (octalSignificandWide > (MOST_BITS + signum))) {
		    err = mp_init_u64(&octalSignificandBig,
			    octalSignificandWide);
		    octalSignificandOverflow = 1;
		} else {
		    objPtr->typePtr = &tclIntType;
		    if (signum) {
			objPtr->internalRep.wideValue =
				(Tcl_WideInt)(-octalSignificandWide);
		    } else {
			objPtr->internalRep.wideValue =
				(Tcl_WideInt)octalSignificandWide;
		    }
		}
	    }
	    if ((err == MP_OKAY) && octalSignificandOverflow) {
		if (signum) {
		    err = mp_neg(&octalSignificandBig, &octalSignificandBig);
		}
		TclSetBignumInternalRep(objPtr, &octalSignificandBig);
	    }
	    if (err != MP_OKAY) {
		return TCL_ERROR;
	    }
	    break;

	case ZERO:
	case DECIMAL:
	    significandOverflow = AccumulateDecimalDigit(0, numTrailZeros-1,
		    &significandWide, &significandBig, significandOverflow);
	    if ((err == MP_OKAY) && !significandOverflow && (significandWide > MOST_BITS+signum)) {
		significandOverflow = 1;
		err = mp_init_u64(&significandBig, significandWide);
	    }
	returnInteger:
	    if (!significandOverflow) {
		if ((err == MP_OKAY) && (significandWide > MOST_BITS+signum)) {
		    err = mp_init_u64(&significandBig,
			    significandWide);
		    significandOverflow = 1;
		} else {
		    objPtr->typePtr = &tclIntType;
		    if (signum) {
			objPtr->internalRep.wideValue =
				(Tcl_WideInt)(-significandWide);
		    } else {
			objPtr->internalRep.wideValue =
				(Tcl_WideInt)significandWide;
		    }
		}
	    }
	    if ((err == MP_OKAY) && significandOverflow) {
		if (signum) {
		    err = mp_neg(&significandBig, &significandBig);
		}
		TclSetBignumInternalRep(objPtr, &significandBig);
	    }
	    if (err != MP_OKAY) {
		return TCL_ERROR;
	    }
	    break;

	case FRACTION:
	case EXPONENT:

	    /*
	     * Here, we're parsing a floating-point number. 'significandWide'
	     * or 'significandBig' contains the exact significand, according
	     * to whether 'significandOverflow' is set. The desired floating
	     * point value is significand * 10**k, where
	     * k = numTrailZeros+exponent-numDigitsAfterDp.
	     */

	    objPtr->typePtr = &tclDoubleType;
	    if (exponentSignum) {
		/*
		 * At this point exponent>=0, so the following calculation
		 * cannot underflow.
		 */
		exponent = -exponent;
	    }

	    /*
	     * Adjust the exponent for the number of trailing zeros that
	     * have not been accumulated, and the number of digits after
	     * the decimal point. Pin any overflow to LONG_MAX/LONG_MIN
	     * respectively.
	     */

	    if (exponent >= 0) {
		if (exponent - numDigitsAfterDp > LONG_MAX - numTrailZeros) {
		    exponent = LONG_MAX;
		} else {
		    exponent = exponent - numDigitsAfterDp + numTrailZeros;
		}
	    } else {
		if (exponent + numTrailZeros < LONG_MIN + numDigitsAfterDp) {
		    exponent = LONG_MIN;
		} else {
		    exponent = exponent + numTrailZeros - numDigitsAfterDp;
		}
	    }

	    /*
	     * The desired number is now significandWide * 10**exponent
	     * or significandBig * 10**exponent, depending on whether
	     * the significand has overflowed a wide int.
	     */
	    if (!significandOverflow) {
		objPtr->internalRep.doubleValue = MakeLowPrecisionDouble(
			signum, significandWide, numSigDigs, exponent);
	    } else {
		objPtr->internalRep.doubleValue = MakeHighPrecisionDouble(
			signum, &significandBig, numSigDigs, exponent);
	    }
	    break;

	case sINF:
	case sINFINITY:
	    if (signum) {
		objPtr->internalRep.doubleValue = -HUGE_VAL;
	    } else {
		objPtr->internalRep.doubleValue = HUGE_VAL;
	    }
	    objPtr->typePtr = &tclDoubleType;
	    break;

#ifdef IEEE_FLOATING_POINT
	case sNAN:
	case sNANFINISH:
	    objPtr->internalRep.doubleValue = MakeNaN(signum, significandWide);
	    objPtr->typePtr = &tclDoubleType;
	    break;
#endif
	case INITIAL:
	    /* This case only to silence compiler warning. */
	    Tcl_Panic("TclParseNumber: state INITIAL can't happen here");
	}
    }

    /*
     * Format an error message when an invalid number is encountered.
     */

    if (status != TCL_OK) {
	if (interp != NULL) {
	    Tcl_Obj *msg = Tcl_ObjPrintf("expected %s but got \"",
		    expected);

	    Tcl_AppendLimitedToObj(msg, bytes, numBytes, 50, "");
	    Tcl_AppendToObj(msg, "\"", -1);
	    if (state == BAD_OCTAL) {
		Tcl_AppendToObj(msg, " (looks like invalid octal number)", -1);
	    }
	    Tcl_SetObjResult(interp, msg);
	    Tcl_SetErrorCode(interp, "TCL", "VALUE", "NUMBER", NULL);
	}
    }

    /*
     * Free memory.
     */

    if (octalSignificandOverflow) {
	mp_clear(&octalSignificandBig);
    }
    if (significandOverflow) {
	mp_clear(&significandBig);
    }
    return status;
}

/*
 *----------------------------------------------------------------------
 *
 * AccumulateDecimalDigit --
 *
 *	Consume a decimal digit in a number being scanned.
 *
 * Results:
 *	Returns 1 if the number has overflowed to a bignum, 0 if it still fits
 *	in a wide integer.
 *
 * Side effects:
 *	Updates either the wide or bignum representation.
 *
 *----------------------------------------------------------------------
 */

static int
AccumulateDecimalDigit(
    unsigned digit,		/* Digit being scanned. */
    int numZeros,		/* Count of zero digits preceding the digit
				 * being scanned. */
    Tcl_WideUInt *wideRepPtr,	/* Representation of the partial number as a
				 * wide integer. */
    mp_int *bignumRepPtr,	/* Representation of the partial number as a
				 * bignum. */
    int bignumFlag)		/* Flag == 1 if the number overflowed previous
				 * to this digit. */
{
    int i, n;
    Tcl_WideUInt w;

    /*
     * Try wide multiplication first.
     */

    if (!bignumFlag) {
	w = *wideRepPtr;
	if (w == 0) {
	    /*
	     * There's no need to multiply if the multiplicand is zero.
	     */

	    *wideRepPtr = digit;
	    return 0;
	} else if (numZeros >= maxpow10_wide
		|| w > (UWIDE_MAX-digit)/pow10_wide[numZeros+1]) {
	    /*
	     * Wide multiplication will overflow.  Expand the number to a
	     * bignum and fall through into the bignum case.
	     */

	    if (mp_init_u64(bignumRepPtr, w) != MP_OKAY) {
		return 0;
	    }
	} else {
	    /*
	     * Wide multiplication.
	     */

	    *wideRepPtr = w * pow10_wide[numZeros+1] + digit;
	    return 0;
	}
    }

    /*
     * Bignum multiplication.
     */

    if (numZeros < log10_DIGIT_MAX) {
	/*
	 * Up to about 8 zeros - single digit multiplication.
	 */

	if ((mp_mul_d(bignumRepPtr, (mp_digit) pow10_wide[numZeros+1],
		bignumRepPtr) != MP_OKAY)
		|| (mp_add_d(bignumRepPtr, (mp_digit) digit, bignumRepPtr) != MP_OKAY))
	return 0;
    } else {
	mp_err err;
	/*
	 * More than single digit multiplication. Multiply by the appropriate
	 * small powers of 5, and then shift. Large strings of zeroes are
	 * eaten 256 at a time; this is less efficient than it could be, but
	 * seems implausible. We presume that MP_DIGIT_BIT is at least 27. The
	 * first multiplication, by up to 10**7, is done with a one-DIGIT
	 * multiply (this presumes that MP_DIGIT_BIT >= 24).
	 */

	n = numZeros + 1;
	err = mp_mul_d(bignumRepPtr, (mp_digit) pow10_wide[n&0x7], bignumRepPtr);
	for (i = 3; (err == MP_OKAY) && (i <= 7); ++i) {
	    if (n & (1 << i)) {
		err = mp_mul(bignumRepPtr, pow5+i, bignumRepPtr);
	    }
	}
	while ((err == MP_OKAY) && (n >= 256)) {
	    err = mp_mul(bignumRepPtr, pow5+8, bignumRepPtr);
	    n -= 256;
	}
	if ((err != MP_OKAY)
		|| (mp_mul_2d(bignumRepPtr, (int)(numZeros+1)&~0x7, bignumRepPtr) != MP_OKAY)
		|| (mp_add_d(bignumRepPtr, (mp_digit) digit, bignumRepPtr) != MP_OKAY)) {
	    return 0;
	}
    }

    return 1;
}

/*
 *----------------------------------------------------------------------
 *
 * MakeLowPrecisionDouble --
 *
 *	Makes the double precision number, signum*significand*10**exponent.
 *
 * Results:
 *	Returns the constructed number.
 *
 *	Common cases, where there are few enough digits that the number can be
 *	represented with at most roundoff, are handled specially here. If the
 *	number requires more than one rounded operation to compute, the code
 *	promotes the significand to a bignum and calls MakeHighPrecisionDouble
 *	to do it instead.
 *
 *----------------------------------------------------------------------
 */

static double
MakeLowPrecisionDouble(
    int signum,			/* 1 if the number is negative, 0 otherwise */
    Tcl_WideUInt significand,	/* Significand of the number */
    int numSigDigs,		/* Number of digits in the significand */
    long exponent)		/* Power of ten */
{
    double retval;		/* Value of the number. */
    mp_int significandBig;	/* Significand expressed as a bignum. */

    /*
     * With gcc on x86, the floating point rounding mode is double-extended.
     * This causes the result of double-precision calculations to be rounded
     * twice: once to the precision of double-extended and then again to the
     * precision of double. Double-rounding introduces gratuitous errors of 1
     * ulp, so we need to change rounding mode to 53-bits.
     */

    TCL_IEEE_DOUBLE_ROUNDING;

    /*
     * Test for the easy cases.
     */

    if (significand == 0) {
	return copysign(0.0, -signum);
    }
    if (numSigDigs <= QUICK_MAX) {
	if (exponent >= 0) {
	    if (exponent <= mmaxpow) {
		/*
		 * The significand is an exact integer, and so is
		 * 10**exponent. The product will be correct to within 1/2 ulp
		 * without special handling.
		 */

		retval = (double)
			((Tcl_WideInt)significand * pow10vals[exponent]);
		goto returnValue;
	    } else {
		int diff = QUICK_MAX - numSigDigs;

		if (exponent-diff <= mmaxpow) {
		    /*
		     * 10**exponent is not an exact integer, but
		     * 10**(exponent-diff) is exact, and so is
		     * significand*10**diff, so we can still compute the value
		     * with only one roundoff.
		     */

		    volatile double factor = (double)
			    ((Tcl_WideInt)significand * pow10vals[diff]);
		    retval = factor * pow10vals[exponent-diff];
		    goto returnValue;
		}
	    }
	} else {
	    if (exponent >= -mmaxpow) {
		/*
		 * 10**-exponent is an exact integer, and so is the
		 * significand. Compute the result by one division, again with
		 * only one rounding.
		 */

		retval = (double)
			((Tcl_WideInt)significand / pow10vals[-exponent]);
		goto returnValue;
	    }
	}
    }

    /*
     * All the easy cases have failed. Promote ths significand to bignum and
     * call MakeHighPrecisionDouble to do it the hard way.
     */

    if (mp_init_u64(&significandBig, significand) != MP_OKAY) {
	return 0.0;
    }
    retval = MakeHighPrecisionDouble(0, &significandBig, numSigDigs,
	    exponent);
    mp_clear(&significandBig);

    /*
     * Come here to return the computed value.
     */

  returnValue:
    if (signum) {
	retval = -retval;
    }

    /*
     * On gcc on x86, restore the floating point mode word.
     */

    TCL_DEFAULT_DOUBLE_ROUNDING;

    return retval;
}

/*
 *----------------------------------------------------------------------
 *
 * MakeHighPrecisionDouble --
 *
 *	Makes the double precision number, signum*significand*10**exponent.
 *
 * Results:
 *	Returns the constructed number.
 *
 *	MakeHighPrecisionDouble is used when arbitrary-precision arithmetic is
 *	needed to ensure correct rounding. It begins by calculating a
 *	low-precision approximation to the desired number, and then refines
 *	the answer in high precision.
 *
 *----------------------------------------------------------------------
 */

static double
MakeHighPrecisionDouble(
    int signum,			/* 1=negative, 0=nonnegative */
    mp_int *significand,	/* Exact significand of the number */
    int numSigDigs,		/* Number of significant digits */
    long exponent)		/* Power of 10 by which to multiply */
{
    double retval;
    int machexp = 0;		/* Machine exponent of a power of 10. */

    /*
     * With gcc on x86, the floating point rounding mode is double-extended.
     * This causes the result of double-precision calculations to be rounded
     * twice: once to the precision of double-extended and then again to the
     * precision of double. Double-rounding introduces gratuitous errors of 1
     * ulp, so we need to change rounding mode to 53-bits.
     */

    TCL_IEEE_DOUBLE_ROUNDING;

    /*
     * Quick checks for zero, and over/underflow. Be careful to avoid
     * integer overflow when calculating with 'exponent'.
     */

    if (mp_iszero(significand)) {
	return copysign(0.0, -signum);
    }
    if (exponent >= 0 && exponent-1 > maxDigits-numSigDigs) {
	retval = HUGE_VAL;
	goto returnValue;
    } else if (exponent < 0 && numSigDigs+exponent < minDigits+1) {
	retval = 0.0;
	goto returnValue;
    }

    /*
     * Develop a first approximation to the significand. It is tempting simply
     * to force bignum to double, but that will overflow on input numbers like
     * 1.[string repeat 0 1000]1; while this is a not terribly likely
     * scenario, we still have to deal with it. Use fraction and exponent
     * instead. Once we have the significand, multiply by 10**exponent. Test
     * for overflow. Convert back to a double, and test for underflow.
     */

    retval = BignumToBiasedFrExp(significand, &machexp);
    retval = Pow10TimesFrExp(exponent, retval, &machexp);
    if (machexp > DBL_MAX_EXP*log2FLT_RADIX) {
	retval = HUGE_VAL;
	goto returnValue;
    }
    retval = SafeLdExp(retval, machexp);
	if (tiny == 0.0) {
	    tiny = SafeLdExp(1.0, DBL_MIN_EXP * log2FLT_RADIX - mantBits);
	}
    if (retval < tiny) {
	retval = tiny;
    }

    /*
     * Refine the result twice. (The second refinement should be necessary
     * only if the best approximation is a power of 2 minus 1/2 ulp).
     */

    retval = RefineApproximation(retval, significand, exponent);
    retval = RefineApproximation(retval, significand, exponent);

    /*
     * Come here to return the computed value.
     */

  returnValue:
    if (signum) {
	retval = -retval;
    }

    /*
     * On gcc on x86, restore the floating point mode word.
     */

    TCL_DEFAULT_DOUBLE_ROUNDING;

    return retval;
}

/*
 *----------------------------------------------------------------------
 *
 * MakeNaN --
 *
 *	Makes a "Not a Number" given a set of bits to put in the tag bits
 *
 *	Note that a signalling NaN is never returned.
 *
 *----------------------------------------------------------------------
 */

#ifdef IEEE_FLOATING_POINT
static double
MakeNaN(
    int signum,			/* Sign bit (1=negative, 0=nonnegative. */
    Tcl_WideUInt tags)		/* Tag bits to put in the NaN. */
{
    union {
	Tcl_WideUInt iv;
	double dv;
    } theNaN;

    theNaN.iv = tags;
    theNaN.iv &= (((Tcl_WideUInt) 1) << 51) - 1;
    if (signum) {
	theNaN.iv |= ((Tcl_WideUInt) (0x8000 | NAN_START)) << 48;
    } else {
	theNaN.iv |= ((Tcl_WideUInt) NAN_START) << 48;
    }
    if (n770_fp) {
	theNaN.iv = Nokia770Twiddle(theNaN.iv);
    }
    return theNaN.dv;
}
#endif

/*
 *----------------------------------------------------------------------
 *
 * RefineApproximation --
 *
 *	Given a poor approximation to a floating point number, returns a
 *	better one. (The better approximation is correct to within 1 ulp, and
 *	is entirely correct if the poor approximation is correct to 1 ulp.)
 *
 * Results:
 *	Returns the improved result.
 *
 *----------------------------------------------------------------------
 */

static double
RefineApproximation(
    double approxResult,	/* Approximate result of conversion. */
    mp_int *exactSignificand,	/* Integer significand. */
    int exponent)		/* Power of 10 to multiply by significand. */
{
    int M2, M5;			/* Powers of 2 and of 5 needed to put the
				 * decimal and binary numbers over a common
				 * denominator. */
    double significand;		/* Sigificand of the binary number. */
    int binExponent;		/* Exponent of the binary number. */
    int msb;			/* Most significant bit position of an
				 * intermediate result. */
    int nDigits;		/* Number of mp_digit's in an intermediate
				 * result. */
    mp_int twoMv;		/* Approx binary value expressed as an exact
				 * integer scaled by the multiplier 2M. */
    mp_int twoMd;		/* Exact decimal value expressed as an exact
				 * integer scaled by the multiplier 2M. */
    int scale;			/* Scale factor for M. */
    int multiplier;		/* Power of two to scale M. */
    double num, den;		/* Numerator and denominator of the correction
				 * term. */
    double quot;		/* Correction term. */
    double minincr;		/* Lower bound on the absolute value of the
				 * correction term. */
    int roundToEven = 0;	/* Flag == TRUE if we need to invoke
				 * "round to even" functionality */
    double rteSignificand;	/* Significand of the round-to-even result */
    int rteExponent;		/* Exponent of the round-to-even result */
    int shift;			/* Shift count for converting numerator
				 * and denominator of corrector to floating
				 * point */
    Tcl_WideInt rteSigWide;	/* Wide integer version of the significand
				 * for testing evenness */
    int i;
    mp_err err = MP_OKAY;

    /*
     * The first approximation is always low. If we find that it's HUGE_VAL,
     * we're done.
     */

    if (approxResult == HUGE_VAL) {
	return approxResult;
    }
    significand = frexp(approxResult, &binExponent);

    /*
     * We are trying to compute a corrector term that, when added to the
     * approximate result, will yield close to the exact result.
     * The exact result is exactSignificand * 10**exponent.
     * The approximate result is significand * 2**binExponent
     * If exponent<0, we need to multiply the exact value by 10**-exponent
     * to make it an integer, plus another factor of 2 to decide on rounding.
     *  Similarly if binExponent<FP_PRECISION, we need
     * to multiply by 2**FP_PRECISION to make the approximate value an integer.
     *
     * Let M = 2**M2 * 5**M5 be the least common multiple of these two
     * multipliers.
     */

    i = mantBits - binExponent;
    if (i < 0) {
	M2 = 0;
    } else {
	M2 = i;
    }
    if (exponent > 0) {
	M5 = 0;
    } else {
	M5 = -exponent;
	if (M5 - 1 > M2) {
	    M2 = M5 - 1;
	}
    }

    /*
     * Compute twoMv as 2*M*v, where v is the approximate value.
     * This is done by bit-whacking to calculate 2**(M2+1)*significand,
     * and then multiplying by 5**M5.
     */

    msb = binExponent + M2;	/* 1008 */
    nDigits = msb / MP_DIGIT_BIT + 1;
    if (mp_init_size(&twoMv, nDigits) != MP_OKAY) {
	return approxResult;
    }
    i = (msb % MP_DIGIT_BIT + 1);
    twoMv.used = nDigits;
    significand *= SafeLdExp(1.0, i);
    while (--nDigits >= 0) {
	twoMv.dp[nDigits] = (mp_digit) significand;
	significand -= (mp_digit) significand;
	significand = SafeLdExp(significand, MP_DIGIT_BIT);
    }
    for (i = 0; i <= 8; ++i) {
	if (M5 & (1 << i) && (mp_mul(&twoMv, pow5+i, &twoMv) != MP_OKAY)) {
	    mp_clear(&twoMv);
	    return approxResult;
	}
    }

    /*
     * Compute twoMd as 2*M*d, where d is the exact value.
     * This is done by multiplying by 5**(M5+exponent) and then multiplying
     * by 2**(M5+exponent+1), which is, of couse, a left shift.
     */

    if (mp_init_copy(&twoMd, exactSignificand) != MP_OKAY) {
	mp_clear(&twoMv);
	return approxResult;
    }
    for (i = 0; (i <= 8); ++i) {
	if ((M5 + exponent) & (1 << i)) {
	    err = mp_mul(&twoMd, pow5+i, &twoMd);
	}
    }
    if (err == MP_OKAY) {
	err = mp_mul_2d(&twoMd, M2+exponent+1, &twoMd);
    }

    /*
     * Now let twoMd = twoMd - twoMv, the difference between the exact and
     * approximate values.
     */

    if (err == MP_OKAY) {
	err = mp_sub(&twoMd, &twoMv, &twoMd);
    }

    /*
     * The result, 2Mv-2Md, needs to be divided by 2M to yield a correction
     * term. Because 2M may well overflow a double, we need to scale the
     * denominator by a factor of 2**binExponent-mantBits. Place that factor
     * times 1/2 ULP into twoMd.
     */

    scale = binExponent - mantBits - 1;
    mp_set_u64(&twoMv, 1);
    for (i = 0; (i <= 8) && (err == MP_OKAY); ++i) {
	if (M5 & (1 << i)) {
	    err = mp_mul(&twoMv, pow5+i, &twoMv);
	}
    }
    multiplier = M2 + scale + 1;
    if (err != MP_OKAY) {
	mp_clear(&twoMd);
	mp_clear(&twoMv);
	return approxResult;
    } else if (multiplier > 0) {
	err = mp_mul_2d(&twoMv, multiplier, &twoMv);
    } else if (multiplier < 0) {
	err = mp_div_2d(&twoMv, -multiplier, &twoMv, NULL);
    }
    if (err != MP_OKAY) {
	mp_clear(&twoMd);
	mp_clear(&twoMv);
	return approxResult;
    }

    /*
     * Will the eventual correction term be less than, equal to, or
     * greater than 1/2 ULP?
     */

    switch (mp_cmp_mag(&twoMd, &twoMv)) {
    case MP_LT:
	/*
	 * If the error is less than 1/2 ULP, there's no correction to make.
	 */
	mp_clear(&twoMd);
	mp_clear(&twoMv);
	return approxResult;
    case MP_EQ:
	/*
	 * If the error is exactly 1/2 ULP, we need to round to even.
	 */
	roundToEven = 1;
	break;
    case MP_GT:
	/*
	 * We need to correct the result if the error exceeds 1/2 ULP.
	 */
	break;
    }

    /*
     * If we're in the 'round to even' case, and the significand is already
     * even, we're done. Return the approximate result.
     */
    if (roundToEven) {
	rteSignificand = frexp(approxResult, &rteExponent);
	rteSigWide = (Tcl_WideInt)ldexp(rteSignificand, FP_PRECISION);
	if ((rteSigWide & 1) == 0) {
	    mp_clear(&twoMd);
	    mp_clear(&twoMv);
	    return approxResult;
	}
    }

    /*
     * Reduce the numerator and denominator of the corrector term so that
     * they will fit in the floating point precision.
     */
    shift = mp_count_bits(&twoMv) - FP_PRECISION - 1;
    if (shift > 0) {
	err = mp_div_2d(&twoMv, shift, &twoMv, NULL);
	if (err == MP_OKAY) {
	    err = mp_div_2d(&twoMd, shift, &twoMd, NULL);
	}
    }
    if (err != MP_OKAY) {
	mp_clear(&twoMd);
	mp_clear(&twoMv);
	return approxResult;
    }

    /*
     * Convert the numerator and denominator of the corrector term accurately
     * to floating point numbers.
     */

    num = TclBignumToDouble(&twoMd);
    den = TclBignumToDouble(&twoMv);

    quot = SafeLdExp(num/den, scale);
    minincr = SafeLdExp(1.0, binExponent-mantBits);

    if (quot<0. && quot>-minincr) {
	quot = -minincr;
    } else if (quot>0. && quot<minincr) {
	quot = minincr;
    }

    mp_clear(&twoMd);
    mp_clear(&twoMv);

    return approxResult + quot;
}

/*
 *----------------------------------------------------------------------
 *
 * MultPow5 --
 *
 *	Multiply a bignum by a power of 5.
 *
 * Side effects:
 *	Stores base*5**n in result.
 *
 *----------------------------------------------------------------------
 */

static inline mp_err
MulPow5(
    mp_int *base, 		/* Number to multiply. */
    unsigned n,			/* Power of 5 to multiply by. */
    mp_int *result)		/* Place to store the result. */
{
    mp_int *p = base;
    int n13 = n / 13;
    int r = n % 13;
    mp_err err = MP_OKAY;

    if (r != 0) {
	err = mp_mul_d(p, dpow5[r], result);
	p = result;
    }
    r = 0;
    while ((err == MP_OKAY) && (n13 != 0)) {
	if (n13 & 1) {
	    err = mp_mul(p, pow5_13+r, result);
	    p = result;
	}
	n13 >>= 1;
	++r;
    }
    if ((err == MP_OKAY) && (p != result)) {
	err = mp_copy(p, result);
    }
    return err;
}

/*
 *----------------------------------------------------------------------
 *
 * NormalizeRightward --
 *
 *	Shifts a number rightward until it is odd (that is, until the least
 *	significant bit is nonzero.
 *
 * Results:
 *	Returns the number of bit positions by which the number was shifted.
 *
 * Side effects:
 *	Shifts the number in place; *wPtr is replaced by the shifted number.
 *
 *----------------------------------------------------------------------
 */

static inline int
NormalizeRightward(
    Tcl_WideUInt *wPtr)		/* INOUT: Number to shift. */
{
    int rv = 0;
    Tcl_WideUInt w = *wPtr;

    if (!(w & (Tcl_WideUInt) 0xFFFFFFFF)) {
	w >>= 32; rv += 32;
    }
    if (!(w & (Tcl_WideUInt) 0xFFFF)) {
	w >>= 16; rv += 16;
    }
    if (!(w & (Tcl_WideUInt) 0xFF)) {
	w >>= 8; rv += 8;
    }
    if (!(w & (Tcl_WideUInt) 0xF)) {
	w >>= 4; rv += 4;
    }
    if (!(w & 0x3)) {
	w >>= 2; rv += 2;
    }
    if (!(w & 0x1)) {
	w >>= 1; ++rv;
    }
    *wPtr = w;
    return rv;
}

/*
 *----------------------------------------------------------------------
 *
 * RequiredPrecision --
 *
 *	Determines the number of bits needed to hold an intger.
 *
 * Results:
 *	Returns the position of the most significant bit (0 - 63).  Returns 0
 *	if the number is zero.
 *
 *----------------------------------------------------------------------
 */

static int
RequiredPrecision(
    Tcl_WideUInt w)		/* Number to interrogate. */
{
    int rv;
    unsigned long wi;

    if (w & ((Tcl_WideUInt) 0xFFFFFFFF << 32)) {
	wi = (unsigned long) (w >> 32); rv = 32;
    } else {
	wi = (unsigned long) w; rv = 0;
    }
    if (wi & 0xFFFF0000) {
	wi >>= 16; rv += 16;
    }
    if (wi & 0xFF00) {
	wi >>= 8; rv += 8;
    }
    if (wi & 0xF0) {
	wi >>= 4; rv += 4;
    }
    if (wi & 0xC) {
	wi >>= 2; rv += 2;
    }
    if (wi & 0x2) {
	wi >>= 1; ++rv;
    }
    if (wi & 0x1) {
	++rv;
    }
    return rv;
}

/*
 *----------------------------------------------------------------------
 *
 * DoubleToExpAndSig --
 *
 *	Separates a 'double' into exponent and significand.
 *
 * Side effects:
 *	Stores the significand in '*significand' and the exponent in '*expon'
 *	so that dv == significand * 2.0**expon, and significand is odd.  Also
 *	stores the position of the leftmost 1-bit in 'significand' in 'bits'.
 *
 *----------------------------------------------------------------------
 */

static inline void
DoubleToExpAndSig(
    double dv,			/* Number to convert. */
    Tcl_WideUInt *significand,	/* OUTPUT: Significand of the number. */
    int *expon,			/* OUTPUT: Exponent to multiply the number
				 * by. */
    int *bits)			/* OUTPUT: Number of significant bits. */
{
    Double d;			/* Number being converted. */
    Tcl_WideUInt z;		/* Significand under construction. */
    int de;			/* Exponent of the number. */
    int k;			/* Bit count. */

    d.d = dv;

    /*
     * Extract exponent and significand.
     */

    de = (d.w.word0 & EXP_MASK) >> EXP_SHIFT;
    z = d.q & SIG_MASK;
    if (de != 0) {
	z |= HIDDEN_BIT;
	k = NormalizeRightward(&z);
	*bits = FP_PRECISION - k;
	*expon = k + (de - EXPONENT_BIAS) - (FP_PRECISION-1);
    } else {
	k = NormalizeRightward(&z);
	*expon = k + (de - EXPONENT_BIAS) - (FP_PRECISION-1) + 1;
	*bits = RequiredPrecision(z);
    }
    *significand = z;
}

/*
 *----------------------------------------------------------------------
 *
 * TakeAbsoluteValue --
 *
 *	Takes the absolute value of a 'double' including 0, Inf and NaN
 *
 * Side effects:
 *	The 'double' in *d is replaced with its absolute value. The signum is
 *	stored in 'sign': 1 for negative, 0 for nonnegative.
 *
 *----------------------------------------------------------------------
 */

static inline void
TakeAbsoluteValue(
    Double *d,			/* Number to replace with absolute value. */
    int *sign)			/* Place to put the signum. */
{
    if (d->w.word0 & SIGN_BIT) {
	*sign = 1;
	d->w.word0 &= ~SIGN_BIT;
    } else {
	*sign = 0;
    }
}

/*
 *----------------------------------------------------------------------
 *
 * FormatInfAndNaN --
 *
 *	Bailout for formatting infinities and Not-A-Number.
 *
 * Results:
 *	Returns one of the strings 'Infinity' and 'NaN'.  The string returned
 *	must be freed by the caller using 'ckfree'.
 *
 * Side effects:
 *	Stores 9999 in *decpt, and sets '*endPtr' to designate the terminating
 *	NUL byte of the string if 'endPtr' is not NULL.
 *
 *----------------------------------------------------------------------
 */

static inline char *
FormatInfAndNaN(
    Double *d,			/* Exceptional number to format. */
    int *decpt,			/* Decimal point to set to a bogus value. */
    char **endPtr)		/* Pointer to the end of the formatted data */
{
    char *retval;

    *decpt = 9999;
    if (!(d->w.word1) && !(d->w.word0 & HI_ORDER_SIG_MASK)) {
	retval = (char *)ckalloc(9);
	strcpy(retval, "Infinity");
	if (endPtr) {
	    *endPtr = retval + 8;
	}
    } else {
	retval = (char *)ckalloc(4);
	strcpy(retval, "NaN");
	if (endPtr) {
	    *endPtr = retval + 3;
	}
    }
    return retval;
}

/*
 *----------------------------------------------------------------------
 *
 * FormatZero --
 *
 *	Bailout to format a zero floating-point number.
 *
 * Results:
 *	Returns the constant string "0"
 *
 * Side effects:
 *	Stores 1 in '*decpt' and puts a pointer to the NUL byte terminating
 *	the string in '*endPtr' if 'endPtr' is not NULL.
 *
 *----------------------------------------------------------------------
 */

static inline char *
FormatZero(
    int *decpt,			/* Location of the decimal point. */
    char **endPtr)		/* Pointer to the end of the formatted data */
{
    char *retval = (char *)ckalloc(2);

    strcpy(retval, "0");
    if (endPtr) {
	*endPtr = retval+1;
    }
    *decpt = 0;
    return retval;
}

/*
 *----------------------------------------------------------------------
 *
 * ApproximateLog10 --
 *
 *	Computes a two-term Taylor series approximation to the common log of a
 *	number, and computes the number's binary log.
 *
 * Results:
 *	Return an approximation to floor(log10(bw*2**be)) that is either exact
 *	or 1 too high.
 *
 *----------------------------------------------------------------------
 */

static inline int
ApproximateLog10(
    Tcl_WideUInt bw,		/* Integer significand of the number. */
    int be,			/* Power of two to scale bw. */
    int bbits)			/* Number of bits of precision in bw. */
{
    int i;			/* Log base 2 of the number. */
    int k;			/* Floor(Log base 10 of the number) */
    double ds;			/* Mantissa of the number. */
    Double d2;

    /*
     * Compute i and d2 such that d = d2*2**i, and 1 < d2 < 2.
     * Compute an approximation to log10(d),
     *   log10(d) ~ log10(2) * i + log10(1.5)
     *            + (significand-1.5)/(1.5 * log(10))
     */

    d2.q = bw << (FP_PRECISION - bbits) & SIG_MASK;
    d2.w.word0 |= (EXPONENT_BIAS) << EXP_SHIFT;
    i = be + bbits - 1;
    ds = (d2.d - 1.5) * TWO_OVER_3LOG10
	    + LOG10_3HALVES_PLUS_FUDGE + LOG10_2 * i;
    k = (int) ds;
    if (k > ds) {
	--k;
    }
    return k;
}

/*
 *----------------------------------------------------------------------
 *
 * BetterLog10 --
 *
 *	Improves the result of ApproximateLog10 for numbers in the range
 *	1 .. 10**(TEN_PMAX)-1
 *
 * Side effects:
 *	Sets k_check to 0 if the new result is known to be exact, and to 1 if
 *	it may still be one too high.
 *
 * Results:
 *	Returns the improved approximation to log10(d).
 *
 *----------------------------------------------------------------------
 */

static inline int
BetterLog10(
    double d,			/* Original number to format. */
    int k,			/* Characteristic(Log base 10) of the
				 * number. */
    int *k_check)		/* Flag == 1 if k is inexact. */
{
    /*
     * Performance hack. If k is in the range 0..TEN_PMAX, then we can use a
     * powers-of-ten table to check it.
     */

    if (k >= 0 && k <= TEN_PMAX) {
	if (d < tens[k]) {
	    k--;
	}
	*k_check = 0;
    } else {
	*k_check = 1;
    }
    return k;
}

/*
 *----------------------------------------------------------------------
 *
 * ComputeScale --
 *
 *	Prepares to format a floating-point number as decimal.
 *
 * Parameters:
 *	floor(log10*x) is k (or possibly k-1).  floor(log2(x) is i.  The
 *	significand of x requires bbits bits to represent.
 *
 * Results:
 *	Determines integers b2, b5, s2, s5 so that sig*2**b2*5**b5/2**s2*2**s5
 *	exactly represents the value of the x/10**k. This value will lie in
 *	the range [1 .. 10), and allows for computing successive digits by
 *	multiplying sig%10 by 10.
 *
 *----------------------------------------------------------------------
 */

static inline void
ComputeScale(
    int be,			/* Exponent part of number: d = bw * 2**be. */
    int k,			/* Characteristic of log10(number). */
    int *b2,			/* OUTPUT: Power of 2 in the numerator. */
    int *b5,			/* OUTPUT: Power of 5 in the numerator. */
    int *s2,			/* OUTPUT: Power of 2 in the denominator. */
    int *s5)			/* OUTPUT: Power of 5 in the denominator. */
{
    /*
     * Scale numerator and denominator powers of 2 so that the input binary
     * number is the ratio of integers.
     */

    if (be <= 0) {
	*b2 = 0;
	*s2 = -be;
    } else {
	*b2 = be;
	*s2 = 0;
    }

    /*
     * Scale numerator and denominator so that the output decimal number is
     * the ratio of integers.
     */

    if (k >= 0) {
	*b5 = 0;
	*s5 = k;
	*s2 += k;
    } else {
	*b2 -= k;
	*b5 = -k;
	*s5 = 0;
    }
}

/*
 *----------------------------------------------------------------------
 *
 * SetPrecisionLimits --
 *
 *	Determines how many digits of significance should be computed (and,
 *	hence, how much memory need be allocated) for formatting a floating
 *	point number.
 *
 * Given that 'k' is floor(log10(x)):
 * if 'shortest' format is used, there will be at most 18 digits in the
 * result.
 * if 'F' format is used, there will be at most 'ndigits' + k + 1 digits
 * if 'E' format is used, there will be exactly 'ndigits' digits.
 *
 * Side effects:
 *	Adjusts '*ndigitsPtr' to have a valid value. Stores the maximum memory
 *	allocation needed in *iPtr.  Sets '*iLimPtr' to the limiting number of
 *	digits to convert if k has been guessed correctly, and '*iLim1Ptr' to
 *	the limiting number of digits to convert if k has been guessed to be
 *	one too high.
 *
 *----------------------------------------------------------------------
 */

static inline void
SetPrecisionLimits(
    int flags,		/* Type of conversion: TCL_DD_SHORTEST,
				 * TCL_DD_E_FMT, TCL_DD_F_FMT. */
    int k,			/* Floor(log10(number to convert)) */
    int *ndigitsPtr,		/* IN/OUT: Number of digits requested (will be
				 *         adjusted if needed). */
    int *iPtr,			/* OUT: Maximum number of digits to return. */
    int *iLimPtr,		/* OUT: Number of digits of significance if
				 *      the bignum method is used.*/
    int *iLim1Ptr)		/* OUT: Number of digits of significance if
				 *      the quick method is used. */
{
    switch (flags & TCL_DD_CONVERSION_TYPE_MASK) {
    case TCL_DD_E_FORMAT:
	if (*ndigitsPtr <= 0) {
	    *ndigitsPtr = 1;
	}
	*iLimPtr = *iLim1Ptr = *iPtr = *ndigitsPtr;
	break;
    case TCL_DD_F_FORMAT:
	*iPtr = *ndigitsPtr + k + 1;
	*iLimPtr = *iPtr;
	*iLim1Ptr = *iPtr - 1;
	if (*iPtr <= 0) {
	    *iPtr = 1;
	}
	break;
    default:
	*iLimPtr = *iLim1Ptr = -1;
	*iPtr = 18;
	*ndigitsPtr = 0;
	break;
    }
}

/*
 *----------------------------------------------------------------------
 *
 * BumpUp --
 *
 *	Increases a string of digits ending in a series of nines to designate
 *	the next higher number.  xxxxb9999... -> xxxx(b+1)0000...
 *
 * Results:
 *	Returns a pointer to the end of the adjusted string.
 *
 * Side effects:
 *	In the case that the string consists solely of '999999', sets it to
 *	"1" and moves the decimal point (*kPtr) one place to the right.
 *
 *----------------------------------------------------------------------
 */

static inline char *
BumpUp(
    char *s,		    	/* Cursor pointing one past the end of the
				 * string. */
    char *retval,		/* Start of the string of digits. */
    int *kPtr)			/* Position of the decimal point. */
{
    while (*--s == '9') {
	if (s == retval) {
	    ++(*kPtr);
	    *s = '1';
	    return s+1;
	}
    }
    ++*s;
    ++s;
    return s;
}

/*
 *----------------------------------------------------------------------
 *
 * AdjustRange --
 *
 *	Rescales a 'double' in preparation for formatting it using the 'quick'
 *	double-to-string method.
 *
 * Results:
 *	Returns the precision that has been lost in the prescaling as a count
 *	of units in the least significant place.
 *
 *----------------------------------------------------------------------
 */

static inline int
AdjustRange(
    double *dPtr,		/* INOUT: Number to adjust. */
    int k)			/* IN: floor(log10(d)) */
{
    int ieps;			/* Number of roundoff errors that have
				 * accumulated. */
    double d = *dPtr;		/* Number to adjust. */
    double ds;
    int i, j, j1;

    ieps = 2;

    if (k > 0) {
	/*
	 * The number must be reduced to bring it into range.
	 */

	ds = tens[k & 0xF];
	j = k >> 4;
	if (j & BLETCH) {
	    j &= (BLETCH-1);
	    d /= bigtens[N_BIGTENS - 1];
	    ieps++;
	}
	i = 0;
	for (; j != 0; j>>=1) {
	    if (j & 1) {
		ds *= bigtens[i];
		++ieps;
	    }
	    ++i;
	}
	d /= ds;
    } else if ((j1 = -k) != 0) {
	/*
	 * The number must be increased to bring it into range.
	 */

	d *= tens[j1 & 0xF];
	i = 0;
	for (j = j1>>4; j; j>>=1) {
	    if (j & 1) {
		ieps++;
		d *= bigtens[i];
	    }
	    ++i;
	}
    }

    *dPtr = d;
    return ieps;
}

/*
 *----------------------------------------------------------------------
 *
 * ShorteningQuickFormat --
 *
 *	Returns a 'quick' format of a double precision number to a string of
 *	digits, preferring a shorter string of digits if the shorter string is
 *	still within 1/2 ulp of the number.
 *
 * Results:
 *	Returns the string of digits. Returns NULL if the 'quick' method fails
 *	and the bignum method must be used.
 *
 * Side effects:
 *	Stores the position of the decimal point at '*kPtr'.
 *
 *----------------------------------------------------------------------
 */

static inline char *
ShorteningQuickFormat(
    double d,			/* Number to convert. */
    int k,			/* floor(log10(d)) */
    int ilim,			/* Number of significant digits to return. */
    double eps,			/* Estimated roundoff error. */
    char *retval,		/* Buffer to receive the digit string. */
    int *kPtr)			/* Pointer to stash the position of the
				 * decimal point. */
{
    char *s = retval;		/* Cursor in the return value. */
    int digit;			/* Current digit. */
    int i;

    eps = 0.5 / tens[ilim-1] - eps;
    i = 0;
    for (;;) {
	/*
	 * Convert a digit.
	 */

	digit = (int) d;
	d -= digit;
	*s++ = '0' + digit;

	/*
	 * Truncate the conversion if the string of digits is within 1/2 ulp
	 * of the actual value.
	 */

	if (d < eps) {
	    *kPtr = k;
	    return s;
	}
	if ((1. - d) < eps) {
	    *kPtr = k;
	    return BumpUp(s, retval, kPtr);
	}

	/*
	 * Bail out if the conversion fails to converge to a sufficiently
	 * precise value.
	 */

	if (++i >= ilim) {
	    return NULL;
	}

	/*
	 * Bring the next digit to the integer part.
	 */

	eps *= 10;
	d *= 10.0;
    }
}

/*
 *----------------------------------------------------------------------
 *
 * StrictQuickFormat --
 *
 *	Convert a double precision number of a string of a precise number of
 *	digits, using the 'quick' double precision method.
 *
 * Results:
 *	Returns the digit string, or NULL if the bignum method must be used to
 *	do the formatting.
 *
 * Side effects:
 *	Stores the position of the decimal point in '*kPtr'.
 *
 *----------------------------------------------------------------------
 */

static inline char *
StrictQuickFormat(
    double d,			/* Number to convert. */
    int k,			/* floor(log10(d)) */
    int ilim,			/* Number of significant digits to return. */
    double eps,			/* Estimated roundoff error. */
    char *retval,		/* Start of the digit string. */
    int *kPtr)			/* Pointer to stash the position of the
				 * decimal point. */
{
    char *s = retval;		/* Cursor in the return value. */
    int digit;			/* Current digit of the answer. */
    int i;

    eps *= tens[ilim-1];
    i = 1;
    for (;;) {
	/*
	 * Extract a digit.
	 */

	digit = (int) d;
	d -= digit;
	if (d == 0.0) {
	    ilim = i;
	}
	*s++ = '0' + digit;

	/*
	 * When the given digit count is reached, handle trailing strings of 0
	 * and 9.
	 */

	if (i == ilim) {
	    if (d > 0.5 + eps) {
		*kPtr = k;
		return BumpUp(s, retval, kPtr);
	    } else if (d < 0.5 - eps) {
		while (*--s == '0') {
		    /* do nothing */
		}
		s++;
		*kPtr = k;
		return s;
	    } else {
		return NULL;
	    }
	}

	/*
	 * Advance to the next digit.
	 */

	++i;
	d *= 10.0;
    }
}

/*
 *----------------------------------------------------------------------
 *
 * QuickConversion --
 *
 *	Converts a floating point number the 'quick' way, when only a limited
 *	number of digits is required and floating point arithmetic can
 *	therefore be used for the intermediate results.
 *
 * Results:
 *	Returns the converted string, or NULL if the bignum method must be
 *	used.
 *
 *----------------------------------------------------------------------
 */

static inline char *
QuickConversion(
    double e,			/* Number to format. */
    int k,			/* floor(log10(d)), approximately. */
    int k_check,		/* 0 if k is exact, 1 if it may be too high */
    int flags,			/* Flags passed to dtoa:
				 *    TCL_DD_SHORTEST */
    int len,			/* Length of the return value. */
    int ilim,			/* Number of digits to store. */
    int ilim1,			/* Number of digits to store if we misguessed
				 * k. */
    int *decpt,			/* OUTPUT: Location of the decimal point. */
    char **endPtr)		/* OUTPUT: Pointer to the terminal null
				 * byte. */
{
    int ieps;			/* Number of 1-ulp roundoff errors that have
				 * accumulated in the calculation. */
    Double eps;			/* Estimated roundoff error. */
    char *retval;		/* Returned string. */
    char *end;			/* Pointer to the terminal null byte in the
				 * returned string. */
    volatile double d;		/* Workaround for a bug in mingw gcc 3.4.5 */

    /*
     * Bring d into the range [1 .. 10).
     */

    ieps = AdjustRange(&e, k);
    d = e;

    /*
     * If the guessed value of k didn't get d into range, adjust it by one. If
     * that leaves us outside the range in which quick format is accurate,
     * bail out.
     */

    if (k_check && d < 1. && ilim > 0) {
	if (ilim1 < 0) {
	    return NULL;
	}
	ilim = ilim1;
	--k;
	d = d * 10.0;
	++ieps;
    }

    /*
     * Compute estimated roundoff error.
     */

    eps.d = ieps * d + 7.;
    eps.w.word0 -= (FP_PRECISION-1) << EXP_SHIFT;

    /*
     * Handle the peculiar case where the result has no significant digits.
     */

    retval = (char *)ckalloc(len + 1);
    if (ilim == 0) {
	d = d - 5.;
	if (d > eps.d) {
	    *retval = '1';
	    *decpt = k;
	    return retval;
	} else if (d < -eps.d) {
	    *decpt = k;
	    return retval;
	} else {
	    ckfree(retval);
	    return NULL;
	}
    }

    /*
     * Format the digit string.
     */

    if (flags & TCL_DD_SHORTEST) {
	end = ShorteningQuickFormat(d, k, ilim, eps.d, retval, decpt);
    } else {
	end = StrictQuickFormat(d, k, ilim, eps.d, retval, decpt);
    }
    if (end == NULL) {
	ckfree(retval);
	return NULL;
    }
    *end = '\0';
    if (endPtr != NULL) {
	*endPtr = end;
    }
    return retval;
}

/*
 *----------------------------------------------------------------------
 *
 * CastOutPowersOf2 --
 *
 *	Adjust the factors 'b2', 'm2', and 's2' to cast out common powers of 2
 *	from numerator and denominator in preparation for the 'bignum' method
 *	of floating point conversion.
 *
 *----------------------------------------------------------------------
 */

static inline void
CastOutPowersOf2(
    int *b2,			/* Power of 2 to multiply the significand. */
    int *m2,			/* Power of 2 to multiply 1/2 ulp. */
    int *s2)			/* Power of 2 to multiply the common
				 * denominator. */
{
    int i;

    if (*m2 > 0 && *s2 > 0) {	/* Find the smallest power of 2 in the
				 * numerator. */
	if (*m2 < *s2) {	/* Find the lowest common denominator. */
	    i = *m2;
	} else {
	    i = *s2;
	}
	*b2 -= i;		/* Reduce to lowest terms. */
	*m2 -= i;
	*s2 -= i;
    }
}

/*
 *----------------------------------------------------------------------
 *
 * ShorteningInt64Conversion --
 *
 *	Converts a double-precision number to the shortest string of digits
 *	that reconverts exactly to the given number, or to 'ilim' digits if
 *	that will yield a shorter result. The numerator and denominator in
 *	David Gay's conversion algorithm are known to fit in Tcl_WideUInt,
 *	giving considerably faster arithmetic than mp_int's.
 *
 * Results:
 *	Returns the string of significant decimal digits, in newly allocated
 *	memory
 *
 * Side effects:
 *	Stores the location of the decimal point in '*decpt' and the location
 *	of the terminal null byte in '*endPtr'.
 *
 *----------------------------------------------------------------------
 */

static inline char *
ShorteningInt64Conversion(
    Double *dPtr,		/* Original number to convert. */
    Tcl_WideUInt bw,		/* Integer significand. */
    int b2, int b5,		/* Scale factor for the significand in the
				 * numerator. */
    int m2plus, int m2minus, int m5,
				/* Scale factors for 1/2 ulp in the numerator
				 * (will be different if bw == 1. */
    int s2, int s5,		/* Scale factors for the denominator. */
    int k,			/* Number of output digits before the decimal
				 * point. */
    int len,			/* Number of digits to allocate. */
    int ilim,			/* Number of digits to convert if b >= s */
    int ilim1,			/* Number of digits to convert if b < s */
    int *decpt,			/* OUTPUT: Position of the decimal point. */
    char **endPtr)		/* OUTPUT: Position of the terminal '\0' at
				 *	   the end of the returned string. */
{
    char *retval = (char *)ckalloc(len + 1);
				/* Output buffer. */
    Tcl_WideUInt b = (bw * wuipow5[b5]) << b2;
				/* Numerator of the fraction being
				 * converted. */
    Tcl_WideUInt S = wuipow5[s5] << s2;
				/* Denominator of the fraction being
				 * converted. */
    Tcl_WideUInt mplus, mminus;	/* Ranges for testing whether the result is
				 * within roundoff of being exact. */
    int digit;			/* Current output digit. */
    char *s = retval;		/* Cursor in the output buffer. */
    int i;			/* Current position in the output buffer. */

    /*
     * Adjust if the logarithm was guessed wrong.
     */

    if (b < S) {
	b = 10 * b;
	++m2plus; ++m2minus; ++m5;
	ilim = ilim1;
	--k;
    }

    /*
     * Compute roundoff ranges.
     */

    mplus = wuipow5[m5] << m2plus;
    mminus = wuipow5[m5] << m2minus;

    /*
     * Loop through the digits.
     */

    i = 1;
    for (;;) {
	digit = (int)(b / S);
	if (digit > 10) {
	    Tcl_Panic("wrong digit!");
	}
	b = b % S;

	/*
	 * Does the current digit put us on the low side of the exact value
	 * but within within roundoff of being exact?
	 */

	if (b < mplus || (b == mplus
		&& (dPtr->w.word1 & 1) == 0)) {
	    /*
	     * Make sure we shouldn't be rounding *up* instead, in case the
	     * next number above is closer.
	     */

	    if (2 * b > S || (2 * b == S && (digit & 1) != 0)) {
		++digit;
		if (digit == 10) {
		    *s++ = '9';
		    s = BumpUp(s, retval, &k);
		    break;
		}
	    }

	    /*
	     * Stash the current digit.
	     */

	    *s++ = '0' + digit;
	    break;
	}

	/*
	 * Does one plus the current digit put us within roundoff of the
	 * number?
	 */

	if (b > S - mminus || (b == S - mminus
		&& (dPtr->w.word1 & 1) == 0)) {
	    if (digit == 9) {
		*s++ = '9';
		s = BumpUp(s, retval, &k);
		break;
	    }
	    ++digit;
	    *s++ = '0' + digit;
	    break;
	}

	/*
	 * Have we converted all the requested digits?
	 */

	*s++ = '0' + digit;
	if (i == ilim) {
	    if (2*b > S || (2*b == S && (digit & 1) != 0)) {
		s = BumpUp(s, retval, &k);
	    }
	    break;
	}

	/*
	 * Advance to the next digit.
	 */

	b = 10 * b;
	mplus = 10 * mplus;
	mminus = 10 * mminus;
	++i;
    }

    /*
     * Endgame - store the location of the decimal point and the end of the
     * string.
     */

    *s = '\0';
    *decpt = k;
    if (endPtr) {
	*endPtr = s;
    }
    return retval;
}

/*
 *----------------------------------------------------------------------
 *
 * StrictInt64Conversion --
 *
 *	Converts a double-precision number to a fixed-length string of 'ilim'
 *	digits that reconverts exactly to the given number.  ('ilim' should be
 *	replaced with 'ilim1' in the case where log10(d) has been
 *	overestimated).  The numerator and denominator in David Gay's
 *	conversion algorithm are known to fit in Tcl_WideUInt, giving
 *	considerably faster arithmetic than mp_int's.
 *
 * Results:
 *	Returns the string of significant decimal digits, in newly allocated
 *	memory
 *
 * Side effects:
 *	Stores the location of the decimal point in '*decpt' and the location
 *	of the terminal null byte in '*endPtr'.
 *
 *----------------------------------------------------------------------
 */

static inline char *
StrictInt64Conversion(
    Tcl_WideUInt bw,		/* Integer significand. */
    int b2, int b5,		/* Scale factor for the significand in the
				 * numerator. */
    int s2, int s5,		/* Scale factors for the denominator. */
    int k,			/* Number of output digits before the decimal
				 * point. */
    int len,			/* Number of digits to allocate. */
    int ilim,			/* Number of digits to convert if b >= s */
    int ilim1,			/* Number of digits to convert if b < s */
    int *decpt,			/* OUTPUT: Position of the decimal point. */
    char **endPtr)		/* OUTPUT: Position of the terminal '\0' at
				 *	   the end of the returned string. */
{
    char *retval = (char *)ckalloc(len + 1);
				/* Output buffer. */
    Tcl_WideUInt b = (bw * wuipow5[b5]) << b2;
				/* Numerator of the fraction being
				 * converted. */
    Tcl_WideUInt S = wuipow5[s5] << s2;
				/* Denominator of the fraction being
				 * converted. */
    int digit;			/* Current output digit. */
    char *s = retval;		/* Cursor in the output buffer. */
    int i;			/* Current position in the output buffer. */

    /*
     * Adjust if the logarithm was guessed wrong.
     */

    if (b < S) {
	b = 10 * b;
	ilim = ilim1;
	--k;
    }

    /*
     * Loop through the digits.
     */

    i = 1;
    for (;;) {
	digit = (int)(b / S);
	if (digit > 10) {
	    Tcl_Panic("wrong digit!");
	}
	b = b % S;

	/*
	 * Have we converted all the requested digits?
	 */

	*s++ = '0' + digit;
	if (i == ilim) {
	    if (2*b > S || (2*b == S && (digit & 1) != 0)) {
		s = BumpUp(s, retval, &k);
	    } else {
		while (*--s == '0') {
		    /* do nothing */
		}
		++s;
	    }
	    break;
	}

	/*
	 * Advance to the next digit.
	 */

	b = 10 * b;
	++i;
    }

    /*
     * Endgame - store the location of the decimal point and the end of the
     * string.
     */

    *s = '\0';
    *decpt = k;
    if (endPtr) {
	*endPtr = s;
    }
    return retval;
}

/*
 *----------------------------------------------------------------------
 *
 * ShouldBankerRoundUpPowD --
 *
 *	Test whether bankers' rounding should round a digit up. Assumption is
 *	made that the denominator of the fraction being tested is a power of
 *	2**MP_DIGIT_BIT.
 *
 * Results:
 *	Returns 1 iff the fraction is more than 1/2, or if the fraction is
 *	exactly 1/2 and the digit is odd.
 *
 *----------------------------------------------------------------------
 */

static inline int
ShouldBankerRoundUpPowD(
    mp_int *b,			/* Numerator of the fraction. */
    int sd,			/* Denominator is 2**(sd*MP_DIGIT_BIT). */
    int isodd)			/* 1 if the digit is odd, 0 if even. */
{
    int i;
    static const mp_digit topbit = ((mp_digit)1) << (MP_DIGIT_BIT - 1);

    if (b->used < sd || (b->dp[sd-1] & topbit) == 0) {
	return 0;
    }
    if (b->dp[sd-1] != topbit) {
	return 1;
    }
    for (i = sd-2; i >= 0; --i) {
	if (b->dp[i] != 0) {
	    return 1;
	}
    }
    return isodd;
}

/*
 *----------------------------------------------------------------------
 *
 * ShouldBankerRoundUpToNextPowD --
 *
 *	Tests whether bankers' rounding will round down in the "denominator is
 *	a power of 2**MP_DIGIT" case.
 *
 * Results:
 *	Returns 1 if the rounding will be performed - which increases the
 *	digit by one - and 0 otherwise.
 *
 *----------------------------------------------------------------------
 */

static inline int
ShouldBankerRoundUpToNextPowD(
    mp_int *b,			/* Numerator of the fraction. */
    mp_int *m,			/* Numerator of the rounding tolerance. */
    int sd,			/* Common denominator is 2**(sd*MP_DIGIT_BIT). */
    int isodd,			/* 1 if the integer significand is odd. */
    mp_int *temp)		/* Work area for the calculation. */
{
    int i;

    /*
     * Compare B and S-m - which is the same as comparing B+m and S - which we
     * do by computing b+m and doing a bitwhack compare against
     * 2**(MP_DIGIT_BIT*sd)
     */

    if ((mp_add(b, m, temp) != MP_OKAY) || (temp->used <= sd)) {	/* Too few digits to be > s */
	return 0;
    }
    if (temp->used > sd+1 || temp->dp[sd] > 1) {
				/* >= 2s */
	return 1;
    }
    for (i = sd-1; i >= 0; --i) {
				/* Check for ==s */
	if (temp->dp[i] != 0) {	/* > s */
	    return 1;
	}
    }
    return isodd;
}

/*
 *----------------------------------------------------------------------
 *
 * ShorteningBignumConversionPowD --
 *
 *	Converts a double-precision number to the shortest string of digits
 *	that reconverts exactly to the given number, or to 'ilim' digits if
 *	that will yield a shorter result. The denominator in David Gay's
 *	conversion algorithm is known to be a power of 2**MP_DIGIT_BIT, and hence
 *	the division in the main loop may be replaced by a digit shift and
 *	mask.
 *
 * Results:
 *	Returns the string of significant decimal digits, in newly allocated
 *	memory
 *
 * Side effects:
 *	Stores the location of the decimal point in '*decpt' and the location
 *	of the terminal null byte in '*endPtr'.
 *
 *----------------------------------------------------------------------
 */

static inline char *
ShorteningBignumConversionPowD(
    Double *dPtr,		/* Original number to convert. */
    Tcl_WideUInt bw,		/* Integer significand. */
    int b2, int b5,		/* Scale factor for the significand in the
				 * numerator. */
    int m2plus, int m2minus, int m5,
				/* Scale factors for 1/2 ulp in the numerator
				 * (will be different if bw == 1). */
    int sd,			/* Scale factor for the denominator. */
    int k,			/* Number of output digits before the decimal
				 * point. */
    int len,			/* Number of digits to allocate. */
    int ilim,			/* Number of digits to convert if b >= s */
    int ilim1,			/* Number of digits to convert if b < s */
    int *decpt,			/* OUTPUT: Position of the decimal point. */
    char **endPtr)		/* OUTPUT: Position of the terminal '\0' at
				 *	   the end of the returned string. */
{
    char *retval = (char *)ckalloc(len + 1);
				/* Output buffer. */
    mp_int b;			/* Numerator of the fraction being
				 * converted. */
    mp_int mplus, mminus;	/* Bounds for roundoff. */
    mp_digit digit;		/* Current output digit. */
    char *s = retval;		/* Cursor in the output buffer. */
    int i;			/* Index in the output buffer. */
    mp_int temp;
    int r1;
    mp_err err = MP_OKAY;

    /*
     * b = bw * 2**b2 * 5**b5
     * mminus = 5**m5
     */

    if ((retval == NULL) || (mp_init_u64(&b, bw) != MP_OKAY)) {
	return NULL;
    }
    if (mp_init_set(&mminus, 1) != MP_OKAY) {
	mp_clear(&b);
	return NULL;
    }
    err = MulPow5(&b, b5, &b);
    if (err == MP_OKAY) {
	err = mp_mul_2d(&b, b2, &b);
    }

    /*
     * Adjust if the logarithm was guessed wrong.
     */

    if ((err == MP_OKAY) && (b.used <= sd)) {
	err = mp_mul_d(&b, 10, &b);
	++m2plus; ++m2minus; ++m5;
	ilim = ilim1;
	--k;
    }

    /*
     * mminus = 5**m5 * 2**m2minus
     * mplus = 5**m5 * 2**m2plus
     */

    if (err == MP_OKAY) {
	err = mp_mul_2d(&mminus, m2minus, &mminus);
    }
    if (err == MP_OKAY) {
	err = MulPow5(&mminus, m5, &mminus);
    }
    if ((err == MP_OKAY) && (m2plus > m2minus)) {
	err = mp_init_copy(&mplus, &mminus);
	if (err == MP_OKAY) {
	    err = mp_mul_2d(&mplus, m2plus-m2minus, &mplus);
	}
    }
    if (err == MP_OKAY) {
	err = mp_init(&temp);
    }

    /*
     * Loop through the digits. Do division and mod by s == 2**(sd*MP_DIGIT_BIT)
     * by mp_digit extraction.
     */

    i = 0;
    for (;;) {
	if (b.used <= sd) {
	    digit = 0;
	} else {
	    digit = b.dp[sd];
	    if (b.used > sd+1 || digit >= 10) {
		Tcl_Panic("wrong digit!");
	    }
	    --b.used; mp_clamp(&b);
	}

	/*
	 * Does the current digit put us on the low side of the exact value
	 * but within within roundoff of being exact?
	 */

	r1 = mp_cmp_mag(&b, (m2plus > m2minus)? &mplus : &mminus);
	if (r1 == MP_LT || (r1 == MP_EQ
		&& (dPtr->w.word1 & 1) == 0)) {
	    /*
	     * Make sure we shouldn't be rounding *up* instead, in case the
	     * next number above is closer.
	     */

	    if (ShouldBankerRoundUpPowD(&b, sd, digit&1)) {
		++digit;
		if (digit == 10) {
		    *s++ = '9';
		    s = BumpUp(s, retval, &k);
		    break;
		}
	    }

	    /*
	     * Stash the last digit.
	     */

	    *s++ = '0' + digit;
	    break;
	}

	/*
	 * Does one plus the current digit put us within roundoff of the
	 * number?
	 */

	if (ShouldBankerRoundUpToNextPowD(&b, &mminus, sd,
		dPtr->w.word1 & 1, &temp)) {
	    if (digit == 9) {
		*s++ = '9';
		s = BumpUp(s, retval, &k);
		break;
	    }
	    ++digit;
	    *s++ = '0' + digit;
	    break;
	}

	/*
	 * Have we converted all the requested digits?
	 */

	*s++ = '0' + digit;
	if (i == ilim) {
	    if (ShouldBankerRoundUpPowD(&b, sd, digit&1)) {
		s = BumpUp(s, retval, &k);
	    }
	    break;
	}

	/*
	 * Advance to the next digit.
	 */

	if (err == MP_OKAY) {
	    err = mp_mul_d(&b, 10, &b);
	}
	if (err == MP_OKAY) {
	    err = mp_mul_d(&mminus, 10, &mminus);
	}
	if ((err == MP_OKAY) && (m2plus > m2minus)) {
	    err = mp_mul_2d(&mminus, m2plus-m2minus, &mplus);
	}
	++i;
    }

    /*
     * Endgame - store the location of the decimal point and the end of the
     * string.
     */

    if (m2plus > m2minus) {
	mp_clear(&mplus);
    }
    mp_clear_multi(&b, &mminus, &temp, NULL);
    *s = '\0';
    *decpt = k;
    if (endPtr) {
	*endPtr = s;
    }
    return (err == MP_OKAY) ? retval : NULL;
}

/*
 *----------------------------------------------------------------------
 *
 * StrictBignumConversionPowD --
 *
 *	Converts a double-precision number to a fixed-lengt string of 'ilim'
 *	digits (or 'ilim1' if log10(d) has been overestimated).  The
 *	denominator in David Gay's conversion algorithm is known to be a power
 *	of 2**MP_DIGIT_BIT, and hence the division in the main loop may be
 *	replaced by a digit shift and mask.
 *
 * Results:
 *	Returns the string of significant decimal digits, in newly allocated
 *	memory.
 *
 * Side effects:
 *	Stores the location of the decimal point in '*decpt' and the location
 *	of the terminal null byte in '*endPtr'.
 *
 *----------------------------------------------------------------------
 */

static inline char *
StrictBignumConversionPowD(
    Tcl_WideUInt bw,		/* Integer significand. */
    int b2, int b5,		/* Scale factor for the significand in the
				 * numerator. */
    int sd,			/* Scale factor for the denominator. */
    int k,			/* Number of output digits before the decimal
				 * point. */
    int len,			/* Number of digits to allocate. */
    int ilim,			/* Number of digits to convert if b >= s */
    int ilim1,			/* Number of digits to convert if b < s */
    int *decpt,			/* OUTPUT: Position of the decimal point. */
    char **endPtr)		/* OUTPUT: Position of the terminal '\0' at
				 *	   the end of the returned string. */
{
    char *retval = (char *)ckalloc(len + 1);
				/* Output buffer. */
    mp_int b;			/* Numerator of the fraction being
				 * converted. */
    mp_digit digit;		/* Current output digit. */
    char *s = retval;		/* Cursor in the output buffer. */
    int i;			/* Index in the output buffer. */
    mp_err err;

    /*
     * b = bw * 2**b2 * 5**b5
     */

    if (mp_init_u64(&b, bw) != MP_OKAY) {
	return NULL;
    }
    err = MulPow5(&b, b5, &b);
    if (err == MP_OKAY) {
	err = mp_mul_2d(&b, b2, &b);
    }

    /*
     * Adjust if the logarithm was guessed wrong.
     */

    if ((err == MP_OKAY) && (b.used <= sd)) {
	err = mp_mul_d(&b, 10, &b);
	ilim = ilim1;
	--k;
    }

    /*
     * Loop through the digits. Do division and mod by s == 2**(sd*MP_DIGIT_BIT)
     * by mp_digit extraction.
     */

    i = 1;
    while (err == MP_OKAY) {
	if (b.used <= sd) {
	    digit = 0;
	} else {
	    digit = b.dp[sd];
	    if (b.used > sd+1 || digit >= 10) {
		Tcl_Panic("wrong digit!");
	    }
	    --b.used;
	    mp_clamp(&b);
	}

	/*
	 * Have we converted all the requested digits?
	 */

	*s++ = '0' + digit;
	if (i == ilim) {
	    if (ShouldBankerRoundUpPowD(&b, sd, digit&1)) {
		s = BumpUp(s, retval, &k);
	    }
	    while (*--s == '0') {
		/* do nothing */
	    }
	    ++s;
	    break;
	}

	/*
	 * Advance to the next digit.
	 */

	err = mp_mul_d(&b, 10, &b);
	++i;
    }

    /*
     * Endgame - store the location of the decimal point and the end of the
     * string.
     */

    mp_clear(&b);
    *s = '\0';
    *decpt = k;
    if (endPtr) {
	*endPtr = s;
    }
    return retval;
}

/*
 *----------------------------------------------------------------------
 *
 * ShouldBankerRoundUp --
 *
 *	Tests whether a digit should be rounded up or down when finishing
 *	bignum-based floating point conversion.
 *
 * Results:
 *	Returns 1 if the number needs to be rounded up, 0 otherwise.
 *
 *----------------------------------------------------------------------
 */

static inline int
ShouldBankerRoundUp(
    mp_int *twor,		/* 2x the remainder from thd division that
				 * produced the last digit. */
    mp_int *S,			/* Denominator. */
    int isodd)			/* Flag == 1 if the last digit is odd. */
{
    int r = mp_cmp_mag(twor, S);

    switch (r) {
    case MP_LT:
	return 0;
    case MP_EQ:
	return isodd;
    case MP_GT:
	return 1;
    }
    Tcl_Panic("in ShouldBankerRoundUp, trichotomy fails!");
    return 0;
}

/*
 *----------------------------------------------------------------------
 *
 * ShouldBankerRoundUpToNext --
 *
 *	Tests whether the remainder is great enough to force rounding to the
 *	next higher digit.
 *
 * Results:
 *	Returns 1 if the number should be rounded up, 0 otherwise.
 *
 *----------------------------------------------------------------------
 */

static inline int
ShouldBankerRoundUpToNext(
    mp_int *b,			/* Remainder from the division that produced
				 * the last digit. */
    mp_int *m,			/* Numerator of the rounding tolerance. */
    mp_int *S,			/* Denominator. */
    int isodd)			/* 1 if the integer significand is odd. */
{
    int r;
    mp_int temp;

    /*
     * Compare b and S-m: this is the same as comparing B+m and S.
     */

    if ((mp_init(&temp) != MP_OKAY) || (mp_add(b, m, &temp) != MP_OKAY)) {
	return 0;
    }
    r = mp_cmp_mag(&temp, S);
    mp_clear(&temp);
    switch(r) {
    case MP_LT:
	return 0;
    case MP_EQ:
	return isodd;
    case MP_GT:
	return 1;
    }
    Tcl_Panic("in ShouldBankerRoundUpToNext, trichotomy fails!");
    return 0;
}

/*
 *----------------------------------------------------------------------
 *
 * ShorteningBignumConversion --
 *
 *	Convert a floating point number to a variable-length digit string
 *	using the multiprecision method.
 *
 * Results:
 *	Returns the string of digits.
 *
 * Side effects:
 *	Stores the position of the decimal point in *decpt.  Stores a pointer
 *	to the end of the number in *endPtr.
 *
 *----------------------------------------------------------------------
 */

static inline char *
ShorteningBignumConversion(
    Double *dPtr,		/* Original number being converted. */
    Tcl_WideUInt bw,		/* Integer significand and exponent. */
    int b2,			/* Scale factor for the significand. */
    int m2plus, int m2minus,	/* Scale factors for 1/2 ulp in numerator. */
    int s2, int s5,		/* Scale factors for denominator. */
    int k,			/* Guessed position of the decimal point. */
    int len,			/* Size of the digit buffer to allocate. */
    int ilim,			/* Number of digits to convert if b >= s */
    int ilim1,			/* Number of digits to convert if b < s */
    int *decpt,			/* OUTPUT: Position of the decimal point. */
    char **endPtr)		/* OUTPUT: Pointer to the end of the number */
{
    char *retval = (char *)ckalloc(len+1);
				/* Buffer of digits to return. */
    char *s = retval;		/* Cursor in the return value. */
    mp_int b;			/* Numerator of the result. */
    mp_int mminus;		/* 1/2 ulp below the result. */
    mp_int mplus;		/* 1/2 ulp above the result. */
    mp_int S;			/* Denominator of the result. */
    mp_int dig;			/* Current digit of the result. */
    int digit;			/* Current digit of the result. */
    int minit = 1;		/* Fudge factor for when we misguess k. */
    int i;
    int r1;
    mp_err err;

    /*
     * b = bw * 2**b2 * 5**b5
     * S = 2**s2 * 5*s5
     */

    if ((retval == NULL) || (mp_init_u64(&b, bw) != MP_OKAY)) {
	return NULL;
    }
    err = mp_mul_2d(&b, b2, &b);
    if (err == MP_OKAY) {
	err = mp_init_set(&S, 1);
    }
    if (err == MP_OKAY) {
	err = MulPow5(&S, s5, &S);
    }
    if (err == MP_OKAY) {
	err = mp_mul_2d(&S, s2, &S);
    }

    /*
     * Handle the case where we guess the position of the decimal point wrong.
     */

    if ((err == MP_OKAY) && (mp_cmp_mag(&b, &S) == MP_LT)) {
	err = mp_mul_d(&b, 10, &b);
	minit = 10;
	ilim =ilim1;
	--k;
    }

    /*
     * mminus = 2**m2minus * 5**m5
     */

    if (err == MP_OKAY) {
	err = mp_init_set(&mminus, minit);
    }
    if (err == MP_OKAY) {
	err = mp_mul_2d(&mminus, m2minus, &mminus);
    }
    if ((err == MP_OKAY) && (m2plus > m2minus)) {
	err = mp_init_copy(&mplus, &mminus);
	if (err == MP_OKAY) {
	    err = mp_mul_2d(&mplus, m2plus-m2minus, &mplus);
	}
    }

    /*
     * Loop through the digits.
     */

    if (err == MP_OKAY) {
	err = mp_init(&dig);
    }
    i = 1;
    while (err == MP_OKAY) {
	err = mp_div(&b, &S, &dig, &b);
	if (dig.used > 1 || dig.dp[0] >= 10) {
	    Tcl_Panic("wrong digit!");
	}
	digit = dig.dp[0];

	/*
	 * Does the current digit leave us with a remainder small enough to
	 * round to it?
	 */

	r1 = mp_cmp_mag(&b, (m2plus > m2minus)? &mplus : &mminus);
	if (r1 == MP_LT || (r1 == MP_EQ && (dPtr->w.word1 & 1) == 0)) {
	    err = mp_mul_2d(&b, 1, &b);
	    if (ShouldBankerRoundUp(&b, &S, digit&1)) {
		++digit;
		if (digit == 10) {
		    *s++ = '9';
		    s = BumpUp(s, retval, &k);
		    break;
		}
	    }
	    *s++ = '0' + digit;
	    break;
	}

	/*
	 * Does the current digit leave us with a remainder large enough to
	 * commit to rounding up to the next higher digit?
	 */

	if (ShouldBankerRoundUpToNext(&b, &mminus, &S,
		dPtr->w.word1 & 1)) {
	    ++digit;
	    if (digit == 10) {
		*s++ = '9';
		s = BumpUp(s, retval, &k);
		break;
	    }
	    *s++ = '0' + digit;
	    break;
	}

	/*
	 * Have we converted all the requested digits?
	 */

	*s++ = '0' + digit;
	if ((err == MP_OKAY) && (i == ilim)) {
	    err = mp_mul_2d(&b, 1, &b);
	    if (ShouldBankerRoundUp(&b, &S, digit&1)) {
		s = BumpUp(s, retval, &k);
	    }
	    break;
	}

	/*
	 * Advance to the next digit.
	 */

	if ((err == MP_OKAY) && (s5 > 0)) {
	    /*
	     * Can possibly shorten the denominator.
	     */

	    err = mp_mul_2d(&b, 1, &b);
	    if (err == MP_OKAY) {
		err = mp_mul_2d(&mminus, 1, &mminus);
	    }
	    if ((err == MP_OKAY) && (m2plus > m2minus)) {
		err = mp_mul_2d(&mplus, 1, &mplus);
	    }
	    if (err == MP_OKAY) {
		err = mp_div_d(&S, 5, &S, NULL);
	    }
	    --s5;

	    /*
	     * IDEA: It might possibly be a win to fall back to int64_t
	     *       arithmetic here if S < 2**64/10. But it's a win only for
	     *       a fairly narrow range of magnitudes so perhaps not worth
	     *       bothering.  We already know that we shorten the
	     *       denominator by at least 1 mp_digit, perhaps 2, as we do
	     *       the conversion for 17 digits of significance.
	     * Possible savings:
	     * 10**26   1 trip through loop before fallback possible
	     * 10**27   1 trip
	     * 10**28   2 trips
	     * 10**29   3 trips
	     * 10**30   4 trips
	     * 10**31   5 trips
	     * 10**32   6 trips
	     * 10**33   7 trips
	     * 10**34   8 trips
	     * 10**35   9 trips
	     * 10**36  10 trips
	     * 10**37  11 trips
	     * 10**38  12 trips
	     * 10**39  13 trips
	     * 10**40  14 trips
	     * 10**41  15 trips
	     * 10**42  16 trips
	     * thereafter no gain.
	     */
	} else if (err == MP_OKAY) {
	    err = mp_mul_d(&b, 10, &b);
	    if (err == MP_OKAY) {
		err = mp_mul_d(&mminus, 10, &mminus);
	    }
	    if ((err == MP_OKAY) && (m2plus > m2minus)) {
		err = mp_mul_2d(&mplus, 10, &mplus);
	    }
	}

	++i;
    }

    /*
     * Endgame - store the location of the decimal point and the end of the
     * string.
     */

    if (m2plus > m2minus) {
	mp_clear(&mplus);
    }
    mp_clear_multi(&b, &mminus, &dig, &S, NULL);
    *s = '\0';
    *decpt = k;
    if (endPtr) {
	*endPtr = s;
    }
    return retval;
}

/*
 *----------------------------------------------------------------------
 *
 * StrictBignumConversion --
 *
 *	Convert a floating point number to a fixed-length digit string using
 *	the multiprecision method.
 *
 * Results:
 *	Returns the string of digits.
 *
 * Side effects:
 *	Stores the position of the decimal point in *decpt.  Stores a pointer
 *	to the end of the number in *endPtr.
 *
 *----------------------------------------------------------------------
 */

static inline char *
StrictBignumConversion(
    Tcl_WideUInt bw,		/* Integer significand and exponent. */
    int b2,			/* Scale factor for the significand. */
    int s2, int s5,		/* Scale factors for denominator. */
    int k,			/* Guessed position of the decimal point. */
    int len,			/* Size of the digit buffer to allocate. */
    int ilim,			/* Number of digits to convert if b >= s */
    int ilim1,			/* Number of digits to convert if b < s */
    int *decpt,			/* OUTPUT: Position of the decimal point. */
    char **endPtr)		/* OUTPUT: Pointer to the end of the number */
{
    char *retval = (char *)ckalloc(len+1);
				/* Buffer of digits to return. */
    char *s = retval;		/* Cursor in the return value. */
    mp_int b;			/* Numerator of the result. */
    mp_int S;			/* Denominator of the result. */
    mp_int dig;			/* Current digit of the result. */
    int digit;			/* Current digit of the result. */
    int g;			/* Size of the current digit ground. */
    int i, j;
    mp_err err;

    /*
     * b = bw * 2**b2 * 5**b5
     * S = 2**s2 * 5*s5
     */

    if (mp_init(&dig) != MP_OKAY) {
	return NULL;
    }
    if (mp_init_u64(&b, bw) != MP_OKAY) {
	mp_clear(&dig);
	return NULL;
    }
    err = mp_mul_2d(&b, b2, &b);
    if (err == MP_OKAY) {
 	err = mp_init_set(&S, 1);
    }
    if (err == MP_OKAY) {
	err = MulPow5(&S, s5, &S);
	if (err == MP_OKAY) {
	    err = mp_mul_2d(&S, s2, &S);
	}
    }

    /*
     * Handle the case where we guess the position of the decimal point wrong.
     */

    if ((mp_cmp_mag(&b, &S) == MP_LT) && (mp_mul_d(&b, 10, &b) == MP_OKAY)) {
	ilim =ilim1;
	--k;
    }

    /*
     * Convert the leading digit.
     */

    i = 0;
    err = mp_div(&b, &S, &dig, &b);
    if (dig.used > 1 || dig.dp[0] >= 10) {
	Tcl_Panic("wrong digit!");
    }
    digit = dig.dp[0];

    /*
     * Is a single digit all that was requested?
     */

    *s++ = '0' + digit;
    if (++i >= ilim) {
	if ((mp_mul_2d(&b, 1, &b) == MP_OKAY) && ShouldBankerRoundUp(&b, &S, digit&1)) {
	    s = BumpUp(s, retval, &k);
	}
    } else {
	while (err == MP_OKAY) {
	    /*
	     * Shift by a group of digits.
	     */

	    g = ilim - i;
	    if (g > DIGIT_GROUP) {
		g = DIGIT_GROUP;
	    }
	    if (s5 >= g) {
		err = mp_div_d(&S, dpow5[g], &S, NULL);
		s5 -= g;
	    } else if (s5 > 0) {
		err = mp_div_d(&S, dpow5[s5], &S, NULL);
		if (err == MP_OKAY) {
		    err = mp_mul_d(&b, dpow5[g - s5], &b);
		}
		s5 = 0;
	    } else {
		err = mp_mul_d(&b, dpow5[g], &b);
	    }
	    if (err == MP_OKAY) {
		err = mp_mul_2d(&b, g, &b);
	    }

	    /*
	     * As with the shortening bignum conversion, it's possible at this
	     * point that we will have reduced the denominator to less than
	     * 2**64/10, at which point it would be possible to fall back to
	     * to int64_t arithmetic. But the potential payoff is tremendously
	     * less - unless we're working in F format - because we know that
	     * three groups of digits will always suffice for %#.17e, the
	     * longest format that doesn't introduce empty precision.
	     *
	     * Extract the next group of digits.
	     */


	    if ((err != MP_OKAY) || (mp_div(&b, &S, &dig, &b) != MP_OKAY) || (dig.used > 1)) {
		Tcl_Panic("wrong digit!");
	    }
	    digit = dig.dp[0];
	    for (j = g-1; j >= 0; --j) {
		int t = itens[j];

		*s++ = digit / t + '0';
		digit %= t;
	    }
	    i += g;

	    /*
	     * Have we converted all the requested digits?
	     */

	    if (i == ilim) {
		if ((mp_mul_2d(&b, 1, &b) == MP_OKAY) && ShouldBankerRoundUp(&b, &S, digit&1)) {
		    s = BumpUp(s, retval, &k);
		}
		break;
	    }
	}
    }
    while (*--s == '0') {
	/* do nothing */
    }
    ++s;

    /*
     * Endgame - store the location of the decimal point and the end of the
     * string.
     */

    mp_clear_multi(&b, &S, &dig, NULL);
    *s = '\0';
    *decpt = k;
    if (endPtr) {
	*endPtr = s;
    }
    return retval;
}

/*
 *----------------------------------------------------------------------
 *
 * TclDoubleDigits --
 *
 *	Core of Tcl's conversion of double-precision floating point numbers to
 *	decimal.
 *
 * Results:
 *	Returns a newly-allocated string of digits.
 *
 * Side effects:
 *	Sets *decpt to the index of the character in the string before the
 *	place that the decimal point should go. If 'endPtr' is not NULL, sets
 *	endPtr to point to the terminating '\0' byte of the string. Sets *sign
 *	to 1 if a minus sign should be printed with the number, or 0 if a plus
 *	sign (or no sign) should appear.
 *
 * This function is a service routine that produces the string of digits for
 * floating-point-to-decimal conversion. It can do a number of things
 * according to the 'flags' argument. Valid values for 'flags' include:
 *	TCL_DD_SHORTEST - This is the default for floating point conversion if
 *		::tcl_precision is 0. It constructs the shortest string of
 *		digits that will reconvert to the given number when scanned.
 *		For floating point numbers that are exactly between two
 *		decimal numbers, it resolves using the 'round to even' rule.
 *		With this value, the 'ndigits' parameter is ignored.
 *	TCL_DD_E_FORMAT - This value is used to prepare numbers for %e format
 *		conversion (or for default floating->string if tcl_precision
 *		is not 0). It constructs a string of at most 'ndigits' digits,
 *		choosing the one that is closest to the given number (and
 *		resolving ties with 'round to even').  It is allowed to return
 *		fewer than 'ndigits' if the number converts exactly; if the
 *		TCL_DD_E_FORMAT|TCL_DD_SHORTEST is supplied instead, it
 *		also returns fewer digits if the shorter string will still
 *		reconvert without loss to the given input number. In any case,
 *		strings of trailing zeroes are suppressed.
 *	TCL_DD_F_FORMAT - This value is used to prepare numbers for %f format
 *		conversion. It requests that conversion proceed until
 *		'ndigits' digits after the decimal point have been converted.
 *		It is possible for this format to result in a zero-length
 *		string if the number is sufficiently small. Again, it is
 *		permissible for TCL_DD_F_FORMAT to return fewer digits for a
 *		number that converts exactly, and changing the argument to
 *		TCL_DD_F_FORMAT|TCL_DD_SHORTEST will allow the routine
 *		also to return fewer digits if the shorter string will still
 *		reconvert without loss to the given input number. Strings of
 *		trailing zeroes are suppressed.
 *
 *	To any of these flags may be OR'ed TCL_DD_NO_QUICK; this flag requires
 *	all calculations to be done in exact arithmetic. Normally, E and F
 *	format with fewer than about 14 digits will be done with a quick
 *	floating point approximation and fall back on the exact arithmetic
 *	only if the input number is close enough to the midpoint between two
 *	decimal strings that more precision is needed to resolve which string
 *	is correct.
 *
 * The value stored in the 'decpt' argument on return may be negative
 * (indicating that the decimal point falls to the left of the string) or
 * greater than the length of the string. In addition, the value -9999 is used
 * as a sentinel to indicate that the string is one of the special values
 * "Infinity" and "NaN", and that no decimal point should be inserted.
 *
 *----------------------------------------------------------------------
 */

char *
TclDoubleDigits(
    double dv,			/* Number to convert. */
    int ndigits,		/* Number of digits requested. */
    int flags,			/* Conversion flags. */
    int *decpt,			/* OUTPUT: Position of the decimal point. */
    int *sign,			/* OUTPUT: 1 if the result is negative. */
    char **endPtr)		/* OUTPUT: If not NULL, receives a pointer to
				 *	   one character beyond the end of the
				 *	   returned string. */
{
    Double d;			/* Union for deconstructing doubles. */
    Tcl_WideUInt bw;		/* Integer significand. */
    int be;			/* Power of 2 by which b must be multiplied */
    int bbits;			/* Number of bits needed to represent b. */
    int denorm;			/* Flag == 1 iff the input number was
				 * denormalized. */
    int k;			/* Estimate of floor(log10(d)). */
    int k_check;		/* Flag == 1 if d is near enough to a power of
				 * ten that k must be checked. */
    int b2, b5, s2, s5;		/* Powers of 2 and 5 in the numerator and
				 * denominator of intermediate results. */
    int ilim = -1, ilim1 = -1;	/* Number of digits to convert, and number to
				 * convert if log10(d) has been
				 * overestimated. */
    char *retval;		/* Return value from this function. */
    int i = -1;

    /*
     * Put the input number into a union for bit-whacking.
     */

    d.d = dv;

    /*
     * Handle the cases of negative numbers (by taking the absolute value:
     * this includes -Inf and -NaN!), infinity, Not a Number, and zero.
     */

    TakeAbsoluteValue(&d, sign);
    if ((d.w.word0 & EXP_MASK) == EXP_MASK) {
	return FormatInfAndNaN(&d, decpt, endPtr);
    }
    if (d.d == 0.0) {
	return FormatZero(decpt, endPtr);
    }

    /*
     * Unpack the floating point into a wide integer and an exponent.
     * Determine the number of bits that the big integer requires, and compute
     * a quick approximation (which may be one too high) of ceil(log10(d.d)).
     */

    denorm = ((d.w.word0 & EXP_MASK) == 0);
    DoubleToExpAndSig(d.d, &bw, &be, &bbits);
    k = ApproximateLog10(bw, be, bbits);
    k = BetterLog10(d.d, k, &k_check);

    /* At this point, we have:
     *	  d is the number to convert.
     *    bw are significand and exponent: d == bw*2**be,
     *    bbits is the length of bw: 2**bbits-1 <= bw < 2**bbits
     *	  k is either ceil(log10(d)) or ceil(log10(d))+1. k_check is 0 if we
     *      know that k is exactly ceil(log10(d)) and 1 if we need to check.
     *    We want a rational number
     *      r = b * 10**(1-k) = bw * 2**b2 * 5**b5 / (2**s2 / 5**s5),
     *    with b2, b5, s2, s5 >= 0.  Note that the most significant decimal
     *    digit is floor(r) and that successive digits can be obtained by
     *    setting r <- 10*floor(r) (or b <= 10 * (b % S)).  Find appropriate
     *    b2, b5, s2, s5.
     */

    ComputeScale(be, k, &b2, &b5, &s2, &s5);

    /*
     * Correct an incorrect caller-supplied 'ndigits'.  Also determine:
     *	i = The maximum number of decimal digits that will be returned in the
     *      formatted string.  This is k + 1 + ndigits for F format, 18 for
     *      shortest, and ndigits for E format.
     *  ilim = The number of significant digits to convert if k has been
     *         guessed correctly. This is -1 for shortest (which
     *         stop when all significance has been lost), 'ndigits' for E
     *         format, and 'k + 1 + ndigits' for F format.
     *  ilim1 = The minimum number of significant digits to convert if k has
     *	        been guessed 1 too high. This, too, is -1 for shortest,
     *	        and 'ndigits' for E format, but it's 'ndigits-1' for F
     *	        format.
     */

    SetPrecisionLimits(flags, k, &ndigits, &i, &ilim, &ilim1);

    /*
     * Try to do low-precision conversion in floating point rather than
     * resorting to expensive multiprecision arithmetic.
     */

    if (ilim >= 0 && ilim <= QUICK_MAX && !(flags & TCL_DD_NO_QUICK)) {
	retval = QuickConversion(d.d, k, k_check, flags, i, ilim, ilim1,
		decpt, endPtr);
	if (retval != NULL) {
	    return retval;
	}
    }

    /*
     * For shortening conversions, determine the upper and lower bounds for
     * the remainder at which we can stop.
     *   m+ = (2**m2plus * 5**m5) / (2**s2 * 5**s5) is the limit on the high
     *        side, and
     *   m- = (2**m2minus * 5**m5) / (2**s2 * 5**s5) is the limit on the low
     *        side.
     * We may need to increase s2 to put m2plus, m2minus, b2 over a common
     * denominator.
     */

    if (flags & TCL_DD_SHORTEST) {
	int m2minus = b2;
	int m2plus;
	int m5 = b5;
	int len = i;

	/*
	 * Find the quantity i so that (2**i*5**b5)/(2**s2*5**s5) is 1/2 unit
	 * in the least significant place of the floating point number.
	 */

	if (denorm) {
	    i = be + EXPONENT_BIAS + (FP_PRECISION-1);
	} else {
	    i = 1 + FP_PRECISION - bbits;
	}
	b2 += i;
	s2 += i;

	/*
	 * Reduce the fractions to lowest terms, since the above calculation
	 * may have left excess powers of 2 in numerator and denominator.
	 */

	CastOutPowersOf2(&b2, &m2minus, &s2);

	/*
	 * In the special case where bw==1, the nearest floating point number
	 * to it on the low side is 1/4 ulp below it. Adjust accordingly.
	 */

	m2plus = m2minus;
	if (!denorm && bw == 1) {
	    ++b2;
	    ++s2;
	    ++m2plus;
	}

	if (s5+1 < N_LOG2POW5 && s2+1 + log2pow5[s5+1] <= 64) {
	    /*
	     * If 10*2**s2*5**s5 == 2**(s2+1)+5**(s5+1) fits in a 64-bit word,
	     * then all our intermediate calculations can be done using exact
	     * 64-bit arithmetic with no need for expensive multiprecision
	     * operations. (This will be true for all numbers in the range
	     * [1.0e-3 .. 1.0e+24]).
	     */

	    return ShorteningInt64Conversion(&d, bw, b2, b5, m2plus,
		    m2minus, m5, s2, s5, k, len, ilim, ilim1, decpt, endPtr);
	} else if (s5 == 0) {
	    /*
	     * The denominator is a power of 2, so we can replace division by
	     * digit shifts. First we round up s2 to a multiple of MP_DIGIT_BIT,
	     * and adjust m2 and b2 accordingly. Then we launch into a version
	     * of the comparison that's specialized for the 'power of mp_digit
	     * in the denominator' case.
	     */

	    if (s2 % MP_DIGIT_BIT != 0) {
		int delta = MP_DIGIT_BIT - (s2 % MP_DIGIT_BIT);

		b2 += delta;
		m2plus += delta;
		m2minus += delta;
		s2 += delta;
	    }
	    return ShorteningBignumConversionPowD(&d, bw, b2, b5,
		    m2plus, m2minus, m5, s2/MP_DIGIT_BIT, k, len, ilim, ilim1,
		    decpt, endPtr);
	} else {
	    /*
	     * Alas, there's no helpful special case; use full-up bignum
	     * arithmetic for the conversion.
	     */

	    return ShorteningBignumConversion(&d, bw, b2, m2plus,
		    m2minus, s2, s5, k, len, ilim, ilim1, decpt, endPtr);
	}
    } else {
	/*
	 * Non-shortening conversion.
	 */

	int len = i;

	/*
	 * Reduce numerator and denominator to lowest terms.
	 */

	if (b2 >= s2 && s2 > 0) {
	    b2 -= s2; s2 = 0;
	} else if (s2 >= b2 && b2 > 0) {
	    s2 -= b2; b2 = 0;
	}

	if (s5+1 < N_LOG2POW5 && s2+1 + log2pow5[s5+1] <= 64) {
	    /*
	     * If 10*2**s2*5**s5 == 2**(s2+1)+5**(s5+1) fits in a 64-bit word,
	     * then all our intermediate calculations can be done using exact
	     * 64-bit arithmetic with no need for expensive multiprecision
	     * operations.
	     */

	    return StrictInt64Conversion(bw, b2, b5, s2, s5, k,
		    len, ilim, ilim1, decpt, endPtr);
	} else if (s5 == 0) {
	    /*
	     * The denominator is a power of 2, so we can replace division by
	     * digit shifts. First we round up s2 to a multiple of MP_DIGIT_BIT,
	     * and adjust m2 and b2 accordingly. Then we launch into a version
	     * of the comparison that's specialized for the 'power of mp_digit
	     * in the denominator' case.
	     */

	    if (s2 % MP_DIGIT_BIT != 0) {
		int delta = MP_DIGIT_BIT - (s2 % MP_DIGIT_BIT);

		b2 += delta;
		s2 += delta;
	    }
	    return StrictBignumConversionPowD(bw, b2, b5,
		    s2/MP_DIGIT_BIT, k, len, ilim, ilim1, decpt, endPtr);
	} else {
	    /*
	     * There are no helpful special cases, but at least we know in
	     * advance how many digits we will convert. We can run the
	     * conversion in steps of DIGIT_GROUP digits, so as to have many
	     * fewer mp_int divisions.
	     */

	    return StrictBignumConversion(bw, b2, s2, s5, k,
		    len, ilim, ilim1, decpt, endPtr);
	}
    }
}

/*
 *----------------------------------------------------------------------
 *
 * TclInitDoubleConversion --
 *
 *	Initializes constants that are needed for conversions to and from
 *	'double'
 *
 * Results:
 *	None.
 *
 * Side effects:
 *	The log base 2 of the floating point radix, the number of bits in a
 *	double mantissa, and a table of the powers of five and ten are
 *	computed and stored.
 *
 *----------------------------------------------------------------------
 */

void
TclInitDoubleConversion(void)
{
    int i;
    int x;
    Tcl_WideUInt u;
    double d;
#ifdef IEEE_FLOATING_POINT
    union {
	double dv;
	Tcl_WideUInt iv;
    } bitwhack;
#endif
    mp_err err = MP_OKAY;
#if defined(__sgi) && defined(_COMPILER_VERSION)
    union fpc_csr mipsCR;

    mipsCR.fc_word = get_fpc_csr();
    mipsCR.fc_struct.flush = 0;
    set_fpc_csr(mipsCR.fc_word);
#endif

    /*
     * Initialize table of powers of 10 expressed as wide integers.
     */

    maxpow10_wide = (int)
	    floor(sizeof(Tcl_WideUInt) * CHAR_BIT * log(2.) / log(10.));
    pow10_wide = (Tcl_WideUInt *)
	    ckalloc((maxpow10_wide + 1) * sizeof(Tcl_WideUInt));
    u = 1;
    for (i = 0; i < maxpow10_wide; ++i) {
	pow10_wide[i] = u;
	u *= 10;
    }
    pow10_wide[i] = u;

    /*
     * Determine how many bits of precision a double has, and how many decimal
     * digits that represents.
     */

    if (frexp((double) FLT_RADIX, &log2FLT_RADIX) != 0.5) {
	Tcl_Panic("This code doesn't work on a decimal machine!");
    }
    log2FLT_RADIX--;
    mantBits = DBL_MANT_DIG * log2FLT_RADIX;
    d = 1.0;

    /*
     * Initialize a table of powers of ten that can be exactly represented in
     * a double.
     */

    x = (int) (DBL_MANT_DIG * log((double) FLT_RADIX) / log(5.0));
    if (x < MAXPOW) {
	mmaxpow = x;
    } else {
	mmaxpow = MAXPOW;
    }
    for (i=0 ; i<=mmaxpow ; ++i) {
	pow10vals[i] = d;
	d *= 10.0;
    }

    /*
     * Initialize a table of large powers of five.
     */

    for (i=0; i<9; ++i) {
	err = err || mp_init(pow5 + i);
    }
    mp_set_u64(pow5, 5);
    for (i=0; i<8; ++i) {
	err = err || mp_sqr(pow5+i, pow5+i+1);
    }
    err = err || mp_init_u64(pow5_13, 1220703125);
    for (i = 1; i < 5; ++i) {
	err = err || mp_init(pow5_13 + i);
	err = err || mp_sqr(pow5_13 + i - 1, pow5_13 + i);
    }
    if (err != MP_OKAY) {
	Tcl_Panic("out of memory");
    }

    /*
     * Determine the number of decimal digits to the left and right of the
     * decimal point in the largest and smallest double, the smallest double
     * that differs from zero, and the number of mp_digits needed to represent
     * the significand of a double.
     */

    maxDigits = (int) ((DBL_MAX_EXP * log((double) FLT_RADIX)
	    + 0.5 * log(10.)) / log(10.));
    minDigits = (int) floor((DBL_MIN_EXP - DBL_MANT_DIG)
	    * log((double) FLT_RADIX) / log(10.));
    log10_DIGIT_MAX = (int) floor(MP_DIGIT_BIT * log(2.) / log(10.));

    /*
     * Nokia 770's software-emulated floating point is "middle endian": the
     * bytes within a 32-bit word are little-endian (like the native
     * integers), but the two words of a 'double' are presented most
     * significant word first.
     */

#ifdef IEEE_FLOATING_POINT
    bitwhack.dv = 1.000000238418579;
				/* 3ff0 0000 4000 0000 */
    if ((bitwhack.iv >> 32) == 0x3FF00000) {
	n770_fp = 0;
    } else if ((bitwhack.iv & 0xFFFFFFFF) == 0x3FF00000) {
	n770_fp = 1;
    } else {
	Tcl_Panic("unknown floating point word order on this machine");
    }
#endif
}

/*
 *----------------------------------------------------------------------
 *
 * TclFinalizeDoubleConversion --
 *
 *	Cleans up this file on exit.
 *
 * Results:
 *	None
 *
 * Side effects:
 *	Memory allocated by TclInitDoubleConversion is freed.
 *
 *----------------------------------------------------------------------
 */

void
TclFinalizeDoubleConversion(void)
{
    int i;

    ckfree(pow10_wide);
    for (i=0; i<9; ++i) {
	mp_clear(pow5 + i);
    }
    for (i=0; i < 5; ++i) {
	mp_clear(pow5_13 + i);
    }
}

/*
 *----------------------------------------------------------------------
 *
 * Tcl_InitBignumFromDouble --
 *
 *	Extracts the integer part of a double and converts it to an arbitrary
 *	precision integer.
 *
 * Results:
 *	None.
 *
 * Side effects:
 *	Initializes the bignum supplied, and stores the converted number in
 *	it.
 *
 *----------------------------------------------------------------------
 */

int
Tcl_InitBignumFromDouble(
    Tcl_Interp *interp,		/* For error message. */
    double d,			/* Number to convert. */
    void *big)			/* Place to store the result. */
{
    double fract;
    int expt;
    mp_err err;
    mp_int *b = (mp_int *)big;

    /*
     * Infinite values can't convert to bignum.
     */

    if (TclIsInfinite(d)) {
	if (interp != NULL) {
	    const char *s = "integer value too large to represent";

	    Tcl_SetObjResult(interp, Tcl_NewStringObj(s, -1));
	    Tcl_SetErrorCode(interp, "ARITH", "IOVERFLOW", s, NULL);
	}
	return TCL_ERROR;
    }

    fract = frexp(d, &expt);
    if (expt <= 0) {
	err = mp_init(b);
	mp_zero(b);
    } else {
	Tcl_WideInt w = (Tcl_WideInt)ldexp(fract, mantBits);
	int shift = expt - mantBits;

	err = mp_init_i64(b, w);
	if (err != MP_OKAY) {
		/* just skip */
	} else if (shift < 0) {
	    err = mp_div_2d(b, -shift, b, NULL);
	} else if (shift > 0) {
	    err = mp_mul_2d(b, shift, b);
	}
    }
    if (err != MP_OKAY) {
	return TCL_ERROR;
    }
    return TCL_OK;
}

/*
 *----------------------------------------------------------------------
 *
 * TclBignumToDouble --
 *
 *	Convert an arbitrary-precision integer to a native floating point
 *	number.
 *
 * Results:
 *	Returns the converted number. Sets errno to ERANGE if the number is
 *	too large to convert.
 *
 *----------------------------------------------------------------------
 */

double
TclBignumToDouble(
    const void *big)			/* Integer to convert. */
{
    mp_int b;
    int bits, shift, i, lsb;
    double r;
    mp_err err;
    const mp_int *a = (const mp_int *)big;


    /*
     * We need a 'mantBits'-bit significand.  Determine what shift will
     * give us that.
     */

    bits = mp_count_bits(a);
    if (bits > DBL_MAX_EXP*log2FLT_RADIX) {
	errno = ERANGE;
	if (mp_isneg(a)) {
	    return -HUGE_VAL;
	} else {
	    return HUGE_VAL;
	}
    }
    shift = mantBits - bits;

    /*
     * If shift > 0, shift the significand left by the requisite number of
     * bits.  If shift == 0, the significand is already exactly 'mantBits'
     * in length.  If shift < 0, we will need to shift the significand right
     * by the requisite number of bits, and round it. If the '1-shift'
     * least significant bits are 0, but the 'shift'th bit is nonzero,
     * then the significand lies exactly between two values and must be
     * 'rounded to even'.
     */

    err = mp_init(&b);
    if (err != MP_OKAY) {
	/* just skip */
    } else if (shift == 0) {
	err = mp_copy(a, &b);
    } else if (shift > 0) {
	err = mp_mul_2d(a, shift, &b);
    } else if (shift < 0) {
	lsb = mp_cnt_lsb(a);
	if (lsb == -1-shift) {

	    /*
	     * Round to even
	     */

	    err = mp_div_2d(a, -shift, &b, NULL);
	    if ((err == MP_OKAY) && mp_isodd(&b)) {
		if (mp_isneg(&b)) {
		    err = mp_sub_d(&b, 1, &b);
		} else {
		    err = mp_add_d(&b, 1, &b);
		}
	    }
	} else {

	    /*
	     * Ordinary rounding
	     */

	    err = mp_div_2d(a, -1-shift, &b, NULL);
	    if (err != MP_OKAY) {
		/* just skip */
	    } else if (mp_isneg(&b)) {
		err = mp_sub_d(&b, 1, &b);
	    } else {
		err = mp_add_d(&b, 1, &b);
	    }
	    err = mp_div_2d(&b, 1, &b, NULL);
	}
    }

    /*
     * Accumulate the result, one mp_digit at a time.
     */

    if (err != MP_OKAY) {
	return 0.0;
    }
    r = 0.0;
    for (i = b.used-1; i>=0; --i) {
	r = ldexp(r, MP_DIGIT_BIT) + b.dp[i];
    }
    mp_clear(&b);

    /*
     * Scale the result to the correct number of bits.
     */

    r = ldexp(r, bits - mantBits);

    /*
     * Return the result with the appropriate sign.
     */

    if (mp_isneg(a)) {
	return -r;
    } else {
	return r;
    }
}

/*
 *----------------------------------------------------------------------
 *
 * TclCeil --
 *
 *	Computes the smallest floating point number that is at least the
 *	mp_int argument.
 *
 * Results:
 *	Returns the floating point number.
 *
 *----------------------------------------------------------------------
 */

double
TclCeil(
    const void *big)			/* Integer to convert. */
{
    double r = 0.0;
    mp_int b;
    mp_err err;
    const mp_int *a = (const mp_int *)big;

    err = mp_init(&b);
    if ((err == MP_OKAY) && mp_isneg(a)) {
	err = mp_neg(a, &b);
	r = -TclFloor(&b);
    } else {
	int bits = mp_count_bits(a);

	if (bits > DBL_MAX_EXP*log2FLT_RADIX) {
	    r = HUGE_VAL;
	} else {
	    int i, exact = 1, shift = mantBits - bits;

	    if (err != MP_OKAY) {
		/* just skip */
	    } else if (shift > 0) {
		err = mp_mul_2d(a, shift, &b);
	    } else if (shift < 0) {
		mp_int d;
		err = mp_init(&d);
		if (err == MP_OKAY) {
		    err = mp_div_2d(a, -shift, &b, &d);
		}
		exact = mp_iszero(&d);
		mp_clear(&d);
	    } else {
		err = mp_copy(a, &b);
	    }
	    if ((err == MP_OKAY) && !exact) {
		err = mp_add_d(&b, 1, &b);
	    }
	    if (err != MP_OKAY) {
		return 0.0;
	    }
	    for (i=b.used-1 ; i>=0 ; --i) {
		r = ldexp(r, MP_DIGIT_BIT) + b.dp[i];
	    }
	    r = ldexp(r, bits - mantBits);
	}
    }
    mp_clear(&b);
    return r;
}

/*
 *----------------------------------------------------------------------
 *
 * TclFloor --
 *
 *	Computes the largest floating point number less than or equal to the
 *	mp_int argument.
 *
 * Results:
 *	Returns the floating point value.
 *
 *----------------------------------------------------------------------
 */

double
TclFloor(
    const void *big)			/* Integer to convert. */
{
    double r = 0.0;
    mp_int b;
    mp_err err;
    const mp_int *a = (const mp_int *)big;

    err = mp_init(&b);
    if ((err == MP_OKAY) && mp_isneg(a)) {
	err = mp_neg(a, &b);
	r = -TclCeil(&b);
    } else {
	int bits = mp_count_bits(a);

	if (bits > DBL_MAX_EXP*log2FLT_RADIX) {
	    r = DBL_MAX;
	} else {
	    int i, shift = mantBits - bits;

	    if (shift > 0) {
		err = mp_mul_2d(a, shift, &b);
	    } else if (shift < 0) {
		err = mp_div_2d(a, -shift, &b, NULL);
	    } else {
		err = mp_copy(a, &b);
	    }
	    if (err != MP_OKAY) {
		return 0.0;
	    }
	    for (i=b.used-1 ; i>=0 ; --i) {
		r = ldexp(r, MP_DIGIT_BIT) + b.dp[i];
	    }
	    r = ldexp(r, bits - mantBits);
	}
    }
    mp_clear(&b);
    return r;
}

/*
 *----------------------------------------------------------------------
 *
 * BignumToBiasedFrExp --
 *
 *	Convert an arbitrary-precision integer to a native floating point
 *	number in the range [0.5,1) times a power of two. NOTE: Intentionally
 *	converts to a number that's a few ulp too small, so that
 *	RefineApproximation will not overflow near the high end of the
 *	machine's arithmetic range.
 *
 * Results:
 *	Returns the converted number.
 *
 * Side effects:
 *	Stores the exponent of two in 'machexp'.
 *
 *----------------------------------------------------------------------
 */

static double
BignumToBiasedFrExp(
    const mp_int *a,		/* Integer to convert. */
    int *machexp)		/* Power of two. */
{
    mp_int b;
    int bits;
    int shift;
    int i;
    double r;
    mp_err err = MP_OKAY;

    /*
     * Determine how many bits we need, and extract that many from the input.
     * Round to nearest unit in the last place.
     */

    bits = mp_count_bits(a);
    shift = mantBits - 2 - bits;
    if (mp_init(&b)) {
	return 0.0;
    }
    if (shift > 0) {
	err = mp_mul_2d(a, shift, &b);
    } else if (shift < 0) {
	err = mp_div_2d(a, -shift, &b, NULL);
    } else {
	err = mp_copy(a, &b);
    }

    /*
     * Accumulate the result, one mp_digit at a time.
     */

    r = 0.0;
    if (err == MP_OKAY) {
	for (i=b.used-1; i>=0; --i) {
	    r = ldexp(r, MP_DIGIT_BIT) + b.dp[i];
	}
    }
    mp_clear(&b);

    /*
     * Return the result with the appropriate sign.
     */

    *machexp = bits - mantBits + 2;
    return (mp_isneg(a) ? -r : r);
}

/*
 *----------------------------------------------------------------------
 *
 * Pow10TimesFrExp --
 *
 *	Multiply a power of ten by a number expressed as fraction and
 *	exponent.
 *
 * Results:
 *	Returns the significand of the result.
 *
 * Side effects:
 *	Overwrites the 'machexp' parameter with the exponent of the result.
 *
 * Assumes that 'exponent' is such that 10**exponent would be a double, even
 * though 'fraction*10**(machexp+exponent)' might overflow.
 *
 *----------------------------------------------------------------------
 */

static double
Pow10TimesFrExp(
    int exponent,		/* Power of 10 to multiply by. */
    double fraction,		/* Significand of multiplicand. */
    int *machexp)		/* On input, exponent of multiplicand. On
				 * output, exponent of result. */
{
    int i, j;
    int expt = *machexp;
    double retval = fraction;

    if (exponent > 0) {
	/*
	 * Multiply by 10**exponent.
	 */

	retval = frexp(retval * pow10vals[exponent & 0xF], &j);
	expt += j;
	for (i=4; i<9; ++i) {
	    if (exponent & (1<<i)) {
		retval = frexp(retval * pow_10_2_n[i], &j);
		expt += j;
	    }
	}
    } else if (exponent < 0) {
	/*
	 * Divide by 10**-exponent.
	 */

	retval = frexp(retval / pow10vals[(-exponent) & 0xF], &j);
	expt += j;
	for (i=4; i<9; ++i) {
	    if ((-exponent) & (1<<i)) {
		retval = frexp(retval / pow_10_2_n[i], &j);
		expt += j;
	    }
	}
    }

    *machexp = expt;
    return retval;
}

/*
 *----------------------------------------------------------------------
 *
 * SafeLdExp --
 *
 *	Do an 'ldexp' operation, but handle denormals gracefully.
 *
 * Results:
 *	Returns the appropriately scaled value.
 *
 *	On some platforms, 'ldexp' fails when presented with a number too
 *	small to represent as a normalized double. This routine does 'ldexp'
 *	in two steps for those numbers, to return correctly denormalized
 *	values.
 *
 *----------------------------------------------------------------------
 */

static double
SafeLdExp(
    double fract,
    int expt)
{
    int minexpt = DBL_MIN_EXP * log2FLT_RADIX;
    volatile double a, b, retval;

    if (expt < minexpt) {
	a = ldexp(fract, expt - mantBits - minexpt);
	b = ldexp(1.0, mantBits + minexpt);
	retval = a * b;
    } else {
	retval = ldexp(fract, expt);
    }
    return retval;
}

/*
 *----------------------------------------------------------------------
 *
 * TclFormatNaN --
 *
 *	Makes the string representation of a "Not a Number"
 *
 * Results:
 *	None.
 *
 * Side effects:
 *	Stores the string representation in the supplied buffer, which must be
 *	at least TCL_DOUBLE_SPACE characters.
 *
 *----------------------------------------------------------------------
 */

void
TclFormatNaN(
    double value,		/* The Not-a-Number to format. */
    char *buffer)		/* String representation. */
{
#ifndef IEEE_FLOATING_POINT
    strcpy(buffer, "NaN");
    return;
#else
    union {
	double dv;
	uint64_t iv;
    } bitwhack;

    bitwhack.dv = value;
    if (n770_fp) {
	bitwhack.iv = Nokia770Twiddle(bitwhack.iv);
    }
    if (bitwhack.iv & (UINT64_C(1) << 63)) {
	bitwhack.iv &= ~ (UINT64_C(1) << 63);
	*buffer++ = '-';
    }
    *buffer++ = 'N';
    *buffer++ = 'a';
    *buffer++ = 'N';
    bitwhack.iv &= ((UINT64_C(1)) << 51) - 1;
    if (bitwhack.iv != 0) {
	sprintf(buffer, "(%" PRIx64 ")", bitwhack.iv);
    } else {
	*buffer = '\0';
    }
#endif /* IEEE_FLOATING_POINT */
}

/*
 *----------------------------------------------------------------------
 *
 * Nokia770Twiddle --
 *
 *	Transpose the two words of a number for Nokia 770 floating point
 *	handling.
 *
 *----------------------------------------------------------------------
 */
#ifdef IEEE_FLOATING_POINT
static Tcl_WideUInt
Nokia770Twiddle(
    Tcl_WideUInt w)		/* Number to transpose. */
{
    return (((w >> 32) & 0xFFFFFFFF) | (w << 32));
}
#endif

/*
 *----------------------------------------------------------------------
 *
 * TclNokia770Doubles --
 *
 *	Transpose the two words of a number for Nokia 770 floating point
 *	handling.
 *
 *----------------------------------------------------------------------
 */

int
TclNokia770Doubles(void)
{
    return n770_fp;
}

/*
 * Local Variables:
 * mode: c
 * c-basic-offset: 4
 * fill-column: 78
 * End:
 */<|MERGE_RESOLUTION|>--- conflicted
+++ resolved
@@ -544,12 +544,7 @@
     int under = 0;              /* Flag trailing '_' as error if true once
 				 * number is accepted. */
 
-<<<<<<< HEAD
-#define ALL_BITS	UWIDE_MAX
-#define MOST_BITS	(ALL_BITS >> 1)
-=======
 #define MOST_BITS	(UWIDE_MAX >> 1)
->>>>>>> 8fd0500b
 
     /*
      * Initialize bytes to start of the object's string rep if the caller
@@ -920,7 +915,7 @@
 	    acceptState = state;
 	    acceptPoint = p;
 	    acceptLen = len;
-		/* FALLTHRU */
+	    /* FALLTHRU */
 	case ZERO_B:
 	zerob:
 	    if (c == '0') {
@@ -3886,15 +3881,13 @@
     int r = mp_cmp_mag(twor, S);
 
     switch (r) {
-    case MP_LT:
-	return 0;
     case MP_EQ:
 	return isodd;
     case MP_GT:
 	return 1;
-    }
-    Tcl_Panic("in ShouldBankerRoundUp, trichotomy fails!");
-    return 0;
+    default:
+	return 0;
+    }
 }
  
@@ -3933,15 +3926,13 @@
     r = mp_cmp_mag(&temp, S);
     mp_clear(&temp);
     switch(r) {
-    case MP_LT:
-	return 0;
     case MP_EQ:
 	return isodd;
     case MP_GT:
 	return 1;
-    }
-    Tcl_Panic("in ShouldBankerRoundUpToNext, trichotomy fails!");
-    return 0;
+    default:
+	return 0;
+    }
 }
  
