/*
 * tclStrToD.c --
 *
 *	This file contains a collection of procedures for managing conversions
 *	to/from floating-point in Tcl. They include TclParseNumber, which
 *	parses numbers from strings; TclDoubleDigits, which formats numbers
 *	into strings of digits, and procedures for interconversion among
 *	'double' and 'mp_int' types.
 *
 * Copyright (c) 2005 by Kevin B. Kenny. All rights reserved.
 *
 * See the file "license.terms" for information on usage and redistribution of
 * this file, and for a DISCLAIMER OF ALL WARRANTIES.
 */

#include "tclInt.h"
#include "tclTomMath.h"
#include <float.h>
#include <math.h>

#ifdef _WIN32
#define copysign _copysign
#endif

/*
 * This code supports (at least hypothetically), IBM, Cray, VAX and IEEE-754
 * floating point; of these, only IEEE-754 can represent NaN. IEEE-754 can be
 * uniquely determined by radix and by the widths of significand and exponent.
 */

#if (FLT_RADIX == 2) && (DBL_MANT_DIG == 53) && (DBL_MAX_EXP == 1024)
#   define IEEE_FLOATING_POINT
#endif

/*
 * Rounding controls. (Thanks a lot, Intel!)
 */

#ifdef __i386
/*
 * gcc on x86 needs access to rounding controls, because of a questionable
 * feature where it retains intermediate results as IEEE 'long double' values
 * somewhat unpredictably. It is tempting to include fpu_control.h, but that
 * file exists only on Linux; it is missing on Cygwin and MinGW. Most gcc-isms
 * and ix86-isms are factored out here.
 */

#if defined(__GNUC__)
typedef unsigned int	fpu_control_t __attribute__ ((__mode__ (__HI__)));

#define _FPU_GETCW(cw)	__asm__ __volatile__ ("fnstcw %0" : "=m" (*&cw))
#define _FPU_SETCW(cw)	__asm__ __volatile__ ("fldcw %0" : : "m" (*&cw))
#   define FPU_IEEE_ROUNDING	0x027f
#   define ADJUST_FPU_CONTROL_WORD
#define TCL_IEEE_DOUBLE_ROUNDING \
    fpu_control_t roundTo53Bits = FPU_IEEE_ROUNDING;	\
    fpu_control_t oldRoundingMode;			\
    _FPU_GETCW(oldRoundingMode);			\
    _FPU_SETCW(roundTo53Bits)
#define TCL_DEFAULT_DOUBLE_ROUNDING \
    _FPU_SETCW(oldRoundingMode)

/*
 * Sun ProC needs sunmath for rounding control on x86 like gcc above.
 */
#elif defined(__sun)
#include <sunmath.h>
#define TCL_IEEE_DOUBLE_ROUNDING \
    ieee_flags("set","precision","double",NULL)
#define TCL_DEFAULT_DOUBLE_ROUNDING \
    ieee_flags("clear","precision",NULL,NULL)

/*
 * Other platforms are assumed to always operate in full IEEE mode, so we make
 * the macros to go in and out of that mode do nothing.
 */

#else /* !__GNUC__ && !__sun */
#define TCL_IEEE_DOUBLE_ROUNDING	((void) 0)
#define TCL_DEFAULT_DOUBLE_ROUNDING	((void) 0)
#endif
#else /* !__i386 */
#define TCL_IEEE_DOUBLE_ROUNDING	((void) 0)
#define TCL_DEFAULT_DOUBLE_ROUNDING	((void) 0)
#endif

/*
 * MIPS floating-point units need special settings in control registers to use
 * gradual underflow as we expect.  This fix is for the MIPSpro compiler.
 */

#if defined(__sgi) && defined(_COMPILER_VERSION)
#include <sys/fpu.h>
#endif

/*
 * HP's PA_RISC architecture uses 7ff4000000000000 to represent a quiet NaN.
 * Everyone else uses 7ff8000000000000. (Why, HP, why?)
 */

#ifdef __hppa
#   define NAN_START	0x7ff4
#   define NAN_MASK	(((Tcl_WideUInt) 1) << 50)
#else
#   define NAN_START	0x7ff8
#   define NAN_MASK	(((Tcl_WideUInt) 1) << 51)
#endif

/*
 * Constants used by this file (most of which are only ever calculated at
 * runtime).
 */

/* Magic constants */

#define LOG10_2 0.3010299956639812
#define TWO_OVER_3LOG10 0.28952965460216784
#define LOG10_3HALVES_PLUS_FUDGE 0.1760912590558

/*
 * Definitions of the parts of an IEEE754-format floating point number.
 */

#define SIGN_BIT 	0x80000000
				/* Mask for the sign bit in the first word of
				 * a double. */
#define EXP_MASK	0x7ff00000
				/* Mask for the exponent field in the first
				 * word of a double. */
#define EXP_SHIFT	20	/* Shift count to make the exponent an
				 * integer. */
#define HIDDEN_BIT	(((Tcl_WideUInt) 0x00100000) << 32)
				/* Hidden 1 bit for the significand. */
#define HI_ORDER_SIG_MASK 0x000fffff
				/* Mask for the high-order part of the
				 * significand in the first word of a
				 * double. */
#define SIG_MASK	(((Tcl_WideUInt) HI_ORDER_SIG_MASK << 32) \
			| 0xffffffff)
				/* Mask for the 52-bit significand. */
#define FP_PRECISION	53	/* Number of bits of significand plus the
				 * hidden bit. */
#define EXPONENT_BIAS	0x3ff	/* Bias of the exponent 0. */

/*
 * Derived quantities.
 */

#define TEN_PMAX	22	/* floor(FP_PRECISION*log(2)/log(5)) */
#define QUICK_MAX	14	/* floor((FP_PRECISION-1)*log(2)/log(10))-1 */
#define BLETCH		0x10	/* Highest power of two that is greater than
				 * DBL_MAX_10_EXP, divided by 16. */
#define DIGIT_GROUP	8	/* floor(MP_DIGIT_BIT*log(2)/log(10)) */

/*
 * Union used to dismantle floating point numbers.
 */

typedef union Double {
    struct {
#ifdef WORDS_BIGENDIAN
	int word0;
	int word1;
#else
	int word1;
	int word0;
#endif
    } w;
    double d;
    Tcl_WideUInt q;
} Double;

static int maxpow10_wide;	/* The powers of ten that can be represented
				 * exactly as wide integers. */
static Tcl_WideUInt *pow10_wide;
#define MAXPOW	22
static double pow10vals[MAXPOW+1];
				/* The powers of ten that can be represented
				 * exactly as IEEE754 doubles. */
static int mmaxpow;		/* Largest power of ten that can be
				 * represented exactly in a 'double'. */
static int log10_DIGIT_MAX;	/* The number of decimal digits that fit in an
				 * mp_digit. */
static int log2FLT_RADIX;	/* Logarithm of the floating point radix. */
static int mantBits;		/* Number of bits in a double's significand */
static mp_int pow5[9];		/* Table of powers of 5**(2**n), up to
				 * 5**256 */
static double tiny = 0.0;	/* The smallest representable double. */
static int maxDigits;		/* The maximum number of digits to the left of
				 * the decimal point of a double. */
static int minDigits;		/* The maximum number of digits to the right
				 * of the decimal point in a double. */
static const double pow_10_2_n[] = {	/* Inexact higher powers of ten. */
    1.0,
    100.0,
    10000.0,
    1.0e+8,
    1.0e+16,
    1.0e+32,
    1.0e+64,
    1.0e+128,
    1.0e+256
};

static int n770_fp;		/* Flag is 1 on Nokia N770 floating point.
				 * Nokia's floating point has the words
				 * reversed: if big-endian is 7654 3210,
				 * and little-endian is       0123 4567,
				 * then Nokia's FP is         4567 0123;
				 * little-endian within the 32-bit words but
				 * big-endian between them. */

/*
 * Table of powers of 5 that are small enough to fit in an mp_digit.
 */

static const mp_digit dpow5[13] = {
               1,              5,             25,            125,
             625,           3125,          15625,          78125,
          390625,        1953125,        9765625,       48828125,
       244140625
};

/*
 * Table of powers: pow5_13[n] = 5**(13*2**(n+1))
 */

static mp_int pow5_13[5];	/* Table of powers: 5**13, 5**26, 5**52,
				 * 5**104, 5**208 */
static const double tens[] = {
    1e00, 1e01, 1e02, 1e03, 1e04, 1e05, 1e06, 1e07, 1e08, 1e09,
    1e10, 1e11, 1e12, 1e13, 1e14, 1e15, 1e16, 1e17, 1e18, 1e19,
    1e20, 1e21, 1e22
};

static const int itens [] = {
    1,
    10,
    100,
    1000,
    10000,
    100000,
    1000000,
    10000000,
    100000000
};

static const double bigtens[] = {
    1e016, 1e032, 1e064, 1e128, 1e256
};
#define N_BIGTENS 5

static const int log2pow5[27] = {
    01,  3,  5,  7, 10, 12, 14, 17, 19, 21,
    24, 26, 28, 31, 33, 35, 38, 40, 42, 45,
    47, 49, 52, 54, 56, 59, 61
};
#define N_LOG2POW5 27

static const Tcl_WideUInt wuipow5[27] = {
    (Tcl_WideUInt) 1,		/* 5**0 */
    (Tcl_WideUInt) 5,
    (Tcl_WideUInt) 25,
    (Tcl_WideUInt) 125,
    (Tcl_WideUInt) 625,
    (Tcl_WideUInt) 3125,	/* 5**5 */
    (Tcl_WideUInt) 3125*5,
    (Tcl_WideUInt) 3125*25,
    (Tcl_WideUInt) 3125*125,
    (Tcl_WideUInt) 3125*625,
    (Tcl_WideUInt) 3125*3125,	/* 5**10 */
    (Tcl_WideUInt) 3125*3125*5,
    (Tcl_WideUInt) 3125*3125*25,
    (Tcl_WideUInt) 3125*3125*125,
    (Tcl_WideUInt) 3125*3125*625,
    (Tcl_WideUInt) 3125*3125*3125, /* 5**15 */
    (Tcl_WideUInt) 3125*3125*3125*5,
    (Tcl_WideUInt) 3125*3125*3125*25,
    (Tcl_WideUInt) 3125*3125*3125*125,
    (Tcl_WideUInt) 3125*3125*3125*625,
    (Tcl_WideUInt) 3125*3125*3125*3125,	/* 5**20 */
    (Tcl_WideUInt) 3125*3125*3125*3125*5,
    (Tcl_WideUInt) 3125*3125*3125*3125*25,
    (Tcl_WideUInt) 3125*3125*3125*3125*125,
    (Tcl_WideUInt) 3125*3125*3125*3125*625,
    (Tcl_WideUInt) 3125*3125*3125*3125*3125,  /* 5**25 */
    (Tcl_WideUInt) 3125*3125*3125*3125*3125*5 /* 5**26 */
};

/*
 * Static functions defined in this file.
 */

static int		AccumulateDecimalDigit(unsigned, int,
			    Tcl_WideUInt *, mp_int *, int);
static double		MakeHighPrecisionDouble(int signum,
			    mp_int *significand, int nSigDigs, long exponent);
static double		MakeLowPrecisionDouble(int signum,
			    Tcl_WideUInt significand, int nSigDigs,
			    long exponent);
#ifdef IEEE_FLOATING_POINT
static double		MakeNaN(int signum, Tcl_WideUInt tag);
#endif
static double		RefineApproximation(double approx,
			    mp_int *exactSignificand, int exponent);
static void		MulPow5(mp_int *, unsigned, mp_int *);
static int 		NormalizeRightward(Tcl_WideUInt *);
static int		RequiredPrecision(Tcl_WideUInt);
static void		DoubleToExpAndSig(double, Tcl_WideUInt *, int *,
			    int *);
static void		TakeAbsoluteValue(Double *, int *);
static char *		FormatInfAndNaN(Double *, int *, char **);
static char *		FormatZero(int *, char **);
static int		ApproximateLog10(Tcl_WideUInt, int, int);
static int		BetterLog10(double, int, int *);
static void		ComputeScale(int, int, int *, int *, int *, int *);
static void		SetPrecisionLimits(int, int, int *, int *, int *,
			    int *);
static char *		BumpUp(char *, char *, int *);
static int		AdjustRange(double *, int);
static char *		ShorteningQuickFormat(double, int, int, double,
			    char *, int *);
static char *		StrictQuickFormat(double, int, int, double,
			    char *, int *);
static char *		QuickConversion(double, int, int, int, int, int, int,
			    int *, char **);
static void		CastOutPowersOf2(int *, int *, int *);
static char *		ShorteningInt64Conversion(Double *, Tcl_WideUInt,
			    int, int, int, int, int, int, int, int, int,
			    int, int, int *, char **);
static char *		StrictInt64Conversion(Double *, Tcl_WideUInt,
			    int, int, int, int, int, int,
			    int, int, int *, char **);
static int		ShouldBankerRoundUpPowD(mp_int *, int, int);
static int		ShouldBankerRoundUpToNextPowD(mp_int *, mp_int *,
			    int, int, mp_int *);
static char *		ShorteningBignumConversionPowD(Double *dPtr,
			    Tcl_WideUInt bw, int b2, int b5,
			    int m2plus, int m2minus, int m5,
			    int sd, int k, int len,
			    int ilim, int ilim1, int *decpt,
			    char **endPtr);
static char *		StrictBignumConversionPowD(Double *dPtr,
			    Tcl_WideUInt bw, int b2, int b5,
			    int sd, int k, int len,
			    int ilim, int ilim1, int *decpt,
			    char **endPtr);
static int		ShouldBankerRoundUp(mp_int *, mp_int *, int);
static int		ShouldBankerRoundUpToNext(mp_int *, mp_int *,
			    mp_int *, int);
static char *		ShorteningBignumConversion(Double *dPtr,
			    Tcl_WideUInt bw, int b2,
			    int m2plus, int m2minus,
			    int s2, int s5, int k, int len,
			    int ilim, int ilim1, int *decpt,
			    char **endPtr);
static char *		StrictBignumConversion(Double *dPtr,
			    Tcl_WideUInt bw, int b2,
			    int s2, int s5, int k, int len,
			    int ilim, int ilim1, int *decpt,
			    char **endPtr);
static double		BignumToBiasedFrExp(const mp_int *big, int *machexp);
static double		Pow10TimesFrExp(int exponent, double fraction,
			    int *machexp);
static double		SafeLdExp(double fraction, int exponent);
#ifdef IEEE_FLOATING_POINT
static Tcl_WideUInt	Nokia770Twiddle(Tcl_WideUInt w);
#endif

/*
 *----------------------------------------------------------------------
 *
 * TclParseNumber --
 *
 *	Scans bytes, interpreted as characters in Tcl's internal encoding, and
 *	parses the longest prefix that is the string representation of a
 *	number in a format recognized by Tcl.
 *
 *	The arguments bytes, numBytes, and objPtr are the inputs which
 *	determine the string to be parsed. If bytes is non-NULL, it points to
 *	the first byte to be scanned. If bytes is NULL, then objPtr must be
 *	non-NULL, and the string representation of objPtr will be scanned
 *	(generated first, if necessary). The numBytes argument determines the
 *	number of bytes to be scanned. If numBytes is negative, the first NUL
 *	byte encountered will terminate the scan. If numBytes is non-negative,
 *	then no more than numBytes bytes will be scanned.
 *
 *	The argument flags is an input that controls the numeric formats
 *	recognized by the parser. The flag bits are:
 *
 *	- TCL_PARSE_INTEGER_ONLY:	accept only integer values; reject
 *		strings that denote floating point values (or accept only the
 *		leading portion of them that are integer values).
 *	- TCL_PARSE_SCAN_PREFIXES:	ignore the prefixes 0b and 0o that are
 *		not part of the [scan] command's vocabulary. Use only in
 *		combination with TCL_PARSE_INTEGER_ONLY.
 *	- TCL_PARSE_BINARY_ONLY:	parse only in the binary format, whether
 *		or not a prefix is present that would lead to binary parsing.
 *		Use only in combination with TCL_PARSE_INTEGER_ONLY.
 *	- TCL_PARSE_OCTAL_ONLY:		parse only in the octal format, whether
 *		or not a prefix is present that would lead to octal parsing.
 *		Use only in combination with TCL_PARSE_INTEGER_ONLY.
 *	- TCL_PARSE_HEXADECIMAL_ONLY:	parse only in the hexadecimal format,
 *		whether or not a prefix is present that would lead to
 *		hexadecimal parsing. Use only in combination with
 *		TCL_PARSE_INTEGER_ONLY.
 *	- TCL_PARSE_DECIMAL_ONLY:	parse only in the decimal format, no
 *		matter whether a 0 prefix would normally force a different
 *		base.
 *	- TCL_PARSE_NO_WHITESPACE:	reject any leading/trailing whitespace
 *
 *	The arguments interp and expected are inputs that control error
 *	message generation. If interp is NULL, no error message will be
 *	generated. If interp is non-NULL, then expected must also be non-NULL.
 *	When TCL_ERROR is returned, an error message will be left in the
 *	result of interp, and the expected argument will appear in the error
 *	message as the thing TclParseNumber expected, but failed to find in
 *	the string.
 *
 *	The arguments objPtr and endPtrPtr as well as the return code are the
 *	outputs.
 *
 *	When the parser cannot find any prefix of the string that matches a
 *	format it is looking for, TCL_ERROR is returned and an error message
 *	may be generated and returned as described above. The contents of
 *	objPtr will not be changed. If endPtrPtr is non-NULL, a pointer to the
 *	character in the string that terminated the scan will be written to
 *	*endPtrPtr.
 *
 *	When the parser determines that the entire string matches a format it
 *	is looking for, TCL_OK is returned, and if objPtr is non-NULL, then
 *	the internal rep and Tcl_ObjType of objPtr are set to the "canonical"
 *	numeric value that matches the scanned string. If endPtrPtr is not
 *	NULL, a pointer to the end of the string will be written to *endPtrPtr
 *	(that is, either bytes+numBytes or a pointer to a terminating NUL
 *	byte).
 *
 *	When the parser determines that a partial string matches a format it
 *	is looking for, the value of endPtrPtr determines what happens:
 *
 *	- If endPtrPtr is NULL, then TCL_ERROR is returned, with error message
 *		generation as above.
 *
 *	- If endPtrPtr is non-NULL, then TCL_OK is returned and objPtr
 *		internals are set as above. Also, a pointer to the first
 *		character following the parsed numeric string is written to
 *		*endPtrPtr.
 *
 *	In some cases where the string being scanned is the string rep of
 *	objPtr, this routine can leave objPtr in an inconsistent state where
 *	its string rep and its internal rep do not agree. In these cases the
 *	internal rep will be in agreement with only some substring of the
 *	string rep. This might happen if the caller passes in a non-NULL bytes
 *	value that points somewhere into the string rep. It might happen if
 *	the caller passes in a numBytes value that limits the scan to only a
 *	prefix of the string rep. Or it might happen if a non-NULL value of
 *	endPtrPtr permits a TCL_OK return from only a partial string match. It
 *	is the responsibility of the caller to detect and correct such
 *	inconsistencies when they can and do arise.
 *
 * Results:
 *	Returns a standard Tcl result.
 *
 * Side effects:
 *	The string representaton of objPtr may be generated.
 *
 *	The internal representation and Tcl_ObjType of objPtr may be changed.
 *	This may involve allocation and/or freeing of memory.
 *
 *----------------------------------------------------------------------
 */

int
TclParseNumber(
    Tcl_Interp *interp,		/* Used for error reporting. May be NULL. */
    Tcl_Obj *objPtr,		/* Object to receive the internal rep. */
    const char *expected,	/* Description of the type of number the
				 * caller expects to be able to parse
				 * ("integer", "boolean value", etc.). */
    const char *bytes,		/* Pointer to the start of the string to
				 * scan. */
    size_t numBytes,		/* Maximum number of bytes to scan, see
				 * above. */
    const char **endPtrPtr,	/* Place to store pointer to the character
				 * that terminated the scan. */
    int flags)			/* Flags governing the parse. */
{
    enum State {
	INITIAL, SIGNUM, ZERO, ZERO_X,
	ZERO_O, ZERO_B, ZERO_D, BINARY,
	HEXADECIMAL, OCTAL, DECIMAL,
	LEADING_RADIX_POINT, FRACTION,
	EXPONENT_START, EXPONENT_SIGNUM, EXPONENT,
	sI, sIN, sINF, sINFI, sINFIN, sINFINI, sINFINIT, sINFINITY
#ifdef IEEE_FLOATING_POINT
	, sN, sNA, sNAN, sNANPAREN, sNANHEX, sNANFINISH
#endif
    } state = INITIAL;
    enum State acceptState = INITIAL;

    int signum = 0;		/* Sign of the number being parsed. */
    Tcl_WideUInt significandWide = 0;
				/* Significand of the number being parsed (if
				 * no overflow). */
    mp_int significandBig;	/* Significand of the number being parsed (if
				 * it overflows significandWide). */
    int significandOverflow = 0;/* Flag==1 iff significandBig is used. */
    Tcl_WideUInt octalSignificandWide = 0;
				/* Significand of an octal number; needed
				 * because we don't know whether a number with
				 * a leading zero is octal or decimal until
				 * we've scanned forward to a '.' or 'e'. */
    mp_int octalSignificandBig;	/* Significand of octal number once
				 * octalSignificandWide overflows. */
    int octalSignificandOverflow = 0;
				/* Flag==1 if octalSignificandBig is used. */
    int numSigDigs = 0;		/* Number of significant digits in the decimal
				 * significand. */
    int numTrailZeros = 0;	/* Number of trailing zeroes at the current
				 * point in the parse. */
    int numDigitsAfterDp = 0;	/* Number of digits scanned after the decimal
				 * point. */
    int exponentSignum = 0;	/* Signum of the exponent of a floating point
				 * number. */
    long exponent = 0;		/* Exponent of a floating point number. */
    const char *p;		/* Pointer to next character to scan. */
    size_t len;			/* Number of characters remaining after p. */
    const char *acceptPoint;	/* Pointer to position after last character in
				 * an acceptable number. */
    size_t acceptLen;		/* Number of characters following that
				 * point. */
    int status = TCL_OK;	/* Status to return to caller. */
    char d = 0;			/* Last hexadecimal digit scanned; initialized
				 * to avoid a compiler warning. */
    int shift = 0;		/* Amount to shift when accumulating binary */

#define ALL_BITS	((Tcl_WideUInt)-1)
#define MOST_BITS	(ALL_BITS >> 1)

    /*
     * Initialize bytes to start of the object's string rep if the caller
     * didn't pass anything else.
     */

    if (bytes == NULL) {
	if (interp == NULL && endPtrPtr == NULL) {
	    if (TclHasIntRep(objPtr, &tclDictType)) {
		/* A dict can never be a (single) number */
		return TCL_ERROR;
	    }
	    if (TclHasIntRep(objPtr, &tclListType)) {
		int length;
		/* A list can only be a (single) number if its length == 1 */
		TclListObjLength(NULL, objPtr, &length);
		if (length != 1) {
		    return TCL_ERROR;
		}
	    }
	}
	bytes = TclGetString(objPtr);
    }

    p = bytes;
    len = numBytes;
    acceptPoint = p;
    acceptLen = len;
    while (1) {
	char c = len ? *p : '\0';
	switch (state) {

	case INITIAL:
	    /*
	     * Initial state. Acceptable characters are +, -, digits, period,
	     * I, N, and whitespace.
	     */

	    if (TclIsSpaceProc(c)) {
		if (flags & TCL_PARSE_NO_WHITESPACE) {
		    goto endgame;
		}
		break;
	    } else if (c == '+') {
		state = SIGNUM;
		break;
	    } else if (c == '-') {
		signum = 1;
		state = SIGNUM;
		break;
	    }
	    /* FALLTHROUGH */

	case SIGNUM:
	    /*
	     * Scanned a leading + or -. Acceptable characters are digits,
	     * period, I, and N.
	     */

	    if (c == '0') {
		if (flags & TCL_PARSE_DECIMAL_ONLY) {
		    state = DECIMAL;
		} else {
		    state = ZERO;
		}
		break;
	    } else if (flags & TCL_PARSE_HEXADECIMAL_ONLY) {
		goto zerox;
	    } else if (flags & TCL_PARSE_BINARY_ONLY) {
		goto zerob;
	    } else if (flags & TCL_PARSE_OCTAL_ONLY) {
		goto zeroo;
	    } else if (isdigit(UCHAR(c))) {
		significandWide = c - '0';
		numSigDigs = 1;
		state = DECIMAL;
		break;
	    } else if (flags & TCL_PARSE_INTEGER_ONLY) {
		goto endgame;
	    } else if (c == '.') {
		state = LEADING_RADIX_POINT;
		break;
	    } else if (c == 'I' || c == 'i') {
		state = sI;
		break;
#ifdef IEEE_FLOATING_POINT
	    } else if (c == 'N' || c == 'n') {
		state = sN;
		break;
#endif
	    }
	    goto endgame;

	case ZERO:
	    /*
	     * Scanned a leading zero (perhaps with a + or -). Acceptable
	     * inputs are digits, period, X, b, and E. If 8 or 9 is
	     * encountered, the number can't be octal. This state and the
	     * OCTAL state differ only in whether they recognize 'X' and 'b'.
	     */

	    acceptState = state;
	    acceptPoint = p;
	    acceptLen = len;
	    if (c == 'x' || c == 'X') {
		if (flags & (TCL_PARSE_OCTAL_ONLY|TCL_PARSE_BINARY_ONLY)) {
		    goto endgame;
		}
		state = ZERO_X;
		break;
	    }
	    if (flags & TCL_PARSE_HEXADECIMAL_ONLY) {
		goto zerox;
	    }
	    if (flags & TCL_PARSE_SCAN_PREFIXES) {
		goto zeroo;
	    }
	    if (c == 'b' || c == 'B') {
		if (flags & TCL_PARSE_OCTAL_ONLY) {
		    goto endgame;
		}
		state = ZERO_B;
		break;
	    }
	    if (flags & TCL_PARSE_BINARY_ONLY) {
		goto zerob;
	    }
	    if (c == 'o' || c == 'O') {
		state = ZERO_O;
		break;
	    }
	    if (c == 'd' || c == 'D') {
		state = ZERO_D;
		break;
	    }
	    goto decimal;

	case OCTAL:
	    /*
	     * Scanned an optional + or -, followed by a string of octal
	     * digits. Acceptable inputs are more digits, period, or E. If 8
	     * or 9 is encountered, commit to floating point.
	     */

	    acceptState = state;
	    acceptPoint = p;
	    acceptLen = len;
	    /* FALLTHROUGH */
	case ZERO_O:
	zeroo:
	    if (c == '0') {
		numTrailZeros++;
		state = OCTAL;
		break;
	    } else if (c >= '1' && c <= '7') {
		if (objPtr != NULL) {
		    shift = 3 * (numTrailZeros + 1);
		    significandOverflow = AccumulateDecimalDigit(
			    (unsigned)(c-'0'), numTrailZeros,
			    &significandWide, &significandBig,
			    significandOverflow);

		    if (!octalSignificandOverflow) {
			/*
			 * Shifting by more bits than are in the value being
			 * shifted is at least de facto nonportable. Check for
			 * too large shifts first.
			 */

			if ((octalSignificandWide != 0)
				&& (((size_t)shift >=
					CHAR_BIT*sizeof(Tcl_WideUInt))
				|| (octalSignificandWide >
					((Tcl_WideUInt)-1 >> shift)))) {
			    octalSignificandOverflow = 1;
			    mp_init_u64(&octalSignificandBig,
				    octalSignificandWide);
			}
		    }
		    if (!octalSignificandOverflow) {
			octalSignificandWide =
				(octalSignificandWide << shift) + (c - '0');
		    } else {
			mp_mul_2d(&octalSignificandBig, shift,
				&octalSignificandBig);
			mp_add_d(&octalSignificandBig, (mp_digit)(c - '0'),
				&octalSignificandBig);
		    }
		}
		if (numSigDigs != 0) {
		    numSigDigs += numTrailZeros+1;
		} else {
		    numSigDigs = 1;
		}
		numTrailZeros = 0;
		state = OCTAL;
		break;
	    }
	    goto endgame;

	    /*
	     * Scanned 0x. If state is HEXADECIMAL, scanned at least one
	     * character following the 0x. The only acceptable inputs are
	     * hexadecimal digits.
	     */

	case HEXADECIMAL:
	    acceptState = state;
	    acceptPoint = p;
	    acceptLen = len;
	    /* FALLTHROUGH */

	case ZERO_X:
	zerox:
	    if (c == '0') {
		numTrailZeros++;
		state = HEXADECIMAL;
		break;
	    } else if (isdigit(UCHAR(c))) {
		d = (c-'0');
	    } else if (c >= 'A' && c <= 'F') {
		d = (c-'A'+10);
	    } else if (c >= 'a' && c <= 'f') {
		d = (c-'a'+10);
	    } else {
		goto endgame;
	    }
	    if (objPtr != NULL) {
		shift = 4 * (numTrailZeros + 1);
		if (!significandOverflow) {
		    /*
		     * Shifting by more bits than are in the value being
		     * shifted is at least de facto nonportable. Check for too
		     * large shifts first.
		     */

		    if (significandWide != 0 &&
			    ((size_t)shift >= CHAR_BIT*sizeof(Tcl_WideUInt) ||
			    significandWide > ((Tcl_WideUInt)-1 >> shift))) {
			significandOverflow = 1;
			mp_init_u64(&significandBig,
				significandWide);
		    }
		}
		if (!significandOverflow) {
		    significandWide = (significandWide << shift) + d;
		} else {
		    mp_mul_2d(&significandBig, shift, &significandBig);
		    mp_add_d(&significandBig, (mp_digit) d, &significandBig);
		}
	    }
	    numTrailZeros = 0;
	    state = HEXADECIMAL;
	    break;

	case BINARY:
	    acceptState = state;
	    acceptPoint = p;
	    acceptLen = len;
		/* FALLTHRU */
	case ZERO_B:
	zerob:
	    if (c == '0') {
		numTrailZeros++;
		state = BINARY;
		break;
	    } else if (c != '1') {
		goto endgame;
	    }
	    if (objPtr != NULL) {
		shift = numTrailZeros + 1;
		if (!significandOverflow) {
		    /*
		     * Shifting by more bits than are in the value being
		     * shifted is at least de facto nonportable. Check for too
		     * large shifts first.
		     */

		    if (significandWide != 0 &&
			    ((size_t)shift >= CHAR_BIT*sizeof(Tcl_WideUInt) ||
			    significandWide > ((Tcl_WideUInt)-1 >> shift))) {
			significandOverflow = 1;
			mp_init_u64(&significandBig,
				significandWide);
		    }
		}
		if (!significandOverflow) {
		    significandWide = (significandWide << shift) + 1;
		} else {
		    mp_mul_2d(&significandBig, shift, &significandBig);
		    mp_add_d(&significandBig, (mp_digit) 1, &significandBig);
		}
	    }
	    numTrailZeros = 0;
	    state = BINARY;
	    break;

	case ZERO_D:
	    if (c == '0') {
		numTrailZeros++;
	    } else if ( ! isdigit(UCHAR(c))) {
		goto endgame;
	    }
	    state = DECIMAL;
	    flags |= TCL_PARSE_INTEGER_ONLY;
	    /* FALLTHROUGH */

	case DECIMAL:
	    /*
	     * Scanned an optional + or - followed by a string of decimal
	     * digits.
	     */

	decimal:
	    acceptState = state;
	    acceptPoint = p;
	    acceptLen = len;
	    if (c == '0') {
		numTrailZeros++;
		state = DECIMAL;
		break;
	    } else if (isdigit(UCHAR(c))) {
		if (objPtr != NULL) {
		    significandOverflow = AccumulateDecimalDigit(
			    (unsigned)(c - '0'), numTrailZeros,
			    &significandWide, &significandBig,
			    significandOverflow);
		}
		numSigDigs += numTrailZeros+1;
		numTrailZeros = 0;
		state = DECIMAL;
		break;
	    } else if (flags & TCL_PARSE_INTEGER_ONLY) {
		goto endgame;
	    } else if (c == '.') {
		state = FRACTION;
		break;
	    } else if (c == 'E' || c == 'e') {
		state = EXPONENT_START;
		break;
	    }
	    goto endgame;

	    /*
	     * Found a decimal point. If no digits have yet been scanned, E is
	     * not allowed; otherwise, it introduces the exponent. If at least
	     * one digit has been found, we have a possible complete number.
	     */

	case FRACTION:
	    acceptState = state;
	    acceptPoint = p;
	    acceptLen = len;
	    if (c == 'E' || c=='e') {
		state = EXPONENT_START;
		break;
	    }
	    /* FALLTHROUGH */

	case LEADING_RADIX_POINT:
	    if (c == '0') {
		numDigitsAfterDp++;
		numTrailZeros++;
		state = FRACTION;
		break;
	    } else if (isdigit(UCHAR(c))) {
		numDigitsAfterDp++;
		if (objPtr != NULL) {
		    significandOverflow = AccumulateDecimalDigit(
			    (unsigned)(c-'0'), numTrailZeros,
			    &significandWide, &significandBig,
			    significandOverflow);
		}
		if (numSigDigs != 0) {
		    numSigDigs += numTrailZeros+1;
		} else {
		    numSigDigs = 1;
		}
		numTrailZeros = 0;
		state = FRACTION;
		break;
	    }
	    goto endgame;

	case EXPONENT_START:
	    /*
	     * Scanned the E at the start of an exponent. Make sure a legal
	     * character follows before using the C library strtol routine,
	     * which allows whitespace.
	     */

	    if (c == '+') {
		state = EXPONENT_SIGNUM;
		break;
	    } else if (c == '-') {
		exponentSignum = 1;
		state = EXPONENT_SIGNUM;
		break;
	    }
	    /* FALLTHROUGH */

	case EXPONENT_SIGNUM:
	    /*
	     * Found the E at the start of the exponent, followed by a sign
	     * character.
	     */

	    if (isdigit(UCHAR(c))) {
		exponent = c - '0';
		state = EXPONENT;
		break;
	    }
	    goto endgame;

	case EXPONENT:
	    /*
	     * Found an exponent with at least one digit. Accumulate it,
	     * making sure to hard-pin it to LONG_MAX on overflow.
	     */

	    acceptState = state;
	    acceptPoint = p;
	    acceptLen = len;
	    if (isdigit(UCHAR(c))) {
		if (exponent < (LONG_MAX - 9) / 10) {
		    exponent = 10 * exponent + (c - '0');
		} else {
		    exponent = LONG_MAX;
		}
		state = EXPONENT;
		break;
	    }
	    goto endgame;

	    /*
	     * Parse out INFINITY by simply spelling it out. INF is accepted
	     * as an abbreviation; other prefices are not.
	     */

	case sI:
	    if (c == 'n' || c == 'N') {
		state = sIN;
		break;
	    }
	    goto endgame;
	case sIN:
	    if (c == 'f' || c == 'F') {
		state = sINF;
		break;
	    }
	    goto endgame;
	case sINF:
	    acceptState = state;
	    acceptPoint = p;
	    acceptLen = len;
	    if (c == 'i' || c == 'I') {
		state = sINFI;
		break;
	    }
	    goto endgame;
	case sINFI:
	    if (c == 'n' || c == 'N') {
		state = sINFIN;
		break;
	    }
	    goto endgame;
	case sINFIN:
	    if (c == 'i' || c == 'I') {
		state = sINFINI;
		break;
	    }
	    goto endgame;
	case sINFINI:
	    if (c == 't' || c == 'T') {
		state = sINFINIT;
		break;
	    }
	    goto endgame;
	case sINFINIT:
	    if (c == 'y' || c == 'Y') {
		state = sINFINITY;
		break;
	    }
	    goto endgame;

	    /*
	     * Parse NaN's.
	     */
#ifdef IEEE_FLOATING_POINT
	case sN:
	    if (c == 'a' || c == 'A') {
		state = sNA;
		break;
	    }
	    goto endgame;
	case sNA:
	    if (c == 'n' || c == 'N') {
		state = sNAN;
		break;
	    }
	    goto endgame;
	case sNAN:
	    acceptState = state;
	    acceptPoint = p;
	    acceptLen = len;
	    if (c == '(') {
		state = sNANPAREN;
		break;
	    }
	    goto endgame;

	    /*
	     * Parse NaN(hexdigits)
	     */
	case sNANHEX:
	    if (c == ')') {
		state = sNANFINISH;
		break;
	    }
	    /* FALLTHROUGH */
	case sNANPAREN:
	    if (TclIsSpaceProc(c)) {
		break;
	    }
	    if (numSigDigs < 13) {
		if (c >= '0' && c <= '9') {
		    d = c - '0';
		} else if (c >= 'a' && c <= 'f') {
		    d = 10 + c - 'a';
		} else if (c >= 'A' && c <= 'F') {
		    d = 10 + c - 'A';
		} else {
		    goto endgame;
		}
		numSigDigs++;
		significandWide = (significandWide << 4) + d;
		state = sNANHEX;
		break;
	    }
	    goto endgame;
	case sNANFINISH:
#endif

	case sINFINITY:
	    acceptState = state;
	    acceptPoint = p;
	    acceptLen = len;
	    goto endgame;
	}
	p++;
	len--;
    }

  endgame:
    if (acceptState == INITIAL) {
	/*
	 * No numeric string at all found.
	 */

	status = TCL_ERROR;
	if (endPtrPtr != NULL) {
	    *endPtrPtr = p;
	}
    } else {
	/*
	 * Back up to the last accepting state in the lexer.
	 */

	p = acceptPoint;
	len = acceptLen;
	if (!(flags & TCL_PARSE_NO_WHITESPACE)) {
	    /*
	     * Accept trailing whitespace.
	     */

	    while (len != 0 && TclIsSpaceProc(*p)) {
		p++;
		len--;
	    }
	}
	if (endPtrPtr == NULL) {
	    if ((len != 0) && ((numBytes + 1 > 1) || (*p != '\0'))) {
		status = TCL_ERROR;
	    }
	} else {
	    *endPtrPtr = p;
	}
    }

    /*
     * Generate and store the appropriate internal rep.
     */

    if (status == TCL_OK && objPtr != NULL) {
	TclFreeIntRep(objPtr);
	switch (acceptState) {
	case SIGNUM:
	case ZERO_X:
	case ZERO_O:
	case ZERO_B:
	case ZERO_D:
	case LEADING_RADIX_POINT:
	case EXPONENT_START:
	case EXPONENT_SIGNUM:
	case sI:
	case sIN:
	case sINFI:
	case sINFIN:
	case sINFINI:
	case sINFINIT:
#ifdef IEEE_FLOATING_POINT
	case sN:
	case sNA:
	case sNANPAREN:
	case sNANHEX:
#endif
	    Tcl_Panic("TclParseNumber: bad acceptState %d parsing '%s'",
		    acceptState, bytes);
	case BINARY:
	    shift = numTrailZeros;
	    if (!significandOverflow && significandWide != 0 &&
		    ((size_t)shift >= CHAR_BIT*sizeof(Tcl_WideUInt) ||
		    significandWide > (MOST_BITS + signum) >> shift)) {
		significandOverflow = 1;
		mp_init_u64(&significandBig, significandWide);
	    }
	    if (shift) {
		if (!significandOverflow) {
		    significandWide <<= shift;
		} else {
		    mp_mul_2d(&significandBig, shift, &significandBig);
		}
	    }
	    goto returnInteger;

	case HEXADECIMAL:
	    /*
	     * Returning a hex integer. Final scaling step.
	     */

	    shift = 4 * numTrailZeros;
	    if (!significandOverflow && significandWide !=0 &&
		    ((size_t)shift >= CHAR_BIT*sizeof(Tcl_WideUInt) ||
		    significandWide > (MOST_BITS + signum) >> shift)) {
		significandOverflow = 1;
		mp_init_u64(&significandBig, significandWide);
	    }
	    if (shift) {
		if (!significandOverflow) {
		    significandWide <<= shift;
		} else {
		    mp_mul_2d(&significandBig, shift, &significandBig);
		}
	    }
	    goto returnInteger;

	case OCTAL:
	    /*
	     * Returning an octal integer. Final scaling step.
	     */

	    shift = 3 * numTrailZeros;
	    if (!octalSignificandOverflow && octalSignificandWide != 0 &&
		    ((size_t)shift >= CHAR_BIT*sizeof(Tcl_WideUInt) ||
		    octalSignificandWide > (MOST_BITS + signum) >> shift)) {
		octalSignificandOverflow = 1;
		mp_init_u64(&octalSignificandBig,
			octalSignificandWide);
	    }
	    if (shift) {
		if (!octalSignificandOverflow) {
		    octalSignificandWide <<= shift;
		} else {
		    mp_mul_2d(&octalSignificandBig, shift,
			    &octalSignificandBig);
		}
	    }
	    if (!octalSignificandOverflow) {
		if (octalSignificandWide > (MOST_BITS + signum)) {
		    mp_init_u64(&octalSignificandBig,
			    octalSignificandWide);
		    octalSignificandOverflow = 1;
		} else {
		    objPtr->typePtr = &tclIntType;
		    if (signum) {
			objPtr->internalRep.wideValue =
				- (Tcl_WideInt) octalSignificandWide;
		    } else {
			objPtr->internalRep.wideValue =
				(Tcl_WideInt) octalSignificandWide;
		    }
		}
	    }
	    if (octalSignificandOverflow) {
		if (signum) {
		    (void)mp_neg(&octalSignificandBig, &octalSignificandBig);
		}
		TclSetBignumIntRep(objPtr, &octalSignificandBig);
	    }
	    break;

	case ZERO:
	case DECIMAL:
	    significandOverflow = AccumulateDecimalDigit(0, numTrailZeros-1,
		    &significandWide, &significandBig, significandOverflow);
	    if (!significandOverflow && (significandWide > MOST_BITS+signum)) {
		significandOverflow = 1;
		mp_init_u64(&significandBig, significandWide);
	    }
	returnInteger:
	    if (!significandOverflow) {
		if (significandWide > MOST_BITS+signum) {
		    mp_init_u64(&significandBig,
			    significandWide);
		    significandOverflow = 1;
		} else {
		    objPtr->typePtr = &tclIntType;
		    if (signum) {
			objPtr->internalRep.wideValue =
				- (Tcl_WideInt) significandWide;
		    } else {
			objPtr->internalRep.wideValue =
				(Tcl_WideInt) significandWide;
		    }
		}
	    }
	    if (significandOverflow) {
		if (signum) {
		    (void)mp_neg(&significandBig, &significandBig);
		}
		TclSetBignumIntRep(objPtr, &significandBig);
	    }
	    break;

	case FRACTION:
	case EXPONENT:

	    /*
	     * Here, we're parsing a floating-point number. 'significandWide'
	     * or 'significandBig' contains the exact significand, according
	     * to whether 'significandOverflow' is set. The desired floating
	     * point value is significand * 10**k, where
	     * k = numTrailZeros+exponent-numDigitsAfterDp.
	     */

	    objPtr->typePtr = &tclDoubleType;
	    if (exponentSignum) {
		/*
		 * At this point exponent>=0, so the following calculation
		 * cannot underflow.
		 */
		exponent = -exponent;
	    }

	    /*
	     * Adjust the exponent for the number of trailing zeros that
	     * have not been accumulated, and the number of digits after
	     * the decimal point. Pin any overflow to LONG_MAX/LONG_MIN
	     * respectively.
	     */

	    if (exponent >= 0) {
		if (exponent - numDigitsAfterDp > LONG_MAX - numTrailZeros) {
		    exponent = LONG_MAX;
		} else {
		    exponent = exponent - numDigitsAfterDp + numTrailZeros;
		}
	    } else {
		if (exponent + numTrailZeros < LONG_MIN + numDigitsAfterDp) {
		    exponent = LONG_MIN;
		} else {
		    exponent = exponent + numTrailZeros - numDigitsAfterDp;
		}
	    }

	    /*
	     * The desired number is now significandWide * 10**exponent
	     * or significandBig * 10**exponent, depending on whether
	     * the significand has overflowed a wide int.
	     */
	    if (!significandOverflow) {
		objPtr->internalRep.doubleValue = MakeLowPrecisionDouble(
			signum, significandWide, numSigDigs, exponent);
	    } else {
		objPtr->internalRep.doubleValue = MakeHighPrecisionDouble(
			signum, &significandBig, numSigDigs, exponent);
	    }
	    break;

	case sINF:
	case sINFINITY:
	    if (signum) {
		objPtr->internalRep.doubleValue = -HUGE_VAL;
	    } else {
		objPtr->internalRep.doubleValue = HUGE_VAL;
	    }
	    objPtr->typePtr = &tclDoubleType;
	    break;

#ifdef IEEE_FLOATING_POINT
	case sNAN:
	case sNANFINISH:
	    objPtr->internalRep.doubleValue = MakeNaN(signum, significandWide);
	    objPtr->typePtr = &tclDoubleType;
	    break;
#endif
	case INITIAL:
	    /* This case only to silence compiler warning. */
	    Tcl_Panic("TclParseNumber: state INITIAL can't happen here");
	}
    }

    /*
     * Format an error message when an invalid number is encountered.
     */

    if (status != TCL_OK) {
	if (interp != NULL) {
	    Tcl_Obj *msg = Tcl_ObjPrintf("expected %s but got \"",
		    expected);

	    Tcl_AppendLimitedToObj(msg, bytes, numBytes, 50, "");
	    Tcl_AppendToObj(msg, "\"", -1);
	    Tcl_SetObjResult(interp, msg);
	    Tcl_SetErrorCode(interp, "TCL", "VALUE", "NUMBER", NULL);
	}
    }

    /*
     * Free memory.
     */

    if (octalSignificandOverflow) {
	mp_clear(&octalSignificandBig);
    }
    if (significandOverflow) {
	mp_clear(&significandBig);
    }
    return status;
}

/*
 *----------------------------------------------------------------------
 *
 * AccumulateDecimalDigit --
 *
 *	Consume a decimal digit in a number being scanned.
 *
 * Results:
 *	Returns 1 if the number has overflowed to a bignum, 0 if it still fits
 *	in a wide integer.
 *
 * Side effects:
 *	Updates either the wide or bignum representation.
 *
 *----------------------------------------------------------------------
 */

static int
AccumulateDecimalDigit(
    unsigned digit,		/* Digit being scanned. */
    int numZeros,		/* Count of zero digits preceding the digit
				 * being scanned. */
    Tcl_WideUInt *wideRepPtr,	/* Representation of the partial number as a
				 * wide integer. */
    mp_int *bignumRepPtr,	/* Representation of the partial number as a
				 * bignum. */
    int bignumFlag)		/* Flag == 1 if the number overflowed previous
				 * to this digit. */
{
    int i, n;
    Tcl_WideUInt w;

    /*
     * Try wide multiplication first.
     */

    if (!bignumFlag) {
	w = *wideRepPtr;
	if (w == 0) {
	    /*
	     * There's no need to multiply if the multiplicand is zero.
	     */

	    *wideRepPtr = digit;
	    return 0;
	} else if (numZeros >= maxpow10_wide
		|| w > ((Tcl_WideUInt)-1-digit)/pow10_wide[numZeros+1]) {
	    /*
	     * Wide multiplication will overflow.  Expand the number to a
	     * bignum and fall through into the bignum case.
	     */

	    mp_init_u64(bignumRepPtr, w);
	} else {
	    /*
	     * Wide multiplication.
	     */

	    *wideRepPtr = w * pow10_wide[numZeros+1] + digit;
	    return 0;
	}
    }

    /*
     * Bignum multiplication.
     */

    if (numZeros < log10_DIGIT_MAX) {
	/*
	 * Up to about 8 zeros - single digit multiplication.
	 */

	mp_mul_d(bignumRepPtr, (mp_digit) pow10_wide[numZeros+1],
		bignumRepPtr);
	mp_add_d(bignumRepPtr, (mp_digit) digit, bignumRepPtr);
    } else {
	/*
	 * More than single digit multiplication. Multiply by the appropriate
	 * small powers of 5, and then shift. Large strings of zeroes are
	 * eaten 256 at a time; this is less efficient than it could be, but
	 * seems implausible. We presume that MP_DIGIT_BIT is at least 27. The
	 * first multiplication, by up to 10**7, is done with a one-DIGIT
	 * multiply (this presumes that MP_DIGIT_BIT >= 24).
	 */

	n = numZeros + 1;
	mp_mul_d(bignumRepPtr, (mp_digit) pow10_wide[n&0x7], bignumRepPtr);
	for (i=3; i<=7; ++i) {
	    if (n & (1 << i)) {
		mp_mul(bignumRepPtr, pow5+i, bignumRepPtr);
	    }
	}
	while (n >= 256) {
	    mp_mul(bignumRepPtr, pow5+8, bignumRepPtr);
	    n -= 256;
	}
	mp_mul_2d(bignumRepPtr, (int)(numZeros+1)&~0x7, bignumRepPtr);
	mp_add_d(bignumRepPtr, (mp_digit) digit, bignumRepPtr);
    }

    return 1;
}

/*
 *----------------------------------------------------------------------
 *
 * MakeLowPrecisionDouble --
 *
 *	Makes the double precision number, signum*significand*10**exponent.
 *
 * Results:
 *	Returns the constructed number.
 *
 *	Common cases, where there are few enough digits that the number can be
 *	represented with at most roundoff, are handled specially here. If the
 *	number requires more than one rounded operation to compute, the code
 *	promotes the significand to a bignum and calls MakeHighPrecisionDouble
 *	to do it instead.
 *
 *----------------------------------------------------------------------
 */

static double
MakeLowPrecisionDouble(
    int signum,			/* 1 if the number is negative, 0 otherwise */
    Tcl_WideUInt significand,	/* Significand of the number */
    int numSigDigs,		/* Number of digits in the significand */
    long exponent)		/* Power of ten */
{
    double retval;		/* Value of the number. */
    mp_int significandBig;	/* Significand expressed as a bignum. */

    /*
     * With gcc on x86, the floating point rounding mode is double-extended.
     * This causes the result of double-precision calculations to be rounded
     * twice: once to the precision of double-extended and then again to the
     * precision of double. Double-rounding introduces gratuitous errors of 1
     * ulp, so we need to change rounding mode to 53-bits.
     */

    TCL_IEEE_DOUBLE_ROUNDING;

    /*
     * Test for the easy cases.
     */

    if (significand == 0) {
	return copysign(0.0, -signum);
    }
    if (numSigDigs <= QUICK_MAX) {
	if (exponent >= 0) {
	    if (exponent <= mmaxpow) {
		/*
		 * The significand is an exact integer, and so is
		 * 10**exponent. The product will be correct to within 1/2 ulp
		 * without special handling.
		 */

		retval = (double)
			((Tcl_WideInt)significand * pow10vals[exponent]);
		goto returnValue;
	    } else {
		int diff = QUICK_MAX - numSigDigs;

		if (exponent-diff <= mmaxpow) {
		    /*
		     * 10**exponent is not an exact integer, but
		     * 10**(exponent-diff) is exact, and so is
		     * significand*10**diff, so we can still compute the value
		     * with only one roundoff.
		     */

		    volatile double factor = (double)
			    ((Tcl_WideInt)significand * pow10vals[diff]);
		    retval = factor * pow10vals[exponent-diff];
		    goto returnValue;
		}
	    }
	} else {
	    if (exponent >= -mmaxpow) {
		/*
		 * 10**-exponent is an exact integer, and so is the
		 * significand. Compute the result by one division, again with
		 * only one rounding.
		 */

		retval = (double)
			((Tcl_WideInt)significand / pow10vals[-exponent]);
		goto returnValue;
	    }
	}
    }

    /*
     * All the easy cases have failed. Promote ths significand to bignum and
     * call MakeHighPrecisionDouble to do it the hard way.
     */

    mp_init_u64(&significandBig, significand);
    retval = MakeHighPrecisionDouble(0, &significandBig, numSigDigs,
	    exponent);
    mp_clear(&significandBig);

    /*
     * Come here to return the computed value.
     */

  returnValue:
    if (signum) {
	retval = -retval;
    }

    /*
     * On gcc on x86, restore the floating point mode word.
     */

    TCL_DEFAULT_DOUBLE_ROUNDING;

    return retval;
}

/*
 *----------------------------------------------------------------------
 *
 * MakeHighPrecisionDouble --
 *
 *	Makes the double precision number, signum*significand*10**exponent.
 *
 * Results:
 *	Returns the constructed number.
 *
 *	MakeHighPrecisionDouble is used when arbitrary-precision arithmetic is
 *	needed to ensure correct rounding. It begins by calculating a
 *	low-precision approximation to the desired number, and then refines
 *	the answer in high precision.
 *
 *----------------------------------------------------------------------
 */

static double
MakeHighPrecisionDouble(
    int signum,			/* 1=negative, 0=nonnegative */
    mp_int *significand,	/* Exact significand of the number */
    int numSigDigs,		/* Number of significant digits */
    long exponent)		/* Power of 10 by which to multiply */
{
    double retval;
    int machexp;		/* Machine exponent of a power of 10. */

    /*
     * With gcc on x86, the floating point rounding mode is double-extended.
     * This causes the result of double-precision calculations to be rounded
     * twice: once to the precision of double-extended and then again to the
     * precision of double. Double-rounding introduces gratuitous errors of 1
     * ulp, so we need to change rounding mode to 53-bits.
     */

    TCL_IEEE_DOUBLE_ROUNDING;

    /*
     * Quick checks for zero, and over/underflow. Be careful to avoid
     * integer overflow when calculating with 'exponent'.
     */

    if (mp_iszero(significand)) {
	return copysign(0.0, -signum);
    }
    if (exponent >= 0 && exponent-1 > maxDigits-numSigDigs) {
	retval = HUGE_VAL;
	goto returnValue;
    } else if (exponent < 0 && numSigDigs+exponent < minDigits+1) {
	retval = 0.0;
	goto returnValue;
    }

    /*
     * Develop a first approximation to the significand. It is tempting simply
     * to force bignum to double, but that will overflow on input numbers like
     * 1.[string repeat 0 1000]1; while this is a not terribly likely
     * scenario, we still have to deal with it. Use fraction and exponent
     * instead. Once we have the significand, multiply by 10**exponent. Test
     * for overflow. Convert back to a double, and test for underflow.
     */

    retval = BignumToBiasedFrExp(significand, &machexp);
    retval = Pow10TimesFrExp(exponent, retval, &machexp);
    if (machexp > DBL_MAX_EXP*log2FLT_RADIX) {
	retval = HUGE_VAL;
	goto returnValue;
    }
    retval = SafeLdExp(retval, machexp);
	if (tiny == 0.0) {
	    tiny = SafeLdExp(1.0, DBL_MIN_EXP * log2FLT_RADIX - mantBits);
	}
    if (retval < tiny) {
	retval = tiny;
    }

    /*
     * Refine the result twice. (The second refinement should be necessary
     * only if the best approximation is a power of 2 minus 1/2 ulp).
     */

    retval = RefineApproximation(retval, significand, exponent);
    retval = RefineApproximation(retval, significand, exponent);

    /*
     * Come here to return the computed value.
     */

  returnValue:
    if (signum) {
	retval = -retval;
    }

    /*
     * On gcc on x86, restore the floating point mode word.
     */

    TCL_DEFAULT_DOUBLE_ROUNDING;

    return retval;
}

/*
 *----------------------------------------------------------------------
 *
 * MakeNaN --
 *
 *	Makes a "Not a Number" given a set of bits to put in the tag bits
 *
 *	Note that a signalling NaN is never returned.
 *
 *----------------------------------------------------------------------
 */

#ifdef IEEE_FLOATING_POINT
static double
MakeNaN(
    int signum,			/* Sign bit (1=negative, 0=nonnegative. */
    Tcl_WideUInt tags)		/* Tag bits to put in the NaN. */
{
    union {
	Tcl_WideUInt iv;
	double dv;
    } theNaN;

    theNaN.iv = tags;
    theNaN.iv &= (((Tcl_WideUInt) 1) << 51) - 1;
    if (signum) {
	theNaN.iv |= ((Tcl_WideUInt) (0x8000 | NAN_START)) << 48;
    } else {
	theNaN.iv |= ((Tcl_WideUInt) NAN_START) << 48;
    }
    if (n770_fp) {
	theNaN.iv = Nokia770Twiddle(theNaN.iv);
    }
    return theNaN.dv;
}
#endif

/*
 *----------------------------------------------------------------------
 *
 * RefineApproximation --
 *
 *	Given a poor approximation to a floating point number, returns a
 *	better one. (The better approximation is correct to within 1 ulp, and
 *	is entirely correct if the poor approximation is correct to 1 ulp.)
 *
 * Results:
 *	Returns the improved result.
 *
 *----------------------------------------------------------------------
 */

static double
RefineApproximation(
    double approxResult,	/* Approximate result of conversion. */
    mp_int *exactSignificand,	/* Integer significand. */
    int exponent)		/* Power of 10 to multiply by significand. */
{
    int M2, M5;			/* Powers of 2 and of 5 needed to put the
				 * decimal and binary numbers over a common
				 * denominator. */
    double significand;		/* Sigificand of the binary number. */
    int binExponent;		/* Exponent of the binary number. */
    int msb;			/* Most significant bit position of an
				 * intermediate result. */
    int nDigits;		/* Number of mp_digit's in an intermediate
				 * result. */
    mp_int twoMv;		/* Approx binary value expressed as an exact
				 * integer scaled by the multiplier 2M. */
    mp_int twoMd;		/* Exact decimal value expressed as an exact
				 * integer scaled by the multiplier 2M. */
    int scale;			/* Scale factor for M. */
    int multiplier;		/* Power of two to scale M. */
    double num, den;		/* Numerator and denominator of the correction
				 * term. */
    double quot;		/* Correction term. */
    double minincr;		/* Lower bound on the absolute value of the
				 * correction term. */
    int roundToEven = 0;	/* Flag == TRUE if we need to invoke
				 * "round to even" functionality */
    double rteSignificand;	/* Significand of the round-to-even result */
    int rteExponent;		/* Exponent of the round-to-even result */
    int shift;			/* Shift count for converting numerator
				 * and denominator of corrector to floating
				 * point */
    Tcl_WideInt rteSigWide;	/* Wide integer version of the significand
				 * for testing evenness */
    int i;

    /*
     * The first approximation is always low. If we find that it's HUGE_VAL,
     * we're done.
     */

    if (approxResult == HUGE_VAL) {
	return approxResult;
    }
    significand = frexp(approxResult, &binExponent);

    /*
     * We are trying to compute a corrector term that, when added to the
     * approximate result, will yield close to the exact result.
     * The exact result is exactSignificand * 10**exponent.
     * The approximate result is significand * 2**binExponent
     * If exponent<0, we need to multiply the exact value by 10**-exponent
     * to make it an integer, plus another factor of 2 to decide on rounding.
     *  Similarly if binExponent<FP_PRECISION, we need
     * to multiply by 2**FP_PRECISION to make the approximate value an integer.
     *
     * Let M = 2**M2 * 5**M5 be the least common multiple of these two
     * multipliers.
     */

    i = mantBits - binExponent;
    if (i < 0) {
	M2 = 0;
    } else {
	M2 = i;
    }
    if (exponent > 0) {
	M5 = 0;
    } else {
	M5 = -exponent;
	if (M5 - 1 > M2) {
	    M2 = M5 - 1;
	}
    }

    /*
     * Compute twoMv as 2*M*v, where v is the approximate value.
     * This is done by bit-whacking to calculate 2**(M2+1)*significand,
     * and then multiplying by 5**M5.
     */

    msb = binExponent + M2;	/* 1008 */
    nDigits = msb / MP_DIGIT_BIT + 1;
    mp_init_size(&twoMv, nDigits);
    i = (msb % MP_DIGIT_BIT + 1);
    twoMv.used = nDigits;
    significand *= SafeLdExp(1.0, i);
    while (--nDigits >= 0) {
	twoMv.dp[nDigits] = (mp_digit) significand;
	significand -= (mp_digit) significand;
	significand = SafeLdExp(significand, MP_DIGIT_BIT);
    }
    for (i = 0; i <= 8; ++i) {
	if (M5 & (1 << i)) {
	    mp_mul(&twoMv, pow5+i, &twoMv);
	}
    }

    /*
     * Compute twoMd as 2*M*d, where d is the exact value.
     * This is done by multiplying by 5**(M5+exponent) and then multiplying
     * by 2**(M5+exponent+1), which is, of couse, a left shift.
     */

    mp_init_copy(&twoMd, exactSignificand);
    for (i=0; i<=8; ++i) {
	if ((M5 + exponent) & (1 << i)) {
	    mp_mul(&twoMd, pow5+i, &twoMd);
	}
    }
    mp_mul_2d(&twoMd, M2+exponent+1, &twoMd);

    /*
     * Now let twoMd = twoMd - twoMv, the difference between the exact and
     * approximate values.
     */

    mp_sub(&twoMd, &twoMv, &twoMd);

    /*
     * The result, 2Mv-2Md, needs to be divided by 2M to yield a correction
     * term. Because 2M may well overflow a double, we need to scale the
     * denominator by a factor of 2**binExponent-mantBits. Place that factor
     * times 1/2 ULP into twoMd.
     */

    scale = binExponent - mantBits - 1;
    mp_set_u64(&twoMv, 1);
    for (i=0; i<=8; ++i) {
	if (M5 & (1 << i)) {
	    mp_mul(&twoMv, pow5+i, &twoMv);
	}
    }
    multiplier = M2 + scale + 1;
    if (multiplier > 0) {
	mp_mul_2d(&twoMv, multiplier, &twoMv);
    } else if (multiplier < 0) {
	mp_div_2d(&twoMv, -multiplier, &twoMv, NULL);
    }

    /*
     * Will the eventual correction term be less than, equal to, or
     * greater than 1/2 ULP?
     */

    switch (mp_cmp_mag(&twoMd, &twoMv)) {
    case MP_LT:
	/*
	 * If the error is less than 1/2 ULP, there's no correction to make.
	 */
	mp_clear(&twoMd);
	mp_clear(&twoMv);
	return approxResult;
    case MP_EQ:
	/*
	 * If the error is exactly 1/2 ULP, we need to round to even.
	 */
	roundToEven = 1;
	break;
    case MP_GT:
	/*
	 * We need to correct the result if the error exceeds 1/2 ULP.
	 */
	break;
    }

    /*
     * If we're in the 'round to even' case, and the significand is already
     * even, we're done. Return the approximate result.
     */
    if (roundToEven) {
	rteSignificand = frexp(approxResult, &rteExponent);
	rteSigWide = (Tcl_WideInt) ldexp(rteSignificand, FP_PRECISION);
	if ((rteSigWide & 1) == 0) {
	    mp_clear(&twoMd);
	    mp_clear(&twoMv);
	    return approxResult;
	}
    }

    /*
     * Reduce the numerator and denominator of the corrector term so that
     * they will fit in the floating point precision.
     */
    shift = mp_count_bits(&twoMv) - FP_PRECISION - 1;
    if (shift > 0) {
	mp_div_2d(&twoMv, shift, &twoMv, NULL);
	mp_div_2d(&twoMd, shift, &twoMd, NULL);
    }

    /*
     * Convert the numerator and denominator of the corrector term accurately
     * to floating point numbers.
     */

    num = TclBignumToDouble(&twoMd);
    den = TclBignumToDouble(&twoMv);

    quot = SafeLdExp(num/den, scale);
    minincr = SafeLdExp(1.0, binExponent-mantBits);

    if (quot<0. && quot>-minincr) {
	quot = -minincr;
    } else if (quot>0. && quot<minincr) {
	quot = minincr;
    }

    mp_clear(&twoMd);
    mp_clear(&twoMv);

    return approxResult + quot;
}

/*
 *----------------------------------------------------------------------
 *
 * MultPow5 --
 *
 *	Multiply a bignum by a power of 5.
 *
 * Side effects:
 *	Stores base*5**n in result.
 *
 *----------------------------------------------------------------------
 */

static inline void
MulPow5(
    mp_int *base, 		/* Number to multiply. */
    unsigned n,			/* Power of 5 to multiply by. */
    mp_int *result)		/* Place to store the result. */
{
    mp_int *p = base;
    int n13 = n / 13;
    int r = n % 13;

    if (r != 0) {
	mp_mul_d(p, dpow5[r], result);
	p = result;
    }
    r = 0;
    while (n13 != 0) {
	if (n13 & 1) {
	    mp_mul(p, pow5_13+r, result);
	    p = result;
	}
	n13 >>= 1;
	++r;
    }
    if (p != result) {
	mp_copy(p, result);
    }
}

/*
 *----------------------------------------------------------------------
 *
 * NormalizeRightward --
 *
 *	Shifts a number rightward until it is odd (that is, until the least
 *	significant bit is nonzero.
 *
 * Results:
 *	Returns the number of bit positions by which the number was shifted.
 *
 * Side effects:
 *	Shifts the number in place; *wPtr is replaced by the shifted number.
 *
 *----------------------------------------------------------------------
 */

static inline int
NormalizeRightward(
    Tcl_WideUInt *wPtr)		/* INOUT: Number to shift. */
{
    int rv = 0;
    Tcl_WideUInt w = *wPtr;

    if (!(w & (Tcl_WideUInt) 0xffffffff)) {
	w >>= 32; rv += 32;
    }
    if (!(w & (Tcl_WideUInt) 0xffff)) {
	w >>= 16; rv += 16;
    }
    if (!(w & (Tcl_WideUInt) 0xff)) {
	w >>= 8; rv += 8;
    }
    if (!(w & (Tcl_WideUInt) 0xf)) {
	w >>= 4; rv += 4;
    }
    if (!(w & 0x3)) {
	w >>= 2; rv += 2;
    }
    if (!(w & 0x1)) {
	w >>= 1; ++rv;
    }
    *wPtr = w;
    return rv;
}

/*
 *----------------------------------------------------------------------
 *
 * RequiredPrecision --
 *
 *	Determines the number of bits needed to hold an intger.
 *
 * Results:
 *	Returns the position of the most significant bit (0 - 63).  Returns 0
 *	if the number is zero.
 *
 *----------------------------------------------------------------------
 */

static int
RequiredPrecision(
    Tcl_WideUInt w)		/* Number to interrogate. */
{
    int rv;
    unsigned long wi;

    if (w & ((Tcl_WideUInt) 0xffffffff << 32)) {
	wi = (unsigned long) (w >> 32); rv = 32;
    } else {
	wi = (unsigned long) w; rv = 0;
    }
    if (wi & 0xffff0000) {
	wi >>= 16; rv += 16;
    }
    if (wi & 0xff00) {
	wi >>= 8; rv += 8;
    }
    if (wi & 0xf0) {
	wi >>= 4; rv += 4;
    }
    if (wi & 0xc) {
	wi >>= 2; rv += 2;
    }
    if (wi & 0x2) {
	wi >>= 1; ++rv;
    }
    if (wi & 0x1) {
	++rv;
    }
    return rv;
}

/*
 *----------------------------------------------------------------------
 *
 * DoubleToExpAndSig --
 *
 *	Separates a 'double' into exponent and significand.
 *
 * Side effects:
 *	Stores the significand in '*significand' and the exponent in '*expon'
 *	so that dv == significand * 2.0**expon, and significand is odd.  Also
 *	stores the position of the leftmost 1-bit in 'significand' in 'bits'.
 *
 *----------------------------------------------------------------------
 */

static inline void
DoubleToExpAndSig(
    double dv,			/* Number to convert. */
    Tcl_WideUInt *significand,	/* OUTPUT: Significand of the number. */
    int *expon,			/* OUTPUT: Exponent to multiply the number
				 * by. */
    int *bits)			/* OUTPUT: Number of significant bits. */
{
    Double d;			/* Number being converted. */
    Tcl_WideUInt z;		/* Significand under construction. */
    int de;			/* Exponent of the number. */
    int k;			/* Bit count. */

    d.d = dv;

    /*
     * Extract exponent and significand.
     */

    de = (d.w.word0 & EXP_MASK) >> EXP_SHIFT;
    z = d.q & SIG_MASK;
    if (de != 0) {
	z |= HIDDEN_BIT;
	k = NormalizeRightward(&z);
	*bits = FP_PRECISION - k;
	*expon = k + (de - EXPONENT_BIAS) - (FP_PRECISION-1);
    } else {
	k = NormalizeRightward(&z);
	*expon = k + (de - EXPONENT_BIAS) - (FP_PRECISION-1) + 1;
	*bits = RequiredPrecision(z);
    }
    *significand = z;
}

/*
 *----------------------------------------------------------------------
 *
 * TakeAbsoluteValue --
 *
 *	Takes the absolute value of a 'double' including 0, Inf and NaN
 *
 * Side effects:
 *	The 'double' in *d is replaced with its absolute value. The signum is
 *	stored in 'sign': 1 for negative, 0 for nonnegative.
 *
 *----------------------------------------------------------------------
 */

static inline void
TakeAbsoluteValue(
    Double *d,			/* Number to replace with absolute value. */
    int *sign)			/* Place to put the signum. */
{
    if (d->w.word0 & SIGN_BIT) {
	*sign = 1;
	d->w.word0 &= ~SIGN_BIT;
    } else {
	*sign = 0;
    }
}

/*
 *----------------------------------------------------------------------
 *
 * FormatInfAndNaN --
 *
 *	Bailout for formatting infinities and Not-A-Number.
 *
 * Results:
 *	Returns one of the strings 'Infinity' and 'NaN'.  The string returned
 *	must be freed by the caller using 'Tcl_Free'.
 *
 * Side effects:
 *	Stores 9999 in *decpt, and sets '*endPtr' to designate the terminating
 *	NUL byte of the string if 'endPtr' is not NULL.
 *
 *----------------------------------------------------------------------
 */

static inline char *
FormatInfAndNaN(
    Double *d,			/* Exceptional number to format. */
    int *decpt,			/* Decimal point to set to a bogus value. */
    char **endPtr)		/* Pointer to the end of the formatted data */
{
    char *retval;

    *decpt = 9999;
    if (!(d->w.word1) && !(d->w.word0 & HI_ORDER_SIG_MASK)) {
	retval = Tcl_Alloc(9);
	strcpy(retval, "Infinity");
	if (endPtr) {
	    *endPtr = retval + 8;
	}
    } else {
	retval = Tcl_Alloc(4);
	strcpy(retval, "NaN");
	if (endPtr) {
	    *endPtr = retval + 3;
	}
    }
    return retval;
}

/*
 *----------------------------------------------------------------------
 *
 * FormatZero --
 *
 *	Bailout to format a zero floating-point number.
 *
 * Results:
 *	Returns the constant string "0"
 *
 * Side effects:
 *	Stores 1 in '*decpt' and puts a pointer to the NUL byte terminating
 *	the string in '*endPtr' if 'endPtr' is not NULL.
 *
 *----------------------------------------------------------------------
 */

static inline char *
FormatZero(
    int *decpt,			/* Location of the decimal point. */
    char **endPtr)		/* Pointer to the end of the formatted data */
{
    char *retval = Tcl_Alloc(2);

    strcpy(retval, "0");
    if (endPtr) {
	*endPtr = retval+1;
    }
    *decpt = 0;
    return retval;
}

/*
 *----------------------------------------------------------------------
 *
 * ApproximateLog10 --
 *
 *	Computes a two-term Taylor series approximation to the common log of a
 *	number, and computes the number's binary log.
 *
 * Results:
 *	Return an approximation to floor(log10(bw*2**be)) that is either exact
 *	or 1 too high.
 *
 *----------------------------------------------------------------------
 */

static inline int
ApproximateLog10(
    Tcl_WideUInt bw,		/* Integer significand of the number. */
    int be,			/* Power of two to scale bw. */
    int bbits)			/* Number of bits of precision in bw. */
{
    int i;			/* Log base 2 of the number. */
    int k;			/* Floor(Log base 10 of the number) */
    double ds;			/* Mantissa of the number. */
    Double d2;

    /*
     * Compute i and d2 such that d = d2*2**i, and 1 < d2 < 2.
     * Compute an approximation to log10(d),
     *   log10(d) ~ log10(2) * i + log10(1.5)
     *            + (significand-1.5)/(1.5 * log(10))
     */

    d2.q = bw << (FP_PRECISION - bbits) & SIG_MASK;
    d2.w.word0 |= (EXPONENT_BIAS) << EXP_SHIFT;
    i = be + bbits - 1;
    ds = (d2.d - 1.5) * TWO_OVER_3LOG10
	    + LOG10_3HALVES_PLUS_FUDGE + LOG10_2 * i;
    k = (int) ds;
    if (k > ds) {
	--k;
    }
    return k;
}

/*
 *----------------------------------------------------------------------
 *
 * BetterLog10 --
 *
 *	Improves the result of ApproximateLog10 for numbers in the range
 *	1 .. 10**(TEN_PMAX)-1
 *
 * Side effects:
 *	Sets k_check to 0 if the new result is known to be exact, and to 1 if
 *	it may still be one too high.
 *
 * Results:
 *	Returns the improved approximation to log10(d).
 *
 *----------------------------------------------------------------------
 */

static inline int
BetterLog10(
    double d,			/* Original number to format. */
    int k,			/* Characteristic(Log base 10) of the
				 * number. */
    int *k_check)		/* Flag == 1 if k is inexact. */
{
    /*
     * Performance hack. If k is in the range 0..TEN_PMAX, then we can use a
     * powers-of-ten table to check it.
     */

    if (k >= 0 && k <= TEN_PMAX) {
	if (d < tens[k]) {
	    k--;
	}
	*k_check = 0;
    } else {
	*k_check = 1;
    }
    return k;
}

/*
 *----------------------------------------------------------------------
 *
 * ComputeScale --
 *
 *	Prepares to format a floating-point number as decimal.
 *
 * Parameters:
 *	floor(log10*x) is k (or possibly k-1).  floor(log2(x) is i.  The
 *	significand of x requires bbits bits to represent.
 *
 * Results:
 *	Determines integers b2, b5, s2, s5 so that sig*2**b2*5**b5/2**s2*2**s5
 *	exactly represents the value of the x/10**k. This value will lie in
 *	the range [1 .. 10), and allows for computing successive digits by
 *	multiplying sig%10 by 10.
 *
 *----------------------------------------------------------------------
 */

static inline void
ComputeScale(
    int be,			/* Exponent part of number: d = bw * 2**be. */
    int k,			/* Characteristic of log10(number). */
    int *b2,			/* OUTPUT: Power of 2 in the numerator. */
    int *b5,			/* OUTPUT: Power of 5 in the numerator. */
    int *s2,			/* OUTPUT: Power of 2 in the denominator. */
    int *s5)			/* OUTPUT: Power of 5 in the denominator. */
{
    /*
     * Scale numerator and denominator powers of 2 so that the input binary
     * number is the ratio of integers.
     */

    if (be <= 0) {
	*b2 = 0;
	*s2 = -be;
    } else {
	*b2 = be;
	*s2 = 0;
    }

    /*
     * Scale numerator and denominator so that the output decimal number is
     * the ratio of integers.
     */

    if (k >= 0) {
	*b5 = 0;
	*s5 = k;
	*s2 += k;
    } else {
	*b2 -= k;
	*b5 = -k;
	*s5 = 0;
    }
}

/*
 *----------------------------------------------------------------------
 *
 * SetPrecisionLimits --
 *
 *	Determines how many digits of significance should be computed (and,
 *	hence, how much memory need be allocated) for formatting a floating
 *	point number.
 *
 * Given that 'k' is floor(log10(x)):
 * if 'shortest' format is used, there will be at most 18 digits in the
 * result.
 * if 'F' format is used, there will be at most 'ndigits' + k + 1 digits
 * if 'E' format is used, there will be exactly 'ndigits' digits.
 *
 * Side effects:
 *	Adjusts '*ndigitsPtr' to have a valid value. Stores the maximum memory
 *	allocation needed in *iPtr.  Sets '*iLimPtr' to the limiting number of
 *	digits to convert if k has been guessed correctly, and '*iLim1Ptr' to
 *	the limiting number of digits to convert if k has been guessed to be
 *	one too high.
 *
 *----------------------------------------------------------------------
 */

static inline void
SetPrecisionLimits(
    int flags,		/* Type of conversion: TCL_DD_SHORTEST,
				 * TCL_DD_E_FMT, TCL_DD_F_FMT. */
    int k,			/* Floor(log10(number to convert)) */
    int *ndigitsPtr,		/* IN/OUT: Number of digits requested (will be
				 *         adjusted if needed). */
    int *iPtr,			/* OUT: Maximum number of digits to return. */
    int *iLimPtr,		/* OUT: Number of digits of significance if
				 *      the bignum method is used.*/
    int *iLim1Ptr)		/* OUT: Number of digits of significance if
				 *      the quick method is used. */
{
    switch (flags & TCL_DD_CONVERSION_TYPE_MASK) {
    case TCL_DD_E_FORMAT:
	if (*ndigitsPtr <= 0) {
	    *ndigitsPtr = 1;
	}
	*iLimPtr = *iLim1Ptr = *iPtr = *ndigitsPtr;
	break;
    case TCL_DD_F_FORMAT:
	*iPtr = *ndigitsPtr + k + 1;
	*iLimPtr = *iPtr;
	*iLim1Ptr = *iPtr - 1;
	if (*iPtr <= 0) {
	    *iPtr = 1;
	}
	break;
    default:
	*iLimPtr = *iLim1Ptr = -1;
	*iPtr = 18;
	*ndigitsPtr = 0;
	break;
    }
}

/*
 *----------------------------------------------------------------------
 *
 * BumpUp --
 *
 *	Increases a string of digits ending in a series of nines to designate
 *	the next higher number.  xxxxb9999... -> xxxx(b+1)0000...
 *
 * Results:
 *	Returns a pointer to the end of the adjusted string.
 *
 * Side effects:
 *	In the case that the string consists solely of '999999', sets it to
 *	"1" and moves the decimal point (*kPtr) one place to the right.
 *
 *----------------------------------------------------------------------
 */

static inline char *
BumpUp(
    char *s,		    	/* Cursor pointing one past the end of the
				 * string. */
    char *retval,		/* Start of the string of digits. */
    int *kPtr)			/* Position of the decimal point. */
{
    while (*--s == '9') {
	if (s == retval) {
	    ++(*kPtr);
	    *s = '1';
	    return s+1;
	}
    }
    ++*s;
    ++s;
    return s;
}

/*
 *----------------------------------------------------------------------
 *
 * AdjustRange --
 *
 *	Rescales a 'double' in preparation for formatting it using the 'quick'
 *	double-to-string method.
 *
 * Results:
 *	Returns the precision that has been lost in the prescaling as a count
 *	of units in the least significant place.
 *
 *----------------------------------------------------------------------
 */

static inline int
AdjustRange(
    double *dPtr,		/* INOUT: Number to adjust. */
    int k)			/* IN: floor(log10(d)) */
{
    int ieps;			/* Number of roundoff errors that have
				 * accumulated. */
    double d = *dPtr;		/* Number to adjust. */
    double ds;
    int i, j, j1;

    ieps = 2;

    if (k > 0) {
	/*
	 * The number must be reduced to bring it into range.
	 */

	ds = tens[k & 0xf];
	j = k >> 4;
	if (j & BLETCH) {
	    j &= (BLETCH-1);
	    d /= bigtens[N_BIGTENS - 1];
	    ieps++;
	}
	i = 0;
	for (; j != 0; j>>=1) {
	    if (j & 1) {
		ds *= bigtens[i];
		++ieps;
	    }
	    ++i;
	}
	d /= ds;
    } else if ((j1 = -k) != 0) {
	/*
	 * The number must be increased to bring it into range.
	 */

	d *= tens[j1 & 0xf];
	i = 0;
	for (j = j1>>4; j; j>>=1) {
	    if (j & 1) {
		ieps++;
		d *= bigtens[i];
	    }
	    ++i;
	}
    }

    *dPtr = d;
    return ieps;
}

/*
 *----------------------------------------------------------------------
 *
 * ShorteningQuickFormat --
 *
 *	Returns a 'quick' format of a double precision number to a string of
 *	digits, preferring a shorter string of digits if the shorter string is
 *	still within 1/2 ulp of the number.
 *
 * Results:
 *	Returns the string of digits. Returns NULL if the 'quick' method fails
 *	and the bignum method must be used.
 *
 * Side effects:
 *	Stores the position of the decimal point at '*kPtr'.
 *
 *----------------------------------------------------------------------
 */

static inline char *
ShorteningQuickFormat(
    double d,			/* Number to convert. */
    int k,			/* floor(log10(d)) */
    int ilim,			/* Number of significant digits to return. */
    double eps,			/* Estimated roundoff error. */
    char *retval,		/* Buffer to receive the digit string. */
    int *kPtr)			/* Pointer to stash the position of the
				 * decimal point. */
{
    char *s = retval;		/* Cursor in the return value. */
    int digit;			/* Current digit. */
    int i;

    eps = 0.5 / tens[ilim-1] - eps;
    i = 0;
    for (;;) {
	/*
	 * Convert a digit.
	 */

	digit = (int) d;
	d -= digit;
	*s++ = '0' + digit;

	/*
	 * Truncate the conversion if the string of digits is within 1/2 ulp
	 * of the actual value.
	 */

	if (d < eps) {
	    *kPtr = k;
	    return s;
	}
	if ((1. - d) < eps) {
	    *kPtr = k;
	    return BumpUp(s, retval, kPtr);
	}

	/*
	 * Bail out if the conversion fails to converge to a sufficiently
	 * precise value.
	 */

	if (++i >= ilim) {
	    return NULL;
	}

	/*
	 * Bring the next digit to the integer part.
	 */

	eps *= 10;
	d *= 10.0;
    }
}

/*
 *----------------------------------------------------------------------
 *
 * StrictQuickFormat --
 *
 *	Convert a double precision number of a string of a precise number of
 *	digits, using the 'quick' double precision method.
 *
 * Results:
 *	Returns the digit string, or NULL if the bignum method must be used to
 *	do the formatting.
 *
 * Side effects:
 *	Stores the position of the decimal point in '*kPtr'.
 *
 *----------------------------------------------------------------------
 */

static inline char *
StrictQuickFormat(
    double d,			/* Number to convert. */
    int k,			/* floor(log10(d)) */
    int ilim,			/* Number of significant digits to return. */
    double eps,			/* Estimated roundoff error. */
    char *retval,		/* Start of the digit string. */
    int *kPtr)			/* Pointer to stash the position of the
				 * decimal point. */
{
    char *s = retval;		/* Cursor in the return value. */
    int digit;			/* Current digit of the answer. */
    int i;

    eps *= tens[ilim-1];
    i = 1;
    for (;;) {
	/*
	 * Extract a digit.
	 */

	digit = (int) d;
	d -= digit;
	if (d == 0.0) {
	    ilim = i;
	}
	*s++ = '0' + digit;

	/*
	 * When the given digit count is reached, handle trailing strings of 0
	 * and 9.
	 */

	if (i == ilim) {
	    if (d > 0.5 + eps) {
		*kPtr = k;
		return BumpUp(s, retval, kPtr);
	    } else if (d < 0.5 - eps) {
		while (*--s == '0') {
		    /* do nothing */
		}
		s++;
		*kPtr = k;
		return s;
	    } else {
		return NULL;
	    }
	}

	/*
	 * Advance to the next digit.
	 */

	++i;
	d *= 10.0;
    }
}

/*
 *----------------------------------------------------------------------
 *
 * QuickConversion --
 *
 *	Converts a floating point number the 'quick' way, when only a limited
 *	number of digits is required and floating point arithmetic can
 *	therefore be used for the intermediate results.
 *
 * Results:
 *	Returns the converted string, or NULL if the bignum method must be
 *	used.
 *
 *----------------------------------------------------------------------
 */

static inline char *
QuickConversion(
    double e,			/* Number to format. */
    int k,			/* floor(log10(d)), approximately. */
    int k_check,		/* 0 if k is exact, 1 if it may be too high */
    int flags,			/* Flags passed to dtoa:
				 *    TCL_DD_SHORTEST */
    int len,			/* Length of the return value. */
    int ilim,			/* Number of digits to store. */
    int ilim1,			/* Number of digits to store if we misguessed
				 * k. */
    int *decpt,			/* OUTPUT: Location of the decimal point. */
    char **endPtr)		/* OUTPUT: Pointer to the terminal null
				 * byte. */
{
    int ieps;			/* Number of 1-ulp roundoff errors that have
				 * accumulated in the calculation. */
    Double eps;			/* Estimated roundoff error. */
    char *retval;		/* Returned string. */
    char *end;			/* Pointer to the terminal null byte in the
				 * returned string. */
    volatile double d;		/* Workaround for a bug in mingw gcc 3.4.5 */

    /*
     * Bring d into the range [1 .. 10).
     */

    ieps = AdjustRange(&e, k);
    d = e;

    /*
     * If the guessed value of k didn't get d into range, adjust it by one. If
     * that leaves us outside the range in which quick format is accurate,
     * bail out.
     */

    if (k_check && d < 1. && ilim > 0) {
	if (ilim1 < 0) {
	    return NULL;
	}
	ilim = ilim1;
	--k;
	d *= 10.0;
	++ieps;
    }

    /*
     * Compute estimated roundoff error.
     */

    eps.d = ieps * d + 7.;
    eps.w.word0 -= (FP_PRECISION-1) << EXP_SHIFT;

    /*
     * Handle the peculiar case where the result has no significant digits.
     */

    retval = Tcl_Alloc(len + 1);
    if (ilim == 0) {
	d -= 5.;
	if (d > eps.d) {
	    *retval = '1';
	    *decpt = k;
	    return retval;
	} else if (d < -eps.d) {
	    *decpt = k;
	    return retval;
	} else {
	    Tcl_Free(retval);
	    return NULL;
	}
    }

    /*
     * Format the digit string.
     */

    if (flags & TCL_DD_SHORTEST) {
	end = ShorteningQuickFormat(d, k, ilim, eps.d, retval, decpt);
    } else {
	end = StrictQuickFormat(d, k, ilim, eps.d, retval, decpt);
    }
    if (end == NULL) {
	Tcl_Free(retval);
	return NULL;
    }
    *end = '\0';
    if (endPtr != NULL) {
	*endPtr = end;
    }
    return retval;
}

/*
 *----------------------------------------------------------------------
 *
 * CastOutPowersOf2 --
 *
 *	Adjust the factors 'b2', 'm2', and 's2' to cast out common powers of 2
 *	from numerator and denominator in preparation for the 'bignum' method
 *	of floating point conversion.
 *
 *----------------------------------------------------------------------
 */

static inline void
CastOutPowersOf2(
    int *b2,			/* Power of 2 to multiply the significand. */
    int *m2,			/* Power of 2 to multiply 1/2 ulp. */
    int *s2)			/* Power of 2 to multiply the common
				 * denominator. */
{
    int i;

    if (*m2 > 0 && *s2 > 0) {	/* Find the smallest power of 2 in the
				 * numerator. */
	if (*m2 < *s2) {	/* Find the lowest common denominator. */
	    i = *m2;
	} else {
	    i = *s2;
	}
	*b2 -= i;		/* Reduce to lowest terms. */
	*m2 -= i;
	*s2 -= i;
    }
}

/*
 *----------------------------------------------------------------------
 *
 * ShorteningInt64Conversion --
 *
 *	Converts a double-precision number to the shortest string of digits
 *	that reconverts exactly to the given number, or to 'ilim' digits if
 *	that will yield a shorter result. The numerator and denominator in
 *	David Gay's conversion algorithm are known to fit in Tcl_WideUInt,
 *	giving considerably faster arithmetic than mp_int's.
 *
 * Results:
 *	Returns the string of significant decimal digits, in newly allocated
 *	memory
 *
 * Side effects:
 *	Stores the location of the decimal point in '*decpt' and the location
 *	of the terminal null byte in '*endPtr'.
 *
 *----------------------------------------------------------------------
 */

static inline char *
ShorteningInt64Conversion(
    Double *dPtr,		/* Original number to convert. */
    Tcl_WideUInt bw,		/* Integer significand. */
    int b2, int b5,		/* Scale factor for the significand in the
				 * numerator. */
    int m2plus, int m2minus, int m5,
				/* Scale factors for 1/2 ulp in the numerator
				 * (will be different if bw == 1. */
    int s2, int s5,		/* Scale factors for the denominator. */
    int k,			/* Number of output digits before the decimal
				 * point. */
    int len,			/* Number of digits to allocate. */
    int ilim,			/* Number of digits to convert if b >= s */
    int ilim1,			/* Number of digits to convert if b < s */
    int *decpt,			/* OUTPUT: Position of the decimal point. */
    char **endPtr)		/* OUTPUT: Position of the terminal '\0' at
				 *	   the end of the returned string. */
{
    char *retval = Tcl_Alloc(len + 1);
				/* Output buffer. */
    Tcl_WideUInt b = (bw * wuipow5[b5]) << b2;
				/* Numerator of the fraction being
				 * converted. */
    Tcl_WideUInt S = wuipow5[s5] << s2;
				/* Denominator of the fraction being
				 * converted. */
    Tcl_WideUInt mplus, mminus;	/* Ranges for testing whether the result is
				 * within roundoff of being exact. */
    int digit;			/* Current output digit. */
    char *s = retval;		/* Cursor in the output buffer. */
    int i;			/* Current position in the output buffer. */

    /*
     * Adjust if the logarithm was guessed wrong.
     */

    if (b < S) {
	b = 10 * b;
	++m2plus; ++m2minus; ++m5;
	ilim = ilim1;
	--k;
    }

    /*
     * Compute roundoff ranges.
     */

    mplus = wuipow5[m5] << m2plus;
    mminus = wuipow5[m5] << m2minus;

    /*
     * Loop through the digits.
     */

    i = 1;
    for (;;) {
	digit = (int)(b / S);
	if (digit > 10) {
	    Tcl_Panic("wrong digit!");
	}
	b = b % S;

	/*
	 * Does the current digit put us on the low side of the exact value
	 * but within within roundoff of being exact?
	 */

	if (b < mplus || (b == mplus
		&& (dPtr->w.word1 & 1) == 0)) {
	    /*
	     * Make sure we shouldn't be rounding *up* instead, in case the
	     * next number above is closer.
	     */

	    if (2 * b > S || (2 * b == S && (digit & 1) != 0)) {
		++digit;
		if (digit == 10) {
		    *s++ = '9';
		    s = BumpUp(s, retval, &k);
		    break;
		}
	    }

	    /*
	     * Stash the current digit.
	     */

	    *s++ = '0' + digit;
	    break;
	}

	/*
	 * Does one plus the current digit put us within roundoff of the
	 * number?
	 */

	if (b > S - mminus || (b == S - mminus
		&& (dPtr->w.word1 & 1) == 0)) {
	    if (digit == 9) {
		*s++ = '9';
		s = BumpUp(s, retval, &k);
		break;
	    }
	    ++digit;
	    *s++ = '0' + digit;
	    break;
	}

	/*
	 * Have we converted all the requested digits?
	 */

	*s++ = '0' + digit;
	if (i == ilim) {
	    if (2*b > S || (2*b == S && (digit & 1) != 0)) {
		s = BumpUp(s, retval, &k);
	    }
	    break;
	}

	/*
	 * Advance to the next digit.
	 */

	b = 10 * b;
	mplus = 10 * mplus;
	mminus = 10 * mminus;
	++i;
    }

    /*
     * Endgame - store the location of the decimal point and the end of the
     * string.
     */

    *s = '\0';
    *decpt = k;
    if (endPtr) {
	*endPtr = s;
    }
    return retval;
}

/*
 *----------------------------------------------------------------------
 *
 * StrictInt64Conversion --
 *
 *	Converts a double-precision number to a fixed-length string of 'ilim'
 *	digits that reconverts exactly to the given number.  ('ilim' should be
 *	replaced with 'ilim1' in the case where log10(d) has been
 *	overestimated).  The numerator and denominator in David Gay's
 *	conversion algorithm are known to fit in Tcl_WideUInt, giving
 *	considerably faster arithmetic than mp_int's.
 *
 * Results:
 *	Returns the string of significant decimal digits, in newly allocated
 *	memory
 *
 * Side effects:
 *	Stores the location of the decimal point in '*decpt' and the location
 *	of the terminal null byte in '*endPtr'.
 *
 *----------------------------------------------------------------------
 */

static inline char *
StrictInt64Conversion(
    Double *dPtr,		/* Original number to convert. */
    Tcl_WideUInt bw,		/* Integer significand. */
    int b2, int b5,		/* Scale factor for the significand in the
				 * numerator. */
    int s2, int s5,		/* Scale factors for the denominator. */
    int k,			/* Number of output digits before the decimal
				 * point. */
    int len,			/* Number of digits to allocate. */
    int ilim,			/* Number of digits to convert if b >= s */
    int ilim1,			/* Number of digits to convert if b < s */
    int *decpt,			/* OUTPUT: Position of the decimal point. */
    char **endPtr)		/* OUTPUT: Position of the terminal '\0' at
				 *	   the end of the returned string. */
{
    char *retval = Tcl_Alloc(len + 1);
				/* Output buffer. */
    Tcl_WideUInt b = (bw * wuipow5[b5]) << b2;
				/* Numerator of the fraction being
				 * converted. */
    Tcl_WideUInt S = wuipow5[s5] << s2;
				/* Denominator of the fraction being
				 * converted. */
    int digit;			/* Current output digit. */
    char *s = retval;		/* Cursor in the output buffer. */
    int i;			/* Current position in the output buffer. */

    /*
     * Adjust if the logarithm was guessed wrong.
     */

    if (b < S) {
	b = 10 * b;
	ilim = ilim1;
	--k;
    }

    /*
     * Loop through the digits.
     */

    i = 1;
    for (;;) {
	digit = (int)(b / S);
	if (digit > 10) {
	    Tcl_Panic("wrong digit!");
	}
	b = b % S;

	/*
	 * Have we converted all the requested digits?
	 */

	*s++ = '0' + digit;
	if (i == ilim) {
	    if (2*b > S || (2*b == S && (digit & 1) != 0)) {
		s = BumpUp(s, retval, &k);
	    } else {
		while (*--s == '0') {
		    /* do nothing */
		}
		++s;
	    }
	    break;
	}

	/*
	 * Advance to the next digit.
	 */

	b = 10 * b;
	++i;
    }

    /*
     * Endgame - store the location of the decimal point and the end of the
     * string.
     */

    *s = '\0';
    *decpt = k;
    if (endPtr) {
	*endPtr = s;
    }
    return retval;
}

/*
 *----------------------------------------------------------------------
 *
 * ShouldBankerRoundUpPowD --
 *
 *	Test whether bankers' rounding should round a digit up. Assumption is
 *	made that the denominator of the fraction being tested is a power of
 *	2**MP_DIGIT_BIT.
 *
 * Results:
 *	Returns 1 iff the fraction is more than 1/2, or if the fraction is
 *	exactly 1/2 and the digit is odd.
 *
 *----------------------------------------------------------------------
 */

static inline int
ShouldBankerRoundUpPowD(
    mp_int *b,			/* Numerator of the fraction. */
    int sd,			/* Denominator is 2**(sd*MP_DIGIT_BIT). */
    int isodd)			/* 1 if the digit is odd, 0 if even. */
{
    int i;
    static const mp_digit topbit = ((mp_digit)1) << (MP_DIGIT_BIT - 1);

    if (b->used < sd || (b->dp[sd-1] & topbit) == 0) {
	return 0;
    }
    if (b->dp[sd-1] != topbit) {
	return 1;
    }
    for (i = sd-2; i >= 0; --i) {
	if (b->dp[i] != 0) {
	    return 1;
	}
    }
    return isodd;
}

/*
 *----------------------------------------------------------------------
 *
 * ShouldBankerRoundUpToNextPowD --
 *
 *	Tests whether bankers' rounding will round down in the "denominator is
 *	a power of 2**MP_DIGIT" case.
 *
 * Results:
 *	Returns 1 if the rounding will be performed - which increases the
 *	digit by one - and 0 otherwise.
 *
 *----------------------------------------------------------------------
 */

static inline int
ShouldBankerRoundUpToNextPowD(
    mp_int *b,			/* Numerator of the fraction. */
    mp_int *m,			/* Numerator of the rounding tolerance. */
    int sd,			/* Common denominator is 2**(sd*MP_DIGIT_BIT). */
    int isodd,			/* 1 if the integer significand is odd. */
    mp_int *temp)		/* Work area for the calculation. */
{
    int i;

    /*
     * Compare B and S-m - which is the same as comparing B+m and S - which we
     * do by computing b+m and doing a bitwhack compare against
     * 2**(MP_DIGIT_BIT*sd)
     */

    mp_add(b, m, temp);
    if (temp->used <= sd) {	/* Too few digits to be > s */
	return 0;
    }
    if (temp->used > sd+1 || temp->dp[sd] > 1) {
				/* >= 2s */
	return 1;
    }
    for (i = sd-1; i >= 0; --i) {
				/* Check for ==s */
	if (temp->dp[i] != 0) {	/* > s */
	    return 1;
	}
    }
    return isodd;
}

/*
 *----------------------------------------------------------------------
 *
 * ShorteningBignumConversionPowD --
 *
 *	Converts a double-precision number to the shortest string of digits
 *	that reconverts exactly to the given number, or to 'ilim' digits if
 *	that will yield a shorter result. The denominator in David Gay's
 *	conversion algorithm is known to be a power of 2**MP_DIGIT_BIT, and hence
 *	the division in the main loop may be replaced by a digit shift and
 *	mask.
 *
 * Results:
 *	Returns the string of significant decimal digits, in newly allocated
 *	memory
 *
 * Side effects:
 *	Stores the location of the decimal point in '*decpt' and the location
 *	of the terminal null byte in '*endPtr'.
 *
 *----------------------------------------------------------------------
 */

static inline char *
ShorteningBignumConversionPowD(
    Double *dPtr,		/* Original number to convert. */
    Tcl_WideUInt bw,		/* Integer significand. */
    int b2, int b5,		/* Scale factor for the significand in the
				 * numerator. */
    int m2plus, int m2minus, int m5,
				/* Scale factors for 1/2 ulp in the numerator
				 * (will be different if bw == 1). */
    int sd,			/* Scale factor for the denominator. */
    int k,			/* Number of output digits before the decimal
				 * point. */
    int len,			/* Number of digits to allocate. */
    int ilim,			/* Number of digits to convert if b >= s */
    int ilim1,			/* Number of digits to convert if b < s */
    int *decpt,			/* OUTPUT: Position of the decimal point. */
    char **endPtr)		/* OUTPUT: Position of the terminal '\0' at
				 *	   the end of the returned string. */
{
    char *retval = Tcl_Alloc(len + 1);
				/* Output buffer. */
    mp_int b;			/* Numerator of the fraction being
				 * converted. */
    mp_int mplus, mminus;	/* Bounds for roundoff. */
    mp_digit digit;		/* Current output digit. */
    char *s = retval;		/* Cursor in the output buffer. */
    int i;			/* Index in the output buffer. */
    mp_int temp;
    int r1;

    /*
     * b = bw * 2**b2 * 5**b5
     * mminus = 5**m5
     */

    mp_init_u64(&b, bw);
    mp_init_set(&mminus, 1);
    MulPow5(&b, b5, &b);
    mp_mul_2d(&b, b2, &b);

    /*
     * Adjust if the logarithm was guessed wrong.
     */

    if (b.used <= sd) {
	mp_mul_d(&b, 10, &b);
	++m2plus; ++m2minus; ++m5;
	ilim = ilim1;
	--k;
    }

    /*
     * mminus = 5**m5 * 2**m2minus
     * mplus = 5**m5 * 2**m2plus
     */

    mp_mul_2d(&mminus, m2minus, &mminus);
    MulPow5(&mminus, m5, &mminus);
    if (m2plus > m2minus) {
	mp_init_copy(&mplus, &mminus);
	mp_mul_2d(&mplus, m2plus-m2minus, &mplus);
    }
    mp_init(&temp);

    /*
     * Loop through the digits. Do division and mod by s == 2**(sd*MP_DIGIT_BIT)
     * by mp_digit extraction.
     */

    i = 0;
    for (;;) {
	if (b.used <= sd) {
	    digit = 0;
	} else {
	    digit = b.dp[sd];
	    if (b.used > sd+1 || digit >= 10) {
		Tcl_Panic("wrong digit!");
	    }
	    --b.used; mp_clamp(&b);
	}

	/*
	 * Does the current digit put us on the low side of the exact value
	 * but within within roundoff of being exact?
	 */

	r1 = mp_cmp_mag(&b, (m2plus > m2minus)? &mplus : &mminus);
	if (r1 == MP_LT || (r1 == MP_EQ
		&& (dPtr->w.word1 & 1) == 0)) {
	    /*
	     * Make sure we shouldn't be rounding *up* instead, in case the
	     * next number above is closer.
	     */

	    if (ShouldBankerRoundUpPowD(&b, sd, digit&1)) {
		++digit;
		if (digit == 10) {
		    *s++ = '9';
		    s = BumpUp(s, retval, &k);
		    break;
		}
	    }

	    /*
	     * Stash the last digit.
	     */

	    *s++ = '0' + digit;
	    break;
	}

	/*
	 * Does one plus the current digit put us within roundoff of the
	 * number?
	 */

	if (ShouldBankerRoundUpToNextPowD(&b, &mminus, sd,
		dPtr->w.word1 & 1, &temp)) {
	    if (digit == 9) {
		*s++ = '9';
		s = BumpUp(s, retval, &k);
		break;
	    }
	    ++digit;
	    *s++ = '0' + digit;
	    break;
	}

	/*
	 * Have we converted all the requested digits?
	 */

	*s++ = '0' + digit;
	if (i == ilim) {
	    if (ShouldBankerRoundUpPowD(&b, sd, digit&1)) {
		s = BumpUp(s, retval, &k);
	    }
	    break;
	}

	/*
	 * Advance to the next digit.
	 */

	mp_mul_d(&b, 10, &b);
	mp_mul_d(&mminus, 10, &mminus);
	if (m2plus > m2minus) {
	    mp_mul_2d(&mminus, m2plus-m2minus, &mplus);
	}
	++i;
    }

    /*
     * Endgame - store the location of the decimal point and the end of the
     * string.
     */

    if (m2plus > m2minus) {
	mp_clear(&mplus);
    }
    mp_clear_multi(&b, &mminus, &temp, NULL);
    *s = '\0';
    *decpt = k;
    if (endPtr) {
	*endPtr = s;
    }
    return retval;
}

/*
 *----------------------------------------------------------------------
 *
 * StrictBignumConversionPowD --
 *
 *	Converts a double-precision number to a fixed-lengt string of 'ilim'
 *	digits (or 'ilim1' if log10(d) has been overestimated).  The
 *	denominator in David Gay's conversion algorithm is known to be a power
 *	of 2**MP_DIGIT_BIT, and hence the division in the main loop may be
 *	replaced by a digit shift and mask.
 *
 * Results:
 *	Returns the string of significant decimal digits, in newly allocated
 *	memory.
 *
 * Side effects:
 *	Stores the location of the decimal point in '*decpt' and the location
 *	of the terminal null byte in '*endPtr'.
 *
 *----------------------------------------------------------------------
 */

static inline char *
StrictBignumConversionPowD(
    Double *dPtr,		/* Original number to convert. */
    Tcl_WideUInt bw,		/* Integer significand. */
    int b2, int b5,		/* Scale factor for the significand in the
				 * numerator. */
    int sd,			/* Scale factor for the denominator. */
    int k,			/* Number of output digits before the decimal
				 * point. */
    int len,			/* Number of digits to allocate. */
    int ilim,			/* Number of digits to convert if b >= s */
    int ilim1,			/* Number of digits to convert if b < s */
    int *decpt,			/* OUTPUT: Position of the decimal point. */
    char **endPtr)		/* OUTPUT: Position of the terminal '\0' at
				 *	   the end of the returned string. */
{
    char *retval = Tcl_Alloc(len + 1);
				/* Output buffer. */
    mp_int b;			/* Numerator of the fraction being
				 * converted. */
    mp_digit digit;		/* Current output digit. */
    char *s = retval;		/* Cursor in the output buffer. */
    int i;			/* Index in the output buffer. */

    /*
     * b = bw * 2**b2 * 5**b5
     */

    mp_init_u64(&b, bw);
    MulPow5(&b, b5, &b);
    mp_mul_2d(&b, b2, &b);

    /*
     * Adjust if the logarithm was guessed wrong.
     */

    if (b.used <= sd) {
	mp_mul_d(&b, 10, &b);
	ilim = ilim1;
	--k;
    }

    /*
     * Loop through the digits. Do division and mod by s == 2**(sd*MP_DIGIT_BIT)
     * by mp_digit extraction.
     */

    i = 1;
    for (;;) {
	if (b.used <= sd) {
	    digit = 0;
	} else {
	    digit = b.dp[sd];
	    if (b.used > sd+1 || digit >= 10) {
		Tcl_Panic("wrong digit!");
	    }
	    --b.used;
	    mp_clamp(&b);
	}

	/*
	 * Have we converted all the requested digits?
	 */

	*s++ = '0' + digit;
	if (i == ilim) {
	    if (ShouldBankerRoundUpPowD(&b, sd, digit&1)) {
		s = BumpUp(s, retval, &k);
	    }
	    while (*--s == '0') {
		/* do nothing */
	    }
	    ++s;
	    break;
	}

	/*
	 * Advance to the next digit.
	 */

	mp_mul_d(&b, 10, &b);
	++i;
    }

    /*
     * Endgame - store the location of the decimal point and the end of the
     * string.
     */

    mp_clear(&b);
    *s = '\0';
    *decpt = k;
    if (endPtr) {
	*endPtr = s;
    }
    return retval;
}

/*
 *----------------------------------------------------------------------
 *
 * ShouldBankerRoundUp --
 *
 *	Tests whether a digit should be rounded up or down when finishing
 *	bignum-based floating point conversion.
 *
 * Results:
 *	Returns 1 if the number needs to be rounded up, 0 otherwise.
 *
 *----------------------------------------------------------------------
 */

static inline int
ShouldBankerRoundUp(
    mp_int *twor,		/* 2x the remainder from thd division that
				 * produced the last digit. */
    mp_int *S,			/* Denominator. */
    int isodd)			/* Flag == 1 if the last digit is odd. */
{
    int r = mp_cmp_mag(twor, S);

    switch (r) {
    case MP_LT:
	return 0;
    case MP_EQ:
	return isodd;
    case MP_GT:
	return 1;
    }
    Tcl_Panic("in ShouldBankerRoundUp, trichotomy fails!");
    return 0;
}

/*
 *----------------------------------------------------------------------
 *
 * ShouldBankerRoundUpToNext --
 *
 *	Tests whether the remainder is great enough to force rounding to the
 *	next higher digit.
 *
 * Results:
 *	Returns 1 if the number should be rounded up, 0 otherwise.
 *
 *----------------------------------------------------------------------
 */

static inline int
ShouldBankerRoundUpToNext(
    mp_int *b,			/* Remainder from the division that produced
				 * the last digit. */
    mp_int *m,			/* Numerator of the rounding tolerance. */
    mp_int *S,			/* Denominator. */
    int isodd)			/* 1 if the integer significand is odd. */
{
    int r;
    mp_int temp;

    /*
     * Compare b and S-m: this is the same as comparing B+m and S.
     */

    mp_init(&temp);
    mp_add(b, m, &temp);
    r = mp_cmp_mag(&temp, S);
    mp_clear(&temp);
    switch(r) {
    case MP_LT:
	return 0;
    case MP_EQ:
	return isodd;
    case MP_GT:
	return 1;
    }
    Tcl_Panic("in ShouldBankerRoundUpToNext, trichotomy fails!");
    return 0;
}

/*
 *----------------------------------------------------------------------
 *
 * ShorteningBignumConversion --
 *
 *	Convert a floating point number to a variable-length digit string
 *	using the multiprecision method.
 *
 * Results:
 *	Returns the string of digits.
 *
 * Side effects:
 *	Stores the position of the decimal point in *decpt.  Stores a pointer
 *	to the end of the number in *endPtr.
 *
 *----------------------------------------------------------------------
 */

static inline char *
ShorteningBignumConversion(
    Double *dPtr,		/* Original number being converted. */
    Tcl_WideUInt bw,		/* Integer significand and exponent. */
    int b2,			/* Scale factor for the significand. */
    int m2plus, int m2minus,	/* Scale factors for 1/2 ulp in numerator. */
    int s2, int s5,		/* Scale factors for denominator. */
    int k,			/* Guessed position of the decimal point. */
    int len,			/* Size of the digit buffer to allocate. */
    int ilim,			/* Number of digits to convert if b >= s */
    int ilim1,			/* Number of digits to convert if b < s */
    int *decpt,			/* OUTPUT: Position of the decimal point. */
    char **endPtr)		/* OUTPUT: Pointer to the end of the number */
{
    char *retval = Tcl_Alloc(len+1);
				/* Buffer of digits to return. */
    char *s = retval;		/* Cursor in the return value. */
    mp_int b;			/* Numerator of the result. */
    mp_int mminus;		/* 1/2 ulp below the result. */
    mp_int mplus;		/* 1/2 ulp above the result. */
    mp_int S;			/* Denominator of the result. */
    mp_int dig;			/* Current digit of the result. */
    int digit;			/* Current digit of the result. */
    int minit = 1;		/* Fudge factor for when we misguess k. */
    int i;
    int r1;

    /*
     * b = bw * 2**b2 * 5**b5
     * S = 2**s2 * 5*s5
     */

    mp_init_u64(&b, bw);
    mp_mul_2d(&b, b2, &b);
    mp_init_set(&S, 1);
    MulPow5(&S, s5, &S); mp_mul_2d(&S, s2, &S);

    /*
     * Handle the case where we guess the position of the decimal point wrong.
     */

    if (mp_cmp_mag(&b, &S) == MP_LT) {
	mp_mul_d(&b, 10, &b);
	minit = 10;
	ilim =ilim1;
	--k;
    }

    /*
     * mminus = 2**m2minus * 5**m5
     */

    mp_init_set(&mminus, minit);
    mp_mul_2d(&mminus, m2minus, &mminus);
    if (m2plus > m2minus) {
	mp_init_copy(&mplus, &mminus);
	mp_mul_2d(&mplus, m2plus-m2minus, &mplus);
    }

    /*
     * Loop through the digits.
     */

    mp_init(&dig);
    i = 1;
    for (;;) {
	mp_div(&b, &S, &dig, &b);
	if (dig.used > 1 || dig.dp[0] >= 10) {
	    Tcl_Panic("wrong digit!");
	}
	digit = dig.dp[0];

	/*
	 * Does the current digit leave us with a remainder small enough to
	 * round to it?
	 */

	r1 = mp_cmp_mag(&b, (m2plus > m2minus)? &mplus : &mminus);
	if (r1 == MP_LT || (r1 == MP_EQ && (dPtr->w.word1 & 1) == 0)) {
	    mp_mul_2d(&b, 1, &b);
	    if (ShouldBankerRoundUp(&b, &S, digit&1)) {
		++digit;
		if (digit == 10) {
		    *s++ = '9';
		    s = BumpUp(s, retval, &k);
		    break;
		}
	    }
	    *s++ = '0' + digit;
	    break;
	}

	/*
	 * Does the current digit leave us with a remainder large enough to
	 * commit to rounding up to the next higher digit?
	 */

	if (ShouldBankerRoundUpToNext(&b, &mminus, &S,
		dPtr->w.word1 & 1)) {
	    ++digit;
	    if (digit == 10) {
		*s++ = '9';
		s = BumpUp(s, retval, &k);
		break;
	    }
	    *s++ = '0' + digit;
	    break;
	}

	/*
	 * Have we converted all the requested digits?
	 */

	*s++ = '0' + digit;
	if (i == ilim) {
	    mp_mul_2d(&b, 1, &b);
	    if (ShouldBankerRoundUp(&b, &S, digit&1)) {
		s = BumpUp(s, retval, &k);
	    }
	    break;
	}

	/*
	 * Advance to the next digit.
	 */

	if (s5 > 0) {
	    /*
	     * Can possibly shorten the denominator.
	     */

	    mp_mul_2d(&b, 1, &b);
	    mp_mul_2d(&mminus, 1, &mminus);
	    if (m2plus > m2minus) {
		mp_mul_2d(&mplus, 1, &mplus);
	    }
	    mp_div_d(&S, 5, &S, NULL);
	    --s5;

	    /*
	     * IDEA: It might possibly be a win to fall back to int64_t
	     *       arithmetic here if S < 2**64/10. But it's a win only for
	     *       a fairly narrow range of magnitudes so perhaps not worth
	     *       bothering.  We already know that we shorten the
	     *       denominator by at least 1 mp_digit, perhaps 2, as we do
	     *       the conversion for 17 digits of significance.
	     * Possible savings:
	     * 10**26   1 trip through loop before fallback possible
	     * 10**27   1 trip
	     * 10**28   2 trips
	     * 10**29   3 trips
	     * 10**30   4 trips
	     * 10**31   5 trips
	     * 10**32   6 trips
	     * 10**33   7 trips
	     * 10**34   8 trips
	     * 10**35   9 trips
	     * 10**36  10 trips
	     * 10**37  11 trips
	     * 10**38  12 trips
	     * 10**39  13 trips
	     * 10**40  14 trips
	     * 10**41  15 trips
	     * 10**42  16 trips
	     * thereafter no gain.
	     */
	} else {
	    mp_mul_d(&b, 10, &b);
	    mp_mul_d(&mminus, 10, &mminus);
	    if (m2plus > m2minus) {
		mp_mul_2d(&mplus, 10, &mplus);
	    }
	}

	++i;
    }

    /*
     * Endgame - store the location of the decimal point and the end of the
     * string.
     */

    if (m2plus > m2minus) {
	mp_clear(&mplus);
    }
    mp_clear_multi(&b, &mminus, &dig, &S, NULL);
    *s = '\0';
    *decpt = k;
    if (endPtr) {
	*endPtr = s;
    }
    return retval;
}

/*
 *----------------------------------------------------------------------
 *
 * StrictBignumConversion --
 *
 *	Convert a floating point number to a fixed-length digit string using
 *	the multiprecision method.
 *
 * Results:
 *	Returns the string of digits.
 *
 * Side effects:
 *	Stores the position of the decimal point in *decpt.  Stores a pointer
 *	to the end of the number in *endPtr.
 *
 *----------------------------------------------------------------------
 */

static inline char *
StrictBignumConversion(
    Double *dPtr,		/* Original number being converted. */
    Tcl_WideUInt bw,		/* Integer significand and exponent. */
    int b2,			/* Scale factor for the significand. */
    int s2, int s5,		/* Scale factors for denominator. */
    int k,			/* Guessed position of the decimal point. */
    int len,			/* Size of the digit buffer to allocate. */
    int ilim,			/* Number of digits to convert if b >= s */
    int ilim1,			/* Number of digits to convert if b < s */
    int *decpt,			/* OUTPUT: Position of the decimal point. */
    char **endPtr)		/* OUTPUT: Pointer to the end of the number */
{
    char *retval = Tcl_Alloc(len+1);
				/* Buffer of digits to return. */
    char *s = retval;		/* Cursor in the return value. */
    mp_int b;			/* Numerator of the result. */
    mp_int S;			/* Denominator of the result. */
    mp_int dig;			/* Current digit of the result. */
    int digit;			/* Current digit of the result. */
    int g;			/* Size of the current digit ground. */
    int i, j;

    /*
     * b = bw * 2**b2 * 5**b5
     * S = 2**s2 * 5*s5
     */

    mp_init_multi(&dig, NULL);
    mp_init_u64(&b, bw);
    mp_mul_2d(&b, b2, &b);
    mp_init_set(&S, 1);
    MulPow5(&S, s5, &S); mp_mul_2d(&S, s2, &S);

    /*
     * Handle the case where we guess the position of the decimal point wrong.
     */

    if (mp_cmp_mag(&b, &S) == MP_LT) {
	mp_mul_d(&b, 10, &b);
	ilim =ilim1;
	--k;
    }

    /*
     * Convert the leading digit.
     */

    i = 0;
    mp_div(&b, &S, &dig, &b);
    if (dig.used > 1 || dig.dp[0] >= 10) {
	Tcl_Panic("wrong digit!");
    }
    digit = dig.dp[0];

    /*
     * Is a single digit all that was requested?
     */

    *s++ = '0' + digit;
    if (++i >= ilim) {
	mp_mul_2d(&b, 1, &b);
	if (ShouldBankerRoundUp(&b, &S, digit&1)) {
	    s = BumpUp(s, retval, &k);
	}
    } else {
	for (;;) {
	    /*
	     * Shift by a group of digits.
	     */

	    g = ilim - i;
	    if (g > DIGIT_GROUP) {
		g = DIGIT_GROUP;
	    }
	    if (s5 >= g) {
		mp_div_d(&S, dpow5[g], &S, NULL);
		s5 -= g;
	    } else if (s5 > 0) {
		mp_div_d(&S, dpow5[s5], &S, NULL);
		mp_mul_d(&b, dpow5[g - s5], &b);
		s5 = 0;
	    } else {
		mp_mul_d(&b, dpow5[g], &b);
	    }
	    mp_mul_2d(&b, g, &b);

	    /*
	     * As with the shortening bignum conversion, it's possible at this
	     * point that we will have reduced the denominator to less than
	     * 2**64/10, at which point it would be possible to fall back to
	     * to int64_t arithmetic. But the potential payoff is tremendously
	     * less - unless we're working in F format - because we know that
	     * three groups of digits will always suffice for %#.17e, the
	     * longest format that doesn't introduce empty precision.
	     *
	     * Extract the next group of digits.
	     */

	    mp_div(&b, &S, &dig, &b);
	    if (dig.used > 1) {
		Tcl_Panic("wrong digit!");
	    }
	    digit = dig.dp[0];
	    for (j = g-1; j >= 0; --j) {
		int t = itens[j];

		*s++ = digit / t + '0';
		digit %= t;
	    }
	    i += g;

	    /*
	     * Have we converted all the requested digits?
	     */

	    if (i == ilim) {
		mp_mul_2d(&b, 1, &b);
		if (ShouldBankerRoundUp(&b, &S, digit&1)) {
		    s = BumpUp(s, retval, &k);
		}
		break;
	    }
	}
    }
    while (*--s == '0') {
	/* do nothing */
    }
    ++s;

    /*
     * Endgame - store the location of the decimal point and the end of the
     * string.
     */

    mp_clear_multi(&b, &S, &dig, NULL);
    *s = '\0';
    *decpt = k;
    if (endPtr) {
	*endPtr = s;
    }
    return retval;
}

/*
 *----------------------------------------------------------------------
 *
 * TclDoubleDigits --
 *
 *	Core of Tcl's conversion of double-precision floating point numbers to
 *	decimal.
 *
 * Results:
 *	Returns a newly-allocated string of digits.
 *
 * Side effects:
 *	Sets *decpt to the index of the character in the string before the
 *	place that the decimal point should go. If 'endPtr' is not NULL, sets
 *	endPtr to point to the terminating '\0' byte of the string. Sets *sign
 *	to 1 if a minus sign should be printed with the number, or 0 if a plus
 *	sign (or no sign) should appear.
 *
 * This function is a service routine that produces the string of digits for
 * floating-point-to-decimal conversion. It can do a number of things
 * according to the 'flags' argument. Valid values for 'flags' include:
 *	TCL_DD_SHORTEST - This is the default for floating point conversion.
 *		It constructs the shortest string of
 *		digits that will reconvert to the given number when scanned.
 *		For floating point numbers that are exactly between two
 *		decimal numbers, it resolves using the 'round to even' rule.
 *		With this value, the 'ndigits' parameter is ignored.
 *	TCL_DD_E_FORMAT - This value is used to prepare numbers for %e format
 *		conversion. It constructs a string of at most 'ndigits' digits,
 *		choosing the one that is closest to the given number (and
 *		resolving ties with 'round to even').  It is allowed to return
 *		fewer than 'ndigits' if the number converts exactly; if the
 *		TCL_DD_E_FORMAT|TCL_DD_SHORTEST is supplied instead, it
 *		also returns fewer digits if the shorter string will still
 *		reconvert without loss to the given input number. In any case,
 *		strings of trailing zeroes are suppressed.
 *	TCL_DD_F_FORMAT - This value is used to prepare numbers for %f format
 *		conversion. It requests that conversion proceed until
 *		'ndigits' digits after the decimal point have been converted.
 *		It is possible for this format to result in a zero-length
 *		string if the number is sufficiently small. Again, it is
 *		permissible for TCL_DD_F_FORMAT to return fewer digits for a
 *		number that converts exactly, and changing the argument to
 *		TCL_DD_F_FORMAT|TCL_DD_SHORTEST will allow the routine
 *		also to return fewer digits if the shorter string will still
 *		reconvert without loss to the given input number. Strings of
 *		trailing zeroes are suppressed.
 *
 *	To any of these flags may be OR'ed TCL_DD_NO_QUICK; this flag requires
 *	all calculations to be done in exact arithmetic. Normally, E and F
 *	format with fewer than about 14 digits will be done with a quick
 *	floating point approximation and fall back on the exact arithmetic
 *	only if the input number is close enough to the midpoint between two
 *	decimal strings that more precision is needed to resolve which string
 *	is correct.
 *
 * The value stored in the 'decpt' argument on return may be negative
 * (indicating that the decimal point falls to the left of the string) or
 * greater than the length of the string. In addition, the value -9999 is used
 * as a sentinel to indicate that the string is one of the special values
 * "Infinity" and "NaN", and that no decimal point should be inserted.
 *
 *----------------------------------------------------------------------
 */

char *
TclDoubleDigits(
    double dv,			/* Number to convert. */
    int ndigits,		/* Number of digits requested. */
    int flags,			/* Conversion flags. */
    int *decpt,			/* OUTPUT: Position of the decimal point. */
    int *sign,			/* OUTPUT: 1 if the result is negative. */
    char **endPtr)		/* OUTPUT: If not NULL, receives a pointer to
				 *	   one character beyond the end of the
				 *	   returned string. */
{
    Double d;			/* Union for deconstructing doubles. */
    Tcl_WideUInt bw;		/* Integer significand. */
    int be;			/* Power of 2 by which b must be multiplied */
    int bbits;			/* Number of bits needed to represent b. */
    int denorm;			/* Flag == 1 iff the input number was
				 * denormalized. */
    int k;			/* Estimate of floor(log10(d)). */
    int k_check;		/* Flag == 1 if d is near enough to a power of
				 * ten that k must be checked. */
    int b2, b5, s2, s5;		/* Powers of 2 and 5 in the numerator and
				 * denominator of intermediate results. */
    int ilim = -1, ilim1 = -1;	/* Number of digits to convert, and number to
				 * convert if log10(d) has been
				 * overestimated. */
    char *retval;		/* Return value from this function. */
    int i = -1;

    /*
     * Put the input number into a union for bit-whacking.
     */

    d.d = dv;

    /*
     * Handle the cases of negative numbers (by taking the absolute value:
     * this includes -Inf and -NaN!), infinity, Not a Number, and zero.
     */

    TakeAbsoluteValue(&d, sign);
    if ((d.w.word0 & EXP_MASK) == EXP_MASK) {
	return FormatInfAndNaN(&d, decpt, endPtr);
    }
    if (d.d == 0.0) {
	return FormatZero(decpt, endPtr);
    }

    /*
     * Unpack the floating point into a wide integer and an exponent.
     * Determine the number of bits that the big integer requires, and compute
     * a quick approximation (which may be one too high) of ceil(log10(d.d)).
     */

    denorm = ((d.w.word0 & EXP_MASK) == 0);
    DoubleToExpAndSig(d.d, &bw, &be, &bbits);
    k = ApproximateLog10(bw, be, bbits);
    k = BetterLog10(d.d, k, &k_check);

    /* At this point, we have:
     *	  d is the number to convert.
     *    bw are significand and exponent: d == bw*2**be,
     *    bbits is the length of bw: 2**bbits-1 <= bw < 2**bbits
     *	  k is either ceil(log10(d)) or ceil(log10(d))+1. k_check is 0 if we
     *      know that k is exactly ceil(log10(d)) and 1 if we need to check.
     *    We want a rational number
     *      r = b * 10**(1-k) = bw * 2**b2 * 5**b5 / (2**s2 / 5**s5),
     *    with b2, b5, s2, s5 >= 0.  Note that the most significant decimal
     *    digit is floor(r) and that successive digits can be obtained by
     *    setting r <- 10*floor(r) (or b <= 10 * (b % S)).  Find appropriate
     *    b2, b5, s2, s5.
     */

    ComputeScale(be, k, &b2, &b5, &s2, &s5);

    /*
     * Correct an incorrect caller-supplied 'ndigits'.  Also determine:
     *	i = The maximum number of decimal digits that will be returned in the
     *      formatted string.  This is k + 1 + ndigits for F format, 18 for
     *      shortest, and ndigits for E format.
     *  ilim = The number of significant digits to convert if k has been
     *         guessed correctly. This is -1 for shortest (which
     *         stop when all significance has been lost), 'ndigits' for E
     *         format, and 'k + 1 + ndigits' for F format.
     *  ilim1 = The minimum number of significant digits to convert if k has
     *	        been guessed 1 too high. This, too, is -1 for shortest,
     *	        and 'ndigits' for E format, but it's 'ndigits-1' for F
     *	        format.
     */

    SetPrecisionLimits(flags, k, &ndigits, &i, &ilim, &ilim1);

    /*
     * Try to do low-precision conversion in floating point rather than
     * resorting to expensive multiprecision arithmetic.
     */

    if (ilim >= 0 && ilim <= QUICK_MAX && !(flags & TCL_DD_NO_QUICK)) {
	retval = QuickConversion(d.d, k, k_check, flags, i, ilim, ilim1,
		decpt, endPtr);
	if (retval != NULL) {
	    return retval;
	}
    }

    /*
     * For shortening conversions, determine the upper and lower bounds for
     * the remainder at which we can stop.
     *   m+ = (2**m2plus * 5**m5) / (2**s2 * 5**s5) is the limit on the high
     *        side, and
     *   m- = (2**m2minus * 5**m5) / (2**s2 * 5**s5) is the limit on the low
     *        side.
     * We may need to increase s2 to put m2plus, m2minus, b2 over a common
     * denominator.
     */

    if (flags & TCL_DD_SHORTEST) {
	int m2minus = b2;
	int m2plus;
	int m5 = b5;
	int len = i;

	/*
	 * Find the quantity i so that (2**i*5**b5)/(2**s2*5**s5) is 1/2 unit
	 * in the least significant place of the floating point number.
	 */

	if (denorm) {
	    i = be + EXPONENT_BIAS + (FP_PRECISION-1);
	} else {
	    i = 1 + FP_PRECISION - bbits;
	}
	b2 += i;
	s2 += i;

	/*
	 * Reduce the fractions to lowest terms, since the above calculation
	 * may have left excess powers of 2 in numerator and denominator.
	 */

	CastOutPowersOf2(&b2, &m2minus, &s2);

	/*
	 * In the special case where bw==1, the nearest floating point number
	 * to it on the low side is 1/4 ulp below it. Adjust accordingly.
	 */

	m2plus = m2minus;
	if (!denorm && bw == 1) {
	    ++b2;
	    ++s2;
	    ++m2plus;
	}

	if (s5+1 < N_LOG2POW5 && s2+1 + log2pow5[s5+1] <= 64) {
	    /*
	     * If 10*2**s2*5**s5 == 2**(s2+1)+5**(s5+1) fits in a 64-bit word,
	     * then all our intermediate calculations can be done using exact
	     * 64-bit arithmetic with no need for expensive multiprecision
	     * operations. (This will be true for all numbers in the range
	     * [1.0e-3 .. 1.0e+24]).
	     */

	    return ShorteningInt64Conversion(&d, bw, b2, b5, m2plus,
		    m2minus, m5, s2, s5, k, len, ilim, ilim1, decpt, endPtr);
	} else if (s5 == 0) {
	    /*
	     * The denominator is a power of 2, so we can replace division by
	     * digit shifts. First we round up s2 to a multiple of MP_DIGIT_BIT,
	     * and adjust m2 and b2 accordingly. Then we launch into a version
	     * of the comparison that's specialized for the 'power of mp_digit
	     * in the denominator' case.
	     */

	    if (s2 % MP_DIGIT_BIT != 0) {
		int delta = MP_DIGIT_BIT - (s2 % MP_DIGIT_BIT);

		b2 += delta;
		m2plus += delta;
		m2minus += delta;
		s2 += delta;
	    }
	    return ShorteningBignumConversionPowD(&d, bw, b2, b5,
		    m2plus, m2minus, m5, s2/MP_DIGIT_BIT, k, len, ilim, ilim1,
		    decpt, endPtr);
	} else {
	    /*
	     * Alas, there's no helpful special case; use full-up bignum
	     * arithmetic for the conversion.
	     */

	    return ShorteningBignumConversion(&d, bw, b2, m2plus,
		    m2minus, s2, s5, k, len, ilim, ilim1, decpt, endPtr);
	}
    } else {
	/*
	 * Non-shortening conversion.
	 */

	int len = i;

	/*
	 * Reduce numerator and denominator to lowest terms.
	 */

	if (b2 >= s2 && s2 > 0) {
	    b2 -= s2; s2 = 0;
	} else if (s2 >= b2 && b2 > 0) {
	    s2 -= b2; b2 = 0;
	}

	if (s5+1 < N_LOG2POW5 && s2+1 + log2pow5[s5+1] <= 64) {
	    /*
	     * If 10*2**s2*5**s5 == 2**(s2+1)+5**(s5+1) fits in a 64-bit word,
	     * then all our intermediate calculations can be done using exact
	     * 64-bit arithmetic with no need for expensive multiprecision
	     * operations.
	     */

	    return StrictInt64Conversion(&d, bw, b2, b5, s2, s5, k,
		    len, ilim, ilim1, decpt, endPtr);
	} else if (s5 == 0) {
	    /*
	     * The denominator is a power of 2, so we can replace division by
	     * digit shifts. First we round up s2 to a multiple of MP_DIGIT_BIT,
	     * and adjust m2 and b2 accordingly. Then we launch into a version
	     * of the comparison that's specialized for the 'power of mp_digit
	     * in the denominator' case.
	     */

	    if (s2 % MP_DIGIT_BIT != 0) {
		int delta = MP_DIGIT_BIT - (s2 % MP_DIGIT_BIT);

		b2 += delta;
		s2 += delta;
	    }
	    return StrictBignumConversionPowD(&d, bw, b2, b5,
		    s2/MP_DIGIT_BIT, k, len, ilim, ilim1, decpt, endPtr);
	} else {
	    /*
	     * There are no helpful special cases, but at least we know in
	     * advance how many digits we will convert. We can run the
	     * conversion in steps of DIGIT_GROUP digits, so as to have many
	     * fewer mp_int divisions.
	     */

	    return StrictBignumConversion(&d, bw, b2, s2, s5, k,
		    len, ilim, ilim1, decpt, endPtr);
	}
    }
}

/*
 *----------------------------------------------------------------------
 *
 * TclInitDoubleConversion --
 *
 *	Initializes constants that are needed for conversions to and from
 *	'double'
 *
 * Results:
 *	None.
 *
 * Side effects:
 *	The log base 2 of the floating point radix, the number of bits in a
 *	double mantissa, and a table of the powers of five and ten are
 *	computed and stored.
 *
 *----------------------------------------------------------------------
 */

void
TclInitDoubleConversion(void)
{
    int i;
    int x;
    Tcl_WideUInt u;
    double d;
#ifdef IEEE_FLOATING_POINT
    union {
	double dv;
	Tcl_WideUInt iv;
    } bitwhack;
#endif
#if defined(__sgi) && defined(_COMPILER_VERSION)
    union fpc_csr mipsCR;

    mipsCR.fc_word = get_fpc_csr();
    mipsCR.fc_struct.flush = 0;
    set_fpc_csr(mipsCR.fc_word);
#endif

    /*
     * Initialize table of powers of 10 expressed as wide integers.
     */

    maxpow10_wide = (int)
	    floor(sizeof(Tcl_WideUInt) * CHAR_BIT * log(2.) / log(10.));
<<<<<<< HEAD
    pow10_wide = Tcl_Alloc((maxpow10_wide + 1) * sizeof(Tcl_WideUInt));
=======
    pow10_wide = (Tcl_WideUInt *)
	    ckalloc((maxpow10_wide + 1) * sizeof(Tcl_WideUInt));
>>>>>>> 0c195b76
    u = 1;
    for (i = 0; i < maxpow10_wide; ++i) {
	pow10_wide[i] = u;
	u *= 10;
    }
    pow10_wide[i] = u;

    /*
     * Determine how many bits of precision a double has, and how many decimal
     * digits that represents.
     */

    if (frexp((double) FLT_RADIX, &log2FLT_RADIX) != 0.5) {
	Tcl_Panic("This code doesn't work on a decimal machine!");
    }
    log2FLT_RADIX--;
    mantBits = DBL_MANT_DIG * log2FLT_RADIX;
    d = 1.0;

    /*
     * Initialize a table of powers of ten that can be exactly represented in
     * a double.
     */

    x = (int) (DBL_MANT_DIG * log((double) FLT_RADIX) / log(5.0));
    if (x < MAXPOW) {
	mmaxpow = x;
    } else {
	mmaxpow = MAXPOW;
    }
    for (i=0 ; i<=mmaxpow ; ++i) {
	pow10vals[i] = d;
	d *= 10.0;
    }

    /*
     * Initialize a table of large powers of five.
     */

    for (i=0; i<9; ++i) {
	mp_init(pow5 + i);
    }
    mp_set_u64(pow5, 5);
    for (i=0; i<8; ++i) {
	mp_sqr(pow5+i, pow5+i+1);
    }
    mp_init_u64(pow5_13, 1220703125);
    for (i = 1; i < 5; ++i) {
	mp_init(pow5_13 + i);
	mp_sqr(pow5_13 + i - 1, pow5_13 + i);
    }

    /*
     * Determine the number of decimal digits to the left and right of the
     * decimal point in the largest and smallest double, the smallest double
     * that differs from zero, and the number of mp_digits needed to represent
     * the significand of a double.
     */

    maxDigits = (int) ((DBL_MAX_EXP * log((double) FLT_RADIX)
	    + 0.5 * log(10.)) / log(10.));
    minDigits = (int) floor((DBL_MIN_EXP - DBL_MANT_DIG)
	    * log((double) FLT_RADIX) / log(10.));
    log10_DIGIT_MAX = (int) floor(MP_DIGIT_BIT * log(2.) / log(10.));

    /*
     * Nokia 770's software-emulated floating point is "middle endian": the
     * bytes within a 32-bit word are little-endian (like the native
     * integers), but the two words of a 'double' are presented most
     * significant word first.
     */

#ifdef IEEE_FLOATING_POINT
    bitwhack.dv = 1.000000238418579;
				/* 3ff0 0000 4000 0000 */
    if ((bitwhack.iv >> 32) == 0x3ff00000) {
	n770_fp = 0;
    } else if ((bitwhack.iv & 0xffffffff) == 0x3ff00000) {
	n770_fp = 1;
    } else {
	Tcl_Panic("unknown floating point word order on this machine");
    }
#endif
}

/*
 *----------------------------------------------------------------------
 *
 * TclFinalizeDoubleConversion --
 *
 *	Cleans up this file on exit.
 *
 * Results:
 *	None
 *
 * Side effects:
 *	Memory allocated by TclInitDoubleConversion is freed.
 *
 *----------------------------------------------------------------------
 */

void
TclFinalizeDoubleConversion(void)
{
    int i;

    Tcl_Free(pow10_wide);
    for (i=0; i<9; ++i) {
	mp_clear(pow5 + i);
    }
    for (i=0; i < 5; ++i) {
	mp_clear(pow5_13 + i);
    }
}

/*
 *----------------------------------------------------------------------
 *
 * Tcl_InitBignumFromDouble --
 *
 *	Extracts the integer part of a double and converts it to an arbitrary
 *	precision integer.
 *
 * Results:
 *	None.
 *
 * Side effects:
 *	Initializes the bignum supplied, and stores the converted number in
 *	it.
 *
 *----------------------------------------------------------------------
 */

int
Tcl_InitBignumFromDouble(
    Tcl_Interp *interp,		/* For error message. */
    double d,			/* Number to convert. */
    mp_int *b)			/* Place to store the result. */
{
    double fract;
    int expt;

    /*
     * Infinite values can't convert to bignum.
     */

    if (TclIsInfinite(d)) {
	if (interp != NULL) {
	    const char *s = "integer value too large to represent";

	    Tcl_SetObjResult(interp, Tcl_NewStringObj(s, -1));
	    Tcl_SetErrorCode(interp, "ARITH", "IOVERFLOW", s, NULL);
	}
	return TCL_ERROR;
    }

    fract = frexp(d, &expt);
    if (expt <= 0) {
	mp_init(b);
	mp_zero(b);
    } else {
	Tcl_WideInt w = (Tcl_WideInt) ldexp(fract, mantBits);
	int shift = expt - mantBits;

	mp_init_i64(b, w);
	if (shift < 0) {
	    mp_div_2d(b, -shift, b, NULL);
	} else if (shift > 0) {
	    mp_mul_2d(b, shift, b);
	}
    }
    return TCL_OK;
}

/*
 *----------------------------------------------------------------------
 *
 * TclBignumToDouble --
 *
 *	Convert an arbitrary-precision integer to a native floating point
 *	number.
 *
 * Results:
 *	Returns the converted number. Sets errno to ERANGE if the number is
 *	too large to convert.
 *
 *----------------------------------------------------------------------
 */

double
TclBignumToDouble(
    const mp_int *a)			/* Integer to convert. */
{
    mp_int b;
    int bits, shift, i, lsb;
    double r;


    /*
     * We need a 'mantBits'-bit significand.  Determine what shift will
     * give us that.
     */

    bits = mp_count_bits(a);
    if (bits > DBL_MAX_EXP*log2FLT_RADIX) {
	errno = ERANGE;
	if (mp_isneg(a)) {
	    return -HUGE_VAL;
	} else {
	    return HUGE_VAL;
	}
    }
    shift = mantBits - bits;

    /*
     * If shift > 0, shift the significand left by the requisite number of
     * bits.  If shift == 0, the significand is already exactly 'mantBits'
     * in length.  If shift < 0, we will need to shift the significand right
     * by the requisite number of bits, and round it. If the '1-shift'
     * least significant bits are 0, but the 'shift'th bit is nonzero,
     * then the significand lies exactly between two values and must be
     * 'rounded to even'.
     */

    mp_init(&b);
    if (shift == 0) {
	mp_copy(a, &b);
    } else if (shift > 0) {
	mp_mul_2d(a, shift, &b);
    } else if (shift < 0) {
	lsb = mp_cnt_lsb(a);
	if (lsb == -1-shift) {

	    /*
	     * Round to even
	     */

	    mp_div_2d(a, -shift, &b, NULL);
	    if (mp_isodd(&b)) {
		if (mp_isneg(&b)) {
		    mp_sub_d(&b, 1, &b);
		} else {
		    mp_add_d(&b, 1, &b);
		}
	    }
	} else {

	    /*
	     * Ordinary rounding
	     */

	    mp_div_2d(a, -1-shift, &b, NULL);
	    if (mp_isneg(&b)) {
		mp_sub_d(&b, 1, &b);
	    } else {
		mp_add_d(&b, 1, &b);
	    }
	    mp_div_2d(&b, 1, &b, NULL);
	}
    }

    /*
     * Accumulate the result, one mp_digit at a time.
     */

    r = 0.0;
    for (i=b.used-1 ; i>=0 ; --i) {
	r = ldexp(r, MP_DIGIT_BIT) + b.dp[i];
    }
    mp_clear(&b);

    /*
     * Scale the result to the correct number of bits.
     */

    r = ldexp(r, bits - mantBits);

    /*
     * Return the result with the appropriate sign.
     */

    if (mp_isneg(a)) {
	return -r;
    } else {
	return r;
    }
}

/*
 *----------------------------------------------------------------------
 *
 * TclCeil --
 *
 *	Computes the smallest floating point number that is at least the
 *	mp_int argument.
 *
 * Results:
 *	Returns the floating point number.
 *
 *----------------------------------------------------------------------
 */

double
TclCeil(
    const mp_int *a)			/* Integer to convert. */
{
    double r = 0.0;
    mp_int b;

    mp_init(&b);
    if (mp_isneg(a)) {
	mp_neg(a, &b);
	r = -TclFloor(&b);
    } else {
	int bits = mp_count_bits(a);

	if (bits > DBL_MAX_EXP*log2FLT_RADIX) {
	    r = HUGE_VAL;
	} else {
	    int i, exact = 1, shift = mantBits - bits;

	    if (shift > 0) {
		mp_mul_2d(a, shift, &b);
	    } else if (shift < 0) {
		mp_int d;
		mp_init(&d);
		mp_div_2d(a, -shift, &b, &d);
		exact = mp_iszero(&d);
		mp_clear(&d);
	    } else {
		mp_copy(a, &b);
	    }
	    if (!exact) {
		mp_add_d(&b, 1, &b);
	    }
	    for (i=b.used-1 ; i>=0 ; --i) {
		r = ldexp(r, MP_DIGIT_BIT) + b.dp[i];
	    }
	    r = ldexp(r, bits - mantBits);
	}
    }
    mp_clear(&b);
    return r;
}

/*
 *----------------------------------------------------------------------
 *
 * TclFloor --
 *
 *	Computes the largest floating point number less than or equal to the
 *	mp_int argument.
 *
 * Results:
 *	Returns the floating point value.
 *
 *----------------------------------------------------------------------
 */

double
TclFloor(
    const mp_int *a)			/* Integer to convert. */
{
    double r = 0.0;
    mp_int b;

    mp_init(&b);
    if (mp_isneg(a)) {
	mp_neg(a, &b);
	r = -TclCeil(&b);
    } else {
	int bits = mp_count_bits(a);

	if (bits > DBL_MAX_EXP*log2FLT_RADIX) {
	    r = DBL_MAX;
	} else {
	    int i, shift = mantBits - bits;

	    if (shift > 0) {
		mp_mul_2d(a, shift, &b);
	    } else if (shift < 0) {
		mp_div_2d(a, -shift, &b, NULL);
	    } else {
		mp_copy(a, &b);
	    }
	    for (i=b.used-1 ; i>=0 ; --i) {
		r = ldexp(r, MP_DIGIT_BIT) + b.dp[i];
	    }
	    r = ldexp(r, bits - mantBits);
	}
    }
    mp_clear(&b);
    return r;
}

/*
 *----------------------------------------------------------------------
 *
 * BignumToBiasedFrExp --
 *
 *	Convert an arbitrary-precision integer to a native floating point
 *	number in the range [0.5,1) times a power of two. NOTE: Intentionally
 *	converts to a number that's a few ulp too small, so that
 *	RefineApproximation will not overflow near the high end of the
 *	machine's arithmetic range.
 *
 * Results:
 *	Returns the converted number.
 *
 * Side effects:
 *	Stores the exponent of two in 'machexp'.
 *
 *----------------------------------------------------------------------
 */

static double
BignumToBiasedFrExp(
    const mp_int *a,		/* Integer to convert. */
    int *machexp)		/* Power of two. */
{
    mp_int b;
    int bits;
    int shift;
    int i;
    double r;

    /*
     * Determine how many bits we need, and extract that many from the input.
     * Round to nearest unit in the last place.
     */

    bits = mp_count_bits(a);
    shift = mantBits - 2 - bits;
    mp_init(&b);
    if (shift > 0) {
	mp_mul_2d(a, shift, &b);
    } else if (shift < 0) {
	mp_div_2d(a, -shift, &b, NULL);
    } else {
	mp_copy(a, &b);
    }

    /*
     * Accumulate the result, one mp_digit at a time.
     */

    r = 0.0;
    for (i=b.used-1; i>=0; --i) {
	r = ldexp(r, MP_DIGIT_BIT) + b.dp[i];
    }
    mp_clear(&b);

    /*
     * Return the result with the appropriate sign.
     */

    *machexp = bits - mantBits + 2;
    return (mp_isneg(a) ? -r : r);
}

/*
 *----------------------------------------------------------------------
 *
 * Pow10TimesFrExp --
 *
 *	Multiply a power of ten by a number expressed as fraction and
 *	exponent.
 *
 * Results:
 *	Returns the significand of the result.
 *
 * Side effects:
 *	Overwrites the 'machexp' parameter with the exponent of the result.
 *
 * Assumes that 'exponent' is such that 10**exponent would be a double, even
 * though 'fraction*10**(machexp+exponent)' might overflow.
 *
 *----------------------------------------------------------------------
 */

static double
Pow10TimesFrExp(
    int exponent,		/* Power of 10 to multiply by. */
    double fraction,		/* Significand of multiplicand. */
    int *machexp)		/* On input, exponent of multiplicand. On
				 * output, exponent of result. */
{
    int i, j;
    int expt = *machexp;
    double retval = fraction;

    if (exponent > 0) {
	/*
	 * Multiply by 10**exponent.
	 */

	retval = frexp(retval * pow10vals[exponent & 0xf], &j);
	expt += j;
	for (i=4; i<9; ++i) {
	    if (exponent & (1<<i)) {
		retval = frexp(retval * pow_10_2_n[i], &j);
		expt += j;
	    }
	}
    } else if (exponent < 0) {
	/*
	 * Divide by 10**-exponent.
	 */

	retval = frexp(retval / pow10vals[(-exponent) & 0xf], &j);
	expt += j;
	for (i=4; i<9; ++i) {
	    if ((-exponent) & (1<<i)) {
		retval = frexp(retval / pow_10_2_n[i], &j);
		expt += j;
	    }
	}
    }

    *machexp = expt;
    return retval;
}

/*
 *----------------------------------------------------------------------
 *
 * SafeLdExp --
 *
 *	Do an 'ldexp' operation, but handle denormals gracefully.
 *
 * Results:
 *	Returns the appropriately scaled value.
 *
 *	On some platforms, 'ldexp' fails when presented with a number too
 *	small to represent as a normalized double. This routine does 'ldexp'
 *	in two steps for those numbers, to return correctly denormalized
 *	values.
 *
 *----------------------------------------------------------------------
 */

static double
SafeLdExp(
    double fract,
    int expt)
{
    int minexpt = DBL_MIN_EXP * log2FLT_RADIX;
    volatile double a, b, retval;

    if (expt < minexpt) {
	a = ldexp(fract, expt - mantBits - minexpt);
	b = ldexp(1.0, mantBits + minexpt);
	retval = a * b;
    } else {
	retval = ldexp(fract, expt);
    }
    return retval;
}

/*
 *----------------------------------------------------------------------
 *
 * TclFormatNaN --
 *
 *	Makes the string representation of a "Not a Number"
 *
 * Results:
 *	None.
 *
 * Side effects:
 *	Stores the string representation in the supplied buffer, which must be
 *	at least TCL_DOUBLE_SPACE characters.
 *
 *----------------------------------------------------------------------
 */

void
TclFormatNaN(
    double value,		/* The Not-a-Number to format. */
    char *buffer)		/* String representation. */
{
#ifndef IEEE_FLOATING_POINT
    strcpy(buffer, "NaN");
    return;
#else
    union {
	double dv;
	Tcl_WideUInt iv;
    } bitwhack;

    bitwhack.dv = value;
    if (n770_fp) {
	bitwhack.iv = Nokia770Twiddle(bitwhack.iv);
    }
    if (bitwhack.iv & ((Tcl_WideUInt) 1 << 63)) {
	bitwhack.iv &= ~ ((Tcl_WideUInt) 1 << 63);
	*buffer++ = '-';
    }
    *buffer++ = 'N';
    *buffer++ = 'a';
    *buffer++ = 'N';
    bitwhack.iv &= (((Tcl_WideUInt) 1) << 51) - 1;
    if (bitwhack.iv != 0) {
	sprintf(buffer, "(%" TCL_LL_MODIFIER "x)", bitwhack.iv);
    } else {
	*buffer = '\0';
    }
#endif /* IEEE_FLOATING_POINT */
}

/*
 *----------------------------------------------------------------------
 *
 * Nokia770Twiddle --
 *
 *	Transpose the two words of a number for Nokia 770 floating point
 *	handling.
 *
 *----------------------------------------------------------------------
 */
#ifdef IEEE_FLOATING_POINT
static Tcl_WideUInt
Nokia770Twiddle(
    Tcl_WideUInt w)		/* Number to transpose. */
{
    return (((w >> 32) & 0xffffffff) | (w << 32));
}
#endif

/*
 *----------------------------------------------------------------------
 *
 * TclNokia770Doubles --
 *
 *	Transpose the two words of a number for Nokia 770 floating point
 *	handling.
 *
 *----------------------------------------------------------------------
 */

int
TclNokia770Doubles(void)
{
    return n770_fp;
}

/*
 * Local Variables:
 * mode: c
 * c-basic-offset: 4
 * fill-column: 78
 * End:
 */<|MERGE_RESOLUTION|>--- conflicted
+++ resolved
@@ -4385,12 +4385,8 @@
 
     maxpow10_wide = (int)
 	    floor(sizeof(Tcl_WideUInt) * CHAR_BIT * log(2.) / log(10.));
-<<<<<<< HEAD
-    pow10_wide = Tcl_Alloc((maxpow10_wide + 1) * sizeof(Tcl_WideUInt));
-=======
     pow10_wide = (Tcl_WideUInt *)
-	    ckalloc((maxpow10_wide + 1) * sizeof(Tcl_WideUInt));
->>>>>>> 0c195b76
+	    Tcl_Alloc((maxpow10_wide + 1) * sizeof(Tcl_WideUInt));
     u = 1;
     for (i = 0; i < maxpow10_wide; ++i) {
 	pow10_wide[i] = u;
