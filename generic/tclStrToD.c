/*
 * tclStrToD.c --
 *
 *	This file contains a collection of procedures for managing conversions
 *	to/from floating-point in Tcl. They include TclParseNumber, which
 *	parses numbers from strings; TclDoubleDigits, which formats numbers
 *	into strings of digits, and procedures for interconversion among
 *	'double' and 'mp_int' types.
 *
 * Copyright (c) 2005 by Kevin B. Kenny. All rights reserved.
 *
 * See the file "license.terms" for information on usage and redistribution of
 * this file, and for a DISCLAIMER OF ALL WARRANTIES.
 */

#include "tclInt.h"
#include "tommath.h"
#include <math.h>

/*
 * This code supports (at least hypothetically), IBM, Cray, VAX and IEEE-754
 * floating point; of these, only IEEE-754 can represent NaN. IEEE-754 can be
 * uniquely determined by radix and by the widths of significand and exponent.
 */

#if (FLT_RADIX == 2) && (DBL_MANT_DIG == 53) && (DBL_MAX_EXP == 1024)
#   define IEEE_FLOATING_POINT
#endif

/*
 * Rounding controls. (Thanks a lot, Intel!)
 */

#ifdef __i386
/*
 * gcc on x86 needs access to rounding controls, because of a questionable
 * feature where it retains intermediate results as IEEE 'long double' values
 * somewhat unpredictably. It is tempting to include fpu_control.h, but that
 * file exists only on Linux; it is missing on Cygwin and MinGW. Most gcc-isms
 * and ix86-isms are factored out here.
 */

#if defined(__GNUC__)
typedef unsigned int	fpu_control_t __attribute__ ((__mode__ (__HI__)));

#define _FPU_GETCW(cw)	__asm__ __volatile__ ("fnstcw %0" : "=m" (*&cw))
#define _FPU_SETCW(cw)	__asm__ __volatile__ ("fldcw %0" : : "m" (*&cw))
#   define FPU_IEEE_ROUNDING	0x027f
#   define ADJUST_FPU_CONTROL_WORD
#define TCL_IEEE_DOUBLE_ROUNDING \
    fpu_control_t roundTo53Bits = FPU_IEEE_ROUNDING;	\
    fpu_control_t oldRoundingMode;			\
    _FPU_GETCW(oldRoundingMode);			\
    _FPU_SETCW(roundTo53Bits)
#define TCL_DEFAULT_DOUBLE_ROUNDING \
    _FPU_SETCW(oldRoundingMode)

/*
 * Sun ProC needs sunmath for rounding control on x86 like gcc above.
 */
#elif defined(__sun)
#include <sunmath.h>
#define TCL_IEEE_DOUBLE_ROUNDING \
    ieee_flags("set","precision","double",NULL)
#define TCL_DEFAULT_DOUBLE_ROUNDING \
    ieee_flags("clear","precision",NULL,NULL)

/*
 * Other platforms are assumed to always operate in full IEEE mode, so we make
 * the macros to go in and out of that mode do nothing.
 */

#else /* !__GNUC__ && !__sun */
#define TCL_IEEE_DOUBLE_ROUNDING	((void) 0)
#define TCL_DEFAULT_DOUBLE_ROUNDING	((void) 0)
#endif
#else /* !__i386 */
#define TCL_IEEE_DOUBLE_ROUNDING	((void) 0)
#define TCL_DEFAULT_DOUBLE_ROUNDING	((void) 0)
#endif

/*
 * MIPS floating-point units need special settings in control registers to use
 * gradual underflow as we expect.  This fix is for the MIPSpro compiler.
 */

#if defined(__sgi) && defined(_COMPILER_VERSION)
#include <sys/fpu.h>
#endif

/*
 * HP's PA_RISC architecture uses 7ff4000000000000 to represent a quiet NaN.
 * Everyone else uses 7ff8000000000000. (Why, HP, why?)
 */

#ifdef __hppa
#   define NAN_START	0x7ff4
#   define NAN_MASK	(((Tcl_WideUInt) 1) << 50)
#else
#   define NAN_START	0x7ff8
#   define NAN_MASK	(((Tcl_WideUInt) 1) << 51)
#endif

/*
 * Constants used by this file (most of which are only ever calculated at
 * runtime).
 */

/* Magic constants */

#define LOG10_2 0.3010299956639812
#define TWO_OVER_3LOG10 0.28952965460216784
#define LOG10_3HALVES_PLUS_FUDGE 0.1760912590558

/*
 * Definitions of the parts of an IEEE754-format floating point number.
 */

#define SIGN_BIT 	0x80000000
				/* Mask for the sign bit in the first word of
				 * a double. */
#define EXP_MASK	0x7ff00000
				/* Mask for the exponent field in the first
				 * word of a double. */
#define EXP_SHIFT	20	/* Shift count to make the exponent an
				 * integer. */
#define HIDDEN_BIT	(((Tcl_WideUInt) 0x00100000) << 32)
				/* Hidden 1 bit for the significand. */
#define HI_ORDER_SIG_MASK 0x000fffff
				/* Mask for the high-order part of the
				 * significand in the first word of a
				 * double. */
#define SIG_MASK	(((Tcl_WideUInt) HI_ORDER_SIG_MASK << 32) \
			| 0xffffffff)
				/* Mask for the 52-bit significand. */
#define FP_PRECISION	53	/* Number of bits of significand plus the
				 * hidden bit. */
#define EXPONENT_BIAS	0x3ff	/* Bias of the exponent 0. */

/*
 * Derived quantities.
 */

#define TEN_PMAX	22	/* floor(FP_PRECISION*log(2)/log(5)) */
#define QUICK_MAX	14	/* floor((FP_PRECISION-1)*log(2)/log(10))-1 */
#define BLETCH		0x10	/* Highest power of two that is greater than
				 * DBL_MAX_10_EXP, divided by 16. */
#define DIGIT_GROUP	8	/* floor(MP_DIGIT_BIT*log(2)/log(10)) */

/*
 * Union used to dismantle floating point numbers.
 */

typedef union Double {
    struct {
#ifdef WORDS_BIGENDIAN
	int word0;
	int word1;
#else
	int word1;
	int word0;
#endif
    } w;
    double d;
    Tcl_WideUInt q;
} Double;

static int maxpow10_wide;	/* The powers of ten that can be represented
				 * exactly as wide integers. */
static Tcl_WideUInt *pow10_wide;
#define MAXPOW	22
static double pow10vals[MAXPOW+1];
				/* The powers of ten that can be represented
				 * exactly as IEEE754 doubles. */
static int mmaxpow;		/* Largest power of ten that can be
				 * represented exactly in a 'double'. */
static int log10_DIGIT_MAX;	/* The number of decimal digits that fit in an
				 * mp_digit. */
static int log2FLT_RADIX;	/* Logarithm of the floating point radix. */
static int mantBits;		/* Number of bits in a double's significand */
static mp_int pow5[9];		/* Table of powers of 5**(2**n), up to
				 * 5**256 */
static double tiny = 0.0;	/* The smallest representable double. */
static int maxDigits;		/* The maximum number of digits to the left of
				 * the decimal point of a double. */
static int minDigits;		/* The maximum number of digits to the right
				 * of the decimal point in a double. */
static const double pow_10_2_n[] = {	/* Inexact higher powers of ten. */
    1.0,
    100.0,
    10000.0,
    1.0e+8,
    1.0e+16,
    1.0e+32,
    1.0e+64,
    1.0e+128,
    1.0e+256
};

static int n770_fp;		/* Flag is 1 on Nokia N770 floating point.
				 * Nokia's floating point has the words
				 * reversed: if big-endian is 7654 3210,
				 * and little-endian is       0123 4567,
				 * then Nokia's FP is         4567 0123;
				 * little-endian within the 32-bit words but
				 * big-endian between them. */

/*
 * Table of powers of 5 that are small enough to fit in an mp_digit.
 */

static const mp_digit dpow5[13] = {
               1,              5,             25,            125,
             625,           3125,          15625,          78125,
          390625,        1953125,        9765625,       48828125,
       244140625
};

/*
 * Table of powers: pow5_13[n] = 5**(13*2**(n+1))
 */

static mp_int pow5_13[5];	/* Table of powers: 5**13, 5**26, 5**52,
				 * 5**104, 5**208 */
static const double tens[] = {
    1e00, 1e01, 1e02, 1e03, 1e04, 1e05, 1e06, 1e07, 1e08, 1e09,
    1e10, 1e11, 1e12, 1e13, 1e14, 1e15, 1e16, 1e17, 1e18, 1e19,
    1e20, 1e21, 1e22
};

static const int itens [] = {
    1,
    10,
    100,
    1000,
    10000,
    100000,
    1000000,
    10000000,
    100000000
};

static const double bigtens[] = {
    1e016, 1e032, 1e064, 1e128, 1e256
};
#define N_BIGTENS 5

static const int log2pow5[27] = {
    01,  3,  5,  7, 10, 12, 14, 17, 19, 21,
    24, 26, 28, 31, 33, 35, 38, 40, 42, 45,
    47, 49, 52, 54, 56, 59, 61
};
#define N_LOG2POW5 27

static const Tcl_WideUInt wuipow5[27] = {
    (Tcl_WideUInt) 1,		/* 5**0 */
    (Tcl_WideUInt) 5,
    (Tcl_WideUInt) 25,
    (Tcl_WideUInt) 125,
    (Tcl_WideUInt) 625,
    (Tcl_WideUInt) 3125,	/* 5**5 */
    (Tcl_WideUInt) 3125*5,
    (Tcl_WideUInt) 3125*25,
    (Tcl_WideUInt) 3125*125,
    (Tcl_WideUInt) 3125*625,
    (Tcl_WideUInt) 3125*3125,	/* 5**10 */
    (Tcl_WideUInt) 3125*3125*5,
    (Tcl_WideUInt) 3125*3125*25,
    (Tcl_WideUInt) 3125*3125*125,
    (Tcl_WideUInt) 3125*3125*625,
    (Tcl_WideUInt) 3125*3125*3125, /* 5**15 */
    (Tcl_WideUInt) 3125*3125*3125*5,
    (Tcl_WideUInt) 3125*3125*3125*25,
    (Tcl_WideUInt) 3125*3125*3125*125,
    (Tcl_WideUInt) 3125*3125*3125*625,
    (Tcl_WideUInt) 3125*3125*3125*3125,	/* 5**20 */
    (Tcl_WideUInt) 3125*3125*3125*3125*5,
    (Tcl_WideUInt) 3125*3125*3125*3125*25,
    (Tcl_WideUInt) 3125*3125*3125*3125*125,
    (Tcl_WideUInt) 3125*3125*3125*3125*625,
    (Tcl_WideUInt) 3125*3125*3125*3125*3125,  /* 5**25 */
    (Tcl_WideUInt) 3125*3125*3125*3125*3125*5 /* 5**26 */
};

/*
 * Static functions defined in this file.
 */

static int		AccumulateDecimalDigit(unsigned, int,
			    Tcl_WideUInt *, mp_int *, int);
static double		MakeHighPrecisionDouble(int signum,
			    mp_int *significand, int nSigDigs, int exponent);
static double		MakeLowPrecisionDouble(int signum,
			    Tcl_WideUInt significand, int nSigDigs,
			    int exponent);
#ifdef IEEE_FLOATING_POINT
static double		MakeNaN(int signum, Tcl_WideUInt tag);
#endif
static double		RefineApproximation(double approx,
			    mp_int *exactSignificand, int exponent);
static void		MulPow5(mp_int *, unsigned, mp_int *);
static int 		NormalizeRightward(Tcl_WideUInt *);
static int		RequiredPrecision(Tcl_WideUInt);
static void		DoubleToExpAndSig(double, Tcl_WideUInt *, int *,
			    int *);
static void		TakeAbsoluteValue(Double *, int *);
static char *		FormatInfAndNaN(Double *, int *, char **);
static char *		FormatZero(int *, char **);
static int		ApproximateLog10(Tcl_WideUInt, int, int);
static int		BetterLog10(double, int, int *);
static void		ComputeScale(int, int, int *, int *, int *, int *);
static void		SetPrecisionLimits(int, int, int *, int *, int *,
			    int *);
static char *		BumpUp(char *, char *, int *);
static int		AdjustRange(double *, int);
static char *		ShorteningQuickFormat(double, int, int, double,
			    char *, int *);
static char *		StrictQuickFormat(double, int, int, double,
			    char *, int *);
static char *		QuickConversion(double, int, int, int, int, int, int,
			    int *, char **);
static void		CastOutPowersOf2(int *, int *, int *);
static char *		ShorteningInt64Conversion(Double *, Tcl_WideUInt,
			    int, int, int, int, int, int, int, int, int,
			    int, int, int *, char **);
static char *		StrictInt64Conversion(Double *, Tcl_WideUInt,
			    int, int, int, int, int, int,
			    int, int, int *, char **);
static int		ShouldBankerRoundUpPowD(mp_int *, int, int);
static int		ShouldBankerRoundUpToNextPowD(mp_int *, mp_int *,
			    int, int, mp_int *);
static char *		ShorteningBignumConversionPowD(Double *dPtr,
			    Tcl_WideUInt bw, int b2, int b5,
			    int m2plus, int m2minus, int m5,
			    int sd, int k, int len,
			    int ilim, int ilim1, int *decpt,
			    char **endPtr);
static char *		StrictBignumConversionPowD(Double *dPtr,
			    Tcl_WideUInt bw, int b2, int b5,
			    int sd, int k, int len,
			    int ilim, int ilim1, int *decpt,
			    char **endPtr);
static int		ShouldBankerRoundUp(mp_int *, mp_int *, int);
static int		ShouldBankerRoundUpToNext(mp_int *, mp_int *,
			    mp_int *, int);
static char *		ShorteningBignumConversion(Double *dPtr,
			    Tcl_WideUInt bw, int b2,
			    int m2plus, int m2minus,
			    int s2, int s5, int k, int len,
			    int ilim, int ilim1, int *decpt,
			    char **endPtr);
static char *		StrictBignumConversion(Double *dPtr,
			    Tcl_WideUInt bw, int b2,
			    int s2, int s5, int k, int len,
			    int ilim, int ilim1, int *decpt,
			    char **endPtr);
static double		BignumToBiasedFrExp(const mp_int *big, int *machexp);
static double		Pow10TimesFrExp(int exponent, double fraction,
			    int *machexp);
static double		SafeLdExp(double fraction, int exponent);
#ifdef IEEE_FLOATING_POINT
static Tcl_WideUInt	Nokia770Twiddle(Tcl_WideUInt w);
#endif

/*
 *----------------------------------------------------------------------
 *
 * TclParseNumber --
 *
 *	Scans bytes, interpreted as characters in Tcl's internal encoding, and
 *	parses the longest prefix that is the string representation of a
 *	number in a format recognized by Tcl.
 *
 *	The arguments bytes, numBytes, and objPtr are the inputs which
 *	determine the string to be parsed. If bytes is non-NULL, it points to
 *	the first byte to be scanned. If bytes is NULL, then objPtr must be
 *	non-NULL, and the string representation of objPtr will be scanned
 *	(generated first, if necessary). The numBytes argument determines the
 *	number of bytes to be scanned. If numBytes is negative, the first NUL
 *	byte encountered will terminate the scan. If numBytes is non-negative,
 *	then no more than numBytes bytes will be scanned.
 *
 *	The argument flags is an input that controls the numeric formats
 *	recognized by the parser. The flag bits are:
 *
 *	- TCL_PARSE_INTEGER_ONLY:	accept only integer values; reject
 *		strings that denote floating point values (or accept only the
 *		leading portion of them that are integer values).
 *	- TCL_PARSE_SCAN_PREFIXES:	ignore the prefixes 0b and 0o that are
 *		not part of the [scan] command's vocabulary. Use only in
 *		combination with TCL_PARSE_INTEGER_ONLY.
 *	- TCL_PARSE_BINARY_ONLY:	parse only in the binary format, whether
 *		or not a prefix is present that would lead to binary parsing.
 *		Use only in combination with TCL_PARSE_INTEGER_ONLY.
 *	- TCL_PARSE_OCTAL_ONLY:		parse only in the octal format, whether
 *		or not a prefix is present that would lead to octal parsing.
 *		Use only in combination with TCL_PARSE_INTEGER_ONLY.
 *	- TCL_PARSE_HEXADECIMAL_ONLY:	parse only in the hexadecimal format,
 *		whether or not a prefix is present that would lead to
 *		hexadecimal parsing. Use only in combination with
 *		TCL_PARSE_INTEGER_ONLY.
 *	- TCL_PARSE_DECIMAL_ONLY:	parse only in the decimal format, no
 *		matter whether a 0 prefix would normally force a different
 *		base.
 *	- TCL_PARSE_NO_WHITESPACE:	reject any leading/trailing whitespace
 *
 *	The arguments interp and expected are inputs that control error
 *	message generation. If interp is NULL, no error message will be
 *	generated. If interp is non-NULL, then expected must also be non-NULL.
 *	When TCL_ERROR is returned, an error message will be left in the
 *	result of interp, and the expected argument will appear in the error
 *	message as the thing TclParseNumber expected, but failed to find in
 *	the string.
 *
 *	The arguments objPtr and endPtrPtr as well as the return code are the
 *	outputs.
 *
 *	When the parser cannot find any prefix of the string that matches a
 *	format it is looking for, TCL_ERROR is returned and an error message
 *	may be generated and returned as described above. The contents of
 *	objPtr will not be changed. If endPtrPtr is non-NULL, a pointer to the
 *	character in the string that terminated the scan will be written to
 *	*endPtrPtr.
 *
 *	When the parser determines that the entire string matches a format it
 *	is looking for, TCL_OK is returned, and if objPtr is non-NULL, then
 *	the internal rep and Tcl_ObjType of objPtr are set to the "canonical"
 *	numeric value that matches the scanned string. If endPtrPtr is not
 *	NULL, a pointer to the end of the string will be written to *endPtrPtr
 *	(that is, either bytes+numBytes or a pointer to a terminating NUL
 *	byte).
 *
 *	When the parser determines that a partial string matches a format it
 *	is looking for, the value of endPtrPtr determines what happens:
 *
 *	- If endPtrPtr is NULL, then TCL_ERROR is returned, with error message
 *		generation as above.
 *
 *	- If endPtrPtr is non-NULL, then TCL_OK is returned and objPtr
 *		internals are set as above. Also, a pointer to the first
 *		character following the parsed numeric string is written to
 *		*endPtrPtr.
 *
 *	In some cases where the string being scanned is the string rep of
 *	objPtr, this routine can leave objPtr in an inconsistent state where
 *	its string rep and its internal rep do not agree. In these cases the
 *	internal rep will be in agreement with only some substring of the
 *	string rep. This might happen if the caller passes in a non-NULL bytes
 *	value that points somewhere into the string rep. It might happen if
 *	the caller passes in a numBytes value that limits the scan to only a
 *	prefix of the string rep. Or it might happen if a non-NULL value of
 *	endPtrPtr permits a TCL_OK return from only a partial string match. It
 *	is the responsibility of the caller to detect and correct such
 *	inconsistencies when they can and do arise.
 *
 * Results:
 *	Returns a standard Tcl result.
 *
 * Side effects:
 *	The string representaton of objPtr may be generated.
 *
 *	The internal representation and Tcl_ObjType of objPtr may be changed.
 *	This may involve allocation and/or freeing of memory.
 *
 *----------------------------------------------------------------------
 */

int
TclParseNumber(
    Tcl_Interp *interp,		/* Used for error reporting. May be NULL. */
    Tcl_Obj *objPtr,		/* Object to receive the internal rep. */
    const char *expected,	/* Description of the type of number the
				 * caller expects to be able to parse
				 * ("integer", "boolean value", etc.). */
    const char *bytes,		/* Pointer to the start of the string to
				 * scan. */
    int numBytes,		/* Maximum number of bytes to scan, see
				 * above. */
    const char **endPtrPtr,	/* Place to store pointer to the character
				 * that terminated the scan. */
    int flags)			/* Flags governing the parse. */
{
    enum State {
	INITIAL, SIGNUM, ZERO, ZERO_X,
	ZERO_O, ZERO_B, ZERO_D, BINARY,
	HEXADECIMAL, OCTAL, BAD_OCTAL, DECIMAL,
	LEADING_RADIX_POINT, FRACTION,
	EXPONENT_START, EXPONENT_SIGNUM, EXPONENT,
	sI, sIN, sINF, sINFI, sINFIN, sINFINI, sINFINIT, sINFINITY
#ifdef IEEE_FLOATING_POINT
	, sN, sNA, sNAN, sNANPAREN, sNANHEX, sNANFINISH
#endif
    } state = INITIAL;
    enum State acceptState = INITIAL;

    int signum = 0;		/* Sign of the number being parsed. */
    Tcl_WideUInt significandWide = 0;
				/* Significand of the number being parsed (if
				 * no overflow). */
    mp_int significandBig;	/* Significand of the number being parsed (if
				 * it overflows significandWide). */
    int significandOverflow = 0;/* Flag==1 iff significandBig is used. */
    Tcl_WideUInt octalSignificandWide = 0;
				/* Significand of an octal number; needed
				 * because we don't know whether a number with
				 * a leading zero is octal or decimal until
				 * we've scanned forward to a '.' or 'e'. */
    mp_int octalSignificandBig;	/* Significand of octal number once
				 * octalSignificandWide overflows. */
    int octalSignificandOverflow = 0;
				/* Flag==1 if octalSignificandBig is used. */
    int numSigDigs = 0;		/* Number of significant digits in the decimal
				 * significand. */
    int numTrailZeros = 0;	/* Number of trailing zeroes at the current
				 * point in the parse. */
    int numDigitsAfterDp = 0;	/* Number of digits scanned after the decimal
				 * point. */
    int exponentSignum = 0;	/* Signum of the exponent of a floating point
				 * number. */
    long exponent = 0;		/* Exponent of a floating point number. */
    const char *p;		/* Pointer to next character to scan. */
    size_t len;			/* Number of characters remaining after p. */
    const char *acceptPoint;	/* Pointer to position after last character in
				 * an acceptable number. */
    size_t acceptLen;		/* Number of characters following that
				 * point. */
    int status = TCL_OK;	/* Status to return to caller. */
    char d = 0;			/* Last hexadecimal digit scanned; initialized
				 * to avoid a compiler warning. */
    int shift = 0;		/* Amount to shift when accumulating binary */
    int explicitOctal = 0;

#define ALL_BITS	((Tcl_WideUInt)-1)
#define MOST_BITS	(ALL_BITS >> 1)

    /*
     * Initialize bytes to start of the object's string rep if the caller
     * didn't pass anything else.
     */

    if (bytes == NULL) {
	if (interp == NULL && endPtrPtr == NULL) {
	    if (TclHasIntRep(objPtr, &tclDictType)) {
		/* A dict can never be a (single) number */
		return TCL_ERROR;
	    }
	    if (TclHasIntRep(objPtr, &tclListType)) {
		int length;
		/* A list can only be a (single) number if its length == 1 */
		TclListObjLength(NULL, objPtr, &length);
		if (length != 1) {
		    return TCL_ERROR;
		}
	    }
	}
	bytes = TclGetString(objPtr);
    }

    p = bytes;
    len = numBytes;
    acceptPoint = p;
    acceptLen = len;
    while (1) {
	char c = len ? *p : '\0';
	switch (state) {

	case INITIAL:
	    /*
	     * Initial state. Acceptable characters are +, -, digits, period,
	     * I, N, and whitespace.
	     */

	    if (TclIsSpaceProc(c)) {
		if (flags & TCL_PARSE_NO_WHITESPACE) {
		    goto endgame;
		}
		break;
	    } else if (c == '+') {
		state = SIGNUM;
		break;
	    } else if (c == '-') {
		signum = 1;
		state = SIGNUM;
		break;
	    }
	    /* FALLTHROUGH */

	case SIGNUM:
	    /*
	     * Scanned a leading + or -. Acceptable characters are digits,
	     * period, I, and N.
	     */

	    if (c == '0') {
		if (flags & TCL_PARSE_DECIMAL_ONLY) {
		    state = DECIMAL;
		} else {
		    state = ZERO;
		}
		break;
	    } else if (flags & TCL_PARSE_HEXADECIMAL_ONLY) {
		goto zerox;
	    } else if (flags & TCL_PARSE_BINARY_ONLY) {
		goto zerob;
	    } else if (flags & TCL_PARSE_OCTAL_ONLY) {
		goto zeroo;
	    } else if (isdigit(UCHAR(c))) {
		significandWide = c - '0';
		numSigDigs = 1;
		state = DECIMAL;
		break;
	    } else if (flags & TCL_PARSE_INTEGER_ONLY) {
		goto endgame;
	    } else if (c == '.') {
		state = LEADING_RADIX_POINT;
		break;
	    } else if (c == 'I' || c == 'i') {
		state = sI;
		break;
#ifdef IEEE_FLOATING_POINT
	    } else if (c == 'N' || c == 'n') {
		state = sN;
		break;
#endif
	    }
	    goto endgame;

	case ZERO:
	    /*
	     * Scanned a leading zero (perhaps with a + or -). Acceptable
	     * inputs are digits, period, X, b, and E. If 8 or 9 is
	     * encountered, the number can't be octal. This state and the
	     * OCTAL state differ only in whether they recognize 'X' and 'b'.
	     */

	    acceptState = state;
	    acceptPoint = p;
	    acceptLen = len;
	    if (c == 'x' || c == 'X') {
		if (flags & (TCL_PARSE_OCTAL_ONLY|TCL_PARSE_BINARY_ONLY)) {
		    goto endgame;
		}
		state = ZERO_X;
		break;
	    }
	    if (flags & TCL_PARSE_HEXADECIMAL_ONLY) {
		goto zerox;
	    }
	    if (flags & TCL_PARSE_SCAN_PREFIXES) {
		goto zeroo;
	    }
	    if (c == 'b' || c == 'B') {
		if (flags & TCL_PARSE_OCTAL_ONLY) {
		    goto endgame;
		}
		state = ZERO_B;
		break;
	    }
	    if (flags & TCL_PARSE_BINARY_ONLY) {
		goto zerob;
	    }
	    if (c == 'o' || c == 'O') {
		explicitOctal = 1;
		state = ZERO_O;
		break;
	    }
	    if (c == 'd' || c == 'D') {
		state = ZERO_D;
		break;
	    }
#ifdef TCL_NO_DEPRECATED
	    goto decimal;
#endif
	    /* FALLTHROUGH */

	case OCTAL:
	    /*
	     * Scanned an optional + or -, followed by a string of octal
	     * digits. Acceptable inputs are more digits, period, or E. If 8
	     * or 9 is encountered, commit to floating point.
	     */

	    acceptState = state;
	    acceptPoint = p;
	    acceptLen = len;
	    /* FALLTHROUGH */
	case ZERO_O:
	zeroo:
	    if (c == '0') {
		numTrailZeros++;
		state = OCTAL;
		break;
	    } else if (c >= '1' && c <= '7') {
		if (objPtr != NULL) {
		    shift = 3 * (numTrailZeros + 1);
		    significandOverflow = AccumulateDecimalDigit(
			    (unsigned)(c-'0'), numTrailZeros,
			    &significandWide, &significandBig,
			    significandOverflow);

		    if (!octalSignificandOverflow) {
			/*
			 * Shifting by more bits than are in the value being
			 * shifted is at least de facto nonportable. Check for
			 * too large shifts first.
			 */

			if ((octalSignificandWide != 0)
				&& (((size_t)shift >=
					CHAR_BIT*sizeof(Tcl_WideUInt))
				|| (octalSignificandWide >
					((Tcl_WideUInt)-1 >> shift)))) {
			    octalSignificandOverflow = 1;
			    TclBNInitBignumFromWideUInt(&octalSignificandBig,
				    octalSignificandWide);
			}
		    }
		    if (!octalSignificandOverflow) {
			octalSignificandWide =
				(octalSignificandWide << shift) + (c - '0');
		    } else {
			mp_mul_2d(&octalSignificandBig, shift,
				&octalSignificandBig);
			mp_add_d(&octalSignificandBig, (mp_digit)(c - '0'),
				&octalSignificandBig);
		    }
		}
		if (numSigDigs != 0) {
		    numSigDigs += numTrailZeros+1;
		} else {
		    numSigDigs = 1;
		}
		numTrailZeros = 0;
		state = OCTAL;
		break;
	    }
	    /* FALLTHROUGH */

	case BAD_OCTAL:
	    if (explicitOctal) {
		/*
		 * No forgiveness for bad digits in explicitly octal numbers.
		 */

		goto endgame;
	    }
	    if (flags & TCL_PARSE_INTEGER_ONLY) {
		/*
		 * No seeking floating point when parsing only integer.
		 */

		goto endgame;
	    }
#ifndef TCL_NO_DEPRECATED

	    /*
	     * Scanned a number with a leading zero that contains an 8, 9,
	     * radix point or E. This is an invalid octal number, but might
	     * still be floating point.
	     */

	    if (c == '0') {
		numTrailZeros++;
		state = BAD_OCTAL;
		break;
	    } else if (isdigit(UCHAR(c))) {
		if (objPtr != NULL) {
		    significandOverflow = AccumulateDecimalDigit(
			    (unsigned)(c-'0'), numTrailZeros,
			    &significandWide, &significandBig,
			    significandOverflow);
		}
		if (numSigDigs != 0) {
		    numSigDigs += (numTrailZeros + 1);
		} else {
		    numSigDigs = 1;
		}
		numTrailZeros = 0;
		state = BAD_OCTAL;
		break;
	    } else if (c == '.') {
		state = FRACTION;
		break;
	    } else if (c == 'E' || c == 'e') {
		state = EXPONENT_START;
		break;
	    }
#endif
	    goto endgame;

	    /*
	     * Scanned 0x. If state is HEXADECIMAL, scanned at least one
	     * character following the 0x. The only acceptable inputs are
	     * hexadecimal digits.
	     */

	case HEXADECIMAL:
	    acceptState = state;
	    acceptPoint = p;
	    acceptLen = len;
	    /* FALLTHROUGH */

	case ZERO_X:
	zerox:
	    if (c == '0') {
		numTrailZeros++;
		state = HEXADECIMAL;
		break;
	    } else if (isdigit(UCHAR(c))) {
		d = (c-'0');
	    } else if (c >= 'A' && c <= 'F') {
		d = (c-'A'+10);
	    } else if (c >= 'a' && c <= 'f') {
		d = (c-'a'+10);
	    } else {
		goto endgame;
	    }
	    if (objPtr != NULL) {
		shift = 4 * (numTrailZeros + 1);
		if (!significandOverflow) {
		    /*
		     * Shifting by more bits than are in the value being
		     * shifted is at least de facto nonportable. Check for too
		     * large shifts first.
		     */

		    if (significandWide != 0 &&
			    ((size_t)shift >= CHAR_BIT*sizeof(Tcl_WideUInt) ||
			    significandWide > ((Tcl_WideUInt)-1 >> shift))) {
			significandOverflow = 1;
			TclBNInitBignumFromWideUInt(&significandBig,
				significandWide);
		    }
		}
		if (!significandOverflow) {
		    significandWide = (significandWide << shift) + d;
		} else {
		    mp_mul_2d(&significandBig, shift, &significandBig);
		    mp_add_d(&significandBig, (mp_digit) d, &significandBig);
		}
	    }
	    numTrailZeros = 0;
	    state = HEXADECIMAL;
	    break;

	case BINARY:
	    acceptState = state;
	    acceptPoint = p;
	    acceptLen = len;
	case ZERO_B:
	zerob:
	    if (c == '0') {
		numTrailZeros++;
		state = BINARY;
		break;
	    } else if (c != '1') {
		goto endgame;
	    }
	    if (objPtr != NULL) {
		shift = numTrailZeros + 1;
		if (!significandOverflow) {
		    /*
		     * Shifting by more bits than are in the value being
		     * shifted is at least de facto nonportable. Check for too
		     * large shifts first.
		     */

		    if (significandWide != 0 &&
			    ((size_t)shift >= CHAR_BIT*sizeof(Tcl_WideUInt) ||
			    significandWide > ((Tcl_WideUInt)-1 >> shift))) {
			significandOverflow = 1;
			TclBNInitBignumFromWideUInt(&significandBig,
				significandWide);
		    }
		}
		if (!significandOverflow) {
		    significandWide = (significandWide << shift) + 1;
		} else {
		    mp_mul_2d(&significandBig, shift, &significandBig);
		    mp_add_d(&significandBig, (mp_digit) 1, &significandBig);
		}
	    }
	    numTrailZeros = 0;
	    state = BINARY;
	    break;

	case ZERO_D:
	    if (c == '0') {
		numTrailZeros++;
	    } else if ( ! isdigit(UCHAR(c))) {
		goto endgame;
	    }
	    state = DECIMAL;
	    flags |= TCL_PARSE_INTEGER_ONLY;
	    /* FALLTHROUGH */

	case DECIMAL:
	    /*
	     * Scanned an optional + or - followed by a string of decimal
	     * digits.
	     */

#ifdef TCL_NO_DEPRECATED
	decimal:
#endif
	    acceptState = state;
	    acceptPoint = p;
	    acceptLen = len;
	    if (c == '0') {
		numTrailZeros++;
		state = DECIMAL;
		break;
	    } else if (isdigit(UCHAR(c))) {
		if (objPtr != NULL) {
		    significandOverflow = AccumulateDecimalDigit(
			    (unsigned)(c - '0'), numTrailZeros,
			    &significandWide, &significandBig,
			    significandOverflow);
		}
		numSigDigs += numTrailZeros+1;
		numTrailZeros = 0;
		state = DECIMAL;
		break;
	    } else if (flags & TCL_PARSE_INTEGER_ONLY) {
		goto endgame;
	    } else if (c == '.') {
		state = FRACTION;
		break;
	    } else if (c == 'E' || c == 'e') {
		state = EXPONENT_START;
		break;
	    }
	    goto endgame;

	    /*
	     * Found a decimal point. If no digits have yet been scanned, E is
	     * not allowed; otherwise, it introduces the exponent. If at least
	     * one digit has been found, we have a possible complete number.
	     */

	case FRACTION:
	    acceptState = state;
	    acceptPoint = p;
	    acceptLen = len;
	    if (c == 'E' || c=='e') {
		state = EXPONENT_START;
		break;
	    }
	    /* FALLTHROUGH */

	case LEADING_RADIX_POINT:
	    if (c == '0') {
		numDigitsAfterDp++;
		numTrailZeros++;
		state = FRACTION;
		break;
	    } else if (isdigit(UCHAR(c))) {
		numDigitsAfterDp++;
		if (objPtr != NULL) {
		    significandOverflow = AccumulateDecimalDigit(
			    (unsigned)(c-'0'), numTrailZeros,
			    &significandWide, &significandBig,
			    significandOverflow);
		}
		if (numSigDigs != 0) {
		    numSigDigs += numTrailZeros+1;
		} else {
		    numSigDigs = 1;
		}
		numTrailZeros = 0;
		state = FRACTION;
		break;
	    }
	    goto endgame;

	case EXPONENT_START:
	    /*
	     * Scanned the E at the start of an exponent. Make sure a legal
	     * character follows before using the C library strtol routine,
	     * which allows whitespace.
	     */

	    if (c == '+') {
		state = EXPONENT_SIGNUM;
		break;
	    } else if (c == '-') {
		exponentSignum = 1;
		state = EXPONENT_SIGNUM;
		break;
	    }
	    /* FALLTHROUGH */

	case EXPONENT_SIGNUM:
	    /*
	     * Found the E at the start of the exponent, followed by a sign
	     * character.
	     */

	    if (isdigit(UCHAR(c))) {
		exponent = c - '0';
		state = EXPONENT;
		break;
	    }
	    goto endgame;

	case EXPONENT:
	    /*
	     * Found an exponent with at least one digit. Accumulate it,
	     * making sure to hard-pin it to LONG_MAX on overflow.
	     */

	    acceptState = state;
	    acceptPoint = p;
	    acceptLen = len;
	    if (isdigit(UCHAR(c))) {
		if (exponent < (LONG_MAX - 9) / 10) {
		    exponent = 10 * exponent + (c - '0');
		} else {
		    exponent = LONG_MAX;
		}
		state = EXPONENT;
		break;
	    }
	    goto endgame;

	    /*
	     * Parse out INFINITY by simply spelling it out. INF is accepted
	     * as an abbreviation; other prefices are not.
	     */

	case sI:
	    if (c == 'n' || c == 'N') {
		state = sIN;
		break;
	    }
	    goto endgame;
	case sIN:
	    if (c == 'f' || c == 'F') {
		state = sINF;
		break;
	    }
	    goto endgame;
	case sINF:
	    acceptState = state;
	    acceptPoint = p;
	    acceptLen = len;
	    if (c == 'i' || c == 'I') {
		state = sINFI;
		break;
	    }
	    goto endgame;
	case sINFI:
	    if (c == 'n' || c == 'N') {
		state = sINFIN;
		break;
	    }
	    goto endgame;
	case sINFIN:
	    if (c == 'i' || c == 'I') {
		state = sINFINI;
		break;
	    }
	    goto endgame;
	case sINFINI:
	    if (c == 't' || c == 'T') {
		state = sINFINIT;
		break;
	    }
	    goto endgame;
	case sINFINIT:
	    if (c == 'y' || c == 'Y') {
		state = sINFINITY;
		break;
	    }
	    goto endgame;

	    /*
	     * Parse NaN's.
	     */
#ifdef IEEE_FLOATING_POINT
	case sN:
	    if (c == 'a' || c == 'A') {
		state = sNA;
		break;
	    }
	    goto endgame;
	case sNA:
	    if (c == 'n' || c == 'N') {
		state = sNAN;
		break;
	    }
	    goto endgame;
	case sNAN:
	    acceptState = state;
	    acceptPoint = p;
	    acceptLen = len;
	    if (c == '(') {
		state = sNANPAREN;
		break;
	    }
	    goto endgame;

	    /*
	     * Parse NaN(hexdigits)
	     */
	case sNANHEX:
	    if (c == ')') {
		state = sNANFINISH;
		break;
	    }
	    /* FALLTHROUGH */
	case sNANPAREN:
	    if (TclIsSpaceProc(c)) {
		break;
	    }
	    if (numSigDigs < 13) {
		if (c >= '0' && c <= '9') {
		    d = c - '0';
		} else if (c >= 'a' && c <= 'f') {
		    d = 10 + c - 'a';
		} else if (c >= 'A' && c <= 'F') {
		    d = 10 + c - 'A';
		} else {
		    goto endgame;
		}
		numSigDigs++;
		significandWide = (significandWide << 4) + d;
		state = sNANHEX;
		break;
	    }
	    goto endgame;
	case sNANFINISH:
#endif

	case sINFINITY:
	    acceptState = state;
	    acceptPoint = p;
	    acceptLen = len;
	    goto endgame;
	}
	p++;
	len--;
    }

  endgame:
    if (acceptState == INITIAL) {
	/*
	 * No numeric string at all found.
	 */

	status = TCL_ERROR;
	if (endPtrPtr != NULL) {
	    *endPtrPtr = p;
	}
    } else {
	/*
	 * Back up to the last accepting state in the lexer.
	 */

	p = acceptPoint;
	len = acceptLen;
	if (!(flags & TCL_PARSE_NO_WHITESPACE)) {
	    /*
	     * Accept trailing whitespace.
	     */

	    while (len != 0 && TclIsSpaceProc(*p)) {
		p++;
		len--;
	    }
	}
	if (endPtrPtr == NULL) {
	    if ((len != 0) && ((numBytes > 0) || (*p != '\0'))) {
		status = TCL_ERROR;
	    }
	} else {
	    *endPtrPtr = p;
	}
    }

    /*
     * Generate and store the appropriate internal rep.
     */

    if (status == TCL_OK && objPtr != NULL) {
	TclFreeIntRep(objPtr);
	switch (acceptState) {
	case SIGNUM:
	case BAD_OCTAL:
	case ZERO_X:
	case ZERO_O:
	case ZERO_B:
	case ZERO_D:
	case LEADING_RADIX_POINT:
	case EXPONENT_START:
	case EXPONENT_SIGNUM:
	case sI:
	case sIN:
	case sINFI:
	case sINFIN:
	case sINFINI:
	case sINFINIT:
#ifdef IEEE_FLOATING_POINT
	case sN:
	case sNA:
	case sNANPAREN:
	case sNANHEX:
#endif
	    Tcl_Panic("TclParseNumber: bad acceptState %d parsing '%s'",
		    acceptState, bytes);
	case BINARY:
	    shift = numTrailZeros;
	    if (!significandOverflow && significandWide != 0 &&
		    ((size_t)shift >= CHAR_BIT*sizeof(Tcl_WideUInt) ||
		    significandWide > (MOST_BITS + signum) >> shift)) {
		significandOverflow = 1;
		TclBNInitBignumFromWideUInt(&significandBig, significandWide);
	    }
	    if (shift) {
		if (!significandOverflow) {
		    significandWide <<= shift;
		} else {
		    mp_mul_2d(&significandBig, shift, &significandBig);
		}
	    }
	    goto returnInteger;

	case HEXADECIMAL:
	    /*
	     * Returning a hex integer. Final scaling step.
	     */

	    shift = 4 * numTrailZeros;
	    if (!significandOverflow && significandWide !=0 &&
		    ((size_t)shift >= CHAR_BIT*sizeof(Tcl_WideUInt) ||
		    significandWide > (MOST_BITS + signum) >> shift)) {
		significandOverflow = 1;
		TclBNInitBignumFromWideUInt(&significandBig, significandWide);
	    }
	    if (shift) {
		if (!significandOverflow) {
		    significandWide <<= shift;
		} else {
		    mp_mul_2d(&significandBig, shift, &significandBig);
		}
	    }
	    goto returnInteger;

	case OCTAL:
	    /*
	     * Returning an octal integer. Final scaling step.
	     */

	    shift = 3 * numTrailZeros;
	    if (!octalSignificandOverflow && octalSignificandWide != 0 &&
		    ((size_t)shift >= CHAR_BIT*sizeof(Tcl_WideUInt) ||
		    octalSignificandWide > (MOST_BITS + signum) >> shift)) {
		octalSignificandOverflow = 1;
		TclBNInitBignumFromWideUInt(&octalSignificandBig,
			octalSignificandWide);
	    }
	    if (shift) {
		if (!octalSignificandOverflow) {
		    octalSignificandWide <<= shift;
		} else {
		    mp_mul_2d(&octalSignificandBig, shift,
			    &octalSignificandBig);
		}
	    }
	    if (!octalSignificandOverflow) {
		if (octalSignificandWide > (MOST_BITS + signum)) {
		    TclBNInitBignumFromWideUInt(&octalSignificandBig,
			    octalSignificandWide);
		    octalSignificandOverflow = 1;
		} else {
		    objPtr->typePtr = &tclIntType;
		    if (signum) {
			objPtr->internalRep.wideValue =
				- (Tcl_WideInt) octalSignificandWide;
		    } else {
			objPtr->internalRep.wideValue =
				(Tcl_WideInt) octalSignificandWide;
		    }
		}
	    }
	    if (octalSignificandOverflow) {
		if (signum) {
		    mp_neg(&octalSignificandBig, &octalSignificandBig);
		}
		TclSetBignumIntRep(objPtr, &octalSignificandBig);
	    }
	    break;

	case ZERO:
	case DECIMAL:
	    significandOverflow = AccumulateDecimalDigit(0, numTrailZeros-1,
		    &significandWide, &significandBig, significandOverflow);
	    if (!significandOverflow && (significandWide > MOST_BITS+signum)){
		significandOverflow = 1;
		TclBNInitBignumFromWideUInt(&significandBig, significandWide);
	    }
	returnInteger:
	    if (!significandOverflow) {
		if (significandWide > MOST_BITS+signum) {
		    TclBNInitBignumFromWideUInt(&significandBig,
			    significandWide);
		    significandOverflow = 1;
		} else {
		    objPtr->typePtr = &tclIntType;
		    if (signum) {
			objPtr->internalRep.wideValue =
				- (Tcl_WideInt) significandWide;
		    } else {
			objPtr->internalRep.wideValue =
				(Tcl_WideInt) significandWide;
		    }
		}
	    }
	    if (significandOverflow) {
		if (signum) {
		    mp_neg(&significandBig, &significandBig);
		}
		TclSetBignumIntRep(objPtr, &significandBig);
	    }
	    break;

	case FRACTION:
	case EXPONENT:

	    /*
	     * Here, we're parsing a floating-point number. 'significandWide'
	     * or 'significandBig' contains the exact significand, according
	     * to whether 'significandOverflow' is set. The desired floating
	     * point value is significand * 10**k, where
	     * k = numTrailZeros+exponent-numDigitsAfterDp.
	     */

	    objPtr->typePtr = &tclDoubleType;
	    if (exponentSignum) {
		exponent = -exponent;
	    }
	    if (!significandOverflow) {
		objPtr->internalRep.doubleValue = MakeLowPrecisionDouble(
			signum, significandWide, numSigDigs,
			numTrailZeros + exponent - numDigitsAfterDp);
	    } else {
		objPtr->internalRep.doubleValue = MakeHighPrecisionDouble(
			signum, &significandBig, numSigDigs,
			numTrailZeros + exponent - numDigitsAfterDp);
	    }
	    break;

	case sINF:
	case sINFINITY:
	    if (signum) {
		objPtr->internalRep.doubleValue = -HUGE_VAL;
	    } else {
		objPtr->internalRep.doubleValue = HUGE_VAL;
	    }
	    objPtr->typePtr = &tclDoubleType;
	    break;

#ifdef IEEE_FLOATING_POINT
	case sNAN:
	case sNANFINISH:
	    objPtr->internalRep.doubleValue = MakeNaN(signum,significandWide);
	    objPtr->typePtr = &tclDoubleType;
	    break;
#endif
	case INITIAL:
	    /* This case only to silence compiler warning. */
	    Tcl_Panic("TclParseNumber: state INITIAL can't happen here");
	}
    }

    /*
     * Format an error message when an invalid number is encountered.
     */

    if (status != TCL_OK) {
	if (interp != NULL) {
	    Tcl_Obj *msg = Tcl_ObjPrintf("expected %s but got \"",
		    expected);

	    Tcl_AppendLimitedToObj(msg, bytes, numBytes, 50, "");
	    Tcl_AppendToObj(msg, "\"", -1);
	    if (state == BAD_OCTAL) {
		Tcl_AppendToObj(msg, " (looks like invalid octal number)", -1);
	    }
	    Tcl_SetObjResult(interp, msg);
	    Tcl_SetErrorCode(interp, "TCL", "VALUE", "NUMBER", NULL);
	}
    }

    /*
     * Free memory.
     */

    if (octalSignificandOverflow) {
	mp_clear(&octalSignificandBig);
    }
    if (significandOverflow) {
	mp_clear(&significandBig);
    }
    return status;
}

/*
 *----------------------------------------------------------------------
 *
 * AccumulateDecimalDigit --
 *
 *	Consume a decimal digit in a number being scanned.
 *
 * Results:
 *	Returns 1 if the number has overflowed to a bignum, 0 if it still fits
 *	in a wide integer.
 *
 * Side effects:
 *	Updates either the wide or bignum representation.
 *
 *----------------------------------------------------------------------
 */

static int
AccumulateDecimalDigit(
    unsigned digit,		/* Digit being scanned. */
    int numZeros,		/* Count of zero digits preceding the digit
				 * being scanned. */
    Tcl_WideUInt *wideRepPtr,	/* Representation of the partial number as a
				 * wide integer. */
    mp_int *bignumRepPtr,	/* Representation of the partial number as a
				 * bignum. */
    int bignumFlag)		/* Flag == 1 if the number overflowed previous
				 * to this digit. */
{
    int i, n;
    Tcl_WideUInt w;

    /*
     * Try wide multiplication first.
     */

    if (!bignumFlag) {
	w = *wideRepPtr;
	if (w == 0) {
	    /*
	     * There's no need to multiply if the multiplicand is zero.
	     */

	    *wideRepPtr = digit;
	    return 0;
	} else if (numZeros >= maxpow10_wide
		|| w > ((Tcl_WideUInt)-1-digit)/pow10_wide[numZeros+1]) {
	    /*
	     * Wide multiplication will overflow.  Expand the number to a
	     * bignum and fall through into the bignum case.
	     */

	    TclBNInitBignumFromWideUInt(bignumRepPtr, w);
	} else {
	    /*
	     * Wide multiplication.
	     */

	    *wideRepPtr = w * pow10_wide[numZeros+1] + digit;
	    return 0;
	}
    }

    /*
     * Bignum multiplication.
     */

    if (numZeros < log10_DIGIT_MAX) {
	/*
	 * Up to about 8 zeros - single digit multiplication.
	 */

	mp_mul_d(bignumRepPtr, (mp_digit) pow10_wide[numZeros+1],
		bignumRepPtr);
	mp_add_d(bignumRepPtr, (mp_digit) digit, bignumRepPtr);
    } else {
	/*
	 * More than single digit multiplication. Multiply by the appropriate
	 * small powers of 5, and then shift. Large strings of zeroes are
	 * eaten 256 at a time; this is less efficient than it could be, but
	 * seems implausible. We presume that MP_DIGIT_BIT is at least 27. The
	 * first multiplication, by up to 10**7, is done with a one-DIGIT
	 * multiply (this presumes that MP_DIGIT_BIT >= 24).
	 */

	n = numZeros + 1;
	mp_mul_d(bignumRepPtr, (mp_digit) pow10_wide[n&0x7], bignumRepPtr);
	for (i=3; i<=7; ++i) {
	    if (n & (1 << i)) {
		mp_mul(bignumRepPtr, pow5+i, bignumRepPtr);
	    }
	}
	while (n >= 256) {
	    mp_mul(bignumRepPtr, pow5+8, bignumRepPtr);
	    n -= 256;
	}
	mp_mul_2d(bignumRepPtr, (int)(numZeros+1)&~0x7, bignumRepPtr);
	mp_add_d(bignumRepPtr, (mp_digit) digit, bignumRepPtr);
    }

    return 1;
}

/*
 *----------------------------------------------------------------------
 *
 * MakeLowPrecisionDouble --
 *
 *	Makes the double precision number, signum*significand*10**exponent.
 *
 * Results:
 *	Returns the constructed number.
 *
 *	Common cases, where there are few enough digits that the number can be
 *	represented with at most roundoff, are handled specially here. If the
 *	number requires more than one rounded operation to compute, the code
 *	promotes the significand to a bignum and calls MakeHighPrecisionDouble
 *	to do it instead.
 *
 *----------------------------------------------------------------------
 */

static double
MakeLowPrecisionDouble(
    int signum,			/* 1 if the number is negative, 0 otherwise */
    Tcl_WideUInt significand,	/* Significand of the number. */
    int numSigDigs,		/* Number of digits in the significand. */
    int exponent)		/* Power of ten. */
{
    double retval;		/* Value of the number. */
    mp_int significandBig;	/* Significand expressed as a bignum. */

    /*
     * With gcc on x86, the floating point rounding mode is double-extended.
     * This causes the result of double-precision calculations to be rounded
     * twice: once to the precision of double-extended and then again to the
     * precision of double. Double-rounding introduces gratuitous errors of 1
     * ulp, so we need to change rounding mode to 53-bits.
     */

    TCL_IEEE_DOUBLE_ROUNDING;

    /*
     * Test for the easy cases.
     */

    if (numSigDigs <= QUICK_MAX) {
	if (exponent >= 0) {
	    if (exponent <= mmaxpow) {
		/*
		 * The significand is an exact integer, and so is
		 * 10**exponent. The product will be correct to within 1/2 ulp
		 * without special handling.
		 */

		retval = (double)
			((Tcl_WideInt)significand * pow10vals[exponent]);
		goto returnValue;
	    } else {
		int diff = QUICK_MAX - numSigDigs;

		if (exponent-diff <= mmaxpow) {
		    /*
		     * 10**exponent is not an exact integer, but
		     * 10**(exponent-diff) is exact, and so is
		     * significand*10**diff, so we can still compute the value
		     * with only one roundoff.
		     */

		    volatile double factor = (double)
			    ((Tcl_WideInt)significand * pow10vals[diff]);
		    retval = factor * pow10vals[exponent-diff];
		    goto returnValue;
		}
	    }
	} else {
	    if (exponent >= -mmaxpow) {
		/*
		 * 10**-exponent is an exact integer, and so is the
		 * significand. Compute the result by one division, again with
		 * only one rounding.
		 */

		retval = (double)
			((Tcl_WideInt)significand / pow10vals[-exponent]);
		goto returnValue;
	    }
	}
    }

    /*
     * All the easy cases have failed. Promote ths significand to bignum and
     * call MakeHighPrecisionDouble to do it the hard way.
     */

    TclBNInitBignumFromWideUInt(&significandBig, significand);
    retval = MakeHighPrecisionDouble(0, &significandBig, numSigDigs,
	    exponent);
    mp_clear(&significandBig);

    /*
     * Come here to return the computed value.
     */

  returnValue:
    if (signum) {
	retval = -retval;
    }

    /*
     * On gcc on x86, restore the floating point mode word.
     */

    TCL_DEFAULT_DOUBLE_ROUNDING;

    return retval;
}

/*
 *----------------------------------------------------------------------
 *
 * MakeHighPrecisionDouble --
 *
 *	Makes the double precision number, signum*significand*10**exponent.
 *
 * Results:
 *	Returns the constructed number.
 *
 *	MakeHighPrecisionDouble is used when arbitrary-precision arithmetic is
 *	needed to ensure correct rounding. It begins by calculating a
 *	low-precision approximation to the desired number, and then refines
 *	the answer in high precision.
 *
 *----------------------------------------------------------------------
 */

static double
MakeHighPrecisionDouble(
    int signum,			/* 1=negative, 0=nonnegative. */
    mp_int *significand,	/* Exact significand of the number. */
    int numSigDigs,		/* Number of significant digits. */
    int exponent)		/* Power of 10 by which to multiply. */
{
    double retval;
    int machexp;		/* Machine exponent of a power of 10. */

    /*
     * With gcc on x86, the floating point rounding mode is double-extended.
     * This causes the result of double-precision calculations to be rounded
     * twice: once to the precision of double-extended and then again to the
     * precision of double. Double-rounding introduces gratuitous errors of 1
     * ulp, so we need to change rounding mode to 53-bits.
     */

    TCL_IEEE_DOUBLE_ROUNDING;

    /*
     * Quick checks for over/underflow.
     */

    if (numSigDigs+exponent-1 > maxDigits) {
	retval = HUGE_VAL;
	goto returnValue;
    }
    if (numSigDigs+exponent-1 < minDigits) {
	retval = 0;
	goto returnValue;
    }

    /*
     * Develop a first approximation to the significand. It is tempting simply
     * to force bignum to double, but that will overflow on input numbers like
     * 1.[string repeat 0 1000]1; while this is a not terribly likely
     * scenario, we still have to deal with it. Use fraction and exponent
     * instead. Once we have the significand, multiply by 10**exponent. Test
     * for overflow. Convert back to a double, and test for underflow.
     */

    retval = BignumToBiasedFrExp(significand, &machexp);
    retval = Pow10TimesFrExp(exponent, retval, &machexp);
    if (machexp > DBL_MAX_EXP*log2FLT_RADIX) {
	retval = HUGE_VAL;
	goto returnValue;
    }
    retval = SafeLdExp(retval, machexp);
	if (tiny == 0.0) {
	    tiny = SafeLdExp(1.0, DBL_MIN_EXP * log2FLT_RADIX - mantBits);
	}
    if (retval < tiny) {
	retval = tiny;
    }

    /*
     * Refine the result twice. (The second refinement should be necessary
     * only if the best approximation is a power of 2 minus 1/2 ulp).
     */

    retval = RefineApproximation(retval, significand, exponent);
    retval = RefineApproximation(retval, significand, exponent);

    /*
     * Come here to return the computed value.
     */

  returnValue:
    if (signum) {
	retval = -retval;
    }

    /*
     * On gcc on x86, restore the floating point mode word.
     */

    TCL_DEFAULT_DOUBLE_ROUNDING;

    return retval;
}

/*
 *----------------------------------------------------------------------
 *
 * MakeNaN --
 *
 *	Makes a "Not a Number" given a set of bits to put in the tag bits
 *
 *	Note that a signalling NaN is never returned.
 *
 *----------------------------------------------------------------------
 */

#ifdef IEEE_FLOATING_POINT
static double
MakeNaN(
    int signum,			/* Sign bit (1=negative, 0=nonnegative. */
    Tcl_WideUInt tags)		/* Tag bits to put in the NaN. */
{
    union {
	Tcl_WideUInt iv;
	double dv;
    } theNaN;

    theNaN.iv = tags;
    theNaN.iv &= (((Tcl_WideUInt) 1) << 51) - 1;
    if (signum) {
	theNaN.iv |= ((Tcl_WideUInt) (0x8000 | NAN_START)) << 48;
    } else {
	theNaN.iv |= ((Tcl_WideUInt) NAN_START) << 48;
    }
    if (n770_fp) {
	theNaN.iv = Nokia770Twiddle(theNaN.iv);
    }
    return theNaN.dv;
}
#endif

/*
 *----------------------------------------------------------------------
 *
 * RefineApproximation --
 *
 *	Given a poor approximation to a floating point number, returns a
 *	better one. (The better approximation is correct to within 1 ulp, and
 *	is entirely correct if the poor approximation is correct to 1 ulp.)
 *
 * Results:
 *	Returns the improved result.
 *
 *----------------------------------------------------------------------
 */

static double
RefineApproximation(
    double approxResult,	/* Approximate result of conversion. */
    mp_int *exactSignificand,	/* Integer significand. */
    int exponent)		/* Power of 10 to multiply by significand. */
{
    int M2, M5;			/* Powers of 2 and of 5 needed to put the
				 * decimal and binary numbers over a common
				 * denominator. */
    double significand;		/* Sigificand of the binary number. */
    int binExponent;		/* Exponent of the binary number. */
    int msb;			/* Most significant bit position of an
				 * intermediate result. */
    int nDigits;		/* Number of mp_digit's in an intermediate
				 * result. */
    mp_int twoMv;		/* Approx binary value expressed as an exact
				 * integer scaled by the multiplier 2M. */
    mp_int twoMd;		/* Exact decimal value expressed as an exact
				 * integer scaled by the multiplier 2M. */
    int scale;			/* Scale factor for M. */
    int multiplier;		/* Power of two to scale M. */
    double num, den;		/* Numerator and denominator of the correction
				 * term. */
    double quot;		/* Correction term. */
    double minincr;		/* Lower bound on the absolute value of the
				 * correction term. */
    int roundToEven = 0;	/* Flag == TRUE if we need to invoke
				 * "round to even" functionality */
    double rteSignificand;	/* Significand of the round-to-even result */
    int rteExponent;		/* Exponent of the round-to-even result */
    Tcl_WideInt rteSigWide;	/* Wide integer version of the significand
				 * for testing evenness */
    int i;

    /*
     * The first approximation is always low. If we find that it's HUGE_VAL,
     * we're done.
     */

    if (approxResult == HUGE_VAL) {
	return approxResult;
    }

    /*
     * Find a common denominator for the decimal and binary fractions. The
     * common denominator will be 2**M2 + 5**M5.
     */

    significand = frexp(approxResult, &binExponent);
    i = mantBits - binExponent;
    if (i < 0) {
	M2 = 0;
    } else {
	M2 = i;
    }
    if (exponent > 0) {
	M5 = 0;
    } else {
	M5 = -exponent;
	if (M5 - 1 > M2) {
	    M2 = M5 - 1;
	}
    }

    /*
     * The floating point number is significand*2**binExponent. Compute the
     * large integer significand*2**(binExponent+M2+1). The 2**-1 bit of the
     * significand (the most significant) corresponds to the
     * 2**(binExponent+M2 + 1) bit of 2*M2*v. Allocate enough digits to hold
     * that quantity, then convert the significand to a large integer, scaled
     * appropriately. Then multiply by the appropriate power of 5.
     */

    msb = binExponent + M2;	/* 1008 */
    nDigits = msb / MP_DIGIT_BIT + 1;
    mp_init_size(&twoMv, nDigits);
    i = (msb % MP_DIGIT_BIT + 1);
    twoMv.used = nDigits;
    significand *= SafeLdExp(1.0, i);
    while (--nDigits >= 0) {
	twoMv.dp[nDigits] = (mp_digit) significand;
	significand -= (mp_digit) significand;
	significand = SafeLdExp(significand, MP_DIGIT_BIT);
    }
    for (i = 0; i <= 8; ++i) {
	if (M5 & (1 << i)) {
	    mp_mul(&twoMv, pow5+i, &twoMv);
	}
    }

    /*
     * Collect the decimal significand as a high precision integer. The least
     * significant bit corresponds to bit M2+exponent+1 so it will need to be
     * shifted left by that many bits after being multiplied by
     * 5**(M5+exponent).
     */

    mp_init_copy(&twoMd, exactSignificand);
    for (i=0; i<=8; ++i) {
	if ((M5 + exponent) & (1 << i)) {
	    mp_mul(&twoMd, pow5+i, &twoMd);
	}
    }
    mp_mul_2d(&twoMd, M2+exponent+1, &twoMd);
    mp_sub(&twoMd, &twoMv, &twoMd);

    /*
     * The result, 2Mv-2Md, needs to be divided by 2M to yield a correction
     * term. Because 2M may well overflow a double, we need to scale the
     * denominator by a factor of 2**binExponent-mantBits.
     */

    scale = binExponent - mantBits - 1;

    mp_set(&twoMv, 1);
    for (i=0; i<=8; ++i) {
	if (M5 & (1 << i)) {
	    mp_mul(&twoMv, pow5+i, &twoMv);
	}
    }
    multiplier = M2 + scale + 1;
    if (multiplier > 0) {
	mp_mul_2d(&twoMv, multiplier, &twoMv);
    } else if (multiplier < 0) {
	mp_div_2d(&twoMv, -multiplier, &twoMv, NULL);
    }

    switch (mp_cmp_mag(&twoMd, &twoMv)) {
    case MP_LT:
	/*
	 * If the result is less than unity, the error is less than 1/2 unit in
	 * the last place, so there's no correction to make.
	 */
	mp_clear(&twoMd);
	mp_clear(&twoMv);
	return approxResult;
    case MP_EQ:
	/*
	 * If the result is exactly unity, we need to round to even.
	 */
	roundToEven = 1;
	break;
    case MP_GT:
	break;
    }

    if (roundToEven) {
	rteSignificand = frexp(approxResult, &rteExponent);
	rteSigWide = (Tcl_WideInt) ldexp(rteSignificand, FP_PRECISION);
	if ((rteSigWide & 1) == 0) {
	    mp_clear(&twoMd);
	    mp_clear(&twoMv);
	    return approxResult;
	}
    }

    /*
     * Convert the numerator and denominator of the corrector term accurately
     * to floating point numbers.
     */

    num = TclBignumToDouble(&twoMd);
    den = TclBignumToDouble(&twoMv);

    quot = SafeLdExp(num/den, scale);
    minincr = SafeLdExp(1.0, binExponent-mantBits);

    if (quot<0. && quot>-minincr) {
	quot = -minincr;
    } else if (quot>0. && quot<minincr) {
	quot = minincr;
    }

    mp_clear(&twoMd);
    mp_clear(&twoMv);

    return approxResult + quot;
}

/*
 *----------------------------------------------------------------------
 *
 * MultPow5 --
 *
 *	Multiply a bignum by a power of 5.
 *
 * Side effects:
 *	Stores base*5**n in result.
 *
 *----------------------------------------------------------------------
 */

static inline void
MulPow5(
    mp_int *base, 		/* Number to multiply. */
    unsigned n,			/* Power of 5 to multiply by. */
    mp_int *result)		/* Place to store the result. */
{
    mp_int *p = base;
    int n13 = n / 13;
    int r = n % 13;

    if (r != 0) {
	mp_mul_d(p, dpow5[r], result);
	p = result;
    }
    r = 0;
    while (n13 != 0) {
	if (n13 & 1) {
	    mp_mul(p, pow5_13+r, result);
	    p = result;
	}
	n13 >>= 1;
	++r;
    }
    if (p != result) {
	mp_copy(p, result);
    }
}

/*
 *----------------------------------------------------------------------
 *
 * NormalizeRightward --
 *
 *	Shifts a number rightward until it is odd (that is, until the least
 *	significant bit is nonzero.
 *
 * Results:
 *	Returns the number of bit positions by which the number was shifted.
 *
 * Side effects:
 *	Shifts the number in place; *wPtr is replaced by the shifted number.
 *
 *----------------------------------------------------------------------
 */

static inline int
NormalizeRightward(
    Tcl_WideUInt *wPtr)		/* INOUT: Number to shift. */
{
    int rv = 0;
    Tcl_WideUInt w = *wPtr;

    if (!(w & (Tcl_WideUInt) 0xffffffff)) {
	w >>= 32; rv += 32;
    }
    if (!(w & (Tcl_WideUInt) 0xffff)) {
	w >>= 16; rv += 16;
    }
    if (!(w & (Tcl_WideUInt) 0xff)) {
	w >>= 8; rv += 8;
    }
    if (!(w & (Tcl_WideUInt) 0xf)) {
	w >>= 4; rv += 4;
    }
    if (!(w & 0x3)) {
	w >>= 2; rv += 2;
    }
    if (!(w & 0x1)) {
	w >>= 1; ++rv;
    }
    *wPtr = w;
    return rv;
}

/*
 *----------------------------------------------------------------------
 *
 * RequiredPrecision --
 *
 *	Determines the number of bits needed to hold an intger.
 *
 * Results:
 *	Returns the position of the most significant bit (0 - 63).  Returns 0
 *	if the number is zero.
 *
 *----------------------------------------------------------------------
 */

static int
RequiredPrecision(
    Tcl_WideUInt w)		/* Number to interrogate. */
{
    int rv;
    unsigned long wi;

    if (w & ((Tcl_WideUInt) 0xffffffff << 32)) {
	wi = (unsigned long) (w >> 32); rv = 32;
    } else {
	wi = (unsigned long) w; rv = 0;
    }
    if (wi & 0xffff0000) {
	wi >>= 16; rv += 16;
    }
    if (wi & 0xff00) {
	wi >>= 8; rv += 8;
    }
    if (wi & 0xf0) {
	wi >>= 4; rv += 4;
    }
    if (wi & 0xc) {
	wi >>= 2; rv += 2;
    }
    if (wi & 0x2) {
	wi >>= 1; ++rv;
    }
    if (wi & 0x1) {
	++rv;
    }
    return rv;
}

/*
 *----------------------------------------------------------------------
 *
 * DoubleToExpAndSig --
 *
 *	Separates a 'double' into exponent and significand.
 *
 * Side effects:
 *	Stores the significand in '*significand' and the exponent in '*expon'
 *	so that dv == significand * 2.0**expon, and significand is odd.  Also
 *	stores the position of the leftmost 1-bit in 'significand' in 'bits'.
 *
 *----------------------------------------------------------------------
 */

static inline void
DoubleToExpAndSig(
    double dv,			/* Number to convert. */
    Tcl_WideUInt *significand,	/* OUTPUT: Significand of the number. */
    int *expon,			/* OUTPUT: Exponent to multiply the number
				 * by. */
    int *bits)			/* OUTPUT: Number of significant bits. */
{
    Double d;			/* Number being converted. */
    Tcl_WideUInt z;		/* Significand under construction. */
    int de;			/* Exponent of the number. */
    int k;			/* Bit count. */

    d.d = dv;

    /*
     * Extract exponent and significand.
     */

    de = (d.w.word0 & EXP_MASK) >> EXP_SHIFT;
    z = d.q & SIG_MASK;
    if (de != 0) {
	z |= HIDDEN_BIT;
	k = NormalizeRightward(&z);
	*bits = FP_PRECISION - k;
	*expon = k + (de - EXPONENT_BIAS) - (FP_PRECISION-1);
    } else {
	k = NormalizeRightward(&z);
	*expon = k + (de - EXPONENT_BIAS) - (FP_PRECISION-1) + 1;
	*bits = RequiredPrecision(z);
    }
    *significand = z;
}

/*
 *----------------------------------------------------------------------
 *
 * TakeAbsoluteValue --
 *
 *	Takes the absolute value of a 'double' including 0, Inf and NaN
 *
 * Side effects:
 *	The 'double' in *d is replaced with its absolute value. The signum is
 *	stored in 'sign': 1 for negative, 0 for nonnegative.
 *
 *----------------------------------------------------------------------
 */

static inline void
TakeAbsoluteValue(
    Double *d,			/* Number to replace with absolute value. */
    int *sign)			/* Place to put the signum. */
{
    if (d->w.word0 & SIGN_BIT) {
	*sign = 1;
	d->w.word0 &= ~SIGN_BIT;
    } else {
	*sign = 0;
    }
}

/*
 *----------------------------------------------------------------------
 *
 * FormatInfAndNaN --
 *
 *	Bailout for formatting infinities and Not-A-Number.
 *
 * Results:
 *	Returns one of the strings 'Infinity' and 'NaN'.  The string returned
 *	must be freed by the caller using 'ckfree'.
 *
 * Side effects:
 *	Stores 9999 in *decpt, and sets '*endPtr' to designate the terminating
 *	NUL byte of the string if 'endPtr' is not NULL.
 *
 *----------------------------------------------------------------------
 */

static inline char *
FormatInfAndNaN(
    Double *d,			/* Exceptional number to format. */
    int *decpt,			/* Decimal point to set to a bogus value. */
    char **endPtr)		/* Pointer to the end of the formatted data */
{
    char *retval;

    *decpt = 9999;
    if (!(d->w.word1) && !(d->w.word0 & HI_ORDER_SIG_MASK)) {
	retval = ckalloc(9);
	strcpy(retval, "Infinity");
	if (endPtr) {
	    *endPtr = retval + 8;
	}
    } else {
	retval = ckalloc(4);
	strcpy(retval, "NaN");
	if (endPtr) {
	    *endPtr = retval + 3;
	}
    }
    return retval;
}

/*
 *----------------------------------------------------------------------
 *
 * FormatZero --
 *
 *	Bailout to format a zero floating-point number.
 *
 * Results:
 *	Returns the constant string "0"
 *
 * Side effects:
 *	Stores 1 in '*decpt' and puts a pointer to the NUL byte terminating
 *	the string in '*endPtr' if 'endPtr' is not NULL.
 *
 *----------------------------------------------------------------------
 */

static inline char *
FormatZero(
    int *decpt,			/* Location of the decimal point. */
    char **endPtr)		/* Pointer to the end of the formatted data */
{
    char *retval = ckalloc(2);

    strcpy(retval, "0");
    if (endPtr) {
	*endPtr = retval+1;
    }
    *decpt = 0;
    return retval;
}

/*
 *----------------------------------------------------------------------
 *
 * ApproximateLog10 --
 *
 *	Computes a two-term Taylor series approximation to the common log of a
 *	number, and computes the number's binary log.
 *
 * Results:
 *	Return an approximation to floor(log10(bw*2**be)) that is either exact
 *	or 1 too high.
 *
 *----------------------------------------------------------------------
 */

static inline int
ApproximateLog10(
    Tcl_WideUInt bw,		/* Integer significand of the number. */
    int be,			/* Power of two to scale bw. */
    int bbits)			/* Number of bits of precision in bw. */
{
    int i;			/* Log base 2 of the number. */
    int k;			/* Floor(Log base 10 of the number) */
    double ds;			/* Mantissa of the number. */
    Double d2;

    /*
     * Compute i and d2 such that d = d2*2**i, and 1 < d2 < 2.
     * Compute an approximation to log10(d),
     *   log10(d) ~ log10(2) * i + log10(1.5)
     *            + (significand-1.5)/(1.5 * log(10))
     */

    d2.q = bw << (FP_PRECISION - bbits) & SIG_MASK;
    d2.w.word0 |= (EXPONENT_BIAS) << EXP_SHIFT;
    i = be + bbits - 1;
    ds = (d2.d - 1.5) * TWO_OVER_3LOG10
	    + LOG10_3HALVES_PLUS_FUDGE + LOG10_2 * i;
    k = (int) ds;
    if (k > ds) {
	--k;
    }
    return k;
}

/*
 *----------------------------------------------------------------------
 *
 * BetterLog10 --
 *
 *	Improves the result of ApproximateLog10 for numbers in the range
 *	1 .. 10**(TEN_PMAX)-1
 *
 * Side effects:
 *	Sets k_check to 0 if the new result is known to be exact, and to 1 if
 *	it may still be one too high.
 *
 * Results:
 *	Returns the improved approximation to log10(d).
 *
 *----------------------------------------------------------------------
 */

static inline int
BetterLog10(
    double d,			/* Original number to format. */
    int k,			/* Characteristic(Log base 10) of the
				 * number. */
    int *k_check)		/* Flag == 1 if k is inexact. */
{
    /*
     * Performance hack. If k is in the range 0..TEN_PMAX, then we can use a
     * powers-of-ten table to check it.
     */

    if (k >= 0 && k <= TEN_PMAX) {
	if (d < tens[k]) {
	    k--;
	}
	*k_check = 0;
    } else {
	*k_check = 1;
    }
    return k;
}

/*
 *----------------------------------------------------------------------
 *
 * ComputeScale --
 *
 *	Prepares to format a floating-point number as decimal.
 *
 * Parameters:
 *	floor(log10*x) is k (or possibly k-1).  floor(log2(x) is i.  The
 *	significand of x requires bbits bits to represent.
 *
 * Results:
 *	Determines integers b2, b5, s2, s5 so that sig*2**b2*5**b5/2**s2*2**s5
 *	exactly represents the value of the x/10**k. This value will lie in
 *	the range [1 .. 10), and allows for computing successive digits by
 *	multiplying sig%10 by 10.
 *
 *----------------------------------------------------------------------
 */

static inline void
ComputeScale(
    int be,			/* Exponent part of number: d = bw * 2**be. */
    int k,			/* Characteristic of log10(number). */
    int *b2,			/* OUTPUT: Power of 2 in the numerator. */
    int *b5,			/* OUTPUT: Power of 5 in the numerator. */
    int *s2,			/* OUTPUT: Power of 2 in the denominator. */
    int *s5)			/* OUTPUT: Power of 5 in the denominator. */
{
    /*
     * Scale numerator and denominator powers of 2 so that the input binary
     * number is the ratio of integers.
     */

    if (be <= 0) {
	*b2 = 0;
	*s2 = -be;
    } else {
	*b2 = be;
	*s2 = 0;
    }

    /*
     * Scale numerator and denominator so that the output decimal number is
     * the ratio of integers.
     */

    if (k >= 0) {
	*b5 = 0;
	*s5 = k;
	*s2 += k;
    } else {
	*b2 -= k;
	*b5 = -k;
	*s5 = 0;
    }
}

/*
 *----------------------------------------------------------------------
 *
 * SetPrecisionLimits --
 *
 *	Determines how many digits of significance should be computed (and,
 *	hence, how much memory need be allocated) for formatting a floating
 *	point number.
 *
 * Given that 'k' is floor(log10(x)):
 * if 'shortest' format is used, there will be at most 18 digits in the
 * result.
 * if 'F' format is used, there will be at most 'ndigits' + k + 1 digits
 * if 'E' format is used, there will be exactly 'ndigits' digits.
 *
 * Side effects:
 *	Adjusts '*ndigitsPtr' to have a valid value. Stores the maximum memory
 *	allocation needed in *iPtr.  Sets '*iLimPtr' to the limiting number of
 *	digits to convert if k has been guessed correctly, and '*iLim1Ptr' to
 *	the limiting number of digits to convert if k has been guessed to be
 *	one too high.
 *
 *----------------------------------------------------------------------
 */

static inline void
SetPrecisionLimits(
    int flags,		/* Type of conversion: TCL_DD_SHORTEST,
				 * TCL_DD_E_FMT, TCL_DD_F_FMT. */
    int k,			/* Floor(log10(number to convert)) */
    int *ndigitsPtr,		/* IN/OUT: Number of digits requested (will be
				 *         adjusted if needed). */
    int *iPtr,			/* OUT: Maximum number of digits to return. */
    int *iLimPtr,		/* OUT: Number of digits of significance if
				 *      the bignum method is used.*/
    int *iLim1Ptr)		/* OUT: Number of digits of significance if
				 *      the quick method is used. */
{
    switch (flags & TCL_DD_CONVERSION_TYPE_MASK) {
    case TCL_DD_E_FORMAT:
	if (*ndigitsPtr <= 0) {
	    *ndigitsPtr = 1;
	}
	*iLimPtr = *iLim1Ptr = *iPtr = *ndigitsPtr;
	break;
    case TCL_DD_F_FORMAT:
	*iPtr = *ndigitsPtr + k + 1;
	*iLimPtr = *iPtr;
	*iLim1Ptr = *iPtr - 1;
	if (*iPtr <= 0) {
	    *iPtr = 1;
	}
	break;
    default:
	*iLimPtr = *iLim1Ptr = -1;
	*iPtr = 18;
	*ndigitsPtr = 0;
	break;
    }
}

/*
 *----------------------------------------------------------------------
 *
 * BumpUp --
 *
 *	Increases a string of digits ending in a series of nines to designate
 *	the next higher number.  xxxxb9999... -> xxxx(b+1)0000...
 *
 * Results:
 *	Returns a pointer to the end of the adjusted string.
 *
 * Side effects:
 *	In the case that the string consists solely of '999999', sets it to
 *	"1" and moves the decimal point (*kPtr) one place to the right.
 *
 *----------------------------------------------------------------------
 */

static inline char *
BumpUp(
    char *s,		    	/* Cursor pointing one past the end of the
				 * string. */
    char *retval,		/* Start of the string of digits. */
    int *kPtr)			/* Position of the decimal point. */
{
    while (*--s == '9') {
	if (s == retval) {
	    ++(*kPtr);
	    *s = '1';
	    return s+1;
	}
    }
    ++*s;
    ++s;
    return s;
}

/*
 *----------------------------------------------------------------------
 *
 * AdjustRange --
 *
 *	Rescales a 'double' in preparation for formatting it using the 'quick'
 *	double-to-string method.
 *
 * Results:
 *	Returns the precision that has been lost in the prescaling as a count
 *	of units in the least significant place.
 *
 *----------------------------------------------------------------------
 */

static inline int
AdjustRange(
    double *dPtr,		/* INOUT: Number to adjust. */
    int k)			/* IN: floor(log10(d)) */
{
    int ieps;			/* Number of roundoff errors that have
				 * accumulated. */
    double d = *dPtr;		/* Number to adjust. */
    double ds;
    int i, j, j1;

    ieps = 2;

    if (k > 0) {
	/*
	 * The number must be reduced to bring it into range.
	 */

	ds = tens[k & 0xf];
	j = k >> 4;
	if (j & BLETCH) {
	    j &= (BLETCH-1);
	    d /= bigtens[N_BIGTENS - 1];
	    ieps++;
	}
	i = 0;
	for (; j != 0; j>>=1) {
	    if (j & 1) {
		ds *= bigtens[i];
		++ieps;
	    }
	    ++i;
	}
	d /= ds;
    } else if ((j1 = -k) != 0) {
	/*
	 * The number must be increased to bring it into range.
	 */

	d *= tens[j1 & 0xf];
	i = 0;
	for (j = j1>>4; j; j>>=1) {
	    if (j & 1) {
		ieps++;
		d *= bigtens[i];
	    }
	    ++i;
	}
    }

    *dPtr = d;
    return ieps;
}

/*
 *----------------------------------------------------------------------
 *
 * ShorteningQuickFormat --
 *
 *	Returns a 'quick' format of a double precision number to a string of
 *	digits, preferring a shorter string of digits if the shorter string is
 *	still within 1/2 ulp of the number.
 *
 * Results:
 *	Returns the string of digits. Returns NULL if the 'quick' method fails
 *	and the bignum method must be used.
 *
 * Side effects:
 *	Stores the position of the decimal point at '*kPtr'.
 *
 *----------------------------------------------------------------------
 */

static inline char *
ShorteningQuickFormat(
    double d,			/* Number to convert. */
    int k,			/* floor(log10(d)) */
    int ilim,			/* Number of significant digits to return. */
    double eps,			/* Estimated roundoff error. */
    char *retval,		/* Buffer to receive the digit string. */
    int *kPtr)			/* Pointer to stash the position of the
				 * decimal point. */
{
    char *s = retval;		/* Cursor in the return value. */
    int digit;			/* Current digit. */
    int i;

    eps = 0.5 / tens[ilim-1] - eps;
    i = 0;
    for (;;) {
	/*
	 * Convert a digit.
	 */

	digit = (int) d;
	d -= digit;
	*s++ = '0' + digit;

	/*
	 * Truncate the conversion if the string of digits is within 1/2 ulp
	 * of the actual value.
	 */

	if (d < eps) {
	    *kPtr = k;
	    return s;
	}
	if ((1. - d) < eps) {
	    *kPtr = k;
	    return BumpUp(s, retval, kPtr);
	}

	/*
	 * Bail out if the conversion fails to converge to a sufficiently
	 * precise value.
	 */

	if (++i >= ilim) {
	    return NULL;
	}

	/*
	 * Bring the next digit to the integer part.
	 */

	eps *= 10;
	d *= 10.0;
    }
}

/*
 *----------------------------------------------------------------------
 *
 * StrictQuickFormat --
 *
 *	Convert a double precision number of a string of a precise number of
 *	digits, using the 'quick' double precision method.
 *
 * Results:
 *	Returns the digit string, or NULL if the bignum method must be used to
 *	do the formatting.
 *
 * Side effects:
 *	Stores the position of the decimal point in '*kPtr'.
 *
 *----------------------------------------------------------------------
 */

static inline char *
StrictQuickFormat(
    double d,			/* Number to convert. */
    int k,			/* floor(log10(d)) */
    int ilim,			/* Number of significant digits to return. */
    double eps,			/* Estimated roundoff error. */
    char *retval,		/* Start of the digit string. */
    int *kPtr)			/* Pointer to stash the position of the
				 * decimal point. */
{
    char *s = retval;		/* Cursor in the return value. */
    int digit;			/* Current digit of the answer. */
    int i;

    eps *= tens[ilim-1];
    i = 1;
    for (;;) {
	/*
	 * Extract a digit.
	 */

	digit = (int) d;
	d -= digit;
	if (d == 0.0) {
	    ilim = i;
	}
	*s++ = '0' + digit;

	/*
	 * When the given digit count is reached, handle trailing strings of 0
	 * and 9.
	 */

	if (i == ilim) {
	    if (d > 0.5 + eps) {
		*kPtr = k;
		return BumpUp(s, retval, kPtr);
	    } else if (d < 0.5 - eps) {
		while (*--s == '0') {
		    /* do nothing */
		}
		s++;
		*kPtr = k;
		return s;
	    } else {
		return NULL;
	    }
	}

	/*
	 * Advance to the next digit.
	 */

	++i;
	d *= 10.0;
    }
}

/*
 *----------------------------------------------------------------------
 *
 * QuickConversion --
 *
 *	Converts a floating point number the 'quick' way, when only a limited
 *	number of digits is required and floating point arithmetic can
 *	therefore be used for the intermediate results.
 *
 * Results:
 *	Returns the converted string, or NULL if the bignum method must be
 *	used.
 *
 *----------------------------------------------------------------------
 */

static inline char *
QuickConversion(
    double e,			/* Number to format. */
    int k,			/* floor(log10(d)), approximately. */
    int k_check,		/* 0 if k is exact, 1 if it may be too high */
    int flags,			/* Flags passed to dtoa:
				 *    TCL_DD_SHORTEN_FLAG */
    int len,			/* Length of the return value. */
    int ilim,			/* Number of digits to store. */
    int ilim1,			/* Number of digits to store if we misguessed
				 * k. */
    int *decpt,			/* OUTPUT: Location of the decimal point. */
    char **endPtr)		/* OUTPUT: Pointer to the terminal null
				 * byte. */
{
    int ieps;			/* Number of 1-ulp roundoff errors that have
				 * accumulated in the calculation. */
    Double eps;			/* Estimated roundoff error. */
    char *retval;		/* Returned string. */
    char *end;			/* Pointer to the terminal null byte in the
				 * returned string. */
    volatile double d;		/* Workaround for a bug in mingw gcc 3.4.5 */

    /*
     * Bring d into the range [1 .. 10).
     */

    ieps = AdjustRange(&e, k);
    d = e;

    /*
     * If the guessed value of k didn't get d into range, adjust it by one. If
     * that leaves us outside the range in which quick format is accurate,
     * bail out.
     */

    if (k_check && d < 1. && ilim > 0) {
	if (ilim1 < 0) {
	    return NULL;
	}
	ilim = ilim1;
	--k;
	d *= 10.0;
	++ieps;
    }

    /*
     * Compute estimated roundoff error.
     */

    eps.d = ieps * d + 7.;
    eps.w.word0 -= (FP_PRECISION-1) << EXP_SHIFT;

    /*
     * Handle the peculiar case where the result has no significant digits.
     */

    retval = ckalloc(len + 1);
    if (ilim == 0) {
	d -= 5.;
	if (d > eps.d) {
	    *retval = '1';
	    *decpt = k;
	    return retval;
	} else if (d < -eps.d) {
	    *decpt = k;
	    return retval;
	} else {
	    ckfree(retval);
	    return NULL;
	}
    }

    /*
     * Format the digit string.
     */

    if (flags & TCL_DD_SHORTEN_FLAG) {
	end = ShorteningQuickFormat(d, k, ilim, eps.d, retval, decpt);
    } else {
	end = StrictQuickFormat(d, k, ilim, eps.d, retval, decpt);
    }
    if (end == NULL) {
	ckfree(retval);
	return NULL;
    }
    *end = '\0';
    if (endPtr != NULL) {
	*endPtr = end;
    }
    return retval;
}

/*
 *----------------------------------------------------------------------
 *
 * CastOutPowersOf2 --
 *
 *	Adjust the factors 'b2', 'm2', and 's2' to cast out common powers of 2
 *	from numerator and denominator in preparation for the 'bignum' method
 *	of floating point conversion.
 *
 *----------------------------------------------------------------------
 */

static inline void
CastOutPowersOf2(
    int *b2,			/* Power of 2 to multiply the significand. */
    int *m2,			/* Power of 2 to multiply 1/2 ulp. */
    int *s2)			/* Power of 2 to multiply the common
				 * denominator. */
{
    int i;

    if (*m2 > 0 && *s2 > 0) {	/* Find the smallest power of 2 in the
				 * numerator. */
	if (*m2 < *s2) {	/* Find the lowest common denominator. */
	    i = *m2;
	} else {
	    i = *s2;
	}
	*b2 -= i;		/* Reduce to lowest terms. */
	*m2 -= i;
	*s2 -= i;
    }
}

/*
 *----------------------------------------------------------------------
 *
 * ShorteningInt64Conversion --
 *
 *	Converts a double-precision number to the shortest string of digits
 *	that reconverts exactly to the given number, or to 'ilim' digits if
 *	that will yield a shorter result. The numerator and denominator in
 *	David Gay's conversion algorithm are known to fit in Tcl_WideUInt,
 *	giving considerably faster arithmetic than mp_int's.
 *
 * Results:
 *	Returns the string of significant decimal digits, in newly allocated
 *	memory
 *
 * Side effects:
 *	Stores the location of the decimal point in '*decpt' and the location
 *	of the terminal null byte in '*endPtr'.
 *
 *----------------------------------------------------------------------
 */

static inline char *
ShorteningInt64Conversion(
    Double *dPtr,		/* Original number to convert. */
    Tcl_WideUInt bw,		/* Integer significand. */
    int b2, int b5,		/* Scale factor for the significand in the
				 * numerator. */
    int m2plus, int m2minus, int m5,
				/* Scale factors for 1/2 ulp in the numerator
				 * (will be different if bw == 1. */
    int s2, int s5,		/* Scale factors for the denominator. */
    int k,			/* Number of output digits before the decimal
				 * point. */
    int len,			/* Number of digits to allocate. */
    int ilim,			/* Number of digits to convert if b >= s */
    int ilim1,			/* Number of digits to convert if b < s */
    int *decpt,			/* OUTPUT: Position of the decimal point. */
    char **endPtr)		/* OUTPUT: Position of the terminal '\0' at
				 *	   the end of the returned string. */
{
    char *retval = ckalloc(len + 1);
				/* Output buffer. */
    Tcl_WideUInt b = (bw * wuipow5[b5]) << b2;
				/* Numerator of the fraction being
				 * converted. */
    Tcl_WideUInt S = wuipow5[s5] << s2;
				/* Denominator of the fraction being
				 * converted. */
    Tcl_WideUInt mplus, mminus;	/* Ranges for testing whether the result is
				 * within roundoff of being exact. */
    int digit;			/* Current output digit. */
    char *s = retval;		/* Cursor in the output buffer. */
    int i;			/* Current position in the output buffer. */

    /*
     * Adjust if the logarithm was guessed wrong.
     */

    if (b < S) {
	b = 10 * b;
	++m2plus; ++m2minus; ++m5;
	ilim = ilim1;
	--k;
    }

    /*
     * Compute roundoff ranges.
     */

    mplus = wuipow5[m5] << m2plus;
    mminus = wuipow5[m5] << m2minus;

    /*
     * Loop through the digits.
     */

    i = 1;
    for (;;) {
	digit = (int)(b / S);
	if (digit > 10) {
	    Tcl_Panic("wrong digit!");
	}
	b = b % S;

	/*
	 * Does the current digit put us on the low side of the exact value
	 * but within within roundoff of being exact?
	 */

	if (b < mplus || (b == mplus
		&& (dPtr->w.word1 & 1) == 0)) {
	    /*
	     * Make sure we shouldn't be rounding *up* instead, in case the
	     * next number above is closer.
	     */

	    if (2 * b > S || (2 * b == S && (digit & 1) != 0)) {
		++digit;
		if (digit == 10) {
		    *s++ = '9';
		    s = BumpUp(s, retval, &k);
		    break;
		}
	    }

	    /*
	     * Stash the current digit.
	     */

	    *s++ = '0' + digit;
	    break;
	}

	/*
	 * Does one plus the current digit put us within roundoff of the
	 * number?
	 */

	if (b > S - mminus || (b == S - mminus
		&& (dPtr->w.word1 & 1) == 0)) {
	    if (digit == 9) {
		*s++ = '9';
		s = BumpUp(s, retval, &k);
		break;
	    }
	    ++digit;
	    *s++ = '0' + digit;
	    break;
	}

	/*
	 * Have we converted all the requested digits?
	 */

	*s++ = '0' + digit;
	if (i == ilim) {
	    if (2*b > S || (2*b == S && (digit & 1) != 0)) {
		s = BumpUp(s, retval, &k);
	    }
	    break;
	}

	/*
	 * Advance to the next digit.
	 */

	b = 10 * b;
	mplus = 10 * mplus;
	mminus = 10 * mminus;
	++i;
    }

    /*
     * Endgame - store the location of the decimal point and the end of the
     * string.
     */

    *s = '\0';
    *decpt = k;
    if (endPtr) {
	*endPtr = s;
    }
    return retval;
}

/*
 *----------------------------------------------------------------------
 *
 * StrictInt64Conversion --
 *
 *	Converts a double-precision number to a fixed-length string of 'ilim'
 *	digits that reconverts exactly to the given number.  ('ilim' should be
 *	replaced with 'ilim1' in the case where log10(d) has been
 *	overestimated).  The numerator and denominator in David Gay's
 *	conversion algorithm are known to fit in Tcl_WideUInt, giving
 *	considerably faster arithmetic than mp_int's.
 *
 * Results:
 *	Returns the string of significant decimal digits, in newly allocated
 *	memory
 *
 * Side effects:
 *	Stores the location of the decimal point in '*decpt' and the location
 *	of the terminal null byte in '*endPtr'.
 *
 *----------------------------------------------------------------------
 */

static inline char *
StrictInt64Conversion(
    Double *dPtr,		/* Original number to convert. */
    Tcl_WideUInt bw,		/* Integer significand. */
    int b2, int b5,		/* Scale factor for the significand in the
				 * numerator. */
    int s2, int s5,		/* Scale factors for the denominator. */
    int k,			/* Number of output digits before the decimal
				 * point. */
    int len,			/* Number of digits to allocate. */
    int ilim,			/* Number of digits to convert if b >= s */
    int ilim1,			/* Number of digits to convert if b < s */
    int *decpt,			/* OUTPUT: Position of the decimal point. */
    char **endPtr)		/* OUTPUT: Position of the terminal '\0' at
				 *	   the end of the returned string. */
{
    char *retval = ckalloc(len + 1);
				/* Output buffer. */
    Tcl_WideUInt b = (bw * wuipow5[b5]) << b2;
				/* Numerator of the fraction being
				 * converted. */
    Tcl_WideUInt S = wuipow5[s5] << s2;
				/* Denominator of the fraction being
				 * converted. */
    int digit;			/* Current output digit. */
    char *s = retval;		/* Cursor in the output buffer. */
    int i;			/* Current position in the output buffer. */

    /*
     * Adjust if the logarithm was guessed wrong.
     */

    if (b < S) {
	b = 10 * b;
	ilim = ilim1;
	--k;
    }

    /*
     * Loop through the digits.
     */

    i = 1;
    for (;;) {
	digit = (int)(b / S);
	if (digit > 10) {
	    Tcl_Panic("wrong digit!");
	}
	b = b % S;

	/*
	 * Have we converted all the requested digits?
	 */

	*s++ = '0' + digit;
	if (i == ilim) {
	    if (2*b > S || (2*b == S && (digit & 1) != 0)) {
		s = BumpUp(s, retval, &k);
	    } else {
		while (*--s == '0') {
		    /* do nothing */
		}
		++s;
	    }
	    break;
	}

	/*
	 * Advance to the next digit.
	 */

	b = 10 * b;
	++i;
    }

    /*
     * Endgame - store the location of the decimal point and the end of the
     * string.
     */

    *s = '\0';
    *decpt = k;
    if (endPtr) {
	*endPtr = s;
    }
    return retval;
}

/*
 *----------------------------------------------------------------------
 *
 * ShouldBankerRoundUpPowD --
 *
 *	Test whether bankers' rounding should round a digit up. Assumption is
 *	made that the denominator of the fraction being tested is a power of
 *	2**MP_DIGIT_BIT.
 *
 * Results:
 *	Returns 1 iff the fraction is more than 1/2, or if the fraction is
 *	exactly 1/2 and the digit is odd.
 *
 *----------------------------------------------------------------------
 */

static inline int
ShouldBankerRoundUpPowD(
    mp_int *b,			/* Numerator of the fraction. */
    int sd,			/* Denominator is 2**(sd*MP_DIGIT_BIT). */
    int isodd)			/* 1 if the digit is odd, 0 if even. */
{
    int i;
    static const mp_digit topbit = ((mp_digit)1) << (MP_DIGIT_BIT - 1);

    if (b->used < sd || (b->dp[sd-1] & topbit) == 0) {
	return 0;
    }
    if (b->dp[sd-1] != topbit) {
	return 1;
    }
    for (i = sd-2; i >= 0; --i) {
	if (b->dp[i] != 0) {
	    return 1;
	}
    }
    return isodd;
}

/*
 *----------------------------------------------------------------------
 *
 * ShouldBankerRoundUpToNextPowD --
 *
 *	Tests whether bankers' rounding will round down in the "denominator is
 *	a power of 2**MP_DIGIT" case.
 *
 * Results:
 *	Returns 1 if the rounding will be performed - which increases the
 *	digit by one - and 0 otherwise.
 *
 *----------------------------------------------------------------------
 */

static inline int
ShouldBankerRoundUpToNextPowD(
    mp_int *b,			/* Numerator of the fraction. */
    mp_int *m,			/* Numerator of the rounding tolerance. */
<<<<<<< HEAD
    int sd,			/* Common denominator is 2**(sd*DIGIT_BIT). */
=======
    int sd,			/* Common denominator is 2**(sd*MP_DIGIT_BIT). */
    int convType,		/* Conversion type: STEELE defeats
				 * round-to-even (not sure why one wants to do
				 * this; I copied it from Gay). FIXME */
>>>>>>> d31b63df
    int isodd,			/* 1 if the integer significand is odd. */
    mp_int *temp)		/* Work area for the calculation. */
{
    int i;

    /*
     * Compare B and S-m - which is the same as comparing B+m and S - which we
     * do by computing b+m and doing a bitwhack compare against
     * 2**(MP_DIGIT_BIT*sd)
     */

    mp_add(b, m, temp);
    if (temp->used <= sd) {	/* Too few digits to be > s */
	return 0;
    }
    if (temp->used > sd+1 || temp->dp[sd] > 1) {
				/* >= 2s */
	return 1;
    }
    for (i = sd-1; i >= 0; --i) {
				/* Check for ==s */
	if (temp->dp[i] != 0) {	/* > s */
	    return 1;
	}
    }
    return isodd;
}

/*
 *----------------------------------------------------------------------
 *
 * ShorteningBignumConversionPowD --
 *
 *	Converts a double-precision number to the shortest string of digits
 *	that reconverts exactly to the given number, or to 'ilim' digits if
 *	that will yield a shorter result. The denominator in David Gay's
 *	conversion algorithm is known to be a power of 2**MP_DIGIT_BIT, and hence
 *	the division in the main loop may be replaced by a digit shift and
 *	mask.
 *
 * Results:
 *	Returns the string of significant decimal digits, in newly allocated
 *	memory
 *
 * Side effects:
 *	Stores the location of the decimal point in '*decpt' and the location
 *	of the terminal null byte in '*endPtr'.
 *
 *----------------------------------------------------------------------
 */

static inline char *
ShorteningBignumConversionPowD(
    Double *dPtr,		/* Original number to convert. */
    Tcl_WideUInt bw,		/* Integer significand. */
    int b2, int b5,		/* Scale factor for the significand in the
				 * numerator. */
    int m2plus, int m2minus, int m5,
				/* Scale factors for 1/2 ulp in the numerator
				 * (will be different if bw == 1). */
    int sd,			/* Scale factor for the denominator. */
    int k,			/* Number of output digits before the decimal
				 * point. */
    int len,			/* Number of digits to allocate. */
    int ilim,			/* Number of digits to convert if b >= s */
    int ilim1,			/* Number of digits to convert if b < s */
    int *decpt,			/* OUTPUT: Position of the decimal point. */
    char **endPtr)		/* OUTPUT: Position of the terminal '\0' at
				 *	   the end of the returned string. */
{
    char *retval = ckalloc(len + 1);
				/* Output buffer. */
    mp_int b;			/* Numerator of the fraction being
				 * converted. */
    mp_int mplus, mminus;	/* Bounds for roundoff. */
    mp_digit digit;		/* Current output digit. */
    char *s = retval;		/* Cursor in the output buffer. */
    int i;			/* Index in the output buffer. */
    mp_int temp;
    int r1;

    /*
     * b = bw * 2**b2 * 5**b5
     * mminus = 5**m5
     */

    TclBNInitBignumFromWideUInt(&b, bw);
    mp_init_set(&mminus, 1);
    MulPow5(&b, b5, &b);
    mp_mul_2d(&b, b2, &b);

    /*
     * Adjust if the logarithm was guessed wrong.
     */

    if (b.used <= sd) {
	mp_mul_d(&b, 10, &b);
	++m2plus; ++m2minus; ++m5;
	ilim = ilim1;
	--k;
    }

    /*
     * mminus = 5**m5 * 2**m2minus
     * mplus = 5**m5 * 2**m2plus
     */

    mp_mul_2d(&mminus, m2minus, &mminus);
    MulPow5(&mminus, m5, &mminus);
    if (m2plus > m2minus) {
	mp_init_copy(&mplus, &mminus);
	mp_mul_2d(&mplus, m2plus-m2minus, &mplus);
    }
    mp_init(&temp);

    /*
     * Loop through the digits. Do division and mod by s == 2**(sd*MP_DIGIT_BIT)
     * by mp_digit extraction.
     */

    i = 0;
    for (;;) {
	if (b.used <= sd) {
	    digit = 0;
	} else {
	    digit = b.dp[sd];
	    if (b.used > sd+1 || digit >= 10) {
		Tcl_Panic("wrong digit!");
	    }
	    --b.used; mp_clamp(&b);
	}

	/*
	 * Does the current digit put us on the low side of the exact value
	 * but within within roundoff of being exact?
	 */

	r1 = mp_cmp_mag(&b, (m2plus > m2minus)? &mplus : &mminus);
	if (r1 == MP_LT || (r1 == MP_EQ
		&& (dPtr->w.word1 & 1) == 0)) {
	    /*
	     * Make sure we shouldn't be rounding *up* instead, in case the
	     * next number above is closer.
	     */

	    if (ShouldBankerRoundUpPowD(&b, sd, digit&1)) {
		++digit;
		if (digit == 10) {
		    *s++ = '9';
		    s = BumpUp(s, retval, &k);
		    break;
		}
	    }

	    /*
	     * Stash the last digit.
	     */

	    *s++ = '0' + digit;
	    break;
	}

	/*
	 * Does one plus the current digit put us within roundoff of the
	 * number?
	 */

	if (ShouldBankerRoundUpToNextPowD(&b, &mminus, sd,
		dPtr->w.word1 & 1, &temp)) {
	    if (digit == 9) {
		*s++ = '9';
		s = BumpUp(s, retval, &k);
		break;
	    }
	    ++digit;
	    *s++ = '0' + digit;
	    break;
	}

	/*
	 * Have we converted all the requested digits?
	 */

	*s++ = '0' + digit;
	if (i == ilim) {
	    if (ShouldBankerRoundUpPowD(&b, sd, digit&1)) {
		s = BumpUp(s, retval, &k);
	    }
	    break;
	}

	/*
	 * Advance to the next digit.
	 */

	mp_mul_d(&b, 10, &b);
	mp_mul_d(&mminus, 10, &mminus);
	if (m2plus > m2minus) {
	    mp_mul_2d(&mminus, m2plus-m2minus, &mplus);
	}
	++i;
    }

    /*
     * Endgame - store the location of the decimal point and the end of the
     * string.
     */

    if (m2plus > m2minus) {
	mp_clear(&mplus);
    }
    mp_clear_multi(&b, &mminus, &temp, NULL);
    *s = '\0';
    *decpt = k;
    if (endPtr) {
	*endPtr = s;
    }
    return retval;
}

/*
 *----------------------------------------------------------------------
 *
 * StrictBignumConversionPowD --
 *
 *	Converts a double-precision number to a fixed-lengt string of 'ilim'
 *	digits (or 'ilim1' if log10(d) has been overestimated).  The
 *	denominator in David Gay's conversion algorithm is known to be a power
 *	of 2**MP_DIGIT_BIT, and hence the division in the main loop may be
 *	replaced by a digit shift and mask.
 *
 * Results:
 *	Returns the string of significant decimal digits, in newly allocated
 *	memory.
 *
 * Side effects:
 *	Stores the location of the decimal point in '*decpt' and the location
 *	of the terminal null byte in '*endPtr'.
 *
 *----------------------------------------------------------------------
 */

static inline char *
StrictBignumConversionPowD(
    Double *dPtr,		/* Original number to convert. */
    Tcl_WideUInt bw,		/* Integer significand. */
    int b2, int b5,		/* Scale factor for the significand in the
				 * numerator. */
    int sd,			/* Scale factor for the denominator. */
    int k,			/* Number of output digits before the decimal
				 * point. */
    int len,			/* Number of digits to allocate. */
    int ilim,			/* Number of digits to convert if b >= s */
    int ilim1,			/* Number of digits to convert if b < s */
    int *decpt,			/* OUTPUT: Position of the decimal point. */
    char **endPtr)		/* OUTPUT: Position of the terminal '\0' at
				 *	   the end of the returned string. */
{
    char *retval = ckalloc(len + 1);
				/* Output buffer. */
    mp_int b;			/* Numerator of the fraction being
				 * converted. */
    mp_digit digit;		/* Current output digit. */
    char *s = retval;		/* Cursor in the output buffer. */
    int i;			/* Index in the output buffer. */

    /*
     * b = bw * 2**b2 * 5**b5
     */

    TclBNInitBignumFromWideUInt(&b, bw);
    MulPow5(&b, b5, &b);
    mp_mul_2d(&b, b2, &b);

    /*
     * Adjust if the logarithm was guessed wrong.
     */

    if (b.used <= sd) {
	mp_mul_d(&b, 10, &b);
	ilim = ilim1;
	--k;
    }

    /*
     * Loop through the digits. Do division and mod by s == 2**(sd*MP_DIGIT_BIT)
     * by mp_digit extraction.
     */

    i = 1;
    for (;;) {
	if (b.used <= sd) {
	    digit = 0;
	} else {
	    digit = b.dp[sd];
	    if (b.used > sd+1 || digit >= 10) {
		Tcl_Panic("wrong digit!");
	    }
	    --b.used;
	    mp_clamp(&b);
	}

	/*
	 * Have we converted all the requested digits?
	 */

	*s++ = '0' + digit;
	if (i == ilim) {
	    if (ShouldBankerRoundUpPowD(&b, sd, digit&1)) {
		s = BumpUp(s, retval, &k);
	    }
	    while (*--s == '0') {
		/* do nothing */
	    }
	    ++s;
	    break;
	}

	/*
	 * Advance to the next digit.
	 */

	mp_mul_d(&b, 10, &b);
	++i;
    }

    /*
     * Endgame - store the location of the decimal point and the end of the
     * string.
     */

    mp_clear(&b);
    *s = '\0';
    *decpt = k;
    if (endPtr) {
	*endPtr = s;
    }
    return retval;
}

/*
 *----------------------------------------------------------------------
 *
 * ShouldBankerRoundUp --
 *
 *	Tests whether a digit should be rounded up or down when finishing
 *	bignum-based floating point conversion.
 *
 * Results:
 *	Returns 1 if the number needs to be rounded up, 0 otherwise.
 *
 *----------------------------------------------------------------------
 */

static inline int
ShouldBankerRoundUp(
    mp_int *twor,		/* 2x the remainder from thd division that
				 * produced the last digit. */
    mp_int *S,			/* Denominator. */
    int isodd)			/* Flag == 1 if the last digit is odd. */
{
    int r = mp_cmp_mag(twor, S);

    switch (r) {
    case MP_LT:
	return 0;
    case MP_EQ:
	return isodd;
    case MP_GT:
	return 1;
    }
    Tcl_Panic("in ShouldBankerRoundUp, trichotomy fails!");
    return 0;
}

/*
 *----------------------------------------------------------------------
 *
 * ShouldBankerRoundUpToNext --
 *
 *	Tests whether the remainder is great enough to force rounding to the
 *	next higher digit.
 *
 * Results:
 *	Returns 1 if the number should be rounded up, 0 otherwise.
 *
 *----------------------------------------------------------------------
 */

static inline int
ShouldBankerRoundUpToNext(
    mp_int *b,			/* Remainder from the division that produced
				 * the last digit. */
    mp_int *m,			/* Numerator of the rounding tolerance. */
    mp_int *S,			/* Denominator. */
    int isodd)			/* 1 if the integer significand is odd. */
{
    int r;
    mp_int temp;

    /*
     * Compare b and S-m: this is the same as comparing B+m and S.
     */

    mp_init(&temp);
    mp_add(b, m, &temp);
    r = mp_cmp_mag(&temp, S);
    mp_clear(&temp);
    switch(r) {
    case MP_LT:
	return 0;
    case MP_EQ:
	return isodd;
    case MP_GT:
	return 1;
    }
    Tcl_Panic("in ShouldBankerRoundUpToNext, trichotomy fails!");
    return 0;
}

/*
 *----------------------------------------------------------------------
 *
 * ShorteningBignumConversion --
 *
 *	Convert a floating point number to a variable-length digit string
 *	using the multiprecision method.
 *
 * Results:
 *	Returns the string of digits.
 *
 * Side effects:
 *	Stores the position of the decimal point in *decpt.  Stores a pointer
 *	to the end of the number in *endPtr.
 *
 *----------------------------------------------------------------------
 */

static inline char *
ShorteningBignumConversion(
    Double *dPtr,		/* Original number being converted. */
    Tcl_WideUInt bw,		/* Integer significand and exponent. */
    int b2,			/* Scale factor for the significand. */
    int m2plus, int m2minus,	/* Scale factors for 1/2 ulp in numerator. */
    int s2, int s5,		/* Scale factors for denominator. */
    int k,			/* Guessed position of the decimal point. */
    int len,			/* Size of the digit buffer to allocate. */
    int ilim,			/* Number of digits to convert if b >= s */
    int ilim1,			/* Number of digits to convert if b < s */
    int *decpt,			/* OUTPUT: Position of the decimal point. */
    char **endPtr)		/* OUTPUT: Pointer to the end of the number */
{
    char *retval = ckalloc(len+1);
				/* Buffer of digits to return. */
    char *s = retval;		/* Cursor in the return value. */
    mp_int b;			/* Numerator of the result. */
    mp_int mminus;		/* 1/2 ulp below the result. */
    mp_int mplus;		/* 1/2 ulp above the result. */
    mp_int S;			/* Denominator of the result. */
    mp_int dig;			/* Current digit of the result. */
    int digit;			/* Current digit of the result. */
    int minit = 1;		/* Fudge factor for when we misguess k. */
    int i;
    int r1;

    /*
     * b = bw * 2**b2 * 5**b5
     * S = 2**s2 * 5*s5
     */

    TclBNInitBignumFromWideUInt(&b, bw);
    mp_mul_2d(&b, b2, &b);
    mp_init_set(&S, 1);
    MulPow5(&S, s5, &S); mp_mul_2d(&S, s2, &S);

    /*
     * Handle the case where we guess the position of the decimal point wrong.
     */

    if (mp_cmp_mag(&b, &S) == MP_LT) {
	mp_mul_d(&b, 10, &b);
	minit = 10;
	ilim =ilim1;
	--k;
    }

    /*
     * mminus = 2**m2minus * 5**m5
     */

    mp_init_set(&mminus, minit);
    mp_mul_2d(&mminus, m2minus, &mminus);
    if (m2plus > m2minus) {
	mp_init_copy(&mplus, &mminus);
	mp_mul_2d(&mplus, m2plus-m2minus, &mplus);
    }

    /*
     * Loop through the digits.
     */

    mp_init(&dig);
    i = 1;
    for (;;) {
	mp_div(&b, &S, &dig, &b);
	if (dig.used > 1 || dig.dp[0] >= 10) {
	    Tcl_Panic("wrong digit!");
	}
	digit = dig.dp[0];

	/*
	 * Does the current digit leave us with a remainder small enough to
	 * round to it?
	 */

	r1 = mp_cmp_mag(&b, (m2plus > m2minus)? &mplus : &mminus);
	if (r1 == MP_LT || (r1 == MP_EQ && (dPtr->w.word1 & 1) == 0)) {
	    mp_mul_2d(&b, 1, &b);
	    if (ShouldBankerRoundUp(&b, &S, digit&1)) {
		++digit;
		if (digit == 10) {
		    *s++ = '9';
		    s = BumpUp(s, retval, &k);
		    break;
		}
	    }
	    *s++ = '0' + digit;
	    break;
	}

	/*
	 * Does the current digit leave us with a remainder large enough to
	 * commit to rounding up to the next higher digit?
	 */

	if (ShouldBankerRoundUpToNext(&b, &mminus, &S,
		dPtr->w.word1 & 1)) {
	    ++digit;
	    if (digit == 10) {
		*s++ = '9';
		s = BumpUp(s, retval, &k);
		break;
	    }
	    *s++ = '0' + digit;
	    break;
	}

	/*
	 * Have we converted all the requested digits?
	 */

	*s++ = '0' + digit;
	if (i == ilim) {
	    mp_mul_2d(&b, 1, &b);
	    if (ShouldBankerRoundUp(&b, &S, digit&1)) {
		s = BumpUp(s, retval, &k);
	    }
	    break;
	}

	/*
	 * Advance to the next digit.
	 */

	if (s5 > 0) {
	    /*
	     * Can possibly shorten the denominator.
	     */

	    mp_mul_2d(&b, 1, &b);
	    mp_mul_2d(&mminus, 1, &mminus);
	    if (m2plus > m2minus) {
		mp_mul_2d(&mplus, 1, &mplus);
	    }
	    mp_div_d(&S, 5, &S, NULL);
	    --s5;

	    /*
	     * IDEA: It might possibly be a win to fall back to int64_t
	     *       arithmetic here if S < 2**64/10. But it's a win only for
	     *       a fairly narrow range of magnitudes so perhaps not worth
	     *       bothering.  We already know that we shorten the
	     *       denominator by at least 1 mp_digit, perhaps 2, as we do
	     *       the conversion for 17 digits of significance.
	     * Possible savings:
	     * 10**26   1 trip through loop before fallback possible
	     * 10**27   1 trip
	     * 10**28   2 trips
	     * 10**29   3 trips
	     * 10**30   4 trips
	     * 10**31   5 trips
	     * 10**32   6 trips
	     * 10**33   7 trips
	     * 10**34   8 trips
	     * 10**35   9 trips
	     * 10**36  10 trips
	     * 10**37  11 trips
	     * 10**38  12 trips
	     * 10**39  13 trips
	     * 10**40  14 trips
	     * 10**41  15 trips
	     * 10**42  16 trips
	     * thereafter no gain.
	     */
	} else {
	    mp_mul_d(&b, 10, &b);
	    mp_mul_d(&mminus, 10, &mminus);
	    if (m2plus > m2minus) {
		mp_mul_2d(&mplus, 10, &mplus);
	    }
	}

	++i;
    }

    /*
     * Endgame - store the location of the decimal point and the end of the
     * string.
     */

    if (m2plus > m2minus) {
	mp_clear(&mplus);
    }
    mp_clear_multi(&b, &mminus, &dig, &S, NULL);
    *s = '\0';
    *decpt = k;
    if (endPtr) {
	*endPtr = s;
    }
    return retval;
}

/*
 *----------------------------------------------------------------------
 *
 * StrictBignumConversion --
 *
 *	Convert a floating point number to a fixed-length digit string using
 *	the multiprecision method.
 *
 * Results:
 *	Returns the string of digits.
 *
 * Side effects:
 *	Stores the position of the decimal point in *decpt.  Stores a pointer
 *	to the end of the number in *endPtr.
 *
 *----------------------------------------------------------------------
 */

static inline char *
StrictBignumConversion(
    Double *dPtr,		/* Original number being converted. */
    Tcl_WideUInt bw,		/* Integer significand and exponent. */
    int b2,			/* Scale factor for the significand. */
    int s2, int s5,		/* Scale factors for denominator. */
    int k,			/* Guessed position of the decimal point. */
    int len,			/* Size of the digit buffer to allocate. */
    int ilim,			/* Number of digits to convert if b >= s */
    int ilim1,			/* Number of digits to convert if b < s */
    int *decpt,			/* OUTPUT: Position of the decimal point. */
    char **endPtr)		/* OUTPUT: Pointer to the end of the number */
{
    char *retval = ckalloc(len+1);
				/* Buffer of digits to return. */
    char *s = retval;		/* Cursor in the return value. */
    mp_int b;			/* Numerator of the result. */
    mp_int S;			/* Denominator of the result. */
    mp_int dig;			/* Current digit of the result. */
    int digit;			/* Current digit of the result. */
    int g;			/* Size of the current digit ground. */
    int i, j;

    /*
     * b = bw * 2**b2 * 5**b5
     * S = 2**s2 * 5*s5
     */

    mp_init_multi(&dig, NULL);
    TclBNInitBignumFromWideUInt(&b, bw);
    mp_mul_2d(&b, b2, &b);
    mp_init_set(&S, 1);
    MulPow5(&S, s5, &S); mp_mul_2d(&S, s2, &S);

    /*
     * Handle the case where we guess the position of the decimal point wrong.
     */

    if (mp_cmp_mag(&b, &S) == MP_LT) {
	mp_mul_d(&b, 10, &b);
	ilim =ilim1;
	--k;
    }

    /*
     * Convert the leading digit.
     */

    i = 0;
    mp_div(&b, &S, &dig, &b);
    if (dig.used > 1 || dig.dp[0] >= 10) {
	Tcl_Panic("wrong digit!");
    }
    digit = dig.dp[0];

    /*
     * Is a single digit all that was requested?
     */

    *s++ = '0' + digit;
    if (++i >= ilim) {
	mp_mul_2d(&b, 1, &b);
	if (ShouldBankerRoundUp(&b, &S, digit&1)) {
	    s = BumpUp(s, retval, &k);
	}
    } else {
	for (;;) {
	    /*
	     * Shift by a group of digits.
	     */

	    g = ilim - i;
	    if (g > DIGIT_GROUP) {
		g = DIGIT_GROUP;
	    }
	    if (s5 >= g) {
		mp_div_d(&S, dpow5[g], &S, NULL);
		s5 -= g;
	    } else if (s5 > 0) {
		mp_div_d(&S, dpow5[s5], &S, NULL);
		mp_mul_d(&b, dpow5[g - s5], &b);
		s5 = 0;
	    } else {
		mp_mul_d(&b, dpow5[g], &b);
	    }
	    mp_mul_2d(&b, g, &b);

	    /*
	     * As with the shortening bignum conversion, it's possible at this
	     * point that we will have reduced the denominator to less than
	     * 2**64/10, at which point it would be possible to fall back to
	     * to int64_t arithmetic. But the potential payoff is tremendously
	     * less - unless we're working in F format - because we know that
	     * three groups of digits will always suffice for %#.17e, the
	     * longest format that doesn't introduce empty precision.
	     *
	     * Extract the next group of digits.
	     */

	    mp_div(&b, &S, &dig, &b);
	    if (dig.used > 1) {
		Tcl_Panic("wrong digit!");
	    }
	    digit = dig.dp[0];
	    for (j = g-1; j >= 0; --j) {
		int t = itens[j];

		*s++ = digit / t + '0';
		digit %= t;
	    }
	    i += g;

	    /*
	     * Have we converted all the requested digits?
	     */

	    if (i == ilim) {
		mp_mul_2d(&b, 1, &b);
		if (ShouldBankerRoundUp(&b, &S, digit&1)) {
		    s = BumpUp(s, retval, &k);
		}
		break;
	    }
	}
    }
    while (*--s == '0') {
	/* do nothing */
    }
    ++s;

    /*
     * Endgame - store the location of the decimal point and the end of the
     * string.
     */

    mp_clear_multi(&b, &S, &dig, NULL);
    *s = '\0';
    *decpt = k;
    if (endPtr) {
	*endPtr = s;
    }
    return retval;
}

/*
 *----------------------------------------------------------------------
 *
 * TclDoubleDigits --
 *
 *	Core of Tcl's conversion of double-precision floating point numbers to
 *	decimal.
 *
 * Results:
 *	Returns a newly-allocated string of digits.
 *
 * Side effects:
 *	Sets *decpt to the index of the character in the string before the
 *	place that the decimal point should go. If 'endPtr' is not NULL, sets
 *	endPtr to point to the terminating '\0' byte of the string. Sets *sign
 *	to 1 if a minus sign should be printed with the number, or 0 if a plus
 *	sign (or no sign) should appear.
 *
 * This function is a service routine that produces the string of digits for
 * floating-point-to-decimal conversion. It can do a number of things
 * according to the 'flags' argument. Valid values for 'flags' include:
 *	TCL_DD_SHORTEST - This is the default for floating point conversion if
 *		::tcl_precision is 0. It constructs the shortest string of
 *		digits that will reconvert to the given number when scanned.
 *		For floating point numbers that are exactly between two
 *		decimal numbers, it resolves using the 'round to even' rule.
 *		With this value, the 'ndigits' parameter is ignored.
 *	TCL_DD_E_FORMAT - This value is used to prepare numbers for %e format
 *		conversion (or for default floating->string if tcl_precision
 *		is not 0). It constructs a string of at most 'ndigits' digits,
 *		choosing the one that is closest to the given number (and
 *		resolving ties with 'round to even').  It is allowed to return
 *		fewer than 'ndigits' if the number converts exactly; if the
 *		TCL_DD_E_FORMAT|TCL_DD_SHORTEN_FLAG is supplied instead, it
 *		also returns fewer digits if the shorter string will still
 *		reconvert without loss to the given input number. In any case,
 *		strings of trailing zeroes are suppressed.
 *	TCL_DD_F_FORMAT - This value is used to prepare numbers for %f format
 *		conversion. It requests that conversion proceed until
 *		'ndigits' digits after the decimal point have been converted.
 *		It is possible for this format to result in a zero-length
 *		string if the number is sufficiently small. Again, it is
 *		permissible for TCL_DD_F_FORMAT to return fewer digits for a
 *		number that converts exactly, and changing the argument to
 *		TCL_DD_F_FORMAT|TCL_DD_SHORTEN_FLAG will allow the routine
 *		also to return fewer digits if the shorter string will still
 *		reconvert without loss to the given input number. Strings of
 *		trailing zeroes are suppressed.
 *
 *	To any of these flags may be OR'ed TCL_DD_NO_QUICK; this flag requires
 *	all calculations to be done in exact arithmetic. Normally, E and F
 *	format with fewer than about 14 digits will be done with a quick
 *	floating point approximation and fall back on the exact arithmetic
 *	only if the input number is close enough to the midpoint between two
 *	decimal strings that more precision is needed to resolve which string
 *	is correct.
 *
 * The value stored in the 'decpt' argument on return may be negative
 * (indicating that the decimal point falls to the left of the string) or
 * greater than the length of the string. In addition, the value -9999 is used
 * as a sentinel to indicate that the string is one of the special values
 * "Infinity" and "NaN", and that no decimal point should be inserted.
 *
 *----------------------------------------------------------------------
 */

char *
TclDoubleDigits(
    double dv,			/* Number to convert. */
    int ndigits,		/* Number of digits requested. */
    int flags,			/* Conversion flags. */
    int *decpt,			/* OUTPUT: Position of the decimal point. */
    int *sign,			/* OUTPUT: 1 if the result is negative. */
    char **endPtr)		/* OUTPUT: If not NULL, receives a pointer to
				 *	   one character beyond the end of the
				 *	   returned string. */
{
    Double d;			/* Union for deconstructing doubles. */
    Tcl_WideUInt bw;		/* Integer significand. */
    int be;			/* Power of 2 by which b must be multiplied */
    int bbits;			/* Number of bits needed to represent b. */
    int denorm;			/* Flag == 1 iff the input number was
				 * denormalized. */
    int k;			/* Estimate of floor(log10(d)). */
    int k_check;		/* Flag == 1 if d is near enough to a power of
				 * ten that k must be checked. */
    int b2, b5, s2, s5;		/* Powers of 2 and 5 in the numerator and
				 * denominator of intermediate results. */
    int ilim = -1, ilim1 = -1;	/* Number of digits to convert, and number to
				 * convert if log10(d) has been
				 * overestimated. */
    char *retval;		/* Return value from this function. */
    int i = -1;

    /*
     * Put the input number into a union for bit-whacking.
     */

    d.d = dv;

    /*
     * Handle the cases of negative numbers (by taking the absolute value:
     * this includes -Inf and -NaN!), infinity, Not a Number, and zero.
     */

    TakeAbsoluteValue(&d, sign);
    if ((d.w.word0 & EXP_MASK) == EXP_MASK) {
	return FormatInfAndNaN(&d, decpt, endPtr);
    }
    if (d.d == 0.0) {
	return FormatZero(decpt, endPtr);
    }

    /*
     * Unpack the floating point into a wide integer and an exponent.
     * Determine the number of bits that the big integer requires, and compute
     * a quick approximation (which may be one too high) of ceil(log10(d.d)).
     */

    denorm = ((d.w.word0 & EXP_MASK) == 0);
    DoubleToExpAndSig(d.d, &bw, &be, &bbits);
    k = ApproximateLog10(bw, be, bbits);
    k = BetterLog10(d.d, k, &k_check);

    /* At this point, we have:
     *	  d is the number to convert.
     *    bw are significand and exponent: d == bw*2**be,
     *    bbits is the length of bw: 2**bbits-1 <= bw < 2**bbits
     *	  k is either ceil(log10(d)) or ceil(log10(d))+1. k_check is 0 if we
     *      know that k is exactly ceil(log10(d)) and 1 if we need to check.
     *    We want a rational number
     *      r = b * 10**(1-k) = bw * 2**b2 * 5**b5 / (2**s2 / 5**s5),
     *    with b2, b5, s2, s5 >= 0.  Note that the most significant decimal
     *    digit is floor(r) and that successive digits can be obtained by
     *    setting r <- 10*floor(r) (or b <= 10 * (b % S)).  Find appropriate
     *    b2, b5, s2, s5.
     */

    ComputeScale(be, k, &b2, &b5, &s2, &s5);

    /*
     * Correct an incorrect caller-supplied 'ndigits'.  Also determine:
     *	i = The maximum number of decimal digits that will be returned in the
     *      formatted string.  This is k + 1 + ndigits for F format, 18 for
     *      shortest, and ndigits for E format.
     *  ilim = The number of significant digits to convert if k has been
     *         guessed correctly. This is -1 for shortest (which
     *         stop when all significance has been lost), 'ndigits' for E
     *         format, and 'k + 1 + ndigits' for F format.
     *  ilim1 = The minimum number of significant digits to convert if k has
     *	        been guessed 1 too high. This, too, is -1 for shortest,
     *	        and 'ndigits' for E format, but it's 'ndigits-1' for F
     *	        format.
     */

    SetPrecisionLimits(flags, k, &ndigits, &i, &ilim, &ilim1);

    /*
     * Try to do low-precision conversion in floating point rather than
     * resorting to expensive multiprecision arithmetic.
     */

    if (ilim >= 0 && ilim <= QUICK_MAX && !(flags & TCL_DD_NO_QUICK)) {
	retval = QuickConversion(d.d, k, k_check, flags, i, ilim, ilim1,
		decpt, endPtr);
	if (retval != NULL) {
	    return retval;
	}
    }

    /*
     * For shortening conversions, determine the upper and lower bounds for
     * the remainder at which we can stop.
     *   m+ = (2**m2plus * 5**m5) / (2**s2 * 5**s5) is the limit on the high
     *        side, and
     *   m- = (2**m2minus * 5**m5) / (2**s2 * 5**s5) is the limit on the low
     *        side.
     * We may need to increase s2 to put m2plus, m2minus, b2 over a common
     * denominator.
     */

    if (flags & TCL_DD_SHORTEN_FLAG) {
	int m2minus = b2;
	int m2plus;
	int m5 = b5;
	int len = i;

	/*
	 * Find the quantity i so that (2**i*5**b5)/(2**s2*5**s5) is 1/2 unit
	 * in the least significant place of the floating point number.
	 */

	if (denorm) {
	    i = be + EXPONENT_BIAS + (FP_PRECISION-1);
	} else {
	    i = 1 + FP_PRECISION - bbits;
	}
	b2 += i;
	s2 += i;

	/*
	 * Reduce the fractions to lowest terms, since the above calculation
	 * may have left excess powers of 2 in numerator and denominator.
	 */

	CastOutPowersOf2(&b2, &m2minus, &s2);

	/*
	 * In the special case where bw==1, the nearest floating point number
	 * to it on the low side is 1/4 ulp below it. Adjust accordingly.
	 */

	m2plus = m2minus;
	if (!denorm && bw == 1) {
	    ++b2;
	    ++s2;
	    ++m2plus;
	}

	if (s5+1 < N_LOG2POW5 && s2+1 + log2pow5[s5+1] <= 64) {
	    /*
	     * If 10*2**s2*5**s5 == 2**(s2+1)+5**(s5+1) fits in a 64-bit word,
	     * then all our intermediate calculations can be done using exact
	     * 64-bit arithmetic with no need for expensive multiprecision
	     * operations. (This will be true for all numbers in the range
	     * [1.0e-3 .. 1.0e+24]).
	     */

	    return ShorteningInt64Conversion(&d, bw, b2, b5, m2plus,
		    m2minus, m5, s2, s5, k, len, ilim, ilim1, decpt, endPtr);
	} else if (s5 == 0) {
	    /*
	     * The denominator is a power of 2, so we can replace division by
	     * digit shifts. First we round up s2 to a multiple of MP_DIGIT_BIT,
	     * and adjust m2 and b2 accordingly. Then we launch into a version
	     * of the comparison that's specialized for the 'power of mp_digit
	     * in the denominator' case.
	     */

	    if (s2 % MP_DIGIT_BIT != 0) {
		int delta = MP_DIGIT_BIT - (s2 % MP_DIGIT_BIT);

		b2 += delta;
		m2plus += delta;
		m2minus += delta;
		s2 += delta;
	    }
	    return ShorteningBignumConversionPowD(&d, bw, b2, b5,
		    m2plus, m2minus, m5, s2/MP_DIGIT_BIT, k, len, ilim, ilim1,
		    decpt, endPtr);
	} else {
	    /*
	     * Alas, there's no helpful special case; use full-up bignum
	     * arithmetic for the conversion.
	     */

	    return ShorteningBignumConversion(&d, bw, b2, m2plus,
		    m2minus, s2, s5, k, len, ilim, ilim1, decpt, endPtr);
	}
    } else {
	/*
	 * Non-shortening conversion.
	 */

	int len = i;

	/*
	 * Reduce numerator and denominator to lowest terms.
	 */

	if (b2 >= s2 && s2 > 0) {
	    b2 -= s2; s2 = 0;
	} else if (s2 >= b2 && b2 > 0) {
	    s2 -= b2; b2 = 0;
	}

	if (s5+1 < N_LOG2POW5 && s2+1 + log2pow5[s5+1] <= 64) {
	    /*
	     * If 10*2**s2*5**s5 == 2**(s2+1)+5**(s5+1) fits in a 64-bit word,
	     * then all our intermediate calculations can be done using exact
	     * 64-bit arithmetic with no need for expensive multiprecision
	     * operations.
	     */

	    return StrictInt64Conversion(&d, bw, b2, b5, s2, s5, k,
		    len, ilim, ilim1, decpt, endPtr);
	} else if (s5 == 0) {
	    /*
	     * The denominator is a power of 2, so we can replace division by
	     * digit shifts. First we round up s2 to a multiple of MP_DIGIT_BIT,
	     * and adjust m2 and b2 accordingly. Then we launch into a version
	     * of the comparison that's specialized for the 'power of mp_digit
	     * in the denominator' case.
	     */

	    if (s2 % MP_DIGIT_BIT != 0) {
		int delta = MP_DIGIT_BIT - (s2 % MP_DIGIT_BIT);

		b2 += delta;
		s2 += delta;
	    }
	    return StrictBignumConversionPowD(&d, bw, b2, b5,
		    s2/MP_DIGIT_BIT, k, len, ilim, ilim1, decpt, endPtr);
	} else {
	    /*
	     * There are no helpful special cases, but at least we know in
	     * advance how many digits we will convert. We can run the
	     * conversion in steps of DIGIT_GROUP digits, so as to have many
	     * fewer mp_int divisions.
	     */

	    return StrictBignumConversion(&d, bw, b2, s2, s5, k,
		    len, ilim, ilim1, decpt, endPtr);
	}
    }
}

/*
 *----------------------------------------------------------------------
 *
 * TclInitDoubleConversion --
 *
 *	Initializes constants that are needed for conversions to and from
 *	'double'
 *
 * Results:
 *	None.
 *
 * Side effects:
 *	The log base 2 of the floating point radix, the number of bits in a
 *	double mantissa, and a table of the powers of five and ten are
 *	computed and stored.
 *
 *----------------------------------------------------------------------
 */

void
TclInitDoubleConversion(void)
{
    int i;
    int x;
    Tcl_WideUInt u;
    double d;
#ifdef IEEE_FLOATING_POINT
    union {
	double dv;
	Tcl_WideUInt iv;
    } bitwhack;
#endif
#if defined(__sgi) && defined(_COMPILER_VERSION)
    union fpc_csr mipsCR;

    mipsCR.fc_word = get_fpc_csr();
    mipsCR.fc_struct.flush = 0;
    set_fpc_csr(mipsCR.fc_word);
#endif

    /*
     * Initialize table of powers of 10 expressed as wide integers.
     */

    maxpow10_wide = (int)
	    floor(sizeof(Tcl_WideUInt) * CHAR_BIT * log(2.) / log(10.));
    pow10_wide = ckalloc((maxpow10_wide + 1) * sizeof(Tcl_WideUInt));
    u = 1;
    for (i = 0; i < maxpow10_wide; ++i) {
	pow10_wide[i] = u;
	u *= 10;
    }
    pow10_wide[i] = u;

    /*
     * Determine how many bits of precision a double has, and how many decimal
     * digits that represents.
     */

    if (frexp((double) FLT_RADIX, &log2FLT_RADIX) != 0.5) {
	Tcl_Panic("This code doesn't work on a decimal machine!");
    }
    log2FLT_RADIX--;
    mantBits = DBL_MANT_DIG * log2FLT_RADIX;
    d = 1.0;

    /*
     * Initialize a table of powers of ten that can be exactly represented in
     * a double.
     */

    x = (int) (DBL_MANT_DIG * log((double) FLT_RADIX) / log(5.0));
    if (x < MAXPOW) {
	mmaxpow = x;
    } else {
	mmaxpow = MAXPOW;
    }
    for (i=0 ; i<=mmaxpow ; ++i) {
	pow10vals[i] = d;
	d *= 10.0;
    }

    /*
     * Initialize a table of large powers of five.
     */

    for (i=0; i<9; ++i) {
	mp_init(pow5 + i);
    }
    mp_set(pow5, 5);
    for (i=0; i<8; ++i) {
	mp_sqr(pow5+i, pow5+i+1);
    }
    mp_init_ul(pow5_13, 1220703125);
    for (i = 1; i < 5; ++i) {
	mp_init(pow5_13 + i);
	mp_sqr(pow5_13 + i - 1, pow5_13 + i);
    }

    /*
     * Determine the number of decimal digits to the left and right of the
     * decimal point in the largest and smallest double, the smallest double
     * that differs from zero, and the number of mp_digits needed to represent
     * the significand of a double.
     */

    maxDigits = (int) ((DBL_MAX_EXP * log((double) FLT_RADIX)
	    + 0.5 * log(10.)) / log(10.));
    minDigits = (int) floor((DBL_MIN_EXP - DBL_MANT_DIG)
	    * log((double) FLT_RADIX) / log(10.));
    log10_DIGIT_MAX = (int) floor(MP_DIGIT_BIT * log(2.) / log(10.));

    /*
     * Nokia 770's software-emulated floating point is "middle endian": the
     * bytes within a 32-bit word are little-endian (like the native
     * integers), but the two words of a 'double' are presented most
     * significant word first.
     */

#ifdef IEEE_FLOATING_POINT
    bitwhack.dv = 1.000000238418579;
				/* 3ff0 0000 4000 0000 */
    if ((bitwhack.iv >> 32) == 0x3ff00000) {
	n770_fp = 0;
    } else if ((bitwhack.iv & 0xffffffff) == 0x3ff00000) {
	n770_fp = 1;
    } else {
	Tcl_Panic("unknown floating point word order on this machine");
    }
#endif
}

/*
 *----------------------------------------------------------------------
 *
 * TclFinalizeDoubleConversion --
 *
 *	Cleans up this file on exit.
 *
 * Results:
 *	None
 *
 * Side effects:
 *	Memory allocated by TclInitDoubleConversion is freed.
 *
 *----------------------------------------------------------------------
 */

void
TclFinalizeDoubleConversion(void)
{
    int i;

    ckfree(pow10_wide);
    for (i=0; i<9; ++i) {
	mp_clear(pow5 + i);
    }
    for (i=0; i < 5; ++i) {
	mp_clear(pow5_13 + i);
    }
}

/*
 *----------------------------------------------------------------------
 *
 * Tcl_InitBignumFromDouble --
 *
 *	Extracts the integer part of a double and converts it to an arbitrary
 *	precision integer.
 *
 * Results:
 *	None.
 *
 * Side effects:
 *	Initializes the bignum supplied, and stores the converted number in
 *	it.
 *
 *----------------------------------------------------------------------
 */

int
Tcl_InitBignumFromDouble(
    Tcl_Interp *interp,		/* For error message. */
    double d,			/* Number to convert. */
    mp_int *b)			/* Place to store the result. */
{
    double fract;
    int expt;

    /*
     * Infinite values can't convert to bignum.
     */

    if (TclIsInfinite(d)) {
	if (interp != NULL) {
	    const char *s = "integer value too large to represent";

	    Tcl_SetObjResult(interp, Tcl_NewStringObj(s, -1));
	    Tcl_SetErrorCode(interp, "ARITH", "IOVERFLOW", s, NULL);
	}
	return TCL_ERROR;
    }

    fract = frexp(d, &expt);
    if (expt <= 0) {
	mp_init(b);
	mp_zero(b);
    } else {
	Tcl_WideInt w = (Tcl_WideInt) ldexp(fract, mantBits);
	int shift = expt - mantBits;

	TclBNInitBignumFromWideInt(b, w);
	if (shift < 0) {
	    mp_div_2d(b, -shift, b, NULL);
	} else if (shift > 0) {
	    mp_mul_2d(b, shift, b);
	}
    }
    return TCL_OK;
}

/*
 *----------------------------------------------------------------------
 *
 * TclBignumToDouble --
 *
 *	Convert an arbitrary-precision integer to a native floating point
 *	number.
 *
 * Results:
 *	Returns the converted number. Sets errno to ERANGE if the number is
 *	too large to convert.
 *
 *----------------------------------------------------------------------
 */

double
TclBignumToDouble(
    const mp_int *a)			/* Integer to convert. */
{
    mp_int b;
    int bits, shift, i, lsb;
    double r;


    /*
     * We need a 'mantBits'-bit significand.  Determine what shift will
     * give us that.
     */

    bits = mp_count_bits(a);
    if (bits > DBL_MAX_EXP*log2FLT_RADIX) {
	errno = ERANGE;
	if (a->sign == MP_ZPOS) {
	    return HUGE_VAL;
	} else {
	    return -HUGE_VAL;
	}
    }
    shift = mantBits - bits;

    /*
     * If shift > 0, shift the significand left by the requisite number of
     * bits.  If shift == 0, the significand is already exactly 'mantBits'
     * in length.  If shift < 0, we will need to shift the significand right
     * by the requisite number of bits, and round it. If the '1-shift'
     * least significant bits are 0, but the 'shift'th bit is nonzero,
     * then the significand lies exactly between two values and must be
     * 'rounded to even'.
     */

    mp_init(&b);
    if (shift == 0) {
	mp_copy(a, &b);
    } else if (shift > 0) {
	mp_mul_2d(a, shift, &b);
    } else if (shift < 0) {
	lsb = mp_cnt_lsb(a);
	if (lsb == -1-shift) {

	    /*
	     * Round to even
	     */

	    mp_div_2d(a, -shift, &b, NULL);
	    if (mp_isodd(&b)) {
		if (b.sign == MP_ZPOS) {
		    mp_add_d(&b, 1, &b);
		} else {
		    mp_sub_d(&b, 1, &b);
		}
	    }
	} else {

	    /*
	     * Ordinary rounding
	     */

	    mp_div_2d(a, -1-shift, &b, NULL);
	    if (b.sign == MP_ZPOS) {
		mp_add_d(&b, 1, &b);
	    } else {
		mp_sub_d(&b, 1, &b);
	    }
	    mp_div_2d(&b, 1, &b, NULL);
	}
    }

    /*
     * Accumulate the result, one mp_digit at a time.
     */

    r = 0.0;
    for (i=b.used-1 ; i>=0 ; --i) {
	r = ldexp(r, MP_DIGIT_BIT) + b.dp[i];
    }
    mp_clear(&b);

    /*
     * Scale the result to the correct number of bits.
     */

    r = ldexp(r, bits - mantBits);

    /*
     * Return the result with the appropriate sign.
     */

    if (a->sign == MP_ZPOS) {
	return r;
    } else {
	return -r;
    }
}

/*
 *----------------------------------------------------------------------
 *
 * TclCeil --
 *
 *	Computes the smallest floating point number that is at least the
 *	mp_int argument.
 *
 * Results:
 *	Returns the floating point number.
 *
 *----------------------------------------------------------------------
 */

double
TclCeil(
    const mp_int *a)			/* Integer to convert. */
{
    double r = 0.0;
    mp_int b;

    mp_init(&b);
    if (a->sign != MP_ZPOS) {
	mp_neg(a, &b);
	r = -TclFloor(&b);
    } else {
	int bits = mp_count_bits(a);

	if (bits > DBL_MAX_EXP*log2FLT_RADIX) {
	    r = HUGE_VAL;
	} else {
	    int i, exact = 1, shift = mantBits - bits;

	    if (shift > 0) {
		mp_mul_2d(a, shift, &b);
	    } else if (shift < 0) {
		mp_int d;
		mp_init(&d);
		mp_div_2d(a, -shift, &b, &d);
		exact = d.used == 0;
		mp_clear(&d);
	    } else {
		mp_copy(a, &b);
	    }
	    if (!exact) {
		mp_add_d(&b, 1, &b);
	    }
	    for (i=b.used-1 ; i>=0 ; --i) {
		r = ldexp(r, MP_DIGIT_BIT) + b.dp[i];
	    }
	    r = ldexp(r, bits - mantBits);
	}
    }
    mp_clear(&b);
    return r;
}

/*
 *----------------------------------------------------------------------
 *
 * TclFloor --
 *
 *	Computes the largest floating point number less than or equal to the
 *	mp_int argument.
 *
 * Results:
 *	Returns the floating point value.
 *
 *----------------------------------------------------------------------
 */

double
TclFloor(
    const mp_int *a)			/* Integer to convert. */
{
    double r = 0.0;
    mp_int b;

    mp_init(&b);
    if (a->sign != MP_ZPOS) {
	mp_neg(a, &b);
	r = -TclCeil(&b);
    } else {
	int bits = mp_count_bits(a);

	if (bits > DBL_MAX_EXP*log2FLT_RADIX) {
	    r = DBL_MAX;
	} else {
	    int i, shift = mantBits - bits;

	    if (shift > 0) {
		mp_mul_2d(a, shift, &b);
	    } else if (shift < 0) {
		mp_div_2d(a, -shift, &b, NULL);
	    } else {
		mp_copy(a, &b);
	    }
	    for (i=b.used-1 ; i>=0 ; --i) {
		r = ldexp(r, MP_DIGIT_BIT) + b.dp[i];
	    }
	    r = ldexp(r, bits - mantBits);
	}
    }
    mp_clear(&b);
    return r;
}

/*
 *----------------------------------------------------------------------
 *
 * BignumToBiasedFrExp --
 *
 *	Convert an arbitrary-precision integer to a native floating point
 *	number in the range [0.5,1) times a power of two. NOTE: Intentionally
 *	converts to a number that's a few ulp too small, so that
 *	RefineApproximation will not overflow near the high end of the
 *	machine's arithmetic range.
 *
 * Results:
 *	Returns the converted number.
 *
 * Side effects:
 *	Stores the exponent of two in 'machexp'.
 *
 *----------------------------------------------------------------------
 */

static double
BignumToBiasedFrExp(
    const mp_int *a,		/* Integer to convert. */
    int *machexp)		/* Power of two. */
{
    mp_int b;
    int bits;
    int shift;
    int i;
    double r;

    /*
     * Determine how many bits we need, and extract that many from the input.
     * Round to nearest unit in the last place.
     */

    bits = mp_count_bits(a);
    shift = mantBits - 2 - bits;
    mp_init(&b);
    if (shift > 0) {
	mp_mul_2d(a, shift, &b);
    } else if (shift < 0) {
	mp_div_2d(a, -shift, &b, NULL);
    } else {
	mp_copy(a, &b);
    }

    /*
     * Accumulate the result, one mp_digit at a time.
     */

    r = 0.0;
    for (i=b.used-1; i>=0; --i) {
	r = ldexp(r, MP_DIGIT_BIT) + b.dp[i];
    }
    mp_clear(&b);

    /*
     * Return the result with the appropriate sign.
     */

    *machexp = bits - mantBits + 2;
    return ((a->sign == MP_ZPOS) ? r : -r);
}

/*
 *----------------------------------------------------------------------
 *
 * Pow10TimesFrExp --
 *
 *	Multiply a power of ten by a number expressed as fraction and
 *	exponent.
 *
 * Results:
 *	Returns the significand of the result.
 *
 * Side effects:
 *	Overwrites the 'machexp' parameter with the exponent of the result.
 *
 * Assumes that 'exponent' is such that 10**exponent would be a double, even
 * though 'fraction*10**(machexp+exponent)' might overflow.
 *
 *----------------------------------------------------------------------
 */

static double
Pow10TimesFrExp(
    int exponent,		/* Power of 10 to multiply by. */
    double fraction,		/* Significand of multiplicand. */
    int *machexp)		/* On input, exponent of multiplicand. On
				 * output, exponent of result. */
{
    int i, j;
    int expt = *machexp;
    double retval = fraction;

    if (exponent > 0) {
	/*
	 * Multiply by 10**exponent.
	 */

	retval = frexp(retval * pow10vals[exponent & 0xf], &j);
	expt += j;
	for (i=4; i<9; ++i) {
	    if (exponent & (1<<i)) {
		retval = frexp(retval * pow_10_2_n[i], &j);
		expt += j;
	    }
	}
    } else if (exponent < 0) {
	/*
	 * Divide by 10**-exponent.
	 */

	retval = frexp(retval / pow10vals[(-exponent) & 0xf], &j);
	expt += j;
	for (i=4; i<9; ++i) {
	    if ((-exponent) & (1<<i)) {
		retval = frexp(retval / pow_10_2_n[i], &j);
		expt += j;
	    }
	}
    }

    *machexp = expt;
    return retval;
}

/*
 *----------------------------------------------------------------------
 *
 * SafeLdExp --
 *
 *	Do an 'ldexp' operation, but handle denormals gracefully.
 *
 * Results:
 *	Returns the appropriately scaled value.
 *
 *	On some platforms, 'ldexp' fails when presented with a number too
 *	small to represent as a normalized double. This routine does 'ldexp'
 *	in two steps for those numbers, to return correctly denormalized
 *	values.
 *
 *----------------------------------------------------------------------
 */

static double
SafeLdExp(
    double fract,
    int expt)
{
    int minexpt = DBL_MIN_EXP * log2FLT_RADIX;
    volatile double a, b, retval;

    if (expt < minexpt) {
	a = ldexp(fract, expt - mantBits - minexpt);
	b = ldexp(1.0, mantBits + minexpt);
	retval = a * b;
    } else {
	retval = ldexp(fract, expt);
    }
    return retval;
}

/*
 *----------------------------------------------------------------------
 *
 * TclFormatNaN --
 *
 *	Makes the string representation of a "Not a Number"
 *
 * Results:
 *	None.
 *
 * Side effects:
 *	Stores the string representation in the supplied buffer, which must be
 *	at least TCL_DOUBLE_SPACE characters.
 *
 *----------------------------------------------------------------------
 */

void
TclFormatNaN(
    double value,		/* The Not-a-Number to format. */
    char *buffer)		/* String representation. */
{
#ifndef IEEE_FLOATING_POINT
    strcpy(buffer, "NaN");
    return;
#else
    union {
	double dv;
	Tcl_WideUInt iv;
    } bitwhack;

    bitwhack.dv = value;
    if (n770_fp) {
	bitwhack.iv = Nokia770Twiddle(bitwhack.iv);
    }
    if (bitwhack.iv & ((Tcl_WideUInt) 1 << 63)) {
	bitwhack.iv &= ~ ((Tcl_WideUInt) 1 << 63);
	*buffer++ = '-';
    }
    *buffer++ = 'N';
    *buffer++ = 'a';
    *buffer++ = 'N';
    bitwhack.iv &= (((Tcl_WideUInt) 1) << 51) - 1;
    if (bitwhack.iv != 0) {
	sprintf(buffer, "(%" TCL_LL_MODIFIER "x)", bitwhack.iv);
    } else {
	*buffer = '\0';
    }
#endif /* IEEE_FLOATING_POINT */
}

/*
 *----------------------------------------------------------------------
 *
 * Nokia770Twiddle --
 *
 *	Transpose the two words of a number for Nokia 770 floating point
 *	handling.
 *
 *----------------------------------------------------------------------
 */
#ifdef IEEE_FLOATING_POINT
static Tcl_WideUInt
Nokia770Twiddle(
    Tcl_WideUInt w)		/* Number to transpose. */
{
    return (((w >> 32) & 0xffffffff) | (w << 32));
}
#endif

/*
 *----------------------------------------------------------------------
 *
 * TclNokia770Doubles --
 *
 *	Transpose the two words of a number for Nokia 770 floating point
 *	handling.
 *
 *----------------------------------------------------------------------
 */

int
TclNokia770Doubles(void)
{
    return n770_fp;
}

/*
 * Local Variables:
 * mode: c
 * c-basic-offset: 4
 * fill-column: 78
 * End:
 */<|MERGE_RESOLUTION|>--- conflicted
+++ resolved
@@ -3207,14 +3207,7 @@
 ShouldBankerRoundUpToNextPowD(
     mp_int *b,			/* Numerator of the fraction. */
     mp_int *m,			/* Numerator of the rounding tolerance. */
-<<<<<<< HEAD
-    int sd,			/* Common denominator is 2**(sd*DIGIT_BIT). */
-=======
     int sd,			/* Common denominator is 2**(sd*MP_DIGIT_BIT). */
-    int convType,		/* Conversion type: STEELE defeats
-				 * round-to-even (not sure why one wants to do
-				 * this; I copied it from Gay). FIXME */
->>>>>>> d31b63df
     int isodd,			/* 1 if the integer significand is odd. */
     mp_int *temp)		/* Work area for the calculation. */
 {
