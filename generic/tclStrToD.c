--- conflicted
+++ resolved
@@ -249,18 +249,6 @@
     100000000
 };
 
-<<<<<<< HEAD
-static const Tcl_WideUInt wtens[] = {
-    1, 10, 100, 1000, 10000, 100000, 1000000,
-    (Tcl_WideUInt) 1000000*10, 		(Tcl_WideUInt) 1000000*100,
-    (Tcl_WideUInt) 1000000*1000, 	(Tcl_WideUInt) 1000000*10000,
-    (Tcl_WideUInt) 1000000*100000, 	(Tcl_WideUInt) 1000000*1000000,
-    (Tcl_WideUInt) 1000000*1000000*10, 	(Tcl_WideUInt) 1000000*1000000*100,
-    (Tcl_WideUInt) 1000000*1000000*1000,(Tcl_WideUInt) 1000000*1000000*10000
-};
-
-=======
->>>>>>> e6a74822
 static const double bigtens[] = {
     1e016, 1e032, 1e064, 1e128, 1e256
 };
