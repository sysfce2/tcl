/*
 * tclStrToD.c --
 *
 *	This file contains a collection of procedures for managing conversions
 *	to/from floating-point in Tcl. They include TclParseNumber, which
 *	parses numbers from strings; TclDoubleDigits, which formats numbers
 *	into strings of digits, and procedures for interconversion among
 *	'double' and 'mp_int' types.
 *
 * Copyright (c) 2005 by Kevin B. Kenny. All rights reserved.
 *
 * See the file "license.terms" for information on usage and redistribution of
 * this file, and for a DISCLAIMER OF ALL WARRANTIES.
 */

#include "tclInt.h"
#include "tommath.h"
#include <math.h>

/*
 * This code supports (at least hypothetically), IBM, Cray, VAX and IEEE-754
 * floating point; of these, only IEEE-754 can represent NaN. IEEE-754 can be
 * uniquely determined by radix and by the widths of significand and exponent.
 */

#if (FLT_RADIX == 2) && (DBL_MANT_DIG == 53) && (DBL_MAX_EXP == 1024)
#   define IEEE_FLOATING_POINT
#endif

/*
 * Rounding controls. (Thanks a lot, Intel!)
 */

#ifdef __i386
/*
 * gcc on x86 needs access to rounding controls, because of a questionable
 * feature where it retains intermediate results as IEEE 'long double' values
 * somewhat unpredictably. It is tempting to include fpu_control.h, but that
 * file exists only on Linux; it is missing on Cygwin and MinGW. Most gcc-isms
 * and ix86-isms are factored out here.
 */

#if defined(__GNUC__)
typedef unsigned int	fpu_control_t __attribute__ ((__mode__ (__HI__)));

#define _FPU_GETCW(cw)	__asm__ __volatile__ ("fnstcw %0" : "=m" (*&cw))
#define _FPU_SETCW(cw)	__asm__ __volatile__ ("fldcw %0" : : "m" (*&cw))
#   define FPU_IEEE_ROUNDING	0x027f
#   define ADJUST_FPU_CONTROL_WORD
#define TCL_IEEE_DOUBLE_ROUNDING \
    fpu_control_t roundTo53Bits = FPU_IEEE_ROUNDING;	\
    fpu_control_t oldRoundingMode;			\
    _FPU_GETCW(oldRoundingMode);			\
    _FPU_SETCW(roundTo53Bits)
#define TCL_DEFAULT_DOUBLE_ROUNDING \
    _FPU_SETCW(oldRoundingMode)

/*
 * Sun ProC needs sunmath for rounding control on x86 like gcc above.
 */
#elif defined(__sun)
#include <sunmath.h>
#define TCL_IEEE_DOUBLE_ROUNDING \
    ieee_flags("set","precision","double",NULL)
#define TCL_DEFAULT_DOUBLE_ROUNDING \
    ieee_flags("clear","precision",NULL,NULL)

/*
 * Other platforms are assumed to always operate in full IEEE mode, so we make
 * the macros to go in and out of that mode do nothing.
 */

#else /* !__GNUC__ && !__sun */
#define TCL_IEEE_DOUBLE_ROUNDING	((void) 0)
#define TCL_DEFAULT_DOUBLE_ROUNDING	((void) 0)
#endif
#else /* !__i386 */
#define TCL_IEEE_DOUBLE_ROUNDING	((void) 0)
#define TCL_DEFAULT_DOUBLE_ROUNDING	((void) 0)
#endif

/*
 * MIPS floating-point units need special settings in control registers to use
 * gradual underflow as we expect.  This fix is for the MIPSpro compiler.
 */

#if defined(__sgi) && defined(_COMPILER_VERSION)
#include <sys/fpu.h>
#endif

/*
 * HP's PA_RISC architecture uses 7ff4000000000000 to represent a quiet NaN.
 * Everyone else uses 7ff8000000000000. (Why, HP, why?)
 */

#ifdef __hppa
#   define NAN_START	0x7ff4
#   define NAN_MASK	(((Tcl_WideUInt) 1) << 50)
#else
#   define NAN_START	0x7ff8
#   define NAN_MASK	(((Tcl_WideUInt) 1) << 51)
#endif

/*
 * Constants used by this file (most of which are only ever calculated at
 * runtime).
 */

/* Magic constants */

#define LOG10_2 0.3010299956639812
#define TWO_OVER_3LOG10 0.28952965460216784
#define LOG10_3HALVES_PLUS_FUDGE 0.1760912590558

/*
 * Definitions of the parts of an IEEE754-format floating point number.
 */

#define SIGN_BIT 	0x80000000
				/* Mask for the sign bit in the first word of
				 * a double. */
#define EXP_MASK	0x7ff00000
				/* Mask for the exponent field in the first
				 * word of a double. */
#define EXP_SHIFT	20	/* Shift count to make the exponent an
				 * integer. */
#define HIDDEN_BIT	(((Tcl_WideUInt) 0x00100000) << 32)
				/* Hidden 1 bit for the significand. */
#define HI_ORDER_SIG_MASK 0x000fffff
				/* Mask for the high-order part of the
				 * significand in the first word of a
				 * double. */
#define SIG_MASK	(((Tcl_WideUInt) HI_ORDER_SIG_MASK << 32) \
			| 0xffffffff)
				/* Mask for the 52-bit significand. */
#define FP_PRECISION	53	/* Number of bits of significand plus the
				 * hidden bit. */
#define EXPONENT_BIAS	0x3ff	/* Bias of the exponent 0. */

/*
 * Derived quantities.
 */

#define TEN_PMAX	22	/* floor(FP_PRECISION*log(2)/log(5)) */
#define QUICK_MAX	14	/* floor((FP_PRECISION-1)*log(2)/log(10))-1 */
#define BLETCH		0x10	/* Highest power of two that is greater than
				 * DBL_MAX_10_EXP, divided by 16. */
#define DIGIT_GROUP	8	/* floor(DIGIT_BIT*log(2)/log(10)) */

/*
 * Union used to dismantle floating point numbers.
 */

typedef union Double {
    struct {
#ifdef WORDS_BIGENDIAN
	int word0;
	int word1;
#else
	int word1;
	int word0;
#endif
    } w;
    double d;
    Tcl_WideUInt q;
} Double;

static int maxpow10_wide;	/* The powers of ten that can be represented
				 * exactly as wide integers. */
static Tcl_WideUInt *pow10_wide;
#define MAXPOW	22
static double pow10vals[MAXPOW+1];
				/* The powers of ten that can be represented
				 * exactly as IEEE754 doubles. */
static int mmaxpow;		/* Largest power of ten that can be
				 * represented exactly in a 'double'. */
static int log10_DIGIT_MAX;	/* The number of decimal digits that fit in an
				 * mp_digit. */
static int log2FLT_RADIX;	/* Logarithm of the floating point radix. */
static int mantBits;		/* Number of bits in a double's significand */
static mp_int pow5[9];		/* Table of powers of 5**(2**n), up to
				 * 5**256 */
static double tiny = 0.0;	/* The smallest representable double. */
static int maxDigits;		/* The maximum number of digits to the left of
				 * the decimal point of a double. */
static int minDigits;		/* The maximum number of digits to the right
				 * of the decimal point in a double. */
static const double pow_10_2_n[] = {	/* Inexact higher powers of ten. */
    1.0,
    100.0,
    10000.0,
    1.0e+8,
    1.0e+16,
    1.0e+32,
    1.0e+64,
    1.0e+128,
    1.0e+256
};

static int n770_fp;		/* Flag is 1 on Nokia N770 floating point.
				 * Nokia's floating point has the words
				 * reversed: if big-endian is 7654 3210,
				 * and little-endian is       0123 4567,
				 * then Nokia's FP is         4567 0123;
				 * little-endian within the 32-bit words but
				 * big-endian between them. */

/*
 * Table of powers of 5 that are small enough to fit in an mp_digit.
 */

static const mp_digit dpow5[13] = {
               1,              5,             25,            125,
             625,           3125,          15625,          78125,
          390625,        1953125,        9765625,       48828125,
       244140625
};

/*
 * Table of powers: pow5_13[n] = 5**(13*2**(n+1))
 */

static mp_int pow5_13[5];	/* Table of powers: 5**13, 5**26, 5**52,
				 * 5**104, 5**208 */
static const double tens[] = {
    1e00, 1e01, 1e02, 1e03, 1e04, 1e05, 1e06, 1e07, 1e08, 1e09,
    1e10, 1e11, 1e12, 1e13, 1e14, 1e15, 1e16, 1e17, 1e18, 1e19,
    1e20, 1e21, 1e22
};

static const int itens [] = {
    1,
    10,
    100,
    1000,
    10000,
    100000,
    1000000,
    10000000,
    100000000
};

static const double bigtens[] = {
    1e016, 1e032, 1e064, 1e128, 1e256
};
#define N_BIGTENS 5

static const int log2pow5[27] = {
    01,  3,  5,  7, 10, 12, 14, 17, 19, 21,
    24, 26, 28, 31, 33, 35, 38, 40, 42, 45,
    47, 49, 52, 54, 56, 59, 61
};
#define N_LOG2POW5 27

static const Tcl_WideUInt wuipow5[27] = {
    (Tcl_WideUInt) 1,		/* 5**0 */
    (Tcl_WideUInt) 5,
    (Tcl_WideUInt) 25,
    (Tcl_WideUInt) 125,
    (Tcl_WideUInt) 625,
    (Tcl_WideUInt) 3125,	/* 5**5 */
    (Tcl_WideUInt) 3125*5,
    (Tcl_WideUInt) 3125*25,
    (Tcl_WideUInt) 3125*125,
    (Tcl_WideUInt) 3125*625,
    (Tcl_WideUInt) 3125*3125,	/* 5**10 */
    (Tcl_WideUInt) 3125*3125*5,
    (Tcl_WideUInt) 3125*3125*25,
    (Tcl_WideUInt) 3125*3125*125,
    (Tcl_WideUInt) 3125*3125*625,
    (Tcl_WideUInt) 3125*3125*3125, /* 5**15 */
    (Tcl_WideUInt) 3125*3125*3125*5,
    (Tcl_WideUInt) 3125*3125*3125*25,
    (Tcl_WideUInt) 3125*3125*3125*125,
    (Tcl_WideUInt) 3125*3125*3125*625,
    (Tcl_WideUInt) 3125*3125*3125*3125,	/* 5**20 */
    (Tcl_WideUInt) 3125*3125*3125*3125*5,
    (Tcl_WideUInt) 3125*3125*3125*3125*25,
    (Tcl_WideUInt) 3125*3125*3125*3125*125,
    (Tcl_WideUInt) 3125*3125*3125*3125*625,
    (Tcl_WideUInt) 3125*3125*3125*3125*3125,  /* 5**25 */
    (Tcl_WideUInt) 3125*3125*3125*3125*3125*5 /* 5**26 */
};

/*
 * Static functions defined in this file.
 */

static int		AccumulateDecimalDigit(unsigned, int,
			    Tcl_WideUInt *, mp_int *, int);
static double		MakeHighPrecisionDouble(int signum,
			    mp_int *significand, int nSigDigs, int exponent);
static double		MakeLowPrecisionDouble(int signum,
			    Tcl_WideUInt significand, int nSigDigs,
			    int exponent);
#ifdef IEEE_FLOATING_POINT
static double		MakeNaN(int signum, Tcl_WideUInt tag);
#endif
static double		RefineApproximation(double approx,
			    mp_int *exactSignificand, int exponent);
static void		MulPow5(mp_int *, unsigned, mp_int *);
static int 		NormalizeRightward(Tcl_WideUInt *);
static int		RequiredPrecision(Tcl_WideUInt);
static void		DoubleToExpAndSig(double, Tcl_WideUInt *, int *,
			    int *);
static void		TakeAbsoluteValue(Double *, int *);
static char *		FormatInfAndNaN(Double *, int *, char **);
static char *		FormatZero(int *, char **);
static int		ApproximateLog10(Tcl_WideUInt, int, int);
static int		BetterLog10(double, int, int *);
static void		ComputeScale(int, int, int *, int *, int *, int *);
static void		SetPrecisionLimits(int, int, int *, int *, int *,
			    int *);
static char *		BumpUp(char *, char *, int *);
static int		AdjustRange(double *, int);
static char *		ShorteningQuickFormat(double, int, int, double,
			    char *, int *);
static char *		StrictQuickFormat(double, int, int, double,
			    char *, int *);
static char *		QuickConversion(double, int, int, int, int, int, int,
			    int *, char **);
static void		CastOutPowersOf2(int *, int *, int *);
static char *		ShorteningInt64Conversion(Double *, Tcl_WideUInt,
			    int, int, int, int, int, int, int, int, int,
			    int, int, int *, char **);
static char *		StrictInt64Conversion(Double *, Tcl_WideUInt,
			    int, int, int, int, int, int,
			    int, int, int *, char **);
static int		ShouldBankerRoundUpPowD(mp_int *, int, int);
static int		ShouldBankerRoundUpToNextPowD(mp_int *, mp_int *,
			    int, int, mp_int *);
static char *		ShorteningBignumConversionPowD(Double *dPtr,
			    Tcl_WideUInt bw, int b2, int b5,
			    int m2plus, int m2minus, int m5,
			    int sd, int k, int len,
			    int ilim, int ilim1, int *decpt,
			    char **endPtr);
static char *		StrictBignumConversionPowD(Double *dPtr,
			    Tcl_WideUInt bw, int b2, int b5,
			    int sd, int k, int len,
			    int ilim, int ilim1, int *decpt,
			    char **endPtr);
static int		ShouldBankerRoundUp(mp_int *, mp_int *, int);
static int		ShouldBankerRoundUpToNext(mp_int *, mp_int *,
			    mp_int *, int);
static char *		ShorteningBignumConversion(Double *dPtr,
			    Tcl_WideUInt bw, int b2,
			    int m2plus, int m2minus,
			    int s2, int s5, int k, int len,
			    int ilim, int ilim1, int *decpt,
			    char **endPtr);
static char *		StrictBignumConversion(Double *dPtr,
			    Tcl_WideUInt bw, int b2,
			    int s2, int s5, int k, int len,
			    int ilim, int ilim1, int *decpt,
			    char **endPtr);
static double		BignumToBiasedFrExp(const mp_int *big, int *machexp);
static double		Pow10TimesFrExp(int exponent, double fraction,
			    int *machexp);
static double		SafeLdExp(double fraction, int exponent);
#ifdef IEEE_FLOATING_POINT
static Tcl_WideUInt	Nokia770Twiddle(Tcl_WideUInt w);
#endif

/*
 *----------------------------------------------------------------------
 *
 * TclParseNumber --
 *
 *	Scans bytes, interpreted as characters in Tcl's internal encoding, and
 *	parses the longest prefix that is the string representation of a
 *	number in a format recognized by Tcl.
 *
 *	The arguments bytes, numBytes, and objPtr are the inputs which
 *	determine the string to be parsed. If bytes is non-NULL, it points to
 *	the first byte to be scanned. If bytes is NULL, then objPtr must be
 *	non-NULL, and the string representation of objPtr will be scanned
 *	(generated first, if necessary). The numBytes argument determines the
 *	number of bytes to be scanned. If numBytes is negative, the first NUL
 *	byte encountered will terminate the scan. If numBytes is non-negative,
 *	then no more than numBytes bytes will be scanned.
 *
 *	The argument flags is an input that controls the numeric formats
 *	recognized by the parser. The flag bits are:
 *
 *	- TCL_PARSE_INTEGER_ONLY:	accept only integer values; reject
 *		strings that denote floating point values (or accept only the
 *		leading portion of them that are integer values).
 *	- TCL_PARSE_SCAN_PREFIXES:	ignore the prefixes 0b and 0o that are
 *		not part of the [scan] command's vocabulary. Use only in
 *		combination with TCL_PARSE_INTEGER_ONLY.
 *	- TCL_PARSE_BINARY_ONLY:	parse only in the binary format, whether
 *		or not a prefix is present that would lead to binary parsing.
 *		Use only in combination with TCL_PARSE_INTEGER_ONLY.
 *	- TCL_PARSE_OCTAL_ONLY:		parse only in the octal format, whether
 *		or not a prefix is present that would lead to octal parsing.
 *		Use only in combination with TCL_PARSE_INTEGER_ONLY.
 *	- TCL_PARSE_HEXADECIMAL_ONLY:	parse only in the hexadecimal format,
 *		whether or not a prefix is present that would lead to
 *		hexadecimal parsing. Use only in combination with
 *		TCL_PARSE_INTEGER_ONLY.
 *	- TCL_PARSE_DECIMAL_ONLY:	parse only in the decimal format, no
 *		matter whether a 0 prefix would normally force a different
 *		base.
 *	- TCL_PARSE_NO_WHITESPACE:	reject any leading/trailing whitespace
 *
 *	The arguments interp and expected are inputs that control error
 *	message generation. If interp is NULL, no error message will be
 *	generated. If interp is non-NULL, then expected must also be non-NULL.
 *	When TCL_ERROR is returned, an error message will be left in the
 *	result of interp, and the expected argument will appear in the error
 *	message as the thing TclParseNumber expected, but failed to find in
 *	the string.
 *
 *	The arguments objPtr and endPtrPtr as well as the return code are the
 *	outputs.
 *
 *	When the parser cannot find any prefix of the string that matches a
 *	format it is looking for, TCL_ERROR is returned and an error message
 *	may be generated and returned as described above. The contents of
 *	objPtr will not be changed. If endPtrPtr is non-NULL, a pointer to the
 *	character in the string that terminated the scan will be written to
 *	*endPtrPtr.
 *
 *	When the parser determines that the entire string matches a format it
 *	is looking for, TCL_OK is returned, and if objPtr is non-NULL, then
 *	the internal rep and Tcl_ObjType of objPtr are set to the "canonical"
 *	numeric value that matches the scanned string. If endPtrPtr is not
 *	NULL, a pointer to the end of the string will be written to *endPtrPtr
 *	(that is, either bytes+numBytes or a pointer to a terminating NUL
 *	byte).
 *
 *	When the parser determines that a partial string matches a format it
 *	is looking for, the value of endPtrPtr determines what happens:
 *
 *	- If endPtrPtr is NULL, then TCL_ERROR is returned, with error message
 *		generation as above.
 *
 *	- If endPtrPtr is non-NULL, then TCL_OK is returned and objPtr
 *		internals are set as above. Also, a pointer to the first
 *		character following the parsed numeric string is written to
 *		*endPtrPtr.
 *
 *	In some cases where the string being scanned is the string rep of
 *	objPtr, this routine can leave objPtr in an inconsistent state where
 *	its string rep and its internal rep do not agree. In these cases the
 *	internal rep will be in agreement with only some substring of the
 *	string rep. This might happen if the caller passes in a non-NULL bytes
 *	value that points somewhere into the string rep. It might happen if
 *	the caller passes in a numBytes value that limits the scan to only a
 *	prefix of the string rep. Or it might happen if a non-NULL value of
 *	endPtrPtr permits a TCL_OK return from only a partial string match. It
 *	is the responsibility of the caller to detect and correct such
 *	inconsistencies when they can and do arise.
 *
 * Results:
 *	Returns a standard Tcl result.
 *
 * Side effects:
 *	The string representaton of objPtr may be generated.
 *
 *	The internal representation and Tcl_ObjType of objPtr may be changed.
 *	This may involve allocation and/or freeing of memory.
 *
 *----------------------------------------------------------------------
 */

int
TclParseNumber(
    Tcl_Interp *interp,		/* Used for error reporting. May be NULL. */
    Tcl_Obj *objPtr,		/* Object to receive the internal rep. */
    const char *expected,	/* Description of the type of number the
				 * caller expects to be able to parse
				 * ("integer", "boolean value", etc.). */
    const char *bytes,		/* Pointer to the start of the string to
				 * scan. */
    int numBytes,		/* Maximum number of bytes to scan, see
				 * above. */
    const char **endPtrPtr,	/* Place to store pointer to the character
				 * that terminated the scan. */
    int flags)			/* Flags governing the parse. */
{
    enum State {
	INITIAL, SIGNUM, ZERO, ZERO_X,
	ZERO_O, ZERO_B, ZERO_D, BINARY,
	HEXADECIMAL, OCTAL, BAD_OCTAL, DECIMAL,
	LEADING_RADIX_POINT, FRACTION,
	EXPONENT_START, EXPONENT_SIGNUM, EXPONENT,
	sI, sIN, sINF, sINFI, sINFIN, sINFINI, sINFINIT, sINFINITY
#ifdef IEEE_FLOATING_POINT
	, sN, sNA, sNAN, sNANPAREN, sNANHEX, sNANFINISH
#endif
    } state = INITIAL;
    enum State acceptState = INITIAL;

    int signum = 0;		/* Sign of the number being parsed. */
    Tcl_WideUInt significandWide = 0;
				/* Significand of the number being parsed (if
				 * no overflow). */
    mp_int significandBig;	/* Significand of the number being parsed (if
				 * it overflows significandWide). */
    int significandOverflow = 0;/* Flag==1 iff significandBig is used. */
    Tcl_WideUInt octalSignificandWide = 0;
				/* Significand of an octal number; needed
				 * because we don't know whether a number with
				 * a leading zero is octal or decimal until
				 * we've scanned forward to a '.' or 'e'. */
    mp_int octalSignificandBig;	/* Significand of octal number once
				 * octalSignificandWide overflows. */
    int octalSignificandOverflow = 0;
				/* Flag==1 if octalSignificandBig is used. */
    int numSigDigs = 0;		/* Number of significant digits in the decimal
				 * significand. */
    int numTrailZeros = 0;	/* Number of trailing zeroes at the current
				 * point in the parse. */
    int numDigitsAfterDp = 0;	/* Number of digits scanned after the decimal
				 * point. */
    int exponentSignum = 0;	/* Signum of the exponent of a floating point
				 * number. */
    long exponent = 0;		/* Exponent of a floating point number. */
    const char *p;		/* Pointer to next character to scan. */
    size_t len;			/* Number of characters remaining after p. */
    const char *acceptPoint;	/* Pointer to position after last character in
				 * an acceptable number. */
    size_t acceptLen;		/* Number of characters following that
				 * point. */
    int status = TCL_OK;	/* Status to return to caller. */
    char d = 0;			/* Last hexadecimal digit scanned; initialized
				 * to avoid a compiler warning. */
    int shift = 0;		/* Amount to shift when accumulating binary */
    int explicitOctal = 0;

#define ALL_BITS	((Tcl_WideUInt)-1)
#define MOST_BITS	(ALL_BITS >> 1)

    /*
     * Initialize bytes to start of the object's string rep if the caller
     * didn't pass anything else.
     */

    if (bytes == NULL) {
	if (interp == NULL && endPtrPtr == NULL) {
	    if (TclHasIntRep(objPtr, &tclDictType)) {
		/* A dict can never be a (single) number */
		return TCL_ERROR;
	    }
	    if (TclHasIntRep(objPtr, &tclListType)) {
		int length;
		/* A list can only be a (single) number if its length == 1 */
		TclListObjLength(NULL, objPtr, &length);
		if (length != 1) {
		    return TCL_ERROR;
		}
	    }
	}
	bytes = TclGetString(objPtr);
    }

    p = bytes;
    len = numBytes;
    acceptPoint = p;
    acceptLen = len;
    while (1) {
	char c = len ? *p : '\0';
	switch (state) {

	case INITIAL:
	    /*
	     * Initial state. Acceptable characters are +, -, digits, period,
	     * I, N, and whitespace.
	     */

	    if (TclIsSpaceProc(c)) {
		if (flags & TCL_PARSE_NO_WHITESPACE) {
		    goto endgame;
		}
		break;
	    } else if (c == '+') {
		state = SIGNUM;
		break;
	    } else if (c == '-') {
		signum = 1;
		state = SIGNUM;
		break;
	    }
	    /* FALLTHROUGH */

	case SIGNUM:
	    /*
	     * Scanned a leading + or -. Acceptable characters are digits,
	     * period, I, and N.
	     */

	    if (c == '0') {
		if (flags & TCL_PARSE_DECIMAL_ONLY) {
		    state = DECIMAL;
		} else {
		    state = ZERO;
		}
		break;
	    } else if (flags & TCL_PARSE_HEXADECIMAL_ONLY) {
		goto zerox;
	    } else if (flags & TCL_PARSE_BINARY_ONLY) {
		goto zerob;
	    } else if (flags & TCL_PARSE_OCTAL_ONLY) {
		goto zeroo;
	    } else if (isdigit(UCHAR(c))) {
		significandWide = c - '0';
		numSigDigs = 1;
		state = DECIMAL;
		break;
	    } else if (flags & TCL_PARSE_INTEGER_ONLY) {
		goto endgame;
	    } else if (c == '.') {
		state = LEADING_RADIX_POINT;
		break;
	    } else if (c == 'I' || c == 'i') {
		state = sI;
		break;
#ifdef IEEE_FLOATING_POINT
	    } else if (c == 'N' || c == 'n') {
		state = sN;
		break;
#endif
	    }
	    goto endgame;

	case ZERO:
	    /*
	     * Scanned a leading zero (perhaps with a + or -). Acceptable
	     * inputs are digits, period, X, b, and E. If 8 or 9 is
	     * encountered, the number can't be octal. This state and the
	     * OCTAL state differ only in whether they recognize 'X' and 'b'.
	     */

	    acceptState = state;
	    acceptPoint = p;
	    acceptLen = len;
	    if (c == 'x' || c == 'X') {
		if (flags & (TCL_PARSE_OCTAL_ONLY|TCL_PARSE_BINARY_ONLY)) {
		    goto endgame;
		}
		state = ZERO_X;
		break;
	    }
	    if (flags & TCL_PARSE_HEXADECIMAL_ONLY) {
		goto zerox;
	    }
	    if (flags & TCL_PARSE_SCAN_PREFIXES) {
		goto zeroo;
	    }
	    if (c == 'b' || c == 'B') {
		if (flags & TCL_PARSE_OCTAL_ONLY) {
		    goto endgame;
		}
		state = ZERO_B;
		break;
	    }
	    if (flags & TCL_PARSE_BINARY_ONLY) {
		goto zerob;
	    }
	    if (c == 'o' || c == 'O') {
		explicitOctal = 1;
		state = ZERO_O;
		break;
	    }
	    if (c == 'd' || c == 'D') {
		state = ZERO_D;
		break;
	    }
#ifdef TCL_NO_DEPRECATED
	    goto decimal;
#endif
	    /* FALLTHROUGH */

	case OCTAL:
	    /*
	     * Scanned an optional + or -, followed by a string of octal
	     * digits. Acceptable inputs are more digits, period, or E. If 8
	     * or 9 is encountered, commit to floating point.
	     */

	    acceptState = state;
	    acceptPoint = p;
	    acceptLen = len;
	    /* FALLTHROUGH */
	case ZERO_O:
	zeroo:
	    if (c == '0') {
		numTrailZeros++;
		state = OCTAL;
		break;
	    } else if (c >= '1' && c <= '7') {
		if (objPtr != NULL) {
		    shift = 3 * (numTrailZeros + 1);
		    significandOverflow = AccumulateDecimalDigit(
			    (unsigned)(c-'0'), numTrailZeros,
			    &significandWide, &significandBig,
			    significandOverflow);

		    if (!octalSignificandOverflow) {
			/*
			 * Shifting by more bits than are in the value being
			 * shifted is at least de facto nonportable. Check for
			 * too large shifts first.
			 */

			if ((octalSignificandWide != 0)
				&& (((size_t)shift >=
					CHAR_BIT*sizeof(Tcl_WideUInt))
				|| (octalSignificandWide >
					((Tcl_WideUInt)-1 >> shift)))) {
			    octalSignificandOverflow = 1;
			    TclInitBignumFromWideUInt(&octalSignificandBig,
				    octalSignificandWide);
			}
		    }
		    if (!octalSignificandOverflow) {
			octalSignificandWide =
				(octalSignificandWide << shift) + (c - '0');
		    } else {
			mp_mul_2d(&octalSignificandBig, shift,
				&octalSignificandBig);
			mp_add_d(&octalSignificandBig, (mp_digit)(c - '0'),
				&octalSignificandBig);
		    }
		}
		if (numSigDigs != 0) {
		    numSigDigs += numTrailZeros+1;
		} else {
		    numSigDigs = 1;
		}
		numTrailZeros = 0;
		state = OCTAL;
		break;
	    }
	    /* FALLTHROUGH */

	case BAD_OCTAL:
	    if (explicitOctal) {
		/*
		 * No forgiveness for bad digits in explicitly octal numbers.
		 */

		goto endgame;
	    }
	    if (flags & TCL_PARSE_INTEGER_ONLY) {
		/*
		 * No seeking floating point when parsing only integer.
		 */

		goto endgame;
	    }
#ifndef TCL_NO_DEPRECATED

	    /*
	     * Scanned a number with a leading zero that contains an 8, 9,
	     * radix point or E. This is an invalid octal number, but might
	     * still be floating point.
	     */

	    if (c == '0') {
		numTrailZeros++;
		state = BAD_OCTAL;
		break;
	    } else if (isdigit(UCHAR(c))) {
		if (objPtr != NULL) {
		    significandOverflow = AccumulateDecimalDigit(
			    (unsigned)(c-'0'), numTrailZeros,
			    &significandWide, &significandBig,
			    significandOverflow);
		}
		if (numSigDigs != 0) {
		    numSigDigs += (numTrailZeros + 1);
		} else {
		    numSigDigs = 1;
		}
		numTrailZeros = 0;
		state = BAD_OCTAL;
		break;
	    } else if (c == '.') {
		state = FRACTION;
		break;
	    } else if (c == 'E' || c == 'e') {
		state = EXPONENT_START;
		break;
	    }
#endif
	    goto endgame;

	    /*
	     * Scanned 0x. If state is HEXADECIMAL, scanned at least one
	     * character following the 0x. The only acceptable inputs are
	     * hexadecimal digits.
	     */

	case HEXADECIMAL:
	    acceptState = state;
	    acceptPoint = p;
	    acceptLen = len;
	    /* FALLTHROUGH */

	case ZERO_X:
	zerox:
	    if (c == '0') {
		numTrailZeros++;
		state = HEXADECIMAL;
		break;
	    } else if (isdigit(UCHAR(c))) {
		d = (c-'0');
	    } else if (c >= 'A' && c <= 'F') {
		d = (c-'A'+10);
	    } else if (c >= 'a' && c <= 'f') {
		d = (c-'a'+10);
	    } else {
		goto endgame;
	    }
	    if (objPtr != NULL) {
		shift = 4 * (numTrailZeros + 1);
		if (!significandOverflow) {
		    /*
		     * Shifting by more bits than are in the value being
		     * shifted is at least de facto nonportable. Check for too
		     * large shifts first.
		     */

		    if (significandWide != 0 &&
			    ((size_t)shift >= CHAR_BIT*sizeof(Tcl_WideUInt) ||
			    significandWide > ((Tcl_WideUInt)-1 >> shift))) {
			significandOverflow = 1;
			TclInitBignumFromWideUInt(&significandBig,
				significandWide);
		    }
		}
		if (!significandOverflow) {
		    significandWide = (significandWide << shift) + d;
		} else {
		    mp_mul_2d(&significandBig, shift, &significandBig);
		    mp_add_d(&significandBig, (mp_digit) d, &significandBig);
		}
	    }
	    numTrailZeros = 0;
	    state = HEXADECIMAL;
	    break;

	case BINARY:
	    acceptState = state;
	    acceptPoint = p;
	    acceptLen = len;
	case ZERO_B:
	zerob:
	    if (c == '0') {
		numTrailZeros++;
		state = BINARY;
		break;
	    } else if (c != '1') {
		goto endgame;
	    }
	    if (objPtr != NULL) {
		shift = numTrailZeros + 1;
		if (!significandOverflow) {
		    /*
		     * Shifting by more bits than are in the value being
		     * shifted is at least de facto nonportable. Check for too
		     * large shifts first.
		     */

		    if (significandWide != 0 &&
			    ((size_t)shift >= CHAR_BIT*sizeof(Tcl_WideUInt) ||
			    significandWide > ((Tcl_WideUInt)-1 >> shift))) {
			significandOverflow = 1;
			TclInitBignumFromWideUInt(&significandBig,
				significandWide);
		    }
		}
		if (!significandOverflow) {
		    significandWide = (significandWide << shift) + 1;
		} else {
		    mp_mul_2d(&significandBig, shift, &significandBig);
		    mp_add_d(&significandBig, (mp_digit) 1, &significandBig);
		}
	    }
	    numTrailZeros = 0;
	    state = BINARY;
	    break;

	case ZERO_D:
	    if (c == '0') {
		numTrailZeros++;
	    } else if ( ! isdigit(UCHAR(c))) {
		goto endgame;
	    }
	    state = DECIMAL;
	    flags |= TCL_PARSE_INTEGER_ONLY;
	    /* FALLTHROUGH */

	case DECIMAL:
	    /*
	     * Scanned an optional + or - followed by a string of decimal
	     * digits.
	     */

#ifdef TCL_NO_DEPRECATED
	decimal:
#endif
	    acceptState = state;
	    acceptPoint = p;
	    acceptLen = len;
	    if (c == '0') {
		numTrailZeros++;
		state = DECIMAL;
		break;
	    } else if (isdigit(UCHAR(c))) {
		if (objPtr != NULL) {
		    significandOverflow = AccumulateDecimalDigit(
			    (unsigned)(c - '0'), numTrailZeros,
			    &significandWide, &significandBig,
			    significandOverflow);
		}
		numSigDigs += numTrailZeros+1;
		numTrailZeros = 0;
		state = DECIMAL;
		break;
	    } else if (flags & TCL_PARSE_INTEGER_ONLY) {
		goto endgame;
	    } else if (c == '.') {
		state = FRACTION;
		break;
	    } else if (c == 'E' || c == 'e') {
		state = EXPONENT_START;
		break;
	    }
	    goto endgame;

	    /*
	     * Found a decimal point. If no digits have yet been scanned, E is
	     * not allowed; otherwise, it introduces the exponent. If at least
	     * one digit has been found, we have a possible complete number.
	     */

	case FRACTION:
	    acceptState = state;
	    acceptPoint = p;
	    acceptLen = len;
	    if (c == 'E' || c=='e') {
		state = EXPONENT_START;
		break;
	    }
	    /* FALLTHROUGH */

	case LEADING_RADIX_POINT:
	    if (c == '0') {
		numDigitsAfterDp++;
		numTrailZeros++;
		state = FRACTION;
		break;
	    } else if (isdigit(UCHAR(c))) {
		numDigitsAfterDp++;
		if (objPtr != NULL) {
		    significandOverflow = AccumulateDecimalDigit(
			    (unsigned)(c-'0'), numTrailZeros,
			    &significandWide, &significandBig,
			    significandOverflow);
		}
		if (numSigDigs != 0) {
		    numSigDigs += numTrailZeros+1;
		} else {
		    numSigDigs = 1;
		}
		numTrailZeros = 0;
		state = FRACTION;
		break;
	    }
	    goto endgame;

	case EXPONENT_START:
	    /*
	     * Scanned the E at the start of an exponent. Make sure a legal
	     * character follows before using the C library strtol routine,
	     * which allows whitespace.
	     */

	    if (c == '+') {
		state = EXPONENT_SIGNUM;
		break;
	    } else if (c == '-') {
		exponentSignum = 1;
		state = EXPONENT_SIGNUM;
		break;
	    }
	    /* FALLTHROUGH */

	case EXPONENT_SIGNUM:
	    /*
	     * Found the E at the start of the exponent, followed by a sign
	     * character.
	     */

	    if (isdigit(UCHAR(c))) {
		exponent = c - '0';
		state = EXPONENT;
		break;
	    }
	    goto endgame;

	case EXPONENT:
	    /*
	     * Found an exponent with at least one digit. Accumulate it,
	     * making sure to hard-pin it to LONG_MAX on overflow.
	     */

	    acceptState = state;
	    acceptPoint = p;
	    acceptLen = len;
	    if (isdigit(UCHAR(c))) {
		if (exponent < (LONG_MAX - 9) / 10) {
		    exponent = 10 * exponent + (c - '0');
		} else {
		    exponent = LONG_MAX;
		}
		state = EXPONENT;
		break;
	    }
	    goto endgame;

	    /*
	     * Parse out INFINITY by simply spelling it out. INF is accepted
	     * as an abbreviation; other prefices are not.
	     */

	case sI:
	    if (c == 'n' || c == 'N') {
		state = sIN;
		break;
	    }
	    goto endgame;
	case sIN:
	    if (c == 'f' || c == 'F') {
		state = sINF;
		break;
	    }
	    goto endgame;
	case sINF:
	    acceptState = state;
	    acceptPoint = p;
	    acceptLen = len;
	    if (c == 'i' || c == 'I') {
		state = sINFI;
		break;
	    }
	    goto endgame;
	case sINFI:
	    if (c == 'n' || c == 'N') {
		state = sINFIN;
		break;
	    }
	    goto endgame;
	case sINFIN:
	    if (c == 'i' || c == 'I') {
		state = sINFINI;
		break;
	    }
	    goto endgame;
	case sINFINI:
	    if (c == 't' || c == 'T') {
		state = sINFINIT;
		break;
	    }
	    goto endgame;
	case sINFINIT:
	    if (c == 'y' || c == 'Y') {
		state = sINFINITY;
		break;
	    }
	    goto endgame;

	    /*
	     * Parse NaN's.
	     */
#ifdef IEEE_FLOATING_POINT
	case sN:
	    if (c == 'a' || c == 'A') {
		state = sNA;
		break;
	    }
	    goto endgame;
	case sNA:
	    if (c == 'n' || c == 'N') {
		state = sNAN;
		break;
	    }
	    goto endgame;
	case sNAN:
	    acceptState = state;
	    acceptPoint = p;
	    acceptLen = len;
	    if (c == '(') {
		state = sNANPAREN;
		break;
	    }
	    goto endgame;

	    /*
	     * Parse NaN(hexdigits)
	     */
	case sNANHEX:
	    if (c == ')') {
		state = sNANFINISH;
		break;
	    }
	    /* FALLTHROUGH */
	case sNANPAREN:
	    if (TclIsSpaceProc(c)) {
		break;
	    }
	    if (numSigDigs < 13) {
		if (c >= '0' && c <= '9') {
		    d = c - '0';
		} else if (c >= 'a' && c <= 'f') {
		    d = 10 + c - 'a';
		} else if (c >= 'A' && c <= 'F') {
		    d = 10 + c - 'A';
		} else {
		    goto endgame;
		}
		numSigDigs++;
		significandWide = (significandWide << 4) + d;
		state = sNANHEX;
		break;
	    }
	    goto endgame;
	case sNANFINISH:
#endif

	case sINFINITY:
	    acceptState = state;
	    acceptPoint = p;
	    acceptLen = len;
	    goto endgame;
	}
	p++;
	len--;
    }

  endgame:
    if (acceptState == INITIAL) {
	/*
	 * No numeric string at all found.
	 */

	status = TCL_ERROR;
	if (endPtrPtr != NULL) {
	    *endPtrPtr = p;
	}
    } else {
	/*
	 * Back up to the last accepting state in the lexer.
	 */

	p = acceptPoint;
	len = acceptLen;
	if (!(flags & TCL_PARSE_NO_WHITESPACE)) {
	    /*
	     * Accept trailing whitespace.
	     */

	    while (len != 0 && TclIsSpaceProc(*p)) {
		p++;
		len--;
	    }
	}
	if (endPtrPtr == NULL) {
	    if ((len != 0) && ((numBytes > 0) || (*p != '\0'))) {
		status = TCL_ERROR;
	    }
	} else {
	    *endPtrPtr = p;
	}
    }

    /*
     * Generate and store the appropriate internal rep.
     */

    if (status == TCL_OK && objPtr != NULL) {
	TclFreeIntRep(objPtr);
	switch (acceptState) {
	case SIGNUM:
	case BAD_OCTAL:
	case ZERO_X:
	case ZERO_O:
	case ZERO_B:
	case ZERO_D:
	case LEADING_RADIX_POINT:
	case EXPONENT_START:
	case EXPONENT_SIGNUM:
	case sI:
	case sIN:
	case sINFI:
	case sINFIN:
	case sINFINI:
	case sINFINIT:
#ifdef IEEE_FLOATING_POINT
	case sN:
	case sNA:
	case sNANPAREN:
	case sNANHEX:
#endif
	    Tcl_Panic("TclParseNumber: bad acceptState %d parsing '%s'",
		    acceptState, bytes);
	case BINARY:
	    shift = numTrailZeros;
	    if (!significandOverflow && significandWide != 0 &&
		    ((size_t)shift >= CHAR_BIT*sizeof(Tcl_WideUInt) ||
		    significandWide > (MOST_BITS + signum) >> shift)) {
		significandOverflow = 1;
		TclInitBignumFromWideUInt(&significandBig, significandWide);
	    }
	    if (shift) {
		if (!significandOverflow) {
		    significandWide <<= shift;
		} else {
		    mp_mul_2d(&significandBig, shift, &significandBig);
		}
	    }
	    goto returnInteger;

	case HEXADECIMAL:
	    /*
	     * Returning a hex integer. Final scaling step.
	     */

	    shift = 4 * numTrailZeros;
	    if (!significandOverflow && significandWide !=0 &&
		    ((size_t)shift >= CHAR_BIT*sizeof(Tcl_WideUInt) ||
		    significandWide > (MOST_BITS + signum) >> shift)) {
		significandOverflow = 1;
		TclInitBignumFromWideUInt(&significandBig, significandWide);
	    }
	    if (shift) {
		if (!significandOverflow) {
		    significandWide <<= shift;
		} else {
		    mp_mul_2d(&significandBig, shift, &significandBig);
		}
	    }
	    goto returnInteger;

	case OCTAL:
	    /*
	     * Returning an octal integer. Final scaling step.
	     */

	    shift = 3 * numTrailZeros;
	    if (!octalSignificandOverflow && octalSignificandWide != 0 &&
		    ((size_t)shift >= CHAR_BIT*sizeof(Tcl_WideUInt) ||
		    octalSignificandWide > (MOST_BITS + signum) >> shift)) {
		octalSignificandOverflow = 1;
		TclInitBignumFromWideUInt(&octalSignificandBig,
			octalSignificandWide);
	    }
	    if (shift) {
		if (!octalSignificandOverflow) {
		    octalSignificandWide <<= shift;
		} else {
		    mp_mul_2d(&octalSignificandBig, shift,
			    &octalSignificandBig);
		}
	    }
	    if (!octalSignificandOverflow) {
		if (octalSignificandWide > (MOST_BITS + signum)) {
		    TclInitBignumFromWideUInt(&octalSignificandBig,
			    octalSignificandWide);
		    octalSignificandOverflow = 1;
		} else {
		    objPtr->typePtr = &tclIntType;
		    if (signum) {
			objPtr->internalRep.wideValue =
				- (Tcl_WideInt) octalSignificandWide;
		    } else {
			objPtr->internalRep.wideValue =
				(Tcl_WideInt) octalSignificandWide;
		    }
		}
	    }
	    if (octalSignificandOverflow) {
		if (signum) {
		    mp_neg(&octalSignificandBig, &octalSignificandBig);
		}
		TclSetBignumIntRep(objPtr, &octalSignificandBig);
	    }
	    break;

	case ZERO:
	case DECIMAL:
	    significandOverflow = AccumulateDecimalDigit(0, numTrailZeros-1,
		    &significandWide, &significandBig, significandOverflow);
	    if (!significandOverflow && (significandWide > MOST_BITS+signum)){
		significandOverflow = 1;
		TclInitBignumFromWideUInt(&significandBig, significandWide);
	    }
	returnInteger:
	    if (!significandOverflow) {
		if (significandWide > MOST_BITS+signum) {
		    TclInitBignumFromWideUInt(&significandBig,
			    significandWide);
		    significandOverflow = 1;
		} else {
		    objPtr->typePtr = &tclIntType;
		    if (signum) {
			objPtr->internalRep.wideValue =
				- (Tcl_WideInt) significandWide;
		    } else {
			objPtr->internalRep.wideValue =
				(Tcl_WideInt) significandWide;
		    }
		}
	    }
	    if (significandOverflow) {
		if (signum) {
		    mp_neg(&significandBig, &significandBig);
		}
		TclSetBignumIntRep(objPtr, &significandBig);
	    }
	    break;

	case FRACTION:
	case EXPONENT:

	    /*
	     * Here, we're parsing a floating-point number. 'significandWide'
	     * or 'significandBig' contains the exact significand, according
	     * to whether 'significandOverflow' is set. The desired floating
	     * point value is significand * 10**k, where
	     * k = numTrailZeros+exponent-numDigitsAfterDp.
	     */

	    objPtr->typePtr = &tclDoubleType;
	    if (exponentSignum) {
		exponent = -exponent;
	    }
	    if (!significandOverflow) {
		objPtr->internalRep.doubleValue = MakeLowPrecisionDouble(
			signum, significandWide, numSigDigs,
			numTrailZeros + exponent - numDigitsAfterDp);
	    } else {
		objPtr->internalRep.doubleValue = MakeHighPrecisionDouble(
			signum, &significandBig, numSigDigs,
			numTrailZeros + exponent - numDigitsAfterDp);
	    }
	    break;

	case sINF:
	case sINFINITY:
	    if (signum) {
		objPtr->internalRep.doubleValue = -HUGE_VAL;
	    } else {
		objPtr->internalRep.doubleValue = HUGE_VAL;
	    }
	    objPtr->typePtr = &tclDoubleType;
	    break;

#ifdef IEEE_FLOATING_POINT
	case sNAN:
	case sNANFINISH:
	    objPtr->internalRep.doubleValue = MakeNaN(signum,significandWide);
	    objPtr->typePtr = &tclDoubleType;
	    break;
#endif
	case INITIAL:
	    /* This case only to silence compiler warning. */
	    Tcl_Panic("TclParseNumber: state INITIAL can't happen here");
	}
    }

    /*
     * Format an error message when an invalid number is encountered.
     */

    if (status != TCL_OK) {
	if (interp != NULL) {
	    Tcl_Obj *msg = Tcl_ObjPrintf("expected %s but got \"",
		    expected);

	    Tcl_AppendLimitedToObj(msg, bytes, numBytes, 50, "");
	    Tcl_AppendToObj(msg, "\"", -1);
	    if (state == BAD_OCTAL) {
		Tcl_AppendToObj(msg, " (looks like invalid octal number)", -1);
	    }
	    Tcl_SetObjResult(interp, msg);
	    Tcl_SetErrorCode(interp, "TCL", "VALUE", "NUMBER", NULL);
	}
    }

    /*
     * Free memory.
     */

    if (octalSignificandOverflow) {
	mp_clear(&octalSignificandBig);
    }
    if (significandOverflow) {
	mp_clear(&significandBig);
    }
    return status;
}

/*
 *----------------------------------------------------------------------
 *
 * AccumulateDecimalDigit --
 *
 *	Consume a decimal digit in a number being scanned.
 *
 * Results:
 *	Returns 1 if the number has overflowed to a bignum, 0 if it still fits
 *	in a wide integer.
 *
 * Side effects:
 *	Updates either the wide or bignum representation.
 *
 *----------------------------------------------------------------------
 */

static int
AccumulateDecimalDigit(
    unsigned digit,		/* Digit being scanned. */
    int numZeros,		/* Count of zero digits preceding the digit
				 * being scanned. */
    Tcl_WideUInt *wideRepPtr,	/* Representation of the partial number as a
				 * wide integer. */
    mp_int *bignumRepPtr,	/* Representation of the partial number as a
				 * bignum. */
    int bignumFlag)		/* Flag == 1 if the number overflowed previous
				 * to this digit. */
{
    int i, n;
    Tcl_WideUInt w;

    /*
     * Try wide multiplication first.
     */

    if (!bignumFlag) {
	w = *wideRepPtr;
	if (w == 0) {
	    /*
	     * There's no need to multiply if the multiplicand is zero.
	     */

	    *wideRepPtr = digit;
	    return 0;
	} else if (numZeros >= maxpow10_wide
		|| w > ((Tcl_WideUInt)-1-digit)/pow10_wide[numZeros+1]) {
	    /*
	     * Wide multiplication will overflow.  Expand the number to a
	     * bignum and fall through into the bignum case.
	     */

	    TclInitBignumFromWideUInt(bignumRepPtr, w);
	} else {
	    /*
	     * Wide multiplication.
	     */

	    *wideRepPtr = w * pow10_wide[numZeros+1] + digit;
	    return 0;
	}
    }

    /*
     * Bignum multiplication.
     */

    if (numZeros < log10_DIGIT_MAX) {
	/*
	 * Up to about 8 zeros - single digit multiplication.
	 */

	mp_mul_d(bignumRepPtr, (mp_digit) pow10_wide[numZeros+1],
		bignumRepPtr);
	mp_add_d(bignumRepPtr, (mp_digit) digit, bignumRepPtr);
    } else {
	/*
	 * More than single digit multiplication. Multiply by the appropriate
	 * small powers of 5, and then shift. Large strings of zeroes are
	 * eaten 256 at a time; this is less efficient than it could be, but
	 * seems implausible. We presume that DIGIT_BIT is at least 27. The
	 * first multiplication, by up to 10**7, is done with a one-DIGIT
	 * multiply (this presumes that DIGIT_BIT >= 24).
	 */

	n = numZeros + 1;
	mp_mul_d(bignumRepPtr, (mp_digit) pow10_wide[n&0x7], bignumRepPtr);
	for (i=3; i<=7; ++i) {
	    if (n & (1 << i)) {
		mp_mul(bignumRepPtr, pow5+i, bignumRepPtr);
	    }
	}
	while (n >= 256) {
	    mp_mul(bignumRepPtr, pow5+8, bignumRepPtr);
	    n -= 256;
	}
	mp_mul_2d(bignumRepPtr, (int)(numZeros+1)&~0x7, bignumRepPtr);
	mp_add_d(bignumRepPtr, (mp_digit) digit, bignumRepPtr);
    }

    return 1;
}

/*
 *----------------------------------------------------------------------
 *
 * MakeLowPrecisionDouble --
 *
 *	Makes the double precision number, signum*significand*10**exponent.
 *
 * Results:
 *	Returns the constructed number.
 *
 *	Common cases, where there are few enough digits that the number can be
 *	represented with at most roundoff, are handled specially here. If the
 *	number requires more than one rounded operation to compute, the code
 *	promotes the significand to a bignum and calls MakeHighPrecisionDouble
 *	to do it instead.
 *
 *----------------------------------------------------------------------
 */

static double
MakeLowPrecisionDouble(
    int signum,			/* 1 if the number is negative, 0 otherwise */
    Tcl_WideUInt significand,	/* Significand of the number. */
    int numSigDigs,		/* Number of digits in the significand. */
    int exponent)		/* Power of ten. */
{
    double retval;		/* Value of the number. */
    mp_int significandBig;	/* Significand expressed as a bignum. */

    /*
     * With gcc on x86, the floating point rounding mode is double-extended.
     * This causes the result of double-precision calculations to be rounded
     * twice: once to the precision of double-extended and then again to the
     * precision of double. Double-rounding introduces gratuitous errors of 1
     * ulp, so we need to change rounding mode to 53-bits.
     */

    TCL_IEEE_DOUBLE_ROUNDING;

    /*
     * Test for the easy cases.
     */

    if (numSigDigs <= QUICK_MAX) {
	if (exponent >= 0) {
	    if (exponent <= mmaxpow) {
		/*
		 * The significand is an exact integer, and so is
		 * 10**exponent. The product will be correct to within 1/2 ulp
		 * without special handling.
		 */

		retval = (double)
			((Tcl_WideInt)significand * pow10vals[exponent]);
		goto returnValue;
	    } else {
		int diff = QUICK_MAX - numSigDigs;

		if (exponent-diff <= mmaxpow) {
		    /*
		     * 10**exponent is not an exact integer, but
		     * 10**(exponent-diff) is exact, and so is
		     * significand*10**diff, so we can still compute the value
		     * with only one roundoff.
		     */

		    volatile double factor = (double)
			    ((Tcl_WideInt)significand * pow10vals[diff]);
		    retval = factor * pow10vals[exponent-diff];
		    goto returnValue;
		}
	    }
	} else {
	    if (exponent >= -mmaxpow) {
		/*
		 * 10**-exponent is an exact integer, and so is the
		 * significand. Compute the result by one division, again with
		 * only one rounding.
		 */

		retval = (double)
			((Tcl_WideInt)significand / pow10vals[-exponent]);
		goto returnValue;
	    }
	}
    }

    /*
     * All the easy cases have failed. Promote ths significand to bignum and
     * call MakeHighPrecisionDouble to do it the hard way.
     */

    TclInitBignumFromWideUInt(&significandBig, significand);
    retval = MakeHighPrecisionDouble(0, &significandBig, numSigDigs,
	    exponent);
    mp_clear(&significandBig);

    /*
     * Come here to return the computed value.
     */

  returnValue:
    if (signum) {
	retval = -retval;
    }

    /*
     * On gcc on x86, restore the floating point mode word.
     */

    TCL_DEFAULT_DOUBLE_ROUNDING;

    return retval;
}

/*
 *----------------------------------------------------------------------
 *
 * MakeHighPrecisionDouble --
 *
 *	Makes the double precision number, signum*significand*10**exponent.
 *
 * Results:
 *	Returns the constructed number.
 *
 *	MakeHighPrecisionDouble is used when arbitrary-precision arithmetic is
 *	needed to ensure correct rounding. It begins by calculating a
 *	low-precision approximation to the desired number, and then refines
 *	the answer in high precision.
 *
 *----------------------------------------------------------------------
 */

static double
MakeHighPrecisionDouble(
    int signum,			/* 1=negative, 0=nonnegative. */
    mp_int *significand,	/* Exact significand of the number. */
    int numSigDigs,		/* Number of significant digits. */
    int exponent)		/* Power of 10 by which to multiply. */
{
    double retval;
    int machexp;		/* Machine exponent of a power of 10. */

    /*
     * With gcc on x86, the floating point rounding mode is double-extended.
     * This causes the result of double-precision calculations to be rounded
     * twice: once to the precision of double-extended and then again to the
     * precision of double. Double-rounding introduces gratuitous errors of 1
     * ulp, so we need to change rounding mode to 53-bits.
     */

    TCL_IEEE_DOUBLE_ROUNDING;

    /*
     * Quick checks for over/underflow.
     */

    if (numSigDigs+exponent-1 > maxDigits) {
	retval = HUGE_VAL;
	goto returnValue;
    }
    if (numSigDigs+exponent-1 < minDigits) {
	retval = 0;
	goto returnValue;
    }

    /*
     * Develop a first approximation to the significand. It is tempting simply
     * to force bignum to double, but that will overflow on input numbers like
     * 1.[string repeat 0 1000]1; while this is a not terribly likely
     * scenario, we still have to deal with it. Use fraction and exponent
     * instead. Once we have the significand, multiply by 10**exponent. Test
     * for overflow. Convert back to a double, and test for underflow.
     */

    retval = BignumToBiasedFrExp(significand, &machexp);
    retval = Pow10TimesFrExp(exponent, retval, &machexp);
    if (machexp > DBL_MAX_EXP*log2FLT_RADIX) {
	retval = HUGE_VAL;
	goto returnValue;
    }
    retval = SafeLdExp(retval, machexp);
	if (tiny == 0.0) {
	    tiny = SafeLdExp(1.0, DBL_MIN_EXP * log2FLT_RADIX - mantBits);
	}
    if (retval < tiny) {
	retval = tiny;
    }

    /*
     * Refine the result twice. (The second refinement should be necessary
     * only if the best approximation is a power of 2 minus 1/2 ulp).
     */

    retval = RefineApproximation(retval, significand, exponent);
    retval = RefineApproximation(retval, significand, exponent);

    /*
     * Come here to return the computed value.
     */

  returnValue:
    if (signum) {
	retval = -retval;
    }

    /*
     * On gcc on x86, restore the floating point mode word.
     */

    TCL_DEFAULT_DOUBLE_ROUNDING;

    return retval;
}

/*
 *----------------------------------------------------------------------
 *
 * MakeNaN --
 *
 *	Makes a "Not a Number" given a set of bits to put in the tag bits
 *
 *	Note that a signalling NaN is never returned.
 *
 *----------------------------------------------------------------------
 */

#ifdef IEEE_FLOATING_POINT
static double
MakeNaN(
    int signum,			/* Sign bit (1=negative, 0=nonnegative. */
    Tcl_WideUInt tags)		/* Tag bits to put in the NaN. */
{
    union {
	Tcl_WideUInt iv;
	double dv;
    } theNaN;

    theNaN.iv = tags;
    theNaN.iv &= (((Tcl_WideUInt) 1) << 51) - 1;
    if (signum) {
	theNaN.iv |= ((Tcl_WideUInt) (0x8000 | NAN_START)) << 48;
    } else {
	theNaN.iv |= ((Tcl_WideUInt) NAN_START) << 48;
    }
    if (n770_fp) {
	theNaN.iv = Nokia770Twiddle(theNaN.iv);
    }
    return theNaN.dv;
}
#endif

/*
 *----------------------------------------------------------------------
 *
 * RefineApproximation --
 *
 *	Given a poor approximation to a floating point number, returns a
 *	better one. (The better approximation is correct to within 1 ulp, and
 *	is entirely correct if the poor approximation is correct to 1 ulp.)
 *
 * Results:
 *	Returns the improved result.
 *
 *----------------------------------------------------------------------
 */

static double
RefineApproximation(
    double approxResult,	/* Approximate result of conversion. */
    mp_int *exactSignificand,	/* Integer significand. */
    int exponent)		/* Power of 10 to multiply by significand. */
{
    int M2, M5;			/* Powers of 2 and of 5 needed to put the
				 * decimal and binary numbers over a common
				 * denominator. */
    double significand;		/* Sigificand of the binary number. */
    int binExponent;		/* Exponent of the binary number. */
    int msb;			/* Most significant bit position of an
				 * intermediate result. */
    int nDigits;		/* Number of mp_digit's in an intermediate
				 * result. */
    mp_int twoMv;		/* Approx binary value expressed as an exact
				 * integer scaled by the multiplier 2M. */
    mp_int twoMd;		/* Exact decimal value expressed as an exact
				 * integer scaled by the multiplier 2M. */
    int scale;			/* Scale factor for M. */
    int multiplier;		/* Power of two to scale M. */
    double num, den;		/* Numerator and denominator of the correction
				 * term. */
    double quot;		/* Correction term. */
    double minincr;		/* Lower bound on the absolute value of the
				 * correction term. */
    int roundToEven = 0;	/* Flag == TRUE if we need to invoke
				 * "round to even" functionality */
    double rteSignificand;	/* Significand of the round-to-even result */
    int rteExponent;		/* Exponent of the round-to-even result */
    Tcl_WideInt rteSigWide;	/* Wide integer version of the significand
				 * for testing evenness */
    int i;

    /*
     * The first approximation is always low. If we find that it's HUGE_VAL,
     * we're done.
     */

    if (approxResult == HUGE_VAL) {
	return approxResult;
    }

    /*
     * Find a common denominator for the decimal and binary fractions. The
     * common denominator will be 2**M2 + 5**M5.
     */

    significand = frexp(approxResult, &binExponent);
    i = mantBits - binExponent;
    if (i < 0) {
	M2 = 0;
    } else {
	M2 = i;
    }
    if (exponent > 0) {
	M5 = 0;
    } else {
	M5 = -exponent;
	if (M5 - 1 > M2) {
	    M2 = M5 - 1;
	}
    }

    /*
     * The floating point number is significand*2**binExponent. Compute the
     * large integer significand*2**(binExponent+M2+1). The 2**-1 bit of the
     * significand (the most significant) corresponds to the
     * 2**(binExponent+M2 + 1) bit of 2*M2*v. Allocate enough digits to hold
     * that quantity, then convert the significand to a large integer, scaled
     * appropriately. Then multiply by the appropriate power of 5.
     */

    msb = binExponent + M2;	/* 1008 */
    nDigits = msb / MP_DIGIT_BIT + 1;
    mp_init_size(&twoMv, nDigits);
    i = (msb % MP_DIGIT_BIT + 1);
    twoMv.used = nDigits;
    significand *= SafeLdExp(1.0, i);
    while (--nDigits >= 0) {
	twoMv.dp[nDigits] = (mp_digit) significand;
	significand -= (mp_digit) significand;
	significand = SafeLdExp(significand, MP_DIGIT_BIT);
    }
    for (i = 0; i <= 8; ++i) {
	if (M5 & (1 << i)) {
	    mp_mul(&twoMv, pow5+i, &twoMv);
	}
    }

    /*
     * Collect the decimal significand as a high precision integer. The least
     * significant bit corresponds to bit M2+exponent+1 so it will need to be
     * shifted left by that many bits after being multiplied by
     * 5**(M5+exponent).
     */

    mp_init_copy(&twoMd, exactSignificand);
    for (i=0; i<=8; ++i) {
	if ((M5 + exponent) & (1 << i)) {
	    mp_mul(&twoMd, pow5+i, &twoMd);
	}
    }
    mp_mul_2d(&twoMd, M2+exponent+1, &twoMd);
    mp_sub(&twoMd, &twoMv, &twoMd);

    /*
     * The result, 2Mv-2Md, needs to be divided by 2M to yield a correction
     * term. Because 2M may well overflow a double, we need to scale the
     * denominator by a factor of 2**binExponent-mantBits.
     */

    scale = binExponent - mantBits - 1;

    mp_set(&twoMv, 1);
    for (i=0; i<=8; ++i) {
	if (M5 & (1 << i)) {
	    mp_mul(&twoMv, pow5+i, &twoMv);
	}
    }
    multiplier = M2 + scale + 1;
    if (multiplier > 0) {
	mp_mul_2d(&twoMv, multiplier, &twoMv);
    } else if (multiplier < 0) {
	mp_div_2d(&twoMv, -multiplier, &twoMv, NULL);
    }

    switch (mp_cmp_mag(&twoMd, &twoMv)) {
    case MP_LT:
	/*
	 * If the result is less than unity, the error is less than 1/2 unit in
	 * the last place, so there's no correction to make.
	 */
	mp_clear(&twoMd);
	mp_clear(&twoMv);
	return approxResult;
    case MP_EQ:
	/*
	 * If the result is exactly unity, we need to round to even.
	 */
	roundToEven = 1;
	break;
    case MP_GT:
	break;
    }

    if (roundToEven) {
	rteSignificand = frexp(approxResult, &rteExponent);
	rteSigWide = (Tcl_WideInt) ldexp(rteSignificand, FP_PRECISION);
	if ((rteSigWide & 1) == 0) {
	    mp_clear(&twoMd);
	    mp_clear(&twoMv);
	    return approxResult;
	}
    }

    /*
     * Convert the numerator and denominator of the corrector term accurately
     * to floating point numbers.
     */

    num = TclBignumToDouble(&twoMd);
    den = TclBignumToDouble(&twoMv);

    quot = SafeLdExp(num/den, scale);
    minincr = SafeLdExp(1.0, binExponent-mantBits);

    if (quot<0. && quot>-minincr) {
	quot = -minincr;
    } else if (quot>0. && quot<minincr) {
	quot = minincr;
    }

    mp_clear(&twoMd);
    mp_clear(&twoMv);

    return approxResult + quot;
}

/*
 *----------------------------------------------------------------------
 *
 * MultPow5 --
 *
 *	Multiply a bignum by a power of 5.
 *
 * Side effects:
 *	Stores base*5**n in result.
 *
 *----------------------------------------------------------------------
 */

static inline void
MulPow5(
    mp_int *base, 		/* Number to multiply. */
    unsigned n,			/* Power of 5 to multiply by. */
    mp_int *result)		/* Place to store the result. */
{
    mp_int *p = base;
    int n13 = n / 13;
    int r = n % 13;

    if (r != 0) {
	mp_mul_d(p, dpow5[r], result);
	p = result;
    }
    r = 0;
    while (n13 != 0) {
	if (n13 & 1) {
	    mp_mul(p, pow5_13+r, result);
	    p = result;
	}
	n13 >>= 1;
	++r;
    }
    if (p != result) {
	mp_copy(p, result);
    }
}

/*
 *----------------------------------------------------------------------
 *
 * NormalizeRightward --
 *
 *	Shifts a number rightward until it is odd (that is, until the least
 *	significant bit is nonzero.
 *
 * Results:
 *	Returns the number of bit positions by which the number was shifted.
 *
 * Side effects:
 *	Shifts the number in place; *wPtr is replaced by the shifted number.
 *
 *----------------------------------------------------------------------
 */

static inline int
NormalizeRightward(
    Tcl_WideUInt *wPtr)		/* INOUT: Number to shift. */
{
    int rv = 0;
    Tcl_WideUInt w = *wPtr;

    if (!(w & (Tcl_WideUInt) 0xffffffff)) {
	w >>= 32; rv += 32;
    }
    if (!(w & (Tcl_WideUInt) 0xffff)) {
	w >>= 16; rv += 16;
    }
    if (!(w & (Tcl_WideUInt) 0xff)) {
	w >>= 8; rv += 8;
    }
    if (!(w & (Tcl_WideUInt) 0xf)) {
	w >>= 4; rv += 4;
    }
    if (!(w & 0x3)) {
	w >>= 2; rv += 2;
    }
    if (!(w & 0x1)) {
	w >>= 1; ++rv;
    }
    *wPtr = w;
    return rv;
}

/*
 *----------------------------------------------------------------------
 *
 * RequiredPrecision --
 *
 *	Determines the number of bits needed to hold an intger.
 *
 * Results:
 *	Returns the position of the most significant bit (0 - 63).  Returns 0
 *	if the number is zero.
 *
 *----------------------------------------------------------------------
 */

static int
RequiredPrecision(
    Tcl_WideUInt w)		/* Number to interrogate. */
{
    int rv;
    unsigned long wi;

    if (w & ((Tcl_WideUInt) 0xffffffff << 32)) {
	wi = (unsigned long) (w >> 32); rv = 32;
    } else {
	wi = (unsigned long) w; rv = 0;
    }
    if (wi & 0xffff0000) {
	wi >>= 16; rv += 16;
    }
    if (wi & 0xff00) {
	wi >>= 8; rv += 8;
    }
    if (wi & 0xf0) {
	wi >>= 4; rv += 4;
    }
    if (wi & 0xc) {
	wi >>= 2; rv += 2;
    }
    if (wi & 0x2) {
	wi >>= 1; ++rv;
    }
    if (wi & 0x1) {
	++rv;
    }
    return rv;
}

/*
 *----------------------------------------------------------------------
 *
 * DoubleToExpAndSig --
 *
 *	Separates a 'double' into exponent and significand.
 *
 * Side effects:
 *	Stores the significand in '*significand' and the exponent in '*expon'
 *	so that dv == significand * 2.0**expon, and significand is odd.  Also
 *	stores the position of the leftmost 1-bit in 'significand' in 'bits'.
 *
 *----------------------------------------------------------------------
 */

static inline void
DoubleToExpAndSig(
    double dv,			/* Number to convert. */
    Tcl_WideUInt *significand,	/* OUTPUT: Significand of the number. */
    int *expon,			/* OUTPUT: Exponent to multiply the number
				 * by. */
    int *bits)			/* OUTPUT: Number of significant bits. */
{
    Double d;			/* Number being converted. */
    Tcl_WideUInt z;		/* Significand under construction. */
    int de;			/* Exponent of the number. */
    int k;			/* Bit count. */

    d.d = dv;

    /*
     * Extract exponent and significand.
     */

    de = (d.w.word0 & EXP_MASK) >> EXP_SHIFT;
    z = d.q & SIG_MASK;
    if (de != 0) {
	z |= HIDDEN_BIT;
	k = NormalizeRightward(&z);
	*bits = FP_PRECISION - k;
	*expon = k + (de - EXPONENT_BIAS) - (FP_PRECISION-1);
    } else {
	k = NormalizeRightward(&z);
	*expon = k + (de - EXPONENT_BIAS) - (FP_PRECISION-1) + 1;
	*bits = RequiredPrecision(z);
    }
    *significand = z;
}

/*
 *----------------------------------------------------------------------
 *
 * TakeAbsoluteValue --
 *
 *	Takes the absolute value of a 'double' including 0, Inf and NaN
 *
 * Side effects:
 *	The 'double' in *d is replaced with its absolute value. The signum is
 *	stored in 'sign': 1 for negative, 0 for nonnegative.
 *
 *----------------------------------------------------------------------
 */

static inline void
TakeAbsoluteValue(
    Double *d,			/* Number to replace with absolute value. */
    int *sign)			/* Place to put the signum. */
{
    if (d->w.word0 & SIGN_BIT) {
	*sign = 1;
	d->w.word0 &= ~SIGN_BIT;
    } else {
	*sign = 0;
    }
}

/*
 *----------------------------------------------------------------------
 *
 * FormatInfAndNaN --
 *
 *	Bailout for formatting infinities and Not-A-Number.
 *
 * Results:
 *	Returns one of the strings 'Infinity' and 'NaN'.  The string returned
 *	must be freed by the caller using 'ckfree'.
 *
 * Side effects:
 *	Stores 9999 in *decpt, and sets '*endPtr' to designate the terminating
 *	NUL byte of the string if 'endPtr' is not NULL.
 *
 *----------------------------------------------------------------------
 */

static inline char *
FormatInfAndNaN(
    Double *d,			/* Exceptional number to format. */
    int *decpt,			/* Decimal point to set to a bogus value. */
    char **endPtr)		/* Pointer to the end of the formatted data */
{
    char *retval;

    *decpt = 9999;
    if (!(d->w.word1) && !(d->w.word0 & HI_ORDER_SIG_MASK)) {
	retval = ckalloc(9);
	strcpy(retval, "Infinity");
	if (endPtr) {
	    *endPtr = retval + 8;
	}
    } else {
	retval = ckalloc(4);
	strcpy(retval, "NaN");
	if (endPtr) {
	    *endPtr = retval + 3;
	}
    }
    return retval;
}

/*
 *----------------------------------------------------------------------
 *
 * FormatZero --
 *
 *	Bailout to format a zero floating-point number.
 *
 * Results:
 *	Returns the constant string "0"
 *
 * Side effects:
 *	Stores 1 in '*decpt' and puts a pointer to the NUL byte terminating
 *	the string in '*endPtr' if 'endPtr' is not NULL.
 *
 *----------------------------------------------------------------------
 */

static inline char *
FormatZero(
    int *decpt,			/* Location of the decimal point. */
    char **endPtr)		/* Pointer to the end of the formatted data */
{
    char *retval = ckalloc(2);

    strcpy(retval, "0");
    if (endPtr) {
	*endPtr = retval+1;
    }
    *decpt = 0;
    return retval;
}

/*
 *----------------------------------------------------------------------
 *
 * ApproximateLog10 --
 *
 *	Computes a two-term Taylor series approximation to the common log of a
 *	number, and computes the number's binary log.
 *
 * Results:
 *	Return an approximation to floor(log10(bw*2**be)) that is either exact
 *	or 1 too high.
 *
 *----------------------------------------------------------------------
 */

static inline int
ApproximateLog10(
    Tcl_WideUInt bw,		/* Integer significand of the number. */
    int be,			/* Power of two to scale bw. */
    int bbits)			/* Number of bits of precision in bw. */
{
    int i;			/* Log base 2 of the number. */
    int k;			/* Floor(Log base 10 of the number) */
    double ds;			/* Mantissa of the number. */
    Double d2;

    /*
     * Compute i and d2 such that d = d2*2**i, and 1 < d2 < 2.
     * Compute an approximation to log10(d),
     *   log10(d) ~ log10(2) * i + log10(1.5)
     *            + (significand-1.5)/(1.5 * log(10))
     */

    d2.q = bw << (FP_PRECISION - bbits) & SIG_MASK;
    d2.w.word0 |= (EXPONENT_BIAS) << EXP_SHIFT;
    i = be + bbits - 1;
    ds = (d2.d - 1.5) * TWO_OVER_3LOG10
	    + LOG10_3HALVES_PLUS_FUDGE + LOG10_2 * i;
    k = (int) ds;
    if (k > ds) {
	--k;
    }
    return k;
}

/*
 *----------------------------------------------------------------------
 *
 * BetterLog10 --
 *
 *	Improves the result of ApproximateLog10 for numbers in the range
 *	1 .. 10**(TEN_PMAX)-1
 *
 * Side effects:
 *	Sets k_check to 0 if the new result is known to be exact, and to 1 if
 *	it may still be one too high.
 *
 * Results:
 *	Returns the improved approximation to log10(d).
 *
 *----------------------------------------------------------------------
 */

static inline int
BetterLog10(
    double d,			/* Original number to format. */
    int k,			/* Characteristic(Log base 10) of the
				 * number. */
    int *k_check)		/* Flag == 1 if k is inexact. */
{
    /*
     * Performance hack. If k is in the range 0..TEN_PMAX, then we can use a
     * powers-of-ten table to check it.
     */

    if (k >= 0 && k <= TEN_PMAX) {
	if (d < tens[k]) {
	    k--;
	}
	*k_check = 0;
    } else {
	*k_check = 1;
    }
    return k;
}

/*
 *----------------------------------------------------------------------
 *
 * ComputeScale --
 *
 *	Prepares to format a floating-point number as decimal.
 *
 * Parameters:
 *	floor(log10*x) is k (or possibly k-1).  floor(log2(x) is i.  The
 *	significand of x requires bbits bits to represent.
 *
 * Results:
 *	Determines integers b2, b5, s2, s5 so that sig*2**b2*5**b5/2**s2*2**s5
 *	exactly represents the value of the x/10**k. This value will lie in
 *	the range [1 .. 10), and allows for computing successive digits by
 *	multiplying sig%10 by 10.
 *
 *----------------------------------------------------------------------
 */

static inline void
ComputeScale(
    int be,			/* Exponent part of number: d = bw * 2**be. */
    int k,			/* Characteristic of log10(number). */
    int *b2,			/* OUTPUT: Power of 2 in the numerator. */
    int *b5,			/* OUTPUT: Power of 5 in the numerator. */
    int *s2,			/* OUTPUT: Power of 2 in the denominator. */
    int *s5)			/* OUTPUT: Power of 5 in the denominator. */
{
    /*
     * Scale numerator and denominator powers of 2 so that the input binary
     * number is the ratio of integers.
     */

    if (be <= 0) {
	*b2 = 0;
	*s2 = -be;
    } else {
	*b2 = be;
	*s2 = 0;
    }

    /*
     * Scale numerator and denominator so that the output decimal number is
     * the ratio of integers.
     */

    if (k >= 0) {
	*b5 = 0;
	*s5 = k;
	*s2 += k;
    } else {
	*b2 -= k;
	*b5 = -k;
	*s5 = 0;
    }
}

/*
 *----------------------------------------------------------------------
 *
 * SetPrecisionLimits --
 *
 *	Determines how many digits of significance should be computed (and,
 *	hence, how much memory need be allocated) for formatting a floating
 *	point number.
 *
 * Given that 'k' is floor(log10(x)):
 * if 'shortest' format is used, there will be at most 18 digits in the
 * result.
 * if 'F' format is used, there will be at most 'ndigits' + k + 1 digits
 * if 'E' format is used, there will be exactly 'ndigits' digits.
 *
 * Side effects:
 *	Adjusts '*ndigitsPtr' to have a valid value. Stores the maximum memory
 *	allocation needed in *iPtr.  Sets '*iLimPtr' to the limiting number of
 *	digits to convert if k has been guessed correctly, and '*iLim1Ptr' to
 *	the limiting number of digits to convert if k has been guessed to be
 *	one too high.
 *
 *----------------------------------------------------------------------
 */

static inline void
SetPrecisionLimits(
    int flags,		/* Type of conversion: TCL_DD_SHORTEST,
				 * TCL_DD_E_FMT, TCL_DD_F_FMT. */
    int k,			/* Floor(log10(number to convert)) */
    int *ndigitsPtr,		/* IN/OUT: Number of digits requested (will be
				 *         adjusted if needed). */
    int *iPtr,			/* OUT: Maximum number of digits to return. */
    int *iLimPtr,		/* OUT: Number of digits of significance if
				 *      the bignum method is used.*/
    int *iLim1Ptr)		/* OUT: Number of digits of significance if
				 *      the quick method is used. */
{
    switch (flags & TCL_DD_CONVERSION_TYPE_MASK) {
    case TCL_DD_E_FORMAT:
	if (*ndigitsPtr <= 0) {
	    *ndigitsPtr = 1;
	}
	*iLimPtr = *iLim1Ptr = *iPtr = *ndigitsPtr;
	break;
    case TCL_DD_F_FORMAT:
	*iPtr = *ndigitsPtr + k + 1;
	*iLimPtr = *iPtr;
	*iLim1Ptr = *iPtr - 1;
	if (*iPtr <= 0) {
	    *iPtr = 1;
	}
	break;
    default:
	*iLimPtr = *iLim1Ptr = -1;
	*iPtr = 18;
	*ndigitsPtr = 0;
	break;
    }
}

/*
 *----------------------------------------------------------------------
 *
 * BumpUp --
 *
 *	Increases a string of digits ending in a series of nines to designate
 *	the next higher number.  xxxxb9999... -> xxxx(b+1)0000...
 *
 * Results:
 *	Returns a pointer to the end of the adjusted string.
 *
 * Side effects:
 *	In the case that the string consists solely of '999999', sets it to
 *	"1" and moves the decimal point (*kPtr) one place to the right.
 *
 *----------------------------------------------------------------------
 */

static inline char *
BumpUp(
    char *s,		    	/* Cursor pointing one past the end of the
				 * string. */
    char *retval,		/* Start of the string of digits. */
    int *kPtr)			/* Position of the decimal point. */
{
    while (*--s == '9') {
	if (s == retval) {
	    ++(*kPtr);
	    *s = '1';
	    return s+1;
	}
    }
    ++*s;
    ++s;
    return s;
}

/*
 *----------------------------------------------------------------------
 *
 * AdjustRange --
 *
 *	Rescales a 'double' in preparation for formatting it using the 'quick'
 *	double-to-string method.
 *
 * Results:
 *	Returns the precision that has been lost in the prescaling as a count
 *	of units in the least significant place.
 *
 *----------------------------------------------------------------------
 */

static inline int
AdjustRange(
    double *dPtr,		/* INOUT: Number to adjust. */
    int k)			/* IN: floor(log10(d)) */
{
    int ieps;			/* Number of roundoff errors that have
				 * accumulated. */
    double d = *dPtr;		/* Number to adjust. */
    double ds;
    int i, j, j1;

    ieps = 2;

    if (k > 0) {
	/*
	 * The number must be reduced to bring it into range.
	 */

	ds = tens[k & 0xf];
	j = k >> 4;
	if (j & BLETCH) {
	    j &= (BLETCH-1);
	    d /= bigtens[N_BIGTENS - 1];
	    ieps++;
	}
	i = 0;
	for (; j != 0; j>>=1) {
	    if (j & 1) {
		ds *= bigtens[i];
		++ieps;
	    }
	    ++i;
	}
	d /= ds;
    } else if ((j1 = -k) != 0) {
	/*
	 * The number must be increased to bring it into range.
	 */

	d *= tens[j1 & 0xf];
	i = 0;
	for (j = j1>>4; j; j>>=1) {
	    if (j & 1) {
		ieps++;
		d *= bigtens[i];
	    }
	    ++i;
	}
    }

    *dPtr = d;
    return ieps;
}

/*
 *----------------------------------------------------------------------
 *
 * ShorteningQuickFormat --
 *
 *	Returns a 'quick' format of a double precision number to a string of
 *	digits, preferring a shorter string of digits if the shorter string is
 *	still within 1/2 ulp of the number.
 *
 * Results:
 *	Returns the string of digits. Returns NULL if the 'quick' method fails
 *	and the bignum method must be used.
 *
 * Side effects:
 *	Stores the position of the decimal point at '*kPtr'.
 *
 *----------------------------------------------------------------------
 */

static inline char *
ShorteningQuickFormat(
    double d,			/* Number to convert. */
    int k,			/* floor(log10(d)) */
    int ilim,			/* Number of significant digits to return. */
    double eps,			/* Estimated roundoff error. */
    char *retval,		/* Buffer to receive the digit string. */
    int *kPtr)			/* Pointer to stash the position of the
				 * decimal point. */
{
    char *s = retval;		/* Cursor in the return value. */
    int digit;			/* Current digit. */
    int i;

    eps = 0.5 / tens[ilim-1] - eps;
    i = 0;
    for (;;) {
	/*
	 * Convert a digit.
	 */

	digit = (int) d;
	d -= digit;
	*s++ = '0' + digit;

	/*
	 * Truncate the conversion if the string of digits is within 1/2 ulp
	 * of the actual value.
	 */

	if (d < eps) {
	    *kPtr = k;
	    return s;
	}
	if ((1. - d) < eps) {
	    *kPtr = k;
	    return BumpUp(s, retval, kPtr);
	}

	/*
	 * Bail out if the conversion fails to converge to a sufficiently
	 * precise value.
	 */

	if (++i >= ilim) {
	    return NULL;
	}

	/*
	 * Bring the next digit to the integer part.
	 */

	eps *= 10;
	d *= 10.0;
    }
}

/*
 *----------------------------------------------------------------------
 *
 * StrictQuickFormat --
 *
 *	Convert a double precision number of a string of a precise number of
 *	digits, using the 'quick' double precision method.
 *
 * Results:
 *	Returns the digit string, or NULL if the bignum method must be used to
 *	do the formatting.
 *
 * Side effects:
 *	Stores the position of the decimal point in '*kPtr'.
 *
 *----------------------------------------------------------------------
 */

static inline char *
StrictQuickFormat(
    double d,			/* Number to convert. */
    int k,			/* floor(log10(d)) */
    int ilim,			/* Number of significant digits to return. */
    double eps,			/* Estimated roundoff error. */
    char *retval,		/* Start of the digit string. */
    int *kPtr)			/* Pointer to stash the position of the
				 * decimal point. */
{
    char *s = retval;		/* Cursor in the return value. */
    int digit;			/* Current digit of the answer. */
    int i;

    eps *= tens[ilim-1];
    i = 1;
    for (;;) {
	/*
	 * Extract a digit.
	 */

	digit = (int) d;
	d -= digit;
	if (d == 0.0) {
	    ilim = i;
	}
	*s++ = '0' + digit;

	/*
	 * When the given digit count is reached, handle trailing strings of 0
	 * and 9.
	 */

	if (i == ilim) {
	    if (d > 0.5 + eps) {
		*kPtr = k;
		return BumpUp(s, retval, kPtr);
	    } else if (d < 0.5 - eps) {
		while (*--s == '0') {
		    /* do nothing */
		}
		s++;
		*kPtr = k;
		return s;
	    } else {
		return NULL;
	    }
	}

	/*
	 * Advance to the next digit.
	 */

	++i;
	d *= 10.0;
    }
}

/*
 *----------------------------------------------------------------------
 *
 * QuickConversion --
 *
 *	Converts a floating point number the 'quick' way, when only a limited
 *	number of digits is required and floating point arithmetic can
 *	therefore be used for the intermediate results.
 *
 * Results:
 *	Returns the converted string, or NULL if the bignum method must be
 *	used.
 *
 *----------------------------------------------------------------------
 */

static inline char *
QuickConversion(
    double e,			/* Number to format. */
    int k,			/* floor(log10(d)), approximately. */
    int k_check,		/* 0 if k is exact, 1 if it may be too high */
    int flags,			/* Flags passed to dtoa:
				 *    TCL_DD_SHORTEN_FLAG */
    int len,			/* Length of the return value. */
    int ilim,			/* Number of digits to store. */
    int ilim1,			/* Number of digits to store if we misguessed
				 * k. */
    int *decpt,			/* OUTPUT: Location of the decimal point. */
    char **endPtr)		/* OUTPUT: Pointer to the terminal null
				 * byte. */
{
    int ieps;			/* Number of 1-ulp roundoff errors that have
				 * accumulated in the calculation. */
    Double eps;			/* Estimated roundoff error. */
    char *retval;		/* Returned string. */
    char *end;			/* Pointer to the terminal null byte in the
				 * returned string. */
    volatile double d;		/* Workaround for a bug in mingw gcc 3.4.5 */

    /*
     * Bring d into the range [1 .. 10).
     */

    ieps = AdjustRange(&e, k);
    d = e;

    /*
     * If the guessed value of k didn't get d into range, adjust it by one. If
     * that leaves us outside the range in which quick format is accurate,
     * bail out.
     */

    if (k_check && d < 1. && ilim > 0) {
	if (ilim1 < 0) {
	    return NULL;
	}
	ilim = ilim1;
	--k;
	d *= 10.0;
	++ieps;
    }

    /*
     * Compute estimated roundoff error.
     */

    eps.d = ieps * d + 7.;
    eps.w.word0 -= (FP_PRECISION-1) << EXP_SHIFT;

    /*
     * Handle the peculiar case where the result has no significant digits.
     */

    retval = ckalloc(len + 1);
    if (ilim == 0) {
	d -= 5.;
	if (d > eps.d) {
	    *retval = '1';
	    *decpt = k;
	    return retval;
	} else if (d < -eps.d) {
	    *decpt = k;
	    return retval;
	} else {
	    ckfree(retval);
	    return NULL;
	}
    }

    /*
     * Format the digit string.
     */

    if (flags & TCL_DD_SHORTEN_FLAG) {
	end = ShorteningQuickFormat(d, k, ilim, eps.d, retval, decpt);
    } else {
	end = StrictQuickFormat(d, k, ilim, eps.d, retval, decpt);
    }
    if (end == NULL) {
	ckfree(retval);
	return NULL;
    }
    *end = '\0';
    if (endPtr != NULL) {
	*endPtr = end;
    }
    return retval;
}

/*
 *----------------------------------------------------------------------
 *
 * CastOutPowersOf2 --
 *
 *	Adjust the factors 'b2', 'm2', and 's2' to cast out common powers of 2
 *	from numerator and denominator in preparation for the 'bignum' method
 *	of floating point conversion.
 *
 *----------------------------------------------------------------------
 */

static inline void
CastOutPowersOf2(
    int *b2,			/* Power of 2 to multiply the significand. */
    int *m2,			/* Power of 2 to multiply 1/2 ulp. */
    int *s2)			/* Power of 2 to multiply the common
				 * denominator. */
{
    int i;

    if (*m2 > 0 && *s2 > 0) {	/* Find the smallest power of 2 in the
				 * numerator. */
	if (*m2 < *s2) {	/* Find the lowest common denominator. */
	    i = *m2;
	} else {
	    i = *s2;
	}
	*b2 -= i;		/* Reduce to lowest terms. */
	*m2 -= i;
	*s2 -= i;
    }
}

/*
 *----------------------------------------------------------------------
 *
 * ShorteningInt64Conversion --
 *
 *	Converts a double-precision number to the shortest string of digits
 *	that reconverts exactly to the given number, or to 'ilim' digits if
 *	that will yield a shorter result. The numerator and denominator in
 *	David Gay's conversion algorithm are known to fit in Tcl_WideUInt,
 *	giving considerably faster arithmetic than mp_int's.
 *
 * Results:
 *	Returns the string of significant decimal digits, in newly allocated
 *	memory
 *
 * Side effects:
 *	Stores the location of the decimal point in '*decpt' and the location
 *	of the terminal null byte in '*endPtr'.
 *
 *----------------------------------------------------------------------
 */

static inline char *
ShorteningInt64Conversion(
    Double *dPtr,		/* Original number to convert. */
    Tcl_WideUInt bw,		/* Integer significand. */
    int b2, int b5,		/* Scale factor for the significand in the
				 * numerator. */
    int m2plus, int m2minus, int m5,
				/* Scale factors for 1/2 ulp in the numerator
				 * (will be different if bw == 1. */
    int s2, int s5,		/* Scale factors for the denominator. */
    int k,			/* Number of output digits before the decimal
				 * point. */
    int len,			/* Number of digits to allocate. */
    int ilim,			/* Number of digits to convert if b >= s */
    int ilim1,			/* Number of digits to convert if b < s */
    int *decpt,			/* OUTPUT: Position of the decimal point. */
    char **endPtr)		/* OUTPUT: Position of the terminal '\0' at
				 *	   the end of the returned string. */
{
    char *retval = ckalloc(len + 1);
				/* Output buffer. */
    Tcl_WideUInt b = (bw * wuipow5[b5]) << b2;
				/* Numerator of the fraction being
				 * converted. */
    Tcl_WideUInt S = wuipow5[s5] << s2;
				/* Denominator of the fraction being
				 * converted. */
    Tcl_WideUInt mplus, mminus;	/* Ranges for testing whether the result is
				 * within roundoff of being exact. */
    int digit;			/* Current output digit. */
    char *s = retval;		/* Cursor in the output buffer. */
    int i;			/* Current position in the output buffer. */

    /*
     * Adjust if the logarithm was guessed wrong.
     */

    if (b < S) {
	b = 10 * b;
	++m2plus; ++m2minus; ++m5;
	ilim = ilim1;
	--k;
    }

    /*
     * Compute roundoff ranges.
     */

    mplus = wuipow5[m5] << m2plus;
    mminus = wuipow5[m5] << m2minus;

    /*
     * Loop through the digits.
     */

    i = 1;
    for (;;) {
	digit = (int)(b / S);
	if (digit > 10) {
	    Tcl_Panic("wrong digit!");
	}
	b = b % S;

	/*
	 * Does the current digit put us on the low side of the exact value
	 * but within within roundoff of being exact?
	 */

	if (b < mplus || (b == mplus
		&& (dPtr->w.word1 & 1) == 0)) {
	    /*
	     * Make sure we shouldn't be rounding *up* instead, in case the
	     * next number above is closer.
	     */

	    if (2 * b > S || (2 * b == S && (digit & 1) != 0)) {
		++digit;
		if (digit == 10) {
		    *s++ = '9';
		    s = BumpUp(s, retval, &k);
		    break;
		}
	    }

	    /*
	     * Stash the current digit.
	     */

	    *s++ = '0' + digit;
	    break;
	}

	/*
	 * Does one plus the current digit put us within roundoff of the
	 * number?
	 */

	if (b > S - mminus || (b == S - mminus
		&& (dPtr->w.word1 & 1) == 0)) {
	    if (digit == 9) {
		*s++ = '9';
		s = BumpUp(s, retval, &k);
		break;
	    }
	    ++digit;
	    *s++ = '0' + digit;
	    break;
	}

	/*
	 * Have we converted all the requested digits?
	 */

	*s++ = '0' + digit;
	if (i == ilim) {
	    if (2*b > S || (2*b == S && (digit & 1) != 0)) {
		s = BumpUp(s, retval, &k);
	    }
	    break;
	}

	/*
	 * Advance to the next digit.
	 */

	b = 10 * b;
	mplus = 10 * mplus;
	mminus = 10 * mminus;
	++i;
    }

    /*
     * Endgame - store the location of the decimal point and the end of the
     * string.
     */

    *s = '\0';
    *decpt = k;
    if (endPtr) {
	*endPtr = s;
    }
    return retval;
}

/*
 *----------------------------------------------------------------------
 *
 * StrictInt64Conversion --
 *
 *	Converts a double-precision number to a fixed-length string of 'ilim'
 *	digits that reconverts exactly to the given number.  ('ilim' should be
 *	replaced with 'ilim1' in the case where log10(d) has been
 *	overestimated).  The numerator and denominator in David Gay's
 *	conversion algorithm are known to fit in Tcl_WideUInt, giving
 *	considerably faster arithmetic than mp_int's.
 *
 * Results:
 *	Returns the string of significant decimal digits, in newly allocated
 *	memory
 *
 * Side effects:
 *	Stores the location of the decimal point in '*decpt' and the location
 *	of the terminal null byte in '*endPtr'.
 *
 *----------------------------------------------------------------------
 */

static inline char *
StrictInt64Conversion(
    Double *dPtr,		/* Original number to convert. */
    Tcl_WideUInt bw,		/* Integer significand. */
    int b2, int b5,		/* Scale factor for the significand in the
				 * numerator. */
    int s2, int s5,		/* Scale factors for the denominator. */
    int k,			/* Number of output digits before the decimal
				 * point. */
    int len,			/* Number of digits to allocate. */
    int ilim,			/* Number of digits to convert if b >= s */
    int ilim1,			/* Number of digits to convert if b < s */
    int *decpt,			/* OUTPUT: Position of the decimal point. */
    char **endPtr)		/* OUTPUT: Position of the terminal '\0' at
				 *	   the end of the returned string. */
{
    char *retval = ckalloc(len + 1);
				/* Output buffer. */
    Tcl_WideUInt b = (bw * wuipow5[b5]) << b2;
				/* Numerator of the fraction being
				 * converted. */
    Tcl_WideUInt S = wuipow5[s5] << s2;
				/* Denominator of the fraction being
				 * converted. */
    int digit;			/* Current output digit. */
    char *s = retval;		/* Cursor in the output buffer. */
    int i;			/* Current position in the output buffer. */

    /*
     * Adjust if the logarithm was guessed wrong.
     */

    if (b < S) {
	b = 10 * b;
	ilim = ilim1;
	--k;
    }

    /*
     * Loop through the digits.
     */

    i = 1;
    for (;;) {
	digit = (int)(b / S);
	if (digit > 10) {
	    Tcl_Panic("wrong digit!");
	}
	b = b % S;

	/*
	 * Have we converted all the requested digits?
	 */

	*s++ = '0' + digit;
	if (i == ilim) {
	    if (2*b > S || (2*b == S && (digit & 1) != 0)) {
		s = BumpUp(s, retval, &k);
	    } else {
		while (*--s == '0') {
		    /* do nothing */
		}
		++s;
	    }
	    break;
	}

	/*
	 * Advance to the next digit.
	 */

	b = 10 * b;
	++i;
    }

    /*
     * Endgame - store the location of the decimal point and the end of the
     * string.
     */

    *s = '\0';
    *decpt = k;
    if (endPtr) {
	*endPtr = s;
    }
    return retval;
}

/*
 *----------------------------------------------------------------------
 *
 * ShouldBankerRoundUpPowD --
 *
 *	Test whether bankers' rounding should round a digit up. Assumption is
 *	made that the denominator of the fraction being tested is a power of
 *	2**DIGIT_BIT.
 *
 * Results:
 *	Returns 1 iff the fraction is more than 1/2, or if the fraction is
 *	exactly 1/2 and the digit is odd.
 *
 *----------------------------------------------------------------------
 */

static inline int
ShouldBankerRoundUpPowD(
    mp_int *b,			/* Numerator of the fraction. */
    int sd,			/* Denominator is 2**(sd*DIGIT_BIT). */
    int isodd)			/* 1 if the digit is odd, 0 if even. */
{
    int i;
    static const mp_digit topbit = ((mp_digit)1) << (MP_DIGIT_BIT - 1);

    if (b->used < sd || (b->dp[sd-1] & topbit) == 0) {
	return 0;
    }
    if (b->dp[sd-1] != topbit) {
	return 1;
    }
    for (i = sd-2; i >= 0; --i) {
	if (b->dp[i] != 0) {
	    return 1;
	}
    }
    return isodd;
}

/*
 *----------------------------------------------------------------------
 *
 * ShouldBankerRoundUpToNextPowD --
 *
 *	Tests whether bankers' rounding will round down in the "denominator is
 *	a power of 2**MP_DIGIT" case.
 *
 * Results:
 *	Returns 1 if the rounding will be performed - which increases the
 *	digit by one - and 0 otherwise.
 *
 *----------------------------------------------------------------------
 */

static inline int
ShouldBankerRoundUpToNextPowD(
    mp_int *b,			/* Numerator of the fraction. */
    mp_int *m,			/* Numerator of the rounding tolerance. */
    int sd,			/* Common denominator is 2**(sd*DIGIT_BIT). */
    int isodd,			/* 1 if the integer significand is odd. */
    mp_int *temp)		/* Work area for the calculation. */
{
    int i;

    /*
     * Compare B and S-m - which is the same as comparing B+m and S - which we
     * do by computing b+m and doing a bitwhack compare against
     * 2**(DIGIT_BIT*sd)
     */

    mp_add(b, m, temp);
    if (temp->used <= sd) {	/* Too few digits to be > s */
	return 0;
    }
    if (temp->used > sd+1 || temp->dp[sd] > 1) {
				/* >= 2s */
	return 1;
    }
    for (i = sd-1; i >= 0; --i) {
				/* Check for ==s */
	if (temp->dp[i] != 0) {	/* > s */
	    return 1;
	}
    }
    return isodd;
}

/*
 *----------------------------------------------------------------------
 *
 * ShorteningBignumConversionPowD --
 *
 *	Converts a double-precision number to the shortest string of digits
 *	that reconverts exactly to the given number, or to 'ilim' digits if
 *	that will yield a shorter result. The denominator in David Gay's
 *	conversion algorithm is known to be a power of 2**DIGIT_BIT, and hence
 *	the division in the main loop may be replaced by a digit shift and
 *	mask.
 *
 * Results:
 *	Returns the string of significant decimal digits, in newly allocated
 *	memory
 *
 * Side effects:
 *	Stores the location of the decimal point in '*decpt' and the location
 *	of the terminal null byte in '*endPtr'.
 *
 *----------------------------------------------------------------------
 */

static inline char *
ShorteningBignumConversionPowD(
    Double *dPtr,		/* Original number to convert. */
    Tcl_WideUInt bw,		/* Integer significand. */
    int b2, int b5,		/* Scale factor for the significand in the
				 * numerator. */
    int m2plus, int m2minus, int m5,
				/* Scale factors for 1/2 ulp in the numerator
				 * (will be different if bw == 1). */
    int sd,			/* Scale factor for the denominator. */
    int k,			/* Number of output digits before the decimal
				 * point. */
    int len,			/* Number of digits to allocate. */
    int ilim,			/* Number of digits to convert if b >= s */
    int ilim1,			/* Number of digits to convert if b < s */
    int *decpt,			/* OUTPUT: Position of the decimal point. */
    char **endPtr)		/* OUTPUT: Position of the terminal '\0' at
				 *	   the end of the returned string. */
{
    char *retval = ckalloc(len + 1);
				/* Output buffer. */
    mp_int b;			/* Numerator of the fraction being
				 * converted. */
    mp_int mplus, mminus;	/* Bounds for roundoff. */
    mp_digit digit;		/* Current output digit. */
    char *s = retval;		/* Cursor in the output buffer. */
    int i;			/* Index in the output buffer. */
    mp_int temp;
    int r1;

    /*
     * b = bw * 2**b2 * 5**b5
     * mminus = 5**m5
     */

<<<<<<< HEAD
    TclInitBignumFromWideUInt(&b, bw);
    mp_init_set_int(&mminus, 1);
=======
    TclBNInitBignumFromWideUInt(&b, bw);
    mp_init_set(&mminus, 1);
>>>>>>> 96f1d4ec
    MulPow5(&b, b5, &b);
    mp_mul_2d(&b, b2, &b);

    /*
     * Adjust if the logarithm was guessed wrong.
     */

    if (b.used <= sd) {
	mp_mul_d(&b, 10, &b);
	++m2plus; ++m2minus; ++m5;
	ilim = ilim1;
	--k;
    }

    /*
     * mminus = 5**m5 * 2**m2minus
     * mplus = 5**m5 * 2**m2plus
     */

    mp_mul_2d(&mminus, m2minus, &mminus);
    MulPow5(&mminus, m5, &mminus);
    if (m2plus > m2minus) {
	mp_init_copy(&mplus, &mminus);
	mp_mul_2d(&mplus, m2plus-m2minus, &mplus);
    }
    mp_init(&temp);

    /*
     * Loop through the digits. Do division and mod by s == 2**(sd*DIGIT_BIT)
     * by mp_digit extraction.
     */

    i = 0;
    for (;;) {
	if (b.used <= sd) {
	    digit = 0;
	} else {
	    digit = b.dp[sd];
	    if (b.used > sd+1 || digit >= 10) {
		Tcl_Panic("wrong digit!");
	    }
	    --b.used; mp_clamp(&b);
	}

	/*
	 * Does the current digit put us on the low side of the exact value
	 * but within within roundoff of being exact?
	 */

	r1 = mp_cmp_mag(&b, (m2plus > m2minus)? &mplus : &mminus);
	if (r1 == MP_LT || (r1 == MP_EQ
		&& (dPtr->w.word1 & 1) == 0)) {
	    /*
	     * Make sure we shouldn't be rounding *up* instead, in case the
	     * next number above is closer.
	     */

	    if (ShouldBankerRoundUpPowD(&b, sd, digit&1)) {
		++digit;
		if (digit == 10) {
		    *s++ = '9';
		    s = BumpUp(s, retval, &k);
		    break;
		}
	    }

	    /*
	     * Stash the last digit.
	     */

	    *s++ = '0' + digit;
	    break;
	}

	/*
	 * Does one plus the current digit put us within roundoff of the
	 * number?
	 */

	if (ShouldBankerRoundUpToNextPowD(&b, &mminus, sd,
		dPtr->w.word1 & 1, &temp)) {
	    if (digit == 9) {
		*s++ = '9';
		s = BumpUp(s, retval, &k);
		break;
	    }
	    ++digit;
	    *s++ = '0' + digit;
	    break;
	}

	/*
	 * Have we converted all the requested digits?
	 */

	*s++ = '0' + digit;
	if (i == ilim) {
	    if (ShouldBankerRoundUpPowD(&b, sd, digit&1)) {
		s = BumpUp(s, retval, &k);
	    }
	    break;
	}

	/*
	 * Advance to the next digit.
	 */

	mp_mul_d(&b, 10, &b);
	mp_mul_d(&mminus, 10, &mminus);
	if (m2plus > m2minus) {
	    mp_mul_2d(&mminus, m2plus-m2minus, &mplus);
	}
	++i;
    }

    /*
     * Endgame - store the location of the decimal point and the end of the
     * string.
     */

    if (m2plus > m2minus) {
	mp_clear(&mplus);
    }
    mp_clear_multi(&b, &mminus, &temp, NULL);
    *s = '\0';
    *decpt = k;
    if (endPtr) {
	*endPtr = s;
    }
    return retval;
}

/*
 *----------------------------------------------------------------------
 *
 * StrictBignumConversionPowD --
 *
 *	Converts a double-precision number to a fixed-lengt string of 'ilim'
 *	digits (or 'ilim1' if log10(d) has been overestimated).  The
 *	denominator in David Gay's conversion algorithm is known to be a power
 *	of 2**DIGIT_BIT, and hence the division in the main loop may be
 *	replaced by a digit shift and mask.
 *
 * Results:
 *	Returns the string of significant decimal digits, in newly allocated
 *	memory.
 *
 * Side effects:
 *	Stores the location of the decimal point in '*decpt' and the location
 *	of the terminal null byte in '*endPtr'.
 *
 *----------------------------------------------------------------------
 */

static inline char *
StrictBignumConversionPowD(
    Double *dPtr,		/* Original number to convert. */
    Tcl_WideUInt bw,		/* Integer significand. */
    int b2, int b5,		/* Scale factor for the significand in the
				 * numerator. */
    int sd,			/* Scale factor for the denominator. */
    int k,			/* Number of output digits before the decimal
				 * point. */
    int len,			/* Number of digits to allocate. */
    int ilim,			/* Number of digits to convert if b >= s */
    int ilim1,			/* Number of digits to convert if b < s */
    int *decpt,			/* OUTPUT: Position of the decimal point. */
    char **endPtr)		/* OUTPUT: Position of the terminal '\0' at
				 *	   the end of the returned string. */
{
    char *retval = ckalloc(len + 1);
				/* Output buffer. */
    mp_int b;			/* Numerator of the fraction being
				 * converted. */
    mp_digit digit;		/* Current output digit. */
    char *s = retval;		/* Cursor in the output buffer. */
    int i;			/* Index in the output buffer. */

    /*
     * b = bw * 2**b2 * 5**b5
     */

    TclInitBignumFromWideUInt(&b, bw);
    MulPow5(&b, b5, &b);
    mp_mul_2d(&b, b2, &b);

    /*
     * Adjust if the logarithm was guessed wrong.
     */

    if (b.used <= sd) {
	mp_mul_d(&b, 10, &b);
	ilim = ilim1;
	--k;
    }

    /*
     * Loop through the digits. Do division and mod by s == 2**(sd*DIGIT_BIT)
     * by mp_digit extraction.
     */

    i = 1;
    for (;;) {
	if (b.used <= sd) {
	    digit = 0;
	} else {
	    digit = b.dp[sd];
	    if (b.used > sd+1 || digit >= 10) {
		Tcl_Panic("wrong digit!");
	    }
	    --b.used;
	    mp_clamp(&b);
	}

	/*
	 * Have we converted all the requested digits?
	 */

	*s++ = '0' + digit;
	if (i == ilim) {
	    if (ShouldBankerRoundUpPowD(&b, sd, digit&1)) {
		s = BumpUp(s, retval, &k);
	    }
	    while (*--s == '0') {
		/* do nothing */
	    }
	    ++s;
	    break;
	}

	/*
	 * Advance to the next digit.
	 */

	mp_mul_d(&b, 10, &b);
	++i;
    }

    /*
     * Endgame - store the location of the decimal point and the end of the
     * string.
     */

    mp_clear(&b);
    *s = '\0';
    *decpt = k;
    if (endPtr) {
	*endPtr = s;
    }
    return retval;
}

/*
 *----------------------------------------------------------------------
 *
 * ShouldBankerRoundUp --
 *
 *	Tests whether a digit should be rounded up or down when finishing
 *	bignum-based floating point conversion.
 *
 * Results:
 *	Returns 1 if the number needs to be rounded up, 0 otherwise.
 *
 *----------------------------------------------------------------------
 */

static inline int
ShouldBankerRoundUp(
    mp_int *twor,		/* 2x the remainder from thd division that
				 * produced the last digit. */
    mp_int *S,			/* Denominator. */
    int isodd)			/* Flag == 1 if the last digit is odd. */
{
    int r = mp_cmp_mag(twor, S);

    switch (r) {
    case MP_LT:
	return 0;
    case MP_EQ:
	return isodd;
    case MP_GT:
	return 1;
    }
    Tcl_Panic("in ShouldBankerRoundUp, trichotomy fails!");
    return 0;
}

/*
 *----------------------------------------------------------------------
 *
 * ShouldBankerRoundUpToNext --
 *
 *	Tests whether the remainder is great enough to force rounding to the
 *	next higher digit.
 *
 * Results:
 *	Returns 1 if the number should be rounded up, 0 otherwise.
 *
 *----------------------------------------------------------------------
 */

static inline int
ShouldBankerRoundUpToNext(
    mp_int *b,			/* Remainder from the division that produced
				 * the last digit. */
    mp_int *m,			/* Numerator of the rounding tolerance. */
    mp_int *S,			/* Denominator. */
    int isodd)			/* 1 if the integer significand is odd. */
{
    int r;
    mp_int temp;

    /*
     * Compare b and S-m: this is the same as comparing B+m and S.
     */

    mp_init(&temp);
    mp_add(b, m, &temp);
    r = mp_cmp_mag(&temp, S);
    mp_clear(&temp);
    switch(r) {
    case MP_LT:
	return 0;
    case MP_EQ:
	return isodd;
    case MP_GT:
	return 1;
    }
    Tcl_Panic("in ShouldBankerRoundUpToNext, trichotomy fails!");
    return 0;
}

/*
 *----------------------------------------------------------------------
 *
 * ShorteningBignumConversion --
 *
 *	Convert a floating point number to a variable-length digit string
 *	using the multiprecision method.
 *
 * Results:
 *	Returns the string of digits.
 *
 * Side effects:
 *	Stores the position of the decimal point in *decpt.  Stores a pointer
 *	to the end of the number in *endPtr.
 *
 *----------------------------------------------------------------------
 */

static inline char *
ShorteningBignumConversion(
    Double *dPtr,		/* Original number being converted. */
    Tcl_WideUInt bw,		/* Integer significand and exponent. */
    int b2,			/* Scale factor for the significand. */
    int m2plus, int m2minus,	/* Scale factors for 1/2 ulp in numerator. */
    int s2, int s5,		/* Scale factors for denominator. */
    int k,			/* Guessed position of the decimal point. */
    int len,			/* Size of the digit buffer to allocate. */
    int ilim,			/* Number of digits to convert if b >= s */
    int ilim1,			/* Number of digits to convert if b < s */
    int *decpt,			/* OUTPUT: Position of the decimal point. */
    char **endPtr)		/* OUTPUT: Pointer to the end of the number */
{
    char *retval = ckalloc(len+1);
				/* Buffer of digits to return. */
    char *s = retval;		/* Cursor in the return value. */
    mp_int b;			/* Numerator of the result. */
    mp_int mminus;		/* 1/2 ulp below the result. */
    mp_int mplus;		/* 1/2 ulp above the result. */
    mp_int S;			/* Denominator of the result. */
    mp_int dig;			/* Current digit of the result. */
    int digit;			/* Current digit of the result. */
    int minit = 1;		/* Fudge factor for when we misguess k. */
    int i;
    int r1;

    /*
     * b = bw * 2**b2 * 5**b5
     * S = 2**s2 * 5*s5
     */

    TclInitBignumFromWideUInt(&b, bw);
    mp_mul_2d(&b, b2, &b);
    mp_init_set(&S, 1);
    MulPow5(&S, s5, &S); mp_mul_2d(&S, s2, &S);

    /*
     * Handle the case where we guess the position of the decimal point wrong.
     */

    if (mp_cmp_mag(&b, &S) == MP_LT) {
	mp_mul_d(&b, 10, &b);
	minit = 10;
	ilim =ilim1;
	--k;
    }

    /*
     * mminus = 2**m2minus * 5**m5
     */

    mp_init_set(&mminus, minit);
    mp_mul_2d(&mminus, m2minus, &mminus);
    if (m2plus > m2minus) {
	mp_init_copy(&mplus, &mminus);
	mp_mul_2d(&mplus, m2plus-m2minus, &mplus);
    }

    /*
     * Loop through the digits.
     */

    mp_init(&dig);
    i = 1;
    for (;;) {
	mp_div(&b, &S, &dig, &b);
	if (dig.used > 1 || dig.dp[0] >= 10) {
	    Tcl_Panic("wrong digit!");
	}
	digit = dig.dp[0];

	/*
	 * Does the current digit leave us with a remainder small enough to
	 * round to it?
	 */

	r1 = mp_cmp_mag(&b, (m2plus > m2minus)? &mplus : &mminus);
	if (r1 == MP_LT || (r1 == MP_EQ && (dPtr->w.word1 & 1) == 0)) {
	    mp_mul_2d(&b, 1, &b);
	    if (ShouldBankerRoundUp(&b, &S, digit&1)) {
		++digit;
		if (digit == 10) {
		    *s++ = '9';
		    s = BumpUp(s, retval, &k);
		    break;
		}
	    }
	    *s++ = '0' + digit;
	    break;
	}

	/*
	 * Does the current digit leave us with a remainder large enough to
	 * commit to rounding up to the next higher digit?
	 */

	if (ShouldBankerRoundUpToNext(&b, &mminus, &S,
		dPtr->w.word1 & 1)) {
	    ++digit;
	    if (digit == 10) {
		*s++ = '9';
		s = BumpUp(s, retval, &k);
		break;
	    }
	    *s++ = '0' + digit;
	    break;
	}

	/*
	 * Have we converted all the requested digits?
	 */

	*s++ = '0' + digit;
	if (i == ilim) {
	    mp_mul_2d(&b, 1, &b);
	    if (ShouldBankerRoundUp(&b, &S, digit&1)) {
		s = BumpUp(s, retval, &k);
	    }
	    break;
	}

	/*
	 * Advance to the next digit.
	 */

	if (s5 > 0) {
	    /*
	     * Can possibly shorten the denominator.
	     */

	    mp_mul_2d(&b, 1, &b);
	    mp_mul_2d(&mminus, 1, &mminus);
	    if (m2plus > m2minus) {
		mp_mul_2d(&mplus, 1, &mplus);
	    }
	    mp_div_d(&S, 5, &S, NULL);
	    --s5;

	    /*
	     * IDEA: It might possibly be a win to fall back to int64_t
	     *       arithmetic here if S < 2**64/10. But it's a win only for
	     *       a fairly narrow range of magnitudes so perhaps not worth
	     *       bothering.  We already know that we shorten the
	     *       denominator by at least 1 mp_digit, perhaps 2, as we do
	     *       the conversion for 17 digits of significance.
	     * Possible savings:
	     * 10**26   1 trip through loop before fallback possible
	     * 10**27   1 trip
	     * 10**28   2 trips
	     * 10**29   3 trips
	     * 10**30   4 trips
	     * 10**31   5 trips
	     * 10**32   6 trips
	     * 10**33   7 trips
	     * 10**34   8 trips
	     * 10**35   9 trips
	     * 10**36  10 trips
	     * 10**37  11 trips
	     * 10**38  12 trips
	     * 10**39  13 trips
	     * 10**40  14 trips
	     * 10**41  15 trips
	     * 10**42  16 trips
	     * thereafter no gain.
	     */
	} else {
	    mp_mul_d(&b, 10, &b);
	    mp_mul_d(&mminus, 10, &mminus);
	    if (m2plus > m2minus) {
		mp_mul_2d(&mplus, 10, &mplus);
	    }
	}

	++i;
    }

    /*
     * Endgame - store the location of the decimal point and the end of the
     * string.
     */

    if (m2plus > m2minus) {
	mp_clear(&mplus);
    }
    mp_clear_multi(&b, &mminus, &dig, &S, NULL);
    *s = '\0';
    *decpt = k;
    if (endPtr) {
	*endPtr = s;
    }
    return retval;
}

/*
 *----------------------------------------------------------------------
 *
 * StrictBignumConversion --
 *
 *	Convert a floating point number to a fixed-length digit string using
 *	the multiprecision method.
 *
 * Results:
 *	Returns the string of digits.
 *
 * Side effects:
 *	Stores the position of the decimal point in *decpt.  Stores a pointer
 *	to the end of the number in *endPtr.
 *
 *----------------------------------------------------------------------
 */

static inline char *
StrictBignumConversion(
    Double *dPtr,		/* Original number being converted. */
    Tcl_WideUInt bw,		/* Integer significand and exponent. */
    int b2,			/* Scale factor for the significand. */
    int s2, int s5,		/* Scale factors for denominator. */
    int k,			/* Guessed position of the decimal point. */
    int len,			/* Size of the digit buffer to allocate. */
    int ilim,			/* Number of digits to convert if b >= s */
    int ilim1,			/* Number of digits to convert if b < s */
    int *decpt,			/* OUTPUT: Position of the decimal point. */
    char **endPtr)		/* OUTPUT: Pointer to the end of the number */
{
    char *retval = ckalloc(len+1);
				/* Buffer of digits to return. */
    char *s = retval;		/* Cursor in the return value. */
    mp_int b;			/* Numerator of the result. */
    mp_int S;			/* Denominator of the result. */
    mp_int dig;			/* Current digit of the result. */
    int digit;			/* Current digit of the result. */
    int g;			/* Size of the current digit ground. */
    int i, j;

    /*
     * b = bw * 2**b2 * 5**b5
     * S = 2**s2 * 5*s5
     */

    mp_init_multi(&dig, NULL);
    TclInitBignumFromWideUInt(&b, bw);
    mp_mul_2d(&b, b2, &b);
    mp_init_set(&S, 1);
    MulPow5(&S, s5, &S); mp_mul_2d(&S, s2, &S);

    /*
     * Handle the case where we guess the position of the decimal point wrong.
     */

    if (mp_cmp_mag(&b, &S) == MP_LT) {
	mp_mul_d(&b, 10, &b);
	ilim =ilim1;
	--k;
    }

    /*
     * Convert the leading digit.
     */

    i = 0;
    mp_div(&b, &S, &dig, &b);
    if (dig.used > 1 || dig.dp[0] >= 10) {
	Tcl_Panic("wrong digit!");
    }
    digit = dig.dp[0];

    /*
     * Is a single digit all that was requested?
     */

    *s++ = '0' + digit;
    if (++i >= ilim) {
	mp_mul_2d(&b, 1, &b);
	if (ShouldBankerRoundUp(&b, &S, digit&1)) {
	    s = BumpUp(s, retval, &k);
	}
    } else {
	for (;;) {
	    /*
	     * Shift by a group of digits.
	     */

	    g = ilim - i;
	    if (g > DIGIT_GROUP) {
		g = DIGIT_GROUP;
	    }
	    if (s5 >= g) {
		mp_div_d(&S, dpow5[g], &S, NULL);
		s5 -= g;
	    } else if (s5 > 0) {
		mp_div_d(&S, dpow5[s5], &S, NULL);
		mp_mul_d(&b, dpow5[g - s5], &b);
		s5 = 0;
	    } else {
		mp_mul_d(&b, dpow5[g], &b);
	    }
	    mp_mul_2d(&b, g, &b);

	    /*
	     * As with the shortening bignum conversion, it's possible at this
	     * point that we will have reduced the denominator to less than
	     * 2**64/10, at which point it would be possible to fall back to
	     * to int64_t arithmetic. But the potential payoff is tremendously
	     * less - unless we're working in F format - because we know that
	     * three groups of digits will always suffice for %#.17e, the
	     * longest format that doesn't introduce empty precision.
	     *
	     * Extract the next group of digits.
	     */

	    mp_div(&b, &S, &dig, &b);
	    if (dig.used > 1) {
		Tcl_Panic("wrong digit!");
	    }
	    digit = dig.dp[0];
	    for (j = g-1; j >= 0; --j) {
		int t = itens[j];

		*s++ = digit / t + '0';
		digit %= t;
	    }
	    i += g;

	    /*
	     * Have we converted all the requested digits?
	     */

	    if (i == ilim) {
		mp_mul_2d(&b, 1, &b);
		if (ShouldBankerRoundUp(&b, &S, digit&1)) {
		    s = BumpUp(s, retval, &k);
		}
		break;
	    }
	}
    }
    while (*--s == '0') {
	/* do nothing */
    }
    ++s;

    /*
     * Endgame - store the location of the decimal point and the end of the
     * string.
     */

    mp_clear_multi(&b, &S, &dig, NULL);
    *s = '\0';
    *decpt = k;
    if (endPtr) {
	*endPtr = s;
    }
    return retval;
}

/*
 *----------------------------------------------------------------------
 *
 * TclDoubleDigits --
 *
 *	Core of Tcl's conversion of double-precision floating point numbers to
 *	decimal.
 *
 * Results:
 *	Returns a newly-allocated string of digits.
 *
 * Side effects:
 *	Sets *decpt to the index of the character in the string before the
 *	place that the decimal point should go. If 'endPtr' is not NULL, sets
 *	endPtr to point to the terminating '\0' byte of the string. Sets *sign
 *	to 1 if a minus sign should be printed with the number, or 0 if a plus
 *	sign (or no sign) should appear.
 *
 * This function is a service routine that produces the string of digits for
 * floating-point-to-decimal conversion. It can do a number of things
 * according to the 'flags' argument. Valid values for 'flags' include:
 *	TCL_DD_SHORTEST - This is the default for floating point conversion if
 *		::tcl_precision is 0. It constructs the shortest string of
 *		digits that will reconvert to the given number when scanned.
 *		For floating point numbers that are exactly between two
 *		decimal numbers, it resolves using the 'round to even' rule.
 *		With this value, the 'ndigits' parameter is ignored.
 *	TCL_DD_E_FORMAT - This value is used to prepare numbers for %e format
 *		conversion (or for default floating->string if tcl_precision
 *		is not 0). It constructs a string of at most 'ndigits' digits,
 *		choosing the one that is closest to the given number (and
 *		resolving ties with 'round to even').  It is allowed to return
 *		fewer than 'ndigits' if the number converts exactly; if the
 *		TCL_DD_E_FORMAT|TCL_DD_SHORTEN_FLAG is supplied instead, it
 *		also returns fewer digits if the shorter string will still
 *		reconvert without loss to the given input number. In any case,
 *		strings of trailing zeroes are suppressed.
 *	TCL_DD_F_FORMAT - This value is used to prepare numbers for %f format
 *		conversion. It requests that conversion proceed until
 *		'ndigits' digits after the decimal point have been converted.
 *		It is possible for this format to result in a zero-length
 *		string if the number is sufficiently small. Again, it is
 *		permissible for TCL_DD_F_FORMAT to return fewer digits for a
 *		number that converts exactly, and changing the argument to
 *		TCL_DD_F_FORMAT|TCL_DD_SHORTEN_FLAG will allow the routine
 *		also to return fewer digits if the shorter string will still
 *		reconvert without loss to the given input number. Strings of
 *		trailing zeroes are suppressed.
 *
 *	To any of these flags may be OR'ed TCL_DD_NO_QUICK; this flag requires
 *	all calculations to be done in exact arithmetic. Normally, E and F
 *	format with fewer than about 14 digits will be done with a quick
 *	floating point approximation and fall back on the exact arithmetic
 *	only if the input number is close enough to the midpoint between two
 *	decimal strings that more precision is needed to resolve which string
 *	is correct.
 *
 * The value stored in the 'decpt' argument on return may be negative
 * (indicating that the decimal point falls to the left of the string) or
 * greater than the length of the string. In addition, the value -9999 is used
 * as a sentinel to indicate that the string is one of the special values
 * "Infinity" and "NaN", and that no decimal point should be inserted.
 *
 *----------------------------------------------------------------------
 */

char *
TclDoubleDigits(
    double dv,			/* Number to convert. */
    int ndigits,		/* Number of digits requested. */
    int flags,			/* Conversion flags. */
    int *decpt,			/* OUTPUT: Position of the decimal point. */
    int *sign,			/* OUTPUT: 1 if the result is negative. */
    char **endPtr)		/* OUTPUT: If not NULL, receives a pointer to
				 *	   one character beyond the end of the
				 *	   returned string. */
{
    Double d;			/* Union for deconstructing doubles. */
    Tcl_WideUInt bw;		/* Integer significand. */
    int be;			/* Power of 2 by which b must be multiplied */
    int bbits;			/* Number of bits needed to represent b. */
    int denorm;			/* Flag == 1 iff the input number was
				 * denormalized. */
    int k;			/* Estimate of floor(log10(d)). */
    int k_check;		/* Flag == 1 if d is near enough to a power of
				 * ten that k must be checked. */
    int b2, b5, s2, s5;		/* Powers of 2 and 5 in the numerator and
				 * denominator of intermediate results. */
    int ilim = -1, ilim1 = -1;	/* Number of digits to convert, and number to
				 * convert if log10(d) has been
				 * overestimated. */
    char *retval;		/* Return value from this function. */
    int i = -1;

    /*
     * Put the input number into a union for bit-whacking.
     */

    d.d = dv;

    /*
     * Handle the cases of negative numbers (by taking the absolute value:
     * this includes -Inf and -NaN!), infinity, Not a Number, and zero.
     */

    TakeAbsoluteValue(&d, sign);
    if ((d.w.word0 & EXP_MASK) == EXP_MASK) {
	return FormatInfAndNaN(&d, decpt, endPtr);
    }
    if (d.d == 0.0) {
	return FormatZero(decpt, endPtr);
    }

    /*
     * Unpack the floating point into a wide integer and an exponent.
     * Determine the number of bits that the big integer requires, and compute
     * a quick approximation (which may be one too high) of ceil(log10(d.d)).
     */

    denorm = ((d.w.word0 & EXP_MASK) == 0);
    DoubleToExpAndSig(d.d, &bw, &be, &bbits);
    k = ApproximateLog10(bw, be, bbits);
    k = BetterLog10(d.d, k, &k_check);

    /* At this point, we have:
     *	  d is the number to convert.
     *    bw are significand and exponent: d == bw*2**be,
     *    bbits is the length of bw: 2**bbits-1 <= bw < 2**bbits
     *	  k is either ceil(log10(d)) or ceil(log10(d))+1. k_check is 0 if we
     *      know that k is exactly ceil(log10(d)) and 1 if we need to check.
     *    We want a rational number
     *      r = b * 10**(1-k) = bw * 2**b2 * 5**b5 / (2**s2 / 5**s5),
     *    with b2, b5, s2, s5 >= 0.  Note that the most significant decimal
     *    digit is floor(r) and that successive digits can be obtained by
     *    setting r <- 10*floor(r) (or b <= 10 * (b % S)).  Find appropriate
     *    b2, b5, s2, s5.
     */

    ComputeScale(be, k, &b2, &b5, &s2, &s5);

    /*
     * Correct an incorrect caller-supplied 'ndigits'.  Also determine:
     *	i = The maximum number of decimal digits that will be returned in the
     *      formatted string.  This is k + 1 + ndigits for F format, 18 for
     *      shortest, and ndigits for E format.
     *  ilim = The number of significant digits to convert if k has been
     *         guessed correctly. This is -1 for shortest (which
     *         stop when all significance has been lost), 'ndigits' for E
     *         format, and 'k + 1 + ndigits' for F format.
     *  ilim1 = The minimum number of significant digits to convert if k has
     *	        been guessed 1 too high. This, too, is -1 for shortest,
     *	        and 'ndigits' for E format, but it's 'ndigits-1' for F
     *	        format.
     */

    SetPrecisionLimits(flags, k, &ndigits, &i, &ilim, &ilim1);

    /*
     * Try to do low-precision conversion in floating point rather than
     * resorting to expensive multiprecision arithmetic.
     */

    if (ilim >= 0 && ilim <= QUICK_MAX && !(flags & TCL_DD_NO_QUICK)) {
	retval = QuickConversion(d.d, k, k_check, flags, i, ilim, ilim1,
		decpt, endPtr);
	if (retval != NULL) {
	    return retval;
	}
    }

    /*
     * For shortening conversions, determine the upper and lower bounds for
     * the remainder at which we can stop.
     *   m+ = (2**m2plus * 5**m5) / (2**s2 * 5**s5) is the limit on the high
     *        side, and
     *   m- = (2**m2minus * 5**m5) / (2**s2 * 5**s5) is the limit on the low
     *        side.
     * We may need to increase s2 to put m2plus, m2minus, b2 over a common
     * denominator.
     */

    if (flags & TCL_DD_SHORTEN_FLAG) {
	int m2minus = b2;
	int m2plus;
	int m5 = b5;
	int len = i;

	/*
	 * Find the quantity i so that (2**i*5**b5)/(2**s2*5**s5) is 1/2 unit
	 * in the least significant place of the floating point number.
	 */

	if (denorm) {
	    i = be + EXPONENT_BIAS + (FP_PRECISION-1);
	} else {
	    i = 1 + FP_PRECISION - bbits;
	}
	b2 += i;
	s2 += i;

	/*
	 * Reduce the fractions to lowest terms, since the above calculation
	 * may have left excess powers of 2 in numerator and denominator.
	 */

	CastOutPowersOf2(&b2, &m2minus, &s2);

	/*
	 * In the special case where bw==1, the nearest floating point number
	 * to it on the low side is 1/4 ulp below it. Adjust accordingly.
	 */

	m2plus = m2minus;
	if (!denorm && bw == 1) {
	    ++b2;
	    ++s2;
	    ++m2plus;
	}

	if (s5+1 < N_LOG2POW5 && s2+1 + log2pow5[s5+1] <= 64) {
	    /*
	     * If 10*2**s2*5**s5 == 2**(s2+1)+5**(s5+1) fits in a 64-bit word,
	     * then all our intermediate calculations can be done using exact
	     * 64-bit arithmetic with no need for expensive multiprecision
	     * operations. (This will be true for all numbers in the range
	     * [1.0e-3 .. 1.0e+24]).
	     */

	    return ShorteningInt64Conversion(&d, bw, b2, b5, m2plus,
		    m2minus, m5, s2, s5, k, len, ilim, ilim1, decpt, endPtr);
	} else if (s5 == 0) {
	    /*
	     * The denominator is a power of 2, so we can replace division by
	     * digit shifts. First we round up s2 to a multiple of DIGIT_BIT,
	     * and adjust m2 and b2 accordingly. Then we launch into a version
	     * of the comparison that's specialized for the 'power of mp_digit
	     * in the denominator' case.
	     */

	    if (s2 % MP_DIGIT_BIT != 0) {
		int delta = MP_DIGIT_BIT - (s2 % MP_DIGIT_BIT);

		b2 += delta;
		m2plus += delta;
		m2minus += delta;
		s2 += delta;
	    }
	    return ShorteningBignumConversionPowD(&d, bw, b2, b5,
		    m2plus, m2minus, m5, s2/MP_DIGIT_BIT, k, len, ilim, ilim1,
		    decpt, endPtr);
	} else {
	    /*
	     * Alas, there's no helpful special case; use full-up bignum
	     * arithmetic for the conversion.
	     */

	    return ShorteningBignumConversion(&d, bw, b2, m2plus,
		    m2minus, s2, s5, k, len, ilim, ilim1, decpt, endPtr);
	}
    } else {
	/*
	 * Non-shortening conversion.
	 */

	int len = i;

	/*
	 * Reduce numerator and denominator to lowest terms.
	 */

	if (b2 >= s2 && s2 > 0) {
	    b2 -= s2; s2 = 0;
	} else if (s2 >= b2 && b2 > 0) {
	    s2 -= b2; b2 = 0;
	}

	if (s5+1 < N_LOG2POW5 && s2+1 + log2pow5[s5+1] <= 64) {
	    /*
	     * If 10*2**s2*5**s5 == 2**(s2+1)+5**(s5+1) fits in a 64-bit word,
	     * then all our intermediate calculations can be done using exact
	     * 64-bit arithmetic with no need for expensive multiprecision
	     * operations.
	     */

	    return StrictInt64Conversion(&d, bw, b2, b5, s2, s5, k,
		    len, ilim, ilim1, decpt, endPtr);
	} else if (s5 == 0) {
	    /*
	     * The denominator is a power of 2, so we can replace division by
	     * digit shifts. First we round up s2 to a multiple of DIGIT_BIT,
	     * and adjust m2 and b2 accordingly. Then we launch into a version
	     * of the comparison that's specialized for the 'power of mp_digit
	     * in the denominator' case.
	     */

	    if (s2 % MP_DIGIT_BIT != 0) {
		int delta = MP_DIGIT_BIT - (s2 % MP_DIGIT_BIT);

		b2 += delta;
		s2 += delta;
	    }
	    return StrictBignumConversionPowD(&d, bw, b2, b5,
		    s2/MP_DIGIT_BIT, k, len, ilim, ilim1, decpt, endPtr);
	} else {
	    /*
	     * There are no helpful special cases, but at least we know in
	     * advance how many digits we will convert. We can run the
	     * conversion in steps of DIGIT_GROUP digits, so as to have many
	     * fewer mp_int divisions.
	     */

	    return StrictBignumConversion(&d, bw, b2, s2, s5, k,
		    len, ilim, ilim1, decpt, endPtr);
	}
    }
}

/*
 *----------------------------------------------------------------------
 *
 * TclInitDoubleConversion --
 *
 *	Initializes constants that are needed for conversions to and from
 *	'double'
 *
 * Results:
 *	None.
 *
 * Side effects:
 *	The log base 2 of the floating point radix, the number of bits in a
 *	double mantissa, and a table of the powers of five and ten are
 *	computed and stored.
 *
 *----------------------------------------------------------------------
 */

void
TclInitDoubleConversion(void)
{
    int i;
    int x;
    Tcl_WideUInt u;
    double d;
#ifdef IEEE_FLOATING_POINT
    union {
	double dv;
	Tcl_WideUInt iv;
    } bitwhack;
#endif
#if defined(__sgi) && defined(_COMPILER_VERSION)
    union fpc_csr mipsCR;

    mipsCR.fc_word = get_fpc_csr();
    mipsCR.fc_struct.flush = 0;
    set_fpc_csr(mipsCR.fc_word);
#endif

    /*
     * Initialize table of powers of 10 expressed as wide integers.
     */

    maxpow10_wide = (int)
	    floor(sizeof(Tcl_WideUInt) * CHAR_BIT * log(2.) / log(10.));
    pow10_wide = ckalloc((maxpow10_wide + 1) * sizeof(Tcl_WideUInt));
    u = 1;
    for (i = 0; i < maxpow10_wide; ++i) {
	pow10_wide[i] = u;
	u *= 10;
    }
    pow10_wide[i] = u;

    /*
     * Determine how many bits of precision a double has, and how many decimal
     * digits that represents.
     */

    if (frexp((double) FLT_RADIX, &log2FLT_RADIX) != 0.5) {
	Tcl_Panic("This code doesn't work on a decimal machine!");
    }
    log2FLT_RADIX--;
    mantBits = DBL_MANT_DIG * log2FLT_RADIX;
    d = 1.0;

    /*
     * Initialize a table of powers of ten that can be exactly represented in
     * a double.
     */

    x = (int) (DBL_MANT_DIG * log((double) FLT_RADIX) / log(5.0));
    if (x < MAXPOW) {
	mmaxpow = x;
    } else {
	mmaxpow = MAXPOW;
    }
    for (i=0 ; i<=mmaxpow ; ++i) {
	pow10vals[i] = d;
	d *= 10.0;
    }

    /*
     * Initialize a table of large powers of five.
     */

    for (i=0; i<9; ++i) {
	mp_init(pow5 + i);
    }
    mp_set(pow5, 5);
    for (i=0; i<8; ++i) {
	mp_sqr(pow5+i, pow5+i+1);
    }
    mp_init_set_int(pow5_13, 1220703125);
    for (i = 1; i < 5; ++i) {
	mp_init(pow5_13 + i);
	mp_sqr(pow5_13 + i - 1, pow5_13 + i);
    }

    /*
     * Determine the number of decimal digits to the left and right of the
     * decimal point in the largest and smallest double, the smallest double
     * that differs from zero, and the number of mp_digits needed to represent
     * the significand of a double.
     */

    maxDigits = (int) ((DBL_MAX_EXP * log((double) FLT_RADIX)
	    + 0.5 * log(10.)) / log(10.));
    minDigits = (int) floor((DBL_MIN_EXP - DBL_MANT_DIG)
	    * log((double) FLT_RADIX) / log(10.));
    log10_DIGIT_MAX = (int) floor(MP_DIGIT_BIT * log(2.) / log(10.));

    /*
     * Nokia 770's software-emulated floating point is "middle endian": the
     * bytes within a 32-bit word are little-endian (like the native
     * integers), but the two words of a 'double' are presented most
     * significant word first.
     */

#ifdef IEEE_FLOATING_POINT
    bitwhack.dv = 1.000000238418579;
				/* 3ff0 0000 4000 0000 */
    if ((bitwhack.iv >> 32) == 0x3ff00000) {
	n770_fp = 0;
    } else if ((bitwhack.iv & 0xffffffff) == 0x3ff00000) {
	n770_fp = 1;
    } else {
	Tcl_Panic("unknown floating point word order on this machine");
    }
#endif
}

/*
 *----------------------------------------------------------------------
 *
 * TclFinalizeDoubleConversion --
 *
 *	Cleans up this file on exit.
 *
 * Results:
 *	None
 *
 * Side effects:
 *	Memory allocated by TclInitDoubleConversion is freed.
 *
 *----------------------------------------------------------------------
 */

void
TclFinalizeDoubleConversion(void)
{
    int i;

    ckfree(pow10_wide);
    for (i=0; i<9; ++i) {
	mp_clear(pow5 + i);
    }
    for (i=0; i < 5; ++i) {
	mp_clear(pow5_13 + i);
    }
}

/*
 *----------------------------------------------------------------------
 *
 * Tcl_InitBignumFromDouble --
 *
 *	Extracts the integer part of a double and converts it to an arbitrary
 *	precision integer.
 *
 * Results:
 *	None.
 *
 * Side effects:
 *	Initializes the bignum supplied, and stores the converted number in
 *	it.
 *
 *----------------------------------------------------------------------
 */

int
Tcl_InitBignumFromDouble(
    Tcl_Interp *interp,		/* For error message. */
    double d,			/* Number to convert. */
    mp_int *b)			/* Place to store the result. */
{
    double fract;
    int expt;

    /*
     * Infinite values can't convert to bignum.
     */

    if (TclIsInfinite(d)) {
	if (interp != NULL) {
	    const char *s = "integer value too large to represent";

	    Tcl_SetObjResult(interp, Tcl_NewStringObj(s, -1));
	    Tcl_SetErrorCode(interp, "ARITH", "IOVERFLOW", s, NULL);
	}
	return TCL_ERROR;
    }

    fract = frexp(d, &expt);
    if (expt <= 0) {
	mp_init(b);
	mp_zero(b);
    } else {
	Tcl_WideInt w = (Tcl_WideInt) ldexp(fract, mantBits);
	int shift = expt - mantBits;

	TclInitBignumFromWideInt(b, w);
	if (shift < 0) {
	    mp_div_2d(b, -shift, b, NULL);
	} else if (shift > 0) {
	    mp_mul_2d(b, shift, b);
	}
    }
    return TCL_OK;
}

/*
 *----------------------------------------------------------------------
 *
 * TclBignumToDouble --
 *
 *	Convert an arbitrary-precision integer to a native floating point
 *	number.
 *
 * Results:
 *	Returns the converted number. Sets errno to ERANGE if the number is
 *	too large to convert.
 *
 *----------------------------------------------------------------------
 */

double
TclBignumToDouble(
    const mp_int *a)			/* Integer to convert. */
{
    mp_int b;
    int bits, shift, i, lsb;
    double r;


    /*
     * We need a 'mantBits'-bit significand.  Determine what shift will
     * give us that.
     */

    bits = mp_count_bits(a);
    if (bits > DBL_MAX_EXP*log2FLT_RADIX) {
	errno = ERANGE;
	if (a->sign == MP_ZPOS) {
	    return HUGE_VAL;
	} else {
	    return -HUGE_VAL;
	}
    }
    shift = mantBits - bits;

    /*
     * If shift > 0, shift the significand left by the requisite number of
     * bits.  If shift == 0, the significand is already exactly 'mantBits'
     * in length.  If shift < 0, we will need to shift the significand right
     * by the requisite number of bits, and round it. If the '1-shift'
     * least significant bits are 0, but the 'shift'th bit is nonzero,
     * then the significand lies exactly between two values and must be
     * 'rounded to even'.
     */

    mp_init(&b);
    if (shift == 0) {
	mp_copy(a, &b);
    } else if (shift > 0) {
	mp_mul_2d(a, shift, &b);
    } else if (shift < 0) {
	lsb = mp_cnt_lsb(a);
	if (lsb == -1-shift) {

	    /*
	     * Round to even
	     */

	    mp_div_2d(a, -shift, &b, NULL);
	    if (mp_isodd(&b)) {
		if (b.sign == MP_ZPOS) {
		    mp_add_d(&b, 1, &b);
		} else {
		    mp_sub_d(&b, 1, &b);
		}
	    }
	} else {

	    /*
	     * Ordinary rounding
	     */

	    mp_div_2d(a, -1-shift, &b, NULL);
	    if (b.sign == MP_ZPOS) {
		mp_add_d(&b, 1, &b);
	    } else {
		mp_sub_d(&b, 1, &b);
	    }
	    mp_div_2d(&b, 1, &b, NULL);
	}
    }

    /*
     * Accumulate the result, one mp_digit at a time.
     */

    r = 0.0;
    for (i=b.used-1 ; i>=0 ; --i) {
	r = ldexp(r, MP_DIGIT_BIT) + b.dp[i];
    }
    mp_clear(&b);

    /*
     * Scale the result to the correct number of bits.
     */

    r = ldexp(r, bits - mantBits);

    /*
     * Return the result with the appropriate sign.
     */

    if (a->sign == MP_ZPOS) {
	return r;
    } else {
	return -r;
    }
}

/*
 *----------------------------------------------------------------------
 *
 * TclCeil --
 *
 *	Computes the smallest floating point number that is at least the
 *	mp_int argument.
 *
 * Results:
 *	Returns the floating point number.
 *
 *----------------------------------------------------------------------
 */

double
TclCeil(
    const mp_int *a)			/* Integer to convert. */
{
    double r = 0.0;
    mp_int b;

    mp_init(&b);
    if (a->sign != MP_ZPOS) {
	mp_neg(a, &b);
	r = -TclFloor(&b);
    } else {
	int bits = mp_count_bits(a);

	if (bits > DBL_MAX_EXP*log2FLT_RADIX) {
	    r = HUGE_VAL;
	} else {
	    int i, exact = 1, shift = mantBits - bits;

	    if (shift > 0) {
		mp_mul_2d(a, shift, &b);
	    } else if (shift < 0) {
		mp_int d;
		mp_init(&d);
		mp_div_2d(a, -shift, &b, &d);
		exact = d.used == 0;
		mp_clear(&d);
	    } else {
		mp_copy(a, &b);
	    }
	    if (!exact) {
		mp_add_d(&b, 1, &b);
	    }
	    for (i=b.used-1 ; i>=0 ; --i) {
		r = ldexp(r, MP_DIGIT_BIT) + b.dp[i];
	    }
	    r = ldexp(r, bits - mantBits);
	}
    }
    mp_clear(&b);
    return r;
}

/*
 *----------------------------------------------------------------------
 *
 * TclFloor --
 *
 *	Computes the largest floating point number less than or equal to the
 *	mp_int argument.
 *
 * Results:
 *	Returns the floating point value.
 *
 *----------------------------------------------------------------------
 */

double
TclFloor(
    const mp_int *a)			/* Integer to convert. */
{
    double r = 0.0;
    mp_int b;

    mp_init(&b);
    if (a->sign != MP_ZPOS) {
	mp_neg(a, &b);
	r = -TclCeil(&b);
    } else {
	int bits = mp_count_bits(a);

	if (bits > DBL_MAX_EXP*log2FLT_RADIX) {
	    r = DBL_MAX;
	} else {
	    int i, shift = mantBits - bits;

	    if (shift > 0) {
		mp_mul_2d(a, shift, &b);
	    } else if (shift < 0) {
		mp_div_2d(a, -shift, &b, NULL);
	    } else {
		mp_copy(a, &b);
	    }
	    for (i=b.used-1 ; i>=0 ; --i) {
		r = ldexp(r, MP_DIGIT_BIT) + b.dp[i];
	    }
	    r = ldexp(r, bits - mantBits);
	}
    }
    mp_clear(&b);
    return r;
}

/*
 *----------------------------------------------------------------------
 *
 * BignumToBiasedFrExp --
 *
 *	Convert an arbitrary-precision integer to a native floating point
 *	number in the range [0.5,1) times a power of two. NOTE: Intentionally
 *	converts to a number that's a few ulp too small, so that
 *	RefineApproximation will not overflow near the high end of the
 *	machine's arithmetic range.
 *
 * Results:
 *	Returns the converted number.
 *
 * Side effects:
 *	Stores the exponent of two in 'machexp'.
 *
 *----------------------------------------------------------------------
 */

static double
BignumToBiasedFrExp(
    const mp_int *a,		/* Integer to convert. */
    int *machexp)		/* Power of two. */
{
    mp_int b;
    int bits;
    int shift;
    int i;
    double r;

    /*
     * Determine how many bits we need, and extract that many from the input.
     * Round to nearest unit in the last place.
     */

    bits = mp_count_bits(a);
    shift = mantBits - 2 - bits;
    mp_init(&b);
    if (shift > 0) {
	mp_mul_2d(a, shift, &b);
    } else if (shift < 0) {
	mp_div_2d(a, -shift, &b, NULL);
    } else {
	mp_copy(a, &b);
    }

    /*
     * Accumulate the result, one mp_digit at a time.
     */

    r = 0.0;
    for (i=b.used-1; i>=0; --i) {
	r = ldexp(r, MP_DIGIT_BIT) + b.dp[i];
    }
    mp_clear(&b);

    /*
     * Return the result with the appropriate sign.
     */

    *machexp = bits - mantBits + 2;
    return ((a->sign == MP_ZPOS) ? r : -r);
}

/*
 *----------------------------------------------------------------------
 *
 * Pow10TimesFrExp --
 *
 *	Multiply a power of ten by a number expressed as fraction and
 *	exponent.
 *
 * Results:
 *	Returns the significand of the result.
 *
 * Side effects:
 *	Overwrites the 'machexp' parameter with the exponent of the result.
 *
 * Assumes that 'exponent' is such that 10**exponent would be a double, even
 * though 'fraction*10**(machexp+exponent)' might overflow.
 *
 *----------------------------------------------------------------------
 */

static double
Pow10TimesFrExp(
    int exponent,		/* Power of 10 to multiply by. */
    double fraction,		/* Significand of multiplicand. */
    int *machexp)		/* On input, exponent of multiplicand. On
				 * output, exponent of result. */
{
    int i, j;
    int expt = *machexp;
    double retval = fraction;

    if (exponent > 0) {
	/*
	 * Multiply by 10**exponent.
	 */

	retval = frexp(retval * pow10vals[exponent & 0xf], &j);
	expt += j;
	for (i=4; i<9; ++i) {
	    if (exponent & (1<<i)) {
		retval = frexp(retval * pow_10_2_n[i], &j);
		expt += j;
	    }
	}
    } else if (exponent < 0) {
	/*
	 * Divide by 10**-exponent.
	 */

	retval = frexp(retval / pow10vals[(-exponent) & 0xf], &j);
	expt += j;
	for (i=4; i<9; ++i) {
	    if ((-exponent) & (1<<i)) {
		retval = frexp(retval / pow_10_2_n[i], &j);
		expt += j;
	    }
	}
    }

    *machexp = expt;
    return retval;
}

/*
 *----------------------------------------------------------------------
 *
 * SafeLdExp --
 *
 *	Do an 'ldexp' operation, but handle denormals gracefully.
 *
 * Results:
 *	Returns the appropriately scaled value.
 *
 *	On some platforms, 'ldexp' fails when presented with a number too
 *	small to represent as a normalized double. This routine does 'ldexp'
 *	in two steps for those numbers, to return correctly denormalized
 *	values.
 *
 *----------------------------------------------------------------------
 */

static double
SafeLdExp(
    double fract,
    int expt)
{
    int minexpt = DBL_MIN_EXP * log2FLT_RADIX;
    volatile double a, b, retval;

    if (expt < minexpt) {
	a = ldexp(fract, expt - mantBits - minexpt);
	b = ldexp(1.0, mantBits + minexpt);
	retval = a * b;
    } else {
	retval = ldexp(fract, expt);
    }
    return retval;
}

/*
 *----------------------------------------------------------------------
 *
 * TclFormatNaN --
 *
 *	Makes the string representation of a "Not a Number"
 *
 * Results:
 *	None.
 *
 * Side effects:
 *	Stores the string representation in the supplied buffer, which must be
 *	at least TCL_DOUBLE_SPACE characters.
 *
 *----------------------------------------------------------------------
 */

void
TclFormatNaN(
    double value,		/* The Not-a-Number to format. */
    char *buffer)		/* String representation. */
{
#ifndef IEEE_FLOATING_POINT
    strcpy(buffer, "NaN");
    return;
#else
    union {
	double dv;
	Tcl_WideUInt iv;
    } bitwhack;

    bitwhack.dv = value;
    if (n770_fp) {
	bitwhack.iv = Nokia770Twiddle(bitwhack.iv);
    }
    if (bitwhack.iv & ((Tcl_WideUInt) 1 << 63)) {
	bitwhack.iv &= ~ ((Tcl_WideUInt) 1 << 63);
	*buffer++ = '-';
    }
    *buffer++ = 'N';
    *buffer++ = 'a';
    *buffer++ = 'N';
    bitwhack.iv &= (((Tcl_WideUInt) 1) << 51) - 1;
    if (bitwhack.iv != 0) {
	sprintf(buffer, "(%" TCL_LL_MODIFIER "x)", bitwhack.iv);
    } else {
	*buffer = '\0';
    }
#endif /* IEEE_FLOATING_POINT */
}

/*
 *----------------------------------------------------------------------
 *
 * Nokia770Twiddle --
 *
 *	Transpose the two words of a number for Nokia 770 floating point
 *	handling.
 *
 *----------------------------------------------------------------------
 */
#ifdef IEEE_FLOATING_POINT
static Tcl_WideUInt
Nokia770Twiddle(
    Tcl_WideUInt w)		/* Number to transpose. */
{
    return (((w >> 32) & 0xffffffff) | (w << 32));
}
#endif

/*
 *----------------------------------------------------------------------
 *
 * TclNokia770Doubles --
 *
 *	Transpose the two words of a number for Nokia 770 floating point
 *	handling.
 *
 *----------------------------------------------------------------------
 */

int
TclNokia770Doubles(void)
{
    return n770_fp;
}

/*
 * Local Variables:
 * mode: c
 * c-basic-offset: 4
 * fill-column: 78
 * End:
 */<|MERGE_RESOLUTION|>--- conflicted
+++ resolved
@@ -3295,13 +3295,8 @@
      * mminus = 5**m5
      */
 
-<<<<<<< HEAD
     TclInitBignumFromWideUInt(&b, bw);
-    mp_init_set_int(&mminus, 1);
-=======
-    TclBNInitBignumFromWideUInt(&b, bw);
     mp_init_set(&mminus, 1);
->>>>>>> 96f1d4ec
     MulPow5(&b, b5, &b);
     mp_mul_2d(&b, b2, &b);
 
