/*
 * tclStrToD.c --
 *
 *	This file contains a collection of procedures for managing conversions
 *	to/from floating-point in Tcl. They include TclParseNumber, which
 *	parses numbers from strings; TclDoubleDigits, which formats numbers
 *	into strings of digits, and procedures for interconversion among
 *	'double' and 'mp_int' types.
 *
 * Copyright (c) 2005 by Kevin B. Kenny. All rights reserved.
 *
 * See the file "license.terms" for information on usage and redistribution of
 * this file, and for a DISCLAIMER OF ALL WARRANTIES.
 */

#include "tclInt.h"
#include "tclTomMath.h"
#include <float.h>
#include <math.h>

#ifdef _WIN32
#define copysign _copysign
#endif

/*
 * This code supports (at least hypothetically), IBM, Cray, VAX and IEEE-754
 * floating point; of these, only IEEE-754 can represent NaN. IEEE-754 can be
 * uniquely determined by radix and by the widths of significand and exponent.
 */

#if (FLT_RADIX == 2) && (DBL_MANT_DIG == 53) && (DBL_MAX_EXP == 1024)
#   define IEEE_FLOATING_POINT
#endif

/*
 * Rounding controls. (Thanks a lot, Intel!)
 */

#ifdef __i386
/*
 * gcc on x86 needs access to rounding controls, because of a questionable
 * feature where it retains intermediate results as IEEE 'long double' values
 * somewhat unpredictably. It is tempting to include fpu_control.h, but that
 * file exists only on Linux; it is missing on Cygwin and MinGW. Most gcc-isms
 * and ix86-isms are factored out here.
 */

#if defined(__GNUC__)
typedef unsigned int	fpu_control_t __attribute__ ((__mode__ (__HI__)));

#define _FPU_GETCW(cw)	__asm__ __volatile__ ("fnstcw %0" : "=m" (*&cw))
#define _FPU_SETCW(cw)	__asm__ __volatile__ ("fldcw %0" : : "m" (*&cw))
#   define FPU_IEEE_ROUNDING	0x027f
#   define ADJUST_FPU_CONTROL_WORD
#define TCL_IEEE_DOUBLE_ROUNDING \
    fpu_control_t roundTo53Bits = FPU_IEEE_ROUNDING;	\
    fpu_control_t oldRoundingMode;			\
    _FPU_GETCW(oldRoundingMode);			\
    _FPU_SETCW(roundTo53Bits)
#define TCL_DEFAULT_DOUBLE_ROUNDING \
    _FPU_SETCW(oldRoundingMode)

/*
 * Sun ProC needs sunmath for rounding control on x86 like gcc above.
 */
#elif defined(__sun)
#include <sunmath.h>
#define TCL_IEEE_DOUBLE_ROUNDING \
    ieee_flags("set","precision","double",NULL)
#define TCL_DEFAULT_DOUBLE_ROUNDING \
    ieee_flags("clear","precision",NULL,NULL)

/*
 * Other platforms are assumed to always operate in full IEEE mode, so we make
 * the macros to go in and out of that mode do nothing.
 */

#else /* !__GNUC__ && !__sun */
#define TCL_IEEE_DOUBLE_ROUNDING	((void) 0)
#define TCL_DEFAULT_DOUBLE_ROUNDING	((void) 0)
#endif
#else /* !__i386 */
#define TCL_IEEE_DOUBLE_ROUNDING	((void) 0)
#define TCL_DEFAULT_DOUBLE_ROUNDING	((void) 0)
#endif

/*
 * MIPS floating-point units need special settings in control registers to use
 * gradual underflow as we expect.  This fix is for the MIPSpro compiler.
 */

#if defined(__sgi) && defined(_COMPILER_VERSION)
#include <sys/fpu.h>
#endif

/*
 * HP's PA_RISC architecture uses 7ff4000000000000 to represent a quiet NaN.
 * Everyone else uses 7ff8000000000000. (Why, HP, why?)
 */

#ifdef __hppa
#   define NAN_START	0x7ff4
#   define NAN_MASK	(((Tcl_WideUInt) 1) << 50)
#else
#   define NAN_START	0x7ff8
#   define NAN_MASK	(((Tcl_WideUInt) 1) << 51)
#endif

/*
 * Constants used by this file (most of which are only ever calculated at
 * runtime).
 */

/* Magic constants */

#define LOG10_2 0.3010299956639812
#define TWO_OVER_3LOG10 0.28952965460216784
#define LOG10_3HALVES_PLUS_FUDGE 0.1760912590558

/*
 * Definitions of the parts of an IEEE754-format floating point number.
 */

#define SIGN_BIT 	0x80000000
				/* Mask for the sign bit in the first word of
				 * a double. */
#define EXP_MASK	0x7ff00000
				/* Mask for the exponent field in the first
				 * word of a double. */
#define EXP_SHIFT	20	/* Shift count to make the exponent an
				 * integer. */
#define HIDDEN_BIT	(((Tcl_WideUInt) 0x00100000) << 32)
				/* Hidden 1 bit for the significand. */
#define HI_ORDER_SIG_MASK 0x000fffff
				/* Mask for the high-order part of the
				 * significand in the first word of a
				 * double. */
#define SIG_MASK	(((Tcl_WideUInt) HI_ORDER_SIG_MASK << 32) \
			| 0xffffffff)
				/* Mask for the 52-bit significand. */
#define FP_PRECISION	53	/* Number of bits of significand plus the
				 * hidden bit. */
#define EXPONENT_BIAS	0x3ff	/* Bias of the exponent 0. */

/*
 * Derived quantities.
 */

#define TEN_PMAX	22	/* floor(FP_PRECISION*log(2)/log(5)) */
#define QUICK_MAX	14	/* floor((FP_PRECISION-1)*log(2)/log(10))-1 */
#define BLETCH		0x10	/* Highest power of two that is greater than
				 * DBL_MAX_10_EXP, divided by 16. */
#define DIGIT_GROUP	8	/* floor(MP_DIGIT_BIT*log(2)/log(10)) */

/*
 * Union used to dismantle floating point numbers.
 */

typedef union Double {
    struct {
#ifdef WORDS_BIGENDIAN
	int word0;
	int word1;
#else
	int word1;
	int word0;
#endif
    } w;
    double d;
    Tcl_WideUInt q;
} Double;

static int maxpow10_wide;	/* The powers of ten that can be represented
				 * exactly as wide integers. */
static Tcl_WideUInt *pow10_wide;
#define MAXPOW	22
static double pow10vals[MAXPOW+1];
				/* The powers of ten that can be represented
				 * exactly as IEEE754 doubles. */
static int mmaxpow;		/* Largest power of ten that can be
				 * represented exactly in a 'double'. */
static int log10_DIGIT_MAX;	/* The number of decimal digits that fit in an
				 * mp_digit. */
static int log2FLT_RADIX;	/* Logarithm of the floating point radix. */
static int mantBits;		/* Number of bits in a double's significand */
static mp_int pow5[9];		/* Table of powers of 5**(2**n), up to
				 * 5**256 */
static double tiny = 0.0;	/* The smallest representable double. */
static int maxDigits;		/* The maximum number of digits to the left of
				 * the decimal point of a double. */
static int minDigits;		/* The maximum number of digits to the right
				 * of the decimal point in a double. */
static const double pow_10_2_n[] = {	/* Inexact higher powers of ten. */
    1.0,
    100.0,
    10000.0,
    1.0e+8,
    1.0e+16,
    1.0e+32,
    1.0e+64,
    1.0e+128,
    1.0e+256
};

static int n770_fp;		/* Flag is 1 on Nokia N770 floating point.
				 * Nokia's floating point has the words
				 * reversed: if big-endian is 7654 3210,
				 * and little-endian is       0123 4567,
				 * then Nokia's FP is         4567 0123;
				 * little-endian within the 32-bit words but
				 * big-endian between them. */

/*
 * Table of powers of 5 that are small enough to fit in an mp_digit.
 */

static const mp_digit dpow5[13] = {
               1,              5,             25,            125,
             625,           3125,          15625,          78125,
          390625,        1953125,        9765625,       48828125,
       244140625
};

/*
 * Table of powers: pow5_13[n] = 5**(13*2**(n+1))
 */

static mp_int pow5_13[5];	/* Table of powers: 5**13, 5**26, 5**52,
				 * 5**104, 5**208 */
static const double tens[] = {
    1e00, 1e01, 1e02, 1e03, 1e04, 1e05, 1e06, 1e07, 1e08, 1e09,
    1e10, 1e11, 1e12, 1e13, 1e14, 1e15, 1e16, 1e17, 1e18, 1e19,
    1e20, 1e21, 1e22
};

static const int itens [] = {
    1,
    10,
    100,
    1000,
    10000,
    100000,
    1000000,
    10000000,
    100000000
};

static const double bigtens[] = {
    1e016, 1e032, 1e064, 1e128, 1e256
};
#define N_BIGTENS 5

static const int log2pow5[27] = {
    01,  3,  5,  7, 10, 12, 14, 17, 19, 21,
    24, 26, 28, 31, 33, 35, 38, 40, 42, 45,
    47, 49, 52, 54, 56, 59, 61
};
#define N_LOG2POW5 27

static const Tcl_WideUInt wuipow5[27] = {
    (Tcl_WideUInt) 1,		/* 5**0 */
    (Tcl_WideUInt) 5,
    (Tcl_WideUInt) 25,
    (Tcl_WideUInt) 125,
    (Tcl_WideUInt) 625,
    (Tcl_WideUInt) 3125,	/* 5**5 */
    (Tcl_WideUInt) 3125*5,
    (Tcl_WideUInt) 3125*25,
    (Tcl_WideUInt) 3125*125,
    (Tcl_WideUInt) 3125*625,
    (Tcl_WideUInt) 3125*3125,	/* 5**10 */
    (Tcl_WideUInt) 3125*3125*5,
    (Tcl_WideUInt) 3125*3125*25,
    (Tcl_WideUInt) 3125*3125*125,
    (Tcl_WideUInt) 3125*3125*625,
    (Tcl_WideUInt) 3125*3125*3125, /* 5**15 */
    (Tcl_WideUInt) 3125*3125*3125*5,
    (Tcl_WideUInt) 3125*3125*3125*25,
    (Tcl_WideUInt) 3125*3125*3125*125,
    (Tcl_WideUInt) 3125*3125*3125*625,
    (Tcl_WideUInt) 3125*3125*3125*3125,	/* 5**20 */
    (Tcl_WideUInt) 3125*3125*3125*3125*5,
    (Tcl_WideUInt) 3125*3125*3125*3125*25,
    (Tcl_WideUInt) 3125*3125*3125*3125*125,
    (Tcl_WideUInt) 3125*3125*3125*3125*625,
    (Tcl_WideUInt) 3125*3125*3125*3125*3125,  /* 5**25 */
    (Tcl_WideUInt) 3125*3125*3125*3125*3125*5 /* 5**26 */
};

/*
 * Static functions defined in this file.
 */

static int		AccumulateDecimalDigit(unsigned, int,
			    Tcl_WideUInt *, mp_int *, int);
static double		MakeHighPrecisionDouble(int signum,
			    mp_int *significand, int nSigDigs, long exponent);
static double		MakeLowPrecisionDouble(int signum,
			    Tcl_WideUInt significand, int nSigDigs,
			    long exponent);
#ifdef IEEE_FLOATING_POINT
static double		MakeNaN(int signum, Tcl_WideUInt tag);
#endif
static double		RefineApproximation(double approx,
			    mp_int *exactSignificand, int exponent);
static mp_err	MulPow5(mp_int *, unsigned, mp_int *) MP_WUR;
static int 		NormalizeRightward(Tcl_WideUInt *);
static int		RequiredPrecision(Tcl_WideUInt);
static void		DoubleToExpAndSig(double, Tcl_WideUInt *, int *,
			    int *);
static void		TakeAbsoluteValue(Double *, int *);
static char *		FormatInfAndNaN(Double *, int *, char **);
static char *		FormatZero(int *, char **);
static int		ApproximateLog10(Tcl_WideUInt, int, int);
static int		BetterLog10(double, int, int *);
static void		ComputeScale(int, int, int *, int *, int *, int *);
static void		SetPrecisionLimits(int, int, int *, int *, int *,
			    int *);
static char *		BumpUp(char *, char *, int *);
static int		AdjustRange(double *, int);
static char *		ShorteningQuickFormat(double, int, int, double,
			    char *, int *);
static char *		StrictQuickFormat(double, int, int, double,
			    char *, int *);
static char *		QuickConversion(double, int, int, int, int, int, int,
			    int *, char **);
static void		CastOutPowersOf2(int *, int *, int *);
static char *		ShorteningInt64Conversion(Double *, Tcl_WideUInt,
			    int, int, int, int, int, int, int, int, int,
			    int, int, int *, char **);
static char *		StrictInt64Conversion(Double *, Tcl_WideUInt,
			    int, int, int, int, int, int,
			    int, int, int *, char **);
static int		ShouldBankerRoundUpPowD(mp_int *, int, int);
static int		ShouldBankerRoundUpToNextPowD(mp_int *, mp_int *,
			    int, int, mp_int *);
static char *		ShorteningBignumConversionPowD(Double *dPtr,
			    Tcl_WideUInt bw, int b2, int b5,
			    int m2plus, int m2minus, int m5,
			    int sd, int k, int len,
			    int ilim, int ilim1, int *decpt,
			    char **endPtr);
static char *		StrictBignumConversionPowD(Double *dPtr,
			    Tcl_WideUInt bw, int b2, int b5,
			    int sd, int k, int len,
			    int ilim, int ilim1, int *decpt,
			    char **endPtr);
static int		ShouldBankerRoundUp(mp_int *, mp_int *, int);
static int		ShouldBankerRoundUpToNext(mp_int *, mp_int *,
			    mp_int *, int);
static char *		ShorteningBignumConversion(Double *dPtr,
			    Tcl_WideUInt bw, int b2,
			    int m2plus, int m2minus,
			    int s2, int s5, int k, int len,
			    int ilim, int ilim1, int *decpt,
			    char **endPtr);
static char *		StrictBignumConversion(Double *dPtr,
			    Tcl_WideUInt bw, int b2,
			    int s2, int s5, int k, int len,
			    int ilim, int ilim1, int *decpt,
			    char **endPtr);
static double		BignumToBiasedFrExp(const mp_int *big, int *machexp);
static double		Pow10TimesFrExp(int exponent, double fraction,
			    int *machexp);
static double		SafeLdExp(double fraction, int exponent);
#ifdef IEEE_FLOATING_POINT
static Tcl_WideUInt	Nokia770Twiddle(Tcl_WideUInt w);
#endif

/*
 *----------------------------------------------------------------------
 *
 * TclParseNumber --
 *
 *	Scans bytes, interpreted as characters in Tcl's internal encoding, and
 *	parses the longest prefix that is the string representation of a
 *	number in a format recognized by Tcl.
 *
 *	The arguments bytes, numBytes, and objPtr are the inputs which
 *	determine the string to be parsed. If bytes is non-NULL, it points to
 *	the first byte to be scanned. If bytes is NULL, then objPtr must be
 *	non-NULL, and the string representation of objPtr will be scanned
 *	(generated first, if necessary). The numBytes argument determines the
 *	number of bytes to be scanned. If numBytes is negative, the first NUL
 *	byte encountered will terminate the scan. If numBytes is non-negative,
 *	then no more than numBytes bytes will be scanned.
 *
 *	The argument flags is an input that controls the numeric formats
 *	recognized by the parser. The flag bits are:
 *
 *	- TCL_PARSE_INTEGER_ONLY:	accept only integer values; reject
 *		strings that denote floating point values (or accept only the
 *		leading portion of them that are integer values).
 *	- TCL_PARSE_SCAN_PREFIXES:	ignore the prefixes 0b and 0o that are
 *		not part of the [scan] command's vocabulary. Use only in
 *		combination with TCL_PARSE_INTEGER_ONLY.
 *	- TCL_PARSE_BINARY_ONLY:	parse only in the binary format, whether
 *		or not a prefix is present that would lead to binary parsing.
 *		Use only in combination with TCL_PARSE_INTEGER_ONLY.
 *	- TCL_PARSE_OCTAL_ONLY:		parse only in the octal format, whether
 *		or not a prefix is present that would lead to octal parsing.
 *		Use only in combination with TCL_PARSE_INTEGER_ONLY.
 *	- TCL_PARSE_HEXADECIMAL_ONLY:	parse only in the hexadecimal format,
 *		whether or not a prefix is present that would lead to
 *		hexadecimal parsing. Use only in combination with
 *		TCL_PARSE_INTEGER_ONLY.
 *	- TCL_PARSE_DECIMAL_ONLY:	parse only in the decimal format, no
 *		matter whether a 0 prefix would normally force a different
 *		base.
 *	- TCL_PARSE_NO_WHITESPACE:	reject any leading/trailing whitespace
 *
 *	The arguments interp and expected are inputs that control error
 *	message generation. If interp is NULL, no error message will be
 *	generated. If interp is non-NULL, then expected must also be non-NULL.
 *	When TCL_ERROR is returned, an error message will be left in the
 *	result of interp, and the expected argument will appear in the error
 *	message as the thing TclParseNumber expected, but failed to find in
 *	the string.
 *
 *	The arguments objPtr and endPtrPtr as well as the return code are the
 *	outputs.
 *
 *	When the parser cannot find any prefix of the string that matches a
 *	format it is looking for, TCL_ERROR is returned and an error message
 *	may be generated and returned as described above. The contents of
 *	objPtr will not be changed. If endPtrPtr is non-NULL, a pointer to the
 *	character in the string that terminated the scan will be written to
 *	*endPtrPtr.
 *
 *	When the parser determines that the entire string matches a format it
 *	is looking for, TCL_OK is returned, and if objPtr is non-NULL, then
 *	the internal rep and Tcl_ObjType of objPtr are set to the "canonical"
 *	numeric value that matches the scanned string. If endPtrPtr is not
 *	NULL, a pointer to the end of the string will be written to *endPtrPtr
 *	(that is, either bytes+numBytes or a pointer to a terminating NUL
 *	byte).
 *
 *	When the parser determines that a partial string matches a format it
 *	is looking for, the value of endPtrPtr determines what happens:
 *
 *	- If endPtrPtr is NULL, then TCL_ERROR is returned, with error message
 *		generation as above.
 *
 *	- If endPtrPtr is non-NULL, then TCL_OK is returned and objPtr
 *		internals are set as above. Also, a pointer to the first
 *		character following the parsed numeric string is written to
 *		*endPtrPtr.
 *
 *	In some cases where the string being scanned is the string rep of
 *	objPtr, this routine can leave objPtr in an inconsistent state where
 *	its string rep and its internal rep do not agree. In these cases the
 *	internal rep will be in agreement with only some substring of the
 *	string rep. This might happen if the caller passes in a non-NULL bytes
 *	value that points somewhere into the string rep. It might happen if
 *	the caller passes in a numBytes value that limits the scan to only a
 *	prefix of the string rep. Or it might happen if a non-NULL value of
 *	endPtrPtr permits a TCL_OK return from only a partial string match. It
 *	is the responsibility of the caller to detect and correct such
 *	inconsistencies when they can and do arise.
 *
 * Results:
 *	Returns a standard Tcl result.
 *
 * Side effects:
 *	The string representaton of objPtr may be generated.
 *
 *	The internal representation and Tcl_ObjType of objPtr may be changed.
 *	This may involve allocation and/or freeing of memory.
 *
 *----------------------------------------------------------------------
 */

int
TclParseNumber(
    Tcl_Interp *interp,		/* Used for error reporting. May be NULL. */
    Tcl_Obj *objPtr,		/* Object to receive the internal rep. */
    const char *expected,	/* Description of the type of number the
				 * caller expects to be able to parse
				 * ("integer", "boolean value", etc.). */
    const char *bytes,		/* Pointer to the start of the string to
				 * scan. */
    int numBytes,		/* Maximum number of bytes to scan, see
				 * above. */
    const char **endPtrPtr,	/* Place to store pointer to the character
				 * that terminated the scan. */
    int flags)			/* Flags governing the parse. */
{
    enum State {
	INITIAL, SIGNUM, ZERO, ZERO_X,
	ZERO_O, ZERO_B, ZERO_D, BINARY,
	HEXADECIMAL, OCTAL, BAD_OCTAL, DECIMAL,
	LEADING_RADIX_POINT, FRACTION,
	EXPONENT_START, EXPONENT_SIGNUM, EXPONENT,
	sI, sIN, sINF, sINFI, sINFIN, sINFINI, sINFINIT, sINFINITY
#ifdef IEEE_FLOATING_POINT
	, sN, sNA, sNAN, sNANPAREN, sNANHEX, sNANFINISH
#endif
    } state = INITIAL;
    enum State acceptState = INITIAL;

    int signum = 0;		/* Sign of the number being parsed. */
    Tcl_WideUInt significandWide = 0;
				/* Significand of the number being parsed (if
				 * no overflow). */
    mp_int significandBig;	/* Significand of the number being parsed (if
				 * it overflows significandWide). */
    int significandOverflow = 0;/* Flag==1 iff significandBig is used. */
    Tcl_WideUInt octalSignificandWide = 0;
				/* Significand of an octal number; needed
				 * because we don't know whether a number with
				 * a leading zero is octal or decimal until
				 * we've scanned forward to a '.' or 'e'. */
    mp_int octalSignificandBig;	/* Significand of octal number once
				 * octalSignificandWide overflows. */
    int octalSignificandOverflow = 0;
				/* Flag==1 if octalSignificandBig is used. */
    int numSigDigs = 0;		/* Number of significant digits in the decimal
				 * significand. */
    int numTrailZeros = 0;	/* Number of trailing zeroes at the current
				 * point in the parse. */
    int numDigitsAfterDp = 0;	/* Number of digits scanned after the decimal
				 * point. */
    int exponentSignum = 0;	/* Signum of the exponent of a floating point
				 * number. */
    long exponent = 0;		/* Exponent of a floating point number. */
    const char *p;		/* Pointer to next character to scan. */
    size_t len;			/* Number of characters remaining after p. */
    const char *acceptPoint;	/* Pointer to position after last character in
				 * an acceptable number. */
    size_t acceptLen;		/* Number of characters following that
				 * point. */
    int status = TCL_OK;	/* Status to return to caller. */
    char d = 0;			/* Last hexadecimal digit scanned; initialized
				 * to avoid a compiler warning. */
    int shift = 0;		/* Amount to shift when accumulating binary */
    int explicitOctal = 0;
    mp_err err = MP_OKAY;

#define ALL_BITS	((Tcl_WideUInt)-1)
#define MOST_BITS	(ALL_BITS >> 1)

    /*
     * Initialize bytes to start of the object's string rep if the caller
     * didn't pass anything else.
     */

    if (bytes == NULL) {
	if (interp == NULL && endPtrPtr == NULL) {
	    if (TclHasIntRep(objPtr, &tclDictType)) {
		/* A dict can never be a (single) number */
		return TCL_ERROR;
	    }
	    if (TclHasIntRep(objPtr, &tclListType)) {
		int length;
		/* A list can only be a (single) number if its length == 1 */
		TclListObjLength(NULL, objPtr, &length);
		if (length != 1) {
		    return TCL_ERROR;
		}
	    }
	}
	bytes = TclGetString(objPtr);
    }

    p = bytes;
    len = numBytes;
    acceptPoint = p;
    acceptLen = len;
    while (1) {
	char c = len ? *p : '\0';
	switch (state) {

	case INITIAL:
	    /*
	     * Initial state. Acceptable characters are +, -, digits, period,
	     * I, N, and whitespace.
	     */

	    if (TclIsSpaceProc(c)) {
		if (flags & TCL_PARSE_NO_WHITESPACE) {
		    goto endgame;
		}
		break;
	    } else if (c == '+') {
		state = SIGNUM;
		break;
	    } else if (c == '-') {
		signum = 1;
		state = SIGNUM;
		break;
	    }
	    /* FALLTHROUGH */

	case SIGNUM:
	    /*
	     * Scanned a leading + or -. Acceptable characters are digits,
	     * period, I, and N.
	     */

	    if (c == '0') {
		if (flags & TCL_PARSE_DECIMAL_ONLY) {
		    state = DECIMAL;
		} else {
		    state = ZERO;
		}
		break;
	    } else if (flags & TCL_PARSE_HEXADECIMAL_ONLY) {
		goto zerox;
	    } else if (flags & TCL_PARSE_BINARY_ONLY) {
		goto zerob;
	    } else if (flags & TCL_PARSE_OCTAL_ONLY) {
		goto zeroo;
	    } else if (isdigit(UCHAR(c))) {
		significandWide = c - '0';
		numSigDigs = 1;
		state = DECIMAL;
		break;
	    } else if (flags & TCL_PARSE_INTEGER_ONLY) {
		goto endgame;
	    } else if (c == '.') {
		state = LEADING_RADIX_POINT;
		break;
	    } else if (c == 'I' || c == 'i') {
		state = sI;
		break;
#ifdef IEEE_FLOATING_POINT
	    } else if (c == 'N' || c == 'n') {
		state = sN;
		break;
#endif
	    }
	    goto endgame;

	case ZERO:
	    /*
	     * Scanned a leading zero (perhaps with a + or -). Acceptable
	     * inputs are digits, period, X, b, and E. If 8 or 9 is
	     * encountered, the number can't be octal. This state and the
	     * OCTAL state differ only in whether they recognize 'X' and 'b'.
	     */

	    acceptState = state;
	    acceptPoint = p;
	    acceptLen = len;
	    if (c == 'x' || c == 'X') {
		if (flags & (TCL_PARSE_OCTAL_ONLY|TCL_PARSE_BINARY_ONLY)) {
		    goto endgame;
		}
		state = ZERO_X;
		break;
	    }
	    if (flags & TCL_PARSE_HEXADECIMAL_ONLY) {
		goto zerox;
	    }
	    if (flags & TCL_PARSE_SCAN_PREFIXES) {
		goto zeroo;
	    }
	    if (c == 'b' || c == 'B') {
		if (flags & TCL_PARSE_OCTAL_ONLY) {
		    goto endgame;
		}
		state = ZERO_B;
		break;
	    }
	    if (flags & TCL_PARSE_BINARY_ONLY) {
		goto zerob;
	    }
	    if (c == 'o' || c == 'O') {
		explicitOctal = 1;
		state = ZERO_O;
		break;
	    }
	    if (c == 'd' || c == 'D') {
		state = ZERO_D;
		break;
	    }
#ifdef TCL_NO_DEPRECATED
	    goto decimal;
#endif
	    /* FALLTHROUGH */

	case OCTAL:
	    /*
	     * Scanned an optional + or -, followed by a string of octal
	     * digits. Acceptable inputs are more digits, period, or E. If 8
	     * or 9 is encountered, commit to floating point.
	     */

	    acceptState = state;
	    acceptPoint = p;
	    acceptLen = len;
	    /* FALLTHROUGH */
	case ZERO_O:
	zeroo:
	    if (c == '0') {
		numTrailZeros++;
		state = OCTAL;
		break;
	    } else if (c >= '1' && c <= '7') {
		if (objPtr != NULL) {
		    shift = 3 * (numTrailZeros + 1);
		    significandOverflow = AccumulateDecimalDigit(
			    (unsigned)(c-'0'), numTrailZeros,
			    &significandWide, &significandBig,
			    significandOverflow);

		    if (!octalSignificandOverflow) {
			/*
			 * Shifting by more bits than are in the value being
			 * shifted is at least de facto nonportable. Check for
			 * too large shifts first.
			 */

			if ((octalSignificandWide != 0)
				&& (((size_t)shift >=
					CHAR_BIT*sizeof(Tcl_WideUInt))
				|| (octalSignificandWide >
					((Tcl_WideUInt)-1 >> shift)))) {
			    octalSignificandOverflow = 1;
			    err = mp_init_u64(&octalSignificandBig,
				    octalSignificandWide);
			}
		    }
		    if (!octalSignificandOverflow) {
			octalSignificandWide =
				(octalSignificandWide << shift) + (c - '0');
		    } else {
			if (err == MP_OKAY) {
			    err = mp_mul_2d(&octalSignificandBig, shift,
				    &octalSignificandBig);
			}
			if (err == MP_OKAY) {
			    err = mp_add_d(&octalSignificandBig, (mp_digit)(c - '0'),
				    &octalSignificandBig);
			}
		    }
		    if (err != MP_OKAY) {
			return TCL_ERROR;
		    }
		}
		if (numSigDigs != 0) {
		    numSigDigs += numTrailZeros+1;
		} else {
		    numSigDigs = 1;
		}
		numTrailZeros = 0;
		state = OCTAL;
		break;
	    }
	    /* FALLTHROUGH */

	case BAD_OCTAL:
	    if (explicitOctal) {
		/*
		 * No forgiveness for bad digits in explicitly octal numbers.
		 */

		goto endgame;
	    }
	    if (flags & TCL_PARSE_INTEGER_ONLY) {
		/*
		 * No seeking floating point when parsing only integer.
		 */

		goto endgame;
	    }
#ifndef TCL_NO_DEPRECATED

	    /*
	     * Scanned a number with a leading zero that contains an 8, 9,
	     * radix point or E. This is an invalid octal number, but might
	     * still be floating point.
	     */

	    if (c == '0') {
		numTrailZeros++;
		state = BAD_OCTAL;
		break;
	    } else if (isdigit(UCHAR(c))) {
		if (objPtr != NULL) {
		    significandOverflow = AccumulateDecimalDigit(
			    (unsigned)(c-'0'), numTrailZeros,
			    &significandWide, &significandBig,
			    significandOverflow);
		}
		if (numSigDigs != 0) {
		    numSigDigs += (numTrailZeros + 1);
		} else {
		    numSigDigs = 1;
		}
		numTrailZeros = 0;
		state = BAD_OCTAL;
		break;
	    } else if (c == '.') {
		state = FRACTION;
		break;
	    } else if (c == 'E' || c == 'e') {
		state = EXPONENT_START;
		break;
	    }
#endif
	    goto endgame;

	    /*
	     * Scanned 0x. If state is HEXADECIMAL, scanned at least one
	     * character following the 0x. The only acceptable inputs are
	     * hexadecimal digits.
	     */

	case HEXADECIMAL:
	    acceptState = state;
	    acceptPoint = p;
	    acceptLen = len;
	    /* FALLTHROUGH */

	case ZERO_X:
	zerox:
	    if (c == '0') {
		numTrailZeros++;
		state = HEXADECIMAL;
		break;
	    } else if (isdigit(UCHAR(c))) {
		d = (c-'0');
	    } else if (c >= 'A' && c <= 'F') {
		d = (c-'A'+10);
	    } else if (c >= 'a' && c <= 'f') {
		d = (c-'a'+10);
	    } else {
		goto endgame;
	    }
	    if (objPtr != NULL) {
		shift = 4 * (numTrailZeros + 1);
		if (!significandOverflow) {
		    /*
		     * Shifting by more bits than are in the value being
		     * shifted is at least de facto nonportable. Check for too
		     * large shifts first.
		     */

		    if (significandWide != 0 &&
			    ((size_t)shift >= CHAR_BIT*sizeof(Tcl_WideUInt) ||
			    significandWide > ((Tcl_WideUInt)-1 >> shift))) {
			significandOverflow = 1;
			err = mp_init_u64(&significandBig,
				significandWide);
		    }
		}
		if (!significandOverflow) {
		    significandWide = (significandWide << shift) + d;
		} else if (err == MP_OKAY) {
		    err = mp_mul_2d(&significandBig, shift, &significandBig);
		    if (err == MP_OKAY) {
			err = mp_add_d(&significandBig, (mp_digit) d, &significandBig);
		    }
		}
	    }
	    if (err != MP_OKAY) {
		return TCL_ERROR;
	    }
	    numTrailZeros = 0;
	    state = HEXADECIMAL;
	    break;

	case BINARY:
	    acceptState = state;
	    acceptPoint = p;
	    acceptLen = len;
		/* FALLTHRU */
	case ZERO_B:
	zerob:
	    if (c == '0') {
		numTrailZeros++;
		state = BINARY;
		break;
	    } else if (c != '1') {
		goto endgame;
	    }
	    if (objPtr != NULL) {
		shift = numTrailZeros + 1;
		if (!significandOverflow) {
		    /*
		     * Shifting by more bits than are in the value being
		     * shifted is at least de facto nonportable. Check for too
		     * large shifts first.
		     */

		    if (significandWide != 0 &&
			    ((size_t)shift >= CHAR_BIT*sizeof(Tcl_WideUInt) ||
			    significandWide > ((Tcl_WideUInt)-1 >> shift))) {
			significandOverflow = 1;
			err = mp_init_u64(&significandBig,
				significandWide);
		    }
		}
		if (!significandOverflow) {
		    significandWide = (significandWide << shift) + 1;
		} else if (err == MP_OKAY) {
		    err = mp_mul_2d(&significandBig, shift, &significandBig);
		    if (err == MP_OKAY) {
			err = mp_add_d(&significandBig, (mp_digit) 1, &significandBig);
		    }
		}
	    }
	    if (err != MP_OKAY) {
		return TCL_ERROR;
	    }
	    numTrailZeros = 0;
	    state = BINARY;
	    break;

	case ZERO_D:
	    if (c == '0') {
		numTrailZeros++;
	    } else if ( ! isdigit(UCHAR(c))) {
		goto endgame;
	    }
	    state = DECIMAL;
	    flags |= TCL_PARSE_INTEGER_ONLY;
	    /* FALLTHROUGH */

	case DECIMAL:
	    /*
	     * Scanned an optional + or - followed by a string of decimal
	     * digits.
	     */

#ifdef TCL_NO_DEPRECATED
	decimal:
#endif
	    acceptState = state;
	    acceptPoint = p;
	    acceptLen = len;
	    if (c == '0') {
		numTrailZeros++;
		state = DECIMAL;
		break;
	    } else if (isdigit(UCHAR(c))) {
		if (objPtr != NULL) {
		    significandOverflow = AccumulateDecimalDigit(
			    (unsigned)(c - '0'), numTrailZeros,
			    &significandWide, &significandBig,
			    significandOverflow);
		}
		numSigDigs += numTrailZeros+1;
		numTrailZeros = 0;
		state = DECIMAL;
		break;
	    } else if (flags & TCL_PARSE_INTEGER_ONLY) {
		goto endgame;
	    } else if (c == '.') {
		state = FRACTION;
		break;
	    } else if (c == 'E' || c == 'e') {
		state = EXPONENT_START;
		break;
	    }
	    goto endgame;

	    /*
	     * Found a decimal point. If no digits have yet been scanned, E is
	     * not allowed; otherwise, it introduces the exponent. If at least
	     * one digit has been found, we have a possible complete number.
	     */

	case FRACTION:
	    acceptState = state;
	    acceptPoint = p;
	    acceptLen = len;
	    if (c == 'E' || c=='e') {
		state = EXPONENT_START;
		break;
	    }
	    /* FALLTHROUGH */

	case LEADING_RADIX_POINT:
	    if (c == '0') {
		numDigitsAfterDp++;
		numTrailZeros++;
		state = FRACTION;
		break;
	    } else if (isdigit(UCHAR(c))) {
		numDigitsAfterDp++;
		if (objPtr != NULL) {
		    significandOverflow = AccumulateDecimalDigit(
			    (unsigned)(c-'0'), numTrailZeros,
			    &significandWide, &significandBig,
			    significandOverflow);
		}
		if (numSigDigs != 0) {
		    numSigDigs += numTrailZeros+1;
		} else {
		    numSigDigs = 1;
		}
		numTrailZeros = 0;
		state = FRACTION;
		break;
	    }
	    goto endgame;

	case EXPONENT_START:
	    /*
	     * Scanned the E at the start of an exponent. Make sure a legal
	     * character follows before using the C library strtol routine,
	     * which allows whitespace.
	     */

	    if (c == '+') {
		state = EXPONENT_SIGNUM;
		break;
	    } else if (c == '-') {
		exponentSignum = 1;
		state = EXPONENT_SIGNUM;
		break;
	    }
	    /* FALLTHROUGH */

	case EXPONENT_SIGNUM:
	    /*
	     * Found the E at the start of the exponent, followed by a sign
	     * character.
	     */

	    if (isdigit(UCHAR(c))) {
		exponent = c - '0';
		state = EXPONENT;
		break;
	    }
	    goto endgame;

	case EXPONENT:
	    /*
	     * Found an exponent with at least one digit. Accumulate it,
	     * making sure to hard-pin it to LONG_MAX on overflow.
	     */

	    acceptState = state;
	    acceptPoint = p;
	    acceptLen = len;
	    if (isdigit(UCHAR(c))) {
		if (exponent < (LONG_MAX - 9) / 10) {
		    exponent = 10 * exponent + (c - '0');
		} else {
		    exponent = LONG_MAX;
		}
		state = EXPONENT;
		break;
	    }
	    goto endgame;

	    /*
	     * Parse out INFINITY by simply spelling it out. INF is accepted
	     * as an abbreviation; other prefices are not.
	     */

	case sI:
	    if (c == 'n' || c == 'N') {
		state = sIN;
		break;
	    }
	    goto endgame;
	case sIN:
	    if (c == 'f' || c == 'F') {
		state = sINF;
		break;
	    }
	    goto endgame;
	case sINF:
	    acceptState = state;
	    acceptPoint = p;
	    acceptLen = len;
	    if (c == 'i' || c == 'I') {
		state = sINFI;
		break;
	    }
	    goto endgame;
	case sINFI:
	    if (c == 'n' || c == 'N') {
		state = sINFIN;
		break;
	    }
	    goto endgame;
	case sINFIN:
	    if (c == 'i' || c == 'I') {
		state = sINFINI;
		break;
	    }
	    goto endgame;
	case sINFINI:
	    if (c == 't' || c == 'T') {
		state = sINFINIT;
		break;
	    }
	    goto endgame;
	case sINFINIT:
	    if (c == 'y' || c == 'Y') {
		state = sINFINITY;
		break;
	    }
	    goto endgame;

	    /*
	     * Parse NaN's.
	     */
#ifdef IEEE_FLOATING_POINT
	case sN:
	    if (c == 'a' || c == 'A') {
		state = sNA;
		break;
	    }
	    goto endgame;
	case sNA:
	    if (c == 'n' || c == 'N') {
		state = sNAN;
		break;
	    }
	    goto endgame;
	case sNAN:
	    acceptState = state;
	    acceptPoint = p;
	    acceptLen = len;
	    if (c == '(') {
		state = sNANPAREN;
		break;
	    }
	    goto endgame;

	    /*
	     * Parse NaN(hexdigits)
	     */
	case sNANHEX:
	    if (c == ')') {
		state = sNANFINISH;
		break;
	    }
	    /* FALLTHROUGH */
	case sNANPAREN:
	    if (TclIsSpaceProc(c)) {
		break;
	    }
	    if (numSigDigs < 13) {
		if (c >= '0' && c <= '9') {
		    d = c - '0';
		} else if (c >= 'a' && c <= 'f') {
		    d = 10 + c - 'a';
		} else if (c >= 'A' && c <= 'F') {
		    d = 10 + c - 'A';
		} else {
		    goto endgame;
		}
		numSigDigs++;
		significandWide = (significandWide << 4) + d;
		state = sNANHEX;
		break;
	    }
	    goto endgame;
	case sNANFINISH:
#endif

	case sINFINITY:
	    acceptState = state;
	    acceptPoint = p;
	    acceptLen = len;
	    goto endgame;
	}
	p++;
	len--;
    }

  endgame:
    if (acceptState == INITIAL) {
	/*
	 * No numeric string at all found.
	 */

	status = TCL_ERROR;
	if (endPtrPtr != NULL) {
	    *endPtrPtr = p;
	}
    } else {
	/*
	 * Back up to the last accepting state in the lexer.
	 */

	p = acceptPoint;
	len = acceptLen;
	if (!(flags & TCL_PARSE_NO_WHITESPACE)) {
	    /*
	     * Accept trailing whitespace.
	     */

	    while (len != 0 && TclIsSpaceProc(*p)) {
		p++;
		len--;
	    }
	}
	if (endPtrPtr == NULL) {
	    if ((len != 0) && ((numBytes > 0) || (*p != '\0'))) {
		status = TCL_ERROR;
	    }
	} else {
	    *endPtrPtr = p;
	}
    }

    /*
     * Generate and store the appropriate internal rep.
     */

    if (status == TCL_OK && objPtr != NULL) {
	TclFreeIntRep(objPtr);
	switch (acceptState) {
	case SIGNUM:
	case BAD_OCTAL:
	case ZERO_X:
	case ZERO_O:
	case ZERO_B:
	case ZERO_D:
	case LEADING_RADIX_POINT:
	case EXPONENT_START:
	case EXPONENT_SIGNUM:
	case sI:
	case sIN:
	case sINFI:
	case sINFIN:
	case sINFINI:
	case sINFINIT:
#ifdef IEEE_FLOATING_POINT
	case sN:
	case sNA:
	case sNANPAREN:
	case sNANHEX:
#endif
	    Tcl_Panic("TclParseNumber: bad acceptState %d parsing '%s'",
		    acceptState, bytes);
	case BINARY:
	    shift = numTrailZeros;
	    if (!significandOverflow && significandWide != 0 &&
		    ((size_t)shift >= CHAR_BIT*sizeof(Tcl_WideUInt) ||
		    significandWide > (MOST_BITS + signum) >> shift)) {
		significandOverflow = 1;
		err = mp_init_u64(&significandBig, significandWide);
	    }
	    if (shift) {
		if (!significandOverflow) {
		    significandWide <<= shift;
		} else if (err == MP_OKAY) {
		    err = mp_mul_2d(&significandBig, shift, &significandBig);
		}
	    }
	    if (err != MP_OKAY) {
		return TCL_ERROR;
	    }
	    goto returnInteger;

	case HEXADECIMAL:
	    /*
	     * Returning a hex integer. Final scaling step.
	     */

	    shift = 4 * numTrailZeros;
	    if (!significandOverflow && significandWide !=0 &&
		    ((size_t)shift >= CHAR_BIT*sizeof(Tcl_WideUInt) ||
		    significandWide > (MOST_BITS + signum) >> shift)) {
		significandOverflow = 1;
		err = mp_init_u64(&significandBig, significandWide);
	    }
	    if (shift) {
		if (!significandOverflow) {
		    significandWide <<= shift;
		} else if (err == MP_OKAY) {
		    err = mp_mul_2d(&significandBig, shift, &significandBig);
		}
	    }
	    if (err != MP_OKAY) {
		return TCL_ERROR;
	    }
	    goto returnInteger;

	case OCTAL:
	    /*
	     * Returning an octal integer. Final scaling step.
	     */

	    shift = 3 * numTrailZeros;
	    if (!octalSignificandOverflow && octalSignificandWide != 0 &&
		    ((size_t)shift >= CHAR_BIT*sizeof(Tcl_WideUInt) ||
		    octalSignificandWide > (MOST_BITS + signum) >> shift)) {
		octalSignificandOverflow = 1;
		err = mp_init_u64(&octalSignificandBig,
			octalSignificandWide);
	    }
	    if (shift) {
		if (!octalSignificandOverflow) {
		    octalSignificandWide <<= shift;
		} else if (err == MP_OKAY) {
		    err = mp_mul_2d(&octalSignificandBig, shift,
			    &octalSignificandBig);
		}
	    }
	    if (!octalSignificandOverflow) {
		if ((err == MP_OKAY) && (octalSignificandWide > (MOST_BITS + signum))) {
		    err = mp_init_u64(&octalSignificandBig,
			    octalSignificandWide);
		    octalSignificandOverflow = 1;
		} else {
		    objPtr->typePtr = &tclIntType;
		    if (signum) {
			objPtr->internalRep.wideValue =
				- (Tcl_WideInt) octalSignificandWide;
		    } else {
			objPtr->internalRep.wideValue =
				(Tcl_WideInt) octalSignificandWide;
		    }
		}
	    }
	    if ((err == MP_OKAY) && octalSignificandOverflow) {
		if (signum) {
		    err = mp_neg(&octalSignificandBig, &octalSignificandBig);
		}
		TclSetBignumIntRep(objPtr, &octalSignificandBig);
	    }
	    if (err != MP_OKAY) {
		return TCL_ERROR;
	    }
	    break;

	case ZERO:
	case DECIMAL:
	    significandOverflow = AccumulateDecimalDigit(0, numTrailZeros-1,
		    &significandWide, &significandBig, significandOverflow);
	    if ((err == MP_OKAY) && !significandOverflow && (significandWide > MOST_BITS+signum)) {
		significandOverflow = 1;
		err = mp_init_u64(&significandBig, significandWide);
	    }
	returnInteger:
	    if (!significandOverflow) {
		if ((err == MP_OKAY) && (significandWide > MOST_BITS+signum)) {
		    err = mp_init_u64(&significandBig,
			    significandWide);
		    significandOverflow = 1;
		} else {
		    objPtr->typePtr = &tclIntType;
		    if (signum) {
			objPtr->internalRep.wideValue =
				- (Tcl_WideInt) significandWide;
		    } else {
			objPtr->internalRep.wideValue =
				(Tcl_WideInt) significandWide;
		    }
		}
	    }
	    if ((err == MP_OKAY) && significandOverflow) {
		if (signum) {
		    err = mp_neg(&significandBig, &significandBig);
		}
		TclSetBignumIntRep(objPtr, &significandBig);
	    }
	    if (err != MP_OKAY) {
		return TCL_ERROR;
	    }
	    break;

	case FRACTION:
	case EXPONENT:

	    /*
	     * Here, we're parsing a floating-point number. 'significandWide'
	     * or 'significandBig' contains the exact significand, according
	     * to whether 'significandOverflow' is set. The desired floating
	     * point value is significand * 10**k, where
	     * k = numTrailZeros+exponent-numDigitsAfterDp.
	     */

	    objPtr->typePtr = &tclDoubleType;
	    if (exponentSignum) {
		/*
		 * At this point exponent>=0, so the following calculation
		 * cannot underflow.
		 */
		exponent = -exponent;
	    }

	    /*
	     * Adjust the exponent for the number of trailing zeros that
	     * have not been accumulated, and the number of digits after
	     * the decimal point. Pin any overflow to LONG_MAX/LONG_MIN
	     * respectively.
	     */

	    if (exponent >= 0) {
		if (exponent - numDigitsAfterDp > LONG_MAX - numTrailZeros) {
		    exponent = LONG_MAX;
		} else {
		    exponent = exponent - numDigitsAfterDp + numTrailZeros;
		}
	    } else {
		if (exponent + numTrailZeros < LONG_MIN + numDigitsAfterDp) {
		    exponent = LONG_MIN;
		} else {
		    exponent = exponent + numTrailZeros - numDigitsAfterDp;
		}
	    }

	    /*
	     * The desired number is now significandWide * 10**exponent
	     * or significandBig * 10**exponent, depending on whether
	     * the significand has overflowed a wide int.
	     */
	    if (!significandOverflow) {
		objPtr->internalRep.doubleValue = MakeLowPrecisionDouble(
			signum, significandWide, numSigDigs, exponent);
	    } else {
		objPtr->internalRep.doubleValue = MakeHighPrecisionDouble(
			signum, &significandBig, numSigDigs, exponent);
	    }
	    break;

	case sINF:
	case sINFINITY:
	    if (signum) {
		objPtr->internalRep.doubleValue = -HUGE_VAL;
	    } else {
		objPtr->internalRep.doubleValue = HUGE_VAL;
	    }
	    objPtr->typePtr = &tclDoubleType;
	    break;

#ifdef IEEE_FLOATING_POINT
	case sNAN:
	case sNANFINISH:
	    objPtr->internalRep.doubleValue = MakeNaN(signum, significandWide);
	    objPtr->typePtr = &tclDoubleType;
	    break;
#endif
	case INITIAL:
	    /* This case only to silence compiler warning. */
	    Tcl_Panic("TclParseNumber: state INITIAL can't happen here");
	}
    }

    /*
     * Format an error message when an invalid number is encountered.
     */

    if (status != TCL_OK) {
	if (interp != NULL) {
	    Tcl_Obj *msg = Tcl_ObjPrintf("expected %s but got \"",
		    expected);

	    Tcl_AppendLimitedToObj(msg, bytes, numBytes, 50, "");
	    Tcl_AppendToObj(msg, "\"", -1);
	    if (state == BAD_OCTAL) {
		Tcl_AppendToObj(msg, " (looks like invalid octal number)", -1);
	    }
	    Tcl_SetObjResult(interp, msg);
	    Tcl_SetErrorCode(interp, "TCL", "VALUE", "NUMBER", NULL);
	}
    }

    /*
     * Free memory.
     */

    if (octalSignificandOverflow) {
	mp_clear(&octalSignificandBig);
    }
    if (significandOverflow) {
	mp_clear(&significandBig);
    }
    return status;
}

/*
 *----------------------------------------------------------------------
 *
 * AccumulateDecimalDigit --
 *
 *	Consume a decimal digit in a number being scanned.
 *
 * Results:
 *	Returns 1 if the number has overflowed to a bignum, 0 if it still fits
 *	in a wide integer.
 *
 * Side effects:
 *	Updates either the wide or bignum representation.
 *
 *----------------------------------------------------------------------
 */

static int
AccumulateDecimalDigit(
    unsigned digit,		/* Digit being scanned. */
    int numZeros,		/* Count of zero digits preceding the digit
				 * being scanned. */
    Tcl_WideUInt *wideRepPtr,	/* Representation of the partial number as a
				 * wide integer. */
    mp_int *bignumRepPtr,	/* Representation of the partial number as a
				 * bignum. */
    int bignumFlag)		/* Flag == 1 if the number overflowed previous
				 * to this digit. */
{
    int i, n;
    Tcl_WideUInt w;

    /*
     * Try wide multiplication first.
     */

    if (!bignumFlag) {
	w = *wideRepPtr;
	if (w == 0) {
	    /*
	     * There's no need to multiply if the multiplicand is zero.
	     */

	    *wideRepPtr = digit;
	    return 0;
	} else if (numZeros >= maxpow10_wide
		|| w > ((Tcl_WideUInt)-1-digit)/pow10_wide[numZeros+1]) {
	    /*
	     * Wide multiplication will overflow.  Expand the number to a
	     * bignum and fall through into the bignum case.
	     */

	    if (mp_init_u64(bignumRepPtr, w) != MP_OKAY) {
		return 0;
	    }
	} else {
	    /*
	     * Wide multiplication.
	     */

	    *wideRepPtr = w * pow10_wide[numZeros+1] + digit;
	    return 0;
	}
    }

    /*
     * Bignum multiplication.
     */

    if (numZeros < log10_DIGIT_MAX) {
	/*
	 * Up to about 8 zeros - single digit multiplication.
	 */

	if ((mp_mul_d(bignumRepPtr, (mp_digit) pow10_wide[numZeros+1],
		bignumRepPtr) != MP_OKAY)
		|| (mp_add_d(bignumRepPtr, (mp_digit) digit, bignumRepPtr) != MP_OKAY))
	return 0;
    } else {
	mp_err err;
	/*
	 * More than single digit multiplication. Multiply by the appropriate
	 * small powers of 5, and then shift. Large strings of zeroes are
	 * eaten 256 at a time; this is less efficient than it could be, but
	 * seems implausible. We presume that MP_DIGIT_BIT is at least 27. The
	 * first multiplication, by up to 10**7, is done with a one-DIGIT
	 * multiply (this presumes that MP_DIGIT_BIT >= 24).
	 */

	n = numZeros + 1;
	err = mp_mul_d(bignumRepPtr, (mp_digit) pow10_wide[n&0x7], bignumRepPtr);
	for (i = 3; (err == MP_OKAY) && (i <= 7); ++i) {
	    if (n & (1 << i)) {
		err = mp_mul(bignumRepPtr, pow5+i, bignumRepPtr);
	    }
	}
	while ((err == MP_OKAY) && (n >= 256)) {
	    err = mp_mul(bignumRepPtr, pow5+8, bignumRepPtr);
	    n -= 256;
	}
	if ((err != MP_OKAY)
		|| (mp_mul_2d(bignumRepPtr, (int)(numZeros+1)&~0x7, bignumRepPtr) != MP_OKAY)
		|| (mp_add_d(bignumRepPtr, (mp_digit) digit, bignumRepPtr) != MP_OKAY)) {
	    return 0;
	}
    }

    return 1;
}

/*
 *----------------------------------------------------------------------
 *
 * MakeLowPrecisionDouble --
 *
 *	Makes the double precision number, signum*significand*10**exponent.
 *
 * Results:
 *	Returns the constructed number.
 *
 *	Common cases, where there are few enough digits that the number can be
 *	represented with at most roundoff, are handled specially here. If the
 *	number requires more than one rounded operation to compute, the code
 *	promotes the significand to a bignum and calls MakeHighPrecisionDouble
 *	to do it instead.
 *
 *----------------------------------------------------------------------
 */

static double
MakeLowPrecisionDouble(
    int signum,			/* 1 if the number is negative, 0 otherwise */
    Tcl_WideUInt significand,	/* Significand of the number */
    int numSigDigs,		/* Number of digits in the significand */
    long exponent)		/* Power of ten */
{
    double retval;		/* Value of the number. */
    mp_int significandBig;	/* Significand expressed as a bignum. */

    /*
     * With gcc on x86, the floating point rounding mode is double-extended.
     * This causes the result of double-precision calculations to be rounded
     * twice: once to the precision of double-extended and then again to the
     * precision of double. Double-rounding introduces gratuitous errors of 1
     * ulp, so we need to change rounding mode to 53-bits.
     */

    TCL_IEEE_DOUBLE_ROUNDING;

    /*
     * Test for the easy cases.
     */

    if (significand == 0) {
	return copysign(0.0, -signum);
    }
    if (numSigDigs <= QUICK_MAX) {
	if (exponent >= 0) {
	    if (exponent <= mmaxpow) {
		/*
		 * The significand is an exact integer, and so is
		 * 10**exponent. The product will be correct to within 1/2 ulp
		 * without special handling.
		 */

		retval = (double)
			((Tcl_WideInt)significand * pow10vals[exponent]);
		goto returnValue;
	    } else {
		int diff = QUICK_MAX - numSigDigs;

		if (exponent-diff <= mmaxpow) {
		    /*
		     * 10**exponent is not an exact integer, but
		     * 10**(exponent-diff) is exact, and so is
		     * significand*10**diff, so we can still compute the value
		     * with only one roundoff.
		     */

		    volatile double factor = (double)
			    ((Tcl_WideInt)significand * pow10vals[diff]);
		    retval = factor * pow10vals[exponent-diff];
		    goto returnValue;
		}
	    }
	} else {
	    if (exponent >= -mmaxpow) {
		/*
		 * 10**-exponent is an exact integer, and so is the
		 * significand. Compute the result by one division, again with
		 * only one rounding.
		 */

		retval = (double)
			((Tcl_WideInt)significand / pow10vals[-exponent]);
		goto returnValue;
	    }
	}
    }

    /*
     * All the easy cases have failed. Promote ths significand to bignum and
     * call MakeHighPrecisionDouble to do it the hard way.
     */

    if (mp_init_u64(&significandBig, significand) != MP_OKAY) {
	return 0.0;
    }
    retval = MakeHighPrecisionDouble(0, &significandBig, numSigDigs,
	    exponent);
    mp_clear(&significandBig);

    /*
     * Come here to return the computed value.
     */

  returnValue:
    if (signum) {
	retval = -retval;
    }

    /*
     * On gcc on x86, restore the floating point mode word.
     */

    TCL_DEFAULT_DOUBLE_ROUNDING;

    return retval;
}

/*
 *----------------------------------------------------------------------
 *
 * MakeHighPrecisionDouble --
 *
 *	Makes the double precision number, signum*significand*10**exponent.
 *
 * Results:
 *	Returns the constructed number.
 *
 *	MakeHighPrecisionDouble is used when arbitrary-precision arithmetic is
 *	needed to ensure correct rounding. It begins by calculating a
 *	low-precision approximation to the desired number, and then refines
 *	the answer in high precision.
 *
 *----------------------------------------------------------------------
 */

static double
MakeHighPrecisionDouble(
    int signum,			/* 1=negative, 0=nonnegative */
    mp_int *significand,	/* Exact significand of the number */
    int numSigDigs,		/* Number of significant digits */
    long exponent)		/* Power of 10 by which to multiply */
{
    double retval;
    int machexp = 0;		/* Machine exponent of a power of 10. */

    /*
     * With gcc on x86, the floating point rounding mode is double-extended.
     * This causes the result of double-precision calculations to be rounded
     * twice: once to the precision of double-extended and then again to the
     * precision of double. Double-rounding introduces gratuitous errors of 1
     * ulp, so we need to change rounding mode to 53-bits.
     */

    TCL_IEEE_DOUBLE_ROUNDING;

    /*
     * Quick checks for zero, and over/underflow. Be careful to avoid
     * integer overflow when calculating with 'exponent'.
     */

    if (mp_iszero(significand)) {
	return copysign(0.0, -signum);
    }
    if (exponent >= 0 && exponent-1 > maxDigits-numSigDigs) {
	retval = HUGE_VAL;
	goto returnValue;
    } else if (exponent < 0 && numSigDigs+exponent < minDigits+1) {
	retval = 0.0;
	goto returnValue;
    }

    /*
     * Develop a first approximation to the significand. It is tempting simply
     * to force bignum to double, but that will overflow on input numbers like
     * 1.[string repeat 0 1000]1; while this is a not terribly likely
     * scenario, we still have to deal with it. Use fraction and exponent
     * instead. Once we have the significand, multiply by 10**exponent. Test
     * for overflow. Convert back to a double, and test for underflow.
     */

    retval = BignumToBiasedFrExp(significand, &machexp);
    retval = Pow10TimesFrExp(exponent, retval, &machexp);
    if (machexp > DBL_MAX_EXP*log2FLT_RADIX) {
	retval = HUGE_VAL;
	goto returnValue;
    }
    retval = SafeLdExp(retval, machexp);
	if (tiny == 0.0) {
	    tiny = SafeLdExp(1.0, DBL_MIN_EXP * log2FLT_RADIX - mantBits);
	}
    if (retval < tiny) {
	retval = tiny;
    }

    /*
     * Refine the result twice. (The second refinement should be necessary
     * only if the best approximation is a power of 2 minus 1/2 ulp).
     */

    retval = RefineApproximation(retval, significand, exponent);
    retval = RefineApproximation(retval, significand, exponent);

    /*
     * Come here to return the computed value.
     */

  returnValue:
    if (signum) {
	retval = -retval;
    }

    /*
     * On gcc on x86, restore the floating point mode word.
     */

    TCL_DEFAULT_DOUBLE_ROUNDING;

    return retval;
}

/*
 *----------------------------------------------------------------------
 *
 * MakeNaN --
 *
 *	Makes a "Not a Number" given a set of bits to put in the tag bits
 *
 *	Note that a signalling NaN is never returned.
 *
 *----------------------------------------------------------------------
 */

#ifdef IEEE_FLOATING_POINT
static double
MakeNaN(
    int signum,			/* Sign bit (1=negative, 0=nonnegative. */
    Tcl_WideUInt tags)		/* Tag bits to put in the NaN. */
{
    union {
	Tcl_WideUInt iv;
	double dv;
    } theNaN;

    theNaN.iv = tags;
    theNaN.iv &= (((Tcl_WideUInt) 1) << 51) - 1;
    if (signum) {
	theNaN.iv |= ((Tcl_WideUInt) (0x8000 | NAN_START)) << 48;
    } else {
	theNaN.iv |= ((Tcl_WideUInt) NAN_START) << 48;
    }
    if (n770_fp) {
	theNaN.iv = Nokia770Twiddle(theNaN.iv);
    }
    return theNaN.dv;
}
#endif

/*
 *----------------------------------------------------------------------
 *
 * RefineApproximation --
 *
 *	Given a poor approximation to a floating point number, returns a
 *	better one. (The better approximation is correct to within 1 ulp, and
 *	is entirely correct if the poor approximation is correct to 1 ulp.)
 *
 * Results:
 *	Returns the improved result.
 *
 *----------------------------------------------------------------------
 */

static double
RefineApproximation(
    double approxResult,	/* Approximate result of conversion. */
    mp_int *exactSignificand,	/* Integer significand. */
    int exponent)		/* Power of 10 to multiply by significand. */
{
    int M2, M5;			/* Powers of 2 and of 5 needed to put the
				 * decimal and binary numbers over a common
				 * denominator. */
    double significand;		/* Sigificand of the binary number. */
    int binExponent;		/* Exponent of the binary number. */
    int msb;			/* Most significant bit position of an
				 * intermediate result. */
    int nDigits;		/* Number of mp_digit's in an intermediate
				 * result. */
    mp_int twoMv;		/* Approx binary value expressed as an exact
				 * integer scaled by the multiplier 2M. */
    mp_int twoMd;		/* Exact decimal value expressed as an exact
				 * integer scaled by the multiplier 2M. */
    int scale;			/* Scale factor for M. */
    int multiplier;		/* Power of two to scale M. */
    double num, den;		/* Numerator and denominator of the correction
				 * term. */
    double quot;		/* Correction term. */
    double minincr;		/* Lower bound on the absolute value of the
				 * correction term. */
    int roundToEven = 0;	/* Flag == TRUE if we need to invoke
				 * "round to even" functionality */
    double rteSignificand;	/* Significand of the round-to-even result */
    int rteExponent;		/* Exponent of the round-to-even result */
    int shift;			/* Shift count for converting numerator
				 * and denominator of corrector to floating
				 * point */
    Tcl_WideInt rteSigWide;	/* Wide integer version of the significand
				 * for testing evenness */
    int i;
    mp_err err = MP_OKAY;

    /*
     * The first approximation is always low. If we find that it's HUGE_VAL,
     * we're done.
     */

    if (approxResult == HUGE_VAL) {
	return approxResult;
    }
    significand = frexp(approxResult, &binExponent);

    /*
     * We are trying to compute a corrector term that, when added to the
     * approximate result, will yield close to the exact result.
     * The exact result is exactSignificand * 10**exponent.
     * The approximate result is significand * 2**binExponent
     * If exponent<0, we need to multiply the exact value by 10**-exponent
     * to make it an integer, plus another factor of 2 to decide on rounding.
     *  Similarly if binExponent<FP_PRECISION, we need
     * to multiply by 2**FP_PRECISION to make the approximate value an integer.
     *
     * Let M = 2**M2 * 5**M5 be the least common multiple of these two
     * multipliers.
     */

    i = mantBits - binExponent;
    if (i < 0) {
	M2 = 0;
    } else {
	M2 = i;
    }
    if (exponent > 0) {
	M5 = 0;
    } else {
	M5 = -exponent;
	if (M5 - 1 > M2) {
	    M2 = M5 - 1;
	}
    }

    /*
     * Compute twoMv as 2*M*v, where v is the approximate value.
     * This is done by bit-whacking to calculate 2**(M2+1)*significand,
     * and then multiplying by 5**M5.
     */

    msb = binExponent + M2;	/* 1008 */
    nDigits = msb / MP_DIGIT_BIT + 1;
    if (mp_init_size(&twoMv, nDigits) != MP_OKAY) {
	return approxResult;
    }
    i = (msb % MP_DIGIT_BIT + 1);
    twoMv.used = nDigits;
    significand *= SafeLdExp(1.0, i);
    while (--nDigits >= 0) {
	twoMv.dp[nDigits] = (mp_digit) significand;
	significand -= (mp_digit) significand;
	significand = SafeLdExp(significand, MP_DIGIT_BIT);
    }
    for (i = 0; i <= 8; ++i) {
	if (M5 & (1 << i) && (mp_mul(&twoMv, pow5+i, &twoMv) != MP_OKAY)) {
	    mp_clear(&twoMv);
	    return approxResult;
	}
    }

    /*
     * Compute twoMd as 2*M*d, where d is the exact value.
     * This is done by multiplying by 5**(M5+exponent) and then multiplying
     * by 2**(M5+exponent+1), which is, of couse, a left shift.
     */

    if (mp_init_copy(&twoMd, exactSignificand) != MP_OKAY) {
	mp_clear(&twoMv);
	return approxResult;
    }
    for (i = 0; (i <= 8); ++i) {
	if ((M5 + exponent) & (1 << i)) {
	    err = mp_mul(&twoMd, pow5+i, &twoMd);
	}
    }
    if (err == MP_OKAY) {
	err = mp_mul_2d(&twoMd, M2+exponent+1, &twoMd);
    }

    /*
     * Now let twoMd = twoMd - twoMv, the difference between the exact and
     * approximate values.
     */

    if (err == MP_OKAY) {
	err = mp_sub(&twoMd, &twoMv, &twoMd);
    }

    /*
     * The result, 2Mv-2Md, needs to be divided by 2M to yield a correction
     * term. Because 2M may well overflow a double, we need to scale the
     * denominator by a factor of 2**binExponent-mantBits. Place that factor
     * times 1/2 ULP into twoMd.
     */

    scale = binExponent - mantBits - 1;
    mp_set_u64(&twoMv, 1);
    for (i = 0; (i <= 8) && (err == MP_OKAY); ++i) {
	if (M5 & (1 << i)) {
	    err = mp_mul(&twoMv, pow5+i, &twoMv);
	}
    }
    multiplier = M2 + scale + 1;
    if (err != MP_OKAY) {
	mp_clear(&twoMd);
	mp_clear(&twoMv);
	return approxResult;
    } else if (multiplier > 0) {
	err = mp_mul_2d(&twoMv, multiplier, &twoMv);
    } else if (multiplier < 0) {
	err = mp_div_2d(&twoMv, -multiplier, &twoMv, NULL);
    }
    if (err != MP_OKAY) {
	mp_clear(&twoMd);
	mp_clear(&twoMv);
	return approxResult;
    }

    /*
     * Will the eventual correction term be less than, equal to, or
     * greater than 1/2 ULP?
     */

    switch (mp_cmp_mag(&twoMd, &twoMv)) {
    case MP_LT:
	/*
	 * If the error is less than 1/2 ULP, there's no correction to make.
	 */
	mp_clear(&twoMd);
	mp_clear(&twoMv);
	return approxResult;
    case MP_EQ:
	/*
	 * If the error is exactly 1/2 ULP, we need to round to even.
	 */
	roundToEven = 1;
	break;
    case MP_GT:
	/*
	 * We need to correct the result if the error exceeds 1/2 ULP.
	 */
	break;
    }

    /*
     * If we're in the 'round to even' case, and the significand is already
     * even, we're done. Return the approximate result.
     */
    if (roundToEven) {
	rteSignificand = frexp(approxResult, &rteExponent);
	rteSigWide = (Tcl_WideInt) ldexp(rteSignificand, FP_PRECISION);
	if ((rteSigWide & 1) == 0) {
	    mp_clear(&twoMd);
	    mp_clear(&twoMv);
	    return approxResult;
	}
    }

    /*
     * Reduce the numerator and denominator of the corrector term so that
     * they will fit in the floating point precision.
     */
    shift = mp_count_bits(&twoMv) - FP_PRECISION - 1;
    if (shift > 0) {
	err = mp_div_2d(&twoMv, shift, &twoMv, NULL);
	if (err == MP_OKAY) {
	    err = mp_div_2d(&twoMd, shift, &twoMd, NULL);
	}
    }
    if (err != MP_OKAY) {
	mp_clear(&twoMd);
	mp_clear(&twoMv);
	return approxResult;
    }

    /*
     * Convert the numerator and denominator of the corrector term accurately
     * to floating point numbers.
     */

    num = TclBignumToDouble(&twoMd);
    den = TclBignumToDouble(&twoMv);

    quot = SafeLdExp(num/den, scale);
    minincr = SafeLdExp(1.0, binExponent-mantBits);

    if (quot<0. && quot>-minincr) {
	quot = -minincr;
    } else if (quot>0. && quot<minincr) {
	quot = minincr;
    }

    mp_clear(&twoMd);
    mp_clear(&twoMv);

    return approxResult + quot;
}

/*
 *----------------------------------------------------------------------
 *
 * MultPow5 --
 *
 *	Multiply a bignum by a power of 5.
 *
 * Side effects:
 *	Stores base*5**n in result.
 *
 *----------------------------------------------------------------------
 */

static inline mp_err
MulPow5(
    mp_int *base, 		/* Number to multiply. */
    unsigned n,			/* Power of 5 to multiply by. */
    mp_int *result)		/* Place to store the result. */
{
    mp_int *p = base;
    int n13 = n / 13;
    int r = n % 13;
    mp_err err = MP_OKAY;

    if (r != 0) {
	err = mp_mul_d(p, dpow5[r], result);
	p = result;
    }
    r = 0;
    while ((err == MP_OKAY) && (n13 != 0)) {
	if (n13 & 1) {
	    err = mp_mul(p, pow5_13+r, result);
	    p = result;
	}
	n13 >>= 1;
	++r;
    }
    if ((err == MP_OKAY) && (p != result)) {
	err = mp_copy(p, result);
    }
    return err;
}

/*
 *----------------------------------------------------------------------
 *
 * NormalizeRightward --
 *
 *	Shifts a number rightward until it is odd (that is, until the least
 *	significant bit is nonzero.
 *
 * Results:
 *	Returns the number of bit positions by which the number was shifted.
 *
 * Side effects:
 *	Shifts the number in place; *wPtr is replaced by the shifted number.
 *
 *----------------------------------------------------------------------
 */

static inline int
NormalizeRightward(
    Tcl_WideUInt *wPtr)		/* INOUT: Number to shift. */
{
    int rv = 0;
    Tcl_WideUInt w = *wPtr;

    if (!(w & (Tcl_WideUInt) 0xffffffff)) {
	w >>= 32; rv += 32;
    }
    if (!(w & (Tcl_WideUInt) 0xffff)) {
	w >>= 16; rv += 16;
    }
    if (!(w & (Tcl_WideUInt) 0xff)) {
	w >>= 8; rv += 8;
    }
    if (!(w & (Tcl_WideUInt) 0xf)) {
	w >>= 4; rv += 4;
    }
    if (!(w & 0x3)) {
	w >>= 2; rv += 2;
    }
    if (!(w & 0x1)) {
	w >>= 1; ++rv;
    }
    *wPtr = w;
    return rv;
}

/*
 *----------------------------------------------------------------------
 *
 * RequiredPrecision --
 *
 *	Determines the number of bits needed to hold an intger.
 *
 * Results:
 *	Returns the position of the most significant bit (0 - 63).  Returns 0
 *	if the number is zero.
 *
 *----------------------------------------------------------------------
 */

static int
RequiredPrecision(
    Tcl_WideUInt w)		/* Number to interrogate. */
{
    int rv;
    unsigned long wi;

    if (w & ((Tcl_WideUInt) 0xffffffff << 32)) {
	wi = (unsigned long) (w >> 32); rv = 32;
    } else {
	wi = (unsigned long) w; rv = 0;
    }
    if (wi & 0xffff0000) {
	wi >>= 16; rv += 16;
    }
    if (wi & 0xff00) {
	wi >>= 8; rv += 8;
    }
    if (wi & 0xf0) {
	wi >>= 4; rv += 4;
    }
    if (wi & 0xc) {
	wi >>= 2; rv += 2;
    }
    if (wi & 0x2) {
	wi >>= 1; ++rv;
    }
    if (wi & 0x1) {
	++rv;
    }
    return rv;
}

/*
 *----------------------------------------------------------------------
 *
 * DoubleToExpAndSig --
 *
 *	Separates a 'double' into exponent and significand.
 *
 * Side effects:
 *	Stores the significand in '*significand' and the exponent in '*expon'
 *	so that dv == significand * 2.0**expon, and significand is odd.  Also
 *	stores the position of the leftmost 1-bit in 'significand' in 'bits'.
 *
 *----------------------------------------------------------------------
 */

static inline void
DoubleToExpAndSig(
    double dv,			/* Number to convert. */
    Tcl_WideUInt *significand,	/* OUTPUT: Significand of the number. */
    int *expon,			/* OUTPUT: Exponent to multiply the number
				 * by. */
    int *bits)			/* OUTPUT: Number of significant bits. */
{
    Double d;			/* Number being converted. */
    Tcl_WideUInt z;		/* Significand under construction. */
    int de;			/* Exponent of the number. */
    int k;			/* Bit count. */

    d.d = dv;

    /*
     * Extract exponent and significand.
     */

    de = (d.w.word0 & EXP_MASK) >> EXP_SHIFT;
    z = d.q & SIG_MASK;
    if (de != 0) {
	z |= HIDDEN_BIT;
	k = NormalizeRightward(&z);
	*bits = FP_PRECISION - k;
	*expon = k + (de - EXPONENT_BIAS) - (FP_PRECISION-1);
    } else {
	k = NormalizeRightward(&z);
	*expon = k + (de - EXPONENT_BIAS) - (FP_PRECISION-1) + 1;
	*bits = RequiredPrecision(z);
    }
    *significand = z;
}

/*
 *----------------------------------------------------------------------
 *
 * TakeAbsoluteValue --
 *
 *	Takes the absolute value of a 'double' including 0, Inf and NaN
 *
 * Side effects:
 *	The 'double' in *d is replaced with its absolute value. The signum is
 *	stored in 'sign': 1 for negative, 0 for nonnegative.
 *
 *----------------------------------------------------------------------
 */

static inline void
TakeAbsoluteValue(
    Double *d,			/* Number to replace with absolute value. */
    int *sign)			/* Place to put the signum. */
{
    if (d->w.word0 & SIGN_BIT) {
	*sign = 1;
	d->w.word0 &= ~SIGN_BIT;
    } else {
	*sign = 0;
    }
}

/*
 *----------------------------------------------------------------------
 *
 * FormatInfAndNaN --
 *
 *	Bailout for formatting infinities and Not-A-Number.
 *
 * Results:
 *	Returns one of the strings 'Infinity' and 'NaN'.  The string returned
 *	must be freed by the caller using 'ckfree'.
 *
 * Side effects:
 *	Stores 9999 in *decpt, and sets '*endPtr' to designate the terminating
 *	NUL byte of the string if 'endPtr' is not NULL.
 *
 *----------------------------------------------------------------------
 */

static inline char *
FormatInfAndNaN(
    Double *d,			/* Exceptional number to format. */
    int *decpt,			/* Decimal point to set to a bogus value. */
    char **endPtr)		/* Pointer to the end of the formatted data */
{
    char *retval;

    *decpt = 9999;
    if (!(d->w.word1) && !(d->w.word0 & HI_ORDER_SIG_MASK)) {
	retval = ckalloc(9);
	strcpy(retval, "Infinity");
	if (endPtr) {
	    *endPtr = retval + 8;
	}
    } else {
	retval = ckalloc(4);
	strcpy(retval, "NaN");
	if (endPtr) {
	    *endPtr = retval + 3;
	}
    }
    return retval;
}

/*
 *----------------------------------------------------------------------
 *
 * FormatZero --
 *
 *	Bailout to format a zero floating-point number.
 *
 * Results:
 *	Returns the constant string "0"
 *
 * Side effects:
 *	Stores 1 in '*decpt' and puts a pointer to the NUL byte terminating
 *	the string in '*endPtr' if 'endPtr' is not NULL.
 *
 *----------------------------------------------------------------------
 */

static inline char *
FormatZero(
    int *decpt,			/* Location of the decimal point. */
    char **endPtr)		/* Pointer to the end of the formatted data */
{
    char *retval = ckalloc(2);

    strcpy(retval, "0");
    if (endPtr) {
	*endPtr = retval+1;
    }
    *decpt = 0;
    return retval;
}

/*
 *----------------------------------------------------------------------
 *
 * ApproximateLog10 --
 *
 *	Computes a two-term Taylor series approximation to the common log of a
 *	number, and computes the number's binary log.
 *
 * Results:
 *	Return an approximation to floor(log10(bw*2**be)) that is either exact
 *	or 1 too high.
 *
 *----------------------------------------------------------------------
 */

static inline int
ApproximateLog10(
    Tcl_WideUInt bw,		/* Integer significand of the number. */
    int be,			/* Power of two to scale bw. */
    int bbits)			/* Number of bits of precision in bw. */
{
    int i;			/* Log base 2 of the number. */
    int k;			/* Floor(Log base 10 of the number) */
    double ds;			/* Mantissa of the number. */
    Double d2;

    /*
     * Compute i and d2 such that d = d2*2**i, and 1 < d2 < 2.
     * Compute an approximation to log10(d),
     *   log10(d) ~ log10(2) * i + log10(1.5)
     *            + (significand-1.5)/(1.5 * log(10))
     */

    d2.q = bw << (FP_PRECISION - bbits) & SIG_MASK;
    d2.w.word0 |= (EXPONENT_BIAS) << EXP_SHIFT;
    i = be + bbits - 1;
    ds = (d2.d - 1.5) * TWO_OVER_3LOG10
	    + LOG10_3HALVES_PLUS_FUDGE + LOG10_2 * i;
    k = (int) ds;
    if (k > ds) {
	--k;
    }
    return k;
}

/*
 *----------------------------------------------------------------------
 *
 * BetterLog10 --
 *
 *	Improves the result of ApproximateLog10 for numbers in the range
 *	1 .. 10**(TEN_PMAX)-1
 *
 * Side effects:
 *	Sets k_check to 0 if the new result is known to be exact, and to 1 if
 *	it may still be one too high.
 *
 * Results:
 *	Returns the improved approximation to log10(d).
 *
 *----------------------------------------------------------------------
 */

static inline int
BetterLog10(
    double d,			/* Original number to format. */
    int k,			/* Characteristic(Log base 10) of the
				 * number. */
    int *k_check)		/* Flag == 1 if k is inexact. */
{
    /*
     * Performance hack. If k is in the range 0..TEN_PMAX, then we can use a
     * powers-of-ten table to check it.
     */

    if (k >= 0 && k <= TEN_PMAX) {
	if (d < tens[k]) {
	    k--;
	}
	*k_check = 0;
    } else {
	*k_check = 1;
    }
    return k;
}

/*
 *----------------------------------------------------------------------
 *
 * ComputeScale --
 *
 *	Prepares to format a floating-point number as decimal.
 *
 * Parameters:
 *	floor(log10*x) is k (or possibly k-1).  floor(log2(x) is i.  The
 *	significand of x requires bbits bits to represent.
 *
 * Results:
 *	Determines integers b2, b5, s2, s5 so that sig*2**b2*5**b5/2**s2*2**s5
 *	exactly represents the value of the x/10**k. This value will lie in
 *	the range [1 .. 10), and allows for computing successive digits by
 *	multiplying sig%10 by 10.
 *
 *----------------------------------------------------------------------
 */

static inline void
ComputeScale(
    int be,			/* Exponent part of number: d = bw * 2**be. */
    int k,			/* Characteristic of log10(number). */
    int *b2,			/* OUTPUT: Power of 2 in the numerator. */
    int *b5,			/* OUTPUT: Power of 5 in the numerator. */
    int *s2,			/* OUTPUT: Power of 2 in the denominator. */
    int *s5)			/* OUTPUT: Power of 5 in the denominator. */
{
    /*
     * Scale numerator and denominator powers of 2 so that the input binary
     * number is the ratio of integers.
     */

    if (be <= 0) {
	*b2 = 0;
	*s2 = -be;
    } else {
	*b2 = be;
	*s2 = 0;
    }

    /*
     * Scale numerator and denominator so that the output decimal number is
     * the ratio of integers.
     */

    if (k >= 0) {
	*b5 = 0;
	*s5 = k;
	*s2 += k;
    } else {
	*b2 -= k;
	*b5 = -k;
	*s5 = 0;
    }
}

/*
 *----------------------------------------------------------------------
 *
 * SetPrecisionLimits --
 *
 *	Determines how many digits of significance should be computed (and,
 *	hence, how much memory need be allocated) for formatting a floating
 *	point number.
 *
 * Given that 'k' is floor(log10(x)):
 * if 'shortest' format is used, there will be at most 18 digits in the
 * result.
 * if 'F' format is used, there will be at most 'ndigits' + k + 1 digits
 * if 'E' format is used, there will be exactly 'ndigits' digits.
 *
 * Side effects:
 *	Adjusts '*ndigitsPtr' to have a valid value. Stores the maximum memory
 *	allocation needed in *iPtr.  Sets '*iLimPtr' to the limiting number of
 *	digits to convert if k has been guessed correctly, and '*iLim1Ptr' to
 *	the limiting number of digits to convert if k has been guessed to be
 *	one too high.
 *
 *----------------------------------------------------------------------
 */

static inline void
SetPrecisionLimits(
    int flags,		/* Type of conversion: TCL_DD_SHORTEST,
				 * TCL_DD_E_FMT, TCL_DD_F_FMT. */
    int k,			/* Floor(log10(number to convert)) */
    int *ndigitsPtr,		/* IN/OUT: Number of digits requested (will be
				 *         adjusted if needed). */
    int *iPtr,			/* OUT: Maximum number of digits to return. */
    int *iLimPtr,		/* OUT: Number of digits of significance if
				 *      the bignum method is used.*/
    int *iLim1Ptr)		/* OUT: Number of digits of significance if
				 *      the quick method is used. */
{
    switch (flags & TCL_DD_CONVERSION_TYPE_MASK) {
    case TCL_DD_E_FORMAT:
	if (*ndigitsPtr <= 0) {
	    *ndigitsPtr = 1;
	}
	*iLimPtr = *iLim1Ptr = *iPtr = *ndigitsPtr;
	break;
    case TCL_DD_F_FORMAT:
	*iPtr = *ndigitsPtr + k + 1;
	*iLimPtr = *iPtr;
	*iLim1Ptr = *iPtr - 1;
	if (*iPtr <= 0) {
	    *iPtr = 1;
	}
	break;
    default:
	*iLimPtr = *iLim1Ptr = -1;
	*iPtr = 18;
	*ndigitsPtr = 0;
	break;
    }
}

/*
 *----------------------------------------------------------------------
 *
 * BumpUp --
 *
 *	Increases a string of digits ending in a series of nines to designate
 *	the next higher number.  xxxxb9999... -> xxxx(b+1)0000...
 *
 * Results:
 *	Returns a pointer to the end of the adjusted string.
 *
 * Side effects:
 *	In the case that the string consists solely of '999999', sets it to
 *	"1" and moves the decimal point (*kPtr) one place to the right.
 *
 *----------------------------------------------------------------------
 */

static inline char *
BumpUp(
    char *s,		    	/* Cursor pointing one past the end of the
				 * string. */
    char *retval,		/* Start of the string of digits. */
    int *kPtr)			/* Position of the decimal point. */
{
    while (*--s == '9') {
	if (s == retval) {
	    ++(*kPtr);
	    *s = '1';
	    return s+1;
	}
    }
    ++*s;
    ++s;
    return s;
}

/*
 *----------------------------------------------------------------------
 *
 * AdjustRange --
 *
 *	Rescales a 'double' in preparation for formatting it using the 'quick'
 *	double-to-string method.
 *
 * Results:
 *	Returns the precision that has been lost in the prescaling as a count
 *	of units in the least significant place.
 *
 *----------------------------------------------------------------------
 */

static inline int
AdjustRange(
    double *dPtr,		/* INOUT: Number to adjust. */
    int k)			/* IN: floor(log10(d)) */
{
    int ieps;			/* Number of roundoff errors that have
				 * accumulated. */
    double d = *dPtr;		/* Number to adjust. */
    double ds;
    int i, j, j1;

    ieps = 2;

    if (k > 0) {
	/*
	 * The number must be reduced to bring it into range.
	 */

	ds = tens[k & 0xf];
	j = k >> 4;
	if (j & BLETCH) {
	    j &= (BLETCH-1);
	    d /= bigtens[N_BIGTENS - 1];
	    ieps++;
	}
	i = 0;
	for (; j != 0; j>>=1) {
	    if (j & 1) {
		ds *= bigtens[i];
		++ieps;
	    }
	    ++i;
	}
	d /= ds;
    } else if ((j1 = -k) != 0) {
	/*
	 * The number must be increased to bring it into range.
	 */

	d *= tens[j1 & 0xf];
	i = 0;
	for (j = j1>>4; j; j>>=1) {
	    if (j & 1) {
		ieps++;
		d *= bigtens[i];
	    }
	    ++i;
	}
    }

    *dPtr = d;
    return ieps;
}

/*
 *----------------------------------------------------------------------
 *
 * ShorteningQuickFormat --
 *
 *	Returns a 'quick' format of a double precision number to a string of
 *	digits, preferring a shorter string of digits if the shorter string is
 *	still within 1/2 ulp of the number.
 *
 * Results:
 *	Returns the string of digits. Returns NULL if the 'quick' method fails
 *	and the bignum method must be used.
 *
 * Side effects:
 *	Stores the position of the decimal point at '*kPtr'.
 *
 *----------------------------------------------------------------------
 */

static inline char *
ShorteningQuickFormat(
    double d,			/* Number to convert. */
    int k,			/* floor(log10(d)) */
    int ilim,			/* Number of significant digits to return. */
    double eps,			/* Estimated roundoff error. */
    char *retval,		/* Buffer to receive the digit string. */
    int *kPtr)			/* Pointer to stash the position of the
				 * decimal point. */
{
    char *s = retval;		/* Cursor in the return value. */
    int digit;			/* Current digit. */
    int i;

    eps = 0.5 / tens[ilim-1] - eps;
    i = 0;
    for (;;) {
	/*
	 * Convert a digit.
	 */

	digit = (int) d;
	d -= digit;
	*s++ = '0' + digit;

	/*
	 * Truncate the conversion if the string of digits is within 1/2 ulp
	 * of the actual value.
	 */

	if (d < eps) {
	    *kPtr = k;
	    return s;
	}
	if ((1. - d) < eps) {
	    *kPtr = k;
	    return BumpUp(s, retval, kPtr);
	}

	/*
	 * Bail out if the conversion fails to converge to a sufficiently
	 * precise value.
	 */

	if (++i >= ilim) {
	    return NULL;
	}

	/*
	 * Bring the next digit to the integer part.
	 */

	eps *= 10;
	d *= 10.0;
    }
}

/*
 *----------------------------------------------------------------------
 *
 * StrictQuickFormat --
 *
 *	Convert a double precision number of a string of a precise number of
 *	digits, using the 'quick' double precision method.
 *
 * Results:
 *	Returns the digit string, or NULL if the bignum method must be used to
 *	do the formatting.
 *
 * Side effects:
 *	Stores the position of the decimal point in '*kPtr'.
 *
 *----------------------------------------------------------------------
 */

static inline char *
StrictQuickFormat(
    double d,			/* Number to convert. */
    int k,			/* floor(log10(d)) */
    int ilim,			/* Number of significant digits to return. */
    double eps,			/* Estimated roundoff error. */
    char *retval,		/* Start of the digit string. */
    int *kPtr)			/* Pointer to stash the position of the
				 * decimal point. */
{
    char *s = retval;		/* Cursor in the return value. */
    int digit;			/* Current digit of the answer. */
    int i;

    eps *= tens[ilim-1];
    i = 1;
    for (;;) {
	/*
	 * Extract a digit.
	 */

	digit = (int) d;
	d -= digit;
	if (d == 0.0) {
	    ilim = i;
	}
	*s++ = '0' + digit;

	/*
	 * When the given digit count is reached, handle trailing strings of 0
	 * and 9.
	 */

	if (i == ilim) {
	    if (d > 0.5 + eps) {
		*kPtr = k;
		return BumpUp(s, retval, kPtr);
	    } else if (d < 0.5 - eps) {
		while (*--s == '0') {
		    /* do nothing */
		}
		s++;
		*kPtr = k;
		return s;
	    } else {
		return NULL;
	    }
	}

	/*
	 * Advance to the next digit.
	 */

	++i;
	d *= 10.0;
    }
}

/*
 *----------------------------------------------------------------------
 *
 * QuickConversion --
 *
 *	Converts a floating point number the 'quick' way, when only a limited
 *	number of digits is required and floating point arithmetic can
 *	therefore be used for the intermediate results.
 *
 * Results:
 *	Returns the converted string, or NULL if the bignum method must be
 *	used.
 *
 *----------------------------------------------------------------------
 */

static inline char *
QuickConversion(
    double e,			/* Number to format. */
    int k,			/* floor(log10(d)), approximately. */
    int k_check,		/* 0 if k is exact, 1 if it may be too high */
    int flags,			/* Flags passed to dtoa:
				 *    TCL_DD_SHORTEST */
    int len,			/* Length of the return value. */
    int ilim,			/* Number of digits to store. */
    int ilim1,			/* Number of digits to store if we misguessed
				 * k. */
    int *decpt,			/* OUTPUT: Location of the decimal point. */
    char **endPtr)		/* OUTPUT: Pointer to the terminal null
				 * byte. */
{
    int ieps;			/* Number of 1-ulp roundoff errors that have
				 * accumulated in the calculation. */
    Double eps;			/* Estimated roundoff error. */
    char *retval;		/* Returned string. */
    char *end;			/* Pointer to the terminal null byte in the
				 * returned string. */
    volatile double d;		/* Workaround for a bug in mingw gcc 3.4.5 */

    /*
     * Bring d into the range [1 .. 10).
     */

    ieps = AdjustRange(&e, k);
    d = e;

    /*
     * If the guessed value of k didn't get d into range, adjust it by one. If
     * that leaves us outside the range in which quick format is accurate,
     * bail out.
     */

    if (k_check && d < 1. && ilim > 0) {
	if (ilim1 < 0) {
	    return NULL;
	}
	ilim = ilim1;
	--k;
	d *= 10.0;
	++ieps;
    }

    /*
     * Compute estimated roundoff error.
     */

    eps.d = ieps * d + 7.;
    eps.w.word0 -= (FP_PRECISION-1) << EXP_SHIFT;

    /*
     * Handle the peculiar case where the result has no significant digits.
     */

    retval = ckalloc(len + 1);
    if (ilim == 0) {
	d -= 5.;
	if (d > eps.d) {
	    *retval = '1';
	    *decpt = k;
	    return retval;
	} else if (d < -eps.d) {
	    *decpt = k;
	    return retval;
	} else {
	    ckfree(retval);
	    return NULL;
	}
    }

    /*
     * Format the digit string.
     */

    if (flags & TCL_DD_SHORTEST) {
	end = ShorteningQuickFormat(d, k, ilim, eps.d, retval, decpt);
    } else {
	end = StrictQuickFormat(d, k, ilim, eps.d, retval, decpt);
    }
    if (end == NULL) {
	ckfree(retval);
	return NULL;
    }
    *end = '\0';
    if (endPtr != NULL) {
	*endPtr = end;
    }
    return retval;
}

/*
 *----------------------------------------------------------------------
 *
 * CastOutPowersOf2 --
 *
 *	Adjust the factors 'b2', 'm2', and 's2' to cast out common powers of 2
 *	from numerator and denominator in preparation for the 'bignum' method
 *	of floating point conversion.
 *
 *----------------------------------------------------------------------
 */

static inline void
CastOutPowersOf2(
    int *b2,			/* Power of 2 to multiply the significand. */
    int *m2,			/* Power of 2 to multiply 1/2 ulp. */
    int *s2)			/* Power of 2 to multiply the common
				 * denominator. */
{
    int i;

    if (*m2 > 0 && *s2 > 0) {	/* Find the smallest power of 2 in the
				 * numerator. */
	if (*m2 < *s2) {	/* Find the lowest common denominator. */
	    i = *m2;
	} else {
	    i = *s2;
	}
	*b2 -= i;		/* Reduce to lowest terms. */
	*m2 -= i;
	*s2 -= i;
    }
}

/*
 *----------------------------------------------------------------------
 *
 * ShorteningInt64Conversion --
 *
 *	Converts a double-precision number to the shortest string of digits
 *	that reconverts exactly to the given number, or to 'ilim' digits if
 *	that will yield a shorter result. The numerator and denominator in
 *	David Gay's conversion algorithm are known to fit in Tcl_WideUInt,
 *	giving considerably faster arithmetic than mp_int's.
 *
 * Results:
 *	Returns the string of significant decimal digits, in newly allocated
 *	memory
 *
 * Side effects:
 *	Stores the location of the decimal point in '*decpt' and the location
 *	of the terminal null byte in '*endPtr'.
 *
 *----------------------------------------------------------------------
 */

static inline char *
ShorteningInt64Conversion(
    Double *dPtr,		/* Original number to convert. */
    Tcl_WideUInt bw,		/* Integer significand. */
    int b2, int b5,		/* Scale factor for the significand in the
				 * numerator. */
    int m2plus, int m2minus, int m5,
				/* Scale factors for 1/2 ulp in the numerator
				 * (will be different if bw == 1. */
    int s2, int s5,		/* Scale factors for the denominator. */
    int k,			/* Number of output digits before the decimal
				 * point. */
    int len,			/* Number of digits to allocate. */
    int ilim,			/* Number of digits to convert if b >= s */
    int ilim1,			/* Number of digits to convert if b < s */
    int *decpt,			/* OUTPUT: Position of the decimal point. */
    char **endPtr)		/* OUTPUT: Position of the terminal '\0' at
				 *	   the end of the returned string. */
{
    char *retval = ckalloc(len + 1);
				/* Output buffer. */
    Tcl_WideUInt b = (bw * wuipow5[b5]) << b2;
				/* Numerator of the fraction being
				 * converted. */
    Tcl_WideUInt S = wuipow5[s5] << s2;
				/* Denominator of the fraction being
				 * converted. */
    Tcl_WideUInt mplus, mminus;	/* Ranges for testing whether the result is
				 * within roundoff of being exact. */
    int digit;			/* Current output digit. */
    char *s = retval;		/* Cursor in the output buffer. */
    int i;			/* Current position in the output buffer. */

    /*
     * Adjust if the logarithm was guessed wrong.
     */

    if (b < S) {
	b = 10 * b;
	++m2plus; ++m2minus; ++m5;
	ilim = ilim1;
	--k;
    }

    /*
     * Compute roundoff ranges.
     */

    mplus = wuipow5[m5] << m2plus;
    mminus = wuipow5[m5] << m2minus;

    /*
     * Loop through the digits.
     */

    i = 1;
    for (;;) {
	digit = (int)(b / S);
	if (digit > 10) {
	    Tcl_Panic("wrong digit!");
	}
	b = b % S;

	/*
	 * Does the current digit put us on the low side of the exact value
	 * but within within roundoff of being exact?
	 */

	if (b < mplus || (b == mplus
		&& (dPtr->w.word1 & 1) == 0)) {
	    /*
	     * Make sure we shouldn't be rounding *up* instead, in case the
	     * next number above is closer.
	     */

	    if (2 * b > S || (2 * b == S && (digit & 1) != 0)) {
		++digit;
		if (digit == 10) {
		    *s++ = '9';
		    s = BumpUp(s, retval, &k);
		    break;
		}
	    }

	    /*
	     * Stash the current digit.
	     */

	    *s++ = '0' + digit;
	    break;
	}

	/*
	 * Does one plus the current digit put us within roundoff of the
	 * number?
	 */

	if (b > S - mminus || (b == S - mminus
		&& (dPtr->w.word1 & 1) == 0)) {
	    if (digit == 9) {
		*s++ = '9';
		s = BumpUp(s, retval, &k);
		break;
	    }
	    ++digit;
	    *s++ = '0' + digit;
	    break;
	}

	/*
	 * Have we converted all the requested digits?
	 */

	*s++ = '0' + digit;
	if (i == ilim) {
	    if (2*b > S || (2*b == S && (digit & 1) != 0)) {
		s = BumpUp(s, retval, &k);
	    }
	    break;
	}

	/*
	 * Advance to the next digit.
	 */

	b = 10 * b;
	mplus = 10 * mplus;
	mminus = 10 * mminus;
	++i;
    }

    /*
     * Endgame - store the location of the decimal point and the end of the
     * string.
     */

    *s = '\0';
    *decpt = k;
    if (endPtr) {
	*endPtr = s;
    }
    return retval;
}

/*
 *----------------------------------------------------------------------
 *
 * StrictInt64Conversion --
 *
 *	Converts a double-precision number to a fixed-length string of 'ilim'
 *	digits that reconverts exactly to the given number.  ('ilim' should be
 *	replaced with 'ilim1' in the case where log10(d) has been
 *	overestimated).  The numerator and denominator in David Gay's
 *	conversion algorithm are known to fit in Tcl_WideUInt, giving
 *	considerably faster arithmetic than mp_int's.
 *
 * Results:
 *	Returns the string of significant decimal digits, in newly allocated
 *	memory
 *
 * Side effects:
 *	Stores the location of the decimal point in '*decpt' and the location
 *	of the terminal null byte in '*endPtr'.
 *
 *----------------------------------------------------------------------
 */

static inline char *
StrictInt64Conversion(
    Double *dPtr,		/* Original number to convert. */
    Tcl_WideUInt bw,		/* Integer significand. */
    int b2, int b5,		/* Scale factor for the significand in the
				 * numerator. */
    int s2, int s5,		/* Scale factors for the denominator. */
    int k,			/* Number of output digits before the decimal
				 * point. */
    int len,			/* Number of digits to allocate. */
    int ilim,			/* Number of digits to convert if b >= s */
    int ilim1,			/* Number of digits to convert if b < s */
    int *decpt,			/* OUTPUT: Position of the decimal point. */
    char **endPtr)		/* OUTPUT: Position of the terminal '\0' at
				 *	   the end of the returned string. */
{
    char *retval = ckalloc(len + 1);
				/* Output buffer. */
    Tcl_WideUInt b = (bw * wuipow5[b5]) << b2;
				/* Numerator of the fraction being
				 * converted. */
    Tcl_WideUInt S = wuipow5[s5] << s2;
				/* Denominator of the fraction being
				 * converted. */
    int digit;			/* Current output digit. */
    char *s = retval;		/* Cursor in the output buffer. */
    int i;			/* Current position in the output buffer. */

    /*
     * Adjust if the logarithm was guessed wrong.
     */

    if (b < S) {
	b = 10 * b;
	ilim = ilim1;
	--k;
    }

    /*
     * Loop through the digits.
     */

    i = 1;
    for (;;) {
	digit = (int)(b / S);
	if (digit > 10) {
	    Tcl_Panic("wrong digit!");
	}
	b = b % S;

	/*
	 * Have we converted all the requested digits?
	 */

	*s++ = '0' + digit;
	if (i == ilim) {
	    if (2*b > S || (2*b == S && (digit & 1) != 0)) {
		s = BumpUp(s, retval, &k);
	    } else {
		while (*--s == '0') {
		    /* do nothing */
		}
		++s;
	    }
	    break;
	}

	/*
	 * Advance to the next digit.
	 */

	b = 10 * b;
	++i;
    }

    /*
     * Endgame - store the location of the decimal point and the end of the
     * string.
     */

    *s = '\0';
    *decpt = k;
    if (endPtr) {
	*endPtr = s;
    }
    return retval;
}

/*
 *----------------------------------------------------------------------
 *
 * ShouldBankerRoundUpPowD --
 *
 *	Test whether bankers' rounding should round a digit up. Assumption is
 *	made that the denominator of the fraction being tested is a power of
 *	2**MP_DIGIT_BIT.
 *
 * Results:
 *	Returns 1 iff the fraction is more than 1/2, or if the fraction is
 *	exactly 1/2 and the digit is odd.
 *
 *----------------------------------------------------------------------
 */

static inline int
ShouldBankerRoundUpPowD(
    mp_int *b,			/* Numerator of the fraction. */
    int sd,			/* Denominator is 2**(sd*MP_DIGIT_BIT). */
    int isodd)			/* 1 if the digit is odd, 0 if even. */
{
    int i;
    static const mp_digit topbit = ((mp_digit)1) << (MP_DIGIT_BIT - 1);

    if (b->used < sd || (b->dp[sd-1] & topbit) == 0) {
	return 0;
    }
    if (b->dp[sd-1] != topbit) {
	return 1;
    }
    for (i = sd-2; i >= 0; --i) {
	if (b->dp[i] != 0) {
	    return 1;
	}
    }
    return isodd;
}

/*
 *----------------------------------------------------------------------
 *
 * ShouldBankerRoundUpToNextPowD --
 *
 *	Tests whether bankers' rounding will round down in the "denominator is
 *	a power of 2**MP_DIGIT" case.
 *
 * Results:
 *	Returns 1 if the rounding will be performed - which increases the
 *	digit by one - and 0 otherwise.
 *
 *----------------------------------------------------------------------
 */

static inline int
ShouldBankerRoundUpToNextPowD(
    mp_int *b,			/* Numerator of the fraction. */
    mp_int *m,			/* Numerator of the rounding tolerance. */
    int sd,			/* Common denominator is 2**(sd*MP_DIGIT_BIT). */
    int isodd,			/* 1 if the integer significand is odd. */
    mp_int *temp)		/* Work area for the calculation. */
{
    int i;

    /*
     * Compare B and S-m - which is the same as comparing B+m and S - which we
     * do by computing b+m and doing a bitwhack compare against
     * 2**(MP_DIGIT_BIT*sd)
     */

    if ((mp_add(b, m, temp) != MP_OKAY) || (temp->used <= sd)) {	/* Too few digits to be > s */
	return 0;
    }
    if (temp->used > sd+1 || temp->dp[sd] > 1) {
				/* >= 2s */
	return 1;
    }
    for (i = sd-1; i >= 0; --i) {
				/* Check for ==s */
	if (temp->dp[i] != 0) {	/* > s */
	    return 1;
	}
    }
    return isodd;
}

/*
 *----------------------------------------------------------------------
 *
 * ShorteningBignumConversionPowD --
 *
 *	Converts a double-precision number to the shortest string of digits
 *	that reconverts exactly to the given number, or to 'ilim' digits if
 *	that will yield a shorter result. The denominator in David Gay's
 *	conversion algorithm is known to be a power of 2**MP_DIGIT_BIT, and hence
 *	the division in the main loop may be replaced by a digit shift and
 *	mask.
 *
 * Results:
 *	Returns the string of significant decimal digits, in newly allocated
 *	memory
 *
 * Side effects:
 *	Stores the location of the decimal point in '*decpt' and the location
 *	of the terminal null byte in '*endPtr'.
 *
 *----------------------------------------------------------------------
 */

static inline char *
ShorteningBignumConversionPowD(
    Double *dPtr,		/* Original number to convert. */
    Tcl_WideUInt bw,		/* Integer significand. */
    int b2, int b5,		/* Scale factor for the significand in the
				 * numerator. */
    int m2plus, int m2minus, int m5,
				/* Scale factors for 1/2 ulp in the numerator
				 * (will be different if bw == 1). */
    int sd,			/* Scale factor for the denominator. */
    int k,			/* Number of output digits before the decimal
				 * point. */
    int len,			/* Number of digits to allocate. */
    int ilim,			/* Number of digits to convert if b >= s */
    int ilim1,			/* Number of digits to convert if b < s */
    int *decpt,			/* OUTPUT: Position of the decimal point. */
    char **endPtr)		/* OUTPUT: Position of the terminal '\0' at
				 *	   the end of the returned string. */
{
    char *retval = ckalloc(len + 1);
				/* Output buffer. */
    mp_int b;			/* Numerator of the fraction being
				 * converted. */
    mp_int mplus, mminus;	/* Bounds for roundoff. */
    mp_digit digit;		/* Current output digit. */
    char *s = retval;		/* Cursor in the output buffer. */
    int i;			/* Index in the output buffer. */
    mp_int temp;
    int r1;
    mp_err err = MP_OKAY;

    /*
     * b = bw * 2**b2 * 5**b5
     * mminus = 5**m5
     */

    if ((retval == NULL) || (mp_init_u64(&b, bw) != MP_OKAY)) {
	return NULL;
    }
    if (mp_init_set(&mminus, 1) != MP_OKAY) {
	mp_clear(&b);
	return NULL;
    }
    err = MulPow5(&b, b5, &b);
    if (err == MP_OKAY) {
	err = mp_mul_2d(&b, b2, &b);
    }

    /*
     * Adjust if the logarithm was guessed wrong.
     */

    if ((err == MP_OKAY) && (b.used <= sd)) {
	err = mp_mul_d(&b, 10, &b);
	++m2plus; ++m2minus; ++m5;
	ilim = ilim1;
	--k;
    }

    /*
     * mminus = 5**m5 * 2**m2minus
     * mplus = 5**m5 * 2**m2plus
     */

    if (err == MP_OKAY) {
	err = mp_mul_2d(&mminus, m2minus, &mminus);
    }
    if (err == MP_OKAY) {
	err = MulPow5(&mminus, m5, &mminus);
    }
    if ((err == MP_OKAY) && (m2plus > m2minus)) {
	err = mp_init_copy(&mplus, &mminus);
	if (err == MP_OKAY) {
	    err = mp_mul_2d(&mplus, m2plus-m2minus, &mplus);
	}
    }
    if (err == MP_OKAY) {
	err = mp_init(&temp);
    }

    /*
     * Loop through the digits. Do division and mod by s == 2**(sd*MP_DIGIT_BIT)
     * by mp_digit extraction.
     */

    i = 0;
    for (;;) {
	if (b.used <= sd) {
	    digit = 0;
	} else {
	    digit = b.dp[sd];
	    if (b.used > sd+1 || digit >= 10) {
		Tcl_Panic("wrong digit!");
	    }
	    --b.used; mp_clamp(&b);
	}

	/*
	 * Does the current digit put us on the low side of the exact value
	 * but within within roundoff of being exact?
	 */

	r1 = mp_cmp_mag(&b, (m2plus > m2minus)? &mplus : &mminus);
	if (r1 == MP_LT || (r1 == MP_EQ
		&& (dPtr->w.word1 & 1) == 0)) {
	    /*
	     * Make sure we shouldn't be rounding *up* instead, in case the
	     * next number above is closer.
	     */

	    if (ShouldBankerRoundUpPowD(&b, sd, digit&1)) {
		++digit;
		if (digit == 10) {
		    *s++ = '9';
		    s = BumpUp(s, retval, &k);
		    break;
		}
	    }

	    /*
	     * Stash the last digit.
	     */

	    *s++ = '0' + digit;
	    break;
	}

	/*
	 * Does one plus the current digit put us within roundoff of the
	 * number?
	 */

	if (ShouldBankerRoundUpToNextPowD(&b, &mminus, sd,
		dPtr->w.word1 & 1, &temp)) {
	    if (digit == 9) {
		*s++ = '9';
		s = BumpUp(s, retval, &k);
		break;
	    }
	    ++digit;
	    *s++ = '0' + digit;
	    break;
	}

	/*
	 * Have we converted all the requested digits?
	 */

	*s++ = '0' + digit;
	if (i == ilim) {
	    if (ShouldBankerRoundUpPowD(&b, sd, digit&1)) {
		s = BumpUp(s, retval, &k);
	    }
	    break;
	}

	/*
	 * Advance to the next digit.
	 */

	if (err == MP_OKAY) {
	    err = mp_mul_d(&b, 10, &b);
	}
	if (err == MP_OKAY) {
	    err = mp_mul_d(&mminus, 10, &mminus);
	}
	if ((err == MP_OKAY) && (m2plus > m2minus)) {
	    err = mp_mul_2d(&mminus, m2plus-m2minus, &mplus);
	}
	++i;
    }

    /*
     * Endgame - store the location of the decimal point and the end of the
     * string.
     */

    if (m2plus > m2minus) {
	mp_clear(&mplus);
    }
    mp_clear_multi(&b, &mminus, &temp, NULL);
    *s = '\0';
    *decpt = k;
    if (endPtr) {
	*endPtr = s;
    }
    return (err == MP_OKAY) ? retval : NULL;
}

/*
 *----------------------------------------------------------------------
 *
 * StrictBignumConversionPowD --
 *
 *	Converts a double-precision number to a fixed-lengt string of 'ilim'
 *	digits (or 'ilim1' if log10(d) has been overestimated).  The
 *	denominator in David Gay's conversion algorithm is known to be a power
 *	of 2**MP_DIGIT_BIT, and hence the division in the main loop may be
 *	replaced by a digit shift and mask.
 *
 * Results:
 *	Returns the string of significant decimal digits, in newly allocated
 *	memory.
 *
 * Side effects:
 *	Stores the location of the decimal point in '*decpt' and the location
 *	of the terminal null byte in '*endPtr'.
 *
 *----------------------------------------------------------------------
 */

static inline char *
StrictBignumConversionPowD(
    Double *dPtr,		/* Original number to convert. */
    Tcl_WideUInt bw,		/* Integer significand. */
    int b2, int b5,		/* Scale factor for the significand in the
				 * numerator. */
    int sd,			/* Scale factor for the denominator. */
    int k,			/* Number of output digits before the decimal
				 * point. */
    int len,			/* Number of digits to allocate. */
    int ilim,			/* Number of digits to convert if b >= s */
    int ilim1,			/* Number of digits to convert if b < s */
    int *decpt,			/* OUTPUT: Position of the decimal point. */
    char **endPtr)		/* OUTPUT: Position of the terminal '\0' at
				 *	   the end of the returned string. */
{
    char *retval = ckalloc(len + 1);
				/* Output buffer. */
    mp_int b;			/* Numerator of the fraction being
				 * converted. */
    mp_digit digit;		/* Current output digit. */
    char *s = retval;		/* Cursor in the output buffer. */
    int i;			/* Index in the output buffer. */
    mp_err err;

    /*
     * b = bw * 2**b2 * 5**b5
     */

    if (mp_init_u64(&b, bw) != MP_OKAY) {
	return NULL;
    }
    err = MulPow5(&b, b5, &b);
    if (err == MP_OKAY) {
	err = mp_mul_2d(&b, b2, &b);
    }

    /*
     * Adjust if the logarithm was guessed wrong.
     */

    if ((err == MP_OKAY) && (b.used <= sd)) {
	err = mp_mul_d(&b, 10, &b);
	ilim = ilim1;
	--k;
    }

    /*
     * Loop through the digits. Do division and mod by s == 2**(sd*MP_DIGIT_BIT)
     * by mp_digit extraction.
     */

    i = 1;
    while (err == MP_OKAY) {
	if (b.used <= sd) {
	    digit = 0;
	} else {
	    digit = b.dp[sd];
	    if (b.used > sd+1 || digit >= 10) {
		Tcl_Panic("wrong digit!");
	    }
	    --b.used;
	    mp_clamp(&b);
	}

	/*
	 * Have we converted all the requested digits?
	 */

	*s++ = '0' + digit;
	if (i == ilim) {
	    if (ShouldBankerRoundUpPowD(&b, sd, digit&1)) {
		s = BumpUp(s, retval, &k);
	    }
	    while (*--s == '0') {
		/* do nothing */
	    }
	    ++s;
	    break;
	}

	/*
	 * Advance to the next digit.
	 */

	err = mp_mul_d(&b, 10, &b);
	++i;
    }

    /*
     * Endgame - store the location of the decimal point and the end of the
     * string.
     */

    mp_clear(&b);
    *s = '\0';
    *decpt = k;
    if (endPtr) {
	*endPtr = s;
    }
    return retval;
}

/*
 *----------------------------------------------------------------------
 *
 * ShouldBankerRoundUp --
 *
 *	Tests whether a digit should be rounded up or down when finishing
 *	bignum-based floating point conversion.
 *
 * Results:
 *	Returns 1 if the number needs to be rounded up, 0 otherwise.
 *
 *----------------------------------------------------------------------
 */

static inline int
ShouldBankerRoundUp(
    mp_int *twor,		/* 2x the remainder from thd division that
				 * produced the last digit. */
    mp_int *S,			/* Denominator. */
    int isodd)			/* Flag == 1 if the last digit is odd. */
{
    int r = mp_cmp_mag(twor, S);

    switch (r) {
    case MP_LT:
	return 0;
    case MP_EQ:
	return isodd;
    case MP_GT:
	return 1;
    }
    Tcl_Panic("in ShouldBankerRoundUp, trichotomy fails!");
    return 0;
}

/*
 *----------------------------------------------------------------------
 *
 * ShouldBankerRoundUpToNext --
 *
 *	Tests whether the remainder is great enough to force rounding to the
 *	next higher digit.
 *
 * Results:
 *	Returns 1 if the number should be rounded up, 0 otherwise.
 *
 *----------------------------------------------------------------------
 */

static inline int
ShouldBankerRoundUpToNext(
    mp_int *b,			/* Remainder from the division that produced
				 * the last digit. */
    mp_int *m,			/* Numerator of the rounding tolerance. */
    mp_int *S,			/* Denominator. */
    int isodd)			/* 1 if the integer significand is odd. */
{
    int r;
    mp_int temp;

    /*
     * Compare b and S-m: this is the same as comparing B+m and S.
     */

    if ((mp_init(&temp) != MP_OKAY) || (mp_add(b, m, &temp) != MP_OKAY)) {
	return 0;
    }
    r = mp_cmp_mag(&temp, S);
    mp_clear(&temp);
    switch(r) {
    case MP_LT:
	return 0;
    case MP_EQ:
	return isodd;
    case MP_GT:
	return 1;
    }
    Tcl_Panic("in ShouldBankerRoundUpToNext, trichotomy fails!");
    return 0;
}

/*
 *----------------------------------------------------------------------
 *
 * ShorteningBignumConversion --
 *
 *	Convert a floating point number to a variable-length digit string
 *	using the multiprecision method.
 *
 * Results:
 *	Returns the string of digits.
 *
 * Side effects:
 *	Stores the position of the decimal point in *decpt.  Stores a pointer
 *	to the end of the number in *endPtr.
 *
 *----------------------------------------------------------------------
 */

static inline char *
ShorteningBignumConversion(
    Double *dPtr,		/* Original number being converted. */
    Tcl_WideUInt bw,		/* Integer significand and exponent. */
    int b2,			/* Scale factor for the significand. */
    int m2plus, int m2minus,	/* Scale factors for 1/2 ulp in numerator. */
    int s2, int s5,		/* Scale factors for denominator. */
    int k,			/* Guessed position of the decimal point. */
    int len,			/* Size of the digit buffer to allocate. */
    int ilim,			/* Number of digits to convert if b >= s */
    int ilim1,			/* Number of digits to convert if b < s */
    int *decpt,			/* OUTPUT: Position of the decimal point. */
    char **endPtr)		/* OUTPUT: Pointer to the end of the number */
{
    char *retval = ckalloc(len+1);
				/* Buffer of digits to return. */
    char *s = retval;		/* Cursor in the return value. */
    mp_int b;			/* Numerator of the result. */
    mp_int mminus;		/* 1/2 ulp below the result. */
    mp_int mplus;		/* 1/2 ulp above the result. */
    mp_int S;			/* Denominator of the result. */
    mp_int dig;			/* Current digit of the result. */
    int digit;			/* Current digit of the result. */
    int minit = 1;		/* Fudge factor for when we misguess k. */
    int i;
    int r1;
    mp_err err;

    /*
     * b = bw * 2**b2 * 5**b5
     * S = 2**s2 * 5*s5
     */

    if ((retval == NULL) || (mp_init_u64(&b, bw) != MP_OKAY)) {
	return NULL;
    }
    err = mp_mul_2d(&b, b2, &b);
    if (err == MP_OKAY) {
	err = mp_init_set(&S, 1);
    }
    if (err == MP_OKAY) {
	err = MulPow5(&S, s5, &S);
    }
    if (err == MP_OKAY) {
	err = mp_mul_2d(&S, s2, &S);
    }

    /*
     * Handle the case where we guess the position of the decimal point wrong.
     */

    if ((err == MP_OKAY) && (mp_cmp_mag(&b, &S) == MP_LT)) {
	err = mp_mul_d(&b, 10, &b);
	minit = 10;
	ilim =ilim1;
	--k;
    }

    /*
     * mminus = 2**m2minus * 5**m5
     */

    if (err == MP_OKAY) {
	err = mp_init_set(&mminus, minit);
    }
    if (err == MP_OKAY) {
	err = mp_mul_2d(&mminus, m2minus, &mminus);
    }
    if ((err == MP_OKAY) && (m2plus > m2minus)) {
	err = mp_init_copy(&mplus, &mminus);
	if (err == MP_OKAY) {
	    err = mp_mul_2d(&mplus, m2plus-m2minus, &mplus);
	}
    }

    /*
     * Loop through the digits.
     */

    if (err == MP_OKAY) {
	err = mp_init(&dig);
    }
    i = 1;
    while (err == MP_OKAY) {
	err = mp_div(&b, &S, &dig, &b);
	if (dig.used > 1 || dig.dp[0] >= 10) {
	    Tcl_Panic("wrong digit!");
	}
	digit = dig.dp[0];

	/*
	 * Does the current digit leave us with a remainder small enough to
	 * round to it?
	 */

	r1 = mp_cmp_mag(&b, (m2plus > m2minus)? &mplus : &mminus);
	if (r1 == MP_LT || (r1 == MP_EQ && (dPtr->w.word1 & 1) == 0)) {
	    err = mp_mul_2d(&b, 1, &b);
	    if (ShouldBankerRoundUp(&b, &S, digit&1)) {
		++digit;
		if (digit == 10) {
		    *s++ = '9';
		    s = BumpUp(s, retval, &k);
		    break;
		}
	    }
	    *s++ = '0' + digit;
	    break;
	}

	/*
	 * Does the current digit leave us with a remainder large enough to
	 * commit to rounding up to the next higher digit?
	 */

	if (ShouldBankerRoundUpToNext(&b, &mminus, &S,
		dPtr->w.word1 & 1)) {
	    ++digit;
	    if (digit == 10) {
		*s++ = '9';
		s = BumpUp(s, retval, &k);
		break;
	    }
	    *s++ = '0' + digit;
	    break;
	}

	/*
	 * Have we converted all the requested digits?
	 */

	*s++ = '0' + digit;
	if ((err == MP_OKAY) && (i == ilim)) {
	    err = mp_mul_2d(&b, 1, &b);
	    if (ShouldBankerRoundUp(&b, &S, digit&1)) {
		s = BumpUp(s, retval, &k);
	    }
	    break;
	}

	/*
	 * Advance to the next digit.
	 */

	if ((err == MP_OKAY) && (s5 > 0)) {
	    /*
	     * Can possibly shorten the denominator.
	     */

	    err = mp_mul_2d(&b, 1, &b);
	    if (err == MP_OKAY) {
		err = mp_mul_2d(&mminus, 1, &mminus);
	    }
	    if ((err == MP_OKAY) && (m2plus > m2minus)) {
		err = mp_mul_2d(&mplus, 1, &mplus);
	    }
	    if (err == MP_OKAY) {
		err = mp_div_d(&S, 5, &S, NULL);
	    }
	    --s5;

	    /*
	     * IDEA: It might possibly be a win to fall back to int64_t
	     *       arithmetic here if S < 2**64/10. But it's a win only for
	     *       a fairly narrow range of magnitudes so perhaps not worth
	     *       bothering.  We already know that we shorten the
	     *       denominator by at least 1 mp_digit, perhaps 2, as we do
	     *       the conversion for 17 digits of significance.
	     * Possible savings:
	     * 10**26   1 trip through loop before fallback possible
	     * 10**27   1 trip
	     * 10**28   2 trips
	     * 10**29   3 trips
	     * 10**30   4 trips
	     * 10**31   5 trips
	     * 10**32   6 trips
	     * 10**33   7 trips
	     * 10**34   8 trips
	     * 10**35   9 trips
	     * 10**36  10 trips
	     * 10**37  11 trips
	     * 10**38  12 trips
	     * 10**39  13 trips
	     * 10**40  14 trips
	     * 10**41  15 trips
	     * 10**42  16 trips
	     * thereafter no gain.
	     */
	} else if (err == MP_OKAY) {
	    err = mp_mul_d(&b, 10, &b);
	    if (err == MP_OKAY) {
		err = mp_mul_d(&mminus, 10, &mminus);
	    }
	    if ((err == MP_OKAY) && (m2plus > m2minus)) {
		err = mp_mul_2d(&mplus, 10, &mplus);
	    }
	}

	++i;
    }

    /*
     * Endgame - store the location of the decimal point and the end of the
     * string.
     */

    if (m2plus > m2minus) {
	mp_clear(&mplus);
    }
    mp_clear_multi(&b, &mminus, &dig, &S, NULL);
    *s = '\0';
    *decpt = k;
    if (endPtr) {
	*endPtr = s;
    }
    return retval;
}

/*
 *----------------------------------------------------------------------
 *
 * StrictBignumConversion --
 *
 *	Convert a floating point number to a fixed-length digit string using
 *	the multiprecision method.
 *
 * Results:
 *	Returns the string of digits.
 *
 * Side effects:
 *	Stores the position of the decimal point in *decpt.  Stores a pointer
 *	to the end of the number in *endPtr.
 *
 *----------------------------------------------------------------------
 */

static inline char *
StrictBignumConversion(
    Double *dPtr,		/* Original number being converted. */
    Tcl_WideUInt bw,		/* Integer significand and exponent. */
    int b2,			/* Scale factor for the significand. */
    int s2, int s5,		/* Scale factors for denominator. */
    int k,			/* Guessed position of the decimal point. */
    int len,			/* Size of the digit buffer to allocate. */
    int ilim,			/* Number of digits to convert if b >= s */
    int ilim1,			/* Number of digits to convert if b < s */
    int *decpt,			/* OUTPUT: Position of the decimal point. */
    char **endPtr)		/* OUTPUT: Pointer to the end of the number */
{
    char *retval = ckalloc(len+1);
				/* Buffer of digits to return. */
    char *s = retval;		/* Cursor in the return value. */
    mp_int b;			/* Numerator of the result. */
    mp_int S;			/* Denominator of the result. */
    mp_int dig;			/* Current digit of the result. */
    int digit;			/* Current digit of the result. */
    int g;			/* Size of the current digit ground. */
    int i, j;
    mp_err err;

    /*
     * b = bw * 2**b2 * 5**b5
     * S = 2**s2 * 5*s5
     */

    if (mp_init(&dig) != MP_OKAY) {
	return NULL;
    }
    if (mp_init_u64(&b, bw) != MP_OKAY) {
	mp_clear(&dig);
	return NULL;
    }
    err = mp_mul_2d(&b, b2, &b);
    if (err == MP_OKAY) {
 	err = mp_init_set(&S, 1);
    }
    if (err == MP_OKAY) {
	err = MulPow5(&S, s5, &S);
	if (err == MP_OKAY) {
	    err = mp_mul_2d(&S, s2, &S);
	}
    }

    /*
     * Handle the case where we guess the position of the decimal point wrong.
     */

    if ((mp_cmp_mag(&b, &S) == MP_LT) && (mp_mul_d(&b, 10, &b) == MP_OKAY)) {
	ilim =ilim1;
	--k;
    }

    /*
     * Convert the leading digit.
     */

    i = 0;
    err = mp_div(&b, &S, &dig, &b);
    if (dig.used > 1 || dig.dp[0] >= 10) {
	Tcl_Panic("wrong digit!");
    }
    digit = dig.dp[0];

    /*
     * Is a single digit all that was requested?
     */

    *s++ = '0' + digit;
    if (++i >= ilim) {
	if ((mp_mul_2d(&b, 1, &b) == MP_OKAY) && ShouldBankerRoundUp(&b, &S, digit&1)) {
	    s = BumpUp(s, retval, &k);
	}
    } else {
	while (err == MP_OKAY) {
	    /*
	     * Shift by a group of digits.
	     */

	    g = ilim - i;
	    if (g > DIGIT_GROUP) {
		g = DIGIT_GROUP;
	    }
	    if (s5 >= g) {
		err = mp_div_d(&S, dpow5[g], &S, NULL);
		s5 -= g;
	    } else if (s5 > 0) {
		err = mp_div_d(&S, dpow5[s5], &S, NULL);
		if (err == MP_OKAY) {
		    err = mp_mul_d(&b, dpow5[g - s5], &b);
		}
		s5 = 0;
	    } else {
		err = mp_mul_d(&b, dpow5[g], &b);
	    }
	    if (err == MP_OKAY) {
		err = mp_mul_2d(&b, g, &b);
	    }

	    /*
	     * As with the shortening bignum conversion, it's possible at this
	     * point that we will have reduced the denominator to less than
	     * 2**64/10, at which point it would be possible to fall back to
	     * to int64_t arithmetic. But the potential payoff is tremendously
	     * less - unless we're working in F format - because we know that
	     * three groups of digits will always suffice for %#.17e, the
	     * longest format that doesn't introduce empty precision.
	     *
	     * Extract the next group of digits.
	     */


	    if ((err != MP_OKAY) || (mp_div(&b, &S, &dig, &b) != MP_OKAY) || (dig.used > 1)) {
		Tcl_Panic("wrong digit!");
	    }
	    digit = dig.dp[0];
	    for (j = g-1; j >= 0; --j) {
		int t = itens[j];

		*s++ = digit / t + '0';
		digit %= t;
	    }
	    i += g;

	    /*
	     * Have we converted all the requested digits?
	     */

	    if (i == ilim) {
		if ((mp_mul_2d(&b, 1, &b) == MP_OKAY) && ShouldBankerRoundUp(&b, &S, digit&1)) {
		    s = BumpUp(s, retval, &k);
		}
		break;
	    }
	}
    }
    while (*--s == '0') {
	/* do nothing */
    }
    ++s;

    /*
     * Endgame - store the location of the decimal point and the end of the
     * string.
     */

    mp_clear_multi(&b, &S, &dig, NULL);
    *s = '\0';
    *decpt = k;
    if (endPtr) {
	*endPtr = s;
    }
    return retval;
}

/*
 *----------------------------------------------------------------------
 *
 * TclDoubleDigits --
 *
 *	Core of Tcl's conversion of double-precision floating point numbers to
 *	decimal.
 *
 * Results:
 *	Returns a newly-allocated string of digits.
 *
 * Side effects:
 *	Sets *decpt to the index of the character in the string before the
 *	place that the decimal point should go. If 'endPtr' is not NULL, sets
 *	endPtr to point to the terminating '\0' byte of the string. Sets *sign
 *	to 1 if a minus sign should be printed with the number, or 0 if a plus
 *	sign (or no sign) should appear.
 *
 * This function is a service routine that produces the string of digits for
 * floating-point-to-decimal conversion. It can do a number of things
 * according to the 'flags' argument. Valid values for 'flags' include:
 *	TCL_DD_SHORTEST - This is the default for floating point conversion if
 *		::tcl_precision is 0. It constructs the shortest string of
 *		digits that will reconvert to the given number when scanned.
 *		For floating point numbers that are exactly between two
 *		decimal numbers, it resolves using the 'round to even' rule.
 *		With this value, the 'ndigits' parameter is ignored.
 *	TCL_DD_E_FORMAT - This value is used to prepare numbers for %e format
 *		conversion (or for default floating->string if tcl_precision
 *		is not 0). It constructs a string of at most 'ndigits' digits,
 *		choosing the one that is closest to the given number (and
 *		resolving ties with 'round to even').  It is allowed to return
 *		fewer than 'ndigits' if the number converts exactly; if the
 *		TCL_DD_E_FORMAT|TCL_DD_SHORTEST is supplied instead, it
 *		also returns fewer digits if the shorter string will still
 *		reconvert without loss to the given input number. In any case,
 *		strings of trailing zeroes are suppressed.
 *	TCL_DD_F_FORMAT - This value is used to prepare numbers for %f format
 *		conversion. It requests that conversion proceed until
 *		'ndigits' digits after the decimal point have been converted.
 *		It is possible for this format to result in a zero-length
 *		string if the number is sufficiently small. Again, it is
 *		permissible for TCL_DD_F_FORMAT to return fewer digits for a
 *		number that converts exactly, and changing the argument to
 *		TCL_DD_F_FORMAT|TCL_DD_SHORTEST will allow the routine
 *		also to return fewer digits if the shorter string will still
 *		reconvert without loss to the given input number. Strings of
 *		trailing zeroes are suppressed.
 *
 *	To any of these flags may be OR'ed TCL_DD_NO_QUICK; this flag requires
 *	all calculations to be done in exact arithmetic. Normally, E and F
 *	format with fewer than about 14 digits will be done with a quick
 *	floating point approximation and fall back on the exact arithmetic
 *	only if the input number is close enough to the midpoint between two
 *	decimal strings that more precision is needed to resolve which string
 *	is correct.
 *
 * The value stored in the 'decpt' argument on return may be negative
 * (indicating that the decimal point falls to the left of the string) or
 * greater than the length of the string. In addition, the value -9999 is used
 * as a sentinel to indicate that the string is one of the special values
 * "Infinity" and "NaN", and that no decimal point should be inserted.
 *
 *----------------------------------------------------------------------
 */

char *
TclDoubleDigits(
    double dv,			/* Number to convert. */
    int ndigits,		/* Number of digits requested. */
    int flags,			/* Conversion flags. */
    int *decpt,			/* OUTPUT: Position of the decimal point. */
    int *sign,			/* OUTPUT: 1 if the result is negative. */
    char **endPtr)		/* OUTPUT: If not NULL, receives a pointer to
				 *	   one character beyond the end of the
				 *	   returned string. */
{
    Double d;			/* Union for deconstructing doubles. */
    Tcl_WideUInt bw;		/* Integer significand. */
    int be;			/* Power of 2 by which b must be multiplied */
    int bbits;			/* Number of bits needed to represent b. */
    int denorm;			/* Flag == 1 iff the input number was
				 * denormalized. */
    int k;			/* Estimate of floor(log10(d)). */
    int k_check;		/* Flag == 1 if d is near enough to a power of
				 * ten that k must be checked. */
    int b2, b5, s2, s5;		/* Powers of 2 and 5 in the numerator and
				 * denominator of intermediate results. */
    int ilim = -1, ilim1 = -1;	/* Number of digits to convert, and number to
				 * convert if log10(d) has been
				 * overestimated. */
    char *retval;		/* Return value from this function. */
    int i = -1;

    /*
     * Put the input number into a union for bit-whacking.
     */

    d.d = dv;

    /*
     * Handle the cases of negative numbers (by taking the absolute value:
     * this includes -Inf and -NaN!), infinity, Not a Number, and zero.
     */

    TakeAbsoluteValue(&d, sign);
    if ((d.w.word0 & EXP_MASK) == EXP_MASK) {
	return FormatInfAndNaN(&d, decpt, endPtr);
    }
    if (d.d == 0.0) {
	return FormatZero(decpt, endPtr);
    }

    /*
     * Unpack the floating point into a wide integer and an exponent.
     * Determine the number of bits that the big integer requires, and compute
     * a quick approximation (which may be one too high) of ceil(log10(d.d)).
     */

    denorm = ((d.w.word0 & EXP_MASK) == 0);
    DoubleToExpAndSig(d.d, &bw, &be, &bbits);
    k = ApproximateLog10(bw, be, bbits);
    k = BetterLog10(d.d, k, &k_check);

    /* At this point, we have:
     *	  d is the number to convert.
     *    bw are significand and exponent: d == bw*2**be,
     *    bbits is the length of bw: 2**bbits-1 <= bw < 2**bbits
     *	  k is either ceil(log10(d)) or ceil(log10(d))+1. k_check is 0 if we
     *      know that k is exactly ceil(log10(d)) and 1 if we need to check.
     *    We want a rational number
     *      r = b * 10**(1-k) = bw * 2**b2 * 5**b5 / (2**s2 / 5**s5),
     *    with b2, b5, s2, s5 >= 0.  Note that the most significant decimal
     *    digit is floor(r) and that successive digits can be obtained by
     *    setting r <- 10*floor(r) (or b <= 10 * (b % S)).  Find appropriate
     *    b2, b5, s2, s5.
     */

    ComputeScale(be, k, &b2, &b5, &s2, &s5);

    /*
     * Correct an incorrect caller-supplied 'ndigits'.  Also determine:
     *	i = The maximum number of decimal digits that will be returned in the
     *      formatted string.  This is k + 1 + ndigits for F format, 18 for
     *      shortest, and ndigits for E format.
     *  ilim = The number of significant digits to convert if k has been
     *         guessed correctly. This is -1 for shortest (which
     *         stop when all significance has been lost), 'ndigits' for E
     *         format, and 'k + 1 + ndigits' for F format.
     *  ilim1 = The minimum number of significant digits to convert if k has
     *	        been guessed 1 too high. This, too, is -1 for shortest,
     *	        and 'ndigits' for E format, but it's 'ndigits-1' for F
     *	        format.
     */

    SetPrecisionLimits(flags, k, &ndigits, &i, &ilim, &ilim1);

    /*
     * Try to do low-precision conversion in floating point rather than
     * resorting to expensive multiprecision arithmetic.
     */

    if (ilim >= 0 && ilim <= QUICK_MAX && !(flags & TCL_DD_NO_QUICK)) {
	retval = QuickConversion(d.d, k, k_check, flags, i, ilim, ilim1,
		decpt, endPtr);
	if (retval != NULL) {
	    return retval;
	}
    }

    /*
     * For shortening conversions, determine the upper and lower bounds for
     * the remainder at which we can stop.
     *   m+ = (2**m2plus * 5**m5) / (2**s2 * 5**s5) is the limit on the high
     *        side, and
     *   m- = (2**m2minus * 5**m5) / (2**s2 * 5**s5) is the limit on the low
     *        side.
     * We may need to increase s2 to put m2plus, m2minus, b2 over a common
     * denominator.
     */

    if (flags & TCL_DD_SHORTEST) {
	int m2minus = b2;
	int m2plus;
	int m5 = b5;
	int len = i;

	/*
	 * Find the quantity i so that (2**i*5**b5)/(2**s2*5**s5) is 1/2 unit
	 * in the least significant place of the floating point number.
	 */

	if (denorm) {
	    i = be + EXPONENT_BIAS + (FP_PRECISION-1);
	} else {
	    i = 1 + FP_PRECISION - bbits;
	}
	b2 += i;
	s2 += i;

	/*
	 * Reduce the fractions to lowest terms, since the above calculation
	 * may have left excess powers of 2 in numerator and denominator.
	 */

	CastOutPowersOf2(&b2, &m2minus, &s2);

	/*
	 * In the special case where bw==1, the nearest floating point number
	 * to it on the low side is 1/4 ulp below it. Adjust accordingly.
	 */

	m2plus = m2minus;
	if (!denorm && bw == 1) {
	    ++b2;
	    ++s2;
	    ++m2plus;
	}

	if (s5+1 < N_LOG2POW5 && s2+1 + log2pow5[s5+1] <= 64) {
	    /*
	     * If 10*2**s2*5**s5 == 2**(s2+1)+5**(s5+1) fits in a 64-bit word,
	     * then all our intermediate calculations can be done using exact
	     * 64-bit arithmetic with no need for expensive multiprecision
	     * operations. (This will be true for all numbers in the range
	     * [1.0e-3 .. 1.0e+24]).
	     */

	    return ShorteningInt64Conversion(&d, bw, b2, b5, m2plus,
		    m2minus, m5, s2, s5, k, len, ilim, ilim1, decpt, endPtr);
	} else if (s5 == 0) {
	    /*
	     * The denominator is a power of 2, so we can replace division by
	     * digit shifts. First we round up s2 to a multiple of MP_DIGIT_BIT,
	     * and adjust m2 and b2 accordingly. Then we launch into a version
	     * of the comparison that's specialized for the 'power of mp_digit
	     * in the denominator' case.
	     */

	    if (s2 % MP_DIGIT_BIT != 0) {
		int delta = MP_DIGIT_BIT - (s2 % MP_DIGIT_BIT);

		b2 += delta;
		m2plus += delta;
		m2minus += delta;
		s2 += delta;
	    }
	    return ShorteningBignumConversionPowD(&d, bw, b2, b5,
		    m2plus, m2minus, m5, s2/MP_DIGIT_BIT, k, len, ilim, ilim1,
		    decpt, endPtr);
	} else {
	    /*
	     * Alas, there's no helpful special case; use full-up bignum
	     * arithmetic for the conversion.
	     */

	    return ShorteningBignumConversion(&d, bw, b2, m2plus,
		    m2minus, s2, s5, k, len, ilim, ilim1, decpt, endPtr);
	}
    } else {
	/*
	 * Non-shortening conversion.
	 */

	int len = i;

	/*
	 * Reduce numerator and denominator to lowest terms.
	 */

	if (b2 >= s2 && s2 > 0) {
	    b2 -= s2; s2 = 0;
	} else if (s2 >= b2 && b2 > 0) {
	    s2 -= b2; b2 = 0;
	}

	if (s5+1 < N_LOG2POW5 && s2+1 + log2pow5[s5+1] <= 64) {
	    /*
	     * If 10*2**s2*5**s5 == 2**(s2+1)+5**(s5+1) fits in a 64-bit word,
	     * then all our intermediate calculations can be done using exact
	     * 64-bit arithmetic with no need for expensive multiprecision
	     * operations.
	     */

	    return StrictInt64Conversion(&d, bw, b2, b5, s2, s5, k,
		    len, ilim, ilim1, decpt, endPtr);
	} else if (s5 == 0) {
	    /*
	     * The denominator is a power of 2, so we can replace division by
	     * digit shifts. First we round up s2 to a multiple of MP_DIGIT_BIT,
	     * and adjust m2 and b2 accordingly. Then we launch into a version
	     * of the comparison that's specialized for the 'power of mp_digit
	     * in the denominator' case.
	     */

	    if (s2 % MP_DIGIT_BIT != 0) {
		int delta = MP_DIGIT_BIT - (s2 % MP_DIGIT_BIT);

		b2 += delta;
		s2 += delta;
	    }
	    return StrictBignumConversionPowD(&d, bw, b2, b5,
		    s2/MP_DIGIT_BIT, k, len, ilim, ilim1, decpt, endPtr);
	} else {
	    /*
	     * There are no helpful special cases, but at least we know in
	     * advance how many digits we will convert. We can run the
	     * conversion in steps of DIGIT_GROUP digits, so as to have many
	     * fewer mp_int divisions.
	     */

	    return StrictBignumConversion(&d, bw, b2, s2, s5, k,
		    len, ilim, ilim1, decpt, endPtr);
	}
    }
}

/*
 *----------------------------------------------------------------------
 *
 * TclInitDoubleConversion --
 *
 *	Initializes constants that are needed for conversions to and from
 *	'double'
 *
 * Results:
 *	None.
 *
 * Side effects:
 *	The log base 2 of the floating point radix, the number of bits in a
 *	double mantissa, and a table of the powers of five and ten are
 *	computed and stored.
 *
 *----------------------------------------------------------------------
 */

void
TclInitDoubleConversion(void)
{
    int i;
    int x;
    Tcl_WideUInt u;
    double d;
#ifdef IEEE_FLOATING_POINT
    union {
	double dv;
	Tcl_WideUInt iv;
    } bitwhack;
#endif
    mp_err err = MP_OKAY;
#if defined(__sgi) && defined(_COMPILER_VERSION)
    union fpc_csr mipsCR;

    mipsCR.fc_word = get_fpc_csr();
    mipsCR.fc_struct.flush = 0;
    set_fpc_csr(mipsCR.fc_word);
#endif

    /*
     * Initialize table of powers of 10 expressed as wide integers.
     */

    maxpow10_wide = (int)
	    floor(sizeof(Tcl_WideUInt) * CHAR_BIT * log(2.) / log(10.));
    pow10_wide = (Tcl_WideUInt *)
	    ckalloc((maxpow10_wide + 1) * sizeof(Tcl_WideUInt));
    u = 1;
    for (i = 0; i < maxpow10_wide; ++i) {
	pow10_wide[i] = u;
	u *= 10;
    }
    pow10_wide[i] = u;

    /*
     * Determine how many bits of precision a double has, and how many decimal
     * digits that represents.
     */

    if (frexp((double) FLT_RADIX, &log2FLT_RADIX) != 0.5) {
	Tcl_Panic("This code doesn't work on a decimal machine!");
    }
    log2FLT_RADIX--;
    mantBits = DBL_MANT_DIG * log2FLT_RADIX;
    d = 1.0;

    /*
     * Initialize a table of powers of ten that can be exactly represented in
     * a double.
     */

    x = (int) (DBL_MANT_DIG * log((double) FLT_RADIX) / log(5.0));
    if (x < MAXPOW) {
	mmaxpow = x;
    } else {
	mmaxpow = MAXPOW;
    }
    for (i=0 ; i<=mmaxpow ; ++i) {
	pow10vals[i] = d;
	d *= 10.0;
    }

    /*
     * Initialize a table of large powers of five.
     */

    for (i=0; i<9; ++i) {
	err = err || mp_init(pow5 + i);
    }
    mp_set_u64(pow5, 5);
    for (i=0; i<8; ++i) {
	err = err || mp_sqr(pow5+i, pow5+i+1);
    }
    err = err || mp_init_u64(pow5_13, 1220703125);
    for (i = 1; i < 5; ++i) {
	err = err || mp_init(pow5_13 + i);
	err = err || mp_sqr(pow5_13 + i - 1, pow5_13 + i);
    }
    if (err != MP_OKAY) {
	Tcl_Panic("out of memory");
    }

    /*
     * Determine the number of decimal digits to the left and right of the
     * decimal point in the largest and smallest double, the smallest double
     * that differs from zero, and the number of mp_digits needed to represent
     * the significand of a double.
     */

    maxDigits = (int) ((DBL_MAX_EXP * log((double) FLT_RADIX)
	    + 0.5 * log(10.)) / log(10.));
    minDigits = (int) floor((DBL_MIN_EXP - DBL_MANT_DIG)
	    * log((double) FLT_RADIX) / log(10.));
    log10_DIGIT_MAX = (int) floor(MP_DIGIT_BIT * log(2.) / log(10.));

    /*
     * Nokia 770's software-emulated floating point is "middle endian": the
     * bytes within a 32-bit word are little-endian (like the native
     * integers), but the two words of a 'double' are presented most
     * significant word first.
     */

#ifdef IEEE_FLOATING_POINT
    bitwhack.dv = 1.000000238418579;
				/* 3ff0 0000 4000 0000 */
    if ((bitwhack.iv >> 32) == 0x3ff00000) {
	n770_fp = 0;
    } else if ((bitwhack.iv & 0xffffffff) == 0x3ff00000) {
	n770_fp = 1;
    } else {
	Tcl_Panic("unknown floating point word order on this machine");
    }
#endif
}

/*
 *----------------------------------------------------------------------
 *
 * TclFinalizeDoubleConversion --
 *
 *	Cleans up this file on exit.
 *
 * Results:
 *	None
 *
 * Side effects:
 *	Memory allocated by TclInitDoubleConversion is freed.
 *
 *----------------------------------------------------------------------
 */

void
TclFinalizeDoubleConversion(void)
{
    int i;

    ckfree(pow10_wide);
    for (i=0; i<9; ++i) {
	mp_clear(pow5 + i);
    }
    for (i=0; i < 5; ++i) {
	mp_clear(pow5_13 + i);
    }
}

/*
 *----------------------------------------------------------------------
 *
 * Tcl_InitBignumFromDouble --
 *
 *	Extracts the integer part of a double and converts it to an arbitrary
 *	precision integer.
 *
 * Results:
 *	None.
 *
 * Side effects:
 *	Initializes the bignum supplied, and stores the converted number in
 *	it.
 *
 *----------------------------------------------------------------------
 */

int
Tcl_InitBignumFromDouble(
    Tcl_Interp *interp,		/* For error message. */
    double d,			/* Number to convert. */
    void *big)			/* Place to store the result. */
{
    double fract;
    int expt;
<<<<<<< HEAD
    mp_err err;
=======
    mp_int *b = (mp_int *)big;
>>>>>>> 284eab5d

    /*
     * Infinite values can't convert to bignum.
     */

    if (TclIsInfinite(d)) {
	if (interp != NULL) {
	    const char *s = "integer value too large to represent";

	    Tcl_SetObjResult(interp, Tcl_NewStringObj(s, -1));
	    Tcl_SetErrorCode(interp, "ARITH", "IOVERFLOW", s, NULL);
	}
	return TCL_ERROR;
    }

    fract = frexp(d, &expt);
    if (expt <= 0) {
	err = mp_init(b);
	mp_zero(b);
    } else {
	Tcl_WideInt w = (Tcl_WideInt) ldexp(fract, mantBits);
	int shift = expt - mantBits;

	err = mp_init_i64(b, w);
	if (err != MP_OKAY) {
		/* just skip */
	} else if (shift < 0) {
	    err = mp_div_2d(b, -shift, b, NULL);
	} else if (shift > 0) {
	    err = mp_mul_2d(b, shift, b);
	}
    }
    if (err != MP_OKAY) {
	return TCL_ERROR;
    }
    return TCL_OK;
}

/*
 *----------------------------------------------------------------------
 *
 * TclBignumToDouble --
 *
 *	Convert an arbitrary-precision integer to a native floating point
 *	number.
 *
 * Results:
 *	Returns the converted number. Sets errno to ERANGE if the number is
 *	too large to convert.
 *
 *----------------------------------------------------------------------
 */

double
TclBignumToDouble(
    const void *big)			/* Integer to convert. */
{
    mp_int b;
    int bits, shift, i, lsb;
    double r;
<<<<<<< HEAD
    mp_err err;
=======
    const mp_int *a = (const mp_int *)big;
>>>>>>> 284eab5d


    /*
     * We need a 'mantBits'-bit significand.  Determine what shift will
     * give us that.
     */

    bits = mp_count_bits(a);
    if (bits > DBL_MAX_EXP*log2FLT_RADIX) {
	errno = ERANGE;
	if (mp_isneg(a)) {
	    return -HUGE_VAL;
	} else {
	    return HUGE_VAL;
	}
    }
    shift = mantBits - bits;

    /*
     * If shift > 0, shift the significand left by the requisite number of
     * bits.  If shift == 0, the significand is already exactly 'mantBits'
     * in length.  If shift < 0, we will need to shift the significand right
     * by the requisite number of bits, and round it. If the '1-shift'
     * least significant bits are 0, but the 'shift'th bit is nonzero,
     * then the significand lies exactly between two values and must be
     * 'rounded to even'.
     */

    err = mp_init(&b);
    if (err != MP_OKAY) {
	/* just skip */
    } else if (shift == 0) {
	err = mp_copy(a, &b);
    } else if (shift > 0) {
	err = mp_mul_2d(a, shift, &b);
    } else if (shift < 0) {
	lsb = mp_cnt_lsb(a);
	if (lsb == -1-shift) {

	    /*
	     * Round to even
	     */

	    err = mp_div_2d(a, -shift, &b, NULL);
	    if ((err == MP_OKAY) && mp_isodd(&b)) {
		if (mp_isneg(&b)) {
		    err = mp_sub_d(&b, 1, &b);
		} else {
		    err = mp_add_d(&b, 1, &b);
		}
	    }
	} else {

	    /*
	     * Ordinary rounding
	     */

	    err = mp_div_2d(a, -1-shift, &b, NULL);
	    if (err != MP_OKAY) {
		/* just skip */
	    } else if (mp_isneg(&b)) {
		err = mp_sub_d(&b, 1, &b);
	    } else {
		err = mp_add_d(&b, 1, &b);
	    }
	    err = mp_div_2d(&b, 1, &b, NULL);
	}
    }

    /*
     * Accumulate the result, one mp_digit at a time.
     */

    if (err != MP_OKAY) {
	return 0.0;
    }
    r = 0.0;
    for (i = b.used-1; i>=0; --i) {
	r = ldexp(r, MP_DIGIT_BIT) + b.dp[i];
    }
    mp_clear(&b);

    /*
     * Scale the result to the correct number of bits.
     */

    r = ldexp(r, bits - mantBits);

    /*
     * Return the result with the appropriate sign.
     */

    if (mp_isneg(a)) {
	return -r;
    } else {
	return r;
    }
}

/*
 *----------------------------------------------------------------------
 *
 * TclCeil --
 *
 *	Computes the smallest floating point number that is at least the
 *	mp_int argument.
 *
 * Results:
 *	Returns the floating point number.
 *
 *----------------------------------------------------------------------
 */

double
TclCeil(
    const void *big)			/* Integer to convert. */
{
    double r = 0.0;
    mp_int b;
<<<<<<< HEAD
    mp_err err;
=======
    const mp_int *a = (const mp_int *)big;
>>>>>>> 284eab5d

    err = mp_init(&b);
    if ((err == MP_OKAY) && mp_isneg(a)) {
	err = mp_neg(a, &b);
	r = -TclFloor(&b);
    } else {
	int bits = mp_count_bits(a);

	if (bits > DBL_MAX_EXP*log2FLT_RADIX) {
	    r = HUGE_VAL;
	} else {
	    int i, exact = 1, shift = mantBits - bits;

	    if (err != MP_OKAY) {
		/* just skip */
	    } else if (shift > 0) {
		err = mp_mul_2d(a, shift, &b);
	    } else if (shift < 0) {
		mp_int d;
		err = mp_init(&d);
		if (err == MP_OKAY) {
		    err = mp_div_2d(a, -shift, &b, &d);
		}
		exact = mp_iszero(&d);
		mp_clear(&d);
	    } else {
		err = mp_copy(a, &b);
	    }
	    if ((err == MP_OKAY) && !exact) {
		err = mp_add_d(&b, 1, &b);
	    }
	    if (err != MP_OKAY) {
		return 0.0;
	    }
	    for (i=b.used-1 ; i>=0 ; --i) {
		r = ldexp(r, MP_DIGIT_BIT) + b.dp[i];
	    }
	    r = ldexp(r, bits - mantBits);
	}
    }
    mp_clear(&b);
    return r;
}

/*
 *----------------------------------------------------------------------
 *
 * TclFloor --
 *
 *	Computes the largest floating point number less than or equal to the
 *	mp_int argument.
 *
 * Results:
 *	Returns the floating point value.
 *
 *----------------------------------------------------------------------
 */

double
TclFloor(
    const void *big)			/* Integer to convert. */
{
    double r = 0.0;
    mp_int b;
<<<<<<< HEAD
    mp_err err;
=======
    const mp_int *a = (const mp_int *)big;
>>>>>>> 284eab5d

    err = mp_init(&b);
    if ((err == MP_OKAY) && mp_isneg(a)) {
	err = mp_neg(a, &b);
	r = -TclCeil(&b);
    } else {
	int bits = mp_count_bits(a);

	if (bits > DBL_MAX_EXP*log2FLT_RADIX) {
	    r = DBL_MAX;
	} else {
	    int i, shift = mantBits - bits;

	    if (shift > 0) {
		err = mp_mul_2d(a, shift, &b);
	    } else if (shift < 0) {
		err = mp_div_2d(a, -shift, &b, NULL);
	    } else {
		err = mp_copy(a, &b);
	    }
	    if (err != MP_OKAY) {
		return 0.0;
	    }
	    for (i=b.used-1 ; i>=0 ; --i) {
		r = ldexp(r, MP_DIGIT_BIT) + b.dp[i];
	    }
	    r = ldexp(r, bits - mantBits);
	}
    }
    mp_clear(&b);
    return r;
}

/*
 *----------------------------------------------------------------------
 *
 * BignumToBiasedFrExp --
 *
 *	Convert an arbitrary-precision integer to a native floating point
 *	number in the range [0.5,1) times a power of two. NOTE: Intentionally
 *	converts to a number that's a few ulp too small, so that
 *	RefineApproximation will not overflow near the high end of the
 *	machine's arithmetic range.
 *
 * Results:
 *	Returns the converted number.
 *
 * Side effects:
 *	Stores the exponent of two in 'machexp'.
 *
 *----------------------------------------------------------------------
 */

static double
BignumToBiasedFrExp(
    const mp_int *a,		/* Integer to convert. */
    int *machexp)		/* Power of two. */
{
    mp_int b;
    int bits;
    int shift;
    int i;
    double r;
    mp_err err = MP_OKAY;

    /*
     * Determine how many bits we need, and extract that many from the input.
     * Round to nearest unit in the last place.
     */

    bits = mp_count_bits(a);
    shift = mantBits - 2 - bits;
    if (mp_init(&b)) {
	return 0.0;
    }
    if (shift > 0) {
	err = mp_mul_2d(a, shift, &b);
    } else if (shift < 0) {
	err = mp_div_2d(a, -shift, &b, NULL);
    } else {
	err = mp_copy(a, &b);
    }

    /*
     * Accumulate the result, one mp_digit at a time.
     */

    r = 0.0;
    if (err == MP_OKAY) {
	for (i=b.used-1; i>=0; --i) {
	    r = ldexp(r, MP_DIGIT_BIT) + b.dp[i];
	}
    }
    mp_clear(&b);

    /*
     * Return the result with the appropriate sign.
     */

    *machexp = bits - mantBits + 2;
    return (mp_isneg(a) ? -r : r);
}

/*
 *----------------------------------------------------------------------
 *
 * Pow10TimesFrExp --
 *
 *	Multiply a power of ten by a number expressed as fraction and
 *	exponent.
 *
 * Results:
 *	Returns the significand of the result.
 *
 * Side effects:
 *	Overwrites the 'machexp' parameter with the exponent of the result.
 *
 * Assumes that 'exponent' is such that 10**exponent would be a double, even
 * though 'fraction*10**(machexp+exponent)' might overflow.
 *
 *----------------------------------------------------------------------
 */

static double
Pow10TimesFrExp(
    int exponent,		/* Power of 10 to multiply by. */
    double fraction,		/* Significand of multiplicand. */
    int *machexp)		/* On input, exponent of multiplicand. On
				 * output, exponent of result. */
{
    int i, j;
    int expt = *machexp;
    double retval = fraction;

    if (exponent > 0) {
	/*
	 * Multiply by 10**exponent.
	 */

	retval = frexp(retval * pow10vals[exponent & 0xf], &j);
	expt += j;
	for (i=4; i<9; ++i) {
	    if (exponent & (1<<i)) {
		retval = frexp(retval * pow_10_2_n[i], &j);
		expt += j;
	    }
	}
    } else if (exponent < 0) {
	/*
	 * Divide by 10**-exponent.
	 */

	retval = frexp(retval / pow10vals[(-exponent) & 0xf], &j);
	expt += j;
	for (i=4; i<9; ++i) {
	    if ((-exponent) & (1<<i)) {
		retval = frexp(retval / pow_10_2_n[i], &j);
		expt += j;
	    }
	}
    }

    *machexp = expt;
    return retval;
}

/*
 *----------------------------------------------------------------------
 *
 * SafeLdExp --
 *
 *	Do an 'ldexp' operation, but handle denormals gracefully.
 *
 * Results:
 *	Returns the appropriately scaled value.
 *
 *	On some platforms, 'ldexp' fails when presented with a number too
 *	small to represent as a normalized double. This routine does 'ldexp'
 *	in two steps for those numbers, to return correctly denormalized
 *	values.
 *
 *----------------------------------------------------------------------
 */

static double
SafeLdExp(
    double fract,
    int expt)
{
    int minexpt = DBL_MIN_EXP * log2FLT_RADIX;
    volatile double a, b, retval;

    if (expt < minexpt) {
	a = ldexp(fract, expt - mantBits - minexpt);
	b = ldexp(1.0, mantBits + minexpt);
	retval = a * b;
    } else {
	retval = ldexp(fract, expt);
    }
    return retval;
}

/*
 *----------------------------------------------------------------------
 *
 * TclFormatNaN --
 *
 *	Makes the string representation of a "Not a Number"
 *
 * Results:
 *	None.
 *
 * Side effects:
 *	Stores the string representation in the supplied buffer, which must be
 *	at least TCL_DOUBLE_SPACE characters.
 *
 *----------------------------------------------------------------------
 */

void
TclFormatNaN(
    double value,		/* The Not-a-Number to format. */
    char *buffer)		/* String representation. */
{
#ifndef IEEE_FLOATING_POINT
    strcpy(buffer, "NaN");
    return;
#else
    union {
	double dv;
	Tcl_WideUInt iv;
    } bitwhack;

    bitwhack.dv = value;
    if (n770_fp) {
	bitwhack.iv = Nokia770Twiddle(bitwhack.iv);
    }
    if (bitwhack.iv & ((Tcl_WideUInt) 1 << 63)) {
	bitwhack.iv &= ~ ((Tcl_WideUInt) 1 << 63);
	*buffer++ = '-';
    }
    *buffer++ = 'N';
    *buffer++ = 'a';
    *buffer++ = 'N';
    bitwhack.iv &= (((Tcl_WideUInt) 1) << 51) - 1;
    if (bitwhack.iv != 0) {
	sprintf(buffer, "(%" TCL_LL_MODIFIER "x)", bitwhack.iv);
    } else {
	*buffer = '\0';
    }
#endif /* IEEE_FLOATING_POINT */
}

/*
 *----------------------------------------------------------------------
 *
 * Nokia770Twiddle --
 *
 *	Transpose the two words of a number for Nokia 770 floating point
 *	handling.
 *
 *----------------------------------------------------------------------
 */
#ifdef IEEE_FLOATING_POINT
static Tcl_WideUInt
Nokia770Twiddle(
    Tcl_WideUInt w)		/* Number to transpose. */
{
    return (((w >> 32) & 0xffffffff) | (w << 32));
}
#endif

/*
 *----------------------------------------------------------------------
 *
 * TclNokia770Doubles --
 *
 *	Transpose the two words of a number for Nokia 770 floating point
 *	handling.
 *
 *----------------------------------------------------------------------
 */

int
TclNokia770Doubles(void)
{
    return n770_fp;
}

/*
 * Local Variables:
 * mode: c
 * c-basic-offset: 4
 * fill-column: 78
 * End:
 */<|MERGE_RESOLUTION|>--- conflicted
+++ resolved
@@ -4729,11 +4729,8 @@
 {
     double fract;
     int expt;
-<<<<<<< HEAD
     mp_err err;
-=======
     mp_int *b = (mp_int *)big;
->>>>>>> 284eab5d
 
     /*
      * Infinite values can't convert to bignum.
@@ -4795,11 +4792,8 @@
     mp_int b;
     int bits, shift, i, lsb;
     double r;
-<<<<<<< HEAD
     mp_err err;
-=======
     const mp_int *a = (const mp_int *)big;
->>>>>>> 284eab5d
 
 
     /*
@@ -4920,11 +4914,8 @@
 {
     double r = 0.0;
     mp_int b;
-<<<<<<< HEAD
     mp_err err;
-=======
     const mp_int *a = (const mp_int *)big;
->>>>>>> 284eab5d
 
     err = mp_init(&b);
     if ((err == MP_OKAY) && mp_isneg(a)) {
@@ -4990,11 +4981,8 @@
 {
     double r = 0.0;
     mp_int b;
-<<<<<<< HEAD
     mp_err err;
-=======
     const mp_int *a = (const mp_int *)big;
->>>>>>> 284eab5d
 
     err = mp_init(&b);
     if ((err == MP_OKAY) && mp_isneg(a)) {
