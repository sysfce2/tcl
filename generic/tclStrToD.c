/*
 * tclStrToD.c --
 *
 *	This file contains a collection of procedures for managing conversions
 *	to/from floating-point in Tcl. They include TclParseNumber, which
 *	parses numbers from strings; TclDoubleDigits, which formats numbers
 *	into strings of digits, and procedures for interconversion among
 *	'double' and 'mp_int' types.
 *
 * Copyright (c) 2005 by Kevin B. Kenny. All rights reserved.
 *
 * See the file "license.terms" for information on usage and redistribution of
 * this file, and for a DISCLAIMER OF ALL WARRANTIES.
 */

#include "tclInt.h"
#include "tclTomMath.h"
#include <float.h>
#include <math.h>

#ifdef _WIN32
#define copysign _copysign
#endif

/*
 * This code supports (at least hypothetically), IBM, Cray, VAX and IEEE-754
 * floating point; of these, only IEEE-754 can represent NaN. IEEE-754 can be
 * uniquely determined by radix and by the widths of significand and exponent.
 */

#if (FLT_RADIX == 2) && (DBL_MANT_DIG == 53) && (DBL_MAX_EXP == 1024)
#   define IEEE_FLOATING_POINT
#endif

/*
 * Rounding controls. (Thanks a lot, Intel!)
 */

#ifdef __i386
/*
 * gcc on x86 needs access to rounding controls, because of a questionable
 * feature where it retains intermediate results as IEEE 'long double' values
 * somewhat unpredictably. It is tempting to include fpu_control.h, but that
 * file exists only on Linux; it is missing on Cygwin and MinGW. Most gcc-isms
 * and ix86-isms are factored out here.
 */

#if defined(__GNUC__)
typedef unsigned int	fpu_control_t __attribute__ ((__mode__ (__HI__)));

#define _FPU_GETCW(cw)	__asm__ __volatile__ ("fnstcw %0" : "=m" (*&cw))
#define _FPU_SETCW(cw)	__asm__ __volatile__ ("fldcw %0" : : "m" (*&cw))
#   define FPU_IEEE_ROUNDING	0x027F
#   define ADJUST_FPU_CONTROL_WORD
#define TCL_IEEE_DOUBLE_ROUNDING \
    fpu_control_t roundTo53Bits = FPU_IEEE_ROUNDING;	\
    fpu_control_t oldRoundingMode;			\
    _FPU_GETCW(oldRoundingMode);			\
    _FPU_SETCW(roundTo53Bits)
#define TCL_DEFAULT_DOUBLE_ROUNDING \
    _FPU_SETCW(oldRoundingMode)

/*
 * Sun ProC needs sunmath for rounding control on x86 like gcc above.
 */
#elif defined(__sun)
#include <sunmath.h>
#define TCL_IEEE_DOUBLE_ROUNDING \
    ieee_flags("set","precision","double",NULL)
#define TCL_DEFAULT_DOUBLE_ROUNDING \
    ieee_flags("clear","precision",NULL,NULL)

/*
 * Other platforms are assumed to always operate in full IEEE mode, so we make
 * the macros to go in and out of that mode do nothing.
 */

#else /* !__GNUC__ && !__sun */
#define TCL_IEEE_DOUBLE_ROUNDING	((void) 0)
#define TCL_DEFAULT_DOUBLE_ROUNDING	((void) 0)
#endif
#else /* !__i386 */
#define TCL_IEEE_DOUBLE_ROUNDING	((void) 0)
#define TCL_DEFAULT_DOUBLE_ROUNDING	((void) 0)
#endif

/*
 * MIPS floating-point units need special settings in control registers to use
 * gradual underflow as we expect.  This fix is for the MIPSpro compiler.
 */

#if defined(__sgi) && defined(_COMPILER_VERSION)
#include <sys/fpu.h>
#endif

/*
 * HP's PA_RISC architecture uses 7ff4000000000000 to represent a quiet NaN.
 * Everyone else uses 7ff8000000000000. (Why, HP, why?)
 */

#ifdef __hppa
#   define NAN_START	0x7FF4
#   define NAN_MASK	(((Tcl_WideUInt) 1) << 50)
#else
#   define NAN_START	0x7FF8
#   define NAN_MASK	(((Tcl_WideUInt) 1) << 51)
#endif

/*
 * Constants used by this file (most of which are only ever calculated at
 * runtime).
 */

/* Magic constants */

#define LOG10_2 0.3010299956639812
#define TWO_OVER_3LOG10 0.28952965460216784
#define LOG10_3HALVES_PLUS_FUDGE 0.1760912590558

/*
 * Definitions of the parts of an IEEE754-format floating point number.
 */

#define SIGN_BIT 	0x80000000
				/* Mask for the sign bit in the first word of
				 * a double. */
#define EXP_MASK	0x7FF00000
				/* Mask for the exponent field in the first
				 * word of a double. */
#define EXP_SHIFT	20	/* Shift count to make the exponent an
				 * integer. */
#define HIDDEN_BIT	(((Tcl_WideUInt) 0x00100000) << 32)
				/* Hidden 1 bit for the significand. */
#define HI_ORDER_SIG_MASK 0x000FFFFF
				/* Mask for the high-order part of the
				 * significand in the first word of a
				 * double. */
#define SIG_MASK	(((Tcl_WideUInt) HI_ORDER_SIG_MASK << 32) \
			| 0xFFFFFFFF)
				/* Mask for the 52-bit significand. */
#define FP_PRECISION	53	/* Number of bits of significand plus the
				 * hidden bit. */
#define EXPONENT_BIAS	0x3FF	/* Bias of the exponent 0. */

/*
 * Derived quantities.
 */

#define TEN_PMAX	22	/* floor(FP_PRECISION*log(2)/log(5)) */
#define QUICK_MAX	14	/* floor((FP_PRECISION-1)*log(2)/log(10))-1 */
#define BLETCH		0x10	/* Highest power of two that is greater than
				 * DBL_MAX_10_EXP, divided by 16. */
#define DIGIT_GROUP	8	/* floor(MP_DIGIT_BIT*log(2)/log(10)) */

/*
 * Union used to dismantle floating point numbers.
 */

typedef union Double {
    struct {
#ifdef WORDS_BIGENDIAN
	int word0;
	int word1;
#else
	int word1;
	int word0;
#endif
    } w;
    double d;
    Tcl_WideUInt q;
} Double;

static int maxpow10_wide;	/* The powers of ten that can be represented
				 * exactly as wide integers. */
static Tcl_WideUInt *pow10_wide;
#define MAXPOW	22
static double pow10vals[MAXPOW+1];
				/* The powers of ten that can be represented
				 * exactly as IEEE754 doubles. */
static int mmaxpow;		/* Largest power of ten that can be
				 * represented exactly in a 'double'. */
static int log10_DIGIT_MAX;	/* The number of decimal digits that fit in an
				 * mp_digit. */
static int log2FLT_RADIX;	/* Logarithm of the floating point radix. */
static int mantBits;		/* Number of bits in a double's significand */
static mp_int pow5[9];		/* Table of powers of 5**(2**n), up to
				 * 5**256 */
static double tiny = 0.0;	/* The smallest representable double. */
static int maxDigits;		/* The maximum number of digits to the left of
				 * the decimal point of a double. */
static int minDigits;		/* The maximum number of digits to the right
				 * of the decimal point in a double. */
static const double pow_10_2_n[] = {	/* Inexact higher powers of ten. */
    1.0,
    100.0,
    10000.0,
    1.0e+8,
    1.0e+16,
    1.0e+32,
    1.0e+64,
    1.0e+128,
    1.0e+256
};

static int n770_fp;		/* Flag is 1 on Nokia N770 floating point.
				 * Nokia's floating point has the words
				 * reversed: if big-endian is 7654 3210,
				 * and little-endian is       0123 4567,
				 * then Nokia's FP is         4567 0123;
				 * little-endian within the 32-bit words but
				 * big-endian between them. */

/*
 * Table of powers of 5 that are small enough to fit in an mp_digit.
 */

static const mp_digit dpow5[13] = {
               1,              5,             25,            125,
             625,           3125,          15625,          78125,
          390625,        1953125,        9765625,       48828125,
       244140625
};

/*
 * Table of powers: pow5_13[n] = 5**(13*2**(n+1))
 */

static mp_int pow5_13[5];	/* Table of powers: 5**13, 5**26, 5**52,
				 * 5**104, 5**208 */
static const double tens[] = {
    1e00, 1e01, 1e02, 1e03, 1e04, 1e05, 1e06, 1e07, 1e08, 1e09,
    1e10, 1e11, 1e12, 1e13, 1e14, 1e15, 1e16, 1e17, 1e18, 1e19,
    1e20, 1e21, 1e22
};

static const int itens [] = {
    1,
    10,
    100,
    1000,
    10000,
    100000,
    1000000,
    10000000,
    100000000
};

static const double bigtens[] = {
    1e016, 1e032, 1e064, 1e128, 1e256
};
#define N_BIGTENS 5

static const int log2pow5[27] = {
    01,  3,  5,  7, 10, 12, 14, 17, 19, 21,
    24, 26, 28, 31, 33, 35, 38, 40, 42, 45,
    47, 49, 52, 54, 56, 59, 61
};
#define N_LOG2POW5 27

static const Tcl_WideUInt wuipow5[27] = {
    (Tcl_WideUInt) 1,		/* 5**0 */
    (Tcl_WideUInt) 5,
    (Tcl_WideUInt) 25,
    (Tcl_WideUInt) 125,
    (Tcl_WideUInt) 625,
    (Tcl_WideUInt) 3125,	/* 5**5 */
    (Tcl_WideUInt) 3125*5,
    (Tcl_WideUInt) 3125*25,
    (Tcl_WideUInt) 3125*125,
    (Tcl_WideUInt) 3125*625,
    (Tcl_WideUInt) 3125*3125,	/* 5**10 */
    (Tcl_WideUInt) 3125*3125*5,
    (Tcl_WideUInt) 3125*3125*25,
    (Tcl_WideUInt) 3125*3125*125,
    (Tcl_WideUInt) 3125*3125*625,
    (Tcl_WideUInt) 3125*3125*3125, /* 5**15 */
    (Tcl_WideUInt) 3125*3125*3125*5,
    (Tcl_WideUInt) 3125*3125*3125*25,
    (Tcl_WideUInt) 3125*3125*3125*125,
    (Tcl_WideUInt) 3125*3125*3125*625,
    (Tcl_WideUInt) 3125*3125*3125*3125,	/* 5**20 */
    (Tcl_WideUInt) 3125*3125*3125*3125*5,
    (Tcl_WideUInt) 3125*3125*3125*3125*25,
    (Tcl_WideUInt) 3125*3125*3125*3125*125,
    (Tcl_WideUInt) 3125*3125*3125*3125*625,
    (Tcl_WideUInt) 3125*3125*3125*3125*3125,  /* 5**25 */
    (Tcl_WideUInt) 3125*3125*3125*3125*3125*5 /* 5**26 */
};

/*
 * Static functions defined in this file.
 */

static int		AccumulateDecimalDigit(unsigned, int,
			    Tcl_WideUInt *, mp_int *, int);
static double		MakeHighPrecisionDouble(int signum,
			    mp_int *significand, int nSigDigs, long exponent);
static double		MakeLowPrecisionDouble(int signum,
			    Tcl_WideUInt significand, int nSigDigs,
			    long exponent);
#ifdef IEEE_FLOATING_POINT
static double		MakeNaN(int signum, Tcl_WideUInt tag);
#endif
static double		RefineApproximation(double approx,
			    mp_int *exactSignificand, int exponent);
static mp_err	MulPow5(mp_int *, unsigned, mp_int *) MP_WUR;
static int 		NormalizeRightward(Tcl_WideUInt *);
static int		RequiredPrecision(Tcl_WideUInt);
static void		DoubleToExpAndSig(double, Tcl_WideUInt *, int *,
			    int *);
static void		TakeAbsoluteValue(Double *, int *);
static char *		FormatInfAndNaN(Double *, int *, char **);
static char *		FormatZero(int *, char **);
static int		ApproximateLog10(Tcl_WideUInt, int, int);
static int		BetterLog10(double, int, int *);
static void		ComputeScale(int, int, int *, int *, int *, int *);
static void		SetPrecisionLimits(int, int, int *, int *, int *,
			    int *);
static char *		BumpUp(char *, char *, int *);
static int		AdjustRange(double *, int);
static char *		ShorteningQuickFormat(double, int, int, double,
			    char *, int *);
static char *		StrictQuickFormat(double, int, int, double,
			    char *, int *);
static char *		QuickConversion(double, int, int, int, int, int, int,
			    int *, char **);
static void		CastOutPowersOf2(int *, int *, int *);
static char *		ShorteningInt64Conversion(Double *, Tcl_WideUInt,
			    int, int, int, int, int, int, int, int, int,
			    int, int, int *, char **);
static char *		StrictInt64Conversion(Tcl_WideUInt,
			    int, int, int, int, int, int,
			    int, int, int *, char **);
static int		ShouldBankerRoundUpPowD(mp_int *, int, int);
static int		ShouldBankerRoundUpToNextPowD(mp_int *, mp_int *,
			    int, int, mp_int *);
static char *		ShorteningBignumConversionPowD(Double *dPtr,
			    Tcl_WideUInt bw, int b2, int b5,
			    int m2plus, int m2minus, int m5,
			    int sd, int k, int len,
			    int ilim, int ilim1, int *decpt,
			    char **endPtr);
static char *		StrictBignumConversionPowD(
			    Tcl_WideUInt bw, int b2, int b5,
			    int sd, int k, int len,
			    int ilim, int ilim1, int *decpt,
			    char **endPtr);
static int		ShouldBankerRoundUp(mp_int *, mp_int *, int);
static int		ShouldBankerRoundUpToNext(mp_int *, mp_int *,
			    mp_int *, int);
static char *		ShorteningBignumConversion(Double *dPtr,
			    Tcl_WideUInt bw, int b2,
			    int m2plus, int m2minus,
			    int s2, int s5, int k, int len,
			    int ilim, int ilim1, int *decpt,
			    char **endPtr);
static char *		StrictBignumConversion(
			    Tcl_WideUInt bw, int b2,
			    int s2, int s5, int k, int len,
			    int ilim, int ilim1, int *decpt,
			    char **endPtr);
static double		BignumToBiasedFrExp(const mp_int *big, int *machexp);
static double		Pow10TimesFrExp(int exponent, double fraction,
			    int *machexp);
static double		SafeLdExp(double fraction, int exponent);
#ifdef IEEE_FLOATING_POINT
static Tcl_WideUInt	Nokia770Twiddle(Tcl_WideUInt w);
#endif

/*
 *----------------------------------------------------------------------
 *
 * TclParseNumber --
 *
 *	Scans bytes, interpreted as characters in Tcl's internal encoding, and
 *	parses the longest prefix that is the string representation of a
 *	number in a format recognized by Tcl.
 *
 *	The arguments bytes, numBytes, and objPtr are the inputs which
 *	determine the string to be parsed. If bytes is non-NULL, it points to
 *	the first byte to be scanned. If bytes is NULL, then objPtr must be
 *	non-NULL, and the string representation of objPtr will be scanned
 *	(generated first, if necessary). The numBytes argument determines the
 *	number of bytes to be scanned. If numBytes is negative, the first NUL
 *	byte encountered will terminate the scan. If numBytes is non-negative,
 *	then no more than numBytes bytes will be scanned.
 *
 *	The argument flags is an input that controls the numeric formats
 *	recognized by the parser. The flag bits are:
 *
 *	- TCL_PARSE_INTEGER_ONLY:	accept only integer values; reject
 *		strings that denote floating point values (or accept only the
 *		leading portion of them that are integer values).
 *	- TCL_PARSE_SCAN_PREFIXES:	ignore the prefixes 0b and 0o that are
 *		not part of the [scan] command's vocabulary. Use only in
 *		combination with TCL_PARSE_INTEGER_ONLY.
 *	- TCL_PARSE_BINARY_ONLY:	parse only in the binary format, whether
 *		or not a prefix is present that would lead to binary parsing.
 *		Use only in combination with TCL_PARSE_INTEGER_ONLY.
 *	- TCL_PARSE_OCTAL_ONLY:		parse only in the octal format, whether
 *		or not a prefix is present that would lead to octal parsing.
 *		Use only in combination with TCL_PARSE_INTEGER_ONLY.
 *	- TCL_PARSE_HEXADECIMAL_ONLY:	parse only in the hexadecimal format,
 *		whether or not a prefix is present that would lead to
 *		hexadecimal parsing. Use only in combination with
 *		TCL_PARSE_INTEGER_ONLY.
 *	- TCL_PARSE_DECIMAL_ONLY:	parse only in the decimal format, no
 *		matter whether a 0 prefix would normally force a different
 *		base.
 *	- TCL_PARSE_NO_WHITESPACE:	reject any leading/trailing whitespace
 *
 *	The arguments interp and expected are inputs that control error
 *	message generation. If interp is NULL, no error message will be
 *	generated. If interp is non-NULL, then expected must also be non-NULL.
 *	When TCL_ERROR is returned, an error message will be left in the
 *	result of interp, and the expected argument will appear in the error
 *	message as the thing TclParseNumber expected, but failed to find in
 *	the string.
 *
 *	The arguments objPtr and endPtrPtr as well as the return code are the
 *	outputs.
 *
 *	When the parser cannot find any prefix of the string that matches a
 *	format it is looking for, TCL_ERROR is returned and an error message
 *	may be generated and returned as described above. The contents of
 *	objPtr will not be changed. If endPtrPtr is non-NULL, a pointer to the
 *	character in the string that terminated the scan will be written to
 *	*endPtrPtr.
 *
 *	When the parser determines that the entire string matches a format it
 *	is looking for, TCL_OK is returned, and if objPtr is non-NULL, then
 *	the internal rep and Tcl_ObjType of objPtr are set to the "canonical"
 *	numeric value that matches the scanned string. If endPtrPtr is not
 *	NULL, a pointer to the end of the string will be written to *endPtrPtr
 *	(that is, either bytes+numBytes or a pointer to a terminating NUL
 *	byte).
 *
 *	When the parser determines that a partial string matches a format it
 *	is looking for, the value of endPtrPtr determines what happens:
 *
 *	- If endPtrPtr is NULL, then TCL_ERROR is returned, with error message
 *		generation as above.
 *
 *	- If endPtrPtr is non-NULL, then TCL_OK is returned and objPtr
 *		internals are set as above. Also, a pointer to the first
 *		character following the parsed numeric string is written to
 *		*endPtrPtr.
 *
 *	In some cases where the string being scanned is the string rep of
 *	objPtr, this routine can leave objPtr in an inconsistent state where
 *	its string rep and its internal rep do not agree. In these cases the
 *	internal rep will be in agreement with only some substring of the
 *	string rep. This might happen if the caller passes in a non-NULL bytes
 *	value that points somewhere into the string rep. It might happen if
 *	the caller passes in a numBytes value that limits the scan to only a
 *	prefix of the string rep. Or it might happen if a non-NULL value of
 *	endPtrPtr permits a TCL_OK return from only a partial string match. It
 *	is the responsibility of the caller to detect and correct such
 *	inconsistencies when they can and do arise.
 *
 * Results:
 *	Returns a standard Tcl result.
 *
 * Side effects:
 *	The string representaton of objPtr may be generated.
 *
 *	The internal representation and Tcl_ObjType of objPtr may be changed.
 *	This may involve allocation and/or freeing of memory.
 *
 *----------------------------------------------------------------------
 */

int
TclParseNumber(
    Tcl_Interp *interp,		/* Used for error reporting. May be NULL. */
    Tcl_Obj *objPtr,		/* Object to receive the internal rep. */
    const char *expected,	/* Description of the type of number the
				 * caller expects to be able to parse
				 * ("integer", "boolean value", etc.). */
    const char *bytes,		/* Pointer to the start of the string to
				 * scan. */
    int numBytes,		/* Maximum number of bytes to scan, see
				 * above. */
    const char **endPtrPtr,	/* Place to store pointer to the character
				 * that terminated the scan. */
    int flags)			/* Flags governing the parse. */
{
    enum State {
	INITIAL, SIGNUM, ZERO, ZERO_X,
	ZERO_O, ZERO_B, ZERO_D, BINARY,
	HEXADECIMAL, OCTAL, BAD_OCTAL, DECIMAL,
	LEADING_RADIX_POINT, FRACTION,
	EXPONENT_START, EXPONENT_SIGNUM, EXPONENT,
	sI, sIN, sINF, sINFI, sINFIN, sINFINI, sINFINIT, sINFINITY
#ifdef IEEE_FLOATING_POINT
	, sN, sNA, sNAN, sNANPAREN, sNANHEX, sNANFINISH
#endif
    } state = INITIAL;
    enum State acceptState = INITIAL;

    int signum = 0;		/* Sign of the number being parsed. */
    Tcl_WideUInt significandWide = 0;
				/* Significand of the number being parsed (if
				 * no overflow). */
    mp_int significandBig;	/* Significand of the number being parsed (if
				 * it overflows significandWide). */
    int significandOverflow = 0;/* Flag==1 iff significandBig is used. */
    Tcl_WideUInt octalSignificandWide = 0;
				/* Significand of an octal number; needed
				 * because we don't know whether a number with
				 * a leading zero is octal or decimal until
				 * we've scanned forward to a '.' or 'e'. */
    mp_int octalSignificandBig;	/* Significand of octal number once
				 * octalSignificandWide overflows. */
    int octalSignificandOverflow = 0;
				/* Flag==1 if octalSignificandBig is used. */
    int numSigDigs = 0;		/* Number of significant digits in the decimal
				 * significand. */
    int numTrailZeros = 0;	/* Number of trailing zeroes at the current
				 * point in the parse. */
    int numDigitsAfterDp = 0;	/* Number of digits scanned after the decimal
				 * point. */
    int exponentSignum = 0;	/* Signum of the exponent of a floating point
				 * number. */
    long exponent = 0;		/* Exponent of a floating point number. */
    const char *p;		/* Pointer to next character to scan. */
    size_t len;			/* Number of characters remaining after p. */
    const char *acceptPoint;	/* Pointer to position after last character in
				 * an acceptable number. */
    size_t acceptLen;		/* Number of characters following that
				 * point. */
    int status = TCL_OK;	/* Status to return to caller. */
    char d = 0;			/* Last hexadecimal digit scanned; initialized
				 * to avoid a compiler warning. */
    int shift = 0;		/* Amount to shift when accumulating binary */
    int explicitOctal = 0;
<<<<<<< HEAD
    mp_err err = MP_OKAY;

=======
    int under = 0;              /* Flag trailing '_' as error if true once
				 * number is accepted. */
    
>>>>>>> 6d2fb7b8
#define ALL_BITS	((Tcl_WideUInt)-1)
#define MOST_BITS	(ALL_BITS >> 1)

    /*
     * Initialize bytes to start of the object's string rep if the caller
     * didn't pass anything else.
     */

    if (bytes == NULL) {
	if (interp == NULL && endPtrPtr == NULL) {
	    if (TclHasIntRep(objPtr, &tclDictType)) {
		/* A dict can never be a (single) number */
		return TCL_ERROR;
	    }
	    if (TclHasIntRep(objPtr, &tclListType)) {
		int length;
		/* A list can only be a (single) number if its length == 1 */
		TclListObjLength(NULL, objPtr, &length);
		if (length != 1) {
		    return TCL_ERROR;
		}
	    }
	}
	bytes = TclGetString(objPtr);
    }

    p = bytes;
    len = numBytes;
    acceptPoint = p;
    acceptLen = len;
    while (1) {
	char c = len ? *p : '\0';
	switch (state) {

	case INITIAL:
	    /*
	     * Initial state. Acceptable characters are +, -, digits, period,
	     * I, N, and whitespace.
	     */

	    if (TclIsSpaceProcM(c)) {
		if (flags & TCL_PARSE_NO_WHITESPACE) {
		    goto endgame;
		}
		break;
	    } else if (c == '+') {
		state = SIGNUM;
		break;
	    } else if (c == '-') {
		signum = 1;
		state = SIGNUM;
		break;
	    }
	    /* FALLTHROUGH */

	case SIGNUM:
	    /*
	     * Scanned a leading + or -. Acceptable characters are digits,
	     * period, I, and N.
	     */

	    if (c == '0') {
		if (flags & TCL_PARSE_DECIMAL_ONLY) {
		    state = DECIMAL;
		} else {
		    state = ZERO;
		}
		break;
	    } else if (flags & TCL_PARSE_HEXADECIMAL_ONLY) {
		goto zerox;
	    } else if (flags & TCL_PARSE_BINARY_ONLY) {
		goto zerob;
	    } else if (flags & TCL_PARSE_OCTAL_ONLY) {
		goto zeroo;
	    } else if (isdigit(UCHAR(c))) {
		significandWide = c - '0';
		numSigDigs = 1;
		state = DECIMAL;
		break;
	    } else if (flags & TCL_PARSE_INTEGER_ONLY) {
		goto endgame;
	    } else if (c == '.') {
		state = LEADING_RADIX_POINT;
		break;
	    } else if (c == 'I' || c == 'i') {
		state = sI;
		break;
#ifdef IEEE_FLOATING_POINT
	    } else if (c == 'N' || c == 'n') {
		state = sN;
		break;
#endif
	    }
	    goto endgame;

	case ZERO:
	    /*
	     * Scanned a leading zero (perhaps with a + or -). Acceptable
	     * inputs are digits, period, X, b, and E. If 8 or 9 is
	     * encountered, the number can't be octal. This state and the
	     * OCTAL state differ only in whether they recognize 'X' and 'b'.
	     */

	    acceptState = state;
	    acceptPoint = p;
	    acceptLen = len;
	    if (c == 'x' || c == 'X') {
		if (flags & (TCL_PARSE_OCTAL_ONLY|TCL_PARSE_BINARY_ONLY) || under) {
		    goto endgame;
		}
		state = ZERO_X;
		break;
	    }
	    if (flags & TCL_PARSE_HEXADECIMAL_ONLY) {
		goto zerox;
	    }
	    if (flags & TCL_PARSE_SCAN_PREFIXES) {
		goto zeroo;
	    }
	    if (c == 'b' || c == 'B') {
		if ((flags & TCL_PARSE_OCTAL_ONLY) || under) {
		    goto endgame;
		}
		state = ZERO_B;
		break;
	    }
	    if (flags & TCL_PARSE_BINARY_ONLY) {
		goto zerob;
	    }
	    if (c == 'o' || c == 'O') {
		if (under) {
		    goto endgame;
		}
		explicitOctal = 1;
		state = ZERO_O;
		break;
	    }
	    if (c == 'd' || c == 'D') {
		if (under) {
		    goto endgame;
		}
		state = ZERO_D;
		break;
	    }
#ifdef TCL_NO_DEPRECATED
	    goto decimal;
#endif
	    /* FALLTHROUGH */

	case OCTAL:
	    /*
	     * Scanned an optional + or -, followed by a string of octal
	     * digits. Acceptable inputs are more digits, period, or E. If 8
	     * or 9 is encountered, commit to floating point.
	     */

	    acceptState = state;
	    acceptPoint = p;
	    acceptLen = len;
	    /* FALLTHROUGH */
	case ZERO_O:
	zeroo:
	    if (c == '0') {
		numTrailZeros++;
		under = 0;
		state = OCTAL;
		break;
	    } else if (c >= '1' && c <= '7') {
		under = 0;
		if (objPtr != NULL) {
		    shift = 3 * (numTrailZeros + 1);
		    significandOverflow = AccumulateDecimalDigit(
			    (unsigned)(c-'0'), numTrailZeros,
			    &significandWide, &significandBig,
			    significandOverflow);

		    if (!octalSignificandOverflow) {
			/*
			 * Shifting by more bits than are in the value being
			 * shifted is at least de facto nonportable. Check for
			 * too large shifts first.
			 */

			if ((octalSignificandWide != 0)
				&& (((size_t)shift >=
					CHAR_BIT*sizeof(Tcl_WideUInt))
				|| (octalSignificandWide >
					((Tcl_WideUInt)-1 >> shift)))) {
			    octalSignificandOverflow = 1;
			    err = mp_init_u64(&octalSignificandBig,
				    octalSignificandWide);
			}
		    }
		    if (!octalSignificandOverflow) {
			octalSignificandWide =
				(octalSignificandWide << shift) + (c - '0');
		    } else {
			if (err == MP_OKAY) {
			    err = mp_mul_2d(&octalSignificandBig, shift,
				    &octalSignificandBig);
			}
			if (err == MP_OKAY) {
			    err = mp_add_d(&octalSignificandBig, (mp_digit)(c - '0'),
				    &octalSignificandBig);
			}
		    }
		    if (err != MP_OKAY) {
			return TCL_ERROR;
		    }
		}
		if (numSigDigs != 0) {
		    numSigDigs += numTrailZeros+1;
		} else {
		    numSigDigs = 1;
		}
		numTrailZeros = 0;
		state = OCTAL;
		break;
            } else if (c == '_' && !(flags & TCL_PARSE_NO_UNDERSCORE)) {
                /* Ignore numeric "white space" */
                under = 1;
                break;
	    }
	    /* FALLTHROUGH */

	case BAD_OCTAL:
	    if (explicitOctal) {
		/*
		 * No forgiveness for bad digits in explicitly octal numbers.
		 */

		goto endgame;
	    }
	    if (flags & TCL_PARSE_INTEGER_ONLY) {
		/*
		 * No seeking floating point when parsing only integer.
		 */

		goto endgame;
	    }
#ifndef TCL_NO_DEPRECATED

	    /*
	     * Scanned a number with a leading zero that contains an 8, 9,
	     * radix point or E. This is an invalid octal number, but might
	     * still be floating point.
	     */

	    if (c == '0') {
		numTrailZeros++;
		under = 0;
		state = BAD_OCTAL;
		break;
	    } else if (isdigit(UCHAR(c))) {
		if (objPtr != NULL) {
		    significandOverflow = AccumulateDecimalDigit(
			    (unsigned)(c-'0'), numTrailZeros,
			    &significandWide, &significandBig,
			    significandOverflow);
		}
		if (numSigDigs != 0) {
		    numSigDigs += (numTrailZeros + 1);
		} else {
		    numSigDigs = 1;
		}
		numTrailZeros = 0;
		under = 0;
		state = BAD_OCTAL;
		break;
	    } else if (c == '.') {
		under = 0;
		state = FRACTION;
		break;
	    } else if (c == 'E' || c == 'e') {
		under = 0;
		state = EXPONENT_START;
		break;
	    }
#endif
	    goto endgame;

	    /*
	     * Scanned 0x. If state is HEXADECIMAL, scanned at least one
	     * character following the 0x. The only acceptable inputs are
	     * hexadecimal digits.
	     */

	case HEXADECIMAL:
	    acceptState = state;
	    acceptPoint = p;
	    acceptLen = len;
	    /* FALLTHROUGH */

	case ZERO_X:
	zerox:
	    if (c == '0') {
		numTrailZeros++;
		under = 0;
		state = HEXADECIMAL;
		break;
	    } else if (isdigit(UCHAR(c))) {
		under = 0;
		d = (c-'0');
	    } else if (c >= 'A' && c <= 'F') {
		under = 0;
		d = (c-'A'+10);
	    } else if (c >= 'a' && c <= 'f') {
		under = 0;
		d = (c-'a'+10);
            } else if (c == '_' && !(flags & TCL_PARSE_NO_UNDERSCORE)) {
                /* Ignore numeric "white space" */
                under = 1;
                break;
	    } else {
		goto endgame;
	    }
	    if (objPtr != NULL) {
		shift = 4 * (numTrailZeros + 1);
		if (!significandOverflow) {
		    /*
		     * Shifting by more bits than are in the value being
		     * shifted is at least de facto nonportable. Check for too
		     * large shifts first.
		     */

		    if (significandWide != 0 &&
			    ((size_t)shift >= CHAR_BIT*sizeof(Tcl_WideUInt) ||
			    significandWide > ((Tcl_WideUInt)-1 >> shift))) {
			significandOverflow = 1;
			err = mp_init_u64(&significandBig,
				significandWide);
		    }
		}
		if (!significandOverflow) {
		    significandWide = (significandWide << shift) + d;
		} else if (err == MP_OKAY) {
		    err = mp_mul_2d(&significandBig, shift, &significandBig);
		    if (err == MP_OKAY) {
			err = mp_add_d(&significandBig, (mp_digit) d, &significandBig);
		    }
		}
	    }
	    if (err != MP_OKAY) {
		return TCL_ERROR;
	    }
	    numTrailZeros = 0;
	    state = HEXADECIMAL;
	    break;

	case BINARY:
	    acceptState = state;
	    acceptPoint = p;
	    acceptLen = len;
		/* FALLTHRU */
	case ZERO_B:
	zerob:
	    if (c == '0') {
		numTrailZeros++;
		under = 0;
		state = BINARY;
		break;
            } else if (c == '_' && !(flags & TCL_PARSE_NO_UNDERSCORE)) {
                /* Ignore numeric "white space" */
                under = 1;
                break;
	    } else if (c != '1') {
		goto endgame;
	    }
	    if (objPtr != NULL) {
		shift = numTrailZeros + 1;
		if (!significandOverflow) {
		    /*
		     * Shifting by more bits than are in the value being
		     * shifted is at least de facto nonportable. Check for too
		     * large shifts first.
		     */

		    if (significandWide != 0 &&
			    ((size_t)shift >= CHAR_BIT*sizeof(Tcl_WideUInt) ||
			    significandWide > ((Tcl_WideUInt)-1 >> shift))) {
			significandOverflow = 1;
			err = mp_init_u64(&significandBig,
				significandWide);
		    }
		}
		if (!significandOverflow) {
		    significandWide = (significandWide << shift) + 1;
		} else if (err == MP_OKAY) {
		    err = mp_mul_2d(&significandBig, shift, &significandBig);
		    if (err == MP_OKAY) {
			err = mp_add_d(&significandBig, (mp_digit) 1, &significandBig);
		    }
		}
	    }
	    if (err != MP_OKAY) {
		return TCL_ERROR;
	    }
	    numTrailZeros = 0;
	    state = BINARY;
	    break;

	case ZERO_D:
	    if (c == '0') {
		under = 0;
		numTrailZeros++;
	    } else if ( ! isdigit(UCHAR(c))) {
                if (c == '_' && !(flags & TCL_PARSE_NO_UNDERSCORE)) {
                    /* Ignore numeric "white space" */
                    under = 1;
                    break;
                }
		goto endgame;
	    }
	    under = 0;
	    state = DECIMAL;
	    flags |= TCL_PARSE_INTEGER_ONLY;
	    /* FALLTHROUGH */

	case DECIMAL:
	    /*
	     * Scanned an optional + or - followed by a string of decimal
	     * digits.
	     */

#ifdef TCL_NO_DEPRECATED
	decimal:
#endif
	    acceptState = state;
	    acceptPoint = p;
	    acceptLen = len;
	    if (c == '0') {
		numTrailZeros++;
		under = 0;
		state = DECIMAL;
		break;
	    } else if (isdigit(UCHAR(c))) {
		if (objPtr != NULL) {
		    significandOverflow = AccumulateDecimalDigit(
			    (unsigned)(c - '0'), numTrailZeros,
			    &significandWide, &significandBig,
			    significandOverflow);
		}
		numSigDigs += numTrailZeros+1;
		numTrailZeros = 0;
		under = 0;
		state = DECIMAL;
		break;
            } else if (c == '_' && !(flags & TCL_PARSE_NO_UNDERSCORE)) {
                /* Ignore numeric "white space" */
                under = 1;
                break;
	    } else if (flags & TCL_PARSE_INTEGER_ONLY) {
		goto endgame;
	    } else if (c == '.') {
		under = 0;
		state = FRACTION;
		break;
	    } else if (c == 'E' || c == 'e') {
		under = 0;
		state = EXPONENT_START;
		break;
	    }
	    goto endgame;

	    /*
	     * Found a decimal point. If no digits have yet been scanned, E is
	     * not allowed; otherwise, it introduces the exponent. If at least
	     * one digit has been found, we have a possible complete number.
	     */

	case FRACTION:
	    acceptState = state;
	    acceptPoint = p;
	    acceptLen = len;
	    if (c == 'E' || c=='e') {
		state = EXPONENT_START;
		break;
	    }
	    /* FALLTHROUGH */

	case LEADING_RADIX_POINT:
	    if (c == '0') {
		numDigitsAfterDp++;
		numTrailZeros++;
		under = 0;
		state = FRACTION;
		break;
	    } else if (isdigit(UCHAR(c))) {
		numDigitsAfterDp++;
		if (objPtr != NULL) {
		    significandOverflow = AccumulateDecimalDigit(
			    (unsigned)(c-'0'), numTrailZeros,
			    &significandWide, &significandBig,
			    significandOverflow);
		}
		if (numSigDigs != 0) {
		    numSigDigs += numTrailZeros+1;
		} else {
		    numSigDigs = 1;
		}
		numTrailZeros = 0;
		under = 0;
		state = FRACTION;
		break;
            } else if (c == '_' && !(flags & TCL_PARSE_NO_UNDERSCORE)) {
                /* Ignore numeric "white space" */
                under = 1;
                break;
	    }
	    goto endgame;

	case EXPONENT_START:
	    /*
	     * Scanned the E at the start of an exponent. Make sure a legal
	     * character follows before using the C library strtol routine,
	     * which allows whitespace.
	     */

	    if (c == '+') {
		under = 0;
		state = EXPONENT_SIGNUM;
		break;
	    } else if (c == '-') {
		exponentSignum = 1;
		under = 0;
		state = EXPONENT_SIGNUM;
		break;
	    }
	    /* FALLTHROUGH */

	case EXPONENT_SIGNUM:
	    /*
	     * Found the E at the start of the exponent, followed by a sign
	     * character.
	     */

	    if (isdigit(UCHAR(c))) {
		exponent = c - '0';
		under = 0;
		state = EXPONENT;
		break;
            } else if (c == '_' && !(flags & TCL_PARSE_NO_UNDERSCORE)) {
                /* Ignore numeric "white space" */
                under = 1;
                break;
	    }
	    goto endgame;

	case EXPONENT:
	    /*
	     * Found an exponent with at least one digit. Accumulate it,
	     * making sure to hard-pin it to LONG_MAX on overflow.
	     */

	    acceptState = state;
	    acceptPoint = p;
	    acceptLen = len;
	    if (isdigit(UCHAR(c))) {
		if (exponent < (LONG_MAX - 9) / 10) {
		    exponent = 10 * exponent + (c - '0');
		} else {
		    exponent = LONG_MAX;
		}
		under = 0;
		state = EXPONENT;
		break;
            } else if (c == '_' && !(flags & TCL_PARSE_NO_UNDERSCORE)) {
                /* Ignore numeric "white space" */
                under = 1;
                break;
	    }
	    goto endgame;

	    /*
	     * Parse out INFINITY by simply spelling it out. INF is accepted
	     * as an abbreviation; other prefices are not.
	     */

	case sI:
	    if (c == 'n' || c == 'N') {
		under = 0;
		state = sIN;
		break;
	    }
	    goto endgame;
	case sIN:
	    if (c == 'f' || c == 'F') {
		under = 0;
		state = sINF;
		break;
	    }
	    goto endgame;
	case sINF:
	    acceptState = state;
	    acceptPoint = p;
	    acceptLen = len;
            under = 0;
	    if (c == 'i' || c == 'I') {
		state = sINFI;
		break;
	    }
	    goto endgame;
	case sINFI:
	    if (c == 'n' || c == 'N') {
		under = 0;
		state = sINFIN;
		break;
	    }
	    goto endgame;
	case sINFIN:
	    if (c == 'i' || c == 'I') {
		under = 0;
		state = sINFINI;
		break;
	    }
	    goto endgame;
	case sINFINI:
	    if (c == 't' || c == 'T') {
		under = 0;
		state = sINFINIT;
		break;
	    }
	    goto endgame;
	case sINFINIT:
	    if (c == 'y' || c == 'Y') {
		under = 0;
		state = sINFINITY;
		break;
	    }
	    goto endgame;

	    /*
	     * Parse NaN's.
	     */
#ifdef IEEE_FLOATING_POINT
	case sN:
	    if (c == 'a' || c == 'A') {
		under = 0;
		state = sNA;
		break;
	    }
	    goto endgame;
	case sNA:
	    if (c == 'n' || c == 'N') {
		under = 0;
		state = sNAN;
		break;
	    }
	    goto endgame;
	case sNAN:
	    acceptState = state;
	    acceptPoint = p;
	    acceptLen = len;
	    if (c == '(') {
		under = 0;
		state = sNANPAREN;
		break;
	    }
	    goto endgame;

	    /*
	     * Parse NaN(hexdigits)
	     */
	case sNANHEX:
	    if (c == ')') {
		under = 0;
		state = sNANFINISH;
		break;
	    }
	    /* FALLTHROUGH */
	case sNANPAREN:
<<<<<<< HEAD
	    if (TclIsSpaceProcM(c)) {
=======
	    if (TclIsSpaceProc(c)) {
		under = 0;
>>>>>>> 6d2fb7b8
		break;
	    }
	    if (numSigDigs < 13) {
		if (c >= '0' && c <= '9') {
		    d = c - '0';
		} else if (c >= 'a' && c <= 'f') {
		    d = 10 + c - 'a';
		} else if (c >= 'A' && c <= 'F') {
		    d = 10 + c - 'A';
		} else {
		    goto endgame;
		}
		numSigDigs++;
		significandWide = (significandWide << 4) + d;
		under = 0;
		state = sNANHEX;
		break;
	    }
	    goto endgame;
	case sNANFINISH:
#endif

	case sINFINITY:
	    acceptState = state;
	    acceptPoint = p;
	    acceptLen = len;
	    goto endgame;

	}
	p++;
	len--;
    }

  endgame:
    if (acceptState == INITIAL) {
	/*
	 * No numeric string at all found.
	 */

	status = TCL_ERROR;
	if (endPtrPtr != NULL) {
	    *endPtrPtr = p;
	}
    } else {
	/*
	 * Back up to the last accepting state in the lexer.  
	 * If the last char seen is the numeric whitespace character '_',
	 * backup to that.
	 */

	p = under ? acceptPoint-1 : acceptPoint;
	len = under ? acceptLen-1 : acceptLen;

	if (!(flags & TCL_PARSE_NO_WHITESPACE)) {
	    /*
	     * Accept trailing whitespace.
	     */

	    while (len != 0 && TclIsSpaceProcM(*p)) {
		p++;
		len--;
	    }
	}
	if (endPtrPtr == NULL) {
	    if ((len != 0) && ((numBytes > 0) || (*p != '\0'))) {
		status = TCL_ERROR;
	    }
	} else {
	    *endPtrPtr = p;
	}
    }

    /*
     * Generate and store the appropriate internal rep.
     */

    if (status == TCL_OK && objPtr != NULL) {
	TclFreeIntRep(objPtr);
	switch (acceptState) {
	case SIGNUM:
	case BAD_OCTAL:
	case ZERO_X:
	case ZERO_O:
	case ZERO_B:
	case ZERO_D:
	case LEADING_RADIX_POINT:
	case EXPONENT_START:
	case EXPONENT_SIGNUM:
	case sI:
	case sIN:
	case sINFI:
	case sINFIN:
	case sINFINI:
	case sINFINIT:
#ifdef IEEE_FLOATING_POINT
	case sN:
	case sNA:
	case sNANPAREN:
	case sNANHEX:
#endif
	    Tcl_Panic("TclParseNumber: bad acceptState %d parsing '%s'",
		    acceptState, bytes);
	case BINARY:
	    shift = numTrailZeros;
	    if (!significandOverflow && significandWide != 0 &&
		    ((size_t)shift >= CHAR_BIT*sizeof(Tcl_WideUInt) ||
		    significandWide > (MOST_BITS + signum) >> shift)) {
		significandOverflow = 1;
		err = mp_init_u64(&significandBig, significandWide);
	    }
	    if (shift) {
		if (!significandOverflow) {
		    significandWide <<= shift;
		} else if (err == MP_OKAY) {
		    err = mp_mul_2d(&significandBig, shift, &significandBig);
		}
	    }
	    if (err != MP_OKAY) {
		return TCL_ERROR;
	    }
	    goto returnInteger;

	case HEXADECIMAL:
	    /*
	     * Returning a hex integer. Final scaling step.
	     */

	    shift = 4 * numTrailZeros;
	    if (!significandOverflow && significandWide !=0 &&
		    ((size_t)shift >= CHAR_BIT*sizeof(Tcl_WideUInt) ||
		    significandWide > (MOST_BITS + signum) >> shift)) {
		significandOverflow = 1;
		err = mp_init_u64(&significandBig, significandWide);
	    }
	    if (shift) {
		if (!significandOverflow) {
		    significandWide <<= shift;
		} else if (err == MP_OKAY) {
		    err = mp_mul_2d(&significandBig, shift, &significandBig);
		}
	    }
	    if (err != MP_OKAY) {
		return TCL_ERROR;
	    }
	    goto returnInteger;

	case OCTAL:
	    /*
	     * Returning an octal integer. Final scaling step.
	     */

	    shift = 3 * numTrailZeros;
	    if (!octalSignificandOverflow && octalSignificandWide != 0 &&
		    ((size_t)shift >= CHAR_BIT*sizeof(Tcl_WideUInt) ||
		    octalSignificandWide > (MOST_BITS + signum) >> shift)) {
		octalSignificandOverflow = 1;
		err = mp_init_u64(&octalSignificandBig,
			octalSignificandWide);
	    }
	    if (shift) {
		if (!octalSignificandOverflow) {
		    octalSignificandWide <<= shift;
		} else if (err == MP_OKAY) {
		    err = mp_mul_2d(&octalSignificandBig, shift,
			    &octalSignificandBig);
		}
	    }
	    if (!octalSignificandOverflow) {
		if ((err == MP_OKAY) && (octalSignificandWide > (MOST_BITS + signum))) {
		    err = mp_init_u64(&octalSignificandBig,
			    octalSignificandWide);
		    octalSignificandOverflow = 1;
		} else {
		    objPtr->typePtr = &tclIntType;
		    if (signum) {
			objPtr->internalRep.wideValue =
				- (Tcl_WideInt) octalSignificandWide;
		    } else {
			objPtr->internalRep.wideValue =
				(Tcl_WideInt) octalSignificandWide;
		    }
		}
	    }
	    if ((err == MP_OKAY) && octalSignificandOverflow) {
		if (signum) {
		    err = mp_neg(&octalSignificandBig, &octalSignificandBig);
		}
		TclSetBignumIntRep(objPtr, &octalSignificandBig);
	    }
	    if (err != MP_OKAY) {
		return TCL_ERROR;
	    }
	    break;

	case ZERO:
	case DECIMAL:
	    significandOverflow = AccumulateDecimalDigit(0, numTrailZeros-1,
		    &significandWide, &significandBig, significandOverflow);
	    if ((err == MP_OKAY) && !significandOverflow && (significandWide > MOST_BITS+signum)) {
		significandOverflow = 1;
		err = mp_init_u64(&significandBig, significandWide);
	    }
	returnInteger:
	    if (!significandOverflow) {
		if ((err == MP_OKAY) && (significandWide > MOST_BITS+signum)) {
		    err = mp_init_u64(&significandBig,
			    significandWide);
		    significandOverflow = 1;
		} else {
		    objPtr->typePtr = &tclIntType;
		    if (signum) {
			objPtr->internalRep.wideValue =
				- (Tcl_WideInt) significandWide;
		    } else {
			objPtr->internalRep.wideValue =
				(Tcl_WideInt) significandWide;
		    }
		}
	    }
	    if ((err == MP_OKAY) && significandOverflow) {
		if (signum) {
		    err = mp_neg(&significandBig, &significandBig);
		}
		TclSetBignumIntRep(objPtr, &significandBig);
	    }
	    if (err != MP_OKAY) {
		return TCL_ERROR;
	    }
	    break;

	case FRACTION:
	case EXPONENT:

	    /*
	     * Here, we're parsing a floating-point number. 'significandWide'
	     * or 'significandBig' contains the exact significand, according
	     * to whether 'significandOverflow' is set. The desired floating
	     * point value is significand * 10**k, where
	     * k = numTrailZeros+exponent-numDigitsAfterDp.
	     */

	    objPtr->typePtr = &tclDoubleType;
	    if (exponentSignum) {
		/*
		 * At this point exponent>=0, so the following calculation
		 * cannot underflow.
		 */
		exponent = -exponent;
	    }

	    /*
	     * Adjust the exponent for the number of trailing zeros that
	     * have not been accumulated, and the number of digits after
	     * the decimal point. Pin any overflow to LONG_MAX/LONG_MIN
	     * respectively.
	     */

	    if (exponent >= 0) {
		if (exponent - numDigitsAfterDp > LONG_MAX - numTrailZeros) {
		    exponent = LONG_MAX;
		} else {
		    exponent = exponent - numDigitsAfterDp + numTrailZeros;
		}
	    } else {
		if (exponent + numTrailZeros < LONG_MIN + numDigitsAfterDp) {
		    exponent = LONG_MIN;
		} else {
		    exponent = exponent + numTrailZeros - numDigitsAfterDp;
		}
	    }

	    /*
	     * The desired number is now significandWide * 10**exponent
	     * or significandBig * 10**exponent, depending on whether
	     * the significand has overflowed a wide int.
	     */
	    if (!significandOverflow) {
		objPtr->internalRep.doubleValue = MakeLowPrecisionDouble(
			signum, significandWide, numSigDigs, exponent);
	    } else {
		objPtr->internalRep.doubleValue = MakeHighPrecisionDouble(
			signum, &significandBig, numSigDigs, exponent);
	    }
	    break;

	case sINF:
	case sINFINITY:
	    if (signum) {
		objPtr->internalRep.doubleValue = -HUGE_VAL;
	    } else {
		objPtr->internalRep.doubleValue = HUGE_VAL;
	    }
	    objPtr->typePtr = &tclDoubleType;
	    break;

#ifdef IEEE_FLOATING_POINT
	case sNAN:
	case sNANFINISH:
	    objPtr->internalRep.doubleValue = MakeNaN(signum, significandWide);
	    objPtr->typePtr = &tclDoubleType;
	    break;
#endif
	case INITIAL:
	    /* This case only to silence compiler warning. */
	    Tcl_Panic("TclParseNumber: state INITIAL can't happen here");
	}
    }

    /*
     * Format an error message when an invalid number is encountered.
     */

    if (status != TCL_OK) {
	if (interp != NULL) {
	    Tcl_Obj *msg = Tcl_ObjPrintf("expected %s but got \"",
		    expected);

	    Tcl_AppendLimitedToObj(msg, bytes, numBytes, 50, "");
	    Tcl_AppendToObj(msg, "\"", -1);
	    if (state == BAD_OCTAL) {
		Tcl_AppendToObj(msg, " (looks like invalid octal number)", -1);
	    }
	    Tcl_SetObjResult(interp, msg);
	    Tcl_SetErrorCode(interp, "TCL", "VALUE", "NUMBER", NULL);
	}
    }

    /*
     * Free memory.
     */

    if (octalSignificandOverflow) {
	mp_clear(&octalSignificandBig);
    }
    if (significandOverflow) {
	mp_clear(&significandBig);
    }
    return status;
}

/*
 *----------------------------------------------------------------------
 *
 * AccumulateDecimalDigit --
 *
 *	Consume a decimal digit in a number being scanned.
 *
 * Results:
 *	Returns 1 if the number has overflowed to a bignum, 0 if it still fits
 *	in a wide integer.
 *
 * Side effects:
 *	Updates either the wide or bignum representation.
 *
 *----------------------------------------------------------------------
 */

static int
AccumulateDecimalDigit(
    unsigned digit,		/* Digit being scanned. */
    int numZeros,		/* Count of zero digits preceding the digit
				 * being scanned. */
    Tcl_WideUInt *wideRepPtr,	/* Representation of the partial number as a
				 * wide integer. */
    mp_int *bignumRepPtr,	/* Representation of the partial number as a
				 * bignum. */
    int bignumFlag)		/* Flag == 1 if the number overflowed previous
				 * to this digit. */
{
    int i, n;
    Tcl_WideUInt w;

    /*
     * Try wide multiplication first.
     */

    if (!bignumFlag) {
	w = *wideRepPtr;
	if (w == 0) {
	    /*
	     * There's no need to multiply if the multiplicand is zero.
	     */

	    *wideRepPtr = digit;
	    return 0;
	} else if (numZeros >= maxpow10_wide
		|| w > ((Tcl_WideUInt)-1-digit)/pow10_wide[numZeros+1]) {
	    /*
	     * Wide multiplication will overflow.  Expand the number to a
	     * bignum and fall through into the bignum case.
	     */

	    if (mp_init_u64(bignumRepPtr, w) != MP_OKAY) {
		return 0;
	    }
	} else {
	    /*
	     * Wide multiplication.
	     */

	    *wideRepPtr = w * pow10_wide[numZeros+1] + digit;
	    return 0;
	}
    }

    /*
     * Bignum multiplication.
     */

    if (numZeros < log10_DIGIT_MAX) {
	/*
	 * Up to about 8 zeros - single digit multiplication.
	 */

	if ((mp_mul_d(bignumRepPtr, (mp_digit) pow10_wide[numZeros+1],
		bignumRepPtr) != MP_OKAY)
		|| (mp_add_d(bignumRepPtr, (mp_digit) digit, bignumRepPtr) != MP_OKAY))
	return 0;
    } else {
	mp_err err;
	/*
	 * More than single digit multiplication. Multiply by the appropriate
	 * small powers of 5, and then shift. Large strings of zeroes are
	 * eaten 256 at a time; this is less efficient than it could be, but
	 * seems implausible. We presume that MP_DIGIT_BIT is at least 27. The
	 * first multiplication, by up to 10**7, is done with a one-DIGIT
	 * multiply (this presumes that MP_DIGIT_BIT >= 24).
	 */

	n = numZeros + 1;
	err = mp_mul_d(bignumRepPtr, (mp_digit) pow10_wide[n&0x7], bignumRepPtr);
	for (i = 3; (err == MP_OKAY) && (i <= 7); ++i) {
	    if (n & (1 << i)) {
		err = mp_mul(bignumRepPtr, pow5+i, bignumRepPtr);
	    }
	}
	while ((err == MP_OKAY) && (n >= 256)) {
	    err = mp_mul(bignumRepPtr, pow5+8, bignumRepPtr);
	    n -= 256;
	}
	if ((err != MP_OKAY)
		|| (mp_mul_2d(bignumRepPtr, (int)(numZeros+1)&~0x7, bignumRepPtr) != MP_OKAY)
		|| (mp_add_d(bignumRepPtr, (mp_digit) digit, bignumRepPtr) != MP_OKAY)) {
	    return 0;
	}
    }

    return 1;
}

/*
 *----------------------------------------------------------------------
 *
 * MakeLowPrecisionDouble --
 *
 *	Makes the double precision number, signum*significand*10**exponent.
 *
 * Results:
 *	Returns the constructed number.
 *
 *	Common cases, where there are few enough digits that the number can be
 *	represented with at most roundoff, are handled specially here. If the
 *	number requires more than one rounded operation to compute, the code
 *	promotes the significand to a bignum and calls MakeHighPrecisionDouble
 *	to do it instead.
 *
 *----------------------------------------------------------------------
 */

static double
MakeLowPrecisionDouble(
    int signum,			/* 1 if the number is negative, 0 otherwise */
    Tcl_WideUInt significand,	/* Significand of the number */
    int numSigDigs,		/* Number of digits in the significand */
    long exponent)		/* Power of ten */
{
    double retval;		/* Value of the number. */
    mp_int significandBig;	/* Significand expressed as a bignum. */

    /*
     * With gcc on x86, the floating point rounding mode is double-extended.
     * This causes the result of double-precision calculations to be rounded
     * twice: once to the precision of double-extended and then again to the
     * precision of double. Double-rounding introduces gratuitous errors of 1
     * ulp, so we need to change rounding mode to 53-bits.
     */

    TCL_IEEE_DOUBLE_ROUNDING;

    /*
     * Test for the easy cases.
     */

    if (significand == 0) {
	return copysign(0.0, -signum);
    }
    if (numSigDigs <= QUICK_MAX) {
	if (exponent >= 0) {
	    if (exponent <= mmaxpow) {
		/*
		 * The significand is an exact integer, and so is
		 * 10**exponent. The product will be correct to within 1/2 ulp
		 * without special handling.
		 */

		retval = (double)
			((Tcl_WideInt)significand * pow10vals[exponent]);
		goto returnValue;
	    } else {
		int diff = QUICK_MAX - numSigDigs;

		if (exponent-diff <= mmaxpow) {
		    /*
		     * 10**exponent is not an exact integer, but
		     * 10**(exponent-diff) is exact, and so is
		     * significand*10**diff, so we can still compute the value
		     * with only one roundoff.
		     */

		    volatile double factor = (double)
			    ((Tcl_WideInt)significand * pow10vals[diff]);
		    retval = factor * pow10vals[exponent-diff];
		    goto returnValue;
		}
	    }
	} else {
	    if (exponent >= -mmaxpow) {
		/*
		 * 10**-exponent is an exact integer, and so is the
		 * significand. Compute the result by one division, again with
		 * only one rounding.
		 */

		retval = (double)
			((Tcl_WideInt)significand / pow10vals[-exponent]);
		goto returnValue;
	    }
	}
    }

    /*
     * All the easy cases have failed. Promote ths significand to bignum and
     * call MakeHighPrecisionDouble to do it the hard way.
     */

    if (mp_init_u64(&significandBig, significand) != MP_OKAY) {
	return 0.0;
    }
    retval = MakeHighPrecisionDouble(0, &significandBig, numSigDigs,
	    exponent);
    mp_clear(&significandBig);

    /*
     * Come here to return the computed value.
     */

  returnValue:
    if (signum) {
	retval = -retval;
    }

    /*
     * On gcc on x86, restore the floating point mode word.
     */

    TCL_DEFAULT_DOUBLE_ROUNDING;

    return retval;
}

/*
 *----------------------------------------------------------------------
 *
 * MakeHighPrecisionDouble --
 *
 *	Makes the double precision number, signum*significand*10**exponent.
 *
 * Results:
 *	Returns the constructed number.
 *
 *	MakeHighPrecisionDouble is used when arbitrary-precision arithmetic is
 *	needed to ensure correct rounding. It begins by calculating a
 *	low-precision approximation to the desired number, and then refines
 *	the answer in high precision.
 *
 *----------------------------------------------------------------------
 */

static double
MakeHighPrecisionDouble(
    int signum,			/* 1=negative, 0=nonnegative */
    mp_int *significand,	/* Exact significand of the number */
    int numSigDigs,		/* Number of significant digits */
    long exponent)		/* Power of 10 by which to multiply */
{
    double retval;
    int machexp = 0;		/* Machine exponent of a power of 10. */

    /*
     * With gcc on x86, the floating point rounding mode is double-extended.
     * This causes the result of double-precision calculations to be rounded
     * twice: once to the precision of double-extended and then again to the
     * precision of double. Double-rounding introduces gratuitous errors of 1
     * ulp, so we need to change rounding mode to 53-bits.
     */

    TCL_IEEE_DOUBLE_ROUNDING;

    /*
     * Quick checks for zero, and over/underflow. Be careful to avoid
     * integer overflow when calculating with 'exponent'.
     */

    if (mp_iszero(significand)) {
	return copysign(0.0, -signum);
    }
    if (exponent >= 0 && exponent-1 > maxDigits-numSigDigs) {
	retval = HUGE_VAL;
	goto returnValue;
    } else if (exponent < 0 && numSigDigs+exponent < minDigits+1) {
	retval = 0.0;
	goto returnValue;
    }

    /*
     * Develop a first approximation to the significand. It is tempting simply
     * to force bignum to double, but that will overflow on input numbers like
     * 1.[string repeat 0 1000]1; while this is a not terribly likely
     * scenario, we still have to deal with it. Use fraction and exponent
     * instead. Once we have the significand, multiply by 10**exponent. Test
     * for overflow. Convert back to a double, and test for underflow.
     */

    retval = BignumToBiasedFrExp(significand, &machexp);
    retval = Pow10TimesFrExp(exponent, retval, &machexp);
    if (machexp > DBL_MAX_EXP*log2FLT_RADIX) {
	retval = HUGE_VAL;
	goto returnValue;
    }
    retval = SafeLdExp(retval, machexp);
	if (tiny == 0.0) {
	    tiny = SafeLdExp(1.0, DBL_MIN_EXP * log2FLT_RADIX - mantBits);
	}
    if (retval < tiny) {
	retval = tiny;
    }

    /*
     * Refine the result twice. (The second refinement should be necessary
     * only if the best approximation is a power of 2 minus 1/2 ulp).
     */

    retval = RefineApproximation(retval, significand, exponent);
    retval = RefineApproximation(retval, significand, exponent);

    /*
     * Come here to return the computed value.
     */

  returnValue:
    if (signum) {
	retval = -retval;
    }

    /*
     * On gcc on x86, restore the floating point mode word.
     */

    TCL_DEFAULT_DOUBLE_ROUNDING;

    return retval;
}

/*
 *----------------------------------------------------------------------
 *
 * MakeNaN --
 *
 *	Makes a "Not a Number" given a set of bits to put in the tag bits
 *
 *	Note that a signalling NaN is never returned.
 *
 *----------------------------------------------------------------------
 */

#ifdef IEEE_FLOATING_POINT
static double
MakeNaN(
    int signum,			/* Sign bit (1=negative, 0=nonnegative. */
    Tcl_WideUInt tags)		/* Tag bits to put in the NaN. */
{
    union {
	Tcl_WideUInt iv;
	double dv;
    } theNaN;

    theNaN.iv = tags;
    theNaN.iv &= (((Tcl_WideUInt) 1) << 51) - 1;
    if (signum) {
	theNaN.iv |= ((Tcl_WideUInt) (0x8000 | NAN_START)) << 48;
    } else {
	theNaN.iv |= ((Tcl_WideUInt) NAN_START) << 48;
    }
    if (n770_fp) {
	theNaN.iv = Nokia770Twiddle(theNaN.iv);
    }
    return theNaN.dv;
}
#endif

/*
 *----------------------------------------------------------------------
 *
 * RefineApproximation --
 *
 *	Given a poor approximation to a floating point number, returns a
 *	better one. (The better approximation is correct to within 1 ulp, and
 *	is entirely correct if the poor approximation is correct to 1 ulp.)
 *
 * Results:
 *	Returns the improved result.
 *
 *----------------------------------------------------------------------
 */

static double
RefineApproximation(
    double approxResult,	/* Approximate result of conversion. */
    mp_int *exactSignificand,	/* Integer significand. */
    int exponent)		/* Power of 10 to multiply by significand. */
{
    int M2, M5;			/* Powers of 2 and of 5 needed to put the
				 * decimal and binary numbers over a common
				 * denominator. */
    double significand;		/* Sigificand of the binary number. */
    int binExponent;		/* Exponent of the binary number. */
    int msb;			/* Most significant bit position of an
				 * intermediate result. */
    int nDigits;		/* Number of mp_digit's in an intermediate
				 * result. */
    mp_int twoMv;		/* Approx binary value expressed as an exact
				 * integer scaled by the multiplier 2M. */
    mp_int twoMd;		/* Exact decimal value expressed as an exact
				 * integer scaled by the multiplier 2M. */
    int scale;			/* Scale factor for M. */
    int multiplier;		/* Power of two to scale M. */
    double num, den;		/* Numerator and denominator of the correction
				 * term. */
    double quot;		/* Correction term. */
    double minincr;		/* Lower bound on the absolute value of the
				 * correction term. */
    int roundToEven = 0;	/* Flag == TRUE if we need to invoke
				 * "round to even" functionality */
    double rteSignificand;	/* Significand of the round-to-even result */
    int rteExponent;		/* Exponent of the round-to-even result */
    int shift;			/* Shift count for converting numerator
				 * and denominator of corrector to floating
				 * point */
    Tcl_WideInt rteSigWide;	/* Wide integer version of the significand
				 * for testing evenness */
    int i;
    mp_err err = MP_OKAY;

    /*
     * The first approximation is always low. If we find that it's HUGE_VAL,
     * we're done.
     */

    if (approxResult == HUGE_VAL) {
	return approxResult;
    }
    significand = frexp(approxResult, &binExponent);

    /*
     * We are trying to compute a corrector term that, when added to the
     * approximate result, will yield close to the exact result.
     * The exact result is exactSignificand * 10**exponent.
     * The approximate result is significand * 2**binExponent
     * If exponent<0, we need to multiply the exact value by 10**-exponent
     * to make it an integer, plus another factor of 2 to decide on rounding.
     *  Similarly if binExponent<FP_PRECISION, we need
     * to multiply by 2**FP_PRECISION to make the approximate value an integer.
     *
     * Let M = 2**M2 * 5**M5 be the least common multiple of these two
     * multipliers.
     */

    i = mantBits - binExponent;
    if (i < 0) {
	M2 = 0;
    } else {
	M2 = i;
    }
    if (exponent > 0) {
	M5 = 0;
    } else {
	M5 = -exponent;
	if (M5 - 1 > M2) {
	    M2 = M5 - 1;
	}
    }

    /*
     * Compute twoMv as 2*M*v, where v is the approximate value.
     * This is done by bit-whacking to calculate 2**(M2+1)*significand,
     * and then multiplying by 5**M5.
     */

    msb = binExponent + M2;	/* 1008 */
    nDigits = msb / MP_DIGIT_BIT + 1;
    if (mp_init_size(&twoMv, nDigits) != MP_OKAY) {
	return approxResult;
    }
    i = (msb % MP_DIGIT_BIT + 1);
    twoMv.used = nDigits;
    significand *= SafeLdExp(1.0, i);
    while (--nDigits >= 0) {
	twoMv.dp[nDigits] = (mp_digit) significand;
	significand -= (mp_digit) significand;
	significand = SafeLdExp(significand, MP_DIGIT_BIT);
    }
    for (i = 0; i <= 8; ++i) {
	if (M5 & (1 << i) && (mp_mul(&twoMv, pow5+i, &twoMv) != MP_OKAY)) {
	    mp_clear(&twoMv);
	    return approxResult;
	}
    }

    /*
     * Compute twoMd as 2*M*d, where d is the exact value.
     * This is done by multiplying by 5**(M5+exponent) and then multiplying
     * by 2**(M5+exponent+1), which is, of couse, a left shift.
     */

    if (mp_init_copy(&twoMd, exactSignificand) != MP_OKAY) {
	mp_clear(&twoMv);
	return approxResult;
    }
    for (i = 0; (i <= 8); ++i) {
	if ((M5 + exponent) & (1 << i)) {
	    err = mp_mul(&twoMd, pow5+i, &twoMd);
	}
    }
    if (err == MP_OKAY) {
	err = mp_mul_2d(&twoMd, M2+exponent+1, &twoMd);
    }

    /*
     * Now let twoMd = twoMd - twoMv, the difference between the exact and
     * approximate values.
     */

    if (err == MP_OKAY) {
	err = mp_sub(&twoMd, &twoMv, &twoMd);
    }

    /*
     * The result, 2Mv-2Md, needs to be divided by 2M to yield a correction
     * term. Because 2M may well overflow a double, we need to scale the
     * denominator by a factor of 2**binExponent-mantBits. Place that factor
     * times 1/2 ULP into twoMd.
     */

    scale = binExponent - mantBits - 1;
    mp_set_u64(&twoMv, 1);
    for (i = 0; (i <= 8) && (err == MP_OKAY); ++i) {
	if (M5 & (1 << i)) {
	    err = mp_mul(&twoMv, pow5+i, &twoMv);
	}
    }
    multiplier = M2 + scale + 1;
    if (err != MP_OKAY) {
	mp_clear(&twoMd);
	mp_clear(&twoMv);
	return approxResult;
    } else if (multiplier > 0) {
	err = mp_mul_2d(&twoMv, multiplier, &twoMv);
    } else if (multiplier < 0) {
	err = mp_div_2d(&twoMv, -multiplier, &twoMv, NULL);
    }
    if (err != MP_OKAY) {
	mp_clear(&twoMd);
	mp_clear(&twoMv);
	return approxResult;
    }

    /*
     * Will the eventual correction term be less than, equal to, or
     * greater than 1/2 ULP?
     */

    switch (mp_cmp_mag(&twoMd, &twoMv)) {
    case MP_LT:
	/*
	 * If the error is less than 1/2 ULP, there's no correction to make.
	 */
	mp_clear(&twoMd);
	mp_clear(&twoMv);
	return approxResult;
    case MP_EQ:
	/*
	 * If the error is exactly 1/2 ULP, we need to round to even.
	 */
	roundToEven = 1;
	break;
    case MP_GT:
	/*
	 * We need to correct the result if the error exceeds 1/2 ULP.
	 */
	break;
    }

    /*
     * If we're in the 'round to even' case, and the significand is already
     * even, we're done. Return the approximate result.
     */
    if (roundToEven) {
	rteSignificand = frexp(approxResult, &rteExponent);
	rteSigWide = (Tcl_WideInt) ldexp(rteSignificand, FP_PRECISION);
	if ((rteSigWide & 1) == 0) {
	    mp_clear(&twoMd);
	    mp_clear(&twoMv);
	    return approxResult;
	}
    }

    /*
     * Reduce the numerator and denominator of the corrector term so that
     * they will fit in the floating point precision.
     */
    shift = mp_count_bits(&twoMv) - FP_PRECISION - 1;
    if (shift > 0) {
	err = mp_div_2d(&twoMv, shift, &twoMv, NULL);
	if (err == MP_OKAY) {
	    err = mp_div_2d(&twoMd, shift, &twoMd, NULL);
	}
    }
    if (err != MP_OKAY) {
	mp_clear(&twoMd);
	mp_clear(&twoMv);
	return approxResult;
    }

    /*
     * Convert the numerator and denominator of the corrector term accurately
     * to floating point numbers.
     */

    num = TclBignumToDouble(&twoMd);
    den = TclBignumToDouble(&twoMv);

    quot = SafeLdExp(num/den, scale);
    minincr = SafeLdExp(1.0, binExponent-mantBits);

    if (quot<0. && quot>-minincr) {
	quot = -minincr;
    } else if (quot>0. && quot<minincr) {
	quot = minincr;
    }

    mp_clear(&twoMd);
    mp_clear(&twoMv);

    return approxResult + quot;
}

/*
 *----------------------------------------------------------------------
 *
 * MultPow5 --
 *
 *	Multiply a bignum by a power of 5.
 *
 * Side effects:
 *	Stores base*5**n in result.
 *
 *----------------------------------------------------------------------
 */

static inline mp_err
MulPow5(
    mp_int *base, 		/* Number to multiply. */
    unsigned n,			/* Power of 5 to multiply by. */
    mp_int *result)		/* Place to store the result. */
{
    mp_int *p = base;
    int n13 = n / 13;
    int r = n % 13;
    mp_err err = MP_OKAY;

    if (r != 0) {
	err = mp_mul_d(p, dpow5[r], result);
	p = result;
    }
    r = 0;
    while ((err == MP_OKAY) && (n13 != 0)) {
	if (n13 & 1) {
	    err = mp_mul(p, pow5_13+r, result);
	    p = result;
	}
	n13 >>= 1;
	++r;
    }
    if ((err == MP_OKAY) && (p != result)) {
	err = mp_copy(p, result);
    }
    return err;
}

/*
 *----------------------------------------------------------------------
 *
 * NormalizeRightward --
 *
 *	Shifts a number rightward until it is odd (that is, until the least
 *	significant bit is nonzero.
 *
 * Results:
 *	Returns the number of bit positions by which the number was shifted.
 *
 * Side effects:
 *	Shifts the number in place; *wPtr is replaced by the shifted number.
 *
 *----------------------------------------------------------------------
 */

static inline int
NormalizeRightward(
    Tcl_WideUInt *wPtr)		/* INOUT: Number to shift. */
{
    int rv = 0;
    Tcl_WideUInt w = *wPtr;

    if (!(w & (Tcl_WideUInt) 0xFFFFFFFF)) {
	w >>= 32; rv += 32;
    }
    if (!(w & (Tcl_WideUInt) 0xFFFF)) {
	w >>= 16; rv += 16;
    }
    if (!(w & (Tcl_WideUInt) 0xFF)) {
	w >>= 8; rv += 8;
    }
    if (!(w & (Tcl_WideUInt) 0xF)) {
	w >>= 4; rv += 4;
    }
    if (!(w & 0x3)) {
	w >>= 2; rv += 2;
    }
    if (!(w & 0x1)) {
	w >>= 1; ++rv;
    }
    *wPtr = w;
    return rv;
}

/*
 *----------------------------------------------------------------------
 *
 * RequiredPrecision --
 *
 *	Determines the number of bits needed to hold an intger.
 *
 * Results:
 *	Returns the position of the most significant bit (0 - 63).  Returns 0
 *	if the number is zero.
 *
 *----------------------------------------------------------------------
 */

static int
RequiredPrecision(
    Tcl_WideUInt w)		/* Number to interrogate. */
{
    int rv;
    unsigned long wi;

    if (w & ((Tcl_WideUInt) 0xFFFFFFFF << 32)) {
	wi = (unsigned long) (w >> 32); rv = 32;
    } else {
	wi = (unsigned long) w; rv = 0;
    }
    if (wi & 0xFFFF0000) {
	wi >>= 16; rv += 16;
    }
    if (wi & 0xFF00) {
	wi >>= 8; rv += 8;
    }
    if (wi & 0xF0) {
	wi >>= 4; rv += 4;
    }
    if (wi & 0xC) {
	wi >>= 2; rv += 2;
    }
    if (wi & 0x2) {
	wi >>= 1; ++rv;
    }
    if (wi & 0x1) {
	++rv;
    }
    return rv;
}

/*
 *----------------------------------------------------------------------
 *
 * DoubleToExpAndSig --
 *
 *	Separates a 'double' into exponent and significand.
 *
 * Side effects:
 *	Stores the significand in '*significand' and the exponent in '*expon'
 *	so that dv == significand * 2.0**expon, and significand is odd.  Also
 *	stores the position of the leftmost 1-bit in 'significand' in 'bits'.
 *
 *----------------------------------------------------------------------
 */

static inline void
DoubleToExpAndSig(
    double dv,			/* Number to convert. */
    Tcl_WideUInt *significand,	/* OUTPUT: Significand of the number. */
    int *expon,			/* OUTPUT: Exponent to multiply the number
				 * by. */
    int *bits)			/* OUTPUT: Number of significant bits. */
{
    Double d;			/* Number being converted. */
    Tcl_WideUInt z;		/* Significand under construction. */
    int de;			/* Exponent of the number. */
    int k;			/* Bit count. */

    d.d = dv;

    /*
     * Extract exponent and significand.
     */

    de = (d.w.word0 & EXP_MASK) >> EXP_SHIFT;
    z = d.q & SIG_MASK;
    if (de != 0) {
	z |= HIDDEN_BIT;
	k = NormalizeRightward(&z);
	*bits = FP_PRECISION - k;
	*expon = k + (de - EXPONENT_BIAS) - (FP_PRECISION-1);
    } else {
	k = NormalizeRightward(&z);
	*expon = k + (de - EXPONENT_BIAS) - (FP_PRECISION-1) + 1;
	*bits = RequiredPrecision(z);
    }
    *significand = z;
}

/*
 *----------------------------------------------------------------------
 *
 * TakeAbsoluteValue --
 *
 *	Takes the absolute value of a 'double' including 0, Inf and NaN
 *
 * Side effects:
 *	The 'double' in *d is replaced with its absolute value. The signum is
 *	stored in 'sign': 1 for negative, 0 for nonnegative.
 *
 *----------------------------------------------------------------------
 */

static inline void
TakeAbsoluteValue(
    Double *d,			/* Number to replace with absolute value. */
    int *sign)			/* Place to put the signum. */
{
    if (d->w.word0 & SIGN_BIT) {
	*sign = 1;
	d->w.word0 &= ~SIGN_BIT;
    } else {
	*sign = 0;
    }
}

/*
 *----------------------------------------------------------------------
 *
 * FormatInfAndNaN --
 *
 *	Bailout for formatting infinities and Not-A-Number.
 *
 * Results:
 *	Returns one of the strings 'Infinity' and 'NaN'.  The string returned
 *	must be freed by the caller using 'ckfree'.
 *
 * Side effects:
 *	Stores 9999 in *decpt, and sets '*endPtr' to designate the terminating
 *	NUL byte of the string if 'endPtr' is not NULL.
 *
 *----------------------------------------------------------------------
 */

static inline char *
FormatInfAndNaN(
    Double *d,			/* Exceptional number to format. */
    int *decpt,			/* Decimal point to set to a bogus value. */
    char **endPtr)		/* Pointer to the end of the formatted data */
{
    char *retval;

    *decpt = 9999;
    if (!(d->w.word1) && !(d->w.word0 & HI_ORDER_SIG_MASK)) {
	retval = (char *)ckalloc(9);
	strcpy(retval, "Infinity");
	if (endPtr) {
	    *endPtr = retval + 8;
	}
    } else {
	retval = (char *)ckalloc(4);
	strcpy(retval, "NaN");
	if (endPtr) {
	    *endPtr = retval + 3;
	}
    }
    return retval;
}

/*
 *----------------------------------------------------------------------
 *
 * FormatZero --
 *
 *	Bailout to format a zero floating-point number.
 *
 * Results:
 *	Returns the constant string "0"
 *
 * Side effects:
 *	Stores 1 in '*decpt' and puts a pointer to the NUL byte terminating
 *	the string in '*endPtr' if 'endPtr' is not NULL.
 *
 *----------------------------------------------------------------------
 */

static inline char *
FormatZero(
    int *decpt,			/* Location of the decimal point. */
    char **endPtr)		/* Pointer to the end of the formatted data */
{
    char *retval = (char *)ckalloc(2);

    strcpy(retval, "0");
    if (endPtr) {
	*endPtr = retval+1;
    }
    *decpt = 0;
    return retval;
}

/*
 *----------------------------------------------------------------------
 *
 * ApproximateLog10 --
 *
 *	Computes a two-term Taylor series approximation to the common log of a
 *	number, and computes the number's binary log.
 *
 * Results:
 *	Return an approximation to floor(log10(bw*2**be)) that is either exact
 *	or 1 too high.
 *
 *----------------------------------------------------------------------
 */

static inline int
ApproximateLog10(
    Tcl_WideUInt bw,		/* Integer significand of the number. */
    int be,			/* Power of two to scale bw. */
    int bbits)			/* Number of bits of precision in bw. */
{
    int i;			/* Log base 2 of the number. */
    int k;			/* Floor(Log base 10 of the number) */
    double ds;			/* Mantissa of the number. */
    Double d2;

    /*
     * Compute i and d2 such that d = d2*2**i, and 1 < d2 < 2.
     * Compute an approximation to log10(d),
     *   log10(d) ~ log10(2) * i + log10(1.5)
     *            + (significand-1.5)/(1.5 * log(10))
     */

    d2.q = bw << (FP_PRECISION - bbits) & SIG_MASK;
    d2.w.word0 |= (EXPONENT_BIAS) << EXP_SHIFT;
    i = be + bbits - 1;
    ds = (d2.d - 1.5) * TWO_OVER_3LOG10
	    + LOG10_3HALVES_PLUS_FUDGE + LOG10_2 * i;
    k = (int) ds;
    if (k > ds) {
	--k;
    }
    return k;
}

/*
 *----------------------------------------------------------------------
 *
 * BetterLog10 --
 *
 *	Improves the result of ApproximateLog10 for numbers in the range
 *	1 .. 10**(TEN_PMAX)-1
 *
 * Side effects:
 *	Sets k_check to 0 if the new result is known to be exact, and to 1 if
 *	it may still be one too high.
 *
 * Results:
 *	Returns the improved approximation to log10(d).
 *
 *----------------------------------------------------------------------
 */

static inline int
BetterLog10(
    double d,			/* Original number to format. */
    int k,			/* Characteristic(Log base 10) of the
				 * number. */
    int *k_check)		/* Flag == 1 if k is inexact. */
{
    /*
     * Performance hack. If k is in the range 0..TEN_PMAX, then we can use a
     * powers-of-ten table to check it.
     */

    if (k >= 0 && k <= TEN_PMAX) {
	if (d < tens[k]) {
	    k--;
	}
	*k_check = 0;
    } else {
	*k_check = 1;
    }
    return k;
}

/*
 *----------------------------------------------------------------------
 *
 * ComputeScale --
 *
 *	Prepares to format a floating-point number as decimal.
 *
 * Parameters:
 *	floor(log10*x) is k (or possibly k-1).  floor(log2(x) is i.  The
 *	significand of x requires bbits bits to represent.
 *
 * Results:
 *	Determines integers b2, b5, s2, s5 so that sig*2**b2*5**b5/2**s2*2**s5
 *	exactly represents the value of the x/10**k. This value will lie in
 *	the range [1 .. 10), and allows for computing successive digits by
 *	multiplying sig%10 by 10.
 *
 *----------------------------------------------------------------------
 */

static inline void
ComputeScale(
    int be,			/* Exponent part of number: d = bw * 2**be. */
    int k,			/* Characteristic of log10(number). */
    int *b2,			/* OUTPUT: Power of 2 in the numerator. */
    int *b5,			/* OUTPUT: Power of 5 in the numerator. */
    int *s2,			/* OUTPUT: Power of 2 in the denominator. */
    int *s5)			/* OUTPUT: Power of 5 in the denominator. */
{
    /*
     * Scale numerator and denominator powers of 2 so that the input binary
     * number is the ratio of integers.
     */

    if (be <= 0) {
	*b2 = 0;
	*s2 = -be;
    } else {
	*b2 = be;
	*s2 = 0;
    }

    /*
     * Scale numerator and denominator so that the output decimal number is
     * the ratio of integers.
     */

    if (k >= 0) {
	*b5 = 0;
	*s5 = k;
	*s2 += k;
    } else {
	*b2 -= k;
	*b5 = -k;
	*s5 = 0;
    }
}

/*
 *----------------------------------------------------------------------
 *
 * SetPrecisionLimits --
 *
 *	Determines how many digits of significance should be computed (and,
 *	hence, how much memory need be allocated) for formatting a floating
 *	point number.
 *
 * Given that 'k' is floor(log10(x)):
 * if 'shortest' format is used, there will be at most 18 digits in the
 * result.
 * if 'F' format is used, there will be at most 'ndigits' + k + 1 digits
 * if 'E' format is used, there will be exactly 'ndigits' digits.
 *
 * Side effects:
 *	Adjusts '*ndigitsPtr' to have a valid value. Stores the maximum memory
 *	allocation needed in *iPtr.  Sets '*iLimPtr' to the limiting number of
 *	digits to convert if k has been guessed correctly, and '*iLim1Ptr' to
 *	the limiting number of digits to convert if k has been guessed to be
 *	one too high.
 *
 *----------------------------------------------------------------------
 */

static inline void
SetPrecisionLimits(
    int flags,		/* Type of conversion: TCL_DD_SHORTEST,
				 * TCL_DD_E_FMT, TCL_DD_F_FMT. */
    int k,			/* Floor(log10(number to convert)) */
    int *ndigitsPtr,		/* IN/OUT: Number of digits requested (will be
				 *         adjusted if needed). */
    int *iPtr,			/* OUT: Maximum number of digits to return. */
    int *iLimPtr,		/* OUT: Number of digits of significance if
				 *      the bignum method is used.*/
    int *iLim1Ptr)		/* OUT: Number of digits of significance if
				 *      the quick method is used. */
{
    switch (flags & TCL_DD_CONVERSION_TYPE_MASK) {
    case TCL_DD_E_FORMAT:
	if (*ndigitsPtr <= 0) {
	    *ndigitsPtr = 1;
	}
	*iLimPtr = *iLim1Ptr = *iPtr = *ndigitsPtr;
	break;
    case TCL_DD_F_FORMAT:
	*iPtr = *ndigitsPtr + k + 1;
	*iLimPtr = *iPtr;
	*iLim1Ptr = *iPtr - 1;
	if (*iPtr <= 0) {
	    *iPtr = 1;
	}
	break;
    default:
	*iLimPtr = *iLim1Ptr = -1;
	*iPtr = 18;
	*ndigitsPtr = 0;
	break;
    }
}

/*
 *----------------------------------------------------------------------
 *
 * BumpUp --
 *
 *	Increases a string of digits ending in a series of nines to designate
 *	the next higher number.  xxxxb9999... -> xxxx(b+1)0000...
 *
 * Results:
 *	Returns a pointer to the end of the adjusted string.
 *
 * Side effects:
 *	In the case that the string consists solely of '999999', sets it to
 *	"1" and moves the decimal point (*kPtr) one place to the right.
 *
 *----------------------------------------------------------------------
 */

static inline char *
BumpUp(
    char *s,		    	/* Cursor pointing one past the end of the
				 * string. */
    char *retval,		/* Start of the string of digits. */
    int *kPtr)			/* Position of the decimal point. */
{
    while (*--s == '9') {
	if (s == retval) {
	    ++(*kPtr);
	    *s = '1';
	    return s+1;
	}
    }
    ++*s;
    ++s;
    return s;
}

/*
 *----------------------------------------------------------------------
 *
 * AdjustRange --
 *
 *	Rescales a 'double' in preparation for formatting it using the 'quick'
 *	double-to-string method.
 *
 * Results:
 *	Returns the precision that has been lost in the prescaling as a count
 *	of units in the least significant place.
 *
 *----------------------------------------------------------------------
 */

static inline int
AdjustRange(
    double *dPtr,		/* INOUT: Number to adjust. */
    int k)			/* IN: floor(log10(d)) */
{
    int ieps;			/* Number of roundoff errors that have
				 * accumulated. */
    double d = *dPtr;		/* Number to adjust. */
    double ds;
    int i, j, j1;

    ieps = 2;

    if (k > 0) {
	/*
	 * The number must be reduced to bring it into range.
	 */

	ds = tens[k & 0xF];
	j = k >> 4;
	if (j & BLETCH) {
	    j &= (BLETCH-1);
	    d /= bigtens[N_BIGTENS - 1];
	    ieps++;
	}
	i = 0;
	for (; j != 0; j>>=1) {
	    if (j & 1) {
		ds *= bigtens[i];
		++ieps;
	    }
	    ++i;
	}
	d /= ds;
    } else if ((j1 = -k) != 0) {
	/*
	 * The number must be increased to bring it into range.
	 */

	d *= tens[j1 & 0xF];
	i = 0;
	for (j = j1>>4; j; j>>=1) {
	    if (j & 1) {
		ieps++;
		d *= bigtens[i];
	    }
	    ++i;
	}
    }

    *dPtr = d;
    return ieps;
}

/*
 *----------------------------------------------------------------------
 *
 * ShorteningQuickFormat --
 *
 *	Returns a 'quick' format of a double precision number to a string of
 *	digits, preferring a shorter string of digits if the shorter string is
 *	still within 1/2 ulp of the number.
 *
 * Results:
 *	Returns the string of digits. Returns NULL if the 'quick' method fails
 *	and the bignum method must be used.
 *
 * Side effects:
 *	Stores the position of the decimal point at '*kPtr'.
 *
 *----------------------------------------------------------------------
 */

static inline char *
ShorteningQuickFormat(
    double d,			/* Number to convert. */
    int k,			/* floor(log10(d)) */
    int ilim,			/* Number of significant digits to return. */
    double eps,			/* Estimated roundoff error. */
    char *retval,		/* Buffer to receive the digit string. */
    int *kPtr)			/* Pointer to stash the position of the
				 * decimal point. */
{
    char *s = retval;		/* Cursor in the return value. */
    int digit;			/* Current digit. */
    int i;

    eps = 0.5 / tens[ilim-1] - eps;
    i = 0;
    for (;;) {
	/*
	 * Convert a digit.
	 */

	digit = (int) d;
	d -= digit;
	*s++ = '0' + digit;

	/*
	 * Truncate the conversion if the string of digits is within 1/2 ulp
	 * of the actual value.
	 */

	if (d < eps) {
	    *kPtr = k;
	    return s;
	}
	if ((1. - d) < eps) {
	    *kPtr = k;
	    return BumpUp(s, retval, kPtr);
	}

	/*
	 * Bail out if the conversion fails to converge to a sufficiently
	 * precise value.
	 */

	if (++i >= ilim) {
	    return NULL;
	}

	/*
	 * Bring the next digit to the integer part.
	 */

	eps *= 10;
	d *= 10.0;
    }
}

/*
 *----------------------------------------------------------------------
 *
 * StrictQuickFormat --
 *
 *	Convert a double precision number of a string of a precise number of
 *	digits, using the 'quick' double precision method.
 *
 * Results:
 *	Returns the digit string, or NULL if the bignum method must be used to
 *	do the formatting.
 *
 * Side effects:
 *	Stores the position of the decimal point in '*kPtr'.
 *
 *----------------------------------------------------------------------
 */

static inline char *
StrictQuickFormat(
    double d,			/* Number to convert. */
    int k,			/* floor(log10(d)) */
    int ilim,			/* Number of significant digits to return. */
    double eps,			/* Estimated roundoff error. */
    char *retval,		/* Start of the digit string. */
    int *kPtr)			/* Pointer to stash the position of the
				 * decimal point. */
{
    char *s = retval;		/* Cursor in the return value. */
    int digit;			/* Current digit of the answer. */
    int i;

    eps *= tens[ilim-1];
    i = 1;
    for (;;) {
	/*
	 * Extract a digit.
	 */

	digit = (int) d;
	d -= digit;
	if (d == 0.0) {
	    ilim = i;
	}
	*s++ = '0' + digit;

	/*
	 * When the given digit count is reached, handle trailing strings of 0
	 * and 9.
	 */

	if (i == ilim) {
	    if (d > 0.5 + eps) {
		*kPtr = k;
		return BumpUp(s, retval, kPtr);
	    } else if (d < 0.5 - eps) {
		while (*--s == '0') {
		    /* do nothing */
		}
		s++;
		*kPtr = k;
		return s;
	    } else {
		return NULL;
	    }
	}

	/*
	 * Advance to the next digit.
	 */

	++i;
	d *= 10.0;
    }
}

/*
 *----------------------------------------------------------------------
 *
 * QuickConversion --
 *
 *	Converts a floating point number the 'quick' way, when only a limited
 *	number of digits is required and floating point arithmetic can
 *	therefore be used for the intermediate results.
 *
 * Results:
 *	Returns the converted string, or NULL if the bignum method must be
 *	used.
 *
 *----------------------------------------------------------------------
 */

static inline char *
QuickConversion(
    double e,			/* Number to format. */
    int k,			/* floor(log10(d)), approximately. */
    int k_check,		/* 0 if k is exact, 1 if it may be too high */
    int flags,			/* Flags passed to dtoa:
				 *    TCL_DD_SHORTEST */
    int len,			/* Length of the return value. */
    int ilim,			/* Number of digits to store. */
    int ilim1,			/* Number of digits to store if we misguessed
				 * k. */
    int *decpt,			/* OUTPUT: Location of the decimal point. */
    char **endPtr)		/* OUTPUT: Pointer to the terminal null
				 * byte. */
{
    int ieps;			/* Number of 1-ulp roundoff errors that have
				 * accumulated in the calculation. */
    Double eps;			/* Estimated roundoff error. */
    char *retval;		/* Returned string. */
    char *end;			/* Pointer to the terminal null byte in the
				 * returned string. */
    volatile double d;		/* Workaround for a bug in mingw gcc 3.4.5 */

    /*
     * Bring d into the range [1 .. 10).
     */

    ieps = AdjustRange(&e, k);
    d = e;

    /*
     * If the guessed value of k didn't get d into range, adjust it by one. If
     * that leaves us outside the range in which quick format is accurate,
     * bail out.
     */

    if (k_check && d < 1. && ilim > 0) {
	if (ilim1 < 0) {
	    return NULL;
	}
	ilim = ilim1;
	--k;
	d *= 10.0;
	++ieps;
    }

    /*
     * Compute estimated roundoff error.
     */

    eps.d = ieps * d + 7.;
    eps.w.word0 -= (FP_PRECISION-1) << EXP_SHIFT;

    /*
     * Handle the peculiar case where the result has no significant digits.
     */

    retval = (char *)ckalloc(len + 1);
    if (ilim == 0) {
	d -= 5.;
	if (d > eps.d) {
	    *retval = '1';
	    *decpt = k;
	    return retval;
	} else if (d < -eps.d) {
	    *decpt = k;
	    return retval;
	} else {
	    ckfree(retval);
	    return NULL;
	}
    }

    /*
     * Format the digit string.
     */

    if (flags & TCL_DD_SHORTEST) {
	end = ShorteningQuickFormat(d, k, ilim, eps.d, retval, decpt);
    } else {
	end = StrictQuickFormat(d, k, ilim, eps.d, retval, decpt);
    }
    if (end == NULL) {
	ckfree(retval);
	return NULL;
    }
    *end = '\0';
    if (endPtr != NULL) {
	*endPtr = end;
    }
    return retval;
}

/*
 *----------------------------------------------------------------------
 *
 * CastOutPowersOf2 --
 *
 *	Adjust the factors 'b2', 'm2', and 's2' to cast out common powers of 2
 *	from numerator and denominator in preparation for the 'bignum' method
 *	of floating point conversion.
 *
 *----------------------------------------------------------------------
 */

static inline void
CastOutPowersOf2(
    int *b2,			/* Power of 2 to multiply the significand. */
    int *m2,			/* Power of 2 to multiply 1/2 ulp. */
    int *s2)			/* Power of 2 to multiply the common
				 * denominator. */
{
    int i;

    if (*m2 > 0 && *s2 > 0) {	/* Find the smallest power of 2 in the
				 * numerator. */
	if (*m2 < *s2) {	/* Find the lowest common denominator. */
	    i = *m2;
	} else {
	    i = *s2;
	}
	*b2 -= i;		/* Reduce to lowest terms. */
	*m2 -= i;
	*s2 -= i;
    }
}

/*
 *----------------------------------------------------------------------
 *
 * ShorteningInt64Conversion --
 *
 *	Converts a double-precision number to the shortest string of digits
 *	that reconverts exactly to the given number, or to 'ilim' digits if
 *	that will yield a shorter result. The numerator and denominator in
 *	David Gay's conversion algorithm are known to fit in Tcl_WideUInt,
 *	giving considerably faster arithmetic than mp_int's.
 *
 * Results:
 *	Returns the string of significant decimal digits, in newly allocated
 *	memory
 *
 * Side effects:
 *	Stores the location of the decimal point in '*decpt' and the location
 *	of the terminal null byte in '*endPtr'.
 *
 *----------------------------------------------------------------------
 */

static inline char *
ShorteningInt64Conversion(
    Double *dPtr,		/* Original number to convert. */
    Tcl_WideUInt bw,		/* Integer significand. */
    int b2, int b5,		/* Scale factor for the significand in the
				 * numerator. */
    int m2plus, int m2minus, int m5,
				/* Scale factors for 1/2 ulp in the numerator
				 * (will be different if bw == 1. */
    int s2, int s5,		/* Scale factors for the denominator. */
    int k,			/* Number of output digits before the decimal
				 * point. */
    int len,			/* Number of digits to allocate. */
    int ilim,			/* Number of digits to convert if b >= s */
    int ilim1,			/* Number of digits to convert if b < s */
    int *decpt,			/* OUTPUT: Position of the decimal point. */
    char **endPtr)		/* OUTPUT: Position of the terminal '\0' at
				 *	   the end of the returned string. */
{
    char *retval = (char *)ckalloc(len + 1);
				/* Output buffer. */
    Tcl_WideUInt b = (bw * wuipow5[b5]) << b2;
				/* Numerator of the fraction being
				 * converted. */
    Tcl_WideUInt S = wuipow5[s5] << s2;
				/* Denominator of the fraction being
				 * converted. */
    Tcl_WideUInt mplus, mminus;	/* Ranges for testing whether the result is
				 * within roundoff of being exact. */
    int digit;			/* Current output digit. */
    char *s = retval;		/* Cursor in the output buffer. */
    int i;			/* Current position in the output buffer. */

    /*
     * Adjust if the logarithm was guessed wrong.
     */

    if (b < S) {
	b = 10 * b;
	++m2plus; ++m2minus; ++m5;
	ilim = ilim1;
	--k;
    }

    /*
     * Compute roundoff ranges.
     */

    mplus = wuipow5[m5] << m2plus;
    mminus = wuipow5[m5] << m2minus;

    /*
     * Loop through the digits.
     */

    i = 1;
    for (;;) {
	digit = (int)(b / S);
	if (digit > 10) {
	    Tcl_Panic("wrong digit!");
	}
	b = b % S;

	/*
	 * Does the current digit put us on the low side of the exact value
	 * but within within roundoff of being exact?
	 */

	if (b < mplus || (b == mplus
		&& (dPtr->w.word1 & 1) == 0)) {
	    /*
	     * Make sure we shouldn't be rounding *up* instead, in case the
	     * next number above is closer.
	     */

	    if (2 * b > S || (2 * b == S && (digit & 1) != 0)) {
		++digit;
		if (digit == 10) {
		    *s++ = '9';
		    s = BumpUp(s, retval, &k);
		    break;
		}
	    }

	    /*
	     * Stash the current digit.
	     */

	    *s++ = '0' + digit;
	    break;
	}

	/*
	 * Does one plus the current digit put us within roundoff of the
	 * number?
	 */

	if (b > S - mminus || (b == S - mminus
		&& (dPtr->w.word1 & 1) == 0)) {
	    if (digit == 9) {
		*s++ = '9';
		s = BumpUp(s, retval, &k);
		break;
	    }
	    ++digit;
	    *s++ = '0' + digit;
	    break;
	}

	/*
	 * Have we converted all the requested digits?
	 */

	*s++ = '0' + digit;
	if (i == ilim) {
	    if (2*b > S || (2*b == S && (digit & 1) != 0)) {
		s = BumpUp(s, retval, &k);
	    }
	    break;
	}

	/*
	 * Advance to the next digit.
	 */

	b = 10 * b;
	mplus = 10 * mplus;
	mminus = 10 * mminus;
	++i;
    }

    /*
     * Endgame - store the location of the decimal point and the end of the
     * string.
     */

    *s = '\0';
    *decpt = k;
    if (endPtr) {
	*endPtr = s;
    }
    return retval;
}

/*
 *----------------------------------------------------------------------
 *
 * StrictInt64Conversion --
 *
 *	Converts a double-precision number to a fixed-length string of 'ilim'
 *	digits that reconverts exactly to the given number.  ('ilim' should be
 *	replaced with 'ilim1' in the case where log10(d) has been
 *	overestimated).  The numerator and denominator in David Gay's
 *	conversion algorithm are known to fit in Tcl_WideUInt, giving
 *	considerably faster arithmetic than mp_int's.
 *
 * Results:
 *	Returns the string of significant decimal digits, in newly allocated
 *	memory
 *
 * Side effects:
 *	Stores the location of the decimal point in '*decpt' and the location
 *	of the terminal null byte in '*endPtr'.
 *
 *----------------------------------------------------------------------
 */

static inline char *
StrictInt64Conversion(
    Tcl_WideUInt bw,		/* Integer significand. */
    int b2, int b5,		/* Scale factor for the significand in the
				 * numerator. */
    int s2, int s5,		/* Scale factors for the denominator. */
    int k,			/* Number of output digits before the decimal
				 * point. */
    int len,			/* Number of digits to allocate. */
    int ilim,			/* Number of digits to convert if b >= s */
    int ilim1,			/* Number of digits to convert if b < s */
    int *decpt,			/* OUTPUT: Position of the decimal point. */
    char **endPtr)		/* OUTPUT: Position of the terminal '\0' at
				 *	   the end of the returned string. */
{
    char *retval = (char *)ckalloc(len + 1);
				/* Output buffer. */
    Tcl_WideUInt b = (bw * wuipow5[b5]) << b2;
				/* Numerator of the fraction being
				 * converted. */
    Tcl_WideUInt S = wuipow5[s5] << s2;
				/* Denominator of the fraction being
				 * converted. */
    int digit;			/* Current output digit. */
    char *s = retval;		/* Cursor in the output buffer. */
    int i;			/* Current position in the output buffer. */

    /*
     * Adjust if the logarithm was guessed wrong.
     */

    if (b < S) {
	b = 10 * b;
	ilim = ilim1;
	--k;
    }

    /*
     * Loop through the digits.
     */

    i = 1;
    for (;;) {
	digit = (int)(b / S);
	if (digit > 10) {
	    Tcl_Panic("wrong digit!");
	}
	b = b % S;

	/*
	 * Have we converted all the requested digits?
	 */

	*s++ = '0' + digit;
	if (i == ilim) {
	    if (2*b > S || (2*b == S && (digit & 1) != 0)) {
		s = BumpUp(s, retval, &k);
	    } else {
		while (*--s == '0') {
		    /* do nothing */
		}
		++s;
	    }
	    break;
	}

	/*
	 * Advance to the next digit.
	 */

	b = 10 * b;
	++i;
    }

    /*
     * Endgame - store the location of the decimal point and the end of the
     * string.
     */

    *s = '\0';
    *decpt = k;
    if (endPtr) {
	*endPtr = s;
    }
    return retval;
}

/*
 *----------------------------------------------------------------------
 *
 * ShouldBankerRoundUpPowD --
 *
 *	Test whether bankers' rounding should round a digit up. Assumption is
 *	made that the denominator of the fraction being tested is a power of
 *	2**MP_DIGIT_BIT.
 *
 * Results:
 *	Returns 1 iff the fraction is more than 1/2, or if the fraction is
 *	exactly 1/2 and the digit is odd.
 *
 *----------------------------------------------------------------------
 */

static inline int
ShouldBankerRoundUpPowD(
    mp_int *b,			/* Numerator of the fraction. */
    int sd,			/* Denominator is 2**(sd*MP_DIGIT_BIT). */
    int isodd)			/* 1 if the digit is odd, 0 if even. */
{
    int i;
    static const mp_digit topbit = ((mp_digit)1) << (MP_DIGIT_BIT - 1);

    if (b->used < sd || (b->dp[sd-1] & topbit) == 0) {
	return 0;
    }
    if (b->dp[sd-1] != topbit) {
	return 1;
    }
    for (i = sd-2; i >= 0; --i) {
	if (b->dp[i] != 0) {
	    return 1;
	}
    }
    return isodd;
}

/*
 *----------------------------------------------------------------------
 *
 * ShouldBankerRoundUpToNextPowD --
 *
 *	Tests whether bankers' rounding will round down in the "denominator is
 *	a power of 2**MP_DIGIT" case.
 *
 * Results:
 *	Returns 1 if the rounding will be performed - which increases the
 *	digit by one - and 0 otherwise.
 *
 *----------------------------------------------------------------------
 */

static inline int
ShouldBankerRoundUpToNextPowD(
    mp_int *b,			/* Numerator of the fraction. */
    mp_int *m,			/* Numerator of the rounding tolerance. */
    int sd,			/* Common denominator is 2**(sd*MP_DIGIT_BIT). */
    int isodd,			/* 1 if the integer significand is odd. */
    mp_int *temp)		/* Work area for the calculation. */
{
    int i;

    /*
     * Compare B and S-m - which is the same as comparing B+m and S - which we
     * do by computing b+m and doing a bitwhack compare against
     * 2**(MP_DIGIT_BIT*sd)
     */

    if ((mp_add(b, m, temp) != MP_OKAY) || (temp->used <= sd)) {	/* Too few digits to be > s */
	return 0;
    }
    if (temp->used > sd+1 || temp->dp[sd] > 1) {
				/* >= 2s */
	return 1;
    }
    for (i = sd-1; i >= 0; --i) {
				/* Check for ==s */
	if (temp->dp[i] != 0) {	/* > s */
	    return 1;
	}
    }
    return isodd;
}

/*
 *----------------------------------------------------------------------
 *
 * ShorteningBignumConversionPowD --
 *
 *	Converts a double-precision number to the shortest string of digits
 *	that reconverts exactly to the given number, or to 'ilim' digits if
 *	that will yield a shorter result. The denominator in David Gay's
 *	conversion algorithm is known to be a power of 2**MP_DIGIT_BIT, and hence
 *	the division in the main loop may be replaced by a digit shift and
 *	mask.
 *
 * Results:
 *	Returns the string of significant decimal digits, in newly allocated
 *	memory
 *
 * Side effects:
 *	Stores the location of the decimal point in '*decpt' and the location
 *	of the terminal null byte in '*endPtr'.
 *
 *----------------------------------------------------------------------
 */

static inline char *
ShorteningBignumConversionPowD(
    Double *dPtr,		/* Original number to convert. */
    Tcl_WideUInt bw,		/* Integer significand. */
    int b2, int b5,		/* Scale factor for the significand in the
				 * numerator. */
    int m2plus, int m2minus, int m5,
				/* Scale factors for 1/2 ulp in the numerator
				 * (will be different if bw == 1). */
    int sd,			/* Scale factor for the denominator. */
    int k,			/* Number of output digits before the decimal
				 * point. */
    int len,			/* Number of digits to allocate. */
    int ilim,			/* Number of digits to convert if b >= s */
    int ilim1,			/* Number of digits to convert if b < s */
    int *decpt,			/* OUTPUT: Position of the decimal point. */
    char **endPtr)		/* OUTPUT: Position of the terminal '\0' at
				 *	   the end of the returned string. */
{
    char *retval = (char *)ckalloc(len + 1);
				/* Output buffer. */
    mp_int b;			/* Numerator of the fraction being
				 * converted. */
    mp_int mplus, mminus;	/* Bounds for roundoff. */
    mp_digit digit;		/* Current output digit. */
    char *s = retval;		/* Cursor in the output buffer. */
    int i;			/* Index in the output buffer. */
    mp_int temp;
    int r1;
    mp_err err = MP_OKAY;

    /*
     * b = bw * 2**b2 * 5**b5
     * mminus = 5**m5
     */

    if ((retval == NULL) || (mp_init_u64(&b, bw) != MP_OKAY)) {
	return NULL;
    }
    if (mp_init_set(&mminus, 1) != MP_OKAY) {
	mp_clear(&b);
	return NULL;
    }
    err = MulPow5(&b, b5, &b);
    if (err == MP_OKAY) {
	err = mp_mul_2d(&b, b2, &b);
    }

    /*
     * Adjust if the logarithm was guessed wrong.
     */

    if ((err == MP_OKAY) && (b.used <= sd)) {
	err = mp_mul_d(&b, 10, &b);
	++m2plus; ++m2minus; ++m5;
	ilim = ilim1;
	--k;
    }

    /*
     * mminus = 5**m5 * 2**m2minus
     * mplus = 5**m5 * 2**m2plus
     */

    if (err == MP_OKAY) {
	err = mp_mul_2d(&mminus, m2minus, &mminus);
    }
    if (err == MP_OKAY) {
	err = MulPow5(&mminus, m5, &mminus);
    }
    if ((err == MP_OKAY) && (m2plus > m2minus)) {
	err = mp_init_copy(&mplus, &mminus);
	if (err == MP_OKAY) {
	    err = mp_mul_2d(&mplus, m2plus-m2minus, &mplus);
	}
    }
    if (err == MP_OKAY) {
	err = mp_init(&temp);
    }

    /*
     * Loop through the digits. Do division and mod by s == 2**(sd*MP_DIGIT_BIT)
     * by mp_digit extraction.
     */

    i = 0;
    for (;;) {
	if (b.used <= sd) {
	    digit = 0;
	} else {
	    digit = b.dp[sd];
	    if (b.used > sd+1 || digit >= 10) {
		Tcl_Panic("wrong digit!");
	    }
	    --b.used; mp_clamp(&b);
	}

	/*
	 * Does the current digit put us on the low side of the exact value
	 * but within within roundoff of being exact?
	 */

	r1 = mp_cmp_mag(&b, (m2plus > m2minus)? &mplus : &mminus);
	if (r1 == MP_LT || (r1 == MP_EQ
		&& (dPtr->w.word1 & 1) == 0)) {
	    /*
	     * Make sure we shouldn't be rounding *up* instead, in case the
	     * next number above is closer.
	     */

	    if (ShouldBankerRoundUpPowD(&b, sd, digit&1)) {
		++digit;
		if (digit == 10) {
		    *s++ = '9';
		    s = BumpUp(s, retval, &k);
		    break;
		}
	    }

	    /*
	     * Stash the last digit.
	     */

	    *s++ = '0' + digit;
	    break;
	}

	/*
	 * Does one plus the current digit put us within roundoff of the
	 * number?
	 */

	if (ShouldBankerRoundUpToNextPowD(&b, &mminus, sd,
		dPtr->w.word1 & 1, &temp)) {
	    if (digit == 9) {
		*s++ = '9';
		s = BumpUp(s, retval, &k);
		break;
	    }
	    ++digit;
	    *s++ = '0' + digit;
	    break;
	}

	/*
	 * Have we converted all the requested digits?
	 */

	*s++ = '0' + digit;
	if (i == ilim) {
	    if (ShouldBankerRoundUpPowD(&b, sd, digit&1)) {
		s = BumpUp(s, retval, &k);
	    }
	    break;
	}

	/*
	 * Advance to the next digit.
	 */

	if (err == MP_OKAY) {
	    err = mp_mul_d(&b, 10, &b);
	}
	if (err == MP_OKAY) {
	    err = mp_mul_d(&mminus, 10, &mminus);
	}
	if ((err == MP_OKAY) && (m2plus > m2minus)) {
	    err = mp_mul_2d(&mminus, m2plus-m2minus, &mplus);
	}
	++i;
    }

    /*
     * Endgame - store the location of the decimal point and the end of the
     * string.
     */

    if (m2plus > m2minus) {
	mp_clear(&mplus);
    }
    mp_clear_multi(&b, &mminus, &temp, NULL);
    *s = '\0';
    *decpt = k;
    if (endPtr) {
	*endPtr = s;
    }
    return (err == MP_OKAY) ? retval : NULL;
}

/*
 *----------------------------------------------------------------------
 *
 * StrictBignumConversionPowD --
 *
 *	Converts a double-precision number to a fixed-lengt string of 'ilim'
 *	digits (or 'ilim1' if log10(d) has been overestimated).  The
 *	denominator in David Gay's conversion algorithm is known to be a power
 *	of 2**MP_DIGIT_BIT, and hence the division in the main loop may be
 *	replaced by a digit shift and mask.
 *
 * Results:
 *	Returns the string of significant decimal digits, in newly allocated
 *	memory.
 *
 * Side effects:
 *	Stores the location of the decimal point in '*decpt' and the location
 *	of the terminal null byte in '*endPtr'.
 *
 *----------------------------------------------------------------------
 */

static inline char *
StrictBignumConversionPowD(
    Tcl_WideUInt bw,		/* Integer significand. */
    int b2, int b5,		/* Scale factor for the significand in the
				 * numerator. */
    int sd,			/* Scale factor for the denominator. */
    int k,			/* Number of output digits before the decimal
				 * point. */
    int len,			/* Number of digits to allocate. */
    int ilim,			/* Number of digits to convert if b >= s */
    int ilim1,			/* Number of digits to convert if b < s */
    int *decpt,			/* OUTPUT: Position of the decimal point. */
    char **endPtr)		/* OUTPUT: Position of the terminal '\0' at
				 *	   the end of the returned string. */
{
    char *retval = (char *)ckalloc(len + 1);
				/* Output buffer. */
    mp_int b;			/* Numerator of the fraction being
				 * converted. */
    mp_digit digit;		/* Current output digit. */
    char *s = retval;		/* Cursor in the output buffer. */
    int i;			/* Index in the output buffer. */
    mp_err err;

    /*
     * b = bw * 2**b2 * 5**b5
     */

    if (mp_init_u64(&b, bw) != MP_OKAY) {
	return NULL;
    }
    err = MulPow5(&b, b5, &b);
    if (err == MP_OKAY) {
	err = mp_mul_2d(&b, b2, &b);
    }

    /*
     * Adjust if the logarithm was guessed wrong.
     */

    if ((err == MP_OKAY) && (b.used <= sd)) {
	err = mp_mul_d(&b, 10, &b);
	ilim = ilim1;
	--k;
    }

    /*
     * Loop through the digits. Do division and mod by s == 2**(sd*MP_DIGIT_BIT)
     * by mp_digit extraction.
     */

    i = 1;
    while (err == MP_OKAY) {
	if (b.used <= sd) {
	    digit = 0;
	} else {
	    digit = b.dp[sd];
	    if (b.used > sd+1 || digit >= 10) {
		Tcl_Panic("wrong digit!");
	    }
	    --b.used;
	    mp_clamp(&b);
	}

	/*
	 * Have we converted all the requested digits?
	 */

	*s++ = '0' + digit;
	if (i == ilim) {
	    if (ShouldBankerRoundUpPowD(&b, sd, digit&1)) {
		s = BumpUp(s, retval, &k);
	    }
	    while (*--s == '0') {
		/* do nothing */
	    }
	    ++s;
	    break;
	}

	/*
	 * Advance to the next digit.
	 */

	err = mp_mul_d(&b, 10, &b);
	++i;
    }

    /*
     * Endgame - store the location of the decimal point and the end of the
     * string.
     */

    mp_clear(&b);
    *s = '\0';
    *decpt = k;
    if (endPtr) {
	*endPtr = s;
    }
    return retval;
}

/*
 *----------------------------------------------------------------------
 *
 * ShouldBankerRoundUp --
 *
 *	Tests whether a digit should be rounded up or down when finishing
 *	bignum-based floating point conversion.
 *
 * Results:
 *	Returns 1 if the number needs to be rounded up, 0 otherwise.
 *
 *----------------------------------------------------------------------
 */

static inline int
ShouldBankerRoundUp(
    mp_int *twor,		/* 2x the remainder from thd division that
				 * produced the last digit. */
    mp_int *S,			/* Denominator. */
    int isodd)			/* Flag == 1 if the last digit is odd. */
{
    int r = mp_cmp_mag(twor, S);

    switch (r) {
    case MP_LT:
	return 0;
    case MP_EQ:
	return isodd;
    case MP_GT:
	return 1;
    }
    Tcl_Panic("in ShouldBankerRoundUp, trichotomy fails!");
    return 0;
}

/*
 *----------------------------------------------------------------------
 *
 * ShouldBankerRoundUpToNext --
 *
 *	Tests whether the remainder is great enough to force rounding to the
 *	next higher digit.
 *
 * Results:
 *	Returns 1 if the number should be rounded up, 0 otherwise.
 *
 *----------------------------------------------------------------------
 */

static inline int
ShouldBankerRoundUpToNext(
    mp_int *b,			/* Remainder from the division that produced
				 * the last digit. */
    mp_int *m,			/* Numerator of the rounding tolerance. */
    mp_int *S,			/* Denominator. */
    int isodd)			/* 1 if the integer significand is odd. */
{
    int r;
    mp_int temp;

    /*
     * Compare b and S-m: this is the same as comparing B+m and S.
     */

    if ((mp_init(&temp) != MP_OKAY) || (mp_add(b, m, &temp) != MP_OKAY)) {
	return 0;
    }
    r = mp_cmp_mag(&temp, S);
    mp_clear(&temp);
    switch(r) {
    case MP_LT:
	return 0;
    case MP_EQ:
	return isodd;
    case MP_GT:
	return 1;
    }
    Tcl_Panic("in ShouldBankerRoundUpToNext, trichotomy fails!");
    return 0;
}

/*
 *----------------------------------------------------------------------
 *
 * ShorteningBignumConversion --
 *
 *	Convert a floating point number to a variable-length digit string
 *	using the multiprecision method.
 *
 * Results:
 *	Returns the string of digits.
 *
 * Side effects:
 *	Stores the position of the decimal point in *decpt.  Stores a pointer
 *	to the end of the number in *endPtr.
 *
 *----------------------------------------------------------------------
 */

static inline char *
ShorteningBignumConversion(
    Double *dPtr,		/* Original number being converted. */
    Tcl_WideUInt bw,		/* Integer significand and exponent. */
    int b2,			/* Scale factor for the significand. */
    int m2plus, int m2minus,	/* Scale factors for 1/2 ulp in numerator. */
    int s2, int s5,		/* Scale factors for denominator. */
    int k,			/* Guessed position of the decimal point. */
    int len,			/* Size of the digit buffer to allocate. */
    int ilim,			/* Number of digits to convert if b >= s */
    int ilim1,			/* Number of digits to convert if b < s */
    int *decpt,			/* OUTPUT: Position of the decimal point. */
    char **endPtr)		/* OUTPUT: Pointer to the end of the number */
{
    char *retval = (char *)ckalloc(len+1);
				/* Buffer of digits to return. */
    char *s = retval;		/* Cursor in the return value. */
    mp_int b;			/* Numerator of the result. */
    mp_int mminus;		/* 1/2 ulp below the result. */
    mp_int mplus;		/* 1/2 ulp above the result. */
    mp_int S;			/* Denominator of the result. */
    mp_int dig;			/* Current digit of the result. */
    int digit;			/* Current digit of the result. */
    int minit = 1;		/* Fudge factor for when we misguess k. */
    int i;
    int r1;
    mp_err err;

    /*
     * b = bw * 2**b2 * 5**b5
     * S = 2**s2 * 5*s5
     */

    if ((retval == NULL) || (mp_init_u64(&b, bw) != MP_OKAY)) {
	return NULL;
    }
    err = mp_mul_2d(&b, b2, &b);
    if (err == MP_OKAY) {
	err = mp_init_set(&S, 1);
    }
    if (err == MP_OKAY) {
	err = MulPow5(&S, s5, &S);
    }
    if (err == MP_OKAY) {
	err = mp_mul_2d(&S, s2, &S);
    }

    /*
     * Handle the case where we guess the position of the decimal point wrong.
     */

    if ((err == MP_OKAY) && (mp_cmp_mag(&b, &S) == MP_LT)) {
	err = mp_mul_d(&b, 10, &b);
	minit = 10;
	ilim =ilim1;
	--k;
    }

    /*
     * mminus = 2**m2minus * 5**m5
     */

    if (err == MP_OKAY) {
	err = mp_init_set(&mminus, minit);
    }
    if (err == MP_OKAY) {
	err = mp_mul_2d(&mminus, m2minus, &mminus);
    }
    if ((err == MP_OKAY) && (m2plus > m2minus)) {
	err = mp_init_copy(&mplus, &mminus);
	if (err == MP_OKAY) {
	    err = mp_mul_2d(&mplus, m2plus-m2minus, &mplus);
	}
    }

    /*
     * Loop through the digits.
     */

    if (err == MP_OKAY) {
	err = mp_init(&dig);
    }
    i = 1;
    while (err == MP_OKAY) {
	err = mp_div(&b, &S, &dig, &b);
	if (dig.used > 1 || dig.dp[0] >= 10) {
	    Tcl_Panic("wrong digit!");
	}
	digit = dig.dp[0];

	/*
	 * Does the current digit leave us with a remainder small enough to
	 * round to it?
	 */

	r1 = mp_cmp_mag(&b, (m2plus > m2minus)? &mplus : &mminus);
	if (r1 == MP_LT || (r1 == MP_EQ && (dPtr->w.word1 & 1) == 0)) {
	    err = mp_mul_2d(&b, 1, &b);
	    if (ShouldBankerRoundUp(&b, &S, digit&1)) {
		++digit;
		if (digit == 10) {
		    *s++ = '9';
		    s = BumpUp(s, retval, &k);
		    break;
		}
	    }
	    *s++ = '0' + digit;
	    break;
	}

	/*
	 * Does the current digit leave us with a remainder large enough to
	 * commit to rounding up to the next higher digit?
	 */

	if (ShouldBankerRoundUpToNext(&b, &mminus, &S,
		dPtr->w.word1 & 1)) {
	    ++digit;
	    if (digit == 10) {
		*s++ = '9';
		s = BumpUp(s, retval, &k);
		break;
	    }
	    *s++ = '0' + digit;
	    break;
	}

	/*
	 * Have we converted all the requested digits?
	 */

	*s++ = '0' + digit;
	if ((err == MP_OKAY) && (i == ilim)) {
	    err = mp_mul_2d(&b, 1, &b);
	    if (ShouldBankerRoundUp(&b, &S, digit&1)) {
		s = BumpUp(s, retval, &k);
	    }
	    break;
	}

	/*
	 * Advance to the next digit.
	 */

	if ((err == MP_OKAY) && (s5 > 0)) {
	    /*
	     * Can possibly shorten the denominator.
	     */

	    err = mp_mul_2d(&b, 1, &b);
	    if (err == MP_OKAY) {
		err = mp_mul_2d(&mminus, 1, &mminus);
	    }
	    if ((err == MP_OKAY) && (m2plus > m2minus)) {
		err = mp_mul_2d(&mplus, 1, &mplus);
	    }
	    if (err == MP_OKAY) {
		err = mp_div_d(&S, 5, &S, NULL);
	    }
	    --s5;

	    /*
	     * IDEA: It might possibly be a win to fall back to int64_t
	     *       arithmetic here if S < 2**64/10. But it's a win only for
	     *       a fairly narrow range of magnitudes so perhaps not worth
	     *       bothering.  We already know that we shorten the
	     *       denominator by at least 1 mp_digit, perhaps 2, as we do
	     *       the conversion for 17 digits of significance.
	     * Possible savings:
	     * 10**26   1 trip through loop before fallback possible
	     * 10**27   1 trip
	     * 10**28   2 trips
	     * 10**29   3 trips
	     * 10**30   4 trips
	     * 10**31   5 trips
	     * 10**32   6 trips
	     * 10**33   7 trips
	     * 10**34   8 trips
	     * 10**35   9 trips
	     * 10**36  10 trips
	     * 10**37  11 trips
	     * 10**38  12 trips
	     * 10**39  13 trips
	     * 10**40  14 trips
	     * 10**41  15 trips
	     * 10**42  16 trips
	     * thereafter no gain.
	     */
	} else if (err == MP_OKAY) {
	    err = mp_mul_d(&b, 10, &b);
	    if (err == MP_OKAY) {
		err = mp_mul_d(&mminus, 10, &mminus);
	    }
	    if ((err == MP_OKAY) && (m2plus > m2minus)) {
		err = mp_mul_2d(&mplus, 10, &mplus);
	    }
	}

	++i;
    }

    /*
     * Endgame - store the location of the decimal point and the end of the
     * string.
     */

    if (m2plus > m2minus) {
	mp_clear(&mplus);
    }
    mp_clear_multi(&b, &mminus, &dig, &S, NULL);
    *s = '\0';
    *decpt = k;
    if (endPtr) {
	*endPtr = s;
    }
    return retval;
}

/*
 *----------------------------------------------------------------------
 *
 * StrictBignumConversion --
 *
 *	Convert a floating point number to a fixed-length digit string using
 *	the multiprecision method.
 *
 * Results:
 *	Returns the string of digits.
 *
 * Side effects:
 *	Stores the position of the decimal point in *decpt.  Stores a pointer
 *	to the end of the number in *endPtr.
 *
 *----------------------------------------------------------------------
 */

static inline char *
StrictBignumConversion(
    Tcl_WideUInt bw,		/* Integer significand and exponent. */
    int b2,			/* Scale factor for the significand. */
    int s2, int s5,		/* Scale factors for denominator. */
    int k,			/* Guessed position of the decimal point. */
    int len,			/* Size of the digit buffer to allocate. */
    int ilim,			/* Number of digits to convert if b >= s */
    int ilim1,			/* Number of digits to convert if b < s */
    int *decpt,			/* OUTPUT: Position of the decimal point. */
    char **endPtr)		/* OUTPUT: Pointer to the end of the number */
{
    char *retval = (char *)ckalloc(len+1);
				/* Buffer of digits to return. */
    char *s = retval;		/* Cursor in the return value. */
    mp_int b;			/* Numerator of the result. */
    mp_int S;			/* Denominator of the result. */
    mp_int dig;			/* Current digit of the result. */
    int digit;			/* Current digit of the result. */
    int g;			/* Size of the current digit ground. */
    int i, j;
    mp_err err;

    /*
     * b = bw * 2**b2 * 5**b5
     * S = 2**s2 * 5*s5
     */

    if (mp_init(&dig) != MP_OKAY) {
	return NULL;
    }
    if (mp_init_u64(&b, bw) != MP_OKAY) {
	mp_clear(&dig);
	return NULL;
    }
    err = mp_mul_2d(&b, b2, &b);
    if (err == MP_OKAY) {
 	err = mp_init_set(&S, 1);
    }
    if (err == MP_OKAY) {
	err = MulPow5(&S, s5, &S);
	if (err == MP_OKAY) {
	    err = mp_mul_2d(&S, s2, &S);
	}
    }

    /*
     * Handle the case where we guess the position of the decimal point wrong.
     */

    if ((mp_cmp_mag(&b, &S) == MP_LT) && (mp_mul_d(&b, 10, &b) == MP_OKAY)) {
	ilim =ilim1;
	--k;
    }

    /*
     * Convert the leading digit.
     */

    i = 0;
    err = mp_div(&b, &S, &dig, &b);
    if (dig.used > 1 || dig.dp[0] >= 10) {
	Tcl_Panic("wrong digit!");
    }
    digit = dig.dp[0];

    /*
     * Is a single digit all that was requested?
     */

    *s++ = '0' + digit;
    if (++i >= ilim) {
	if ((mp_mul_2d(&b, 1, &b) == MP_OKAY) && ShouldBankerRoundUp(&b, &S, digit&1)) {
	    s = BumpUp(s, retval, &k);
	}
    } else {
	while (err == MP_OKAY) {
	    /*
	     * Shift by a group of digits.
	     */

	    g = ilim - i;
	    if (g > DIGIT_GROUP) {
		g = DIGIT_GROUP;
	    }
	    if (s5 >= g) {
		err = mp_div_d(&S, dpow5[g], &S, NULL);
		s5 -= g;
	    } else if (s5 > 0) {
		err = mp_div_d(&S, dpow5[s5], &S, NULL);
		if (err == MP_OKAY) {
		    err = mp_mul_d(&b, dpow5[g - s5], &b);
		}
		s5 = 0;
	    } else {
		err = mp_mul_d(&b, dpow5[g], &b);
	    }
	    if (err == MP_OKAY) {
		err = mp_mul_2d(&b, g, &b);
	    }

	    /*
	     * As with the shortening bignum conversion, it's possible at this
	     * point that we will have reduced the denominator to less than
	     * 2**64/10, at which point it would be possible to fall back to
	     * to int64_t arithmetic. But the potential payoff is tremendously
	     * less - unless we're working in F format - because we know that
	     * three groups of digits will always suffice for %#.17e, the
	     * longest format that doesn't introduce empty precision.
	     *
	     * Extract the next group of digits.
	     */


	    if ((err != MP_OKAY) || (mp_div(&b, &S, &dig, &b) != MP_OKAY) || (dig.used > 1)) {
		Tcl_Panic("wrong digit!");
	    }
	    digit = dig.dp[0];
	    for (j = g-1; j >= 0; --j) {
		int t = itens[j];

		*s++ = digit / t + '0';
		digit %= t;
	    }
	    i += g;

	    /*
	     * Have we converted all the requested digits?
	     */

	    if (i == ilim) {
		if ((mp_mul_2d(&b, 1, &b) == MP_OKAY) && ShouldBankerRoundUp(&b, &S, digit&1)) {
		    s = BumpUp(s, retval, &k);
		}
		break;
	    }
	}
    }
    while (*--s == '0') {
	/* do nothing */
    }
    ++s;

    /*
     * Endgame - store the location of the decimal point and the end of the
     * string.
     */

    mp_clear_multi(&b, &S, &dig, NULL);
    *s = '\0';
    *decpt = k;
    if (endPtr) {
	*endPtr = s;
    }
    return retval;
}

/*
 *----------------------------------------------------------------------
 *
 * TclDoubleDigits --
 *
 *	Core of Tcl's conversion of double-precision floating point numbers to
 *	decimal.
 *
 * Results:
 *	Returns a newly-allocated string of digits.
 *
 * Side effects:
 *	Sets *decpt to the index of the character in the string before the
 *	place that the decimal point should go. If 'endPtr' is not NULL, sets
 *	endPtr to point to the terminating '\0' byte of the string. Sets *sign
 *	to 1 if a minus sign should be printed with the number, or 0 if a plus
 *	sign (or no sign) should appear.
 *
 * This function is a service routine that produces the string of digits for
 * floating-point-to-decimal conversion. It can do a number of things
 * according to the 'flags' argument. Valid values for 'flags' include:
 *	TCL_DD_SHORTEST - This is the default for floating point conversion if
 *		::tcl_precision is 0. It constructs the shortest string of
 *		digits that will reconvert to the given number when scanned.
 *		For floating point numbers that are exactly between two
 *		decimal numbers, it resolves using the 'round to even' rule.
 *		With this value, the 'ndigits' parameter is ignored.
 *	TCL_DD_E_FORMAT - This value is used to prepare numbers for %e format
 *		conversion (or for default floating->string if tcl_precision
 *		is not 0). It constructs a string of at most 'ndigits' digits,
 *		choosing the one that is closest to the given number (and
 *		resolving ties with 'round to even').  It is allowed to return
 *		fewer than 'ndigits' if the number converts exactly; if the
 *		TCL_DD_E_FORMAT|TCL_DD_SHORTEST is supplied instead, it
 *		also returns fewer digits if the shorter string will still
 *		reconvert without loss to the given input number. In any case,
 *		strings of trailing zeroes are suppressed.
 *	TCL_DD_F_FORMAT - This value is used to prepare numbers for %f format
 *		conversion. It requests that conversion proceed until
 *		'ndigits' digits after the decimal point have been converted.
 *		It is possible for this format to result in a zero-length
 *		string if the number is sufficiently small. Again, it is
 *		permissible for TCL_DD_F_FORMAT to return fewer digits for a
 *		number that converts exactly, and changing the argument to
 *		TCL_DD_F_FORMAT|TCL_DD_SHORTEST will allow the routine
 *		also to return fewer digits if the shorter string will still
 *		reconvert without loss to the given input number. Strings of
 *		trailing zeroes are suppressed.
 *
 *	To any of these flags may be OR'ed TCL_DD_NO_QUICK; this flag requires
 *	all calculations to be done in exact arithmetic. Normally, E and F
 *	format with fewer than about 14 digits will be done with a quick
 *	floating point approximation and fall back on the exact arithmetic
 *	only if the input number is close enough to the midpoint between two
 *	decimal strings that more precision is needed to resolve which string
 *	is correct.
 *
 * The value stored in the 'decpt' argument on return may be negative
 * (indicating that the decimal point falls to the left of the string) or
 * greater than the length of the string. In addition, the value -9999 is used
 * as a sentinel to indicate that the string is one of the special values
 * "Infinity" and "NaN", and that no decimal point should be inserted.
 *
 *----------------------------------------------------------------------
 */

char *
TclDoubleDigits(
    double dv,			/* Number to convert. */
    int ndigits,		/* Number of digits requested. */
    int flags,			/* Conversion flags. */
    int *decpt,			/* OUTPUT: Position of the decimal point. */
    int *sign,			/* OUTPUT: 1 if the result is negative. */
    char **endPtr)		/* OUTPUT: If not NULL, receives a pointer to
				 *	   one character beyond the end of the
				 *	   returned string. */
{
    Double d;			/* Union for deconstructing doubles. */
    Tcl_WideUInt bw;		/* Integer significand. */
    int be;			/* Power of 2 by which b must be multiplied */
    int bbits;			/* Number of bits needed to represent b. */
    int denorm;			/* Flag == 1 iff the input number was
				 * denormalized. */
    int k;			/* Estimate of floor(log10(d)). */
    int k_check;		/* Flag == 1 if d is near enough to a power of
				 * ten that k must be checked. */
    int b2, b5, s2, s5;		/* Powers of 2 and 5 in the numerator and
				 * denominator of intermediate results. */
    int ilim = -1, ilim1 = -1;	/* Number of digits to convert, and number to
				 * convert if log10(d) has been
				 * overestimated. */
    char *retval;		/* Return value from this function. */
    int i = -1;

    /*
     * Put the input number into a union for bit-whacking.
     */

    d.d = dv;

    /*
     * Handle the cases of negative numbers (by taking the absolute value:
     * this includes -Inf and -NaN!), infinity, Not a Number, and zero.
     */

    TakeAbsoluteValue(&d, sign);
    if ((d.w.word0 & EXP_MASK) == EXP_MASK) {
	return FormatInfAndNaN(&d, decpt, endPtr);
    }
    if (d.d == 0.0) {
	return FormatZero(decpt, endPtr);
    }

    /*
     * Unpack the floating point into a wide integer and an exponent.
     * Determine the number of bits that the big integer requires, and compute
     * a quick approximation (which may be one too high) of ceil(log10(d.d)).
     */

    denorm = ((d.w.word0 & EXP_MASK) == 0);
    DoubleToExpAndSig(d.d, &bw, &be, &bbits);
    k = ApproximateLog10(bw, be, bbits);
    k = BetterLog10(d.d, k, &k_check);

    /* At this point, we have:
     *	  d is the number to convert.
     *    bw are significand and exponent: d == bw*2**be,
     *    bbits is the length of bw: 2**bbits-1 <= bw < 2**bbits
     *	  k is either ceil(log10(d)) or ceil(log10(d))+1. k_check is 0 if we
     *      know that k is exactly ceil(log10(d)) and 1 if we need to check.
     *    We want a rational number
     *      r = b * 10**(1-k) = bw * 2**b2 * 5**b5 / (2**s2 / 5**s5),
     *    with b2, b5, s2, s5 >= 0.  Note that the most significant decimal
     *    digit is floor(r) and that successive digits can be obtained by
     *    setting r <- 10*floor(r) (or b <= 10 * (b % S)).  Find appropriate
     *    b2, b5, s2, s5.
     */

    ComputeScale(be, k, &b2, &b5, &s2, &s5);

    /*
     * Correct an incorrect caller-supplied 'ndigits'.  Also determine:
     *	i = The maximum number of decimal digits that will be returned in the
     *      formatted string.  This is k + 1 + ndigits for F format, 18 for
     *      shortest, and ndigits for E format.
     *  ilim = The number of significant digits to convert if k has been
     *         guessed correctly. This is -1 for shortest (which
     *         stop when all significance has been lost), 'ndigits' for E
     *         format, and 'k + 1 + ndigits' for F format.
     *  ilim1 = The minimum number of significant digits to convert if k has
     *	        been guessed 1 too high. This, too, is -1 for shortest,
     *	        and 'ndigits' for E format, but it's 'ndigits-1' for F
     *	        format.
     */

    SetPrecisionLimits(flags, k, &ndigits, &i, &ilim, &ilim1);

    /*
     * Try to do low-precision conversion in floating point rather than
     * resorting to expensive multiprecision arithmetic.
     */

    if (ilim >= 0 && ilim <= QUICK_MAX && !(flags & TCL_DD_NO_QUICK)) {
	retval = QuickConversion(d.d, k, k_check, flags, i, ilim, ilim1,
		decpt, endPtr);
	if (retval != NULL) {
	    return retval;
	}
    }

    /*
     * For shortening conversions, determine the upper and lower bounds for
     * the remainder at which we can stop.
     *   m+ = (2**m2plus * 5**m5) / (2**s2 * 5**s5) is the limit on the high
     *        side, and
     *   m- = (2**m2minus * 5**m5) / (2**s2 * 5**s5) is the limit on the low
     *        side.
     * We may need to increase s2 to put m2plus, m2minus, b2 over a common
     * denominator.
     */

    if (flags & TCL_DD_SHORTEST) {
	int m2minus = b2;
	int m2plus;
	int m5 = b5;
	int len = i;

	/*
	 * Find the quantity i so that (2**i*5**b5)/(2**s2*5**s5) is 1/2 unit
	 * in the least significant place of the floating point number.
	 */

	if (denorm) {
	    i = be + EXPONENT_BIAS + (FP_PRECISION-1);
	} else {
	    i = 1 + FP_PRECISION - bbits;
	}
	b2 += i;
	s2 += i;

	/*
	 * Reduce the fractions to lowest terms, since the above calculation
	 * may have left excess powers of 2 in numerator and denominator.
	 */

	CastOutPowersOf2(&b2, &m2minus, &s2);

	/*
	 * In the special case where bw==1, the nearest floating point number
	 * to it on the low side is 1/4 ulp below it. Adjust accordingly.
	 */

	m2plus = m2minus;
	if (!denorm && bw == 1) {
	    ++b2;
	    ++s2;
	    ++m2plus;
	}

	if (s5+1 < N_LOG2POW5 && s2+1 + log2pow5[s5+1] <= 64) {
	    /*
	     * If 10*2**s2*5**s5 == 2**(s2+1)+5**(s5+1) fits in a 64-bit word,
	     * then all our intermediate calculations can be done using exact
	     * 64-bit arithmetic with no need for expensive multiprecision
	     * operations. (This will be true for all numbers in the range
	     * [1.0e-3 .. 1.0e+24]).
	     */

	    return ShorteningInt64Conversion(&d, bw, b2, b5, m2plus,
		    m2minus, m5, s2, s5, k, len, ilim, ilim1, decpt, endPtr);
	} else if (s5 == 0) {
	    /*
	     * The denominator is a power of 2, so we can replace division by
	     * digit shifts. First we round up s2 to a multiple of MP_DIGIT_BIT,
	     * and adjust m2 and b2 accordingly. Then we launch into a version
	     * of the comparison that's specialized for the 'power of mp_digit
	     * in the denominator' case.
	     */

	    if (s2 % MP_DIGIT_BIT != 0) {
		int delta = MP_DIGIT_BIT - (s2 % MP_DIGIT_BIT);

		b2 += delta;
		m2plus += delta;
		m2minus += delta;
		s2 += delta;
	    }
	    return ShorteningBignumConversionPowD(&d, bw, b2, b5,
		    m2plus, m2minus, m5, s2/MP_DIGIT_BIT, k, len, ilim, ilim1,
		    decpt, endPtr);
	} else {
	    /*
	     * Alas, there's no helpful special case; use full-up bignum
	     * arithmetic for the conversion.
	     */

	    return ShorteningBignumConversion(&d, bw, b2, m2plus,
		    m2minus, s2, s5, k, len, ilim, ilim1, decpt, endPtr);
	}
    } else {
	/*
	 * Non-shortening conversion.
	 */

	int len = i;

	/*
	 * Reduce numerator and denominator to lowest terms.
	 */

	if (b2 >= s2 && s2 > 0) {
	    b2 -= s2; s2 = 0;
	} else if (s2 >= b2 && b2 > 0) {
	    s2 -= b2; b2 = 0;
	}

	if (s5+1 < N_LOG2POW5 && s2+1 + log2pow5[s5+1] <= 64) {
	    /*
	     * If 10*2**s2*5**s5 == 2**(s2+1)+5**(s5+1) fits in a 64-bit word,
	     * then all our intermediate calculations can be done using exact
	     * 64-bit arithmetic with no need for expensive multiprecision
	     * operations.
	     */

	    return StrictInt64Conversion(bw, b2, b5, s2, s5, k,
		    len, ilim, ilim1, decpt, endPtr);
	} else if (s5 == 0) {
	    /*
	     * The denominator is a power of 2, so we can replace division by
	     * digit shifts. First we round up s2 to a multiple of MP_DIGIT_BIT,
	     * and adjust m2 and b2 accordingly. Then we launch into a version
	     * of the comparison that's specialized for the 'power of mp_digit
	     * in the denominator' case.
	     */

	    if (s2 % MP_DIGIT_BIT != 0) {
		int delta = MP_DIGIT_BIT - (s2 % MP_DIGIT_BIT);

		b2 += delta;
		s2 += delta;
	    }
	    return StrictBignumConversionPowD(bw, b2, b5,
		    s2/MP_DIGIT_BIT, k, len, ilim, ilim1, decpt, endPtr);
	} else {
	    /*
	     * There are no helpful special cases, but at least we know in
	     * advance how many digits we will convert. We can run the
	     * conversion in steps of DIGIT_GROUP digits, so as to have many
	     * fewer mp_int divisions.
	     */

	    return StrictBignumConversion(bw, b2, s2, s5, k,
		    len, ilim, ilim1, decpt, endPtr);
	}
    }
}

/*
 *----------------------------------------------------------------------
 *
 * TclInitDoubleConversion --
 *
 *	Initializes constants that are needed for conversions to and from
 *	'double'
 *
 * Results:
 *	None.
 *
 * Side effects:
 *	The log base 2 of the floating point radix, the number of bits in a
 *	double mantissa, and a table of the powers of five and ten are
 *	computed and stored.
 *
 *----------------------------------------------------------------------
 */

void
TclInitDoubleConversion(void)
{
    int i;
    int x;
    Tcl_WideUInt u;
    double d;
#ifdef IEEE_FLOATING_POINT
    union {
	double dv;
	Tcl_WideUInt iv;
    } bitwhack;
#endif
    mp_err err = MP_OKAY;
#if defined(__sgi) && defined(_COMPILER_VERSION)
    union fpc_csr mipsCR;

    mipsCR.fc_word = get_fpc_csr();
    mipsCR.fc_struct.flush = 0;
    set_fpc_csr(mipsCR.fc_word);
#endif

    /*
     * Initialize table of powers of 10 expressed as wide integers.
     */

    maxpow10_wide = (int)
	    floor(sizeof(Tcl_WideUInt) * CHAR_BIT * log(2.) / log(10.));
    pow10_wide = (Tcl_WideUInt *)
	    ckalloc((maxpow10_wide + 1) * sizeof(Tcl_WideUInt));
    u = 1;
    for (i = 0; i < maxpow10_wide; ++i) {
	pow10_wide[i] = u;
	u *= 10;
    }
    pow10_wide[i] = u;

    /*
     * Determine how many bits of precision a double has, and how many decimal
     * digits that represents.
     */

    if (frexp((double) FLT_RADIX, &log2FLT_RADIX) != 0.5) {
	Tcl_Panic("This code doesn't work on a decimal machine!");
    }
    log2FLT_RADIX--;
    mantBits = DBL_MANT_DIG * log2FLT_RADIX;
    d = 1.0;

    /*
     * Initialize a table of powers of ten that can be exactly represented in
     * a double.
     */

    x = (int) (DBL_MANT_DIG * log((double) FLT_RADIX) / log(5.0));
    if (x < MAXPOW) {
	mmaxpow = x;
    } else {
	mmaxpow = MAXPOW;
    }
    for (i=0 ; i<=mmaxpow ; ++i) {
	pow10vals[i] = d;
	d *= 10.0;
    }

    /*
     * Initialize a table of large powers of five.
     */

    for (i=0; i<9; ++i) {
	err = err || mp_init(pow5 + i);
    }
    mp_set_u64(pow5, 5);
    for (i=0; i<8; ++i) {
	err = err || mp_sqr(pow5+i, pow5+i+1);
    }
    err = err || mp_init_u64(pow5_13, 1220703125);
    for (i = 1; i < 5; ++i) {
	err = err || mp_init(pow5_13 + i);
	err = err || mp_sqr(pow5_13 + i - 1, pow5_13 + i);
    }
    if (err != MP_OKAY) {
	Tcl_Panic("out of memory");
    }

    /*
     * Determine the number of decimal digits to the left and right of the
     * decimal point in the largest and smallest double, the smallest double
     * that differs from zero, and the number of mp_digits needed to represent
     * the significand of a double.
     */

    maxDigits = (int) ((DBL_MAX_EXP * log((double) FLT_RADIX)
	    + 0.5 * log(10.)) / log(10.));
    minDigits = (int) floor((DBL_MIN_EXP - DBL_MANT_DIG)
	    * log((double) FLT_RADIX) / log(10.));
    log10_DIGIT_MAX = (int) floor(MP_DIGIT_BIT * log(2.) / log(10.));

    /*
     * Nokia 770's software-emulated floating point is "middle endian": the
     * bytes within a 32-bit word are little-endian (like the native
     * integers), but the two words of a 'double' are presented most
     * significant word first.
     */

#ifdef IEEE_FLOATING_POINT
    bitwhack.dv = 1.000000238418579;
				/* 3ff0 0000 4000 0000 */
    if ((bitwhack.iv >> 32) == 0x3FF00000) {
	n770_fp = 0;
    } else if ((bitwhack.iv & 0xFFFFFFFF) == 0x3FF00000) {
	n770_fp = 1;
    } else {
	Tcl_Panic("unknown floating point word order on this machine");
    }
#endif
}

/*
 *----------------------------------------------------------------------
 *
 * TclFinalizeDoubleConversion --
 *
 *	Cleans up this file on exit.
 *
 * Results:
 *	None
 *
 * Side effects:
 *	Memory allocated by TclInitDoubleConversion is freed.
 *
 *----------------------------------------------------------------------
 */

void
TclFinalizeDoubleConversion(void)
{
    int i;

    ckfree(pow10_wide);
    for (i=0; i<9; ++i) {
	mp_clear(pow5 + i);
    }
    for (i=0; i < 5; ++i) {
	mp_clear(pow5_13 + i);
    }
}

/*
 *----------------------------------------------------------------------
 *
 * Tcl_InitBignumFromDouble --
 *
 *	Extracts the integer part of a double and converts it to an arbitrary
 *	precision integer.
 *
 * Results:
 *	None.
 *
 * Side effects:
 *	Initializes the bignum supplied, and stores the converted number in
 *	it.
 *
 *----------------------------------------------------------------------
 */

int
Tcl_InitBignumFromDouble(
    Tcl_Interp *interp,		/* For error message. */
    double d,			/* Number to convert. */
    void *big)			/* Place to store the result. */
{
    double fract;
    int expt;
    mp_err err;
    mp_int *b = (mp_int *)big;

    /*
     * Infinite values can't convert to bignum.
     */

    if (TclIsInfinite(d)) {
	if (interp != NULL) {
	    const char *s = "integer value too large to represent";

	    Tcl_SetObjResult(interp, Tcl_NewStringObj(s, -1));
	    Tcl_SetErrorCode(interp, "ARITH", "IOVERFLOW", s, NULL);
	}
	return TCL_ERROR;
    }

    fract = frexp(d, &expt);
    if (expt <= 0) {
	err = mp_init(b);
	mp_zero(b);
    } else {
	Tcl_WideInt w = (Tcl_WideInt) ldexp(fract, mantBits);
	int shift = expt - mantBits;

	err = mp_init_i64(b, w);
	if (err != MP_OKAY) {
		/* just skip */
	} else if (shift < 0) {
	    err = mp_div_2d(b, -shift, b, NULL);
	} else if (shift > 0) {
	    err = mp_mul_2d(b, shift, b);
	}
    }
    if (err != MP_OKAY) {
	return TCL_ERROR;
    }
    return TCL_OK;
}

/*
 *----------------------------------------------------------------------
 *
 * TclBignumToDouble --
 *
 *	Convert an arbitrary-precision integer to a native floating point
 *	number.
 *
 * Results:
 *	Returns the converted number. Sets errno to ERANGE if the number is
 *	too large to convert.
 *
 *----------------------------------------------------------------------
 */

double
TclBignumToDouble(
    const void *big)			/* Integer to convert. */
{
    mp_int b;
    int bits, shift, i, lsb;
    double r;
    mp_err err;
    const mp_int *a = (const mp_int *)big;


    /*
     * We need a 'mantBits'-bit significand.  Determine what shift will
     * give us that.
     */

    bits = mp_count_bits(a);
    if (bits > DBL_MAX_EXP*log2FLT_RADIX) {
	errno = ERANGE;
	if (mp_isneg(a)) {
	    return -HUGE_VAL;
	} else {
	    return HUGE_VAL;
	}
    }
    shift = mantBits - bits;

    /*
     * If shift > 0, shift the significand left by the requisite number of
     * bits.  If shift == 0, the significand is already exactly 'mantBits'
     * in length.  If shift < 0, we will need to shift the significand right
     * by the requisite number of bits, and round it. If the '1-shift'
     * least significant bits are 0, but the 'shift'th bit is nonzero,
     * then the significand lies exactly between two values and must be
     * 'rounded to even'.
     */

    err = mp_init(&b);
    if (err != MP_OKAY) {
	/* just skip */
    } else if (shift == 0) {
	err = mp_copy(a, &b);
    } else if (shift > 0) {
	err = mp_mul_2d(a, shift, &b);
    } else if (shift < 0) {
	lsb = mp_cnt_lsb(a);
	if (lsb == -1-shift) {

	    /*
	     * Round to even
	     */

	    err = mp_div_2d(a, -shift, &b, NULL);
	    if ((err == MP_OKAY) && mp_isodd(&b)) {
		if (mp_isneg(&b)) {
		    err = mp_sub_d(&b, 1, &b);
		} else {
		    err = mp_add_d(&b, 1, &b);
		}
	    }
	} else {

	    /*
	     * Ordinary rounding
	     */

	    err = mp_div_2d(a, -1-shift, &b, NULL);
	    if (err != MP_OKAY) {
		/* just skip */
	    } else if (mp_isneg(&b)) {
		err = mp_sub_d(&b, 1, &b);
	    } else {
		err = mp_add_d(&b, 1, &b);
	    }
	    err = mp_div_2d(&b, 1, &b, NULL);
	}
    }

    /*
     * Accumulate the result, one mp_digit at a time.
     */

    if (err != MP_OKAY) {
	return 0.0;
    }
    r = 0.0;
    for (i = b.used-1; i>=0; --i) {
	r = ldexp(r, MP_DIGIT_BIT) + b.dp[i];
    }
    mp_clear(&b);

    /*
     * Scale the result to the correct number of bits.
     */

    r = ldexp(r, bits - mantBits);

    /*
     * Return the result with the appropriate sign.
     */

    if (mp_isneg(a)) {
	return -r;
    } else {
	return r;
    }
}

/*
 *----------------------------------------------------------------------
 *
 * TclCeil --
 *
 *	Computes the smallest floating point number that is at least the
 *	mp_int argument.
 *
 * Results:
 *	Returns the floating point number.
 *
 *----------------------------------------------------------------------
 */

double
TclCeil(
    const void *big)			/* Integer to convert. */
{
    double r = 0.0;
    mp_int b;
    mp_err err;
    const mp_int *a = (const mp_int *)big;

    err = mp_init(&b);
    if ((err == MP_OKAY) && mp_isneg(a)) {
	err = mp_neg(a, &b);
	r = -TclFloor(&b);
    } else {
	int bits = mp_count_bits(a);

	if (bits > DBL_MAX_EXP*log2FLT_RADIX) {
	    r = HUGE_VAL;
	} else {
	    int i, exact = 1, shift = mantBits - bits;

	    if (err != MP_OKAY) {
		/* just skip */
	    } else if (shift > 0) {
		err = mp_mul_2d(a, shift, &b);
	    } else if (shift < 0) {
		mp_int d;
		err = mp_init(&d);
		if (err == MP_OKAY) {
		    err = mp_div_2d(a, -shift, &b, &d);
		}
		exact = mp_iszero(&d);
		mp_clear(&d);
	    } else {
		err = mp_copy(a, &b);
	    }
	    if ((err == MP_OKAY) && !exact) {
		err = mp_add_d(&b, 1, &b);
	    }
	    if (err != MP_OKAY) {
		return 0.0;
	    }
	    for (i=b.used-1 ; i>=0 ; --i) {
		r = ldexp(r, MP_DIGIT_BIT) + b.dp[i];
	    }
	    r = ldexp(r, bits - mantBits);
	}
    }
    mp_clear(&b);
    return r;
}

/*
 *----------------------------------------------------------------------
 *
 * TclFloor --
 *
 *	Computes the largest floating point number less than or equal to the
 *	mp_int argument.
 *
 * Results:
 *	Returns the floating point value.
 *
 *----------------------------------------------------------------------
 */

double
TclFloor(
    const void *big)			/* Integer to convert. */
{
    double r = 0.0;
    mp_int b;
    mp_err err;
    const mp_int *a = (const mp_int *)big;

    err = mp_init(&b);
    if ((err == MP_OKAY) && mp_isneg(a)) {
	err = mp_neg(a, &b);
	r = -TclCeil(&b);
    } else {
	int bits = mp_count_bits(a);

	if (bits > DBL_MAX_EXP*log2FLT_RADIX) {
	    r = DBL_MAX;
	} else {
	    int i, shift = mantBits - bits;

	    if (shift > 0) {
		err = mp_mul_2d(a, shift, &b);
	    } else if (shift < 0) {
		err = mp_div_2d(a, -shift, &b, NULL);
	    } else {
		err = mp_copy(a, &b);
	    }
	    if (err != MP_OKAY) {
		return 0.0;
	    }
	    for (i=b.used-1 ; i>=0 ; --i) {
		r = ldexp(r, MP_DIGIT_BIT) + b.dp[i];
	    }
	    r = ldexp(r, bits - mantBits);
	}
    }
    mp_clear(&b);
    return r;
}

/*
 *----------------------------------------------------------------------
 *
 * BignumToBiasedFrExp --
 *
 *	Convert an arbitrary-precision integer to a native floating point
 *	number in the range [0.5,1) times a power of two. NOTE: Intentionally
 *	converts to a number that's a few ulp too small, so that
 *	RefineApproximation will not overflow near the high end of the
 *	machine's arithmetic range.
 *
 * Results:
 *	Returns the converted number.
 *
 * Side effects:
 *	Stores the exponent of two in 'machexp'.
 *
 *----------------------------------------------------------------------
 */

static double
BignumToBiasedFrExp(
    const mp_int *a,		/* Integer to convert. */
    int *machexp)		/* Power of two. */
{
    mp_int b;
    int bits;
    int shift;
    int i;
    double r;
    mp_err err = MP_OKAY;

    /*
     * Determine how many bits we need, and extract that many from the input.
     * Round to nearest unit in the last place.
     */

    bits = mp_count_bits(a);
    shift = mantBits - 2 - bits;
    if (mp_init(&b)) {
	return 0.0;
    }
    if (shift > 0) {
	err = mp_mul_2d(a, shift, &b);
    } else if (shift < 0) {
	err = mp_div_2d(a, -shift, &b, NULL);
    } else {
	err = mp_copy(a, &b);
    }

    /*
     * Accumulate the result, one mp_digit at a time.
     */

    r = 0.0;
    if (err == MP_OKAY) {
	for (i=b.used-1; i>=0; --i) {
	    r = ldexp(r, MP_DIGIT_BIT) + b.dp[i];
	}
    }
    mp_clear(&b);

    /*
     * Return the result with the appropriate sign.
     */

    *machexp = bits - mantBits + 2;
    return (mp_isneg(a) ? -r : r);
}

/*
 *----------------------------------------------------------------------
 *
 * Pow10TimesFrExp --
 *
 *	Multiply a power of ten by a number expressed as fraction and
 *	exponent.
 *
 * Results:
 *	Returns the significand of the result.
 *
 * Side effects:
 *	Overwrites the 'machexp' parameter with the exponent of the result.
 *
 * Assumes that 'exponent' is such that 10**exponent would be a double, even
 * though 'fraction*10**(machexp+exponent)' might overflow.
 *
 *----------------------------------------------------------------------
 */

static double
Pow10TimesFrExp(
    int exponent,		/* Power of 10 to multiply by. */
    double fraction,		/* Significand of multiplicand. */
    int *machexp)		/* On input, exponent of multiplicand. On
				 * output, exponent of result. */
{
    int i, j;
    int expt = *machexp;
    double retval = fraction;

    if (exponent > 0) {
	/*
	 * Multiply by 10**exponent.
	 */

	retval = frexp(retval * pow10vals[exponent & 0xF], &j);
	expt += j;
	for (i=4; i<9; ++i) {
	    if (exponent & (1<<i)) {
		retval = frexp(retval * pow_10_2_n[i], &j);
		expt += j;
	    }
	}
    } else if (exponent < 0) {
	/*
	 * Divide by 10**-exponent.
	 */

	retval = frexp(retval / pow10vals[(-exponent) & 0xF], &j);
	expt += j;
	for (i=4; i<9; ++i) {
	    if ((-exponent) & (1<<i)) {
		retval = frexp(retval / pow_10_2_n[i], &j);
		expt += j;
	    }
	}
    }

    *machexp = expt;
    return retval;
}

/*
 *----------------------------------------------------------------------
 *
 * SafeLdExp --
 *
 *	Do an 'ldexp' operation, but handle denormals gracefully.
 *
 * Results:
 *	Returns the appropriately scaled value.
 *
 *	On some platforms, 'ldexp' fails when presented with a number too
 *	small to represent as a normalized double. This routine does 'ldexp'
 *	in two steps for those numbers, to return correctly denormalized
 *	values.
 *
 *----------------------------------------------------------------------
 */

static double
SafeLdExp(
    double fract,
    int expt)
{
    int minexpt = DBL_MIN_EXP * log2FLT_RADIX;
    volatile double a, b, retval;

    if (expt < minexpt) {
	a = ldexp(fract, expt - mantBits - minexpt);
	b = ldexp(1.0, mantBits + minexpt);
	retval = a * b;
    } else {
	retval = ldexp(fract, expt);
    }
    return retval;
}

/*
 *----------------------------------------------------------------------
 *
 * TclFormatNaN --
 *
 *	Makes the string representation of a "Not a Number"
 *
 * Results:
 *	None.
 *
 * Side effects:
 *	Stores the string representation in the supplied buffer, which must be
 *	at least TCL_DOUBLE_SPACE characters.
 *
 *----------------------------------------------------------------------
 */

void
TclFormatNaN(
    double value,		/* The Not-a-Number to format. */
    char *buffer)		/* String representation. */
{
#ifndef IEEE_FLOATING_POINT
    strcpy(buffer, "NaN");
    return;
#else
    union {
	double dv;
	Tcl_WideUInt iv;
    } bitwhack;

    bitwhack.dv = value;
    if (n770_fp) {
	bitwhack.iv = Nokia770Twiddle(bitwhack.iv);
    }
    if (bitwhack.iv & ((Tcl_WideUInt) 1 << 63)) {
	bitwhack.iv &= ~ ((Tcl_WideUInt) 1 << 63);
	*buffer++ = '-';
    }
    *buffer++ = 'N';
    *buffer++ = 'a';
    *buffer++ = 'N';
    bitwhack.iv &= (((Tcl_WideUInt) 1) << 51) - 1;
    if (bitwhack.iv != 0) {
	sprintf(buffer, "(%" TCL_LL_MODIFIER "x)", bitwhack.iv);
    } else {
	*buffer = '\0';
    }
#endif /* IEEE_FLOATING_POINT */
}

/*
 *----------------------------------------------------------------------
 *
 * Nokia770Twiddle --
 *
 *	Transpose the two words of a number for Nokia 770 floating point
 *	handling.
 *
 *----------------------------------------------------------------------
 */
#ifdef IEEE_FLOATING_POINT
static Tcl_WideUInt
Nokia770Twiddle(
    Tcl_WideUInt w)		/* Number to transpose. */
{
    return (((w >> 32) & 0xFFFFFFFF) | (w << 32));
}
#endif

/*
 *----------------------------------------------------------------------
 *
 * TclNokia770Doubles --
 *
 *	Transpose the two words of a number for Nokia 770 floating point
 *	handling.
 *
 *----------------------------------------------------------------------
 */

int
TclNokia770Doubles(void)
{
    return n770_fp;
}

/*
 * Local Variables:
 * mode: c
 * c-basic-offset: 4
 * fill-column: 78
 * End:
 */<|MERGE_RESOLUTION|>--- conflicted
+++ resolved
@@ -535,14 +535,10 @@
 				 * to avoid a compiler warning. */
     int shift = 0;		/* Amount to shift when accumulating binary */
     int explicitOctal = 0;
-<<<<<<< HEAD
     mp_err err = MP_OKAY;
-
-=======
     int under = 0;              /* Flag trailing '_' as error if true once
 				 * number is accepted. */
     
->>>>>>> 6d2fb7b8
 #define ALL_BITS	((Tcl_WideUInt)-1)
 #define MOST_BITS	(ALL_BITS >> 1)
 
@@ -1214,12 +1210,8 @@
 	    }
 	    /* FALLTHROUGH */
 	case sNANPAREN:
-<<<<<<< HEAD
 	    if (TclIsSpaceProcM(c)) {
-=======
-	    if (TclIsSpaceProc(c)) {
 		under = 0;
->>>>>>> 6d2fb7b8
 		break;
 	    }
 	    if (numSigDigs < 13) {
