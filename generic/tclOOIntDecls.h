/*
 * This file is (mostly) automatically generated from tclOO.decls.
 */

#ifndef _TCLOOINTDECLS
#define _TCLOOINTDECLS

/* !BEGIN!: Do not edit below this line. */

#ifdef __cplusplus
extern "C" {
#endif

/*
 * Exported function declarations:
 */

/* 0 */
TCLAPI Tcl_Object	TclOOGetDefineCmdContext(Tcl_Interp *interp);
/* 1 */
TCLAPI Tcl_Method	TclOOMakeProcInstanceMethod(Tcl_Interp *interp,
				Object *oPtr, int flags, Tcl_Obj *nameObj,
				Tcl_Obj *argsObj, Tcl_Obj *bodyObj,
				const Tcl_MethodType *typePtr,
				void *clientData, Proc **procPtrPtr);
/* 2 */
TCLAPI Tcl_Method	TclOOMakeProcMethod(Tcl_Interp *interp,
				Class *clsPtr, int flags, Tcl_Obj *nameObj,
				const char *namePtr, Tcl_Obj *argsObj,
				Tcl_Obj *bodyObj,
				const Tcl_MethodType *typePtr,
				void *clientData, Proc **procPtrPtr);
/* 3 */
TCLAPI Method *		TclOONewProcInstanceMethod(Tcl_Interp *interp,
				Object *oPtr, int flags, Tcl_Obj *nameObj,
				Tcl_Obj *argsObj, Tcl_Obj *bodyObj,
				ProcedureMethod **pmPtrPtr);
/* 4 */
TCLAPI Method *		TclOONewProcMethod(Tcl_Interp *interp, Class *clsPtr,
				int flags, Tcl_Obj *nameObj,
				Tcl_Obj *argsObj, Tcl_Obj *bodyObj,
				ProcedureMethod **pmPtrPtr);
/* 5 */
TCLAPI int		TclOOObjectCmdCore(Object *oPtr, Tcl_Interp *interp,
				Tcl_Size objc, Tcl_Obj *const *objv,
				int publicOnly, Class *startCls);
/* 6 */
TCLAPI int		TclOOIsReachable(Class *targetPtr, Class *startPtr);
/* 7 */
TCLAPI Method *		TclOONewForwardMethod(Tcl_Interp *interp,
				Class *clsPtr, int isPublic,
				Tcl_Obj *nameObj, Tcl_Obj *prefixObj);
/* 8 */
TCLAPI Method *		TclOONewForwardInstanceMethod(Tcl_Interp *interp,
				Object *oPtr, int isPublic, Tcl_Obj *nameObj,
				Tcl_Obj *prefixObj);
/* 9 */
TCLAPI Tcl_Method	TclOONewProcInstanceMethodEx(Tcl_Interp *interp,
				Tcl_Object oPtr,
				TclOO_PreCallProc *preCallPtr,
				TclOO_PostCallProc *postCallPtr,
				ProcErrorProc *errProc, void *clientData,
				Tcl_Obj *nameObj, Tcl_Obj *argsObj,
				Tcl_Obj *bodyObj, int flags,
				void **internalTokenPtr);
/* 10 */
TCLAPI Tcl_Method	TclOONewProcMethodEx(Tcl_Interp *interp,
				Tcl_Class clsPtr,
				TclOO_PreCallProc *preCallPtr,
				TclOO_PostCallProc *postCallPtr,
				ProcErrorProc *errProc, void *clientData,
				Tcl_Obj *nameObj, Tcl_Obj *argsObj,
				Tcl_Obj *bodyObj, int flags,
				void **internalTokenPtr);
/* 11 */
TCLAPI int		TclOOInvokeObject(Tcl_Interp *interp,
				Tcl_Object object, Tcl_Class startCls,
				int publicPrivate, Tcl_Size objc,
				Tcl_Obj *const *objv);
/* 12 */
TCLAPI void		TclOOObjectSetFilters(Object *oPtr,
				Tcl_Size numFilters, Tcl_Obj *const *filters);
/* 13 */
TCLAPI void		TclOOClassSetFilters(Tcl_Interp *interp,
				Class *classPtr, Tcl_Size numFilters,
				Tcl_Obj *const *filters);
/* 14 */
TCLAPI void		TclOOObjectSetMixins(Object *oPtr,
				Tcl_Size numMixins, Class *const *mixins);
/* 15 */
TCLAPI void		TclOOClassSetMixins(Tcl_Interp *interp,
				Class *classPtr, Tcl_Size numMixins,
				Class *const *mixins);

typedef struct TclOOIntStubs {
    int magic;
    void *hooks;

    Tcl_Object (*tclOOGetDefineCmdContext) (Tcl_Interp *interp); /* 0 */
    Tcl_Method (*tclOOMakeProcInstanceMethod) (Tcl_Interp *interp, Object *oPtr, int flags, Tcl_Obj *nameObj, Tcl_Obj *argsObj, Tcl_Obj *bodyObj, const Tcl_MethodType *typePtr, void *clientData, Proc **procPtrPtr); /* 1 */
    Tcl_Method (*tclOOMakeProcMethod) (Tcl_Interp *interp, Class *clsPtr, int flags, Tcl_Obj *nameObj, const char *namePtr, Tcl_Obj *argsObj, Tcl_Obj *bodyObj, const Tcl_MethodType *typePtr, void *clientData, Proc **procPtrPtr); /* 2 */
    Method * (*tclOONewProcInstanceMethod) (Tcl_Interp *interp, Object *oPtr, int flags, Tcl_Obj *nameObj, Tcl_Obj *argsObj, Tcl_Obj *bodyObj, ProcedureMethod **pmPtrPtr); /* 3 */
    Method * (*tclOONewProcMethod) (Tcl_Interp *interp, Class *clsPtr, int flags, Tcl_Obj *nameObj, Tcl_Obj *argsObj, Tcl_Obj *bodyObj, ProcedureMethod **pmPtrPtr); /* 4 */
    int (*tclOOObjectCmdCore) (Object *oPtr, Tcl_Interp *interp, Tcl_Size objc, Tcl_Obj *const *objv, int publicOnly, Class *startCls); /* 5 */
    int (*tclOOIsReachable) (Class *targetPtr, Class *startPtr); /* 6 */
    Method * (*tclOONewForwardMethod) (Tcl_Interp *interp, Class *clsPtr, int isPublic, Tcl_Obj *nameObj, Tcl_Obj *prefixObj); /* 7 */
    Method * (*tclOONewForwardInstanceMethod) (Tcl_Interp *interp, Object *oPtr, int isPublic, Tcl_Obj *nameObj, Tcl_Obj *prefixObj); /* 8 */
    Tcl_Method (*tclOONewProcInstanceMethodEx) (Tcl_Interp *interp, Tcl_Object oPtr, TclOO_PreCallProc *preCallPtr, TclOO_PostCallProc *postCallPtr, ProcErrorProc *errProc, void *clientData, Tcl_Obj *nameObj, Tcl_Obj *argsObj, Tcl_Obj *bodyObj, int flags, void **internalTokenPtr); /* 9 */
    Tcl_Method (*tclOONewProcMethodEx) (Tcl_Interp *interp, Tcl_Class clsPtr, TclOO_PreCallProc *preCallPtr, TclOO_PostCallProc *postCallPtr, ProcErrorProc *errProc, void *clientData, Tcl_Obj *nameObj, Tcl_Obj *argsObj, Tcl_Obj *bodyObj, int flags, void **internalTokenPtr); /* 10 */
<<<<<<< HEAD
    int (*tclOOInvokeObject) (Tcl_Interp *interp, Tcl_Object object, Tcl_Class startCls, int publicPrivate, size_t objc, Tcl_Obj *const *objv); /* 11 */
    void (*tclOOObjectSetFilters) (Object *oPtr, Tcl_Size numFilters, Tcl_Obj *const *filters); /* 12 */
    void (*tclOOClassSetFilters) (Tcl_Interp *interp, Class *classPtr, Tcl_Size numFilters, Tcl_Obj *const *filters); /* 13 */
    void (*tclOOObjectSetMixins) (Object *oPtr, size_t numMixins, Class *const *mixins); /* 14 */
    void (*tclOOClassSetMixins) (Tcl_Interp *interp, Class *classPtr, size_t numMixins, Class *const *mixins); /* 15 */
=======
    int (*tclOOInvokeObject) (Tcl_Interp *interp, Tcl_Object object, Tcl_Class startCls, int publicPrivate, Tcl_Size objc, Tcl_Obj *const *objv); /* 11 */
    void (*tclOOObjectSetFilters) (Object *oPtr, Tcl_Size numFilters, Tcl_Obj *const *filters); /* 12 */
    void (*tclOOClassSetFilters) (Tcl_Interp *interp, Class *classPtr, Tcl_Size numFilters, Tcl_Obj *const *filters); /* 13 */
    void (*tclOOObjectSetMixins) (Object *oPtr, Tcl_Size numMixins, Class *const *mixins); /* 14 */
    void (*tclOOClassSetMixins) (Tcl_Interp *interp, Class *classPtr, Tcl_Size numMixins, Class *const *mixins); /* 15 */
>>>>>>> e5f884ad
} TclOOIntStubs;

extern const TclOOIntStubs *tclOOIntStubsPtr;

#ifdef __cplusplus
}
#endif

#if defined(USE_TCLOO_STUBS)

/*
 * Inline function declarations:
 */

#define TclOOGetDefineCmdContext \
	(tclOOIntStubsPtr->tclOOGetDefineCmdContext) /* 0 */
#define TclOOMakeProcInstanceMethod \
	(tclOOIntStubsPtr->tclOOMakeProcInstanceMethod) /* 1 */
#define TclOOMakeProcMethod \
	(tclOOIntStubsPtr->tclOOMakeProcMethod) /* 2 */
#define TclOONewProcInstanceMethod \
	(tclOOIntStubsPtr->tclOONewProcInstanceMethod) /* 3 */
#define TclOONewProcMethod \
	(tclOOIntStubsPtr->tclOONewProcMethod) /* 4 */
#define TclOOObjectCmdCore \
	(tclOOIntStubsPtr->tclOOObjectCmdCore) /* 5 */
#define TclOOIsReachable \
	(tclOOIntStubsPtr->tclOOIsReachable) /* 6 */
#define TclOONewForwardMethod \
	(tclOOIntStubsPtr->tclOONewForwardMethod) /* 7 */
#define TclOONewForwardInstanceMethod \
	(tclOOIntStubsPtr->tclOONewForwardInstanceMethod) /* 8 */
#define TclOONewProcInstanceMethodEx \
	(tclOOIntStubsPtr->tclOONewProcInstanceMethodEx) /* 9 */
#define TclOONewProcMethodEx \
	(tclOOIntStubsPtr->tclOONewProcMethodEx) /* 10 */
#define TclOOInvokeObject \
	(tclOOIntStubsPtr->tclOOInvokeObject) /* 11 */
#define TclOOObjectSetFilters \
	(tclOOIntStubsPtr->tclOOObjectSetFilters) /* 12 */
#define TclOOClassSetFilters \
	(tclOOIntStubsPtr->tclOOClassSetFilters) /* 13 */
#define TclOOObjectSetMixins \
	(tclOOIntStubsPtr->tclOOObjectSetMixins) /* 14 */
#define TclOOClassSetMixins \
	(tclOOIntStubsPtr->tclOOClassSetMixins) /* 15 */

#endif /* defined(USE_TCLOO_STUBS) */

/* !END!: Do not edit above this line. */

#endif /* _TCLOOINTDECLS */<|MERGE_RESOLUTION|>--- conflicted
+++ resolved
@@ -107,19 +107,11 @@
     Method * (*tclOONewForwardInstanceMethod) (Tcl_Interp *interp, Object *oPtr, int isPublic, Tcl_Obj *nameObj, Tcl_Obj *prefixObj); /* 8 */
     Tcl_Method (*tclOONewProcInstanceMethodEx) (Tcl_Interp *interp, Tcl_Object oPtr, TclOO_PreCallProc *preCallPtr, TclOO_PostCallProc *postCallPtr, ProcErrorProc *errProc, void *clientData, Tcl_Obj *nameObj, Tcl_Obj *argsObj, Tcl_Obj *bodyObj, int flags, void **internalTokenPtr); /* 9 */
     Tcl_Method (*tclOONewProcMethodEx) (Tcl_Interp *interp, Tcl_Class clsPtr, TclOO_PreCallProc *preCallPtr, TclOO_PostCallProc *postCallPtr, ProcErrorProc *errProc, void *clientData, Tcl_Obj *nameObj, Tcl_Obj *argsObj, Tcl_Obj *bodyObj, int flags, void **internalTokenPtr); /* 10 */
-<<<<<<< HEAD
-    int (*tclOOInvokeObject) (Tcl_Interp *interp, Tcl_Object object, Tcl_Class startCls, int publicPrivate, size_t objc, Tcl_Obj *const *objv); /* 11 */
-    void (*tclOOObjectSetFilters) (Object *oPtr, Tcl_Size numFilters, Tcl_Obj *const *filters); /* 12 */
-    void (*tclOOClassSetFilters) (Tcl_Interp *interp, Class *classPtr, Tcl_Size numFilters, Tcl_Obj *const *filters); /* 13 */
-    void (*tclOOObjectSetMixins) (Object *oPtr, size_t numMixins, Class *const *mixins); /* 14 */
-    void (*tclOOClassSetMixins) (Tcl_Interp *interp, Class *classPtr, size_t numMixins, Class *const *mixins); /* 15 */
-=======
     int (*tclOOInvokeObject) (Tcl_Interp *interp, Tcl_Object object, Tcl_Class startCls, int publicPrivate, Tcl_Size objc, Tcl_Obj *const *objv); /* 11 */
     void (*tclOOObjectSetFilters) (Object *oPtr, Tcl_Size numFilters, Tcl_Obj *const *filters); /* 12 */
     void (*tclOOClassSetFilters) (Tcl_Interp *interp, Class *classPtr, Tcl_Size numFilters, Tcl_Obj *const *filters); /* 13 */
     void (*tclOOObjectSetMixins) (Object *oPtr, Tcl_Size numMixins, Class *const *mixins); /* 14 */
     void (*tclOOClassSetMixins) (Tcl_Interp *interp, Class *classPtr, Tcl_Size numMixins, Class *const *mixins); /* 15 */
->>>>>>> e5f884ad
 } TclOOIntStubs;
 
 extern const TclOOIntStubs *tclOOIntStubsPtr;
