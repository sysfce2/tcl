/*
<<<<<<< HEAD
 * $Id: tclOOIntDecls.h,v 1.1.2.11 2010/08/19 12:31:59 dgp Exp $
 *
=======
>>>>>>> 64eb210f
 * This file is (mostly) automatically generated from tclOO.decls.
 */

#ifndef _TCLOOINTDECLS
#define _TCLOOINTDECLS

#undef TCL_STORAGE_CLASS
#ifdef BUILD_tcl
#   define TCL_STORAGE_CLASS DLLEXPORT
#else
#   ifdef USE_TCL_STUBS
#      define TCL_STORAGE_CLASS
#   else
#      define TCL_STORAGE_CLASS DLLIMPORT
#   endif
#endif

/*
 * WARNING: This file is automatically generated by the tools/genStubs.tcl
 * script.  Any modifications to the function declarations below should be made
 * in the generic/tclOO.decls script.
 */

/* !BEGIN!: Do not edit below this line. */

/*
 * Exported function declarations:
 */

/* 0 */
EXTERN Tcl_Object	TclOOGetDefineCmdContext(Tcl_Interp *interp);
/* 1 */
EXTERN Tcl_Method	TclOOMakeProcInstanceMethod(Tcl_Interp *interp,
				Object *oPtr, int flags, Tcl_Obj *nameObj,
				Tcl_Obj *argsObj, Tcl_Obj *bodyObj,
				const Tcl_MethodType *typePtr,
				ClientData clientData, Proc **procPtrPtr);
/* 2 */
EXTERN Tcl_Method	TclOOMakeProcMethod(Tcl_Interp *interp,
				Class *clsPtr, int flags, Tcl_Obj *nameObj,
				const char *namePtr, Tcl_Obj *argsObj,
				Tcl_Obj *bodyObj,
				const Tcl_MethodType *typePtr,
				ClientData clientData, Proc **procPtrPtr);
/* 3 */
EXTERN Method *		TclOONewProcInstanceMethod(Tcl_Interp *interp,
				Object *oPtr, int flags, Tcl_Obj *nameObj,
				Tcl_Obj *argsObj, Tcl_Obj *bodyObj,
				ProcedureMethod **pmPtrPtr);
/* 4 */
EXTERN Method *		TclOONewProcMethod(Tcl_Interp *interp, Class *clsPtr,
				int flags, Tcl_Obj *nameObj,
				Tcl_Obj *argsObj, Tcl_Obj *bodyObj,
				ProcedureMethod **pmPtrPtr);
/* 5 */
EXTERN int		TclOOObjectCmdCore(Object *oPtr, Tcl_Interp *interp,
				int objc, Tcl_Obj *const *objv,
				int publicOnly, Class *startCls);
/* 6 */
EXTERN int		TclOOIsReachable(Class *targetPtr, Class *startPtr);
/* 7 */
EXTERN Method *		TclOONewForwardMethod(Tcl_Interp *interp,
				Class *clsPtr, int isPublic,
				Tcl_Obj *nameObj, Tcl_Obj *prefixObj);
/* 8 */
EXTERN Method *		TclOONewForwardInstanceMethod(Tcl_Interp *interp,
				Object *oPtr, int isPublic, Tcl_Obj *nameObj,
				Tcl_Obj *prefixObj);
/* 9 */
EXTERN Tcl_Method	TclOONewProcInstanceMethodEx(Tcl_Interp *interp,
				Tcl_Object oPtr,
				TclOO_PreCallProc *preCallPtr,
				TclOO_PostCallProc *postCallPtr,
				ProcErrorProc *errProc,
				ClientData clientData, Tcl_Obj *nameObj,
				Tcl_Obj *argsObj, Tcl_Obj *bodyObj,
				int flags, void **internalTokenPtr);
/* 10 */
EXTERN Tcl_Method	TclOONewProcMethodEx(Tcl_Interp *interp,
				Tcl_Class clsPtr,
				TclOO_PreCallProc *preCallPtr,
				TclOO_PostCallProc *postCallPtr,
				ProcErrorProc *errProc,
				ClientData clientData, Tcl_Obj *nameObj,
				Tcl_Obj *argsObj, Tcl_Obj *bodyObj,
				int flags, void **internalTokenPtr);
/* 11 */
EXTERN int		TclOOInvokeObject(Tcl_Interp *interp,
				Tcl_Object object, Tcl_Class startCls,
				int publicPrivate, int objc,
				Tcl_Obj *const *objv);
/* 12 */
EXTERN void		TclOOObjectSetFilters(Object *oPtr, int numFilters,
				Tcl_Obj *const *filters);
/* 13 */
EXTERN void		TclOOClassSetFilters(Tcl_Interp *interp,
				Class *classPtr, int numFilters,
				Tcl_Obj *const *filters);
/* 14 */
EXTERN void		TclOOObjectSetMixins(Object *oPtr, int numMixins,
				Class *const *mixins);
/* 15 */
EXTERN void		TclOOClassSetMixins(Tcl_Interp *interp,
				Class *classPtr, int numMixins,
				Class *const *mixins);

typedef struct TclOOIntStubs {
    int magic;
    const struct TclOOIntStubHooks *hooks;

    Tcl_Object (*tclOOGetDefineCmdContext) (Tcl_Interp *interp); /* 0 */
    Tcl_Method (*tclOOMakeProcInstanceMethod) (Tcl_Interp *interp, Object *oPtr, int flags, Tcl_Obj *nameObj, Tcl_Obj *argsObj, Tcl_Obj *bodyObj, const Tcl_MethodType *typePtr, ClientData clientData, Proc **procPtrPtr); /* 1 */
    Tcl_Method (*tclOOMakeProcMethod) (Tcl_Interp *interp, Class *clsPtr, int flags, Tcl_Obj *nameObj, const char *namePtr, Tcl_Obj *argsObj, Tcl_Obj *bodyObj, const Tcl_MethodType *typePtr, ClientData clientData, Proc **procPtrPtr); /* 2 */
    Method * (*tclOONewProcInstanceMethod) (Tcl_Interp *interp, Object *oPtr, int flags, Tcl_Obj *nameObj, Tcl_Obj *argsObj, Tcl_Obj *bodyObj, ProcedureMethod **pmPtrPtr); /* 3 */
    Method * (*tclOONewProcMethod) (Tcl_Interp *interp, Class *clsPtr, int flags, Tcl_Obj *nameObj, Tcl_Obj *argsObj, Tcl_Obj *bodyObj, ProcedureMethod **pmPtrPtr); /* 4 */
    int (*tclOOObjectCmdCore) (Object *oPtr, Tcl_Interp *interp, int objc, Tcl_Obj *const *objv, int publicOnly, Class *startCls); /* 5 */
    int (*tclOOIsReachable) (Class *targetPtr, Class *startPtr); /* 6 */
    Method * (*tclOONewForwardMethod) (Tcl_Interp *interp, Class *clsPtr, int isPublic, Tcl_Obj *nameObj, Tcl_Obj *prefixObj); /* 7 */
    Method * (*tclOONewForwardInstanceMethod) (Tcl_Interp *interp, Object *oPtr, int isPublic, Tcl_Obj *nameObj, Tcl_Obj *prefixObj); /* 8 */
    Tcl_Method (*tclOONewProcInstanceMethodEx) (Tcl_Interp *interp, Tcl_Object oPtr, TclOO_PreCallProc *preCallPtr, TclOO_PostCallProc *postCallPtr, ProcErrorProc *errProc, ClientData clientData, Tcl_Obj *nameObj, Tcl_Obj *argsObj, Tcl_Obj *bodyObj, int flags, void **internalTokenPtr); /* 9 */
    Tcl_Method (*tclOONewProcMethodEx) (Tcl_Interp *interp, Tcl_Class clsPtr, TclOO_PreCallProc *preCallPtr, TclOO_PostCallProc *postCallPtr, ProcErrorProc *errProc, ClientData clientData, Tcl_Obj *nameObj, Tcl_Obj *argsObj, Tcl_Obj *bodyObj, int flags, void **internalTokenPtr); /* 10 */
    int (*tclOOInvokeObject) (Tcl_Interp *interp, Tcl_Object object, Tcl_Class startCls, int publicPrivate, int objc, Tcl_Obj *const *objv); /* 11 */
    void (*tclOOObjectSetFilters) (Object *oPtr, int numFilters, Tcl_Obj *const *filters); /* 12 */
    void (*tclOOClassSetFilters) (Tcl_Interp *interp, Class *classPtr, int numFilters, Tcl_Obj *const *filters); /* 13 */
    void (*tclOOObjectSetMixins) (Object *oPtr, int numMixins, Class *const *mixins); /* 14 */
    void (*tclOOClassSetMixins) (Tcl_Interp *interp, Class *classPtr, int numMixins, Class *const *mixins); /* 15 */
} TclOOIntStubs;

#ifdef __cplusplus
extern "C" {
#endif
extern const TclOOIntStubs *tclOOIntStubsPtr;
#ifdef __cplusplus
}
#endif

#if defined(USE_TCLOO_STUBS)

/*
 * Inline function declarations:
 */

#define TclOOGetDefineCmdContext \
	(tclOOIntStubsPtr->tclOOGetDefineCmdContext) /* 0 */
#define TclOOMakeProcInstanceMethod \
	(tclOOIntStubsPtr->tclOOMakeProcInstanceMethod) /* 1 */
#define TclOOMakeProcMethod \
	(tclOOIntStubsPtr->tclOOMakeProcMethod) /* 2 */
#define TclOONewProcInstanceMethod \
	(tclOOIntStubsPtr->tclOONewProcInstanceMethod) /* 3 */
#define TclOONewProcMethod \
	(tclOOIntStubsPtr->tclOONewProcMethod) /* 4 */
#define TclOOObjectCmdCore \
	(tclOOIntStubsPtr->tclOOObjectCmdCore) /* 5 */
#define TclOOIsReachable \
	(tclOOIntStubsPtr->tclOOIsReachable) /* 6 */
#define TclOONewForwardMethod \
	(tclOOIntStubsPtr->tclOONewForwardMethod) /* 7 */
#define TclOONewForwardInstanceMethod \
	(tclOOIntStubsPtr->tclOONewForwardInstanceMethod) /* 8 */
#define TclOONewProcInstanceMethodEx \
	(tclOOIntStubsPtr->tclOONewProcInstanceMethodEx) /* 9 */
#define TclOONewProcMethodEx \
	(tclOOIntStubsPtr->tclOONewProcMethodEx) /* 10 */
#define TclOOInvokeObject \
	(tclOOIntStubsPtr->tclOOInvokeObject) /* 11 */
#define TclOOObjectSetFilters \
	(tclOOIntStubsPtr->tclOOObjectSetFilters) /* 12 */
#define TclOOClassSetFilters \
	(tclOOIntStubsPtr->tclOOClassSetFilters) /* 13 */
#define TclOOObjectSetMixins \
	(tclOOIntStubsPtr->tclOOObjectSetMixins) /* 14 */
#define TclOOClassSetMixins \
	(tclOOIntStubsPtr->tclOOClassSetMixins) /* 15 */

#endif /* defined(USE_TCLOO_STUBS) */

/* !END!: Do not edit above this line. */

#undef TCL_STORAGE_CLASS
#define TCL_STORAGE_CLASS DLLIMPORT

#endif /* _TCLOOINTDECLS */<|MERGE_RESOLUTION|>--- conflicted
+++ resolved
@@ -1,9 +1,4 @@
 /*
-<<<<<<< HEAD
- * $Id: tclOOIntDecls.h,v 1.1.2.11 2010/08/19 12:31:59 dgp Exp $
- *
-=======
->>>>>>> 64eb210f
  * This file is (mostly) automatically generated from tclOO.decls.
  */
 
