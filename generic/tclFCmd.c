--- conflicted
+++ resolved
@@ -748,19 +748,6 @@
 	     */
 
 	    errfile = target;
-<<<<<<< HEAD
-
-	    /*
-	     * We now need to reset the result, because the above call, if it
-	     * failed, may have put an error message in place. (Ideally we
-	     * would prefer not to pass an interpreter in above, but the
-	     * channel IO code used by TclCrossFilesystemCopy currently
-	     * requires one).
-	     */
-
-	    Tcl_ResetResult(interp);
-=======
->>>>>>> d16b233e
 	}
 	/* 
 	 * We now need to reset the result, because the above call,
