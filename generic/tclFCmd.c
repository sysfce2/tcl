--- conflicted
+++ resolved
@@ -10,10 +10,6 @@
  * this file, and for a DISCLAIMER OF ALL WARRANTIES.
  */
 
-<<<<<<< HEAD
-#include <sys/stat.h>
-=======
->>>>>>> 94561c37
 #include "tclInt.h"
 #include "tclFileSystem.h"
 
