--- conflicted
+++ resolved
@@ -246,15 +246,10 @@
 	    errfile = objv[i];
 	    break;
 	}
-<<<<<<< HEAD
 	for (j = 1; j <= pobjc; j++) {
+	    int errCount = 2;
+
 	    target = Tcl_FSJoinPath(split, j);
-=======
-	for (j = 0; j < pobjc; j++) {
-	    int errCount = 2;
-
-	    target = Tcl_FSJoinPath(split, j + 1);
->>>>>>> 51aecf20
 	    Tcl_IncrRefCount(target);
 
 	createDir:
@@ -291,19 +286,12 @@
 		 */
 
 		if (errno == EEXIST) {
-<<<<<<< HEAD
-		    if (Tcl_FSStat(target, &statBuf) != 0
-			    || !S_ISDIR(statBuf.st_mode)) {
-			errfile = target;
-			goto done;
-=======
 		    /* Be aware other workers could delete it immediately after
 		     * creation, so give this worker still one chance (repeat once),
 		     * see [270f78ca95] for description of the race-condition.
 		     * Don't repeat the create always (to avoid endless loop). */
 		    if (--errCount > 0) {
 			goto createDir;
->>>>>>> 51aecf20
 		    }
 		    /* Already tried, with delete in-between directly after
 		     * creation, so just continue (assume created successful). */
