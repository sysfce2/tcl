--- conflicted
+++ resolved
@@ -32,11 +32,6 @@
  */
 
 static int		ReflectClose(ClientData clientData,
-<<<<<<< HEAD
-=======
-			    Tcl_Interp *interp);
-static int		ReflectClose2(ClientData clientData,
->>>>>>> c53e9127
 			    Tcl_Interp *interp, int flags);
 static int		ReflectInput(ClientData clientData, char *buf,
 			    int toRead, int *errorCodePtr);
@@ -84,11 +79,7 @@
     ReflectGetOption,	   /* Get options.			NULL'able */
     ReflectWatch,	   /* Initialize notifier			  */
     NULL,		   /* Get OS handle from the channel.	NULL'able */
-<<<<<<< HEAD
 	ReflectClose,	   /* No close2 support.		NULL'able */
-=======
-    ReflectClose2,	   /* No close2 support.		NULL'able */
->>>>>>> c53e9127
     ReflectBlock,	   /* Set blocking/nonblocking.		NULL'able */
     NULL,		   /* Flush channel. Not used by core.	NULL'able */
     NULL,		   /* Handle events.			NULL'able */
@@ -96,7 +87,7 @@
 #if TCL_THREADS
     ReflectThread,         /* thread action, tracking owner */
 #else
-	(void *)-1,		   /* thread action */
+	NULL,		   /* thread action */
 #endif
     NULL		   /* truncate */
 };
@@ -1160,7 +1151,7 @@
 /*
  *----------------------------------------------------------------------
  *
- * ReflectClose/ReflectClose2 --
+ * ReflectClose --
  *
  *	This function is invoked when the channel is closed, to delete the
  *	driver specific instance data.
@@ -1317,18 +1308,6 @@
     Tcl_EventuallyFree(rcPtr, (Tcl_FreeProc *) FreeReflectedChannel);
     return (result == TCL_OK) ? EOK : EINVAL;
 }
-
-static int
-ReflectClose2(
-    ClientData clientData,
-    Tcl_Interp *interp,
-	int flags)
-{
-    if ((flags & (TCL_CLOSE_READ | TCL_CLOSE_WRITE)) == 0) {
-	return ReflectClose(clientData, interp);
-    }
-    return EINVAL;
-}
  
 /*
@@ -1376,13 +1355,8 @@
 	if (p.base.code != TCL_OK) {
 	    if (p.base.code < 0) {
 		/*
-<<<<<<< HEAD
-                 * No error message, this is an errno signal.
-                 */
-=======
 		 * No error message, this is an errno signal.
 		 */
->>>>>>> c53e9127
 
 		*errorCodePtr = -p.base.code;
 	    } else {
@@ -1488,13 +1462,8 @@
 	if (p.base.code != TCL_OK) {
 	    if (p.base.code < 0) {
 		/*
-<<<<<<< HEAD
-                 * No error message, this is an errno signal.
-                 */
-=======
 		 * No error message, this is an errno signal.
 		 */
->>>>>>> c53e9127
 
 		*errorCodePtr = -p.base.code;
 	    } else {
@@ -2700,13 +2669,8 @@
 	evPtr = resultPtr->evPtr;
 
 	/*
-<<<<<<< HEAD
-         * Basic crash safety until this routine can get revised [3411310]
-         */
-=======
 	 * Basic crash safety until this routine can get revised [3411310]
 	 */
->>>>>>> c53e9127
 
 	if (evPtr == NULL) {
 	    continue;
@@ -2858,13 +2822,8 @@
 	evPtr = resultPtr->evPtr;
 
 	/*
-<<<<<<< HEAD
-         * Basic crash safety until this routine can get revised [3411310]
-         */
-=======
 	 * Basic crash safety until this routine can get revised [3411310]
 	 */
->>>>>>> c53e9127
 
 	if (evPtr == NULL ) {
 	    continue;
