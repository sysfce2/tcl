/*
 * tclIORChan.c --
 *
 *	This file contains the implementation of Tcl's generic channel
 *	reflection code, which allows the implementation of Tcl channels in
 *	Tcl code.
 *
 *	Parts of this file are based on code contributed by Jean-Claude
 *	Wippler.
 *
 *	See TIP #219 for the specification of this functionality.
 *
 * Copyright © 2004-2005 ActiveState, a divison of Sophos
 *
 * See the file "license.terms" for information on usage and redistribution of
 * this file, and for a DISCLAIMER OF ALL WARRANTIES.
 */

#include "tclInt.h"
#include "tclIO.h"
#include <assert.h>

#ifndef EINVAL
#define EINVAL	9
#endif
#ifndef EOK
#define EOK	0
#endif

/*
 * Signatures of all functions used in the C layer of the reflection.
 */

static int		ReflectClose(ClientData clientData,
			    Tcl_Interp *interp, int flags);
static int		ReflectInput(ClientData clientData, char *buf,
			    int toRead, int *errorCodePtr);
static int		ReflectOutput(ClientData clientData, const char *buf,
			    int toWrite, int *errorCodePtr);
static void		ReflectWatch(ClientData clientData, int mask);
static int		ReflectBlock(ClientData clientData, int mode);
#if TCL_THREADS
static void		ReflectThread(ClientData clientData, int action);
static int		ReflectEventRun(Tcl_Event *ev, int flags);
static int		ReflectEventDelete(Tcl_Event *ev, ClientData cd);
#endif
<<<<<<< HEAD
static Tcl_WideInt	ReflectSeekWide(ClientData clientData,
			    Tcl_WideInt offset, int mode, int *errorCodePtr);
=======
static long long ReflectSeekWide(ClientData clientData,
			    long long offset, int mode, int *errorCodePtr);
#ifndef TCL_NO_DEPRECATED
static int		ReflectSeek(ClientData clientData, long offset,
			    int mode, int *errorCodePtr);
#endif
>>>>>>> 4e3cd053
static int		ReflectGetOption(ClientData clientData,
			    Tcl_Interp *interp, const char *optionName,
			    Tcl_DString *dsPtr);
static int		ReflectSetOption(ClientData clientData,
			    Tcl_Interp *interp, const char *optionName,
			    const char *newValue);
static void     TimerRunRead(ClientData clientData);
static void     TimerRunWrite(ClientData clientData);

/*
 * The C layer channel type/driver definition used by the reflection. This is
 * a version 3 structure.
 */

static const Tcl_ChannelType tclRChannelType = {
    "tclrchannel",	   /* Type name.				  */
    TCL_CHANNEL_VERSION_5, /* v5 channel */
    NULL,	   /* Close channel, clean instance data	  */
    ReflectInput,	   /* Handle read request			  */
    ReflectOutput,	   /* Handle write request			  */
    NULL,
    ReflectSetOption,	   /* Set options.			NULL'able */
    ReflectGetOption,	   /* Get options.			NULL'able */
    ReflectWatch,	   /* Initialize notifier			  */
    NULL,		   /* Get OS handle from the channel.	NULL'able */
	ReflectClose,	   /* No close2 support.		NULL'able */
    ReflectBlock,	   /* Set blocking/nonblocking.		NULL'able */
    NULL,		   /* Flush channel. Not used by core.	NULL'able */
    NULL,		   /* Handle events.			NULL'able */
    ReflectSeekWide,	   /* Move access point (64 bit).	NULL'able */
#if TCL_THREADS
    ReflectThread,         /* thread action, tracking owner */
#else
	NULL,		   /* thread action */
#endif
    NULL		   /* truncate */
};

/*
 * Instance data for a reflected channel. ===========================
 */

typedef struct {
    Tcl_Channel chan;		/* Back reference to generic channel
				 * structure. */
    Tcl_Interp *interp;		/* Reference to the interpreter containing the
				 * Tcl level part of the channel. NULL here
				 * signals the channel is dead because the
				 * interpreter/thread containing its Tcl
				 * command is gone.
				 */
#if TCL_THREADS
    Tcl_ThreadId thread;	/* Thread the 'interp' belongs to. == Handler thread */
    Tcl_ThreadId owner;         /* Thread owning the structure.    == Channel thread */
#endif
    Tcl_Obj *cmd;		/* Callback command prefix */
    Tcl_Obj *methods;		/* Methods to append to command prefix */
    Tcl_Obj *name;		/* Name of the channel as created */

    int mode;			/* Mask of R/W mode */
    int interest;		/* Mask of events the channel is interested
				 * in. */

    int dead;			/* Boolean signal that some operations
				 * should no longer be attempted. */

    Tcl_TimerToken readTimer;   /*
				   A token for the timer that is scheduled in
				   order to call Tcl_NotifyChannel when the
				   channel is readable
			        */
    Tcl_TimerToken writeTimer;  /*
				   A token for the timer that is scheduled in
				   order to call Tcl_NotifyChannel when the
				   channel is writable
			        */

    /*
     * Note regarding the usage of timers.
     *
     * Most channel implementations need a timer in the C level to ensure that
     * data in buffers is flushed out through the generation of fake file
     * events.
     *
     * See 'rechan', 'memchan', etc.
     *
     * A timer is used here as well in order to ensure at least on pass through
     * the event loop when a channel becomes ready. See issues 67a5eabbd3d1 and
     * ef28eb1f1516.
     */
} ReflectedChannel;

/*
 * Structure of the table maping from channel handles to reflected
 * channels. Each interpreter which has the handler command for one or more
 * reflected channels records them in such a table, so that 'chan postevent'
 * is able to find them even if the actual channel was moved to a different
 * interpreter and/or thread.
 *
 * The table is reachable via the standard interpreter AssocData, the key is
 * defined below.
 */

typedef struct {
    Tcl_HashTable map;
} ReflectedChannelMap;

#define RCMKEY "ReflectedChannelMap"

/*
 * Event literals. ==================================================
 */

static const char *const eventOptions[] = {
    "read", "write", NULL
};
typedef enum {
    EVENT_READ, EVENT_WRITE
} EventOption;

/*
 * Method literals. ==================================================
 */

static const char *const methodNames[] = {
    "blocking",		/* OPT */
    "cget",		/* OPT \/ Together or none */
    "cgetall",		/* OPT /\ of these two     */
    "configure",	/* OPT */
    "finalize",		/*     */
    "initialize",	/*     */
    "read",		/* OPT */
    "seek",		/* OPT */
    "watch",		/*     */
    "write",		/* OPT */
    NULL
};
typedef enum {
    METH_BLOCKING,
    METH_CGET,
    METH_CGETALL,
    METH_CONFIGURE,
    METH_FINAL,
    METH_INIT,
    METH_READ,
    METH_SEEK,
    METH_WATCH,
    METH_WRITE
} MethodName;

#define FLAG(m) (1 << (m))
#define REQUIRED_METHODS \
	(FLAG(METH_INIT) | FLAG(METH_FINAL) | FLAG(METH_WATCH))
#define NULLABLE_METHODS \
	(FLAG(METH_BLOCKING) | FLAG(METH_SEEK) | \
	FLAG(METH_CONFIGURE) | FLAG(METH_CGET) | FLAG(METH_CGETALL))

#define RANDW \
	(TCL_READABLE | TCL_WRITABLE)

#define IMPLIES(a,b)	((!(a)) || (b))
#define NEGIMPL(a,b)
#define HAS(x,f)	(x & FLAG(f))

#if TCL_THREADS
/*
 * Thread specific types and structures.
 *
 * We are here essentially creating a very specific implementation of 'thread
 * send'.
 */

/*
 * Enumeration of all operations which can be forwarded.
 */

typedef enum {
    ForwardedClose,
    ForwardedInput,
    ForwardedOutput,
    ForwardedSeek,
    ForwardedWatch,
    ForwardedBlock,
    ForwardedSetOpt,
    ForwardedGetOpt,
    ForwardedGetOptAll
} ForwardedOperation;

/*
 * Event used to forward driver invocations to the thread actually managing
 * the channel. We cannot construct the command to execute and forward that.
 * Because then it will contain a mixture of Tcl_Obj's belonging to both the
 * command handler thread (CT), and the thread managing the channel (MT),
 * executed in CT. Tcl_Obj's are not allowed to cross thread boundaries. So we
 * forward an operation code, the argument details, and reference to results.
 * The command is assembled in the CT and belongs fully to that thread. No
 * sharing problems.
 */

typedef struct {
    int code;			/* O: Ok/Fail of the cmd handler */
    char *msgStr;		/* O: Error message for handler failure */
    int mustFree;		/* O: True if msgStr is allocated, false if
				 * otherwise (static). */
} ForwardParamBase;

/*
 * Operation specific parameter/result structures. (These are "subtypes" of
 * ForwardParamBase. Where an operation does not need any special types, it
 * has no "subtype" and just uses ForwardParamBase, as listed above.)
 */

struct ForwardParamInput {
    ForwardParamBase base;	/* "Supertype". MUST COME FIRST. */
    char *buf;			/* O: Where to store the read bytes */
    size_t toRead;			/* I: #bytes to read,
				 * O: #bytes actually read */
};
struct ForwardParamOutput {
    ForwardParamBase base;	/* "Supertype". MUST COME FIRST. */
    const char *buf;		/* I: Where the bytes to write come from */
    int toWrite;		/* I: #bytes to write,
				 * O: #bytes actually written */
};
struct ForwardParamSeek {
    ForwardParamBase base;	/* "Supertype". MUST COME FIRST. */
    int seekMode;		/* I: How to seek */
    Tcl_WideInt offset;		/* I: Where to seek,
				 * O: New location */
};
struct ForwardParamWatch {
    ForwardParamBase base;	/* "Supertype". MUST COME FIRST. */
    int mask;			/* I: What events to watch for */
};
struct ForwardParamBlock {
    ForwardParamBase base;	/* "Supertype". MUST COME FIRST. */
    int nonblocking;		/* I: What mode to activate */
};
struct ForwardParamSetOpt {
    ForwardParamBase base;	/* "Supertype". MUST COME FIRST. */
    const char *name;		/* Name of option to set */
    const char *value;		/* Value to set */
};
struct ForwardParamGetOpt {
    ForwardParamBase base;	/* "Supertype". MUST COME FIRST. */
    const char *name;		/* Name of option to get, maybe NULL */
    Tcl_DString *value;		/* Result */
};

/*
 * Now join all these together in a single union for convenience.
 */

typedef union ForwardParam {
    ForwardParamBase base;
    struct ForwardParamInput input;
    struct ForwardParamOutput output;
    struct ForwardParamSeek seek;
    struct ForwardParamWatch watch;
    struct ForwardParamBlock block;
    struct ForwardParamSetOpt setOpt;
    struct ForwardParamGetOpt getOpt;
} ForwardParam;

/*
 * Forward declaration.
 */

typedef struct ForwardingResult ForwardingResult;

/*
 * General event structure, with reference to operation specific data.
 */

typedef struct {
    Tcl_Event event;		/* Basic event data, has to be first item */
    ForwardingResult *resultPtr;
    ForwardedOperation op;	/* Forwarded driver operation */
    ReflectedChannel *rcPtr;	/* Channel instance */
    ForwardParam *param;	/* Packaged arguments and return values, a
				 * ForwardParam pointer. */
} ForwardingEvent;

/*
 * Structure to manage the result of the forwarding. This is not the result of
 * the operation itself, but about the success of the forward event itself.
 * The event can be successful, even if the operation which was forwarded
 * failed. It is also there to manage the synchronization between the involved
 * threads.
 */

struct ForwardingResult {
    Tcl_ThreadId src;		/* Originating thread. */
    Tcl_ThreadId dst;		/* Thread the op was forwarded to. */
    Tcl_Interp *dsti;		/* Interpreter in the thread the op was
				 * forwarded to. */
    /*
     * Note regarding 'dsti' above: Its information is also available via the
     * chain evPtr->rcPtr->interp, however, as can be seen, two more
     * indirections are needed to retrieve it. And the evPtr may be gone,
     * breaking the chain.
     */
    Tcl_Condition done;		/* Condition variable the forwarder blocks
				 * on. */
    int result;			/* TCL_OK or TCL_ERROR */
    ForwardingEvent *evPtr;	/* Event the result belongs to. */
    ForwardingResult *prevPtr, *nextPtr;
				/* Links into the list of pending forwarded
				 * results. */
};

typedef struct {
    /*
     * Table of all reflected channels owned by this thread. This is the
     * per-thread version of the per-interpreter map.
     */

    ReflectedChannelMap *rcmPtr;
} ThreadSpecificData;

static Tcl_ThreadDataKey dataKey;

/*
 * List of forwarded operations which have not completed yet, plus the mutex
 * to protect the access to this process global list.
 */

static ForwardingResult *forwardList = NULL;
TCL_DECLARE_MUTEX(rcForwardMutex)

/*
 * Function containing the generic code executing a forward, and wrapper
 * macros for the actual operations we wish to forward. Uses ForwardProc as
 * the event function executed by the thread receiving a forwarding event
 * (which executes the appropriate function and collects the result, if any).
 *
 * The ExitProc ensures that things do not deadlock when the sending thread
 * involved in the forwarding exits. It also clean things up so that we don't
 * leak resources when threads go away.
 */

static void		ForwardOpToHandlerThread(ReflectedChannel *rcPtr,
			    ForwardedOperation op, const void *param);
static int		ForwardProc(Tcl_Event *evPtr, int mask);
static void		SrcExitProc(ClientData clientData);

#define FreeReceivedError(p) \
	if ((p)->base.mustFree) {                               \
	    Tcl_Free((p)->base.msgStr);                           \
	}
#define PassReceivedErrorInterp(i,p) \
	if ((i) != NULL) {                                      \
	    Tcl_SetChannelErrorInterp((i),                      \
		    Tcl_NewStringObj((p)->base.msgStr, -1));    \
	}                                                       \
	FreeReceivedError(p)
#define PassReceivedError(c,p) \
	Tcl_SetChannelError((c), Tcl_NewStringObj((p)->base.msgStr, -1)); \
	FreeReceivedError(p)
#define ForwardSetStaticError(p,emsg) \
	(p)->base.code = TCL_ERROR;                             \
	(p)->base.mustFree = 0;                                 \
	(p)->base.msgStr = (char *) (emsg)
#define ForwardSetDynamicError(p,emsg) \
	(p)->base.code = TCL_ERROR;                             \
	(p)->base.mustFree = 1;                                 \
	(p)->base.msgStr = (char *) (emsg)

static void		ForwardSetObjError(ForwardParam *p, Tcl_Obj *objPtr);

static ReflectedChannelMap *	GetThreadReflectedChannelMap(void);
static Tcl_ExitProc	DeleteThreadReflectedChannelMap;

#endif /* TCL_THREADS */

#define SetChannelErrorStr(c,msgStr) \
	Tcl_SetChannelError((c), Tcl_NewStringObj((msgStr), -1))

static Tcl_Obj *	MarshallError(Tcl_Interp *interp);
static void		UnmarshallErrorResult(Tcl_Interp *interp,
			    Tcl_Obj *msgObj);

/*
 * Static functions for this file:
 */

static int		EncodeEventMask(Tcl_Interp *interp,
			    const char *objName, Tcl_Obj *obj, int *mask);
static Tcl_Obj *	DecodeEventMask(int mask);
static ReflectedChannel * NewReflectedChannel(Tcl_Interp *interp,
			    Tcl_Obj *cmdpfxObj, int mode, Tcl_Obj *handleObj);
static Tcl_Obj *	NextHandle(void);
static void		FreeReflectedChannel(ReflectedChannel *rcPtr);
static int		InvokeTclMethod(ReflectedChannel *rcPtr,
			    MethodName method, Tcl_Obj *argOneObj,
			    Tcl_Obj *argTwoObj, Tcl_Obj **resultObjPtr);

static ReflectedChannelMap *	GetReflectedChannelMap(Tcl_Interp *interp);
static Tcl_InterpDeleteProc	DeleteReflectedChannelMap;
static int		ErrnoReturn(ReflectedChannel *rcPtr, Tcl_Obj *resObj);
static void		MarkDead(ReflectedChannel *rcPtr);

/*
 * Global constant strings (messages). ==================
 * These string are used directly as bypass errors, thus they have to be valid
 * Tcl lists where the last element is the message itself. Hence the
 * list-quoting to keep the words of the message together. See also [x].
 */

static const char *msg_read_toomuch = "{read delivered more than requested}";
static const char *msg_write_toomuch = "{write wrote more than requested}";
static const char *msg_write_nothing = "{write wrote nothing}";
static const char *msg_seek_beforestart = "{Tried to seek before origin}";
#if TCL_THREADS
static const char *msg_send_originlost = "{Channel thread lost}";
#endif /* TCL_THREADS */
static const char *msg_send_dstlost    = "{Owner lost}";
static const char *msg_dstlost    = "-code 1 -level 0 -errorcode NONE -errorinfo {} -errorline 1 {Owner lost}";

/*
 * Main methods to plug into the 'chan' ensemble'. ==================
 */

/*
 *----------------------------------------------------------------------
 *
 * TclChanCreateObjCmd --
 *
 *	This function is invoked to process the "chan create" Tcl command.
 *	See the user documentation for details on what it does.
 *
 * Results:
 *	A standard Tcl result. The handle of the new channel is placed in the
 *	interp result.
 *
 * Side effects:
 *	Creates a new channel.
 *
 *----------------------------------------------------------------------
 */

int
TclChanCreateObjCmd(
    TCL_UNUSED(ClientData),
    Tcl_Interp *interp,
    int objc,
    Tcl_Obj *const *objv)
{
    ReflectedChannel *rcPtr;	/* Instance data of the new channel */
    Tcl_Obj *rcId;		/* Handle of the new channel */
    int mode;			/* R/W mode of new channel. Has to match
				 * abilities of handler commands */
    Tcl_Obj *cmdObj;		/* Command prefix, list of words */
    Tcl_Obj *cmdNameObj;	/* Command name */
    Tcl_Channel chan;		/* Token for the new channel */
    Tcl_Obj *modeObj;		/* mode in obj form for method call */
    int listc;			/* Result of 'initialize', and of */
    Tcl_Obj **listv;		/* its sublist in the 2nd element */
    int methIndex;		/* Encoded method name */
    int result;			/* Result code for 'initialize' */
    Tcl_Obj *resObj;		/* Result data for 'initialize' */
    int methods;		/* Bitmask for supported methods. */
    Channel *chanPtr;		/* 'chan' resolved to internal struct. */
    Tcl_Obj *err;		/* Error message */
    ReflectedChannelMap *rcmPtr;
				/* Map of reflected channels with handlers in
				 * this interp. */
    Tcl_HashEntry *hPtr;	/* Entry in the above map */
    int isNew;			/* Placeholder. */

    /*
     * Syntax:   chan create MODE CMDPREFIX
     *           [0]  [1]    [2]  [3]
     *
     * Actually: rCreate MODE CMDPREFIX
     *           [0]     [1]  [2]
     */

#define MODE	(1)
#define CMD	(2)

    /*
     * Number of arguments...
     */

    if (objc != 3) {
	Tcl_WrongNumArgs(interp, 1, objv, "mode cmdprefix");
	return TCL_ERROR;
    }

    /*
     * First argument is a list of modes. Allowed entries are "read", "write".
     * Expect at least one list element. Abbreviations are ok.
     */

    modeObj = objv[MODE];
    if (EncodeEventMask(interp, "mode", objv[MODE], &mode) != TCL_OK) {
	return TCL_ERROR;
    }

    /*
     * Second argument is command prefix, i.e. list of words, first word is
     * name of handler command, other words are fixed arguments. Run the
     * 'initialize' method to get the list of supported methods. Validate
     * this.
     */

    cmdObj = objv[CMD];

    /*
     * Basic check that the command prefix truly is a list.
     */

    if (Tcl_ListObjIndex(interp, cmdObj, 0, &cmdNameObj) != TCL_OK) {
	return TCL_ERROR;
    }

    /*
     * Now create the channel.
     */

    rcId = NextHandle();
    rcPtr = NewReflectedChannel(interp, cmdObj, mode, rcId);

    /*
     * Invoke 'initialize' and validate that the handler is present and ok.
     * Squash the channel if not.
     *
     * Note: The conversion of 'mode' back into a Tcl_Obj ensures that
     * 'initialize' is invoked with canonical mode names, and no
     * abbreviations. Using modeObj directly could feed abbreviations into the
     * handler, and the handler is not specified to handle such.
     */

    modeObj = DecodeEventMask(mode);
    /* assert modeObj.refCount == 1 */
    result = InvokeTclMethod(rcPtr, METH_INIT, modeObj, NULL, &resObj);
    Tcl_DecrRefCount(modeObj);

    if (result != TCL_OK) {
	UnmarshallErrorResult(interp, resObj);
	Tcl_DecrRefCount(resObj);	/* Remove reference held from invoke */
	goto error;
    }

    /*
     * Verify the result.
     * - List, of method names. Convert to mask.
     *   Check for non-optionals through the mask.
     *   Compare open mode against optional r/w.
     */

    if (Tcl_ListObjGetElements(NULL, resObj, &listc, &listv) != TCL_OK) {
        Tcl_SetObjResult(interp, Tcl_ObjPrintf(
                "chan handler \"%s initialize\" returned non-list: %s",
                TclGetString(cmdObj), TclGetString(resObj)));
	Tcl_DecrRefCount(resObj);
	goto error;
    }

    methods = 0;
    while (listc > 0) {
	if (Tcl_GetIndexFromObj(interp, listv[listc-1], methodNames,
		"method", TCL_EXACT, &methIndex) != TCL_OK) {
	    TclNewLiteralStringObj(err, "chan handler \"");
	    Tcl_AppendObjToObj(err, cmdObj);
	    Tcl_AppendToObj(err, " initialize\" returned ", -1);
	    Tcl_AppendObjToObj(err, Tcl_GetObjResult(interp));
	    Tcl_SetObjResult(interp, err);
	    Tcl_DecrRefCount(resObj);
	    goto error;
	}

	methods |= FLAG(methIndex);
	listc--;
    }
    Tcl_DecrRefCount(resObj);

    if ((REQUIRED_METHODS & methods) != REQUIRED_METHODS) {
        Tcl_SetObjResult(interp, Tcl_ObjPrintf(
                "chan handler \"%s\" does not support all required methods",
                TclGetString(cmdObj)));
	goto error;
    }

    if ((mode & TCL_READABLE) && !HAS(methods, METH_READ)) {
        Tcl_SetObjResult(interp, Tcl_ObjPrintf(
                "chan handler \"%s\" lacks a \"read\" method",
                TclGetString(cmdObj)));
	goto error;
    }

    if ((mode & TCL_WRITABLE) && !HAS(methods, METH_WRITE)) {
        Tcl_SetObjResult(interp, Tcl_ObjPrintf(
                "chan handler \"%s\" lacks a \"write\" method",
                TclGetString(cmdObj)));
	goto error;
    }

    if (!IMPLIES(HAS(methods, METH_CGET), HAS(methods, METH_CGETALL))) {
        Tcl_SetObjResult(interp, Tcl_ObjPrintf(
                "chan handler \"%s\" supports \"cget\" but not \"cgetall\"",
                TclGetString(cmdObj)));
	goto error;
    }

    if (!IMPLIES(HAS(methods, METH_CGETALL), HAS(methods, METH_CGET))) {
        Tcl_SetObjResult(interp, Tcl_ObjPrintf(
                "chan handler \"%s\" supports \"cgetall\" but not \"cget\"",
                TclGetString(cmdObj)));
	goto error;
    }

    Tcl_ResetResult(interp);

    /*
     * Everything is fine now.
     */

    chan = Tcl_CreateChannel(&tclRChannelType, TclGetString(rcId), rcPtr,
	    mode);
    rcPtr->chan = chan;
    TclChannelPreserve(chan);
    chanPtr = (Channel *) chan;

    if ((methods & NULLABLE_METHODS) != NULLABLE_METHODS) {
	/*
	 * Some of the nullable methods are not supported. We clone the
	 * channel type, null the associated C functions, and use the result
	 * as the actual channel type.
	 */

	Tcl_ChannelType *clonePtr = (Tcl_ChannelType *)Tcl_Alloc(sizeof(Tcl_ChannelType));

	memcpy(clonePtr, &tclRChannelType, sizeof(Tcl_ChannelType));

	if (!(methods & FLAG(METH_CONFIGURE))) {
	    clonePtr->setOptionProc = NULL;
	}

	if (!(methods & FLAG(METH_CGET)) && !(methods & FLAG(METH_CGETALL))) {
	    clonePtr->getOptionProc = NULL;
	}
	if (!(methods & FLAG(METH_BLOCKING))) {
	    clonePtr->blockModeProc = NULL;
	}
	if (!(methods & FLAG(METH_SEEK))) {
	    clonePtr->wideSeekProc = NULL;
	}

	chanPtr->typePtr = clonePtr;
    }

    /*
     * Register the channel in the I/O system, and in our our map for 'chan
     * postevent'.
     */

    Tcl_RegisterChannel(interp, chan);

    rcmPtr = GetReflectedChannelMap(interp);
    hPtr = Tcl_CreateHashEntry(&rcmPtr->map, chanPtr->state->channelName,
	    &isNew);
    if (!isNew && chanPtr != Tcl_GetHashValue(hPtr)) {
	Tcl_Panic("TclChanCreateObjCmd: duplicate channel names");
    }
    Tcl_SetHashValue(hPtr, chan);
#if TCL_THREADS
    rcmPtr = GetThreadReflectedChannelMap();
    hPtr = Tcl_CreateHashEntry(&rcmPtr->map, chanPtr->state->channelName,
	    &isNew);
    Tcl_SetHashValue(hPtr, chan);
#endif

    /*
     * Return handle as result of command.
     */

    Tcl_SetObjResult(interp,
            Tcl_NewStringObj(chanPtr->state->channelName, -1));
    return TCL_OK;

  error:
    Tcl_DecrRefCount(rcPtr->name);
    Tcl_DecrRefCount(rcPtr->methods);
    Tcl_DecrRefCount(rcPtr->cmd);
    Tcl_Free(rcPtr);
    return TCL_ERROR;

#undef MODE
#undef CMD
}

/*
 *----------------------------------------------------------------------
 *
 * TclChanPostEventObjCmd --
 *
 *	This function is invoked to process the "chan postevent" Tcl command.
 *	See the user documentation for details on what it does.
 *
 * Results:
 *	A standard Tcl result.
 *
 * Side effects:
 *	Posts events to a reflected channel, invokes event handlers. The
 *	latter implies that arbitrary side effects are possible.
 *
 *----------------------------------------------------------------------
 */

#if TCL_THREADS
typedef struct {
    Tcl_Event header;
    ReflectedChannel *rcPtr;
    int events;
} ReflectEvent;

static int
ReflectEventRun(
    Tcl_Event *ev,
    TCL_UNUSED(int) /*flags*/)
{
    /* OWNER thread
     *
     * Note: When the channel is closed any pending events of this type are
     * deleted. See ReflectClose() for the Tcl_DeleteEvents() calls
     * accomplishing that.
     */

    ReflectEvent *e = (ReflectEvent *) ev;

    Tcl_NotifyChannel(e->rcPtr->chan, e->events);
    return 1;
}

static int
ReflectEventDelete(
    Tcl_Event *ev,
    ClientData cd)
{
    /* OWNER thread
     *
     * Invoked by DeleteThreadReflectedChannelMap() and ReflectClose(). The
     * latter ensures that no pending events of this type are run on an
     * invalid channel.
     */

    ReflectEvent *e = (ReflectEvent *) ev;

    if ((ev->proc != ReflectEventRun) || ((cd != NULL) && (cd != e->rcPtr))) {
        return 0;
    }
    return 1;
}
#endif

int
TclChanPostEventObjCmd(
    TCL_UNUSED(ClientData),
    Tcl_Interp *interp,
    int objc,
    Tcl_Obj *const *objv)
{
    /*
     * Ensure -> HANDLER thread
     *
     * Syntax:   chan postevent CHANNEL EVENTSPEC
     *           [0]  [1]       [2]     [3]
     *
     * Actually: rPostevent CHANNEL EVENTSPEC
     *           [0]        [1]     [2]
     *
     * where EVENTSPEC = {read write ...} (Abbreviations allowed as well).
     */

#define CHAN	(1)
#define EVENT	(2)

    const char *chanId;		/* Tcl level channel handle */
    Tcl_Channel chan;		/* Channel associated to the handle */
    const Tcl_ChannelType *chanTypePtr;
				/* Its associated driver structure */
    ReflectedChannel *rcPtr;	/* Associated instance data */
    int events;			/* Mask of events to post */
    ReflectedChannelMap *rcmPtr;/* Map of reflected channels with handlers in
				 * this interp. */
    Tcl_HashEntry *hPtr;	/* Entry in the above map */

    /*
     * Number of arguments...
     */

    if (objc != 3) {
	Tcl_WrongNumArgs(interp, 1, objv, "channel eventspec");
	return TCL_ERROR;
    }

    /*
     * First argument is a channel, a reflected channel, and the call of this
     * command is done from the interp defining the channel handler cmd.
     */

    chanId = TclGetString(objv[CHAN]);

    rcmPtr = GetReflectedChannelMap(interp);
    hPtr = Tcl_FindHashEntry(&rcmPtr->map, chanId);

    if (hPtr == NULL) {
	Tcl_SetObjResult(interp, Tcl_ObjPrintf(
                "can not find reflected channel named \"%s\"", chanId));
	Tcl_SetErrorCode(interp, "TCL", "LOOKUP", "CHANNEL", chanId, NULL);
	return TCL_ERROR;
    }

    /*
     * Note that the search above subsumes several of the older checks,
     * namely:
     *
     * (1) Does the channel handle refer to a reflected channel?
     * (2) Is the post event issued from the interpreter holding the handler
     *     of the reflected channel?
     *
     * A successful search answers yes to both. Because the map holds only
     * handles of reflected channels, and only of such whose handler is
     * defined in this interpreter.
     *
     * We keep the old checks for both, for paranioa, but abort now instead of
     * throwing errors, as failure now means that our internal datastructures
     * have gone seriously haywire.
     */

    chan = (Tcl_Channel)Tcl_GetHashValue(hPtr);
    chanTypePtr = Tcl_GetChannelType(chan);

    /*
     * We use a function referenced by the channel type as our cookie to
     * detect calls to non-reflecting channels. The channel type itself is not
     * suitable, as it might not be the static definition in this file, but a
     * clone thereof. And while we have reserved the name of the type nothing
     * in the core checks against violation, so someone else might have
     * created a channel type using our name, clashing with ourselves.
     */

    if (chanTypePtr->watchProc != &ReflectWatch) {
	Tcl_Panic("TclChanPostEventObjCmd: channel is not a reflected channel");
    }

    rcPtr = (ReflectedChannel *)Tcl_GetChannelInstanceData(chan);

    if (rcPtr->interp != interp) {
	Tcl_Panic("TclChanPostEventObjCmd: postevent accepted for call from outside interpreter");
    }

    /*
     * Second argument is a list of events. Allowed entries are "read",
     * "write". Expect at least one list element. Abbreviations are ok.
     */

    if (EncodeEventMask(interp, "event", objv[EVENT], &events) != TCL_OK) {
	return TCL_ERROR;
    }

    /*
     * Check that the channel is actually interested in the provided events.
     */

    if (events & ~rcPtr->interest) {
	Tcl_SetObjResult(interp, Tcl_ObjPrintf(
                "tried to post events channel \"%s\" is not interested in",
                chanId));
	return TCL_ERROR;
    }

    /*
     * We have the channel and the events to post.
     */

#if TCL_THREADS
    if (rcPtr->owner == rcPtr->thread) {
#endif
	if (events & TCL_READABLE) {
	    if (rcPtr->readTimer == NULL) {
		rcPtr->readTimer = Tcl_CreateTimerHandler(SYNTHETIC_EVENT_TIME,
			TimerRunRead, rcPtr);
	    }
	}
	if (events & TCL_WRITABLE) {
	    if (rcPtr->writeTimer == NULL) {
		rcPtr->writeTimer = Tcl_CreateTimerHandler(SYNTHETIC_EVENT_TIME,
			TimerRunWrite, rcPtr);
	    }
	}
#if TCL_THREADS
    } else {
        ReflectEvent *ev = (ReflectEvent *)Tcl_Alloc(sizeof(ReflectEvent));

        ev->header.proc = ReflectEventRun;
        ev->events = events;
        ev->rcPtr = rcPtr;

        /*
         * We are not preserving the structure here. When the channel is
         * closed any pending events are deleted, see ReflectClose(), and
         * ReflectEventDelete(). Trying to preserve and later release when the
         * event is run may generate a situation where the channel structure
         * is deleted but not our structure, crashing in
         * FreeReflectedChannel().
         *
         * Force creation of the RCM, for proper cleanup on thread teardown.
         * The teardown of unprocessed events is currently coupled to the
         * thread reflected channel map
         */

        (void) GetThreadReflectedChannelMap();

        /*
         * XXX Race condition !!
         * XXX The destination thread may not exist anymore already.
         * XXX (Delayed postevent executed after channel got removed).
         * XXX Can we detect this ? (check the validity of the owner threadid ?)
         * XXX Actually, in that case the channel should be dead also !
         */

        Tcl_ThreadQueueEvent(rcPtr->owner, (Tcl_Event *) ev, TCL_QUEUE_TAIL);
        Tcl_ThreadAlert(rcPtr->owner);
    }
#endif

    /*
     * Squash interp results left by the event script.
     */

    Tcl_ResetResult(interp);
    return TCL_OK;

#undef CHAN
#undef EVENT
}

static void
TimerRunRead(
    ClientData clientData)
{
    ReflectedChannel *rcPtr = (ReflectedChannel *)clientData;
    rcPtr->readTimer = NULL;
    Tcl_NotifyChannel(rcPtr->chan, TCL_READABLE);
}

static void
TimerRunWrite(
    ClientData clientData)
{
    ReflectedChannel *rcPtr = (ReflectedChannel *)clientData;
    rcPtr->writeTimer = NULL;
    Tcl_NotifyChannel(rcPtr->chan, TCL_WRITABLE);
}

/*
 * Channel error message marshalling utilities.
 */

static Tcl_Obj *
MarshallError(
    Tcl_Interp *interp)
{
    /*
     * Capture the result status of the interpreter into a string. => List of
     * options and values, followed by the error message. The result has
     * refCount 0.
     */

    Tcl_Obj *returnOpt = Tcl_GetReturnOptions(interp, TCL_ERROR);

    /*
     * => returnOpt.refCount == 0. We can append directly.
     */

    Tcl_ListObjAppendElement(NULL, returnOpt, Tcl_GetObjResult(interp));
    return returnOpt;
}

static void
UnmarshallErrorResult(
    Tcl_Interp *interp,
    Tcl_Obj *msgObj)
{
    int lc;
    Tcl_Obj **lv;
    int explicitResult;
    int numOptions;

    /*
     * Process the caught message.
     *
     * Syntax = (option value)... ?message?
     *
     * Bad syntax causes a panic. This is OK because the other side uses
     * Tcl_GetReturnOptions and list construction functions to marshall the
     * information; if we panic here, something has gone badly wrong already.
     */

    if (Tcl_ListObjGetElements(interp, msgObj, &lc, &lv) != TCL_OK) {
	Tcl_Panic("TclChanCaughtErrorBypass: Bad syntax of caught result");
    }
    if (interp == NULL) {
	return;
    }

    explicitResult = lc & 1;		/* Odd number of values? */
    numOptions = lc - explicitResult;

    if (explicitResult) {
	Tcl_SetObjResult(interp, lv[lc-1]);
    }

    (void) Tcl_SetReturnOptions(interp, Tcl_NewListObj(numOptions, lv));
    ((Interp *) interp)->flags &= ~ERR_ALREADY_LOGGED;
}

int
TclChanCaughtErrorBypass(
    Tcl_Interp *interp,
    Tcl_Channel chan)
{
    Tcl_Obj *chanMsgObj = NULL;
    Tcl_Obj *interpMsgObj = NULL;
    Tcl_Obj *msgObj = NULL;

    /*
     * Get a bypassed error message from channel and/or interpreter, save the
     * reference, then kill the returned objects, if there were any. If there
     * are messages in both the channel has preference.
     */

    if ((chan == NULL) && (interp == NULL)) {
	return 0;
    }

    if (chan != NULL) {
	Tcl_GetChannelError(chan, &chanMsgObj);
    }
    if (interp != NULL) {
	Tcl_GetChannelErrorInterp(interp, &interpMsgObj);
    }

    if (chanMsgObj != NULL) {
	msgObj = chanMsgObj;
    } else if (interpMsgObj != NULL) {
	msgObj = interpMsgObj;
    }
    if (msgObj != NULL) {
	Tcl_IncrRefCount(msgObj);
    }

    if (chanMsgObj != NULL) {
	Tcl_DecrRefCount(chanMsgObj);
    }
    if (interpMsgObj != NULL) {
	Tcl_DecrRefCount(interpMsgObj);
    }

    /*
     * No message returned, nothing caught.
     */

    if (msgObj == NULL) {
	return 0;
    }

    UnmarshallErrorResult(interp, msgObj);

    Tcl_DecrRefCount(msgObj);
    return 1;
}

/*
 * Driver functions. ================================================
 */

/*
 *----------------------------------------------------------------------
 *
 * ReflectClose --
 *
 *	This function is invoked when the channel is closed, to delete the
 *	driver specific instance data.
 *
 * Results:
 *	A posix error.
 *
 * Side effects:
 *	Releases memory. Arbitrary, as it calls upon a script.
 *
 *----------------------------------------------------------------------
 */

static int
ReflectClose(
    ClientData clientData,
    Tcl_Interp *interp,
	int flags)
{
    ReflectedChannel *rcPtr = (ReflectedChannel *)clientData;
    int result;			/* Result code for 'close' */
    Tcl_Obj *resObj;		/* Result data for 'close' */
    ReflectedChannelMap *rcmPtr;/* Map of reflected channels with handlers in
				 * this interp */
    Tcl_HashEntry *hPtr;	/* Entry in the above map */
    const Tcl_ChannelType *tctPtr;

    if ((flags & (TCL_CLOSE_READ | TCL_CLOSE_WRITE)) != 0) {
	return EINVAL;
    }

    if (TclInThreadExit()) {
	/*
	 * This call comes from TclFinalizeIOSystem. There are no
	 * interpreters, and therefore we cannot call upon the handler command
	 * anymore. Threading is irrelevant as well. We simply clean up all
	 * our C level data structures and leave the Tcl level to the other
	 * finalization functions.
	 */

	/*
	 * THREADED => Forward this to the origin thread
	 *
	 * Note: DeleteThreadReflectedChannelMap() is the thread exit handler
	 * for the origin thread. Use this to clean up the structure? Except
	 * if lost?
	 */

#if TCL_THREADS
	if (rcPtr->thread != Tcl_GetCurrentThread()) {
	    ForwardParam p;

	    ForwardOpToHandlerThread(rcPtr, ForwardedClose, &p);
	    result = p.base.code;

            /*
             * Now squash the pending reflection events for this channel.
             */

            Tcl_DeleteEvents(ReflectEventDelete, rcPtr);

	    if (result != TCL_OK) {
		FreeReceivedError(&p);
	    }
	}
#endif

	tctPtr = ((Channel *)rcPtr->chan)->typePtr;
	if (tctPtr && tctPtr != &tclRChannelType) {
	    Tcl_Free((void *)tctPtr);
	    ((Channel *)rcPtr->chan)->typePtr = NULL;
	}
	if (rcPtr->readTimer != NULL) {
	    Tcl_DeleteTimerHandler(rcPtr->readTimer);
	}
	if (rcPtr->writeTimer != NULL) {
	    Tcl_DeleteTimerHandler(rcPtr->writeTimer);
	}
        Tcl_EventuallyFree(rcPtr, (Tcl_FreeProc *) FreeReflectedChannel);
	return EOK;
    }

    /*
     * Are we in the correct thread?
     */

#if TCL_THREADS
    if (rcPtr->thread != Tcl_GetCurrentThread()) {
	ForwardParam p;

	ForwardOpToHandlerThread(rcPtr, ForwardedClose, &p);
	result = p.base.code;

        /*
         * Now squash the pending reflection events for this channel.
         */

        Tcl_DeleteEvents(ReflectEventDelete, rcPtr);

	if (result != TCL_OK) {
	    PassReceivedErrorInterp(interp, &p);
	}
    } else {
#endif
	result = InvokeTclMethod(rcPtr, METH_FINAL, NULL, NULL, &resObj);
	if ((result != TCL_OK) && (interp != NULL)) {
	    Tcl_SetChannelErrorInterp(interp, resObj);
	}

	Tcl_DecrRefCount(resObj);	/* Remove reference we held from the
					 * invoke */

	/*
	 * Remove the channel from the map before releasing the memory, to
	 * prevent future accesses (like by 'postevent') from finding and
	 * dereferencing a dangling pointer.
	 *
	 * NOTE: The channel may not be in the map. This is ok, that happens
	 * when the channel was created in a different interpreter and/or
	 * thread and then was moved here.
	 *
	 * NOTE: The channel may have been removed from the map already via
	 * the per-interp DeleteReflectedChannelMap exit-handler.
	 */

	if (!rcPtr->dead) {
	    rcmPtr = GetReflectedChannelMap(rcPtr->interp);
	    hPtr = Tcl_FindHashEntry(&rcmPtr->map,
		    Tcl_GetChannelName(rcPtr->chan));
	    if (hPtr) {
		Tcl_DeleteHashEntry(hPtr);
	    }
	}
#if TCL_THREADS
	rcmPtr = GetThreadReflectedChannelMap();
	hPtr = Tcl_FindHashEntry(&rcmPtr->map,
		Tcl_GetChannelName(rcPtr->chan));
	if (hPtr) {
	    Tcl_DeleteHashEntry(hPtr);
	}
    }
#endif
    tctPtr = ((Channel *)rcPtr->chan)->typePtr;
    if (tctPtr && tctPtr != &tclRChannelType) {
	Tcl_Free((void *)tctPtr);
	((Channel *)rcPtr->chan)->typePtr = NULL;
    }
    if (rcPtr->readTimer != NULL) {
	Tcl_DeleteTimerHandler(rcPtr->readTimer);
    }
    if (rcPtr->writeTimer != NULL) {
	Tcl_DeleteTimerHandler(rcPtr->writeTimer);
    }
    Tcl_EventuallyFree(rcPtr, (Tcl_FreeProc *) FreeReflectedChannel);
    return (result == TCL_OK) ? EOK : EINVAL;
}

/*
 *----------------------------------------------------------------------
 *
 * ReflectInput --
 *
 *	This function is invoked when more data is requested from the channel.
 *
 * Results:
 *	The number of bytes read.
 *
 * Side effects:
 *	Allocates memory. Arbitrary, as it calls upon a script.
 *
 *----------------------------------------------------------------------
 */

static int
ReflectInput(
    ClientData clientData,
    char *buf,
    int toRead,
    int *errorCodePtr)
{
    ReflectedChannel *rcPtr = (ReflectedChannel *)clientData;
    Tcl_Obj *toReadObj;
    size_t bytec = 0;		/* Number of returned bytes */
    unsigned char *bytev;	/* Array of returned bytes */
    Tcl_Obj *resObj;		/* Result data for 'read' */

    /*
     * Are we in the correct thread?
     */

#if TCL_THREADS
    if (rcPtr->thread != Tcl_GetCurrentThread()) {
	ForwardParam p;

	p.input.buf = buf;
	p.input.toRead = toRead;

	ForwardOpToHandlerThread(rcPtr, ForwardedInput, &p);

	if (p.base.code != TCL_OK) {
	    if (p.base.code < 0) {
		/*
		 * No error message, this is an errno signal.
		 */

		*errorCodePtr = -p.base.code;
	    } else {
		PassReceivedError(rcPtr->chan, &p);
		*errorCodePtr = EINVAL;
	    }
	    p.input.toRead = TCL_INDEX_NONE;
	} else {
	    *errorCodePtr = EOK;
	}

	return p.input.toRead;
    }
#endif

    /* ASSERT: rcPtr->method & FLAG(METH_READ) */
    /* ASSERT: rcPtr->mode & TCL_READABLE */

    Tcl_Preserve(rcPtr);

    TclNewIntObj(toReadObj, toRead);
    Tcl_IncrRefCount(toReadObj);

    if (InvokeTclMethod(rcPtr, METH_READ, toReadObj, NULL, &resObj)!=TCL_OK) {
	int code = ErrnoReturn(rcPtr, resObj);

	if (code < 0) {
	    *errorCodePtr = -code;
            goto error;
	}

	Tcl_SetChannelError(rcPtr->chan, resObj);
        goto invalid;
    }

    bytev = TclGetByteArrayFromObj(resObj, &bytec);

    if ((size_t)toRead < bytec) {
	SetChannelErrorStr(rcPtr->chan, msg_read_toomuch);
	goto invalid;
    }

    *errorCodePtr = EOK;

    if (bytec + 1 > 1) {
	memcpy(buf, bytev, bytec);
    }

 stop:
    Tcl_DecrRefCount(toReadObj);
    Tcl_DecrRefCount(resObj);		/* Remove reference held from invoke */
    Tcl_Release(rcPtr);
    return bytec;
 invalid:
    *errorCodePtr = EINVAL;
 error:
    bytec = -1;
    goto stop;
}

/*
 *----------------------------------------------------------------------
 *
 * ReflectOutput --
 *
 *	This function is invoked when data is writen to the channel.
 *
 * Results:
 *	The number of bytes actually written.
 *
 * Side effects:
 *	Allocates memory. Arbitrary, as it calls upon a script.
 *
 *----------------------------------------------------------------------
 */

static int
ReflectOutput(
    ClientData clientData,
    const char *buf,
    int toWrite,
    int *errorCodePtr)
{
    ReflectedChannel *rcPtr = (ReflectedChannel *)clientData;
    Tcl_Obj *bufObj;
    Tcl_Obj *resObj;		/* Result data for 'write' */
    int written;

    /*
     * Are we in the correct thread?
     */

#if TCL_THREADS
    if (rcPtr->thread != Tcl_GetCurrentThread()) {
	ForwardParam p;

	p.output.buf = buf;
	p.output.toWrite = toWrite;

	ForwardOpToHandlerThread(rcPtr, ForwardedOutput, &p);

	if (p.base.code != TCL_OK) {
	    if (p.base.code < 0) {
		/*
		 * No error message, this is an errno signal.
		 */

		*errorCodePtr = -p.base.code;
	    } else {
                PassReceivedError(rcPtr->chan, &p);
                *errorCodePtr = EINVAL;
            }
	    p.output.toWrite = -1;
	} else {
	    *errorCodePtr = EOK;
	}

	return p.output.toWrite;
    }
#endif

    /* ASSERT: rcPtr->method & FLAG(METH_WRITE) */
    /* ASSERT: rcPtr->mode & TCL_WRITABLE */

    Tcl_Preserve(rcPtr);
    Tcl_Preserve(rcPtr->interp);

    bufObj = Tcl_NewByteArrayObj((unsigned char *) buf, toWrite);
    Tcl_IncrRefCount(bufObj);

    if (InvokeTclMethod(rcPtr, METH_WRITE, bufObj, NULL, &resObj) != TCL_OK) {
	int code = ErrnoReturn(rcPtr, resObj);

	if (code < 0) {
	    *errorCodePtr = -code;
            goto error;
	}

	Tcl_SetChannelError(rcPtr->chan, resObj);
        goto invalid;
    }

    if (Tcl_InterpDeleted(rcPtr->interp)) {
	/*
	 * The interp was destroyed during InvokeTclMethod().
	 */

	SetChannelErrorStr(rcPtr->chan, msg_send_dstlost);
        goto invalid;
    }
    if (Tcl_GetIntFromObj(rcPtr->interp, resObj, &written) != TCL_OK) {
	Tcl_SetChannelError(rcPtr->chan, MarshallError(rcPtr->interp));
        goto invalid;
    }

    if ((written == 0) && (toWrite > 0)) {
	/*
	 * The handler claims to have written nothing of what it was given.
	 * That is bad.
	 */

	SetChannelErrorStr(rcPtr->chan, msg_write_nothing);
        goto invalid;
    }
    if (toWrite < written) {
	/*
	 * The handler claims to have written more than it was given. That is
	 * bad. Note that the I/O core would crash if we were to return this
	 * information, trying to write -nnn bytes in the next iteration.
	 */

	SetChannelErrorStr(rcPtr->chan, msg_write_toomuch);
        goto invalid;
    }

    *errorCodePtr = EOK;
 stop:
    Tcl_DecrRefCount(bufObj);
    Tcl_DecrRefCount(resObj);		/* Remove reference held from invoke */
    Tcl_Release(rcPtr->interp);
    Tcl_Release(rcPtr);
    return written;
 invalid:
    *errorCodePtr = EINVAL;
 error:
    written = -1;
    goto stop;
}

/*
 *----------------------------------------------------------------------
 *
 * ReflectSeekWide / ReflectSeek --
 *
 *	This function is invoked when the user wishes to seek on the channel.
 *
 * Results:
 *	The new location of the access point.
 *
 * Side effects:
 *	Allocates memory. Arbitrary, as it calls upon a script.
 *
 *----------------------------------------------------------------------
 */

static long long
ReflectSeekWide(
    ClientData clientData,
    long long offset,
    int seekMode,
    int *errorCodePtr)
{
    ReflectedChannel *rcPtr = (ReflectedChannel *)clientData;
    Tcl_Obj *offObj, *baseObj;
    Tcl_Obj *resObj;		/* Result for 'seek' */
    Tcl_WideInt newLoc;

    /*
     * Are we in the correct thread?
     */

#if TCL_THREADS
    if (rcPtr->thread != Tcl_GetCurrentThread()) {
	ForwardParam p;

	p.seek.seekMode = seekMode;
	p.seek.offset = offset;

	ForwardOpToHandlerThread(rcPtr, ForwardedSeek, &p);

	if (p.base.code != TCL_OK) {
	    PassReceivedError(rcPtr->chan, &p);
	    *errorCodePtr = EINVAL;
	    p.seek.offset = -1;
	} else {
	    *errorCodePtr = EOK;
	}

	return p.seek.offset;
    }
#endif

    /* ASSERT: rcPtr->method & FLAG(METH_SEEK) */

    Tcl_Preserve(rcPtr);

    TclNewIntObj(offObj, offset);
    baseObj = Tcl_NewStringObj(
            (seekMode == SEEK_SET) ? "start" :
            (seekMode == SEEK_CUR) ? "current" : "end", -1);
    Tcl_IncrRefCount(offObj);
    Tcl_IncrRefCount(baseObj);

    if (InvokeTclMethod(rcPtr, METH_SEEK, offObj, baseObj, &resObj)!=TCL_OK) {
	Tcl_SetChannelError(rcPtr->chan, resObj);
        goto invalid;
    }

    if (Tcl_GetWideIntFromObj(rcPtr->interp, resObj, &newLoc) != TCL_OK) {
	Tcl_SetChannelError(rcPtr->chan, MarshallError(rcPtr->interp));
        goto invalid;
    }

    if (newLoc < 0) {
	SetChannelErrorStr(rcPtr->chan, msg_seek_beforestart);
        goto invalid;
    }

    *errorCodePtr = EOK;
 stop:
    Tcl_DecrRefCount(offObj);
    Tcl_DecrRefCount(baseObj);
    Tcl_DecrRefCount(resObj);		/* Remove reference held from invoke */
    Tcl_Release(rcPtr);
    return newLoc;
 invalid:
    *errorCodePtr = EINVAL;
    newLoc = -1;
    goto stop;
}

/*
 *----------------------------------------------------------------------
 *
 * ReflectWatch --
 *
 *	This function is invoked to tell the channel what events the I/O
 *	system is interested in.
 *
 * Results:
 *	None.
 *
 * Side effects:
 *	Allocates memory. Arbitrary, as it calls upon a script.
 *
 *----------------------------------------------------------------------
 */

static void
ReflectWatch(
    ClientData clientData,
    int mask)
{
    ReflectedChannel *rcPtr = (ReflectedChannel *)clientData;
    Tcl_Obj *maskObj;

    /*
     * We restrict the interest to what the channel can support. IOW there
     * will never be write events for a channel which is not writable.
     * Analoguously for read events and non-readable channels.
     */

    mask &= rcPtr->mode;

    if (mask == rcPtr->interest) {
	/*
	 * Same old, same old, why should we do something?
	 */

	return;
    }

    /*
     * Are we in the correct thread?
     */

#if TCL_THREADS
    if (rcPtr->thread != Tcl_GetCurrentThread()) {
	ForwardParam p;

	p.watch.mask = mask;
	ForwardOpToHandlerThread(rcPtr, ForwardedWatch, &p);

	/*
	 * Any failure from the forward is ignored. We have no place to put
	 * this.
	 */

	return;
    }
#endif

    Tcl_Preserve(rcPtr);

    rcPtr->interest = mask;
    maskObj = DecodeEventMask(mask);
    /* assert maskObj.refCount == 1 */
    (void) InvokeTclMethod(rcPtr, METH_WATCH, maskObj, NULL, NULL);
    Tcl_DecrRefCount(maskObj);

    Tcl_Release(rcPtr);
}

/*
 *----------------------------------------------------------------------
 *
 * ReflectBlock --
 *
 *	This function is invoked to tell the channel which blocking behaviour
 *	is required of it.
 *
 * Results:
 *	A posix error number.
 *
 * Side effects:
 *	Allocates memory. Arbitrary, as it calls upon a script.
 *
 *----------------------------------------------------------------------
 */

static int
ReflectBlock(
    ClientData clientData,
    int nonblocking)
{
    ReflectedChannel *rcPtr = (ReflectedChannel *)clientData;
    Tcl_Obj *blockObj;
    int errorNum;		/* EINVAL or EOK (success). */
    Tcl_Obj *resObj;		/* Result data for 'blocking' */

    /*
     * Are we in the correct thread?
     */

#if TCL_THREADS
    if (rcPtr->thread != Tcl_GetCurrentThread()) {
	ForwardParam p;

	p.block.nonblocking = nonblocking;

	ForwardOpToHandlerThread(rcPtr, ForwardedBlock, &p);

	if (p.base.code != TCL_OK) {
	    PassReceivedError(rcPtr->chan, &p);
	    return EINVAL;
	}

	return EOK;
    }
#endif

    blockObj = Tcl_NewBooleanObj(!nonblocking);
    Tcl_IncrRefCount(blockObj);

    Tcl_Preserve(rcPtr);

    if (InvokeTclMethod(rcPtr,METH_BLOCKING,blockObj,NULL,&resObj)!=TCL_OK) {
	Tcl_SetChannelError(rcPtr->chan, resObj);
	errorNum = EINVAL;
    } else {
	errorNum = EOK;
    }

    Tcl_DecrRefCount(blockObj);
    Tcl_DecrRefCount(resObj);		/* Remove reference held from invoke */

    Tcl_Release(rcPtr);
    return errorNum;
}

#if TCL_THREADS
/*
 *----------------------------------------------------------------------
 *
 * ReflectThread --
 *
 *	This function is invoked to tell the channel about thread movements.
 *
 * Results:
 *	None.
 *
 * Side effects:
 *	Allocates memory. Arbitrary, as it calls upon a script.
 *
 *----------------------------------------------------------------------
 */

static void
ReflectThread(
    ClientData clientData,
    int action)
{
    ReflectedChannel *rcPtr = (ReflectedChannel *)clientData;

    switch (action) {
    case TCL_CHANNEL_THREAD_INSERT:
        rcPtr->owner = Tcl_GetCurrentThread();
        break;
    case TCL_CHANNEL_THREAD_REMOVE:
        rcPtr->owner = NULL;
        break;
    default:
        Tcl_Panic("Unknown thread action code.");
        break;
    }
}

#endif
/*
 *----------------------------------------------------------------------
 *
 * ReflectSetOption --
 *
 *	This function is invoked to configure a channel option.
 *
 * Results:
 *	A standard Tcl result code.
 *
 * Side effects:
 *	Arbitrary, as it calls upon a Tcl script.
 *
 *----------------------------------------------------------------------
 */

static int
ReflectSetOption(
    ClientData clientData,	/* Channel to query */
    Tcl_Interp *interp,		/* Interpreter to leave error messages in */
    const char *optionName,	/* Name of requested option */
    const char *newValue)	/* The new value */
{
    ReflectedChannel *rcPtr = (ReflectedChannel *)clientData;
    Tcl_Obj *optionObj, *valueObj;
    int result;			/* Result code for 'configure' */
    Tcl_Obj *resObj;		/* Result data for 'configure' */

    /*
     * Are we in the correct thread?
     */

#if TCL_THREADS
    if (rcPtr->thread != Tcl_GetCurrentThread()) {
	ForwardParam p;

	p.setOpt.name = optionName;
	p.setOpt.value = newValue;

	ForwardOpToHandlerThread(rcPtr, ForwardedSetOpt, &p);

	if (p.base.code != TCL_OK) {
	    Tcl_Obj *err = Tcl_NewStringObj(p.base.msgStr, -1);

	    UnmarshallErrorResult(interp, err);
	    Tcl_DecrRefCount(err);
	    FreeReceivedError(&p);
	}

	return p.base.code;
    }
#endif
    Tcl_Preserve(rcPtr);

    optionObj = Tcl_NewStringObj(optionName, -1);
    valueObj = Tcl_NewStringObj(newValue, -1);

    Tcl_IncrRefCount(optionObj);
    Tcl_IncrRefCount(valueObj);

    result = InvokeTclMethod(rcPtr, METH_CONFIGURE,optionObj,valueObj, &resObj);
    if (result != TCL_OK) {
	UnmarshallErrorResult(interp, resObj);
    }

    Tcl_DecrRefCount(optionObj);
    Tcl_DecrRefCount(valueObj);
    Tcl_DecrRefCount(resObj);		/* Remove reference held from invoke */
    Tcl_Release(rcPtr);
    return result;
}

/*
 *----------------------------------------------------------------------
 *
 * ReflectGetOption --
 *
 *	This function is invoked to retrieve all or a channel option.
 *
 * Results:
 *	A standard Tcl result code.
 *
 * Side effects:
 *	Arbitrary, as it calls upon a Tcl script.
 *
 *----------------------------------------------------------------------
 */

static int
ReflectGetOption(
    ClientData clientData,	/* Channel to query */
    Tcl_Interp *interp,		/* Interpreter to leave error messages in */
    const char *optionName,	/* Name of reuqested option */
    Tcl_DString *dsPtr)		/* String to place the result into */
{
    /*
     * This code is special. It has regular passing of Tcl result, and errors.
     * The bypass functions are not required.
     */

    ReflectedChannel *rcPtr = (ReflectedChannel *)clientData;
    Tcl_Obj *optionObj;
    Tcl_Obj *resObj;		/* Result data for 'configure' */
    int listc, result = TCL_OK;
    Tcl_Obj **listv;
    MethodName method;

    /*
     * Are we in the correct thread?
     */

#if TCL_THREADS
    if (rcPtr->thread != Tcl_GetCurrentThread()) {
	ForwardedOperation opcode;
	ForwardParam p;

	p.getOpt.name = optionName;
	p.getOpt.value = dsPtr;

	if (optionName == NULL) {
	    opcode = ForwardedGetOptAll;
	} else {
	    opcode = ForwardedGetOpt;
	}

	ForwardOpToHandlerThread(rcPtr, opcode, &p);

	if (p.base.code != TCL_OK) {
	    Tcl_Obj *err = Tcl_NewStringObj(p.base.msgStr, -1);

	    UnmarshallErrorResult(interp, err);
	    Tcl_DecrRefCount(err);
	    FreeReceivedError(&p);
	}

	return p.base.code;
    }
#endif

    if (optionName == NULL) {
	/*
	 * Retrieve all options.
	 */

	method = METH_CGETALL;
	optionObj = NULL;
    } else {
	/*
	 * Retrieve the value of one option.
	 */

	method = METH_CGET;
	optionObj = Tcl_NewStringObj(optionName, -1);
        Tcl_IncrRefCount(optionObj);
    }

    Tcl_Preserve(rcPtr);

    if (InvokeTclMethod(rcPtr, method, optionObj, NULL, &resObj)!=TCL_OK) {
	UnmarshallErrorResult(interp, resObj);
        goto error;
    }

    /*
     * The result has to go into the 'dsPtr' for propagation to the caller of
     * the driver.
     */

    if (optionObj != NULL) {
	TclDStringAppendObj(dsPtr, resObj);
        goto ok;
    }

    /*
     * Extract the list and append each item as element.
     */

    /*
     * NOTE (4): If we extract the string rep we can assume a properly quoted
     * string. Together with a separating space this way of simply appending
     * the whole string rep might be faster. It also doesn't check if the
     * result is a valid list. Nor that the list has an even number elements.
     */

    if (Tcl_ListObjGetElements(interp, resObj, &listc, &listv) != TCL_OK) {
        goto error;
    }

    if ((listc % 2) == 1) {
	/*
	 * Odd number of elements is wrong.
	 */

	Tcl_ResetResult(interp);
	Tcl_SetObjResult(interp, Tcl_ObjPrintf(
		"Expected list with even number of "
		"elements, got %d element%s instead", listc,
		(listc == 1 ? "" : "s")));
        goto error;
    } else {
	size_t len;
	const char *str = TclGetStringFromObj(resObj, &len);

	if (len) {
	    TclDStringAppendLiteral(dsPtr, " ");
	    Tcl_DStringAppend(dsPtr, str, len);
	}
        goto ok;
    }

 ok:
    result = TCL_OK;
 stop:
    if (optionObj) {
        Tcl_DecrRefCount(optionObj);
    }
    Tcl_DecrRefCount(resObj);	/* Remove reference held from invoke */
    Tcl_Release(rcPtr);
    return result;
 error:
    result = TCL_ERROR;
    goto stop;
}

/*
 * Helpers. =========================================================
 */

/*
 *----------------------------------------------------------------------
 *
 * EncodeEventMask --
 *
 *	This function takes a list of event items and constructs the
 *	equivalent internal bitmask. The list must contain at least one
 *	element. Elements are "read", "write", or any unique abbreviation of
 *	them. Note that the bitmask is not changed if problems are
 *	encountered.
 *
 * Results:
 *	A standard Tcl error code. A bitmask where TCL_READABLE and/or
 *	TCL_WRITABLE can be set.
 *
 * Side effects:
 *	May shimmer 'obj' to a list representation. May place an error message
 *	into the interp result.
 *
 *----------------------------------------------------------------------
 */

static int
EncodeEventMask(
    Tcl_Interp *interp,
    const char *objName,
    Tcl_Obj *obj,
    int *mask)
{
    int events;			/* Mask of events to post */
    int listc;			/* #elements in eventspec list */
    Tcl_Obj **listv;		/* Elements of eventspec list */
    int evIndex;		/* Id of event for an element of the eventspec
				 * list. */

    if (Tcl_ListObjGetElements(interp, obj, &listc, &listv) != TCL_OK) {
	return TCL_ERROR;
    }

    if (listc < 1) {
	Tcl_SetObjResult(interp, Tcl_ObjPrintf(
                "bad %s list: is empty", objName));
	return TCL_ERROR;
    }

    events = 0;
    while (listc > 0) {
	if (Tcl_GetIndexFromObj(interp, listv[listc-1], eventOptions,
		objName, 0, &evIndex) != TCL_OK) {
	    return TCL_ERROR;
	}
	switch (evIndex) {
	case EVENT_READ:
	    events |= TCL_READABLE;
	    break;
	case EVENT_WRITE:
	    events |= TCL_WRITABLE;
	    break;
	}
	listc --;
    }

    *mask = events;
    return TCL_OK;
}

/*
 *----------------------------------------------------------------------
 *
 * DecodeEventMask --
 *
 *	This function takes an internal bitmask of events and constructs the
 *	equivalent list of event items.
 *
 * Results, Contract:
 *	A Tcl_Obj reference. The object will have a refCount of one. The user
 *	has to decrement it to release the object.
 *
 * Side effects:
 *	None.
 *
 *----------------------------------------------------------------------
 */

static Tcl_Obj *
DecodeEventMask(
    int mask)
{
    const char *eventStr;
    Tcl_Obj *evObj;

    switch (mask & RANDW) {
    case RANDW:
	eventStr = "read write";
	break;
    case TCL_READABLE:
	eventStr = "read";
	break;
    case TCL_WRITABLE:
	eventStr = "write";
	break;
    default:
	eventStr = "";
	break;
    }

    evObj = Tcl_NewStringObj(eventStr, -1);
    Tcl_IncrRefCount(evObj);
    /* assert evObj.refCount == 1 */
    return evObj;
}

/*
 *----------------------------------------------------------------------
 *
 * NewReflectedChannel --
 *
 *	This function is invoked to allocate and initialize the instance data
 *	of a new reflected channel.
 *
 * Results:
 *	A heap-allocated channel instance.
 *
 * Side effects:
 *	Allocates memory.
 *
 *----------------------------------------------------------------------
 */

static ReflectedChannel *
NewReflectedChannel(
    Tcl_Interp *interp,
    Tcl_Obj *cmdpfxObj,
    int mode,
    Tcl_Obj *handleObj)
{
    ReflectedChannel *rcPtr;
    int mn = 0;

    rcPtr = (ReflectedChannel *)Tcl_Alloc(sizeof(ReflectedChannel));

    /* rcPtr->chan: Assigned by caller. Dummy data here. */

    rcPtr->chan = NULL;
    rcPtr->interp = interp;
    rcPtr->dead = 0;
    rcPtr->readTimer = 0;
    rcPtr->writeTimer = 0;
#if TCL_THREADS
    rcPtr->thread = Tcl_GetCurrentThread();
#endif
    rcPtr->mode = mode;
    rcPtr->interest = 0;		/* Initially no interest registered */

    /* ASSERT: cmdpfxObj is a Tcl List */
    rcPtr->cmd = TclListObjCopy(NULL, cmdpfxObj);
    Tcl_IncrRefCount(rcPtr->cmd);
    rcPtr->methods = Tcl_NewListObj(METH_WRITE + 1, NULL);
    while (mn <= (int)METH_WRITE) {
	Tcl_ListObjAppendElement(NULL, rcPtr->methods,
		Tcl_NewStringObj(methodNames[mn++], -1));
    }
    Tcl_IncrRefCount(rcPtr->methods);
    rcPtr->name = handleObj;
    Tcl_IncrRefCount(rcPtr->name);
    return rcPtr;
}

/*
 *----------------------------------------------------------------------
 *
 * NextHandle --
 *
 *	This function is invoked to generate a channel handle for a new
 *	reflected channel.
 *
 * Results:
 *	A Tcl_Obj containing the string of the new channel handle. The
 *	refcount of the returned object is -- zero --.
 *
 * Side effects:
 *	May allocate memory. Mutex protected critical section locks out other
 *	threads for a short time.
 *
 *----------------------------------------------------------------------
 */

static Tcl_Obj *
NextHandle(void)
{
    /*
     * Count number of generated reflected channels. Used for id generation.
     * Ids are never reclaimed and there is no dealing with wrap around. On
     * the other hand, "unsigned long" should be big enough except for
     * absolute longrunners (generate a 100 ids per second => overflow will
     * occur in 1 1/3 years).
     */

    TCL_DECLARE_MUTEX(rcCounterMutex)
    static unsigned long rcCounter = 0;
    Tcl_Obj *resObj;

    Tcl_MutexLock(&rcCounterMutex);
    resObj = Tcl_ObjPrintf("rc%lu", rcCounter);
    rcCounter++;
    Tcl_MutexUnlock(&rcCounterMutex);

    return resObj;
}

static void
FreeReflectedChannel(
    ReflectedChannel *rcPtr)
{
    Channel *chanPtr = (Channel *) rcPtr->chan;

    TclChannelRelease((Tcl_Channel)chanPtr);
    if (rcPtr->name) {
	Tcl_DecrRefCount(rcPtr->name);
    }
    if (rcPtr->methods) {
	Tcl_DecrRefCount(rcPtr->methods);
    }
    if (rcPtr->cmd) {
	Tcl_DecrRefCount(rcPtr->cmd);
    }
    Tcl_Free(rcPtr);
}

/*
 *----------------------------------------------------------------------
 *
 * InvokeTclMethod --
 *
 *	This function is used to invoke the Tcl level of a reflected channel.
 *	It handles all the command assembly, invokation, and generic state and
 *	result mgmt. It does *not* handle thread redirection; that is the
 *	responsibility of clients of this function.
 *
 * Results:
 *	Result code and data as returned by the method.
 *
 * Side effects:
 *	Arbitrary, as it calls upon a Tcl script.
 *
 * Contract:
 *	argOneObj.refCount >= 1 on entry and exit, if argOneObj != NULL
 *	argTwoObj.refCount >= 1 on entry and exit, if argTwoObj != NULL
 *	resObj.refCount in {0, 1, ...}
 *
 *----------------------------------------------------------------------
 */

static int
InvokeTclMethod(
    ReflectedChannel *rcPtr,
    MethodName method,
    Tcl_Obj *argOneObj,		/* NULL'able */
    Tcl_Obj *argTwoObj,		/* NULL'able */
    Tcl_Obj **resultObjPtr)	/* NULL'able */
{
    Tcl_Obj *methObj = NULL;	/* Method name in object form */
    Tcl_InterpState sr;		/* State of handler interp */
    int result;			/* Result code of method invokation */
    Tcl_Obj *resObj = NULL;	/* Result of method invokation. */
    Tcl_Obj *cmd;

    if (rcPtr->dead) {
	/*
	 * The channel is marked as dead. Bail out immediately, with an
	 * appropriate error.
	 */

	if (resultObjPtr != NULL) {
	    resObj = Tcl_NewStringObj(msg_dstlost,-1);
	    *resultObjPtr = resObj;
	    Tcl_IncrRefCount(resObj);
	}

        /*
         * Not touching argOneObj, argTwoObj, they have not been used.
         * See the contract as well.
         */

	return TCL_ERROR;
    }

    /*
     * Insert method into the callback command, after the command prefix,
     * before the channel id.
     */

    cmd = TclListObjCopy(NULL, rcPtr->cmd);

    Tcl_ListObjIndex(NULL, rcPtr->methods, method, &methObj);
    Tcl_ListObjAppendElement(NULL, cmd, methObj);
    Tcl_ListObjAppendElement(NULL, cmd, rcPtr->name);

    /*
     * Append the additional argument containing method specific details
     * behind the channel id. If specified.
     *
     * Because of the contract there is no need to increment the refcounts.
     * The objects will survive the Tcl_EvalObjv without change.
     */

    if (argOneObj) {
	Tcl_ListObjAppendElement(NULL, cmd, argOneObj);
	if (argTwoObj) {
	    Tcl_ListObjAppendElement(NULL, cmd, argTwoObj);
	}
    }

    /*
     * And run the handler... This is done in auch a manner which leaves any
     * existing state intact.
     */

    Tcl_IncrRefCount(cmd);
    sr = Tcl_SaveInterpState(rcPtr->interp, 0 /* Dummy */);
    Tcl_Preserve(rcPtr->interp);
    result = Tcl_EvalObjEx(rcPtr->interp, cmd, TCL_EVAL_GLOBAL);

    /*
     * We do not try to extract the result information if the caller has no
     * interest in it. I.e. there is no need to put effort into creating
     * something which is discarded immediately after.
     */

    if (resultObjPtr) {
	if (result == TCL_OK) {
	    /*
	     * Ok result taken as is, also if the caller requests that there
	     * is no capture.
	     */

	    resObj = Tcl_GetObjResult(rcPtr->interp);
	} else {
	    /*
	     * Non-ok result is always treated as an error. We have to capture
	     * the full state of the result, including additional options.
	     *
	     * This is complex and ugly, and would be completely unnecessary
	     * if we only added support for a TCL_FORBID_EXCEPTIONS flag.
	     */

	    if (result != TCL_ERROR) {
		size_t cmdLen;
		const char *cmdString = TclGetStringFromObj(cmd, &cmdLen);

		Tcl_IncrRefCount(cmd);
		Tcl_ResetResult(rcPtr->interp);
		Tcl_SetObjResult(rcPtr->interp, Tcl_ObjPrintf(
			"chan handler returned bad code: %d", result));
		Tcl_LogCommandInfo(rcPtr->interp, cmdString, cmdString,
			cmdLen);
		Tcl_DecrRefCount(cmd);
		result = TCL_ERROR;
	    }
	    Tcl_AppendObjToErrorInfo(rcPtr->interp, Tcl_ObjPrintf(
		    "\n    (chan handler subcommand \"%s\")",
		    methodNames[method]));
	    resObj = MarshallError(rcPtr->interp);
	}
	Tcl_IncrRefCount(resObj);
    }
    Tcl_DecrRefCount(cmd);
    Tcl_RestoreInterpState(rcPtr->interp, sr);
    Tcl_Release(rcPtr->interp);

    /*
     * The resObj has a ref count of 1 at this location. This means that the
     * caller of InvokeTclMethod has to dispose of it (but only if it was
     * returned to it).
     */

    if (resultObjPtr != NULL) {
	*resultObjPtr = resObj;
    }

    /*
     * There no need to handle the case where nothing is returned, because for
     * that case resObj was not set anyway.
     */

    return result;
}

/*
 *----------------------------------------------------------------------
 *
 * ErrnoReturn --
 *
 *	Checks a method error result if it returned an 'errno'.
 *
 * Results:
 *	The negative errno found in the error result, or 0.
 *
 * Side effects:
 *	None.
 *
 * Users:
 *	ReflectInput/Output(), to enable the signaling of EAGAIN on 0-sized
 *	short reads/writes.
 *
 *----------------------------------------------------------------------
 */

static int
ErrnoReturn(
    ReflectedChannel *rcPtr,
    Tcl_Obj *resObj)
{
    int code;
    Tcl_InterpState sr;		/* State of handler interp */

    if (rcPtr->dead) {
	return 0;
    }

    sr = Tcl_SaveInterpState(rcPtr->interp, 0 /* Dummy */);
    UnmarshallErrorResult(rcPtr->interp, resObj);

    resObj = Tcl_GetObjResult(rcPtr->interp);

    if (((Tcl_GetIntFromObj(rcPtr->interp, resObj, &code) != TCL_OK)
	    || (code >= 0))) {
	if (strcmp("EAGAIN", TclGetString(resObj)) == 0) {
	    code = -EAGAIN;
	} else {
	    code = 0;
	}
    }

    Tcl_RestoreInterpState(rcPtr->interp, sr);
    return code;
}

/*
 *----------------------------------------------------------------------
 *
 * GetReflectedChannelMap --
 *
 *	Gets and potentially initializes the reflected channel map for an
 *	interpreter.
 *
 * Results:
 *	A pointer to the map created, for use by the caller.
 *
 * Side effects:
 *	Initializes the reflected channel map for an interpreter.
 *
 *----------------------------------------------------------------------
 */

static ReflectedChannelMap *
GetReflectedChannelMap(
    Tcl_Interp *interp)
{
    ReflectedChannelMap *rcmPtr = (ReflectedChannelMap *)Tcl_GetAssocData(interp, RCMKEY, NULL);

    if (rcmPtr == NULL) {
	rcmPtr = (ReflectedChannelMap *)Tcl_Alloc(sizeof(ReflectedChannelMap));
	Tcl_InitHashTable(&rcmPtr->map, TCL_STRING_KEYS);
	Tcl_SetAssocData(interp, RCMKEY, DeleteReflectedChannelMap, rcmPtr);
    }
    return rcmPtr;
}

/*
 *----------------------------------------------------------------------
 *
 * DeleteReflectedChannelMap --
 *
 *	Deletes the channel table for an interpreter, closing any open
 *	channels whose refcount reaches zero. This procedure is invoked when
 *	an interpreter is deleted, via the AssocData cleanup mechanism.
 *
 * Results:
 *	None.
 *
 * Side effects:
 *	Deletes the hash table of channels. May close channels. May flush
 *	output on closed channels. Removes any channeEvent handlers that were
 *	registered in this interpreter.
 *
 *----------------------------------------------------------------------
 */

static void
MarkDead(
    ReflectedChannel *rcPtr)
{
    if (rcPtr->dead) {
	return;
    }
    if (rcPtr->name) {
	Tcl_DecrRefCount(rcPtr->name);
	rcPtr->name = NULL;
    }
    if (rcPtr->methods) {
	Tcl_DecrRefCount(rcPtr->methods);
	rcPtr->methods = NULL;
    }
    if (rcPtr->cmd) {
	Tcl_DecrRefCount(rcPtr->cmd);
	rcPtr->cmd = NULL;
    }
    rcPtr->dead = 1;
}

static void
DeleteReflectedChannelMap(
    ClientData clientData,	/* The per-interpreter data structure. */
    Tcl_Interp *interp)		/* The interpreter being deleted. */
{
    ReflectedChannelMap *rcmPtr = (ReflectedChannelMap *)clientData;
				/* The map */
    Tcl_HashSearch hSearch;	 /* Search variable. */
    Tcl_HashEntry *hPtr;	 /* Search variable. */
    ReflectedChannel *rcPtr;
    Tcl_Channel chan;
#if TCL_THREADS
    ForwardingResult *resultPtr;
    ForwardingEvent *evPtr;
    ForwardParam *paramPtr;
#endif

    /*
     * Delete all entries. The channels may have been closed already, or will
     * be closed later, by the standard IO finalization of an interpreter
     * under destruction. Except for the channels which were moved to a
     * different interpreter and/or thread. They do not exist from the IO
     * systems point of view and will not get closed. Therefore mark all as
     * dead so that any future access will cause a proper error. For channels
     * in a different thread we actually do the same as
     * DeleteThreadReflectedChannelMap(), just restricted to the channels of
     * this interp.
     */

    for (hPtr = Tcl_FirstHashEntry(&rcmPtr->map, &hSearch);
	    hPtr != NULL;
	    hPtr = Tcl_FirstHashEntry(&rcmPtr->map, &hSearch)) {
	chan = (Tcl_Channel)Tcl_GetHashValue(hPtr);
	rcPtr = (ReflectedChannel *)Tcl_GetChannelInstanceData(chan);

	MarkDead(rcPtr);
	Tcl_DeleteHashEntry(hPtr);
    }
    Tcl_DeleteHashTable(&rcmPtr->map);
    Tcl_Free(&rcmPtr->map);

#if TCL_THREADS
    /*
     * The origin interpreter for one or more reflected channels is gone.
     */

    /*
     * Go through the list of pending results and cancel all whose events were
     * destined for this interpreter. While this is in progress we block any
     * other access to the list of pending results.
     */

    Tcl_MutexLock(&rcForwardMutex);

    for (resultPtr = forwardList;
	    resultPtr != NULL;
	    resultPtr = resultPtr->nextPtr) {
	if (resultPtr->dsti != interp) {
	    /*
	     * Ignore results/events for other interpreters.
	     */

	    continue;
	}

	/*
	 * The receiver for the event exited, before processing the event. We
	 * detach the result now, wake the originator up and signal failure.
         *
         * Attention: Results may have been detached already, by either the
         * receiver, or this thread, as part of other parts in the thread
         * teardown. Such results are ignored. See ticket [b47b176adf] for the
         * identical race condition in Tcl 8.6 IORTrans.
	 */

	evPtr = resultPtr->evPtr;

	/*
	 * Basic crash safety until this routine can get revised [3411310]
	 */

	if (evPtr == NULL) {
	    continue;
	}
	paramPtr = evPtr->param;
	if (!evPtr) {
	    continue;
	}

	evPtr->resultPtr = NULL;
	resultPtr->evPtr = NULL;
	resultPtr->result = TCL_ERROR;

	ForwardSetStaticError(paramPtr, msg_send_dstlost);

	Tcl_ConditionNotify(&resultPtr->done);
    }
    Tcl_MutexUnlock(&rcForwardMutex);

    /*
     * Get the map of all channels handled by the current thread. This is a
     * ReflectedChannelMap, but on a per-thread basis, not per-interp. Go
     * through the channels and remove all which were handled by this
     * interpreter. They have already been marked as dead.
     */

    rcmPtr = GetThreadReflectedChannelMap();
    for (hPtr = Tcl_FirstHashEntry(&rcmPtr->map, &hSearch);
	    hPtr != NULL;
	    hPtr = Tcl_NextHashEntry(&hSearch)) {
	chan = (Tcl_Channel)Tcl_GetHashValue(hPtr);
	rcPtr = (ReflectedChannel *)Tcl_GetChannelInstanceData(chan);

	if (rcPtr->interp != interp) {
	    /*
	     * Ignore entries for other interpreters.
	     */

	    continue;
	}

	MarkDead(rcPtr);
	Tcl_DeleteHashEntry(hPtr);
    }
#endif
}

#if TCL_THREADS
/*
 *----------------------------------------------------------------------
 *
 * GetThreadReflectedChannelMap --
 *
 *	Gets and potentially initializes the reflected channel map for a
 *	thread.
 *
 * Results:
 *	A pointer to the map created, for use by the caller.
 *
 * Side effects:
 *	Initializes the reflected channel map for a thread.
 *
 *----------------------------------------------------------------------
 */

static ReflectedChannelMap *
GetThreadReflectedChannelMap(void)
{
    ThreadSpecificData *tsdPtr = TCL_TSD_INIT(&dataKey);

    if (!tsdPtr->rcmPtr) {
	tsdPtr->rcmPtr = (ReflectedChannelMap *)Tcl_Alloc(sizeof(ReflectedChannelMap));
	Tcl_InitHashTable(&tsdPtr->rcmPtr->map, TCL_STRING_KEYS);
	Tcl_CreateThreadExitHandler(DeleteThreadReflectedChannelMap, NULL);
    }

    return tsdPtr->rcmPtr;
}

/*
 *----------------------------------------------------------------------
 *
 * DeleteThreadReflectedChannelMap --
 *
 *	Deletes the channel table for a thread. This procedure is invoked when
 *	a thread is deleted. The channels have already been marked as dead, in
 *	DeleteReflectedChannelMap().
 *
 * Results:
 *	None.
 *
 * Side effects:
 *	Deletes the hash table of channels.
 *
 *----------------------------------------------------------------------
 */

static void
DeleteThreadReflectedChannelMap(
    TCL_UNUSED(ClientData))
{
    Tcl_HashSearch hSearch;	 /* Search variable. */
    Tcl_HashEntry *hPtr;	 /* Search variable. */
    Tcl_ThreadId self = Tcl_GetCurrentThread();
    ReflectedChannelMap *rcmPtr; /* The map */
    ForwardingResult *resultPtr;

    /*
     * The origin thread for one or more reflected channels is gone.
     * NOTE: If this function is called due to a thread getting killed the
     *       per-interp DeleteReflectedChannelMap is apparently not called.
     */

    /*
     * Go through the list of pending results and cancel all whose events were
     * destined for this thread. While this is in progress we block any other
     * access to the list of pending results.
     */

    Tcl_MutexLock(&rcForwardMutex);

    for (resultPtr = forwardList;
	    resultPtr != NULL;
	    resultPtr = resultPtr->nextPtr) {
	ForwardingEvent *evPtr;
	ForwardParam *paramPtr;

	if (resultPtr->dst != self) {
	    /*
	     * Ignore results/events for other threads.
	     */

	    continue;
	}

	/*
	 * The receiver for the event exited, before processing the event. We
	 * detach the result now, wake the originator up and signal failure.
         *
         * Attention: Results may have been detached already, by either the
         * receiver, or this thread, as part of other parts in the thread
         * teardown. Such results are ignored. See ticket [b47b176adf] for the
         * identical race condition in Tcl 8.6 IORTrans.
	 */

	evPtr = resultPtr->evPtr;

	/*
	 * Basic crash safety until this routine can get revised [3411310]
	 */

	if (evPtr == NULL ) {
	    continue;
	}
	paramPtr = evPtr->param;
	if (!evPtr) {
	    continue;
	}

	evPtr->resultPtr = NULL;
	resultPtr->evPtr = NULL;
	resultPtr->result = TCL_ERROR;

	ForwardSetStaticError(paramPtr, msg_send_dstlost);

	Tcl_ConditionNotify(&resultPtr->done);
    }
    Tcl_MutexUnlock(&rcForwardMutex);

    /*
     * Run over the event queue of this thread and remove all ReflectEvent's
     * still pending. These are inbound events for reflected channels this
     * thread owns but doesn't handle. The inverse of the channel map
     * actually.
     */

    Tcl_DeleteEvents(ReflectEventDelete, NULL);

    /*
     * Get the map of all channels handled by the current thread. This is a
     * ReflectedChannelMap, but on a per-thread basis, not per-interp. Go
     * through the channels, remove all, mark them as dead.
     */

    rcmPtr = GetThreadReflectedChannelMap();
    for (hPtr = Tcl_FirstHashEntry(&rcmPtr->map, &hSearch);
	    hPtr != NULL;
	    hPtr = Tcl_FirstHashEntry(&rcmPtr->map, &hSearch)) {
	Tcl_Channel chan = (Tcl_Channel)Tcl_GetHashValue(hPtr);
	ReflectedChannel *rcPtr = (ReflectedChannel *)Tcl_GetChannelInstanceData(chan);

	MarkDead(rcPtr);
	Tcl_DeleteHashEntry(hPtr);
    }
    Tcl_Free(rcmPtr);
}

static void
ForwardOpToHandlerThread(
    ReflectedChannel *rcPtr,	/* Channel instance */
    ForwardedOperation op,	/* Forwarded driver operation */
    const void *param)		/* Arguments */
{
    /*
     * Core of the communication from OWNER to HANDLER thread. The receiver is
     * ForwardProc() below.
     */

    Tcl_ThreadId dst = rcPtr->thread;
    ForwardingEvent *evPtr;
    ForwardingResult *resultPtr;

    /*
     * We gather the lock early. This allows us to check the liveness of the
     * channel without interference from DeleteThreadReflectedChannelMap().
     */

    Tcl_MutexLock(&rcForwardMutex);

    if (rcPtr->dead) {
	/*
	 * The channel is marked as dead. Bail out immediately, with an
	 * appropriate error. Do not forget to unlock the mutex on this path.
	 */

	ForwardSetStaticError((ForwardParam *) param, msg_send_dstlost);
	Tcl_MutexUnlock(&rcForwardMutex);
	return;
    }

    /*
     * Create and initialize the event and data structures.
     */

    evPtr = (ForwardingEvent *)Tcl_Alloc(sizeof(ForwardingEvent));
    resultPtr = (ForwardingResult *)Tcl_Alloc(sizeof(ForwardingResult));

    evPtr->event.proc = ForwardProc;
    evPtr->resultPtr = resultPtr;
    evPtr->op = op;
    evPtr->rcPtr = rcPtr;
    evPtr->param = (ForwardParam *) param;

    resultPtr->src = Tcl_GetCurrentThread();
    resultPtr->dst = dst;
    resultPtr->dsti = rcPtr->interp;
    resultPtr->done = NULL;
    resultPtr->result = -1;
    resultPtr->evPtr = evPtr;

    /*
     * Now execute the forward.
     */

    TclSpliceIn(resultPtr, forwardList);

    /*
     * Do not unlock here. That is done by the ConditionWait.
     */

    /*
     * Ensure cleanup of the event if the origin thread exits while this event
     * is pending or in progress. Exit of the destination thread is handled by
     * DeleteThreadReflectedChannelMap(), this is set up by
     * GetThreadReflectedChannelMap(). This is what we use the 'forwardList'
     * (see above) for.
     */

    Tcl_CreateThreadExitHandler(SrcExitProc, evPtr);

    /*
     * Queue the event and poke the other thread's notifier.
     */

    Tcl_ThreadQueueEvent(dst, (Tcl_Event *) evPtr, TCL_QUEUE_TAIL);
    Tcl_ThreadAlert(dst);

    /*
     * (*) Block until the handler thread has either processed the transfer or
     * rejected it.
     */

    while (resultPtr->result < 0) {
	/*
	 * NOTE (1): Is it possible that the current thread goes away while
	 * waiting here? IOW Is it possible that "SrcExitProc" is called while
	 * we are here? See complementary note (2) in "SrcExitProc"
	 *
	 * The ConditionWait unlocks the mutex during the wait and relocks it
	 * immediately after.
	 */

	Tcl_ConditionWait(&resultPtr->done, &rcForwardMutex, NULL);
    }

    /*
     * Unlink result from the forwarder list. No need to lock. Either still
     * locked, or locked by the ConditionWait
     */

    TclSpliceOut(resultPtr, forwardList);

    resultPtr->nextPtr = NULL;
    resultPtr->prevPtr = NULL;

    Tcl_MutexUnlock(&rcForwardMutex);
    Tcl_ConditionFinalize(&resultPtr->done);

    /*
     * Kill the cleanup handler now, and the result structure as well, before
     * returning the success code.
     *
     * Note: The event structure has already been deleted.
     */

    Tcl_DeleteThreadExitHandler(SrcExitProc, evPtr);

    Tcl_Free(resultPtr);
}

static int
ForwardProc(
    Tcl_Event *evGPtr,
    TCL_UNUSED(int) /* mask */)
{
    /*
     * HANDLER thread.

     * The receiver part for the operations coming from the OWNER thread.
     * See ForwardOpToHandlerThread() for the transmitter.
     *
     * Notes regarding access to the referenced data.
     *
     * In principle the data belongs to the originating thread (see
     * evPtr->src), however this thread is currently blocked at (*), i.e.,
     * quiescent. Because of this we can treat the data as belonging to us,
     * without fear of race conditions. I.e. we can read and write as we like.
     *
     * The only thing we cannot be sure of is the resultPtr. This can be be
     * NULLed if the originating thread went away while the event is handled
     * here now.
     */

    ForwardingEvent *evPtr = (ForwardingEvent *) evGPtr;
    ForwardingResult *resultPtr = evPtr->resultPtr;
    ReflectedChannel *rcPtr = evPtr->rcPtr;
    Tcl_Interp *interp = rcPtr->interp;
    ForwardParam *paramPtr = evPtr->param;
    Tcl_Obj *resObj = NULL;	/* Interp result of InvokeTclMethod */
    ReflectedChannelMap *rcmPtr;/* Map of reflected channels with handlers in
                                 * this interp. */
    Tcl_HashEntry *hPtr;	/* Entry in the above map */

    /*
     * Ignore the event if no one is waiting for its result anymore.
     */

    if (!resultPtr) {
	return 1;
    }

    paramPtr->base.code = TCL_OK;
    paramPtr->base.msgStr = NULL;
    paramPtr->base.mustFree = 0;

    switch (evPtr->op) {
	/*
	 * The destination thread for the following operations is
	 * rcPtr->thread, which contains rcPtr->interp, the interp we have to
	 * call upon for the driver.
	 */

    case ForwardedClose: {
	/*
	 * No parameters/results.
	 */

	if (InvokeTclMethod(rcPtr, METH_FINAL, NULL, NULL, &resObj)!=TCL_OK) {
	    ForwardSetObjError(paramPtr, resObj);
	}

	/*
	 * Freeing is done here, in the origin thread, callback command
	 * objects belong to this thread. Deallocating them in a different
	 * thread is not allowed
	 *
	 * We remove the channel from both interpreter and thread maps before
	 * releasing the memory, to prevent future accesses (like by
	 * 'postevent') from finding and dereferencing a dangling pointer.
	 */

	rcmPtr = GetReflectedChannelMap(interp);
	hPtr = Tcl_FindHashEntry(&rcmPtr->map,
                Tcl_GetChannelName(rcPtr->chan));
	Tcl_DeleteHashEntry(hPtr);

	rcmPtr = GetThreadReflectedChannelMap();
	hPtr = Tcl_FindHashEntry(&rcmPtr->map,
                Tcl_GetChannelName(rcPtr->chan));
	Tcl_DeleteHashEntry(hPtr);
	MarkDead(rcPtr);
	break;
    }

    case ForwardedInput: {
	Tcl_Obj *toReadObj;

	TclNewIntObj(toReadObj, paramPtr->input.toRead);
	Tcl_IncrRefCount(toReadObj);

	Tcl_Preserve(rcPtr);
	if (InvokeTclMethod(rcPtr, METH_READ, toReadObj, NULL, &resObj)!=TCL_OK){
	    int code = ErrnoReturn(rcPtr, resObj);

	    if (code < 0) {
		paramPtr->base.code = code;
	    } else {
		ForwardSetObjError(paramPtr, resObj);
	    }
	    paramPtr->input.toRead = TCL_IO_FAILURE;
	} else {
	    /*
	     * Process a regular result.
	     */

	    size_t bytec = 0;		/* Number of returned bytes */
	    unsigned char *bytev;	/* Array of returned bytes */

	    bytev = TclGetByteArrayFromObj(resObj, &bytec);

	    if (paramPtr->input.toRead < bytec) {
		ForwardSetStaticError(paramPtr, msg_read_toomuch);
		paramPtr->input.toRead = TCL_IO_FAILURE;
	    } else {
		if (bytec + 1 > 1) {
		    memcpy(paramPtr->input.buf, bytev, bytec);
		}
		paramPtr->input.toRead = bytec;
	    }
	}
        Tcl_Release(rcPtr);
        Tcl_DecrRefCount(toReadObj);
	break;
    }

    case ForwardedOutput: {
	Tcl_Obj *bufObj = Tcl_NewByteArrayObj((unsigned char *)
                paramPtr->output.buf, paramPtr->output.toWrite);
        Tcl_IncrRefCount(bufObj);

        Tcl_Preserve(rcPtr);
	if (InvokeTclMethod(rcPtr, METH_WRITE, bufObj, NULL, &resObj) != TCL_OK) {
	    int code = ErrnoReturn(rcPtr, resObj);

	    if (code < 0) {
		paramPtr->base.code = code;
	    } else {
		ForwardSetObjError(paramPtr, resObj);
	    }
	    paramPtr->output.toWrite = -1;
	} else {
	    /*
	     * Process a regular result.
	     */

	    int written;

	    if (Tcl_GetIntFromObj(interp, resObj, &written) != TCL_OK) {
		Tcl_DecrRefCount(resObj);
		resObj = MarshallError(interp);
		ForwardSetObjError(paramPtr, resObj);
		paramPtr->output.toWrite = -1;
	    } else if (written==0 || paramPtr->output.toWrite<written) {
		ForwardSetStaticError(paramPtr, msg_write_toomuch);
		paramPtr->output.toWrite = -1;
	    } else {
		paramPtr->output.toWrite = written;
	    }
	}
        Tcl_Release(rcPtr);
        Tcl_DecrRefCount(bufObj);
	break;
    }

    case ForwardedSeek: {
	Tcl_Obj *offObj;
	Tcl_Obj *baseObj;

	TclNewIntObj(offObj, paramPtr->seek.offset);
	baseObj = Tcl_NewStringObj(
		(paramPtr->seek.seekMode==SEEK_SET) ? "start" :
		(paramPtr->seek.seekMode==SEEK_CUR) ? "current" : "end", -1);

	Tcl_IncrRefCount(offObj);
	Tcl_IncrRefCount(baseObj);

	Tcl_Preserve(rcPtr);
	if (InvokeTclMethod(rcPtr, METH_SEEK, offObj, baseObj, &resObj)!=TCL_OK){
	    ForwardSetObjError(paramPtr, resObj);
	    paramPtr->seek.offset = -1;
	} else {
	    /*
	     * Process a regular result. If the type is wrong this may change
	     * into an error.
	     */

	    Tcl_WideInt newLoc;

	    if (Tcl_GetWideIntFromObj(interp, resObj, &newLoc) == TCL_OK) {
		if (newLoc < 0) {
		    ForwardSetStaticError(paramPtr, msg_seek_beforestart);
		    paramPtr->seek.offset = -1;
		} else {
		    paramPtr->seek.offset = newLoc;
		}
	    } else {
		Tcl_DecrRefCount(resObj);
		resObj = MarshallError(interp);
		ForwardSetObjError(paramPtr, resObj);
		paramPtr->seek.offset = -1;
	    }
	}
        Tcl_Release(rcPtr);
        Tcl_DecrRefCount(offObj);
        Tcl_DecrRefCount(baseObj);
	break;
    }

    case ForwardedWatch: {
	Tcl_Obj *maskObj = DecodeEventMask(paramPtr->watch.mask);
        /* assert maskObj.refCount == 1 */

        Tcl_Preserve(rcPtr);
	rcPtr->interest = paramPtr->watch.mask;
	(void) InvokeTclMethod(rcPtr, METH_WATCH, maskObj, NULL, NULL);
	Tcl_DecrRefCount(maskObj);
        Tcl_Release(rcPtr);
	break;
    }

    case ForwardedBlock: {
	Tcl_Obj *blockObj = Tcl_NewBooleanObj(!paramPtr->block.nonblocking);

        Tcl_IncrRefCount(blockObj);
        Tcl_Preserve(rcPtr);
	if (InvokeTclMethod(rcPtr, METH_BLOCKING, blockObj, NULL,
                &resObj) != TCL_OK) {
	    ForwardSetObjError(paramPtr, resObj);
	}
        Tcl_Release(rcPtr);
        Tcl_DecrRefCount(blockObj);
	break;
    }

    case ForwardedSetOpt: {
	Tcl_Obj *optionObj = Tcl_NewStringObj(paramPtr->setOpt.name, -1);
	Tcl_Obj *valueObj  = Tcl_NewStringObj(paramPtr->setOpt.value, -1);

        Tcl_IncrRefCount(optionObj);
        Tcl_IncrRefCount(valueObj);
        Tcl_Preserve(rcPtr);
	if (InvokeTclMethod(rcPtr, METH_CONFIGURE, optionObj, valueObj,
                &resObj) != TCL_OK) {
	    ForwardSetObjError(paramPtr, resObj);
	}
        Tcl_Release(rcPtr);
        Tcl_DecrRefCount(optionObj);
        Tcl_DecrRefCount(valueObj);
	break;
    }

    case ForwardedGetOpt: {
	/*
	 * Retrieve the value of one option.
	 */

	Tcl_Obj *optionObj = Tcl_NewStringObj(paramPtr->getOpt.name, -1);

        Tcl_IncrRefCount(optionObj);
        Tcl_Preserve(rcPtr);
	if (InvokeTclMethod(rcPtr, METH_CGET, optionObj, NULL, &resObj)!=TCL_OK){
	    ForwardSetObjError(paramPtr, resObj);
	} else {
	    TclDStringAppendObj(paramPtr->getOpt.value, resObj);
	}
        Tcl_Release(rcPtr);
        Tcl_DecrRefCount(optionObj);
	break;
    }

    case ForwardedGetOptAll:
	/*
	 * Retrieve all options.
	 */

        Tcl_Preserve(rcPtr);
	if (InvokeTclMethod(rcPtr, METH_CGETALL, NULL, NULL, &resObj) != TCL_OK){
	    ForwardSetObjError(paramPtr, resObj);
	} else {
	    /*
	     * Extract list, validate that it is a list, and #elements. See
	     * NOTE (4) as well.
	     */

	    int listc;
	    Tcl_Obj **listv;

	    if (Tcl_ListObjGetElements(interp, resObj, &listc,
                    &listv) != TCL_OK) {
		Tcl_DecrRefCount(resObj);
		resObj = MarshallError(interp);
		ForwardSetObjError(paramPtr, resObj);
	    } else if ((listc % 2) == 1) {
		/*
		 * Odd number of elements is wrong. [x].
		 */

		char *buf = (char *)Tcl_Alloc(200);
		sprintf(buf,
			"{Expected list with even number of elements, got %d %s instead}",
			listc, (listc == 1 ? "element" : "elements"));

		ForwardSetDynamicError(paramPtr, buf);
	    } else {
		size_t len;
		const char *str = TclGetStringFromObj(resObj, &len);

		if (len) {
		    TclDStringAppendLiteral(paramPtr->getOpt.value, " ");
		    Tcl_DStringAppend(paramPtr->getOpt.value, str, len);
		}
	    }
	}
        Tcl_Release(rcPtr);
	break;

    default:
	/*
	 * Bad operation code.
	 */

	Tcl_Panic("Bad operation code in ForwardProc");
	break;
    }

    /*
     * Remove the reference we held on the result of the invoke, if we had
     * such.
     */

    if (resObj != NULL) {
	Tcl_DecrRefCount(resObj);
    }

    if (resultPtr) {
	/*
	 * Report the forwarding result synchronously to the waiting caller.
	 * This unblocks (*) as well. This is wrapped into a conditional
	 * because the caller may have exited in the mean time.
	 */

	Tcl_MutexLock(&rcForwardMutex);
	resultPtr->result = TCL_OK;
	Tcl_ConditionNotify(&resultPtr->done);
	Tcl_MutexUnlock(&rcForwardMutex);
    }

    return 1;
}

static void
SrcExitProc(
    ClientData clientData)
{
    ForwardingEvent *evPtr = (ForwardingEvent *)clientData;
    ForwardingResult *resultPtr;
    ForwardParam *paramPtr;

    /*
     * NOTE (2): Can this handler be called with the originator blocked?
     */

    /*
     * The originator for the event exited. It is not sure if this can happen,
     * as the originator should be blocked at (*) while the event is in
     * transit/pending.
     *
     * We make sure that the event cannot refer to the result anymore, remove
     * it from the list of pending results and free the structure. Locking the
     * access ensures that we cannot get in conflict with "ForwardProc",
     * should it already execute the event.
     */

    Tcl_MutexLock(&rcForwardMutex);

    resultPtr = evPtr->resultPtr;
    paramPtr = evPtr->param;

    evPtr->resultPtr = NULL;
    resultPtr->evPtr = NULL;
    resultPtr->result = TCL_ERROR;

    ForwardSetStaticError(paramPtr, msg_send_originlost);

    /*
     * See below: TclSpliceOut(resultPtr, forwardList);
     */

    Tcl_MutexUnlock(&rcForwardMutex);

    /*
     * This unlocks (*). The structure will be spliced out and freed by
     * "ForwardProc". Maybe.
     */

    Tcl_ConditionNotify(&resultPtr->done);
}

static void
ForwardSetObjError(
    ForwardParam *paramPtr,
    Tcl_Obj *obj)
{
    size_t len;
    const char *msgStr = TclGetStringFromObj(obj, &len);

    len++;
    ForwardSetDynamicError(paramPtr, Tcl_Alloc(len));
    memcpy(paramPtr->base.msgStr, msgStr, len);
}
#endif

/*
 * Local Variables:
 * mode: c
 * c-basic-offset: 4
 * fill-column: 78
 * tab-width: 8
 * indent-tabs-mode: nil
 * End:
 */<|MERGE_RESOLUTION|>--- conflicted
+++ resolved
@@ -44,17 +44,8 @@
 static int		ReflectEventRun(Tcl_Event *ev, int flags);
 static int		ReflectEventDelete(Tcl_Event *ev, ClientData cd);
 #endif
-<<<<<<< HEAD
-static Tcl_WideInt	ReflectSeekWide(ClientData clientData,
-			    Tcl_WideInt offset, int mode, int *errorCodePtr);
-=======
 static long long ReflectSeekWide(ClientData clientData,
 			    long long offset, int mode, int *errorCodePtr);
-#ifndef TCL_NO_DEPRECATED
-static int		ReflectSeek(ClientData clientData, long offset,
-			    int mode, int *errorCodePtr);
-#endif
->>>>>>> 4e3cd053
 static int		ReflectGetOption(ClientData clientData,
 			    Tcl_Interp *interp, const char *optionName,
 			    Tcl_DString *dsPtr);
