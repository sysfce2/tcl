--- conflicted
+++ resolved
@@ -85,11 +85,7 @@
     NULL,		   /* Flush channel. Not used by core.	NULL'able */
     NULL,		   /* Handle events.			NULL'able */
     ReflectSeekWide,	   /* Move access point (64 bit).	NULL'able */
-<<<<<<< HEAD
 #if TCL_THREADS
-=======
-#ifdef TCL_THREADS
->>>>>>> 921b2368
     ReflectThread,	 /* thread action, tracking owner */
 #else
 	NULL,		   /* thread action */
@@ -217,11 +213,7 @@
 #define NULLABLE_METHODS \
 	(FLAG(METH_BLOCKING) | FLAG(METH_SEEK) | \
 	FLAG(METH_CONFIGURE) | FLAG(METH_CGET) | \
-<<<<<<< HEAD
 	FLAG(METH_CGETALL)   | FLAG(METH_TRUNCATE))
-=======
-	FLAG(METH_CGETALL))
->>>>>>> 921b2368
 
 #define RANDW \
 	(TCL_READABLE | TCL_WRITABLE)
@@ -970,7 +962,6 @@
 #if TCL_THREADS
     if (rcPtr->owner == rcPtr->thread) {
 #endif
-<<<<<<< HEAD
 	if (events & TCL_READABLE) {
 	    if (rcPtr->readTimer == NULL) {
 		rcPtr->readTimer = Tcl_CreateTimerHandler(SYNTHETIC_EVENT_TIME,
@@ -984,10 +975,6 @@
 	    }
 	}
 #if TCL_THREADS
-=======
-	Tcl_NotifyChannel(chan, events);
-#ifdef TCL_THREADS
->>>>>>> 921b2368
     } else {
 	ReflectEvent *ev = (ReflectEvent *)ckalloc(sizeof(ReflectEvent));
 
@@ -1018,13 +1005,8 @@
 	 * XXX Actually, in that case the channel should be dead also !
 	 */
 
-<<<<<<< HEAD
 	Tcl_ThreadQueueEvent(rcPtr->owner, (Tcl_Event *) ev,
 		TCL_QUEUE_TAIL|TCL_QUEUE_ALERT_IF_EMPTY);
-=======
-	Tcl_ThreadQueueEvent(rcPtr->owner, (Tcl_Event *) ev, TCL_QUEUE_TAIL);
-	Tcl_ThreadAlert(rcPtr->owner);
->>>>>>> 921b2368
     }
 #endif
 
@@ -3263,11 +3245,7 @@
 	Tcl_Obj *offObj;
 	Tcl_Obj *baseObj;
 
-<<<<<<< HEAD
 	TclNewIntObj(offObj, paramPtr->seek.offset);
-=======
-	offObj = Tcl_NewWideIntObj(paramPtr->seek.offset);
->>>>>>> 921b2368
 	baseObj = Tcl_NewStringObj(
 		(paramPtr->seek.seekMode==SEEK_SET) ? "start" :
 		(paramPtr->seek.seekMode==SEEK_CUR) ? "current" : "end", -1);
