--- conflicted
+++ resolved
@@ -1601,7 +1601,7 @@
 
     Tcl_Preserve(rcPtr);
 
-    offObj  = Tcl_NewWideIntObj(offset);
+    TclNewIntObj(offObj, offset);
     baseObj = Tcl_NewStringObj(
             (seekMode == SEEK_SET) ? "start" :
             (seekMode == SEEK_CUR) ? "current" : "end", -1);
@@ -3076,12 +3076,6 @@
 
     case ForwardedInput: {
 	Tcl_Obj *toReadObj;
-<<<<<<< HEAD
-
-	TclNewIntObj(toReadObj, paramPtr->input.toRead);
-	Tcl_IncrRefCount(toReadObj);
-=======
->>>>>>> 3fc1392c
 
 	TclNewIntObj(toReadObj, paramPtr->input.toRead);
 	Tcl_IncrRefCount(toReadObj);
@@ -3161,7 +3155,9 @@
     }
 
     case ForwardedSeek: {
-	Tcl_Obj *offObj = Tcl_NewWideIntObj(paramPtr->seek.offset);
+	Tcl_Obj *offObj;
+
+	TclNewIntObj(offObj, paramPtr->seek.offset);
 	Tcl_Obj *baseObj = Tcl_NewStringObj(
                 (paramPtr->seek.seekMode==SEEK_SET) ? "start" :
                 (paramPtr->seek.seekMode==SEEK_CUR) ? "current" : "end", -1);
