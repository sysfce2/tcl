--- conflicted
+++ resolved
@@ -14,7 +14,6 @@
  */
 
 #include "tclInt.h"
-#include <assert.h>
 
 /*
  * Prototypes for functions defined later in this file:
@@ -56,8 +55,8 @@
 
 typedef struct {
     void *tablePtr;		/* Pointer to the table of strings */
-    Tcl_Size offset;			/* Offset between table entries */
-    Tcl_Size index;			/* Selected index into table. */
+    Tcl_Size offset;	/* Offset between table entries */
+    Tcl_Size index;		/* Selected index into table. */
 } IndexRep;
 
 /*
@@ -135,7 +134,7 @@
 	     * An exact match is always chosen, so we can stop here.
 	     */
 
-	    Tcl_Free((void *)tablePtr);
+	    Tcl_Free(tablePtr);
 	    *indexPtr = t;
 	    return TCL_OK;
 	}
@@ -147,7 +146,7 @@
     result = Tcl_GetIndexFromObjStruct(interp, objPtr, tablePtr,
 	    sizeof(char *), msg, flags | TCL_INDEX_TEMP_TABLE, indexPtr);
 
-    Tcl_Free((void *)tablePtr);
+    Tcl_Free(tablePtr);
 
     return result;
 }
@@ -204,14 +203,13 @@
     IndexRep *indexRep;
     const Tcl_ObjInternalRep *irPtr;
 
-<<<<<<< HEAD
-    if (offset < (Tcl_Size) sizeof(char *)) {
-	return TclIndexInvalidError(interp, "struct offset", offset);
-=======
-    /* Protect against invalid values, like -1 or 0. */
     if (offset < (Tcl_Size)sizeof(char *)) {
-	offset = (Tcl_Size)sizeof(char *);
->>>>>>> 02f1d35b
+	if (interp) {
+	    Tcl_SetObjResult(interp,
+			Tcl_ObjPrintf("Invalid %s value %" TCL_SIZE_MODIFIER "d.",
+				"struct offset", offset));
+	}
+    return TCL_ERROR;
     }
     /*
      * See if there is a valid cached result from a previous lookup.
@@ -517,13 +515,8 @@
     int objc,			/* Number of arguments. */
     Tcl_Obj *const objv[])	/* Argument objects. */
 {
-<<<<<<< HEAD
-    int flags = 0, result, i;
-    Tcl_Size dummy, dummyLength, errorLength;
-=======
-    int flags = 0, result, index;
+    int flags = 0, result;
     Tcl_Size errorLength, i;
->>>>>>> 02f1d35b
     Tcl_Obj *errorPtr = NULL;
     const char *message = "option";
     Tcl_Obj *tablePtr, *objPtr, *resultPtr;
@@ -551,13 +544,8 @@
 	case PRFMATCH_MESSAGE:
 	    if (i > objc-4) {
 		Tcl_SetObjResult(interp, Tcl_NewStringObj(
-<<<<<<< HEAD
-			"missing value for -message", -1));
-		Tcl_SetErrorCode(interp, "TCL", "OPERATION", "NOARG", (void *)NULL);
-=======
 			"missing value for -message", TCL_INDEX_NONE));
 		Tcl_SetErrorCode(interp, "TCL", "OPERATION", "NOARG", (char *)NULL);
->>>>>>> 02f1d35b
 		return TCL_ERROR;
 	    }
 	    i++;
@@ -566,13 +554,8 @@
 	case PRFMATCH_ERROR:
 	    if (i > objc-4) {
 		Tcl_SetObjResult(interp, Tcl_NewStringObj(
-<<<<<<< HEAD
-			"missing value for -error", -1));
-		Tcl_SetErrorCode(interp, "TCL", "OPERATION", "NOARG", (void *)NULL);
-=======
 			"missing value for -error", TCL_INDEX_NONE));
 		Tcl_SetErrorCode(interp, "TCL", "OPERATION", "NOARG", (char *)NULL);
->>>>>>> 02f1d35b
 		return TCL_ERROR;
 	    }
 	    i++;
@@ -606,11 +589,7 @@
     }
 
     result = GetIndexFromObjList(interp, objPtr, tablePtr, message, flags,
-<<<<<<< HEAD
-	    &dummy);
-=======
 	    &i);
->>>>>>> 02f1d35b
     if (result != TCL_OK) {
 	if (errorPtr != NULL && errorLength == 0) {
 	    Tcl_ResetResult(interp);
@@ -629,11 +608,7 @@
 	return Tcl_SetReturnOptions(interp, errorPtr);
     }
 
-<<<<<<< HEAD
-    result = Tcl_ListObjIndex(interp, tablePtr, dummy, &resultPtr);
-=======
     result = Tcl_ListObjIndex(interp, tablePtr, i, &resultPtr);
->>>>>>> 02f1d35b
     if (result != TCL_OK) {
 	return result;
     }
@@ -841,7 +816,7 @@
 void
 Tcl_WrongNumArgs(
     Tcl_Interp *interp,		/* Current interpreter. */
-    Tcl_Size objc,		/* Number of arguments to print from objv. */
+    Tcl_Size objc,			/* Number of arguments to print from objv. */
     Tcl_Obj *const objv[],	/* Initial argument objects, which should be
 				 * included in the error message. */
     const char *message)	/* Error message to print after the leading
@@ -858,9 +833,9 @@
     if (iPtr->flags & INTERP_ALTERNATE_WRONG_ARGS) {
 	iPtr->flags &= ~INTERP_ALTERNATE_WRONG_ARGS;
 	Tcl_AppendObjToObj(objPtr, Tcl_GetObjResult(interp));
-	Tcl_AppendToObj(objPtr, " or \"", -1);
+	Tcl_AppendToObj(objPtr, " or \"", TCL_INDEX_NONE);
     } else {
-	Tcl_AppendToObj(objPtr, "wrong # args: should be \"", -1);
+	Tcl_AppendToObj(objPtr, "wrong # args: should be \"", TCL_INDEX_NONE);
     }
 
     /*
@@ -928,13 +903,8 @@
 	     * moderately complex condition here).
 	     */
 
-<<<<<<< HEAD
-	    if (i<toPrint-1 || objc!=0 || message!=NULL) {
-		Tcl_AppendStringsToObj(objPtr, " ", (void *)NULL);
-=======
 	    if (i + 1 < toPrint || objc!=0 || message!=NULL) {
 		Tcl_AppendStringsToObj(objPtr, " ", (char *)NULL);
->>>>>>> 02f1d35b
 	    }
 	}
     }
@@ -1054,13 +1024,13 @@
 				 * quick check for matching; use 2nd char.
 				 * because first char. will almost always be
 				 * '-'). */
-    Tcl_Size srcIndex;		/* Location from which to read next argument
+    Tcl_Size srcIndex;	/* Location from which to read next argument
 				 * from objv. */
-    Tcl_Size dstIndex;		/* Used to keep track of current arguments
+    Tcl_Size dstIndex;	/* Used to keep track of current arguments
 				 * being processed, primarily for error
 				 * reporting. */
-    Tcl_Size objc;			/* # arguments in objv still to process. */
-    Tcl_Size length;			/* Number of characters in current argument */
+    Tcl_Size objc;		/* # arguments in objv still to process. */
+    Tcl_Size length;		/* Number of characters in current argument */
 
     if (remObjv != NULL) {
 	/*
@@ -1222,12 +1192,11 @@
 	    Tcl_ArgvGenFuncProc *handlerProc = (Tcl_ArgvGenFuncProc *)
 		    infoPtr->srcPtr;
 
-	    int i = handlerProc(infoPtr->clientData, interp, (int) objc,
+	    objc = handlerProc(infoPtr->clientData, interp, (int)objc,
 		    &objv[srcIndex], infoPtr->dstPtr);
-	    if (i < 0) {
+	    if (objc < 0) {
 		goto error;
 	    }
-	    objc = i;
 	    break;
 	}
 	case TCL_ARGV_HELP:
@@ -1334,7 +1303,7 @@
      * Now add the option information, with pretty-printing.
      */
 
-    msg = Tcl_NewStringObj("Command-specific options:", -1);
+    msg = Tcl_NewStringObj("Command-specific options:", TCL_INDEX_NONE);
     for (infoPtr = argTable; infoPtr->type != TCL_ARGV_END; infoPtr++) {
 	if ((infoPtr->type == TCL_ARGV_HELP) && (infoPtr->keyStr == NULL)) {
 	    Tcl_AppendPrintfToObj(msg, "\n%s", infoPtr->helpStr);
@@ -1350,7 +1319,7 @@
 	    }
 	    numSpaces -= NUM_SPACES;
 	}
-	Tcl_AppendToObj(msg, infoPtr->helpStr, -1);
+	Tcl_AppendToObj(msg, infoPtr->helpStr, TCL_INDEX_NONE);
 	switch (infoPtr->type) {
 	case TCL_ARGV_INT:
 	    Tcl_AppendPrintfToObj(msg, "\n\t\tDefault value: %d",
