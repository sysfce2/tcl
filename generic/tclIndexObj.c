/*
 * tclIndexObj.c --
 *
 *	This file implements objects of type "index". This object type is used
 *	to lookup a keyword in a table of valid values and cache the index of
 *	the matching entry. Also provides table-based argv/argc processing.
 *
 * Copyright © 1990-1994 The Regents of the University of California.
 * Copyright © 1997 Sun Microsystems, Inc.
 * Copyright © 2006 Sam Bromley.
 *
 * See the file "license.terms" for information on usage and redistribution of
 * this file, and for a DISCLAIMER OF ALL WARRANTIES.
 */

#include "tclInt.h"

/*
 * Prototypes for functions defined later in this file:
 */

static int		GetIndexFromObjList(Tcl_Interp *interp,
			    Tcl_Obj *objPtr, Tcl_Obj *tableObjPtr,
			    const char *msg, int flags, int *indexPtr);
static void		UpdateStringOfIndex(Tcl_Obj *objPtr);
static void		DupIndex(Tcl_Obj *srcPtr, Tcl_Obj *dupPtr);
static void		FreeIndex(Tcl_Obj *objPtr);
static int		PrefixAllObjCmd(void *clientData,
			    Tcl_Interp *interp, int objc,
			    Tcl_Obj *const objv[]);
static int		PrefixLongestObjCmd(void *clientData,
			    Tcl_Interp *interp, int objc,
			    Tcl_Obj *const objv[]);
static int		PrefixMatchObjCmd(void *clientData,
			    Tcl_Interp *interp, int objc,
			    Tcl_Obj *const objv[]);
static void		PrintUsage(Tcl_Interp *interp,
			    const Tcl_ArgvInfo *argTable);

/*
 * The structure below defines the index Tcl object type by means of functions
 * that can be invoked by generic object code.
 */

static const Tcl_ObjType indexType = {
    "index",			/* name */
    FreeIndex,			/* freeIntRepProc */
    DupIndex,			/* dupIntRepProc */
    UpdateStringOfIndex,	/* updateStringProc */
    NULL			/* setFromAnyProc */
};

/*
 * The definition of the internal representation of the "index" object; The
 * internalRep.twoPtrValue.ptr1 field of an object of "index" type will be a
 * pointer to one of these structures.
 *
 * Keep this structure declaration in sync with tclTestObj.c
 */

typedef struct {
    void *tablePtr;		/* Pointer to the table of strings */
    int offset;			/* Offset between table entries */
    int index;			/* Selected index into table. */
} IndexRep;

/*
 * The following macros greatly simplify moving through a table...
 */

#define STRING_AT(table, offset) \
	(*((const char *const *)(((char *)(table)) + (offset))))
#define NEXT_ENTRY(table, offset) \
	(&(STRING_AT(table, offset)))
#define EXPAND_OF(indexRep) \
	(((indexRep)->index >= 0) ? STRING_AT((indexRep)->tablePtr, (indexRep)->offset*(indexRep)->index) : "")

/*
 *----------------------------------------------------------------------
 *
 * Tcl_GetIndexFromObj --
 *
 *	This function looks up an object's value in a table of strings and
 *	returns the index of the matching string, if any.
 *
 * Results:
 *	If the value of objPtr is identical to or a unique abbreviation for
 *	one of the entries in tablePtr, then the return value is TCL_OK and the
 *	index of the matching entry is stored at *indexPtr. If there isn't a
 *	proper match, then TCL_ERROR is returned and an error message is left
 *	in interp's result (unless interp is NULL). The msg argument is used
 *	in the error message; for example, if msg has the value "option" then
 *	the error message will say something flag 'bad option "foo": must be
 *	...'
 *
 * Side effects:
 *	The result of the lookup is cached as the internal rep of objPtr, so
 *	that repeated lookups can be done quickly.
 *
 *----------------------------------------------------------------------
 */

#ifndef TCL_NO_DEPRECATED
#undef Tcl_GetIndexFromObj
int
Tcl_GetIndexFromObj(
    Tcl_Interp *interp,		/* Used for error reporting if not NULL. */
    Tcl_Obj *objPtr,		/* Object containing the string to lookup. */
    const char *const *tablePtr,	/* Array of strings to compare against the
				 * value of objPtr; last entry must be NULL
				 * and there must not be duplicate entries. */
    const char *msg,		/* Identifying word to use in error
				 * messages. */
    int flags,			/* 0 or TCL_EXACT */
    int *indexPtr)		/* Place to store resulting integer index. */
{
    if (!(flags & TCL_INDEX_TEMP_TABLE)) {

    /*
     * See if there is a valid cached result from a previous lookup (doing the
     * check here saves the overhead of calling Tcl_GetIndexFromObjStruct in
     * the common case where the result is cached).
     */

    const Tcl_ObjInternalRep *irPtr = TclFetchInternalRep(objPtr, &indexType);

    if (irPtr) {
	IndexRep *indexRep = (IndexRep *)irPtr->twoPtrValue.ptr1;

	/*
	 * Here's hoping we don't get hit by unfortunate packing constraints
	 * on odd platforms like a Cray PVP...
	 */

	if (indexRep->tablePtr == (void *)tablePtr
		&& indexRep->offset == sizeof(char *)) {
	    *indexPtr = indexRep->index;
	    return TCL_OK;
	}
    }
    }
    return Tcl_GetIndexFromObjStruct(interp, objPtr, tablePtr, sizeof(char *),
	    msg, flags, indexPtr);
}
#endif /* TCL_NO_DEPRECATED */

/*
 *----------------------------------------------------------------------
 *
 * GetIndexFromObjList --
 *
 *	This procedure looks up an object's value in a table of strings and
 *	returns the index of the matching string, if any.
 *
 * Results:
 *	If the value of objPtr is identical to or a unique abbreviation for
 *	one of the entries in tableObjPtr, then the return value is TCL_OK and
 *	the index of the matching entry is stored at *indexPtr. If there isn't
 *	a proper match, then TCL_ERROR is returned and an error message is
 *	left in interp's result (unless interp is NULL). The msg argument is
 *	used in the error message; for example, if msg has the value "option"
 *	then the error message will say something flag 'bad option "foo": must
 *	be ...'
 *
 * Side effects:
 *	Removes any internal representation that the object might have. (TODO:
 *	find a way to cache the lookup.)
 *
 *----------------------------------------------------------------------
 */

int
GetIndexFromObjList(
    Tcl_Interp *interp,		/* Used for error reporting if not NULL. */
    Tcl_Obj *objPtr,		/* Object containing the string to lookup. */
    Tcl_Obj *tableObjPtr,	/* List of strings to compare against the
				 * value of objPtr. */
    const char *msg,		/* Identifying word to use in error
				 * messages. */
    int flags,			/* 0 or TCL_EXACT */
    int *indexPtr)		/* Place to store resulting integer index. */
{

    int objc, result, t;
    Tcl_Obj **objv;
    const char **tablePtr;

    /*
     * Use Tcl_GetIndexFromObjStruct to do the work to avoid duplicating most
     * of the code there. This is a bit ineffiecient but simpler.
     */

    result = Tcl_ListObjGetElements(interp, tableObjPtr, &objc, &objv);
    if (result != TCL_OK) {
	return result;
    }

    /*
     * Build a string table from the list.
     */

    tablePtr = (const char **)ckalloc((objc + 1) * sizeof(char *));
    for (t = 0; t < objc; t++) {
	if (objv[t] == objPtr) {
	    /*
	     * An exact match is always chosen, so we can stop here.
	     */

	    ckfree(tablePtr);
	    *indexPtr = t;
	    return TCL_OK;
	}

	tablePtr[t] = Tcl_GetString(objv[t]);
    }
    tablePtr[objc] = NULL;

    result = Tcl_GetIndexFromObjStruct(interp, objPtr, tablePtr,
	    sizeof(char *), msg, flags | TCL_INDEX_TEMP_TABLE, indexPtr);

    ckfree(tablePtr);

    return result;
}

/*
 *----------------------------------------------------------------------
 *
 * Tcl_GetIndexFromObjStruct --
 *
 *	This function looks up an object's value given a starting string and
 *	an offset for the amount of space between strings. This is useful when
 *	the strings are embedded in some other kind of array.
 *
 * Results:
 *	If the value of objPtr is identical to or a unique abbreviation for
 *	one of the entries in tablePtr, then the return value is TCL_OK and
 *	the index of the matching entry is stored at *indexPtr. If there isn't
 *	a proper match, then TCL_ERROR is returned and an error message is
 *	left in interp's result (unless interp is NULL). The msg argument is
 *	used in the error message; for example, if msg has the value "option"
 *	then the error message will say something like 'bad option "foo": must
 *	be ...'
 *
 * Side effects:
 *	The result of the lookup is cached as the internal rep of objPtr, so
 *	that repeated lookups can be done quickly.
 *
 *----------------------------------------------------------------------
 */

int
Tcl_GetIndexFromObjStruct(
    Tcl_Interp *interp,		/* Used for error reporting if not NULL. */
    Tcl_Obj *objPtr,		/* Object containing the string to lookup. */
    const void *tablePtr,	/* The first string in the table. The second
				 * string will be at this address plus the
				 * offset, the third plus the offset again,
				 * etc. The last entry must be NULL and there
				 * must not be duplicate entries. */
    int offset,			/* The number of bytes between entries */
    const char *msg,		/* Identifying word to use in error
				 * messages. */
    int flags,			/* 0, TCL_EXACT or TCL_INDEX_TEMP_TABLE */
    int *indexPtr)		/* Place to store resulting integer index. */
{
    int index, idx, numAbbrev;
    const char *key, *p1;
    const char *p2;
    const char *const *entryPtr;
    Tcl_Obj *resultPtr;
    IndexRep *indexRep;
    const Tcl_ObjInternalRep *irPtr;

    /* Protect against invalid values, like -1 or 0. */
    if (offset < (int)sizeof(char *)) {
	offset = (int)sizeof(char *);
    }
    /*
     * See if there is a valid cached result from a previous lookup.
     */

<<<<<<< HEAD
    if (objPtr && !(flags & TCL_INDEX_TEMP_TABLE)) {
    irPtr = TclFetchInternalRep(objPtr, &indexType);
    if (irPtr) {
	indexRep = (IndexRep *)irPtr->twoPtrValue.ptr1;
	if (indexRep->tablePtr==tablePtr && indexRep->offset==offset) {
=======
    if (objPtr && (objPtr->typePtr == &indexType)) {
	indexRep = objPtr->internalRep.twoPtrValue.ptr1;
	if ((indexRep->tablePtr == tablePtr)
		&& (indexRep->offset == offset)
		&& (indexRep->index >= 0)) {
>>>>>>> f60e1647
	    *indexPtr = indexRep->index;
	    return TCL_OK;
	}
    }
    }

    /*
     * Lookup the value of the object in the table. Accept unique
     * abbreviations unless TCL_EXACT is set in flags.
     */

    key = objPtr ? TclGetString(objPtr) : "";
    index = -1;
    numAbbrev = 0;

    /*
     * Scan the table looking for one of:
     *  - An exact match (always preferred)
     *  - A single abbreviation (allowed depending on flags)
     *  - Several abbreviations (never allowed, but overridden by exact match)
     */

    for (entryPtr = (const char *const *)tablePtr, idx = 0; *entryPtr != NULL;
	    entryPtr = NEXT_ENTRY(entryPtr, offset), idx++) {
	for (p1 = key, p2 = *entryPtr; *p1 == *p2; p1++, p2++) {
	    if (*p1 == '\0') {
		index = idx;
		goto done;
	    }
	}
	if (*p1 == '\0') {
	    /*
	     * The value is an abbreviation for this entry. Continue checking
	     * other entries to make sure it's unique. If we get more than one
	     * unique abbreviation, keep searching to see if there is an exact
	     * match, but remember the number of unique abbreviations and
	     * don't allow either.
	     */

	    numAbbrev++;
	    index = idx;
	}
    }

    /*
     * Check if we were instructed to disallow abbreviations.
     */

    if ((flags & TCL_EXACT) || (key[0] == '\0') || (numAbbrev != 1)) {
	goto error;
    }

  done:
    /*
     * Cache the found representation. Note that we want to avoid allocating a
     * new internal-rep if at all possible since that is potentially a slow
     * operation.
     */

<<<<<<< HEAD
    if (objPtr && !(flags & TCL_INDEX_TEMP_TABLE)) {
    irPtr = TclFetchInternalRep(objPtr, &indexType);
    if (irPtr) {
	indexRep = (IndexRep *)irPtr->twoPtrValue.ptr1;
    } else {
	Tcl_ObjInternalRep ir;

	indexRep = (IndexRep*)ckalloc(sizeof(IndexRep));
	ir.twoPtrValue.ptr1 = indexRep;
	Tcl_StoreInternalRep(objPtr, &indexType, &ir);
    }
    indexRep->tablePtr = (void *) tablePtr;
    indexRep->offset = offset;
    indexRep->index = index;
=======
    if (objPtr && (index >= 0)) {
	if (objPtr->typePtr == &indexType) {
	    indexRep = objPtr->internalRep.twoPtrValue.ptr1;
	} else {
	    TclFreeIntRep(objPtr);
	    indexRep = ckalloc(sizeof(IndexRep));
	    objPtr->internalRep.twoPtrValue.ptr1 = indexRep;
	    objPtr->typePtr = &indexType;
	}
	indexRep->tablePtr = (void *) tablePtr;
	indexRep->offset = offset;
	indexRep->index = index;
>>>>>>> f60e1647
    }

    *indexPtr = index;
    return TCL_OK;

  error:
    if (interp != NULL) {
	/*
	 * Produce a fancy error message.
	 */

	int count = 0;

	TclNewObj(resultPtr);
	entryPtr = (const char *const *)tablePtr;
	while ((*entryPtr != NULL) && !**entryPtr) {
	    entryPtr = NEXT_ENTRY(entryPtr, offset);
	}
	Tcl_AppendStringsToObj(resultPtr,
		(numAbbrev>1 && !(flags & TCL_EXACT) ? "ambiguous " : "bad "),
		msg, " \"", key, NULL);
	if (*entryPtr == NULL) {
	    Tcl_AppendStringsToObj(resultPtr, "\": no valid options", NULL);
	} else {
	    Tcl_AppendStringsToObj(resultPtr, "\": must be ",
		    *entryPtr, NULL);
	    entryPtr = NEXT_ENTRY(entryPtr, offset);
	    while (*entryPtr != NULL) {
		if (*NEXT_ENTRY(entryPtr, offset) == NULL) {
		    Tcl_AppendStringsToObj(resultPtr, (count > 0 ? "," : ""),
			    " or ", *entryPtr, NULL);
		} else if (**entryPtr) {
		    Tcl_AppendStringsToObj(resultPtr, ", ", *entryPtr, NULL);
		    count++;
		}
		entryPtr = NEXT_ENTRY(entryPtr, offset);
	    }
	}
	Tcl_SetObjResult(interp, resultPtr);
	Tcl_SetErrorCode(interp, "TCL", "LOOKUP", "INDEX", msg, key, NULL);
    }
    return TCL_ERROR;
}

/*
 *----------------------------------------------------------------------
 *
 * UpdateStringOfIndex --
 *
 *	This function is called to convert a Tcl object from index internal
 *	form to its string form. No abbreviation is ever generated.
 *
 * Results:
 *	None.
 *
 * Side effects:
 *	The string representation of the object is updated.
 *
 *----------------------------------------------------------------------
 */

static void
UpdateStringOfIndex(
    Tcl_Obj *objPtr)
{
    IndexRep *indexRep = (IndexRep *)TclFetchInternalRep(objPtr, &indexType)->twoPtrValue.ptr1;
    const char *indexStr = EXPAND_OF(indexRep);

    Tcl_InitStringRep(objPtr, indexStr, strlen(indexStr));
}

/*
 *----------------------------------------------------------------------
 *
 * DupIndex --
 *
 *	This function is called to copy the internal rep of an index Tcl
 *	object from to another object.
 *
 * Results:
 *	None.
 *
 * Side effects:
 *	The internal representation of the target object is updated and the
 *	type is set.
 *
 *----------------------------------------------------------------------
 */

static void
DupIndex(
    Tcl_Obj *srcPtr,
    Tcl_Obj *dupPtr)
{
    Tcl_ObjInternalRep ir;
    IndexRep *dupIndexRep = (IndexRep *)ckalloc(sizeof(IndexRep));

    memcpy(dupIndexRep, TclFetchInternalRep(srcPtr, &indexType)->twoPtrValue.ptr1,
	    sizeof(IndexRep));

    ir.twoPtrValue.ptr1 = dupIndexRep;
    Tcl_StoreInternalRep(dupPtr, &indexType, &ir);
}

/*
 *----------------------------------------------------------------------
 *
 * FreeIndex --
 *
 *	This function is called to delete the internal rep of an index Tcl
 *	object.
 *
 * Results:
 *	None.
 *
 * Side effects:
 *	The internal representation of the target object is deleted.
 *
 *----------------------------------------------------------------------
 */

static void
FreeIndex(
    Tcl_Obj *objPtr)
{
    ckfree(TclFetchInternalRep(objPtr, &indexType)->twoPtrValue.ptr1);
    objPtr->typePtr = NULL;
}

/*
 *----------------------------------------------------------------------
 *
 * TclInitPrefixCmd --
 *
 *	This procedure creates the "prefix" Tcl command. See the user
 *	documentation for details on what it does.
 *
 * Results:
 *	A standard Tcl result.
 *
 * Side effects:
 *	See the user documentation.
 *
 *----------------------------------------------------------------------
 */

Tcl_Command
TclInitPrefixCmd(
    Tcl_Interp *interp)		/* Current interpreter. */
{
    static const EnsembleImplMap prefixImplMap[] = {
	{"all",	    PrefixAllObjCmd,	TclCompileBasic2ArgCmd, NULL, NULL, 0},
	{"longest", PrefixLongestObjCmd,TclCompileBasic2ArgCmd, NULL, NULL, 0},
	{"match",   PrefixMatchObjCmd,	TclCompileBasicMin2ArgCmd, NULL, NULL, 0},
	{NULL, NULL, NULL, NULL, NULL, 0}
    };
    Tcl_Command prefixCmd;

    prefixCmd = TclMakeEnsemble(interp, "::tcl::prefix", prefixImplMap);
    Tcl_Export(interp, Tcl_FindNamespace(interp, "::tcl", NULL, 0),
	    "prefix", 0);
    return prefixCmd;
}

/*----------------------------------------------------------------------
 *
 * PrefixMatchObjCmd --
 *
 *	This function implements the 'prefix match' Tcl command. Refer to the
 *	user documentation for details on what it does.
 *
 * Results:
 *	Returns a standard Tcl result.
 *
 * Side effects:
 *	None.
 *
 *----------------------------------------------------------------------
 */

static int
PrefixMatchObjCmd(
    TCL_UNUSED(void *),
    Tcl_Interp *interp,		/* Current interpreter. */
    int objc,			/* Number of arguments. */
    Tcl_Obj *const objv[])	/* Argument objects. */
{
    int flags = 0, result, index;
    int dummyLength, i, errorLength;
    Tcl_Obj *errorPtr = NULL;
    const char *message = "option";
    Tcl_Obj *tablePtr, *objPtr, *resultPtr;
    static const char *const matchOptions[] = {
	"-error", "-exact", "-message", NULL
    };
    enum matchOptionsEnum {
	PRFMATCH_ERROR, PRFMATCH_EXACT, PRFMATCH_MESSAGE
    };

    if (objc < 3) {
	Tcl_WrongNumArgs(interp, 1, objv, "?options? table string");
	return TCL_ERROR;
    }

    for (i = 1; i < (objc - 2); i++) {
	if (Tcl_GetIndexFromObj(interp, objv[i], matchOptions, "option", 0,
		&index) != TCL_OK) {
	    return TCL_ERROR;
	}
	switch ((enum matchOptionsEnum) index) {
	case PRFMATCH_EXACT:
	    flags |= TCL_EXACT;
	    break;
	case PRFMATCH_MESSAGE:
	    if (i > objc-4) {
		Tcl_SetObjResult(interp, Tcl_NewStringObj(
			"missing value for -message", -1));
		Tcl_SetErrorCode(interp, "TCL", "OPERATION", "NOARG", NULL);
		return TCL_ERROR;
	    }
	    i++;
	    message = Tcl_GetString(objv[i]);
	    break;
	case PRFMATCH_ERROR:
	    if (i > objc-4) {
		Tcl_SetObjResult(interp, Tcl_NewStringObj(
			"missing value for -error", -1));
		Tcl_SetErrorCode(interp, "TCL", "OPERATION", "NOARG", NULL);
		return TCL_ERROR;
	    }
	    i++;
	    result = Tcl_ListObjLength(interp, objv[i], &errorLength);
	    if (result != TCL_OK) {
		return TCL_ERROR;
	    }
	    if ((errorLength % 2) != 0) {
		Tcl_SetObjResult(interp, Tcl_NewStringObj(
			"error options must have an even number of elements",
			-1));
		Tcl_SetErrorCode(interp, "TCL", "VALUE", "DICTIONARY", NULL);
		return TCL_ERROR;
	    }
	    errorPtr = objv[i];
	    break;
	}
    }

    tablePtr = objv[objc - 2];
    objPtr = objv[objc - 1];

    /*
     * Check that table is a valid list first, since we want to handle that
     * error case regardless of level.
     */

    result = Tcl_ListObjLength(interp, tablePtr, &dummyLength);
    if (result != TCL_OK) {
	return result;
    }

    result = GetIndexFromObjList(interp, objPtr, tablePtr, message, flags,
	    &index);
    if (result != TCL_OK) {
	if (errorPtr != NULL && errorLength == 0) {
	    Tcl_ResetResult(interp);
	    return TCL_OK;
	} else if (errorPtr == NULL) {
	    return TCL_ERROR;
	}

	if (Tcl_IsShared(errorPtr)) {
	    errorPtr = Tcl_DuplicateObj(errorPtr);
	}
	Tcl_ListObjAppendElement(interp, errorPtr,
		Tcl_NewStringObj("-code", 5));
	Tcl_ListObjAppendElement(interp, errorPtr, Tcl_NewWideIntObj(result));

	return Tcl_SetReturnOptions(interp, errorPtr);
    }

    result = Tcl_ListObjIndex(interp, tablePtr, index, &resultPtr);
    if (result != TCL_OK) {
	return result;
    }
    Tcl_SetObjResult(interp, resultPtr);
    return TCL_OK;
}

/*----------------------------------------------------------------------
 *
 * PrefixAllObjCmd --
 *
 *	This function implements the 'prefix all' Tcl command. Refer to the
 *	user documentation for details on what it does.
 *
 * Results:
 *	Returns a standard Tcl result.
 *
 * Side effects:
 *	None.
 *
 *----------------------------------------------------------------------
 */

static int
PrefixAllObjCmd(
    TCL_UNUSED(void *),
    Tcl_Interp *interp,		/* Current interpreter. */
    int objc,			/* Number of arguments. */
    Tcl_Obj *const objv[])	/* Argument objects. */
{
    int tableObjc, result, t, length, elemLength;
    const char *string, *elemString;
    Tcl_Obj **tableObjv, *resultPtr;

    if (objc != 3) {
	Tcl_WrongNumArgs(interp, 1, objv, "table string");
	return TCL_ERROR;
    }

    result = Tcl_ListObjGetElements(interp, objv[1], &tableObjc, &tableObjv);
    if (result != TCL_OK) {
	return result;
    }
    resultPtr = Tcl_NewListObj(0, NULL);
    string = TclGetStringFromObj(objv[2], &length);

    for (t = 0; t < tableObjc; t++) {
	elemString = TclGetStringFromObj(tableObjv[t], &elemLength);

	/*
	 * A prefix cannot match if it is longest.
	 */

	if (length <= elemLength) {
	    if (TclpUtfNcmp2(elemString, string, length) == 0) {
		Tcl_ListObjAppendElement(interp, resultPtr, tableObjv[t]);
	    }
	}
    }

    Tcl_SetObjResult(interp, resultPtr);
    return TCL_OK;
}

/*----------------------------------------------------------------------
 *
 * PrefixLongestObjCmd --
 *
 *	This function implements the 'prefix longest' Tcl command. Refer to
 *	the user documentation for details on what it does.
 *
 * Results:
 *	Returns a standard Tcl result.
 *
 * Side effects:
 *	None.
 *
 *----------------------------------------------------------------------
 */

static int
PrefixLongestObjCmd(
    TCL_UNUSED(void *),
    Tcl_Interp *interp,		/* Current interpreter. */
    int objc,			/* Number of arguments. */
    Tcl_Obj *const objv[])	/* Argument objects. */
{
    int tableObjc, result, i, t, length, elemLength, resultLength;
    const char *string, *elemString, *resultString;
    Tcl_Obj **tableObjv;

    if (objc != 3) {
	Tcl_WrongNumArgs(interp, 1, objv, "table string");
	return TCL_ERROR;
    }

    result = Tcl_ListObjGetElements(interp, objv[1], &tableObjc, &tableObjv);
    if (result != TCL_OK) {
	return result;
    }
    string = TclGetStringFromObj(objv[2], &length);

    resultString = NULL;
    resultLength = 0;

    for (t = 0; t < tableObjc; t++) {
	elemString = TclGetStringFromObj(tableObjv[t], &elemLength);

	/*
	 * First check if the prefix string matches the element. A prefix
	 * cannot match if it is longest.
	 */

	if ((length > elemLength) ||
		TclpUtfNcmp2(elemString, string, length) != 0) {
	    continue;
	}

	if (resultString == NULL) {
	    /*
	     * If this is the first match, the longest common substring this
	     * far is the complete string. The result is part of this string
	     * so we only need to adjust the length later.
	     */

	    resultString = elemString;
	    resultLength = elemLength;
	} else {
	    /*
	     * Longest common substring cannot be longer than shortest string.
	     */

	    if (elemLength < resultLength) {
		resultLength = elemLength;
	    }

	    /*
	     * Compare strings.
	     */

	    for (i = 0; i < resultLength; i++) {
		if (resultString[i] != elemString[i]) {
		    /*
		     * Adjust in case we stopped in the middle of a UTF char.
		     */

		    resultLength = Tcl_UtfPrev(&resultString[i+1],
			    resultString) - resultString;
		    break;
		}
	    }
	}
    }
    if (resultLength > 0) {
	Tcl_SetObjResult(interp,
		Tcl_NewStringObj(resultString, resultLength));
    }
    return TCL_OK;
}

/*
 *----------------------------------------------------------------------
 *
 * Tcl_WrongNumArgs --
 *
 *	This function generates a "wrong # args" error message in an
 *	interpreter. It is used as a utility function by many command
 *	functions, including the function that implements procedures.
 *
 * Results:
 *	None.
 *
 * Side effects:
 *	An error message is generated in interp's result object to indicate
 *	that a command was invoked with the wrong number of arguments. The
 *	message has the form
 *		wrong # args: should be "foo bar additional stuff"
 *	where "foo" and "bar" are the initial objects in objv (objc determines
 *	how many of these are printed) and "additional stuff" is the contents
 *	of the message argument.
 *
 *	The message printed is modified somewhat if the command is wrapped
 *	inside an ensemble. In that case, the error message generated is
 *	rewritten in such a way that it appears to be generated from the
 *	user-visible command and not how that command is actually implemented,
 *	giving a better overall user experience.
 *
 *	Internally, the Tcl core may set the flag INTERP_ALTERNATE_WRONG_ARGS
 *	in the interpreter to generate complex multi-part messages by calling
 *	this function repeatedly. This allows the code that knows how to
 *	handle ensemble-related error messages to be kept here while still
 *	generating suitable error messages for commands like [read] and
 *	[socket]. Ideally, this would be done through an extra flags argument,
 *	but that wouldn't be source-compatible with the existing API and it's
 *	a fairly rare requirement anyway.
 *
 *----------------------------------------------------------------------
 */

void
Tcl_WrongNumArgs(
    Tcl_Interp *interp,		/* Current interpreter. */
    int objc,			/* Number of arguments to print from objv. */
    Tcl_Obj *const objv[],	/* Initial argument objects, which should be
				 * included in the error message. */
    const char *message)	/* Error message to print after the leading
				 * objects in objv. The message may be
				 * NULL. */
{
    Tcl_Obj *objPtr;
    int i, len, elemLen;
    char flags;
    Interp *iPtr = (Interp *)interp;
    const char *elementStr;

    /*
     * [incr Tcl] does something fairly horrific when generating error
     * messages for its ensembles; it passes the whole set of ensemble
     * arguments as a list in the first argument. This means that this code
     * causes a problem in iTcl if it attempts to correctly quote all
     * arguments, which would be the correct thing to do. We work around this
     * nasty behaviour for now, and hope that we can remove it all in the
     * future...
     */

#ifndef AVOID_HACKS_FOR_ITCL
    int isFirst = 1;		/* Special flag used to inhibit the treating
				 * of the first word as a list element so the
				 * hacky way Itcl generates error messages for
				 * its ensembles will still work. [Bug
				 * 1066837] */
#   define MAY_QUOTE_WORD	(!isFirst)
#   define AFTER_FIRST_WORD	(isFirst = 0)
#else /* !AVOID_HACKS_FOR_ITCL */
#   define MAY_QUOTE_WORD	1
#   define AFTER_FIRST_WORD	(void) 0
#endif /* AVOID_HACKS_FOR_ITCL */

    TclNewObj(objPtr);
    if (iPtr->flags & INTERP_ALTERNATE_WRONG_ARGS) {
	iPtr->flags &= ~INTERP_ALTERNATE_WRONG_ARGS;
	Tcl_AppendObjToObj(objPtr, Tcl_GetObjResult(interp));
	Tcl_AppendToObj(objPtr, " or \"", -1);
    } else {
	Tcl_AppendToObj(objPtr, "wrong # args: should be \"", -1);
    }

    /*
     * If processing an an ensemble implementation, rewrite the results in
     * terms of how the ensemble was invoked.
     */

    if (iPtr->ensembleRewrite.sourceObjs != NULL) {
	int toSkip = iPtr->ensembleRewrite.numInsertedObjs;
	int toPrint = iPtr->ensembleRewrite.numRemovedObjs;
	Tcl_Obj *const *origObjv = TclEnsembleGetRewriteValues(interp);

	/*
	 * Only do rewrite the command if all the replaced objects are
	 * actually arguments (in objv) to this function. Otherwise it just
	 * gets too complicated and it's to just give a slightly
	 * confusing error message...
	 */

	if (objc < toSkip) {
	    goto addNormalArgumentsToMessage;
	}

	/*
	 * Strip out the actual arguments that the ensemble inserted.
	 */

	objv += toSkip;
	objc -= toSkip;

	/*
	 * We assume no object is of index type.
	 */

	for (i=0 ; i<toPrint ; i++) {
	    /*
	     * Add the element, quoting it if necessary.
	     */
	    const Tcl_ObjInternalRep *irPtr;

	    if ((irPtr = TclFetchInternalRep(origObjv[i], &indexType))) {
		IndexRep *indexRep = (IndexRep *)irPtr->twoPtrValue.ptr1;

		elementStr = EXPAND_OF(indexRep);
		elemLen = strlen(elementStr);
	    } else {
		elementStr = TclGetStringFromObj(origObjv[i], &elemLen);
	    }
	    flags = 0;
	    len = TclScanElement(elementStr, elemLen, &flags);

	    if (MAY_QUOTE_WORD && len != elemLen) {
		char *quotedElementStr = (char *)TclStackAlloc(interp, len + 1);

		len = TclConvertElement(elementStr, elemLen,
			quotedElementStr, flags);
		Tcl_AppendToObj(objPtr, quotedElementStr, len);
		TclStackFree(interp, quotedElementStr);
	    } else {
		Tcl_AppendToObj(objPtr, elementStr, elemLen);
	    }

	    AFTER_FIRST_WORD;

	    /*
	     * Add a space if the word is not the last one (which has a
	     * moderately complex condition here).
	     */

	    if (i<toPrint-1 || objc!=0 || message!=NULL) {
		Tcl_AppendStringsToObj(objPtr, " ", NULL);
	    }
	}
    }

    /*
     * Now add the arguments (other than those rewritten) that the caller took
     * from its calling context.
     */

  addNormalArgumentsToMessage:
    for (i = 0; i < objc; i++) {
	/*
	 * If the object is an index type use the index table which allows for
	 * the correct error message even if the subcommand was abbreviated.
	 * Otherwise, just use the string rep.
	 */
	const Tcl_ObjInternalRep *irPtr;

	if ((irPtr = TclFetchInternalRep(objv[i], &indexType))) {
	    IndexRep *indexRep = (IndexRep *)irPtr->twoPtrValue.ptr1;

	    Tcl_AppendStringsToObj(objPtr, EXPAND_OF(indexRep), NULL);
	} else {
	    /*
	     * Quote the argument if it contains spaces (Bug 942757).
	     */

	    elementStr = TclGetStringFromObj(objv[i], &elemLen);
	    flags = 0;
	    len = TclScanElement(elementStr, elemLen, &flags);

	    if (MAY_QUOTE_WORD && len != elemLen) {
		char *quotedElementStr = (char *)TclStackAlloc(interp, len + 1);

		len = TclConvertElement(elementStr, elemLen,
			quotedElementStr, flags);
		Tcl_AppendToObj(objPtr, quotedElementStr, len);
		TclStackFree(interp, quotedElementStr);
	    } else {
		Tcl_AppendToObj(objPtr, elementStr, elemLen);
	    }
	}

	AFTER_FIRST_WORD;

	/*
	 * Append a space character (" ") if there is more text to follow
	 * (either another element from objv, or the message string).
	 */

	if (i<objc-1 || message!=NULL) {
	    Tcl_AppendStringsToObj(objPtr, " ", NULL);
	}
    }

    /*
     * Add any trailing message bits and set the resulting string as the
     * interpreter result. Caller is responsible for reporting this as an
     * actual error.
     */

    if (message != NULL) {
	Tcl_AppendStringsToObj(objPtr, message, NULL);
    }
    Tcl_AppendStringsToObj(objPtr, "\"", NULL);
    Tcl_SetErrorCode(interp, "TCL", "WRONGARGS", NULL);
    Tcl_SetObjResult(interp, objPtr);
#undef MAY_QUOTE_WORD
#undef AFTER_FIRST_WORD
}

/*
 *----------------------------------------------------------------------
 *
 * Tcl_ParseArgsObjv --
 *
 *	Process an objv array according to a table of expected command-line
 *	options. See the manual page for more details.
 *
 * Results:
 *	The return value is a standard Tcl return value. If an error occurs
 *	then an error message is left in the interp's result. Under normal
 *	conditions, both *objcPtr and *objv are modified to return the
 *	arguments that couldn't be processed here (they didn't match the
 *	option table, or followed an TCL_ARGV_REST argument).
 *
 * Side effects:
 *	Variables may be modified, or procedures may be called. It all depends
 *	on the arguments and their entries in argTable. See the user
 *	documentation for details.
 *
 *----------------------------------------------------------------------
 */

int
Tcl_ParseArgsObjv(
    Tcl_Interp *interp,		/* Place to store error message. */
    const Tcl_ArgvInfo *argTable,
				/* Array of option descriptions. */
    int *objcPtr,		/* Number of arguments in objv. Modified to
				 * hold # args left in objv at end. */
    Tcl_Obj *const *objv,	/* Array of arguments to be parsed. */
    Tcl_Obj ***remObjv)		/* Pointer to array of arguments that were not
				 * processed here. Should be NULL if no return
				 * of arguments is desired. */
{
    Tcl_Obj **leftovers;	/* Array to write back to remObjv on
				 * successful exit. Will include the name of
				 * the command. */
    int nrem;			/* Size of leftovers.*/
    const Tcl_ArgvInfo *infoPtr;
				/* Pointer to the current entry in the table
				 * of argument descriptions. */
    const Tcl_ArgvInfo *matchPtr;
				/* Descriptor that matches current argument */
    Tcl_Obj *curArg;		/* Current argument */
    const char *str = NULL;
    char c;		/* Second character of current arg (used for
				 * quick check for matching; use 2nd char.
				 * because first char. will almost always be
				 * '-'). */
    int srcIndex;		/* Location from which to read next argument
				 * from objv. */
    int dstIndex;		/* Used to keep track of current arguments
				 * being processed, primarily for error
				 * reporting. */
    int objc;			/* # arguments in objv still to process. */
    int length;			/* Number of characters in current argument */

    if (remObjv != NULL) {
	/*
	 * Then we should copy the name of the command (0th argument). The
	 * upper bound on the number of elements is known, and (undocumented,
	 * but historically true) there should be a NULL argument after the
	 * last result. [Bug 3413857]
	 */

	nrem = 1;
	leftovers = (Tcl_Obj **)ckalloc((1 + *objcPtr) * sizeof(Tcl_Obj *));
	leftovers[0] = objv[0];
    } else {
	nrem = 0;
	leftovers = NULL;
    }

    /*
     * OK, now start processing from the second element (1st argument).
     */

    srcIndex = dstIndex = 1;
    objc = *objcPtr-1;

    while (objc > 0) {
	curArg = objv[srcIndex];
	srcIndex++;
	objc--;
	str = TclGetStringFromObj(curArg, &length);
	if (length > 0) {
	    c = str[1];
	} else {
	    c = 0;
	}

	/*
	 * Loop throught the argument descriptors searching for one with the
	 * matching key string. If found, leave a pointer to it in matchPtr.
	 */

	matchPtr = NULL;
	infoPtr = argTable;
	for (; infoPtr != NULL && infoPtr->type != TCL_ARGV_END ; infoPtr++) {
	    if (infoPtr->keyStr == NULL) {
		continue;
	    }
	    if ((infoPtr->keyStr[1] != c)
		    || (strncmp(infoPtr->keyStr, str, length) != 0)) {
		continue;
	    }
	    if (infoPtr->keyStr[length] == 0) {
		matchPtr = infoPtr;
		goto gotMatch;
	    }
	    if (matchPtr != NULL) {
		Tcl_SetObjResult(interp, Tcl_ObjPrintf(
			"ambiguous option \"%s\"", str));
		goto error;
	    }
	    matchPtr = infoPtr;
	}
	if (matchPtr == NULL) {
	    /*
	     * Unrecognized argument. Just copy it down, unless the caller
	     * prefers an error to be registered.
	     */

	    if (remObjv == NULL) {
		Tcl_SetObjResult(interp, Tcl_ObjPrintf(
			"unrecognized argument \"%s\"", str));
		goto error;
	    }

	    dstIndex++;		/* This argument is now handled */
	    leftovers[nrem++] = curArg;
	    continue;
	}

	/*
	 * Take the appropriate action based on the option type
	 */

    gotMatch:
	infoPtr = matchPtr;
	switch (infoPtr->type) {
	case TCL_ARGV_CONSTANT:
	    *((int *) infoPtr->dstPtr) = PTR2INT(infoPtr->srcPtr);
	    break;
	case TCL_ARGV_INT:
	    if (objc == 0) {
		goto missingArg;
	    }
	    if (Tcl_GetIntFromObj(interp, objv[srcIndex],
		    (int *) infoPtr->dstPtr) == TCL_ERROR) {
		Tcl_SetObjResult(interp, Tcl_ObjPrintf(
			"expected integer argument for \"%s\" but got \"%s\"",
			infoPtr->keyStr, Tcl_GetString(objv[srcIndex])));
		goto error;
	    }
	    srcIndex++;
	    objc--;
	    break;
	case TCL_ARGV_STRING:
	    if (objc == 0) {
		goto missingArg;
	    }
	    *((const char **) infoPtr->dstPtr) =
		    Tcl_GetString(objv[srcIndex]);
	    srcIndex++;
	    objc--;
	    break;
	case TCL_ARGV_REST:
	    /*
	     * Only store the point where we got to if it's not to be written
	     * to NULL, so that TCL_ARGV_AUTO_REST works.
	     */

	    if (infoPtr->dstPtr != NULL) {
		*((int *) infoPtr->dstPtr) = dstIndex;
	    }
	    goto argsDone;
	case TCL_ARGV_FLOAT:
	    if (objc == 0) {
		goto missingArg;
	    }
	    if (Tcl_GetDoubleFromObj(interp, objv[srcIndex],
		    (double *) infoPtr->dstPtr) == TCL_ERROR) {
		Tcl_SetObjResult(interp, Tcl_ObjPrintf(
			"expected floating-point argument for \"%s\" but got \"%s\"",
			infoPtr->keyStr, Tcl_GetString(objv[srcIndex])));
		goto error;
	    }
	    srcIndex++;
	    objc--;
	    break;
	case TCL_ARGV_FUNC: {
	    Tcl_ArgvFuncProc *handlerProc = (Tcl_ArgvFuncProc *)
		    infoPtr->srcPtr;
	    Tcl_Obj *argObj;

	    if (objc == 0) {
		argObj = NULL;
	    } else {
		argObj = objv[srcIndex];
	    }
	    if (handlerProc(infoPtr->clientData, argObj, infoPtr->dstPtr)) {
		srcIndex++;
		objc--;
	    }
	    break;
	}
	case TCL_ARGV_GENFUNC: {
	    Tcl_ArgvGenFuncProc *handlerProc = (Tcl_ArgvGenFuncProc *)
		    infoPtr->srcPtr;

	    objc = handlerProc(infoPtr->clientData, interp, objc,
		    &objv[srcIndex], infoPtr->dstPtr);
	    if (objc < 0) {
		goto error;
	    }
	    break;
	}
	case TCL_ARGV_HELP:
	    PrintUsage(interp, argTable);
	    goto error;
	default:
	    Tcl_SetObjResult(interp, Tcl_ObjPrintf(
		    "bad argument type %d in Tcl_ArgvInfo", infoPtr->type));
	    goto error;
	}
    }

    /*
     * If we broke out of the loop because of an OPT_REST argument, copy the
     * remaining arguments down. Note that there is always at least one
     * argument left over - the command name - so we always have a result if
     * our caller is willing to receive it. [Bug 3413857]
     */

  argsDone:
    if (remObjv == NULL) {
	/*
	 * Nothing to do.
	 */

	return TCL_OK;
    }

    if (objc > 0) {
	memcpy(leftovers+nrem, objv+srcIndex, objc*sizeof(Tcl_Obj *));
	nrem += objc;
    }
    leftovers[nrem] = NULL;
    *objcPtr = nrem++;
    *remObjv = (Tcl_Obj **)ckrealloc(leftovers, nrem * sizeof(Tcl_Obj *));
    return TCL_OK;

    /*
     * Make sure to handle freeing any temporary space we've allocated on the
     * way to an error.
     */

  missingArg:
    Tcl_SetObjResult(interp, Tcl_ObjPrintf(
	    "\"%s\" option requires an additional argument", str));
  error:
    if (leftovers != NULL) {
	ckfree(leftovers);
    }
    return TCL_ERROR;
}

/*
 *----------------------------------------------------------------------
 *
 * PrintUsage --
 *
 *	Generate a help string describing command-line options.
 *
 * Results:
 *	The interp's result will be modified to hold a help string describing
 *	all the options in argTable.
 *
 * Side effects:
 *	None.
 *
 *----------------------------------------------------------------------
 */

static void
PrintUsage(
    Tcl_Interp *interp,		/* Place information in this interp's result
				 * area. */
    const Tcl_ArgvInfo *argTable)
				/* Array of command-specific argument
				 * descriptions. */
{
    const Tcl_ArgvInfo *infoPtr;
    int width, numSpaces;
#define NUM_SPACES 20
    static const char spaces[] = "                    ";
    Tcl_Obj *msg;

    /*
     * First, compute the width of the widest option key, so that we can make
     * everything line up.
     */

    width = 4;
    for (infoPtr = argTable; infoPtr->type != TCL_ARGV_END; infoPtr++) {
	int length;

	if (infoPtr->keyStr == NULL) {
	    continue;
	}
	length = strlen(infoPtr->keyStr);
	if (length > width) {
	    width = length;
	}
    }

    /*
     * Now add the option information, with pretty-printing.
     */

    msg = Tcl_NewStringObj("Command-specific options:", -1);
    for (infoPtr = argTable; infoPtr->type != TCL_ARGV_END; infoPtr++) {
	if ((infoPtr->type == TCL_ARGV_HELP) && (infoPtr->keyStr == NULL)) {
	    Tcl_AppendPrintfToObj(msg, "\n%s", infoPtr->helpStr);
	    continue;
	}
	Tcl_AppendPrintfToObj(msg, "\n %s:", infoPtr->keyStr);
	numSpaces = width + 1 - strlen(infoPtr->keyStr);
	while (numSpaces > 0) {
	    if (numSpaces >= NUM_SPACES) {
		Tcl_AppendToObj(msg, spaces, NUM_SPACES);
	    } else {
		Tcl_AppendToObj(msg, spaces, numSpaces);
	    }
	    numSpaces -= NUM_SPACES;
	}
	Tcl_AppendToObj(msg, infoPtr->helpStr, -1);
	switch (infoPtr->type) {
	case TCL_ARGV_INT:
	    Tcl_AppendPrintfToObj(msg, "\n\t\tDefault value: %d",
		    *((int *) infoPtr->dstPtr));
	    break;
	case TCL_ARGV_FLOAT:
	    Tcl_AppendPrintfToObj(msg, "\n\t\tDefault value: %g",
		    *((double *) infoPtr->dstPtr));
	    break;
	case TCL_ARGV_STRING: {
	    char *string = *((char **) infoPtr->dstPtr);

	    if (string != NULL) {
		Tcl_AppendPrintfToObj(msg, "\n\t\tDefault value: \"%s\"",
			string);
	    }
	    break;
	}
	default:
	    break;
	}
    }
    Tcl_SetObjResult(interp, msg);
}

/*
 *----------------------------------------------------------------------
 *
 * TclGetCompletionCodeFromObj --
 *
 *	Parses Completion code Code
 *
 * Results:
 *	Returns TCL_ERROR if the value is an invalid completion code.
 *	Otherwise, returns TCL_OK, and writes the completion code to the
 *	pointer provided.
 *
 * Side effects:
 *	None.
 *
 *----------------------------------------------------------------------
 */

int
TclGetCompletionCodeFromObj(
    Tcl_Interp *interp,		/* Current interpreter. */
    Tcl_Obj *value,
    int *codePtr)		/* Argument objects. */
{
    static const char *const returnCodes[] = {
	"ok", "error", "return", "break", "continue", NULL
    };

    if (!TclHasInternalRep(value, &indexType)
	    && TclGetIntFromObj(NULL, value, codePtr) == TCL_OK) {
	return TCL_OK;
    }
    if (Tcl_GetIndexFromObj(NULL, value, returnCodes, NULL, TCL_EXACT,
	    codePtr) == TCL_OK) {
	return TCL_OK;
    }

    /*
     * Value is not a legal completion code.
     */

    if (interp != NULL) {
	Tcl_SetObjResult(interp, Tcl_ObjPrintf(
		"bad completion code \"%s\": must be"
		" ok, error, return, break, continue, or an integer",
		TclGetString(value)));
	Tcl_SetErrorCode(interp, "TCL", "RESULT", "ILLEGAL_CODE", NULL);
    }
    return TCL_ERROR;
}

/*
 * Local Variables:
 * mode: c
 * c-basic-offset: 4
 * fill-column: 78
 * End:
 */<|MERGE_RESOLUTION|>--- conflicted
+++ resolved
@@ -283,19 +283,13 @@
      * See if there is a valid cached result from a previous lookup.
      */
 
-<<<<<<< HEAD
     if (objPtr && !(flags & TCL_INDEX_TEMP_TABLE)) {
     irPtr = TclFetchInternalRep(objPtr, &indexType);
     if (irPtr) {
 	indexRep = (IndexRep *)irPtr->twoPtrValue.ptr1;
-	if (indexRep->tablePtr==tablePtr && indexRep->offset==offset) {
-=======
-    if (objPtr && (objPtr->typePtr == &indexType)) {
-	indexRep = objPtr->internalRep.twoPtrValue.ptr1;
 	if ((indexRep->tablePtr == tablePtr)
 		&& (indexRep->offset == offset)
 		&& (indexRep->index >= 0)) {
->>>>>>> f60e1647
 	    *indexPtr = indexRep->index;
 	    return TCL_OK;
 	}
@@ -355,8 +349,7 @@
      * operation.
      */
 
-<<<<<<< HEAD
-    if (objPtr && !(flags & TCL_INDEX_TEMP_TABLE)) {
+    if (objPtr && (index >= 0) && !(flags & TCL_INDEX_TEMP_TABLE)) {
     irPtr = TclFetchInternalRep(objPtr, &indexType);
     if (irPtr) {
 	indexRep = (IndexRep *)irPtr->twoPtrValue.ptr1;
@@ -370,20 +363,6 @@
     indexRep->tablePtr = (void *) tablePtr;
     indexRep->offset = offset;
     indexRep->index = index;
-=======
-    if (objPtr && (index >= 0)) {
-	if (objPtr->typePtr == &indexType) {
-	    indexRep = objPtr->internalRep.twoPtrValue.ptr1;
-	} else {
-	    TclFreeIntRep(objPtr);
-	    indexRep = ckalloc(sizeof(IndexRep));
-	    objPtr->internalRep.twoPtrValue.ptr1 = indexRep;
-	    objPtr->typePtr = &indexType;
-	}
-	indexRep->tablePtr = (void *) tablePtr;
-	indexRep->offset = offset;
-	indexRep->index = index;
->>>>>>> f60e1647
     }
 
     *indexPtr = index;
