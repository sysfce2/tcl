--- conflicted
+++ resolved
@@ -821,12 +821,8 @@
 				 * NULL. */
 {
     Tcl_Obj *objPtr;
-<<<<<<< HEAD
-    int i, flags;
-=======
-    int i, len, elemLen;
+    int i;
     char flags;
->>>>>>> a1fe1358
     Interp *iPtr = (Interp *) interp;
     const char *elementStr;
     size_t elemLen, len;
