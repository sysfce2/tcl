/*
 * tclIndexObj.c --
 *
 *	This file implements objects of type "index". This object type is used
 *	to lookup a keyword in a table of valid values and cache the index of
 *	the matching entry. Also provides table-based argv/argc processing.
 *
 * Copyright © 1990-1994 The Regents of the University of California.
 * Copyright © 1997 Sun Microsystems, Inc.
 * Copyright © 2006 Sam Bromley.
 *
 * See the file "license.terms" for information on usage and redistribution of
 * this file, and for a DISCLAIMER OF ALL WARRANTIES.
 */

#include "tclInt.h"

/*
 * Prototypes for functions defined later in this file:
 */

static int		GetIndexFromObjList(Tcl_Interp *interp,
			    Tcl_Obj *objPtr, Tcl_Obj *tableObjPtr,
			    const char *msg, int flags, int *indexPtr);
static void		UpdateStringOfIndex(Tcl_Obj *objPtr);
static void		DupIndex(Tcl_Obj *srcPtr, Tcl_Obj *dupPtr);
static void		FreeIndex(Tcl_Obj *objPtr);
static Tcl_ObjCmdProc PrefixAllObjCmd;
static Tcl_ObjCmdProc PrefixLongestObjCmd;
static Tcl_ObjCmdProc PrefixMatchObjCmd;
static void		PrintUsage(Tcl_Interp *interp,
			    const Tcl_ArgvInfo *argTable);

/*
 * The structure below defines the index Tcl object type by means of functions
 * that can be invoked by generic object code.
 */

static const Tcl_ObjType indexType = {
    "index",			/* name */
    FreeIndex,			/* freeIntRepProc */
    DupIndex,			/* dupIntRepProc */
    UpdateStringOfIndex,	/* updateStringProc */
    NULL,			/* setFromAnyProc */
    TCL_OBJTYPE_V0
};

/*
 * The definition of the internal representation of the "index" object; The
 * internalRep.twoPtrValue.ptr1 field of an object of "index" type will be a
 * pointer to one of these structures.
 *
 * Keep this structure declaration in sync with tclTestObj.c
 */

typedef struct {
    void *tablePtr;		/* Pointer to the table of strings */
    Tcl_Size offset;	/* Offset between table entries */
    Tcl_Size index;		/* Selected index into table. */
} IndexRep;

/*
 * The following macros greatly simplify moving through a table...
 */

#define STRING_AT(table, offset) \
	(*((const char *const *)(((char *)(table)) + (offset))))
#define NEXT_ENTRY(table, offset) \
	(&(STRING_AT(table, offset)))
#define EXPAND_OF(indexRep) \
	(((indexRep)->index != TCL_INDEX_NONE) ? STRING_AT((indexRep)->tablePtr, (indexRep)->offset*(indexRep)->index) : "")

/*
 *----------------------------------------------------------------------
 *
 * GetIndexFromObjList --
 *
 *	This procedure looks up an object's value in a table of strings and
 *	returns the index of the matching string, if any.
 *
 * Results:
 *	If the value of objPtr is identical to or a unique abbreviation for
 *	one of the entries in tableObjPtr, then the return value is TCL_OK and
 *	the index of the matching entry is stored at *indexPtr. If there isn't
 *	a proper match, then TCL_ERROR is returned and an error message is
 *	left in interp's result (unless interp is NULL). The msg argument is
 *	used in the error message; for example, if msg has the value "option"
 *	then the error message will say something flag 'bad option "foo": must
 *	be ...'
 *
 * Side effects:
 *	Removes any internal representation that the object might have. (TODO:
 *	find a way to cache the lookup.)
 *
 *----------------------------------------------------------------------
 */

int
GetIndexFromObjList(
    Tcl_Interp *interp,		/* Used for error reporting if not NULL. */
    Tcl_Obj *objPtr,		/* Object containing the string to lookup. */
    Tcl_Obj *tableObjPtr,	/* List of strings to compare against the
				 * value of objPtr. */
    const char *msg,		/* Identifying word to use in error
				 * messages. */
    int flags,			/* 0 or TCL_EXACT */
    int *indexPtr)		/* Place to store resulting integer index. */
{

    Tcl_Size objc, t;
    int result;
    Tcl_Obj **objv;
    const char **tablePtr;

    /*
     * Use Tcl_GetIndexFromObjStruct to do the work to avoid duplicating most
     * of the code there. This is a bit ineffiecient but simpler.
     */

    result = TclListObjGetElementsM(interp, tableObjPtr, &objc, &objv);
    if (result != TCL_OK) {
	return result;
    }

    /*
     * Build a string table from the list.
     */

    tablePtr = (const char **)Tcl_Alloc((objc + 1) * sizeof(char *));
    for (t = 0; t < objc; t++) {
	if (objv[t] == objPtr) {
	    /*
	     * An exact match is always chosen, so we can stop here.
	     */

	    Tcl_Free((void *)tablePtr);
	    *indexPtr = t;
	    return TCL_OK;
	}

	tablePtr[t] = TclGetString(objv[t]);
    }
    tablePtr[objc] = NULL;

    result = Tcl_GetIndexFromObjStruct(interp, objPtr, tablePtr,
	    sizeof(char *), msg, flags | TCL_INDEX_TEMP_TABLE, indexPtr);

    Tcl_Free((void *)tablePtr);

    return result;
}

/*
 *----------------------------------------------------------------------
 *
 * Tcl_GetIndexFromObjStruct --
 *
 *	This function looks up an object's value given a starting string and
 *	an offset for the amount of space between strings. This is useful when
 *	the strings are embedded in some other kind of array.
 *
 * Results:
 *	If the value of objPtr is identical to or a unique abbreviation for
 *	one of the entries in tablePtr, then the return value is TCL_OK and
 *	the index of the matching entry is stored at *indexPtr
 *	(unless indexPtr is NULL). If there isn't a proper match, then
 *	TCL_ERROR is returned and an error message is left in interp's
 *	result (unless interp is NULL). The msg argument is used in the
 *	error message; for example, if msg has the value "option" then
 *	the error message will say something like 'bad option "foo": must
 *	be ...'
 *
 * Side effects:
 *	The result of the lookup is cached as the internal rep of objPtr, so
 *	that repeated lookups can be done quickly.
 *
 *----------------------------------------------------------------------
 */

#undef Tcl_GetIndexFromObjStruct
int
Tcl_GetIndexFromObjStruct(
    Tcl_Interp *interp,		/* Used for error reporting if not NULL. */
    Tcl_Obj *objPtr,		/* Object containing the string to lookup. */
    const void *tablePtr,	/* The first string in the table. The second
				 * string will be at this address plus the
				 * offset, the third plus the offset again,
				 * etc. The last entry must be NULL and there
				 * must not be duplicate entries. */
    size_t offset,			/* The number of bytes between entries */
    const char *msg,		/* Identifying word to use in error
				 * messages. */
    int flags,			/* 0, TCL_EXACT, TCL_NULL_OK or TCL_INDEX_TEMP_TABLE */
    void *indexPtr)		/* Place to store resulting index. */
{
    Tcl_Size index, idx, numAbbrev;
    const char *key, *p1;
    const char *p2;
    const char *const *entryPtr;
    Tcl_Obj *resultPtr;
    IndexRep *indexRep;
    const Tcl_ObjInternalRep *irPtr;

    /* Protect against invalid values, like TCL_INDEX_NONE or 0. */
    if (offset+1 <= sizeof(char *)) {
	offset = sizeof(char *);
    }
    /*
     * See if there is a valid cached result from a previous lookup.
     */

    if (objPtr && !(flags & TCL_INDEX_TEMP_TABLE)) {
    irPtr = TclFetchInternalRep(objPtr, &indexType);
    if (irPtr) {
	indexRep = (IndexRep *)irPtr->twoPtrValue.ptr1;
	if ((indexRep->tablePtr == tablePtr)
		&& (indexRep->offset == offset)
		&& (indexRep->index != TCL_INDEX_NONE)) {
	    index = indexRep->index;
	    goto uncachedDone;
	}
    }
    }

    /*
     * Lookup the value of the object in the table. Accept unique
     * abbreviations unless TCL_EXACT is set in flags.
     */

    key = objPtr ? TclGetString(objPtr) : "";
    index = TCL_INDEX_NONE;
    numAbbrev = 0;

    if (!*key && (flags & TCL_NULL_OK)) {
	goto uncachedDone;
    }
    /*
     * Scan the table looking for one of:
     *  - An exact match (always preferred)
     *  - A single abbreviation (allowed depending on flags)
     *  - Several abbreviations (never allowed, but overridden by exact match)
     */

    for (entryPtr = (const char *const *)tablePtr, idx = 0; *entryPtr != NULL;
	    entryPtr = NEXT_ENTRY(entryPtr, offset), idx++) {
	for (p1 = key, p2 = *entryPtr; *p1 == *p2; p1++, p2++) {
	    if (*p1 == '\0') {
		index = idx;
		goto done;
	    }
	}
	if (*p1 == '\0') {
	    /*
	     * The value is an abbreviation for this entry. Continue checking
	     * other entries to make sure it's unique. If we get more than one
	     * unique abbreviation, keep searching to see if there is an exact
	     * match, but remember the number of unique abbreviations and
	     * don't allow either.
	     */

	    numAbbrev++;
	    index = idx;
	}
    }

    /*
     * Check if we were instructed to disallow abbreviations.
     */

    if ((flags & TCL_EXACT) || (key[0] == '\0') || (numAbbrev != 1)) {
	goto error;
    }

  done:
    /*
     * Cache the found representation. Note that we want to avoid allocating a
     * new internal-rep if at all possible since that is potentially a slow
     * operation.
     */

    if (objPtr && (index != TCL_INDEX_NONE) && !(flags & TCL_INDEX_TEMP_TABLE)) {
    irPtr = TclFetchInternalRep(objPtr, &indexType);
    if (irPtr) {
	indexRep = (IndexRep *)irPtr->twoPtrValue.ptr1;
    } else {
	Tcl_ObjInternalRep ir;

	indexRep = (IndexRep*)Tcl_Alloc(sizeof(IndexRep));
	ir.twoPtrValue.ptr1 = indexRep;
	Tcl_StoreInternalRep(objPtr, &indexType, &ir);
    }
    indexRep->tablePtr = (void *) tablePtr;
    indexRep->offset = offset;
    indexRep->index = index;
    }

  uncachedDone:
    if (indexPtr != NULL) {
	flags &= (30-(int)(sizeof(int)<<1));
	if (flags) {
	    if (flags == sizeof(uint16_t)<<1) {
		*(uint16_t *)indexPtr = index;
		return TCL_OK;
	    } else if (flags == (int)(sizeof(uint8_t)<<1)) {
		*(uint8_t *)indexPtr = index;
		return TCL_OK;
	    } else if (flags == (int)(sizeof(int64_t)<<1)) {
		*(int64_t *)indexPtr = index;
		return TCL_OK;
	    } else if (flags == (int)(sizeof(int32_t)<<1)) {
		*(int32_t *)indexPtr = index;
		return TCL_OK;
	    }
	}
	*(int *)indexPtr = index;
    }
    return TCL_OK;

  error:
    if (interp != NULL) {
	/*
	 * Produce a fancy error message.
	 */

	int count = 0;

	TclNewObj(resultPtr);
	entryPtr = (const char *const *)tablePtr;
	while ((*entryPtr != NULL) && !**entryPtr) {
	    entryPtr = NEXT_ENTRY(entryPtr, offset);
	}
	Tcl_AppendStringsToObj(resultPtr,
		(numAbbrev>1 && !(flags & TCL_EXACT) ? "ambiguous " : "bad "),
		msg, " \"", key, NULL);
	if (*entryPtr == NULL) {
	    Tcl_AppendStringsToObj(resultPtr, "\": no valid options", NULL);
	} else {
	    Tcl_AppendStringsToObj(resultPtr, "\": must be ",
		    *entryPtr, NULL);
	    entryPtr = NEXT_ENTRY(entryPtr, offset);
	    while (*entryPtr != NULL) {
		if ((*NEXT_ENTRY(entryPtr, offset) == NULL) && !(flags & TCL_NULL_OK)) {
		    Tcl_AppendStringsToObj(resultPtr, (count > 0 ? "," : ""),
			    " or ", *entryPtr, NULL);
		} else if (**entryPtr) {
		    Tcl_AppendStringsToObj(resultPtr, ", ", *entryPtr, NULL);
		    count++;
		}
		entryPtr = NEXT_ENTRY(entryPtr, offset);
	    }
	    if ((flags & TCL_NULL_OK)) {
		Tcl_AppendStringsToObj(resultPtr, ", or \"\"", NULL);
	    }
	}
	Tcl_SetObjResult(interp, resultPtr);
	Tcl_SetErrorCode(interp, "TCL", "LOOKUP", "INDEX", msg, key, NULL);
    }
    return TCL_ERROR;
}
/* #define again, needed below */
#define Tcl_GetIndexFromObjStruct(interp, objPtr, tablePtr, offset, msg, flags, indexPtr) \
	((Tcl_GetIndexFromObjStruct)((interp), (objPtr), (tablePtr), (offset), (msg), (flags)|(int)(sizeof(*(indexPtr))<<1), (indexPtr)))

/*
 *----------------------------------------------------------------------
 *
 * UpdateStringOfIndex --
 *
 *	This function is called to convert a Tcl object from index internal
 *	form to its string form. No abbreviation is ever generated.
 *
 * Results:
 *	None.
 *
 * Side effects:
 *	The string representation of the object is updated.
 *
 *----------------------------------------------------------------------
 */

static void
UpdateStringOfIndex(
    Tcl_Obj *objPtr)
{
    IndexRep *indexRep = (IndexRep *)TclFetchInternalRep(objPtr, &indexType)->twoPtrValue.ptr1;
    const char *indexStr = EXPAND_OF(indexRep);

    Tcl_InitStringRep(objPtr, indexStr, strlen(indexStr));
}

/*
 *----------------------------------------------------------------------
 *
 * DupIndex --
 *
 *	This function is called to copy the internal rep of an index Tcl
 *	object from to another object.
 *
 * Results:
 *	None.
 *
 * Side effects:
 *	The internal representation of the target object is updated and the
 *	type is set.
 *
 *----------------------------------------------------------------------
 */

static void
DupIndex(
    Tcl_Obj *srcPtr,
    Tcl_Obj *dupPtr)
{
    Tcl_ObjInternalRep ir;
    IndexRep *dupIndexRep = (IndexRep *)Tcl_Alloc(sizeof(IndexRep));

    memcpy(dupIndexRep, TclFetchInternalRep(srcPtr, &indexType)->twoPtrValue.ptr1,
	    sizeof(IndexRep));

    ir.twoPtrValue.ptr1 = dupIndexRep;
    Tcl_StoreInternalRep(dupPtr, &indexType, &ir);
}

/*
 *----------------------------------------------------------------------
 *
 * FreeIndex --
 *
 *	This function is called to delete the internal rep of an index Tcl
 *	object.
 *
 * Results:
 *	None.
 *
 * Side effects:
 *	The internal representation of the target object is deleted.
 *
 *----------------------------------------------------------------------
 */

static void
FreeIndex(
    Tcl_Obj *objPtr)
{
    Tcl_Free(TclFetchInternalRep(objPtr, &indexType)->twoPtrValue.ptr1);
    objPtr->typePtr = NULL;
}

/*
 *----------------------------------------------------------------------
 *
 * TclInitPrefixCmd --
 *
 *	This procedure creates the "prefix" Tcl command. See the user
 *	documentation for details on what it does.
 *
 * Results:
 *	A standard Tcl result.
 *
 * Side effects:
 *	See the user documentation.
 *
 *----------------------------------------------------------------------
 */

Tcl_Command
TclInitPrefixCmd(
    Tcl_Interp *interp)		/* Current interpreter. */
{
    static const EnsembleImplMap prefixImplMap[] = {
	{"all",	    PrefixAllObjCmd,	TclCompileBasic2ArgCmd, NULL, NULL, 0},
	{"longest", PrefixLongestObjCmd,TclCompileBasic2ArgCmd, NULL, NULL, 0},
	{"match",   PrefixMatchObjCmd,	TclCompileBasicMin2ArgCmd, NULL, NULL, 0},
	{NULL, NULL, NULL, NULL, NULL, 0}
    };
    Tcl_Command prefixCmd;

    prefixCmd = TclMakeEnsemble(interp, "::tcl::prefix", prefixImplMap);
    Tcl_Export(interp, Tcl_FindNamespace(interp, "::tcl", NULL, 0),
	    "prefix", 0);
    return prefixCmd;
}

/*----------------------------------------------------------------------
 *
 * PrefixMatchObjCmd --
 *
 *	This function implements the 'prefix match' Tcl command. Refer to the
 *	user documentation for details on what it does.
 *
 * Results:
 *	Returns a standard Tcl result.
 *
 * Side effects:
 *	None.
 *
 *----------------------------------------------------------------------
 */

static int
PrefixMatchObjCmd(
    TCL_UNUSED(void *),
    Tcl_Interp *interp,		/* Current interpreter. */
    int objc,			/* Number of arguments. */
    Tcl_Obj *const objv[])	/* Argument objects. */
{
    int flags = 0, result, dummy, i;
    Tcl_Size dummyLength, errorLength;
    Tcl_Obj *errorPtr = NULL;
    const char *message = "option";
    Tcl_Obj *tablePtr, *objPtr, *resultPtr;
    static const char *const matchOptions[] = {
	"-error", "-exact", "-message", NULL
    };
    enum matchOptionsEnum {
	PRFMATCH_ERROR, PRFMATCH_EXACT, PRFMATCH_MESSAGE
    } index;

    if (objc < 3) {
	Tcl_WrongNumArgs(interp, 1, objv, "?options? table string");
	return TCL_ERROR;
    }

    for (i = 1; i < (objc - 2); i++) {
	if (Tcl_GetIndexFromObjStruct(interp, objv[i], matchOptions,
		sizeof(char *), "option", 0, &index) != TCL_OK) {
	    return TCL_ERROR;
	}
	switch (index) {
	case PRFMATCH_EXACT:
	    flags |= TCL_EXACT;
	    break;
	case PRFMATCH_MESSAGE:
	    if (i > objc-4) {
		Tcl_SetObjResult(interp, Tcl_NewStringObj(
			"missing value for -message", TCL_INDEX_NONE));
		Tcl_SetErrorCode(interp, "TCL", "OPERATION", "NOARG", NULL);
		return TCL_ERROR;
	    }
	    i++;
	    message = TclGetString(objv[i]);
	    break;
	case PRFMATCH_ERROR:
	    if (i > objc-4) {
		Tcl_SetObjResult(interp, Tcl_NewStringObj(
			"missing value for -error", TCL_INDEX_NONE));
		Tcl_SetErrorCode(interp, "TCL", "OPERATION", "NOARG", NULL);
		return TCL_ERROR;
	    }
	    i++;
	    result = TclListObjLengthM(interp, objv[i], &errorLength);
	    if (result != TCL_OK) {
		return TCL_ERROR;
	    }
	    if ((errorLength % 2) != 0) {
		Tcl_SetObjResult(interp, Tcl_NewStringObj(
			"error options must have an even number of elements",
			-1));
		Tcl_SetErrorCode(interp, "TCL", "VALUE", "DICTIONARY", NULL);
		return TCL_ERROR;
	    }
	    errorPtr = objv[i];
	    break;
	}
    }

    tablePtr = objv[objc - 2];
    objPtr = objv[objc - 1];

    /*
     * Check that table is a valid list first, since we want to handle that
     * error case regardless of level.
     */

    result = TclListObjLengthM(interp, tablePtr, &dummyLength);
    if (result != TCL_OK) {
	return result;
    }

    result = GetIndexFromObjList(interp, objPtr, tablePtr, message, flags,
	    &dummy);
    if (result != TCL_OK) {
	if (errorPtr != NULL && errorLength == 0) {
	    Tcl_ResetResult(interp);
	    return TCL_OK;
	} else if (errorPtr == NULL) {
	    return TCL_ERROR;
	}

	if (Tcl_IsShared(errorPtr)) {
	    errorPtr = Tcl_DuplicateObj(errorPtr);
	}
	Tcl_ListObjAppendElement(interp, errorPtr,
		Tcl_NewStringObj("-code", 5));
	Tcl_ListObjAppendElement(interp, errorPtr, Tcl_NewWideIntObj(result));

	return Tcl_SetReturnOptions(interp, errorPtr);
    }

    result = Tcl_ListObjIndex(interp, tablePtr, dummy, &resultPtr);
    if (result != TCL_OK) {
	return result;
    }
    Tcl_SetObjResult(interp, resultPtr);
    return TCL_OK;
}

/*----------------------------------------------------------------------
 *
 * PrefixAllObjCmd --
 *
 *	This function implements the 'prefix all' Tcl command. Refer to the
 *	user documentation for details on what it does.
 *
 * Results:
 *	Returns a standard Tcl result.
 *
 * Side effects:
 *	None.
 *
 *----------------------------------------------------------------------
 */

static int
PrefixAllObjCmd(
    TCL_UNUSED(void *),
    Tcl_Interp *interp,		/* Current interpreter. */
    int objc,			/* Number of arguments. */
    Tcl_Obj *const objv[])	/* Argument objects. */
{
    int result;
    Tcl_Size length, elemLength, tableObjc, t;
    const char *string, *elemString;
    Tcl_Obj **tableObjv, *resultPtr;

    if (objc != 3) {
	Tcl_WrongNumArgs(interp, 1, objv, "table string");
	return TCL_ERROR;
    }

    result = TclListObjGetElementsM(interp, objv[1], &tableObjc, &tableObjv);
    if (result != TCL_OK) {
	return result;
    }
    resultPtr = Tcl_NewListObj(0, NULL);
    string = Tcl_GetStringFromObj(objv[2], &length);

    for (t = 0; t < tableObjc; t++) {
	elemString = Tcl_GetStringFromObj(tableObjv[t], &elemLength);

	/*
	 * A prefix cannot match if it is longest.
	 */

	if (length <= elemLength) {
	    if (TclpUtfNcmp2(elemString, string, length) == 0) {
		Tcl_ListObjAppendElement(interp, resultPtr, tableObjv[t]);
	    }
	}
    }

    Tcl_SetObjResult(interp, resultPtr);
    return TCL_OK;
}

/*----------------------------------------------------------------------
 *
 * PrefixLongestObjCmd --
 *
 *	This function implements the 'prefix longest' Tcl command. Refer to
 *	the user documentation for details on what it does.
 *
 * Results:
 *	Returns a standard Tcl result.
 *
 * Side effects:
 *	None.
 *
 *----------------------------------------------------------------------
 */

static int
PrefixLongestObjCmd(
    TCL_UNUSED(void *),
    Tcl_Interp *interp,		/* Current interpreter. */
    int objc,			/* Number of arguments. */
    Tcl_Obj *const objv[])	/* Argument objects. */
{
    int result;
    Tcl_Size i, length, elemLength, resultLength, tableObjc, t;
    const char *string, *elemString, *resultString;
    Tcl_Obj **tableObjv;

    if (objc != 3) {
	Tcl_WrongNumArgs(interp, 1, objv, "table string");
	return TCL_ERROR;
    }

    result = TclListObjGetElementsM(interp, objv[1], &tableObjc, &tableObjv);
    if (result != TCL_OK) {
	return result;
    }
    string = Tcl_GetStringFromObj(objv[2], &length);

    resultString = NULL;
    resultLength = 0;

    for (t = 0; t < tableObjc; t++) {
	elemString = Tcl_GetStringFromObj(tableObjv[t], &elemLength);

	/*
	 * First check if the prefix string matches the element. A prefix
	 * cannot match if it is longest.
	 */

	if ((length > elemLength) ||
		TclpUtfNcmp2(elemString, string, length) != 0) {
	    continue;
	}

	if (resultString == NULL) {
	    /*
	     * If this is the first match, the longest common substring this
	     * far is the complete string. The result is part of this string
	     * so we only need to adjust the length later.
	     */

	    resultString = elemString;
	    resultLength = elemLength;
	} else {
	    /*
	     * Longest common substring cannot be longer than shortest string.
	     */

	    if (elemLength < resultLength) {
		resultLength = elemLength;
	    }

	    /*
	     * Compare strings.
	     */

	    for (i = 0; i < resultLength; i++) {
		if (resultString[i] != elemString[i]) {
		    /*
		     * Adjust in case we stopped in the middle of a UTF char.
		     */

		    resultLength = Tcl_UtfPrev(&resultString[i+1],
			    resultString) - resultString;
		    break;
		}
	    }
	}
    }
    if (resultLength > 0) {
	Tcl_SetObjResult(interp,
		Tcl_NewStringObj(resultString, resultLength));
    }
    return TCL_OK;
}

/*
 *----------------------------------------------------------------------
 *
 * Tcl_WrongNumArgs --
 *
 *	This function generates a "wrong # args" error message in an
 *	interpreter. It is used as a utility function by many command
 *	functions, including the function that implements procedures.
 *
 * Results:
 *	None.
 *
 * Side effects:
 *	An error message is generated in interp's result object to indicate
 *	that a command was invoked with the wrong number of arguments. The
 *	message has the form
 *		wrong # args: should be "foo bar additional stuff"
 *	where "foo" and "bar" are the initial objects in objv (objc determines
 *	how many of these are printed) and "additional stuff" is the contents
 *	of the message argument.
 *
 *	The message printed is modified somewhat if the command is wrapped
 *	inside an ensemble. In that case, the error message generated is
 *	rewritten in such a way that it appears to be generated from the
 *	user-visible command and not how that command is actually implemented,
 *	giving a better overall user experience.
 *
 *	Internally, the Tcl core may set the flag INTERP_ALTERNATE_WRONG_ARGS
 *	in the interpreter to generate complex multi-part messages by calling
 *	this function repeatedly. This allows the code that knows how to
 *	handle ensemble-related error messages to be kept here while still
 *	generating suitable error messages for commands like [read] and
 *	[socket]. Ideally, this would be done through an extra flags argument,
 *	but that wouldn't be source-compatible with the existing API and it's
 *	a fairly rare requirement anyway.
 *
 *----------------------------------------------------------------------
 */

void
Tcl_WrongNumArgs(
    Tcl_Interp *interp,		/* Current interpreter. */
    Tcl_Size objc,			/* Number of arguments to print from objv. */
    Tcl_Obj *const objv[],	/* Initial argument objects, which should be
				 * included in the error message. */
    const char *message)	/* Error message to print after the leading
				 * objects in objv. The message may be
				 * NULL. */
{
    Tcl_Obj *objPtr;
    Tcl_Size i, len, elemLen;
    char flags;
    Interp *iPtr = (Interp *)interp;
    const char *elementStr;

<<<<<<< HEAD
=======
    /*
     * [incr Tcl] does something fairly horrific when generating error
     * messages for its ensembles; it passes the whole set of ensemble
     * arguments as a list in the first argument. This means that this code
     * causes a problem in iTcl if it attempts to correctly quote all
     * arguments, which would be the correct thing to do. We work around this
     * nasty behaviour for now, and hope that we can remove it all in the
     * future...
     */

#ifndef AVOID_HACKS_FOR_ITCL
    int isFirst = 1;		/* Special flag used to inhibit the treating
				 * of the first word as a list element so the
				 * hacky way Itcl generates error messages for
				 * its ensembles will still work. [Bug
				 * 1066837] */
#   define MAY_QUOTE_WORD	(!isFirst)
#   define AFTER_FIRST_WORD	(isFirst = 0)
#else /* !AVOID_HACKS_FOR_ITCL */
#   define MAY_QUOTE_WORD	1
#   define AFTER_FIRST_WORD	(void) 0
#endif /* AVOID_HACKS_FOR_ITCL */

    if (!interp) {
	/* We cannot do anything more, just let the caller return TCL_ERROR */
	return;
    }
    if (objc < 1) {
	/* Since we don't have objc[0], just print "wrong # args", nothing more */
	TclNewStringObj(objPtr, "wrong # args", 12);
	goto numargsend;
    }
>>>>>>> a19b1a3b
    TclNewObj(objPtr);
    if (iPtr->flags & INTERP_ALTERNATE_WRONG_ARGS) {
	iPtr->flags &= ~INTERP_ALTERNATE_WRONG_ARGS;
	Tcl_AppendObjToObj(objPtr, Tcl_GetObjResult(interp));
	Tcl_AppendToObj(objPtr, " or \"", TCL_INDEX_NONE);
    } else {
	Tcl_AppendToObj(objPtr, "wrong # args: should be \"", TCL_INDEX_NONE);
    }

    /*
     * If processing an an ensemble implementation, rewrite the results in
     * terms of how the ensemble was invoked.
     */

    if (iPtr->ensembleRewrite.sourceObjs != NULL) {
	Tcl_Size toSkip = iPtr->ensembleRewrite.numInsertedObjs;
	Tcl_Size toPrint = iPtr->ensembleRewrite.numRemovedObjs;
	Tcl_Obj *const *origObjv = TclEnsembleGetRewriteValues(interp);

	/*
	 * Only do rewrite the command if all the replaced objects are
	 * actually arguments (in objv) to this function. Otherwise it just
	 * gets too complicated and it's to just give a slightly
	 * confusing error message...
	 */

	if (objc < toSkip) {
	    goto addNormalArgumentsToMessage;
	}

	/*
	 * Strip out the actual arguments that the ensemble inserted.
	 */

	objv += toSkip;
	objc -= toSkip;

	/*
	 * Assume no object is of index type.
	 */

	for (i=0 ; i<toPrint ; i++) {
	    /*
	     * Add the element, quoting it if necessary.
	     */
	    const Tcl_ObjInternalRep *irPtr;

	    if ((irPtr = TclFetchInternalRep(origObjv[i], &indexType))) {
		IndexRep *indexRep = (IndexRep *)irPtr->twoPtrValue.ptr1;

		elementStr = EXPAND_OF(indexRep);
		elemLen = strlen(elementStr);
	    } else {
		elementStr = Tcl_GetStringFromObj(origObjv[i], &elemLen);
	    }
	    flags = 0;
	    len = TclScanElement(elementStr, elemLen, &flags);

	    if (len != elemLen) {
		char *quotedElementStr = (char *)TclStackAlloc(interp, len + 1);

		len = TclConvertElement(elementStr, elemLen,
			quotedElementStr, flags);
		Tcl_AppendToObj(objPtr, quotedElementStr, len);
		TclStackFree(interp, quotedElementStr);
	    } else {
		Tcl_AppendToObj(objPtr, elementStr, elemLen);
	    }

	    /*
	     * Add a space if the word is not the last one (which has a
	     * moderately complex condition here).
	     */

	    if (i + 1 < toPrint || objc!=0 || message!=NULL) {
		Tcl_AppendStringsToObj(objPtr, " ", NULL);
	    }
	}
    }

    /*
     * Now add the arguments (other than those rewritten) that the caller took
     * from its calling context.
     */

  addNormalArgumentsToMessage:
    for (i = 0; i < objc; i++) {
	/*
	 * If the object is an index type, use the index table which allows for
	 * the correct error message even if the subcommand was abbreviated.
	 * Otherwise, just use the string rep.
	 */
	const Tcl_ObjInternalRep *irPtr;

	if ((irPtr = TclFetchInternalRep(objv[i], &indexType))) {
	    IndexRep *indexRep = (IndexRep *)irPtr->twoPtrValue.ptr1;

	    Tcl_AppendStringsToObj(objPtr, EXPAND_OF(indexRep), NULL);
	} else {
	    /*
	     * Quote the argument if it contains spaces (Bug 942757).
	     */

	    elementStr = Tcl_GetStringFromObj(objv[i], &elemLen);
	    flags = 0;
	    len = TclScanElement(elementStr, elemLen, &flags);

	    if (len != elemLen) {
		char *quotedElementStr = (char *)TclStackAlloc(interp, len + 1);

		len = TclConvertElement(elementStr, elemLen,
			quotedElementStr, flags);
		Tcl_AppendToObj(objPtr, quotedElementStr, len);
		TclStackFree(interp, quotedElementStr);
	    } else {
		Tcl_AppendToObj(objPtr, elementStr, elemLen);
	    }
	}

	/*
	 * Append a space character (" ") if there is more text to follow
	 * (either another element from objv, or the message string).
	 */

	if (i + 1 < objc || message!=NULL) {
	    Tcl_AppendStringsToObj(objPtr, " ", NULL);
	}
    }

    /*
     * Add any trailing message bits and set the resulting string as the
     * interpreter result. Caller is responsible for reporting this as an
     * actual error.
     */

    if (message != NULL) {
	Tcl_AppendStringsToObj(objPtr, message, NULL);
    }
    Tcl_AppendStringsToObj(objPtr, "\"", NULL);
numargsend:
    Tcl_SetErrorCode(interp, "TCL", "WRONGARGS", NULL);
    Tcl_SetObjResult(interp, objPtr);
}

/*
 *----------------------------------------------------------------------
 *
 * Tcl_ParseArgsObjv --
 *
 *	Process an objv array according to a table of expected command-line
 *	options. See the manual page for more details.
 *
 * Results:
 *	The return value is a standard Tcl return value. If an error occurs
 *	then an error message is left in the interp's result. Under normal
 *	conditions, both *objcPtr and *objv are modified to return the
 *	arguments that couldn't be processed here (they didn't match the
 *	option table, or followed an TCL_ARGV_REST argument).
 *
 * Side effects:
 *	Variables may be modified, or procedures may be called. It all depends
 *	on the arguments and their entries in argTable. See the user
 *	documentation for details.
 *
 *----------------------------------------------------------------------
 */

#undef Tcl_ParseArgsObjv
int
Tcl_ParseArgsObjv(
    Tcl_Interp *interp,		/* Place to store error message. */
    const Tcl_ArgvInfo *argTable,
				/* Array of option descriptions. */
    size_t *objcPtr,		/* Number of arguments in objv. Modified to
				 * hold # args left in objv at end. */
    Tcl_Obj *const *objv,	/* Array of arguments to be parsed. */
    Tcl_Obj ***remObjv)		/* Pointer to array of arguments that were not
				 * processed here. Should be NULL if no return
				 * of arguments is desired. */
{
    Tcl_Obj **leftovers;	/* Array to write back to remObjv on
				 * successful exit. Will include the name of
				 * the command. */
    Tcl_Size nrem;		/* Size of leftovers.*/
    const Tcl_ArgvInfo *infoPtr;
				/* Pointer to the current entry in the table
				 * of argument descriptions. */
    const Tcl_ArgvInfo *matchPtr;
				/* Descriptor that matches current argument */
    Tcl_Obj *curArg;		/* Current argument */
    const char *str = NULL;
    char c;		/* Second character of current arg (used for
				 * quick check for matching; use 2nd char.
				 * because first char. will almost always be
				 * '-'). */
    Tcl_Size srcIndex;	/* Location from which to read next argument
				 * from objv. */
    Tcl_Size dstIndex;	/* Used to keep track of current arguments
				 * being processed, primarily for error
				 * reporting. */
    Tcl_Size objc;		/* # arguments in objv still to process. */
    Tcl_Size length;		/* Number of characters in current argument */

    if (remObjv != NULL) {
	/*
	 * Then we should copy the name of the command (0th argument). The
	 * upper bound on the number of elements is known, and (undocumented,
	 * but historically true) there should be a NULL argument after the
	 * last result. [Bug 3413857]
	 */

	nrem = 1;
	leftovers = (Tcl_Obj **)Tcl_Alloc((1 + *objcPtr) * sizeof(Tcl_Obj *));
	leftovers[0] = objv[0];
    } else {
	nrem = 0;
	leftovers = NULL;
    }

    /*
     * OK, now start processing from the second element (1st argument).
     */

    srcIndex = dstIndex = 1;
    objc = *objcPtr-1;

    while (objc > 0) {
	curArg = objv[srcIndex];
	srcIndex++;
	objc--;
	str = Tcl_GetStringFromObj(curArg, &length);
	if (length > 0) {
	    c = str[1];
	} else {
	    c = 0;
	}

	/*
	 * Loop through the argument descriptors searching for one with the
	 * matching key string. If found, leave a pointer to it in matchPtr.
	 */

	matchPtr = NULL;
	infoPtr = argTable;
	for (; infoPtr != NULL && infoPtr->type != TCL_ARGV_END ; infoPtr++) {
	    if (infoPtr->keyStr == NULL) {
		continue;
	    }
	    if ((infoPtr->keyStr[1] != c)
		    || (strncmp(infoPtr->keyStr, str, length) != 0)) {
		continue;
	    }
	    if (infoPtr->keyStr[length] == 0) {
		matchPtr = infoPtr;
		goto gotMatch;
	    }
	    if (matchPtr != NULL) {
		Tcl_SetObjResult(interp, Tcl_ObjPrintf(
			"ambiguous option \"%s\"", str));
		goto error;
	    }
	    matchPtr = infoPtr;
	}
	if (matchPtr == NULL) {
	    /*
	     * Unrecognized argument. Just copy it down, unless the caller
	     * prefers an error to be registered.
	     */

	    if (remObjv == NULL) {
		Tcl_SetObjResult(interp, Tcl_ObjPrintf(
			"unrecognized argument \"%s\"", str));
		goto error;
	    }

	    dstIndex++;		/* This argument is now handled */
	    leftovers[nrem++] = curArg;
	    continue;
	}

	/*
	 * Take the appropriate action based on the option type
	 */

    gotMatch:
	infoPtr = matchPtr;
	switch (infoPtr->type) {
	case TCL_ARGV_CONSTANT:
	    *((int *) infoPtr->dstPtr) = PTR2INT(infoPtr->srcPtr);
	    break;
	case TCL_ARGV_INT:
	    if (objc == 0) {
		goto missingArg;
	    }
	    if (Tcl_GetIntFromObj(interp, objv[srcIndex],
		    (int *) infoPtr->dstPtr) == TCL_ERROR) {
		Tcl_SetObjResult(interp, Tcl_ObjPrintf(
			"expected integer argument for \"%s\" but got \"%s\"",
			infoPtr->keyStr, TclGetString(objv[srcIndex])));
		goto error;
	    }
	    srcIndex++;
	    objc--;
	    break;
	case TCL_ARGV_STRING:
	    if (objc == 0) {
		goto missingArg;
	    }
	    *((const char **) infoPtr->dstPtr) =
		    TclGetString(objv[srcIndex]);
	    srcIndex++;
	    objc--;
	    break;
	case TCL_ARGV_REST:
	    /*
	     * Only store the point where we got to if it's not to be written
	     * to NULL, so that TCL_ARGV_AUTO_REST works.
	     */

	    if (infoPtr->dstPtr != NULL) {
		*((int *) infoPtr->dstPtr) = dstIndex;
	    }
	    goto argsDone;
	case TCL_ARGV_FLOAT:
	    if (objc == 0) {
		goto missingArg;
	    }
	    if (Tcl_GetDoubleFromObj(interp, objv[srcIndex],
		    (double *) infoPtr->dstPtr) == TCL_ERROR) {
		Tcl_SetObjResult(interp, Tcl_ObjPrintf(
			"expected floating-point argument for \"%s\" but got \"%s\"",
			infoPtr->keyStr, TclGetString(objv[srcIndex])));
		goto error;
	    }
	    srcIndex++;
	    objc--;
	    break;
	case TCL_ARGV_FUNC: {
	    Tcl_ArgvFuncProc *handlerProc = (Tcl_ArgvFuncProc *)
		    infoPtr->srcPtr;
	    Tcl_Obj *argObj;

	    if (objc == 0) {
		argObj = NULL;
	    } else {
		argObj = objv[srcIndex];
	    }
	    if (handlerProc(infoPtr->clientData, argObj, infoPtr->dstPtr)) {
		srcIndex++;
		objc--;
	    }
	    break;
	}
	case TCL_ARGV_GENFUNC: {
	    int i = (int)objc;

	    if (objc > INT_MAX) {
		Tcl_SetObjResult(interp, Tcl_ObjPrintf(
			"too many (%" TCL_Z_MODIFIER "u) arguments for TCL_ARGV_GENFUNC", objc));
		goto error;
	    }
	    Tcl_ArgvGenFuncProc *handlerProc = (Tcl_ArgvGenFuncProc *)
		    infoPtr->srcPtr;

	    i = handlerProc(infoPtr->clientData, interp, i,
		    &objv[srcIndex], infoPtr->dstPtr);
	    if (i < 0) {
		goto error;
	    }
	    objc = i;
	    break;
	}
	case TCL_ARGV_HELP:
	    PrintUsage(interp, argTable);
	    goto error;
	default:
	    Tcl_SetObjResult(interp, Tcl_ObjPrintf(
		    "bad argument type %d in Tcl_ArgvInfo", infoPtr->type));
	    goto error;
	}
    }

    /*
     * If we broke out of the loop because of an OPT_REST argument, copy the
     * remaining arguments down. Note that there is always at least one
     * argument left over - the command name - so we always have a result if
     * our caller is willing to receive it. [Bug 3413857]
     */

  argsDone:
    if (remObjv == NULL) {
	/*
	 * Nothing to do.
	 */

	return TCL_OK;
    }

    if (objc > 0) {
	memcpy(leftovers+nrem, objv+srcIndex, objc*sizeof(Tcl_Obj *));
	nrem += objc;
    }
    leftovers[nrem] = NULL;
    *objcPtr = nrem++;
    *remObjv = (Tcl_Obj **)Tcl_Realloc(leftovers, nrem * sizeof(Tcl_Obj *));
    return TCL_OK;

    /*
     * Make sure to handle freeing any temporary space we've allocated on the
     * way to an error.
     */

  missingArg:
    Tcl_SetObjResult(interp, Tcl_ObjPrintf(
	    "\"%s\" option requires an additional argument", str));
  error:
    if (leftovers != NULL) {
	Tcl_Free(leftovers);
    }
    return TCL_ERROR;
}

/*
 *----------------------------------------------------------------------
 *
 * PrintUsage --
 *
 *	Generate a help string describing command-line options.
 *
 * Results:
 *	The interp's result will be modified to hold a help string describing
 *	all the options in argTable.
 *
 * Side effects:
 *	None.
 *
 *----------------------------------------------------------------------
 */

static void
PrintUsage(
    Tcl_Interp *interp,		/* Place information in this interp's result
				 * area. */
    const Tcl_ArgvInfo *argTable)
				/* Array of command-specific argument
				 * descriptions. */
{
    const Tcl_ArgvInfo *infoPtr;
    int width, numSpaces;
#define NUM_SPACES 20
    static const char spaces[] = "                    ";
    Tcl_Obj *msg;

    /*
     * First, compute the width of the widest option key, so that we can make
     * everything line up.
     */

    width = 4;
    for (infoPtr = argTable; infoPtr->type != TCL_ARGV_END; infoPtr++) {
	Tcl_Size length;

	if (infoPtr->keyStr == NULL) {
	    continue;
	}
	length = strlen(infoPtr->keyStr);
	if (length > (Tcl_Size)width) {
	    width = length;
	}
    }

    /*
     * Now add the option information, with pretty-printing.
     */

    msg = Tcl_NewStringObj("Command-specific options:", TCL_INDEX_NONE);
    for (infoPtr = argTable; infoPtr->type != TCL_ARGV_END; infoPtr++) {
	if ((infoPtr->type == TCL_ARGV_HELP) && (infoPtr->keyStr == NULL)) {
	    Tcl_AppendPrintfToObj(msg, "\n%s", infoPtr->helpStr);
	    continue;
	}
	Tcl_AppendPrintfToObj(msg, "\n %s:", infoPtr->keyStr);
	numSpaces = width + 1 - strlen(infoPtr->keyStr);
	while (numSpaces > 0) {
	    if (numSpaces >= NUM_SPACES) {
		Tcl_AppendToObj(msg, spaces, NUM_SPACES);
	    } else {
		Tcl_AppendToObj(msg, spaces, numSpaces);
	    }
	    numSpaces -= NUM_SPACES;
	}
	Tcl_AppendToObj(msg, infoPtr->helpStr, TCL_INDEX_NONE);
	switch (infoPtr->type) {
	case TCL_ARGV_INT:
	    Tcl_AppendPrintfToObj(msg, "\n\t\tDefault value: %d",
		    *((int *) infoPtr->dstPtr));
	    break;
	case TCL_ARGV_FLOAT:
	    Tcl_AppendPrintfToObj(msg, "\n\t\tDefault value: %g",
		    *((double *) infoPtr->dstPtr));
	    break;
	case TCL_ARGV_STRING: {
	    char *string = *((char **) infoPtr->dstPtr);

	    if (string != NULL) {
		Tcl_AppendPrintfToObj(msg, "\n\t\tDefault value: \"%s\"",
			string);
	    }
	    break;
	}
	default:
	    break;
	}
    }
    Tcl_SetObjResult(interp, msg);
}

/*
 *----------------------------------------------------------------------
 *
 * TclGetCompletionCodeFromObj --
 *
 *	Parses Completion code Code
 *
 * Results:
 *	Returns TCL_ERROR if the value is an invalid completion code.
 *	Otherwise, returns TCL_OK, and writes the completion code to the
 *	pointer provided.
 *
 * Side effects:
 *	None.
 *
 *----------------------------------------------------------------------
 */

int
TclGetCompletionCodeFromObj(
    Tcl_Interp *interp,		/* Current interpreter. */
    Tcl_Obj *value,
    int *codePtr)		/* Argument objects. */
{
    static const char *const returnCodes[] = {
	"ok", "error", "return", "break", "continue", NULL
    };

    if (!TclHasInternalRep(value, &indexType)
	    && TclGetIntFromObj(NULL, value, codePtr) == TCL_OK) {
	return TCL_OK;
    }
    if (Tcl_GetIndexFromObjStruct(NULL, value, returnCodes,
	    sizeof(char *), NULL, TCL_EXACT, codePtr) == TCL_OK) {
	return TCL_OK;
    }

    /*
     * Value is not a legal completion code.
     */

    if (interp != NULL) {
	Tcl_SetObjResult(interp, Tcl_ObjPrintf(
		"bad completion code \"%s\": must be"
		" ok, error, return, break, continue, or an integer",
		TclGetString(value)));
	Tcl_SetErrorCode(interp, "TCL", "RESULT", "ILLEGAL_CODE", NULL);
    }
    return TCL_ERROR;
}

/*
 * Local Variables:
 * mode: c
 * c-basic-offset: 4
 * fill-column: 78
 * End:
 */<|MERGE_RESOLUTION|>--- conflicted
+++ resolved
@@ -189,7 +189,7 @@
 				 * offset, the third plus the offset again,
 				 * etc. The last entry must be NULL and there
 				 * must not be duplicate entries. */
-    size_t offset,			/* The number of bytes between entries */
+    Tcl_Size offset,			/* The number of bytes between entries */
     const char *msg,		/* Identifying word to use in error
 				 * messages. */
     int flags,			/* 0, TCL_EXACT, TCL_NULL_OK or TCL_INDEX_TEMP_TABLE */
@@ -204,7 +204,7 @@
     const Tcl_ObjInternalRep *irPtr;
 
     /* Protect against invalid values, like TCL_INDEX_NONE or 0. */
-    if (offset+1 <= sizeof(char *)) {
+    if (offset + 1 <= sizeof(char *)) {
 	offset = sizeof(char *);
     }
     /*
@@ -825,41 +825,15 @@
     Interp *iPtr = (Interp *)interp;
     const char *elementStr;
 
-<<<<<<< HEAD
-=======
-    /*
-     * [incr Tcl] does something fairly horrific when generating error
-     * messages for its ensembles; it passes the whole set of ensemble
-     * arguments as a list in the first argument. This means that this code
-     * causes a problem in iTcl if it attempts to correctly quote all
-     * arguments, which would be the correct thing to do. We work around this
-     * nasty behaviour for now, and hope that we can remove it all in the
-     * future...
-     */
-
-#ifndef AVOID_HACKS_FOR_ITCL
-    int isFirst = 1;		/* Special flag used to inhibit the treating
-				 * of the first word as a list element so the
-				 * hacky way Itcl generates error messages for
-				 * its ensembles will still work. [Bug
-				 * 1066837] */
-#   define MAY_QUOTE_WORD	(!isFirst)
-#   define AFTER_FIRST_WORD	(isFirst = 0)
-#else /* !AVOID_HACKS_FOR_ITCL */
-#   define MAY_QUOTE_WORD	1
-#   define AFTER_FIRST_WORD	(void) 0
-#endif /* AVOID_HACKS_FOR_ITCL */
-
     if (!interp) {
 	/* We cannot do anything more, just let the caller return TCL_ERROR */
 	return;
     }
-    if (objc < 1) {
+    if ((objc - 1) > (INT_MAX - 1)) {
 	/* Since we don't have objc[0], just print "wrong # args", nothing more */
 	TclNewStringObj(objPtr, "wrong # args", 12);
 	goto numargsend;
     }
->>>>>>> a19b1a3b
     TclNewObj(objPtr);
     if (iPtr->flags & INTERP_ALTERNATE_WRONG_ARGS) {
 	iPtr->flags &= ~INTERP_ALTERNATE_WRONG_ARGS;
