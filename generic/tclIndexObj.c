/*
 * tclIndexObj.c --
 *
 *	This file implements objects of type "index". This object type is used
 *	to lookup a keyword in a table of valid values and cache the index of
 *	the matching entry. Also provides table-based argv/argc processing.
 *
 * Copyright © 1990-1994 The Regents of the University of California.
 * Copyright © 1997 Sun Microsystems, Inc.
 * Copyright © 2006 Sam Bromley.
 *
 * See the file "license.terms" for information on usage and redistribution of
 * this file, and for a DISCLAIMER OF ALL WARRANTIES.
 */

#include "tclInt.h"
#include <assert.h>

/*
 * Prototypes for functions defined later in this file:
 */

static int		GetIndexFromObjList(Tcl_Interp *interp,
			    Tcl_Obj *objPtr, Tcl_Obj *tableObjPtr,
			    const char *msg, int flags, int *indexPtr);
static void		UpdateStringOfIndex(Tcl_Obj *objPtr);
static void		DupIndex(Tcl_Obj *srcPtr, Tcl_Obj *dupPtr);
static void		FreeIndex(Tcl_Obj *objPtr);
static Tcl_ObjCmdProc PrefixAllObjCmd;
static Tcl_ObjCmdProc PrefixLongestObjCmd;
static Tcl_ObjCmdProc PrefixMatchObjCmd;
static void		PrintUsage(Tcl_Interp *interp,
			    const Tcl_ArgvInfo *argTable);

/*
 * The structure below defines the index Tcl object type by means of functions
 * that can be invoked by generic object code.
 */

const Tcl_ObjType tclIndexType = {
    "index",			/* name */
    FreeIndex,			/* freeIntRepProc */
    DupIndex,			/* dupIntRepProc */
    UpdateStringOfIndex,	/* updateStringProc */
    NULL,			/* setFromAnyProc */
    TCL_OBJTYPE_V0
};

/*
 * The definition of the internal representation of the "index" object; The
 * internalRep.twoPtrValue.ptr1 field of an object of "index" type will be a
 * pointer to one of these structures.
 *
 * Keep this structure declaration in sync with tclTestObj.c
 */

typedef struct {
    void *tablePtr;		/* Pointer to the table of strings */
    Tcl_Size offset;			/* Offset between table entries */
    Tcl_Size index;			/* Selected index into table. */
} IndexRep;

/*
 * The following macros greatly simplify moving through a table...
 */

#define STRING_AT(table, offset) \
	(*((const char *const *)(((char *)(table)) + (offset))))
#define NEXT_ENTRY(table, offset) \
	(&(STRING_AT(table, offset)))
#define EXPAND_OF(indexRep) \
	(((indexRep)->index != TCL_INDEX_NONE) ? STRING_AT((indexRep)->tablePtr, (indexRep)->offset*(indexRep)->index) : "")

/*
 *----------------------------------------------------------------------
 *
 * GetIndexFromObjList --
 *
 *	This procedure looks up an object's value in a table of strings and
 *	returns the index of the matching string, if any.
 *
 * Results:
 *	If the value of objPtr is identical to or a unique abbreviation for
 *	one of the entries in tableObjPtr, then the return value is TCL_OK and
 *	the index of the matching entry is stored at *indexPtr. If there isn't
 *	a proper match, then TCL_ERROR is returned and an error message is
 *	left in interp's result (unless interp is NULL). The msg argument is
 *	used in the error message; for example, if msg has the value "option"
 *	then the error message will say something flag 'bad option "foo": must
 *	be ...'
 *
 * Side effects:
 *	Removes any internal representation that the object might have. (TODO:
 *	find a way to cache the lookup.)
 *
 *----------------------------------------------------------------------
 */

int
GetIndexFromObjList(
    Tcl_Interp *interp,		/* Used for error reporting if not NULL. */
    Tcl_Obj *objPtr,		/* Object containing the string to lookup. */
    Tcl_Obj *tableObjPtr,	/* List of strings to compare against the
				 * value of objPtr. */
    const char *msg,		/* Identifying word to use in error
				 * messages. */
    int flags,			/* 0 or TCL_EXACT */
    int *indexPtr)		/* Place to store resulting integer index. */
{

    Tcl_Size objc, t;
    int result;
    Tcl_Obj **objv;
    const char **tablePtr;

    /*
     * Use Tcl_GetIndexFromObjStruct to do the work to avoid duplicating most
     * of the code there. This is a bit inefficient but simpler.
     */

    result = TclListObjGetElementsM(interp, tableObjPtr, &objc, &objv);
    if (result != TCL_OK) {
	return result;
    }

    /* Return type is int* so caller should not be passing larger table */
    assert(objc <= INT_MAX);

    /*
     * Build a string table from the list.
     */

    tablePtr = (const char **)Tcl_Alloc((objc + 1) * sizeof(char *));
    for (t = 0; t < objc; t++) {
	if (objv[t] == objPtr) {
	    /*
	     * An exact match is always chosen, so we can stop here.
	     */

	    Tcl_Free((void *)tablePtr);
	    *indexPtr = (int) t;
	    return TCL_OK;
	}

	tablePtr[t] = TclGetString(objv[t]);
    }
    tablePtr[objc] = NULL;

    result = Tcl_GetIndexFromObjStruct(interp, objPtr, tablePtr,
	    sizeof(char *), msg, flags | TCL_INDEX_TEMP_TABLE, indexPtr);

    Tcl_Free((void *)tablePtr);

    return result;
}

/*
 *----------------------------------------------------------------------
 *
 * Tcl_GetIndexFromObjStruct --
 *
 *	This function looks up an object's value given a starting string and
 *	an offset for the amount of space between strings. This is useful when
 *	the strings are embedded in some other kind of array.
 *
 * Results:
 *	If the value of objPtr is identical to or a unique abbreviation for
 *	one of the entries in tablePtr, then the return value is TCL_OK and
 *	the index of the matching entry is stored at *indexPtr
 *	(unless indexPtr is NULL). If there isn't a proper match, then
 *	TCL_ERROR is returned and an error message is left in interp's
 *	result (unless interp is NULL). The msg argument is used in the
 *	error message; for example, if msg has the value "option" then
 *	the error message will say something like 'bad option "foo": must
 *	be ...'
 *
 * Side effects:
 *	The result of the lookup is cached as the internal rep of objPtr, so
 *	that repeated lookups can be done quickly.
 *
 *----------------------------------------------------------------------
 */

#undef Tcl_GetIndexFromObjStruct
int
Tcl_GetIndexFromObjStruct(
    Tcl_Interp *interp,		/* Used for error reporting if not NULL. */
    Tcl_Obj *objPtr,		/* Object containing the string to lookup. */
    const void *tablePtr,	/* The first string in the table. The second
				 * string will be at this address plus the
				 * offset, the third plus the offset again,
				 * etc. The last entry must be NULL and there
				 * must not be duplicate entries. */
    Tcl_Size offset,		/* The number of bytes between entries */
    const char *msg,		/* Identifying word to use in error
				 * messages. */
    int flags,			/* 0, TCL_EXACT, TCL_NULL_OK or TCL_INDEX_TEMP_TABLE */
    void *indexPtr)		/* Place to store resulting index. */
{
    Tcl_Size index, idx, numAbbrev;
    const char *key, *p1;
    const char *p2;
    const char *const *entryPtr;
    Tcl_Obj *resultPtr;
    IndexRep *indexRep;
    const Tcl_ObjInternalRep *irPtr;

    if (offset < (Tcl_Size) sizeof(char *)) {
	return TclIndexInvalidError(interp, "struct offset", offset);
    }
    /*
     * See if there is a valid cached result from a previous lookup.
     */

    if (objPtr && !(flags & TCL_INDEX_TEMP_TABLE)) {
    irPtr = TclFetchInternalRep(objPtr, &tclIndexType);
    if (irPtr) {
	indexRep = (IndexRep *)irPtr->twoPtrValue.ptr1;
	if ((indexRep->tablePtr == tablePtr)
		&& (indexRep->offset == offset)
		&& (indexRep->index != TCL_INDEX_NONE)) {
	    index = indexRep->index;
	    goto uncachedDone;
	}
    }
    }

    /*
     * Lookup the value of the object in the table. Accept unique
     * abbreviations unless TCL_EXACT is set in flags.
     */

    key = objPtr ? TclGetString(objPtr) : "";
    index = TCL_INDEX_NONE;
    numAbbrev = 0;

    if (!*key && (flags & TCL_NULL_OK)) {
	goto uncachedDone;
    }
    /*
     * Scan the table looking for one of:
     *  - An exact match (always preferred)
     *  - A single abbreviation (allowed depending on flags)
     *  - Several abbreviations (never allowed, but overridden by exact match)
     */

    for (entryPtr = (const char *const *)tablePtr, idx = 0; *entryPtr != NULL;
	    entryPtr = NEXT_ENTRY(entryPtr, offset), idx++) {
	for (p1 = key, p2 = *entryPtr; *p1 == *p2; p1++, p2++) {
	    if (*p1 == '\0') {
		index = idx;
		goto done;
	    }
	}
	if (*p1 == '\0') {
	    /*
	     * The value is an abbreviation for this entry. Continue checking
	     * other entries to make sure it's unique. If we get more than one
	     * unique abbreviation, keep searching to see if there is an exact
	     * match, but remember the number of unique abbreviations and
	     * don't allow either.
	     */

	    numAbbrev++;
	    index = idx;
	}
    }

    /*
     * Check if we were instructed to disallow abbreviations.
     */

    if ((flags & TCL_EXACT) || (key[0] == '\0') || (numAbbrev != 1)) {
	goto error;
    }

  done:
    /*
     * Cache the found representation. Note that we want to avoid allocating a
     * new internal-rep if at all possible since that is potentially a slow
     * operation.
     */

    if (objPtr && (index != TCL_INDEX_NONE) && !(flags & TCL_INDEX_TEMP_TABLE)) {
    irPtr = TclFetchInternalRep(objPtr, &tclIndexType);
    if (irPtr) {
	indexRep = (IndexRep *)irPtr->twoPtrValue.ptr1;
    } else {
	Tcl_ObjInternalRep ir;

	indexRep = (IndexRep*)Tcl_Alloc(sizeof(IndexRep));
	ir.twoPtrValue.ptr1 = indexRep;
	Tcl_StoreInternalRep(objPtr, &tclIndexType, &ir);
    }
    indexRep->tablePtr = (void *) tablePtr;
    indexRep->offset = offset;
    indexRep->index = index;
    }

  uncachedDone:
    if (indexPtr != NULL) {
	flags &= (30-(int)(sizeof(int)<<1));
	if (flags) {
	    if (flags == sizeof(uint16_t)<<1) {
		*(uint16_t *)indexPtr = index;
		return TCL_OK;
	    } else if (flags == (int)(sizeof(uint8_t)<<1)) {
		*(uint8_t *)indexPtr = index;
		return TCL_OK;
	    } else if (flags == (int)(sizeof(int64_t)<<1)) {
		*(int64_t *)indexPtr = index;
		return TCL_OK;
	    } else if (flags == (int)(sizeof(int32_t)<<1)) {
		*(int32_t *)indexPtr = index;
		return TCL_OK;
	    }
	}
	*(int *)indexPtr = index;
    }
    return TCL_OK;

  error:
    if (interp != NULL) {
	/*
	 * Produce a fancy error message.
	 */

	int count = 0;

	TclNewObj(resultPtr);
	entryPtr = (const char *const *)tablePtr;
	while ((*entryPtr != NULL) && !**entryPtr) {
	    entryPtr = NEXT_ENTRY(entryPtr, offset);
	}
	Tcl_AppendStringsToObj(resultPtr,
		(numAbbrev>1 && !(flags & TCL_EXACT) ? "ambiguous " : "bad "),
		msg, " \"", key, (void *)NULL);
	if (*entryPtr == NULL) {
	    Tcl_AppendStringsToObj(resultPtr, "\": no valid options", (void *)NULL);
	} else {
	    Tcl_AppendStringsToObj(resultPtr, "\": must be ",
		    *entryPtr, (void *)NULL);
	    entryPtr = NEXT_ENTRY(entryPtr, offset);
	    while (*entryPtr != NULL) {
		if ((*NEXT_ENTRY(entryPtr, offset) == NULL) && !(flags & TCL_NULL_OK)) {
		    Tcl_AppendStringsToObj(resultPtr, (count > 0 ? "," : ""),
			    " or ", *entryPtr, (void *)NULL);
		} else if (**entryPtr) {
		    Tcl_AppendStringsToObj(resultPtr, ", ", *entryPtr, (void *)NULL);
		    count++;
		}
		entryPtr = NEXT_ENTRY(entryPtr, offset);
	    }
	    if ((flags & TCL_NULL_OK)) {
		Tcl_AppendStringsToObj(resultPtr, ", or \"\"", (void *)NULL);
	    }
	}
	Tcl_SetObjResult(interp, resultPtr);
	Tcl_SetErrorCode(interp, "TCL", "LOOKUP", "INDEX", msg, key, (void *)NULL);
    }
    return TCL_ERROR;
}
/* #define again, needed below */
#define Tcl_GetIndexFromObjStruct(interp, objPtr, tablePtr, offset, msg, flags, indexPtr) \
	((Tcl_GetIndexFromObjStruct)((interp), (objPtr), (tablePtr), (offset), (msg), (flags)|(int)(sizeof(*(indexPtr))<<1), (indexPtr)))

/*
 *----------------------------------------------------------------------
 *
 * UpdateStringOfIndex --
 *
 *	This function is called to convert a Tcl object from index internal
 *	form to its string form. No abbreviation is ever generated.
 *
 * Results:
 *	None.
 *
 * Side effects:
 *	The string representation of the object is updated.
 *
 *----------------------------------------------------------------------
 */

static void
UpdateStringOfIndex(
    Tcl_Obj *objPtr)
{
    IndexRep *indexRep = (IndexRep *)TclFetchInternalRep(objPtr, &tclIndexType)->twoPtrValue.ptr1;
    const char *indexStr = EXPAND_OF(indexRep);

    Tcl_InitStringRep(objPtr, indexStr, strlen(indexStr));
}

/*
 *----------------------------------------------------------------------
 *
 * DupIndex --
 *
 *	This function is called to copy the internal rep of an index Tcl
 *	object from to another object.
 *
 * Results:
 *	None.
 *
 * Side effects:
 *	The internal representation of the target object is updated and the
 *	type is set.
 *
 *----------------------------------------------------------------------
 */

static void
DupIndex(
    Tcl_Obj *srcPtr,
    Tcl_Obj *dupPtr)
{
    Tcl_ObjInternalRep ir;
    IndexRep *dupIndexRep = (IndexRep *)Tcl_Alloc(sizeof(IndexRep));

    memcpy(dupIndexRep, TclFetchInternalRep(srcPtr, &tclIndexType)->twoPtrValue.ptr1,
	    sizeof(IndexRep));

    ir.twoPtrValue.ptr1 = dupIndexRep;
    Tcl_StoreInternalRep(dupPtr, &tclIndexType, &ir);
}

/*
 *----------------------------------------------------------------------
 *
 * FreeIndex --
 *
 *	This function is called to delete the internal rep of an index Tcl
 *	object.
 *
 * Results:
 *	None.
 *
 * Side effects:
 *	The internal representation of the target object is deleted.
 *
 *----------------------------------------------------------------------
 */

static void
FreeIndex(
    Tcl_Obj *objPtr)
{
    Tcl_Free(TclFetchInternalRep(objPtr, &tclIndexType)->twoPtrValue.ptr1);
    objPtr->typePtr = NULL;
}

/*
 *----------------------------------------------------------------------
 *
 * TclInitPrefixCmd --
 *
 *	This procedure creates the "prefix" Tcl command. See the user
 *	documentation for details on what it does.
 *
 * Results:
 *	A standard Tcl result.
 *
 * Side effects:
 *	See the user documentation.
 *
 *----------------------------------------------------------------------
 */

Tcl_Command
TclInitPrefixCmd(
    Tcl_Interp *interp)		/* Current interpreter. */
{
    static const EnsembleImplMap prefixImplMap[] = {
	{"all",	    PrefixAllObjCmd,	TclCompileBasic2ArgCmd, NULL, NULL, 0},
	{"longest", PrefixLongestObjCmd,TclCompileBasic2ArgCmd, NULL, NULL, 0},
	{"match",   PrefixMatchObjCmd,	TclCompileBasicMin2ArgCmd, NULL, NULL, 0},
	{NULL, NULL, NULL, NULL, NULL, 0}
    };
    Tcl_Command prefixCmd;

    prefixCmd = TclMakeEnsemble(interp, "::tcl::prefix", prefixImplMap);
    Tcl_Export(interp, Tcl_FindNamespace(interp, "::tcl", NULL, 0),
	    "prefix", 0);
    return prefixCmd;
}

/*----------------------------------------------------------------------
 *
 * PrefixMatchObjCmd --
 *
 *	This function implements the 'prefix match' Tcl command. Refer to the
 *	user documentation for details on what it does.
 *
 * Results:
 *	Returns a standard Tcl result.
 *
 * Side effects:
 *	None.
 *
 *----------------------------------------------------------------------
 */

static int
PrefixMatchObjCmd(
    TCL_UNUSED(void *),
    Tcl_Interp *interp,		/* Current interpreter. */
    int objc,			/* Number of arguments. */
    Tcl_Obj *const objv[])	/* Argument objects. */
{
    int flags = 0, result, dummy, i;
    Tcl_Size dummyLength, errorLength;
    Tcl_Obj *errorPtr = NULL;
    const char *message = "option";
    Tcl_Obj *tablePtr, *objPtr, *resultPtr;
    static const char *const matchOptions[] = {
	"-error", "-exact", "-message", NULL
    };
    enum matchOptionsEnum {
	PRFMATCH_ERROR, PRFMATCH_EXACT, PRFMATCH_MESSAGE
    } index;

    if (objc < 3) {
	Tcl_WrongNumArgs(interp, 1, objv, "?options? table string");
	return TCL_ERROR;
    }

    for (i = 1; i < (objc - 2); i++) {
	if (Tcl_GetIndexFromObjStruct(interp, objv[i], matchOptions,
		sizeof(char *), "option", 0, &index) != TCL_OK) {
	    return TCL_ERROR;
	}
	switch (index) {
	case PRFMATCH_EXACT:
	    flags |= TCL_EXACT;
	    break;
	case PRFMATCH_MESSAGE:
	    if (i > objc-4) {
		Tcl_SetObjResult(interp, Tcl_NewStringObj(
<<<<<<< HEAD
			"missing value for -message", -1));
		Tcl_SetErrorCode(interp, "TCL", "OPERATION", "NOARG", NULL);
=======
			"missing value for -message", TCL_INDEX_NONE));
		Tcl_SetErrorCode(interp, "TCL", "OPERATION", "NOARG", (void *)NULL);
>>>>>>> 9d3abb88
		return TCL_ERROR;
	    }
	    i++;
	    message = TclGetString(objv[i]);
	    break;
	case PRFMATCH_ERROR:
	    if (i > objc-4) {
		Tcl_SetObjResult(interp, Tcl_NewStringObj(
<<<<<<< HEAD
			"missing value for -error", -1));
		Tcl_SetErrorCode(interp, "TCL", "OPERATION", "NOARG", NULL);
=======
			"missing value for -error", TCL_INDEX_NONE));
		Tcl_SetErrorCode(interp, "TCL", "OPERATION", "NOARG", (void *)NULL);
>>>>>>> 9d3abb88
		return TCL_ERROR;
	    }
	    i++;
	    result = TclListObjLengthM(interp, objv[i], &errorLength);
	    if (result != TCL_OK) {
		return TCL_ERROR;
	    }
	    if ((errorLength % 2) != 0) {
		Tcl_SetObjResult(interp, Tcl_NewStringObj(
			"error options must have an even number of elements",
			-1));
		Tcl_SetErrorCode(interp, "TCL", "VALUE", "DICTIONARY", (void *)NULL);
		return TCL_ERROR;
	    }
	    errorPtr = objv[i];
	    break;
	}
    }

    tablePtr = objv[objc - 2];
    objPtr = objv[objc - 1];

    /*
     * Check that table is a valid list first, since we want to handle that
     * error case regardless of level.
     */

    result = TclListObjLengthM(interp, tablePtr, &dummyLength);
    if (result != TCL_OK) {
	return result;
    }

    result = GetIndexFromObjList(interp, objPtr, tablePtr, message, flags,
	    &dummy);
    if (result != TCL_OK) {
	if (errorPtr != NULL && errorLength == 0) {
	    Tcl_ResetResult(interp);
	    return TCL_OK;
	} else if (errorPtr == NULL) {
	    return TCL_ERROR;
	}

	if (Tcl_IsShared(errorPtr)) {
	    errorPtr = Tcl_DuplicateObj(errorPtr);
	}
	Tcl_ListObjAppendElement(interp, errorPtr,
		Tcl_NewStringObj("-code", 5));
	Tcl_ListObjAppendElement(interp, errorPtr, Tcl_NewWideIntObj(result));

	return Tcl_SetReturnOptions(interp, errorPtr);
    }

    result = Tcl_ListObjIndex(interp, tablePtr, dummy, &resultPtr);
    if (result != TCL_OK) {
	return result;
    }
    Tcl_SetObjResult(interp, resultPtr);
    return TCL_OK;
}

/*----------------------------------------------------------------------
 *
 * PrefixAllObjCmd --
 *
 *	This function implements the 'prefix all' Tcl command. Refer to the
 *	user documentation for details on what it does.
 *
 * Results:
 *	Returns a standard Tcl result.
 *
 * Side effects:
 *	None.
 *
 *----------------------------------------------------------------------
 */

static int
PrefixAllObjCmd(
    TCL_UNUSED(void *),
    Tcl_Interp *interp,		/* Current interpreter. */
    int objc,			/* Number of arguments. */
    Tcl_Obj *const objv[])	/* Argument objects. */
{
    int result;
    Tcl_Size length, elemLength, tableObjc, t;
    const char *string, *elemString;
    Tcl_Obj **tableObjv, *resultPtr;

    if (objc != 3) {
	Tcl_WrongNumArgs(interp, 1, objv, "table string");
	return TCL_ERROR;
    }

    result = TclListObjGetElementsM(interp, objv[1], &tableObjc, &tableObjv);
    if (result != TCL_OK) {
	return result;
    }
    resultPtr = Tcl_NewListObj(0, NULL);
    string = Tcl_GetStringFromObj(objv[2], &length);

    for (t = 0; t < tableObjc; t++) {
	elemString = Tcl_GetStringFromObj(tableObjv[t], &elemLength);

	/*
	 * A prefix cannot match if it is longest.
	 */

	if (length <= elemLength) {
	    if (TclpUtfNcmp2(elemString, string, length) == 0) {
		Tcl_ListObjAppendElement(interp, resultPtr, tableObjv[t]);
	    }
	}
    }

    Tcl_SetObjResult(interp, resultPtr);
    return TCL_OK;
}

/*----------------------------------------------------------------------
 *
 * PrefixLongestObjCmd --
 *
 *	This function implements the 'prefix longest' Tcl command. Refer to
 *	the user documentation for details on what it does.
 *
 * Results:
 *	Returns a standard Tcl result.
 *
 * Side effects:
 *	None.
 *
 *----------------------------------------------------------------------
 */

static int
PrefixLongestObjCmd(
    TCL_UNUSED(void *),
    Tcl_Interp *interp,		/* Current interpreter. */
    int objc,			/* Number of arguments. */
    Tcl_Obj *const objv[])	/* Argument objects. */
{
    int result;
    Tcl_Size i, length, elemLength, resultLength, tableObjc, t;
    const char *string, *elemString, *resultString;
    Tcl_Obj **tableObjv;

    if (objc != 3) {
	Tcl_WrongNumArgs(interp, 1, objv, "table string");
	return TCL_ERROR;
    }

    result = TclListObjGetElementsM(interp, objv[1], &tableObjc, &tableObjv);
    if (result != TCL_OK) {
	return result;
    }
    string = Tcl_GetStringFromObj(objv[2], &length);

    resultString = NULL;
    resultLength = 0;

    for (t = 0; t < tableObjc; t++) {
	elemString = Tcl_GetStringFromObj(tableObjv[t], &elemLength);

	/*
	 * First check if the prefix string matches the element. A prefix
	 * cannot match if it is longest.
	 */

	if ((length > elemLength) ||
		TclpUtfNcmp2(elemString, string, length) != 0) {
	    continue;
	}

	if (resultString == NULL) {
	    /*
	     * If this is the first match, the longest common substring this
	     * far is the complete string. The result is part of this string
	     * so we only need to adjust the length later.
	     */

	    resultString = elemString;
	    resultLength = elemLength;
	} else {
	    /*
	     * Longest common substring cannot be longer than shortest string.
	     */

	    if (elemLength < resultLength) {
		resultLength = elemLength;
	    }

	    /*
	     * Compare strings.
	     */

	    for (i = 0; i < resultLength; i++) {
		if (resultString[i] != elemString[i]) {
		    /*
		     * Adjust in case we stopped in the middle of a UTF char.
		     */

		    resultLength = Tcl_UtfPrev(&resultString[i+1],
			    resultString) - resultString;
		    break;
		}
	    }
	}
    }
    if (resultLength > 0) {
	Tcl_SetObjResult(interp,
		Tcl_NewStringObj(resultString, resultLength));
    }
    return TCL_OK;
}

/*
 *----------------------------------------------------------------------
 *
 * Tcl_WrongNumArgs --
 *
 *	This function generates a "wrong # args" error message in an
 *	interpreter. It is used as a utility function by many command
 *	functions, including the function that implements procedures.
 *
 * Results:
 *	None.
 *
 * Side effects:
 *	An error message is generated in interp's result object to indicate
 *	that a command was invoked with the wrong number of arguments. The
 *	message has the form
 *		wrong # args: should be "foo bar additional stuff"
 *	where "foo" and "bar" are the initial objects in objv (objc determines
 *	how many of these are printed) and "additional stuff" is the contents
 *	of the message argument.
 *
 *	The message printed is modified somewhat if the command is wrapped
 *	inside an ensemble. In that case, the error message generated is
 *	rewritten in such a way that it appears to be generated from the
 *	user-visible command and not how that command is actually implemented,
 *	giving a better overall user experience.
 *
 *	Internally, the Tcl core may set the flag INTERP_ALTERNATE_WRONG_ARGS
 *	in the interpreter to generate complex multi-part messages by calling
 *	this function repeatedly. This allows the code that knows how to
 *	handle ensemble-related error messages to be kept here while still
 *	generating suitable error messages for commands like [read] and
 *	[socket]. Ideally, this would be done through an extra flags argument,
 *	but that wouldn't be source-compatible with the existing API and it's
 *	a fairly rare requirement anyway.
 *
 *----------------------------------------------------------------------
 */

void
Tcl_WrongNumArgs(
    Tcl_Interp *interp,		/* Current interpreter. */
    Tcl_Size objc,		/* Number of arguments to print from objv. */
    Tcl_Obj *const objv[],	/* Initial argument objects, which should be
				 * included in the error message. */
    const char *message)	/* Error message to print after the leading
				 * objects in objv. The message may be
				 * NULL. */
{
    Tcl_Obj *objPtr;
    Tcl_Size i, len, elemLen;
    char flags;
    Interp *iPtr = (Interp *)interp;
    const char *elementStr;

    TclNewObj(objPtr);
    if (iPtr->flags & INTERP_ALTERNATE_WRONG_ARGS) {
	iPtr->flags &= ~INTERP_ALTERNATE_WRONG_ARGS;
	Tcl_AppendObjToObj(objPtr, Tcl_GetObjResult(interp));
	Tcl_AppendToObj(objPtr, " or \"", -1);
    } else {
	Tcl_AppendToObj(objPtr, "wrong # args: should be \"", -1);
    }

    /*
     * If processing an an ensemble implementation, rewrite the results in
     * terms of how the ensemble was invoked.
     */

    if (iPtr->ensembleRewrite.sourceObjs != NULL) {
	Tcl_Size toSkip = iPtr->ensembleRewrite.numInsertedObjs;
	Tcl_Size toPrint = iPtr->ensembleRewrite.numRemovedObjs;
	Tcl_Obj *const *origObjv = TclEnsembleGetRewriteValues(interp);

	/*
	 * Only do rewrite the command if all the replaced objects are
	 * actually arguments (in objv) to this function. Otherwise it just
	 * gets too complicated and it's to just give a slightly
	 * confusing error message...
	 */

	if (objc < toSkip) {
	    goto addNormalArgumentsToMessage;
	}

	/*
	 * Strip out the actual arguments that the ensemble inserted.
	 */

	objv += toSkip;
	objc -= toSkip;

	/*
	 * Assume no object is of index type.
	 */

	for (i=0 ; i<toPrint ; i++) {
	    /*
	     * Add the element, quoting it if necessary.
	     */
	    const Tcl_ObjInternalRep *irPtr;

	    if ((irPtr = TclFetchInternalRep(origObjv[i], &tclIndexType))) {
		IndexRep *indexRep = (IndexRep *)irPtr->twoPtrValue.ptr1;

		elementStr = EXPAND_OF(indexRep);
		elemLen = strlen(elementStr);
	    } else {
		elementStr = Tcl_GetStringFromObj(origObjv[i], &elemLen);
	    }
	    flags = 0;
	    len = TclScanElement(elementStr, elemLen, &flags);

	    if (len != elemLen) {
		char *quotedElementStr = (char *)TclStackAlloc(interp, len + 1);

		len = TclConvertElement(elementStr, elemLen,
			quotedElementStr, flags);
		Tcl_AppendToObj(objPtr, quotedElementStr, len);
		TclStackFree(interp, quotedElementStr);
	    } else {
		Tcl_AppendToObj(objPtr, elementStr, elemLen);
	    }

	    /*
	     * Add a space if the word is not the last one (which has a
	     * moderately complex condition here).
	     */

<<<<<<< HEAD
	    if (i<toPrint-1 || objc!=0 || message!=NULL) {
		Tcl_AppendStringsToObj(objPtr, " ", NULL);
=======
	    if (i + 1 < toPrint || objc!=0 || message!=NULL) {
		Tcl_AppendStringsToObj(objPtr, " ", (void *)NULL);
>>>>>>> 9d3abb88
	    }
	}
    }

    /*
     * Now add the arguments (other than those rewritten) that the caller took
     * from its calling context.
     */

  addNormalArgumentsToMessage:
    for (i = 0; i < objc; i++) {
	/*
	 * If the object is an index type, use the index table which allows for
	 * the correct error message even if the subcommand was abbreviated.
	 * Otherwise, just use the string rep.
	 */
	const Tcl_ObjInternalRep *irPtr;

	if ((irPtr = TclFetchInternalRep(objv[i], &tclIndexType))) {
	    IndexRep *indexRep = (IndexRep *)irPtr->twoPtrValue.ptr1;

	    Tcl_AppendStringsToObj(objPtr, EXPAND_OF(indexRep), (void *)NULL);
	} else {
	    /*
	     * Quote the argument if it contains spaces (Bug 942757).
	     */

	    elementStr = Tcl_GetStringFromObj(objv[i], &elemLen);
	    flags = 0;
	    len = TclScanElement(elementStr, elemLen, &flags);

	    if (len != elemLen) {
		char *quotedElementStr = (char *)TclStackAlloc(interp, len + 1);

		len = TclConvertElement(elementStr, elemLen,
			quotedElementStr, flags);
		Tcl_AppendToObj(objPtr, quotedElementStr, len);
		TclStackFree(interp, quotedElementStr);
	    } else {
		Tcl_AppendToObj(objPtr, elementStr, elemLen);
	    }
	}

	/*
	 * Append a space character (" ") if there is more text to follow
	 * (either another element from objv, or the message string).
	 */

	if (i + 1 < objc || message!=NULL) {
	    Tcl_AppendStringsToObj(objPtr, " ", (void *)NULL);
	}
    }

    /*
     * Add any trailing message bits and set the resulting string as the
     * interpreter result. Caller is responsible for reporting this as an
     * actual error.
     */

    if (message != NULL) {
	Tcl_AppendStringsToObj(objPtr, message, (void *)NULL);
    }
    Tcl_AppendStringsToObj(objPtr, "\"", (void *)NULL);
    Tcl_SetErrorCode(interp, "TCL", "WRONGARGS", (void *)NULL);
    Tcl_SetObjResult(interp, objPtr);
}

/*
 *----------------------------------------------------------------------
 *
 * Tcl_ParseArgsObjv --
 *
 *	Process an objv array according to a table of expected command-line
 *	options. See the manual page for more details.
 *
 * Results:
 *	The return value is a standard Tcl return value. If an error occurs
 *	then an error message is left in the interp's result. Under normal
 *	conditions, both *objcPtr and *objv are modified to return the
 *	arguments that couldn't be processed here (they didn't match the
 *	option table, or followed an TCL_ARGV_REST argument).
 *
 * Side effects:
 *	Variables may be modified, or procedures may be called. It all depends
 *	on the arguments and their entries in argTable. See the user
 *	documentation for details.
 *
 *----------------------------------------------------------------------
 */

#undef Tcl_ParseArgsObjv
int
Tcl_ParseArgsObjv(
    Tcl_Interp *interp,		/* Place to store error message. */
    const Tcl_ArgvInfo *argTable,
				/* Array of option descriptions. */
    Tcl_Size *objcPtr,		/* Number of arguments in objv. Modified to
				 * hold # args left in objv at end. */
    Tcl_Obj *const *objv,	/* Array of arguments to be parsed. */
    Tcl_Obj ***remObjv)		/* Pointer to array of arguments that were not
				 * processed here. Should be NULL if no return
				 * of arguments is desired. */
{
    Tcl_Obj **leftovers;	/* Array to write back to remObjv on
				 * successful exit. Will include the name of
				 * the command. */
    Tcl_Size nrem;		/* Size of leftovers.*/
    const Tcl_ArgvInfo *infoPtr;
				/* Pointer to the current entry in the table
				 * of argument descriptions. */
    const Tcl_ArgvInfo *matchPtr;
				/* Descriptor that matches current argument */
    Tcl_Obj *curArg;		/* Current argument */
    const char *str = NULL;
    char c;		/* Second character of current arg (used for
				 * quick check for matching; use 2nd char.
				 * because first char. will almost always be
				 * '-'). */
    Tcl_Size srcIndex;		/* Location from which to read next argument
				 * from objv. */
    Tcl_Size dstIndex;		/* Used to keep track of current arguments
				 * being processed, primarily for error
				 * reporting. */
    Tcl_Size objc;			/* # arguments in objv still to process. */
    Tcl_Size length;			/* Number of characters in current argument */

    if (remObjv != NULL) {
	/*
	 * Then we should copy the name of the command (0th argument). The
	 * upper bound on the number of elements is known, and (undocumented,
	 * but historically true) there should be a NULL argument after the
	 * last result. [Bug 3413857]
	 */

	nrem = 1;
	leftovers = (Tcl_Obj **)Tcl_Alloc((1 + *objcPtr) * sizeof(Tcl_Obj *));
	leftovers[0] = objv[0];
    } else {
	nrem = 0;
	leftovers = NULL;
    }

    /*
     * OK, now start processing from the second element (1st argument).
     */

    srcIndex = dstIndex = 1;
    objc = *objcPtr-1;

    while (objc > 0) {
	curArg = objv[srcIndex];
	srcIndex++;
	objc--;
	str = Tcl_GetStringFromObj(curArg, &length);
	if (length > 0) {
	    c = str[1];
	} else {
	    c = 0;
	}

	/*
	 * Loop through the argument descriptors searching for one with the
	 * matching key string. If found, leave a pointer to it in matchPtr.
	 */

	matchPtr = NULL;
	infoPtr = argTable;
	for (; infoPtr != NULL && infoPtr->type != TCL_ARGV_END ; infoPtr++) {
	    if (infoPtr->keyStr == NULL) {
		continue;
	    }
	    if ((infoPtr->keyStr[1] != c)
		    || (strncmp(infoPtr->keyStr, str, length) != 0)) {
		continue;
	    }
	    if (infoPtr->keyStr[length] == 0) {
		matchPtr = infoPtr;
		goto gotMatch;
	    }
	    if (matchPtr != NULL) {
		Tcl_SetObjResult(interp, Tcl_ObjPrintf(
			"ambiguous option \"%s\"", str));
		goto error;
	    }
	    matchPtr = infoPtr;
	}
	if (matchPtr == NULL) {
	    /*
	     * Unrecognized argument. Just copy it down, unless the caller
	     * prefers an error to be registered.
	     */

	    if (remObjv == NULL) {
		Tcl_SetObjResult(interp, Tcl_ObjPrintf(
			"unrecognized argument \"%s\"", str));
		goto error;
	    }

	    dstIndex++;		/* This argument is now handled */
	    leftovers[nrem++] = curArg;
	    continue;
	}

	/*
	 * Take the appropriate action based on the option type
	 */

    gotMatch:
	infoPtr = matchPtr;
	switch (infoPtr->type) {
	case TCL_ARGV_CONSTANT:
	    *((int *) infoPtr->dstPtr) = PTR2INT(infoPtr->srcPtr);
	    break;
	case TCL_ARGV_INT:
	    if (objc == 0) {
		goto missingArg;
	    }
	    if (Tcl_GetIntFromObj(interp, objv[srcIndex],
		    (int *) infoPtr->dstPtr) == TCL_ERROR) {
		Tcl_SetObjResult(interp, Tcl_ObjPrintf(
			"expected integer argument for \"%s\" but got \"%s\"",
			infoPtr->keyStr, TclGetString(objv[srcIndex])));
		goto error;
	    }
	    srcIndex++;
	    objc--;
	    break;
	case TCL_ARGV_STRING:
	    if (objc == 0) {
		goto missingArg;
	    }
	    *((const char **) infoPtr->dstPtr) =
		    TclGetString(objv[srcIndex]);
	    srcIndex++;
	    objc--;
	    break;
	case TCL_ARGV_REST:
	    /*
	     * Only store the point where we got to if it's not to be written
	     * to NULL, so that TCL_ARGV_AUTO_REST works.
	     */

	    if (infoPtr->dstPtr != NULL) {
		*((int *) infoPtr->dstPtr) = dstIndex;
	    }
	    goto argsDone;
	case TCL_ARGV_FLOAT:
	    if (objc == 0) {
		goto missingArg;
	    }
	    if (Tcl_GetDoubleFromObj(interp, objv[srcIndex],
		    (double *) infoPtr->dstPtr) == TCL_ERROR) {
		Tcl_SetObjResult(interp, Tcl_ObjPrintf(
			"expected floating-point argument for \"%s\" but got \"%s\"",
			infoPtr->keyStr, TclGetString(objv[srcIndex])));
		goto error;
	    }
	    srcIndex++;
	    objc--;
	    break;
	case TCL_ARGV_FUNC: {
	    Tcl_ArgvFuncProc *handlerProc = (Tcl_ArgvFuncProc *)
		    infoPtr->srcPtr;
	    Tcl_Obj *argObj;

	    if (objc == 0) {
		argObj = NULL;
	    } else {
		argObj = objv[srcIndex];
	    }
	    if (handlerProc(infoPtr->clientData, argObj, infoPtr->dstPtr)) {
		srcIndex++;
		objc--;
	    }
	    break;
	}
	case TCL_ARGV_GENFUNC: {

	    if (objc > INT_MAX) {
		Tcl_SetObjResult(interp, Tcl_ObjPrintf(
			"too many (%" TCL_SIZE_MODIFIER "d) arguments for TCL_ARGV_GENFUNC", objc));
		goto error;
	    }
	    Tcl_ArgvGenFuncProc *handlerProc = (Tcl_ArgvGenFuncProc *)
		    infoPtr->srcPtr;

	    int i = handlerProc(infoPtr->clientData, interp, (int) objc,
		    &objv[srcIndex], infoPtr->dstPtr);
	    if (i < 0) {
		goto error;
	    }
	    objc = i;
	    break;
	}
	case TCL_ARGV_HELP:
	    PrintUsage(interp, argTable);
	    goto error;
	default:
	    Tcl_SetObjResult(interp, Tcl_ObjPrintf(
		    "bad argument type %d in Tcl_ArgvInfo", infoPtr->type));
	    goto error;
	}
    }

    /*
     * If we broke out of the loop because of an OPT_REST argument, copy the
     * remaining arguments down. Note that there is always at least one
     * argument left over - the command name - so we always have a result if
     * our caller is willing to receive it. [Bug 3413857]
     */

  argsDone:
    if (remObjv == NULL) {
	/*
	 * Nothing to do.
	 */

	return TCL_OK;
    }

    if (objc > 0) {
	memcpy(leftovers+nrem, objv+srcIndex, objc*sizeof(Tcl_Obj *));
	nrem += objc;
    }
    leftovers[nrem] = NULL;
    *objcPtr = nrem++;
    *remObjv = (Tcl_Obj **)Tcl_Realloc(leftovers, nrem * sizeof(Tcl_Obj *));
    return TCL_OK;

    /*
     * Make sure to handle freeing any temporary space we've allocated on the
     * way to an error.
     */

  missingArg:
    Tcl_SetObjResult(interp, Tcl_ObjPrintf(
	    "\"%s\" option requires an additional argument", str));
  error:
    if (leftovers != NULL) {
	Tcl_Free(leftovers);
    }
    return TCL_ERROR;
}

/*
 *----------------------------------------------------------------------
 *
 * PrintUsage --
 *
 *	Generate a help string describing command-line options.
 *
 * Results:
 *	The interp's result will be modified to hold a help string describing
 *	all the options in argTable.
 *
 * Side effects:
 *	None.
 *
 *----------------------------------------------------------------------
 */

static void
PrintUsage(
    Tcl_Interp *interp,		/* Place information in this interp's result
				 * area. */
    const Tcl_ArgvInfo *argTable)
				/* Array of command-specific argument
				 * descriptions. */
{
    const Tcl_ArgvInfo *infoPtr;
    int width, numSpaces;
#define NUM_SPACES 20
    static const char spaces[] = "                    ";
    Tcl_Obj *msg;

    /*
     * First, compute the width of the widest option key, so that we can make
     * everything line up.
     */

    width = 4;
    for (infoPtr = argTable; infoPtr->type != TCL_ARGV_END; infoPtr++) {
	Tcl_Size length;

	if (infoPtr->keyStr == NULL) {
	    continue;
	}
	length = strlen(infoPtr->keyStr);
	if (length > width) {
	    width = length;
	}
    }

    /*
     * Now add the option information, with pretty-printing.
     */

    msg = Tcl_NewStringObj("Command-specific options:", -1);
    for (infoPtr = argTable; infoPtr->type != TCL_ARGV_END; infoPtr++) {
	if ((infoPtr->type == TCL_ARGV_HELP) && (infoPtr->keyStr == NULL)) {
	    Tcl_AppendPrintfToObj(msg, "\n%s", infoPtr->helpStr);
	    continue;
	}
	Tcl_AppendPrintfToObj(msg, "\n %s:", infoPtr->keyStr);
	numSpaces = width + 1 - strlen(infoPtr->keyStr);
	while (numSpaces > 0) {
	    if (numSpaces >= NUM_SPACES) {
		Tcl_AppendToObj(msg, spaces, NUM_SPACES);
	    } else {
		Tcl_AppendToObj(msg, spaces, numSpaces);
	    }
	    numSpaces -= NUM_SPACES;
	}
	Tcl_AppendToObj(msg, infoPtr->helpStr, -1);
	switch (infoPtr->type) {
	case TCL_ARGV_INT:
	    Tcl_AppendPrintfToObj(msg, "\n\t\tDefault value: %d",
		    *((int *) infoPtr->dstPtr));
	    break;
	case TCL_ARGV_FLOAT:
	    Tcl_AppendPrintfToObj(msg, "\n\t\tDefault value: %g",
		    *((double *) infoPtr->dstPtr));
	    break;
	case TCL_ARGV_STRING: {
	    char *string = *((char **) infoPtr->dstPtr);

	    if (string != NULL) {
		Tcl_AppendPrintfToObj(msg, "\n\t\tDefault value: \"%s\"",
			string);
	    }
	    break;
	}
	default:
	    break;
	}
    }
    Tcl_SetObjResult(interp, msg);
}

/*
 *----------------------------------------------------------------------
 *
 * TclGetCompletionCodeFromObj --
 *
 *	Parses Completion code Code
 *
 * Results:
 *	Returns TCL_ERROR if the value is an invalid completion code.
 *	Otherwise, returns TCL_OK, and writes the completion code to the
 *	pointer provided.
 *
 * Side effects:
 *	None.
 *
 *----------------------------------------------------------------------
 */

int
TclGetCompletionCodeFromObj(
    Tcl_Interp *interp,		/* Current interpreter. */
    Tcl_Obj *value,
    int *codePtr)		/* Argument objects. */
{
    static const char *const returnCodes[] = {
	"ok", "error", "return", "break", "continue", NULL
    };

    if (!TclHasInternalRep(value, &tclIndexType)
	    && TclGetIntFromObj(NULL, value, codePtr) == TCL_OK) {
	return TCL_OK;
    }
    if (Tcl_GetIndexFromObjStruct(NULL, value, returnCodes,
	    sizeof(char *), NULL, TCL_EXACT, codePtr) == TCL_OK) {
	return TCL_OK;
    }

    /*
     * Value is not a legal completion code.
     */

    if (interp != NULL) {
	Tcl_SetObjResult(interp, Tcl_ObjPrintf(
		"bad completion code \"%s\": must be"
		" ok, error, return, break, continue, or an integer",
		TclGetString(value)));
	Tcl_SetErrorCode(interp, "TCL", "RESULT", "ILLEGAL_CODE", (void *)NULL);
    }
    return TCL_ERROR;
}

/*
 * Local Variables:
 * mode: c
 * c-basic-offset: 4
 * fill-column: 78
 * End:
 */<|MERGE_RESOLUTION|>--- conflicted
+++ resolved
@@ -543,13 +543,8 @@
 	case PRFMATCH_MESSAGE:
 	    if (i > objc-4) {
 		Tcl_SetObjResult(interp, Tcl_NewStringObj(
-<<<<<<< HEAD
 			"missing value for -message", -1));
-		Tcl_SetErrorCode(interp, "TCL", "OPERATION", "NOARG", NULL);
-=======
-			"missing value for -message", TCL_INDEX_NONE));
 		Tcl_SetErrorCode(interp, "TCL", "OPERATION", "NOARG", (void *)NULL);
->>>>>>> 9d3abb88
 		return TCL_ERROR;
 	    }
 	    i++;
@@ -558,13 +553,8 @@
 	case PRFMATCH_ERROR:
 	    if (i > objc-4) {
 		Tcl_SetObjResult(interp, Tcl_NewStringObj(
-<<<<<<< HEAD
 			"missing value for -error", -1));
-		Tcl_SetErrorCode(interp, "TCL", "OPERATION", "NOARG", NULL);
-=======
-			"missing value for -error", TCL_INDEX_NONE));
 		Tcl_SetErrorCode(interp, "TCL", "OPERATION", "NOARG", (void *)NULL);
->>>>>>> 9d3abb88
 		return TCL_ERROR;
 	    }
 	    i++;
@@ -912,13 +902,8 @@
 	     * moderately complex condition here).
 	     */
 
-<<<<<<< HEAD
 	    if (i<toPrint-1 || objc!=0 || message!=NULL) {
-		Tcl_AppendStringsToObj(objPtr, " ", NULL);
-=======
-	    if (i + 1 < toPrint || objc!=0 || message!=NULL) {
 		Tcl_AppendStringsToObj(objPtr, " ", (void *)NULL);
->>>>>>> 9d3abb88
 	    }
 	}
     }
