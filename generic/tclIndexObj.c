/*
 * tclIndexObj.c --
 *
 *	This file implements objects of type "index". This object type is used
 *	to lookup a keyword in a table of valid values and cache the index of
 *	the matching entry. Also provides table-based argv/argc processing.
 *
 * Copyright (c) 1990-1994 The Regents of the University of California.
 * Copyright (c) 1997 Sun Microsystems, Inc.
 * Copyright (c) 2006 Sam Bromley.
 *
 * See the file "license.terms" for information on usage and redistribution of
 * this file, and for a DISCLAIMER OF ALL WARRANTIES.
 */

#include "tclInt.h"

/*
 * Prototypes for functions defined later in this file:
 */

static int		GetIndexFromObjList(Tcl_Interp *interp,
			    Tcl_Obj *objPtr, Tcl_Obj *tableObjPtr,
			    const char *msg, int flags, int *indexPtr);
static int		SetIndexFromAny(Tcl_Interp *interp, Tcl_Obj *objPtr);
static void		UpdateStringOfIndex(Tcl_Obj *objPtr);
static void		DupIndex(Tcl_Obj *srcPtr, Tcl_Obj *dupPtr);
static void		FreeIndex(Tcl_Obj *objPtr);
static int		PrefixAllObjCmd(ClientData clientData,
			    Tcl_Interp *interp, int objc,
			    Tcl_Obj *const objv[]);
static int		PrefixLongestObjCmd(ClientData clientData,
			    Tcl_Interp *interp, int objc,
			    Tcl_Obj *const objv[]);
static int		PrefixMatchObjCmd(ClientData clientData,
			    Tcl_Interp *interp, int objc,
			    Tcl_Obj *const objv[]);
static void		PrintUsage(Tcl_Interp *interp,
			    const Tcl_ArgvInfo *argTable);

/*
 * The structure below defines the index Tcl object type by means of functions
 * that can be invoked by generic object code.
 */

static const Tcl_ObjType indexType = {
    "index",			/* name */
    FreeIndex,			/* freeIntRepProc */
    DupIndex,			/* dupIntRepProc */
    UpdateStringOfIndex,	/* updateStringProc */
    SetIndexFromAny		/* setFromAnyProc */
};

/*
 * The definition of the internal representation of the "index" object; The
 * internalRep.otherValuePtr field of an object of "index" type will be a
 * pointer to one of these structures.
 *
 * Keep this structure declaration in sync with tclTestObj.c
 */

typedef struct {
    void *tablePtr;		/* Pointer to the table of strings */
    int offset;			/* Offset between table entries */
    int index;			/* Selected index into table. */
} IndexRep;

/*
 * The following macros greatly simplify moving through a table...
 */

#define STRING_AT(table, offset, index) \
	(*((const char *const *)(((char *)(table)) + ((offset) * (index)))))
#define NEXT_ENTRY(table, offset) \
	(&(STRING_AT(table, offset, 1)))
#define EXPAND_OF(indexRep) \
	STRING_AT((indexRep)->tablePtr, (indexRep)->offset, (indexRep)->index)

/*
 *----------------------------------------------------------------------
 *
 * Tcl_GetIndexFromObj --
 *
 *	This function looks up an object's value in a table of strings and
 *	returns the index of the matching string, if any.
 *
 * Results:
 *	If the value of objPtr is identical to or a unique abbreviation for
 *	one of the entries in tablePtr, then the return value is TCL_OK and the
 *	index of the matching entry is stored at *indexPtr. If there isn't a
 *	proper match, then TCL_ERROR is returned and an error message is left
 *	in interp's result (unless interp is NULL). The msg argument is used
 *	in the error message; for example, if msg has the value "option" then
 *	the error message will say something flag 'bad option "foo": must be
 *	...'
 *
 * Side effects:
 *	The result of the lookup is cached as the internal rep of objPtr, so
 *	that repeated lookups can be done quickly.
 *
 *----------------------------------------------------------------------
 */

int
Tcl_GetIndexFromObj(
    Tcl_Interp *interp,		/* Used for error reporting if not NULL. */
    Tcl_Obj *objPtr,		/* Object containing the string to lookup. */
    const char *const*tablePtr,	/* Array of strings to compare against the
				 * value of objPtr; last entry must be NULL
				 * and there must not be duplicate entries. */
    const char *msg,		/* Identifying word to use in error
				 * messages. */
    int flags,			/* 0 or TCL_EXACT */
    int *indexPtr)		/* Place to store resulting integer index. */
{

    /*
     * See if there is a valid cached result from a previous lookup (doing the
     * check here saves the overhead of calling Tcl_GetIndexFromObjStruct in
     * the common case where the result is cached).
     */

    if (objPtr->typePtr == &indexType) {
	IndexRep *indexRep = objPtr->internalRep.otherValuePtr;

	/*
	 * Here's hoping we don't get hit by unfortunate packing constraints
	 * on odd platforms like a Cray PVP...
	 */

	if (indexRep->tablePtr == (void *) tablePtr
		&& indexRep->offset == sizeof(char *)) {
	    *indexPtr = indexRep->index;
	    return TCL_OK;
	}
    }
    return Tcl_GetIndexFromObjStruct(interp, objPtr, tablePtr, sizeof(char *),
	    msg, flags, indexPtr);
}

/*
 *----------------------------------------------------------------------
 *
 * GetIndexFromObjList --
 *
 *	This procedure looks up an object's value in a table of strings and
 *	returns the index of the matching string, if any.
 *
 * Results:
 *	If the value of objPtr is identical to or a unique abbreviation for
 *	one of the entries in tableObjPtr, then the return value is TCL_OK and
 *	the index of the matching entry is stored at *indexPtr. If there isn't
 *	a proper match, then TCL_ERROR is returned and an error message is
 *	left in interp's result (unless interp is NULL). The msg argument is
 *	used in the error message; for example, if msg has the value "option"
 *	then the error message will say something flag 'bad option "foo": must
 *	be ...'
 *
 * Side effects:
 *	Removes any internal representation that the object might have. (TODO:
 *	find a way to cache the lookup.)
 *
 *----------------------------------------------------------------------
 */

int
GetIndexFromObjList(
    Tcl_Interp *interp,		/* Used for error reporting if not NULL. */
    Tcl_Obj *objPtr,		/* Object containing the string to lookup. */
    Tcl_Obj *tableObjPtr,	/* List of strings to compare against the
				 * value of objPtr. */
    const char *msg,		/* Identifying word to use in error
				 * messages. */
    int flags,			/* 0 or TCL_EXACT */
    int *indexPtr)		/* Place to store resulting integer index. */
{

    int objc, result, t;
    Tcl_Obj **objv;
    const char **tablePtr;

    /*
     * Use Tcl_GetIndexFromObjStruct to do the work to avoid duplicating most
     * of the code there. This is a bit ineffiecient but simpler.
     */

    result = Tcl_ListObjGetElements(interp, tableObjPtr, &objc, &objv);
    if (result != TCL_OK) {
	return result;
    }

    /*
     * Build a string table from the list.
     */

    tablePtr = ckalloc((objc + 1) * sizeof(char *));
    for (t = 0; t < objc; t++) {
	if (objv[t] == objPtr) {
	    /*
	     * An exact match is always chosen, so we can stop here.
	     */

	    ckfree(tablePtr);
	    *indexPtr = t;
	    return TCL_OK;
	}

	tablePtr[t] = Tcl_GetString(objv[t]);
    }
    tablePtr[objc] = NULL;

    result = Tcl_GetIndexFromObjStruct(interp, objPtr, tablePtr,
	    sizeof(char *), msg, flags, indexPtr);

    /*
     * The internal rep must be cleared since tablePtr will go away.
     */

    TclFreeIntRep(objPtr);
    ckfree(tablePtr);

    return result;
}

/*
 *----------------------------------------------------------------------
 *
 * Tcl_GetIndexFromObjStruct --
 *
 *	This function looks up an object's value given a starting string and
 *	an offset for the amount of space between strings. This is useful when
 *	the strings are embedded in some other kind of array.
 *
 * Results:
 *	If the value of objPtr is identical to or a unique abbreviation for
 *	one of the entries in tablePtr, then the return value is TCL_OK and
 *	the index of the matching entry is stored at *indexPtr. If there isn't
 *	a proper match, then TCL_ERROR is returned and an error message is
 *	left in interp's result (unless interp is NULL). The msg argument is
 *	used in the error message; for example, if msg has the value "option"
 *	then the error message will say something flag 'bad option "foo": must
 *	be ...'
 *
 * Side effects:
 *	The result of the lookup is cached as the internal rep of objPtr, so
 *	that repeated lookups can be done quickly.
 *
 *----------------------------------------------------------------------
 */

int
Tcl_GetIndexFromObjStruct(
    Tcl_Interp *interp,		/* Used for error reporting if not NULL. */
    Tcl_Obj *objPtr,		/* Object containing the string to lookup. */
    const void *tablePtr,	/* The first string in the table. The second
				 * string will be at this address plus the
				 * offset, the third plus the offset again,
				 * etc. The last entry must be NULL and there
				 * must not be duplicate entries. */
    int offset,			/* The number of bytes between entries */
    const char *msg,		/* Identifying word to use in error
				 * messages. */
    int flags,			/* 0 or TCL_EXACT */
    int *indexPtr)		/* Place to store resulting integer index. */
{
    int index, idx, numAbbrev;
    const char *key, *p1;
    const char *p2;
    const char *const *entryPtr;
    Tcl_Obj *resultPtr;
    IndexRep *indexRep;

    /*
     * See if there is a valid cached result from a previous lookup.
     */

    if (objPtr->typePtr == &indexType) {
	indexRep = objPtr->internalRep.otherValuePtr;
	if (indexRep->tablePtr==tablePtr && indexRep->offset==offset) {
	    *indexPtr = indexRep->index;
	    return TCL_OK;
	}
    }

    /*
     * Lookup the value of the object in the table. Accept unique
     * abbreviations unless TCL_EXACT is set in flags.
     */

    key = TclGetString(objPtr);
    index = -1;
    numAbbrev = 0;

    /*
     * Scan the table looking for one of:
     *  - An exact match (always preferred)
     *  - A single abbreviation (allowed depending on flags)
     *  - Several abbreviations (never allowed, but overridden by exact match)
     */

    for (entryPtr = tablePtr, idx = 0; *entryPtr != NULL;
	    entryPtr = NEXT_ENTRY(entryPtr, offset), idx++) {
	for (p1 = key, p2 = *entryPtr; *p1 == *p2; p1++, p2++) {
	    if (*p1 == '\0') {
		index = idx;
		goto done;
	    }
	}
	if (*p1 == '\0') {
	    /*
	     * The value is an abbreviation for this entry. Continue checking
	     * other entries to make sure it's unique. If we get more than one
	     * unique abbreviation, keep searching to see if there is an exact
	     * match, but remember the number of unique abbreviations and
	     * don't allow either.
	     */

	    numAbbrev++;
	    index = idx;
	}
    }

    /*
     * Check if we were instructed to disallow abbreviations.
     */

    if ((flags & TCL_EXACT) || (key[0] == '\0') || (numAbbrev != 1)) {
	goto error;
    }

  done:
    /*
     * Cache the found representation. Note that we want to avoid allocating a
     * new internal-rep if at all possible since that is potentially a slow
     * operation.
     */

    if (objPtr->typePtr == &indexType) {
	indexRep = objPtr->internalRep.otherValuePtr;
    } else {
	TclFreeIntRep(objPtr);
	indexRep = ckalloc(sizeof(IndexRep));
	objPtr->internalRep.otherValuePtr = indexRep;
	objPtr->typePtr = &indexType;
    }
    indexRep->tablePtr = (void *) tablePtr;
    indexRep->offset = offset;
    indexRep->index = index;

    *indexPtr = index;
    return TCL_OK;

  error:
    if (interp != NULL) {
	/*
	 * Produce a fancy error message.
	 */

	int count;

	TclNewObj(resultPtr);
	Tcl_SetObjResult(interp, resultPtr);
	Tcl_AppendStringsToObj(resultPtr,
		(numAbbrev>1 && !(flags & TCL_EXACT) ? "ambiguous " : "bad "),
		msg, " \"", key, NULL);
	if (STRING_AT(tablePtr, offset, 0) == NULL) {
	    Tcl_AppendStringsToObj(resultPtr, "\": no valid options", NULL);
	} else {
	    Tcl_AppendStringsToObj(resultPtr, "\": must be ",
		    STRING_AT(tablePtr, offset, 0), NULL);
	    for (entryPtr = NEXT_ENTRY(tablePtr, offset), count = 0;
		    *entryPtr != NULL;
		    entryPtr = NEXT_ENTRY(entryPtr, offset), count++) {
		if (*NEXT_ENTRY(entryPtr, offset) == NULL) {
		    Tcl_AppendStringsToObj(resultPtr, (count > 0 ? "," : ""),
			    " or ", *entryPtr, NULL);
		} else {
		    Tcl_AppendStringsToObj(resultPtr, ", ", *entryPtr, NULL);
		}
	    }
	}
	Tcl_SetErrorCode(interp, "TCL", "LOOKUP", "INDEX", msg, key, NULL);
    }
    return TCL_ERROR;
}

/*
 *----------------------------------------------------------------------
 *
 * SetIndexFromAny --
 *
 *	This function is called to convert a Tcl object to index internal
 *	form. However, this doesn't make sense (need to have a table of
 *	keywords in order to do the conversion) so the function always
 *	generates an error.
 *
 * Results:
 *	The return value is always TCL_ERROR, and an error message is left in
 *	interp's result if interp isn't NULL.
 *
 * Side effects:
 *	None.
 *
 *----------------------------------------------------------------------
 */

static int
SetIndexFromAny(
    Tcl_Interp *interp,		/* Used for error reporting if not NULL. */
    register Tcl_Obj *objPtr)	/* The object to convert. */
{
    if (interp) {
    Tcl_SetObjResult(interp, Tcl_NewStringObj(
	    "can't convert value to index except via Tcl_GetIndexFromObj API",
	    -1));
    }
    return TCL_ERROR;
}

/*
 *----------------------------------------------------------------------
 *
 * UpdateStringOfIndex --
 *
 *	This function is called to convert a Tcl object from index internal
 *	form to its string form. No abbreviation is ever generated.
 *
 * Results:
 *	None.
 *
 * Side effects:
 *	The string representation of the object is updated.
 *
 *----------------------------------------------------------------------
 */

static void
UpdateStringOfIndex(
    Tcl_Obj *objPtr)
{
    IndexRep *indexRep = objPtr->internalRep.otherValuePtr;
    register char *buf;
    register unsigned len;
    register const char *indexStr = EXPAND_OF(indexRep);

    len = strlen(indexStr);
    buf = ckalloc(len + 1);
    memcpy(buf, indexStr, len+1);
    objPtr->bytes = buf;
    objPtr->length = len;
}

/*
 *----------------------------------------------------------------------
 *
 * DupIndex --
 *
 *	This function is called to copy the internal rep of an index Tcl
 *	object from to another object.
 *
 * Results:
 *	None.
 *
 * Side effects:
 *	The internal representation of the target object is updated and the
 *	type is set.
 *
 *----------------------------------------------------------------------
 */

static void
DupIndex(
    Tcl_Obj *srcPtr,
    Tcl_Obj *dupPtr)
{
    IndexRep *srcIndexRep = srcPtr->internalRep.otherValuePtr;
    IndexRep *dupIndexRep = ckalloc(sizeof(IndexRep));

    memcpy(dupIndexRep, srcIndexRep, sizeof(IndexRep));
    dupPtr->internalRep.otherValuePtr = dupIndexRep;
    dupPtr->typePtr = &indexType;
}

/*
 *----------------------------------------------------------------------
 *
 * FreeIndex --
 *
 *	This function is called to delete the internal rep of an index Tcl
 *	object.
 *
 * Results:
 *	None.
 *
 * Side effects:
 *	The internal representation of the target object is deleted.
 *
 *----------------------------------------------------------------------
 */

static void
FreeIndex(
    Tcl_Obj *objPtr)
{
    ckfree(objPtr->internalRep.otherValuePtr);
    objPtr->typePtr = NULL;
}

/*
 *----------------------------------------------------------------------
 *
 * TclInitPrefixCmd --
 *
 *	This procedure creates the "prefix" Tcl command. See the user
 *	documentation for details on what it does.
 *
 * Results:
 *	A standard Tcl result.
 *
 * Side effects:
 *	See the user documentation.
 *
 *----------------------------------------------------------------------
 */

Tcl_Command
TclInitPrefixCmd(
    Tcl_Interp *interp)		/* Current interpreter. */
{
    static const EnsembleImplMap prefixImplMap[] = {
	{"all",		PrefixAllObjCmd, NULL, NULL, NULL, 0},
	{"longest",	PrefixLongestObjCmd, NULL, NULL, NULL, 0},
	{"match",	PrefixMatchObjCmd, NULL, NULL, NULL, 0},
	{NULL, NULL, NULL, NULL, NULL, 0}
    };
    Tcl_Command prefixCmd;

    prefixCmd = TclMakeEnsemble(interp, "::tcl::prefix", prefixImplMap);
    Tcl_Export(interp, Tcl_FindNamespace(interp, "::tcl", NULL, 0),
	    "prefix", 0);
    return prefixCmd;
}

/*----------------------------------------------------------------------
 *
 * PrefixMatchObjCmd --
 *
 *	This function implements the 'prefix match' Tcl command. Refer to the
 *	user documentation for details on what it does.
 *
 * Results:
 *	Returns a standard Tcl result.
 *
 * Side effects:
 *	None.
 *
 *----------------------------------------------------------------------
 */

static int
PrefixMatchObjCmd(
    ClientData clientData,	/* Not used. */
    Tcl_Interp *interp,		/* Current interpreter. */
    int objc,			/* Number of arguments. */
    Tcl_Obj *const objv[])	/* Argument objects. */
{
    int flags = 0, result, index;
    int dummyLength, i, errorLength;
    Tcl_Obj *errorPtr = NULL;
    const char *message = "option";
    Tcl_Obj *tablePtr, *objPtr, *resultPtr;
    static const char *const matchOptions[] = {
	"-error", "-exact", "-message", NULL
    };
    enum matchOptions {
	PRFMATCH_ERROR, PRFMATCH_EXACT, PRFMATCH_MESSAGE
    };

    if (objc < 3) {
	Tcl_WrongNumArgs(interp, 1, objv, "?options? table string");
	return TCL_ERROR;
    }

    for (i = 1; i < (objc - 2); i++) {
	if (Tcl_GetIndexFromObj(interp, objv[i], matchOptions, "option", 0,
		&index) != TCL_OK) {
	    return TCL_ERROR;
	}
	switch ((enum matchOptions) index) {
	case PRFMATCH_EXACT:
	    flags |= TCL_EXACT;
	    break;
	case PRFMATCH_MESSAGE:
	    if (i > (objc - 4)) {
		Tcl_AppendResult(interp, "missing message", NULL);
		return TCL_ERROR;
	    }
	    i++;
	    message = Tcl_GetString(objv[i]);
	    break;
	case PRFMATCH_ERROR:
	    if (i > (objc - 4)) {
		Tcl_AppendResult(interp, "missing error options", NULL);
		return TCL_ERROR;
	    }
	    i++;
	    result = Tcl_ListObjLength(interp, objv[i], &errorLength);
	    if (result != TCL_OK) {
		return TCL_ERROR;
	    }
	    if ((errorLength % 2) != 0) {
		Tcl_AppendResult(interp, "error options must have an even"
			" number of elements", NULL);
		return TCL_ERROR;
	    }
	    errorPtr = objv[i];
	    break;
	}
    }

    tablePtr = objv[objc - 2];
    objPtr = objv[objc - 1];

    /*
     * Check that table is a valid list first, since we want to handle that
     * error case regardless of level.
     */

    result = Tcl_ListObjLength(interp, tablePtr, &dummyLength);
    if (result != TCL_OK) {
	return result;
    }

    result = GetIndexFromObjList(interp, objPtr, tablePtr, message, flags,
	    &index);
    if (result != TCL_OK) {
	if (errorPtr != NULL && errorLength == 0) {
	    Tcl_ResetResult(interp);
	    return TCL_OK;
	} else if (errorPtr == NULL) {
	    return TCL_ERROR;
	}

	if (Tcl_IsShared(errorPtr)) {
	    errorPtr = Tcl_DuplicateObj(errorPtr);
	}
	Tcl_ListObjAppendElement(interp, errorPtr,
		Tcl_NewStringObj("-code", 5));
	Tcl_ListObjAppendElement(interp, errorPtr, Tcl_NewIntObj(result));

	return Tcl_SetReturnOptions(interp, errorPtr);
    }

    result = Tcl_ListObjIndex(interp, tablePtr, index, &resultPtr);
    if (result != TCL_OK) {
	return result;
    }
    Tcl_SetObjResult(interp, resultPtr);
    return TCL_OK;
}

/*----------------------------------------------------------------------
 *
 * PrefixAllObjCmd --
 *
 *	This function implements the 'prefix all' Tcl command. Refer to the
 *	user documentation for details on what it does.
 *
 * Results:
 *	Returns a standard Tcl result.
 *
 * Side effects:
 *	None.
 *
 *----------------------------------------------------------------------
 */

static int
PrefixAllObjCmd(
    ClientData clientData,	/* Not used. */
    Tcl_Interp *interp,		/* Current interpreter. */
    int objc,			/* Number of arguments. */
    Tcl_Obj *const objv[])	/* Argument objects. */
{
    int tableObjc, result, t, length, elemLength;
    const char *string, *elemString;
    Tcl_Obj **tableObjv, *resultPtr;

    if (objc != 3) {
	Tcl_WrongNumArgs(interp, 1, objv, "table string");
	return TCL_ERROR;
    }

    result = Tcl_ListObjGetElements(interp, objv[1], &tableObjc, &tableObjv);
    if (result != TCL_OK) {
	return result;
    }
    resultPtr = Tcl_NewListObj(0, NULL);
    string = Tcl_GetStringFromObj(objv[2], &length);

    for (t = 0; t < tableObjc; t++) {
	elemString = Tcl_GetStringFromObj(tableObjv[t], &elemLength);

	/*
	 * A prefix cannot match if it is longest.
	 */

	if (length <= elemLength) {
	    if (TclpUtfNcmp2(elemString, string, length) == 0) {
		Tcl_ListObjAppendElement(interp, resultPtr, tableObjv[t]);
	    }
	}
    }

    Tcl_SetObjResult(interp, resultPtr);
    return TCL_OK;
}

/*----------------------------------------------------------------------
 *
 * PrefixLongestObjCmd --
 *
 *	This function implements the 'prefix longest' Tcl command. Refer to
 *	the user documentation for details on what it does.
 *
 * Results:
 *	Returns a standard Tcl result.
 *
 * Side effects:
 *	None.
 *
 *----------------------------------------------------------------------
 */

static int
PrefixLongestObjCmd(
    ClientData clientData,	/* Not used. */
    Tcl_Interp *interp,		/* Current interpreter. */
    int objc,			/* Number of arguments. */
    Tcl_Obj *const objv[])	/* Argument objects. */
{
    int tableObjc, result, i, t, length, elemLength, resultLength;
    const char *string, *elemString, *resultString;
    Tcl_Obj **tableObjv;

    if (objc != 3) {
	Tcl_WrongNumArgs(interp, 1, objv, "table string");
	return TCL_ERROR;
    }

    result = Tcl_ListObjGetElements(interp, objv[1], &tableObjc, &tableObjv);
    if (result != TCL_OK) {
	return result;
    }
    string = Tcl_GetStringFromObj(objv[2], &length);

    resultString = NULL;
    resultLength = 0;

    for (t = 0; t < tableObjc; t++) {
	elemString = Tcl_GetStringFromObj(tableObjv[t], &elemLength);

	/*
	 * First check if the prefix string matches the element. A prefix
	 * cannot match if it is longest.
	 */

	if ((length > elemLength) ||
		TclpUtfNcmp2(elemString, string, length) != 0) {
	    continue;
	}

	if (resultString == NULL) {
	    /*
	     * If this is the first match, the longest common substring this
	     * far is the complete string. The result is part of this string
	     * so we only need to adjust the length later.
	     */

	    resultString = elemString;
	    resultLength = elemLength;
	} else {
	    /*
	     * Longest common substring cannot be longer than shortest string.
	     */

	    if (elemLength < resultLength) {
		resultLength = elemLength;
	    }

	    /*
	     * Compare strings.
	     */

	    for (i = 0; i < resultLength; i++) {
		if (resultString[i] != elemString[i]) {
		    /*
		     * Adjust in case we stopped in the middle of a UTF char.
		     */

		    resultLength = Tcl_UtfPrev(&resultString[i+1],
			    resultString) - resultString;
		    break;
		}
	    }
	}
    }
    if (resultLength > 0) {
	Tcl_SetObjResult(interp,
		Tcl_NewStringObj(resultString, resultLength));
    }
    return TCL_OK;
}

/*
 *----------------------------------------------------------------------
 *
 * Tcl_WrongNumArgs --
 *
 *	This function generates a "wrong # args" error message in an
 *	interpreter. It is used as a utility function by many command
 *	functions, including the function that implements procedures.
 *
 * Results:
 *	None.
 *
 * Side effects:
 *	An error message is generated in interp's result object to indicate
 *	that a command was invoked with the wrong number of arguments. The
 *	message has the form
 *		wrong # args: should be "foo bar additional stuff"
 *	where "foo" and "bar" are the initial objects in objv (objc determines
 *	how many of these are printed) and "additional stuff" is the contents
 *	of the message argument.
 *
 *	The message printed is modified somewhat if the command is wrapped
 *	inside an ensemble. In that case, the error message generated is
 *	rewritten in such a way that it appears to be generated from the
 *	user-visible command and not how that command is actually implemented,
 *	giving a better overall user experience.
 *
 *	Internally, the Tcl core may set the flag INTERP_ALTERNATE_WRONG_ARGS
 *	in the interpreter to generate complex multi-part messages by calling
 *	this function repeatedly. This allows the code that knows how to
 *	handle ensemble-related error messages to be kept here while still
 *	generating suitable error messages for commands like [read] and
 *	[socket]. Ideally, this would be done through an extra flags argument,
 *	but that wouldn't be source-compatible with the existing API and it's
 *	a fairly rare requirement anyway.
 *
 *----------------------------------------------------------------------
 */

void
Tcl_WrongNumArgs(
    Tcl_Interp *interp,		/* Current interpreter. */
    int objc,			/* Number of arguments to print from objv. */
    Tcl_Obj *const objv[],	/* Initial argument objects, which should be
				 * included in the error message. */
    const char *message)	/* Error message to print after the leading
				 * objects in objv. The message may be
				 * NULL. */
{
    Tcl_Obj *objPtr;
    int i, len, elemLen, flags;
    Interp *iPtr = (Interp *) interp;
    const char *elementStr;

    /*
     * [incr Tcl] does something fairly horrific when generating error
     * messages for its ensembles; it passes the whole set of ensemble
     * arguments as a list in the first argument. This means that this code
     * causes a problem in iTcl if it attempts to correctly quote all
     * arguments, which would be the correct thing to do. We work around this
     * nasty behaviour for now, and hope that we can remove it all in the
     * future...
     */

#ifndef AVOID_HACKS_FOR_ITCL
    int isFirst = 1;		/* Special flag used to inhibit the treating
				 * of the first word as a list element so the
				 * hacky way Itcl generates error messages for
				 * its ensembles will still work. [Bug
				 * 1066837] */
#   define MAY_QUOTE_WORD	(!isFirst)
#   define AFTER_FIRST_WORD	(isFirst = 0)
#else /* !AVOID_HACKS_FOR_ITCL */
#   define MAY_QUOTE_WORD	1
#   define AFTER_FIRST_WORD	(void) 0
#endif /* AVOID_HACKS_FOR_ITCL */

    TclNewObj(objPtr);
    if (iPtr->flags & INTERP_ALTERNATE_WRONG_ARGS) {
	iPtr->flags &= ~INTERP_ALTERNATE_WRONG_ARGS;
	Tcl_AppendObjToObj(objPtr, Tcl_GetObjResult(interp));
	Tcl_AppendToObj(objPtr, " or \"", -1);
    } else {
	Tcl_AppendToObj(objPtr, "wrong # args: should be \"", -1);
    }

    /*
     * Check to see if we are processing an ensemble implementation, and if so
     * rewrite the results in terms of how the ensemble was invoked.
     */

    if (iPtr->ensembleRewrite.sourceObjs != NULL) {
	int toSkip = iPtr->ensembleRewrite.numInsertedObjs;
	int toPrint = iPtr->ensembleRewrite.numRemovedObjs;
	Tcl_Obj *const *origObjv = iPtr->ensembleRewrite.sourceObjs;

	/*
	 * We only know how to do rewriting if all the replaced objects are
	 * actually arguments (in objv) to this function. Otherwise it just
	 * gets too complicated and we'd be better off just giving a slightly
	 * confusing error message...
	 */

	if (objc < toSkip) {
	    goto addNormalArgumentsToMessage;
	}

	/*
	 * Strip out the actual arguments that the ensemble inserted.
	 */

	objv += toSkip;
	objc -= toSkip;

	/*
	 * We assume no object is of index type.
	 */

	for (i=0 ; i<toPrint ; i++) {
	    /*
	     * Add the element, quoting it if necessary.
	     */

	    if (origObjv[i]->typePtr == &indexType) {
		register IndexRep *indexRep =
			origObjv[i]->internalRep.otherValuePtr;

		elementStr = EXPAND_OF(indexRep);
		elemLen = strlen(elementStr);
	    } else if (origObjv[i]->typePtr == &tclEnsembleCmdType) {
		register EnsembleCmdRep *ecrPtr =
			origObjv[i]->internalRep.otherValuePtr;

		elementStr = ecrPtr->fullSubcmdName;
		elemLen = strlen(elementStr);
	    } else {
		elementStr = TclGetStringFromObj(origObjv[i], &elemLen);
	    }
	    flags = 0;
	    len = TclScanElement(elementStr, elemLen, &flags);

	    if (MAY_QUOTE_WORD && len != elemLen) {
<<<<<<< HEAD
		char *quotedElementStr = ckalloc((unsigned)len);
=======
		char *quotedElementStr = TclStackAlloc(interp,
			(unsigned)len + 1);
>>>>>>> 7f3c1e28

		len = TclConvertElement(elementStr, elemLen,
			quotedElementStr, flags);
		Tcl_AppendToObj(objPtr, quotedElementStr, len);
		ckfree(quotedElementStr);
	    } else {
		Tcl_AppendToObj(objPtr, elementStr, elemLen);
	    }

	    AFTER_FIRST_WORD;

	    /*
	     * Add a space if the word is not the last one (which has a
	     * moderately complex condition here).
	     */

	    if (i<toPrint-1 || objc!=0 || message!=NULL) {
		Tcl_AppendStringsToObj(objPtr, " ", NULL);
	    }
	}
    }

    /*
     * Now add the arguments (other than those rewritten) that the caller took
     * from its calling context.
     */

  addNormalArgumentsToMessage:
    for (i = 0; i < objc; i++) {
	/*
	 * If the object is an index type use the index table which allows for
	 * the correct error message even if the subcommand was abbreviated.
	 * Otherwise, just use the string rep.
	 */

	if (objv[i]->typePtr == &indexType) {
	    register IndexRep *indexRep = objv[i]->internalRep.otherValuePtr;

	    Tcl_AppendStringsToObj(objPtr, EXPAND_OF(indexRep), NULL);
	} else if (objv[i]->typePtr == &tclEnsembleCmdType) {
	    register EnsembleCmdRep *ecrPtr =
		    objv[i]->internalRep.otherValuePtr;

	    Tcl_AppendStringsToObj(objPtr, ecrPtr->fullSubcmdName, NULL);
	} else {
	    /*
	     * Quote the argument if it contains spaces (Bug 942757).
	     */

	    elementStr = TclGetStringFromObj(objv[i], &elemLen);
	    flags = 0;
	    len = TclScanElement(elementStr, elemLen, &flags);

	    if (MAY_QUOTE_WORD && len != elemLen) {
<<<<<<< HEAD
		char *quotedElementStr = ckalloc((unsigned) len);
=======
		char *quotedElementStr = TclStackAlloc(interp,
			(unsigned) len + 1);
>>>>>>> 7f3c1e28

		len = TclConvertElement(elementStr, elemLen,
			quotedElementStr, flags);
		Tcl_AppendToObj(objPtr, quotedElementStr, len);
		ckfree(quotedElementStr);
	    } else {
		Tcl_AppendToObj(objPtr, elementStr, elemLen);
	    }
	}

	AFTER_FIRST_WORD;

	/*
	 * Append a space character (" ") if there is more text to follow
	 * (either another element from objv, or the message string).
	 */

	if (i<objc-1 || message!=NULL) {
	    Tcl_AppendStringsToObj(objPtr, " ", NULL);
	}
    }

    /*
     * Add any trailing message bits and set the resulting string as the
     * interpreter result. Caller is responsible for reporting this as an
     * actual error.
     */

    if (message != NULL) {
	Tcl_AppendStringsToObj(objPtr, message, NULL);
    }
    Tcl_AppendStringsToObj(objPtr, "\"", NULL);
    Tcl_SetErrorCode(interp, "TCL", "WRONGARGS", NULL);
    Tcl_SetObjResult(interp, objPtr);
#undef MAY_QUOTE_WORD
#undef AFTER_FIRST_WORD
}

/*
 *----------------------------------------------------------------------
 *
 * Tcl_ParseArgsObjv --
 *
 *	Process an objv array according to a table of expected command-line
 *	options. See the manual page for more details.
 *
 * Results:
 *	The return value is a standard Tcl return value. If an error occurs
 *	then an error message is left in the interp's result. Under normal
 *	conditions, both *objcPtr and *objv are modified to return the
 *	arguments that couldn't be processed here (they didn't match the
 *	option table, or followed an TCL_ARGV_REST argument).
 *
 * Side effects:
 *	Variables may be modified, or procedures may be called. It all depends
 *	on the arguments and their entries in argTable. See the user
 *	documentation for details.
 *
 *----------------------------------------------------------------------
 */

int
Tcl_ParseArgsObjv(
    Tcl_Interp *interp,		/* Place to store error message. */
    const Tcl_ArgvInfo *argTable,
				/* Array of option descriptions. */
    int *objcPtr,		/* Number of arguments in objv. Modified to
				 * hold # args left in objv at end. */
    Tcl_Obj *const *objv,	/* Array of arguments to be parsed. */
    Tcl_Obj ***remObjv)		/* Pointer to array of arguments that were not
				 * processed here. Should be NULL if no return
				 * of arguments is desired. */
{
    Tcl_Obj **leftovers;	/* Array to write back to remObjv on
				 * successful exit. Will include the name of
				 * the command. */
    int nrem;			/* Size of leftovers.*/
    register const Tcl_ArgvInfo *infoPtr;
				/* Pointer to the current entry in the table
				 * of argument descriptions. */
    const Tcl_ArgvInfo *matchPtr;
				/* Descriptor that matches current argument. */
    Tcl_Obj *curArg;		/* Current argument */
    const char *str = NULL;
    register char c;		/* Second character of current arg (used for
				 * quick check for matching; use 2nd char.
				 * because first char. will almost always be
				 * '-'). */
    int srcIndex;		/* Location from which to read next argument
				 * from objv. */
    int dstIndex;		/* Used to keep track of current arguments
				 * being processed, primarily for error
				 * reporting. */
    int objc;			/* # arguments in objv still to process. */
    int length;			/* Number of characters in current argument. */

    if (remObjv != NULL) {
	/*
	 * Then we should copy the name of the command (0th argument).
	 */

	nrem = 1;
	leftovers = ckalloc((nrem + 1) * sizeof(Tcl_Obj *));
	leftovers[nrem-1] = objv[0];
	leftovers[nrem] = NULL;
    } else {
	nrem = 0;
	leftovers = NULL;
    }

    /*
     * OK, now start processing from the second element (1st argument).
     */

    srcIndex = dstIndex = 1;
    objc = *objcPtr-1;

    while (objc > 0) {
	curArg = objv[srcIndex];
	srcIndex++;
	objc--;
	str = Tcl_GetStringFromObj(curArg, &length);
	if (length > 0) {
	    c = str[1];
	} else {
	    c = 0;
	}

	/*
	 * Loop throught the argument descriptors searching for one with the
	 * matching key string. If found, leave a pointer to it in matchPtr.
	 */

	matchPtr = NULL;
	infoPtr = argTable;
	for (; (infoPtr != NULL) && (infoPtr->type != TCL_ARGV_END);
		infoPtr++) {
	    if (infoPtr->keyStr == NULL) {
		continue;
	    }
	    if ((infoPtr->keyStr[1] != c)
		    || (strncmp(infoPtr->keyStr, str, length) != 0)) {
		continue;
	    }
	    if (infoPtr->keyStr[length] == 0) {
		matchPtr = infoPtr;
		goto gotMatch;
	    }
	    if (matchPtr != NULL) {
		Tcl_AppendResult(interp, "ambiguous option \"", str, "\"",
			NULL);
		goto error;
	    }
	    matchPtr = infoPtr;
	}
	if (matchPtr == NULL) {
	    /*
	     * Unrecognized argument. Just copy it down, unless the caller
	     * prefers an error to be registered.
	     */

	    if (remObjv == NULL) {
		Tcl_AppendResult(interp, "unrecognized argument \"", str,
			"\"", NULL);
		goto error;
	    }

	    dstIndex++;		/* This argument is now handled */
	    nrem++;

	    /*
	     * Allocate nrem (+1 extra for NULL terminator) pointers.
	     */

	    leftovers = ckrealloc(leftovers, (nrem+1) * sizeof(Tcl_Obj *));
	    leftovers[nrem-1] = curArg;
	    continue;
	}

	/*
	 * Take the appropriate action based on the option type
	 */

    gotMatch:
	infoPtr = matchPtr;
	switch (infoPtr->type) {
	case TCL_ARGV_CONSTANT:
	    *((int *) infoPtr->dstPtr) = PTR2INT(infoPtr->srcPtr);
	    break;
	case TCL_ARGV_INT:
	    if (objc == 0) {
		goto missingArg;
	    }
	    if (Tcl_GetIntFromObj(interp, objv[srcIndex],
		    (int *) infoPtr->dstPtr) == TCL_ERROR) {
		Tcl_AppendResult(interp, "expected integer argument for \"",
			infoPtr->keyStr, "\" but got \"",
			Tcl_GetString(objv[srcIndex]), "\"", NULL);
		goto error;
	    }
	    srcIndex++;
	    objc--;
	    break;
	case TCL_ARGV_STRING:
	    if (objc == 0) {
		goto missingArg;
	    }
	    *((const char **) infoPtr->dstPtr) =
		    Tcl_GetString(objv[srcIndex]);
	    srcIndex++;
	    objc--;
	    break;
	case TCL_ARGV_REST:
	    *((int *) infoPtr->dstPtr) = dstIndex;
	    goto argsDone;
	case TCL_ARGV_FLOAT:
	    if (objc == 0) {
		goto missingArg;
	    }
	    if (Tcl_GetDoubleFromObj(interp, objv[srcIndex],
		    (double *) infoPtr->dstPtr) == TCL_ERROR) {
		Tcl_AppendResult(interp, "expected floating-point argument ",
			"for \"", infoPtr->keyStr, "\" but got \"",
			Tcl_GetString(objv[srcIndex]), "\"", NULL);
		goto error;
	    }
	    srcIndex++;
	    objc--;
	    break;
	case TCL_ARGV_FUNC: {
	    Tcl_ArgvFuncProc *handlerProc;
	    Tcl_Obj *argObj;

	    if (objc == 0) {
		argObj = NULL;
	    } else {
		argObj = objv[srcIndex];
	    }
	    handlerProc = (Tcl_ArgvFuncProc *) infoPtr->srcPtr;
	    if (handlerProc(infoPtr->clientData, argObj, infoPtr->dstPtr)) {
		srcIndex++;
		objc--;
	    }
	    break;
	}
	case TCL_ARGV_GENFUNC: {
	    Tcl_ArgvGenFuncProc *handlerProc;

	    handlerProc = (Tcl_ArgvGenFuncProc *) infoPtr->srcPtr;
	    objc = handlerProc(infoPtr->clientData, interp, objc,
		    &objv[srcIndex], infoPtr->dstPtr);
	    if (objc < 0) {
		goto error;
	    }
	    break;
	}
	case TCL_ARGV_HELP:
	    PrintUsage(interp, argTable);
	    goto error;
	default: {
	    char buf[64 + TCL_INTEGER_SPACE];

	    sprintf(buf, "bad argument type %d in Tcl_ArgvInfo",
		    infoPtr->type);
	    Tcl_SetObjResult(interp, Tcl_NewStringObj(buf, -1));
	    goto error;
	}
	}
    }

    /*
     * If we broke out of the loop because of an OPT_REST argument, copy the
     * remaining arguments down.
     */

  argsDone:
    if (remObjv == NULL) {
	/*
	 * Nothing to do.
	 */

	return TCL_OK;
    }

    if (objc > 0) {
	leftovers = ckrealloc(leftovers, (nrem+objc+1) * sizeof(Tcl_Obj *));
	while (objc) {
	    leftovers[nrem] = objv[srcIndex];
	    nrem++;
	    srcIndex++;
	    objc--;
	}
    } else if (leftovers != NULL) {
	ckfree(leftovers);
    }
    leftovers[nrem] = NULL;
    *objcPtr = nrem;
    *remObjv = leftovers;
    return TCL_OK;

    /*
     * Make sure to handle freeing any temporary space we've allocated on the
     * way to an error.
     */

  missingArg:
    Tcl_AppendResult(interp, "\"", str,
	    "\" option requires an additional argument", NULL);
  error:
    if (leftovers != NULL) {
	ckfree(leftovers);
    }
    return TCL_ERROR;
}

/*
 *----------------------------------------------------------------------
 *
 * PrintUsage --
 *
 *	Generate a help string describing command-line options.
 *
 * Results:
 *	The interp's result will be modified to hold a help string describing
 *	all the options in argTable.
 *
 * Side effects:
 *	None.
 *
 *----------------------------------------------------------------------
 */

static void
PrintUsage(
    Tcl_Interp *interp,		/* Place information in this interp's result
				 * area. */
    const Tcl_ArgvInfo *argTable)
				/* Array of command-specific argument
				 * descriptions. */
{
    register const Tcl_ArgvInfo *infoPtr;
    int width, numSpaces;
#define NUM_SPACES 20
    static char spaces[] = "                    ";
    char tmp[TCL_DOUBLE_SPACE];

    /*
     * First, compute the width of the widest option key, so that we can make
     * everything line up.
     */

    width = 4;
    for (infoPtr = argTable; infoPtr->type != TCL_ARGV_END; infoPtr++) {
	int length;

	if (infoPtr->keyStr == NULL) {
	    continue;
	}
	length = strlen(infoPtr->keyStr);
	if (length > width) {
	    width = length;
	}
    }

    /*
     * Now add the option information, with pretty-printing.
     */

    Tcl_AppendResult(interp, "Command-specific options:", NULL);
    for (infoPtr = argTable; infoPtr->type != TCL_ARGV_END; infoPtr++) {
	if ((infoPtr->type == TCL_ARGV_HELP) && (infoPtr->keyStr == NULL)) {
	    Tcl_AppendResult(interp, "\n", infoPtr->helpStr, NULL);
	    continue;
	}
	Tcl_AppendResult(interp, "\n ", infoPtr->keyStr, ":", NULL);
	numSpaces = width + 1 - strlen(infoPtr->keyStr);
	while (numSpaces > 0) {
	    if (numSpaces >= NUM_SPACES) {
		Tcl_AppendResult(interp, spaces, NULL);
	    } else {
		Tcl_AppendResult(interp, spaces+NUM_SPACES-numSpaces, NULL);
	    }
	    numSpaces -= NUM_SPACES;
	}
	Tcl_AppendResult(interp, infoPtr->helpStr, NULL);
	switch (infoPtr->type) {
	case TCL_ARGV_INT:
	    sprintf(tmp, "%d", *((int *) infoPtr->dstPtr));
	    Tcl_AppendResult(interp, "\n\t\tDefault value: ", tmp, NULL);
	    break;
	case TCL_ARGV_FLOAT:
	    sprintf(tmp, "%g", *((double *) infoPtr->dstPtr));
	    Tcl_AppendResult(interp, "\n\t\tDefault value: ", tmp, NULL);
	    break;
	case TCL_ARGV_STRING: {
	    char *string;

	    string = *((char **) infoPtr->dstPtr);
	    if (string != NULL) {
		Tcl_AppendResult(interp, "\n\t\tDefault value: \"", string,
			"\"", NULL);
	    }
	    break;
	}
	default:
	    break;
	}
    }
}

/*
 *----------------------------------------------------------------------
 *
 * TclGetCompletionCodeFromObj --
 *
 *	Parses Completion code Code
 *
 * Results:
 *	Returns TCL_ERROR if the value is an invalid completion code.
 *	Otherwise, returns TCL_OK, and writes the completion code to
 *  the pointer provided.
 *
 * Side effects:
 *	None.
 *
 *----------------------------------------------------------------------
 */

int
TclGetCompletionCodeFromObj(
    Tcl_Interp *interp,		/* Current interpreter. */
    Tcl_Obj *value,
    int *code)	/* Argument objects. */
{
    static const char *const returnCodes[] = {
	    "ok", "error", "return", "break", "continue", NULL
    };

    if ((value->typePtr != &indexType)
	    && (TCL_OK == TclGetIntFromObj(NULL, value, code))) {
	return TCL_OK;
    }
    if (TCL_OK == Tcl_GetIndexFromObj(
	    NULL, value, returnCodes, NULL, TCL_EXACT, code)) {
	return TCL_OK;
    }
    /*
     * Value is not a legal completion code.
     */

    if (interp != NULL) {
	Tcl_ResetResult(interp);
	Tcl_AppendResult(interp, "bad completion code \"",
		TclGetString(value),
		"\": must be ok, error, return, break, "
		"continue, or an integer", NULL);
	Tcl_SetErrorCode(interp, "TCL", "RESULT", "ILLEGAL_CODE", NULL);
    }
    return TCL_ERROR;
}

/*
 * Local Variables:
 * mode: c
 * c-basic-offset: 4
 * fill-column: 78
 * End:
 */<|MERGE_RESOLUTION|>--- conflicted
+++ resolved
@@ -966,12 +966,7 @@
 	    len = TclScanElement(elementStr, elemLen, &flags);
 
 	    if (MAY_QUOTE_WORD && len != elemLen) {
-<<<<<<< HEAD
-		char *quotedElementStr = ckalloc((unsigned)len);
-=======
-		char *quotedElementStr = TclStackAlloc(interp,
-			(unsigned)len + 1);
->>>>>>> 7f3c1e28
+		char *quotedElementStr = ckalloc((unsigned)len + 1);
 
 		len = TclConvertElement(elementStr, elemLen,
 			quotedElementStr, flags);
@@ -1026,12 +1021,7 @@
 	    len = TclScanElement(elementStr, elemLen, &flags);
 
 	    if (MAY_QUOTE_WORD && len != elemLen) {
-<<<<<<< HEAD
-		char *quotedElementStr = ckalloc((unsigned) len);
-=======
-		char *quotedElementStr = TclStackAlloc(interp,
-			(unsigned) len + 1);
->>>>>>> 7f3c1e28
+		char *quotedElementStr = ckalloc((unsigned) len + 1);
 
 		len = TclConvertElement(elementStr, elemLen,
 			quotedElementStr, flags);
