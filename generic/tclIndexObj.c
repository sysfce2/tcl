/*
 * tclIndexObj.c --
 *
 *	This file implements objects of type "index". This object type is used
 *	to lookup a keyword in a table of valid values and cache the index of
 *	the matching entry. Also provides table-based argv/argc processing.
 *
 * Copyright © 1990-1994 The Regents of the University of California.
 * Copyright © 1997 Sun Microsystems, Inc.
 * Copyright © 2006 Sam Bromley.
 *
 * See the file "license.terms" for information on usage and redistribution of
 * this file, and for a DISCLAIMER OF ALL WARRANTIES.
 */

#include "tclInt.h"

/*
 * Prototypes for functions defined later in this file:
 */

static int		GetIndexFromObjList(Tcl_Interp *interp,
			    Tcl_Obj *objPtr, Tcl_Obj *tableObjPtr,
			    const char *msg, int flags, int *indexPtr);
static void		UpdateStringOfIndex(Tcl_Obj *objPtr);
static void		DupIndex(Tcl_Obj *srcPtr, Tcl_Obj *dupPtr);
static void		FreeIndex(Tcl_Obj *objPtr);
static int		PrefixAllObjCmd(ClientData clientData,
			    Tcl_Interp *interp, int objc,
			    Tcl_Obj *const objv[]);
static int		PrefixLongestObjCmd(ClientData clientData,
			    Tcl_Interp *interp, int objc,
			    Tcl_Obj *const objv[]);
static int		PrefixMatchObjCmd(ClientData clientData,
			    Tcl_Interp *interp, int objc,
			    Tcl_Obj *const objv[]);
static void		PrintUsage(Tcl_Interp *interp,
			    const Tcl_ArgvInfo *argTable);

/*
 * The structure below defines the index Tcl object type by means of functions
 * that can be invoked by generic object code.
 */

static const Tcl_ObjType indexType = {
    "index",			/* name */
    FreeIndex,			/* freeIntRepProc */
    DupIndex,			/* dupIntRepProc */
    UpdateStringOfIndex,	/* updateStringProc */
    NULL			/* setFromAnyProc */
};

/*
 * The definition of the internal representation of the "index" object; The
 * internalRep.twoPtrValue.ptr1 field of an object of "index" type will be a
 * pointer to one of these structures.
 *
 * Keep this structure declaration in sync with tclTestObj.c
 */

typedef struct {
    void *tablePtr;		/* Pointer to the table of strings */
    int offset;			/* Offset between table entries */
    int index;			/* Selected index into table. */
} IndexRep;

/*
 * The following macros greatly simplify moving through a table...
 */

#define STRING_AT(table, offset) \
	(*((const char *const *)(((char *)(table)) + (offset))))
#define NEXT_ENTRY(table, offset) \
	(&(STRING_AT(table, offset)))
#define EXPAND_OF(indexRep) \
	STRING_AT((indexRep)->tablePtr, (indexRep)->offset*(indexRep)->index)

/*
 *----------------------------------------------------------------------
 *
 * Tcl_GetIndexFromObj --
 *
 *	This function looks up an object's value in a table of strings and
 *	returns the index of the matching string, if any.
 *
 * Results:
 *	If the value of objPtr is identical to or a unique abbreviation for
 *	one of the entries in tablePtr, then the return value is TCL_OK and the
 *	index of the matching entry is stored at *indexPtr. If there isn't a
 *	proper match, then TCL_ERROR is returned and an error message is left
 *	in interp's result (unless interp is NULL). The msg argument is used
 *	in the error message; for example, if msg has the value "option" then
 *	the error message will say something flag 'bad option "foo": must be
 *	...'
 *
 * Side effects:
 *	The result of the lookup is cached as the internal rep of objPtr, so
 *	that repeated lookups can be done quickly.
 *
 *----------------------------------------------------------------------
 */

#ifndef TCL_NO_DEPRECATED
#undef Tcl_GetIndexFromObj
int
Tcl_GetIndexFromObj(
    Tcl_Interp *interp,		/* Used for error reporting if not NULL. */
    Tcl_Obj *objPtr,		/* Object containing the string to lookup. */
    const char *const*tablePtr,	/* Array of strings to compare against the
				 * value of objPtr; last entry must be NULL
				 * and there must not be duplicate entries. */
    const char *msg,		/* Identifying word to use in error
				 * messages. */
    int flags,			/* 0 or TCL_EXACT */
    int *indexPtr)		/* Place to store resulting integer index. */
{
    if (!(flags & TCL_INDEX_TEMP_TABLE)) {

    /*
     * See if there is a valid cached result from a previous lookup (doing the
     * check here saves the overhead of calling Tcl_GetIndexFromObjStruct in
     * the common case where the result is cached).
     */

    const Tcl_ObjInternalRep *irPtr = TclFetchInternalRep(objPtr, &indexType);

    if (irPtr) {
	IndexRep *indexRep = (IndexRep *)irPtr->twoPtrValue.ptr1;

	/*
	 * Here's hoping we don't get hit by unfortunate packing constraints
	 * on odd platforms like a Cray PVP...
	 */

	if (indexRep->tablePtr == (void *) tablePtr
		&& indexRep->offset == sizeof(char *)) {
	    *indexPtr = indexRep->index;
	    return TCL_OK;
	}
    }
    }
    return Tcl_GetIndexFromObjStruct(interp, objPtr, tablePtr, sizeof(char *),
	    msg, flags, indexPtr);
}
#endif /* TCL_NO_DEPRECATED */

/*
 *----------------------------------------------------------------------
 *
 * GetIndexFromObjList --
 *
 *	This procedure looks up an object's value in a table of strings and
 *	returns the index of the matching string, if any.
 *
 * Results:
 *	If the value of objPtr is identical to or a unique abbreviation for
 *	one of the entries in tableObjPtr, then the return value is TCL_OK and
 *	the index of the matching entry is stored at *indexPtr. If there isn't
 *	a proper match, then TCL_ERROR is returned and an error message is
 *	left in interp's result (unless interp is NULL). The msg argument is
 *	used in the error message; for example, if msg has the value "option"
 *	then the error message will say something flag 'bad option "foo": must
 *	be ...'
 *
 * Side effects:
 *	Removes any internal representation that the object might have. (TODO:
 *	find a way to cache the lookup.)
 *
 *----------------------------------------------------------------------
 */

int
GetIndexFromObjList(
    Tcl_Interp *interp,		/* Used for error reporting if not NULL. */
    Tcl_Obj *objPtr,		/* Object containing the string to lookup. */
    Tcl_Obj *tableObjPtr,	/* List of strings to compare against the
				 * value of objPtr. */
    const char *msg,		/* Identifying word to use in error
				 * messages. */
    int flags,			/* 0 or TCL_EXACT */
    int *indexPtr)		/* Place to store resulting integer index. */
{

    int objc, result, t;
    Tcl_Obj **objv;
    const char **tablePtr;

    /*
     * Use Tcl_GetIndexFromObjStruct to do the work to avoid duplicating most
     * of the code there. This is a bit ineffiecient but simpler.
     */

    result = Tcl_ListObjGetElements(interp, tableObjPtr, &objc, &objv);
    if (result != TCL_OK) {
	return result;
    }

    /*
     * Build a string table from the list.
     */

    tablePtr = (const char **)ckalloc((objc + 1) * sizeof(char *));
    for (t = 0; t < objc; t++) {
	if (objv[t] == objPtr) {
	    /*
	     * An exact match is always chosen, so we can stop here.
	     */

	    ckfree(tablePtr);
	    *indexPtr = t;
	    return TCL_OK;
	}

	tablePtr[t] = Tcl_GetString(objv[t]);
    }
    tablePtr[objc] = NULL;

    result = Tcl_GetIndexFromObjStruct(interp, objPtr, tablePtr,
	    sizeof(char *), msg, flags | TCL_INDEX_TEMP_TABLE, indexPtr);

    ckfree(tablePtr);

    return result;
}

/*
 *----------------------------------------------------------------------
 *
 * Tcl_GetIndexFromObjStruct --
 *
 *	This function looks up an object's value given a starting string and
 *	an offset for the amount of space between strings. This is useful when
 *	the strings are embedded in some other kind of array.
 *
 * Results:
 *	If the value of objPtr is identical to or a unique abbreviation for
 *	one of the entries in tablePtr, then the return value is TCL_OK and
 *	the index of the matching entry is stored at *indexPtr. If there isn't
 *	a proper match, then TCL_ERROR is returned and an error message is
 *	left in interp's result (unless interp is NULL). The msg argument is
 *	used in the error message; for example, if msg has the value "option"
 *	then the error message will say something like 'bad option "foo": must
 *	be ...'
 *
 * Side effects:
 *	The result of the lookup is cached as the internal rep of objPtr, so
 *	that repeated lookups can be done quickly.
 *
 *----------------------------------------------------------------------
 */

int
Tcl_GetIndexFromObjStruct(
    Tcl_Interp *interp,		/* Used for error reporting if not NULL. */
    Tcl_Obj *objPtr,		/* Object containing the string to lookup. */
    const void *tablePtr,	/* The first string in the table. The second
				 * string will be at this address plus the
				 * offset, the third plus the offset again,
				 * etc. The last entry must be NULL and there
				 * must not be duplicate entries. */
    int offset,			/* The number of bytes between entries */
    const char *msg,		/* Identifying word to use in error
				 * messages. */
    int flags,			/* 0 or TCL_EXACT */
    int *indexPtr)		/* Place to store resulting integer index. */
{
    int index, idx, numAbbrev;
    const char *key, *p1;
    const char *p2;
    const char *const *entryPtr;
    Tcl_Obj *resultPtr;
    IndexRep *indexRep;
    const Tcl_ObjInternalRep *irPtr;

    /* Protect against invalid values, like -1 or 0. */
    if (offset < (int)sizeof(char *)) {
	offset = (int)sizeof(char *);
    }
    /*
     * See if there is a valid cached result from a previous lookup.
     */

<<<<<<< HEAD
    if (!(flags & TCL_INDEX_TEMP_TABLE)) {
    irPtr = TclFetchInternalRep(objPtr, &indexType);
    if (irPtr) {
	indexRep = (IndexRep *)irPtr->twoPtrValue.ptr1;
=======
    if (objPtr && (objPtr->typePtr == &indexType)) {
	indexRep = objPtr->internalRep.twoPtrValue.ptr1;
>>>>>>> 4d561210
	if (indexRep->tablePtr==tablePtr && indexRep->offset==offset) {
	    *indexPtr = indexRep->index;
	    return TCL_OK;
	}
    }
    }

    /*
     * Lookup the value of the object in the table. Accept unique
     * abbreviations unless TCL_EXACT is set in flags.
     */

    key = objPtr ? TclGetString(objPtr) : "";
    index = -1;
    numAbbrev = 0;

    /*
     * Scan the table looking for one of:
     *  - An exact match (always preferred)
     *  - A single abbreviation (allowed depending on flags)
     *  - Several abbreviations (never allowed, but overridden by exact match)
     */

    for (entryPtr = (const char* const*)tablePtr, idx = 0; *entryPtr != NULL;
	    entryPtr = NEXT_ENTRY(entryPtr, offset), idx++) {
	for (p1 = key, p2 = *entryPtr; *p1 == *p2; p1++, p2++) {
	    if (*p1 == '\0') {
		index = idx;
		goto done;
	    }
	}
	if (*p1 == '\0') {
	    /*
	     * The value is an abbreviation for this entry. Continue checking
	     * other entries to make sure it's unique. If we get more than one
	     * unique abbreviation, keep searching to see if there is an exact
	     * match, but remember the number of unique abbreviations and
	     * don't allow either.
	     */

	    numAbbrev++;
	    index = idx;
	}
    }

    /*
     * Check if we were instructed to disallow abbreviations.
     */

    if ((flags & TCL_EXACT) || (key[0] == '\0') || (numAbbrev != 1)) {
	goto error;
    }

  done:
    /*
     * Cache the found representation. Note that we want to avoid allocating a
     * new internal-rep if at all possible since that is potentially a slow
     * operation.
     */

<<<<<<< HEAD
    if (!(flags & TCL_INDEX_TEMP_TABLE)) {
    irPtr = TclFetchInternalRep(objPtr, &indexType);
    if (irPtr) {
	indexRep = (IndexRep *)irPtr->twoPtrValue.ptr1;
    } else {
	Tcl_ObjInternalRep ir;

	indexRep = (IndexRep*)ckalloc(sizeof(IndexRep));
	ir.twoPtrValue.ptr1 = indexRep;
	Tcl_StoreInternalRep(objPtr, &indexType, &ir);
    }
    indexRep->tablePtr = (void *) tablePtr;
    indexRep->offset = offset;
    indexRep->index = index;
    }
=======
    if (objPtr) {
	if (objPtr->typePtr == &indexType) {
	    indexRep = objPtr->internalRep.twoPtrValue.ptr1;
	} else {
	    TclFreeIntRep(objPtr);
	    indexRep = ckalloc(sizeof(IndexRep));
	    objPtr->internalRep.twoPtrValue.ptr1 = indexRep;
	    objPtr->typePtr = &indexType;
	}
	indexRep->tablePtr = (void *) tablePtr;
	indexRep->offset = offset;
	indexRep->index = index;
    }
>>>>>>> 4d561210

    *indexPtr = index;
    return TCL_OK;

  error:
    if (interp != NULL) {
	/*
	 * Produce a fancy error message.
	 */

	int count = 0;

	TclNewObj(resultPtr);
	entryPtr = (const char* const *)tablePtr;
	while ((*entryPtr != NULL) && !**entryPtr) {
	    entryPtr = NEXT_ENTRY(entryPtr, offset);
	}
	Tcl_AppendStringsToObj(resultPtr,
		(numAbbrev>1 && !(flags & TCL_EXACT) ? "ambiguous " : "bad "),
		msg, " \"", key, NULL);
	if (*entryPtr == NULL) {
	    Tcl_AppendStringsToObj(resultPtr, "\": no valid options", NULL);
	} else {
	    Tcl_AppendStringsToObj(resultPtr, "\": must be ",
		    *entryPtr, NULL);
	    entryPtr = NEXT_ENTRY(entryPtr, offset);
	    while (*entryPtr != NULL) {
		if (*NEXT_ENTRY(entryPtr, offset) == NULL) {
		    Tcl_AppendStringsToObj(resultPtr, (count > 0 ? "," : ""),
			    " or ", *entryPtr, NULL);
		} else if (**entryPtr) {
		    Tcl_AppendStringsToObj(resultPtr, ", ", *entryPtr, NULL);
		    count++;
		}
		entryPtr = NEXT_ENTRY(entryPtr, offset);
	    }
	}
	Tcl_SetObjResult(interp, resultPtr);
	Tcl_SetErrorCode(interp, "TCL", "LOOKUP", "INDEX", msg, key, NULL);
    }
    return TCL_ERROR;
}

/*
 *----------------------------------------------------------------------
 *
 * UpdateStringOfIndex --
 *
 *	This function is called to convert a Tcl object from index internal
 *	form to its string form. No abbreviation is ever generated.
 *
 * Results:
 *	None.
 *
 * Side effects:
 *	The string representation of the object is updated.
 *
 *----------------------------------------------------------------------
 */

static void
UpdateStringOfIndex(
    Tcl_Obj *objPtr)
{
<<<<<<< HEAD
    IndexRep *indexRep = (IndexRep *)TclFetchInternalRep(objPtr, &indexType)->twoPtrValue.ptr1;
=======
    IndexRep *indexRep = (IndexRep *)objPtr->internalRep.twoPtrValue.ptr1;
    char *buf;
    unsigned len;
>>>>>>> 4d561210
    const char *indexStr = EXPAND_OF(indexRep);

    Tcl_InitStringRep(objPtr, indexStr, strlen(indexStr));
}

/*
 *----------------------------------------------------------------------
 *
 * DupIndex --
 *
 *	This function is called to copy the internal rep of an index Tcl
 *	object from to another object.
 *
 * Results:
 *	None.
 *
 * Side effects:
 *	The internal representation of the target object is updated and the
 *	type is set.
 *
 *----------------------------------------------------------------------
 */

static void
DupIndex(
    Tcl_Obj *srcPtr,
    Tcl_Obj *dupPtr)
{
<<<<<<< HEAD
    Tcl_ObjInternalRep ir;
    IndexRep *dupIndexRep = (IndexRep *)ckalloc(sizeof(IndexRep));

    memcpy(dupIndexRep, TclFetchInternalRep(srcPtr, &indexType)->twoPtrValue.ptr1,
	    sizeof(IndexRep));
=======
    IndexRep *srcIndexRep = (IndexRep *)srcPtr->internalRep.twoPtrValue.ptr1;
    IndexRep *dupIndexRep = (IndexRep *)ckalloc(sizeof(IndexRep));
>>>>>>> 4d561210

    ir.twoPtrValue.ptr1 = dupIndexRep;
    Tcl_StoreInternalRep(dupPtr, &indexType, &ir);
}

/*
 *----------------------------------------------------------------------
 *
 * FreeIndex --
 *
 *	This function is called to delete the internal rep of an index Tcl
 *	object.
 *
 * Results:
 *	None.
 *
 * Side effects:
 *	The internal representation of the target object is deleted.
 *
 *----------------------------------------------------------------------
 */

static void
FreeIndex(
    Tcl_Obj *objPtr)
{
    ckfree(TclFetchInternalRep(objPtr, &indexType)->twoPtrValue.ptr1);
    objPtr->typePtr = NULL;
}

/*
 *----------------------------------------------------------------------
 *
 * TclInitPrefixCmd --
 *
 *	This procedure creates the "prefix" Tcl command. See the user
 *	documentation for details on what it does.
 *
 * Results:
 *	A standard Tcl result.
 *
 * Side effects:
 *	See the user documentation.
 *
 *----------------------------------------------------------------------
 */

Tcl_Command
TclInitPrefixCmd(
    Tcl_Interp *interp)		/* Current interpreter. */
{
    static const EnsembleImplMap prefixImplMap[] = {
	{"all",	    PrefixAllObjCmd,	TclCompileBasic2ArgCmd, NULL, NULL, 0},
	{"longest", PrefixLongestObjCmd,TclCompileBasic2ArgCmd, NULL, NULL, 0},
	{"match",   PrefixMatchObjCmd,	TclCompileBasicMin2ArgCmd, NULL, NULL, 0},
	{NULL, NULL, NULL, NULL, NULL, 0}
    };
    Tcl_Command prefixCmd;

    prefixCmd = TclMakeEnsemble(interp, "::tcl::prefix", prefixImplMap);
    Tcl_Export(interp, Tcl_FindNamespace(interp, "::tcl", NULL, 0),
	    "prefix", 0);
    return prefixCmd;
}

/*----------------------------------------------------------------------
 *
 * PrefixMatchObjCmd --
 *
 *	This function implements the 'prefix match' Tcl command. Refer to the
 *	user documentation for details on what it does.
 *
 * Results:
 *	Returns a standard Tcl result.
 *
 * Side effects:
 *	None.
 *
 *----------------------------------------------------------------------
 */

static int
PrefixMatchObjCmd(
    TCL_UNUSED(ClientData),
    Tcl_Interp *interp,		/* Current interpreter. */
    int objc,			/* Number of arguments. */
    Tcl_Obj *const objv[])	/* Argument objects. */
{
    int flags = 0, result, index;
    int dummyLength, i, errorLength;
    Tcl_Obj *errorPtr = NULL;
    const char *message = "option";
    Tcl_Obj *tablePtr, *objPtr, *resultPtr;
    static const char *const matchOptions[] = {
	"-error", "-exact", "-message", NULL
    };
    enum matchOptionsEnum {
	PRFMATCH_ERROR, PRFMATCH_EXACT, PRFMATCH_MESSAGE
    };

    if (objc < 3) {
	Tcl_WrongNumArgs(interp, 1, objv, "?options? table string");
	return TCL_ERROR;
    }

    for (i = 1; i < (objc - 2); i++) {
	if (Tcl_GetIndexFromObj(interp, objv[i], matchOptions, "option", 0,
		&index) != TCL_OK) {
	    return TCL_ERROR;
	}
	switch ((enum matchOptionsEnum) index) {
	case PRFMATCH_EXACT:
	    flags |= TCL_EXACT;
	    break;
	case PRFMATCH_MESSAGE:
	    if (i > objc-4) {
		Tcl_SetObjResult(interp, Tcl_NewStringObj(
			"missing value for -message", -1));
		Tcl_SetErrorCode(interp, "TCL", "OPERATION", "NOARG", NULL);
		return TCL_ERROR;
	    }
	    i++;
	    message = Tcl_GetString(objv[i]);
	    break;
	case PRFMATCH_ERROR:
	    if (i > objc-4) {
		Tcl_SetObjResult(interp, Tcl_NewStringObj(
			"missing value for -error", -1));
		Tcl_SetErrorCode(interp, "TCL", "OPERATION", "NOARG", NULL);
		return TCL_ERROR;
	    }
	    i++;
	    result = Tcl_ListObjLength(interp, objv[i], &errorLength);
	    if (result != TCL_OK) {
		return TCL_ERROR;
	    }
	    if ((errorLength % 2) != 0) {
		Tcl_SetObjResult(interp, Tcl_NewStringObj(
			"error options must have an even number of elements",
			-1));
		Tcl_SetErrorCode(interp, "TCL", "VALUE", "DICTIONARY", NULL);
		return TCL_ERROR;
	    }
	    errorPtr = objv[i];
	    break;
	}
    }

    tablePtr = objv[objc - 2];
    objPtr = objv[objc - 1];

    /*
     * Check that table is a valid list first, since we want to handle that
     * error case regardless of level.
     */

    result = Tcl_ListObjLength(interp, tablePtr, &dummyLength);
    if (result != TCL_OK) {
	return result;
    }

    result = GetIndexFromObjList(interp, objPtr, tablePtr, message, flags,
	    &index);
    if (result != TCL_OK) {
	if (errorPtr != NULL && errorLength == 0) {
	    Tcl_ResetResult(interp);
	    return TCL_OK;
	} else if (errorPtr == NULL) {
	    return TCL_ERROR;
	}

	if (Tcl_IsShared(errorPtr)) {
	    errorPtr = Tcl_DuplicateObj(errorPtr);
	}
	Tcl_ListObjAppendElement(interp, errorPtr,
		Tcl_NewStringObj("-code", 5));
	Tcl_ListObjAppendElement(interp, errorPtr, Tcl_NewWideIntObj(result));

	return Tcl_SetReturnOptions(interp, errorPtr);
    }

    result = Tcl_ListObjIndex(interp, tablePtr, index, &resultPtr);
    if (result != TCL_OK) {
	return result;
    }
    Tcl_SetObjResult(interp, resultPtr);
    return TCL_OK;
}

/*----------------------------------------------------------------------
 *
 * PrefixAllObjCmd --
 *
 *	This function implements the 'prefix all' Tcl command. Refer to the
 *	user documentation for details on what it does.
 *
 * Results:
 *	Returns a standard Tcl result.
 *
 * Side effects:
 *	None.
 *
 *----------------------------------------------------------------------
 */

static int
PrefixAllObjCmd(
    TCL_UNUSED(ClientData),
    Tcl_Interp *interp,		/* Current interpreter. */
    int objc,			/* Number of arguments. */
    Tcl_Obj *const objv[])	/* Argument objects. */
{
    int tableObjc, result, t, length, elemLength;
    const char *string, *elemString;
    Tcl_Obj **tableObjv, *resultPtr;

    if (objc != 3) {
	Tcl_WrongNumArgs(interp, 1, objv, "table string");
	return TCL_ERROR;
    }

    result = Tcl_ListObjGetElements(interp, objv[1], &tableObjc, &tableObjv);
    if (result != TCL_OK) {
	return result;
    }
    resultPtr = Tcl_NewListObj(0, NULL);
    string = TclGetStringFromObj(objv[2], &length);

    for (t = 0; t < tableObjc; t++) {
	elemString = TclGetStringFromObj(tableObjv[t], &elemLength);

	/*
	 * A prefix cannot match if it is longest.
	 */

	if (length <= elemLength) {
	    if (TclpUtfNcmp2(elemString, string, length) == 0) {
		Tcl_ListObjAppendElement(interp, resultPtr, tableObjv[t]);
	    }
	}
    }

    Tcl_SetObjResult(interp, resultPtr);
    return TCL_OK;
}

/*----------------------------------------------------------------------
 *
 * PrefixLongestObjCmd --
 *
 *	This function implements the 'prefix longest' Tcl command. Refer to
 *	the user documentation for details on what it does.
 *
 * Results:
 *	Returns a standard Tcl result.
 *
 * Side effects:
 *	None.
 *
 *----------------------------------------------------------------------
 */

static int
PrefixLongestObjCmd(
    TCL_UNUSED(ClientData),
    Tcl_Interp *interp,		/* Current interpreter. */
    int objc,			/* Number of arguments. */
    Tcl_Obj *const objv[])	/* Argument objects. */
{
    int tableObjc, result, i, t, length, elemLength, resultLength;
    const char *string, *elemString, *resultString;
    Tcl_Obj **tableObjv;

    if (objc != 3) {
	Tcl_WrongNumArgs(interp, 1, objv, "table string");
	return TCL_ERROR;
    }

    result = Tcl_ListObjGetElements(interp, objv[1], &tableObjc, &tableObjv);
    if (result != TCL_OK) {
	return result;
    }
    string = TclGetStringFromObj(objv[2], &length);

    resultString = NULL;
    resultLength = 0;

    for (t = 0; t < tableObjc; t++) {
	elemString = TclGetStringFromObj(tableObjv[t], &elemLength);

	/*
	 * First check if the prefix string matches the element. A prefix
	 * cannot match if it is longest.
	 */

	if ((length > elemLength) ||
		TclpUtfNcmp2(elemString, string, length) != 0) {
	    continue;
	}

	if (resultString == NULL) {
	    /*
	     * If this is the first match, the longest common substring this
	     * far is the complete string. The result is part of this string
	     * so we only need to adjust the length later.
	     */

	    resultString = elemString;
	    resultLength = elemLength;
	} else {
	    /*
	     * Longest common substring cannot be longer than shortest string.
	     */

	    if (elemLength < resultLength) {
		resultLength = elemLength;
	    }

	    /*
	     * Compare strings.
	     */

	    for (i = 0; i < resultLength; i++) {
		if (resultString[i] != elemString[i]) {
		    /*
		     * Adjust in case we stopped in the middle of a UTF char.
		     */

		    resultLength = Tcl_UtfPrev(&resultString[i+1],
			    resultString) - resultString;
		    break;
		}
	    }
	}
    }
    if (resultLength > 0) {
	Tcl_SetObjResult(interp,
		Tcl_NewStringObj(resultString, resultLength));
    }
    return TCL_OK;
}

/*
 *----------------------------------------------------------------------
 *
 * Tcl_WrongNumArgs --
 *
 *	This function generates a "wrong # args" error message in an
 *	interpreter. It is used as a utility function by many command
 *	functions, including the function that implements procedures.
 *
 * Results:
 *	None.
 *
 * Side effects:
 *	An error message is generated in interp's result object to indicate
 *	that a command was invoked with the wrong number of arguments. The
 *	message has the form
 *		wrong # args: should be "foo bar additional stuff"
 *	where "foo" and "bar" are the initial objects in objv (objc determines
 *	how many of these are printed) and "additional stuff" is the contents
 *	of the message argument.
 *
 *	The message printed is modified somewhat if the command is wrapped
 *	inside an ensemble. In that case, the error message generated is
 *	rewritten in such a way that it appears to be generated from the
 *	user-visible command and not how that command is actually implemented,
 *	giving a better overall user experience.
 *
 *	Internally, the Tcl core may set the flag INTERP_ALTERNATE_WRONG_ARGS
 *	in the interpreter to generate complex multi-part messages by calling
 *	this function repeatedly. This allows the code that knows how to
 *	handle ensemble-related error messages to be kept here while still
 *	generating suitable error messages for commands like [read] and
 *	[socket]. Ideally, this would be done through an extra flags argument,
 *	but that wouldn't be source-compatible with the existing API and it's
 *	a fairly rare requirement anyway.
 *
 *----------------------------------------------------------------------
 */

void
Tcl_WrongNumArgs(
    Tcl_Interp *interp,		/* Current interpreter. */
    int objc,			/* Number of arguments to print from objv. */
    Tcl_Obj *const objv[],	/* Initial argument objects, which should be
				 * included in the error message. */
    const char *message)	/* Error message to print after the leading
				 * objects in objv. The message may be
				 * NULL. */
{
    Tcl_Obj *objPtr;
    int i, len, elemLen;
    char flags;
    Interp *iPtr = (Interp *) interp;
    const char *elementStr;

    /*
     * [incr Tcl] does something fairly horrific when generating error
     * messages for its ensembles; it passes the whole set of ensemble
     * arguments as a list in the first argument. This means that this code
     * causes a problem in iTcl if it attempts to correctly quote all
     * arguments, which would be the correct thing to do. We work around this
     * nasty behaviour for now, and hope that we can remove it all in the
     * future...
     */

#ifndef AVOID_HACKS_FOR_ITCL
    int isFirst = 1;		/* Special flag used to inhibit the treating
				 * of the first word as a list element so the
				 * hacky way Itcl generates error messages for
				 * its ensembles will still work. [Bug
				 * 1066837] */
#   define MAY_QUOTE_WORD	(!isFirst)
#   define AFTER_FIRST_WORD	(isFirst = 0)
#else /* !AVOID_HACKS_FOR_ITCL */
#   define MAY_QUOTE_WORD	1
#   define AFTER_FIRST_WORD	(void) 0
#endif /* AVOID_HACKS_FOR_ITCL */

    TclNewObj(objPtr);
    if (iPtr->flags & INTERP_ALTERNATE_WRONG_ARGS) {
	iPtr->flags &= ~INTERP_ALTERNATE_WRONG_ARGS;
	Tcl_AppendObjToObj(objPtr, Tcl_GetObjResult(interp));
	Tcl_AppendToObj(objPtr, " or \"", -1);
    } else {
	Tcl_AppendToObj(objPtr, "wrong # args: should be \"", -1);
    }

    /*
     * If processing an an ensemble implementation, rewrite the results in
     * terms of how the ensemble was invoked.
     */

    if (iPtr->ensembleRewrite.sourceObjs != NULL) {
	int toSkip = iPtr->ensembleRewrite.numInsertedObjs;
	int toPrint = iPtr->ensembleRewrite.numRemovedObjs;
	Tcl_Obj *const *origObjv = TclEnsembleGetRewriteValues(interp);

	/*
	 * Only do rewrite the command if all the replaced objects are
	 * actually arguments (in objv) to this function. Otherwise it just
	 * gets too complicated and it's to just give a slightly
	 * confusing error message...
	 */

	if (objc < toSkip) {
	    goto addNormalArgumentsToMessage;
	}

	/*
	 * Strip out the actual arguments that the ensemble inserted.
	 */

	objv += toSkip;
	objc -= toSkip;

	/*
	 * We assume no object is of index type.
	 */

	for (i=0 ; i<toPrint ; i++) {
	    /*
	     * Add the element, quoting it if necessary.
	     */
	    const Tcl_ObjInternalRep *irPtr;

	    if ((irPtr = TclFetchInternalRep(origObjv[i], &indexType))) {
		IndexRep *indexRep = (IndexRep *)irPtr->twoPtrValue.ptr1;

		elementStr = EXPAND_OF(indexRep);
		elemLen = strlen(elementStr);
	    } else {
		elementStr = TclGetStringFromObj(origObjv[i], &elemLen);
	    }
	    flags = 0;
	    len = TclScanElement(elementStr, elemLen, &flags);

	    if (MAY_QUOTE_WORD && len != elemLen) {
		char *quotedElementStr = (char *)TclStackAlloc(interp, len + 1);

		len = TclConvertElement(elementStr, elemLen,
			quotedElementStr, flags);
		Tcl_AppendToObj(objPtr, quotedElementStr, len);
		TclStackFree(interp, quotedElementStr);
	    } else {
		Tcl_AppendToObj(objPtr, elementStr, elemLen);
	    }

	    AFTER_FIRST_WORD;

	    /*
	     * Add a space if the word is not the last one (which has a
	     * moderately complex condition here).
	     */

	    if (i<toPrint-1 || objc!=0 || message!=NULL) {
		Tcl_AppendStringsToObj(objPtr, " ", NULL);
	    }
	}
    }

    /*
     * Now add the arguments (other than those rewritten) that the caller took
     * from its calling context.
     */

  addNormalArgumentsToMessage:
    for (i = 0; i < objc; i++) {
	/*
	 * If the object is an index type use the index table which allows for
	 * the correct error message even if the subcommand was abbreviated.
	 * Otherwise, just use the string rep.
	 */
	const Tcl_ObjInternalRep *irPtr;

	if ((irPtr = TclFetchInternalRep(objv[i], &indexType))) {
	    IndexRep *indexRep = (IndexRep *)irPtr->twoPtrValue.ptr1;

	    Tcl_AppendStringsToObj(objPtr, EXPAND_OF(indexRep), NULL);
	} else {
	    /*
	     * Quote the argument if it contains spaces (Bug 942757).
	     */

	    elementStr = TclGetStringFromObj(objv[i], &elemLen);
	    flags = 0;
	    len = TclScanElement(elementStr, elemLen, &flags);

	    if (MAY_QUOTE_WORD && len != elemLen) {
		char *quotedElementStr = (char *)TclStackAlloc(interp, len + 1);

		len = TclConvertElement(elementStr, elemLen,
			quotedElementStr, flags);
		Tcl_AppendToObj(objPtr, quotedElementStr, len);
		TclStackFree(interp, quotedElementStr);
	    } else {
		Tcl_AppendToObj(objPtr, elementStr, elemLen);
	    }
	}

	AFTER_FIRST_WORD;

	/*
	 * Append a space character (" ") if there is more text to follow
	 * (either another element from objv, or the message string).
	 */

	if (i<objc-1 || message!=NULL) {
	    Tcl_AppendStringsToObj(objPtr, " ", NULL);
	}
    }

    /*
     * Add any trailing message bits and set the resulting string as the
     * interpreter result. Caller is responsible for reporting this as an
     * actual error.
     */

    if (message != NULL) {
	Tcl_AppendStringsToObj(objPtr, message, NULL);
    }
    Tcl_AppendStringsToObj(objPtr, "\"", NULL);
    Tcl_SetErrorCode(interp, "TCL", "WRONGARGS", NULL);
    Tcl_SetObjResult(interp, objPtr);
#undef MAY_QUOTE_WORD
#undef AFTER_FIRST_WORD
}

/*
 *----------------------------------------------------------------------
 *
 * Tcl_ParseArgsObjv --
 *
 *	Process an objv array according to a table of expected command-line
 *	options. See the manual page for more details.
 *
 * Results:
 *	The return value is a standard Tcl return value. If an error occurs
 *	then an error message is left in the interp's result. Under normal
 *	conditions, both *objcPtr and *objv are modified to return the
 *	arguments that couldn't be processed here (they didn't match the
 *	option table, or followed an TCL_ARGV_REST argument).
 *
 * Side effects:
 *	Variables may be modified, or procedures may be called. It all depends
 *	on the arguments and their entries in argTable. See the user
 *	documentation for details.
 *
 *----------------------------------------------------------------------
 */

int
Tcl_ParseArgsObjv(
    Tcl_Interp *interp,		/* Place to store error message. */
    const Tcl_ArgvInfo *argTable,
				/* Array of option descriptions. */
    int *objcPtr,		/* Number of arguments in objv. Modified to
				 * hold # args left in objv at end. */
    Tcl_Obj *const *objv,	/* Array of arguments to be parsed. */
    Tcl_Obj ***remObjv)		/* Pointer to array of arguments that were not
				 * processed here. Should be NULL if no return
				 * of arguments is desired. */
{
    Tcl_Obj **leftovers;	/* Array to write back to remObjv on
				 * successful exit. Will include the name of
				 * the command. */
    int nrem;			/* Size of leftovers.*/
    const Tcl_ArgvInfo *infoPtr;
				/* Pointer to the current entry in the table
				 * of argument descriptions. */
    const Tcl_ArgvInfo *matchPtr;
				/* Descriptor that matches current argument */
    Tcl_Obj *curArg;		/* Current argument */
    const char *str = NULL;
    char c;		/* Second character of current arg (used for
				 * quick check for matching; use 2nd char.
				 * because first char. will almost always be
				 * '-'). */
    int srcIndex;		/* Location from which to read next argument
				 * from objv. */
    int dstIndex;		/* Used to keep track of current arguments
				 * being processed, primarily for error
				 * reporting. */
    int objc;			/* # arguments in objv still to process. */
    int length;			/* Number of characters in current argument */

    if (remObjv != NULL) {
	/*
	 * Then we should copy the name of the command (0th argument). The
	 * upper bound on the number of elements is known, and (undocumented,
	 * but historically true) there should be a NULL argument after the
	 * last result. [Bug 3413857]
	 */

	nrem = 1;
	leftovers = (Tcl_Obj **)ckalloc((1 + *objcPtr) * sizeof(Tcl_Obj *));
	leftovers[0] = objv[0];
    } else {
	nrem = 0;
	leftovers = NULL;
    }

    /*
     * OK, now start processing from the second element (1st argument).
     */

    srcIndex = dstIndex = 1;
    objc = *objcPtr-1;

    while (objc > 0) {
	curArg = objv[srcIndex];
	srcIndex++;
	objc--;
	str = TclGetStringFromObj(curArg, &length);
	if (length > 0) {
	    c = str[1];
	} else {
	    c = 0;
	}

	/*
	 * Loop throught the argument descriptors searching for one with the
	 * matching key string. If found, leave a pointer to it in matchPtr.
	 */

	matchPtr = NULL;
	infoPtr = argTable;
	for (; infoPtr != NULL && infoPtr->type != TCL_ARGV_END ; infoPtr++) {
	    if (infoPtr->keyStr == NULL) {
		continue;
	    }
	    if ((infoPtr->keyStr[1] != c)
		    || (strncmp(infoPtr->keyStr, str, length) != 0)) {
		continue;
	    }
	    if (infoPtr->keyStr[length] == 0) {
		matchPtr = infoPtr;
		goto gotMatch;
	    }
	    if (matchPtr != NULL) {
		Tcl_SetObjResult(interp, Tcl_ObjPrintf(
			"ambiguous option \"%s\"", str));
		goto error;
	    }
	    matchPtr = infoPtr;
	}
	if (matchPtr == NULL) {
	    /*
	     * Unrecognized argument. Just copy it down, unless the caller
	     * prefers an error to be registered.
	     */

	    if (remObjv == NULL) {
		Tcl_SetObjResult(interp, Tcl_ObjPrintf(
			"unrecognized argument \"%s\"", str));
		goto error;
	    }

	    dstIndex++;		/* This argument is now handled */
	    leftovers[nrem++] = curArg;
	    continue;
	}

	/*
	 * Take the appropriate action based on the option type
	 */

    gotMatch:
	infoPtr = matchPtr;
	switch (infoPtr->type) {
	case TCL_ARGV_CONSTANT:
	    *((int *) infoPtr->dstPtr) = PTR2INT(infoPtr->srcPtr);
	    break;
	case TCL_ARGV_INT:
	    if (objc == 0) {
		goto missingArg;
	    }
	    if (Tcl_GetIntFromObj(interp, objv[srcIndex],
		    (int *) infoPtr->dstPtr) == TCL_ERROR) {
		Tcl_SetObjResult(interp, Tcl_ObjPrintf(
			"expected integer argument for \"%s\" but got \"%s\"",
			infoPtr->keyStr, Tcl_GetString(objv[srcIndex])));
		goto error;
	    }
	    srcIndex++;
	    objc--;
	    break;
	case TCL_ARGV_STRING:
	    if (objc == 0) {
		goto missingArg;
	    }
	    *((const char **) infoPtr->dstPtr) =
		    Tcl_GetString(objv[srcIndex]);
	    srcIndex++;
	    objc--;
	    break;
	case TCL_ARGV_REST:
	    /*
	     * Only store the point where we got to if it's not to be written
	     * to NULL, so that TCL_ARGV_AUTO_REST works.
	     */

	    if (infoPtr->dstPtr != NULL) {
		*((int *) infoPtr->dstPtr) = dstIndex;
	    }
	    goto argsDone;
	case TCL_ARGV_FLOAT:
	    if (objc == 0) {
		goto missingArg;
	    }
	    if (Tcl_GetDoubleFromObj(interp, objv[srcIndex],
		    (double *) infoPtr->dstPtr) == TCL_ERROR) {
		Tcl_SetObjResult(interp, Tcl_ObjPrintf(
			"expected floating-point argument for \"%s\" but got \"%s\"",
			infoPtr->keyStr, Tcl_GetString(objv[srcIndex])));
		goto error;
	    }
	    srcIndex++;
	    objc--;
	    break;
	case TCL_ARGV_FUNC: {
	    Tcl_ArgvFuncProc *handlerProc = (Tcl_ArgvFuncProc *)
		    infoPtr->srcPtr;
	    Tcl_Obj *argObj;

	    if (objc == 0) {
		argObj = NULL;
	    } else {
		argObj = objv[srcIndex];
	    }
	    if (handlerProc(infoPtr->clientData, argObj, infoPtr->dstPtr)) {
		srcIndex++;
		objc--;
	    }
	    break;
	}
	case TCL_ARGV_GENFUNC: {
	    Tcl_ArgvGenFuncProc *handlerProc = (Tcl_ArgvGenFuncProc *)
		    infoPtr->srcPtr;

	    objc = handlerProc(infoPtr->clientData, interp, objc,
		    &objv[srcIndex], infoPtr->dstPtr);
	    if (objc < 0) {
		goto error;
	    }
	    break;
	}
	case TCL_ARGV_HELP:
	    PrintUsage(interp, argTable);
	    goto error;
	default:
	    Tcl_SetObjResult(interp, Tcl_ObjPrintf(
		    "bad argument type %d in Tcl_ArgvInfo", infoPtr->type));
	    goto error;
	}
    }

    /*
     * If we broke out of the loop because of an OPT_REST argument, copy the
     * remaining arguments down. Note that there is always at least one
     * argument left over - the command name - so we always have a result if
     * our caller is willing to receive it. [Bug 3413857]
     */

  argsDone:
    if (remObjv == NULL) {
	/*
	 * Nothing to do.
	 */

	return TCL_OK;
    }

    if (objc > 0) {
	memcpy(leftovers+nrem, objv+srcIndex, objc*sizeof(Tcl_Obj *));
	nrem += objc;
    }
    leftovers[nrem] = NULL;
    *objcPtr = nrem++;
    *remObjv = (Tcl_Obj **)ckrealloc(leftovers, nrem * sizeof(Tcl_Obj *));
    return TCL_OK;

    /*
     * Make sure to handle freeing any temporary space we've allocated on the
     * way to an error.
     */

  missingArg:
    Tcl_SetObjResult(interp, Tcl_ObjPrintf(
	    "\"%s\" option requires an additional argument", str));
  error:
    if (leftovers != NULL) {
	ckfree(leftovers);
    }
    return TCL_ERROR;
}

/*
 *----------------------------------------------------------------------
 *
 * PrintUsage --
 *
 *	Generate a help string describing command-line options.
 *
 * Results:
 *	The interp's result will be modified to hold a help string describing
 *	all the options in argTable.
 *
 * Side effects:
 *	None.
 *
 *----------------------------------------------------------------------
 */

static void
PrintUsage(
    Tcl_Interp *interp,		/* Place information in this interp's result
				 * area. */
    const Tcl_ArgvInfo *argTable)
				/* Array of command-specific argument
				 * descriptions. */
{
    const Tcl_ArgvInfo *infoPtr;
    int width, numSpaces;
#define NUM_SPACES 20
    static const char spaces[] = "                    ";
    Tcl_Obj *msg;

    /*
     * First, compute the width of the widest option key, so that we can make
     * everything line up.
     */

    width = 4;
    for (infoPtr = argTable; infoPtr->type != TCL_ARGV_END; infoPtr++) {
	int length;

	if (infoPtr->keyStr == NULL) {
	    continue;
	}
	length = strlen(infoPtr->keyStr);
	if (length > width) {
	    width = length;
	}
    }

    /*
     * Now add the option information, with pretty-printing.
     */

    msg = Tcl_NewStringObj("Command-specific options:", -1);
    for (infoPtr = argTable; infoPtr->type != TCL_ARGV_END; infoPtr++) {
	if ((infoPtr->type == TCL_ARGV_HELP) && (infoPtr->keyStr == NULL)) {
	    Tcl_AppendPrintfToObj(msg, "\n%s", infoPtr->helpStr);
	    continue;
	}
	Tcl_AppendPrintfToObj(msg, "\n %s:", infoPtr->keyStr);
	numSpaces = width + 1 - strlen(infoPtr->keyStr);
	while (numSpaces > 0) {
	    if (numSpaces >= NUM_SPACES) {
		Tcl_AppendToObj(msg, spaces, NUM_SPACES);
	    } else {
		Tcl_AppendToObj(msg, spaces, numSpaces);
	    }
	    numSpaces -= NUM_SPACES;
	}
	Tcl_AppendToObj(msg, infoPtr->helpStr, -1);
	switch (infoPtr->type) {
	case TCL_ARGV_INT:
	    Tcl_AppendPrintfToObj(msg, "\n\t\tDefault value: %d",
		    *((int *) infoPtr->dstPtr));
	    break;
	case TCL_ARGV_FLOAT:
	    Tcl_AppendPrintfToObj(msg, "\n\t\tDefault value: %g",
		    *((double *) infoPtr->dstPtr));
	    break;
	case TCL_ARGV_STRING: {
	    char *string = *((char **) infoPtr->dstPtr);

	    if (string != NULL) {
		Tcl_AppendPrintfToObj(msg, "\n\t\tDefault value: \"%s\"",
			string);
	    }
	    break;
	}
	default:
	    break;
	}
    }
    Tcl_SetObjResult(interp, msg);
}

/*
 *----------------------------------------------------------------------
 *
 * TclGetCompletionCodeFromObj --
 *
 *	Parses Completion code Code
 *
 * Results:
 *	Returns TCL_ERROR if the value is an invalid completion code.
 *	Otherwise, returns TCL_OK, and writes the completion code to the
 *	pointer provided.
 *
 * Side effects:
 *	None.
 *
 *----------------------------------------------------------------------
 */

int
TclGetCompletionCodeFromObj(
    Tcl_Interp *interp,		/* Current interpreter. */
    Tcl_Obj *value,
    int *codePtr)		/* Argument objects. */
{
    static const char *const returnCodes[] = {
	"ok", "error", "return", "break", "continue", NULL
    };

    if (!TclHasInternalRep(value, &indexType)
	    && TclGetIntFromObj(NULL, value, codePtr) == TCL_OK) {
	return TCL_OK;
    }
    if (Tcl_GetIndexFromObj(NULL, value, returnCodes, NULL, TCL_EXACT,
	    codePtr) == TCL_OK) {
	return TCL_OK;
    }

    /*
     * Value is not a legal completion code.
     */

    if (interp != NULL) {
	Tcl_SetObjResult(interp, Tcl_ObjPrintf(
		"bad completion code \"%s\": must be"
		" ok, error, return, break, continue, or an integer",
		TclGetString(value)));
	Tcl_SetErrorCode(interp, "TCL", "RESULT", "ILLEGAL_CODE", NULL);
    }
    return TCL_ERROR;
}

/*
 * Local Variables:
 * mode: c
 * c-basic-offset: 4
 * fill-column: 78
 * End:
 */<|MERGE_RESOLUTION|>--- conflicted
+++ resolved
@@ -264,7 +264,7 @@
     int offset,			/* The number of bytes between entries */
     const char *msg,		/* Identifying word to use in error
 				 * messages. */
-    int flags,			/* 0 or TCL_EXACT */
+    int flags,			/* 0, TCL_EXACT or TCL_INDEX_TEMP_TABLE */
     int *indexPtr)		/* Place to store resulting integer index. */
 {
     int index, idx, numAbbrev;
@@ -283,15 +283,10 @@
      * See if there is a valid cached result from a previous lookup.
      */
 
-<<<<<<< HEAD
-    if (!(flags & TCL_INDEX_TEMP_TABLE)) {
+    if (objPtr && !(flags & TCL_INDEX_TEMP_TABLE)) {
     irPtr = TclFetchInternalRep(objPtr, &indexType);
     if (irPtr) {
 	indexRep = (IndexRep *)irPtr->twoPtrValue.ptr1;
-=======
-    if (objPtr && (objPtr->typePtr == &indexType)) {
-	indexRep = objPtr->internalRep.twoPtrValue.ptr1;
->>>>>>> 4d561210
 	if (indexRep->tablePtr==tablePtr && indexRep->offset==offset) {
 	    *indexPtr = indexRep->index;
 	    return TCL_OK;
@@ -352,8 +347,7 @@
      * operation.
      */
 
-<<<<<<< HEAD
-    if (!(flags & TCL_INDEX_TEMP_TABLE)) {
+    if (objPtr && !(flags & TCL_INDEX_TEMP_TABLE)) {
     irPtr = TclFetchInternalRep(objPtr, &indexType);
     if (irPtr) {
 	indexRep = (IndexRep *)irPtr->twoPtrValue.ptr1;
@@ -368,21 +362,6 @@
     indexRep->offset = offset;
     indexRep->index = index;
     }
-=======
-    if (objPtr) {
-	if (objPtr->typePtr == &indexType) {
-	    indexRep = objPtr->internalRep.twoPtrValue.ptr1;
-	} else {
-	    TclFreeIntRep(objPtr);
-	    indexRep = ckalloc(sizeof(IndexRep));
-	    objPtr->internalRep.twoPtrValue.ptr1 = indexRep;
-	    objPtr->typePtr = &indexType;
-	}
-	indexRep->tablePtr = (void *) tablePtr;
-	indexRep->offset = offset;
-	indexRep->index = index;
-    }
->>>>>>> 4d561210
 
     *indexPtr = index;
     return TCL_OK;
@@ -448,13 +427,7 @@
 UpdateStringOfIndex(
     Tcl_Obj *objPtr)
 {
-<<<<<<< HEAD
     IndexRep *indexRep = (IndexRep *)TclFetchInternalRep(objPtr, &indexType)->twoPtrValue.ptr1;
-=======
-    IndexRep *indexRep = (IndexRep *)objPtr->internalRep.twoPtrValue.ptr1;
-    char *buf;
-    unsigned len;
->>>>>>> 4d561210
     const char *indexStr = EXPAND_OF(indexRep);
 
     Tcl_InitStringRep(objPtr, indexStr, strlen(indexStr));
@@ -484,16 +457,11 @@
     Tcl_Obj *srcPtr,
     Tcl_Obj *dupPtr)
 {
-<<<<<<< HEAD
     Tcl_ObjInternalRep ir;
     IndexRep *dupIndexRep = (IndexRep *)ckalloc(sizeof(IndexRep));
 
     memcpy(dupIndexRep, TclFetchInternalRep(srcPtr, &indexType)->twoPtrValue.ptr1,
 	    sizeof(IndexRep));
-=======
-    IndexRep *srcIndexRep = (IndexRep *)srcPtr->internalRep.twoPtrValue.ptr1;
-    IndexRep *dupIndexRep = (IndexRep *)ckalloc(sizeof(IndexRep));
->>>>>>> 4d561210
 
     ir.twoPtrValue.ptr1 = dupIndexRep;
     Tcl_StoreInternalRep(dupPtr, &indexType, &ir);
