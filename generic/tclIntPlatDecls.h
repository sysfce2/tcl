/*
 * tclIntPlatDecls.h --
 *
 *	This file contains the declarations for all platform dependent
 *	unsupported functions that are exported by the Tcl library.  These
 *	interfaces are not guaranteed to remain the same between
 *	versions.  Use at your own risk.
 *
 * Copyright (c) 1998-1999 by Scriptics Corporation.
 * All rights reserved.
 */

#ifndef _TCLINTPLATDECLS
#define _TCLINTPLATDECLS

<<<<<<< HEAD
#ifdef _WIN32
#   define Tcl_DirEntry void
#   define TclDIR void
#endif

=======
>>>>>>> eae621b1
#undef TCL_STORAGE_CLASS
#ifdef BUILD_tcl
#   define TCL_STORAGE_CLASS DLLEXPORT
#else
#   ifdef USE_TCL_STUBS
#      define TCL_STORAGE_CLASS
#   else
#      define TCL_STORAGE_CLASS DLLIMPORT
#   endif
#endif

/*
 * WARNING: This file is automatically generated by the tools/genStubs.tcl
 * script.  Any modifications to the function declarations below should be made
 * in the generic/tclInt.decls script.
 */

/* !BEGIN!: Do not edit below this line. */

#ifdef __cplusplus
extern "C" {
#endif

/*
 * Exported function declarations:
 */

#if !defined(_WIN32) && !defined(__CYGWIN__) && !defined(MAC_OSX_TCL) /* UNIX */
/* 0 */
EXTERN void		TclGetAndDetachPids(Tcl_Interp *interp,
				Tcl_Channel chan);
/* 1 */
EXTERN int		TclpCloseFile(TclFile file);
/* 2 */
EXTERN Tcl_Channel	TclpCreateCommandChannel(TclFile readFile,
				TclFile writeFile, TclFile errorFile,
				int numPids, Tcl_Pid *pidPtr);
/* 3 */
EXTERN int		TclpCreatePipe(TclFile *readPipe, TclFile *writePipe);
/* 4 */
EXTERN int		TclpCreateProcess(Tcl_Interp *interp, int argc,
				const char **argv, TclFile inputFile,
				TclFile outputFile, TclFile errorFile,
				Tcl_Pid *pidPtr);
/* Slot 5 is reserved */
/* 6 */
EXTERN TclFile		TclpMakeFile(Tcl_Channel channel, int direction);
/* 7 */
EXTERN TclFile		TclpOpenFile(const char *fname, int mode);
/* 8 */
EXTERN int		TclUnixWaitForFile(int fd, int mask, int timeout);
/* 9 */
EXTERN TclFile		TclpCreateTempFile(const char *contents);
/* 10 */
EXTERN Tcl_DirEntry *	TclpReaddir(TclDIR *dir);
/* 11 */
EXTERN struct tm *	TclpLocaltime_unix(const time_t *clock);
/* 12 */
EXTERN struct tm *	TclpGmtime_unix(const time_t *clock);
/* 13 */
EXTERN char *		TclpInetNtoa(struct in_addr addr);
/* 14 */
EXTERN int		TclUnixCopyFile(const char *src, const char *dst,
				const Tcl_StatBuf *statBufPtr,
				int dontCopyAtts);
/* Slot 15 is reserved */
/* Slot 16 is reserved */
/* Slot 17 is reserved */
/* Slot 18 is reserved */
/* Slot 19 is reserved */
/* Slot 20 is reserved */
/* Slot 21 is reserved */
/* Slot 22 is reserved */
/* Slot 23 is reserved */
/* Slot 24 is reserved */
/* Slot 25 is reserved */
/* Slot 26 is reserved */
/* Slot 27 is reserved */
/* Slot 28 is reserved */
/* 29 */
EXTERN int		TclWinCPUID(unsigned int index, unsigned int *regs);
/* 30 */
EXTERN int		TclUnixOpenTemporaryFile(Tcl_Obj *dirObj,
				Tcl_Obj *basenameObj, Tcl_Obj *extensionObj,
				Tcl_Obj *resultingNameObj);
#endif /* UNIX */
#if defined(_WIN32) || defined(__CYGWIN__) /* WIN */
/* 0 */
EXTERN void		TclWinConvertError(DWORD errCode);
/* 1 */
EXTERN void		TclWinConvertWSAError(DWORD errCode);
/* 2 */
EXTERN struct servent *	 TclWinGetServByName(const char *nm,
				const char *proto);
/* 3 */
EXTERN int		TclWinGetSockOpt(SOCKET s, int level, int optname,
				char *optval, int *optlen);
/* 4 */
EXTERN HINSTANCE	TclWinGetTclInstance(void);
/* 5 */
EXTERN int		TclUnixWaitForFile(int fd, int mask, int timeout);
/* 6 */
EXTERN unsigned short	TclWinNToHS(unsigned short ns);
/* 7 */
EXTERN int		TclWinSetSockOpt(SOCKET s, int level, int optname,
				const char *optval, int optlen);
/* 8 */
EXTERN int		TclpGetPid(Tcl_Pid pid);
/* 9 */
EXTERN int		TclWinGetPlatformId(void);
/* 10 */
EXTERN Tcl_DirEntry *	TclpReaddir(TclDIR *dir);
/* 11 */
EXTERN void		TclGetAndDetachPids(Tcl_Interp *interp,
				Tcl_Channel chan);
/* 12 */
EXTERN int		TclpCloseFile(TclFile file);
/* 13 */
EXTERN Tcl_Channel	TclpCreateCommandChannel(TclFile readFile,
				TclFile writeFile, TclFile errorFile,
				int numPids, Tcl_Pid *pidPtr);
/* 14 */
EXTERN int		TclpCreatePipe(TclFile *readPipe, TclFile *writePipe);
/* 15 */
EXTERN int		TclpCreateProcess(Tcl_Interp *interp, int argc,
				const char **argv, TclFile inputFile,
				TclFile outputFile, TclFile errorFile,
				Tcl_Pid *pidPtr);
/* 16 */
EXTERN int		TclpIsAtty(int fd);
/* 17 */
EXTERN int		TclUnixCopyFile(const char *src, const char *dst,
				const Tcl_StatBuf *statBufPtr,
				int dontCopyAtts);
/* 18 */
EXTERN TclFile		TclpMakeFile(Tcl_Channel channel, int direction);
/* 19 */
EXTERN TclFile		TclpOpenFile(const char *fname, int mode);
/* 20 */
EXTERN void		TclWinAddProcess(HANDLE hProcess, DWORD id);
/* 21 */
EXTERN char *		TclpInetNtoa(struct in_addr addr);
/* 22 */
EXTERN TclFile		TclpCreateTempFile(const char *contents);
/* Slot 23 is reserved */
/* 24 */
EXTERN char *		TclWinNoBackslash(char *path);
/* Slot 25 is reserved */
/* 26 */
EXTERN void		TclWinSetInterfaces(int wide);
/* 27 */
EXTERN void		TclWinFlushDirtyChannels(void);
/* 28 */
EXTERN void		TclWinResetInterfaces(void);
/* 29 */
EXTERN int		TclWinCPUID(unsigned int index, unsigned int *regs);
/* 30 */
EXTERN int		TclUnixOpenTemporaryFile(Tcl_Obj *dirObj,
				Tcl_Obj *basenameObj, Tcl_Obj *extensionObj,
				Tcl_Obj *resultingNameObj);
#endif /* WIN */
#ifdef MAC_OSX_TCL /* MACOSX */
/* 0 */
EXTERN void		TclGetAndDetachPids(Tcl_Interp *interp,
				Tcl_Channel chan);
/* 1 */
EXTERN int		TclpCloseFile(TclFile file);
/* 2 */
EXTERN Tcl_Channel	TclpCreateCommandChannel(TclFile readFile,
				TclFile writeFile, TclFile errorFile,
				int numPids, Tcl_Pid *pidPtr);
/* 3 */
EXTERN int		TclpCreatePipe(TclFile *readPipe, TclFile *writePipe);
/* 4 */
EXTERN int		TclpCreateProcess(Tcl_Interp *interp, int argc,
				const char **argv, TclFile inputFile,
				TclFile outputFile, TclFile errorFile,
				Tcl_Pid *pidPtr);
/* Slot 5 is reserved */
/* 6 */
EXTERN TclFile		TclpMakeFile(Tcl_Channel channel, int direction);
/* 7 */
EXTERN TclFile		TclpOpenFile(const char *fname, int mode);
/* 8 */
EXTERN int		TclUnixWaitForFile(int fd, int mask, int timeout);
/* 9 */
EXTERN TclFile		TclpCreateTempFile(const char *contents);
/* 10 */
EXTERN Tcl_DirEntry *	TclpReaddir(TclDIR *dir);
/* 11 */
EXTERN struct tm *	TclpLocaltime_unix(const time_t *clock);
/* 12 */
EXTERN struct tm *	TclpGmtime_unix(const time_t *clock);
/* 13 */
EXTERN char *		TclpInetNtoa(struct in_addr addr);
/* 14 */
EXTERN int		TclUnixCopyFile(const char *src, const char *dst,
				const Tcl_StatBuf *statBufPtr,
				int dontCopyAtts);
/* 15 */
EXTERN int		TclMacOSXGetFileAttribute(Tcl_Interp *interp,
				int objIndex, Tcl_Obj *fileName,
				Tcl_Obj **attributePtrPtr);
/* 16 */
EXTERN int		TclMacOSXSetFileAttribute(Tcl_Interp *interp,
				int objIndex, Tcl_Obj *fileName,
				Tcl_Obj *attributePtr);
/* 17 */
EXTERN int		TclMacOSXCopyFileAttributes(const char *src,
				const char *dst,
				const Tcl_StatBuf *statBufPtr);
/* 18 */
EXTERN int		TclMacOSXMatchType(Tcl_Interp *interp,
				const char *pathName, const char *fileName,
				Tcl_StatBuf *statBufPtr,
				Tcl_GlobTypeData *types);
/* 19 */
EXTERN void		TclMacOSXNotifierAddRunLoopMode(
				const void *runLoopMode);
/* Slot 20 is reserved */
/* Slot 21 is reserved */
/* Slot 22 is reserved */
/* Slot 23 is reserved */
/* Slot 24 is reserved */
/* Slot 25 is reserved */
/* Slot 26 is reserved */
/* Slot 27 is reserved */
/* Slot 28 is reserved */
/* 29 */
EXTERN int		TclWinCPUID(unsigned int index, unsigned int *regs);
/* 30 */
EXTERN int		TclUnixOpenTemporaryFile(Tcl_Obj *dirObj,
				Tcl_Obj *basenameObj, Tcl_Obj *extensionObj,
				Tcl_Obj *resultingNameObj);
#endif /* MACOSX */

typedef struct TclIntPlatStubs {
    int magic;
    void *hooks;

#if !defined(_WIN32) && !defined(__CYGWIN__) && !defined(MAC_OSX_TCL) /* UNIX */
    void (*tclGetAndDetachPids) (Tcl_Interp *interp, Tcl_Channel chan); /* 0 */
    int (*tclpCloseFile) (TclFile file); /* 1 */
    Tcl_Channel (*tclpCreateCommandChannel) (TclFile readFile, TclFile writeFile, TclFile errorFile, int numPids, Tcl_Pid *pidPtr); /* 2 */
    int (*tclpCreatePipe) (TclFile *readPipe, TclFile *writePipe); /* 3 */
    int (*tclpCreateProcess) (Tcl_Interp *interp, int argc, const char **argv, TclFile inputFile, TclFile outputFile, TclFile errorFile, Tcl_Pid *pidPtr); /* 4 */
    void (*reserved5)(void);
    TclFile (*tclpMakeFile) (Tcl_Channel channel, int direction); /* 6 */
    TclFile (*tclpOpenFile) (const char *fname, int mode); /* 7 */
    int (*tclUnixWaitForFile) (int fd, int mask, int timeout); /* 8 */
    TclFile (*tclpCreateTempFile) (const char *contents); /* 9 */
    Tcl_DirEntry * (*tclpReaddir) (TclDIR *dir); /* 10 */
    struct tm * (*tclpLocaltime_unix) (const time_t *clock); /* 11 */
    struct tm * (*tclpGmtime_unix) (const time_t *clock); /* 12 */
    char * (*tclpInetNtoa) (struct in_addr addr); /* 13 */
    int (*tclUnixCopyFile) (const char *src, const char *dst, const Tcl_StatBuf *statBufPtr, int dontCopyAtts); /* 14 */
    void (*reserved15)(void);
    void (*reserved16)(void);
    void (*reserved17)(void);
    void (*reserved18)(void);
    void (*reserved19)(void);
    void (*reserved20)(void);
    void (*reserved21)(void);
    void (*reserved22)(void);
    void (*reserved23)(void);
    void (*reserved24)(void);
    void (*reserved25)(void);
    void (*reserved26)(void);
    void (*reserved27)(void);
    void (*reserved28)(void);
    int (*tclWinCPUID) (unsigned int index, unsigned int *regs); /* 29 */
    int (*tclUnixOpenTemporaryFile) (Tcl_Obj *dirObj, Tcl_Obj *basenameObj, Tcl_Obj *extensionObj, Tcl_Obj *resultingNameObj); /* 30 */
#endif /* UNIX */
#if defined(_WIN32) || defined(__CYGWIN__) /* WIN */
    void (*tclWinConvertError) (DWORD errCode); /* 0 */
    void (*tclWinConvertWSAError) (DWORD errCode); /* 1 */
    struct servent * (*tclWinGetServByName) (const char *nm, const char *proto); /* 2 */
    int (*tclWinGetSockOpt) (SOCKET s, int level, int optname, char *optval, int *optlen); /* 3 */
    HINSTANCE (*tclWinGetTclInstance) (void); /* 4 */
    int (*tclUnixWaitForFile) (int fd, int mask, int timeout); /* 5 */
    unsigned short (*tclWinNToHS) (unsigned short ns); /* 6 */
    int (*tclWinSetSockOpt) (SOCKET s, int level, int optname, const char *optval, int optlen); /* 7 */
    int (*tclpGetPid) (Tcl_Pid pid); /* 8 */
    int (*tclWinGetPlatformId) (void); /* 9 */
    Tcl_DirEntry * (*tclpReaddir) (TclDIR *dir); /* 10 */
    void (*tclGetAndDetachPids) (Tcl_Interp *interp, Tcl_Channel chan); /* 11 */
    int (*tclpCloseFile) (TclFile file); /* 12 */
    Tcl_Channel (*tclpCreateCommandChannel) (TclFile readFile, TclFile writeFile, TclFile errorFile, int numPids, Tcl_Pid *pidPtr); /* 13 */
    int (*tclpCreatePipe) (TclFile *readPipe, TclFile *writePipe); /* 14 */
    int (*tclpCreateProcess) (Tcl_Interp *interp, int argc, const char **argv, TclFile inputFile, TclFile outputFile, TclFile errorFile, Tcl_Pid *pidPtr); /* 15 */
    int (*tclpIsAtty) (int fd); /* 16 */
    int (*tclUnixCopyFile) (const char *src, const char *dst, const Tcl_StatBuf *statBufPtr, int dontCopyAtts); /* 17 */
    TclFile (*tclpMakeFile) (Tcl_Channel channel, int direction); /* 18 */
    TclFile (*tclpOpenFile) (const char *fname, int mode); /* 19 */
    void (*tclWinAddProcess) (HANDLE hProcess, DWORD id); /* 20 */
    char * (*tclpInetNtoa) (struct in_addr addr); /* 21 */
    TclFile (*tclpCreateTempFile) (const char *contents); /* 22 */
    void (*reserved23)(void);
    char * (*tclWinNoBackslash) (char *path); /* 24 */
    void (*reserved25)(void);
    void (*tclWinSetInterfaces) (int wide); /* 26 */
    void (*tclWinFlushDirtyChannels) (void); /* 27 */
    void (*tclWinResetInterfaces) (void); /* 28 */
    int (*tclWinCPUID) (unsigned int index, unsigned int *regs); /* 29 */
    int (*tclUnixOpenTemporaryFile) (Tcl_Obj *dirObj, Tcl_Obj *basenameObj, Tcl_Obj *extensionObj, Tcl_Obj *resultingNameObj); /* 30 */
#endif /* WIN */
#ifdef MAC_OSX_TCL /* MACOSX */
    void (*tclGetAndDetachPids) (Tcl_Interp *interp, Tcl_Channel chan); /* 0 */
    int (*tclpCloseFile) (TclFile file); /* 1 */
    Tcl_Channel (*tclpCreateCommandChannel) (TclFile readFile, TclFile writeFile, TclFile errorFile, int numPids, Tcl_Pid *pidPtr); /* 2 */
    int (*tclpCreatePipe) (TclFile *readPipe, TclFile *writePipe); /* 3 */
    int (*tclpCreateProcess) (Tcl_Interp *interp, int argc, const char **argv, TclFile inputFile, TclFile outputFile, TclFile errorFile, Tcl_Pid *pidPtr); /* 4 */
    void (*reserved5)(void);
    TclFile (*tclpMakeFile) (Tcl_Channel channel, int direction); /* 6 */
    TclFile (*tclpOpenFile) (const char *fname, int mode); /* 7 */
    int (*tclUnixWaitForFile) (int fd, int mask, int timeout); /* 8 */
    TclFile (*tclpCreateTempFile) (const char *contents); /* 9 */
    Tcl_DirEntry * (*tclpReaddir) (TclDIR *dir); /* 10 */
    struct tm * (*tclpLocaltime_unix) (const time_t *clock); /* 11 */
    struct tm * (*tclpGmtime_unix) (const time_t *clock); /* 12 */
    char * (*tclpInetNtoa) (struct in_addr addr); /* 13 */
    int (*tclUnixCopyFile) (const char *src, const char *dst, const Tcl_StatBuf *statBufPtr, int dontCopyAtts); /* 14 */
    int (*tclMacOSXGetFileAttribute) (Tcl_Interp *interp, int objIndex, Tcl_Obj *fileName, Tcl_Obj **attributePtrPtr); /* 15 */
    int (*tclMacOSXSetFileAttribute) (Tcl_Interp *interp, int objIndex, Tcl_Obj *fileName, Tcl_Obj *attributePtr); /* 16 */
    int (*tclMacOSXCopyFileAttributes) (const char *src, const char *dst, const Tcl_StatBuf *statBufPtr); /* 17 */
    int (*tclMacOSXMatchType) (Tcl_Interp *interp, const char *pathName, const char *fileName, Tcl_StatBuf *statBufPtr, Tcl_GlobTypeData *types); /* 18 */
    void (*tclMacOSXNotifierAddRunLoopMode) (const void *runLoopMode); /* 19 */
    void (*reserved20)(void);
    void (*reserved21)(void);
    void (*reserved22)(void);
    void (*reserved23)(void);
    void (*reserved24)(void);
    void (*reserved25)(void);
    void (*reserved26)(void);
    void (*reserved27)(void);
    void (*reserved28)(void);
    int (*tclWinCPUID) (unsigned int index, unsigned int *regs); /* 29 */
    int (*tclUnixOpenTemporaryFile) (Tcl_Obj *dirObj, Tcl_Obj *basenameObj, Tcl_Obj *extensionObj, Tcl_Obj *resultingNameObj); /* 30 */
#endif /* MACOSX */
} TclIntPlatStubs;

extern const TclIntPlatStubs *tclIntPlatStubsPtr;

#ifdef __cplusplus
}
#endif

#if defined(USE_TCL_STUBS)

/*
 * Inline function declarations:
 */

#if !defined(_WIN32) && !defined(__CYGWIN__) && !defined(MAC_OSX_TCL) /* UNIX */
#define TclGetAndDetachPids \
	(tclIntPlatStubsPtr->tclGetAndDetachPids) /* 0 */
#define TclpCloseFile \
	(tclIntPlatStubsPtr->tclpCloseFile) /* 1 */
#define TclpCreateCommandChannel \
	(tclIntPlatStubsPtr->tclpCreateCommandChannel) /* 2 */
#define TclpCreatePipe \
	(tclIntPlatStubsPtr->tclpCreatePipe) /* 3 */
#define TclpCreateProcess \
	(tclIntPlatStubsPtr->tclpCreateProcess) /* 4 */
/* Slot 5 is reserved */
#define TclpMakeFile \
	(tclIntPlatStubsPtr->tclpMakeFile) /* 6 */
#define TclpOpenFile \
	(tclIntPlatStubsPtr->tclpOpenFile) /* 7 */
#define TclUnixWaitForFile \
	(tclIntPlatStubsPtr->tclUnixWaitForFile) /* 8 */
#define TclpCreateTempFile \
	(tclIntPlatStubsPtr->tclpCreateTempFile) /* 9 */
#define TclpReaddir \
	(tclIntPlatStubsPtr->tclpReaddir) /* 10 */
#define TclpLocaltime_unix \
	(tclIntPlatStubsPtr->tclpLocaltime_unix) /* 11 */
#define TclpGmtime_unix \
	(tclIntPlatStubsPtr->tclpGmtime_unix) /* 12 */
#define TclpInetNtoa \
	(tclIntPlatStubsPtr->tclpInetNtoa) /* 13 */
#define TclUnixCopyFile \
	(tclIntPlatStubsPtr->tclUnixCopyFile) /* 14 */
/* Slot 15 is reserved */
/* Slot 16 is reserved */
/* Slot 17 is reserved */
/* Slot 18 is reserved */
/* Slot 19 is reserved */
/* Slot 20 is reserved */
/* Slot 21 is reserved */
/* Slot 22 is reserved */
/* Slot 23 is reserved */
/* Slot 24 is reserved */
/* Slot 25 is reserved */
/* Slot 26 is reserved */
/* Slot 27 is reserved */
/* Slot 28 is reserved */
#define TclWinCPUID \
	(tclIntPlatStubsPtr->tclWinCPUID) /* 29 */
#define TclUnixOpenTemporaryFile \
	(tclIntPlatStubsPtr->tclUnixOpenTemporaryFile) /* 30 */
#endif /* UNIX */
#if defined(_WIN32) || defined(__CYGWIN__) /* WIN */
#define TclWinConvertError \
	(tclIntPlatStubsPtr->tclWinConvertError) /* 0 */
#define TclWinConvertWSAError \
	(tclIntPlatStubsPtr->tclWinConvertWSAError) /* 1 */
#define TclWinGetServByName \
	(tclIntPlatStubsPtr->tclWinGetServByName) /* 2 */
#define TclWinGetSockOpt \
	(tclIntPlatStubsPtr->tclWinGetSockOpt) /* 3 */
#define TclWinGetTclInstance \
	(tclIntPlatStubsPtr->tclWinGetTclInstance) /* 4 */
#define TclUnixWaitForFile \
	(tclIntPlatStubsPtr->tclUnixWaitForFile) /* 5 */
#define TclWinNToHS \
	(tclIntPlatStubsPtr->tclWinNToHS) /* 6 */
#define TclWinSetSockOpt \
	(tclIntPlatStubsPtr->tclWinSetSockOpt) /* 7 */
#define TclpGetPid \
	(tclIntPlatStubsPtr->tclpGetPid) /* 8 */
#define TclWinGetPlatformId \
	(tclIntPlatStubsPtr->tclWinGetPlatformId) /* 9 */
#define TclpReaddir \
	(tclIntPlatStubsPtr->tclpReaddir) /* 10 */
#define TclGetAndDetachPids \
	(tclIntPlatStubsPtr->tclGetAndDetachPids) /* 11 */
#define TclpCloseFile \
	(tclIntPlatStubsPtr->tclpCloseFile) /* 12 */
#define TclpCreateCommandChannel \
	(tclIntPlatStubsPtr->tclpCreateCommandChannel) /* 13 */
#define TclpCreatePipe \
	(tclIntPlatStubsPtr->tclpCreatePipe) /* 14 */
#define TclpCreateProcess \
	(tclIntPlatStubsPtr->tclpCreateProcess) /* 15 */
#define TclpIsAtty \
	(tclIntPlatStubsPtr->tclpIsAtty) /* 16 */
#define TclUnixCopyFile \
	(tclIntPlatStubsPtr->tclUnixCopyFile) /* 17 */
#define TclpMakeFile \
	(tclIntPlatStubsPtr->tclpMakeFile) /* 18 */
#define TclpOpenFile \
	(tclIntPlatStubsPtr->tclpOpenFile) /* 19 */
#define TclWinAddProcess \
	(tclIntPlatStubsPtr->tclWinAddProcess) /* 20 */
#define TclpInetNtoa \
	(tclIntPlatStubsPtr->tclpInetNtoa) /* 21 */
#define TclpCreateTempFile \
	(tclIntPlatStubsPtr->tclpCreateTempFile) /* 22 */
/* Slot 23 is reserved */
#define TclWinNoBackslash \
	(tclIntPlatStubsPtr->tclWinNoBackslash) /* 24 */
/* Slot 25 is reserved */
#define TclWinSetInterfaces \
	(tclIntPlatStubsPtr->tclWinSetInterfaces) /* 26 */
#define TclWinFlushDirtyChannels \
	(tclIntPlatStubsPtr->tclWinFlushDirtyChannels) /* 27 */
#define TclWinResetInterfaces \
	(tclIntPlatStubsPtr->tclWinResetInterfaces) /* 28 */
#define TclWinCPUID \
	(tclIntPlatStubsPtr->tclWinCPUID) /* 29 */
#define TclUnixOpenTemporaryFile \
	(tclIntPlatStubsPtr->tclUnixOpenTemporaryFile) /* 30 */
#endif /* WIN */
#ifdef MAC_OSX_TCL /* MACOSX */
#define TclGetAndDetachPids \
	(tclIntPlatStubsPtr->tclGetAndDetachPids) /* 0 */
#define TclpCloseFile \
	(tclIntPlatStubsPtr->tclpCloseFile) /* 1 */
#define TclpCreateCommandChannel \
	(tclIntPlatStubsPtr->tclpCreateCommandChannel) /* 2 */
#define TclpCreatePipe \
	(tclIntPlatStubsPtr->tclpCreatePipe) /* 3 */
#define TclpCreateProcess \
	(tclIntPlatStubsPtr->tclpCreateProcess) /* 4 */
/* Slot 5 is reserved */
#define TclpMakeFile \
	(tclIntPlatStubsPtr->tclpMakeFile) /* 6 */
#define TclpOpenFile \
	(tclIntPlatStubsPtr->tclpOpenFile) /* 7 */
#define TclUnixWaitForFile \
	(tclIntPlatStubsPtr->tclUnixWaitForFile) /* 8 */
#define TclpCreateTempFile \
	(tclIntPlatStubsPtr->tclpCreateTempFile) /* 9 */
#define TclpReaddir \
	(tclIntPlatStubsPtr->tclpReaddir) /* 10 */
#define TclpLocaltime_unix \
	(tclIntPlatStubsPtr->tclpLocaltime_unix) /* 11 */
#define TclpGmtime_unix \
	(tclIntPlatStubsPtr->tclpGmtime_unix) /* 12 */
#define TclpInetNtoa \
	(tclIntPlatStubsPtr->tclpInetNtoa) /* 13 */
#define TclUnixCopyFile \
	(tclIntPlatStubsPtr->tclUnixCopyFile) /* 14 */
#define TclMacOSXGetFileAttribute \
	(tclIntPlatStubsPtr->tclMacOSXGetFileAttribute) /* 15 */
#define TclMacOSXSetFileAttribute \
	(tclIntPlatStubsPtr->tclMacOSXSetFileAttribute) /* 16 */
#define TclMacOSXCopyFileAttributes \
	(tclIntPlatStubsPtr->tclMacOSXCopyFileAttributes) /* 17 */
#define TclMacOSXMatchType \
	(tclIntPlatStubsPtr->tclMacOSXMatchType) /* 18 */
#define TclMacOSXNotifierAddRunLoopMode \
	(tclIntPlatStubsPtr->tclMacOSXNotifierAddRunLoopMode) /* 19 */
/* Slot 20 is reserved */
/* Slot 21 is reserved */
/* Slot 22 is reserved */
/* Slot 23 is reserved */
/* Slot 24 is reserved */
/* Slot 25 is reserved */
/* Slot 26 is reserved */
/* Slot 27 is reserved */
/* Slot 28 is reserved */
#define TclWinCPUID \
	(tclIntPlatStubsPtr->tclWinCPUID) /* 29 */
#define TclUnixOpenTemporaryFile \
	(tclIntPlatStubsPtr->tclUnixOpenTemporaryFile) /* 30 */
#endif /* MACOSX */

#endif /* defined(USE_TCL_STUBS) */

/* !END!: Do not edit above this line. */

#undef TCL_STORAGE_CLASS
#define TCL_STORAGE_CLASS DLLIMPORT
#undef TclpLocaltime_unix
#undef TclpGmtime_unix
#undef TclWinConvertWSAError
#define TclWinConvertWSAError TclWinConvertError
#undef TclpInetNtoa
#define TclpInetNtoa inet_ntoa

#if defined(_WIN32)
#   undef TclWinNToHS
#   undef TclWinGetServByName
#   undef TclWinGetSockOpt
#   undef TclWinSetSockOpt
#   define TclWinNToHS ntohs
#   define TclWinGetServByName getservbyname
#   define TclWinGetSockOpt getsockopt
#   define TclWinSetSockOpt setsockopt
#else
#   undef TclpGetPid
#   define TclpGetPid(pid) ((unsigned long) (pid))
#endif

#endif /* _TCLINTPLATDECLS */<|MERGE_RESOLUTION|>--- conflicted
+++ resolved
@@ -13,14 +13,6 @@
 #ifndef _TCLINTPLATDECLS
 #define _TCLINTPLATDECLS
 
-<<<<<<< HEAD
-#ifdef _WIN32
-#   define Tcl_DirEntry void
-#   define TclDIR void
-#endif
-
-=======
->>>>>>> eae621b1
 #undef TCL_STORAGE_CLASS
 #ifdef BUILD_tcl
 #   define TCL_STORAGE_CLASS DLLEXPORT
