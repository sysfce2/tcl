--- conflicted
+++ resolved
@@ -84,17 +84,13 @@
 /* 8 */
 EXTERN int		TclUnixWaitForFile(int fd, int mask, int timeout);
 #endif
-#ifndef TclpCreateTempFile_TCL_DECLARED
-#define TclpCreateTempFile_TCL_DECLARED
+#ifndef TclWinGetPlatformId_TCL_DECLARED
+#define TclWinGetPlatformId_TCL_DECLARED
 /* 9 */
-<<<<<<< HEAD
-EXTERN TclFile		TclpCreateTempFile(CONST char *contents);
+EXTERN int		TclWinGetPlatformId(void);
 #endif
 #ifndef TclpReaddir_TCL_DECLARED
 #define TclpReaddir_TCL_DECLARED
-=======
-EXTERN int		TclWinGetPlatformId _ANSI_ARGS_((void));
->>>>>>> 23f5b19d
 /* 10 */
 EXTERN Tcl_DirEntry *	TclpReaddir(DIR *dir);
 #endif
@@ -111,7 +107,6 @@
 #ifndef TclpInetNtoa_TCL_DECLARED
 #define TclpInetNtoa_TCL_DECLARED
 /* 13 */
-<<<<<<< HEAD
 EXTERN char *		TclpInetNtoa(struct in_addr addr);
 #endif
 #ifndef TclUnixCopyFile_TCL_DECLARED
@@ -121,9 +116,6 @@
 				CONST Tcl_StatBuf *statBufPtr,
 				int dontCopyAtts);
 #endif
-=======
-EXTERN char *		TclpInetNtoa _ANSI_ARGS_((struct in_addr addr));
-/* Slot 14 is reserved */
 /* Slot 15 is reserved */
 /* Slot 16 is reserved */
 /* Slot 17 is reserved */
@@ -131,19 +123,22 @@
 /* Slot 19 is reserved */
 /* Slot 20 is reserved */
 /* Slot 21 is reserved */
+#ifndef TclpCreateTempFile_TCL_DECLARED
+#define TclpCreateTempFile_TCL_DECLARED
 /* 22 */
-EXTERN TclFile		TclpCreateTempFile _ANSI_ARGS_((
-				CONST char * contents));
+EXTERN TclFile		TclpCreateTempFile(CONST char *contents);
+#endif
 /* Slot 23 is reserved */
 /* Slot 24 is reserved */
 /* Slot 25 is reserved */
 /* Slot 26 is reserved */
 /* Slot 27 is reserved */
 /* Slot 28 is reserved */
+#ifndef TclWinCPUID_TCL_DECLARED
+#define TclWinCPUID_TCL_DECLARED
 /* 29 */
-EXTERN int		TclWinCPUID _ANSI_ARGS_((unsigned int index, 
-				unsigned int * regs));
->>>>>>> 23f5b19d
+EXTERN int		TclWinCPUID(unsigned int index, unsigned int *regs);
+#endif
 #endif /* UNIX */
 #ifdef __WIN32__ /* WIN */
 #ifndef TclWinConvertError_TCL_DECLARED
@@ -330,10 +325,10 @@
 /* 8 */
 EXTERN int		TclUnixWaitForFile(int fd, int mask, int timeout);
 #endif
-#ifndef TclpCreateTempFile_TCL_DECLARED
-#define TclpCreateTempFile_TCL_DECLARED
+#ifndef TclWinGetPlatformId_TCL_DECLARED
+#define TclWinGetPlatformId_TCL_DECLARED
 /* 9 */
-EXTERN TclFile		TclpCreateTempFile(CONST char *contents);
+EXTERN int		TclWinGetPlatformId(void);
 #endif
 #ifndef TclpReaddir_TCL_DECLARED
 #define TclpReaddir_TCL_DECLARED
@@ -397,13 +392,30 @@
 EXTERN void		TclMacOSXNotifierAddRunLoopMode(
 				CONST VOID *runLoopMode);
 #endif
+/* Slot 20 is reserved */
+/* Slot 21 is reserved */
+#ifndef TclpCreateTempFile_TCL_DECLARED
+#define TclpCreateTempFile_TCL_DECLARED
+/* 22 */
+EXTERN TclFile		TclpCreateTempFile(CONST char *contents);
+#endif
+/* Slot 23 is reserved */
+/* Slot 24 is reserved */
+/* Slot 25 is reserved */
+/* Slot 26 is reserved */
+/* Slot 27 is reserved */
+/* Slot 28 is reserved */
+#ifndef TclWinCPUID_TCL_DECLARED
+#define TclWinCPUID_TCL_DECLARED
+/* 29 */
+EXTERN int		TclWinCPUID(unsigned int index, unsigned int *regs);
+#endif
 #endif /* MACOSX */
 
 typedef struct TclIntPlatStubs {
     int magic;
     struct TclIntPlatStubHooks *hooks;
 
-<<<<<<< HEAD
 #if !defined(__WIN32__) && !defined(MAC_OSX_TCL) /* UNIX */
     void (*tclGetAndDetachPids) (Tcl_Interp *interp, Tcl_Channel chan); /* 0 */
     int (*tclpCloseFile) (TclFile file); /* 1 */
@@ -414,45 +426,27 @@
     TclFile (*tclpMakeFile) (Tcl_Channel channel, int direction); /* 6 */
     TclFile (*tclpOpenFile) (CONST char *fname, int mode); /* 7 */
     int (*tclUnixWaitForFile) (int fd, int mask, int timeout); /* 8 */
-    TclFile (*tclpCreateTempFile) (CONST char *contents); /* 9 */
+    int (*tclWinGetPlatformId) (void); /* 9 */
     Tcl_DirEntry * (*tclpReaddir) (DIR *dir); /* 10 */
     struct tm * (*tclpLocaltime_unix) (CONST time_t *clock); /* 11 */
     struct tm * (*tclpGmtime_unix) (CONST time_t *clock); /* 12 */
     char * (*tclpInetNtoa) (struct in_addr addr); /* 13 */
     int (*tclUnixCopyFile) (CONST char *src, CONST char *dst, CONST Tcl_StatBuf *statBufPtr, int dontCopyAtts); /* 14 */
-=======
-#if !defined(__WIN32__) && !defined(MAC_TCL) /* UNIX */
-    void (*tclGetAndDetachPids) _ANSI_ARGS_((Tcl_Interp * interp, Tcl_Channel chan)); /* 0 */
-    int (*tclpCloseFile) _ANSI_ARGS_((TclFile file)); /* 1 */
-    Tcl_Channel (*tclpCreateCommandChannel) _ANSI_ARGS_((TclFile readFile, TclFile writeFile, TclFile errorFile, int numPids, Tcl_Pid * pidPtr)); /* 2 */
-    int (*tclpCreatePipe) _ANSI_ARGS_((TclFile * readPipe, TclFile * writePipe)); /* 3 */
-    int (*tclpCreateProcess) _ANSI_ARGS_((Tcl_Interp * interp, int argc, CONST char ** argv, TclFile inputFile, TclFile outputFile, TclFile errorFile, Tcl_Pid * pidPtr)); /* 4 */
-    void *reserved5;
-    TclFile (*tclpMakeFile) _ANSI_ARGS_((Tcl_Channel channel, int direction)); /* 6 */
-    TclFile (*tclpOpenFile) _ANSI_ARGS_((CONST char * fname, int mode)); /* 7 */
-    int (*tclUnixWaitForFile) _ANSI_ARGS_((int fd, int mask, int timeout)); /* 8 */
-    int (*tclWinGetPlatformId) _ANSI_ARGS_((void)); /* 9 */
-    Tcl_DirEntry * (*tclpReaddir) _ANSI_ARGS_((DIR * dir)); /* 10 */
-    struct tm * (*tclpLocaltime_unix) _ANSI_ARGS_((TclpTime_t_CONST clock)); /* 11 */
-    struct tm * (*tclpGmtime_unix) _ANSI_ARGS_((TclpTime_t_CONST clock)); /* 12 */
-    char * (*tclpInetNtoa) _ANSI_ARGS_((struct in_addr addr)); /* 13 */
-    void *reserved14;
-    void *reserved15;
-    void *reserved16;
-    void *reserved17;
-    void *reserved18;
-    void *reserved19;
-    void *reserved20;
-    void *reserved21;
-    TclFile (*tclpCreateTempFile) _ANSI_ARGS_((CONST char * contents)); /* 22 */
-    void *reserved23;
-    void *reserved24;
-    void *reserved25;
-    void *reserved26;
-    void *reserved27;
-    void *reserved28;
-    int (*tclWinCPUID) _ANSI_ARGS_((unsigned int index, unsigned int * regs)); /* 29 */
->>>>>>> 23f5b19d
+    VOID *reserved15;
+    VOID *reserved16;
+    VOID *reserved17;
+    VOID *reserved18;
+    VOID *reserved19;
+    VOID *reserved20;
+    VOID *reserved21;
+    TclFile (*tclpCreateTempFile) (CONST char *contents); /* 22 */
+    VOID *reserved23;
+    VOID *reserved24;
+    VOID *reserved25;
+    VOID *reserved26;
+    VOID *reserved27;
+    VOID *reserved28;
+    int (*tclWinCPUID) (unsigned int index, unsigned int *regs); /* 29 */
 #endif /* UNIX */
 #ifdef __WIN32__ /* WIN */
     void (*tclWinConvertError) (unsigned long errCode); /* 0 */
@@ -496,7 +490,7 @@
     TclFile (*tclpMakeFile) (Tcl_Channel channel, int direction); /* 6 */
     TclFile (*tclpOpenFile) (CONST char *fname, int mode); /* 7 */
     int (*tclUnixWaitForFile) (int fd, int mask, int timeout); /* 8 */
-    TclFile (*tclpCreateTempFile) (CONST char *contents); /* 9 */
+    int (*tclWinGetPlatformId) (void); /* 9 */
     Tcl_DirEntry * (*tclpReaddir) (DIR *dir); /* 10 */
     struct tm * (*tclpLocaltime_unix) (CONST time_t *clock); /* 11 */
     struct tm * (*tclpGmtime_unix) (CONST time_t *clock); /* 12 */
@@ -507,6 +501,16 @@
     int (*tclMacOSXCopyFileAttributes) (CONST char *src, CONST char *dst, CONST Tcl_StatBuf *statBufPtr); /* 17 */
     int (*tclMacOSXMatchType) (Tcl_Interp *interp, CONST char *pathName, CONST char *fileName, Tcl_StatBuf *statBufPtr, Tcl_GlobTypeData *types); /* 18 */
     void (*tclMacOSXNotifierAddRunLoopMode) (CONST VOID *runLoopMode); /* 19 */
+    VOID *reserved20;
+    VOID *reserved21;
+    TclFile (*tclpCreateTempFile) (CONST char *contents); /* 22 */
+    VOID *reserved23;
+    VOID *reserved24;
+    VOID *reserved25;
+    VOID *reserved26;
+    VOID *reserved27;
+    VOID *reserved28;
+    int (*tclWinCPUID) (unsigned int index, unsigned int *regs); /* 29 */
 #endif /* MACOSX */
 } TclIntPlatStubs;
 
@@ -578,12 +582,10 @@
 #define TclpInetNtoa \
 	(tclIntPlatStubsPtr->tclpInetNtoa) /* 13 */
 #endif
-<<<<<<< HEAD
 #ifndef TclUnixCopyFile
 #define TclUnixCopyFile \
 	(tclIntPlatStubsPtr->tclUnixCopyFile) /* 14 */
-=======
-/* Slot 14 is reserved */
+#endif
 /* Slot 15 is reserved */
 /* Slot 16 is reserved */
 /* Slot 17 is reserved */
@@ -604,7 +606,6 @@
 #ifndef TclWinCPUID
 #define TclWinCPUID \
 	(tclIntPlatStubsPtr->tclWinCPUID) /* 29 */
->>>>>>> 23f5b19d
 #endif
 #endif /* UNIX */
 #ifdef __WIN32__ /* WIN */
@@ -745,9 +746,9 @@
 #define TclUnixWaitForFile \
 	(tclIntPlatStubsPtr->tclUnixWaitForFile) /* 8 */
 #endif
-#ifndef TclpCreateTempFile
-#define TclpCreateTempFile \
-	(tclIntPlatStubsPtr->tclpCreateTempFile) /* 9 */
+#ifndef TclWinGetPlatformId
+#define TclWinGetPlatformId \
+	(tclIntPlatStubsPtr->tclWinGetPlatformId) /* 9 */
 #endif
 #ifndef TclpReaddir
 #define TclpReaddir \
@@ -788,6 +789,22 @@
 #ifndef TclMacOSXNotifierAddRunLoopMode
 #define TclMacOSXNotifierAddRunLoopMode \
 	(tclIntPlatStubsPtr->tclMacOSXNotifierAddRunLoopMode) /* 19 */
+#endif
+/* Slot 20 is reserved */
+/* Slot 21 is reserved */
+#ifndef TclpCreateTempFile
+#define TclpCreateTempFile \
+	(tclIntPlatStubsPtr->tclpCreateTempFile) /* 22 */
+#endif
+/* Slot 23 is reserved */
+/* Slot 24 is reserved */
+/* Slot 25 is reserved */
+/* Slot 26 is reserved */
+/* Slot 27 is reserved */
+/* Slot 28 is reserved */
+#ifndef TclWinCPUID
+#define TclWinCPUID \
+	(tclIntPlatStubsPtr->tclWinCPUID) /* 29 */
 #endif
 #endif /* MACOSX */
 
@@ -800,7 +817,7 @@
 #undef TclpLocaltime_unix
 #undef TclpGmtime_unix
 
-#if !defined(__WIN32__) && !defined(MAC_TCL) && !defined(__CYGWIN__) && defined(USE_TCL_STUBS)
+#if !defined(__WIN32__) && !defined(__CYGWIN__) && defined(USE_TCL_STUBS)
 #undef TclpCreateTempFile
 #define TclpCreateTempFile \
 	((TclFile (*)_ANSI_ARGS_((CONST char *))) tclIntPlatStubsPtr->tclWinGetPlatformId)
