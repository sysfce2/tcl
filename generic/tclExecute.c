--- conflicted
+++ resolved
@@ -1323,23 +1323,13 @@
 	    CmdFrame *ctxPtr;
 	    int redo;
 
-<<<<<<< HEAD
-	    if (hePtr) {
-		ExtCmdLoc *eclPtr = Tcl_GetHashValue(hePtr);
-		int redo = 0;
-
-		if (invoker) {
-		    CmdFrame *ctxPtr = ckalloc(sizeof(CmdFrame));
-		    *ctxPtr = *invoker;
-=======
 	    if (!hePtr || !invoker) {
 		return codePtr;
 	    }
->>>>>>> 4fa5a442
 
 	    eclPtr = Tcl_GetHashValue(hePtr);
 	    redo = 0;
-	    ctxPtr = TclStackAlloc(interp, sizeof(CmdFrame));
+	    ctxPtr = ckalloc(sizeof(CmdFrame));
 	    *ctxPtr = *invoker;
 
 	    if (invoker->type == TCL_LOCATION_BC) {
@@ -1371,18 +1361,13 @@
 		 *     (dict with ... vs           set body ...).
 		 */
 
-<<<<<<< HEAD
-		    ckfree(ctxPtr);
-		}
-=======
 		redo = ((eclPtr->type == TCL_LOCATION_SOURCE)
 			    && (eclPtr->start != ctxPtr->line[word]))
 			|| ((eclPtr->type == TCL_LOCATION_BC)
 			    && (ctxPtr->type == TCL_LOCATION_SOURCE));
 	    }
->>>>>>> 4fa5a442
-
-	    TclStackFree(interp, ctxPtr);
+
+	    ckfree(ctxPtr);
 	    if (!redo) {
 		return codePtr;
 	    }
@@ -1566,7 +1551,7 @@
 
 #define size2capacity(s) \
     (((s - sizeof(TEBCdata))/sizeof(void *)) - codePtr->maxExceptDepth + 1)
-    
+
 int
 TclNRExecuteByteCode(
     Tcl_Interp *interp,		/* Token for command interpreter. */
@@ -2314,7 +2299,7 @@
 	if (reqWords > TD->capacity) {
 	    ptrdiff_t depth;
 	    unsigned int size = capacity2size(reqWords);
-	    
+
 	    depth = tosPtr - initTosPtr;
 	    TD = ckrealloc(TD, size);
 	    size = TclAllocMaximize(TD);
@@ -2325,7 +2310,7 @@
 	    }
 	    tosPtr = initTosPtr + depth;
 	}
-	
+
 	/*
 	 * Expand the list at stacktop onto the stack; free the list. Knowing
 	 * that it has a freeIntRepProc we use Tcl_DecrRefCount().
@@ -5855,15 +5840,9 @@
 	    const unsigned char *pcBeg;
 
 	    bytes = GetSrcInfoForPc(pc, codePtr, &length, &pcBeg);
-<<<<<<< HEAD
-	    TclLogCommandInfo(interp, codePtr->source, bytes, bytes ? length : 0, pcBeg, tosPtr);
-	    checkInterp = 1;
-=======
-	    DECACHE_STACK_INFO();
 	    TclLogCommandInfo(interp, codePtr->source, bytes,
 		    bytes ? length : 0, pcBeg, tosPtr);
-	    CACHE_STACK_INFO();
->>>>>>> 4fa5a442
+	    checkInterp = 1;
 	}
 	iPtr->flags &= ~ERR_ALREADY_LOGGED;
 
@@ -5873,13 +5852,8 @@
 	 */
 
 	while (auxObjList) {
-<<<<<<< HEAD
 	    if ((catchDepth >=0) && (PTR2INT(catchStack[catchDepth]) >
 		        PTR2INT(auxObjList->internalRep.twoPtrValue.ptr1))) {
-=======
-	    if ((catchTop != initCatchTop) &&
-		    (*catchTop>auxObjList->internalRep.ptrAndLongRep.value)) {
->>>>>>> 4fa5a442
 		break;
 	    }
 	    POP_TAUX_OBJ();
