/*
 * tclExecute.c --
 *
 *	This file contains procedures that execute byte-compiled Tcl commands.
 *
 * Copyright © 1996-1997 Sun Microsystems, Inc.
 * Copyright © 1998-2000 Scriptics Corporation.
 * Copyright © 2001 Kevin B. Kenny. All rights reserved.
 * Copyright © 2002-2010 Miguel Sofer.
 * Copyright © 2005-2007 Donal K. Fellows.
 * Copyright © 2007 Daniel A. Steffen <das@users.sourceforge.net>
 * Copyright © 2006-2008 Joe Mistachkin.  All rights reserved.
 *
 * See the file "license.terms" for information on usage and redistribution of
 * this file, and for a DISCLAIMER OF ALL WARRANTIES.
 */

#include "tclInt.h"
#include "tclCompile.h"
#include "tclOOInt.h"
#include "tclTomMath.h"
#include <math.h>
#include <assert.h>

/*
 * Hack to determine whether we may expect IEEE floating point. The hack is
 * formally incorrect in that non-IEEE platforms might have the same precision
 * and range, but VAX, IBM, and Cray do not; are there any other floating
 * point units that we might care about?
 */

#if (FLT_RADIX == 2) && (DBL_MANT_DIG == 53) && (DBL_MAX_EXP == 1024)
#define IEEE_FLOATING_POINT
#endif

/*
 * A counter that is used to work out when the bytecode engine should call
 * Tcl_AsyncReady() to see whether there is a signal that needs handling, and
 * other expensive periodic operations.
 */

#ifndef ASYNC_CHECK_COUNT
#   define ASYNC_CHECK_COUNT	64
#endif /* !ASYNC_CHECK_COUNT */

/*
 * Boolean flag indicating whether the Tcl bytecode interpreter has been
 * initialized.
 */

static int execInitialized = 0;
TCL_DECLARE_MUTEX(execMutex)

static int cachedInExit = 0;

#ifdef TCL_COMPILE_DEBUG
/*
 * Variable that controls whether execution tracing is enabled and, if so,
 * what level of tracing is desired:
 *    0: no execution tracing
 *    1: trace invocations of Tcl procs only
 *    2: trace invocations of all (not compiled away) commands
 *    3: display each instruction executed
 * This variable is linked to the Tcl variable "tcl_traceExec".
 */

int tclTraceExec = 0;
#endif

/*
 * Mapping from expression instruction opcodes to strings; used for error
 * messages. Note that these entries must match the order and number of the
 * expression opcodes (e.g., INST_LOR) in tclCompile.h.
 *
 * Does not include the string for INST_EXPON (and beyond), as that is
 * disjoint for backward-compatability reasons.
 */

static const char *const operatorStrings[] = {
    "||", "&&", "|", "^", "&", "==", "!=", "<", ">", "<=", ">=", "<<", ">>",
    "+", "-", "*", "/", "%", "+", "-", "~", "!"
};

/*
 * Mapping from Tcl result codes to strings; used for error and debugging
 * messages.
 */

#ifdef TCL_COMPILE_DEBUG
static const char *const resultStrings[] = {
    "TCL_OK", "TCL_ERROR", "TCL_RETURN", "TCL_BREAK", "TCL_CONTINUE"
};
#endif

/*
 * These are used by evalstats to monitor object usage in Tcl.
 */

#ifdef TCL_COMPILE_STATS
size_t		tclObjsAlloced = 0;
size_t		tclObjsFreed = 0;
size_t		tclObjsShared[TCL_MAX_SHARED_OBJ_STATS] = { 0, 0, 0, 0, 0 };
#endif /* TCL_COMPILE_STATS */

/*
 * Support pre-8.5 bytecodes unless specifically requested otherwise.
 */

#ifndef TCL_SUPPORT_84_BYTECODE
#define TCL_SUPPORT_84_BYTECODE 1
#endif

#if TCL_SUPPORT_84_BYTECODE
/*
 * We need to know the tclBuiltinFuncTable to support translation of pre-8.5
 * math functions to the namespace-based ::tcl::mathfunc::op in 8.5+.
 */

typedef struct {
    const char *name;		/* Name of function. */
    int numArgs;		/* Number of arguments for function. */
} BuiltinFunc;

/*
 * Table describing the built-in math functions. Entries in this table are
 * indexed by the values of the INST_CALL_BUILTIN_FUNC instruction's
 * operand byte.
 */

static BuiltinFunc const tclBuiltinFuncTable[] = {
    {"acos", 1},
    {"asin", 1},
    {"atan", 1},
    {"atan2", 2},
    {"ceil", 1},
    {"cos", 1},
    {"cosh", 1},
    {"exp", 1},
    {"floor", 1},
    {"fmod", 2},
    {"hypot", 2},
    {"log", 1},
    {"log10", 1},
    {"pow", 2},
    {"sin", 1},
    {"sinh", 1},
    {"sqrt", 1},
    {"tan", 1},
    {"tanh", 1},
    {"abs", 1},
    {"double", 1},
    {"int", 1},
    {"rand", 0},
    {"round", 1},
    {"srand", 1},
    {"wide", 1},
    {NULL, 0},
};

#define LAST_BUILTIN_FUNC	25
#endif

/*
 * NR_TEBC
 * Helpers for NR - non-recursive calls to TEBC
 * Minimal data required to fully reconstruct the execution state.
 */

typedef struct TEBCdata {
    ByteCode *codePtr;		/* Constant until the BC returns */
				/* -----------------------------------------*/
    ptrdiff_t *catchTop;	/* These fields are used on return TO this */
    Tcl_Obj *auxObjList;	/* this level: they record the state when a */
    CmdFrame cmdFrame;		/* new codePtr was received for NR */
                                /* execution. */
    void *stack[1];		/* Start of the actual combined catch and obj
				 * stacks; the struct will be expanded as
				 * necessary */
} TEBCdata;

#define TEBC_YIELD() \
    do {						\
	esPtr->tosPtr = tosPtr;				\
	TclNRAddCallback(interp, TEBCresume,		\
		TD, pc, INT2PTR(cleanup), NULL);	\
    } while (0)

#define TEBC_DATA_DIG() \
    do {					\
	tosPtr = esPtr->tosPtr;			\
    } while (0)

#define PUSH_TAUX_OBJ(objPtr) \
    do {							\
	if (auxObjList) {					\
	    (objPtr)->length += auxObjList->length;		\
	}							\
	(objPtr)->internalRep.twoPtrValue.ptr1 = auxObjList;	\
	auxObjList = (objPtr);					\
    } while (0)

#define POP_TAUX_OBJ() \
    do {							\
	tmpPtr = auxObjList;					\
	auxObjList = (Tcl_Obj *)tmpPtr->internalRep.twoPtrValue.ptr1;	\
	Tcl_DecrRefCount(tmpPtr);				\
    } while (0)

/*
 * These variable-access macros have to coincide with those in tclVar.c
 */

#define VarHashGetValue(hPtr) \
    ((Var *) ((char *)hPtr - offsetof(VarInHash, entry)))

static inline Var *
VarHashCreateVar(
    TclVarHashTable *tablePtr,
    Tcl_Obj *key,
    int *newPtr)
{
    Tcl_HashEntry *hPtr = Tcl_CreateHashEntry(&tablePtr->table,
	    key, newPtr);

    if (!hPtr) {
	return NULL;
    }
    return VarHashGetValue(hPtr);
}

#define VarHashFindVar(tablePtr, key) \
    VarHashCreateVar((tablePtr), (key), NULL)

/*
 * The new macro for ending an instruction; note that a reasonable C-optimiser
 * will resolve all branches at compile time. (result) is always a constant;
 * the macro NEXT_INST_F handles constant (nCleanup), NEXT_INST_V is resolved
 * at runtime for variable (nCleanup).
 *
 * ARGUMENTS:
 *    pcAdjustment: how much to increment pc
 *    nCleanup: how many objects to remove from the stack
 *    resultHandling: 0 indicates no object should be pushed on the stack;
 *	otherwise, push objResultPtr. If (result < 0), objResultPtr already
 *	has the correct reference count.
 *
 * We use the new compile-time assertions to check that nCleanup is constant
 * and within range.
 */

/* Verify the stack depth, only when no expansion is in progress */

#ifdef TCL_COMPILE_DEBUG
#define CHECK_STACK()							\
    do {								\
	ValidatePcAndStackTop(codePtr, pc, CURR_DEPTH,			\
		/*checkStack*/ !(starting || auxObjList));		\
	starting = 0;							\
    } while (0)
#else
#define CHECK_STACK()
#endif

#define NEXT_INST_F(pcAdjustment, nCleanup, resultHandling)	\
    do {							\
	TCL_CT_ASSERT((nCleanup >= 0) && (nCleanup <= 2));	\
	CHECK_STACK();						\
	if (nCleanup == 0) {					\
	    if (resultHandling != 0) {				\
		if ((resultHandling) > 0) {			\
		    PUSH_OBJECT(objResultPtr);			\
		} else {					\
		    *(++tosPtr) = objResultPtr;			\
		}						\
	    }							\
	    pc += (pcAdjustment);				\
	    goto cleanup0;					\
	} else if (resultHandling != 0) {			\
	    if ((resultHandling) > 0) {				\
		Tcl_IncrRefCount(objResultPtr);			\
	    }							\
	    pc += (pcAdjustment);				\
	    switch (nCleanup) {					\
	    case 1: goto cleanup1_pushObjResultPtr;		\
	    case 2: goto cleanup2_pushObjResultPtr;		\
	    case 0: break;					\
	    }							\
	} else {						\
	    pc += (pcAdjustment);				\
	    switch (nCleanup) {					\
	    case 1: goto cleanup1;				\
	    case 2: goto cleanup2;				\
	    case 0: break;					\
	    }							\
	}							\
    } while (0)

#define NEXT_INST_V(pcAdjustment, nCleanup, resultHandling)	\
    CHECK_STACK();						\
    do {							\
	pc += (pcAdjustment);					\
	cleanup = (nCleanup);					\
	if (resultHandling) {					\
	    if ((resultHandling) > 0) {				\
		Tcl_IncrRefCount(objResultPtr);			\
	    }							\
	    goto cleanupV_pushObjResultPtr;			\
	} else {						\
	    goto cleanupV;					\
	}							\
    } while (0)

#ifndef TCL_COMPILE_DEBUG
#define JUMP_PEEPHOLE_F(condition, pcAdjustment, cleanup) \
    do {								\
	pc += (pcAdjustment);						\
	switch (*pc) {							\
	case INST_JUMP_FALSE1:						\
	    NEXT_INST_F(((condition)? 2 : TclGetInt1AtPtr(pc+1)), (cleanup), 0); \
	break; \
	case INST_JUMP_TRUE1:						\
	    NEXT_INST_F(((condition)? TclGetInt1AtPtr(pc+1) : 2), (cleanup), 0); \
	break; \
	case INST_JUMP_FALSE4:						\
	    NEXT_INST_F(((condition)? 5 : TclGetInt4AtPtr(pc+1)), (cleanup), 0); \
	break; \
	case INST_JUMP_TRUE4:						\
	    NEXT_INST_F(((condition)? TclGetInt4AtPtr(pc+1) : 5), (cleanup), 0); \
	break; \
	default:							\
	    if ((condition) < 0) {					\
		TclNewIntObj(objResultPtr, -1);				\
	    } else {							\
		objResultPtr = TCONST((condition) > 0);			\
	    }								\
	    NEXT_INST_F(0, (cleanup), 1);				\
	break; \
	}								\
    } while (0)
#define JUMP_PEEPHOLE_V(condition, pcAdjustment, cleanup) \
    do {								\
	pc += (pcAdjustment);						\
	switch (*pc) {							\
	case INST_JUMP_FALSE1:						\
	    NEXT_INST_V(((condition)? 2 : TclGetInt1AtPtr(pc+1)), (cleanup), 0); \
	break; \
	case INST_JUMP_TRUE1:						\
	    NEXT_INST_V(((condition)? TclGetInt1AtPtr(pc+1) : 2), (cleanup), 0); \
	break; \
	case INST_JUMP_FALSE4:						\
	    NEXT_INST_V(((condition)? 5 : TclGetInt4AtPtr(pc+1)), (cleanup), 0); \
	break; \
	case INST_JUMP_TRUE4:						\
	    NEXT_INST_V(((condition)? TclGetInt4AtPtr(pc+1) : 5), (cleanup), 0); \
	break; \
	default:							\
	    if ((condition) < 0) {					\
		TclNewIntObj(objResultPtr, -1);				\
	    } else {							\
		objResultPtr = TCONST((condition) > 0);			\
	    }								\
	    NEXT_INST_V(0, (cleanup), 1);				\
	break; \
	}								\
    } while (0)
#else /* TCL_COMPILE_DEBUG */
#define JUMP_PEEPHOLE_F(condition, pcAdjustment, cleanup) \
    do{									\
	if ((condition) < 0) {						\
	    TclNewIntObj(objResultPtr, -1);				\
	} else {							\
	    objResultPtr = TCONST((condition) > 0);			\
	}								\
	NEXT_INST_F((pcAdjustment), (cleanup), 1);			\
    } while (0)
#define JUMP_PEEPHOLE_V(condition, pcAdjustment, cleanup) \
    do{									\
	if ((condition) < 0) {						\
	    TclNewIntObj(objResultPtr, -1);				\
	} else {							\
	    objResultPtr = TCONST((condition) > 0);			\
	}								\
	NEXT_INST_V((pcAdjustment), (cleanup), 1);			\
    } while (0)
#endif

/*
 * Macros used to cache often-referenced Tcl evaluation stack information
 * in local variables. Note that a DECACHE_STACK_INFO()-CACHE_STACK_INFO()
 * pair must surround any call inside TclNRExecuteByteCode (and a few other
 * procedures that use this scheme) that could result in a recursive call
 * to TclNRExecuteByteCode.
 */

#define CACHE_STACK_INFO() \
    checkInterp = 1

#define DECACHE_STACK_INFO() \
    esPtr->tosPtr = tosPtr

/*
 * Macros used to access items on the Tcl evaluation stack. PUSH_OBJECT
 * increments the object's ref count since it makes the stack have another
 * reference pointing to the object. However, POP_OBJECT does not decrement
 * the ref count. This is because the stack may hold the only reference to the
 * object, so the object would be destroyed if its ref count were decremented
 * before the caller had a chance to, e.g., store it in a variable. It is the
 * caller's responsibility to decrement the ref count when it is finished with
 * an object.
 *
 * WARNING! It is essential that objPtr only appear once in the PUSH_OBJECT
 * macro. The actual parameter might be an expression with side effects, and
 * this ensures that it will be executed only once.
 */

#define PUSH_OBJECT(objPtr) \
    Tcl_IncrRefCount(*(++tosPtr) = (objPtr))

#define POP_OBJECT()	*(tosPtr--)

#define OBJ_AT_TOS	*tosPtr

#define OBJ_UNDER_TOS	*(tosPtr-1)

#define OBJ_AT_DEPTH(n)	*(tosPtr-(n))

#define CURR_DEPTH	((ptrdiff_t) (tosPtr - initTosPtr))

#define STACK_BASE(esPtr) ((esPtr)->stackWords - 1)

/*
 * Macros used to trace instruction execution. The macros TRACE,
 * TRACE_WITH_OBJ, and O2S are only used inside TclNRExecuteByteCode. O2S is
 * only used in TRACE* calls to get a string from an object.
 */

#ifdef TCL_COMPILE_DEBUG
#   define TRACE(a) \
    while (traceInstructions) {					\
	fprintf(stdout, "%2d: %2d (%u) %s ", iPtr->numLevels,	\
		(int) CURR_DEPTH,				\
		(unsigned) (pc - codePtr->codeStart),		\
		GetOpcodeName(pc));				\
	printf a;						\
	break;							\
    }
#   define TRACE_APPEND(a) \
    while (traceInstructions) {		\
	printf a;			\
	break;				\
    }
#   define TRACE_ERROR(interp) \
    TRACE_APPEND(("ERROR: %.30s\n", O2S(Tcl_GetObjResult(interp))));
#   define TRACE_WITH_OBJ(a, objPtr) \
    while (traceInstructions) {					\
	fprintf(stdout, "%2d: %2d (%u) %s ", iPtr->numLevels,	\
		(int) CURR_DEPTH,				\
		(unsigned) (pc - codePtr->codeStart),		\
		GetOpcodeName(pc));				\
	printf a;						\
	TclPrintObject(stdout, objPtr, 30);			\
	fprintf(stdout, "\n");					\
	break;							\
    }
#   define O2S(objPtr) \
    (objPtr ? TclGetString(objPtr) : "")
#else /* !TCL_COMPILE_DEBUG */
#   define TRACE(a)
#   define TRACE_APPEND(a)
#   define TRACE_ERROR(interp)
#   define TRACE_WITH_OBJ(a, objPtr)
#   define O2S(objPtr)
#endif /* TCL_COMPILE_DEBUG */

/*
 * DTrace instruction probe macros.
 */

#define TCL_DTRACE_INST_NEXT() \
    do {								\
	if (TCL_DTRACE_INST_DONE_ENABLED()) {				\
	    if (curInstName) {						\
		TCL_DTRACE_INST_DONE(curInstName, (int) CURR_DEPTH,	\
			tosPtr);					\
	    }								\
	    curInstName = tclInstructionTable[*pc].name;		\
	    if (TCL_DTRACE_INST_START_ENABLED()) {			\
		TCL_DTRACE_INST_START(curInstName, (int) CURR_DEPTH,	\
			tosPtr);					\
	    }								\
	} else if (TCL_DTRACE_INST_START_ENABLED()) {			\
	    TCL_DTRACE_INST_START(tclInstructionTable[*pc].name,	\
			(int) CURR_DEPTH, tosPtr);			\
	}								\
    } while (0)
#define TCL_DTRACE_INST_LAST() \
    do {								\
	if (TCL_DTRACE_INST_DONE_ENABLED() && curInstName) {		\
	    TCL_DTRACE_INST_DONE(curInstName, (int) CURR_DEPTH, tosPtr);\
	}								\
    } while (0)

/*
 * Macro used in this file to save a function call for common uses of
 * TclGetNumberFromObj(). The ANSI C "prototype" is:
 *
 * MODULE_SCOPE int GetNumberFromObj(Tcl_Interp *interp, Tcl_Obj *objPtr,
 *			void **ptrPtr, int *tPtr);
 */

#define GetNumberFromObj(interp, objPtr, ptrPtr, tPtr) \
    ((TclHasInternalRep((objPtr), &tclIntType))					\
	?	(*(tPtr) = TCL_NUMBER_INT,				\
		*(ptrPtr) = (ClientData)				\
		    (&((objPtr)->internalRep.wideValue)), TCL_OK) :	\
    TclHasInternalRep((objPtr), &tclDoubleType)				\
	?	(((TclIsNaN((objPtr)->internalRep.doubleValue))		\
		    ?	(*(tPtr) = TCL_NUMBER_NAN)			\
		    :	(*(tPtr) = TCL_NUMBER_DOUBLE)),			\
		*(ptrPtr) = (ClientData)				\
		    (&((objPtr)->internalRep.doubleValue)), TCL_OK) :	\
    (((objPtr)->bytes != NULL) && ((objPtr)->length == 0))		\
	? TCL_ERROR :			\
    TclGetNumberFromObj((interp), (objPtr), (ptrPtr), (tPtr)))

/*
 * Macro used to make the check for type overflow more mnemonic. This works by
 * comparing sign bits; the rest of the word is irrelevant. The ANSI C
 * "prototype" (where inttype_t is any integer type) is:
 *
 * MODULE_SCOPE int Overflowing(inttype_t a, inttype_t b, inttype_t sum);
 *
 * Check first the condition most likely to fail in usual code (at least for
 * usage in [incr]: do the first summand and the sum have != signs?
 */

#define Overflowing(a,b,sum) ((((a)^(sum)) < 0) && (((a)^(b)) >= 0))

/*
 * Macro for checking whether the type is NaN, used when we're thinking about
 * throwing an error for supplying a non-number number.
 */

#ifndef ACCEPT_NAN
#define IsErroringNaNType(type)		((type) == TCL_NUMBER_NAN)
#else
#define IsErroringNaNType(type)		0
#endif

/*
 * Auxiliary tables used to compute powers of small integers.
 */

/*
 * Maximum base that, when raised to powers 2, 3, ..., 16, fits in a
 * Tcl_WideInt.
 */

static const Tcl_WideInt MaxBase64[] = {
    (Tcl_WideInt)46340*65536+62259,	/* 3037000499 == isqrt(2**63-1) */
    (Tcl_WideInt)2097151, (Tcl_WideInt)55108, (Tcl_WideInt)6208,
    (Tcl_WideInt)1448, (Tcl_WideInt)511, (Tcl_WideInt)234, (Tcl_WideInt)127,
    (Tcl_WideInt)78, (Tcl_WideInt)52, (Tcl_WideInt)38, (Tcl_WideInt)28,
    (Tcl_WideInt)22, (Tcl_WideInt)18, (Tcl_WideInt)15
};
static const size_t MaxBase64Size = sizeof(MaxBase64)/sizeof(Tcl_WideInt);

/*
 * Table giving 3, 4, ..., 13 raised to powers greater than 16 when the
 * results fit in a 64-bit signed integer.
 */

static const unsigned short Exp64Index[] = {
    0, 23, 38, 49, 57, 63, 67, 70, 72, 74, 75, 76
};
static const size_t Exp64IndexSize =
    sizeof(Exp64Index) / sizeof(unsigned short);
static const Tcl_WideInt Exp64Value[] = {
    (Tcl_WideInt)243*243*243*3*3,
    (Tcl_WideInt)243*243*243*3*3*3,
    (Tcl_WideInt)243*243*243*3*3*3*3,
    (Tcl_WideInt)243*243*243*243,
    (Tcl_WideInt)243*243*243*243*3,
    (Tcl_WideInt)243*243*243*243*3*3,
    (Tcl_WideInt)243*243*243*243*3*3*3,
    (Tcl_WideInt)243*243*243*243*3*3*3*3,
    (Tcl_WideInt)243*243*243*243*243,
    (Tcl_WideInt)243*243*243*243*243*3,
    (Tcl_WideInt)243*243*243*243*243*3*3,
    (Tcl_WideInt)243*243*243*243*243*3*3*3,
    (Tcl_WideInt)243*243*243*243*243*3*3*3*3,
    (Tcl_WideInt)243*243*243*243*243*243,
    (Tcl_WideInt)243*243*243*243*243*243*3,
    (Tcl_WideInt)243*243*243*243*243*243*3*3,
    (Tcl_WideInt)243*243*243*243*243*243*3*3*3,
    (Tcl_WideInt)243*243*243*243*243*243*3*3*3*3,
    (Tcl_WideInt)243*243*243*243*243*243*243,
    (Tcl_WideInt)243*243*243*243*243*243*243*3,
    (Tcl_WideInt)243*243*243*243*243*243*243*3*3,
    (Tcl_WideInt)243*243*243*243*243*243*243*3*3*3,
    (Tcl_WideInt)243*243*243*243*243*243*243*3*3*3*3,
    (Tcl_WideInt)1024*1024*1024*4*4,
    (Tcl_WideInt)1024*1024*1024*4*4*4,
    (Tcl_WideInt)1024*1024*1024*4*4*4*4,
    (Tcl_WideInt)1024*1024*1024*1024,
    (Tcl_WideInt)1024*1024*1024*1024*4,
    (Tcl_WideInt)1024*1024*1024*1024*4*4,
    (Tcl_WideInt)1024*1024*1024*1024*4*4*4,
    (Tcl_WideInt)1024*1024*1024*1024*4*4*4*4,
    (Tcl_WideInt)1024*1024*1024*1024*1024,
    (Tcl_WideInt)1024*1024*1024*1024*1024*4,
    (Tcl_WideInt)1024*1024*1024*1024*1024*4*4,
    (Tcl_WideInt)1024*1024*1024*1024*1024*4*4*4,
    (Tcl_WideInt)1024*1024*1024*1024*1024*4*4*4*4,
    (Tcl_WideInt)1024*1024*1024*1024*1024*1024,
    (Tcl_WideInt)1024*1024*1024*1024*1024*1024*4,
    (Tcl_WideInt)3125*3125*3125*5*5,
    (Tcl_WideInt)3125*3125*3125*5*5*5,
    (Tcl_WideInt)3125*3125*3125*5*5*5*5,
    (Tcl_WideInt)3125*3125*3125*3125,
    (Tcl_WideInt)3125*3125*3125*3125*5,
    (Tcl_WideInt)3125*3125*3125*3125*5*5,
    (Tcl_WideInt)3125*3125*3125*3125*5*5*5,
    (Tcl_WideInt)3125*3125*3125*3125*5*5*5*5,
    (Tcl_WideInt)3125*3125*3125*3125*3125,
    (Tcl_WideInt)3125*3125*3125*3125*3125*5,
    (Tcl_WideInt)3125*3125*3125*3125*3125*5*5,
    (Tcl_WideInt)7776*7776*7776*6*6,
    (Tcl_WideInt)7776*7776*7776*6*6*6,
    (Tcl_WideInt)7776*7776*7776*6*6*6*6,
    (Tcl_WideInt)7776*7776*7776*7776,
    (Tcl_WideInt)7776*7776*7776*7776*6,
    (Tcl_WideInt)7776*7776*7776*7776*6*6,
    (Tcl_WideInt)7776*7776*7776*7776*6*6*6,
    (Tcl_WideInt)7776*7776*7776*7776*6*6*6*6,
    (Tcl_WideInt)16807*16807*16807*7*7,
    (Tcl_WideInt)16807*16807*16807*7*7*7,
    (Tcl_WideInt)16807*16807*16807*7*7*7*7,
    (Tcl_WideInt)16807*16807*16807*16807,
    (Tcl_WideInt)16807*16807*16807*16807*7,
    (Tcl_WideInt)16807*16807*16807*16807*7*7,
    (Tcl_WideInt)32768*32768*32768*8*8,
    (Tcl_WideInt)32768*32768*32768*8*8*8,
    (Tcl_WideInt)32768*32768*32768*8*8*8*8,
    (Tcl_WideInt)32768*32768*32768*32768,
    (Tcl_WideInt)59049*59049*59049*9*9,
    (Tcl_WideInt)59049*59049*59049*9*9*9,
    (Tcl_WideInt)59049*59049*59049*9*9*9*9,
    (Tcl_WideInt)100000*100000*100000*10*10,
    (Tcl_WideInt)100000*100000*100000*10*10*10,
    (Tcl_WideInt)161051*161051*161051*11*11,
    (Tcl_WideInt)161051*161051*161051*11*11*11,
    (Tcl_WideInt)248832*248832*248832*12*12,
    (Tcl_WideInt)371293*371293*371293*13*13
};
static const size_t Exp64ValueSize = sizeof(Exp64Value) / sizeof(Tcl_WideInt);

/*
 * Markers for ExecuteExtendedBinaryMathOp.
 */

#define DIVIDED_BY_ZERO		((Tcl_Obj *) -1)
#define EXPONENT_OF_ZERO	((Tcl_Obj *) -2)
#define GENERAL_ARITHMETIC_ERROR ((Tcl_Obj *) -3)
#define OUT_OF_MEMORY ((Tcl_Obj *) -4)

/*
 * Declarations for local procedures to this file:
 */

#ifdef TCL_COMPILE_STATS
static int		EvalStatsCmd(void *clientData,
			    Tcl_Interp *interp, int objc,
			    Tcl_Obj *const objv[]);
#endif /* TCL_COMPILE_STATS */
#ifdef TCL_COMPILE_DEBUG
static const char *	GetOpcodeName(const unsigned char *pc);
static void		PrintByteCodeInfo(ByteCode *codePtr);
static const char *	StringForResultCode(int result);
static void		ValidatePcAndStackTop(ByteCode *codePtr,
			    const unsigned char *pc, int stackTop,
			    int checkStack);
#endif /* TCL_COMPILE_DEBUG */
static ByteCode *	CompileExprObj(Tcl_Interp *interp, Tcl_Obj *objPtr);
static void		DeleteExecStack(ExecStack *esPtr);
static void		DupExprCodeInternalRep(Tcl_Obj *srcPtr,
			    Tcl_Obj *copyPtr);
static Tcl_Obj *	ExecuteExtendedBinaryMathOp(Tcl_Interp *interp,
			    int opcode, Tcl_Obj **constants,
			    Tcl_Obj *valuePtr, Tcl_Obj *value2Ptr);
static Tcl_Obj *	ExecuteExtendedUnaryMathOp(int opcode,
			    Tcl_Obj *valuePtr);
static void		FreeExprCodeInternalRep(Tcl_Obj *objPtr);
static ExceptionRange *	GetExceptRangeForPc(const unsigned char *pc,
			    int searchMode, ByteCode *codePtr);
static const char *	GetSrcInfoForPc(const unsigned char *pc,
			    ByteCode *codePtr, int *lengthPtr,
			    const unsigned char **pcBeg, int *cmdIdxPtr);
static Tcl_Obj **	GrowEvaluationStack(ExecEnv *eePtr, int growth,
			    int move);
static void		IllegalExprOperandType(Tcl_Interp *interp,
			    const unsigned char *pc, Tcl_Obj *opndPtr);
static void		InitByteCodeExecution(Tcl_Interp *interp);
static inline int	wordSkip(void *ptr);
static void		ReleaseDictIterator(Tcl_Obj *objPtr);
/* Useful elsewhere, make available in tclInt.h or stubs? */
static Tcl_Obj **	StackAllocWords(Tcl_Interp *interp, int numWords);
static Tcl_Obj **	StackReallocWords(Tcl_Interp *interp, int numWords);
static Tcl_NRPostProc	CopyCallback;
static Tcl_NRPostProc	ExprObjCallback;
static Tcl_NRPostProc	FinalizeOONext;
static Tcl_NRPostProc	FinalizeOONextFilter;
static Tcl_NRPostProc   TEBCresume;

/*
 * The structure below defines a bytecode Tcl object type to hold the
 * compiled bytecode for Tcl expressions.
 */

static const Tcl_ObjType exprCodeType = {
    "exprcode",
    FreeExprCodeInternalRep,	/* freeIntRepProc */
    DupExprCodeInternalRep,	/* dupIntRepProc */
    NULL,			/* updateStringProc */
    NULL			/* setFromAnyProc */
};

/*
 * Custom object type only used in this file; values of its type should never
 * be seen by user scripts.
 */

static const Tcl_ObjType dictIteratorType = {
    "dictIterator",
    ReleaseDictIterator,
    NULL, NULL, NULL
};

/*
 *----------------------------------------------------------------------
 *
 * ReleaseDictIterator --
 *
 *	This takes apart a dictionary iterator that is stored in the given Tcl
 *	object.
 *
 * Results:
 *	None.
 *
 * Side effects:
 *	Deallocates memory, marks the object as being untyped.
 *
 *----------------------------------------------------------------------
 */

static void
ReleaseDictIterator(
    Tcl_Obj *objPtr)
{
    Tcl_DictSearch *searchPtr;
    Tcl_Obj *dictPtr;
    const Tcl_ObjInternalRep *irPtr;

    irPtr = TclFetchInternalRep(objPtr, &dictIteratorType);
    assert(irPtr != NULL);

    /*
     * First kill the search, and then release the reference to the dictionary
     * that we were holding.
     */

    searchPtr = (Tcl_DictSearch *)irPtr->twoPtrValue.ptr1;
    Tcl_DictObjDone(searchPtr);
    ckfree(searchPtr);

    dictPtr = (Tcl_Obj *)irPtr->twoPtrValue.ptr2;
    TclDecrRefCount(dictPtr);
}

/*
 *----------------------------------------------------------------------
 *
 * InitByteCodeExecution --
 *
 *	This procedure is called once to initialize the Tcl bytecode
 *	interpreter.
 *
 * Results:
 *	None.
 *
 * Side effects:
 *	This procedure initializes the array of instruction names. If
 *	compiling with the TCL_COMPILE_STATS flag, it initializes the array
 *	that counts the executions of each instruction and it creates the
 *	"evalstats" command. It also establishes the link between the Tcl
 *	"tcl_traceExec" and C "tclTraceExec" variables.
 *
 *----------------------------------------------------------------------
 */

#if defined(TCL_COMPILE_STATS) || defined(TCL_COMPILE_DEBUG)
static void
InitByteCodeExecution(
    Tcl_Interp *interp)		/* Interpreter for which the Tcl variable
				 * "tcl_traceExec" is linked to control
				 * instruction tracing. */
{
#ifdef TCL_COMPILE_DEBUG
    if (Tcl_LinkVar(interp, "tcl_traceExec", &tclTraceExec,
	    TCL_LINK_INT) != TCL_OK) {
	Tcl_Panic("InitByteCodeExecution: can't create link for tcl_traceExec variable");
    }
#endif
#ifdef TCL_COMPILE_STATS
    Tcl_CreateObjCommand(interp, "evalstats", EvalStatsCmd, NULL, NULL);
#endif /* TCL_COMPILE_STATS */
}

#else

static void
InitByteCodeExecution(
    TCL_UNUSED(Tcl_Interp *))
{
}
#endif

/*
 *----------------------------------------------------------------------
 *
 * TclCreateExecEnv --
 *
 *	This procedure creates a new execution environment for Tcl bytecode
 *	execution. An ExecEnv points to a Tcl evaluation stack. An ExecEnv is
 *	typically created once for each Tcl interpreter (Interp structure) and
 *	recursively passed to TclNRExecuteByteCode to execute ByteCode sequences
 *	for nested commands.
 *
 * Results:
 *	A newly allocated ExecEnv is returned. This points to an empty
 *	evaluation stack of the standard initial size.
 *
 * Side effects:
 *	The bytecode interpreter is also initialized here, as this procedure
 *	will be called before any call to TclNRExecuteByteCode.
 *
 *----------------------------------------------------------------------
 */

ExecEnv *
TclCreateExecEnv(
    Tcl_Interp *interp,		/* Interpreter for which the execution
				 * environment is being created. */
    int size)			/* The initial stack size, in number of words
				 * [sizeof(Tcl_Obj*)] */
{
    ExecEnv *eePtr = (ExecEnv *)ckalloc(sizeof(ExecEnv));
    ExecStack *esPtr = (ExecStack *)ckalloc(offsetof(ExecStack, stackWords)
	    + size * sizeof(Tcl_Obj *));

    eePtr->execStackPtr = esPtr;
    TclNewIntObj(eePtr->constants[0], 0);
    Tcl_IncrRefCount(eePtr->constants[0]);
    TclNewIntObj(eePtr->constants[1], 1);
    Tcl_IncrRefCount(eePtr->constants[1]);
    eePtr->interp = interp;
    eePtr->callbackPtr = NULL;
    eePtr->corPtr = NULL;
    eePtr->rewind = 0;

    esPtr->prevPtr = NULL;
    esPtr->nextPtr = NULL;
    esPtr->markerPtr = NULL;
    esPtr->endPtr = &esPtr->stackWords[size-1];
    esPtr->tosPtr = STACK_BASE(esPtr);

    Tcl_MutexLock(&execMutex);
    if (!execInitialized) {
	InitByteCodeExecution(interp);
	execInitialized = 1;
    }
    Tcl_MutexUnlock(&execMutex);

    return eePtr;
}

/*
 *----------------------------------------------------------------------
 *
 * TclDeleteExecEnv --
 *
 *	Frees the storage for an ExecEnv.
 *
 * Results:
 *	None.
 *
 * Side effects:
 *	Storage for an ExecEnv and its contained storage (e.g. the evaluation
 *	stack) is freed.
 *
 *----------------------------------------------------------------------
 */

static void
DeleteExecStack(
    ExecStack *esPtr)
{
    if (esPtr->markerPtr && !cachedInExit) {
	Tcl_Panic("freeing an execStack which is still in use");
    }

    if (esPtr->prevPtr) {
	esPtr->prevPtr->nextPtr = esPtr->nextPtr;
    }
    if (esPtr->nextPtr) {
	esPtr->nextPtr->prevPtr = esPtr->prevPtr;
    }
    ckfree(esPtr);
}

void
TclDeleteExecEnv(
    ExecEnv *eePtr)		/* Execution environment to free. */
{
    ExecStack *esPtr = eePtr->execStackPtr, *tmpPtr;

	cachedInExit = TclInExit();

    /*
     * Delete all stacks in this exec env.
     */

    while (esPtr->nextPtr) {
	esPtr = esPtr->nextPtr;
    }
    while (esPtr) {
	tmpPtr = esPtr;
	esPtr = tmpPtr->prevPtr;
	DeleteExecStack(tmpPtr);
    }

    TclDecrRefCount(eePtr->constants[0]);
    TclDecrRefCount(eePtr->constants[1]);
    if (eePtr->callbackPtr && !cachedInExit) {
	Tcl_Panic("Deleting execEnv with pending TEOV callbacks!");
    }
    if (eePtr->corPtr && !cachedInExit) {
	Tcl_Panic("Deleting execEnv with existing coroutine");
    }
    ckfree(eePtr);
}

/*
 *----------------------------------------------------------------------
 *
 * TclFinalizeExecution --
 *
 *	Finalizes the execution environment setup so that it can be later
 *	reinitialized.
 *
 * Results:
 *	None.
 *
 * Side effects:
 *	After this call, the next time TclCreateExecEnv will be called it will
 *	call InitByteCodeExecution.
 *
 *----------------------------------------------------------------------
 */

void
TclFinalizeExecution(void)
{
    Tcl_MutexLock(&execMutex);
    execInitialized = 0;
    Tcl_MutexUnlock(&execMutex);
}

/*
 * Auxiliary code to insure that GrowEvaluationStack always returns correctly
 * aligned memory.
 *
 * WALLOCALIGN represents the alignment reqs in words, just as TCL_ALLOCALIGN
 * represents the reqs in bytes. This assumes that TCL_ALLOCALIGN is a
 * multiple of the wordsize 'sizeof(Tcl_Obj *)'.
 */

#define WALLOCALIGN \
    (TCL_ALLOCALIGN/sizeof(Tcl_Obj *))

/*
 * wordSkip computes how many words have to be skipped until the next aligned
 * word. Note that we are only interested in the low order bits of ptr, so
 * that any possible information loss in PTR2INT is of no consequence.
 */

static inline int
wordSkip(
    void *ptr)
{
    int mask = TCL_ALLOCALIGN-1;
    int base = PTR2INT(ptr) & mask;
    return (TCL_ALLOCALIGN - base)/sizeof(Tcl_Obj *);
}

/*
 * Given a marker, compute where the following aligned memory starts.
 */

#define MEMSTART(markerPtr) \
    ((markerPtr) + wordSkip(markerPtr))

/*
 *----------------------------------------------------------------------
 *
 * GrowEvaluationStack --
 *
 *	This procedure grows a Tcl evaluation stack stored in an ExecEnv,
 *	copying over the words since the last mark if so requested. A mark is
 *	set at the beginning of the new area when no copying is requested.
 *
 * Results:
 *	Returns a pointer to the first usable word in the (possibly) grown
 *	stack.
 *
 * Side effects:
 *	The size of the evaluation stack may be grown, a marker is set
 *
 *----------------------------------------------------------------------
 */

static Tcl_Obj **
GrowEvaluationStack(
    ExecEnv *eePtr,		/* Points to the ExecEnv with an evaluation
				 * stack to enlarge. */
    int growth,			/* How much larger than the current used
				 * size. */
    int move)			/* 1 if move words since last marker. */
{
    ExecStack *esPtr = eePtr->execStackPtr, *oldPtr = NULL;
    int newBytes, newElems, currElems;
    int needed = growth - (esPtr->endPtr - esPtr->tosPtr);
    Tcl_Obj **markerPtr = esPtr->markerPtr, **memStart;
    int moveWords = 0;

    if (move) {
	if (!markerPtr) {
	    Tcl_Panic("STACK: Reallocating with no previous alloc");
	}
	if (needed <= 0) {
	    return MEMSTART(markerPtr);
	}
    } else {
#ifndef PURIFY
	Tcl_Obj **tmpMarkerPtr = esPtr->tosPtr + 1;
	int offset = wordSkip(tmpMarkerPtr);

	if (needed + offset < 0) {
	    /*
	     * Put a marker pointing to the previous marker in this stack, and
	     * store it in esPtr as the current marker. Return a pointer to
	     * the start of aligned memory.
	     */

	    esPtr->markerPtr = tmpMarkerPtr;
	    memStart = tmpMarkerPtr + offset;
	    esPtr->tosPtr = memStart - 1;
	    *esPtr->markerPtr = (Tcl_Obj *) markerPtr;
	    return memStart;
	}
#endif
    }

    /*
     * Reset move to hold the number of words to be moved to new stack (if
     * any) and growth to hold the complete stack requirements: add one for
     * the marker, (WALLOCALIGN-1) for the maximal possible offset.
     */

    if (move) {
	moveWords = esPtr->tosPtr - MEMSTART(markerPtr) + 1;
    }
    needed = growth + moveWords + WALLOCALIGN;


    /*
     * Check if there is enough room in the next stack (if there is one, it
     * should be both empty and the last one!)
     */

    if (esPtr->nextPtr) {
	oldPtr = esPtr;
	esPtr = oldPtr->nextPtr;
	currElems = esPtr->endPtr - STACK_BASE(esPtr);
	if (esPtr->markerPtr || (esPtr->tosPtr != STACK_BASE(esPtr))) {
	    Tcl_Panic("STACK: Stack after current is in use");
	}
	if (esPtr->nextPtr) {
	    Tcl_Panic("STACK: Stack after current is not last");
	}
	if (needed <= currElems) {
	    goto newStackReady;
	}
	DeleteExecStack(esPtr);
	esPtr = oldPtr;
    } else {
	currElems = esPtr->endPtr - STACK_BASE(esPtr);
    }

    /*
     * We need to allocate a new stack! It needs to store 'growth' words,
     * including the elements to be copied over and the new marker.
     */

#ifndef PURIFY
    newElems = 2*currElems;
    while (needed > newElems) {
	newElems *= 2;
    }
#else
    newElems = needed;
#endif

    newBytes = offsetof(ExecStack, stackWords) + newElems * sizeof(Tcl_Obj *);

    oldPtr = esPtr;
    esPtr = (ExecStack *)ckalloc(newBytes);

    oldPtr->nextPtr = esPtr;
    esPtr->prevPtr = oldPtr;
    esPtr->nextPtr = NULL;
    esPtr->endPtr = &esPtr->stackWords[newElems-1];

  newStackReady:
    eePtr->execStackPtr = esPtr;

    /*
     * Store a NULL marker at the beginning of the stack, to indicate that
     * this is the first marker in this stack and that rewinding to here
     * should actually be a return to the previous stack.
     */

    esPtr->stackWords[0] = NULL;
    esPtr->markerPtr = &esPtr->stackWords[0];
    memStart = MEMSTART(esPtr->markerPtr);
    esPtr->tosPtr = memStart - 1;

    if (move) {
	memcpy(memStart, MEMSTART(markerPtr), moveWords*sizeof(Tcl_Obj *));
	esPtr->tosPtr += moveWords;
	oldPtr->markerPtr = (Tcl_Obj **) *markerPtr;
	oldPtr->tosPtr = markerPtr-1;
    }

    /*
     * Free the old stack if it is now unused.
     */

    if (!oldPtr->markerPtr) {
	DeleteExecStack(oldPtr);
    }

    return memStart;
}

/*
 *--------------------------------------------------------------
 *
 * TclStackAlloc, TclStackRealloc, TclStackFree --
 *
 *	Allocate memory from the execution stack; it has to be returned later
 *	with a call to TclStackFree.
 *
 * Results:
 *	A pointer to the first byte allocated, or panics if the allocation did
 *	not succeed.
 *
 * Side effects:
 *	The execution stack may be grown.
 *
 *--------------------------------------------------------------
 */

static Tcl_Obj **
StackAllocWords(
    Tcl_Interp *interp,
    int numWords)
{
    /*
     * Note that GrowEvaluationStack sets a marker in the stack. This marker
     * is read when rewinding, e.g., by TclStackFree.
     */

    Interp *iPtr = (Interp *) interp;
    ExecEnv *eePtr = iPtr->execEnvPtr;
    Tcl_Obj **resPtr = GrowEvaluationStack(eePtr, numWords, 0);

    eePtr->execStackPtr->tosPtr += numWords;
    return resPtr;
}

static Tcl_Obj **
StackReallocWords(
    Tcl_Interp *interp,
    int numWords)
{
    Interp *iPtr = (Interp *) interp;
    ExecEnv *eePtr = iPtr->execEnvPtr;
    Tcl_Obj **resPtr = GrowEvaluationStack(eePtr, numWords, 1);

    eePtr->execStackPtr->tosPtr += numWords;
    return resPtr;
}

void
TclStackFree(
    Tcl_Interp *interp,
    void *freePtr)
{
    Interp *iPtr = (Interp *) interp;
    ExecEnv *eePtr;
    ExecStack *esPtr;
    Tcl_Obj **markerPtr, *marker;

    if (iPtr == NULL || iPtr->execEnvPtr == NULL) {
	ckfree(freePtr);
	return;
    }

    /*
     * Rewind the stack to the previous marker position. The current marker,
     * as set in the last call to GrowEvaluationStack, contains a pointer to
     * the previous marker.
     */

    eePtr = iPtr->execEnvPtr;
    esPtr = eePtr->execStackPtr;
    markerPtr = esPtr->markerPtr;
    marker = *markerPtr;

    if ((freePtr != NULL) && (MEMSTART(markerPtr) != (Tcl_Obj **)freePtr)) {
	Tcl_Panic("TclStackFree: incorrect freePtr (%p != %p). Call out of sequence?",
		freePtr, MEMSTART(markerPtr));
    }

    esPtr->tosPtr = markerPtr - 1;
    esPtr->markerPtr = (Tcl_Obj **) marker;
    if (marker) {
	return;
    }

    /*
     * Return to previous active stack. Note that repeated expansions or
     * reallocs could have generated several unused intervening stacks: free
     * them too.
     */

    while (esPtr->nextPtr) {
	esPtr = esPtr->nextPtr;
    }
    esPtr->tosPtr = STACK_BASE(esPtr);
    while (esPtr->prevPtr) {
	ExecStack *tmpPtr = esPtr->prevPtr;
	if (tmpPtr->tosPtr == STACK_BASE(tmpPtr)) {
	    DeleteExecStack(tmpPtr);
	} else {
	    break;
	}
    }
    if (esPtr->prevPtr) {
	eePtr->execStackPtr = esPtr->prevPtr;
#ifdef PURIFY
	eePtr->execStackPtr->nextPtr = NULL;
	DeleteExecStack(esPtr);
#endif
    } else {
	eePtr->execStackPtr = esPtr;
    }
}

void *
TclStackAlloc(
    Tcl_Interp *interp,
    int numBytes)
{
    Interp *iPtr = (Interp *) interp;
    int numWords;

    if (iPtr == NULL || iPtr->execEnvPtr == NULL) {
	return (void *) ckalloc(numBytes);
    }
    numWords = (numBytes + (sizeof(Tcl_Obj *) - 1))/sizeof(Tcl_Obj *);
    return (void *) StackAllocWords(interp, numWords);
}

void *
TclStackRealloc(
    Tcl_Interp *interp,
    void *ptr,
    int numBytes)
{
    Interp *iPtr = (Interp *) interp;
    ExecEnv *eePtr;
    ExecStack *esPtr;
    Tcl_Obj **markerPtr;
    int numWords;

    if (iPtr == NULL || iPtr->execEnvPtr == NULL) {
	return (void *) ckrealloc((char *) ptr, numBytes);
    }

    eePtr = iPtr->execEnvPtr;
    esPtr = eePtr->execStackPtr;
    markerPtr = esPtr->markerPtr;

    if (MEMSTART(markerPtr) != (Tcl_Obj **)ptr) {
	Tcl_Panic("TclStackRealloc: incorrect ptr. Call out of sequence?");
    }

    numWords = (numBytes + (sizeof(Tcl_Obj *) - 1))/sizeof(Tcl_Obj *);
    return (void *) StackReallocWords(interp, numWords);
}

/*
 *--------------------------------------------------------------
 *
 * Tcl_ExprObj --
 *
 *	Evaluate an expression in a Tcl_Obj.
 *
 * Results:
 *	A standard Tcl object result. If the result is other than TCL_OK, then
 *	the interpreter's result contains an error message. If the result is
 *	TCL_OK, then a pointer to the expression's result value object is
 *	stored in resultPtrPtr. In that case, the object's ref count is
 *	incremented to reflect the reference returned to the caller; the
 *	caller is then responsible for the resulting object and must, for
 *	example, decrement the ref count when it is finished with the object.
 *
 * Side effects:
 *	Any side effects caused by subcommands in the expression, if any. The
 *	interpreter result is not modified unless there is an error.
 *
 *--------------------------------------------------------------
 */

int
Tcl_ExprObj(
    Tcl_Interp *interp,		/* Context in which to evaluate the
				 * expression. */
    Tcl_Obj *objPtr,	/* Points to Tcl object containing expression
				 * to evaluate. */
    Tcl_Obj **resultPtrPtr)	/* Where the Tcl_Obj* that is the expression
				 * result is stored if no errors occur. */
{
    NRE_callback *rootPtr = TOP_CB(interp);
    Tcl_Obj *resultPtr;

    TclNewObj(resultPtr);
    TclNRAddCallback(interp, CopyCallback, resultPtrPtr, resultPtr,
	    NULL, NULL);
    Tcl_NRExprObj(interp, objPtr, resultPtr);
    return TclNRRunCallbacks(interp, TCL_OK, rootPtr);
}

static int
CopyCallback(
    void *data[],
    TCL_UNUSED(Tcl_Interp *),
    int result)
{
    Tcl_Obj **resultPtrPtr = (Tcl_Obj **)data[0];
    Tcl_Obj *resultPtr = (Tcl_Obj *)data[1];

    if (result == TCL_OK) {
	*resultPtrPtr = resultPtr;
	Tcl_IncrRefCount(resultPtr);
    } else {
	Tcl_DecrRefCount(resultPtr);
    }
    return result;
}

/*
 *--------------------------------------------------------------
 *
 * Tcl_NRExprObj --
 *
 *	Request evaluation of the expression in a Tcl_Obj by the NR stack.
 *
 * Results:
 *	Returns TCL_OK.
 *
 * Side effects:
 *	Compiles objPtr as a Tcl expression and places callbacks on the
 *	NR stack to execute the bytecode and store the result in resultPtr.
 *	If bytecode execution raises an exception, nothing is written
 *	to resultPtr, and the exceptional return code flows up the NR
 *	stack.  If the exception is TCL_ERROR, an error message is left
 *	in the interp result and the interp's return options dictionary
 *	holds additional error information too.  Execution of the bytecode
 *	may have other side effects, depending on the expression.
 *
 *--------------------------------------------------------------
 */

int
Tcl_NRExprObj(
    Tcl_Interp *interp,
    Tcl_Obj *objPtr,
    Tcl_Obj *resultPtr)
{
    ByteCode *codePtr;
    Tcl_InterpState state = Tcl_SaveInterpState(interp, TCL_OK);

    Tcl_ResetResult(interp);
    codePtr = CompileExprObj(interp, objPtr);

    Tcl_NRAddCallback(interp, ExprObjCallback, state, resultPtr,
	    NULL, NULL);
    return TclNRExecuteByteCode(interp, codePtr);
}

static int
ExprObjCallback(
    void *data[],
    Tcl_Interp *interp,
    int result)
{
    Tcl_InterpState state = (Tcl_InterpState)data[0];
    Tcl_Obj *resultPtr = (Tcl_Obj *)data[1];

    if (result == TCL_OK) {
	TclSetDuplicateObj(resultPtr, Tcl_GetObjResult(interp));
	(void) Tcl_RestoreInterpState(interp, state);
    } else {
	Tcl_DiscardInterpState(state);
    }
    return result;
}

/*
 *----------------------------------------------------------------------
 *
 * CompileExprObj --
 *	Compile a Tcl expression value into ByteCode.
 *
 * Results:
 *	A (ByteCode *) is returned pointing to the resulting ByteCode.
 *
 * Side effects:
 *	The Tcl_ObjType of objPtr is changed to the "exprcode" type,
 *	and the ByteCode is kept in the internal rep (along with context
 *	data for checking validity) for faster operations the next time
 *	CompileExprObj is called on the same value.
 *
 *----------------------------------------------------------------------
 */

static ByteCode *
CompileExprObj(
    Tcl_Interp *interp,
    Tcl_Obj *objPtr)
{
    Interp *iPtr = (Interp *) interp;
    CompileEnv compEnv;		/* Compilation environment structure allocated
				 * in frame. */
    ByteCode *codePtr = NULL;
				/* Tcl Internal type of bytecode. Initialized
				 * to avoid compiler warning. */

    /*
     * Get the expression ByteCode from the object. If it exists, make sure it
     * is valid in the current context.
     */

    ByteCodeGetInternalRep(objPtr, &exprCodeType, codePtr);

    if (codePtr != NULL) {
	Namespace *namespacePtr = iPtr->varFramePtr->nsPtr;

	if (((Interp *) *codePtr->interpHandle != iPtr)
		|| (codePtr->compileEpoch != iPtr->compileEpoch)
		|| (codePtr->nsPtr != namespacePtr)
		|| (codePtr->nsEpoch != namespacePtr->resolverEpoch)
		|| (codePtr->localCachePtr != iPtr->varFramePtr->localCachePtr)) {
	    Tcl_StoreInternalRep(objPtr, &exprCodeType, NULL);
	    codePtr = NULL;
	}
    }

    if (codePtr == NULL) {
	/*
	 * TIP #280: No invoker (yet) - Expression compilation.
	 */

	const char *string = TclGetString(objPtr);

	TclInitCompileEnv(interp, &compEnv, string, objPtr->length, NULL, 0);
	TclCompileExpr(interp, string, objPtr->length, &compEnv, 0);

	/*
	 * Successful compilation. If the expression yielded no instructions,
	 * push an zero object as the expression's result.
	 */

	if (compEnv.codeNext == compEnv.codeStart) {
	    TclEmitPush(TclRegisterLiteral(&compEnv, "0", 1, 0),
		    &compEnv);
	}

	/*
	 * Add a "done" instruction as the last instruction and change the
	 * object into a ByteCode object. Ownership of the literal objects and
	 * aux data items is given to the ByteCode object.
	 */

	TclEmitOpcode(INST_DONE, &compEnv);
	codePtr = TclInitByteCodeObj(objPtr, &exprCodeType, &compEnv);
	TclFreeCompileEnv(&compEnv);
	if (iPtr->varFramePtr->localCachePtr) {
	    codePtr->localCachePtr = iPtr->varFramePtr->localCachePtr;
	    codePtr->localCachePtr->refCount++;
	}
#ifdef TCL_COMPILE_DEBUG
	if (tclTraceCompile == 2) {
	    TclPrintByteCodeObj(interp, objPtr);
	    fflush(stdout);
	}
#endif /* TCL_COMPILE_DEBUG */
    }
    return codePtr;
}

/*
 *----------------------------------------------------------------------
 *
 * DupExprCodeInternalRep --
 *
 *	Part of the Tcl object type implementation for Tcl expression
 *	bytecode. We do not copy the bytecode internalrep. Instead, we return
 *	without setting copyPtr->typePtr, so the copy is a plain string copy
 *	of the expression value, and if it is to be used as a compiled
 *	expression, it will just need a recompile.
 *
 *	This makes sense, because with Tcl's copy-on-write practices, the
 *	usual (only?) time Tcl_DuplicateObj() will be called is when the copy
 *	is about to be modified, which would invalidate any copied bytecode
 *	anyway. The only reason it might make sense to copy the bytecode is if
 *	we had some modifying routines that operated directly on the internalrep,
 *	like we do for lists and dicts.
 *
 * Results:
 *	None.
 *
 * Side effects:
 *	None.
 *
 *----------------------------------------------------------------------
 */

static void
DupExprCodeInternalRep(
    TCL_UNUSED(Tcl_Obj *),
    TCL_UNUSED(Tcl_Obj *))
{
    return;
}

/*
 *----------------------------------------------------------------------
 *
 * FreeExprCodeInternalRep --
 *
 *	Part of the Tcl object type implementation for Tcl expression
 *	bytecode. Frees the storage allocated to hold the internal rep, unless
 *	ref counts indicate bytecode execution is still in progress.
 *
 * Results:
 *	None.
 *
 * Side effects:
 *	May free allocated memory. Leaves objPtr untyped.
 *
 *----------------------------------------------------------------------
 */

static void
FreeExprCodeInternalRep(
    Tcl_Obj *objPtr)
{
    ByteCode *codePtr;
    ByteCodeGetInternalRep(objPtr, &exprCodeType, codePtr);
    assert(codePtr != NULL);

    TclReleaseByteCode(codePtr);
}

/*
 *----------------------------------------------------------------------
 *
 * TclCompileObj --
 *
 *	This procedure compiles the script contained in a Tcl_Obj.
 *
 * Results:
 *	A pointer to the corresponding ByteCode, never NULL.
 *
 * Side effects:
 *	The object is shimmered to bytecode type.
 *
 *----------------------------------------------------------------------
 */

ByteCode *
TclCompileObj(
    Tcl_Interp *interp,
    Tcl_Obj *objPtr,
    const CmdFrame *invoker,
    int word)
{
    Interp *iPtr = (Interp *) interp;
    ByteCode *codePtr;	/* Tcl Internal type of bytecode. */
    Namespace *namespacePtr = iPtr->varFramePtr->nsPtr;

    /*
     * If the object is not already of tclByteCodeType, compile it (and reset
     * the compilation flags in the interpreter; this should be done after any
     * compilation). Otherwise, check that it is "fresh" enough.
     */

    ByteCodeGetInternalRep(objPtr, &tclByteCodeType, codePtr);
    if (codePtr != NULL) {
	/*
	 * Make sure the Bytecode hasn't been invalidated by, e.g., someone
	 * redefining a command with a compile procedure (this might make the
	 * compiled code wrong). The object needs to be recompiled if it was
	 * compiled in/for a different interpreter, or for a different
	 * namespace, or for the same namespace but with different name
	 * resolution rules. Precompiled objects, however, are immutable and
	 * therefore they are not recompiled, even if the epoch has changed.
	 *
	 * To be pedantically correct, we should also check that the
	 * originating procPtr is the same as the current context procPtr
	 * (assuming one exists at all - none for global level). This code is
	 * #def'ed out because [info body] was changed to never return a
	 * bytecode type object, which should obviate us from the extra checks
	 * here.
	 */

	if (((Interp *) *codePtr->interpHandle != iPtr)
		|| (codePtr->compileEpoch != iPtr->compileEpoch)
		|| (codePtr->nsPtr != namespacePtr)
		|| (codePtr->nsEpoch != namespacePtr->resolverEpoch)) {
	    if (!(codePtr->flags & TCL_BYTECODE_PRECOMPILED)) {
		goto recompileObj;
	    }
	    if ((Interp *) *codePtr->interpHandle != iPtr) {
		Tcl_Panic("Tcl_EvalObj: compiled script jumped interps");
	    }
	    codePtr->compileEpoch = iPtr->compileEpoch;
	}

	/*
	 * Check that any compiled locals do refer to the current proc
	 * environment! If not, recompile.
	 */

	if (!(codePtr->flags & TCL_BYTECODE_PRECOMPILED) &&
		(codePtr->procPtr == NULL) &&
		(codePtr->localCachePtr != iPtr->varFramePtr->localCachePtr)){
	    goto recompileObj;
	}

	/*
	 * #280.
	 * Literal sharing fix. This part of the fix is not required by 8.4
	 * nor 8.5, because they eval-direct any literals, so just saving the
	 * argument locations per command in bytecode is enough, embedded
	 * 'eval' commands, etc. get the correct information.
	 *
	 * But in 8.6 all the embedded script are compiled, and the resulting
	 * bytecode stored in the literal. Now the shared literal has bytecode
	 * with location data for _one_ particular location this literal is
	 * found at. If we get executed from a different location the bytecode
	 * has to be recompiled to get the correct locations. Not doing this
	 * will execute the saved bytecode with data for a different location,
	 * causing 'info frame' to point to the wrong place in the sources.
	 *
	 * Future optimizations ...
	 * (1) Save the location data (ExtCmdLoc) keyed by start line. In that
	 *     case we recompile once per location of the literal, but not
	 *     continously, because the moment we have all locations we do not
	 *     need to recompile any longer.
	 *
	 * (2) Alternative: Do not recompile, tell the execution engine the
	 *     offset between saved starting line and actual one. Then modify
	 *     the users to adjust the locations they have by this offset.
	 *
	 * (3) Alternative 2: Do not fully recompile, adjust just the location
	 *     information.
	 */

	if (invoker == NULL) {
	    return codePtr;
	} else {
	    Tcl_HashEntry *hePtr =
		    Tcl_FindHashEntry(iPtr->lineBCPtr, codePtr);
	    ExtCmdLoc *eclPtr;
	    CmdFrame *ctxCopyPtr;
	    int redo;

	    if (!hePtr) {
		return codePtr;
	    }

	    eclPtr = (ExtCmdLoc *)Tcl_GetHashValue(hePtr);
	    redo = 0;
	    ctxCopyPtr = (CmdFrame *)TclStackAlloc(interp, sizeof(CmdFrame));
	    *ctxCopyPtr = *invoker;

	    if (invoker->type == TCL_LOCATION_BC) {
		/*
		 * Note: Type BC => ctx.data.eval.path    is not used.
		 *		    ctx.data.tebc.codePtr used instead
		 */

		TclGetSrcInfoForPc(ctxCopyPtr);
		if (ctxCopyPtr->type == TCL_LOCATION_SOURCE) {
		    /*
		     * The reference made by 'TclGetSrcInfoForPc' is dead.
		     */

		    Tcl_DecrRefCount(ctxCopyPtr->data.eval.path);
		    ctxCopyPtr->data.eval.path = NULL;
		}
	    }

	    if (word < ctxCopyPtr->nline) {
		/*
		 * Note: We do not care if the line[word] is -1. This is a
		 * difference and requires a recompile (location changed from
		 * absolute to relative, literal is used fixed and through
		 * variable)
		 *
		 * Example:
		 * test info-32.0 using literal of info-24.8
		 *     (dict with ... vs           set body ...).
		 */

		redo = ((eclPtr->type == TCL_LOCATION_SOURCE)
			    && (eclPtr->start != ctxCopyPtr->line[word]))
			|| ((eclPtr->type == TCL_LOCATION_BC)
			    && (ctxCopyPtr->type == TCL_LOCATION_SOURCE));
	    }

	    TclStackFree(interp, ctxCopyPtr);
	    if (!redo) {
		return codePtr;
	    }
	}
    }

  recompileObj:
    iPtr->errorLine = 1;

    /*
     * TIP #280. Remember the invoker for a moment in the interpreter
     * structures so that the byte code compiler can pick it up when
     * initializing the compilation environment, i.e. the extended location
     * information.
     */

    iPtr->invokeCmdFramePtr = invoker;
    iPtr->invokeWord = word;
    TclSetByteCodeFromAny(interp, objPtr, NULL, NULL);
    iPtr->invokeCmdFramePtr = NULL;
    ByteCodeGetInternalRep(objPtr, &tclByteCodeType, codePtr);
    if (iPtr->varFramePtr->localCachePtr) {
	codePtr->localCachePtr = iPtr->varFramePtr->localCachePtr;
	codePtr->localCachePtr->refCount++;
    }
    return codePtr;
}

/*
 *----------------------------------------------------------------------
 *
 * TclIncrObj --
 *
 *	Increment an integeral value in a Tcl_Obj by an integeral value held
 *	in another Tcl_Obj. Caller is responsible for making sure we can
 *	update the first object.
 *
 * Results:
 *	TCL_ERROR if either object is non-integer, and TCL_OK otherwise. On
 *	error, an error message is left in the interpreter (if it is not NULL,
 *	of course).
 *
 * Side effects:
 *	valuePtr gets the new incrmented value.
 *
 *----------------------------------------------------------------------
 */

int
TclIncrObj(
    Tcl_Interp *interp,
    Tcl_Obj *valuePtr,
    Tcl_Obj *incrPtr)
{
    void *ptr1, *ptr2;
    int type1, type2;
    mp_int value, incr;
    mp_err err;

    if (Tcl_IsShared(valuePtr)) {
	Tcl_Panic("%s called with shared object", "TclIncrObj");
    }

    if (GetNumberFromObj(NULL, valuePtr, &ptr1, &type1) != TCL_OK) {
	/*
	 * Produce error message (reparse?!)
	 */

	return TclGetIntFromObj(interp, valuePtr, &type1);
    }
    if (GetNumberFromObj(NULL, incrPtr, &ptr2, &type2) != TCL_OK) {
	/*
	 * Produce error message (reparse?!)
	 */

	TclGetIntFromObj(interp, incrPtr, &type1);
	Tcl_AddErrorInfo(interp, "\n    (reading increment)");
	return TCL_ERROR;
    }

    if ((type1 == TCL_NUMBER_DOUBLE) || (type1 == TCL_NUMBER_NAN)) {
	/*
	 * Produce error message (reparse?!)
	 */

	return TclGetIntFromObj(interp, valuePtr, &type1);
    }
    if ((type2 == TCL_NUMBER_DOUBLE) || (type2 == TCL_NUMBER_NAN)) {
	/*
	 * Produce error message (reparse?!)
	 */

	TclGetIntFromObj(interp, incrPtr, &type1);
	Tcl_AddErrorInfo(interp, "\n    (reading increment)");
	return TCL_ERROR;
    }

    if ((type1 == TCL_NUMBER_INT) && (type2 == TCL_NUMBER_INT)) {
	Tcl_WideInt w1, w2, sum;

	w1 = *((const Tcl_WideInt *)ptr1);
	w2 = *((const Tcl_WideInt *)ptr2);
	sum = w1 + w2;

	/*
	 * Check for overflow.
	 */

	if (!Overflowing(w1, w2, sum)) {
	    TclSetIntObj(valuePtr, sum);
	    return TCL_OK;
	}
    }

    Tcl_TakeBignumFromObj(interp, valuePtr, &value);
    Tcl_GetBignumFromObj(interp, incrPtr, &incr);
    err = mp_add(&value, &incr, &value);
    mp_clear(&incr);
    if (err != MP_OKAY) {
	return TCL_ERROR;
    }
    Tcl_SetBignumObj(valuePtr, &value);
    return TCL_OK;
}

/*
 *----------------------------------------------------------------------
 *
 * ArgumentBCEnter --
 *
 *	This is a helper for TclNRExecuteByteCode/TEBCresume that encapsulates
 *	a code sequence that is fairly common in the code but *not* commonly
 *	called.
 *
 * Results:
 *	None
 *
 * Side effects:
 *	May register information about the bytecode in the command frame.
 *
 *----------------------------------------------------------------------
 */

static void
ArgumentBCEnter(
    Tcl_Interp *interp,
    ByteCode *codePtr,
    TEBCdata *tdPtr,
    const unsigned char *pc,
    int objc,
    Tcl_Obj **objv)
{
    int cmd;

    if (GetSrcInfoForPc(pc, codePtr, NULL, NULL, &cmd)) {
	TclArgumentBCEnter(interp, objv, objc, codePtr, &tdPtr->cmdFrame, cmd,
		pc - codePtr->codeStart);
    }
}

/*
 *----------------------------------------------------------------------
 *
 * TclNRExecuteByteCode --
 *
 *	This procedure executes the instructions of a ByteCode structure. It
 *	returns when a "done" instruction is executed or an error occurs.
 *
 * Results:
 *	The return value is one of the return codes defined in tcl.h (such as
 *	TCL_OK), and interp->objResultPtr refers to a Tcl object that either
 *	contains the result of executing the code or an error message.
 *
 * Side effects:
 *	Almost certainly, depending on the ByteCode's instructions.
 *
 *----------------------------------------------------------------------
 */
#define	bcFramePtr	(&TD->cmdFrame)
#define	initCatchTop	((ptrdiff_t *) (TD->stack-1))
#define	initTosPtr	((Tcl_Obj **) (initCatchTop+codePtr->maxExceptDepth))
#define esPtr		(iPtr->execEnvPtr->execStackPtr)

int
TclNRExecuteByteCode(
    Tcl_Interp *interp,		/* Token for command interpreter. */
    ByteCode *codePtr)		/* The bytecode sequence to interpret. */
{
    Interp *iPtr = (Interp *) interp;
    TEBCdata *TD;
    int size = sizeof(TEBCdata) - 1
	    + (codePtr->maxStackDepth + codePtr->maxExceptDepth)
		* sizeof(void *);
    int numWords = (size + sizeof(Tcl_Obj *) - 1) / sizeof(Tcl_Obj *);

    TclPreserveByteCode(codePtr);

    /*
     * Reserve the stack, setup the TEBCdataPtr (TD) and CallFrame
     *
     * The execution uses a unified stack: first a TEBCdata, immediately
     * above it a CmdFrame, then the catch stack, then the execution stack.
     *
     * Make sure the catch stack is large enough to hold the maximum number of
     * catch commands that could ever be executing at the same time (this will
     * be no more than the exception range array's depth). Make sure the
     * execution stack is large enough to execute this ByteCode.
     */

    TD = (TEBCdata *) GrowEvaluationStack(iPtr->execEnvPtr, numWords, 0);
    esPtr->tosPtr = initTosPtr;

    TD->codePtr     = codePtr;
    TD->catchTop    = initCatchTop;
    TD->auxObjList  = NULL;

    /*
     * TIP #280: Initialize the frame. Do not push it yet: it will be pushed
     * every time that we call out from this TD, popped when we return to it.
     */

    bcFramePtr->type = ((codePtr->flags & TCL_BYTECODE_PRECOMPILED)
	    ? TCL_LOCATION_PREBC : TCL_LOCATION_BC);
    bcFramePtr->level = (iPtr->cmdFramePtr ? iPtr->cmdFramePtr->level+1 : 1);
    bcFramePtr->framePtr = iPtr->framePtr;
    bcFramePtr->nextPtr = iPtr->cmdFramePtr;
    bcFramePtr->nline = 0;
    bcFramePtr->line = NULL;
    bcFramePtr->litarg = NULL;
    bcFramePtr->data.tebc.codePtr = codePtr;
    bcFramePtr->data.tebc.pc = NULL;
    bcFramePtr->cmdObj = NULL;
    bcFramePtr->cmd = NULL;
    bcFramePtr->len = 0;

#ifdef TCL_COMPILE_STATS
    iPtr->stats.numExecutions++;
#endif

    /*
     * Test namespace-50.9 demonstrates the need for this call.
     * Use a --enable-symbols=mem bug to see.
     */

    TclResetRewriteEnsemble(interp, 1);

    /*
     * Push the callback for bytecode execution
     */

    TclNRAddCallback(interp, TEBCresume, TD, /* pc */ NULL,
	    /* cleanup */ INT2PTR(0), INT2PTR(iPtr->evalFlags));

    /*
     * Reset discard result flag - because it is applicable for this call only,
     * and should not affect all the nested invocations may return result.
     */
    iPtr->evalFlags &= ~TCL_EVAL_DISCARD_RESULT;

    return TCL_OK;
}

static int
TEBCresume(
    void *data[],
    Tcl_Interp *interp,
    int result)
{
    /*
     * Compiler cast directive - not a real variable.
     *	   Interp *iPtr = (Interp *) interp;
     */
#define iPtr ((Interp *) interp)

    /*
     * Check just the read-traced/write-traced bit of a variable.
     */

#define ReadTraced(varPtr) ((varPtr)->flags & VAR_TRACED_READ)
#define WriteTraced(varPtr) ((varPtr)->flags & VAR_TRACED_WRITE)
#define UnsetTraced(varPtr) ((varPtr)->flags & VAR_TRACED_UNSET)

    /*
     * Bottom of allocated stack holds the NR data
     */

    /*
     * Constants: variables that do not change during the execution, used
     * sporadically: no special need for speed.
     */

    unsigned interruptCounter = 1;
				/* Counter that is used to work out when to
				 * call Tcl_AsyncReady(). This must be 1
				 * initially so that we call the async-check
				 * stanza early, otherwise there are command
				 * sequences that can make the interpreter
				 * busy-loop without an opportunity to
				 * recognise an interrupt. */
    const char *curInstName;
#ifdef TCL_COMPILE_DEBUG
    int traceInstructions;	/* Whether we are doing instruction-level
				 * tracing or not. */
#endif

    Var *compiledLocals = iPtr->varFramePtr->compiledLocals;
    Tcl_Obj **constants = &iPtr->execEnvPtr->constants[0];

#define LOCAL(i)	(&compiledLocals[(i)])
#define TCONST(i)	(constants[(i)])

    /*
     * These macros are just meant to save some global variables that are not
     * used too frequently
     */

    TEBCdata *TD = (TEBCdata *)data[0];
#define auxObjList	(TD->auxObjList)
#define catchTop	(TD->catchTop)
#define codePtr		(TD->codePtr)
#define curEvalFlags	PTR2INT(data[3])  /* calling iPtr->evalFlags */

    /*
     * Globals: variables that store state, must remain valid at all times.
     */

    Tcl_Obj **tosPtr;		/* Cached pointer to top of evaluation
				 * stack. */
    const unsigned char *pc = (const unsigned char *)data[1];
                                /* The current program counter. */
    unsigned char inst;         /* The currently running instruction */

    /*
     * Transfer variables - needed only between opcodes, but not while
     * executing an instruction.
     */

    int cleanup = PTR2INT(data[2]);
    Tcl_Obj *objResultPtr;
    int checkInterp = 0;        /* Indicates when a check of interp readyness
				 * is necessary. Set by CACHE_STACK_INFO() */

    /*
     * Locals - variables that are used within opcodes or bounded sections of
     * the file (jumps between opcodes within a family).
     * NOTE: These are now mostly defined locally where needed.
     */

    Tcl_Obj *objPtr, *valuePtr, *value2Ptr, *part1Ptr, *part2Ptr, *tmpPtr;
    Tcl_Obj **objv = NULL;
    int objc = 0;
    int opnd, length, pcAdjustment;
    Var *varPtr, *arrayPtr;
#ifdef TCL_COMPILE_DEBUG
    char cmdNameBuf[21];
#endif

#ifdef TCL_COMPILE_DEBUG
    int starting = 1;
    traceInstructions = (tclTraceExec == 3);
#endif

    TEBC_DATA_DIG();

#ifdef TCL_COMPILE_DEBUG
    if (!pc && (tclTraceExec >= 2)) {
	PrintByteCodeInfo(codePtr);
	fprintf(stdout, "  Starting stack top=%d\n", (int) CURR_DEPTH);
	fflush(stdout);
    }
#endif

    if (!pc) {
	/* bytecode is starting from scratch */
	pc = codePtr->codeStart;

	/*
	 * Reset the interp's result to avoid possible duplications of large
	 * objects [3c6e47363e], [781585], [804681], This can happen by start
	 * also in nested compiled blocks (enclosed in parent cycle).
	 * See else branch below for opposite handling by continuation/resume.
	 */

	objPtr = iPtr->objResultPtr;
	if (objPtr->refCount > 1) {
	    TclDecrRefCount(objPtr);
	    TclNewObj(objPtr);
	    Tcl_IncrRefCount(objPtr);
	    iPtr->objResultPtr = objPtr;
	}

	goto cleanup0;
    } else {
        /* resume from invocation */
	CACHE_STACK_INFO();

	NRE_ASSERT(iPtr->cmdFramePtr == bcFramePtr);
	if (bcFramePtr->cmdObj) {
	    Tcl_DecrRefCount(bcFramePtr->cmdObj);
	    bcFramePtr->cmdObj = NULL;
	    bcFramePtr->cmd = NULL;
	}
	iPtr->cmdFramePtr = bcFramePtr->nextPtr;
	if (iPtr->flags & INTERP_DEBUG_FRAME) {
	    TclArgumentBCRelease(interp, bcFramePtr);
	}
	if (iPtr->execEnvPtr->rewind) {
	    result = TCL_ERROR;
	    goto abnormalReturn;
	}
	if (codePtr->flags & TCL_BYTECODE_RECOMPILE) {
	    codePtr->flags &= ~TCL_BYTECODE_RECOMPILE;
	    checkInterp = 1;
	    iPtr->flags |= ERR_ALREADY_LOGGED;
	}

	if (result != TCL_OK) {
	    pc--;
	    goto processExceptionReturn;
	}

	/*
	 * Push the call's object result and continue execution with the next
	 * instruction.
	 */

	TRACE_WITH_OBJ(("%u => ... after \"%.20s\": TCL_OK, result=",
		objc, cmdNameBuf), Tcl_GetObjResult(interp));

	/*
	 * Obtain and reset interp's result to avoid possible duplications of
	 * objects [Bug 781585]. We do not call Tcl_ResetResult to avoid any
	 * side effects caused by the resetting of errorInfo and errorCode
	 * [Bug 804681], which are not needed here. We chose instead to
	 * manipulate the interp's object result directly.
	 *
	 * Note that the result object is now in objResultPtr, it keeps the
	 * refCount it had in its role of iPtr->objResultPtr.
	 */

	objResultPtr = Tcl_GetObjResult(interp);
	TclNewObj(objPtr);
	Tcl_IncrRefCount(objPtr);
	iPtr->objResultPtr = objPtr;
#ifndef TCL_COMPILE_DEBUG
	if (*pc == INST_POP) {
	    TclDecrRefCount(objResultPtr);
	    NEXT_INST_V(1, cleanup, 0);
	}
#endif
	NEXT_INST_V(0, cleanup, -1);
    }

    /*
     * Targets for standard instruction endings; unrolled for speed in the
     * most frequent cases (instructions that consume up to two stack
     * elements).
     *
     * This used to be a "for(;;)" loop, with each instruction doing its own
     * cleanup.
     */

  cleanupV_pushObjResultPtr:
    switch (cleanup) {
    case 0:
	*(++tosPtr) = (objResultPtr);
	goto cleanup0;
    default:
	cleanup -= 2;
	while (cleanup--) {
	    objPtr = POP_OBJECT();
	    TclDecrRefCount(objPtr);
	}
	/* FALLTHRU */
    case 2:
    cleanup2_pushObjResultPtr:
	objPtr = POP_OBJECT();
	TclDecrRefCount(objPtr);
	/* FALLTHRU */
    case 1:
    cleanup1_pushObjResultPtr:
	objPtr = OBJ_AT_TOS;
	TclDecrRefCount(objPtr);
    }
    OBJ_AT_TOS = objResultPtr;
    goto cleanup0;

  cleanupV:
    switch (cleanup) {
    default:
	cleanup -= 2;
	while (cleanup--) {
	    objPtr = POP_OBJECT();
	    TclDecrRefCount(objPtr);
	}
	/* FALLTHRU */
    case 2:
    cleanup2:
	objPtr = POP_OBJECT();
	TclDecrRefCount(objPtr);
	/* FALLTHRU */
    case 1:
    cleanup1:
	objPtr = POP_OBJECT();
	TclDecrRefCount(objPtr);
	/* FALLTHRU */
    case 0:
	/*
	 * We really want to do nothing now, but this is needed for some
	 * compilers (SunPro CC).
	 */

	break;
    }
  cleanup0:

    /*
     * Check for asynchronous handlers [Bug 746722]; we do the check every
     * ASYNC_CHECK_COUNT instructions.
     */

    if ((--interruptCounter) == 0) {
	interruptCounter = ASYNC_CHECK_COUNT;
	DECACHE_STACK_INFO();
	if (TclAsyncReady(iPtr)) {
	    result = Tcl_AsyncInvoke(interp, result);
	    if (result == TCL_ERROR) {
		CACHE_STACK_INFO();
		goto gotError;
	    }
	}

	if (TclCanceled(iPtr)) {
	    if (Tcl_Canceled(interp, TCL_LEAVE_ERR_MSG) == TCL_ERROR) {
		CACHE_STACK_INFO();
		goto gotError;
	    }
	}

	if (TclLimitReady(iPtr->limit)) {
	    if (Tcl_LimitCheck(interp) == TCL_ERROR) {
		CACHE_STACK_INFO();
		goto gotError;
	    }
	}
	CACHE_STACK_INFO();
    }

    /*
     * These two instructions account for 26% of all instructions (according
     * to measurements on tclbench by Ben Vitale
     * [http://www.cs.toronto.edu/syslab/pubs/tcl2005-vitale-zaleski.pdf]
     * Resolving them before the switch reduces the cost of branch
     * mispredictions, seems to improve runtime by 5% to 15%, and (amazingly!)
     * reduces total obj size.
     */

    inst = *pc;

    peepholeStart:
#ifdef TCL_COMPILE_STATS
    iPtr->stats.instructionCount[*pc]++;
#endif

#ifdef TCL_COMPILE_DEBUG
    /*
     * Skip the stack depth check if an expansion is in progress.
     */

    CHECK_STACK();
    if (traceInstructions) {
	fprintf(stdout, "%2d: %2d ", iPtr->numLevels, (int) CURR_DEPTH);
	TclPrintInstruction(codePtr, pc);
	fflush(stdout);
    }
#endif /* TCL_COMPILE_DEBUG */

    TCL_DTRACE_INST_NEXT();

    if (inst == INST_LOAD_SCALAR1) {
	goto instLoadScalar1;
    } else if (inst == INST_PUSH1) {
	PUSH_OBJECT(codePtr->objArrayPtr[TclGetUInt1AtPtr(pc+1)]);
	TRACE_WITH_OBJ(("%u => ", TclGetUInt1AtPtr(pc+1)), OBJ_AT_TOS);
	inst = *(pc += 2);
	goto peepholeStart;
    } else if (inst == INST_START_CMD) {
	/*
	 * Peephole: do not run INST_START_CMD, just skip it
	 */

	iPtr->cmdCount += TclGetUInt4AtPtr(pc+5);
	if (checkInterp) {
	    if (((codePtr->compileEpoch != iPtr->compileEpoch) ||
		 (codePtr->nsEpoch != iPtr->varFramePtr->nsPtr->resolverEpoch)) &&
		!(codePtr->flags & TCL_BYTECODE_PRECOMPILED)) {
		goto instStartCmdFailed;
	    }
	    checkInterp = 0;
	}
	inst = *(pc += 9);
	goto peepholeStart;
    } else if (inst == INST_NOP) {
#ifndef TCL_COMPILE_DEBUG
	while (inst == INST_NOP)
#endif
	{
	    inst = *++pc;
	}
	goto peepholeStart;
    }

    switch (inst) {
    case INST_SYNTAX:
    case INST_RETURN_IMM: {
	int code = TclGetInt4AtPtr(pc+1);
	int level = TclGetUInt4AtPtr(pc+5);

	/*
	 * OBJ_AT_TOS is returnOpts, OBJ_UNDER_TOS is resultObjPtr.
	 */

	TRACE(("%u %u => ", code, level));
	result = TclProcessReturn(interp, code, level, OBJ_AT_TOS);
	if (result == TCL_OK) {
	    TRACE_APPEND(("continuing to next instruction (result=\"%.30s\")\n",
		    O2S(objResultPtr)));
	    NEXT_INST_F(9, 1, 0);
	}
	Tcl_SetObjResult(interp, OBJ_UNDER_TOS);
	if (*pc == INST_SYNTAX) {
	    iPtr->flags &= ~ERR_ALREADY_LOGGED;
	}
	cleanup = 2;
	TRACE_APPEND(("\n"));
	goto processExceptionReturn;
    }

    case INST_RETURN_STK:
	TRACE(("=> "));
	objResultPtr = POP_OBJECT();
	result = Tcl_SetReturnOptions(interp, OBJ_AT_TOS);
	if (result == TCL_OK) {
	    Tcl_DecrRefCount(OBJ_AT_TOS);
	    OBJ_AT_TOS = objResultPtr;
	    TRACE_APPEND(("continuing to next instruction (result=\"%.30s\")\n",
		    O2S(objResultPtr)));
	    NEXT_INST_F(1, 0, 0);
	} else if (result == TCL_ERROR) {
	    /*
	     * BEWARE! Must do this in this order, because an error in the
	     * option dictionary overrides the result (and can be verified by
	     * test).
	     */

	    Tcl_SetObjResult(interp, objResultPtr);
	    Tcl_SetReturnOptions(interp, OBJ_AT_TOS);
	    Tcl_DecrRefCount(OBJ_AT_TOS);
	    OBJ_AT_TOS = objResultPtr;
	} else {
	    Tcl_DecrRefCount(OBJ_AT_TOS);
	    OBJ_AT_TOS = objResultPtr;
	    Tcl_SetObjResult(interp, objResultPtr);
	}
	cleanup = 1;
	TRACE_APPEND(("\n"));
	goto processExceptionReturn;

    {
	CoroutineData *corPtr;
	int yieldParameter;

    case INST_YIELD:
	corPtr = iPtr->execEnvPtr->corPtr;
	TRACE(("%.30s => ", O2S(OBJ_AT_TOS)));
	if (!corPtr) {
	    TRACE_APPEND(("ERROR: yield outside coroutine\n"));
	    Tcl_SetObjResult(interp, Tcl_NewStringObj(
		    "yield can only be called in a coroutine", -1));
	    DECACHE_STACK_INFO();
	    Tcl_SetErrorCode(interp, "TCL", "COROUTINE", "ILLEGAL_YIELD",
		    NULL);
	    CACHE_STACK_INFO();
	    goto gotError;
	}

#ifdef TCL_COMPILE_DEBUG
	if (tclTraceExec >= 2) {
	    if (traceInstructions) {
		TRACE_APPEND(("YIELD...\n"));
	    } else {
		fprintf(stdout, "%d: (%u) yielding value \"%.30s\"\n",
			iPtr->numLevels, (unsigned)(pc - codePtr->codeStart),
			Tcl_GetString(OBJ_AT_TOS));
	    }
	    fflush(stdout);
	}
#endif
	yieldParameter = 0;
	Tcl_SetObjResult(interp, OBJ_AT_TOS);
	goto doYield;

    case INST_YIELD_TO_INVOKE:
	corPtr = iPtr->execEnvPtr->corPtr;
	valuePtr = OBJ_AT_TOS;
	if (!corPtr) {
	    TRACE(("[%.30s] => ERROR: yield outside coroutine\n",
		    O2S(valuePtr)));
	    Tcl_SetObjResult(interp, Tcl_NewStringObj(
		    "yieldto can only be called in a coroutine", -1));
	    DECACHE_STACK_INFO();
	    Tcl_SetErrorCode(interp, "TCL", "COROUTINE", "ILLEGAL_YIELD",
		    NULL);
	    CACHE_STACK_INFO();
	    goto gotError;
	}
	if (((Namespace *)TclGetCurrentNamespace(interp))->flags & NS_DYING) {
	    TRACE(("[%.30s] => ERROR: yield in deleted\n",
		    O2S(valuePtr)));
	    Tcl_SetObjResult(interp, Tcl_NewStringObj(
		    "yieldto called in deleted namespace", -1));
	    DECACHE_STACK_INFO();
	    Tcl_SetErrorCode(interp, "TCL", "COROUTINE", "YIELDTO_IN_DELETED",
		    NULL);
	    CACHE_STACK_INFO();
	    goto gotError;
	}

#ifdef TCL_COMPILE_DEBUG
	if (tclTraceExec >= 2) {
	    if (traceInstructions) {
		TRACE(("[%.30s] => YIELD...\n", O2S(valuePtr)));
	    } else {
		/* FIXME: What is the right thing to trace? */
		fprintf(stdout, "%d: (%u) yielding to [%.30s]\n",
			iPtr->numLevels, (unsigned)(pc - codePtr->codeStart),
			TclGetString(valuePtr));
	    }
	    fflush(stdout);
	}
#endif

	/*
	 * Install a tailcall record in the caller and continue with the
	 * yield. The yield is switched into multi-return mode (via the
	 * 'yieldParameter').
	 */

	Tcl_IncrRefCount(valuePtr);
	iPtr->execEnvPtr = corPtr->callerEEPtr;
	TclSetTailcall(interp, valuePtr);
	corPtr->yieldPtr = valuePtr;
	iPtr->execEnvPtr = corPtr->eePtr;
	yieldParameter = (PTR2INT(NULL)+1);	/*==CORO_ACTIVATE_YIELDM*/

    doYield:
	/* TIP #280: Record the last piece of info needed by
	 * 'TclGetSrcInfoForPc', and push the frame.
	 */

	bcFramePtr->data.tebc.pc = (char *) pc;
	iPtr->cmdFramePtr = bcFramePtr;

	if (iPtr->flags & INTERP_DEBUG_FRAME) {
	    ArgumentBCEnter(interp, codePtr, TD, pc, objc, objv);
	}

	pc++;
	cleanup = 1;
	TEBC_YIELD();
	TclNRAddCallback(interp, TclNRCoroutineActivateCallback, corPtr,
		INT2PTR(yieldParameter), NULL, NULL);
	return TCL_OK;
    }

    case INST_TAILCALL: {
	Tcl_Obj *listPtr, *nsObjPtr;

	opnd = TclGetUInt1AtPtr(pc+1);

	if (!(iPtr->varFramePtr->isProcCallFrame & 1)) {
	    TRACE(("%d => ERROR: tailcall in non-proc context\n", opnd));
	    Tcl_SetObjResult(interp, Tcl_NewStringObj(
		    "tailcall can only be called from a proc or lambda", -1));
	    DECACHE_STACK_INFO();
	    Tcl_SetErrorCode(interp, "TCL", "TAILCALL", "ILLEGAL", NULL);
	    CACHE_STACK_INFO();
	    goto gotError;
	}

#ifdef TCL_COMPILE_DEBUG
	/* FIXME: What is the right thing to trace? */
	{
	    int i;

	    TRACE(("%d [", opnd));
	    for (i=opnd-1 ; i>=0 ; i--) {
		TRACE_APPEND(("\"%.30s\"", O2S(OBJ_AT_DEPTH(i))));
		if (i > 0) {
		    TRACE_APPEND((" "));
		}
	    }
	    TRACE_APPEND(("] => RETURN..."));
	}
#endif

	/*
	 * Push the evaluation of the called command into the NR callback
	 * stack.
	 */

	listPtr = Tcl_NewListObj(opnd, &OBJ_AT_DEPTH(opnd-1));
	nsObjPtr = Tcl_NewStringObj(iPtr->varFramePtr->nsPtr->fullName, -1);
	TclListObjSetElement(interp, listPtr, 0, nsObjPtr);
	if (iPtr->varFramePtr->tailcallPtr) {
	    Tcl_DecrRefCount(iPtr->varFramePtr->tailcallPtr);
	}
	iPtr->varFramePtr->tailcallPtr = listPtr;

	result = TCL_RETURN;
	cleanup = opnd;
	goto processExceptionReturn;
    }

    case INST_DONE:
	if (tosPtr > initTosPtr) {

	    if ((curEvalFlags & TCL_EVAL_DISCARD_RESULT) && (result == TCL_OK)) {
		/* simulate pop & fast done (like it does continue in loop) */
		TRACE_WITH_OBJ(("=> discarding "), OBJ_AT_TOS);
		objPtr = POP_OBJECT();
		TclDecrRefCount(objPtr);
		goto abnormalReturn;
	    }
	    /*
	     * Set the interpreter's object result to point to the topmost
	     * object from the stack, and check for a possible [catch]. The
	     * stackTop's level and refCount will be handled by "processCatch"
	     * or "abnormalReturn".
	     */

	    Tcl_SetObjResult(interp, OBJ_AT_TOS);
#ifdef TCL_COMPILE_DEBUG
	    TRACE_WITH_OBJ(("=> return code=%d, result=", result),
		    iPtr->objResultPtr);
	    if (traceInstructions) {
		fprintf(stdout, "\n");
	    }
#endif
	    goto checkForCatch;
	}
	(void) POP_OBJECT();
	goto abnormalReturn;

    case INST_PUSH4:
	objResultPtr = codePtr->objArrayPtr[TclGetUInt4AtPtr(pc+1)];
	TRACE_WITH_OBJ(("%u => ", TclGetUInt4AtPtr(pc+1)), objResultPtr);
	NEXT_INST_F(5, 0, 1);
    break;

    case INST_POP:
	TRACE_WITH_OBJ(("=> discarding "), OBJ_AT_TOS);
	objPtr = POP_OBJECT();
	TclDecrRefCount(objPtr);
	NEXT_INST_F(1, 0, 0);
    break;

    case INST_DUP:
	objResultPtr = OBJ_AT_TOS;
	TRACE_WITH_OBJ(("=> "), objResultPtr);
	NEXT_INST_F(1, 0, 1);
    break;

    case INST_OVER:
	opnd = TclGetUInt4AtPtr(pc+1);
	objResultPtr = OBJ_AT_DEPTH(opnd);
	TRACE_WITH_OBJ(("%u => ", opnd), objResultPtr);
	NEXT_INST_F(5, 0, 1);
    break;

    case INST_REVERSE: {
	Tcl_Obj **a, **b;

	opnd = TclGetUInt4AtPtr(pc+1);
	a = tosPtr-(opnd-1);
	b = tosPtr;
	while (a<b) {
	    tmpPtr = *a;
	    *a = *b;
	    *b = tmpPtr;
	    a++; b--;
	}
	TRACE(("%u => OK\n", opnd));
	NEXT_INST_F(5, 0, 0);
    }
    break;

    case INST_STR_CONCAT1:

	opnd = TclGetUInt1AtPtr(pc+1);
	objResultPtr = TclStringCat(interp, opnd, &OBJ_AT_DEPTH(opnd-1),
		TCL_STRING_IN_PLACE);
	if (objResultPtr == NULL) {
	    TRACE_ERROR(interp);
	    goto gotError;
	}

	TRACE_WITH_OBJ(("%u => ", opnd), objResultPtr);
	NEXT_INST_V(2, opnd, 1);
    break;

    case INST_CONCAT_STK:
	/*
	 * Pop the opnd (objc) top stack elements, run through Tcl_ConcatObj,
	 * and then decrement their ref counts.
	 */

	opnd = TclGetUInt4AtPtr(pc+1);
	objResultPtr = Tcl_ConcatObj(opnd, &OBJ_AT_DEPTH(opnd-1));
	TRACE_WITH_OBJ(("%u => ", opnd), objResultPtr);
	NEXT_INST_V(5, opnd, 1);
    break;

    case INST_EXPAND_START:
	/*
	 * Push an element to the auxObjList. This records the current
	 * stack depth - i.e., the point in the stack where the expanded
	 * command starts.
	 *
	 * Use a Tcl_Obj as linked list element; slight mem waste, but faster
	 * allocation than ckalloc. This also abuses the Tcl_Obj structure, as
	 * we do not define a special tclObjType for it. It is not dangerous
	 * as the obj is never passed anywhere, so that all manipulations are
	 * performed here and in INST_INVOKE_EXPANDED (in case of an expansion
	 * error, also in INST_EXPAND_STKTOP).
	 */

	TclNewObj(objPtr);
	objPtr->internalRep.twoPtrValue.ptr2 = INT2PTR(CURR_DEPTH);
	objPtr->length = 0;
	PUSH_TAUX_OBJ(objPtr);
	TRACE(("=> mark depth as %d\n", (int) CURR_DEPTH));
	NEXT_INST_F(1, 0, 0);
    break;

    case INST_EXPAND_DROP:
	/*
	 * Drops an element of the auxObjList, popping stack elements to
	 * restore the stack to the state before the point where the aux
	 * element was created.
	 */

	CLANG_ASSERT(auxObjList);
	objc = CURR_DEPTH - PTR2INT(auxObjList->internalRep.twoPtrValue.ptr2);
	POP_TAUX_OBJ();
#ifdef TCL_COMPILE_DEBUG
	/* Ugly abuse! */
	starting = 1;
#endif
	TRACE(("=> drop %d items\n", objc));
	NEXT_INST_V(1, objc, 0);

    case INST_EXPAND_STKTOP: {
	int i;
	ptrdiff_t moved;

	/*
	 * Make sure that the element at stackTop is a list; if not, just
	 * leave with an error. Note that the element from the expand list
	 * will be removed at checkForCatch.
	 */

	objPtr = OBJ_AT_TOS;
	TRACE(("\"%.30s\" => ", O2S(objPtr)));
	if (TclListObjGetElements(interp, objPtr, &objc, &objv) != TCL_OK) {
	    TRACE_ERROR(interp);
	    goto gotError;
	}
	(void) POP_OBJECT();

	/*
	 * Make sure there is enough room in the stack to expand this list
	 * *and* process the rest of the command (at least up to the next
	 * argument expansion or command end). The operand is the current
	 * stack depth, as seen by the compiler.
	 */

	auxObjList->length += objc - 1;
	if ((objc > 1) && (auxObjList->length > 0)) {
	    length = auxObjList->length /* Total expansion room we need */
		    + codePtr->maxStackDepth /* Beyond the original max */
		    - CURR_DEPTH;	/* Relative to where we are */
	    DECACHE_STACK_INFO();
	    moved = GrowEvaluationStack(iPtr->execEnvPtr, length, 1)
		    - (Tcl_Obj **) TD;
	    if (moved) {
		/*
		 * Change the global data to point to the new stack: move the
		 * TEBCdataPtr TD, recompute the position of every other
		 * stack-allocated parameter, update the stack pointers.
		 */

		TD = (TEBCdata *) (((Tcl_Obj **)TD) + moved);

		catchTop += moved;
		tosPtr += moved;
	    }
	}

	/*
	 * Expand the list at stacktop onto the stack; free the list. Knowing
	 * that it has a freeIntRepProc we use Tcl_DecrRefCount().
	 */

	for (i = 0; i < objc; i++) {
	    PUSH_OBJECT(objv[i]);
	}

	TRACE_APPEND(("OK\n"));
	Tcl_DecrRefCount(objPtr);
	NEXT_INST_F(5, 0, 0);
    }
    break;

    case INST_EXPR_STK: {
	ByteCode *newCodePtr;

	bcFramePtr->data.tebc.pc = (char *) pc;
	iPtr->cmdFramePtr = bcFramePtr;
	DECACHE_STACK_INFO();
	newCodePtr = CompileExprObj(interp, OBJ_AT_TOS);
	CACHE_STACK_INFO();
	cleanup = 1;
	pc++;
	TEBC_YIELD();
	return TclNRExecuteByteCode(interp, newCodePtr);
    }

	/*
	 * INVOCATION BLOCK
	 */

    case INST_EVAL_STK:
    instEvalStk:
	bcFramePtr->data.tebc.pc = (char *) pc;
	iPtr->cmdFramePtr = bcFramePtr;

	cleanup = 1;
	pc += 1;
	/* yield next instruction */
	TEBC_YIELD();
	/* add TEBCResume for object at top of stack */
	return TclNRExecuteByteCode(interp,
		    TclCompileObj(interp, OBJ_AT_TOS, NULL, 0));

    case INST_INVOKE_EXPANDED:
	CLANG_ASSERT(auxObjList);
	objc = CURR_DEPTH - PTR2INT(auxObjList->internalRep.twoPtrValue.ptr2);
	POP_TAUX_OBJ();
	if (objc) {
	    pcAdjustment = 1;
	    goto doInvocation;
	}

	/*
	 * Nothing was expanded, return {}.
	 */

	TclNewObj(objResultPtr);
	NEXT_INST_F(1, 0, 1);
    break;

    case INST_INVOKE_STK4:
	objc = TclGetUInt4AtPtr(pc+1);
	pcAdjustment = 5;
	goto doInvocation;

    case INST_INVOKE_STK1:
	objc = TclGetUInt1AtPtr(pc+1);
	pcAdjustment = 2;

    doInvocation:
	objv = &OBJ_AT_DEPTH(objc-1);
	cleanup = objc;

#ifdef TCL_COMPILE_DEBUG
	if (tclTraceExec >= 2) {
	    int i;

	    if (traceInstructions) {
		strncpy(cmdNameBuf, TclGetString(objv[0]), 20);
		TRACE(("%u => call ", objc));
	    } else {
		fprintf(stdout, "%d: (%u) invoking ", iPtr->numLevels,
			(unsigned)(pc - codePtr->codeStart));
	    }
	    for (i = 0;  i < objc;  i++) {
		TclPrintObject(stdout, objv[i], 15);
		fprintf(stdout, " ");
	    }
	    fprintf(stdout, "\n");
	    fflush(stdout);
	}
#endif /*TCL_COMPILE_DEBUG*/

	/*
	 * Finally, let TclEvalObjv handle the command.
	 *
	 * TIP #280: Record the last piece of info needed by
	 * 'TclGetSrcInfoForPc', and push the frame.
	 */

	bcFramePtr->data.tebc.pc = (char *) pc;
	iPtr->cmdFramePtr = bcFramePtr;

	if (iPtr->flags & INTERP_DEBUG_FRAME) {
	    ArgumentBCEnter(interp, codePtr, TD, pc, objc, objv);
	}

	DECACHE_STACK_INFO();

	pc += pcAdjustment;
	TEBC_YIELD();
	return TclNREvalObjv(interp, objc, objv,
		TCL_EVAL_NOERR | TCL_EVAL_SOURCE_IN_FRAME, NULL);

#if TCL_SUPPORT_84_BYTECODE
    case INST_CALL_BUILTIN_FUNC1:
	/*
	 * Call one of the built-in pre-8.5 Tcl math functions. This
	 * translates to INST_INVOKE_STK1 with the first argument of
	 * ::tcl::mathfunc::$objv[0]. We need to insert the named math
	 * function into the stack.
	 */

	opnd = TclGetUInt1AtPtr(pc+1);
	if ((opnd < 0) || (opnd > LAST_BUILTIN_FUNC)) {
	    TRACE(("UNRECOGNIZED BUILTIN FUNC CODE %d\n", opnd));
	    Tcl_Panic("TclNRExecuteByteCode: unrecognized builtin function code %d", opnd);
	}

	TclNewLiteralStringObj(objPtr, "::tcl::mathfunc::");
	Tcl_AppendToObj(objPtr, tclBuiltinFuncTable[opnd].name, -1);

	/*
	 * Only 0, 1 or 2 args.
	 */

	{
	    int numArgs = tclBuiltinFuncTable[opnd].numArgs;
	    Tcl_Obj *tmpPtr1, *tmpPtr2;

	    if (numArgs == 0) {
		PUSH_OBJECT(objPtr);
	    } else if (numArgs == 1) {
		tmpPtr1 = POP_OBJECT();
		PUSH_OBJECT(objPtr);
		PUSH_OBJECT(tmpPtr1);
		Tcl_DecrRefCount(tmpPtr1);
	    } else {
		tmpPtr2 = POP_OBJECT();
		tmpPtr1 = POP_OBJECT();
		PUSH_OBJECT(objPtr);
		PUSH_OBJECT(tmpPtr1);
		PUSH_OBJECT(tmpPtr2);
		Tcl_DecrRefCount(tmpPtr1);
		Tcl_DecrRefCount(tmpPtr2);
	    }
	    objc = numArgs + 1;
	}
	pcAdjustment = 2;
	goto doInvocation;

    case INST_CALL_FUNC1:
	/*
	 * Call a non-builtin Tcl math function previously registered by a
	 * call to Tcl_CreateMathFunc pre-8.5. This is essentially
	 * INST_INVOKE_STK1 converting the first arg to
	 * ::tcl::mathfunc::$objv[0].
	 */

	objc = TclGetUInt1AtPtr(pc+1);	/* Number of arguments. The function
					 * name is the 0-th argument. */

	objPtr = OBJ_AT_DEPTH(objc-1);
	TclNewLiteralStringObj(tmpPtr, "::tcl::mathfunc::");
	Tcl_AppendObjToObj(tmpPtr, objPtr);
	Tcl_DecrRefCount(objPtr);

	/*
	 * Variation of PUSH_OBJECT.
	 */

	OBJ_AT_DEPTH(objc-1) = tmpPtr;
	Tcl_IncrRefCount(tmpPtr);

	pcAdjustment = 2;
	goto doInvocation;
#else
    /*
     * INST_CALL_BUILTIN_FUNC1 and INST_CALL_FUNC1 were made obsolete by the
     * changes to add a ::tcl::mathfunc namespace in 8.5. Optional support
     * remains for existing bytecode precompiled files.
     */

    case INST_CALL_BUILTIN_FUNC1:
	Tcl_Panic("TclNRExecuteByteCode: obsolete INST_CALL_BUILTIN_FUNC1 found");
    case INST_CALL_FUNC1:
	Tcl_Panic("TclNRExecuteByteCode: obsolete INST_CALL_FUNC1 found");
#endif

    case INST_INVOKE_REPLACE:
	objc = TclGetUInt4AtPtr(pc+1);
	opnd = TclGetUInt1AtPtr(pc+5);
	objPtr = POP_OBJECT();
	objv = &OBJ_AT_DEPTH(objc-1);
	cleanup = objc;
#ifdef TCL_COMPILE_DEBUG
	if (tclTraceExec >= 2) {
	    int i;

	    if (traceInstructions) {
		strncpy(cmdNameBuf, TclGetString(objv[0]), 20);
		TRACE(("%u => call (implementation %s) ", objc, O2S(objPtr)));
	    } else {
		fprintf(stdout,
			"%d: (%u) invoking (using implementation %s) ",
			iPtr->numLevels, (unsigned)(pc - codePtr->codeStart),
			O2S(objPtr));
	    }
	    for (i = 0;  i < objc;  i++) {
		if (i < opnd) {
		    fprintf(stdout, "<");
		    TclPrintObject(stdout, objv[i], 15);
		    fprintf(stdout, ">");
		} else {
		    TclPrintObject(stdout, objv[i], 15);
		}
		fprintf(stdout, " ");
	    }
	    fprintf(stdout, "\n");
	    fflush(stdout);
	}
#endif /*TCL_COMPILE_DEBUG*/

	bcFramePtr->data.tebc.pc = (char *) pc;
	iPtr->cmdFramePtr = bcFramePtr;
	if (iPtr->flags & INTERP_DEBUG_FRAME) {
	    ArgumentBCEnter(interp, codePtr, TD, pc, objc, objv);
	}

	TclInitRewriteEnsemble(interp, opnd, 1, objv);

	{
	    Tcl_Obj *copyPtr = Tcl_NewListObj(objc - opnd + 1, NULL);

	    Tcl_ListObjAppendElement(NULL, copyPtr, objPtr);
	    Tcl_ListObjReplace(NULL, copyPtr, LIST_MAX, 0,
		    objc - opnd, objv + opnd);
	    Tcl_DecrRefCount(objPtr);
	    objPtr = copyPtr;
	}

	DECACHE_STACK_INFO();
	pc += 6;
	TEBC_YIELD();

	TclMarkTailcall(interp);
	TclNRAddCallback(interp, TclClearRootEnsemble, NULL, NULL, NULL, NULL);
	Tcl_ListObjGetElements(NULL, objPtr, &objc, &objv);
	TclNRAddCallback(interp, TclNRReleaseValues, objPtr, NULL, NULL, NULL);
	return TclNREvalObjv(interp, objc, objv, TCL_EVAL_INVOKE, NULL);

    /*
     * -----------------------------------------------------------------
     *	   Start of INST_LOAD instructions.
     *
     * WARNING: more 'goto' here than your doctor recommended! The different
     * instructions set the value of some variables and then jump to some
     * common execution code.
     */

    case INST_LOAD_SCALAR1:
    instLoadScalar1:
	opnd = TclGetUInt1AtPtr(pc+1);
	varPtr = LOCAL(opnd);
	while (TclIsVarLink(varPtr)) {
	    varPtr = varPtr->value.linkPtr;
	}
	TRACE(("%u => ", opnd));
	if (TclIsVarDirectReadable(varPtr)) {
	    /*
	     * No errors, no traces: just get the value.
	     */

	    objResultPtr = varPtr->value.objPtr;
	    TRACE_APPEND(("%.30s\n", O2S(objResultPtr)));
	    NEXT_INST_F(2, 0, 1);
	}
	pcAdjustment = 2;
	cleanup = 0;
	arrayPtr = NULL;
	part1Ptr = part2Ptr = NULL;
	goto doCallPtrGetVar;

    case INST_LOAD_SCALAR4:
	opnd = TclGetUInt4AtPtr(pc+1);
	varPtr = LOCAL(opnd);
	while (TclIsVarLink(varPtr)) {
	    varPtr = varPtr->value.linkPtr;
	}
	TRACE(("%u => ", opnd));
	if (TclIsVarDirectReadable(varPtr)) {
	    /*
	     * No errors, no traces: just get the value.
	     */

	    objResultPtr = varPtr->value.objPtr;
	    TRACE_APPEND(("%.30s\n", O2S(objResultPtr)));
	    NEXT_INST_F(5, 0, 1);
	}
	pcAdjustment = 5;
	cleanup = 0;
	arrayPtr = NULL;
	part1Ptr = part2Ptr = NULL;
	goto doCallPtrGetVar;

    case INST_LOAD_ARRAY4:
	opnd = TclGetUInt4AtPtr(pc+1);
	pcAdjustment = 5;
	goto doLoadArray;

    case INST_LOAD_ARRAY1:
	opnd = TclGetUInt1AtPtr(pc+1);
	pcAdjustment = 2;

    doLoadArray:
	part1Ptr = NULL;
	part2Ptr = OBJ_AT_TOS;
	arrayPtr = LOCAL(opnd);
	while (TclIsVarLink(arrayPtr)) {
	    arrayPtr = arrayPtr->value.linkPtr;
	}
	TRACE(("%u \"%.30s\" => ", opnd, O2S(part2Ptr)));
	if (TclIsVarArray(arrayPtr) && !ReadTraced(arrayPtr)) {
	    varPtr = VarHashFindVar(arrayPtr->value.tablePtr, part2Ptr);
	    if (varPtr && TclIsVarDirectReadable(varPtr)) {
		/*
		 * No errors, no traces: just get the value.
		 */

		objResultPtr = varPtr->value.objPtr;
		TRACE_APPEND(("%.30s\n", O2S(objResultPtr)));
		NEXT_INST_F(pcAdjustment, 1, 1);
	    }
	}
	varPtr = TclLookupArrayElement(interp, part1Ptr, part2Ptr,
		TCL_LEAVE_ERR_MSG, "read", 0, 1, arrayPtr, opnd);
	if (varPtr == NULL) {
	    TRACE_ERROR(interp);
	    goto gotError;
	}
	cleanup = 1;
	goto doCallPtrGetVar;

    case INST_LOAD_ARRAY_STK:
	cleanup = 2;
	part2Ptr = OBJ_AT_TOS;		/* element name */
	objPtr = OBJ_UNDER_TOS;		/* array name */
	TRACE(("\"%.30s(%.30s)\" => ", O2S(objPtr), O2S(part2Ptr)));
	goto doLoadStk;

    case INST_LOAD_STK:
    case INST_LOAD_SCALAR_STK:
	cleanup = 1;
	part2Ptr = NULL;
	objPtr = OBJ_AT_TOS;		/* variable name */
	TRACE(("\"%.30s\" => ", O2S(objPtr)));

    doLoadStk:
	part1Ptr = objPtr;
	varPtr = TclObjLookupVarEx(interp, part1Ptr, part2Ptr,
		TCL_LEAVE_ERR_MSG, "read", /*createPart1*/0, /*createPart2*/1,
		&arrayPtr);
	if (!varPtr) {
	    TRACE_ERROR(interp);
	    goto gotError;
	}

	if (TclIsVarDirectReadable2(varPtr, arrayPtr)) {
	    /*
	     * No errors, no traces: just get the value.
	     */

	    objResultPtr = varPtr->value.objPtr;
	    TRACE_APPEND(("%.30s\n", O2S(objResultPtr)));
	    NEXT_INST_V(1, cleanup, 1);
	}
	pcAdjustment = 1;
	opnd = -1;

    doCallPtrGetVar:
	/*
	 * There are either errors or the variable is traced: call
	 * TclPtrGetVar to process fully.
	 */

	DECACHE_STACK_INFO();
	objResultPtr = TclPtrGetVarIdx(interp, varPtr, arrayPtr,
		part1Ptr, part2Ptr, TCL_LEAVE_ERR_MSG, opnd);
	CACHE_STACK_INFO();
	if (!objResultPtr) {
	    TRACE_ERROR(interp);
	    goto gotError;
	}
	TRACE_APPEND(("%.30s\n", O2S(objResultPtr)));
	NEXT_INST_V(pcAdjustment, cleanup, 1);

    /*
     *	   End of INST_LOAD instructions.
     * -----------------------------------------------------------------
     *	   Start of INST_STORE and related instructions.
     *
     * WARNING: more 'goto' here than your doctor recommended! The different
     * instructions set the value of some variables and then jump to somme
     * common execution code.
     */

    {
	int storeFlags, len;

    case INST_STORE_ARRAY4:
	opnd = TclGetUInt4AtPtr(pc+1);
	pcAdjustment = 5;
	goto doStoreArrayDirect;

    case INST_STORE_ARRAY1:
	opnd = TclGetUInt1AtPtr(pc+1);
	pcAdjustment = 2;

    doStoreArrayDirect:
	valuePtr = OBJ_AT_TOS;
	part2Ptr = OBJ_UNDER_TOS;
	arrayPtr = LOCAL(opnd);
	TRACE(("%u \"%.30s\" <- \"%.30s\" => ", opnd, O2S(part2Ptr),
		O2S(valuePtr)));
	while (TclIsVarLink(arrayPtr)) {
	    arrayPtr = arrayPtr->value.linkPtr;
	}
	if (TclIsVarArray(arrayPtr) && !WriteTraced(arrayPtr)) {
	    varPtr = VarHashFindVar(arrayPtr->value.tablePtr, part2Ptr);
	    if (varPtr && TclIsVarDirectWritable(varPtr)) {
		tosPtr--;
		Tcl_DecrRefCount(OBJ_AT_TOS);
		OBJ_AT_TOS = valuePtr;
		goto doStoreVarDirect;
	    }
	}
	cleanup = 2;
	storeFlags = TCL_LEAVE_ERR_MSG;
	part1Ptr = NULL;
	goto doStoreArrayDirectFailed;

    case INST_STORE_SCALAR4:
	opnd = TclGetUInt4AtPtr(pc+1);
	pcAdjustment = 5;
	goto doStoreScalarDirect;

    case INST_STORE_SCALAR1:
	opnd = TclGetUInt1AtPtr(pc+1);
	pcAdjustment = 2;

    doStoreScalarDirect:
	valuePtr = OBJ_AT_TOS;
	varPtr = LOCAL(opnd);
	TRACE(("%u <- \"%.30s\" => ", opnd, O2S(valuePtr)));
	while (TclIsVarLink(varPtr)) {
	    varPtr = varPtr->value.linkPtr;
	}
	if (!TclIsVarDirectWritable(varPtr)) {
	    storeFlags = TCL_LEAVE_ERR_MSG;
	    part1Ptr = NULL;
	    goto doStoreScalar;
	}

	/*
	 * No traces, no errors, plain 'set': we can safely inline. The value
	 * *will* be set to what's requested, so that the stack top remains
	 * pointing to the same Tcl_Obj.
	 */

    doStoreVarDirect:
	valuePtr = varPtr->value.objPtr;
	if (valuePtr != NULL) {
	    TclDecrRefCount(valuePtr);
	}
	objResultPtr = OBJ_AT_TOS;
	varPtr->value.objPtr = objResultPtr;
#ifndef TCL_COMPILE_DEBUG
	if (*(pc+pcAdjustment) == INST_POP) {
	    tosPtr--;
	    NEXT_INST_F((pcAdjustment+1), 0, 0);
	}
#else
	TRACE_APPEND(("%.30s\n", O2S(objResultPtr)));
#endif
	Tcl_IncrRefCount(objResultPtr);
	NEXT_INST_F(pcAdjustment, 0, 0);

    case INST_LAPPEND_STK:
	valuePtr = OBJ_AT_TOS; /* value to append */
	part2Ptr = NULL;
	storeFlags = (TCL_LEAVE_ERR_MSG | TCL_APPEND_VALUE
		| TCL_LIST_ELEMENT);
	goto doStoreStk;

    case INST_LAPPEND_ARRAY_STK:
	valuePtr = OBJ_AT_TOS; /* value to append */
	part2Ptr = OBJ_UNDER_TOS;
	storeFlags = (TCL_LEAVE_ERR_MSG | TCL_APPEND_VALUE
		| TCL_LIST_ELEMENT);
	goto doStoreStk;

    case INST_APPEND_STK:
	valuePtr = OBJ_AT_TOS; /* value to append */
	part2Ptr = NULL;
	storeFlags = (TCL_LEAVE_ERR_MSG | TCL_APPEND_VALUE);
	goto doStoreStk;

    case INST_APPEND_ARRAY_STK:
	valuePtr = OBJ_AT_TOS; /* value to append */
	part2Ptr = OBJ_UNDER_TOS;
	storeFlags = (TCL_LEAVE_ERR_MSG | TCL_APPEND_VALUE);
	goto doStoreStk;

    case INST_STORE_ARRAY_STK:
	valuePtr = OBJ_AT_TOS;
	part2Ptr = OBJ_UNDER_TOS;
	storeFlags = TCL_LEAVE_ERR_MSG;
	goto doStoreStk;

    case INST_STORE_STK:
    case INST_STORE_SCALAR_STK:
	valuePtr = OBJ_AT_TOS;
	part2Ptr = NULL;
	storeFlags = TCL_LEAVE_ERR_MSG;

    doStoreStk:
	objPtr = OBJ_AT_DEPTH(1 + (part2Ptr != NULL)); /* variable name */
	part1Ptr = objPtr;
#ifdef TCL_COMPILE_DEBUG
	if (part2Ptr == NULL) {
	    TRACE(("\"%.30s\" <- \"%.30s\" =>", O2S(part1Ptr),O2S(valuePtr)));
	} else {
	    TRACE(("\"%.30s(%.30s)\" <- \"%.30s\" => ",
		    O2S(part1Ptr), O2S(part2Ptr), O2S(valuePtr)));
	}
#endif
	varPtr = TclObjLookupVarEx(interp, objPtr,part2Ptr, TCL_LEAVE_ERR_MSG,
		"set", /*createPart1*/ 1, /*createPart2*/ 1, &arrayPtr);
	if (!varPtr) {
	    TRACE_ERROR(interp);
	    goto gotError;
	}
	cleanup = ((part2Ptr == NULL)? 2 : 3);
	pcAdjustment = 1;
	opnd = -1;
	goto doCallPtrSetVar;

    case INST_LAPPEND_ARRAY4:
	opnd = TclGetUInt4AtPtr(pc+1);
	pcAdjustment = 5;
	storeFlags = (TCL_LEAVE_ERR_MSG | TCL_APPEND_VALUE
		| TCL_LIST_ELEMENT);
	goto doStoreArray;

    case INST_LAPPEND_ARRAY1:
	opnd = TclGetUInt1AtPtr(pc+1);
	pcAdjustment = 2;
	storeFlags = (TCL_LEAVE_ERR_MSG | TCL_APPEND_VALUE
		| TCL_LIST_ELEMENT);
	goto doStoreArray;

    case INST_APPEND_ARRAY4:
	opnd = TclGetUInt4AtPtr(pc+1);
	pcAdjustment = 5;
	storeFlags = (TCL_LEAVE_ERR_MSG | TCL_APPEND_VALUE);
	goto doStoreArray;

    case INST_APPEND_ARRAY1:
	opnd = TclGetUInt1AtPtr(pc+1);
	pcAdjustment = 2;
	storeFlags = (TCL_LEAVE_ERR_MSG | TCL_APPEND_VALUE);
	goto doStoreArray;

    doStoreArray:
	valuePtr = OBJ_AT_TOS;
	part2Ptr = OBJ_UNDER_TOS;
	arrayPtr = LOCAL(opnd);
	TRACE(("%u \"%.30s\" <- \"%.30s\" => ", opnd, O2S(part2Ptr),
		O2S(valuePtr)));
	while (TclIsVarLink(arrayPtr)) {
	    arrayPtr = arrayPtr->value.linkPtr;
	}
	cleanup = 2;
	part1Ptr = NULL;

    doStoreArrayDirectFailed:
	varPtr = TclLookupArrayElement(interp, part1Ptr, part2Ptr,
		TCL_LEAVE_ERR_MSG, "set", 1, 1, arrayPtr, opnd);
	if (!varPtr) {
	    TRACE_ERROR(interp);
	    goto gotError;
	}
	goto doCallPtrSetVar;

    case INST_LAPPEND_SCALAR4:
	opnd = TclGetUInt4AtPtr(pc+1);
	pcAdjustment = 5;
	storeFlags = (TCL_LEAVE_ERR_MSG | TCL_APPEND_VALUE
		| TCL_LIST_ELEMENT);
	goto doStoreScalar;

    case INST_LAPPEND_SCALAR1:
	opnd = TclGetUInt1AtPtr(pc+1);
	pcAdjustment = 2;
	storeFlags = (TCL_LEAVE_ERR_MSG | TCL_APPEND_VALUE
		| TCL_LIST_ELEMENT);
	goto doStoreScalar;

    case INST_APPEND_SCALAR4:
	opnd = TclGetUInt4AtPtr(pc+1);
	pcAdjustment = 5;
	storeFlags = (TCL_LEAVE_ERR_MSG | TCL_APPEND_VALUE);
	goto doStoreScalar;

    case INST_APPEND_SCALAR1:
	opnd = TclGetUInt1AtPtr(pc+1);
	pcAdjustment = 2;
	storeFlags = (TCL_LEAVE_ERR_MSG | TCL_APPEND_VALUE);
	goto doStoreScalar;

    doStoreScalar:
	valuePtr = OBJ_AT_TOS;
	varPtr = LOCAL(opnd);
	TRACE(("%u <- \"%.30s\" => ", opnd, O2S(valuePtr)));
	while (TclIsVarLink(varPtr)) {
	    varPtr = varPtr->value.linkPtr;
	}
	cleanup = 1;
	arrayPtr = NULL;
	part1Ptr = part2Ptr = NULL;

    doCallPtrSetVar:
	DECACHE_STACK_INFO();
	objResultPtr = TclPtrSetVarIdx(interp, varPtr, arrayPtr,
		part1Ptr, part2Ptr, valuePtr, storeFlags, opnd);
	CACHE_STACK_INFO();
	if (!objResultPtr) {
	    TRACE_ERROR(interp);
	    goto gotError;
	}
#ifndef TCL_COMPILE_DEBUG
	if (*(pc+pcAdjustment) == INST_POP) {
	    NEXT_INST_V((pcAdjustment+1), cleanup, 0);
	}
#endif
	TRACE_APPEND(("%.30s\n", O2S(objResultPtr)));
	NEXT_INST_V(pcAdjustment, cleanup, 1);

    case INST_LAPPEND_LIST:
	opnd = TclGetUInt4AtPtr(pc+1);
	valuePtr = OBJ_AT_TOS;
	varPtr = LOCAL(opnd);
	cleanup = 1;
	pcAdjustment = 5;
	while (TclIsVarLink(varPtr)) {
	    varPtr = varPtr->value.linkPtr;
	}
	TRACE(("%u <- \"%.30s\" => ", opnd, O2S(valuePtr)));
	if (TclListObjGetElements(interp, valuePtr, &objc, &objv)
		!= TCL_OK) {
	    TRACE_ERROR(interp);
	    goto gotError;
	}
	if (TclIsVarDirectReadable(varPtr)
		&& TclIsVarDirectWritable(varPtr)) {
	    goto lappendListDirect;
	}
	arrayPtr = NULL;
	part1Ptr = part2Ptr = NULL;
	goto lappendListPtr;

    case INST_LAPPEND_LIST_ARRAY:
	opnd = TclGetUInt4AtPtr(pc+1);
	valuePtr = OBJ_AT_TOS;
	part1Ptr = NULL;
	part2Ptr = OBJ_UNDER_TOS;
	arrayPtr = LOCAL(opnd);
	cleanup = 2;
	pcAdjustment = 5;
	while (TclIsVarLink(arrayPtr)) {
	    arrayPtr = arrayPtr->value.linkPtr;
	}
	TRACE(("%u \"%.30s\" \"%.30s\" => ",
		opnd, O2S(part2Ptr), O2S(valuePtr)));
	if (TclListObjGetElements(interp, valuePtr, &objc, &objv)
		!= TCL_OK) {
	    TRACE_ERROR(interp);
	    goto gotError;
	}
	if (TclIsVarArray(arrayPtr) && !ReadTraced(arrayPtr)
		&& !WriteTraced(arrayPtr)) {
	    varPtr = VarHashFindVar(arrayPtr->value.tablePtr, part2Ptr);
	    if (varPtr && TclIsVarDirectReadable(varPtr)
		    && TclIsVarDirectWritable(varPtr)) {
		goto lappendListDirect;
	    }
	}
	varPtr = TclLookupArrayElement(interp, part1Ptr, part2Ptr,
		TCL_LEAVE_ERR_MSG, "set", 1, 1, arrayPtr, opnd);
	if (varPtr == NULL) {
	    TRACE_ERROR(interp);
	    goto gotError;
	}
	goto lappendListPtr;

    case INST_LAPPEND_LIST_ARRAY_STK:
	pcAdjustment = 1;
	cleanup = 3;
	valuePtr = OBJ_AT_TOS;
	part2Ptr = OBJ_UNDER_TOS;	/* element name */
	part1Ptr = OBJ_AT_DEPTH(2);	/* array name */
	TRACE(("\"%.30s(%.30s)\" \"%.30s\" => ",
		O2S(part1Ptr), O2S(part2Ptr), O2S(valuePtr)));
	goto lappendList;

    case INST_LAPPEND_LIST_STK:
	pcAdjustment = 1;
	cleanup = 2;
	valuePtr = OBJ_AT_TOS;
	part2Ptr = NULL;
	part1Ptr = OBJ_UNDER_TOS;	/* variable name */
	TRACE(("\"%.30s\" \"%.30s\" => ", O2S(part1Ptr), O2S(valuePtr)));
	goto lappendList;

    lappendListDirect:
	objResultPtr = varPtr->value.objPtr;
	if (TclListObjLength(interp, objResultPtr, &len) != TCL_OK) {
	    TRACE_ERROR(interp);
	    goto gotError;
	}
	if (Tcl_IsShared(objResultPtr)) {
	    Tcl_Obj *newValue = Tcl_DuplicateObj(objResultPtr);

	    TclDecrRefCount(objResultPtr);
	    varPtr->value.objPtr = objResultPtr = newValue;
	    Tcl_IncrRefCount(newValue);
	}
	if (Tcl_ListObjReplace(interp, objResultPtr, len, 0, objc, objv)
		!= TCL_OK) {
	    TRACE_ERROR(interp);
	    goto gotError;
	}
	TRACE_APPEND(("%.30s\n", O2S(objResultPtr)));
	NEXT_INST_V(pcAdjustment, cleanup, 1);

    lappendList:
	opnd = -1;
	if (TclListObjGetElements(interp, valuePtr, &objc, &objv)
		!= TCL_OK) {
	    TRACE_ERROR(interp);
	    goto gotError;
	}
	DECACHE_STACK_INFO();
	varPtr = TclObjLookupVarEx(interp, part1Ptr, part2Ptr,
		TCL_LEAVE_ERR_MSG, "set", 1, 1, &arrayPtr);
	CACHE_STACK_INFO();
	if (!varPtr) {
	    TRACE_ERROR(interp);
	    goto gotError;
	}

    lappendListPtr:
	if (TclIsVarInHash(varPtr)) {
	    VarHashRefCount(varPtr)++;
	}
	if (arrayPtr && TclIsVarInHash(arrayPtr)) {
	    VarHashRefCount(arrayPtr)++;
	}
	DECACHE_STACK_INFO();
	objResultPtr = TclPtrGetVarIdx(interp, varPtr, arrayPtr,
		part1Ptr, part2Ptr, TCL_LEAVE_ERR_MSG, opnd);
	CACHE_STACK_INFO();
	if (TclIsVarInHash(varPtr)) {
	    VarHashRefCount(varPtr)--;
	}
	if (arrayPtr && TclIsVarInHash(arrayPtr)) {
	    VarHashRefCount(arrayPtr)--;
	}

	{
	    int createdNewObj = 0;
	    Tcl_Obj *valueToAssign;

	    if (!objResultPtr) {
		valueToAssign = valuePtr;
	    } else if (TclListObjLength(interp, objResultPtr, &len)!=TCL_OK) {
		TRACE_ERROR(interp);
		goto gotError;
	    } else {
		if (Tcl_IsShared(objResultPtr)) {
		    valueToAssign = Tcl_DuplicateObj(objResultPtr);
		    createdNewObj = 1;
		} else {
		    valueToAssign = objResultPtr;
		}
		if (Tcl_ListObjReplace(interp, valueToAssign, len, 0,
			objc, objv) != TCL_OK) {
		    if (createdNewObj) {
			TclDecrRefCount(valueToAssign);
		    }
		    goto errorInLappendListPtr;
		}
	    }
	    DECACHE_STACK_INFO();
	    Tcl_IncrRefCount(valueToAssign);
	    objResultPtr = TclPtrSetVarIdx(interp, varPtr, arrayPtr, part1Ptr,
		    part2Ptr, valueToAssign, TCL_LEAVE_ERR_MSG, opnd);
	    TclDecrRefCount(valueToAssign);
	    CACHE_STACK_INFO();
	    if (!objResultPtr) {
	    errorInLappendListPtr:
		TRACE_ERROR(interp);
		goto gotError;
	    }
	}
	TRACE_APPEND(("%.30s\n", O2S(objResultPtr)));
	NEXT_INST_V(pcAdjustment, cleanup, 1);
    }

    /*
     *	   End of INST_STORE and related instructions.
     * -----------------------------------------------------------------
     *	   Start of INST_INCR instructions.
     *
     * WARNING: more 'goto' here than your doctor recommended! The different
     * instructions set the value of some variables and then jump to somme
     * common execution code.
     */

/*TODO: Consider more untangling here; merge with LOAD and STORE ? */

    {
	Tcl_Obj *incrPtr;
	Tcl_WideInt w;
	long increment;

    case INST_INCR_SCALAR1:
    case INST_INCR_ARRAY1:
    case INST_INCR_ARRAY_STK:
    case INST_INCR_SCALAR_STK:
    case INST_INCR_STK:
	opnd = TclGetUInt1AtPtr(pc+1);
	incrPtr = POP_OBJECT();
	switch (*pc) {
	case INST_INCR_SCALAR1:
	    pcAdjustment = 2;
	    goto doIncrScalar;
	case INST_INCR_ARRAY1:
	    pcAdjustment = 2;
	    goto doIncrArray;
	default:
	    pcAdjustment = 1;
	    goto doIncrStk;
	}

    case INST_INCR_ARRAY_STK_IMM:
    case INST_INCR_SCALAR_STK_IMM:
    case INST_INCR_STK_IMM:
	increment = TclGetInt1AtPtr(pc+1);
	TclNewIntObj(incrPtr, increment);
	Tcl_IncrRefCount(incrPtr);
	pcAdjustment = 2;

    doIncrStk:
	if ((*pc == INST_INCR_ARRAY_STK_IMM)
		|| (*pc == INST_INCR_ARRAY_STK)) {
	    part2Ptr = OBJ_AT_TOS;
	    objPtr = OBJ_UNDER_TOS;
	    TRACE(("\"%.30s(%.30s)\" (by %ld) => ",
		    O2S(objPtr), O2S(part2Ptr), increment));
	} else {
	    part2Ptr = NULL;
	    objPtr = OBJ_AT_TOS;
	    TRACE(("\"%.30s\" (by %ld) => ", O2S(objPtr), increment));
	}
	part1Ptr = objPtr;
	opnd = -1;
	varPtr = TclObjLookupVarEx(interp, objPtr, part2Ptr,
		TCL_LEAVE_ERR_MSG, "read", 1, 1, &arrayPtr);
	if (!varPtr) {
	    DECACHE_STACK_INFO();
	    Tcl_AddErrorInfo(interp,
		    "\n    (reading value of variable to increment)");
	    CACHE_STACK_INFO();
	    TRACE_ERROR(interp);
	    Tcl_DecrRefCount(incrPtr);
	    goto gotError;
	}
	cleanup = ((part2Ptr == NULL)? 1 : 2);
	goto doIncrVar;

    case INST_INCR_ARRAY1_IMM:
	opnd = TclGetUInt1AtPtr(pc+1);
	increment = TclGetInt1AtPtr(pc+2);
	TclNewIntObj(incrPtr, increment);
	Tcl_IncrRefCount(incrPtr);
	pcAdjustment = 3;

    doIncrArray:
	part1Ptr = NULL;
	part2Ptr = OBJ_AT_TOS;
	arrayPtr = LOCAL(opnd);
	cleanup = 1;
	while (TclIsVarLink(arrayPtr)) {
	    arrayPtr = arrayPtr->value.linkPtr;
	}
	TRACE(("%u \"%.30s\" (by %ld) => ", opnd, O2S(part2Ptr), increment));
	varPtr = TclLookupArrayElement(interp, part1Ptr, part2Ptr,
		TCL_LEAVE_ERR_MSG, "read", 1, 1, arrayPtr, opnd);
	if (!varPtr) {
	    TRACE_ERROR(interp);
	    Tcl_DecrRefCount(incrPtr);
	    goto gotError;
	}
	goto doIncrVar;

    case INST_INCR_SCALAR1_IMM:
	opnd = TclGetUInt1AtPtr(pc+1);
	increment = TclGetInt1AtPtr(pc+2);
	pcAdjustment = 3;
	cleanup = 0;
	varPtr = LOCAL(opnd);
	while (TclIsVarLink(varPtr)) {
	    varPtr = varPtr->value.linkPtr;
	}

	if (TclIsVarDirectModifyable(varPtr)) {
	    void *ptr;
	    int type;

	    objPtr = varPtr->value.objPtr;
	    if (GetNumberFromObj(NULL, objPtr, &ptr, &type) == TCL_OK) {
		if (type == TCL_NUMBER_INT) {
		    Tcl_WideInt augend = *((const Tcl_WideInt *)ptr);
		    Tcl_WideInt sum = augend + increment;

		    /*
		     * Overflow when (augend and sum have different sign) and
		     * (augend and increment have the same sign). This is
		     * encapsulated in the Overflowing macro.
		     */

		    if (!Overflowing(augend, increment, sum)) {
			TRACE(("%u %ld => ", opnd, increment));
			if (Tcl_IsShared(objPtr)) {
			    objPtr->refCount--;	/* We know it's shared. */
			    TclNewIntObj(objResultPtr, sum);
			    Tcl_IncrRefCount(objResultPtr);
			    varPtr->value.objPtr = objResultPtr;
			} else {
			    objResultPtr = objPtr;
			    TclSetIntObj(objPtr, sum);
			}
			goto doneIncr;
		    }
		    w = (Tcl_WideInt)augend;

		    TRACE(("%u %ld => ", opnd, increment));
		    if (Tcl_IsShared(objPtr)) {
			objPtr->refCount--;	/* We know it's shared. */
			TclNewIntObj(objResultPtr, w + increment);
			Tcl_IncrRefCount(objResultPtr);
			varPtr->value.objPtr = objResultPtr;
		    } else {
			objResultPtr = objPtr;

			/*
			 * We know the sum value is outside the long range;
			 * use macro form that doesn't range test again.
			 */

			TclSetIntObj(objPtr, w+increment);
		    }
		    goto doneIncr;
		}	/* end if (type == TCL_NUMBER_INT) */
	    }
	    if (Tcl_IsShared(objPtr)) {
		objPtr->refCount--;	/* We know it's shared */
		objResultPtr = Tcl_DuplicateObj(objPtr);
		Tcl_IncrRefCount(objResultPtr);
		varPtr->value.objPtr = objResultPtr;
	    } else {
		objResultPtr = objPtr;
	    }
	    TclNewIntObj(incrPtr, increment);
	    if (TclIncrObj(interp, objResultPtr, incrPtr) != TCL_OK) {
		Tcl_DecrRefCount(incrPtr);
		TRACE_ERROR(interp);
		goto gotError;
	    }
	    Tcl_DecrRefCount(incrPtr);
	    goto doneIncr;
	}

	/*
	 * All other cases, flow through to generic handling.
	 */

	TclNewIntObj(incrPtr, increment);
	Tcl_IncrRefCount(incrPtr);

    doIncrScalar:
	varPtr = LOCAL(opnd);
	while (TclIsVarLink(varPtr)) {
	    varPtr = varPtr->value.linkPtr;
	}
	arrayPtr = NULL;
	part1Ptr = part2Ptr = NULL;
	cleanup = 0;
	TRACE(("%u %s => ", opnd, Tcl_GetString(incrPtr)));

    doIncrVar:
	if (TclIsVarDirectModifyable2(varPtr, arrayPtr)) {
	    objPtr = varPtr->value.objPtr;
	    if (Tcl_IsShared(objPtr)) {
		objPtr->refCount--;	/* We know it's shared */
		objResultPtr = Tcl_DuplicateObj(objPtr);
		Tcl_IncrRefCount(objResultPtr);
		varPtr->value.objPtr = objResultPtr;
	    } else {
		objResultPtr = objPtr;
	    }
	    if (TclIncrObj(interp, objResultPtr, incrPtr) != TCL_OK) {
		Tcl_DecrRefCount(incrPtr);
		TRACE_ERROR(interp);
		goto gotError;
	    }
	    Tcl_DecrRefCount(incrPtr);
	} else {
	    DECACHE_STACK_INFO();
	    objResultPtr = TclPtrIncrObjVarIdx(interp, varPtr, arrayPtr,
		    part1Ptr, part2Ptr, incrPtr, TCL_LEAVE_ERR_MSG, opnd);
	    CACHE_STACK_INFO();
	    Tcl_DecrRefCount(incrPtr);
	    if (objResultPtr == NULL) {
		TRACE_ERROR(interp);
		goto gotError;
	    }
	}
    doneIncr:
	TRACE_APPEND(("%.30s\n", O2S(objResultPtr)));
#ifndef TCL_COMPILE_DEBUG
	if (*(pc+pcAdjustment) == INST_POP) {
	    NEXT_INST_V((pcAdjustment+1), cleanup, 0);
	}
#endif
	NEXT_INST_V(pcAdjustment, cleanup, 1);
    }

    /*
     *	   End of INST_INCR instructions.
     * -----------------------------------------------------------------
     *	   Start of INST_EXIST instructions.
     */

    case INST_EXIST_SCALAR:
	cleanup = 0;
	pcAdjustment = 5;
	opnd = TclGetUInt4AtPtr(pc+1);
	varPtr = LOCAL(opnd);
	while (TclIsVarLink(varPtr)) {
	    varPtr = varPtr->value.linkPtr;
	}
	TRACE(("%u => ", opnd));
	if (ReadTraced(varPtr)) {
	    DECACHE_STACK_INFO();
	    TclObjCallVarTraces(iPtr, NULL, varPtr, NULL, NULL,
		    TCL_TRACE_READS, 0, opnd);
	    CACHE_STACK_INFO();
	    if (TclIsVarUndefined(varPtr)) {
		TclCleanupVar(varPtr, NULL);
		varPtr = NULL;
	    }
	}
	goto afterExistsPeephole;

    case INST_EXIST_ARRAY:
	cleanup = 1;
	pcAdjustment = 5;
	opnd = TclGetUInt4AtPtr(pc+1);
	part2Ptr = OBJ_AT_TOS;
	arrayPtr = LOCAL(opnd);
	while (TclIsVarLink(arrayPtr)) {
	    arrayPtr = arrayPtr->value.linkPtr;
	}
	TRACE(("%u \"%.30s\" => ", opnd, O2S(part2Ptr)));
	if (TclIsVarArray(arrayPtr) && !ReadTraced(arrayPtr)) {
	    varPtr = VarHashFindVar(arrayPtr->value.tablePtr, part2Ptr);
	    if (!varPtr || !ReadTraced(varPtr)) {
		goto afterExistsPeephole;
	    }
	}
	varPtr = TclLookupArrayElement(interp, NULL, part2Ptr, 0, "access",
		0, 1, arrayPtr, opnd);
	if (varPtr) {
	    if (ReadTraced(varPtr) || (arrayPtr && ReadTraced(arrayPtr))) {
		DECACHE_STACK_INFO();
		TclObjCallVarTraces(iPtr, arrayPtr, varPtr, NULL, part2Ptr,
			TCL_TRACE_READS, 0, opnd);
		CACHE_STACK_INFO();
	    }
	    if (TclIsVarUndefined(varPtr)) {
		TclCleanupVar(varPtr, arrayPtr);
		varPtr = NULL;
	    }
	}
	goto afterExistsPeephole;

    case INST_EXIST_ARRAY_STK:
	cleanup = 2;
	pcAdjustment = 1;
	part2Ptr = OBJ_AT_TOS;		/* element name */
	part1Ptr = OBJ_UNDER_TOS;	/* array name */
	TRACE(("\"%.30s(%.30s)\" => ", O2S(part1Ptr), O2S(part2Ptr)));
	goto doExistStk;

    case INST_EXIST_STK:
	cleanup = 1;
	pcAdjustment = 1;
	part2Ptr = NULL;
	part1Ptr = OBJ_AT_TOS;		/* variable name */
	TRACE(("\"%.30s\" => ", O2S(part1Ptr)));

    doExistStk:
	varPtr = TclObjLookupVarEx(interp, part1Ptr, part2Ptr, 0, "access",
		/*createPart1*/0, /*createPart2*/1, &arrayPtr);
	if (varPtr) {
	    if (ReadTraced(varPtr) || (arrayPtr && ReadTraced(arrayPtr))) {
		DECACHE_STACK_INFO();
		TclObjCallVarTraces(iPtr, arrayPtr, varPtr, part1Ptr,part2Ptr,
			TCL_TRACE_READS, 0, -1);
		CACHE_STACK_INFO();
	    }
	    if (TclIsVarUndefined(varPtr)) {
		TclCleanupVar(varPtr, arrayPtr);
		varPtr = NULL;
	    }
	}

	/*
	 * Peep-hole optimisation: if you're about to jump, do jump from here.
	 */

    afterExistsPeephole: {
	int found = (varPtr && !TclIsVarUndefined(varPtr));

	TRACE_APPEND(("%d\n", found ? 1 : 0));
	JUMP_PEEPHOLE_V(found, pcAdjustment, cleanup);
    }

    /*
     *	   End of INST_EXIST instructions.
     * -----------------------------------------------------------------
     *	   Start of INST_UNSET instructions.
     */

    {
	int flags;

    case INST_UNSET_SCALAR:
	flags = TclGetUInt1AtPtr(pc+1) ? TCL_LEAVE_ERR_MSG : 0;
	opnd = TclGetUInt4AtPtr(pc+2);
	varPtr = LOCAL(opnd);
	while (TclIsVarLink(varPtr)) {
	    varPtr = varPtr->value.linkPtr;
	}
	TRACE(("%s %u => ", (flags ? "normal" : "noerr"), opnd));
	if (TclIsVarDirectUnsettable(varPtr) && !TclIsVarInHash(varPtr)) {
	    /*
	     * No errors, no traces, no searches: just make the variable cease
	     * to exist.
	     */

	    if (!TclIsVarUndefined(varPtr)) {
		TclDecrRefCount(varPtr->value.objPtr);
	    } else if (flags & TCL_LEAVE_ERR_MSG) {
		goto slowUnsetScalar;
	    }
	    varPtr->value.objPtr = NULL;
	    TRACE_APPEND(("OK\n"));
	    NEXT_INST_F(6, 0, 0);
	}

    slowUnsetScalar:
	DECACHE_STACK_INFO();
	if (TclPtrUnsetVarIdx(interp, varPtr, NULL, NULL, NULL, flags,
		opnd) != TCL_OK && flags) {
	    goto errorInUnset;
	}
	CACHE_STACK_INFO();
	NEXT_INST_F(6, 0, 0);

    case INST_UNSET_ARRAY:
	flags = TclGetUInt1AtPtr(pc+1) ? TCL_LEAVE_ERR_MSG : 0;
	opnd = TclGetUInt4AtPtr(pc+2);
	part2Ptr = OBJ_AT_TOS;
	arrayPtr = LOCAL(opnd);
	while (TclIsVarLink(arrayPtr)) {
	    arrayPtr = arrayPtr->value.linkPtr;
	}
	TRACE(("%s %u \"%.30s\" => ",
		(flags ? "normal" : "noerr"), opnd, O2S(part2Ptr)));
	if (TclIsVarArray(arrayPtr) && !UnsetTraced(arrayPtr)
		&& !(arrayPtr->flags & VAR_SEARCH_ACTIVE)) {
	    varPtr = VarHashFindVar(arrayPtr->value.tablePtr, part2Ptr);
	    if (varPtr && TclIsVarDirectUnsettable(varPtr)) {
		/*
		 * No nasty traces and element exists, so we can proceed to
		 * unset it. Might still not exist though...
		 */

		if (!TclIsVarUndefined(varPtr)) {
		    TclDecrRefCount(varPtr->value.objPtr);
		    TclSetVarUndefined(varPtr);
		    TclClearVarNamespaceVar(varPtr);
		    TclCleanupVar(varPtr, arrayPtr);
		} else if (flags & TCL_LEAVE_ERR_MSG) {
		    goto slowUnsetArray;
		}
		TRACE_APPEND(("OK\n"));
		NEXT_INST_F(6, 1, 0);
	    } else if (!varPtr && !(flags & TCL_LEAVE_ERR_MSG)) {
		/*
		 * Don't need to do anything here.
		 */

		TRACE_APPEND(("OK\n"));
		NEXT_INST_F(6, 1, 0);
	    }
	}
    slowUnsetArray:
	DECACHE_STACK_INFO();
	varPtr = TclLookupArrayElement(interp, NULL, part2Ptr, flags, "unset",
		0, 0, arrayPtr, opnd);
	if (!varPtr) {
	    if (flags & TCL_LEAVE_ERR_MSG) {
		goto errorInUnset;
	    }
	} else if (TclPtrUnsetVarIdx(interp, varPtr, arrayPtr, NULL, part2Ptr,
		flags, opnd) != TCL_OK && (flags & TCL_LEAVE_ERR_MSG)) {
	    goto errorInUnset;
	}
	CACHE_STACK_INFO();
	NEXT_INST_F(6, 1, 0);

    case INST_UNSET_ARRAY_STK:
	flags = TclGetUInt1AtPtr(pc+1) ? TCL_LEAVE_ERR_MSG : 0;
	cleanup = 2;
	part2Ptr = OBJ_AT_TOS;		/* element name */
	part1Ptr = OBJ_UNDER_TOS;	/* array name */
	TRACE(("%s \"%.30s(%.30s)\" => ", (flags ? "normal" : "noerr"),
		O2S(part1Ptr), O2S(part2Ptr)));
	goto doUnsetStk;

    case INST_UNSET_STK:
	flags = TclGetUInt1AtPtr(pc+1) ? TCL_LEAVE_ERR_MSG : 0;
	cleanup = 1;
	part2Ptr = NULL;
	part1Ptr = OBJ_AT_TOS;		/* variable name */
	TRACE(("%s \"%.30s\" => ", (flags ? "normal" : "noerr"),
		O2S(part1Ptr)));

    doUnsetStk:
	DECACHE_STACK_INFO();
	if (TclObjUnsetVar2(interp, part1Ptr, part2Ptr, flags) != TCL_OK
		&& (flags & TCL_LEAVE_ERR_MSG)) {
	    goto errorInUnset;
	}
	CACHE_STACK_INFO();
	TRACE_APPEND(("OK\n"));
	NEXT_INST_V(2, cleanup, 0);

    errorInUnset:
	CACHE_STACK_INFO();
	TRACE_ERROR(interp);
	goto gotError;

	/*
	 * This is really an unset operation these days. Do not issue.
	 */

    case INST_DICT_DONE:
	opnd = TclGetUInt4AtPtr(pc+1);
	TRACE(("%u => OK\n", opnd));
	varPtr = LOCAL(opnd);
	while (TclIsVarLink(varPtr)) {
	    varPtr = varPtr->value.linkPtr;
	}
	if (TclIsVarDirectUnsettable(varPtr) && !TclIsVarInHash(varPtr)) {
	    if (!TclIsVarUndefined(varPtr)) {
		TclDecrRefCount(varPtr->value.objPtr);
	    }
	    varPtr->value.objPtr = NULL;
	} else {
	    DECACHE_STACK_INFO();
	    TclPtrUnsetVarIdx(interp, varPtr, NULL, NULL, NULL, 0, opnd);
	    CACHE_STACK_INFO();
	}
	NEXT_INST_F(5, 0, 0);
    }
    break;

    /*
     *	   End of INST_UNSET instructions.
     * -----------------------------------------------------------------
     *	   Start of INST_ARRAY instructions.
     */

    case INST_ARRAY_EXISTS_IMM:
	opnd = TclGetUInt4AtPtr(pc+1);
	pcAdjustment = 5;
	cleanup = 0;
	part1Ptr = NULL;
	arrayPtr = NULL;
	TRACE(("%u => ", opnd));
	varPtr = LOCAL(opnd);
	while (TclIsVarLink(varPtr)) {
	    varPtr = varPtr->value.linkPtr;
	}
	goto doArrayExists;
    case INST_ARRAY_EXISTS_STK:
	opnd = -1;
	pcAdjustment = 1;
	cleanup = 1;
	part1Ptr = OBJ_AT_TOS;
	TRACE(("\"%.30s\" => ", O2S(part1Ptr)));
	varPtr = TclObjLookupVarEx(interp, part1Ptr, NULL, 0, NULL,
		/*createPart1*/0, /*createPart2*/0, &arrayPtr);
    doArrayExists:
	DECACHE_STACK_INFO();
	result = TclCheckArrayTraces(interp, varPtr, arrayPtr, part1Ptr, opnd);
	CACHE_STACK_INFO();
	if (result == TCL_ERROR) {
	    TRACE_ERROR(interp);
	    goto gotError;
	}
	if (varPtr && TclIsVarArray(varPtr) && !TclIsVarUndefined(varPtr)) {
	    objResultPtr = TCONST(1);
	} else {
	    objResultPtr = TCONST(0);
	}
	TRACE_APPEND(("%.30s\n", O2S(objResultPtr)));
	NEXT_INST_V(pcAdjustment, cleanup, 1);

    case INST_ARRAY_MAKE_IMM:
	opnd = TclGetUInt4AtPtr(pc+1);
	pcAdjustment = 5;
	cleanup = 0;
	part1Ptr = NULL;
	arrayPtr = NULL;
	TRACE(("%u => ", opnd));
	varPtr = LOCAL(opnd);
	while (TclIsVarLink(varPtr)) {
	    varPtr = varPtr->value.linkPtr;
	}
	goto doArrayMake;
    case INST_ARRAY_MAKE_STK:
	opnd = -1;
	pcAdjustment = 1;
	cleanup = 1;
	part1Ptr = OBJ_AT_TOS;
	TRACE(("\"%.30s\" => ", O2S(part1Ptr)));
	varPtr = TclObjLookupVarEx(interp, part1Ptr, NULL, TCL_LEAVE_ERR_MSG,
		"set", /*createPart1*/1, /*createPart2*/0, &arrayPtr);
	if (varPtr == NULL) {
	    TRACE_ERROR(interp);
	    goto gotError;
	}
    doArrayMake:
	if (varPtr && !TclIsVarArray(varPtr)) {
	    if (TclIsVarArrayElement(varPtr) || !TclIsVarUndefined(varPtr)) {
		/*
		 * Either an array element, or a scalar: lose!
		 */

		TclObjVarErrMsg(interp, part1Ptr, NULL, "array set",
			"variable isn't array", opnd);
		DECACHE_STACK_INFO();
		Tcl_SetErrorCode(interp, "TCL", "WRITE", "ARRAY", NULL);
		CACHE_STACK_INFO();
		TRACE_ERROR(interp);
		goto gotError;
	    }
	    TclInitArrayVar(varPtr);
#ifdef TCL_COMPILE_DEBUG
	    TRACE_APPEND(("done\n"));
	} else {
	    TRACE_APPEND(("nothing to do\n"));
#endif
	}
	NEXT_INST_V(pcAdjustment, cleanup, 0);

    /*
     *	   End of INST_ARRAY instructions.
     * -----------------------------------------------------------------
     *	   Start of variable linking instructions.
     */

    {
	Var *otherPtr;
	CallFrame *framePtr, *savedFramePtr;
	Tcl_Namespace *nsPtr;
	Namespace *savedNsPtr;

    case INST_UPVAR:
	TRACE(("%d %.30s %.30s => ", TclGetInt4AtPtr(pc+1),
		O2S(OBJ_UNDER_TOS), O2S(OBJ_AT_TOS)));

	if (TclObjGetFrame(interp, OBJ_UNDER_TOS, &framePtr) == -1) {
	    TRACE_ERROR(interp);
	    goto gotError;
	}

	/*
	 * Locate the other variable.
	 */

	savedFramePtr = iPtr->varFramePtr;
	iPtr->varFramePtr = framePtr;
	otherPtr = TclObjLookupVarEx(interp, OBJ_AT_TOS, NULL,
		TCL_LEAVE_ERR_MSG, "access", /*createPart1*/ 1,
		/*createPart2*/ 1, &varPtr);
	iPtr->varFramePtr = savedFramePtr;
	if (!otherPtr) {
	    TRACE_ERROR(interp);
	    goto gotError;
	}
	goto doLinkVars;

    case INST_NSUPVAR:
	TRACE(("%d %.30s %.30s => ", TclGetInt4AtPtr(pc+1),
		O2S(OBJ_UNDER_TOS), O2S(OBJ_AT_TOS)));
	if (TclGetNamespaceFromObj(interp, OBJ_UNDER_TOS, &nsPtr) != TCL_OK) {
	    TRACE_ERROR(interp);
	    goto gotError;
	}

	/*
	 * Locate the other variable.
	 */

	savedNsPtr = iPtr->varFramePtr->nsPtr;
	iPtr->varFramePtr->nsPtr = (Namespace *) nsPtr;
	otherPtr = TclObjLookupVarEx(interp, OBJ_AT_TOS, NULL,
		(TCL_NAMESPACE_ONLY|TCL_LEAVE_ERR_MSG|TCL_AVOID_RESOLVERS),
		"access", /*createPart1*/ 1, /*createPart2*/ 1, &varPtr);
	iPtr->varFramePtr->nsPtr = savedNsPtr;
	if (!otherPtr) {
	    TRACE_ERROR(interp);
	    goto gotError;
	}
	goto doLinkVars;

    case INST_VARIABLE:
	TRACE(("%d, %.30s => ", TclGetInt4AtPtr(pc+1), O2S(OBJ_AT_TOS)));
	otherPtr = TclObjLookupVarEx(interp, OBJ_AT_TOS, NULL,
		(TCL_NAMESPACE_ONLY | TCL_LEAVE_ERR_MSG), "access",
		/*createPart1*/ 1, /*createPart2*/ 1, &varPtr);
	if (!otherPtr) {
	    TRACE_ERROR(interp);
	    goto gotError;
	}

	/*
	 * Do the [variable] magic.
	 */

	TclSetVarNamespaceVar(otherPtr);

    doLinkVars:

	/*
	 * If we are here, the local variable has already been created: do the
	 * little work of TclPtrMakeUpvar that remains to be done right here
	 * if there are no errors; otherwise, let it handle the case.
	 */

	opnd = TclGetInt4AtPtr(pc+1);
	varPtr = LOCAL(opnd);
	if ((varPtr != otherPtr) && !TclIsVarTraced(varPtr)
		&& (TclIsVarUndefined(varPtr) || TclIsVarLink(varPtr))) {
	    if (!TclIsVarUndefined(varPtr)) {
		/*
		 * Then it is a defined link.
		 */

		Var *linkPtr = varPtr->value.linkPtr;

		if (linkPtr == otherPtr) {
		    TRACE_APPEND(("already linked\n"));
		    NEXT_INST_F(5, 1, 0);
		}
		if (TclIsVarInHash(linkPtr)) {
		    VarHashRefCount(linkPtr)--;
		    if (TclIsVarUndefined(linkPtr)) {
			TclCleanupVar(linkPtr, NULL);
		    }
		}
	    }
	    TclSetVarLink(varPtr);
	    varPtr->value.linkPtr = otherPtr;
	    if (TclIsVarInHash(otherPtr)) {
		VarHashRefCount(otherPtr)++;
	    }
	} else if (TclPtrObjMakeUpvarIdx(interp, otherPtr, NULL, 0,
		opnd) != TCL_OK) {
	    TRACE_ERROR(interp);
	    goto gotError;
	}

	/*
	 * Do not pop the namespace or frame index, it may be needed for other
	 * variables - and [variable] did not push it at all.
	 */

	TRACE_APPEND(("link made\n"));
	NEXT_INST_F(5, 1, 0);
    }
    break;

    /*
     *	   End of variable linking instructions.
     * -----------------------------------------------------------------
     */

    case INST_JUMP1:
	opnd = TclGetInt1AtPtr(pc+1);
	TRACE(("%d => new pc %u\n", opnd,
		(unsigned)(pc + opnd - codePtr->codeStart)));
	NEXT_INST_F(opnd, 0, 0);
    break;

    case INST_JUMP4:
	opnd = TclGetInt4AtPtr(pc+1);
	TRACE(("%d => new pc %u\n", opnd,
		(unsigned)(pc + opnd - codePtr->codeStart)));
	NEXT_INST_F(opnd, 0, 0);

    {
	int jmpOffset[2], b;

	/* TODO: consider rewrite so we don't compute the offset we're not
	 * going to take. */
    case INST_JUMP_FALSE4:
	jmpOffset[0] = TclGetInt4AtPtr(pc+1);	/* FALSE offset */
	jmpOffset[1] = 5;			/* TRUE offset */
	goto doCondJump;

    case INST_JUMP_TRUE4:
	jmpOffset[0] = 5;
	jmpOffset[1] = TclGetInt4AtPtr(pc+1);
	goto doCondJump;

    case INST_JUMP_FALSE1:
	jmpOffset[0] = TclGetInt1AtPtr(pc+1);
	jmpOffset[1] = 2;
	goto doCondJump;

    case INST_JUMP_TRUE1:
	jmpOffset[0] = 2;
	jmpOffset[1] = TclGetInt1AtPtr(pc+1);

    doCondJump:
	valuePtr = OBJ_AT_TOS;
	TRACE(("%d => ", jmpOffset[
		(*pc==INST_JUMP_FALSE1 || *pc==INST_JUMP_FALSE4) ? 0 : 1]));

	/* TODO - check claim that taking address of b harms performance */
	/* TODO - consider optimization search for constants */
	if (TclGetBooleanFromObj(interp, valuePtr, &b) != TCL_OK) {
	    TRACE_ERROR(interp);
	    goto gotError;
	}

#ifdef TCL_COMPILE_DEBUG
	if (b) {
	    if ((*pc == INST_JUMP_TRUE1) || (*pc == INST_JUMP_TRUE4)) {
		TRACE_APPEND(("%.20s true, new pc %u\n", O2S(valuePtr),
			(unsigned)(pc + jmpOffset[1] - codePtr->codeStart)));
	    } else {
		TRACE_APPEND(("%.20s true\n", O2S(valuePtr)));
	    }
	} else {
	    if ((*pc == INST_JUMP_TRUE1) || (*pc == INST_JUMP_TRUE4)) {
		TRACE_APPEND(("%.20s false\n", O2S(valuePtr)));
	    } else {
		TRACE_APPEND(("%.20s false, new pc %u\n", O2S(valuePtr),
			(unsigned)(pc + jmpOffset[0] - codePtr->codeStart)));
	    }
	}
#endif
	NEXT_INST_F(jmpOffset[b], 1, 0);
    }
    break;

    case INST_JUMP_TABLE: {
	Tcl_HashEntry *hPtr;
	JumptableInfo *jtPtr;

	/*
	 * Jump to location looked up in a hashtable; fall through to next
	 * instr if lookup fails.
	 */

	opnd = TclGetInt4AtPtr(pc+1);
	jtPtr = (JumptableInfo *) codePtr->auxDataArrayPtr[opnd].clientData;
	TRACE(("%d \"%.20s\" => ", opnd, O2S(OBJ_AT_TOS)));
	hPtr = Tcl_FindHashEntry(&jtPtr->hashTable, TclGetString(OBJ_AT_TOS));
	if (hPtr != NULL) {
	    int jumpOffset = PTR2INT(Tcl_GetHashValue(hPtr));

	    TRACE_APPEND(("found in table, new pc %u\n",
		    (unsigned)(pc - codePtr->codeStart + jumpOffset)));
	    NEXT_INST_F(jumpOffset, 1, 0);
	} else {
	    TRACE_APPEND(("not found in table\n"));
	    NEXT_INST_F(5, 1, 0);
	}
    }
    break;

    /*
     * These two instructions are now redundant: the complete logic of the LOR
     * and LAND is now handled by the expression compiler.
     */

    case INST_LOR:
    case INST_LAND: {
	/*
	 * Operands must be boolean or numeric. No int->double conversions are
	 * performed.
	 */

	int i1, i2, iResult;

	value2Ptr = OBJ_AT_TOS;
	valuePtr = OBJ_UNDER_TOS;
	if (TclGetBooleanFromObj(NULL, valuePtr, &i1) != TCL_OK) {
	    TRACE(("\"%.20s\" => ILLEGAL TYPE %s \n", O2S(valuePtr),
		    (valuePtr->typePtr? valuePtr->typePtr->name : "null")));
	    DECACHE_STACK_INFO();
	    IllegalExprOperandType(interp, pc, valuePtr);
	    CACHE_STACK_INFO();
	    goto gotError;
	}

	if (TclGetBooleanFromObj(NULL, value2Ptr, &i2) != TCL_OK) {
	    TRACE(("\"%.20s\" => ILLEGAL TYPE %s \n", O2S(value2Ptr),
		    (value2Ptr->typePtr? value2Ptr->typePtr->name : "null")));
	    DECACHE_STACK_INFO();
	    IllegalExprOperandType(interp, pc, value2Ptr);
	    CACHE_STACK_INFO();
	    goto gotError;
	}

	if (*pc == INST_LOR) {
	    iResult = (i1 || i2);
	} else {
	    iResult = (i1 && i2);
	}
	objResultPtr = TCONST(iResult);
	TRACE(("%.20s %.20s => %d\n", O2S(valuePtr),O2S(value2Ptr),iResult));
	NEXT_INST_F(1, 2, 1);
    }
    break;

    /*
     * -----------------------------------------------------------------
     *	   Start of general introspector instructions.
     */

    case INST_NS_CURRENT: {
	Namespace *currNsPtr = (Namespace *) TclGetCurrentNamespace(interp);

	if (currNsPtr == (Namespace *) TclGetGlobalNamespace(interp)) {
	    TclNewLiteralStringObj(objResultPtr, "::");
	} else {
	    TclNewStringObj(objResultPtr, currNsPtr->fullName,
		    strlen(currNsPtr->fullName));
	}
	TRACE_WITH_OBJ(("=> "), objResultPtr);
	NEXT_INST_F(1, 0, 1);
    }
    break;
    case INST_COROUTINE_NAME: {
	CoroutineData *corPtr = iPtr->execEnvPtr->corPtr;

	TclNewObj(objResultPtr);
	if (corPtr && !(corPtr->cmdPtr->flags & CMD_DYING)) {
	    Tcl_GetCommandFullName(interp, (Tcl_Command) corPtr->cmdPtr,
		    objResultPtr);
	}
	TRACE_WITH_OBJ(("=> "), objResultPtr);
	NEXT_INST_F(1, 0, 1);
    }
    break;
    case INST_INFO_LEVEL_NUM:
	TclNewIntObj(objResultPtr, iPtr->varFramePtr->level);
	TRACE_WITH_OBJ(("=> "), objResultPtr);
	NEXT_INST_F(1, 0, 1);
    break;
    case INST_INFO_LEVEL_ARGS: {
	int level;
	CallFrame *framePtr = iPtr->varFramePtr;
	CallFrame *rootFramePtr = iPtr->rootFramePtr;

	TRACE(("\"%.30s\" => ", O2S(OBJ_AT_TOS)));
	if (TclGetIntFromObj(interp, OBJ_AT_TOS, &level) != TCL_OK) {
	    TRACE_ERROR(interp);
	    goto gotError;
	}
	if (level <= 0) {
	    level += framePtr->level;
	}
	for (; (framePtr->level!=level) && (framePtr!=rootFramePtr) ;
		framePtr = framePtr->callerVarPtr) {
	    /* Empty loop body */
	}
	if (framePtr == rootFramePtr) {
	    Tcl_SetObjResult(interp, Tcl_ObjPrintf(
		    "bad level \"%s\"", TclGetString(OBJ_AT_TOS)));
	    TRACE_ERROR(interp);
	    DECACHE_STACK_INFO();
	    Tcl_SetErrorCode(interp, "TCL", "LOOKUP", "STACK_LEVEL",
		    TclGetString(OBJ_AT_TOS), NULL);
	    CACHE_STACK_INFO();
	    goto gotError;
	}
	objResultPtr = Tcl_NewListObj(framePtr->objc, framePtr->objv);
	TRACE_APPEND(("%.30s\n", O2S(objResultPtr)));
	NEXT_INST_F(1, 1, 1);
    }
    {
	Tcl_Command cmd, origCmd;

    case INST_RESOLVE_COMMAND:
	cmd = Tcl_GetCommandFromObj(interp, OBJ_AT_TOS);
	TclNewObj(objResultPtr);
	if (cmd != NULL) {
	    Tcl_GetCommandFullName(interp, cmd, objResultPtr);
	}
	TRACE_WITH_OBJ(("\"%.20s\" => ", O2S(OBJ_AT_TOS)), objResultPtr);
	NEXT_INST_F(1, 1, 1);

    case INST_ORIGIN_COMMAND:
	TRACE(("\"%.30s\" => ", O2S(OBJ_AT_TOS)));
	cmd = Tcl_GetCommandFromObj(interp, OBJ_AT_TOS);
	if (cmd == NULL) {
	    goto instOriginError;
	}
	origCmd = TclGetOriginalCommand(cmd);
	if (origCmd == NULL) {
	    origCmd = cmd;
	}

	TclNewObj(objResultPtr);
	Tcl_GetCommandFullName(interp, origCmd, objResultPtr);
	if (TclCheckEmptyString(objResultPtr) == TCL_EMPTYSTRING_YES ) {
	    Tcl_DecrRefCount(objResultPtr);
	    instOriginError:
	    Tcl_SetObjResult(interp, Tcl_ObjPrintf(
		    "invalid command name \"%s\"", TclGetString(OBJ_AT_TOS)));
	    DECACHE_STACK_INFO();
	    Tcl_SetErrorCode(interp, "TCL", "LOOKUP", "COMMAND",
		    TclGetString(OBJ_AT_TOS), NULL);
	    CACHE_STACK_INFO();
	    TRACE_APPEND(("ERROR: not command\n"));
	    goto gotError;
	}
	TRACE_APPEND(("\"%.30s\"", O2S(OBJ_AT_TOS)));
	NEXT_INST_F(1, 1, 1);
    }

    /*
     * -----------------------------------------------------------------
     *	   Start of TclOO support instructions.
     */

    {
	Object *oPtr;
	CallFrame *framePtr;
	CallContext *contextPtr;
	int skip, newDepth;

    case INST_TCLOO_SELF:
	framePtr = iPtr->varFramePtr;
	if (framePtr == NULL ||
		!(framePtr->isProcCallFrame & FRAME_IS_METHOD)) {
	    TRACE(("=> ERROR: no TclOO call context\n"));
	    Tcl_SetObjResult(interp, Tcl_NewStringObj(
		    "self may only be called from inside a method",
		    -1));
	    DECACHE_STACK_INFO();
	    Tcl_SetErrorCode(interp, "TCL", "OO", "CONTEXT_REQUIRED", NULL);
	    CACHE_STACK_INFO();
	    goto gotError;
	}
	contextPtr = (CallContext *)framePtr->clientData;

	/*
	 * Call out to get the name; it's expensive to compute but cached.
	 */

	objResultPtr = TclOOObjectName(interp, contextPtr->oPtr);
	TRACE_WITH_OBJ(("=> "), objResultPtr);
	NEXT_INST_F(1, 0, 1);

    case INST_TCLOO_NEXT_CLASS:
	opnd = TclGetUInt1AtPtr(pc+1);
	framePtr = iPtr->varFramePtr;
	valuePtr = OBJ_AT_DEPTH(opnd - 2);
	objv = &OBJ_AT_DEPTH(opnd - 1);
	skip = 2;
	TRACE(("%d => ", opnd));
	if (framePtr == NULL ||
		!(framePtr->isProcCallFrame & FRAME_IS_METHOD)) {
	    TRACE_APPEND(("ERROR: no TclOO call context\n"));
	    Tcl_SetObjResult(interp, Tcl_NewStringObj(
		    "nextto may only be called from inside a method",
		    -1));
	    DECACHE_STACK_INFO();
	    Tcl_SetErrorCode(interp, "TCL", "OO", "CONTEXT_REQUIRED", NULL);
	    CACHE_STACK_INFO();
	    goto gotError;
	}
	contextPtr = (CallContext *)framePtr->clientData;

	oPtr = (Object *) Tcl_GetObjectFromObj(interp, valuePtr);
	if (oPtr == NULL) {
	    TRACE_APPEND(("ERROR: \"%.30s\" not object\n", O2S(valuePtr)));
	    goto gotError;
	} else {
	    Class *classPtr = oPtr->classPtr;
	    struct MInvoke *miPtr;
	    int i;
	    const char *methodType;

	    if (classPtr == NULL) {
		TRACE_APPEND(("ERROR: \"%.30s\" not class\n", O2S(valuePtr)));
		Tcl_SetObjResult(interp, Tcl_ObjPrintf(
			"\"%s\" is not a class", TclGetString(valuePtr)));
		DECACHE_STACK_INFO();
		Tcl_SetErrorCode(interp, "TCL", "OO", "CLASS_REQUIRED", NULL);
		CACHE_STACK_INFO();
		goto gotError;
	    }

	    for (i=contextPtr->index+1 ; i<contextPtr->callPtr->numChain ; i++) {
		miPtr = contextPtr->callPtr->chain + i;
		if (!miPtr->isFilter &&
			miPtr->mPtr->declaringClassPtr == classPtr) {
		    newDepth = i;
#ifdef TCL_COMPILE_DEBUG
		    if (tclTraceExec >= 2) {
			if (traceInstructions) {
			    strncpy(cmdNameBuf, TclGetString(objv[0]), 20);
			} else {
			    fprintf(stdout, "%d: (%u) invoking ",
				    iPtr->numLevels,
				    (unsigned)(pc - codePtr->codeStart));
			}
			for (i = 0;  i < opnd;  i++) {
			    TclPrintObject(stdout, objv[i], 15);
			    fprintf(stdout, " ");
			}
			fprintf(stdout, "\n");
			fflush(stdout);
		    }
#endif /*TCL_COMPILE_DEBUG*/
		    goto doInvokeNext;
		}
	    }

	    if (contextPtr->callPtr->flags & CONSTRUCTOR) {
		methodType = "constructor";
	    } else if (contextPtr->callPtr->flags & DESTRUCTOR) {
		methodType = "destructor";
	    } else {
		methodType = "method";
	    }

	    TRACE_APPEND(("ERROR: \"%.30s\" not on reachable chain\n",
		    O2S(valuePtr)));
	    for (i=contextPtr->index ; i>=0 ; i--) {
		miPtr = contextPtr->callPtr->chain + i;
		if (miPtr->isFilter
			|| miPtr->mPtr->declaringClassPtr != classPtr) {
		    continue;
		}
		Tcl_SetObjResult(interp, Tcl_ObjPrintf(
			"%s implementation by \"%s\" not reachable from here",
			methodType, TclGetString(valuePtr)));
		DECACHE_STACK_INFO();
		Tcl_SetErrorCode(interp, "TCL", "OO", "CLASS_NOT_REACHABLE",
			NULL);
		CACHE_STACK_INFO();
		goto gotError;
	    }
	    Tcl_SetObjResult(interp, Tcl_ObjPrintf(
		    "%s has no non-filter implementation by \"%s\"",
		    methodType, TclGetString(valuePtr)));
	    DECACHE_STACK_INFO();
	    Tcl_SetErrorCode(interp, "TCL", "OO", "CLASS_NOT_THERE", NULL);
	    CACHE_STACK_INFO();
	    goto gotError;
	}

    case INST_TCLOO_NEXT:
	opnd = TclGetUInt1AtPtr(pc+1);
	objv = &OBJ_AT_DEPTH(opnd - 1);
	framePtr = iPtr->varFramePtr;
	skip = 1;
	TRACE(("%d => ", opnd));
	if (framePtr == NULL ||
		!(framePtr->isProcCallFrame & FRAME_IS_METHOD)) {
	    TRACE_APPEND(("ERROR: no TclOO call context\n"));
	    Tcl_SetObjResult(interp, Tcl_NewStringObj(
		    "next may only be called from inside a method",
		    -1));
	    DECACHE_STACK_INFO();
	    Tcl_SetErrorCode(interp, "TCL", "OO", "CONTEXT_REQUIRED", NULL);
	    CACHE_STACK_INFO();
	    goto gotError;
	}
	contextPtr = (CallContext *)framePtr->clientData;

	newDepth = contextPtr->index + 1;
	if (newDepth >= contextPtr->callPtr->numChain) {
	    /*
	     * We're at the end of the chain; generate an error message unless
	     * the interpreter is being torn down, in which case we might be
	     * getting here because of methods/destructors doing a [next] (or
	     * equivalent) unexpectedly.
	     */

	    const char *methodType;

	    if (contextPtr->callPtr->flags & CONSTRUCTOR) {
		methodType = "constructor";
	    } else if (contextPtr->callPtr->flags & DESTRUCTOR) {
		methodType = "destructor";
	    } else {
		methodType = "method";
	    }

	    TRACE_APPEND(("ERROR: no TclOO next impl\n"));
	    Tcl_SetObjResult(interp, Tcl_ObjPrintf(
		    "no next %s implementation", methodType));
	    DECACHE_STACK_INFO();
	    Tcl_SetErrorCode(interp, "TCL", "OO", "NOTHING_NEXT", NULL);
	    CACHE_STACK_INFO();
	    goto gotError;
#ifdef TCL_COMPILE_DEBUG
	} else if (tclTraceExec >= 2) {
	    int i;

	    if (traceInstructions) {
		strncpy(cmdNameBuf, TclGetString(objv[0]), 20);
	    } else {
		fprintf(stdout, "%d: (%u) invoking ",
			iPtr->numLevels, (unsigned)(pc - codePtr->codeStart));
	    }
	    for (i = 0;  i < opnd;  i++) {
		TclPrintObject(stdout, objv[i], 15);
		fprintf(stdout, " ");
	    }
	    fprintf(stdout, "\n");
	    fflush(stdout);
#endif /*TCL_COMPILE_DEBUG*/
	}

    doInvokeNext:
	bcFramePtr->data.tebc.pc = (char *) pc;
	iPtr->cmdFramePtr = bcFramePtr;

	if (iPtr->flags & INTERP_DEBUG_FRAME) {
	    ArgumentBCEnter(interp, codePtr, TD, pc, opnd, objv);
	}

	pcAdjustment = 2;
	cleanup = opnd;
	DECACHE_STACK_INFO();
	iPtr->varFramePtr = framePtr->callerVarPtr;
	pc += pcAdjustment;
	TEBC_YIELD();

	TclPushTailcallPoint(interp);
	oPtr = contextPtr->oPtr;
	if (oPtr->flags & FILTER_HANDLING) {
	    TclNRAddCallback(interp, FinalizeOONextFilter,
		    framePtr, contextPtr, INT2PTR(contextPtr->index),
		    INT2PTR(contextPtr->skip));
	} else {
	    TclNRAddCallback(interp, FinalizeOONext,
		    framePtr, contextPtr, INT2PTR(contextPtr->index),
		    INT2PTR(contextPtr->skip));
	}
	contextPtr->skip = skip;
	contextPtr->index = newDepth;
	if (contextPtr->callPtr->chain[newDepth].isFilter
		|| contextPtr->callPtr->flags & FILTER_HANDLING) {
	    oPtr->flags |= FILTER_HANDLING;
	} else {
	    oPtr->flags &= ~FILTER_HANDLING;
	}

	{
	    Method *const mPtr =
		    contextPtr->callPtr->chain[newDepth].mPtr;

	    return mPtr->typePtr->callProc(mPtr->clientData, interp,
		    (Tcl_ObjectContext) contextPtr, opnd, objv);
	}

    case INST_TCLOO_IS_OBJECT:
	oPtr = (Object *) Tcl_GetObjectFromObj(interp, OBJ_AT_TOS);
	objResultPtr = TCONST(oPtr != NULL ? 1 : 0);
	TRACE_WITH_OBJ(("%.30s => ", O2S(OBJ_AT_TOS)), objResultPtr);
	NEXT_INST_F(1, 1, 1);
    case INST_TCLOO_CLASS:
	oPtr = (Object *) Tcl_GetObjectFromObj(interp, OBJ_AT_TOS);
	if (oPtr == NULL) {
	    TRACE(("%.30s => ERROR: not object\n", O2S(OBJ_AT_TOS)));
	    goto gotError;
	}
	objResultPtr = TclOOObjectName(interp, oPtr->selfCls->thisPtr);
	TRACE_WITH_OBJ(("%.30s => ", O2S(OBJ_AT_TOS)), objResultPtr);
	NEXT_INST_F(1, 1, 1);
    case INST_TCLOO_NS:
	oPtr = (Object *) Tcl_GetObjectFromObj(interp, OBJ_AT_TOS);
	if (oPtr == NULL) {
	    TRACE(("%.30s => ERROR: not object\n", O2S(OBJ_AT_TOS)));
	    goto gotError;
	}

	/*
	 * TclOO objects *never* have the global namespace as their NS.
	 */

	TclNewStringObj(objResultPtr, oPtr->namespacePtr->fullName,
		strlen(oPtr->namespacePtr->fullName));
	TRACE_WITH_OBJ(("%.30s => ", O2S(OBJ_AT_TOS)), objResultPtr);
	NEXT_INST_F(1, 1, 1);
    }

    /*
     *     End of TclOO support instructions.
     * -----------------------------------------------------------------
     *	   Start of INST_LIST and related instructions.
     */

    {
	int index, numIndices, fromIdx, toIdx;
	int nocase, match, length2, cflags, s1len, s2len;
	const char *s1, *s2;

    case INST_LIST:
	/*
	 * Pop the opnd (objc) top stack elements into a new list obj and then
	 * decrement their ref counts.
	 */

	opnd = TclGetUInt4AtPtr(pc+1);
	objResultPtr = Tcl_NewListObj(opnd, &OBJ_AT_DEPTH(opnd-1));
	TRACE_WITH_OBJ(("%u => ", opnd), objResultPtr);
	NEXT_INST_V(5, opnd, 1);

    case INST_LIST_LENGTH:
	TRACE(("\"%.30s\" => ", O2S(OBJ_AT_TOS)));
	if (TclListObjLength(interp, OBJ_AT_TOS, &length) != TCL_OK) {
	    TRACE_ERROR(interp);
	    goto gotError;
	}
	TclNewIntObj(objResultPtr, length);
	TRACE_APPEND(("%d\n", length));
	NEXT_INST_F(1, 1, 1);

    case INST_LIST_INDEX:	/* lindex with objc == 3 */
	value2Ptr = OBJ_AT_TOS;
	valuePtr = OBJ_UNDER_TOS;
	TRACE(("\"%.30s\" \"%.30s\" => ", O2S(valuePtr), O2S(value2Ptr)));

	/*
	 * Extract the desired list element.
	 */

	if ((TclListObjGetElements(interp, valuePtr, &objc, &objv) == TCL_OK)
		&& !TclHasInternalRep(value2Ptr, &tclListType)) {
	    int code;

	    DECACHE_STACK_INFO();
	    code = TclGetIntForIndexM(interp, value2Ptr, objc-1, &index);
	    CACHE_STACK_INFO();
	    if (code == TCL_OK) {
		TclDecrRefCount(value2Ptr);
		tosPtr--;
		pcAdjustment = 1;
		goto lindexFastPath;
	    }
	    Tcl_ResetResult(interp);
	}

	objResultPtr = TclLindexList(interp, valuePtr, value2Ptr);
	if (!objResultPtr) {
	    TRACE_ERROR(interp);
	    goto gotError;
	}

	/*
	 * Stash the list element on the stack.
	 */

	TRACE_APPEND(("\"%.30s\"\n", O2S(objResultPtr)));
	NEXT_INST_F(1, 2, -1);	/* Already has the correct refCount */

    case INST_LIST_INDEX_IMM:	/* lindex with objc==3 and index in bytecode
				 * stream */

	/*
	 * Pop the list and get the index.
	 */

	valuePtr = OBJ_AT_TOS;
	opnd = TclGetInt4AtPtr(pc+1);
	TRACE(("\"%.30s\" %d => ", O2S(valuePtr), opnd));

	/*
	 * Get the contents of the list, making sure that it really is a list
	 * in the process.
	 */

	if (TclListObjGetElements(interp, valuePtr, &objc, &objv) != TCL_OK) {
	    TRACE_ERROR(interp);
	    goto gotError;
	}

	/* Decode end-offset index values. */

	index = TclIndexDecode(opnd, objc - 1);
	pcAdjustment = 5;

    lindexFastPath:
	if (index >= 0 && index < objc) {
	    objResultPtr = objv[index];
	} else {
	    TclNewObj(objResultPtr);
	}

	TRACE_APPEND(("\"%.30s\"\n", O2S(objResultPtr)));
	NEXT_INST_F(pcAdjustment, 1, 1);

    case INST_LIST_INDEX_MULTI:	/* 'lindex' with multiple index args */
	/*
	 * Determine the count of index args.
	 */

	opnd = TclGetUInt4AtPtr(pc+1);
	numIndices = opnd-1;

	/*
	 * Do the 'lindex' operation.
	 */

	TRACE(("%d => ", opnd));
	objResultPtr = TclLindexFlat(interp, OBJ_AT_DEPTH(numIndices),
		numIndices, &OBJ_AT_DEPTH(numIndices - 1));
	if (!objResultPtr) {
	    TRACE_ERROR(interp);
	    goto gotError;
	}

	/*
	 * Set result.
	 */

	TRACE_APPEND(("\"%.30s\"\n", O2S(objResultPtr)));
	NEXT_INST_V(5, opnd, -1);

    case INST_LSET_FLAT:
	/*
	 * Lset with 3, 5, or more args. Get the number of index args.
	 */

	opnd = TclGetUInt4AtPtr(pc + 1);
	numIndices = opnd - 2;
	TRACE(("%d => ", opnd));

	/*
	 * Get the old value of variable, and remove the stack ref. This is
	 * safe because the variable still references the object; the ref
	 * count will never go zero here - we can use the smaller macro
	 * Tcl_DecrRefCount.
	 */

	valuePtr = POP_OBJECT();
	Tcl_DecrRefCount(valuePtr); /* This one should be done here */

	/*
	 * Compute the new variable value.
	 */

	objResultPtr = TclLsetFlat(interp, valuePtr, numIndices,
		&OBJ_AT_DEPTH(numIndices), OBJ_AT_TOS);
	if (!objResultPtr) {
	    TRACE_ERROR(interp);
	    goto gotError;
	}

	/*
	 * Set result.
	 */

	TRACE_APPEND(("\"%.30s\"\n", O2S(objResultPtr)));
	NEXT_INST_V(5, numIndices+1, -1);

    case INST_LSET_LIST:	/* 'lset' with 4 args */
	/*
	 * Get the old value of variable, and remove the stack ref. This is
	 * safe because the variable still references the object; the ref
	 * count will never go zero here - we can use the smaller macro
	 * Tcl_DecrRefCount.
	 */

	objPtr = POP_OBJECT();
	Tcl_DecrRefCount(objPtr);	/* This one should be done here. */

	/*
	 * Get the new element value, and the index list.
	 */

	valuePtr = OBJ_AT_TOS;
	value2Ptr = OBJ_UNDER_TOS;
	TRACE(("\"%.30s\" \"%.30s\" \"%.30s\" => ",
		O2S(value2Ptr), O2S(valuePtr), O2S(objPtr)));

	/*
	 * Compute the new variable value.
	 */

	objResultPtr = TclLsetList(interp, objPtr, value2Ptr, valuePtr);
	if (!objResultPtr) {
	    TRACE_ERROR(interp);
	    goto gotError;
	}

	/*
	 * Set result.
	 */

	TRACE_APPEND(("\"%.30s\"\n", O2S(objResultPtr)));
	NEXT_INST_F(1, 2, -1);

    case INST_LIST_RANGE_IMM:	/* lrange with objc==4 and both indices in
				 * bytecode stream */

	/*
	 * Pop the list and get the indices.
	 */

	valuePtr = OBJ_AT_TOS;
	fromIdx = TclGetInt4AtPtr(pc+1);
	toIdx = TclGetInt4AtPtr(pc+5);
	TRACE(("\"%.30s\" %d %d => ", O2S(valuePtr), TclGetInt4AtPtr(pc+1),
		TclGetInt4AtPtr(pc+5)));

	/*
	 * Get the length of the list, making sure that it really is a list
	 * in the process.
	 */

	if (TclListObjLength(interp, valuePtr, &objc) != TCL_OK) {
	    TRACE_ERROR(interp);
	    goto gotError;
	}

	/*
	 * Skip a lot of work if we're about to throw the result away (common
	 * with uses of [lassign]).
	 */

#ifndef TCL_COMPILE_DEBUG
	if (*(pc+9) == INST_POP) {
	    NEXT_INST_F(10, 1, 0);
	}
#endif

	/* Every range of an empty list is an empty list */
	if (objc == 0) {
	    /* avoid return of not canonical list (e. g. spaces in string repr.) */
	    if (!valuePtr->bytes || !valuePtr->length) {
		TRACE_APPEND(("\n"));
		NEXT_INST_F(9, 0, 0);
	    }
	    goto emptyList;
	}

	/* Decode index value operands. */

	if (toIdx == TCL_INDEX_NONE) {
	emptyList:
	    TclNewObj(objResultPtr);
	    TRACE_APPEND(("\"%.30s\"", O2S(objResultPtr)));
	    NEXT_INST_F(9, 1, 1);
	}
	toIdx = TclIndexDecode(toIdx, objc - 1);
	if (toIdx < 0) {
	    goto emptyList;
	} else if (toIdx >= objc) {
	    toIdx = objc - 1;
	}

	assert ( toIdx >= 0 && toIdx < objc);
	/*
	assert ( fromIdx != TCL_INDEX_NONE );
	 *
	 * Extra safety for legacy bytecodes:
	 */
	if (fromIdx == TCL_INDEX_NONE) {
	    fromIdx = TCL_INDEX_START;
	}

	fromIdx = TclIndexDecode(fromIdx, objc - 1);

	objResultPtr = TclListObjRange(valuePtr, fromIdx, toIdx);

	TRACE_APPEND(("\"%.30s\"", O2S(objResultPtr)));
	NEXT_INST_F(9, 1, 1);

    case INST_LIST_IN:
    case INST_LIST_NOT_IN:	/* Basic list containment operators. */
	value2Ptr = OBJ_AT_TOS;
	valuePtr = OBJ_UNDER_TOS;

	s1 = TclGetStringFromObj(valuePtr, &s1len);
	TRACE(("\"%.30s\" \"%.30s\" => ", O2S(valuePtr), O2S(value2Ptr)));
	if (TclListObjLength(interp, value2Ptr, &length) != TCL_OK) {
	    TRACE_ERROR(interp);
	    goto gotError;
	}
	match = 0;
	if (length > 0) {
	    int i = 0;
	    Tcl_Obj *o;

	    /*
	     * An empty list doesn't match anything.
	     */

	    do {
		Tcl_ListObjIndex(NULL, value2Ptr, i, &o);
		if (o != NULL) {
		    s2 = TclGetStringFromObj(o, &s2len);
		} else {
		    s2 = "";
		    s2len = 0;
		}
		if (s1len == s2len) {
		    match = (memcmp(s1, s2, s1len) == 0);
		}
		i++;
	    } while (i < length && match == 0);
	}

	if (*pc == INST_LIST_NOT_IN) {
	    match = !match;
	}

	TRACE_APPEND(("%d\n", match));

	/*
	 * Peep-hole optimisation: if you're about to jump, do jump from here.
	 * We're saving the effort of pushing a boolean value only to pop it
	 * for branching.
	 */

	JUMP_PEEPHOLE_F(match, 1, 2);

    case INST_LIST_CONCAT:
	value2Ptr = OBJ_AT_TOS;
	valuePtr = OBJ_UNDER_TOS;
	TRACE(("\"%.30s\" \"%.30s\" => ", O2S(valuePtr), O2S(value2Ptr)));
	if (Tcl_IsShared(valuePtr)) {
	    objResultPtr = Tcl_DuplicateObj(valuePtr);
	    if (Tcl_ListObjAppendList(interp, objResultPtr,
		    value2Ptr) != TCL_OK) {
		TRACE_ERROR(interp);
		TclDecrRefCount(objResultPtr);
		goto gotError;
	    }
	    TRACE_APPEND(("\"%.30s\"\n", O2S(objResultPtr)));
	    NEXT_INST_F(1, 2, 1);
	} else {
	    if (Tcl_ListObjAppendList(interp, valuePtr, value2Ptr) != TCL_OK){
		TRACE_ERROR(interp);
		goto gotError;
	    }
	    TRACE_APPEND(("\"%.30s\"\n", O2S(valuePtr)));
	    NEXT_INST_F(1, 1, 0);
	}

    /*
     *	   End of INST_LIST and related instructions.
     * -----------------------------------------------------------------
     *	   Start of string-related instructions.
     */

    case INST_STR_EQ:
    case INST_STR_NEQ:		/* String (in)equality check */
    case INST_STR_CMP:		/* String compare. */
    case INST_STR_LT:
    case INST_STR_GT:
    case INST_STR_LE:
    case INST_STR_GE:
    stringCompare:
	value2Ptr = OBJ_AT_TOS;
	valuePtr = OBJ_UNDER_TOS;

	{
	    int checkEq = ((*pc == INST_EQ) || (*pc == INST_NEQ)
		    || (*pc == INST_STR_EQ) || (*pc == INST_STR_NEQ));
	    match = TclStringCmp(valuePtr, value2Ptr, checkEq, 0, -1);
	}

	/*
	 * Make sure only -1,0,1 is returned
	 * TODO: consider peephole opt.
	 */

	if (*pc != INST_STR_CMP) {
	    /*
	     * Take care of the opcodes that goto'ed into here.
	     */

	    switch (*pc) {
	    case INST_STR_EQ:
	    case INST_EQ:
		match = (match == 0);
		break;
	    case INST_STR_NEQ:
	    case INST_NEQ:
		match = (match != 0);
		break;
	    case INST_LT:
	    case INST_STR_LT:
		match = (match < 0);
		break;
	    case INST_GT:
	    case INST_STR_GT:
		match = (match > 0);
		break;
	    case INST_LE:
	    case INST_STR_LE:
		match = (match <= 0);
		break;
	    case INST_GE:
	    case INST_STR_GE:
		match = (match >= 0);
		break;
	    }
	}

	TRACE(("\"%.20s\" \"%.20s\" => %d\n", O2S(valuePtr), O2S(value2Ptr),
		(match < 0 ? -1 : match > 0 ? 1 : 0)));
	JUMP_PEEPHOLE_F(match, 1, 2);

    case INST_STR_LEN:
	valuePtr = OBJ_AT_TOS;
	length = Tcl_GetCharLength(valuePtr);
	TclNewIntObj(objResultPtr, length);
	TRACE(("\"%.20s\" => %d\n", O2S(valuePtr), length));
	NEXT_INST_F(1, 1, 1);

    case INST_STR_UPPER:
	valuePtr = OBJ_AT_TOS;
	TRACE(("\"%.20s\" => ", O2S(valuePtr)));
	if (Tcl_IsShared(valuePtr)) {
	    s1 = TclGetStringFromObj(valuePtr, &length);
	    TclNewStringObj(objResultPtr, s1, length);
	    length = Tcl_UtfToUpper(TclGetString(objResultPtr));
	    Tcl_SetObjLength(objResultPtr, length);
	    TRACE_APPEND(("\"%.20s\"\n", O2S(objResultPtr)));
	    NEXT_INST_F(1, 1, 1);
	} else {
	    length = Tcl_UtfToUpper(TclGetString(valuePtr));
	    Tcl_SetObjLength(valuePtr, length);
	    TclFreeInternalRep(valuePtr);
	    TRACE_APPEND(("\"%.20s\"\n", O2S(valuePtr)));
	    NEXT_INST_F(1, 0, 0);
	}
    case INST_STR_LOWER:
	valuePtr = OBJ_AT_TOS;
	TRACE(("\"%.20s\" => ", O2S(valuePtr)));
	if (Tcl_IsShared(valuePtr)) {
	    s1 = TclGetStringFromObj(valuePtr, &length);
	    TclNewStringObj(objResultPtr, s1, length);
	    length = Tcl_UtfToLower(TclGetString(objResultPtr));
	    Tcl_SetObjLength(objResultPtr, length);
	    TRACE_APPEND(("\"%.20s\"\n", O2S(objResultPtr)));
	    NEXT_INST_F(1, 1, 1);
	} else {
	    length = Tcl_UtfToLower(TclGetString(valuePtr));
	    Tcl_SetObjLength(valuePtr, length);
	    TclFreeInternalRep(valuePtr);
	    TRACE_APPEND(("\"%.20s\"\n", O2S(valuePtr)));
	    NEXT_INST_F(1, 0, 0);
	}
    case INST_STR_TITLE:
	valuePtr = OBJ_AT_TOS;
	TRACE(("\"%.20s\" => ", O2S(valuePtr)));
	if (Tcl_IsShared(valuePtr)) {
	    s1 = TclGetStringFromObj(valuePtr, &length);
	    TclNewStringObj(objResultPtr, s1, length);
	    length = Tcl_UtfToTitle(TclGetString(objResultPtr));
	    Tcl_SetObjLength(objResultPtr, length);
	    TRACE_APPEND(("\"%.20s\"\n", O2S(objResultPtr)));
	    NEXT_INST_F(1, 1, 1);
	} else {
	    length = Tcl_UtfToTitle(TclGetString(valuePtr));
	    Tcl_SetObjLength(valuePtr, length);
	    TclFreeInternalRep(valuePtr);
	    TRACE_APPEND(("\"%.20s\"\n", O2S(valuePtr)));
	    NEXT_INST_F(1, 0, 0);
	}

    case INST_STR_INDEX:
	value2Ptr = OBJ_AT_TOS;
	valuePtr = OBJ_UNDER_TOS;
	TRACE(("\"%.20s\" %.20s => ", O2S(valuePtr), O2S(value2Ptr)));

	/*
	 * Get char length to calulate what 'end' means.
	 */

	length = Tcl_GetCharLength(valuePtr);
	DECACHE_STACK_INFO();
	if (TclGetIntForIndexM(interp, value2Ptr, length-1, &index)!=TCL_OK) {
	    CACHE_STACK_INFO();
	    TRACE_ERROR(interp);
	    goto gotError;
	}
	CACHE_STACK_INFO();

	if ((index < 0) || (index >= length)) {
	    TclNewObj(objResultPtr);
	} else if (TclIsPureByteArray(valuePtr)) {
	    objResultPtr = Tcl_NewByteArrayObj(
		    TclGetByteArrayFromObj(valuePtr, NULL)+index, 1);
	} else if (valuePtr->bytes && length == valuePtr->length) {
	    objResultPtr = Tcl_NewStringObj((const char *)
		    valuePtr->bytes+index, 1);
	} else {
	    char buf[4] = "";
	    int ch = Tcl_GetUniChar(valuePtr, index);

	    /*
	     * This could be: Tcl_NewUnicodeObj((const Tcl_UniChar *)&ch, 1)
	     * but creating the object as a string seems to be faster in
	     * practical use.
	     */
	    if (ch == -1) {
		TclNewObj(objResultPtr);
	    } else {
		length = Tcl_UniCharToUtf(ch, buf);
		if ((ch >= 0xD800) && (length < 3)) {
		    length += Tcl_UniCharToUtf(-1, buf + length);
		}
		objResultPtr = Tcl_NewStringObj(buf, length);
	    }
	}

	TRACE_APPEND(("\"%s\"\n", O2S(objResultPtr)));
	NEXT_INST_F(1, 2, 1);

    case INST_STR_RANGE:
	TRACE(("\"%.20s\" %.20s %.20s =>",
		O2S(OBJ_AT_DEPTH(2)), O2S(OBJ_UNDER_TOS), O2S(OBJ_AT_TOS)));
	length = Tcl_GetCharLength(OBJ_AT_DEPTH(2)) - 1;

	DECACHE_STACK_INFO();
	if (TclGetIntForIndexM(interp, OBJ_UNDER_TOS, length,
		    &fromIdx) != TCL_OK) {
	    CACHE_STACK_INFO();
	    TRACE_ERROR(interp);
	    goto gotError;
	}
	if (TclGetIntForIndexM(interp, OBJ_AT_TOS, length,
		    &toIdx) != TCL_OK) {
	    CACHE_STACK_INFO();
	    TRACE_ERROR(interp);
	    goto gotError;
	}
	CACHE_STACK_INFO();

	objResultPtr = Tcl_GetRange(OBJ_AT_DEPTH(2), fromIdx, toIdx);
	TRACE_APPEND(("\"%.30s\"\n", O2S(objResultPtr)));
	NEXT_INST_V(1, 3, 1);

    case INST_STR_RANGE_IMM:
	valuePtr = OBJ_AT_TOS;
	fromIdx = TclGetInt4AtPtr(pc+1);
	toIdx = TclGetInt4AtPtr(pc+5);
	length = Tcl_GetCharLength(valuePtr);
	TRACE(("\"%.20s\" %d %d => ", O2S(valuePtr), fromIdx, toIdx));

	/* Every range of an empty value is an empty value */
	if (length == 0) {
	    TRACE_APPEND(("\n"));
	    NEXT_INST_F(9, 0, 0);
	}

	/* Decode index operands. */

	/*
	assert ( toIdx != TCL_INDEX_NONE );
	 *
	 * Extra safety for legacy bytecodes:
	 */
	if (toIdx == TCL_INDEX_NONE) {
	    goto emptyRange;
	}

	toIdx = TclIndexDecode(toIdx, length - 1);

	/*
	assert ( fromIdx != TCL_INDEX_NONE );
	 *
	 * Extra safety for legacy bytecodes:
	 */
	if (fromIdx == TCL_INDEX_NONE) {
	    fromIdx = TCL_INDEX_START;
	}
<<<<<<< HEAD

	fromIdx = TclIndexDecode(fromIdx, length - 1);
	if (fromIdx < 0) {
	    fromIdx = 0;
	}

	if (fromIdx <= toIdx) {
	    objResultPtr = Tcl_GetRange(valuePtr, fromIdx, toIdx);
	} else {
=======
	if (fromIdx == TCL_INDEX_AFTER) {
>>>>>>> e5a2ebd7
	emptyRange:
	    TclNewObj(objResultPtr);
	} else {
	    fromIdx = TclIndexDecode(fromIdx, length - 1);
	    objResultPtr = Tcl_GetRange(valuePtr, fromIdx, toIdx);
	}
	TRACE_APPEND(("%.30s\n", O2S(objResultPtr)));
	NEXT_INST_F(9, 1, 1);

    {
	Tcl_UniChar *ustring1, *ustring2, *ustring3, *end, *p;
	int length3, endIdx;
	Tcl_Obj *value3Ptr;

    case INST_STR_REPLACE:
	value3Ptr = POP_OBJECT();
	valuePtr = OBJ_AT_DEPTH(2);
	endIdx = Tcl_GetCharLength(valuePtr) - 1;
	TRACE(("\"%.20s\" %s %s \"%.20s\" => ", O2S(valuePtr),
		O2S(OBJ_UNDER_TOS), O2S(OBJ_AT_TOS), O2S(value3Ptr)));
	DECACHE_STACK_INFO();
	if (TclGetIntForIndexM(interp, OBJ_UNDER_TOS, endIdx,
		    &fromIdx) != TCL_OK
	    || TclGetIntForIndexM(interp, OBJ_AT_TOS, endIdx,
		    &toIdx) != TCL_OK) {
	    CACHE_STACK_INFO();
	    TclDecrRefCount(value3Ptr);
	    TRACE_ERROR(interp);
	    goto gotError;
	}
	CACHE_STACK_INFO();
	TclDecrRefCount(OBJ_AT_TOS);
	(void) POP_OBJECT();
	TclDecrRefCount(OBJ_AT_TOS);
	(void) POP_OBJECT();

	if ((toIdx < 0) ||
		(fromIdx > endIdx) ||
		(toIdx < fromIdx)) {
	    TRACE_APPEND(("\"%.30s\"\n", O2S(valuePtr)));
	    TclDecrRefCount(value3Ptr);
	    NEXT_INST_F(1, 0, 0);
	}

	if (fromIdx < 0) {
	    fromIdx = 0;
	}

	if (toIdx > endIdx) {
	    toIdx = endIdx;
	}

	if (fromIdx == 0 && toIdx == endIdx) {
	    TclDecrRefCount(OBJ_AT_TOS);
	    OBJ_AT_TOS = value3Ptr;
	    TRACE_APPEND(("\"%.30s\"\n", O2S(value3Ptr)));
	    NEXT_INST_F(1, 0, 0);
	}

	objResultPtr = TclStringReplace(interp, valuePtr, fromIdx,
		toIdx - fromIdx + 1, value3Ptr, TCL_STRING_IN_PLACE);

	if (objResultPtr == value3Ptr) {
	    /* See [Bug 82e7f67325] */
	    TclDecrRefCount(OBJ_AT_TOS);
	    OBJ_AT_TOS = value3Ptr;
	    TRACE_APPEND(("\"%.30s\"\n", O2S(value3Ptr)));
	    NEXT_INST_F(1, 0, 0);
	}
	TclDecrRefCount(value3Ptr);
	TRACE_APPEND(("\"%.30s\"\n", O2S(objResultPtr)));
	NEXT_INST_F(1, 1, 1);

    case INST_STR_MAP:
	valuePtr = OBJ_AT_TOS;		/* "Main" string. */
	value3Ptr = OBJ_UNDER_TOS;	/* "Target" string. */
	value2Ptr = OBJ_AT_DEPTH(2);	/* "Source" string. */
	if (value3Ptr == value2Ptr) {
	    objResultPtr = valuePtr;
	    goto doneStringMap;
	} else if (valuePtr == value2Ptr) {
	    objResultPtr = value3Ptr;
	    goto doneStringMap;
	}
	ustring1 = Tcl_GetUnicodeFromObj(valuePtr, &length);
	if (length == 0) {
	    objResultPtr = valuePtr;
	    goto doneStringMap;
	}
	ustring2 = Tcl_GetUnicodeFromObj(value2Ptr, &length2);
	if (length2 > length || length2 == 0) {
	    objResultPtr = valuePtr;
	    goto doneStringMap;
	} else if (length2 == length) {
	    if (memcmp(ustring1, ustring2, sizeof(Tcl_UniChar) * length)) {
		objResultPtr = valuePtr;
	    } else {
		objResultPtr = value3Ptr;
	    }
	    goto doneStringMap;
	}
	ustring3 = Tcl_GetUnicodeFromObj(value3Ptr, &length3);

	objResultPtr = Tcl_NewUnicodeObj(ustring1, 0);
	p = ustring1;
	end = ustring1 + length;
	for (; ustring1 < end; ustring1++) {
	    if ((*ustring1 == *ustring2) &&
		/* Fix bug [69218ab7b]: restrict max compare length. */
		(end-ustring1 >= length2) && (length2==1 ||
		    memcmp(ustring1, ustring2, sizeof(Tcl_UniChar) * length2)
			    == 0)) {
		if (p != ustring1) {
		    Tcl_AppendUnicodeToObj(objResultPtr, p, ustring1-p);
		    p = ustring1 + length2;
		} else {
		    p += length2;
		}
		ustring1 = p - 1;

		Tcl_AppendUnicodeToObj(objResultPtr, ustring3, length3);
	    }
	}
	if (p != ustring1) {
	    /*
	     * Put the rest of the unmapped chars onto result.
	     */

	    Tcl_AppendUnicodeToObj(objResultPtr, p, ustring1 - p);
	}
    doneStringMap:
	TRACE_WITH_OBJ(("%.20s %.20s %.20s => ",
		O2S(value2Ptr), O2S(value3Ptr), O2S(valuePtr)), objResultPtr);
	NEXT_INST_V(1, 3, 1);

    case INST_STR_FIND:
	objResultPtr = TclStringFirst(OBJ_UNDER_TOS, OBJ_AT_TOS, 0);

	TRACE(("%.20s %.20s => %s\n",
		O2S(OBJ_UNDER_TOS), O2S(OBJ_AT_TOS), O2S(objResultPtr)));
	NEXT_INST_F(1, 2, 1);

    case INST_STR_FIND_LAST:
	objResultPtr = TclStringLast(OBJ_UNDER_TOS, OBJ_AT_TOS, INT_MAX - 1);

	TRACE(("%.20s %.20s => %s\n",
		O2S(OBJ_UNDER_TOS), O2S(OBJ_AT_TOS), O2S(objResultPtr)));
	NEXT_INST_F(1, 2, 1);

    case INST_STR_CLASS:
	opnd = TclGetInt1AtPtr(pc+1);
	valuePtr = OBJ_AT_TOS;
	TRACE(("%s \"%.30s\" => ", tclStringClassTable[opnd].name,
		O2S(valuePtr)));
	ustring1 = Tcl_GetUnicodeFromObj(valuePtr, &length);
	match = 1;
	if (length > 0) {
	    int ch;
	    end = ustring1 + length;
	    for (p=ustring1 ; p<end ; ) {
		p += TclUniCharToUCS4(p, &ch);
		if (!tclStringClassTable[opnd].comparator(ch)) {
		    match = 0;
		    break;
		}
	    }
	}
	TRACE_APPEND(("%d\n", match));
	JUMP_PEEPHOLE_F(match, 2, 1);
    }

    case INST_STR_MATCH:
	nocase = TclGetInt1AtPtr(pc+1);
	valuePtr = OBJ_AT_TOS;		/* String */
	value2Ptr = OBJ_UNDER_TOS;	/* Pattern */

	/*
	 * Check that at least one of the objects is Unicode before promoting
	 * both.
	 */

	if (TclHasInternalRep(valuePtr, &tclStringType)
		|| TclHasInternalRep(value2Ptr, &tclStringType)) {
	    Tcl_UniChar *ustring1, *ustring2;

	    ustring1 = Tcl_GetUnicodeFromObj(valuePtr, &length);
	    ustring2 = Tcl_GetUnicodeFromObj(value2Ptr, &length2);
	    match = TclUniCharMatch(ustring1, length, ustring2, length2,
		    nocase);
	} else if (TclIsPureByteArray(valuePtr) && !nocase) {
	    unsigned char *bytes1, *bytes2;

	    bytes1 = Tcl_GetByteArrayFromObj(valuePtr, &length);
	    bytes2 = Tcl_GetByteArrayFromObj(value2Ptr, &length2);
	    match = TclByteArrayMatch(bytes1, length, bytes2, length2, 0);
	} else {
	    match = Tcl_StringCaseMatch(TclGetString(valuePtr),
		    TclGetString(value2Ptr), nocase);
	}

	/*
	 * Reuse value2Ptr object already on stack if possible. Adjustment is
	 * 2 due to the nocase byte
	 */

	TRACE(("%.20s %.20s => %d\n", O2S(valuePtr), O2S(value2Ptr), match));

	/*
	 * Peep-hole optimisation: if you're about to jump, do jump from here.
	 */

	JUMP_PEEPHOLE_F(match, 2, 2);

    {
	const char *string1, *string2;
	int trim1, trim2;

    case INST_STR_TRIM_LEFT:
	valuePtr = OBJ_UNDER_TOS;	/* String */
	value2Ptr = OBJ_AT_TOS;		/* TrimSet */
	string2 = TclGetStringFromObj(value2Ptr, &length2);
	string1 = TclGetStringFromObj(valuePtr, &length);
	trim1 = TclTrimLeft(string1, length, string2, length2);
	trim2 = 0;
	goto createTrimmedString;
    case INST_STR_TRIM_RIGHT:
	valuePtr = OBJ_UNDER_TOS;	/* String */
	value2Ptr = OBJ_AT_TOS;		/* TrimSet */
	string2 = TclGetStringFromObj(value2Ptr, &length2);
	string1 = TclGetStringFromObj(valuePtr, &length);
	trim2 = TclTrimRight(string1, length, string2, length2);
	trim1 = 0;
	goto createTrimmedString;
    case INST_STR_TRIM:
	valuePtr = OBJ_UNDER_TOS;	/* String */
	value2Ptr = OBJ_AT_TOS;		/* TrimSet */
	string2 = TclGetStringFromObj(value2Ptr, &length2);
	string1 = TclGetStringFromObj(valuePtr, &length);
	trim1 = TclTrim(string1, length, string2, length2, &trim2);
    createTrimmedString:
	/*
	 * Careful here; trim set often contains non-ASCII characters so we
	 * take care when printing. [Bug 971cb4f1db]
	 */

#ifdef TCL_COMPILE_DEBUG
	if (traceInstructions) {
	    TRACE(("\"%.30s\" ", O2S(valuePtr)));
	    TclPrintObject(stdout, value2Ptr, 30);
	    printf(" => ");
	}
#endif
	if (trim1 == 0 && trim2 == 0) {
#ifdef TCL_COMPILE_DEBUG
	    if (traceInstructions) {
		TclPrintObject(stdout, valuePtr, 30);
		printf("\n");
	    }
#endif
	    NEXT_INST_F(1, 1, 0);
	} else {
	    objResultPtr = Tcl_NewStringObj(string1+trim1, length-trim1-trim2);
#ifdef TCL_COMPILE_DEBUG
	    if (traceInstructions) {
		TclPrintObject(stdout, objResultPtr, 30);
		printf("\n");
	    }
#endif
	    NEXT_INST_F(1, 2, 1);
	}
    }

    case INST_REGEXP:
	cflags = TclGetInt1AtPtr(pc+1); /* RE compile flages like NOCASE */
	valuePtr = OBJ_AT_TOS;		/* String */
	value2Ptr = OBJ_UNDER_TOS;	/* Pattern */
	TRACE(("\"%.30s\" \"%.30s\" => ", O2S(valuePtr), O2S(value2Ptr)));

	/*
	 * Compile and match the regular expression.
	 */

	{
	    Tcl_RegExp regExpr =
		    Tcl_GetRegExpFromObj(interp, value2Ptr, cflags);

	    if (regExpr == NULL) {
		TRACE_ERROR(interp);
		goto gotError;
	    }
	    match = Tcl_RegExpExecObj(interp, regExpr, valuePtr, 0, 0, 0);
	    if (match < 0) {
		TRACE_ERROR(interp);
		goto gotError;
	    }
	}

	TRACE_APPEND(("%d\n", match));

	/*
	 * Peep-hole optimisation: if you're about to jump, do jump from here.
	 * Adjustment is 2 due to the nocase byte.
	 */

	JUMP_PEEPHOLE_F(match, 2, 2);
    }

    /*
     *	   End of string-related instructions.
     * -----------------------------------------------------------------
     *	   Start of numeric operator instructions.
     */

    {
	void *ptr1, *ptr2;
	int type1, type2;
	Tcl_WideInt w1, w2, wResult;

    case INST_NUM_TYPE:
	if (GetNumberFromObj(NULL, OBJ_AT_TOS, &ptr1, &type1) != TCL_OK) {
	    type1 = 0;
	} else if (type1 == TCL_NUMBER_BIG) {
	    /* value is an integer outside the WIDE_MIN to WIDE_MAX range */
	    /* [string is wideinteger] is WIDE_MIN to WIDE_MAX range */
	    Tcl_WideInt w;

	    if (TclGetWideIntFromObj(NULL, OBJ_AT_TOS, &w) == TCL_OK) {
		type1 = TCL_NUMBER_INT;
	    }
	}
	TclNewIntObj(objResultPtr, type1);
	TRACE(("\"%.20s\" => %d\n", O2S(OBJ_AT_TOS), type1));
	NEXT_INST_F(1, 1, 1);

    case INST_EQ:
    case INST_NEQ:
    case INST_LT:
    case INST_GT:
    case INST_LE:
    case INST_GE: {
	int iResult = 0, compare = 0;

	value2Ptr = OBJ_AT_TOS;
	valuePtr = OBJ_UNDER_TOS;

	/*
	    Try to determine, without triggering generation of a string
	    representation, whether one value is not a number.
	*/
	if (TclCheckEmptyString(valuePtr) > 0 || TclCheckEmptyString(value2Ptr) > 0) {
	    goto stringCompare;
	}

	if (GetNumberFromObj(NULL, valuePtr, &ptr1, &type1) != TCL_OK
		|| GetNumberFromObj(NULL, value2Ptr, &ptr2, &type2) != TCL_OK) {
	    /*
	     * At least one non-numeric argument - compare as strings.
	     */

	    goto stringCompare;
	}
	if (type1 == TCL_NUMBER_NAN || type2 == TCL_NUMBER_NAN) {
	    /*
	     * NaN arg: NaN != to everything, other compares are false.
	     */

	    iResult = (*pc == INST_NEQ);
	    goto foundResult;
	}
	if (valuePtr == value2Ptr) {
	    compare = MP_EQ;
	    goto convertComparison;
	}
	if ((type1 == TCL_NUMBER_INT) && (type2 == TCL_NUMBER_INT)) {
	    w1 = *((const Tcl_WideInt *)ptr1);
	    w2 = *((const Tcl_WideInt *)ptr2);
	    compare = (w1 < w2) ? MP_LT : ((w1 > w2) ? MP_GT : MP_EQ);
	} else {
	    compare = TclCompareTwoNumbers(valuePtr, value2Ptr);
	}

	/*
	 * Turn comparison outcome into appropriate result for opcode.
	 */

    convertComparison:
	switch (*pc) {
	case INST_EQ:
	    iResult = (compare == MP_EQ);
	    break;
	case INST_NEQ:
	    iResult = (compare != MP_EQ);
	    break;
	case INST_LT:
	    iResult = (compare == MP_LT);
	    break;
	case INST_GT:
	    iResult = (compare == MP_GT);
	    break;
	case INST_LE:
	    iResult = (compare != MP_GT);
	    break;
	case INST_GE:
	    iResult = (compare != MP_LT);
	    break;
	}

	/*
	 * Peep-hole optimisation: if you're about to jump, do jump from here.
	 */

    foundResult:
	TRACE(("\"%.20s\" \"%.20s\" => %d\n", O2S(valuePtr), O2S(value2Ptr),
		iResult));
	JUMP_PEEPHOLE_F(iResult, 1, 2);
    }

    case INST_MOD:
    case INST_LSHIFT:
    case INST_RSHIFT:
    case INST_BITOR:
    case INST_BITXOR:
    case INST_BITAND:
	value2Ptr = OBJ_AT_TOS;
	valuePtr = OBJ_UNDER_TOS;

	if ((GetNumberFromObj(NULL, valuePtr, &ptr1, &type1) != TCL_OK)
		|| (type1==TCL_NUMBER_DOUBLE) || (type1==TCL_NUMBER_NAN)) {
	    TRACE(("%.20s %.20s => ILLEGAL 1st TYPE %s\n", O2S(valuePtr),
		    O2S(value2Ptr), (valuePtr->typePtr?
		    valuePtr->typePtr->name : "null")));
	    DECACHE_STACK_INFO();
	    IllegalExprOperandType(interp, pc, valuePtr);
	    CACHE_STACK_INFO();
	    goto gotError;
	}

	if ((GetNumberFromObj(NULL, value2Ptr, &ptr2, &type2) != TCL_OK)
		|| (type2==TCL_NUMBER_DOUBLE) || (type2==TCL_NUMBER_NAN)) {
	    TRACE(("%.20s %.20s => ILLEGAL 2nd TYPE %s\n", O2S(valuePtr),
		    O2S(value2Ptr), (value2Ptr->typePtr?
		    value2Ptr->typePtr->name : "null")));
	    DECACHE_STACK_INFO();
	    IllegalExprOperandType(interp, pc, value2Ptr);
	    CACHE_STACK_INFO();
	    goto gotError;
	}

	/*
	 * Check for common, simple case.
	 */

	if ((type1 == TCL_NUMBER_INT) && (type2 == TCL_NUMBER_INT)) {
	    w1 = *((const Tcl_WideInt *)ptr1);
	    w2 = *((const Tcl_WideInt *)ptr2);

	    switch (*pc) {
	    case INST_MOD:
		if (w2 == 0) {
		    TRACE(("%s %s => DIVIDE BY ZERO\n", O2S(valuePtr),
			    O2S(value2Ptr)));
		    goto divideByZero;
		} else if ((w2 == 1) || (w2 == -1)) {
		    /*
		     * Div. by |1| always yields remainder of 0.
		     */

		    TRACE(("%s %s => ", O2S(valuePtr), O2S(value2Ptr)));
		    objResultPtr = TCONST(0);
		    TRACE(("%s\n", O2S(objResultPtr)));
		    NEXT_INST_F(1, 2, 1);
		} else if (w1 == 0) {
		    /*
		     * 0 % (non-zero) always yields remainder of 0.
		     */

		    TRACE(("%s %s => ", O2S(valuePtr), O2S(value2Ptr)));
		    objResultPtr = TCONST(0);
		    TRACE(("%s\n", O2S(objResultPtr)));
		    NEXT_INST_F(1, 2, 1);
		} else {
		    wResult = w1 / w2;

		    /*
		     * Force Tcl's integer division rules.
		     * TODO: examine for logic simplification
		     */

		    if ((wResult < 0 || (wResult == 0 &&
			    ((w1 < 0 && w2 > 0) || (w1 > 0 && w2 < 0)))) &&
			    (wResult * w2 != w1)) {
			wResult -= 1;
		    }
		    wResult = w1 - w2*wResult;
		    goto wideResultOfArithmetic;
		}
		break;

	    case INST_RSHIFT:
		if (w2 < 0) {
		    Tcl_SetObjResult(interp, Tcl_NewStringObj(
			    "negative shift argument", -1));
#ifdef ERROR_CODE_FOR_EARLY_DETECTED_ARITH_ERROR
		    DECACHE_STACK_INFO();
		    Tcl_SetErrorCode(interp, "ARITH", "DOMAIN",
			    "domain error: argument not in valid range",
			    NULL);
		    CACHE_STACK_INFO();
#endif /* ERROR_CODE_FOR_EARLY_DETECTED_ARITH_ERROR */
		    goto gotError;
		} else if (w1 == 0) {
		    TRACE(("%s %s => ", O2S(valuePtr), O2S(value2Ptr)));
		    objResultPtr = TCONST(0);
		    TRACE(("%s\n", O2S(objResultPtr)));
		    NEXT_INST_F(1, 2, 1);
		} else {
		    /*
		     * Quickly force large right shifts to 0 or -1.
		     */

		    if (w2 >= (Tcl_WideInt)(CHAR_BIT*sizeof(long))) {
			/*
			 * We assume that INT_MAX is much larger than the
			 * number of bits in a long. This is a pretty safe
			 * assumption, given that the former is usually around
			 * 4e9 and the latter 32 or 64...
			 */

			TRACE(("%s %s => ", O2S(valuePtr), O2S(value2Ptr)));
			if (w1 > 0L) {
			    objResultPtr = TCONST(0);
			} else {
			    TclNewIntObj(objResultPtr, -1);
			}
			TRACE(("%s\n", O2S(objResultPtr)));
			NEXT_INST_F(1, 2, 1);
		    }

		    /*
		     * Handle shifts within the native long range.
		     */

		    wResult = w1 >> ((int) w2);
		    goto wideResultOfArithmetic;
		}
		break;

	    case INST_LSHIFT:
		if (w2 < 0) {
		    Tcl_SetObjResult(interp, Tcl_NewStringObj(
			    "negative shift argument", -1));
#ifdef ERROR_CODE_FOR_EARLY_DETECTED_ARITH_ERROR
		    DECACHE_STACK_INFO();
		    Tcl_SetErrorCode(interp, "ARITH", "DOMAIN",
			    "domain error: argument not in valid range",
			    NULL);
		    CACHE_STACK_INFO();
#endif /* ERROR_CODE_FOR_EARLY_DETECTED_ARITH_ERROR */
		    goto gotError;
		} else if (w1 == 0) {
		    TRACE(("%s %s => ", O2S(valuePtr), O2S(value2Ptr)));
		    objResultPtr = TCONST(0);
		    TRACE(("%s\n", O2S(objResultPtr)));
		    NEXT_INST_F(1, 2, 1);
		} else if (w2 > INT_MAX) {
		    /*
		     * Technically, we could hold the value (1 << (INT_MAX+1))
		     * in an mp_int, but since we're using mp_mul_2d() to do
		     * the work, and it takes only an int argument, that's a
		     * good place to draw the line.
		     */

		    Tcl_SetObjResult(interp, Tcl_NewStringObj(
			    "integer value too large to represent", -1));
#ifdef ERROR_CODE_FOR_EARLY_DETECTED_ARITH_ERROR
		    DECACHE_STACK_INFO();
		    Tcl_SetErrorCode(interp, "ARITH", "IOVERFLOW",
			    "integer value too large to represent", NULL);
		    CACHE_STACK_INFO();
#endif /* ERROR_CODE_FOR_EARLY_DETECTED_ARITH_ERROR */
		    goto gotError;
		} else {
		    int shift = (int) w2;

		    /*
		     * Handle shifts within the native long range.
		     */

		    if (((size_t) shift < CHAR_BIT*sizeof(long))
			    && !((w1>0 ? w1 : ~w1) &
				-(1UL<<(CHAR_BIT*sizeof(long) - 1 - shift)))) {
			wResult = (Tcl_WideUInt)w1 << shift;
			goto wideResultOfArithmetic;
		    }
		}

		/*
		 * Too large; need to use the broken-out function.
		 */

		TRACE(("%s %s => ", O2S(valuePtr), O2S(value2Ptr)));
		break;

	    case INST_BITAND:
		wResult = w1 & w2;
		goto wideResultOfArithmetic;
	    case INST_BITOR:
		wResult = w1 | w2;
		goto wideResultOfArithmetic;
	    case INST_BITXOR:
		wResult = w1 ^ w2;
		goto wideResultOfArithmetic;
	    }
	}

	/*
	 * DO NOT MERGE THIS WITH THE EQUIVALENT SECTION LATER! That would
	 * encourage the compiler to inline ExecuteExtendedBinaryMathOp, which
	 * is highly undesirable due to the overall impact on size.
	 */

	TRACE(("%s %s => ", O2S(valuePtr), O2S(value2Ptr)));
	objResultPtr = ExecuteExtendedBinaryMathOp(interp, *pc, &TCONST(0),
		valuePtr, value2Ptr);
	if (objResultPtr == DIVIDED_BY_ZERO) {
	    TRACE_APPEND(("DIVIDE BY ZERO\n"));
	    goto divideByZero;
	} else if (objResultPtr == GENERAL_ARITHMETIC_ERROR) {
	    TRACE_ERROR(interp);
	    goto gotError;
	} else if (objResultPtr == NULL) {
	    TRACE_APPEND(("%s\n", O2S(valuePtr)));
	    NEXT_INST_F(1, 1, 0);
	} else {
	    TRACE_APPEND(("%s\n", O2S(objResultPtr)));
	    NEXT_INST_F(1, 2, 1);
	}

    case INST_EXPON:
    case INST_ADD:
    case INST_SUB:
    case INST_DIV:
    case INST_MULT:
	value2Ptr = OBJ_AT_TOS;
	valuePtr = OBJ_UNDER_TOS;

	if ((GetNumberFromObj(NULL, valuePtr, &ptr1, &type1) != TCL_OK)
		|| IsErroringNaNType(type1)) {
	    TRACE(("%.20s %.20s => ILLEGAL 1st TYPE %s\n",
		    O2S(value2Ptr), O2S(valuePtr),
		    (valuePtr->typePtr? valuePtr->typePtr->name: "null")));
	    DECACHE_STACK_INFO();
	    IllegalExprOperandType(interp, pc, valuePtr);
	    CACHE_STACK_INFO();
	    goto gotError;
	}

#ifdef ACCEPT_NAN
	if (type1 == TCL_NUMBER_NAN) {
	    /*
	     * NaN first argument -> result is also NaN.
	     */

	    NEXT_INST_F(1, 1, 0);
	}
#endif

	if ((GetNumberFromObj(NULL, value2Ptr, &ptr2, &type2) != TCL_OK)
		|| IsErroringNaNType(type2)) {
	    TRACE(("%.20s %.20s => ILLEGAL 2nd TYPE %s\n",
		    O2S(value2Ptr), O2S(valuePtr),
		    (value2Ptr->typePtr? value2Ptr->typePtr->name: "null")));
	    DECACHE_STACK_INFO();
	    IllegalExprOperandType(interp, pc, value2Ptr);
	    CACHE_STACK_INFO();
	    goto gotError;
	}

#ifdef ACCEPT_NAN
	if (type2 == TCL_NUMBER_NAN) {
	    /*
	     * NaN second argument -> result is also NaN.
	     */

	    objResultPtr = value2Ptr;
	    NEXT_INST_F(1, 2, 1);
	}
#endif

	/*
	 * Handle (long,long) arithmetic as best we can without going out to
	 * an external function.
	 */

	if ((type1 == TCL_NUMBER_INT) && (type2 == TCL_NUMBER_INT)) {
	    w1 = *((const Tcl_WideInt *)ptr1);
	    w2 = *((const Tcl_WideInt *)ptr2);

	    switch (*pc) {
	    case INST_ADD:
		wResult = w1 + w2;
		/*
		 * Check for overflow.
		 */

		if (Overflowing(w1, w2, wResult)) {
		    goto overflow;
		}
		goto wideResultOfArithmetic;

	    case INST_SUB:
		wResult = w1 - w2;
		/*
		 * Must check for overflow. The macro tests for overflows in
		 * sums by looking at the sign bits. As we have a subtraction
		 * here, we are adding -w2. As -w2 could in turn overflow, we
		 * test with ~w2 instead: it has the opposite sign bit to w2
		 * so it does the job. Note that the only "bad" case (w2==0)
		 * is irrelevant for this macro, as in that case w1 and
		 * wResult have the same sign and there is no overflow anyway.
		 */

		if (Overflowing(w1, ~w2, wResult)) {
		    goto overflow;
		}
	    wideResultOfArithmetic:
		TRACE(("%s %s => ", O2S(valuePtr), O2S(value2Ptr)));
		if (Tcl_IsShared(valuePtr)) {
		    TclNewIntObj(objResultPtr, wResult);
		    TRACE(("%s\n", O2S(objResultPtr)));
		    NEXT_INST_F(1, 2, 1);
		}
		TclSetIntObj(valuePtr, wResult);
		TRACE(("%s\n", O2S(valuePtr)));
		NEXT_INST_F(1, 1, 0);
	    break;

	    case INST_DIV:
		if (w2 == 0) {
		    TRACE(("%s %s => DIVIDE BY ZERO\n",
			    O2S(valuePtr), O2S(value2Ptr)));
		    goto divideByZero;
		} else if ((w1 == WIDE_MIN) && (w2 == -1)) {
		    /*
		     * Can't represent (-WIDE_MIN) as a Tcl_WideInt.
		     */

		    goto overflow;
		}
		wResult = w1 / w2;

		/*
		 * Force Tcl's integer division rules.
		 * TODO: examine for logic simplification
		 */

		if (((wResult < 0) || ((wResult == 0) &&
			((w1 < 0 && w2 > 0) || (w1 > 0 && w2 < 0)))) &&
			((wResult * w2) != w1)) {
		    wResult -= 1;
		}
		goto wideResultOfArithmetic;

	    case INST_MULT:
		if (((sizeof(Tcl_WideInt) >= 2*sizeof(int))
			&& (w1 <= INT_MAX) && (w1 >= INT_MIN)
			&& (w2 <= INT_MAX) && (w2 >= INT_MIN))
			|| ((sizeof(Tcl_WideInt) >= 2*sizeof(short))
			&& (w1 <= SHRT_MAX) && (w1 >= SHRT_MIN)
			&& (w2 <= SHRT_MAX) && (w2 >= SHRT_MIN))) {
		    wResult = w1 * w2;
		    goto wideResultOfArithmetic;
		}
	    }

	    /*
	     * Fall through with INST_EXPON, INST_DIV and large multiplies.
	     */
	}

    overflow:
	TRACE(("%s %s => ", O2S(valuePtr), O2S(value2Ptr)));
	objResultPtr = ExecuteExtendedBinaryMathOp(interp, *pc, &TCONST(0),
		valuePtr, value2Ptr);
	if (objResultPtr == DIVIDED_BY_ZERO) {
	    TRACE_APPEND(("DIVIDE BY ZERO\n"));
	    goto divideByZero;
	} else if (objResultPtr == EXPONENT_OF_ZERO) {
	    TRACE_APPEND(("EXPONENT OF ZERO\n"));
	    goto exponOfZero;
	} else if (objResultPtr == GENERAL_ARITHMETIC_ERROR) {
	    TRACE_ERROR(interp);
	    goto gotError;
	} else if (objResultPtr == OUT_OF_MEMORY) {
	    TRACE_APPEND(("OUT OF MEMORY\n"));
	    goto outOfMemory;
	} else if (objResultPtr == NULL) {
	    TRACE_APPEND(("%s\n", O2S(valuePtr)));
	    NEXT_INST_F(1, 1, 0);
	} else {
	    TRACE_APPEND(("%s\n", O2S(objResultPtr)));
	    NEXT_INST_F(1, 2, 1);
	}

    case INST_LNOT: {
	int b;

	valuePtr = OBJ_AT_TOS;

	/* TODO - check claim that taking address of b harms performance */
	/* TODO - consider optimization search for constants */
	if (TclGetBooleanFromObj(NULL, valuePtr, &b) != TCL_OK) {
	    TRACE(("\"%.20s\" => ERROR: illegal type %s\n", O2S(valuePtr),
		    (valuePtr->typePtr? valuePtr->typePtr->name : "null")));
	    DECACHE_STACK_INFO();
	    IllegalExprOperandType(interp, pc, valuePtr);
	    CACHE_STACK_INFO();
	    goto gotError;
	}
	/* TODO: Consider peephole opt. */
	objResultPtr = TCONST(!b);
	TRACE_WITH_OBJ(("%s => ", O2S(valuePtr)), objResultPtr);
	NEXT_INST_F(1, 1, 1);
    }

    case INST_BITNOT:
	valuePtr = OBJ_AT_TOS;
	TRACE(("\"%.20s\" => ", O2S(valuePtr)));
	if ((GetNumberFromObj(NULL, valuePtr, &ptr1, &type1) != TCL_OK)
		|| (type1==TCL_NUMBER_NAN) || (type1==TCL_NUMBER_DOUBLE)) {
	    /*
	     * ... ~$NonInteger => raise an error.
	     */

	    TRACE_APPEND(("ERROR: illegal type %s\n",
		    (valuePtr->typePtr? valuePtr->typePtr->name : "null")));
	    DECACHE_STACK_INFO();
	    IllegalExprOperandType(interp, pc, valuePtr);
	    CACHE_STACK_INFO();
	    goto gotError;
	}
	if (type1 == TCL_NUMBER_INT) {
	    w1 = *((const Tcl_WideInt *) ptr1);
	    if (Tcl_IsShared(valuePtr)) {
		TclNewIntObj(objResultPtr, ~w1);
		TRACE_APPEND(("%s\n", O2S(objResultPtr)));
		NEXT_INST_F(1, 1, 1);
	    }
	    TclSetIntObj(valuePtr, ~w1);
	    TRACE_APPEND(("%s\n", O2S(valuePtr)));
	    NEXT_INST_F(1, 0, 0);
	}
	objResultPtr = ExecuteExtendedUnaryMathOp(*pc, valuePtr);
	if (objResultPtr != NULL) {
	    TRACE_APPEND(("%s\n", O2S(objResultPtr)));
	    NEXT_INST_F(1, 1, 1);
	} else {
	    TRACE_APPEND(("%s\n", O2S(valuePtr)));
	    NEXT_INST_F(1, 0, 0);
	}

    case INST_UMINUS:
	valuePtr = OBJ_AT_TOS;
	TRACE(("\"%.20s\" => ", O2S(valuePtr)));
	if ((GetNumberFromObj(NULL, valuePtr, &ptr1, &type1) != TCL_OK)
		|| IsErroringNaNType(type1)) {
	    TRACE_APPEND(("ERROR: illegal type %s \n",
		    (valuePtr->typePtr? valuePtr->typePtr->name : "null")));
	    DECACHE_STACK_INFO();
	    IllegalExprOperandType(interp, pc, valuePtr);
	    CACHE_STACK_INFO();
	    goto gotError;
	}
	switch (type1) {
	case TCL_NUMBER_NAN:
	    /* -NaN => NaN */
	    TRACE_APPEND(("%s\n", O2S(valuePtr)));
	    NEXT_INST_F(1, 0, 0);
	break;
	case TCL_NUMBER_INT:
	    w1 = *((const Tcl_WideInt *) ptr1);
	    if (w1 != WIDE_MIN) {
		if (Tcl_IsShared(valuePtr)) {
		    TclNewIntObj(objResultPtr, -w1);
		    TRACE_APPEND(("%s\n", O2S(objResultPtr)));
		    NEXT_INST_F(1, 1, 1);
		}
		TclSetIntObj(valuePtr, -w1);
		TRACE_APPEND(("%s\n", O2S(valuePtr)));
		NEXT_INST_F(1, 0, 0);
	    }
	    /* FALLTHROUGH */
	}
	objResultPtr = ExecuteExtendedUnaryMathOp(*pc, valuePtr);
	if (objResultPtr != NULL) {
	    TRACE_APPEND(("%s\n", O2S(objResultPtr)));
	    NEXT_INST_F(1, 1, 1);
	} else {
	    TRACE_APPEND(("%s\n", O2S(valuePtr)));
	    NEXT_INST_F(1, 0, 0);
	}

    case INST_UPLUS:
    case INST_TRY_CVT_TO_NUMERIC:
	/*
	 * Try to convert the topmost stack object to numeric object. This is
	 * done in order to support [expr]'s policy of interpreting operands
	 * if at all possible as numbers first, then strings.
	 */

	valuePtr = OBJ_AT_TOS;
	TRACE(("\"%.20s\" => ", O2S(valuePtr)));

	if (GetNumberFromObj(NULL, valuePtr, &ptr1, &type1) != TCL_OK) {
	    if (*pc == INST_UPLUS) {
		/*
		 * ... +$NonNumeric => raise an error.
		 */

		TRACE_APPEND(("ERROR: illegal type %s\n",
			(valuePtr->typePtr? valuePtr->typePtr->name:"null")));
		DECACHE_STACK_INFO();
		IllegalExprOperandType(interp, pc, valuePtr);
		CACHE_STACK_INFO();
		goto gotError;
	    }

	    /* ... TryConvertToNumeric($NonNumeric) is acceptable */
	    TRACE_APPEND(("not numeric\n"));
	    NEXT_INST_F(1, 0, 0);
	}
	if (IsErroringNaNType(type1)) {
	    if (*pc == INST_UPLUS) {
		/*
		 * ... +$NonNumeric => raise an error.
		 */

		TRACE_APPEND(("ERROR: illegal type %s\n",
			(valuePtr->typePtr? valuePtr->typePtr->name:"null")));
		DECACHE_STACK_INFO();
		IllegalExprOperandType(interp, pc, valuePtr);
		CACHE_STACK_INFO();
	    } else {
		/*
		 * Numeric conversion of NaN -> error.
		 */

		TRACE_APPEND(("ERROR: IEEE floating pt error\n"));
		DECACHE_STACK_INFO();
		TclExprFloatError(interp, *((const double *) ptr1));
		CACHE_STACK_INFO();
	    }
	    goto gotError;
	}

	/*
	 * Ensure that the numeric value has a string rep the same as the
	 * formatted version of its internal rep. This is used, e.g., to make
	 * sure that "expr {0001}" yields "1", not "0001". We implement this
	 * by _discarding_ the string rep since we know it will be
	 * regenerated, if needed later, by formatting the internal rep's
	 * value.
	 */

	if (valuePtr->bytes == NULL) {
	    TRACE_APPEND(("numeric, same Tcl_Obj\n"));
	    NEXT_INST_F(1, 0, 0);
	}
	if (Tcl_IsShared(valuePtr)) {
	    /*
	     * Here we do some surgery within the Tcl_Obj internals. We want
	     * to copy the internalrep, but not the string, so we temporarily hide
	     * the string so we do not copy it.
	     */

	    char *savedString = valuePtr->bytes;

	    valuePtr->bytes = NULL;
	    objResultPtr = Tcl_DuplicateObj(valuePtr);
	    valuePtr->bytes = savedString;
	    TRACE_APPEND(("numeric, new Tcl_Obj\n"));
	    NEXT_INST_F(1, 1, 1);
	}
	TclInvalidateStringRep(valuePtr);
	TRACE_APPEND(("numeric, same Tcl_Obj\n"));
	NEXT_INST_F(1, 0, 0);
    }
    break;

    /*
     *	   End of numeric operator instructions.
     * -----------------------------------------------------------------
     */

    case INST_TRY_CVT_TO_BOOLEAN:
	valuePtr = OBJ_AT_TOS;
	if (TclHasInternalRep(valuePtr,  &tclBooleanType)) {
	    objResultPtr = TCONST(1);
	} else {
	    int res = (TclSetBooleanFromAny(NULL, valuePtr) == TCL_OK);
	    objResultPtr = TCONST(res);
	}
	TRACE_WITH_OBJ(("\"%.30s\" => ", O2S(valuePtr)), objResultPtr);
	NEXT_INST_F(1, 0, 1);
    break;

    case INST_BREAK:
	/*
	DECACHE_STACK_INFO();
	Tcl_ResetResult(interp);
	CACHE_STACK_INFO();
	*/
	result = TCL_BREAK;
	cleanup = 0;
	TRACE(("=> BREAK!\n"));
	goto processExceptionReturn;

    case INST_CONTINUE:
	/*
	DECACHE_STACK_INFO();
	Tcl_ResetResult(interp);
	CACHE_STACK_INFO();
	*/
	result = TCL_CONTINUE;
	cleanup = 0;
	TRACE(("=> CONTINUE!\n"));
	goto processExceptionReturn;

    {
	ForeachInfo *infoPtr;
	Var *iterVarPtr, *listVarPtr;
	Tcl_Obj *oldValuePtr, *listPtr, **elements;
	ForeachVarList *varListPtr;
	int numLists, listTmpIndex, listLen, numVars;
	size_t iterNum;
	int varIndex, valIndex, continueLoop, j, iterTmpIndex;
	long i;

    case INST_FOREACH_START4: /* DEPRECATED */
	/*
	 * Initialize the temporary local var that holds the count of the
	 * number of iterations of the loop body to -1.
	 */

	opnd = TclGetUInt4AtPtr(pc+1);
	infoPtr = (ForeachInfo *)codePtr->auxDataArrayPtr[opnd].clientData;
	iterTmpIndex = infoPtr->loopCtTemp;
	iterVarPtr = LOCAL(iterTmpIndex);
	oldValuePtr = iterVarPtr->value.objPtr;

	if (oldValuePtr == NULL) {
	    TclNewIntObj(iterVarPtr->value.objPtr, -1);
	    Tcl_IncrRefCount(iterVarPtr->value.objPtr);
	} else {
	    TclSetIntObj(oldValuePtr, -1);
	}
	TRACE(("%u => loop iter count temp %d\n", opnd, iterTmpIndex));

#ifndef TCL_COMPILE_DEBUG
	/*
	 * Remark that the compiler ALWAYS sets INST_FOREACH_STEP4 immediately
	 * after INST_FOREACH_START4 - let us just fall through instead of
	 * jumping back to the top.
	 */

	pc += 5;
	TCL_DTRACE_INST_NEXT();
#else
	NEXT_INST_F(5, 0, 0);
#endif

    case INST_FOREACH_STEP4: /* DEPRECATED */
	/*
	 * "Step" a foreach loop (i.e., begin its next iteration) by assigning
	 * the next value list element to each loop var.
	 */

	opnd = TclGetUInt4AtPtr(pc+1);
	TRACE(("%u => ", opnd));
	infoPtr = (ForeachInfo *)codePtr->auxDataArrayPtr[opnd].clientData;
	numLists = infoPtr->numLists;

	/*
	 * Increment the temp holding the loop iteration number.
	 */

	iterVarPtr = LOCAL(infoPtr->loopCtTemp);
	valuePtr = iterVarPtr->value.objPtr;
	iterNum = (size_t)valuePtr->internalRep.wideValue + 1;
	TclSetIntObj(valuePtr, iterNum);

	/*
	 * Check whether all value lists are exhausted and we should stop the
	 * loop.
	 */

	continueLoop = 0;
	listTmpIndex = infoPtr->firstValueTemp;
	for (i = 0;  i < numLists;  i++) {
	    varListPtr = infoPtr->varLists[i];
	    numVars = varListPtr->numVars;

	    listVarPtr = LOCAL(listTmpIndex);
	    listPtr = listVarPtr->value.objPtr;
	    if (TclListObjLength(interp, listPtr, &listLen) != TCL_OK) {
		TRACE_APPEND(("ERROR converting list %ld, \"%.30s\": %s\n",
			i, O2S(listPtr), O2S(Tcl_GetObjResult(interp))));
		goto gotError;
	    }
	    if ((size_t)listLen > iterNum * numVars) {
		continueLoop = 1;
	    }
	    listTmpIndex++;
	}

	/*
	 * If some var in some var list still has a remaining list element
	 * iterate one more time. Assign to var the next element from its
	 * value list. We already checked above that each list temp holds a
	 * valid list object (by calling Tcl_ListObjLength), but cannot rely
	 * on that check remaining valid: one list could have been shimmered
	 * as a side effect of setting a traced variable.
	 */

	if (continueLoop) {
	    listTmpIndex = infoPtr->firstValueTemp;
	    for (i = 0;  i < numLists;  i++) {
		varListPtr = infoPtr->varLists[i];
		numVars = varListPtr->numVars;

		listVarPtr = LOCAL(listTmpIndex);
		listPtr = TclListObjCopy(NULL, listVarPtr->value.objPtr);
		TclListObjGetElements(interp, listPtr, &listLen, &elements);

		valIndex = (iterNum * numVars);
		for (j = 0;  j < numVars;  j++) {
		    if (valIndex >= listLen) {
			TclNewObj(valuePtr);
		    } else {
			valuePtr = elements[valIndex];
		    }

		    varIndex = varListPtr->varIndexes[j];
		    varPtr = LOCAL(varIndex);
		    while (TclIsVarLink(varPtr)) {
			varPtr = varPtr->value.linkPtr;
		    }
		    if (TclIsVarDirectWritable(varPtr)) {
			value2Ptr = varPtr->value.objPtr;
			if (valuePtr != value2Ptr) {
			    if (value2Ptr != NULL) {
				TclDecrRefCount(value2Ptr);
			    }
			    varPtr->value.objPtr = valuePtr;
			    Tcl_IncrRefCount(valuePtr);
			}
		    } else {
			DECACHE_STACK_INFO();
			if (TclPtrSetVarIdx(interp, varPtr, NULL, NULL, NULL,
				valuePtr, TCL_LEAVE_ERR_MSG, varIndex)==NULL){
			    CACHE_STACK_INFO();
			    TRACE_APPEND((
				    "ERROR init. index temp %d: %s\n",
				    varIndex, O2S(Tcl_GetObjResult(interp))));
			    TclDecrRefCount(listPtr);
			    goto gotError;
			}
			CACHE_STACK_INFO();
		    }
		    valIndex++;
		}
		TclDecrRefCount(listPtr);
		listTmpIndex++;
	    }
	}
	TRACE_APPEND(("%d lists, iter %" TCL_Z_MODIFIER "u, %s loop\n",
		numLists, iterNum, (continueLoop? "continue" : "exit")));

	/*
	 * Run-time peep-hole optimisation: the compiler ALWAYS follows
	 * INST_FOREACH_STEP4 with an INST_JUMP_FALSE. We just skip that
	 * instruction and jump direct from here.
	 */

	pc += 5;
	if (*pc == INST_JUMP_FALSE1) {
	    NEXT_INST_F((continueLoop? 2 : TclGetInt1AtPtr(pc+1)), 0, 0);
	} else {
	    NEXT_INST_F((continueLoop? 5 : TclGetInt4AtPtr(pc+1)), 0, 0);
	}

    }
    {
	ForeachInfo *infoPtr;
	Tcl_Obj *listPtr, **elements;
	ForeachVarList *varListPtr;
	int numLists, listLen, numVars;
	int listTmpDepth;
	size_t iterNum, iterMax, iterTmp;
	int varIndex, valIndex, j;
	long i;

    case INST_FOREACH_START:
	/*
	 * Initialize the data for the looping construct, pushing the
	 * corresponding Tcl_Objs to the stack.
	 */

	opnd = TclGetUInt4AtPtr(pc+1);
	infoPtr = (ForeachInfo *)codePtr->auxDataArrayPtr[opnd].clientData;
	numLists = infoPtr->numLists;
	TRACE(("%u => ", opnd));

	/*
	 * Compute the number of iterations that will be run: iterMax
	 */

	iterMax = 0;
	listTmpDepth = numLists-1;
	for (i = 0;  i < numLists;  i++) {
	    varListPtr = infoPtr->varLists[i];
	    numVars = varListPtr->numVars;
	    listPtr = OBJ_AT_DEPTH(listTmpDepth);
	    if (TclListObjLength(interp, listPtr, &listLen) != TCL_OK) {
		TRACE_APPEND(("ERROR converting list %ld, \"%s\": %s",
			i, O2S(listPtr), O2S(Tcl_GetObjResult(interp))));
		goto gotError;
	    }
	    if (Tcl_IsShared(listPtr)) {
		objPtr = TclListObjCopy(NULL, listPtr);
		Tcl_IncrRefCount(objPtr);
		Tcl_DecrRefCount(listPtr);
		OBJ_AT_DEPTH(listTmpDepth) = objPtr;
	    }
	    iterTmp = (listLen + (numVars - 1))/numVars;
	    if (iterTmp > iterMax) {
		iterMax = iterTmp;
	    }
	    listTmpDepth--;
	}

	/*
	 * Store the iterNum and iterMax in a single Tcl_Obj; we keep a
	 * nul-string obj with the pointer stored in the ptrValue so that the
	 * thing is properly garbage collected. THIS OBJ MAKES NO SENSE, but
	 * it will never leave this scope and is read-only.
	 */

	TclNewObj(tmpPtr);
	tmpPtr->internalRep.twoPtrValue.ptr1 = NULL;
	tmpPtr->internalRep.twoPtrValue.ptr2 = (void *)iterMax;
	PUSH_OBJECT(tmpPtr); /* iterCounts object */

	/*
	 * Store a pointer to the ForeachInfo struct; same dirty trick
	 * as above
	 */

	TclNewObj(tmpPtr);
	tmpPtr->internalRep.twoPtrValue.ptr1 = infoPtr;
	PUSH_OBJECT(tmpPtr); /* infoPtr object */
	TRACE_APPEND(("jump to loop step\n"));

	/*
	 * Jump directly to the INST_FOREACH_STEP instruction; the C code just
	 * falls through.
	 */

	pc += 5 - infoPtr->loopCtTemp;

    case INST_FOREACH_STEP:
	/*
	 * "Step" a foreach loop (i.e., begin its next iteration) by assigning
	 * the next value list element to each loop var.
	 */

	tmpPtr = OBJ_AT_TOS;
	infoPtr = (ForeachInfo *)tmpPtr->internalRep.twoPtrValue.ptr1;
	numLists = infoPtr->numLists;
	TRACE(("=> "));

	tmpPtr = OBJ_AT_DEPTH(1);
	iterNum = (size_t)tmpPtr->internalRep.twoPtrValue.ptr1;
	iterMax = (size_t)tmpPtr->internalRep.twoPtrValue.ptr2;

	/*
	 * If some list still has a remaining list element iterate one more
	 * time. Assign to var the next element from its value list.
	 */

	if (iterNum < iterMax) {
	    /*
	     * Set the variables and jump back to run the body
	     */

	    tmpPtr->internalRep.twoPtrValue.ptr1 =(void *)(iterNum + 1);

	    listTmpDepth = numLists + 1;

	    for (i = 0;  i < numLists;  i++) {
		varListPtr = infoPtr->varLists[i];
		numVars = varListPtr->numVars;

		listPtr = OBJ_AT_DEPTH(listTmpDepth);
		TclListObjGetElements(interp, listPtr, &listLen, &elements);

		valIndex = (iterNum * numVars);
		for (j = 0;  j < numVars;  j++) {
		    if (valIndex >= listLen) {
			TclNewObj(valuePtr);
		    } else {
			valuePtr = elements[valIndex];
		    }

		    varIndex = varListPtr->varIndexes[j];
		    varPtr = LOCAL(varIndex);
		    while (TclIsVarLink(varPtr)) {
			varPtr = varPtr->value.linkPtr;
		    }
		    if (TclIsVarDirectWritable(varPtr)) {
			value2Ptr = varPtr->value.objPtr;
			if (valuePtr != value2Ptr) {
			    if (value2Ptr != NULL) {
				TclDecrRefCount(value2Ptr);
			    }
			    varPtr->value.objPtr = valuePtr;
			    Tcl_IncrRefCount(valuePtr);
			}
		    } else {
			DECACHE_STACK_INFO();
			if (TclPtrSetVarIdx(interp, varPtr, NULL, NULL, NULL,
				valuePtr, TCL_LEAVE_ERR_MSG, varIndex)==NULL){
			    CACHE_STACK_INFO();
			    TRACE_APPEND(("ERROR init. index temp %d: %.30s",
				    varIndex, O2S(Tcl_GetObjResult(interp))));
			    goto gotError;
			}
			CACHE_STACK_INFO();
		    }
		    valIndex++;
		}
		listTmpDepth--;
	    }
	    TRACE_APPEND(("jump to loop start\n"));
	    /* loopCtTemp being 'misused' for storing the jump size */
	    NEXT_INST_F(infoPtr->loopCtTemp, 0, 0);
	}

	TRACE_APPEND(("loop has no more iterations\n"));
#ifdef TCL_COMPILE_DEBUG
	NEXT_INST_F(1, 0, 0);
#else
	/*
	 * FALL THROUGH
	 */
	pc++;
#endif

    case INST_FOREACH_END:
	/* THIS INSTRUCTION IS ONLY CALLED AS A BREAK TARGET */
	tmpPtr = OBJ_AT_TOS;
	infoPtr = (ForeachInfo *)tmpPtr->internalRep.twoPtrValue.ptr1;
	numLists = infoPtr->numLists;
	TRACE(("=> loop terminated\n"));
	NEXT_INST_V(1, numLists+2, 0);

    case INST_LMAP_COLLECT:
	/*
	 * This instruction is only issued by lmap. The stack is:
	 *   - result
	 *   - infoPtr
	 *   - loop counters
	 *   - valLists
	 *   - collecting obj (unshared)
	 * The instruction lappends the result to the collecting obj.
	 */

	tmpPtr = OBJ_AT_DEPTH(1);
	infoPtr = (ForeachInfo *)tmpPtr->internalRep.twoPtrValue.ptr1;
	numLists = infoPtr->numLists;
	TRACE_APPEND(("=> appending to list at depth %d\n", 3 + numLists));

	objPtr = OBJ_AT_DEPTH(3 + numLists);
	Tcl_ListObjAppendElement(NULL, objPtr, OBJ_AT_TOS);
	NEXT_INST_F(1, 1, 0);
    }
    break;

    case INST_BEGIN_CATCH4:
	/*
	 * Record start of the catch command with exception range index equal
	 * to the operand. Push the current stack depth onto the special catch
	 * stack.
	 */

	*(++catchTop) = CURR_DEPTH;
	TRACE(("%u => catchTop=%d, stackTop=%d\n",
		TclGetUInt4AtPtr(pc+1), (int) (catchTop - initCatchTop - 1),
		(int) CURR_DEPTH));
	NEXT_INST_F(5, 0, 0);
    break;

    case INST_END_CATCH:
	catchTop--;
	DECACHE_STACK_INFO();
	Tcl_ResetResult(interp);
	CACHE_STACK_INFO();
	result = TCL_OK;
	TRACE(("=> catchTop=%d\n", (int) (catchTop - initCatchTop - 1)));
	NEXT_INST_F(1, 0, 0);
    break;

    case INST_PUSH_RESULT:
	objResultPtr = Tcl_GetObjResult(interp);
	TRACE_WITH_OBJ(("=> "), objResultPtr);

	/*
	 * See the comments at INST_INVOKE_STK
	 */

	TclNewObj(objPtr);
	Tcl_IncrRefCount(objPtr);
	iPtr->objResultPtr = objPtr;
	NEXT_INST_F(1, 0, -1);
    break;

    case INST_PUSH_RETURN_CODE:
	TclNewIntObj(objResultPtr, result);
	TRACE(("=> %u\n", result));
	NEXT_INST_F(1, 0, 1);
    break;

    case INST_PUSH_RETURN_OPTIONS:
	DECACHE_STACK_INFO();
	objResultPtr = Tcl_GetReturnOptions(interp, result);
	CACHE_STACK_INFO();
	TRACE_WITH_OBJ(("=> "), objResultPtr);
	NEXT_INST_F(1, 0, 1);
    break;

    case INST_RETURN_CODE_BRANCH: {
	int code;

	if (TclGetIntFromObj(NULL, OBJ_AT_TOS, &code) != TCL_OK) {
	    Tcl_Panic("INST_RETURN_CODE_BRANCH: TOS not a return code!");
	}
	if (code == TCL_OK) {
	    Tcl_Panic("INST_RETURN_CODE_BRANCH: TOS is TCL_OK!");
	}
	if (code < TCL_ERROR || code > TCL_CONTINUE) {
	    code = TCL_CONTINUE + 1;
	}
	TRACE(("\"%s\" => jump offset %d\n", O2S(OBJ_AT_TOS), 2*code-1));
	NEXT_INST_F(2*code-1, 1, 0);
    }

    /*
     * -----------------------------------------------------------------
     *	   Start of dictionary-related instructions.
     */

    {
	int opnd2, allocateDict, done, i, allocdict;
	Tcl_Obj *dictPtr, *statePtr, *keyPtr, *listPtr, *varNamePtr, *keysPtr;
	Tcl_Obj *emptyPtr, **keyPtrPtr;
	Tcl_DictSearch *searchPtr;
	DictUpdateInfo *duiPtr;

    case INST_DICT_VERIFY:
	dictPtr = OBJ_AT_TOS;
	TRACE(("\"%.30s\" => ", O2S(dictPtr)));
	if (Tcl_DictObjSize(interp, dictPtr, &done) != TCL_OK) {
	    TRACE_APPEND(("ERROR verifying dictionary nature of \"%.30s\": %s\n",
		    O2S(dictPtr), O2S(Tcl_GetObjResult(interp))));
	    goto gotError;
	}
	TRACE_APPEND(("OK\n"));
	NEXT_INST_F(1, 1, 0);
    break;

    case INST_DICT_EXISTS: {
	int found;

	opnd = TclGetUInt4AtPtr(pc+1);
	TRACE(("%u => ", opnd));
	dictPtr = OBJ_AT_DEPTH(opnd);
	if (opnd > 1) {
	    dictPtr = TclTraceDictPath(NULL, dictPtr, opnd-1,
		    &OBJ_AT_DEPTH(opnd-1), DICT_PATH_EXISTS);
	    if (dictPtr == NULL || dictPtr == DICT_PATH_NON_EXISTENT) {
		found = 0;
		goto afterDictExists;
	    }
	}
	if (Tcl_DictObjGet(NULL, dictPtr, OBJ_AT_TOS,
		&objResultPtr) == TCL_OK) {
	    found = (objResultPtr ? 1 : 0);
	} else {
	    found = 0;
	}
    afterDictExists:
	TRACE_APPEND(("%d\n", found));

	/*
	 * The INST_DICT_EXISTS instruction is usually followed by a
	 * conditional jump, so we can take advantage of this to do some
	 * peephole optimization (note that we're careful to not close out
	 * someone doing something else).
	 */

	JUMP_PEEPHOLE_V(found, 5, opnd+1);
    }
    case INST_DICT_GET:
	opnd = TclGetUInt4AtPtr(pc+1);
	TRACE(("%u => ", opnd));
	dictPtr = OBJ_AT_DEPTH(opnd);
	if (opnd > 1) {
	    dictPtr = TclTraceDictPath(interp, dictPtr, opnd-1,
		    &OBJ_AT_DEPTH(opnd-1), DICT_PATH_READ);
	    if (dictPtr == NULL) {
		TRACE_WITH_OBJ((
			"ERROR tracing dictionary path into \"%.30s\": ",
			O2S(OBJ_AT_DEPTH(opnd))),
			Tcl_GetObjResult(interp));
		goto gotError;
	    }
	}
	if (Tcl_DictObjGet(interp, dictPtr, OBJ_AT_TOS,
		&objResultPtr) != TCL_OK) {
	    TRACE_APPEND(("ERROR reading leaf dictionary key \"%.30s\": %s",
		    O2S(dictPtr), O2S(Tcl_GetObjResult(interp))));
	    goto gotError;
	}
	if (!objResultPtr) {
	    Tcl_SetObjResult(interp, Tcl_ObjPrintf(
		    "key \"%s\" not known in dictionary",
		    TclGetString(OBJ_AT_TOS)));
	    DECACHE_STACK_INFO();
	    Tcl_SetErrorCode(interp, "TCL", "LOOKUP", "DICT",
		    TclGetString(OBJ_AT_TOS), NULL);
	    CACHE_STACK_INFO();
	    TRACE_ERROR(interp);
	    goto gotError;
	}
	TRACE_APPEND(("%.30s\n", O2S(objResultPtr)));
	NEXT_INST_V(5, opnd+1, 1);
    case INST_DICT_GET_DEF:
	opnd = TclGetUInt4AtPtr(pc+1);
	TRACE(("%u => ", opnd));
	dictPtr = OBJ_AT_DEPTH(opnd+1);
	if (opnd > 1) {
	    dictPtr = TclTraceDictPath(interp, dictPtr, opnd-1,
		    &OBJ_AT_DEPTH(opnd), DICT_PATH_EXISTS);
	    if (dictPtr == NULL) {
		TRACE_WITH_OBJ((
			"ERROR tracing dictionary path into \"%.30s\": ",
			O2S(OBJ_AT_DEPTH(opnd+1))),
			Tcl_GetObjResult(interp));
		goto gotError;
	    } else if (dictPtr == DICT_PATH_NON_EXISTENT) {
		goto dictGetDefUseDefault;
	    }
	}
	if (Tcl_DictObjGet(interp, dictPtr, OBJ_UNDER_TOS,
		&objResultPtr) != TCL_OK) {
	    TRACE_APPEND(("ERROR reading leaf dictionary key \"%.30s\": %s",
		    O2S(dictPtr), O2S(Tcl_GetObjResult(interp))));
	    goto gotError;
	} else if (!objResultPtr) {
	dictGetDefUseDefault:
	    objResultPtr = OBJ_AT_TOS;
	}
	TRACE_APPEND(("%.30s\n", O2S(objResultPtr)));
	NEXT_INST_V(5, opnd+2, 1);

    case INST_DICT_SET:
    case INST_DICT_UNSET:
    case INST_DICT_INCR_IMM:
	opnd = TclGetUInt4AtPtr(pc+1);
	opnd2 = TclGetUInt4AtPtr(pc+5);

	varPtr = LOCAL(opnd2);
	while (TclIsVarLink(varPtr)) {
	    varPtr = varPtr->value.linkPtr;
	}
	TRACE(("%u %u => ", opnd, opnd2));
	if (TclIsVarDirectReadable(varPtr)) {
	    dictPtr = varPtr->value.objPtr;
	} else {
	    DECACHE_STACK_INFO();
	    dictPtr = TclPtrGetVarIdx(interp, varPtr, NULL, NULL, NULL, 0,
		    opnd2);
	    CACHE_STACK_INFO();
	}
	if (dictPtr == NULL) {
	    TclNewObj(dictPtr);
	    allocateDict = 1;
	} else {
	    allocateDict = Tcl_IsShared(dictPtr);
	    if (allocateDict) {
		dictPtr = Tcl_DuplicateObj(dictPtr);
	    }
	}

	switch (*pc) {
	case INST_DICT_SET:
	    cleanup = opnd + 1;
	    result = Tcl_DictObjPutKeyList(interp, dictPtr, opnd,
		    &OBJ_AT_DEPTH(opnd), OBJ_AT_TOS);
	    break;
	case INST_DICT_INCR_IMM:
	    cleanup = 1;
	    opnd = TclGetInt4AtPtr(pc+1);
	    result = Tcl_DictObjGet(interp, dictPtr, OBJ_AT_TOS, &valuePtr);
	    if (result != TCL_OK) {
		break;
	    }
	    if (valuePtr == NULL) {
		Tcl_DictObjPut(NULL, dictPtr, OBJ_AT_TOS, Tcl_NewWideIntObj(opnd));
	    } else {
		TclNewIntObj(value2Ptr, opnd);
		Tcl_IncrRefCount(value2Ptr);
		if (Tcl_IsShared(valuePtr)) {
		    valuePtr = Tcl_DuplicateObj(valuePtr);
		    Tcl_DictObjPut(NULL, dictPtr, OBJ_AT_TOS, valuePtr);
		}
		result = TclIncrObj(interp, valuePtr, value2Ptr);
		if (result == TCL_OK) {
		    TclInvalidateStringRep(dictPtr);
		}
		TclDecrRefCount(value2Ptr);
	    }
	    break;
	case INST_DICT_UNSET:
	    cleanup = opnd;
	    result = Tcl_DictObjRemoveKeyList(interp, dictPtr, opnd,
		    &OBJ_AT_DEPTH(opnd-1));
	    break;
	default:
	    cleanup = 0; /* stop compiler warning */
	    Tcl_Panic("Should not happen!");
	}

	if (result != TCL_OK) {
	    if (allocateDict) {
		TclDecrRefCount(dictPtr);
	    }
	    TRACE_APPEND(("ERROR updating dictionary: %s\n",
		    O2S(Tcl_GetObjResult(interp))));
	    goto checkForCatch;
	}

	if (TclIsVarDirectWritable(varPtr)) {
	    if (allocateDict) {
		value2Ptr = varPtr->value.objPtr;
		Tcl_IncrRefCount(dictPtr);
		if (value2Ptr != NULL) {
		    TclDecrRefCount(value2Ptr);
		}
		varPtr->value.objPtr = dictPtr;
	    }
	    objResultPtr = dictPtr;
	} else {
	    Tcl_IncrRefCount(dictPtr);
	    DECACHE_STACK_INFO();
	    objResultPtr = TclPtrSetVarIdx(interp, varPtr, NULL, NULL, NULL,
		    dictPtr, TCL_LEAVE_ERR_MSG, opnd2);
	    CACHE_STACK_INFO();
	    TclDecrRefCount(dictPtr);
	    if (objResultPtr == NULL) {
		TRACE_ERROR(interp);
		goto gotError;
	    }
	}
#ifndef TCL_COMPILE_DEBUG
	if (*(pc+9) == INST_POP) {
	    NEXT_INST_V(10, cleanup, 0);
	}
#endif
	TRACE_APPEND(("\"%.30s\"\n", O2S(objResultPtr)));
	NEXT_INST_V(9, cleanup, 1);

    case INST_DICT_APPEND:
    case INST_DICT_LAPPEND:
	opnd = TclGetUInt4AtPtr(pc+1);
	varPtr = LOCAL(opnd);
	while (TclIsVarLink(varPtr)) {
	    varPtr = varPtr->value.linkPtr;
	}
	TRACE(("%u => ", opnd));
	if (TclIsVarDirectReadable(varPtr)) {
	    dictPtr = varPtr->value.objPtr;
	} else {
	    DECACHE_STACK_INFO();
	    dictPtr = TclPtrGetVarIdx(interp, varPtr, NULL, NULL, NULL, 0,
		    opnd);
	    CACHE_STACK_INFO();
	}
	if (dictPtr == NULL) {
	    TclNewObj(dictPtr);
	    allocateDict = 1;
	} else {
	    allocateDict = Tcl_IsShared(dictPtr);
	    if (allocateDict) {
		dictPtr = Tcl_DuplicateObj(dictPtr);
	    }
	}

	if (Tcl_DictObjGet(interp, dictPtr, OBJ_UNDER_TOS,
		&valuePtr) != TCL_OK) {
	    if (allocateDict) {
		TclDecrRefCount(dictPtr);
	    }
	    TRACE_ERROR(interp);
	    goto gotError;
	}

	/*
	 * Note that a non-existent key results in a NULL valuePtr, which is a
	 * case handled separately below. What we *can* say at this point is
	 * that the write-back will always succeed.
	 */

	switch (*pc) {
	case INST_DICT_APPEND:
	    if (valuePtr == NULL) {
		Tcl_DictObjPut(NULL, dictPtr, OBJ_UNDER_TOS, OBJ_AT_TOS);
	    } else if (Tcl_IsShared(valuePtr)) {
		valuePtr = Tcl_DuplicateObj(valuePtr);
		Tcl_AppendObjToObj(valuePtr, OBJ_AT_TOS);
		Tcl_DictObjPut(NULL, dictPtr, OBJ_UNDER_TOS, valuePtr);
	    } else {
		Tcl_AppendObjToObj(valuePtr, OBJ_AT_TOS);

		/*
		 * Must invalidate the string representation of dictionary
		 * here because we have directly updated the internal
		 * representation; if we don't, callers could see the wrong
		 * string rep despite the internal version of the dictionary
		 * having the correct value. [Bug 3079830]
		 */

		TclInvalidateStringRep(dictPtr);
	    }
	    break;
	case INST_DICT_LAPPEND:
	    /*
	     * More complex because list-append can fail.
	     */

	    if (valuePtr == NULL) {
		Tcl_DictObjPut(NULL, dictPtr, OBJ_UNDER_TOS,
			Tcl_NewListObj(1, &OBJ_AT_TOS));
		break;
	    } else if (Tcl_IsShared(valuePtr)) {
		valuePtr = Tcl_DuplicateObj(valuePtr);
		if (Tcl_ListObjAppendElement(interp, valuePtr,
			OBJ_AT_TOS) != TCL_OK) {
		    TclDecrRefCount(valuePtr);
		    if (allocateDict) {
			TclDecrRefCount(dictPtr);
		    }
		    TRACE_ERROR(interp);
		    goto gotError;
		}
		Tcl_DictObjPut(NULL, dictPtr, OBJ_UNDER_TOS, valuePtr);
	    } else {
		if (Tcl_ListObjAppendElement(interp, valuePtr,
			OBJ_AT_TOS) != TCL_OK) {
		    if (allocateDict) {
			TclDecrRefCount(dictPtr);
		    }
		    TRACE_ERROR(interp);
		    goto gotError;
		}

		/*
		 * Must invalidate the string representation of dictionary
		 * here because we have directly updated the internal
		 * representation; if we don't, callers could see the wrong
		 * string rep despite the internal version of the dictionary
		 * having the correct value. [Bug 3079830]
		 */

		TclInvalidateStringRep(dictPtr);
	    }
	    break;
	default:
	    Tcl_Panic("Should not happen!");
	}

	if (TclIsVarDirectWritable(varPtr)) {
	    if (allocateDict) {
		value2Ptr = varPtr->value.objPtr;
		Tcl_IncrRefCount(dictPtr);
		if (value2Ptr != NULL) {
		    TclDecrRefCount(value2Ptr);
		}
		varPtr->value.objPtr = dictPtr;
	    }
	    objResultPtr = dictPtr;
	} else {
	    Tcl_IncrRefCount(dictPtr);
	    DECACHE_STACK_INFO();
	    objResultPtr = TclPtrSetVarIdx(interp, varPtr, NULL, NULL, NULL,
		    dictPtr, TCL_LEAVE_ERR_MSG, opnd);
	    CACHE_STACK_INFO();
	    TclDecrRefCount(dictPtr);
	    if (objResultPtr == NULL) {
		TRACE_ERROR(interp);
		goto gotError;
	    }
	}
#ifndef TCL_COMPILE_DEBUG
	if (*(pc+5) == INST_POP) {
	    NEXT_INST_F(6, 2, 0);
	}
#endif
	TRACE_APPEND(("%.30s\n", O2S(objResultPtr)));
	NEXT_INST_F(5, 2, 1);

    case INST_DICT_FIRST:
	opnd = TclGetUInt4AtPtr(pc+1);
	TRACE(("%u => ", opnd));
	dictPtr = POP_OBJECT();
	searchPtr = (Tcl_DictSearch *)ckalloc(sizeof(Tcl_DictSearch));
	if (Tcl_DictObjFirst(interp, dictPtr, searchPtr, &keyPtr,
		&valuePtr, &done) != TCL_OK) {

	    /*
	     * dictPtr is no longer on the stack, and we're not
	     * moving it into the internalrep of an iterator.  We need
	     * to drop the refcount [Tcl Bug 9b352768e6].
	     */

	    Tcl_DecrRefCount(dictPtr);
	    ckfree(searchPtr);
	    TRACE_ERROR(interp);
	    goto gotError;
	}
	{
	    Tcl_ObjInternalRep ir;
	    TclNewObj(statePtr);
	    ir.twoPtrValue.ptr1 = searchPtr;
	    ir.twoPtrValue.ptr2 = dictPtr;
	    Tcl_StoreInternalRep(statePtr, &dictIteratorType, &ir);
	}
	varPtr = LOCAL(opnd);
	if (varPtr->value.objPtr) {
	    if (TclHasInternalRep(varPtr->value.objPtr, &dictIteratorType)) {
		Tcl_Panic("mis-issued dictFirst!");
	    }
	    TclDecrRefCount(varPtr->value.objPtr);
	}
	varPtr->value.objPtr = statePtr;
	Tcl_IncrRefCount(statePtr);
	goto pushDictIteratorResult;

    case INST_DICT_NEXT:
	opnd = TclGetUInt4AtPtr(pc+1);
	TRACE(("%u => ", opnd));
	statePtr = (*LOCAL(opnd)).value.objPtr;
	{
	    const Tcl_ObjInternalRep *irPtr;

	    if (statePtr &&
		    (irPtr = TclFetchInternalRep(statePtr, &dictIteratorType))) {
		searchPtr = (Tcl_DictSearch *)irPtr->twoPtrValue.ptr1;
		Tcl_DictObjNext(searchPtr, &keyPtr, &valuePtr, &done);
	    } else {
		Tcl_Panic("mis-issued dictNext!");
	    }
	}
    pushDictIteratorResult:
	if (done) {
	    TclNewObj(emptyPtr);
	    PUSH_OBJECT(emptyPtr);
	    PUSH_OBJECT(emptyPtr);
	} else {
	    PUSH_OBJECT(valuePtr);
	    PUSH_OBJECT(keyPtr);
	}
	TRACE_APPEND(("\"%.30s\" \"%.30s\" %d\n",
		O2S(OBJ_UNDER_TOS), O2S(OBJ_AT_TOS), done));

	/*
	 * The INST_DICT_FIRST and INST_DICT_NEXT instructsions are always
	 * followed by a conditional jump, so we can take advantage of this to
	 * do some peephole optimization (note that we're careful to not close
	 * out someone doing something else).
	 */

	JUMP_PEEPHOLE_F(done, 5, 0);

    case INST_DICT_UPDATE_START:
	opnd = TclGetUInt4AtPtr(pc+1);
	opnd2 = TclGetUInt4AtPtr(pc+5);
	TRACE(("%u => ", opnd));
	varPtr = LOCAL(opnd);
	duiPtr = (DictUpdateInfo *)codePtr->auxDataArrayPtr[opnd2].clientData;
	while (TclIsVarLink(varPtr)) {
	    varPtr = varPtr->value.linkPtr;
	}
	if (TclIsVarDirectReadable(varPtr)) {
	    dictPtr = varPtr->value.objPtr;
	} else {
	    DECACHE_STACK_INFO();
	    dictPtr = TclPtrGetVarIdx(interp, varPtr, NULL, NULL, NULL,
		    TCL_LEAVE_ERR_MSG, opnd);
	    CACHE_STACK_INFO();
	    if (dictPtr == NULL) {
		TRACE_ERROR(interp);
		goto gotError;
	    }
	}
	Tcl_IncrRefCount(dictPtr);
	if (TclListObjGetElements(interp, OBJ_AT_TOS, &length,
		&keyPtrPtr) != TCL_OK) {
	    TRACE_ERROR(interp);
	    goto gotError;
	}
	if (length != duiPtr->length) {
	    Tcl_Panic("dictUpdateStart argument length mismatch");
	}
	for (i=0 ; i<length ; i++) {
	    if (Tcl_DictObjGet(interp, dictPtr, keyPtrPtr[i],
		    &valuePtr) != TCL_OK) {
		TRACE_ERROR(interp);
		Tcl_DecrRefCount(dictPtr);
		goto gotError;
	    }
	    varPtr = LOCAL(duiPtr->varIndices[i]);
	    while (TclIsVarLink(varPtr)) {
		varPtr = varPtr->value.linkPtr;
	    }
	    DECACHE_STACK_INFO();
	    if (valuePtr == NULL) {
		TclObjUnsetVar2(interp,
			localName(iPtr->varFramePtr, duiPtr->varIndices[i]),
			NULL, 0);
	    } else if (TclPtrSetVarIdx(interp, varPtr, NULL, NULL, NULL,
		    valuePtr, TCL_LEAVE_ERR_MSG,
		    duiPtr->varIndices[i]) == NULL) {
		CACHE_STACK_INFO();
		TRACE_ERROR(interp);
		Tcl_DecrRefCount(dictPtr);
		goto gotError;
	    }
	    CACHE_STACK_INFO();
	}
	TclDecrRefCount(dictPtr);
	TRACE_APPEND(("OK\n"));
	NEXT_INST_F(9, 0, 0);

    case INST_DICT_UPDATE_END:
	opnd = TclGetUInt4AtPtr(pc+1);
	opnd2 = TclGetUInt4AtPtr(pc+5);
	TRACE(("%u => ", opnd));
	varPtr = LOCAL(opnd);
	duiPtr = (DictUpdateInfo *)codePtr->auxDataArrayPtr[opnd2].clientData;
	while (TclIsVarLink(varPtr)) {
	    varPtr = varPtr->value.linkPtr;
	}
	if (TclIsVarDirectReadable(varPtr)) {
	    dictPtr = varPtr->value.objPtr;
	} else {
	    DECACHE_STACK_INFO();
	    dictPtr = TclPtrGetVarIdx(interp, varPtr, NULL, NULL, NULL, 0,
		    opnd);
	    CACHE_STACK_INFO();
	}
	if (dictPtr == NULL) {
	    TRACE_APPEND(("storage was unset\n"));
	    NEXT_INST_F(9, 1, 0);
	}
	if (Tcl_DictObjSize(interp, dictPtr, &length) != TCL_OK
		|| TclListObjGetElements(interp, OBJ_AT_TOS, &length,
			&keyPtrPtr) != TCL_OK) {
	    TRACE_ERROR(interp);
	    goto gotError;
	}
	allocdict = Tcl_IsShared(dictPtr);
	if (allocdict) {
	    dictPtr = Tcl_DuplicateObj(dictPtr);
	}
	if (length > 0) {
	    TclInvalidateStringRep(dictPtr);
	}
	for (i=0 ; i<length ; i++) {
	    Var *var2Ptr = LOCAL(duiPtr->varIndices[i]);

	    while (TclIsVarLink(var2Ptr)) {
		var2Ptr = var2Ptr->value.linkPtr;
	    }
	    if (TclIsVarDirectReadable(var2Ptr)) {
		valuePtr = var2Ptr->value.objPtr;
	    } else {
		DECACHE_STACK_INFO();
		valuePtr = TclPtrGetVarIdx(interp, var2Ptr, NULL, NULL, NULL,
			0, duiPtr->varIndices[i]);
		CACHE_STACK_INFO();
	    }
	    if (valuePtr == NULL) {
		Tcl_DictObjRemove(interp, dictPtr, keyPtrPtr[i]);
	    } else if (dictPtr == valuePtr) {
		Tcl_DictObjPut(interp, dictPtr, keyPtrPtr[i],
			Tcl_DuplicateObj(valuePtr));
	    } else {
		Tcl_DictObjPut(interp, dictPtr, keyPtrPtr[i], valuePtr);
	    }
	}
	if (TclIsVarDirectWritable(varPtr)) {
	    Tcl_IncrRefCount(dictPtr);
	    TclDecrRefCount(varPtr->value.objPtr);
	    varPtr->value.objPtr = dictPtr;
	} else {
	    DECACHE_STACK_INFO();
	    objResultPtr = TclPtrSetVarIdx(interp, varPtr, NULL, NULL, NULL,
		    dictPtr, TCL_LEAVE_ERR_MSG, opnd);
	    CACHE_STACK_INFO();
	    if (objResultPtr == NULL) {
		if (allocdict) {
		    TclDecrRefCount(dictPtr);
		}
		TRACE_ERROR(interp);
		goto gotError;
	    }
	}
	TRACE_APPEND(("written back\n"));
	NEXT_INST_F(9, 1, 0);

    case INST_DICT_EXPAND:
	dictPtr = OBJ_UNDER_TOS;
	listPtr = OBJ_AT_TOS;
	TRACE(("\"%.30s\" \"%.30s\" =>", O2S(dictPtr), O2S(listPtr)));
	if (TclListObjGetElements(interp, listPtr, &objc, &objv) != TCL_OK) {
	    TRACE_ERROR(interp);
	    goto gotError;
	}
	objResultPtr = TclDictWithInit(interp, dictPtr, objc, objv);
	if (objResultPtr == NULL) {
	    TRACE_ERROR(interp);
	    goto gotError;
	}
	TRACE_APPEND(("\"%.30s\"\n", O2S(objResultPtr)));
	NEXT_INST_F(1, 2, 1);

    case INST_DICT_RECOMBINE_STK:
	keysPtr = POP_OBJECT();
	varNamePtr = OBJ_UNDER_TOS;
	listPtr = OBJ_AT_TOS;
	TRACE(("\"%.30s\" \"%.30s\" \"%.30s\" => ",
		O2S(varNamePtr), O2S(valuePtr), O2S(keysPtr)));
	if (TclListObjGetElements(interp, listPtr, &objc, &objv) != TCL_OK) {
	    TRACE_ERROR(interp);
	    TclDecrRefCount(keysPtr);
	    goto gotError;
	}
	varPtr = TclObjLookupVarEx(interp, varNamePtr, NULL,
		TCL_LEAVE_ERR_MSG, "set", 1, 1, &arrayPtr);
	if (varPtr == NULL) {
	    TRACE_ERROR(interp);
	    TclDecrRefCount(keysPtr);
	    goto gotError;
	}
	DECACHE_STACK_INFO();
	result = TclDictWithFinish(interp, varPtr,arrayPtr,varNamePtr,NULL,-1,
		objc, objv, keysPtr);
	CACHE_STACK_INFO();
	TclDecrRefCount(keysPtr);
	if (result != TCL_OK) {
	    TRACE_ERROR(interp);
	    goto gotError;
	}
	TRACE_APPEND(("OK\n"));
	NEXT_INST_F(1, 2, 0);

    case INST_DICT_RECOMBINE_IMM:
	opnd = TclGetUInt4AtPtr(pc+1);
	listPtr = OBJ_UNDER_TOS;
	keysPtr = OBJ_AT_TOS;
	varPtr = LOCAL(opnd);
	TRACE(("%u <- \"%.30s\" \"%.30s\" => ", opnd, O2S(valuePtr),
		O2S(keysPtr)));
	if (TclListObjGetElements(interp, listPtr, &objc, &objv) != TCL_OK) {
	    TRACE_ERROR(interp);
	    goto gotError;
	}
	while (TclIsVarLink(varPtr)) {
	    varPtr = varPtr->value.linkPtr;
	}
	DECACHE_STACK_INFO();
	result = TclDictWithFinish(interp, varPtr, NULL, NULL, NULL, opnd,
		objc, objv, keysPtr);
	CACHE_STACK_INFO();
	if (result != TCL_OK) {
	    TRACE_ERROR(interp);
	    goto gotError;
	}
	TRACE_APPEND(("OK\n"));
	NEXT_INST_F(5, 2, 0);
    }
    break;

    /*
     *	   End of dictionary-related instructions.
     * -----------------------------------------------------------------
     */

    case INST_CLOCK_READ:
	{			/* Read the wall clock */
	    Tcl_WideInt wval;
	    Tcl_Time now;
	    switch(TclGetUInt1AtPtr(pc+1)) {
	    case 0:		/* clicks */
#ifdef TCL_WIDE_CLICKS
		wval = TclpGetWideClicks();
#else
		wval = (Tcl_WideInt) TclpGetClicks();
#endif
		break;
	    case 1:		/* microseconds */
		Tcl_GetTime(&now);
		wval = (Tcl_WideInt) now.sec * 1000000 + now.usec;
		break;
	    case 2:		/* milliseconds */
		Tcl_GetTime(&now);
		wval = (Tcl_WideInt) now.sec * 1000 + now.usec / 1000;
		break;
	    case 3:		/* seconds */
		Tcl_GetTime(&now);
		wval = (Tcl_WideInt) now.sec;
		break;
	    default:
		Tcl_Panic("clockRead instruction with unknown clock#");
	    }
	    TclNewIntObj(objResultPtr, wval);
	    TRACE_WITH_OBJ(("=> "), objResultPtr);
	    NEXT_INST_F(2, 0, 1);
	}
	break;

    default:
	Tcl_Panic("TclNRExecuteByteCode: unrecognized opCode %u", *pc);
    } /* end of switch on opCode */

    /*
     * Block for variables needed to process exception returns.
     */

    {
	ExceptionRange *rangePtr;
				/* Points to closest loop or catch exception
				 * range enclosing the pc. Used by various
				 * instructions and processCatch to process
				 * break, continue, and errors. */
	const char *bytes;

	/*
	 * An external evaluation (INST_INVOKE or INST_EVAL) returned
	 * something different from TCL_OK, or else INST_BREAK or
	 * INST_CONTINUE were called.
	 */

    processExceptionReturn:
#ifdef TCL_COMPILE_DEBUG
	switch (*pc) {
	case INST_INVOKE_STK1:
	    opnd = TclGetUInt1AtPtr(pc+1);
	    TRACE(("%u => ... after \"%.20s\": ", opnd, cmdNameBuf));
	    break;
	case INST_INVOKE_STK4:
	    opnd = TclGetUInt4AtPtr(pc+1);
	    TRACE(("%u => ... after \"%.20s\": ", opnd, cmdNameBuf));
	    break;
	case INST_EVAL_STK:
	    /*
	     * Note that the object at stacktop has to be used before doing
	     * the cleanup.
	     */

	    TRACE(("\"%.30s\" => ", O2S(OBJ_AT_TOS)));
	    break;
	default:
	    TRACE(("=> "));
	}
#endif
	if ((result == TCL_CONTINUE) || (result == TCL_BREAK)) {
	    rangePtr = GetExceptRangeForPc(pc, result, codePtr);
	    if (rangePtr == NULL) {
		TRACE_APPEND(("no encl. loop or catch, returning %s\n",
			StringForResultCode(result)));
		goto abnormalReturn;
	    }
	    if (rangePtr->type == CATCH_EXCEPTION_RANGE) {
		TRACE_APPEND(("%s ...\n", StringForResultCode(result)));
		goto processCatch;
	    }
	    while (cleanup--) {
		valuePtr = POP_OBJECT();
		TclDecrRefCount(valuePtr);
	    }
	    if (result == TCL_BREAK) {
		result = TCL_OK;
		pc = (codePtr->codeStart + rangePtr->breakOffset);
		TRACE_APPEND(("%s, range at %d, new pc %d\n",
			StringForResultCode(result),
			rangePtr->codeOffset, rangePtr->breakOffset));
		NEXT_INST_F(0, 0, 0);
	    }
	    if (rangePtr->continueOffset == -1) {
		TRACE_APPEND(("%s, loop w/o continue, checking for catch\n",
			StringForResultCode(result)));
		goto checkForCatch;
	    }
	    result = TCL_OK;
	    pc = (codePtr->codeStart + rangePtr->continueOffset);
	    TRACE_APPEND(("%s, range at %d, new pc %d\n",
		    StringForResultCode(result),
		    rangePtr->codeOffset, rangePtr->continueOffset));
	    NEXT_INST_F(0, 0, 0);
	}
#ifdef TCL_COMPILE_DEBUG
	if (traceInstructions) {
	    objPtr = Tcl_GetObjResult(interp);
	    if ((result != TCL_ERROR) && (result != TCL_RETURN)) {
		TRACE_APPEND(("OTHER RETURN CODE %d, result=\"%.30s\"\n ",
			result, O2S(objPtr)));
	    } else {
		TRACE_APPEND(("%s, result=\"%.30s\"\n",
			StringForResultCode(result), O2S(objPtr)));
	    }
	}
#endif
	goto checkForCatch;

	/*
	 * Division by zero in an expression. Control only reaches this point
	 * by "goto divideByZero".
	 */

    divideByZero:
	Tcl_SetObjResult(interp, Tcl_NewStringObj("divide by zero", -1));
	DECACHE_STACK_INFO();
	Tcl_SetErrorCode(interp, "ARITH", "DIVZERO", "divide by zero", NULL);
	CACHE_STACK_INFO();
	goto gotError;

    outOfMemory:
	Tcl_SetObjResult(interp, Tcl_NewStringObj("out of memory", -1));
	DECACHE_STACK_INFO();
	Tcl_SetErrorCode(interp, "ARITH", "OUTOFMEMORY", "out of memory", NULL);
	CACHE_STACK_INFO();
	goto gotError;

	/*
	 * Exponentiation of zero by negative number in an expression. Control
	 * only reaches this point by "goto exponOfZero".
	 */

    exponOfZero:
	Tcl_SetObjResult(interp, Tcl_NewStringObj(
		"exponentiation of zero by negative power", -1));
	DECACHE_STACK_INFO();
	Tcl_SetErrorCode(interp, "ARITH", "DOMAIN",
		"exponentiation of zero by negative power", NULL);
	CACHE_STACK_INFO();

	/*
	 * Almost all error paths feed through here rather than assigning to
	 * result themselves (for a small but consistent saving).
	 */

    gotError:
	result = TCL_ERROR;

	/*
	 * Execution has generated an "exception" such as TCL_ERROR. If the
	 * exception is an error, record information about what was being
	 * executed when the error occurred. Find the closest enclosing catch
	 * range, if any. If no enclosing catch range is found, stop execution
	 * and return the "exception" code.
	 */

    checkForCatch:
	if (iPtr->execEnvPtr->rewind) {
	    goto abnormalReturn;
	}
	if ((result == TCL_ERROR) && !(iPtr->flags & ERR_ALREADY_LOGGED)) {
	    const unsigned char *pcBeg;

	    bytes = GetSrcInfoForPc(pc, codePtr, &length, &pcBeg, NULL);
	    DECACHE_STACK_INFO();
	    TclLogCommandInfo(interp, codePtr->source, bytes,
		    bytes ? length : 0, pcBeg, tosPtr);
	    CACHE_STACK_INFO();
	}
	iPtr->flags &= ~ERR_ALREADY_LOGGED;

	/*
	 * Clear all expansions that may have started after the last
	 * INST_BEGIN_CATCH.
	 */

	while (auxObjList) {
	    if ((catchTop != initCatchTop)
		    && (*catchTop > (ptrdiff_t)
			auxObjList->internalRep.twoPtrValue.ptr2)) {
		break;
	    }
	    POP_TAUX_OBJ();
	}

	/*
	 * We must not catch if the script in progress has been canceled with
	 * the TCL_CANCEL_UNWIND flag. Instead, it blows outwards until we
	 * either hit another interpreter (presumably where the script in
	 * progress has not been canceled) or we get to the top-level. We do
	 * NOT modify the interpreter result here because we know it will
	 * already be set prior to vectoring down to this point in the code.
	 */

	if (TclCanceled(iPtr) && (Tcl_Canceled(interp, 0) == TCL_ERROR)) {
#ifdef TCL_COMPILE_DEBUG
	    if (traceInstructions) {
		fprintf(stdout, "   ... cancel with unwind, returning %s\n",
			StringForResultCode(result));
	    }
#endif
	    goto abnormalReturn;
	}

	/*
	 * We must not catch an exceeded limit. Instead, it blows outwards
	 * until we either hit another interpreter (presumably where the limit
	 * is not exceeded) or we get to the top-level.
	 */

	if (TclLimitExceeded(iPtr->limit)) {
#ifdef TCL_COMPILE_DEBUG
	    if (traceInstructions) {
		fprintf(stdout, "   ... limit exceeded, returning %s\n",
			StringForResultCode(result));
	    }
#endif
	    goto abnormalReturn;
	}
	if (catchTop == initCatchTop) {
#ifdef TCL_COMPILE_DEBUG
	    if (traceInstructions) {
		fprintf(stdout, "   ... no enclosing catch, returning %s\n",
			StringForResultCode(result));
	    }
#endif
	    goto abnormalReturn;
	}
	rangePtr = GetExceptRangeForPc(pc, TCL_ERROR, codePtr);
	if (rangePtr == NULL) {
	    /*
	     * This is only possible when compiling a [catch] that sends its
	     * script to INST_EVAL. Cannot correct the compiler without
	     * breaking compat with previous .tbc compiled scripts.
	     */

#ifdef TCL_COMPILE_DEBUG
	    if (traceInstructions) {
		fprintf(stdout, "   ... no enclosing catch, returning %s\n",
			StringForResultCode(result));
	    }
#endif
	    goto abnormalReturn;
	}

	/*
	 * A catch exception range (rangePtr) was found to handle an
	 * "exception". It was found either by checkForCatch just above or by
	 * an instruction during break, continue, or error processing. Jump to
	 * its catchOffset after unwinding the operand stack to the depth it
	 * had when starting to execute the range's catch command.
	 */

    processCatch:
	while (CURR_DEPTH > *catchTop) {
	    valuePtr = POP_OBJECT();
	    TclDecrRefCount(valuePtr);
	}
#ifdef TCL_COMPILE_DEBUG
	if (traceInstructions) {
	    fprintf(stdout, "  ... found catch at %d, catchTop=%d, "
		    "unwound to %ld, new pc %u\n",
		    rangePtr->codeOffset, (int) (catchTop - initCatchTop - 1),
		    (long) *catchTop, (unsigned) rangePtr->catchOffset);
	}
#endif
	pc = (codePtr->codeStart + rangePtr->catchOffset);
	NEXT_INST_F(0, 0, 0);	/* Restart the execution loop at pc. */

	/*
	 * end of infinite loop dispatching on instructions.
	 */

	/*
	 * Done or abnormal return code. Restore the stack to state it had when
	 * starting to execute the ByteCode. Panic if the stack is below the
	 * initial level.
	 */

    abnormalReturn:
	TCL_DTRACE_INST_LAST();

	/*
	 * Clear all expansions and same-level NR calls.
	 *
	 * Note that expansion markers have a NULL type; avoid removing other
	 * markers.
	 */

	while (auxObjList) {
	    POP_TAUX_OBJ();
	}
	while (tosPtr > initTosPtr) {
	    objPtr = POP_OBJECT();
	    Tcl_DecrRefCount(objPtr);
	}

	if (tosPtr < initTosPtr) {
	    fprintf(stderr,
		    "\nTclNRExecuteByteCode: abnormal return at pc %u: "
		    "stack top %d < entry stack top %d\n",
		    (unsigned)(pc - codePtr->codeStart),
		    (unsigned) CURR_DEPTH, (unsigned) 0);
	    Tcl_Panic("TclNRExecuteByteCode execution failure: end stack top < start stack top");
	}
	CLANG_ASSERT(bcFramePtr);
    }

    iPtr->cmdFramePtr = bcFramePtr->nextPtr;
    TclReleaseByteCode(codePtr);
    TclStackFree(interp, TD);	/* free my stack */

    return result;

    /*
     * INST_START_CMD failure case removed where it doesn't bother that much
     *
     * Remark that if the interpreter is marked for deletion its
     * compileEpoch is modified, so that the epoch check also verifies
     * that the interp is not deleted. If no outside call has been made
     * since the last check, it is safe to omit the check.

     * case INST_START_CMD:
     */

	instStartCmdFailed:
	{
	    const char *bytes;

	    length = 0;

	    if (TclInterpReady(interp) == TCL_ERROR) {
		goto gotError;
	    }

	    /*
	     * We used to switch to direct eval; for NRE-awareness we now
	     * compile and eval the command so that this evaluation does not
	     * add a new TEBC instance. Bug [2910748], bug [fa6bf38d07]
	     *
	     * TODO: recompile, search this command and eval a code starting from,
	     * so that this evaluation does not add a new TEBC instance without
	     * NRE-trampoline.
	     */

	    codePtr->flags |= TCL_BYTECODE_RECOMPILE;
	    bytes = GetSrcInfoForPc(pc, codePtr, &length, NULL, NULL);
	    opnd = TclGetUInt4AtPtr(pc+1);
	    pc += (opnd-1);
	    assert(bytes);
	    PUSH_OBJECT(Tcl_NewStringObj(bytes, length));
	    goto instEvalStk;
	}
}

#undef codePtr
#undef iPtr
#undef bcFramePtr
#undef initCatchTop
#undef initTosPtr
#undef auxObjList
#undef catchTop
#undef TCONST
#undef esPtr

static int
FinalizeOONext(
    void *data[],
    Tcl_Interp *interp,
    int result)
{
    Interp *iPtr = (Interp *) interp;
    CallContext *contextPtr = (CallContext *)data[1];

    /*
     * Reset the variable lookup frame.
     */

    iPtr->varFramePtr = (CallFrame *)data[0];

    /*
     * Restore the call chain context index as we've finished the inner invoke
     * and want to operate in the outer context again.
     */

    contextPtr->index = PTR2INT(data[2]);
    contextPtr->skip = PTR2INT(data[3]);
    contextPtr->oPtr->flags &= ~FILTER_HANDLING;
    return result;
}

static int
FinalizeOONextFilter(
    void *data[],
    Tcl_Interp *interp,
    int result)
{
    Interp *iPtr = (Interp *) interp;
    CallContext *contextPtr = (CallContext *)data[1];

    /*
     * Reset the variable lookup frame.
     */

    iPtr->varFramePtr = (CallFrame *)data[0];

    /*
     * Restore the call chain context index as we've finished the inner invoke
     * and want to operate in the outer context again.
     */

    contextPtr->index = PTR2INT(data[2]);
    contextPtr->skip = PTR2INT(data[3]);
    contextPtr->oPtr->flags |= FILTER_HANDLING;
    return result;
}

/*
 * WidePwrSmallExpon --
 *
 * Helper to calculate small powers of integers whose result is wide.
 */
static inline Tcl_WideInt
WidePwrSmallExpon(Tcl_WideInt w1, long exponent) {

    Tcl_WideInt wResult;

    wResult = w1 * w1;		/* b**2 */
    switch (exponent) {
    case 2:
	break;
    case 3:
	wResult *= w1;		/* b**3 */
	break;
    case 4:
	wResult *= wResult;	/* b**4 */
	break;
    case 5:
	wResult *= wResult;	/* b**4 */
	wResult *= w1;		/* b**5 */
	break;
    case 6:
	wResult *= w1;		/* b**3 */
	wResult *= wResult;	/* b**6 */
	break;
    case 7:
	wResult *= w1;		/* b**3 */
	wResult *= wResult;	/* b**6 */
	wResult *= w1;		/* b**7 */
	break;
    case 8:
	wResult *= wResult;	/* b**4 */
	wResult *= wResult;	/* b**8 */
	break;
    case 9:
	wResult *= wResult;	/* b**4 */
	wResult *= wResult;	/* b**8 */
	wResult *= w1;		/* b**9 */
	break;
    case 10:
	wResult *= wResult;	/* b**4 */
	wResult *= w1;		/* b**5 */
	wResult *= wResult;	/* b**10 */
	break;
    case 11:
	wResult *= wResult;	/* b**4 */
	wResult *= w1;		/* b**5 */
	wResult *= wResult;	/* b**10 */
	wResult *= w1;		/* b**11 */
	break;
    case 12:
	wResult *= w1;		/* b**3 */
	wResult *= wResult;	/* b**6 */
	wResult *= wResult;	/* b**12 */
	break;
    case 13:
	wResult *= w1;		/* b**3 */
	wResult *= wResult;	/* b**6 */
	wResult *= wResult;	/* b**12 */
	wResult *= w1;		/* b**13 */
	break;
    case 14:
	wResult *= w1;		/* b**3 */
	wResult *= wResult;	/* b**6 */
	wResult *= w1;		/* b**7 */
	wResult *= wResult;	/* b**14 */
	break;
    case 15:
	wResult *= w1;		/* b**3 */
	wResult *= wResult;	/* b**6 */
	wResult *= w1;		/* b**7 */
	wResult *= wResult;	/* b**14 */
	wResult *= w1;		/* b**15 */
	break;
    case 16:
	wResult *= wResult;	/* b**4 */
	wResult *= wResult;	/* b**8 */
	wResult *= wResult;	/* b**16 */
	break;
    }
    return wResult;
}
/*
 *----------------------------------------------------------------------
 *
 * ExecuteExtendedBinaryMathOp, ExecuteExtendedUnaryMathOp --
 *
 *	These functions do advanced math for binary and unary operators
 *	respectively, so that the main TEBC code does not bear the cost of
 *	them.
 *
 * Results:
 *	A Tcl_Obj* result, or a NULL (in which case valuePtr is updated to
 *	hold the result value), or one of the special flag values
 *	GENERAL_ARITHMETIC_ERROR, EXPONENT_OF_ZERO or DIVIDED_BY_ZERO. The
 *	latter two signify a zero value raised to a negative power or a value
 *	divided by zero, respectively. With GENERAL_ARITHMETIC_ERROR, all
 *	error information will have already been reported in the interpreter
 *	result.
 *
 * Side effects:
 *	May update the Tcl_Obj indicated valuePtr if it is unshared. Will
 *	return a NULL when that happens.
 *
 *----------------------------------------------------------------------
 */

static Tcl_Obj *
ExecuteExtendedBinaryMathOp(
    Tcl_Interp *interp,		/* Where to report errors. */
    int opcode,			/* What operation to perform. */
    Tcl_Obj **constants,	/* The execution environment's constants. */
    Tcl_Obj *valuePtr,		/* The first operand on the stack. */
    Tcl_Obj *value2Ptr)		/* The second operand on the stack. */
{
#define WIDE_RESULT(w) \
    if (Tcl_IsShared(valuePtr)) {		\
	return Tcl_NewWideIntObj(w);		\
    } else {					\
	TclSetIntObj(valuePtr, (w));		\
	return NULL;				\
    }
#define BIG_RESULT(b) \
    if (Tcl_IsShared(valuePtr)) {		\
	return Tcl_NewBignumObj(b);		\
    } else {					\
	Tcl_SetBignumObj(valuePtr, (b));		\
	return NULL;				\
    }
#define DOUBLE_RESULT(d) \
    if (Tcl_IsShared(valuePtr)) {		\
	TclNewDoubleObj(objResultPtr, (d));	\
	return objResultPtr;			\
    } else {					\
	Tcl_SetDoubleObj(valuePtr, (d));	\
	return NULL;				\
    }

    int type1, type2;
    void *ptr1, *ptr2;
    double d1, d2, dResult;
    Tcl_WideInt w1, w2, wResult;
    mp_int big1, big2, bigResult, bigRemainder;
    Tcl_Obj *objResultPtr;
    int invalid, zero;
    long shift;
	mp_err err;

    (void) GetNumberFromObj(NULL, valuePtr, &ptr1, &type1);
    (void) GetNumberFromObj(NULL, value2Ptr, &ptr2, &type2);

    switch (opcode) {
    case INST_MOD:
	/* TODO: Attempts to re-use unshared operands on stack */

	w2 = 0;			/* silence gcc warning */
	if (type2 == TCL_NUMBER_INT) {
	    w2 = *((const Tcl_WideInt *)ptr2);
	    if (w2 == 0) {
		return DIVIDED_BY_ZERO;
	    }
	    if ((w2 == 1) || (w2 == -1)) {
		/*
		 * Div. by |1| always yields remainder of 0.
		 */

		return constants[0];
	    }
	}
	if (type1 == TCL_NUMBER_INT) {
	    w1 = *((const Tcl_WideInt *)ptr1);

	    if (w1 == 0) {
		/*
		 * 0 % (non-zero) always yields remainder of 0.
		 */

		return constants[0];
	    }
	    if (type2 == TCL_NUMBER_INT) {
		Tcl_WideInt wQuotient, wRemainder;
		w2 = *((const Tcl_WideInt *)ptr2);
		wQuotient = w1 / w2;

		/*
		 * Force Tcl's integer division rules.
		 * TODO: examine for logic simplification
		 */

		if (((wQuotient < (Tcl_WideInt) 0)
			|| ((wQuotient == (Tcl_WideInt) 0)
			&& ((w1 < 0 && w2 > 0)
			|| (w1 > 0 && w2 < 0))))
			&& (wQuotient * w2 != w1)) {
		    wQuotient -= (Tcl_WideInt) 1;
		}
		wRemainder = w1 - w2*wQuotient;
		WIDE_RESULT(wRemainder);
	    }

	    Tcl_TakeBignumFromObj(NULL, value2Ptr, &big2);

	    /* TODO: internals intrusion */
	    if ((w1 > ((Tcl_WideInt) 0)) ^ !mp_isneg(&big2)) {
		/*
		 * Arguments are opposite sign; remainder is sum.
		 */

		err = mp_init_i64(&big1, w1);
		if (err == MP_OKAY) {
		    err = mp_add(&big2, &big1, &big2);
		    mp_clear(&big1);
		}
		if (err != MP_OKAY) {
		    return OUT_OF_MEMORY;
		}
		BIG_RESULT(&big2);
	    }

	    /*
	     * Arguments are same sign; remainder is first operand.
	     */

	    mp_clear(&big2);
	    return NULL;
	}
	Tcl_GetBignumFromObj(NULL, valuePtr, &big1);
	Tcl_GetBignumFromObj(NULL, value2Ptr, &big2);
	err = mp_init_multi(&bigResult, &bigRemainder, NULL);
	if (err == MP_OKAY) {
	    err = mp_div(&big1, &big2, &bigResult, &bigRemainder);
	}
	if ((err == MP_OKAY) && !mp_iszero(&bigRemainder) && (bigRemainder.sign != big2.sign)) {
	    /*
	     * Convert to Tcl's integer division rules.
	     */

	    if ((mp_sub_d(&bigResult, 1, &bigResult) != MP_OKAY)
		    || (mp_add(&bigRemainder, &big2, &bigRemainder) != MP_OKAY)) {
		return OUT_OF_MEMORY;
	    }
	}
	err = mp_copy(&bigRemainder, &bigResult);
	mp_clear(&bigRemainder);
	mp_clear(&big1);
	mp_clear(&big2);
	if (err != MP_OKAY) {
	    return OUT_OF_MEMORY;
	}
	BIG_RESULT(&bigResult);

    case INST_LSHIFT:
    case INST_RSHIFT: {
	/*
	 * Reject negative shift argument.
	 */

	switch (type2) {
	case TCL_NUMBER_INT:
	    invalid = (*((const Tcl_WideInt *)ptr2) < 0);
	    break;
	case TCL_NUMBER_BIG:
	    Tcl_TakeBignumFromObj(NULL, value2Ptr, &big2);
	    invalid = mp_isneg(&big2);
	    mp_clear(&big2);
	    break;
	default:
	    /* Unused, here to silence compiler warning */
	    invalid = 0;
	}
	if (invalid) {
	    Tcl_SetObjResult(interp, Tcl_NewStringObj(
		    "negative shift argument", -1));
	    return GENERAL_ARITHMETIC_ERROR;
	}

	/*
	 * Zero shifted any number of bits is still zero.
	 */

	if ((type1==TCL_NUMBER_INT) && (*((const Tcl_WideInt *)ptr1) == 0)) {
	    return constants[0];
	}

	if (opcode == INST_LSHIFT) {
	    /*
	     * Large left shifts create integer overflow.
	     *
	     * BEWARE! Can't use Tcl_GetIntFromObj() here because that
	     * converts values in the (unsigned) range to their signed int
	     * counterparts, leading to incorrect results.
	     */

	    if ((type2 != TCL_NUMBER_INT)
		    || (*((const Tcl_WideInt *)ptr2) > INT_MAX)) {
		/*
		 * Technically, we could hold the value (1 << (INT_MAX+1)) in
		 * an mp_int, but since we're using mp_mul_2d() to do the
		 * work, and it takes only an int argument, that's a good
		 * place to draw the line.
		 */

		Tcl_SetObjResult(interp, Tcl_NewStringObj(
			"integer value too large to represent", -1));
		return GENERAL_ARITHMETIC_ERROR;
	    }
	    shift = (int)(*((const Tcl_WideInt *)ptr2));

	    /*
	     * Handle shifts within the native wide range.
	     */

	    if ((type1 == TCL_NUMBER_INT)
		    && ((size_t)shift < CHAR_BIT*sizeof(Tcl_WideInt))) {
		w1 = *((const Tcl_WideInt *)ptr1);
		if (!((w1>0 ? w1 : ~w1)
			& -(((Tcl_WideInt)1)
			<< (CHAR_BIT*sizeof(Tcl_WideInt) - 1 - shift)))) {
		    WIDE_RESULT(w1 << shift);
		}
	    }
	} else {
	    /*
	     * Quickly force large right shifts to 0 or -1.
	     */

	    if ((type2 != TCL_NUMBER_INT)
		    || (*(const Tcl_WideInt *)ptr2 > INT_MAX)) {
		/*
		 * Again, technically, the value to be shifted could be an
		 * mp_int so huge that a right shift by (INT_MAX+1) bits could
		 * not take us to the result of 0 or -1, but since we're using
		 * mp_div_2d to do the work, and it takes only an int
		 * argument, we draw the line there.
		 */

		switch (type1) {
		case TCL_NUMBER_INT:
		    zero = (*(const Tcl_WideInt *)ptr1 > 0);
		    break;
		case TCL_NUMBER_BIG:
		    Tcl_TakeBignumFromObj(NULL, valuePtr, &big1);
		    zero = !mp_isneg(&big1);
		    mp_clear(&big1);
		    break;
		default:
		    /* Unused, here to silence compiler warning. */
		    zero = 0;
		}
		if (zero) {
		    return constants[0];
		}
		WIDE_RESULT(-1);
	    }
	    shift = (int)(*(const Tcl_WideInt *)ptr2);

	    /*
	     * Handle shifts within the native wide range.
	     */

	    if (type1 == TCL_NUMBER_INT) {
		w1 = *(const Tcl_WideInt *)ptr1;
		if ((size_t)shift >= CHAR_BIT*sizeof(Tcl_WideInt)) {
		    if (w1 >= 0) {
			return constants[0];
		    }
		    WIDE_RESULT(-1);
		}
		WIDE_RESULT(w1 >> shift);
	    }
	}

	Tcl_TakeBignumFromObj(NULL, valuePtr, &big1);

	err = mp_init(&bigResult);
	if (err == MP_OKAY) {
	    if (opcode == INST_LSHIFT) {
		err = mp_mul_2d(&big1, shift, &bigResult);
	    } else {
		err = mp_signed_rsh(&big1, shift, &bigResult);
	    }
	}
	if (err != MP_OKAY) {
	    return OUT_OF_MEMORY;
	}
	mp_clear(&big1);
	BIG_RESULT(&bigResult);
    }

    case INST_BITOR:
    case INST_BITXOR:
    case INST_BITAND:
	if ((type1 != TCL_NUMBER_INT) || (type2 != TCL_NUMBER_INT)) {
	    Tcl_TakeBignumFromObj(NULL, valuePtr, &big1);
	    Tcl_TakeBignumFromObj(NULL, value2Ptr, &big2);

	    err = mp_init(&bigResult);

	    if (err == MP_OKAY) {
		switch (opcode) {
		case INST_BITAND:
		    err = mp_and(&big1, &big2, &bigResult);
		    break;

		case INST_BITOR:
		    err = mp_or(&big1, &big2, &bigResult);
		    break;

		case INST_BITXOR:
		    err = mp_xor(&big1, &big2, &bigResult);
		    break;
		}
	    }
	    if (err != MP_OKAY) {
		return OUT_OF_MEMORY;
	    }

	    mp_clear(&big1);
	    mp_clear(&big2);
	    BIG_RESULT(&bigResult);
	}

	w1 = *((const Tcl_WideInt *)ptr1);
	w2 = *((const Tcl_WideInt *)ptr2);

	switch (opcode) {
	case INST_BITAND:
	    wResult = w1 & w2;
	    break;
	case INST_BITOR:
	    wResult = w1 | w2;
	    break;
	case INST_BITXOR:
	    wResult = w1 ^ w2;
	    break;
	default:
	    /* Unused, here to silence compiler warning. */
	    wResult = 0;
	}
	WIDE_RESULT(wResult);

    case INST_EXPON: {
	int oddExponent = 0, negativeExponent = 0;
	unsigned short base;

	if ((type1 == TCL_NUMBER_DOUBLE) || (type2 == TCL_NUMBER_DOUBLE)) {
	    Tcl_GetDoubleFromObj(NULL, valuePtr, &d1);
	    Tcl_GetDoubleFromObj(NULL, value2Ptr, &d2);

	    if (d1==0.0 && d2<0.0) {
		return EXPONENT_OF_ZERO;
	    }
	    dResult = pow(d1, d2);
	    goto doubleResult;
	}
	w1 = w2 = 0; /* to silence compiler warning (maybe-uninitialized) */
	if (type2 == TCL_NUMBER_INT) {
	    w2 = *((const Tcl_WideInt *) ptr2);
	    if (w2 == 0) {
		/*
		 * Anything to the zero power is 1.
		 */

		return constants[1];
	    } else if (w2 == 1) {
		/*
		 * Anything to the first power is itself
		 */

		return NULL;
	    }

	    negativeExponent = (w2 < 0);
	    oddExponent = (int) (w2 & (Tcl_WideInt)1);
	} else {
	    Tcl_TakeBignumFromObj(NULL, value2Ptr, &big2);
	    negativeExponent = mp_isneg(&big2);
	    err = mp_mod_2d(&big2, 1, &big2);
	    oddExponent = (err == MP_OKAY) && !mp_iszero(&big2);
	    mp_clear(&big2);
	}

	if (type1 == TCL_NUMBER_INT) {
	    w1 = *((const Tcl_WideInt *)ptr1);

	    if (negativeExponent) {
		switch (w1) {
		case 0:
		    /*
		     * Zero to a negative power is div by zero error.
		     */

		    return EXPONENT_OF_ZERO;
		case -1:
		    if (oddExponent) {
			WIDE_RESULT(-1);
		    }
		    /* fallthrough */
		case 1:
		    /*
		     * 1 to any power is 1.
		     */

		    return constants[1];
		}
	    }
	}
	if (negativeExponent) {

	    /*
	     * Integers with magnitude greater than 1 raise to a negative
	     * power yield the answer zero (see TIP 123).
	     */
	    return constants[0];
	}

	if (type1 != TCL_NUMBER_INT) {
	    goto overflowExpon;
	}

	switch (w1) {
	    case 0:
		/*
		 * Zero to a positive power is zero.
		 */

		return constants[0];
	    case 1:
		/*
		 * 1 to any power is 1.
		 */

		return constants[1];
	    case -1:
		if (!oddExponent) {
		    return constants[1];
		}
		WIDE_RESULT(-1);
	}

	/*
	 * We refuse to accept exponent arguments that exceed one mp_digit
	 * which means the max exponent value is 2**28-1 = 0x0FFFFFFF =
	 * 268435455, which fits into a signed 32 bit int which is within the
	 * range of the long int type. This means any numeric Tcl_Obj value
	 * not using TCL_NUMBER_INT type must hold a value larger than we
	 * accept.
	 */

	if (type2 != TCL_NUMBER_INT) {
	    Tcl_SetObjResult(interp, Tcl_NewStringObj(
		    "exponent too large", -1));
	    return GENERAL_ARITHMETIC_ERROR;
	}

	/* From here (up to overflowExpon) w1 and exponent w2 are wide-int's. */
	assert(type1 == TCL_NUMBER_INT && type2 == TCL_NUMBER_INT);

	if (w1 == 2) {
	    /*
	     * Reduce small powers of 2 to shifts.
	     */

	    if ((Tcl_WideUInt) w2 < (Tcl_WideUInt) CHAR_BIT*sizeof(Tcl_WideInt) - 1) {
		WIDE_RESULT(((Tcl_WideInt) 1) << (int)w2);
	    }
	    goto overflowExpon;
	}
	if (w1 == -2) {
	    int signum = oddExponent ? -1 : 1;

	    /*
	     * Reduce small powers of 2 to shifts.
	     */

	    if ((Tcl_WideUInt) w2 < CHAR_BIT * sizeof(Tcl_WideInt) - 1) {
		WIDE_RESULT(signum * (((Tcl_WideInt) 1) << (int) w2));
	    }
	    goto overflowExpon;
	}
	if (w2 - 2 < (long)MaxBase64Size
		&& w1 <=  MaxBase64[w2 - 2]
		&& w1 >= -MaxBase64[w2 - 2]) {
	    /*
	     * Small powers of integers whose result is wide.
	     */
	    wResult = WidePwrSmallExpon(w1, (long)w2);

	    WIDE_RESULT(wResult);
	}

	/*
	 * Handle cases of powers > 16 that still fit in a 64-bit word by
	 * doing table lookup.
	 */

	if (w1 - 3 >= 0 && w1 - 2 < (long)Exp64IndexSize
		&& w2 - 2 < (long)(Exp64ValueSize + MaxBase64Size)) {
	    base = Exp64Index[w1 - 3]
		    + (unsigned short) (w2 - 2 - MaxBase64Size);
	    if (base < Exp64Index[w1 - 2]) {
		/*
		 * 64-bit number raised to intermediate power, done by
		 * table lookup.
		 */

		WIDE_RESULT(Exp64Value[base]);
	    }
	}

	if (-w1 - 3 >= 0 && -w1 - 2 < (long)Exp64IndexSize
		&& w2 - 2 < (long)(Exp64ValueSize + MaxBase64Size)) {
	    base = Exp64Index[-w1 - 3]
		    + (unsigned short) (w2 - 2 - MaxBase64Size);
	    if (base < Exp64Index[-w1 - 2]) {
		/*
		 * 64-bit number raised to intermediate power, done by
		 * table lookup.
		 */

		wResult = oddExponent ? -Exp64Value[base] : Exp64Value[base];
		WIDE_RESULT(wResult);
	    }
	}

    overflowExpon:

	if ((TclGetWideIntFromObj(NULL, value2Ptr, &w2) != TCL_OK)
		|| (value2Ptr->typePtr != &tclIntType)
		|| (Tcl_WideUInt)w2 >= (1<<28)) {
	    Tcl_SetObjResult(interp, Tcl_NewStringObj(
		    "exponent too large", -1));
	    return GENERAL_ARITHMETIC_ERROR;
	}
	Tcl_TakeBignumFromObj(NULL, valuePtr, &big1);
	err = mp_init(&bigResult);
	if (err == MP_OKAY) {
	    err = mp_expt_u32(&big1, (unsigned int)w2, &bigResult);
	}
	if (err != MP_OKAY) {
	    return OUT_OF_MEMORY;
	}
	mp_clear(&big1);
	BIG_RESULT(&bigResult);
    }

    case INST_ADD:
    case INST_SUB:
    case INST_MULT:
    case INST_DIV:
	if ((type1 == TCL_NUMBER_DOUBLE) || (type2 == TCL_NUMBER_DOUBLE)) {
	    /*
	     * At least one of the values is floating-point, so perform
	     * floating point calculations.
	     */

	    Tcl_GetDoubleFromObj(NULL, valuePtr, &d1);
	    Tcl_GetDoubleFromObj(NULL, value2Ptr, &d2);

	    switch (opcode) {
	    case INST_ADD:
		dResult = d1 + d2;
		break;
	    case INST_SUB:
		dResult = d1 - d2;
		break;
	    case INST_MULT:
		dResult = d1 * d2;
		break;
	    case INST_DIV:
#ifndef IEEE_FLOATING_POINT
		if (d2 == 0.0) {
		    return DIVIDED_BY_ZERO;
		}
#endif
		/*
		 * We presume that we are running with zero-divide unmasked if
		 * we're on an IEEE box. Otherwise, this statement might cause
		 * demons to fly out our noses.
		 */

		dResult = d1 / d2;
		break;
	    default:
		/* Unused, here to silence compiler warning. */
		dResult = 0;
	    }

	doubleResult:
#ifndef ACCEPT_NAN
	    /*
	     * Check now for IEEE floating-point error.
	     */

	    if (TclIsNaN(dResult)) {
		TclExprFloatError(interp, dResult);
		return GENERAL_ARITHMETIC_ERROR;
	    }
#endif
	    DOUBLE_RESULT(dResult);
	}
	if ((type1 == TCL_NUMBER_INT) && (type2 == TCL_NUMBER_INT)) {
	    w1 = *((const Tcl_WideInt *)ptr1);
	    w2 = *((const Tcl_WideInt *)ptr2);

	    switch (opcode) {
	    case INST_ADD:
		wResult = w1 + w2;
		if ((type1 == TCL_NUMBER_INT) || (type2 == TCL_NUMBER_INT))
		{
		    /*
		     * Check for overflow.
		     */

		    if (Overflowing(w1, w2, wResult)) {
			goto overflowBasic;
		    }
		}
		break;

	    case INST_SUB:
		wResult = w1 - w2;
		if ((type1 == TCL_NUMBER_INT) || (type2 == TCL_NUMBER_INT))
		{
		    /*
		     * Must check for overflow. The macro tests for overflows
		     * in sums by looking at the sign bits. As we have a
		     * subtraction here, we are adding -w2. As -w2 could in
		     * turn overflow, we test with ~w2 instead: it has the
		     * opposite sign bit to w2 so it does the job. Note that
		     * the only "bad" case (w2==0) is irrelevant for this
		     * macro, as in that case w1 and wResult have the same
		     * sign and there is no overflow anyway.
		     */

		    if (Overflowing(w1, ~w2, wResult)) {
			goto overflowBasic;
		    }
		}
		break;

	    case INST_MULT:
		if ((w1 < INT_MIN) || (w1 > INT_MAX) || (w2 < INT_MIN) || (w2 > INT_MAX)) {
		    goto overflowBasic;
		}
		wResult = w1 * w2;
		break;

	    case INST_DIV:
		if (w2 == 0) {
		    return DIVIDED_BY_ZERO;
		}

		/*
		 * Need a bignum to represent (WIDE_MIN / -1)
		 */

		if ((w1 == WIDE_MIN) && (w2 == -1)) {
		    goto overflowBasic;
		}
		wResult = w1 / w2;

		/*
		 * Force Tcl's integer division rules.
		 * TODO: examine for logic simplification
		 */

		if (((wResult < 0) || ((wResult == 0) &&
			((w1 < 0 && w2 > 0) || (w1 > 0 && w2 < 0)))) &&
			(wResult*w2 != w1)) {
		    wResult -= 1;
		}
		break;

	    default:
		/*
		 * Unused, here to silence compiler warning.
		 */

		wResult = 0;
	    }

	    WIDE_RESULT(wResult);
	}

    overflowBasic:
	Tcl_TakeBignumFromObj(NULL, valuePtr, &big1);
	Tcl_TakeBignumFromObj(NULL, value2Ptr, &big2);
	err = mp_init(&bigResult);
	if (err == MP_OKAY) {
	switch (opcode) {
	case INST_ADD:
		err = mp_add(&big1, &big2, &bigResult);
		break;
	case INST_SUB:
		err = mp_sub(&big1, &big2, &bigResult);
		break;
	case INST_MULT:
		err = mp_mul(&big1, &big2, &bigResult);
		break;
	case INST_DIV:
		if (mp_iszero(&big2)) {
		    mp_clear(&big1);
		    mp_clear(&big2);
		    mp_clear(&bigResult);
		    return DIVIDED_BY_ZERO;
		}
		err = mp_init(&bigRemainder);
		if (err == MP_OKAY) {
		    err = mp_div(&big1, &big2, &bigResult, &bigRemainder);
		}
		/* TODO: internals intrusion */
		if (!mp_iszero(&bigRemainder)
			&& (bigRemainder.sign != big2.sign)) {
		    /*
		     * Convert to Tcl's integer division rules.
		     */

		    err = mp_sub_d(&bigResult, 1, &bigResult);
		    if (err == MP_OKAY) {
			err = mp_add(&bigRemainder, &big2, &bigRemainder);
		    }
		}
		mp_clear(&bigRemainder);
		break;
	    }
	}
	mp_clear(&big1);
	mp_clear(&big2);
	BIG_RESULT(&bigResult);
    }

    Tcl_Panic("unexpected opcode");
    return NULL;
}

static Tcl_Obj *
ExecuteExtendedUnaryMathOp(
    int opcode,			/* What operation to perform. */
    Tcl_Obj *valuePtr)		/* The operand on the stack. */
{
    void *ptr = NULL;
    int type;
    Tcl_WideInt w;
    mp_int big;
    Tcl_Obj *objResultPtr;
    mp_err err = MP_OKAY;

    (void) GetNumberFromObj(NULL, valuePtr, &ptr, &type);

    switch (opcode) {
    case INST_BITNOT:
	if (type == TCL_NUMBER_INT) {
	    w = *((const Tcl_WideInt *) ptr);
	    WIDE_RESULT(~w);
	}
	Tcl_TakeBignumFromObj(NULL, valuePtr, &big);
	/* ~a = - a - 1 */
	err = mp_neg(&big, &big);
	if (err == MP_OKAY) {
	    err = mp_sub_d(&big, 1, &big);
	}
	if (err != MP_OKAY) {
	    return OUT_OF_MEMORY;
	}
	BIG_RESULT(&big);
    case INST_UMINUS:
	switch (type) {
	case TCL_NUMBER_DOUBLE:
	    DOUBLE_RESULT(-(*((const double *) ptr)));
	case TCL_NUMBER_INT:
	    w = *((const Tcl_WideInt *) ptr);
	    if (w != WIDE_MIN) {
		WIDE_RESULT(-w);
	    }
	    err = mp_init_i64(&big, w);
	    if (err != MP_OKAY) {
		return OUT_OF_MEMORY;
	    }
	    break;
	default:
	    Tcl_TakeBignumFromObj(NULL, valuePtr, &big);
	}
	err = mp_neg(&big, &big);
	if (err != MP_OKAY) {
	    return OUT_OF_MEMORY;
	}
	BIG_RESULT(&big);
    }

    Tcl_Panic("unexpected opcode");
    return NULL;
}
#undef WIDE_RESULT
#undef BIG_RESULT
#undef DOUBLE_RESULT

/*
 *----------------------------------------------------------------------
 *
 * CompareTwoNumbers --
 *
 *	This function compares a pair of numbers in Tcl_Objs. Each argument
 *	must already be known to be numeric and not NaN.
 *
 * Results:
 *	One of MP_LT, MP_EQ or MP_GT, depending on whether valuePtr is less
 *	than, equal to, or greater than value2Ptr (respectively).
 *
 * Side effects:
 *	None, provided both values are numeric.
 *
 *----------------------------------------------------------------------
 */

int
TclCompareTwoNumbers(
    Tcl_Obj *valuePtr,
    Tcl_Obj *value2Ptr)
{
    int type1 = TCL_NUMBER_NAN, type2 = TCL_NUMBER_NAN, compare;
    void *ptr1, *ptr2;
    mp_int big1, big2;
    double d1, d2, tmp;
    Tcl_WideInt w1, w2;

    (void) GetNumberFromObj(NULL, valuePtr, &ptr1, &type1);
    (void) GetNumberFromObj(NULL, value2Ptr, &ptr2, &type2);

    switch (type1) {
    case TCL_NUMBER_INT:
	w1 = *((const Tcl_WideInt *)ptr1);
	switch (type2) {
	case TCL_NUMBER_INT:
	    w2 = *((const Tcl_WideInt *)ptr2);
	wideCompare:
	    return (w1 < w2) ? MP_LT : ((w1 > w2) ? MP_GT : MP_EQ);
	case TCL_NUMBER_DOUBLE:
	    d2 = *((const double *)ptr2);
	    d1 = (double) w1;

	    /*
	     * If the double has a fractional part, or if the long can be
	     * converted to double without loss of precision, then compare as
	     * doubles.
	     */

	    if (DBL_MANT_DIG > CHAR_BIT*sizeof(Tcl_WideInt) || w1 == (Tcl_WideInt) d1
		    || modf(d2, &tmp) != 0.0) {
		goto doubleCompare;
	    }

	    /*
	     * Otherwise, to make comparision based on full precision, need to
	     * convert the double to a suitably sized integer.
	     *
	     * Need this to get comparsions like
	     *	  expr 20000000000000003 < 20000000000000004.0
	     * right. Converting the first argument to double will yield two
	     * double values that are equivalent within double precision.
	     * Converting the double to an integer gets done exactly, then
	     * integer comparison can tell the difference.
	     */

	    if (d2 < (double)WIDE_MIN) {
		return MP_GT;
	    }
	    if (d2 > (double)WIDE_MAX) {
		return MP_LT;
	    }
	    w2 = (Tcl_WideInt) d2;
	    goto wideCompare;
	case TCL_NUMBER_BIG:
	    Tcl_TakeBignumFromObj(NULL, value2Ptr, &big2);
	    if (mp_isneg(&big2)) {
		compare = MP_GT;
	    } else {
		compare = MP_LT;
	    }
	    mp_clear(&big2);
	    return compare;
	}
    break;

    case TCL_NUMBER_DOUBLE:
	d1 = *((const double *)ptr1);
	switch (type2) {
	case TCL_NUMBER_DOUBLE:
	    d2 = *((const double *)ptr2);
	doubleCompare:
	    return (d1 < d2) ? MP_LT : ((d1 > d2) ? MP_GT : MP_EQ);
	case TCL_NUMBER_INT:
	    w2 = *((const Tcl_WideInt *)ptr2);
	    d2 = (double) w2;
	    if (DBL_MANT_DIG > CHAR_BIT*sizeof(Tcl_WideInt)
		    || w2 == (Tcl_WideInt) d2 || modf(d1, &tmp) != 0.0) {
		goto doubleCompare;
	    }
	    if (d1 < (double)WIDE_MIN) {
		return MP_LT;
	    }
	    if (d1 > (double)WIDE_MAX) {
		return MP_GT;
	    }
	    w1 = (Tcl_WideInt) d1;
	    goto wideCompare;
	case TCL_NUMBER_BIG:
	    if (TclIsInfinite(d1)) {
		return (d1 > 0.0) ? MP_GT : MP_LT;
	    }
	    Tcl_TakeBignumFromObj(NULL, value2Ptr, &big2);
	    if ((d1 < (double)WIDE_MAX) && (d1 > (double)WIDE_MIN)) {
		if (mp_isneg(&big2)) {
		    compare = MP_GT;
		} else {
		    compare = MP_LT;
		}
		mp_clear(&big2);
		return compare;
	    }
	    if (DBL_MANT_DIG > CHAR_BIT*sizeof(long)
		    && modf(d1, &tmp) != 0.0) {
		d2 = TclBignumToDouble(&big2);
		mp_clear(&big2);
		goto doubleCompare;
	    }
	    Tcl_InitBignumFromDouble(NULL, d1, &big1);
	    goto bigCompare;
	}
    break;

    case TCL_NUMBER_BIG:
	Tcl_TakeBignumFromObj(NULL, valuePtr, &big1);
	switch (type2) {
	case TCL_NUMBER_INT:
	    compare = mp_cmp_d(&big1, 0);
	    mp_clear(&big1);
	    return compare;
	case TCL_NUMBER_DOUBLE:
	    d2 = *((const double *)ptr2);
	    if (TclIsInfinite(d2)) {
		compare = (d2 > 0.0) ? MP_LT : MP_GT;
		mp_clear(&big1);
		return compare;
	    }
	    if ((d2 < (double)WIDE_MAX) && (d2 > (double)WIDE_MIN)) {
		compare = mp_cmp_d(&big1, 0);
		mp_clear(&big1);
		return compare;
	    }
	    if (DBL_MANT_DIG > CHAR_BIT*sizeof(long)
		    && modf(d2, &tmp) != 0.0) {
		d1 = TclBignumToDouble(&big1);
		mp_clear(&big1);
		goto doubleCompare;
	    }
	    Tcl_InitBignumFromDouble(NULL, d2, &big2);
	    goto bigCompare;
	case TCL_NUMBER_BIG:
	    Tcl_TakeBignumFromObj(NULL, value2Ptr, &big2);
	bigCompare:
	    compare = mp_cmp(&big1, &big2);
	    mp_clear(&big1);
	    mp_clear(&big2);
	    return compare;
	}
    break;
    default:
	Tcl_Panic("unexpected number type");
    }
    return TCL_ERROR;
}

#ifdef TCL_COMPILE_DEBUG
/*
 *----------------------------------------------------------------------
 *
 * PrintByteCodeInfo --
 *
 *	This procedure prints a summary about a bytecode object to stdout. It
 *	is called by TclNRExecuteByteCode when starting to execute the bytecode
 *	object if tclTraceExec has the value 2 or more.
 *
 * Results:
 *	None.
 *
 * Side effects:
 *	None.
 *
 *----------------------------------------------------------------------
 */

static void
PrintByteCodeInfo(
    ByteCode *codePtr)	/* The bytecode whose summary is printed to
				 * stdout. */
{
    Proc *procPtr = codePtr->procPtr;
    Interp *iPtr = (Interp *) *codePtr->interpHandle;

    fprintf(stdout, "\nExecuting ByteCode 0x%p, refCt %" TCL_Z_MODIFIER "u, epoch %u, interp 0x%p (epoch %u)\n",
	    codePtr, (size_t)codePtr->refCount, codePtr->compileEpoch, iPtr,
	    iPtr->compileEpoch);

    fprintf(stdout, "  Source: ");
    TclPrintSource(stdout, codePtr->source, 60);

    fprintf(stdout, "\n  Cmds %d, src %d, inst %u, litObjs %u, aux %d, stkDepth %u, code/src %.2f\n",
	    codePtr->numCommands, codePtr->numSrcBytes,
	    codePtr->numCodeBytes, codePtr->numLitObjects,
	    codePtr->numAuxDataItems, codePtr->maxStackDepth,
#ifdef TCL_COMPILE_STATS
	    codePtr->numSrcBytes?
		    ((float)codePtr->structureSize)/codePtr->numSrcBytes :
#endif
	    0.0);

#ifdef TCL_COMPILE_STATS
    fprintf(stdout, "  Code %lu = header %lu+inst %d+litObj %lu+exc %lu+aux %lu+cmdMap %d\n",
	    (unsigned long) codePtr->structureSize,
	    (unsigned long) (sizeof(ByteCode)-sizeof(size_t)-sizeof(Tcl_Time)),
	    codePtr->numCodeBytes,
	    (unsigned long) (codePtr->numLitObjects * sizeof(Tcl_Obj *)),
	    (unsigned long) (codePtr->numExceptRanges*sizeof(ExceptionRange)),
	    (unsigned long) (codePtr->numAuxDataItems * sizeof(AuxData)),
	    codePtr->numCmdLocBytes);
#endif /* TCL_COMPILE_STATS */
    if (procPtr != NULL) {
	fprintf(stdout,
		"  Proc 0x%p, refCt %d, args %d, compiled locals %d\n",
		procPtr, procPtr->refCount, procPtr->numArgs,
		procPtr->numCompiledLocals);
    }
}
#endif /* TCL_COMPILE_DEBUG */

/*
 *----------------------------------------------------------------------
 *
 * ValidatePcAndStackTop --
 *
 *	This procedure is called by TclNRExecuteByteCode when debugging to
 *	verify that the program counter and stack top are valid during
 *	execution.
 *
 * Results:
 *	None.
 *
 * Side effects:
 *	Prints a message to stderr and panics if either the pc or stack top
 *	are invalid.
 *
 *----------------------------------------------------------------------
 */

#ifdef TCL_COMPILE_DEBUG
static void
ValidatePcAndStackTop(
    ByteCode *codePtr,	/* The bytecode whose summary is printed to
				 * stdout. */
    const unsigned char *pc,	/* Points to first byte of a bytecode
				 * instruction. The program counter. */
    int stackTop,		/* Current stack top. Must be between
				 * stackLowerBound and stackUpperBound
				 * (inclusive). */
    int checkStack)		/* 0 if the stack depth check should be
				 * skipped. */
{
    int stackUpperBound = codePtr->maxStackDepth;
				/* Greatest legal value for stackTop. */
    size_t relativePc = (size_t) (pc - codePtr->codeStart);
    size_t codeStart = (size_t) codePtr->codeStart;
    size_t codeEnd = (size_t)
	    (codePtr->codeStart + codePtr->numCodeBytes);
    unsigned char opCode = *pc;

    if (((size_t) pc < codeStart) || ((size_t) pc > codeEnd)) {
	fprintf(stderr, "\nBad instruction pc 0x%p in TclNRExecuteByteCode\n",
		pc);
	Tcl_Panic("TclNRExecuteByteCode execution failure: bad pc");
    }
    if ((unsigned) opCode > LAST_INST_OPCODE) {
	fprintf(stderr, "\nBad opcode %d at pc %" TCL_Z_MODIFIER "u in TclNRExecuteByteCode\n",
		(unsigned) opCode, relativePc);
	Tcl_Panic("TclNRExecuteByteCode execution failure: bad opcode");
    }
    if (checkStack &&
	    ((stackTop < 0) || (stackTop > stackUpperBound))) {
	int numChars;
	const char *cmd = GetSrcInfoForPc(pc, codePtr, &numChars, NULL, NULL);

	fprintf(stderr, "\nBad stack top %d at pc %" TCL_Z_MODIFIER "u in TclNRExecuteByteCode (min 0, max %i)",
		stackTop, relativePc, stackUpperBound);
	if (cmd != NULL) {
	    Tcl_Obj *message;

	    TclNewLiteralStringObj(message, "\n executing ");
	    Tcl_IncrRefCount(message);
	    Tcl_AppendLimitedToObj(message, cmd, numChars, 100, NULL);
	    fprintf(stderr,"%s\n", TclGetString(message));
	    Tcl_DecrRefCount(message);
	} else {
	    fprintf(stderr, "\n");
	}
	Tcl_Panic("TclNRExecuteByteCode execution failure: bad stack top");
    }
}
#endif /* TCL_COMPILE_DEBUG */

/*
 *----------------------------------------------------------------------
 *
 * IllegalExprOperandType --
 *
 *	Used by TclNRExecuteByteCode to append an error message to the interp
 *	result when an illegal operand type is detected by an expression
 *	instruction. The argument opndPtr holds the operand object in error.
 *
 * Results:
 *	None.
 *
 * Side effects:
 *	An error message is appended to the interp result.
 *
 *----------------------------------------------------------------------
 */

static void
IllegalExprOperandType(
    Tcl_Interp *interp,		/* Interpreter to which error information
				 * pertains. */
    const unsigned char *pc, /* Points to the instruction being executed
				 * when the illegal type was found. */
    Tcl_Obj *opndPtr)		/* Points to the operand holding the value
				 * with the illegal type. */
{
    void *ptr;
    int type;
    const unsigned char opcode = *pc;
    const char *description, *op = "unknown";

    if (opcode == INST_EXPON) {
	op = "**";
    } else if (opcode <= INST_LNOT) {
	op = operatorStrings[opcode - INST_LOR];
    }

    if (GetNumberFromObj(NULL, opndPtr, &ptr, &type) != TCL_OK) {
	int numBytes;
	const char *bytes = TclGetStringFromObj(opndPtr, &numBytes);

	if (numBytes == 0) {
	    description = "empty string";
	} else if (TclCheckBadOctal(NULL, bytes)) {
	    description = "invalid octal number";
	} else {
	    description = "non-numeric string";
	}
    } else if (type == TCL_NUMBER_NAN) {
	description = "non-numeric floating-point value";
    } else if (type == TCL_NUMBER_DOUBLE) {
	description = "floating-point value";
    } else {
	/* TODO: No caller needs this. Eliminate? */
	description = "(big) integer";
    }

    Tcl_SetObjResult(interp, Tcl_ObjPrintf(
	    "can't use %s as operand of \"%s\"", description, op));
    Tcl_SetErrorCode(interp, "ARITH", "DOMAIN", description, NULL);
}

/*
 *----------------------------------------------------------------------
 *
 * TclGetSrcInfoForPc, GetSrcInfoForPc, TclGetSourceFromFrame --
 *
 *	Given a program counter value, finds the closest command in the
 *	bytecode code unit's CmdLocation array and returns information about
 *	that command's source: a pointer to its first byte and the number of
 *	characters.
 *
 * Results:
 *	If a command is found that encloses the program counter value, a
 *	pointer to the command's source is returned and the length of the
 *	source is stored at *lengthPtr. If multiple commands resulted in code
 *	at pc, information about the closest enclosing command is returned. If
 *	no matching command is found, NULL is returned and *lengthPtr is
 *	unchanged.
 *
 * Side effects:
 *	The CmdFrame at *cfPtr is updated.
 *
 *----------------------------------------------------------------------
 */

Tcl_Obj *
TclGetSourceFromFrame(
    CmdFrame *cfPtr,
    int objc,
    Tcl_Obj *const objv[])
{
    if (cfPtr == NULL) {
        return Tcl_NewListObj(objc, objv);
    }
    if (cfPtr->cmdObj == NULL) {
        if (cfPtr->cmd == NULL) {
	    ByteCode *codePtr = (ByteCode *) cfPtr->data.tebc.codePtr;

            cfPtr->cmd = GetSrcInfoForPc((unsigned char *)
		    cfPtr->data.tebc.pc, codePtr, &cfPtr->len, NULL, NULL);
        }
	if (cfPtr->cmd) {
	    cfPtr->cmdObj = Tcl_NewStringObj(cfPtr->cmd, cfPtr->len);
	} else {
	    cfPtr->cmdObj = Tcl_NewListObj(objc, objv);
	}
        Tcl_IncrRefCount(cfPtr->cmdObj);
    }
    return cfPtr->cmdObj;
}

void
TclGetSrcInfoForPc(
    CmdFrame *cfPtr)
{
    ByteCode *codePtr = (ByteCode *) cfPtr->data.tebc.codePtr;

    assert(cfPtr->type == TCL_LOCATION_BC);

    if (cfPtr->cmd == NULL) {

	cfPtr->cmd = GetSrcInfoForPc(
		(unsigned char *) cfPtr->data.tebc.pc, codePtr,
		&cfPtr->len, NULL, NULL);
    }

    if (cfPtr->cmd != NULL) {
	/*
	 * We now have the command. We can get the srcOffset back and from
	 * there find the list of word locations for this command.
	 */

	ExtCmdLoc *eclPtr;
	ECL *locPtr = NULL;
	int srcOffset, i;
	Interp *iPtr = (Interp *) *codePtr->interpHandle;
	Tcl_HashEntry *hePtr =
		Tcl_FindHashEntry(iPtr->lineBCPtr, codePtr);

	if (!hePtr) {
	    return;
	}

	srcOffset = cfPtr->cmd - codePtr->source;
	eclPtr = (ExtCmdLoc *)Tcl_GetHashValue(hePtr);

	for (i=0; i < eclPtr->nuloc; i++) {
	    if (eclPtr->loc[i].srcOffset == srcOffset) {
		locPtr = eclPtr->loc+i;
		break;
	    }
	}
	if (locPtr == NULL) {
	    Tcl_Panic("LocSearch failure");
	}

	cfPtr->line = locPtr->line;
	cfPtr->nline = locPtr->nline;
	cfPtr->type = eclPtr->type;

	if (eclPtr->type == TCL_LOCATION_SOURCE) {
	    cfPtr->data.eval.path = eclPtr->path;
	    Tcl_IncrRefCount(cfPtr->data.eval.path);
	}

	/*
	 * Do not set cfPtr->data.eval.path NULL for non-SOURCE. Needed for
	 * cfPtr->data.tebc.codePtr.
	 */
    }
}

static const char *
GetSrcInfoForPc(
    const unsigned char *pc,	/* The program counter value for which to
				 * return the closest command's source info.
				 * This points within a bytecode instruction
				 * in codePtr's code. */
    ByteCode *codePtr,		/* The bytecode sequence in which to look up
				 * the command source for the pc. */
    int *lengthPtr,		/* If non-NULL, the location where the length
				 * of the command's source should be stored.
				 * If NULL, no length is stored. */
    const unsigned char **pcBeg,/* If non-NULL, the bytecode location
				 * where the current instruction starts.
				 * If NULL; no pointer is stored. */
    int *cmdIdxPtr)		/* If non-NULL, the location where the index
				 * of the command containing the pc should
				 * be stored. */
{
    int pcOffset = (pc - codePtr->codeStart);
    int numCmds = codePtr->numCommands;
    unsigned char *codeDeltaNext, *codeLengthNext;
    unsigned char *srcDeltaNext, *srcLengthNext;
    int codeOffset, codeLen, codeEnd, srcOffset, srcLen, delta, i;
    int bestDist = INT_MAX;	/* Distance of pc to best cmd's start pc. */
    int bestSrcOffset = -1;	/* Initialized to avoid compiler warning. */
    int bestSrcLength = -1;	/* Initialized to avoid compiler warning. */
    int bestCmdIdx = -1;

    /* The pc must point within the bytecode */
    assert ((pcOffset >= 0) && (pcOffset < codePtr->numCodeBytes));

    /*
     * Decode the code and source offset and length for each command. The
     * closest enclosing command is the last one whose code started before
     * pcOffset.
     */

    codeDeltaNext = codePtr->codeDeltaStart;
    codeLengthNext = codePtr->codeLengthStart;
    srcDeltaNext = codePtr->srcDeltaStart;
    srcLengthNext = codePtr->srcLengthStart;
    codeOffset = srcOffset = 0;
    for (i = 0;  i < numCmds;  i++) {
	if ((unsigned) *codeDeltaNext == (unsigned) 0xFF) {
	    codeDeltaNext++;
	    delta = TclGetInt4AtPtr(codeDeltaNext);
	    codeDeltaNext += 4;
	} else {
	    delta = TclGetInt1AtPtr(codeDeltaNext);
	    codeDeltaNext++;
	}
	codeOffset += delta;

	if ((unsigned) *codeLengthNext == (unsigned) 0xFF) {
	    codeLengthNext++;
	    codeLen = TclGetInt4AtPtr(codeLengthNext);
	    codeLengthNext += 4;
	} else {
	    codeLen = TclGetInt1AtPtr(codeLengthNext);
	    codeLengthNext++;
	}
	codeEnd = (codeOffset + codeLen - 1);

	if ((unsigned) *srcDeltaNext == (unsigned) 0xFF) {
	    srcDeltaNext++;
	    delta = TclGetInt4AtPtr(srcDeltaNext);
	    srcDeltaNext += 4;
	} else {
	    delta = TclGetInt1AtPtr(srcDeltaNext);
	    srcDeltaNext++;
	}
	srcOffset += delta;

	if ((unsigned) *srcLengthNext == (unsigned) 0xFF) {
	    srcLengthNext++;
	    srcLen = TclGetInt4AtPtr(srcLengthNext);
	    srcLengthNext += 4;
	} else {
	    srcLen = TclGetInt1AtPtr(srcLengthNext);
	    srcLengthNext++;
	}

	if (codeOffset > pcOffset) {	/* Best cmd already found */
	    break;
	}
	if (pcOffset <= codeEnd) {	/* This cmd's code encloses pc */
	    int dist = (pcOffset - codeOffset);

	    if (dist <= bestDist) {
		bestDist = dist;
		bestSrcOffset = srcOffset;
		bestSrcLength = srcLen;
		bestCmdIdx = i;
	    }
	}
    }

    if (pcBeg != NULL) {
	const unsigned char *curr, *prev;

	/*
	 * Walk from beginning of command or BC to pc, by complete
	 * instructions. Stop when crossing pc; keep previous.
	 */

	curr = ((bestDist == INT_MAX) ? codePtr->codeStart : pc - bestDist);
	prev = curr;
	while (curr <= pc) {
	    prev = curr;
	    curr += tclInstructionTable[*curr].numBytes;
	}
	*pcBeg = prev;
    }

    if (bestDist == INT_MAX) {
	return NULL;
    }

    if (lengthPtr != NULL) {
	*lengthPtr = bestSrcLength;
    }

    if (cmdIdxPtr != NULL) {
	*cmdIdxPtr = bestCmdIdx;
    }

    return (codePtr->source + bestSrcOffset);
}

/*
 *----------------------------------------------------------------------
 *
 * GetExceptRangeForPc --
 *
 *	Given a program counter value, return the closest enclosing
 *	ExceptionRange.
 *
 * Results:
 *	If the searchMode is TCL_ERROR, this procedure ignores loop exception
 *	ranges and returns a pointer to the closest catch range. If the
 *	searchMode is TCL_BREAK, this procedure returns a pointer to the most
 *	closely enclosing ExceptionRange regardless of whether it is a loop or
 *	catch exception range. If the searchMode is TCL_CONTINUE, this
 *	procedure returns a pointer to the most closely enclosing
 *	ExceptionRange (of any type) skipping only loop exception ranges if
 *	they don't have a sensible continueOffset defined. If no matching
 *	ExceptionRange is found that encloses pc, a NULL is returned.
 *
 * Side effects:
 *	None.
 *
 *----------------------------------------------------------------------
 */

static ExceptionRange *
GetExceptRangeForPc(
    const unsigned char *pc,	/* The program counter value for which to
				 * search for a closest enclosing exception
				 * range. This points to a bytecode
				 * instruction in codePtr's code. */
    int searchMode,		/* If TCL_BREAK, consider either loop or catch
				 * ExceptionRanges in search. If TCL_ERROR
				 * consider only catch ranges (and ignore any
				 * closer loop ranges). If TCL_CONTINUE, look
				 * for loop ranges that define a continue
				 * point or a catch range. */
    ByteCode *codePtr)		/* Points to the ByteCode in which to search
				 * for the enclosing ExceptionRange. */
{
    ExceptionRange *rangeArrayPtr;
    int numRanges = codePtr->numExceptRanges;
    ExceptionRange *rangePtr;
    int pcOffset = pc - codePtr->codeStart;
    int start;

    if (numRanges == 0) {
	return NULL;
    }

    /*
     * This exploits peculiarities of our compiler: nested ranges are always
     * *after* their containing ranges, so that by scanning backwards we are
     * sure that the first matching range is indeed the deepest.
     */

    rangeArrayPtr = codePtr->exceptArrayPtr;
    rangePtr = rangeArrayPtr + numRanges;
    while (--rangePtr >= rangeArrayPtr) {
	start = rangePtr->codeOffset;
	if ((start <= pcOffset) &&
		(pcOffset < (start + rangePtr->numCodeBytes))) {
	    if (rangePtr->type == CATCH_EXCEPTION_RANGE) {
		return rangePtr;
	    }
	    if (searchMode == TCL_BREAK) {
		return rangePtr;
	    }
	    if (searchMode == TCL_CONTINUE && rangePtr->continueOffset != -1){
		return rangePtr;
	    }
	}
    }
    return NULL;
}

/*
 *----------------------------------------------------------------------
 *
 * GetOpcodeName --
 *
 *	This procedure is called by the TRACE and TRACE_WITH_OBJ macros used
 *	in TclNRExecuteByteCode when debugging. It returns the name of the
 *	bytecode instruction at a specified instruction pc.
 *
 * Results:
 *	A character string for the instruction.
 *
 * Side effects:
 *	None.
 *
 *----------------------------------------------------------------------
 */

#ifdef TCL_COMPILE_DEBUG
static const char *
GetOpcodeName(
    const unsigned char *pc)	/* Points to the instruction whose name should
				 * be returned. */
{
    unsigned char opCode = *pc;

    return tclInstructionTable[opCode].name;
}
#endif /* TCL_COMPILE_DEBUG */

/*
 *----------------------------------------------------------------------
 *
 * TclExprFloatError --
 *
 *	This procedure is called when an error occurs during a floating-point
 *	operation. It reads errno and sets interp->objResultPtr accordingly.
 *
 * Results:
 *	interp->objResultPtr is set to hold an error message.
 *
 * Side effects:
 *	None.
 *
 *----------------------------------------------------------------------
 */

void
TclExprFloatError(
    Tcl_Interp *interp,		/* Where to store error message. */
    double value)		/* Value returned after error; used to
				 * distinguish underflows from overflows. */
{
    const char *s;

    if ((errno == EDOM) || TclIsNaN(value)) {
	s = "domain error: argument not in valid range";
	Tcl_SetObjResult(interp, Tcl_NewStringObj(s, -1));
	Tcl_SetErrorCode(interp, "ARITH", "DOMAIN", s, NULL);
    } else if ((errno == ERANGE) || TclIsInfinite(value)) {
	if (value == 0.0) {
	    s = "floating-point value too small to represent";
	    Tcl_SetObjResult(interp, Tcl_NewStringObj(s, -1));
	    Tcl_SetErrorCode(interp, "ARITH", "UNDERFLOW", s, NULL);
	} else {
	    s = "floating-point value too large to represent";
	    Tcl_SetObjResult(interp, Tcl_NewStringObj(s, -1));
	    Tcl_SetErrorCode(interp, "ARITH", "OVERFLOW", s, NULL);
	}
    } else {
	Tcl_Obj *objPtr = Tcl_ObjPrintf(
		"unknown floating-point error, errno = %d", errno);

	Tcl_SetErrorCode(interp, "ARITH", "UNKNOWN",
		TclGetString(objPtr), NULL);
	Tcl_SetObjResult(interp, objPtr);
    }
}

#ifdef TCL_COMPILE_STATS
/*
 *----------------------------------------------------------------------
 *
 * TclLog2 --
 *
 *	Procedure used while collecting compilation statistics to determine
 *	the log base 2 of an integer.
 *
 * Results:
 *	Returns the log base 2 of the operand. If the argument is less than or
 *	equal to zero, a zero is returned.
 *
 * Side effects:
 *	None.
 *
 *----------------------------------------------------------------------
 */

int
TclLog2(
    int value)		/* The integer for which to compute the log
				 * base 2. */
{
    int n = value;
    int result = 0;

    while (n > 1) {
	n = n >> 1;
	result++;
    }
    return result;
}

/*
 *----------------------------------------------------------------------
 *
 * EvalStatsCmd --
 *
 *	Implements the "evalstats" command that prints instruction execution
 *	counts to stdout.
 *
 * Results:
 *	Standard Tcl results.
 *
 * Side effects:
 *	None.
 *
 *----------------------------------------------------------------------
 */

static int
EvalStatsCmd(
    TCL_UNUSED(void *),		/* Unused. */
    Tcl_Interp *interp,		/* The current interpreter. */
    int objc,			/* The number of arguments. */
    Tcl_Obj *const objv[])	/* The argument strings. */
{
    Interp *iPtr = (Interp *) interp;
    LiteralTable *globalTablePtr = &iPtr->literalTable;
    ByteCodeStats *statsPtr = &iPtr->stats;
    double totalCodeBytes, currentCodeBytes;
    double totalLiteralBytes, currentLiteralBytes;
    double objBytesIfUnshared, strBytesIfUnshared, sharingBytesSaved;
    double strBytesSharedMultX, strBytesSharedOnce;
    double numInstructions, currentHeaderBytes;
    size_t numCurrentByteCodes, numByteCodeLits;
    size_t refCountSum, literalMgmtBytes, sum;
    size_t numSharedMultX, numSharedOnce, minSizeDecade, maxSizeDecade, i;
    int decadeHigh, length;
    char *litTableStats;
    LiteralEntry *entryPtr;
    Tcl_Obj *objPtr;

#define Percent(a,b) ((a) * 100.0 / (b))

    TclNewObj(objPtr);
    Tcl_IncrRefCount(objPtr);

    numInstructions = 0.0;
    for (i = 0;  i < 256;  i++) {
	if (statsPtr->instructionCount[i] != 0) {
	    numInstructions += statsPtr->instructionCount[i];
	}
    }

    totalLiteralBytes = sizeof(LiteralTable)
	    + iPtr->literalTable.numBuckets * sizeof(LiteralEntry *)
	    + (statsPtr->numLiteralsCreated * sizeof(LiteralEntry))
	    + (statsPtr->numLiteralsCreated * sizeof(Tcl_Obj))
	    + statsPtr->totalLitStringBytes;
    totalCodeBytes = statsPtr->totalByteCodeBytes + totalLiteralBytes;

    numCurrentByteCodes =
	    statsPtr->numCompilations - statsPtr->numByteCodesFreed;
    currentHeaderBytes = numCurrentByteCodes
	    * (sizeof(ByteCode) - sizeof(size_t) - sizeof(Tcl_Time));
    literalMgmtBytes = sizeof(LiteralTable)
	    + (iPtr->literalTable.numBuckets * sizeof(LiteralEntry *))
	    + (iPtr->literalTable.numEntries * sizeof(LiteralEntry));
    currentLiteralBytes = literalMgmtBytes
	    + iPtr->literalTable.numEntries * sizeof(Tcl_Obj)
	    + statsPtr->currentLitStringBytes;
    currentCodeBytes = statsPtr->currentByteCodeBytes + currentLiteralBytes;

    /*
     * Summary statistics, total and current source and ByteCode sizes.
     */

    Tcl_AppendPrintfToObj(objPtr, "\n----------------------------------------------------------------\n");
    Tcl_AppendPrintfToObj(objPtr,
	    "Compilation and execution statistics for interpreter %#" TCL_Z_MODIFIER "x\n",
	    (size_t)iPtr);

    Tcl_AppendPrintfToObj(objPtr, "\nNumber ByteCodes executed\t%" TCL_Z_MODIFIER "u\n",
	    statsPtr->numExecutions);
    Tcl_AppendPrintfToObj(objPtr, "Number ByteCodes compiled\t%" TCL_Z_MODIFIER "u\n",
	    statsPtr->numCompilations);
    Tcl_AppendPrintfToObj(objPtr, "  Mean executions/compile\t%.1f\n",
	    statsPtr->numExecutions / (float)statsPtr->numCompilations);

    Tcl_AppendPrintfToObj(objPtr, "\nInstructions executed\t\t%.0f\n",
	    numInstructions);
    Tcl_AppendPrintfToObj(objPtr, "  Mean inst/compile\t\t%.0f\n",
	    numInstructions / statsPtr->numCompilations);
    Tcl_AppendPrintfToObj(objPtr, "  Mean inst/execution\t\t%.0f\n",
	    numInstructions / statsPtr->numExecutions);

    Tcl_AppendPrintfToObj(objPtr, "\nTotal ByteCodes\t\t\t%" TCL_Z_MODIFIER "u\n",
	    statsPtr->numCompilations);
    Tcl_AppendPrintfToObj(objPtr, "  Source bytes\t\t\t%.6g\n",
	    statsPtr->totalSrcBytes);
    Tcl_AppendPrintfToObj(objPtr, "  Code bytes\t\t\t%.6g\n",
	    totalCodeBytes);
    Tcl_AppendPrintfToObj(objPtr, "    ByteCode bytes\t\t%.6g\n",
	    statsPtr->totalByteCodeBytes);
    Tcl_AppendPrintfToObj(objPtr, "    Literal bytes\t\t%.6g\n",
	    totalLiteralBytes);
    Tcl_AppendPrintfToObj(objPtr, "      table %" TCL_Z_MODIFIER "u + bkts %" TCL_Z_MODIFIER "u + entries %" TCL_Z_MODIFIER "u + objects %" TCL_Z_MODIFIER "u + strings %.6g\n",
	    sizeof(LiteralTable),
	    iPtr->literalTable.numBuckets * sizeof(LiteralEntry *),
	    statsPtr->numLiteralsCreated * sizeof(LiteralEntry),
	    statsPtr->numLiteralsCreated * sizeof(Tcl_Obj),
	    statsPtr->totalLitStringBytes);
    Tcl_AppendPrintfToObj(objPtr, "  Mean code/compile\t\t%.1f\n",
	    totalCodeBytes / statsPtr->numCompilations);
    Tcl_AppendPrintfToObj(objPtr, "  Mean code/source\t\t%.1f\n",
	    totalCodeBytes / statsPtr->totalSrcBytes);

    Tcl_AppendPrintfToObj(objPtr, "\nCurrent (active) ByteCodes\t%" TCL_Z_MODIFIER "u\n",
	    numCurrentByteCodes);
    Tcl_AppendPrintfToObj(objPtr, "  Source bytes\t\t\t%.6g\n",
	    statsPtr->currentSrcBytes);
    Tcl_AppendPrintfToObj(objPtr, "  Code bytes\t\t\t%.6g\n",
	    currentCodeBytes);
    Tcl_AppendPrintfToObj(objPtr, "    ByteCode bytes\t\t%.6g\n",
	    statsPtr->currentByteCodeBytes);
    Tcl_AppendPrintfToObj(objPtr, "    Literal bytes\t\t%.6g\n",
	    currentLiteralBytes);
    Tcl_AppendPrintfToObj(objPtr, "      table %lu + bkts %lu + entries %lu + objects %lu + strings %.6g\n",
	    (unsigned long) sizeof(LiteralTable),
	    (unsigned long) (iPtr->literalTable.numBuckets * sizeof(LiteralEntry *)),
	    (unsigned long) (iPtr->literalTable.numEntries * sizeof(LiteralEntry)),
	    (unsigned long) (iPtr->literalTable.numEntries * sizeof(Tcl_Obj)),
	    statsPtr->currentLitStringBytes);
    Tcl_AppendPrintfToObj(objPtr, "  Mean code/source\t\t%.1f\n",
	    currentCodeBytes / statsPtr->currentSrcBytes);
    Tcl_AppendPrintfToObj(objPtr, "  Code + source bytes\t\t%.6g (%0.1f mean code/src)\n",
	    (currentCodeBytes + statsPtr->currentSrcBytes),
	    (currentCodeBytes / statsPtr->currentSrcBytes) + 1.0);

    /*
     * Tcl_IsShared statistics check
     *
     * This gives the refcount of each obj as Tcl_IsShared was called for it.
     * Shared objects must be duplicated before they can be modified.
     */

    numSharedMultX = 0;
    Tcl_AppendPrintfToObj(objPtr, "\nTcl_IsShared object check (all objects):\n");
    Tcl_AppendPrintfToObj(objPtr, "  Object had refcount <=1 (not shared)\t%" TCL_Z_MODIFIER "u\n",
	    tclObjsShared[1]);
    for (i = 2;  i < TCL_MAX_SHARED_OBJ_STATS;  i++) {
	Tcl_AppendPrintfToObj(objPtr, "  refcount ==%" TCL_Z_MODIFIER "u\t\t%" TCL_Z_MODIFIER "u\n",
		i, tclObjsShared[i]);
	numSharedMultX += tclObjsShared[i];
    }
    Tcl_AppendPrintfToObj(objPtr, "  refcount >=%" TCL_Z_MODIFIER "u\t\t%" TCL_Z_MODIFIER "u\n",
	    i, tclObjsShared[0]);
    numSharedMultX += tclObjsShared[0];
    Tcl_AppendPrintfToObj(objPtr, "  Total shared objects\t\t\t%" TCL_Z_MODIFIER "u\n",
	    numSharedMultX);

    /*
     * Literal table statistics.
     */

    numByteCodeLits = 0;
    refCountSum = 0;
    numSharedMultX = 0;
    numSharedOnce = 0;
    objBytesIfUnshared = 0.0;
    strBytesIfUnshared = 0.0;
    strBytesSharedMultX = 0.0;
    strBytesSharedOnce = 0.0;
    for (i = 0;  i < globalTablePtr->numBuckets;  i++) {
	for (entryPtr = globalTablePtr->buckets[i];  entryPtr != NULL;
		entryPtr = entryPtr->nextPtr) {
	    if (TclHasInternalRep(entryPtr->objPtr, &tclByteCodeType)) {
		numByteCodeLits++;
	    }
	    (void) TclGetStringFromObj(entryPtr->objPtr, &length);
	    refCountSum += entryPtr->refCount;
	    objBytesIfUnshared += (entryPtr->refCount * sizeof(Tcl_Obj));
	    strBytesIfUnshared += (entryPtr->refCount * (length+1));
	    if (entryPtr->refCount > 1) {
		numSharedMultX++;
		strBytesSharedMultX += (length+1);
	    } else {
		numSharedOnce++;
		strBytesSharedOnce += (length+1);
	    }
	}
    }
    sharingBytesSaved = (objBytesIfUnshared + strBytesIfUnshared)
	    - currentLiteralBytes;

    Tcl_AppendPrintfToObj(objPtr, "\nTotal objects (all interps)\t%" TCL_Z_MODIFIER "u\n",
	    tclObjsAlloced);
    Tcl_AppendPrintfToObj(objPtr, "Current objects\t\t\t%" TCL_Z_MODIFIER "u\n",
	    (tclObjsAlloced - tclObjsFreed));
    Tcl_AppendPrintfToObj(objPtr, "Total literal objects\t\t%" TCL_Z_MODIFIER "u\n",
	    statsPtr->numLiteralsCreated);

    Tcl_AppendPrintfToObj(objPtr, "\nCurrent literal objects\t\t%d (%0.1f%% of current objects)\n",
	    globalTablePtr->numEntries,
	    Percent(globalTablePtr->numEntries, tclObjsAlloced-tclObjsFreed));
    Tcl_AppendPrintfToObj(objPtr, "  ByteCode literals\t\t%" TCL_Z_MODIFIER "u (%0.1f%% of current literals)\n",
	    numByteCodeLits,
	    Percent(numByteCodeLits, globalTablePtr->numEntries));
    Tcl_AppendPrintfToObj(objPtr, "  Literals reused > 1x\t\t%" TCL_Z_MODIFIER "u\n",
	    numSharedMultX);
    Tcl_AppendPrintfToObj(objPtr, "  Mean reference count\t\t%.2f\n",
	    ((double) refCountSum) / globalTablePtr->numEntries);
    Tcl_AppendPrintfToObj(objPtr, "  Mean len, str reused >1x \t%.2f\n",
	    (numSharedMultX ? strBytesSharedMultX/numSharedMultX : 0.0));
    Tcl_AppendPrintfToObj(objPtr, "  Mean len, str used 1x\t\t%.2f\n",
	    (numSharedOnce ? strBytesSharedOnce/numSharedOnce : 0.0));
    Tcl_AppendPrintfToObj(objPtr, "  Total sharing savings\t\t%.6g (%0.1f%% of bytes if no sharing)\n",
	    sharingBytesSaved,
	    Percent(sharingBytesSaved, objBytesIfUnshared+strBytesIfUnshared));
    Tcl_AppendPrintfToObj(objPtr, "    Bytes with sharing\t\t%.6g\n",
	    currentLiteralBytes);
    Tcl_AppendPrintfToObj(objPtr, "      table %lu + bkts %lu + entries %lu + objects %lu + strings %.6g\n",
	    (unsigned long) sizeof(LiteralTable),
	    (unsigned long) (iPtr->literalTable.numBuckets * sizeof(LiteralEntry *)),
	    (unsigned long) (iPtr->literalTable.numEntries * sizeof(LiteralEntry)),
	    (unsigned long) (iPtr->literalTable.numEntries * sizeof(Tcl_Obj)),
	    statsPtr->currentLitStringBytes);
    Tcl_AppendPrintfToObj(objPtr, "    Bytes if no sharing\t\t%.6g = objects %.6g + strings %.6g\n",
	    (objBytesIfUnshared + strBytesIfUnshared),
	    objBytesIfUnshared, strBytesIfUnshared);
    Tcl_AppendPrintfToObj(objPtr, "  String sharing savings \t%.6g = unshared %.6g - shared %.6g\n",
	    (strBytesIfUnshared - statsPtr->currentLitStringBytes),
	    strBytesIfUnshared, statsPtr->currentLitStringBytes);
    Tcl_AppendPrintfToObj(objPtr, "  Literal mgmt overhead\t\t%" TCL_Z_MODIFIER "u (%0.1f%% of bytes with sharing)\n",
	    literalMgmtBytes,
	    Percent(literalMgmtBytes, currentLiteralBytes));
    Tcl_AppendPrintfToObj(objPtr, "    table %lu + buckets %lu + entries %lu\n",
	    (unsigned long) sizeof(LiteralTable),
	    (unsigned long) (iPtr->literalTable.numBuckets * sizeof(LiteralEntry *)),
	    (unsigned long) (iPtr->literalTable.numEntries * sizeof(LiteralEntry)));

    /*
     * Breakdown of current ByteCode space requirements.
     */

    Tcl_AppendPrintfToObj(objPtr, "\nBreakdown of current ByteCode requirements:\n");
    Tcl_AppendPrintfToObj(objPtr, "                         Bytes      Pct of    Avg per\n");
    Tcl_AppendPrintfToObj(objPtr, "                                     total    ByteCode\n");
    Tcl_AppendPrintfToObj(objPtr, "Total             %12.6g     100.00%%   %8.1f\n",
	    statsPtr->currentByteCodeBytes,
	    statsPtr->currentByteCodeBytes / numCurrentByteCodes);
    Tcl_AppendPrintfToObj(objPtr, "Header            %12.6g   %8.1f%%   %8.1f\n",
	    currentHeaderBytes,
	    Percent(currentHeaderBytes, statsPtr->currentByteCodeBytes),
	    currentHeaderBytes / numCurrentByteCodes);
    Tcl_AppendPrintfToObj(objPtr, "Instructions      %12.6g   %8.1f%%   %8.1f\n",
	    statsPtr->currentInstBytes,
	    Percent(statsPtr->currentInstBytes,statsPtr->currentByteCodeBytes),
	    statsPtr->currentInstBytes / numCurrentByteCodes);
    Tcl_AppendPrintfToObj(objPtr, "Literal ptr array %12.6g   %8.1f%%   %8.1f\n",
	    statsPtr->currentLitBytes,
	    Percent(statsPtr->currentLitBytes,statsPtr->currentByteCodeBytes),
	    statsPtr->currentLitBytes / numCurrentByteCodes);
    Tcl_AppendPrintfToObj(objPtr, "Exception table   %12.6g   %8.1f%%   %8.1f\n",
	    statsPtr->currentExceptBytes,
	    Percent(statsPtr->currentExceptBytes,statsPtr->currentByteCodeBytes),
	    statsPtr->currentExceptBytes / numCurrentByteCodes);
    Tcl_AppendPrintfToObj(objPtr, "Auxiliary data    %12.6g   %8.1f%%   %8.1f\n",
	    statsPtr->currentAuxBytes,
	    Percent(statsPtr->currentAuxBytes,statsPtr->currentByteCodeBytes),
	    statsPtr->currentAuxBytes / numCurrentByteCodes);
    Tcl_AppendPrintfToObj(objPtr, "Command map       %12.6g   %8.1f%%   %8.1f\n",
	    statsPtr->currentCmdMapBytes,
	    Percent(statsPtr->currentCmdMapBytes,statsPtr->currentByteCodeBytes),
	    statsPtr->currentCmdMapBytes / numCurrentByteCodes);

    /*
     * Detailed literal statistics.
     */

    Tcl_AppendPrintfToObj(objPtr, "\nLiteral string sizes:\n");
    Tcl_AppendPrintfToObj(objPtr, "\t Up to length\t\tPercentage\n");
    maxSizeDecade = 0;
    i = 32;
    while (i-- > 0) {
	if (statsPtr->literalCount[i] > 0) {
	    maxSizeDecade = i;
	    break;
	}
    }
    sum = 0;
    for (i = 0;  i <= maxSizeDecade;  i++) {
	decadeHigh = (1 << (i+1)) - 1;
	sum += statsPtr->literalCount[i];
	Tcl_AppendPrintfToObj(objPtr, "\t%10d\t\t%8.0f%%\n",
		decadeHigh, Percent(sum, statsPtr->numLiteralsCreated));
    }

    litTableStats = TclLiteralStats(globalTablePtr);
    Tcl_AppendPrintfToObj(objPtr, "\nCurrent literal table statistics:\n%s\n",
	    litTableStats);
    ckfree(litTableStats);

    /*
     * Source and ByteCode size distributions.
     */

    Tcl_AppendPrintfToObj(objPtr, "\nSource sizes:\n");
    Tcl_AppendPrintfToObj(objPtr, "\t Up to size\t\tPercentage\n");
    minSizeDecade = maxSizeDecade = 0;
    for (i = 0;  i < 31;  i++) {
	if (statsPtr->srcCount[i] > 0) {
	    minSizeDecade = i;
	    break;
	}
    }
    for (i = 31;  i != (size_t)-1;  i--) {
	if (statsPtr->srcCount[i] > 0) {
	    maxSizeDecade = i;
	    break;
	}
    }
    sum = 0;
    for (i = minSizeDecade;  i <= maxSizeDecade;  i++) {
	decadeHigh = (1 << (i+1)) - 1;
	sum += statsPtr->srcCount[i];
	Tcl_AppendPrintfToObj(objPtr, "\t%10d\t\t%8.0f%%\n",
		decadeHigh, Percent(sum, statsPtr->numCompilations));
    }

    Tcl_AppendPrintfToObj(objPtr, "\nByteCode sizes:\n");
    Tcl_AppendPrintfToObj(objPtr, "\t Up to size\t\tPercentage\n");
    minSizeDecade = maxSizeDecade = 0;
    for (i = 0;  i < 31;  i++) {
	if (statsPtr->byteCodeCount[i] > 0) {
	    minSizeDecade = i;
	    break;
	}
    }
    for (i = 31;  i != (size_t)-1;  i--) {
	if (statsPtr->byteCodeCount[i] > 0) {
	    maxSizeDecade = i;
	    break;
	}
    }
    sum = 0;
    for (i = minSizeDecade;  i <= maxSizeDecade;  i++) {
	decadeHigh = (1 << (i+1)) - 1;
	sum += statsPtr->byteCodeCount[i];
	Tcl_AppendPrintfToObj(objPtr, "\t%10d\t\t%8.0f%%\n",
		decadeHigh, Percent(sum, statsPtr->numCompilations));
    }

    Tcl_AppendPrintfToObj(objPtr, "\nByteCode longevity (excludes Current ByteCodes):\n");
    Tcl_AppendPrintfToObj(objPtr, "\t       Up to ms\t\tPercentage\n");
    minSizeDecade = maxSizeDecade = 0;
    for (i = 0;  i < 31;  i++) {
	if (statsPtr->lifetimeCount[i] > 0) {
	    minSizeDecade = i;
	    break;
	}
    }
    for (i = 31;  i != (size_t)-1;  i--) {
	if (statsPtr->lifetimeCount[i] > 0) {
	    maxSizeDecade = i;
	    break;
	}
    }
    sum = 0;
    for (i = minSizeDecade;  i <= maxSizeDecade;  i++) {
	decadeHigh = (1 << (i+1)) - 1;
	sum += statsPtr->lifetimeCount[i];
	Tcl_AppendPrintfToObj(objPtr, "\t%12.3f\t\t%8.0f%%\n",
		decadeHigh/1000.0, Percent(sum, statsPtr->numByteCodesFreed));
    }

    /*
     * Instruction counts.
     */

    Tcl_AppendPrintfToObj(objPtr, "\nInstruction counts:\n");
    for (i = 0;  i <= LAST_INST_OPCODE;  i++) {
	Tcl_AppendPrintfToObj(objPtr, "%20s %8" TCL_Z_MODIFIER "u ",
		tclInstructionTable[i].name, statsPtr->instructionCount[i]);
	if (statsPtr->instructionCount[i]) {
	    Tcl_AppendPrintfToObj(objPtr, "%6.1f%%\n",
		    Percent(statsPtr->instructionCount[i], numInstructions));
	} else {
	    Tcl_AppendPrintfToObj(objPtr, "0\n");
	}
    }

#ifdef TCL_MEM_DEBUG
    Tcl_AppendPrintfToObj(objPtr, "\nHeap Statistics:\n");
    TclDumpMemoryInfo((ClientData) objPtr, 1);
#endif
    Tcl_AppendPrintfToObj(objPtr, "\n----------------------------------------------------------------\n");

    if (objc == 1) {
	Tcl_SetObjResult(interp, objPtr);
    } else {
	Tcl_Channel outChan;
	char *str = TclGetStringFromObj(objv[1], &length);

	if (length) {
	    if (strcmp(str, "stdout") == 0) {
		outChan = Tcl_GetStdChannel(TCL_STDOUT);
	    } else if (strcmp(str, "stderr") == 0) {
		outChan = Tcl_GetStdChannel(TCL_STDERR);
	    } else {
		outChan = Tcl_OpenFileChannel(NULL, str, "w", 0664);
	    }
	} else {
	    outChan = Tcl_GetStdChannel(TCL_STDOUT);
	}
	if (outChan != NULL) {
	    Tcl_WriteObj(outChan, objPtr);
	}
    }
    Tcl_DecrRefCount(objPtr);
    return TCL_OK;
}
#endif /* TCL_COMPILE_STATS */

#ifdef TCL_COMPILE_DEBUG
/*
 *----------------------------------------------------------------------
 *
 * StringForResultCode --
 *
 *	Procedure that returns a human-readable string representing a Tcl
 *	result code such as TCL_ERROR.
 *
 * Results:
 *	If the result code is one of the standard Tcl return codes, the result
 *	is a string representing that code such as "TCL_ERROR". Otherwise, the
 *	result string is that code formatted as a sequence of decimal digit
 *	characters. Note that the resulting string must not be modified by the
 *	caller.
 *
 * Side effects:
 *	None.
 *
 *----------------------------------------------------------------------
 */

static const char *
StringForResultCode(
    int result)			/* The Tcl result code for which to generate a
				 * string. */
{
    static char buf[TCL_INTEGER_SPACE];

    if ((result >= TCL_OK) && (result <= TCL_CONTINUE)) {
	return resultStrings[result];
    }
    TclFormatInt(buf, result);
    return buf;
}
#endif /* TCL_COMPILE_DEBUG */

/*
 * Local Variables:
 * mode: c
 * c-basic-offset: 4
 * fill-column: 78
 * End:
 */<|MERGE_RESOLUTION|>--- conflicted
+++ resolved
@@ -5417,35 +5417,17 @@
 	 * Extra safety for legacy bytecodes:
 	 */
 	if (toIdx == TCL_INDEX_NONE) {
-	    goto emptyRange;
-	}
-
-	toIdx = TclIndexDecode(toIdx, length - 1);
-
-	/*
-	assert ( fromIdx != TCL_INDEX_NONE );
-	 *
-	 * Extra safety for legacy bytecodes:
-	 */
-	if (fromIdx == TCL_INDEX_NONE) {
-	    fromIdx = TCL_INDEX_START;
-	}
-<<<<<<< HEAD
-
-	fromIdx = TclIndexDecode(fromIdx, length - 1);
-	if (fromIdx < 0) {
-	    fromIdx = 0;
-	}
-
-	if (fromIdx <= toIdx) {
-	    objResultPtr = Tcl_GetRange(valuePtr, fromIdx, toIdx);
-	} else {
-=======
-	if (fromIdx == TCL_INDEX_AFTER) {
->>>>>>> e5a2ebd7
-	emptyRange:
 	    TclNewObj(objResultPtr);
 	} else {
+	    toIdx = TclIndexDecode(toIdx, length - 1);
+	    /*
+	    assert ( fromIdx != TCL_INDEX_NONE );
+	     *
+	     * Extra safety for legacy bytecodes:
+	     */
+	    if (fromIdx == TCL_INDEX_NONE) {
+		fromIdx = TCL_INDEX_START;
+	    }
 	    fromIdx = TclIndexDecode(fromIdx, length - 1);
 	    objResultPtr = Tcl_GetRange(valuePtr, fromIdx, toIdx);
 	}
