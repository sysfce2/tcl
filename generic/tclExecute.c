--- conflicted
+++ resolved
@@ -1453,7 +1453,7 @@
 	 */
 
 	size_t length;
-	const char *string = TclGetStringFromObj(objPtr, &length);
+	const char *string = Tcl_GetStringFromObj(objPtr, &length);
 
 	TclInitCompileEnv(interp, &compEnv, string, length, NULL, 0);
 	TclCompileExpr(interp, string, length, &compEnv, 0);
@@ -4921,7 +4921,7 @@
 	value2Ptr = OBJ_AT_TOS;
 	valuePtr = OBJ_UNDER_TOS;
 
-	s1 = TclGetStringFromObj(valuePtr, &s1len);
+	s1 = Tcl_GetStringFromObj(valuePtr, &s1len);
 	TRACE(("\"%.30s\" \"%.30s\" => ", O2S(valuePtr), O2S(value2Ptr)));
 	if (TclListObjLength(interp, value2Ptr, &length) != TCL_OK) {
 	    TRACE_ERROR(interp);
@@ -4939,7 +4939,7 @@
 	    do {
 		Tcl_ListObjIndex(NULL, value2Ptr, i, &o);
 		if (o != NULL) {
-		    s2 = TclGetStringFromObj(o, &s2len);
+		    s2 = Tcl_GetStringFromObj(o, &s2len);
 		} else {
 		    s2 = "";
 		    s2len = 0;
@@ -5064,7 +5064,7 @@
 	valuePtr = OBJ_AT_TOS;
 	TRACE(("\"%.20s\" => ", O2S(valuePtr)));
 	if (Tcl_IsShared(valuePtr)) {
-	    s1 = TclGetStringFromObj(valuePtr, &slength);
+	    s1 = Tcl_GetStringFromObj(valuePtr, &slength);
 	    TclNewStringObj(objResultPtr, s1, slength);
 	    slength = Tcl_UtfToUpper(TclGetString(objResultPtr));
 	    Tcl_SetObjLength(objResultPtr, slength);
@@ -5081,7 +5081,7 @@
 	valuePtr = OBJ_AT_TOS;
 	TRACE(("\"%.20s\" => ", O2S(valuePtr)));
 	if (Tcl_IsShared(valuePtr)) {
-	    s1 = TclGetStringFromObj(valuePtr, &slength);
+	    s1 = Tcl_GetStringFromObj(valuePtr, &slength);
 	    TclNewStringObj(objResultPtr, s1, slength);
 	    slength = Tcl_UtfToLower(TclGetString(objResultPtr));
 	    Tcl_SetObjLength(objResultPtr, slength);
@@ -5098,7 +5098,7 @@
 	valuePtr = OBJ_AT_TOS;
 	TRACE(("\"%.20s\" => ", O2S(valuePtr)));
 	if (Tcl_IsShared(valuePtr)) {
-	    s1 = TclGetStringFromObj(valuePtr, &slength);
+	    s1 = Tcl_GetStringFromObj(valuePtr, &slength);
 	    TclNewStringObj(objResultPtr, s1, slength);
 	    slength = Tcl_UtfToTitle(TclGetString(objResultPtr));
 	    Tcl_SetObjLength(objResultPtr, slength);
@@ -5134,13 +5134,8 @@
 	    TclNewObj(objResultPtr);
 	} else if (TclIsPureByteArray(valuePtr)) {
 	    objResultPtr = Tcl_NewByteArrayObj(
-<<<<<<< HEAD
-		    Tcl_GetByteArrayFromObj(valuePtr, NULL)+index, 1);
+		    TclGetByteArrayFromObj(valuePtr, NULL)+index, 1);
 	} else if (valuePtr->bytes && slength == valuePtr->length) {
-=======
-		    TclGetByteArrayFromObj(valuePtr, NULL)+index, 1);
-	} else if (valuePtr->bytes && length == valuePtr->length) {
->>>>>>> 089b9970
 	    objResultPtr = Tcl_NewStringObj((const char *)
 		    valuePtr->bytes+index, 1);
 	} else {
@@ -5331,12 +5326,12 @@
 	    objResultPtr = value3Ptr;
 	    goto doneStringMap;
 	}
-	ustring1 = TclGetUnicodeFromObj(valuePtr, &slength);
+	ustring1 = Tcl_GetUnicodeFromObj(valuePtr, &slength);
 	if (slength == 0) {
 	    objResultPtr = valuePtr;
 	    goto doneStringMap;
 	}
-	ustring2 = TclGetUnicodeFromObj(value2Ptr, &length2);
+	ustring2 = Tcl_GetUnicodeFromObj(value2Ptr, &length2);
 	if (length2 > slength || length2 == 0) {
 	    objResultPtr = valuePtr;
 	    goto doneStringMap;
@@ -5348,7 +5343,7 @@
 	    }
 	    goto doneStringMap;
 	}
-	ustring3 = TclGetUnicodeFromObj(value3Ptr, &length3);
+	ustring3 = Tcl_GetUnicodeFromObj(value3Ptr, &length3);
 
 	objResultPtr = Tcl_NewUnicodeObj(ustring1, 0);
 	p = ustring1;
@@ -5399,7 +5394,7 @@
 	valuePtr = OBJ_AT_TOS;
 	TRACE(("%s \"%.30s\" => ", tclStringClassTable[opnd].name,
 		O2S(valuePtr)));
-	ustring1 = TclGetUnicodeFromObj(valuePtr, &slength);
+	ustring1 = Tcl_GetUnicodeFromObj(valuePtr, &slength);
 	match = 1;
 	if (slength > 0) {
 	    int ch;
@@ -5430,16 +5425,16 @@
 		|| TclHasIntRep(value2Ptr, &tclStringType)) {
 	    Tcl_UniChar *ustring1, *ustring2;
 
-	    ustring1 = TclGetUnicodeFromObj(valuePtr, &slength);
-	    ustring2 = TclGetUnicodeFromObj(value2Ptr, &length2);
+	    ustring1 = Tcl_GetUnicodeFromObj(valuePtr, &slength);
+	    ustring2 = Tcl_GetUnicodeFromObj(value2Ptr, &length2);
 	    match = TclUniCharMatch(ustring1, slength, ustring2, length2,
 		    nocase);
 	} else if (TclIsPureByteArray(valuePtr) && !nocase) {
 	    unsigned char *bytes1, *bytes2;
 	    size_t wlen1 = 0, wlen2 = 0;
 
-	    bytes1 = TclGetByteArrayFromObj(valuePtr, &wlen1);
-	    bytes2 = TclGetByteArrayFromObj(value2Ptr, &wlen2);
+	    bytes1 = Tcl_GetByteArrayFromObj(valuePtr, &wlen1);
+	    bytes2 = Tcl_GetByteArrayFromObj(value2Ptr, &wlen2);
 	    match = TclByteArrayMatch(bytes1, wlen1, bytes2, wlen2, 0);
 	} else {
 	    match = Tcl_StringCaseMatch(TclGetString(valuePtr),
@@ -5466,24 +5461,24 @@
     case INST_STR_TRIM_LEFT:
 	valuePtr = OBJ_UNDER_TOS;	/* String */
 	value2Ptr = OBJ_AT_TOS;		/* TrimSet */
-	string2 = TclGetStringFromObj(value2Ptr, &length2);
-	string1 = TclGetStringFromObj(valuePtr, &slength);
+	string2 = Tcl_GetStringFromObj(value2Ptr, &length2);
+	string1 = Tcl_GetStringFromObj(valuePtr, &slength);
 	trim1 = TclTrimLeft(string1, slength, string2, length2);
 	trim2 = 0;
 	goto createTrimmedString;
     case INST_STR_TRIM_RIGHT:
 	valuePtr = OBJ_UNDER_TOS;	/* String */
 	value2Ptr = OBJ_AT_TOS;		/* TrimSet */
-	string2 = TclGetStringFromObj(value2Ptr, &length2);
-	string1 = TclGetStringFromObj(valuePtr, &slength);
+	string2 = Tcl_GetStringFromObj(value2Ptr, &length2);
+	string1 = Tcl_GetStringFromObj(valuePtr, &slength);
 	trim2 = TclTrimRight(string1, slength, string2, length2);
 	trim1 = 0;
 	goto createTrimmedString;
     case INST_STR_TRIM:
 	valuePtr = OBJ_UNDER_TOS;	/* String */
 	value2Ptr = OBJ_AT_TOS;		/* TrimSet */
-	string2 = TclGetStringFromObj(value2Ptr, &length2);
-	string1 = TclGetStringFromObj(valuePtr, &slength);
+	string2 = Tcl_GetStringFromObj(value2Ptr, &length2);
+	string1 = Tcl_GetStringFromObj(valuePtr, &slength);
 	trim1 = TclTrim(string1, slength, string2, length2, &trim2);
     createTrimmedString:
 	/*
@@ -9512,7 +9507,7 @@
 	    if (TclHasIntRep(entryPtr->objPtr, &tclByteCodeType)) {
 		numByteCodeLits++;
 	    }
-	    (void) TclGetStringFromObj(entryPtr->objPtr, &length);
+	    (void) Tcl_GetStringFromObj(entryPtr->objPtr, &length);
 	    refCountSum += entryPtr->refCount;
 	    objBytesIfUnshared += (entryPtr->refCount * sizeof(Tcl_Obj));
 	    strBytesIfUnshared += (entryPtr->refCount * (length+1));
@@ -9738,7 +9733,7 @@
 	Tcl_SetObjResult(interp, objPtr);
     } else {
 	Tcl_Channel outChan;
-	char *str = TclGetStringFromObj(objv[1], &length);
+	char *str = Tcl_GetStringFromObj(objv[1], &length);
 
 	if (length) {
 	    if (strcmp(str, "stdout") == 0) {
