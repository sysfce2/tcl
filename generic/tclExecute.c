/*
 * tclExecute.c --
 *
 *	This file contains procedures that execute byte-compiled Tcl commands.
 *
 * Copyright © 1996-1997 Sun Microsystems, Inc.
 * Copyright © 1998-2000 Scriptics Corporation.
 * Copyright © 2001 Kevin B. Kenny. All rights reserved.
 * Copyright © 2002-2010 Miguel Sofer.
 * Copyright © 2005-2007 Donal K. Fellows.
 * Copyright © 2007 Daniel A. Steffen <das@users.sourceforge.net>
 * Copyright © 2006-2008 Joe Mistachkin.  All rights reserved.
 *
 * See the file "license.terms" for information on usage and redistribution of
 * this file, and for a DISCLAIMER OF ALL WARRANTIES.
 */

#include "tclInt.h"
#include "tclCompile.h"
#include "tclOOInt.h"
#include "tclTomMath.h"
#include <math.h>
#include <assert.h>

/*
 * Hack to determine whether we may expect IEEE floating point. The hack is
 * formally incorrect in that non-IEEE platforms might have the same precision
 * and range, but VAX, IBM, and Cray do not; are there any other floating
 * point units that we might care about?
 */

#if (FLT_RADIX == 2) && (DBL_MANT_DIG == 53) && (DBL_MAX_EXP == 1024)
#define IEEE_FLOATING_POINT
#endif

/*
 * A counter that is used to work out when the bytecode engine should call
 * Tcl_AsyncReady() to see whether there is a signal that needs handling, and
 * other expensive periodic operations.
 */

#ifndef ASYNC_CHECK_COUNT
#   define ASYNC_CHECK_COUNT	64
#endif /* !ASYNC_CHECK_COUNT */

/*
 * Boolean flag indicating whether the Tcl bytecode interpreter has been
 * initialized.
 */

static int execInitialized = 0;
TCL_DECLARE_MUTEX(execMutex)

static int cachedInExit = 0;

#ifdef TCL_COMPILE_DEBUG
/*
 * Variable that controls whether execution tracing is enabled and, if so,
 * what level of tracing is desired:
 *    0: no execution tracing
 *    1: trace invocations of Tcl procs only
 *    2: trace invocations of all (not compiled away) commands
 *    3: display each instruction executed
 * This variable is linked to the Tcl variable "tcl_traceExec".
 */

int tclTraceExec = 0;
#endif

/*
 * Mapping from expression instruction opcodes to strings; used for error
 * messages. Note that these entries must match the order and number of the
 * expression opcodes (e.g., INST_LOR) in tclCompile.h.
 *
 * Does not include the string for INST_EXPON (and beyond), as that is
 * disjoint for backward-compatibility reasons.
 */

static const char *const operatorStrings[] = {
    "|", "^", "&", "==", "!=", "<", ">", "<=", ">=", "<<", ">>",
    "+", "-", "*", "/", "%", "+", "-", "~", "!"
};

/*
 * Mapping from Tcl result codes to strings; used for error and debugging
 * messages.
 */

#ifdef TCL_COMPILE_DEBUG
static const char *const resultStrings[] = {
    "TCL_OK", "TCL_ERROR", "TCL_RETURN", "TCL_BREAK", "TCL_CONTINUE"
};
#endif

/*
 * These are used by evalstats to monitor object usage in Tcl.
 */

#ifdef TCL_COMPILE_STATS
size_t		tclObjsAlloced = 0;
size_t		tclObjsFreed = 0;
size_t		tclObjsShared[TCL_MAX_SHARED_OBJ_STATS] = { 0, 0, 0, 0, 0 };
#endif /* TCL_COMPILE_STATS */

/*
 * NR_TEBC
 * Helpers for NR - non-recursive calls to TEBC
 * Minimal data required to fully reconstruct the execution state.
 */

typedef struct {
    ByteCode *codePtr;		/* Constant until the BC returns */
				/* -----------------------------------------*/
    ptrdiff_t *catchTop;	/* These fields are used on return TO this */
    Tcl_Obj *auxObjList;	/* this level: they record the state when a */
    CmdFrame cmdFrame;		/* new codePtr was received for NR */
                                /* execution. */
    void *stack[1];		/* Start of the actual combined catch and obj
				 * stacks; the struct will be expanded as
				 * necessary */
} TEBCdata;

#define TEBC_YIELD() \
    do {						\
	esPtr->tosPtr = tosPtr;				\
	TclNRAddCallback(interp, TEBCresume,		\
		TD, pc, INT2PTR(cleanup), NULL);	\
    } while (0)

#define TEBC_DATA_DIG() \
    do {					\
	tosPtr = esPtr->tosPtr;			\
    } while (0)

#define PUSH_TAUX_OBJ(objPtr) \
    do {							\
	if (auxObjList) {					\
	    (objPtr)->length += auxObjList->length;		\
	}							\
	(objPtr)->internalRep.twoPtrValue.ptr1 = auxObjList;	\
	auxObjList = (objPtr);					\
    } while (0)

#define POP_TAUX_OBJ() \
    do {							\
	tmpPtr = auxObjList;					\
	auxObjList = (Tcl_Obj *)tmpPtr->internalRep.twoPtrValue.ptr1;	\
	Tcl_DecrRefCount(tmpPtr);				\
    } while (0)

/*
 * These variable-access macros have to coincide with those in tclVar.c
 */

#define VarHashGetValue(hPtr) \
    ((Var *) ((char *)hPtr - offsetof(VarInHash, entry)))

static inline Var *
VarHashCreateVar(
    TclVarHashTable *tablePtr,
    Tcl_Obj *key,
    int *newPtr)
{
    Tcl_HashEntry *hPtr = Tcl_CreateHashEntry(&tablePtr->table,
	    key, newPtr);

    if (!hPtr) {
	return NULL;
    }
    return VarHashGetValue(hPtr);
}

#define VarHashFindVar(tablePtr, key) \
    VarHashCreateVar((tablePtr), (key), NULL)

/*
 * The new macro for ending an instruction; note that a reasonable C-optimiser
 * will resolve all branches at compile time. (result) is always a constant;
 * the macro NEXT_INST_F handles constant (nCleanup), NEXT_INST_V is resolved
 * at runtime for variable (nCleanup).
 *
 * ARGUMENTS:
 *    pcAdjustment: how much to increment pc
 *    nCleanup: how many objects to remove from the stack
 *    resultHandling: 0 indicates no object should be pushed on the stack;
 *	otherwise, push objResultPtr. If (result < 0), objResultPtr already
 *	has the correct reference count.
 *
 * We use the new compile-time assertions to check that nCleanup is constant
 * and within range.
 */

/* Verify the stack depth, only when no expansion is in progress */

#ifdef TCL_COMPILE_DEBUG
#define CHECK_STACK()							\
    do {								\
	ValidatePcAndStackTop(codePtr, pc, CURR_DEPTH,			\
		/*checkStack*/ !(starting || auxObjList));		\
	starting = 0;							\
    } while (0)
#else
#define CHECK_STACK()
#endif

#define NEXT_INST_F(pcAdjustment, nCleanup, resultHandling)	\
    do {							\
	TCL_CT_ASSERT((nCleanup >= 0) && (nCleanup <= 2));	\
	CHECK_STACK();						\
	if (nCleanup == 0) {					\
	    if (resultHandling != 0) {				\
		if ((resultHandling) > 0) {			\
		    PUSH_OBJECT(objResultPtr);			\
		} else {					\
		    *(++tosPtr) = objResultPtr;			\
		}						\
	    }							\
	    pc += (pcAdjustment);				\
	    goto cleanup0;					\
	} else if (resultHandling != 0) {			\
	    if ((resultHandling) > 0) {				\
		Tcl_IncrRefCount(objResultPtr);			\
	    }							\
	    pc += (pcAdjustment);				\
	    switch (nCleanup) {					\
	    case 1: goto cleanup1_pushObjResultPtr;		\
	    case 2: goto cleanup2_pushObjResultPtr;		\
	    case 0: break;					\
	    }							\
	} else {						\
	    pc += (pcAdjustment);				\
	    switch (nCleanup) {					\
	    case 1: goto cleanup1;				\
	    case 2: goto cleanup2;				\
	    case 0: break;					\
	    }							\
	}							\
    } while (0)

#define NEXT_INST_V(pcAdjustment, nCleanup, resultHandling)	\
    CHECK_STACK();						\
    do {							\
	pc += (pcAdjustment);					\
	cleanup = (nCleanup);					\
	if (resultHandling) {					\
	    if ((resultHandling) > 0) {				\
		Tcl_IncrRefCount(objResultPtr);			\
	    }							\
	    goto cleanupV_pushObjResultPtr;			\
	} else {						\
	    goto cleanupV;					\
	}							\
    } while (0)

#ifndef TCL_COMPILE_DEBUG
#define JUMP_PEEPHOLE_F(condition, pcAdjustment, cleanup) \
    do {								\
	pc += (pcAdjustment);						\
	switch (*pc) {							\
	case INST_JUMP_FALSE1:						\
	    NEXT_INST_F(((condition)? 2 : TclGetInt1AtPtr(pc+1)), (cleanup), 0); \
	break; \
	case INST_JUMP_TRUE1:						\
	    NEXT_INST_F(((condition)? TclGetInt1AtPtr(pc+1) : 2), (cleanup), 0); \
	break; \
	case INST_JUMP_FALSE4:						\
	    NEXT_INST_F(((condition)? 5 : TclGetInt4AtPtr(pc+1)), (cleanup), 0); \
	break; \
	case INST_JUMP_TRUE4:						\
	    NEXT_INST_F(((condition)? TclGetInt4AtPtr(pc+1) : 5), (cleanup), 0); \
	break; \
	default:							\
	    if ((condition) < 0) {					\
		TclNewIntObj(objResultPtr, -1);				\
	    } else {							\
		objResultPtr = TCONST((condition) > 0);			\
	    }								\
	    NEXT_INST_F(0, (cleanup), 1);				\
	break; \
	}								\
    } while (0)
#define JUMP_PEEPHOLE_V(condition, pcAdjustment, cleanup) \
    do {								\
	pc += (pcAdjustment);						\
	switch (*pc) {							\
	case INST_JUMP_FALSE1:						\
	    NEXT_INST_V(((condition)? 2 : TclGetInt1AtPtr(pc+1)), (cleanup), 0); \
	break; \
	case INST_JUMP_TRUE1:						\
	    NEXT_INST_V(((condition)? TclGetInt1AtPtr(pc+1) : 2), (cleanup), 0); \
	break; \
	case INST_JUMP_FALSE4:						\
	    NEXT_INST_V(((condition)? 5 : TclGetInt4AtPtr(pc+1)), (cleanup), 0); \
	break; \
	case INST_JUMP_TRUE4:						\
	    NEXT_INST_V(((condition)? TclGetInt4AtPtr(pc+1) : 5), (cleanup), 0); \
	break; \
	default:							\
	    if ((condition) < 0) {					\
		TclNewIntObj(objResultPtr, -1);				\
	    } else {							\
		objResultPtr = TCONST((condition) > 0);			\
	    }								\
	    NEXT_INST_V(0, (cleanup), 1);				\
	break; \
	}								\
    } while (0)
#else /* TCL_COMPILE_DEBUG */
#define JUMP_PEEPHOLE_F(condition, pcAdjustment, cleanup) \
    do{									\
	if ((condition) < 0) {						\
	    TclNewIntObj(objResultPtr, -1);				\
	} else {							\
	    objResultPtr = TCONST((condition) > 0);			\
	}								\
	NEXT_INST_F((pcAdjustment), (cleanup), 1);			\
    } while (0)
#define JUMP_PEEPHOLE_V(condition, pcAdjustment, cleanup) \
    do{									\
	if ((condition) < 0) {						\
	    TclNewIntObj(objResultPtr, -1);				\
	} else {							\
	    objResultPtr = TCONST((condition) > 0);			\
	}								\
	NEXT_INST_V((pcAdjustment), (cleanup), 1);			\
    } while (0)
#endif

/*
 * Macros used to cache often-referenced Tcl evaluation stack information
 * in local variables. Note that a DECACHE_STACK_INFO()-CACHE_STACK_INFO()
 * pair must surround any call inside TclNRExecuteByteCode (and a few other
 * procedures that use this scheme) that could result in a recursive call
 * to TclNRExecuteByteCode.
 */

#define CACHE_STACK_INFO() \
    checkInterp = 1

#define DECACHE_STACK_INFO() \
    esPtr->tosPtr = tosPtr

/*
 * Macros used to access items on the Tcl evaluation stack. PUSH_OBJECT
 * increments the object's ref count since it makes the stack have another
 * reference pointing to the object. However, POP_OBJECT does not decrement
 * the ref count. This is because the stack may hold the only reference to the
 * object, so the object would be destroyed if its ref count were decremented
 * before the caller had a chance to, e.g., store it in a variable. It is the
 * caller's responsibility to decrement the ref count when it is finished with
 * an object.
 *
 * WARNING! It is essential that objPtr only appear once in the PUSH_OBJECT
 * macro. The actual parameter might be an expression with side effects, and
 * this ensures that it will be executed only once.
 */

#define PUSH_OBJECT(objPtr) \
    Tcl_IncrRefCount(*(++tosPtr) = (objPtr))

#define POP_OBJECT()	*(tosPtr--)

#define OBJ_AT_TOS	*tosPtr

#define OBJ_UNDER_TOS	*(tosPtr-1)

#define OBJ_AT_DEPTH(n)	*(tosPtr-(n))

#define CURR_DEPTH	((ptrdiff_t) (tosPtr - initTosPtr))

#define STACK_BASE(esPtr) ((esPtr)->stackWords - 1)

/*
 * Macros used to trace instruction execution. The macros TRACE,
 * TRACE_WITH_OBJ, and O2S are only used inside TclNRExecuteByteCode. O2S is
 * only used in TRACE* calls to get a string from an object.
 */

#ifdef TCL_COMPILE_DEBUG
#   define TRACE(a) \
    while (traceInstructions) {					\
	fprintf(stdout, "%2" TCL_Z_MODIFIER "d: %2d (%" TCL_Z_MODIFIER "u) %s ", iPtr->numLevels,	\
		(int) CURR_DEPTH,				\
		(size_t) (pc - codePtr->codeStart),		\
		GetOpcodeName(pc));				\
	printf a;						\
	break;							\
    }
#   define TRACE_APPEND(a) \
    while (traceInstructions) {		\
	printf a;			\
	break;				\
    }
#   define TRACE_ERROR(interp) \
    TRACE_APPEND(("ERROR: %.30s\n", O2S(Tcl_GetObjResult(interp))));
#   define TRACE_WITH_OBJ(a, objPtr) \
    while (traceInstructions) {					\
	fprintf(stdout, "%2" TCL_Z_MODIFIER "d: %2d (%" TCL_Z_MODIFIER "u) %s ", iPtr->numLevels,	\
		(int) CURR_DEPTH,				\
		(size_t) (pc - codePtr->codeStart),		\
		GetOpcodeName(pc));				\
	printf a;						\
	TclPrintObject(stdout, objPtr, 30);			\
	fprintf(stdout, "\n");					\
	break;							\
    }
#   define O2S(objPtr) \
    (objPtr ? TclGetString(objPtr) : "")
#else /* !TCL_COMPILE_DEBUG */
#   define TRACE(a)
#   define TRACE_APPEND(a)
#   define TRACE_ERROR(interp)
#   define TRACE_WITH_OBJ(a, objPtr)
#   define O2S(objPtr)
#endif /* TCL_COMPILE_DEBUG */

/*
 * DTrace instruction probe macros.
 */

#define TCL_DTRACE_INST_NEXT() \
    do {								\
	if (TCL_DTRACE_INST_DONE_ENABLED()) {				\
	    if (curInstName) {						\
		TCL_DTRACE_INST_DONE(curInstName, (int) CURR_DEPTH,	\
			tosPtr);					\
	    }								\
	    curInstName = tclInstructionTable[*pc].name;		\
	    if (TCL_DTRACE_INST_START_ENABLED()) {			\
		TCL_DTRACE_INST_START(curInstName, (int) CURR_DEPTH,	\
			tosPtr);					\
	    }								\
	} else if (TCL_DTRACE_INST_START_ENABLED()) {			\
	    TCL_DTRACE_INST_START(tclInstructionTable[*pc].name,	\
			(int) CURR_DEPTH, tosPtr);			\
	}								\
    } while (0)
#define TCL_DTRACE_INST_LAST() \
    do {								\
	if (TCL_DTRACE_INST_DONE_ENABLED() && curInstName) {		\
	    TCL_DTRACE_INST_DONE(curInstName, (int) CURR_DEPTH, tosPtr);\
	}								\
    } while (0)

/*
 * Macro used in this file to save a function call for common uses of
 * TclGetNumberFromObj(). The ANSI C "prototype" is:
 *
 * MODULE_SCOPE int GetNumberFromObj(Tcl_Interp *interp, Tcl_Obj *objPtr,
 *			void **ptrPtr, int *tPtr);
 */

#define GetNumberFromObj(interp, objPtr, ptrPtr, tPtr) \
    ((TclHasInternalRep((objPtr), &tclIntType))					\
	?	(*(tPtr) = TCL_NUMBER_INT,				\
		*(ptrPtr) = (void *)				\
		    (&((objPtr)->internalRep.wideValue)), TCL_OK) :	\
    TclHasInternalRep((objPtr), &tclDoubleType)				\
	?	(((isnan((objPtr)->internalRep.doubleValue))		\
		    ?	(*(tPtr) = TCL_NUMBER_NAN)			\
		    :	(*(tPtr) = TCL_NUMBER_DOUBLE)),			\
		*(ptrPtr) = (void *)				\
		    (&((objPtr)->internalRep.doubleValue)), TCL_OK) :	\
    (((objPtr)->bytes != NULL) && ((objPtr)->length == 0))		\
	? TCL_ERROR :			\
    TclGetNumberFromObj((interp), (objPtr), (ptrPtr), (tPtr)))

/*
 * Macro used to make the check for type overflow more mnemonic. This works by
 * comparing sign bits; the rest of the word is irrelevant. The ANSI C
 * "prototype" (where inttype_t is any integer type) is:
 *
 * MODULE_SCOPE int Overflowing(inttype_t a, inttype_t b, inttype_t sum);
 *
 * Check first the condition most likely to fail in usual code (at least for
 * usage in [incr]: do the first summand and the sum have != signs?
 */

#define Overflowing(a,b,sum) ((((a)^(sum)) < 0) && (((a)^(b)) >= 0))

/*
 * Macro for checking whether the type is NaN, used when we're thinking about
 * throwing an error for supplying a non-number number.
 */

#ifndef ACCEPT_NAN
#define IsErroringNaNType(type)		((type) == TCL_NUMBER_NAN)
#else
#define IsErroringNaNType(type)		0
#endif

/*
 * Auxiliary tables used to compute powers of small integers.
 */

/*
 * Maximum base that, when raised to powers 2, 3, ..., 16, fits in a
 * Tcl_WideInt.
 */

static const Tcl_WideInt MaxBase64[] = {
    (Tcl_WideInt)46340*65536+62259,	/* 3037000499 == isqrt(2**63-1) */
    (Tcl_WideInt)2097151, (Tcl_WideInt)55108, (Tcl_WideInt)6208,
    (Tcl_WideInt)1448, (Tcl_WideInt)511, (Tcl_WideInt)234, (Tcl_WideInt)127,
    (Tcl_WideInt)78, (Tcl_WideInt)52, (Tcl_WideInt)38, (Tcl_WideInt)28,
    (Tcl_WideInt)22, (Tcl_WideInt)18, (Tcl_WideInt)15
};
static const size_t MaxBase64Size = sizeof(MaxBase64)/sizeof(Tcl_WideInt);

/*
 * Table giving 3, 4, ..., 13 raised to powers greater than 16 when the
 * results fit in a 64-bit signed integer.
 */

static const unsigned short Exp64Index[] = {
    0, 23, 38, 49, 57, 63, 67, 70, 72, 74, 75, 76
};
static const size_t Exp64IndexSize =
    sizeof(Exp64Index) / sizeof(unsigned short);
static const Tcl_WideInt Exp64Value[] = {
    (Tcl_WideInt)243*243*243*3*3,
    (Tcl_WideInt)243*243*243*3*3*3,
    (Tcl_WideInt)243*243*243*3*3*3*3,
    (Tcl_WideInt)243*243*243*243,
    (Tcl_WideInt)243*243*243*243*3,
    (Tcl_WideInt)243*243*243*243*3*3,
    (Tcl_WideInt)243*243*243*243*3*3*3,
    (Tcl_WideInt)243*243*243*243*3*3*3*3,
    (Tcl_WideInt)243*243*243*243*243,
    (Tcl_WideInt)243*243*243*243*243*3,
    (Tcl_WideInt)243*243*243*243*243*3*3,
    (Tcl_WideInt)243*243*243*243*243*3*3*3,
    (Tcl_WideInt)243*243*243*243*243*3*3*3*3,
    (Tcl_WideInt)243*243*243*243*243*243,
    (Tcl_WideInt)243*243*243*243*243*243*3,
    (Tcl_WideInt)243*243*243*243*243*243*3*3,
    (Tcl_WideInt)243*243*243*243*243*243*3*3*3,
    (Tcl_WideInt)243*243*243*243*243*243*3*3*3*3,
    (Tcl_WideInt)243*243*243*243*243*243*243,
    (Tcl_WideInt)243*243*243*243*243*243*243*3,
    (Tcl_WideInt)243*243*243*243*243*243*243*3*3,
    (Tcl_WideInt)243*243*243*243*243*243*243*3*3*3,
    (Tcl_WideInt)243*243*243*243*243*243*243*3*3*3*3,
    (Tcl_WideInt)1024*1024*1024*4*4,
    (Tcl_WideInt)1024*1024*1024*4*4*4,
    (Tcl_WideInt)1024*1024*1024*4*4*4*4,
    (Tcl_WideInt)1024*1024*1024*1024,
    (Tcl_WideInt)1024*1024*1024*1024*4,
    (Tcl_WideInt)1024*1024*1024*1024*4*4,
    (Tcl_WideInt)1024*1024*1024*1024*4*4*4,
    (Tcl_WideInt)1024*1024*1024*1024*4*4*4*4,
    (Tcl_WideInt)1024*1024*1024*1024*1024,
    (Tcl_WideInt)1024*1024*1024*1024*1024*4,
    (Tcl_WideInt)1024*1024*1024*1024*1024*4*4,
    (Tcl_WideInt)1024*1024*1024*1024*1024*4*4*4,
    (Tcl_WideInt)1024*1024*1024*1024*1024*4*4*4*4,
    (Tcl_WideInt)1024*1024*1024*1024*1024*1024,
    (Tcl_WideInt)1024*1024*1024*1024*1024*1024*4,
    (Tcl_WideInt)3125*3125*3125*5*5,
    (Tcl_WideInt)3125*3125*3125*5*5*5,
    (Tcl_WideInt)3125*3125*3125*5*5*5*5,
    (Tcl_WideInt)3125*3125*3125*3125,
    (Tcl_WideInt)3125*3125*3125*3125*5,
    (Tcl_WideInt)3125*3125*3125*3125*5*5,
    (Tcl_WideInt)3125*3125*3125*3125*5*5*5,
    (Tcl_WideInt)3125*3125*3125*3125*5*5*5*5,
    (Tcl_WideInt)3125*3125*3125*3125*3125,
    (Tcl_WideInt)3125*3125*3125*3125*3125*5,
    (Tcl_WideInt)3125*3125*3125*3125*3125*5*5,
    (Tcl_WideInt)7776*7776*7776*6*6,
    (Tcl_WideInt)7776*7776*7776*6*6*6,
    (Tcl_WideInt)7776*7776*7776*6*6*6*6,
    (Tcl_WideInt)7776*7776*7776*7776,
    (Tcl_WideInt)7776*7776*7776*7776*6,
    (Tcl_WideInt)7776*7776*7776*7776*6*6,
    (Tcl_WideInt)7776*7776*7776*7776*6*6*6,
    (Tcl_WideInt)7776*7776*7776*7776*6*6*6*6,
    (Tcl_WideInt)16807*16807*16807*7*7,
    (Tcl_WideInt)16807*16807*16807*7*7*7,
    (Tcl_WideInt)16807*16807*16807*7*7*7*7,
    (Tcl_WideInt)16807*16807*16807*16807,
    (Tcl_WideInt)16807*16807*16807*16807*7,
    (Tcl_WideInt)16807*16807*16807*16807*7*7,
    (Tcl_WideInt)32768*32768*32768*8*8,
    (Tcl_WideInt)32768*32768*32768*8*8*8,
    (Tcl_WideInt)32768*32768*32768*8*8*8*8,
    (Tcl_WideInt)32768*32768*32768*32768,
    (Tcl_WideInt)59049*59049*59049*9*9,
    (Tcl_WideInt)59049*59049*59049*9*9*9,
    (Tcl_WideInt)59049*59049*59049*9*9*9*9,
    (Tcl_WideInt)100000*100000*100000*10*10,
    (Tcl_WideInt)100000*100000*100000*10*10*10,
    (Tcl_WideInt)161051*161051*161051*11*11,
    (Tcl_WideInt)161051*161051*161051*11*11*11,
    (Tcl_WideInt)248832*248832*248832*12*12,
    (Tcl_WideInt)371293*371293*371293*13*13
};
static const size_t Exp64ValueSize = sizeof(Exp64Value) / sizeof(Tcl_WideInt);

/*
 * Markers for ExecuteExtendedBinaryMathOp.
 */

#define DIVIDED_BY_ZERO		((Tcl_Obj *) -1)
#define EXPONENT_OF_ZERO	((Tcl_Obj *) -2)
#define GENERAL_ARITHMETIC_ERROR ((Tcl_Obj *) -3)
#define OUT_OF_MEMORY ((Tcl_Obj *) -4)

/*
 * Declarations for local procedures to this file:
 */

#ifdef TCL_COMPILE_STATS
static int		EvalStatsCmd(void *clientData,
			    Tcl_Interp *interp, int objc,
			    Tcl_Obj *const objv[]);
#endif /* TCL_COMPILE_STATS */
#ifdef TCL_COMPILE_DEBUG
static const char *	GetOpcodeName(const unsigned char *pc);
static void		PrintByteCodeInfo(ByteCode *codePtr);
static const char *	StringForResultCode(int result);
static void		ValidatePcAndStackTop(ByteCode *codePtr,
			    const unsigned char *pc, int stackTop,
			    int checkStack);
#endif /* TCL_COMPILE_DEBUG */
static ByteCode *	CompileExprObj(Tcl_Interp *interp, Tcl_Obj *objPtr);
static void		DeleteExecStack(ExecStack *esPtr);
static void		DupExprCodeInternalRep(Tcl_Obj *srcPtr,
			    Tcl_Obj *copyPtr);
static Tcl_Obj *	ExecuteExtendedBinaryMathOp(Tcl_Interp *interp,
			    int opcode, Tcl_Obj **constants,
			    Tcl_Obj *valuePtr, Tcl_Obj *value2Ptr);
static Tcl_Obj *	ExecuteExtendedUnaryMathOp(int opcode,
			    Tcl_Obj *valuePtr);
static void		FreeExprCodeInternalRep(Tcl_Obj *objPtr);
static ExceptionRange *	GetExceptRangeForPc(const unsigned char *pc,
			    int searchMode, ByteCode *codePtr);
static const char *	GetSrcInfoForPc(const unsigned char *pc,
			    ByteCode *codePtr, size_t *lengthPtr,
			    const unsigned char **pcBeg, int *cmdIdxPtr);
static Tcl_Obj **	GrowEvaluationStack(ExecEnv *eePtr, int growth,
			    int move);
static void		IllegalExprOperandType(Tcl_Interp *interp,
			    const unsigned char *pc, Tcl_Obj *opndPtr);
static void		InitByteCodeExecution(Tcl_Interp *interp);
static inline int	wordSkip(void *ptr);
static void		ReleaseDictIterator(Tcl_Obj *objPtr);
/* Useful elsewhere, make available in tclInt.h or stubs? */
static Tcl_Obj **	StackAllocWords(Tcl_Interp *interp, size_t numWords);
static Tcl_Obj **	StackReallocWords(Tcl_Interp *interp, size_t numWords);
static Tcl_NRPostProc	CopyCallback;
static Tcl_NRPostProc	ExprObjCallback;
static Tcl_NRPostProc	FinalizeOONext;
static Tcl_NRPostProc	FinalizeOONextFilter;
static Tcl_NRPostProc   TEBCresume;

/*
 * The structure below defines a bytecode Tcl object type to hold the
 * compiled bytecode for Tcl expressions.
 */

static const Tcl_ObjType exprCodeType = {
    "exprcode",
    FreeExprCodeInternalRep,	/* freeIntRepProc */
    DupExprCodeInternalRep,	/* dupIntRepProc */
    NULL,			/* updateStringProc */
    NULL			/* setFromAnyProc */
};

/*
 * Custom object type only used in this file; values of its type should never
 * be seen by user scripts.
 */

static const Tcl_ObjType dictIteratorType = {
    "dictIterator",
    ReleaseDictIterator,
    NULL, NULL, NULL
};

/*
 *----------------------------------------------------------------------
 *
 * ReleaseDictIterator --
 *
 *	This takes apart a dictionary iterator that is stored in the given Tcl
 *	object.
 *
 * Results:
 *	None.
 *
 * Side effects:
 *	Deallocates memory, marks the object as being untyped.
 *
 *----------------------------------------------------------------------
 */

static void
ReleaseDictIterator(
    Tcl_Obj *objPtr)
{
    Tcl_DictSearch *searchPtr;
    Tcl_Obj *dictPtr;
    const Tcl_ObjInternalRep *irPtr;

    irPtr = TclFetchInternalRep(objPtr, &dictIteratorType);
    assert(irPtr != NULL);

    /*
     * First kill the search, and then release the reference to the dictionary
     * that we were holding.
     */

    searchPtr = (Tcl_DictSearch *)irPtr->twoPtrValue.ptr1;
    Tcl_DictObjDone(searchPtr);
    Tcl_Free(searchPtr);

    dictPtr = (Tcl_Obj *)irPtr->twoPtrValue.ptr2;
    TclDecrRefCount(dictPtr);
}

/*
 *----------------------------------------------------------------------
 *
 * InitByteCodeExecution --
 *
 *	This procedure is called once to initialize the Tcl bytecode
 *	interpreter.
 *
 * Results:
 *	None.
 *
 * Side effects:
 *	This procedure initializes the array of instruction names. If
 *	compiling with the TCL_COMPILE_STATS flag, it initializes the array
 *	that counts the executions of each instruction and it creates the
 *	"evalstats" command. It also establishes the link between the Tcl
 *	"tcl_traceExec" and C "tclTraceExec" variables.
 *
 *----------------------------------------------------------------------
 */

#if defined(TCL_COMPILE_STATS) || defined(TCL_COMPILE_DEBUG)
static void
InitByteCodeExecution(
    Tcl_Interp *interp)		/* Interpreter for which the Tcl variable
				 * "tcl_traceExec" is linked to control
				 * instruction tracing. */
{
#ifdef TCL_COMPILE_DEBUG
    if (Tcl_LinkVar(interp, "tcl_traceExec", &tclTraceExec,
	    TCL_LINK_INT) != TCL_OK) {
	Tcl_Panic("InitByteCodeExecution: can't create link for tcl_traceExec variable");
    }
#endif
#ifdef TCL_COMPILE_STATS
    Tcl_CreateObjCommand(interp, "evalstats", EvalStatsCmd, NULL, NULL);
#endif /* TCL_COMPILE_STATS */
}

#else

static void
InitByteCodeExecution(
    TCL_UNUSED(Tcl_Interp *))
{
}
#endif

/*
 *----------------------------------------------------------------------
 *
 * TclCreateExecEnv --
 *
 *	This procedure creates a new execution environment for Tcl bytecode
 *	execution. An ExecEnv points to a Tcl evaluation stack. An ExecEnv is
 *	typically created once for each Tcl interpreter (Interp structure) and
 *	recursively passed to TclNRExecuteByteCode to execute ByteCode sequences
 *	for nested commands.
 *
 * Results:
 *	A newly allocated ExecEnv is returned. This points to an empty
 *	evaluation stack of the standard initial size.
 *
 * Side effects:
 *	The bytecode interpreter is also initialized here, as this procedure
 *	will be called before any call to TclNRExecuteByteCode.
 *
 *----------------------------------------------------------------------
 */

ExecEnv *
TclCreateExecEnv(
    Tcl_Interp *interp,		/* Interpreter for which the execution
				 * environment is being created. */
    size_t size)			/* The initial stack size, in number of words
				 * [sizeof(Tcl_Obj*)] */
{
    ExecEnv *eePtr = (ExecEnv *)Tcl_Alloc(sizeof(ExecEnv));
    ExecStack *esPtr = (ExecStack *)Tcl_Alloc(offsetof(ExecStack, stackWords)
	    + size * sizeof(Tcl_Obj *));

    eePtr->execStackPtr = esPtr;
    TclNewIntObj(eePtr->constants[0], 0);
    Tcl_IncrRefCount(eePtr->constants[0]);
    TclNewIntObj(eePtr->constants[1], 1);
    Tcl_IncrRefCount(eePtr->constants[1]);
    eePtr->interp = interp;
    eePtr->callbackPtr = NULL;
    eePtr->corPtr = NULL;
    eePtr->rewind = 0;

    esPtr->prevPtr = NULL;
    esPtr->nextPtr = NULL;
    esPtr->markerPtr = NULL;
    esPtr->endPtr = &esPtr->stackWords[size-1];
    esPtr->tosPtr = STACK_BASE(esPtr);

    Tcl_MutexLock(&execMutex);
    if (!execInitialized) {
	InitByteCodeExecution(interp);
	execInitialized = 1;
    }
    Tcl_MutexUnlock(&execMutex);

    return eePtr;
}

/*
 *----------------------------------------------------------------------
 *
 * TclDeleteExecEnv --
 *
 *	Frees the storage for an ExecEnv.
 *
 * Results:
 *	None.
 *
 * Side effects:
 *	Storage for an ExecEnv and its contained storage (e.g. the evaluation
 *	stack) is freed.
 *
 *----------------------------------------------------------------------
 */

static void
DeleteExecStack(
    ExecStack *esPtr)
{
    if (esPtr->markerPtr && !cachedInExit) {
	Tcl_Panic("freeing an execStack which is still in use");
    }

    if (esPtr->prevPtr) {
	esPtr->prevPtr->nextPtr = esPtr->nextPtr;
    }
    if (esPtr->nextPtr) {
	esPtr->nextPtr->prevPtr = esPtr->prevPtr;
    }
    Tcl_Free(esPtr);
}

void
TclDeleteExecEnv(
    ExecEnv *eePtr)		/* Execution environment to free. */
{
    ExecStack *esPtr = eePtr->execStackPtr, *tmpPtr;

	cachedInExit = TclInExit();

    /*
     * Delete all stacks in this exec env.
     */

    while (esPtr->nextPtr) {
	esPtr = esPtr->nextPtr;
    }
    while (esPtr) {
	tmpPtr = esPtr;
	esPtr = tmpPtr->prevPtr;
	DeleteExecStack(tmpPtr);
    }

    TclDecrRefCount(eePtr->constants[0]);
    TclDecrRefCount(eePtr->constants[1]);
    if (eePtr->callbackPtr && !cachedInExit) {
	Tcl_Panic("Deleting execEnv with pending TEOV callbacks!");
    }
    if (eePtr->corPtr && !cachedInExit) {
	Tcl_Panic("Deleting execEnv with existing coroutine");
    }
    Tcl_Free(eePtr);
}

/*
 *----------------------------------------------------------------------
 *
 * TclFinalizeExecution --
 *
 *	Finalizes the execution environment setup so that it can be later
 *	reinitialized.
 *
 * Results:
 *	None.
 *
 * Side effects:
 *	After this call, the next time TclCreateExecEnv will be called it will
 *	call InitByteCodeExecution.
 *
 *----------------------------------------------------------------------
 */

void
TclFinalizeExecution(void)
{
    Tcl_MutexLock(&execMutex);
    execInitialized = 0;
    Tcl_MutexUnlock(&execMutex);
}

/*
 * Auxiliary code to insure that GrowEvaluationStack always returns correctly
 * aligned memory.
 *
 * WALLOCALIGN represents the alignment reqs in words, just as TCL_ALLOCALIGN
 * represents the reqs in bytes. This assumes that TCL_ALLOCALIGN is a
 * multiple of the wordsize 'sizeof(Tcl_Obj *)'.
 */

#define WALLOCALIGN \
    (TCL_ALLOCALIGN/sizeof(Tcl_Obj *))

/*
 * wordSkip computes how many words have to be skipped until the next aligned
 * word. Note that we are only interested in the low order bits of ptr, so
 * that any possible information loss in PTR2INT is of no consequence.
 */

static inline int
wordSkip(
    void *ptr)
{
    int mask = TCL_ALLOCALIGN-1;
    int base = PTR2INT(ptr) & mask;
    return (TCL_ALLOCALIGN - base)/sizeof(Tcl_Obj *);
}

/*
 * Given a marker, compute where the following aligned memory starts.
 */

#define MEMSTART(markerPtr) \
    ((markerPtr) + wordSkip(markerPtr))

/*
 *----------------------------------------------------------------------
 *
 * GrowEvaluationStack --
 *
 *	This procedure grows a Tcl evaluation stack stored in an ExecEnv,
 *	copying over the words since the last mark if so requested. A mark is
 *	set at the beginning of the new area when no copying is requested.
 *
 * Results:
 *	Returns a pointer to the first usable word in the (possibly) grown
 *	stack.
 *
 * Side effects:
 *	The size of the evaluation stack may be grown, a marker is set
 *
 *----------------------------------------------------------------------
 */

static Tcl_Obj **
GrowEvaluationStack(
    ExecEnv *eePtr,		/* Points to the ExecEnv with an evaluation
				 * stack to enlarge. */
    int growth,			/* How much larger than the current used
				 * size. */
    int move)			/* 1 if move words since last marker. */
{
    ExecStack *esPtr = eePtr->execStackPtr, *oldPtr = NULL;
    size_t newBytes;
    int newElems, currElems, needed = growth - (esPtr->endPtr - esPtr->tosPtr);
    Tcl_Obj **markerPtr = esPtr->markerPtr, **memStart;
    int moveWords = 0;

    if (move) {
	if (!markerPtr) {
	    Tcl_Panic("STACK: Reallocating with no previous alloc");
	}
	if (needed <= 0) {
	    return MEMSTART(markerPtr);
	}
    } else {
#ifndef PURIFY
	Tcl_Obj **tmpMarkerPtr = esPtr->tosPtr + 1;
	int offset = wordSkip(tmpMarkerPtr);

	if (needed + offset < 0) {
	    /*
	     * Put a marker pointing to the previous marker in this stack, and
	     * store it in esPtr as the current marker. Return a pointer to
	     * the start of aligned memory.
	     */

	    esPtr->markerPtr = tmpMarkerPtr;
	    memStart = tmpMarkerPtr + offset;
	    esPtr->tosPtr = memStart - 1;
	    *esPtr->markerPtr = (Tcl_Obj *) markerPtr;
	    return memStart;
	}
#endif
    }

    /*
     * Reset move to hold the number of words to be moved to new stack (if
     * any) and growth to hold the complete stack requirements: add one for
     * the marker, (WALLOCALIGN-1) for the maximal possible offset.
     */

    if (move) {
	moveWords = esPtr->tosPtr - MEMSTART(markerPtr) + 1;
    }
    needed = growth + moveWords + WALLOCALIGN;


    /*
     * Check if there is enough room in the next stack (if there is one, it
     * should be both empty and the last one!)
     */

    if (esPtr->nextPtr) {
	oldPtr = esPtr;
	esPtr = oldPtr->nextPtr;
	currElems = esPtr->endPtr - STACK_BASE(esPtr);
	if (esPtr->markerPtr || (esPtr->tosPtr != STACK_BASE(esPtr))) {
	    Tcl_Panic("STACK: Stack after current is in use");
	}
	if (esPtr->nextPtr) {
	    Tcl_Panic("STACK: Stack after current is not last");
	}
	if (needed <= currElems) {
	    goto newStackReady;
	}
	DeleteExecStack(esPtr);
	esPtr = oldPtr;
    } else {
	currElems = esPtr->endPtr - STACK_BASE(esPtr);
    }

    /*
     * We need to allocate a new stack! It needs to store 'growth' words,
     * including the elements to be copied over and the new marker.
     */

#ifndef PURIFY
    newElems = 2*currElems;
    while (needed > newElems) {
	newElems *= 2;
    }
#else
    newElems = needed;
#endif

    newBytes = offsetof(ExecStack, stackWords) + newElems * sizeof(Tcl_Obj *);

    oldPtr = esPtr;
    esPtr = (ExecStack *)Tcl_Alloc(newBytes);

    oldPtr->nextPtr = esPtr;
    esPtr->prevPtr = oldPtr;
    esPtr->nextPtr = NULL;
    esPtr->endPtr = &esPtr->stackWords[newElems-1];

  newStackReady:
    eePtr->execStackPtr = esPtr;

    /*
     * Store a NULL marker at the beginning of the stack, to indicate that
     * this is the first marker in this stack and that rewinding to here
     * should actually be a return to the previous stack.
     */

    esPtr->stackWords[0] = NULL;
    esPtr->markerPtr = &esPtr->stackWords[0];
    memStart = MEMSTART(esPtr->markerPtr);
    esPtr->tosPtr = memStart - 1;

    if (move) {
	memcpy(memStart, MEMSTART(markerPtr), moveWords*sizeof(Tcl_Obj *));
	esPtr->tosPtr += moveWords;
	oldPtr->markerPtr = (Tcl_Obj **) *markerPtr;
	oldPtr->tosPtr = markerPtr-1;
    }

    /*
     * Free the old stack if it is now unused.
     */

    if (!oldPtr->markerPtr) {
	DeleteExecStack(oldPtr);
    }

    return memStart;
}

/*
 *--------------------------------------------------------------
 *
 * TclStackAlloc, TclStackRealloc, TclStackFree --
 *
 *	Allocate memory from the execution stack; it has to be returned later
 *	with a call to TclStackFree.
 *
 * Results:
 *	A pointer to the first byte allocated, or panics if the allocation did
 *	not succeed.
 *
 * Side effects:
 *	The execution stack may be grown.
 *
 *--------------------------------------------------------------
 */

static Tcl_Obj **
StackAllocWords(
    Tcl_Interp *interp,
    size_t numWords)
{
    /*
     * Note that GrowEvaluationStack sets a marker in the stack. This marker
     * is read when rewinding, e.g., by TclStackFree.
     */

    Interp *iPtr = (Interp *) interp;
    ExecEnv *eePtr = iPtr->execEnvPtr;
    Tcl_Obj **resPtr = GrowEvaluationStack(eePtr, numWords, 0);

    eePtr->execStackPtr->tosPtr += numWords;
    return resPtr;
}

static Tcl_Obj **
StackReallocWords(
    Tcl_Interp *interp,
    size_t numWords)
{
    Interp *iPtr = (Interp *) interp;
    ExecEnv *eePtr = iPtr->execEnvPtr;
    Tcl_Obj **resPtr = GrowEvaluationStack(eePtr, numWords, 1);

    eePtr->execStackPtr->tosPtr += numWords;
    return resPtr;
}

void
TclStackFree(
    Tcl_Interp *interp,
    void *freePtr)
{
    Interp *iPtr = (Interp *) interp;
    ExecEnv *eePtr;
    ExecStack *esPtr;
    Tcl_Obj **markerPtr, *marker;

    if (iPtr == NULL || iPtr->execEnvPtr == NULL) {
	Tcl_Free(freePtr);
	return;
    }

    /*
     * Rewind the stack to the previous marker position. The current marker,
     * as set in the last call to GrowEvaluationStack, contains a pointer to
     * the previous marker.
     */

    eePtr = iPtr->execEnvPtr;
    esPtr = eePtr->execStackPtr;
    markerPtr = esPtr->markerPtr;
    marker = *markerPtr;

    if ((freePtr != NULL) && (MEMSTART(markerPtr) != (Tcl_Obj **)freePtr)) {
	Tcl_Panic("TclStackFree: incorrect freePtr (%p != %p). Call out of sequence?",
		freePtr, MEMSTART(markerPtr));
    }

    esPtr->tosPtr = markerPtr - 1;
    esPtr->markerPtr = (Tcl_Obj **) marker;
    if (marker) {
	return;
    }

    /*
     * Return to previous active stack. Note that repeated expansions or
     * reallocs could have generated several unused intervening stacks: free
     * them too.
     */

    while (esPtr->nextPtr) {
	esPtr = esPtr->nextPtr;
    }
    esPtr->tosPtr = STACK_BASE(esPtr);
    while (esPtr->prevPtr) {
	ExecStack *tmpPtr = esPtr->prevPtr;
	if (tmpPtr->tosPtr == STACK_BASE(tmpPtr)) {
	    DeleteExecStack(tmpPtr);
	} else {
	    break;
	}
    }
    if (esPtr->prevPtr) {
	eePtr->execStackPtr = esPtr->prevPtr;
#ifdef PURIFY
	eePtr->execStackPtr->nextPtr = NULL;
	DeleteExecStack(esPtr);
#endif
    } else {
	eePtr->execStackPtr = esPtr;
    }
}

void *
TclStackAlloc(
    Tcl_Interp *interp,
    size_t numBytes)
{
    Interp *iPtr = (Interp *) interp;
    size_t numWords;

    if (iPtr == NULL || iPtr->execEnvPtr == NULL) {
	return (void *) Tcl_Alloc(numBytes);
    }
    numWords = (numBytes + (sizeof(Tcl_Obj *) - 1))/sizeof(Tcl_Obj *);
    return StackAllocWords(interp, numWords);
}

void *
TclStackRealloc(
    Tcl_Interp *interp,
    void *ptr,
    size_t numBytes)
{
    Interp *iPtr = (Interp *) interp;
    ExecEnv *eePtr;
    ExecStack *esPtr;
    Tcl_Obj **markerPtr;
    size_t numWords;

    if (iPtr == NULL || iPtr->execEnvPtr == NULL) {
	return Tcl_Realloc(ptr, numBytes);
    }

    eePtr = iPtr->execEnvPtr;
    esPtr = eePtr->execStackPtr;
    markerPtr = esPtr->markerPtr;

    if (MEMSTART(markerPtr) != (Tcl_Obj **)ptr) {
	Tcl_Panic("TclStackRealloc: incorrect ptr. Call out of sequence?");
    }

    numWords = (numBytes + (sizeof(Tcl_Obj *) - 1))/sizeof(Tcl_Obj *);
    return (void *) StackReallocWords(interp, numWords);
}

/*
 *--------------------------------------------------------------
 *
 * Tcl_ExprObj --
 *
 *	Evaluate an expression in a Tcl_Obj.
 *
 * Results:
 *	A standard Tcl object result. If the result is other than TCL_OK, then
 *	the interpreter's result contains an error message. If the result is
 *	TCL_OK, then a pointer to the expression's result value object is
 *	stored in resultPtrPtr. In that case, the object's ref count is
 *	incremented to reflect the reference returned to the caller; the
 *	caller is then responsible for the resulting object and must, for
 *	example, decrement the ref count when it is finished with the object.
 *
 * Side effects:
 *	Any side effects caused by subcommands in the expression, if any. The
 *	interpreter result is not modified unless there is an error.
 *
 *--------------------------------------------------------------
 */

int
Tcl_ExprObj(
    Tcl_Interp *interp,		/* Context in which to evaluate the
				 * expression. */
    Tcl_Obj *objPtr,		/* Points to Tcl object containing expression
				 * to evaluate. */
    Tcl_Obj **resultPtrPtr)	/* Where the Tcl_Obj* that is the expression
				 * result is stored if no errors occur. */
{
    NRE_callback *rootPtr = TOP_CB(interp);
    Tcl_Obj *resultPtr;

    TclNewObj(resultPtr);
    TclNRAddCallback(interp, CopyCallback, resultPtrPtr, resultPtr,
	    NULL, NULL);
    Tcl_NRExprObj(interp, objPtr, resultPtr);
    return TclNRRunCallbacks(interp, TCL_OK, rootPtr);
}

static int
CopyCallback(
    void *data[],
    TCL_UNUSED(Tcl_Interp *),
    int result)
{
    Tcl_Obj **resultPtrPtr = (Tcl_Obj **)data[0];
    Tcl_Obj *resultPtr = (Tcl_Obj *)data[1];

    if (result == TCL_OK) {
	*resultPtrPtr = resultPtr;
	Tcl_IncrRefCount(resultPtr);
    } else {
	Tcl_DecrRefCount(resultPtr);
    }
    return result;
}

/*
 *--------------------------------------------------------------
 *
 * Tcl_NRExprObj --
 *
 *	Request evaluation of the expression in a Tcl_Obj by the NR stack.
 *
 * Results:
 *	Returns TCL_OK.
 *
 * Side effects:
 *	Compiles objPtr as a Tcl expression and places callbacks on the
 *	NR stack to execute the bytecode and store the result in resultPtr.
 *	If bytecode execution raises an exception, nothing is written
 *	to resultPtr, and the exceptional return code flows up the NR
 *	stack.  If the exception is TCL_ERROR, an error message is left
 *	in the interp result and the interp's return options dictionary
 *	holds additional error information too.  Execution of the bytecode
 *	may have other side effects, depending on the expression.
 *
 *--------------------------------------------------------------
 */

int
Tcl_NRExprObj(
    Tcl_Interp *interp,
    Tcl_Obj *objPtr,
    Tcl_Obj *resultPtr)
{
    ByteCode *codePtr;
    Tcl_InterpState state = Tcl_SaveInterpState(interp, TCL_OK);

    Tcl_ResetResult(interp);
    codePtr = CompileExprObj(interp, objPtr);

    Tcl_NRAddCallback(interp, ExprObjCallback, state, resultPtr,
	    NULL, NULL);
    return TclNRExecuteByteCode(interp, codePtr);
}

static int
ExprObjCallback(
    void *data[],
    Tcl_Interp *interp,
    int result)
{
    Tcl_InterpState state = (Tcl_InterpState)data[0];
    Tcl_Obj *resultPtr = (Tcl_Obj *)data[1];

    if (result == TCL_OK) {
	TclSetDuplicateObj(resultPtr, Tcl_GetObjResult(interp));
	(void) Tcl_RestoreInterpState(interp, state);
    } else {
	Tcl_DiscardInterpState(state);
    }
    return result;
}

/*
 *----------------------------------------------------------------------
 *
 * CompileExprObj --
 *	Compile a Tcl expression value into ByteCode.
 *
 * Results:
 *	A (ByteCode *) is returned pointing to the resulting ByteCode.
 *
 * Side effects:
 *	The Tcl_ObjType of objPtr is changed to the "exprcode" type,
 *	and the ByteCode is kept in the internal rep (along with context
 *	data for checking validity) for faster operations the next time
 *	CompileExprObj is called on the same value.
 *
 *----------------------------------------------------------------------
 */

static ByteCode *
CompileExprObj(
    Tcl_Interp *interp,
    Tcl_Obj *objPtr)
{
    Interp *iPtr = (Interp *) interp;
    CompileEnv compEnv;		/* Compilation environment structure allocated
				 * in frame. */
    ByteCode *codePtr = NULL;
				/* Tcl Internal type of bytecode. Initialized
				 * to avoid compiler warning. */

    /*
     * Get the expression ByteCode from the object. If it exists, make sure it
     * is valid in the current context.
     */

    ByteCodeGetInternalRep(objPtr, &exprCodeType, codePtr);

    if (codePtr != NULL) {
	Namespace *namespacePtr = iPtr->varFramePtr->nsPtr;

	if (((Interp *) *codePtr->interpHandle != iPtr)
		|| (codePtr->compileEpoch != iPtr->compileEpoch)
		|| (codePtr->nsPtr != namespacePtr)
		|| (codePtr->nsEpoch != namespacePtr->resolverEpoch)
		|| (codePtr->localCachePtr != iPtr->varFramePtr->localCachePtr)) {
	    Tcl_StoreInternalRep(objPtr, &exprCodeType, NULL);
	    codePtr = NULL;
	}
    }

    if (codePtr == NULL) {
	/*
	 * TIP #280: No invoker (yet) - Expression compilation.
	 */

	size_t length;
	const char *string = Tcl_GetStringFromObj(objPtr, &length);

	TclInitCompileEnv(interp, &compEnv, string, length, NULL, 0);
	TclCompileExpr(interp, string, length, &compEnv, 0);

	/*
	 * Successful compilation. If the expression yielded no instructions,
	 * push an zero object as the expression's result.
	 */

	if (compEnv.codeNext == compEnv.codeStart) {
	    TclEmitPush(TclRegisterLiteral(&compEnv, "0", 1, 0),
		    &compEnv);
	}

	/*
	 * Add a "done" instruction as the last instruction and change the
	 * object into a ByteCode object. Ownership of the literal objects and
	 * aux data items is given to the ByteCode object.
	 */

	TclEmitOpcode(INST_DONE, &compEnv);
	codePtr = TclInitByteCodeObj(objPtr, &exprCodeType, &compEnv);
	TclFreeCompileEnv(&compEnv);
	if (iPtr->varFramePtr->localCachePtr) {
	    codePtr->localCachePtr = iPtr->varFramePtr->localCachePtr;
	    codePtr->localCachePtr->refCount++;
	}
#ifdef TCL_COMPILE_DEBUG
	if (tclTraceCompile == 2) {
	    TclPrintByteCodeObj(interp, objPtr);
	    fflush(stdout);
	}
#endif /* TCL_COMPILE_DEBUG */
    }
    return codePtr;
}

/*
 *----------------------------------------------------------------------
 *
 * DupExprCodeInternalRep --
 *
 *	Part of the Tcl object type implementation for Tcl expression
 *	bytecode. We do not copy the bytecode internalrep. Instead, we return
 *	without setting copyPtr->typePtr, so the copy is a plain string copy
 *	of the expression value, and if it is to be used as a compiled
 *	expression, it will just need a recompile.
 *
 *	This makes sense, because with Tcl's copy-on-write practices, the
 *	usual (only?) time Tcl_DuplicateObj() will be called is when the copy
 *	is about to be modified, which would invalidate any copied bytecode
 *	anyway. The only reason it might make sense to copy the bytecode is if
 *	we had some modifying routines that operated directly on the internalrep,
 *	like we do for lists and dicts.
 *
 * Results:
 *	None.
 *
 * Side effects:
 *	None.
 *
 *----------------------------------------------------------------------
 */

static void
DupExprCodeInternalRep(
    TCL_UNUSED(Tcl_Obj *),
    TCL_UNUSED(Tcl_Obj *))
{
    return;
}

/*
 *----------------------------------------------------------------------
 *
 * FreeExprCodeInternalRep --
 *
 *	Part of the Tcl object type implementation for Tcl expression
 *	bytecode. Frees the storage allocated to hold the internal rep, unless
 *	ref counts indicate bytecode execution is still in progress.
 *
 * Results:
 *	None.
 *
 * Side effects:
 *	May free allocated memory. Leaves objPtr untyped.
 *
 *----------------------------------------------------------------------
 */

static void
FreeExprCodeInternalRep(
    Tcl_Obj *objPtr)
{
    ByteCode *codePtr;
    ByteCodeGetInternalRep(objPtr, &exprCodeType, codePtr);
    assert(codePtr != NULL);

    TclReleaseByteCode(codePtr);
}

/*
 *----------------------------------------------------------------------
 *
 * TclCompileObj --
 *
 *	This procedure compiles the script contained in a Tcl_Obj.
 *
 * Results:
 *	A pointer to the corresponding ByteCode, never NULL.
 *
 * Side effects:
 *	The object is shimmered to bytecode type.
 *
 *----------------------------------------------------------------------
 */

ByteCode *
TclCompileObj(
    Tcl_Interp *interp,
    Tcl_Obj *objPtr,
    const CmdFrame *invoker,
    int word)
{
    Interp *iPtr = (Interp *) interp;
    ByteCode *codePtr;	/* Tcl Internal type of bytecode. */
    Namespace *namespacePtr = iPtr->varFramePtr->nsPtr;

    /*
     * If the object is not already of tclByteCodeType, compile it (and reset
     * the compilation flags in the interpreter; this should be done after any
     * compilation). Otherwise, check that it is "fresh" enough.
     */

    ByteCodeGetInternalRep(objPtr, &tclByteCodeType, codePtr);
    if (codePtr != NULL) {
	/*
	 * Make sure the Bytecode hasn't been invalidated by, e.g., someone
	 * redefining a command with a compile procedure (this might make the
	 * compiled code wrong). The object needs to be recompiled if it was
	 * compiled in/for a different interpreter, or for a different
	 * namespace, or for the same namespace but with different name
	 * resolution rules. Precompiled objects, however, are immutable and
	 * therefore they are not recompiled, even if the epoch has changed.
	 *
	 * To be pedantically correct, we should also check that the
	 * originating procPtr is the same as the current context procPtr
	 * (assuming one exists at all - none for global level). This code is
	 * #def'ed out because [info body] was changed to never return a
	 * bytecode type object, which should obviate us from the extra checks
	 * here.
	 */

	if (((Interp *) *codePtr->interpHandle != iPtr)
		|| (codePtr->compileEpoch != iPtr->compileEpoch)
		|| (codePtr->nsPtr != namespacePtr)
		|| (codePtr->nsEpoch != namespacePtr->resolverEpoch)) {
	    if (!(codePtr->flags & TCL_BYTECODE_PRECOMPILED)) {
		goto recompileObj;
	    }
	    if ((Interp *) *codePtr->interpHandle != iPtr) {
		Tcl_Panic("Tcl_EvalObj: compiled script jumped interps");
	    }
	    codePtr->compileEpoch = iPtr->compileEpoch;
	}

	/*
	 * Check that any compiled locals do refer to the current proc
	 * environment! If not, recompile.
	 */

	if (!(codePtr->flags & TCL_BYTECODE_PRECOMPILED) &&
		(codePtr->procPtr == NULL) &&
		(codePtr->localCachePtr != iPtr->varFramePtr->localCachePtr)){
	    goto recompileObj;
	}

	/*
	 * #280.
	 * Literal sharing fix. This part of the fix is not required by 8.4
	 * nor 8.5, because they eval-direct any literals, so just saving the
	 * argument locations per command in bytecode is enough, embedded
	 * 'eval' commands, etc. get the correct information.
	 *
	 * But in 8.6 all the embedded script are compiled, and the resulting
	 * bytecode stored in the literal. Now the shared literal has bytecode
	 * with location data for _one_ particular location this literal is
	 * found at. If we get executed from a different location the bytecode
	 * has to be recompiled to get the correct locations. Not doing this
	 * will execute the saved bytecode with data for a different location,
	 * causing 'info frame' to point to the wrong place in the sources.
	 *
	 * Future optimizations ...
	 * (1) Save the location data (ExtCmdLoc) keyed by start line. In that
	 *     case we recompile once per location of the literal, but not
	 *     continously, because the moment we have all locations we do not
	 *     need to recompile any longer.
	 *
	 * (2) Alternative: Do not recompile, tell the execution engine the
	 *     offset between saved starting line and actual one. Then modify
	 *     the users to adjust the locations they have by this offset.
	 *
	 * (3) Alternative 2: Do not fully recompile, adjust just the location
	 *     information.
	 */

	if (invoker == NULL) {
	    return codePtr;
	} else {
	    Tcl_HashEntry *hePtr =
		    Tcl_FindHashEntry(iPtr->lineBCPtr, codePtr);
	    ExtCmdLoc *eclPtr;
	    CmdFrame *ctxCopyPtr;
	    int redo;

	    if (!hePtr) {
		return codePtr;
	    }

	    eclPtr = (ExtCmdLoc *)Tcl_GetHashValue(hePtr);
	    redo = 0;
	    ctxCopyPtr = (CmdFrame *)TclStackAlloc(interp, sizeof(CmdFrame));
	    *ctxCopyPtr = *invoker;

	    if (invoker->type == TCL_LOCATION_BC) {
		/*
		 * Note: Type BC => ctx.data.eval.path    is not used.
		 *		    ctx.data.tebc.codePtr used instead
		 */

		TclGetSrcInfoForPc(ctxCopyPtr);
		if (ctxCopyPtr->type == TCL_LOCATION_SOURCE) {
		    /*
		     * The reference made by 'TclGetSrcInfoForPc' is dead.
		     */

		    Tcl_DecrRefCount(ctxCopyPtr->data.eval.path);
		    ctxCopyPtr->data.eval.path = NULL;
		}
	    }

	    if (word < ctxCopyPtr->nline) {
		/*
		 * Note: We do not care if the line[word] is -1. This is a
		 * difference and requires a recompile (location changed from
		 * absolute to relative, literal is used fixed and through
		 * variable)
		 *
		 * Example:
		 * test info-32.0 using literal of info-24.8
		 *     (dict with ... vs           set body ...).
		 */

		redo = ((eclPtr->type == TCL_LOCATION_SOURCE)
			    && (eclPtr->start != ctxCopyPtr->line[word]))
			|| ((eclPtr->type == TCL_LOCATION_BC)
			    && (ctxCopyPtr->type == TCL_LOCATION_SOURCE));
	    }

	    TclStackFree(interp, ctxCopyPtr);
	    if (!redo) {
		return codePtr;
	    }
	}
    }

  recompileObj:
    iPtr->errorLine = 1;

    /*
     * TIP #280. Remember the invoker for a moment in the interpreter
     * structures so that the byte code compiler can pick it up when
     * initializing the compilation environment, i.e. the extended location
     * information.
     */

    iPtr->invokeCmdFramePtr = invoker;
    iPtr->invokeWord = word;
    TclSetByteCodeFromAny(interp, objPtr, NULL, NULL);
    iPtr->invokeCmdFramePtr = NULL;
    ByteCodeGetInternalRep(objPtr, &tclByteCodeType, codePtr);
    if (iPtr->varFramePtr->localCachePtr) {
	codePtr->localCachePtr = iPtr->varFramePtr->localCachePtr;
	codePtr->localCachePtr->refCount++;
    }
    return codePtr;
}

/*
 *----------------------------------------------------------------------
 *
 * TclIncrObj --
 *
 *	Increment an integeral value in a Tcl_Obj by an integeral value held
 *	in another Tcl_Obj. Caller is responsible for making sure we can
 *	update the first object.
 *
 * Results:
 *	TCL_ERROR if either object is non-integer, and TCL_OK otherwise. On
 *	error, an error message is left in the interpreter (if it is not NULL,
 *	of course).
 *
 * Side effects:
 *	valuePtr gets the new incrmented value.
 *
 *----------------------------------------------------------------------
 */

int
TclIncrObj(
    Tcl_Interp *interp,
    Tcl_Obj *valuePtr,
    Tcl_Obj *incrPtr)
{
    void *ptr1, *ptr2;
    int type1, type2;
    mp_int value, incr;
    mp_err err;

    if (Tcl_IsShared(valuePtr)) {
	Tcl_Panic("%s called with shared object", "TclIncrObj");
    }

    if (GetNumberFromObj(NULL, valuePtr, &ptr1, &type1) != TCL_OK) {
	/*
	 * Produce error message (reparse?!)
	 */

	return TclGetIntFromObj(interp, valuePtr, &type1);
    }
    if (GetNumberFromObj(NULL, incrPtr, &ptr2, &type2) != TCL_OK) {
	/*
	 * Produce error message (reparse?!)
	 */

	TclGetIntFromObj(interp, incrPtr, &type1);
	Tcl_AddErrorInfo(interp, "\n    (reading increment)");
	return TCL_ERROR;
    }

    if ((type1 == TCL_NUMBER_DOUBLE) || (type1 == TCL_NUMBER_NAN)) {
	/*
	 * Produce error message (reparse?!)
	 */

	return TclGetIntFromObj(interp, valuePtr, &type1);
    }
    if ((type2 == TCL_NUMBER_DOUBLE) || (type2 == TCL_NUMBER_NAN)) {
	/*
	 * Produce error message (reparse?!)
	 */

	TclGetIntFromObj(interp, incrPtr, &type1);
	Tcl_AddErrorInfo(interp, "\n    (reading increment)");
	return TCL_ERROR;
    }

    if ((type1 == TCL_NUMBER_INT) && (type2 == TCL_NUMBER_INT)) {
	Tcl_WideInt w1, w2, sum;

	w1 = *((const Tcl_WideInt *)ptr1);
	w2 = *((const Tcl_WideInt *)ptr2);
	sum = (Tcl_WideInt)((Tcl_WideUInt)w1 + (Tcl_WideUInt)w2);

	/*
	 * Check for overflow.
	 */

	if (!Overflowing(w1, w2, sum)) {
	    TclSetIntObj(valuePtr, sum);
	    return TCL_OK;
	}
    }

    Tcl_TakeBignumFromObj(interp, valuePtr, &value);
    Tcl_GetBignumFromObj(interp, incrPtr, &incr);
    err = mp_add(&value, &incr, &value);
    mp_clear(&incr);
    if (err != MP_OKAY) {
	return TCL_ERROR;
    }
    Tcl_SetBignumObj(valuePtr, &value);
    return TCL_OK;
}

/*
 *----------------------------------------------------------------------
 *
 * ArgumentBCEnter --
 *
 *	This is a helper for TclNRExecuteByteCode/TEBCresume that encapsulates
 *	a code sequence that is fairly common in the code but *not* commonly
 *	called.
 *
 * Results:
 *	None
 *
 * Side effects:
 *	May register information about the bytecode in the command frame.
 *
 *----------------------------------------------------------------------
 */

static void
ArgumentBCEnter(
    Tcl_Interp *interp,
    ByteCode *codePtr,
    TEBCdata *tdPtr,
    const unsigned char *pc,
    int objc,
    Tcl_Obj **objv)
{
    int cmd;

    if (GetSrcInfoForPc(pc, codePtr, NULL, NULL, &cmd)) {
	TclArgumentBCEnter(interp, objv, objc, codePtr, &tdPtr->cmdFrame, cmd,
		pc - codePtr->codeStart);
    }
}

/*
 *----------------------------------------------------------------------
 *
 * TclNRExecuteByteCode --
 *
 *	This procedure executes the instructions of a ByteCode structure. It
 *	returns when a "done" instruction is executed or an error occurs.
 *
 * Results:
 *	The return value is one of the return codes defined in tcl.h (such as
 *	TCL_OK), and interp->objResultPtr refers to a Tcl object that either
 *	contains the result of executing the code or an error message.
 *
 * Side effects:
 *	Almost certainly, depending on the ByteCode's instructions.
 *
 *----------------------------------------------------------------------
 */
#define	bcFramePtr	(&TD->cmdFrame)
#define	initCatchTop	((ptrdiff_t *) (TD->stack-1))
#define	initTosPtr	((Tcl_Obj **) (initCatchTop+codePtr->maxExceptDepth))
#define esPtr		(iPtr->execEnvPtr->execStackPtr)

int
TclNRExecuteByteCode(
    Tcl_Interp *interp,		/* Token for command interpreter. */
    ByteCode *codePtr)		/* The bytecode sequence to interpret. */
{
    Interp *iPtr = (Interp *) interp;
    TEBCdata *TD;
    int size = sizeof(TEBCdata) - 1
	    + (codePtr->maxStackDepth + codePtr->maxExceptDepth)
		* sizeof(void *);
    int numWords = (size + sizeof(Tcl_Obj *) - 1) / sizeof(Tcl_Obj *);

    TclPreserveByteCode(codePtr);

    /*
     * Reserve the stack, setup the TEBCdataPtr (TD) and CallFrame
     *
     * The execution uses a unified stack: first a TEBCdata, immediately
     * above it a CmdFrame, then the catch stack, then the execution stack.
     *
     * Make sure the catch stack is large enough to hold the maximum number of
     * catch commands that could ever be executing at the same time (this will
     * be no more than the exception range array's depth). Make sure the
     * execution stack is large enough to execute this ByteCode.
     */

    TD = (TEBCdata *) GrowEvaluationStack(iPtr->execEnvPtr, numWords, 0);
    esPtr->tosPtr = initTosPtr;

    TD->codePtr     = codePtr;
    TD->catchTop    = initCatchTop;
    TD->auxObjList  = NULL;

    /*
     * TIP #280: Initialize the frame. Do not push it yet: it will be pushed
     * every time that we call out from this TD, popped when we return to it.
     */

    bcFramePtr->type = ((codePtr->flags & TCL_BYTECODE_PRECOMPILED)
	    ? TCL_LOCATION_PREBC : TCL_LOCATION_BC);
    bcFramePtr->level = (iPtr->cmdFramePtr ? iPtr->cmdFramePtr->level+1 : 1);
    bcFramePtr->framePtr = iPtr->framePtr;
    bcFramePtr->nextPtr = iPtr->cmdFramePtr;
    bcFramePtr->nline = 0;
    bcFramePtr->line = NULL;
    bcFramePtr->litarg = NULL;
    bcFramePtr->data.tebc.codePtr = codePtr;
    bcFramePtr->data.tebc.pc = NULL;
    bcFramePtr->cmdObj = NULL;
    bcFramePtr->cmd = NULL;
    bcFramePtr->len = 0;

#ifdef TCL_COMPILE_STATS
    iPtr->stats.numExecutions++;
#endif

    /*
     * Test namespace-50.9 demonstrates the need for this call.
     * Use a --enable-symbols=mem bug to see.
     */

    TclResetRewriteEnsemble(interp, 1);

    /*
     * Push the callback for bytecode execution
     */

    TclNRAddCallback(interp, TEBCresume, TD, /* pc */ NULL,
	    /* cleanup */ INT2PTR(0), INT2PTR(iPtr->evalFlags));

    /*
     * Reset discard result flag - because it is applicable for this call only,
     * and should not affect all the nested invocations may return result.
     */
    iPtr->evalFlags &= ~TCL_EVAL_DISCARD_RESULT;

    return TCL_OK;
}

static int
TEBCresume(
    void *data[],
    Tcl_Interp *interp,
    int result)
{
    /*
     * Compiler cast directive - not a real variable.
     *	   Interp *iPtr = (Interp *) interp;
     */
#define iPtr ((Interp *) interp)

    /*
     * Check just the read-traced/write-traced bit of a variable.
     */

#define ReadTraced(varPtr) ((varPtr)->flags & VAR_TRACED_READ)
#define WriteTraced(varPtr) ((varPtr)->flags & VAR_TRACED_WRITE)
#define UnsetTraced(varPtr) ((varPtr)->flags & VAR_TRACED_UNSET)

    /*
     * Bottom of allocated stack holds the NR data
     */

    /*
     * Constants: variables that do not change during the execution, used
     * sporadically: no special need for speed.
     */

    unsigned interruptCounter = 1;
				/* Counter that is used to work out when to
				 * call Tcl_AsyncReady(). This must be 1
				 * initially so that we call the async-check
				 * stanza early, otherwise there are command
				 * sequences that can make the interpreter
				 * busy-loop without an opportunity to
				 * recognise an interrupt. */
    const char *curInstName;
#ifdef TCL_COMPILE_DEBUG
    int traceInstructions;	/* Whether we are doing instruction-level
				 * tracing or not. */
#endif

    Var *compiledLocals = iPtr->varFramePtr->compiledLocals;
    Tcl_Obj **constants = &iPtr->execEnvPtr->constants[0];

#define LOCAL(i)	(&compiledLocals[(i)])
#define TCONST(i)	(constants[(i)])

    /*
     * These macros are just meant to save some global variables that are not
     * used too frequently
     */

    TEBCdata *TD = (TEBCdata *)data[0];
#define auxObjList	(TD->auxObjList)
#define catchTop	(TD->catchTop)
#define codePtr		(TD->codePtr)
#define curEvalFlags	PTR2INT(data[3])  /* calling iPtr->evalFlags */

    /*
     * Globals: variables that store state, must remain valid at all times.
     */

    Tcl_Obj **tosPtr;		/* Cached pointer to top of evaluation
				 * stack. */
    const unsigned char *pc = (const unsigned char *)data[1];
                                /* The current program counter. */
    unsigned char inst;         /* The currently running instruction */

    /*
     * Transfer variables - needed only between opcodes, but not while
     * executing an instruction.
     */

    int cleanup = PTR2INT(data[2]);
    Tcl_Obj *objResultPtr;
    int checkInterp = 0;        /* Indicates when a check of interp readyness
				 * is necessary. Set by CACHE_STACK_INFO() */

    /*
     * Locals - variables that are used within opcodes or bounded sections of
     * the file (jumps between opcodes within a family).
     * NOTE: These are now mostly defined locally where needed.
     */

    Tcl_Obj *objPtr, *valuePtr, *value2Ptr, *part1Ptr, *part2Ptr, *tmpPtr;
    Tcl_Obj **objv = NULL;
    size_t objc = 0;
    int opnd, pcAdjustment;
    size_t length;
    Var *varPtr, *arrayPtr;
#ifdef TCL_COMPILE_DEBUG
    char cmdNameBuf[21];
#endif

#ifdef TCL_COMPILE_DEBUG
    int starting = 1;
    traceInstructions = (tclTraceExec == 3);
#endif

    TEBC_DATA_DIG();

#ifdef TCL_COMPILE_DEBUG
    if (!pc && (tclTraceExec >= 2)) {
	PrintByteCodeInfo(codePtr);
	fprintf(stdout, "  Starting stack top=%d\n", (int) CURR_DEPTH);
	fflush(stdout);
    }
#endif

    if (!pc) {
	/* bytecode is starting from scratch */
	pc = codePtr->codeStart;

	/*
	 * Reset the interp's result to avoid possible duplications of large
	 * objects [3c6e47363e], [781585], [804681], This can happen by start
	 * also in nested compiled blocks (enclosed in parent cycle).
	 * See else branch below for opposite handling by continuation/resume.
	 */

	objPtr = iPtr->objResultPtr;
	if (objPtr->refCount > 1) {
	    TclDecrRefCount(objPtr);
	    TclNewObj(objPtr);
	    Tcl_IncrRefCount(objPtr);
	    iPtr->objResultPtr = objPtr;
	}

	goto cleanup0;
    } else {
        /* resume from invocation */
	CACHE_STACK_INFO();

	NRE_ASSERT(iPtr->cmdFramePtr == bcFramePtr);
	if (bcFramePtr->cmdObj) {
	    Tcl_DecrRefCount(bcFramePtr->cmdObj);
	    bcFramePtr->cmdObj = NULL;
	    bcFramePtr->cmd = NULL;
	}
	iPtr->cmdFramePtr = bcFramePtr->nextPtr;
	if (iPtr->flags & INTERP_DEBUG_FRAME) {
	    TclArgumentBCRelease(interp, bcFramePtr);
	}
	if (iPtr->execEnvPtr->rewind) {
	    result = TCL_ERROR;
	    goto abnormalReturn;
	}
	if (codePtr->flags & TCL_BYTECODE_RECOMPILE) {
	    codePtr->flags &= ~TCL_BYTECODE_RECOMPILE;
	    checkInterp = 1;
	    iPtr->flags |= ERR_ALREADY_LOGGED;
	}

	if (result != TCL_OK) {
	    pc--;
	    goto processExceptionReturn;
	}

	/*
	 * Push the call's object result and continue execution with the next
	 * instruction.
	 */

	TRACE_WITH_OBJ(("%" TCL_Z_MODIFIER "u => ... after \"%.20s\": TCL_OK, result=",
		objc, cmdNameBuf), Tcl_GetObjResult(interp));

	/*
	 * Obtain and reset interp's result to avoid possible duplications of
	 * objects [Bug 781585]. We do not call Tcl_ResetResult to avoid any
	 * side effects caused by the resetting of errorInfo and errorCode
	 * [Bug 804681], which are not needed here. We chose instead to
	 * manipulate the interp's object result directly.
	 *
	 * Note that the result object is now in objResultPtr, it keeps the
	 * refCount it had in its role of iPtr->objResultPtr.
	 */

	objResultPtr = Tcl_GetObjResult(interp);
	TclNewObj(objPtr);
	Tcl_IncrRefCount(objPtr);
	iPtr->objResultPtr = objPtr;
#ifndef TCL_COMPILE_DEBUG
	if (*pc == INST_POP) {
	    TclDecrRefCount(objResultPtr);
	    NEXT_INST_V(1, cleanup, 0);
	}
#endif
	NEXT_INST_V(0, cleanup, -1);
    }

    /*
     * Targets for standard instruction endings; unrolled for speed in the
     * most frequent cases (instructions that consume up to two stack
     * elements).
     *
     * This used to be a "for(;;)" loop, with each instruction doing its own
     * cleanup.
     */

  cleanupV_pushObjResultPtr:
    switch (cleanup) {
    case 0:
	*(++tosPtr) = (objResultPtr);
	goto cleanup0;
    default:
	cleanup -= 2;
	while (cleanup--) {
	    objPtr = POP_OBJECT();
	    TclDecrRefCount(objPtr);
	}
	/* FALLTHRU */
    case 2:
    cleanup2_pushObjResultPtr:
	objPtr = POP_OBJECT();
	TclDecrRefCount(objPtr);
	/* FALLTHRU */
    case 1:
    cleanup1_pushObjResultPtr:
	objPtr = OBJ_AT_TOS;
	TclDecrRefCount(objPtr);
    }
    OBJ_AT_TOS = objResultPtr;
    goto cleanup0;

  cleanupV:
    switch (cleanup) {
    default:
	cleanup -= 2;
	while (cleanup--) {
	    objPtr = POP_OBJECT();
	    TclDecrRefCount(objPtr);
	}
	/* FALLTHRU */
    case 2:
    cleanup2:
	objPtr = POP_OBJECT();
	TclDecrRefCount(objPtr);
	/* FALLTHRU */
    case 1:
    cleanup1:
	objPtr = POP_OBJECT();
	TclDecrRefCount(objPtr);
	/* FALLTHRU */
    case 0:
	/*
	 * We really want to do nothing now, but this is needed for some
	 * compilers (SunPro CC).
	 */

	break;
    }
  cleanup0:

    /*
     * Check for asynchronous handlers [Bug 746722]; we do the check every
     * ASYNC_CHECK_COUNT instructions.
     */

    if ((--interruptCounter) == 0) {
	interruptCounter = ASYNC_CHECK_COUNT;
	DECACHE_STACK_INFO();
	if (TclAsyncReady(iPtr)) {
	    result = Tcl_AsyncInvoke(interp, result);
	    if (result == TCL_ERROR) {
		CACHE_STACK_INFO();
		goto gotError;
	    }
	}

	if (TclCanceled(iPtr)) {
	    if (Tcl_Canceled(interp, TCL_LEAVE_ERR_MSG) == TCL_ERROR) {
		CACHE_STACK_INFO();
		goto gotError;
	    }
	}

	if (TclLimitReady(iPtr->limit)) {
	    if (Tcl_LimitCheck(interp) == TCL_ERROR) {
		CACHE_STACK_INFO();
		goto gotError;
	    }
	}
	CACHE_STACK_INFO();
    }

    /*
     * These two instructions account for 26% of all instructions (according
     * to measurements on tclbench by Ben Vitale
     * [http://www.cs.toronto.edu/syslab/pubs/tcl2005-vitale-zaleski.pdf]
     * Resolving them before the switch reduces the cost of branch
     * mispredictions, seems to improve runtime by 5% to 15%, and (amazingly!)
     * reduces total obj size.
     */

    inst = *pc;

    peepholeStart:
#ifdef TCL_COMPILE_STATS
    iPtr->stats.instructionCount[*pc]++;
#endif

#ifdef TCL_COMPILE_DEBUG
    /*
     * Skip the stack depth check if an expansion is in progress.
     */

    CHECK_STACK();
    if (traceInstructions) {
	fprintf(stdout, "%2" TCL_Z_MODIFIER "d: %2d ", iPtr->numLevels, (int) CURR_DEPTH);
	TclPrintInstruction(codePtr, pc);
	fflush(stdout);
    }
#endif /* TCL_COMPILE_DEBUG */

    TCL_DTRACE_INST_NEXT();

    if (inst == INST_LOAD_SCALAR1) {
	goto instLoadScalar1;
    } else if (inst == INST_PUSH1) {
	PUSH_OBJECT(codePtr->objArrayPtr[TclGetUInt1AtPtr(pc+1)]);
	TRACE_WITH_OBJ(("%u => ", TclGetUInt1AtPtr(pc+1)), OBJ_AT_TOS);
	inst = *(pc += 2);
	goto peepholeStart;
    } else if (inst == INST_START_CMD) {
	/*
	 * Peephole: do not run INST_START_CMD, just skip it
	 */

	iPtr->cmdCount += TclGetUInt4AtPtr(pc+5);
	if (checkInterp) {
	    if (((codePtr->compileEpoch != iPtr->compileEpoch) ||
		 (codePtr->nsEpoch != iPtr->varFramePtr->nsPtr->resolverEpoch)) &&
		!(codePtr->flags & TCL_BYTECODE_PRECOMPILED)) {
		goto instStartCmdFailed;
	    }
	    checkInterp = 0;
	}
	inst = *(pc += 9);
	goto peepholeStart;
    } else if (inst == INST_NOP) {
#ifndef TCL_COMPILE_DEBUG
	while (inst == INST_NOP)
#endif
	{
	    inst = *++pc;
	}
	goto peepholeStart;
    }

    switch (inst) {
    case INST_SYNTAX:
    case INST_RETURN_IMM: {
	int code = TclGetInt4AtPtr(pc+1);
	int level = TclGetUInt4AtPtr(pc+5);

	/*
	 * OBJ_AT_TOS is returnOpts, OBJ_UNDER_TOS is resultObjPtr.
	 */

	TRACE(("%u %u => ", code, level));
	result = TclProcessReturn(interp, code, level, OBJ_AT_TOS);
	if (result == TCL_OK) {
	    TRACE_APPEND(("continuing to next instruction (result=\"%.30s\")\n",
		    O2S(objResultPtr)));
	    NEXT_INST_F(9, 1, 0);
	}
	Tcl_SetObjResult(interp, OBJ_UNDER_TOS);
	if (*pc == INST_SYNTAX) {
	    iPtr->flags &= ~ERR_ALREADY_LOGGED;
	}
	cleanup = 2;
	TRACE_APPEND(("\n"));
	goto processExceptionReturn;
    }

    case INST_RETURN_STK:
	TRACE(("=> "));
	objResultPtr = POP_OBJECT();
	result = Tcl_SetReturnOptions(interp, OBJ_AT_TOS);
	if (result == TCL_OK) {
	    Tcl_DecrRefCount(OBJ_AT_TOS);
	    OBJ_AT_TOS = objResultPtr;
	    TRACE_APPEND(("continuing to next instruction (result=\"%.30s\")\n",
		    O2S(objResultPtr)));
	    NEXT_INST_F(1, 0, 0);
	} else if (result == TCL_ERROR) {
	    /*
	     * BEWARE! Must do this in this order, because an error in the
	     * option dictionary overrides the result (and can be verified by
	     * test).
	     */

	    Tcl_SetObjResult(interp, objResultPtr);
	    Tcl_SetReturnOptions(interp, OBJ_AT_TOS);
	    Tcl_DecrRefCount(OBJ_AT_TOS);
	    OBJ_AT_TOS = objResultPtr;
	} else {
	    Tcl_DecrRefCount(OBJ_AT_TOS);
	    OBJ_AT_TOS = objResultPtr;
	    Tcl_SetObjResult(interp, objResultPtr);
	}
	cleanup = 1;
	TRACE_APPEND(("\n"));
	goto processExceptionReturn;

    {
	CoroutineData *corPtr;
<<<<<<< HEAD
	size_t yieldParameter;
=======
	void *yieldParameter;
>>>>>>> 9daf0e2a

    case INST_YIELD:
	corPtr = iPtr->execEnvPtr->corPtr;
	TRACE(("%.30s => ", O2S(OBJ_AT_TOS)));
	if (!corPtr) {
	    TRACE_APPEND(("ERROR: yield outside coroutine\n"));
	    Tcl_SetObjResult(interp, Tcl_NewStringObj(
		    "yield can only be called in a coroutine", -1));
	    DECACHE_STACK_INFO();
	    Tcl_SetErrorCode(interp, "TCL", "COROUTINE", "ILLEGAL_YIELD",
		    NULL);
	    CACHE_STACK_INFO();
	    goto gotError;
	}

#ifdef TCL_COMPILE_DEBUG
	if (tclTraceExec >= 2) {
	    if (traceInstructions) {
		TRACE_APPEND(("YIELD...\n"));
	    } else {
		fprintf(stdout, "%" TCL_Z_MODIFIER "d: (%" TCL_Z_MODIFIER "u) yielding value \"%.30s\"\n",
			iPtr->numLevels, (size_t)(pc - codePtr->codeStart),
			Tcl_GetString(OBJ_AT_TOS));
	    }
	    fflush(stdout);
	}
#endif
<<<<<<< HEAD
	yieldParameter = PTR2INT(NULL);	/*==CORO_ACTIVATE_YIELD*/
=======
	yieldParameter = NULL;	/*==CORO_ACTIVATE_YIELD*/
>>>>>>> 9daf0e2a
	Tcl_SetObjResult(interp, OBJ_AT_TOS);
	goto doYield;

    case INST_YIELD_TO_INVOKE:
	corPtr = iPtr->execEnvPtr->corPtr;
	valuePtr = OBJ_AT_TOS;
	if (!corPtr) {
	    TRACE(("[%.30s] => ERROR: yield outside coroutine\n",
		    O2S(valuePtr)));
	    Tcl_SetObjResult(interp, Tcl_NewStringObj(
		    "yieldto can only be called in a coroutine", -1));
	    DECACHE_STACK_INFO();
	    Tcl_SetErrorCode(interp, "TCL", "COROUTINE", "ILLEGAL_YIELD",
		    NULL);
	    CACHE_STACK_INFO();
	    goto gotError;
	}
	if (((Namespace *)TclGetCurrentNamespace(interp))->flags & NS_DYING) {
	    TRACE(("[%.30s] => ERROR: yield in deleted\n",
		    O2S(valuePtr)));
	    Tcl_SetObjResult(interp, Tcl_NewStringObj(
		    "yieldto called in deleted namespace", -1));
	    DECACHE_STACK_INFO();
	    Tcl_SetErrorCode(interp, "TCL", "COROUTINE", "YIELDTO_IN_DELETED",
		    NULL);
	    CACHE_STACK_INFO();
	    goto gotError;
	}

#ifdef TCL_COMPILE_DEBUG
	if (tclTraceExec >= 2) {
	    if (traceInstructions) {
		TRACE(("[%.30s] => YIELD...\n", O2S(valuePtr)));
	    } else {
		/* FIXME: What is the right thing to trace? */
		fprintf(stdout, "%" TCL_Z_MODIFIER "d: (%" TCL_Z_MODIFIER "u) yielding to [%.30s]\n",
			iPtr->numLevels, (size_t)(pc - codePtr->codeStart),
			TclGetString(valuePtr));
	    }
	    fflush(stdout);
	}
#endif

	/*
	 * Install a tailcall record in the caller and continue with the
	 * yield. The yield is switched into multi-return mode (via the
	 * 'yieldParameter').
	 */

	Tcl_IncrRefCount(valuePtr);
	iPtr->execEnvPtr = corPtr->callerEEPtr;
	TclSetTailcall(interp, valuePtr);
	corPtr->yieldPtr = valuePtr;
	iPtr->execEnvPtr = corPtr->eePtr;
<<<<<<< HEAD
	yieldParameter = PTR2INT(NULL)+1;	/*==CORO_ACTIVATE_YIELDM*/
=======
	yieldParameter = INT2PTR(1);	/*==CORO_ACTIVATE_YIELDM*/
>>>>>>> 9daf0e2a

    doYield:
	/* TIP #280: Record the last piece of info needed by
	 * 'TclGetSrcInfoForPc', and push the frame.
	 */

	bcFramePtr->data.tebc.pc = (char *) pc;
	iPtr->cmdFramePtr = bcFramePtr;

	if (iPtr->flags & INTERP_DEBUG_FRAME) {
	    ArgumentBCEnter(interp, codePtr, TD, pc, objc, objv);
	}

	pc++;
	cleanup = 1;
	TEBC_YIELD();
	TclNRAddCallback(interp, TclNRCoroutineActivateCallback, corPtr,
		yieldParameter, NULL, NULL);
	return TCL_OK;
    }

    case INST_TAILCALL: {
	Tcl_Obj *listPtr, *nsObjPtr;

	opnd = TclGetUInt1AtPtr(pc+1);

	if (!(iPtr->varFramePtr->isProcCallFrame & 1)) {
	    TRACE(("%d => ERROR: tailcall in non-proc context\n", opnd));
	    Tcl_SetObjResult(interp, Tcl_NewStringObj(
		    "tailcall can only be called from a proc or lambda", -1));
	    DECACHE_STACK_INFO();
	    Tcl_SetErrorCode(interp, "TCL", "TAILCALL", "ILLEGAL", NULL);
	    CACHE_STACK_INFO();
	    goto gotError;
	}

#ifdef TCL_COMPILE_DEBUG
	/* FIXME: What is the right thing to trace? */
	{
	    int i;

	    TRACE(("%d [", opnd));
	    for (i=opnd-1 ; i>=0 ; i--) {
		TRACE_APPEND(("\"%.30s\"", O2S(OBJ_AT_DEPTH(i))));
		if (i > 0) {
		    TRACE_APPEND((" "));
		}
	    }
	    TRACE_APPEND(("] => RETURN..."));
	}
#endif

	/*
	 * Push the evaluation of the called command into the NR callback
	 * stack.
	 */

	listPtr = Tcl_NewListObj(opnd, &OBJ_AT_DEPTH(opnd-1));
	nsObjPtr = Tcl_NewStringObj(iPtr->varFramePtr->nsPtr->fullName, -1);
	TclListObjSetElement(interp, listPtr, 0, nsObjPtr);
	if (iPtr->varFramePtr->tailcallPtr) {
	    Tcl_DecrRefCount(iPtr->varFramePtr->tailcallPtr);
	}
	iPtr->varFramePtr->tailcallPtr = listPtr;

	result = TCL_RETURN;
	cleanup = opnd;
	goto processExceptionReturn;
    }

    case INST_DONE:
	if (tosPtr > initTosPtr) {

	    if ((curEvalFlags & TCL_EVAL_DISCARD_RESULT) && (result == TCL_OK)) {
		/* simulate pop & fast done (like it does continue in loop) */
		TRACE_WITH_OBJ(("=> discarding "), OBJ_AT_TOS);
		objPtr = POP_OBJECT();
		TclDecrRefCount(objPtr);
		goto abnormalReturn;
	    }
	    /*
	     * Set the interpreter's object result to point to the topmost
	     * object from the stack, and check for a possible [catch]. The
	     * stackTop's level and refCount will be handled by "processCatch"
	     * or "abnormalReturn".
	     */

	    Tcl_SetObjResult(interp, OBJ_AT_TOS);
#ifdef TCL_COMPILE_DEBUG
	    TRACE_WITH_OBJ(("=> return code=%d, result=", result),
		    iPtr->objResultPtr);
	    if (traceInstructions) {
		fprintf(stdout, "\n");
	    }
#endif
	    goto checkForCatch;
	}
	(void) POP_OBJECT();
	goto abnormalReturn;

    case INST_PUSH4:
	objResultPtr = codePtr->objArrayPtr[TclGetUInt4AtPtr(pc+1)];
	TRACE_WITH_OBJ(("%u => ", TclGetUInt4AtPtr(pc+1)), objResultPtr);
	NEXT_INST_F(5, 0, 1);
    break;

    case INST_POP:
	TRACE_WITH_OBJ(("=> discarding "), OBJ_AT_TOS);
	objPtr = POP_OBJECT();
	TclDecrRefCount(objPtr);
	NEXT_INST_F(1, 0, 0);
    break;

    case INST_DUP:
	objResultPtr = OBJ_AT_TOS;
	TRACE_WITH_OBJ(("=> "), objResultPtr);
	NEXT_INST_F(1, 0, 1);
    break;

    case INST_OVER:
	opnd = TclGetUInt4AtPtr(pc+1);
	objResultPtr = OBJ_AT_DEPTH(opnd);
	TRACE_WITH_OBJ(("%u => ", opnd), objResultPtr);
	NEXT_INST_F(5, 0, 1);
    break;

    case INST_REVERSE: {
	Tcl_Obj **a, **b;

	opnd = TclGetUInt4AtPtr(pc+1);
	a = tosPtr-(opnd-1);
	b = tosPtr;
	while (a<b) {
	    tmpPtr = *a;
	    *a = *b;
	    *b = tmpPtr;
	    a++; b--;
	}
	TRACE(("%u => OK\n", opnd));
	NEXT_INST_F(5, 0, 0);
    }
    break;

    case INST_STR_CONCAT1:

	opnd = TclGetUInt1AtPtr(pc+1);
	objResultPtr = TclStringCat(interp, opnd, &OBJ_AT_DEPTH(opnd-1),
		TCL_STRING_IN_PLACE);
	if (objResultPtr == NULL) {
	    TRACE_ERROR(interp);
	    goto gotError;
	}

	TRACE_WITH_OBJ(("%u => ", opnd), objResultPtr);
	NEXT_INST_V(2, opnd, 1);
    break;

    case INST_CONCAT_STK:
	/*
	 * Pop the opnd (objc) top stack elements, run through Tcl_ConcatObj,
	 * and then decrement their ref counts.
	 */

	opnd = TclGetUInt4AtPtr(pc+1);
	objResultPtr = Tcl_ConcatObj(opnd, &OBJ_AT_DEPTH(opnd-1));
	TRACE_WITH_OBJ(("%u => ", opnd), objResultPtr);
	NEXT_INST_V(5, opnd, 1);
    break;

    case INST_EXPAND_START:
	/*
	 * Push an element to the auxObjList. This records the current
	 * stack depth - i.e., the point in the stack where the expanded
	 * command starts.
	 *
	 * Use a Tcl_Obj as linked list element; slight mem waste, but faster
	 * allocation than Tcl_Alloc. This also abuses the Tcl_Obj structure, as
	 * we do not define a special tclObjType for it. It is not dangerous
	 * as the obj is never passed anywhere, so that all manipulations are
	 * performed here and in INST_INVOKE_EXPANDED (in case of an expansion
	 * error, also in INST_EXPAND_STKTOP).
	 */

	TclNewObj(objPtr);
	objPtr->internalRep.twoPtrValue.ptr2 = INT2PTR(CURR_DEPTH);
	objPtr->length = 0;
	PUSH_TAUX_OBJ(objPtr);
	TRACE(("=> mark depth as %d\n", (int) CURR_DEPTH));
	NEXT_INST_F(1, 0, 0);
    break;

    case INST_EXPAND_DROP:
	/*
	 * Drops an element of the auxObjList, popping stack elements to
	 * restore the stack to the state before the point where the aux
	 * element was created.
	 */

	CLANG_ASSERT(auxObjList);
	objc = CURR_DEPTH - PTR2INT(auxObjList->internalRep.twoPtrValue.ptr2);
	POP_TAUX_OBJ();
#ifdef TCL_COMPILE_DEBUG
	/* Ugly abuse! */
	starting = 1;
#endif
	TRACE(("=> drop %" TCL_Z_MODIFIER "u items\n", objc));
	NEXT_INST_V(1, objc, 0);

    case INST_EXPAND_STKTOP: {
	size_t i;
	ptrdiff_t moved;

	/*
	 * Make sure that the element at stackTop is a list; if not, just
	 * leave with an error. Note that the element from the expand list
	 * will be removed at checkForCatch.
	 */

	objPtr = OBJ_AT_TOS;
	TRACE(("\"%.30s\" => ", O2S(objPtr)));
	if (TclListObjGetElements(interp, objPtr, &objc, &objv) != TCL_OK) {
	    TRACE_ERROR(interp);
	    goto gotError;
	}
	(void) POP_OBJECT();

	/*
	 * Make sure there is enough room in the stack to expand this list
	 * *and* process the rest of the command (at least up to the next
	 * argument expansion or command end). The operand is the current
	 * stack depth, as seen by the compiler.
	 */

	auxObjList->length += objc - 1;
	if ((objc > 1) && (auxObjList->length > 0)) {
	    length = auxObjList->length /* Total expansion room we need */
		    + codePtr->maxStackDepth /* Beyond the original max */
		    - CURR_DEPTH;	/* Relative to where we are */
	    DECACHE_STACK_INFO();
	    moved = GrowEvaluationStack(iPtr->execEnvPtr, length, 1)
		    - (Tcl_Obj **) TD;
	    if (moved) {
		/*
		 * Change the global data to point to the new stack: move the
		 * TEBCdataPtr TD, recompute the position of every other
		 * stack-allocated parameter, update the stack pointers.
		 */

		TD = (TEBCdata *) (((Tcl_Obj **)TD) + moved);

		catchTop += moved;
		tosPtr += moved;
	    }
	}

	/*
	 * Expand the list at stacktop onto the stack; free the list. Knowing
	 * that it has a freeIntRepProc we use Tcl_DecrRefCount().
	 */

	for (i = 0; i < objc; i++) {
	    PUSH_OBJECT(objv[i]);
	}

	TRACE_APPEND(("OK\n"));
	Tcl_DecrRefCount(objPtr);
	NEXT_INST_F(5, 0, 0);
    }
    break;

    case INST_EXPR_STK: {
	ByteCode *newCodePtr;

	bcFramePtr->data.tebc.pc = (char *) pc;
	iPtr->cmdFramePtr = bcFramePtr;
	DECACHE_STACK_INFO();
	newCodePtr = CompileExprObj(interp, OBJ_AT_TOS);
	CACHE_STACK_INFO();
	cleanup = 1;
	pc++;
	TEBC_YIELD();
	return TclNRExecuteByteCode(interp, newCodePtr);
    }

	/*
	 * INVOCATION BLOCK
	 */

    case INST_EVAL_STK:
    instEvalStk:
	bcFramePtr->data.tebc.pc = (char *) pc;
	iPtr->cmdFramePtr = bcFramePtr;

	cleanup = 1;
	pc += 1;
	/* yield next instruction */
	TEBC_YIELD();
	/* add TEBCresume for object at top of stack */
	return TclNRExecuteByteCode(interp,
		    TclCompileObj(interp, OBJ_AT_TOS, NULL, 0));

    case INST_INVOKE_EXPANDED:
	CLANG_ASSERT(auxObjList);
	objc = CURR_DEPTH - PTR2INT(auxObjList->internalRep.twoPtrValue.ptr2);
	POP_TAUX_OBJ();
	if (objc) {
	    pcAdjustment = 1;
	    goto doInvocation;
	}

	/*
	 * Nothing was expanded, return {}.
	 */

	TclNewObj(objResultPtr);
	NEXT_INST_F(1, 0, 1);
    break;

    case INST_INVOKE_STK4:
	objc = TclGetUInt4AtPtr(pc+1);
	pcAdjustment = 5;
	goto doInvocation;

    case INST_INVOKE_STK1:
	objc = TclGetUInt1AtPtr(pc+1);
	pcAdjustment = 2;

    doInvocation:
	objv = &OBJ_AT_DEPTH(objc-1);
	cleanup = objc;

#ifdef TCL_COMPILE_DEBUG
	if (tclTraceExec >= 2) {
	    size_t i;

	    if (traceInstructions) {
		strncpy(cmdNameBuf, TclGetString(objv[0]), 20);
		TRACE(("%" TCL_Z_MODIFIER "u => call ", objc));
	    } else {
		fprintf(stdout, "%" TCL_Z_MODIFIER "d: (%" TCL_Z_MODIFIER "u) invoking ", iPtr->numLevels,
			(size_t)(pc - codePtr->codeStart));
	    }
	    for (i = 0;  i < objc;  i++) {
		TclPrintObject(stdout, objv[i], 15);
		fprintf(stdout, " ");
	    }
	    fprintf(stdout, "\n");
	    fflush(stdout);
	}
#endif /*TCL_COMPILE_DEBUG*/

	/*
	 * Finally, let TclEvalObjv handle the command.
	 *
	 * TIP #280: Record the last piece of info needed by
	 * 'TclGetSrcInfoForPc', and push the frame.
	 */

	bcFramePtr->data.tebc.pc = (char *) pc;
	iPtr->cmdFramePtr = bcFramePtr;

	if (iPtr->flags & INTERP_DEBUG_FRAME) {
	    ArgumentBCEnter(interp, codePtr, TD, pc, objc, objv);
	}

	DECACHE_STACK_INFO();

	pc += pcAdjustment;
	TEBC_YIELD();
	return TclNREvalObjv(interp, objc, objv,
		TCL_EVAL_NOERR | TCL_EVAL_SOURCE_IN_FRAME, NULL);

    case INST_INVOKE_REPLACE:
	objc = TclGetUInt4AtPtr(pc+1);
	opnd = TclGetUInt1AtPtr(pc+5);
	objPtr = POP_OBJECT();
	objv = &OBJ_AT_DEPTH(objc-1);
	cleanup = objc;
#ifdef TCL_COMPILE_DEBUG
	if (tclTraceExec >= 2) {
	    size_t i;

	    if (traceInstructions) {
		strncpy(cmdNameBuf, TclGetString(objv[0]), 20);
		TRACE(("%" TCL_Z_MODIFIER "u => call (implementation %s) ", objc, O2S(objPtr)));
	    } else {
		fprintf(stdout,
			"%" TCL_Z_MODIFIER "d: (%" TCL_Z_MODIFIER "u) invoking (using implementation %s) ",
			iPtr->numLevels, (size_t)(pc - codePtr->codeStart),
			O2S(objPtr));
	    }
	    for (i = 0;  i < objc;  i++) {
		if (i < (size_t)opnd) {
		    fprintf(stdout, "<");
		    TclPrintObject(stdout, objv[i], 15);
		    fprintf(stdout, ">");
		} else {
		    TclPrintObject(stdout, objv[i], 15);
		}
		fprintf(stdout, " ");
	    }
	    fprintf(stdout, "\n");
	    fflush(stdout);
	}
#endif /*TCL_COMPILE_DEBUG*/

	bcFramePtr->data.tebc.pc = (char *) pc;
	iPtr->cmdFramePtr = bcFramePtr;
	if (iPtr->flags & INTERP_DEBUG_FRAME) {
	    ArgumentBCEnter(interp, codePtr, TD, pc, objc, objv);
	}

	TclInitRewriteEnsemble(interp, opnd, 1, objv);

	{
	    Tcl_Obj *copyPtr = Tcl_NewListObj(objc - opnd + 1, NULL);

	    Tcl_ListObjAppendElement(NULL, copyPtr, objPtr);
	    Tcl_ListObjReplace(NULL, copyPtr, LIST_MAX, 0,
		    objc - opnd, objv + opnd);
	    Tcl_DecrRefCount(objPtr);
	    objPtr = copyPtr;
	}

	DECACHE_STACK_INFO();
	pc += 6;
	TEBC_YIELD();

	TclMarkTailcall(interp);
	TclNRAddCallback(interp, TclClearRootEnsemble, NULL, NULL, NULL, NULL);
	TclListObjGetElements(NULL, objPtr, &objc, &objv);
	TclNRAddCallback(interp, TclNRReleaseValues, objPtr, NULL, NULL, NULL);
	return TclNREvalObjv(interp, objc, objv, TCL_EVAL_INVOKE, NULL);

    /*
     * -----------------------------------------------------------------
     *	   Start of INST_LOAD instructions.
     *
     * WARNING: more 'goto' here than your doctor recommended! The different
     * instructions set the value of some variables and then jump to some
     * common execution code.
     */

    case INST_LOAD_SCALAR1:
    instLoadScalar1:
	opnd = TclGetUInt1AtPtr(pc+1);
	varPtr = LOCAL(opnd);
	while (TclIsVarLink(varPtr)) {
	    varPtr = varPtr->value.linkPtr;
	}
	TRACE(("%u => ", opnd));
	if (TclIsVarDirectReadable(varPtr)) {
	    /*
	     * No errors, no traces: just get the value.
	     */

	    objResultPtr = varPtr->value.objPtr;
	    TRACE_APPEND(("%.30s\n", O2S(objResultPtr)));
	    NEXT_INST_F(2, 0, 1);
	}
	pcAdjustment = 2;
	cleanup = 0;
	arrayPtr = NULL;
	part1Ptr = part2Ptr = NULL;
	goto doCallPtrGetVar;

    case INST_LOAD_SCALAR4:
	opnd = TclGetUInt4AtPtr(pc+1);
	varPtr = LOCAL(opnd);
	while (TclIsVarLink(varPtr)) {
	    varPtr = varPtr->value.linkPtr;
	}
	TRACE(("%u => ", opnd));
	if (TclIsVarDirectReadable(varPtr)) {
	    /*
	     * No errors, no traces: just get the value.
	     */

	    objResultPtr = varPtr->value.objPtr;
	    TRACE_APPEND(("%.30s\n", O2S(objResultPtr)));
	    NEXT_INST_F(5, 0, 1);
	}
	pcAdjustment = 5;
	cleanup = 0;
	arrayPtr = NULL;
	part1Ptr = part2Ptr = NULL;
	goto doCallPtrGetVar;

    case INST_LOAD_ARRAY4:
	opnd = TclGetUInt4AtPtr(pc+1);
	pcAdjustment = 5;
	goto doLoadArray;

    case INST_LOAD_ARRAY1:
	opnd = TclGetUInt1AtPtr(pc+1);
	pcAdjustment = 2;

    doLoadArray:
	part1Ptr = NULL;
	part2Ptr = OBJ_AT_TOS;
	arrayPtr = LOCAL(opnd);
	while (TclIsVarLink(arrayPtr)) {
	    arrayPtr = arrayPtr->value.linkPtr;
	}
	TRACE(("%u \"%.30s\" => ", opnd, O2S(part2Ptr)));
	if (TclIsVarArray(arrayPtr) && !ReadTraced(arrayPtr)) {
	    varPtr = VarHashFindVar(arrayPtr->value.tablePtr, part2Ptr);
	    if (varPtr && TclIsVarDirectReadable(varPtr)) {
		/*
		 * No errors, no traces: just get the value.
		 */

		objResultPtr = varPtr->value.objPtr;
		TRACE_APPEND(("%.30s\n", O2S(objResultPtr)));
		NEXT_INST_F(pcAdjustment, 1, 1);
	    }
	}
	varPtr = TclLookupArrayElement(interp, part1Ptr, part2Ptr,
		TCL_LEAVE_ERR_MSG, "read", 0, 1, arrayPtr, opnd);
	if (varPtr == NULL) {
	    TRACE_ERROR(interp);
	    goto gotError;
	}
	cleanup = 1;
	goto doCallPtrGetVar;

    case INST_LOAD_ARRAY_STK:
	cleanup = 2;
	part2Ptr = OBJ_AT_TOS;		/* element name */
	objPtr = OBJ_UNDER_TOS;		/* array name */
	TRACE(("\"%.30s(%.30s)\" => ", O2S(objPtr), O2S(part2Ptr)));
	goto doLoadStk;

    case INST_LOAD_STK:
    case INST_LOAD_SCALAR_STK:
	cleanup = 1;
	part2Ptr = NULL;
	objPtr = OBJ_AT_TOS;		/* variable name */
	TRACE(("\"%.30s\" => ", O2S(objPtr)));

    doLoadStk:
	part1Ptr = objPtr;
	varPtr = TclObjLookupVarEx(interp, part1Ptr, part2Ptr,
		TCL_LEAVE_ERR_MSG, "read", /*createPart1*/0, /*createPart2*/1,
		&arrayPtr);
	if (!varPtr) {
	    TRACE_ERROR(interp);
	    goto gotError;
	}

	if (TclIsVarDirectReadable2(varPtr, arrayPtr)) {
	    /*
	     * No errors, no traces: just get the value.
	     */

	    objResultPtr = varPtr->value.objPtr;
	    TRACE_APPEND(("%.30s\n", O2S(objResultPtr)));
	    NEXT_INST_V(1, cleanup, 1);
	}
	pcAdjustment = 1;
	opnd = -1;

    doCallPtrGetVar:
	/*
	 * There are either errors or the variable is traced: call
	 * TclPtrGetVar to process fully.
	 */

	DECACHE_STACK_INFO();
	objResultPtr = TclPtrGetVarIdx(interp, varPtr, arrayPtr,
		part1Ptr, part2Ptr, TCL_LEAVE_ERR_MSG, opnd);
	CACHE_STACK_INFO();
	if (!objResultPtr) {
	    TRACE_ERROR(interp);
	    goto gotError;
	}
	TRACE_APPEND(("%.30s\n", O2S(objResultPtr)));
	NEXT_INST_V(pcAdjustment, cleanup, 1);

    /*
     *	   End of INST_LOAD instructions.
     * -----------------------------------------------------------------
     *	   Start of INST_STORE and related instructions.
     *
     * WARNING: more 'goto' here than your doctor recommended! The different
     * instructions set the value of some variables and then jump to somme
     * common execution code.
     */

    {
	int storeFlags;
	size_t len;

    case INST_STORE_ARRAY4:
	opnd = TclGetUInt4AtPtr(pc+1);
	pcAdjustment = 5;
	goto doStoreArrayDirect;

    case INST_STORE_ARRAY1:
	opnd = TclGetUInt1AtPtr(pc+1);
	pcAdjustment = 2;

    doStoreArrayDirect:
	valuePtr = OBJ_AT_TOS;
	part2Ptr = OBJ_UNDER_TOS;
	arrayPtr = LOCAL(opnd);
	TRACE(("%u \"%.30s\" <- \"%.30s\" => ", opnd, O2S(part2Ptr),
		O2S(valuePtr)));
	while (TclIsVarLink(arrayPtr)) {
	    arrayPtr = arrayPtr->value.linkPtr;
	}
	if (TclIsVarArray(arrayPtr) && !WriteTraced(arrayPtr)) {
	    varPtr = VarHashFindVar(arrayPtr->value.tablePtr, part2Ptr);
	    if (varPtr && TclIsVarDirectWritable(varPtr)) {
		tosPtr--;
		Tcl_DecrRefCount(OBJ_AT_TOS);
		OBJ_AT_TOS = valuePtr;
		goto doStoreVarDirect;
	    }
	}
	cleanup = 2;
	storeFlags = TCL_LEAVE_ERR_MSG;
	part1Ptr = NULL;
	goto doStoreArrayDirectFailed;

    case INST_STORE_SCALAR4:
	opnd = TclGetUInt4AtPtr(pc+1);
	pcAdjustment = 5;
	goto doStoreScalarDirect;

    case INST_STORE_SCALAR1:
	opnd = TclGetUInt1AtPtr(pc+1);
	pcAdjustment = 2;

    doStoreScalarDirect:
	valuePtr = OBJ_AT_TOS;
	varPtr = LOCAL(opnd);
	TRACE(("%u <- \"%.30s\" => ", opnd, O2S(valuePtr)));
	while (TclIsVarLink(varPtr)) {
	    varPtr = varPtr->value.linkPtr;
	}
	if (!TclIsVarDirectWritable(varPtr)) {
	    storeFlags = TCL_LEAVE_ERR_MSG;
	    part1Ptr = NULL;
	    goto doStoreScalar;
	}

	/*
	 * No traces, no errors, plain 'set': we can safely inline. The value
	 * *will* be set to what's requested, so that the stack top remains
	 * pointing to the same Tcl_Obj.
	 */

    doStoreVarDirect:
	valuePtr = varPtr->value.objPtr;
	if (valuePtr != NULL) {
	    TclDecrRefCount(valuePtr);
	}
	objResultPtr = OBJ_AT_TOS;
	varPtr->value.objPtr = objResultPtr;
#ifndef TCL_COMPILE_DEBUG
	if (*(pc+pcAdjustment) == INST_POP) {
	    tosPtr--;
	    NEXT_INST_F((pcAdjustment+1), 0, 0);
	}
#else
	TRACE_APPEND(("%.30s\n", O2S(objResultPtr)));
#endif
	Tcl_IncrRefCount(objResultPtr);
	NEXT_INST_F(pcAdjustment, 0, 0);

    case INST_LAPPEND_STK:
	valuePtr = OBJ_AT_TOS; /* value to append */
	part2Ptr = NULL;
	storeFlags = (TCL_LEAVE_ERR_MSG | TCL_APPEND_VALUE
		| TCL_LIST_ELEMENT);
	goto doStoreStk;

    case INST_LAPPEND_ARRAY_STK:
	valuePtr = OBJ_AT_TOS; /* value to append */
	part2Ptr = OBJ_UNDER_TOS;
	storeFlags = (TCL_LEAVE_ERR_MSG | TCL_APPEND_VALUE
		| TCL_LIST_ELEMENT);
	goto doStoreStk;

    case INST_APPEND_STK:
	valuePtr = OBJ_AT_TOS; /* value to append */
	part2Ptr = NULL;
	storeFlags = (TCL_LEAVE_ERR_MSG | TCL_APPEND_VALUE);
	goto doStoreStk;

    case INST_APPEND_ARRAY_STK:
	valuePtr = OBJ_AT_TOS; /* value to append */
	part2Ptr = OBJ_UNDER_TOS;
	storeFlags = (TCL_LEAVE_ERR_MSG | TCL_APPEND_VALUE);
	goto doStoreStk;

    case INST_STORE_ARRAY_STK:
	valuePtr = OBJ_AT_TOS;
	part2Ptr = OBJ_UNDER_TOS;
	storeFlags = TCL_LEAVE_ERR_MSG;
	goto doStoreStk;

    case INST_STORE_STK:
    case INST_STORE_SCALAR_STK:
	valuePtr = OBJ_AT_TOS;
	part2Ptr = NULL;
	storeFlags = TCL_LEAVE_ERR_MSG;

    doStoreStk:
	objPtr = OBJ_AT_DEPTH(1 + (part2Ptr != NULL)); /* variable name */
	part1Ptr = objPtr;
#ifdef TCL_COMPILE_DEBUG
	if (part2Ptr == NULL) {
	    TRACE(("\"%.30s\" <- \"%.30s\" =>", O2S(part1Ptr),O2S(valuePtr)));
	} else {
	    TRACE(("\"%.30s(%.30s)\" <- \"%.30s\" => ",
		    O2S(part1Ptr), O2S(part2Ptr), O2S(valuePtr)));
	}
#endif
	varPtr = TclObjLookupVarEx(interp, objPtr,part2Ptr, TCL_LEAVE_ERR_MSG,
		"set", /*createPart1*/ 1, /*createPart2*/ 1, &arrayPtr);
	if (!varPtr) {
	    TRACE_ERROR(interp);
	    goto gotError;
	}
	cleanup = ((part2Ptr == NULL)? 2 : 3);
	pcAdjustment = 1;
	opnd = -1;
	goto doCallPtrSetVar;

    case INST_LAPPEND_ARRAY4:
	opnd = TclGetUInt4AtPtr(pc+1);
	pcAdjustment = 5;
	storeFlags = (TCL_LEAVE_ERR_MSG | TCL_APPEND_VALUE
		| TCL_LIST_ELEMENT);
	goto doStoreArray;

    case INST_LAPPEND_ARRAY1:
	opnd = TclGetUInt1AtPtr(pc+1);
	pcAdjustment = 2;
	storeFlags = (TCL_LEAVE_ERR_MSG | TCL_APPEND_VALUE
		| TCL_LIST_ELEMENT);
	goto doStoreArray;

    case INST_APPEND_ARRAY4:
	opnd = TclGetUInt4AtPtr(pc+1);
	pcAdjustment = 5;
	storeFlags = (TCL_LEAVE_ERR_MSG | TCL_APPEND_VALUE);
	goto doStoreArray;

    case INST_APPEND_ARRAY1:
	opnd = TclGetUInt1AtPtr(pc+1);
	pcAdjustment = 2;
	storeFlags = (TCL_LEAVE_ERR_MSG | TCL_APPEND_VALUE);
	goto doStoreArray;

    doStoreArray:
	valuePtr = OBJ_AT_TOS;
	part2Ptr = OBJ_UNDER_TOS;
	arrayPtr = LOCAL(opnd);
	TRACE(("%u \"%.30s\" <- \"%.30s\" => ", opnd, O2S(part2Ptr),
		O2S(valuePtr)));
	while (TclIsVarLink(arrayPtr)) {
	    arrayPtr = arrayPtr->value.linkPtr;
	}
	cleanup = 2;
	part1Ptr = NULL;

    doStoreArrayDirectFailed:
	varPtr = TclLookupArrayElement(interp, part1Ptr, part2Ptr,
		TCL_LEAVE_ERR_MSG, "set", 1, 1, arrayPtr, opnd);
	if (!varPtr) {
	    TRACE_ERROR(interp);
	    goto gotError;
	}
	goto doCallPtrSetVar;

    case INST_LAPPEND_SCALAR4:
	opnd = TclGetUInt4AtPtr(pc+1);
	pcAdjustment = 5;
	storeFlags = (TCL_LEAVE_ERR_MSG | TCL_APPEND_VALUE
		| TCL_LIST_ELEMENT);
	goto doStoreScalar;

    case INST_LAPPEND_SCALAR1:
	opnd = TclGetUInt1AtPtr(pc+1);
	pcAdjustment = 2;
	storeFlags = (TCL_LEAVE_ERR_MSG | TCL_APPEND_VALUE
		| TCL_LIST_ELEMENT);
	goto doStoreScalar;

    case INST_APPEND_SCALAR4:
	opnd = TclGetUInt4AtPtr(pc+1);
	pcAdjustment = 5;
	storeFlags = (TCL_LEAVE_ERR_MSG | TCL_APPEND_VALUE);
	goto doStoreScalar;

    case INST_APPEND_SCALAR1:
	opnd = TclGetUInt1AtPtr(pc+1);
	pcAdjustment = 2;
	storeFlags = (TCL_LEAVE_ERR_MSG | TCL_APPEND_VALUE);
	goto doStoreScalar;

    doStoreScalar:
	valuePtr = OBJ_AT_TOS;
	varPtr = LOCAL(opnd);
	TRACE(("%u <- \"%.30s\" => ", opnd, O2S(valuePtr)));
	while (TclIsVarLink(varPtr)) {
	    varPtr = varPtr->value.linkPtr;
	}
	cleanup = 1;
	arrayPtr = NULL;
	part1Ptr = part2Ptr = NULL;

    doCallPtrSetVar:
	DECACHE_STACK_INFO();
	objResultPtr = TclPtrSetVarIdx(interp, varPtr, arrayPtr,
		part1Ptr, part2Ptr, valuePtr, storeFlags, opnd);
	CACHE_STACK_INFO();
	if (!objResultPtr) {
	    TRACE_ERROR(interp);
	    goto gotError;
	}
#ifndef TCL_COMPILE_DEBUG
	if (*(pc+pcAdjustment) == INST_POP) {
	    NEXT_INST_V((pcAdjustment+1), cleanup, 0);
	}
#endif
	TRACE_APPEND(("%.30s\n", O2S(objResultPtr)));
	NEXT_INST_V(pcAdjustment, cleanup, 1);

    case INST_LAPPEND_LIST:
	opnd = TclGetUInt4AtPtr(pc+1);
	valuePtr = OBJ_AT_TOS;
	varPtr = LOCAL(opnd);
	cleanup = 1;
	pcAdjustment = 5;
	while (TclIsVarLink(varPtr)) {
	    varPtr = varPtr->value.linkPtr;
	}
	TRACE(("%u <- \"%.30s\" => ", opnd, O2S(valuePtr)));
	if (TclListObjGetElements(interp, valuePtr, &objc, &objv)
		!= TCL_OK) {
	    TRACE_ERROR(interp);
	    goto gotError;
	}
	if (TclIsVarDirectReadable(varPtr)
		&& TclIsVarDirectWritable(varPtr)) {
	    goto lappendListDirect;
	}
	arrayPtr = NULL;
	part1Ptr = part2Ptr = NULL;
	goto lappendListPtr;

    case INST_LAPPEND_LIST_ARRAY:
	opnd = TclGetUInt4AtPtr(pc+1);
	valuePtr = OBJ_AT_TOS;
	part1Ptr = NULL;
	part2Ptr = OBJ_UNDER_TOS;
	arrayPtr = LOCAL(opnd);
	cleanup = 2;
	pcAdjustment = 5;
	while (TclIsVarLink(arrayPtr)) {
	    arrayPtr = arrayPtr->value.linkPtr;
	}
	TRACE(("%u \"%.30s\" \"%.30s\" => ",
		opnd, O2S(part2Ptr), O2S(valuePtr)));
	if (TclListObjGetElements(interp, valuePtr, &objc, &objv)
		!= TCL_OK) {
	    TRACE_ERROR(interp);
	    goto gotError;
	}
	if (TclIsVarArray(arrayPtr) && !ReadTraced(arrayPtr)
		&& !WriteTraced(arrayPtr)) {
	    varPtr = VarHashFindVar(arrayPtr->value.tablePtr, part2Ptr);
	    if (varPtr && TclIsVarDirectReadable(varPtr)
		    && TclIsVarDirectWritable(varPtr)) {
		goto lappendListDirect;
	    }
	}
	varPtr = TclLookupArrayElement(interp, part1Ptr, part2Ptr,
		TCL_LEAVE_ERR_MSG, "set", 1, 1, arrayPtr, opnd);
	if (varPtr == NULL) {
	    TRACE_ERROR(interp);
	    goto gotError;
	}
	goto lappendListPtr;

    case INST_LAPPEND_LIST_ARRAY_STK:
	pcAdjustment = 1;
	cleanup = 3;
	valuePtr = OBJ_AT_TOS;
	part2Ptr = OBJ_UNDER_TOS;	/* element name */
	part1Ptr = OBJ_AT_DEPTH(2);	/* array name */
	TRACE(("\"%.30s(%.30s)\" \"%.30s\" => ",
		O2S(part1Ptr), O2S(part2Ptr), O2S(valuePtr)));
	goto lappendList;

    case INST_LAPPEND_LIST_STK:
	pcAdjustment = 1;
	cleanup = 2;
	valuePtr = OBJ_AT_TOS;
	part2Ptr = NULL;
	part1Ptr = OBJ_UNDER_TOS;	/* variable name */
	TRACE(("\"%.30s\" \"%.30s\" => ", O2S(part1Ptr), O2S(valuePtr)));
	goto lappendList;

    lappendListDirect:
	objResultPtr = varPtr->value.objPtr;
	if (TclListObjLength(interp, objResultPtr, &len) != TCL_OK) {
	    TRACE_ERROR(interp);
	    goto gotError;
	}
	if (Tcl_IsShared(objResultPtr)) {
	    Tcl_Obj *newValue = Tcl_DuplicateObj(objResultPtr);

	    TclDecrRefCount(objResultPtr);
	    varPtr->value.objPtr = objResultPtr = newValue;
	    Tcl_IncrRefCount(newValue);
	}
	if (Tcl_ListObjReplace(interp, objResultPtr, len, 0, objc, objv)
		!= TCL_OK) {
	    TRACE_ERROR(interp);
	    goto gotError;
	}
	TRACE_APPEND(("%.30s\n", O2S(objResultPtr)));
	NEXT_INST_V(pcAdjustment, cleanup, 1);

    lappendList:
	opnd = -1;
	if (TclListObjGetElements(interp, valuePtr, &objc, &objv)
		!= TCL_OK) {
	    TRACE_ERROR(interp);
	    goto gotError;
	}
	DECACHE_STACK_INFO();
	varPtr = TclObjLookupVarEx(interp, part1Ptr, part2Ptr,
		TCL_LEAVE_ERR_MSG, "set", 1, 1, &arrayPtr);
	CACHE_STACK_INFO();
	if (!varPtr) {
	    TRACE_ERROR(interp);
	    goto gotError;
	}

    lappendListPtr:
	if (TclIsVarInHash(varPtr)) {
	    VarHashRefCount(varPtr)++;
	}
	if (arrayPtr && TclIsVarInHash(arrayPtr)) {
	    VarHashRefCount(arrayPtr)++;
	}
	DECACHE_STACK_INFO();
	objResultPtr = TclPtrGetVarIdx(interp, varPtr, arrayPtr,
		part1Ptr, part2Ptr, TCL_LEAVE_ERR_MSG, opnd);
	CACHE_STACK_INFO();
	if (TclIsVarInHash(varPtr)) {
	    VarHashRefCount(varPtr)--;
	}
	if (arrayPtr && TclIsVarInHash(arrayPtr)) {
	    VarHashRefCount(arrayPtr)--;
	}

	{
	    int createdNewObj = 0;
	    Tcl_Obj *valueToAssign;

	    if (!objResultPtr) {
		valueToAssign = valuePtr;
	    } else if (TclListObjLength(interp, objResultPtr, &len)!=TCL_OK) {
		TRACE_ERROR(interp);
		goto gotError;
	    } else {
		if (Tcl_IsShared(objResultPtr)) {
		    valueToAssign = Tcl_DuplicateObj(objResultPtr);
		    createdNewObj = 1;
		} else {
		    valueToAssign = objResultPtr;
		}
		if (Tcl_ListObjReplace(interp, valueToAssign, len, 0,
			objc, objv) != TCL_OK) {
		    if (createdNewObj) {
			TclDecrRefCount(valueToAssign);
		    }
		    goto errorInLappendListPtr;
		}
	    }
	    DECACHE_STACK_INFO();
	    Tcl_IncrRefCount(valueToAssign);
	    objResultPtr = TclPtrSetVarIdx(interp, varPtr, arrayPtr, part1Ptr,
		    part2Ptr, valueToAssign, TCL_LEAVE_ERR_MSG, opnd);
	    TclDecrRefCount(valueToAssign);
	    CACHE_STACK_INFO();
	    if (!objResultPtr) {
	    errorInLappendListPtr:
		TRACE_ERROR(interp);
		goto gotError;
	    }
	}
	TRACE_APPEND(("%.30s\n", O2S(objResultPtr)));
	NEXT_INST_V(pcAdjustment, cleanup, 1);
    }

    /*
     *	   End of INST_STORE and related instructions.
     * -----------------------------------------------------------------
     *	   Start of INST_INCR instructions.
     *
     * WARNING: more 'goto' here than your doctor recommended! The different
     * instructions set the value of some variables and then jump to somme
     * common execution code.
     */

/*TODO: Consider more untangling here; merge with LOAD and STORE ? */

    {
	Tcl_Obj *incrPtr;
	Tcl_WideInt w;
	long increment;

    case INST_INCR_SCALAR1:
    case INST_INCR_ARRAY1:
    case INST_INCR_ARRAY_STK:
    case INST_INCR_SCALAR_STK:
    case INST_INCR_STK:
	opnd = TclGetUInt1AtPtr(pc+1);
	incrPtr = POP_OBJECT();
	switch (*pc) {
	case INST_INCR_SCALAR1:
	    pcAdjustment = 2;
	    goto doIncrScalar;
	case INST_INCR_ARRAY1:
	    pcAdjustment = 2;
	    goto doIncrArray;
	default:
	    pcAdjustment = 1;
	    goto doIncrStk;
	}

    case INST_INCR_ARRAY_STK_IMM:
    case INST_INCR_SCALAR_STK_IMM:
    case INST_INCR_STK_IMM:
	increment = TclGetInt1AtPtr(pc+1);
	TclNewIntObj(incrPtr, increment);
	Tcl_IncrRefCount(incrPtr);
	pcAdjustment = 2;

    doIncrStk:
	if ((*pc == INST_INCR_ARRAY_STK_IMM)
		|| (*pc == INST_INCR_ARRAY_STK)) {
	    part2Ptr = OBJ_AT_TOS;
	    objPtr = OBJ_UNDER_TOS;
	    TRACE(("\"%.30s(%.30s)\" (by %ld) => ",
		    O2S(objPtr), O2S(part2Ptr), increment));
	} else {
	    part2Ptr = NULL;
	    objPtr = OBJ_AT_TOS;
	    TRACE(("\"%.30s\" (by %ld) => ", O2S(objPtr), increment));
	}
	part1Ptr = objPtr;
	opnd = -1;
	varPtr = TclObjLookupVarEx(interp, objPtr, part2Ptr,
		TCL_LEAVE_ERR_MSG, "read", 1, 1, &arrayPtr);
	if (!varPtr) {
	    DECACHE_STACK_INFO();
	    Tcl_AddErrorInfo(interp,
		    "\n    (reading value of variable to increment)");
	    CACHE_STACK_INFO();
	    TRACE_ERROR(interp);
	    Tcl_DecrRefCount(incrPtr);
	    goto gotError;
	}
	cleanup = ((part2Ptr == NULL)? 1 : 2);
	goto doIncrVar;

    case INST_INCR_ARRAY1_IMM:
	opnd = TclGetUInt1AtPtr(pc+1);
	increment = TclGetInt1AtPtr(pc+2);
	TclNewIntObj(incrPtr, increment);
	Tcl_IncrRefCount(incrPtr);
	pcAdjustment = 3;

    doIncrArray:
	part1Ptr = NULL;
	part2Ptr = OBJ_AT_TOS;
	arrayPtr = LOCAL(opnd);
	cleanup = 1;
	while (TclIsVarLink(arrayPtr)) {
	    arrayPtr = arrayPtr->value.linkPtr;
	}
	TRACE(("%u \"%.30s\" (by %ld) => ", opnd, O2S(part2Ptr), increment));
	varPtr = TclLookupArrayElement(interp, part1Ptr, part2Ptr,
		TCL_LEAVE_ERR_MSG, "read", 1, 1, arrayPtr, opnd);
	if (!varPtr) {
	    TRACE_ERROR(interp);
	    Tcl_DecrRefCount(incrPtr);
	    goto gotError;
	}
	goto doIncrVar;

    case INST_INCR_SCALAR1_IMM:
	opnd = TclGetUInt1AtPtr(pc+1);
	increment = TclGetInt1AtPtr(pc+2);
	pcAdjustment = 3;
	cleanup = 0;
	varPtr = LOCAL(opnd);
	while (TclIsVarLink(varPtr)) {
	    varPtr = varPtr->value.linkPtr;
	}

	if (TclIsVarDirectModifyable(varPtr)) {
	    void *ptr;
	    int type;

	    objPtr = varPtr->value.objPtr;
	    if (GetNumberFromObj(NULL, objPtr, &ptr, &type) == TCL_OK) {
		if (type == TCL_NUMBER_INT) {
		    Tcl_WideInt augend = *((const Tcl_WideInt *)ptr);
		    Tcl_WideInt sum = (Tcl_WideInt)((Tcl_WideUInt)augend + (Tcl_WideUInt)increment);

		    /*
		     * Overflow when (augend and sum have different sign) and
		     * (augend and increment have the same sign). This is
		     * encapsulated in the Overflowing macro.
		     */

		    if (!Overflowing(augend, increment, sum)) {
			TRACE(("%u %ld => ", opnd, increment));
			if (Tcl_IsShared(objPtr)) {
			    objPtr->refCount--;	/* We know it's shared. */
			    TclNewIntObj(objResultPtr, sum);
			    Tcl_IncrRefCount(objResultPtr);
			    varPtr->value.objPtr = objResultPtr;
			} else {
			    objResultPtr = objPtr;
			    TclSetIntObj(objPtr, sum);
			}
			goto doneIncr;
		    }
		    w = (Tcl_WideInt)augend;

		    TRACE(("%u %ld => ", opnd, increment));
		    if (Tcl_IsShared(objPtr)) {
			objPtr->refCount--;	/* We know it's shared. */
			TclNewIntObj(objResultPtr, w + increment);
			Tcl_IncrRefCount(objResultPtr);
			varPtr->value.objPtr = objResultPtr;
		    } else {
			objResultPtr = objPtr;

			/*
			 * We know the sum value is outside the long range;
			 * use macro form that doesn't range test again.
			 */

			TclSetIntObj(objPtr, w+increment);
		    }
		    goto doneIncr;
		}	/* end if (type == TCL_NUMBER_INT) */
	    }
	    if (Tcl_IsShared(objPtr)) {
		objPtr->refCount--;	/* We know it's shared */
		objResultPtr = Tcl_DuplicateObj(objPtr);
		Tcl_IncrRefCount(objResultPtr);
		varPtr->value.objPtr = objResultPtr;
	    } else {
		objResultPtr = objPtr;
	    }
	    TclNewIntObj(incrPtr, increment);
	    if (TclIncrObj(interp, objResultPtr, incrPtr) != TCL_OK) {
		Tcl_DecrRefCount(incrPtr);
		TRACE_ERROR(interp);
		goto gotError;
	    }
	    Tcl_DecrRefCount(incrPtr);
	    goto doneIncr;
	}

	/*
	 * All other cases, flow through to generic handling.
	 */

	TclNewIntObj(incrPtr, increment);
	Tcl_IncrRefCount(incrPtr);

    doIncrScalar:
	varPtr = LOCAL(opnd);
	while (TclIsVarLink(varPtr)) {
	    varPtr = varPtr->value.linkPtr;
	}
	arrayPtr = NULL;
	part1Ptr = part2Ptr = NULL;
	cleanup = 0;
	TRACE(("%u %s => ", opnd, TclGetString(incrPtr)));

    doIncrVar:
	if (TclIsVarDirectModifyable2(varPtr, arrayPtr)) {
	    objPtr = varPtr->value.objPtr;
	    if (Tcl_IsShared(objPtr)) {
		objPtr->refCount--;	/* We know it's shared */
		objResultPtr = Tcl_DuplicateObj(objPtr);
		Tcl_IncrRefCount(objResultPtr);
		varPtr->value.objPtr = objResultPtr;
	    } else {
		objResultPtr = objPtr;
	    }
	    if (TclIncrObj(interp, objResultPtr, incrPtr) != TCL_OK) {
		Tcl_DecrRefCount(incrPtr);
		TRACE_ERROR(interp);
		goto gotError;
	    }
	    Tcl_DecrRefCount(incrPtr);
	} else {
	    DECACHE_STACK_INFO();
	    objResultPtr = TclPtrIncrObjVarIdx(interp, varPtr, arrayPtr,
		    part1Ptr, part2Ptr, incrPtr, TCL_LEAVE_ERR_MSG, opnd);
	    CACHE_STACK_INFO();
	    Tcl_DecrRefCount(incrPtr);
	    if (objResultPtr == NULL) {
		TRACE_ERROR(interp);
		goto gotError;
	    }
	}
    doneIncr:
	TRACE_APPEND(("%.30s\n", O2S(objResultPtr)));
#ifndef TCL_COMPILE_DEBUG
	if (*(pc+pcAdjustment) == INST_POP) {
	    NEXT_INST_V((pcAdjustment+1), cleanup, 0);
	}
#endif
	NEXT_INST_V(pcAdjustment, cleanup, 1);
    }

    /*
     *	   End of INST_INCR instructions.
     * -----------------------------------------------------------------
     *	   Start of INST_EXIST instructions.
     */

    case INST_EXIST_SCALAR:
	cleanup = 0;
	pcAdjustment = 5;
	opnd = TclGetUInt4AtPtr(pc+1);
	varPtr = LOCAL(opnd);
	while (TclIsVarLink(varPtr)) {
	    varPtr = varPtr->value.linkPtr;
	}
	TRACE(("%u => ", opnd));
	if (ReadTraced(varPtr)) {
	    DECACHE_STACK_INFO();
	    TclObjCallVarTraces(iPtr, NULL, varPtr, NULL, NULL,
		    TCL_TRACE_READS, 0, opnd);
	    CACHE_STACK_INFO();
	    if (TclIsVarUndefined(varPtr)) {
		TclCleanupVar(varPtr, NULL);
		varPtr = NULL;
	    }
	}
	goto afterExistsPeephole;

    case INST_EXIST_ARRAY:
	cleanup = 1;
	pcAdjustment = 5;
	opnd = TclGetUInt4AtPtr(pc+1);
	part2Ptr = OBJ_AT_TOS;
	arrayPtr = LOCAL(opnd);
	while (TclIsVarLink(arrayPtr)) {
	    arrayPtr = arrayPtr->value.linkPtr;
	}
	TRACE(("%u \"%.30s\" => ", opnd, O2S(part2Ptr)));
	if (TclIsVarArray(arrayPtr) && !ReadTraced(arrayPtr)) {
	    varPtr = VarHashFindVar(arrayPtr->value.tablePtr, part2Ptr);
	    if (!varPtr || !ReadTraced(varPtr)) {
		goto afterExistsPeephole;
	    }
	}
	varPtr = TclLookupArrayElement(interp, NULL, part2Ptr, 0, "access",
		0, 1, arrayPtr, opnd);
	if (varPtr) {
	    if (ReadTraced(varPtr) || (arrayPtr && ReadTraced(arrayPtr))) {
		DECACHE_STACK_INFO();
		TclObjCallVarTraces(iPtr, arrayPtr, varPtr, NULL, part2Ptr,
			TCL_TRACE_READS, 0, opnd);
		CACHE_STACK_INFO();
	    }
	    if (TclIsVarUndefined(varPtr)) {
		TclCleanupVar(varPtr, arrayPtr);
		varPtr = NULL;
	    }
	}
	goto afterExistsPeephole;

    case INST_EXIST_ARRAY_STK:
	cleanup = 2;
	pcAdjustment = 1;
	part2Ptr = OBJ_AT_TOS;		/* element name */
	part1Ptr = OBJ_UNDER_TOS;	/* array name */
	TRACE(("\"%.30s(%.30s)\" => ", O2S(part1Ptr), O2S(part2Ptr)));
	goto doExistStk;

    case INST_EXIST_STK:
	cleanup = 1;
	pcAdjustment = 1;
	part2Ptr = NULL;
	part1Ptr = OBJ_AT_TOS;		/* variable name */
	TRACE(("\"%.30s\" => ", O2S(part1Ptr)));

    doExistStk:
	varPtr = TclObjLookupVarEx(interp, part1Ptr, part2Ptr, 0, "access",
		/*createPart1*/0, /*createPart2*/1, &arrayPtr);
	if (varPtr) {
	    if (ReadTraced(varPtr) || (arrayPtr && ReadTraced(arrayPtr))) {
		DECACHE_STACK_INFO();
		TclObjCallVarTraces(iPtr, arrayPtr, varPtr, part1Ptr,part2Ptr,
			TCL_TRACE_READS, 0, -1);
		CACHE_STACK_INFO();
	    }
	    if (TclIsVarUndefined(varPtr)) {
		TclCleanupVar(varPtr, arrayPtr);
		varPtr = NULL;
	    }
	}

	/*
	 * Peep-hole optimisation: if you're about to jump, do jump from here.
	 */

    afterExistsPeephole: {
	int found = (varPtr && !TclIsVarUndefined(varPtr));

	TRACE_APPEND(("%d\n", found ? 1 : 0));
	JUMP_PEEPHOLE_V(found, pcAdjustment, cleanup);
    }

    /*
     *	   End of INST_EXIST instructions.
     * -----------------------------------------------------------------
     *	   Start of INST_UNSET instructions.
     */

    {
	int flags;

    case INST_UNSET_SCALAR:
	flags = TclGetUInt1AtPtr(pc+1) ? TCL_LEAVE_ERR_MSG : 0;
	opnd = TclGetUInt4AtPtr(pc+2);
	varPtr = LOCAL(opnd);
	while (TclIsVarLink(varPtr)) {
	    varPtr = varPtr->value.linkPtr;
	}
	TRACE(("%s %u => ", (flags ? "normal" : "noerr"), opnd));
	if (TclIsVarDirectUnsettable(varPtr) && !TclIsVarInHash(varPtr)) {
	    /*
	     * No errors, no traces, no searches: just make the variable cease
	     * to exist.
	     */

	    if (!TclIsVarUndefined(varPtr)) {
		TclDecrRefCount(varPtr->value.objPtr);
	    } else if (flags & TCL_LEAVE_ERR_MSG) {
		goto slowUnsetScalar;
	    }
	    varPtr->value.objPtr = NULL;
	    TRACE_APPEND(("OK\n"));
	    NEXT_INST_F(6, 0, 0);
	}

    slowUnsetScalar:
	DECACHE_STACK_INFO();
	if (TclPtrUnsetVarIdx(interp, varPtr, NULL, NULL, NULL, flags,
		opnd) != TCL_OK && flags) {
	    goto errorInUnset;
	}
	CACHE_STACK_INFO();
	NEXT_INST_F(6, 0, 0);

    case INST_UNSET_ARRAY:
	flags = TclGetUInt1AtPtr(pc+1) ? TCL_LEAVE_ERR_MSG : 0;
	opnd = TclGetUInt4AtPtr(pc+2);
	part2Ptr = OBJ_AT_TOS;
	arrayPtr = LOCAL(opnd);
	while (TclIsVarLink(arrayPtr)) {
	    arrayPtr = arrayPtr->value.linkPtr;
	}
	TRACE(("%s %u \"%.30s\" => ",
		(flags ? "normal" : "noerr"), opnd, O2S(part2Ptr)));
	if (TclIsVarArray(arrayPtr) && !UnsetTraced(arrayPtr)
		&& !(arrayPtr->flags & VAR_SEARCH_ACTIVE)) {
	    varPtr = VarHashFindVar(arrayPtr->value.tablePtr, part2Ptr);
	    if (varPtr && TclIsVarDirectUnsettable(varPtr)) {
		/*
		 * No nasty traces and element exists, so we can proceed to
		 * unset it. Might still not exist though...
		 */

		if (!TclIsVarUndefined(varPtr)) {
		    TclDecrRefCount(varPtr->value.objPtr);
		    TclSetVarUndefined(varPtr);
		    TclClearVarNamespaceVar(varPtr);
		    TclCleanupVar(varPtr, arrayPtr);
		} else if (flags & TCL_LEAVE_ERR_MSG) {
		    goto slowUnsetArray;
		}
		TRACE_APPEND(("OK\n"));
		NEXT_INST_F(6, 1, 0);
	    } else if (!varPtr && !(flags & TCL_LEAVE_ERR_MSG)) {
		/*
		 * Don't need to do anything here.
		 */

		TRACE_APPEND(("OK\n"));
		NEXT_INST_F(6, 1, 0);
	    }
	}
    slowUnsetArray:
	DECACHE_STACK_INFO();
	varPtr = TclLookupArrayElement(interp, NULL, part2Ptr, flags, "unset",
		0, 0, arrayPtr, opnd);
	if (!varPtr) {
	    if (flags & TCL_LEAVE_ERR_MSG) {
		goto errorInUnset;
	    }
	} else if (TclPtrUnsetVarIdx(interp, varPtr, arrayPtr, NULL, part2Ptr,
		flags, opnd) != TCL_OK && (flags & TCL_LEAVE_ERR_MSG)) {
	    goto errorInUnset;
	}
	CACHE_STACK_INFO();
	NEXT_INST_F(6, 1, 0);

    case INST_UNSET_ARRAY_STK:
	flags = TclGetUInt1AtPtr(pc+1) ? TCL_LEAVE_ERR_MSG : 0;
	cleanup = 2;
	part2Ptr = OBJ_AT_TOS;		/* element name */
	part1Ptr = OBJ_UNDER_TOS;	/* array name */
	TRACE(("%s \"%.30s(%.30s)\" => ", (flags ? "normal" : "noerr"),
		O2S(part1Ptr), O2S(part2Ptr)));
	goto doUnsetStk;

    case INST_UNSET_STK:
	flags = TclGetUInt1AtPtr(pc+1) ? TCL_LEAVE_ERR_MSG : 0;
	cleanup = 1;
	part2Ptr = NULL;
	part1Ptr = OBJ_AT_TOS;		/* variable name */
	TRACE(("%s \"%.30s\" => ", (flags ? "normal" : "noerr"),
		O2S(part1Ptr)));

    doUnsetStk:
	DECACHE_STACK_INFO();
	if (TclObjUnsetVar2(interp, part1Ptr, part2Ptr, flags) != TCL_OK
		&& (flags & TCL_LEAVE_ERR_MSG)) {
	    goto errorInUnset;
	}
	CACHE_STACK_INFO();
	TRACE_APPEND(("OK\n"));
	NEXT_INST_V(2, cleanup, 0);

    errorInUnset:
	CACHE_STACK_INFO();
	TRACE_ERROR(interp);
	goto gotError;
    }
    break;

    /*
     *	   End of INST_UNSET instructions.
     * -----------------------------------------------------------------
     *	   Start of INST_ARRAY instructions.
     */

    case INST_ARRAY_EXISTS_IMM:
	opnd = TclGetUInt4AtPtr(pc+1);
	pcAdjustment = 5;
	cleanup = 0;
	part1Ptr = NULL;
	arrayPtr = NULL;
	TRACE(("%u => ", opnd));
	varPtr = LOCAL(opnd);
	while (TclIsVarLink(varPtr)) {
	    varPtr = varPtr->value.linkPtr;
	}
	goto doArrayExists;
    case INST_ARRAY_EXISTS_STK:
	opnd = -1;
	pcAdjustment = 1;
	cleanup = 1;
	part1Ptr = OBJ_AT_TOS;
	TRACE(("\"%.30s\" => ", O2S(part1Ptr)));
	varPtr = TclObjLookupVarEx(interp, part1Ptr, NULL, 0, NULL,
		/*createPart1*/0, /*createPart2*/0, &arrayPtr);
    doArrayExists:
	DECACHE_STACK_INFO();
	result = TclCheckArrayTraces(interp, varPtr, arrayPtr, part1Ptr, opnd);
	CACHE_STACK_INFO();
	if (result == TCL_ERROR) {
	    TRACE_ERROR(interp);
	    goto gotError;
	}
	if (varPtr && TclIsVarArray(varPtr) && !TclIsVarUndefined(varPtr)) {
	    objResultPtr = TCONST(1);
	} else {
	    objResultPtr = TCONST(0);
	}
	TRACE_APPEND(("%.30s\n", O2S(objResultPtr)));
	NEXT_INST_V(pcAdjustment, cleanup, 1);

    case INST_ARRAY_MAKE_IMM:
	opnd = TclGetUInt4AtPtr(pc+1);
	pcAdjustment = 5;
	cleanup = 0;
	part1Ptr = NULL;
	arrayPtr = NULL;
	TRACE(("%u => ", opnd));
	varPtr = LOCAL(opnd);
	while (TclIsVarLink(varPtr)) {
	    varPtr = varPtr->value.linkPtr;
	}
	goto doArrayMake;
    case INST_ARRAY_MAKE_STK:
	opnd = -1;
	pcAdjustment = 1;
	cleanup = 1;
	part1Ptr = OBJ_AT_TOS;
	TRACE(("\"%.30s\" => ", O2S(part1Ptr)));
	varPtr = TclObjLookupVarEx(interp, part1Ptr, NULL, TCL_LEAVE_ERR_MSG,
		"set", /*createPart1*/1, /*createPart2*/0, &arrayPtr);
	if (varPtr == NULL) {
	    TRACE_ERROR(interp);
	    goto gotError;
	}
    doArrayMake:
	if (varPtr && !TclIsVarArray(varPtr)) {
	    if (TclIsVarArrayElement(varPtr) || !TclIsVarUndefined(varPtr)) {
		/*
		 * Either an array element, or a scalar: lose!
		 */

		TclObjVarErrMsg(interp, part1Ptr, NULL, "array set",
			"variable isn't array", opnd);
		DECACHE_STACK_INFO();
		Tcl_SetErrorCode(interp, "TCL", "WRITE", "ARRAY", NULL);
		CACHE_STACK_INFO();
		TRACE_ERROR(interp);
		goto gotError;
	    }
	    TclInitArrayVar(varPtr);
#ifdef TCL_COMPILE_DEBUG
	    TRACE_APPEND(("done\n"));
	} else {
	    TRACE_APPEND(("nothing to do\n"));
#endif
	}
	NEXT_INST_V(pcAdjustment, cleanup, 0);

    /*
     *	   End of INST_ARRAY instructions.
     * -----------------------------------------------------------------
     *	   Start of variable linking instructions.
     */

    {
	Var *otherPtr;
	CallFrame *framePtr, *savedFramePtr;
	Tcl_Namespace *nsPtr;
	Namespace *savedNsPtr;

    case INST_UPVAR:
	TRACE(("%d %.30s %.30s => ", TclGetInt4AtPtr(pc+1),
		O2S(OBJ_UNDER_TOS), O2S(OBJ_AT_TOS)));

	if (TclObjGetFrame(interp, OBJ_UNDER_TOS, &framePtr) == -1) {
	    TRACE_ERROR(interp);
	    goto gotError;
	}

	/*
	 * Locate the other variable.
	 */

	savedFramePtr = iPtr->varFramePtr;
	iPtr->varFramePtr = framePtr;
	otherPtr = TclObjLookupVarEx(interp, OBJ_AT_TOS, NULL,
		TCL_LEAVE_ERR_MSG, "access", /*createPart1*/ 1,
		/*createPart2*/ 1, &varPtr);
	iPtr->varFramePtr = savedFramePtr;
	if (!otherPtr) {
	    TRACE_ERROR(interp);
	    goto gotError;
	}
	goto doLinkVars;

    case INST_NSUPVAR:
	TRACE(("%d %.30s %.30s => ", TclGetInt4AtPtr(pc+1),
		O2S(OBJ_UNDER_TOS), O2S(OBJ_AT_TOS)));
	if (TclGetNamespaceFromObj(interp, OBJ_UNDER_TOS, &nsPtr) != TCL_OK) {
	    TRACE_ERROR(interp);
	    goto gotError;
	}

	/*
	 * Locate the other variable.
	 */

	savedNsPtr = iPtr->varFramePtr->nsPtr;
	iPtr->varFramePtr->nsPtr = (Namespace *) nsPtr;
	otherPtr = TclObjLookupVarEx(interp, OBJ_AT_TOS, NULL,
		(TCL_NAMESPACE_ONLY|TCL_LEAVE_ERR_MSG|TCL_AVOID_RESOLVERS),
		"access", /*createPart1*/ 1, /*createPart2*/ 1, &varPtr);
	iPtr->varFramePtr->nsPtr = savedNsPtr;
	if (!otherPtr) {
	    TRACE_ERROR(interp);
	    goto gotError;
	}
	goto doLinkVars;

    case INST_VARIABLE:
	TRACE(("%d, %.30s => ", TclGetInt4AtPtr(pc+1), O2S(OBJ_AT_TOS)));
	otherPtr = TclObjLookupVarEx(interp, OBJ_AT_TOS, NULL,
		(TCL_NAMESPACE_ONLY | TCL_LEAVE_ERR_MSG), "access",
		/*createPart1*/ 1, /*createPart2*/ 1, &varPtr);
	if (!otherPtr) {
	    TRACE_ERROR(interp);
	    goto gotError;
	}

	/*
	 * Do the [variable] magic.
	 */

	TclSetVarNamespaceVar(otherPtr);

    doLinkVars:

	/*
	 * If we are here, the local variable has already been created: do the
	 * little work of TclPtrMakeUpvar that remains to be done right here
	 * if there are no errors; otherwise, let it handle the case.
	 */

	opnd = TclGetInt4AtPtr(pc+1);
	varPtr = LOCAL(opnd);
	if ((varPtr != otherPtr) && !TclIsVarTraced(varPtr)
		&& (TclIsVarUndefined(varPtr) || TclIsVarLink(varPtr))) {
	    if (!TclIsVarUndefined(varPtr)) {
		/*
		 * Then it is a defined link.
		 */

		Var *linkPtr = varPtr->value.linkPtr;

		if (linkPtr == otherPtr) {
		    TRACE_APPEND(("already linked\n"));
		    NEXT_INST_F(5, 1, 0);
		}
		if (TclIsVarInHash(linkPtr)) {
		    VarHashRefCount(linkPtr)--;
		    if (TclIsVarUndefined(linkPtr)) {
			TclCleanupVar(linkPtr, NULL);
		    }
		}
	    }
	    TclSetVarLink(varPtr);
	    varPtr->value.linkPtr = otherPtr;
	    if (TclIsVarInHash(otherPtr)) {
		VarHashRefCount(otherPtr)++;
	    }
	} else if (TclPtrObjMakeUpvarIdx(interp, otherPtr, NULL, 0,
		opnd) != TCL_OK) {
	    TRACE_ERROR(interp);
	    goto gotError;
	}

	/*
	 * Do not pop the namespace or frame index, it may be needed for other
	 * variables - and [variable] did not push it at all.
	 */

	TRACE_APPEND(("link made\n"));
	NEXT_INST_F(5, 1, 0);
    }
    break;

    /*
     *	   End of variable linking instructions.
     * -----------------------------------------------------------------
     */

    case INST_JUMP1:
	opnd = TclGetInt1AtPtr(pc+1);
	TRACE(("%d => new pc %" TCL_Z_MODIFIER "u\n", opnd,
		(size_t)(pc + opnd - codePtr->codeStart)));
	NEXT_INST_F(opnd, 0, 0);
    break;

    case INST_JUMP4:
	opnd = TclGetInt4AtPtr(pc+1);
	TRACE(("%d => new pc %" TCL_Z_MODIFIER "u\n", opnd,
		(size_t)(pc + opnd - codePtr->codeStart)));
	NEXT_INST_F(opnd, 0, 0);

    {
	int jmpOffset[2], b;

	/* TODO: consider rewrite so we don't compute the offset we're not
	 * going to take. */
    case INST_JUMP_FALSE4:
	jmpOffset[0] = TclGetInt4AtPtr(pc+1);	/* FALSE offset */
	jmpOffset[1] = 5;			/* TRUE offset */
	goto doCondJump;

    case INST_JUMP_TRUE4:
	jmpOffset[0] = 5;
	jmpOffset[1] = TclGetInt4AtPtr(pc+1);
	goto doCondJump;

    case INST_JUMP_FALSE1:
	jmpOffset[0] = TclGetInt1AtPtr(pc+1);
	jmpOffset[1] = 2;
	goto doCondJump;

    case INST_JUMP_TRUE1:
	jmpOffset[0] = 2;
	jmpOffset[1] = TclGetInt1AtPtr(pc+1);

    doCondJump:
	valuePtr = OBJ_AT_TOS;
	TRACE(("%d => ", jmpOffset[
		(*pc==INST_JUMP_FALSE1 || *pc==INST_JUMP_FALSE4) ? 0 : 1]));

	/* TODO - check claim that taking address of b harms performance */
	/* TODO - consider optimization search for constants */
	if (TclGetBooleanFromObj(interp, valuePtr, &b) != TCL_OK) {
	    TRACE_ERROR(interp);
	    goto gotError;
	}

#ifdef TCL_COMPILE_DEBUG
	if (b) {
	    if ((*pc == INST_JUMP_TRUE1) || (*pc == INST_JUMP_TRUE4)) {
		TRACE_APPEND(("%.20s true, new pc %" TCL_Z_MODIFIER "u\n", O2S(valuePtr),
			(size_t)(pc + jmpOffset[1] - codePtr->codeStart)));
	    } else {
		TRACE_APPEND(("%.20s true\n", O2S(valuePtr)));
	    }
	} else {
	    if ((*pc == INST_JUMP_TRUE1) || (*pc == INST_JUMP_TRUE4)) {
		TRACE_APPEND(("%.20s false\n", O2S(valuePtr)));
	    } else {
		TRACE_APPEND(("%.20s false, new pc %" TCL_Z_MODIFIER "u\n", O2S(valuePtr),
			(size_t)(pc + jmpOffset[0] - codePtr->codeStart)));
	    }
	}
#endif
	NEXT_INST_F(jmpOffset[b], 1, 0);
    }
    break;

    case INST_JUMP_TABLE: {
	Tcl_HashEntry *hPtr;
	JumptableInfo *jtPtr;

	/*
	 * Jump to location looked up in a hashtable; fall through to next
	 * instr if lookup fails.
	 */

	opnd = TclGetInt4AtPtr(pc+1);
	jtPtr = (JumptableInfo *) codePtr->auxDataArrayPtr[opnd].clientData;
	TRACE(("%d \"%.20s\" => ", opnd, O2S(OBJ_AT_TOS)));
	hPtr = Tcl_FindHashEntry(&jtPtr->hashTable, TclGetString(OBJ_AT_TOS));
	if (hPtr != NULL) {
	    int jumpOffset = PTR2INT(Tcl_GetHashValue(hPtr));

	    TRACE_APPEND(("found in table, new pc %" TCL_Z_MODIFIER "u\n",
		    (size_t)(pc - codePtr->codeStart + jumpOffset)));
	    NEXT_INST_F(jumpOffset, 1, 0);
	} else {
	    TRACE_APPEND(("not found in table\n"));
	    NEXT_INST_F(5, 1, 0);
	}
    }
    break;

    /*
     * -----------------------------------------------------------------
     *	   Start of general introspector instructions.
     */

    case INST_NS_CURRENT: {
	Namespace *currNsPtr = (Namespace *) TclGetCurrentNamespace(interp);

	if (currNsPtr == (Namespace *) TclGetGlobalNamespace(interp)) {
	    TclNewLiteralStringObj(objResultPtr, "::");
	} else {
	    TclNewStringObj(objResultPtr, currNsPtr->fullName,
		    strlen(currNsPtr->fullName));
	}
	TRACE_WITH_OBJ(("=> "), objResultPtr);
	NEXT_INST_F(1, 0, 1);
    }
    break;
    case INST_COROUTINE_NAME: {
	CoroutineData *corPtr = iPtr->execEnvPtr->corPtr;

	TclNewObj(objResultPtr);
	if (corPtr && !(corPtr->cmdPtr->flags & CMD_DYING)) {
	    Tcl_GetCommandFullName(interp, (Tcl_Command) corPtr->cmdPtr,
		    objResultPtr);
	}
	TRACE_WITH_OBJ(("=> "), objResultPtr);
	NEXT_INST_F(1, 0, 1);
    }
    break;
    case INST_INFO_LEVEL_NUM:
	TclNewIntObj(objResultPtr, iPtr->varFramePtr->level);
	TRACE_WITH_OBJ(("=> "), objResultPtr);
	NEXT_INST_F(1, 0, 1);
    break;
    case INST_INFO_LEVEL_ARGS: {
	int level;
	CallFrame *framePtr = iPtr->varFramePtr;
	CallFrame *rootFramePtr = iPtr->rootFramePtr;

	TRACE(("\"%.30s\" => ", O2S(OBJ_AT_TOS)));
	if (TclGetIntFromObj(interp, OBJ_AT_TOS, &level) != TCL_OK) {
	    TRACE_ERROR(interp);
	    goto gotError;
	}
	if (level <= 0) {
	    level += framePtr->level;
	}
	for (; (framePtr->level!=level) && (framePtr!=rootFramePtr) ;
		framePtr = framePtr->callerVarPtr) {
	    /* Empty loop body */
	}
	if (framePtr == rootFramePtr) {
	    Tcl_SetObjResult(interp, Tcl_ObjPrintf(
		    "bad level \"%s\"", TclGetString(OBJ_AT_TOS)));
	    TRACE_ERROR(interp);
	    DECACHE_STACK_INFO();
	    Tcl_SetErrorCode(interp, "TCL", "LOOKUP", "STACK_LEVEL",
		    TclGetString(OBJ_AT_TOS), NULL);
	    CACHE_STACK_INFO();
	    goto gotError;
	}
	objResultPtr = Tcl_NewListObj(framePtr->objc, framePtr->objv);
	TRACE_APPEND(("%.30s\n", O2S(objResultPtr)));
	NEXT_INST_F(1, 1, 1);
    }
    {
	Tcl_Command cmd, origCmd;

    case INST_RESOLVE_COMMAND:
	cmd = Tcl_GetCommandFromObj(interp, OBJ_AT_TOS);
	TclNewObj(objResultPtr);
	if (cmd != NULL) {
	    Tcl_GetCommandFullName(interp, cmd, objResultPtr);
	}
	TRACE_WITH_OBJ(("\"%.20s\" => ", O2S(OBJ_AT_TOS)), objResultPtr);
	NEXT_INST_F(1, 1, 1);

    case INST_ORIGIN_COMMAND:
	TRACE(("\"%.30s\" => ", O2S(OBJ_AT_TOS)));
	cmd = Tcl_GetCommandFromObj(interp, OBJ_AT_TOS);
	if (cmd == NULL) {
	    goto instOriginError;
	}
	origCmd = TclGetOriginalCommand(cmd);
	if (origCmd == NULL) {
	    origCmd = cmd;
	}

	TclNewObj(objResultPtr);
	Tcl_GetCommandFullName(interp, origCmd, objResultPtr);
	if (TclCheckEmptyString(objResultPtr) == TCL_EMPTYSTRING_YES ) {
	    Tcl_DecrRefCount(objResultPtr);
	    instOriginError:
	    Tcl_SetObjResult(interp, Tcl_ObjPrintf(
		    "invalid command name \"%s\"", TclGetString(OBJ_AT_TOS)));
	    DECACHE_STACK_INFO();
	    Tcl_SetErrorCode(interp, "TCL", "LOOKUP", "COMMAND",
		    TclGetString(OBJ_AT_TOS), NULL);
	    CACHE_STACK_INFO();
	    TRACE_APPEND(("ERROR: not command\n"));
	    goto gotError;
	}
	TRACE_APPEND(("\"%.30s\"", O2S(OBJ_AT_TOS)));
	NEXT_INST_F(1, 1, 1);
    }

    /*
     * -----------------------------------------------------------------
     *	   Start of TclOO support instructions.
     */

    {
	Object *oPtr;
	CallFrame *framePtr;
	CallContext *contextPtr;
	size_t skip, newDepth;

    case INST_TCLOO_SELF:
	framePtr = iPtr->varFramePtr;
	if (framePtr == NULL ||
		!(framePtr->isProcCallFrame & FRAME_IS_METHOD)) {
	    TRACE(("=> ERROR: no TclOO call context\n"));
	    Tcl_SetObjResult(interp, Tcl_NewStringObj(
		    "self may only be called from inside a method",
		    -1));
	    DECACHE_STACK_INFO();
	    Tcl_SetErrorCode(interp, "TCL", "OO", "CONTEXT_REQUIRED", NULL);
	    CACHE_STACK_INFO();
	    goto gotError;
	}
	contextPtr = (CallContext *)framePtr->clientData;

	/*
	 * Call out to get the name; it's expensive to compute but cached.
	 */

	objResultPtr = TclOOObjectName(interp, contextPtr->oPtr);
	TRACE_WITH_OBJ(("=> "), objResultPtr);
	NEXT_INST_F(1, 0, 1);

    case INST_TCLOO_NEXT_CLASS:
	opnd = TclGetUInt1AtPtr(pc+1);
	framePtr = iPtr->varFramePtr;
	valuePtr = OBJ_AT_DEPTH(opnd - 2);
	objv = &OBJ_AT_DEPTH(opnd - 1);
	skip = 2;
	TRACE(("%d => ", opnd));
	if (framePtr == NULL ||
		!(framePtr->isProcCallFrame & FRAME_IS_METHOD)) {
	    TRACE_APPEND(("ERROR: no TclOO call context\n"));
	    Tcl_SetObjResult(interp, Tcl_NewStringObj(
		    "nextto may only be called from inside a method",
		    -1));
	    DECACHE_STACK_INFO();
	    Tcl_SetErrorCode(interp, "TCL", "OO", "CONTEXT_REQUIRED", NULL);
	    CACHE_STACK_INFO();
	    goto gotError;
	}
	contextPtr = (CallContext *)framePtr->clientData;

	oPtr = (Object *) Tcl_GetObjectFromObj(interp, valuePtr);
	if (oPtr == NULL) {
	    TRACE_APPEND(("ERROR: \"%.30s\" not object\n", O2S(valuePtr)));
	    goto gotError;
	} else {
	    Class *classPtr = oPtr->classPtr;
	    struct MInvoke *miPtr;
	    size_t i;
	    const char *methodType;

	    if (classPtr == NULL) {
		TRACE_APPEND(("ERROR: \"%.30s\" not class\n", O2S(valuePtr)));
		Tcl_SetObjResult(interp, Tcl_ObjPrintf(
			"\"%s\" is not a class", TclGetString(valuePtr)));
		DECACHE_STACK_INFO();
		Tcl_SetErrorCode(interp, "TCL", "OO", "CLASS_REQUIRED", NULL);
		CACHE_STACK_INFO();
		goto gotError;
	    }

	    for (i=contextPtr->index+1 ; i<contextPtr->callPtr->numChain ; i++) {
		miPtr = contextPtr->callPtr->chain + i;
		if (!miPtr->isFilter &&
			miPtr->mPtr->declaringClassPtr == classPtr) {
		    newDepth = i;
#ifdef TCL_COMPILE_DEBUG
		    if (tclTraceExec >= 2) {
			if (traceInstructions) {
			    strncpy(cmdNameBuf, TclGetString(objv[0]), 20);
			} else {
			    fprintf(stdout, "%" TCL_Z_MODIFIER "d: (%" TCL_Z_MODIFIER "u) invoking ",
				    iPtr->numLevels,
				    (size_t)(pc - codePtr->codeStart));
			}
			for (i = 0;  i < (size_t)opnd;  i++) {
			    TclPrintObject(stdout, objv[i], 15);
			    fprintf(stdout, " ");
			}
			fprintf(stdout, "\n");
			fflush(stdout);
		    }
#endif /*TCL_COMPILE_DEBUG*/
		    goto doInvokeNext;
		}
	    }

	    if (contextPtr->callPtr->flags & CONSTRUCTOR) {
		methodType = "constructor";
	    } else if (contextPtr->callPtr->flags & DESTRUCTOR) {
		methodType = "destructor";
	    } else {
		methodType = "method";
	    }

	    TRACE_APPEND(("ERROR: \"%.30s\" not on reachable chain\n",
		    O2S(valuePtr)));
	    for (i=contextPtr->index ; i != TCL_INDEX_NONE ; i--) {
		miPtr = contextPtr->callPtr->chain + i;
		if (miPtr->isFilter
			|| miPtr->mPtr->declaringClassPtr != classPtr) {
		    continue;
		}
		Tcl_SetObjResult(interp, Tcl_ObjPrintf(
			"%s implementation by \"%s\" not reachable from here",
			methodType, TclGetString(valuePtr)));
		DECACHE_STACK_INFO();
		Tcl_SetErrorCode(interp, "TCL", "OO", "CLASS_NOT_REACHABLE",
			NULL);
		CACHE_STACK_INFO();
		goto gotError;
	    }
	    Tcl_SetObjResult(interp, Tcl_ObjPrintf(
		    "%s has no non-filter implementation by \"%s\"",
		    methodType, TclGetString(valuePtr)));
	    DECACHE_STACK_INFO();
	    Tcl_SetErrorCode(interp, "TCL", "OO", "CLASS_NOT_THERE", NULL);
	    CACHE_STACK_INFO();
	    goto gotError;
	}

    case INST_TCLOO_NEXT:
	opnd = TclGetUInt1AtPtr(pc+1);
	objv = &OBJ_AT_DEPTH(opnd - 1);
	framePtr = iPtr->varFramePtr;
	skip = 1;
	TRACE(("%d => ", opnd));
	if (framePtr == NULL ||
		!(framePtr->isProcCallFrame & FRAME_IS_METHOD)) {
	    TRACE_APPEND(("ERROR: no TclOO call context\n"));
	    Tcl_SetObjResult(interp, Tcl_NewStringObj(
		    "next may only be called from inside a method",
		    -1));
	    DECACHE_STACK_INFO();
	    Tcl_SetErrorCode(interp, "TCL", "OO", "CONTEXT_REQUIRED", NULL);
	    CACHE_STACK_INFO();
	    goto gotError;
	}
	contextPtr = (CallContext *)framePtr->clientData;

	newDepth = contextPtr->index + 1;
	if (newDepth >= contextPtr->callPtr->numChain) {
	    /*
	     * We're at the end of the chain; generate an error message unless
	     * the interpreter is being torn down, in which case we might be
	     * getting here because of methods/destructors doing a [next] (or
	     * equivalent) unexpectedly.
	     */

	    const char *methodType;

	    if (contextPtr->callPtr->flags & CONSTRUCTOR) {
		methodType = "constructor";
	    } else if (contextPtr->callPtr->flags & DESTRUCTOR) {
		methodType = "destructor";
	    } else {
		methodType = "method";
	    }

	    TRACE_APPEND(("ERROR: no TclOO next impl\n"));
	    Tcl_SetObjResult(interp, Tcl_ObjPrintf(
		    "no next %s implementation", methodType));
	    DECACHE_STACK_INFO();
	    Tcl_SetErrorCode(interp, "TCL", "OO", "NOTHING_NEXT", NULL);
	    CACHE_STACK_INFO();
	    goto gotError;
#ifdef TCL_COMPILE_DEBUG
	} else if (tclTraceExec >= 2) {
	    int i;

	    if (traceInstructions) {
		strncpy(cmdNameBuf, TclGetString(objv[0]), 20);
	    } else {
		fprintf(stdout, "%" TCL_Z_MODIFIER "d: (%" TCL_Z_MODIFIER "u) invoking ",
			iPtr->numLevels, (size_t)(pc - codePtr->codeStart));
	    }
	    for (i = 0;  i < opnd;  i++) {
		TclPrintObject(stdout, objv[i], 15);
		fprintf(stdout, " ");
	    }
	    fprintf(stdout, "\n");
	    fflush(stdout);
#endif /*TCL_COMPILE_DEBUG*/
	}

    doInvokeNext:
	bcFramePtr->data.tebc.pc = (char *) pc;
	iPtr->cmdFramePtr = bcFramePtr;

	if (iPtr->flags & INTERP_DEBUG_FRAME) {
	    ArgumentBCEnter(interp, codePtr, TD, pc, opnd, objv);
	}

	pcAdjustment = 2;
	cleanup = opnd;
	DECACHE_STACK_INFO();
	iPtr->varFramePtr = framePtr->callerVarPtr;
	pc += pcAdjustment;
	TEBC_YIELD();

	TclPushTailcallPoint(interp);
	oPtr = contextPtr->oPtr;
	if (oPtr->flags & FILTER_HANDLING) {
	    TclNRAddCallback(interp, FinalizeOONextFilter,
		    framePtr, contextPtr, INT2PTR(contextPtr->index),
		    INT2PTR(contextPtr->skip));
	} else {
	    TclNRAddCallback(interp, FinalizeOONext,
		    framePtr, contextPtr, INT2PTR(contextPtr->index),
		    INT2PTR(contextPtr->skip));
	}
	contextPtr->skip = skip;
	contextPtr->index = newDepth;
	if (contextPtr->callPtr->chain[newDepth].isFilter
		|| contextPtr->callPtr->flags & FILTER_HANDLING) {
	    oPtr->flags |= FILTER_HANDLING;
	} else {
	    oPtr->flags &= ~FILTER_HANDLING;
	}

	{
	    Method *const mPtr =
		    contextPtr->callPtr->chain[newDepth].mPtr;

	    return mPtr->typePtr->callProc(mPtr->clientData, interp,
		    (Tcl_ObjectContext) contextPtr, opnd, objv);
	}

    case INST_TCLOO_IS_OBJECT:
	oPtr = (Object *) Tcl_GetObjectFromObj(interp, OBJ_AT_TOS);
	objResultPtr = TCONST(oPtr != NULL ? 1 : 0);
	TRACE_WITH_OBJ(("%.30s => ", O2S(OBJ_AT_TOS)), objResultPtr);
	NEXT_INST_F(1, 1, 1);
    case INST_TCLOO_CLASS:
	oPtr = (Object *) Tcl_GetObjectFromObj(interp, OBJ_AT_TOS);
	if (oPtr == NULL) {
	    TRACE(("%.30s => ERROR: not object\n", O2S(OBJ_AT_TOS)));
	    goto gotError;
	}
	objResultPtr = TclOOObjectName(interp, oPtr->selfCls->thisPtr);
	TRACE_WITH_OBJ(("%.30s => ", O2S(OBJ_AT_TOS)), objResultPtr);
	NEXT_INST_F(1, 1, 1);
    case INST_TCLOO_NS:
	oPtr = (Object *) Tcl_GetObjectFromObj(interp, OBJ_AT_TOS);
	if (oPtr == NULL) {
	    TRACE(("%.30s => ERROR: not object\n", O2S(OBJ_AT_TOS)));
	    goto gotError;
	}

	/*
	 * TclOO objects *never* have the global namespace as their NS.
	 */

	TclNewStringObj(objResultPtr, oPtr->namespacePtr->fullName,
		strlen(oPtr->namespacePtr->fullName));
	TRACE_WITH_OBJ(("%.30s => ", O2S(OBJ_AT_TOS)), objResultPtr);
	NEXT_INST_F(1, 1, 1);
    }

    /*
     *     End of TclOO support instructions.
     * -----------------------------------------------------------------
     *	   Start of INST_LIST and related instructions.
     */

    {
	int numIndices, nocase, match, cflags;
	size_t slength, length2, fromIdx, toIdx, index, s1len, s2len;
	const char *s1, *s2;

    case INST_LIST:
	/*
	 * Pop the opnd (objc) top stack elements into a new list obj and then
	 * decrement their ref counts.
	 */

	opnd = TclGetUInt4AtPtr(pc+1);
	objResultPtr = Tcl_NewListObj(opnd, &OBJ_AT_DEPTH(opnd-1));
	TRACE_WITH_OBJ(("%u => ", opnd), objResultPtr);
	NEXT_INST_V(5, opnd, 1);

    case INST_LIST_LENGTH:
	TRACE(("\"%.30s\" => ", O2S(OBJ_AT_TOS)));
	if (TclListObjLength(interp, OBJ_AT_TOS, &length) != TCL_OK) {
	    TRACE_ERROR(interp);
	    goto gotError;
	}
	TclNewIntObj(objResultPtr, length);
	TRACE_APPEND(("%" TCL_Z_MODIFIER "u\n", length));
	NEXT_INST_F(1, 1, 1);

    case INST_LIST_INDEX:	/* lindex with objc == 3 */
	value2Ptr = OBJ_AT_TOS;
	valuePtr = OBJ_UNDER_TOS;
	TRACE(("\"%.30s\" \"%.30s\" => ", O2S(valuePtr), O2S(value2Ptr)));

	/*
	 * Extract the desired list element.
	 */

	if ((TclListObjGetElements(interp, valuePtr, &objc, &objv) == TCL_OK)
		&& !TclHasInternalRep(value2Ptr, &tclListType)) {
	    int code;

	    DECACHE_STACK_INFO();
	    code = TclGetIntForIndexM(interp, value2Ptr, objc-1, &index);
	    CACHE_STACK_INFO();
	    if (code == TCL_OK) {
		TclDecrRefCount(value2Ptr);
		tosPtr--;
		pcAdjustment = 1;
		goto lindexFastPath;
	    }
	    Tcl_ResetResult(interp);
	}

	objResultPtr = TclLindexList(interp, valuePtr, value2Ptr);
	if (!objResultPtr) {
	    TRACE_ERROR(interp);
	    goto gotError;
	}

	/*
	 * Stash the list element on the stack.
	 */

	TRACE_APPEND(("\"%.30s\"\n", O2S(objResultPtr)));
	NEXT_INST_F(1, 2, -1);	/* Already has the correct refCount */

    case INST_LIST_INDEX_IMM:	/* lindex with objc==3 and index in bytecode
				 * stream */

	/*
	 * Pop the list and get the index.
	 */

	valuePtr = OBJ_AT_TOS;
	opnd = TclGetInt4AtPtr(pc+1);
	TRACE(("\"%.30s\" %d => ", O2S(valuePtr), opnd));

	/*
	 * Get the contents of the list, making sure that it really is a list
	 * in the process.
	 */

	if (TclListObjGetElements(interp, valuePtr, &objc, &objv) != TCL_OK) {
	    TRACE_ERROR(interp);
	    goto gotError;
	}

	/* Decode end-offset index values. */

	index = TclIndexDecode(opnd, objc - 1);
	pcAdjustment = 5;

    lindexFastPath:
	if (index < (size_t)objc) {
	    objResultPtr = objv[index];
	} else {
	    TclNewObj(objResultPtr);
	}

	TRACE_APPEND(("\"%.30s\"\n", O2S(objResultPtr)));
	NEXT_INST_F(pcAdjustment, 1, 1);

    case INST_LIST_INDEX_MULTI:	/* 'lindex' with multiple index args */
	/*
	 * Determine the count of index args.
	 */

	opnd = TclGetUInt4AtPtr(pc+1);
	numIndices = opnd-1;

	/*
	 * Do the 'lindex' operation.
	 */

	TRACE(("%d => ", opnd));
	objResultPtr = TclLindexFlat(interp, OBJ_AT_DEPTH(numIndices),
		numIndices, &OBJ_AT_DEPTH(numIndices - 1));
	if (!objResultPtr) {
	    TRACE_ERROR(interp);
	    goto gotError;
	}

	/*
	 * Set result.
	 */

	TRACE_APPEND(("\"%.30s\"\n", O2S(objResultPtr)));
	NEXT_INST_V(5, opnd, -1);

    case INST_LSET_FLAT:
	/*
	 * Lset with 3, 5, or more args. Get the number of index args.
	 */

	opnd = TclGetUInt4AtPtr(pc + 1);
	numIndices = opnd - 2;
	TRACE(("%d => ", opnd));

	/*
	 * Get the old value of variable, and remove the stack ref. This is
	 * safe because the variable still references the object; the ref
	 * count will never go zero here - we can use the smaller macro
	 * Tcl_DecrRefCount.
	 */

	valuePtr = POP_OBJECT();
	Tcl_DecrRefCount(valuePtr); /* This one should be done here */

	/*
	 * Compute the new variable value.
	 */

	objResultPtr = TclLsetFlat(interp, valuePtr, numIndices,
		&OBJ_AT_DEPTH(numIndices), OBJ_AT_TOS);
	if (!objResultPtr) {
	    TRACE_ERROR(interp);
	    goto gotError;
	}

	/*
	 * Set result.
	 */

	TRACE_APPEND(("\"%.30s\"\n", O2S(objResultPtr)));
	NEXT_INST_V(5, numIndices+1, -1);

    case INST_LSET_LIST:	/* 'lset' with 4 args */
	/*
	 * Get the old value of variable, and remove the stack ref. This is
	 * safe because the variable still references the object; the ref
	 * count will never go zero here - we can use the smaller macro
	 * Tcl_DecrRefCount.
	 */

	objPtr = POP_OBJECT();
	Tcl_DecrRefCount(objPtr);	/* This one should be done here. */

	/*
	 * Get the new element value, and the index list.
	 */

	valuePtr = OBJ_AT_TOS;
	value2Ptr = OBJ_UNDER_TOS;
	TRACE(("\"%.30s\" \"%.30s\" \"%.30s\" => ",
		O2S(value2Ptr), O2S(valuePtr), O2S(objPtr)));

	/*
	 * Compute the new variable value.
	 */

	objResultPtr = TclLsetList(interp, objPtr, value2Ptr, valuePtr);
	if (!objResultPtr) {
	    TRACE_ERROR(interp);
	    goto gotError;
	}

	/*
	 * Set result.
	 */

	TRACE_APPEND(("\"%.30s\"\n", O2S(objResultPtr)));
	NEXT_INST_F(1, 2, -1);

    case INST_LIST_RANGE_IMM:	/* lrange with objc==4 and both indices in
				 * bytecode stream */

	/*
	 * Pop the list and get the indices.
	 */

	valuePtr = OBJ_AT_TOS;
	fromIdx = TclGetInt4AtPtr(pc+1);
	toIdx = TclGetInt4AtPtr(pc+5);
	TRACE(("\"%.30s\" %d %d => ", O2S(valuePtr), TclGetInt4AtPtr(pc+1),
		TclGetInt4AtPtr(pc+5)));

	/*
	 * Get the length of the list, making sure that it really is a list
	 * in the process.
	 */

	if (TclListObjLength(interp, valuePtr, &objc) != TCL_OK) {
	    TRACE_ERROR(interp);
	    goto gotError;
	}

	/*
	 * Skip a lot of work if we're about to throw the result away (common
	 * with uses of [lassign]).
	 */

#ifndef TCL_COMPILE_DEBUG
	if (*(pc+9) == INST_POP) {
	    NEXT_INST_F(10, 1, 0);
	}
#endif

	/* Every range of an empty list is an empty list */
	if (objc == 0) {
	    /* avoid return of not canonical list (e. g. spaces in string repr.) */
	    if (!valuePtr->bytes || !valuePtr->length) {
		TRACE_APPEND(("\n"));
		NEXT_INST_F(9, 0, 0);
	    }
	    goto emptyList;
	}

	/* Decode index value operands. */

	if (toIdx == TCL_INDEX_NONE) {
	emptyList:
	    TclNewObj(objResultPtr);
	    TRACE_APPEND(("\"%.30s\"", O2S(objResultPtr)));
	    NEXT_INST_F(9, 1, 1);
	}
	toIdx = TclIndexDecode(toIdx, objc - 1);
	if (toIdx == TCL_INDEX_NONE) {
	    goto emptyList;
	} else if (toIdx + 1 >= (size_t)objc + 1) {
	    toIdx = objc - 1;
	}

	assert (toIdx < (size_t)objc);
	/*
	assert ( fromIdx != TCL_INDEX_NONE );
	 *
	 * Extra safety for legacy bytecodes:
	 */
	if (fromIdx == TCL_INDEX_NONE) {
	    fromIdx = TCL_INDEX_START;
	}

	fromIdx = TclIndexDecode(fromIdx, objc - 1);

	objResultPtr = TclListObjRange(valuePtr, fromIdx, toIdx);

	TRACE_APPEND(("\"%.30s\"", O2S(objResultPtr)));
	NEXT_INST_F(9, 1, 1);

    case INST_LIST_IN:
    case INST_LIST_NOT_IN:	/* Basic list containment operators. */
	value2Ptr = OBJ_AT_TOS;
	valuePtr = OBJ_UNDER_TOS;

	s1 = Tcl_GetStringFromObj(valuePtr, &s1len);
	TRACE(("\"%.30s\" \"%.30s\" => ", O2S(valuePtr), O2S(value2Ptr)));
	if (TclListObjLength(interp, value2Ptr, &length) != TCL_OK) {
	    TRACE_ERROR(interp);
	    goto gotError;
	}
	match = 0;
	if (length > 0) {
	    size_t i = 0;
	    Tcl_Obj *o;

	    /*
	     * An empty list doesn't match anything.
	     */

	    do {
		Tcl_ListObjIndex(NULL, value2Ptr, i, &o);
		if (o != NULL) {
		    s2 = Tcl_GetStringFromObj(o, &s2len);
		} else {
		    s2 = "";
		    s2len = 0;
		}
		if (s1len == s2len) {
		    match = (memcmp(s1, s2, s1len) == 0);
		}
		i++;
	    } while (i < length && match == 0);
	}

	if (*pc == INST_LIST_NOT_IN) {
	    match = !match;
	}

	TRACE_APPEND(("%d\n", match));

	/*
	 * Peep-hole optimisation: if you're about to jump, do jump from here.
	 * We're saving the effort of pushing a boolean value only to pop it
	 * for branching.
	 */

	JUMP_PEEPHOLE_F(match, 1, 2);

    case INST_LIST_CONCAT:
	value2Ptr = OBJ_AT_TOS;
	valuePtr = OBJ_UNDER_TOS;
	TRACE(("\"%.30s\" \"%.30s\" => ", O2S(valuePtr), O2S(value2Ptr)));
	if (Tcl_IsShared(valuePtr)) {
	    objResultPtr = Tcl_DuplicateObj(valuePtr);
	    if (Tcl_ListObjAppendList(interp, objResultPtr,
		    value2Ptr) != TCL_OK) {
		TRACE_ERROR(interp);
		TclDecrRefCount(objResultPtr);
		goto gotError;
	    }
	    TRACE_APPEND(("\"%.30s\"\n", O2S(objResultPtr)));
	    NEXT_INST_F(1, 2, 1);
	} else {
	    if (Tcl_ListObjAppendList(interp, valuePtr, value2Ptr) != TCL_OK){
		TRACE_ERROR(interp);
		goto gotError;
	    }
	    TRACE_APPEND(("\"%.30s\"\n", O2S(valuePtr)));
	    NEXT_INST_F(1, 1, 0);
	}

    /*
     *	   End of INST_LIST and related instructions.
     * -----------------------------------------------------------------
     *	   Start of string-related instructions.
     */

    case INST_STR_EQ:
    case INST_STR_NEQ:		/* String (in)equality check */
    case INST_STR_CMP:		/* String compare. */
    case INST_STR_LT:
    case INST_STR_GT:
    case INST_STR_LE:
    case INST_STR_GE:
    stringCompare:
	value2Ptr = OBJ_AT_TOS;
	valuePtr = OBJ_UNDER_TOS;

	{
	    int checkEq = ((*pc == INST_EQ) || (*pc == INST_NEQ)
		    || (*pc == INST_STR_EQ) || (*pc == INST_STR_NEQ));
	    match = TclStringCmp(valuePtr, value2Ptr, checkEq, 0, -1);
	}

	/*
	 * Make sure only -1,0,1 is returned
	 * TODO: consider peephole opt.
	 */

	if (*pc != INST_STR_CMP) {
	    /*
	     * Take care of the opcodes that goto'ed into here.
	     */

	    switch (*pc) {
	    case INST_STR_EQ:
	    case INST_EQ:
		match = (match == 0);
		break;
	    case INST_STR_NEQ:
	    case INST_NEQ:
		match = (match != 0);
		break;
	    case INST_LT:
	    case INST_STR_LT:
		match = (match < 0);
		break;
	    case INST_GT:
	    case INST_STR_GT:
		match = (match > 0);
		break;
	    case INST_LE:
	    case INST_STR_LE:
		match = (match <= 0);
		break;
	    case INST_GE:
	    case INST_STR_GE:
		match = (match >= 0);
		break;
	    }
	}

	TRACE(("\"%.20s\" \"%.20s\" => %d\n", O2S(valuePtr), O2S(value2Ptr),
		(match < 0 ? -1 : match > 0 ? 1 : 0)));
	JUMP_PEEPHOLE_F(match, 1, 2);

    case INST_STR_LEN:
	valuePtr = OBJ_AT_TOS;
	slength = Tcl_GetCharLength(valuePtr);
	TclNewIntObj(objResultPtr, slength);
	TRACE(("\"%.20s\" => %" TCL_Z_MODIFIER "u\n", O2S(valuePtr), slength));
	NEXT_INST_F(1, 1, 1);

    case INST_STR_UPPER:
	valuePtr = OBJ_AT_TOS;
	TRACE(("\"%.20s\" => ", O2S(valuePtr)));
	if (Tcl_IsShared(valuePtr)) {
	    s1 = Tcl_GetStringFromObj(valuePtr, &slength);
	    TclNewStringObj(objResultPtr, s1, slength);
	    slength = Tcl_UtfToUpper(TclGetString(objResultPtr));
	    Tcl_SetObjLength(objResultPtr, slength);
	    TRACE_APPEND(("\"%.20s\"\n", O2S(objResultPtr)));
	    NEXT_INST_F(1, 1, 1);
	} else {
	    slength = Tcl_UtfToUpper(TclGetString(valuePtr));
	    Tcl_SetObjLength(valuePtr, slength);
	    TclFreeInternalRep(valuePtr);
	    TRACE_APPEND(("\"%.20s\"\n", O2S(valuePtr)));
	    NEXT_INST_F(1, 0, 0);
	}
    case INST_STR_LOWER:
	valuePtr = OBJ_AT_TOS;
	TRACE(("\"%.20s\" => ", O2S(valuePtr)));
	if (Tcl_IsShared(valuePtr)) {
	    s1 = Tcl_GetStringFromObj(valuePtr, &slength);
	    TclNewStringObj(objResultPtr, s1, slength);
	    slength = Tcl_UtfToLower(TclGetString(objResultPtr));
	    Tcl_SetObjLength(objResultPtr, slength);
	    TRACE_APPEND(("\"%.20s\"\n", O2S(objResultPtr)));
	    NEXT_INST_F(1, 1, 1);
	} else {
	    slength = Tcl_UtfToLower(TclGetString(valuePtr));
	    Tcl_SetObjLength(valuePtr, slength);
	    TclFreeInternalRep(valuePtr);
	    TRACE_APPEND(("\"%.20s\"\n", O2S(valuePtr)));
	    NEXT_INST_F(1, 0, 0);
	}
    case INST_STR_TITLE:
	valuePtr = OBJ_AT_TOS;
	TRACE(("\"%.20s\" => ", O2S(valuePtr)));
	if (Tcl_IsShared(valuePtr)) {
	    s1 = Tcl_GetStringFromObj(valuePtr, &slength);
	    TclNewStringObj(objResultPtr, s1, slength);
	    slength = Tcl_UtfToTitle(TclGetString(objResultPtr));
	    Tcl_SetObjLength(objResultPtr, slength);
	    TRACE_APPEND(("\"%.20s\"\n", O2S(objResultPtr)));
	    NEXT_INST_F(1, 1, 1);
	} else {
	    slength = Tcl_UtfToTitle(TclGetString(valuePtr));
	    Tcl_SetObjLength(valuePtr, slength);
	    TclFreeInternalRep(valuePtr);
	    TRACE_APPEND(("\"%.20s\"\n", O2S(valuePtr)));
	    NEXT_INST_F(1, 0, 0);
	}

    case INST_STR_INDEX:
	value2Ptr = OBJ_AT_TOS;
	valuePtr = OBJ_UNDER_TOS;
	TRACE(("\"%.20s\" %.20s => ", O2S(valuePtr), O2S(value2Ptr)));

	/*
	 * Get char length to calulate what 'end' means.
	 */

	slength = Tcl_GetCharLength(valuePtr);
	DECACHE_STACK_INFO();
	if (TclGetIntForIndexM(interp, value2Ptr, slength-1, &index)!=TCL_OK) {
	    CACHE_STACK_INFO();
	    TRACE_ERROR(interp);
	    goto gotError;
	}
	CACHE_STACK_INFO();

	if (index >= slength) {
	    TclNewObj(objResultPtr);
	} else if (TclIsPureByteArray(valuePtr)) {
	    objResultPtr = Tcl_NewByteArrayObj(
		    (Tcl_GetBytesFromObj)(NULL, valuePtr, NULL)+index, 1);
	} else if (valuePtr->bytes && slength == valuePtr->length) {
	    objResultPtr = Tcl_NewStringObj((const char *)
		    valuePtr->bytes+index, 1);
	} else {
	    char buf[4] = "";
	    int ch = Tcl_GetUniChar(valuePtr, index);

	    /*
	     * This could be: Tcl_NewUnicodeObj((const Tcl_UniChar *)&ch, 1)
	     * but creating the object as a string seems to be faster in
	     * practical use.
	     */
	    if (ch == -1) {
		TclNewObj(objResultPtr);
	    } else {
		slength = Tcl_UniCharToUtf(ch, buf);
		if ((ch >= 0xD800) && (slength < 3)) {
		    slength += Tcl_UniCharToUtf(-1, buf + slength);
		}
		objResultPtr = Tcl_NewStringObj(buf, slength);
	    }
	}

	TRACE_APPEND(("\"%s\"\n", O2S(objResultPtr)));
	NEXT_INST_F(1, 2, 1);

    case INST_STR_RANGE:
	TRACE(("\"%.20s\" %.20s %.20s =>",
		O2S(OBJ_AT_DEPTH(2)), O2S(OBJ_UNDER_TOS), O2S(OBJ_AT_TOS)));
	slength = Tcl_GetCharLength(OBJ_AT_DEPTH(2)) - 1;

	DECACHE_STACK_INFO();
	if (TclGetIntForIndexM(interp, OBJ_UNDER_TOS, slength,
		    &fromIdx) != TCL_OK) {
	    CACHE_STACK_INFO();
	    TRACE_ERROR(interp);
	    goto gotError;
	}
	if (TclGetIntForIndexM(interp, OBJ_AT_TOS, slength,
		    &toIdx) != TCL_OK) {
	    CACHE_STACK_INFO();
	    TRACE_ERROR(interp);
	    goto gotError;
	}
	CACHE_STACK_INFO();

	if (toIdx == TCL_INDEX_NONE) {
	    TclNewObj(objResultPtr);
	} else {
	    objResultPtr = Tcl_GetRange(OBJ_AT_DEPTH(2), fromIdx, toIdx);
	}
	TRACE_APPEND(("\"%.30s\"\n", O2S(objResultPtr)));
	NEXT_INST_V(1, 3, 1);

    case INST_STR_RANGE_IMM:
	valuePtr = OBJ_AT_TOS;
	fromIdx = TclGetInt4AtPtr(pc+1);
	toIdx = TclGetInt4AtPtr(pc+5);
	slength = Tcl_GetCharLength(valuePtr);
	TRACE(("\"%.20s\" %d %d => ", O2S(valuePtr), (int)(fromIdx), (int)(toIdx)));

	/* Every range of an empty value is an empty value */
	if (slength == 0) {
	    TRACE_APPEND(("\n"));
	    NEXT_INST_F(9, 0, 0);
	}

	/* Decode index operands. */

	toIdx = TclIndexDecode(toIdx, slength - 1);
	fromIdx = TclIndexDecode(fromIdx, slength - 1);
	if (toIdx == TCL_INDEX_NONE) {
	    TclNewObj(objResultPtr);
	} else {
	    objResultPtr = Tcl_GetRange(valuePtr, fromIdx, toIdx);
	}
	TRACE_APPEND(("%.30s\n", O2S(objResultPtr)));
	NEXT_INST_F(9, 1, 1);

    {
	Tcl_UniChar *ustring1, *ustring2, *ustring3, *end, *p;
	size_t length3;
	Tcl_Obj *value3Ptr;

    case INST_STR_REPLACE:
	value3Ptr = POP_OBJECT();
	valuePtr = OBJ_AT_DEPTH(2);
	slength = Tcl_GetCharLength(valuePtr) - 1;
	TRACE(("\"%.20s\" %s %s \"%.20s\" => ", O2S(valuePtr),
		O2S(OBJ_UNDER_TOS), O2S(OBJ_AT_TOS), O2S(value3Ptr)));
	DECACHE_STACK_INFO();
	if (TclGetIntForIndexM(interp, OBJ_UNDER_TOS, slength,
		    &fromIdx) != TCL_OK
	    || TclGetIntForIndexM(interp, OBJ_AT_TOS, slength,
		    &toIdx) != TCL_OK) {
	    CACHE_STACK_INFO();
	    TclDecrRefCount(value3Ptr);
	    TRACE_ERROR(interp);
	    goto gotError;
	}
	CACHE_STACK_INFO();
	TclDecrRefCount(OBJ_AT_TOS);
	(void) POP_OBJECT();
	TclDecrRefCount(OBJ_AT_TOS);
	(void) POP_OBJECT();

	if ((toIdx == TCL_INDEX_NONE) ||
		(fromIdx + 1 > slength + 1) ||
		(toIdx + 1 < fromIdx + 1)) {
	    TRACE_APPEND(("\"%.30s\"\n", O2S(valuePtr)));
	    TclDecrRefCount(value3Ptr);
	    NEXT_INST_F(1, 0, 0);
	}

	if (fromIdx == TCL_INDEX_NONE) {
	    fromIdx = TCL_INDEX_START;
	}

	if (toIdx + 1 > slength + 1) {
	    toIdx = slength;
	}

	if ((fromIdx == TCL_INDEX_START) && (toIdx == slength)) {
	    TclDecrRefCount(OBJ_AT_TOS);
	    OBJ_AT_TOS = value3Ptr;
	    TRACE_APPEND(("\"%.30s\"\n", O2S(value3Ptr)));
	    NEXT_INST_F(1, 0, 0);
	}

	objResultPtr = TclStringReplace(interp, valuePtr, fromIdx,
		toIdx - fromIdx + 1, value3Ptr, TCL_STRING_IN_PLACE);

	if (objResultPtr == value3Ptr) {
	    /* See [Bug 82e7f67325] */
	    TclDecrRefCount(OBJ_AT_TOS);
	    OBJ_AT_TOS = value3Ptr;
	    TRACE_APPEND(("\"%.30s\"\n", O2S(value3Ptr)));
	    NEXT_INST_F(1, 0, 0);
	}
	TclDecrRefCount(value3Ptr);
	TRACE_APPEND(("\"%.30s\"\n", O2S(objResultPtr)));
	NEXT_INST_F(1, 1, 1);

    case INST_STR_MAP:
	valuePtr = OBJ_AT_TOS;		/* "Main" string. */
	value3Ptr = OBJ_UNDER_TOS;	/* "Target" string. */
	value2Ptr = OBJ_AT_DEPTH(2);	/* "Source" string. */
	if (value3Ptr == value2Ptr) {
	    objResultPtr = valuePtr;
	    goto doneStringMap;
	} else if (valuePtr == value2Ptr) {
	    objResultPtr = value3Ptr;
	    goto doneStringMap;
	}
	ustring1 = Tcl_GetUnicodeFromObj(valuePtr, &slength);
	if (slength == 0) {
	    objResultPtr = valuePtr;
	    goto doneStringMap;
	}
	ustring2 = Tcl_GetUnicodeFromObj(value2Ptr, &length2);
	if (length2 > slength || length2 == 0) {
	    objResultPtr = valuePtr;
	    goto doneStringMap;
	} else if (length2 == slength) {
	    if (memcmp(ustring1, ustring2, sizeof(Tcl_UniChar) * slength)) {
		objResultPtr = valuePtr;
	    } else {
		objResultPtr = value3Ptr;
	    }
	    goto doneStringMap;
	}
	ustring3 = Tcl_GetUnicodeFromObj(value3Ptr, &length3);

	objResultPtr = Tcl_NewUnicodeObj(ustring1, 0);
	p = ustring1;
	end = ustring1 + slength;
	for (; ustring1 < end; ustring1++) {
	    if ((*ustring1 == *ustring2) &&
		/* Fix bug [69218ab7b]: restrict max compare length. */
		((size_t)(end-ustring1) >= length2) && (length2==1 ||
		    memcmp(ustring1, ustring2, sizeof(Tcl_UniChar) * length2)
			    == 0)) {
		if (p != ustring1) {
		    TclAppendUnicodeToObj(objResultPtr, p, ustring1-p);
		    p = ustring1 + length2;
		} else {
		    p += length2;
		}
		ustring1 = p - 1;

		TclAppendUnicodeToObj(objResultPtr, ustring3, length3);
	    }
	}
	if (p != ustring1) {
	    /*
	     * Put the rest of the unmapped chars onto result.
	     */

	    TclAppendUnicodeToObj(objResultPtr, p, ustring1 - p);
	}
    doneStringMap:
	TRACE_WITH_OBJ(("%.20s %.20s %.20s => ",
		O2S(value2Ptr), O2S(value3Ptr), O2S(valuePtr)), objResultPtr);
	NEXT_INST_V(1, 3, 1);

    case INST_STR_FIND:
	objResultPtr = TclStringFirst(OBJ_UNDER_TOS, OBJ_AT_TOS, 0);

	TRACE(("%.20s %.20s => %s\n",
		O2S(OBJ_UNDER_TOS), O2S(OBJ_AT_TOS), O2S(objResultPtr)));
	NEXT_INST_F(1, 2, 1);

    case INST_STR_FIND_LAST:
	objResultPtr = TclStringLast(OBJ_UNDER_TOS, OBJ_AT_TOS, INT_MAX - 1);

	TRACE(("%.20s %.20s => %s\n",
		O2S(OBJ_UNDER_TOS), O2S(OBJ_AT_TOS), O2S(objResultPtr)));
	NEXT_INST_F(1, 2, 1);

    case INST_STR_CLASS:
	opnd = TclGetInt1AtPtr(pc+1);
	valuePtr = OBJ_AT_TOS;
	TRACE(("%s \"%.30s\" => ", tclStringClassTable[opnd].name,
		O2S(valuePtr)));
	ustring1 = Tcl_GetUnicodeFromObj(valuePtr, &slength);
	match = 1;
	if (slength > 0) {
	    int ch;
	    end = ustring1 + slength;
	    for (p=ustring1 ; p<end ; ) {
		p += TclUniCharToUCS4(p, &ch);
		if (!tclStringClassTable[opnd].comparator(ch)) {
		    match = 0;
		    break;
		}
	    }
	}
	TRACE_APPEND(("%d\n", match));
	JUMP_PEEPHOLE_F(match, 2, 1);
    }

    case INST_STR_MATCH:
	nocase = TclGetInt1AtPtr(pc+1);
	valuePtr = OBJ_AT_TOS;		/* String */
	value2Ptr = OBJ_UNDER_TOS;	/* Pattern */

	/*
	 * Check that at least one of the objects is Unicode before promoting
	 * both.
	 */

	if (TclHasInternalRep(valuePtr, &tclStringType)
		|| TclHasInternalRep(value2Ptr, &tclStringType)) {
	    Tcl_UniChar *ustring1, *ustring2;

	    ustring1 = Tcl_GetUnicodeFromObj(valuePtr, &slength);
	    ustring2 = Tcl_GetUnicodeFromObj(value2Ptr, &length2);
	    match = TclUniCharMatch(ustring1, slength, ustring2, length2,
		    nocase);
	} else if (TclIsPureByteArray(valuePtr) && !nocase) {
	    unsigned char *bytes1, *bytes2;
	    size_t wlen1 = 0, wlen2 = 0;

	    bytes1 = Tcl_GetByteArrayFromObj(valuePtr, &wlen1);
	    bytes2 = Tcl_GetByteArrayFromObj(value2Ptr, &wlen2);
	    match = TclByteArrayMatch(bytes1, wlen1, bytes2, wlen2, 0);
	} else {
	    match = Tcl_StringCaseMatch(TclGetString(valuePtr),
		    TclGetString(value2Ptr), nocase);
	}

	/*
	 * Reuse value2Ptr object already on stack if possible. Adjustment is
	 * 2 due to the nocase byte
	 */

	TRACE(("%.20s %.20s => %d\n", O2S(valuePtr), O2S(value2Ptr), match));

	/*
	 * Peep-hole optimisation: if you're about to jump, do jump from here.
	 */

	JUMP_PEEPHOLE_F(match, 2, 2);

    {
	const char *string1, *string2;
	size_t trim1, trim2;

    case INST_STR_TRIM_LEFT:
	valuePtr = OBJ_UNDER_TOS;	/* String */
	value2Ptr = OBJ_AT_TOS;		/* TrimSet */
	string2 = Tcl_GetStringFromObj(value2Ptr, &length2);
	string1 = Tcl_GetStringFromObj(valuePtr, &slength);
	trim1 = TclTrimLeft(string1, slength, string2, length2);
	trim2 = 0;
	goto createTrimmedString;
    case INST_STR_TRIM_RIGHT:
	valuePtr = OBJ_UNDER_TOS;	/* String */
	value2Ptr = OBJ_AT_TOS;		/* TrimSet */
	string2 = Tcl_GetStringFromObj(value2Ptr, &length2);
	string1 = Tcl_GetStringFromObj(valuePtr, &slength);
	trim2 = TclTrimRight(string1, slength, string2, length2);
	trim1 = 0;
	goto createTrimmedString;
    case INST_STR_TRIM:
	valuePtr = OBJ_UNDER_TOS;	/* String */
	value2Ptr = OBJ_AT_TOS;		/* TrimSet */
	string2 = Tcl_GetStringFromObj(value2Ptr, &length2);
	string1 = Tcl_GetStringFromObj(valuePtr, &slength);
	trim1 = TclTrim(string1, slength, string2, length2, &trim2);
    createTrimmedString:
	/*
	 * Careful here; trim set often contains non-ASCII characters so we
	 * take care when printing. [Bug 971cb4f1db]
	 */

#ifdef TCL_COMPILE_DEBUG
	if (traceInstructions) {
	    TRACE(("\"%.30s\" ", O2S(valuePtr)));
	    TclPrintObject(stdout, value2Ptr, 30);
	    printf(" => ");
	}
#endif
	if (trim1 == 0 && trim2 == 0) {
#ifdef TCL_COMPILE_DEBUG
	    if (traceInstructions) {
		TclPrintObject(stdout, valuePtr, 30);
		printf("\n");
	    }
#endif
	    NEXT_INST_F(1, 1, 0);
	} else {
	    objResultPtr = Tcl_NewStringObj(string1+trim1, slength-trim1-trim2);
#ifdef TCL_COMPILE_DEBUG
	    if (traceInstructions) {
		TclPrintObject(stdout, objResultPtr, 30);
		printf("\n");
	    }
#endif
	    NEXT_INST_F(1, 2, 1);
	}
    }

    case INST_REGEXP:
	cflags = TclGetInt1AtPtr(pc+1); /* RE compile flages like NOCASE */
	valuePtr = OBJ_AT_TOS;		/* String */
	value2Ptr = OBJ_UNDER_TOS;	/* Pattern */
	TRACE(("\"%.30s\" \"%.30s\" => ", O2S(valuePtr), O2S(value2Ptr)));

	/*
	 * Compile and match the regular expression.
	 */

	{
	    Tcl_RegExp regExpr =
		    Tcl_GetRegExpFromObj(interp, value2Ptr, cflags);

	    if (regExpr == NULL) {
		TRACE_ERROR(interp);
		goto gotError;
	    }
	    match = Tcl_RegExpExecObj(interp, regExpr, valuePtr, 0, 0, 0);
	    if (match < 0) {
		TRACE_ERROR(interp);
		goto gotError;
	    }
	}

	TRACE_APPEND(("%d\n", match));

	/*
	 * Peep-hole optimisation: if you're about to jump, do jump from here.
	 * Adjustment is 2 due to the nocase byte.
	 */

	JUMP_PEEPHOLE_F(match, 2, 2);
    }

    /*
     *	   End of string-related instructions.
     * -----------------------------------------------------------------
     *	   Start of numeric operator instructions.
     */

    {
	void *ptr1, *ptr2;
	int type1, type2;
	Tcl_WideInt w1, w2, wResult;

    case INST_NUM_TYPE:
	if (GetNumberFromObj(NULL, OBJ_AT_TOS, &ptr1, &type1) != TCL_OK) {
	    type1 = 0;
	} else if (type1 == TCL_NUMBER_BIG) {
	    /* value is an integer outside the WIDE_MIN to WIDE_MAX range */
	    /* [string is wideinteger] is WIDE_MIN to WIDE_MAX range */
	    Tcl_WideInt w;

	    if (TclGetWideIntFromObj(NULL, OBJ_AT_TOS, &w) == TCL_OK) {
		type1 = TCL_NUMBER_INT;
	    }
	}
	TclNewIntObj(objResultPtr, type1);
	TRACE(("\"%.20s\" => %d\n", O2S(OBJ_AT_TOS), type1));
	NEXT_INST_F(1, 1, 1);

    case INST_EQ:
    case INST_NEQ:
    case INST_LT:
    case INST_GT:
    case INST_LE:
    case INST_GE: {
	int iResult = 0, compare = 0;

	value2Ptr = OBJ_AT_TOS;
	valuePtr = OBJ_UNDER_TOS;

	/*
	    Try to determine, without triggering generation of a string
	    representation, whether one value is not a number.
	*/
	if (TclCheckEmptyString(valuePtr) > 0 || TclCheckEmptyString(value2Ptr) > 0) {
	    goto stringCompare;
	}

	if (GetNumberFromObj(NULL, valuePtr, &ptr1, &type1) != TCL_OK
		|| GetNumberFromObj(NULL, value2Ptr, &ptr2, &type2) != TCL_OK) {
	    /*
	     * At least one non-numeric argument - compare as strings.
	     */

	    goto stringCompare;
	}
	if (type1 == TCL_NUMBER_NAN || type2 == TCL_NUMBER_NAN) {
	    /*
	     * NaN arg: NaN != to everything, other compares are false.
	     */

	    iResult = (*pc == INST_NEQ);
	    goto foundResult;
	}
	if (valuePtr == value2Ptr) {
	    compare = MP_EQ;
	    goto convertComparison;
	}
	if ((type1 == TCL_NUMBER_INT) && (type2 == TCL_NUMBER_INT)) {
	    w1 = *((const Tcl_WideInt *)ptr1);
	    w2 = *((const Tcl_WideInt *)ptr2);
	    compare = (w1 < w2) ? MP_LT : ((w1 > w2) ? MP_GT : MP_EQ);
	} else {
	    compare = TclCompareTwoNumbers(valuePtr, value2Ptr);
	}

	/*
	 * Turn comparison outcome into appropriate result for opcode.
	 */

    convertComparison:
	switch (*pc) {
	case INST_EQ:
	    iResult = (compare == MP_EQ);
	    break;
	case INST_NEQ:
	    iResult = (compare != MP_EQ);
	    break;
	case INST_LT:
	    iResult = (compare == MP_LT);
	    break;
	case INST_GT:
	    iResult = (compare == MP_GT);
	    break;
	case INST_LE:
	    iResult = (compare != MP_GT);
	    break;
	case INST_GE:
	    iResult = (compare != MP_LT);
	    break;
	}

	/*
	 * Peep-hole optimisation: if you're about to jump, do jump from here.
	 */

    foundResult:
	TRACE(("\"%.20s\" \"%.20s\" => %d\n", O2S(valuePtr), O2S(value2Ptr),
		iResult));
	JUMP_PEEPHOLE_F(iResult, 1, 2);
    }

    case INST_MOD:
    case INST_LSHIFT:
    case INST_RSHIFT:
    case INST_BITOR:
    case INST_BITXOR:
    case INST_BITAND:
	value2Ptr = OBJ_AT_TOS;
	valuePtr = OBJ_UNDER_TOS;

	if ((GetNumberFromObj(NULL, valuePtr, &ptr1, &type1) != TCL_OK)
		|| (type1==TCL_NUMBER_DOUBLE) || (type1==TCL_NUMBER_NAN)) {
	    TRACE(("%.20s %.20s => ILLEGAL 1st TYPE %s\n", O2S(valuePtr),
		    O2S(value2Ptr), (valuePtr->typePtr?
		    valuePtr->typePtr->name : "null")));
	    DECACHE_STACK_INFO();
	    IllegalExprOperandType(interp, pc, valuePtr);
	    CACHE_STACK_INFO();
	    goto gotError;
	}

	if ((GetNumberFromObj(NULL, value2Ptr, &ptr2, &type2) != TCL_OK)
		|| (type2==TCL_NUMBER_DOUBLE) || (type2==TCL_NUMBER_NAN)) {
	    TRACE(("%.20s %.20s => ILLEGAL 2nd TYPE %s\n", O2S(valuePtr),
		    O2S(value2Ptr), (value2Ptr->typePtr?
		    value2Ptr->typePtr->name : "null")));
	    DECACHE_STACK_INFO();
	    IllegalExprOperandType(interp, pc, value2Ptr);
	    CACHE_STACK_INFO();
	    goto gotError;
	}

	/*
	 * Check for common, simple case.
	 */

	if ((type1 == TCL_NUMBER_INT) && (type2 == TCL_NUMBER_INT)) {
	    w1 = *((const Tcl_WideInt *)ptr1);
	    w2 = *((const Tcl_WideInt *)ptr2);

	    switch (*pc) {
	    case INST_MOD:
		if (w2 == 0) {
		    TRACE(("%s %s => DIVIDE BY ZERO\n", O2S(valuePtr),
			    O2S(value2Ptr)));
		    goto divideByZero;
		} else if ((w2 == 1) || (w2 == -1)) {
		    /*
		     * Div. by |1| always yields remainder of 0.
		     */

		    TRACE(("%s %s => ", O2S(valuePtr), O2S(value2Ptr)));
		    objResultPtr = TCONST(0);
		    TRACE(("%s\n", O2S(objResultPtr)));
		    NEXT_INST_F(1, 2, 1);
		} else if (w1 == 0) {
		    /*
		     * 0 % (non-zero) always yields remainder of 0.
		     */

		    TRACE(("%s %s => ", O2S(valuePtr), O2S(value2Ptr)));
		    objResultPtr = TCONST(0);
		    TRACE(("%s\n", O2S(objResultPtr)));
		    NEXT_INST_F(1, 2, 1);
		} else {
		    wResult = w1 / w2;

		    /*
		     * Force Tcl's integer division rules.
		     * TODO: examine for logic simplification
		     */

		    if ((wResult < 0 || (wResult == 0 &&
			    ((w1 < 0 && w2 > 0) || (w1 > 0 && w2 < 0)))) &&
			    (wResult * w2 != w1)) {
			wResult -= 1;
		    }
		    wResult = (Tcl_WideInt)((Tcl_WideUInt)w1 -
			    (Tcl_WideUInt)w2*(Tcl_WideUInt)wResult);
		    goto wideResultOfArithmetic;
		}
		break;

	    case INST_RSHIFT:
		if (w2 < 0) {
		    Tcl_SetObjResult(interp, Tcl_NewStringObj(
			    "negative shift argument", -1));
#ifdef ERROR_CODE_FOR_EARLY_DETECTED_ARITH_ERROR
		    DECACHE_STACK_INFO();
		    Tcl_SetErrorCode(interp, "ARITH", "DOMAIN",
			    "domain error: argument not in valid range",
			    NULL);
		    CACHE_STACK_INFO();
#endif /* ERROR_CODE_FOR_EARLY_DETECTED_ARITH_ERROR */
		    goto gotError;
		} else if (w1 == 0) {
		    TRACE(("%s %s => ", O2S(valuePtr), O2S(value2Ptr)));
		    objResultPtr = TCONST(0);
		    TRACE(("%s\n", O2S(objResultPtr)));
		    NEXT_INST_F(1, 2, 1);
		} else {
		    /*
		     * Quickly force large right shifts to 0 or -1.
		     */

		    if (w2 >= (Tcl_WideInt)(CHAR_BIT*sizeof(long))) {
			/*
			 * We assume that INT_MAX is much larger than the
			 * number of bits in a long. This is a pretty safe
			 * assumption, given that the former is usually around
			 * 4e9 and the latter 32 or 64...
			 */

			TRACE(("%s %s => ", O2S(valuePtr), O2S(value2Ptr)));
			if (w1 > 0L) {
			    objResultPtr = TCONST(0);
			} else {
			    TclNewIntObj(objResultPtr, -1);
			}
			TRACE(("%s\n", O2S(objResultPtr)));
			NEXT_INST_F(1, 2, 1);
		    }

		    /*
		     * Handle shifts within the native long range.
		     */

		    wResult = w1 >> ((int) w2);
		    goto wideResultOfArithmetic;
		}
		break;

	    case INST_LSHIFT:
		if (w2 < 0) {
		    Tcl_SetObjResult(interp, Tcl_NewStringObj(
			    "negative shift argument", -1));
#ifdef ERROR_CODE_FOR_EARLY_DETECTED_ARITH_ERROR
		    DECACHE_STACK_INFO();
		    Tcl_SetErrorCode(interp, "ARITH", "DOMAIN",
			    "domain error: argument not in valid range",
			    NULL);
		    CACHE_STACK_INFO();
#endif /* ERROR_CODE_FOR_EARLY_DETECTED_ARITH_ERROR */
		    goto gotError;
		} else if (w1 == 0) {
		    TRACE(("%s %s => ", O2S(valuePtr), O2S(value2Ptr)));
		    objResultPtr = TCONST(0);
		    TRACE(("%s\n", O2S(objResultPtr)));
		    NEXT_INST_F(1, 2, 1);
		} else if (w2 > INT_MAX) {
		    /*
		     * Technically, we could hold the value (1 << (INT_MAX+1))
		     * in an mp_int, but since we're using mp_mul_2d() to do
		     * the work, and it takes only an int argument, that's a
		     * good place to draw the line.
		     */

		    Tcl_SetObjResult(interp, Tcl_NewStringObj(
			    "integer value too large to represent", -1));
#ifdef ERROR_CODE_FOR_EARLY_DETECTED_ARITH_ERROR
		    DECACHE_STACK_INFO();
		    Tcl_SetErrorCode(interp, "ARITH", "IOVERFLOW",
			    "integer value too large to represent", NULL);
		    CACHE_STACK_INFO();
#endif /* ERROR_CODE_FOR_EARLY_DETECTED_ARITH_ERROR */
		    goto gotError;
		} else {
		    int shift = (int) w2;

		    /*
		     * Handle shifts within the native long range.
		     */

		    if (((size_t) shift < CHAR_BIT*sizeof(long))
			    && !((w1>0 ? w1 : ~w1) &
				-(1UL<<(CHAR_BIT*sizeof(long) - 1 - shift)))) {
			wResult = (Tcl_WideUInt)w1 << shift;
			goto wideResultOfArithmetic;
		    }
		}

		/*
		 * Too large; need to use the broken-out function.
		 */

		TRACE(("%s %s => ", O2S(valuePtr), O2S(value2Ptr)));
		break;

	    case INST_BITAND:
		wResult = w1 & w2;
		goto wideResultOfArithmetic;
	    case INST_BITOR:
		wResult = w1 | w2;
		goto wideResultOfArithmetic;
	    case INST_BITXOR:
		wResult = w1 ^ w2;
		goto wideResultOfArithmetic;
	    }
	}

	/*
	 * DO NOT MERGE THIS WITH THE EQUIVALENT SECTION LATER! That would
	 * encourage the compiler to inline ExecuteExtendedBinaryMathOp, which
	 * is highly undesirable due to the overall impact on size.
	 */

	TRACE(("%s %s => ", O2S(valuePtr), O2S(value2Ptr)));
	objResultPtr = ExecuteExtendedBinaryMathOp(interp, *pc, &TCONST(0),
		valuePtr, value2Ptr);
	if (objResultPtr == DIVIDED_BY_ZERO) {
	    TRACE_APPEND(("DIVIDE BY ZERO\n"));
	    goto divideByZero;
	} else if (objResultPtr == GENERAL_ARITHMETIC_ERROR) {
	    TRACE_ERROR(interp);
	    goto gotError;
	} else if (objResultPtr == NULL) {
	    TRACE_APPEND(("%s\n", O2S(valuePtr)));
	    NEXT_INST_F(1, 1, 0);
	} else {
	    TRACE_APPEND(("%s\n", O2S(objResultPtr)));
	    NEXT_INST_F(1, 2, 1);
	}

    case INST_EXPON:
    case INST_ADD:
    case INST_SUB:
    case INST_DIV:
    case INST_MULT:
	value2Ptr = OBJ_AT_TOS;
	valuePtr = OBJ_UNDER_TOS;

	if ((GetNumberFromObj(NULL, valuePtr, &ptr1, &type1) != TCL_OK)
		|| IsErroringNaNType(type1)) {
	    TRACE(("%.20s %.20s => ILLEGAL 1st TYPE %s\n",
		    O2S(value2Ptr), O2S(valuePtr),
		    (valuePtr->typePtr? valuePtr->typePtr->name: "null")));
	    DECACHE_STACK_INFO();
	    IllegalExprOperandType(interp, pc, valuePtr);
	    CACHE_STACK_INFO();
	    goto gotError;
	}

#ifdef ACCEPT_NAN
	if (type1 == TCL_NUMBER_NAN) {
	    /*
	     * NaN first argument -> result is also NaN.
	     */

	    NEXT_INST_F(1, 1, 0);
	}
#endif

	if ((GetNumberFromObj(NULL, value2Ptr, &ptr2, &type2) != TCL_OK)
		|| IsErroringNaNType(type2)) {
	    TRACE(("%.20s %.20s => ILLEGAL 2nd TYPE %s\n",
		    O2S(value2Ptr), O2S(valuePtr),
		    (value2Ptr->typePtr? value2Ptr->typePtr->name: "null")));
	    DECACHE_STACK_INFO();
	    IllegalExprOperandType(interp, pc, value2Ptr);
	    CACHE_STACK_INFO();
	    goto gotError;
	}

#ifdef ACCEPT_NAN
	if (type2 == TCL_NUMBER_NAN) {
	    /*
	     * NaN second argument -> result is also NaN.
	     */

	    objResultPtr = value2Ptr;
	    NEXT_INST_F(1, 2, 1);
	}
#endif

	/*
	 * Handle (long,long) arithmetic as best we can without going out to
	 * an external function.
	 */

	if ((type1 == TCL_NUMBER_INT) && (type2 == TCL_NUMBER_INT)) {
	    w1 = *((const Tcl_WideInt *)ptr1);
	    w2 = *((const Tcl_WideInt *)ptr2);

	    switch (*pc) {
	    case INST_ADD:
		wResult = (Tcl_WideInt)((Tcl_WideUInt)w1 + (Tcl_WideUInt)w2);
		/*
		 * Check for overflow.
		 */

		if (Overflowing(w1, w2, wResult)) {
		    goto overflow;
		}
		goto wideResultOfArithmetic;

	    case INST_SUB:
		wResult = (Tcl_WideInt)((Tcl_WideUInt)w1 - (Tcl_WideUInt)w2);
		/*
		 * Must check for overflow. The macro tests for overflows in
		 * sums by looking at the sign bits. As we have a subtraction
		 * here, we are adding -w2. As -w2 could in turn overflow, we
		 * test with ~w2 instead: it has the opposite sign bit to w2
		 * so it does the job. Note that the only "bad" case (w2==0)
		 * is irrelevant for this macro, as in that case w1 and
		 * wResult have the same sign and there is no overflow anyway.
		 */

		if (Overflowing(w1, ~w2, wResult)) {
		    goto overflow;
		}
	    wideResultOfArithmetic:
		TRACE(("%s %s => ", O2S(valuePtr), O2S(value2Ptr)));
		if (Tcl_IsShared(valuePtr)) {
		    TclNewIntObj(objResultPtr, wResult);
		    TRACE(("%s\n", O2S(objResultPtr)));
		    NEXT_INST_F(1, 2, 1);
		}
		TclSetIntObj(valuePtr, wResult);
		TRACE(("%s\n", O2S(valuePtr)));
		NEXT_INST_F(1, 1, 0);
	    break;

	    case INST_DIV:
		if (w2 == 0) {
		    TRACE(("%s %s => DIVIDE BY ZERO\n",
			    O2S(valuePtr), O2S(value2Ptr)));
		    goto divideByZero;
		} else if ((w1 == WIDE_MIN) && (w2 == -1)) {
		    /*
		     * Can't represent (-WIDE_MIN) as a Tcl_WideInt.
		     */

		    goto overflow;
		}
		wResult = w1 / w2;

		/*
		 * Force Tcl's integer division rules.
		 * TODO: examine for logic simplification
		 */

		if (((wResult < 0) || ((wResult == 0) &&
			((w1 < 0 && w2 > 0) || (w1 > 0 && w2 < 0)))) &&
			((wResult * w2) != w1)) {
		    wResult -= 1;
		}
		goto wideResultOfArithmetic;

	    case INST_MULT:
		if (((sizeof(Tcl_WideInt) >= 2*sizeof(int))
			&& (w1 <= INT_MAX) && (w1 >= INT_MIN)
			&& (w2 <= INT_MAX) && (w2 >= INT_MIN))
			|| ((sizeof(Tcl_WideInt) >= 2*sizeof(short))
			&& (w1 <= SHRT_MAX) && (w1 >= SHRT_MIN)
			&& (w2 <= SHRT_MAX) && (w2 >= SHRT_MIN))) {
		    wResult = w1 * w2;
		    goto wideResultOfArithmetic;
		}
	    }

	    /*
	     * Fall through with INST_EXPON, INST_DIV and large multiplies.
	     */
	}

    overflow:
	TRACE(("%s %s => ", O2S(valuePtr), O2S(value2Ptr)));
	objResultPtr = ExecuteExtendedBinaryMathOp(interp, *pc, &TCONST(0),
		valuePtr, value2Ptr);
	if (objResultPtr == DIVIDED_BY_ZERO) {
	    TRACE_APPEND(("DIVIDE BY ZERO\n"));
	    goto divideByZero;
	} else if (objResultPtr == EXPONENT_OF_ZERO) {
	    TRACE_APPEND(("EXPONENT OF ZERO\n"));
	    goto exponOfZero;
	} else if (objResultPtr == GENERAL_ARITHMETIC_ERROR) {
	    TRACE_ERROR(interp);
	    goto gotError;
	} else if (objResultPtr == OUT_OF_MEMORY) {
	    TRACE_APPEND(("OUT OF MEMORY\n"));
	    goto outOfMemory;
	} else if (objResultPtr == NULL) {
	    TRACE_APPEND(("%s\n", O2S(valuePtr)));
	    NEXT_INST_F(1, 1, 0);
	} else {
	    TRACE_APPEND(("%s\n", O2S(objResultPtr)));
	    NEXT_INST_F(1, 2, 1);
	}

    case INST_LNOT: {
	int b;

	valuePtr = OBJ_AT_TOS;

	/* TODO - check claim that taking address of b harms performance */
	/* TODO - consider optimization search for constants */
	if (TclGetBooleanFromObj(NULL, valuePtr, &b) != TCL_OK) {
	    TRACE(("\"%.20s\" => ERROR: illegal type %s\n", O2S(valuePtr),
		    (valuePtr->typePtr? valuePtr->typePtr->name : "null")));
	    DECACHE_STACK_INFO();
	    IllegalExprOperandType(interp, pc, valuePtr);
	    CACHE_STACK_INFO();
	    goto gotError;
	}
	/* TODO: Consider peephole opt. */
	objResultPtr = TCONST(!b);
	TRACE_WITH_OBJ(("%s => ", O2S(valuePtr)), objResultPtr);
	NEXT_INST_F(1, 1, 1);
    }

    case INST_BITNOT:
	valuePtr = OBJ_AT_TOS;
	TRACE(("\"%.20s\" => ", O2S(valuePtr)));
	if ((GetNumberFromObj(NULL, valuePtr, &ptr1, &type1) != TCL_OK)
		|| (type1==TCL_NUMBER_NAN) || (type1==TCL_NUMBER_DOUBLE)) {
	    /*
	     * ... ~$NonInteger => raise an error.
	     */

	    TRACE_APPEND(("ERROR: illegal type %s\n",
		    (valuePtr->typePtr? valuePtr->typePtr->name : "null")));
	    DECACHE_STACK_INFO();
	    IllegalExprOperandType(interp, pc, valuePtr);
	    CACHE_STACK_INFO();
	    goto gotError;
	}
	if (type1 == TCL_NUMBER_INT) {
	    w1 = *((const Tcl_WideInt *) ptr1);
	    if (Tcl_IsShared(valuePtr)) {
		TclNewIntObj(objResultPtr, ~w1);
		TRACE_APPEND(("%s\n", O2S(objResultPtr)));
		NEXT_INST_F(1, 1, 1);
	    }
	    TclSetIntObj(valuePtr, ~w1);
	    TRACE_APPEND(("%s\n", O2S(valuePtr)));
	    NEXT_INST_F(1, 0, 0);
	}
	objResultPtr = ExecuteExtendedUnaryMathOp(*pc, valuePtr);
	if (objResultPtr != NULL) {
	    TRACE_APPEND(("%s\n", O2S(objResultPtr)));
	    NEXT_INST_F(1, 1, 1);
	} else {
	    TRACE_APPEND(("%s\n", O2S(valuePtr)));
	    NEXT_INST_F(1, 0, 0);
	}

    case INST_UMINUS:
	valuePtr = OBJ_AT_TOS;
	TRACE(("\"%.20s\" => ", O2S(valuePtr)));
	if ((GetNumberFromObj(NULL, valuePtr, &ptr1, &type1) != TCL_OK)
		|| IsErroringNaNType(type1)) {
	    TRACE_APPEND(("ERROR: illegal type %s \n",
		    (valuePtr->typePtr? valuePtr->typePtr->name : "null")));
	    DECACHE_STACK_INFO();
	    IllegalExprOperandType(interp, pc, valuePtr);
	    CACHE_STACK_INFO();
	    goto gotError;
	}
	switch (type1) {
	case TCL_NUMBER_NAN:
	    /* -NaN => NaN */
	    TRACE_APPEND(("%s\n", O2S(valuePtr)));
	    NEXT_INST_F(1, 0, 0);
	break;
	case TCL_NUMBER_INT:
	    w1 = *((const Tcl_WideInt *) ptr1);
	    if (w1 != WIDE_MIN) {
		if (Tcl_IsShared(valuePtr)) {
		    TclNewIntObj(objResultPtr, -w1);
		    TRACE_APPEND(("%s\n", O2S(objResultPtr)));
		    NEXT_INST_F(1, 1, 1);
		}
		TclSetIntObj(valuePtr, -w1);
		TRACE_APPEND(("%s\n", O2S(valuePtr)));
		NEXT_INST_F(1, 0, 0);
	    }
	    /* FALLTHROUGH */
	}
	objResultPtr = ExecuteExtendedUnaryMathOp(*pc, valuePtr);
	if (objResultPtr != NULL) {
	    TRACE_APPEND(("%s\n", O2S(objResultPtr)));
	    NEXT_INST_F(1, 1, 1);
	} else {
	    TRACE_APPEND(("%s\n", O2S(valuePtr)));
	    NEXT_INST_F(1, 0, 0);
	}

    case INST_UPLUS:
    case INST_TRY_CVT_TO_NUMERIC:
	/*
	 * Try to convert the topmost stack object to numeric object. This is
	 * done in order to support [expr]'s policy of interpreting operands
	 * if at all possible as numbers first, then strings.
	 */

	valuePtr = OBJ_AT_TOS;
	TRACE(("\"%.20s\" => ", O2S(valuePtr)));

	if (GetNumberFromObj(NULL, valuePtr, &ptr1, &type1) != TCL_OK) {
	    if (*pc == INST_UPLUS) {
		/*
		 * ... +$NonNumeric => raise an error.
		 */

		TRACE_APPEND(("ERROR: illegal type %s\n",
			(valuePtr->typePtr? valuePtr->typePtr->name:"null")));
		DECACHE_STACK_INFO();
		IllegalExprOperandType(interp, pc, valuePtr);
		CACHE_STACK_INFO();
		goto gotError;
	    }

	    /* ... TryConvertToNumeric($NonNumeric) is acceptable */
	    TRACE_APPEND(("not numeric\n"));
	    NEXT_INST_F(1, 0, 0);
	}
	if (IsErroringNaNType(type1)) {
	    if (*pc == INST_UPLUS) {
		/*
		 * ... +$NonNumeric => raise an error.
		 */

		TRACE_APPEND(("ERROR: illegal type %s\n",
			(valuePtr->typePtr? valuePtr->typePtr->name:"null")));
		DECACHE_STACK_INFO();
		IllegalExprOperandType(interp, pc, valuePtr);
		CACHE_STACK_INFO();
	    } else {
		/*
		 * Numeric conversion of NaN -> error.
		 */

		TRACE_APPEND(("ERROR: IEEE floating pt error\n"));
		DECACHE_STACK_INFO();
		TclExprFloatError(interp, *((const double *) ptr1));
		CACHE_STACK_INFO();
	    }
	    goto gotError;
	}

	/*
	 * Ensure that the numeric value has a string rep the same as the
	 * formatted version of its internal rep. This is used, e.g., to make
	 * sure that "expr {0001}" yields "1", not "0001". We implement this
	 * by _discarding_ the string rep since we know it will be
	 * regenerated, if needed later, by formatting the internal rep's
	 * value.
	 */

	if (valuePtr->bytes == NULL) {
	    TRACE_APPEND(("numeric, same Tcl_Obj\n"));
	    NEXT_INST_F(1, 0, 0);
	}
	if (Tcl_IsShared(valuePtr)) {
	    /*
	     * Here we do some surgery within the Tcl_Obj internals. We want
	     * to copy the internalrep, but not the string, so we temporarily hide
	     * the string so we do not copy it.
	     */

	    char *savedString = valuePtr->bytes;

	    valuePtr->bytes = NULL;
	    objResultPtr = Tcl_DuplicateObj(valuePtr);
	    valuePtr->bytes = savedString;
	    TRACE_APPEND(("numeric, new Tcl_Obj\n"));
	    NEXT_INST_F(1, 1, 1);
	}
	TclInvalidateStringRep(valuePtr);
	TRACE_APPEND(("numeric, same Tcl_Obj\n"));
	NEXT_INST_F(1, 0, 0);
    }
    break;

    /*
     *	   End of numeric operator instructions.
     * -----------------------------------------------------------------
     */

    case INST_TRY_CVT_TO_BOOLEAN:
	valuePtr = OBJ_AT_TOS;
	if (TclHasInternalRep(valuePtr,  &tclBooleanType)) {
	    objResultPtr = TCONST(1);
	} else {
	    int res = (TclSetBooleanFromAny(NULL, valuePtr) == TCL_OK);
	    objResultPtr = TCONST(res);
	}
	TRACE_WITH_OBJ(("\"%.30s\" => ", O2S(valuePtr)), objResultPtr);
	NEXT_INST_F(1, 0, 1);
    break;

    case INST_BREAK:
	/*
	DECACHE_STACK_INFO();
	Tcl_ResetResult(interp);
	CACHE_STACK_INFO();
	*/
	result = TCL_BREAK;
	cleanup = 0;
	TRACE(("=> BREAK!\n"));
	goto processExceptionReturn;

    case INST_CONTINUE:
	/*
	DECACHE_STACK_INFO();
	Tcl_ResetResult(interp);
	CACHE_STACK_INFO();
	*/
	result = TCL_CONTINUE;
	cleanup = 0;
	TRACE(("=> CONTINUE!\n"));
	goto processExceptionReturn;

    {
	ForeachInfo *infoPtr;
	Tcl_Obj *listPtr, **elements;
	ForeachVarList *varListPtr;
	size_t numLists, listLen, numVars, listTmpDepth;
	size_t iterNum, iterMax, iterTmp;
	size_t varIndex, valIndex, i, j;

    case INST_FOREACH_START:
	/*
	 * Initialize the data for the looping construct, pushing the
	 * corresponding Tcl_Objs to the stack.
	 */

	opnd = TclGetUInt4AtPtr(pc+1);
	infoPtr = (ForeachInfo *)codePtr->auxDataArrayPtr[opnd].clientData;
	numLists = infoPtr->numLists;
	TRACE(("%u => ", opnd));

	/*
	 * Compute the number of iterations that will be run: iterMax
	 */

	iterMax = 0;
	listTmpDepth = numLists-1;
	for (i = 0;  i < numLists;  i++) {
	    varListPtr = infoPtr->varLists[i];
	    numVars = varListPtr->numVars;
	    listPtr = OBJ_AT_DEPTH(listTmpDepth);
	    if (TclListObjLength(interp, listPtr, &listLen) != TCL_OK) {
		TRACE_APPEND(("ERROR converting list %ld, \"%s\": %s",
			i, O2S(listPtr), O2S(Tcl_GetObjResult(interp))));
		goto gotError;
	    }
	    if (Tcl_IsShared(listPtr)) {
		objPtr = TclListObjCopy(NULL, listPtr);
		Tcl_IncrRefCount(objPtr);
		Tcl_DecrRefCount(listPtr);
		OBJ_AT_DEPTH(listTmpDepth) = objPtr;
	    }
	    iterTmp = (listLen + (numVars - 1))/numVars;
	    if (iterTmp > iterMax) {
		iterMax = iterTmp;
	    }
	    listTmpDepth--;
	}

	/*
	 * Store the iterNum and iterMax in a single Tcl_Obj; we keep a
	 * nul-string obj with the pointer stored in the ptrValue so that the
	 * thing is properly garbage collected. THIS OBJ MAKES NO SENSE, but
	 * it will never leave this scope and is read-only.
	 */

	TclNewObj(tmpPtr);
	tmpPtr->internalRep.twoPtrValue.ptr1 = NULL;
	tmpPtr->internalRep.twoPtrValue.ptr2 = (void *)iterMax;
	PUSH_OBJECT(tmpPtr); /* iterCounts object */

	/*
	 * Store a pointer to the ForeachInfo struct; same dirty trick
	 * as above
	 */

	TclNewObj(tmpPtr);
	tmpPtr->internalRep.twoPtrValue.ptr1 = infoPtr;
	PUSH_OBJECT(tmpPtr); /* infoPtr object */
	TRACE_APPEND(("jump to loop step\n"));

	/*
	 * Jump directly to the INST_FOREACH_STEP instruction; the C code just
	 * falls through.
	 */

	pc += 5 - infoPtr->loopCtTemp;

    case INST_FOREACH_STEP:
	/*
	 * "Step" a foreach loop (i.e., begin its next iteration) by assigning
	 * the next value list element to each loop var.
	 */

	tmpPtr = OBJ_AT_TOS;
	infoPtr = (ForeachInfo *)tmpPtr->internalRep.twoPtrValue.ptr1;
	numLists = infoPtr->numLists;
	TRACE(("=> "));

	tmpPtr = OBJ_AT_DEPTH(1);
	iterNum = (size_t)tmpPtr->internalRep.twoPtrValue.ptr1;
	iterMax = (size_t)tmpPtr->internalRep.twoPtrValue.ptr2;

	/*
	 * If some list still has a remaining list element iterate one more
	 * time. Assign to var the next element from its value list.
	 */

	if (iterNum < iterMax) {
	    /*
	     * Set the variables and jump back to run the body
	     */

	    tmpPtr->internalRep.twoPtrValue.ptr1 =(void *)(iterNum + 1);

	    listTmpDepth = numLists + 1;

	    for (i = 0;  i < numLists;  i++) {
		varListPtr = infoPtr->varLists[i];
		numVars = varListPtr->numVars;

		listPtr = OBJ_AT_DEPTH(listTmpDepth);
		TclListObjGetElements(interp, listPtr, &listLen, &elements);

		valIndex = (iterNum * numVars);
		for (j = 0;  j < numVars;  j++) {
		    if (valIndex >= listLen) {
			TclNewObj(valuePtr);
		    } else {
			valuePtr = elements[valIndex];
		    }

		    varIndex = varListPtr->varIndexes[j];
		    varPtr = LOCAL(varIndex);
		    while (TclIsVarLink(varPtr)) {
			varPtr = varPtr->value.linkPtr;
		    }
		    if (TclIsVarDirectWritable(varPtr)) {
			value2Ptr = varPtr->value.objPtr;
			if (valuePtr != value2Ptr) {
			    if (value2Ptr != NULL) {
				TclDecrRefCount(value2Ptr);
			    }
			    varPtr->value.objPtr = valuePtr;
			    Tcl_IncrRefCount(valuePtr);
			}
		    } else {
			DECACHE_STACK_INFO();
			if (TclPtrSetVarIdx(interp, varPtr, NULL, NULL, NULL,
				valuePtr, TCL_LEAVE_ERR_MSG, varIndex)==NULL){
			    CACHE_STACK_INFO();
			    TRACE_APPEND(("ERROR init. index temp %" TCL_Z_MODIFIER "u: %.30s",
				    varIndex, O2S(Tcl_GetObjResult(interp))));
			    goto gotError;
			}
			CACHE_STACK_INFO();
		    }
		    valIndex++;
		}
		listTmpDepth--;
	    }
	    TRACE_APPEND(("jump to loop start\n"));
	    /* loopCtTemp being 'misused' for storing the jump size */
	    NEXT_INST_F(infoPtr->loopCtTemp, 0, 0);
	}

	TRACE_APPEND(("loop has no more iterations\n"));
#ifdef TCL_COMPILE_DEBUG
	NEXT_INST_F(1, 0, 0);
#else
	/*
	 * FALL THROUGH
	 */
	pc++;
#endif

    case INST_FOREACH_END:
	/* THIS INSTRUCTION IS ONLY CALLED AS A BREAK TARGET */
	tmpPtr = OBJ_AT_TOS;
	infoPtr = (ForeachInfo *)tmpPtr->internalRep.twoPtrValue.ptr1;
	numLists = infoPtr->numLists;
	TRACE(("=> loop terminated\n"));
	NEXT_INST_V(1, numLists+2, 0);

    case INST_LMAP_COLLECT:
	/*
	 * This instruction is only issued by lmap. The stack is:
	 *   - result
	 *   - infoPtr
	 *   - loop counters
	 *   - valLists
	 *   - collecting obj (unshared)
	 * The instruction lappends the result to the collecting obj.
	 */

	tmpPtr = OBJ_AT_DEPTH(1);
	infoPtr = (ForeachInfo *)tmpPtr->internalRep.twoPtrValue.ptr1;
	numLists = infoPtr->numLists;
	TRACE_APPEND(("=> appending to list at depth %" TCL_Z_MODIFIER "u\n", 3 + numLists));

	objPtr = OBJ_AT_DEPTH(3 + numLists);
	Tcl_ListObjAppendElement(NULL, objPtr, OBJ_AT_TOS);
	NEXT_INST_F(1, 1, 0);
    }
    break;

    case INST_BEGIN_CATCH4:
	/*
	 * Record start of the catch command with exception range index equal
	 * to the operand. Push the current stack depth onto the special catch
	 * stack.
	 */

	*(++catchTop) = CURR_DEPTH;
	TRACE(("%u => catchTop=%d, stackTop=%d\n",
		TclGetUInt4AtPtr(pc+1), (int) (catchTop - initCatchTop - 1),
		(int) CURR_DEPTH));
	NEXT_INST_F(5, 0, 0);
    break;

    case INST_END_CATCH:
	catchTop--;
	DECACHE_STACK_INFO();
	Tcl_ResetResult(interp);
	CACHE_STACK_INFO();
	result = TCL_OK;
	TRACE(("=> catchTop=%d\n", (int) (catchTop - initCatchTop - 1)));
	NEXT_INST_F(1, 0, 0);
    break;

    case INST_PUSH_RESULT:
	objResultPtr = Tcl_GetObjResult(interp);
	TRACE_WITH_OBJ(("=> "), objResultPtr);

	/*
	 * See the comments at INST_INVOKE_STK
	 */

	TclNewObj(objPtr);
	Tcl_IncrRefCount(objPtr);
	iPtr->objResultPtr = objPtr;
	NEXT_INST_F(1, 0, -1);
    break;

    case INST_PUSH_RETURN_CODE:
	TclNewIntObj(objResultPtr, result);
	TRACE(("=> %u\n", result));
	NEXT_INST_F(1, 0, 1);
    break;

    case INST_PUSH_RETURN_OPTIONS:
	DECACHE_STACK_INFO();
	objResultPtr = Tcl_GetReturnOptions(interp, result);
	CACHE_STACK_INFO();
	TRACE_WITH_OBJ(("=> "), objResultPtr);
	NEXT_INST_F(1, 0, 1);
    break;

    case INST_RETURN_CODE_BRANCH: {
	int code;

	if (TclGetIntFromObj(NULL, OBJ_AT_TOS, &code) != TCL_OK) {
	    Tcl_Panic("INST_RETURN_CODE_BRANCH: TOS not a return code!");
	}
	if (code == TCL_OK) {
	    Tcl_Panic("INST_RETURN_CODE_BRANCH: TOS is TCL_OK!");
	}
	if (code < TCL_ERROR || code > TCL_CONTINUE) {
	    code = TCL_CONTINUE + 1;
	}
	TRACE(("\"%s\" => jump offset %d\n", O2S(OBJ_AT_TOS), 2*code-1));
	NEXT_INST_F(2*code-1, 1, 0);
    }

    /*
     * -----------------------------------------------------------------
     *	   Start of dictionary-related instructions.
     */

    {
	int opnd2, allocateDict, done, allocdict;
	size_t i;
	Tcl_Obj *dictPtr, *statePtr, *keyPtr, *listPtr, *varNamePtr, *keysPtr;
	Tcl_Obj *emptyPtr, **keyPtrPtr;
	Tcl_DictSearch *searchPtr;
	DictUpdateInfo *duiPtr;

    case INST_DICT_VERIFY: {
	size_t size;
	dictPtr = OBJ_AT_TOS;
	TRACE(("\"%.30s\" => ", O2S(dictPtr)));
	if (Tcl_DictObjSize(interp, dictPtr, &size) != TCL_OK) {
	    TRACE_APPEND(("ERROR verifying dictionary nature of \"%.30s\": %s\n",
		    O2S(dictPtr), O2S(Tcl_GetObjResult(interp))));
	    goto gotError;
	}
	TRACE_APPEND(("OK\n"));
	NEXT_INST_F(1, 1, 0);
    }
    break;

    case INST_DICT_EXISTS: {
	int found;

	opnd = TclGetUInt4AtPtr(pc+1);
	TRACE(("%u => ", opnd));
	dictPtr = OBJ_AT_DEPTH(opnd);
	if (opnd > 1) {
	    dictPtr = TclTraceDictPath(NULL, dictPtr, opnd-1,
		    &OBJ_AT_DEPTH(opnd-1), DICT_PATH_EXISTS);
	    if (dictPtr == NULL || dictPtr == DICT_PATH_NON_EXISTENT) {
		found = 0;
		goto afterDictExists;
	    }
	}
	if (Tcl_DictObjGet(NULL, dictPtr, OBJ_AT_TOS,
		&objResultPtr) == TCL_OK) {
	    found = (objResultPtr ? 1 : 0);
	} else {
	    found = 0;
	}
    afterDictExists:
	TRACE_APPEND(("%d\n", found));

	/*
	 * The INST_DICT_EXISTS instruction is usually followed by a
	 * conditional jump, so we can take advantage of this to do some
	 * peephole optimization (note that we're careful to not close out
	 * someone doing something else).
	 */

	JUMP_PEEPHOLE_V(found, 5, opnd+1);
    }
    case INST_DICT_GET:
	opnd = TclGetUInt4AtPtr(pc+1);
	TRACE(("%u => ", opnd));
	dictPtr = OBJ_AT_DEPTH(opnd);
	if (opnd > 1) {
	    dictPtr = TclTraceDictPath(interp, dictPtr, opnd-1,
		    &OBJ_AT_DEPTH(opnd-1), DICT_PATH_READ);
	    if (dictPtr == NULL) {
		TRACE_WITH_OBJ((
			"ERROR tracing dictionary path into \"%.30s\": ",
			O2S(OBJ_AT_DEPTH(opnd))),
			Tcl_GetObjResult(interp));
		goto gotError;
	    }
	}
	if (Tcl_DictObjGet(interp, dictPtr, OBJ_AT_TOS,
		&objResultPtr) != TCL_OK) {
	    TRACE_APPEND(("ERROR reading leaf dictionary key \"%.30s\": %s",
		    O2S(dictPtr), O2S(Tcl_GetObjResult(interp))));
	    goto gotError;
	}
	if (!objResultPtr) {
	    Tcl_SetObjResult(interp, Tcl_ObjPrintf(
		    "key \"%s\" not known in dictionary",
		    TclGetString(OBJ_AT_TOS)));
	    DECACHE_STACK_INFO();
	    Tcl_SetErrorCode(interp, "TCL", "LOOKUP", "DICT",
		    TclGetString(OBJ_AT_TOS), NULL);
	    CACHE_STACK_INFO();
	    TRACE_ERROR(interp);
	    goto gotError;
	}
	TRACE_APPEND(("%.30s\n", O2S(objResultPtr)));
	NEXT_INST_V(5, opnd+1, 1);
    case INST_DICT_GET_DEF:
	opnd = TclGetUInt4AtPtr(pc+1);
	TRACE(("%u => ", opnd));
	dictPtr = OBJ_AT_DEPTH(opnd+1);
	if (opnd > 1) {
	    dictPtr = TclTraceDictPath(interp, dictPtr, opnd-1,
		    &OBJ_AT_DEPTH(opnd), DICT_PATH_EXISTS);
	    if (dictPtr == NULL) {
		TRACE_WITH_OBJ((
			"ERROR tracing dictionary path into \"%.30s\": ",
			O2S(OBJ_AT_DEPTH(opnd+1))),
			Tcl_GetObjResult(interp));
		goto gotError;
	    } else if (dictPtr == DICT_PATH_NON_EXISTENT) {
		goto dictGetDefUseDefault;
	    }
	}
	if (Tcl_DictObjGet(interp, dictPtr, OBJ_UNDER_TOS,
		&objResultPtr) != TCL_OK) {
	    TRACE_APPEND(("ERROR reading leaf dictionary key \"%.30s\": %s",
		    O2S(dictPtr), O2S(Tcl_GetObjResult(interp))));
	    goto gotError;
	} else if (!objResultPtr) {
	dictGetDefUseDefault:
	    objResultPtr = OBJ_AT_TOS;
	}
	TRACE_APPEND(("%.30s\n", O2S(objResultPtr)));
	NEXT_INST_V(5, opnd+2, 1);

    case INST_DICT_SET:
    case INST_DICT_UNSET:
    case INST_DICT_INCR_IMM:
	opnd = TclGetUInt4AtPtr(pc+1);
	opnd2 = TclGetUInt4AtPtr(pc+5);

	varPtr = LOCAL(opnd2);
	while (TclIsVarLink(varPtr)) {
	    varPtr = varPtr->value.linkPtr;
	}
	TRACE(("%u %u => ", opnd, opnd2));
	if (TclIsVarDirectReadable(varPtr)) {
	    dictPtr = varPtr->value.objPtr;
	} else {
	    DECACHE_STACK_INFO();
	    dictPtr = TclPtrGetVarIdx(interp, varPtr, NULL, NULL, NULL, 0,
		    opnd2);
	    CACHE_STACK_INFO();
	}
	if (dictPtr == NULL) {
	    TclNewObj(dictPtr);
	    allocateDict = 1;
	} else {
	    allocateDict = Tcl_IsShared(dictPtr);
	    if (allocateDict) {
		dictPtr = Tcl_DuplicateObj(dictPtr);
	    }
	}

	switch (*pc) {
	case INST_DICT_SET:
	    cleanup = opnd + 1;
	    result = Tcl_DictObjPutKeyList(interp, dictPtr, opnd,
		    &OBJ_AT_DEPTH(opnd), OBJ_AT_TOS);
	    break;
	case INST_DICT_INCR_IMM:
	    cleanup = 1;
	    opnd = TclGetInt4AtPtr(pc+1);
	    result = Tcl_DictObjGet(interp, dictPtr, OBJ_AT_TOS, &valuePtr);
	    if (result != TCL_OK) {
		break;
	    }
	    if (valuePtr == NULL) {
		Tcl_DictObjPut(NULL, dictPtr, OBJ_AT_TOS, Tcl_NewWideIntObj(opnd));
	    } else {
		TclNewIntObj(value2Ptr, opnd);
		Tcl_IncrRefCount(value2Ptr);
		if (Tcl_IsShared(valuePtr)) {
		    valuePtr = Tcl_DuplicateObj(valuePtr);
		    Tcl_DictObjPut(NULL, dictPtr, OBJ_AT_TOS, valuePtr);
		}
		result = TclIncrObj(interp, valuePtr, value2Ptr);
		if (result == TCL_OK) {
		    TclInvalidateStringRep(dictPtr);
		}
		TclDecrRefCount(value2Ptr);
	    }
	    break;
	case INST_DICT_UNSET:
	    cleanup = opnd;
	    result = Tcl_DictObjRemoveKeyList(interp, dictPtr, opnd,
		    &OBJ_AT_DEPTH(opnd-1));
	    break;
	default:
	    cleanup = 0; /* stop compiler warning */
	    Tcl_Panic("Should not happen!");
	}

	if (result != TCL_OK) {
	    if (allocateDict) {
		TclDecrRefCount(dictPtr);
	    }
	    TRACE_APPEND(("ERROR updating dictionary: %s\n",
		    O2S(Tcl_GetObjResult(interp))));
	    goto checkForCatch;
	}

	if (TclIsVarDirectWritable(varPtr)) {
	    if (allocateDict) {
		value2Ptr = varPtr->value.objPtr;
		Tcl_IncrRefCount(dictPtr);
		if (value2Ptr != NULL) {
		    TclDecrRefCount(value2Ptr);
		}
		varPtr->value.objPtr = dictPtr;
	    }
	    objResultPtr = dictPtr;
	} else {
	    Tcl_IncrRefCount(dictPtr);
	    DECACHE_STACK_INFO();
	    objResultPtr = TclPtrSetVarIdx(interp, varPtr, NULL, NULL, NULL,
		    dictPtr, TCL_LEAVE_ERR_MSG, opnd2);
	    CACHE_STACK_INFO();
	    TclDecrRefCount(dictPtr);
	    if (objResultPtr == NULL) {
		TRACE_ERROR(interp);
		goto gotError;
	    }
	}
#ifndef TCL_COMPILE_DEBUG
	if (*(pc+9) == INST_POP) {
	    NEXT_INST_V(10, cleanup, 0);
	}
#endif
	TRACE_APPEND(("\"%.30s\"\n", O2S(objResultPtr)));
	NEXT_INST_V(9, cleanup, 1);

    case INST_DICT_APPEND:
    case INST_DICT_LAPPEND:
	opnd = TclGetUInt4AtPtr(pc+1);
	varPtr = LOCAL(opnd);
	while (TclIsVarLink(varPtr)) {
	    varPtr = varPtr->value.linkPtr;
	}
	TRACE(("%u => ", opnd));
	if (TclIsVarDirectReadable(varPtr)) {
	    dictPtr = varPtr->value.objPtr;
	} else {
	    DECACHE_STACK_INFO();
	    dictPtr = TclPtrGetVarIdx(interp, varPtr, NULL, NULL, NULL, 0,
		    opnd);
	    CACHE_STACK_INFO();
	}
	if (dictPtr == NULL) {
	    TclNewObj(dictPtr);
	    allocateDict = 1;
	} else {
	    allocateDict = Tcl_IsShared(dictPtr);
	    if (allocateDict) {
		dictPtr = Tcl_DuplicateObj(dictPtr);
	    }
	}

	if (Tcl_DictObjGet(interp, dictPtr, OBJ_UNDER_TOS,
		&valuePtr) != TCL_OK) {
	    if (allocateDict) {
		TclDecrRefCount(dictPtr);
	    }
	    TRACE_ERROR(interp);
	    goto gotError;
	}

	/*
	 * Note that a non-existent key results in a NULL valuePtr, which is a
	 * case handled separately below. What we *can* say at this point is
	 * that the write-back will always succeed.
	 */

	switch (*pc) {
	case INST_DICT_APPEND:
	    if (valuePtr == NULL) {
		Tcl_DictObjPut(NULL, dictPtr, OBJ_UNDER_TOS, OBJ_AT_TOS);
	    } else if (Tcl_IsShared(valuePtr)) {
		valuePtr = Tcl_DuplicateObj(valuePtr);
		Tcl_AppendObjToObj(valuePtr, OBJ_AT_TOS);
		Tcl_DictObjPut(NULL, dictPtr, OBJ_UNDER_TOS, valuePtr);
	    } else {
		Tcl_AppendObjToObj(valuePtr, OBJ_AT_TOS);

		/*
		 * Must invalidate the string representation of dictionary
		 * here because we have directly updated the internal
		 * representation; if we don't, callers could see the wrong
		 * string rep despite the internal version of the dictionary
		 * having the correct value. [Bug 3079830]
		 */

		TclInvalidateStringRep(dictPtr);
	    }
	    break;
	case INST_DICT_LAPPEND:
	    /*
	     * More complex because list-append can fail.
	     */

	    if (valuePtr == NULL) {
		Tcl_DictObjPut(NULL, dictPtr, OBJ_UNDER_TOS,
			Tcl_NewListObj(1, &OBJ_AT_TOS));
		break;
	    } else if (Tcl_IsShared(valuePtr)) {
		valuePtr = Tcl_DuplicateObj(valuePtr);
		if (Tcl_ListObjAppendElement(interp, valuePtr,
			OBJ_AT_TOS) != TCL_OK) {
		    TclDecrRefCount(valuePtr);
		    if (allocateDict) {
			TclDecrRefCount(dictPtr);
		    }
		    TRACE_ERROR(interp);
		    goto gotError;
		}
		Tcl_DictObjPut(NULL, dictPtr, OBJ_UNDER_TOS, valuePtr);
	    } else {
		if (Tcl_ListObjAppendElement(interp, valuePtr,
			OBJ_AT_TOS) != TCL_OK) {
		    if (allocateDict) {
			TclDecrRefCount(dictPtr);
		    }
		    TRACE_ERROR(interp);
		    goto gotError;
		}

		/*
		 * Must invalidate the string representation of dictionary
		 * here because we have directly updated the internal
		 * representation; if we don't, callers could see the wrong
		 * string rep despite the internal version of the dictionary
		 * having the correct value. [Bug 3079830]
		 */

		TclInvalidateStringRep(dictPtr);
	    }
	    break;
	default:
	    Tcl_Panic("Should not happen!");
	}

	if (TclIsVarDirectWritable(varPtr)) {
	    if (allocateDict) {
		value2Ptr = varPtr->value.objPtr;
		Tcl_IncrRefCount(dictPtr);
		if (value2Ptr != NULL) {
		    TclDecrRefCount(value2Ptr);
		}
		varPtr->value.objPtr = dictPtr;
	    }
	    objResultPtr = dictPtr;
	} else {
	    Tcl_IncrRefCount(dictPtr);
	    DECACHE_STACK_INFO();
	    objResultPtr = TclPtrSetVarIdx(interp, varPtr, NULL, NULL, NULL,
		    dictPtr, TCL_LEAVE_ERR_MSG, opnd);
	    CACHE_STACK_INFO();
	    TclDecrRefCount(dictPtr);
	    if (objResultPtr == NULL) {
		TRACE_ERROR(interp);
		goto gotError;
	    }
	}
#ifndef TCL_COMPILE_DEBUG
	if (*(pc+5) == INST_POP) {
	    NEXT_INST_F(6, 2, 0);
	}
#endif
	TRACE_APPEND(("%.30s\n", O2S(objResultPtr)));
	NEXT_INST_F(5, 2, 1);

    case INST_DICT_FIRST:
	opnd = TclGetUInt4AtPtr(pc+1);
	TRACE(("%u => ", opnd));
	dictPtr = POP_OBJECT();
	searchPtr = (Tcl_DictSearch *)Tcl_Alloc(sizeof(Tcl_DictSearch));
	if (Tcl_DictObjFirst(interp, dictPtr, searchPtr, &keyPtr,
		&valuePtr, &done) != TCL_OK) {

	    /*
	     * dictPtr is no longer on the stack, and we're not
	     * moving it into the internalrep of an iterator.  We need
	     * to drop the refcount [Tcl Bug 9b352768e6].
	     */

	    Tcl_DecrRefCount(dictPtr);
	    Tcl_Free(searchPtr);
	    TRACE_ERROR(interp);
	    goto gotError;
	}
	{
	    Tcl_ObjInternalRep ir;
	    TclNewObj(statePtr);
	    ir.twoPtrValue.ptr1 = searchPtr;
	    ir.twoPtrValue.ptr2 = dictPtr;
	    Tcl_StoreInternalRep(statePtr, &dictIteratorType, &ir);
	}
	varPtr = LOCAL(opnd);
	if (varPtr->value.objPtr) {
	    if (TclHasInternalRep(varPtr->value.objPtr, &dictIteratorType)) {
		Tcl_Panic("mis-issued dictFirst!");
	    }
	    TclDecrRefCount(varPtr->value.objPtr);
	}
	varPtr->value.objPtr = statePtr;
	Tcl_IncrRefCount(statePtr);
	goto pushDictIteratorResult;

    case INST_DICT_NEXT:
	opnd = TclGetUInt4AtPtr(pc+1);
	TRACE(("%u => ", opnd));
	statePtr = (*LOCAL(opnd)).value.objPtr;
	{
	    const Tcl_ObjInternalRep *irPtr;

	    if (statePtr &&
		    (irPtr = TclFetchInternalRep(statePtr, &dictIteratorType))) {
		searchPtr = (Tcl_DictSearch *)irPtr->twoPtrValue.ptr1;
		Tcl_DictObjNext(searchPtr, &keyPtr, &valuePtr, &done);
	    } else {
		Tcl_Panic("mis-issued dictNext!");
	    }
	}
    pushDictIteratorResult:
	if (done) {
	    TclNewObj(emptyPtr);
	    PUSH_OBJECT(emptyPtr);
	    PUSH_OBJECT(emptyPtr);
	} else {
	    PUSH_OBJECT(valuePtr);
	    PUSH_OBJECT(keyPtr);
	}
	TRACE_APPEND(("\"%.30s\" \"%.30s\" %d\n",
		O2S(OBJ_UNDER_TOS), O2S(OBJ_AT_TOS), done));

	/*
	 * The INST_DICT_FIRST and INST_DICT_NEXT instructsions are always
	 * followed by a conditional jump, so we can take advantage of this to
	 * do some peephole optimization (note that we're careful to not close
	 * out someone doing something else).
	 */

	JUMP_PEEPHOLE_F(done, 5, 0);

    case INST_DICT_UPDATE_START:
	opnd = TclGetUInt4AtPtr(pc+1);
	opnd2 = TclGetUInt4AtPtr(pc+5);
	TRACE(("%u => ", opnd));
	varPtr = LOCAL(opnd);
	duiPtr = (DictUpdateInfo *)codePtr->auxDataArrayPtr[opnd2].clientData;
	while (TclIsVarLink(varPtr)) {
	    varPtr = varPtr->value.linkPtr;
	}
	if (TclIsVarDirectReadable(varPtr)) {
	    dictPtr = varPtr->value.objPtr;
	} else {
	    DECACHE_STACK_INFO();
	    dictPtr = TclPtrGetVarIdx(interp, varPtr, NULL, NULL, NULL,
		    TCL_LEAVE_ERR_MSG, opnd);
	    CACHE_STACK_INFO();
	    if (dictPtr == NULL) {
		TRACE_ERROR(interp);
		goto gotError;
	    }
	}
	Tcl_IncrRefCount(dictPtr);
	if (TclListObjGetElements(interp, OBJ_AT_TOS, &length,
		&keyPtrPtr) != TCL_OK) {
	    TRACE_ERROR(interp);
	    goto gotError;
	}
	if (length != duiPtr->length) {
	    Tcl_Panic("dictUpdateStart argument length mismatch");
	}
	for (i=0 ; i<length ; i++) {
	    if (Tcl_DictObjGet(interp, dictPtr, keyPtrPtr[i],
		    &valuePtr) != TCL_OK) {
		TRACE_ERROR(interp);
		Tcl_DecrRefCount(dictPtr);
		goto gotError;
	    }
	    varPtr = LOCAL(duiPtr->varIndices[i]);
	    while (TclIsVarLink(varPtr)) {
		varPtr = varPtr->value.linkPtr;
	    }
	    DECACHE_STACK_INFO();
	    if (valuePtr == NULL) {
		TclObjUnsetVar2(interp,
			localName(iPtr->varFramePtr, duiPtr->varIndices[i]),
			NULL, 0);
	    } else if (TclPtrSetVarIdx(interp, varPtr, NULL, NULL, NULL,
		    valuePtr, TCL_LEAVE_ERR_MSG,
		    duiPtr->varIndices[i]) == NULL) {
		CACHE_STACK_INFO();
		TRACE_ERROR(interp);
		Tcl_DecrRefCount(dictPtr);
		goto gotError;
	    }
	    CACHE_STACK_INFO();
	}
	TclDecrRefCount(dictPtr);
	TRACE_APPEND(("OK\n"));
	NEXT_INST_F(9, 0, 0);

    case INST_DICT_UPDATE_END:
	opnd = TclGetUInt4AtPtr(pc+1);
	opnd2 = TclGetUInt4AtPtr(pc+5);
	TRACE(("%u => ", opnd));
	varPtr = LOCAL(opnd);
	duiPtr = (DictUpdateInfo *)codePtr->auxDataArrayPtr[opnd2].clientData;
	while (TclIsVarLink(varPtr)) {
	    varPtr = varPtr->value.linkPtr;
	}
	if (TclIsVarDirectReadable(varPtr)) {
	    dictPtr = varPtr->value.objPtr;
	} else {
	    DECACHE_STACK_INFO();
	    dictPtr = TclPtrGetVarIdx(interp, varPtr, NULL, NULL, NULL, 0,
		    opnd);
	    CACHE_STACK_INFO();
	}
	if (dictPtr == NULL) {
	    TRACE_APPEND(("storage was unset\n"));
	    NEXT_INST_F(9, 1, 0);
	}
	if (Tcl_DictObjSize(interp, dictPtr, &length) != TCL_OK
		|| TclListObjGetElements(interp, OBJ_AT_TOS, &length,
			&keyPtrPtr) != TCL_OK) {
	    TRACE_ERROR(interp);
	    goto gotError;
	}
	allocdict = Tcl_IsShared(dictPtr);
	if (allocdict) {
	    dictPtr = Tcl_DuplicateObj(dictPtr);
	}
	if (length > 0) {
	    TclInvalidateStringRep(dictPtr);
	}
	for (i=0 ; i<length ; i++) {
	    Var *var2Ptr = LOCAL(duiPtr->varIndices[i]);

	    while (TclIsVarLink(var2Ptr)) {
		var2Ptr = var2Ptr->value.linkPtr;
	    }
	    if (TclIsVarDirectReadable(var2Ptr)) {
		valuePtr = var2Ptr->value.objPtr;
	    } else {
		DECACHE_STACK_INFO();
		valuePtr = TclPtrGetVarIdx(interp, var2Ptr, NULL, NULL, NULL,
			0, duiPtr->varIndices[i]);
		CACHE_STACK_INFO();
	    }
	    if (valuePtr == NULL) {
		Tcl_DictObjRemove(interp, dictPtr, keyPtrPtr[i]);
	    } else if (dictPtr == valuePtr) {
		Tcl_DictObjPut(interp, dictPtr, keyPtrPtr[i],
			Tcl_DuplicateObj(valuePtr));
	    } else {
		Tcl_DictObjPut(interp, dictPtr, keyPtrPtr[i], valuePtr);
	    }
	}
	if (TclIsVarDirectWritable(varPtr)) {
	    Tcl_IncrRefCount(dictPtr);
	    TclDecrRefCount(varPtr->value.objPtr);
	    varPtr->value.objPtr = dictPtr;
	} else {
	    DECACHE_STACK_INFO();
	    objResultPtr = TclPtrSetVarIdx(interp, varPtr, NULL, NULL, NULL,
		    dictPtr, TCL_LEAVE_ERR_MSG, opnd);
	    CACHE_STACK_INFO();
	    if (objResultPtr == NULL) {
		if (allocdict) {
		    TclDecrRefCount(dictPtr);
		}
		TRACE_ERROR(interp);
		goto gotError;
	    }
	}
	TRACE_APPEND(("written back\n"));
	NEXT_INST_F(9, 1, 0);

    case INST_DICT_EXPAND:
	dictPtr = OBJ_UNDER_TOS;
	listPtr = OBJ_AT_TOS;
	TRACE(("\"%.30s\" \"%.30s\" =>", O2S(dictPtr), O2S(listPtr)));
	if (TclListObjGetElements(interp, listPtr, &objc, &objv) != TCL_OK) {
	    TRACE_ERROR(interp);
	    goto gotError;
	}
	objResultPtr = TclDictWithInit(interp, dictPtr, objc, objv);
	if (objResultPtr == NULL) {
	    TRACE_ERROR(interp);
	    goto gotError;
	}
	TRACE_APPEND(("\"%.30s\"\n", O2S(objResultPtr)));
	NEXT_INST_F(1, 2, 1);

    case INST_DICT_RECOMBINE_STK:
	keysPtr = POP_OBJECT();
	varNamePtr = OBJ_UNDER_TOS;
	listPtr = OBJ_AT_TOS;
	TRACE(("\"%.30s\" \"%.30s\" \"%.30s\" => ",
		O2S(varNamePtr), O2S(valuePtr), O2S(keysPtr)));
	if (TclListObjGetElements(interp, listPtr, &objc, &objv) != TCL_OK) {
	    TRACE_ERROR(interp);
	    TclDecrRefCount(keysPtr);
	    goto gotError;
	}
	varPtr = TclObjLookupVarEx(interp, varNamePtr, NULL,
		TCL_LEAVE_ERR_MSG, "set", 1, 1, &arrayPtr);
	if (varPtr == NULL) {
	    TRACE_ERROR(interp);
	    TclDecrRefCount(keysPtr);
	    goto gotError;
	}
	DECACHE_STACK_INFO();
	result = TclDictWithFinish(interp, varPtr,arrayPtr,varNamePtr,NULL,-1,
		objc, objv, keysPtr);
	CACHE_STACK_INFO();
	TclDecrRefCount(keysPtr);
	if (result != TCL_OK) {
	    TRACE_ERROR(interp);
	    goto gotError;
	}
	TRACE_APPEND(("OK\n"));
	NEXT_INST_F(1, 2, 0);

    case INST_DICT_RECOMBINE_IMM:
	opnd = TclGetUInt4AtPtr(pc+1);
	listPtr = OBJ_UNDER_TOS;
	keysPtr = OBJ_AT_TOS;
	varPtr = LOCAL(opnd);
	TRACE(("%u <- \"%.30s\" \"%.30s\" => ", opnd, O2S(valuePtr),
		O2S(keysPtr)));
	if (TclListObjGetElements(interp, listPtr, &objc, &objv) != TCL_OK) {
	    TRACE_ERROR(interp);
	    goto gotError;
	}
	while (TclIsVarLink(varPtr)) {
	    varPtr = varPtr->value.linkPtr;
	}
	DECACHE_STACK_INFO();
	result = TclDictWithFinish(interp, varPtr, NULL, NULL, NULL, opnd,
		objc, objv, keysPtr);
	CACHE_STACK_INFO();
	if (result != TCL_OK) {
	    TRACE_ERROR(interp);
	    goto gotError;
	}
	TRACE_APPEND(("OK\n"));
	NEXT_INST_F(5, 2, 0);
    }
    break;

    /*
     *	   End of dictionary-related instructions.
     * -----------------------------------------------------------------
     */

    case INST_CLOCK_READ:
	{			/* Read the wall clock */
	    Tcl_WideInt wval;
	    Tcl_Time now;
	    switch(TclGetUInt1AtPtr(pc+1)) {
	    case 0:		/* clicks */
#ifdef TCL_WIDE_CLICKS
		wval = TclpGetWideClicks();
#else
		wval = (Tcl_WideInt)TclpGetClicks();
#endif
		break;
	    case 1:		/* microseconds */
		Tcl_GetTime(&now);
		wval = (Tcl_WideInt)now.sec * 1000000 + now.usec;
		break;
	    case 2:		/* milliseconds */
		Tcl_GetTime(&now);
		wval = (Tcl_WideInt)now.sec * 1000 + now.usec / 1000;
		break;
	    case 3:		/* seconds */
		Tcl_GetTime(&now);
		wval = (Tcl_WideInt)now.sec;
		break;
	    default:
		Tcl_Panic("clockRead instruction with unknown clock#");
	    }
	    TclNewIntObj(objResultPtr, wval);
	    TRACE_WITH_OBJ(("=> "), objResultPtr);
	    NEXT_INST_F(2, 0, 1);
	}
	break;

    default:
	Tcl_Panic("TclNRExecuteByteCode: unrecognized opCode %u", *pc);
    } /* end of switch on opCode */

    /*
     * Block for variables needed to process exception returns.
     */

    {
	ExceptionRange *rangePtr;
				/* Points to closest loop or catch exception
				 * range enclosing the pc. Used by various
				 * instructions and processCatch to process
				 * break, continue, and errors. */
	const char *bytes;

	/*
	 * An external evaluation (INST_INVOKE or INST_EVAL) returned
	 * something different from TCL_OK, or else INST_BREAK or
	 * INST_CONTINUE were called.
	 */

    processExceptionReturn:
#ifdef TCL_COMPILE_DEBUG
	switch (*pc) {
	case INST_INVOKE_STK1:
	    opnd = TclGetUInt1AtPtr(pc+1);
	    TRACE(("%u => ... after \"%.20s\": ", opnd, cmdNameBuf));
	    break;
	case INST_INVOKE_STK4:
	    opnd = TclGetUInt4AtPtr(pc+1);
	    TRACE(("%u => ... after \"%.20s\": ", opnd, cmdNameBuf));
	    break;
	case INST_EVAL_STK:
	    /*
	     * Note that the object at stacktop has to be used before doing
	     * the cleanup.
	     */

	    TRACE(("\"%.30s\" => ", O2S(OBJ_AT_TOS)));
	    break;
	default:
	    TRACE(("=> "));
	}
#endif
	if ((result == TCL_CONTINUE) || (result == TCL_BREAK)) {
	    rangePtr = GetExceptRangeForPc(pc, result, codePtr);
	    if (rangePtr == NULL) {
		TRACE_APPEND(("no encl. loop or catch, returning %s\n",
			StringForResultCode(result)));
		goto abnormalReturn;
	    }
	    if (rangePtr->type == CATCH_EXCEPTION_RANGE) {
		TRACE_APPEND(("%s ...\n", StringForResultCode(result)));
		goto processCatch;
	    }
	    while (cleanup--) {
		valuePtr = POP_OBJECT();
		TclDecrRefCount(valuePtr);
	    }
	    if (result == TCL_BREAK) {
		result = TCL_OK;
		pc = (codePtr->codeStart + rangePtr->breakOffset);
		TRACE_APPEND(("%s, range at %d, new pc %d\n",
			StringForResultCode(result),
			rangePtr->codeOffset, rangePtr->breakOffset));
		NEXT_INST_F(0, 0, 0);
	    }
	    if (rangePtr->continueOffset == -1) {
		TRACE_APPEND(("%s, loop w/o continue, checking for catch\n",
			StringForResultCode(result)));
		goto checkForCatch;
	    }
	    result = TCL_OK;
	    pc = (codePtr->codeStart + rangePtr->continueOffset);
	    TRACE_APPEND(("%s, range at %d, new pc %d\n",
		    StringForResultCode(result),
		    rangePtr->codeOffset, rangePtr->continueOffset));
	    NEXT_INST_F(0, 0, 0);
	}
#ifdef TCL_COMPILE_DEBUG
	if (traceInstructions) {
	    objPtr = Tcl_GetObjResult(interp);
	    if ((result != TCL_ERROR) && (result != TCL_RETURN)) {
		TRACE_APPEND(("OTHER RETURN CODE %d, result=\"%.30s\"\n ",
			result, O2S(objPtr)));
	    } else {
		TRACE_APPEND(("%s, result=\"%.30s\"\n",
			StringForResultCode(result), O2S(objPtr)));
	    }
	}
#endif
	goto checkForCatch;

	/*
	 * Division by zero in an expression. Control only reaches this point
	 * by "goto divideByZero".
	 */

    divideByZero:
	Tcl_SetObjResult(interp, Tcl_NewStringObj("divide by zero", -1));
	DECACHE_STACK_INFO();
	Tcl_SetErrorCode(interp, "ARITH", "DIVZERO", "divide by zero", NULL);
	CACHE_STACK_INFO();
	goto gotError;

    outOfMemory:
	Tcl_SetObjResult(interp, Tcl_NewStringObj("out of memory", -1));
	DECACHE_STACK_INFO();
	Tcl_SetErrorCode(interp, "ARITH", "OUTOFMEMORY", "out of memory", NULL);
	CACHE_STACK_INFO();
	goto gotError;

	/*
	 * Exponentiation of zero by negative number in an expression. Control
	 * only reaches this point by "goto exponOfZero".
	 */

    exponOfZero:
	Tcl_SetObjResult(interp, Tcl_NewStringObj(
		"exponentiation of zero by negative power", -1));
	DECACHE_STACK_INFO();
	Tcl_SetErrorCode(interp, "ARITH", "DOMAIN",
		"exponentiation of zero by negative power", NULL);
	CACHE_STACK_INFO();

	/*
	 * Almost all error paths feed through here rather than assigning to
	 * result themselves (for a small but consistent saving).
	 */

    gotError:
	result = TCL_ERROR;

	/*
	 * Execution has generated an "exception" such as TCL_ERROR. If the
	 * exception is an error, record information about what was being
	 * executed when the error occurred. Find the closest enclosing catch
	 * range, if any. If no enclosing catch range is found, stop execution
	 * and return the "exception" code.
	 */

    checkForCatch:
	if (iPtr->execEnvPtr->rewind) {
	    goto abnormalReturn;
	}
	if ((result == TCL_ERROR) && !(iPtr->flags & ERR_ALREADY_LOGGED)) {
	    const unsigned char *pcBeg;
	    size_t xxx1length;

	    bytes = GetSrcInfoForPc(pc, codePtr, &xxx1length, &pcBeg, NULL);
	    DECACHE_STACK_INFO();
	    TclLogCommandInfo(interp, codePtr->source, bytes,
		    bytes ? xxx1length : 0, pcBeg, tosPtr);
	    CACHE_STACK_INFO();
	}
	iPtr->flags &= ~ERR_ALREADY_LOGGED;

	/*
	 * Clear all expansions that may have started after the last
	 * INST_BEGIN_CATCH.
	 */

	while (auxObjList) {
	    if ((catchTop != initCatchTop)
		    && (*catchTop > (ptrdiff_t)
			auxObjList->internalRep.twoPtrValue.ptr2)) {
		break;
	    }
	    POP_TAUX_OBJ();
	}

	/*
	 * We must not catch if the script in progress has been canceled with
	 * the TCL_CANCEL_UNWIND flag. Instead, it blows outwards until we
	 * either hit another interpreter (presumably where the script in
	 * progress has not been canceled) or we get to the top-level. We do
	 * NOT modify the interpreter result here because we know it will
	 * already be set prior to vectoring down to this point in the code.
	 */

	if (TclCanceled(iPtr) && (Tcl_Canceled(interp, 0) == TCL_ERROR)) {
#ifdef TCL_COMPILE_DEBUG
	    if (traceInstructions) {
		fprintf(stdout, "   ... cancel with unwind, returning %s\n",
			StringForResultCode(result));
	    }
#endif
	    goto abnormalReturn;
	}

	/*
	 * We must not catch an exceeded limit. Instead, it blows outwards
	 * until we either hit another interpreter (presumably where the limit
	 * is not exceeded) or we get to the top-level.
	 */

	if (TclLimitExceeded(iPtr->limit)) {
#ifdef TCL_COMPILE_DEBUG
	    if (traceInstructions) {
		fprintf(stdout, "   ... limit exceeded, returning %s\n",
			StringForResultCode(result));
	    }
#endif
	    goto abnormalReturn;
	}
	if (catchTop == initCatchTop) {
#ifdef TCL_COMPILE_DEBUG
	    if (traceInstructions) {
		fprintf(stdout, "   ... no enclosing catch, returning %s\n",
			StringForResultCode(result));
	    }
#endif
	    goto abnormalReturn;
	}
	rangePtr = GetExceptRangeForPc(pc, TCL_ERROR, codePtr);
	if (rangePtr == NULL) {
	    /*
	     * This is only possible when compiling a [catch] that sends its
	     * script to INST_EVAL. Cannot correct the compiler without
	     * breaking compat with previous .tbc compiled scripts.
	     */

#ifdef TCL_COMPILE_DEBUG
	    if (traceInstructions) {
		fprintf(stdout, "   ... no enclosing catch, returning %s\n",
			StringForResultCode(result));
	    }
#endif
	    goto abnormalReturn;
	}

	/*
	 * A catch exception range (rangePtr) was found to handle an
	 * "exception". It was found either by checkForCatch just above or by
	 * an instruction during break, continue, or error processing. Jump to
	 * its catchOffset after unwinding the operand stack to the depth it
	 * had when starting to execute the range's catch command.
	 */

    processCatch:
	while (CURR_DEPTH > *catchTop) {
	    valuePtr = POP_OBJECT();
	    TclDecrRefCount(valuePtr);
	}
#ifdef TCL_COMPILE_DEBUG
	if (traceInstructions) {
	    fprintf(stdout, "  ... found catch at %d, catchTop=%d, "
		    "unwound to %ld, new pc %" TCL_Z_MODIFIER "u\n",
		    rangePtr->codeOffset, (int) (catchTop - initCatchTop - 1),
		    (long)*catchTop, (size_t) rangePtr->catchOffset);
	}
#endif
	pc = (codePtr->codeStart + rangePtr->catchOffset);
	NEXT_INST_F(0, 0, 0);	/* Restart the execution loop at pc. */

	/*
	 * end of infinite loop dispatching on instructions.
	 */

	/*
	 * Done or abnormal return code. Restore the stack to state it had when
	 * starting to execute the ByteCode. Panic if the stack is below the
	 * initial level.
	 */

    abnormalReturn:
	TCL_DTRACE_INST_LAST();

	/*
	 * Clear all expansions and same-level NR calls.
	 *
	 * Note that expansion markers have a NULL type; avoid removing other
	 * markers.
	 */

	while (auxObjList) {
	    POP_TAUX_OBJ();
	}
	while (tosPtr > initTosPtr) {
	    objPtr = POP_OBJECT();
	    Tcl_DecrRefCount(objPtr);
	}

	if (tosPtr < initTosPtr) {
	    fprintf(stderr,
		    "\nTclNRExecuteByteCode: abnormal return at pc %" TCL_Z_MODIFIER "u: "
		    "stack top %d < entry stack top %d\n",
		    (size_t)(pc - codePtr->codeStart),
		    (int) CURR_DEPTH, 0);
	    Tcl_Panic("TclNRExecuteByteCode execution failure: end stack top < start stack top");
	}
	CLANG_ASSERT(bcFramePtr);
    }

    iPtr->cmdFramePtr = bcFramePtr->nextPtr;
    TclReleaseByteCode(codePtr);
    TclStackFree(interp, TD);	/* free my stack */

    return result;

    /*
     * INST_START_CMD failure case removed where it doesn't bother that much
     *
     * Remark that if the interpreter is marked for deletion its
     * compileEpoch is modified, so that the epoch check also verifies
     * that the interp is not deleted. If no outside call has been made
     * since the last check, it is safe to omit the check.

     * case INST_START_CMD:
     */

	instStartCmdFailed:
	{
	    const char *bytes;
	    size_t xxx1length;

	    xxx1length = 0;

	    if (TclInterpReady(interp) == TCL_ERROR) {
		goto gotError;
	    }

	    /*
	     * We used to switch to direct eval; for NRE-awareness we now
	     * compile and eval the command so that this evaluation does not
	     * add a new TEBC instance. Bug [2910748], bug [fa6bf38d07]
	     *
	     * TODO: recompile, search this command and eval a code starting from,
	     * so that this evaluation does not add a new TEBC instance without
	     * NRE-trampoline.
	     */

	    codePtr->flags |= TCL_BYTECODE_RECOMPILE;
	    bytes = GetSrcInfoForPc(pc, codePtr, &xxx1length, NULL, NULL);
	    opnd = TclGetUInt4AtPtr(pc+1);
	    pc += (opnd-1);
	    assert(bytes);
	    PUSH_OBJECT(Tcl_NewStringObj(bytes, xxx1length));
	    goto instEvalStk;
	}
}

#undef codePtr
#undef iPtr
#undef bcFramePtr
#undef initCatchTop
#undef initTosPtr
#undef auxObjList
#undef catchTop
#undef TCONST
#undef esPtr

static int
FinalizeOONext(
    void *data[],
    Tcl_Interp *interp,
    int result)
{
    Interp *iPtr = (Interp *) interp;
    CallContext *contextPtr = (CallContext *)data[1];

    /*
     * Reset the variable lookup frame.
     */

    iPtr->varFramePtr = (CallFrame *)data[0];

    /*
     * Restore the call chain context index as we've finished the inner invoke
     * and want to operate in the outer context again.
     */

    contextPtr->index = PTR2INT(data[2]);
    contextPtr->skip = PTR2INT(data[3]);
    contextPtr->oPtr->flags &= ~FILTER_HANDLING;
    return result;
}

static int
FinalizeOONextFilter(
    void *data[],
    Tcl_Interp *interp,
    int result)
{
    Interp *iPtr = (Interp *) interp;
    CallContext *contextPtr = (CallContext *)data[1];

    /*
     * Reset the variable lookup frame.
     */

    iPtr->varFramePtr = (CallFrame *)data[0];

    /*
     * Restore the call chain context index as we've finished the inner invoke
     * and want to operate in the outer context again.
     */

    contextPtr->index = PTR2INT(data[2]);
    contextPtr->skip = PTR2INT(data[3]);
    contextPtr->oPtr->flags |= FILTER_HANDLING;
    return result;
}

/*
 * WidePwrSmallExpon --
 *
 * Helper to calculate small powers of integers whose result is wide.
 */
static inline Tcl_WideInt
WidePwrSmallExpon(Tcl_WideInt w1, long exponent) {

    Tcl_WideInt wResult;

    wResult = w1 * w1;		/* b**2 */
    switch (exponent) {
    case 2:
	break;
    case 3:
	wResult *= w1;		/* b**3 */
	break;
    case 4:
	wResult *= wResult;	/* b**4 */
	break;
    case 5:
	wResult *= wResult;	/* b**4 */
	wResult *= w1;		/* b**5 */
	break;
    case 6:
	wResult *= w1;		/* b**3 */
	wResult *= wResult;	/* b**6 */
	break;
    case 7:
	wResult *= w1;		/* b**3 */
	wResult *= wResult;	/* b**6 */
	wResult *= w1;		/* b**7 */
	break;
    case 8:
	wResult *= wResult;	/* b**4 */
	wResult *= wResult;	/* b**8 */
	break;
    case 9:
	wResult *= wResult;	/* b**4 */
	wResult *= wResult;	/* b**8 */
	wResult *= w1;		/* b**9 */
	break;
    case 10:
	wResult *= wResult;	/* b**4 */
	wResult *= w1;		/* b**5 */
	wResult *= wResult;	/* b**10 */
	break;
    case 11:
	wResult *= wResult;	/* b**4 */
	wResult *= w1;		/* b**5 */
	wResult *= wResult;	/* b**10 */
	wResult *= w1;		/* b**11 */
	break;
    case 12:
	wResult *= w1;		/* b**3 */
	wResult *= wResult;	/* b**6 */
	wResult *= wResult;	/* b**12 */
	break;
    case 13:
	wResult *= w1;		/* b**3 */
	wResult *= wResult;	/* b**6 */
	wResult *= wResult;	/* b**12 */
	wResult *= w1;		/* b**13 */
	break;
    case 14:
	wResult *= w1;		/* b**3 */
	wResult *= wResult;	/* b**6 */
	wResult *= w1;		/* b**7 */
	wResult *= wResult;	/* b**14 */
	break;
    case 15:
	wResult *= w1;		/* b**3 */
	wResult *= wResult;	/* b**6 */
	wResult *= w1;		/* b**7 */
	wResult *= wResult;	/* b**14 */
	wResult *= w1;		/* b**15 */
	break;
    case 16:
	wResult *= wResult;	/* b**4 */
	wResult *= wResult;	/* b**8 */
	wResult *= wResult;	/* b**16 */
	break;
    }
    return wResult;
}
/*
 *----------------------------------------------------------------------
 *
 * ExecuteExtendedBinaryMathOp, ExecuteExtendedUnaryMathOp --
 *
 *	These functions do advanced math for binary and unary operators
 *	respectively, so that the main TEBC code does not bear the cost of
 *	them.
 *
 * Results:
 *	A Tcl_Obj* result, or a NULL (in which case valuePtr is updated to
 *	hold the result value), or one of the special flag values
 *	GENERAL_ARITHMETIC_ERROR, EXPONENT_OF_ZERO or DIVIDED_BY_ZERO. The
 *	latter two signify a zero value raised to a negative power or a value
 *	divided by zero, respectively. With GENERAL_ARITHMETIC_ERROR, all
 *	error information will have already been reported in the interpreter
 *	result.
 *
 * Side effects:
 *	May update the Tcl_Obj indicated valuePtr if it is unshared. Will
 *	return a NULL when that happens.
 *
 *----------------------------------------------------------------------
 */

static Tcl_Obj *
ExecuteExtendedBinaryMathOp(
    Tcl_Interp *interp,		/* Where to report errors. */
    int opcode,			/* What operation to perform. */
    Tcl_Obj **constants,	/* The execution environment's constants. */
    Tcl_Obj *valuePtr,		/* The first operand on the stack. */
    Tcl_Obj *value2Ptr)		/* The second operand on the stack. */
{
#define WIDE_RESULT(w) \
    if (Tcl_IsShared(valuePtr)) {		\
	return Tcl_NewWideIntObj(w);		\
    } else {					\
	TclSetIntObj(valuePtr, (w));		\
	return NULL;				\
    }
#define BIG_RESULT(b) \
    if (Tcl_IsShared(valuePtr)) {		\
	return Tcl_NewBignumObj(b);		\
    } else {					\
	Tcl_SetBignumObj(valuePtr, (b));		\
	return NULL;				\
    }
#define DOUBLE_RESULT(d) \
    if (Tcl_IsShared(valuePtr)) {		\
	TclNewDoubleObj(objResultPtr, (d));	\
	return objResultPtr;			\
    } else {					\
	Tcl_SetDoubleObj(valuePtr, (d));	\
	return NULL;				\
    }

    int type1, type2;
    void *ptr1, *ptr2;
    double d1, d2, dResult;
    Tcl_WideInt w1, w2, wResult;
    mp_int big1, big2, bigResult, bigRemainder;
    Tcl_Obj *objResultPtr;
    int invalid, zero;
    long shift;
	mp_err err;

    (void) GetNumberFromObj(NULL, valuePtr, &ptr1, &type1);
    (void) GetNumberFromObj(NULL, value2Ptr, &ptr2, &type2);

    switch (opcode) {
    case INST_MOD:
	/* TODO: Attempts to re-use unshared operands on stack */

	w2 = 0;			/* silence gcc warning */
	if (type2 == TCL_NUMBER_INT) {
	    w2 = *((const Tcl_WideInt *)ptr2);
	    if (w2 == 0) {
		return DIVIDED_BY_ZERO;
	    }
	    if ((w2 == 1) || (w2 == -1)) {
		/*
		 * Div. by |1| always yields remainder of 0.
		 */

		return constants[0];
	    }
	}
	if (type1 == TCL_NUMBER_INT) {
	    w1 = *((const Tcl_WideInt *)ptr1);

	    if (w1 == 0) {
		/*
		 * 0 % (non-zero) always yields remainder of 0.
		 */

		return constants[0];
	    }
	    if (type2 == TCL_NUMBER_INT) {
		Tcl_WideInt wQuotient, wRemainder;
		w2 = *((const Tcl_WideInt *)ptr2);
		wQuotient = w1 / w2;

		/*
		 * Force Tcl's integer division rules.
		 * TODO: examine for logic simplification
		 */

		if (((wQuotient < 0)
			|| ((wQuotient == 0)
			&& ((w1 < 0 && w2 > 0)
			|| (w1 > 0 && w2 < 0))))
			&& (wQuotient * w2 != w1)) {
		    wQuotient -= 1;
		}
		wRemainder = (Tcl_WideInt)((Tcl_WideUInt)w1 -
			(Tcl_WideUInt)w2*(Tcl_WideUInt)wQuotient);
		WIDE_RESULT(wRemainder);
	    }

	    Tcl_TakeBignumFromObj(NULL, value2Ptr, &big2);

	    /* TODO: internals intrusion */
	    if ((w1 > ((Tcl_WideInt)0)) ^ !mp_isneg(&big2)) {
		/*
		 * Arguments are opposite sign; remainder is sum.
		 */

		err = mp_init_i64(&big1, w1);
		if (err == MP_OKAY) {
		    err = mp_add(&big2, &big1, &big2);
		    mp_clear(&big1);
		}
		if (err != MP_OKAY) {
		    return OUT_OF_MEMORY;
		}
		BIG_RESULT(&big2);
	    }

	    /*
	     * Arguments are same sign; remainder is first operand.
	     */

	    mp_clear(&big2);
	    return NULL;
	}
	Tcl_GetBignumFromObj(NULL, valuePtr, &big1);
	Tcl_GetBignumFromObj(NULL, value2Ptr, &big2);
	err = mp_init_multi(&bigResult, &bigRemainder, NULL);
	if (err == MP_OKAY) {
	    err = mp_div(&big1, &big2, &bigResult, &bigRemainder);
	}
	if ((err == MP_OKAY) && !mp_iszero(&bigRemainder) && (bigRemainder.sign != big2.sign)) {
	    /*
	     * Convert to Tcl's integer division rules.
	     */

	    if ((mp_sub_d(&bigResult, 1, &bigResult) != MP_OKAY)
		    || (mp_add(&bigRemainder, &big2, &bigRemainder) != MP_OKAY)) {
		return OUT_OF_MEMORY;
	    }
	}
	err = mp_copy(&bigRemainder, &bigResult);
	mp_clear(&bigRemainder);
	mp_clear(&big1);
	mp_clear(&big2);
	if (err != MP_OKAY) {
	    return OUT_OF_MEMORY;
	}
	BIG_RESULT(&bigResult);

    case INST_LSHIFT:
    case INST_RSHIFT: {
	/*
	 * Reject negative shift argument.
	 */

	switch (type2) {
	case TCL_NUMBER_INT:
	    invalid = (*((const Tcl_WideInt *)ptr2) < 0);
	    break;
	case TCL_NUMBER_BIG:
	    Tcl_TakeBignumFromObj(NULL, value2Ptr, &big2);
	    invalid = mp_isneg(&big2);
	    mp_clear(&big2);
	    break;
	default:
	    /* Unused, here to silence compiler warning */
	    invalid = 0;
	}
	if (invalid) {
	    Tcl_SetObjResult(interp, Tcl_NewStringObj(
		    "negative shift argument", -1));
	    return GENERAL_ARITHMETIC_ERROR;
	}

	/*
	 * Zero shifted any number of bits is still zero.
	 */

	if ((type1==TCL_NUMBER_INT) && (*((const Tcl_WideInt *)ptr1) == 0)) {
	    return constants[0];
	}

	if (opcode == INST_LSHIFT) {
	    /*
	     * Large left shifts create integer overflow.
	     *
	     * BEWARE! Can't use Tcl_GetIntFromObj() here because that
	     * converts values in the (unsigned) range to their signed int
	     * counterparts, leading to incorrect results.
	     */

	    if ((type2 != TCL_NUMBER_INT)
		    || (*((const Tcl_WideInt *)ptr2) > INT_MAX)) {
		/*
		 * Technically, we could hold the value (1 << (INT_MAX+1)) in
		 * an mp_int, but since we're using mp_mul_2d() to do the
		 * work, and it takes only an int argument, that's a good
		 * place to draw the line.
		 */

		Tcl_SetObjResult(interp, Tcl_NewStringObj(
			"integer value too large to represent", -1));
		return GENERAL_ARITHMETIC_ERROR;
	    }
	    shift = (int)(*((const Tcl_WideInt *)ptr2));

	    /*
	     * Handle shifts within the native wide range.
	     */

	    if ((type1 == TCL_NUMBER_INT)
		    && ((size_t)shift < CHAR_BIT*sizeof(Tcl_WideInt))) {
		w1 = *((const Tcl_WideInt *)ptr1);
		if (!((w1>0 ? w1 : ~w1)
			& -(((Tcl_WideUInt)1)
			<< (CHAR_BIT*sizeof(Tcl_WideInt) - 1 - shift)))) {
		    WIDE_RESULT((Tcl_WideUInt)w1 << shift);
		}
	    }
	} else {
	    /*
	     * Quickly force large right shifts to 0 or -1.
	     */

	    if ((type2 != TCL_NUMBER_INT)
		    || (*(const Tcl_WideInt *)ptr2 > INT_MAX)) {
		/*
		 * Again, technically, the value to be shifted could be an
		 * mp_int so huge that a right shift by (INT_MAX+1) bits could
		 * not take us to the result of 0 or -1, but since we're using
		 * mp_div_2d to do the work, and it takes only an int
		 * argument, we draw the line there.
		 */

		switch (type1) {
		case TCL_NUMBER_INT:
		    zero = (*(const Tcl_WideInt *)ptr1 > 0);
		    break;
		case TCL_NUMBER_BIG:
		    Tcl_TakeBignumFromObj(NULL, valuePtr, &big1);
		    zero = !mp_isneg(&big1);
		    mp_clear(&big1);
		    break;
		default:
		    /* Unused, here to silence compiler warning. */
		    zero = 0;
		}
		if (zero) {
		    return constants[0];
		}
		WIDE_RESULT(-1);
	    }
	    shift = (int)(*(const Tcl_WideInt *)ptr2);

	    /*
	     * Handle shifts within the native wide range.
	     */

	    if (type1 == TCL_NUMBER_INT) {
		w1 = *(const Tcl_WideInt *)ptr1;
		if ((size_t)shift >= CHAR_BIT*sizeof(Tcl_WideInt)) {
		    if (w1 >= 0) {
			return constants[0];
		    }
		    WIDE_RESULT(-1);
		}
		WIDE_RESULT(w1 >> shift);
	    }
	}

	Tcl_TakeBignumFromObj(NULL, valuePtr, &big1);

	err = mp_init(&bigResult);
	if (err == MP_OKAY) {
	    if (opcode == INST_LSHIFT) {
		err = mp_mul_2d(&big1, shift, &bigResult);
	    } else {
		err = mp_signed_rsh(&big1, shift, &bigResult);
	    }
	}
	if (err != MP_OKAY) {
	    return OUT_OF_MEMORY;
	}
	mp_clear(&big1);
	BIG_RESULT(&bigResult);
    }

    case INST_BITOR:
    case INST_BITXOR:
    case INST_BITAND:
	if ((type1 != TCL_NUMBER_INT) || (type2 != TCL_NUMBER_INT)) {
	    Tcl_TakeBignumFromObj(NULL, valuePtr, &big1);
	    Tcl_TakeBignumFromObj(NULL, value2Ptr, &big2);

	    err = mp_init(&bigResult);

	    if (err == MP_OKAY) {
		switch (opcode) {
		case INST_BITAND:
		    err = mp_and(&big1, &big2, &bigResult);
		    break;

		case INST_BITOR:
		    err = mp_or(&big1, &big2, &bigResult);
		    break;

		case INST_BITXOR:
		    err = mp_xor(&big1, &big2, &bigResult);
		    break;
		}
	    }
	    if (err != MP_OKAY) {
		return OUT_OF_MEMORY;
	    }

	    mp_clear(&big1);
	    mp_clear(&big2);
	    BIG_RESULT(&bigResult);
	}

	w1 = *((const Tcl_WideInt *)ptr1);
	w2 = *((const Tcl_WideInt *)ptr2);

	switch (opcode) {
	case INST_BITAND:
	    wResult = w1 & w2;
	    break;
	case INST_BITOR:
	    wResult = w1 | w2;
	    break;
	case INST_BITXOR:
	    wResult = w1 ^ w2;
	    break;
	default:
	    /* Unused, here to silence compiler warning. */
	    wResult = 0;
	}
	WIDE_RESULT(wResult);

    case INST_EXPON: {
	int oddExponent = 0, negativeExponent = 0;
	unsigned short base;

	if ((type1 == TCL_NUMBER_DOUBLE) || (type2 == TCL_NUMBER_DOUBLE)) {
	    Tcl_GetDoubleFromObj(NULL, valuePtr, &d1);
	    Tcl_GetDoubleFromObj(NULL, value2Ptr, &d2);

	    if (d1==0.0 && d2<0.0) {
		return EXPONENT_OF_ZERO;
	    }
	    dResult = pow(d1, d2);
	    goto doubleResult;
	}
	w1 = w2 = 0; /* to silence compiler warning (maybe-uninitialized) */
	if (type2 == TCL_NUMBER_INT) {
	    w2 = *((const Tcl_WideInt *) ptr2);
	    if (w2 == 0) {
		/*
		 * Anything to the zero power is 1.
		 */

		return constants[1];
	    } else if (w2 == 1) {
		/*
		 * Anything to the first power is itself
		 */

		return NULL;
	    }

	    negativeExponent = (w2 < 0);
	    oddExponent = (int)w2 & 1;
	} else {
	    Tcl_TakeBignumFromObj(NULL, value2Ptr, &big2);
	    negativeExponent = mp_isneg(&big2);
	    err = mp_mod_2d(&big2, 1, &big2);
	    oddExponent = (err == MP_OKAY) && !mp_iszero(&big2);
	    mp_clear(&big2);
	}

	if (type1 == TCL_NUMBER_INT) {
	    w1 = *((const Tcl_WideInt *)ptr1);

	    if (negativeExponent) {
		switch (w1) {
		case 0:
		    /*
		     * Zero to a negative power is div by zero error.
		     */

		    return EXPONENT_OF_ZERO;
		case -1:
		    if (oddExponent) {
			WIDE_RESULT(-1);
		    }
		    /* fallthrough */
		case 1:
		    /*
		     * 1 to any power is 1.
		     */

		    return constants[1];
		}
	    }
	}
	if (negativeExponent) {

	    /*
	     * Integers with magnitude greater than 1 raise to a negative
	     * power yield the answer zero (see TIP 123).
	     */
	    return constants[0];
	}

	if (type1 != TCL_NUMBER_INT) {
	    goto overflowExpon;
	}

	switch (w1) {
	    case 0:
		/*
		 * Zero to a positive power is zero.
		 */

		return constants[0];
	    case 1:
		/*
		 * 1 to any power is 1.
		 */

		return constants[1];
	    case -1:
		if (!oddExponent) {
		    return constants[1];
		}
		WIDE_RESULT(-1);
	}

	/*
	 * We refuse to accept exponent arguments that exceed one mp_digit
	 * which means the max exponent value is 2**28-1 = 0x0FFFFFFF =
	 * 268435455, which fits into a signed 32 bit int which is within the
	 * range of the long int type. This means any numeric Tcl_Obj value
	 * not using TCL_NUMBER_INT type must hold a value larger than we
	 * accept.
	 */

	if (type2 != TCL_NUMBER_INT) {
	    Tcl_SetObjResult(interp, Tcl_NewStringObj(
		    "exponent too large", -1));
	    return GENERAL_ARITHMETIC_ERROR;
	}

	/* From here (up to overflowExpon) w1 and exponent w2 are wide-int's. */
	assert(type1 == TCL_NUMBER_INT && type2 == TCL_NUMBER_INT);

	if (w1 == 2) {
	    /*
	     * Reduce small powers of 2 to shifts.
	     */

	    if ((Tcl_WideUInt)w2 < (Tcl_WideUInt)CHAR_BIT*sizeof(Tcl_WideInt) - 1) {
		WIDE_RESULT(((Tcl_WideInt)1) << (int)w2);
	    }
	    goto overflowExpon;
	}
	if (w1 == -2) {
	    int signum = oddExponent ? -1 : 1;

	    /*
	     * Reduce small powers of 2 to shifts.
	     */

	    if ((Tcl_WideUInt)w2 < CHAR_BIT * sizeof(Tcl_WideInt) - 1) {
		WIDE_RESULT(signum * (((Tcl_WideInt)1) << (int) w2));
	    }
	    goto overflowExpon;
	}
	if (w2 - 2 < (long)MaxBase64Size
		&& w1 <=  MaxBase64[w2 - 2]
		&& w1 >= -MaxBase64[w2 - 2]) {
	    /*
	     * Small powers of integers whose result is wide.
	     */
	    wResult = WidePwrSmallExpon(w1, (long)w2);

	    WIDE_RESULT(wResult);
	}

	/*
	 * Handle cases of powers > 16 that still fit in a 64-bit word by
	 * doing table lookup.
	 */

	if (w1 - 3 >= 0 && w1 - 2 < (long)Exp64IndexSize
		&& w2 - 2 < (long)(Exp64ValueSize + MaxBase64Size)) {
	    base = Exp64Index[w1 - 3]
		    + (unsigned short) (w2 - 2 - MaxBase64Size);
	    if (base < Exp64Index[w1 - 2]) {
		/*
		 * 64-bit number raised to intermediate power, done by
		 * table lookup.
		 */

		WIDE_RESULT(Exp64Value[base]);
	    }
	}

	if (-w1 - 3 >= 0 && -w1 - 2 < (long)Exp64IndexSize
		&& w2 - 2 < (long)(Exp64ValueSize + MaxBase64Size)) {
	    base = Exp64Index[-w1 - 3]
		    + (unsigned short) (w2 - 2 - MaxBase64Size);
	    if (base < Exp64Index[-w1 - 2]) {
		/*
		 * 64-bit number raised to intermediate power, done by
		 * table lookup.
		 */

		wResult = oddExponent ? -Exp64Value[base] : Exp64Value[base];
		WIDE_RESULT(wResult);
	    }
	}

    overflowExpon:

	if ((TclGetWideIntFromObj(NULL, value2Ptr, &w2) != TCL_OK)
		|| (value2Ptr->typePtr != &tclIntType)
		|| (Tcl_WideUInt)w2 >= (1<<28)) {
	    Tcl_SetObjResult(interp, Tcl_NewStringObj(
		    "exponent too large", -1));
	    return GENERAL_ARITHMETIC_ERROR;
	}
	Tcl_TakeBignumFromObj(NULL, valuePtr, &big1);
	err = mp_init(&bigResult);
	if (err == MP_OKAY) {
	    err = mp_expt_u32(&big1, (unsigned int)w2, &bigResult);
	}
	if (err != MP_OKAY) {
	    return OUT_OF_MEMORY;
	}
	mp_clear(&big1);
	BIG_RESULT(&bigResult);
    }

    case INST_ADD:
    case INST_SUB:
    case INST_MULT:
    case INST_DIV:
	if ((type1 == TCL_NUMBER_DOUBLE) || (type2 == TCL_NUMBER_DOUBLE)) {
	    /*
	     * At least one of the values is floating-point, so perform
	     * floating point calculations.
	     */

	    Tcl_GetDoubleFromObj(NULL, valuePtr, &d1);
	    Tcl_GetDoubleFromObj(NULL, value2Ptr, &d2);

	    switch (opcode) {
	    case INST_ADD:
		dResult = d1 + d2;
		break;
	    case INST_SUB:
		dResult = d1 - d2;
		break;
	    case INST_MULT:
		dResult = d1 * d2;
		break;
	    case INST_DIV:
#ifndef IEEE_FLOATING_POINT
		if (d2 == 0.0) {
		    return DIVIDED_BY_ZERO;
		}
#endif
		/*
		 * We presume that we are running with zero-divide unmasked if
		 * we're on an IEEE box. Otherwise, this statement might cause
		 * demons to fly out our noses.
		 */

		dResult = d1 / d2;
		break;
	    default:
		/* Unused, here to silence compiler warning. */
		dResult = 0;
	    }

	doubleResult:
#ifndef ACCEPT_NAN
	    /*
	     * Check now for IEEE floating-point error.
	     */

	    if (isnan(dResult)) {
		TclExprFloatError(interp, dResult);
		return GENERAL_ARITHMETIC_ERROR;
	    }
#endif
	    DOUBLE_RESULT(dResult);
	}
	if ((type1 == TCL_NUMBER_INT) && (type2 == TCL_NUMBER_INT)) {
	    w1 = *((const Tcl_WideInt *)ptr1);
	    w2 = *((const Tcl_WideInt *)ptr2);

	    switch (opcode) {
	    case INST_ADD:
		wResult = (Tcl_WideInt)((Tcl_WideUInt)w1 + (Tcl_WideUInt)w2);
		if ((type1 == TCL_NUMBER_INT) || (type2 == TCL_NUMBER_INT))
		{
		    /*
		     * Check for overflow.
		     */

		    if (Overflowing(w1, w2, wResult)) {
			goto overflowBasic;
		    }
		}
		break;

	    case INST_SUB:
		wResult = (Tcl_WideInt)((Tcl_WideUInt)w1 - (Tcl_WideUInt)w2);
		if ((type1 == TCL_NUMBER_INT) || (type2 == TCL_NUMBER_INT))
		{
		    /*
		     * Must check for overflow. The macro tests for overflows
		     * in sums by looking at the sign bits. As we have a
		     * subtraction here, we are adding -w2. As -w2 could in
		     * turn overflow, we test with ~w2 instead: it has the
		     * opposite sign bit to w2 so it does the job. Note that
		     * the only "bad" case (w2==0) is irrelevant for this
		     * macro, as in that case w1 and wResult have the same
		     * sign and there is no overflow anyway.
		     */

		    if (Overflowing(w1, ~w2, wResult)) {
			goto overflowBasic;
		    }
		}
		break;

	    case INST_MULT:
		if ((w1 < INT_MIN) || (w1 > INT_MAX) || (w2 < INT_MIN) || (w2 > INT_MAX)) {
		    goto overflowBasic;
		}
		wResult = w1 * w2;
		break;

	    case INST_DIV:
		if (w2 == 0) {
		    return DIVIDED_BY_ZERO;
		}

		/*
		 * Need a bignum to represent (WIDE_MIN / -1)
		 */

		if ((w1 == WIDE_MIN) && (w2 == -1)) {
		    goto overflowBasic;
		}
		wResult = w1 / w2;

		/*
		 * Force Tcl's integer division rules.
		 * TODO: examine for logic simplification
		 */

		if (((wResult < 0) || ((wResult == 0) &&
			((w1 < 0 && w2 > 0) || (w1 > 0 && w2 < 0)))) &&
			(wResult*w2 != w1)) {
		    wResult -= 1;
		}
		break;

	    default:
		/*
		 * Unused, here to silence compiler warning.
		 */

		wResult = 0;
	    }

	    WIDE_RESULT(wResult);
	}

    overflowBasic:
	Tcl_TakeBignumFromObj(NULL, valuePtr, &big1);
	Tcl_TakeBignumFromObj(NULL, value2Ptr, &big2);
	err = mp_init(&bigResult);
	if (err == MP_OKAY) {
	switch (opcode) {
	case INST_ADD:
		err = mp_add(&big1, &big2, &bigResult);
		break;
	case INST_SUB:
		err = mp_sub(&big1, &big2, &bigResult);
		break;
	case INST_MULT:
		err = mp_mul(&big1, &big2, &bigResult);
		break;
	case INST_DIV:
		if (mp_iszero(&big2)) {
		    mp_clear(&big1);
		    mp_clear(&big2);
		    mp_clear(&bigResult);
		    return DIVIDED_BY_ZERO;
		}
		err = mp_init(&bigRemainder);
		if (err == MP_OKAY) {
		    err = mp_div(&big1, &big2, &bigResult, &bigRemainder);
		}
		/* TODO: internals intrusion */
		if (!mp_iszero(&bigRemainder)
			&& (bigRemainder.sign != big2.sign)) {
		    /*
		     * Convert to Tcl's integer division rules.
		     */

		    err = mp_sub_d(&bigResult, 1, &bigResult);
		    if (err == MP_OKAY) {
			err = mp_add(&bigRemainder, &big2, &bigRemainder);
		    }
		}
		mp_clear(&bigRemainder);
		break;
	    }
	}
	mp_clear(&big1);
	mp_clear(&big2);
	BIG_RESULT(&bigResult);
    }

    Tcl_Panic("unexpected opcode");
    return NULL;
}

static Tcl_Obj *
ExecuteExtendedUnaryMathOp(
    int opcode,			/* What operation to perform. */
    Tcl_Obj *valuePtr)		/* The operand on the stack. */
{
    void *ptr = NULL;
    int type;
    Tcl_WideInt w;
    mp_int big;
    Tcl_Obj *objResultPtr;
    mp_err err = MP_OKAY;

    (void) GetNumberFromObj(NULL, valuePtr, &ptr, &type);

    switch (opcode) {
    case INST_BITNOT:
	if (type == TCL_NUMBER_INT) {
	    w = *((const Tcl_WideInt *) ptr);
	    WIDE_RESULT(~w);
	}
	Tcl_TakeBignumFromObj(NULL, valuePtr, &big);
	/* ~a = - a - 1 */
	err = mp_neg(&big, &big);
	if (err == MP_OKAY) {
	    err = mp_sub_d(&big, 1, &big);
	}
	if (err != MP_OKAY) {
	    return OUT_OF_MEMORY;
	}
	BIG_RESULT(&big);
    case INST_UMINUS:
	switch (type) {
	case TCL_NUMBER_DOUBLE:
	    DOUBLE_RESULT(-(*((const double *) ptr)));
	case TCL_NUMBER_INT:
	    w = *((const Tcl_WideInt *) ptr);
	    if (w != WIDE_MIN) {
		WIDE_RESULT(-w);
	    }
	    err = mp_init_i64(&big, w);
	    if (err != MP_OKAY) {
		return OUT_OF_MEMORY;
	    }
	    break;
	default:
	    Tcl_TakeBignumFromObj(NULL, valuePtr, &big);
	}
	err = mp_neg(&big, &big);
	if (err != MP_OKAY) {
	    return OUT_OF_MEMORY;
	}
	BIG_RESULT(&big);
    }

    Tcl_Panic("unexpected opcode");
    return NULL;
}
#undef WIDE_RESULT
#undef BIG_RESULT
#undef DOUBLE_RESULT

/*
 *----------------------------------------------------------------------
 *
 * CompareTwoNumbers --
 *
 *	This function compares a pair of numbers in Tcl_Objs. Each argument
 *	must already be known to be numeric and not NaN.
 *
 * Results:
 *	One of MP_LT, MP_EQ or MP_GT, depending on whether valuePtr is less
 *	than, equal to, or greater than value2Ptr (respectively).
 *
 * Side effects:
 *	None, provided both values are numeric.
 *
 *----------------------------------------------------------------------
 */

int
TclCompareTwoNumbers(
    Tcl_Obj *valuePtr,
    Tcl_Obj *value2Ptr)
{
    int type1 = TCL_NUMBER_NAN, type2 = TCL_NUMBER_NAN, compare;
    void *ptr1, *ptr2;
    mp_int big1, big2;
    double d1, d2, tmp;
    Tcl_WideInt w1, w2;

    (void) GetNumberFromObj(NULL, valuePtr, &ptr1, &type1);
    (void) GetNumberFromObj(NULL, value2Ptr, &ptr2, &type2);

    switch (type1) {
    case TCL_NUMBER_INT:
	w1 = *((const Tcl_WideInt *)ptr1);
	switch (type2) {
	case TCL_NUMBER_INT:
	    w2 = *((const Tcl_WideInt *)ptr2);
	wideCompare:
	    return (w1 < w2) ? MP_LT : ((w1 > w2) ? MP_GT : MP_EQ);
	case TCL_NUMBER_DOUBLE:
	    d2 = *((const double *)ptr2);
	    d1 = (double) w1;

	    /*
	     * If the double has a fractional part, or if the long can be
	     * converted to double without loss of precision, then compare as
	     * doubles.
	     */

	    if (DBL_MANT_DIG > CHAR_BIT*sizeof(Tcl_WideInt) || w1 == (Tcl_WideInt)d1
		    || modf(d2, &tmp) != 0.0) {
		goto doubleCompare;
	    }

	    /*
	     * Otherwise, to make comparision based on full precision, need to
	     * convert the double to a suitably sized integer.
	     *
	     * Need this to get comparsions like
	     *	  expr 20000000000000003 < 20000000000000004.0
	     * right. Converting the first argument to double will yield two
	     * double values that are equivalent within double precision.
	     * Converting the double to an integer gets done exactly, then
	     * integer comparison can tell the difference.
	     */

	    if (d2 < (double)WIDE_MIN) {
		return MP_GT;
	    }
	    if (d2 > (double)WIDE_MAX) {
		return MP_LT;
	    }
	    w2 = (Tcl_WideInt)d2;
	    goto wideCompare;
	case TCL_NUMBER_BIG:
	    Tcl_TakeBignumFromObj(NULL, value2Ptr, &big2);
	    if (mp_isneg(&big2)) {
		compare = MP_GT;
	    } else {
		compare = MP_LT;
	    }
	    mp_clear(&big2);
	    return compare;
	}
    break;

    case TCL_NUMBER_DOUBLE:
	d1 = *((const double *)ptr1);
	switch (type2) {
	case TCL_NUMBER_DOUBLE:
	    d2 = *((const double *)ptr2);
	doubleCompare:
	    return (d1 < d2) ? MP_LT : ((d1 > d2) ? MP_GT : MP_EQ);
	case TCL_NUMBER_INT:
	    w2 = *((const Tcl_WideInt *)ptr2);
	    d2 = (double) w2;
	    if (DBL_MANT_DIG > CHAR_BIT*sizeof(Tcl_WideInt)
		    || w2 == (Tcl_WideInt)d2 || modf(d1, &tmp) != 0.0) {
		goto doubleCompare;
	    }
	    if (d1 < (double)WIDE_MIN) {
		return MP_LT;
	    }
	    if (d1 > (double)WIDE_MAX) {
		return MP_GT;
	    }
	    w1 = (Tcl_WideInt)d1;
	    goto wideCompare;
	case TCL_NUMBER_BIG:
	    if (isinf(d1)) {
		return (d1 > 0.0) ? MP_GT : MP_LT;
	    }
	    Tcl_TakeBignumFromObj(NULL, value2Ptr, &big2);
	    if ((d1 < (double)WIDE_MAX) && (d1 > (double)WIDE_MIN)) {
		if (mp_isneg(&big2)) {
		    compare = MP_GT;
		} else {
		    compare = MP_LT;
		}
		mp_clear(&big2);
		return compare;
	    }
	    if (DBL_MANT_DIG > CHAR_BIT*sizeof(long)
		    && modf(d1, &tmp) != 0.0) {
		d2 = TclBignumToDouble(&big2);
		mp_clear(&big2);
		goto doubleCompare;
	    }
	    Tcl_InitBignumFromDouble(NULL, d1, &big1);
	    goto bigCompare;
	}
    break;

    case TCL_NUMBER_BIG:
	Tcl_TakeBignumFromObj(NULL, valuePtr, &big1);
	switch (type2) {
	case TCL_NUMBER_INT:
	    compare = mp_cmp_d(&big1, 0);
	    mp_clear(&big1);
	    return compare;
	case TCL_NUMBER_DOUBLE:
	    d2 = *((const double *)ptr2);
	    if (isinf(d2)) {
		compare = (d2 > 0.0) ? MP_LT : MP_GT;
		mp_clear(&big1);
		return compare;
	    }
	    if ((d2 < (double)WIDE_MAX) && (d2 > (double)WIDE_MIN)) {
		compare = mp_cmp_d(&big1, 0);
		mp_clear(&big1);
		return compare;
	    }
	    if (DBL_MANT_DIG > CHAR_BIT*sizeof(long)
		    && modf(d2, &tmp) != 0.0) {
		d1 = TclBignumToDouble(&big1);
		mp_clear(&big1);
		goto doubleCompare;
	    }
	    Tcl_InitBignumFromDouble(NULL, d2, &big2);
	    goto bigCompare;
	case TCL_NUMBER_BIG:
	    Tcl_TakeBignumFromObj(NULL, value2Ptr, &big2);
	bigCompare:
	    compare = mp_cmp(&big1, &big2);
	    mp_clear(&big1);
	    mp_clear(&big2);
	    return compare;
	}
    break;
    default:
	Tcl_Panic("unexpected number type");
    }
    return TCL_ERROR;
}

#ifdef TCL_COMPILE_DEBUG
/*
 *----------------------------------------------------------------------
 *
 * PrintByteCodeInfo --
 *
 *	This procedure prints a summary about a bytecode object to stdout. It
 *	is called by TclNRExecuteByteCode when starting to execute the bytecode
 *	object if tclTraceExec has the value 2 or more.
 *
 * Results:
 *	None.
 *
 * Side effects:
 *	None.
 *
 *----------------------------------------------------------------------
 */

static void
PrintByteCodeInfo(
    ByteCode *codePtr)	/* The bytecode whose summary is printed to
				 * stdout. */
{
    Proc *procPtr = codePtr->procPtr;
    Interp *iPtr = (Interp *) *codePtr->interpHandle;

    fprintf(stdout, "\nExecuting ByteCode 0x%p, refCt %" TCL_Z_MODIFIER "u, epoch %" TCL_Z_MODIFIER "u, interp 0x%p (epoch %" TCL_Z_MODIFIER "u)\n",
	    codePtr, codePtr->refCount, codePtr->compileEpoch, iPtr,
	    iPtr->compileEpoch);
    fprintf(stdout, "  Source: ");
    TclPrintSource(stdout, codePtr->source, 60);

    fprintf(stdout, "\n  Cmds %d, src %d, inst %u, litObjs %u, aux %d, stkDepth %u, code/src %.2f\n",
	    codePtr->numCommands, codePtr->numSrcBytes,
	    codePtr->numCodeBytes, codePtr->numLitObjects,
	    codePtr->numAuxDataItems, codePtr->maxStackDepth,
#ifdef TCL_COMPILE_STATS
	    codePtr->numSrcBytes?
		    ((float)codePtr->structureSize)/codePtr->numSrcBytes :
#endif
	    0.0);

#ifdef TCL_COMPILE_STATS
    fprintf(stdout, "  Code %lu = header %lu+inst %d+litObj %lu+exc %lu+aux %lu+cmdMap %d\n",
	    (unsigned long) codePtr->structureSize,
	    (unsigned long) (sizeof(ByteCode)-sizeof(size_t)-sizeof(Tcl_Time)),
	    codePtr->numCodeBytes,
	    (unsigned long) (codePtr->numLitObjects * sizeof(Tcl_Obj *)),
	    (unsigned long) (codePtr->numExceptRanges*sizeof(ExceptionRange)),
	    (unsigned long) (codePtr->numAuxDataItems * sizeof(AuxData)),
	    codePtr->numCmdLocBytes);
#endif /* TCL_COMPILE_STATS */
    if (procPtr != NULL) {
	fprintf(stdout,
		"  Proc 0x%p, refCt %" TCL_Z_MODIFIER "u, args %d, compiled locals %d\n",
		procPtr, procPtr->refCount, procPtr->numArgs,
		procPtr->numCompiledLocals);
    }
}
#endif /* TCL_COMPILE_DEBUG */

/*
 *----------------------------------------------------------------------
 *
 * ValidatePcAndStackTop --
 *
 *	This procedure is called by TclNRExecuteByteCode when debugging to
 *	verify that the program counter and stack top are valid during
 *	execution.
 *
 * Results:
 *	None.
 *
 * Side effects:
 *	Prints a message to stderr and panics if either the pc or stack top
 *	are invalid.
 *
 *----------------------------------------------------------------------
 */

#ifdef TCL_COMPILE_DEBUG
static void
ValidatePcAndStackTop(
    ByteCode *codePtr,	/* The bytecode whose summary is printed to
				 * stdout. */
    const unsigned char *pc,	/* Points to first byte of a bytecode
				 * instruction. The program counter. */
    int stackTop,		/* Current stack top. Must be between
				 * stackLowerBound and stackUpperBound
				 * (inclusive). */
    int checkStack)		/* 0 if the stack depth check should be
				 * skipped. */
{
    int stackUpperBound = codePtr->maxStackDepth;
				/* Greatest legal value for stackTop. */
    size_t relativePc = (size_t) (pc - codePtr->codeStart);
    size_t codeStart = (size_t) codePtr->codeStart;
    size_t codeEnd = (size_t)
	    (codePtr->codeStart + codePtr->numCodeBytes);
    unsigned char opCode = *pc;

    if (((size_t) pc < codeStart) || ((size_t) pc > codeEnd)) {
	fprintf(stderr, "\nBad instruction pc 0x%p in TclNRExecuteByteCode\n",
		pc);
	Tcl_Panic("TclNRExecuteByteCode execution failure: bad pc");
    }
    if ((unsigned) opCode >= LAST_INST_OPCODE) {
	fprintf(stderr, "\nBad opcode %d at pc %" TCL_Z_MODIFIER "u in TclNRExecuteByteCode\n",
		(unsigned) opCode, relativePc);
	Tcl_Panic("TclNRExecuteByteCode execution failure: bad opcode");
    }
    if (checkStack &&
	    ((stackTop < 0) || (stackTop > stackUpperBound))) {
	size_t numChars;
	const char *cmd = GetSrcInfoForPc(pc, codePtr, &numChars, NULL, NULL);

	fprintf(stderr, "\nBad stack top %d at pc %" TCL_Z_MODIFIER "u in TclNRExecuteByteCode (min 0, max %i)",
		stackTop, relativePc, stackUpperBound);
	if (cmd != NULL) {
	    Tcl_Obj *message;

	    TclNewLiteralStringObj(message, "\n executing ");
	    Tcl_IncrRefCount(message);
	    Tcl_AppendLimitedToObj(message, cmd, numChars, 100, NULL);
	    fprintf(stderr,"%s\n", TclGetString(message));
	    Tcl_DecrRefCount(message);
	} else {
	    fprintf(stderr, "\n");
	}
	Tcl_Panic("TclNRExecuteByteCode execution failure: bad stack top");
    }
}
#endif /* TCL_COMPILE_DEBUG */

/*
 *----------------------------------------------------------------------
 *
 * IllegalExprOperandType --
 *
 *	Used by TclNRExecuteByteCode to append an error message to the interp
 *	result when an illegal operand type is detected by an expression
 *	instruction. The argument opndPtr holds the operand object in error.
 *
 * Results:
 *	None.
 *
 * Side effects:
 *	An error message is appended to the interp result.
 *
 *----------------------------------------------------------------------
 */

static void
IllegalExprOperandType(
    Tcl_Interp *interp,		/* Interpreter to which error information
				 * pertains. */
    const unsigned char *pc, /* Points to the instruction being executed
				 * when the illegal type was found. */
    Tcl_Obj *opndPtr)		/* Points to the operand holding the value
				 * with the illegal type. */
{
    void *ptr;
    int type;
    const unsigned char opcode = *pc;
    const char *description, *op = "unknown";

    if (opcode == INST_EXPON) {
	op = "**";
    } else if (opcode <= INST_LNOT) {
	op = operatorStrings[opcode - INST_BITOR];
    }

    if (GetNumberFromObj(NULL, opndPtr, &ptr, &type) != TCL_OK) {
	description = "non-numeric string";
    } else if (type == TCL_NUMBER_NAN) {
	description = "non-numeric floating-point value";
    } else if (type == TCL_NUMBER_DOUBLE) {
	description = "floating-point value";
    } else {
	/* TODO: No caller needs this. Eliminate? */
	description = "(big) integer";
    }

    Tcl_SetObjResult(interp, Tcl_ObjPrintf(
	    "can't use %s \"%s\" as operand of \"%s\"", description,
	    TclGetString(opndPtr), op));
    Tcl_SetErrorCode(interp, "ARITH", "DOMAIN", description, NULL);
}

/*
 *----------------------------------------------------------------------
 *
 * TclGetSrcInfoForPc, GetSrcInfoForPc, TclGetSourceFromFrame --
 *
 *	Given a program counter value, finds the closest command in the
 *	bytecode code unit's CmdLocation array and returns information about
 *	that command's source: a pointer to its first byte and the number of
 *	characters.
 *
 * Results:
 *	If a command is found that encloses the program counter value, a
 *	pointer to the command's source is returned and the length of the
 *	source is stored at *lengthPtr. If multiple commands resulted in code
 *	at pc, information about the closest enclosing command is returned. If
 *	no matching command is found, NULL is returned and *lengthPtr is
 *	unchanged.
 *
 * Side effects:
 *	The CmdFrame at *cfPtr is updated.
 *
 *----------------------------------------------------------------------
 */

Tcl_Obj *
TclGetSourceFromFrame(
    CmdFrame *cfPtr,
    int objc,
    Tcl_Obj *const objv[])
{
    if (cfPtr == NULL) {
        return Tcl_NewListObj(objc, objv);
    }
    if (cfPtr->cmdObj == NULL) {
        if (cfPtr->cmd == NULL) {
	    ByteCode *codePtr = (ByteCode *) cfPtr->data.tebc.codePtr;

            cfPtr->cmd = GetSrcInfoForPc((unsigned char *)
		    cfPtr->data.tebc.pc, codePtr, &cfPtr->len, NULL, NULL);
        }
	if (cfPtr->cmd) {
	    cfPtr->cmdObj = Tcl_NewStringObj(cfPtr->cmd, cfPtr->len);
	} else {
	    cfPtr->cmdObj = Tcl_NewListObj(objc, objv);
	}
        Tcl_IncrRefCount(cfPtr->cmdObj);
    }
    return cfPtr->cmdObj;
}

void
TclGetSrcInfoForPc(
    CmdFrame *cfPtr)
{
    ByteCode *codePtr = (ByteCode *) cfPtr->data.tebc.codePtr;

    assert(cfPtr->type == TCL_LOCATION_BC);

    if (cfPtr->cmd == NULL) {

	cfPtr->cmd = GetSrcInfoForPc(
		(unsigned char *) cfPtr->data.tebc.pc, codePtr,
		&cfPtr->len, NULL, NULL);
    }

    if (cfPtr->cmd != NULL) {
	/*
	 * We now have the command. We can get the srcOffset back and from
	 * there find the list of word locations for this command.
	 */

	ExtCmdLoc *eclPtr;
	ECL *locPtr = NULL;
	size_t srcOffset;
	int i;
	Interp *iPtr = (Interp *) *codePtr->interpHandle;
	Tcl_HashEntry *hePtr =
		Tcl_FindHashEntry(iPtr->lineBCPtr, codePtr);

	if (!hePtr) {
	    return;
	}

	srcOffset = cfPtr->cmd - codePtr->source;
	eclPtr = (ExtCmdLoc *)Tcl_GetHashValue(hePtr);

	for (i=0; i < eclPtr->nuloc; i++) {
	    if (eclPtr->loc[i].srcOffset == srcOffset) {
		locPtr = eclPtr->loc+i;
		break;
	    }
	}
	if (locPtr == NULL) {
	    Tcl_Panic("LocSearch failure");
	}

	cfPtr->line = locPtr->line;
	cfPtr->nline = locPtr->nline;
	cfPtr->type = eclPtr->type;

	if (eclPtr->type == TCL_LOCATION_SOURCE) {
	    cfPtr->data.eval.path = eclPtr->path;
	    Tcl_IncrRefCount(cfPtr->data.eval.path);
	}

	/*
	 * Do not set cfPtr->data.eval.path NULL for non-SOURCE. Needed for
	 * cfPtr->data.tebc.codePtr.
	 */
    }
}

static const char *
GetSrcInfoForPc(
    const unsigned char *pc,	/* The program counter value for which to
				 * return the closest command's source info.
				 * This points within a bytecode instruction
				 * in codePtr's code. */
    ByteCode *codePtr,		/* The bytecode sequence in which to look up
				 * the command source for the pc. */
    size_t *lengthPtr,		/* If non-NULL, the location where the length
				 * of the command's source should be stored.
				 * If NULL, no length is stored. */
    const unsigned char **pcBeg,/* If non-NULL, the bytecode location
				 * where the current instruction starts.
				 * If NULL; no pointer is stored. */
    int *cmdIdxPtr)		/* If non-NULL, the location where the index
				 * of the command containing the pc should
				 * be stored. */
{
    size_t pcOffset = (size_t)(pc - codePtr->codeStart);
    size_t numCmds = codePtr->numCommands;
    unsigned char *codeDeltaNext, *codeLengthNext;
    unsigned char *srcDeltaNext, *srcLengthNext;
    size_t codeOffset, codeLen, codeEnd, srcOffset, srcLen, delta, i;
    int bestDist = INT_MAX;	/* Distance of pc to best cmd's start pc. */
    int bestSrcOffset = -1;	/* Initialized to avoid compiler warning. */
    int bestSrcLength = -1;	/* Initialized to avoid compiler warning. */
    int bestCmdIdx = -1;

    /* The pc must point within the bytecode */
    assert (pcOffset < (size_t)codePtr->numCodeBytes);

    /*
     * Decode the code and source offset and length for each command. The
     * closest enclosing command is the last one whose code started before
     * pcOffset.
     */

    codeDeltaNext = codePtr->codeDeltaStart;
    codeLengthNext = codePtr->codeLengthStart;
    srcDeltaNext = codePtr->srcDeltaStart;
    srcLengthNext = codePtr->srcLengthStart;
    codeOffset = srcOffset = 0;
    for (i = 0;  i < numCmds;  i++) {
	if ((unsigned) *codeDeltaNext == (unsigned) 0xFF) {
	    codeDeltaNext++;
	    delta = TclGetInt4AtPtr(codeDeltaNext);
	    codeDeltaNext += 4;
	} else {
	    delta = TclGetInt1AtPtr(codeDeltaNext);
	    codeDeltaNext++;
	}
	codeOffset += delta;

	if ((unsigned) *codeLengthNext == (unsigned) 0xFF) {
	    codeLengthNext++;
	    codeLen = TclGetInt4AtPtr(codeLengthNext);
	    codeLengthNext += 4;
	} else {
	    codeLen = TclGetInt1AtPtr(codeLengthNext);
	    codeLengthNext++;
	}
	codeEnd = (codeOffset + codeLen - 1);

	if ((unsigned) *srcDeltaNext == (unsigned) 0xFF) {
	    srcDeltaNext++;
	    delta = TclGetInt4AtPtr(srcDeltaNext);
	    srcDeltaNext += 4;
	} else {
	    delta = TclGetInt1AtPtr(srcDeltaNext);
	    srcDeltaNext++;
	}
	srcOffset += delta;

	if ((unsigned) *srcLengthNext == (unsigned) 0xFF) {
	    srcLengthNext++;
	    srcLen = TclGetInt4AtPtr(srcLengthNext);
	    srcLengthNext += 4;
	} else {
	    srcLen = TclGetInt1AtPtr(srcLengthNext);
	    srcLengthNext++;
	}

	if (codeOffset > pcOffset) {	/* Best cmd already found */
	    break;
	}
	if (pcOffset <= codeEnd) {	/* This cmd's code encloses pc */
	    int dist = (pcOffset - codeOffset);

	    if (dist <= bestDist) {
		bestDist = dist;
		bestSrcOffset = srcOffset;
		bestSrcLength = srcLen;
		bestCmdIdx = i;
	    }
	}
    }

    if (pcBeg != NULL) {
	const unsigned char *curr, *prev;

	/*
	 * Walk from beginning of command or BC to pc, by complete
	 * instructions. Stop when crossing pc; keep previous.
	 */

	curr = ((bestDist == INT_MAX) ? codePtr->codeStart : pc - bestDist);
	prev = curr;
	while (curr <= pc) {
	    prev = curr;
	    curr += tclInstructionTable[*curr].numBytes;
	}
	*pcBeg = prev;
    }

    if (bestDist == INT_MAX) {
	return NULL;
    }

    if (lengthPtr != NULL) {
	*lengthPtr = bestSrcLength;
    }

    if (cmdIdxPtr != NULL) {
	*cmdIdxPtr = bestCmdIdx;
    }

    return (codePtr->source + bestSrcOffset);
}

/*
 *----------------------------------------------------------------------
 *
 * GetExceptRangeForPc --
 *
 *	Given a program counter value, return the closest enclosing
 *	ExceptionRange.
 *
 * Results:
 *	If the searchMode is TCL_ERROR, this procedure ignores loop exception
 *	ranges and returns a pointer to the closest catch range. If the
 *	searchMode is TCL_BREAK, this procedure returns a pointer to the most
 *	closely enclosing ExceptionRange regardless of whether it is a loop or
 *	catch exception range. If the searchMode is TCL_CONTINUE, this
 *	procedure returns a pointer to the most closely enclosing
 *	ExceptionRange (of any type) skipping only loop exception ranges if
 *	they don't have a sensible continueOffset defined. If no matching
 *	ExceptionRange is found that encloses pc, a NULL is returned.
 *
 * Side effects:
 *	None.
 *
 *----------------------------------------------------------------------
 */

static ExceptionRange *
GetExceptRangeForPc(
    const unsigned char *pc,	/* The program counter value for which to
				 * search for a closest enclosing exception
				 * range. This points to a bytecode
				 * instruction in codePtr's code. */
    int searchMode,		/* If TCL_BREAK, consider either loop or catch
				 * ExceptionRanges in search. If TCL_ERROR
				 * consider only catch ranges (and ignore any
				 * closer loop ranges). If TCL_CONTINUE, look
				 * for loop ranges that define a continue
				 * point or a catch range. */
    ByteCode *codePtr)		/* Points to the ByteCode in which to search
				 * for the enclosing ExceptionRange. */
{
    ExceptionRange *rangeArrayPtr;
    int numRanges = codePtr->numExceptRanges;
    ExceptionRange *rangePtr;
    size_t pcOffset = pc - codePtr->codeStart;
    size_t start;

    if (numRanges == 0) {
	return NULL;
    }

    /*
     * This exploits peculiarities of our compiler: nested ranges are always
     * *after* their containing ranges, so that by scanning backwards we are
     * sure that the first matching range is indeed the deepest.
     */

    rangeArrayPtr = codePtr->exceptArrayPtr;
    rangePtr = rangeArrayPtr + numRanges;
    while (--rangePtr >= rangeArrayPtr) {
	start = rangePtr->codeOffset;
	if ((start <= pcOffset) &&
		(pcOffset < (start + rangePtr->numCodeBytes))) {
	    if (rangePtr->type == CATCH_EXCEPTION_RANGE) {
		return rangePtr;
	    }
	    if (searchMode == TCL_BREAK) {
		return rangePtr;
	    }
	    if (searchMode == TCL_CONTINUE && rangePtr->continueOffset != -1){
		return rangePtr;
	    }
	}
    }
    return NULL;
}

/*
 *----------------------------------------------------------------------
 *
 * GetOpcodeName --
 *
 *	This procedure is called by the TRACE and TRACE_WITH_OBJ macros used
 *	in TclNRExecuteByteCode when debugging. It returns the name of the
 *	bytecode instruction at a specified instruction pc.
 *
 * Results:
 *	A character string for the instruction.
 *
 * Side effects:
 *	None.
 *
 *----------------------------------------------------------------------
 */

#ifdef TCL_COMPILE_DEBUG
static const char *
GetOpcodeName(
    const unsigned char *pc)	/* Points to the instruction whose name should
				 * be returned. */
{
    unsigned char opCode = *pc;

    return tclInstructionTable[opCode].name;
}
#endif /* TCL_COMPILE_DEBUG */

/*
 *----------------------------------------------------------------------
 *
 * TclExprFloatError --
 *
 *	This procedure is called when an error occurs during a floating-point
 *	operation. It reads errno and sets interp->objResultPtr accordingly.
 *
 * Results:
 *	interp->objResultPtr is set to hold an error message.
 *
 * Side effects:
 *	None.
 *
 *----------------------------------------------------------------------
 */

void
TclExprFloatError(
    Tcl_Interp *interp,		/* Where to store error message. */
    double value)		/* Value returned after error; used to
				 * distinguish underflows from overflows. */
{
    const char *s;

    if ((errno == EDOM) || isnan(value)) {
	s = "domain error: argument not in valid range";
	Tcl_SetObjResult(interp, Tcl_NewStringObj(s, -1));
	Tcl_SetErrorCode(interp, "ARITH", "DOMAIN", s, NULL);
    } else if ((errno == ERANGE) || isinf(value)) {
	if (value == 0.0) {
	    s = "floating-point value too small to represent";
	    Tcl_SetObjResult(interp, Tcl_NewStringObj(s, -1));
	    Tcl_SetErrorCode(interp, "ARITH", "UNDERFLOW", s, NULL);
	} else {
	    s = "floating-point value too large to represent";
	    Tcl_SetObjResult(interp, Tcl_NewStringObj(s, -1));
	    Tcl_SetErrorCode(interp, "ARITH", "OVERFLOW", s, NULL);
	}
    } else {
	Tcl_Obj *objPtr = Tcl_ObjPrintf(
		"unknown floating-point error, errno = %d", errno);

	Tcl_SetErrorCode(interp, "ARITH", "UNKNOWN",
		TclGetString(objPtr), NULL);
	Tcl_SetObjResult(interp, objPtr);
    }
}

#ifdef TCL_COMPILE_STATS
/*
 *----------------------------------------------------------------------
 *
 * TclLog2 --
 *
 *	Procedure used while collecting compilation statistics to determine
 *	the log base 2 of an integer.
 *
 * Results:
 *	Returns the log base 2 of the operand. If the argument is less than or
 *	equal to zero, a zero is returned.
 *
 * Side effects:
 *	None.
 *
 *----------------------------------------------------------------------
 */

int
TclLog2(
    int value)		/* The integer for which to compute the log
				 * base 2. */
{
    int n = value;
    int result = 0;

    while (n > 1) {
	n = n >> 1;
	result++;
    }
    return result;
}

/*
 *----------------------------------------------------------------------
 *
 * EvalStatsCmd --
 *
 *	Implements the "evalstats" command that prints instruction execution
 *	counts to stdout.
 *
 * Results:
 *	Standard Tcl results.
 *
 * Side effects:
 *	None.
 *
 *----------------------------------------------------------------------
 */

static int
EvalStatsCmd(
    TCL_UNUSED(void *),		/* Unused. */
    Tcl_Interp *interp,		/* The current interpreter. */
    int objc,			/* The number of arguments. */
    Tcl_Obj *const objv[])	/* The argument strings. */
{
    Interp *iPtr = (Interp *) interp;
    LiteralTable *globalTablePtr = &iPtr->literalTable;
    ByteCodeStats *statsPtr = &iPtr->stats;
    double totalCodeBytes, currentCodeBytes;
    double totalLiteralBytes, currentLiteralBytes;
    double objBytesIfUnshared, strBytesIfUnshared, sharingBytesSaved;
    double strBytesSharedMultX, strBytesSharedOnce;
    double numInstructions, currentHeaderBytes;
    size_t numCurrentByteCodes, numByteCodeLits;
    size_t refCountSum, literalMgmtBytes, sum, decadeHigh, length;
    size_t numSharedMultX, numSharedOnce, minSizeDecade, maxSizeDecade, i;
    char *litTableStats;
    LiteralEntry *entryPtr;
    Tcl_Obj *objPtr;

#define Percent(a,b) ((a) * 100.0 / (b))

    TclNewObj(objPtr);
    Tcl_IncrRefCount(objPtr);

    numInstructions = 0.0;
    for (i = 0;  i < 256;  i++) {
	if (statsPtr->instructionCount[i] != 0) {
	    numInstructions += statsPtr->instructionCount[i];
	}
    }

    totalLiteralBytes = sizeof(LiteralTable)
	    + iPtr->literalTable.numBuckets * sizeof(LiteralEntry *)
	    + (statsPtr->numLiteralsCreated * sizeof(LiteralEntry))
	    + (statsPtr->numLiteralsCreated * sizeof(Tcl_Obj))
	    + statsPtr->totalLitStringBytes;
    totalCodeBytes = statsPtr->totalByteCodeBytes + totalLiteralBytes;

    numCurrentByteCodes =
	    statsPtr->numCompilations - statsPtr->numByteCodesFreed;
    currentHeaderBytes = numCurrentByteCodes
	    * (sizeof(ByteCode) - sizeof(size_t) - sizeof(Tcl_Time));
    literalMgmtBytes = sizeof(LiteralTable)
	    + (iPtr->literalTable.numBuckets * sizeof(LiteralEntry *))
	    + (iPtr->literalTable.numEntries * sizeof(LiteralEntry));
    currentLiteralBytes = literalMgmtBytes
	    + iPtr->literalTable.numEntries * sizeof(Tcl_Obj)
	    + statsPtr->currentLitStringBytes;
    currentCodeBytes = statsPtr->currentByteCodeBytes + currentLiteralBytes;

    /*
     * Summary statistics, total and current source and ByteCode sizes.
     */

    Tcl_AppendPrintfToObj(objPtr, "\n----------------------------------------------------------------\n");
    Tcl_AppendPrintfToObj(objPtr,
	    "Compilation and execution statistics for interpreter %p\n",
	    iPtr);

    Tcl_AppendPrintfToObj(objPtr, "\nNumber ByteCodes executed\t%" TCL_Z_MODIFIER "u\n",
	    statsPtr->numExecutions);
    Tcl_AppendPrintfToObj(objPtr, "Number ByteCodes compiled\t%" TCL_Z_MODIFIER "u\n",
	    statsPtr->numCompilations);
    Tcl_AppendPrintfToObj(objPtr, "  Mean executions/compile\t%.1f\n",
	    statsPtr->numExecutions / (float)statsPtr->numCompilations);

    Tcl_AppendPrintfToObj(objPtr, "\nInstructions executed\t\t%.0f\n",
	    numInstructions);
    Tcl_AppendPrintfToObj(objPtr, "  Mean inst/compile\t\t%.0f\n",
	    numInstructions / statsPtr->numCompilations);
    Tcl_AppendPrintfToObj(objPtr, "  Mean inst/execution\t\t%.0f\n",
	    numInstructions / statsPtr->numExecutions);

    Tcl_AppendPrintfToObj(objPtr, "\nTotal ByteCodes\t\t\t%" TCL_Z_MODIFIER "u\n",
	    statsPtr->numCompilations);
    Tcl_AppendPrintfToObj(objPtr, "  Source bytes\t\t\t%.6g\n",
	    statsPtr->totalSrcBytes);
    Tcl_AppendPrintfToObj(objPtr, "  Code bytes\t\t\t%.6g\n",
	    totalCodeBytes);
    Tcl_AppendPrintfToObj(objPtr, "    ByteCode bytes\t\t%.6g\n",
	    statsPtr->totalByteCodeBytes);
    Tcl_AppendPrintfToObj(objPtr, "    Literal bytes\t\t%.6g\n",
	    totalLiteralBytes);
    Tcl_AppendPrintfToObj(objPtr, "      table %" TCL_Z_MODIFIER "u + bkts %" TCL_Z_MODIFIER "u + entries %" TCL_Z_MODIFIER "u + objects %" TCL_Z_MODIFIER "u + strings %.6g\n",
	    sizeof(LiteralTable),
	    iPtr->literalTable.numBuckets * sizeof(LiteralEntry *),
	    statsPtr->numLiteralsCreated * sizeof(LiteralEntry),
	    statsPtr->numLiteralsCreated * sizeof(Tcl_Obj),
	    statsPtr->totalLitStringBytes);
    Tcl_AppendPrintfToObj(objPtr, "  Mean code/compile\t\t%.1f\n",
	    totalCodeBytes / statsPtr->numCompilations);
    Tcl_AppendPrintfToObj(objPtr, "  Mean code/source\t\t%.1f\n",
	    totalCodeBytes / statsPtr->totalSrcBytes);

    Tcl_AppendPrintfToObj(objPtr, "\nCurrent (active) ByteCodes\t%" TCL_Z_MODIFIER "u\n",
	    numCurrentByteCodes);
    Tcl_AppendPrintfToObj(objPtr, "  Source bytes\t\t\t%.6g\n",
	    statsPtr->currentSrcBytes);
    Tcl_AppendPrintfToObj(objPtr, "  Code bytes\t\t\t%.6g\n",
	    currentCodeBytes);
    Tcl_AppendPrintfToObj(objPtr, "    ByteCode bytes\t\t%.6g\n",
	    statsPtr->currentByteCodeBytes);
    Tcl_AppendPrintfToObj(objPtr, "    Literal bytes\t\t%.6g\n",
	    currentLiteralBytes);
    Tcl_AppendPrintfToObj(objPtr, "      table %" TCL_Z_MODIFIER "u + bkts %" TCL_Z_MODIFIER "u + entries %" TCL_Z_MODIFIER "u + objects %" TCL_Z_MODIFIER "u + strings %.6g\n",
	    sizeof(LiteralTable),
	    iPtr->literalTable.numBuckets * sizeof(LiteralEntry *),
	    iPtr->literalTable.numEntries * sizeof(LiteralEntry),
	    iPtr->literalTable.numEntries * sizeof(Tcl_Obj),
	    statsPtr->currentLitStringBytes);
    Tcl_AppendPrintfToObj(objPtr, "  Mean code/source\t\t%.1f\n",
	    currentCodeBytes / statsPtr->currentSrcBytes);
    Tcl_AppendPrintfToObj(objPtr, "  Code + source bytes\t\t%.6g (%0.1f mean code/src)\n",
	    (currentCodeBytes + statsPtr->currentSrcBytes),
	    (currentCodeBytes / statsPtr->currentSrcBytes) + 1.0);

    /*
     * Tcl_IsShared statistics check
     *
     * This gives the refcount of each obj as Tcl_IsShared was called for it.
     * Shared objects must be duplicated before they can be modified.
     */

    numSharedMultX = 0;
    Tcl_AppendPrintfToObj(objPtr, "\nTcl_IsShared object check (all objects):\n");
    Tcl_AppendPrintfToObj(objPtr, "  Object had refcount <=1 (not shared)\t%" TCL_Z_MODIFIER "u\n",
	    tclObjsShared[1]);
    for (i = 2;  i < TCL_MAX_SHARED_OBJ_STATS;  i++) {
	Tcl_AppendPrintfToObj(objPtr, "  refcount ==%" TCL_Z_MODIFIER "u\t\t%" TCL_Z_MODIFIER "u\n",
		i, tclObjsShared[i]);
	numSharedMultX += tclObjsShared[i];
    }
    Tcl_AppendPrintfToObj(objPtr, "  refcount >=%" TCL_Z_MODIFIER "u\t\t%" TCL_Z_MODIFIER "u\n",
	    i, tclObjsShared[0]);
    numSharedMultX += tclObjsShared[0];
    Tcl_AppendPrintfToObj(objPtr, "  Total shared objects\t\t\t%" TCL_Z_MODIFIER "u\n",
	    numSharedMultX);

    /*
     * Literal table statistics.
     */

    numByteCodeLits = 0;
    refCountSum = 0;
    numSharedMultX = 0;
    numSharedOnce = 0;
    objBytesIfUnshared = 0.0;
    strBytesIfUnshared = 0.0;
    strBytesSharedMultX = 0.0;
    strBytesSharedOnce = 0.0;
    for (i = 0;  i < globalTablePtr->numBuckets;  i++) {
	for (entryPtr = globalTablePtr->buckets[i];  entryPtr != NULL;
		entryPtr = entryPtr->nextPtr) {
	    if (TclHasInternalRep(entryPtr->objPtr, &tclByteCodeType)) {
		numByteCodeLits++;
	    }
	    (void) Tcl_GetStringFromObj(entryPtr->objPtr, &length);
	    refCountSum += entryPtr->refCount;
	    objBytesIfUnshared += (entryPtr->refCount * sizeof(Tcl_Obj));
	    strBytesIfUnshared += (entryPtr->refCount * (length+1));
	    if (entryPtr->refCount > 1) {
		numSharedMultX++;
		strBytesSharedMultX += (length+1);
	    } else {
		numSharedOnce++;
		strBytesSharedOnce += (length+1);
	    }
	}
    }
    sharingBytesSaved = (objBytesIfUnshared + strBytesIfUnshared)
	    - currentLiteralBytes;

    Tcl_AppendPrintfToObj(objPtr, "\nTotal objects (all interps)\t%" TCL_Z_MODIFIER "u\n",
	    tclObjsAlloced);
    Tcl_AppendPrintfToObj(objPtr, "Current objects\t\t\t%" TCL_Z_MODIFIER "u\n",
	    (tclObjsAlloced - tclObjsFreed));
    Tcl_AppendPrintfToObj(objPtr, "Total literal objects\t\t%" TCL_Z_MODIFIER "u\n",
	    statsPtr->numLiteralsCreated);

    Tcl_AppendPrintfToObj(objPtr, "\nCurrent literal objects\t\t%" TCL_Z_MODIFIER "u (%0.1f%% of current objects)\n",
	    globalTablePtr->numEntries,
	    Percent(globalTablePtr->numEntries, tclObjsAlloced-tclObjsFreed));
    Tcl_AppendPrintfToObj(objPtr, "  ByteCode literals\t\t%" TCL_Z_MODIFIER "u (%0.1f%% of current literals)\n",
	    numByteCodeLits,
	    Percent(numByteCodeLits, globalTablePtr->numEntries));
    Tcl_AppendPrintfToObj(objPtr, "  Literals reused > 1x\t\t%" TCL_Z_MODIFIER "u\n",
	    numSharedMultX);
    Tcl_AppendPrintfToObj(objPtr, "  Mean reference count\t\t%.2f\n",
	    ((double) refCountSum) / globalTablePtr->numEntries);
    Tcl_AppendPrintfToObj(objPtr, "  Mean len, str reused >1x \t%.2f\n",
	    (numSharedMultX ? strBytesSharedMultX/numSharedMultX : 0.0));
    Tcl_AppendPrintfToObj(objPtr, "  Mean len, str used 1x\t\t%.2f\n",
	    (numSharedOnce ? strBytesSharedOnce/numSharedOnce : 0.0));
    Tcl_AppendPrintfToObj(objPtr, "  Total sharing savings\t\t%.6g (%0.1f%% of bytes if no sharing)\n",
	    sharingBytesSaved,
	    Percent(sharingBytesSaved, objBytesIfUnshared+strBytesIfUnshared));
    Tcl_AppendPrintfToObj(objPtr, "    Bytes with sharing\t\t%.6g\n",
	    currentLiteralBytes);
    Tcl_AppendPrintfToObj(objPtr, "      table %lu + bkts %lu + entries %lu + objects %lu + strings %.6g\n",
	    (unsigned long) sizeof(LiteralTable),
	    (unsigned long) (iPtr->literalTable.numBuckets * sizeof(LiteralEntry *)),
	    (unsigned long) (iPtr->literalTable.numEntries * sizeof(LiteralEntry)),
	    (unsigned long) (iPtr->literalTable.numEntries * sizeof(Tcl_Obj)),
	    statsPtr->currentLitStringBytes);
    Tcl_AppendPrintfToObj(objPtr, "    Bytes if no sharing\t\t%.6g = objects %.6g + strings %.6g\n",
	    (objBytesIfUnshared + strBytesIfUnshared),
	    objBytesIfUnshared, strBytesIfUnshared);
    Tcl_AppendPrintfToObj(objPtr, "  String sharing savings \t%.6g = unshared %.6g - shared %.6g\n",
	    (strBytesIfUnshared - statsPtr->currentLitStringBytes),
	    strBytesIfUnshared, statsPtr->currentLitStringBytes);
    Tcl_AppendPrintfToObj(objPtr, "  Literal mgmt overhead\t\t%" TCL_Z_MODIFIER "u (%0.1f%% of bytes with sharing)\n",
	    literalMgmtBytes,
	    Percent(literalMgmtBytes, currentLiteralBytes));
    Tcl_AppendPrintfToObj(objPtr, "    table %lu + buckets %lu + entries %lu\n",
	    (unsigned long) sizeof(LiteralTable),
	    (unsigned long) (iPtr->literalTable.numBuckets * sizeof(LiteralEntry *)),
	    (unsigned long) (iPtr->literalTable.numEntries * sizeof(LiteralEntry)));

    /*
     * Breakdown of current ByteCode space requirements.
     */

    Tcl_AppendPrintfToObj(objPtr, "\nBreakdown of current ByteCode requirements:\n");
    Tcl_AppendPrintfToObj(objPtr, "                         Bytes      Pct of    Avg per\n");
    Tcl_AppendPrintfToObj(objPtr, "                                     total    ByteCode\n");
    Tcl_AppendPrintfToObj(objPtr, "Total             %12.6g     100.00%%   %8.1f\n",
	    statsPtr->currentByteCodeBytes,
	    statsPtr->currentByteCodeBytes / numCurrentByteCodes);
    Tcl_AppendPrintfToObj(objPtr, "Header            %12.6g   %8.1f%%   %8.1f\n",
	    currentHeaderBytes,
	    Percent(currentHeaderBytes, statsPtr->currentByteCodeBytes),
	    currentHeaderBytes / numCurrentByteCodes);
    Tcl_AppendPrintfToObj(objPtr, "Instructions      %12.6g   %8.1f%%   %8.1f\n",
	    statsPtr->currentInstBytes,
	    Percent(statsPtr->currentInstBytes,statsPtr->currentByteCodeBytes),
	    statsPtr->currentInstBytes / numCurrentByteCodes);
    Tcl_AppendPrintfToObj(objPtr, "Literal ptr array %12.6g   %8.1f%%   %8.1f\n",
	    statsPtr->currentLitBytes,
	    Percent(statsPtr->currentLitBytes,statsPtr->currentByteCodeBytes),
	    statsPtr->currentLitBytes / numCurrentByteCodes);
    Tcl_AppendPrintfToObj(objPtr, "Exception table   %12.6g   %8.1f%%   %8.1f\n",
	    statsPtr->currentExceptBytes,
	    Percent(statsPtr->currentExceptBytes,statsPtr->currentByteCodeBytes),
	    statsPtr->currentExceptBytes / numCurrentByteCodes);
    Tcl_AppendPrintfToObj(objPtr, "Auxiliary data    %12.6g   %8.1f%%   %8.1f\n",
	    statsPtr->currentAuxBytes,
	    Percent(statsPtr->currentAuxBytes,statsPtr->currentByteCodeBytes),
	    statsPtr->currentAuxBytes / numCurrentByteCodes);
    Tcl_AppendPrintfToObj(objPtr, "Command map       %12.6g   %8.1f%%   %8.1f\n",
	    statsPtr->currentCmdMapBytes,
	    Percent(statsPtr->currentCmdMapBytes,statsPtr->currentByteCodeBytes),
	    statsPtr->currentCmdMapBytes / numCurrentByteCodes);

    /*
     * Detailed literal statistics.
     */

    Tcl_AppendPrintfToObj(objPtr, "\nLiteral string sizes:\n");
    Tcl_AppendPrintfToObj(objPtr, "\t Up to length\t\tPercentage\n");
    maxSizeDecade = 0;
    i = 32;
    while (i-- > 0) {
	if (statsPtr->literalCount[i] > 0) {
	    maxSizeDecade = i;
	    break;
	}
    }
    sum = 0;
    for (i = 0;  i <= maxSizeDecade;  i++) {
	decadeHigh = (1 << (i+1)) - 1;
	sum += statsPtr->literalCount[i];
	Tcl_AppendPrintfToObj(objPtr, "\t%10" TCL_Z_MODIFIER "u\t\t%8.0f%%\n",
		decadeHigh, Percent(sum, statsPtr->numLiteralsCreated));
    }

    litTableStats = TclLiteralStats(globalTablePtr);
    Tcl_AppendPrintfToObj(objPtr, "\nCurrent literal table statistics:\n%s\n",
	    litTableStats);
    Tcl_Free(litTableStats);

    /*
     * Source and ByteCode size distributions.
     */

    Tcl_AppendPrintfToObj(objPtr, "\nSource sizes:\n");
    Tcl_AppendPrintfToObj(objPtr, "\t Up to size\t\tPercentage\n");
    minSizeDecade = maxSizeDecade = 0;
    for (i = 0;  i < 31;  i++) {
	if (statsPtr->srcCount[i] > 0) {
	    minSizeDecade = i;
	    break;
	}
    }
    for (i = 31;  i != (size_t)-1;  i--) {
	if (statsPtr->srcCount[i] > 0) {
	    break;		/* maxSizeDecade to consume 'i' value
				 * below... */
	}
    }
    maxSizeDecade = i;
    sum = 0;
    for (i = minSizeDecade;  i <= maxSizeDecade;  i++) {
	decadeHigh = (1 << (i+1)) - 1;
	sum += statsPtr->srcCount[i];
	Tcl_AppendPrintfToObj(objPtr, "\t%10" TCL_Z_MODIFIER "u\t\t%8.0f%%\n",
		decadeHigh, Percent(sum, statsPtr->numCompilations));
    }

    Tcl_AppendPrintfToObj(objPtr, "\nByteCode sizes:\n");
    Tcl_AppendPrintfToObj(objPtr, "\t Up to size\t\tPercentage\n");
    minSizeDecade = maxSizeDecade = 0;
    for (i = 0;  i < 31;  i++) {
	if (statsPtr->byteCodeCount[i] > 0) {
	    minSizeDecade = i;
	    break;
	}
    }
    for (i = 31;  i != (size_t)-1;  i--) {
	if (statsPtr->byteCodeCount[i] > 0) {
	    break;		/* maxSizeDecade to consume 'i' value
				 * below... */
	}
    }
    maxSizeDecade = i;
    sum = 0;
    for (i = minSizeDecade;  i <= maxSizeDecade;  i++) {
	decadeHigh = (1 << (i+1)) - 1;
	sum += statsPtr->byteCodeCount[i];
	Tcl_AppendPrintfToObj(objPtr, "\t%10" TCL_Z_MODIFIER "u\t\t%8.0f%%\n",
		decadeHigh, Percent(sum, statsPtr->numCompilations));
    }

    Tcl_AppendPrintfToObj(objPtr, "\nByteCode longevity (excludes Current ByteCodes):\n");
    Tcl_AppendPrintfToObj(objPtr, "\t       Up to ms\t\tPercentage\n");
    minSizeDecade = maxSizeDecade = 0;
    for (i = 0;  i < 31;  i++) {
	if (statsPtr->lifetimeCount[i] > 0) {
	    minSizeDecade = i;
	    break;
	}
    }
    for (i = 31;  i != (size_t)-1;  i--) {
	if (statsPtr->lifetimeCount[i] > 0) {
	    break;		/* maxSizeDecade to consume 'i' value
				 * below... */
	}
    }
    maxSizeDecade = i;
    sum = 0;
    for (i = minSizeDecade;  i <= maxSizeDecade;  i++) {
	decadeHigh = (1 << (i+1)) - 1;
	sum += statsPtr->lifetimeCount[i];
	Tcl_AppendPrintfToObj(objPtr, "\t%12.3f\t\t%8.0f%%\n",
		decadeHigh/1000.0, Percent(sum, statsPtr->numByteCodesFreed));
    }

    /*
     * Instruction counts.
     */

    Tcl_AppendPrintfToObj(objPtr, "\nInstruction counts:\n");
    for (i = 0;  i < LAST_INST_OPCODE;  i++) {
	Tcl_AppendPrintfToObj(objPtr, "%20s %8" TCL_Z_MODIFIER "u ",
		tclInstructionTable[i].name, statsPtr->instructionCount[i]);
	if (statsPtr->instructionCount[i]) {
	    Tcl_AppendPrintfToObj(objPtr, "%6.1f%%\n",
		    Percent(statsPtr->instructionCount[i], numInstructions));
	} else {
	    Tcl_AppendPrintfToObj(objPtr, "0\n");
	}
    }

#ifdef TCL_MEM_DEBUG
    Tcl_AppendPrintfToObj(objPtr, "\nHeap Statistics:\n");
    TclDumpMemoryInfo(objPtr, 1);
#endif
    Tcl_AppendPrintfToObj(objPtr, "\n----------------------------------------------------------------\n");

    if (objc == 1) {
	Tcl_SetObjResult(interp, objPtr);
    } else {
	Tcl_Channel outChan;
	char *str = Tcl_GetStringFromObj(objv[1], &length);

	if (length) {
	    if (strcmp(str, "stdout") == 0) {
		outChan = Tcl_GetStdChannel(TCL_STDOUT);
	    } else if (strcmp(str, "stderr") == 0) {
		outChan = Tcl_GetStdChannel(TCL_STDERR);
	    } else {
		outChan = Tcl_OpenFileChannel(NULL, str, "w", 0664);
	    }
	} else {
	    outChan = Tcl_GetStdChannel(TCL_STDOUT);
	}
	if (outChan != NULL) {
	    Tcl_WriteObj(outChan, objPtr);
	}
    }
    Tcl_DecrRefCount(objPtr);
    return TCL_OK;
}
#endif /* TCL_COMPILE_STATS */

#ifdef TCL_COMPILE_DEBUG
/*
 *----------------------------------------------------------------------
 *
 * StringForResultCode --
 *
 *	Procedure that returns a human-readable string representing a Tcl
 *	result code such as TCL_ERROR.
 *
 * Results:
 *	If the result code is one of the standard Tcl return codes, the result
 *	is a string representing that code such as "TCL_ERROR". Otherwise, the
 *	result string is that code formatted as a sequence of decimal digit
 *	characters. Note that the resulting string must not be modified by the
 *	caller.
 *
 * Side effects:
 *	None.
 *
 *----------------------------------------------------------------------
 */

static const char *
StringForResultCode(
    int result)			/* The Tcl result code for which to generate a
				 * string. */
{
    static char buf[TCL_INTEGER_SPACE];

    if ((result >= TCL_OK) && (result <= TCL_CONTINUE)) {
	return resultStrings[result];
    }
    TclFormatInt(buf, result);
    return buf;
}
#endif /* TCL_COMPILE_DEBUG */

/*
 * Local Variables:
 * mode: c
 * c-basic-offset: 4
 * fill-column: 78
 * End:
 */<|MERGE_RESOLUTION|>--- conflicted
+++ resolved
@@ -2070,9 +2070,8 @@
 
     Tcl_Obj *objPtr, *valuePtr, *value2Ptr, *part1Ptr, *part2Ptr, *tmpPtr;
     Tcl_Obj **objv = NULL;
-    size_t objc = 0;
+    size_t length, objc = 0;
     int opnd, pcAdjustment;
-    size_t length;
     Var *varPtr, *arrayPtr;
 #ifdef TCL_COMPILE_DEBUG
     char cmdNameBuf[21];
@@ -2391,11 +2390,7 @@
 
     {
 	CoroutineData *corPtr;
-<<<<<<< HEAD
-	size_t yieldParameter;
-=======
 	void *yieldParameter;
->>>>>>> 9daf0e2a
 
     case INST_YIELD:
 	corPtr = iPtr->execEnvPtr->corPtr;
@@ -2423,11 +2418,7 @@
 	    fflush(stdout);
 	}
 #endif
-<<<<<<< HEAD
-	yieldParameter = PTR2INT(NULL);	/*==CORO_ACTIVATE_YIELD*/
-=======
 	yieldParameter = NULL;	/*==CORO_ACTIVATE_YIELD*/
->>>>>>> 9daf0e2a
 	Tcl_SetObjResult(interp, OBJ_AT_TOS);
 	goto doYield;
 
@@ -2482,11 +2473,7 @@
 	TclSetTailcall(interp, valuePtr);
 	corPtr->yieldPtr = valuePtr;
 	iPtr->execEnvPtr = corPtr->eePtr;
-<<<<<<< HEAD
-	yieldParameter = PTR2INT(NULL)+1;	/*==CORO_ACTIVATE_YIELDM*/
-=======
 	yieldParameter = INT2PTR(1);	/*==CORO_ACTIVATE_YIELDM*/
->>>>>>> 9daf0e2a
 
     doYield:
 	/* TIP #280: Record the last piece of info needed by
