/*
 * tclExecute.c --
 *
 *	This file contains procedures that execute byte-compiled Tcl commands.
 *
 * Copyright (c) 1996-1997 Sun Microsystems, Inc.
 * Copyright (c) 1998-2000 by Scriptics Corporation.
 * Copyright (c) 2001 by Kevin B. Kenny. All rights reserved.
 * Copyright (c) 2002-2010 by Miguel Sofer.
 * Copyright (c) 2005-2007 by Donal K. Fellows.
 * Copyright (c) 2007 Daniel A. Steffen <das@users.sourceforge.net>
 * Copyright (c) 2006-2008 by Joe Mistachkin.  All rights reserved.
 *
 * See the file "license.terms" for information on usage and redistribution of
 * this file, and for a DISCLAIMER OF ALL WARRANTIES.
 */

#include "tclInt.h"
#include "tclCompile.h"
#include "tclOOInt.h"
#include "tommath.h"
#include <math.h>
#include <assert.h>

/*
 * Hack to determine whether we may expect IEEE floating point. The hack is
 * formally incorrect in that non-IEEE platforms might have the same precision
 * and range, but VAX, IBM, and Cray do not; are there any other floating
 * point units that we might care about?
 */

#if (FLT_RADIX == 2) && (DBL_MANT_DIG == 53) && (DBL_MAX_EXP == 1024)
#define IEEE_FLOATING_POINT
#endif

/*
 * A counter that is used to work out when the bytecode engine should call
 * Tcl_AsyncReady() to see whether there is a signal that needs handling, and
 * other expensive periodic operations.
 */

#ifndef ASYNC_CHECK_COUNT
#   define ASYNC_CHECK_COUNT	64
#endif /* !ASYNC_CHECK_COUNT */

/*
 * Boolean flag indicating whether the Tcl bytecode interpreter has been
 * initialized.
 */

static int execInitialized = 0;
TCL_DECLARE_MUTEX(execMutex)

static int cachedInExit = 0;

#ifdef TCL_COMPILE_DEBUG
/*
 * Variable that controls whether execution tracing is enabled and, if so,
 * what level of tracing is desired:
 *    0: no execution tracing
 *    1: trace invocations of Tcl procs only
 *    2: trace invocations of all (not compiled away) commands
 *    3: display each instruction executed
 * This variable is linked to the Tcl variable "tcl_traceExec".
 */

int tclTraceExec = 0;
#endif

/*
 * Mapping from expression instruction opcodes to strings; used for error
 * messages. Note that these entries must match the order and number of the
 * expression opcodes (e.g., INST_LOR) in tclCompile.h.
 *
 * Does not include the string for INST_EXPON (and beyond), as that is
 * disjoint for backward-compatability reasons.
 */

static const char *const operatorStrings[] = {
    "||", "&&", "|", "^", "&", "==", "!=", "<", ">", "<=", ">=", "<<", ">>",
    "+", "-", "*", "/", "%", "+", "-", "~", "!"
};

/*
 * Mapping from Tcl result codes to strings; used for error and debugging
 * messages.
 */

#ifdef TCL_COMPILE_DEBUG
static const char *const resultStrings[] = {
    "TCL_OK", "TCL_ERROR", "TCL_RETURN", "TCL_BREAK", "TCL_CONTINUE"
};
#endif

/*
 * These are used by evalstats to monitor object usage in Tcl.
 */

#ifdef TCL_COMPILE_STATS
long		tclObjsAlloced = 0;
long		tclObjsFreed = 0;
long		tclObjsShared[TCL_MAX_SHARED_OBJ_STATS] = { 0, 0, 0, 0, 0 };
#endif /* TCL_COMPILE_STATS */


/*
 * NR_TEBC
 * Helpers for NR - non-recursive calls to TEBC
 * Minimal data required to fully reconstruct the execution state.
 */

typedef struct {
    ByteCode *codePtr;		/* Constant until the BC returns */
				/* -----------------------------------------*/
    ptrdiff_t *catchTop;	/* These fields are used on return TO this */
    Tcl_Obj *auxObjList;	/* this level: they record the state when a */
    CmdFrame cmdFrame;		/* new codePtr was received for NR */
                                /* execution. */
    void *stack[1];		/* Start of the actual combined catch and obj
				 * stacks; the struct will be expanded as
				 * necessary */
} TEBCdata;

#define TEBC_YIELD() \
    do {						\
	esPtr->tosPtr = tosPtr;				\
	TclNRAddCallback(interp, TEBCresume,		\
		TD, pc, INT2PTR(cleanup), NULL);	\
    } while (0)

#define TEBC_DATA_DIG() \
    do {					\
	tosPtr = esPtr->tosPtr;			\
    } while (0)

#define PUSH_TAUX_OBJ(objPtr) \
    do {							\
	if (auxObjList) {					\
	    objPtr->length += auxObjList->length;		\
	}							\
	objPtr->internalRep.twoPtrValue.ptr1 = auxObjList;	\
	auxObjList = objPtr;					\
    } while (0)

#define POP_TAUX_OBJ() \
    do {							\
	tmpPtr = auxObjList;					\
	auxObjList = tmpPtr->internalRep.twoPtrValue.ptr1;	\
	Tcl_DecrRefCount(tmpPtr);				\
    } while (0)

/*
 * These variable-access macros have to coincide with those in tclVar.c
 */

#define VarHashGetValue(hPtr) \
    ((Var *) ((char *)hPtr - TclOffset(VarInHash, entry)))

static inline Var *
VarHashCreateVar(
    TclVarHashTable *tablePtr,
    Tcl_Obj *key,
    int *newPtr)
{
    Tcl_HashEntry *hPtr = Tcl_CreateHashEntry(&tablePtr->table,
	    key, newPtr);

    if (!hPtr) {
	return NULL;
    }
    return VarHashGetValue(hPtr);
}

#define VarHashFindVar(tablePtr, key) \
    VarHashCreateVar((tablePtr), (key), NULL)

/*
 * The new macro for ending an instruction; note that a reasonable C-optimiser
 * will resolve all branches at compile time. (result) is always a constant;
 * the macro NEXT_INST_F handles constant (nCleanup), NEXT_INST_V is resolved
 * at runtime for variable (nCleanup).
 *
 * ARGUMENTS:
 *    pcAdjustment: how much to increment pc
 *    nCleanup: how many objects to remove from the stack
 *    resultHandling: 0 indicates no object should be pushed on the stack;
 *	otherwise, push objResultPtr. If (result < 0), objResultPtr already
 *	has the correct reference count.
 *
 * We use the new compile-time assertions to check that nCleanup is constant
 * and within range.
 */

/* Verify the stack depth, only when no expansion is in progress */

#ifdef TCL_COMPILE_DEBUG
#define CHECK_STACK()							\
    do {								\
	ValidatePcAndStackTop(codePtr, pc, CURR_DEPTH,			\
		/*checkStack*/ !(starting || auxObjList));		\
	starting = 0;							\
    } while (0)
#else
#define CHECK_STACK()
#endif

#define NEXT_INST_F(pcAdjustment, nCleanup, resultHandling)	\
    do {							\
	TCL_CT_ASSERT((nCleanup >= 0) && (nCleanup <= 2));	\
	CHECK_STACK();						\
	if (nCleanup == 0) {					\
	    if (resultHandling != 0) {				\
		if ((resultHandling) > 0) {			\
		    PUSH_OBJECT(objResultPtr);			\
		} else {					\
		    *(++tosPtr) = objResultPtr;			\
		}						\
	    }							\
	    pc += (pcAdjustment);				\
	    goto cleanup0;					\
	} else if (resultHandling != 0) {			\
	    if ((resultHandling) > 0) {				\
		Tcl_IncrRefCount(objResultPtr);			\
	    }							\
	    pc += (pcAdjustment);				\
	    switch (nCleanup) {					\
	    case 1: goto cleanup1_pushObjResultPtr;		\
	    case 2: goto cleanup2_pushObjResultPtr;		\
	    case 0: break;					\
	    }							\
	} else {						\
	    pc += (pcAdjustment);				\
	    switch (nCleanup) {					\
	    case 1: goto cleanup1;				\
	    case 2: goto cleanup2;				\
	    case 0: break;					\
	    }							\
	}							\
    } while (0)

#define NEXT_INST_V(pcAdjustment, nCleanup, resultHandling)	\
    CHECK_STACK();						\
    do {							\
	pc += (pcAdjustment);					\
	cleanup = (nCleanup);					\
	if (resultHandling) {					\
	    if ((resultHandling) > 0) {				\
		Tcl_IncrRefCount(objResultPtr);			\
	    }							\
	    goto cleanupV_pushObjResultPtr;			\
	} else {						\
	    goto cleanupV;					\
	}							\
    } while (0)

#ifndef TCL_COMPILE_DEBUG
#define JUMP_PEEPHOLE_F(condition, pcAdjustment, cleanup) \
    do {								\
	pc += (pcAdjustment);						\
	switch (*pc) {							\
	case INST_JUMP_FALSE1:						\
	    NEXT_INST_F(((condition)? 2 : TclGetInt1AtPtr(pc+1)), (cleanup), 0); \
	case INST_JUMP_TRUE1:						\
	    NEXT_INST_F(((condition)? TclGetInt1AtPtr(pc+1) : 2), (cleanup), 0); \
	case INST_JUMP_FALSE4:						\
	    NEXT_INST_F(((condition)? 5 : TclGetInt4AtPtr(pc+1)), (cleanup), 0); \
	case INST_JUMP_TRUE4:						\
	    NEXT_INST_F(((condition)? TclGetInt4AtPtr(pc+1) : 5), (cleanup), 0); \
	default:							\
	    if ((condition) < 0) {					\
		TclNewLongObj(objResultPtr, -1);				\
	    } else {							\
		objResultPtr = TCONST((condition) > 0);			\
	    }								\
	    NEXT_INST_F(0, (cleanup), 1);				\
	}								\
    } while (0)
#define JUMP_PEEPHOLE_V(condition, pcAdjustment, cleanup) \
    do {								\
	pc += (pcAdjustment);						\
	switch (*pc) {							\
	case INST_JUMP_FALSE1:						\
	    NEXT_INST_V(((condition)? 2 : TclGetInt1AtPtr(pc+1)), (cleanup), 0); \
	case INST_JUMP_TRUE1:						\
	    NEXT_INST_V(((condition)? TclGetInt1AtPtr(pc+1) : 2), (cleanup), 0); \
	case INST_JUMP_FALSE4:						\
	    NEXT_INST_V(((condition)? 5 : TclGetInt4AtPtr(pc+1)), (cleanup), 0); \
	case INST_JUMP_TRUE4:						\
	    NEXT_INST_V(((condition)? TclGetInt4AtPtr(pc+1) : 5), (cleanup), 0); \
	default:							\
	    if ((condition) < 0) {					\
		TclNewLongObj(objResultPtr, -1);				\
	    } else {							\
		objResultPtr = TCONST((condition) > 0);			\
	    }								\
	    NEXT_INST_V(0, (cleanup), 1);				\
	}								\
    } while (0)
#else /* TCL_COMPILE_DEBUG */
#define JUMP_PEEPHOLE_F(condition, pcAdjustment, cleanup) \
    do{									\
	if ((condition) < 0) {						\
	    TclNewLongObj(objResultPtr, -1);				\
	} else {							\
	    objResultPtr = TCONST((condition) > 0);			\
	}								\
	NEXT_INST_F((pcAdjustment), (cleanup), 1);			\
    } while (0)
#define JUMP_PEEPHOLE_V(condition, pcAdjustment, cleanup) \
    do{									\
	if ((condition) < 0) {						\
	    TclNewLongObj(objResultPtr, -1);				\
	} else {							\
	    objResultPtr = TCONST((condition) > 0);			\
	}								\
	NEXT_INST_V((pcAdjustment), (cleanup), 1);			\
    } while (0)
#endif

/*
 * Macros used to cache often-referenced Tcl evaluation stack information
 * in local variables. Note that a DECACHE_STACK_INFO()-CACHE_STACK_INFO()
 * pair must surround any call inside TclNRExecuteByteCode (and a few other
 * procedures that use this scheme) that could result in a recursive call
 * to TclNRExecuteByteCode.
 */

#define CACHE_STACK_INFO() \
    checkInterp = 1

#define DECACHE_STACK_INFO() \
    esPtr->tosPtr = tosPtr

/*
 * Macros used to access items on the Tcl evaluation stack. PUSH_OBJECT
 * increments the object's ref count since it makes the stack have another
 * reference pointing to the object. However, POP_OBJECT does not decrement
 * the ref count. This is because the stack may hold the only reference to the
 * object, so the object would be destroyed if its ref count were decremented
 * before the caller had a chance to, e.g., store it in a variable. It is the
 * caller's responsibility to decrement the ref count when it is finished with
 * an object.
 *
 * WARNING! It is essential that objPtr only appear once in the PUSH_OBJECT
 * macro. The actual parameter might be an expression with side effects, and
 * this ensures that it will be executed only once.
 */

#define PUSH_OBJECT(objPtr) \
    Tcl_IncrRefCount(*(++tosPtr) = (objPtr))

#define POP_OBJECT()	*(tosPtr--)

#define OBJ_AT_TOS	*tosPtr

#define OBJ_UNDER_TOS	*(tosPtr-1)

#define OBJ_AT_DEPTH(n)	*(tosPtr-(n))

#define CURR_DEPTH	((ptrdiff_t) (tosPtr - initTosPtr))

#define STACK_BASE(esPtr) ((esPtr)->stackWords - 1)

/*
 * Macros used to trace instruction execution. The macros TRACE,
 * TRACE_WITH_OBJ, and O2S are only used inside TclNRExecuteByteCode. O2S is
 * only used in TRACE* calls to get a string from an object.
 */

#ifdef TCL_COMPILE_DEBUG
#   define TRACE(a) \
    while (traceInstructions) {					\
	fprintf(stdout, "%2d: %2d (%u) %s ", iPtr->numLevels,	\
		(int) CURR_DEPTH,				\
		(unsigned) (pc - codePtr->codeStart),		\
		GetOpcodeName(pc));				\
	printf a;						\
	break;							\
    }
#   define TRACE_APPEND(a) \
    while (traceInstructions) {		\
	printf a;			\
	break;				\
    }
#   define TRACE_ERROR(interp) \
    TRACE_APPEND(("ERROR: %.30s\n", O2S(Tcl_GetObjResult(interp))));
#   define TRACE_WITH_OBJ(a, objPtr) \
    while (traceInstructions) {					\
	fprintf(stdout, "%2d: %2d (%u) %s ", iPtr->numLevels,	\
		(int) CURR_DEPTH,				\
		(unsigned) (pc - codePtr->codeStart),		\
		GetOpcodeName(pc));				\
	printf a;						\
	TclPrintObject(stdout, objPtr, 30);			\
	fprintf(stdout, "\n");					\
	break;							\
    }
#   define O2S(objPtr) \
    (objPtr ? TclGetString(objPtr) : "")
#else /* !TCL_COMPILE_DEBUG */
#   define TRACE(a)
#   define TRACE_APPEND(a)
#   define TRACE_ERROR(interp)
#   define TRACE_WITH_OBJ(a, objPtr)
#   define O2S(objPtr)
#endif /* TCL_COMPILE_DEBUG */

/*
 * DTrace instruction probe macros.
 */

#define TCL_DTRACE_INST_NEXT() \
    do {								\
	if (TCL_DTRACE_INST_DONE_ENABLED()) {				\
	    if (curInstName) {						\
		TCL_DTRACE_INST_DONE(curInstName, (int) CURR_DEPTH,	\
			tosPtr);					\
	    }								\
	    curInstName = tclInstructionTable[*pc].name;		\
	    if (TCL_DTRACE_INST_START_ENABLED()) {			\
		TCL_DTRACE_INST_START(curInstName, (int) CURR_DEPTH,	\
			tosPtr);					\
	    }								\
	} else if (TCL_DTRACE_INST_START_ENABLED()) {			\
	    TCL_DTRACE_INST_START(tclInstructionTable[*pc].name,	\
			(int) CURR_DEPTH, tosPtr);			\
	}								\
    } while (0)
#define TCL_DTRACE_INST_LAST() \
    do {								\
	if (TCL_DTRACE_INST_DONE_ENABLED() && curInstName) {		\
	    TCL_DTRACE_INST_DONE(curInstName, (int) CURR_DEPTH, tosPtr);\
	}								\
    } while (0)

/*
 * Macro used in this file to save a function call for common uses of
 * TclGetNumberFromObj(). The ANSI C "prototype" is:
 *
 * MODULE_SCOPE int GetNumberFromObj(Tcl_Interp *interp, Tcl_Obj *objPtr,
 *			ClientData *ptrPtr, int *tPtr);
 */

#ifdef TCL_WIDE_INT_IS_LONG
#define GetNumberFromObj(interp, objPtr, ptrPtr, tPtr) \
    (((objPtr)->typePtr == &tclIntType)					\
	?	(*(tPtr) = TCL_NUMBER_LONG,				\
		*(ptrPtr) = (ClientData)				\
		    (&((objPtr)->internalRep.longValue)), TCL_OK) :	\
    ((objPtr)->typePtr == &tclDoubleType)				\
	?	(((TclIsNaN((objPtr)->internalRep.doubleValue))		\
		    ?	(*(tPtr) = TCL_NUMBER_NAN)			\
		    :	(*(tPtr) = TCL_NUMBER_DOUBLE)),			\
		*(ptrPtr) = (ClientData)				\
		    (&((objPtr)->internalRep.doubleValue)), TCL_OK) :	\
    ((((objPtr)->typePtr == NULL) && ((objPtr)->bytes == NULL)) ||	\
    (((objPtr)->bytes != NULL) && ((objPtr)->length == 0)))		\
	? (*(tPtr) = TCL_NUMBER_LONG),TCL_ERROR :			\
    TclGetNumberFromObj((interp), (objPtr), (ptrPtr), (tPtr)))
#else /* !TCL_WIDE_INT_IS_LONG */
#define GetNumberFromObj(interp, objPtr, ptrPtr, tPtr) \
    (((objPtr)->typePtr == &tclIntType)					\
	?	(*(tPtr) = TCL_NUMBER_LONG,				\
		*(ptrPtr) = (ClientData)				\
		    (&((objPtr)->internalRep.longValue)), TCL_OK) :	\
    ((objPtr)->typePtr == &tclWideIntType)				\
	?	(*(tPtr) = TCL_NUMBER_WIDE,				\
		*(ptrPtr) = (ClientData)				\
		    (&((objPtr)->internalRep.wideValue)), TCL_OK) :	\
    ((objPtr)->typePtr == &tclDoubleType)				\
	?	(((TclIsNaN((objPtr)->internalRep.doubleValue))		\
		    ?	(*(tPtr) = TCL_NUMBER_NAN)			\
		    :	(*(tPtr) = TCL_NUMBER_DOUBLE)),			\
		*(ptrPtr) = (ClientData)				\
		    (&((objPtr)->internalRep.doubleValue)), TCL_OK) :	\
    ((((objPtr)->typePtr == NULL) && ((objPtr)->bytes == NULL)) ||	\
    (((objPtr)->bytes != NULL) && ((objPtr)->length == 0)))		\
	? (*(tPtr) = TCL_NUMBER_LONG),TCL_ERROR :			\
    TclGetNumberFromObj((interp), (objPtr), (ptrPtr), (tPtr)))
#endif /* TCL_WIDE_INT_IS_LONG */

/*
 * Macro used in this file to save a function call for common uses of
 * Tcl_GetBooleanFromObj(). The ANSI C "prototype" is:
 *
 * MODULE_SCOPE int TclGetBooleanFromObj(Tcl_Interp *interp, Tcl_Obj *objPtr,
 *			int *boolPtr);
 */

#define TclGetBooleanFromObj(interp, objPtr, boolPtr) \
    ((((objPtr)->typePtr == &tclIntType)				\
	|| ((objPtr)->typePtr == &tclBooleanType))			\
	? (*(boolPtr) = ((objPtr)->internalRep.longValue!=0), TCL_OK)	\
	: Tcl_GetBooleanFromObj((interp), (objPtr), (boolPtr)))

/*
 * Macro used to make the check for type overflow more mnemonic. This works by
 * comparing sign bits; the rest of the word is irrelevant. The ANSI C
 * "prototype" (where inttype_t is any integer type) is:
 *
 * MODULE_SCOPE int Overflowing(inttype_t a, inttype_t b, inttype_t sum);
 *
 * Check first the condition most likely to fail in usual code (at least for
 * usage in [incr]: do the first summand and the sum have != signs?
 */

#define Overflowing(a,b,sum) ((((a)^(sum)) < 0) && (((a)^(b)) >= 0))

/*
 * Macro for checking whether the type is NaN, used when we're thinking about
 * throwing an error for supplying a non-number number.
 */

#ifndef ACCEPT_NAN
#define IsErroringNaNType(type)		((type) == TCL_NUMBER_NAN)
#else
#define IsErroringNaNType(type)		0
#endif

/*
 * Auxiliary tables used to compute powers of small integers.
 */

#if (LONG_MAX == 0x7fffffff)

/*
 * Maximum base that, when raised to powers 2, 3, ... 8, fits in a 32-bit
 * signed integer.
 */

static const long MaxBase32[] = {46340, 1290, 215, 73, 35, 21, 14};
static const size_t MaxBase32Size = sizeof(MaxBase32)/sizeof(long);

/*
 * Table giving 3, 4, ..., 11, raised to the powers 9, 10, ..., as far as they
 * fit in a 32-bit signed integer. Exp32Index[i] gives the starting index of
 * powers of i+3; Exp32Value[i] gives the corresponding powers.
 */

static const unsigned short Exp32Index[] = {
    0, 11, 18, 23, 26, 29, 31, 32, 33
};
static const size_t Exp32IndexSize =
    sizeof(Exp32Index) / sizeof(unsigned short);
static const long Exp32Value[] = {
    19683, 59049, 177147, 531441, 1594323, 4782969, 14348907, 43046721,
    129140163, 387420489, 1162261467, 262144, 1048576, 4194304,
    16777216, 67108864, 268435456, 1073741824, 1953125, 9765625,
    48828125, 244140625, 1220703125, 10077696, 60466176, 362797056,
    40353607, 282475249, 1977326743, 134217728, 1073741824, 387420489,
    1000000000
};
static const size_t Exp32ValueSize = sizeof(Exp32Value)/sizeof(long);
#endif /* LONG_MAX == 0x7fffffff -- 32 bit machine */

#if (LONG_MAX > 0x7fffffff) || !defined(TCL_WIDE_INT_IS_LONG)

/*
 * Maximum base that, when raised to powers 2, 3, ..., 16, fits in a
 * Tcl_WideInt.
 */

static const Tcl_WideInt MaxBase64[] = {
    (Tcl_WideInt)46340*65536+62259,	/* 3037000499 == isqrt(2**63-1) */
    (Tcl_WideInt)2097151, (Tcl_WideInt)55108, (Tcl_WideInt)6208,
    (Tcl_WideInt)1448, (Tcl_WideInt)511, (Tcl_WideInt)234, (Tcl_WideInt)127,
    (Tcl_WideInt)78, (Tcl_WideInt)52, (Tcl_WideInt)38, (Tcl_WideInt)28,
    (Tcl_WideInt)22, (Tcl_WideInt)18, (Tcl_WideInt)15
};
static const size_t MaxBase64Size = sizeof(MaxBase64)/sizeof(Tcl_WideInt);

/*
 * Table giving 3, 4, ..., 13 raised to powers greater than 16 when the
 * results fit in a 64-bit signed integer.
 */

static const unsigned short Exp64Index[] = {
    0, 23, 38, 49, 57, 63, 67, 70, 72, 74, 75, 76
};
static const size_t Exp64IndexSize =
    sizeof(Exp64Index) / sizeof(unsigned short);
static const Tcl_WideInt Exp64Value[] = {
    (Tcl_WideInt)243*243*243*3*3,
    (Tcl_WideInt)243*243*243*3*3*3,
    (Tcl_WideInt)243*243*243*3*3*3*3,
    (Tcl_WideInt)243*243*243*243,
    (Tcl_WideInt)243*243*243*243*3,
    (Tcl_WideInt)243*243*243*243*3*3,
    (Tcl_WideInt)243*243*243*243*3*3*3,
    (Tcl_WideInt)243*243*243*243*3*3*3*3,
    (Tcl_WideInt)243*243*243*243*243,
    (Tcl_WideInt)243*243*243*243*243*3,
    (Tcl_WideInt)243*243*243*243*243*3*3,
    (Tcl_WideInt)243*243*243*243*243*3*3*3,
    (Tcl_WideInt)243*243*243*243*243*3*3*3*3,
    (Tcl_WideInt)243*243*243*243*243*243,
    (Tcl_WideInt)243*243*243*243*243*243*3,
    (Tcl_WideInt)243*243*243*243*243*243*3*3,
    (Tcl_WideInt)243*243*243*243*243*243*3*3*3,
    (Tcl_WideInt)243*243*243*243*243*243*3*3*3*3,
    (Tcl_WideInt)243*243*243*243*243*243*243,
    (Tcl_WideInt)243*243*243*243*243*243*243*3,
    (Tcl_WideInt)243*243*243*243*243*243*243*3*3,
    (Tcl_WideInt)243*243*243*243*243*243*243*3*3*3,
    (Tcl_WideInt)243*243*243*243*243*243*243*3*3*3*3,
    (Tcl_WideInt)1024*1024*1024*4*4,
    (Tcl_WideInt)1024*1024*1024*4*4*4,
    (Tcl_WideInt)1024*1024*1024*4*4*4*4,
    (Tcl_WideInt)1024*1024*1024*1024,
    (Tcl_WideInt)1024*1024*1024*1024*4,
    (Tcl_WideInt)1024*1024*1024*1024*4*4,
    (Tcl_WideInt)1024*1024*1024*1024*4*4*4,
    (Tcl_WideInt)1024*1024*1024*1024*4*4*4*4,
    (Tcl_WideInt)1024*1024*1024*1024*1024,
    (Tcl_WideInt)1024*1024*1024*1024*1024*4,
    (Tcl_WideInt)1024*1024*1024*1024*1024*4*4,
    (Tcl_WideInt)1024*1024*1024*1024*1024*4*4*4,
    (Tcl_WideInt)1024*1024*1024*1024*1024*4*4*4*4,
    (Tcl_WideInt)1024*1024*1024*1024*1024*1024,
    (Tcl_WideInt)1024*1024*1024*1024*1024*1024*4,
    (Tcl_WideInt)3125*3125*3125*5*5,
    (Tcl_WideInt)3125*3125*3125*5*5*5,
    (Tcl_WideInt)3125*3125*3125*5*5*5*5,
    (Tcl_WideInt)3125*3125*3125*3125,
    (Tcl_WideInt)3125*3125*3125*3125*5,
    (Tcl_WideInt)3125*3125*3125*3125*5*5,
    (Tcl_WideInt)3125*3125*3125*3125*5*5*5,
    (Tcl_WideInt)3125*3125*3125*3125*5*5*5*5,
    (Tcl_WideInt)3125*3125*3125*3125*3125,
    (Tcl_WideInt)3125*3125*3125*3125*3125*5,
    (Tcl_WideInt)3125*3125*3125*3125*3125*5*5,
    (Tcl_WideInt)7776*7776*7776*6*6,
    (Tcl_WideInt)7776*7776*7776*6*6*6,
    (Tcl_WideInt)7776*7776*7776*6*6*6*6,
    (Tcl_WideInt)7776*7776*7776*7776,
    (Tcl_WideInt)7776*7776*7776*7776*6,
    (Tcl_WideInt)7776*7776*7776*7776*6*6,
    (Tcl_WideInt)7776*7776*7776*7776*6*6*6,
    (Tcl_WideInt)7776*7776*7776*7776*6*6*6*6,
    (Tcl_WideInt)16807*16807*16807*7*7,
    (Tcl_WideInt)16807*16807*16807*7*7*7,
    (Tcl_WideInt)16807*16807*16807*7*7*7*7,
    (Tcl_WideInt)16807*16807*16807*16807,
    (Tcl_WideInt)16807*16807*16807*16807*7,
    (Tcl_WideInt)16807*16807*16807*16807*7*7,
    (Tcl_WideInt)32768*32768*32768*8*8,
    (Tcl_WideInt)32768*32768*32768*8*8*8,
    (Tcl_WideInt)32768*32768*32768*8*8*8*8,
    (Tcl_WideInt)32768*32768*32768*32768,
    (Tcl_WideInt)59049*59049*59049*9*9,
    (Tcl_WideInt)59049*59049*59049*9*9*9,
    (Tcl_WideInt)59049*59049*59049*9*9*9*9,
    (Tcl_WideInt)100000*100000*100000*10*10,
    (Tcl_WideInt)100000*100000*100000*10*10*10,
    (Tcl_WideInt)161051*161051*161051*11*11,
    (Tcl_WideInt)161051*161051*161051*11*11*11,
    (Tcl_WideInt)248832*248832*248832*12*12,
    (Tcl_WideInt)371293*371293*371293*13*13
};
static const size_t Exp64ValueSize = sizeof(Exp64Value) / sizeof(Tcl_WideInt);
#endif /* (LONG_MAX > 0x7fffffff) || !defined(TCL_WIDE_INT_IS_LONG) */

/*
 * Markers for ExecuteExtendedBinaryMathOp.
 */

#define DIVIDED_BY_ZERO		((Tcl_Obj *) -1)
#define EXPONENT_OF_ZERO	((Tcl_Obj *) -2)
#define GENERAL_ARITHMETIC_ERROR ((Tcl_Obj *) -3)

/*
 * Declarations for local procedures to this file:
 */

#ifdef TCL_COMPILE_STATS
static int		EvalStatsCmd(ClientData clientData,
			    Tcl_Interp *interp, int objc,
			    Tcl_Obj *const objv[]);
#endif /* TCL_COMPILE_STATS */
#ifdef TCL_COMPILE_DEBUG
static const char *	GetOpcodeName(const unsigned char *pc);
static void		PrintByteCodeInfo(ByteCode *codePtr);
static const char *	StringForResultCode(int result);
static void		ValidatePcAndStackTop(ByteCode *codePtr,
			    const unsigned char *pc, int stackTop,
			    int checkStack);
#endif /* TCL_COMPILE_DEBUG */
static ByteCode *	CompileExprObj(Tcl_Interp *interp, Tcl_Obj *objPtr);
static void		DeleteExecStack(ExecStack *esPtr);
static void		DupExprCodeInternalRep(Tcl_Obj *srcPtr,
			    Tcl_Obj *copyPtr);
MODULE_SCOPE int	TclCompareTwoNumbers(Tcl_Obj *valuePtr,
			    Tcl_Obj *value2Ptr);
static Tcl_Obj *	ExecuteExtendedBinaryMathOp(Tcl_Interp *interp,
			    int opcode, Tcl_Obj **constants,
			    Tcl_Obj *valuePtr, Tcl_Obj *value2Ptr);
static Tcl_Obj *	ExecuteExtendedUnaryMathOp(int opcode,
			    Tcl_Obj *valuePtr);
static void		FreeExprCodeInternalRep(Tcl_Obj *objPtr);
static ExceptionRange *	GetExceptRangeForPc(const unsigned char *pc,
			    int searchMode, ByteCode *codePtr);
static const char *	GetSrcInfoForPc(const unsigned char *pc,
			    ByteCode *codePtr, int *lengthPtr,
			    const unsigned char **pcBeg, int *cmdIdxPtr);
static Tcl_Obj **	GrowEvaluationStack(ExecEnv *eePtr, int growth,
			    int move);
static void		IllegalExprOperandType(Tcl_Interp *interp,
			    const unsigned char *pc, Tcl_Obj *opndPtr);
static void		InitByteCodeExecution(Tcl_Interp *interp);
static inline int	wordSkip(void *ptr);
static void		ReleaseDictIterator(Tcl_Obj *objPtr);
/* Useful elsewhere, make available in tclInt.h or stubs? */
static Tcl_Obj **	StackAllocWords(Tcl_Interp *interp, int numWords);
static Tcl_Obj **	StackReallocWords(Tcl_Interp *interp, int numWords);
static Tcl_NRPostProc	CopyCallback;
static Tcl_NRPostProc	ExprObjCallback;
static Tcl_NRPostProc	FinalizeOONext;
static Tcl_NRPostProc	FinalizeOONextFilter;
static Tcl_NRPostProc   TEBCresume;

/*
 * The structure below defines a bytecode Tcl object type to hold the
 * compiled bytecode for Tcl expressions.
 */

static const Tcl_ObjType exprCodeType = {
    "exprcode",
    FreeExprCodeInternalRep,	/* freeIntRepProc */
    DupExprCodeInternalRep,	/* dupIntRepProc */
    NULL,			/* updateStringProc */
    NULL			/* setFromAnyProc */
};

/*
 * Custom object type only used in this file; values of its type should never
 * be seen by user scripts.
 */

static const Tcl_ObjType dictIteratorType = {
    "dictIterator",
    ReleaseDictIterator,
    NULL, NULL, NULL
};

/*
 *----------------------------------------------------------------------
 *
 * ReleaseDictIterator --
 *
 *	This takes apart a dictionary iterator that is stored in the given Tcl
 *	object.
 *
 * Results:
 *	None.
 *
 * Side effects:
 *	Deallocates memory, marks the object as being untyped.
 *
 *----------------------------------------------------------------------
 */

static void
ReleaseDictIterator(
    Tcl_Obj *objPtr)
{
    Tcl_DictSearch *searchPtr;
    Tcl_Obj *dictPtr;

    /*
     * First kill the search, and then release the reference to the dictionary
     * that we were holding.
     */

    searchPtr = objPtr->internalRep.twoPtrValue.ptr1;
    Tcl_DictObjDone(searchPtr);
    ckfree(searchPtr);

    dictPtr = objPtr->internalRep.twoPtrValue.ptr2;
    TclDecrRefCount(dictPtr);

    objPtr->typePtr = NULL;
}

/*
 *----------------------------------------------------------------------
 *
 * InitByteCodeExecution --
 *
 *	This procedure is called once to initialize the Tcl bytecode
 *	interpreter.
 *
 * Results:
 *	None.
 *
 * Side effects:
 *	This procedure initializes the array of instruction names. If
 *	compiling with the TCL_COMPILE_STATS flag, it initializes the array
 *	that counts the executions of each instruction and it creates the
 *	"evalstats" command. It also establishes the link between the Tcl
 *	"tcl_traceExec" and C "tclTraceExec" variables.
 *
 *----------------------------------------------------------------------
 */

static void
InitByteCodeExecution(
    Tcl_Interp *interp)		/* Interpreter for which the Tcl variable
				 * "tcl_traceExec" is linked to control
				 * instruction tracing. */
{
#ifdef TCL_COMPILE_DEBUG
    if (Tcl_LinkVar(interp, "tcl_traceExec", (char *) &tclTraceExec,
	    TCL_LINK_INT) != TCL_OK) {
	Tcl_Panic("InitByteCodeExecution: can't create link for tcl_traceExec variable");
    }
#endif
#ifdef TCL_COMPILE_STATS
    Tcl_CreateObjCommand(interp, "evalstats", EvalStatsCmd, NULL, NULL);
#endif /* TCL_COMPILE_STATS */
}

/*
 *----------------------------------------------------------------------
 *
 * TclCreateExecEnv --
 *
 *	This procedure creates a new execution environment for Tcl bytecode
 *	execution. An ExecEnv points to a Tcl evaluation stack. An ExecEnv is
 *	typically created once for each Tcl interpreter (Interp structure) and
 *	recursively passed to TclNRExecuteByteCode to execute ByteCode sequences
 *	for nested commands.
 *
 * Results:
 *	A newly allocated ExecEnv is returned. This points to an empty
 *	evaluation stack of the standard initial size.
 *
 * Side effects:
 *	The bytecode interpreter is also initialized here, as this procedure
 *	will be called before any call to TclNRExecuteByteCode.
 *
 *----------------------------------------------------------------------
 */

ExecEnv *
TclCreateExecEnv(
    Tcl_Interp *interp,		/* Interpreter for which the execution
				 * environment is being created. */
    int size)			/* The initial stack size, in number of words
				 * [sizeof(Tcl_Obj*)] */
{
    ExecEnv *eePtr = ckalloc(sizeof(ExecEnv));
    ExecStack *esPtr = ckalloc(sizeof(ExecStack)
	    + (size_t) (size-1) * sizeof(Tcl_Obj *));

    eePtr->execStackPtr = esPtr;
    TclNewLongObj(eePtr->constants[0], 0);
    Tcl_IncrRefCount(eePtr->constants[0]);
    TclNewLongObj(eePtr->constants[1], 1);
    Tcl_IncrRefCount(eePtr->constants[1]);
    eePtr->interp = interp;
    eePtr->callbackPtr = NULL;
    eePtr->corPtr = NULL;
    eePtr->rewind = 0;

    esPtr->prevPtr = NULL;
    esPtr->nextPtr = NULL;
    esPtr->markerPtr = NULL;
    esPtr->endPtr = &esPtr->stackWords[size-1];
    esPtr->tosPtr = STACK_BASE(esPtr);

    Tcl_MutexLock(&execMutex);
    if (!execInitialized) {
	InitByteCodeExecution(interp);
	execInitialized = 1;
    }
    Tcl_MutexUnlock(&execMutex);

    return eePtr;
}

/*
 *----------------------------------------------------------------------
 *
 * TclDeleteExecEnv --
 *
 *	Frees the storage for an ExecEnv.
 *
 * Results:
 *	None.
 *
 * Side effects:
 *	Storage for an ExecEnv and its contained storage (e.g. the evaluation
 *	stack) is freed.
 *
 *----------------------------------------------------------------------
 */

static void
DeleteExecStack(
    ExecStack *esPtr)
{
    if (esPtr->markerPtr && !cachedInExit) {
	Tcl_Panic("freeing an execStack which is still in use");
    }

    if (esPtr->prevPtr) {
	esPtr->prevPtr->nextPtr = esPtr->nextPtr;
    }
    if (esPtr->nextPtr) {
	esPtr->nextPtr->prevPtr = esPtr->prevPtr;
    }
    ckfree(esPtr);
}

void
TclDeleteExecEnv(
    ExecEnv *eePtr)		/* Execution environment to free. */
{
    ExecStack *esPtr = eePtr->execStackPtr, *tmpPtr;

	cachedInExit = TclInExit();

    /*
     * Delete all stacks in this exec env.
     */

    while (esPtr->nextPtr) {
	esPtr = esPtr->nextPtr;
    }
    while (esPtr) {
	tmpPtr = esPtr;
	esPtr = tmpPtr->prevPtr;
	DeleteExecStack(tmpPtr);
    }

    TclDecrRefCount(eePtr->constants[0]);
    TclDecrRefCount(eePtr->constants[1]);
    if (eePtr->callbackPtr && !cachedInExit) {
	Tcl_Panic("Deleting execEnv with pending TEOV callbacks!");
    }
    if (eePtr->corPtr && !cachedInExit) {
	Tcl_Panic("Deleting execEnv with existing coroutine");
    }
    ckfree(eePtr);
}

/*
 *----------------------------------------------------------------------
 *
 * TclFinalizeExecution --
 *
 *	Finalizes the execution environment setup so that it can be later
 *	reinitialized.
 *
 * Results:
 *	None.
 *
 * Side effects:
 *	After this call, the next time TclCreateExecEnv will be called it will
 *	call InitByteCodeExecution.
 *
 *----------------------------------------------------------------------
 */

void
TclFinalizeExecution(void)
{
    Tcl_MutexLock(&execMutex);
    execInitialized = 0;
    Tcl_MutexUnlock(&execMutex);
}

/*
 * Auxiliary code to insure that GrowEvaluationStack always returns correctly
 * aligned memory.
 *
 * WALLOCALIGN represents the alignment reqs in words, just as TCL_ALLOCALIGN
 * represents the reqs in bytes. This assumes that TCL_ALLOCALIGN is a
 * multiple of the wordsize 'sizeof(Tcl_Obj *)'.
 */

#define WALLOCALIGN \
    (TCL_ALLOCALIGN/sizeof(Tcl_Obj *))

/*
 * wordSkip computes how many words have to be skipped until the next aligned
 * word. Note that we are only interested in the low order bits of ptr, so
 * that any possible information loss in PTR2INT is of no consequence.
 */

static inline int
wordSkip(
    void *ptr)
{
    int mask = TCL_ALLOCALIGN-1;
    int base = PTR2INT(ptr) & mask;
    return (TCL_ALLOCALIGN - base)/sizeof(Tcl_Obj *);
}

/*
 * Given a marker, compute where the following aligned memory starts.
 */

#define MEMSTART(markerPtr) \
    ((markerPtr) + wordSkip(markerPtr))

/*
 *----------------------------------------------------------------------
 *
 * GrowEvaluationStack --
 *
 *	This procedure grows a Tcl evaluation stack stored in an ExecEnv,
 *	copying over the words since the last mark if so requested. A mark is
 *	set at the beginning of the new area when no copying is requested.
 *
 * Results:
 *	Returns a pointer to the first usable word in the (possibly) grown
 *	stack.
 *
 * Side effects:
 *	The size of the evaluation stack may be grown, a marker is set
 *
 *----------------------------------------------------------------------
 */

static Tcl_Obj **
GrowEvaluationStack(
    ExecEnv *eePtr,		/* Points to the ExecEnv with an evaluation
				 * stack to enlarge. */
    int growth,			/* How much larger than the current used
				 * size. */
    int move)			/* 1 if move words since last marker. */
{
    ExecStack *esPtr = eePtr->execStackPtr, *oldPtr = NULL;
    int newBytes, newElems, currElems;
    int needed = growth - (esPtr->endPtr - esPtr->tosPtr);
    Tcl_Obj **markerPtr = esPtr->markerPtr, **memStart;
    int moveWords = 0;

    if (move) {
	if (!markerPtr) {
	    Tcl_Panic("STACK: Reallocating with no previous alloc");
	}
	if (needed <= 0) {
	    return MEMSTART(markerPtr);
	}
    } else {
#ifndef PURIFY
	Tcl_Obj **tmpMarkerPtr = esPtr->tosPtr + 1;
	int offset = wordSkip(tmpMarkerPtr);

	if (needed + offset < 0) {
	    /*
	     * Put a marker pointing to the previous marker in this stack, and
	     * store it in esPtr as the current marker. Return a pointer to
	     * the start of aligned memory.
	     */

	    esPtr->markerPtr = tmpMarkerPtr;
	    memStart = tmpMarkerPtr + offset;
	    esPtr->tosPtr = memStart - 1;
	    *esPtr->markerPtr = (Tcl_Obj *) markerPtr;
	    return memStart;
	}
#endif
    }

    /*
     * Reset move to hold the number of words to be moved to new stack (if
     * any) and growth to hold the complete stack requirements: add one for
     * the marker, (WALLOCALIGN-1) for the maximal possible offset.
     */

    if (move) {
	moveWords = esPtr->tosPtr - MEMSTART(markerPtr) + 1;
    }
    needed = growth + moveWords + WALLOCALIGN;


    /*
     * Check if there is enough room in the next stack (if there is one, it
     * should be both empty and the last one!)
     */

    if (esPtr->nextPtr) {
	oldPtr = esPtr;
	esPtr = oldPtr->nextPtr;
	currElems = esPtr->endPtr - STACK_BASE(esPtr);
	if (esPtr->markerPtr || (esPtr->tosPtr != STACK_BASE(esPtr))) {
	    Tcl_Panic("STACK: Stack after current is in use");
	}
	if (esPtr->nextPtr) {
	    Tcl_Panic("STACK: Stack after current is not last");
	}
	if (needed <= currElems) {
	    goto newStackReady;
	}
	DeleteExecStack(esPtr);
	esPtr = oldPtr;
    } else {
	currElems = esPtr->endPtr - STACK_BASE(esPtr);
    }

    /*
     * We need to allocate a new stack! It needs to store 'growth' words,
     * including the elements to be copied over and the new marker.
     */

#ifndef PURIFY
    newElems = 2*currElems;
    while (needed > newElems) {
	newElems *= 2;
    }
#else
    newElems = needed;
#endif

    newBytes = sizeof(ExecStack) + (newElems-1) * sizeof(Tcl_Obj *);

    oldPtr = esPtr;
    esPtr = ckalloc(newBytes);

    oldPtr->nextPtr = esPtr;
    esPtr->prevPtr = oldPtr;
    esPtr->nextPtr = NULL;
    esPtr->endPtr = &esPtr->stackWords[newElems-1];

  newStackReady:
    eePtr->execStackPtr = esPtr;

    /*
     * Store a NULL marker at the beginning of the stack, to indicate that
     * this is the first marker in this stack and that rewinding to here
     * should actually be a return to the previous stack.
     */

    esPtr->stackWords[0] = NULL;
    esPtr->markerPtr = &esPtr->stackWords[0];
    memStart = MEMSTART(esPtr->markerPtr);
    esPtr->tosPtr = memStart - 1;

    if (move) {
	memcpy(memStart, MEMSTART(markerPtr), moveWords*sizeof(Tcl_Obj *));
	esPtr->tosPtr += moveWords;
	oldPtr->markerPtr = (Tcl_Obj **) *markerPtr;
	oldPtr->tosPtr = markerPtr-1;
    }

    /*
     * Free the old stack if it is now unused.
     */

    if (!oldPtr->markerPtr) {
	DeleteExecStack(oldPtr);
    }

    return memStart;
}

/*
 *--------------------------------------------------------------
 *
 * TclStackAlloc, TclStackRealloc, TclStackFree --
 *
 *	Allocate memory from the execution stack; it has to be returned later
 *	with a call to TclStackFree.
 *
 * Results:
 *	A pointer to the first byte allocated, or panics if the allocation did
 *	not succeed.
 *
 * Side effects:
 *	The execution stack may be grown.
 *
 *--------------------------------------------------------------
 */

static Tcl_Obj **
StackAllocWords(
    Tcl_Interp *interp,
    int numWords)
{
    /*
     * Note that GrowEvaluationStack sets a marker in the stack. This marker
     * is read when rewinding, e.g., by TclStackFree.
     */

    Interp *iPtr = (Interp *) interp;
    ExecEnv *eePtr = iPtr->execEnvPtr;
    Tcl_Obj **resPtr = GrowEvaluationStack(eePtr, numWords, 0);

    eePtr->execStackPtr->tosPtr += numWords;
    return resPtr;
}

static Tcl_Obj **
StackReallocWords(
    Tcl_Interp *interp,
    int numWords)
{
    Interp *iPtr = (Interp *) interp;
    ExecEnv *eePtr = iPtr->execEnvPtr;
    Tcl_Obj **resPtr = GrowEvaluationStack(eePtr, numWords, 1);

    eePtr->execStackPtr->tosPtr += numWords;
    return resPtr;
}

void
TclStackFree(
    Tcl_Interp *interp,
    void *freePtr)
{
    Interp *iPtr = (Interp *) interp;
    ExecEnv *eePtr;
    ExecStack *esPtr;
    Tcl_Obj **markerPtr, *marker;

    if (iPtr == NULL || iPtr->execEnvPtr == NULL) {
	ckfree((char *) freePtr);
	return;
    }

    /*
     * Rewind the stack to the previous marker position. The current marker,
     * as set in the last call to GrowEvaluationStack, contains a pointer to
     * the previous marker.
     */

    eePtr = iPtr->execEnvPtr;
    esPtr = eePtr->execStackPtr;
    markerPtr = esPtr->markerPtr;
    marker = *markerPtr;

    if ((freePtr != NULL) && (MEMSTART(markerPtr) != (Tcl_Obj **)freePtr)) {
	Tcl_Panic("TclStackFree: incorrect freePtr (%p != %p). Call out of sequence?",
		freePtr, MEMSTART(markerPtr));
    }

    esPtr->tosPtr = markerPtr - 1;
    esPtr->markerPtr = (Tcl_Obj **) marker;
    if (marker) {
	return;
    }

    /*
     * Return to previous active stack. Note that repeated expansions or
     * reallocs could have generated several unused intervening stacks: free
     * them too.
     */

    while (esPtr->nextPtr) {
	esPtr = esPtr->nextPtr;
    }
    esPtr->tosPtr = STACK_BASE(esPtr);
    while (esPtr->prevPtr) {
	ExecStack *tmpPtr = esPtr->prevPtr;
	if (tmpPtr->tosPtr == STACK_BASE(tmpPtr)) {
	    DeleteExecStack(tmpPtr);
	} else {
	    break;
	}
    }
    if (esPtr->prevPtr) {
	eePtr->execStackPtr = esPtr->prevPtr;
#ifdef PURIFY
	eePtr->execStackPtr->nextPtr = NULL;
	DeleteExecStack(esPtr);
#endif
    } else {
	eePtr->execStackPtr = esPtr;
    }
}

void *
TclStackAlloc(
    Tcl_Interp *interp,
    int numBytes)
{
    Interp *iPtr = (Interp *) interp;
    int numWords = (numBytes + (sizeof(Tcl_Obj *) - 1))/sizeof(Tcl_Obj *);

    if (iPtr == NULL || iPtr->execEnvPtr == NULL) {
	return (void *) ckalloc(numBytes);
    }

    return (void *) StackAllocWords(interp, numWords);
}

void *
TclStackRealloc(
    Tcl_Interp *interp,
    void *ptr,
    int numBytes)
{
    Interp *iPtr = (Interp *) interp;
    ExecEnv *eePtr;
    ExecStack *esPtr;
    Tcl_Obj **markerPtr;
    int numWords;

    if (iPtr == NULL || iPtr->execEnvPtr == NULL) {
	return (void *) ckrealloc((char *) ptr, numBytes);
    }

    eePtr = iPtr->execEnvPtr;
    esPtr = eePtr->execStackPtr;
    markerPtr = esPtr->markerPtr;

    if (MEMSTART(markerPtr) != (Tcl_Obj **)ptr) {
	Tcl_Panic("TclStackRealloc: incorrect ptr. Call out of sequence?");
    }

    numWords = (numBytes + (sizeof(Tcl_Obj *) - 1))/sizeof(Tcl_Obj *);
    return (void *) StackReallocWords(interp, numWords);
}

/*
 *--------------------------------------------------------------
 *
 * Tcl_ExprObj --
 *
 *	Evaluate an expression in a Tcl_Obj.
 *
 * Results:
 *	A standard Tcl object result. If the result is other than TCL_OK, then
 *	the interpreter's result contains an error message. If the result is
 *	TCL_OK, then a pointer to the expression's result value object is
 *	stored in resultPtrPtr. In that case, the object's ref count is
 *	incremented to reflect the reference returned to the caller; the
 *	caller is then responsible for the resulting object and must, for
 *	example, decrement the ref count when it is finished with the object.
 *
 * Side effects:
 *	Any side effects caused by subcommands in the expression, if any. The
 *	interpreter result is not modified unless there is an error.
 *
 *--------------------------------------------------------------
 */

int
Tcl_ExprObj(
    Tcl_Interp *interp,		/* Context in which to evaluate the
				 * expression. */
    register Tcl_Obj *objPtr,	/* Points to Tcl object containing expression
				 * to evaluate. */
    Tcl_Obj **resultPtrPtr)	/* Where the Tcl_Obj* that is the expression
				 * result is stored if no errors occur. */
{
    NRE_callback *rootPtr = TOP_CB(interp);
    Tcl_Obj *resultPtr;

    TclNewObj(resultPtr);
    TclNRAddCallback(interp, CopyCallback, resultPtrPtr, resultPtr,
	    NULL, NULL);
    Tcl_NRExprObj(interp, objPtr, resultPtr);
    return TclNRRunCallbacks(interp, TCL_OK, rootPtr);
}

static int
CopyCallback(
    ClientData data[],
    Tcl_Interp *interp,
    int result)
{
    Tcl_Obj **resultPtrPtr = data[0];
    Tcl_Obj *resultPtr = data[1];

    if (result == TCL_OK) {
	*resultPtrPtr = resultPtr;
	Tcl_IncrRefCount(resultPtr);
    } else {
	Tcl_DecrRefCount(resultPtr);
    }
    return result;
}

/*
 *--------------------------------------------------------------
 *
 * Tcl_NRExprObj --
 *
 *	Request evaluation of the expression in a Tcl_Obj by the NR stack.
 *
 * Results:
 *	Returns TCL_OK.
 *
 * Side effects:
 *	Compiles objPtr as a Tcl expression and places callbacks on the
 *	NR stack to execute the bytecode and store the result in resultPtr.
 *	If bytecode execution raises an exception, nothing is written
 *	to resultPtr, and the exceptional return code flows up the NR
 *	stack.  If the exception is TCL_ERROR, an error message is left
 *	in the interp result and the interp's return options dictionary
 *	holds additional error information too.  Execution of the bytecode
 *	may have other side effects, depending on the expression.
 *
 *--------------------------------------------------------------
 */

int
Tcl_NRExprObj(
    Tcl_Interp *interp,
    Tcl_Obj *objPtr,
    Tcl_Obj *resultPtr)
{
    ByteCode *codePtr;
    Tcl_InterpState state = Tcl_SaveInterpState(interp, TCL_OK);

    Tcl_ResetResult(interp);
    codePtr = CompileExprObj(interp, objPtr);

    Tcl_NRAddCallback(interp, ExprObjCallback, state, resultPtr,
	    NULL, NULL);
    return TclNRExecuteByteCode(interp, codePtr);
}

static int
ExprObjCallback(
    ClientData data[],
    Tcl_Interp *interp,
    int result)
{
    Tcl_InterpState state = data[0];
    Tcl_Obj *resultPtr = data[1];

    if (result == TCL_OK) {
	TclSetDuplicateObj(resultPtr, Tcl_GetObjResult(interp));
	(void) Tcl_RestoreInterpState(interp, state);
    } else {
	Tcl_DiscardInterpState(state);
    }
    return result;
}

/*
 *----------------------------------------------------------------------
 *
 * CompileExprObj --
 *	Compile a Tcl expression value into ByteCode.
 *
 * Results:
 *	A (ByteCode *) is returned pointing to the resulting ByteCode.
 *
 * Side effects:
 *	The Tcl_ObjType of objPtr is changed to the "exprcode" type,
 *	and the ByteCode is kept in the internal rep (along with context
 *	data for checking validity) for faster operations the next time
 *	CompileExprObj is called on the same value.
 *
 *----------------------------------------------------------------------
 */

static ByteCode *
CompileExprObj(
    Tcl_Interp *interp,
    Tcl_Obj *objPtr)
{
    Interp *iPtr = (Interp *) interp;
    CompileEnv compEnv;		/* Compilation environment structure allocated
				 * in frame. */
    register ByteCode *codePtr = NULL;
				/* Tcl Internal type of bytecode. Initialized
				 * to avoid compiler warning. */

    /*
     * Get the expression ByteCode from the object. If it exists, make sure it
     * is valid in the current context.
     */
    if (objPtr->typePtr == &exprCodeType) {
	Namespace *namespacePtr = iPtr->varFramePtr->nsPtr;

	codePtr = objPtr->internalRep.twoPtrValue.ptr1;
	if (((Interp *) *codePtr->interpHandle != iPtr)
		|| (codePtr->compileEpoch != iPtr->compileEpoch)
		|| (codePtr->nsPtr != namespacePtr)
		|| (codePtr->nsEpoch != namespacePtr->resolverEpoch)
		|| (codePtr->localCachePtr != iPtr->varFramePtr->localCachePtr)) {
	    TclFreeIntRep(objPtr);
	}
    }
    if (objPtr->typePtr != &exprCodeType) {
	/*
	 * TIP #280: No invoker (yet) - Expression compilation.
	 */

	int length;
	const char *string = TclGetStringFromObj(objPtr, &length);

	TclInitCompileEnv(interp, &compEnv, string, length, NULL, 0);
	TclCompileExpr(interp, string, length, &compEnv, 0);

	/*
	 * Successful compilation. If the expression yielded no instructions,
	 * push an zero object as the expression's result.
	 */

	if (compEnv.codeNext == compEnv.codeStart) {
	    TclEmitPush(TclRegisterLiteral(&compEnv, "0", 1, 0),
		    &compEnv);
	}

	/*
	 * Add a "done" instruction as the last instruction and change the
	 * object into a ByteCode object. Ownership of the literal objects and
	 * aux data items is given to the ByteCode object.
	 */

	TclEmitOpcode(INST_DONE, &compEnv);
	codePtr = TclInitByteCodeObj(objPtr, &exprCodeType, &compEnv);
	TclFreeCompileEnv(&compEnv);
	if (iPtr->varFramePtr->localCachePtr) {
	    codePtr->localCachePtr = iPtr->varFramePtr->localCachePtr;
	    codePtr->localCachePtr->refCount++;
	}
#ifdef TCL_COMPILE_DEBUG
	if (tclTraceCompile == 2) {
	    TclPrintByteCodeObj(interp, objPtr);
	    fflush(stdout);
	}
#endif /* TCL_COMPILE_DEBUG */
    }
    return codePtr;
}

/*
 *----------------------------------------------------------------------
 *
 * DupExprCodeInternalRep --
 *
 *	Part of the Tcl object type implementation for Tcl expression
 *	bytecode. We do not copy the bytecode intrep. Instead, we return
 *	without setting copyPtr->typePtr, so the copy is a plain string copy
 *	of the expression value, and if it is to be used as a compiled
 *	expression, it will just need a recompile.
 *
 *	This makes sense, because with Tcl's copy-on-write practices, the
 *	usual (only?) time Tcl_DuplicateObj() will be called is when the copy
 *	is about to be modified, which would invalidate any copied bytecode
 *	anyway. The only reason it might make sense to copy the bytecode is if
 *	we had some modifying routines that operated directly on the intrep,
 *	like we do for lists and dicts.
 *
 * Results:
 *	None.
 *
 * Side effects:
 *	None.
 *
 *----------------------------------------------------------------------
 */

static void
DupExprCodeInternalRep(
    Tcl_Obj *srcPtr,
    Tcl_Obj *copyPtr)
{
    return;
}

/*
 *----------------------------------------------------------------------
 *
 * FreeExprCodeInternalRep --
 *
 *	Part of the Tcl object type implementation for Tcl expression
 *	bytecode. Frees the storage allocated to hold the internal rep, unless
 *	ref counts indicate bytecode execution is still in progress.
 *
 * Results:
 *	None.
 *
 * Side effects:
 *	May free allocated memory. Leaves objPtr untyped.
 *
 *----------------------------------------------------------------------
 */

static void
FreeExprCodeInternalRep(
    Tcl_Obj *objPtr)
{
    ByteCode *codePtr = objPtr->internalRep.twoPtrValue.ptr1;

    TclReleaseByteCode(codePtr);
}

/*
 *----------------------------------------------------------------------
 *
 * TclCompileObj --
 *
 *	This procedure compiles the script contained in a Tcl_Obj.
 *
 * Results:
 *	A pointer to the corresponding ByteCode, never NULL.
 *
 * Side effects:
 *	The object is shimmered to bytecode type.
 *
 *----------------------------------------------------------------------
 */

ByteCode *
TclCompileObj(
    Tcl_Interp *interp,
    Tcl_Obj *objPtr,
    const CmdFrame *invoker,
    int word)
{
    register Interp *iPtr = (Interp *) interp;
    register ByteCode *codePtr;	/* Tcl Internal type of bytecode. */
    Namespace *namespacePtr = iPtr->varFramePtr->nsPtr;

    /*
     * If the object is not already of tclByteCodeType, compile it (and reset
     * the compilation flags in the interpreter; this should be done after any
     * compilation). Otherwise, check that it is "fresh" enough.
     */

    if (objPtr->typePtr == &tclByteCodeType) {
	/*
	 * Make sure the Bytecode hasn't been invalidated by, e.g., someone
	 * redefining a command with a compile procedure (this might make the
	 * compiled code wrong). The object needs to be recompiled if it was
	 * compiled in/for a different interpreter, or for a different
	 * namespace, or for the same namespace but with different name
	 * resolution rules. Precompiled objects, however, are immutable and
	 * therefore they are not recompiled, even if the epoch has changed.
	 *
	 * To be pedantically correct, we should also check that the
	 * originating procPtr is the same as the current context procPtr
	 * (assuming one exists at all - none for global level). This code is
	 * #def'ed out because [info body] was changed to never return a
	 * bytecode type object, which should obviate us from the extra checks
	 * here.
	 */

	codePtr = objPtr->internalRep.twoPtrValue.ptr1;
	if (((Interp *) *codePtr->interpHandle != iPtr)
		|| (codePtr->compileEpoch != iPtr->compileEpoch)
		|| (codePtr->nsPtr != namespacePtr)
		|| (codePtr->nsEpoch != namespacePtr->resolverEpoch)) {
	    if (!(codePtr->flags & TCL_BYTECODE_PRECOMPILED)) {
		goto recompileObj;
	    }
	    if ((Interp *) *codePtr->interpHandle != iPtr) {
		Tcl_Panic("Tcl_EvalObj: compiled script jumped interps");
	    }
	    codePtr->compileEpoch = iPtr->compileEpoch;
	}

	/*
	 * Check that any compiled locals do refer to the current proc
	 * environment! If not, recompile.
	 */

	if (!(codePtr->flags & TCL_BYTECODE_PRECOMPILED) &&
		(codePtr->procPtr == NULL) &&
		(codePtr->localCachePtr != iPtr->varFramePtr->localCachePtr)){
	    goto recompileObj;
	}

	/*
	 * #280.
	 * Literal sharing fix. This part of the fix is not required by 8.4
	 * nor 8.5, because they eval-direct any literals, so just saving the
	 * argument locations per command in bytecode is enough, embedded
	 * 'eval' commands, etc. get the correct information.
	 *
	 * But in 8.6 all the embedded script are compiled, and the resulting
	 * bytecode stored in the literal. Now the shared literal has bytecode
	 * with location data for _one_ particular location this literal is
	 * found at. If we get executed from a different location the bytecode
	 * has to be recompiled to get the correct locations. Not doing this
	 * will execute the saved bytecode with data for a different location,
	 * causing 'info frame' to point to the wrong place in the sources.
	 *
	 * Future optimizations ...
	 * (1) Save the location data (ExtCmdLoc) keyed by start line. In that
	 *     case we recompile once per location of the literal, but not
	 *     continously, because the moment we have all locations we do not
	 *     need to recompile any longer.
	 *
	 * (2) Alternative: Do not recompile, tell the execution engine the
	 *     offset between saved starting line and actual one. Then modify
	 *     the users to adjust the locations they have by this offset.
	 *
	 * (3) Alternative 2: Do not fully recompile, adjust just the location
	 *     information.
	 */

	if (invoker == NULL) {
	    return codePtr;
	} else {
	    Tcl_HashEntry *hePtr =
		    Tcl_FindHashEntry(iPtr->lineBCPtr, codePtr);
	    ExtCmdLoc *eclPtr;
	    CmdFrame *ctxCopyPtr;
	    int redo;

	    if (!hePtr) {
		return codePtr;
	    }

	    eclPtr = Tcl_GetHashValue(hePtr);
	    redo = 0;
	    ctxCopyPtr = TclStackAlloc(interp, sizeof(CmdFrame));
	    *ctxCopyPtr = *invoker;

	    if (invoker->type == TCL_LOCATION_BC) {
		/*
		 * Note: Type BC => ctx.data.eval.path    is not used.
		 *		    ctx.data.tebc.codePtr used instead
		 */

		TclGetSrcInfoForPc(ctxCopyPtr);
		if (ctxCopyPtr->type == TCL_LOCATION_SOURCE) {
		    /*
		     * The reference made by 'TclGetSrcInfoForPc' is dead.
		     */

		    Tcl_DecrRefCount(ctxCopyPtr->data.eval.path);
		    ctxCopyPtr->data.eval.path = NULL;
		}
	    }

	    if (word < ctxCopyPtr->nline) {
		/*
		 * Note: We do not care if the line[word] is -1. This is a
		 * difference and requires a recompile (location changed from
		 * absolute to relative, literal is used fixed and through
		 * variable)
		 *
		 * Example:
		 * test info-32.0 using literal of info-24.8
		 *     (dict with ... vs           set body ...).
		 */

		redo = ((eclPtr->type == TCL_LOCATION_SOURCE)
			    && (eclPtr->start != ctxCopyPtr->line[word]))
			|| ((eclPtr->type == TCL_LOCATION_BC)
			    && (ctxCopyPtr->type == TCL_LOCATION_SOURCE));
	    }

	    TclStackFree(interp, ctxCopyPtr);
	    if (!redo) {
		return codePtr;
	    }
	}
    }

  recompileObj:
    iPtr->errorLine = 1;

    /*
     * TIP #280. Remember the invoker for a moment in the interpreter
     * structures so that the byte code compiler can pick it up when
     * initializing the compilation environment, i.e. the extended location
     * information.
     */

    iPtr->invokeCmdFramePtr = invoker;
    iPtr->invokeWord = word;
    TclSetByteCodeFromAny(interp, objPtr, NULL, NULL);
    iPtr->invokeCmdFramePtr = NULL;
    codePtr = objPtr->internalRep.twoPtrValue.ptr1;
    if (iPtr->varFramePtr->localCachePtr) {
	codePtr->localCachePtr = iPtr->varFramePtr->localCachePtr;
	codePtr->localCachePtr->refCount++;
    }
    return codePtr;
}

/*
 *----------------------------------------------------------------------
 *
 * TclIncrObj --
 *
 *	Increment an integeral value in a Tcl_Obj by an integeral value held
 *	in another Tcl_Obj. Caller is responsible for making sure we can
 *	update the first object.
 *
 * Results:
 *	TCL_ERROR if either object is non-integer, and TCL_OK otherwise. On
 *	error, an error message is left in the interpreter (if it is not NULL,
 *	of course).
 *
 * Side effects:
 *	valuePtr gets the new incrmented value.
 *
 *----------------------------------------------------------------------
 */

int
TclIncrObj(
    Tcl_Interp *interp,
    Tcl_Obj *valuePtr,
    Tcl_Obj *incrPtr)
{
    ClientData ptr1, ptr2;
    int type1, type2;
    mp_int value, incr;

    if (Tcl_IsShared(valuePtr)) {
	Tcl_Panic("%s called with shared object", "TclIncrObj");
    }

    if (GetNumberFromObj(NULL, valuePtr, &ptr1, &type1) != TCL_OK) {
	/*
	 * Produce error message (reparse?!)
	 */

	return TclGetIntFromObj(interp, valuePtr, &type1);
    }
    if (GetNumberFromObj(NULL, incrPtr, &ptr2, &type2) != TCL_OK) {
	/*
	 * Produce error message (reparse?!)
	 */

	TclGetIntFromObj(interp, incrPtr, &type1);
	Tcl_AddErrorInfo(interp, "\n    (reading increment)");
	return TCL_ERROR;
    }

    if ((type1 == TCL_NUMBER_LONG) && (type2 == TCL_NUMBER_LONG)) {
	long augend = *((const long *) ptr1);
	long addend = *((const long *) ptr2);
	long sum = augend + addend;

	/*
	 * Overflow when (augend and sum have different sign) and (augend and
	 * addend have the same sign). This is encapsulated in the Overflowing
	 * macro.
	 */

	if (!Overflowing(augend, addend, sum)) {
	    TclSetLongObj(valuePtr, sum);
	    return TCL_OK;
	}
#ifndef TCL_WIDE_INT_IS_LONG
	{
	    Tcl_WideInt w1 = (Tcl_WideInt) augend;
	    Tcl_WideInt w2 = (Tcl_WideInt) addend;

	    /*
	     * We know the sum value is outside the long range, so we use the
	     * macro form that doesn't range test again.
	     */

	    TclSetWideIntObj(valuePtr, w1 + w2);
	    return TCL_OK;
	}
#endif
    }

    if ((type1 == TCL_NUMBER_DOUBLE) || (type1 == TCL_NUMBER_NAN)) {
	/*
	 * Produce error message (reparse?!)
	 */

	return TclGetIntFromObj(interp, valuePtr, &type1);
    }
    if ((type2 == TCL_NUMBER_DOUBLE) || (type2 == TCL_NUMBER_NAN)) {
	/*
	 * Produce error message (reparse?!)
	 */

	TclGetIntFromObj(interp, incrPtr, &type1);
	Tcl_AddErrorInfo(interp, "\n    (reading increment)");
	return TCL_ERROR;
    }

#ifndef TCL_WIDE_INT_IS_LONG
    if ((type1 != TCL_NUMBER_BIG) && (type2 != TCL_NUMBER_BIG)) {
	Tcl_WideInt w1, w2, sum;

	TclGetWideIntFromObj(NULL, valuePtr, &w1);
	TclGetWideIntFromObj(NULL, incrPtr, &w2);
	sum = w1 + w2;

	/*
	 * Check for overflow.
	 */

	if (!Overflowing(w1, w2, sum)) {
	    Tcl_SetWideIntObj(valuePtr, sum);
	    return TCL_OK;
	}
    }
#endif

    Tcl_TakeBignumFromObj(interp, valuePtr, &value);
    Tcl_GetBignumFromObj(interp, incrPtr, &incr);
    mp_add(&value, &incr, &value);
    mp_clear(&incr);
    Tcl_SetBignumObj(valuePtr, &value);
    return TCL_OK;
}

/*
 *----------------------------------------------------------------------
 *
 * ArgumentBCEnter --
 *
 *	This is a helper for TclNRExecuteByteCode/TEBCresume that encapsulates
 *	a code sequence that is fairly common in the code but *not* commonly
 *	called.
 *
 * Results:
 *	None
 *
 * Side effects:
 *	May register information about the bytecode in the command frame.
 *
 *----------------------------------------------------------------------
 */

static void
ArgumentBCEnter(
    Tcl_Interp *interp,
    ByteCode *codePtr,
    TEBCdata *tdPtr,
    const unsigned char *pc,
    int objc,
    Tcl_Obj **objv)
{
    int cmd;

    if (GetSrcInfoForPc(pc, codePtr, NULL, NULL, &cmd)) {
	TclArgumentBCEnter(interp, objv, objc, codePtr, &tdPtr->cmdFrame, cmd,
		pc - codePtr->codeStart);
    }
}

/*
 *----------------------------------------------------------------------
 *
 * TclNRExecuteByteCode --
 *
 *	This procedure executes the instructions of a ByteCode structure. It
 *	returns when a "done" instruction is executed or an error occurs.
 *
 * Results:
 *	The return value is one of the return codes defined in tcl.h (such as
 *	TCL_OK), and interp->objResultPtr refers to a Tcl object that either
 *	contains the result of executing the code or an error message.
 *
 * Side effects:
 *	Almost certainly, depending on the ByteCode's instructions.
 *
 *----------------------------------------------------------------------
 */
#define	bcFramePtr	(&TD->cmdFrame)
#define	initCatchTop	((ptrdiff_t *) (&TD->stack[-1]))
#define	initTosPtr	((Tcl_Obj **) (initCatchTop+codePtr->maxExceptDepth))
#define esPtr		(iPtr->execEnvPtr->execStackPtr)

int
TclNRExecuteByteCode(
    Tcl_Interp *interp,		/* Token for command interpreter. */
    ByteCode *codePtr)		/* The bytecode sequence to interpret. */
{
    Interp *iPtr = (Interp *) interp;
    TEBCdata *TD;
    int size = sizeof(TEBCdata) - 1
	    + (codePtr->maxStackDepth + codePtr->maxExceptDepth)
		* sizeof(void *);
    int numWords = (size + sizeof(Tcl_Obj *) - 1) / sizeof(Tcl_Obj *);

    TclPreserveByteCode(codePtr);

    /*
     * Reserve the stack, setup the TEBCdataPtr (TD) and CallFrame
     *
     * The execution uses a unified stack: first a TEBCdata, immediately
     * above it a CmdFrame, then the catch stack, then the execution stack.
     *
     * Make sure the catch stack is large enough to hold the maximum number of
     * catch commands that could ever be executing at the same time (this will
     * be no more than the exception range array's depth). Make sure the
     * execution stack is large enough to execute this ByteCode.
     */

    TD = (TEBCdata *) GrowEvaluationStack(iPtr->execEnvPtr, numWords, 0);
    esPtr->tosPtr = initTosPtr;

    TD->codePtr     = codePtr;
    TD->catchTop    = initCatchTop;
    TD->auxObjList  = NULL;

    /*
     * TIP #280: Initialize the frame. Do not push it yet: it will be pushed
     * every time that we call out from this TD, popped when we return to it.
     */

    bcFramePtr->type = ((codePtr->flags & TCL_BYTECODE_PRECOMPILED)
	    ? TCL_LOCATION_PREBC : TCL_LOCATION_BC);
    bcFramePtr->level = (iPtr->cmdFramePtr ? iPtr->cmdFramePtr->level+1 : 1);
    bcFramePtr->framePtr = iPtr->framePtr;
    bcFramePtr->nextPtr = iPtr->cmdFramePtr;
    bcFramePtr->nline = 0;
    bcFramePtr->line = NULL;
    bcFramePtr->litarg = NULL;
    bcFramePtr->data.tebc.codePtr = codePtr;
    bcFramePtr->data.tebc.pc = NULL;
    bcFramePtr->cmdObj = NULL;
    bcFramePtr->cmd = NULL;
    bcFramePtr->len = 0;

#ifdef TCL_COMPILE_STATS
    iPtr->stats.numExecutions++;
#endif

    /*
     * Test namespace-50.9 demonstrates the need for this call.
     * Use a --enable-symbols=mem bug to see.
     */

    TclResetRewriteEnsemble(interp, 1);

    /*
     * Push the callback for bytecode execution
     */

    TclNRAddCallback(interp, TEBCresume, TD, /* pc */ NULL,
	    /* cleanup */ INT2PTR(0), NULL);
    return TCL_OK;
}

static int
TEBCresume(
    ClientData data[],
    Tcl_Interp *interp,
    int result)
{
    /*
     * Compiler cast directive - not a real variable.
     *	   Interp *iPtr = (Interp *) interp;
     */
#define iPtr ((Interp *) interp)

    /*
     * Check just the read-traced/write-traced bit of a variable.
     */

#define ReadTraced(varPtr) ((varPtr)->flags & VAR_TRACED_READ)
#define WriteTraced(varPtr) ((varPtr)->flags & VAR_TRACED_WRITE)
#define UnsetTraced(varPtr) ((varPtr)->flags & VAR_TRACED_UNSET)

    /*
     * Bottom of allocated stack holds the NR data
     */

    /*
     * Constants: variables that do not change during the execution, used
     * sporadically: no special need for speed.
     */

    unsigned interruptCounter = 1;
				/* Counter that is used to work out when to
				 * call Tcl_AsyncReady(). This must be 1
				 * initially so that we call the async-check
				 * stanza early, otherwise there are command
				 * sequences that can make the interpreter
				 * busy-loop without an opportunity to
				 * recognise an interrupt. */
    const char *curInstName;
#ifdef TCL_COMPILE_DEBUG
    int traceInstructions;	/* Whether we are doing instruction-level
				 * tracing or not. */
#endif

    Var *compiledLocals = iPtr->varFramePtr->compiledLocals;
    Tcl_Obj **constants = &iPtr->execEnvPtr->constants[0];

#define LOCAL(i)	(&compiledLocals[(i)])
#define TCONST(i)	(constants[(i)])

    /*
     * These macros are just meant to save some global variables that are not
     * used too frequently
     */

    TEBCdata *TD = data[0];
#define auxObjList	(TD->auxObjList)
#define catchTop	(TD->catchTop)
#define codePtr		(TD->codePtr)

    /*
     * Globals: variables that store state, must remain valid at all times.
     */

    Tcl_Obj **tosPtr;		/* Cached pointer to top of evaluation
				 * stack. */
    const unsigned char *pc = data[1];
                                /* The current program counter. */
    unsigned char inst;         /* The currently running instruction */

    /*
     * Transfer variables - needed only between opcodes, but not while
     * executing an instruction.
     */

    int cleanup = PTR2INT(data[2]);
    Tcl_Obj *objResultPtr;
    int checkInterp;            /* Indicates when a check of interp readyness
				 * is necessary. Set by CACHE_STACK_INFO() */

    /*
     * Locals - variables that are used within opcodes or bounded sections of
     * the file (jumps between opcodes within a family).
     * NOTE: These are now mostly defined locally where needed.
     */

    Tcl_Obj *objPtr, *valuePtr, *value2Ptr, *part1Ptr, *part2Ptr, *tmpPtr;
    Tcl_Obj **objv;
    int objc = 0;
    int opnd, length, pcAdjustment;
    Var *varPtr, *arrayPtr;
#ifdef TCL_COMPILE_DEBUG
    char cmdNameBuf[21];
#endif

#ifdef TCL_COMPILE_DEBUG
    int starting = 1;
    traceInstructions = (tclTraceExec == 3);
#endif

    TEBC_DATA_DIG();

#ifdef TCL_COMPILE_DEBUG
    if (!pc && (tclTraceExec >= 2)) {
	PrintByteCodeInfo(codePtr);
	fprintf(stdout, "  Starting stack top=%d\n", (int) CURR_DEPTH);
	fflush(stdout);
    }
#endif

    if (!pc) {
	/* bytecode is starting from scratch */
	checkInterp = 0;
	pc = codePtr->codeStart;
	goto cleanup0;
    } else {
        /* resume from invocation */
	CACHE_STACK_INFO();

	NRE_ASSERT(iPtr->cmdFramePtr == bcFramePtr);
	if (bcFramePtr->cmdObj) {
	    Tcl_DecrRefCount(bcFramePtr->cmdObj);
	    bcFramePtr->cmdObj = NULL;
	    bcFramePtr->cmd = NULL;
	}
	iPtr->cmdFramePtr = bcFramePtr->nextPtr;
	if (iPtr->flags & INTERP_DEBUG_FRAME) {
	    TclArgumentBCRelease(interp, bcFramePtr);
	}
	if (iPtr->execEnvPtr->rewind) {
	    result = TCL_ERROR;
	    goto abnormalReturn;
	}
	if (codePtr->flags & TCL_BYTECODE_RECOMPILE) {
	    iPtr->flags |= ERR_ALREADY_LOGGED;
	    codePtr->flags &= ~TCL_BYTECODE_RECOMPILE;
	}

	if (result != TCL_OK) {
	    pc--;
	    goto processExceptionReturn;
	}

	/*
	 * Push the call's object result and continue execution with the next
	 * instruction.
	 */

	TRACE_WITH_OBJ(("%u => ... after \"%.20s\": TCL_OK, result=",
		objc, cmdNameBuf), Tcl_GetObjResult(interp));

	/*
	 * Reset the interp's result to avoid possible duplications of large
	 * objects [Bug 781585]. We do not call Tcl_ResetResult to avoid any
	 * side effects caused by the resetting of errorInfo and errorCode
	 * [Bug 804681], which are not needed here. We chose instead to
	 * manipulate the interp's object result directly.
	 *
	 * Note that the result object is now in objResultPtr, it keeps the
	 * refCount it had in its role of iPtr->objResultPtr.
	 */

	objResultPtr = Tcl_GetObjResult(interp);
	TclNewObj(objPtr);
	Tcl_IncrRefCount(objPtr);
	iPtr->objResultPtr = objPtr;
#ifndef TCL_COMPILE_DEBUG
	if (*pc == INST_POP) {
	    TclDecrRefCount(objResultPtr);
	    NEXT_INST_V(1, cleanup, 0);
	}
#endif
	NEXT_INST_V(0, cleanup, -1);
    }

    /*
     * Targets for standard instruction endings; unrolled for speed in the
     * most frequent cases (instructions that consume up to two stack
     * elements).
     *
     * This used to be a "for(;;)" loop, with each instruction doing its own
     * cleanup.
     */

  cleanupV_pushObjResultPtr:
    switch (cleanup) {
    case 0:
	*(++tosPtr) = (objResultPtr);
	goto cleanup0;
    default:
	cleanup -= 2;
	while (cleanup--) {
	    objPtr = POP_OBJECT();
	    TclDecrRefCount(objPtr);
	}
    case 2:
    cleanup2_pushObjResultPtr:
	objPtr = POP_OBJECT();
	TclDecrRefCount(objPtr);
    case 1:
    cleanup1_pushObjResultPtr:
	objPtr = OBJ_AT_TOS;
	TclDecrRefCount(objPtr);
    }
    OBJ_AT_TOS = objResultPtr;
    goto cleanup0;

  cleanupV:
    switch (cleanup) {
    default:
	cleanup -= 2;
	while (cleanup--) {
	    objPtr = POP_OBJECT();
	    TclDecrRefCount(objPtr);
	}
    case 2:
    cleanup2:
	objPtr = POP_OBJECT();
	TclDecrRefCount(objPtr);
    case 1:
    cleanup1:
	objPtr = POP_OBJECT();
	TclDecrRefCount(objPtr);
    case 0:
	/*
	 * We really want to do nothing now, but this is needed for some
	 * compilers (SunPro CC).
	 */

	break;
    }
  cleanup0:

    /*
     * Check for asynchronous handlers [Bug 746722]; we do the check every
     * ASYNC_CHECK_COUNT instructions.
     */

    if ((--interruptCounter) == 0) {
	interruptCounter = ASYNC_CHECK_COUNT;
	DECACHE_STACK_INFO();
	if (TclAsyncReady(iPtr)) {
	    result = Tcl_AsyncInvoke(interp, result);
	    if (result == TCL_ERROR) {
		CACHE_STACK_INFO();
		goto gotError;
	    }
	}

	if (TclCanceled(iPtr)) {
	    if (Tcl_Canceled(interp, TCL_LEAVE_ERR_MSG) == TCL_ERROR) {
		CACHE_STACK_INFO();
		goto gotError;
	    }
	}

	if (TclLimitReady(iPtr->limit)) {
	    if (Tcl_LimitCheck(interp) == TCL_ERROR) {
		CACHE_STACK_INFO();
		goto gotError;
	    }
	}
	CACHE_STACK_INFO();
    }

    /*
     * These two instructions account for 26% of all instructions (according
     * to measurements on tclbench by Ben Vitale
     * [http://www.cs.toronto.edu/syslab/pubs/tcl2005-vitale-zaleski.pdf]
     * Resolving them before the switch reduces the cost of branch
     * mispredictions, seems to improve runtime by 5% to 15%, and (amazingly!)
     * reduces total obj size.
     */

    inst = *pc;

    peepholeStart:
#ifdef TCL_COMPILE_STATS
    iPtr->stats.instructionCount[*pc]++;
#endif

#ifdef TCL_COMPILE_DEBUG
    /*
     * Skip the stack depth check if an expansion is in progress.
     */

    CHECK_STACK();
    if (traceInstructions) {
	fprintf(stdout, "%2d: %2d ", iPtr->numLevels, (int) CURR_DEPTH);
	TclPrintInstruction(codePtr, pc);
	fflush(stdout);
    }
#endif /* TCL_COMPILE_DEBUG */

    TCL_DTRACE_INST_NEXT();

    if (inst == INST_LOAD_SCALAR1) {
	goto instLoadScalar1;
    } else if (inst == INST_PUSH1) {
	PUSH_OBJECT(codePtr->objArrayPtr[TclGetUInt1AtPtr(pc+1)]);
	TRACE_WITH_OBJ(("%u => ", TclGetUInt1AtPtr(pc+1)), OBJ_AT_TOS);
	inst = *(pc += 2);
	goto peepholeStart;
    } else if (inst == INST_START_CMD) {
	/*
	 * Peephole: do not run INST_START_CMD, just skip it
	 */

	iPtr->cmdCount += TclGetUInt4AtPtr(pc+5);
	if (checkInterp) {
	    checkInterp = 0;
	    if (((codePtr->compileEpoch != iPtr->compileEpoch) ||
		 (codePtr->nsEpoch != iPtr->varFramePtr->nsPtr->resolverEpoch)) &&
		!(codePtr->flags & TCL_BYTECODE_PRECOMPILED)) {
		goto instStartCmdFailed;
	    }
	}
	inst = *(pc += 9);
	goto peepholeStart;
    } else if (inst == INST_NOP) {
#ifndef TCL_COMPILE_DEBUG
	while (inst == INST_NOP)
#endif
	{
	    inst = *++pc;
	}
	goto peepholeStart;
    }

    switch (inst) {
    case INST_SYNTAX:
    case INST_RETURN_IMM: {
	int code = TclGetInt4AtPtr(pc+1);
	int level = TclGetUInt4AtPtr(pc+5);

	/*
	 * OBJ_AT_TOS is returnOpts, OBJ_UNDER_TOS is resultObjPtr.
	 */

	TRACE(("%u %u => ", code, level));
	result = TclProcessReturn(interp, code, level, OBJ_AT_TOS);
	if (result == TCL_OK) {
	    TRACE_APPEND(("continuing to next instruction (result=\"%.30s\")\n",
		    O2S(objResultPtr)));
	    NEXT_INST_F(9, 1, 0);
	}
	Tcl_SetObjResult(interp, OBJ_UNDER_TOS);
	if (*pc == INST_SYNTAX) {
	    iPtr->flags &= ~ERR_ALREADY_LOGGED;
	}
	cleanup = 2;
	TRACE_APPEND(("\n"));
	goto processExceptionReturn;
    }

    case INST_RETURN_STK:
	TRACE(("=> "));
	objResultPtr = POP_OBJECT();
	result = Tcl_SetReturnOptions(interp, OBJ_AT_TOS);
	if (result == TCL_OK) {
	    Tcl_DecrRefCount(OBJ_AT_TOS);
	    OBJ_AT_TOS = objResultPtr;
	    TRACE_APPEND(("continuing to next instruction (result=\"%.30s\")\n",
		    O2S(objResultPtr)));
	    NEXT_INST_F(1, 0, 0);
	} else if (result == TCL_ERROR) {
	    /*
	     * BEWARE! Must do this in this order, because an error in the
	     * option dictionary overrides the result (and can be verified by
	     * test).
	     */

	    Tcl_SetObjResult(interp, objResultPtr);
	    Tcl_SetReturnOptions(interp, OBJ_AT_TOS);
	    Tcl_DecrRefCount(OBJ_AT_TOS);
	    OBJ_AT_TOS = objResultPtr;
	} else {
	    Tcl_DecrRefCount(OBJ_AT_TOS);
	    OBJ_AT_TOS = objResultPtr;
	    Tcl_SetObjResult(interp, objResultPtr);
	}
	cleanup = 1;
	TRACE_APPEND(("\n"));
	goto processExceptionReturn;

    {
	CoroutineData *corPtr;
	int yieldParameter;

    case INST_YIELD:
	corPtr = iPtr->execEnvPtr->corPtr;
	TRACE(("%.30s => ", O2S(OBJ_AT_TOS)));
	if (!corPtr) {
	    TRACE_APPEND(("ERROR: yield outside coroutine\n"));
	    Tcl_SetObjResult(interp, Tcl_NewStringObj(
		    "yield can only be called in a coroutine", -1));
	    DECACHE_STACK_INFO();
	    Tcl_SetErrorCode(interp, "TCL", "COROUTINE", "ILLEGAL_YIELD",
		    NULL);
	    CACHE_STACK_INFO();
	    goto gotError;
	}

#ifdef TCL_COMPILE_DEBUG
	if (tclTraceExec >= 2) {
	    if (traceInstructions) {
		TRACE_APPEND(("YIELD...\n"));
	    } else {
		fprintf(stdout, "%d: (%u) yielding value \"%.30s\"\n",
			iPtr->numLevels, (unsigned)(pc - codePtr->codeStart),
			Tcl_GetString(OBJ_AT_TOS));
	    }
	    fflush(stdout);
	}
#endif
	yieldParameter = 0;
	Tcl_SetObjResult(interp, OBJ_AT_TOS);
	goto doYield;

    case INST_YIELD_TO_INVOKE:
	corPtr = iPtr->execEnvPtr->corPtr;
	valuePtr = OBJ_AT_TOS;
	if (!corPtr) {
	    TRACE(("[%.30s] => ERROR: yield outside coroutine\n",
		    O2S(valuePtr)));
	    Tcl_SetObjResult(interp, Tcl_NewStringObj(
		    "yieldto can only be called in a coroutine", -1));
	    DECACHE_STACK_INFO();
	    Tcl_SetErrorCode(interp, "TCL", "COROUTINE", "ILLEGAL_YIELD",
		    NULL);
	    CACHE_STACK_INFO();
	    goto gotError;
	}
	if (((Namespace *)TclGetCurrentNamespace(interp))->flags & NS_DYING) {
	    TRACE(("[%.30s] => ERROR: yield in deleted\n",
		    O2S(valuePtr)));
	    Tcl_SetObjResult(interp, Tcl_NewStringObj(
		    "yieldto called in deleted namespace", -1));
	    DECACHE_STACK_INFO();
	    Tcl_SetErrorCode(interp, "TCL", "COROUTINE", "YIELDTO_IN_DELETED",
		    NULL);
	    CACHE_STACK_INFO();
	    goto gotError;
	}

#ifdef TCL_COMPILE_DEBUG
	if (tclTraceExec >= 2) {
	    if (traceInstructions) {
		TRACE(("[%.30s] => YIELD...\n", O2S(valuePtr)));
	    } else {
		/* FIXME: What is the right thing to trace? */
		fprintf(stdout, "%d: (%u) yielding to [%.30s]\n",
			iPtr->numLevels, (unsigned)(pc - codePtr->codeStart),
			Tcl_GetString(valuePtr));
	    }
	    fflush(stdout);
	}
#endif

	/*
	 * Install a tailcall record in the caller and continue with the
	 * yield. The yield is switched into multi-return mode (via the
	 * 'yieldParameter').
	 */

	Tcl_IncrRefCount(valuePtr);
	iPtr->execEnvPtr = corPtr->callerEEPtr;
	TclSetTailcall(interp, valuePtr);
	iPtr->execEnvPtr = corPtr->eePtr;
	yieldParameter = (PTR2INT(NULL)+1);	/*==CORO_ACTIVATE_YIELDM*/

    doYield:
	/* TIP #280: Record the last piece of info needed by
	 * 'TclGetSrcInfoForPc', and push the frame.
	 */

	bcFramePtr->data.tebc.pc = (char *) pc;
	iPtr->cmdFramePtr = bcFramePtr;

	if (iPtr->flags & INTERP_DEBUG_FRAME) {
	    ArgumentBCEnter(interp, codePtr, TD, pc, objc, objv);
	}

	pc++;
	cleanup = 1;
	TEBC_YIELD();
	TclNRAddCallback(interp, TclNRCoroutineActivateCallback, corPtr,
		INT2PTR(yieldParameter), NULL, NULL);
	return TCL_OK;
    }

    case INST_TAILCALL: {
	Tcl_Obj *listPtr, *nsObjPtr;

	opnd = TclGetUInt1AtPtr(pc+1);

	if (!(iPtr->varFramePtr->isProcCallFrame & 1)) {
	    TRACE(("%d => ERROR: tailcall in non-proc context\n", opnd));
	    Tcl_SetObjResult(interp, Tcl_NewStringObj(
		    "tailcall can only be called from a proc or lambda", -1));
	    DECACHE_STACK_INFO();
	    Tcl_SetErrorCode(interp, "TCL", "TAILCALL", "ILLEGAL", NULL);
	    CACHE_STACK_INFO();
	    goto gotError;
	}

#ifdef TCL_COMPILE_DEBUG
	/* FIXME: What is the right thing to trace? */
	{
	    register int i;

	    TRACE(("%d [", opnd));
	    for (i=opnd-1 ; i>=0 ; i--) {
		TRACE_APPEND(("\"%.30s\"", O2S(OBJ_AT_DEPTH(i))));
		if (i > 0) {
		    TRACE_APPEND((" "));
		}
	    }
	    TRACE_APPEND(("] => RETURN..."));
	}
#endif

	/*
	 * Push the evaluation of the called command into the NR callback
	 * stack.
	 */

	listPtr = Tcl_NewListObj(opnd, &OBJ_AT_DEPTH(opnd-1));
	nsObjPtr = Tcl_NewStringObj(iPtr->varFramePtr->nsPtr->fullName, -1);
	TclListObjSetElement(interp, listPtr, 0, nsObjPtr);
	if (iPtr->varFramePtr->tailcallPtr) {
	    Tcl_DecrRefCount(iPtr->varFramePtr->tailcallPtr);
	}
	iPtr->varFramePtr->tailcallPtr = listPtr;

	result = TCL_RETURN;
	cleanup = opnd;
	goto processExceptionReturn;
    }

    case INST_DONE:
	if (tosPtr > initTosPtr) {
	    /*
	     * Set the interpreter's object result to point to the topmost
	     * object from the stack, and check for a possible [catch]. The
	     * stackTop's level and refCount will be handled by "processCatch"
	     * or "abnormalReturn".
	     */

	    Tcl_SetObjResult(interp, OBJ_AT_TOS);
#ifdef TCL_COMPILE_DEBUG
	    TRACE_WITH_OBJ(("=> return code=%d, result=", result),
		    iPtr->objResultPtr);
	    if (traceInstructions) {
		fprintf(stdout, "\n");
	    }
#endif
	    goto checkForCatch;
	}
	(void) POP_OBJECT();
	goto abnormalReturn;

    case INST_PUSH4:
	objResultPtr = codePtr->objArrayPtr[TclGetUInt4AtPtr(pc+1)];
	TRACE_WITH_OBJ(("%u => ", TclGetUInt4AtPtr(pc+1)), objResultPtr);
	NEXT_INST_F(5, 0, 1);

    case INST_POP:
	TRACE_WITH_OBJ(("=> discarding "), OBJ_AT_TOS);
	objPtr = POP_OBJECT();
	TclDecrRefCount(objPtr);
	NEXT_INST_F(1, 0, 0);

    case INST_DUP:
	objResultPtr = OBJ_AT_TOS;
	TRACE_WITH_OBJ(("=> "), objResultPtr);
	NEXT_INST_F(1, 0, 1);

    case INST_OVER:
	opnd = TclGetUInt4AtPtr(pc+1);
	objResultPtr = OBJ_AT_DEPTH(opnd);
	TRACE_WITH_OBJ(("%u => ", opnd), objResultPtr);
	NEXT_INST_F(5, 0, 1);

    case INST_REVERSE: {
	Tcl_Obj **a, **b;

	opnd = TclGetUInt4AtPtr(pc+1);
	a = tosPtr-(opnd-1);
	b = tosPtr;
	while (a<b) {
	    tmpPtr = *a;
	    *a = *b;
	    *b = tmpPtr;
	    a++; b--;
	}
	TRACE(("%u => OK\n", opnd));
	NEXT_INST_F(5, 0, 0);
    }

    case INST_STR_CONCAT1:

	opnd = TclGetUInt1AtPtr(pc+1);

	if (TCL_OK != TclStringCatObjv(interp, /* inPlace */ 1,
		opnd, &OBJ_AT_DEPTH(opnd-1), &objResultPtr)) {
	    TRACE_ERROR(interp);
	    goto gotError;
	}

	TRACE_WITH_OBJ(("%u => ", opnd), objResultPtr);
	NEXT_INST_V(2, opnd, 1);

    case INST_CONCAT_STK:
	/*
	 * Pop the opnd (objc) top stack elements, run through Tcl_ConcatObj,
	 * and then decrement their ref counts.
	 */

	opnd = TclGetUInt4AtPtr(pc+1);
	objResultPtr = Tcl_ConcatObj(opnd, &OBJ_AT_DEPTH(opnd-1));
	TRACE_WITH_OBJ(("%u => ", opnd), objResultPtr);
	NEXT_INST_V(5, opnd, 1);

    case INST_EXPAND_START:
	/*
	 * Push an element to the auxObjList. This records the current
	 * stack depth - i.e., the point in the stack where the expanded
	 * command starts.
	 *
	 * Use a Tcl_Obj as linked list element; slight mem waste, but faster
	 * allocation than ckalloc. This also abuses the Tcl_Obj structure, as
	 * we do not define a special tclObjType for it. It is not dangerous
	 * as the obj is never passed anywhere, so that all manipulations are
	 * performed here and in INST_INVOKE_EXPANDED (in case of an expansion
	 * error, also in INST_EXPAND_STKTOP).
	 */

	TclNewObj(objPtr);
	objPtr->internalRep.twoPtrValue.ptr2 = INT2PTR(CURR_DEPTH);
	objPtr->length = 0;
	PUSH_TAUX_OBJ(objPtr);
	TRACE(("=> mark depth as %d\n", (int) CURR_DEPTH));
	NEXT_INST_F(1, 0, 0);

    case INST_EXPAND_DROP:
	/*
	 * Drops an element of the auxObjList, popping stack elements to
	 * restore the stack to the state before the point where the aux
	 * element was created.
	 */

	CLANG_ASSERT(auxObjList);
	objc = CURR_DEPTH - PTR2INT(auxObjList->internalRep.twoPtrValue.ptr2);
	POP_TAUX_OBJ();
#ifdef TCL_COMPILE_DEBUG
	/* Ugly abuse! */
	starting = 1;
#endif
	TRACE(("=> drop %d items\n", objc));
	NEXT_INST_V(1, objc, 0);

    case INST_EXPAND_STKTOP: {
	int i;
	ptrdiff_t moved;

	/*
	 * Make sure that the element at stackTop is a list; if not, just
	 * leave with an error. Note that the element from the expand list
	 * will be removed at checkForCatch.
	 */

	objPtr = OBJ_AT_TOS;
	TRACE(("\"%.30s\" => ", O2S(objPtr)));
	if (TclListObjGetElements(interp, objPtr, &objc, &objv) != TCL_OK) {
	    TRACE_ERROR(interp);
	    goto gotError;
	}
	(void) POP_OBJECT();

	/*
	 * Make sure there is enough room in the stack to expand this list
	 * *and* process the rest of the command (at least up to the next
	 * argument expansion or command end). The operand is the current
	 * stack depth, as seen by the compiler.
	 */

	auxObjList->length += objc - 1;
	if ((objc > 1) && (auxObjList->length > 0)) {
	    length = auxObjList->length /* Total expansion room we need */
		    + codePtr->maxStackDepth /* Beyond the original max */
		    - CURR_DEPTH;	/* Relative to where we are */
	    DECACHE_STACK_INFO();
	    moved = GrowEvaluationStack(iPtr->execEnvPtr, length, 1)
		    - (Tcl_Obj **) TD;
	    if (moved) {
		/*
		 * Change the global data to point to the new stack: move the
		 * TEBCdataPtr TD, recompute the position of every other
		 * stack-allocated parameter, update the stack pointers.
		 */

		TD = (TEBCdata *) (((Tcl_Obj **)TD) + moved);

		catchTop += moved;
		tosPtr += moved;
	    }
	}

	/*
	 * Expand the list at stacktop onto the stack; free the list. Knowing
	 * that it has a freeIntRepProc we use Tcl_DecrRefCount().
	 */

	for (i = 0; i < objc; i++) {
	    PUSH_OBJECT(objv[i]);
	}

	TRACE_APPEND(("OK\n"));
	Tcl_DecrRefCount(objPtr);
	NEXT_INST_F(5, 0, 0);
    }

    case INST_EXPR_STK: {
	ByteCode *newCodePtr;

	bcFramePtr->data.tebc.pc = (char *) pc;
	iPtr->cmdFramePtr = bcFramePtr;
	DECACHE_STACK_INFO();
	newCodePtr = CompileExprObj(interp, OBJ_AT_TOS);
	CACHE_STACK_INFO();
	cleanup = 1;
	pc++;
	TEBC_YIELD();
	return TclNRExecuteByteCode(interp, newCodePtr);
    }

	/*
	 * INVOCATION BLOCK
	 */

    instEvalStk:
    case INST_EVAL_STK:
	bcFramePtr->data.tebc.pc = (char *) pc;
	iPtr->cmdFramePtr = bcFramePtr;

	cleanup = 1;
	pc += 1;
	TEBC_YIELD();
	return TclNREvalObjEx(interp, OBJ_AT_TOS, 0, NULL, 0);

    case INST_INVOKE_EXPANDED:
	CLANG_ASSERT(auxObjList);
	objc = CURR_DEPTH - PTR2INT(auxObjList->internalRep.twoPtrValue.ptr2);
	POP_TAUX_OBJ();
	if (objc) {
	    pcAdjustment = 1;
	    goto doInvocation;
	}

	/*
	 * Nothing was expanded, return {}.
	 */

	TclNewObj(objResultPtr);
	NEXT_INST_F(1, 0, 1);

    case INST_INVOKE_STK4:
	objc = TclGetUInt4AtPtr(pc+1);
	pcAdjustment = 5;
	goto doInvocation;

    case INST_INVOKE_STK1:
	objc = TclGetUInt1AtPtr(pc+1);
	pcAdjustment = 2;

    doInvocation:
	objv = &OBJ_AT_DEPTH(objc-1);
	cleanup = objc;

#ifdef TCL_COMPILE_DEBUG
	if (tclTraceExec >= 2) {
	    int i;

	    if (traceInstructions) {
		strncpy(cmdNameBuf, TclGetString(objv[0]), 20);
		TRACE(("%u => call ", objc));
	    } else {
		fprintf(stdout, "%d: (%u) invoking ", iPtr->numLevels,
			(unsigned)(pc - codePtr->codeStart));
	    }
	    for (i = 0;  i < objc;  i++) {
		TclPrintObject(stdout, objv[i], 15);
		fprintf(stdout, " ");
	    }
	    fprintf(stdout, "\n");
	    fflush(stdout);
	}
#endif /*TCL_COMPILE_DEBUG*/

	/*
	 * Finally, let TclEvalObjv handle the command.
	 *
	 * TIP #280: Record the last piece of info needed by
	 * 'TclGetSrcInfoForPc', and push the frame.
	 */

	bcFramePtr->data.tebc.pc = (char *) pc;
	iPtr->cmdFramePtr = bcFramePtr;

	if (iPtr->flags & INTERP_DEBUG_FRAME) {
	    ArgumentBCEnter(interp, codePtr, TD, pc, objc, objv);
	}

	DECACHE_STACK_INFO();

	pc += pcAdjustment;
	TEBC_YIELD();
	return TclNREvalObjv(interp, objc, objv,
		TCL_EVAL_NOERR | TCL_EVAL_SOURCE_IN_FRAME, NULL);

    /*
     * INST_CALL_BUILTIN_FUNC1 and INST_CALL_FUNC1 were made obsolete by the
     * changes to add a ::tcl::mathfunc namespace in 8.5.
     */

    case INST_CALL_BUILTIN_FUNC1:
	Tcl_Panic("TclNRExecuteByteCode: obsolete INST_CALL_BUILTIN_FUNC1 found");
    case INST_CALL_FUNC1:
	Tcl_Panic("TclNRExecuteByteCode: obsolete INST_CALL_FUNC1 found");

    case INST_INVOKE_REPLACE:
	objc = TclGetUInt4AtPtr(pc+1);
	opnd = TclGetUInt1AtPtr(pc+5);
	objPtr = POP_OBJECT();
	objv = &OBJ_AT_DEPTH(objc-1);
	cleanup = objc;
#ifdef TCL_COMPILE_DEBUG
	if (tclTraceExec >= 2) {
	    int i;

	    if (traceInstructions) {
		strncpy(cmdNameBuf, TclGetString(objv[0]), 20);
		TRACE(("%u => call (implementation %s) ", objc, O2S(objPtr)));
	    } else {
		fprintf(stdout,
			"%d: (%u) invoking (using implementation %s) ",
			iPtr->numLevels, (unsigned)(pc - codePtr->codeStart),
			O2S(objPtr));
	    }
	    for (i = 0;  i < objc;  i++) {
		if (i < opnd) {
		    fprintf(stdout, "<");
		    TclPrintObject(stdout, objv[i], 15);
		    fprintf(stdout, ">");
		} else {
		    TclPrintObject(stdout, objv[i], 15);
		}
		fprintf(stdout, " ");
	    }
	    fprintf(stdout, "\n");
	    fflush(stdout);
	}
#endif /*TCL_COMPILE_DEBUG*/

	bcFramePtr->data.tebc.pc = (char *) pc;
	iPtr->cmdFramePtr = bcFramePtr;
	if (iPtr->flags & INTERP_DEBUG_FRAME) {
	    ArgumentBCEnter(interp, codePtr, TD, pc, objc, objv);
	}

	TclInitRewriteEnsemble(interp, opnd, 1, objv);

	{
	    Tcl_Obj *copyPtr = Tcl_NewListObj(objc - opnd + 1, NULL);

	    Tcl_ListObjAppendElement(NULL, copyPtr, objPtr);
	    Tcl_ListObjReplace(NULL, copyPtr, LIST_MAX, 0,
		    objc - opnd, objv + opnd);
	    Tcl_DecrRefCount(objPtr);
	    objPtr = copyPtr;
	}

	DECACHE_STACK_INFO();
	pc += 6;
	TEBC_YIELD();

	TclMarkTailcall(interp);
	TclNRAddCallback(interp, TclClearRootEnsemble, NULL, NULL, NULL, NULL);
	Tcl_ListObjGetElements(NULL, objPtr, &objc, &objv);
	TclNRAddCallback(interp, TclNRReleaseValues, objPtr, NULL, NULL, NULL);
	return TclNREvalObjv(interp, objc, objv, TCL_EVAL_INVOKE, NULL);

    /*
     * -----------------------------------------------------------------
     *	   Start of INST_LOAD instructions.
     *
     * WARNING: more 'goto' here than your doctor recommended! The different
     * instructions set the value of some variables and then jump to some
     * common execution code.
     */

    case INST_LOAD_SCALAR1:
    instLoadScalar1:
	opnd = TclGetUInt1AtPtr(pc+1);
	varPtr = LOCAL(opnd);
	while (TclIsVarLink(varPtr)) {
	    varPtr = varPtr->value.linkPtr;
	}
	TRACE(("%u => ", opnd));
	if (TclIsVarDirectReadable(varPtr)) {
	    /*
	     * No errors, no traces: just get the value.
	     */

	    objResultPtr = varPtr->value.objPtr;
	    TRACE_APPEND(("%.30s\n", O2S(objResultPtr)));
	    NEXT_INST_F(2, 0, 1);
	}
	pcAdjustment = 2;
	cleanup = 0;
	arrayPtr = NULL;
	part1Ptr = part2Ptr = NULL;
	goto doCallPtrGetVar;

    case INST_LOAD_SCALAR4:
	opnd = TclGetUInt4AtPtr(pc+1);
	varPtr = LOCAL(opnd);
	while (TclIsVarLink(varPtr)) {
	    varPtr = varPtr->value.linkPtr;
	}
	TRACE(("%u => ", opnd));
	if (TclIsVarDirectReadable(varPtr)) {
	    /*
	     * No errors, no traces: just get the value.
	     */

	    objResultPtr = varPtr->value.objPtr;
	    TRACE_APPEND(("%.30s\n", O2S(objResultPtr)));
	    NEXT_INST_F(5, 0, 1);
	}
	pcAdjustment = 5;
	cleanup = 0;
	arrayPtr = NULL;
	part1Ptr = part2Ptr = NULL;
	goto doCallPtrGetVar;

    case INST_LOAD_ARRAY4:
	opnd = TclGetUInt4AtPtr(pc+1);
	pcAdjustment = 5;
	goto doLoadArray;

    case INST_LOAD_ARRAY1:
	opnd = TclGetUInt1AtPtr(pc+1);
	pcAdjustment = 2;

    doLoadArray:
	part1Ptr = NULL;
	part2Ptr = OBJ_AT_TOS;
	arrayPtr = LOCAL(opnd);
	while (TclIsVarLink(arrayPtr)) {
	    arrayPtr = arrayPtr->value.linkPtr;
	}
	TRACE(("%u \"%.30s\" => ", opnd, O2S(part2Ptr)));
	if (TclIsVarArray(arrayPtr) && !ReadTraced(arrayPtr)) {
	    varPtr = VarHashFindVar(arrayPtr->value.tablePtr, part2Ptr);
	    if (varPtr && TclIsVarDirectReadable(varPtr)) {
		/*
		 * No errors, no traces: just get the value.
		 */

		objResultPtr = varPtr->value.objPtr;
		TRACE_APPEND(("%.30s\n", O2S(objResultPtr)));
		NEXT_INST_F(pcAdjustment, 1, 1);
	    }
	}
	varPtr = TclLookupArrayElement(interp, part1Ptr, part2Ptr,
		TCL_LEAVE_ERR_MSG, "read", 0, 1, arrayPtr, opnd);
	if (varPtr == NULL) {
	    TRACE_ERROR(interp);
	    goto gotError;
	}
	cleanup = 1;
	goto doCallPtrGetVar;

    case INST_LOAD_ARRAY_STK:
	cleanup = 2;
	part2Ptr = OBJ_AT_TOS;		/* element name */
	objPtr = OBJ_UNDER_TOS;		/* array name */
	TRACE(("\"%.30s(%.30s)\" => ", O2S(objPtr), O2S(part2Ptr)));
	goto doLoadStk;

    case INST_LOAD_STK:
    case INST_LOAD_SCALAR_STK:
	cleanup = 1;
	part2Ptr = NULL;
	objPtr = OBJ_AT_TOS;		/* variable name */
	TRACE(("\"%.30s\" => ", O2S(objPtr)));

    doLoadStk:
	part1Ptr = objPtr;
	varPtr = TclObjLookupVarEx(interp, part1Ptr, part2Ptr,
		TCL_LEAVE_ERR_MSG, "read", /*createPart1*/0, /*createPart2*/1,
		&arrayPtr);
	if (!varPtr) {
	    TRACE_ERROR(interp);
	    goto gotError;
	}

	if (TclIsVarDirectReadable2(varPtr, arrayPtr)) {
	    /*
	     * No errors, no traces: just get the value.
	     */

	    objResultPtr = varPtr->value.objPtr;
	    TRACE_APPEND(("%.30s\n", O2S(objResultPtr)));
	    NEXT_INST_V(1, cleanup, 1);
	}
	pcAdjustment = 1;
	opnd = -1;

    doCallPtrGetVar:
	/*
	 * There are either errors or the variable is traced: call
	 * TclPtrGetVar to process fully.
	 */

	DECACHE_STACK_INFO();
	objResultPtr = TclPtrGetVar(interp, varPtr, arrayPtr,
		part1Ptr, part2Ptr, TCL_LEAVE_ERR_MSG, opnd);
	CACHE_STACK_INFO();
	if (!objResultPtr) {
	    TRACE_ERROR(interp);
	    goto gotError;
	}
	TRACE_APPEND(("%.30s\n", O2S(objResultPtr)));
	NEXT_INST_V(pcAdjustment, cleanup, 1);

    /*
     *	   End of INST_LOAD instructions.
     * -----------------------------------------------------------------
     *	   Start of INST_STORE and related instructions.
     *
     * WARNING: more 'goto' here than your doctor recommended! The different
     * instructions set the value of some variables and then jump to somme
     * common execution code.
     */

    {
	int storeFlags, len;

    case INST_STORE_ARRAY4:
	opnd = TclGetUInt4AtPtr(pc+1);
	pcAdjustment = 5;
	goto doStoreArrayDirect;

    case INST_STORE_ARRAY1:
	opnd = TclGetUInt1AtPtr(pc+1);
	pcAdjustment = 2;

    doStoreArrayDirect:
	valuePtr = OBJ_AT_TOS;
	part2Ptr = OBJ_UNDER_TOS;
	arrayPtr = LOCAL(opnd);
	TRACE(("%u \"%.30s\" <- \"%.30s\" => ", opnd, O2S(part2Ptr),
		O2S(valuePtr)));
	while (TclIsVarLink(arrayPtr)) {
	    arrayPtr = arrayPtr->value.linkPtr;
	}
	if (TclIsVarArray(arrayPtr) && !WriteTraced(arrayPtr)) {
	    varPtr = VarHashFindVar(arrayPtr->value.tablePtr, part2Ptr);
	    if (varPtr && TclIsVarDirectWritable(varPtr)) {
		tosPtr--;
		Tcl_DecrRefCount(OBJ_AT_TOS);
		OBJ_AT_TOS = valuePtr;
		goto doStoreVarDirect;
	    }
	}
	cleanup = 2;
	storeFlags = TCL_LEAVE_ERR_MSG;
	part1Ptr = NULL;
	goto doStoreArrayDirectFailed;

    case INST_STORE_SCALAR4:
	opnd = TclGetUInt4AtPtr(pc+1);
	pcAdjustment = 5;
	goto doStoreScalarDirect;

    case INST_STORE_SCALAR1:
	opnd = TclGetUInt1AtPtr(pc+1);
	pcAdjustment = 2;

    doStoreScalarDirect:
	valuePtr = OBJ_AT_TOS;
	varPtr = LOCAL(opnd);
	TRACE(("%u <- \"%.30s\" => ", opnd, O2S(valuePtr)));
	while (TclIsVarLink(varPtr)) {
	    varPtr = varPtr->value.linkPtr;
	}
	if (!TclIsVarDirectWritable(varPtr)) {
	    storeFlags = TCL_LEAVE_ERR_MSG;
	    part1Ptr = NULL;
	    goto doStoreScalar;
	}

	/*
	 * No traces, no errors, plain 'set': we can safely inline. The value
	 * *will* be set to what's requested, so that the stack top remains
	 * pointing to the same Tcl_Obj.
	 */

    doStoreVarDirect:
	valuePtr = varPtr->value.objPtr;
	if (valuePtr != NULL) {
	    TclDecrRefCount(valuePtr);
	}
	objResultPtr = OBJ_AT_TOS;
	varPtr->value.objPtr = objResultPtr;
#ifndef TCL_COMPILE_DEBUG
	if (*(pc+pcAdjustment) == INST_POP) {
	    tosPtr--;
	    NEXT_INST_F((pcAdjustment+1), 0, 0);
	}
#else
	TRACE_APPEND(("%.30s\n", O2S(objResultPtr)));
#endif
	Tcl_IncrRefCount(objResultPtr);
	NEXT_INST_F(pcAdjustment, 0, 0);

    case INST_LAPPEND_STK:
	valuePtr = OBJ_AT_TOS; /* value to append */
	part2Ptr = NULL;
	storeFlags = (TCL_LEAVE_ERR_MSG | TCL_APPEND_VALUE
		| TCL_LIST_ELEMENT);
	goto doStoreStk;

    case INST_LAPPEND_ARRAY_STK:
	valuePtr = OBJ_AT_TOS; /* value to append */
	part2Ptr = OBJ_UNDER_TOS;
	storeFlags = (TCL_LEAVE_ERR_MSG | TCL_APPEND_VALUE
		| TCL_LIST_ELEMENT);
	goto doStoreStk;

    case INST_APPEND_STK:
	valuePtr = OBJ_AT_TOS; /* value to append */
	part2Ptr = NULL;
	storeFlags = (TCL_LEAVE_ERR_MSG | TCL_APPEND_VALUE);
	goto doStoreStk;

    case INST_APPEND_ARRAY_STK:
	valuePtr = OBJ_AT_TOS; /* value to append */
	part2Ptr = OBJ_UNDER_TOS;
	storeFlags = (TCL_LEAVE_ERR_MSG | TCL_APPEND_VALUE);
	goto doStoreStk;

    case INST_STORE_ARRAY_STK:
	valuePtr = OBJ_AT_TOS;
	part2Ptr = OBJ_UNDER_TOS;
	storeFlags = TCL_LEAVE_ERR_MSG;
	goto doStoreStk;

    case INST_STORE_STK:
    case INST_STORE_SCALAR_STK:
	valuePtr = OBJ_AT_TOS;
	part2Ptr = NULL;
	storeFlags = TCL_LEAVE_ERR_MSG;

    doStoreStk:
	objPtr = OBJ_AT_DEPTH(1 + (part2Ptr != NULL)); /* variable name */
	part1Ptr = objPtr;
#ifdef TCL_COMPILE_DEBUG
	if (part2Ptr == NULL) {
	    TRACE(("\"%.30s\" <- \"%.30s\" =>", O2S(part1Ptr),O2S(valuePtr)));
	} else {
	    TRACE(("\"%.30s(%.30s)\" <- \"%.30s\" => ",
		    O2S(part1Ptr), O2S(part2Ptr), O2S(valuePtr)));
	}
#endif
	varPtr = TclObjLookupVarEx(interp, objPtr,part2Ptr, TCL_LEAVE_ERR_MSG,
		"set", /*createPart1*/ 1, /*createPart2*/ 1, &arrayPtr);
	if (!varPtr) {
	    TRACE_ERROR(interp);
	    goto gotError;
	}
	cleanup = ((part2Ptr == NULL)? 2 : 3);
	pcAdjustment = 1;
	opnd = -1;
	goto doCallPtrSetVar;

    case INST_LAPPEND_ARRAY4:
	opnd = TclGetUInt4AtPtr(pc+1);
	pcAdjustment = 5;
	storeFlags = (TCL_LEAVE_ERR_MSG | TCL_APPEND_VALUE
		| TCL_LIST_ELEMENT);
	goto doStoreArray;

    case INST_LAPPEND_ARRAY1:
	opnd = TclGetUInt1AtPtr(pc+1);
	pcAdjustment = 2;
	storeFlags = (TCL_LEAVE_ERR_MSG | TCL_APPEND_VALUE
		| TCL_LIST_ELEMENT);
	goto doStoreArray;

    case INST_APPEND_ARRAY4:
	opnd = TclGetUInt4AtPtr(pc+1);
	pcAdjustment = 5;
	storeFlags = (TCL_LEAVE_ERR_MSG | TCL_APPEND_VALUE);
	goto doStoreArray;

    case INST_APPEND_ARRAY1:
	opnd = TclGetUInt1AtPtr(pc+1);
	pcAdjustment = 2;
	storeFlags = (TCL_LEAVE_ERR_MSG | TCL_APPEND_VALUE);
	goto doStoreArray;

    doStoreArray:
	valuePtr = OBJ_AT_TOS;
	part2Ptr = OBJ_UNDER_TOS;
	arrayPtr = LOCAL(opnd);
	TRACE(("%u \"%.30s\" <- \"%.30s\" => ", opnd, O2S(part2Ptr),
		O2S(valuePtr)));
	while (TclIsVarLink(arrayPtr)) {
	    arrayPtr = arrayPtr->value.linkPtr;
	}
	cleanup = 2;
	part1Ptr = NULL;

    doStoreArrayDirectFailed:
	varPtr = TclLookupArrayElement(interp, part1Ptr, part2Ptr,
		TCL_LEAVE_ERR_MSG, "set", 1, 1, arrayPtr, opnd);
	if (!varPtr) {
	    TRACE_ERROR(interp);
	    goto gotError;
	}
	goto doCallPtrSetVar;

    case INST_LAPPEND_SCALAR4:
	opnd = TclGetUInt4AtPtr(pc+1);
	pcAdjustment = 5;
	storeFlags = (TCL_LEAVE_ERR_MSG | TCL_APPEND_VALUE
		| TCL_LIST_ELEMENT);
	goto doStoreScalar;

    case INST_LAPPEND_SCALAR1:
	opnd = TclGetUInt1AtPtr(pc+1);
	pcAdjustment = 2;
	storeFlags = (TCL_LEAVE_ERR_MSG | TCL_APPEND_VALUE
		| TCL_LIST_ELEMENT);
	goto doStoreScalar;

    case INST_APPEND_SCALAR4:
	opnd = TclGetUInt4AtPtr(pc+1);
	pcAdjustment = 5;
	storeFlags = (TCL_LEAVE_ERR_MSG | TCL_APPEND_VALUE);
	goto doStoreScalar;

    case INST_APPEND_SCALAR1:
	opnd = TclGetUInt1AtPtr(pc+1);
	pcAdjustment = 2;
	storeFlags = (TCL_LEAVE_ERR_MSG | TCL_APPEND_VALUE);
	goto doStoreScalar;

    doStoreScalar:
	valuePtr = OBJ_AT_TOS;
	varPtr = LOCAL(opnd);
	TRACE(("%u <- \"%.30s\" => ", opnd, O2S(valuePtr)));
	while (TclIsVarLink(varPtr)) {
	    varPtr = varPtr->value.linkPtr;
	}
	cleanup = 1;
	arrayPtr = NULL;
	part1Ptr = part2Ptr = NULL;

    doCallPtrSetVar:
	DECACHE_STACK_INFO();
	objResultPtr = TclPtrSetVar(interp, varPtr, arrayPtr,
		part1Ptr, part2Ptr, valuePtr, storeFlags, opnd);
	CACHE_STACK_INFO();
	if (!objResultPtr) {
	    TRACE_ERROR(interp);
	    goto gotError;
	}
#ifndef TCL_COMPILE_DEBUG
	if (*(pc+pcAdjustment) == INST_POP) {
	    NEXT_INST_V((pcAdjustment+1), cleanup, 0);
	}
#endif
	TRACE_APPEND(("%.30s\n", O2S(objResultPtr)));
	NEXT_INST_V(pcAdjustment, cleanup, 1);

    case INST_LAPPEND_LIST:
	opnd = TclGetUInt4AtPtr(pc+1);
	valuePtr = OBJ_AT_TOS;
	varPtr = LOCAL(opnd);
	cleanup = 1;
	pcAdjustment = 5;
	while (TclIsVarLink(varPtr)) {
	    varPtr = varPtr->value.linkPtr;
	}
	TRACE(("%u <- \"%.30s\" => ", opnd, O2S(valuePtr)));
	if (TclListObjGetElements(interp, valuePtr, &objc, &objv)
		!= TCL_OK) {
	    TRACE_ERROR(interp);
	    goto gotError;
	}
	if (TclIsVarDirectReadable(varPtr)
		&& TclIsVarDirectWritable(varPtr)) {
	    goto lappendListDirect;
	}
	arrayPtr = NULL;
	part1Ptr = part2Ptr = NULL;
	goto lappendListPtr;

    case INST_LAPPEND_LIST_ARRAY:
	opnd = TclGetUInt4AtPtr(pc+1);
	valuePtr = OBJ_AT_TOS;
	part1Ptr = NULL;
	part2Ptr = OBJ_UNDER_TOS;
	arrayPtr = LOCAL(opnd);
	cleanup = 2;
	pcAdjustment = 5;
	while (TclIsVarLink(arrayPtr)) {
	    arrayPtr = arrayPtr->value.linkPtr;
	}
	TRACE(("%u \"%.30s\" \"%.30s\" => ",
		opnd, O2S(part2Ptr), O2S(valuePtr)));
	if (TclListObjGetElements(interp, valuePtr, &objc, &objv)
		!= TCL_OK) {
	    TRACE_ERROR(interp);
	    goto gotError;
	}
	if (TclIsVarArray(arrayPtr) && !ReadTraced(arrayPtr)
		&& !WriteTraced(arrayPtr)) {
	    varPtr = VarHashFindVar(arrayPtr->value.tablePtr, part2Ptr);
	    if (varPtr && TclIsVarDirectReadable(varPtr)
		    && TclIsVarDirectWritable(varPtr)) {
		goto lappendListDirect;
	    }
	}
	varPtr = TclLookupArrayElement(interp, part1Ptr, part2Ptr,
		TCL_LEAVE_ERR_MSG, "set", 1, 1, arrayPtr, opnd);
	if (varPtr == NULL) {
	    TRACE_ERROR(interp);
	    goto gotError;
	}
	goto lappendListPtr;

    case INST_LAPPEND_LIST_ARRAY_STK:
	pcAdjustment = 1;
	cleanup = 3;
	valuePtr = OBJ_AT_TOS;
	part2Ptr = OBJ_UNDER_TOS;	/* element name */
	part1Ptr = OBJ_AT_DEPTH(2);	/* array name */
	TRACE(("\"%.30s(%.30s)\" \"%.30s\" => ",
		O2S(part1Ptr), O2S(part2Ptr), O2S(valuePtr)));
	goto lappendList;

    case INST_LAPPEND_LIST_STK:
	pcAdjustment = 1;
	cleanup = 2;
	valuePtr = OBJ_AT_TOS;
	part2Ptr = NULL;
	part1Ptr = OBJ_UNDER_TOS;	/* variable name */
	TRACE(("\"%.30s\" \"%.30s\" => ", O2S(part1Ptr), O2S(valuePtr)));
	goto lappendList;

    lappendListDirect:
	objResultPtr = varPtr->value.objPtr;
	if (TclListObjLength(interp, objResultPtr, &len) != TCL_OK) {
	    TRACE_ERROR(interp);
	    goto gotError;
	}
	if (Tcl_IsShared(objResultPtr)) {
	    Tcl_Obj *newValue = Tcl_DuplicateObj(objResultPtr);

	    TclDecrRefCount(objResultPtr);
	    varPtr->value.objPtr = objResultPtr = newValue;
	    Tcl_IncrRefCount(newValue);
	}
	if (Tcl_ListObjReplace(interp, objResultPtr, len, 0, objc, objv)
		!= TCL_OK) {
	    TRACE_ERROR(interp);
	    goto gotError;
	}
	TRACE_APPEND(("%.30s\n", O2S(objResultPtr)));
	NEXT_INST_V(pcAdjustment, cleanup, 1);

    lappendList:
	opnd = -1;
	if (TclListObjGetElements(interp, valuePtr, &objc, &objv)
		!= TCL_OK) {
	    TRACE_ERROR(interp);
	    goto gotError;
	}
	DECACHE_STACK_INFO();
	varPtr = TclObjLookupVarEx(interp, part1Ptr, part2Ptr,
		TCL_LEAVE_ERR_MSG, "set", 1, 1, &arrayPtr);
	CACHE_STACK_INFO();
	if (!varPtr) {
	    TRACE_ERROR(interp);
	    goto gotError;
	}

    lappendListPtr:
	if (TclIsVarInHash(varPtr)) {
	    VarHashRefCount(varPtr)++;
	}
	if (arrayPtr && TclIsVarInHash(arrayPtr)) {
	    VarHashRefCount(arrayPtr)++;
	}
	DECACHE_STACK_INFO();
	objResultPtr = TclPtrGetVar(interp, varPtr, arrayPtr,
		part1Ptr, part2Ptr, TCL_LEAVE_ERR_MSG, opnd);
	CACHE_STACK_INFO();
	if (TclIsVarInHash(varPtr)) {
	    VarHashRefCount(varPtr)--;
	}
	if (arrayPtr && TclIsVarInHash(arrayPtr)) {
	    VarHashRefCount(arrayPtr)--;
	}

	{
	    int createdNewObj = 0;

	    if (!objResultPtr) {
		objResultPtr = valuePtr;
	    } else if (TclListObjLength(interp, objResultPtr, &len)!=TCL_OK) {
		TRACE_ERROR(interp);
		goto gotError;
	    } else {
		if (Tcl_IsShared(objResultPtr)) {
		    objResultPtr = Tcl_DuplicateObj(objResultPtr);
		    createdNewObj = 1;
		}
		if (Tcl_ListObjReplace(interp, objResultPtr, len,0, objc,objv)
			!= TCL_OK) {
		    goto errorInLappendListPtr;
		}
	    }
	    DECACHE_STACK_INFO();
	    objResultPtr = TclPtrSetVar(interp, varPtr, arrayPtr, part1Ptr,
		    part2Ptr, objResultPtr, TCL_LEAVE_ERR_MSG, opnd);
	    CACHE_STACK_INFO();
	    if (!objResultPtr) {
	    errorInLappendListPtr:
		if (createdNewObj) {
		    TclDecrRefCount(objResultPtr);
		}
		TRACE_ERROR(interp);
		goto gotError;
	    }
	}
	TRACE_APPEND(("%.30s\n", O2S(objResultPtr)));
	NEXT_INST_V(pcAdjustment, cleanup, 1);
    }

    /*
     *	   End of INST_STORE and related instructions.
     * -----------------------------------------------------------------
     *	   Start of INST_INCR instructions.
     *
     * WARNING: more 'goto' here than your doctor recommended! The different
     * instructions set the value of some variables and then jump to somme
     * common execution code.
     */

/*TODO: Consider more untangling here; merge with LOAD and STORE ? */

    {
	Tcl_Obj *incrPtr;
#ifndef TCL_WIDE_INT_IS_LONG
	Tcl_WideInt w;
#endif
	long increment;

    case INST_INCR_SCALAR1:
    case INST_INCR_ARRAY1:
    case INST_INCR_ARRAY_STK:
    case INST_INCR_SCALAR_STK:
    case INST_INCR_STK:
	opnd = TclGetUInt1AtPtr(pc+1);
	incrPtr = POP_OBJECT();
	switch (*pc) {
	case INST_INCR_SCALAR1:
	    pcAdjustment = 2;
	    goto doIncrScalar;
	case INST_INCR_ARRAY1:
	    pcAdjustment = 2;
	    goto doIncrArray;
	default:
	    pcAdjustment = 1;
	    goto doIncrStk;
	}

    case INST_INCR_ARRAY_STK_IMM:
    case INST_INCR_SCALAR_STK_IMM:
    case INST_INCR_STK_IMM:
	increment = TclGetInt1AtPtr(pc+1);
	incrPtr = Tcl_NewIntObj(increment);
	Tcl_IncrRefCount(incrPtr);
	pcAdjustment = 2;

    doIncrStk:
	if ((*pc == INST_INCR_ARRAY_STK_IMM)
		|| (*pc == INST_INCR_ARRAY_STK)) {
	    part2Ptr = OBJ_AT_TOS;
	    objPtr = OBJ_UNDER_TOS;
	    TRACE(("\"%.30s(%.30s)\" (by %ld) => ",
		    O2S(objPtr), O2S(part2Ptr), increment));
	} else {
	    part2Ptr = NULL;
	    objPtr = OBJ_AT_TOS;
	    TRACE(("\"%.30s\" (by %ld) => ", O2S(objPtr), increment));
	}
	part1Ptr = objPtr;
	opnd = -1;
	varPtr = TclObjLookupVarEx(interp, objPtr, part2Ptr,
		TCL_LEAVE_ERR_MSG, "read", 1, 1, &arrayPtr);
	if (!varPtr) {
	    DECACHE_STACK_INFO();
	    Tcl_AddErrorInfo(interp,
		    "\n    (reading value of variable to increment)");
	    CACHE_STACK_INFO();
	    TRACE_ERROR(interp);
	    Tcl_DecrRefCount(incrPtr);
	    goto gotError;
	}
	cleanup = ((part2Ptr == NULL)? 1 : 2);
	goto doIncrVar;

    case INST_INCR_ARRAY1_IMM:
	opnd = TclGetUInt1AtPtr(pc+1);
	increment = TclGetInt1AtPtr(pc+2);
	incrPtr = Tcl_NewIntObj(increment);
	Tcl_IncrRefCount(incrPtr);
	pcAdjustment = 3;

    doIncrArray:
	part1Ptr = NULL;
	part2Ptr = OBJ_AT_TOS;
	arrayPtr = LOCAL(opnd);
	cleanup = 1;
	while (TclIsVarLink(arrayPtr)) {
	    arrayPtr = arrayPtr->value.linkPtr;
	}
	TRACE(("%u \"%.30s\" (by %ld) => ", opnd, O2S(part2Ptr), increment));
	varPtr = TclLookupArrayElement(interp, part1Ptr, part2Ptr,
		TCL_LEAVE_ERR_MSG, "read", 1, 1, arrayPtr, opnd);
	if (!varPtr) {
	    TRACE_ERROR(interp);
	    Tcl_DecrRefCount(incrPtr);
	    goto gotError;
	}
	goto doIncrVar;

    case INST_INCR_SCALAR1_IMM:
	opnd = TclGetUInt1AtPtr(pc+1);
	increment = TclGetInt1AtPtr(pc+2);
	pcAdjustment = 3;
	cleanup = 0;
	varPtr = LOCAL(opnd);
	while (TclIsVarLink(varPtr)) {
	    varPtr = varPtr->value.linkPtr;
	}

	if (TclIsVarDirectModifyable(varPtr)) {
	    ClientData ptr;
	    int type;

	    objPtr = varPtr->value.objPtr;
	    if (GetNumberFromObj(NULL, objPtr, &ptr, &type) == TCL_OK) {
		if (type == TCL_NUMBER_LONG) {
		    long augend = *((const long *)ptr);
		    long sum = augend + increment;

		    /*
		     * Overflow when (augend and sum have different sign) and
		     * (augend and increment have the same sign). This is
		     * encapsulated in the Overflowing macro.
		     */

		    if (!Overflowing(augend, increment, sum)) {
			TRACE(("%u %ld => ", opnd, increment));
			if (Tcl_IsShared(objPtr)) {
			    objPtr->refCount--;	/* We know it's shared. */
			    TclNewLongObj(objResultPtr, sum);
			    Tcl_IncrRefCount(objResultPtr);
			    varPtr->value.objPtr = objResultPtr;
			} else {
			    objResultPtr = objPtr;
			    TclSetLongObj(objPtr, sum);
			}
			goto doneIncr;
		    }
#ifndef TCL_WIDE_INT_IS_LONG
		    w = (Tcl_WideInt)augend;

		    TRACE(("%u %ld => ", opnd, increment));
		    if (Tcl_IsShared(objPtr)) {
			objPtr->refCount--;	/* We know it's shared. */
			objResultPtr = Tcl_NewWideIntObj(w+increment);
			Tcl_IncrRefCount(objResultPtr);
			varPtr->value.objPtr = objResultPtr;
		    } else {
			objResultPtr = objPtr;

			/*
			 * We know the sum value is outside the long range;
			 * use macro form that doesn't range test again.
			 */

			TclSetWideIntObj(objPtr, w+increment);
		    }
		    goto doneIncr;
#endif
		}	/* end if (type == TCL_NUMBER_LONG) */
#ifndef TCL_WIDE_INT_IS_LONG
		if (type == TCL_NUMBER_WIDE) {
		    Tcl_WideInt sum;

		    w = *((const Tcl_WideInt *) ptr);
		    sum = w + increment;

		    /*
		     * Check for overflow.
		     */

		    if (!Overflowing(w, increment, sum)) {
			TRACE(("%u %ld => ", opnd, increment));
			if (Tcl_IsShared(objPtr)) {
			    objPtr->refCount--;	/* We know it's shared. */
			    objResultPtr = Tcl_NewWideIntObj(sum);
			    Tcl_IncrRefCount(objResultPtr);
			    varPtr->value.objPtr = objResultPtr;
			} else {
			    objResultPtr = objPtr;

			    /*
			     * We *do not* know the sum value is outside the
			     * long range (wide + long can yield long); use
			     * the function call that checks range.
			     */

			    Tcl_SetWideIntObj(objPtr, sum);
			}
			goto doneIncr;
		    }
		}
#endif
	    }
	    if (Tcl_IsShared(objPtr)) {
		objPtr->refCount--;	/* We know it's shared */
		objResultPtr = Tcl_DuplicateObj(objPtr);
		Tcl_IncrRefCount(objResultPtr);
		varPtr->value.objPtr = objResultPtr;
	    } else {
		objResultPtr = objPtr;
	    }
	    TclNewLongObj(incrPtr, increment);
	    if (TclIncrObj(interp, objResultPtr, incrPtr) != TCL_OK) {
		Tcl_DecrRefCount(incrPtr);
		TRACE_ERROR(interp);
		goto gotError;
	    }
	    Tcl_DecrRefCount(incrPtr);
	    goto doneIncr;
	}

	/*
	 * All other cases, flow through to generic handling.
	 */

	TclNewLongObj(incrPtr, increment);
	Tcl_IncrRefCount(incrPtr);

    doIncrScalar:
	varPtr = LOCAL(opnd);
	while (TclIsVarLink(varPtr)) {
	    varPtr = varPtr->value.linkPtr;
	}
	arrayPtr = NULL;
	part1Ptr = part2Ptr = NULL;
	cleanup = 0;
	TRACE(("%u %s => ", opnd, Tcl_GetString(incrPtr)));

    doIncrVar:
	if (TclIsVarDirectModifyable2(varPtr, arrayPtr)) {
	    objPtr = varPtr->value.objPtr;
	    if (Tcl_IsShared(objPtr)) {
		objPtr->refCount--;	/* We know it's shared */
		objResultPtr = Tcl_DuplicateObj(objPtr);
		Tcl_IncrRefCount(objResultPtr);
		varPtr->value.objPtr = objResultPtr;
	    } else {
		objResultPtr = objPtr;
	    }
	    if (TclIncrObj(interp, objResultPtr, incrPtr) != TCL_OK) {
		Tcl_DecrRefCount(incrPtr);
		TRACE_ERROR(interp);
		goto gotError;
	    }
	    Tcl_DecrRefCount(incrPtr);
	} else {
	    DECACHE_STACK_INFO();
	    objResultPtr = TclPtrIncrObjVar(interp, varPtr, arrayPtr,
		    part1Ptr, part2Ptr, incrPtr, TCL_LEAVE_ERR_MSG, opnd);
	    CACHE_STACK_INFO();
	    Tcl_DecrRefCount(incrPtr);
	    if (objResultPtr == NULL) {
		TRACE_ERROR(interp);
		goto gotError;
	    }
	}
    doneIncr:
	TRACE_APPEND(("%.30s\n", O2S(objResultPtr)));
#ifndef TCL_COMPILE_DEBUG
	if (*(pc+pcAdjustment) == INST_POP) {
	    NEXT_INST_V((pcAdjustment+1), cleanup, 0);
	}
#endif
	NEXT_INST_V(pcAdjustment, cleanup, 1);
    }

    /*
     *	   End of INST_INCR instructions.
     * -----------------------------------------------------------------
     *	   Start of INST_EXIST instructions.
     */

    case INST_EXIST_SCALAR:
	cleanup = 0;
	pcAdjustment = 5;
	opnd = TclGetUInt4AtPtr(pc+1);
	varPtr = LOCAL(opnd);
	while (TclIsVarLink(varPtr)) {
	    varPtr = varPtr->value.linkPtr;
	}
	TRACE(("%u => ", opnd));
	if (ReadTraced(varPtr)) {
	    DECACHE_STACK_INFO();
	    TclObjCallVarTraces(iPtr, NULL, varPtr, NULL, NULL,
		    TCL_TRACE_READS, 0, opnd);
	    CACHE_STACK_INFO();
	    if (TclIsVarUndefined(varPtr)) {
		TclCleanupVar(varPtr, NULL);
		varPtr = NULL;
	    }
	}
	goto afterExistsPeephole;

    case INST_EXIST_ARRAY:
	cleanup = 1;
	pcAdjustment = 5;
	opnd = TclGetUInt4AtPtr(pc+1);
	part2Ptr = OBJ_AT_TOS;
	arrayPtr = LOCAL(opnd);
	while (TclIsVarLink(arrayPtr)) {
	    arrayPtr = arrayPtr->value.linkPtr;
	}
	TRACE(("%u \"%.30s\" => ", opnd, O2S(part2Ptr)));
	if (TclIsVarArray(arrayPtr) && !ReadTraced(arrayPtr)) {
	    varPtr = VarHashFindVar(arrayPtr->value.tablePtr, part2Ptr);
	    if (!varPtr || !ReadTraced(varPtr)) {
		goto afterExistsPeephole;
	    }
	}
	varPtr = TclLookupArrayElement(interp, NULL, part2Ptr, 0, "access",
		0, 1, arrayPtr, opnd);
	if (varPtr) {
	    if (ReadTraced(varPtr) || (arrayPtr && ReadTraced(arrayPtr))) {
		DECACHE_STACK_INFO();
		TclObjCallVarTraces(iPtr, arrayPtr, varPtr, NULL, part2Ptr,
			TCL_TRACE_READS, 0, opnd);
		CACHE_STACK_INFO();
	    }
	    if (TclIsVarUndefined(varPtr)) {
		TclCleanupVar(varPtr, arrayPtr);
		varPtr = NULL;
	    }
	}
	goto afterExistsPeephole;

    case INST_EXIST_ARRAY_STK:
	cleanup = 2;
	pcAdjustment = 1;
	part2Ptr = OBJ_AT_TOS;		/* element name */
	part1Ptr = OBJ_UNDER_TOS;	/* array name */
	TRACE(("\"%.30s(%.30s)\" => ", O2S(part1Ptr), O2S(part2Ptr)));
	goto doExistStk;

    case INST_EXIST_STK:
	cleanup = 1;
	pcAdjustment = 1;
	part2Ptr = NULL;
	part1Ptr = OBJ_AT_TOS;		/* variable name */
	TRACE(("\"%.30s\" => ", O2S(part1Ptr)));

    doExistStk:
	varPtr = TclObjLookupVarEx(interp, part1Ptr, part2Ptr, 0, "access",
		/*createPart1*/0, /*createPart2*/1, &arrayPtr);
	if (varPtr) {
	    if (ReadTraced(varPtr) || (arrayPtr && ReadTraced(arrayPtr))) {
		DECACHE_STACK_INFO();
		TclObjCallVarTraces(iPtr, arrayPtr, varPtr, part1Ptr,part2Ptr,
			TCL_TRACE_READS, 0, -1);
		CACHE_STACK_INFO();
	    }
	    if (TclIsVarUndefined(varPtr)) {
		TclCleanupVar(varPtr, arrayPtr);
		varPtr = NULL;
	    }
	}

	/*
	 * Peep-hole optimisation: if you're about to jump, do jump from here.
	 */

    afterExistsPeephole: {
	int found = (varPtr && !TclIsVarUndefined(varPtr));

	TRACE_APPEND(("%d\n", found ? 1 : 0));
	JUMP_PEEPHOLE_V(found, pcAdjustment, cleanup);
    }

    /*
     *	   End of INST_EXIST instructions.
     * -----------------------------------------------------------------
     *	   Start of INST_UNSET instructions.
     */

    {
	int flags;

    case INST_UNSET_SCALAR:
	flags = TclGetUInt1AtPtr(pc+1) ? TCL_LEAVE_ERR_MSG : 0;
	opnd = TclGetUInt4AtPtr(pc+2);
	varPtr = LOCAL(opnd);
	while (TclIsVarLink(varPtr)) {
	    varPtr = varPtr->value.linkPtr;
	}
	TRACE(("%s %u => ", (flags ? "normal" : "noerr"), opnd));
	if (TclIsVarDirectUnsettable(varPtr) && !TclIsVarInHash(varPtr)) {
	    /*
	     * No errors, no traces, no searches: just make the variable cease
	     * to exist.
	     */

	    if (!TclIsVarUndefined(varPtr)) {
		TclDecrRefCount(varPtr->value.objPtr);
	    } else if (flags & TCL_LEAVE_ERR_MSG) {
		goto slowUnsetScalar;
	    }
	    varPtr->value.objPtr = NULL;
	    TRACE_APPEND(("OK\n"));
	    NEXT_INST_F(6, 0, 0);
	}

    slowUnsetScalar:
	DECACHE_STACK_INFO();
	if (TclPtrUnsetVar(interp, varPtr, NULL, NULL, NULL, flags,
		opnd) != TCL_OK && flags) {
	    goto errorInUnset;
	}
	CACHE_STACK_INFO();
	NEXT_INST_F(6, 0, 0);

    case INST_UNSET_ARRAY:
	flags = TclGetUInt1AtPtr(pc+1) ? TCL_LEAVE_ERR_MSG : 0;
	opnd = TclGetUInt4AtPtr(pc+2);
	part2Ptr = OBJ_AT_TOS;
	arrayPtr = LOCAL(opnd);
	while (TclIsVarLink(arrayPtr)) {
	    arrayPtr = arrayPtr->value.linkPtr;
	}
	TRACE(("%s %u \"%.30s\" => ",
		(flags ? "normal" : "noerr"), opnd, O2S(part2Ptr)));
	if (TclIsVarArray(arrayPtr) && !UnsetTraced(arrayPtr)) {
	    varPtr = VarHashFindVar(arrayPtr->value.tablePtr, part2Ptr);
	    if (varPtr && TclIsVarDirectUnsettable(varPtr)) {
		/*
		 * No nasty traces and element exists, so we can proceed to
		 * unset it. Might still not exist though...
		 */

		if (!TclIsVarUndefined(varPtr)) {
		    TclDecrRefCount(varPtr->value.objPtr);
		    TclSetVarUndefined(varPtr);
		    TclClearVarNamespaceVar(varPtr);
		    TclCleanupVar(varPtr, arrayPtr);
		} else if (flags & TCL_LEAVE_ERR_MSG) {
		    goto slowUnsetArray;
		}
		TRACE_APPEND(("OK\n"));
		NEXT_INST_F(6, 1, 0);
	    } else if (!varPtr && !(flags & TCL_LEAVE_ERR_MSG)) {
		/*
		 * Don't need to do anything here.
		 */

		TRACE_APPEND(("OK\n"));
		NEXT_INST_F(6, 1, 0);
	    }
	}
    slowUnsetArray:
	DECACHE_STACK_INFO();
	varPtr = TclLookupArrayElement(interp, NULL, part2Ptr, flags, "unset",
		0, 0, arrayPtr, opnd);
	if (!varPtr) {
	    if (flags & TCL_LEAVE_ERR_MSG) {
		goto errorInUnset;
	    }
	} else if (TclPtrUnsetVar(interp, varPtr, arrayPtr, NULL, part2Ptr,
		flags, opnd) != TCL_OK && (flags & TCL_LEAVE_ERR_MSG)) {
	    goto errorInUnset;
	}
	CACHE_STACK_INFO();
	NEXT_INST_F(6, 1, 0);

    case INST_UNSET_ARRAY_STK:
	flags = TclGetUInt1AtPtr(pc+1) ? TCL_LEAVE_ERR_MSG : 0;
	cleanup = 2;
	part2Ptr = OBJ_AT_TOS;		/* element name */
	part1Ptr = OBJ_UNDER_TOS;	/* array name */
	TRACE(("%s \"%.30s(%.30s)\" => ", (flags ? "normal" : "noerr"),
		O2S(part1Ptr), O2S(part2Ptr)));
	goto doUnsetStk;

    case INST_UNSET_STK:
	flags = TclGetUInt1AtPtr(pc+1) ? TCL_LEAVE_ERR_MSG : 0;
	cleanup = 1;
	part2Ptr = NULL;
	part1Ptr = OBJ_AT_TOS;		/* variable name */
	TRACE(("%s \"%.30s\" => ", (flags ? "normal" : "noerr"),
		O2S(part1Ptr)));

    doUnsetStk:
	DECACHE_STACK_INFO();
	if (TclObjUnsetVar2(interp, part1Ptr, part2Ptr, flags) != TCL_OK
		&& (flags & TCL_LEAVE_ERR_MSG)) {
	    goto errorInUnset;
	}
	CACHE_STACK_INFO();
	TRACE_APPEND(("OK\n"));
	NEXT_INST_V(2, cleanup, 0);

    errorInUnset:
	CACHE_STACK_INFO();
	TRACE_ERROR(interp);
	goto gotError;

	/*
	 * This is really an unset operation these days. Do not issue.
	 */

    case INST_DICT_DONE:
	opnd = TclGetUInt4AtPtr(pc+1);
	TRACE(("%u => OK\n", opnd));
	varPtr = LOCAL(opnd);
	while (TclIsVarLink(varPtr)) {
	    varPtr = varPtr->value.linkPtr;
	}
	if (TclIsVarDirectUnsettable(varPtr) && !TclIsVarInHash(varPtr)) {
	    if (!TclIsVarUndefined(varPtr)) {
		TclDecrRefCount(varPtr->value.objPtr);
	    }
	    varPtr->value.objPtr = NULL;
	} else {
	    DECACHE_STACK_INFO();
	    TclPtrUnsetVar(interp, varPtr, NULL, NULL, NULL, 0, opnd);
	    CACHE_STACK_INFO();
	}
	NEXT_INST_F(5, 0, 0);
    }

    /*
     *	   End of INST_UNSET instructions.
     * -----------------------------------------------------------------
     *	   Start of INST_ARRAY instructions.
     */

    case INST_ARRAY_EXISTS_IMM:
	opnd = TclGetUInt4AtPtr(pc+1);
	pcAdjustment = 5;
	cleanup = 0;
	part1Ptr = NULL;
	arrayPtr = NULL;
	TRACE(("%u => ", opnd));
	varPtr = LOCAL(opnd);
	while (TclIsVarLink(varPtr)) {
	    varPtr = varPtr->value.linkPtr;
	}
	goto doArrayExists;
    case INST_ARRAY_EXISTS_STK:
	opnd = -1;
	pcAdjustment = 1;
	cleanup = 1;
	part1Ptr = OBJ_AT_TOS;
	TRACE(("\"%.30s\" => ", O2S(part1Ptr)));
	varPtr = TclObjLookupVarEx(interp, part1Ptr, NULL, 0, NULL,
		/*createPart1*/0, /*createPart2*/0, &arrayPtr);
    doArrayExists:
	if (varPtr && (varPtr->flags & VAR_TRACED_ARRAY)
		&& (TclIsVarArray(varPtr) || TclIsVarUndefined(varPtr))) {
	    DECACHE_STACK_INFO();
	    result = TclObjCallVarTraces(iPtr, arrayPtr, varPtr, part1Ptr,
		    NULL, (TCL_LEAVE_ERR_MSG|TCL_NAMESPACE_ONLY|
		    TCL_GLOBAL_ONLY|TCL_TRACE_ARRAY), 1, opnd);
	    CACHE_STACK_INFO();
	    if (result == TCL_ERROR) {
		TRACE_ERROR(interp);
		goto gotError;
	    }
	}
	if (varPtr && TclIsVarArray(varPtr) && !TclIsVarUndefined(varPtr)) {
	    objResultPtr = TCONST(1);
	} else {
	    objResultPtr = TCONST(0);
	}
	TRACE_APPEND(("%.30s\n", O2S(objResultPtr)));
	NEXT_INST_V(pcAdjustment, cleanup, 1);

    case INST_ARRAY_MAKE_IMM:
	opnd = TclGetUInt4AtPtr(pc+1);
	pcAdjustment = 5;
	cleanup = 0;
	part1Ptr = NULL;
	arrayPtr = NULL;
	TRACE(("%u => ", opnd));
	varPtr = LOCAL(opnd);
	while (TclIsVarLink(varPtr)) {
	    varPtr = varPtr->value.linkPtr;
	}
	goto doArrayMake;
    case INST_ARRAY_MAKE_STK:
	opnd = -1;
	pcAdjustment = 1;
	cleanup = 1;
	part1Ptr = OBJ_AT_TOS;
	TRACE(("\"%.30s\" => ", O2S(part1Ptr)));
	varPtr = TclObjLookupVarEx(interp, part1Ptr, NULL, TCL_LEAVE_ERR_MSG,
		"set", /*createPart1*/1, /*createPart2*/0, &arrayPtr);
	if (varPtr == NULL) {
	    TRACE_ERROR(interp);
	    goto gotError;
	}
    doArrayMake:
	if (varPtr && !TclIsVarArray(varPtr)) {
	    if (TclIsVarArrayElement(varPtr) || !TclIsVarUndefined(varPtr)) {
		/*
		 * Either an array element, or a scalar: lose!
		 */

		TclObjVarErrMsg(interp, part1Ptr, NULL, "array set",
			"variable isn't array", opnd);
		DECACHE_STACK_INFO();
		Tcl_SetErrorCode(interp, "TCL", "WRITE", "ARRAY", NULL);
		CACHE_STACK_INFO();
		TRACE_ERROR(interp);
		goto gotError;
	    }
	    TclSetVarArray(varPtr);
	    varPtr->value.tablePtr = ckalloc(sizeof(TclVarHashTable));
	    TclInitVarHashTable(varPtr->value.tablePtr,
		    TclGetVarNsPtr(varPtr));
#ifdef TCL_COMPILE_DEBUG
	    TRACE_APPEND(("done\n"));
	} else {
	    TRACE_APPEND(("nothing to do\n"));
#endif
	}
	NEXT_INST_V(pcAdjustment, cleanup, 0);

    /*
     *	   End of INST_ARRAY instructions.
     * -----------------------------------------------------------------
     *	   Start of variable linking instructions.
     */

    {
	Var *otherPtr;
	CallFrame *framePtr, *savedFramePtr;
	Tcl_Namespace *nsPtr;
	Namespace *savedNsPtr;

    case INST_UPVAR:
	TRACE(("%d %.30s %.30s => ", TclGetInt4AtPtr(pc+1),
		O2S(OBJ_UNDER_TOS), O2S(OBJ_AT_TOS)));

	if (TclObjGetFrame(interp, OBJ_UNDER_TOS, &framePtr) == -1) {
	    TRACE_ERROR(interp);
	    goto gotError;
	}

	/*
	 * Locate the other variable.
	 */

	savedFramePtr = iPtr->varFramePtr;
	iPtr->varFramePtr = framePtr;
	otherPtr = TclObjLookupVarEx(interp, OBJ_AT_TOS, NULL,
		TCL_LEAVE_ERR_MSG, "access", /*createPart1*/ 1,
		/*createPart2*/ 1, &varPtr);
	iPtr->varFramePtr = savedFramePtr;
	if (!otherPtr) {
	    TRACE_ERROR(interp);
	    goto gotError;
	}
	goto doLinkVars;

    case INST_NSUPVAR:
	TRACE(("%d %.30s %.30s => ", TclGetInt4AtPtr(pc+1),
		O2S(OBJ_UNDER_TOS), O2S(OBJ_AT_TOS)));
	if (TclGetNamespaceFromObj(interp, OBJ_UNDER_TOS, &nsPtr) != TCL_OK) {
	    TRACE_ERROR(interp);
	    goto gotError;
	}

	/*
	 * Locate the other variable.
	 */

	savedNsPtr = iPtr->varFramePtr->nsPtr;
	iPtr->varFramePtr->nsPtr = (Namespace *) nsPtr;
	otherPtr = TclObjLookupVarEx(interp, OBJ_AT_TOS, NULL,
		(TCL_NAMESPACE_ONLY|TCL_LEAVE_ERR_MSG|TCL_AVOID_RESOLVERS),
		"access", /*createPart1*/ 1, /*createPart2*/ 1, &varPtr);
	iPtr->varFramePtr->nsPtr = savedNsPtr;
	if (!otherPtr) {
	    TRACE_ERROR(interp);
	    goto gotError;
	}
	goto doLinkVars;

    case INST_VARIABLE:
	TRACE(("%d, %.30s => ", TclGetInt4AtPtr(pc+1), O2S(OBJ_AT_TOS)));
	otherPtr = TclObjLookupVarEx(interp, OBJ_AT_TOS, NULL,
		(TCL_NAMESPACE_ONLY | TCL_LEAVE_ERR_MSG), "access",
		/*createPart1*/ 1, /*createPart2*/ 1, &varPtr);
	if (!otherPtr) {
	    TRACE_ERROR(interp);
	    goto gotError;
	}

	/*
	 * Do the [variable] magic.
	 */

	TclSetVarNamespaceVar(otherPtr);

    doLinkVars:

	/*
	 * If we are here, the local variable has already been created: do the
	 * little work of TclPtrMakeUpvar that remains to be done right here
	 * if there are no errors; otherwise, let it handle the case.
	 */

	opnd = TclGetInt4AtPtr(pc+1);
	varPtr = LOCAL(opnd);
	if ((varPtr != otherPtr) && !TclIsVarTraced(varPtr)
		&& (TclIsVarUndefined(varPtr) || TclIsVarLink(varPtr))) {
	    if (!TclIsVarUndefined(varPtr)) {
		/*
		 * Then it is a defined link.
		 */

		Var *linkPtr = varPtr->value.linkPtr;

		if (linkPtr == otherPtr) {
		    TRACE_APPEND(("already linked\n"));
		    NEXT_INST_F(5, 1, 0);
		}
		if (TclIsVarInHash(linkPtr)) {
		    VarHashRefCount(linkPtr)--;
		    if (TclIsVarUndefined(linkPtr)) {
			TclCleanupVar(linkPtr, NULL);
		    }
		}
	    }
	    TclSetVarLink(varPtr);
	    varPtr->value.linkPtr = otherPtr;
	    if (TclIsVarInHash(otherPtr)) {
		VarHashRefCount(otherPtr)++;
	    }
	} else if (TclPtrObjMakeUpvar(interp, otherPtr, NULL, 0,
		opnd) != TCL_OK) {
	    TRACE_ERROR(interp);
	    goto gotError;
	}

	/*
	 * Do not pop the namespace or frame index, it may be needed for other
	 * variables - and [variable] did not push it at all.
	 */

	TRACE_APPEND(("link made\n"));
	NEXT_INST_F(5, 1, 0);
    }

    /*
     *	   End of variable linking instructions.
     * -----------------------------------------------------------------
     */

    case INST_JUMP1:
	opnd = TclGetInt1AtPtr(pc+1);
	TRACE(("%d => new pc %u\n", opnd,
		(unsigned)(pc + opnd - codePtr->codeStart)));
	NEXT_INST_F(opnd, 0, 0);

    case INST_JUMP4:
	opnd = TclGetInt4AtPtr(pc+1);
	TRACE(("%d => new pc %u\n", opnd,
		(unsigned)(pc + opnd - codePtr->codeStart)));
	NEXT_INST_F(opnd, 0, 0);

    {
	int jmpOffset[2], b;

	/* TODO: consider rewrite so we don't compute the offset we're not
	 * going to take. */
    case INST_JUMP_FALSE4:
	jmpOffset[0] = TclGetInt4AtPtr(pc+1);	/* FALSE offset */
	jmpOffset[1] = 5;			/* TRUE offset */
	goto doCondJump;

    case INST_JUMP_TRUE4:
	jmpOffset[0] = 5;
	jmpOffset[1] = TclGetInt4AtPtr(pc+1);
	goto doCondJump;

    case INST_JUMP_FALSE1:
	jmpOffset[0] = TclGetInt1AtPtr(pc+1);
	jmpOffset[1] = 2;
	goto doCondJump;

    case INST_JUMP_TRUE1:
	jmpOffset[0] = 2;
	jmpOffset[1] = TclGetInt1AtPtr(pc+1);

    doCondJump:
	valuePtr = OBJ_AT_TOS;
	TRACE(("%d => ", jmpOffset[
		(*pc==INST_JUMP_FALSE1 || *pc==INST_JUMP_FALSE4) ? 0 : 1]));

	/* TODO - check claim that taking address of b harms performance */
	/* TODO - consider optimization search for constants */
	if (TclGetBooleanFromObj(interp, valuePtr, &b) != TCL_OK) {
	    TRACE_ERROR(interp);
	    goto gotError;
	}

#ifdef TCL_COMPILE_DEBUG
	if (b) {
	    if ((*pc == INST_JUMP_TRUE1) || (*pc == INST_JUMP_TRUE4)) {
		TRACE_APPEND(("%.20s true, new pc %u\n", O2S(valuePtr),
			(unsigned)(pc + jmpOffset[1] - codePtr->codeStart)));
	    } else {
		TRACE_APPEND(("%.20s true\n", O2S(valuePtr)));
	    }
	} else {
	    if ((*pc == INST_JUMP_TRUE1) || (*pc == INST_JUMP_TRUE4)) {
		TRACE_APPEND(("%.20s false\n", O2S(valuePtr)));
	    } else {
		TRACE_APPEND(("%.20s false, new pc %u\n", O2S(valuePtr),
			(unsigned)(pc + jmpOffset[0] - codePtr->codeStart)));
	    }
	}
#endif
	NEXT_INST_F(jmpOffset[b], 1, 0);
    }

    case INST_JUMP_TABLE: {
	Tcl_HashEntry *hPtr;
	JumptableInfo *jtPtr;

	/*
	 * Jump to location looked up in a hashtable; fall through to next
	 * instr if lookup fails.
	 */

	opnd = TclGetInt4AtPtr(pc+1);
	jtPtr = (JumptableInfo *) codePtr->auxDataArrayPtr[opnd].clientData;
	TRACE(("%d \"%.20s\" => ", opnd, O2S(OBJ_AT_TOS)));
	hPtr = Tcl_FindHashEntry(&jtPtr->hashTable, TclGetString(OBJ_AT_TOS));
	if (hPtr != NULL) {
	    int jumpOffset = PTR2INT(Tcl_GetHashValue(hPtr));

	    TRACE_APPEND(("found in table, new pc %u\n",
		    (unsigned)(pc - codePtr->codeStart + jumpOffset)));
	    NEXT_INST_F(jumpOffset, 1, 0);
	} else {
	    TRACE_APPEND(("not found in table\n"));
	    NEXT_INST_F(5, 1, 0);
	}
    }

    /*
     * These two instructions are now redundant: the complete logic of the LOR
     * and LAND is now handled by the expression compiler.
     */

    case INST_LOR:
    case INST_LAND: {
	/*
	 * Operands must be boolean or numeric. No int->double conversions are
	 * performed.
	 */

	int i1, i2, iResult;

	value2Ptr = OBJ_AT_TOS;
	valuePtr = OBJ_UNDER_TOS;
	if (TclGetBooleanFromObj(NULL, valuePtr, &i1) != TCL_OK) {
	    TRACE(("\"%.20s\" => ILLEGAL TYPE %s \n", O2S(valuePtr),
		    (valuePtr->typePtr? valuePtr->typePtr->name : "null")));
	    DECACHE_STACK_INFO();
	    IllegalExprOperandType(interp, pc, valuePtr);
	    CACHE_STACK_INFO();
	    goto gotError;
	}

	if (TclGetBooleanFromObj(NULL, value2Ptr, &i2) != TCL_OK) {
	    TRACE(("\"%.20s\" => ILLEGAL TYPE %s \n", O2S(value2Ptr),
		    (value2Ptr->typePtr? value2Ptr->typePtr->name : "null")));
	    DECACHE_STACK_INFO();
	    IllegalExprOperandType(interp, pc, value2Ptr);
	    CACHE_STACK_INFO();
	    goto gotError;
	}

	if (*pc == INST_LOR) {
	    iResult = (i1 || i2);
	} else {
	    iResult = (i1 && i2);
	}
	objResultPtr = TCONST(iResult);
	TRACE(("%.20s %.20s => %d\n", O2S(valuePtr),O2S(value2Ptr),iResult));
	NEXT_INST_F(1, 2, 1);
    }

    /*
     * -----------------------------------------------------------------
     *	   Start of general introspector instructions.
     */

    case INST_NS_CURRENT: {
	Namespace *currNsPtr = (Namespace *) TclGetCurrentNamespace(interp);

	if (currNsPtr == (Namespace *) TclGetGlobalNamespace(interp)) {
	    TclNewLiteralStringObj(objResultPtr, "::");
	} else {
	    TclNewStringObj(objResultPtr, currNsPtr->fullName,
		    strlen(currNsPtr->fullName));
	}
	TRACE_WITH_OBJ(("=> "), objResultPtr);
	NEXT_INST_F(1, 0, 1);
    }
    case INST_COROUTINE_NAME: {
	CoroutineData *corPtr = iPtr->execEnvPtr->corPtr;

	TclNewObj(objResultPtr);
	if (corPtr && !(corPtr->cmdPtr->flags & CMD_IS_DELETED)) {
	    Tcl_GetCommandFullName(interp, (Tcl_Command) corPtr->cmdPtr,
		    objResultPtr);
	}
	TRACE_WITH_OBJ(("=> "), objResultPtr);
	NEXT_INST_F(1, 0, 1);
    }
    case INST_INFO_LEVEL_NUM:
	TclNewLongObj(objResultPtr, iPtr->varFramePtr->level);
	TRACE_WITH_OBJ(("=> "), objResultPtr);
	NEXT_INST_F(1, 0, 1);
    case INST_INFO_LEVEL_ARGS: {
	int level;
	register CallFrame *framePtr = iPtr->varFramePtr;
	register CallFrame *rootFramePtr = iPtr->rootFramePtr;

	TRACE(("\"%.30s\" => ", O2S(OBJ_AT_TOS)));
	if (TclGetIntFromObj(interp, OBJ_AT_TOS, &level) != TCL_OK) {
	    TRACE_ERROR(interp);
	    goto gotError;
	}
	if (level <= 0) {
	    level += framePtr->level;
	}
	for (; (framePtr->level!=level) && (framePtr!=rootFramePtr) ;
		framePtr = framePtr->callerVarPtr) {
	    /* Empty loop body */
	}
	if (framePtr == rootFramePtr) {
	    Tcl_SetObjResult(interp, Tcl_ObjPrintf(
		    "bad level \"%s\"", TclGetString(OBJ_AT_TOS)));
	    TRACE_ERROR(interp);
	    DECACHE_STACK_INFO();
	    Tcl_SetErrorCode(interp, "TCL", "LOOKUP", "STACK_LEVEL",
		    TclGetString(OBJ_AT_TOS), NULL);
	    CACHE_STACK_INFO();
	    goto gotError;
	}
	objResultPtr = Tcl_NewListObj(framePtr->objc, framePtr->objv);
	TRACE_APPEND(("%.30s\n", O2S(objResultPtr)));
	NEXT_INST_F(1, 1, 1);
    }
    {
	Tcl_Command cmd, origCmd;

    case INST_RESOLVE_COMMAND:
	cmd = Tcl_GetCommandFromObj(interp, OBJ_AT_TOS);
	TclNewObj(objResultPtr);
	if (cmd != NULL) {
	    Tcl_GetCommandFullName(interp, cmd, objResultPtr);
	}
	TRACE_WITH_OBJ(("\"%.20s\" => ", O2S(OBJ_AT_TOS)), objResultPtr);
	NEXT_INST_F(1, 1, 1);

    case INST_ORIGIN_COMMAND:
	TRACE(("\"%.30s\" => ", O2S(OBJ_AT_TOS)));
	cmd = Tcl_GetCommandFromObj(interp, OBJ_AT_TOS);
	if (cmd == NULL) {
	    Tcl_SetObjResult(interp, Tcl_ObjPrintf(
		    "invalid command name \"%s\"", TclGetString(OBJ_AT_TOS)));
	    DECACHE_STACK_INFO();
	    Tcl_SetErrorCode(interp, "TCL", "LOOKUP", "COMMAND",
		    TclGetString(OBJ_AT_TOS), NULL);
	    CACHE_STACK_INFO();
	    TRACE_APPEND(("ERROR: not command\n"));
	    goto gotError;
	}
	origCmd = TclGetOriginalCommand(cmd);
	if (origCmd == NULL) {
	    origCmd = cmd;
	}
	TclNewObj(objResultPtr);
	Tcl_GetCommandFullName(interp, origCmd, objResultPtr);
	TRACE_APPEND(("\"%.30s\"", O2S(OBJ_AT_TOS)));
	NEXT_INST_F(1, 1, 1);
    }

    /*
     * -----------------------------------------------------------------
     *	   Start of TclOO support instructions.
     */

    {
	Object *oPtr;
	CallFrame *framePtr;
	CallContext *contextPtr;
	int skip, newDepth;

    case INST_TCLOO_SELF:
	framePtr = iPtr->varFramePtr;
	if (framePtr == NULL ||
		!(framePtr->isProcCallFrame & FRAME_IS_METHOD)) {
	    TRACE(("=> ERROR: no TclOO call context\n"));
	    Tcl_SetObjResult(interp, Tcl_NewStringObj(
		    "self may only be called from inside a method",
		    -1));
	    DECACHE_STACK_INFO();
	    Tcl_SetErrorCode(interp, "TCL", "OO", "CONTEXT_REQUIRED", NULL);
	    CACHE_STACK_INFO();
	    goto gotError;
	}
	contextPtr = framePtr->clientData;

	/*
	 * Call out to get the name; it's expensive to compute but cached.
	 */

	objResultPtr = TclOOObjectName(interp, contextPtr->oPtr);
	TRACE_WITH_OBJ(("=> "), objResultPtr);
	NEXT_INST_F(1, 0, 1);

    case INST_TCLOO_NEXT_CLASS:
	opnd = TclGetUInt1AtPtr(pc+1);
	framePtr = iPtr->varFramePtr;
	valuePtr = OBJ_AT_DEPTH(opnd - 2);
	objv = &OBJ_AT_DEPTH(opnd - 1);
	skip = 2;
	TRACE(("%d => ", opnd));
	if (framePtr == NULL ||
		!(framePtr->isProcCallFrame & FRAME_IS_METHOD)) {
	    TRACE_APPEND(("ERROR: no TclOO call context\n"));
	    Tcl_SetObjResult(interp, Tcl_NewStringObj(
		    "nextto may only be called from inside a method",
		    -1));
	    DECACHE_STACK_INFO();
	    Tcl_SetErrorCode(interp, "TCL", "OO", "CONTEXT_REQUIRED", NULL);
	    CACHE_STACK_INFO();
	    goto gotError;
	}
	contextPtr = framePtr->clientData;

	oPtr = (Object *) Tcl_GetObjectFromObj(interp, valuePtr);
	if (oPtr == NULL) {
	    TRACE_APPEND(("ERROR: \"%.30s\" not object\n", O2S(valuePtr)));
	    goto gotError;
	} else {
	    Class *classPtr = oPtr->classPtr;
	    struct MInvoke *miPtr;
	    int i;
	    const char *methodType;

	    if (classPtr == NULL) {
		TRACE_APPEND(("ERROR: \"%.30s\" not class\n", O2S(valuePtr)));
		Tcl_SetObjResult(interp, Tcl_ObjPrintf(
			"\"%s\" is not a class", TclGetString(valuePtr)));
		DECACHE_STACK_INFO();
		Tcl_SetErrorCode(interp, "TCL", "OO", "CLASS_REQUIRED", NULL);
		CACHE_STACK_INFO();
		goto gotError;
	    }

	    for (i=contextPtr->index+1 ; i<contextPtr->callPtr->numChain ; i++) {
		miPtr = contextPtr->callPtr->chain + i;
		if (!miPtr->isFilter &&
			miPtr->mPtr->declaringClassPtr == classPtr) {
		    newDepth = i;
#ifdef TCL_COMPILE_DEBUG
		    if (tclTraceExec >= 2) {
			if (traceInstructions) {
			    strncpy(cmdNameBuf, TclGetString(objv[0]), 20);
			} else {
			    fprintf(stdout, "%d: (%u) invoking ",
				    iPtr->numLevels,
				    (unsigned)(pc - codePtr->codeStart));
			}
			for (i = 0;  i < opnd;  i++) {
			    TclPrintObject(stdout, objv[i], 15);
			    fprintf(stdout, " ");
			}
			fprintf(stdout, "\n");
			fflush(stdout);
		    }
#endif /*TCL_COMPILE_DEBUG*/
		    goto doInvokeNext;
		}
	    }

	    if (contextPtr->callPtr->flags & CONSTRUCTOR) {
		methodType = "constructor";
	    } else if (contextPtr->callPtr->flags & DESTRUCTOR) {
		methodType = "destructor";
	    } else {
		methodType = "method";
	    }

	    TRACE_APPEND(("ERROR: \"%.30s\" not on reachable chain\n",
		    O2S(valuePtr)));
	    for (i=contextPtr->index ; i>=0 ; i--) {
		miPtr = contextPtr->callPtr->chain + i;
		if (miPtr->isFilter
			|| miPtr->mPtr->declaringClassPtr != classPtr) {
		    continue;
		}
		Tcl_SetObjResult(interp, Tcl_ObjPrintf(
			"%s implementation by \"%s\" not reachable from here",
			methodType, TclGetString(valuePtr)));
		DECACHE_STACK_INFO();
		Tcl_SetErrorCode(interp, "TCL", "OO", "CLASS_NOT_REACHABLE",
			NULL);
		CACHE_STACK_INFO();
		goto gotError;
	    }
	    Tcl_SetObjResult(interp, Tcl_ObjPrintf(
		    "%s has no non-filter implementation by \"%s\"",
		    methodType, TclGetString(valuePtr)));
	    DECACHE_STACK_INFO();
	    Tcl_SetErrorCode(interp, "TCL", "OO", "CLASS_NOT_THERE", NULL);
	    CACHE_STACK_INFO();
	    goto gotError;
	}

    case INST_TCLOO_NEXT:
	opnd = TclGetUInt1AtPtr(pc+1);
	objv = &OBJ_AT_DEPTH(opnd - 1);
	framePtr = iPtr->varFramePtr;
	skip = 1;
	TRACE(("%d => ", opnd));
	if (framePtr == NULL ||
		!(framePtr->isProcCallFrame & FRAME_IS_METHOD)) {
	    TRACE_APPEND(("ERROR: no TclOO call context\n"));
	    Tcl_SetObjResult(interp, Tcl_NewStringObj(
		    "next may only be called from inside a method",
		    -1));
	    DECACHE_STACK_INFO();
	    Tcl_SetErrorCode(interp, "TCL", "OO", "CONTEXT_REQUIRED", NULL);
	    CACHE_STACK_INFO();
	    goto gotError;
	}
	contextPtr = framePtr->clientData;

	newDepth = contextPtr->index + 1;
	if (newDepth >= contextPtr->callPtr->numChain) {
	    /*
	     * We're at the end of the chain; generate an error message unless
	     * the interpreter is being torn down, in which case we might be
	     * getting here because of methods/destructors doing a [next] (or
	     * equivalent) unexpectedly.
	     */

	    const char *methodType;

	    if (contextPtr->callPtr->flags & CONSTRUCTOR) {
		methodType = "constructor";
	    } else if (contextPtr->callPtr->flags & DESTRUCTOR) {
		methodType = "destructor";
	    } else {
		methodType = "method";
	    }

	    TRACE_APPEND(("ERROR: no TclOO next impl\n"));
	    Tcl_SetObjResult(interp, Tcl_ObjPrintf(
		    "no next %s implementation", methodType));
	    DECACHE_STACK_INFO();
	    Tcl_SetErrorCode(interp, "TCL", "OO", "NOTHING_NEXT", NULL);
	    CACHE_STACK_INFO();
	    goto gotError;
#ifdef TCL_COMPILE_DEBUG
	} else if (tclTraceExec >= 2) {
	    int i;

	    if (traceInstructions) {
		strncpy(cmdNameBuf, TclGetString(objv[0]), 20);
	    } else {
		fprintf(stdout, "%d: (%u) invoking ",
			iPtr->numLevels, (unsigned)(pc - codePtr->codeStart));
	    }
	    for (i = 0;  i < opnd;  i++) {
		TclPrintObject(stdout, objv[i], 15);
		fprintf(stdout, " ");
	    }
	    fprintf(stdout, "\n");
	    fflush(stdout);
#endif /*TCL_COMPILE_DEBUG*/
	}

    doInvokeNext:
	bcFramePtr->data.tebc.pc = (char *) pc;
	iPtr->cmdFramePtr = bcFramePtr;

	if (iPtr->flags & INTERP_DEBUG_FRAME) {
	    ArgumentBCEnter(interp, codePtr, TD, pc, opnd, objv);
	}

	pcAdjustment = 2;
	cleanup = opnd;
	DECACHE_STACK_INFO();
	iPtr->varFramePtr = framePtr->callerVarPtr;
	pc += pcAdjustment;
	TEBC_YIELD();

	TclPushTailcallPoint(interp);
	oPtr = contextPtr->oPtr;
	if (oPtr->flags & FILTER_HANDLING) {
	    TclNRAddCallback(interp, FinalizeOONextFilter,
		    framePtr, contextPtr, INT2PTR(contextPtr->index),
		    INT2PTR(contextPtr->skip));
	} else {
	    TclNRAddCallback(interp, FinalizeOONext,
		    framePtr, contextPtr, INT2PTR(contextPtr->index),
		    INT2PTR(contextPtr->skip));
	}
	contextPtr->skip = skip;
	contextPtr->index = newDepth;
	if (contextPtr->callPtr->chain[newDepth].isFilter
		|| contextPtr->callPtr->flags & FILTER_HANDLING) {
	    oPtr->flags |= FILTER_HANDLING;
	} else {
	    oPtr->flags &= ~FILTER_HANDLING;
	}

	{
	    register Method *const mPtr =
		    contextPtr->callPtr->chain[newDepth].mPtr;

	    return mPtr->typePtr->callProc(mPtr->clientData, interp,
		    (Tcl_ObjectContext) contextPtr, opnd, objv);
	}

    case INST_TCLOO_IS_OBJECT:
	oPtr = (Object *) Tcl_GetObjectFromObj(interp, OBJ_AT_TOS);
	objResultPtr = TCONST(oPtr != NULL ? 1 : 0);
	TRACE_WITH_OBJ(("%.30s => ", O2S(OBJ_AT_TOS)), objResultPtr);
	NEXT_INST_F(1, 1, 1);
    case INST_TCLOO_CLASS:
	oPtr = (Object *) Tcl_GetObjectFromObj(interp, OBJ_AT_TOS);
	if (oPtr == NULL) {
	    TRACE(("%.30s => ERROR: not object\n", O2S(OBJ_AT_TOS)));
	    goto gotError;
	}
	objResultPtr = TclOOObjectName(interp, oPtr->selfCls->thisPtr);
	TRACE_WITH_OBJ(("%.30s => ", O2S(OBJ_AT_TOS)), objResultPtr);
	NEXT_INST_F(1, 1, 1);
    case INST_TCLOO_NS:
	oPtr = (Object *) Tcl_GetObjectFromObj(interp, OBJ_AT_TOS);
	if (oPtr == NULL) {
	    TRACE(("%.30s => ERROR: not object\n", O2S(OBJ_AT_TOS)));
	    goto gotError;
	}

	/*
	 * TclOO objects *never* have the global namespace as their NS.
	 */

	TclNewStringObj(objResultPtr, oPtr->namespacePtr->fullName,
		strlen(oPtr->namespacePtr->fullName));
	TRACE_WITH_OBJ(("%.30s => ", O2S(OBJ_AT_TOS)), objResultPtr);
	NEXT_INST_F(1, 1, 1);
    }

    /*
     *     End of TclOO support instructions.
     * -----------------------------------------------------------------
     *	   Start of INST_LIST and related instructions.
     */

    {
	int index, numIndices, fromIdx, toIdx;
	int nocase, match, length2, cflags, s1len, s2len;
	const char *s1, *s2;

    case INST_LIST:
	/*
	 * Pop the opnd (objc) top stack elements into a new list obj and then
	 * decrement their ref counts.
	 */

	opnd = TclGetUInt4AtPtr(pc+1);
	objResultPtr = Tcl_NewListObj(opnd, &OBJ_AT_DEPTH(opnd-1));
	TRACE_WITH_OBJ(("%u => ", opnd), objResultPtr);
	NEXT_INST_V(5, opnd, 1);

    case INST_LIST_LENGTH:
	TRACE(("\"%.30s\" => ", O2S(OBJ_AT_TOS)));
	if (TclListObjLength(interp, OBJ_AT_TOS, &length) != TCL_OK) {
	    TRACE_ERROR(interp);
	    goto gotError;
	}
	TclNewLongObj(objResultPtr, length);
	TRACE_APPEND(("%d\n", length));
	NEXT_INST_F(1, 1, 1);

    case INST_LIST_INDEX:	/* lindex with objc == 3 */
	value2Ptr = OBJ_AT_TOS;
	valuePtr = OBJ_UNDER_TOS;
	TRACE(("\"%.30s\" \"%.30s\" => ", O2S(valuePtr), O2S(value2Ptr)));

	/*
	 * Extract the desired list element.
	 */

	if ((TclListObjGetElements(interp, valuePtr, &objc, &objv) == TCL_OK)
		&& (value2Ptr->typePtr != &tclListType)
		&& (TclGetIntForIndexM(NULL , value2Ptr, objc-1,
			&index) == TCL_OK)) {
	    TclDecrRefCount(value2Ptr);
	    tosPtr--;
	    pcAdjustment = 1;
	    goto lindexFastPath;
	}

	objResultPtr = TclLindexList(interp, valuePtr, value2Ptr);
	if (!objResultPtr) {
	    TRACE_ERROR(interp);
	    goto gotError;
	}

	/*
	 * Stash the list element on the stack.
	 */

	TRACE_APPEND(("\"%.30s\"\n", O2S(objResultPtr)));
	NEXT_INST_F(1, 2, -1);	/* Already has the correct refCount */

    case INST_LIST_INDEX_IMM:	/* lindex with objc==3 and index in bytecode
				 * stream */

	/*
	 * Pop the list and get the index.
	 */

	valuePtr = OBJ_AT_TOS;
	opnd = TclGetInt4AtPtr(pc+1);
	TRACE(("\"%.30s\" %d => ", O2S(valuePtr), opnd));

	/*
	 * Get the contents of the list, making sure that it really is a list
	 * in the process.
	 */

	if (TclListObjGetElements(interp, valuePtr, &objc, &objv) != TCL_OK) {
	    TRACE_ERROR(interp);
	    goto gotError;
	}

	/*
	 * Select the list item based on the index. Negative operand means
	 * end-based indexing.
	 */

	if (opnd < -1) {
	    index = opnd+1 + objc;
	} else {
	    index = opnd;
	}
	pcAdjustment = 5;

    lindexFastPath:
	if (index >= 0 && index < objc) {
	    objResultPtr = objv[index];
	} else {
	    TclNewObj(objResultPtr);
	}

	TRACE_APPEND(("\"%.30s\"\n", O2S(objResultPtr)));
	NEXT_INST_F(pcAdjustment, 1, 1);

    case INST_LIST_INDEX_MULTI:	/* 'lindex' with multiple index args */
	/*
	 * Determine the count of index args.
	 */

	opnd = TclGetUInt4AtPtr(pc+1);
	numIndices = opnd-1;

	/*
	 * Do the 'lindex' operation.
	 */

	TRACE(("%d => ", opnd));
	objResultPtr = TclLindexFlat(interp, OBJ_AT_DEPTH(numIndices),
		numIndices, &OBJ_AT_DEPTH(numIndices - 1));
	if (!objResultPtr) {
	    TRACE_ERROR(interp);
	    goto gotError;
	}

	/*
	 * Set result.
	 */

	TRACE_APPEND(("\"%.30s\"\n", O2S(objResultPtr)));
	NEXT_INST_V(5, opnd, -1);

    case INST_LSET_FLAT:
	/*
	 * Lset with 3, 5, or more args. Get the number of index args.
	 */

	opnd = TclGetUInt4AtPtr(pc + 1);
	numIndices = opnd - 2;
	TRACE(("%d => ", opnd));

	/*
	 * Get the old value of variable, and remove the stack ref. This is
	 * safe because the variable still references the object; the ref
	 * count will never go zero here - we can use the smaller macro
	 * Tcl_DecrRefCount.
	 */

	valuePtr = POP_OBJECT();
	Tcl_DecrRefCount(valuePtr); /* This one should be done here */

	/*
	 * Compute the new variable value.
	 */

	objResultPtr = TclLsetFlat(interp, valuePtr, numIndices,
		&OBJ_AT_DEPTH(numIndices), OBJ_AT_TOS);
	if (!objResultPtr) {
	    TRACE_ERROR(interp);
	    goto gotError;
	}

	/*
	 * Set result.
	 */

	TRACE_APPEND(("\"%.30s\"\n", O2S(objResultPtr)));
	NEXT_INST_V(5, numIndices+1, -1);

    case INST_LSET_LIST:	/* 'lset' with 4 args */
	/*
	 * Get the old value of variable, and remove the stack ref. This is
	 * safe because the variable still references the object; the ref
	 * count will never go zero here - we can use the smaller macro
	 * Tcl_DecrRefCount.
	 */

	objPtr = POP_OBJECT();
	Tcl_DecrRefCount(objPtr);	/* This one should be done here. */

	/*
	 * Get the new element value, and the index list.
	 */

	valuePtr = OBJ_AT_TOS;
	value2Ptr = OBJ_UNDER_TOS;
	TRACE(("\"%.30s\" \"%.30s\" \"%.30s\" => ",
		O2S(value2Ptr), O2S(valuePtr), O2S(objPtr)));

	/*
	 * Compute the new variable value.
	 */

	objResultPtr = TclLsetList(interp, objPtr, value2Ptr, valuePtr);
	if (!objResultPtr) {
	    TRACE_ERROR(interp);
	    goto gotError;
	}

	/*
	 * Set result.
	 */

	TRACE_APPEND(("\"%.30s\"\n", O2S(objResultPtr)));
	NEXT_INST_F(1, 2, -1);

    case INST_LIST_RANGE_IMM:	/* lrange with objc==4 and both indices in
				 * bytecode stream */

	/*
	 * Pop the list and get the indices.
	 */

	valuePtr = OBJ_AT_TOS;
	fromIdx = TclGetInt4AtPtr(pc+1);
	toIdx = TclGetInt4AtPtr(pc+5);
	TRACE(("\"%.30s\" %d %d => ", O2S(valuePtr), TclGetInt4AtPtr(pc+1),
		TclGetInt4AtPtr(pc+5)));

	/*
	 * Get the contents of the list, making sure that it really is a list
	 * in the process.
	 */

	if (TclListObjGetElements(interp, valuePtr, &objc, &objv) != TCL_OK) {
	    TRACE_ERROR(interp);
	    goto gotError;
	}

	/*
	 * Skip a lot of work if we're about to throw the result away (common
	 * with uses of [lassign]).
	 */

#ifndef TCL_COMPILE_DEBUG
	if (*(pc+9) == INST_POP) {
	    NEXT_INST_F(10, 1, 0);
	}
#endif

	/*
	 * Adjust the indices for end-based handling.
	 */

	if (fromIdx < -1) {
	    fromIdx += 1+objc;
	    if (fromIdx < -1) {
		fromIdx = -1;
	    }
	} else if (fromIdx > objc) {
	    fromIdx = objc;
	}
	if (toIdx < -1) {
	    toIdx += 1 + objc;
	    if (toIdx < -1) {
		toIdx = -1;
	    }
	} else if (toIdx > objc) {
	    toIdx = objc;
	}

	/*
	 * Check if we are referring to a valid, non-empty list range, and if
	 * so, build the list of elements in that range.
	 */

	if (fromIdx<=toIdx && fromIdx<objc && toIdx>=0) {
	    if (fromIdx < 0) {
		fromIdx = 0;
	    }
	    if (toIdx >= objc) {
		toIdx = objc-1;
	    }
	    if (fromIdx == 0 && toIdx != objc-1 && !Tcl_IsShared(valuePtr)) {
		Tcl_ListObjReplace(interp, valuePtr,
			toIdx + 1, LIST_MAX, 0, NULL);
		TRACE_APPEND(("%.30s\n", O2S(valuePtr)));
		NEXT_INST_F(9, 0, 0);
	    }
	    objResultPtr = Tcl_NewListObj(toIdx-fromIdx+1, objv+fromIdx);
	} else {
	    TclNewObj(objResultPtr);
	}

	TRACE_APPEND(("\"%.30s\"", O2S(objResultPtr)));
	NEXT_INST_F(9, 1, 1);

    case INST_LIST_IN:
    case INST_LIST_NOT_IN:	/* Basic list containment operators. */
	value2Ptr = OBJ_AT_TOS;
	valuePtr = OBJ_UNDER_TOS;

	s1 = TclGetStringFromObj(valuePtr, &s1len);
	TRACE(("\"%.30s\" \"%.30s\" => ", O2S(valuePtr), O2S(value2Ptr)));
	if (TclListObjLength(interp, value2Ptr, &length) != TCL_OK) {
	    TRACE_ERROR(interp);
	    goto gotError;
	}
	match = 0;
	if (length > 0) {
	    int i = 0;
	    Tcl_Obj *o;

	    /*
	     * An empty list doesn't match anything.
	     */

	    do {
		Tcl_ListObjIndex(NULL, value2Ptr, i, &o);
		if (o != NULL) {
		    s2 = TclGetStringFromObj(o, &s2len);
		} else {
		    s2 = "";
		    s2len = 0;
		}
		if (s1len == s2len) {
		    match = (memcmp(s1, s2, s1len) == 0);
		}
		i++;
	    } while (i < length && match == 0);
	}

	if (*pc == INST_LIST_NOT_IN) {
	    match = !match;
	}

	TRACE_APPEND(("%d\n", match));

	/*
	 * Peep-hole optimisation: if you're about to jump, do jump from here.
	 * We're saving the effort of pushing a boolean value only to pop it
	 * for branching.
	 */

	JUMP_PEEPHOLE_F(match, 1, 2);

    case INST_LIST_CONCAT:
	value2Ptr = OBJ_AT_TOS;
	valuePtr = OBJ_UNDER_TOS;
	TRACE(("\"%.30s\" \"%.30s\" => ", O2S(valuePtr), O2S(value2Ptr)));
	if (Tcl_IsShared(valuePtr)) {
	    objResultPtr = Tcl_DuplicateObj(valuePtr);
	    if (Tcl_ListObjAppendList(interp, objResultPtr,
		    value2Ptr) != TCL_OK) {
		TRACE_ERROR(interp);
		TclDecrRefCount(objResultPtr);
		goto gotError;
	    }
	    TRACE_APPEND(("\"%.30s\"\n", O2S(objResultPtr)));
	    NEXT_INST_F(1, 2, 1);
	} else {
	    if (Tcl_ListObjAppendList(interp, valuePtr, value2Ptr) != TCL_OK){
		TRACE_ERROR(interp);
		goto gotError;
	    }
	    TRACE_APPEND(("\"%.30s\"\n", O2S(valuePtr)));
	    NEXT_INST_F(1, 1, 0);
	}

    /*
     *	   End of INST_LIST and related instructions.
     * -----------------------------------------------------------------
     *	   Start of string-related instructions.
     */

    case INST_STR_EQ:
    case INST_STR_NEQ:		/* String (in)equality check */
    case INST_STR_CMP:		/* String compare. */
    stringCompare:
	value2Ptr = OBJ_AT_TOS;
	valuePtr = OBJ_UNDER_TOS;

	if (valuePtr == value2Ptr) {
	    match = 0;
	} else {
	    /*
	     * We only need to check (in)equality when we have equal length
	     * strings.  We can use memcmp in all (n)eq cases because we
	     * don't need to worry about lexical LE/BE variance.
	     */

	    typedef int (*memCmpFn_t)(const void*, const void*, size_t);
	    memCmpFn_t memCmpFn;
	    int checkEq = ((*pc == INST_EQ) || (*pc == INST_NEQ)
		    || (*pc == INST_STR_EQ) || (*pc == INST_STR_NEQ));

	    if (TclIsPureByteArray(valuePtr)
		    && TclIsPureByteArray(value2Ptr)) {
		s1 = (char *) Tcl_GetByteArrayFromObj(valuePtr, &s1len);
		s2 = (char *) Tcl_GetByteArrayFromObj(value2Ptr, &s2len);
		memCmpFn = memcmp;
	    } else if ((valuePtr->typePtr == &tclStringType)
		    && (value2Ptr->typePtr == &tclStringType)) {
		/*
		 * Do a unicode-specific comparison if both of the args are of
		 * String type. If the char length == byte length, we can do a
		 * memcmp. In benchmark testing this proved the most efficient
		 * check between the unicode and string comparison operations.
		 */

		s1len = Tcl_GetCharLength(valuePtr);
		s2len = Tcl_GetCharLength(value2Ptr);
		if ((s1len == valuePtr->length)
			&& (valuePtr->bytes != NULL)
			&& (s2len == value2Ptr->length)
			&& (value2Ptr->bytes != NULL)) {
		    s1 = valuePtr->bytes;
		    s2 = value2Ptr->bytes;
		    memCmpFn = memcmp;
		} else {
		    s1 = (char *) Tcl_GetUnicode(valuePtr);
		    s2 = (char *) Tcl_GetUnicode(value2Ptr);
		    if (
#ifdef WORDS_BIGENDIAN
			1
#else
			checkEq
#endif
			) {
			memCmpFn = memcmp;
			s1len *= sizeof(Tcl_UniChar);
			s2len *= sizeof(Tcl_UniChar);
		    } else {
			memCmpFn = (memCmpFn_t) Tcl_UniCharNcmp;
		    }
		}
	    } else {
		/*
		 * strcmp can't do a simple memcmp in order to handle the
		 * special Tcl \xC0\x80 null encoding for utf-8.
		 */

		s1 = TclGetStringFromObj(valuePtr, &s1len);
		s2 = TclGetStringFromObj(value2Ptr, &s2len);
		if (checkEq) {
		    memCmpFn = memcmp;
		} else {
		    memCmpFn = (memCmpFn_t) TclpUtfNcmp2;
		}
	    }

	    if (checkEq && (s1len != s2len)) {
		match = 1;
	    } else {
		/*
		 * The comparison function should compare up to the minimum
		 * byte length only.
		 */
		match = memCmpFn(s1, s2,
			(size_t) ((s1len < s2len) ? s1len : s2len));
		if (match == 0) {
		    match = s1len - s2len;
		}
	    }
	}

	/*
	 * Make sure only -1,0,1 is returned
	 * TODO: consider peephole opt.
	 */

	if (*pc != INST_STR_CMP) {
	    /*
	     * Take care of the opcodes that goto'ed into here.
	     */

	    switch (*pc) {
	    case INST_STR_EQ:
	    case INST_EQ:
		match = (match == 0);
		break;
	    case INST_STR_NEQ:
	    case INST_NEQ:
		match = (match != 0);
		break;
	    case INST_LT:
		match = (match < 0);
		break;
	    case INST_GT:
		match = (match > 0);
		break;
	    case INST_LE:
		match = (match <= 0);
		break;
	    case INST_GE:
		match = (match >= 0);
		break;
	    }
	}

	TRACE(("\"%.20s\" \"%.20s\" => %d\n", O2S(valuePtr), O2S(value2Ptr),
		(match < 0 ? -1 : match > 0 ? 1 : 0)));
	JUMP_PEEPHOLE_F(match, 1, 2);

    case INST_STR_LEN:
	valuePtr = OBJ_AT_TOS;
	length = Tcl_GetCharLength(valuePtr);
	TclNewLongObj(objResultPtr, length);
	TRACE(("\"%.20s\" => %d\n", O2S(valuePtr), length));
	NEXT_INST_F(1, 1, 1);

    case INST_STR_UPPER:
	valuePtr = OBJ_AT_TOS;
	TRACE(("\"%.20s\" => ", O2S(valuePtr)));
	if (Tcl_IsShared(valuePtr)) {
	    s1 = TclGetStringFromObj(valuePtr, &length);
	    TclNewStringObj(objResultPtr, s1, length);
	    length = Tcl_UtfToUpper(TclGetString(objResultPtr));
	    Tcl_SetObjLength(objResultPtr, length);
	    TRACE_APPEND(("\"%.20s\"\n", O2S(objResultPtr)));
	    NEXT_INST_F(1, 1, 1);
	} else {
	    length = Tcl_UtfToUpper(TclGetString(valuePtr));
	    Tcl_SetObjLength(valuePtr, length);
	    TclFreeIntRep(valuePtr);
	    TRACE_APPEND(("\"%.20s\"\n", O2S(valuePtr)));
	    NEXT_INST_F(1, 0, 0);
	}
    case INST_STR_LOWER:
	valuePtr = OBJ_AT_TOS;
	TRACE(("\"%.20s\" => ", O2S(valuePtr)));
	if (Tcl_IsShared(valuePtr)) {
	    s1 = TclGetStringFromObj(valuePtr, &length);
	    TclNewStringObj(objResultPtr, s1, length);
	    length = Tcl_UtfToLower(TclGetString(objResultPtr));
	    Tcl_SetObjLength(objResultPtr, length);
	    TRACE_APPEND(("\"%.20s\"\n", O2S(objResultPtr)));
	    NEXT_INST_F(1, 1, 1);
	} else {
	    length = Tcl_UtfToLower(TclGetString(valuePtr));
	    Tcl_SetObjLength(valuePtr, length);
	    TclFreeIntRep(valuePtr);
	    TRACE_APPEND(("\"%.20s\"\n", O2S(valuePtr)));
	    NEXT_INST_F(1, 0, 0);
	}
    case INST_STR_TITLE:
	valuePtr = OBJ_AT_TOS;
	TRACE(("\"%.20s\" => ", O2S(valuePtr)));
	if (Tcl_IsShared(valuePtr)) {
	    s1 = TclGetStringFromObj(valuePtr, &length);
	    TclNewStringObj(objResultPtr, s1, length);
	    length = Tcl_UtfToTitle(TclGetString(objResultPtr));
	    Tcl_SetObjLength(objResultPtr, length);
	    TRACE_APPEND(("\"%.20s\"\n", O2S(objResultPtr)));
	    NEXT_INST_F(1, 1, 1);
	} else {
	    length = Tcl_UtfToTitle(TclGetString(valuePtr));
	    Tcl_SetObjLength(valuePtr, length);
	    TclFreeIntRep(valuePtr);
	    TRACE_APPEND(("\"%.20s\"\n", O2S(valuePtr)));
	    NEXT_INST_F(1, 0, 0);
	}

    case INST_STR_INDEX:
	value2Ptr = OBJ_AT_TOS;
	valuePtr = OBJ_UNDER_TOS;
	TRACE(("\"%.20s\" %.20s => ", O2S(valuePtr), O2S(value2Ptr)));

	/*
	 * Get char length to calulate what 'end' means.
	 */

	length = Tcl_GetCharLength(valuePtr);
	if (TclGetIntForIndexM(interp, value2Ptr, length-1, &index)!=TCL_OK) {
	    TRACE_ERROR(interp);
	    goto gotError;
	}

	if ((index < 0) || (index >= length)) {
	    TclNewObj(objResultPtr);
	} else if (TclIsPureByteArray(valuePtr)) {
	    objResultPtr = Tcl_NewByteArrayObj(
		    Tcl_GetByteArrayFromObj(valuePtr, NULL)+index, 1);
	} else if (valuePtr->bytes && length == valuePtr->length) {
	    objResultPtr = Tcl_NewStringObj((const char *)
		    valuePtr->bytes+index, 1);
	} else {
	    char buf[TCL_UTF_MAX];
	    Tcl_UniChar ch = Tcl_GetUniChar(valuePtr, index);

	    /*
	     * This could be: Tcl_NewUnicodeObj((const Tcl_UniChar *)&ch, 1)
	     * but creating the object as a string seems to be faster in
	     * practical use.
	     */

	    length = Tcl_UniCharToUtf(ch, buf);
	    objResultPtr = Tcl_NewStringObj(buf, length);
	}

	TRACE_APPEND(("\"%s\"\n", O2S(objResultPtr)));
	NEXT_INST_F(1, 2, 1);

    case INST_STR_RANGE:
	TRACE(("\"%.20s\" %.20s %.20s =>",
		O2S(OBJ_AT_DEPTH(2)), O2S(OBJ_UNDER_TOS), O2S(OBJ_AT_TOS)));
	length = Tcl_GetCharLength(OBJ_AT_DEPTH(2)) - 1;
	if (TclGetIntForIndexM(interp, OBJ_UNDER_TOS, length,
		    &fromIdx) != TCL_OK
	    || TclGetIntForIndexM(interp, OBJ_AT_TOS, length,
		    &toIdx) != TCL_OK) {
	    TRACE_ERROR(interp);
	    goto gotError;
	}

	if (fromIdx < 0) {
	    fromIdx = 0;
	}
	if (toIdx >= length) {
	    toIdx = length;
	}
	if (toIdx >= fromIdx) {
	    objResultPtr = Tcl_GetRange(OBJ_AT_DEPTH(2), fromIdx, toIdx);
	} else {
	    TclNewObj(objResultPtr);
	}
	TRACE_APPEND(("\"%.30s\"\n", O2S(objResultPtr)));
	NEXT_INST_V(1, 3, 1);

    case INST_STR_RANGE_IMM:
	valuePtr = OBJ_AT_TOS;
	fromIdx = TclGetInt4AtPtr(pc+1);
	toIdx = TclGetInt4AtPtr(pc+5);
	length = Tcl_GetCharLength(valuePtr);
	TRACE(("\"%.20s\" %d %d => ", O2S(valuePtr), fromIdx, toIdx));

	/*
	 * Adjust indices for end-based indexing.
	 */

	if (fromIdx < -1) {
	    fromIdx += 1 + length;
	    if (fromIdx < 0) {
		fromIdx = 0;
	    }
	} else if (fromIdx >= length) {
	    fromIdx = length;
	}
	if (toIdx < -1) {
	    toIdx += 1 + length;
	} else if (toIdx >= length) {
	    toIdx = length - 1;
	}

	/*
	 * Check if we can do a sane substring.
	 */

	if (fromIdx <= toIdx) {
	    objResultPtr = Tcl_GetRange(valuePtr, fromIdx, toIdx);
	} else {
	    TclNewObj(objResultPtr);
	}
	TRACE_APPEND(("%.30s\n", O2S(objResultPtr)));
	NEXT_INST_F(9, 1, 1);

    {
	Tcl_UniChar *ustring1, *ustring2, *ustring3, *end, *p;
	int length3;
	Tcl_Obj *value3Ptr;

    case INST_STR_REPLACE:
	value3Ptr = POP_OBJECT();
	valuePtr = OBJ_AT_DEPTH(2);
	length = Tcl_GetCharLength(valuePtr) - 1;
	TRACE(("\"%.20s\" %s %s \"%.20s\" => ", O2S(valuePtr),
		O2S(OBJ_UNDER_TOS), O2S(OBJ_AT_TOS), O2S(value3Ptr)));
	if (TclGetIntForIndexM(interp, OBJ_UNDER_TOS, length,
		    &fromIdx) != TCL_OK
	    || TclGetIntForIndexM(interp, OBJ_AT_TOS, length,
		    &toIdx) != TCL_OK) {
	    TclDecrRefCount(value3Ptr);
	    TRACE_ERROR(interp);
	    goto gotError;
	}
	TclDecrRefCount(OBJ_AT_TOS);
	(void) POP_OBJECT();
	TclDecrRefCount(OBJ_AT_TOS);
	(void) POP_OBJECT();
	if (fromIdx < 0) {
	    fromIdx = 0;
	}

	if (fromIdx > toIdx || fromIdx > length) {
	    TRACE_APPEND(("\"%.30s\"\n", O2S(valuePtr)));
	    TclDecrRefCount(value3Ptr);
	    NEXT_INST_F(1, 0, 0);
	}

	if (toIdx > length) {
	    toIdx = length;
	}

	if (fromIdx == 0 && toIdx == length) {
	    TclDecrRefCount(OBJ_AT_TOS);
	    OBJ_AT_TOS = value3Ptr;
	    TRACE_APPEND(("\"%.30s\"\n", O2S(value3Ptr)));
	    NEXT_INST_F(1, 0, 0);
	}

	length3 = Tcl_GetCharLength(value3Ptr);

	/*
	 * See if we can splice in place. This happens when the number of
	 * characters being replaced is the same as the number of characters
	 * in the string to be inserted.
	 */

	if (length3 - 1 == toIdx - fromIdx) {
	    unsigned char *bytes1, *bytes2;

	    if (Tcl_IsShared(valuePtr)) {
		objResultPtr = Tcl_DuplicateObj(valuePtr);
	    } else {
		objResultPtr = valuePtr;
	    }
	    if (TclIsPureByteArray(objResultPtr)
		    && TclIsPureByteArray(value3Ptr)) {
		bytes1 = Tcl_GetByteArrayFromObj(objResultPtr, NULL);
		bytes2 = Tcl_GetByteArrayFromObj(value3Ptr, NULL);
		memcpy(bytes1 + fromIdx, bytes2, length3);
	    } else {
		ustring1 = Tcl_GetUnicodeFromObj(objResultPtr, NULL);
		ustring2 = Tcl_GetUnicodeFromObj(value3Ptr, NULL);
		memcpy(ustring1 + fromIdx, ustring2,
			length3 * sizeof(Tcl_UniChar));
	    }
	    Tcl_InvalidateStringRep(objResultPtr);
	    TclDecrRefCount(value3Ptr);
	    TRACE_APPEND(("\"%.30s\"\n", O2S(objResultPtr)));
	    if (objResultPtr == valuePtr) {
		NEXT_INST_F(1, 0, 0);
	    } else {
		NEXT_INST_F(1, 1, 1);
	    }
	}

	/*
	 * Get the unicode representation; this is where we guarantee to lose
	 * bytearrays.
	 */

	ustring1 = Tcl_GetUnicodeFromObj(valuePtr, &length);
	length--;

	/*
	 * Remove substring using copying.
	 */

	objResultPtr = NULL;
	if (fromIdx > 0) {
	    objResultPtr = Tcl_NewUnicodeObj(ustring1, fromIdx);
	}
	if (length3 > 0) {
	    if (objResultPtr) {
		Tcl_AppendObjToObj(objResultPtr, value3Ptr);
	    } else if (Tcl_IsShared(value3Ptr)) {
		objResultPtr = Tcl_DuplicateObj(value3Ptr);
	    } else {
		objResultPtr = value3Ptr;
	    }
	}
	if (toIdx < length) {
	    if (objResultPtr) {
		Tcl_AppendUnicodeToObj(objResultPtr, ustring1 + toIdx + 1,
			length - toIdx);
	    } else {
		objResultPtr = Tcl_NewUnicodeObj(ustring1 + toIdx + 1,
			length - toIdx);
	    }
	}
	if (objResultPtr == NULL) {
	    /* This has to be the case [string replace $s 0 end {}] */
	    /* which has result {} which is same as value3Ptr. */
	    objResultPtr = value3Ptr;
	}
	if (objResultPtr == value3Ptr) {
	    /* See [Bug 82e7f67325] */
	    TclDecrRefCount(OBJ_AT_TOS);
	    OBJ_AT_TOS = value3Ptr;
	    TRACE_APPEND(("\"%.30s\"\n", O2S(value3Ptr)));
	    NEXT_INST_F(1, 0, 0);
	}
	TclDecrRefCount(value3Ptr);
	TRACE_APPEND(("\"%.30s\"\n", O2S(objResultPtr)));
	NEXT_INST_F(1, 1, 1);

    case INST_STR_MAP:
	valuePtr = OBJ_AT_TOS;		/* "Main" string. */
	value3Ptr = OBJ_UNDER_TOS;	/* "Target" string. */
	value2Ptr = OBJ_AT_DEPTH(2);	/* "Source" string. */
	if (value3Ptr == value2Ptr) {
	    objResultPtr = valuePtr;
	    goto doneStringMap;
	} else if (valuePtr == value2Ptr) {
	    objResultPtr = value3Ptr;
	    goto doneStringMap;
	}
	ustring1 = Tcl_GetUnicodeFromObj(valuePtr, &length);
	if (length == 0) {
	    objResultPtr = valuePtr;
	    goto doneStringMap;
	}
	ustring2 = Tcl_GetUnicodeFromObj(value2Ptr, &length2);
	if (length2 > length || length2 == 0) {
	    objResultPtr = valuePtr;
	    goto doneStringMap;
	} else if (length2 == length) {
	    if (memcmp(ustring1, ustring2, sizeof(Tcl_UniChar) * length)) {
		objResultPtr = valuePtr;
	    } else {
		objResultPtr = value3Ptr;
	    }
	    goto doneStringMap;
	}
	ustring3 = Tcl_GetUnicodeFromObj(value3Ptr, &length3);

	objResultPtr = Tcl_NewUnicodeObj(ustring1, 0);
	p = ustring1;
	end = ustring1 + length;
	for (; ustring1 < end; ustring1++) {
	    if ((*ustring1 == *ustring2) && (length2==1 ||
		    memcmp(ustring1, ustring2, sizeof(Tcl_UniChar) * length2)
			    == 0)) {
		if (p != ustring1) {
		    Tcl_AppendUnicodeToObj(objResultPtr, p, ustring1-p);
		    p = ustring1 + length2;
		} else {
		    p += length2;
		}
		ustring1 = p - 1;

		Tcl_AppendUnicodeToObj(objResultPtr, ustring3, length3);
	    }
	}
	if (p != ustring1) {
	    /*
	     * Put the rest of the unmapped chars onto result.
	     */

	    Tcl_AppendUnicodeToObj(objResultPtr, p, ustring1 - p);
	}
    doneStringMap:
	TRACE_WITH_OBJ(("%.20s %.20s %.20s => ",
		O2S(value2Ptr), O2S(value3Ptr), O2S(valuePtr)), objResultPtr);
	NEXT_INST_V(1, 3, 1);

    case INST_STR_FIND:
	match = TclStringFind(OBJ_UNDER_TOS, OBJ_AT_TOS, 0);

	TRACE(("%.20s %.20s => %d\n",
		O2S(OBJ_UNDER_TOS), O2S(OBJ_AT_TOS), match));
	TclNewLongObj(objResultPtr, match);
	NEXT_INST_F(1, 2, 1);

    case INST_STR_FIND_LAST:
	match = TclStringLast(OBJ_UNDER_TOS, OBJ_AT_TOS, INT_MAX - 1);

	TRACE(("%.20s %.20s => %d\n",
		O2S(OBJ_UNDER_TOS), O2S(OBJ_AT_TOS), match));
<<<<<<< HEAD

	TclNewLongObj(objResultPtr, match);
=======
	TclNewIntObj(objResultPtr, match);
>>>>>>> 6497c6c6
	NEXT_INST_F(1, 2, 1);

    case INST_STR_CLASS:
	opnd = TclGetInt1AtPtr(pc+1);
	valuePtr = OBJ_AT_TOS;
	TRACE(("%s \"%.30s\" => ", tclStringClassTable[opnd].name,
		O2S(valuePtr)));
	ustring1 = Tcl_GetUnicodeFromObj(valuePtr, &length);
	match = 1;
	if (length > 0) {
	    end = ustring1 + length;
	    for (p=ustring1 ; p<end ; p++) {
		if (!tclStringClassTable[opnd].comparator(*p)) {
		    match = 0;
		    break;
		}
	    }
	}
	TRACE_APPEND(("%d\n", match));
	JUMP_PEEPHOLE_F(match, 2, 1);
    }

    case INST_STR_MATCH:
	nocase = TclGetInt1AtPtr(pc+1);
	valuePtr = OBJ_AT_TOS;		/* String */
	value2Ptr = OBJ_UNDER_TOS;	/* Pattern */

	/*
	 * Check that at least one of the objects is Unicode before promoting
	 * both.
	 */

	if ((valuePtr->typePtr == &tclStringType)
		|| (value2Ptr->typePtr == &tclStringType)) {
	    Tcl_UniChar *ustring1, *ustring2;

	    ustring1 = Tcl_GetUnicodeFromObj(valuePtr, &length);
	    ustring2 = Tcl_GetUnicodeFromObj(value2Ptr, &length2);
	    match = TclUniCharMatch(ustring1, length, ustring2, length2,
		    nocase);
	} else if (TclIsPureByteArray(valuePtr) && !nocase) {
	    unsigned char *bytes1, *bytes2;

	    bytes1 = Tcl_GetByteArrayFromObj(valuePtr, &length);
	    bytes2 = Tcl_GetByteArrayFromObj(value2Ptr, &length2);
	    match = TclByteArrayMatch(bytes1, length, bytes2, length2, 0);
	} else {
	    match = Tcl_StringCaseMatch(TclGetString(valuePtr),
		    TclGetString(value2Ptr), nocase);
	}

	/*
	 * Reuse value2Ptr object already on stack if possible. Adjustment is
	 * 2 due to the nocase byte
	 */

	TRACE(("%.20s %.20s => %d\n", O2S(valuePtr), O2S(value2Ptr), match));

	/*
	 * Peep-hole optimisation: if you're about to jump, do jump from here.
	 */

	JUMP_PEEPHOLE_F(match, 2, 2);

    {
	const char *string1, *string2;
	int trim1, trim2;

    case INST_STR_TRIM_LEFT:
	valuePtr = OBJ_UNDER_TOS;	/* String */
	value2Ptr = OBJ_AT_TOS;		/* TrimSet */
	string2 = TclGetStringFromObj(value2Ptr, &length2);
	string1 = TclGetStringFromObj(valuePtr, &length);
	trim1 = TclTrimLeft(string1, length, string2, length2);
	trim2 = 0;
	goto createTrimmedString;
    case INST_STR_TRIM_RIGHT:
	valuePtr = OBJ_UNDER_TOS;	/* String */
	value2Ptr = OBJ_AT_TOS;		/* TrimSet */
	string2 = TclGetStringFromObj(value2Ptr, &length2);
	string1 = TclGetStringFromObj(valuePtr, &length);
	trim2 = TclTrimRight(string1, length, string2, length2);
	trim1 = 0;
	goto createTrimmedString;
    case INST_STR_TRIM:
	valuePtr = OBJ_UNDER_TOS;	/* String */
	value2Ptr = OBJ_AT_TOS;		/* TrimSet */
	string2 = TclGetStringFromObj(value2Ptr, &length2);
	string1 = TclGetStringFromObj(valuePtr, &length);
	trim1 = TclTrimLeft(string1, length, string2, length2);
	if (trim1 < length) {
	    trim2 = TclTrimRight(string1, length, string2, length2);
	} else {
	    trim2 = 0;
	}
    createTrimmedString:
	/*
	 * Careful here; trim set often contains non-ASCII characters so we
	 * take care when printing. [Bug 971cb4f1db]
	 */

#ifdef TCL_COMPILE_DEBUG
	if (traceInstructions) {
	    TRACE(("\"%.30s\" ", O2S(valuePtr)));
	    TclPrintObject(stdout, value2Ptr, 30);
	    printf(" => ");
	}
#endif
	if (trim1 == 0 && trim2 == 0) {
#ifdef TCL_COMPILE_DEBUG
	    if (traceInstructions) {
		TclPrintObject(stdout, valuePtr, 30);
		printf("\n");
	    }
#endif
	    NEXT_INST_F(1, 1, 0);
	} else {
	    objResultPtr = Tcl_NewStringObj(string1+trim1, length-trim1-trim2);
#ifdef TCL_COMPILE_DEBUG
	    if (traceInstructions) {
		TclPrintObject(stdout, objResultPtr, 30);
		printf("\n");
	    }
#endif
	    NEXT_INST_F(1, 2, 1);
	}
    }

    case INST_REGEXP:
	cflags = TclGetInt1AtPtr(pc+1); /* RE compile flages like NOCASE */
	valuePtr = OBJ_AT_TOS;		/* String */
	value2Ptr = OBJ_UNDER_TOS;	/* Pattern */
	TRACE(("\"%.30s\" \"%.30s\" => ", O2S(valuePtr), O2S(value2Ptr)));

	/*
	 * Compile and match the regular expression.
	 */

	{
	    Tcl_RegExp regExpr =
		    Tcl_GetRegExpFromObj(interp, value2Ptr, cflags);

	    if (regExpr == NULL) {
		TRACE_ERROR(interp);
		goto gotError;
	    }
	    match = Tcl_RegExpExecObj(interp, regExpr, valuePtr, 0, 0, 0);
	    if (match < 0) {
		TRACE_ERROR(interp);
		goto gotError;
	    }
	}

	TRACE_APPEND(("%d\n", match));

	/*
	 * Peep-hole optimisation: if you're about to jump, do jump from here.
	 * Adjustment is 2 due to the nocase byte.
	 */

	JUMP_PEEPHOLE_F(match, 2, 2);
    }

    /*
     *	   End of string-related instructions.
     * -----------------------------------------------------------------
     *	   Start of numeric operator instructions.
     */

    {
	ClientData ptr1, ptr2;
	int type1, type2;
	long l1, l2, lResult;

    case INST_NUM_TYPE:
	if (GetNumberFromObj(NULL, OBJ_AT_TOS, &ptr1, &type1) != TCL_OK) {
	    type1 = 0;
	} else if (type1 == TCL_NUMBER_LONG) {
	    /* value is between LONG_MIN and LONG_MAX */
	    /* [string is integer] is -UINT_MAX to UINT_MAX range */
	    int i;

	    if (Tcl_GetIntFromObj(NULL, OBJ_AT_TOS, &i) != TCL_OK) {
		type1 = TCL_NUMBER_WIDE;
	    }
#ifndef TCL_WIDE_INT_IS_LONG
	} else if (type1 == TCL_NUMBER_WIDE) {
	    /* value is between WIDE_MIN and WIDE_MAX */
	    /* [string is wideinteger] is -UWIDE_MAX to UWIDE_MAX range */
	    int i;
	    if (Tcl_GetIntFromObj(NULL, OBJ_AT_TOS, &i) == TCL_OK) {
		type1 = TCL_NUMBER_LONG;
	    }
#endif
	} else if (type1 == TCL_NUMBER_BIG) {
	    /* value is an integer outside the WIDE_MIN to WIDE_MAX range */
	    /* [string is wideinteger] is -UWIDE_MAX to UWIDE_MAX range */
	    Tcl_WideInt w;

	    if (Tcl_GetWideIntFromObj(NULL, OBJ_AT_TOS, &w) == TCL_OK) {
		type1 = TCL_NUMBER_WIDE;
	    }
	}
	TclNewLongObj(objResultPtr, type1);
	TRACE(("\"%.20s\" => %d\n", O2S(OBJ_AT_TOS), type1));
	NEXT_INST_F(1, 1, 1);

    case INST_EQ:
    case INST_NEQ:
    case INST_LT:
    case INST_GT:
    case INST_LE:
    case INST_GE: {
	int iResult = 0, compare = 0;

	value2Ptr = OBJ_AT_TOS;
	valuePtr = OBJ_UNDER_TOS;

	if (GetNumberFromObj(NULL, valuePtr, &ptr1, &type1) != TCL_OK) {
	    /*
	     * At least one non-numeric argument - compare as strings.
	     */

	    goto stringCompare;
	}
	if (type1 == TCL_NUMBER_NAN) {
	    /*
	     * NaN first arg: NaN != to everything, other compares are false.
	     */

	    iResult = (*pc == INST_NEQ);
	    goto foundResult;
	}
	if (valuePtr == value2Ptr) {
	    compare = MP_EQ;
	    goto convertComparison;
	}
	if (GetNumberFromObj(NULL, value2Ptr, &ptr2, &type2) != TCL_OK) {
	    /*
	     * At least one non-numeric argument - compare as strings.
	     */

	    goto stringCompare;
	}
	if (type2 == TCL_NUMBER_NAN) {
	    /*
	     * NaN 2nd arg: NaN != to everything, other compares are false.
	     */

	    iResult = (*pc == INST_NEQ);
	    goto foundResult;
	}
	if ((type1 == TCL_NUMBER_LONG) && (type2 == TCL_NUMBER_LONG)) {
	    l1 = *((const long *)ptr1);
	    l2 = *((const long *)ptr2);
	    compare = (l1 < l2) ? MP_LT : ((l1 > l2) ? MP_GT : MP_EQ);
	} else {
	    compare = TclCompareTwoNumbers(valuePtr, value2Ptr);
	}

	/*
	 * Turn comparison outcome into appropriate result for opcode.
	 */

    convertComparison:
	switch (*pc) {
	case INST_EQ:
	    iResult = (compare == MP_EQ);
	    break;
	case INST_NEQ:
	    iResult = (compare != MP_EQ);
	    break;
	case INST_LT:
	    iResult = (compare == MP_LT);
	    break;
	case INST_GT:
	    iResult = (compare == MP_GT);
	    break;
	case INST_LE:
	    iResult = (compare != MP_GT);
	    break;
	case INST_GE:
	    iResult = (compare != MP_LT);
	    break;
	}

	/*
	 * Peep-hole optimisation: if you're about to jump, do jump from here.
	 */

    foundResult:
	TRACE(("\"%.20s\" \"%.20s\" => %d\n", O2S(valuePtr), O2S(value2Ptr),
		iResult));
	JUMP_PEEPHOLE_F(iResult, 1, 2);
    }

    case INST_MOD:
    case INST_LSHIFT:
    case INST_RSHIFT:
    case INST_BITOR:
    case INST_BITXOR:
    case INST_BITAND:
	value2Ptr = OBJ_AT_TOS;
	valuePtr = OBJ_UNDER_TOS;

	if ((GetNumberFromObj(NULL, valuePtr, &ptr1, &type1) != TCL_OK)
		|| (type1==TCL_NUMBER_DOUBLE) || (type1==TCL_NUMBER_NAN)) {
	    TRACE(("%.20s %.20s => ILLEGAL 1st TYPE %s\n", O2S(valuePtr),
		    O2S(value2Ptr), (valuePtr->typePtr?
		    valuePtr->typePtr->name : "null")));
	    DECACHE_STACK_INFO();
	    IllegalExprOperandType(interp, pc, valuePtr);
	    CACHE_STACK_INFO();
	    goto gotError;
	}

	if ((GetNumberFromObj(NULL, value2Ptr, &ptr2, &type2) != TCL_OK)
		|| (type2==TCL_NUMBER_DOUBLE) || (type2==TCL_NUMBER_NAN)) {
	    TRACE(("%.20s %.20s => ILLEGAL 2nd TYPE %s\n", O2S(valuePtr),
		    O2S(value2Ptr), (value2Ptr->typePtr?
		    value2Ptr->typePtr->name : "null")));
	    DECACHE_STACK_INFO();
	    IllegalExprOperandType(interp, pc, value2Ptr);
	    CACHE_STACK_INFO();
	    goto gotError;
	}

	/*
	 * Check for common, simple case.
	 */

	if ((type1 == TCL_NUMBER_LONG) && (type2 == TCL_NUMBER_LONG)) {
	    l1 = *((const long *)ptr1);
	    l2 = *((const long *)ptr2);

	    switch (*pc) {
	    case INST_MOD:
		if (l2 == 0) {
		    TRACE(("%s %s => DIVIDE BY ZERO\n", O2S(valuePtr),
			    O2S(value2Ptr)));
		    goto divideByZero;
		} else if ((l2 == 1) || (l2 == -1)) {
		    /*
		     * Div. by |1| always yields remainder of 0.
		     */

		    TRACE(("%s %s => ", O2S(valuePtr), O2S(value2Ptr)));
		    objResultPtr = TCONST(0);
		    TRACE(("%s\n", O2S(objResultPtr)));
		    NEXT_INST_F(1, 2, 1);
		} else if (l1 == 0) {
		    /*
		     * 0 % (non-zero) always yields remainder of 0.
		     */

		    TRACE(("%s %s => ", O2S(valuePtr), O2S(value2Ptr)));
		    objResultPtr = TCONST(0);
		    TRACE(("%s\n", O2S(objResultPtr)));
		    NEXT_INST_F(1, 2, 1);
		} else {
		    lResult = l1 / l2;

		    /*
		     * Force Tcl's integer division rules.
		     * TODO: examine for logic simplification
		     */

		    if ((lResult < 0 || (lResult == 0 &&
			    ((l1 < 0 && l2 > 0) || (l1 > 0 && l2 < 0)))) &&
			    (lResult * l2 != l1)) {
			lResult -= 1;
		    }
		    lResult = l1 - l2*lResult;
		    goto longResultOfArithmetic;
		}

	    case INST_RSHIFT:
		if (l2 < 0) {
		    Tcl_SetObjResult(interp, Tcl_NewStringObj(
			    "negative shift argument", -1));
#ifdef ERROR_CODE_FOR_EARLY_DETECTED_ARITH_ERROR
		    DECACHE_STACK_INFO();
		    Tcl_SetErrorCode(interp, "ARITH", "DOMAIN",
			    "domain error: argument not in valid range",
			    NULL);
		    CACHE_STACK_INFO();
#endif /* ERROR_CODE_FOR_EARLY_DETECTED_ARITH_ERROR */
		    goto gotError;
		} else if (l1 == 0) {
		    TRACE(("%s %s => ", O2S(valuePtr), O2S(value2Ptr)));
		    objResultPtr = TCONST(0);
		    TRACE(("%s\n", O2S(objResultPtr)));
		    NEXT_INST_F(1, 2, 1);
		} else {
		    /*
		     * Quickly force large right shifts to 0 or -1.
		     */

		    if (l2 >= (long)(CHAR_BIT*sizeof(long))) {
			/*
			 * We assume that INT_MAX is much larger than the
			 * number of bits in a long. This is a pretty safe
			 * assumption, given that the former is usually around
			 * 4e9 and the latter 32 or 64...
			 */

			TRACE(("%s %s => ", O2S(valuePtr), O2S(value2Ptr)));
			if (l1 > 0L) {
			    objResultPtr = TCONST(0);
			} else {
			    TclNewLongObj(objResultPtr, -1);
			}
			TRACE(("%s\n", O2S(objResultPtr)));
			NEXT_INST_F(1, 2, 1);
		    }

		    /*
		     * Handle shifts within the native long range.
		     */

		    lResult = l1 >> ((int) l2);
		    goto longResultOfArithmetic;
		}

	    case INST_LSHIFT:
		if (l2 < 0) {
		    Tcl_SetObjResult(interp, Tcl_NewStringObj(
			    "negative shift argument", -1));
#ifdef ERROR_CODE_FOR_EARLY_DETECTED_ARITH_ERROR
		    DECACHE_STACK_INFO();
		    Tcl_SetErrorCode(interp, "ARITH", "DOMAIN",
			    "domain error: argument not in valid range",
			    NULL);
		    CACHE_STACK_INFO();
#endif /* ERROR_CODE_FOR_EARLY_DETECTED_ARITH_ERROR */
		    goto gotError;
		} else if (l1 == 0) {
		    TRACE(("%s %s => ", O2S(valuePtr), O2S(value2Ptr)));
		    objResultPtr = TCONST(0);
		    TRACE(("%s\n", O2S(objResultPtr)));
		    NEXT_INST_F(1, 2, 1);
		} else if (l2 > (long) INT_MAX) {
		    /*
		     * Technically, we could hold the value (1 << (INT_MAX+1))
		     * in an mp_int, but since we're using mp_mul_2d() to do
		     * the work, and it takes only an int argument, that's a
		     * good place to draw the line.
		     */

		    Tcl_SetObjResult(interp, Tcl_NewStringObj(
			    "integer value too large to represent", -1));
#ifdef ERROR_CODE_FOR_EARLY_DETECTED_ARITH_ERROR
		    DECACHE_STACK_INFO();
		    Tcl_SetErrorCode(interp, "ARITH", "IOVERFLOW",
			    "integer value too large to represent", NULL);
		    CACHE_STACK_INFO();
#endif /* ERROR_CODE_FOR_EARLY_DETECTED_ARITH_ERROR */
		    goto gotError;
		} else {
		    int shift = (int) l2;

		    /*
		     * Handle shifts within the native long range.
		     */

		    if ((size_t) shift < CHAR_BIT*sizeof(long) && (l1 != 0)
			    && !((l1>0 ? l1 : ~l1) &
				-(1L<<(CHAR_BIT*sizeof(long) - 1 - shift)))) {
			lResult = l1 << shift;
			goto longResultOfArithmetic;
		    }
		}

		/*
		 * Too large; need to use the broken-out function.
		 */

		TRACE(("%s %s => ", O2S(valuePtr), O2S(value2Ptr)));
		break;

	    case INST_BITAND:
		lResult = l1 & l2;
		goto longResultOfArithmetic;
	    case INST_BITOR:
		lResult = l1 | l2;
		goto longResultOfArithmetic;
	    case INST_BITXOR:
		lResult = l1 ^ l2;
	    longResultOfArithmetic:
		TRACE(("%s %s => ", O2S(valuePtr), O2S(value2Ptr)));
		if (Tcl_IsShared(valuePtr)) {
		    TclNewLongObj(objResultPtr, lResult);
		    TRACE(("%s\n", O2S(objResultPtr)));
		    NEXT_INST_F(1, 2, 1);
		}
		TclSetLongObj(valuePtr, lResult);
		TRACE(("%s\n", O2S(valuePtr)));
		NEXT_INST_F(1, 1, 0);
	    }
	}

	/*
	 * DO NOT MERGE THIS WITH THE EQUIVALENT SECTION LATER! That would
	 * encourage the compiler to inline ExecuteExtendedBinaryMathOp, which
	 * is highly undesirable due to the overall impact on size.
	 */

	TRACE(("%s %s => ", O2S(valuePtr), O2S(value2Ptr)));
	objResultPtr = ExecuteExtendedBinaryMathOp(interp, *pc, &TCONST(0),
		valuePtr, value2Ptr);
	if (objResultPtr == DIVIDED_BY_ZERO) {
	    TRACE_APPEND(("DIVIDE BY ZERO\n"));
	    goto divideByZero;
	} else if (objResultPtr == GENERAL_ARITHMETIC_ERROR) {
	    TRACE_ERROR(interp);
	    goto gotError;
	} else if (objResultPtr == NULL) {
	    TRACE_APPEND(("%s\n", O2S(valuePtr)));
	    NEXT_INST_F(1, 1, 0);
	} else {
	    TRACE_APPEND(("%s\n", O2S(objResultPtr)));
	    NEXT_INST_F(1, 2, 1);
	}

    case INST_EXPON:
    case INST_ADD:
    case INST_SUB:
    case INST_DIV:
    case INST_MULT:
	value2Ptr = OBJ_AT_TOS;
	valuePtr = OBJ_UNDER_TOS;

	if ((GetNumberFromObj(NULL, valuePtr, &ptr1, &type1) != TCL_OK)
		|| IsErroringNaNType(type1)) {
	    TRACE(("%.20s %.20s => ILLEGAL 1st TYPE %s\n",
		    O2S(value2Ptr), O2S(valuePtr),
		    (valuePtr->typePtr? valuePtr->typePtr->name: "null")));
	    DECACHE_STACK_INFO();
	    IllegalExprOperandType(interp, pc, valuePtr);
	    CACHE_STACK_INFO();
	    goto gotError;
	}

#ifdef ACCEPT_NAN
	if (type1 == TCL_NUMBER_NAN) {
	    /*
	     * NaN first argument -> result is also NaN.
	     */

	    NEXT_INST_F(1, 1, 0);
	}
#endif

	if ((GetNumberFromObj(NULL, value2Ptr, &ptr2, &type2) != TCL_OK)
		|| IsErroringNaNType(type2)) {
	    TRACE(("%.20s %.20s => ILLEGAL 2nd TYPE %s\n",
		    O2S(value2Ptr), O2S(valuePtr),
		    (value2Ptr->typePtr? value2Ptr->typePtr->name: "null")));
	    DECACHE_STACK_INFO();
	    IllegalExprOperandType(interp, pc, value2Ptr);
	    CACHE_STACK_INFO();
	    goto gotError;
	}

#ifdef ACCEPT_NAN
	if (type2 == TCL_NUMBER_NAN) {
	    /*
	     * NaN second argument -> result is also NaN.
	     */

	    objResultPtr = value2Ptr;
	    NEXT_INST_F(1, 2, 1);
	}
#endif

	/*
	 * Handle (long,long) arithmetic as best we can without going out to
	 * an external function.
	 */

	if ((type1 == TCL_NUMBER_LONG) && (type2 == TCL_NUMBER_LONG)) {
	    Tcl_WideInt w1, w2, wResult;

	    l1 = *((const long *)ptr1);
	    l2 = *((const long *)ptr2);

	    switch (*pc) {
	    case INST_ADD:
		w1 = (Tcl_WideInt) l1;
		w2 = (Tcl_WideInt) l2;
		wResult = w1 + w2;
#ifdef TCL_WIDE_INT_IS_LONG
		/*
		 * Check for overflow.
		 */

		if (Overflowing(w1, w2, wResult)) {
		    goto overflow;
		}
#endif
		goto wideResultOfArithmetic;

	    case INST_SUB:
		w1 = (Tcl_WideInt) l1;
		w2 = (Tcl_WideInt) l2;
		wResult = w1 - w2;
#ifdef TCL_WIDE_INT_IS_LONG
		if (Overflowing(w1, ~w2, wResult)) {
		    goto overflow;
		}
#endif
	    wideResultOfArithmetic:
		TRACE(("%s %s => ", O2S(valuePtr), O2S(value2Ptr)));
		if (Tcl_IsShared(valuePtr)) {
		    objResultPtr = Tcl_NewWideIntObj(wResult);
		    TRACE(("%s\n", O2S(objResultPtr)));
		    NEXT_INST_F(1, 2, 1);
		}
		Tcl_SetWideIntObj(valuePtr, wResult);
		TRACE(("%s\n", O2S(valuePtr)));
		NEXT_INST_F(1, 1, 0);

	    case INST_DIV:
		if (l2 == 0) {
		    TRACE(("%s %s => DIVIDE BY ZERO\n",
			    O2S(valuePtr), O2S(value2Ptr)));
		    goto divideByZero;
		} else if ((l1 == LONG_MIN) && (l2 == -1)) {
		    /*
		     * Can't represent (-LONG_MIN) as a long.
		     */

		    goto overflow;
		}
		lResult = l1 / l2;

		/*
		 * Force Tcl's integer division rules.
		 * TODO: examine for logic simplification
		 */

		if (((lResult < 0) || ((lResult == 0) &&
			((l1 < 0 && l2 > 0) || (l1 > 0 && l2 < 0)))) &&
			((lResult * l2) != l1)) {
		    lResult -= 1;
		}
		goto longResultOfArithmetic;

	    case INST_MULT:
		if (((sizeof(long) >= 2*sizeof(int))
			&& (l1 <= INT_MAX) && (l1 >= INT_MIN)
			&& (l2 <= INT_MAX) && (l2 >= INT_MIN))
			|| ((sizeof(long) >= 2*sizeof(short))
			&& (l1 <= SHRT_MAX) && (l1 >= SHRT_MIN)
			&& (l2 <= SHRT_MAX) && (l2 >= SHRT_MIN))) {
		    lResult = l1 * l2;
		    goto longResultOfArithmetic;
		}
	    }

	    /*
	     * Fall through with INST_EXPON, INST_DIV and large multiplies.
	     */
	}

    overflow:
	TRACE(("%s %s => ", O2S(valuePtr), O2S(value2Ptr)));
	objResultPtr = ExecuteExtendedBinaryMathOp(interp, *pc, &TCONST(0),
		valuePtr, value2Ptr);
	if (objResultPtr == DIVIDED_BY_ZERO) {
	    TRACE_APPEND(("DIVIDE BY ZERO\n"));
	    goto divideByZero;
	} else if (objResultPtr == EXPONENT_OF_ZERO) {
	    TRACE_APPEND(("EXPONENT OF ZERO\n"));
	    goto exponOfZero;
	} else if (objResultPtr == GENERAL_ARITHMETIC_ERROR) {
	    TRACE_ERROR(interp);
	    goto gotError;
	} else if (objResultPtr == NULL) {
	    TRACE_APPEND(("%s\n", O2S(valuePtr)));
	    NEXT_INST_F(1, 1, 0);
	} else {
	    TRACE_APPEND(("%s\n", O2S(objResultPtr)));
	    NEXT_INST_F(1, 2, 1);
	}

    case INST_LNOT: {
	int b;

	valuePtr = OBJ_AT_TOS;

	/* TODO - check claim that taking address of b harms performance */
	/* TODO - consider optimization search for constants */
	if (TclGetBooleanFromObj(NULL, valuePtr, &b) != TCL_OK) {
	    TRACE(("\"%.20s\" => ERROR: illegal type %s\n", O2S(valuePtr),
		    (valuePtr->typePtr? valuePtr->typePtr->name : "null")));
	    DECACHE_STACK_INFO();
	    IllegalExprOperandType(interp, pc, valuePtr);
	    CACHE_STACK_INFO();
	    goto gotError;
	}
	/* TODO: Consider peephole opt. */
	objResultPtr = TCONST(!b);
	TRACE_WITH_OBJ(("%s => ", O2S(valuePtr)), objResultPtr);
	NEXT_INST_F(1, 1, 1);
    }

    case INST_BITNOT:
	valuePtr = OBJ_AT_TOS;
	TRACE(("\"%.20s\" => ", O2S(valuePtr)));
	if ((GetNumberFromObj(NULL, valuePtr, &ptr1, &type1) != TCL_OK)
		|| (type1==TCL_NUMBER_NAN) || (type1==TCL_NUMBER_DOUBLE)) {
	    /*
	     * ... ~$NonInteger => raise an error.
	     */

	    TRACE_APPEND(("ERROR: illegal type %s\n",
		    (valuePtr->typePtr? valuePtr->typePtr->name : "null")));
	    DECACHE_STACK_INFO();
	    IllegalExprOperandType(interp, pc, valuePtr);
	    CACHE_STACK_INFO();
	    goto gotError;
	}
	if (type1 == TCL_NUMBER_LONG) {
	    l1 = *((const long *) ptr1);
	    if (Tcl_IsShared(valuePtr)) {
		TclNewLongObj(objResultPtr, ~l1);
		TRACE_APPEND(("%s\n", O2S(objResultPtr)));
		NEXT_INST_F(1, 1, 1);
	    }
	    TclSetLongObj(valuePtr, ~l1);
	    TRACE_APPEND(("%s\n", O2S(valuePtr)));
	    NEXT_INST_F(1, 0, 0);
	}
	objResultPtr = ExecuteExtendedUnaryMathOp(*pc, valuePtr);
	if (objResultPtr != NULL) {
	    TRACE_APPEND(("%s\n", O2S(objResultPtr)));
	    NEXT_INST_F(1, 1, 1);
	} else {
	    TRACE_APPEND(("%s\n", O2S(valuePtr)));
	    NEXT_INST_F(1, 0, 0);
	}

    case INST_UMINUS:
	valuePtr = OBJ_AT_TOS;
	TRACE(("\"%.20s\" => ", O2S(valuePtr)));
	if ((GetNumberFromObj(NULL, valuePtr, &ptr1, &type1) != TCL_OK)
		|| IsErroringNaNType(type1)) {
	    TRACE_APPEND(("ERROR: illegal type %s \n",
		    (valuePtr->typePtr? valuePtr->typePtr->name : "null")));
	    DECACHE_STACK_INFO();
	    IllegalExprOperandType(interp, pc, valuePtr);
	    CACHE_STACK_INFO();
	    goto gotError;
	}
	switch (type1) {
	case TCL_NUMBER_NAN:
	    /* -NaN => NaN */
	    TRACE_APPEND(("%s\n", O2S(valuePtr)));
	    NEXT_INST_F(1, 0, 0);
	case TCL_NUMBER_LONG:
	    l1 = *((const long *) ptr1);
	    if (l1 != LONG_MIN) {
		if (Tcl_IsShared(valuePtr)) {
		    TclNewLongObj(objResultPtr, -l1);
		    TRACE_APPEND(("%s\n", O2S(objResultPtr)));
		    NEXT_INST_F(1, 1, 1);
		}
		TclSetLongObj(valuePtr, -l1);
		TRACE_APPEND(("%s\n", O2S(valuePtr)));
		NEXT_INST_F(1, 0, 0);
	    }
	    /* FALLTHROUGH */
	}
	objResultPtr = ExecuteExtendedUnaryMathOp(*pc, valuePtr);
	if (objResultPtr != NULL) {
	    TRACE_APPEND(("%s\n", O2S(objResultPtr)));
	    NEXT_INST_F(1, 1, 1);
	} else {
	    TRACE_APPEND(("%s\n", O2S(valuePtr)));
	    NEXT_INST_F(1, 0, 0);
	}

    case INST_UPLUS:
    case INST_TRY_CVT_TO_NUMERIC:
	/*
	 * Try to convert the topmost stack object to numeric object. This is
	 * done in order to support [expr]'s policy of interpreting operands
	 * if at all possible as numbers first, then strings.
	 */

	valuePtr = OBJ_AT_TOS;
	TRACE(("\"%.20s\" => ", O2S(valuePtr)));

	if (GetNumberFromObj(NULL, valuePtr, &ptr1, &type1) != TCL_OK) {
	    if (*pc == INST_UPLUS) {
		/*
		 * ... +$NonNumeric => raise an error.
		 */

		TRACE_APPEND(("ERROR: illegal type %s\n",
			(valuePtr->typePtr? valuePtr->typePtr->name:"null")));
		DECACHE_STACK_INFO();
		IllegalExprOperandType(interp, pc, valuePtr);
		CACHE_STACK_INFO();
		goto gotError;
	    }

	    /* ... TryConvertToNumeric($NonNumeric) is acceptable */
	    TRACE_APPEND(("not numeric\n"));
	    NEXT_INST_F(1, 0, 0);
	}
	if (IsErroringNaNType(type1)) {
	    if (*pc == INST_UPLUS) {
		/*
		 * ... +$NonNumeric => raise an error.
		 */

		TRACE_APPEND(("ERROR: illegal type %s\n",
			(valuePtr->typePtr? valuePtr->typePtr->name:"null")));
		DECACHE_STACK_INFO();
		IllegalExprOperandType(interp, pc, valuePtr);
		CACHE_STACK_INFO();
	    } else {
		/*
		 * Numeric conversion of NaN -> error.
		 */

		TRACE_APPEND(("ERROR: IEEE floating pt error\n"));
		DECACHE_STACK_INFO();
		TclExprFloatError(interp, *((const double *) ptr1));
		CACHE_STACK_INFO();
	    }
	    goto gotError;
	}

	/*
	 * Ensure that the numeric value has a string rep the same as the
	 * formatted version of its internal rep. This is used, e.g., to make
	 * sure that "expr {0001}" yields "1", not "0001". We implement this
	 * by _discarding_ the string rep since we know it will be
	 * regenerated, if needed later, by formatting the internal rep's
	 * value.
	 */

	if (valuePtr->bytes == NULL) {
	    TRACE_APPEND(("numeric, same Tcl_Obj\n"));
	    NEXT_INST_F(1, 0, 0);
	}
	if (Tcl_IsShared(valuePtr)) {
	    /*
	     * Here we do some surgery within the Tcl_Obj internals. We want
	     * to copy the intrep, but not the string, so we temporarily hide
	     * the string so we do not copy it.
	     */

	    char *savedString = valuePtr->bytes;

	    valuePtr->bytes = NULL;
	    objResultPtr = Tcl_DuplicateObj(valuePtr);
	    valuePtr->bytes = savedString;
	    TRACE_APPEND(("numeric, new Tcl_Obj\n"));
	    NEXT_INST_F(1, 1, 1);
	}
	TclInvalidateStringRep(valuePtr);
	TRACE_APPEND(("numeric, same Tcl_Obj\n"));
	NEXT_INST_F(1, 0, 0);
    }

    /*
     *	   End of numeric operator instructions.
     * -----------------------------------------------------------------
     */

    case INST_TRY_CVT_TO_BOOLEAN:
	valuePtr = OBJ_AT_TOS;
	if (valuePtr->typePtr == &tclBooleanType) {
	    objResultPtr = TCONST(1);
	} else {
	    int result = (TclSetBooleanFromAny(NULL, valuePtr) == TCL_OK);
	    objResultPtr = TCONST(result);
	}
	TRACE_WITH_OBJ(("\"%.30s\" => ", O2S(valuePtr)), objResultPtr);
	NEXT_INST_F(1, 0, 1);

    case INST_BREAK:
	/*
	DECACHE_STACK_INFO();
	Tcl_ResetResult(interp);
	CACHE_STACK_INFO();
	*/
	result = TCL_BREAK;
	cleanup = 0;
	TRACE(("=> BREAK!\n"));
	goto processExceptionReturn;

    case INST_CONTINUE:
	/*
	DECACHE_STACK_INFO();
	Tcl_ResetResult(interp);
	CACHE_STACK_INFO();
	*/
	result = TCL_CONTINUE;
	cleanup = 0;
	TRACE(("=> CONTINUE!\n"));
	goto processExceptionReturn;

    {
	ForeachInfo *infoPtr;
	Var *iterVarPtr, *listVarPtr;
	Tcl_Obj *oldValuePtr, *listPtr, **elements;
	ForeachVarList *varListPtr;
	int numLists, iterNum, listTmpIndex, listLen, numVars;
	int varIndex, valIndex, continueLoop, j, iterTmpIndex;
	long i;

    case INST_FOREACH_START4: /* DEPRECATED */
	/*
	 * Initialize the temporary local var that holds the count of the
	 * number of iterations of the loop body to -1.
	 */

	opnd = TclGetUInt4AtPtr(pc+1);
	infoPtr = codePtr->auxDataArrayPtr[opnd].clientData;
	iterTmpIndex = infoPtr->loopCtTemp;
	iterVarPtr = LOCAL(iterTmpIndex);
	oldValuePtr = iterVarPtr->value.objPtr;

	if (oldValuePtr == NULL) {
	    TclNewLongObj(iterVarPtr->value.objPtr, -1);
	    Tcl_IncrRefCount(iterVarPtr->value.objPtr);
	} else {
	    TclSetLongObj(oldValuePtr, -1);
	}
	TRACE(("%u => loop iter count temp %d\n", opnd, iterTmpIndex));

#ifndef TCL_COMPILE_DEBUG
	/*
	 * Remark that the compiler ALWAYS sets INST_FOREACH_STEP4 immediately
	 * after INST_FOREACH_START4 - let us just fall through instead of
	 * jumping back to the top.
	 */

	pc += 5;
	TCL_DTRACE_INST_NEXT();
#else
	NEXT_INST_F(5, 0, 0);
#endif

    case INST_FOREACH_STEP4: /* DEPRECATED */
	/*
	 * "Step" a foreach loop (i.e., begin its next iteration) by assigning
	 * the next value list element to each loop var.
	 */

	opnd = TclGetUInt4AtPtr(pc+1);
	TRACE(("%u => ", opnd));
	infoPtr = codePtr->auxDataArrayPtr[opnd].clientData;
	numLists = infoPtr->numLists;

	/*
	 * Increment the temp holding the loop iteration number.
	 */

	iterVarPtr = LOCAL(infoPtr->loopCtTemp);
	valuePtr = iterVarPtr->value.objPtr;
	iterNum = valuePtr->internalRep.longValue + 1;
	TclSetLongObj(valuePtr, iterNum);

	/*
	 * Check whether all value lists are exhausted and we should stop the
	 * loop.
	 */

	continueLoop = 0;
	listTmpIndex = infoPtr->firstValueTemp;
	for (i = 0;  i < numLists;  i++) {
	    varListPtr = infoPtr->varLists[i];
	    numVars = varListPtr->numVars;

	    listVarPtr = LOCAL(listTmpIndex);
	    listPtr = listVarPtr->value.objPtr;
	    if (TclListObjLength(interp, listPtr, &listLen) != TCL_OK) {
		TRACE_APPEND(("ERROR converting list %ld, \"%.30s\": %s\n",
			i, O2S(listPtr), O2S(Tcl_GetObjResult(interp))));
		goto gotError;
	    }
	    if (listLen > iterNum * numVars) {
		continueLoop = 1;
	    }
	    listTmpIndex++;
	}

	/*
	 * If some var in some var list still has a remaining list element
	 * iterate one more time. Assign to var the next element from its
	 * value list. We already checked above that each list temp holds a
	 * valid list object (by calling Tcl_ListObjLength), but cannot rely
	 * on that check remaining valid: one list could have been shimmered
	 * as a side effect of setting a traced variable.
	 */

	if (continueLoop) {
	    listTmpIndex = infoPtr->firstValueTemp;
	    for (i = 0;  i < numLists;  i++) {
		varListPtr = infoPtr->varLists[i];
		numVars = varListPtr->numVars;

		listVarPtr = LOCAL(listTmpIndex);
		listPtr = TclListObjCopy(NULL, listVarPtr->value.objPtr);
		TclListObjGetElements(interp, listPtr, &listLen, &elements);

		valIndex = (iterNum * numVars);
		for (j = 0;  j < numVars;  j++) {
		    if (valIndex >= listLen) {
			TclNewObj(valuePtr);
		    } else {
			valuePtr = elements[valIndex];
		    }

		    varIndex = varListPtr->varIndexes[j];
		    varPtr = LOCAL(varIndex);
		    while (TclIsVarLink(varPtr)) {
			varPtr = varPtr->value.linkPtr;
		    }
		    if (TclIsVarDirectWritable(varPtr)) {
			value2Ptr = varPtr->value.objPtr;
			if (valuePtr != value2Ptr) {
			    if (value2Ptr != NULL) {
				TclDecrRefCount(value2Ptr);
			    }
			    varPtr->value.objPtr = valuePtr;
			    Tcl_IncrRefCount(valuePtr);
			}
		    } else {
			DECACHE_STACK_INFO();
			if (TclPtrSetVar(interp, varPtr, NULL, NULL, NULL,
				valuePtr, TCL_LEAVE_ERR_MSG, varIndex)==NULL){
			    CACHE_STACK_INFO();
			    TRACE_APPEND((
				    "ERROR init. index temp %d: %s\n",
				    varIndex, O2S(Tcl_GetObjResult(interp))));
			    TclDecrRefCount(listPtr);
			    goto gotError;
			}
			CACHE_STACK_INFO();
		    }
		    valIndex++;
		}
		TclDecrRefCount(listPtr);
		listTmpIndex++;
	    }
	}
	TRACE_APPEND(("%d lists, iter %d, %s loop\n",
		numLists, iterNum, (continueLoop? "continue" : "exit")));

	/*
	 * Run-time peep-hole optimisation: the compiler ALWAYS follows
	 * INST_FOREACH_STEP4 with an INST_JUMP_FALSE. We just skip that
	 * instruction and jump direct from here.
	 */

	pc += 5;
	if (*pc == INST_JUMP_FALSE1) {
	    NEXT_INST_F((continueLoop? 2 : TclGetInt1AtPtr(pc+1)), 0, 0);
	} else {
	    NEXT_INST_F((continueLoop? 5 : TclGetInt4AtPtr(pc+1)), 0, 0);
	}

    }
    {
	ForeachInfo *infoPtr;
	Tcl_Obj *listPtr, **elements, *tmpPtr;
	ForeachVarList *varListPtr;
	int numLists, iterMax, listLen, numVars;
	int iterTmp, iterNum, listTmpDepth;
	int varIndex, valIndex, j;
	long i;

    case INST_FOREACH_START:
	/*
	 * Initialize the data for the looping construct, pushing the
	 * corresponding Tcl_Objs to the stack.
	 */

	opnd = TclGetUInt4AtPtr(pc+1);
	infoPtr = codePtr->auxDataArrayPtr[opnd].clientData;
	numLists = infoPtr->numLists;
	TRACE(("%u => ", opnd));

	/*
	 * Compute the number of iterations that will be run: iterMax
	 */

	iterMax = 0;
	listTmpDepth = numLists-1;
	for (i = 0;  i < numLists;  i++) {
	    varListPtr = infoPtr->varLists[i];
	    numVars = varListPtr->numVars;
	    listPtr = OBJ_AT_DEPTH(listTmpDepth);
	    if (TclListObjLength(interp, listPtr, &listLen) != TCL_OK) {
		TRACE_APPEND(("ERROR converting list %ld, \"%s\": %s",
			i, O2S(listPtr), O2S(Tcl_GetObjResult(interp))));
		goto gotError;
	    }
	    if (Tcl_IsShared(listPtr)) {
		objPtr = TclListObjCopy(NULL, listPtr);
		Tcl_IncrRefCount(objPtr);
		Tcl_DecrRefCount(listPtr);
		OBJ_AT_DEPTH(listTmpDepth) = objPtr;
	    }
	    iterTmp = (listLen + (numVars - 1))/numVars;
	    if (iterTmp > iterMax) {
		iterMax = iterTmp;
	    }
	    listTmpDepth--;
	}

	/*
	 * Store the iterNum and iterMax in a single Tcl_Obj; we keep a
	 * nul-string obj with the pointer stored in the ptrValue so that the
	 * thing is properly garbage collected. THIS OBJ MAKES NO SENSE, but
	 * it will never leave this scope and is read-only.
	 */

	TclNewObj(tmpPtr);
	tmpPtr->internalRep.twoPtrValue.ptr1 = INT2PTR(0);
	tmpPtr->internalRep.twoPtrValue.ptr2 = INT2PTR(iterMax);
	PUSH_OBJECT(tmpPtr); /* iterCounts object */

	/*
	 * Store a pointer to the ForeachInfo struct; same dirty trick
	 * as above
	 */

	TclNewObj(tmpPtr);
	tmpPtr->internalRep.twoPtrValue.ptr1 = infoPtr;
	PUSH_OBJECT(tmpPtr); /* infoPtr object */
	TRACE_APPEND(("jump to loop step\n"));

	/*
	 * Jump directly to the INST_FOREACH_STEP instruction; the C code just
	 * falls through.
	 */

	pc += 5 - infoPtr->loopCtTemp;

    case INST_FOREACH_STEP:
	/*
	 * "Step" a foreach loop (i.e., begin its next iteration) by assigning
	 * the next value list element to each loop var.
	 */

	tmpPtr = OBJ_AT_TOS;
	infoPtr = tmpPtr->internalRep.twoPtrValue.ptr1;
	numLists = infoPtr->numLists;
	TRACE(("=> "));

	tmpPtr = OBJ_AT_DEPTH(1);
	iterNum = PTR2INT(tmpPtr->internalRep.twoPtrValue.ptr1);
	iterMax = PTR2INT(tmpPtr->internalRep.twoPtrValue.ptr2);

	/*
	 * If some list still has a remaining list element iterate one more
	 * time. Assign to var the next element from its value list.
	 */

	if (iterNum < iterMax) {
	    /*
	     * Set the variables and jump back to run the body
	     */

	    tmpPtr->internalRep.twoPtrValue.ptr1 = INT2PTR(iterNum + 1);

	    listTmpDepth = numLists + 1;

	    for (i = 0;  i < numLists;  i++) {
		varListPtr = infoPtr->varLists[i];
		numVars = varListPtr->numVars;

		listPtr = OBJ_AT_DEPTH(listTmpDepth);
		TclListObjGetElements(interp, listPtr, &listLen, &elements);

		valIndex = (iterNum * numVars);
		for (j = 0;  j < numVars;  j++) {
		    if (valIndex >= listLen) {
			TclNewObj(valuePtr);
		    } else {
			valuePtr = elements[valIndex];
		    }

		    varIndex = varListPtr->varIndexes[j];
		    varPtr = LOCAL(varIndex);
		    while (TclIsVarLink(varPtr)) {
			varPtr = varPtr->value.linkPtr;
		    }
		    if (TclIsVarDirectWritable(varPtr)) {
			value2Ptr = varPtr->value.objPtr;
			if (valuePtr != value2Ptr) {
			    if (value2Ptr != NULL) {
				TclDecrRefCount(value2Ptr);
			    }
			    varPtr->value.objPtr = valuePtr;
			    Tcl_IncrRefCount(valuePtr);
			}
		    } else {
			DECACHE_STACK_INFO();
			if (TclPtrSetVar(interp, varPtr, NULL, NULL, NULL,
				valuePtr, TCL_LEAVE_ERR_MSG, varIndex)==NULL){
			    CACHE_STACK_INFO();
			    TRACE_APPEND(("ERROR init. index temp %d: %.30s",
				    varIndex, O2S(Tcl_GetObjResult(interp))));
			    goto gotError;
			}
			CACHE_STACK_INFO();
		    }
		    valIndex++;
		}
		listTmpDepth--;
	    }
	    TRACE_APPEND(("jump to loop start\n"));
	    /* loopCtTemp being 'misused' for storing the jump size */
	    NEXT_INST_F(infoPtr->loopCtTemp, 0, 0);
	}

	TRACE_APPEND(("loop has no more iterations\n"));
#ifdef TCL_COMPILE_DEBUG
	NEXT_INST_F(1, 0, 0);
#else
	/*
	 * FALL THROUGH
	 */
	pc++;
#endif

    case INST_FOREACH_END:
	/* THIS INSTRUCTION IS ONLY CALLED AS A BREAK TARGET */
	tmpPtr = OBJ_AT_TOS;
	infoPtr = tmpPtr->internalRep.twoPtrValue.ptr1;
	numLists = infoPtr->numLists;
	TRACE(("=> loop terminated\n"));
	NEXT_INST_V(1, numLists+2, 0);

    case INST_LMAP_COLLECT:
	/*
	 * This instruction is only issued by lmap. The stack is:
	 *   - result
	 *   - infoPtr
	 *   - loop counters
	 *   - valLists
	 *   - collecting obj (unshared)
	 * The instruction lappends the result to the collecting obj.
	 */

	tmpPtr = OBJ_AT_DEPTH(1);
	infoPtr = tmpPtr->internalRep.twoPtrValue.ptr1;
	numLists = infoPtr->numLists;
	TRACE_APPEND(("=> appending to list at depth %d\n", 3 + numLists));

	objPtr = OBJ_AT_DEPTH(3 + numLists);
	Tcl_ListObjAppendElement(NULL, objPtr, OBJ_AT_TOS);
	NEXT_INST_F(1, 1, 0);
    }

    case INST_BEGIN_CATCH4:
	/*
	 * Record start of the catch command with exception range index equal
	 * to the operand. Push the current stack depth onto the special catch
	 * stack.
	 */

	*(++catchTop) = CURR_DEPTH;
	TRACE(("%u => catchTop=%d, stackTop=%d\n",
		TclGetUInt4AtPtr(pc+1), (int) (catchTop - initCatchTop - 1),
		(int) CURR_DEPTH));
	NEXT_INST_F(5, 0, 0);

    case INST_END_CATCH:
	catchTop--;
	DECACHE_STACK_INFO();
	Tcl_ResetResult(interp);
	CACHE_STACK_INFO();
	result = TCL_OK;
	TRACE(("=> catchTop=%d\n", (int) (catchTop - initCatchTop - 1)));
	NEXT_INST_F(1, 0, 0);

    case INST_PUSH_RESULT:
	objResultPtr = Tcl_GetObjResult(interp);
	TRACE_WITH_OBJ(("=> "), objResultPtr);

	/*
	 * See the comments at INST_INVOKE_STK
	 */

	TclNewObj(objPtr);
	Tcl_IncrRefCount(objPtr);
	iPtr->objResultPtr = objPtr;
	NEXT_INST_F(1, 0, -1);

    case INST_PUSH_RETURN_CODE:
	TclNewLongObj(objResultPtr, result);
	TRACE(("=> %u\n", result));
	NEXT_INST_F(1, 0, 1);

    case INST_PUSH_RETURN_OPTIONS:
	DECACHE_STACK_INFO();
	objResultPtr = Tcl_GetReturnOptions(interp, result);
	CACHE_STACK_INFO();
	TRACE_WITH_OBJ(("=> "), objResultPtr);
	NEXT_INST_F(1, 0, 1);

    case INST_RETURN_CODE_BRANCH: {
	int code;

	if (TclGetIntFromObj(NULL, OBJ_AT_TOS, &code) != TCL_OK) {
	    Tcl_Panic("INST_RETURN_CODE_BRANCH: TOS not a return code!");
	}
	if (code == TCL_OK) {
	    Tcl_Panic("INST_RETURN_CODE_BRANCH: TOS is TCL_OK!");
	}
	if (code < TCL_ERROR || code > TCL_CONTINUE) {
	    code = TCL_CONTINUE + 1;
	}
	TRACE(("\"%s\" => jump offset %d\n", O2S(OBJ_AT_TOS), 2*code-1));
	NEXT_INST_F(2*code-1, 1, 0);
    }

    /*
     * -----------------------------------------------------------------
     *	   Start of dictionary-related instructions.
     */

    {
	int opnd2, allocateDict, done, i, allocdict;
	Tcl_Obj *dictPtr, *statePtr, *keyPtr, *listPtr, *varNamePtr, *keysPtr;
	Tcl_Obj *emptyPtr, **keyPtrPtr;
	Tcl_DictSearch *searchPtr;
	DictUpdateInfo *duiPtr;

    case INST_DICT_VERIFY:
	dictPtr = OBJ_AT_TOS;
	TRACE(("\"%.30s\" => ", O2S(dictPtr)));
	if (Tcl_DictObjSize(interp, dictPtr, &done) != TCL_OK) {
	    TRACE_APPEND(("ERROR verifying dictionary nature of \"%.30s\": %s\n",
		    O2S(dictPtr), O2S(Tcl_GetObjResult(interp))));
	    goto gotError;
	}
	TRACE_APPEND(("OK\n"));
	NEXT_INST_F(1, 1, 0);

    case INST_DICT_GET:
    case INST_DICT_EXISTS: {
	register Tcl_Interp *interp2 = interp;
	register int found;

	opnd = TclGetUInt4AtPtr(pc+1);
	TRACE(("%u => ", opnd));
	dictPtr = OBJ_AT_DEPTH(opnd);
	if (*pc == INST_DICT_EXISTS) {
	    interp2 = NULL;
	}
	if (opnd > 1) {
	    dictPtr = TclTraceDictPath(interp2, dictPtr, opnd-1,
		    &OBJ_AT_DEPTH(opnd-1), DICT_PATH_READ);
	    if (dictPtr == NULL) {
		if (*pc == INST_DICT_EXISTS) {
		    found = 0;
		    goto afterDictExists;
		}
		TRACE_WITH_OBJ((
			"ERROR tracing dictionary path into \"%.30s\": ",
			O2S(OBJ_AT_DEPTH(opnd))),
			Tcl_GetObjResult(interp));
		goto gotError;
	    }
	}
	if (Tcl_DictObjGet(interp2, dictPtr, OBJ_AT_TOS,
		&objResultPtr) == TCL_OK) {
	    if (*pc == INST_DICT_EXISTS) {
		found = (objResultPtr ? 1 : 0);
		goto afterDictExists;
	    }
	    if (!objResultPtr) {
		Tcl_SetObjResult(interp, Tcl_ObjPrintf(
			"key \"%s\" not known in dictionary",
			TclGetString(OBJ_AT_TOS)));
		DECACHE_STACK_INFO();
		Tcl_SetErrorCode(interp, "TCL", "LOOKUP", "DICT",
			TclGetString(OBJ_AT_TOS), NULL);
		CACHE_STACK_INFO();
		TRACE_ERROR(interp);
		goto gotError;
	    }
	    TRACE_APPEND(("%.30s\n", O2S(objResultPtr)));
	    NEXT_INST_V(5, opnd+1, 1);
	} else if (*pc != INST_DICT_EXISTS) {
	    TRACE_APPEND(("ERROR reading leaf dictionary key \"%.30s\": %s",
		    O2S(dictPtr), O2S(Tcl_GetObjResult(interp))));
	    goto gotError;
	} else {
	    found = 0;
	}
    afterDictExists:
	TRACE_APPEND(("%d\n", found));

	/*
	 * The INST_DICT_EXISTS instruction is usually followed by a
	 * conditional jump, so we can take advantage of this to do some
	 * peephole optimization (note that we're careful to not close out
	 * someone doing something else).
	 */

	JUMP_PEEPHOLE_V(found, 5, opnd+1);
    }

    case INST_DICT_SET:
    case INST_DICT_UNSET:
    case INST_DICT_INCR_IMM:
	opnd = TclGetUInt4AtPtr(pc+1);
	opnd2 = TclGetUInt4AtPtr(pc+5);

	varPtr = LOCAL(opnd2);
	while (TclIsVarLink(varPtr)) {
	    varPtr = varPtr->value.linkPtr;
	}
	TRACE(("%u %u => ", opnd, opnd2));
	if (TclIsVarDirectReadable(varPtr)) {
	    dictPtr = varPtr->value.objPtr;
	} else {
	    DECACHE_STACK_INFO();
	    dictPtr = TclPtrGetVar(interp, varPtr, NULL,NULL,NULL, 0, opnd2);
	    CACHE_STACK_INFO();
	}
	if (dictPtr == NULL) {
	    TclNewObj(dictPtr);
	    allocateDict = 1;
	} else {
	    allocateDict = Tcl_IsShared(dictPtr);
	    if (allocateDict) {
		dictPtr = Tcl_DuplicateObj(dictPtr);
	    }
	}

	switch (*pc) {
	case INST_DICT_SET:
	    cleanup = opnd + 1;
	    result = Tcl_DictObjPutKeyList(interp, dictPtr, opnd,
		    &OBJ_AT_DEPTH(opnd), OBJ_AT_TOS);
	    break;
	case INST_DICT_INCR_IMM:
	    cleanup = 1;
	    opnd = TclGetInt4AtPtr(pc+1);
	    result = Tcl_DictObjGet(interp, dictPtr, OBJ_AT_TOS, &valuePtr);
	    if (result != TCL_OK) {
		break;
	    }
	    if (valuePtr == NULL) {
		Tcl_DictObjPut(NULL, dictPtr, OBJ_AT_TOS,Tcl_NewIntObj(opnd));
	    } else {
		value2Ptr = Tcl_NewIntObj(opnd);
		Tcl_IncrRefCount(value2Ptr);
		if (Tcl_IsShared(valuePtr)) {
		    valuePtr = Tcl_DuplicateObj(valuePtr);
		    Tcl_DictObjPut(NULL, dictPtr, OBJ_AT_TOS, valuePtr);
		}
		result = TclIncrObj(interp, valuePtr, value2Ptr);
		if (result == TCL_OK) {
		    TclInvalidateStringRep(dictPtr);
		}
		TclDecrRefCount(value2Ptr);
	    }
	    break;
	case INST_DICT_UNSET:
	    cleanup = opnd;
	    result = Tcl_DictObjRemoveKeyList(interp, dictPtr, opnd,
		    &OBJ_AT_DEPTH(opnd-1));
	    break;
	default:
	    cleanup = 0; /* stop compiler warning */
	    Tcl_Panic("Should not happen!");
	}

	if (result != TCL_OK) {
	    if (allocateDict) {
		TclDecrRefCount(dictPtr);
	    }
	    TRACE_APPEND(("ERROR updating dictionary: %s\n",
		    O2S(Tcl_GetObjResult(interp))));
	    goto checkForCatch;
	}

	if (TclIsVarDirectWritable(varPtr)) {
	    if (allocateDict) {
		value2Ptr = varPtr->value.objPtr;
		Tcl_IncrRefCount(dictPtr);
		if (value2Ptr != NULL) {
		    TclDecrRefCount(value2Ptr);
		}
		varPtr->value.objPtr = dictPtr;
	    }
	    objResultPtr = dictPtr;
	} else {
	    Tcl_IncrRefCount(dictPtr);
	    DECACHE_STACK_INFO();
	    objResultPtr = TclPtrSetVar(interp, varPtr, NULL, NULL, NULL,
		    dictPtr, TCL_LEAVE_ERR_MSG, opnd2);
	    CACHE_STACK_INFO();
	    TclDecrRefCount(dictPtr);
	    if (objResultPtr == NULL) {
		TRACE_ERROR(interp);
		goto gotError;
	    }
	}
#ifndef TCL_COMPILE_DEBUG
	if (*(pc+9) == INST_POP) {
	    NEXT_INST_V(10, cleanup, 0);
	}
#endif
	TRACE_APPEND(("\"%.30s\"\n", O2S(objResultPtr)));
	NEXT_INST_V(9, cleanup, 1);

    case INST_DICT_APPEND:
    case INST_DICT_LAPPEND:
	opnd = TclGetUInt4AtPtr(pc+1);
	varPtr = LOCAL(opnd);
	while (TclIsVarLink(varPtr)) {
	    varPtr = varPtr->value.linkPtr;
	}
	TRACE(("%u => ", opnd));
	if (TclIsVarDirectReadable(varPtr)) {
	    dictPtr = varPtr->value.objPtr;
	} else {
	    DECACHE_STACK_INFO();
	    dictPtr = TclPtrGetVar(interp, varPtr, NULL, NULL, NULL, 0, opnd);
	    CACHE_STACK_INFO();
	}
	if (dictPtr == NULL) {
	    TclNewObj(dictPtr);
	    allocateDict = 1;
	} else {
	    allocateDict = Tcl_IsShared(dictPtr);
	    if (allocateDict) {
		dictPtr = Tcl_DuplicateObj(dictPtr);
	    }
	}

	if (Tcl_DictObjGet(interp, dictPtr, OBJ_UNDER_TOS,
		&valuePtr) != TCL_OK) {
	    if (allocateDict) {
		TclDecrRefCount(dictPtr);
	    }
	    TRACE_ERROR(interp);
	    goto gotError;
	}

	/*
	 * Note that a non-existent key results in a NULL valuePtr, which is a
	 * case handled separately below. What we *can* say at this point is
	 * that the write-back will always succeed.
	 */

	switch (*pc) {
	case INST_DICT_APPEND:
	    if (valuePtr == NULL) {
		Tcl_DictObjPut(NULL, dictPtr, OBJ_UNDER_TOS, OBJ_AT_TOS);
	    } else if (Tcl_IsShared(valuePtr)) {
		valuePtr = Tcl_DuplicateObj(valuePtr);
		Tcl_AppendObjToObj(valuePtr, OBJ_AT_TOS);
		Tcl_DictObjPut(NULL, dictPtr, OBJ_UNDER_TOS, valuePtr);
	    } else {
		Tcl_AppendObjToObj(valuePtr, OBJ_AT_TOS);

		/*
		 * Must invalidate the string representation of dictionary
		 * here because we have directly updated the internal
		 * representation; if we don't, callers could see the wrong
		 * string rep despite the internal version of the dictionary
		 * having the correct value. [Bug 3079830]
		 */

		TclInvalidateStringRep(dictPtr);
	    }
	    break;
	case INST_DICT_LAPPEND:
	    /*
	     * More complex because list-append can fail.
	     */

	    if (valuePtr == NULL) {
		Tcl_DictObjPut(NULL, dictPtr, OBJ_UNDER_TOS,
			Tcl_NewListObj(1, &OBJ_AT_TOS));
		break;
	    } else if (Tcl_IsShared(valuePtr)) {
		valuePtr = Tcl_DuplicateObj(valuePtr);
		if (Tcl_ListObjAppendElement(interp, valuePtr,
			OBJ_AT_TOS) != TCL_OK) {
		    TclDecrRefCount(valuePtr);
		    if (allocateDict) {
			TclDecrRefCount(dictPtr);
		    }
		    TRACE_ERROR(interp);
		    goto gotError;
		}
		Tcl_DictObjPut(NULL, dictPtr, OBJ_UNDER_TOS, valuePtr);
	    } else {
		if (Tcl_ListObjAppendElement(interp, valuePtr,
			OBJ_AT_TOS) != TCL_OK) {
		    if (allocateDict) {
			TclDecrRefCount(dictPtr);
		    }
		    TRACE_ERROR(interp);
		    goto gotError;
		}

		/*
		 * Must invalidate the string representation of dictionary
		 * here because we have directly updated the internal
		 * representation; if we don't, callers could see the wrong
		 * string rep despite the internal version of the dictionary
		 * having the correct value. [Bug 3079830]
		 */

		TclInvalidateStringRep(dictPtr);
	    }
	    break;
	default:
	    Tcl_Panic("Should not happen!");
	}

	if (TclIsVarDirectWritable(varPtr)) {
	    if (allocateDict) {
		value2Ptr = varPtr->value.objPtr;
		Tcl_IncrRefCount(dictPtr);
		if (value2Ptr != NULL) {
		    TclDecrRefCount(value2Ptr);
		}
		varPtr->value.objPtr = dictPtr;
	    }
	    objResultPtr = dictPtr;
	} else {
	    Tcl_IncrRefCount(dictPtr);
	    DECACHE_STACK_INFO();
	    objResultPtr = TclPtrSetVar(interp, varPtr, NULL, NULL, NULL,
		    dictPtr, TCL_LEAVE_ERR_MSG, opnd);
	    CACHE_STACK_INFO();
	    TclDecrRefCount(dictPtr);
	    if (objResultPtr == NULL) {
		TRACE_ERROR(interp);
		goto gotError;
	    }
	}
#ifndef TCL_COMPILE_DEBUG
	if (*(pc+5) == INST_POP) {
	    NEXT_INST_F(6, 2, 0);
	}
#endif
	TRACE_APPEND(("%.30s\n", O2S(objResultPtr)));
	NEXT_INST_F(5, 2, 1);

    case INST_DICT_FIRST:
	opnd = TclGetUInt4AtPtr(pc+1);
	TRACE(("%u => ", opnd));
	dictPtr = POP_OBJECT();
	searchPtr = ckalloc(sizeof(Tcl_DictSearch));
	if (Tcl_DictObjFirst(interp, dictPtr, searchPtr, &keyPtr,
		&valuePtr, &done) != TCL_OK) {

	    /*
	     * dictPtr is no longer on the stack, and we're not
	     * moving it into the intrep of an iterator.  We need
	     * to drop the refcount [Tcl Bug 9b352768e6].
	     */

	    Tcl_DecrRefCount(dictPtr);
	    ckfree(searchPtr);
	    TRACE_ERROR(interp);
	    goto gotError;
	}
	TclNewObj(statePtr);
	statePtr->typePtr = &dictIteratorType;
	statePtr->internalRep.twoPtrValue.ptr1 = searchPtr;
	statePtr->internalRep.twoPtrValue.ptr2 = dictPtr;
	varPtr = LOCAL(opnd);
	if (varPtr->value.objPtr) {
	    if (varPtr->value.objPtr->typePtr == &dictIteratorType) {
		Tcl_Panic("mis-issued dictFirst!");
	    }
	    TclDecrRefCount(varPtr->value.objPtr);
	}
	varPtr->value.objPtr = statePtr;
	Tcl_IncrRefCount(statePtr);
	goto pushDictIteratorResult;

    case INST_DICT_NEXT:
	opnd = TclGetUInt4AtPtr(pc+1);
	TRACE(("%u => ", opnd));
	statePtr = (*LOCAL(opnd)).value.objPtr;
	if (statePtr == NULL || statePtr->typePtr != &dictIteratorType) {
	    Tcl_Panic("mis-issued dictNext!");
	}
	searchPtr = statePtr->internalRep.twoPtrValue.ptr1;
	Tcl_DictObjNext(searchPtr, &keyPtr, &valuePtr, &done);
    pushDictIteratorResult:
	if (done) {
	    TclNewObj(emptyPtr);
	    PUSH_OBJECT(emptyPtr);
	    PUSH_OBJECT(emptyPtr);
	} else {
	    PUSH_OBJECT(valuePtr);
	    PUSH_OBJECT(keyPtr);
	}
	TRACE_APPEND(("\"%.30s\" \"%.30s\" %d\n",
		O2S(OBJ_UNDER_TOS), O2S(OBJ_AT_TOS), done));

	/*
	 * The INST_DICT_FIRST and INST_DICT_NEXT instructsions are always
	 * followed by a conditional jump, so we can take advantage of this to
	 * do some peephole optimization (note that we're careful to not close
	 * out someone doing something else).
	 */

	JUMP_PEEPHOLE_F(done, 5, 0);

    case INST_DICT_UPDATE_START:
	opnd = TclGetUInt4AtPtr(pc+1);
	opnd2 = TclGetUInt4AtPtr(pc+5);
	TRACE(("%u => ", opnd));
	varPtr = LOCAL(opnd);
	duiPtr = codePtr->auxDataArrayPtr[opnd2].clientData;
	while (TclIsVarLink(varPtr)) {
	    varPtr = varPtr->value.linkPtr;
	}
	if (TclIsVarDirectReadable(varPtr)) {
	    dictPtr = varPtr->value.objPtr;
	} else {
	    DECACHE_STACK_INFO();
	    dictPtr = TclPtrGetVar(interp, varPtr, NULL, NULL, NULL,
		    TCL_LEAVE_ERR_MSG, opnd);
	    CACHE_STACK_INFO();
	    if (dictPtr == NULL) {
		TRACE_ERROR(interp);
		goto gotError;
	    }
	}
	Tcl_IncrRefCount(dictPtr);
	if (TclListObjGetElements(interp, OBJ_AT_TOS, &length,
		&keyPtrPtr) != TCL_OK) {
	    TRACE_ERROR(interp);
	    goto gotError;
	}
	if (length != duiPtr->length) {
	    Tcl_Panic("dictUpdateStart argument length mismatch");
	}
	for (i=0 ; i<length ; i++) {
	    if (Tcl_DictObjGet(interp, dictPtr, keyPtrPtr[i],
		    &valuePtr) != TCL_OK) {
		TRACE_ERROR(interp);
		Tcl_DecrRefCount(dictPtr);
		goto gotError;
	    }
	    varPtr = LOCAL(duiPtr->varIndices[i]);
	    while (TclIsVarLink(varPtr)) {
		varPtr = varPtr->value.linkPtr;
	    }
	    DECACHE_STACK_INFO();
	    if (valuePtr == NULL) {
		TclObjUnsetVar2(interp,
			localName(iPtr->varFramePtr, duiPtr->varIndices[i]),
			NULL, 0);
	    } else if (TclPtrSetVar(interp, varPtr, NULL, NULL, NULL,
		    valuePtr, TCL_LEAVE_ERR_MSG,
		    duiPtr->varIndices[i]) == NULL) {
		CACHE_STACK_INFO();
		TRACE_ERROR(interp);
		Tcl_DecrRefCount(dictPtr);
		goto gotError;
	    }
	    CACHE_STACK_INFO();
	}
	TclDecrRefCount(dictPtr);
	TRACE_APPEND(("OK\n"));
	NEXT_INST_F(9, 0, 0);

    case INST_DICT_UPDATE_END:
	opnd = TclGetUInt4AtPtr(pc+1);
	opnd2 = TclGetUInt4AtPtr(pc+5);
	TRACE(("%u => ", opnd));
	varPtr = LOCAL(opnd);
	duiPtr = codePtr->auxDataArrayPtr[opnd2].clientData;
	while (TclIsVarLink(varPtr)) {
	    varPtr = varPtr->value.linkPtr;
	}
	if (TclIsVarDirectReadable(varPtr)) {
	    dictPtr = varPtr->value.objPtr;
	} else {
	    DECACHE_STACK_INFO();
	    dictPtr = TclPtrGetVar(interp, varPtr, NULL, NULL, NULL, 0, opnd);
	    CACHE_STACK_INFO();
	}
	if (dictPtr == NULL) {
	    TRACE_APPEND(("storage was unset\n"));
	    NEXT_INST_F(9, 1, 0);
	}
	if (Tcl_DictObjSize(interp, dictPtr, &length) != TCL_OK
		|| TclListObjGetElements(interp, OBJ_AT_TOS, &length,
			&keyPtrPtr) != TCL_OK) {
	    TRACE_ERROR(interp);
	    goto gotError;
	}
	allocdict = Tcl_IsShared(dictPtr);
	if (allocdict) {
	    dictPtr = Tcl_DuplicateObj(dictPtr);
	}
	if (length > 0) {
	    TclInvalidateStringRep(dictPtr);
	}
	for (i=0 ; i<length ; i++) {
	    Var *var2Ptr = LOCAL(duiPtr->varIndices[i]);

	    while (TclIsVarLink(var2Ptr)) {
		var2Ptr = var2Ptr->value.linkPtr;
	    }
	    if (TclIsVarDirectReadable(var2Ptr)) {
		valuePtr = var2Ptr->value.objPtr;
	    } else {
		DECACHE_STACK_INFO();
		valuePtr = TclPtrGetVar(interp, var2Ptr, NULL, NULL, NULL, 0,
			duiPtr->varIndices[i]);
		CACHE_STACK_INFO();
	    }
	    if (valuePtr == NULL) {
		Tcl_DictObjRemove(interp, dictPtr, keyPtrPtr[i]);
	    } else if (dictPtr == valuePtr) {
		Tcl_DictObjPut(interp, dictPtr, keyPtrPtr[i],
			Tcl_DuplicateObj(valuePtr));
	    } else {
		Tcl_DictObjPut(interp, dictPtr, keyPtrPtr[i], valuePtr);
	    }
	}
	if (TclIsVarDirectWritable(varPtr)) {
	    Tcl_IncrRefCount(dictPtr);
	    TclDecrRefCount(varPtr->value.objPtr);
	    varPtr->value.objPtr = dictPtr;
	} else {
	    DECACHE_STACK_INFO();
	    objResultPtr = TclPtrSetVar(interp, varPtr, NULL, NULL, NULL,
		    dictPtr, TCL_LEAVE_ERR_MSG, opnd);
	    CACHE_STACK_INFO();
	    if (objResultPtr == NULL) {
		if (allocdict) {
		    TclDecrRefCount(dictPtr);
		}
		TRACE_ERROR(interp);
		goto gotError;
	    }
	}
	TRACE_APPEND(("written back\n"));
	NEXT_INST_F(9, 1, 0);

    case INST_DICT_EXPAND:
	dictPtr = OBJ_UNDER_TOS;
	listPtr = OBJ_AT_TOS;
	TRACE(("\"%.30s\" \"%.30s\" =>", O2S(dictPtr), O2S(listPtr)));
	if (TclListObjGetElements(interp, listPtr, &objc, &objv) != TCL_OK) {
	    TRACE_ERROR(interp);
	    goto gotError;
	}
	objResultPtr = TclDictWithInit(interp, dictPtr, objc, objv);
	if (objResultPtr == NULL) {
	    TRACE_ERROR(interp);
	    goto gotError;
	}
	TRACE_APPEND(("\"%.30s\"\n", O2S(objResultPtr)));
	NEXT_INST_F(1, 2, 1);

    case INST_DICT_RECOMBINE_STK:
	keysPtr = POP_OBJECT();
	varNamePtr = OBJ_UNDER_TOS;
	listPtr = OBJ_AT_TOS;
	TRACE(("\"%.30s\" \"%.30s\" \"%.30s\" => ",
		O2S(varNamePtr), O2S(valuePtr), O2S(keysPtr)));
	if (TclListObjGetElements(interp, listPtr, &objc, &objv) != TCL_OK) {
	    TRACE_ERROR(interp);
	    TclDecrRefCount(keysPtr);
	    goto gotError;
	}
	varPtr = TclObjLookupVarEx(interp, varNamePtr, NULL,
		TCL_LEAVE_ERR_MSG, "set", 1, 1, &arrayPtr);
	if (varPtr == NULL) {
	    TRACE_ERROR(interp);
	    TclDecrRefCount(keysPtr);
	    goto gotError;
	}
	DECACHE_STACK_INFO();
	result = TclDictWithFinish(interp, varPtr,arrayPtr,varNamePtr,NULL,-1,
		objc, objv, keysPtr);
	CACHE_STACK_INFO();
	TclDecrRefCount(keysPtr);
	if (result != TCL_OK) {
	    TRACE_ERROR(interp);
	    goto gotError;
	}
	TRACE_APPEND(("OK\n"));
	NEXT_INST_F(1, 2, 0);

    case INST_DICT_RECOMBINE_IMM:
	opnd = TclGetUInt4AtPtr(pc+1);
	listPtr = OBJ_UNDER_TOS;
	keysPtr = OBJ_AT_TOS;
	varPtr = LOCAL(opnd);
	TRACE(("%u <- \"%.30s\" \"%.30s\" => ", opnd, O2S(valuePtr),
		O2S(keysPtr)));
	if (TclListObjGetElements(interp, listPtr, &objc, &objv) != TCL_OK) {
	    TRACE_ERROR(interp);
	    goto gotError;
	}
	while (TclIsVarLink(varPtr)) {
	    varPtr = varPtr->value.linkPtr;
	}
	DECACHE_STACK_INFO();
	result = TclDictWithFinish(interp, varPtr, NULL, NULL, NULL, opnd,
		objc, objv, keysPtr);
	CACHE_STACK_INFO();
	if (result != TCL_OK) {
	    TRACE_ERROR(interp);
	    goto gotError;
	}
	TRACE_APPEND(("OK\n"));
	NEXT_INST_F(5, 2, 0);
    }

    /*
     *	   End of dictionary-related instructions.
     * -----------------------------------------------------------------
     */

    default:
	Tcl_Panic("TclNRExecuteByteCode: unrecognized opCode %u", *pc);
    } /* end of switch on opCode */

    /*
     * Block for variables needed to process exception returns.
     */

    {
	ExceptionRange *rangePtr;
				/* Points to closest loop or catch exception
				 * range enclosing the pc. Used by various
				 * instructions and processCatch to process
				 * break, continue, and errors. */
	const char *bytes;

	/*
	 * An external evaluation (INST_INVOKE or INST_EVAL) returned
	 * something different from TCL_OK, or else INST_BREAK or
	 * INST_CONTINUE were called.
	 */

    processExceptionReturn:
#ifdef TCL_COMPILE_DEBUG
	switch (*pc) {
	case INST_INVOKE_STK1:
	    opnd = TclGetUInt1AtPtr(pc+1);
	    TRACE(("%u => ... after \"%.20s\": ", opnd, cmdNameBuf));
	    break;
	case INST_INVOKE_STK4:
	    opnd = TclGetUInt4AtPtr(pc+1);
	    TRACE(("%u => ... after \"%.20s\": ", opnd, cmdNameBuf));
	    break;
	case INST_EVAL_STK:
	    /*
	     * Note that the object at stacktop has to be used before doing
	     * the cleanup.
	     */

	    TRACE(("\"%.30s\" => ", O2S(OBJ_AT_TOS)));
	    break;
	default:
	    TRACE(("=> "));
	}
#endif
	if ((result == TCL_CONTINUE) || (result == TCL_BREAK)) {
	    rangePtr = GetExceptRangeForPc(pc, result, codePtr);
	    if (rangePtr == NULL) {
		TRACE_APPEND(("no encl. loop or catch, returning %s\n",
			StringForResultCode(result)));
		goto abnormalReturn;
	    }
	    if (rangePtr->type == CATCH_EXCEPTION_RANGE) {
		TRACE_APPEND(("%s ...\n", StringForResultCode(result)));
		goto processCatch;
	    }
	    while (cleanup--) {
		valuePtr = POP_OBJECT();
		TclDecrRefCount(valuePtr);
	    }
	    if (result == TCL_BREAK) {
		result = TCL_OK;
		pc = (codePtr->codeStart + rangePtr->breakOffset);
		TRACE_APPEND(("%s, range at %d, new pc %d\n",
			StringForResultCode(result),
			rangePtr->codeOffset, rangePtr->breakOffset));
		NEXT_INST_F(0, 0, 0);
	    }
	    if (rangePtr->continueOffset == -1) {
		TRACE_APPEND(("%s, loop w/o continue, checking for catch\n",
			StringForResultCode(result)));
		goto checkForCatch;
	    }
	    result = TCL_OK;
	    pc = (codePtr->codeStart + rangePtr->continueOffset);
	    TRACE_APPEND(("%s, range at %d, new pc %d\n",
		    StringForResultCode(result),
		    rangePtr->codeOffset, rangePtr->continueOffset));
	    NEXT_INST_F(0, 0, 0);
	}
#ifdef TCL_COMPILE_DEBUG
	if (traceInstructions) {
	    objPtr = Tcl_GetObjResult(interp);
	    if ((result != TCL_ERROR) && (result != TCL_RETURN)) {
		TRACE_APPEND(("OTHER RETURN CODE %d, result=\"%.30s\"\n ",
			result, O2S(objPtr)));
	    } else {
		TRACE_APPEND(("%s, result=\"%.30s\"\n",
			StringForResultCode(result), O2S(objPtr)));
	    }
	}
#endif
	goto checkForCatch;

	/*
	 * Division by zero in an expression. Control only reaches this point
	 * by "goto divideByZero".
	 */

    divideByZero:
	Tcl_SetObjResult(interp, Tcl_NewStringObj("divide by zero", -1));
	DECACHE_STACK_INFO();
	Tcl_SetErrorCode(interp, "ARITH", "DIVZERO", "divide by zero", NULL);
	CACHE_STACK_INFO();
	goto gotError;

	/*
	 * Exponentiation of zero by negative number in an expression. Control
	 * only reaches this point by "goto exponOfZero".
	 */

    exponOfZero:
	Tcl_SetObjResult(interp, Tcl_NewStringObj(
		"exponentiation of zero by negative power", -1));
	DECACHE_STACK_INFO();
	Tcl_SetErrorCode(interp, "ARITH", "DOMAIN",
		"exponentiation of zero by negative power", NULL);
	CACHE_STACK_INFO();

	/*
	 * Almost all error paths feed through here rather than assigning to
	 * result themselves (for a small but consistent saving).
	 */

    gotError:
	result = TCL_ERROR;

	/*
	 * Execution has generated an "exception" such as TCL_ERROR. If the
	 * exception is an error, record information about what was being
	 * executed when the error occurred. Find the closest enclosing catch
	 * range, if any. If no enclosing catch range is found, stop execution
	 * and return the "exception" code.
	 */

    checkForCatch:
	if (iPtr->execEnvPtr->rewind) {
	    goto abnormalReturn;
	}
	if ((result == TCL_ERROR) && !(iPtr->flags & ERR_ALREADY_LOGGED)) {
	    const unsigned char *pcBeg;

	    bytes = GetSrcInfoForPc(pc, codePtr, &length, &pcBeg, NULL);
	    DECACHE_STACK_INFO();
	    TclLogCommandInfo(interp, codePtr->source, bytes,
		    bytes ? length : 0, pcBeg, tosPtr);
	    CACHE_STACK_INFO();
	}
	iPtr->flags &= ~ERR_ALREADY_LOGGED;

	/*
	 * Clear all expansions that may have started after the last
	 * INST_BEGIN_CATCH.
	 */

	while (auxObjList) {
	    if ((catchTop != initCatchTop)
		    && (*catchTop > (ptrdiff_t)
			auxObjList->internalRep.twoPtrValue.ptr2)) {
		break;
	    }
	    POP_TAUX_OBJ();
	}

	/*
	 * We must not catch if the script in progress has been canceled with
	 * the TCL_CANCEL_UNWIND flag. Instead, it blows outwards until we
	 * either hit another interpreter (presumably where the script in
	 * progress has not been canceled) or we get to the top-level. We do
	 * NOT modify the interpreter result here because we know it will
	 * already be set prior to vectoring down to this point in the code.
	 */

	if (TclCanceled(iPtr) && (Tcl_Canceled(interp, 0) == TCL_ERROR)) {
#ifdef TCL_COMPILE_DEBUG
	    if (traceInstructions) {
		fprintf(stdout, "   ... cancel with unwind, returning %s\n",
			StringForResultCode(result));
	    }
#endif
	    goto abnormalReturn;
	}

	/*
	 * We must not catch an exceeded limit. Instead, it blows outwards
	 * until we either hit another interpreter (presumably where the limit
	 * is not exceeded) or we get to the top-level.
	 */

	if (TclLimitExceeded(iPtr->limit)) {
#ifdef TCL_COMPILE_DEBUG
	    if (traceInstructions) {
		fprintf(stdout, "   ... limit exceeded, returning %s\n",
			StringForResultCode(result));
	    }
#endif
	    goto abnormalReturn;
	}
	if (catchTop == initCatchTop) {
#ifdef TCL_COMPILE_DEBUG
	    if (traceInstructions) {
		fprintf(stdout, "   ... no enclosing catch, returning %s\n",
			StringForResultCode(result));
	    }
#endif
	    goto abnormalReturn;
	}
	rangePtr = GetExceptRangeForPc(pc, TCL_ERROR, codePtr);
	if (rangePtr == NULL) {
	    /*
	     * This is only possible when compiling a [catch] that sends its
	     * script to INST_EVAL. Cannot correct the compiler without
	     * breaking compat with previous .tbc compiled scripts.
	     */

#ifdef TCL_COMPILE_DEBUG
	    if (traceInstructions) {
		fprintf(stdout, "   ... no enclosing catch, returning %s\n",
			StringForResultCode(result));
	    }
#endif
	    goto abnormalReturn;
	}

	/*
	 * A catch exception range (rangePtr) was found to handle an
	 * "exception". It was found either by checkForCatch just above or by
	 * an instruction during break, continue, or error processing. Jump to
	 * its catchOffset after unwinding the operand stack to the depth it
	 * had when starting to execute the range's catch command.
	 */

    processCatch:
	while (CURR_DEPTH > *catchTop) {
	    valuePtr = POP_OBJECT();
	    TclDecrRefCount(valuePtr);
	}
#ifdef TCL_COMPILE_DEBUG
	if (traceInstructions) {
	    fprintf(stdout, "  ... found catch at %d, catchTop=%d, "
		    "unwound to %ld, new pc %u\n",
		    rangePtr->codeOffset, (int) (catchTop - initCatchTop - 1),
		    (long) *catchTop, (unsigned) rangePtr->catchOffset);
	}
#endif
	pc = (codePtr->codeStart + rangePtr->catchOffset);
	NEXT_INST_F(0, 0, 0);	/* Restart the execution loop at pc. */

	/*
	 * end of infinite loop dispatching on instructions.
	 */

	/*
	 * Abnormal return code. Restore the stack to state it had when
	 * starting to execute the ByteCode. Panic if the stack is below the
	 * initial level.
	 */

    abnormalReturn:
	TCL_DTRACE_INST_LAST();

	/*
	 * Clear all expansions and same-level NR calls.
	 *
	 * Note that expansion markers have a NULL type; avoid removing other
	 * markers.
	 */

	while (auxObjList) {
	    POP_TAUX_OBJ();
	}
	while (tosPtr > initTosPtr) {
	    objPtr = POP_OBJECT();
	    Tcl_DecrRefCount(objPtr);
	}

	if (tosPtr < initTosPtr) {
	    fprintf(stderr,
		    "\nTclNRExecuteByteCode: abnormal return at pc %u: "
		    "stack top %d < entry stack top %d\n",
		    (unsigned)(pc - codePtr->codeStart),
		    (unsigned) CURR_DEPTH, (unsigned) 0);
	    Tcl_Panic("TclNRExecuteByteCode execution failure: end stack top < start stack top");
	}
	CLANG_ASSERT(bcFramePtr);
    }

    iPtr->cmdFramePtr = bcFramePtr->nextPtr;
    TclReleaseByteCode(codePtr);
    TclStackFree(interp, TD);	/* free my stack */

    return result;

    /*
     * INST_START_CMD failure case removed where it doesn't bother that much
     *
     * Remark that if the interpreter is marked for deletion its
     * compileEpoch is modified, so that the epoch check also verifies
     * that the interp is not deleted. If no outside call has been made
     * since the last check, it is safe to omit the check.

     * case INST_START_CMD:
     */

	instStartCmdFailed:
	{
	    const char *bytes;

	    checkInterp = 1;
	    length = 0;

	    /*
	     * We used to switch to direct eval; for NRE-awareness we now
	     * compile and eval the command so that this evaluation does not
	     * add a new TEBC instance. [Bug 2910748]
	     */

	    if (TclInterpReady(interp) == TCL_ERROR) {
		goto gotError;
	    }

	    codePtr->flags |= TCL_BYTECODE_RECOMPILE;
	    bytes = GetSrcInfoForPc(pc, codePtr, &length, NULL, NULL);
	    opnd = TclGetUInt4AtPtr(pc+1);
	    pc += (opnd-1);
	    assert(bytes);
	    PUSH_OBJECT(Tcl_NewStringObj(bytes, length));
	    goto instEvalStk;
	}
}

#undef codePtr
#undef iPtr
#undef bcFramePtr
#undef initCatchTop
#undef initTosPtr
#undef auxObjList
#undef catchTop
#undef TCONST
#undef esPtr

static int
FinalizeOONext(
    ClientData data[],
    Tcl_Interp *interp,
    int result)
{
    Interp *iPtr = (Interp *) interp;
    CallContext *contextPtr = data[1];

    /*
     * Reset the variable lookup frame.
     */

    iPtr->varFramePtr = data[0];

    /*
     * Restore the call chain context index as we've finished the inner invoke
     * and want to operate in the outer context again.
     */

    contextPtr->index = PTR2INT(data[2]);
    contextPtr->skip = PTR2INT(data[3]);
    contextPtr->oPtr->flags &= ~FILTER_HANDLING;
    return result;
}

static int
FinalizeOONextFilter(
    ClientData data[],
    Tcl_Interp *interp,
    int result)
{
    Interp *iPtr = (Interp *) interp;
    CallContext *contextPtr = data[1];

    /*
     * Reset the variable lookup frame.
     */

    iPtr->varFramePtr = data[0];

    /*
     * Restore the call chain context index as we've finished the inner invoke
     * and want to operate in the outer context again.
     */

    contextPtr->index = PTR2INT(data[2]);
    contextPtr->skip = PTR2INT(data[3]);
    contextPtr->oPtr->flags |= FILTER_HANDLING;
    return result;
}

/*
 *----------------------------------------------------------------------
 *
 * ExecuteExtendedBinaryMathOp, ExecuteExtendedUnaryMathOp --
 *
 *	These functions do advanced math for binary and unary operators
 *	respectively, so that the main TEBC code does not bear the cost of
 *	them.
 *
 * Results:
 *	A Tcl_Obj* result, or a NULL (in which case valuePtr is updated to
 *	hold the result value), or one of the special flag values
 *	GENERAL_ARITHMETIC_ERROR, EXPONENT_OF_ZERO or DIVIDED_BY_ZERO. The
 *	latter two signify a zero value raised to a negative power or a value
 *	divided by zero, respectively. With GENERAL_ARITHMETIC_ERROR, all
 *	error information will have already been reported in the interpreter
 *	result.
 *
 * Side effects:
 *	May update the Tcl_Obj indicated valuePtr if it is unshared. Will
 *	return a NULL when that happens.
 *
 *----------------------------------------------------------------------
 */

static Tcl_Obj *
ExecuteExtendedBinaryMathOp(
    Tcl_Interp *interp,		/* Where to report errors. */
    int opcode,			/* What operation to perform. */
    Tcl_Obj **constants,	/* The execution environment's constants. */
    Tcl_Obj *valuePtr,		/* The first operand on the stack. */
    Tcl_Obj *value2Ptr)		/* The second operand on the stack. */
{
#define LONG_RESULT(l) \
    if (Tcl_IsShared(valuePtr)) {		\
	TclNewLongObj(objResultPtr, l);		\
	return objResultPtr;			\
    } else {					\
	Tcl_SetLongObj(valuePtr, l);		\
	return NULL;				\
    }
#define WIDE_RESULT(w) \
    if (Tcl_IsShared(valuePtr)) {		\
	return Tcl_NewWideIntObj(w);		\
    } else {					\
	Tcl_SetWideIntObj(valuePtr, w);		\
	return NULL;				\
    }
#define BIG_RESULT(b) \
    if (Tcl_IsShared(valuePtr)) {		\
	return Tcl_NewBignumObj(b);		\
    } else {					\
	Tcl_SetBignumObj(valuePtr, b);		\
	return NULL;				\
    }
#define DOUBLE_RESULT(d) \
    if (Tcl_IsShared(valuePtr)) {		\
	TclNewDoubleObj(objResultPtr, (d));	\
	return objResultPtr;			\
    } else {					\
	Tcl_SetDoubleObj(valuePtr, (d));	\
	return NULL;				\
    }

    int type1, type2;
    ClientData ptr1, ptr2;
    double d1, d2, dResult;
    long l1, l2, lResult;
    Tcl_WideInt w1, w2, wResult;
    mp_int big1, big2, bigResult, bigRemainder;
    Tcl_Obj *objResultPtr;
    int invalid, numPos, zero;
    long shift;

    (void) GetNumberFromObj(NULL, valuePtr, &ptr1, &type1);
    (void) GetNumberFromObj(NULL, value2Ptr, &ptr2, &type2);

    switch (opcode) {
    case INST_MOD:
	/* TODO: Attempts to re-use unshared operands on stack */

	l2 = 0;			/* silence gcc warning */
	if (type2 == TCL_NUMBER_LONG) {
	    l2 = *((const long *)ptr2);
	    if (l2 == 0) {
		return DIVIDED_BY_ZERO;
	    }
	    if ((l2 == 1) || (l2 == -1)) {
		/*
		 * Div. by |1| always yields remainder of 0.
		 */

		return constants[0];
	    }
	}
#ifndef TCL_WIDE_INT_IS_LONG
	if (type1 == TCL_NUMBER_WIDE) {
	    w1 = *((const Tcl_WideInt *)ptr1);
	    if (type2 != TCL_NUMBER_BIG) {
		Tcl_WideInt wQuotient, wRemainder;
		Tcl_GetWideIntFromObj(NULL, value2Ptr, &w2);
		wQuotient = w1 / w2;

		/*
		 * Force Tcl's integer division rules.
		 * TODO: examine for logic simplification
		 */

		if (((wQuotient < (Tcl_WideInt) 0)
			|| ((wQuotient == (Tcl_WideInt) 0)
			&& ((w1 < (Tcl_WideInt)0 && w2 > (Tcl_WideInt)0)
			|| (w1 > (Tcl_WideInt)0 && w2 < (Tcl_WideInt)0))))
			&& (wQuotient * w2 != w1)) {
		    wQuotient -= (Tcl_WideInt) 1;
		}
		wRemainder = w1 - w2*wQuotient;
		WIDE_RESULT(wRemainder);
	    }

	    Tcl_TakeBignumFromObj(NULL, value2Ptr, &big2);

	    /* TODO: internals intrusion */
	    if ((w1 > ((Tcl_WideInt) 0)) ^ (big2.sign == MP_ZPOS)) {
		/*
		 * Arguments are opposite sign; remainder is sum.
		 */

		TclBNInitBignumFromWideInt(&big1, w1);
		mp_add(&big2, &big1, &big2);
		mp_clear(&big1);
		BIG_RESULT(&big2);
	    }

	    /*
	     * Arguments are same sign; remainder is first operand.
	     */

	    mp_clear(&big2);
	    return NULL;
	}
#endif
	Tcl_GetBignumFromObj(NULL, valuePtr, &big1);
	Tcl_GetBignumFromObj(NULL, value2Ptr, &big2);
	mp_init(&bigResult);
	mp_init(&bigRemainder);
	mp_div(&big1, &big2, &bigResult, &bigRemainder);
	if (!mp_iszero(&bigRemainder) && (bigRemainder.sign != big2.sign)) {
	    /*
	     * Convert to Tcl's integer division rules.
	     */

	    mp_sub_d(&bigResult, 1, &bigResult);
	    mp_add(&bigRemainder, &big2, &bigRemainder);
	}
	mp_copy(&bigRemainder, &bigResult);
	mp_clear(&bigRemainder);
	mp_clear(&big1);
	mp_clear(&big2);
	BIG_RESULT(&bigResult);

    case INST_LSHIFT:
    case INST_RSHIFT: {
	/*
	 * Reject negative shift argument.
	 */

	switch (type2) {
	case TCL_NUMBER_LONG:
	    invalid = (*((const long *)ptr2) < 0L);
	    break;
#ifndef TCL_WIDE_INT_IS_LONG
	case TCL_NUMBER_WIDE:
	    invalid = (*((const Tcl_WideInt *)ptr2) < (Tcl_WideInt)0);
	    break;
#endif
	case TCL_NUMBER_BIG:
	    Tcl_TakeBignumFromObj(NULL, value2Ptr, &big2);
	    invalid = (mp_cmp_d(&big2, 0) == MP_LT);
	    mp_clear(&big2);
	    break;
	default:
	    /* Unused, here to silence compiler warning */
	    invalid = 0;
	}
	if (invalid) {
	    Tcl_SetObjResult(interp, Tcl_NewStringObj(
		    "negative shift argument", -1));
	    return GENERAL_ARITHMETIC_ERROR;
	}

	/*
	 * Zero shifted any number of bits is still zero.
	 */

	if ((type1==TCL_NUMBER_LONG) && (*((const long *)ptr1) == (long)0)) {
	    return constants[0];
	}

	if (opcode == INST_LSHIFT) {
	    /*
	     * Large left shifts create integer overflow.
	     *
	     * BEWARE! Can't use Tcl_GetIntFromObj() here because that
	     * converts values in the (unsigned) range to their signed int
	     * counterparts, leading to incorrect results.
	     */

	    if ((type2 != TCL_NUMBER_LONG)
		    || (*((const long *)ptr2) > (long) INT_MAX)) {
		/*
		 * Technically, we could hold the value (1 << (INT_MAX+1)) in
		 * an mp_int, but since we're using mp_mul_2d() to do the
		 * work, and it takes only an int argument, that's a good
		 * place to draw the line.
		 */

		Tcl_SetObjResult(interp, Tcl_NewStringObj(
			"integer value too large to represent", -1));
		return GENERAL_ARITHMETIC_ERROR;
	    }
	    shift = (int)(*((const long *)ptr2));

	    /*
	     * Handle shifts within the native wide range.
	     */

	    if ((type1 != TCL_NUMBER_BIG)
		    && ((size_t)shift < CHAR_BIT*sizeof(Tcl_WideInt))) {
		TclGetWideIntFromObj(NULL, valuePtr, &w1);
		if (!((w1>0 ? w1 : ~w1)
			& -(((Tcl_WideInt)1)
			<< (CHAR_BIT*sizeof(Tcl_WideInt) - 1 - shift)))) {
		    WIDE_RESULT(w1 << shift);
		}
	    }
	} else {
	    /*
	     * Quickly force large right shifts to 0 or -1.
	     */

	    if ((type2 != TCL_NUMBER_LONG)
		    || (*(const long *)ptr2 > INT_MAX)) {
		/*
		 * Again, technically, the value to be shifted could be an
		 * mp_int so huge that a right shift by (INT_MAX+1) bits could
		 * not take us to the result of 0 or -1, but since we're using
		 * mp_div_2d to do the work, and it takes only an int
		 * argument, we draw the line there.
		 */

		switch (type1) {
		case TCL_NUMBER_LONG:
		    zero = (*(const long *)ptr1 > 0L);
		    break;
#ifndef TCL_WIDE_INT_IS_LONG
		case TCL_NUMBER_WIDE:
		    zero = (*(const Tcl_WideInt *)ptr1 > (Tcl_WideInt)0);
		    break;
#endif
		case TCL_NUMBER_BIG:
		    Tcl_TakeBignumFromObj(NULL, valuePtr, &big1);
		    zero = (mp_cmp_d(&big1, 0) == MP_GT);
		    mp_clear(&big1);
		    break;
		default:
		    /* Unused, here to silence compiler warning. */
		    zero = 0;
		}
		if (zero) {
		    return constants[0];
		}
		LONG_RESULT(-1);
	    }
	    shift = (int)(*(const long *)ptr2);

#ifndef TCL_WIDE_INT_IS_LONG
	    /*
	     * Handle shifts within the native wide range.
	     */

	    if (type1 == TCL_NUMBER_WIDE) {
		w1 = *(const Tcl_WideInt *)ptr1;
		if ((size_t)shift >= CHAR_BIT*sizeof(Tcl_WideInt)) {
		    if (w1 >= (Tcl_WideInt)0) {
			return constants[0];
		    }
		    LONG_RESULT(-1);
		}
		WIDE_RESULT(w1 >> shift);
	    }
#endif
	}

	Tcl_TakeBignumFromObj(NULL, valuePtr, &big1);

	mp_init(&bigResult);
	if (opcode == INST_LSHIFT) {
	    mp_mul_2d(&big1, shift, &bigResult);
	} else {
	    mp_init(&bigRemainder);
	    mp_div_2d(&big1, shift, &bigResult, &bigRemainder);
	    if (mp_cmp_d(&bigRemainder, 0) == MP_LT) {
		/*
		 * Convert to Tcl's integer division rules.
		 */

		mp_sub_d(&bigResult, 1, &bigResult);
	    }
	    mp_clear(&bigRemainder);
	}
	mp_clear(&big1);
	BIG_RESULT(&bigResult);
    }

    case INST_BITOR:
    case INST_BITXOR:
    case INST_BITAND:
	if ((type1 == TCL_NUMBER_BIG) || (type2 == TCL_NUMBER_BIG)) {
	    mp_int *First, *Second;

	    Tcl_TakeBignumFromObj(NULL, valuePtr, &big1);
	    Tcl_TakeBignumFromObj(NULL, value2Ptr, &big2);

	    /*
	     * Count how many positive arguments we have. If only one of the
	     * arguments is negative, store it in 'Second'.
	     */

	    if (mp_cmp_d(&big1, 0) != MP_LT) {
		numPos = 1 + (mp_cmp_d(&big2, 0) != MP_LT);
		First = &big1;
		Second = &big2;
	    } else {
		First = &big2;
		Second = &big1;
		numPos = (mp_cmp_d(First, 0) != MP_LT);
	    }
	    mp_init(&bigResult);

	    switch (opcode) {
	    case INST_BITAND:
		switch (numPos) {
		case 2:
		    /*
		     * Both arguments positive, base case.
		     */

		    mp_and(First, Second, &bigResult);
		    break;
		case 1:
		    /*
		     * First is positive; second negative:
		     * P & N = P & ~~N = P&~(-N-1) = P & (P ^ (-N-1))
		     */

		    mp_neg(Second, Second);
		    mp_sub_d(Second, 1, Second);
		    mp_xor(First, Second, &bigResult);
		    mp_and(First, &bigResult, &bigResult);
		    break;
		case 0:
		    /*
		     * Both arguments negative:
		     * a & b = ~ (~a | ~b) = -(-a-1|-b-1)-1
		     */

		    mp_neg(First, First);
		    mp_sub_d(First, 1, First);
		    mp_neg(Second, Second);
		    mp_sub_d(Second, 1, Second);
		    mp_or(First, Second, &bigResult);
		    mp_neg(&bigResult, &bigResult);
		    mp_sub_d(&bigResult, 1, &bigResult);
		    break;
		}
		break;

	    case INST_BITOR:
		switch (numPos) {
		case 2:
		    /*
		     * Both arguments positive, base case.
		     */

		    mp_or(First, Second, &bigResult);
		    break;
		case 1:
		    /*
		     * First is positive; second negative:
		     * N|P = ~(~N&~P) = ~((-N-1)&~P) = -((-N-1)&((-N-1)^P))-1
		     */

		    mp_neg(Second, Second);
		    mp_sub_d(Second, 1, Second);
		    mp_xor(First, Second, &bigResult);
		    mp_and(Second, &bigResult, &bigResult);
		    mp_neg(&bigResult, &bigResult);
		    mp_sub_d(&bigResult, 1, &bigResult);
		    break;
		case 0:
		    /*
		     * Both arguments negative:
		     * a | b = ~ (~a & ~b) = -(-a-1&-b-1)-1
		     */

		    mp_neg(First, First);
		    mp_sub_d(First, 1, First);
		    mp_neg(Second, Second);
		    mp_sub_d(Second, 1, Second);
		    mp_and(First, Second, &bigResult);
		    mp_neg(&bigResult, &bigResult);
		    mp_sub_d(&bigResult, 1, &bigResult);
		    break;
		}
		break;

	    case INST_BITXOR:
		switch (numPos) {
		case 2:
		    /*
		     * Both arguments positive, base case.
		     */

		    mp_xor(First, Second, &bigResult);
		    break;
		case 1:
		    /*
		     * First is positive; second negative:
		     * P^N = ~(P^~N) = -(P^(-N-1))-1
		     */

		    mp_neg(Second, Second);
		    mp_sub_d(Second, 1, Second);
		    mp_xor(First, Second, &bigResult);
		    mp_neg(&bigResult, &bigResult);
		    mp_sub_d(&bigResult, 1, &bigResult);
		    break;
		case 0:
		    /*
		     * Both arguments negative:
		     * a ^ b = (~a ^ ~b) = (-a-1^-b-1)
		     */

		    mp_neg(First, First);
		    mp_sub_d(First, 1, First);
		    mp_neg(Second, Second);
		    mp_sub_d(Second, 1, Second);
		    mp_xor(First, Second, &bigResult);
		    break;
		}
		break;
	    }

	    mp_clear(&big1);
	    mp_clear(&big2);
	    BIG_RESULT(&bigResult);
	}

#ifndef TCL_WIDE_INT_IS_LONG
	if ((type1 == TCL_NUMBER_WIDE) || (type2 == TCL_NUMBER_WIDE)) {
	    TclGetWideIntFromObj(NULL, valuePtr, &w1);
	    TclGetWideIntFromObj(NULL, value2Ptr, &w2);

	    switch (opcode) {
	    case INST_BITAND:
		wResult = w1 & w2;
		break;
	    case INST_BITOR:
		wResult = w1 | w2;
		break;
	    case INST_BITXOR:
		wResult = w1 ^ w2;
		break;
	    default:
		/* Unused, here to silence compiler warning. */
		wResult = 0;
	    }
	    WIDE_RESULT(wResult);
	}
#endif
	l1 = *((const long *)ptr1);
	l2 = *((const long *)ptr2);

	switch (opcode) {
	case INST_BITAND:
	    lResult = l1 & l2;
	    break;
	case INST_BITOR:
	    lResult = l1 | l2;
	    break;
	case INST_BITXOR:
	    lResult = l1 ^ l2;
	    break;
	default:
	    /* Unused, here to silence compiler warning. */
	    lResult = 0;
	}
	LONG_RESULT(lResult);

    case INST_EXPON: {
	int oddExponent = 0, negativeExponent = 0;
	unsigned short base;

	if ((type1 == TCL_NUMBER_DOUBLE) || (type2 == TCL_NUMBER_DOUBLE)) {
	    Tcl_GetDoubleFromObj(NULL, valuePtr, &d1);
	    Tcl_GetDoubleFromObj(NULL, value2Ptr, &d2);

	    if (d1==0.0 && d2<0.0) {
		return EXPONENT_OF_ZERO;
	    }
	    dResult = pow(d1, d2);
	    goto doubleResult;
	}
	l1 = l2 = 0;
	if (type2 == TCL_NUMBER_LONG) {
	    l2 = *((const long *) ptr2);
	    if (l2 == 0) {
		/*
		 * Anything to the zero power is 1.
		 */

		return constants[1];
	    } else if (l2 == 1) {
		/*
		 * Anything to the first power is itself
		 */

		return NULL;
	    }
	}

	switch (type2) {
	case TCL_NUMBER_LONG:
	    negativeExponent = (l2 < 0);
	    oddExponent = (int) (l2 & 1);
	    break;
#ifndef TCL_WIDE_INT_IS_LONG
	case TCL_NUMBER_WIDE:
	    w2 = *((const Tcl_WideInt *)ptr2);
	    negativeExponent = (w2 < 0);
	    oddExponent = (int) (w2 & (Tcl_WideInt)1);
	    break;
#endif
	case TCL_NUMBER_BIG:
	    Tcl_TakeBignumFromObj(NULL, value2Ptr, &big2);
	    negativeExponent = (mp_cmp_d(&big2, 0) == MP_LT);
	    mp_mod_2d(&big2, 1, &big2);
	    oddExponent = !mp_iszero(&big2);
	    mp_clear(&big2);
	    break;
	}

	if (type1 == TCL_NUMBER_LONG) {
	    l1 = *((const long *)ptr1);
	}
	if (negativeExponent) {
	    if (type1 == TCL_NUMBER_LONG) {
		switch (l1) {
		case 0:
		    /*
		     * Zero to a negative power is div by zero error.
		     */

		    return EXPONENT_OF_ZERO;
		case -1:
		    if (oddExponent) {
			LONG_RESULT(-1);
		    }
		    /* fallthrough */
		case 1:
		    /*
		     * 1 to any power is 1.
		     */

		    return constants[1];
		}
	    }

	    /*
	     * Integers with magnitude greater than 1 raise to a negative
	     * power yield the answer zero (see TIP 123).
	     */

	    return constants[0];
	}

	if (type1 == TCL_NUMBER_LONG) {
	    switch (l1) {
	    case 0:
		/*
		 * Zero to a positive power is zero.
		 */

		return constants[0];
	    case 1:
		/*
		 * 1 to any power is 1.
		 */

		return constants[1];
	    case -1:
		if (!oddExponent) {
		    return constants[1];
		}
		LONG_RESULT(-1);
	    }
	}

	/*
	 * We refuse to accept exponent arguments that exceed one mp_digit
	 * which means the max exponent value is 2**28-1 = 0x0fffffff =
	 * 268435455, which fits into a signed 32 bit int which is within the
	 * range of the long int type. This means any numeric Tcl_Obj value
	 * not using TCL_NUMBER_LONG type must hold a value larger than we
	 * accept.
	 */

	if (type2 != TCL_NUMBER_LONG) {
	    Tcl_SetObjResult(interp, Tcl_NewStringObj(
		    "exponent too large", -1));
	    return GENERAL_ARITHMETIC_ERROR;
	}

	if (type1 == TCL_NUMBER_LONG) {
	    if (l1 == 2) {
		/*
		 * Reduce small powers of 2 to shifts.
		 */

		if ((unsigned long) l2 < CHAR_BIT * sizeof(long) - 1) {
		    LONG_RESULT(1L << l2);
		}
#if !defined(TCL_WIDE_INT_IS_LONG)
		if ((unsigned long)l2 < CHAR_BIT*sizeof(Tcl_WideInt) - 1) {
		    WIDE_RESULT(((Tcl_WideInt) 1) << l2);
		}
#endif
		goto overflowExpon;
	    }
	    if (l1 == -2) {
		int signum = oddExponent ? -1 : 1;

		/*
		 * Reduce small powers of 2 to shifts.
		 */

		if ((unsigned long) l2 < CHAR_BIT * sizeof(long) - 1) {
		    LONG_RESULT(signum * (1L << l2));
		}
#if !defined(TCL_WIDE_INT_IS_LONG)
		if ((unsigned long)l2 < CHAR_BIT*sizeof(Tcl_WideInt) - 1){
		    WIDE_RESULT(signum * (((Tcl_WideInt) 1) << l2));
		}
#endif
		goto overflowExpon;
	    }
#if (LONG_MAX == 0x7fffffff)
	    if (l2 - 2 < (long)MaxBase32Size
		    && l1 <= MaxBase32[l2 - 2]
		    && l1 >= -MaxBase32[l2 - 2]) {
		/*
		 * Small powers of 32-bit integers.
		 */

		lResult = l1 * l1;		/* b**2 */
		switch (l2) {
		case 2:
		    break;
		case 3:
		    lResult *= l1;		/* b**3 */
		    break;
		case 4:
		    lResult *= lResult;		/* b**4 */
		    break;
		case 5:
		    lResult *= lResult;		/* b**4 */
		    lResult *= l1;		/* b**5 */
		    break;
		case 6:
		    lResult *= l1;		/* b**3 */
		    lResult *= lResult;		/* b**6 */
		    break;
		case 7:
		    lResult *= l1;		/* b**3 */
		    lResult *= lResult;		/* b**6 */
		    lResult *= l1;		/* b**7 */
		    break;
		case 8:
		    lResult *= lResult;		/* b**4 */
		    lResult *= lResult;		/* b**8 */
		    break;
		}
		LONG_RESULT(lResult);
	    }

	    if (l1 - 3 >= 0 && l1 -2 < (long)Exp32IndexSize
		    && l2 - 2 < (long)(Exp32ValueSize + MaxBase32Size)) {
		base = Exp32Index[l1 - 3]
			+ (unsigned short) (l2 - 2 - MaxBase32Size);
		if (base < Exp32Index[l1 - 2]) {
		    /*
		     * 32-bit number raised to intermediate power, done by
		     * table lookup.
		     */

		    LONG_RESULT(Exp32Value[base]);
		}
	    }
	    if (-l1 - 3 >= 0 && -l1 - 2 < (long)Exp32IndexSize
		    && l2 - 2 < (long)(Exp32ValueSize + MaxBase32Size)) {
		base = Exp32Index[-l1 - 3]
			+ (unsigned short) (l2 - 2 - MaxBase32Size);
		if (base < Exp32Index[-l1 - 2]) {
		    /*
		     * 32-bit number raised to intermediate power, done by
		     * table lookup.
		     */

		    lResult = (oddExponent) ?
			    -Exp32Value[base] : Exp32Value[base];
		    LONG_RESULT(lResult);
		}
	    }
#endif
	}
#if (LONG_MAX > 0x7fffffff) || !defined(TCL_WIDE_INT_IS_LONG)
	if (type1 == TCL_NUMBER_LONG) {
	    w1 = l1;
#ifndef TCL_WIDE_INT_IS_LONG
	} else if (type1 == TCL_NUMBER_WIDE) {
	    w1 = *((const Tcl_WideInt *) ptr1);
#endif
	} else {
	    goto overflowExpon;
	}
	if (l2 - 2 < (long)MaxBase64Size
		&& w1 <=  MaxBase64[l2 - 2]
		&& w1 >= -MaxBase64[l2 - 2]) {
	    /*
	     * Small powers of integers whose result is wide.
	     */

	    wResult = w1 * w1;		/* b**2 */
	    switch (l2) {
	    case 2:
		break;
	    case 3:
		wResult *= l1;		/* b**3 */
		break;
	    case 4:
		wResult *= wResult;	/* b**4 */
		break;
	    case 5:
		wResult *= wResult;	/* b**4 */
		wResult *= w1;		/* b**5 */
		break;
	    case 6:
		wResult *= w1;		/* b**3 */
		wResult *= wResult;	/* b**6 */
		break;
	    case 7:
		wResult *= w1;		/* b**3 */
		wResult *= wResult;	/* b**6 */
		wResult *= w1;		/* b**7 */
		break;
	    case 8:
		wResult *= wResult;	/* b**4 */
		wResult *= wResult;	/* b**8 */
		break;
	    case 9:
		wResult *= wResult;	/* b**4 */
		wResult *= wResult;	/* b**8 */
		wResult *= w1;		/* b**9 */
		break;
	    case 10:
		wResult *= wResult;	/* b**4 */
		wResult *= w1;		/* b**5 */
		wResult *= wResult;	/* b**10 */
		break;
	    case 11:
		wResult *= wResult;	/* b**4 */
		wResult *= w1;		/* b**5 */
		wResult *= wResult;	/* b**10 */
		wResult *= w1;		/* b**11 */
		break;
	    case 12:
		wResult *= w1;		/* b**3 */
		wResult *= wResult;	/* b**6 */
		wResult *= wResult;	/* b**12 */
		break;
	    case 13:
		wResult *= w1;		/* b**3 */
		wResult *= wResult;	/* b**6 */
		wResult *= wResult;	/* b**12 */
		wResult *= w1;		/* b**13 */
		break;
	    case 14:
		wResult *= w1;		/* b**3 */
		wResult *= wResult;	/* b**6 */
		wResult *= w1;		/* b**7 */
		wResult *= wResult;	/* b**14 */
		break;
	    case 15:
		wResult *= w1;		/* b**3 */
		wResult *= wResult;	/* b**6 */
		wResult *= w1;		/* b**7 */
		wResult *= wResult;	/* b**14 */
		wResult *= w1;		/* b**15 */
		break;
	    case 16:
		wResult *= wResult;	/* b**4 */
		wResult *= wResult;	/* b**8 */
		wResult *= wResult;	/* b**16 */
		break;
	    }
	    WIDE_RESULT(wResult);
	}

	/*
	 * Handle cases of powers > 16 that still fit in a 64-bit word by
	 * doing table lookup.
	 */

	if (w1 - 3 >= 0 && w1 - 2 < (long)Exp64IndexSize
		&& l2 - 2 < (long)(Exp64ValueSize + MaxBase64Size)) {
	    base = Exp64Index[w1 - 3]
		    + (unsigned short) (l2 - 2 - MaxBase64Size);
	    if (base < Exp64Index[w1 - 2]) {
		/*
		 * 64-bit number raised to intermediate power, done by
		 * table lookup.
		 */

		WIDE_RESULT(Exp64Value[base]);
	    }
	}

	if (-w1 - 3 >= 0 && -w1 - 2 < (long)Exp64IndexSize
		&& l2 - 2 < (long)(Exp64ValueSize + MaxBase64Size)) {
	    base = Exp64Index[-w1 - 3]
		    + (unsigned short) (l2 - 2 - MaxBase64Size);
	    if (base < Exp64Index[-w1 - 2]) {
		/*
		 * 64-bit number raised to intermediate power, done by
		 * table lookup.
		 */

		wResult = oddExponent ? -Exp64Value[base] : Exp64Value[base];
		WIDE_RESULT(wResult);
	    }
	}
#endif

    overflowExpon:
	Tcl_TakeBignumFromObj(NULL, value2Ptr, &big2);
	if (big2.used > 1) {
	    mp_clear(&big2);
	    Tcl_SetObjResult(interp, Tcl_NewStringObj(
		    "exponent too large", -1));
	    return GENERAL_ARITHMETIC_ERROR;
	}
	Tcl_TakeBignumFromObj(NULL, valuePtr, &big1);
	mp_init(&bigResult);
	mp_expt_d(&big1, big2.dp[0], &bigResult);
	mp_clear(&big1);
	mp_clear(&big2);
	BIG_RESULT(&bigResult);
    }

    case INST_ADD:
    case INST_SUB:
    case INST_MULT:
    case INST_DIV:
	if ((type1 == TCL_NUMBER_DOUBLE) || (type2 == TCL_NUMBER_DOUBLE)) {
	    /*
	     * At least one of the values is floating-point, so perform
	     * floating point calculations.
	     */

	    Tcl_GetDoubleFromObj(NULL, valuePtr, &d1);
	    Tcl_GetDoubleFromObj(NULL, value2Ptr, &d2);

	    switch (opcode) {
	    case INST_ADD:
		dResult = d1 + d2;
		break;
	    case INST_SUB:
		dResult = d1 - d2;
		break;
	    case INST_MULT:
		dResult = d1 * d2;
		break;
	    case INST_DIV:
#ifndef IEEE_FLOATING_POINT
		if (d2 == 0.0) {
		    return DIVIDED_BY_ZERO;
		}
#endif
		/*
		 * We presume that we are running with zero-divide unmasked if
		 * we're on an IEEE box. Otherwise, this statement might cause
		 * demons to fly out our noses.
		 */

		dResult = d1 / d2;
		break;
	    default:
		/* Unused, here to silence compiler warning. */
		dResult = 0;
	    }

	doubleResult:
#ifndef ACCEPT_NAN
	    /*
	     * Check now for IEEE floating-point error.
	     */

	    if (TclIsNaN(dResult)) {
		TclExprFloatError(interp, dResult);
		return GENERAL_ARITHMETIC_ERROR;
	    }
#endif
	    DOUBLE_RESULT(dResult);
	}
	if ((type1 != TCL_NUMBER_BIG) && (type2 != TCL_NUMBER_BIG)) {
	    TclGetWideIntFromObj(NULL, valuePtr, &w1);
	    TclGetWideIntFromObj(NULL, value2Ptr, &w2);

	    switch (opcode) {
	    case INST_ADD:
		wResult = w1 + w2;
#ifndef TCL_WIDE_INT_IS_LONG
		if ((type1 == TCL_NUMBER_WIDE) || (type2 == TCL_NUMBER_WIDE))
#endif
		{
		    /*
		     * Check for overflow.
		     */

		    if (Overflowing(w1, w2, wResult)) {
			goto overflowBasic;
		    }
		}
		break;

	    case INST_SUB:
		wResult = w1 - w2;
#ifndef TCL_WIDE_INT_IS_LONG
		if ((type1 == TCL_NUMBER_WIDE) || (type2 == TCL_NUMBER_WIDE))
#endif
		{
		    /*
		     * Must check for overflow. The macro tests for overflows
		     * in sums by looking at the sign bits. As we have a
		     * subtraction here, we are adding -w2. As -w2 could in
		     * turn overflow, we test with ~w2 instead: it has the
		     * opposite sign bit to w2 so it does the job. Note that
		     * the only "bad" case (w2==0) is irrelevant for this
		     * macro, as in that case w1 and wResult have the same
		     * sign and there is no overflow anyway.
		     */

		    if (Overflowing(w1, ~w2, wResult)) {
			goto overflowBasic;
		    }
		}
		break;

	    case INST_MULT:
		if ((type1 != TCL_NUMBER_LONG) || (type2 != TCL_NUMBER_LONG)
			|| (sizeof(Tcl_WideInt) < 2*sizeof(long))) {
		    goto overflowBasic;
		}
		wResult = w1 * w2;
		break;

	    case INST_DIV:
		if (w2 == 0) {
		    return DIVIDED_BY_ZERO;
		}

		/*
		 * Need a bignum to represent (LLONG_MIN / -1)
		 */

		if ((w1 == LLONG_MIN) && (w2 == -1)) {
		    goto overflowBasic;
		}
		wResult = w1 / w2;

		/*
		 * Force Tcl's integer division rules.
		 * TODO: examine for logic simplification
		 */

		if (((wResult < 0) || ((wResult == 0) &&
			((w1 < 0 && w2 > 0) || (w1 > 0 && w2 < 0)))) &&
			(wResult*w2 != w1)) {
		    wResult -= 1;
		}
		break;

	    default:
		/*
		 * Unused, here to silence compiler warning.
		 */

		wResult = 0;
	    }

	    WIDE_RESULT(wResult);
	}

    overflowBasic:
	Tcl_TakeBignumFromObj(NULL, valuePtr, &big1);
	Tcl_TakeBignumFromObj(NULL, value2Ptr, &big2);
	mp_init(&bigResult);
	switch (opcode) {
	case INST_ADD:
	    mp_add(&big1, &big2, &bigResult);
	    break;
	case INST_SUB:
	    mp_sub(&big1, &big2, &bigResult);
	    break;
	case INST_MULT:
	    mp_mul(&big1, &big2, &bigResult);
	    break;
	case INST_DIV:
	    if (mp_iszero(&big2)) {
		mp_clear(&big1);
		mp_clear(&big2);
		mp_clear(&bigResult);
		return DIVIDED_BY_ZERO;
	    }
	    mp_init(&bigRemainder);
	    mp_div(&big1, &big2, &bigResult, &bigRemainder);
	    /* TODO: internals intrusion */
	    if (!mp_iszero(&bigRemainder)
		    && (bigRemainder.sign != big2.sign)) {
		/*
		 * Convert to Tcl's integer division rules.
		 */

		mp_sub_d(&bigResult, 1, &bigResult);
		mp_add(&bigRemainder, &big2, &bigRemainder);
	    }
	    mp_clear(&bigRemainder);
	    break;
	}
	mp_clear(&big1);
	mp_clear(&big2);
	BIG_RESULT(&bigResult);
    }

    Tcl_Panic("unexpected opcode");
    return NULL;
}

static Tcl_Obj *
ExecuteExtendedUnaryMathOp(
    int opcode,			/* What operation to perform. */
    Tcl_Obj *valuePtr)		/* The operand on the stack. */
{
    ClientData ptr;
    int type;
    Tcl_WideInt w;
    mp_int big;
    Tcl_Obj *objResultPtr;

    (void) GetNumberFromObj(NULL, valuePtr, &ptr, &type);

    switch (opcode) {
    case INST_BITNOT:
#ifndef TCL_WIDE_INT_IS_LONG
	if (type == TCL_NUMBER_WIDE) {
	    w = *((const Tcl_WideInt *) ptr);
	    WIDE_RESULT(~w);
	}
#endif
	Tcl_TakeBignumFromObj(NULL, valuePtr, &big);
	/* ~a = - a - 1 */
	mp_neg(&big, &big);
	mp_sub_d(&big, 1, &big);
	BIG_RESULT(&big);
    case INST_UMINUS:
	switch (type) {
	case TCL_NUMBER_DOUBLE:
	    DOUBLE_RESULT(-(*((const double *) ptr)));
	case TCL_NUMBER_LONG:
	    w = (Tcl_WideInt) (*((const long *) ptr));
	    if (w != LLONG_MIN) {
		WIDE_RESULT(-w);
	    }
	    TclBNInitBignumFromLong(&big, *(const long *) ptr);
	    break;
#ifndef TCL_WIDE_INT_IS_LONG
	case TCL_NUMBER_WIDE:
	    w = *((const Tcl_WideInt *) ptr);
	    if (w != LLONG_MIN) {
		WIDE_RESULT(-w);
	    }
	    TclBNInitBignumFromWideInt(&big, w);
	    break;
#endif
	default:
	    Tcl_TakeBignumFromObj(NULL, valuePtr, &big);
	}
	mp_neg(&big, &big);
	BIG_RESULT(&big);
    }

    Tcl_Panic("unexpected opcode");
    return NULL;
}
#undef LONG_RESULT
#undef WIDE_RESULT
#undef BIG_RESULT
#undef DOUBLE_RESULT

/*
 *----------------------------------------------------------------------
 *
 * CompareTwoNumbers --
 *
 *	This function compares a pair of numbers in Tcl_Objs. Each argument
 *	must already be known to be numeric and not NaN.
 *
 * Results:
 *	One of MP_LT, MP_EQ or MP_GT, depending on whether valuePtr is less
 *	than, equal to, or greater than value2Ptr (respectively).
 *
 * Side effects:
 *	None, provided both values are numeric.
 *
 *----------------------------------------------------------------------
 */

int
TclCompareTwoNumbers(
    Tcl_Obj *valuePtr,
    Tcl_Obj *value2Ptr)
{
    int type1, type2, compare;
    ClientData ptr1, ptr2;
    mp_int big1, big2;
    double d1, d2, tmp;
    long l1, l2;
#ifndef TCL_WIDE_INT_IS_LONG
    Tcl_WideInt w1, w2;
#endif

    (void) GetNumberFromObj(NULL, valuePtr, &ptr1, &type1);
    (void) GetNumberFromObj(NULL, value2Ptr, &ptr2, &type2);

    switch (type1) {
    case TCL_NUMBER_LONG:
	l1 = *((const long *)ptr1);
	switch (type2) {
	case TCL_NUMBER_LONG:
	    l2 = *((const long *)ptr2);
	longCompare:
	    return (l1 < l2) ? MP_LT : ((l1 > l2) ? MP_GT : MP_EQ);
#ifndef TCL_WIDE_INT_IS_LONG
	case TCL_NUMBER_WIDE:
	    w2 = *((const Tcl_WideInt *)ptr2);
	    w1 = (Tcl_WideInt)l1;
	    goto wideCompare;
#endif
	case TCL_NUMBER_DOUBLE:
	    d2 = *((const double *)ptr2);
	    d1 = (double) l1;

	    /*
	     * If the double has a fractional part, or if the long can be
	     * converted to double without loss of precision, then compare as
	     * doubles.
	     */

	    if (DBL_MANT_DIG > CHAR_BIT*sizeof(long) || l1 == (long) d1
		    || modf(d2, &tmp) != 0.0) {
		goto doubleCompare;
	    }

	    /*
	     * Otherwise, to make comparision based on full precision, need to
	     * convert the double to a suitably sized integer.
	     *
	     * Need this to get comparsions like
	     *	  expr 20000000000000003 < 20000000000000004.0
	     * right. Converting the first argument to double will yield two
	     * double values that are equivalent within double precision.
	     * Converting the double to an integer gets done exactly, then
	     * integer comparison can tell the difference.
	     */

	    if (d2 < (double)LONG_MIN) {
		return MP_GT;
	    }
	    if (d2 > (double)LONG_MAX) {
		return MP_LT;
	    }
	    l2 = (long) d2;
	    goto longCompare;
	case TCL_NUMBER_BIG:
	    Tcl_TakeBignumFromObj(NULL, value2Ptr, &big2);
	    if (mp_cmp_d(&big2, 0) == MP_LT) {
		compare = MP_GT;
	    } else {
		compare = MP_LT;
	    }
	    mp_clear(&big2);
	    return compare;
	}

#ifndef TCL_WIDE_INT_IS_LONG
    case TCL_NUMBER_WIDE:
	w1 = *((const Tcl_WideInt *)ptr1);
	switch (type2) {
	case TCL_NUMBER_WIDE:
	    w2 = *((const Tcl_WideInt *)ptr2);
	wideCompare:
	    return (w1 < w2) ? MP_LT : ((w1 > w2) ? MP_GT : MP_EQ);
	case TCL_NUMBER_LONG:
	    l2 = *((const long *)ptr2);
	    w2 = (Tcl_WideInt)l2;
	    goto wideCompare;
	case TCL_NUMBER_DOUBLE:
	    d2 = *((const double *)ptr2);
	    d1 = (double) w1;
	    if (DBL_MANT_DIG > CHAR_BIT*sizeof(Tcl_WideInt)
		    || w1 == (Tcl_WideInt) d1 || modf(d2, &tmp) != 0.0) {
		goto doubleCompare;
	    }
	    if (d2 < (double)LLONG_MIN) {
		return MP_GT;
	    }
	    if (d2 > (double)LLONG_MAX) {
		return MP_LT;
	    }
	    w2 = (Tcl_WideInt) d2;
	    goto wideCompare;
	case TCL_NUMBER_BIG:
	    Tcl_TakeBignumFromObj(NULL, value2Ptr, &big2);
	    if (mp_cmp_d(&big2, 0) == MP_LT) {
		compare = MP_GT;
	    } else {
		compare = MP_LT;
	    }
	    mp_clear(&big2);
	    return compare;
	}
#endif

    case TCL_NUMBER_DOUBLE:
	d1 = *((const double *)ptr1);
	switch (type2) {
	case TCL_NUMBER_DOUBLE:
	    d2 = *((const double *)ptr2);
	doubleCompare:
	    return (d1 < d2) ? MP_LT : ((d1 > d2) ? MP_GT : MP_EQ);
	case TCL_NUMBER_LONG:
	    l2 = *((const long *)ptr2);
	    d2 = (double) l2;
	    if (DBL_MANT_DIG > CHAR_BIT*sizeof(long) || l2 == (long) d2
		    || modf(d1, &tmp) != 0.0) {
		goto doubleCompare;
	    }
	    if (d1 < (double)LONG_MIN) {
		return MP_LT;
	    }
	    if (d1 > (double)LONG_MAX) {
		return MP_GT;
	    }
	    l1 = (long) d1;
	    goto longCompare;
#ifndef TCL_WIDE_INT_IS_LONG
	case TCL_NUMBER_WIDE:
	    w2 = *((const Tcl_WideInt *)ptr2);
	    d2 = (double) w2;
	    if (DBL_MANT_DIG > CHAR_BIT*sizeof(Tcl_WideInt)
		    || w2 == (Tcl_WideInt) d2 || modf(d1, &tmp) != 0.0) {
		goto doubleCompare;
	    }
	    if (d1 < (double)LLONG_MIN) {
		return MP_LT;
	    }
	    if (d1 > (double)LLONG_MAX) {
		return MP_GT;
	    }
	    w1 = (Tcl_WideInt) d1;
	    goto wideCompare;
#endif
	case TCL_NUMBER_BIG:
	    if (TclIsInfinite(d1)) {
		return (d1 > 0.0) ? MP_GT : MP_LT;
	    }
	    Tcl_TakeBignumFromObj(NULL, value2Ptr, &big2);
	    if ((d1 < (double)LONG_MAX) && (d1 > (double)LONG_MIN)) {
		if (mp_cmp_d(&big2, 0) == MP_LT) {
		    compare = MP_GT;
		} else {
		    compare = MP_LT;
		}
		mp_clear(&big2);
		return compare;
	    }
	    if (DBL_MANT_DIG > CHAR_BIT*sizeof(long)
		    && modf(d1, &tmp) != 0.0) {
		d2 = TclBignumToDouble(&big2);
		mp_clear(&big2);
		goto doubleCompare;
	    }
	    Tcl_InitBignumFromDouble(NULL, d1, &big1);
	    goto bigCompare;
	}

    case TCL_NUMBER_BIG:
	Tcl_TakeBignumFromObj(NULL, valuePtr, &big1);
	switch (type2) {
#ifndef TCL_WIDE_INT_IS_LONG
	case TCL_NUMBER_WIDE:
#endif
	case TCL_NUMBER_LONG:
	    compare = mp_cmp_d(&big1, 0);
	    mp_clear(&big1);
	    return compare;
	case TCL_NUMBER_DOUBLE:
	    d2 = *((const double *)ptr2);
	    if (TclIsInfinite(d2)) {
		compare = (d2 > 0.0) ? MP_LT : MP_GT;
		mp_clear(&big1);
		return compare;
	    }
	    if ((d2 < (double)LONG_MAX) && (d2 > (double)LONG_MIN)) {
		compare = mp_cmp_d(&big1, 0);
		mp_clear(&big1);
		return compare;
	    }
	    if (DBL_MANT_DIG > CHAR_BIT*sizeof(long)
		    && modf(d2, &tmp) != 0.0) {
		d1 = TclBignumToDouble(&big1);
		mp_clear(&big1);
		goto doubleCompare;
	    }
	    Tcl_InitBignumFromDouble(NULL, d2, &big2);
	    goto bigCompare;
	case TCL_NUMBER_BIG:
	    Tcl_TakeBignumFromObj(NULL, value2Ptr, &big2);
	bigCompare:
	    compare = mp_cmp(&big1, &big2);
	    mp_clear(&big1);
	    mp_clear(&big2);
	    return compare;
	}
    default:
	Tcl_Panic("unexpected number type");
	return TCL_ERROR;
    }
}

#ifdef TCL_COMPILE_DEBUG
/*
 *----------------------------------------------------------------------
 *
 * PrintByteCodeInfo --
 *
 *	This procedure prints a summary about a bytecode object to stdout. It
 *	is called by TclNRExecuteByteCode when starting to execute the bytecode
 *	object if tclTraceExec has the value 2 or more.
 *
 * Results:
 *	None.
 *
 * Side effects:
 *	None.
 *
 *----------------------------------------------------------------------
 */

static void
PrintByteCodeInfo(
    register ByteCode *codePtr)	/* The bytecode whose summary is printed to
				 * stdout. */
{
    Proc *procPtr = codePtr->procPtr;
    Interp *iPtr = (Interp *) *codePtr->interpHandle;

    fprintf(stdout, "\nExecuting ByteCode 0x%p, refCt %u, epoch %u, interp 0x%p (epoch %u)\n",
	    codePtr, codePtr->refCount, codePtr->compileEpoch, iPtr,
	    iPtr->compileEpoch);

    fprintf(stdout, "  Source: ");
    TclPrintSource(stdout, codePtr->source, 60);

    fprintf(stdout, "\n  Cmds %d, src %d, inst %u, litObjs %u, aux %d, stkDepth %u, code/src %.2f\n",
	    codePtr->numCommands, codePtr->numSrcBytes,
	    codePtr->numCodeBytes, codePtr->numLitObjects,
	    codePtr->numAuxDataItems, codePtr->maxStackDepth,
#ifdef TCL_COMPILE_STATS
	    codePtr->numSrcBytes?
		    ((float)codePtr->structureSize)/codePtr->numSrcBytes :
#endif
	    0.0);

#ifdef TCL_COMPILE_STATS
    fprintf(stdout, "  Code %lu = header %lu+inst %d+litObj %lu+exc %lu+aux %lu+cmdMap %d\n",
	    (unsigned long) codePtr->structureSize,
	    (unsigned long) (sizeof(ByteCode)-sizeof(size_t)-sizeof(Tcl_Time)),
	    codePtr->numCodeBytes,
	    (unsigned long) (codePtr->numLitObjects * sizeof(Tcl_Obj *)),
	    (unsigned long) (codePtr->numExceptRanges*sizeof(ExceptionRange)),
	    (unsigned long) (codePtr->numAuxDataItems * sizeof(AuxData)),
	    codePtr->numCmdLocBytes);
#endif /* TCL_COMPILE_STATS */
    if (procPtr != NULL) {
	fprintf(stdout,
		"  Proc 0x%p, refCt %d, args %d, compiled locals %d\n",
		procPtr, procPtr->refCount, procPtr->numArgs,
		procPtr->numCompiledLocals);
    }
}
#endif /* TCL_COMPILE_DEBUG */

/*
 *----------------------------------------------------------------------
 *
 * ValidatePcAndStackTop --
 *
 *	This procedure is called by TclNRExecuteByteCode when debugging to
 *	verify that the program counter and stack top are valid during
 *	execution.
 *
 * Results:
 *	None.
 *
 * Side effects:
 *	Prints a message to stderr and panics if either the pc or stack top
 *	are invalid.
 *
 *----------------------------------------------------------------------
 */

#ifdef TCL_COMPILE_DEBUG
static void
ValidatePcAndStackTop(
    register ByteCode *codePtr,	/* The bytecode whose summary is printed to
				 * stdout. */
    const unsigned char *pc,	/* Points to first byte of a bytecode
				 * instruction. The program counter. */
    int stackTop,		/* Current stack top. Must be between
				 * stackLowerBound and stackUpperBound
				 * (inclusive). */
    int checkStack)		/* 0 if the stack depth check should be
				 * skipped. */
{
    int stackUpperBound = codePtr->maxStackDepth;
				/* Greatest legal value for stackTop. */
    unsigned relativePc = (unsigned) (pc - codePtr->codeStart);
    unsigned long codeStart = (unsigned long) codePtr->codeStart;
    unsigned long codeEnd = (unsigned long)
	    (codePtr->codeStart + codePtr->numCodeBytes);
    unsigned char opCode = *pc;

    if (((unsigned long) pc < codeStart) || ((unsigned long) pc > codeEnd)) {
	fprintf(stderr, "\nBad instruction pc 0x%p in TclNRExecuteByteCode\n",
		pc);
	Tcl_Panic("TclNRExecuteByteCode execution failure: bad pc");
    }
    if ((unsigned) opCode > LAST_INST_OPCODE) {
	fprintf(stderr, "\nBad opcode %d at pc %u in TclNRExecuteByteCode\n",
		(unsigned) opCode, relativePc);
	Tcl_Panic("TclNRExecuteByteCode execution failure: bad opcode");
    }
    if (checkStack &&
	    ((stackTop < 0) || (stackTop > stackUpperBound))) {
	int numChars;
	const char *cmd = GetSrcInfoForPc(pc, codePtr, &numChars, NULL, NULL);

	fprintf(stderr, "\nBad stack top %d at pc %u in TclNRExecuteByteCode (min 0, max %i)",
		stackTop, relativePc, stackUpperBound);
	if (cmd != NULL) {
	    Tcl_Obj *message;

	    TclNewLiteralStringObj(message, "\n executing ");
	    Tcl_IncrRefCount(message);
	    Tcl_AppendLimitedToObj(message, cmd, numChars, 100, NULL);
	    fprintf(stderr,"%s\n", Tcl_GetString(message));
	    Tcl_DecrRefCount(message);
	} else {
	    fprintf(stderr, "\n");
	}
	Tcl_Panic("TclNRExecuteByteCode execution failure: bad stack top");
    }
}
#endif /* TCL_COMPILE_DEBUG */

/*
 *----------------------------------------------------------------------
 *
 * IllegalExprOperandType --
 *
 *	Used by TclNRExecuteByteCode to append an error message to the interp
 *	result when an illegal operand type is detected by an expression
 *	instruction. The argument opndPtr holds the operand object in error.
 *
 * Results:
 *	None.
 *
 * Side effects:
 *	An error message is appended to the interp result.
 *
 *----------------------------------------------------------------------
 */

static void
IllegalExprOperandType(
    Tcl_Interp *interp,		/* Interpreter to which error information
				 * pertains. */
    const unsigned char *pc, /* Points to the instruction being executed
				 * when the illegal type was found. */
    Tcl_Obj *opndPtr)		/* Points to the operand holding the value
				 * with the illegal type. */
{
    ClientData ptr;
    int type;
    const unsigned char opcode = *pc;
    const char *description, *operator = "unknown";

    if (opcode == INST_EXPON) {
	operator = "**";
    } else if (opcode <= INST_LNOT) {
	operator = operatorStrings[opcode - INST_LOR];
    }

    if (GetNumberFromObj(NULL, opndPtr, &ptr, &type) != TCL_OK) {
	description = "non-numeric string";
    } else if (type == TCL_NUMBER_NAN) {
	description = "non-numeric floating-point value";
    } else if (type == TCL_NUMBER_DOUBLE) {
	description = "floating-point value";
    } else {
	/* TODO: No caller needs this. Eliminate? */
	description = "(big) integer";
    }

    Tcl_SetObjResult(interp, Tcl_ObjPrintf(
	    "can't use %s \"%s\" as operand of \"%s\"", description,
	    Tcl_GetString(opndPtr), operator));
    Tcl_SetErrorCode(interp, "ARITH", "DOMAIN", description, NULL);
}

/*
 *----------------------------------------------------------------------
 *
 * TclGetSrcInfoForPc, GetSrcInfoForPc, TclGetSourceFromFrame --
 *
 *	Given a program counter value, finds the closest command in the
 *	bytecode code unit's CmdLocation array and returns information about
 *	that command's source: a pointer to its first byte and the number of
 *	characters.
 *
 * Results:
 *	If a command is found that encloses the program counter value, a
 *	pointer to the command's source is returned and the length of the
 *	source is stored at *lengthPtr. If multiple commands resulted in code
 *	at pc, information about the closest enclosing command is returned. If
 *	no matching command is found, NULL is returned and *lengthPtr is
 *	unchanged.
 *
 * Side effects:
 *	The CmdFrame at *cfPtr is updated.
 *
 *----------------------------------------------------------------------
 */

Tcl_Obj *
TclGetSourceFromFrame(
    CmdFrame *cfPtr,
    int objc,
    Tcl_Obj *const objv[])
{
    if (cfPtr == NULL) {
        return Tcl_NewListObj(objc, objv);
    }
    if (cfPtr->cmdObj == NULL) {
        if (cfPtr->cmd == NULL) {
	    ByteCode *codePtr = (ByteCode *) cfPtr->data.tebc.codePtr;

            cfPtr->cmd = GetSrcInfoForPc((unsigned char *)
		    cfPtr->data.tebc.pc, codePtr, &cfPtr->len, NULL, NULL);
        }
	if (cfPtr->cmd) {
	    cfPtr->cmdObj = Tcl_NewStringObj(cfPtr->cmd, cfPtr->len);
	} else {
	    cfPtr->cmdObj = Tcl_NewListObj(objc, objv);
	}
        Tcl_IncrRefCount(cfPtr->cmdObj);
    }
    return cfPtr->cmdObj;
}

void
TclGetSrcInfoForPc(
    CmdFrame *cfPtr)
{
    ByteCode *codePtr = (ByteCode *) cfPtr->data.tebc.codePtr;

    assert(cfPtr->type == TCL_LOCATION_BC);

    if (cfPtr->cmd == NULL) {

	cfPtr->cmd = GetSrcInfoForPc(
		(unsigned char *) cfPtr->data.tebc.pc, codePtr,
		&cfPtr->len, NULL, NULL);
    }

    if (cfPtr->cmd != NULL) {
	/*
	 * We now have the command. We can get the srcOffset back and from
	 * there find the list of word locations for this command.
	 */

	ExtCmdLoc *eclPtr;
	ECL *locPtr = NULL;
	int srcOffset, i;
	Interp *iPtr = (Interp *) *codePtr->interpHandle;
	Tcl_HashEntry *hePtr =
		Tcl_FindHashEntry(iPtr->lineBCPtr, codePtr);

	if (!hePtr) {
	    return;
	}

	srcOffset = cfPtr->cmd - codePtr->source;
	eclPtr = Tcl_GetHashValue(hePtr);

	for (i=0; i < eclPtr->nuloc; i++) {
	    if (eclPtr->loc[i].srcOffset == srcOffset) {
		locPtr = eclPtr->loc+i;
		break;
	    }
	}
	if (locPtr == NULL) {
	    Tcl_Panic("LocSearch failure");
	}

	cfPtr->line = locPtr->line;
	cfPtr->nline = locPtr->nline;
	cfPtr->type = eclPtr->type;

	if (eclPtr->type == TCL_LOCATION_SOURCE) {
	    cfPtr->data.eval.path = eclPtr->path;
	    Tcl_IncrRefCount(cfPtr->data.eval.path);
	}

	/*
	 * Do not set cfPtr->data.eval.path NULL for non-SOURCE. Needed for
	 * cfPtr->data.tebc.codePtr.
	 */
    }
}

static const char *
GetSrcInfoForPc(
    const unsigned char *pc,	/* The program counter value for which to
				 * return the closest command's source info.
				 * This points within a bytecode instruction
				 * in codePtr's code. */
    ByteCode *codePtr,		/* The bytecode sequence in which to look up
				 * the command source for the pc. */
    int *lengthPtr,		/* If non-NULL, the location where the length
				 * of the command's source should be stored.
				 * If NULL, no length is stored. */
    const unsigned char **pcBeg,/* If non-NULL, the bytecode location
				 * where the current instruction starts.
				 * If NULL; no pointer is stored. */
    int *cmdIdxPtr)		/* If non-NULL, the location where the index
				 * of the command containing the pc should
				 * be stored. */
{
    register int pcOffset = (pc - codePtr->codeStart);
    int numCmds = codePtr->numCommands;
    unsigned char *codeDeltaNext, *codeLengthNext;
    unsigned char *srcDeltaNext, *srcLengthNext;
    int codeOffset, codeLen, codeEnd, srcOffset, srcLen, delta, i;
    int bestDist = INT_MAX;	/* Distance of pc to best cmd's start pc. */
    int bestSrcOffset = -1;	/* Initialized to avoid compiler warning. */
    int bestSrcLength = -1;	/* Initialized to avoid compiler warning. */
    int bestCmdIdx = -1;

    /* The pc must point within the bytecode */
    assert ((pcOffset >= 0) && (pcOffset < codePtr->numCodeBytes));

    /*
     * Decode the code and source offset and length for each command. The
     * closest enclosing command is the last one whose code started before
     * pcOffset.
     */

    codeDeltaNext = codePtr->codeDeltaStart;
    codeLengthNext = codePtr->codeLengthStart;
    srcDeltaNext = codePtr->srcDeltaStart;
    srcLengthNext = codePtr->srcLengthStart;
    codeOffset = srcOffset = 0;
    for (i = 0;  i < numCmds;  i++) {
	if ((unsigned) *codeDeltaNext == (unsigned) 0xFF) {
	    codeDeltaNext++;
	    delta = TclGetInt4AtPtr(codeDeltaNext);
	    codeDeltaNext += 4;
	} else {
	    delta = TclGetInt1AtPtr(codeDeltaNext);
	    codeDeltaNext++;
	}
	codeOffset += delta;

	if ((unsigned) *codeLengthNext == (unsigned) 0xFF) {
	    codeLengthNext++;
	    codeLen = TclGetInt4AtPtr(codeLengthNext);
	    codeLengthNext += 4;
	} else {
	    codeLen = TclGetInt1AtPtr(codeLengthNext);
	    codeLengthNext++;
	}
	codeEnd = (codeOffset + codeLen - 1);

	if ((unsigned) *srcDeltaNext == (unsigned) 0xFF) {
	    srcDeltaNext++;
	    delta = TclGetInt4AtPtr(srcDeltaNext);
	    srcDeltaNext += 4;
	} else {
	    delta = TclGetInt1AtPtr(srcDeltaNext);
	    srcDeltaNext++;
	}
	srcOffset += delta;

	if ((unsigned) *srcLengthNext == (unsigned) 0xFF) {
	    srcLengthNext++;
	    srcLen = TclGetInt4AtPtr(srcLengthNext);
	    srcLengthNext += 4;
	} else {
	    srcLen = TclGetInt1AtPtr(srcLengthNext);
	    srcLengthNext++;
	}

	if (codeOffset > pcOffset) {	/* Best cmd already found */
	    break;
	}
	if (pcOffset <= codeEnd) {	/* This cmd's code encloses pc */
	    int dist = (pcOffset - codeOffset);

	    if (dist <= bestDist) {
		bestDist = dist;
		bestSrcOffset = srcOffset;
		bestSrcLength = srcLen;
		bestCmdIdx = i;
	    }
	}
    }

    if (pcBeg != NULL) {
	const unsigned char *curr, *prev;

	/*
	 * Walk from beginning of command or BC to pc, by complete
	 * instructions. Stop when crossing pc; keep previous.
	 */

	curr = ((bestDist == INT_MAX) ? codePtr->codeStart : pc - bestDist);
	prev = curr;
	while (curr <= pc) {
	    prev = curr;
	    curr += tclInstructionTable[*curr].numBytes;
	}
	*pcBeg = prev;
    }

    if (bestDist == INT_MAX) {
	return NULL;
    }

    if (lengthPtr != NULL) {
	*lengthPtr = bestSrcLength;
    }

    if (cmdIdxPtr != NULL) {
	*cmdIdxPtr = bestCmdIdx;
    }

    return (codePtr->source + bestSrcOffset);
}

/*
 *----------------------------------------------------------------------
 *
 * GetExceptRangeForPc --
 *
 *	Given a program counter value, return the closest enclosing
 *	ExceptionRange.
 *
 * Results:
 *	If the searchMode is TCL_ERROR, this procedure ignores loop exception
 *	ranges and returns a pointer to the closest catch range. If the
 *	searchMode is TCL_BREAK, this procedure returns a pointer to the most
 *	closely enclosing ExceptionRange regardless of whether it is a loop or
 *	catch exception range. If the searchMode is TCL_CONTINUE, this
 *	procedure returns a pointer to the most closely enclosing
 *	ExceptionRange (of any type) skipping only loop exception ranges if
 *	they don't have a sensible continueOffset defined. If no matching
 *	ExceptionRange is found that encloses pc, a NULL is returned.
 *
 * Side effects:
 *	None.
 *
 *----------------------------------------------------------------------
 */

static ExceptionRange *
GetExceptRangeForPc(
    const unsigned char *pc,	/* The program counter value for which to
				 * search for a closest enclosing exception
				 * range. This points to a bytecode
				 * instruction in codePtr's code. */
    int searchMode,		/* If TCL_BREAK, consider either loop or catch
				 * ExceptionRanges in search. If TCL_ERROR
				 * consider only catch ranges (and ignore any
				 * closer loop ranges). If TCL_CONTINUE, look
				 * for loop ranges that define a continue
				 * point or a catch range. */
    ByteCode *codePtr)		/* Points to the ByteCode in which to search
				 * for the enclosing ExceptionRange. */
{
    ExceptionRange *rangeArrayPtr;
    int numRanges = codePtr->numExceptRanges;
    register ExceptionRange *rangePtr;
    int pcOffset = pc - codePtr->codeStart;
    register int start;

    if (numRanges == 0) {
	return NULL;
    }

    /*
     * This exploits peculiarities of our compiler: nested ranges are always
     * *after* their containing ranges, so that by scanning backwards we are
     * sure that the first matching range is indeed the deepest.
     */

    rangeArrayPtr = codePtr->exceptArrayPtr;
    rangePtr = rangeArrayPtr + numRanges;
    while (--rangePtr >= rangeArrayPtr) {
	start = rangePtr->codeOffset;
	if ((start <= pcOffset) &&
		(pcOffset < (start + rangePtr->numCodeBytes))) {
	    if (rangePtr->type == CATCH_EXCEPTION_RANGE) {
		return rangePtr;
	    }
	    if (searchMode == TCL_BREAK) {
		return rangePtr;
	    }
	    if (searchMode == TCL_CONTINUE && rangePtr->continueOffset != -1){
		return rangePtr;
	    }
	}
    }
    return NULL;
}

/*
 *----------------------------------------------------------------------
 *
 * GetOpcodeName --
 *
 *	This procedure is called by the TRACE and TRACE_WITH_OBJ macros used
 *	in TclNRExecuteByteCode when debugging. It returns the name of the
 *	bytecode instruction at a specified instruction pc.
 *
 * Results:
 *	A character string for the instruction.
 *
 * Side effects:
 *	None.
 *
 *----------------------------------------------------------------------
 */

#ifdef TCL_COMPILE_DEBUG
static const char *
GetOpcodeName(
    const unsigned char *pc)	/* Points to the instruction whose name should
				 * be returned. */
{
    unsigned char opCode = *pc;

    return tclInstructionTable[opCode].name;
}
#endif /* TCL_COMPILE_DEBUG */

/*
 *----------------------------------------------------------------------
 *
 * TclExprFloatError --
 *
 *	This procedure is called when an error occurs during a floating-point
 *	operation. It reads errno and sets interp->objResultPtr accordingly.
 *
 * Results:
 *	interp->objResultPtr is set to hold an error message.
 *
 * Side effects:
 *	None.
 *
 *----------------------------------------------------------------------
 */

void
TclExprFloatError(
    Tcl_Interp *interp,		/* Where to store error message. */
    double value)		/* Value returned after error; used to
				 * distinguish underflows from overflows. */
{
    const char *s;

    if ((errno == EDOM) || TclIsNaN(value)) {
	s = "domain error: argument not in valid range";
	Tcl_SetObjResult(interp, Tcl_NewStringObj(s, -1));
	Tcl_SetErrorCode(interp, "ARITH", "DOMAIN", s, NULL);
    } else if ((errno == ERANGE) || TclIsInfinite(value)) {
	if (value == 0.0) {
	    s = "floating-point value too small to represent";
	    Tcl_SetObjResult(interp, Tcl_NewStringObj(s, -1));
	    Tcl_SetErrorCode(interp, "ARITH", "UNDERFLOW", s, NULL);
	} else {
	    s = "floating-point value too large to represent";
	    Tcl_SetObjResult(interp, Tcl_NewStringObj(s, -1));
	    Tcl_SetErrorCode(interp, "ARITH", "OVERFLOW", s, NULL);
	}
    } else {
	Tcl_Obj *objPtr = Tcl_ObjPrintf(
		"unknown floating-point error, errno = %d", errno);

	Tcl_SetErrorCode(interp, "ARITH", "UNKNOWN",
		Tcl_GetString(objPtr), NULL);
	Tcl_SetObjResult(interp, objPtr);
    }
}

#ifdef TCL_COMPILE_STATS
/*
 *----------------------------------------------------------------------
 *
 * TclLog2 --
 *
 *	Procedure used while collecting compilation statistics to determine
 *	the log base 2 of an integer.
 *
 * Results:
 *	Returns the log base 2 of the operand. If the argument is less than or
 *	equal to zero, a zero is returned.
 *
 * Side effects:
 *	None.
 *
 *----------------------------------------------------------------------
 */

int
TclLog2(
    register int value)		/* The integer for which to compute the log
				 * base 2. */
{
    register int n = value;
    register int result = 0;

    while (n > 1) {
	n = n >> 1;
	result++;
    }
    return result;
}

/*
 *----------------------------------------------------------------------
 *
 * EvalStatsCmd --
 *
 *	Implements the "evalstats" command that prints instruction execution
 *	counts to stdout.
 *
 * Results:
 *	Standard Tcl results.
 *
 * Side effects:
 *	None.
 *
 *----------------------------------------------------------------------
 */

static int
EvalStatsCmd(
    ClientData unused,		/* Unused. */
    Tcl_Interp *interp,		/* The current interpreter. */
    int objc,			/* The number of arguments. */
    Tcl_Obj *const objv[])	/* The argument strings. */
{
    Interp *iPtr = (Interp *) interp;
    LiteralTable *globalTablePtr = &iPtr->literalTable;
    ByteCodeStats *statsPtr = &iPtr->stats;
    double totalCodeBytes, currentCodeBytes;
    double totalLiteralBytes, currentLiteralBytes;
    double objBytesIfUnshared, strBytesIfUnshared, sharingBytesSaved;
    double strBytesSharedMultX, strBytesSharedOnce;
    double numInstructions, currentHeaderBytes;
    long numCurrentByteCodes, numByteCodeLits;
    long refCountSum, literalMgmtBytes, sum;
    int numSharedMultX, numSharedOnce;
    int decadeHigh, minSizeDecade, maxSizeDecade, length, i;
    char *litTableStats;
    LiteralEntry *entryPtr;
    Tcl_Obj *objPtr;

#define Percent(a,b) ((a) * 100.0 / (b))

    objPtr = Tcl_NewObj();
    Tcl_IncrRefCount(objPtr);

    numInstructions = 0.0;
    for (i = 0;  i < 256;  i++) {
	if (statsPtr->instructionCount[i] != 0) {
	    numInstructions += statsPtr->instructionCount[i];
	}
    }

    totalLiteralBytes = sizeof(LiteralTable)
	    + iPtr->literalTable.numBuckets * sizeof(LiteralEntry *)
	    + (statsPtr->numLiteralsCreated * sizeof(LiteralEntry))
	    + (statsPtr->numLiteralsCreated * sizeof(Tcl_Obj))
	    + statsPtr->totalLitStringBytes;
    totalCodeBytes = statsPtr->totalByteCodeBytes + totalLiteralBytes;

    numCurrentByteCodes =
	    statsPtr->numCompilations - statsPtr->numByteCodesFreed;
    currentHeaderBytes = numCurrentByteCodes
	    * (sizeof(ByteCode) - sizeof(size_t) - sizeof(Tcl_Time));
    literalMgmtBytes = sizeof(LiteralTable)
	    + (iPtr->literalTable.numBuckets * sizeof(LiteralEntry *))
	    + (iPtr->literalTable.numEntries * sizeof(LiteralEntry));
    currentLiteralBytes = literalMgmtBytes
	    + iPtr->literalTable.numEntries * sizeof(Tcl_Obj)
	    + statsPtr->currentLitStringBytes;
    currentCodeBytes = statsPtr->currentByteCodeBytes + currentLiteralBytes;

    /*
     * Summary statistics, total and current source and ByteCode sizes.
     */

    Tcl_AppendPrintfToObj(objPtr, "\n----------------------------------------------------------------\n");
    Tcl_AppendPrintfToObj(objPtr,
	    "Compilation and execution statistics for interpreter %#lx\n",
	    (long int)iPtr);

    Tcl_AppendPrintfToObj(objPtr, "\nNumber ByteCodes executed\t%ld\n",
	    statsPtr->numExecutions);
    Tcl_AppendPrintfToObj(objPtr, "Number ByteCodes compiled\t%ld\n",
	    statsPtr->numCompilations);
    Tcl_AppendPrintfToObj(objPtr, "  Mean executions/compile\t%.1f\n",
	    statsPtr->numExecutions / (float)statsPtr->numCompilations);

    Tcl_AppendPrintfToObj(objPtr, "\nInstructions executed\t\t%.0f\n",
	    numInstructions);
    Tcl_AppendPrintfToObj(objPtr, "  Mean inst/compile\t\t%.0f\n",
	    numInstructions / statsPtr->numCompilations);
    Tcl_AppendPrintfToObj(objPtr, "  Mean inst/execution\t\t%.0f\n",
	    numInstructions / statsPtr->numExecutions);

    Tcl_AppendPrintfToObj(objPtr, "\nTotal ByteCodes\t\t\t%ld\n",
	    statsPtr->numCompilations);
    Tcl_AppendPrintfToObj(objPtr, "  Source bytes\t\t\t%.6g\n",
	    statsPtr->totalSrcBytes);
    Tcl_AppendPrintfToObj(objPtr, "  Code bytes\t\t\t%.6g\n",
	    totalCodeBytes);
    Tcl_AppendPrintfToObj(objPtr, "    ByteCode bytes\t\t%.6g\n",
	    statsPtr->totalByteCodeBytes);
    Tcl_AppendPrintfToObj(objPtr, "    Literal bytes\t\t%.6g\n",
	    totalLiteralBytes);
    Tcl_AppendPrintfToObj(objPtr, "      table %lu + bkts %lu + entries %lu + objects %lu + strings %.6g\n",
	    (unsigned long) sizeof(LiteralTable),
	    (unsigned long) (iPtr->literalTable.numBuckets * sizeof(LiteralEntry *)),
	    (unsigned long) (statsPtr->numLiteralsCreated * sizeof(LiteralEntry)),
	    (unsigned long) (statsPtr->numLiteralsCreated * sizeof(Tcl_Obj)),
	    statsPtr->totalLitStringBytes);
    Tcl_AppendPrintfToObj(objPtr, "  Mean code/compile\t\t%.1f\n",
	    totalCodeBytes / statsPtr->numCompilations);
    Tcl_AppendPrintfToObj(objPtr, "  Mean code/source\t\t%.1f\n",
	    totalCodeBytes / statsPtr->totalSrcBytes);

    Tcl_AppendPrintfToObj(objPtr, "\nCurrent (active) ByteCodes\t%ld\n",
	    numCurrentByteCodes);
    Tcl_AppendPrintfToObj(objPtr, "  Source bytes\t\t\t%.6g\n",
	    statsPtr->currentSrcBytes);
    Tcl_AppendPrintfToObj(objPtr, "  Code bytes\t\t\t%.6g\n",
	    currentCodeBytes);
    Tcl_AppendPrintfToObj(objPtr, "    ByteCode bytes\t\t%.6g\n",
	    statsPtr->currentByteCodeBytes);
    Tcl_AppendPrintfToObj(objPtr, "    Literal bytes\t\t%.6g\n",
	    currentLiteralBytes);
    Tcl_AppendPrintfToObj(objPtr, "      table %lu + bkts %lu + entries %lu + objects %lu + strings %.6g\n",
	    (unsigned long) sizeof(LiteralTable),
	    (unsigned long) (iPtr->literalTable.numBuckets * sizeof(LiteralEntry *)),
	    (unsigned long) (iPtr->literalTable.numEntries * sizeof(LiteralEntry)),
	    (unsigned long) (iPtr->literalTable.numEntries * sizeof(Tcl_Obj)),
	    statsPtr->currentLitStringBytes);
    Tcl_AppendPrintfToObj(objPtr, "  Mean code/source\t\t%.1f\n",
	    currentCodeBytes / statsPtr->currentSrcBytes);
    Tcl_AppendPrintfToObj(objPtr, "  Code + source bytes\t\t%.6g (%0.1f mean code/src)\n",
	    (currentCodeBytes + statsPtr->currentSrcBytes),
	    (currentCodeBytes / statsPtr->currentSrcBytes) + 1.0);

    /*
     * Tcl_IsShared statistics check
     *
     * This gives the refcount of each obj as Tcl_IsShared was called for it.
     * Shared objects must be duplicated before they can be modified.
     */

    numSharedMultX = 0;
    Tcl_AppendPrintfToObj(objPtr, "\nTcl_IsShared object check (all objects):\n");
    Tcl_AppendPrintfToObj(objPtr, "  Object had refcount <=1 (not shared)\t%ld\n",
	    tclObjsShared[1]);
    for (i = 2;  i < TCL_MAX_SHARED_OBJ_STATS;  i++) {
	Tcl_AppendPrintfToObj(objPtr, "  refcount ==%d\t\t%ld\n",
		i, tclObjsShared[i]);
	numSharedMultX += tclObjsShared[i];
    }
    Tcl_AppendPrintfToObj(objPtr, "  refcount >=%d\t\t%ld\n",
	    i, tclObjsShared[0]);
    numSharedMultX += tclObjsShared[0];
    Tcl_AppendPrintfToObj(objPtr, "  Total shared objects\t\t\t%d\n",
	    numSharedMultX);

    /*
     * Literal table statistics.
     */

    numByteCodeLits = 0;
    refCountSum = 0;
    numSharedMultX = 0;
    numSharedOnce = 0;
    objBytesIfUnshared = 0.0;
    strBytesIfUnshared = 0.0;
    strBytesSharedMultX = 0.0;
    strBytesSharedOnce = 0.0;
    for (i = 0;  i < globalTablePtr->numBuckets;  i++) {
	for (entryPtr = globalTablePtr->buckets[i];  entryPtr != NULL;
		entryPtr = entryPtr->nextPtr) {
	    if (entryPtr->objPtr->typePtr == &tclByteCodeType) {
		numByteCodeLits++;
	    }
	    (void) TclGetStringFromObj(entryPtr->objPtr, &length);
	    refCountSum += entryPtr->refCount;
	    objBytesIfUnshared += (entryPtr->refCount * sizeof(Tcl_Obj));
	    strBytesIfUnshared += (entryPtr->refCount * (length+1));
	    if (entryPtr->refCount > 1) {
		numSharedMultX++;
		strBytesSharedMultX += (length+1);
	    } else {
		numSharedOnce++;
		strBytesSharedOnce += (length+1);
	    }
	}
    }
    sharingBytesSaved = (objBytesIfUnshared + strBytesIfUnshared)
	    - currentLiteralBytes;

    Tcl_AppendPrintfToObj(objPtr, "\nTotal objects (all interps)\t%ld\n",
	    tclObjsAlloced);
    Tcl_AppendPrintfToObj(objPtr, "Current objects\t\t\t%ld\n",
	    (tclObjsAlloced - tclObjsFreed));
    Tcl_AppendPrintfToObj(objPtr, "Total literal objects\t\t%ld\n",
	    statsPtr->numLiteralsCreated);

    Tcl_AppendPrintfToObj(objPtr, "\nCurrent literal objects\t\t%d (%0.1f%% of current objects)\n",
	    globalTablePtr->numEntries,
	    Percent(globalTablePtr->numEntries, tclObjsAlloced-tclObjsFreed));
    Tcl_AppendPrintfToObj(objPtr, "  ByteCode literals\t\t%ld (%0.1f%% of current literals)\n",
	    numByteCodeLits,
	    Percent(numByteCodeLits, globalTablePtr->numEntries));
    Tcl_AppendPrintfToObj(objPtr, "  Literals reused > 1x\t\t%d\n",
	    numSharedMultX);
    Tcl_AppendPrintfToObj(objPtr, "  Mean reference count\t\t%.2f\n",
	    ((double) refCountSum) / globalTablePtr->numEntries);
    Tcl_AppendPrintfToObj(objPtr, "  Mean len, str reused >1x \t%.2f\n",
	    (numSharedMultX ? strBytesSharedMultX/numSharedMultX : 0.0));
    Tcl_AppendPrintfToObj(objPtr, "  Mean len, str used 1x\t\t%.2f\n",
	    (numSharedOnce ? strBytesSharedOnce/numSharedOnce : 0.0));
    Tcl_AppendPrintfToObj(objPtr, "  Total sharing savings\t\t%.6g (%0.1f%% of bytes if no sharing)\n",
	    sharingBytesSaved,
	    Percent(sharingBytesSaved, objBytesIfUnshared+strBytesIfUnshared));
    Tcl_AppendPrintfToObj(objPtr, "    Bytes with sharing\t\t%.6g\n",
	    currentLiteralBytes);
    Tcl_AppendPrintfToObj(objPtr, "      table %lu + bkts %lu + entries %lu + objects %lu + strings %.6g\n",
	    (unsigned long) sizeof(LiteralTable),
	    (unsigned long) (iPtr->literalTable.numBuckets * sizeof(LiteralEntry *)),
	    (unsigned long) (iPtr->literalTable.numEntries * sizeof(LiteralEntry)),
	    (unsigned long) (iPtr->literalTable.numEntries * sizeof(Tcl_Obj)),
	    statsPtr->currentLitStringBytes);
    Tcl_AppendPrintfToObj(objPtr, "    Bytes if no sharing\t\t%.6g = objects %.6g + strings %.6g\n",
	    (objBytesIfUnshared + strBytesIfUnshared),
	    objBytesIfUnshared, strBytesIfUnshared);
    Tcl_AppendPrintfToObj(objPtr, "  String sharing savings \t%.6g = unshared %.6g - shared %.6g\n",
	    (strBytesIfUnshared - statsPtr->currentLitStringBytes),
	    strBytesIfUnshared, statsPtr->currentLitStringBytes);
    Tcl_AppendPrintfToObj(objPtr, "  Literal mgmt overhead\t\t%ld (%0.1f%% of bytes with sharing)\n",
	    literalMgmtBytes,
	    Percent(literalMgmtBytes, currentLiteralBytes));
    Tcl_AppendPrintfToObj(objPtr, "    table %lu + buckets %lu + entries %lu\n",
	    (unsigned long) sizeof(LiteralTable),
	    (unsigned long) (iPtr->literalTable.numBuckets * sizeof(LiteralEntry *)),
	    (unsigned long) (iPtr->literalTable.numEntries * sizeof(LiteralEntry)));

    /*
     * Breakdown of current ByteCode space requirements.
     */

    Tcl_AppendPrintfToObj(objPtr, "\nBreakdown of current ByteCode requirements:\n");
    Tcl_AppendPrintfToObj(objPtr, "                         Bytes      Pct of    Avg per\n");
    Tcl_AppendPrintfToObj(objPtr, "                                     total    ByteCode\n");
    Tcl_AppendPrintfToObj(objPtr, "Total             %12.6g     100.00%%   %8.1f\n",
	    statsPtr->currentByteCodeBytes,
	    statsPtr->currentByteCodeBytes / numCurrentByteCodes);
    Tcl_AppendPrintfToObj(objPtr, "Header            %12.6g   %8.1f%%   %8.1f\n",
	    currentHeaderBytes,
	    Percent(currentHeaderBytes, statsPtr->currentByteCodeBytes),
	    currentHeaderBytes / numCurrentByteCodes);
    Tcl_AppendPrintfToObj(objPtr, "Instructions      %12.6g   %8.1f%%   %8.1f\n",
	    statsPtr->currentInstBytes,
	    Percent(statsPtr->currentInstBytes,statsPtr->currentByteCodeBytes),
	    statsPtr->currentInstBytes / numCurrentByteCodes);
    Tcl_AppendPrintfToObj(objPtr, "Literal ptr array %12.6g   %8.1f%%   %8.1f\n",
	    statsPtr->currentLitBytes,
	    Percent(statsPtr->currentLitBytes,statsPtr->currentByteCodeBytes),
	    statsPtr->currentLitBytes / numCurrentByteCodes);
    Tcl_AppendPrintfToObj(objPtr, "Exception table   %12.6g   %8.1f%%   %8.1f\n",
	    statsPtr->currentExceptBytes,
	    Percent(statsPtr->currentExceptBytes,statsPtr->currentByteCodeBytes),
	    statsPtr->currentExceptBytes / numCurrentByteCodes);
    Tcl_AppendPrintfToObj(objPtr, "Auxiliary data    %12.6g   %8.1f%%   %8.1f\n",
	    statsPtr->currentAuxBytes,
	    Percent(statsPtr->currentAuxBytes,statsPtr->currentByteCodeBytes),
	    statsPtr->currentAuxBytes / numCurrentByteCodes);
    Tcl_AppendPrintfToObj(objPtr, "Command map       %12.6g   %8.1f%%   %8.1f\n",
	    statsPtr->currentCmdMapBytes,
	    Percent(statsPtr->currentCmdMapBytes,statsPtr->currentByteCodeBytes),
	    statsPtr->currentCmdMapBytes / numCurrentByteCodes);

    /*
     * Detailed literal statistics.
     */

    Tcl_AppendPrintfToObj(objPtr, "\nLiteral string sizes:\n");
    Tcl_AppendPrintfToObj(objPtr, "\t Up to length\t\tPercentage\n");
    maxSizeDecade = 0;
    for (i = 31;  i >= 0;  i--) {
	if (statsPtr->literalCount[i] > 0) {
	    maxSizeDecade = i;
	    break;
	}
    }
    sum = 0;
    for (i = 0;  i <= maxSizeDecade;  i++) {
	decadeHigh = (1 << (i+1)) - 1;
	sum += statsPtr->literalCount[i];
	Tcl_AppendPrintfToObj(objPtr, "\t%10d\t\t%8.0f%%\n",
		decadeHigh, Percent(sum, statsPtr->numLiteralsCreated));
    }

    litTableStats = TclLiteralStats(globalTablePtr);
    Tcl_AppendPrintfToObj(objPtr, "\nCurrent literal table statistics:\n%s\n",
	    litTableStats);
    ckfree(litTableStats);

    /*
     * Source and ByteCode size distributions.
     */

    Tcl_AppendPrintfToObj(objPtr, "\nSource sizes:\n");
    Tcl_AppendPrintfToObj(objPtr, "\t Up to size\t\tPercentage\n");
    minSizeDecade = maxSizeDecade = 0;
    for (i = 0;  i < 31;  i++) {
	if (statsPtr->srcCount[i] > 0) {
	    minSizeDecade = i;
	    break;
	}
    }
    for (i = 31;  i >= 0;  i--) {
	if (statsPtr->srcCount[i] > 0) {
	    maxSizeDecade = i;
	    break;
	}
    }
    sum = 0;
    for (i = minSizeDecade;  i <= maxSizeDecade;  i++) {
	decadeHigh = (1 << (i+1)) - 1;
	sum += statsPtr->srcCount[i];
	Tcl_AppendPrintfToObj(objPtr, "\t%10d\t\t%8.0f%%\n",
		decadeHigh, Percent(sum, statsPtr->numCompilations));
    }

    Tcl_AppendPrintfToObj(objPtr, "\nByteCode sizes:\n");
    Tcl_AppendPrintfToObj(objPtr, "\t Up to size\t\tPercentage\n");
    minSizeDecade = maxSizeDecade = 0;
    for (i = 0;  i < 31;  i++) {
	if (statsPtr->byteCodeCount[i] > 0) {
	    minSizeDecade = i;
	    break;
	}
    }
    for (i = 31;  i >= 0;  i--) {
	if (statsPtr->byteCodeCount[i] > 0) {
	    maxSizeDecade = i;
	    break;
	}
    }
    sum = 0;
    for (i = minSizeDecade;  i <= maxSizeDecade;  i++) {
	decadeHigh = (1 << (i+1)) - 1;
	sum += statsPtr->byteCodeCount[i];
	Tcl_AppendPrintfToObj(objPtr, "\t%10d\t\t%8.0f%%\n",
		decadeHigh, Percent(sum, statsPtr->numCompilations));
    }

    Tcl_AppendPrintfToObj(objPtr, "\nByteCode longevity (excludes Current ByteCodes):\n");
    Tcl_AppendPrintfToObj(objPtr, "\t       Up to ms\t\tPercentage\n");
    minSizeDecade = maxSizeDecade = 0;
    for (i = 0;  i < 31;  i++) {
	if (statsPtr->lifetimeCount[i] > 0) {
	    minSizeDecade = i;
	    break;
	}
    }
    for (i = 31;  i >= 0;  i--) {
	if (statsPtr->lifetimeCount[i] > 0) {
	    maxSizeDecade = i;
	    break;
	}
    }
    sum = 0;
    for (i = minSizeDecade;  i <= maxSizeDecade;  i++) {
	decadeHigh = (1 << (i+1)) - 1;
	sum += statsPtr->lifetimeCount[i];
	Tcl_AppendPrintfToObj(objPtr, "\t%12.3f\t\t%8.0f%%\n",
		decadeHigh/1000.0, Percent(sum, statsPtr->numByteCodesFreed));
    }

    /*
     * Instruction counts.
     */

    Tcl_AppendPrintfToObj(objPtr, "\nInstruction counts:\n");
    for (i = 0;  i <= LAST_INST_OPCODE;  i++) {
	Tcl_AppendPrintfToObj(objPtr, "%20s %8ld ",
		tclInstructionTable[i].name, statsPtr->instructionCount[i]);
	if (statsPtr->instructionCount[i]) {
	    Tcl_AppendPrintfToObj(objPtr, "%6.1f%%\n",
		    Percent(statsPtr->instructionCount[i], numInstructions));
	} else {
	    Tcl_AppendPrintfToObj(objPtr, "0\n");
	}
    }

#ifdef TCL_MEM_DEBUG
    Tcl_AppendPrintfToObj(objPtr, "\nHeap Statistics:\n");
    TclDumpMemoryInfo((ClientData) objPtr, 1);
#endif
    Tcl_AppendPrintfToObj(objPtr, "\n----------------------------------------------------------------\n");

    if (objc == 1) {
	Tcl_SetObjResult(interp, objPtr);
    } else {
	Tcl_Channel outChan;
	char *str = TclGetStringFromObj(objv[1], &length);

	if (length) {
	    if (strcmp(str, "stdout") == 0) {
		outChan = Tcl_GetStdChannel(TCL_STDOUT);
	    } else if (strcmp(str, "stderr") == 0) {
		outChan = Tcl_GetStdChannel(TCL_STDERR);
	    } else {
		outChan = Tcl_OpenFileChannel(NULL, str, "w", 0664);
	    }
	} else {
	    outChan = Tcl_GetStdChannel(TCL_STDOUT);
	}
	if (outChan != NULL) {
	    Tcl_WriteObj(outChan, objPtr);
	}
    }
    Tcl_DecrRefCount(objPtr);
    return TCL_OK;
}
#endif /* TCL_COMPILE_STATS */

#ifdef TCL_COMPILE_DEBUG
/*
 *----------------------------------------------------------------------
 *
 * StringForResultCode --
 *
 *	Procedure that returns a human-readable string representing a Tcl
 *	result code such as TCL_ERROR.
 *
 * Results:
 *	If the result code is one of the standard Tcl return codes, the result
 *	is a string representing that code such as "TCL_ERROR". Otherwise, the
 *	result string is that code formatted as a sequence of decimal digit
 *	characters. Note that the resulting string must not be modified by the
 *	caller.
 *
 * Side effects:
 *	None.
 *
 *----------------------------------------------------------------------
 */

static const char *
StringForResultCode(
    int result)			/* The Tcl result code for which to generate a
				 * string. */
{
    static char buf[TCL_INTEGER_SPACE];

    if ((result >= TCL_OK) && (result <= TCL_CONTINUE)) {
	return resultStrings[result];
    }
    TclFormatInt(buf, result);
    return buf;
}
#endif /* TCL_COMPILE_DEBUG */

/*
 * Local Variables:
 * mode: c
 * c-basic-offset: 4
 * fill-column: 78
 * End:
 */<|MERGE_RESOLUTION|>--- conflicted
+++ resolved
@@ -5622,12 +5622,7 @@
 
 	TRACE(("%.20s %.20s => %d\n",
 		O2S(OBJ_UNDER_TOS), O2S(OBJ_AT_TOS), match));
-<<<<<<< HEAD
-
 	TclNewLongObj(objResultPtr, match);
-=======
-	TclNewIntObj(objResultPtr, match);
->>>>>>> 6497c6c6
 	NEXT_INST_F(1, 2, 1);
 
     case INST_STR_CLASS:
