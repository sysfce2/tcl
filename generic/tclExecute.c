/*
 * tclExecute.c --
 *
 *	This file contains procedures that execute byte-compiled Tcl commands.
 *
 * Copyright © 1996-1997 Sun Microsystems, Inc.
 * Copyright © 1998-2000 Scriptics Corporation.
 * Copyright © 2001 Kevin B. Kenny. All rights reserved.
 * Copyright © 2002-2010 Miguel Sofer.
 * Copyright © 2005-2007 Donal K. Fellows.
 * Copyright © 2007 Daniel A. Steffen <das@users.sourceforge.net>
 * Copyright © 2006-2008 Joe Mistachkin.  All rights reserved.
 *
 * See the file "license.terms" for information on usage and redistribution of
 * this file, and for a DISCLAIMER OF ALL WARRANTIES.
 */

#include "tclInt.h"
#include "tclCompile.h"
#include "tclOOInt.h"
#include "tclTomMath.h"
#include <math.h>
#include <assert.h>

/*
 * Hack to determine whether we may expect IEEE floating point. The hack is
 * formally incorrect in that non-IEEE platforms might have the same precision
 * and range, but VAX, IBM, and Cray do not; are there any other floating
 * point units that we might care about?
 */

#if (FLT_RADIX == 2) && (DBL_MANT_DIG == 53) && (DBL_MAX_EXP == 1024)
#define IEEE_FLOATING_POINT
#endif

/*
 * A counter that is used to work out when the bytecode engine should call
 * Tcl_AsyncReady() to see whether there is a signal that needs handling, and
 * other expensive periodic operations.
 */

#ifndef ASYNC_CHECK_COUNT
#   define ASYNC_CHECK_COUNT	64
#endif /* !ASYNC_CHECK_COUNT */

/*
 * Boolean flag indicating whether the Tcl bytecode interpreter has been
 * initialized.
 */

static int execInitialized = 0;
TCL_DECLARE_MUTEX(execMutex)

static int cachedInExit = 0;

#ifdef TCL_COMPILE_DEBUG
/*
 * Variable that controls whether execution tracing is enabled and, if so,
 * what level of tracing is desired:
 *    0: no execution tracing
 *    1: trace invocations of Tcl procs only
 *    2: trace invocations of all (not compiled away) commands
 *    3: display each instruction executed
 * This variable is linked to the Tcl variable "tcl_traceExec".
 */

int tclTraceExec = 0;
#endif

/*
 * Mapping from expression instruction opcodes to strings; used for error
 * messages. Note that these entries must match the order and number of the
 * expression opcodes (e.g., INST_LOR) in tclCompile.h.
 *
 * Does not include the string for INST_EXPON (and beyond), as that is
 * disjoint for backward-compatibility reasons.
 */

static const char *const operatorStrings[] = {
    "|", "^", "&", "==", "!=", "<", ">", "<=", ">=", "<<", ">>",
    "+", "-", "*", "/", "%", "+", "-", "~", "!"
};

/*
 * Mapping from Tcl result codes to strings; used for error and debugging
 * messages.
 */

#ifdef TCL_COMPILE_DEBUG
static const char *const resultStrings[] = {
    "TCL_OK", "TCL_ERROR", "TCL_RETURN", "TCL_BREAK", "TCL_CONTINUE"
};
#endif

/*
 * These are used by evalstats to monitor object usage in Tcl.
 */

#ifdef TCL_COMPILE_STATS
size_t		tclObjsAlloced = 0;
size_t		tclObjsFreed = 0;
size_t		tclObjsShared[TCL_MAX_SHARED_OBJ_STATS] = { 0, 0, 0, 0, 0 };
#endif /* TCL_COMPILE_STATS */

/*
 * NR_TEBC
 * Helpers for NR - non-recursive calls to TEBC
 * Minimal data required to fully reconstruct the execution state.
 */

typedef struct {
    ByteCode *codePtr;		/* Constant until the BC returns */
				/* -----------------------------------------*/
    ptrdiff_t *catchTop;	/* These fields are used on return TO this */
    Tcl_Obj *auxObjList;	/* this level: they record the state when a */
    CmdFrame cmdFrame;		/* new codePtr was received for NR */
                                /* execution. */
    void *stack[1];		/* Start of the actual combined catch and obj
				 * stacks; the struct will be expanded as
				 * necessary */
} TEBCdata;

#define TEBC_YIELD() \
    do {						\
	esPtr->tosPtr = tosPtr;				\
	TclNRAddCallback(interp, TEBCresume,		\
		TD, pc, INT2PTR(cleanup), NULL);	\
    } while (0)

#define TEBC_DATA_DIG() \
    do {					\
	tosPtr = esPtr->tosPtr;			\
    } while (0)

#define PUSH_TAUX_OBJ(objPtr) \
    do {							\
	if (auxObjList) {					\
	    objPtr->length += auxObjList->length;		\
	}							\
	objPtr->internalRep.twoPtrValue.ptr1 = auxObjList;	\
	auxObjList = objPtr;					\
    } while (0)

#define POP_TAUX_OBJ() \
    do {							\
	tmpPtr = auxObjList;					\
	auxObjList = (Tcl_Obj *)tmpPtr->internalRep.twoPtrValue.ptr1;	\
	Tcl_DecrRefCount(tmpPtr);				\
    } while (0)

/*
 * These variable-access macros have to coincide with those in tclVar.c
 */

#define VarHashGetValue(hPtr) \
    ((Var *) ((char *)hPtr - offsetof(VarInHash, entry)))

static inline Var *
VarHashCreateVar(
    TclVarHashTable *tablePtr,
    Tcl_Obj *key,
    int *newPtr)
{
    Tcl_HashEntry *hPtr = Tcl_CreateHashEntry(&tablePtr->table,
	    key, newPtr);

    if (!hPtr) {
	return NULL;
    }
    return VarHashGetValue(hPtr);
}

#define VarHashFindVar(tablePtr, key) \
    VarHashCreateVar((tablePtr), (key), NULL)

/*
 * The new macro for ending an instruction; note that a reasonable C-optimiser
 * will resolve all branches at compile time. (result) is always a constant;
 * the macro NEXT_INST_F handles constant (nCleanup), NEXT_INST_V is resolved
 * at runtime for variable (nCleanup).
 *
 * ARGUMENTS:
 *    pcAdjustment: how much to increment pc
 *    nCleanup: how many objects to remove from the stack
 *    resultHandling: 0 indicates no object should be pushed on the stack;
 *	otherwise, push objResultPtr. If (result < 0), objResultPtr already
 *	has the correct reference count.
 *
 * We use the new compile-time assertions to check that nCleanup is constant
 * and within range.
 */

/* Verify the stack depth, only when no expansion is in progress */

#ifdef TCL_COMPILE_DEBUG
#define CHECK_STACK()							\
    do {								\
	ValidatePcAndStackTop(codePtr, pc, CURR_DEPTH,			\
		/*checkStack*/ !(starting || auxObjList));		\
	starting = 0;							\
    } while (0)
#else
#define CHECK_STACK()
#endif

#define NEXT_INST_F(pcAdjustment, nCleanup, resultHandling)	\
    do {							\
	TCL_CT_ASSERT((nCleanup >= 0) && (nCleanup <= 2));	\
	CHECK_STACK();						\
	if (nCleanup == 0) {					\
	    if (resultHandling != 0) {				\
		if ((resultHandling) > 0) {			\
		    PUSH_OBJECT(objResultPtr);			\
		} else {					\
		    *(++tosPtr) = objResultPtr;			\
		}						\
	    }							\
	    pc += (pcAdjustment);				\
	    goto cleanup0;					\
	} else if (resultHandling != 0) {			\
	    if ((resultHandling) > 0) {				\
		Tcl_IncrRefCount(objResultPtr);			\
	    }							\
	    pc += (pcAdjustment);				\
	    switch (nCleanup) {					\
	    case 1: goto cleanup1_pushObjResultPtr;		\
	    case 2: goto cleanup2_pushObjResultPtr;		\
	    case 0: break;					\
	    }							\
	} else {						\
	    pc += (pcAdjustment);				\
	    switch (nCleanup) {					\
	    case 1: goto cleanup1;				\
	    case 2: goto cleanup2;				\
	    case 0: break;					\
	    }							\
	}							\
    } while (0)

#define NEXT_INST_V(pcAdjustment, nCleanup, resultHandling)	\
    CHECK_STACK();						\
    do {							\
	pc += (pcAdjustment);					\
	cleanup = (nCleanup);					\
	if (resultHandling) {					\
	    if ((resultHandling) > 0) {				\
		Tcl_IncrRefCount(objResultPtr);			\
	    }							\
	    goto cleanupV_pushObjResultPtr;			\
	} else {						\
	    goto cleanupV;					\
	}							\
    } while (0)

#ifndef TCL_COMPILE_DEBUG
#define JUMP_PEEPHOLE_F(condition, pcAdjustment, cleanup) \
    do {								\
	pc += (pcAdjustment);						\
	switch (*pc) {							\
	case INST_JUMP_FALSE1:						\
	    NEXT_INST_F(((condition)? 2 : TclGetInt1AtPtr(pc+1)), (cleanup), 0); \
	break; \
	case INST_JUMP_TRUE1:						\
	    NEXT_INST_F(((condition)? TclGetInt1AtPtr(pc+1) : 2), (cleanup), 0); \
	break; \
	case INST_JUMP_FALSE4:						\
	    NEXT_INST_F(((condition)? 5 : TclGetInt4AtPtr(pc+1)), (cleanup), 0); \
	break; \
	case INST_JUMP_TRUE4:						\
	    NEXT_INST_F(((condition)? TclGetInt4AtPtr(pc+1) : 5), (cleanup), 0); \
	break; \
	default:							\
	    if ((condition) < 0) {					\
		TclNewIntObj(objResultPtr, -1);				\
	    } else {							\
		objResultPtr = TCONST((condition) > 0);			\
	    }								\
	    NEXT_INST_F(0, (cleanup), 1);				\
	break; \
	}								\
    } while (0)
#define JUMP_PEEPHOLE_V(condition, pcAdjustment, cleanup) \
    do {								\
	pc += (pcAdjustment);						\
	switch (*pc) {							\
	case INST_JUMP_FALSE1:						\
	    NEXT_INST_V(((condition)? 2 : TclGetInt1AtPtr(pc+1)), (cleanup), 0); \
	break; \
	case INST_JUMP_TRUE1:						\
	    NEXT_INST_V(((condition)? TclGetInt1AtPtr(pc+1) : 2), (cleanup), 0); \
	break; \
	case INST_JUMP_FALSE4:						\
	    NEXT_INST_V(((condition)? 5 : TclGetInt4AtPtr(pc+1)), (cleanup), 0); \
	break; \
	case INST_JUMP_TRUE4:						\
	    NEXT_INST_V(((condition)? TclGetInt4AtPtr(pc+1) : 5), (cleanup), 0); \
	break; \
	default:							\
	    if ((condition) < 0) {					\
		TclNewIntObj(objResultPtr, -1);				\
	    } else {							\
		objResultPtr = TCONST((condition) > 0);			\
	    }								\
	    NEXT_INST_V(0, (cleanup), 1);				\
	break; \
	}								\
    } while (0)
#else /* TCL_COMPILE_DEBUG */
#define JUMP_PEEPHOLE_F(condition, pcAdjustment, cleanup) \
    do{									\
	if ((condition) < 0) {						\
	    TclNewIntObj(objResultPtr, -1);				\
	} else {							\
	    objResultPtr = TCONST((condition) > 0);			\
	}								\
	NEXT_INST_F((pcAdjustment), (cleanup), 1);			\
    } while (0)
#define JUMP_PEEPHOLE_V(condition, pcAdjustment, cleanup) \
    do{									\
	if ((condition) < 0) {						\
	    TclNewIntObj(objResultPtr, -1);				\
	} else {							\
	    objResultPtr = TCONST((condition) > 0);			\
	}								\
	NEXT_INST_V((pcAdjustment), (cleanup), 1);			\
    } while (0)
#endif

/*
 * Macros used to cache often-referenced Tcl evaluation stack information
 * in local variables. Note that a DECACHE_STACK_INFO()-CACHE_STACK_INFO()
 * pair must surround any call inside TclNRExecuteByteCode (and a few other
 * procedures that use this scheme) that could result in a recursive call
 * to TclNRExecuteByteCode.
 */

#define CACHE_STACK_INFO() \
    checkInterp = 1

#define DECACHE_STACK_INFO() \
    esPtr->tosPtr = tosPtr

/*
 * Macros used to access items on the Tcl evaluation stack. PUSH_OBJECT
 * increments the object's ref count since it makes the stack have another
 * reference pointing to the object. However, POP_OBJECT does not decrement
 * the ref count. This is because the stack may hold the only reference to the
 * object, so the object would be destroyed if its ref count were decremented
 * before the caller had a chance to, e.g., store it in a variable. It is the
 * caller's responsibility to decrement the ref count when it is finished with
 * an object.
 *
 * WARNING! It is essential that objPtr only appear once in the PUSH_OBJECT
 * macro. The actual parameter might be an expression with side effects, and
 * this ensures that it will be executed only once.
 */

#define PUSH_OBJECT(objPtr) \
    Tcl_IncrRefCount(*(++tosPtr) = (objPtr))

#define POP_OBJECT()	*(tosPtr--)

#define OBJ_AT_TOS	*tosPtr

#define OBJ_UNDER_TOS	*(tosPtr-1)

#define OBJ_AT_DEPTH(n)	*(tosPtr-(n))

#define CURR_DEPTH	((ptrdiff_t) (tosPtr - initTosPtr))

#define STACK_BASE(esPtr) ((esPtr)->stackWords - 1)

/*
 * Macros used to trace instruction execution. The macros TRACE,
 * TRACE_WITH_OBJ, and O2S are only used inside TclNRExecuteByteCode. O2S is
 * only used in TRACE* calls to get a string from an object.
 */

#ifdef TCL_COMPILE_DEBUG
#   define TRACE(a) \
    while (traceInstructions) {					\
	fprintf(stdout, "%2d: %2d (%u) %s ", iPtr->numLevels,	\
		(int) CURR_DEPTH,				\
		(unsigned) (pc - codePtr->codeStart),		\
		GetOpcodeName(pc));				\
	printf a;						\
	break;							\
    }
#   define TRACE_APPEND(a) \
    while (traceInstructions) {		\
	printf a;			\
	break;				\
    }
#   define TRACE_ERROR(interp) \
    TRACE_APPEND(("ERROR: %.30s\n", O2S(Tcl_GetObjResult(interp))));
#   define TRACE_WITH_OBJ(a, objPtr) \
    while (traceInstructions) {					\
	fprintf(stdout, "%2d: %2d (%u) %s ", iPtr->numLevels,	\
		(int) CURR_DEPTH,				\
		(unsigned) (pc - codePtr->codeStart),		\
		GetOpcodeName(pc));				\
	printf a;						\
	TclPrintObject(stdout, objPtr, 30);			\
	fprintf(stdout, "\n");					\
	break;							\
    }
#   define O2S(objPtr) \
    (objPtr ? TclGetString(objPtr) : "")
#else /* !TCL_COMPILE_DEBUG */
#   define TRACE(a)
#   define TRACE_APPEND(a)
#   define TRACE_ERROR(interp)
#   define TRACE_WITH_OBJ(a, objPtr)
#   define O2S(objPtr)
#endif /* TCL_COMPILE_DEBUG */

/*
 * DTrace instruction probe macros.
 */

#define TCL_DTRACE_INST_NEXT() \
    do {								\
	if (TCL_DTRACE_INST_DONE_ENABLED()) {				\
	    if (curInstName) {						\
		TCL_DTRACE_INST_DONE(curInstName, (int) CURR_DEPTH,	\
			tosPtr);					\
	    }								\
	    curInstName = tclInstructionTable[*pc].name;		\
	    if (TCL_DTRACE_INST_START_ENABLED()) {			\
		TCL_DTRACE_INST_START(curInstName, (int) CURR_DEPTH,	\
			tosPtr);					\
	    }								\
	} else if (TCL_DTRACE_INST_START_ENABLED()) {			\
	    TCL_DTRACE_INST_START(tclInstructionTable[*pc].name,	\
			(int) CURR_DEPTH, tosPtr);			\
	}								\
    } while (0)
#define TCL_DTRACE_INST_LAST() \
    do {								\
	if (TCL_DTRACE_INST_DONE_ENABLED() && curInstName) {		\
	    TCL_DTRACE_INST_DONE(curInstName, (int) CURR_DEPTH, tosPtr);\
	}								\
    } while (0)

/*
 * Macro used in this file to save a function call for common uses of
 * TclGetNumberFromObj(). The ANSI C "prototype" is:
 *
 * MODULE_SCOPE int GetNumberFromObj(Tcl_Interp *interp, Tcl_Obj *objPtr,
 *			ClientData *ptrPtr, int *tPtr);
 */

#define GetNumberFromObj(interp, objPtr, ptrPtr, tPtr) \
    ((TclHasIntRep((objPtr), &tclIntType))					\
	?	(*(tPtr) = TCL_NUMBER_INT,				\
		*(ptrPtr) = (void *)				\
		    (&((objPtr)->internalRep.wideValue)), TCL_OK) :	\
    TclHasIntRep((objPtr), &tclDoubleType)				\
	?	(((TclIsNaN((objPtr)->internalRep.doubleValue))		\
		    ?	(*(tPtr) = TCL_NUMBER_NAN)			\
		    :	(*(tPtr) = TCL_NUMBER_DOUBLE)),			\
		*(ptrPtr) = (void *)				\
		    (&((objPtr)->internalRep.doubleValue)), TCL_OK) :	\
    (((objPtr)->bytes != NULL) && ((objPtr)->length == 0))		\
	? TCL_ERROR :			\
    TclGetNumberFromObj((interp), (objPtr), (ptrPtr), (tPtr)))

/*
 * Macro used to make the check for type overflow more mnemonic. This works by
 * comparing sign bits; the rest of the word is irrelevant. The ANSI C
 * "prototype" (where inttype_t is any integer type) is:
 *
 * MODULE_SCOPE int Overflowing(inttype_t a, inttype_t b, inttype_t sum);
 *
 * Check first the condition most likely to fail in usual code (at least for
 * usage in [incr]: do the first summand and the sum have != signs?
 */

#define Overflowing(a,b,sum) ((((a)^(sum)) < 0) && (((a)^(b)) >= 0))

/*
 * Macro for checking whether the type is NaN, used when we're thinking about
 * throwing an error for supplying a non-number number.
 */

#ifndef ACCEPT_NAN
#define IsErroringNaNType(type)		((type) == TCL_NUMBER_NAN)
#else
#define IsErroringNaNType(type)		0
#endif

/*
 * Auxiliary tables used to compute powers of small integers.
 */

/*
 * Maximum base that, when raised to powers 2, 3, ..., 16, fits in a
 * Tcl_WideInt.
 */

static const Tcl_WideInt MaxBase64[] = {
    (Tcl_WideInt)46340*65536+62259,	/* 3037000499 == isqrt(2**63-1) */
    (Tcl_WideInt)2097151, (Tcl_WideInt)55108, (Tcl_WideInt)6208,
    (Tcl_WideInt)1448, (Tcl_WideInt)511, (Tcl_WideInt)234, (Tcl_WideInt)127,
    (Tcl_WideInt)78, (Tcl_WideInt)52, (Tcl_WideInt)38, (Tcl_WideInt)28,
    (Tcl_WideInt)22, (Tcl_WideInt)18, (Tcl_WideInt)15
};
static const size_t MaxBase64Size = sizeof(MaxBase64)/sizeof(Tcl_WideInt);

/*
 * Table giving 3, 4, ..., 13 raised to powers greater than 16 when the
 * results fit in a 64-bit signed integer.
 */

static const unsigned short Exp64Index[] = {
    0, 23, 38, 49, 57, 63, 67, 70, 72, 74, 75, 76
};
static const size_t Exp64IndexSize =
    sizeof(Exp64Index) / sizeof(unsigned short);
static const Tcl_WideInt Exp64Value[] = {
    (Tcl_WideInt)243*243*243*3*3,
    (Tcl_WideInt)243*243*243*3*3*3,
    (Tcl_WideInt)243*243*243*3*3*3*3,
    (Tcl_WideInt)243*243*243*243,
    (Tcl_WideInt)243*243*243*243*3,
    (Tcl_WideInt)243*243*243*243*3*3,
    (Tcl_WideInt)243*243*243*243*3*3*3,
    (Tcl_WideInt)243*243*243*243*3*3*3*3,
    (Tcl_WideInt)243*243*243*243*243,
    (Tcl_WideInt)243*243*243*243*243*3,
    (Tcl_WideInt)243*243*243*243*243*3*3,
    (Tcl_WideInt)243*243*243*243*243*3*3*3,
    (Tcl_WideInt)243*243*243*243*243*3*3*3*3,
    (Tcl_WideInt)243*243*243*243*243*243,
    (Tcl_WideInt)243*243*243*243*243*243*3,
    (Tcl_WideInt)243*243*243*243*243*243*3*3,
    (Tcl_WideInt)243*243*243*243*243*243*3*3*3,
    (Tcl_WideInt)243*243*243*243*243*243*3*3*3*3,
    (Tcl_WideInt)243*243*243*243*243*243*243,
    (Tcl_WideInt)243*243*243*243*243*243*243*3,
    (Tcl_WideInt)243*243*243*243*243*243*243*3*3,
    (Tcl_WideInt)243*243*243*243*243*243*243*3*3*3,
    (Tcl_WideInt)243*243*243*243*243*243*243*3*3*3*3,
    (Tcl_WideInt)1024*1024*1024*4*4,
    (Tcl_WideInt)1024*1024*1024*4*4*4,
    (Tcl_WideInt)1024*1024*1024*4*4*4*4,
    (Tcl_WideInt)1024*1024*1024*1024,
    (Tcl_WideInt)1024*1024*1024*1024*4,
    (Tcl_WideInt)1024*1024*1024*1024*4*4,
    (Tcl_WideInt)1024*1024*1024*1024*4*4*4,
    (Tcl_WideInt)1024*1024*1024*1024*4*4*4*4,
    (Tcl_WideInt)1024*1024*1024*1024*1024,
    (Tcl_WideInt)1024*1024*1024*1024*1024*4,
    (Tcl_WideInt)1024*1024*1024*1024*1024*4*4,
    (Tcl_WideInt)1024*1024*1024*1024*1024*4*4*4,
    (Tcl_WideInt)1024*1024*1024*1024*1024*4*4*4*4,
    (Tcl_WideInt)1024*1024*1024*1024*1024*1024,
    (Tcl_WideInt)1024*1024*1024*1024*1024*1024*4,
    (Tcl_WideInt)3125*3125*3125*5*5,
    (Tcl_WideInt)3125*3125*3125*5*5*5,
    (Tcl_WideInt)3125*3125*3125*5*5*5*5,
    (Tcl_WideInt)3125*3125*3125*3125,
    (Tcl_WideInt)3125*3125*3125*3125*5,
    (Tcl_WideInt)3125*3125*3125*3125*5*5,
    (Tcl_WideInt)3125*3125*3125*3125*5*5*5,
    (Tcl_WideInt)3125*3125*3125*3125*5*5*5*5,
    (Tcl_WideInt)3125*3125*3125*3125*3125,
    (Tcl_WideInt)3125*3125*3125*3125*3125*5,
    (Tcl_WideInt)3125*3125*3125*3125*3125*5*5,
    (Tcl_WideInt)7776*7776*7776*6*6,
    (Tcl_WideInt)7776*7776*7776*6*6*6,
    (Tcl_WideInt)7776*7776*7776*6*6*6*6,
    (Tcl_WideInt)7776*7776*7776*7776,
    (Tcl_WideInt)7776*7776*7776*7776*6,
    (Tcl_WideInt)7776*7776*7776*7776*6*6,
    (Tcl_WideInt)7776*7776*7776*7776*6*6*6,
    (Tcl_WideInt)7776*7776*7776*7776*6*6*6*6,
    (Tcl_WideInt)16807*16807*16807*7*7,
    (Tcl_WideInt)16807*16807*16807*7*7*7,
    (Tcl_WideInt)16807*16807*16807*7*7*7*7,
    (Tcl_WideInt)16807*16807*16807*16807,
    (Tcl_WideInt)16807*16807*16807*16807*7,
    (Tcl_WideInt)16807*16807*16807*16807*7*7,
    (Tcl_WideInt)32768*32768*32768*8*8,
    (Tcl_WideInt)32768*32768*32768*8*8*8,
    (Tcl_WideInt)32768*32768*32768*8*8*8*8,
    (Tcl_WideInt)32768*32768*32768*32768,
    (Tcl_WideInt)59049*59049*59049*9*9,
    (Tcl_WideInt)59049*59049*59049*9*9*9,
    (Tcl_WideInt)59049*59049*59049*9*9*9*9,
    (Tcl_WideInt)100000*100000*100000*10*10,
    (Tcl_WideInt)100000*100000*100000*10*10*10,
    (Tcl_WideInt)161051*161051*161051*11*11,
    (Tcl_WideInt)161051*161051*161051*11*11*11,
    (Tcl_WideInt)248832*248832*248832*12*12,
    (Tcl_WideInt)371293*371293*371293*13*13
};
static const size_t Exp64ValueSize = sizeof(Exp64Value) / sizeof(Tcl_WideInt);

/*
 * Markers for ExecuteExtendedBinaryMathOp.
 */

#define DIVIDED_BY_ZERO		((Tcl_Obj *) -1)
#define EXPONENT_OF_ZERO	((Tcl_Obj *) -2)
#define GENERAL_ARITHMETIC_ERROR ((Tcl_Obj *) -3)
#define OUT_OF_MEMORY ((Tcl_Obj *) -4)

/*
 * Declarations for local procedures to this file:
 */

#ifdef TCL_COMPILE_STATS
static int		EvalStatsCmd(ClientData clientData,
			    Tcl_Interp *interp, int objc,
			    Tcl_Obj *const objv[]);
#endif /* TCL_COMPILE_STATS */
#ifdef TCL_COMPILE_DEBUG
static const char *	GetOpcodeName(const unsigned char *pc);
static void		PrintByteCodeInfo(ByteCode *codePtr);
static const char *	StringForResultCode(int result);
static void		ValidatePcAndStackTop(ByteCode *codePtr,
			    const unsigned char *pc, int stackTop,
			    int checkStack);
#endif /* TCL_COMPILE_DEBUG */
static ByteCode *	CompileExprObj(Tcl_Interp *interp, Tcl_Obj *objPtr);
static void		DeleteExecStack(ExecStack *esPtr);
static void		DupExprCodeInternalRep(Tcl_Obj *srcPtr,
			    Tcl_Obj *copyPtr);
static Tcl_Obj *	ExecuteExtendedBinaryMathOp(Tcl_Interp *interp,
			    int opcode, Tcl_Obj **constants,
			    Tcl_Obj *valuePtr, Tcl_Obj *value2Ptr);
static Tcl_Obj *	ExecuteExtendedUnaryMathOp(int opcode,
			    Tcl_Obj *valuePtr);
static void		FreeExprCodeInternalRep(Tcl_Obj *objPtr);
static ExceptionRange *	GetExceptRangeForPc(const unsigned char *pc,
			    int searchMode, ByteCode *codePtr);
static const char *	GetSrcInfoForPc(const unsigned char *pc,
			    ByteCode *codePtr, size_t *lengthPtr,
			    const unsigned char **pcBeg, int *cmdIdxPtr);
static Tcl_Obj **	GrowEvaluationStack(ExecEnv *eePtr, int growth,
			    int move);
static void		IllegalExprOperandType(Tcl_Interp *interp,
			    const unsigned char *pc, Tcl_Obj *opndPtr);
static void		InitByteCodeExecution(Tcl_Interp *interp);
static inline int	wordSkip(void *ptr);
static void		ReleaseDictIterator(Tcl_Obj *objPtr);
/* Useful elsewhere, make available in tclInt.h or stubs? */
static Tcl_Obj **	StackAllocWords(Tcl_Interp *interp, size_t numWords);
static Tcl_Obj **	StackReallocWords(Tcl_Interp *interp, size_t numWords);
static Tcl_NRPostProc	CopyCallback;
static Tcl_NRPostProc	ExprObjCallback;
static Tcl_NRPostProc	FinalizeOONext;
static Tcl_NRPostProc	FinalizeOONextFilter;
static Tcl_NRPostProc   TEBCresume;

/*
 * The structure below defines a bytecode Tcl object type to hold the
 * compiled bytecode for Tcl expressions.
 */

static const Tcl_ObjType exprCodeType = {
    "exprcode",
    FreeExprCodeInternalRep,	/* freeIntRepProc */
    DupExprCodeInternalRep,	/* dupIntRepProc */
    NULL,			/* updateStringProc */
    NULL			/* setFromAnyProc */
};

/*
 * Custom object type only used in this file; values of its type should never
 * be seen by user scripts.
 */

static const Tcl_ObjType dictIteratorType = {
    "dictIterator",
    ReleaseDictIterator,
    NULL, NULL, NULL
};

/*
 *----------------------------------------------------------------------
 *
 * ReleaseDictIterator --
 *
 *	This takes apart a dictionary iterator that is stored in the given Tcl
 *	object.
 *
 * Results:
 *	None.
 *
 * Side effects:
 *	Deallocates memory, marks the object as being untyped.
 *
 *----------------------------------------------------------------------
 */

static void
ReleaseDictIterator(
    Tcl_Obj *objPtr)
{
    Tcl_DictSearch *searchPtr;
    Tcl_Obj *dictPtr;
    const Tcl_ObjIntRep *irPtr;

    irPtr = TclFetchIntRep(objPtr, &dictIteratorType);
    assert(irPtr != NULL);

    /*
     * First kill the search, and then release the reference to the dictionary
     * that we were holding.
     */

    searchPtr = (Tcl_DictSearch *)irPtr->twoPtrValue.ptr1;
    Tcl_DictObjDone(searchPtr);
    Tcl_Free(searchPtr);

    dictPtr = (Tcl_Obj *)irPtr->twoPtrValue.ptr2;
    TclDecrRefCount(dictPtr);
}

/*
 *----------------------------------------------------------------------
 *
 * InitByteCodeExecution --
 *
 *	This procedure is called once to initialize the Tcl bytecode
 *	interpreter.
 *
 * Results:
 *	None.
 *
 * Side effects:
 *	This procedure initializes the array of instruction names. If
 *	compiling with the TCL_COMPILE_STATS flag, it initializes the array
 *	that counts the executions of each instruction and it creates the
 *	"evalstats" command. It also establishes the link between the Tcl
 *	"tcl_traceExec" and C "tclTraceExec" variables.
 *
 *----------------------------------------------------------------------
 */

#if defined(TCL_COMPILE_STATS) || defined(TCL_COMPILE_DEBUG)
static void
InitByteCodeExecution(
    Tcl_Interp *interp)		/* Interpreter for which the Tcl variable
				 * "tcl_traceExec" is linked to control
				 * instruction tracing. */
{
#ifdef TCL_COMPILE_DEBUG
    if (Tcl_LinkVar(interp, "tcl_traceExec", &tclTraceExec,
	    TCL_LINK_INT) != TCL_OK) {
	Tcl_Panic("InitByteCodeExecution: can't create link for tcl_traceExec variable");
    }
#endif
#ifdef TCL_COMPILE_STATS
    Tcl_CreateObjCommand(interp, "evalstats", EvalStatsCmd, NULL, NULL);
#endif /* TCL_COMPILE_STATS */
}

#else

static void
InitByteCodeExecution(
    TCL_UNUSED(Tcl_Interp *))
{
}
#endif

/*
 *----------------------------------------------------------------------
 *
 * TclCreateExecEnv --
 *
 *	This procedure creates a new execution environment for Tcl bytecode
 *	execution. An ExecEnv points to a Tcl evaluation stack. An ExecEnv is
 *	typically created once for each Tcl interpreter (Interp structure) and
 *	recursively passed to TclNRExecuteByteCode to execute ByteCode sequences
 *	for nested commands.
 *
 * Results:
 *	A newly allocated ExecEnv is returned. This points to an empty
 *	evaluation stack of the standard initial size.
 *
 * Side effects:
 *	The bytecode interpreter is also initialized here, as this procedure
 *	will be called before any call to TclNRExecuteByteCode.
 *
 *----------------------------------------------------------------------
 */

ExecEnv *
TclCreateExecEnv(
    Tcl_Interp *interp,		/* Interpreter for which the execution
				 * environment is being created. */
    size_t size)			/* The initial stack size, in number of words
				 * [sizeof(Tcl_Obj*)] */
{
    ExecEnv *eePtr = (ExecEnv *)Tcl_Alloc(sizeof(ExecEnv));
    ExecStack *esPtr = (ExecStack *)Tcl_Alloc(offsetof(ExecStack, stackWords)
	    + size * sizeof(Tcl_Obj *));

    eePtr->execStackPtr = esPtr;
    TclNewIntObj(eePtr->constants[0], 0);
    Tcl_IncrRefCount(eePtr->constants[0]);
    TclNewIntObj(eePtr->constants[1], 1);
    Tcl_IncrRefCount(eePtr->constants[1]);
    eePtr->interp = interp;
    eePtr->callbackPtr = NULL;
    eePtr->corPtr = NULL;
    eePtr->rewind = 0;

    esPtr->prevPtr = NULL;
    esPtr->nextPtr = NULL;
    esPtr->markerPtr = NULL;
    esPtr->endPtr = &esPtr->stackWords[size-1];
    esPtr->tosPtr = STACK_BASE(esPtr);

    Tcl_MutexLock(&execMutex);
    if (!execInitialized) {
	InitByteCodeExecution(interp);
	execInitialized = 1;
    }
    Tcl_MutexUnlock(&execMutex);

    return eePtr;
}

/*
 *----------------------------------------------------------------------
 *
 * TclDeleteExecEnv --
 *
 *	Frees the storage for an ExecEnv.
 *
 * Results:
 *	None.
 *
 * Side effects:
 *	Storage for an ExecEnv and its contained storage (e.g. the evaluation
 *	stack) is freed.
 *
 *----------------------------------------------------------------------
 */

static void
DeleteExecStack(
    ExecStack *esPtr)
{
    if (esPtr->markerPtr && !cachedInExit) {
	Tcl_Panic("freeing an execStack which is still in use");
    }

    if (esPtr->prevPtr) {
	esPtr->prevPtr->nextPtr = esPtr->nextPtr;
    }
    if (esPtr->nextPtr) {
	esPtr->nextPtr->prevPtr = esPtr->prevPtr;
    }
    Tcl_Free(esPtr);
}

void
TclDeleteExecEnv(
    ExecEnv *eePtr)		/* Execution environment to free. */
{
    ExecStack *esPtr = eePtr->execStackPtr, *tmpPtr;

	cachedInExit = TclInExit();

    /*
     * Delete all stacks in this exec env.
     */

    while (esPtr->nextPtr) {
	esPtr = esPtr->nextPtr;
    }
    while (esPtr) {
	tmpPtr = esPtr;
	esPtr = tmpPtr->prevPtr;
	DeleteExecStack(tmpPtr);
    }

    TclDecrRefCount(eePtr->constants[0]);
    TclDecrRefCount(eePtr->constants[1]);
    if (eePtr->callbackPtr && !cachedInExit) {
	Tcl_Panic("Deleting execEnv with pending TEOV callbacks!");
    }
    if (eePtr->corPtr && !cachedInExit) {
	Tcl_Panic("Deleting execEnv with existing coroutine");
    }
    Tcl_Free(eePtr);
}

/*
 *----------------------------------------------------------------------
 *
 * TclFinalizeExecution --
 *
 *	Finalizes the execution environment setup so that it can be later
 *	reinitialized.
 *
 * Results:
 *	None.
 *
 * Side effects:
 *	After this call, the next time TclCreateExecEnv will be called it will
 *	call InitByteCodeExecution.
 *
 *----------------------------------------------------------------------
 */

void
TclFinalizeExecution(void)
{
    Tcl_MutexLock(&execMutex);
    execInitialized = 0;
    Tcl_MutexUnlock(&execMutex);
}

/*
 * Auxiliary code to insure that GrowEvaluationStack always returns correctly
 * aligned memory.
 *
 * WALLOCALIGN represents the alignment reqs in words, just as TCL_ALLOCALIGN
 * represents the reqs in bytes. This assumes that TCL_ALLOCALIGN is a
 * multiple of the wordsize 'sizeof(Tcl_Obj *)'.
 */

#define WALLOCALIGN \
    (TCL_ALLOCALIGN/sizeof(Tcl_Obj *))

/*
 * wordSkip computes how many words have to be skipped until the next aligned
 * word. Note that we are only interested in the low order bits of ptr, so
 * that any possible information loss in PTR2INT is of no consequence.
 */

static inline int
wordSkip(
    void *ptr)
{
    int mask = TCL_ALLOCALIGN-1;
    int base = PTR2INT(ptr) & mask;
    return (TCL_ALLOCALIGN - base)/sizeof(Tcl_Obj *);
}

/*
 * Given a marker, compute where the following aligned memory starts.
 */

#define MEMSTART(markerPtr) \
    ((markerPtr) + wordSkip(markerPtr))

/*
 *----------------------------------------------------------------------
 *
 * GrowEvaluationStack --
 *
 *	This procedure grows a Tcl evaluation stack stored in an ExecEnv,
 *	copying over the words since the last mark if so requested. A mark is
 *	set at the beginning of the new area when no copying is requested.
 *
 * Results:
 *	Returns a pointer to the first usable word in the (possibly) grown
 *	stack.
 *
 * Side effects:
 *	The size of the evaluation stack may be grown, a marker is set
 *
 *----------------------------------------------------------------------
 */

static Tcl_Obj **
GrowEvaluationStack(
    ExecEnv *eePtr,		/* Points to the ExecEnv with an evaluation
				 * stack to enlarge. */
    int growth,			/* How much larger than the current used
				 * size. */
    int move)			/* 1 if move words since last marker. */
{
    ExecStack *esPtr = eePtr->execStackPtr, *oldPtr = NULL;
    size_t newBytes;
    int newElems, currElems, needed = growth - (esPtr->endPtr - esPtr->tosPtr);
    Tcl_Obj **markerPtr = esPtr->markerPtr, **memStart;
    int moveWords = 0;

    if (move) {
	if (!markerPtr) {
	    Tcl_Panic("STACK: Reallocating with no previous alloc");
	}
	if (needed <= 0) {
	    return MEMSTART(markerPtr);
	}
    } else {
#ifndef PURIFY
	Tcl_Obj **tmpMarkerPtr = esPtr->tosPtr + 1;
	int offset = wordSkip(tmpMarkerPtr);

	if (needed + offset < 0) {
	    /*
	     * Put a marker pointing to the previous marker in this stack, and
	     * store it in esPtr as the current marker. Return a pointer to
	     * the start of aligned memory.
	     */

	    esPtr->markerPtr = tmpMarkerPtr;
	    memStart = tmpMarkerPtr + offset;
	    esPtr->tosPtr = memStart - 1;
	    *esPtr->markerPtr = (Tcl_Obj *) markerPtr;
	    return memStart;
	}
#endif
    }

    /*
     * Reset move to hold the number of words to be moved to new stack (if
     * any) and growth to hold the complete stack requirements: add one for
     * the marker, (WALLOCALIGN-1) for the maximal possible offset.
     */

    if (move) {
	moveWords = esPtr->tosPtr - MEMSTART(markerPtr) + 1;
    }
    needed = growth + moveWords + WALLOCALIGN;


    /*
     * Check if there is enough room in the next stack (if there is one, it
     * should be both empty and the last one!)
     */

    if (esPtr->nextPtr) {
	oldPtr = esPtr;
	esPtr = oldPtr->nextPtr;
	currElems = esPtr->endPtr - STACK_BASE(esPtr);
	if (esPtr->markerPtr || (esPtr->tosPtr != STACK_BASE(esPtr))) {
	    Tcl_Panic("STACK: Stack after current is in use");
	}
	if (esPtr->nextPtr) {
	    Tcl_Panic("STACK: Stack after current is not last");
	}
	if (needed <= currElems) {
	    goto newStackReady;
	}
	DeleteExecStack(esPtr);
	esPtr = oldPtr;
    } else {
	currElems = esPtr->endPtr - STACK_BASE(esPtr);
    }

    /*
     * We need to allocate a new stack! It needs to store 'growth' words,
     * including the elements to be copied over and the new marker.
     */

#ifndef PURIFY
    newElems = 2*currElems;
    while (needed > newElems) {
	newElems *= 2;
    }
#else
    newElems = needed;
#endif

    newBytes = offsetof(ExecStack, stackWords) + newElems * sizeof(Tcl_Obj *);

    oldPtr = esPtr;
    esPtr = (ExecStack *)Tcl_Alloc(newBytes);

    oldPtr->nextPtr = esPtr;
    esPtr->prevPtr = oldPtr;
    esPtr->nextPtr = NULL;
    esPtr->endPtr = &esPtr->stackWords[newElems-1];

  newStackReady:
    eePtr->execStackPtr = esPtr;

    /*
     * Store a NULL marker at the beginning of the stack, to indicate that
     * this is the first marker in this stack and that rewinding to here
     * should actually be a return to the previous stack.
     */

    esPtr->stackWords[0] = NULL;
    esPtr->markerPtr = &esPtr->stackWords[0];
    memStart = MEMSTART(esPtr->markerPtr);
    esPtr->tosPtr = memStart - 1;

    if (move) {
	memcpy(memStart, MEMSTART(markerPtr), moveWords*sizeof(Tcl_Obj *));
	esPtr->tosPtr += moveWords;
	oldPtr->markerPtr = (Tcl_Obj **) *markerPtr;
	oldPtr->tosPtr = markerPtr-1;
    }

    /*
     * Free the old stack if it is now unused.
     */

    if (!oldPtr->markerPtr) {
	DeleteExecStack(oldPtr);
    }

    return memStart;
}

/*
 *--------------------------------------------------------------
 *
 * TclStackAlloc, TclStackRealloc, TclStackFree --
 *
 *	Allocate memory from the execution stack; it has to be returned later
 *	with a call to TclStackFree.
 *
 * Results:
 *	A pointer to the first byte allocated, or panics if the allocation did
 *	not succeed.
 *
 * Side effects:
 *	The execution stack may be grown.
 *
 *--------------------------------------------------------------
 */

static Tcl_Obj **
StackAllocWords(
    Tcl_Interp *interp,
    size_t numWords)
{
    /*
     * Note that GrowEvaluationStack sets a marker in the stack. This marker
     * is read when rewinding, e.g., by TclStackFree.
     */

    Interp *iPtr = (Interp *) interp;
    ExecEnv *eePtr = iPtr->execEnvPtr;
    Tcl_Obj **resPtr = GrowEvaluationStack(eePtr, numWords, 0);

    eePtr->execStackPtr->tosPtr += numWords;
    return resPtr;
}

static Tcl_Obj **
StackReallocWords(
    Tcl_Interp *interp,
    size_t numWords)
{
    Interp *iPtr = (Interp *) interp;
    ExecEnv *eePtr = iPtr->execEnvPtr;
    Tcl_Obj **resPtr = GrowEvaluationStack(eePtr, numWords, 1);

    eePtr->execStackPtr->tosPtr += numWords;
    return resPtr;
}

void
TclStackFree(
    Tcl_Interp *interp,
    void *freePtr)
{
    Interp *iPtr = (Interp *) interp;
    ExecEnv *eePtr;
    ExecStack *esPtr;
    Tcl_Obj **markerPtr, *marker;

    if (iPtr == NULL || iPtr->execEnvPtr == NULL) {
	Tcl_Free(freePtr);
	return;
    }

    /*
     * Rewind the stack to the previous marker position. The current marker,
     * as set in the last call to GrowEvaluationStack, contains a pointer to
     * the previous marker.
     */

    eePtr = iPtr->execEnvPtr;
    esPtr = eePtr->execStackPtr;
    markerPtr = esPtr->markerPtr;
    marker = *markerPtr;

    if ((freePtr != NULL) && (MEMSTART(markerPtr) != (Tcl_Obj **)freePtr)) {
	Tcl_Panic("TclStackFree: incorrect freePtr (%p != %p). Call out of sequence?",
		freePtr, MEMSTART(markerPtr));
    }

    esPtr->tosPtr = markerPtr - 1;
    esPtr->markerPtr = (Tcl_Obj **) marker;
    if (marker) {
	return;
    }

    /*
     * Return to previous active stack. Note that repeated expansions or
     * reallocs could have generated several unused intervening stacks: free
     * them too.
     */

    while (esPtr->nextPtr) {
	esPtr = esPtr->nextPtr;
    }
    esPtr->tosPtr = STACK_BASE(esPtr);
    while (esPtr->prevPtr) {
	ExecStack *tmpPtr = esPtr->prevPtr;
	if (tmpPtr->tosPtr == STACK_BASE(tmpPtr)) {
	    DeleteExecStack(tmpPtr);
	} else {
	    break;
	}
    }
    if (esPtr->prevPtr) {
	eePtr->execStackPtr = esPtr->prevPtr;
#ifdef PURIFY
	eePtr->execStackPtr->nextPtr = NULL;
	DeleteExecStack(esPtr);
#endif
    } else {
	eePtr->execStackPtr = esPtr;
    }
}

void *
TclStackAlloc(
    Tcl_Interp *interp,
    size_t numBytes)
{
    Interp *iPtr = (Interp *) interp;
    size_t numWords;

    if (iPtr == NULL || iPtr->execEnvPtr == NULL) {
	return (void *) Tcl_Alloc(numBytes);
    }
    numWords = (numBytes + (sizeof(Tcl_Obj *) - 1))/sizeof(Tcl_Obj *);
    return StackAllocWords(interp, numWords);
}

void *
TclStackRealloc(
    Tcl_Interp *interp,
    void *ptr,
    size_t numBytes)
{
    Interp *iPtr = (Interp *) interp;
    ExecEnv *eePtr;
    ExecStack *esPtr;
    Tcl_Obj **markerPtr;
    size_t numWords;

    if (iPtr == NULL || iPtr->execEnvPtr == NULL) {
	return Tcl_Realloc(ptr, numBytes);
    }

    eePtr = iPtr->execEnvPtr;
    esPtr = eePtr->execStackPtr;
    markerPtr = esPtr->markerPtr;

    if (MEMSTART(markerPtr) != (Tcl_Obj **)ptr) {
	Tcl_Panic("TclStackRealloc: incorrect ptr. Call out of sequence?");
    }

    numWords = (numBytes + (sizeof(Tcl_Obj *) - 1))/sizeof(Tcl_Obj *);
    return (void *) StackReallocWords(interp, numWords);
}

/*
 *--------------------------------------------------------------
 *
 * Tcl_ExprObj --
 *
 *	Evaluate an expression in a Tcl_Obj.
 *
 * Results:
 *	A standard Tcl object result. If the result is other than TCL_OK, then
 *	the interpreter's result contains an error message. If the result is
 *	TCL_OK, then a pointer to the expression's result value object is
 *	stored in resultPtrPtr. In that case, the object's ref count is
 *	incremented to reflect the reference returned to the caller; the
 *	caller is then responsible for the resulting object and must, for
 *	example, decrement the ref count when it is finished with the object.
 *
 * Side effects:
 *	Any side effects caused by subcommands in the expression, if any. The
 *	interpreter result is not modified unless there is an error.
 *
 *--------------------------------------------------------------
 */

int
Tcl_ExprObj(
    Tcl_Interp *interp,		/* Context in which to evaluate the
				 * expression. */
    Tcl_Obj *objPtr,		/* Points to Tcl object containing expression
				 * to evaluate. */
    Tcl_Obj **resultPtrPtr)	/* Where the Tcl_Obj* that is the expression
				 * result is stored if no errors occur. */
{
    NRE_callback *rootPtr = TOP_CB(interp);
    Tcl_Obj *resultPtr;

    TclNewObj(resultPtr);
    TclNRAddCallback(interp, CopyCallback, resultPtrPtr, resultPtr,
	    NULL, NULL);
    Tcl_NRExprObj(interp, objPtr, resultPtr);
    return TclNRRunCallbacks(interp, TCL_OK, rootPtr);
}

static int
CopyCallback(
    ClientData data[],
    TCL_UNUSED(Tcl_Interp *),
    int result)
{
    Tcl_Obj **resultPtrPtr = (Tcl_Obj **)data[0];
    Tcl_Obj *resultPtr = (Tcl_Obj *)data[1];

    if (result == TCL_OK) {
	*resultPtrPtr = resultPtr;
	Tcl_IncrRefCount(resultPtr);
    } else {
	Tcl_DecrRefCount(resultPtr);
    }
    return result;
}

/*
 *--------------------------------------------------------------
 *
 * Tcl_NRExprObj --
 *
 *	Request evaluation of the expression in a Tcl_Obj by the NR stack.
 *
 * Results:
 *	Returns TCL_OK.
 *
 * Side effects:
 *	Compiles objPtr as a Tcl expression and places callbacks on the
 *	NR stack to execute the bytecode and store the result in resultPtr.
 *	If bytecode execution raises an exception, nothing is written
 *	to resultPtr, and the exceptional return code flows up the NR
 *	stack.  If the exception is TCL_ERROR, an error message is left
 *	in the interp result and the interp's return options dictionary
 *	holds additional error information too.  Execution of the bytecode
 *	may have other side effects, depending on the expression.
 *
 *--------------------------------------------------------------
 */

int
Tcl_NRExprObj(
    Tcl_Interp *interp,
    Tcl_Obj *objPtr,
    Tcl_Obj *resultPtr)
{
    ByteCode *codePtr;
    Tcl_InterpState state = Tcl_SaveInterpState(interp, TCL_OK);

    Tcl_ResetResult(interp);
    codePtr = CompileExprObj(interp, objPtr);

    Tcl_NRAddCallback(interp, ExprObjCallback, state, resultPtr,
	    NULL, NULL);
    return TclNRExecuteByteCode(interp, codePtr);
}

static int
ExprObjCallback(
    ClientData data[],
    Tcl_Interp *interp,
    int result)
{
    Tcl_InterpState state = (Tcl_InterpState)data[0];
    Tcl_Obj *resultPtr = (Tcl_Obj *)data[1];

    if (result == TCL_OK) {
	TclSetDuplicateObj(resultPtr, Tcl_GetObjResult(interp));
	(void) Tcl_RestoreInterpState(interp, state);
    } else {
	Tcl_DiscardInterpState(state);
    }
    return result;
}

/*
 *----------------------------------------------------------------------
 *
 * CompileExprObj --
 *	Compile a Tcl expression value into ByteCode.
 *
 * Results:
 *	A (ByteCode *) is returned pointing to the resulting ByteCode.
 *
 * Side effects:
 *	The Tcl_ObjType of objPtr is changed to the "exprcode" type,
 *	and the ByteCode is kept in the internal rep (along with context
 *	data for checking validity) for faster operations the next time
 *	CompileExprObj is called on the same value.
 *
 *----------------------------------------------------------------------
 */

static ByteCode *
CompileExprObj(
    Tcl_Interp *interp,
    Tcl_Obj *objPtr)
{
    Interp *iPtr = (Interp *) interp;
    CompileEnv compEnv;		/* Compilation environment structure allocated
				 * in frame. */
    ByteCode *codePtr = NULL;
				/* Tcl Internal type of bytecode. Initialized
				 * to avoid compiler warning. */

    /*
     * Get the expression ByteCode from the object. If it exists, make sure it
     * is valid in the current context.
     */

    ByteCodeGetIntRep(objPtr, &exprCodeType, codePtr);

    if (codePtr != NULL) {
	Namespace *namespacePtr = iPtr->varFramePtr->nsPtr;

	if (((Interp *) *codePtr->interpHandle != iPtr)
		|| (codePtr->compileEpoch != iPtr->compileEpoch)
		|| (codePtr->nsPtr != namespacePtr)
		|| (codePtr->nsEpoch != namespacePtr->resolverEpoch)
		|| (codePtr->localCachePtr != iPtr->varFramePtr->localCachePtr)) {
	    Tcl_StoreIntRep(objPtr, &exprCodeType, NULL);
	    codePtr = NULL;
	}
    }

    if (codePtr == NULL) {
	/*
	 * TIP #280: No invoker (yet) - Expression compilation.
	 */

	size_t length;
	const char *string = Tcl_GetStringFromObj(objPtr, &length);

	TclInitCompileEnv(interp, &compEnv, string, length, NULL, 0);
	TclCompileExpr(interp, string, length, &compEnv, 0);

	/*
	 * Successful compilation. If the expression yielded no instructions,
	 * push an zero object as the expression's result.
	 */

	if (compEnv.codeNext == compEnv.codeStart) {
	    TclEmitPush(TclRegisterLiteral(&compEnv, "0", 1, 0),
		    &compEnv);
	}

	/*
	 * Add a "done" instruction as the last instruction and change the
	 * object into a ByteCode object. Ownership of the literal objects and
	 * aux data items is given to the ByteCode object.
	 */

	TclEmitOpcode(INST_DONE, &compEnv);
	codePtr = TclInitByteCodeObj(objPtr, &exprCodeType, &compEnv);
	TclFreeCompileEnv(&compEnv);
	if (iPtr->varFramePtr->localCachePtr) {
	    codePtr->localCachePtr = iPtr->varFramePtr->localCachePtr;
	    codePtr->localCachePtr->refCount++;
	}
#ifdef TCL_COMPILE_DEBUG
	if (tclTraceCompile == 2) {
	    TclPrintByteCodeObj(interp, objPtr);
	    fflush(stdout);
	}
#endif /* TCL_COMPILE_DEBUG */
    }
    return codePtr;
}

/*
 *----------------------------------------------------------------------
 *
 * DupExprCodeInternalRep --
 *
 *	Part of the Tcl object type implementation for Tcl expression
 *	bytecode. We do not copy the bytecode intrep. Instead, we return
 *	without setting copyPtr->typePtr, so the copy is a plain string copy
 *	of the expression value, and if it is to be used as a compiled
 *	expression, it will just need a recompile.
 *
 *	This makes sense, because with Tcl's copy-on-write practices, the
 *	usual (only?) time Tcl_DuplicateObj() will be called is when the copy
 *	is about to be modified, which would invalidate any copied bytecode
 *	anyway. The only reason it might make sense to copy the bytecode is if
 *	we had some modifying routines that operated directly on the intrep,
 *	like we do for lists and dicts.
 *
 * Results:
 *	None.
 *
 * Side effects:
 *	None.
 *
 *----------------------------------------------------------------------
 */

static void
DupExprCodeInternalRep(
    TCL_UNUSED(Tcl_Obj *),
    TCL_UNUSED(Tcl_Obj *))
{
    return;
}

/*
 *----------------------------------------------------------------------
 *
 * FreeExprCodeInternalRep --
 *
 *	Part of the Tcl object type implementation for Tcl expression
 *	bytecode. Frees the storage allocated to hold the internal rep, unless
 *	ref counts indicate bytecode execution is still in progress.
 *
 * Results:
 *	None.
 *
 * Side effects:
 *	May free allocated memory. Leaves objPtr untyped.
 *
 *----------------------------------------------------------------------
 */

static void
FreeExprCodeInternalRep(
    Tcl_Obj *objPtr)
{
    ByteCode *codePtr;
    ByteCodeGetIntRep(objPtr, &exprCodeType, codePtr);
    assert(codePtr != NULL);

    TclReleaseByteCode(codePtr);
}

/*
 *----------------------------------------------------------------------
 *
 * TclCompileObj --
 *
 *	This procedure compiles the script contained in a Tcl_Obj.
 *
 * Results:
 *	A pointer to the corresponding ByteCode, never NULL.
 *
 * Side effects:
 *	The object is shimmered to bytecode type.
 *
 *----------------------------------------------------------------------
 */

ByteCode *
TclCompileObj(
    Tcl_Interp *interp,
    Tcl_Obj *objPtr,
    const CmdFrame *invoker,
    int word)
{
    Interp *iPtr = (Interp *) interp;
    ByteCode *codePtr;	/* Tcl Internal type of bytecode. */
    Namespace *namespacePtr = iPtr->varFramePtr->nsPtr;

    /*
     * If the object is not already of tclByteCodeType, compile it (and reset
     * the compilation flags in the interpreter; this should be done after any
     * compilation). Otherwise, check that it is "fresh" enough.
     */

    ByteCodeGetIntRep(objPtr, &tclByteCodeType, codePtr);
    if (codePtr != NULL) {
	/*
	 * Make sure the Bytecode hasn't been invalidated by, e.g., someone
	 * redefining a command with a compile procedure (this might make the
	 * compiled code wrong). The object needs to be recompiled if it was
	 * compiled in/for a different interpreter, or for a different
	 * namespace, or for the same namespace but with different name
	 * resolution rules. Precompiled objects, however, are immutable and
	 * therefore they are not recompiled, even if the epoch has changed.
	 *
	 * To be pedantically correct, we should also check that the
	 * originating procPtr is the same as the current context procPtr
	 * (assuming one exists at all - none for global level). This code is
	 * #def'ed out because [info body] was changed to never return a
	 * bytecode type object, which should obviate us from the extra checks
	 * here.
	 */

	if (((Interp *) *codePtr->interpHandle != iPtr)
		|| (codePtr->compileEpoch != iPtr->compileEpoch)
		|| (codePtr->nsPtr != namespacePtr)
		|| (codePtr->nsEpoch != namespacePtr->resolverEpoch)) {
	    if (!(codePtr->flags & TCL_BYTECODE_PRECOMPILED)) {
		goto recompileObj;
	    }
	    if ((Interp *) *codePtr->interpHandle != iPtr) {
		Tcl_Panic("Tcl_EvalObj: compiled script jumped interps");
	    }
	    codePtr->compileEpoch = iPtr->compileEpoch;
	}

	/*
	 * Check that any compiled locals do refer to the current proc
	 * environment! If not, recompile.
	 */

	if (!(codePtr->flags & TCL_BYTECODE_PRECOMPILED) &&
		(codePtr->procPtr == NULL) &&
		(codePtr->localCachePtr != iPtr->varFramePtr->localCachePtr)){
	    goto recompileObj;
	}

	/*
	 * #280.
	 * Literal sharing fix. This part of the fix is not required by 8.4
	 * nor 8.5, because they eval-direct any literals, so just saving the
	 * argument locations per command in bytecode is enough, embedded
	 * 'eval' commands, etc. get the correct information.
	 *
	 * But in 8.6 all the embedded script are compiled, and the resulting
	 * bytecode stored in the literal. Now the shared literal has bytecode
	 * with location data for _one_ particular location this literal is
	 * found at. If we get executed from a different location the bytecode
	 * has to be recompiled to get the correct locations. Not doing this
	 * will execute the saved bytecode with data for a different location,
	 * causing 'info frame' to point to the wrong place in the sources.
	 *
	 * Future optimizations ...
	 * (1) Save the location data (ExtCmdLoc) keyed by start line. In that
	 *     case we recompile once per location of the literal, but not
	 *     continously, because the moment we have all locations we do not
	 *     need to recompile any longer.
	 *
	 * (2) Alternative: Do not recompile, tell the execution engine the
	 *     offset between saved starting line and actual one. Then modify
	 *     the users to adjust the locations they have by this offset.
	 *
	 * (3) Alternative 2: Do not fully recompile, adjust just the location
	 *     information.
	 */

	if (invoker == NULL) {
	    return codePtr;
	} else {
	    Tcl_HashEntry *hePtr =
		    Tcl_FindHashEntry(iPtr->lineBCPtr, codePtr);
	    ExtCmdLoc *eclPtr;
	    CmdFrame *ctxCopyPtr;
	    int redo;

	    if (!hePtr) {
		return codePtr;
	    }

	    eclPtr = (ExtCmdLoc *)Tcl_GetHashValue(hePtr);
	    redo = 0;
	    ctxCopyPtr = (CmdFrame *)TclStackAlloc(interp, sizeof(CmdFrame));
	    *ctxCopyPtr = *invoker;

	    if (invoker->type == TCL_LOCATION_BC) {
		/*
		 * Note: Type BC => ctx.data.eval.path    is not used.
		 *		    ctx.data.tebc.codePtr used instead
		 */

		TclGetSrcInfoForPc(ctxCopyPtr);
		if (ctxCopyPtr->type == TCL_LOCATION_SOURCE) {
		    /*
		     * The reference made by 'TclGetSrcInfoForPc' is dead.
		     */

		    Tcl_DecrRefCount(ctxCopyPtr->data.eval.path);
		    ctxCopyPtr->data.eval.path = NULL;
		}
	    }

	    if (word < ctxCopyPtr->nline) {
		/*
		 * Note: We do not care if the line[word] is -1. This is a
		 * difference and requires a recompile (location changed from
		 * absolute to relative, literal is used fixed and through
		 * variable)
		 *
		 * Example:
		 * test info-32.0 using literal of info-24.8
		 *     (dict with ... vs           set body ...).
		 */

		redo = ((eclPtr->type == TCL_LOCATION_SOURCE)
			    && (eclPtr->start != ctxCopyPtr->line[word]))
			|| ((eclPtr->type == TCL_LOCATION_BC)
			    && (ctxCopyPtr->type == TCL_LOCATION_SOURCE));
	    }

	    TclStackFree(interp, ctxCopyPtr);
	    if (!redo) {
		return codePtr;
	    }
	}
    }

  recompileObj:
    iPtr->errorLine = 1;

    /*
     * TIP #280. Remember the invoker for a moment in the interpreter
     * structures so that the byte code compiler can pick it up when
     * initializing the compilation environment, i.e. the extended location
     * information.
     */

    iPtr->invokeCmdFramePtr = invoker;
    iPtr->invokeWord = word;
    TclSetByteCodeFromAny(interp, objPtr, NULL, NULL);
    iPtr->invokeCmdFramePtr = NULL;
    ByteCodeGetIntRep(objPtr, &tclByteCodeType, codePtr);
    if (iPtr->varFramePtr->localCachePtr) {
	codePtr->localCachePtr = iPtr->varFramePtr->localCachePtr;
	codePtr->localCachePtr->refCount++;
    }
    return codePtr;
}

/*
 *----------------------------------------------------------------------
 *
 * TclIncrObj --
 *
 *	Increment an integeral value in a Tcl_Obj by an integeral value held
 *	in another Tcl_Obj. Caller is responsible for making sure we can
 *	update the first object.
 *
 * Results:
 *	TCL_ERROR if either object is non-integer, and TCL_OK otherwise. On
 *	error, an error message is left in the interpreter (if it is not NULL,
 *	of course).
 *
 * Side effects:
 *	valuePtr gets the new incrmented value.
 *
 *----------------------------------------------------------------------
 */

int
TclIncrObj(
    Tcl_Interp *interp,
    Tcl_Obj *valuePtr,
    Tcl_Obj *incrPtr)
{
    ClientData ptr1, ptr2;
    int type1, type2;
    mp_int value, incr;
    mp_err err;

    if (Tcl_IsShared(valuePtr)) {
	Tcl_Panic("%s called with shared object", "TclIncrObj");
    }

    if (GetNumberFromObj(NULL, valuePtr, &ptr1, &type1) != TCL_OK) {
	/*
	 * Produce error message (reparse?!)
	 */

	return TclGetIntFromObj(interp, valuePtr, &type1);
    }
    if (GetNumberFromObj(NULL, incrPtr, &ptr2, &type2) != TCL_OK) {
	/*
	 * Produce error message (reparse?!)
	 */

	TclGetIntFromObj(interp, incrPtr, &type1);
	Tcl_AddErrorInfo(interp, "\n    (reading increment)");
	return TCL_ERROR;
    }

    if ((type1 == TCL_NUMBER_DOUBLE) || (type1 == TCL_NUMBER_NAN)) {
	/*
	 * Produce error message (reparse?!)
	 */

	return TclGetIntFromObj(interp, valuePtr, &type1);
    }
    if ((type2 == TCL_NUMBER_DOUBLE) || (type2 == TCL_NUMBER_NAN)) {
	/*
	 * Produce error message (reparse?!)
	 */

	TclGetIntFromObj(interp, incrPtr, &type1);
	Tcl_AddErrorInfo(interp, "\n    (reading increment)");
	return TCL_ERROR;
    }

    if ((type1 == TCL_NUMBER_INT) && (type2 == TCL_NUMBER_INT)) {
	Tcl_WideInt w1, w2, sum;

	w1 = *((const Tcl_WideInt *)ptr1);
	w2 = *((const Tcl_WideInt *)ptr2);
	sum = w1 + w2;

	/*
	 * Check for overflow.
	 */

	if (!Overflowing(w1, w2, sum)) {
	    TclSetIntObj(valuePtr, sum);
	    return TCL_OK;
	}
    }

    Tcl_TakeBignumFromObj(interp, valuePtr, &value);
    Tcl_GetBignumFromObj(interp, incrPtr, &incr);
    err = mp_add(&value, &incr, &value);
    mp_clear(&incr);
    if (err != MP_OKAY) {
	return TCL_ERROR;
    }
    Tcl_SetBignumObj(valuePtr, &value);
    return TCL_OK;
}

/*
 *----------------------------------------------------------------------
 *
 * ArgumentBCEnter --
 *
 *	This is a helper for TclNRExecuteByteCode/TEBCresume that encapsulates
 *	a code sequence that is fairly common in the code but *not* commonly
 *	called.
 *
 * Results:
 *	None
 *
 * Side effects:
 *	May register information about the bytecode in the command frame.
 *
 *----------------------------------------------------------------------
 */

static void
ArgumentBCEnter(
    Tcl_Interp *interp,
    ByteCode *codePtr,
    TEBCdata *tdPtr,
    const unsigned char *pc,
    int objc,
    Tcl_Obj **objv)
{
    int cmd;

    if (GetSrcInfoForPc(pc, codePtr, NULL, NULL, &cmd)) {
	TclArgumentBCEnter(interp, objv, objc, codePtr, &tdPtr->cmdFrame, cmd,
		pc - codePtr->codeStart);
    }
}

/*
 *----------------------------------------------------------------------
 *
 * TclNRExecuteByteCode --
 *
 *	This procedure executes the instructions of a ByteCode structure. It
 *	returns when a "done" instruction is executed or an error occurs.
 *
 * Results:
 *	The return value is one of the return codes defined in tcl.h (such as
 *	TCL_OK), and interp->objResultPtr refers to a Tcl object that either
 *	contains the result of executing the code or an error message.
 *
 * Side effects:
 *	Almost certainly, depending on the ByteCode's instructions.
 *
 *----------------------------------------------------------------------
 */
#define	bcFramePtr	(&TD->cmdFrame)
#define	initCatchTop	((ptrdiff_t *) (TD->stack-1))
#define	initTosPtr	((Tcl_Obj **) (initCatchTop+codePtr->maxExceptDepth))
#define esPtr		(iPtr->execEnvPtr->execStackPtr)

int
TclNRExecuteByteCode(
    Tcl_Interp *interp,		/* Token for command interpreter. */
    ByteCode *codePtr)		/* The bytecode sequence to interpret. */
{
    Interp *iPtr = (Interp *) interp;
    TEBCdata *TD;
    int size = sizeof(TEBCdata) - 1
	    + (codePtr->maxStackDepth + codePtr->maxExceptDepth)
		* sizeof(void *);
    int numWords = (size + sizeof(Tcl_Obj *) - 1) / sizeof(Tcl_Obj *);

    TclPreserveByteCode(codePtr);

    /*
     * Reserve the stack, setup the TEBCdataPtr (TD) and CallFrame
     *
     * The execution uses a unified stack: first a TEBCdata, immediately
     * above it a CmdFrame, then the catch stack, then the execution stack.
     *
     * Make sure the catch stack is large enough to hold the maximum number of
     * catch commands that could ever be executing at the same time (this will
     * be no more than the exception range array's depth). Make sure the
     * execution stack is large enough to execute this ByteCode.
     */

    TD = (TEBCdata *) GrowEvaluationStack(iPtr->execEnvPtr, numWords, 0);
    esPtr->tosPtr = initTosPtr;

    TD->codePtr     = codePtr;
    TD->catchTop    = initCatchTop;
    TD->auxObjList  = NULL;

    /*
     * TIP #280: Initialize the frame. Do not push it yet: it will be pushed
     * every time that we call out from this TD, popped when we return to it.
     */

    bcFramePtr->type = ((codePtr->flags & TCL_BYTECODE_PRECOMPILED)
	    ? TCL_LOCATION_PREBC : TCL_LOCATION_BC);
    bcFramePtr->level = (iPtr->cmdFramePtr ? iPtr->cmdFramePtr->level+1 : 1);
    bcFramePtr->framePtr = iPtr->framePtr;
    bcFramePtr->nextPtr = iPtr->cmdFramePtr;
    bcFramePtr->nline = 0;
    bcFramePtr->line = NULL;
    bcFramePtr->litarg = NULL;
    bcFramePtr->data.tebc.codePtr = codePtr;
    bcFramePtr->data.tebc.pc = NULL;
    bcFramePtr->cmdObj = NULL;
    bcFramePtr->cmd = NULL;
    bcFramePtr->len = 0;

#ifdef TCL_COMPILE_STATS
    iPtr->stats.numExecutions++;
#endif

    /*
     * Test namespace-50.9 demonstrates the need for this call.
     * Use a --enable-symbols=mem bug to see.
     */

    TclResetRewriteEnsemble(interp, 1);

    /*
     * Push the callback for bytecode execution
     */

    TclNRAddCallback(interp, TEBCresume, TD, /* pc */ NULL,
	    /* cleanup */ INT2PTR(0), INT2PTR(iPtr->evalFlags));

    /*
     * Reset discard result flag - because it is applicable for this call only,
     * and should not affect all the nested invocations may return result.
     */
    iPtr->evalFlags &= ~TCL_EVAL_DISCARD_RESULT;

    return TCL_OK;
}

static int
TEBCresume(
    ClientData data[],
    Tcl_Interp *interp,
    int result)
{
    /*
     * Compiler cast directive - not a real variable.
     *	   Interp *iPtr = (Interp *) interp;
     */
#define iPtr ((Interp *) interp)

    /*
     * Check just the read-traced/write-traced bit of a variable.
     */

#define ReadTraced(varPtr) ((varPtr)->flags & VAR_TRACED_READ)
#define WriteTraced(varPtr) ((varPtr)->flags & VAR_TRACED_WRITE)
#define UnsetTraced(varPtr) ((varPtr)->flags & VAR_TRACED_UNSET)

    /*
     * Bottom of allocated stack holds the NR data
     */

    /*
     * Constants: variables that do not change during the execution, used
     * sporadically: no special need for speed.
     */

    unsigned interruptCounter = 1;
				/* Counter that is used to work out when to
				 * call Tcl_AsyncReady(). This must be 1
				 * initially so that we call the async-check
				 * stanza early, otherwise there are command
				 * sequences that can make the interpreter
				 * busy-loop without an opportunity to
				 * recognise an interrupt. */
    const char *curInstName;
#ifdef TCL_COMPILE_DEBUG
    int traceInstructions;	/* Whether we are doing instruction-level
				 * tracing or not. */
#endif

    Var *compiledLocals = iPtr->varFramePtr->compiledLocals;
    Tcl_Obj **constants = &iPtr->execEnvPtr->constants[0];

#define LOCAL(i)	(&compiledLocals[(i)])
#define TCONST(i)	(constants[(i)])

    /*
     * These macros are just meant to save some global variables that are not
     * used too frequently
     */

    TEBCdata *TD = (TEBCdata *)data[0];
#define auxObjList	(TD->auxObjList)
#define catchTop	(TD->catchTop)
#define codePtr		(TD->codePtr)
#define curEvalFlags	PTR2INT(data[3])  /* calling iPtr->evalFlags */

    /*
     * Globals: variables that store state, must remain valid at all times.
     */

    Tcl_Obj **tosPtr;		/* Cached pointer to top of evaluation
				 * stack. */
    const unsigned char *pc = (const unsigned char *)data[1];
                                /* The current program counter. */
    unsigned char inst;         /* The currently running instruction */

    /*
     * Transfer variables - needed only between opcodes, but not while
     * executing an instruction.
     */

    int cleanup = PTR2INT(data[2]);
    Tcl_Obj *objResultPtr;
    int checkInterp = 0;        /* Indicates when a check of interp readyness
				 * is necessary. Set by CACHE_STACK_INFO() */

    /*
     * Locals - variables that are used within opcodes or bounded sections of
     * the file (jumps between opcodes within a family).
     * NOTE: These are now mostly defined locally where needed.
     */

    Tcl_Obj *objPtr, *valuePtr, *value2Ptr, *part1Ptr, *part2Ptr, *tmpPtr;
    Tcl_Obj **objv = NULL;
    int objc = 0;
    int opnd, length, pcAdjustment;
    Var *varPtr, *arrayPtr;
#ifdef TCL_COMPILE_DEBUG
    char cmdNameBuf[21];
#endif

#ifdef TCL_COMPILE_DEBUG
    int starting = 1;
    traceInstructions = (tclTraceExec == 3);
#endif

    TEBC_DATA_DIG();

#ifdef TCL_COMPILE_DEBUG
    if (!pc && (tclTraceExec >= 2)) {
	PrintByteCodeInfo(codePtr);
	fprintf(stdout, "  Starting stack top=%d\n", (int) CURR_DEPTH);
	fflush(stdout);
    }
#endif

    if (!pc) {
	/* bytecode is starting from scratch */
	pc = codePtr->codeStart;

	/*
	 * Reset the interp's result to avoid possible duplications of large
	 * objects [3c6e47363e], [781585], [804681], This can happen by start
	 * also in nested compiled blocks (enclosed in parent cycle).
	 * See else branch below for opposite handling by continuation/resume.
	 */

	objPtr = iPtr->objResultPtr;
	if (objPtr->refCount > 1) {
	    TclDecrRefCount(objPtr);
	    TclNewObj(objPtr);
	    Tcl_IncrRefCount(objPtr);
	    iPtr->objResultPtr = objPtr;
	}

	goto cleanup0;
    } else {
        /* resume from invocation */
	CACHE_STACK_INFO();

	NRE_ASSERT(iPtr->cmdFramePtr == bcFramePtr);
	if (bcFramePtr->cmdObj) {
	    Tcl_DecrRefCount(bcFramePtr->cmdObj);
	    bcFramePtr->cmdObj = NULL;
	    bcFramePtr->cmd = NULL;
	}
	iPtr->cmdFramePtr = bcFramePtr->nextPtr;
	if (iPtr->flags & INTERP_DEBUG_FRAME) {
	    TclArgumentBCRelease(interp, bcFramePtr);
	}
	if (iPtr->execEnvPtr->rewind) {
	    result = TCL_ERROR;
	    goto abnormalReturn;
	}
	if (codePtr->flags & TCL_BYTECODE_RECOMPILE) {
	    codePtr->flags &= ~TCL_BYTECODE_RECOMPILE;
	    checkInterp = 1;
	    iPtr->flags |= ERR_ALREADY_LOGGED;
	}

	if (result != TCL_OK) {
	    pc--;
	    goto processExceptionReturn;
	}

	/*
	 * Push the call's object result and continue execution with the next
	 * instruction.
	 */

	TRACE_WITH_OBJ(("%u => ... after \"%.20s\": TCL_OK, result=",
		objc, cmdNameBuf), Tcl_GetObjResult(interp));

	/*
	 * Obtain and reset interp's result to avoid possible duplications of
	 * objects [Bug 781585]. We do not call Tcl_ResetResult to avoid any
	 * side effects caused by the resetting of errorInfo and errorCode
	 * [Bug 804681], which are not needed here. We chose instead to
	 * manipulate the interp's object result directly.
	 *
	 * Note that the result object is now in objResultPtr, it keeps the
	 * refCount it had in its role of iPtr->objResultPtr.
	 */

	objResultPtr = Tcl_GetObjResult(interp);
	TclNewObj(objPtr);
	Tcl_IncrRefCount(objPtr);
	iPtr->objResultPtr = objPtr;
#ifndef TCL_COMPILE_DEBUG
	if (*pc == INST_POP) {
	    TclDecrRefCount(objResultPtr);
	    NEXT_INST_V(1, cleanup, 0);
	}
#endif
	NEXT_INST_V(0, cleanup, -1);
    }

    /*
     * Targets for standard instruction endings; unrolled for speed in the
     * most frequent cases (instructions that consume up to two stack
     * elements).
     *
     * This used to be a "for(;;)" loop, with each instruction doing its own
     * cleanup.
     */

  cleanupV_pushObjResultPtr:
    switch (cleanup) {
    case 0:
	*(++tosPtr) = (objResultPtr);
	goto cleanup0;
    default:
	cleanup -= 2;
	while (cleanup--) {
	    objPtr = POP_OBJECT();
	    TclDecrRefCount(objPtr);
	}
	/* FALLTHRU */
    case 2:
    cleanup2_pushObjResultPtr:
	objPtr = POP_OBJECT();
	TclDecrRefCount(objPtr);
	/* FALLTHRU */
    case 1:
    cleanup1_pushObjResultPtr:
	objPtr = OBJ_AT_TOS;
	TclDecrRefCount(objPtr);
    }
    OBJ_AT_TOS = objResultPtr;
    goto cleanup0;

  cleanupV:
    switch (cleanup) {
    default:
	cleanup -= 2;
	while (cleanup--) {
	    objPtr = POP_OBJECT();
	    TclDecrRefCount(objPtr);
	}
	/* FALLTHRU */
    case 2:
    cleanup2:
	objPtr = POP_OBJECT();
	TclDecrRefCount(objPtr);
	/* FALLTHRU */
    case 1:
    cleanup1:
	objPtr = POP_OBJECT();
	TclDecrRefCount(objPtr);
	/* FALLTHRU */
    case 0:
	/*
	 * We really want to do nothing now, but this is needed for some
	 * compilers (SunPro CC).
	 */

	break;
    }
  cleanup0:

    /*
     * Check for asynchronous handlers [Bug 746722]; we do the check every
     * ASYNC_CHECK_COUNT instructions.
     */

    if ((--interruptCounter) == 0) {
	interruptCounter = ASYNC_CHECK_COUNT;
	DECACHE_STACK_INFO();
	if (TclAsyncReady(iPtr)) {
	    result = Tcl_AsyncInvoke(interp, result);
	    if (result == TCL_ERROR) {
		CACHE_STACK_INFO();
		goto gotError;
	    }
	}

	if (TclCanceled(iPtr)) {
	    if (Tcl_Canceled(interp, TCL_LEAVE_ERR_MSG) == TCL_ERROR) {
		CACHE_STACK_INFO();
		goto gotError;
	    }
	}

	if (TclLimitReady(iPtr->limit)) {
	    if (Tcl_LimitCheck(interp) == TCL_ERROR) {
		CACHE_STACK_INFO();
		goto gotError;
	    }
	}
	CACHE_STACK_INFO();
    }

    /*
     * These two instructions account for 26% of all instructions (according
     * to measurements on tclbench by Ben Vitale
     * [http://www.cs.toronto.edu/syslab/pubs/tcl2005-vitale-zaleski.pdf]
     * Resolving them before the switch reduces the cost of branch
     * mispredictions, seems to improve runtime by 5% to 15%, and (amazingly!)
     * reduces total obj size.
     */

    inst = *pc;

    peepholeStart:
#ifdef TCL_COMPILE_STATS
    iPtr->stats.instructionCount[*pc]++;
#endif

#ifdef TCL_COMPILE_DEBUG
    /*
     * Skip the stack depth check if an expansion is in progress.
     */

    CHECK_STACK();
    if (traceInstructions) {
	fprintf(stdout, "%2d: %2d ", iPtr->numLevels, (int) CURR_DEPTH);
	TclPrintInstruction(codePtr, pc);
	fflush(stdout);
    }
#endif /* TCL_COMPILE_DEBUG */

    TCL_DTRACE_INST_NEXT();

    if (inst == INST_LOAD_SCALAR1) {
	goto instLoadScalar1;
    } else if (inst == INST_PUSH1) {
	PUSH_OBJECT(codePtr->objArrayPtr[TclGetUInt1AtPtr(pc+1)]);
	TRACE_WITH_OBJ(("%u => ", TclGetUInt1AtPtr(pc+1)), OBJ_AT_TOS);
	inst = *(pc += 2);
	goto peepholeStart;
    } else if (inst == INST_START_CMD) {
	/*
	 * Peephole: do not run INST_START_CMD, just skip it
	 */

	iPtr->cmdCount += TclGetUInt4AtPtr(pc+5);
	if (checkInterp) {
	    if (((codePtr->compileEpoch != iPtr->compileEpoch) ||
		 (codePtr->nsEpoch != iPtr->varFramePtr->nsPtr->resolverEpoch)) &&
		!(codePtr->flags & TCL_BYTECODE_PRECOMPILED)) {
		goto instStartCmdFailed;
	    }
	    checkInterp = 0;
	}
	inst = *(pc += 9);
	goto peepholeStart;
    } else if (inst == INST_NOP) {
#ifndef TCL_COMPILE_DEBUG
	while (inst == INST_NOP)
#endif
	{
	    inst = *++pc;
	}
	goto peepholeStart;
    }

    switch (inst) {
    case INST_SYNTAX:
    case INST_RETURN_IMM: {
	int code = TclGetInt4AtPtr(pc+1);
	int level = TclGetUInt4AtPtr(pc+5);

	/*
	 * OBJ_AT_TOS is returnOpts, OBJ_UNDER_TOS is resultObjPtr.
	 */

	TRACE(("%u %u => ", code, level));
	result = TclProcessReturn(interp, code, level, OBJ_AT_TOS);
	if (result == TCL_OK) {
	    TRACE_APPEND(("continuing to next instruction (result=\"%.30s\")\n",
		    O2S(objResultPtr)));
	    NEXT_INST_F(9, 1, 0);
	}
	Tcl_SetObjResult(interp, OBJ_UNDER_TOS);
	if (*pc == INST_SYNTAX) {
	    iPtr->flags &= ~ERR_ALREADY_LOGGED;
	}
	cleanup = 2;
	TRACE_APPEND(("\n"));
	goto processExceptionReturn;
    }

    case INST_RETURN_STK:
	TRACE(("=> "));
	objResultPtr = POP_OBJECT();
	result = Tcl_SetReturnOptions(interp, OBJ_AT_TOS);
	if (result == TCL_OK) {
	    Tcl_DecrRefCount(OBJ_AT_TOS);
	    OBJ_AT_TOS = objResultPtr;
	    TRACE_APPEND(("continuing to next instruction (result=\"%.30s\")\n",
		    O2S(objResultPtr)));
	    NEXT_INST_F(1, 0, 0);
	} else if (result == TCL_ERROR) {
	    /*
	     * BEWARE! Must do this in this order, because an error in the
	     * option dictionary overrides the result (and can be verified by
	     * test).
	     */

	    Tcl_SetObjResult(interp, objResultPtr);
	    Tcl_SetReturnOptions(interp, OBJ_AT_TOS);
	    Tcl_DecrRefCount(OBJ_AT_TOS);
	    OBJ_AT_TOS = objResultPtr;
	} else {
	    Tcl_DecrRefCount(OBJ_AT_TOS);
	    OBJ_AT_TOS = objResultPtr;
	    Tcl_SetObjResult(interp, objResultPtr);
	}
	cleanup = 1;
	TRACE_APPEND(("\n"));
	goto processExceptionReturn;

    {
	CoroutineData *corPtr;
	int yieldParameter;

    case INST_YIELD:
	corPtr = iPtr->execEnvPtr->corPtr;
	TRACE(("%.30s => ", O2S(OBJ_AT_TOS)));
	if (!corPtr) {
	    TRACE_APPEND(("ERROR: yield outside coroutine\n"));
	    Tcl_SetObjResult(interp, Tcl_NewStringObj(
		    "yield can only be called in a coroutine", -1));
	    DECACHE_STACK_INFO();
	    Tcl_SetErrorCode(interp, "TCL", "COROUTINE", "ILLEGAL_YIELD",
		    NULL);
	    CACHE_STACK_INFO();
	    goto gotError;
	}

#ifdef TCL_COMPILE_DEBUG
	if (tclTraceExec >= 2) {
	    if (traceInstructions) {
		TRACE_APPEND(("YIELD...\n"));
	    } else {
		fprintf(stdout, "%d: (%u) yielding value \"%.30s\"\n",
			iPtr->numLevels, (unsigned)(pc - codePtr->codeStart),
			Tcl_GetString(OBJ_AT_TOS));
	    }
	    fflush(stdout);
	}
#endif
	yieldParameter = 0;
	Tcl_SetObjResult(interp, OBJ_AT_TOS);
	goto doYield;

    case INST_YIELD_TO_INVOKE:
	corPtr = iPtr->execEnvPtr->corPtr;
	valuePtr = OBJ_AT_TOS;
	if (!corPtr) {
	    TRACE(("[%.30s] => ERROR: yield outside coroutine\n",
		    O2S(valuePtr)));
	    Tcl_SetObjResult(interp, Tcl_NewStringObj(
		    "yieldto can only be called in a coroutine", -1));
	    DECACHE_STACK_INFO();
	    Tcl_SetErrorCode(interp, "TCL", "COROUTINE", "ILLEGAL_YIELD",
		    NULL);
	    CACHE_STACK_INFO();
	    goto gotError;
	}
	if (((Namespace *)TclGetCurrentNamespace(interp))->flags & NS_DYING) {
	    TRACE(("[%.30s] => ERROR: yield in deleted\n",
		    O2S(valuePtr)));
	    Tcl_SetObjResult(interp, Tcl_NewStringObj(
		    "yieldto called in deleted namespace", -1));
	    DECACHE_STACK_INFO();
	    Tcl_SetErrorCode(interp, "TCL", "COROUTINE", "YIELDTO_IN_DELETED",
		    NULL);
	    CACHE_STACK_INFO();
	    goto gotError;
	}

#ifdef TCL_COMPILE_DEBUG
	if (tclTraceExec >= 2) {
	    if (traceInstructions) {
		TRACE(("[%.30s] => YIELD...\n", O2S(valuePtr)));
	    } else {
		/* FIXME: What is the right thing to trace? */
		fprintf(stdout, "%d: (%u) yielding to [%.30s]\n",
			iPtr->numLevels, (unsigned)(pc - codePtr->codeStart),
			TclGetString(valuePtr));
	    }
	    fflush(stdout);
	}
#endif

	/*
	 * Install a tailcall record in the caller and continue with the
	 * yield. The yield is switched into multi-return mode (via the
	 * 'yieldParameter').
	 */

	Tcl_IncrRefCount(valuePtr);
	iPtr->execEnvPtr = corPtr->callerEEPtr;
	TclSetTailcall(interp, valuePtr);
	iPtr->execEnvPtr = corPtr->eePtr;
	yieldParameter = (PTR2INT(NULL)+1);	/*==CORO_ACTIVATE_YIELDM*/

    doYield:
	/* TIP #280: Record the last piece of info needed by
	 * 'TclGetSrcInfoForPc', and push the frame.
	 */

	bcFramePtr->data.tebc.pc = (char *) pc;
	iPtr->cmdFramePtr = bcFramePtr;

	if (iPtr->flags & INTERP_DEBUG_FRAME) {
	    ArgumentBCEnter(interp, codePtr, TD, pc, objc, objv);
	}

	pc++;
	cleanup = 1;
	TEBC_YIELD();
	TclNRAddCallback(interp, TclNRCoroutineActivateCallback, corPtr,
		INT2PTR(yieldParameter), NULL, NULL);
	return TCL_OK;
    }

    case INST_TAILCALL: {
	Tcl_Obj *listPtr, *nsObjPtr;

	opnd = TclGetUInt1AtPtr(pc+1);

	if (!(iPtr->varFramePtr->isProcCallFrame & 1)) {
	    TRACE(("%d => ERROR: tailcall in non-proc context\n", opnd));
	    Tcl_SetObjResult(interp, Tcl_NewStringObj(
		    "tailcall can only be called from a proc or lambda", -1));
	    DECACHE_STACK_INFO();
	    Tcl_SetErrorCode(interp, "TCL", "TAILCALL", "ILLEGAL", NULL);
	    CACHE_STACK_INFO();
	    goto gotError;
	}

#ifdef TCL_COMPILE_DEBUG
	/* FIXME: What is the right thing to trace? */
	{
	    int i;

	    TRACE(("%d [", opnd));
	    for (i=opnd-1 ; i>=0 ; i--) {
		TRACE_APPEND(("\"%.30s\"", O2S(OBJ_AT_DEPTH(i))));
		if (i > 0) {
		    TRACE_APPEND((" "));
		}
	    }
	    TRACE_APPEND(("] => RETURN..."));
	}
#endif

	/*
	 * Push the evaluation of the called command into the NR callback
	 * stack.
	 */

	listPtr = Tcl_NewListObj(opnd, &OBJ_AT_DEPTH(opnd-1));
	nsObjPtr = Tcl_NewStringObj(iPtr->varFramePtr->nsPtr->fullName, -1);
	TclListObjSetElement(interp, listPtr, 0, nsObjPtr);
	if (iPtr->varFramePtr->tailcallPtr) {
	    Tcl_DecrRefCount(iPtr->varFramePtr->tailcallPtr);
	}
	iPtr->varFramePtr->tailcallPtr = listPtr;

	result = TCL_RETURN;
	cleanup = opnd;
	goto processExceptionReturn;
    }

    case INST_DONE:
	if (tosPtr > initTosPtr) {

	    if ((curEvalFlags & TCL_EVAL_DISCARD_RESULT) && (result == TCL_OK)) {
		/* simulate pop & fast done (like it does continue in loop) */
		TRACE_WITH_OBJ(("=> discarding "), OBJ_AT_TOS);
		objPtr = POP_OBJECT();
		TclDecrRefCount(objPtr);
		goto abnormalReturn;
	    }
	    /*
	     * Set the interpreter's object result to point to the topmost
	     * object from the stack, and check for a possible [catch]. The
	     * stackTop's level and refCount will be handled by "processCatch"
	     * or "abnormalReturn".
	     */

	    Tcl_SetObjResult(interp, OBJ_AT_TOS);
#ifdef TCL_COMPILE_DEBUG
	    TRACE_WITH_OBJ(("=> return code=%d, result=", result),
		    iPtr->objResultPtr);
	    if (traceInstructions) {
		fprintf(stdout, "\n");
	    }
#endif
	    goto checkForCatch;
	}
	(void) POP_OBJECT();
	goto abnormalReturn;

    case INST_PUSH4:
	objResultPtr = codePtr->objArrayPtr[TclGetUInt4AtPtr(pc+1)];
	TRACE_WITH_OBJ(("%u => ", TclGetUInt4AtPtr(pc+1)), objResultPtr);
	NEXT_INST_F(5, 0, 1);
    break;

    case INST_POP:
	TRACE_WITH_OBJ(("=> discarding "), OBJ_AT_TOS);
	objPtr = POP_OBJECT();
	TclDecrRefCount(objPtr);
	NEXT_INST_F(1, 0, 0);
    break;

    case INST_DUP:
	objResultPtr = OBJ_AT_TOS;
	TRACE_WITH_OBJ(("=> "), objResultPtr);
	NEXT_INST_F(1, 0, 1);
    break;

    case INST_OVER:
	opnd = TclGetUInt4AtPtr(pc+1);
	objResultPtr = OBJ_AT_DEPTH(opnd);
	TRACE_WITH_OBJ(("%u => ", opnd), objResultPtr);
	NEXT_INST_F(5, 0, 1);
    break;

    case INST_REVERSE: {
	Tcl_Obj **a, **b;

	opnd = TclGetUInt4AtPtr(pc+1);
	a = tosPtr-(opnd-1);
	b = tosPtr;
	while (a<b) {
	    tmpPtr = *a;
	    *a = *b;
	    *b = tmpPtr;
	    a++; b--;
	}
	TRACE(("%u => OK\n", opnd));
	NEXT_INST_F(5, 0, 0);
    }
    break;

    case INST_STR_CONCAT1:

	opnd = TclGetUInt1AtPtr(pc+1);
	objResultPtr = TclStringCat(interp, opnd, &OBJ_AT_DEPTH(opnd-1),
		TCL_STRING_IN_PLACE);
	if (objResultPtr == NULL) {
	    TRACE_ERROR(interp);
	    goto gotError;
	}

	TRACE_WITH_OBJ(("%u => ", opnd), objResultPtr);
	NEXT_INST_V(2, opnd, 1);
    break;

    case INST_CONCAT_STK:
	/*
	 * Pop the opnd (objc) top stack elements, run through Tcl_ConcatObj,
	 * and then decrement their ref counts.
	 */

	opnd = TclGetUInt4AtPtr(pc+1);
	objResultPtr = Tcl_ConcatObj(opnd, &OBJ_AT_DEPTH(opnd-1));
	TRACE_WITH_OBJ(("%u => ", opnd), objResultPtr);
	NEXT_INST_V(5, opnd, 1);
    break;

    case INST_EXPAND_START:
	/*
	 * Push an element to the auxObjList. This records the current
	 * stack depth - i.e., the point in the stack where the expanded
	 * command starts.
	 *
	 * Use a Tcl_Obj as linked list element; slight mem waste, but faster
	 * allocation than Tcl_Alloc. This also abuses the Tcl_Obj structure, as
	 * we do not define a special tclObjType for it. It is not dangerous
	 * as the obj is never passed anywhere, so that all manipulations are
	 * performed here and in INST_INVOKE_EXPANDED (in case of an expansion
	 * error, also in INST_EXPAND_STKTOP).
	 */

	TclNewObj(objPtr);
	objPtr->internalRep.twoPtrValue.ptr2 = INT2PTR(CURR_DEPTH);
	objPtr->length = 0;
	PUSH_TAUX_OBJ(objPtr);
	TRACE(("=> mark depth as %d\n", (int) CURR_DEPTH));
	NEXT_INST_F(1, 0, 0);
    break;

    case INST_EXPAND_DROP:
	/*
	 * Drops an element of the auxObjList, popping stack elements to
	 * restore the stack to the state before the point where the aux
	 * element was created.
	 */

	CLANG_ASSERT(auxObjList);
	objc = CURR_DEPTH - PTR2INT(auxObjList->internalRep.twoPtrValue.ptr2);
	POP_TAUX_OBJ();
#ifdef TCL_COMPILE_DEBUG
	/* Ugly abuse! */
	starting = 1;
#endif
	TRACE(("=> drop %d items\n", objc));
	NEXT_INST_V(1, objc, 0);

    case INST_EXPAND_STKTOP: {
	int i;
	ptrdiff_t moved;

	/*
	 * Make sure that the element at stackTop is a list; if not, just
	 * leave with an error. Note that the element from the expand list
	 * will be removed at checkForCatch.
	 */

	objPtr = OBJ_AT_TOS;
	TRACE(("\"%.30s\" => ", O2S(objPtr)));
	if (TclListObjGetElements(interp, objPtr, &objc, &objv) != TCL_OK) {
	    TRACE_ERROR(interp);
	    goto gotError;
	}
	(void) POP_OBJECT();

	/*
	 * Make sure there is enough room in the stack to expand this list
	 * *and* process the rest of the command (at least up to the next
	 * argument expansion or command end). The operand is the current
	 * stack depth, as seen by the compiler.
	 */

	auxObjList->length += objc - 1;
	if ((objc > 1) && (auxObjList->length > 0)) {
	    length = auxObjList->length /* Total expansion room we need */
		    + codePtr->maxStackDepth /* Beyond the original max */
		    - CURR_DEPTH;	/* Relative to where we are */
	    DECACHE_STACK_INFO();
	    moved = GrowEvaluationStack(iPtr->execEnvPtr, length, 1)
		    - (Tcl_Obj **) TD;
	    if (moved) {
		/*
		 * Change the global data to point to the new stack: move the
		 * TEBCdataPtr TD, recompute the position of every other
		 * stack-allocated parameter, update the stack pointers.
		 */

		TD = (TEBCdata *) (((Tcl_Obj **)TD) + moved);

		catchTop += moved;
		tosPtr += moved;
	    }
	}

	/*
	 * Expand the list at stacktop onto the stack; free the list. Knowing
	 * that it has a freeIntRepProc we use Tcl_DecrRefCount().
	 */

	for (i = 0; i < objc; i++) {
	    PUSH_OBJECT(objv[i]);
	}

	TRACE_APPEND(("OK\n"));
	Tcl_DecrRefCount(objPtr);
	NEXT_INST_F(5, 0, 0);
    }
    break;

    case INST_EXPR_STK: {
	ByteCode *newCodePtr;

	bcFramePtr->data.tebc.pc = (char *) pc;
	iPtr->cmdFramePtr = bcFramePtr;
	DECACHE_STACK_INFO();
	newCodePtr = CompileExprObj(interp, OBJ_AT_TOS);
	CACHE_STACK_INFO();
	cleanup = 1;
	pc++;
	TEBC_YIELD();
	return TclNRExecuteByteCode(interp, newCodePtr);
    }

	/*
	 * INVOCATION BLOCK
	 */

    case INST_EVAL_STK:
    instEvalStk:
	bcFramePtr->data.tebc.pc = (char *) pc;
	iPtr->cmdFramePtr = bcFramePtr;

	cleanup = 1;
	pc += 1;
	/* yield next instruction */
	TEBC_YIELD();
	/* add TEBCResume for object at top of stack */
	return TclNRExecuteByteCode(interp,
		    TclCompileObj(interp, OBJ_AT_TOS, NULL, 0));

    case INST_INVOKE_EXPANDED:
	CLANG_ASSERT(auxObjList);
	objc = CURR_DEPTH - PTR2INT(auxObjList->internalRep.twoPtrValue.ptr2);
	POP_TAUX_OBJ();
	if (objc) {
	    pcAdjustment = 1;
	    goto doInvocation;
	}

	/*
	 * Nothing was expanded, return {}.
	 */

	TclNewObj(objResultPtr);
	NEXT_INST_F(1, 0, 1);
    break;

    case INST_INVOKE_STK4:
	objc = TclGetUInt4AtPtr(pc+1);
	pcAdjustment = 5;
	goto doInvocation;

    case INST_INVOKE_STK1:
	objc = TclGetUInt1AtPtr(pc+1);
	pcAdjustment = 2;

    doInvocation:
	objv = &OBJ_AT_DEPTH(objc-1);
	cleanup = objc;

#ifdef TCL_COMPILE_DEBUG
	if (tclTraceExec >= 2) {
	    int i;

	    if (traceInstructions) {
		strncpy(cmdNameBuf, TclGetString(objv[0]), 20);
		TRACE(("%u => call ", objc));
	    } else {
		fprintf(stdout, "%d: (%u) invoking ", iPtr->numLevels,
			(unsigned)(pc - codePtr->codeStart));
	    }
	    for (i = 0;  i < objc;  i++) {
		TclPrintObject(stdout, objv[i], 15);
		fprintf(stdout, " ");
	    }
	    fprintf(stdout, "\n");
	    fflush(stdout);
	}
#endif /*TCL_COMPILE_DEBUG*/

	/*
	 * Finally, let TclEvalObjv handle the command.
	 *
	 * TIP #280: Record the last piece of info needed by
	 * 'TclGetSrcInfoForPc', and push the frame.
	 */

	bcFramePtr->data.tebc.pc = (char *) pc;
	iPtr->cmdFramePtr = bcFramePtr;

	if (iPtr->flags & INTERP_DEBUG_FRAME) {
	    ArgumentBCEnter(interp, codePtr, TD, pc, objc, objv);
	}

	DECACHE_STACK_INFO();

	pc += pcAdjustment;
	TEBC_YIELD();
	return TclNREvalObjv(interp, objc, objv,
		TCL_EVAL_NOERR | TCL_EVAL_SOURCE_IN_FRAME, NULL);

    case INST_INVOKE_REPLACE:
	objc = TclGetUInt4AtPtr(pc+1);
	opnd = TclGetUInt1AtPtr(pc+5);
	objPtr = POP_OBJECT();
	objv = &OBJ_AT_DEPTH(objc-1);
	cleanup = objc;
#ifdef TCL_COMPILE_DEBUG
	if (tclTraceExec >= 2) {
	    int i;

	    if (traceInstructions) {
		strncpy(cmdNameBuf, TclGetString(objv[0]), 20);
		TRACE(("%u => call (implementation %s) ", objc, O2S(objPtr)));
	    } else {
		fprintf(stdout,
			"%d: (%u) invoking (using implementation %s) ",
			iPtr->numLevels, (unsigned)(pc - codePtr->codeStart),
			O2S(objPtr));
	    }
	    for (i = 0;  i < objc;  i++) {
		if (i < opnd) {
		    fprintf(stdout, "<");
		    TclPrintObject(stdout, objv[i], 15);
		    fprintf(stdout, ">");
		} else {
		    TclPrintObject(stdout, objv[i], 15);
		}
		fprintf(stdout, " ");
	    }
	    fprintf(stdout, "\n");
	    fflush(stdout);
	}
#endif /*TCL_COMPILE_DEBUG*/

	bcFramePtr->data.tebc.pc = (char *) pc;
	iPtr->cmdFramePtr = bcFramePtr;
	if (iPtr->flags & INTERP_DEBUG_FRAME) {
	    ArgumentBCEnter(interp, codePtr, TD, pc, objc, objv);
	}

	TclInitRewriteEnsemble(interp, opnd, 1, objv);

	{
	    Tcl_Obj *copyPtr = Tcl_NewListObj(objc - opnd + 1, NULL);

	    Tcl_ListObjAppendElement(NULL, copyPtr, objPtr);
	    Tcl_ListObjReplace(NULL, copyPtr, LIST_MAX, 0,
		    objc - opnd, objv + opnd);
	    Tcl_DecrRefCount(objPtr);
	    objPtr = copyPtr;
	}

	DECACHE_STACK_INFO();
	pc += 6;
	TEBC_YIELD();

	TclMarkTailcall(interp);
	TclNRAddCallback(interp, TclClearRootEnsemble, NULL, NULL, NULL, NULL);
	Tcl_ListObjGetElements(NULL, objPtr, &objc, &objv);
	TclNRAddCallback(interp, TclNRReleaseValues, objPtr, NULL, NULL, NULL);
	return TclNREvalObjv(interp, objc, objv, TCL_EVAL_INVOKE, NULL);

    /*
     * -----------------------------------------------------------------
     *	   Start of INST_LOAD instructions.
     *
     * WARNING: more 'goto' here than your doctor recommended! The different
     * instructions set the value of some variables and then jump to some
     * common execution code.
     */

    case INST_LOAD_SCALAR1:
    instLoadScalar1:
	opnd = TclGetUInt1AtPtr(pc+1);
	varPtr = LOCAL(opnd);
	while (TclIsVarLink(varPtr)) {
	    varPtr = varPtr->value.linkPtr;
	}
	TRACE(("%u => ", opnd));
	if (TclIsVarDirectReadable(varPtr)) {
	    /*
	     * No errors, no traces: just get the value.
	     */

	    objResultPtr = varPtr->value.objPtr;
	    TRACE_APPEND(("%.30s\n", O2S(objResultPtr)));
	    NEXT_INST_F(2, 0, 1);
	}
	pcAdjustment = 2;
	cleanup = 0;
	arrayPtr = NULL;
	part1Ptr = part2Ptr = NULL;
	goto doCallPtrGetVar;

    case INST_LOAD_SCALAR4:
	opnd = TclGetUInt4AtPtr(pc+1);
	varPtr = LOCAL(opnd);
	while (TclIsVarLink(varPtr)) {
	    varPtr = varPtr->value.linkPtr;
	}
	TRACE(("%u => ", opnd));
	if (TclIsVarDirectReadable(varPtr)) {
	    /*
	     * No errors, no traces: just get the value.
	     */

	    objResultPtr = varPtr->value.objPtr;
	    TRACE_APPEND(("%.30s\n", O2S(objResultPtr)));
	    NEXT_INST_F(5, 0, 1);
	}
	pcAdjustment = 5;
	cleanup = 0;
	arrayPtr = NULL;
	part1Ptr = part2Ptr = NULL;
	goto doCallPtrGetVar;

    case INST_LOAD_ARRAY4:
	opnd = TclGetUInt4AtPtr(pc+1);
	pcAdjustment = 5;
	goto doLoadArray;

    case INST_LOAD_ARRAY1:
	opnd = TclGetUInt1AtPtr(pc+1);
	pcAdjustment = 2;

    doLoadArray:
	part1Ptr = NULL;
	part2Ptr = OBJ_AT_TOS;
	arrayPtr = LOCAL(opnd);
	while (TclIsVarLink(arrayPtr)) {
	    arrayPtr = arrayPtr->value.linkPtr;
	}
	TRACE(("%u \"%.30s\" => ", opnd, O2S(part2Ptr)));
	if (TclIsVarArray(arrayPtr) && !ReadTraced(arrayPtr)) {
	    varPtr = VarHashFindVar(arrayPtr->value.tablePtr, part2Ptr);
	    if (varPtr && TclIsVarDirectReadable(varPtr)) {
		/*
		 * No errors, no traces: just get the value.
		 */

		objResultPtr = varPtr->value.objPtr;
		TRACE_APPEND(("%.30s\n", O2S(objResultPtr)));
		NEXT_INST_F(pcAdjustment, 1, 1);
	    }
	}
	varPtr = TclLookupArrayElement(interp, part1Ptr, part2Ptr,
		TCL_LEAVE_ERR_MSG, "read", 0, 1, arrayPtr, opnd);
	if (varPtr == NULL) {
	    TRACE_ERROR(interp);
	    goto gotError;
	}
	cleanup = 1;
	goto doCallPtrGetVar;

    case INST_LOAD_ARRAY_STK:
	cleanup = 2;
	part2Ptr = OBJ_AT_TOS;		/* element name */
	objPtr = OBJ_UNDER_TOS;		/* array name */
	TRACE(("\"%.30s(%.30s)\" => ", O2S(objPtr), O2S(part2Ptr)));
	goto doLoadStk;

    case INST_LOAD_STK:
    case INST_LOAD_SCALAR_STK:
	cleanup = 1;
	part2Ptr = NULL;
	objPtr = OBJ_AT_TOS;		/* variable name */
	TRACE(("\"%.30s\" => ", O2S(objPtr)));

    doLoadStk:
	part1Ptr = objPtr;
	varPtr = TclObjLookupVarEx(interp, part1Ptr, part2Ptr,
		TCL_LEAVE_ERR_MSG, "read", /*createPart1*/0, /*createPart2*/1,
		&arrayPtr);
	if (!varPtr) {
	    TRACE_ERROR(interp);
	    goto gotError;
	}

	if (TclIsVarDirectReadable2(varPtr, arrayPtr)) {
	    /*
	     * No errors, no traces: just get the value.
	     */

	    objResultPtr = varPtr->value.objPtr;
	    TRACE_APPEND(("%.30s\n", O2S(objResultPtr)));
	    NEXT_INST_V(1, cleanup, 1);
	}
	pcAdjustment = 1;
	opnd = -1;

    doCallPtrGetVar:
	/*
	 * There are either errors or the variable is traced: call
	 * TclPtrGetVar to process fully.
	 */

	DECACHE_STACK_INFO();
	objResultPtr = TclPtrGetVarIdx(interp, varPtr, arrayPtr,
		part1Ptr, part2Ptr, TCL_LEAVE_ERR_MSG, opnd);
	CACHE_STACK_INFO();
	if (!objResultPtr) {
	    TRACE_ERROR(interp);
	    goto gotError;
	}
	TRACE_APPEND(("%.30s\n", O2S(objResultPtr)));
	NEXT_INST_V(pcAdjustment, cleanup, 1);

    /*
     *	   End of INST_LOAD instructions.
     * -----------------------------------------------------------------
     *	   Start of INST_STORE and related instructions.
     *
     * WARNING: more 'goto' here than your doctor recommended! The different
     * instructions set the value of some variables and then jump to somme
     * common execution code.
     */

    {
	int storeFlags, len;

    case INST_STORE_ARRAY4:
	opnd = TclGetUInt4AtPtr(pc+1);
	pcAdjustment = 5;
	goto doStoreArrayDirect;

    case INST_STORE_ARRAY1:
	opnd = TclGetUInt1AtPtr(pc+1);
	pcAdjustment = 2;

    doStoreArrayDirect:
	valuePtr = OBJ_AT_TOS;
	part2Ptr = OBJ_UNDER_TOS;
	arrayPtr = LOCAL(opnd);
	TRACE(("%u \"%.30s\" <- \"%.30s\" => ", opnd, O2S(part2Ptr),
		O2S(valuePtr)));
	while (TclIsVarLink(arrayPtr)) {
	    arrayPtr = arrayPtr->value.linkPtr;
	}
	if (TclIsVarArray(arrayPtr) && !WriteTraced(arrayPtr)) {
	    varPtr = VarHashFindVar(arrayPtr->value.tablePtr, part2Ptr);
	    if (varPtr && TclIsVarDirectWritable(varPtr)) {
		tosPtr--;
		Tcl_DecrRefCount(OBJ_AT_TOS);
		OBJ_AT_TOS = valuePtr;
		goto doStoreVarDirect;
	    }
	}
	cleanup = 2;
	storeFlags = TCL_LEAVE_ERR_MSG;
	part1Ptr = NULL;
	goto doStoreArrayDirectFailed;

    case INST_STORE_SCALAR4:
	opnd = TclGetUInt4AtPtr(pc+1);
	pcAdjustment = 5;
	goto doStoreScalarDirect;

    case INST_STORE_SCALAR1:
	opnd = TclGetUInt1AtPtr(pc+1);
	pcAdjustment = 2;

    doStoreScalarDirect:
	valuePtr = OBJ_AT_TOS;
	varPtr = LOCAL(opnd);
	TRACE(("%u <- \"%.30s\" => ", opnd, O2S(valuePtr)));
	while (TclIsVarLink(varPtr)) {
	    varPtr = varPtr->value.linkPtr;
	}
	if (!TclIsVarDirectWritable(varPtr)) {
	    storeFlags = TCL_LEAVE_ERR_MSG;
	    part1Ptr = NULL;
	    goto doStoreScalar;
	}

	/*
	 * No traces, no errors, plain 'set': we can safely inline. The value
	 * *will* be set to what's requested, so that the stack top remains
	 * pointing to the same Tcl_Obj.
	 */

    doStoreVarDirect:
	valuePtr = varPtr->value.objPtr;
	if (valuePtr != NULL) {
	    TclDecrRefCount(valuePtr);
	}
	objResultPtr = OBJ_AT_TOS;
	varPtr->value.objPtr = objResultPtr;
#ifndef TCL_COMPILE_DEBUG
	if (*(pc+pcAdjustment) == INST_POP) {
	    tosPtr--;
	    NEXT_INST_F((pcAdjustment+1), 0, 0);
	}
#else
	TRACE_APPEND(("%.30s\n", O2S(objResultPtr)));
#endif
	Tcl_IncrRefCount(objResultPtr);
	NEXT_INST_F(pcAdjustment, 0, 0);

    case INST_LAPPEND_STK:
	valuePtr = OBJ_AT_TOS; /* value to append */
	part2Ptr = NULL;
	storeFlags = (TCL_LEAVE_ERR_MSG | TCL_APPEND_VALUE
		| TCL_LIST_ELEMENT);
	goto doStoreStk;

    case INST_LAPPEND_ARRAY_STK:
	valuePtr = OBJ_AT_TOS; /* value to append */
	part2Ptr = OBJ_UNDER_TOS;
	storeFlags = (TCL_LEAVE_ERR_MSG | TCL_APPEND_VALUE
		| TCL_LIST_ELEMENT);
	goto doStoreStk;

    case INST_APPEND_STK:
	valuePtr = OBJ_AT_TOS; /* value to append */
	part2Ptr = NULL;
	storeFlags = (TCL_LEAVE_ERR_MSG | TCL_APPEND_VALUE);
	goto doStoreStk;

    case INST_APPEND_ARRAY_STK:
	valuePtr = OBJ_AT_TOS; /* value to append */
	part2Ptr = OBJ_UNDER_TOS;
	storeFlags = (TCL_LEAVE_ERR_MSG | TCL_APPEND_VALUE);
	goto doStoreStk;

    case INST_STORE_ARRAY_STK:
	valuePtr = OBJ_AT_TOS;
	part2Ptr = OBJ_UNDER_TOS;
	storeFlags = TCL_LEAVE_ERR_MSG;
	goto doStoreStk;

    case INST_STORE_STK:
    case INST_STORE_SCALAR_STK:
	valuePtr = OBJ_AT_TOS;
	part2Ptr = NULL;
	storeFlags = TCL_LEAVE_ERR_MSG;

    doStoreStk:
	objPtr = OBJ_AT_DEPTH(1 + (part2Ptr != NULL)); /* variable name */
	part1Ptr = objPtr;
#ifdef TCL_COMPILE_DEBUG
	if (part2Ptr == NULL) {
	    TRACE(("\"%.30s\" <- \"%.30s\" =>", O2S(part1Ptr),O2S(valuePtr)));
	} else {
	    TRACE(("\"%.30s(%.30s)\" <- \"%.30s\" => ",
		    O2S(part1Ptr), O2S(part2Ptr), O2S(valuePtr)));
	}
#endif
	varPtr = TclObjLookupVarEx(interp, objPtr,part2Ptr, TCL_LEAVE_ERR_MSG,
		"set", /*createPart1*/ 1, /*createPart2*/ 1, &arrayPtr);
	if (!varPtr) {
	    TRACE_ERROR(interp);
	    goto gotError;
	}
	cleanup = ((part2Ptr == NULL)? 2 : 3);
	pcAdjustment = 1;
	opnd = -1;
	goto doCallPtrSetVar;

    case INST_LAPPEND_ARRAY4:
	opnd = TclGetUInt4AtPtr(pc+1);
	pcAdjustment = 5;
	storeFlags = (TCL_LEAVE_ERR_MSG | TCL_APPEND_VALUE
		| TCL_LIST_ELEMENT);
	goto doStoreArray;

    case INST_LAPPEND_ARRAY1:
	opnd = TclGetUInt1AtPtr(pc+1);
	pcAdjustment = 2;
	storeFlags = (TCL_LEAVE_ERR_MSG | TCL_APPEND_VALUE
		| TCL_LIST_ELEMENT);
	goto doStoreArray;

    case INST_APPEND_ARRAY4:
	opnd = TclGetUInt4AtPtr(pc+1);
	pcAdjustment = 5;
	storeFlags = (TCL_LEAVE_ERR_MSG | TCL_APPEND_VALUE);
	goto doStoreArray;

    case INST_APPEND_ARRAY1:
	opnd = TclGetUInt1AtPtr(pc+1);
	pcAdjustment = 2;
	storeFlags = (TCL_LEAVE_ERR_MSG | TCL_APPEND_VALUE);
	goto doStoreArray;

    doStoreArray:
	valuePtr = OBJ_AT_TOS;
	part2Ptr = OBJ_UNDER_TOS;
	arrayPtr = LOCAL(opnd);
	TRACE(("%u \"%.30s\" <- \"%.30s\" => ", opnd, O2S(part2Ptr),
		O2S(valuePtr)));
	while (TclIsVarLink(arrayPtr)) {
	    arrayPtr = arrayPtr->value.linkPtr;
	}
	cleanup = 2;
	part1Ptr = NULL;

    doStoreArrayDirectFailed:
	varPtr = TclLookupArrayElement(interp, part1Ptr, part2Ptr,
		TCL_LEAVE_ERR_MSG, "set", 1, 1, arrayPtr, opnd);
	if (!varPtr) {
	    TRACE_ERROR(interp);
	    goto gotError;
	}
	goto doCallPtrSetVar;

    case INST_LAPPEND_SCALAR4:
	opnd = TclGetUInt4AtPtr(pc+1);
	pcAdjustment = 5;
	storeFlags = (TCL_LEAVE_ERR_MSG | TCL_APPEND_VALUE
		| TCL_LIST_ELEMENT);
	goto doStoreScalar;

    case INST_LAPPEND_SCALAR1:
	opnd = TclGetUInt1AtPtr(pc+1);
	pcAdjustment = 2;
	storeFlags = (TCL_LEAVE_ERR_MSG | TCL_APPEND_VALUE
		| TCL_LIST_ELEMENT);
	goto doStoreScalar;

    case INST_APPEND_SCALAR4:
	opnd = TclGetUInt4AtPtr(pc+1);
	pcAdjustment = 5;
	storeFlags = (TCL_LEAVE_ERR_MSG | TCL_APPEND_VALUE);
	goto doStoreScalar;

    case INST_APPEND_SCALAR1:
	opnd = TclGetUInt1AtPtr(pc+1);
	pcAdjustment = 2;
	storeFlags = (TCL_LEAVE_ERR_MSG | TCL_APPEND_VALUE);
	goto doStoreScalar;

    doStoreScalar:
	valuePtr = OBJ_AT_TOS;
	varPtr = LOCAL(opnd);
	TRACE(("%u <- \"%.30s\" => ", opnd, O2S(valuePtr)));
	while (TclIsVarLink(varPtr)) {
	    varPtr = varPtr->value.linkPtr;
	}
	cleanup = 1;
	arrayPtr = NULL;
	part1Ptr = part2Ptr = NULL;

    doCallPtrSetVar:
	DECACHE_STACK_INFO();
	objResultPtr = TclPtrSetVarIdx(interp, varPtr, arrayPtr,
		part1Ptr, part2Ptr, valuePtr, storeFlags, opnd);
	CACHE_STACK_INFO();
	if (!objResultPtr) {
	    TRACE_ERROR(interp);
	    goto gotError;
	}
#ifndef TCL_COMPILE_DEBUG
	if (*(pc+pcAdjustment) == INST_POP) {
	    NEXT_INST_V((pcAdjustment+1), cleanup, 0);
	}
#endif
	TRACE_APPEND(("%.30s\n", O2S(objResultPtr)));
	NEXT_INST_V(pcAdjustment, cleanup, 1);

    case INST_LAPPEND_LIST:
	opnd = TclGetUInt4AtPtr(pc+1);
	valuePtr = OBJ_AT_TOS;
	varPtr = LOCAL(opnd);
	cleanup = 1;
	pcAdjustment = 5;
	while (TclIsVarLink(varPtr)) {
	    varPtr = varPtr->value.linkPtr;
	}
	TRACE(("%u <- \"%.30s\" => ", opnd, O2S(valuePtr)));
	if (TclListObjGetElements(interp, valuePtr, &objc, &objv)
		!= TCL_OK) {
	    TRACE_ERROR(interp);
	    goto gotError;
	}
	if (TclIsVarDirectReadable(varPtr)
		&& TclIsVarDirectWritable(varPtr)) {
	    goto lappendListDirect;
	}
	arrayPtr = NULL;
	part1Ptr = part2Ptr = NULL;
	goto lappendListPtr;

    case INST_LAPPEND_LIST_ARRAY:
	opnd = TclGetUInt4AtPtr(pc+1);
	valuePtr = OBJ_AT_TOS;
	part1Ptr = NULL;
	part2Ptr = OBJ_UNDER_TOS;
	arrayPtr = LOCAL(opnd);
	cleanup = 2;
	pcAdjustment = 5;
	while (TclIsVarLink(arrayPtr)) {
	    arrayPtr = arrayPtr->value.linkPtr;
	}
	TRACE(("%u \"%.30s\" \"%.30s\" => ",
		opnd, O2S(part2Ptr), O2S(valuePtr)));
	if (TclListObjGetElements(interp, valuePtr, &objc, &objv)
		!= TCL_OK) {
	    TRACE_ERROR(interp);
	    goto gotError;
	}
	if (TclIsVarArray(arrayPtr) && !ReadTraced(arrayPtr)
		&& !WriteTraced(arrayPtr)) {
	    varPtr = VarHashFindVar(arrayPtr->value.tablePtr, part2Ptr);
	    if (varPtr && TclIsVarDirectReadable(varPtr)
		    && TclIsVarDirectWritable(varPtr)) {
		goto lappendListDirect;
	    }
	}
	varPtr = TclLookupArrayElement(interp, part1Ptr, part2Ptr,
		TCL_LEAVE_ERR_MSG, "set", 1, 1, arrayPtr, opnd);
	if (varPtr == NULL) {
	    TRACE_ERROR(interp);
	    goto gotError;
	}
	goto lappendListPtr;

    case INST_LAPPEND_LIST_ARRAY_STK:
	pcAdjustment = 1;
	cleanup = 3;
	valuePtr = OBJ_AT_TOS;
	part2Ptr = OBJ_UNDER_TOS;	/* element name */
	part1Ptr = OBJ_AT_DEPTH(2);	/* array name */
	TRACE(("\"%.30s(%.30s)\" \"%.30s\" => ",
		O2S(part1Ptr), O2S(part2Ptr), O2S(valuePtr)));
	goto lappendList;

    case INST_LAPPEND_LIST_STK:
	pcAdjustment = 1;
	cleanup = 2;
	valuePtr = OBJ_AT_TOS;
	part2Ptr = NULL;
	part1Ptr = OBJ_UNDER_TOS;	/* variable name */
	TRACE(("\"%.30s\" \"%.30s\" => ", O2S(part1Ptr), O2S(valuePtr)));
	goto lappendList;

    lappendListDirect:
	objResultPtr = varPtr->value.objPtr;
	if (TclListObjLength(interp, objResultPtr, &len) != TCL_OK) {
	    TRACE_ERROR(interp);
	    goto gotError;
	}
	if (Tcl_IsShared(objResultPtr)) {
	    Tcl_Obj *newValue = Tcl_DuplicateObj(objResultPtr);

	    TclDecrRefCount(objResultPtr);
	    varPtr->value.objPtr = objResultPtr = newValue;
	    Tcl_IncrRefCount(newValue);
	}
	if (Tcl_ListObjReplace(interp, objResultPtr, len, 0, objc, objv)
		!= TCL_OK) {
	    TRACE_ERROR(interp);
	    goto gotError;
	}
	TRACE_APPEND(("%.30s\n", O2S(objResultPtr)));
	NEXT_INST_V(pcAdjustment, cleanup, 1);

    lappendList:
	opnd = -1;
	if (TclListObjGetElements(interp, valuePtr, &objc, &objv)
		!= TCL_OK) {
	    TRACE_ERROR(interp);
	    goto gotError;
	}
	DECACHE_STACK_INFO();
	varPtr = TclObjLookupVarEx(interp, part1Ptr, part2Ptr,
		TCL_LEAVE_ERR_MSG, "set", 1, 1, &arrayPtr);
	CACHE_STACK_INFO();
	if (!varPtr) {
	    TRACE_ERROR(interp);
	    goto gotError;
	}

    lappendListPtr:
	if (TclIsVarInHash(varPtr)) {
	    VarHashRefCount(varPtr)++;
	}
	if (arrayPtr && TclIsVarInHash(arrayPtr)) {
	    VarHashRefCount(arrayPtr)++;
	}
	DECACHE_STACK_INFO();
	objResultPtr = TclPtrGetVarIdx(interp, varPtr, arrayPtr,
		part1Ptr, part2Ptr, TCL_LEAVE_ERR_MSG, opnd);
	CACHE_STACK_INFO();
	if (TclIsVarInHash(varPtr)) {
	    VarHashRefCount(varPtr)--;
	}
	if (arrayPtr && TclIsVarInHash(arrayPtr)) {
	    VarHashRefCount(arrayPtr)--;
	}

	{
	    int createdNewObj = 0;
	    Tcl_Obj *valueToAssign;

	    if (!objResultPtr) {
		valueToAssign = valuePtr;
	    } else if (TclListObjLength(interp, objResultPtr, &len)!=TCL_OK) {
		TRACE_ERROR(interp);
		goto gotError;
	    } else {
		if (Tcl_IsShared(objResultPtr)) {
		    valueToAssign = Tcl_DuplicateObj(objResultPtr);
		    createdNewObj = 1;
		} else {
		    valueToAssign = objResultPtr;
		}
		if (Tcl_ListObjReplace(interp, valueToAssign, len, 0,
			objc, objv) != TCL_OK) {
		    if (createdNewObj) {
			TclDecrRefCount(valueToAssign);
		    }
		    goto errorInLappendListPtr;
		}
	    }
	    DECACHE_STACK_INFO();
	    Tcl_IncrRefCount(valueToAssign);
	    objResultPtr = TclPtrSetVarIdx(interp, varPtr, arrayPtr, part1Ptr,
		    part2Ptr, valueToAssign, TCL_LEAVE_ERR_MSG, opnd);
	    TclDecrRefCount(valueToAssign);
	    CACHE_STACK_INFO();
	    if (!objResultPtr) {
	    errorInLappendListPtr:
		TRACE_ERROR(interp);
		goto gotError;
	    }
	}
	TRACE_APPEND(("%.30s\n", O2S(objResultPtr)));
	NEXT_INST_V(pcAdjustment, cleanup, 1);
    }

    /*
     *	   End of INST_STORE and related instructions.
     * -----------------------------------------------------------------
     *	   Start of INST_INCR instructions.
     *
     * WARNING: more 'goto' here than your doctor recommended! The different
     * instructions set the value of some variables and then jump to somme
     * common execution code.
     */

/*TODO: Consider more untangling here; merge with LOAD and STORE ? */

    {
	Tcl_Obj *incrPtr;
	Tcl_WideInt w;
	long increment;

    case INST_INCR_SCALAR1:
    case INST_INCR_ARRAY1:
    case INST_INCR_ARRAY_STK:
    case INST_INCR_SCALAR_STK:
    case INST_INCR_STK:
	opnd = TclGetUInt1AtPtr(pc+1);
	incrPtr = POP_OBJECT();
	switch (*pc) {
	case INST_INCR_SCALAR1:
	    pcAdjustment = 2;
	    goto doIncrScalar;
	case INST_INCR_ARRAY1:
	    pcAdjustment = 2;
	    goto doIncrArray;
	default:
	    pcAdjustment = 1;
	    goto doIncrStk;
	}

    case INST_INCR_ARRAY_STK_IMM:
    case INST_INCR_SCALAR_STK_IMM:
    case INST_INCR_STK_IMM:
	increment = TclGetInt1AtPtr(pc+1);
	TclNewIntObj(incrPtr, increment);
	Tcl_IncrRefCount(incrPtr);
	pcAdjustment = 2;

    doIncrStk:
	if ((*pc == INST_INCR_ARRAY_STK_IMM)
		|| (*pc == INST_INCR_ARRAY_STK)) {
	    part2Ptr = OBJ_AT_TOS;
	    objPtr = OBJ_UNDER_TOS;
	    TRACE(("\"%.30s(%.30s)\" (by %ld) => ",
		    O2S(objPtr), O2S(part2Ptr), increment));
	} else {
	    part2Ptr = NULL;
	    objPtr = OBJ_AT_TOS;
	    TRACE(("\"%.30s\" (by %ld) => ", O2S(objPtr), increment));
	}
	part1Ptr = objPtr;
	opnd = -1;
	varPtr = TclObjLookupVarEx(interp, objPtr, part2Ptr,
		TCL_LEAVE_ERR_MSG, "read", 1, 1, &arrayPtr);
	if (!varPtr) {
	    DECACHE_STACK_INFO();
	    Tcl_AddErrorInfo(interp,
		    "\n    (reading value of variable to increment)");
	    CACHE_STACK_INFO();
	    TRACE_ERROR(interp);
	    Tcl_DecrRefCount(incrPtr);
	    goto gotError;
	}
	cleanup = ((part2Ptr == NULL)? 1 : 2);
	goto doIncrVar;

    case INST_INCR_ARRAY1_IMM:
	opnd = TclGetUInt1AtPtr(pc+1);
	increment = TclGetInt1AtPtr(pc+2);
	TclNewIntObj(incrPtr, increment);
	Tcl_IncrRefCount(incrPtr);
	pcAdjustment = 3;

    doIncrArray:
	part1Ptr = NULL;
	part2Ptr = OBJ_AT_TOS;
	arrayPtr = LOCAL(opnd);
	cleanup = 1;
	while (TclIsVarLink(arrayPtr)) {
	    arrayPtr = arrayPtr->value.linkPtr;
	}
	TRACE(("%u \"%.30s\" (by %ld) => ", opnd, O2S(part2Ptr), increment));
	varPtr = TclLookupArrayElement(interp, part1Ptr, part2Ptr,
		TCL_LEAVE_ERR_MSG, "read", 1, 1, arrayPtr, opnd);
	if (!varPtr) {
	    TRACE_ERROR(interp);
	    Tcl_DecrRefCount(incrPtr);
	    goto gotError;
	}
	goto doIncrVar;

    case INST_INCR_SCALAR1_IMM:
	opnd = TclGetUInt1AtPtr(pc+1);
	increment = TclGetInt1AtPtr(pc+2);
	pcAdjustment = 3;
	cleanup = 0;
	varPtr = LOCAL(opnd);
	while (TclIsVarLink(varPtr)) {
	    varPtr = varPtr->value.linkPtr;
	}

	if (TclIsVarDirectModifyable(varPtr)) {
	    ClientData ptr;
	    int type;

	    objPtr = varPtr->value.objPtr;
	    if (GetNumberFromObj(NULL, objPtr, &ptr, &type) == TCL_OK) {
		if (type == TCL_NUMBER_INT) {
		    Tcl_WideInt augend = *((const Tcl_WideInt *)ptr);
		    Tcl_WideInt sum = augend + increment;

		    /*
		     * Overflow when (augend and sum have different sign) and
		     * (augend and increment have the same sign). This is
		     * encapsulated in the Overflowing macro.
		     */

		    if (!Overflowing(augend, increment, sum)) {
			TRACE(("%u %ld => ", opnd, increment));
			if (Tcl_IsShared(objPtr)) {
			    objPtr->refCount--;	/* We know it's shared. */
			    TclNewIntObj(objResultPtr, sum);
			    Tcl_IncrRefCount(objResultPtr);
			    varPtr->value.objPtr = objResultPtr;
			} else {
			    objResultPtr = objPtr;
			    TclSetIntObj(objPtr, sum);
			}
			goto doneIncr;
		    }
		    w = (Tcl_WideInt)augend;

		    TRACE(("%u %ld => ", opnd, increment));
		    if (Tcl_IsShared(objPtr)) {
			objPtr->refCount--;	/* We know it's shared. */
			TclNewIntObj(objResultPtr, w + increment);
			Tcl_IncrRefCount(objResultPtr);
			varPtr->value.objPtr = objResultPtr;
		    } else {
			objResultPtr = objPtr;

			/*
			 * We know the sum value is outside the long range;
			 * use macro form that doesn't range test again.
			 */

			TclSetIntObj(objPtr, w+increment);
		    }
		    goto doneIncr;
		}	/* end if (type == TCL_NUMBER_INT) */
	    }
	    if (Tcl_IsShared(objPtr)) {
		objPtr->refCount--;	/* We know it's shared */
		objResultPtr = Tcl_DuplicateObj(objPtr);
		Tcl_IncrRefCount(objResultPtr);
		varPtr->value.objPtr = objResultPtr;
	    } else {
		objResultPtr = objPtr;
	    }
	    TclNewIntObj(incrPtr, increment);
	    if (TclIncrObj(interp, objResultPtr, incrPtr) != TCL_OK) {
		Tcl_DecrRefCount(incrPtr);
		TRACE_ERROR(interp);
		goto gotError;
	    }
	    Tcl_DecrRefCount(incrPtr);
	    goto doneIncr;
	}

	/*
	 * All other cases, flow through to generic handling.
	 */

	TclNewIntObj(incrPtr, increment);
	Tcl_IncrRefCount(incrPtr);

    doIncrScalar:
	varPtr = LOCAL(opnd);
	while (TclIsVarLink(varPtr)) {
	    varPtr = varPtr->value.linkPtr;
	}
	arrayPtr = NULL;
	part1Ptr = part2Ptr = NULL;
	cleanup = 0;
	TRACE(("%u %s => ", opnd, TclGetString(incrPtr)));

    doIncrVar:
	if (TclIsVarDirectModifyable2(varPtr, arrayPtr)) {
	    objPtr = varPtr->value.objPtr;
	    if (Tcl_IsShared(objPtr)) {
		objPtr->refCount--;	/* We know it's shared */
		objResultPtr = Tcl_DuplicateObj(objPtr);
		Tcl_IncrRefCount(objResultPtr);
		varPtr->value.objPtr = objResultPtr;
	    } else {
		objResultPtr = objPtr;
	    }
	    if (TclIncrObj(interp, objResultPtr, incrPtr) != TCL_OK) {
		Tcl_DecrRefCount(incrPtr);
		TRACE_ERROR(interp);
		goto gotError;
	    }
	    Tcl_DecrRefCount(incrPtr);
	} else {
	    DECACHE_STACK_INFO();
	    objResultPtr = TclPtrIncrObjVarIdx(interp, varPtr, arrayPtr,
		    part1Ptr, part2Ptr, incrPtr, TCL_LEAVE_ERR_MSG, opnd);
	    CACHE_STACK_INFO();
	    Tcl_DecrRefCount(incrPtr);
	    if (objResultPtr == NULL) {
		TRACE_ERROR(interp);
		goto gotError;
	    }
	}
    doneIncr:
	TRACE_APPEND(("%.30s\n", O2S(objResultPtr)));
#ifndef TCL_COMPILE_DEBUG
	if (*(pc+pcAdjustment) == INST_POP) {
	    NEXT_INST_V((pcAdjustment+1), cleanup, 0);
	}
#endif
	NEXT_INST_V(pcAdjustment, cleanup, 1);
    }

    /*
     *	   End of INST_INCR instructions.
     * -----------------------------------------------------------------
     *	   Start of INST_EXIST instructions.
     */

    case INST_EXIST_SCALAR:
	cleanup = 0;
	pcAdjustment = 5;
	opnd = TclGetUInt4AtPtr(pc+1);
	varPtr = LOCAL(opnd);
	while (TclIsVarLink(varPtr)) {
	    varPtr = varPtr->value.linkPtr;
	}
	TRACE(("%u => ", opnd));
	if (ReadTraced(varPtr)) {
	    DECACHE_STACK_INFO();
	    TclObjCallVarTraces(iPtr, NULL, varPtr, NULL, NULL,
		    TCL_TRACE_READS, 0, opnd);
	    CACHE_STACK_INFO();
	    if (TclIsVarUndefined(varPtr)) {
		TclCleanupVar(varPtr, NULL);
		varPtr = NULL;
	    }
	}
	goto afterExistsPeephole;

    case INST_EXIST_ARRAY:
	cleanup = 1;
	pcAdjustment = 5;
	opnd = TclGetUInt4AtPtr(pc+1);
	part2Ptr = OBJ_AT_TOS;
	arrayPtr = LOCAL(opnd);
	while (TclIsVarLink(arrayPtr)) {
	    arrayPtr = arrayPtr->value.linkPtr;
	}
	TRACE(("%u \"%.30s\" => ", opnd, O2S(part2Ptr)));
	if (TclIsVarArray(arrayPtr) && !ReadTraced(arrayPtr)) {
	    varPtr = VarHashFindVar(arrayPtr->value.tablePtr, part2Ptr);
	    if (!varPtr || !ReadTraced(varPtr)) {
		goto afterExistsPeephole;
	    }
	}
	varPtr = TclLookupArrayElement(interp, NULL, part2Ptr, 0, "access",
		0, 1, arrayPtr, opnd);
	if (varPtr) {
	    if (ReadTraced(varPtr) || (arrayPtr && ReadTraced(arrayPtr))) {
		DECACHE_STACK_INFO();
		TclObjCallVarTraces(iPtr, arrayPtr, varPtr, NULL, part2Ptr,
			TCL_TRACE_READS, 0, opnd);
		CACHE_STACK_INFO();
	    }
	    if (TclIsVarUndefined(varPtr)) {
		TclCleanupVar(varPtr, arrayPtr);
		varPtr = NULL;
	    }
	}
	goto afterExistsPeephole;

    case INST_EXIST_ARRAY_STK:
	cleanup = 2;
	pcAdjustment = 1;
	part2Ptr = OBJ_AT_TOS;		/* element name */
	part1Ptr = OBJ_UNDER_TOS;	/* array name */
	TRACE(("\"%.30s(%.30s)\" => ", O2S(part1Ptr), O2S(part2Ptr)));
	goto doExistStk;

    case INST_EXIST_STK:
	cleanup = 1;
	pcAdjustment = 1;
	part2Ptr = NULL;
	part1Ptr = OBJ_AT_TOS;		/* variable name */
	TRACE(("\"%.30s\" => ", O2S(part1Ptr)));

    doExistStk:
	varPtr = TclObjLookupVarEx(interp, part1Ptr, part2Ptr, 0, "access",
		/*createPart1*/0, /*createPart2*/1, &arrayPtr);
	if (varPtr) {
	    if (ReadTraced(varPtr) || (arrayPtr && ReadTraced(arrayPtr))) {
		DECACHE_STACK_INFO();
		TclObjCallVarTraces(iPtr, arrayPtr, varPtr, part1Ptr,part2Ptr,
			TCL_TRACE_READS, 0, -1);
		CACHE_STACK_INFO();
	    }
	    if (TclIsVarUndefined(varPtr)) {
		TclCleanupVar(varPtr, arrayPtr);
		varPtr = NULL;
	    }
	}

	/*
	 * Peep-hole optimisation: if you're about to jump, do jump from here.
	 */

    afterExistsPeephole: {
	int found = (varPtr && !TclIsVarUndefined(varPtr));

	TRACE_APPEND(("%d\n", found ? 1 : 0));
	JUMP_PEEPHOLE_V(found, pcAdjustment, cleanup);
    }

    /*
     *	   End of INST_EXIST instructions.
     * -----------------------------------------------------------------
     *	   Start of INST_UNSET instructions.
     */

    {
	int flags;

    case INST_UNSET_SCALAR:
	flags = TclGetUInt1AtPtr(pc+1) ? TCL_LEAVE_ERR_MSG : 0;
	opnd = TclGetUInt4AtPtr(pc+2);
	varPtr = LOCAL(opnd);
	while (TclIsVarLink(varPtr)) {
	    varPtr = varPtr->value.linkPtr;
	}
	TRACE(("%s %u => ", (flags ? "normal" : "noerr"), opnd));
	if (TclIsVarDirectUnsettable(varPtr) && !TclIsVarInHash(varPtr)) {
	    /*
	     * No errors, no traces, no searches: just make the variable cease
	     * to exist.
	     */

	    if (!TclIsVarUndefined(varPtr)) {
		TclDecrRefCount(varPtr->value.objPtr);
	    } else if (flags & TCL_LEAVE_ERR_MSG) {
		goto slowUnsetScalar;
	    }
	    varPtr->value.objPtr = NULL;
	    TRACE_APPEND(("OK\n"));
	    NEXT_INST_F(6, 0, 0);
	}

    slowUnsetScalar:
	DECACHE_STACK_INFO();
	if (TclPtrUnsetVarIdx(interp, varPtr, NULL, NULL, NULL, flags,
		opnd) != TCL_OK && flags) {
	    goto errorInUnset;
	}
	CACHE_STACK_INFO();
	NEXT_INST_F(6, 0, 0);

    case INST_UNSET_ARRAY:
	flags = TclGetUInt1AtPtr(pc+1) ? TCL_LEAVE_ERR_MSG : 0;
	opnd = TclGetUInt4AtPtr(pc+2);
	part2Ptr = OBJ_AT_TOS;
	arrayPtr = LOCAL(opnd);
	while (TclIsVarLink(arrayPtr)) {
	    arrayPtr = arrayPtr->value.linkPtr;
	}
	TRACE(("%s %u \"%.30s\" => ",
		(flags ? "normal" : "noerr"), opnd, O2S(part2Ptr)));
	if (TclIsVarArray(arrayPtr) && !UnsetTraced(arrayPtr)
		&& !(arrayPtr->flags & VAR_SEARCH_ACTIVE)) {
	    varPtr = VarHashFindVar(arrayPtr->value.tablePtr, part2Ptr);
	    if (varPtr && TclIsVarDirectUnsettable(varPtr)) {
		/*
		 * No nasty traces and element exists, so we can proceed to
		 * unset it. Might still not exist though...
		 */

		if (!TclIsVarUndefined(varPtr)) {
		    TclDecrRefCount(varPtr->value.objPtr);
		    TclSetVarUndefined(varPtr);
		    TclClearVarNamespaceVar(varPtr);
		    TclCleanupVar(varPtr, arrayPtr);
		} else if (flags & TCL_LEAVE_ERR_MSG) {
		    goto slowUnsetArray;
		}
		TRACE_APPEND(("OK\n"));
		NEXT_INST_F(6, 1, 0);
	    } else if (!varPtr && !(flags & TCL_LEAVE_ERR_MSG)) {
		/*
		 * Don't need to do anything here.
		 */

		TRACE_APPEND(("OK\n"));
		NEXT_INST_F(6, 1, 0);
	    }
	}
    slowUnsetArray:
	DECACHE_STACK_INFO();
	varPtr = TclLookupArrayElement(interp, NULL, part2Ptr, flags, "unset",
		0, 0, arrayPtr, opnd);
	if (!varPtr) {
	    if (flags & TCL_LEAVE_ERR_MSG) {
		goto errorInUnset;
	    }
	} else if (TclPtrUnsetVarIdx(interp, varPtr, arrayPtr, NULL, part2Ptr,
		flags, opnd) != TCL_OK && (flags & TCL_LEAVE_ERR_MSG)) {
	    goto errorInUnset;
	}
	CACHE_STACK_INFO();
	NEXT_INST_F(6, 1, 0);

    case INST_UNSET_ARRAY_STK:
	flags = TclGetUInt1AtPtr(pc+1) ? TCL_LEAVE_ERR_MSG : 0;
	cleanup = 2;
	part2Ptr = OBJ_AT_TOS;		/* element name */
	part1Ptr = OBJ_UNDER_TOS;	/* array name */
	TRACE(("%s \"%.30s(%.30s)\" => ", (flags ? "normal" : "noerr"),
		O2S(part1Ptr), O2S(part2Ptr)));
	goto doUnsetStk;

    case INST_UNSET_STK:
	flags = TclGetUInt1AtPtr(pc+1) ? TCL_LEAVE_ERR_MSG : 0;
	cleanup = 1;
	part2Ptr = NULL;
	part1Ptr = OBJ_AT_TOS;		/* variable name */
	TRACE(("%s \"%.30s\" => ", (flags ? "normal" : "noerr"),
		O2S(part1Ptr)));

    doUnsetStk:
	DECACHE_STACK_INFO();
	if (TclObjUnsetVar2(interp, part1Ptr, part2Ptr, flags) != TCL_OK
		&& (flags & TCL_LEAVE_ERR_MSG)) {
	    goto errorInUnset;
	}
	CACHE_STACK_INFO();
	TRACE_APPEND(("OK\n"));
	NEXT_INST_V(2, cleanup, 0);

    errorInUnset:
	CACHE_STACK_INFO();
	TRACE_ERROR(interp);
	goto gotError;
    }
    break;

    /*
     *	   End of INST_UNSET instructions.
     * -----------------------------------------------------------------
     *	   Start of INST_ARRAY instructions.
     */

    case INST_ARRAY_EXISTS_IMM:
	opnd = TclGetUInt4AtPtr(pc+1);
	pcAdjustment = 5;
	cleanup = 0;
	part1Ptr = NULL;
	arrayPtr = NULL;
	TRACE(("%u => ", opnd));
	varPtr = LOCAL(opnd);
	while (TclIsVarLink(varPtr)) {
	    varPtr = varPtr->value.linkPtr;
	}
	goto doArrayExists;
    case INST_ARRAY_EXISTS_STK:
	opnd = -1;
	pcAdjustment = 1;
	cleanup = 1;
	part1Ptr = OBJ_AT_TOS;
	TRACE(("\"%.30s\" => ", O2S(part1Ptr)));
	varPtr = TclObjLookupVarEx(interp, part1Ptr, NULL, 0, NULL,
		/*createPart1*/0, /*createPart2*/0, &arrayPtr);
    doArrayExists:
	DECACHE_STACK_INFO();
	result = TclCheckArrayTraces(interp, varPtr, arrayPtr, part1Ptr, opnd);
	CACHE_STACK_INFO();
	if (result == TCL_ERROR) {
	    TRACE_ERROR(interp);
	    goto gotError;
	}
	if (varPtr && TclIsVarArray(varPtr) && !TclIsVarUndefined(varPtr)) {
	    objResultPtr = TCONST(1);
	} else {
	    objResultPtr = TCONST(0);
	}
	TRACE_APPEND(("%.30s\n", O2S(objResultPtr)));
	NEXT_INST_V(pcAdjustment, cleanup, 1);

    case INST_ARRAY_MAKE_IMM:
	opnd = TclGetUInt4AtPtr(pc+1);
	pcAdjustment = 5;
	cleanup = 0;
	part1Ptr = NULL;
	arrayPtr = NULL;
	TRACE(("%u => ", opnd));
	varPtr = LOCAL(opnd);
	while (TclIsVarLink(varPtr)) {
	    varPtr = varPtr->value.linkPtr;
	}
	goto doArrayMake;
    case INST_ARRAY_MAKE_STK:
	opnd = -1;
	pcAdjustment = 1;
	cleanup = 1;
	part1Ptr = OBJ_AT_TOS;
	TRACE(("\"%.30s\" => ", O2S(part1Ptr)));
	varPtr = TclObjLookupVarEx(interp, part1Ptr, NULL, TCL_LEAVE_ERR_MSG,
		"set", /*createPart1*/1, /*createPart2*/0, &arrayPtr);
	if (varPtr == NULL) {
	    TRACE_ERROR(interp);
	    goto gotError;
	}
    doArrayMake:
	if (varPtr && !TclIsVarArray(varPtr)) {
	    if (TclIsVarArrayElement(varPtr) || !TclIsVarUndefined(varPtr)) {
		/*
		 * Either an array element, or a scalar: lose!
		 */

		TclObjVarErrMsg(interp, part1Ptr, NULL, "array set",
			"variable isn't array", opnd);
		DECACHE_STACK_INFO();
		Tcl_SetErrorCode(interp, "TCL", "WRITE", "ARRAY", NULL);
		CACHE_STACK_INFO();
		TRACE_ERROR(interp);
		goto gotError;
	    }
	    TclInitArrayVar(varPtr);
#ifdef TCL_COMPILE_DEBUG
	    TRACE_APPEND(("done\n"));
	} else {
	    TRACE_APPEND(("nothing to do\n"));
#endif
	}
	NEXT_INST_V(pcAdjustment, cleanup, 0);

    /*
     *	   End of INST_ARRAY instructions.
     * -----------------------------------------------------------------
     *	   Start of variable linking instructions.
     */

    {
	Var *otherPtr;
	CallFrame *framePtr, *savedFramePtr;
	Tcl_Namespace *nsPtr;
	Namespace *savedNsPtr;

    case INST_UPVAR:
	TRACE(("%d %.30s %.30s => ", TclGetInt4AtPtr(pc+1),
		O2S(OBJ_UNDER_TOS), O2S(OBJ_AT_TOS)));

	if (TclObjGetFrame(interp, OBJ_UNDER_TOS, &framePtr) == -1) {
	    TRACE_ERROR(interp);
	    goto gotError;
	}

	/*
	 * Locate the other variable.
	 */

	savedFramePtr = iPtr->varFramePtr;
	iPtr->varFramePtr = framePtr;
	otherPtr = TclObjLookupVarEx(interp, OBJ_AT_TOS, NULL,
		TCL_LEAVE_ERR_MSG, "access", /*createPart1*/ 1,
		/*createPart2*/ 1, &varPtr);
	iPtr->varFramePtr = savedFramePtr;
	if (!otherPtr) {
	    TRACE_ERROR(interp);
	    goto gotError;
	}
	goto doLinkVars;

    case INST_NSUPVAR:
	TRACE(("%d %.30s %.30s => ", TclGetInt4AtPtr(pc+1),
		O2S(OBJ_UNDER_TOS), O2S(OBJ_AT_TOS)));
	if (TclGetNamespaceFromObj(interp, OBJ_UNDER_TOS, &nsPtr) != TCL_OK) {
	    TRACE_ERROR(interp);
	    goto gotError;
	}

	/*
	 * Locate the other variable.
	 */

	savedNsPtr = iPtr->varFramePtr->nsPtr;
	iPtr->varFramePtr->nsPtr = (Namespace *) nsPtr;
	otherPtr = TclObjLookupVarEx(interp, OBJ_AT_TOS, NULL,
		(TCL_NAMESPACE_ONLY|TCL_LEAVE_ERR_MSG|TCL_AVOID_RESOLVERS),
		"access", /*createPart1*/ 1, /*createPart2*/ 1, &varPtr);
	iPtr->varFramePtr->nsPtr = savedNsPtr;
	if (!otherPtr) {
	    TRACE_ERROR(interp);
	    goto gotError;
	}
	goto doLinkVars;

    case INST_VARIABLE:
	TRACE(("%d, %.30s => ", TclGetInt4AtPtr(pc+1), O2S(OBJ_AT_TOS)));
	otherPtr = TclObjLookupVarEx(interp, OBJ_AT_TOS, NULL,
		(TCL_NAMESPACE_ONLY | TCL_LEAVE_ERR_MSG), "access",
		/*createPart1*/ 1, /*createPart2*/ 1, &varPtr);
	if (!otherPtr) {
	    TRACE_ERROR(interp);
	    goto gotError;
	}

	/*
	 * Do the [variable] magic.
	 */

	TclSetVarNamespaceVar(otherPtr);

    doLinkVars:

	/*
	 * If we are here, the local variable has already been created: do the
	 * little work of TclPtrMakeUpvar that remains to be done right here
	 * if there are no errors; otherwise, let it handle the case.
	 */

	opnd = TclGetInt4AtPtr(pc+1);
	varPtr = LOCAL(opnd);
	if ((varPtr != otherPtr) && !TclIsVarTraced(varPtr)
		&& (TclIsVarUndefined(varPtr) || TclIsVarLink(varPtr))) {
	    if (!TclIsVarUndefined(varPtr)) {
		/*
		 * Then it is a defined link.
		 */

		Var *linkPtr = varPtr->value.linkPtr;

		if (linkPtr == otherPtr) {
		    TRACE_APPEND(("already linked\n"));
		    NEXT_INST_F(5, 1, 0);
		}
		if (TclIsVarInHash(linkPtr)) {
		    VarHashRefCount(linkPtr)--;
		    if (TclIsVarUndefined(linkPtr)) {
			TclCleanupVar(linkPtr, NULL);
		    }
		}
	    }
	    TclSetVarLink(varPtr);
	    varPtr->value.linkPtr = otherPtr;
	    if (TclIsVarInHash(otherPtr)) {
		VarHashRefCount(otherPtr)++;
	    }
	} else if (TclPtrObjMakeUpvarIdx(interp, otherPtr, NULL, 0,
		opnd) != TCL_OK) {
	    TRACE_ERROR(interp);
	    goto gotError;
	}

	/*
	 * Do not pop the namespace or frame index, it may be needed for other
	 * variables - and [variable] did not push it at all.
	 */

	TRACE_APPEND(("link made\n"));
	NEXT_INST_F(5, 1, 0);
    }
    break;

    /*
     *	   End of variable linking instructions.
     * -----------------------------------------------------------------
     */

    case INST_JUMP1:
	opnd = TclGetInt1AtPtr(pc+1);
	TRACE(("%d => new pc %u\n", opnd,
		(unsigned)(pc + opnd - codePtr->codeStart)));
	NEXT_INST_F(opnd, 0, 0);
    break;

    case INST_JUMP4:
	opnd = TclGetInt4AtPtr(pc+1);
	TRACE(("%d => new pc %u\n", opnd,
		(unsigned)(pc + opnd - codePtr->codeStart)));
	NEXT_INST_F(opnd, 0, 0);

    {
	int jmpOffset[2], b;

	/* TODO: consider rewrite so we don't compute the offset we're not
	 * going to take. */
    case INST_JUMP_FALSE4:
	jmpOffset[0] = TclGetInt4AtPtr(pc+1);	/* FALSE offset */
	jmpOffset[1] = 5;			/* TRUE offset */
	goto doCondJump;

    case INST_JUMP_TRUE4:
	jmpOffset[0] = 5;
	jmpOffset[1] = TclGetInt4AtPtr(pc+1);
	goto doCondJump;

    case INST_JUMP_FALSE1:
	jmpOffset[0] = TclGetInt1AtPtr(pc+1);
	jmpOffset[1] = 2;
	goto doCondJump;

    case INST_JUMP_TRUE1:
	jmpOffset[0] = 2;
	jmpOffset[1] = TclGetInt1AtPtr(pc+1);

    doCondJump:
	valuePtr = OBJ_AT_TOS;
	TRACE(("%d => ", jmpOffset[
		(*pc==INST_JUMP_FALSE1 || *pc==INST_JUMP_FALSE4) ? 0 : 1]));

	/* TODO - check claim that taking address of b harms performance */
	/* TODO - consider optimization search for constants */
	if (TclGetBooleanFromObj(interp, valuePtr, &b) != TCL_OK) {
	    TRACE_ERROR(interp);
	    goto gotError;
	}

#ifdef TCL_COMPILE_DEBUG
	if (b) {
	    if ((*pc == INST_JUMP_TRUE1) || (*pc == INST_JUMP_TRUE4)) {
		TRACE_APPEND(("%.20s true, new pc %u\n", O2S(valuePtr),
			(unsigned)(pc + jmpOffset[1] - codePtr->codeStart)));
	    } else {
		TRACE_APPEND(("%.20s true\n", O2S(valuePtr)));
	    }
	} else {
	    if ((*pc == INST_JUMP_TRUE1) || (*pc == INST_JUMP_TRUE4)) {
		TRACE_APPEND(("%.20s false\n", O2S(valuePtr)));
	    } else {
		TRACE_APPEND(("%.20s false, new pc %u\n", O2S(valuePtr),
			(unsigned)(pc + jmpOffset[0] - codePtr->codeStart)));
	    }
	}
#endif
	NEXT_INST_F(jmpOffset[b], 1, 0);
    }
    break;

    case INST_JUMP_TABLE: {
	Tcl_HashEntry *hPtr;
	JumptableInfo *jtPtr;

	/*
	 * Jump to location looked up in a hashtable; fall through to next
	 * instr if lookup fails.
	 */

	opnd = TclGetInt4AtPtr(pc+1);
	jtPtr = (JumptableInfo *) codePtr->auxDataArrayPtr[opnd].clientData;
	TRACE(("%d \"%.20s\" => ", opnd, O2S(OBJ_AT_TOS)));
	hPtr = Tcl_FindHashEntry(&jtPtr->hashTable, TclGetString(OBJ_AT_TOS));
	if (hPtr != NULL) {
	    int jumpOffset = PTR2INT(Tcl_GetHashValue(hPtr));

	    TRACE_APPEND(("found in table, new pc %u\n",
		    (unsigned)(pc - codePtr->codeStart + jumpOffset)));
	    NEXT_INST_F(jumpOffset, 1, 0);
	} else {
	    TRACE_APPEND(("not found in table\n"));
	    NEXT_INST_F(5, 1, 0);
	}
    }
    break;

    /*
     * -----------------------------------------------------------------
     *	   Start of general introspector instructions.
     */

    case INST_NS_CURRENT: {
	Namespace *currNsPtr = (Namespace *) TclGetCurrentNamespace(interp);

	if (currNsPtr == (Namespace *) TclGetGlobalNamespace(interp)) {
	    TclNewLiteralStringObj(objResultPtr, "::");
	} else {
	    TclNewStringObj(objResultPtr, currNsPtr->fullName,
		    strlen(currNsPtr->fullName));
	}
	TRACE_WITH_OBJ(("=> "), objResultPtr);
	NEXT_INST_F(1, 0, 1);
    }
    break;
    case INST_COROUTINE_NAME: {
	CoroutineData *corPtr = iPtr->execEnvPtr->corPtr;

	TclNewObj(objResultPtr);
	if (corPtr && !(corPtr->cmdPtr->flags & CMD_DYING)) {
	    Tcl_GetCommandFullName(interp, (Tcl_Command) corPtr->cmdPtr,
		    objResultPtr);
	}
	TRACE_WITH_OBJ(("=> "), objResultPtr);
	NEXT_INST_F(1, 0, 1);
    }
    break;
    case INST_INFO_LEVEL_NUM:
	TclNewIntObj(objResultPtr, iPtr->varFramePtr->level);
	TRACE_WITH_OBJ(("=> "), objResultPtr);
	NEXT_INST_F(1, 0, 1);
    break;
    case INST_INFO_LEVEL_ARGS: {
	int level;
	CallFrame *framePtr = iPtr->varFramePtr;
	CallFrame *rootFramePtr = iPtr->rootFramePtr;

	TRACE(("\"%.30s\" => ", O2S(OBJ_AT_TOS)));
	if (TclGetIntFromObj(interp, OBJ_AT_TOS, &level) != TCL_OK) {
	    TRACE_ERROR(interp);
	    goto gotError;
	}
	if (level <= 0) {
	    level += framePtr->level;
	}
	for (; (framePtr->level!=level) && (framePtr!=rootFramePtr) ;
		framePtr = framePtr->callerVarPtr) {
	    /* Empty loop body */
	}
	if (framePtr == rootFramePtr) {
	    Tcl_SetObjResult(interp, Tcl_ObjPrintf(
		    "bad level \"%s\"", TclGetString(OBJ_AT_TOS)));
	    TRACE_ERROR(interp);
	    DECACHE_STACK_INFO();
	    Tcl_SetErrorCode(interp, "TCL", "LOOKUP", "STACK_LEVEL",
		    TclGetString(OBJ_AT_TOS), NULL);
	    CACHE_STACK_INFO();
	    goto gotError;
	}
	objResultPtr = Tcl_NewListObj(framePtr->objc, framePtr->objv);
	TRACE_APPEND(("%.30s\n", O2S(objResultPtr)));
	NEXT_INST_F(1, 1, 1);
    }
    {
	Tcl_Command cmd, origCmd;

    case INST_RESOLVE_COMMAND:
	cmd = Tcl_GetCommandFromObj(interp, OBJ_AT_TOS);
	TclNewObj(objResultPtr);
	if (cmd != NULL) {
	    Tcl_GetCommandFullName(interp, cmd, objResultPtr);
	}
	TRACE_WITH_OBJ(("\"%.20s\" => ", O2S(OBJ_AT_TOS)), objResultPtr);
	NEXT_INST_F(1, 1, 1);

    case INST_ORIGIN_COMMAND:
	TRACE(("\"%.30s\" => ", O2S(OBJ_AT_TOS)));
	cmd = Tcl_GetCommandFromObj(interp, OBJ_AT_TOS);
	if (cmd == NULL) {
	    goto instOriginError;
	}
	origCmd = TclGetOriginalCommand(cmd);
	if (origCmd == NULL) {
	    origCmd = cmd;
	}

	TclNewObj(objResultPtr);
	Tcl_GetCommandFullName(interp, origCmd, objResultPtr);
	if (TclCheckEmptyString(objResultPtr) == TCL_EMPTYSTRING_YES ) {
	    Tcl_DecrRefCount(objResultPtr);
	    instOriginError:
	    Tcl_SetObjResult(interp, Tcl_ObjPrintf(
		    "invalid command name \"%s\"", TclGetString(OBJ_AT_TOS)));
	    DECACHE_STACK_INFO();
	    Tcl_SetErrorCode(interp, "TCL", "LOOKUP", "COMMAND",
		    TclGetString(OBJ_AT_TOS), NULL);
	    CACHE_STACK_INFO();
	    TRACE_APPEND(("ERROR: not command\n"));
	    goto gotError;
	}
	TRACE_APPEND(("\"%.30s\"", O2S(OBJ_AT_TOS)));
	NEXT_INST_F(1, 1, 1);
    }

    /*
     * -----------------------------------------------------------------
     *	   Start of TclOO support instructions.
     */

    {
	Object *oPtr;
	CallFrame *framePtr;
	CallContext *contextPtr;
	int skip, newDepth;

    case INST_TCLOO_SELF:
	framePtr = iPtr->varFramePtr;
	if (framePtr == NULL ||
		!(framePtr->isProcCallFrame & FRAME_IS_METHOD)) {
	    TRACE(("=> ERROR: no TclOO call context\n"));
	    Tcl_SetObjResult(interp, Tcl_NewStringObj(
		    "self may only be called from inside a method",
		    -1));
	    DECACHE_STACK_INFO();
	    Tcl_SetErrorCode(interp, "TCL", "OO", "CONTEXT_REQUIRED", NULL);
	    CACHE_STACK_INFO();
	    goto gotError;
	}
	contextPtr = (CallContext *)framePtr->clientData;

	/*
	 * Call out to get the name; it's expensive to compute but cached.
	 */

	objResultPtr = TclOOObjectName(interp, contextPtr->oPtr);
	TRACE_WITH_OBJ(("=> "), objResultPtr);
	NEXT_INST_F(1, 0, 1);

    case INST_TCLOO_NEXT_CLASS:
	opnd = TclGetUInt1AtPtr(pc+1);
	framePtr = iPtr->varFramePtr;
	valuePtr = OBJ_AT_DEPTH(opnd - 2);
	objv = &OBJ_AT_DEPTH(opnd - 1);
	skip = 2;
	TRACE(("%d => ", opnd));
	if (framePtr == NULL ||
		!(framePtr->isProcCallFrame & FRAME_IS_METHOD)) {
	    TRACE_APPEND(("ERROR: no TclOO call context\n"));
	    Tcl_SetObjResult(interp, Tcl_NewStringObj(
		    "nextto may only be called from inside a method",
		    -1));
	    DECACHE_STACK_INFO();
	    Tcl_SetErrorCode(interp, "TCL", "OO", "CONTEXT_REQUIRED", NULL);
	    CACHE_STACK_INFO();
	    goto gotError;
	}
	contextPtr = (CallContext *)framePtr->clientData;

	oPtr = (Object *) Tcl_GetObjectFromObj(interp, valuePtr);
	if (oPtr == NULL) {
	    TRACE_APPEND(("ERROR: \"%.30s\" not object\n", O2S(valuePtr)));
	    goto gotError;
	} else {
	    Class *classPtr = oPtr->classPtr;
	    struct MInvoke *miPtr;
	    int i;
	    const char *methodType;

	    if (classPtr == NULL) {
		TRACE_APPEND(("ERROR: \"%.30s\" not class\n", O2S(valuePtr)));
		Tcl_SetObjResult(interp, Tcl_ObjPrintf(
			"\"%s\" is not a class", TclGetString(valuePtr)));
		DECACHE_STACK_INFO();
		Tcl_SetErrorCode(interp, "TCL", "OO", "CLASS_REQUIRED", NULL);
		CACHE_STACK_INFO();
		goto gotError;
	    }

	    for (i=contextPtr->index+1 ; i<contextPtr->callPtr->numChain ; i++) {
		miPtr = contextPtr->callPtr->chain + i;
		if (!miPtr->isFilter &&
			miPtr->mPtr->declaringClassPtr == classPtr) {
		    newDepth = i;
#ifdef TCL_COMPILE_DEBUG
		    if (tclTraceExec >= 2) {
			if (traceInstructions) {
			    strncpy(cmdNameBuf, TclGetString(objv[0]), 20);
			} else {
			    fprintf(stdout, "%d: (%u) invoking ",
				    iPtr->numLevels,
				    (unsigned)(pc - codePtr->codeStart));
			}
			for (i = 0;  i < opnd;  i++) {
			    TclPrintObject(stdout, objv[i], 15);
			    fprintf(stdout, " ");
			}
			fprintf(stdout, "\n");
			fflush(stdout);
		    }
#endif /*TCL_COMPILE_DEBUG*/
		    goto doInvokeNext;
		}
	    }

	    if (contextPtr->callPtr->flags & CONSTRUCTOR) {
		methodType = "constructor";
	    } else if (contextPtr->callPtr->flags & DESTRUCTOR) {
		methodType = "destructor";
	    } else {
		methodType = "method";
	    }

	    TRACE_APPEND(("ERROR: \"%.30s\" not on reachable chain\n",
		    O2S(valuePtr)));
	    for (i=contextPtr->index ; i>=0 ; i--) {
		miPtr = contextPtr->callPtr->chain + i;
		if (miPtr->isFilter
			|| miPtr->mPtr->declaringClassPtr != classPtr) {
		    continue;
		}
		Tcl_SetObjResult(interp, Tcl_ObjPrintf(
			"%s implementation by \"%s\" not reachable from here",
			methodType, TclGetString(valuePtr)));
		DECACHE_STACK_INFO();
		Tcl_SetErrorCode(interp, "TCL", "OO", "CLASS_NOT_REACHABLE",
			NULL);
		CACHE_STACK_INFO();
		goto gotError;
	    }
	    Tcl_SetObjResult(interp, Tcl_ObjPrintf(
		    "%s has no non-filter implementation by \"%s\"",
		    methodType, TclGetString(valuePtr)));
	    DECACHE_STACK_INFO();
	    Tcl_SetErrorCode(interp, "TCL", "OO", "CLASS_NOT_THERE", NULL);
	    CACHE_STACK_INFO();
	    goto gotError;
	}

    case INST_TCLOO_NEXT:
	opnd = TclGetUInt1AtPtr(pc+1);
	objv = &OBJ_AT_DEPTH(opnd - 1);
	framePtr = iPtr->varFramePtr;
	skip = 1;
	TRACE(("%d => ", opnd));
	if (framePtr == NULL ||
		!(framePtr->isProcCallFrame & FRAME_IS_METHOD)) {
	    TRACE_APPEND(("ERROR: no TclOO call context\n"));
	    Tcl_SetObjResult(interp, Tcl_NewStringObj(
		    "next may only be called from inside a method",
		    -1));
	    DECACHE_STACK_INFO();
	    Tcl_SetErrorCode(interp, "TCL", "OO", "CONTEXT_REQUIRED", NULL);
	    CACHE_STACK_INFO();
	    goto gotError;
	}
	contextPtr = (CallContext *)framePtr->clientData;

	newDepth = contextPtr->index + 1;
	if (newDepth >= contextPtr->callPtr->numChain) {
	    /*
	     * We're at the end of the chain; generate an error message unless
	     * the interpreter is being torn down, in which case we might be
	     * getting here because of methods/destructors doing a [next] (or
	     * equivalent) unexpectedly.
	     */

	    const char *methodType;

	    if (contextPtr->callPtr->flags & CONSTRUCTOR) {
		methodType = "constructor";
	    } else if (contextPtr->callPtr->flags & DESTRUCTOR) {
		methodType = "destructor";
	    } else {
		methodType = "method";
	    }

	    TRACE_APPEND(("ERROR: no TclOO next impl\n"));
	    Tcl_SetObjResult(interp, Tcl_ObjPrintf(
		    "no next %s implementation", methodType));
	    DECACHE_STACK_INFO();
	    Tcl_SetErrorCode(interp, "TCL", "OO", "NOTHING_NEXT", NULL);
	    CACHE_STACK_INFO();
	    goto gotError;
#ifdef TCL_COMPILE_DEBUG
	} else if (tclTraceExec >= 2) {
	    int i;

	    if (traceInstructions) {
		strncpy(cmdNameBuf, TclGetString(objv[0]), 20);
	    } else {
		fprintf(stdout, "%d: (%u) invoking ",
			iPtr->numLevels, (unsigned)(pc - codePtr->codeStart));
	    }
	    for (i = 0;  i < opnd;  i++) {
		TclPrintObject(stdout, objv[i], 15);
		fprintf(stdout, " ");
	    }
	    fprintf(stdout, "\n");
	    fflush(stdout);
#endif /*TCL_COMPILE_DEBUG*/
	}

    doInvokeNext:
	bcFramePtr->data.tebc.pc = (char *) pc;
	iPtr->cmdFramePtr = bcFramePtr;

	if (iPtr->flags & INTERP_DEBUG_FRAME) {
	    ArgumentBCEnter(interp, codePtr, TD, pc, opnd, objv);
	}

	pcAdjustment = 2;
	cleanup = opnd;
	DECACHE_STACK_INFO();
	iPtr->varFramePtr = framePtr->callerVarPtr;
	pc += pcAdjustment;
	TEBC_YIELD();

	TclPushTailcallPoint(interp);
	oPtr = contextPtr->oPtr;
	if (oPtr->flags & FILTER_HANDLING) {
	    TclNRAddCallback(interp, FinalizeOONextFilter,
		    framePtr, contextPtr, INT2PTR(contextPtr->index),
		    INT2PTR(contextPtr->skip));
	} else {
	    TclNRAddCallback(interp, FinalizeOONext,
		    framePtr, contextPtr, INT2PTR(contextPtr->index),
		    INT2PTR(contextPtr->skip));
	}
	contextPtr->skip = skip;
	contextPtr->index = newDepth;
	if (contextPtr->callPtr->chain[newDepth].isFilter
		|| contextPtr->callPtr->flags & FILTER_HANDLING) {
	    oPtr->flags |= FILTER_HANDLING;
	} else {
	    oPtr->flags &= ~FILTER_HANDLING;
	}

	{
	    Method *const mPtr =
		    contextPtr->callPtr->chain[newDepth].mPtr;

	    return mPtr->typePtr->callProc(mPtr->clientData, interp,
		    (Tcl_ObjectContext) contextPtr, opnd, objv);
	}

    case INST_TCLOO_IS_OBJECT:
	oPtr = (Object *) Tcl_GetObjectFromObj(interp, OBJ_AT_TOS);
	objResultPtr = TCONST(oPtr != NULL ? 1 : 0);
	TRACE_WITH_OBJ(("%.30s => ", O2S(OBJ_AT_TOS)), objResultPtr);
	NEXT_INST_F(1, 1, 1);
    case INST_TCLOO_CLASS:
	oPtr = (Object *) Tcl_GetObjectFromObj(interp, OBJ_AT_TOS);
	if (oPtr == NULL) {
	    TRACE(("%.30s => ERROR: not object\n", O2S(OBJ_AT_TOS)));
	    goto gotError;
	}
	objResultPtr = TclOOObjectName(interp, oPtr->selfCls->thisPtr);
	TRACE_WITH_OBJ(("%.30s => ", O2S(OBJ_AT_TOS)), objResultPtr);
	NEXT_INST_F(1, 1, 1);
    case INST_TCLOO_NS:
	oPtr = (Object *) Tcl_GetObjectFromObj(interp, OBJ_AT_TOS);
	if (oPtr == NULL) {
	    TRACE(("%.30s => ERROR: not object\n", O2S(OBJ_AT_TOS)));
	    goto gotError;
	}

	/*
	 * TclOO objects *never* have the global namespace as their NS.
	 */

	TclNewStringObj(objResultPtr, oPtr->namespacePtr->fullName,
		strlen(oPtr->namespacePtr->fullName));
	TRACE_WITH_OBJ(("%.30s => ", O2S(OBJ_AT_TOS)), objResultPtr);
	NEXT_INST_F(1, 1, 1);
    }

    /*
     *     End of TclOO support instructions.
     * -----------------------------------------------------------------
     *	   Start of INST_LIST and related instructions.
     */

    {
	int numIndices, nocase, match, cflags;
	size_t slength, length2, fromIdx, toIdx, index, s1len, s2len;
	const char *s1, *s2;

    case INST_LIST:
	/*
	 * Pop the opnd (objc) top stack elements into a new list obj and then
	 * decrement their ref counts.
	 */

	opnd = TclGetUInt4AtPtr(pc+1);
	objResultPtr = Tcl_NewListObj(opnd, &OBJ_AT_DEPTH(opnd-1));
	TRACE_WITH_OBJ(("%u => ", opnd), objResultPtr);
	NEXT_INST_V(5, opnd, 1);

    case INST_LIST_LENGTH:
	TRACE(("\"%.30s\" => ", O2S(OBJ_AT_TOS)));
	if (TclListObjLength(interp, OBJ_AT_TOS, &length) != TCL_OK) {
	    TRACE_ERROR(interp);
	    goto gotError;
	}
	TclNewIntObj(objResultPtr, length);
	TRACE_APPEND(("%d\n", length));
	NEXT_INST_F(1, 1, 1);

    case INST_LIST_INDEX:	/* lindex with objc == 3 */
	value2Ptr = OBJ_AT_TOS;
	valuePtr = OBJ_UNDER_TOS;
	TRACE(("\"%.30s\" \"%.30s\" => ", O2S(valuePtr), O2S(value2Ptr)));

	/*
	 * Extract the desired list element.
	 */

	if ((TclListObjGetElements(interp, valuePtr, &objc, &objv) == TCL_OK)
		&& !TclHasIntRep(value2Ptr, &tclListType)) {
	    int code;

	    DECACHE_STACK_INFO();
	    code = TclGetIntForIndexM(interp, value2Ptr, objc-1, &index);
	    CACHE_STACK_INFO();
	    if (code == TCL_OK) {
		TclDecrRefCount(value2Ptr);
		tosPtr--;
		pcAdjustment = 1;
		goto lindexFastPath;
	    }
	    Tcl_ResetResult(interp);
	}

	objResultPtr = TclLindexList(interp, valuePtr, value2Ptr);
	if (!objResultPtr) {
	    TRACE_ERROR(interp);
	    goto gotError;
	}

	/*
	 * Stash the list element on the stack.
	 */

	TRACE_APPEND(("\"%.30s\"\n", O2S(objResultPtr)));
	NEXT_INST_F(1, 2, -1);	/* Already has the correct refCount */

    case INST_LIST_INDEX_IMM:	/* lindex with objc==3 and index in bytecode
				 * stream */

	/*
	 * Pop the list and get the index.
	 */

	valuePtr = OBJ_AT_TOS;
	opnd = TclGetInt4AtPtr(pc+1);
	TRACE(("\"%.30s\" %d => ", O2S(valuePtr), opnd));

	/*
	 * Get the contents of the list, making sure that it really is a list
	 * in the process.
	 */

	if (TclListObjGetElements(interp, valuePtr, &objc, &objv) != TCL_OK) {
	    TRACE_ERROR(interp);
	    goto gotError;
	}

	/* Decode end-offset index values. */

	index = TclIndexDecode(opnd, objc - 1);
	pcAdjustment = 5;

    lindexFastPath:
	if (index < (size_t)objc) {
	    objResultPtr = objv[index];
	} else {
	    TclNewObj(objResultPtr);
	}

	TRACE_APPEND(("\"%.30s\"\n", O2S(objResultPtr)));
	NEXT_INST_F(pcAdjustment, 1, 1);

    case INST_LIST_INDEX_MULTI:	/* 'lindex' with multiple index args */
	/*
	 * Determine the count of index args.
	 */

	opnd = TclGetUInt4AtPtr(pc+1);
	numIndices = opnd-1;

	/*
	 * Do the 'lindex' operation.
	 */

	TRACE(("%d => ", opnd));
	objResultPtr = TclLindexFlat(interp, OBJ_AT_DEPTH(numIndices),
		numIndices, &OBJ_AT_DEPTH(numIndices - 1));
	if (!objResultPtr) {
	    TRACE_ERROR(interp);
	    goto gotError;
	}

	/*
	 * Set result.
	 */

	TRACE_APPEND(("\"%.30s\"\n", O2S(objResultPtr)));
	NEXT_INST_V(5, opnd, -1);

    case INST_LSET_FLAT:
	/*
	 * Lset with 3, 5, or more args. Get the number of index args.
	 */

	opnd = TclGetUInt4AtPtr(pc + 1);
	numIndices = opnd - 2;
	TRACE(("%d => ", opnd));

	/*
	 * Get the old value of variable, and remove the stack ref. This is
	 * safe because the variable still references the object; the ref
	 * count will never go zero here - we can use the smaller macro
	 * Tcl_DecrRefCount.
	 */

	valuePtr = POP_OBJECT();
	Tcl_DecrRefCount(valuePtr); /* This one should be done here */

	/*
	 * Compute the new variable value.
	 */

	objResultPtr = TclLsetFlat(interp, valuePtr, numIndices,
		&OBJ_AT_DEPTH(numIndices), OBJ_AT_TOS);
	if (!objResultPtr) {
	    TRACE_ERROR(interp);
	    goto gotError;
	}

	/*
	 * Set result.
	 */

	TRACE_APPEND(("\"%.30s\"\n", O2S(objResultPtr)));
	NEXT_INST_V(5, numIndices+1, -1);

    case INST_LSET_LIST:	/* 'lset' with 4 args */
	/*
	 * Get the old value of variable, and remove the stack ref. This is
	 * safe because the variable still references the object; the ref
	 * count will never go zero here - we can use the smaller macro
	 * Tcl_DecrRefCount.
	 */

	objPtr = POP_OBJECT();
	Tcl_DecrRefCount(objPtr);	/* This one should be done here. */

	/*
	 * Get the new element value, and the index list.
	 */

	valuePtr = OBJ_AT_TOS;
	value2Ptr = OBJ_UNDER_TOS;
	TRACE(("\"%.30s\" \"%.30s\" \"%.30s\" => ",
		O2S(value2Ptr), O2S(valuePtr), O2S(objPtr)));

	/*
	 * Compute the new variable value.
	 */

	objResultPtr = TclLsetList(interp, objPtr, value2Ptr, valuePtr);
	if (!objResultPtr) {
	    TRACE_ERROR(interp);
	    goto gotError;
	}

	/*
	 * Set result.
	 */

	TRACE_APPEND(("\"%.30s\"\n", O2S(objResultPtr)));
	NEXT_INST_F(1, 2, -1);

    case INST_LIST_RANGE_IMM:	/* lrange with objc==4 and both indices in
				 * bytecode stream */

	/*
	 * Pop the list and get the indices.
	 */

	valuePtr = OBJ_AT_TOS;
	fromIdx = TclGetInt4AtPtr(pc+1);
	toIdx = TclGetInt4AtPtr(pc+5);
	TRACE(("\"%.30s\" %d %d => ", O2S(valuePtr), TclGetInt4AtPtr(pc+1),
		TclGetInt4AtPtr(pc+5)));

	/*
	 * Get the length of the list, making sure that it really is a list
	 * in the process.
	 */

	if (TclListObjLength(interp, valuePtr, &objc) != TCL_OK) {
	    TRACE_ERROR(interp);
	    goto gotError;
	}

	/*
	 * Skip a lot of work if we're about to throw the result away (common
	 * with uses of [lassign]).
	 */

#ifndef TCL_COMPILE_DEBUG
	if (*(pc+9) == INST_POP) {
	    NEXT_INST_F(10, 1, 0);
	}
#endif

	/* Every range of an empty list is an empty list */
	if (objc == 0) {
	    /* avoid return of not canonical list (e. g. spaces in string repr.) */
	    if (!valuePtr->bytes || !valuePtr->length) {
		TRACE_APPEND(("\n"));
		NEXT_INST_F(9, 0, 0);
	    }
	    goto emptyList;
	}

	/* Decode index value operands. */

	if (toIdx == TCL_INDEX_NONE) {
	emptyList:
	    TclNewObj(objResultPtr);
	    TRACE_APPEND(("\"%.30s\"", O2S(objResultPtr)));
	    NEXT_INST_F(9, 1, 1);
	}
	toIdx = TclIndexDecode(toIdx, objc - 1);
	if (toIdx == TCL_INDEX_NONE) {
	    goto emptyList;
	} else if (toIdx + 1 >= (size_t)objc + 1) {
	    toIdx = objc - 1;
	}

	assert (toIdx < (size_t)objc);
	/*
	assert ( fromIdx != TCL_INDEX_NONE );
	 *
	 * Extra safety for legacy bytecodes:
	 */
	if (fromIdx == TCL_INDEX_NONE) {
	    fromIdx = TCL_INDEX_START;
	}

	fromIdx = TclIndexDecode(fromIdx, objc - 1);

	objResultPtr = TclListObjRange(valuePtr, fromIdx, toIdx);

	TRACE_APPEND(("\"%.30s\"", O2S(objResultPtr)));
	NEXT_INST_F(9, 1, 1);

    case INST_LIST_IN:
    case INST_LIST_NOT_IN:	/* Basic list containment operators. */
	value2Ptr = OBJ_AT_TOS;
	valuePtr = OBJ_UNDER_TOS;

	s1 = Tcl_GetStringFromObj(valuePtr, &s1len);
	TRACE(("\"%.30s\" \"%.30s\" => ", O2S(valuePtr), O2S(value2Ptr)));
	if (TclListObjLength(interp, value2Ptr, &length) != TCL_OK) {
	    TRACE_ERROR(interp);
	    goto gotError;
	}
	match = 0;
	if (length > 0) {
	    int i = 0;
	    Tcl_Obj *o;

	    /*
	     * An empty list doesn't match anything.
	     */

	    do {
		Tcl_ListObjIndex(NULL, value2Ptr, i, &o);
		if (o != NULL) {
		    s2 = Tcl_GetStringFromObj(o, &s2len);
		} else {
		    s2 = "";
		    s2len = 0;
		}
		if (s1len == s2len) {
		    match = (memcmp(s1, s2, s1len) == 0);
		}
		i++;
	    } while (i < length && match == 0);
	}

	if (*pc == INST_LIST_NOT_IN) {
	    match = !match;
	}

	TRACE_APPEND(("%d\n", match));

	/*
	 * Peep-hole optimisation: if you're about to jump, do jump from here.
	 * We're saving the effort of pushing a boolean value only to pop it
	 * for branching.
	 */

	JUMP_PEEPHOLE_F(match, 1, 2);

    case INST_LIST_CONCAT:
	value2Ptr = OBJ_AT_TOS;
	valuePtr = OBJ_UNDER_TOS;
	TRACE(("\"%.30s\" \"%.30s\" => ", O2S(valuePtr), O2S(value2Ptr)));
	if (Tcl_IsShared(valuePtr)) {
	    objResultPtr = Tcl_DuplicateObj(valuePtr);
	    if (Tcl_ListObjAppendList(interp, objResultPtr,
		    value2Ptr) != TCL_OK) {
		TRACE_ERROR(interp);
		TclDecrRefCount(objResultPtr);
		goto gotError;
	    }
	    TRACE_APPEND(("\"%.30s\"\n", O2S(objResultPtr)));
	    NEXT_INST_F(1, 2, 1);
	} else {
	    if (Tcl_ListObjAppendList(interp, valuePtr, value2Ptr) != TCL_OK){
		TRACE_ERROR(interp);
		goto gotError;
	    }
	    TRACE_APPEND(("\"%.30s\"\n", O2S(valuePtr)));
	    NEXT_INST_F(1, 1, 0);
	}

    /*
     *	   End of INST_LIST and related instructions.
     * -----------------------------------------------------------------
     *	   Start of string-related instructions.
     */

    case INST_STR_EQ:
    case INST_STR_NEQ:		/* String (in)equality check */
    case INST_STR_CMP:		/* String compare. */
    case INST_STR_LT:
    case INST_STR_GT:
    case INST_STR_LE:
    case INST_STR_GE:
    stringCompare:
	value2Ptr = OBJ_AT_TOS;
	valuePtr = OBJ_UNDER_TOS;

	{
	    int checkEq = ((*pc == INST_EQ) || (*pc == INST_NEQ)
		    || (*pc == INST_STR_EQ) || (*pc == INST_STR_NEQ));
	    match = TclStringCmp(valuePtr, value2Ptr, checkEq, 0, -1);
	}

	/*
	 * Make sure only -1,0,1 is returned
	 * TODO: consider peephole opt.
	 */

	if (*pc != INST_STR_CMP) {
	    /*
	     * Take care of the opcodes that goto'ed into here.
	     */

	    switch (*pc) {
	    case INST_STR_EQ:
	    case INST_EQ:
		match = (match == 0);
		break;
	    case INST_STR_NEQ:
	    case INST_NEQ:
		match = (match != 0);
		break;
	    case INST_LT:
	    case INST_STR_LT:
		match = (match < 0);
		break;
	    case INST_GT:
	    case INST_STR_GT:
		match = (match > 0);
		break;
	    case INST_LE:
	    case INST_STR_LE:
		match = (match <= 0);
		break;
	    case INST_GE:
	    case INST_STR_GE:
		match = (match >= 0);
		break;
	    }
	}

	TRACE(("\"%.20s\" \"%.20s\" => %d\n", O2S(valuePtr), O2S(value2Ptr),
		(match < 0 ? -1 : match > 0 ? 1 : 0)));
	JUMP_PEEPHOLE_F(match, 1, 2);

    case INST_STR_LEN:
	valuePtr = OBJ_AT_TOS;
	slength = Tcl_GetCharLength(valuePtr);
	TclNewIntObj(objResultPtr, slength);
	TRACE(("\"%.20s\" => %" TCL_Z_MODIFIER "u\n", O2S(valuePtr), slength));
	NEXT_INST_F(1, 1, 1);

    case INST_STR_UPPER:
	valuePtr = OBJ_AT_TOS;
	TRACE(("\"%.20s\" => ", O2S(valuePtr)));
	if (Tcl_IsShared(valuePtr)) {
	    s1 = Tcl_GetStringFromObj(valuePtr, &slength);
	    TclNewStringObj(objResultPtr, s1, slength);
	    slength = Tcl_UtfToUpper(TclGetString(objResultPtr));
	    Tcl_SetObjLength(objResultPtr, slength);
	    TRACE_APPEND(("\"%.20s\"\n", O2S(objResultPtr)));
	    NEXT_INST_F(1, 1, 1);
	} else {
	    slength = Tcl_UtfToUpper(TclGetString(valuePtr));
	    Tcl_SetObjLength(valuePtr, slength);
	    TclFreeIntRep(valuePtr);
	    TRACE_APPEND(("\"%.20s\"\n", O2S(valuePtr)));
	    NEXT_INST_F(1, 0, 0);
	}
    case INST_STR_LOWER:
	valuePtr = OBJ_AT_TOS;
	TRACE(("\"%.20s\" => ", O2S(valuePtr)));
	if (Tcl_IsShared(valuePtr)) {
	    s1 = Tcl_GetStringFromObj(valuePtr, &slength);
	    TclNewStringObj(objResultPtr, s1, slength);
	    slength = Tcl_UtfToLower(TclGetString(objResultPtr));
	    Tcl_SetObjLength(objResultPtr, slength);
	    TRACE_APPEND(("\"%.20s\"\n", O2S(objResultPtr)));
	    NEXT_INST_F(1, 1, 1);
	} else {
	    slength = Tcl_UtfToLower(TclGetString(valuePtr));
	    Tcl_SetObjLength(valuePtr, slength);
	    TclFreeIntRep(valuePtr);
	    TRACE_APPEND(("\"%.20s\"\n", O2S(valuePtr)));
	    NEXT_INST_F(1, 0, 0);
	}
    case INST_STR_TITLE:
	valuePtr = OBJ_AT_TOS;
	TRACE(("\"%.20s\" => ", O2S(valuePtr)));
	if (Tcl_IsShared(valuePtr)) {
	    s1 = Tcl_GetStringFromObj(valuePtr, &slength);
	    TclNewStringObj(objResultPtr, s1, slength);
	    slength = Tcl_UtfToTitle(TclGetString(objResultPtr));
	    Tcl_SetObjLength(objResultPtr, slength);
	    TRACE_APPEND(("\"%.20s\"\n", O2S(objResultPtr)));
	    NEXT_INST_F(1, 1, 1);
	} else {
	    slength = Tcl_UtfToTitle(TclGetString(valuePtr));
	    Tcl_SetObjLength(valuePtr, slength);
	    TclFreeIntRep(valuePtr);
	    TRACE_APPEND(("\"%.20s\"\n", O2S(valuePtr)));
	    NEXT_INST_F(1, 0, 0);
	}

    case INST_STR_INDEX:
	value2Ptr = OBJ_AT_TOS;
	valuePtr = OBJ_UNDER_TOS;
	TRACE(("\"%.20s\" %.20s => ", O2S(valuePtr), O2S(value2Ptr)));

	/*
	 * Get char length to calulate what 'end' means.
	 */

	slength = Tcl_GetCharLength(valuePtr);
	DECACHE_STACK_INFO();
	if (TclGetIntForIndexM(interp, value2Ptr, slength-1, &index)!=TCL_OK) {
	    CACHE_STACK_INFO();
	    TRACE_ERROR(interp);
	    goto gotError;
	}
	CACHE_STACK_INFO();

	if (index >= slength) {
	    TclNewObj(objResultPtr);
	} else if (TclIsPureByteArray(valuePtr)) {
	    objResultPtr = Tcl_NewByteArrayObj(
		    TclGetByteArrayFromObj(valuePtr, NULL)+index, 1);
	} else if (valuePtr->bytes && slength == valuePtr->length) {
	    objResultPtr = Tcl_NewStringObj((const char *)
		    valuePtr->bytes+index, 1);
	} else {
	    char buf[4] = "";
	    int ch = Tcl_GetUniChar(valuePtr, index);

	    /*
	     * This could be: Tcl_NewUnicodeObj((const Tcl_UniChar *)&ch, 1)
	     * but creating the object as a string seems to be faster in
	     * practical use.
	     */
	    if (ch == -1) {
		TclNewObj(objResultPtr);
	    } else {
		slength = Tcl_UniCharToUtf(ch, buf);
		if ((ch >= 0xD800) && (slength < 3)) {
		    slength += Tcl_UniCharToUtf(-1, buf + slength);
		}
		objResultPtr = Tcl_NewStringObj(buf, slength);
	    }
	}

	TRACE_APPEND(("\"%s\"\n", O2S(objResultPtr)));
	NEXT_INST_F(1, 2, 1);

    case INST_STR_RANGE:
	TRACE(("\"%.20s\" %.20s %.20s =>",
		O2S(OBJ_AT_DEPTH(2)), O2S(OBJ_UNDER_TOS), O2S(OBJ_AT_TOS)));
	slength = Tcl_GetCharLength(OBJ_AT_DEPTH(2)) - 1;

	DECACHE_STACK_INFO();
	if (TclGetIntForIndexM(interp, OBJ_UNDER_TOS, slength,
		    &fromIdx) != TCL_OK) {
	    CACHE_STACK_INFO();
	    TRACE_ERROR(interp);
	    goto gotError;
	}
	if (TclGetIntForIndexM(interp, OBJ_AT_TOS, slength,
		    &toIdx) != TCL_OK) {
	    CACHE_STACK_INFO();
	    TRACE_ERROR(interp);
	    goto gotError;
	}
	CACHE_STACK_INFO();

	if (fromIdx == TCL_INDEX_NONE) {
	    fromIdx = TCL_INDEX_START;
	}
	if (toIdx + 1 >= slength + 1) {
	    toIdx = slength;
	}
	if (toIdx + 1 >= fromIdx + 1) {
	    objResultPtr = Tcl_GetRange(OBJ_AT_DEPTH(2), fromIdx, toIdx);
	} else {
	    TclNewObj(objResultPtr);
	}
	TRACE_APPEND(("\"%.30s\"\n", O2S(objResultPtr)));
	NEXT_INST_V(1, 3, 1);

    case INST_STR_RANGE_IMM:
	valuePtr = OBJ_AT_TOS;
	fromIdx = TclGetInt4AtPtr(pc+1);
	toIdx = TclGetInt4AtPtr(pc+5);
	slength = Tcl_GetCharLength(valuePtr);
	TRACE(("\"%.20s\" %d %d => ", O2S(valuePtr), (int)(fromIdx), (int)(toIdx)));

	/* Every range of an empty value is an empty value */
	if (slength == 0) {
	    TRACE_APPEND(("\n"));
	    NEXT_INST_F(9, 0, 0);
	}

	/* Decode index operands. */

	/*
	assert ( toIdx != TCL_INDEX_NONE );
	 *
	 * Extra safety for legacy bytecodes:
	 */
	if (toIdx == TCL_INDEX_NONE) {
	    goto emptyRange;
	}

	toIdx = TclIndexDecode(toIdx, slength - 1);
	if (toIdx == TCL_INDEX_NONE) {
	    goto emptyRange;
	} else if (toIdx >= slength) {
	    toIdx = slength - 1;
	}

	assert ( toIdx != TCL_INDEX_NONE && toIdx < slength );

	/*
	assert ( fromIdx != TCL_INDEX_NONE );
	 *
	 * Extra safety for legacy bytecodes:
	 */
	if (fromIdx == TCL_INDEX_NONE) {
	    fromIdx = TCL_INDEX_START;
	}

	fromIdx = TclIndexDecode(fromIdx, slength - 1);
	if (fromIdx == TCL_INDEX_NONE) {
	    fromIdx = TCL_INDEX_START;
	}

	if (fromIdx + 1 <= toIdx + 1) {
	    objResultPtr = Tcl_GetRange(valuePtr, fromIdx, toIdx);
	} else {
	emptyRange:
	    TclNewObj(objResultPtr);
	}
	TRACE_APPEND(("%.30s\n", O2S(objResultPtr)));
	NEXT_INST_F(9, 1, 1);

    {
	Tcl_UniChar *ustring1, *ustring2, *ustring3, *end, *p;
	size_t length3;
	Tcl_Obj *value3Ptr;

    case INST_STR_REPLACE:
	value3Ptr = POP_OBJECT();
	valuePtr = OBJ_AT_DEPTH(2);
	slength = Tcl_GetCharLength(valuePtr) - 1;
	TRACE(("\"%.20s\" %s %s \"%.20s\" => ", O2S(valuePtr),
		O2S(OBJ_UNDER_TOS), O2S(OBJ_AT_TOS), O2S(value3Ptr)));
	DECACHE_STACK_INFO();
	if (TclGetIntForIndexM(interp, OBJ_UNDER_TOS, slength,
		    &fromIdx) != TCL_OK
	    || TclGetIntForIndexM(interp, OBJ_AT_TOS, slength,
		    &toIdx) != TCL_OK) {
	    CACHE_STACK_INFO();
	    TclDecrRefCount(value3Ptr);
	    TRACE_ERROR(interp);
	    goto gotError;
	}
	CACHE_STACK_INFO();
	TclDecrRefCount(OBJ_AT_TOS);
	(void) POP_OBJECT();
	TclDecrRefCount(OBJ_AT_TOS);
	(void) POP_OBJECT();

	if ((toIdx == TCL_INDEX_NONE) ||
		(fromIdx + 1 > slength + 1) ||
		(toIdx + 1 < fromIdx + 1)) {
	    TRACE_APPEND(("\"%.30s\"\n", O2S(valuePtr)));
	    TclDecrRefCount(value3Ptr);
	    NEXT_INST_F(1, 0, 0);
	}

	if (fromIdx == TCL_INDEX_NONE) {
	    fromIdx = TCL_INDEX_START;
	}

	if (toIdx + 1 > slength + 1) {
	    toIdx = slength;
	}

	if ((fromIdx == TCL_INDEX_START) && (toIdx == slength)) {
	    TclDecrRefCount(OBJ_AT_TOS);
	    OBJ_AT_TOS = value3Ptr;
	    TRACE_APPEND(("\"%.30s\"\n", O2S(value3Ptr)));
	    NEXT_INST_F(1, 0, 0);
	}

	objResultPtr = TclStringReplace(interp, valuePtr, fromIdx,
		toIdx - fromIdx + 1, value3Ptr, TCL_STRING_IN_PLACE);

	if (objResultPtr == value3Ptr) {
	    /* See [Bug 82e7f67325] */
	    TclDecrRefCount(OBJ_AT_TOS);
	    OBJ_AT_TOS = value3Ptr;
	    TRACE_APPEND(("\"%.30s\"\n", O2S(value3Ptr)));
	    NEXT_INST_F(1, 0, 0);
	}
	TclDecrRefCount(value3Ptr);
	TRACE_APPEND(("\"%.30s\"\n", O2S(objResultPtr)));
	NEXT_INST_F(1, 1, 1);

    case INST_STR_MAP:
	valuePtr = OBJ_AT_TOS;		/* "Main" string. */
	value3Ptr = OBJ_UNDER_TOS;	/* "Target" string. */
	value2Ptr = OBJ_AT_DEPTH(2);	/* "Source" string. */
	if (value3Ptr == value2Ptr) {
	    objResultPtr = valuePtr;
	    goto doneStringMap;
	} else if (valuePtr == value2Ptr) {
	    objResultPtr = value3Ptr;
	    goto doneStringMap;
	}
	ustring1 = Tcl_GetUnicodeFromObj(valuePtr, &slength);
	if (slength == 0) {
	    objResultPtr = valuePtr;
	    goto doneStringMap;
	}
	ustring2 = Tcl_GetUnicodeFromObj(value2Ptr, &length2);
	if (length2 > slength || length2 == 0) {
	    objResultPtr = valuePtr;
	    goto doneStringMap;
	} else if (length2 == slength) {
	    if (memcmp(ustring1, ustring2, sizeof(Tcl_UniChar) * slength)) {
		objResultPtr = valuePtr;
	    } else {
		objResultPtr = value3Ptr;
	    }
	    goto doneStringMap;
	}
	ustring3 = Tcl_GetUnicodeFromObj(value3Ptr, &length3);

	objResultPtr = Tcl_NewUnicodeObj(ustring1, 0);
	p = ustring1;
	end = ustring1 + slength;
	for (; ustring1 < end; ustring1++) {
	    if ((*ustring1 == *ustring2) && (length2==1 ||
		    memcmp(ustring1, ustring2, sizeof(Tcl_UniChar) * length2)
			    == 0)) {
		if (p != ustring1) {
		    TclAppendUnicodeToObj(objResultPtr, p, ustring1-p);
		    p = ustring1 + length2;
		} else {
		    p += length2;
		}
		ustring1 = p - 1;

		TclAppendUnicodeToObj(objResultPtr, ustring3, length3);
	    }
	}
	if (p != ustring1) {
	    /*
	     * Put the rest of the unmapped chars onto result.
	     */

	    TclAppendUnicodeToObj(objResultPtr, p, ustring1 - p);
	}
    doneStringMap:
	TRACE_WITH_OBJ(("%.20s %.20s %.20s => ",
		O2S(value2Ptr), O2S(value3Ptr), O2S(valuePtr)), objResultPtr);
	NEXT_INST_V(1, 3, 1);

    case INST_STR_FIND:
	objResultPtr = TclStringFirst(OBJ_UNDER_TOS, OBJ_AT_TOS, 0);

	TRACE(("%.20s %.20s => %s\n",
		O2S(OBJ_UNDER_TOS), O2S(OBJ_AT_TOS), O2S(objResultPtr)));
	NEXT_INST_F(1, 2, 1);

    case INST_STR_FIND_LAST:
	objResultPtr = TclStringLast(OBJ_UNDER_TOS, OBJ_AT_TOS, INT_MAX - 1);

	TRACE(("%.20s %.20s => %s\n",
		O2S(OBJ_UNDER_TOS), O2S(OBJ_AT_TOS), O2S(objResultPtr)));
	NEXT_INST_F(1, 2, 1);

    case INST_STR_CLASS:
	opnd = TclGetInt1AtPtr(pc+1);
	valuePtr = OBJ_AT_TOS;
	TRACE(("%s \"%.30s\" => ", tclStringClassTable[opnd].name,
		O2S(valuePtr)));
	ustring1 = Tcl_GetUnicodeFromObj(valuePtr, &slength);
	match = 1;
	if (slength > 0) {
	    int ch;
	    end = ustring1 + slength;
	    for (p=ustring1 ; p<end ; ) {
		p += TclUniCharToUCS4(p, &ch);
		if (!tclStringClassTable[opnd].comparator(ch)) {
		    match = 0;
		    break;
		}
	    }
	}
	TRACE_APPEND(("%d\n", match));
	JUMP_PEEPHOLE_F(match, 2, 1);
    }

    case INST_STR_MATCH:
	nocase = TclGetInt1AtPtr(pc+1);
	valuePtr = OBJ_AT_TOS;		/* String */
	value2Ptr = OBJ_UNDER_TOS;	/* Pattern */

	/*
	 * Check that at least one of the objects is Unicode before promoting
	 * both.
	 */

	if (TclHasIntRep(valuePtr, &tclStringType)
		|| TclHasIntRep(value2Ptr, &tclStringType)) {
	    Tcl_UniChar *ustring1, *ustring2;

	    ustring1 = Tcl_GetUnicodeFromObj(valuePtr, &slength);
	    ustring2 = Tcl_GetUnicodeFromObj(value2Ptr, &length2);
	    match = TclUniCharMatch(ustring1, slength, ustring2, length2,
		    nocase);
	} else if (TclIsPureByteArray(valuePtr) && !nocase) {
	    unsigned char *bytes1, *bytes2;
	    size_t wlen1 = 0, wlen2 = 0;

	    bytes1 = Tcl_GetByteArrayFromObj(valuePtr, &wlen1);
	    bytes2 = Tcl_GetByteArrayFromObj(value2Ptr, &wlen2);
	    match = TclByteArrayMatch(bytes1, wlen1, bytes2, wlen2, 0);
	} else {
	    match = Tcl_StringCaseMatch(TclGetString(valuePtr),
		    TclGetString(value2Ptr), nocase);
	}

	/*
	 * Reuse value2Ptr object already on stack if possible. Adjustment is
	 * 2 due to the nocase byte
	 */

	TRACE(("%.20s %.20s => %d\n", O2S(valuePtr), O2S(value2Ptr), match));

	/*
	 * Peep-hole optimisation: if you're about to jump, do jump from here.
	 */

	JUMP_PEEPHOLE_F(match, 2, 2);

    {
	const char *string1, *string2;
	size_t trim1, trim2;

    case INST_STR_TRIM_LEFT:
	valuePtr = OBJ_UNDER_TOS;	/* String */
	value2Ptr = OBJ_AT_TOS;		/* TrimSet */
	string2 = Tcl_GetStringFromObj(value2Ptr, &length2);
	string1 = Tcl_GetStringFromObj(valuePtr, &slength);
	trim1 = TclTrimLeft(string1, slength, string2, length2);
	trim2 = 0;
	goto createTrimmedString;
    case INST_STR_TRIM_RIGHT:
	valuePtr = OBJ_UNDER_TOS;	/* String */
	value2Ptr = OBJ_AT_TOS;		/* TrimSet */
	string2 = Tcl_GetStringFromObj(value2Ptr, &length2);
	string1 = Tcl_GetStringFromObj(valuePtr, &slength);
	trim2 = TclTrimRight(string1, slength, string2, length2);
	trim1 = 0;
	goto createTrimmedString;
    case INST_STR_TRIM:
	valuePtr = OBJ_UNDER_TOS;	/* String */
	value2Ptr = OBJ_AT_TOS;		/* TrimSet */
	string2 = Tcl_GetStringFromObj(value2Ptr, &length2);
	string1 = Tcl_GetStringFromObj(valuePtr, &slength);
	trim1 = TclTrim(string1, slength, string2, length2, &trim2);
    createTrimmedString:
	/*
	 * Careful here; trim set often contains non-ASCII characters so we
	 * take care when printing. [Bug 971cb4f1db]
	 */

#ifdef TCL_COMPILE_DEBUG
	if (traceInstructions) {
	    TRACE(("\"%.30s\" ", O2S(valuePtr)));
	    TclPrintObject(stdout, value2Ptr, 30);
	    printf(" => ");
	}
#endif
	if (trim1 == 0 && trim2 == 0) {
#ifdef TCL_COMPILE_DEBUG
	    if (traceInstructions) {
		TclPrintObject(stdout, valuePtr, 30);
		printf("\n");
	    }
#endif
	    NEXT_INST_F(1, 1, 0);
	} else {
	    objResultPtr = Tcl_NewStringObj(string1+trim1, slength-trim1-trim2);
#ifdef TCL_COMPILE_DEBUG
	    if (traceInstructions) {
		TclPrintObject(stdout, objResultPtr, 30);
		printf("\n");
	    }
#endif
	    NEXT_INST_F(1, 2, 1);
	}
    }

    case INST_REGEXP:
	cflags = TclGetInt1AtPtr(pc+1); /* RE compile flages like NOCASE */
	valuePtr = OBJ_AT_TOS;		/* String */
	value2Ptr = OBJ_UNDER_TOS;	/* Pattern */
	TRACE(("\"%.30s\" \"%.30s\" => ", O2S(valuePtr), O2S(value2Ptr)));

	/*
	 * Compile and match the regular expression.
	 */

	{
	    Tcl_RegExp regExpr =
		    Tcl_GetRegExpFromObj(interp, value2Ptr, cflags);

	    if (regExpr == NULL) {
		TRACE_ERROR(interp);
		goto gotError;
	    }
	    match = Tcl_RegExpExecObj(interp, regExpr, valuePtr, 0, 0, 0);
	    if (match < 0) {
		TRACE_ERROR(interp);
		goto gotError;
	    }
	}

	TRACE_APPEND(("%d\n", match));

	/*
	 * Peep-hole optimisation: if you're about to jump, do jump from here.
	 * Adjustment is 2 due to the nocase byte.
	 */

	JUMP_PEEPHOLE_F(match, 2, 2);
    }

    /*
     *	   End of string-related instructions.
     * -----------------------------------------------------------------
     *	   Start of numeric operator instructions.
     */

    {
	ClientData ptr1, ptr2;
	int type1, type2;
	Tcl_WideInt w1, w2, wResult;

    case INST_NUM_TYPE:
	if (GetNumberFromObj(NULL, OBJ_AT_TOS, &ptr1, &type1) != TCL_OK) {
	    type1 = 0;
	} else if (type1 == TCL_NUMBER_BIG) {
	    /* value is an integer outside the WIDE_MIN to WIDE_MAX range */
	    /* [string is wideinteger] is WIDE_MIN to WIDE_MAX range */
	    Tcl_WideInt w;

	    if (TclGetWideIntFromObj(NULL, OBJ_AT_TOS, &w) == TCL_OK) {
		type1 = TCL_NUMBER_INT;
	    }
	}
	TclNewIntObj(objResultPtr, type1);
	TRACE(("\"%.20s\" => %d\n", O2S(OBJ_AT_TOS), type1));
	NEXT_INST_F(1, 1, 1);

    case INST_EQ:
    case INST_NEQ:
    case INST_LT:
    case INST_GT:
    case INST_LE:
    case INST_GE: {
	int iResult = 0, compare = 0;

	value2Ptr = OBJ_AT_TOS;
	valuePtr = OBJ_UNDER_TOS;

	/*
	    Try to determine, without triggering generation of a string
	    representation, whether one value is not a number.
	*/
	if (TclCheckEmptyString(valuePtr) > 0 || TclCheckEmptyString(value2Ptr) > 0) {
	    goto stringCompare;
	}

	if (GetNumberFromObj(NULL, valuePtr, &ptr1, &type1) != TCL_OK
		|| GetNumberFromObj(NULL, value2Ptr, &ptr2, &type2) != TCL_OK) {
	    /*
	     * At least one non-numeric argument - compare as strings.
	     */

	    goto stringCompare;
	}
	if (type1 == TCL_NUMBER_NAN || type2 == TCL_NUMBER_NAN) {
	    /*
	     * NaN arg: NaN != to everything, other compares are false.
	     */

	    iResult = (*pc == INST_NEQ);
	    goto foundResult;
	}
	if (valuePtr == value2Ptr) {
	    compare = MP_EQ;
	    goto convertComparison;
	}
	if ((type1 == TCL_NUMBER_INT) && (type2 == TCL_NUMBER_INT)) {
	    w1 = *((const Tcl_WideInt *)ptr1);
	    w2 = *((const Tcl_WideInt *)ptr2);
	    compare = (w1 < w2) ? MP_LT : ((w1 > w2) ? MP_GT : MP_EQ);
	} else {
	    compare = TclCompareTwoNumbers(valuePtr, value2Ptr);
	}

	/*
	 * Turn comparison outcome into appropriate result for opcode.
	 */

    convertComparison:
	switch (*pc) {
	case INST_EQ:
	    iResult = (compare == MP_EQ);
	    break;
	case INST_NEQ:
	    iResult = (compare != MP_EQ);
	    break;
	case INST_LT:
	    iResult = (compare == MP_LT);
	    break;
	case INST_GT:
	    iResult = (compare == MP_GT);
	    break;
	case INST_LE:
	    iResult = (compare != MP_GT);
	    break;
	case INST_GE:
	    iResult = (compare != MP_LT);
	    break;
	}

	/*
	 * Peep-hole optimisation: if you're about to jump, do jump from here.
	 */

    foundResult:
	TRACE(("\"%.20s\" \"%.20s\" => %d\n", O2S(valuePtr), O2S(value2Ptr),
		iResult));
	JUMP_PEEPHOLE_F(iResult, 1, 2);
    }

    case INST_MOD:
    case INST_LSHIFT:
    case INST_RSHIFT:
    case INST_BITOR:
    case INST_BITXOR:
    case INST_BITAND:
	value2Ptr = OBJ_AT_TOS;
	valuePtr = OBJ_UNDER_TOS;

	if ((GetNumberFromObj(NULL, valuePtr, &ptr1, &type1) != TCL_OK)
		|| (type1==TCL_NUMBER_DOUBLE) || (type1==TCL_NUMBER_NAN)) {
	    TRACE(("%.20s %.20s => ILLEGAL 1st TYPE %s\n", O2S(valuePtr),
		    O2S(value2Ptr), (valuePtr->typePtr?
		    valuePtr->typePtr->name : "null")));
	    DECACHE_STACK_INFO();
	    IllegalExprOperandType(interp, pc, valuePtr);
	    CACHE_STACK_INFO();
	    goto gotError;
	}

	if ((GetNumberFromObj(NULL, value2Ptr, &ptr2, &type2) != TCL_OK)
		|| (type2==TCL_NUMBER_DOUBLE) || (type2==TCL_NUMBER_NAN)) {
	    TRACE(("%.20s %.20s => ILLEGAL 2nd TYPE %s\n", O2S(valuePtr),
		    O2S(value2Ptr), (value2Ptr->typePtr?
		    value2Ptr->typePtr->name : "null")));
	    DECACHE_STACK_INFO();
	    IllegalExprOperandType(interp, pc, value2Ptr);
	    CACHE_STACK_INFO();
	    goto gotError;
	}

	/*
	 * Check for common, simple case.
	 */

	if ((type1 == TCL_NUMBER_INT) && (type2 == TCL_NUMBER_INT)) {
	    w1 = *((const Tcl_WideInt *)ptr1);
	    w2 = *((const Tcl_WideInt *)ptr2);

	    switch (*pc) {
	    case INST_MOD:
		if (w2 == 0) {
		    TRACE(("%s %s => DIVIDE BY ZERO\n", O2S(valuePtr),
			    O2S(value2Ptr)));
		    goto divideByZero;
		} else if ((w2 == 1) || (w2 == -1)) {
		    /*
		     * Div. by |1| always yields remainder of 0.
		     */

		    TRACE(("%s %s => ", O2S(valuePtr), O2S(value2Ptr)));
		    objResultPtr = TCONST(0);
		    TRACE(("%s\n", O2S(objResultPtr)));
		    NEXT_INST_F(1, 2, 1);
		} else if (w1 == 0) {
		    /*
		     * 0 % (non-zero) always yields remainder of 0.
		     */

		    TRACE(("%s %s => ", O2S(valuePtr), O2S(value2Ptr)));
		    objResultPtr = TCONST(0);
		    TRACE(("%s\n", O2S(objResultPtr)));
		    NEXT_INST_F(1, 2, 1);
		} else {
		    wResult = w1 / w2;

		    /*
		     * Force Tcl's integer division rules.
		     * TODO: examine for logic simplification
		     */

		    if ((wResult < 0 || (wResult == 0 &&
			    ((w1 < 0 && w2 > 0) || (w1 > 0 && w2 < 0)))) &&
			    (wResult * w2 != w1)) {
			wResult -= 1;
		    }
		    wResult = w1 - w2*wResult;
		    goto wideResultOfArithmetic;
		}
		break;

	    case INST_RSHIFT:
		if (w2 < 0) {
		    Tcl_SetObjResult(interp, Tcl_NewStringObj(
			    "negative shift argument", -1));
#ifdef ERROR_CODE_FOR_EARLY_DETECTED_ARITH_ERROR
		    DECACHE_STACK_INFO();
		    Tcl_SetErrorCode(interp, "ARITH", "DOMAIN",
			    "domain error: argument not in valid range",
			    NULL);
		    CACHE_STACK_INFO();
#endif /* ERROR_CODE_FOR_EARLY_DETECTED_ARITH_ERROR */
		    goto gotError;
		} else if (w1 == 0) {
		    TRACE(("%s %s => ", O2S(valuePtr), O2S(value2Ptr)));
		    objResultPtr = TCONST(0);
		    TRACE(("%s\n", O2S(objResultPtr)));
		    NEXT_INST_F(1, 2, 1);
		} else {
		    /*
		     * Quickly force large right shifts to 0 or -1.
		     */

		    if (w2 >= (Tcl_WideInt)(CHAR_BIT*sizeof(long))) {
			/*
			 * We assume that INT_MAX is much larger than the
			 * number of bits in a long. This is a pretty safe
			 * assumption, given that the former is usually around
			 * 4e9 and the latter 32 or 64...
			 */

			TRACE(("%s %s => ", O2S(valuePtr), O2S(value2Ptr)));
			if (w1 > 0L) {
			    objResultPtr = TCONST(0);
			} else {
			    TclNewIntObj(objResultPtr, -1);
			}
			TRACE(("%s\n", O2S(objResultPtr)));
			NEXT_INST_F(1, 2, 1);
		    }

		    /*
		     * Handle shifts within the native long range.
		     */

		    wResult = w1 >> ((int) w2);
		    goto wideResultOfArithmetic;
		}
		break;

	    case INST_LSHIFT:
		if (w2 < 0) {
		    Tcl_SetObjResult(interp, Tcl_NewStringObj(
			    "negative shift argument", -1));
#ifdef ERROR_CODE_FOR_EARLY_DETECTED_ARITH_ERROR
		    DECACHE_STACK_INFO();
		    Tcl_SetErrorCode(interp, "ARITH", "DOMAIN",
			    "domain error: argument not in valid range",
			    NULL);
		    CACHE_STACK_INFO();
#endif /* ERROR_CODE_FOR_EARLY_DETECTED_ARITH_ERROR */
		    goto gotError;
		} else if (w1 == 0) {
		    TRACE(("%s %s => ", O2S(valuePtr), O2S(value2Ptr)));
		    objResultPtr = TCONST(0);
		    TRACE(("%s\n", O2S(objResultPtr)));
		    NEXT_INST_F(1, 2, 1);
		} else if (w2 > INT_MAX) {
		    /*
		     * Technically, we could hold the value (1 << (INT_MAX+1))
		     * in an mp_int, but since we're using mp_mul_2d() to do
		     * the work, and it takes only an int argument, that's a
		     * good place to draw the line.
		     */

		    Tcl_SetObjResult(interp, Tcl_NewStringObj(
			    "integer value too large to represent", -1));
#ifdef ERROR_CODE_FOR_EARLY_DETECTED_ARITH_ERROR
		    DECACHE_STACK_INFO();
		    Tcl_SetErrorCode(interp, "ARITH", "IOVERFLOW",
			    "integer value too large to represent", NULL);
		    CACHE_STACK_INFO();
#endif /* ERROR_CODE_FOR_EARLY_DETECTED_ARITH_ERROR */
		    goto gotError;
		} else {
		    int shift = (int) w2;

		    /*
		     * Handle shifts within the native long range.
		     */

		    if ((size_t) shift < CHAR_BIT*sizeof(long) && (w1 != 0)
			    && !((w1>0 ? w1 : ~w1) &
				-(1L<<(CHAR_BIT*sizeof(long) - 1 - shift)))) {
			wResult = w1 << shift;
			goto wideResultOfArithmetic;
		    }
		}

		/*
		 * Too large; need to use the broken-out function.
		 */

		TRACE(("%s %s => ", O2S(valuePtr), O2S(value2Ptr)));
		break;

	    case INST_BITAND:
		wResult = w1 & w2;
		goto wideResultOfArithmetic;
	    case INST_BITOR:
		wResult = w1 | w2;
		goto wideResultOfArithmetic;
	    case INST_BITXOR:
		wResult = w1 ^ w2;
		goto wideResultOfArithmetic;
	    }
	}

	/*
	 * DO NOT MERGE THIS WITH THE EQUIVALENT SECTION LATER! That would
	 * encourage the compiler to inline ExecuteExtendedBinaryMathOp, which
	 * is highly undesirable due to the overall impact on size.
	 */

	TRACE(("%s %s => ", O2S(valuePtr), O2S(value2Ptr)));
	objResultPtr = ExecuteExtendedBinaryMathOp(interp, *pc, &TCONST(0),
		valuePtr, value2Ptr);
	if (objResultPtr == DIVIDED_BY_ZERO) {
	    TRACE_APPEND(("DIVIDE BY ZERO\n"));
	    goto divideByZero;
	} else if (objResultPtr == GENERAL_ARITHMETIC_ERROR) {
	    TRACE_ERROR(interp);
	    goto gotError;
	} else if (objResultPtr == NULL) {
	    TRACE_APPEND(("%s\n", O2S(valuePtr)));
	    NEXT_INST_F(1, 1, 0);
	} else {
	    TRACE_APPEND(("%s\n", O2S(objResultPtr)));
	    NEXT_INST_F(1, 2, 1);
	}

    case INST_EXPON:
    case INST_ADD:
    case INST_SUB:
    case INST_DIV:
    case INST_MULT:
	value2Ptr = OBJ_AT_TOS;
	valuePtr = OBJ_UNDER_TOS;

	if ((GetNumberFromObj(NULL, valuePtr, &ptr1, &type1) != TCL_OK)
		|| IsErroringNaNType(type1)) {
	    TRACE(("%.20s %.20s => ILLEGAL 1st TYPE %s\n",
		    O2S(value2Ptr), O2S(valuePtr),
		    (valuePtr->typePtr? valuePtr->typePtr->name: "null")));
	    DECACHE_STACK_INFO();
	    IllegalExprOperandType(interp, pc, valuePtr);
	    CACHE_STACK_INFO();
	    goto gotError;
	}

#ifdef ACCEPT_NAN
	if (type1 == TCL_NUMBER_NAN) {
	    /*
	     * NaN first argument -> result is also NaN.
	     */

	    NEXT_INST_F(1, 1, 0);
	}
#endif

	if ((GetNumberFromObj(NULL, value2Ptr, &ptr2, &type2) != TCL_OK)
		|| IsErroringNaNType(type2)) {
	    TRACE(("%.20s %.20s => ILLEGAL 2nd TYPE %s\n",
		    O2S(value2Ptr), O2S(valuePtr),
		    (value2Ptr->typePtr? value2Ptr->typePtr->name: "null")));
	    DECACHE_STACK_INFO();
	    IllegalExprOperandType(interp, pc, value2Ptr);
	    CACHE_STACK_INFO();
	    goto gotError;
	}

#ifdef ACCEPT_NAN
	if (type2 == TCL_NUMBER_NAN) {
	    /*
	     * NaN second argument -> result is also NaN.
	     */

	    objResultPtr = value2Ptr;
	    NEXT_INST_F(1, 2, 1);
	}
#endif

	/*
	 * Handle (long,long) arithmetic as best we can without going out to
	 * an external function.
	 */

	if ((type1 == TCL_NUMBER_INT) && (type2 == TCL_NUMBER_INT)) {
	    w1 = *((const Tcl_WideInt *)ptr1);
	    w2 = *((const Tcl_WideInt *)ptr2);

	    switch (*pc) {
	    case INST_ADD:
		wResult = w1 + w2;
		/*
		 * Check for overflow.
		 */

		if (Overflowing(w1, w2, wResult)) {
		    goto overflow;
		}
		goto wideResultOfArithmetic;

	    case INST_SUB:
		wResult = w1 - w2;
		/*
		 * Must check for overflow. The macro tests for overflows in
		 * sums by looking at the sign bits. As we have a subtraction
		 * here, we are adding -w2. As -w2 could in turn overflow, we
		 * test with ~w2 instead: it has the opposite sign bit to w2
		 * so it does the job. Note that the only "bad" case (w2==0)
		 * is irrelevant for this macro, as in that case w1 and
		 * wResult have the same sign and there is no overflow anyway.
		 */

		if (Overflowing(w1, ~w2, wResult)) {
		    goto overflow;
		}
	    wideResultOfArithmetic:
		TRACE(("%s %s => ", O2S(valuePtr), O2S(value2Ptr)));
		if (Tcl_IsShared(valuePtr)) {
		    TclNewIntObj(objResultPtr, wResult);
		    TRACE(("%s\n", O2S(objResultPtr)));
		    NEXT_INST_F(1, 2, 1);
		}
		TclSetIntObj(valuePtr, wResult);
		TRACE(("%s\n", O2S(valuePtr)));
		NEXT_INST_F(1, 1, 0);
	    break;

	    case INST_DIV:
		if (w2 == 0) {
		    TRACE(("%s %s => DIVIDE BY ZERO\n",
			    O2S(valuePtr), O2S(value2Ptr)));
		    goto divideByZero;
		} else if ((w1 == WIDE_MIN) && (w2 == -1)) {
		    /*
		     * Can't represent (-WIDE_MIN) as a Tcl_WideInt.
		     */

		    goto overflow;
		}
		wResult = w1 / w2;

		/*
		 * Force Tcl's integer division rules.
		 * TODO: examine for logic simplification
		 */

		if (((wResult < 0) || ((wResult == 0) &&
			((w1 < 0 && w2 > 0) || (w1 > 0 && w2 < 0)))) &&
			((wResult * w2) != w1)) {
		    wResult -= 1;
		}
		goto wideResultOfArithmetic;

	    case INST_MULT:
		if (((sizeof(Tcl_WideInt) >= 2*sizeof(int))
			&& (w1 <= INT_MAX) && (w1 >= INT_MIN)
			&& (w2 <= INT_MAX) && (w2 >= INT_MIN))
			|| ((sizeof(Tcl_WideInt) >= 2*sizeof(short))
			&& (w1 <= SHRT_MAX) && (w1 >= SHRT_MIN)
			&& (w2 <= SHRT_MAX) && (w2 >= SHRT_MIN))) {
		    wResult = w1 * w2;
		    goto wideResultOfArithmetic;
		}
	    }

	    /*
	     * Fall through with INST_EXPON, INST_DIV and large multiplies.
	     */
	}

    overflow:
	TRACE(("%s %s => ", O2S(valuePtr), O2S(value2Ptr)));
	objResultPtr = ExecuteExtendedBinaryMathOp(interp, *pc, &TCONST(0),
		valuePtr, value2Ptr);
	if (objResultPtr == DIVIDED_BY_ZERO) {
	    TRACE_APPEND(("DIVIDE BY ZERO\n"));
	    goto divideByZero;
	} else if (objResultPtr == EXPONENT_OF_ZERO) {
	    TRACE_APPEND(("EXPONENT OF ZERO\n"));
	    goto exponOfZero;
	} else if (objResultPtr == GENERAL_ARITHMETIC_ERROR) {
	    TRACE_ERROR(interp);
	    goto gotError;
	} else if (objResultPtr == OUT_OF_MEMORY) {
	    TRACE_APPEND(("OUT OF MEMORY\n"));
	    goto outOfMemory;
	} else if (objResultPtr == NULL) {
	    TRACE_APPEND(("%s\n", O2S(valuePtr)));
	    NEXT_INST_F(1, 1, 0);
	} else {
	    TRACE_APPEND(("%s\n", O2S(objResultPtr)));
	    NEXT_INST_F(1, 2, 1);
	}

    case INST_LNOT: {
	int b;

	valuePtr = OBJ_AT_TOS;

	/* TODO - check claim that taking address of b harms performance */
	/* TODO - consider optimization search for constants */
	if (TclGetBooleanFromObj(NULL, valuePtr, &b) != TCL_OK) {
	    TRACE(("\"%.20s\" => ERROR: illegal type %s\n", O2S(valuePtr),
		    (valuePtr->typePtr? valuePtr->typePtr->name : "null")));
	    DECACHE_STACK_INFO();
	    IllegalExprOperandType(interp, pc, valuePtr);
	    CACHE_STACK_INFO();
	    goto gotError;
	}
	/* TODO: Consider peephole opt. */
	objResultPtr = TCONST(!b);
	TRACE_WITH_OBJ(("%s => ", O2S(valuePtr)), objResultPtr);
	NEXT_INST_F(1, 1, 1);
    }

    case INST_BITNOT:
	valuePtr = OBJ_AT_TOS;
	TRACE(("\"%.20s\" => ", O2S(valuePtr)));
	if ((GetNumberFromObj(NULL, valuePtr, &ptr1, &type1) != TCL_OK)
		|| (type1==TCL_NUMBER_NAN) || (type1==TCL_NUMBER_DOUBLE)) {
	    /*
	     * ... ~$NonInteger => raise an error.
	     */

	    TRACE_APPEND(("ERROR: illegal type %s\n",
		    (valuePtr->typePtr? valuePtr->typePtr->name : "null")));
	    DECACHE_STACK_INFO();
	    IllegalExprOperandType(interp, pc, valuePtr);
	    CACHE_STACK_INFO();
	    goto gotError;
	}
	if (type1 == TCL_NUMBER_INT) {
	    w1 = *((const Tcl_WideInt *) ptr1);
	    if (Tcl_IsShared(valuePtr)) {
		TclNewIntObj(objResultPtr, ~w1);
		TRACE_APPEND(("%s\n", O2S(objResultPtr)));
		NEXT_INST_F(1, 1, 1);
	    }
	    TclSetIntObj(valuePtr, ~w1);
	    TRACE_APPEND(("%s\n", O2S(valuePtr)));
	    NEXT_INST_F(1, 0, 0);
	}
	objResultPtr = ExecuteExtendedUnaryMathOp(*pc, valuePtr);
	if (objResultPtr != NULL) {
	    TRACE_APPEND(("%s\n", O2S(objResultPtr)));
	    NEXT_INST_F(1, 1, 1);
	} else {
	    TRACE_APPEND(("%s\n", O2S(valuePtr)));
	    NEXT_INST_F(1, 0, 0);
	}

    case INST_UMINUS:
	valuePtr = OBJ_AT_TOS;
	TRACE(("\"%.20s\" => ", O2S(valuePtr)));
	if ((GetNumberFromObj(NULL, valuePtr, &ptr1, &type1) != TCL_OK)
		|| IsErroringNaNType(type1)) {
	    TRACE_APPEND(("ERROR: illegal type %s \n",
		    (valuePtr->typePtr? valuePtr->typePtr->name : "null")));
	    DECACHE_STACK_INFO();
	    IllegalExprOperandType(interp, pc, valuePtr);
	    CACHE_STACK_INFO();
	    goto gotError;
	}
	switch (type1) {
	case TCL_NUMBER_NAN:
	    /* -NaN => NaN */
	    TRACE_APPEND(("%s\n", O2S(valuePtr)));
	    NEXT_INST_F(1, 0, 0);
	break;
	case TCL_NUMBER_INT:
	    w1 = *((const Tcl_WideInt *) ptr1);
	    if (w1 != WIDE_MIN) {
		if (Tcl_IsShared(valuePtr)) {
		    TclNewIntObj(objResultPtr, -w1);
		    TRACE_APPEND(("%s\n", O2S(objResultPtr)));
		    NEXT_INST_F(1, 1, 1);
		}
		TclSetIntObj(valuePtr, -w1);
		TRACE_APPEND(("%s\n", O2S(valuePtr)));
		NEXT_INST_F(1, 0, 0);
	    }
	    /* FALLTHROUGH */
	}
	objResultPtr = ExecuteExtendedUnaryMathOp(*pc, valuePtr);
	if (objResultPtr != NULL) {
	    TRACE_APPEND(("%s\n", O2S(objResultPtr)));
	    NEXT_INST_F(1, 1, 1);
	} else {
	    TRACE_APPEND(("%s\n", O2S(valuePtr)));
	    NEXT_INST_F(1, 0, 0);
	}

    case INST_UPLUS:
    case INST_TRY_CVT_TO_NUMERIC:
	/*
	 * Try to convert the topmost stack object to numeric object. This is
	 * done in order to support [expr]'s policy of interpreting operands
	 * if at all possible as numbers first, then strings.
	 */

	valuePtr = OBJ_AT_TOS;
	TRACE(("\"%.20s\" => ", O2S(valuePtr)));

	if (GetNumberFromObj(NULL, valuePtr, &ptr1, &type1) != TCL_OK) {
	    if (*pc == INST_UPLUS) {
		/*
		 * ... +$NonNumeric => raise an error.
		 */

		TRACE_APPEND(("ERROR: illegal type %s\n",
			(valuePtr->typePtr? valuePtr->typePtr->name:"null")));
		DECACHE_STACK_INFO();
		IllegalExprOperandType(interp, pc, valuePtr);
		CACHE_STACK_INFO();
		goto gotError;
	    }

	    /* ... TryConvertToNumeric($NonNumeric) is acceptable */
	    TRACE_APPEND(("not numeric\n"));
	    NEXT_INST_F(1, 0, 0);
	}
	if (IsErroringNaNType(type1)) {
	    if (*pc == INST_UPLUS) {
		/*
		 * ... +$NonNumeric => raise an error.
		 */

		TRACE_APPEND(("ERROR: illegal type %s\n",
			(valuePtr->typePtr? valuePtr->typePtr->name:"null")));
		DECACHE_STACK_INFO();
		IllegalExprOperandType(interp, pc, valuePtr);
		CACHE_STACK_INFO();
	    } else {
		/*
		 * Numeric conversion of NaN -> error.
		 */

		TRACE_APPEND(("ERROR: IEEE floating pt error\n"));
		DECACHE_STACK_INFO();
		TclExprFloatError(interp, *((const double *) ptr1));
		CACHE_STACK_INFO();
	    }
	    goto gotError;
	}

	/*
	 * Ensure that the numeric value has a string rep the same as the
	 * formatted version of its internal rep. This is used, e.g., to make
	 * sure that "expr {0001}" yields "1", not "0001". We implement this
	 * by _discarding_ the string rep since we know it will be
	 * regenerated, if needed later, by formatting the internal rep's
	 * value.
	 */

	if (valuePtr->bytes == NULL) {
	    TRACE_APPEND(("numeric, same Tcl_Obj\n"));
	    NEXT_INST_F(1, 0, 0);
	}
	if (Tcl_IsShared(valuePtr)) {
	    /*
	     * Here we do some surgery within the Tcl_Obj internals. We want
	     * to copy the intrep, but not the string, so we temporarily hide
	     * the string so we do not copy it.
	     */

	    char *savedString = valuePtr->bytes;

	    valuePtr->bytes = NULL;
	    objResultPtr = Tcl_DuplicateObj(valuePtr);
	    valuePtr->bytes = savedString;
	    TRACE_APPEND(("numeric, new Tcl_Obj\n"));
	    NEXT_INST_F(1, 1, 1);
	}
	TclInvalidateStringRep(valuePtr);
	TRACE_APPEND(("numeric, same Tcl_Obj\n"));
	NEXT_INST_F(1, 0, 0);
    }
    break;

    /*
     *	   End of numeric operator instructions.
     * -----------------------------------------------------------------
     */

    case INST_TRY_CVT_TO_BOOLEAN:
	valuePtr = OBJ_AT_TOS;
	if (TclHasIntRep(valuePtr,  &tclBooleanType)) {
	    objResultPtr = TCONST(1);
	} else {
	    int res = (TclSetBooleanFromAny(NULL, valuePtr) == TCL_OK);
	    objResultPtr = TCONST(res);
	}
	TRACE_WITH_OBJ(("\"%.30s\" => ", O2S(valuePtr)), objResultPtr);
	NEXT_INST_F(1, 0, 1);
    break;

    case INST_BREAK:
	/*
	DECACHE_STACK_INFO();
	Tcl_ResetResult(interp);
	CACHE_STACK_INFO();
	*/
	result = TCL_BREAK;
	cleanup = 0;
	TRACE(("=> BREAK!\n"));
	goto processExceptionReturn;

    case INST_CONTINUE:
	/*
	DECACHE_STACK_INFO();
	Tcl_ResetResult(interp);
	CACHE_STACK_INFO();
	*/
	result = TCL_CONTINUE;
	cleanup = 0;
	TRACE(("=> CONTINUE!\n"));
	goto processExceptionReturn;

    {
	ForeachInfo *infoPtr;
	Tcl_Obj *listPtr, **elements;
	ForeachVarList *varListPtr;
	int numLists, listLen, numVars;
	int listTmpDepth;
	size_t iterNum, iterMax, iterTmp;
	int varIndex, valIndex, j;
	long i;

    case INST_FOREACH_START:
	/*
	 * Initialize the data for the looping construct, pushing the
	 * corresponding Tcl_Objs to the stack.
	 */

	opnd = TclGetUInt4AtPtr(pc+1);
	infoPtr = (ForeachInfo *)codePtr->auxDataArrayPtr[opnd].clientData;
	numLists = infoPtr->numLists;
	TRACE(("%u => ", opnd));

	/*
	 * Compute the number of iterations that will be run: iterMax
	 */

	iterMax = 0;
	listTmpDepth = numLists-1;
	for (i = 0;  i < numLists;  i++) {
	    varListPtr = infoPtr->varLists[i];
	    numVars = varListPtr->numVars;
	    listPtr = OBJ_AT_DEPTH(listTmpDepth);
	    if (TclListObjLength(interp, listPtr, &listLen) != TCL_OK) {
		TRACE_APPEND(("ERROR converting list %ld, \"%s\": %s",
			i, O2S(listPtr), O2S(Tcl_GetObjResult(interp))));
		goto gotError;
	    }
	    if (Tcl_IsShared(listPtr)) {
		objPtr = TclListObjCopy(NULL, listPtr);
		Tcl_IncrRefCount(objPtr);
		Tcl_DecrRefCount(listPtr);
		OBJ_AT_DEPTH(listTmpDepth) = objPtr;
	    }
	    iterTmp = (listLen + (numVars - 1))/numVars;
	    if (iterTmp > iterMax) {
		iterMax = iterTmp;
	    }
	    listTmpDepth--;
	}

	/*
	 * Store the iterNum and iterMax in a single Tcl_Obj; we keep a
	 * nul-string obj with the pointer stored in the ptrValue so that the
	 * thing is properly garbage collected. THIS OBJ MAKES NO SENSE, but
	 * it will never leave this scope and is read-only.
	 */

	TclNewObj(tmpPtr);
	tmpPtr->internalRep.twoPtrValue.ptr1 = NULL;
	tmpPtr->internalRep.twoPtrValue.ptr2 = (void *)iterMax;
	PUSH_OBJECT(tmpPtr); /* iterCounts object */

	/*
	 * Store a pointer to the ForeachInfo struct; same dirty trick
	 * as above
	 */

	TclNewObj(tmpPtr);
	tmpPtr->internalRep.twoPtrValue.ptr1 = infoPtr;
	PUSH_OBJECT(tmpPtr); /* infoPtr object */
	TRACE_APPEND(("jump to loop step\n"));

	/*
	 * Jump directly to the INST_FOREACH_STEP instruction; the C code just
	 * falls through.
	 */

	pc += 5 - infoPtr->loopCtTemp;

    case INST_FOREACH_STEP:
	/*
	 * "Step" a foreach loop (i.e., begin its next iteration) by assigning
	 * the next value list element to each loop var.
	 */

	tmpPtr = OBJ_AT_TOS;
	infoPtr = (ForeachInfo *)tmpPtr->internalRep.twoPtrValue.ptr1;
	numLists = infoPtr->numLists;
	TRACE(("=> "));

	tmpPtr = OBJ_AT_DEPTH(1);
	iterNum = (size_t)tmpPtr->internalRep.twoPtrValue.ptr1;
	iterMax = (size_t)tmpPtr->internalRep.twoPtrValue.ptr2;

	/*
	 * If some list still has a remaining list element iterate one more
	 * time. Assign to var the next element from its value list.
	 */

	if (iterNum < iterMax) {
	    /*
	     * Set the variables and jump back to run the body
	     */

	    tmpPtr->internalRep.twoPtrValue.ptr1 =(void *)(iterNum + 1);

	    listTmpDepth = numLists + 1;

	    for (i = 0;  i < numLists;  i++) {
		varListPtr = infoPtr->varLists[i];
		numVars = varListPtr->numVars;

		listPtr = OBJ_AT_DEPTH(listTmpDepth);
		TclListObjGetElements(interp, listPtr, &listLen, &elements);

		valIndex = (iterNum * numVars);
		for (j = 0;  j < numVars;  j++) {
		    if (valIndex >= listLen) {
			TclNewObj(valuePtr);
		    } else {
			valuePtr = elements[valIndex];
		    }

		    varIndex = varListPtr->varIndexes[j];
		    varPtr = LOCAL(varIndex);
		    while (TclIsVarLink(varPtr)) {
			varPtr = varPtr->value.linkPtr;
		    }
		    if (TclIsVarDirectWritable(varPtr)) {
			value2Ptr = varPtr->value.objPtr;
			if (valuePtr != value2Ptr) {
			    if (value2Ptr != NULL) {
				TclDecrRefCount(value2Ptr);
			    }
			    varPtr->value.objPtr = valuePtr;
			    Tcl_IncrRefCount(valuePtr);
			}
		    } else {
			DECACHE_STACK_INFO();
			if (TclPtrSetVarIdx(interp, varPtr, NULL, NULL, NULL,
				valuePtr, TCL_LEAVE_ERR_MSG, varIndex)==NULL){
			    CACHE_STACK_INFO();
			    TRACE_APPEND(("ERROR init. index temp %d: %.30s",
				    varIndex, O2S(Tcl_GetObjResult(interp))));
			    goto gotError;
			}
			CACHE_STACK_INFO();
		    }
		    valIndex++;
		}
		listTmpDepth--;
	    }
	    TRACE_APPEND(("jump to loop start\n"));
	    /* loopCtTemp being 'misused' for storing the jump size */
	    NEXT_INST_F(infoPtr->loopCtTemp, 0, 0);
	}

	TRACE_APPEND(("loop has no more iterations\n"));
#ifdef TCL_COMPILE_DEBUG
	NEXT_INST_F(1, 0, 0);
#else
	/*
	 * FALL THROUGH
	 */
	pc++;
#endif

    case INST_FOREACH_END:
	/* THIS INSTRUCTION IS ONLY CALLED AS A BREAK TARGET */
	tmpPtr = OBJ_AT_TOS;
	infoPtr = (ForeachInfo *)tmpPtr->internalRep.twoPtrValue.ptr1;
	numLists = infoPtr->numLists;
	TRACE(("=> loop terminated\n"));
	NEXT_INST_V(1, numLists+2, 0);

    case INST_LMAP_COLLECT:
	/*
	 * This instruction is only issued by lmap. The stack is:
	 *   - result
	 *   - infoPtr
	 *   - loop counters
	 *   - valLists
	 *   - collecting obj (unshared)
	 * The instruction lappends the result to the collecting obj.
	 */

	tmpPtr = OBJ_AT_DEPTH(1);
	infoPtr = (ForeachInfo *)tmpPtr->internalRep.twoPtrValue.ptr1;
	numLists = infoPtr->numLists;
	TRACE_APPEND(("=> appending to list at depth %d\n", 3 + numLists));

	objPtr = OBJ_AT_DEPTH(3 + numLists);
	Tcl_ListObjAppendElement(NULL, objPtr, OBJ_AT_TOS);
	NEXT_INST_F(1, 1, 0);
    }
    break;

    case INST_BEGIN_CATCH4:
	/*
	 * Record start of the catch command with exception range index equal
	 * to the operand. Push the current stack depth onto the special catch
	 * stack.
	 */

	*(++catchTop) = CURR_DEPTH;
	TRACE(("%u => catchTop=%d, stackTop=%d\n",
		TclGetUInt4AtPtr(pc+1), (int) (catchTop - initCatchTop - 1),
		(int) CURR_DEPTH));
	NEXT_INST_F(5, 0, 0);
    break;

    case INST_END_CATCH:
	catchTop--;
	DECACHE_STACK_INFO();
	Tcl_ResetResult(interp);
	CACHE_STACK_INFO();
	result = TCL_OK;
	TRACE(("=> catchTop=%d\n", (int) (catchTop - initCatchTop - 1)));
	NEXT_INST_F(1, 0, 0);
    break;

    case INST_PUSH_RESULT:
	objResultPtr = Tcl_GetObjResult(interp);
	TRACE_WITH_OBJ(("=> "), objResultPtr);

	/*
	 * See the comments at INST_INVOKE_STK
	 */

	TclNewObj(objPtr);
	Tcl_IncrRefCount(objPtr);
	iPtr->objResultPtr = objPtr;
	NEXT_INST_F(1, 0, -1);
    break;

    case INST_PUSH_RETURN_CODE:
	TclNewIntObj(objResultPtr, result);
	TRACE(("=> %u\n", result));
	NEXT_INST_F(1, 0, 1);
    break;

    case INST_PUSH_RETURN_OPTIONS:
	DECACHE_STACK_INFO();
	objResultPtr = Tcl_GetReturnOptions(interp, result);
	CACHE_STACK_INFO();
	TRACE_WITH_OBJ(("=> "), objResultPtr);
	NEXT_INST_F(1, 0, 1);
    break;

    case INST_RETURN_CODE_BRANCH: {
	int code;

	if (TclGetIntFromObj(NULL, OBJ_AT_TOS, &code) != TCL_OK) {
	    Tcl_Panic("INST_RETURN_CODE_BRANCH: TOS not a return code!");
	}
	if (code == TCL_OK) {
	    Tcl_Panic("INST_RETURN_CODE_BRANCH: TOS is TCL_OK!");
	}
	if (code < TCL_ERROR || code > TCL_CONTINUE) {
	    code = TCL_CONTINUE + 1;
	}
	TRACE(("\"%s\" => jump offset %d\n", O2S(OBJ_AT_TOS), 2*code-1));
	NEXT_INST_F(2*code-1, 1, 0);
    }

    /*
     * -----------------------------------------------------------------
     *	   Start of dictionary-related instructions.
     */

    {
	int opnd2, allocateDict, done, i, allocdict;
	Tcl_Obj *dictPtr, *statePtr, *keyPtr, *listPtr, *varNamePtr, *keysPtr;
	Tcl_Obj *emptyPtr, **keyPtrPtr;
	Tcl_DictSearch *searchPtr;
	DictUpdateInfo *duiPtr;

    case INST_DICT_VERIFY:
	dictPtr = OBJ_AT_TOS;
	TRACE(("\"%.30s\" => ", O2S(dictPtr)));
	if (Tcl_DictObjSize(interp, dictPtr, &done) != TCL_OK) {
	    TRACE_APPEND(("ERROR verifying dictionary nature of \"%.30s\": %s\n",
		    O2S(dictPtr), O2S(Tcl_GetObjResult(interp))));
	    goto gotError;
	}
	TRACE_APPEND(("OK\n"));
	NEXT_INST_F(1, 1, 0);
    break;

    case INST_DICT_EXISTS: {
	int found;

	opnd = TclGetUInt4AtPtr(pc+1);
	TRACE(("%u => ", opnd));
	dictPtr = OBJ_AT_DEPTH(opnd);
	if (opnd > 1) {
	    dictPtr = TclTraceDictPath(NULL, dictPtr, opnd-1,
		    &OBJ_AT_DEPTH(opnd-1), DICT_PATH_EXISTS);
	    if (dictPtr == NULL || dictPtr == DICT_PATH_NON_EXISTENT) {
		found = 0;
		goto afterDictExists;
	    }
	}
	if (Tcl_DictObjGet(NULL, dictPtr, OBJ_AT_TOS,
		&objResultPtr) == TCL_OK) {
	    found = (objResultPtr ? 1 : 0);
	} else {
	    found = 0;
	}
    afterDictExists:
	TRACE_APPEND(("%d\n", found));

	/*
	 * The INST_DICT_EXISTS instruction is usually followed by a
	 * conditional jump, so we can take advantage of this to do some
	 * peephole optimization (note that we're careful to not close out
	 * someone doing something else).
	 */

	JUMP_PEEPHOLE_V(found, 5, opnd+1);
    }
    case INST_DICT_GET:
	opnd = TclGetUInt4AtPtr(pc+1);
	TRACE(("%u => ", opnd));
	dictPtr = OBJ_AT_DEPTH(opnd);
	if (opnd > 1) {
	    dictPtr = TclTraceDictPath(interp, dictPtr, opnd-1,
		    &OBJ_AT_DEPTH(opnd-1), DICT_PATH_READ);
	    if (dictPtr == NULL) {
		TRACE_WITH_OBJ((
			"ERROR tracing dictionary path into \"%.30s\": ",
			O2S(OBJ_AT_DEPTH(opnd))),
			Tcl_GetObjResult(interp));
		goto gotError;
	    }
	}
	if (Tcl_DictObjGet(interp, dictPtr, OBJ_AT_TOS,
		&objResultPtr) != TCL_OK) {
	    TRACE_APPEND(("ERROR reading leaf dictionary key \"%.30s\": %s",
		    O2S(dictPtr), O2S(Tcl_GetObjResult(interp))));
	    goto gotError;
	}
	if (!objResultPtr) {
	    Tcl_SetObjResult(interp, Tcl_ObjPrintf(
		    "key \"%s\" not known in dictionary",
		    TclGetString(OBJ_AT_TOS)));
	    DECACHE_STACK_INFO();
	    Tcl_SetErrorCode(interp, "TCL", "LOOKUP", "DICT",
		    TclGetString(OBJ_AT_TOS), NULL);
	    CACHE_STACK_INFO();
	    TRACE_ERROR(interp);
	    goto gotError;
	}
	TRACE_APPEND(("%.30s\n", O2S(objResultPtr)));
	NEXT_INST_V(5, opnd+1, 1);
    case INST_DICT_GET_DEF:
	opnd = TclGetUInt4AtPtr(pc+1);
	TRACE(("%u => ", opnd));
	dictPtr = OBJ_AT_DEPTH(opnd+1);
	if (opnd > 1) {
	    dictPtr = TclTraceDictPath(interp, dictPtr, opnd-1,
		    &OBJ_AT_DEPTH(opnd), DICT_PATH_EXISTS);
	    if (dictPtr == NULL) {
		TRACE_WITH_OBJ((
			"ERROR tracing dictionary path into \"%.30s\": ",
			O2S(OBJ_AT_DEPTH(opnd+1))),
			Tcl_GetObjResult(interp));
		goto gotError;
	    } else if (dictPtr == DICT_PATH_NON_EXISTENT) {
		goto dictGetDefUseDefault;
	    }
	}
	if (Tcl_DictObjGet(interp, dictPtr, OBJ_UNDER_TOS,
		&objResultPtr) != TCL_OK) {
	    TRACE_APPEND(("ERROR reading leaf dictionary key \"%.30s\": %s",
		    O2S(dictPtr), O2S(Tcl_GetObjResult(interp))));
	    goto gotError;
	} else if (!objResultPtr) {
	dictGetDefUseDefault:
	    objResultPtr = OBJ_AT_TOS;
	}
	TRACE_APPEND(("%.30s\n", O2S(objResultPtr)));
	NEXT_INST_V(5, opnd+2, 1);

    case INST_DICT_SET:
    case INST_DICT_UNSET:
    case INST_DICT_INCR_IMM:
	opnd = TclGetUInt4AtPtr(pc+1);
	opnd2 = TclGetUInt4AtPtr(pc+5);

	varPtr = LOCAL(opnd2);
	while (TclIsVarLink(varPtr)) {
	    varPtr = varPtr->value.linkPtr;
	}
	TRACE(("%u %u => ", opnd, opnd2));
	if (TclIsVarDirectReadable(varPtr)) {
	    dictPtr = varPtr->value.objPtr;
	} else {
	    DECACHE_STACK_INFO();
	    dictPtr = TclPtrGetVarIdx(interp, varPtr, NULL, NULL, NULL, 0,
		    opnd2);
	    CACHE_STACK_INFO();
	}
	if (dictPtr == NULL) {
	    TclNewObj(dictPtr);
	    allocateDict = 1;
	} else {
	    allocateDict = Tcl_IsShared(dictPtr);
	    if (allocateDict) {
		dictPtr = Tcl_DuplicateObj(dictPtr);
	    }
	}

	switch (*pc) {
	case INST_DICT_SET:
	    cleanup = opnd + 1;
	    result = Tcl_DictObjPutKeyList(interp, dictPtr, opnd,
		    &OBJ_AT_DEPTH(opnd), OBJ_AT_TOS);
	    break;
	case INST_DICT_INCR_IMM:
	    cleanup = 1;
	    opnd = TclGetInt4AtPtr(pc+1);
	    result = Tcl_DictObjGet(interp, dictPtr, OBJ_AT_TOS, &valuePtr);
	    if (result != TCL_OK) {
		break;
	    }
	    if (valuePtr == NULL) {
		Tcl_DictObjPut(NULL, dictPtr, OBJ_AT_TOS, Tcl_NewWideIntObj(opnd));
	    } else {
		TclNewIntObj(value2Ptr, opnd);
		Tcl_IncrRefCount(value2Ptr);
		if (Tcl_IsShared(valuePtr)) {
		    valuePtr = Tcl_DuplicateObj(valuePtr);
		    Tcl_DictObjPut(NULL, dictPtr, OBJ_AT_TOS, valuePtr);
		}
		result = TclIncrObj(interp, valuePtr, value2Ptr);
		if (result == TCL_OK) {
		    TclInvalidateStringRep(dictPtr);
		}
		TclDecrRefCount(value2Ptr);
	    }
	    break;
	case INST_DICT_UNSET:
	    cleanup = opnd;
	    result = Tcl_DictObjRemoveKeyList(interp, dictPtr, opnd,
		    &OBJ_AT_DEPTH(opnd-1));
	    break;
	default:
	    cleanup = 0; /* stop compiler warning */
	    Tcl_Panic("Should not happen!");
	}

	if (result != TCL_OK) {
	    if (allocateDict) {
		TclDecrRefCount(dictPtr);
	    }
	    TRACE_APPEND(("ERROR updating dictionary: %s\n",
		    O2S(Tcl_GetObjResult(interp))));
	    goto checkForCatch;
	}

	if (TclIsVarDirectWritable(varPtr)) {
	    if (allocateDict) {
		value2Ptr = varPtr->value.objPtr;
		Tcl_IncrRefCount(dictPtr);
		if (value2Ptr != NULL) {
		    TclDecrRefCount(value2Ptr);
		}
		varPtr->value.objPtr = dictPtr;
	    }
	    objResultPtr = dictPtr;
	} else {
	    Tcl_IncrRefCount(dictPtr);
	    DECACHE_STACK_INFO();
	    objResultPtr = TclPtrSetVarIdx(interp, varPtr, NULL, NULL, NULL,
		    dictPtr, TCL_LEAVE_ERR_MSG, opnd2);
	    CACHE_STACK_INFO();
	    TclDecrRefCount(dictPtr);
	    if (objResultPtr == NULL) {
		TRACE_ERROR(interp);
		goto gotError;
	    }
	}
#ifndef TCL_COMPILE_DEBUG
	if (*(pc+9) == INST_POP) {
	    NEXT_INST_V(10, cleanup, 0);
	}
#endif
	TRACE_APPEND(("\"%.30s\"\n", O2S(objResultPtr)));
	NEXT_INST_V(9, cleanup, 1);

    case INST_DICT_APPEND:
    case INST_DICT_LAPPEND:
	opnd = TclGetUInt4AtPtr(pc+1);
	varPtr = LOCAL(opnd);
	while (TclIsVarLink(varPtr)) {
	    varPtr = varPtr->value.linkPtr;
	}
	TRACE(("%u => ", opnd));
	if (TclIsVarDirectReadable(varPtr)) {
	    dictPtr = varPtr->value.objPtr;
	} else {
	    DECACHE_STACK_INFO();
	    dictPtr = TclPtrGetVarIdx(interp, varPtr, NULL, NULL, NULL, 0,
		    opnd);
	    CACHE_STACK_INFO();
	}
	if (dictPtr == NULL) {
	    TclNewObj(dictPtr);
	    allocateDict = 1;
	} else {
	    allocateDict = Tcl_IsShared(dictPtr);
	    if (allocateDict) {
		dictPtr = Tcl_DuplicateObj(dictPtr);
	    }
	}

	if (Tcl_DictObjGet(interp, dictPtr, OBJ_UNDER_TOS,
		&valuePtr) != TCL_OK) {
	    if (allocateDict) {
		TclDecrRefCount(dictPtr);
	    }
	    TRACE_ERROR(interp);
	    goto gotError;
	}

	/*
	 * Note that a non-existent key results in a NULL valuePtr, which is a
	 * case handled separately below. What we *can* say at this point is
	 * that the write-back will always succeed.
	 */

	switch (*pc) {
	case INST_DICT_APPEND:
	    if (valuePtr == NULL) {
		Tcl_DictObjPut(NULL, dictPtr, OBJ_UNDER_TOS, OBJ_AT_TOS);
	    } else if (Tcl_IsShared(valuePtr)) {
		valuePtr = Tcl_DuplicateObj(valuePtr);
		Tcl_AppendObjToObj(valuePtr, OBJ_AT_TOS);
		Tcl_DictObjPut(NULL, dictPtr, OBJ_UNDER_TOS, valuePtr);
	    } else {
		Tcl_AppendObjToObj(valuePtr, OBJ_AT_TOS);

		/*
		 * Must invalidate the string representation of dictionary
		 * here because we have directly updated the internal
		 * representation; if we don't, callers could see the wrong
		 * string rep despite the internal version of the dictionary
		 * having the correct value. [Bug 3079830]
		 */

		TclInvalidateStringRep(dictPtr);
	    }
	    break;
	case INST_DICT_LAPPEND:
	    /*
	     * More complex because list-append can fail.
	     */

	    if (valuePtr == NULL) {
		Tcl_DictObjPut(NULL, dictPtr, OBJ_UNDER_TOS,
			Tcl_NewListObj(1, &OBJ_AT_TOS));
		break;
	    } else if (Tcl_IsShared(valuePtr)) {
		valuePtr = Tcl_DuplicateObj(valuePtr);
		if (Tcl_ListObjAppendElement(interp, valuePtr,
			OBJ_AT_TOS) != TCL_OK) {
		    TclDecrRefCount(valuePtr);
		    if (allocateDict) {
			TclDecrRefCount(dictPtr);
		    }
		    TRACE_ERROR(interp);
		    goto gotError;
		}
		Tcl_DictObjPut(NULL, dictPtr, OBJ_UNDER_TOS, valuePtr);
	    } else {
		if (Tcl_ListObjAppendElement(interp, valuePtr,
			OBJ_AT_TOS) != TCL_OK) {
		    if (allocateDict) {
			TclDecrRefCount(dictPtr);
		    }
		    TRACE_ERROR(interp);
		    goto gotError;
		}

		/*
		 * Must invalidate the string representation of dictionary
		 * here because we have directly updated the internal
		 * representation; if we don't, callers could see the wrong
		 * string rep despite the internal version of the dictionary
		 * having the correct value. [Bug 3079830]
		 */

		TclInvalidateStringRep(dictPtr);
	    }
	    break;
	default:
	    Tcl_Panic("Should not happen!");
	}

	if (TclIsVarDirectWritable(varPtr)) {
	    if (allocateDict) {
		value2Ptr = varPtr->value.objPtr;
		Tcl_IncrRefCount(dictPtr);
		if (value2Ptr != NULL) {
		    TclDecrRefCount(value2Ptr);
		}
		varPtr->value.objPtr = dictPtr;
	    }
	    objResultPtr = dictPtr;
	} else {
	    Tcl_IncrRefCount(dictPtr);
	    DECACHE_STACK_INFO();
	    objResultPtr = TclPtrSetVarIdx(interp, varPtr, NULL, NULL, NULL,
		    dictPtr, TCL_LEAVE_ERR_MSG, opnd);
	    CACHE_STACK_INFO();
	    TclDecrRefCount(dictPtr);
	    if (objResultPtr == NULL) {
		TRACE_ERROR(interp);
		goto gotError;
	    }
	}
#ifndef TCL_COMPILE_DEBUG
	if (*(pc+5) == INST_POP) {
	    NEXT_INST_F(6, 2, 0);
	}
#endif
	TRACE_APPEND(("%.30s\n", O2S(objResultPtr)));
	NEXT_INST_F(5, 2, 1);

    case INST_DICT_FIRST:
	opnd = TclGetUInt4AtPtr(pc+1);
	TRACE(("%u => ", opnd));
	dictPtr = POP_OBJECT();
	searchPtr = (Tcl_DictSearch *)Tcl_Alloc(sizeof(Tcl_DictSearch));
	if (Tcl_DictObjFirst(interp, dictPtr, searchPtr, &keyPtr,
		&valuePtr, &done) != TCL_OK) {

	    /*
	     * dictPtr is no longer on the stack, and we're not
	     * moving it into the intrep of an iterator.  We need
	     * to drop the refcount [Tcl Bug 9b352768e6].
	     */

	    Tcl_DecrRefCount(dictPtr);
	    Tcl_Free(searchPtr);
	    TRACE_ERROR(interp);
	    goto gotError;
	}
	{
	    Tcl_ObjIntRep ir;
	    TclNewObj(statePtr);
	    ir.twoPtrValue.ptr1 = searchPtr;
	    ir.twoPtrValue.ptr2 = dictPtr;
	    Tcl_StoreIntRep(statePtr, &dictIteratorType, &ir);
	}
	varPtr = LOCAL(opnd);
	if (varPtr->value.objPtr) {
	    if (TclHasIntRep(varPtr->value.objPtr, &dictIteratorType)) {
		Tcl_Panic("mis-issued dictFirst!");
	    }
	    TclDecrRefCount(varPtr->value.objPtr);
	}
	varPtr->value.objPtr = statePtr;
	Tcl_IncrRefCount(statePtr);
	goto pushDictIteratorResult;

    case INST_DICT_NEXT:
	opnd = TclGetUInt4AtPtr(pc+1);
	TRACE(("%u => ", opnd));
	statePtr = (*LOCAL(opnd)).value.objPtr;
	{
	    const Tcl_ObjIntRep *irPtr;

	    if (statePtr &&
		    (irPtr = TclFetchIntRep(statePtr, &dictIteratorType))) {
		searchPtr = (Tcl_DictSearch *)irPtr->twoPtrValue.ptr1;
		Tcl_DictObjNext(searchPtr, &keyPtr, &valuePtr, &done);
	    } else {
		Tcl_Panic("mis-issued dictNext!");
	    }
	}
    pushDictIteratorResult:
	if (done) {
	    TclNewObj(emptyPtr);
	    PUSH_OBJECT(emptyPtr);
	    PUSH_OBJECT(emptyPtr);
	} else {
	    PUSH_OBJECT(valuePtr);
	    PUSH_OBJECT(keyPtr);
	}
	TRACE_APPEND(("\"%.30s\" \"%.30s\" %d\n",
		O2S(OBJ_UNDER_TOS), O2S(OBJ_AT_TOS), done));

	/*
	 * The INST_DICT_FIRST and INST_DICT_NEXT instructsions are always
	 * followed by a conditional jump, so we can take advantage of this to
	 * do some peephole optimization (note that we're careful to not close
	 * out someone doing something else).
	 */

	JUMP_PEEPHOLE_F(done, 5, 0);

    case INST_DICT_UPDATE_START:
	opnd = TclGetUInt4AtPtr(pc+1);
	opnd2 = TclGetUInt4AtPtr(pc+5);
	TRACE(("%u => ", opnd));
	varPtr = LOCAL(opnd);
	duiPtr = (DictUpdateInfo *)codePtr->auxDataArrayPtr[opnd2].clientData;
	while (TclIsVarLink(varPtr)) {
	    varPtr = varPtr->value.linkPtr;
	}
	if (TclIsVarDirectReadable(varPtr)) {
	    dictPtr = varPtr->value.objPtr;
	} else {
	    DECACHE_STACK_INFO();
	    dictPtr = TclPtrGetVarIdx(interp, varPtr, NULL, NULL, NULL,
		    TCL_LEAVE_ERR_MSG, opnd);
	    CACHE_STACK_INFO();
	    if (dictPtr == NULL) {
		TRACE_ERROR(interp);
		goto gotError;
	    }
	}
	Tcl_IncrRefCount(dictPtr);
	if (TclListObjGetElements(interp, OBJ_AT_TOS, &length,
		&keyPtrPtr) != TCL_OK) {
	    TRACE_ERROR(interp);
	    goto gotError;
	}
	if ((size_t)length != duiPtr->length) {
	    Tcl_Panic("dictUpdateStart argument length mismatch");
	}
	for (i=0 ; i<length ; i++) {
	    if (Tcl_DictObjGet(interp, dictPtr, keyPtrPtr[i],
		    &valuePtr) != TCL_OK) {
		TRACE_ERROR(interp);
		Tcl_DecrRefCount(dictPtr);
		goto gotError;
	    }
	    varPtr = LOCAL(duiPtr->varIndices[i]);
	    while (TclIsVarLink(varPtr)) {
		varPtr = varPtr->value.linkPtr;
	    }
	    DECACHE_STACK_INFO();
	    if (valuePtr == NULL) {
		TclObjUnsetVar2(interp,
			localName(iPtr->varFramePtr, duiPtr->varIndices[i]),
			NULL, 0);
	    } else if (TclPtrSetVarIdx(interp, varPtr, NULL, NULL, NULL,
		    valuePtr, TCL_LEAVE_ERR_MSG,
		    duiPtr->varIndices[i]) == NULL) {
		CACHE_STACK_INFO();
		TRACE_ERROR(interp);
		Tcl_DecrRefCount(dictPtr);
		goto gotError;
	    }
	    CACHE_STACK_INFO();
	}
	TclDecrRefCount(dictPtr);
	TRACE_APPEND(("OK\n"));
	NEXT_INST_F(9, 0, 0);

    case INST_DICT_UPDATE_END:
	opnd = TclGetUInt4AtPtr(pc+1);
	opnd2 = TclGetUInt4AtPtr(pc+5);
	TRACE(("%u => ", opnd));
	varPtr = LOCAL(opnd);
	duiPtr = (DictUpdateInfo *)codePtr->auxDataArrayPtr[opnd2].clientData;
	while (TclIsVarLink(varPtr)) {
	    varPtr = varPtr->value.linkPtr;
	}
	if (TclIsVarDirectReadable(varPtr)) {
	    dictPtr = varPtr->value.objPtr;
	} else {
	    DECACHE_STACK_INFO();
	    dictPtr = TclPtrGetVarIdx(interp, varPtr, NULL, NULL, NULL, 0,
		    opnd);
	    CACHE_STACK_INFO();
	}
	if (dictPtr == NULL) {
	    TRACE_APPEND(("storage was unset\n"));
	    NEXT_INST_F(9, 1, 0);
	}
	if (Tcl_DictObjSize(interp, dictPtr, &length) != TCL_OK
		|| TclListObjGetElements(interp, OBJ_AT_TOS, &length,
			&keyPtrPtr) != TCL_OK) {
	    TRACE_ERROR(interp);
	    goto gotError;
	}
	allocdict = Tcl_IsShared(dictPtr);
	if (allocdict) {
	    dictPtr = Tcl_DuplicateObj(dictPtr);
	}
	if (length > 0) {
	    TclInvalidateStringRep(dictPtr);
	}
	for (i=0 ; i<length ; i++) {
	    Var *var2Ptr = LOCAL(duiPtr->varIndices[i]);

	    while (TclIsVarLink(var2Ptr)) {
		var2Ptr = var2Ptr->value.linkPtr;
	    }
	    if (TclIsVarDirectReadable(var2Ptr)) {
		valuePtr = var2Ptr->value.objPtr;
	    } else {
		DECACHE_STACK_INFO();
		valuePtr = TclPtrGetVarIdx(interp, var2Ptr, NULL, NULL, NULL,
			0, duiPtr->varIndices[i]);
		CACHE_STACK_INFO();
	    }
	    if (valuePtr == NULL) {
		Tcl_DictObjRemove(interp, dictPtr, keyPtrPtr[i]);
	    } else if (dictPtr == valuePtr) {
		Tcl_DictObjPut(interp, dictPtr, keyPtrPtr[i],
			Tcl_DuplicateObj(valuePtr));
	    } else {
		Tcl_DictObjPut(interp, dictPtr, keyPtrPtr[i], valuePtr);
	    }
	}
	if (TclIsVarDirectWritable(varPtr)) {
	    Tcl_IncrRefCount(dictPtr);
	    TclDecrRefCount(varPtr->value.objPtr);
	    varPtr->value.objPtr = dictPtr;
	} else {
	    DECACHE_STACK_INFO();
	    objResultPtr = TclPtrSetVarIdx(interp, varPtr, NULL, NULL, NULL,
		    dictPtr, TCL_LEAVE_ERR_MSG, opnd);
	    CACHE_STACK_INFO();
	    if (objResultPtr == NULL) {
		if (allocdict) {
		    TclDecrRefCount(dictPtr);
		}
		TRACE_ERROR(interp);
		goto gotError;
	    }
	}
	TRACE_APPEND(("written back\n"));
	NEXT_INST_F(9, 1, 0);

    case INST_DICT_EXPAND:
	dictPtr = OBJ_UNDER_TOS;
	listPtr = OBJ_AT_TOS;
	TRACE(("\"%.30s\" \"%.30s\" =>", O2S(dictPtr), O2S(listPtr)));
	if (TclListObjGetElements(interp, listPtr, &objc, &objv) != TCL_OK) {
	    TRACE_ERROR(interp);
	    goto gotError;
	}
	objResultPtr = TclDictWithInit(interp, dictPtr, objc, objv);
	if (objResultPtr == NULL) {
	    TRACE_ERROR(interp);
	    goto gotError;
	}
	TRACE_APPEND(("\"%.30s\"\n", O2S(objResultPtr)));
	NEXT_INST_F(1, 2, 1);

    case INST_DICT_RECOMBINE_STK:
	keysPtr = POP_OBJECT();
	varNamePtr = OBJ_UNDER_TOS;
	listPtr = OBJ_AT_TOS;
	TRACE(("\"%.30s\" \"%.30s\" \"%.30s\" => ",
		O2S(varNamePtr), O2S(valuePtr), O2S(keysPtr)));
	if (TclListObjGetElements(interp, listPtr, &objc, &objv) != TCL_OK) {
	    TRACE_ERROR(interp);
	    TclDecrRefCount(keysPtr);
	    goto gotError;
	}
	varPtr = TclObjLookupVarEx(interp, varNamePtr, NULL,
		TCL_LEAVE_ERR_MSG, "set", 1, 1, &arrayPtr);
	if (varPtr == NULL) {
	    TRACE_ERROR(interp);
	    TclDecrRefCount(keysPtr);
	    goto gotError;
	}
	DECACHE_STACK_INFO();
	result = TclDictWithFinish(interp, varPtr,arrayPtr,varNamePtr,NULL,-1,
		objc, objv, keysPtr);
	CACHE_STACK_INFO();
	TclDecrRefCount(keysPtr);
	if (result != TCL_OK) {
	    TRACE_ERROR(interp);
	    goto gotError;
	}
	TRACE_APPEND(("OK\n"));
	NEXT_INST_F(1, 2, 0);

    case INST_DICT_RECOMBINE_IMM:
	opnd = TclGetUInt4AtPtr(pc+1);
	listPtr = OBJ_UNDER_TOS;
	keysPtr = OBJ_AT_TOS;
	varPtr = LOCAL(opnd);
	TRACE(("%u <- \"%.30s\" \"%.30s\" => ", opnd, O2S(valuePtr),
		O2S(keysPtr)));
	if (TclListObjGetElements(interp, listPtr, &objc, &objv) != TCL_OK) {
	    TRACE_ERROR(interp);
	    goto gotError;
	}
	while (TclIsVarLink(varPtr)) {
	    varPtr = varPtr->value.linkPtr;
	}
	DECACHE_STACK_INFO();
	result = TclDictWithFinish(interp, varPtr, NULL, NULL, NULL, opnd,
		objc, objv, keysPtr);
	CACHE_STACK_INFO();
	if (result != TCL_OK) {
	    TRACE_ERROR(interp);
	    goto gotError;
	}
	TRACE_APPEND(("OK\n"));
	NEXT_INST_F(5, 2, 0);
    }
    break;

    /*
     *	   End of dictionary-related instructions.
     * -----------------------------------------------------------------
     */

    case INST_CLOCK_READ:
	{			/* Read the wall clock */
	    Tcl_WideInt wval;
	    Tcl_Time now;
	    switch(TclGetUInt1AtPtr(pc+1)) {
	    case 0:		/* clicks */
#ifdef TCL_WIDE_CLICKS
		wval = TclpGetWideClicks();
#else
		wval = (Tcl_WideInt) TclpGetClicks();
#endif
		break;
	    case 1:		/* microseconds */
		Tcl_GetTime(&now);
		wval = (Tcl_WideInt) now.sec * 1000000 + now.usec;
		break;
	    case 2:		/* milliseconds */
		Tcl_GetTime(&now);
		wval = (Tcl_WideInt) now.sec * 1000 + now.usec / 1000;
		break;
	    case 3:		/* seconds */
		Tcl_GetTime(&now);
		wval = (Tcl_WideInt) now.sec;
		break;
	    default:
		Tcl_Panic("clockRead instruction with unknown clock#");
	    }
	    TclNewIntObj(objResultPtr, wval);
	    TRACE_WITH_OBJ(("=> "), objResultPtr);
	    NEXT_INST_F(2, 0, 1);
	}
	break;

    default:
	Tcl_Panic("TclNRExecuteByteCode: unrecognized opCode %u", *pc);
    } /* end of switch on opCode */

    /*
     * Block for variables needed to process exception returns.
     */

    {
	ExceptionRange *rangePtr;
				/* Points to closest loop or catch exception
				 * range enclosing the pc. Used by various
				 * instructions and processCatch to process
				 * break, continue, and errors. */
	const char *bytes;

	/*
	 * An external evaluation (INST_INVOKE or INST_EVAL) returned
	 * something different from TCL_OK, or else INST_BREAK or
	 * INST_CONTINUE were called.
	 */

    processExceptionReturn:
#ifdef TCL_COMPILE_DEBUG
	switch (*pc) {
	case INST_INVOKE_STK1:
	    opnd = TclGetUInt1AtPtr(pc+1);
	    TRACE(("%u => ... after \"%.20s\": ", opnd, cmdNameBuf));
	    break;
	case INST_INVOKE_STK4:
	    opnd = TclGetUInt4AtPtr(pc+1);
	    TRACE(("%u => ... after \"%.20s\": ", opnd, cmdNameBuf));
	    break;
	case INST_EVAL_STK:
	    /*
	     * Note that the object at stacktop has to be used before doing
	     * the cleanup.
	     */

	    TRACE(("\"%.30s\" => ", O2S(OBJ_AT_TOS)));
	    break;
	default:
	    TRACE(("=> "));
	}
#endif
	if ((result == TCL_CONTINUE) || (result == TCL_BREAK)) {
	    rangePtr = GetExceptRangeForPc(pc, result, codePtr);
	    if (rangePtr == NULL) {
		TRACE_APPEND(("no encl. loop or catch, returning %s\n",
			StringForResultCode(result)));
		goto abnormalReturn;
	    }
	    if (rangePtr->type == CATCH_EXCEPTION_RANGE) {
		TRACE_APPEND(("%s ...\n", StringForResultCode(result)));
		goto processCatch;
	    }
	    while (cleanup--) {
		valuePtr = POP_OBJECT();
		TclDecrRefCount(valuePtr);
	    }
	    if (result == TCL_BREAK) {
		result = TCL_OK;
		pc = (codePtr->codeStart + rangePtr->breakOffset);
		TRACE_APPEND(("%s, range at %d, new pc %d\n",
			StringForResultCode(result),
			rangePtr->codeOffset, rangePtr->breakOffset));
		NEXT_INST_F(0, 0, 0);
	    }
	    if (rangePtr->continueOffset == -1) {
		TRACE_APPEND(("%s, loop w/o continue, checking for catch\n",
			StringForResultCode(result)));
		goto checkForCatch;
	    }
	    result = TCL_OK;
	    pc = (codePtr->codeStart + rangePtr->continueOffset);
	    TRACE_APPEND(("%s, range at %d, new pc %d\n",
		    StringForResultCode(result),
		    rangePtr->codeOffset, rangePtr->continueOffset));
	    NEXT_INST_F(0, 0, 0);
	}
#ifdef TCL_COMPILE_DEBUG
	if (traceInstructions) {
	    objPtr = Tcl_GetObjResult(interp);
	    if ((result != TCL_ERROR) && (result != TCL_RETURN)) {
		TRACE_APPEND(("OTHER RETURN CODE %d, result=\"%.30s\"\n ",
			result, O2S(objPtr)));
	    } else {
		TRACE_APPEND(("%s, result=\"%.30s\"\n",
			StringForResultCode(result), O2S(objPtr)));
	    }
	}
#endif
	goto checkForCatch;

	/*
	 * Division by zero in an expression. Control only reaches this point
	 * by "goto divideByZero".
	 */

    divideByZero:
	Tcl_SetObjResult(interp, Tcl_NewStringObj("divide by zero", -1));
	DECACHE_STACK_INFO();
	Tcl_SetErrorCode(interp, "ARITH", "DIVZERO", "divide by zero", NULL);
	CACHE_STACK_INFO();
	goto gotError;

    outOfMemory:
	Tcl_SetObjResult(interp, Tcl_NewStringObj("out of memory", -1));
	DECACHE_STACK_INFO();
	Tcl_SetErrorCode(interp, "ARITH", "OUTOFMEMORY", "out of memory", NULL);
	CACHE_STACK_INFO();
	goto gotError;

	/*
	 * Exponentiation of zero by negative number in an expression. Control
	 * only reaches this point by "goto exponOfZero".
	 */

    exponOfZero:
	Tcl_SetObjResult(interp, Tcl_NewStringObj(
		"exponentiation of zero by negative power", -1));
	DECACHE_STACK_INFO();
	Tcl_SetErrorCode(interp, "ARITH", "DOMAIN",
		"exponentiation of zero by negative power", NULL);
	CACHE_STACK_INFO();

	/*
	 * Almost all error paths feed through here rather than assigning to
	 * result themselves (for a small but consistent saving).
	 */

    gotError:
	result = TCL_ERROR;

	/*
	 * Execution has generated an "exception" such as TCL_ERROR. If the
	 * exception is an error, record information about what was being
	 * executed when the error occurred. Find the closest enclosing catch
	 * range, if any. If no enclosing catch range is found, stop execution
	 * and return the "exception" code.
	 */

    checkForCatch:
	if (iPtr->execEnvPtr->rewind) {
	    goto abnormalReturn;
	}
	if ((result == TCL_ERROR) && !(iPtr->flags & ERR_ALREADY_LOGGED)) {
	    const unsigned char *pcBeg;
	    size_t xxx1length;

	    bytes = GetSrcInfoForPc(pc, codePtr, &xxx1length, &pcBeg, NULL);
	    DECACHE_STACK_INFO();
	    TclLogCommandInfo(interp, codePtr->source, bytes,
		    bytes ? xxx1length : 0, pcBeg, tosPtr);
	    CACHE_STACK_INFO();
	}
	iPtr->flags &= ~ERR_ALREADY_LOGGED;

	/*
	 * Clear all expansions that may have started after the last
	 * INST_BEGIN_CATCH.
	 */

	while (auxObjList) {
	    if ((catchTop != initCatchTop)
		    && (*catchTop > (ptrdiff_t)
			auxObjList->internalRep.twoPtrValue.ptr2)) {
		break;
	    }
	    POP_TAUX_OBJ();
	}

	/*
	 * We must not catch if the script in progress has been canceled with
	 * the TCL_CANCEL_UNWIND flag. Instead, it blows outwards until we
	 * either hit another interpreter (presumably where the script in
	 * progress has not been canceled) or we get to the top-level. We do
	 * NOT modify the interpreter result here because we know it will
	 * already be set prior to vectoring down to this point in the code.
	 */

	if (TclCanceled(iPtr) && (Tcl_Canceled(interp, 0) == TCL_ERROR)) {
#ifdef TCL_COMPILE_DEBUG
	    if (traceInstructions) {
		fprintf(stdout, "   ... cancel with unwind, returning %s\n",
			StringForResultCode(result));
	    }
#endif
	    goto abnormalReturn;
	}

	/*
	 * We must not catch an exceeded limit. Instead, it blows outwards
	 * until we either hit another interpreter (presumably where the limit
	 * is not exceeded) or we get to the top-level.
	 */

	if (TclLimitExceeded(iPtr->limit)) {
#ifdef TCL_COMPILE_DEBUG
	    if (traceInstructions) {
		fprintf(stdout, "   ... limit exceeded, returning %s\n",
			StringForResultCode(result));
	    }
#endif
	    goto abnormalReturn;
	}
	if (catchTop == initCatchTop) {
#ifdef TCL_COMPILE_DEBUG
	    if (traceInstructions) {
		fprintf(stdout, "   ... no enclosing catch, returning %s\n",
			StringForResultCode(result));
	    }
#endif
	    goto abnormalReturn;
	}
	rangePtr = GetExceptRangeForPc(pc, TCL_ERROR, codePtr);
	if (rangePtr == NULL) {
	    /*
	     * This is only possible when compiling a [catch] that sends its
	     * script to INST_EVAL. Cannot correct the compiler without
	     * breaking compat with previous .tbc compiled scripts.
	     */

#ifdef TCL_COMPILE_DEBUG
	    if (traceInstructions) {
		fprintf(stdout, "   ... no enclosing catch, returning %s\n",
			StringForResultCode(result));
	    }
#endif
	    goto abnormalReturn;
	}

	/*
	 * A catch exception range (rangePtr) was found to handle an
	 * "exception". It was found either by checkForCatch just above or by
	 * an instruction during break, continue, or error processing. Jump to
	 * its catchOffset after unwinding the operand stack to the depth it
	 * had when starting to execute the range's catch command.
	 */

    processCatch:
	while (CURR_DEPTH > *catchTop) {
	    valuePtr = POP_OBJECT();
	    TclDecrRefCount(valuePtr);
	}
#ifdef TCL_COMPILE_DEBUG
	if (traceInstructions) {
	    fprintf(stdout, "  ... found catch at %d, catchTop=%d, "
		    "unwound to %ld, new pc %u\n",
		    rangePtr->codeOffset, (int) (catchTop - initCatchTop - 1),
		    (long) *catchTop, (unsigned) rangePtr->catchOffset);
	}
#endif
	pc = (codePtr->codeStart + rangePtr->catchOffset);
	NEXT_INST_F(0, 0, 0);	/* Restart the execution loop at pc. */

	/*
	 * end of infinite loop dispatching on instructions.
	 */

	/*
	 * Done or abnormal return code. Restore the stack to state it had when
	 * starting to execute the ByteCode. Panic if the stack is below the
	 * initial level.
	 */

    abnormalReturn:
	TCL_DTRACE_INST_LAST();

	/*
	 * Clear all expansions and same-level NR calls.
	 *
	 * Note that expansion markers have a NULL type; avoid removing other
	 * markers.
	 */

	while (auxObjList) {
	    POP_TAUX_OBJ();
	}
	while (tosPtr > initTosPtr) {
	    objPtr = POP_OBJECT();
	    Tcl_DecrRefCount(objPtr);
	}

	if (tosPtr < initTosPtr) {
	    fprintf(stderr,
		    "\nTclNRExecuteByteCode: abnormal return at pc %u: "
		    "stack top %d < entry stack top %d\n",
		    (unsigned)(pc - codePtr->codeStart),
		    (unsigned) CURR_DEPTH, (unsigned) 0);
	    Tcl_Panic("TclNRExecuteByteCode execution failure: end stack top < start stack top");
	}
	CLANG_ASSERT(bcFramePtr);
    }

    iPtr->cmdFramePtr = bcFramePtr->nextPtr;
    TclReleaseByteCode(codePtr);
    TclStackFree(interp, TD);	/* free my stack */

    return result;

    /*
     * INST_START_CMD failure case removed where it doesn't bother that much
     *
     * Remark that if the interpreter is marked for deletion its
     * compileEpoch is modified, so that the epoch check also verifies
     * that the interp is not deleted. If no outside call has been made
     * since the last check, it is safe to omit the check.

     * case INST_START_CMD:
     */

	instStartCmdFailed:
	{
	    const char *bytes;
	    size_t xxx1length;

	    xxx1length = 0;

	    if (TclInterpReady(interp) == TCL_ERROR) {
		goto gotError;
	    }

	    /*
	     * We used to switch to direct eval; for NRE-awareness we now
	     * compile and eval the command so that this evaluation does not
	     * add a new TEBC instance. Bug [2910748], bug [fa6bf38d07]
	     *
	     * TODO: recompile, search this command and eval a code starting from,
	     * so that this evaluation does not add a new TEBC instance without
	     * NRE-trampoline.
	     */

	    codePtr->flags |= TCL_BYTECODE_RECOMPILE;
	    bytes = GetSrcInfoForPc(pc, codePtr, &xxx1length, NULL, NULL);
	    opnd = TclGetUInt4AtPtr(pc+1);
	    pc += (opnd-1);
	    assert(bytes);
	    PUSH_OBJECT(Tcl_NewStringObj(bytes, xxx1length));
	    goto instEvalStk;
	}
}

#undef codePtr
#undef iPtr
#undef bcFramePtr
#undef initCatchTop
#undef initTosPtr
#undef auxObjList
#undef catchTop
#undef TCONST
#undef esPtr

static int
FinalizeOONext(
    ClientData data[],
    Tcl_Interp *interp,
    int result)
{
    Interp *iPtr = (Interp *) interp;
    CallContext *contextPtr = (CallContext *)data[1];

    /*
     * Reset the variable lookup frame.
     */

    iPtr->varFramePtr = (CallFrame *)data[0];

    /*
     * Restore the call chain context index as we've finished the inner invoke
     * and want to operate in the outer context again.
     */

    contextPtr->index = PTR2INT(data[2]);
    contextPtr->skip = PTR2INT(data[3]);
    contextPtr->oPtr->flags &= ~FILTER_HANDLING;
    return result;
}

static int
FinalizeOONextFilter(
    ClientData data[],
    Tcl_Interp *interp,
    int result)
{
    Interp *iPtr = (Interp *) interp;
    CallContext *contextPtr = (CallContext *)data[1];

    /*
     * Reset the variable lookup frame.
     */

    iPtr->varFramePtr = (CallFrame *)data[0];

    /*
     * Restore the call chain context index as we've finished the inner invoke
     * and want to operate in the outer context again.
     */

    contextPtr->index = PTR2INT(data[2]);
    contextPtr->skip = PTR2INT(data[3]);
    contextPtr->oPtr->flags |= FILTER_HANDLING;
    return result;
}

/*
 * WidePwrSmallExpon --
 *
 * Helper to calculate small powers of integers whose result is wide.
 */
static inline Tcl_WideInt
WidePwrSmallExpon(Tcl_WideInt w1, long exponent) {

    Tcl_WideInt wResult;

    wResult = w1 * w1;		/* b**2 */
    switch (exponent) {
    case 2:
	break;
    case 3:
	wResult *= w1;		/* b**3 */
	break;
    case 4:
	wResult *= wResult;	/* b**4 */
	break;
    case 5:
	wResult *= wResult;	/* b**4 */
	wResult *= w1;		/* b**5 */
	break;
    case 6:
	wResult *= w1;		/* b**3 */
	wResult *= wResult;	/* b**6 */
	break;
    case 7:
	wResult *= w1;		/* b**3 */
	wResult *= wResult;	/* b**6 */
	wResult *= w1;		/* b**7 */
	break;
    case 8:
	wResult *= wResult;	/* b**4 */
	wResult *= wResult;	/* b**8 */
	break;
    case 9:
	wResult *= wResult;	/* b**4 */
	wResult *= wResult;	/* b**8 */
	wResult *= w1;		/* b**9 */
	break;
    case 10:
	wResult *= wResult;	/* b**4 */
	wResult *= w1;		/* b**5 */
	wResult *= wResult;	/* b**10 */
	break;
    case 11:
	wResult *= wResult;	/* b**4 */
	wResult *= w1;		/* b**5 */
	wResult *= wResult;	/* b**10 */
	wResult *= w1;		/* b**11 */
	break;
    case 12:
	wResult *= w1;		/* b**3 */
	wResult *= wResult;	/* b**6 */
	wResult *= wResult;	/* b**12 */
	break;
    case 13:
	wResult *= w1;		/* b**3 */
	wResult *= wResult;	/* b**6 */
	wResult *= wResult;	/* b**12 */
	wResult *= w1;		/* b**13 */
	break;
    case 14:
	wResult *= w1;		/* b**3 */
	wResult *= wResult;	/* b**6 */
	wResult *= w1;		/* b**7 */
	wResult *= wResult;	/* b**14 */
	break;
    case 15:
	wResult *= w1;		/* b**3 */
	wResult *= wResult;	/* b**6 */
	wResult *= w1;		/* b**7 */
	wResult *= wResult;	/* b**14 */
	wResult *= w1;		/* b**15 */
	break;
    case 16:
	wResult *= wResult;	/* b**4 */
	wResult *= wResult;	/* b**8 */
	wResult *= wResult;	/* b**16 */
	break;
    }
    return wResult;
}
/*
 *----------------------------------------------------------------------
 *
 * ExecuteExtendedBinaryMathOp, ExecuteExtendedUnaryMathOp --
 *
 *	These functions do advanced math for binary and unary operators
 *	respectively, so that the main TEBC code does not bear the cost of
 *	them.
 *
 * Results:
 *	A Tcl_Obj* result, or a NULL (in which case valuePtr is updated to
 *	hold the result value), or one of the special flag values
 *	GENERAL_ARITHMETIC_ERROR, EXPONENT_OF_ZERO or DIVIDED_BY_ZERO. The
 *	latter two signify a zero value raised to a negative power or a value
 *	divided by zero, respectively. With GENERAL_ARITHMETIC_ERROR, all
 *	error information will have already been reported in the interpreter
 *	result.
 *
 * Side effects:
 *	May update the Tcl_Obj indicated valuePtr if it is unshared. Will
 *	return a NULL when that happens.
 *
 *----------------------------------------------------------------------
 */

static Tcl_Obj *
ExecuteExtendedBinaryMathOp(
    Tcl_Interp *interp,		/* Where to report errors. */
    int opcode,			/* What operation to perform. */
    Tcl_Obj **constants,	/* The execution environment's constants. */
    Tcl_Obj *valuePtr,		/* The first operand on the stack. */
    Tcl_Obj *value2Ptr)		/* The second operand on the stack. */
{
#define WIDE_RESULT(w) \
    if (Tcl_IsShared(valuePtr)) {		\
	return Tcl_NewWideIntObj(w);		\
    } else {					\
	TclSetIntObj(valuePtr, w);		\
	return NULL;				\
    }
#define BIG_RESULT(b) \
    if (Tcl_IsShared(valuePtr)) {		\
	return Tcl_NewBignumObj(b);		\
    } else {					\
	Tcl_SetBignumObj(valuePtr, b);		\
	return NULL;				\
    }
#define DOUBLE_RESULT(d) \
    if (Tcl_IsShared(valuePtr)) {		\
	TclNewDoubleObj(objResultPtr, (d));	\
	return objResultPtr;			\
    } else {					\
	Tcl_SetDoubleObj(valuePtr, (d));	\
	return NULL;				\
    }

    int type1, type2;
    ClientData ptr1, ptr2;
    double d1, d2, dResult;
    Tcl_WideInt w1, w2, wResult;
    mp_int big1, big2, bigResult, bigRemainder;
    Tcl_Obj *objResultPtr;
    int invalid, zero;
    long shift;
	mp_err err;

    (void) GetNumberFromObj(NULL, valuePtr, &ptr1, &type1);
    (void) GetNumberFromObj(NULL, value2Ptr, &ptr2, &type2);

    switch (opcode) {
    case INST_MOD:
	/* TODO: Attempts to re-use unshared operands on stack */

	w2 = 0;			/* silence gcc warning */
	if (type2 == TCL_NUMBER_INT) {
	    w2 = *((const Tcl_WideInt *)ptr2);
	    if (w2 == 0) {
		return DIVIDED_BY_ZERO;
	    }
	    if ((w2 == 1) || (w2 == -1)) {
		/*
		 * Div. by |1| always yields remainder of 0.
		 */

		return constants[0];
	    }
	}
	if (type1 == TCL_NUMBER_INT) {
	    w1 = *((const Tcl_WideInt *)ptr1);

	    if (w1 == 0) {
		/*
		 * 0 % (non-zero) always yields remainder of 0.
		 */

		return constants[0];
	    }
	    if (type2 == TCL_NUMBER_INT) {
		Tcl_WideInt wQuotient, wRemainder;
		w2 = *((const Tcl_WideInt *)ptr2);
		wQuotient = w1 / w2;

		/*
		 * Force Tcl's integer division rules.
		 * TODO: examine for logic simplification
		 */

		if (((wQuotient < (Tcl_WideInt) 0)
			|| ((wQuotient == (Tcl_WideInt) 0)
			&& ((w1 < 0 && w2 > 0)
			|| (w1 > 0 && w2 < 0))))
			&& (wQuotient * w2 != w1)) {
		    wQuotient -= (Tcl_WideInt) 1;
		}
		wRemainder = w1 - w2*wQuotient;
		WIDE_RESULT(wRemainder);
	    }

	    Tcl_TakeBignumFromObj(NULL, value2Ptr, &big2);

	    /* TODO: internals intrusion */
	    if ((w1 > ((Tcl_WideInt) 0)) ^ !mp_isneg(&big2)) {
		/*
		 * Arguments are opposite sign; remainder is sum.
		 */

		err = mp_init_i64(&big1, w1);
		if (err == MP_OKAY) {
		    err = mp_add(&big2, &big1, &big2);
		    mp_clear(&big1);
		}
		if (err != MP_OKAY) {
		    return OUT_OF_MEMORY;
		}
		BIG_RESULT(&big2);
	    }

	    /*
	     * Arguments are same sign; remainder is first operand.
	     */

	    mp_clear(&big2);
	    return NULL;
	}
	Tcl_GetBignumFromObj(NULL, valuePtr, &big1);
	Tcl_GetBignumFromObj(NULL, value2Ptr, &big2);
	err = mp_init_multi(&bigResult, &bigRemainder, NULL);
	if (err == MP_OKAY) {
	    err = mp_div(&big1, &big2, &bigResult, &bigRemainder);
	}
	if ((err == MP_OKAY) && !mp_iszero(&bigRemainder) && (bigRemainder.sign != big2.sign)) {
	    /*
	     * Convert to Tcl's integer division rules.
	     */

	    if ((mp_sub_d(&bigResult, 1, &bigResult) != MP_OKAY)
		    || (mp_add(&bigRemainder, &big2, &bigRemainder) != MP_OKAY)) {
		return OUT_OF_MEMORY;
	    }
	}
	err = mp_copy(&bigRemainder, &bigResult);
	mp_clear(&bigRemainder);
	mp_clear(&big1);
	mp_clear(&big2);
	if (err != MP_OKAY) {
	    return OUT_OF_MEMORY;
	}
	BIG_RESULT(&bigResult);

    case INST_LSHIFT:
    case INST_RSHIFT: {
	/*
	 * Reject negative shift argument.
	 */

	switch (type2) {
	case TCL_NUMBER_INT:
	    invalid = (*((const Tcl_WideInt *)ptr2) < 0);
	    break;
	case TCL_NUMBER_BIG:
	    Tcl_TakeBignumFromObj(NULL, value2Ptr, &big2);
	    invalid = mp_isneg(&big2);
	    mp_clear(&big2);
	    break;
	default:
	    /* Unused, here to silence compiler warning */
	    invalid = 0;
	}
	if (invalid) {
	    Tcl_SetObjResult(interp, Tcl_NewStringObj(
		    "negative shift argument", -1));
	    return GENERAL_ARITHMETIC_ERROR;
	}

	/*
	 * Zero shifted any number of bits is still zero.
	 */

	if ((type1==TCL_NUMBER_INT) && (*((const Tcl_WideInt *)ptr1) == 0)) {
	    return constants[0];
	}

	if (opcode == INST_LSHIFT) {
	    /*
	     * Large left shifts create integer overflow.
	     *
	     * BEWARE! Can't use Tcl_GetIntFromObj() here because that
	     * converts values in the (unsigned) range to their signed int
	     * counterparts, leading to incorrect results.
	     */

	    if ((type2 != TCL_NUMBER_INT)
		    || (*((const Tcl_WideInt *)ptr2) > INT_MAX)) {
		/*
		 * Technically, we could hold the value (1 << (INT_MAX+1)) in
		 * an mp_int, but since we're using mp_mul_2d() to do the
		 * work, and it takes only an int argument, that's a good
		 * place to draw the line.
		 */

		Tcl_SetObjResult(interp, Tcl_NewStringObj(
			"integer value too large to represent", -1));
		return GENERAL_ARITHMETIC_ERROR;
	    }
	    shift = (int)(*((const Tcl_WideInt *)ptr2));

	    /*
	     * Handle shifts within the native wide range.
	     */

	    if ((type1 == TCL_NUMBER_INT)
		    && ((size_t)shift < CHAR_BIT*sizeof(Tcl_WideInt))) {
		w1 = *((const Tcl_WideInt *)ptr1);
		if (!((w1>0 ? w1 : ~w1)
			& -(((Tcl_WideInt)1)
			<< (CHAR_BIT*sizeof(Tcl_WideInt) - 1 - shift)))) {
		    WIDE_RESULT(w1 << shift);
		}
	    }
	} else {
	    /*
	     * Quickly force large right shifts to 0 or -1.
	     */

	    if ((type2 != TCL_NUMBER_INT)
		    || (*(const Tcl_WideInt *)ptr2 > INT_MAX)) {
		/*
		 * Again, technically, the value to be shifted could be an
		 * mp_int so huge that a right shift by (INT_MAX+1) bits could
		 * not take us to the result of 0 or -1, but since we're using
		 * mp_div_2d to do the work, and it takes only an int
		 * argument, we draw the line there.
		 */

		switch (type1) {
		case TCL_NUMBER_INT:
		    zero = (*(const Tcl_WideInt *)ptr1 > 0);
		    break;
		case TCL_NUMBER_BIG:
		    Tcl_TakeBignumFromObj(NULL, valuePtr, &big1);
		    zero = !mp_isneg(&big1);
		    mp_clear(&big1);
		    break;
		default:
		    /* Unused, here to silence compiler warning. */
		    zero = 0;
		}
		if (zero) {
		    return constants[0];
		}
		WIDE_RESULT(-1);
	    }
	    shift = (int)(*(const Tcl_WideInt *)ptr2);

	    /*
	     * Handle shifts within the native wide range.
	     */

	    if (type1 == TCL_NUMBER_INT) {
		w1 = *(const Tcl_WideInt *)ptr1;
		if ((size_t)shift >= CHAR_BIT*sizeof(Tcl_WideInt)) {
		    if (w1 >= 0) {
			return constants[0];
		    }
		    WIDE_RESULT(-1);
		}
		WIDE_RESULT(w1 >> shift);
	    }
	}

	Tcl_TakeBignumFromObj(NULL, valuePtr, &big1);

	err = mp_init(&bigResult);
	if (err == MP_OKAY) {
	    if (opcode == INST_LSHIFT) {
		err = mp_mul_2d(&big1, shift, &bigResult);
	    } else {
		err = mp_signed_rsh(&big1, shift, &bigResult);
	    }
	}
	if (err != MP_OKAY) {
	    return OUT_OF_MEMORY;
	}
	mp_clear(&big1);
	BIG_RESULT(&bigResult);
    }

    case INST_BITOR:
    case INST_BITXOR:
    case INST_BITAND:
	if ((type1 != TCL_NUMBER_INT) || (type2 != TCL_NUMBER_INT)) {
	    Tcl_TakeBignumFromObj(NULL, valuePtr, &big1);
	    Tcl_TakeBignumFromObj(NULL, value2Ptr, &big2);

	    err = mp_init(&bigResult);

	    if (err == MP_OKAY) {
		switch (opcode) {
		case INST_BITAND:
		    err = mp_and(&big1, &big2, &bigResult);
		    break;

		case INST_BITOR:
		    err = mp_or(&big1, &big2, &bigResult);
		    break;

		case INST_BITXOR:
		    err = mp_xor(&big1, &big2, &bigResult);
		    break;
		}
	    }
	    if (err != MP_OKAY) {
		return OUT_OF_MEMORY;
	    }

	    mp_clear(&big1);
	    mp_clear(&big2);
	    BIG_RESULT(&bigResult);
	}

	w1 = *((const Tcl_WideInt *)ptr1);
	w2 = *((const Tcl_WideInt *)ptr2);

	switch (opcode) {
	case INST_BITAND:
	    wResult = w1 & w2;
	    break;
	case INST_BITOR:
	    wResult = w1 | w2;
	    break;
	case INST_BITXOR:
	    wResult = w1 ^ w2;
	    break;
	default:
	    /* Unused, here to silence compiler warning. */
	    wResult = 0;
	}
	WIDE_RESULT(wResult);

    case INST_EXPON: {
	int oddExponent = 0, negativeExponent = 0;
	unsigned short base;

	if ((type1 == TCL_NUMBER_DOUBLE) || (type2 == TCL_NUMBER_DOUBLE)) {
	    Tcl_GetDoubleFromObj(NULL, valuePtr, &d1);
	    Tcl_GetDoubleFromObj(NULL, value2Ptr, &d2);

	    if (d1==0.0 && d2<0.0) {
		return EXPONENT_OF_ZERO;
	    }
	    dResult = pow(d1, d2);
	    goto doubleResult;
	}
	w1 = w2 = 0; /* to silence compiler warning (maybe-uninitialized) */
	if (type2 == TCL_NUMBER_INT) {
	    w2 = *((const Tcl_WideInt *) ptr2);
	    if (w2 == 0) {
		/*
		 * Anything to the zero power is 1.
		 */

		return constants[1];
	    } else if (w2 == 1) {
		/*
		 * Anything to the first power is itself
		 */

		return NULL;
	    }

	    negativeExponent = (w2 < 0);
	    oddExponent = (int) (w2 & (Tcl_WideInt)1);
	} else {
	    Tcl_TakeBignumFromObj(NULL, value2Ptr, &big2);
	    negativeExponent = mp_isneg(&big2);
	    err = mp_mod_2d(&big2, 1, &big2);
	    oddExponent = (err == MP_OKAY) && !mp_iszero(&big2);
	    mp_clear(&big2);
	}

	if (type1 == TCL_NUMBER_INT) {
	    w1 = *((const Tcl_WideInt *)ptr1);

	    if (negativeExponent) {
		switch (w1) {
		case 0:
		    /*
		     * Zero to a negative power is div by zero error.
		     */

		    return EXPONENT_OF_ZERO;
		case -1:
		    if (oddExponent) {
			WIDE_RESULT(-1);
		    }
		    /* fallthrough */
		case 1:
		    /*
		     * 1 to any power is 1.
		     */

		    return constants[1];
		}
	    }
	}
	if (negativeExponent) {

	    /*
	     * Integers with magnitude greater than 1 raise to a negative
	     * power yield the answer zero (see TIP 123).
	     */
	    return constants[0];
	}

	if (type1 != TCL_NUMBER_INT) {
	    goto overflowExpon;
	}

	switch (w1) {
	    case 0:
		/*
		 * Zero to a positive power is zero.
		 */

		return constants[0];
	    case 1:
		/*
		 * 1 to any power is 1.
		 */

		return constants[1];
	    case -1:
		if (!oddExponent) {
		    return constants[1];
		}
		WIDE_RESULT(-1);
	}

	/*
	 * We refuse to accept exponent arguments that exceed one mp_digit
	 * which means the max exponent value is 2**28-1 = 0x0FFFFFFF =
	 * 268435455, which fits into a signed 32 bit int which is within the
	 * range of the long int type. This means any numeric Tcl_Obj value
	 * not using TCL_NUMBER_INT type must hold a value larger than we
	 * accept.
	 */

	if (type2 != TCL_NUMBER_INT) {
	    Tcl_SetObjResult(interp, Tcl_NewStringObj(
		    "exponent too large", -1));
	    return GENERAL_ARITHMETIC_ERROR;
	}

	/* From here (up to overflowExpon) w1 and exponent w2 are wide-int's. */
	assert(type1 == TCL_NUMBER_INT && type2 == TCL_NUMBER_INT);

	if (w1 == 2) {
	    /*
	     * Reduce small powers of 2 to shifts.
	     */

	    if ((Tcl_WideUInt) w2 < (Tcl_WideUInt) CHAR_BIT*sizeof(Tcl_WideInt) - 1) {
		WIDE_RESULT(((Tcl_WideInt) 1) << (int)w2);
	    }
	    goto overflowExpon;
	}
	if (w1 == -2) {
	    int signum = oddExponent ? -1 : 1;

	    /*
	     * Reduce small powers of 2 to shifts.
	     */

	    if ((Tcl_WideUInt) w2 < CHAR_BIT * sizeof(Tcl_WideInt) - 1) {
		WIDE_RESULT(signum * (((Tcl_WideInt) 1) << (int) w2));
	    }
	    goto overflowExpon;
	}
	if (w2 - 2 < (long)MaxBase64Size
		&& w1 <=  MaxBase64[w2 - 2]
		&& w1 >= -MaxBase64[w2 - 2]) {
	    /*
	     * Small powers of integers whose result is wide.
	     */
	    wResult = WidePwrSmallExpon(w1, (long)w2);

	    WIDE_RESULT(wResult);
	}

	/*
	 * Handle cases of powers > 16 that still fit in a 64-bit word by
	 * doing table lookup.
	 */

	if (w1 - 3 >= 0 && w1 - 2 < (long)Exp64IndexSize
		&& w2 - 2 < (long)(Exp64ValueSize + MaxBase64Size)) {
	    base = Exp64Index[w1 - 3]
		    + (unsigned short) (w2 - 2 - MaxBase64Size);
	    if (base < Exp64Index[w1 - 2]) {
		/*
		 * 64-bit number raised to intermediate power, done by
		 * table lookup.
		 */

		WIDE_RESULT(Exp64Value[base]);
	    }
	}

	if (-w1 - 3 >= 0 && -w1 - 2 < (long)Exp64IndexSize
		&& w2 - 2 < (long)(Exp64ValueSize + MaxBase64Size)) {
	    base = Exp64Index[-w1 - 3]
		    + (unsigned short) (w2 - 2 - MaxBase64Size);
	    if (base < Exp64Index[-w1 - 2]) {
		/*
		 * 64-bit number raised to intermediate power, done by
		 * table lookup.
		 */

		wResult = oddExponent ? -Exp64Value[base] : Exp64Value[base];
		WIDE_RESULT(wResult);
	    }
	}

    overflowExpon:

	if ((TclGetWideIntFromObj(NULL, value2Ptr, &w2) != TCL_OK)
		|| (value2Ptr->typePtr != &tclIntType)
		|| (Tcl_WideUInt)w2 >= (1<<28)) {
	    Tcl_SetObjResult(interp, Tcl_NewStringObj(
		    "exponent too large", -1));
	    return GENERAL_ARITHMETIC_ERROR;
	}
	Tcl_TakeBignumFromObj(NULL, valuePtr, &big1);
	err = mp_init(&bigResult);
	if (err == MP_OKAY) {
	    err = mp_expt_u32(&big1, (unsigned int)w2, &bigResult);
	}
	if (err != MP_OKAY) {
	    return OUT_OF_MEMORY;
	}
	mp_clear(&big1);
	BIG_RESULT(&bigResult);
    }

    case INST_ADD:
    case INST_SUB:
    case INST_MULT:
    case INST_DIV:
	if ((type1 == TCL_NUMBER_DOUBLE) || (type2 == TCL_NUMBER_DOUBLE)) {
	    /*
	     * At least one of the values is floating-point, so perform
	     * floating point calculations.
	     */

	    Tcl_GetDoubleFromObj(NULL, valuePtr, &d1);
	    Tcl_GetDoubleFromObj(NULL, value2Ptr, &d2);

	    switch (opcode) {
	    case INST_ADD:
		dResult = d1 + d2;
		break;
	    case INST_SUB:
		dResult = d1 - d2;
		break;
	    case INST_MULT:
		dResult = d1 * d2;
		break;
	    case INST_DIV:
#ifndef IEEE_FLOATING_POINT
		if (d2 == 0.0) {
		    return DIVIDED_BY_ZERO;
		}
#endif
		/*
		 * We presume that we are running with zero-divide unmasked if
		 * we're on an IEEE box. Otherwise, this statement might cause
		 * demons to fly out our noses.
		 */

		dResult = d1 / d2;
		break;
	    default:
		/* Unused, here to silence compiler warning. */
		dResult = 0;
	    }

	doubleResult:
#ifndef ACCEPT_NAN
	    /*
	     * Check now for IEEE floating-point error.
	     */

	    if (TclIsNaN(dResult)) {
		TclExprFloatError(interp, dResult);
		return GENERAL_ARITHMETIC_ERROR;
	    }
#endif
	    DOUBLE_RESULT(dResult);
	}
	if ((type1 == TCL_NUMBER_INT) && (type2 == TCL_NUMBER_INT)) {
	    w1 = *((const Tcl_WideInt *)ptr1);
	    w2 = *((const Tcl_WideInt *)ptr2);

	    switch (opcode) {
	    case INST_ADD:
		wResult = w1 + w2;
		if ((type1 == TCL_NUMBER_INT) || (type2 == TCL_NUMBER_INT))
		{
		    /*
		     * Check for overflow.
		     */

		    if (Overflowing(w1, w2, wResult)) {
			goto overflowBasic;
		    }
		}
		break;

	    case INST_SUB:
		wResult = w1 - w2;
		if ((type1 == TCL_NUMBER_INT) || (type2 == TCL_NUMBER_INT))
		{
		    /*
		     * Must check for overflow. The macro tests for overflows
		     * in sums by looking at the sign bits. As we have a
		     * subtraction here, we are adding -w2. As -w2 could in
		     * turn overflow, we test with ~w2 instead: it has the
		     * opposite sign bit to w2 so it does the job. Note that
		     * the only "bad" case (w2==0) is irrelevant for this
		     * macro, as in that case w1 and wResult have the same
		     * sign and there is no overflow anyway.
		     */

		    if (Overflowing(w1, ~w2, wResult)) {
			goto overflowBasic;
		    }
		}
		break;

	    case INST_MULT:
		if ((w1 < INT_MIN) || (w1 > INT_MAX) || (w2 < INT_MIN) || (w2 > INT_MAX)) {
		    goto overflowBasic;
		}
		wResult = w1 * w2;
		break;

	    case INST_DIV:
		if (w2 == 0) {
		    return DIVIDED_BY_ZERO;
		}

		/*
		 * Need a bignum to represent (WIDE_MIN / -1)
		 */

		if ((w1 == WIDE_MIN) && (w2 == -1)) {
		    goto overflowBasic;
		}
		wResult = w1 / w2;

		/*
		 * Force Tcl's integer division rules.
		 * TODO: examine for logic simplification
		 */

		if (((wResult < 0) || ((wResult == 0) &&
			((w1 < 0 && w2 > 0) || (w1 > 0 && w2 < 0)))) &&
			(wResult*w2 != w1)) {
		    wResult -= 1;
		}
		break;

	    default:
		/*
		 * Unused, here to silence compiler warning.
		 */

		wResult = 0;
	    }

	    WIDE_RESULT(wResult);
	}

    overflowBasic:
	Tcl_TakeBignumFromObj(NULL, valuePtr, &big1);
	Tcl_TakeBignumFromObj(NULL, value2Ptr, &big2);
	err = mp_init(&bigResult);
	if (err == MP_OKAY) {
	switch (opcode) {
	case INST_ADD:
		err = mp_add(&big1, &big2, &bigResult);
		break;
	case INST_SUB:
		err = mp_sub(&big1, &big2, &bigResult);
		break;
	case INST_MULT:
		err = mp_mul(&big1, &big2, &bigResult);
		break;
	case INST_DIV:
		if (mp_iszero(&big2)) {
		    mp_clear(&big1);
		    mp_clear(&big2);
		    mp_clear(&bigResult);
		    return DIVIDED_BY_ZERO;
		}
		err = mp_init(&bigRemainder);
		if (err == MP_OKAY) {
		    err = mp_div(&big1, &big2, &bigResult, &bigRemainder);
		}
		/* TODO: internals intrusion */
		if (!mp_iszero(&bigRemainder)
			&& (bigRemainder.sign != big2.sign)) {
		    /*
		     * Convert to Tcl's integer division rules.
		     */

		    err = mp_sub_d(&bigResult, 1, &bigResult);
		    if (err == MP_OKAY) {
			err = mp_add(&bigRemainder, &big2, &bigRemainder);
		    }
		}
		mp_clear(&bigRemainder);
		break;
	    }
	}
	mp_clear(&big1);
	mp_clear(&big2);
	BIG_RESULT(&bigResult);
    }

    Tcl_Panic("unexpected opcode");
    return NULL;
}

static Tcl_Obj *
ExecuteExtendedUnaryMathOp(
    int opcode,			/* What operation to perform. */
    Tcl_Obj *valuePtr)		/* The operand on the stack. */
{
    ClientData ptr;
    int type;
    Tcl_WideInt w;
    mp_int big;
    Tcl_Obj *objResultPtr;
    mp_err err = MP_OKAY;

    (void) GetNumberFromObj(NULL, valuePtr, &ptr, &type);

    switch (opcode) {
    case INST_BITNOT:
	if (type == TCL_NUMBER_INT) {
	    w = *((const Tcl_WideInt *) ptr);
	    WIDE_RESULT(~w);
	}
	Tcl_TakeBignumFromObj(NULL, valuePtr, &big);
	/* ~a = - a - 1 */
	err = mp_neg(&big, &big);
	if (err == MP_OKAY) {
	    err = mp_sub_d(&big, 1, &big);
	}
	if (err != MP_OKAY) {
	    return OUT_OF_MEMORY;
	}
	BIG_RESULT(&big);
    case INST_UMINUS:
	switch (type) {
	case TCL_NUMBER_DOUBLE:
	    DOUBLE_RESULT(-(*((const double *) ptr)));
	case TCL_NUMBER_INT:
	    w = *((const Tcl_WideInt *) ptr);
	    if (w != WIDE_MIN) {
		WIDE_RESULT(-w);
	    }
	    err = mp_init_i64(&big, w);
	    if (err != MP_OKAY) {
		return OUT_OF_MEMORY;
	    }
	    break;
	default:
	    Tcl_TakeBignumFromObj(NULL, valuePtr, &big);
	}
	err = mp_neg(&big, &big);
	if (err != MP_OKAY) {
	    return OUT_OF_MEMORY;
	}
	BIG_RESULT(&big);
    }

    Tcl_Panic("unexpected opcode");
    return NULL;
}
#undef WIDE_RESULT
#undef BIG_RESULT
#undef DOUBLE_RESULT

/*
 *----------------------------------------------------------------------
 *
 * CompareTwoNumbers --
 *
 *	This function compares a pair of numbers in Tcl_Objs. Each argument
 *	must already be known to be numeric and not NaN.
 *
 * Results:
 *	One of MP_LT, MP_EQ or MP_GT, depending on whether valuePtr is less
 *	than, equal to, or greater than value2Ptr (respectively).
 *
 * Side effects:
 *	None, provided both values are numeric.
 *
 *----------------------------------------------------------------------
 */

int
TclCompareTwoNumbers(
    Tcl_Obj *valuePtr,
    Tcl_Obj *value2Ptr)
{
    int type1 = TCL_NUMBER_NAN, type2 = TCL_NUMBER_NAN, compare;
    ClientData ptr1, ptr2;
    mp_int big1, big2;
    double d1, d2, tmp;
    Tcl_WideInt w1, w2;

    (void) GetNumberFromObj(NULL, valuePtr, &ptr1, &type1);
    (void) GetNumberFromObj(NULL, value2Ptr, &ptr2, &type2);

    switch (type1) {
    case TCL_NUMBER_INT:
	w1 = *((const Tcl_WideInt *)ptr1);
	switch (type2) {
	case TCL_NUMBER_INT:
	    w2 = *((const Tcl_WideInt *)ptr2);
	wideCompare:
	    return (w1 < w2) ? MP_LT : ((w1 > w2) ? MP_GT : MP_EQ);
	case TCL_NUMBER_DOUBLE:
	    d2 = *((const double *)ptr2);
	    d1 = (double) w1;

	    /*
	     * If the double has a fractional part, or if the long can be
	     * converted to double without loss of precision, then compare as
	     * doubles.
	     */

	    if (DBL_MANT_DIG > CHAR_BIT*sizeof(Tcl_WideInt) || w1 == (Tcl_WideInt) d1
		    || modf(d2, &tmp) != 0.0) {
		goto doubleCompare;
	    }

	    /*
	     * Otherwise, to make comparision based on full precision, need to
	     * convert the double to a suitably sized integer.
	     *
	     * Need this to get comparsions like
	     *	  expr 20000000000000003 < 20000000000000004.0
	     * right. Converting the first argument to double will yield two
	     * double values that are equivalent within double precision.
	     * Converting the double to an integer gets done exactly, then
	     * integer comparison can tell the difference.
	     */

	    if (d2 < (double)WIDE_MIN) {
		return MP_GT;
	    }
	    if (d2 > (double)WIDE_MAX) {
		return MP_LT;
	    }
	    w2 = (Tcl_WideInt) d2;
	    goto wideCompare;
	case TCL_NUMBER_BIG:
	    Tcl_TakeBignumFromObj(NULL, value2Ptr, &big2);
	    if (mp_isneg(&big2)) {
		compare = MP_GT;
	    } else {
		compare = MP_LT;
	    }
	    mp_clear(&big2);
	    return compare;
	}
    break;

    case TCL_NUMBER_DOUBLE:
	d1 = *((const double *)ptr1);
	switch (type2) {
	case TCL_NUMBER_DOUBLE:
	    d2 = *((const double *)ptr2);
	doubleCompare:
	    return (d1 < d2) ? MP_LT : ((d1 > d2) ? MP_GT : MP_EQ);
	case TCL_NUMBER_INT:
	    w2 = *((const Tcl_WideInt *)ptr2);
	    d2 = (double) w2;
	    if (DBL_MANT_DIG > CHAR_BIT*sizeof(Tcl_WideInt)
		    || w2 == (Tcl_WideInt) d2 || modf(d1, &tmp) != 0.0) {
		goto doubleCompare;
	    }
	    if (d1 < (double)WIDE_MIN) {
		return MP_LT;
	    }
	    if (d1 > (double)WIDE_MAX) {
		return MP_GT;
	    }
	    w1 = (Tcl_WideInt) d1;
	    goto wideCompare;
	case TCL_NUMBER_BIG:
	    if (TclIsInfinite(d1)) {
		return (d1 > 0.0) ? MP_GT : MP_LT;
	    }
	    Tcl_TakeBignumFromObj(NULL, value2Ptr, &big2);
	    if ((d1 < (double)WIDE_MAX) && (d1 > (double)WIDE_MIN)) {
		if (mp_isneg(&big2)) {
		    compare = MP_GT;
		} else {
		    compare = MP_LT;
		}
		mp_clear(&big2);
		return compare;
	    }
	    if (DBL_MANT_DIG > CHAR_BIT*sizeof(long)
		    && modf(d1, &tmp) != 0.0) {
		d2 = TclBignumToDouble(&big2);
		mp_clear(&big2);
		goto doubleCompare;
	    }
	    Tcl_InitBignumFromDouble(NULL, d1, &big1);
	    goto bigCompare;
	}
    break;

    case TCL_NUMBER_BIG:
	Tcl_TakeBignumFromObj(NULL, valuePtr, &big1);
	switch (type2) {
	case TCL_NUMBER_INT:
	    compare = mp_cmp_d(&big1, 0);
	    mp_clear(&big1);
	    return compare;
	case TCL_NUMBER_DOUBLE:
	    d2 = *((const double *)ptr2);
	    if (TclIsInfinite(d2)) {
		compare = (d2 > 0.0) ? MP_LT : MP_GT;
		mp_clear(&big1);
		return compare;
	    }
	    if ((d2 < (double)WIDE_MAX) && (d2 > (double)WIDE_MIN)) {
		compare = mp_cmp_d(&big1, 0);
		mp_clear(&big1);
		return compare;
	    }
	    if (DBL_MANT_DIG > CHAR_BIT*sizeof(long)
		    && modf(d2, &tmp) != 0.0) {
		d1 = TclBignumToDouble(&big1);
		mp_clear(&big1);
		goto doubleCompare;
	    }
	    Tcl_InitBignumFromDouble(NULL, d2, &big2);
	    goto bigCompare;
	case TCL_NUMBER_BIG:
	    Tcl_TakeBignumFromObj(NULL, value2Ptr, &big2);
	bigCompare:
	    compare = mp_cmp(&big1, &big2);
	    mp_clear(&big1);
	    mp_clear(&big2);
	    return compare;
	}
    break;
    default:
	Tcl_Panic("unexpected number type");
    }
    return TCL_ERROR;
}

#ifdef TCL_COMPILE_DEBUG
/*
 *----------------------------------------------------------------------
 *
 * PrintByteCodeInfo --
 *
 *	This procedure prints a summary about a bytecode object to stdout. It
 *	is called by TclNRExecuteByteCode when starting to execute the bytecode
 *	object if tclTraceExec has the value 2 or more.
 *
 * Results:
 *	None.
 *
 * Side effects:
 *	None.
 *
 *----------------------------------------------------------------------
 */

static void
PrintByteCodeInfo(
    ByteCode *codePtr)	/* The bytecode whose summary is printed to
				 * stdout. */
{
    Proc *procPtr = codePtr->procPtr;
    Interp *iPtr = (Interp *) *codePtr->interpHandle;

    fprintf(stdout, "\nExecuting ByteCode 0x%p, refCt %" TCL_Z_MODIFIER "u, epoch %" TCL_Z_MODIFIER "u, interp 0x%p (epoch %" TCL_Z_MODIFIER "u)\n",
	    codePtr, codePtr->refCount, codePtr->compileEpoch, iPtr,
	    iPtr->compileEpoch);
    fprintf(stdout, "  Source: ");
    TclPrintSource(stdout, codePtr->source, 60);

    fprintf(stdout, "\n  Cmds %d, src %d, inst %u, litObjs %u, aux %d, stkDepth %u, code/src %.2f\n",
	    codePtr->numCommands, codePtr->numSrcBytes,
	    codePtr->numCodeBytes, codePtr->numLitObjects,
	    codePtr->numAuxDataItems, codePtr->maxStackDepth,
#ifdef TCL_COMPILE_STATS
	    codePtr->numSrcBytes?
		    ((float)codePtr->structureSize)/codePtr->numSrcBytes :
#endif
	    0.0);

#ifdef TCL_COMPILE_STATS
    fprintf(stdout, "  Code %lu = header %lu+inst %d+litObj %lu+exc %lu+aux %lu+cmdMap %d\n",
	    (unsigned long) codePtr->structureSize,
	    (unsigned long) (sizeof(ByteCode)-sizeof(size_t)-sizeof(Tcl_Time)),
	    codePtr->numCodeBytes,
	    (unsigned long) (codePtr->numLitObjects * sizeof(Tcl_Obj *)),
	    (unsigned long) (codePtr->numExceptRanges*sizeof(ExceptionRange)),
	    (unsigned long) (codePtr->numAuxDataItems * sizeof(AuxData)),
	    codePtr->numCmdLocBytes);
#endif /* TCL_COMPILE_STATS */
    if (procPtr != NULL) {
	fprintf(stdout,
		"  Proc 0x%p, refCt %" TCL_Z_MODIFIER "u, args %d, compiled locals %d\n",
		procPtr, procPtr->refCount, procPtr->numArgs,
		procPtr->numCompiledLocals);
    }
}
#endif /* TCL_COMPILE_DEBUG */

/*
 *----------------------------------------------------------------------
 *
 * ValidatePcAndStackTop --
 *
 *	This procedure is called by TclNRExecuteByteCode when debugging to
 *	verify that the program counter and stack top are valid during
 *	execution.
 *
 * Results:
 *	None.
 *
 * Side effects:
 *	Prints a message to stderr and panics if either the pc or stack top
 *	are invalid.
 *
 *----------------------------------------------------------------------
 */

#ifdef TCL_COMPILE_DEBUG
static void
ValidatePcAndStackTop(
    ByteCode *codePtr,	/* The bytecode whose summary is printed to
				 * stdout. */
    const unsigned char *pc,	/* Points to first byte of a bytecode
				 * instruction. The program counter. */
    int stackTop,		/* Current stack top. Must be between
				 * stackLowerBound and stackUpperBound
				 * (inclusive). */
    int checkStack)		/* 0 if the stack depth check should be
				 * skipped. */
{
    int stackUpperBound = codePtr->maxStackDepth;
				/* Greatest legal value for stackTop. */
    size_t relativePc = (size_t) (pc - codePtr->codeStart);
    size_t codeStart = (size_t) codePtr->codeStart;
    size_t codeEnd = (size_t)
	    (codePtr->codeStart + codePtr->numCodeBytes);
    unsigned char opCode = *pc;

    if (((size_t) pc < codeStart) || ((size_t) pc > codeEnd)) {
	fprintf(stderr, "\nBad instruction pc 0x%p in TclNRExecuteByteCode\n",
		pc);
	Tcl_Panic("TclNRExecuteByteCode execution failure: bad pc");
    }
    if ((unsigned) opCode >= LAST_INST_OPCODE) {
	fprintf(stderr, "\nBad opcode %d at pc %" TCL_Z_MODIFIER "u in TclNRExecuteByteCode\n",
		(unsigned) opCode, relativePc);
	Tcl_Panic("TclNRExecuteByteCode execution failure: bad opcode");
    }
    if (checkStack &&
	    ((stackTop < 0) || (stackTop > stackUpperBound))) {
	size_t numChars;
	const char *cmd = GetSrcInfoForPc(pc, codePtr, &numChars, NULL, NULL);

	fprintf(stderr, "\nBad stack top %d at pc %" TCL_Z_MODIFIER "u in TclNRExecuteByteCode (min 0, max %i)",
		stackTop, relativePc, stackUpperBound);
	if (cmd != NULL) {
	    Tcl_Obj *message;

	    TclNewLiteralStringObj(message, "\n executing ");
	    Tcl_IncrRefCount(message);
	    Tcl_AppendLimitedToObj(message, cmd, numChars, 100, NULL);
	    fprintf(stderr,"%s\n", TclGetString(message));
	    Tcl_DecrRefCount(message);
	} else {
	    fprintf(stderr, "\n");
	}
	Tcl_Panic("TclNRExecuteByteCode execution failure: bad stack top");
    }
}
#endif /* TCL_COMPILE_DEBUG */

/*
 *----------------------------------------------------------------------
 *
 * IllegalExprOperandType --
 *
 *	Used by TclNRExecuteByteCode to append an error message to the interp
 *	result when an illegal operand type is detected by an expression
 *	instruction. The argument opndPtr holds the operand object in error.
 *
 * Results:
 *	None.
 *
 * Side effects:
 *	An error message is appended to the interp result.
 *
 *----------------------------------------------------------------------
 */

static void
IllegalExprOperandType(
    Tcl_Interp *interp,		/* Interpreter to which error information
				 * pertains. */
    const unsigned char *pc, /* Points to the instruction being executed
				 * when the illegal type was found. */
    Tcl_Obj *opndPtr)		/* Points to the operand holding the value
				 * with the illegal type. */
{
    ClientData ptr;
    int type;
    const unsigned char opcode = *pc;
    const char *description, *op = "unknown";

    if (opcode == INST_EXPON) {
	op = "**";
    } else if (opcode <= INST_LNOT) {
	op = operatorStrings[opcode - INST_BITOR];
    }

    if (GetNumberFromObj(NULL, opndPtr, &ptr, &type) != TCL_OK) {
	description = "non-numeric string";
    } else if (type == TCL_NUMBER_NAN) {
	description = "non-numeric floating-point value";
    } else if (type == TCL_NUMBER_DOUBLE) {
	description = "floating-point value";
    } else {
	/* TODO: No caller needs this. Eliminate? */
	description = "(big) integer";
    }

    Tcl_SetObjResult(interp, Tcl_ObjPrintf(
	    "can't use %s \"%s\" as operand of \"%s\"", description,
	    TclGetString(opndPtr), op));
    Tcl_SetErrorCode(interp, "ARITH", "DOMAIN", description, NULL);
}

/*
 *----------------------------------------------------------------------
 *
 * TclGetSrcInfoForPc, GetSrcInfoForPc, TclGetSourceFromFrame --
 *
 *	Given a program counter value, finds the closest command in the
 *	bytecode code unit's CmdLocation array and returns information about
 *	that command's source: a pointer to its first byte and the number of
 *	characters.
 *
 * Results:
 *	If a command is found that encloses the program counter value, a
 *	pointer to the command's source is returned and the length of the
 *	source is stored at *lengthPtr. If multiple commands resulted in code
 *	at pc, information about the closest enclosing command is returned. If
 *	no matching command is found, NULL is returned and *lengthPtr is
 *	unchanged.
 *
 * Side effects:
 *	The CmdFrame at *cfPtr is updated.
 *
 *----------------------------------------------------------------------
 */

Tcl_Obj *
TclGetSourceFromFrame(
    CmdFrame *cfPtr,
    int objc,
    Tcl_Obj *const objv[])
{
    if (cfPtr == NULL) {
        return Tcl_NewListObj(objc, objv);
    }
    if (cfPtr->cmdObj == NULL) {
        if (cfPtr->cmd == NULL) {
	    ByteCode *codePtr = (ByteCode *) cfPtr->data.tebc.codePtr;

            cfPtr->cmd = GetSrcInfoForPc((unsigned char *)
		    cfPtr->data.tebc.pc, codePtr, &cfPtr->len, NULL, NULL);
        }
	if (cfPtr->cmd) {
	    cfPtr->cmdObj = Tcl_NewStringObj(cfPtr->cmd, cfPtr->len);
	} else {
	    cfPtr->cmdObj = Tcl_NewListObj(objc, objv);
	}
        Tcl_IncrRefCount(cfPtr->cmdObj);
    }
    return cfPtr->cmdObj;
}

void
TclGetSrcInfoForPc(
    CmdFrame *cfPtr)
{
    ByteCode *codePtr = (ByteCode *) cfPtr->data.tebc.codePtr;

    assert(cfPtr->type == TCL_LOCATION_BC);

    if (cfPtr->cmd == NULL) {

	cfPtr->cmd = GetSrcInfoForPc(
		(unsigned char *) cfPtr->data.tebc.pc, codePtr,
		&cfPtr->len, NULL, NULL);
    }

    if (cfPtr->cmd != NULL) {
	/*
	 * We now have the command. We can get the srcOffset back and from
	 * there find the list of word locations for this command.
	 */

	ExtCmdLoc *eclPtr;
	ECL *locPtr = NULL;
	size_t srcOffset;
	int i;
	Interp *iPtr = (Interp *) *codePtr->interpHandle;
	Tcl_HashEntry *hePtr =
		Tcl_FindHashEntry(iPtr->lineBCPtr, codePtr);

	if (!hePtr) {
	    return;
	}

	srcOffset = cfPtr->cmd - codePtr->source;
	eclPtr = (ExtCmdLoc *)Tcl_GetHashValue(hePtr);

	for (i=0; i < eclPtr->nuloc; i++) {
	    if (eclPtr->loc[i].srcOffset == srcOffset) {
		locPtr = eclPtr->loc+i;
		break;
	    }
	}
	if (locPtr == NULL) {
	    Tcl_Panic("LocSearch failure");
	}

	cfPtr->line = locPtr->line;
	cfPtr->nline = locPtr->nline;
	cfPtr->type = eclPtr->type;

	if (eclPtr->type == TCL_LOCATION_SOURCE) {
	    cfPtr->data.eval.path = eclPtr->path;
	    Tcl_IncrRefCount(cfPtr->data.eval.path);
	}

	/*
	 * Do not set cfPtr->data.eval.path NULL for non-SOURCE. Needed for
	 * cfPtr->data.tebc.codePtr.
	 */
    }
}

static const char *
GetSrcInfoForPc(
    const unsigned char *pc,	/* The program counter value for which to
				 * return the closest command's source info.
				 * This points within a bytecode instruction
				 * in codePtr's code. */
    ByteCode *codePtr,		/* The bytecode sequence in which to look up
				 * the command source for the pc. */
    size_t *lengthPtr,		/* If non-NULL, the location where the length
				 * of the command's source should be stored.
				 * If NULL, no length is stored. */
    const unsigned char **pcBeg,/* If non-NULL, the bytecode location
				 * where the current instruction starts.
				 * If NULL; no pointer is stored. */
    int *cmdIdxPtr)		/* If non-NULL, the location where the index
				 * of the command containing the pc should
				 * be stored. */
{
    size_t pcOffset = (size_t)(pc - codePtr->codeStart);
    size_t numCmds = codePtr->numCommands;
    unsigned char *codeDeltaNext, *codeLengthNext;
    unsigned char *srcDeltaNext, *srcLengthNext;
    size_t codeOffset, codeLen, codeEnd, srcOffset, srcLen, delta, i;
    int bestDist = INT_MAX;	/* Distance of pc to best cmd's start pc. */
    int bestSrcOffset = -1;	/* Initialized to avoid compiler warning. */
    int bestSrcLength = -1;	/* Initialized to avoid compiler warning. */
    int bestCmdIdx = -1;

    /* The pc must point within the bytecode */
    assert (pcOffset < (size_t)codePtr->numCodeBytes);

    /*
     * Decode the code and source offset and length for each command. The
     * closest enclosing command is the last one whose code started before
     * pcOffset.
     */

    codeDeltaNext = codePtr->codeDeltaStart;
    codeLengthNext = codePtr->codeLengthStart;
    srcDeltaNext = codePtr->srcDeltaStart;
    srcLengthNext = codePtr->srcLengthStart;
    codeOffset = srcOffset = 0;
    for (i = 0;  i < numCmds;  i++) {
	if ((unsigned) *codeDeltaNext == (unsigned) 0xFF) {
	    codeDeltaNext++;
	    delta = TclGetInt4AtPtr(codeDeltaNext);
	    codeDeltaNext += 4;
	} else {
	    delta = TclGetInt1AtPtr(codeDeltaNext);
	    codeDeltaNext++;
	}
	codeOffset += delta;

	if ((unsigned) *codeLengthNext == (unsigned) 0xFF) {
	    codeLengthNext++;
	    codeLen = TclGetInt4AtPtr(codeLengthNext);
	    codeLengthNext += 4;
	} else {
	    codeLen = TclGetInt1AtPtr(codeLengthNext);
	    codeLengthNext++;
	}
	codeEnd = (codeOffset + codeLen - 1);

	if ((unsigned) *srcDeltaNext == (unsigned) 0xFF) {
	    srcDeltaNext++;
	    delta = TclGetInt4AtPtr(srcDeltaNext);
	    srcDeltaNext += 4;
	} else {
	    delta = TclGetInt1AtPtr(srcDeltaNext);
	    srcDeltaNext++;
	}
	srcOffset += delta;

	if ((unsigned) *srcLengthNext == (unsigned) 0xFF) {
	    srcLengthNext++;
	    srcLen = TclGetInt4AtPtr(srcLengthNext);
	    srcLengthNext += 4;
	} else {
	    srcLen = TclGetInt1AtPtr(srcLengthNext);
	    srcLengthNext++;
	}

	if (codeOffset > pcOffset) {	/* Best cmd already found */
	    break;
	}
	if (pcOffset <= codeEnd) {	/* This cmd's code encloses pc */
	    int dist = (pcOffset - codeOffset);

	    if (dist <= bestDist) {
		bestDist = dist;
		bestSrcOffset = srcOffset;
		bestSrcLength = srcLen;
		bestCmdIdx = i;
	    }
	}
    }

    if (pcBeg != NULL) {
	const unsigned char *curr, *prev;

	/*
	 * Walk from beginning of command or BC to pc, by complete
	 * instructions. Stop when crossing pc; keep previous.
	 */

	curr = ((bestDist == INT_MAX) ? codePtr->codeStart : pc - bestDist);
	prev = curr;
	while (curr <= pc) {
	    prev = curr;
	    curr += tclInstructionTable[*curr].numBytes;
	}
	*pcBeg = prev;
    }

    if (bestDist == INT_MAX) {
	return NULL;
    }

    if (lengthPtr != NULL) {
	*lengthPtr = bestSrcLength;
    }

    if (cmdIdxPtr != NULL) {
	*cmdIdxPtr = bestCmdIdx;
    }

    return (codePtr->source + bestSrcOffset);
}

/*
 *----------------------------------------------------------------------
 *
 * GetExceptRangeForPc --
 *
 *	Given a program counter value, return the closest enclosing
 *	ExceptionRange.
 *
 * Results:
 *	If the searchMode is TCL_ERROR, this procedure ignores loop exception
 *	ranges and returns a pointer to the closest catch range. If the
 *	searchMode is TCL_BREAK, this procedure returns a pointer to the most
 *	closely enclosing ExceptionRange regardless of whether it is a loop or
 *	catch exception range. If the searchMode is TCL_CONTINUE, this
 *	procedure returns a pointer to the most closely enclosing
 *	ExceptionRange (of any type) skipping only loop exception ranges if
 *	they don't have a sensible continueOffset defined. If no matching
 *	ExceptionRange is found that encloses pc, a NULL is returned.
 *
 * Side effects:
 *	None.
 *
 *----------------------------------------------------------------------
 */

static ExceptionRange *
GetExceptRangeForPc(
    const unsigned char *pc,	/* The program counter value for which to
				 * search for a closest enclosing exception
				 * range. This points to a bytecode
				 * instruction in codePtr's code. */
    int searchMode,		/* If TCL_BREAK, consider either loop or catch
				 * ExceptionRanges in search. If TCL_ERROR
				 * consider only catch ranges (and ignore any
				 * closer loop ranges). If TCL_CONTINUE, look
				 * for loop ranges that define a continue
				 * point or a catch range. */
    ByteCode *codePtr)		/* Points to the ByteCode in which to search
				 * for the enclosing ExceptionRange. */
{
    ExceptionRange *rangeArrayPtr;
    int numRanges = codePtr->numExceptRanges;
    ExceptionRange *rangePtr;
    size_t pcOffset = pc - codePtr->codeStart;
    size_t start;

    if (numRanges == 0) {
	return NULL;
    }

    /*
     * This exploits peculiarities of our compiler: nested ranges are always
     * *after* their containing ranges, so that by scanning backwards we are
     * sure that the first matching range is indeed the deepest.
     */

    rangeArrayPtr = codePtr->exceptArrayPtr;
    rangePtr = rangeArrayPtr + numRanges;
    while (--rangePtr >= rangeArrayPtr) {
	start = rangePtr->codeOffset;
	if ((start <= pcOffset) &&
		(pcOffset < (start + rangePtr->numCodeBytes))) {
	    if (rangePtr->type == CATCH_EXCEPTION_RANGE) {
		return rangePtr;
	    }
	    if (searchMode == TCL_BREAK) {
		return rangePtr;
	    }
	    if (searchMode == TCL_CONTINUE && rangePtr->continueOffset != -1){
		return rangePtr;
	    }
	}
    }
    return NULL;
}

/*
 *----------------------------------------------------------------------
 *
 * GetOpcodeName --
 *
 *	This procedure is called by the TRACE and TRACE_WITH_OBJ macros used
 *	in TclNRExecuteByteCode when debugging. It returns the name of the
 *	bytecode instruction at a specified instruction pc.
 *
 * Results:
 *	A character string for the instruction.
 *
 * Side effects:
 *	None.
 *
 *----------------------------------------------------------------------
 */

#ifdef TCL_COMPILE_DEBUG
static const char *
GetOpcodeName(
    const unsigned char *pc)	/* Points to the instruction whose name should
				 * be returned. */
{
    unsigned char opCode = *pc;

    return tclInstructionTable[opCode].name;
}
#endif /* TCL_COMPILE_DEBUG */

/*
 *----------------------------------------------------------------------
 *
 * TclExprFloatError --
 *
 *	This procedure is called when an error occurs during a floating-point
 *	operation. It reads errno and sets interp->objResultPtr accordingly.
 *
 * Results:
 *	interp->objResultPtr is set to hold an error message.
 *
 * Side effects:
 *	None.
 *
 *----------------------------------------------------------------------
 */

void
TclExprFloatError(
    Tcl_Interp *interp,		/* Where to store error message. */
    double value)		/* Value returned after error; used to
				 * distinguish underflows from overflows. */
{
    const char *s;

    if ((errno == EDOM) || TclIsNaN(value)) {
	s = "domain error: argument not in valid range";
	Tcl_SetObjResult(interp, Tcl_NewStringObj(s, -1));
	Tcl_SetErrorCode(interp, "ARITH", "DOMAIN", s, NULL);
    } else if ((errno == ERANGE) || TclIsInfinite(value)) {
	if (value == 0.0) {
	    s = "floating-point value too small to represent";
	    Tcl_SetObjResult(interp, Tcl_NewStringObj(s, -1));
	    Tcl_SetErrorCode(interp, "ARITH", "UNDERFLOW", s, NULL);
	} else {
	    s = "floating-point value too large to represent";
	    Tcl_SetObjResult(interp, Tcl_NewStringObj(s, -1));
	    Tcl_SetErrorCode(interp, "ARITH", "OVERFLOW", s, NULL);
	}
    } else {
	Tcl_Obj *objPtr = Tcl_ObjPrintf(
		"unknown floating-point error, errno = %d", errno);

	Tcl_SetErrorCode(interp, "ARITH", "UNKNOWN",
		TclGetString(objPtr), NULL);
	Tcl_SetObjResult(interp, objPtr);
    }
}

#ifdef TCL_COMPILE_STATS
/*
 *----------------------------------------------------------------------
 *
 * TclLog2 --
 *
 *	Procedure used while collecting compilation statistics to determine
 *	the log base 2 of an integer.
 *
 * Results:
 *	Returns the log base 2 of the operand. If the argument is less than or
 *	equal to zero, a zero is returned.
 *
 * Side effects:
 *	None.
 *
 *----------------------------------------------------------------------
 */

int
TclLog2(
    int value)		/* The integer for which to compute the log
				 * base 2. */
{
    int n = value;
    int result = 0;

    while (n > 1) {
	n = n >> 1;
	result++;
    }
    return result;
}

/*
 *----------------------------------------------------------------------
 *
 * EvalStatsCmd --
 *
 *	Implements the "evalstats" command that prints instruction execution
 *	counts to stdout.
 *
 * Results:
 *	Standard Tcl results.
 *
 * Side effects:
 *	None.
 *
 *----------------------------------------------------------------------
 */

static int
EvalStatsCmd(
    TCL_UNUSED(void *),		/* Unused. */
    Tcl_Interp *interp,		/* The current interpreter. */
    int objc,			/* The number of arguments. */
    Tcl_Obj *const objv[])	/* The argument strings. */
{
    Interp *iPtr = (Interp *) interp;
    LiteralTable *globalTablePtr = &iPtr->literalTable;
    ByteCodeStats *statsPtr = &iPtr->stats;
    double totalCodeBytes, currentCodeBytes;
    double totalLiteralBytes, currentLiteralBytes;
    double objBytesIfUnshared, strBytesIfUnshared, sharingBytesSaved;
    double strBytesSharedMultX, strBytesSharedOnce;
    double numInstructions, currentHeaderBytes;
    size_t numCurrentByteCodes, numByteCodeLits;
    size_t refCountSum, literalMgmtBytes, sum, decadeHigh, length;
    size_t numSharedMultX, numSharedOnce, minSizeDecade, maxSizeDecade, i;
    char *litTableStats;
    LiteralEntry *entryPtr;
    Tcl_Obj *objPtr;

#define Percent(a,b) ((a) * 100.0 / (b))

    TclNewObj(objPtr);
    Tcl_IncrRefCount(objPtr);

    numInstructions = 0.0;
    for (i = 0;  i < 256;  i++) {
	if (statsPtr->instructionCount[i] != 0) {
	    numInstructions += statsPtr->instructionCount[i];
	}
    }

    totalLiteralBytes = sizeof(LiteralTable)
	    + iPtr->literalTable.numBuckets * sizeof(LiteralEntry *)
	    + (statsPtr->numLiteralsCreated * sizeof(LiteralEntry))
	    + (statsPtr->numLiteralsCreated * sizeof(Tcl_Obj))
	    + statsPtr->totalLitStringBytes;
    totalCodeBytes = statsPtr->totalByteCodeBytes + totalLiteralBytes;

    numCurrentByteCodes =
	    statsPtr->numCompilations - statsPtr->numByteCodesFreed;
    currentHeaderBytes = numCurrentByteCodes
	    * (sizeof(ByteCode) - sizeof(size_t) - sizeof(Tcl_Time));
    literalMgmtBytes = sizeof(LiteralTable)
	    + (iPtr->literalTable.numBuckets * sizeof(LiteralEntry *))
	    + (iPtr->literalTable.numEntries * sizeof(LiteralEntry));
    currentLiteralBytes = literalMgmtBytes
	    + iPtr->literalTable.numEntries * sizeof(Tcl_Obj)
	    + statsPtr->currentLitStringBytes;
    currentCodeBytes = statsPtr->currentByteCodeBytes + currentLiteralBytes;

    /*
     * Summary statistics, total and current source and ByteCode sizes.
     */

    Tcl_AppendPrintfToObj(objPtr, "\n----------------------------------------------------------------\n");
    Tcl_AppendPrintfToObj(objPtr,
	    "Compilation and execution statistics for interpreter %p\n",
	    iPtr);

    Tcl_AppendPrintfToObj(objPtr, "\nNumber ByteCodes executed\t%" TCL_Z_MODIFIER "u\n",
	    statsPtr->numExecutions);
    Tcl_AppendPrintfToObj(objPtr, "Number ByteCodes compiled\t%" TCL_Z_MODIFIER "u\n",
	    statsPtr->numCompilations);
    Tcl_AppendPrintfToObj(objPtr, "  Mean executions/compile\t%.1f\n",
	    statsPtr->numExecutions / (float)statsPtr->numCompilations);

    Tcl_AppendPrintfToObj(objPtr, "\nInstructions executed\t\t%.0f\n",
	    numInstructions);
    Tcl_AppendPrintfToObj(objPtr, "  Mean inst/compile\t\t%.0f\n",
	    numInstructions / statsPtr->numCompilations);
    Tcl_AppendPrintfToObj(objPtr, "  Mean inst/execution\t\t%.0f\n",
	    numInstructions / statsPtr->numExecutions);

    Tcl_AppendPrintfToObj(objPtr, "\nTotal ByteCodes\t\t\t%" TCL_Z_MODIFIER "u\n",
	    statsPtr->numCompilations);
    Tcl_AppendPrintfToObj(objPtr, "  Source bytes\t\t\t%.6g\n",
	    statsPtr->totalSrcBytes);
    Tcl_AppendPrintfToObj(objPtr, "  Code bytes\t\t\t%.6g\n",
	    totalCodeBytes);
    Tcl_AppendPrintfToObj(objPtr, "    ByteCode bytes\t\t%.6g\n",
	    statsPtr->totalByteCodeBytes);
    Tcl_AppendPrintfToObj(objPtr, "    Literal bytes\t\t%.6g\n",
	    totalLiteralBytes);
    Tcl_AppendPrintfToObj(objPtr, "      table %" TCL_Z_MODIFIER "u + bkts %" TCL_Z_MODIFIER "u + entries %" TCL_Z_MODIFIER "u + objects %" TCL_Z_MODIFIER "u + strings %.6g\n",
	    sizeof(LiteralTable),
	    iPtr->literalTable.numBuckets * sizeof(LiteralEntry *),
	    statsPtr->numLiteralsCreated * sizeof(LiteralEntry),
	    statsPtr->numLiteralsCreated * sizeof(Tcl_Obj),
	    statsPtr->totalLitStringBytes);
    Tcl_AppendPrintfToObj(objPtr, "  Mean code/compile\t\t%.1f\n",
	    totalCodeBytes / statsPtr->numCompilations);
    Tcl_AppendPrintfToObj(objPtr, "  Mean code/source\t\t%.1f\n",
	    totalCodeBytes / statsPtr->totalSrcBytes);

    Tcl_AppendPrintfToObj(objPtr, "\nCurrent (active) ByteCodes\t%" TCL_Z_MODIFIER "u\n",
	    numCurrentByteCodes);
    Tcl_AppendPrintfToObj(objPtr, "  Source bytes\t\t\t%.6g\n",
	    statsPtr->currentSrcBytes);
    Tcl_AppendPrintfToObj(objPtr, "  Code bytes\t\t\t%.6g\n",
	    currentCodeBytes);
    Tcl_AppendPrintfToObj(objPtr, "    ByteCode bytes\t\t%.6g\n",
	    statsPtr->currentByteCodeBytes);
    Tcl_AppendPrintfToObj(objPtr, "    Literal bytes\t\t%.6g\n",
	    currentLiteralBytes);
    Tcl_AppendPrintfToObj(objPtr, "      table %" TCL_Z_MODIFIER "u + bkts %" TCL_Z_MODIFIER "u + entries %" TCL_Z_MODIFIER "u + objects %" TCL_Z_MODIFIER "u + strings %.6g\n",
	    sizeof(LiteralTable),
	    iPtr->literalTable.numBuckets * sizeof(LiteralEntry *),
	    iPtr->literalTable.numEntries * sizeof(LiteralEntry),
	    iPtr->literalTable.numEntries * sizeof(Tcl_Obj),
	    statsPtr->currentLitStringBytes);
    Tcl_AppendPrintfToObj(objPtr, "  Mean code/source\t\t%.1f\n",
	    currentCodeBytes / statsPtr->currentSrcBytes);
    Tcl_AppendPrintfToObj(objPtr, "  Code + source bytes\t\t%.6g (%0.1f mean code/src)\n",
	    (currentCodeBytes + statsPtr->currentSrcBytes),
	    (currentCodeBytes / statsPtr->currentSrcBytes) + 1.0);

    /*
     * Tcl_IsShared statistics check
     *
     * This gives the refcount of each obj as Tcl_IsShared was called for it.
     * Shared objects must be duplicated before they can be modified.
     */

    numSharedMultX = 0;
    Tcl_AppendPrintfToObj(objPtr, "\nTcl_IsShared object check (all objects):\n");
    Tcl_AppendPrintfToObj(objPtr, "  Object had refcount <=1 (not shared)\t%" TCL_Z_MODIFIER "u\n",
	    tclObjsShared[1]);
    for (i = 2;  i < TCL_MAX_SHARED_OBJ_STATS;  i++) {
	Tcl_AppendPrintfToObj(objPtr, "  refcount ==%" TCL_Z_MODIFIER "u\t\t%" TCL_Z_MODIFIER "u\n",
		i, tclObjsShared[i]);
	numSharedMultX += tclObjsShared[i];
    }
    Tcl_AppendPrintfToObj(objPtr, "  refcount >=%" TCL_Z_MODIFIER "u\t\t%" TCL_Z_MODIFIER "u\n",
	    i, tclObjsShared[0]);
    numSharedMultX += tclObjsShared[0];
    Tcl_AppendPrintfToObj(objPtr, "  Total shared objects\t\t\t%" TCL_Z_MODIFIER "u\n",
	    numSharedMultX);

    /*
     * Literal table statistics.
     */

    numByteCodeLits = 0;
    refCountSum = 0;
    numSharedMultX = 0;
    numSharedOnce = 0;
    objBytesIfUnshared = 0.0;
    strBytesIfUnshared = 0.0;
    strBytesSharedMultX = 0.0;
    strBytesSharedOnce = 0.0;
    for (i = 0;  i < globalTablePtr->numBuckets;  i++) {
	for (entryPtr = globalTablePtr->buckets[i];  entryPtr != NULL;
		entryPtr = entryPtr->nextPtr) {
	    if (TclHasIntRep(entryPtr->objPtr, &tclByteCodeType)) {
		numByteCodeLits++;
	    }
	    (void) Tcl_GetStringFromObj(entryPtr->objPtr, &length);
	    refCountSum += entryPtr->refCount;
	    objBytesIfUnshared += (entryPtr->refCount * sizeof(Tcl_Obj));
	    strBytesIfUnshared += (entryPtr->refCount * (length+1));
	    if (entryPtr->refCount > 1) {
		numSharedMultX++;
		strBytesSharedMultX += (length+1);
	    } else {
		numSharedOnce++;
		strBytesSharedOnce += (length+1);
	    }
	}
    }
    sharingBytesSaved = (objBytesIfUnshared + strBytesIfUnshared)
	    - currentLiteralBytes;

    Tcl_AppendPrintfToObj(objPtr, "\nTotal objects (all interps)\t%" TCL_Z_MODIFIER "u\n",
	    tclObjsAlloced);
    Tcl_AppendPrintfToObj(objPtr, "Current objects\t\t\t%" TCL_Z_MODIFIER "u\n",
	    (tclObjsAlloced - tclObjsFreed));
    Tcl_AppendPrintfToObj(objPtr, "Total literal objects\t\t%" TCL_Z_MODIFIER "u\n",
	    statsPtr->numLiteralsCreated);

    Tcl_AppendPrintfToObj(objPtr, "\nCurrent literal objects\t\t%" TCL_Z_MODIFIER "u (%0.1f%% of current objects)\n",
	    globalTablePtr->numEntries,
	    Percent(globalTablePtr->numEntries, tclObjsAlloced-tclObjsFreed));
    Tcl_AppendPrintfToObj(objPtr, "  ByteCode literals\t\t%" TCL_Z_MODIFIER "u (%0.1f%% of current literals)\n",
	    numByteCodeLits,
	    Percent(numByteCodeLits, globalTablePtr->numEntries));
    Tcl_AppendPrintfToObj(objPtr, "  Literals reused > 1x\t\t%" TCL_Z_MODIFIER "u\n",
	    numSharedMultX);
    Tcl_AppendPrintfToObj(objPtr, "  Mean reference count\t\t%.2f\n",
	    ((double) refCountSum) / globalTablePtr->numEntries);
    Tcl_AppendPrintfToObj(objPtr, "  Mean len, str reused >1x \t%.2f\n",
	    (numSharedMultX ? strBytesSharedMultX/numSharedMultX : 0.0));
    Tcl_AppendPrintfToObj(objPtr, "  Mean len, str used 1x\t\t%.2f\n",
	    (numSharedOnce ? strBytesSharedOnce/numSharedOnce : 0.0));
    Tcl_AppendPrintfToObj(objPtr, "  Total sharing savings\t\t%.6g (%0.1f%% of bytes if no sharing)\n",
	    sharingBytesSaved,
	    Percent(sharingBytesSaved, objBytesIfUnshared+strBytesIfUnshared));
    Tcl_AppendPrintfToObj(objPtr, "    Bytes with sharing\t\t%.6g\n",
	    currentLiteralBytes);
    Tcl_AppendPrintfToObj(objPtr, "      table %lu + bkts %lu + entries %lu + objects %lu + strings %.6g\n",
	    (unsigned long) sizeof(LiteralTable),
	    (unsigned long) (iPtr->literalTable.numBuckets * sizeof(LiteralEntry *)),
	    (unsigned long) (iPtr->literalTable.numEntries * sizeof(LiteralEntry)),
	    (unsigned long) (iPtr->literalTable.numEntries * sizeof(Tcl_Obj)),
	    statsPtr->currentLitStringBytes);
    Tcl_AppendPrintfToObj(objPtr, "    Bytes if no sharing\t\t%.6g = objects %.6g + strings %.6g\n",
	    (objBytesIfUnshared + strBytesIfUnshared),
	    objBytesIfUnshared, strBytesIfUnshared);
    Tcl_AppendPrintfToObj(objPtr, "  String sharing savings \t%.6g = unshared %.6g - shared %.6g\n",
	    (strBytesIfUnshared - statsPtr->currentLitStringBytes),
	    strBytesIfUnshared, statsPtr->currentLitStringBytes);
    Tcl_AppendPrintfToObj(objPtr, "  Literal mgmt overhead\t\t%" TCL_Z_MODIFIER "u (%0.1f%% of bytes with sharing)\n",
	    literalMgmtBytes,
	    Percent(literalMgmtBytes, currentLiteralBytes));
    Tcl_AppendPrintfToObj(objPtr, "    table %lu + buckets %lu + entries %lu\n",
	    (unsigned long) sizeof(LiteralTable),
	    (unsigned long) (iPtr->literalTable.numBuckets * sizeof(LiteralEntry *)),
	    (unsigned long) (iPtr->literalTable.numEntries * sizeof(LiteralEntry)));

    /*
     * Breakdown of current ByteCode space requirements.
     */

    Tcl_AppendPrintfToObj(objPtr, "\nBreakdown of current ByteCode requirements:\n");
    Tcl_AppendPrintfToObj(objPtr, "                         Bytes      Pct of    Avg per\n");
    Tcl_AppendPrintfToObj(objPtr, "                                     total    ByteCode\n");
    Tcl_AppendPrintfToObj(objPtr, "Total             %12.6g     100.00%%   %8.1f\n",
	    statsPtr->currentByteCodeBytes,
	    statsPtr->currentByteCodeBytes / numCurrentByteCodes);
    Tcl_AppendPrintfToObj(objPtr, "Header            %12.6g   %8.1f%%   %8.1f\n",
	    currentHeaderBytes,
	    Percent(currentHeaderBytes, statsPtr->currentByteCodeBytes),
	    currentHeaderBytes / numCurrentByteCodes);
    Tcl_AppendPrintfToObj(objPtr, "Instructions      %12.6g   %8.1f%%   %8.1f\n",
	    statsPtr->currentInstBytes,
	    Percent(statsPtr->currentInstBytes,statsPtr->currentByteCodeBytes),
	    statsPtr->currentInstBytes / numCurrentByteCodes);
    Tcl_AppendPrintfToObj(objPtr, "Literal ptr array %12.6g   %8.1f%%   %8.1f\n",
	    statsPtr->currentLitBytes,
	    Percent(statsPtr->currentLitBytes,statsPtr->currentByteCodeBytes),
	    statsPtr->currentLitBytes / numCurrentByteCodes);
    Tcl_AppendPrintfToObj(objPtr, "Exception table   %12.6g   %8.1f%%   %8.1f\n",
	    statsPtr->currentExceptBytes,
	    Percent(statsPtr->currentExceptBytes,statsPtr->currentByteCodeBytes),
	    statsPtr->currentExceptBytes / numCurrentByteCodes);
    Tcl_AppendPrintfToObj(objPtr, "Auxiliary data    %12.6g   %8.1f%%   %8.1f\n",
	    statsPtr->currentAuxBytes,
	    Percent(statsPtr->currentAuxBytes,statsPtr->currentByteCodeBytes),
	    statsPtr->currentAuxBytes / numCurrentByteCodes);
    Tcl_AppendPrintfToObj(objPtr, "Command map       %12.6g   %8.1f%%   %8.1f\n",
	    statsPtr->currentCmdMapBytes,
	    Percent(statsPtr->currentCmdMapBytes,statsPtr->currentByteCodeBytes),
	    statsPtr->currentCmdMapBytes / numCurrentByteCodes);

    /*
     * Detailed literal statistics.
     */

    Tcl_AppendPrintfToObj(objPtr, "\nLiteral string sizes:\n");
    Tcl_AppendPrintfToObj(objPtr, "\t Up to length\t\tPercentage\n");
    maxSizeDecade = 0;
    i = 32;
    while (i-- > 0) {
	if (statsPtr->literalCount[i] > 0) {
	    maxSizeDecade = i;
	    break;
	}
    }
    sum = 0;
    for (i = 0;  i <= maxSizeDecade;  i++) {
	decadeHigh = (1 << (i+1)) - 1;
	sum += statsPtr->literalCount[i];
	Tcl_AppendPrintfToObj(objPtr, "\t%10" TCL_Z_MODIFIER "u\t\t%8.0f%%\n",
		decadeHigh, Percent(sum, statsPtr->numLiteralsCreated));
    }

    litTableStats = TclLiteralStats(globalTablePtr);
    Tcl_AppendPrintfToObj(objPtr, "\nCurrent literal table statistics:\n%s\n",
	    litTableStats);
    Tcl_Free(litTableStats);

    /*
     * Source and ByteCode size distributions.
     */

    Tcl_AppendPrintfToObj(objPtr, "\nSource sizes:\n");
    Tcl_AppendPrintfToObj(objPtr, "\t Up to size\t\tPercentage\n");
    minSizeDecade = maxSizeDecade = 0;
    for (i = 0;  i < 31;  i++) {
	if (statsPtr->srcCount[i] > 0) {
	    minSizeDecade = i;
	    break;
	}
    }
<<<<<<< HEAD
    for (i = 31;  i;  i--) {
=======
    for (i = 31;  i != (size_t)-1;  i--) {
>>>>>>> cbe4ab7b
	if (statsPtr->srcCount[i] > 0) {
	    break;		/* maxSizeDecade to consume 'i' value
				 * below... */
	}
    }
    maxSizeDecade = i;
    sum = 0;
    for (i = minSizeDecade;  i <= maxSizeDecade;  i++) {
	decadeHigh = (1 << (i+1)) - 1;
	sum += statsPtr->srcCount[i];
	Tcl_AppendPrintfToObj(objPtr, "\t%10" TCL_Z_MODIFIER "u\t\t%8.0f%%\n",
		decadeHigh, Percent(sum, statsPtr->numCompilations));
    }

    Tcl_AppendPrintfToObj(objPtr, "\nByteCode sizes:\n");
    Tcl_AppendPrintfToObj(objPtr, "\t Up to size\t\tPercentage\n");
    minSizeDecade = maxSizeDecade = 0;
    for (i = 0;  i < 31;  i++) {
	if (statsPtr->byteCodeCount[i] > 0) {
	    minSizeDecade = i;
	    break;
	}
    }
<<<<<<< HEAD
    for (i = 31;  i;  i--) {
=======
    for (i = 31;  i != (size_t)-1;  i--) {
>>>>>>> cbe4ab7b
	if (statsPtr->byteCodeCount[i] > 0) {
	    break;		/* maxSizeDecade to consume 'i' value
				 * below... */
	}
    }
    maxSizeDecade = i;
    sum = 0;
    for (i = minSizeDecade;  i <= maxSizeDecade;  i++) {
	decadeHigh = (1 << (i+1)) - 1;
	sum += statsPtr->byteCodeCount[i];
	Tcl_AppendPrintfToObj(objPtr, "\t%10" TCL_Z_MODIFIER "u\t\t%8.0f%%\n",
		decadeHigh, Percent(sum, statsPtr->numCompilations));
    }

    Tcl_AppendPrintfToObj(objPtr, "\nByteCode longevity (excludes Current ByteCodes):\n");
    Tcl_AppendPrintfToObj(objPtr, "\t       Up to ms\t\tPercentage\n");
    minSizeDecade = maxSizeDecade = 0;
    for (i = 0;  i < 31;  i++) {
	if (statsPtr->lifetimeCount[i] > 0) {
	    minSizeDecade = i;
	    break;
	}
    }
<<<<<<< HEAD
    for (i = 31;  i;  i--) {
=======
    for (i = 31;  i != (size_t)-1;  i--) {
>>>>>>> cbe4ab7b
	if (statsPtr->lifetimeCount[i] > 0) {
	    break;		/* maxSizeDecade to consume 'i' value
				 * below... */
	}
    }
    maxSizeDecade = i;
    sum = 0;
    for (i = minSizeDecade;  i <= maxSizeDecade;  i++) {
	decadeHigh = (1 << (i+1)) - 1;
	sum += statsPtr->lifetimeCount[i];
	Tcl_AppendPrintfToObj(objPtr, "\t%12.3f\t\t%8.0f%%\n",
		decadeHigh/1000.0, Percent(sum, statsPtr->numByteCodesFreed));
    }

    /*
     * Instruction counts.
     */

    Tcl_AppendPrintfToObj(objPtr, "\nInstruction counts:\n");
    for (i = 0;  i < LAST_INST_OPCODE;  i++) {
	Tcl_AppendPrintfToObj(objPtr, "%20s %8" TCL_Z_MODIFIER "u ",
		tclInstructionTable[i].name, statsPtr->instructionCount[i]);
	if (statsPtr->instructionCount[i]) {
	    Tcl_AppendPrintfToObj(objPtr, "%6.1f%%\n",
		    Percent(statsPtr->instructionCount[i], numInstructions));
	} else {
	    Tcl_AppendPrintfToObj(objPtr, "0\n");
	}
    }

#ifdef TCL_MEM_DEBUG
    Tcl_AppendPrintfToObj(objPtr, "\nHeap Statistics:\n");
    TclDumpMemoryInfo(objPtr, 1);
#endif
    Tcl_AppendPrintfToObj(objPtr, "\n----------------------------------------------------------------\n");

    if (objc == 1) {
	Tcl_SetObjResult(interp, objPtr);
    } else {
	Tcl_Channel outChan;
	char *str = Tcl_GetStringFromObj(objv[1], &length);

	if (length) {
	    if (strcmp(str, "stdout") == 0) {
		outChan = Tcl_GetStdChannel(TCL_STDOUT);
	    } else if (strcmp(str, "stderr") == 0) {
		outChan = Tcl_GetStdChannel(TCL_STDERR);
	    } else {
		outChan = Tcl_OpenFileChannel(NULL, str, "w", 0664);
	    }
	} else {
	    outChan = Tcl_GetStdChannel(TCL_STDOUT);
	}
	if (outChan != NULL) {
	    Tcl_WriteObj(outChan, objPtr);
	}
    }
    Tcl_DecrRefCount(objPtr);
    return TCL_OK;
}
#endif /* TCL_COMPILE_STATS */

#ifdef TCL_COMPILE_DEBUG
/*
 *----------------------------------------------------------------------
 *
 * StringForResultCode --
 *
 *	Procedure that returns a human-readable string representing a Tcl
 *	result code such as TCL_ERROR.
 *
 * Results:
 *	If the result code is one of the standard Tcl return codes, the result
 *	is a string representing that code such as "TCL_ERROR". Otherwise, the
 *	result string is that code formatted as a sequence of decimal digit
 *	characters. Note that the resulting string must not be modified by the
 *	caller.
 *
 * Side effects:
 *	None.
 *
 *----------------------------------------------------------------------
 */

static const char *
StringForResultCode(
    int result)			/* The Tcl result code for which to generate a
				 * string. */
{
    static char buf[TCL_INTEGER_SPACE];

    if ((result >= TCL_OK) && (result <= TCL_CONTINUE)) {
	return resultStrings[result];
    }
    TclFormatInt(buf, result);
    return buf;
}
#endif /* TCL_COMPILE_DEBUG */

/*
 * Local Variables:
 * mode: c
 * c-basic-offset: 4
 * fill-column: 78
 * End:
 */<|MERGE_RESOLUTION|>--- conflicted
+++ resolved
@@ -9644,11 +9644,7 @@
 	    break;
 	}
     }
-<<<<<<< HEAD
-    for (i = 31;  i;  i--) {
-=======
     for (i = 31;  i != (size_t)-1;  i--) {
->>>>>>> cbe4ab7b
 	if (statsPtr->srcCount[i] > 0) {
 	    break;		/* maxSizeDecade to consume 'i' value
 				 * below... */
@@ -9672,11 +9668,7 @@
 	    break;
 	}
     }
-<<<<<<< HEAD
-    for (i = 31;  i;  i--) {
-=======
     for (i = 31;  i != (size_t)-1;  i--) {
->>>>>>> cbe4ab7b
 	if (statsPtr->byteCodeCount[i] > 0) {
 	    break;		/* maxSizeDecade to consume 'i' value
 				 * below... */
@@ -9700,11 +9692,7 @@
 	    break;
 	}
     }
-<<<<<<< HEAD
-    for (i = 31;  i;  i--) {
-=======
     for (i = 31;  i != (size_t)-1;  i--) {
->>>>>>> cbe4ab7b
 	if (statsPtr->lifetimeCount[i] > 0) {
 	    break;		/* maxSizeDecade to consume 'i' value
 				 * below... */
