--- conflicted
+++ resolved
@@ -3065,13 +3065,8 @@
 	pc += 6;
 	TEBC_YIELD();
 
-<<<<<<< HEAD
 	Tcl_NRAddCallback(interp, TclClearRootEnsemble, NULL,NULL,NULL,NULL);
-	TclDeferCallbacks(interp, /*skip tailcalls */ 1);
-=======
-	TclNRAddCallback(interp, TclClearRootEnsemble, NULL,NULL,NULL,NULL);
 	TclSkipTailcall(interp);
->>>>>>> 43988caa
 	return TclNREvalObjEx(interp, objPtr, TCL_EVAL_INVOKE, NULL, INT_MIN);
 
     /*
