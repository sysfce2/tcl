/*
 * tclExecute.c --
 *
 *	This file contains procedures that execute byte-compiled Tcl commands.
 *
 * Copyright © 1996-1997 Sun Microsystems, Inc.
 * Copyright © 1998-2000 Scriptics Corporation.
 * Copyright © 2001 Kevin B. Kenny. All rights reserved.
 * Copyright © 2002-2010 Miguel Sofer.
 * Copyright © 2005-2007 Donal K. Fellows.
 * Copyright © 2007 Daniel A. Steffen <das@users.sourceforge.net>
 * Copyright © 2006-2008 Joe Mistachkin.  All rights reserved.
 *
 * See the file "license.terms" for information on usage and redistribution of
 * this file, and for a DISCLAIMER OF ALL WARRANTIES.
 */

#include "tclInt.h"
#include "tclCompile.h"
#include "tclOOInt.h"
#include "tclTomMath.h"
#include <math.h>
#include <assert.h>

/*
 * Hack to determine whether we may expect IEEE floating point. The hack is
 * formally incorrect in that non-IEEE platforms might have the same precision
 * and range, but VAX, IBM, and Cray do not; are there any other floating
 * point units that we might care about?
 */

#if (FLT_RADIX == 2) && (DBL_MANT_DIG == 53) && (DBL_MAX_EXP == 1024)
#define IEEE_FLOATING_POINT
#endif

/*
 * A counter that is used to work out when the bytecode engine should call
 * Tcl_AsyncReady() to see whether there is a signal that needs handling, and
 * other expensive periodic operations.
 */

#ifndef ASYNC_CHECK_COUNT
#   define ASYNC_CHECK_COUNT	64
#endif /* !ASYNC_CHECK_COUNT */

/*
 * Boolean flag indicating whether the Tcl bytecode interpreter has been
 * initialized.
 */

static int execInitialized = 0;
TCL_DECLARE_MUTEX(execMutex)

static int cachedInExit = 0;

#ifdef TCL_COMPILE_DEBUG
/*
 * Variable that controls whether execution tracing is enabled and, if so,
 * what level of tracing is desired:
 *    0: no execution tracing
 *    1: trace invocations of Tcl procs only
 *    2: trace invocations of all (not compiled away) commands
 *    3: display each instruction executed
 * This variable is linked to the Tcl variable "tcl_traceExec".
 */

int tclTraceExec = 0;
#endif

/*
 * Mapping from expression instruction opcodes to strings; used for error
 * messages. Note that these entries must match the order and number of the
 * expression opcodes (e.g., INST_LOR) in tclCompile.h.
 *
 * Does not include the string for INST_EXPON (and beyond), as that is
 * disjoint for backward-compatibility reasons.
 */

static const char *const operatorStrings[] = {
    "|", "^", "&", "==", "!=", "<", ">", "<=", ">=", "<<", ">>",
    "+", "-", "*", "/", "%", "+", "-", "~", "!"
};

/*
 * Mapping from Tcl result codes to strings; used for error and debugging
 * messages.
 */

#ifdef TCL_COMPILE_DEBUG
static const char *const resultStrings[] = {
    "TCL_OK", "TCL_ERROR", "TCL_RETURN", "TCL_BREAK", "TCL_CONTINUE"
};
#endif

/*
 * These are used by evalstats to monitor object usage in Tcl.
 */

#ifdef TCL_COMPILE_STATS
size_t		tclObjsAlloced = 0;
size_t		tclObjsFreed = 0;
size_t		tclObjsShared[TCL_MAX_SHARED_OBJ_STATS] = { 0, 0, 0, 0, 0 };
#endif /* TCL_COMPILE_STATS */

/*
 * NR_TEBC
 * Helpers for NR - non-recursive calls to TEBC
 * Minimal data required to fully reconstruct the execution state.
 */

typedef struct {
    ByteCode *codePtr;		/* Constant until the BC returns */
				/* -----------------------------------------*/
    ptrdiff_t *catchTop;	/* These fields are used on return TO this */
    Tcl_Obj *auxObjList;	/* this level: they record the state when a */
    CmdFrame cmdFrame;		/* new codePtr was received for NR */
                                /* execution. */
    void *stack[1];		/* Start of the actual combined catch and obj
				 * stacks; the struct will be expanded as
				 * necessary */
} TEBCdata;

#define TEBC_YIELD() \
    do {						\
	esPtr->tosPtr = tosPtr;				\
	TclNRAddCallback(interp, TEBCresume,		\
		TD, pc, INT2PTR(cleanup), NULL);	\
    } while (0)

#define TEBC_DATA_DIG() \
    do {					\
	tosPtr = esPtr->tosPtr;			\
    } while (0)

#define PUSH_TAUX_OBJ(objPtr) \
    do {							\
	if (auxObjList) {					\
	    objPtr->length += auxObjList->length;		\
	}							\
	objPtr->internalRep.twoPtrValue.ptr1 = auxObjList;	\
	auxObjList = objPtr;					\
    } while (0)

#define POP_TAUX_OBJ() \
    do {							\
	tmpPtr = auxObjList;					\
	auxObjList = (Tcl_Obj *)tmpPtr->internalRep.twoPtrValue.ptr1;	\
	Tcl_DecrRefCount(tmpPtr);				\
    } while (0)

/*
 * These variable-access macros have to coincide with those in tclVar.c
 */

#define VarHashGetValue(hPtr) \
    ((Var *) ((char *)hPtr - offsetof(VarInHash, entry)))

static inline Var *
VarHashCreateVar(
    TclVarHashTable *tablePtr,
    Tcl_Obj *key,
    int *newPtr)
{
    Tcl_HashEntry *hPtr = Tcl_CreateHashEntry(&tablePtr->table,
	    key, newPtr);

    if (!hPtr) {
	return NULL;
    }
    return VarHashGetValue(hPtr);
}

#define VarHashFindVar(tablePtr, key) \
    VarHashCreateVar((tablePtr), (key), NULL)

/*
 * The new macro for ending an instruction; note that a reasonable C-optimiser
 * will resolve all branches at compile time. (result) is always a constant;
 * the macro NEXT_INST_F handles constant (nCleanup), NEXT_INST_V is resolved
 * at runtime for variable (nCleanup).
 *
 * ARGUMENTS:
 *    pcAdjustment: how much to increment pc
 *    nCleanup: how many objects to remove from the stack
 *    resultHandling: 0 indicates no object should be pushed on the stack;
 *	otherwise, push objResultPtr. If (result < 0), objResultPtr already
 *	has the correct reference count.
 *
 * We use the new compile-time assertions to check that nCleanup is constant
 * and within range.
 */

/* Verify the stack depth, only when no expansion is in progress */

#ifdef TCL_COMPILE_DEBUG
#define CHECK_STACK()							\
    do {								\
	ValidatePcAndStackTop(codePtr, pc, CURR_DEPTH,			\
		/*checkStack*/ !(starting || auxObjList));		\
	starting = 0;							\
    } while (0)
#else
#define CHECK_STACK()
#endif

#define NEXT_INST_F(pcAdjustment, nCleanup, resultHandling)	\
    do {							\
	TCL_CT_ASSERT((nCleanup >= 0) && (nCleanup <= 2));	\
	CHECK_STACK();						\
	if (nCleanup == 0) {					\
	    if (resultHandling != 0) {				\
		if ((resultHandling) > 0) {			\
		    PUSH_OBJECT(objResultPtr);			\
		} else {					\
		    *(++tosPtr) = objResultPtr;			\
		}						\
	    }							\
	    pc += (pcAdjustment);				\
	    goto cleanup0;					\
	} else if (resultHandling != 0) {			\
	    if ((resultHandling) > 0) {				\
		Tcl_IncrRefCount(objResultPtr);			\
	    }							\
	    pc += (pcAdjustment);				\
	    switch (nCleanup) {					\
	    case 1: goto cleanup1_pushObjResultPtr;		\
	    case 2: goto cleanup2_pushObjResultPtr;		\
	    case 0: break;					\
	    }							\
	} else {						\
	    pc += (pcAdjustment);				\
	    switch (nCleanup) {					\
	    case 1: goto cleanup1;				\
	    case 2: goto cleanup2;				\
	    case 0: break;					\
	    }							\
	}							\
    } while (0)

#define NEXT_INST_V(pcAdjustment, nCleanup, resultHandling)	\
    CHECK_STACK();						\
    do {							\
	pc += (pcAdjustment);					\
	cleanup = (nCleanup);					\
	if (resultHandling) {					\
	    if ((resultHandling) > 0) {				\
		Tcl_IncrRefCount(objResultPtr);			\
	    }							\
	    goto cleanupV_pushObjResultPtr;			\
	} else {						\
	    goto cleanupV;					\
	}							\
    } while (0)

#ifndef TCL_COMPILE_DEBUG
#define JUMP_PEEPHOLE_F(condition, pcAdjustment, cleanup) \
    do {								\
	pc += (pcAdjustment);						\
	switch (*pc) {							\
	case INST_JUMP_FALSE1:						\
	    NEXT_INST_F(((condition)? 2 : TclGetInt1AtPtr(pc+1)), (cleanup), 0); \
	break; \
	case INST_JUMP_TRUE1:						\
	    NEXT_INST_F(((condition)? TclGetInt1AtPtr(pc+1) : 2), (cleanup), 0); \
	break; \
	case INST_JUMP_FALSE4:						\
	    NEXT_INST_F(((condition)? 5 : TclGetInt4AtPtr(pc+1)), (cleanup), 0); \
	break; \
	case INST_JUMP_TRUE4:						\
	    NEXT_INST_F(((condition)? TclGetInt4AtPtr(pc+1) : 5), (cleanup), 0); \
	break; \
	default:							\
	    if ((condition) < 0) {					\
		TclNewIntObj(objResultPtr, -1);				\
	    } else {							\
		objResultPtr = TCONST((condition) > 0);			\
	    }								\
	    NEXT_INST_F(0, (cleanup), 1);				\
	break; \
	}								\
    } while (0)
#define JUMP_PEEPHOLE_V(condition, pcAdjustment, cleanup) \
    do {								\
	pc += (pcAdjustment);						\
	switch (*pc) {							\
	case INST_JUMP_FALSE1:						\
	    NEXT_INST_V(((condition)? 2 : TclGetInt1AtPtr(pc+1)), (cleanup), 0); \
	break; \
	case INST_JUMP_TRUE1:						\
	    NEXT_INST_V(((condition)? TclGetInt1AtPtr(pc+1) : 2), (cleanup), 0); \
	break; \
	case INST_JUMP_FALSE4:						\
	    NEXT_INST_V(((condition)? 5 : TclGetInt4AtPtr(pc+1)), (cleanup), 0); \
	break; \
	case INST_JUMP_TRUE4:						\
	    NEXT_INST_V(((condition)? TclGetInt4AtPtr(pc+1) : 5), (cleanup), 0); \
	break; \
	default:							\
	    if ((condition) < 0) {					\
		TclNewIntObj(objResultPtr, -1);				\
	    } else {							\
		objResultPtr = TCONST((condition) > 0);			\
	    }								\
	    NEXT_INST_V(0, (cleanup), 1);				\
	break; \
	}								\
    } while (0)
#else /* TCL_COMPILE_DEBUG */
#define JUMP_PEEPHOLE_F(condition, pcAdjustment, cleanup) \
    do{									\
	if ((condition) < 0) {						\
	    TclNewIntObj(objResultPtr, -1);				\
	} else {							\
	    objResultPtr = TCONST((condition) > 0);			\
	}								\
	NEXT_INST_F((pcAdjustment), (cleanup), 1);			\
    } while (0)
#define JUMP_PEEPHOLE_V(condition, pcAdjustment, cleanup) \
    do{									\
	if ((condition) < 0) {						\
	    TclNewIntObj(objResultPtr, -1);				\
	} else {							\
	    objResultPtr = TCONST((condition) > 0);			\
	}								\
	NEXT_INST_V((pcAdjustment), (cleanup), 1);			\
    } while (0)
#endif

/*
 * Macros used to cache often-referenced Tcl evaluation stack information
 * in local variables. Note that a DECACHE_STACK_INFO()-CACHE_STACK_INFO()
 * pair must surround any call inside TclNRExecuteByteCode (and a few other
 * procedures that use this scheme) that could result in a recursive call
 * to TclNRExecuteByteCode.
 */

#define CACHE_STACK_INFO() \
    checkInterp = 1

#define DECACHE_STACK_INFO() \
    esPtr->tosPtr = tosPtr

/*
 * Macros used to access items on the Tcl evaluation stack. PUSH_OBJECT
 * increments the object's ref count since it makes the stack have another
 * reference pointing to the object. However, POP_OBJECT does not decrement
 * the ref count. This is because the stack may hold the only reference to the
 * object, so the object would be destroyed if its ref count were decremented
 * before the caller had a chance to, e.g., store it in a variable. It is the
 * caller's responsibility to decrement the ref count when it is finished with
 * an object.
 *
 * WARNING! It is essential that objPtr only appear once in the PUSH_OBJECT
 * macro. The actual parameter might be an expression with side effects, and
 * this ensures that it will be executed only once.
 */

#define PUSH_OBJECT(objPtr) \
    Tcl_IncrRefCount(*(++tosPtr) = (objPtr))

#define POP_OBJECT()	*(tosPtr--)

#define OBJ_AT_TOS	*tosPtr

#define OBJ_UNDER_TOS	*(tosPtr-1)

#define OBJ_AT_DEPTH(n)	*(tosPtr-(n))

#define CURR_DEPTH	((ptrdiff_t) (tosPtr - initTosPtr))

#define STACK_BASE(esPtr) ((esPtr)->stackWords - 1)

/*
 * Macros used to trace instruction execution. The macros TRACE,
 * TRACE_WITH_OBJ, and O2S are only used inside TclNRExecuteByteCode. O2S is
 * only used in TRACE* calls to get a string from an object.
 */

#ifdef TCL_COMPILE_DEBUG
#   define TRACE(a) \
    while (traceInstructions) {					\
	fprintf(stdout, "%2d: %2d (%u) %s ", iPtr->numLevels,	\
		(int) CURR_DEPTH,				\
		(unsigned) (pc - codePtr->codeStart),		\
		GetOpcodeName(pc));				\
	printf a;						\
	break;							\
    }
#   define TRACE_APPEND(a) \
    while (traceInstructions) {		\
	printf a;			\
	break;				\
    }
#   define TRACE_ERROR(interp) \
    TRACE_APPEND(("ERROR: %.30s\n", O2S(Tcl_GetObjResult(interp))));
#   define TRACE_WITH_OBJ(a, objPtr) \
    while (traceInstructions) {					\
	fprintf(stdout, "%2d: %2d (%u) %s ", iPtr->numLevels,	\
		(int) CURR_DEPTH,				\
		(unsigned) (pc - codePtr->codeStart),		\
		GetOpcodeName(pc));				\
	printf a;						\
	TclPrintObject(stdout, objPtr, 30);			\
	fprintf(stdout, "\n");					\
	break;							\
    }
#   define O2S(objPtr) \
    (objPtr ? TclGetString(objPtr) : "")
#else /* !TCL_COMPILE_DEBUG */
#   define TRACE(a)
#   define TRACE_APPEND(a)
#   define TRACE_ERROR(interp)
#   define TRACE_WITH_OBJ(a, objPtr)
#   define O2S(objPtr)
#endif /* TCL_COMPILE_DEBUG */

/*
 * DTrace instruction probe macros.
 */

#define TCL_DTRACE_INST_NEXT() \
    do {								\
	if (TCL_DTRACE_INST_DONE_ENABLED()) {				\
	    if (curInstName) {						\
		TCL_DTRACE_INST_DONE(curInstName, (int) CURR_DEPTH,	\
			tosPtr);					\
	    }								\
	    curInstName = tclInstructionTable[*pc].name;		\
	    if (TCL_DTRACE_INST_START_ENABLED()) {			\
		TCL_DTRACE_INST_START(curInstName, (int) CURR_DEPTH,	\
			tosPtr);					\
	    }								\
	} else if (TCL_DTRACE_INST_START_ENABLED()) {			\
	    TCL_DTRACE_INST_START(tclInstructionTable[*pc].name,	\
			(int) CURR_DEPTH, tosPtr);			\
	}								\
    } while (0)
#define TCL_DTRACE_INST_LAST() \
    do {								\
	if (TCL_DTRACE_INST_DONE_ENABLED() && curInstName) {		\
	    TCL_DTRACE_INST_DONE(curInstName, (int) CURR_DEPTH, tosPtr);\
	}								\
    } while (0)

/*
 * Macro used in this file to save a function call for common uses of
 * TclGetNumberFromObj(). The ANSI C "prototype" is:
 *
 * MODULE_SCOPE int GetNumberFromObj(Tcl_Interp *interp, Tcl_Obj *objPtr,
 *			ClientData *ptrPtr, int *tPtr);
 */

#define GetNumberFromObj(interp, objPtr, ptrPtr, tPtr) \
    ((TclHasInternalRep((objPtr), &tclIntType))					\
	?	(*(tPtr) = TCL_NUMBER_INT,				\
		*(ptrPtr) = (void *)				\
		    (&((objPtr)->internalRep.wideValue)), TCL_OK) :	\
    TclHasInternalRep((objPtr), &tclDoubleType)				\
	?	(((TclIsNaN((objPtr)->internalRep.doubleValue))		\
		    ?	(*(tPtr) = TCL_NUMBER_NAN)			\
		    :	(*(tPtr) = TCL_NUMBER_DOUBLE)),			\
		*(ptrPtr) = (void *)				\
		    (&((objPtr)->internalRep.doubleValue)), TCL_OK) :	\
    (((objPtr)->bytes != NULL) && ((objPtr)->length == 0))		\
	? TCL_ERROR :			\
    TclGetNumberFromObj((interp), (objPtr), (ptrPtr), (tPtr)))

/*
 * Macro used to make the check for type overflow more mnemonic. This works by
 * comparing sign bits; the rest of the word is irrelevant. The ANSI C
 * "prototype" (where inttype_t is any integer type) is:
 *
 * MODULE_SCOPE int Overflowing(inttype_t a, inttype_t b, inttype_t sum);
 *
 * Check first the condition most likely to fail in usual code (at least for
 * usage in [incr]: do the first summand and the sum have != signs?
 */

#define Overflowing(a,b,sum) ((((a)^(sum)) < 0) && (((a)^(b)) >= 0))

/*
 * Macro for checking whether the type is NaN, used when we're thinking about
 * throwing an error for supplying a non-number number.
 */

#ifndef ACCEPT_NAN
#define IsErroringNaNType(type)		((type) == TCL_NUMBER_NAN)
#else
#define IsErroringNaNType(type)		0
#endif

/*
 * Auxiliary tables used to compute powers of small integers.
 */

/*
 * Maximum base that, when raised to powers 2, 3, ..., 16, fits in a
 * Tcl_WideInt.
 */

static const Tcl_WideInt MaxBase64[] = {
    (Tcl_WideInt)46340*65536+62259,	/* 3037000499 == isqrt(2**63-1) */
    (Tcl_WideInt)2097151, (Tcl_WideInt)55108, (Tcl_WideInt)6208,
    (Tcl_WideInt)1448, (Tcl_WideInt)511, (Tcl_WideInt)234, (Tcl_WideInt)127,
    (Tcl_WideInt)78, (Tcl_WideInt)52, (Tcl_WideInt)38, (Tcl_WideInt)28,
    (Tcl_WideInt)22, (Tcl_WideInt)18, (Tcl_WideInt)15
};
static const size_t MaxBase64Size = sizeof(MaxBase64)/sizeof(Tcl_WideInt);

/*
 * Table giving 3, 4, ..., 13 raised to powers greater than 16 when the
 * results fit in a 64-bit signed integer.
 */

static const unsigned short Exp64Index[] = {
    0, 23, 38, 49, 57, 63, 67, 70, 72, 74, 75, 76
};
static const size_t Exp64IndexSize =
    sizeof(Exp64Index) / sizeof(unsigned short);
static const Tcl_WideInt Exp64Value[] = {
    (Tcl_WideInt)243*243*243*3*3,
    (Tcl_WideInt)243*243*243*3*3*3,
    (Tcl_WideInt)243*243*243*3*3*3*3,
    (Tcl_WideInt)243*243*243*243,
    (Tcl_WideInt)243*243*243*243*3,
    (Tcl_WideInt)243*243*243*243*3*3,
    (Tcl_WideInt)243*243*243*243*3*3*3,
    (Tcl_WideInt)243*243*243*243*3*3*3*3,
    (Tcl_WideInt)243*243*243*243*243,
    (Tcl_WideInt)243*243*243*243*243*3,
    (Tcl_WideInt)243*243*243*243*243*3*3,
    (Tcl_WideInt)243*243*243*243*243*3*3*3,
    (Tcl_WideInt)243*243*243*243*243*3*3*3*3,
    (Tcl_WideInt)243*243*243*243*243*243,
    (Tcl_WideInt)243*243*243*243*243*243*3,
    (Tcl_WideInt)243*243*243*243*243*243*3*3,
    (Tcl_WideInt)243*243*243*243*243*243*3*3*3,
    (Tcl_WideInt)243*243*243*243*243*243*3*3*3*3,
    (Tcl_WideInt)243*243*243*243*243*243*243,
    (Tcl_WideInt)243*243*243*243*243*243*243*3,
    (Tcl_WideInt)243*243*243*243*243*243*243*3*3,
    (Tcl_WideInt)243*243*243*243*243*243*243*3*3*3,
    (Tcl_WideInt)243*243*243*243*243*243*243*3*3*3*3,
    (Tcl_WideInt)1024*1024*1024*4*4,
    (Tcl_WideInt)1024*1024*1024*4*4*4,
    (Tcl_WideInt)1024*1024*1024*4*4*4*4,
    (Tcl_WideInt)1024*1024*1024*1024,
    (Tcl_WideInt)1024*1024*1024*1024*4,
    (Tcl_WideInt)1024*1024*1024*1024*4*4,
    (Tcl_WideInt)1024*1024*1024*1024*4*4*4,
    (Tcl_WideInt)1024*1024*1024*1024*4*4*4*4,
    (Tcl_WideInt)1024*1024*1024*1024*1024,
    (Tcl_WideInt)1024*1024*1024*1024*1024*4,
    (Tcl_WideInt)1024*1024*1024*1024*1024*4*4,
    (Tcl_WideInt)1024*1024*1024*1024*1024*4*4*4,
    (Tcl_WideInt)1024*1024*1024*1024*1024*4*4*4*4,
    (Tcl_WideInt)1024*1024*1024*1024*1024*1024,
    (Tcl_WideInt)1024*1024*1024*1024*1024*1024*4,
    (Tcl_WideInt)3125*3125*3125*5*5,
    (Tcl_WideInt)3125*3125*3125*5*5*5,
    (Tcl_WideInt)3125*3125*3125*5*5*5*5,
    (Tcl_WideInt)3125*3125*3125*3125,
    (Tcl_WideInt)3125*3125*3125*3125*5,
    (Tcl_WideInt)3125*3125*3125*3125*5*5,
    (Tcl_WideInt)3125*3125*3125*3125*5*5*5,
    (Tcl_WideInt)3125*3125*3125*3125*5*5*5*5,
    (Tcl_WideInt)3125*3125*3125*3125*3125,
    (Tcl_WideInt)3125*3125*3125*3125*3125*5,
    (Tcl_WideInt)3125*3125*3125*3125*3125*5*5,
    (Tcl_WideInt)7776*7776*7776*6*6,
    (Tcl_WideInt)7776*7776*7776*6*6*6,
    (Tcl_WideInt)7776*7776*7776*6*6*6*6,
    (Tcl_WideInt)7776*7776*7776*7776,
    (Tcl_WideInt)7776*7776*7776*7776*6,
    (Tcl_WideInt)7776*7776*7776*7776*6*6,
    (Tcl_WideInt)7776*7776*7776*7776*6*6*6,
    (Tcl_WideInt)7776*7776*7776*7776*6*6*6*6,
    (Tcl_WideInt)16807*16807*16807*7*7,
    (Tcl_WideInt)16807*16807*16807*7*7*7,
    (Tcl_WideInt)16807*16807*16807*7*7*7*7,
    (Tcl_WideInt)16807*16807*16807*16807,
    (Tcl_WideInt)16807*16807*16807*16807*7,
    (Tcl_WideInt)16807*16807*16807*16807*7*7,
    (Tcl_WideInt)32768*32768*32768*8*8,
    (Tcl_WideInt)32768*32768*32768*8*8*8,
    (Tcl_WideInt)32768*32768*32768*8*8*8*8,
    (Tcl_WideInt)32768*32768*32768*32768,
    (Tcl_WideInt)59049*59049*59049*9*9,
    (Tcl_WideInt)59049*59049*59049*9*9*9,
    (Tcl_WideInt)59049*59049*59049*9*9*9*9,
    (Tcl_WideInt)100000*100000*100000*10*10,
    (Tcl_WideInt)100000*100000*100000*10*10*10,
    (Tcl_WideInt)161051*161051*161051*11*11,
    (Tcl_WideInt)161051*161051*161051*11*11*11,
    (Tcl_WideInt)248832*248832*248832*12*12,
    (Tcl_WideInt)371293*371293*371293*13*13
};
static const size_t Exp64ValueSize = sizeof(Exp64Value) / sizeof(Tcl_WideInt);

/*
 * Markers for ExecuteExtendedBinaryMathOp.
 */

#define DIVIDED_BY_ZERO		((Tcl_Obj *) -1)
#define EXPONENT_OF_ZERO	((Tcl_Obj *) -2)
#define GENERAL_ARITHMETIC_ERROR ((Tcl_Obj *) -3)
#define OUT_OF_MEMORY ((Tcl_Obj *) -4)

/*
 * Declarations for local procedures to this file:
 */

#ifdef TCL_COMPILE_STATS
static int		EvalStatsCmd(ClientData clientData,
			    Tcl_Interp *interp, int objc,
			    Tcl_Obj *const objv[]);
#endif /* TCL_COMPILE_STATS */
#ifdef TCL_COMPILE_DEBUG
static const char *	GetOpcodeName(const unsigned char *pc);
static void		PrintByteCodeInfo(ByteCode *codePtr);
static const char *	StringForResultCode(int result);
static void		ValidatePcAndStackTop(ByteCode *codePtr,
			    const unsigned char *pc, int stackTop,
			    int checkStack);
#endif /* TCL_COMPILE_DEBUG */
static ByteCode *	CompileExprObj(Tcl_Interp *interp, Tcl_Obj *objPtr);
static void		DeleteExecStack(ExecStack *esPtr);
static void		DupExprCodeInternalRep(Tcl_Obj *srcPtr,
			    Tcl_Obj *copyPtr);
static Tcl_Obj *	ExecuteExtendedBinaryMathOp(Tcl_Interp *interp,
			    int opcode, Tcl_Obj **constants,
			    Tcl_Obj *valuePtr, Tcl_Obj *value2Ptr);
static Tcl_Obj *	ExecuteExtendedUnaryMathOp(int opcode,
			    Tcl_Obj *valuePtr);
static void		FreeExprCodeInternalRep(Tcl_Obj *objPtr);
static ExceptionRange *	GetExceptRangeForPc(const unsigned char *pc,
			    int searchMode, ByteCode *codePtr);
static const char *	GetSrcInfoForPc(const unsigned char *pc,
			    ByteCode *codePtr, size_t *lengthPtr,
			    const unsigned char **pcBeg, int *cmdIdxPtr);
static Tcl_Obj **	GrowEvaluationStack(ExecEnv *eePtr, int growth,
			    int move);
static void		IllegalExprOperandType(Tcl_Interp *interp,
			    const unsigned char *pc, Tcl_Obj *opndPtr);
static void		InitByteCodeExecution(Tcl_Interp *interp);
static inline int	wordSkip(void *ptr);
static void		ReleaseDictIterator(Tcl_Obj *objPtr);
/* Useful elsewhere, make available in tclInt.h or stubs? */
static Tcl_Obj **	StackAllocWords(Tcl_Interp *interp, size_t numWords);
static Tcl_Obj **	StackReallocWords(Tcl_Interp *interp, size_t numWords);
static Tcl_NRPostProc	CopyCallback;
static Tcl_NRPostProc	ExprObjCallback;
static Tcl_NRPostProc	FinalizeOONext;
static Tcl_NRPostProc	FinalizeOONextFilter;
static Tcl_NRPostProc   TEBCresume;

/*
 * The structure below defines a bytecode Tcl object type to hold the
 * compiled bytecode for Tcl expressions.
 */

static const Tcl_ObjType exprCodeType = {
    "exprcode",
    FreeExprCodeInternalRep,	/* freeIntRepProc */
    DupExprCodeInternalRep,	/* dupIntRepProc */
    NULL,			/* updateStringProc */
    NULL			/* setFromAnyProc */
};

/*
 * Custom object type only used in this file; values of its type should never
 * be seen by user scripts.
 */

static const Tcl_ObjType dictIteratorType = {
    "dictIterator",
    ReleaseDictIterator,
    NULL, NULL, NULL
};

/*
 *----------------------------------------------------------------------
 *
 * ReleaseDictIterator --
 *
 *	This takes apart a dictionary iterator that is stored in the given Tcl
 *	object.
 *
 * Results:
 *	None.
 *
 * Side effects:
 *	Deallocates memory, marks the object as being untyped.
 *
 *----------------------------------------------------------------------
 */

static void
ReleaseDictIterator(
    Tcl_Obj *objPtr)
{
    Tcl_DictSearch *searchPtr;
    Tcl_Obj *dictPtr;
    const Tcl_ObjInternalRep *irPtr;

    irPtr = TclFetchInternalRep(objPtr, &dictIteratorType);
    assert(irPtr != NULL);

    /*
     * First kill the search, and then release the reference to the dictionary
     * that we were holding.
     */

    searchPtr = (Tcl_DictSearch *)irPtr->twoPtrValue.ptr1;
    Tcl_DictObjDone(searchPtr);
    Tcl_Free(searchPtr);

    dictPtr = (Tcl_Obj *)irPtr->twoPtrValue.ptr2;
    TclDecrRefCount(dictPtr);
}

/*
 *----------------------------------------------------------------------
 *
 * InitByteCodeExecution --
 *
 *	This procedure is called once to initialize the Tcl bytecode
 *	interpreter.
 *
 * Results:
 *	None.
 *
 * Side effects:
 *	This procedure initializes the array of instruction names. If
 *	compiling with the TCL_COMPILE_STATS flag, it initializes the array
 *	that counts the executions of each instruction and it creates the
 *	"evalstats" command. It also establishes the link between the Tcl
 *	"tcl_traceExec" and C "tclTraceExec" variables.
 *
 *----------------------------------------------------------------------
 */

#if defined(TCL_COMPILE_STATS) || defined(TCL_COMPILE_DEBUG)
static void
InitByteCodeExecution(
    Tcl_Interp *interp)		/* Interpreter for which the Tcl variable
				 * "tcl_traceExec" is linked to control
				 * instruction tracing. */
{
#ifdef TCL_COMPILE_DEBUG
    if (Tcl_LinkVar(interp, "tcl_traceExec", &tclTraceExec,
	    TCL_LINK_INT) != TCL_OK) {
	Tcl_Panic("InitByteCodeExecution: can't create link for tcl_traceExec variable");
    }
#endif
#ifdef TCL_COMPILE_STATS
    Tcl_CreateObjCommand(interp, "evalstats", EvalStatsCmd, NULL, NULL);
#endif /* TCL_COMPILE_STATS */
}

#else

static void
InitByteCodeExecution(
    TCL_UNUSED(Tcl_Interp *))
{
}
#endif

/*
 *----------------------------------------------------------------------
 *
 * TclCreateExecEnv --
 *
 *	This procedure creates a new execution environment for Tcl bytecode
 *	execution. An ExecEnv points to a Tcl evaluation stack. An ExecEnv is
 *	typically created once for each Tcl interpreter (Interp structure) and
 *	recursively passed to TclNRExecuteByteCode to execute ByteCode sequences
 *	for nested commands.
 *
 * Results:
 *	A newly allocated ExecEnv is returned. This points to an empty
 *	evaluation stack of the standard initial size.
 *
 * Side effects:
 *	The bytecode interpreter is also initialized here, as this procedure
 *	will be called before any call to TclNRExecuteByteCode.
 *
 *----------------------------------------------------------------------
 */

ExecEnv *
TclCreateExecEnv(
    Tcl_Interp *interp,		/* Interpreter for which the execution
				 * environment is being created. */
    size_t size)			/* The initial stack size, in number of words
				 * [sizeof(Tcl_Obj*)] */
{
    ExecEnv *eePtr = (ExecEnv *)Tcl_Alloc(sizeof(ExecEnv));
    ExecStack *esPtr = (ExecStack *)Tcl_Alloc(offsetof(ExecStack, stackWords)
	    + size * sizeof(Tcl_Obj *));

    eePtr->execStackPtr = esPtr;
    TclNewIntObj(eePtr->constants[0], 0);
    Tcl_IncrRefCount(eePtr->constants[0]);
    TclNewIntObj(eePtr->constants[1], 1);
    Tcl_IncrRefCount(eePtr->constants[1]);
    eePtr->interp = interp;
    eePtr->callbackPtr = NULL;
    eePtr->corPtr = NULL;
    eePtr->rewind = 0;

    esPtr->prevPtr = NULL;
    esPtr->nextPtr = NULL;
    esPtr->markerPtr = NULL;
    esPtr->endPtr = &esPtr->stackWords[size-1];
    esPtr->tosPtr = STACK_BASE(esPtr);

    Tcl_MutexLock(&execMutex);
    if (!execInitialized) {
	InitByteCodeExecution(interp);
	execInitialized = 1;
    }
    Tcl_MutexUnlock(&execMutex);

    return eePtr;
}

/*
 *----------------------------------------------------------------------
 *
 * TclDeleteExecEnv --
 *
 *	Frees the storage for an ExecEnv.
 *
 * Results:
 *	None.
 *
 * Side effects:
 *	Storage for an ExecEnv and its contained storage (e.g. the evaluation
 *	stack) is freed.
 *
 *----------------------------------------------------------------------
 */

static void
DeleteExecStack(
    ExecStack *esPtr)
{
    if (esPtr->markerPtr && !cachedInExit) {
	Tcl_Panic("freeing an execStack which is still in use");
    }

    if (esPtr->prevPtr) {
	esPtr->prevPtr->nextPtr = esPtr->nextPtr;
    }
    if (esPtr->nextPtr) {
	esPtr->nextPtr->prevPtr = esPtr->prevPtr;
    }
    Tcl_Free(esPtr);
}

void
TclDeleteExecEnv(
    ExecEnv *eePtr)		/* Execution environment to free. */
{
    ExecStack *esPtr = eePtr->execStackPtr, *tmpPtr;

	cachedInExit = TclInExit();

    /*
     * Delete all stacks in this exec env.
     */

    while (esPtr->nextPtr) {
	esPtr = esPtr->nextPtr;
    }
    while (esPtr) {
	tmpPtr = esPtr;
	esPtr = tmpPtr->prevPtr;
	DeleteExecStack(tmpPtr);
    }

    TclDecrRefCount(eePtr->constants[0]);
    TclDecrRefCount(eePtr->constants[1]);
    if (eePtr->callbackPtr && !cachedInExit) {
	Tcl_Panic("Deleting execEnv with pending TEOV callbacks!");
    }
    if (eePtr->corPtr && !cachedInExit) {
	Tcl_Panic("Deleting execEnv with existing coroutine");
    }
    Tcl_Free(eePtr);
}

/*
 *----------------------------------------------------------------------
 *
 * TclFinalizeExecution --
 *
 *	Finalizes the execution environment setup so that it can be later
 *	reinitialized.
 *
 * Results:
 *	None.
 *
 * Side effects:
 *	After this call, the next time TclCreateExecEnv will be called it will
 *	call InitByteCodeExecution.
 *
 *----------------------------------------------------------------------
 */

void
TclFinalizeExecution(void)
{
    Tcl_MutexLock(&execMutex);
    execInitialized = 0;
    Tcl_MutexUnlock(&execMutex);
}

/*
 * Auxiliary code to insure that GrowEvaluationStack always returns correctly
 * aligned memory.
 *
 * WALLOCALIGN represents the alignment reqs in words, just as TCL_ALLOCALIGN
 * represents the reqs in bytes. This assumes that TCL_ALLOCALIGN is a
 * multiple of the wordsize 'sizeof(Tcl_Obj *)'.
 */

#define WALLOCALIGN \
    (TCL_ALLOCALIGN/sizeof(Tcl_Obj *))

/*
 * wordSkip computes how many words have to be skipped until the next aligned
 * word. Note that we are only interested in the low order bits of ptr, so
 * that any possible information loss in PTR2INT is of no consequence.
 */

static inline int
wordSkip(
    void *ptr)
{
    int mask = TCL_ALLOCALIGN-1;
    int base = PTR2INT(ptr) & mask;
    return (TCL_ALLOCALIGN - base)/sizeof(Tcl_Obj *);
}

/*
 * Given a marker, compute where the following aligned memory starts.
 */

#define MEMSTART(markerPtr) \
    ((markerPtr) + wordSkip(markerPtr))

/*
 *----------------------------------------------------------------------
 *
 * GrowEvaluationStack --
 *
 *	This procedure grows a Tcl evaluation stack stored in an ExecEnv,
 *	copying over the words since the last mark if so requested. A mark is
 *	set at the beginning of the new area when no copying is requested.
 *
 * Results:
 *	Returns a pointer to the first usable word in the (possibly) grown
 *	stack.
 *
 * Side effects:
 *	The size of the evaluation stack may be grown, a marker is set
 *
 *----------------------------------------------------------------------
 */

static Tcl_Obj **
GrowEvaluationStack(
    ExecEnv *eePtr,		/* Points to the ExecEnv with an evaluation
				 * stack to enlarge. */
    int growth,			/* How much larger than the current used
				 * size. */
    int move)			/* 1 if move words since last marker. */
{
    ExecStack *esPtr = eePtr->execStackPtr, *oldPtr = NULL;
    size_t newBytes;
    int newElems, currElems, needed = growth - (esPtr->endPtr - esPtr->tosPtr);
    Tcl_Obj **markerPtr = esPtr->markerPtr, **memStart;
    int moveWords = 0;

    if (move) {
	if (!markerPtr) {
	    Tcl_Panic("STACK: Reallocating with no previous alloc");
	}
	if (needed <= 0) {
	    return MEMSTART(markerPtr);
	}
    } else {
#ifndef PURIFY
	Tcl_Obj **tmpMarkerPtr = esPtr->tosPtr + 1;
	int offset = wordSkip(tmpMarkerPtr);

	if (needed + offset < 0) {
	    /*
	     * Put a marker pointing to the previous marker in this stack, and
	     * store it in esPtr as the current marker. Return a pointer to
	     * the start of aligned memory.
	     */

	    esPtr->markerPtr = tmpMarkerPtr;
	    memStart = tmpMarkerPtr + offset;
	    esPtr->tosPtr = memStart - 1;
	    *esPtr->markerPtr = (Tcl_Obj *) markerPtr;
	    return memStart;
	}
#endif
    }

    /*
     * Reset move to hold the number of words to be moved to new stack (if
     * any) and growth to hold the complete stack requirements: add one for
     * the marker, (WALLOCALIGN-1) for the maximal possible offset.
     */

    if (move) {
	moveWords = esPtr->tosPtr - MEMSTART(markerPtr) + 1;
    }
    needed = growth + moveWords + WALLOCALIGN;


    /*
     * Check if there is enough room in the next stack (if there is one, it
     * should be both empty and the last one!)
     */

    if (esPtr->nextPtr) {
	oldPtr = esPtr;
	esPtr = oldPtr->nextPtr;
	currElems = esPtr->endPtr - STACK_BASE(esPtr);
	if (esPtr->markerPtr || (esPtr->tosPtr != STACK_BASE(esPtr))) {
	    Tcl_Panic("STACK: Stack after current is in use");
	}
	if (esPtr->nextPtr) {
	    Tcl_Panic("STACK: Stack after current is not last");
	}
	if (needed <= currElems) {
	    goto newStackReady;
	}
	DeleteExecStack(esPtr);
	esPtr = oldPtr;
    } else {
	currElems = esPtr->endPtr - STACK_BASE(esPtr);
    }

    /*
     * We need to allocate a new stack! It needs to store 'growth' words,
     * including the elements to be copied over and the new marker.
     */

#ifndef PURIFY
    newElems = 2*currElems;
    while (needed > newElems) {
	newElems *= 2;
    }
#else
    newElems = needed;
#endif

    newBytes = offsetof(ExecStack, stackWords) + newElems * sizeof(Tcl_Obj *);

    oldPtr = esPtr;
    esPtr = (ExecStack *)Tcl_Alloc(newBytes);

    oldPtr->nextPtr = esPtr;
    esPtr->prevPtr = oldPtr;
    esPtr->nextPtr = NULL;
    esPtr->endPtr = &esPtr->stackWords[newElems-1];

  newStackReady:
    eePtr->execStackPtr = esPtr;

    /*
     * Store a NULL marker at the beginning of the stack, to indicate that
     * this is the first marker in this stack and that rewinding to here
     * should actually be a return to the previous stack.
     */

    esPtr->stackWords[0] = NULL;
    esPtr->markerPtr = &esPtr->stackWords[0];
    memStart = MEMSTART(esPtr->markerPtr);
    esPtr->tosPtr = memStart - 1;

    if (move) {
	memcpy(memStart, MEMSTART(markerPtr), moveWords*sizeof(Tcl_Obj *));
	esPtr->tosPtr += moveWords;
	oldPtr->markerPtr = (Tcl_Obj **) *markerPtr;
	oldPtr->tosPtr = markerPtr-1;
    }

    /*
     * Free the old stack if it is now unused.
     */

    if (!oldPtr->markerPtr) {
	DeleteExecStack(oldPtr);
    }

    return memStart;
}

/*
 *--------------------------------------------------------------
 *
 * TclStackAlloc, TclStackRealloc, TclStackFree --
 *
 *	Allocate memory from the execution stack; it has to be returned later
 *	with a call to TclStackFree.
 *
 * Results:
 *	A pointer to the first byte allocated, or panics if the allocation did
 *	not succeed.
 *
 * Side effects:
 *	The execution stack may be grown.
 *
 *--------------------------------------------------------------
 */

static Tcl_Obj **
StackAllocWords(
    Tcl_Interp *interp,
    size_t numWords)
{
    /*
     * Note that GrowEvaluationStack sets a marker in the stack. This marker
     * is read when rewinding, e.g., by TclStackFree.
     */

    Interp *iPtr = (Interp *) interp;
    ExecEnv *eePtr = iPtr->execEnvPtr;
    Tcl_Obj **resPtr = GrowEvaluationStack(eePtr, numWords, 0);

    eePtr->execStackPtr->tosPtr += numWords;
    return resPtr;
}

static Tcl_Obj **
StackReallocWords(
    Tcl_Interp *interp,
    size_t numWords)
{
    Interp *iPtr = (Interp *) interp;
    ExecEnv *eePtr = iPtr->execEnvPtr;
    Tcl_Obj **resPtr = GrowEvaluationStack(eePtr, numWords, 1);

    eePtr->execStackPtr->tosPtr += numWords;
    return resPtr;
}

void
TclStackFree(
    Tcl_Interp *interp,
    void *freePtr)
{
    Interp *iPtr = (Interp *) interp;
    ExecEnv *eePtr;
    ExecStack *esPtr;
    Tcl_Obj **markerPtr, *marker;

    if (iPtr == NULL || iPtr->execEnvPtr == NULL) {
	Tcl_Free(freePtr);
	return;
    }

    /*
     * Rewind the stack to the previous marker position. The current marker,
     * as set in the last call to GrowEvaluationStack, contains a pointer to
     * the previous marker.
     */

    eePtr = iPtr->execEnvPtr;
    esPtr = eePtr->execStackPtr;
    markerPtr = esPtr->markerPtr;
    marker = *markerPtr;

    if ((freePtr != NULL) && (MEMSTART(markerPtr) != (Tcl_Obj **)freePtr)) {
	Tcl_Panic("TclStackFree: incorrect freePtr (%p != %p). Call out of sequence?",
		freePtr, MEMSTART(markerPtr));
    }

    esPtr->tosPtr = markerPtr - 1;
    esPtr->markerPtr = (Tcl_Obj **) marker;
    if (marker) {
	return;
    }

    /*
     * Return to previous active stack. Note that repeated expansions or
     * reallocs could have generated several unused intervening stacks: free
     * them too.
     */

    while (esPtr->nextPtr) {
	esPtr = esPtr->nextPtr;
    }
    esPtr->tosPtr = STACK_BASE(esPtr);
    while (esPtr->prevPtr) {
	ExecStack *tmpPtr = esPtr->prevPtr;
	if (tmpPtr->tosPtr == STACK_BASE(tmpPtr)) {
	    DeleteExecStack(tmpPtr);
	} else {
	    break;
	}
    }
    if (esPtr->prevPtr) {
	eePtr->execStackPtr = esPtr->prevPtr;
#ifdef PURIFY
	eePtr->execStackPtr->nextPtr = NULL;
	DeleteExecStack(esPtr);
#endif
    } else {
	eePtr->execStackPtr = esPtr;
    }
}

void *
TclStackAlloc(
    Tcl_Interp *interp,
    size_t numBytes)
{
    Interp *iPtr = (Interp *) interp;
    size_t numWords;

    if (iPtr == NULL || iPtr->execEnvPtr == NULL) {
	return (void *) Tcl_Alloc(numBytes);
    }
    numWords = (numBytes + (sizeof(Tcl_Obj *) - 1))/sizeof(Tcl_Obj *);
    return StackAllocWords(interp, numWords);
}

void *
TclStackRealloc(
    Tcl_Interp *interp,
    void *ptr,
    size_t numBytes)
{
    Interp *iPtr = (Interp *) interp;
    ExecEnv *eePtr;
    ExecStack *esPtr;
    Tcl_Obj **markerPtr;
    size_t numWords;

    if (iPtr == NULL || iPtr->execEnvPtr == NULL) {
	return Tcl_Realloc(ptr, numBytes);
    }

    eePtr = iPtr->execEnvPtr;
    esPtr = eePtr->execStackPtr;
    markerPtr = esPtr->markerPtr;

    if (MEMSTART(markerPtr) != (Tcl_Obj **)ptr) {
	Tcl_Panic("TclStackRealloc: incorrect ptr. Call out of sequence?");
    }

    numWords = (numBytes + (sizeof(Tcl_Obj *) - 1))/sizeof(Tcl_Obj *);
    return (void *) StackReallocWords(interp, numWords);
}

/*
 *--------------------------------------------------------------
 *
 * Tcl_ExprObj --
 *
 *	Evaluate an expression in a Tcl_Obj.
 *
 * Results:
 *	A standard Tcl object result. If the result is other than TCL_OK, then
 *	the interpreter's result contains an error message. If the result is
 *	TCL_OK, then a pointer to the expression's result value object is
 *	stored in resultPtrPtr. In that case, the object's ref count is
 *	incremented to reflect the reference returned to the caller; the
 *	caller is then responsible for the resulting object and must, for
 *	example, decrement the ref count when it is finished with the object.
 *
 * Side effects:
 *	Any side effects caused by subcommands in the expression, if any. The
 *	interpreter result is not modified unless there is an error.
 *
 *--------------------------------------------------------------
 */

int
Tcl_ExprObj(
    Tcl_Interp *interp,		/* Context in which to evaluate the
				 * expression. */
    Tcl_Obj *objPtr,		/* Points to Tcl object containing expression
				 * to evaluate. */
    Tcl_Obj **resultPtrPtr)	/* Where the Tcl_Obj* that is the expression
				 * result is stored if no errors occur. */
{
    NRE_callback *rootPtr = TOP_CB(interp);
    Tcl_Obj *resultPtr;

    TclNewObj(resultPtr);
    TclNRAddCallback(interp, CopyCallback, resultPtrPtr, resultPtr,
	    NULL, NULL);
    Tcl_NRExprObj(interp, objPtr, resultPtr);
    return TclNRRunCallbacks(interp, TCL_OK, rootPtr);
}

static int
CopyCallback(
    ClientData data[],
    TCL_UNUSED(Tcl_Interp *),
    int result)
{
    Tcl_Obj **resultPtrPtr = (Tcl_Obj **)data[0];
    Tcl_Obj *resultPtr = (Tcl_Obj *)data[1];

    if (result == TCL_OK) {
	*resultPtrPtr = resultPtr;
	Tcl_IncrRefCount(resultPtr);
    } else {
	Tcl_DecrRefCount(resultPtr);
    }
    return result;
}

/*
 *--------------------------------------------------------------
 *
 * Tcl_NRExprObj --
 *
 *	Request evaluation of the expression in a Tcl_Obj by the NR stack.
 *
 * Results:
 *	Returns TCL_OK.
 *
 * Side effects:
 *	Compiles objPtr as a Tcl expression and places callbacks on the
 *	NR stack to execute the bytecode and store the result in resultPtr.
 *	If bytecode execution raises an exception, nothing is written
 *	to resultPtr, and the exceptional return code flows up the NR
 *	stack.  If the exception is TCL_ERROR, an error message is left
 *	in the interp result and the interp's return options dictionary
 *	holds additional error information too.  Execution of the bytecode
 *	may have other side effects, depending on the expression.
 *
 *--------------------------------------------------------------
 */

int
Tcl_NRExprObj(
    Tcl_Interp *interp,
    Tcl_Obj *objPtr,
    Tcl_Obj *resultPtr)
{
    ByteCode *codePtr;
    Tcl_InterpState state = Tcl_SaveInterpState(interp, TCL_OK);

    Tcl_ResetResult(interp);
    codePtr = CompileExprObj(interp, objPtr);

    Tcl_NRAddCallback(interp, ExprObjCallback, state, resultPtr,
	    NULL, NULL);
    return TclNRExecuteByteCode(interp, codePtr);
}

static int
ExprObjCallback(
    ClientData data[],
    Tcl_Interp *interp,
    int result)
{
    Tcl_InterpState state = (Tcl_InterpState)data[0];
    Tcl_Obj *resultPtr = (Tcl_Obj *)data[1];

    if (result == TCL_OK) {
	TclSetDuplicateObj(resultPtr, Tcl_GetObjResult(interp));
	(void) Tcl_RestoreInterpState(interp, state);
    } else {
	Tcl_DiscardInterpState(state);
    }
    return result;
}

/*
 *----------------------------------------------------------------------
 *
 * CompileExprObj --
 *	Compile a Tcl expression value into ByteCode.
 *
 * Results:
 *	A (ByteCode *) is returned pointing to the resulting ByteCode.
 *
 * Side effects:
 *	The Tcl_ObjType of objPtr is changed to the "exprcode" type,
 *	and the ByteCode is kept in the internal rep (along with context
 *	data for checking validity) for faster operations the next time
 *	CompileExprObj is called on the same value.
 *
 *----------------------------------------------------------------------
 */

static ByteCode *
CompileExprObj(
    Tcl_Interp *interp,
    Tcl_Obj *objPtr)
{
    Interp *iPtr = (Interp *) interp;
    CompileEnv compEnv;		/* Compilation environment structure allocated
				 * in frame. */
    ByteCode *codePtr = NULL;
				/* Tcl Internal type of bytecode. Initialized
				 * to avoid compiler warning. */

    /*
     * Get the expression ByteCode from the object. If it exists, make sure it
     * is valid in the current context.
     */

    ByteCodeGetInternalRep(objPtr, &exprCodeType, codePtr);

    if (codePtr != NULL) {
	Namespace *namespacePtr = iPtr->varFramePtr->nsPtr;

	if (((Interp *) *codePtr->interpHandle != iPtr)
		|| (codePtr->compileEpoch != iPtr->compileEpoch)
		|| (codePtr->nsPtr != namespacePtr)
		|| (codePtr->nsEpoch != namespacePtr->resolverEpoch)
		|| (codePtr->localCachePtr != iPtr->varFramePtr->localCachePtr)) {
	    Tcl_StoreInternalRep(objPtr, &exprCodeType, NULL);
	    codePtr = NULL;
	}
    }

    if (codePtr == NULL) {
	/*
	 * TIP #280: No invoker (yet) - Expression compilation.
	 */

	size_t length;
	const char *string = Tcl_GetStringFromObj(objPtr, &length);

	TclInitCompileEnv(interp, &compEnv, string, length, NULL, 0);
	TclCompileExpr(interp, string, length, &compEnv, 0);

	/*
	 * Successful compilation. If the expression yielded no instructions,
	 * push an zero object as the expression's result.
	 */

	if (compEnv.codeNext == compEnv.codeStart) {
	    TclEmitPush(TclRegisterLiteral(&compEnv, "0", 1, 0),
		    &compEnv);
	}

	/*
	 * Add a "done" instruction as the last instruction and change the
	 * object into a ByteCode object. Ownership of the literal objects and
	 * aux data items is given to the ByteCode object.
	 */

	TclEmitOpcode(INST_DONE, &compEnv);
	codePtr = TclInitByteCodeObj(objPtr, &exprCodeType, &compEnv);
	TclFreeCompileEnv(&compEnv);
	if (iPtr->varFramePtr->localCachePtr) {
	    codePtr->localCachePtr = iPtr->varFramePtr->localCachePtr;
	    codePtr->localCachePtr->refCount++;
	}
#ifdef TCL_COMPILE_DEBUG
	if (tclTraceCompile == 2) {
	    TclPrintByteCodeObj(interp, objPtr);
	    fflush(stdout);
	}
#endif /* TCL_COMPILE_DEBUG */
    }
    return codePtr;
}

/*
 *----------------------------------------------------------------------
 *
 * DupExprCodeInternalRep --
 *
 *	Part of the Tcl object type implementation for Tcl expression
 *	bytecode. We do not copy the bytecode internalrep. Instead, we return
 *	without setting copyPtr->typePtr, so the copy is a plain string copy
 *	of the expression value, and if it is to be used as a compiled
 *	expression, it will just need a recompile.
 *
 *	This makes sense, because with Tcl's copy-on-write practices, the
 *	usual (only?) time Tcl_DuplicateObj() will be called is when the copy
 *	is about to be modified, which would invalidate any copied bytecode
 *	anyway. The only reason it might make sense to copy the bytecode is if
 *	we had some modifying routines that operated directly on the internalrep,
 *	like we do for lists and dicts.
 *
 * Results:
 *	None.
 *
 * Side effects:
 *	None.
 *
 *----------------------------------------------------------------------
 */

static void
DupExprCodeInternalRep(
    TCL_UNUSED(Tcl_Obj *),
    TCL_UNUSED(Tcl_Obj *))
{
    return;
}

/*
 *----------------------------------------------------------------------
 *
 * FreeExprCodeInternalRep --
 *
 *	Part of the Tcl object type implementation for Tcl expression
 *	bytecode. Frees the storage allocated to hold the internal rep, unless
 *	ref counts indicate bytecode execution is still in progress.
 *
 * Results:
 *	None.
 *
 * Side effects:
 *	May free allocated memory. Leaves objPtr untyped.
 *
 *----------------------------------------------------------------------
 */

static void
FreeExprCodeInternalRep(
    Tcl_Obj *objPtr)
{
    ByteCode *codePtr;
    ByteCodeGetInternalRep(objPtr, &exprCodeType, codePtr);
    assert(codePtr != NULL);

    TclReleaseByteCode(codePtr);
}

/*
 *----------------------------------------------------------------------
 *
 * TclCompileObj --
 *
 *	This procedure compiles the script contained in a Tcl_Obj.
 *
 * Results:
 *	A pointer to the corresponding ByteCode, never NULL.
 *
 * Side effects:
 *	The object is shimmered to bytecode type.
 *
 *----------------------------------------------------------------------
 */

ByteCode *
TclCompileObj(
    Tcl_Interp *interp,
    Tcl_Obj *objPtr,
    const CmdFrame *invoker,
    int word)
{
    Interp *iPtr = (Interp *) interp;
    ByteCode *codePtr;	/* Tcl Internal type of bytecode. */
    Namespace *namespacePtr = iPtr->varFramePtr->nsPtr;

    /*
     * If the object is not already of tclByteCodeType, compile it (and reset
     * the compilation flags in the interpreter; this should be done after any
     * compilation). Otherwise, check that it is "fresh" enough.
     */

    ByteCodeGetInternalRep(objPtr, &tclByteCodeType, codePtr);
    if (codePtr != NULL) {
	/*
	 * Make sure the Bytecode hasn't been invalidated by, e.g., someone
	 * redefining a command with a compile procedure (this might make the
	 * compiled code wrong). The object needs to be recompiled if it was
	 * compiled in/for a different interpreter, or for a different
	 * namespace, or for the same namespace but with different name
	 * resolution rules. Precompiled objects, however, are immutable and
	 * therefore they are not recompiled, even if the epoch has changed.
	 *
	 * To be pedantically correct, we should also check that the
	 * originating procPtr is the same as the current context procPtr
	 * (assuming one exists at all - none for global level). This code is
	 * #def'ed out because [info body] was changed to never return a
	 * bytecode type object, which should obviate us from the extra checks
	 * here.
	 */

	if (((Interp *) *codePtr->interpHandle != iPtr)
		|| (codePtr->compileEpoch != iPtr->compileEpoch)
		|| (codePtr->nsPtr != namespacePtr)
		|| (codePtr->nsEpoch != namespacePtr->resolverEpoch)) {
	    if (!(codePtr->flags & TCL_BYTECODE_PRECOMPILED)) {
		goto recompileObj;
	    }
	    if ((Interp *) *codePtr->interpHandle != iPtr) {
		Tcl_Panic("Tcl_EvalObj: compiled script jumped interps");
	    }
	    codePtr->compileEpoch = iPtr->compileEpoch;
	}

	/*
	 * Check that any compiled locals do refer to the current proc
	 * environment! If not, recompile.
	 */

	if (!(codePtr->flags & TCL_BYTECODE_PRECOMPILED) &&
		(codePtr->procPtr == NULL) &&
		(codePtr->localCachePtr != iPtr->varFramePtr->localCachePtr)){
	    goto recompileObj;
	}

	/*
	 * #280.
	 * Literal sharing fix. This part of the fix is not required by 8.4
	 * nor 8.5, because they eval-direct any literals, so just saving the
	 * argument locations per command in bytecode is enough, embedded
	 * 'eval' commands, etc. get the correct information.
	 *
	 * But in 8.6 all the embedded script are compiled, and the resulting
	 * bytecode stored in the literal. Now the shared literal has bytecode
	 * with location data for _one_ particular location this literal is
	 * found at. If we get executed from a different location the bytecode
	 * has to be recompiled to get the correct locations. Not doing this
	 * will execute the saved bytecode with data for a different location,
	 * causing 'info frame' to point to the wrong place in the sources.
	 *
	 * Future optimizations ...
	 * (1) Save the location data (ExtCmdLoc) keyed by start line. In that
	 *     case we recompile once per location of the literal, but not
	 *     continously, because the moment we have all locations we do not
	 *     need to recompile any longer.
	 *
	 * (2) Alternative: Do not recompile, tell the execution engine the
	 *     offset between saved starting line and actual one. Then modify
	 *     the users to adjust the locations they have by this offset.
	 *
	 * (3) Alternative 2: Do not fully recompile, adjust just the location
	 *     information.
	 */

	if (invoker == NULL) {
	    return codePtr;
	} else {
	    Tcl_HashEntry *hePtr =
		    Tcl_FindHashEntry(iPtr->lineBCPtr, codePtr);
	    ExtCmdLoc *eclPtr;
	    CmdFrame *ctxCopyPtr;
	    int redo;

	    if (!hePtr) {
		return codePtr;
	    }

	    eclPtr = (ExtCmdLoc *)Tcl_GetHashValue(hePtr);
	    redo = 0;
	    ctxCopyPtr = (CmdFrame *)TclStackAlloc(interp, sizeof(CmdFrame));
	    *ctxCopyPtr = *invoker;

	    if (invoker->type == TCL_LOCATION_BC) {
		/*
		 * Note: Type BC => ctx.data.eval.path    is not used.
		 *		    ctx.data.tebc.codePtr used instead
		 */

		TclGetSrcInfoForPc(ctxCopyPtr);
		if (ctxCopyPtr->type == TCL_LOCATION_SOURCE) {
		    /*
		     * The reference made by 'TclGetSrcInfoForPc' is dead.
		     */

		    Tcl_DecrRefCount(ctxCopyPtr->data.eval.path);
		    ctxCopyPtr->data.eval.path = NULL;
		}
	    }

	    if (word < ctxCopyPtr->nline) {
		/*
		 * Note: We do not care if the line[word] is -1. This is a
		 * difference and requires a recompile (location changed from
		 * absolute to relative, literal is used fixed and through
		 * variable)
		 *
		 * Example:
		 * test info-32.0 using literal of info-24.8
		 *     (dict with ... vs           set body ...).
		 */

		redo = ((eclPtr->type == TCL_LOCATION_SOURCE)
			    && (eclPtr->start != ctxCopyPtr->line[word]))
			|| ((eclPtr->type == TCL_LOCATION_BC)
			    && (ctxCopyPtr->type == TCL_LOCATION_SOURCE));
	    }

	    TclStackFree(interp, ctxCopyPtr);
	    if (!redo) {
		return codePtr;
	    }
	}
    }

  recompileObj:
    iPtr->errorLine = 1;

    /*
     * TIP #280. Remember the invoker for a moment in the interpreter
     * structures so that the byte code compiler can pick it up when
     * initializing the compilation environment, i.e. the extended location
     * information.
     */

    iPtr->invokeCmdFramePtr = invoker;
    iPtr->invokeWord = word;
    TclSetByteCodeFromAny(interp, objPtr, NULL, NULL);
    iPtr->invokeCmdFramePtr = NULL;
    ByteCodeGetInternalRep(objPtr, &tclByteCodeType, codePtr);
    if (iPtr->varFramePtr->localCachePtr) {
	codePtr->localCachePtr = iPtr->varFramePtr->localCachePtr;
	codePtr->localCachePtr->refCount++;
    }
    return codePtr;
}

/*
 *----------------------------------------------------------------------
 *
 * TclIncrObj --
 *
 *	Increment an integeral value in a Tcl_Obj by an integeral value held
 *	in another Tcl_Obj. Caller is responsible for making sure we can
 *	update the first object.
 *
 * Results:
 *	TCL_ERROR if either object is non-integer, and TCL_OK otherwise. On
 *	error, an error message is left in the interpreter (if it is not NULL,
 *	of course).
 *
 * Side effects:
 *	valuePtr gets the new incrmented value.
 *
 *----------------------------------------------------------------------
 */

int
TclIncrObj(
    Tcl_Interp *interp,
    Tcl_Obj *valuePtr,
    Tcl_Obj *incrPtr)
{
    ClientData ptr1, ptr2;
    int type1, type2;
    mp_int value, incr;
    mp_err err;

    if (Tcl_IsShared(valuePtr)) {
	Tcl_Panic("%s called with shared object", "TclIncrObj");
    }

    if (GetNumberFromObj(NULL, valuePtr, &ptr1, &type1) != TCL_OK) {
	/*
	 * Produce error message (reparse?!)
	 */

	return TclGetIntFromObj(interp, valuePtr, &type1);
    }
    if (GetNumberFromObj(NULL, incrPtr, &ptr2, &type2) != TCL_OK) {
	/*
	 * Produce error message (reparse?!)
	 */

	TclGetIntFromObj(interp, incrPtr, &type1);
	Tcl_AddErrorInfo(interp, "\n    (reading increment)");
	return TCL_ERROR;
    }

    if ((type1 == TCL_NUMBER_DOUBLE) || (type1 == TCL_NUMBER_NAN)) {
	/*
	 * Produce error message (reparse?!)
	 */

	return TclGetIntFromObj(interp, valuePtr, &type1);
    }
    if ((type2 == TCL_NUMBER_DOUBLE) || (type2 == TCL_NUMBER_NAN)) {
	/*
	 * Produce error message (reparse?!)
	 */

	TclGetIntFromObj(interp, incrPtr, &type1);
	Tcl_AddErrorInfo(interp, "\n    (reading increment)");
	return TCL_ERROR;
    }

    if ((type1 == TCL_NUMBER_INT) && (type2 == TCL_NUMBER_INT)) {
	Tcl_WideInt w1, w2, sum;

	w1 = *((const Tcl_WideInt *)ptr1);
	w2 = *((const Tcl_WideInt *)ptr2);
	sum = w1 + w2;

	/*
	 * Check for overflow.
	 */

	if (!Overflowing(w1, w2, sum)) {
	    TclSetIntObj(valuePtr, sum);
	    return TCL_OK;
	}
    }

    Tcl_TakeBignumFromObj(interp, valuePtr, &value);
    Tcl_GetBignumFromObj(interp, incrPtr, &incr);
    err = mp_add(&value, &incr, &value);
    mp_clear(&incr);
    if (err != MP_OKAY) {
	return TCL_ERROR;
    }
    Tcl_SetBignumObj(valuePtr, &value);
    return TCL_OK;
}

/*
 *----------------------------------------------------------------------
 *
 * ArgumentBCEnter --
 *
 *	This is a helper for TclNRExecuteByteCode/TEBCresume that encapsulates
 *	a code sequence that is fairly common in the code but *not* commonly
 *	called.
 *
 * Results:
 *	None
 *
 * Side effects:
 *	May register information about the bytecode in the command frame.
 *
 *----------------------------------------------------------------------
 */

static void
ArgumentBCEnter(
    Tcl_Interp *interp,
    ByteCode *codePtr,
    TEBCdata *tdPtr,
    const unsigned char *pc,
    int objc,
    Tcl_Obj **objv)
{
    int cmd;

    if (GetSrcInfoForPc(pc, codePtr, NULL, NULL, &cmd)) {
	TclArgumentBCEnter(interp, objv, objc, codePtr, &tdPtr->cmdFrame, cmd,
		pc - codePtr->codeStart);
    }
}

/*
 *----------------------------------------------------------------------
 *
 * TclNRExecuteByteCode --
 *
 *	This procedure executes the instructions of a ByteCode structure. It
 *	returns when a "done" instruction is executed or an error occurs.
 *
 * Results:
 *	The return value is one of the return codes defined in tcl.h (such as
 *	TCL_OK), and interp->objResultPtr refers to a Tcl object that either
 *	contains the result of executing the code or an error message.
 *
 * Side effects:
 *	Almost certainly, depending on the ByteCode's instructions.
 *
 *----------------------------------------------------------------------
 */
#define	bcFramePtr	(&TD->cmdFrame)
#define	initCatchTop	((ptrdiff_t *) (TD->stack-1))
#define	initTosPtr	((Tcl_Obj **) (initCatchTop+codePtr->maxExceptDepth))
#define esPtr		(iPtr->execEnvPtr->execStackPtr)

int
TclNRExecuteByteCode(
    Tcl_Interp *interp,		/* Token for command interpreter. */
    ByteCode *codePtr)		/* The bytecode sequence to interpret. */
{
    Interp *iPtr = (Interp *) interp;
    TEBCdata *TD;
    int size = sizeof(TEBCdata) - 1
	    + (codePtr->maxStackDepth + codePtr->maxExceptDepth)
		* sizeof(void *);
    int numWords = (size + sizeof(Tcl_Obj *) - 1) / sizeof(Tcl_Obj *);

    TclPreserveByteCode(codePtr);

    /*
     * Reserve the stack, setup the TEBCdataPtr (TD) and CallFrame
     *
     * The execution uses a unified stack: first a TEBCdata, immediately
     * above it a CmdFrame, then the catch stack, then the execution stack.
     *
     * Make sure the catch stack is large enough to hold the maximum number of
     * catch commands that could ever be executing at the same time (this will
     * be no more than the exception range array's depth). Make sure the
     * execution stack is large enough to execute this ByteCode.
     */

    TD = (TEBCdata *) GrowEvaluationStack(iPtr->execEnvPtr, numWords, 0);
    esPtr->tosPtr = initTosPtr;

    TD->codePtr     = codePtr;
    TD->catchTop    = initCatchTop;
    TD->auxObjList  = NULL;

    /*
     * TIP #280: Initialize the frame. Do not push it yet: it will be pushed
     * every time that we call out from this TD, popped when we return to it.
     */

    bcFramePtr->type = ((codePtr->flags & TCL_BYTECODE_PRECOMPILED)
	    ? TCL_LOCATION_PREBC : TCL_LOCATION_BC);
    bcFramePtr->level = (iPtr->cmdFramePtr ? iPtr->cmdFramePtr->level+1 : 1);
    bcFramePtr->framePtr = iPtr->framePtr;
    bcFramePtr->nextPtr = iPtr->cmdFramePtr;
    bcFramePtr->nline = 0;
    bcFramePtr->line = NULL;
    bcFramePtr->litarg = NULL;
    bcFramePtr->data.tebc.codePtr = codePtr;
    bcFramePtr->data.tebc.pc = NULL;
    bcFramePtr->cmdObj = NULL;
    bcFramePtr->cmd = NULL;
    bcFramePtr->len = 0;

#ifdef TCL_COMPILE_STATS
    iPtr->stats.numExecutions++;
#endif

    /*
     * Test namespace-50.9 demonstrates the need for this call.
     * Use a --enable-symbols=mem bug to see.
     */

    TclResetRewriteEnsemble(interp, 1);

    /*
     * Push the callback for bytecode execution
     */

    TclNRAddCallback(interp, TEBCresume, TD, /* pc */ NULL,
	    /* cleanup */ INT2PTR(0), INT2PTR(iPtr->evalFlags));

    /*
     * Reset discard result flag - because it is applicable for this call only,
     * and should not affect all the nested invocations may return result.
     */
    iPtr->evalFlags &= ~TCL_EVAL_DISCARD_RESULT;

    return TCL_OK;
}

static int
TEBCresume(
    ClientData data[],
    Tcl_Interp *interp,
    int result)
{
    /*
     * Compiler cast directive - not a real variable.
     *	   Interp *iPtr = (Interp *) interp;
     */
#define iPtr ((Interp *) interp)

    /*
     * Check just the read-traced/write-traced bit of a variable.
     */

#define ReadTraced(varPtr) ((varPtr)->flags & VAR_TRACED_READ)
#define WriteTraced(varPtr) ((varPtr)->flags & VAR_TRACED_WRITE)
#define UnsetTraced(varPtr) ((varPtr)->flags & VAR_TRACED_UNSET)

    /*
     * Bottom of allocated stack holds the NR data
     */

    /*
     * Constants: variables that do not change during the execution, used
     * sporadically: no special need for speed.
     */

    unsigned interruptCounter = 1;
				/* Counter that is used to work out when to
				 * call Tcl_AsyncReady(). This must be 1
				 * initially so that we call the async-check
				 * stanza early, otherwise there are command
				 * sequences that can make the interpreter
				 * busy-loop without an opportunity to
				 * recognise an interrupt. */
    const char *curInstName;
#ifdef TCL_COMPILE_DEBUG
    int traceInstructions;	/* Whether we are doing instruction-level
				 * tracing or not. */
#endif

    Var *compiledLocals = iPtr->varFramePtr->compiledLocals;
    Tcl_Obj **constants = &iPtr->execEnvPtr->constants[0];

#define LOCAL(i)	(&compiledLocals[(i)])
#define TCONST(i)	(constants[(i)])

    /*
     * These macros are just meant to save some global variables that are not
     * used too frequently
     */

    TEBCdata *TD = (TEBCdata *)data[0];
#define auxObjList	(TD->auxObjList)
#define catchTop	(TD->catchTop)
#define codePtr		(TD->codePtr)
#define curEvalFlags	PTR2INT(data[3])  /* calling iPtr->evalFlags */

    /*
     * Globals: variables that store state, must remain valid at all times.
     */

    Tcl_Obj **tosPtr;		/* Cached pointer to top of evaluation
				 * stack. */
    const unsigned char *pc = (const unsigned char *)data[1];
                                /* The current program counter. */
    unsigned char inst;         /* The currently running instruction */

    /*
     * Transfer variables - needed only between opcodes, but not while
     * executing an instruction.
     */

    int cleanup = PTR2INT(data[2]);
    Tcl_Obj *objResultPtr;
    int checkInterp = 0;        /* Indicates when a check of interp readyness
				 * is necessary. Set by CACHE_STACK_INFO() */

    /*
     * Locals - variables that are used within opcodes or bounded sections of
     * the file (jumps between opcodes within a family).
     * NOTE: These are now mostly defined locally where needed.
     */

    Tcl_Obj *objPtr, *valuePtr, *value2Ptr, *part1Ptr, *part2Ptr, *tmpPtr;
    Tcl_Obj **objv = NULL;
    int objc = 0;
    int opnd, length, pcAdjustment;
    Var *varPtr, *arrayPtr;
#ifdef TCL_COMPILE_DEBUG
    char cmdNameBuf[21];
#endif

#ifdef TCL_COMPILE_DEBUG
    int starting = 1;
    traceInstructions = (tclTraceExec == 3);
#endif

    TEBC_DATA_DIG();

#ifdef TCL_COMPILE_DEBUG
    if (!pc && (tclTraceExec >= 2)) {
	PrintByteCodeInfo(codePtr);
	fprintf(stdout, "  Starting stack top=%d\n", (int) CURR_DEPTH);
	fflush(stdout);
    }
#endif

    if (!pc) {
	/* bytecode is starting from scratch */
	pc = codePtr->codeStart;

	/*
	 * Reset the interp's result to avoid possible duplications of large
	 * objects [3c6e47363e], [781585], [804681], This can happen by start
	 * also in nested compiled blocks (enclosed in parent cycle).
	 * See else branch below for opposite handling by continuation/resume.
	 */

	objPtr = iPtr->objResultPtr;
	if (objPtr->refCount > 1) {
	    TclDecrRefCount(objPtr);
	    TclNewObj(objPtr);
	    Tcl_IncrRefCount(objPtr);
	    iPtr->objResultPtr = objPtr;
	}

	goto cleanup0;
    } else {
        /* resume from invocation */
	CACHE_STACK_INFO();

	NRE_ASSERT(iPtr->cmdFramePtr == bcFramePtr);
	if (bcFramePtr->cmdObj) {
	    Tcl_DecrRefCount(bcFramePtr->cmdObj);
	    bcFramePtr->cmdObj = NULL;
	    bcFramePtr->cmd = NULL;
	}
	iPtr->cmdFramePtr = bcFramePtr->nextPtr;
	if (iPtr->flags & INTERP_DEBUG_FRAME) {
	    TclArgumentBCRelease(interp, bcFramePtr);
	}
	if (iPtr->execEnvPtr->rewind) {
	    result = TCL_ERROR;
	    goto abnormalReturn;
	}
	if (codePtr->flags & TCL_BYTECODE_RECOMPILE) {
	    codePtr->flags &= ~TCL_BYTECODE_RECOMPILE;
	    checkInterp = 1;
	    iPtr->flags |= ERR_ALREADY_LOGGED;
	}

	if (result != TCL_OK) {
	    pc--;
	    goto processExceptionReturn;
	}

	/*
	 * Push the call's object result and continue execution with the next
	 * instruction.
	 */

	TRACE_WITH_OBJ(("%u => ... after \"%.20s\": TCL_OK, result=",
		objc, cmdNameBuf), Tcl_GetObjResult(interp));

	/*
	 * Obtain and reset interp's result to avoid possible duplications of
	 * objects [Bug 781585]. We do not call Tcl_ResetResult to avoid any
	 * side effects caused by the resetting of errorInfo and errorCode
	 * [Bug 804681], which are not needed here. We chose instead to
	 * manipulate the interp's object result directly.
	 *
	 * Note that the result object is now in objResultPtr, it keeps the
	 * refCount it had in its role of iPtr->objResultPtr.
	 */

	objResultPtr = Tcl_GetObjResult(interp);
	TclNewObj(objPtr);
	Tcl_IncrRefCount(objPtr);
	iPtr->objResultPtr = objPtr;
#ifndef TCL_COMPILE_DEBUG
	if (*pc == INST_POP) {
	    TclDecrRefCount(objResultPtr);
	    NEXT_INST_V(1, cleanup, 0);
	}
#endif
	NEXT_INST_V(0, cleanup, -1);
    }

    /*
     * Targets for standard instruction endings; unrolled for speed in the
     * most frequent cases (instructions that consume up to two stack
     * elements).
     *
     * This used to be a "for(;;)" loop, with each instruction doing its own
     * cleanup.
     */

  cleanupV_pushObjResultPtr:
    switch (cleanup) {
    case 0:
	*(++tosPtr) = (objResultPtr);
	goto cleanup0;
    default:
	cleanup -= 2;
	while (cleanup--) {
	    objPtr = POP_OBJECT();
	    TclDecrRefCount(objPtr);
	}
	/* FALLTHRU */
    case 2:
    cleanup2_pushObjResultPtr:
	objPtr = POP_OBJECT();
	TclDecrRefCount(objPtr);
	/* FALLTHRU */
    case 1:
    cleanup1_pushObjResultPtr:
	objPtr = OBJ_AT_TOS;
	TclDecrRefCount(objPtr);
    }
    OBJ_AT_TOS = objResultPtr;
    goto cleanup0;

  cleanupV:
    switch (cleanup) {
    default:
	cleanup -= 2;
	while (cleanup--) {
	    objPtr = POP_OBJECT();
	    TclDecrRefCount(objPtr);
	}
	/* FALLTHRU */
    case 2:
    cleanup2:
	objPtr = POP_OBJECT();
	TclDecrRefCount(objPtr);
	/* FALLTHRU */
    case 1:
    cleanup1:
	objPtr = POP_OBJECT();
	TclDecrRefCount(objPtr);
	/* FALLTHRU */
    case 0:
	/*
	 * We really want to do nothing now, but this is needed for some
	 * compilers (SunPro CC).
	 */

	break;
    }
  cleanup0:

    /*
     * Check for asynchronous handlers [Bug 746722]; we do the check every
     * ASYNC_CHECK_COUNT instructions.
     */

    if ((--interruptCounter) == 0) {
	interruptCounter = ASYNC_CHECK_COUNT;
	DECACHE_STACK_INFO();
	if (TclAsyncReady(iPtr)) {
	    result = Tcl_AsyncInvoke(interp, result);
	    if (result == TCL_ERROR) {
		CACHE_STACK_INFO();
		goto gotError;
	    }
	}

	if (TclCanceled(iPtr)) {
	    if (Tcl_Canceled(interp, TCL_LEAVE_ERR_MSG) == TCL_ERROR) {
		CACHE_STACK_INFO();
		goto gotError;
	    }
	}

	if (TclLimitReady(iPtr->limit)) {
	    if (Tcl_LimitCheck(interp) == TCL_ERROR) {
		CACHE_STACK_INFO();
		goto gotError;
	    }
	}
	CACHE_STACK_INFO();
    }

    /*
     * These two instructions account for 26% of all instructions (according
     * to measurements on tclbench by Ben Vitale
     * [http://www.cs.toronto.edu/syslab/pubs/tcl2005-vitale-zaleski.pdf]
     * Resolving them before the switch reduces the cost of branch
     * mispredictions, seems to improve runtime by 5% to 15%, and (amazingly!)
     * reduces total obj size.
     */

    inst = *pc;

    peepholeStart:
#ifdef TCL_COMPILE_STATS
    iPtr->stats.instructionCount[*pc]++;
#endif

#ifdef TCL_COMPILE_DEBUG
    /*
     * Skip the stack depth check if an expansion is in progress.
     */

    CHECK_STACK();
    if (traceInstructions) {
	fprintf(stdout, "%2d: %2d ", iPtr->numLevels, (int) CURR_DEPTH);
	TclPrintInstruction(codePtr, pc);
	fflush(stdout);
    }
#endif /* TCL_COMPILE_DEBUG */

    TCL_DTRACE_INST_NEXT();

    if (inst == INST_LOAD_SCALAR1) {
	goto instLoadScalar1;
    } else if (inst == INST_PUSH1) {
	PUSH_OBJECT(codePtr->objArrayPtr[TclGetUInt1AtPtr(pc+1)]);
	TRACE_WITH_OBJ(("%u => ", TclGetUInt1AtPtr(pc+1)), OBJ_AT_TOS);
	inst = *(pc += 2);
	goto peepholeStart;
    } else if (inst == INST_START_CMD) {
	/*
	 * Peephole: do not run INST_START_CMD, just skip it
	 */

	iPtr->cmdCount += TclGetUInt4AtPtr(pc+5);
	if (checkInterp) {
	    if (((codePtr->compileEpoch != iPtr->compileEpoch) ||
		 (codePtr->nsEpoch != iPtr->varFramePtr->nsPtr->resolverEpoch)) &&
		!(codePtr->flags & TCL_BYTECODE_PRECOMPILED)) {
		goto instStartCmdFailed;
	    }
	    checkInterp = 0;
	}
	inst = *(pc += 9);
	goto peepholeStart;
    } else if (inst == INST_NOP) {
#ifndef TCL_COMPILE_DEBUG
	while (inst == INST_NOP)
#endif
	{
	    inst = *++pc;
	}
	goto peepholeStart;
    }

    switch (inst) {
    case INST_SYNTAX:
    case INST_RETURN_IMM: {
	int code = TclGetInt4AtPtr(pc+1);
	int level = TclGetUInt4AtPtr(pc+5);

	/*
	 * OBJ_AT_TOS is returnOpts, OBJ_UNDER_TOS is resultObjPtr.
	 */

	TRACE(("%u %u => ", code, level));
	result = TclProcessReturn(interp, code, level, OBJ_AT_TOS);
	if (result == TCL_OK) {
	    TRACE_APPEND(("continuing to next instruction (result=\"%.30s\")\n",
		    O2S(objResultPtr)));
	    NEXT_INST_F(9, 1, 0);
	}
	Tcl_SetObjResult(interp, OBJ_UNDER_TOS);
	if (*pc == INST_SYNTAX) {
	    iPtr->flags &= ~ERR_ALREADY_LOGGED;
	}
	cleanup = 2;
	TRACE_APPEND(("\n"));
	goto processExceptionReturn;
    }

    case INST_RETURN_STK:
	TRACE(("=> "));
	objResultPtr = POP_OBJECT();
	result = Tcl_SetReturnOptions(interp, OBJ_AT_TOS);
	if (result == TCL_OK) {
	    Tcl_DecrRefCount(OBJ_AT_TOS);
	    OBJ_AT_TOS = objResultPtr;
	    TRACE_APPEND(("continuing to next instruction (result=\"%.30s\")\n",
		    O2S(objResultPtr)));
	    NEXT_INST_F(1, 0, 0);
	} else if (result == TCL_ERROR) {
	    /*
	     * BEWARE! Must do this in this order, because an error in the
	     * option dictionary overrides the result (and can be verified by
	     * test).
	     */

	    Tcl_SetObjResult(interp, objResultPtr);
	    Tcl_SetReturnOptions(interp, OBJ_AT_TOS);
	    Tcl_DecrRefCount(OBJ_AT_TOS);
	    OBJ_AT_TOS = objResultPtr;
	} else {
	    Tcl_DecrRefCount(OBJ_AT_TOS);
	    OBJ_AT_TOS = objResultPtr;
	    Tcl_SetObjResult(interp, objResultPtr);
	}
	cleanup = 1;
	TRACE_APPEND(("\n"));
	goto processExceptionReturn;

    {
	CoroutineData *corPtr;
	int yieldParameter;

    case INST_YIELD:
	corPtr = iPtr->execEnvPtr->corPtr;
	TRACE(("%.30s => ", O2S(OBJ_AT_TOS)));
	if (!corPtr) {
	    TRACE_APPEND(("ERROR: yield outside coroutine\n"));
	    Tcl_SetObjResult(interp, Tcl_NewStringObj(
		    "yield can only be called in a coroutine", -1));
	    DECACHE_STACK_INFO();
	    Tcl_SetErrorCode(interp, "TCL", "COROUTINE", "ILLEGAL_YIELD",
		    NULL);
	    CACHE_STACK_INFO();
	    goto gotError;
	}

#ifdef TCL_COMPILE_DEBUG
	if (tclTraceExec >= 2) {
	    if (traceInstructions) {
		TRACE_APPEND(("YIELD...\n"));
	    } else {
		fprintf(stdout, "%d: (%u) yielding value \"%.30s\"\n",
			iPtr->numLevels, (unsigned)(pc - codePtr->codeStart),
			Tcl_GetString(OBJ_AT_TOS));
	    }
	    fflush(stdout);
	}
#endif
	yieldParameter = 0;
	Tcl_SetObjResult(interp, OBJ_AT_TOS);
	goto doYield;

    case INST_YIELD_TO_INVOKE:
	corPtr = iPtr->execEnvPtr->corPtr;
	valuePtr = OBJ_AT_TOS;
	if (!corPtr) {
	    TRACE(("[%.30s] => ERROR: yield outside coroutine\n",
		    O2S(valuePtr)));
	    Tcl_SetObjResult(interp, Tcl_NewStringObj(
		    "yieldto can only be called in a coroutine", -1));
	    DECACHE_STACK_INFO();
	    Tcl_SetErrorCode(interp, "TCL", "COROUTINE", "ILLEGAL_YIELD",
		    NULL);
	    CACHE_STACK_INFO();
	    goto gotError;
	}
	if (((Namespace *)TclGetCurrentNamespace(interp))->flags & NS_DYING) {
	    TRACE(("[%.30s] => ERROR: yield in deleted\n",
		    O2S(valuePtr)));
	    Tcl_SetObjResult(interp, Tcl_NewStringObj(
		    "yieldto called in deleted namespace", -1));
	    DECACHE_STACK_INFO();
	    Tcl_SetErrorCode(interp, "TCL", "COROUTINE", "YIELDTO_IN_DELETED",
		    NULL);
	    CACHE_STACK_INFO();
	    goto gotError;
	}

#ifdef TCL_COMPILE_DEBUG
	if (tclTraceExec >= 2) {
	    if (traceInstructions) {
		TRACE(("[%.30s] => YIELD...\n", O2S(valuePtr)));
	    } else {
		/* FIXME: What is the right thing to trace? */
		fprintf(stdout, "%d: (%u) yielding to [%.30s]\n",
			iPtr->numLevels, (unsigned)(pc - codePtr->codeStart),
			TclGetString(valuePtr));
	    }
	    fflush(stdout);
	}
#endif

	/*
	 * Install a tailcall record in the caller and continue with the
	 * yield. The yield is switched into multi-return mode (via the
	 * 'yieldParameter').
	 */

	Tcl_IncrRefCount(valuePtr);
	iPtr->execEnvPtr = corPtr->callerEEPtr;
	TclSetTailcall(interp, valuePtr);
	corPtr->yieldPtr = valuePtr;
	iPtr->execEnvPtr = corPtr->eePtr;
	yieldParameter = (PTR2INT(NULL)+1);	/*==CORO_ACTIVATE_YIELDM*/

    doYield:
	/* TIP #280: Record the last piece of info needed by
	 * 'TclGetSrcInfoForPc', and push the frame.
	 */

	bcFramePtr->data.tebc.pc = (char *) pc;
	iPtr->cmdFramePtr = bcFramePtr;

	if (iPtr->flags & INTERP_DEBUG_FRAME) {
	    ArgumentBCEnter(interp, codePtr, TD, pc, objc, objv);
	}

	pc++;
	cleanup = 1;
	TEBC_YIELD();
	TclNRAddCallback(interp, TclNRCoroutineActivateCallback, corPtr,
		INT2PTR(yieldParameter), NULL, NULL);
	return TCL_OK;
    }

    case INST_TAILCALL: {
	Tcl_Obj *listPtr, *nsObjPtr;

	opnd = TclGetUInt1AtPtr(pc+1);

	if (!(iPtr->varFramePtr->isProcCallFrame & 1)) {
	    TRACE(("%d => ERROR: tailcall in non-proc context\n", opnd));
	    Tcl_SetObjResult(interp, Tcl_NewStringObj(
		    "tailcall can only be called from a proc or lambda", -1));
	    DECACHE_STACK_INFO();
	    Tcl_SetErrorCode(interp, "TCL", "TAILCALL", "ILLEGAL", NULL);
	    CACHE_STACK_INFO();
	    goto gotError;
	}

#ifdef TCL_COMPILE_DEBUG
	/* FIXME: What is the right thing to trace? */
	{
	    int i;

	    TRACE(("%d [", opnd));
	    for (i=opnd-1 ; i>=0 ; i--) {
		TRACE_APPEND(("\"%.30s\"", O2S(OBJ_AT_DEPTH(i))));
		if (i > 0) {
		    TRACE_APPEND((" "));
		}
	    }
	    TRACE_APPEND(("] => RETURN..."));
	}
#endif

	/*
	 * Push the evaluation of the called command into the NR callback
	 * stack.
	 */

	listPtr = Tcl_NewListObj(opnd, &OBJ_AT_DEPTH(opnd-1));
	nsObjPtr = Tcl_NewStringObj(iPtr->varFramePtr->nsPtr->fullName, -1);
	TclListObjSetElement(interp, listPtr, 0, nsObjPtr);
	if (iPtr->varFramePtr->tailcallPtr) {
	    Tcl_DecrRefCount(iPtr->varFramePtr->tailcallPtr);
	}
	iPtr->varFramePtr->tailcallPtr = listPtr;

	result = TCL_RETURN;
	cleanup = opnd;
	goto processExceptionReturn;
    }

    case INST_DONE:
	if (tosPtr > initTosPtr) {

	    if ((curEvalFlags & TCL_EVAL_DISCARD_RESULT) && (result == TCL_OK)) {
		/* simulate pop & fast done (like it does continue in loop) */
		TRACE_WITH_OBJ(("=> discarding "), OBJ_AT_TOS);
		objPtr = POP_OBJECT();
		TclDecrRefCount(objPtr);
		goto abnormalReturn;
	    }
	    /*
	     * Set the interpreter's object result to point to the topmost
	     * object from the stack, and check for a possible [catch]. The
	     * stackTop's level and refCount will be handled by "processCatch"
	     * or "abnormalReturn".
	     */

	    Tcl_SetObjResult(interp, OBJ_AT_TOS);
#ifdef TCL_COMPILE_DEBUG
	    TRACE_WITH_OBJ(("=> return code=%d, result=", result),
		    iPtr->objResultPtr);
	    if (traceInstructions) {
		fprintf(stdout, "\n");
	    }
#endif
	    goto checkForCatch;
	}
	(void) POP_OBJECT();
	goto abnormalReturn;

    case INST_PUSH4:
	objResultPtr = codePtr->objArrayPtr[TclGetUInt4AtPtr(pc+1)];
	TRACE_WITH_OBJ(("%u => ", TclGetUInt4AtPtr(pc+1)), objResultPtr);
	NEXT_INST_F(5, 0, 1);
    break;

    case INST_POP:
	TRACE_WITH_OBJ(("=> discarding "), OBJ_AT_TOS);
	objPtr = POP_OBJECT();
	TclDecrRefCount(objPtr);
	NEXT_INST_F(1, 0, 0);
    break;

    case INST_DUP:
	objResultPtr = OBJ_AT_TOS;
	TRACE_WITH_OBJ(("=> "), objResultPtr);
	NEXT_INST_F(1, 0, 1);
    break;

    case INST_OVER:
	opnd = TclGetUInt4AtPtr(pc+1);
	objResultPtr = OBJ_AT_DEPTH(opnd);
	TRACE_WITH_OBJ(("%u => ", opnd), objResultPtr);
	NEXT_INST_F(5, 0, 1);
    break;

    case INST_REVERSE: {
	Tcl_Obj **a, **b;

	opnd = TclGetUInt4AtPtr(pc+1);
	a = tosPtr-(opnd-1);
	b = tosPtr;
	while (a<b) {
	    tmpPtr = *a;
	    *a = *b;
	    *b = tmpPtr;
	    a++; b--;
	}
	TRACE(("%u => OK\n", opnd));
	NEXT_INST_F(5, 0, 0);
    }
    break;

    case INST_STR_CONCAT1:

	opnd = TclGetUInt1AtPtr(pc+1);
	objResultPtr = TclStringCat(interp, opnd, &OBJ_AT_DEPTH(opnd-1),
		TCL_STRING_IN_PLACE);
	if (objResultPtr == NULL) {
	    TRACE_ERROR(interp);
	    goto gotError;
	}

	TRACE_WITH_OBJ(("%u => ", opnd), objResultPtr);
	NEXT_INST_V(2, opnd, 1);
    break;

    case INST_CONCAT_STK:
	/*
	 * Pop the opnd (objc) top stack elements, run through Tcl_ConcatObj,
	 * and then decrement their ref counts.
	 */

	opnd = TclGetUInt4AtPtr(pc+1);
	objResultPtr = Tcl_ConcatObj(opnd, &OBJ_AT_DEPTH(opnd-1));
	TRACE_WITH_OBJ(("%u => ", opnd), objResultPtr);
	NEXT_INST_V(5, opnd, 1);
    break;

    case INST_EXPAND_START:
	/*
	 * Push an element to the auxObjList. This records the current
	 * stack depth - i.e., the point in the stack where the expanded
	 * command starts.
	 *
	 * Use a Tcl_Obj as linked list element; slight mem waste, but faster
	 * allocation than Tcl_Alloc. This also abuses the Tcl_Obj structure, as
	 * we do not define a special tclObjType for it. It is not dangerous
	 * as the obj is never passed anywhere, so that all manipulations are
	 * performed here and in INST_INVOKE_EXPANDED (in case of an expansion
	 * error, also in INST_EXPAND_STKTOP).
	 */

	TclNewObj(objPtr);
	objPtr->internalRep.twoPtrValue.ptr2 = INT2PTR(CURR_DEPTH);
	objPtr->length = 0;
	PUSH_TAUX_OBJ(objPtr);
	TRACE(("=> mark depth as %d\n", (int) CURR_DEPTH));
	NEXT_INST_F(1, 0, 0);
    break;

    case INST_EXPAND_DROP:
	/*
	 * Drops an element of the auxObjList, popping stack elements to
	 * restore the stack to the state before the point where the aux
	 * element was created.
	 */

	CLANG_ASSERT(auxObjList);
	objc = CURR_DEPTH - PTR2INT(auxObjList->internalRep.twoPtrValue.ptr2);
	POP_TAUX_OBJ();
#ifdef TCL_COMPILE_DEBUG
	/* Ugly abuse! */
	starting = 1;
#endif
	TRACE(("=> drop %d items\n", objc));
	NEXT_INST_V(1, objc, 0);

    case INST_EXPAND_STKTOP: {
	int i;
	ptrdiff_t moved;

	/*
	 * Make sure that the element at stackTop is a list; if not, just
	 * leave with an error. Note that the element from the expand list
	 * will be removed at checkForCatch.
	 */

	objPtr = OBJ_AT_TOS;
	TRACE(("\"%.30s\" => ", O2S(objPtr)));
	if (TclListObjGetElements(interp, objPtr, &objc, &objv) != TCL_OK) {
	    TRACE_ERROR(interp);
	    goto gotError;
	}
	(void) POP_OBJECT();

	/*
	 * Make sure there is enough room in the stack to expand this list
	 * *and* process the rest of the command (at least up to the next
	 * argument expansion or command end). The operand is the current
	 * stack depth, as seen by the compiler.
	 */

	auxObjList->length += objc - 1;
	if ((objc > 1) && (auxObjList->length > 0)) {
	    length = auxObjList->length /* Total expansion room we need */
		    + codePtr->maxStackDepth /* Beyond the original max */
		    - CURR_DEPTH;	/* Relative to where we are */
	    DECACHE_STACK_INFO();
	    moved = GrowEvaluationStack(iPtr->execEnvPtr, length, 1)
		    - (Tcl_Obj **) TD;
	    if (moved) {
		/*
		 * Change the global data to point to the new stack: move the
		 * TEBCdataPtr TD, recompute the position of every other
		 * stack-allocated parameter, update the stack pointers.
		 */

		TD = (TEBCdata *) (((Tcl_Obj **)TD) + moved);

		catchTop += moved;
		tosPtr += moved;
	    }
	}

	/*
	 * Expand the list at stacktop onto the stack; free the list. Knowing
	 * that it has a freeIntRepProc we use Tcl_DecrRefCount().
	 */

	for (i = 0; i < objc; i++) {
	    PUSH_OBJECT(objv[i]);
	}

	TRACE_APPEND(("OK\n"));
	Tcl_DecrRefCount(objPtr);
	NEXT_INST_F(5, 0, 0);
    }
    break;

    case INST_EXPR_STK: {
	ByteCode *newCodePtr;

	bcFramePtr->data.tebc.pc = (char *) pc;
	iPtr->cmdFramePtr = bcFramePtr;
	DECACHE_STACK_INFO();
	newCodePtr = CompileExprObj(interp, OBJ_AT_TOS);
	CACHE_STACK_INFO();
	cleanup = 1;
	pc++;
	TEBC_YIELD();
	return TclNRExecuteByteCode(interp, newCodePtr);
    }

	/*
	 * INVOCATION BLOCK
	 */

    case INST_EVAL_STK:
    instEvalStk:
	bcFramePtr->data.tebc.pc = (char *) pc;
	iPtr->cmdFramePtr = bcFramePtr;

	cleanup = 1;
	pc += 1;
	/* yield next instruction */
	TEBC_YIELD();
	/* add TEBCresume for object at top of stack */
	return TclNRExecuteByteCode(interp,
		    TclCompileObj(interp, OBJ_AT_TOS, NULL, 0));

    case INST_INVOKE_EXPANDED:
	CLANG_ASSERT(auxObjList);
	objc = CURR_DEPTH - PTR2INT(auxObjList->internalRep.twoPtrValue.ptr2);
	POP_TAUX_OBJ();
	if (objc) {
	    pcAdjustment = 1;
	    goto doInvocation;
	}

	/*
	 * Nothing was expanded, return {}.
	 */

	TclNewObj(objResultPtr);
	NEXT_INST_F(1, 0, 1);
    break;

    case INST_INVOKE_STK4:
	objc = TclGetUInt4AtPtr(pc+1);
	pcAdjustment = 5;
	goto doInvocation;

    case INST_INVOKE_STK1:
	objc = TclGetUInt1AtPtr(pc+1);
	pcAdjustment = 2;

    doInvocation:
	objv = &OBJ_AT_DEPTH(objc-1);
	cleanup = objc;

#ifdef TCL_COMPILE_DEBUG
	if (tclTraceExec >= 2) {
	    int i;

	    if (traceInstructions) {
		strncpy(cmdNameBuf, TclGetString(objv[0]), 20);
		TRACE(("%u => call ", objc));
	    } else {
		fprintf(stdout, "%d: (%u) invoking ", iPtr->numLevels,
			(unsigned)(pc - codePtr->codeStart));
	    }
	    for (i = 0;  i < objc;  i++) {
		TclPrintObject(stdout, objv[i], 15);
		fprintf(stdout, " ");
	    }
	    fprintf(stdout, "\n");
	    fflush(stdout);
	}
#endif /*TCL_COMPILE_DEBUG*/

	/*
	 * Finally, let TclEvalObjv handle the command.
	 *
	 * TIP #280: Record the last piece of info needed by
	 * 'TclGetSrcInfoForPc', and push the frame.
	 */

	bcFramePtr->data.tebc.pc = (char *) pc;
	iPtr->cmdFramePtr = bcFramePtr;

	if (iPtr->flags & INTERP_DEBUG_FRAME) {
	    ArgumentBCEnter(interp, codePtr, TD, pc, objc, objv);
	}

	DECACHE_STACK_INFO();

	pc += pcAdjustment;
	TEBC_YIELD();
	return TclNREvalObjv(interp, objc, objv,
		TCL_EVAL_NOERR | TCL_EVAL_SOURCE_IN_FRAME, NULL);

    case INST_INVOKE_REPLACE:
	objc = TclGetUInt4AtPtr(pc+1);
	opnd = TclGetUInt1AtPtr(pc+5);
	objPtr = POP_OBJECT();
	objv = &OBJ_AT_DEPTH(objc-1);
	cleanup = objc;
#ifdef TCL_COMPILE_DEBUG
	if (tclTraceExec >= 2) {
	    int i;

	    if (traceInstructions) {
		strncpy(cmdNameBuf, TclGetString(objv[0]), 20);
		TRACE(("%u => call (implementation %s) ", objc, O2S(objPtr)));
	    } else {
		fprintf(stdout,
			"%d: (%u) invoking (using implementation %s) ",
			iPtr->numLevels, (unsigned)(pc - codePtr->codeStart),
			O2S(objPtr));
	    }
	    for (i = 0;  i < objc;  i++) {
		if (i < opnd) {
		    fprintf(stdout, "<");
		    TclPrintObject(stdout, objv[i], 15);
		    fprintf(stdout, ">");
		} else {
		    TclPrintObject(stdout, objv[i], 15);
		}
		fprintf(stdout, " ");
	    }
	    fprintf(stdout, "\n");
	    fflush(stdout);
	}
#endif /*TCL_COMPILE_DEBUG*/

	bcFramePtr->data.tebc.pc = (char *) pc;
	iPtr->cmdFramePtr = bcFramePtr;
	if (iPtr->flags & INTERP_DEBUG_FRAME) {
	    ArgumentBCEnter(interp, codePtr, TD, pc, objc, objv);
	}

	TclInitRewriteEnsemble(interp, opnd, 1, objv);

	{
	    Tcl_Obj *copyPtr = Tcl_NewListObj(objc - opnd + 1, NULL);

	    Tcl_ListObjAppendElement(NULL, copyPtr, objPtr);
	    Tcl_ListObjReplace(NULL, copyPtr, LIST_MAX, 0,
		    objc - opnd, objv + opnd);
	    Tcl_DecrRefCount(objPtr);
	    objPtr = copyPtr;
	}

	DECACHE_STACK_INFO();
	pc += 6;
	TEBC_YIELD();

	TclMarkTailcall(interp);
	TclNRAddCallback(interp, TclClearRootEnsemble, NULL, NULL, NULL, NULL);
	Tcl_ListObjGetElements(NULL, objPtr, &objc, &objv);
	TclNRAddCallback(interp, TclNRReleaseValues, objPtr, NULL, NULL, NULL);
	return TclNREvalObjv(interp, objc, objv, TCL_EVAL_INVOKE, NULL);

    /*
     * -----------------------------------------------------------------
     *	   Start of INST_LOAD instructions.
     *
     * WARNING: more 'goto' here than your doctor recommended! The different
     * instructions set the value of some variables and then jump to some
     * common execution code.
     */

    case INST_LOAD_SCALAR1:
    instLoadScalar1:
	opnd = TclGetUInt1AtPtr(pc+1);
	varPtr = LOCAL(opnd);
	while (TclIsVarLink(varPtr)) {
	    varPtr = varPtr->value.linkPtr;
	}
	TRACE(("%u => ", opnd));
	if (TclIsVarDirectReadable(varPtr)) {
	    /*
	     * No errors, no traces: just get the value.
	     */

	    objResultPtr = varPtr->value.objPtr;
	    TRACE_APPEND(("%.30s\n", O2S(objResultPtr)));
	    NEXT_INST_F(2, 0, 1);
	}
	pcAdjustment = 2;
	cleanup = 0;
	arrayPtr = NULL;
	part1Ptr = part2Ptr = NULL;
	goto doCallPtrGetVar;

    case INST_LOAD_SCALAR4:
	opnd = TclGetUInt4AtPtr(pc+1);
	varPtr = LOCAL(opnd);
	while (TclIsVarLink(varPtr)) {
	    varPtr = varPtr->value.linkPtr;
	}
	TRACE(("%u => ", opnd));
	if (TclIsVarDirectReadable(varPtr)) {
	    /*
	     * No errors, no traces: just get the value.
	     */

	    objResultPtr = varPtr->value.objPtr;
	    TRACE_APPEND(("%.30s\n", O2S(objResultPtr)));
	    NEXT_INST_F(5, 0, 1);
	}
	pcAdjustment = 5;
	cleanup = 0;
	arrayPtr = NULL;
	part1Ptr = part2Ptr = NULL;
	goto doCallPtrGetVar;

    case INST_LOAD_ARRAY4:
	opnd = TclGetUInt4AtPtr(pc+1);
	pcAdjustment = 5;
	goto doLoadArray;

    case INST_LOAD_ARRAY1:
	opnd = TclGetUInt1AtPtr(pc+1);
	pcAdjustment = 2;

    doLoadArray:
	part1Ptr = NULL;
	part2Ptr = OBJ_AT_TOS;
	arrayPtr = LOCAL(opnd);
	while (TclIsVarLink(arrayPtr)) {
	    arrayPtr = arrayPtr->value.linkPtr;
	}
	TRACE(("%u \"%.30s\" => ", opnd, O2S(part2Ptr)));
	if (TclIsVarArray(arrayPtr) && !ReadTraced(arrayPtr)) {
	    varPtr = VarHashFindVar(arrayPtr->value.tablePtr, part2Ptr);
	    if (varPtr && TclIsVarDirectReadable(varPtr)) {
		/*
		 * No errors, no traces: just get the value.
		 */

		objResultPtr = varPtr->value.objPtr;
		TRACE_APPEND(("%.30s\n", O2S(objResultPtr)));
		NEXT_INST_F(pcAdjustment, 1, 1);
	    }
	}
	varPtr = TclLookupArrayElement(interp, part1Ptr, part2Ptr,
		TCL_LEAVE_ERR_MSG, "read", 0, 1, arrayPtr, opnd);
	if (varPtr == NULL) {
	    TRACE_ERROR(interp);
	    goto gotError;
	}
	cleanup = 1;
	goto doCallPtrGetVar;

    case INST_LOAD_ARRAY_STK:
	cleanup = 2;
	part2Ptr = OBJ_AT_TOS;		/* element name */
	objPtr = OBJ_UNDER_TOS;		/* array name */
	TRACE(("\"%.30s(%.30s)\" => ", O2S(objPtr), O2S(part2Ptr)));
	goto doLoadStk;

    case INST_LOAD_STK:
    case INST_LOAD_SCALAR_STK:
	cleanup = 1;
	part2Ptr = NULL;
	objPtr = OBJ_AT_TOS;		/* variable name */
	TRACE(("\"%.30s\" => ", O2S(objPtr)));

    doLoadStk:
	part1Ptr = objPtr;
	varPtr = TclObjLookupVarEx(interp, part1Ptr, part2Ptr,
		TCL_LEAVE_ERR_MSG, "read", /*createPart1*/0, /*createPart2*/1,
		&arrayPtr);
	if (!varPtr) {
	    TRACE_ERROR(interp);
	    goto gotError;
	}

	if (TclIsVarDirectReadable2(varPtr, arrayPtr)) {
	    /*
	     * No errors, no traces: just get the value.
	     */

	    objResultPtr = varPtr->value.objPtr;
	    TRACE_APPEND(("%.30s\n", O2S(objResultPtr)));
	    NEXT_INST_V(1, cleanup, 1);
	}
	pcAdjustment = 1;
	opnd = -1;

    doCallPtrGetVar:
	/*
	 * There are either errors or the variable is traced: call
	 * TclPtrGetVar to process fully.
	 */

	DECACHE_STACK_INFO();
	objResultPtr = TclPtrGetVarIdx(interp, varPtr, arrayPtr,
		part1Ptr, part2Ptr, TCL_LEAVE_ERR_MSG, opnd);
	CACHE_STACK_INFO();
	if (!objResultPtr) {
	    TRACE_ERROR(interp);
	    goto gotError;
	}
	TRACE_APPEND(("%.30s\n", O2S(objResultPtr)));
	NEXT_INST_V(pcAdjustment, cleanup, 1);

    /*
     *	   End of INST_LOAD instructions.
     * -----------------------------------------------------------------
     *	   Start of INST_STORE and related instructions.
     *
     * WARNING: more 'goto' here than your doctor recommended! The different
     * instructions set the value of some variables and then jump to somme
     * common execution code.
     */

    {
	int storeFlags, len;

    case INST_STORE_ARRAY4:
	opnd = TclGetUInt4AtPtr(pc+1);
	pcAdjustment = 5;
	goto doStoreArrayDirect;

    case INST_STORE_ARRAY1:
	opnd = TclGetUInt1AtPtr(pc+1);
	pcAdjustment = 2;

    doStoreArrayDirect:
	valuePtr = OBJ_AT_TOS;
	part2Ptr = OBJ_UNDER_TOS;
	arrayPtr = LOCAL(opnd);
	TRACE(("%u \"%.30s\" <- \"%.30s\" => ", opnd, O2S(part2Ptr),
		O2S(valuePtr)));
	while (TclIsVarLink(arrayPtr)) {
	    arrayPtr = arrayPtr->value.linkPtr;
	}
	if (TclIsVarArray(arrayPtr) && !WriteTraced(arrayPtr)) {
	    varPtr = VarHashFindVar(arrayPtr->value.tablePtr, part2Ptr);
	    if (varPtr && TclIsVarDirectWritable(varPtr)) {
		tosPtr--;
		Tcl_DecrRefCount(OBJ_AT_TOS);
		OBJ_AT_TOS = valuePtr;
		goto doStoreVarDirect;
	    }
	}
	cleanup = 2;
	storeFlags = TCL_LEAVE_ERR_MSG;
	part1Ptr = NULL;
	goto doStoreArrayDirectFailed;

    case INST_STORE_SCALAR4:
	opnd = TclGetUInt4AtPtr(pc+1);
	pcAdjustment = 5;
	goto doStoreScalarDirect;

    case INST_STORE_SCALAR1:
	opnd = TclGetUInt1AtPtr(pc+1);
	pcAdjustment = 2;

    doStoreScalarDirect:
	valuePtr = OBJ_AT_TOS;
	varPtr = LOCAL(opnd);
	TRACE(("%u <- \"%.30s\" => ", opnd, O2S(valuePtr)));
	while (TclIsVarLink(varPtr)) {
	    varPtr = varPtr->value.linkPtr;
	}
	if (!TclIsVarDirectWritable(varPtr)) {
	    storeFlags = TCL_LEAVE_ERR_MSG;
	    part1Ptr = NULL;
	    goto doStoreScalar;
	}

	/*
	 * No traces, no errors, plain 'set': we can safely inline. The value
	 * *will* be set to what's requested, so that the stack top remains
	 * pointing to the same Tcl_Obj.
	 */

    doStoreVarDirect:
	valuePtr = varPtr->value.objPtr;
	if (valuePtr != NULL) {
	    TclDecrRefCount(valuePtr);
	}
	objResultPtr = OBJ_AT_TOS;
	varPtr->value.objPtr = objResultPtr;
#ifndef TCL_COMPILE_DEBUG
	if (*(pc+pcAdjustment) == INST_POP) {
	    tosPtr--;
	    NEXT_INST_F((pcAdjustment+1), 0, 0);
	}
#else
	TRACE_APPEND(("%.30s\n", O2S(objResultPtr)));
#endif
	Tcl_IncrRefCount(objResultPtr);
	NEXT_INST_F(pcAdjustment, 0, 0);

    case INST_LAPPEND_STK:
	valuePtr = OBJ_AT_TOS; /* value to append */
	part2Ptr = NULL;
	storeFlags = (TCL_LEAVE_ERR_MSG | TCL_APPEND_VALUE
		| TCL_LIST_ELEMENT);
	goto doStoreStk;

    case INST_LAPPEND_ARRAY_STK:
	valuePtr = OBJ_AT_TOS; /* value to append */
	part2Ptr = OBJ_UNDER_TOS;
	storeFlags = (TCL_LEAVE_ERR_MSG | TCL_APPEND_VALUE
		| TCL_LIST_ELEMENT);
	goto doStoreStk;

    case INST_APPEND_STK:
	valuePtr = OBJ_AT_TOS; /* value to append */
	part2Ptr = NULL;
	storeFlags = (TCL_LEAVE_ERR_MSG | TCL_APPEND_VALUE);
	goto doStoreStk;

    case INST_APPEND_ARRAY_STK:
	valuePtr = OBJ_AT_TOS; /* value to append */
	part2Ptr = OBJ_UNDER_TOS;
	storeFlags = (TCL_LEAVE_ERR_MSG | TCL_APPEND_VALUE);
	goto doStoreStk;

    case INST_STORE_ARRAY_STK:
	valuePtr = OBJ_AT_TOS;
	part2Ptr = OBJ_UNDER_TOS;
	storeFlags = TCL_LEAVE_ERR_MSG;
	goto doStoreStk;

    case INST_STORE_STK:
    case INST_STORE_SCALAR_STK:
	valuePtr = OBJ_AT_TOS;
	part2Ptr = NULL;
	storeFlags = TCL_LEAVE_ERR_MSG;

    doStoreStk:
	objPtr = OBJ_AT_DEPTH(1 + (part2Ptr != NULL)); /* variable name */
	part1Ptr = objPtr;
#ifdef TCL_COMPILE_DEBUG
	if (part2Ptr == NULL) {
	    TRACE(("\"%.30s\" <- \"%.30s\" =>", O2S(part1Ptr),O2S(valuePtr)));
	} else {
	    TRACE(("\"%.30s(%.30s)\" <- \"%.30s\" => ",
		    O2S(part1Ptr), O2S(part2Ptr), O2S(valuePtr)));
	}
#endif
	varPtr = TclObjLookupVarEx(interp, objPtr,part2Ptr, TCL_LEAVE_ERR_MSG,
		"set", /*createPart1*/ 1, /*createPart2*/ 1, &arrayPtr);
	if (!varPtr) {
	    TRACE_ERROR(interp);
	    goto gotError;
	}
	cleanup = ((part2Ptr == NULL)? 2 : 3);
	pcAdjustment = 1;
	opnd = -1;
	goto doCallPtrSetVar;

    case INST_LAPPEND_ARRAY4:
	opnd = TclGetUInt4AtPtr(pc+1);
	pcAdjustment = 5;
	storeFlags = (TCL_LEAVE_ERR_MSG | TCL_APPEND_VALUE
		| TCL_LIST_ELEMENT);
	goto doStoreArray;

    case INST_LAPPEND_ARRAY1:
	opnd = TclGetUInt1AtPtr(pc+1);
	pcAdjustment = 2;
	storeFlags = (TCL_LEAVE_ERR_MSG | TCL_APPEND_VALUE
		| TCL_LIST_ELEMENT);
	goto doStoreArray;

    case INST_APPEND_ARRAY4:
	opnd = TclGetUInt4AtPtr(pc+1);
	pcAdjustment = 5;
	storeFlags = (TCL_LEAVE_ERR_MSG | TCL_APPEND_VALUE);
	goto doStoreArray;

    case INST_APPEND_ARRAY1:
	opnd = TclGetUInt1AtPtr(pc+1);
	pcAdjustment = 2;
	storeFlags = (TCL_LEAVE_ERR_MSG | TCL_APPEND_VALUE);
	goto doStoreArray;

    doStoreArray:
	valuePtr = OBJ_AT_TOS;
	part2Ptr = OBJ_UNDER_TOS;
	arrayPtr = LOCAL(opnd);
	TRACE(("%u \"%.30s\" <- \"%.30s\" => ", opnd, O2S(part2Ptr),
		O2S(valuePtr)));
	while (TclIsVarLink(arrayPtr)) {
	    arrayPtr = arrayPtr->value.linkPtr;
	}
	cleanup = 2;
	part1Ptr = NULL;

    doStoreArrayDirectFailed:
	varPtr = TclLookupArrayElement(interp, part1Ptr, part2Ptr,
		TCL_LEAVE_ERR_MSG, "set", 1, 1, arrayPtr, opnd);
	if (!varPtr) {
	    TRACE_ERROR(interp);
	    goto gotError;
	}
	goto doCallPtrSetVar;

    case INST_LAPPEND_SCALAR4:
	opnd = TclGetUInt4AtPtr(pc+1);
	pcAdjustment = 5;
	storeFlags = (TCL_LEAVE_ERR_MSG | TCL_APPEND_VALUE
		| TCL_LIST_ELEMENT);
	goto doStoreScalar;

    case INST_LAPPEND_SCALAR1:
	opnd = TclGetUInt1AtPtr(pc+1);
	pcAdjustment = 2;
	storeFlags = (TCL_LEAVE_ERR_MSG | TCL_APPEND_VALUE
		| TCL_LIST_ELEMENT);
	goto doStoreScalar;

    case INST_APPEND_SCALAR4:
	opnd = TclGetUInt4AtPtr(pc+1);
	pcAdjustment = 5;
	storeFlags = (TCL_LEAVE_ERR_MSG | TCL_APPEND_VALUE);
	goto doStoreScalar;

    case INST_APPEND_SCALAR1:
	opnd = TclGetUInt1AtPtr(pc+1);
	pcAdjustment = 2;
	storeFlags = (TCL_LEAVE_ERR_MSG | TCL_APPEND_VALUE);
	goto doStoreScalar;

    doStoreScalar:
	valuePtr = OBJ_AT_TOS;
	varPtr = LOCAL(opnd);
	TRACE(("%u <- \"%.30s\" => ", opnd, O2S(valuePtr)));
	while (TclIsVarLink(varPtr)) {
	    varPtr = varPtr->value.linkPtr;
	}
	cleanup = 1;
	arrayPtr = NULL;
	part1Ptr = part2Ptr = NULL;

    doCallPtrSetVar:
	DECACHE_STACK_INFO();
	objResultPtr = TclPtrSetVarIdx(interp, varPtr, arrayPtr,
		part1Ptr, part2Ptr, valuePtr, storeFlags, opnd);
	CACHE_STACK_INFO();
	if (!objResultPtr) {
	    TRACE_ERROR(interp);
	    goto gotError;
	}
#ifndef TCL_COMPILE_DEBUG
	if (*(pc+pcAdjustment) == INST_POP) {
	    NEXT_INST_V((pcAdjustment+1), cleanup, 0);
	}
#endif
	TRACE_APPEND(("%.30s\n", O2S(objResultPtr)));
	NEXT_INST_V(pcAdjustment, cleanup, 1);

    case INST_LAPPEND_LIST:
	opnd = TclGetUInt4AtPtr(pc+1);
	valuePtr = OBJ_AT_TOS;
	varPtr = LOCAL(opnd);
	cleanup = 1;
	pcAdjustment = 5;
	while (TclIsVarLink(varPtr)) {
	    varPtr = varPtr->value.linkPtr;
	}
	TRACE(("%u <- \"%.30s\" => ", opnd, O2S(valuePtr)));
	if (TclListObjGetElements(interp, valuePtr, &objc, &objv)
		!= TCL_OK) {
	    TRACE_ERROR(interp);
	    goto gotError;
	}
	if (TclIsVarDirectReadable(varPtr)
		&& TclIsVarDirectWritable(varPtr)) {
	    goto lappendListDirect;
	}
	arrayPtr = NULL;
	part1Ptr = part2Ptr = NULL;
	goto lappendListPtr;

    case INST_LAPPEND_LIST_ARRAY:
	opnd = TclGetUInt4AtPtr(pc+1);
	valuePtr = OBJ_AT_TOS;
	part1Ptr = NULL;
	part2Ptr = OBJ_UNDER_TOS;
	arrayPtr = LOCAL(opnd);
	cleanup = 2;
	pcAdjustment = 5;
	while (TclIsVarLink(arrayPtr)) {
	    arrayPtr = arrayPtr->value.linkPtr;
	}
	TRACE(("%u \"%.30s\" \"%.30s\" => ",
		opnd, O2S(part2Ptr), O2S(valuePtr)));
	if (TclListObjGetElements(interp, valuePtr, &objc, &objv)
		!= TCL_OK) {
	    TRACE_ERROR(interp);
	    goto gotError;
	}
	if (TclIsVarArray(arrayPtr) && !ReadTraced(arrayPtr)
		&& !WriteTraced(arrayPtr)) {
	    varPtr = VarHashFindVar(arrayPtr->value.tablePtr, part2Ptr);
	    if (varPtr && TclIsVarDirectReadable(varPtr)
		    && TclIsVarDirectWritable(varPtr)) {
		goto lappendListDirect;
	    }
	}
	varPtr = TclLookupArrayElement(interp, part1Ptr, part2Ptr,
		TCL_LEAVE_ERR_MSG, "set", 1, 1, arrayPtr, opnd);
	if (varPtr == NULL) {
	    TRACE_ERROR(interp);
	    goto gotError;
	}
	goto lappendListPtr;

    case INST_LAPPEND_LIST_ARRAY_STK:
	pcAdjustment = 1;
	cleanup = 3;
	valuePtr = OBJ_AT_TOS;
	part2Ptr = OBJ_UNDER_TOS;	/* element name */
	part1Ptr = OBJ_AT_DEPTH(2);	/* array name */
	TRACE(("\"%.30s(%.30s)\" \"%.30s\" => ",
		O2S(part1Ptr), O2S(part2Ptr), O2S(valuePtr)));
	goto lappendList;

    case INST_LAPPEND_LIST_STK:
	pcAdjustment = 1;
	cleanup = 2;
	valuePtr = OBJ_AT_TOS;
	part2Ptr = NULL;
	part1Ptr = OBJ_UNDER_TOS;	/* variable name */
	TRACE(("\"%.30s\" \"%.30s\" => ", O2S(part1Ptr), O2S(valuePtr)));
	goto lappendList;

    lappendListDirect:
	objResultPtr = varPtr->value.objPtr;
	if (TclListObjLength(interp, objResultPtr, &len) != TCL_OK) {
	    TRACE_ERROR(interp);
	    goto gotError;
	}
	if (Tcl_IsShared(objResultPtr)) {
	    Tcl_Obj *newValue = Tcl_DuplicateObj(objResultPtr);

	    TclDecrRefCount(objResultPtr);
	    varPtr->value.objPtr = objResultPtr = newValue;
	    Tcl_IncrRefCount(newValue);
	}
	if (Tcl_ListObjReplace(interp, objResultPtr, len, 0, objc, objv)
		!= TCL_OK) {
	    TRACE_ERROR(interp);
	    goto gotError;
	}
	TRACE_APPEND(("%.30s\n", O2S(objResultPtr)));
	NEXT_INST_V(pcAdjustment, cleanup, 1);

    lappendList:
	opnd = -1;
	if (TclListObjGetElements(interp, valuePtr, &objc, &objv)
		!= TCL_OK) {
	    TRACE_ERROR(interp);
	    goto gotError;
	}
	DECACHE_STACK_INFO();
	varPtr = TclObjLookupVarEx(interp, part1Ptr, part2Ptr,
		TCL_LEAVE_ERR_MSG, "set", 1, 1, &arrayPtr);
	CACHE_STACK_INFO();
	if (!varPtr) {
	    TRACE_ERROR(interp);
	    goto gotError;
	}

    lappendListPtr:
	if (TclIsVarInHash(varPtr)) {
	    VarHashRefCount(varPtr)++;
	}
	if (arrayPtr && TclIsVarInHash(arrayPtr)) {
	    VarHashRefCount(arrayPtr)++;
	}
	DECACHE_STACK_INFO();
	objResultPtr = TclPtrGetVarIdx(interp, varPtr, arrayPtr,
		part1Ptr, part2Ptr, TCL_LEAVE_ERR_MSG, opnd);
	CACHE_STACK_INFO();
	if (TclIsVarInHash(varPtr)) {
	    VarHashRefCount(varPtr)--;
	}
	if (arrayPtr && TclIsVarInHash(arrayPtr)) {
	    VarHashRefCount(arrayPtr)--;
	}

	{
	    int createdNewObj = 0;
	    Tcl_Obj *valueToAssign;

	    if (!objResultPtr) {
		valueToAssign = valuePtr;
	    } else if (TclListObjLength(interp, objResultPtr, &len)!=TCL_OK) {
		TRACE_ERROR(interp);
		goto gotError;
	    } else {
		if (Tcl_IsShared(objResultPtr)) {
		    valueToAssign = Tcl_DuplicateObj(objResultPtr);
		    createdNewObj = 1;
		} else {
		    valueToAssign = objResultPtr;
		}
		if (Tcl_ListObjReplace(interp, valueToAssign, len, 0,
			objc, objv) != TCL_OK) {
		    if (createdNewObj) {
			TclDecrRefCount(valueToAssign);
		    }
		    goto errorInLappendListPtr;
		}
	    }
	    DECACHE_STACK_INFO();
	    Tcl_IncrRefCount(valueToAssign);
	    objResultPtr = TclPtrSetVarIdx(interp, varPtr, arrayPtr, part1Ptr,
		    part2Ptr, valueToAssign, TCL_LEAVE_ERR_MSG, opnd);
	    TclDecrRefCount(valueToAssign);
	    CACHE_STACK_INFO();
	    if (!objResultPtr) {
	    errorInLappendListPtr:
		TRACE_ERROR(interp);
		goto gotError;
	    }
	}
	TRACE_APPEND(("%.30s\n", O2S(objResultPtr)));
	NEXT_INST_V(pcAdjustment, cleanup, 1);
    }

    /*
     *	   End of INST_STORE and related instructions.
     * -----------------------------------------------------------------
     *	   Start of INST_INCR instructions.
     *
     * WARNING: more 'goto' here than your doctor recommended! The different
     * instructions set the value of some variables and then jump to somme
     * common execution code.
     */

/*TODO: Consider more untangling here; merge with LOAD and STORE ? */

    {
	Tcl_Obj *incrPtr;
	Tcl_WideInt w;
	long increment;

    case INST_INCR_SCALAR1:
    case INST_INCR_ARRAY1:
    case INST_INCR_ARRAY_STK:
    case INST_INCR_SCALAR_STK:
    case INST_INCR_STK:
	opnd = TclGetUInt1AtPtr(pc+1);
	incrPtr = POP_OBJECT();
	switch (*pc) {
	case INST_INCR_SCALAR1:
	    pcAdjustment = 2;
	    goto doIncrScalar;
	case INST_INCR_ARRAY1:
	    pcAdjustment = 2;
	    goto doIncrArray;
	default:
	    pcAdjustment = 1;
	    goto doIncrStk;
	}

    case INST_INCR_ARRAY_STK_IMM:
    case INST_INCR_SCALAR_STK_IMM:
    case INST_INCR_STK_IMM:
	increment = TclGetInt1AtPtr(pc+1);
	TclNewIntObj(incrPtr, increment);
	Tcl_IncrRefCount(incrPtr);
	pcAdjustment = 2;

    doIncrStk:
	if ((*pc == INST_INCR_ARRAY_STK_IMM)
		|| (*pc == INST_INCR_ARRAY_STK)) {
	    part2Ptr = OBJ_AT_TOS;
	    objPtr = OBJ_UNDER_TOS;
	    TRACE(("\"%.30s(%.30s)\" (by %ld) => ",
		    O2S(objPtr), O2S(part2Ptr), increment));
	} else {
	    part2Ptr = NULL;
	    objPtr = OBJ_AT_TOS;
	    TRACE(("\"%.30s\" (by %ld) => ", O2S(objPtr), increment));
	}
	part1Ptr = objPtr;
	opnd = -1;
	varPtr = TclObjLookupVarEx(interp, objPtr, part2Ptr,
		TCL_LEAVE_ERR_MSG, "read", 1, 1, &arrayPtr);
	if (!varPtr) {
	    DECACHE_STACK_INFO();
	    Tcl_AddErrorInfo(interp,
		    "\n    (reading value of variable to increment)");
	    CACHE_STACK_INFO();
	    TRACE_ERROR(interp);
	    Tcl_DecrRefCount(incrPtr);
	    goto gotError;
	}
	cleanup = ((part2Ptr == NULL)? 1 : 2);
	goto doIncrVar;

    case INST_INCR_ARRAY1_IMM:
	opnd = TclGetUInt1AtPtr(pc+1);
	increment = TclGetInt1AtPtr(pc+2);
	TclNewIntObj(incrPtr, increment);
	Tcl_IncrRefCount(incrPtr);
	pcAdjustment = 3;

    doIncrArray:
	part1Ptr = NULL;
	part2Ptr = OBJ_AT_TOS;
	arrayPtr = LOCAL(opnd);
	cleanup = 1;
	while (TclIsVarLink(arrayPtr)) {
	    arrayPtr = arrayPtr->value.linkPtr;
	}
	TRACE(("%u \"%.30s\" (by %ld) => ", opnd, O2S(part2Ptr), increment));
	varPtr = TclLookupArrayElement(interp, part1Ptr, part2Ptr,
		TCL_LEAVE_ERR_MSG, "read", 1, 1, arrayPtr, opnd);
	if (!varPtr) {
	    TRACE_ERROR(interp);
	    Tcl_DecrRefCount(incrPtr);
	    goto gotError;
	}
	goto doIncrVar;

    case INST_INCR_SCALAR1_IMM:
	opnd = TclGetUInt1AtPtr(pc+1);
	increment = TclGetInt1AtPtr(pc+2);
	pcAdjustment = 3;
	cleanup = 0;
	varPtr = LOCAL(opnd);
	while (TclIsVarLink(varPtr)) {
	    varPtr = varPtr->value.linkPtr;
	}

	if (TclIsVarDirectModifyable(varPtr)) {
	    ClientData ptr;
	    int type;

	    objPtr = varPtr->value.objPtr;
	    if (GetNumberFromObj(NULL, objPtr, &ptr, &type) == TCL_OK) {
		if (type == TCL_NUMBER_INT) {
		    Tcl_WideInt augend = *((const Tcl_WideInt *)ptr);
		    Tcl_WideInt sum = augend + increment;

		    /*
		     * Overflow when (augend and sum have different sign) and
		     * (augend and increment have the same sign). This is
		     * encapsulated in the Overflowing macro.
		     */

		    if (!Overflowing(augend, increment, sum)) {
			TRACE(("%u %ld => ", opnd, increment));
			if (Tcl_IsShared(objPtr)) {
			    objPtr->refCount--;	/* We know it's shared. */
			    TclNewIntObj(objResultPtr, sum);
			    Tcl_IncrRefCount(objResultPtr);
			    varPtr->value.objPtr = objResultPtr;
			} else {
			    objResultPtr = objPtr;
			    TclSetIntObj(objPtr, sum);
			}
			goto doneIncr;
		    }
		    w = (Tcl_WideInt)augend;

		    TRACE(("%u %ld => ", opnd, increment));
		    if (Tcl_IsShared(objPtr)) {
			objPtr->refCount--;	/* We know it's shared. */
			TclNewIntObj(objResultPtr, w + increment);
			Tcl_IncrRefCount(objResultPtr);
			varPtr->value.objPtr = objResultPtr;
		    } else {
			objResultPtr = objPtr;

			/*
			 * We know the sum value is outside the long range;
			 * use macro form that doesn't range test again.
			 */

			TclSetIntObj(objPtr, w+increment);
		    }
		    goto doneIncr;
		}	/* end if (type == TCL_NUMBER_INT) */
	    }
	    if (Tcl_IsShared(objPtr)) {
		objPtr->refCount--;	/* We know it's shared */
		objResultPtr = Tcl_DuplicateObj(objPtr);
		Tcl_IncrRefCount(objResultPtr);
		varPtr->value.objPtr = objResultPtr;
	    } else {
		objResultPtr = objPtr;
	    }
	    TclNewIntObj(incrPtr, increment);
	    if (TclIncrObj(interp, objResultPtr, incrPtr) != TCL_OK) {
		Tcl_DecrRefCount(incrPtr);
		TRACE_ERROR(interp);
		goto gotError;
	    }
	    Tcl_DecrRefCount(incrPtr);
	    goto doneIncr;
	}

	/*
	 * All other cases, flow through to generic handling.
	 */

	TclNewIntObj(incrPtr, increment);
	Tcl_IncrRefCount(incrPtr);

    doIncrScalar:
	varPtr = LOCAL(opnd);
	while (TclIsVarLink(varPtr)) {
	    varPtr = varPtr->value.linkPtr;
	}
	arrayPtr = NULL;
	part1Ptr = part2Ptr = NULL;
	cleanup = 0;
	TRACE(("%u %s => ", opnd, TclGetString(incrPtr)));

    doIncrVar:
	if (TclIsVarDirectModifyable2(varPtr, arrayPtr)) {
	    objPtr = varPtr->value.objPtr;
	    if (Tcl_IsShared(objPtr)) {
		objPtr->refCount--;	/* We know it's shared */
		objResultPtr = Tcl_DuplicateObj(objPtr);
		Tcl_IncrRefCount(objResultPtr);
		varPtr->value.objPtr = objResultPtr;
	    } else {
		objResultPtr = objPtr;
	    }
	    if (TclIncrObj(interp, objResultPtr, incrPtr) != TCL_OK) {
		Tcl_DecrRefCount(incrPtr);
		TRACE_ERROR(interp);
		goto gotError;
	    }
	    Tcl_DecrRefCount(incrPtr);
	} else {
	    DECACHE_STACK_INFO();
	    objResultPtr = TclPtrIncrObjVarIdx(interp, varPtr, arrayPtr,
		    part1Ptr, part2Ptr, incrPtr, TCL_LEAVE_ERR_MSG, opnd);
	    CACHE_STACK_INFO();
	    Tcl_DecrRefCount(incrPtr);
	    if (objResultPtr == NULL) {
		TRACE_ERROR(interp);
		goto gotError;
	    }
	}
    doneIncr:
	TRACE_APPEND(("%.30s\n", O2S(objResultPtr)));
#ifndef TCL_COMPILE_DEBUG
	if (*(pc+pcAdjustment) == INST_POP) {
	    NEXT_INST_V((pcAdjustment+1), cleanup, 0);
	}
#endif
	NEXT_INST_V(pcAdjustment, cleanup, 1);
    }

    /*
     *	   End of INST_INCR instructions.
     * -----------------------------------------------------------------
     *	   Start of INST_EXIST instructions.
     */

    case INST_EXIST_SCALAR:
	cleanup = 0;
	pcAdjustment = 5;
	opnd = TclGetUInt4AtPtr(pc+1);
	varPtr = LOCAL(opnd);
	while (TclIsVarLink(varPtr)) {
	    varPtr = varPtr->value.linkPtr;
	}
	TRACE(("%u => ", opnd));
	if (ReadTraced(varPtr)) {
	    DECACHE_STACK_INFO();
	    TclObjCallVarTraces(iPtr, NULL, varPtr, NULL, NULL,
		    TCL_TRACE_READS, 0, opnd);
	    CACHE_STACK_INFO();
	    if (TclIsVarUndefined(varPtr)) {
		TclCleanupVar(varPtr, NULL);
		varPtr = NULL;
	    }
	}
	goto afterExistsPeephole;

    case INST_EXIST_ARRAY:
	cleanup = 1;
	pcAdjustment = 5;
	opnd = TclGetUInt4AtPtr(pc+1);
	part2Ptr = OBJ_AT_TOS;
	arrayPtr = LOCAL(opnd);
	while (TclIsVarLink(arrayPtr)) {
	    arrayPtr = arrayPtr->value.linkPtr;
	}
	TRACE(("%u \"%.30s\" => ", opnd, O2S(part2Ptr)));
	if (TclIsVarArray(arrayPtr) && !ReadTraced(arrayPtr)) {
	    varPtr = VarHashFindVar(arrayPtr->value.tablePtr, part2Ptr);
	    if (!varPtr || !ReadTraced(varPtr)) {
		goto afterExistsPeephole;
	    }
	}
	varPtr = TclLookupArrayElement(interp, NULL, part2Ptr, 0, "access",
		0, 1, arrayPtr, opnd);
	if (varPtr) {
	    if (ReadTraced(varPtr) || (arrayPtr && ReadTraced(arrayPtr))) {
		DECACHE_STACK_INFO();
		TclObjCallVarTraces(iPtr, arrayPtr, varPtr, NULL, part2Ptr,
			TCL_TRACE_READS, 0, opnd);
		CACHE_STACK_INFO();
	    }
	    if (TclIsVarUndefined(varPtr)) {
		TclCleanupVar(varPtr, arrayPtr);
		varPtr = NULL;
	    }
	}
	goto afterExistsPeephole;

    case INST_EXIST_ARRAY_STK:
	cleanup = 2;
	pcAdjustment = 1;
	part2Ptr = OBJ_AT_TOS;		/* element name */
	part1Ptr = OBJ_UNDER_TOS;	/* array name */
	TRACE(("\"%.30s(%.30s)\" => ", O2S(part1Ptr), O2S(part2Ptr)));
	goto doExistStk;

    case INST_EXIST_STK:
	cleanup = 1;
	pcAdjustment = 1;
	part2Ptr = NULL;
	part1Ptr = OBJ_AT_TOS;		/* variable name */
	TRACE(("\"%.30s\" => ", O2S(part1Ptr)));

    doExistStk:
	varPtr = TclObjLookupVarEx(interp, part1Ptr, part2Ptr, 0, "access",
		/*createPart1*/0, /*createPart2*/1, &arrayPtr);
	if (varPtr) {
	    if (ReadTraced(varPtr) || (arrayPtr && ReadTraced(arrayPtr))) {
		DECACHE_STACK_INFO();
		TclObjCallVarTraces(iPtr, arrayPtr, varPtr, part1Ptr,part2Ptr,
			TCL_TRACE_READS, 0, -1);
		CACHE_STACK_INFO();
	    }
	    if (TclIsVarUndefined(varPtr)) {
		TclCleanupVar(varPtr, arrayPtr);
		varPtr = NULL;
	    }
	}

	/*
	 * Peep-hole optimisation: if you're about to jump, do jump from here.
	 */

    afterExistsPeephole: {
	int found = (varPtr && !TclIsVarUndefined(varPtr));

	TRACE_APPEND(("%d\n", found ? 1 : 0));
	JUMP_PEEPHOLE_V(found, pcAdjustment, cleanup);
    }

    /*
     *	   End of INST_EXIST instructions.
     * -----------------------------------------------------------------
     *	   Start of INST_UNSET instructions.
     */

    {
	int flags;

    case INST_UNSET_SCALAR:
	flags = TclGetUInt1AtPtr(pc+1) ? TCL_LEAVE_ERR_MSG : 0;
	opnd = TclGetUInt4AtPtr(pc+2);
	varPtr = LOCAL(opnd);
	while (TclIsVarLink(varPtr)) {
	    varPtr = varPtr->value.linkPtr;
	}
	TRACE(("%s %u => ", (flags ? "normal" : "noerr"), opnd));
	if (TclIsVarDirectUnsettable(varPtr) && !TclIsVarInHash(varPtr)) {
	    /*
	     * No errors, no traces, no searches: just make the variable cease
	     * to exist.
	     */

	    if (!TclIsVarUndefined(varPtr)) {
		TclDecrRefCount(varPtr->value.objPtr);
	    } else if (flags & TCL_LEAVE_ERR_MSG) {
		goto slowUnsetScalar;
	    }
	    varPtr->value.objPtr = NULL;
	    TRACE_APPEND(("OK\n"));
	    NEXT_INST_F(6, 0, 0);
	}

    slowUnsetScalar:
	DECACHE_STACK_INFO();
	if (TclPtrUnsetVarIdx(interp, varPtr, NULL, NULL, NULL, flags,
		opnd) != TCL_OK && flags) {
	    goto errorInUnset;
	}
	CACHE_STACK_INFO();
	NEXT_INST_F(6, 0, 0);

    case INST_UNSET_ARRAY:
	flags = TclGetUInt1AtPtr(pc+1) ? TCL_LEAVE_ERR_MSG : 0;
	opnd = TclGetUInt4AtPtr(pc+2);
	part2Ptr = OBJ_AT_TOS;
	arrayPtr = LOCAL(opnd);
	while (TclIsVarLink(arrayPtr)) {
	    arrayPtr = arrayPtr->value.linkPtr;
	}
	TRACE(("%s %u \"%.30s\" => ",
		(flags ? "normal" : "noerr"), opnd, O2S(part2Ptr)));
	if (TclIsVarArray(arrayPtr) && !UnsetTraced(arrayPtr)
		&& !(arrayPtr->flags & VAR_SEARCH_ACTIVE)) {
	    varPtr = VarHashFindVar(arrayPtr->value.tablePtr, part2Ptr);
	    if (varPtr && TclIsVarDirectUnsettable(varPtr)) {
		/*
		 * No nasty traces and element exists, so we can proceed to
		 * unset it. Might still not exist though...
		 */

		if (!TclIsVarUndefined(varPtr)) {
		    TclDecrRefCount(varPtr->value.objPtr);
		    TclSetVarUndefined(varPtr);
		    TclClearVarNamespaceVar(varPtr);
		    TclCleanupVar(varPtr, arrayPtr);
		} else if (flags & TCL_LEAVE_ERR_MSG) {
		    goto slowUnsetArray;
		}
		TRACE_APPEND(("OK\n"));
		NEXT_INST_F(6, 1, 0);
	    } else if (!varPtr && !(flags & TCL_LEAVE_ERR_MSG)) {
		/*
		 * Don't need to do anything here.
		 */

		TRACE_APPEND(("OK\n"));
		NEXT_INST_F(6, 1, 0);
	    }
	}
    slowUnsetArray:
	DECACHE_STACK_INFO();
	varPtr = TclLookupArrayElement(interp, NULL, part2Ptr, flags, "unset",
		0, 0, arrayPtr, opnd);
	if (!varPtr) {
	    if (flags & TCL_LEAVE_ERR_MSG) {
		goto errorInUnset;
	    }
	} else if (TclPtrUnsetVarIdx(interp, varPtr, arrayPtr, NULL, part2Ptr,
		flags, opnd) != TCL_OK && (flags & TCL_LEAVE_ERR_MSG)) {
	    goto errorInUnset;
	}
	CACHE_STACK_INFO();
	NEXT_INST_F(6, 1, 0);

    case INST_UNSET_ARRAY_STK:
	flags = TclGetUInt1AtPtr(pc+1) ? TCL_LEAVE_ERR_MSG : 0;
	cleanup = 2;
	part2Ptr = OBJ_AT_TOS;		/* element name */
	part1Ptr = OBJ_UNDER_TOS;	/* array name */
	TRACE(("%s \"%.30s(%.30s)\" => ", (flags ? "normal" : "noerr"),
		O2S(part1Ptr), O2S(part2Ptr)));
	goto doUnsetStk;

    case INST_UNSET_STK:
	flags = TclGetUInt1AtPtr(pc+1) ? TCL_LEAVE_ERR_MSG : 0;
	cleanup = 1;
	part2Ptr = NULL;
	part1Ptr = OBJ_AT_TOS;		/* variable name */
	TRACE(("%s \"%.30s\" => ", (flags ? "normal" : "noerr"),
		O2S(part1Ptr)));

    doUnsetStk:
	DECACHE_STACK_INFO();
	if (TclObjUnsetVar2(interp, part1Ptr, part2Ptr, flags) != TCL_OK
		&& (flags & TCL_LEAVE_ERR_MSG)) {
	    goto errorInUnset;
	}
	CACHE_STACK_INFO();
	TRACE_APPEND(("OK\n"));
	NEXT_INST_V(2, cleanup, 0);

    errorInUnset:
	CACHE_STACK_INFO();
	TRACE_ERROR(interp);
	goto gotError;
    }
    break;

    /*
     *	   End of INST_UNSET instructions.
     * -----------------------------------------------------------------
     *	   Start of INST_ARRAY instructions.
     */

    case INST_ARRAY_EXISTS_IMM:
	opnd = TclGetUInt4AtPtr(pc+1);
	pcAdjustment = 5;
	cleanup = 0;
	part1Ptr = NULL;
	arrayPtr = NULL;
	TRACE(("%u => ", opnd));
	varPtr = LOCAL(opnd);
	while (TclIsVarLink(varPtr)) {
	    varPtr = varPtr->value.linkPtr;
	}
	goto doArrayExists;
    case INST_ARRAY_EXISTS_STK:
	opnd = -1;
	pcAdjustment = 1;
	cleanup = 1;
	part1Ptr = OBJ_AT_TOS;
	TRACE(("\"%.30s\" => ", O2S(part1Ptr)));
	varPtr = TclObjLookupVarEx(interp, part1Ptr, NULL, 0, NULL,
		/*createPart1*/0, /*createPart2*/0, &arrayPtr);
    doArrayExists:
	DECACHE_STACK_INFO();
	result = TclCheckArrayTraces(interp, varPtr, arrayPtr, part1Ptr, opnd);
	CACHE_STACK_INFO();
	if (result == TCL_ERROR) {
	    TRACE_ERROR(interp);
	    goto gotError;
	}
	if (varPtr && TclIsVarArray(varPtr) && !TclIsVarUndefined(varPtr)) {
	    objResultPtr = TCONST(1);
	} else {
	    objResultPtr = TCONST(0);
	}
	TRACE_APPEND(("%.30s\n", O2S(objResultPtr)));
	NEXT_INST_V(pcAdjustment, cleanup, 1);

    case INST_ARRAY_MAKE_IMM:
	opnd = TclGetUInt4AtPtr(pc+1);
	pcAdjustment = 5;
	cleanup = 0;
	part1Ptr = NULL;
	arrayPtr = NULL;
	TRACE(("%u => ", opnd));
	varPtr = LOCAL(opnd);
	while (TclIsVarLink(varPtr)) {
	    varPtr = varPtr->value.linkPtr;
	}
	goto doArrayMake;
    case INST_ARRAY_MAKE_STK:
	opnd = -1;
	pcAdjustment = 1;
	cleanup = 1;
	part1Ptr = OBJ_AT_TOS;
	TRACE(("\"%.30s\" => ", O2S(part1Ptr)));
	varPtr = TclObjLookupVarEx(interp, part1Ptr, NULL, TCL_LEAVE_ERR_MSG,
		"set", /*createPart1*/1, /*createPart2*/0, &arrayPtr);
	if (varPtr == NULL) {
	    TRACE_ERROR(interp);
	    goto gotError;
	}
    doArrayMake:
	if (varPtr && !TclIsVarArray(varPtr)) {
	    if (TclIsVarArrayElement(varPtr) || !TclIsVarUndefined(varPtr)) {
		/*
		 * Either an array element, or a scalar: lose!
		 */

		TclObjVarErrMsg(interp, part1Ptr, NULL, "array set",
			"variable isn't array", opnd);
		DECACHE_STACK_INFO();
		Tcl_SetErrorCode(interp, "TCL", "WRITE", "ARRAY", NULL);
		CACHE_STACK_INFO();
		TRACE_ERROR(interp);
		goto gotError;
	    }
	    TclInitArrayVar(varPtr);
#ifdef TCL_COMPILE_DEBUG
	    TRACE_APPEND(("done\n"));
	} else {
	    TRACE_APPEND(("nothing to do\n"));
#endif
	}
	NEXT_INST_V(pcAdjustment, cleanup, 0);

    /*
     *	   End of INST_ARRAY instructions.
     * -----------------------------------------------------------------
     *	   Start of variable linking instructions.
     */

    {
	Var *otherPtr;
	CallFrame *framePtr, *savedFramePtr;
	Tcl_Namespace *nsPtr;
	Namespace *savedNsPtr;

    case INST_UPVAR:
	TRACE(("%d %.30s %.30s => ", TclGetInt4AtPtr(pc+1),
		O2S(OBJ_UNDER_TOS), O2S(OBJ_AT_TOS)));

	if (TclObjGetFrame(interp, OBJ_UNDER_TOS, &framePtr) == -1) {
	    TRACE_ERROR(interp);
	    goto gotError;
	}

	/*
	 * Locate the other variable.
	 */

	savedFramePtr = iPtr->varFramePtr;
	iPtr->varFramePtr = framePtr;
	otherPtr = TclObjLookupVarEx(interp, OBJ_AT_TOS, NULL,
		TCL_LEAVE_ERR_MSG, "access", /*createPart1*/ 1,
		/*createPart2*/ 1, &varPtr);
	iPtr->varFramePtr = savedFramePtr;
	if (!otherPtr) {
	    TRACE_ERROR(interp);
	    goto gotError;
	}
	goto doLinkVars;

    case INST_NSUPVAR:
	TRACE(("%d %.30s %.30s => ", TclGetInt4AtPtr(pc+1),
		O2S(OBJ_UNDER_TOS), O2S(OBJ_AT_TOS)));
	if (TclGetNamespaceFromObj(interp, OBJ_UNDER_TOS, &nsPtr) != TCL_OK) {
	    TRACE_ERROR(interp);
	    goto gotError;
	}

	/*
	 * Locate the other variable.
	 */

	savedNsPtr = iPtr->varFramePtr->nsPtr;
	iPtr->varFramePtr->nsPtr = (Namespace *) nsPtr;
	otherPtr = TclObjLookupVarEx(interp, OBJ_AT_TOS, NULL,
		(TCL_NAMESPACE_ONLY|TCL_LEAVE_ERR_MSG|TCL_AVOID_RESOLVERS),
		"access", /*createPart1*/ 1, /*createPart2*/ 1, &varPtr);
	iPtr->varFramePtr->nsPtr = savedNsPtr;
	if (!otherPtr) {
	    TRACE_ERROR(interp);
	    goto gotError;
	}
	goto doLinkVars;

    case INST_VARIABLE:
	TRACE(("%d, %.30s => ", TclGetInt4AtPtr(pc+1), O2S(OBJ_AT_TOS)));
	otherPtr = TclObjLookupVarEx(interp, OBJ_AT_TOS, NULL,
		(TCL_NAMESPACE_ONLY | TCL_LEAVE_ERR_MSG), "access",
		/*createPart1*/ 1, /*createPart2*/ 1, &varPtr);
	if (!otherPtr) {
	    TRACE_ERROR(interp);
	    goto gotError;
	}

	/*
	 * Do the [variable] magic.
	 */

	TclSetVarNamespaceVar(otherPtr);

    doLinkVars:

	/*
	 * If we are here, the local variable has already been created: do the
	 * little work of TclPtrMakeUpvar that remains to be done right here
	 * if there are no errors; otherwise, let it handle the case.
	 */

	opnd = TclGetInt4AtPtr(pc+1);
	varPtr = LOCAL(opnd);
	if ((varPtr != otherPtr) && !TclIsVarTraced(varPtr)
		&& (TclIsVarUndefined(varPtr) || TclIsVarLink(varPtr))) {
	    if (!TclIsVarUndefined(varPtr)) {
		/*
		 * Then it is a defined link.
		 */

		Var *linkPtr = varPtr->value.linkPtr;

		if (linkPtr == otherPtr) {
		    TRACE_APPEND(("already linked\n"));
		    NEXT_INST_F(5, 1, 0);
		}
		if (TclIsVarInHash(linkPtr)) {
		    VarHashRefCount(linkPtr)--;
		    if (TclIsVarUndefined(linkPtr)) {
			TclCleanupVar(linkPtr, NULL);
		    }
		}
	    }
	    TclSetVarLink(varPtr);
	    varPtr->value.linkPtr = otherPtr;
	    if (TclIsVarInHash(otherPtr)) {
		VarHashRefCount(otherPtr)++;
	    }
	} else if (TclPtrObjMakeUpvarIdx(interp, otherPtr, NULL, 0,
		opnd) != TCL_OK) {
	    TRACE_ERROR(interp);
	    goto gotError;
	}

	/*
	 * Do not pop the namespace or frame index, it may be needed for other
	 * variables - and [variable] did not push it at all.
	 */

	TRACE_APPEND(("link made\n"));
	NEXT_INST_F(5, 1, 0);
    }
    break;

    /*
     *	   End of variable linking instructions.
     * -----------------------------------------------------------------
     */

    case INST_JUMP1:
	opnd = TclGetInt1AtPtr(pc+1);
	TRACE(("%d => new pc %u\n", opnd,
		(unsigned)(pc + opnd - codePtr->codeStart)));
	NEXT_INST_F(opnd, 0, 0);
    break;

    case INST_JUMP4:
	opnd = TclGetInt4AtPtr(pc+1);
	TRACE(("%d => new pc %u\n", opnd,
		(unsigned)(pc + opnd - codePtr->codeStart)));
	NEXT_INST_F(opnd, 0, 0);

    {
	int jmpOffset[2], b;

	/* TODO: consider rewrite so we don't compute the offset we're not
	 * going to take. */
    case INST_JUMP_FALSE4:
	jmpOffset[0] = TclGetInt4AtPtr(pc+1);	/* FALSE offset */
	jmpOffset[1] = 5;			/* TRUE offset */
	goto doCondJump;

    case INST_JUMP_TRUE4:
	jmpOffset[0] = 5;
	jmpOffset[1] = TclGetInt4AtPtr(pc+1);
	goto doCondJump;

    case INST_JUMP_FALSE1:
	jmpOffset[0] = TclGetInt1AtPtr(pc+1);
	jmpOffset[1] = 2;
	goto doCondJump;

    case INST_JUMP_TRUE1:
	jmpOffset[0] = 2;
	jmpOffset[1] = TclGetInt1AtPtr(pc+1);

    doCondJump:
	valuePtr = OBJ_AT_TOS;
	TRACE(("%d => ", jmpOffset[
		(*pc==INST_JUMP_FALSE1 || *pc==INST_JUMP_FALSE4) ? 0 : 1]));

	/* TODO - check claim that taking address of b harms performance */
	/* TODO - consider optimization search for constants */
	if (TclGetBooleanFromObj(interp, valuePtr, &b) != TCL_OK) {
	    TRACE_ERROR(interp);
	    goto gotError;
	}

#ifdef TCL_COMPILE_DEBUG
	if (b) {
	    if ((*pc == INST_JUMP_TRUE1) || (*pc == INST_JUMP_TRUE4)) {
		TRACE_APPEND(("%.20s true, new pc %u\n", O2S(valuePtr),
			(unsigned)(pc + jmpOffset[1] - codePtr->codeStart)));
	    } else {
		TRACE_APPEND(("%.20s true\n", O2S(valuePtr)));
	    }
	} else {
	    if ((*pc == INST_JUMP_TRUE1) || (*pc == INST_JUMP_TRUE4)) {
		TRACE_APPEND(("%.20s false\n", O2S(valuePtr)));
	    } else {
		TRACE_APPEND(("%.20s false, new pc %u\n", O2S(valuePtr),
			(unsigned)(pc + jmpOffset[0] - codePtr->codeStart)));
	    }
	}
#endif
	NEXT_INST_F(jmpOffset[b], 1, 0);
    }
    break;

    case INST_JUMP_TABLE: {
	Tcl_HashEntry *hPtr;
	JumptableInfo *jtPtr;

	/*
	 * Jump to location looked up in a hashtable; fall through to next
	 * instr if lookup fails.
	 */

	opnd = TclGetInt4AtPtr(pc+1);
	jtPtr = (JumptableInfo *) codePtr->auxDataArrayPtr[opnd].clientData;
	TRACE(("%d \"%.20s\" => ", opnd, O2S(OBJ_AT_TOS)));
	hPtr = Tcl_FindHashEntry(&jtPtr->hashTable, TclGetString(OBJ_AT_TOS));
	if (hPtr != NULL) {
	    int jumpOffset = PTR2INT(Tcl_GetHashValue(hPtr));

	    TRACE_APPEND(("found in table, new pc %u\n",
		    (unsigned)(pc - codePtr->codeStart + jumpOffset)));
	    NEXT_INST_F(jumpOffset, 1, 0);
	} else {
	    TRACE_APPEND(("not found in table\n"));
	    NEXT_INST_F(5, 1, 0);
	}
    }
    break;

    /*
     * -----------------------------------------------------------------
     *	   Start of general introspector instructions.
     */

    case INST_NS_CURRENT: {
	Namespace *currNsPtr = (Namespace *) TclGetCurrentNamespace(interp);

	if (currNsPtr == (Namespace *) TclGetGlobalNamespace(interp)) {
	    TclNewLiteralStringObj(objResultPtr, "::");
	} else {
	    TclNewStringObj(objResultPtr, currNsPtr->fullName,
		    strlen(currNsPtr->fullName));
	}
	TRACE_WITH_OBJ(("=> "), objResultPtr);
	NEXT_INST_F(1, 0, 1);
    }
    break;
    case INST_COROUTINE_NAME: {
	CoroutineData *corPtr = iPtr->execEnvPtr->corPtr;

	TclNewObj(objResultPtr);
	if (corPtr && !(corPtr->cmdPtr->flags & CMD_DYING)) {
	    Tcl_GetCommandFullName(interp, (Tcl_Command) corPtr->cmdPtr,
		    objResultPtr);
	}
	TRACE_WITH_OBJ(("=> "), objResultPtr);
	NEXT_INST_F(1, 0, 1);
    }
    break;
    case INST_INFO_LEVEL_NUM:
	TclNewIntObj(objResultPtr, iPtr->varFramePtr->level);
	TRACE_WITH_OBJ(("=> "), objResultPtr);
	NEXT_INST_F(1, 0, 1);
    break;
    case INST_INFO_LEVEL_ARGS: {
	int level;
	CallFrame *framePtr = iPtr->varFramePtr;
	CallFrame *rootFramePtr = iPtr->rootFramePtr;

	TRACE(("\"%.30s\" => ", O2S(OBJ_AT_TOS)));
	if (TclGetIntFromObj(interp, OBJ_AT_TOS, &level) != TCL_OK) {
	    TRACE_ERROR(interp);
	    goto gotError;
	}
	if (level <= 0) {
	    level += framePtr->level;
	}
	for (; (framePtr->level!=level) && (framePtr!=rootFramePtr) ;
		framePtr = framePtr->callerVarPtr) {
	    /* Empty loop body */
	}
	if (framePtr == rootFramePtr) {
	    Tcl_SetObjResult(interp, Tcl_ObjPrintf(
		    "bad level \"%s\"", TclGetString(OBJ_AT_TOS)));
	    TRACE_ERROR(interp);
	    DECACHE_STACK_INFO();
	    Tcl_SetErrorCode(interp, "TCL", "LOOKUP", "STACK_LEVEL",
		    TclGetString(OBJ_AT_TOS), NULL);
	    CACHE_STACK_INFO();
	    goto gotError;
	}
	objResultPtr = Tcl_NewListObj(framePtr->objc, framePtr->objv);
	TRACE_APPEND(("%.30s\n", O2S(objResultPtr)));
	NEXT_INST_F(1, 1, 1);
    }
    {
	Tcl_Command cmd, origCmd;

    case INST_RESOLVE_COMMAND:
	cmd = Tcl_GetCommandFromObj(interp, OBJ_AT_TOS);
	TclNewObj(objResultPtr);
	if (cmd != NULL) {
	    Tcl_GetCommandFullName(interp, cmd, objResultPtr);
	}
	TRACE_WITH_OBJ(("\"%.20s\" => ", O2S(OBJ_AT_TOS)), objResultPtr);
	NEXT_INST_F(1, 1, 1);

    case INST_ORIGIN_COMMAND:
	TRACE(("\"%.30s\" => ", O2S(OBJ_AT_TOS)));
	cmd = Tcl_GetCommandFromObj(interp, OBJ_AT_TOS);
	if (cmd == NULL) {
	    goto instOriginError;
	}
	origCmd = TclGetOriginalCommand(cmd);
	if (origCmd == NULL) {
	    origCmd = cmd;
	}

	TclNewObj(objResultPtr);
	Tcl_GetCommandFullName(interp, origCmd, objResultPtr);
	if (TclCheckEmptyString(objResultPtr) == TCL_EMPTYSTRING_YES ) {
	    Tcl_DecrRefCount(objResultPtr);
	    instOriginError:
	    Tcl_SetObjResult(interp, Tcl_ObjPrintf(
		    "invalid command name \"%s\"", TclGetString(OBJ_AT_TOS)));
	    DECACHE_STACK_INFO();
	    Tcl_SetErrorCode(interp, "TCL", "LOOKUP", "COMMAND",
		    TclGetString(OBJ_AT_TOS), NULL);
	    CACHE_STACK_INFO();
	    TRACE_APPEND(("ERROR: not command\n"));
	    goto gotError;
	}
	TRACE_APPEND(("\"%.30s\"", O2S(OBJ_AT_TOS)));
	NEXT_INST_F(1, 1, 1);
    }

    /*
     * -----------------------------------------------------------------
     *	   Start of TclOO support instructions.
     */

    {
	Object *oPtr;
	CallFrame *framePtr;
	CallContext *contextPtr;
	int skip, newDepth;

    case INST_TCLOO_SELF:
	framePtr = iPtr->varFramePtr;
	if (framePtr == NULL ||
		!(framePtr->isProcCallFrame & FRAME_IS_METHOD)) {
	    TRACE(("=> ERROR: no TclOO call context\n"));
	    Tcl_SetObjResult(interp, Tcl_NewStringObj(
		    "self may only be called from inside a method",
		    -1));
	    DECACHE_STACK_INFO();
	    Tcl_SetErrorCode(interp, "TCL", "OO", "CONTEXT_REQUIRED", NULL);
	    CACHE_STACK_INFO();
	    goto gotError;
	}
	contextPtr = (CallContext *)framePtr->clientData;

	/*
	 * Call out to get the name; it's expensive to compute but cached.
	 */

	objResultPtr = TclOOObjectName(interp, contextPtr->oPtr);
	TRACE_WITH_OBJ(("=> "), objResultPtr);
	NEXT_INST_F(1, 0, 1);

    case INST_TCLOO_NEXT_CLASS:
	opnd = TclGetUInt1AtPtr(pc+1);
	framePtr = iPtr->varFramePtr;
	valuePtr = OBJ_AT_DEPTH(opnd - 2);
	objv = &OBJ_AT_DEPTH(opnd - 1);
	skip = 2;
	TRACE(("%d => ", opnd));
	if (framePtr == NULL ||
		!(framePtr->isProcCallFrame & FRAME_IS_METHOD)) {
	    TRACE_APPEND(("ERROR: no TclOO call context\n"));
	    Tcl_SetObjResult(interp, Tcl_NewStringObj(
		    "nextto may only be called from inside a method",
		    -1));
	    DECACHE_STACK_INFO();
	    Tcl_SetErrorCode(interp, "TCL", "OO", "CONTEXT_REQUIRED", NULL);
	    CACHE_STACK_INFO();
	    goto gotError;
	}
	contextPtr = (CallContext *)framePtr->clientData;

	oPtr = (Object *) Tcl_GetObjectFromObj(interp, valuePtr);
	if (oPtr == NULL) {
	    TRACE_APPEND(("ERROR: \"%.30s\" not object\n", O2S(valuePtr)));
	    goto gotError;
	} else {
	    Class *classPtr = oPtr->classPtr;
	    struct MInvoke *miPtr;
	    int i;
	    const char *methodType;

	    if (classPtr == NULL) {
		TRACE_APPEND(("ERROR: \"%.30s\" not class\n", O2S(valuePtr)));
		Tcl_SetObjResult(interp, Tcl_ObjPrintf(
			"\"%s\" is not a class", TclGetString(valuePtr)));
		DECACHE_STACK_INFO();
		Tcl_SetErrorCode(interp, "TCL", "OO", "CLASS_REQUIRED", NULL);
		CACHE_STACK_INFO();
		goto gotError;
	    }

	    for (i=contextPtr->index+1 ; i<contextPtr->callPtr->numChain ; i++) {
		miPtr = contextPtr->callPtr->chain + i;
		if (!miPtr->isFilter &&
			miPtr->mPtr->declaringClassPtr == classPtr) {
		    newDepth = i;
#ifdef TCL_COMPILE_DEBUG
		    if (tclTraceExec >= 2) {
			if (traceInstructions) {
			    strncpy(cmdNameBuf, TclGetString(objv[0]), 20);
			} else {
			    fprintf(stdout, "%d: (%u) invoking ",
				    iPtr->numLevels,
				    (unsigned)(pc - codePtr->codeStart));
			}
			for (i = 0;  i < opnd;  i++) {
			    TclPrintObject(stdout, objv[i], 15);
			    fprintf(stdout, " ");
			}
			fprintf(stdout, "\n");
			fflush(stdout);
		    }
#endif /*TCL_COMPILE_DEBUG*/
		    goto doInvokeNext;
		}
	    }

	    if (contextPtr->callPtr->flags & CONSTRUCTOR) {
		methodType = "constructor";
	    } else if (contextPtr->callPtr->flags & DESTRUCTOR) {
		methodType = "destructor";
	    } else {
		methodType = "method";
	    }

	    TRACE_APPEND(("ERROR: \"%.30s\" not on reachable chain\n",
		    O2S(valuePtr)));
	    for (i=contextPtr->index ; i>=0 ; i--) {
		miPtr = contextPtr->callPtr->chain + i;
		if (miPtr->isFilter
			|| miPtr->mPtr->declaringClassPtr != classPtr) {
		    continue;
		}
		Tcl_SetObjResult(interp, Tcl_ObjPrintf(
			"%s implementation by \"%s\" not reachable from here",
			methodType, TclGetString(valuePtr)));
		DECACHE_STACK_INFO();
		Tcl_SetErrorCode(interp, "TCL", "OO", "CLASS_NOT_REACHABLE",
			NULL);
		CACHE_STACK_INFO();
		goto gotError;
	    }
	    Tcl_SetObjResult(interp, Tcl_ObjPrintf(
		    "%s has no non-filter implementation by \"%s\"",
		    methodType, TclGetString(valuePtr)));
	    DECACHE_STACK_INFO();
	    Tcl_SetErrorCode(interp, "TCL", "OO", "CLASS_NOT_THERE", NULL);
	    CACHE_STACK_INFO();
	    goto gotError;
	}

    case INST_TCLOO_NEXT:
	opnd = TclGetUInt1AtPtr(pc+1);
	objv = &OBJ_AT_DEPTH(opnd - 1);
	framePtr = iPtr->varFramePtr;
	skip = 1;
	TRACE(("%d => ", opnd));
	if (framePtr == NULL ||
		!(framePtr->isProcCallFrame & FRAME_IS_METHOD)) {
	    TRACE_APPEND(("ERROR: no TclOO call context\n"));
	    Tcl_SetObjResult(interp, Tcl_NewStringObj(
		    "next may only be called from inside a method",
		    -1));
	    DECACHE_STACK_INFO();
	    Tcl_SetErrorCode(interp, "TCL", "OO", "CONTEXT_REQUIRED", NULL);
	    CACHE_STACK_INFO();
	    goto gotError;
	}
	contextPtr = (CallContext *)framePtr->clientData;

	newDepth = contextPtr->index + 1;
	if (newDepth >= contextPtr->callPtr->numChain) {
	    /*
	     * We're at the end of the chain; generate an error message unless
	     * the interpreter is being torn down, in which case we might be
	     * getting here because of methods/destructors doing a [next] (or
	     * equivalent) unexpectedly.
	     */

	    const char *methodType;

	    if (contextPtr->callPtr->flags & CONSTRUCTOR) {
		methodType = "constructor";
	    } else if (contextPtr->callPtr->flags & DESTRUCTOR) {
		methodType = "destructor";
	    } else {
		methodType = "method";
	    }

	    TRACE_APPEND(("ERROR: no TclOO next impl\n"));
	    Tcl_SetObjResult(interp, Tcl_ObjPrintf(
		    "no next %s implementation", methodType));
	    DECACHE_STACK_INFO();
	    Tcl_SetErrorCode(interp, "TCL", "OO", "NOTHING_NEXT", NULL);
	    CACHE_STACK_INFO();
	    goto gotError;
#ifdef TCL_COMPILE_DEBUG
	} else if (tclTraceExec >= 2) {
	    int i;

	    if (traceInstructions) {
		strncpy(cmdNameBuf, TclGetString(objv[0]), 20);
	    } else {
		fprintf(stdout, "%d: (%u) invoking ",
			iPtr->numLevels, (unsigned)(pc - codePtr->codeStart));
	    }
	    for (i = 0;  i < opnd;  i++) {
		TclPrintObject(stdout, objv[i], 15);
		fprintf(stdout, " ");
	    }
	    fprintf(stdout, "\n");
	    fflush(stdout);
#endif /*TCL_COMPILE_DEBUG*/
	}

    doInvokeNext:
	bcFramePtr->data.tebc.pc = (char *) pc;
	iPtr->cmdFramePtr = bcFramePtr;

	if (iPtr->flags & INTERP_DEBUG_FRAME) {
	    ArgumentBCEnter(interp, codePtr, TD, pc, opnd, objv);
	}

	pcAdjustment = 2;
	cleanup = opnd;
	DECACHE_STACK_INFO();
	iPtr->varFramePtr = framePtr->callerVarPtr;
	pc += pcAdjustment;
	TEBC_YIELD();

	TclPushTailcallPoint(interp);
	oPtr = contextPtr->oPtr;
	if (oPtr->flags & FILTER_HANDLING) {
	    TclNRAddCallback(interp, FinalizeOONextFilter,
		    framePtr, contextPtr, INT2PTR(contextPtr->index),
		    INT2PTR(contextPtr->skip));
	} else {
	    TclNRAddCallback(interp, FinalizeOONext,
		    framePtr, contextPtr, INT2PTR(contextPtr->index),
		    INT2PTR(contextPtr->skip));
	}
	contextPtr->skip = skip;
	contextPtr->index = newDepth;
	if (contextPtr->callPtr->chain[newDepth].isFilter
		|| contextPtr->callPtr->flags & FILTER_HANDLING) {
	    oPtr->flags |= FILTER_HANDLING;
	} else {
	    oPtr->flags &= ~FILTER_HANDLING;
	}

	{
	    Method *const mPtr =
		    contextPtr->callPtr->chain[newDepth].mPtr;

	    return mPtr->typePtr->callProc(mPtr->clientData, interp,
		    (Tcl_ObjectContext) contextPtr, opnd, objv);
	}

    case INST_TCLOO_IS_OBJECT:
	oPtr = (Object *) Tcl_GetObjectFromObj(interp, OBJ_AT_TOS);
	objResultPtr = TCONST(oPtr != NULL ? 1 : 0);
	TRACE_WITH_OBJ(("%.30s => ", O2S(OBJ_AT_TOS)), objResultPtr);
	NEXT_INST_F(1, 1, 1);
    case INST_TCLOO_CLASS:
	oPtr = (Object *) Tcl_GetObjectFromObj(interp, OBJ_AT_TOS);
	if (oPtr == NULL) {
	    TRACE(("%.30s => ERROR: not object\n", O2S(OBJ_AT_TOS)));
	    goto gotError;
	}
	objResultPtr = TclOOObjectName(interp, oPtr->selfCls->thisPtr);
	TRACE_WITH_OBJ(("%.30s => ", O2S(OBJ_AT_TOS)), objResultPtr);
	NEXT_INST_F(1, 1, 1);
    case INST_TCLOO_NS:
	oPtr = (Object *) Tcl_GetObjectFromObj(interp, OBJ_AT_TOS);
	if (oPtr == NULL) {
	    TRACE(("%.30s => ERROR: not object\n", O2S(OBJ_AT_TOS)));
	    goto gotError;
	}

	/*
	 * TclOO objects *never* have the global namespace as their NS.
	 */

	TclNewStringObj(objResultPtr, oPtr->namespacePtr->fullName,
		strlen(oPtr->namespacePtr->fullName));
	TRACE_WITH_OBJ(("%.30s => ", O2S(OBJ_AT_TOS)), objResultPtr);
	NEXT_INST_F(1, 1, 1);
    }

    /*
     *     End of TclOO support instructions.
     * -----------------------------------------------------------------
     *	   Start of INST_LIST and related instructions.
     */

    {
	int numIndices, nocase, match, cflags;
	size_t slength, length2, fromIdx, toIdx, index, s1len, s2len;
	const char *s1, *s2;

    case INST_LIST:
	/*
	 * Pop the opnd (objc) top stack elements into a new list obj and then
	 * decrement their ref counts.
	 */

	opnd = TclGetUInt4AtPtr(pc+1);
	objResultPtr = Tcl_NewListObj(opnd, &OBJ_AT_DEPTH(opnd-1));
	TRACE_WITH_OBJ(("%u => ", opnd), objResultPtr);
	NEXT_INST_V(5, opnd, 1);

    case INST_LIST_LENGTH:
	TRACE(("\"%.30s\" => ", O2S(OBJ_AT_TOS)));
	if (TclListObjLength(interp, OBJ_AT_TOS, &length) != TCL_OK) {
	    TRACE_ERROR(interp);
	    goto gotError;
	}
	TclNewIntObj(objResultPtr, length);
	TRACE_APPEND(("%d\n", length));
	NEXT_INST_F(1, 1, 1);

    case INST_LIST_INDEX:	/* lindex with objc == 3 */
	value2Ptr = OBJ_AT_TOS;
	valuePtr = OBJ_UNDER_TOS;
	TRACE(("\"%.30s\" \"%.30s\" => ", O2S(valuePtr), O2S(value2Ptr)));

	/*
	 * Extract the desired list element.
	 */

	if ((TclListObjGetElements(interp, valuePtr, &objc, &objv) == TCL_OK)
		&& !TclHasInternalRep(value2Ptr, &tclListType)) {
	    int code;

	    DECACHE_STACK_INFO();
	    code = TclGetIntForIndexM(interp, value2Ptr, objc-1, &index);
	    CACHE_STACK_INFO();
	    if (code == TCL_OK) {
		TclDecrRefCount(value2Ptr);
		tosPtr--;
		pcAdjustment = 1;
		goto lindexFastPath;
	    }
	    Tcl_ResetResult(interp);
	}

	objResultPtr = TclLindexList(interp, valuePtr, value2Ptr);
	if (!objResultPtr) {
	    TRACE_ERROR(interp);
	    goto gotError;
	}

	/*
	 * Stash the list element on the stack.
	 */

	TRACE_APPEND(("\"%.30s\"\n", O2S(objResultPtr)));
	NEXT_INST_F(1, 2, -1);	/* Already has the correct refCount */

    case INST_LIST_INDEX_IMM:	/* lindex with objc==3 and index in bytecode
				 * stream */

	/*
	 * Pop the list and get the index.
	 */

	valuePtr = OBJ_AT_TOS;
	opnd = TclGetInt4AtPtr(pc+1);
	TRACE(("\"%.30s\" %d => ", O2S(valuePtr), opnd));

	/*
	 * Get the contents of the list, making sure that it really is a list
	 * in the process.
	 */

	if (TclListObjGetElements(interp, valuePtr, &objc, &objv) != TCL_OK) {
	    TRACE_ERROR(interp);
	    goto gotError;
	}

	/* Decode end-offset index values. */

	index = TclIndexDecode(opnd, objc - 1);
	pcAdjustment = 5;

    lindexFastPath:
	if (index < (size_t)objc) {
	    objResultPtr = objv[index];
	} else {
	    TclNewObj(objResultPtr);
	}

	TRACE_APPEND(("\"%.30s\"\n", O2S(objResultPtr)));
	NEXT_INST_F(pcAdjustment, 1, 1);

    case INST_LIST_INDEX_MULTI:	/* 'lindex' with multiple index args */
	/*
	 * Determine the count of index args.
	 */

	opnd = TclGetUInt4AtPtr(pc+1);
	numIndices = opnd-1;

	/*
	 * Do the 'lindex' operation.
	 */

	TRACE(("%d => ", opnd));
	objResultPtr = TclLindexFlat(interp, OBJ_AT_DEPTH(numIndices),
		numIndices, &OBJ_AT_DEPTH(numIndices - 1));
	if (!objResultPtr) {
	    TRACE_ERROR(interp);
	    goto gotError;
	}

	/*
	 * Set result.
	 */

	TRACE_APPEND(("\"%.30s\"\n", O2S(objResultPtr)));
	NEXT_INST_V(5, opnd, -1);

    case INST_LSET_FLAT:
	/*
	 * Lset with 3, 5, or more args. Get the number of index args.
	 */

	opnd = TclGetUInt4AtPtr(pc + 1);
	numIndices = opnd - 2;
	TRACE(("%d => ", opnd));

	/*
	 * Get the old value of variable, and remove the stack ref. This is
	 * safe because the variable still references the object; the ref
	 * count will never go zero here - we can use the smaller macro
	 * Tcl_DecrRefCount.
	 */

	valuePtr = POP_OBJECT();
	Tcl_DecrRefCount(valuePtr); /* This one should be done here */

	/*
	 * Compute the new variable value.
	 */

	objResultPtr = TclLsetFlat(interp, valuePtr, numIndices,
		&OBJ_AT_DEPTH(numIndices), OBJ_AT_TOS);
	if (!objResultPtr) {
	    TRACE_ERROR(interp);
	    goto gotError;
	}

	/*
	 * Set result.
	 */

	TRACE_APPEND(("\"%.30s\"\n", O2S(objResultPtr)));
	NEXT_INST_V(5, numIndices+1, -1);

    case INST_LSET_LIST:	/* 'lset' with 4 args */
	/*
	 * Get the old value of variable, and remove the stack ref. This is
	 * safe because the variable still references the object; the ref
	 * count will never go zero here - we can use the smaller macro
	 * Tcl_DecrRefCount.
	 */

	objPtr = POP_OBJECT();
	Tcl_DecrRefCount(objPtr);	/* This one should be done here. */

	/*
	 * Get the new element value, and the index list.
	 */

	valuePtr = OBJ_AT_TOS;
	value2Ptr = OBJ_UNDER_TOS;
	TRACE(("\"%.30s\" \"%.30s\" \"%.30s\" => ",
		O2S(value2Ptr), O2S(valuePtr), O2S(objPtr)));

	/*
	 * Compute the new variable value.
	 */

	objResultPtr = TclLsetList(interp, objPtr, value2Ptr, valuePtr);
	if (!objResultPtr) {
	    TRACE_ERROR(interp);
	    goto gotError;
	}

	/*
	 * Set result.
	 */

	TRACE_APPEND(("\"%.30s\"\n", O2S(objResultPtr)));
	NEXT_INST_F(1, 2, -1);

    case INST_LIST_RANGE_IMM:	/* lrange with objc==4 and both indices in
				 * bytecode stream */

	/*
	 * Pop the list and get the indices.
	 */

	valuePtr = OBJ_AT_TOS;
	fromIdx = TclGetInt4AtPtr(pc+1);
	toIdx = TclGetInt4AtPtr(pc+5);
	TRACE(("\"%.30s\" %d %d => ", O2S(valuePtr), TclGetInt4AtPtr(pc+1),
		TclGetInt4AtPtr(pc+5)));

	/*
	 * Get the length of the list, making sure that it really is a list
	 * in the process.
	 */

	if (TclListObjLength(interp, valuePtr, &objc) != TCL_OK) {
	    TRACE_ERROR(interp);
	    goto gotError;
	}

	/*
	 * Skip a lot of work if we're about to throw the result away (common
	 * with uses of [lassign]).
	 */

#ifndef TCL_COMPILE_DEBUG
	if (*(pc+9) == INST_POP) {
	    NEXT_INST_F(10, 1, 0);
	}
#endif

	/* Every range of an empty list is an empty list */
	if (objc == 0) {
	    /* avoid return of not canonical list (e. g. spaces in string repr.) */
	    if (!valuePtr->bytes || !valuePtr->length) {
		TRACE_APPEND(("\n"));
		NEXT_INST_F(9, 0, 0);
	    }
	    goto emptyList;
	}

	/* Decode index value operands. */

	if (toIdx == TCL_INDEX_NONE) {
	emptyList:
	    TclNewObj(objResultPtr);
	    TRACE_APPEND(("\"%.30s\"", O2S(objResultPtr)));
	    NEXT_INST_F(9, 1, 1);
	}
	toIdx = TclIndexDecode(toIdx, objc - 1);
	if (toIdx == TCL_INDEX_NONE) {
	    goto emptyList;
	} else if (toIdx + 1 >= (size_t)objc + 1) {
	    toIdx = objc - 1;
	}

	assert (toIdx < (size_t)objc);
	/*
	assert ( fromIdx != TCL_INDEX_NONE );
	 *
	 * Extra safety for legacy bytecodes:
	 */
	if (fromIdx == TCL_INDEX_NONE) {
	    fromIdx = TCL_INDEX_START;
	}

	fromIdx = TclIndexDecode(fromIdx, objc - 1);

	objResultPtr = TclListObjRange(valuePtr, fromIdx, toIdx);

	TRACE_APPEND(("\"%.30s\"", O2S(objResultPtr)));
	NEXT_INST_F(9, 1, 1);

    case INST_LIST_IN:
    case INST_LIST_NOT_IN:	/* Basic list containment operators. */
	value2Ptr = OBJ_AT_TOS;
	valuePtr = OBJ_UNDER_TOS;

	s1 = Tcl_GetStringFromObj(valuePtr, &s1len);
	TRACE(("\"%.30s\" \"%.30s\" => ", O2S(valuePtr), O2S(value2Ptr)));
	if (TclListObjLength(interp, value2Ptr, &length) != TCL_OK) {
	    TRACE_ERROR(interp);
	    goto gotError;
	}
	match = 0;
	if (length > 0) {
	    int i = 0;
	    Tcl_Obj *o;

	    /*
	     * An empty list doesn't match anything.
	     */

	    do {
		Tcl_ListObjIndex(NULL, value2Ptr, i, &o);
		if (o != NULL) {
		    s2 = Tcl_GetStringFromObj(o, &s2len);
		} else {
		    s2 = "";
		    s2len = 0;
		}
		if (s1len == s2len) {
		    match = (memcmp(s1, s2, s1len) == 0);
		}
		i++;
	    } while (i < length && match == 0);
	}

	if (*pc == INST_LIST_NOT_IN) {
	    match = !match;
	}

	TRACE_APPEND(("%d\n", match));

	/*
	 * Peep-hole optimisation: if you're about to jump, do jump from here.
	 * We're saving the effort of pushing a boolean value only to pop it
	 * for branching.
	 */

	JUMP_PEEPHOLE_F(match, 1, 2);

    case INST_LIST_CONCAT:
	value2Ptr = OBJ_AT_TOS;
	valuePtr = OBJ_UNDER_TOS;
	TRACE(("\"%.30s\" \"%.30s\" => ", O2S(valuePtr), O2S(value2Ptr)));
	if (Tcl_IsShared(valuePtr)) {
	    objResultPtr = Tcl_DuplicateObj(valuePtr);
	    if (Tcl_ListObjAppendList(interp, objResultPtr,
		    value2Ptr) != TCL_OK) {
		TRACE_ERROR(interp);
		TclDecrRefCount(objResultPtr);
		goto gotError;
	    }
	    TRACE_APPEND(("\"%.30s\"\n", O2S(objResultPtr)));
	    NEXT_INST_F(1, 2, 1);
	} else {
	    if (Tcl_ListObjAppendList(interp, valuePtr, value2Ptr) != TCL_OK){
		TRACE_ERROR(interp);
		goto gotError;
	    }
	    TRACE_APPEND(("\"%.30s\"\n", O2S(valuePtr)));
	    NEXT_INST_F(1, 1, 0);
	}

    /*
     *	   End of INST_LIST and related instructions.
     * -----------------------------------------------------------------
     *	   Start of string-related instructions.
     */

    case INST_STR_EQ:
    case INST_STR_NEQ:		/* String (in)equality check */
    case INST_STR_CMP:		/* String compare. */
    case INST_STR_LT:
    case INST_STR_GT:
    case INST_STR_LE:
    case INST_STR_GE:
    stringCompare:
	value2Ptr = OBJ_AT_TOS;
	valuePtr = OBJ_UNDER_TOS;

	{
	    int checkEq = ((*pc == INST_EQ) || (*pc == INST_NEQ)
		    || (*pc == INST_STR_EQ) || (*pc == INST_STR_NEQ));
	    match = TclStringCmp(valuePtr, value2Ptr, checkEq, 0, -1);
	}

	/*
	 * Make sure only -1,0,1 is returned
	 * TODO: consider peephole opt.
	 */

	if (*pc != INST_STR_CMP) {
	    /*
	     * Take care of the opcodes that goto'ed into here.
	     */

	    switch (*pc) {
	    case INST_STR_EQ:
	    case INST_EQ:
		match = (match == 0);
		break;
	    case INST_STR_NEQ:
	    case INST_NEQ:
		match = (match != 0);
		break;
	    case INST_LT:
	    case INST_STR_LT:
		match = (match < 0);
		break;
	    case INST_GT:
	    case INST_STR_GT:
		match = (match > 0);
		break;
	    case INST_LE:
	    case INST_STR_LE:
		match = (match <= 0);
		break;
	    case INST_GE:
	    case INST_STR_GE:
		match = (match >= 0);
		break;
	    }
	}

	TRACE(("\"%.20s\" \"%.20s\" => %d\n", O2S(valuePtr), O2S(value2Ptr),
		(match < 0 ? -1 : match > 0 ? 1 : 0)));
	JUMP_PEEPHOLE_F(match, 1, 2);

    case INST_STR_LEN:
	valuePtr = OBJ_AT_TOS;
	slength = Tcl_GetCharLength(valuePtr);
	TclNewIntObj(objResultPtr, slength);
	TRACE(("\"%.20s\" => %" TCL_Z_MODIFIER "u\n", O2S(valuePtr), slength));
	NEXT_INST_F(1, 1, 1);

    case INST_STR_UPPER:
	valuePtr = OBJ_AT_TOS;
	TRACE(("\"%.20s\" => ", O2S(valuePtr)));
	if (Tcl_IsShared(valuePtr)) {
	    s1 = Tcl_GetStringFromObj(valuePtr, &slength);
	    TclNewStringObj(objResultPtr, s1, slength);
	    slength = Tcl_UtfToUpper(TclGetString(objResultPtr));
	    Tcl_SetObjLength(objResultPtr, slength);
	    TRACE_APPEND(("\"%.20s\"\n", O2S(objResultPtr)));
	    NEXT_INST_F(1, 1, 1);
	} else {
<<<<<<< HEAD
	    slength = Tcl_UtfToUpper(TclGetString(valuePtr));
	    Tcl_SetObjLength(valuePtr, slength);
	    TclFreeIntRep(valuePtr);
=======
	    length = Tcl_UtfToUpper(TclGetString(valuePtr));
	    Tcl_SetObjLength(valuePtr, length);
	    TclFreeInternalRep(valuePtr);
>>>>>>> 34385100
	    TRACE_APPEND(("\"%.20s\"\n", O2S(valuePtr)));
	    NEXT_INST_F(1, 0, 0);
	}
    case INST_STR_LOWER:
	valuePtr = OBJ_AT_TOS;
	TRACE(("\"%.20s\" => ", O2S(valuePtr)));
	if (Tcl_IsShared(valuePtr)) {
	    s1 = Tcl_GetStringFromObj(valuePtr, &slength);
	    TclNewStringObj(objResultPtr, s1, slength);
	    slength = Tcl_UtfToLower(TclGetString(objResultPtr));
	    Tcl_SetObjLength(objResultPtr, slength);
	    TRACE_APPEND(("\"%.20s\"\n", O2S(objResultPtr)));
	    NEXT_INST_F(1, 1, 1);
	} else {
<<<<<<< HEAD
	    slength = Tcl_UtfToLower(TclGetString(valuePtr));
	    Tcl_SetObjLength(valuePtr, slength);
	    TclFreeIntRep(valuePtr);
=======
	    length = Tcl_UtfToLower(TclGetString(valuePtr));
	    Tcl_SetObjLength(valuePtr, length);
	    TclFreeInternalRep(valuePtr);
>>>>>>> 34385100
	    TRACE_APPEND(("\"%.20s\"\n", O2S(valuePtr)));
	    NEXT_INST_F(1, 0, 0);
	}
    case INST_STR_TITLE:
	valuePtr = OBJ_AT_TOS;
	TRACE(("\"%.20s\" => ", O2S(valuePtr)));
	if (Tcl_IsShared(valuePtr)) {
	    s1 = Tcl_GetStringFromObj(valuePtr, &slength);
	    TclNewStringObj(objResultPtr, s1, slength);
	    slength = Tcl_UtfToTitle(TclGetString(objResultPtr));
	    Tcl_SetObjLength(objResultPtr, slength);
	    TRACE_APPEND(("\"%.20s\"\n", O2S(objResultPtr)));
	    NEXT_INST_F(1, 1, 1);
	} else {
<<<<<<< HEAD
	    slength = Tcl_UtfToTitle(TclGetString(valuePtr));
	    Tcl_SetObjLength(valuePtr, slength);
	    TclFreeIntRep(valuePtr);
=======
	    length = Tcl_UtfToTitle(TclGetString(valuePtr));
	    Tcl_SetObjLength(valuePtr, length);
	    TclFreeInternalRep(valuePtr);
>>>>>>> 34385100
	    TRACE_APPEND(("\"%.20s\"\n", O2S(valuePtr)));
	    NEXT_INST_F(1, 0, 0);
	}

    case INST_STR_INDEX:
	value2Ptr = OBJ_AT_TOS;
	valuePtr = OBJ_UNDER_TOS;
	TRACE(("\"%.20s\" %.20s => ", O2S(valuePtr), O2S(value2Ptr)));

	/*
	 * Get char length to calulate what 'end' means.
	 */

	slength = Tcl_GetCharLength(valuePtr);
	DECACHE_STACK_INFO();
	if (TclGetIntForIndexM(interp, value2Ptr, slength-1, &index)!=TCL_OK) {
	    CACHE_STACK_INFO();
	    TRACE_ERROR(interp);
	    goto gotError;
	}
	CACHE_STACK_INFO();

	if (index >= slength) {
	    TclNewObj(objResultPtr);
	} else if (TclIsPureByteArray(valuePtr)) {
	    objResultPtr = Tcl_NewByteArrayObj(
		    TclGetByteArrayFromObj(valuePtr, NULL)+index, 1);
	} else if (valuePtr->bytes && slength == valuePtr->length) {
	    objResultPtr = Tcl_NewStringObj((const char *)
		    valuePtr->bytes+index, 1);
	} else {
	    char buf[4] = "";
	    int ch = Tcl_GetUniChar(valuePtr, index);

	    /*
	     * This could be: Tcl_NewUnicodeObj((const Tcl_UniChar *)&ch, 1)
	     * but creating the object as a string seems to be faster in
	     * practical use.
	     */
	    if (ch == -1) {
		TclNewObj(objResultPtr);
	    } else {
		slength = Tcl_UniCharToUtf(ch, buf);
		if ((ch >= 0xD800) && (slength < 3)) {
		    slength += Tcl_UniCharToUtf(-1, buf + slength);
		}
		objResultPtr = Tcl_NewStringObj(buf, slength);
	    }
	}

	TRACE_APPEND(("\"%s\"\n", O2S(objResultPtr)));
	NEXT_INST_F(1, 2, 1);

    case INST_STR_RANGE:
	TRACE(("\"%.20s\" %.20s %.20s =>",
		O2S(OBJ_AT_DEPTH(2)), O2S(OBJ_UNDER_TOS), O2S(OBJ_AT_TOS)));
	slength = Tcl_GetCharLength(OBJ_AT_DEPTH(2)) - 1;

	DECACHE_STACK_INFO();
	if (TclGetIntForIndexM(interp, OBJ_UNDER_TOS, slength,
		    &fromIdx) != TCL_OK) {
	    CACHE_STACK_INFO();
	    TRACE_ERROR(interp);
	    goto gotError;
	}
	if (TclGetIntForIndexM(interp, OBJ_AT_TOS, slength,
		    &toIdx) != TCL_OK) {
	    CACHE_STACK_INFO();
	    TRACE_ERROR(interp);
	    goto gotError;
	}
	CACHE_STACK_INFO();

	if (fromIdx == TCL_INDEX_NONE) {
	    fromIdx = TCL_INDEX_START;
	}
	if (toIdx + 1 >= slength + 1) {
	    toIdx = slength;
	}
	if (toIdx + 1 >= fromIdx + 1) {
	    objResultPtr = Tcl_GetRange(OBJ_AT_DEPTH(2), fromIdx, toIdx);
	} else {
	    TclNewObj(objResultPtr);
	}
	TRACE_APPEND(("\"%.30s\"\n", O2S(objResultPtr)));
	NEXT_INST_V(1, 3, 1);

    case INST_STR_RANGE_IMM:
	valuePtr = OBJ_AT_TOS;
	fromIdx = TclGetInt4AtPtr(pc+1);
	toIdx = TclGetInt4AtPtr(pc+5);
	slength = Tcl_GetCharLength(valuePtr);
	TRACE(("\"%.20s\" %d %d => ", O2S(valuePtr), (int)(fromIdx), (int)(toIdx)));

	/* Every range of an empty value is an empty value */
	if (slength == 0) {
	    TRACE_APPEND(("\n"));
	    NEXT_INST_F(9, 0, 0);
	}

	/* Decode index operands. */

	/*
	assert ( toIdx != TCL_INDEX_NONE );
	 *
	 * Extra safety for legacy bytecodes:
	 */
	if (toIdx == TCL_INDEX_NONE) {
	    goto emptyRange;
	}

	toIdx = TclIndexDecode(toIdx, slength - 1);
	if (toIdx == TCL_INDEX_NONE) {
	    goto emptyRange;
	} else if (toIdx >= slength) {
	    toIdx = slength - 1;
	}

	assert ( toIdx != TCL_INDEX_NONE && toIdx < slength );

	/*
	assert ( fromIdx != TCL_INDEX_NONE );
	 *
	 * Extra safety for legacy bytecodes:
	 */
	if (fromIdx == TCL_INDEX_NONE) {
	    fromIdx = TCL_INDEX_START;
	}

	fromIdx = TclIndexDecode(fromIdx, slength - 1);
	if (fromIdx == TCL_INDEX_NONE) {
	    fromIdx = TCL_INDEX_START;
	}

	if (fromIdx + 1 <= toIdx + 1) {
	    objResultPtr = Tcl_GetRange(valuePtr, fromIdx, toIdx);
	} else {
	emptyRange:
	    TclNewObj(objResultPtr);
	}
	TRACE_APPEND(("%.30s\n", O2S(objResultPtr)));
	NEXT_INST_F(9, 1, 1);

    {
	Tcl_UniChar *ustring1, *ustring2, *ustring3, *end, *p;
	size_t length3;
	Tcl_Obj *value3Ptr;

    case INST_STR_REPLACE:
	value3Ptr = POP_OBJECT();
	valuePtr = OBJ_AT_DEPTH(2);
	slength = Tcl_GetCharLength(valuePtr) - 1;
	TRACE(("\"%.20s\" %s %s \"%.20s\" => ", O2S(valuePtr),
		O2S(OBJ_UNDER_TOS), O2S(OBJ_AT_TOS), O2S(value3Ptr)));
	DECACHE_STACK_INFO();
	if (TclGetIntForIndexM(interp, OBJ_UNDER_TOS, slength,
		    &fromIdx) != TCL_OK
	    || TclGetIntForIndexM(interp, OBJ_AT_TOS, slength,
		    &toIdx) != TCL_OK) {
	    CACHE_STACK_INFO();
	    TclDecrRefCount(value3Ptr);
	    TRACE_ERROR(interp);
	    goto gotError;
	}
	CACHE_STACK_INFO();
	TclDecrRefCount(OBJ_AT_TOS);
	(void) POP_OBJECT();
	TclDecrRefCount(OBJ_AT_TOS);
	(void) POP_OBJECT();

	if ((toIdx == TCL_INDEX_NONE) ||
		(fromIdx + 1 > slength + 1) ||
		(toIdx + 1 < fromIdx + 1)) {
	    TRACE_APPEND(("\"%.30s\"\n", O2S(valuePtr)));
	    TclDecrRefCount(value3Ptr);
	    NEXT_INST_F(1, 0, 0);
	}

	if (fromIdx == TCL_INDEX_NONE) {
	    fromIdx = TCL_INDEX_START;
	}

	if (toIdx + 1 > slength + 1) {
	    toIdx = slength;
	}

	if ((fromIdx == TCL_INDEX_START) && (toIdx == slength)) {
	    TclDecrRefCount(OBJ_AT_TOS);
	    OBJ_AT_TOS = value3Ptr;
	    TRACE_APPEND(("\"%.30s\"\n", O2S(value3Ptr)));
	    NEXT_INST_F(1, 0, 0);
	}

	objResultPtr = TclStringReplace(interp, valuePtr, fromIdx,
		toIdx - fromIdx + 1, value3Ptr, TCL_STRING_IN_PLACE);

	if (objResultPtr == value3Ptr) {
	    /* See [Bug 82e7f67325] */
	    TclDecrRefCount(OBJ_AT_TOS);
	    OBJ_AT_TOS = value3Ptr;
	    TRACE_APPEND(("\"%.30s\"\n", O2S(value3Ptr)));
	    NEXT_INST_F(1, 0, 0);
	}
	TclDecrRefCount(value3Ptr);
	TRACE_APPEND(("\"%.30s\"\n", O2S(objResultPtr)));
	NEXT_INST_F(1, 1, 1);

    case INST_STR_MAP:
	valuePtr = OBJ_AT_TOS;		/* "Main" string. */
	value3Ptr = OBJ_UNDER_TOS;	/* "Target" string. */
	value2Ptr = OBJ_AT_DEPTH(2);	/* "Source" string. */
	if (value3Ptr == value2Ptr) {
	    objResultPtr = valuePtr;
	    goto doneStringMap;
	} else if (valuePtr == value2Ptr) {
	    objResultPtr = value3Ptr;
	    goto doneStringMap;
	}
	ustring1 = Tcl_GetUnicodeFromObj(valuePtr, &slength);
	if (slength == 0) {
	    objResultPtr = valuePtr;
	    goto doneStringMap;
	}
	ustring2 = Tcl_GetUnicodeFromObj(value2Ptr, &length2);
	if (length2 > slength || length2 == 0) {
	    objResultPtr = valuePtr;
	    goto doneStringMap;
	} else if (length2 == slength) {
	    if (memcmp(ustring1, ustring2, sizeof(Tcl_UniChar) * slength)) {
		objResultPtr = valuePtr;
	    } else {
		objResultPtr = value3Ptr;
	    }
	    goto doneStringMap;
	}
	ustring3 = Tcl_GetUnicodeFromObj(value3Ptr, &length3);

	objResultPtr = Tcl_NewUnicodeObj(ustring1, 0);
	p = ustring1;
	end = ustring1 + slength;
	for (; ustring1 < end; ustring1++) {
	    if ((*ustring1 == *ustring2) && (length2==1 ||
		    memcmp(ustring1, ustring2, sizeof(Tcl_UniChar) * length2)
			    == 0)) {
		if (p != ustring1) {
		    TclAppendUnicodeToObj(objResultPtr, p, ustring1-p);
		    p = ustring1 + length2;
		} else {
		    p += length2;
		}
		ustring1 = p - 1;

		TclAppendUnicodeToObj(objResultPtr, ustring3, length3);
	    }
	}
	if (p != ustring1) {
	    /*
	     * Put the rest of the unmapped chars onto result.
	     */

	    TclAppendUnicodeToObj(objResultPtr, p, ustring1 - p);
	}
    doneStringMap:
	TRACE_WITH_OBJ(("%.20s %.20s %.20s => ",
		O2S(value2Ptr), O2S(value3Ptr), O2S(valuePtr)), objResultPtr);
	NEXT_INST_V(1, 3, 1);

    case INST_STR_FIND:
	objResultPtr = TclStringFirst(OBJ_UNDER_TOS, OBJ_AT_TOS, 0);

	TRACE(("%.20s %.20s => %s\n",
		O2S(OBJ_UNDER_TOS), O2S(OBJ_AT_TOS), O2S(objResultPtr)));
	NEXT_INST_F(1, 2, 1);

    case INST_STR_FIND_LAST:
	objResultPtr = TclStringLast(OBJ_UNDER_TOS, OBJ_AT_TOS, INT_MAX - 1);

	TRACE(("%.20s %.20s => %s\n",
		O2S(OBJ_UNDER_TOS), O2S(OBJ_AT_TOS), O2S(objResultPtr)));
	NEXT_INST_F(1, 2, 1);

    case INST_STR_CLASS:
	opnd = TclGetInt1AtPtr(pc+1);
	valuePtr = OBJ_AT_TOS;
	TRACE(("%s \"%.30s\" => ", tclStringClassTable[opnd].name,
		O2S(valuePtr)));
	ustring1 = Tcl_GetUnicodeFromObj(valuePtr, &slength);
	match = 1;
	if (slength > 0) {
	    int ch;
	    end = ustring1 + slength;
	    for (p=ustring1 ; p<end ; ) {
		p += TclUniCharToUCS4(p, &ch);
		if (!tclStringClassTable[opnd].comparator(ch)) {
		    match = 0;
		    break;
		}
	    }
	}
	TRACE_APPEND(("%d\n", match));
	JUMP_PEEPHOLE_F(match, 2, 1);
    }

    case INST_STR_MATCH:
	nocase = TclGetInt1AtPtr(pc+1);
	valuePtr = OBJ_AT_TOS;		/* String */
	value2Ptr = OBJ_UNDER_TOS;	/* Pattern */

	/*
	 * Check that at least one of the objects is Unicode before promoting
	 * both.
	 */

	if (TclHasInternalRep(valuePtr, &tclStringType)
		|| TclHasInternalRep(value2Ptr, &tclStringType)) {
	    Tcl_UniChar *ustring1, *ustring2;

	    ustring1 = Tcl_GetUnicodeFromObj(valuePtr, &slength);
	    ustring2 = Tcl_GetUnicodeFromObj(value2Ptr, &length2);
	    match = TclUniCharMatch(ustring1, slength, ustring2, length2,
		    nocase);
	} else if (TclIsPureByteArray(valuePtr) && !nocase) {
	    unsigned char *bytes1, *bytes2;
	    size_t wlen1 = 0, wlen2 = 0;

	    bytes1 = Tcl_GetByteArrayFromObj(valuePtr, &wlen1);
	    bytes2 = Tcl_GetByteArrayFromObj(value2Ptr, &wlen2);
	    match = TclByteArrayMatch(bytes1, wlen1, bytes2, wlen2, 0);
	} else {
	    match = Tcl_StringCaseMatch(TclGetString(valuePtr),
		    TclGetString(value2Ptr), nocase);
	}

	/*
	 * Reuse value2Ptr object already on stack if possible. Adjustment is
	 * 2 due to the nocase byte
	 */

	TRACE(("%.20s %.20s => %d\n", O2S(valuePtr), O2S(value2Ptr), match));

	/*
	 * Peep-hole optimisation: if you're about to jump, do jump from here.
	 */

	JUMP_PEEPHOLE_F(match, 2, 2);

    {
	const char *string1, *string2;
	size_t trim1, trim2;

    case INST_STR_TRIM_LEFT:
	valuePtr = OBJ_UNDER_TOS;	/* String */
	value2Ptr = OBJ_AT_TOS;		/* TrimSet */
	string2 = Tcl_GetStringFromObj(value2Ptr, &length2);
	string1 = Tcl_GetStringFromObj(valuePtr, &slength);
	trim1 = TclTrimLeft(string1, slength, string2, length2);
	trim2 = 0;
	goto createTrimmedString;
    case INST_STR_TRIM_RIGHT:
	valuePtr = OBJ_UNDER_TOS;	/* String */
	value2Ptr = OBJ_AT_TOS;		/* TrimSet */
	string2 = Tcl_GetStringFromObj(value2Ptr, &length2);
	string1 = Tcl_GetStringFromObj(valuePtr, &slength);
	trim2 = TclTrimRight(string1, slength, string2, length2);
	trim1 = 0;
	goto createTrimmedString;
    case INST_STR_TRIM:
	valuePtr = OBJ_UNDER_TOS;	/* String */
	value2Ptr = OBJ_AT_TOS;		/* TrimSet */
	string2 = Tcl_GetStringFromObj(value2Ptr, &length2);
	string1 = Tcl_GetStringFromObj(valuePtr, &slength);
	trim1 = TclTrim(string1, slength, string2, length2, &trim2);
    createTrimmedString:
	/*
	 * Careful here; trim set often contains non-ASCII characters so we
	 * take care when printing. [Bug 971cb4f1db]
	 */

#ifdef TCL_COMPILE_DEBUG
	if (traceInstructions) {
	    TRACE(("\"%.30s\" ", O2S(valuePtr)));
	    TclPrintObject(stdout, value2Ptr, 30);
	    printf(" => ");
	}
#endif
	if (trim1 == 0 && trim2 == 0) {
#ifdef TCL_COMPILE_DEBUG
	    if (traceInstructions) {
		TclPrintObject(stdout, valuePtr, 30);
		printf("\n");
	    }
#endif
	    NEXT_INST_F(1, 1, 0);
	} else {
	    objResultPtr = Tcl_NewStringObj(string1+trim1, slength-trim1-trim2);
#ifdef TCL_COMPILE_DEBUG
	    if (traceInstructions) {
		TclPrintObject(stdout, objResultPtr, 30);
		printf("\n");
	    }
#endif
	    NEXT_INST_F(1, 2, 1);
	}
    }

    case INST_REGEXP:
	cflags = TclGetInt1AtPtr(pc+1); /* RE compile flages like NOCASE */
	valuePtr = OBJ_AT_TOS;		/* String */
	value2Ptr = OBJ_UNDER_TOS;	/* Pattern */
	TRACE(("\"%.30s\" \"%.30s\" => ", O2S(valuePtr), O2S(value2Ptr)));

	/*
	 * Compile and match the regular expression.
	 */

	{
	    Tcl_RegExp regExpr =
		    Tcl_GetRegExpFromObj(interp, value2Ptr, cflags);

	    if (regExpr == NULL) {
		TRACE_ERROR(interp);
		goto gotError;
	    }
	    match = Tcl_RegExpExecObj(interp, regExpr, valuePtr, 0, 0, 0);
	    if (match < 0) {
		TRACE_ERROR(interp);
		goto gotError;
	    }
	}

	TRACE_APPEND(("%d\n", match));

	/*
	 * Peep-hole optimisation: if you're about to jump, do jump from here.
	 * Adjustment is 2 due to the nocase byte.
	 */

	JUMP_PEEPHOLE_F(match, 2, 2);
    }

    /*
     *	   End of string-related instructions.
     * -----------------------------------------------------------------
     *	   Start of numeric operator instructions.
     */

    {
	ClientData ptr1, ptr2;
	int type1, type2;
	Tcl_WideInt w1, w2, wResult;

    case INST_NUM_TYPE:
	if (GetNumberFromObj(NULL, OBJ_AT_TOS, &ptr1, &type1) != TCL_OK) {
	    type1 = 0;
	} else if (type1 == TCL_NUMBER_BIG) {
	    /* value is an integer outside the WIDE_MIN to WIDE_MAX range */
	    /* [string is wideinteger] is WIDE_MIN to WIDE_MAX range */
	    Tcl_WideInt w;

	    if (TclGetWideIntFromObj(NULL, OBJ_AT_TOS, &w) == TCL_OK) {
		type1 = TCL_NUMBER_INT;
	    }
	}
	TclNewIntObj(objResultPtr, type1);
	TRACE(("\"%.20s\" => %d\n", O2S(OBJ_AT_TOS), type1));
	NEXT_INST_F(1, 1, 1);

    case INST_EQ:
    case INST_NEQ:
    case INST_LT:
    case INST_GT:
    case INST_LE:
    case INST_GE: {
	int iResult = 0, compare = 0;

	value2Ptr = OBJ_AT_TOS;
	valuePtr = OBJ_UNDER_TOS;

	/*
	    Try to determine, without triggering generation of a string
	    representation, whether one value is not a number.
	*/
	if (TclCheckEmptyString(valuePtr) > 0 || TclCheckEmptyString(value2Ptr) > 0) {
	    goto stringCompare;
	}

	if (GetNumberFromObj(NULL, valuePtr, &ptr1, &type1) != TCL_OK
		|| GetNumberFromObj(NULL, value2Ptr, &ptr2, &type2) != TCL_OK) {
	    /*
	     * At least one non-numeric argument - compare as strings.
	     */

	    goto stringCompare;
	}
	if (type1 == TCL_NUMBER_NAN || type2 == TCL_NUMBER_NAN) {
	    /*
	     * NaN arg: NaN != to everything, other compares are false.
	     */

	    iResult = (*pc == INST_NEQ);
	    goto foundResult;
	}
	if (valuePtr == value2Ptr) {
	    compare = MP_EQ;
	    goto convertComparison;
	}
	if ((type1 == TCL_NUMBER_INT) && (type2 == TCL_NUMBER_INT)) {
	    w1 = *((const Tcl_WideInt *)ptr1);
	    w2 = *((const Tcl_WideInt *)ptr2);
	    compare = (w1 < w2) ? MP_LT : ((w1 > w2) ? MP_GT : MP_EQ);
	} else {
	    compare = TclCompareTwoNumbers(valuePtr, value2Ptr);
	}

	/*
	 * Turn comparison outcome into appropriate result for opcode.
	 */

    convertComparison:
	switch (*pc) {
	case INST_EQ:
	    iResult = (compare == MP_EQ);
	    break;
	case INST_NEQ:
	    iResult = (compare != MP_EQ);
	    break;
	case INST_LT:
	    iResult = (compare == MP_LT);
	    break;
	case INST_GT:
	    iResult = (compare == MP_GT);
	    break;
	case INST_LE:
	    iResult = (compare != MP_GT);
	    break;
	case INST_GE:
	    iResult = (compare != MP_LT);
	    break;
	}

	/*
	 * Peep-hole optimisation: if you're about to jump, do jump from here.
	 */

    foundResult:
	TRACE(("\"%.20s\" \"%.20s\" => %d\n", O2S(valuePtr), O2S(value2Ptr),
		iResult));
	JUMP_PEEPHOLE_F(iResult, 1, 2);
    }

    case INST_MOD:
    case INST_LSHIFT:
    case INST_RSHIFT:
    case INST_BITOR:
    case INST_BITXOR:
    case INST_BITAND:
	value2Ptr = OBJ_AT_TOS;
	valuePtr = OBJ_UNDER_TOS;

	if ((GetNumberFromObj(NULL, valuePtr, &ptr1, &type1) != TCL_OK)
		|| (type1==TCL_NUMBER_DOUBLE) || (type1==TCL_NUMBER_NAN)) {
	    TRACE(("%.20s %.20s => ILLEGAL 1st TYPE %s\n", O2S(valuePtr),
		    O2S(value2Ptr), (valuePtr->typePtr?
		    valuePtr->typePtr->name : "null")));
	    DECACHE_STACK_INFO();
	    IllegalExprOperandType(interp, pc, valuePtr);
	    CACHE_STACK_INFO();
	    goto gotError;
	}

	if ((GetNumberFromObj(NULL, value2Ptr, &ptr2, &type2) != TCL_OK)
		|| (type2==TCL_NUMBER_DOUBLE) || (type2==TCL_NUMBER_NAN)) {
	    TRACE(("%.20s %.20s => ILLEGAL 2nd TYPE %s\n", O2S(valuePtr),
		    O2S(value2Ptr), (value2Ptr->typePtr?
		    value2Ptr->typePtr->name : "null")));
	    DECACHE_STACK_INFO();
	    IllegalExprOperandType(interp, pc, value2Ptr);
	    CACHE_STACK_INFO();
	    goto gotError;
	}

	/*
	 * Check for common, simple case.
	 */

	if ((type1 == TCL_NUMBER_INT) && (type2 == TCL_NUMBER_INT)) {
	    w1 = *((const Tcl_WideInt *)ptr1);
	    w2 = *((const Tcl_WideInt *)ptr2);

	    switch (*pc) {
	    case INST_MOD:
		if (w2 == 0) {
		    TRACE(("%s %s => DIVIDE BY ZERO\n", O2S(valuePtr),
			    O2S(value2Ptr)));
		    goto divideByZero;
		} else if ((w2 == 1) || (w2 == -1)) {
		    /*
		     * Div. by |1| always yields remainder of 0.
		     */

		    TRACE(("%s %s => ", O2S(valuePtr), O2S(value2Ptr)));
		    objResultPtr = TCONST(0);
		    TRACE(("%s\n", O2S(objResultPtr)));
		    NEXT_INST_F(1, 2, 1);
		} else if (w1 == 0) {
		    /*
		     * 0 % (non-zero) always yields remainder of 0.
		     */

		    TRACE(("%s %s => ", O2S(valuePtr), O2S(value2Ptr)));
		    objResultPtr = TCONST(0);
		    TRACE(("%s\n", O2S(objResultPtr)));
		    NEXT_INST_F(1, 2, 1);
		} else {
		    wResult = w1 / w2;

		    /*
		     * Force Tcl's integer division rules.
		     * TODO: examine for logic simplification
		     */

		    if ((wResult < 0 || (wResult == 0 &&
			    ((w1 < 0 && w2 > 0) || (w1 > 0 && w2 < 0)))) &&
			    (wResult * w2 != w1)) {
			wResult -= 1;
		    }
		    wResult = w1 - w2*wResult;
		    goto wideResultOfArithmetic;
		}
		break;

	    case INST_RSHIFT:
		if (w2 < 0) {
		    Tcl_SetObjResult(interp, Tcl_NewStringObj(
			    "negative shift argument", -1));
#ifdef ERROR_CODE_FOR_EARLY_DETECTED_ARITH_ERROR
		    DECACHE_STACK_INFO();
		    Tcl_SetErrorCode(interp, "ARITH", "DOMAIN",
			    "domain error: argument not in valid range",
			    NULL);
		    CACHE_STACK_INFO();
#endif /* ERROR_CODE_FOR_EARLY_DETECTED_ARITH_ERROR */
		    goto gotError;
		} else if (w1 == 0) {
		    TRACE(("%s %s => ", O2S(valuePtr), O2S(value2Ptr)));
		    objResultPtr = TCONST(0);
		    TRACE(("%s\n", O2S(objResultPtr)));
		    NEXT_INST_F(1, 2, 1);
		} else {
		    /*
		     * Quickly force large right shifts to 0 or -1.
		     */

		    if (w2 >= (Tcl_WideInt)(CHAR_BIT*sizeof(long))) {
			/*
			 * We assume that INT_MAX is much larger than the
			 * number of bits in a long. This is a pretty safe
			 * assumption, given that the former is usually around
			 * 4e9 and the latter 32 or 64...
			 */

			TRACE(("%s %s => ", O2S(valuePtr), O2S(value2Ptr)));
			if (w1 > 0L) {
			    objResultPtr = TCONST(0);
			} else {
			    TclNewIntObj(objResultPtr, -1);
			}
			TRACE(("%s\n", O2S(objResultPtr)));
			NEXT_INST_F(1, 2, 1);
		    }

		    /*
		     * Handle shifts within the native long range.
		     */

		    wResult = w1 >> ((int) w2);
		    goto wideResultOfArithmetic;
		}
		break;

	    case INST_LSHIFT:
		if (w2 < 0) {
		    Tcl_SetObjResult(interp, Tcl_NewStringObj(
			    "negative shift argument", -1));
#ifdef ERROR_CODE_FOR_EARLY_DETECTED_ARITH_ERROR
		    DECACHE_STACK_INFO();
		    Tcl_SetErrorCode(interp, "ARITH", "DOMAIN",
			    "domain error: argument not in valid range",
			    NULL);
		    CACHE_STACK_INFO();
#endif /* ERROR_CODE_FOR_EARLY_DETECTED_ARITH_ERROR */
		    goto gotError;
		} else if (w1 == 0) {
		    TRACE(("%s %s => ", O2S(valuePtr), O2S(value2Ptr)));
		    objResultPtr = TCONST(0);
		    TRACE(("%s\n", O2S(objResultPtr)));
		    NEXT_INST_F(1, 2, 1);
		} else if (w2 > INT_MAX) {
		    /*
		     * Technically, we could hold the value (1 << (INT_MAX+1))
		     * in an mp_int, but since we're using mp_mul_2d() to do
		     * the work, and it takes only an int argument, that's a
		     * good place to draw the line.
		     */

		    Tcl_SetObjResult(interp, Tcl_NewStringObj(
			    "integer value too large to represent", -1));
#ifdef ERROR_CODE_FOR_EARLY_DETECTED_ARITH_ERROR
		    DECACHE_STACK_INFO();
		    Tcl_SetErrorCode(interp, "ARITH", "IOVERFLOW",
			    "integer value too large to represent", NULL);
		    CACHE_STACK_INFO();
#endif /* ERROR_CODE_FOR_EARLY_DETECTED_ARITH_ERROR */
		    goto gotError;
		} else {
		    int shift = (int) w2;

		    /*
		     * Handle shifts within the native long range.
		     */

		    if ((size_t) shift < CHAR_BIT*sizeof(long) && (w1 != 0)
			    && !((w1>0 ? w1 : ~w1) &
				-(1L<<(CHAR_BIT*sizeof(long) - 1 - shift)))) {
			wResult = w1 << shift;
			goto wideResultOfArithmetic;
		    }
		}

		/*
		 * Too large; need to use the broken-out function.
		 */

		TRACE(("%s %s => ", O2S(valuePtr), O2S(value2Ptr)));
		break;

	    case INST_BITAND:
		wResult = w1 & w2;
		goto wideResultOfArithmetic;
	    case INST_BITOR:
		wResult = w1 | w2;
		goto wideResultOfArithmetic;
	    case INST_BITXOR:
		wResult = w1 ^ w2;
		goto wideResultOfArithmetic;
	    }
	}

	/*
	 * DO NOT MERGE THIS WITH THE EQUIVALENT SECTION LATER! That would
	 * encourage the compiler to inline ExecuteExtendedBinaryMathOp, which
	 * is highly undesirable due to the overall impact on size.
	 */

	TRACE(("%s %s => ", O2S(valuePtr), O2S(value2Ptr)));
	objResultPtr = ExecuteExtendedBinaryMathOp(interp, *pc, &TCONST(0),
		valuePtr, value2Ptr);
	if (objResultPtr == DIVIDED_BY_ZERO) {
	    TRACE_APPEND(("DIVIDE BY ZERO\n"));
	    goto divideByZero;
	} else if (objResultPtr == GENERAL_ARITHMETIC_ERROR) {
	    TRACE_ERROR(interp);
	    goto gotError;
	} else if (objResultPtr == NULL) {
	    TRACE_APPEND(("%s\n", O2S(valuePtr)));
	    NEXT_INST_F(1, 1, 0);
	} else {
	    TRACE_APPEND(("%s\n", O2S(objResultPtr)));
	    NEXT_INST_F(1, 2, 1);
	}

    case INST_EXPON:
    case INST_ADD:
    case INST_SUB:
    case INST_DIV:
    case INST_MULT:
	value2Ptr = OBJ_AT_TOS;
	valuePtr = OBJ_UNDER_TOS;

	if ((GetNumberFromObj(NULL, valuePtr, &ptr1, &type1) != TCL_OK)
		|| IsErroringNaNType(type1)) {
	    TRACE(("%.20s %.20s => ILLEGAL 1st TYPE %s\n",
		    O2S(value2Ptr), O2S(valuePtr),
		    (valuePtr->typePtr? valuePtr->typePtr->name: "null")));
	    DECACHE_STACK_INFO();
	    IllegalExprOperandType(interp, pc, valuePtr);
	    CACHE_STACK_INFO();
	    goto gotError;
	}

#ifdef ACCEPT_NAN
	if (type1 == TCL_NUMBER_NAN) {
	    /*
	     * NaN first argument -> result is also NaN.
	     */

	    NEXT_INST_F(1, 1, 0);
	}
#endif

	if ((GetNumberFromObj(NULL, value2Ptr, &ptr2, &type2) != TCL_OK)
		|| IsErroringNaNType(type2)) {
	    TRACE(("%.20s %.20s => ILLEGAL 2nd TYPE %s\n",
		    O2S(value2Ptr), O2S(valuePtr),
		    (value2Ptr->typePtr? value2Ptr->typePtr->name: "null")));
	    DECACHE_STACK_INFO();
	    IllegalExprOperandType(interp, pc, value2Ptr);
	    CACHE_STACK_INFO();
	    goto gotError;
	}

#ifdef ACCEPT_NAN
	if (type2 == TCL_NUMBER_NAN) {
	    /*
	     * NaN second argument -> result is also NaN.
	     */

	    objResultPtr = value2Ptr;
	    NEXT_INST_F(1, 2, 1);
	}
#endif

	/*
	 * Handle (long,long) arithmetic as best we can without going out to
	 * an external function.
	 */

	if ((type1 == TCL_NUMBER_INT) && (type2 == TCL_NUMBER_INT)) {
	    w1 = *((const Tcl_WideInt *)ptr1);
	    w2 = *((const Tcl_WideInt *)ptr2);

	    switch (*pc) {
	    case INST_ADD:
		wResult = w1 + w2;
		/*
		 * Check for overflow.
		 */

		if (Overflowing(w1, w2, wResult)) {
		    goto overflow;
		}
		goto wideResultOfArithmetic;

	    case INST_SUB:
		wResult = w1 - w2;
		/*
		 * Must check for overflow. The macro tests for overflows in
		 * sums by looking at the sign bits. As we have a subtraction
		 * here, we are adding -w2. As -w2 could in turn overflow, we
		 * test with ~w2 instead: it has the opposite sign bit to w2
		 * so it does the job. Note that the only "bad" case (w2==0)
		 * is irrelevant for this macro, as in that case w1 and
		 * wResult have the same sign and there is no overflow anyway.
		 */

		if (Overflowing(w1, ~w2, wResult)) {
		    goto overflow;
		}
	    wideResultOfArithmetic:
		TRACE(("%s %s => ", O2S(valuePtr), O2S(value2Ptr)));
		if (Tcl_IsShared(valuePtr)) {
		    TclNewIntObj(objResultPtr, wResult);
		    TRACE(("%s\n", O2S(objResultPtr)));
		    NEXT_INST_F(1, 2, 1);
		}
		TclSetIntObj(valuePtr, wResult);
		TRACE(("%s\n", O2S(valuePtr)));
		NEXT_INST_F(1, 1, 0);
	    break;

	    case INST_DIV:
		if (w2 == 0) {
		    TRACE(("%s %s => DIVIDE BY ZERO\n",
			    O2S(valuePtr), O2S(value2Ptr)));
		    goto divideByZero;
		} else if ((w1 == WIDE_MIN) && (w2 == -1)) {
		    /*
		     * Can't represent (-WIDE_MIN) as a Tcl_WideInt.
		     */

		    goto overflow;
		}
		wResult = w1 / w2;

		/*
		 * Force Tcl's integer division rules.
		 * TODO: examine for logic simplification
		 */

		if (((wResult < 0) || ((wResult == 0) &&
			((w1 < 0 && w2 > 0) || (w1 > 0 && w2 < 0)))) &&
			((wResult * w2) != w1)) {
		    wResult -= 1;
		}
		goto wideResultOfArithmetic;

	    case INST_MULT:
		if (((sizeof(Tcl_WideInt) >= 2*sizeof(int))
			&& (w1 <= INT_MAX) && (w1 >= INT_MIN)
			&& (w2 <= INT_MAX) && (w2 >= INT_MIN))
			|| ((sizeof(Tcl_WideInt) >= 2*sizeof(short))
			&& (w1 <= SHRT_MAX) && (w1 >= SHRT_MIN)
			&& (w2 <= SHRT_MAX) && (w2 >= SHRT_MIN))) {
		    wResult = w1 * w2;
		    goto wideResultOfArithmetic;
		}
	    }

	    /*
	     * Fall through with INST_EXPON, INST_DIV and large multiplies.
	     */
	}

    overflow:
	TRACE(("%s %s => ", O2S(valuePtr), O2S(value2Ptr)));
	objResultPtr = ExecuteExtendedBinaryMathOp(interp, *pc, &TCONST(0),
		valuePtr, value2Ptr);
	if (objResultPtr == DIVIDED_BY_ZERO) {
	    TRACE_APPEND(("DIVIDE BY ZERO\n"));
	    goto divideByZero;
	} else if (objResultPtr == EXPONENT_OF_ZERO) {
	    TRACE_APPEND(("EXPONENT OF ZERO\n"));
	    goto exponOfZero;
	} else if (objResultPtr == GENERAL_ARITHMETIC_ERROR) {
	    TRACE_ERROR(interp);
	    goto gotError;
	} else if (objResultPtr == OUT_OF_MEMORY) {
	    TRACE_APPEND(("OUT OF MEMORY\n"));
	    goto outOfMemory;
	} else if (objResultPtr == NULL) {
	    TRACE_APPEND(("%s\n", O2S(valuePtr)));
	    NEXT_INST_F(1, 1, 0);
	} else {
	    TRACE_APPEND(("%s\n", O2S(objResultPtr)));
	    NEXT_INST_F(1, 2, 1);
	}

    case INST_LNOT: {
	int b;

	valuePtr = OBJ_AT_TOS;

	/* TODO - check claim that taking address of b harms performance */
	/* TODO - consider optimization search for constants */
	if (TclGetBooleanFromObj(NULL, valuePtr, &b) != TCL_OK) {
	    TRACE(("\"%.20s\" => ERROR: illegal type %s\n", O2S(valuePtr),
		    (valuePtr->typePtr? valuePtr->typePtr->name : "null")));
	    DECACHE_STACK_INFO();
	    IllegalExprOperandType(interp, pc, valuePtr);
	    CACHE_STACK_INFO();
	    goto gotError;
	}
	/* TODO: Consider peephole opt. */
	objResultPtr = TCONST(!b);
	TRACE_WITH_OBJ(("%s => ", O2S(valuePtr)), objResultPtr);
	NEXT_INST_F(1, 1, 1);
    }

    case INST_BITNOT:
	valuePtr = OBJ_AT_TOS;
	TRACE(("\"%.20s\" => ", O2S(valuePtr)));
	if ((GetNumberFromObj(NULL, valuePtr, &ptr1, &type1) != TCL_OK)
		|| (type1==TCL_NUMBER_NAN) || (type1==TCL_NUMBER_DOUBLE)) {
	    /*
	     * ... ~$NonInteger => raise an error.
	     */

	    TRACE_APPEND(("ERROR: illegal type %s\n",
		    (valuePtr->typePtr? valuePtr->typePtr->name : "null")));
	    DECACHE_STACK_INFO();
	    IllegalExprOperandType(interp, pc, valuePtr);
	    CACHE_STACK_INFO();
	    goto gotError;
	}
	if (type1 == TCL_NUMBER_INT) {
	    w1 = *((const Tcl_WideInt *) ptr1);
	    if (Tcl_IsShared(valuePtr)) {
		TclNewIntObj(objResultPtr, ~w1);
		TRACE_APPEND(("%s\n", O2S(objResultPtr)));
		NEXT_INST_F(1, 1, 1);
	    }
	    TclSetIntObj(valuePtr, ~w1);
	    TRACE_APPEND(("%s\n", O2S(valuePtr)));
	    NEXT_INST_F(1, 0, 0);
	}
	objResultPtr = ExecuteExtendedUnaryMathOp(*pc, valuePtr);
	if (objResultPtr != NULL) {
	    TRACE_APPEND(("%s\n", O2S(objResultPtr)));
	    NEXT_INST_F(1, 1, 1);
	} else {
	    TRACE_APPEND(("%s\n", O2S(valuePtr)));
	    NEXT_INST_F(1, 0, 0);
	}

    case INST_UMINUS:
	valuePtr = OBJ_AT_TOS;
	TRACE(("\"%.20s\" => ", O2S(valuePtr)));
	if ((GetNumberFromObj(NULL, valuePtr, &ptr1, &type1) != TCL_OK)
		|| IsErroringNaNType(type1)) {
	    TRACE_APPEND(("ERROR: illegal type %s \n",
		    (valuePtr->typePtr? valuePtr->typePtr->name : "null")));
	    DECACHE_STACK_INFO();
	    IllegalExprOperandType(interp, pc, valuePtr);
	    CACHE_STACK_INFO();
	    goto gotError;
	}
	switch (type1) {
	case TCL_NUMBER_NAN:
	    /* -NaN => NaN */
	    TRACE_APPEND(("%s\n", O2S(valuePtr)));
	    NEXT_INST_F(1, 0, 0);
	break;
	case TCL_NUMBER_INT:
	    w1 = *((const Tcl_WideInt *) ptr1);
	    if (w1 != WIDE_MIN) {
		if (Tcl_IsShared(valuePtr)) {
		    TclNewIntObj(objResultPtr, -w1);
		    TRACE_APPEND(("%s\n", O2S(objResultPtr)));
		    NEXT_INST_F(1, 1, 1);
		}
		TclSetIntObj(valuePtr, -w1);
		TRACE_APPEND(("%s\n", O2S(valuePtr)));
		NEXT_INST_F(1, 0, 0);
	    }
	    /* FALLTHROUGH */
	}
	objResultPtr = ExecuteExtendedUnaryMathOp(*pc, valuePtr);
	if (objResultPtr != NULL) {
	    TRACE_APPEND(("%s\n", O2S(objResultPtr)));
	    NEXT_INST_F(1, 1, 1);
	} else {
	    TRACE_APPEND(("%s\n", O2S(valuePtr)));
	    NEXT_INST_F(1, 0, 0);
	}

    case INST_UPLUS:
    case INST_TRY_CVT_TO_NUMERIC:
	/*
	 * Try to convert the topmost stack object to numeric object. This is
	 * done in order to support [expr]'s policy of interpreting operands
	 * if at all possible as numbers first, then strings.
	 */

	valuePtr = OBJ_AT_TOS;
	TRACE(("\"%.20s\" => ", O2S(valuePtr)));

	if (GetNumberFromObj(NULL, valuePtr, &ptr1, &type1) != TCL_OK) {
	    if (*pc == INST_UPLUS) {
		/*
		 * ... +$NonNumeric => raise an error.
		 */

		TRACE_APPEND(("ERROR: illegal type %s\n",
			(valuePtr->typePtr? valuePtr->typePtr->name:"null")));
		DECACHE_STACK_INFO();
		IllegalExprOperandType(interp, pc, valuePtr);
		CACHE_STACK_INFO();
		goto gotError;
	    }

	    /* ... TryConvertToNumeric($NonNumeric) is acceptable */
	    TRACE_APPEND(("not numeric\n"));
	    NEXT_INST_F(1, 0, 0);
	}
	if (IsErroringNaNType(type1)) {
	    if (*pc == INST_UPLUS) {
		/*
		 * ... +$NonNumeric => raise an error.
		 */

		TRACE_APPEND(("ERROR: illegal type %s\n",
			(valuePtr->typePtr? valuePtr->typePtr->name:"null")));
		DECACHE_STACK_INFO();
		IllegalExprOperandType(interp, pc, valuePtr);
		CACHE_STACK_INFO();
	    } else {
		/*
		 * Numeric conversion of NaN -> error.
		 */

		TRACE_APPEND(("ERROR: IEEE floating pt error\n"));
		DECACHE_STACK_INFO();
		TclExprFloatError(interp, *((const double *) ptr1));
		CACHE_STACK_INFO();
	    }
	    goto gotError;
	}

	/*
	 * Ensure that the numeric value has a string rep the same as the
	 * formatted version of its internal rep. This is used, e.g., to make
	 * sure that "expr {0001}" yields "1", not "0001". We implement this
	 * by _discarding_ the string rep since we know it will be
	 * regenerated, if needed later, by formatting the internal rep's
	 * value.
	 */

	if (valuePtr->bytes == NULL) {
	    TRACE_APPEND(("numeric, same Tcl_Obj\n"));
	    NEXT_INST_F(1, 0, 0);
	}
	if (Tcl_IsShared(valuePtr)) {
	    /*
	     * Here we do some surgery within the Tcl_Obj internals. We want
	     * to copy the internalrep, but not the string, so we temporarily hide
	     * the string so we do not copy it.
	     */

	    char *savedString = valuePtr->bytes;

	    valuePtr->bytes = NULL;
	    objResultPtr = Tcl_DuplicateObj(valuePtr);
	    valuePtr->bytes = savedString;
	    TRACE_APPEND(("numeric, new Tcl_Obj\n"));
	    NEXT_INST_F(1, 1, 1);
	}
	TclInvalidateStringRep(valuePtr);
	TRACE_APPEND(("numeric, same Tcl_Obj\n"));
	NEXT_INST_F(1, 0, 0);
    }
    break;

    /*
     *	   End of numeric operator instructions.
     * -----------------------------------------------------------------
     */

    case INST_TRY_CVT_TO_BOOLEAN:
	valuePtr = OBJ_AT_TOS;
	if (TclHasInternalRep(valuePtr,  &tclBooleanType)) {
	    objResultPtr = TCONST(1);
	} else {
	    int res = (TclSetBooleanFromAny(NULL, valuePtr) == TCL_OK);
	    objResultPtr = TCONST(res);
	}
	TRACE_WITH_OBJ(("\"%.30s\" => ", O2S(valuePtr)), objResultPtr);
	NEXT_INST_F(1, 0, 1);
    break;

    case INST_BREAK:
	/*
	DECACHE_STACK_INFO();
	Tcl_ResetResult(interp);
	CACHE_STACK_INFO();
	*/
	result = TCL_BREAK;
	cleanup = 0;
	TRACE(("=> BREAK!\n"));
	goto processExceptionReturn;

    case INST_CONTINUE:
	/*
	DECACHE_STACK_INFO();
	Tcl_ResetResult(interp);
	CACHE_STACK_INFO();
	*/
	result = TCL_CONTINUE;
	cleanup = 0;
	TRACE(("=> CONTINUE!\n"));
	goto processExceptionReturn;

    {
	ForeachInfo *infoPtr;
	Tcl_Obj *listPtr, **elements;
	ForeachVarList *varListPtr;
	int numLists, listLen, numVars;
	int listTmpDepth;
	size_t iterNum, iterMax, iterTmp;
	int varIndex, valIndex, j;
	long i;

    case INST_FOREACH_START:
	/*
	 * Initialize the data for the looping construct, pushing the
	 * corresponding Tcl_Objs to the stack.
	 */

	opnd = TclGetUInt4AtPtr(pc+1);
	infoPtr = (ForeachInfo *)codePtr->auxDataArrayPtr[opnd].clientData;
	numLists = infoPtr->numLists;
	TRACE(("%u => ", opnd));

	/*
	 * Compute the number of iterations that will be run: iterMax
	 */

	iterMax = 0;
	listTmpDepth = numLists-1;
	for (i = 0;  i < numLists;  i++) {
	    varListPtr = infoPtr->varLists[i];
	    numVars = varListPtr->numVars;
	    listPtr = OBJ_AT_DEPTH(listTmpDepth);
	    if (TclListObjLength(interp, listPtr, &listLen) != TCL_OK) {
		TRACE_APPEND(("ERROR converting list %ld, \"%s\": %s",
			i, O2S(listPtr), O2S(Tcl_GetObjResult(interp))));
		goto gotError;
	    }
	    if (Tcl_IsShared(listPtr)) {
		objPtr = TclListObjCopy(NULL, listPtr);
		Tcl_IncrRefCount(objPtr);
		Tcl_DecrRefCount(listPtr);
		OBJ_AT_DEPTH(listTmpDepth) = objPtr;
	    }
	    iterTmp = (listLen + (numVars - 1))/numVars;
	    if (iterTmp > iterMax) {
		iterMax = iterTmp;
	    }
	    listTmpDepth--;
	}

	/*
	 * Store the iterNum and iterMax in a single Tcl_Obj; we keep a
	 * nul-string obj with the pointer stored in the ptrValue so that the
	 * thing is properly garbage collected. THIS OBJ MAKES NO SENSE, but
	 * it will never leave this scope and is read-only.
	 */

	TclNewObj(tmpPtr);
	tmpPtr->internalRep.twoPtrValue.ptr1 = NULL;
	tmpPtr->internalRep.twoPtrValue.ptr2 = (void *)iterMax;
	PUSH_OBJECT(tmpPtr); /* iterCounts object */

	/*
	 * Store a pointer to the ForeachInfo struct; same dirty trick
	 * as above
	 */

	TclNewObj(tmpPtr);
	tmpPtr->internalRep.twoPtrValue.ptr1 = infoPtr;
	PUSH_OBJECT(tmpPtr); /* infoPtr object */
	TRACE_APPEND(("jump to loop step\n"));

	/*
	 * Jump directly to the INST_FOREACH_STEP instruction; the C code just
	 * falls through.
	 */

	pc += 5 - infoPtr->loopCtTemp;

    case INST_FOREACH_STEP:
	/*
	 * "Step" a foreach loop (i.e., begin its next iteration) by assigning
	 * the next value list element to each loop var.
	 */

	tmpPtr = OBJ_AT_TOS;
	infoPtr = (ForeachInfo *)tmpPtr->internalRep.twoPtrValue.ptr1;
	numLists = infoPtr->numLists;
	TRACE(("=> "));

	tmpPtr = OBJ_AT_DEPTH(1);
	iterNum = (size_t)tmpPtr->internalRep.twoPtrValue.ptr1;
	iterMax = (size_t)tmpPtr->internalRep.twoPtrValue.ptr2;

	/*
	 * If some list still has a remaining list element iterate one more
	 * time. Assign to var the next element from its value list.
	 */

	if (iterNum < iterMax) {
	    /*
	     * Set the variables and jump back to run the body
	     */

	    tmpPtr->internalRep.twoPtrValue.ptr1 =(void *)(iterNum + 1);

	    listTmpDepth = numLists + 1;

	    for (i = 0;  i < numLists;  i++) {
		varListPtr = infoPtr->varLists[i];
		numVars = varListPtr->numVars;

		listPtr = OBJ_AT_DEPTH(listTmpDepth);
		TclListObjGetElements(interp, listPtr, &listLen, &elements);

		valIndex = (iterNum * numVars);
		for (j = 0;  j < numVars;  j++) {
		    if (valIndex >= listLen) {
			TclNewObj(valuePtr);
		    } else {
			valuePtr = elements[valIndex];
		    }

		    varIndex = varListPtr->varIndexes[j];
		    varPtr = LOCAL(varIndex);
		    while (TclIsVarLink(varPtr)) {
			varPtr = varPtr->value.linkPtr;
		    }
		    if (TclIsVarDirectWritable(varPtr)) {
			value2Ptr = varPtr->value.objPtr;
			if (valuePtr != value2Ptr) {
			    if (value2Ptr != NULL) {
				TclDecrRefCount(value2Ptr);
			    }
			    varPtr->value.objPtr = valuePtr;
			    Tcl_IncrRefCount(valuePtr);
			}
		    } else {
			DECACHE_STACK_INFO();
			if (TclPtrSetVarIdx(interp, varPtr, NULL, NULL, NULL,
				valuePtr, TCL_LEAVE_ERR_MSG, varIndex)==NULL){
			    CACHE_STACK_INFO();
			    TRACE_APPEND(("ERROR init. index temp %d: %.30s",
				    varIndex, O2S(Tcl_GetObjResult(interp))));
			    goto gotError;
			}
			CACHE_STACK_INFO();
		    }
		    valIndex++;
		}
		listTmpDepth--;
	    }
	    TRACE_APPEND(("jump to loop start\n"));
	    /* loopCtTemp being 'misused' for storing the jump size */
	    NEXT_INST_F(infoPtr->loopCtTemp, 0, 0);
	}

	TRACE_APPEND(("loop has no more iterations\n"));
#ifdef TCL_COMPILE_DEBUG
	NEXT_INST_F(1, 0, 0);
#else
	/*
	 * FALL THROUGH
	 */
	pc++;
#endif

    case INST_FOREACH_END:
	/* THIS INSTRUCTION IS ONLY CALLED AS A BREAK TARGET */
	tmpPtr = OBJ_AT_TOS;
	infoPtr = (ForeachInfo *)tmpPtr->internalRep.twoPtrValue.ptr1;
	numLists = infoPtr->numLists;
	TRACE(("=> loop terminated\n"));
	NEXT_INST_V(1, numLists+2, 0);

    case INST_LMAP_COLLECT:
	/*
	 * This instruction is only issued by lmap. The stack is:
	 *   - result
	 *   - infoPtr
	 *   - loop counters
	 *   - valLists
	 *   - collecting obj (unshared)
	 * The instruction lappends the result to the collecting obj.
	 */

	tmpPtr = OBJ_AT_DEPTH(1);
	infoPtr = (ForeachInfo *)tmpPtr->internalRep.twoPtrValue.ptr1;
	numLists = infoPtr->numLists;
	TRACE_APPEND(("=> appending to list at depth %d\n", 3 + numLists));

	objPtr = OBJ_AT_DEPTH(3 + numLists);
	Tcl_ListObjAppendElement(NULL, objPtr, OBJ_AT_TOS);
	NEXT_INST_F(1, 1, 0);
    }
    break;

    case INST_BEGIN_CATCH4:
	/*
	 * Record start of the catch command with exception range index equal
	 * to the operand. Push the current stack depth onto the special catch
	 * stack.
	 */

	*(++catchTop) = CURR_DEPTH;
	TRACE(("%u => catchTop=%d, stackTop=%d\n",
		TclGetUInt4AtPtr(pc+1), (int) (catchTop - initCatchTop - 1),
		(int) CURR_DEPTH));
	NEXT_INST_F(5, 0, 0);
    break;

    case INST_END_CATCH:
	catchTop--;
	DECACHE_STACK_INFO();
	Tcl_ResetResult(interp);
	CACHE_STACK_INFO();
	result = TCL_OK;
	TRACE(("=> catchTop=%d\n", (int) (catchTop - initCatchTop - 1)));
	NEXT_INST_F(1, 0, 0);
    break;

    case INST_PUSH_RESULT:
	objResultPtr = Tcl_GetObjResult(interp);
	TRACE_WITH_OBJ(("=> "), objResultPtr);

	/*
	 * See the comments at INST_INVOKE_STK
	 */

	TclNewObj(objPtr);
	Tcl_IncrRefCount(objPtr);
	iPtr->objResultPtr = objPtr;
	NEXT_INST_F(1, 0, -1);
    break;

    case INST_PUSH_RETURN_CODE:
	TclNewIntObj(objResultPtr, result);
	TRACE(("=> %u\n", result));
	NEXT_INST_F(1, 0, 1);
    break;

    case INST_PUSH_RETURN_OPTIONS:
	DECACHE_STACK_INFO();
	objResultPtr = Tcl_GetReturnOptions(interp, result);
	CACHE_STACK_INFO();
	TRACE_WITH_OBJ(("=> "), objResultPtr);
	NEXT_INST_F(1, 0, 1);
    break;

    case INST_RETURN_CODE_BRANCH: {
	int code;

	if (TclGetIntFromObj(NULL, OBJ_AT_TOS, &code) != TCL_OK) {
	    Tcl_Panic("INST_RETURN_CODE_BRANCH: TOS not a return code!");
	}
	if (code == TCL_OK) {
	    Tcl_Panic("INST_RETURN_CODE_BRANCH: TOS is TCL_OK!");
	}
	if (code < TCL_ERROR || code > TCL_CONTINUE) {
	    code = TCL_CONTINUE + 1;
	}
	TRACE(("\"%s\" => jump offset %d\n", O2S(OBJ_AT_TOS), 2*code-1));
	NEXT_INST_F(2*code-1, 1, 0);
    }

    /*
     * -----------------------------------------------------------------
     *	   Start of dictionary-related instructions.
     */

    {
	int opnd2, allocateDict, done, i, allocdict;
	Tcl_Obj *dictPtr, *statePtr, *keyPtr, *listPtr, *varNamePtr, *keysPtr;
	Tcl_Obj *emptyPtr, **keyPtrPtr;
	Tcl_DictSearch *searchPtr;
	DictUpdateInfo *duiPtr;

    case INST_DICT_VERIFY:
	dictPtr = OBJ_AT_TOS;
	TRACE(("\"%.30s\" => ", O2S(dictPtr)));
	if (Tcl_DictObjSize(interp, dictPtr, &done) != TCL_OK) {
	    TRACE_APPEND(("ERROR verifying dictionary nature of \"%.30s\": %s\n",
		    O2S(dictPtr), O2S(Tcl_GetObjResult(interp))));
	    goto gotError;
	}
	TRACE_APPEND(("OK\n"));
	NEXT_INST_F(1, 1, 0);
    break;

    case INST_DICT_EXISTS: {
	int found;

	opnd = TclGetUInt4AtPtr(pc+1);
	TRACE(("%u => ", opnd));
	dictPtr = OBJ_AT_DEPTH(opnd);
	if (opnd > 1) {
	    dictPtr = TclTraceDictPath(NULL, dictPtr, opnd-1,
		    &OBJ_AT_DEPTH(opnd-1), DICT_PATH_EXISTS);
	    if (dictPtr == NULL || dictPtr == DICT_PATH_NON_EXISTENT) {
		found = 0;
		goto afterDictExists;
	    }
	}
	if (Tcl_DictObjGet(NULL, dictPtr, OBJ_AT_TOS,
		&objResultPtr) == TCL_OK) {
	    found = (objResultPtr ? 1 : 0);
	} else {
	    found = 0;
	}
    afterDictExists:
	TRACE_APPEND(("%d\n", found));

	/*
	 * The INST_DICT_EXISTS instruction is usually followed by a
	 * conditional jump, so we can take advantage of this to do some
	 * peephole optimization (note that we're careful to not close out
	 * someone doing something else).
	 */

	JUMP_PEEPHOLE_V(found, 5, opnd+1);
    }
    case INST_DICT_GET:
	opnd = TclGetUInt4AtPtr(pc+1);
	TRACE(("%u => ", opnd));
	dictPtr = OBJ_AT_DEPTH(opnd);
	if (opnd > 1) {
	    dictPtr = TclTraceDictPath(interp, dictPtr, opnd-1,
		    &OBJ_AT_DEPTH(opnd-1), DICT_PATH_READ);
	    if (dictPtr == NULL) {
		TRACE_WITH_OBJ((
			"ERROR tracing dictionary path into \"%.30s\": ",
			O2S(OBJ_AT_DEPTH(opnd))),
			Tcl_GetObjResult(interp));
		goto gotError;
	    }
	}
	if (Tcl_DictObjGet(interp, dictPtr, OBJ_AT_TOS,
		&objResultPtr) != TCL_OK) {
	    TRACE_APPEND(("ERROR reading leaf dictionary key \"%.30s\": %s",
		    O2S(dictPtr), O2S(Tcl_GetObjResult(interp))));
	    goto gotError;
	}
	if (!objResultPtr) {
	    Tcl_SetObjResult(interp, Tcl_ObjPrintf(
		    "key \"%s\" not known in dictionary",
		    TclGetString(OBJ_AT_TOS)));
	    DECACHE_STACK_INFO();
	    Tcl_SetErrorCode(interp, "TCL", "LOOKUP", "DICT",
		    TclGetString(OBJ_AT_TOS), NULL);
	    CACHE_STACK_INFO();
	    TRACE_ERROR(interp);
	    goto gotError;
	}
	TRACE_APPEND(("%.30s\n", O2S(objResultPtr)));
	NEXT_INST_V(5, opnd+1, 1);
    case INST_DICT_GET_DEF:
	opnd = TclGetUInt4AtPtr(pc+1);
	TRACE(("%u => ", opnd));
	dictPtr = OBJ_AT_DEPTH(opnd+1);
	if (opnd > 1) {
	    dictPtr = TclTraceDictPath(interp, dictPtr, opnd-1,
		    &OBJ_AT_DEPTH(opnd), DICT_PATH_EXISTS);
	    if (dictPtr == NULL) {
		TRACE_WITH_OBJ((
			"ERROR tracing dictionary path into \"%.30s\": ",
			O2S(OBJ_AT_DEPTH(opnd+1))),
			Tcl_GetObjResult(interp));
		goto gotError;
	    } else if (dictPtr == DICT_PATH_NON_EXISTENT) {
		goto dictGetDefUseDefault;
	    }
	}
	if (Tcl_DictObjGet(interp, dictPtr, OBJ_UNDER_TOS,
		&objResultPtr) != TCL_OK) {
	    TRACE_APPEND(("ERROR reading leaf dictionary key \"%.30s\": %s",
		    O2S(dictPtr), O2S(Tcl_GetObjResult(interp))));
	    goto gotError;
	} else if (!objResultPtr) {
	dictGetDefUseDefault:
	    objResultPtr = OBJ_AT_TOS;
	}
	TRACE_APPEND(("%.30s\n", O2S(objResultPtr)));
	NEXT_INST_V(5, opnd+2, 1);

    case INST_DICT_SET:
    case INST_DICT_UNSET:
    case INST_DICT_INCR_IMM:
	opnd = TclGetUInt4AtPtr(pc+1);
	opnd2 = TclGetUInt4AtPtr(pc+5);

	varPtr = LOCAL(opnd2);
	while (TclIsVarLink(varPtr)) {
	    varPtr = varPtr->value.linkPtr;
	}
	TRACE(("%u %u => ", opnd, opnd2));
	if (TclIsVarDirectReadable(varPtr)) {
	    dictPtr = varPtr->value.objPtr;
	} else {
	    DECACHE_STACK_INFO();
	    dictPtr = TclPtrGetVarIdx(interp, varPtr, NULL, NULL, NULL, 0,
		    opnd2);
	    CACHE_STACK_INFO();
	}
	if (dictPtr == NULL) {
	    TclNewObj(dictPtr);
	    allocateDict = 1;
	} else {
	    allocateDict = Tcl_IsShared(dictPtr);
	    if (allocateDict) {
		dictPtr = Tcl_DuplicateObj(dictPtr);
	    }
	}

	switch (*pc) {
	case INST_DICT_SET:
	    cleanup = opnd + 1;
	    result = Tcl_DictObjPutKeyList(interp, dictPtr, opnd,
		    &OBJ_AT_DEPTH(opnd), OBJ_AT_TOS);
	    break;
	case INST_DICT_INCR_IMM:
	    cleanup = 1;
	    opnd = TclGetInt4AtPtr(pc+1);
	    result = Tcl_DictObjGet(interp, dictPtr, OBJ_AT_TOS, &valuePtr);
	    if (result != TCL_OK) {
		break;
	    }
	    if (valuePtr == NULL) {
		Tcl_DictObjPut(NULL, dictPtr, OBJ_AT_TOS, Tcl_NewWideIntObj(opnd));
	    } else {
		TclNewIntObj(value2Ptr, opnd);
		Tcl_IncrRefCount(value2Ptr);
		if (Tcl_IsShared(valuePtr)) {
		    valuePtr = Tcl_DuplicateObj(valuePtr);
		    Tcl_DictObjPut(NULL, dictPtr, OBJ_AT_TOS, valuePtr);
		}
		result = TclIncrObj(interp, valuePtr, value2Ptr);
		if (result == TCL_OK) {
		    TclInvalidateStringRep(dictPtr);
		}
		TclDecrRefCount(value2Ptr);
	    }
	    break;
	case INST_DICT_UNSET:
	    cleanup = opnd;
	    result = Tcl_DictObjRemoveKeyList(interp, dictPtr, opnd,
		    &OBJ_AT_DEPTH(opnd-1));
	    break;
	default:
	    cleanup = 0; /* stop compiler warning */
	    Tcl_Panic("Should not happen!");
	}

	if (result != TCL_OK) {
	    if (allocateDict) {
		TclDecrRefCount(dictPtr);
	    }
	    TRACE_APPEND(("ERROR updating dictionary: %s\n",
		    O2S(Tcl_GetObjResult(interp))));
	    goto checkForCatch;
	}

	if (TclIsVarDirectWritable(varPtr)) {
	    if (allocateDict) {
		value2Ptr = varPtr->value.objPtr;
		Tcl_IncrRefCount(dictPtr);
		if (value2Ptr != NULL) {
		    TclDecrRefCount(value2Ptr);
		}
		varPtr->value.objPtr = dictPtr;
	    }
	    objResultPtr = dictPtr;
	} else {
	    Tcl_IncrRefCount(dictPtr);
	    DECACHE_STACK_INFO();
	    objResultPtr = TclPtrSetVarIdx(interp, varPtr, NULL, NULL, NULL,
		    dictPtr, TCL_LEAVE_ERR_MSG, opnd2);
	    CACHE_STACK_INFO();
	    TclDecrRefCount(dictPtr);
	    if (objResultPtr == NULL) {
		TRACE_ERROR(interp);
		goto gotError;
	    }
	}
#ifndef TCL_COMPILE_DEBUG
	if (*(pc+9) == INST_POP) {
	    NEXT_INST_V(10, cleanup, 0);
	}
#endif
	TRACE_APPEND(("\"%.30s\"\n", O2S(objResultPtr)));
	NEXT_INST_V(9, cleanup, 1);

    case INST_DICT_APPEND:
    case INST_DICT_LAPPEND:
	opnd = TclGetUInt4AtPtr(pc+1);
	varPtr = LOCAL(opnd);
	while (TclIsVarLink(varPtr)) {
	    varPtr = varPtr->value.linkPtr;
	}
	TRACE(("%u => ", opnd));
	if (TclIsVarDirectReadable(varPtr)) {
	    dictPtr = varPtr->value.objPtr;
	} else {
	    DECACHE_STACK_INFO();
	    dictPtr = TclPtrGetVarIdx(interp, varPtr, NULL, NULL, NULL, 0,
		    opnd);
	    CACHE_STACK_INFO();
	}
	if (dictPtr == NULL) {
	    TclNewObj(dictPtr);
	    allocateDict = 1;
	} else {
	    allocateDict = Tcl_IsShared(dictPtr);
	    if (allocateDict) {
		dictPtr = Tcl_DuplicateObj(dictPtr);
	    }
	}

	if (Tcl_DictObjGet(interp, dictPtr, OBJ_UNDER_TOS,
		&valuePtr) != TCL_OK) {
	    if (allocateDict) {
		TclDecrRefCount(dictPtr);
	    }
	    TRACE_ERROR(interp);
	    goto gotError;
	}

	/*
	 * Note that a non-existent key results in a NULL valuePtr, which is a
	 * case handled separately below. What we *can* say at this point is
	 * that the write-back will always succeed.
	 */

	switch (*pc) {
	case INST_DICT_APPEND:
	    if (valuePtr == NULL) {
		Tcl_DictObjPut(NULL, dictPtr, OBJ_UNDER_TOS, OBJ_AT_TOS);
	    } else if (Tcl_IsShared(valuePtr)) {
		valuePtr = Tcl_DuplicateObj(valuePtr);
		Tcl_AppendObjToObj(valuePtr, OBJ_AT_TOS);
		Tcl_DictObjPut(NULL, dictPtr, OBJ_UNDER_TOS, valuePtr);
	    } else {
		Tcl_AppendObjToObj(valuePtr, OBJ_AT_TOS);

		/*
		 * Must invalidate the string representation of dictionary
		 * here because we have directly updated the internal
		 * representation; if we don't, callers could see the wrong
		 * string rep despite the internal version of the dictionary
		 * having the correct value. [Bug 3079830]
		 */

		TclInvalidateStringRep(dictPtr);
	    }
	    break;
	case INST_DICT_LAPPEND:
	    /*
	     * More complex because list-append can fail.
	     */

	    if (valuePtr == NULL) {
		Tcl_DictObjPut(NULL, dictPtr, OBJ_UNDER_TOS,
			Tcl_NewListObj(1, &OBJ_AT_TOS));
		break;
	    } else if (Tcl_IsShared(valuePtr)) {
		valuePtr = Tcl_DuplicateObj(valuePtr);
		if (Tcl_ListObjAppendElement(interp, valuePtr,
			OBJ_AT_TOS) != TCL_OK) {
		    TclDecrRefCount(valuePtr);
		    if (allocateDict) {
			TclDecrRefCount(dictPtr);
		    }
		    TRACE_ERROR(interp);
		    goto gotError;
		}
		Tcl_DictObjPut(NULL, dictPtr, OBJ_UNDER_TOS, valuePtr);
	    } else {
		if (Tcl_ListObjAppendElement(interp, valuePtr,
			OBJ_AT_TOS) != TCL_OK) {
		    if (allocateDict) {
			TclDecrRefCount(dictPtr);
		    }
		    TRACE_ERROR(interp);
		    goto gotError;
		}

		/*
		 * Must invalidate the string representation of dictionary
		 * here because we have directly updated the internal
		 * representation; if we don't, callers could see the wrong
		 * string rep despite the internal version of the dictionary
		 * having the correct value. [Bug 3079830]
		 */

		TclInvalidateStringRep(dictPtr);
	    }
	    break;
	default:
	    Tcl_Panic("Should not happen!");
	}

	if (TclIsVarDirectWritable(varPtr)) {
	    if (allocateDict) {
		value2Ptr = varPtr->value.objPtr;
		Tcl_IncrRefCount(dictPtr);
		if (value2Ptr != NULL) {
		    TclDecrRefCount(value2Ptr);
		}
		varPtr->value.objPtr = dictPtr;
	    }
	    objResultPtr = dictPtr;
	} else {
	    Tcl_IncrRefCount(dictPtr);
	    DECACHE_STACK_INFO();
	    objResultPtr = TclPtrSetVarIdx(interp, varPtr, NULL, NULL, NULL,
		    dictPtr, TCL_LEAVE_ERR_MSG, opnd);
	    CACHE_STACK_INFO();
	    TclDecrRefCount(dictPtr);
	    if (objResultPtr == NULL) {
		TRACE_ERROR(interp);
		goto gotError;
	    }
	}
#ifndef TCL_COMPILE_DEBUG
	if (*(pc+5) == INST_POP) {
	    NEXT_INST_F(6, 2, 0);
	}
#endif
	TRACE_APPEND(("%.30s\n", O2S(objResultPtr)));
	NEXT_INST_F(5, 2, 1);

    case INST_DICT_FIRST:
	opnd = TclGetUInt4AtPtr(pc+1);
	TRACE(("%u => ", opnd));
	dictPtr = POP_OBJECT();
	searchPtr = (Tcl_DictSearch *)Tcl_Alloc(sizeof(Tcl_DictSearch));
	if (Tcl_DictObjFirst(interp, dictPtr, searchPtr, &keyPtr,
		&valuePtr, &done) != TCL_OK) {

	    /*
	     * dictPtr is no longer on the stack, and we're not
	     * moving it into the internalrep of an iterator.  We need
	     * to drop the refcount [Tcl Bug 9b352768e6].
	     */

	    Tcl_DecrRefCount(dictPtr);
	    Tcl_Free(searchPtr);
	    TRACE_ERROR(interp);
	    goto gotError;
	}
	{
	    Tcl_ObjInternalRep ir;
	    TclNewObj(statePtr);
	    ir.twoPtrValue.ptr1 = searchPtr;
	    ir.twoPtrValue.ptr2 = dictPtr;
	    Tcl_StoreInternalRep(statePtr, &dictIteratorType, &ir);
	}
	varPtr = LOCAL(opnd);
	if (varPtr->value.objPtr) {
	    if (TclHasInternalRep(varPtr->value.objPtr, &dictIteratorType)) {
		Tcl_Panic("mis-issued dictFirst!");
	    }
	    TclDecrRefCount(varPtr->value.objPtr);
	}
	varPtr->value.objPtr = statePtr;
	Tcl_IncrRefCount(statePtr);
	goto pushDictIteratorResult;

    case INST_DICT_NEXT:
	opnd = TclGetUInt4AtPtr(pc+1);
	TRACE(("%u => ", opnd));
	statePtr = (*LOCAL(opnd)).value.objPtr;
	{
	    const Tcl_ObjInternalRep *irPtr;

	    if (statePtr &&
		    (irPtr = TclFetchInternalRep(statePtr, &dictIteratorType))) {
		searchPtr = (Tcl_DictSearch *)irPtr->twoPtrValue.ptr1;
		Tcl_DictObjNext(searchPtr, &keyPtr, &valuePtr, &done);
	    } else {
		Tcl_Panic("mis-issued dictNext!");
	    }
	}
    pushDictIteratorResult:
	if (done) {
	    TclNewObj(emptyPtr);
	    PUSH_OBJECT(emptyPtr);
	    PUSH_OBJECT(emptyPtr);
	} else {
	    PUSH_OBJECT(valuePtr);
	    PUSH_OBJECT(keyPtr);
	}
	TRACE_APPEND(("\"%.30s\" \"%.30s\" %d\n",
		O2S(OBJ_UNDER_TOS), O2S(OBJ_AT_TOS), done));

	/*
	 * The INST_DICT_FIRST and INST_DICT_NEXT instructsions are always
	 * followed by a conditional jump, so we can take advantage of this to
	 * do some peephole optimization (note that we're careful to not close
	 * out someone doing something else).
	 */

	JUMP_PEEPHOLE_F(done, 5, 0);

    case INST_DICT_UPDATE_START:
	opnd = TclGetUInt4AtPtr(pc+1);
	opnd2 = TclGetUInt4AtPtr(pc+5);
	TRACE(("%u => ", opnd));
	varPtr = LOCAL(opnd);
	duiPtr = (DictUpdateInfo *)codePtr->auxDataArrayPtr[opnd2].clientData;
	while (TclIsVarLink(varPtr)) {
	    varPtr = varPtr->value.linkPtr;
	}
	if (TclIsVarDirectReadable(varPtr)) {
	    dictPtr = varPtr->value.objPtr;
	} else {
	    DECACHE_STACK_INFO();
	    dictPtr = TclPtrGetVarIdx(interp, varPtr, NULL, NULL, NULL,
		    TCL_LEAVE_ERR_MSG, opnd);
	    CACHE_STACK_INFO();
	    if (dictPtr == NULL) {
		TRACE_ERROR(interp);
		goto gotError;
	    }
	}
	Tcl_IncrRefCount(dictPtr);
	if (TclListObjGetElements(interp, OBJ_AT_TOS, &length,
		&keyPtrPtr) != TCL_OK) {
	    TRACE_ERROR(interp);
	    goto gotError;
	}
	if ((size_t)length != duiPtr->length) {
	    Tcl_Panic("dictUpdateStart argument length mismatch");
	}
	for (i=0 ; i<length ; i++) {
	    if (Tcl_DictObjGet(interp, dictPtr, keyPtrPtr[i],
		    &valuePtr) != TCL_OK) {
		TRACE_ERROR(interp);
		Tcl_DecrRefCount(dictPtr);
		goto gotError;
	    }
	    varPtr = LOCAL(duiPtr->varIndices[i]);
	    while (TclIsVarLink(varPtr)) {
		varPtr = varPtr->value.linkPtr;
	    }
	    DECACHE_STACK_INFO();
	    if (valuePtr == NULL) {
		TclObjUnsetVar2(interp,
			localName(iPtr->varFramePtr, duiPtr->varIndices[i]),
			NULL, 0);
	    } else if (TclPtrSetVarIdx(interp, varPtr, NULL, NULL, NULL,
		    valuePtr, TCL_LEAVE_ERR_MSG,
		    duiPtr->varIndices[i]) == NULL) {
		CACHE_STACK_INFO();
		TRACE_ERROR(interp);
		Tcl_DecrRefCount(dictPtr);
		goto gotError;
	    }
	    CACHE_STACK_INFO();
	}
	TclDecrRefCount(dictPtr);
	TRACE_APPEND(("OK\n"));
	NEXT_INST_F(9, 0, 0);

    case INST_DICT_UPDATE_END:
	opnd = TclGetUInt4AtPtr(pc+1);
	opnd2 = TclGetUInt4AtPtr(pc+5);
	TRACE(("%u => ", opnd));
	varPtr = LOCAL(opnd);
	duiPtr = (DictUpdateInfo *)codePtr->auxDataArrayPtr[opnd2].clientData;
	while (TclIsVarLink(varPtr)) {
	    varPtr = varPtr->value.linkPtr;
	}
	if (TclIsVarDirectReadable(varPtr)) {
	    dictPtr = varPtr->value.objPtr;
	} else {
	    DECACHE_STACK_INFO();
	    dictPtr = TclPtrGetVarIdx(interp, varPtr, NULL, NULL, NULL, 0,
		    opnd);
	    CACHE_STACK_INFO();
	}
	if (dictPtr == NULL) {
	    TRACE_APPEND(("storage was unset\n"));
	    NEXT_INST_F(9, 1, 0);
	}
	if (Tcl_DictObjSize(interp, dictPtr, &length) != TCL_OK
		|| TclListObjGetElements(interp, OBJ_AT_TOS, &length,
			&keyPtrPtr) != TCL_OK) {
	    TRACE_ERROR(interp);
	    goto gotError;
	}
	allocdict = Tcl_IsShared(dictPtr);
	if (allocdict) {
	    dictPtr = Tcl_DuplicateObj(dictPtr);
	}
	if (length > 0) {
	    TclInvalidateStringRep(dictPtr);
	}
	for (i=0 ; i<length ; i++) {
	    Var *var2Ptr = LOCAL(duiPtr->varIndices[i]);

	    while (TclIsVarLink(var2Ptr)) {
		var2Ptr = var2Ptr->value.linkPtr;
	    }
	    if (TclIsVarDirectReadable(var2Ptr)) {
		valuePtr = var2Ptr->value.objPtr;
	    } else {
		DECACHE_STACK_INFO();
		valuePtr = TclPtrGetVarIdx(interp, var2Ptr, NULL, NULL, NULL,
			0, duiPtr->varIndices[i]);
		CACHE_STACK_INFO();
	    }
	    if (valuePtr == NULL) {
		Tcl_DictObjRemove(interp, dictPtr, keyPtrPtr[i]);
	    } else if (dictPtr == valuePtr) {
		Tcl_DictObjPut(interp, dictPtr, keyPtrPtr[i],
			Tcl_DuplicateObj(valuePtr));
	    } else {
		Tcl_DictObjPut(interp, dictPtr, keyPtrPtr[i], valuePtr);
	    }
	}
	if (TclIsVarDirectWritable(varPtr)) {
	    Tcl_IncrRefCount(dictPtr);
	    TclDecrRefCount(varPtr->value.objPtr);
	    varPtr->value.objPtr = dictPtr;
	} else {
	    DECACHE_STACK_INFO();
	    objResultPtr = TclPtrSetVarIdx(interp, varPtr, NULL, NULL, NULL,
		    dictPtr, TCL_LEAVE_ERR_MSG, opnd);
	    CACHE_STACK_INFO();
	    if (objResultPtr == NULL) {
		if (allocdict) {
		    TclDecrRefCount(dictPtr);
		}
		TRACE_ERROR(interp);
		goto gotError;
	    }
	}
	TRACE_APPEND(("written back\n"));
	NEXT_INST_F(9, 1, 0);

    case INST_DICT_EXPAND:
	dictPtr = OBJ_UNDER_TOS;
	listPtr = OBJ_AT_TOS;
	TRACE(("\"%.30s\" \"%.30s\" =>", O2S(dictPtr), O2S(listPtr)));
	if (TclListObjGetElements(interp, listPtr, &objc, &objv) != TCL_OK) {
	    TRACE_ERROR(interp);
	    goto gotError;
	}
	objResultPtr = TclDictWithInit(interp, dictPtr, objc, objv);
	if (objResultPtr == NULL) {
	    TRACE_ERROR(interp);
	    goto gotError;
	}
	TRACE_APPEND(("\"%.30s\"\n", O2S(objResultPtr)));
	NEXT_INST_F(1, 2, 1);

    case INST_DICT_RECOMBINE_STK:
	keysPtr = POP_OBJECT();
	varNamePtr = OBJ_UNDER_TOS;
	listPtr = OBJ_AT_TOS;
	TRACE(("\"%.30s\" \"%.30s\" \"%.30s\" => ",
		O2S(varNamePtr), O2S(valuePtr), O2S(keysPtr)));
	if (TclListObjGetElements(interp, listPtr, &objc, &objv) != TCL_OK) {
	    TRACE_ERROR(interp);
	    TclDecrRefCount(keysPtr);
	    goto gotError;
	}
	varPtr = TclObjLookupVarEx(interp, varNamePtr, NULL,
		TCL_LEAVE_ERR_MSG, "set", 1, 1, &arrayPtr);
	if (varPtr == NULL) {
	    TRACE_ERROR(interp);
	    TclDecrRefCount(keysPtr);
	    goto gotError;
	}
	DECACHE_STACK_INFO();
	result = TclDictWithFinish(interp, varPtr,arrayPtr,varNamePtr,NULL,-1,
		objc, objv, keysPtr);
	CACHE_STACK_INFO();
	TclDecrRefCount(keysPtr);
	if (result != TCL_OK) {
	    TRACE_ERROR(interp);
	    goto gotError;
	}
	TRACE_APPEND(("OK\n"));
	NEXT_INST_F(1, 2, 0);

    case INST_DICT_RECOMBINE_IMM:
	opnd = TclGetUInt4AtPtr(pc+1);
	listPtr = OBJ_UNDER_TOS;
	keysPtr = OBJ_AT_TOS;
	varPtr = LOCAL(opnd);
	TRACE(("%u <- \"%.30s\" \"%.30s\" => ", opnd, O2S(valuePtr),
		O2S(keysPtr)));
	if (TclListObjGetElements(interp, listPtr, &objc, &objv) != TCL_OK) {
	    TRACE_ERROR(interp);
	    goto gotError;
	}
	while (TclIsVarLink(varPtr)) {
	    varPtr = varPtr->value.linkPtr;
	}
	DECACHE_STACK_INFO();
	result = TclDictWithFinish(interp, varPtr, NULL, NULL, NULL, opnd,
		objc, objv, keysPtr);
	CACHE_STACK_INFO();
	if (result != TCL_OK) {
	    TRACE_ERROR(interp);
	    goto gotError;
	}
	TRACE_APPEND(("OK\n"));
	NEXT_INST_F(5, 2, 0);
    }
    break;

    /*
     *	   End of dictionary-related instructions.
     * -----------------------------------------------------------------
     */

    case INST_CLOCK_READ:
	{			/* Read the wall clock */
	    Tcl_WideInt wval;
	    Tcl_Time now;
	    switch(TclGetUInt1AtPtr(pc+1)) {
	    case 0:		/* clicks */
#ifdef TCL_WIDE_CLICKS
		wval = TclpGetWideClicks();
#else
		wval = (Tcl_WideInt) TclpGetClicks();
#endif
		break;
	    case 1:		/* microseconds */
		Tcl_GetTime(&now);
		wval = (Tcl_WideInt) now.sec * 1000000 + now.usec;
		break;
	    case 2:		/* milliseconds */
		Tcl_GetTime(&now);
		wval = (Tcl_WideInt) now.sec * 1000 + now.usec / 1000;
		break;
	    case 3:		/* seconds */
		Tcl_GetTime(&now);
		wval = (Tcl_WideInt) now.sec;
		break;
	    default:
		Tcl_Panic("clockRead instruction with unknown clock#");
	    }
	    TclNewIntObj(objResultPtr, wval);
	    TRACE_WITH_OBJ(("=> "), objResultPtr);
	    NEXT_INST_F(2, 0, 1);
	}
	break;

    default:
	Tcl_Panic("TclNRExecuteByteCode: unrecognized opCode %u", *pc);
    } /* end of switch on opCode */

    /*
     * Block for variables needed to process exception returns.
     */

    {
	ExceptionRange *rangePtr;
				/* Points to closest loop or catch exception
				 * range enclosing the pc. Used by various
				 * instructions and processCatch to process
				 * break, continue, and errors. */
	const char *bytes;

	/*
	 * An external evaluation (INST_INVOKE or INST_EVAL) returned
	 * something different from TCL_OK, or else INST_BREAK or
	 * INST_CONTINUE were called.
	 */

    processExceptionReturn:
#ifdef TCL_COMPILE_DEBUG
	switch (*pc) {
	case INST_INVOKE_STK1:
	    opnd = TclGetUInt1AtPtr(pc+1);
	    TRACE(("%u => ... after \"%.20s\": ", opnd, cmdNameBuf));
	    break;
	case INST_INVOKE_STK4:
	    opnd = TclGetUInt4AtPtr(pc+1);
	    TRACE(("%u => ... after \"%.20s\": ", opnd, cmdNameBuf));
	    break;
	case INST_EVAL_STK:
	    /*
	     * Note that the object at stacktop has to be used before doing
	     * the cleanup.
	     */

	    TRACE(("\"%.30s\" => ", O2S(OBJ_AT_TOS)));
	    break;
	default:
	    TRACE(("=> "));
	}
#endif
	if ((result == TCL_CONTINUE) || (result == TCL_BREAK)) {
	    rangePtr = GetExceptRangeForPc(pc, result, codePtr);
	    if (rangePtr == NULL) {
		TRACE_APPEND(("no encl. loop or catch, returning %s\n",
			StringForResultCode(result)));
		goto abnormalReturn;
	    }
	    if (rangePtr->type == CATCH_EXCEPTION_RANGE) {
		TRACE_APPEND(("%s ...\n", StringForResultCode(result)));
		goto processCatch;
	    }
	    while (cleanup--) {
		valuePtr = POP_OBJECT();
		TclDecrRefCount(valuePtr);
	    }
	    if (result == TCL_BREAK) {
		result = TCL_OK;
		pc = (codePtr->codeStart + rangePtr->breakOffset);
		TRACE_APPEND(("%s, range at %d, new pc %d\n",
			StringForResultCode(result),
			rangePtr->codeOffset, rangePtr->breakOffset));
		NEXT_INST_F(0, 0, 0);
	    }
	    if (rangePtr->continueOffset == -1) {
		TRACE_APPEND(("%s, loop w/o continue, checking for catch\n",
			StringForResultCode(result)));
		goto checkForCatch;
	    }
	    result = TCL_OK;
	    pc = (codePtr->codeStart + rangePtr->continueOffset);
	    TRACE_APPEND(("%s, range at %d, new pc %d\n",
		    StringForResultCode(result),
		    rangePtr->codeOffset, rangePtr->continueOffset));
	    NEXT_INST_F(0, 0, 0);
	}
#ifdef TCL_COMPILE_DEBUG
	if (traceInstructions) {
	    objPtr = Tcl_GetObjResult(interp);
	    if ((result != TCL_ERROR) && (result != TCL_RETURN)) {
		TRACE_APPEND(("OTHER RETURN CODE %d, result=\"%.30s\"\n ",
			result, O2S(objPtr)));
	    } else {
		TRACE_APPEND(("%s, result=\"%.30s\"\n",
			StringForResultCode(result), O2S(objPtr)));
	    }
	}
#endif
	goto checkForCatch;

	/*
	 * Division by zero in an expression. Control only reaches this point
	 * by "goto divideByZero".
	 */

    divideByZero:
	Tcl_SetObjResult(interp, Tcl_NewStringObj("divide by zero", -1));
	DECACHE_STACK_INFO();
	Tcl_SetErrorCode(interp, "ARITH", "DIVZERO", "divide by zero", NULL);
	CACHE_STACK_INFO();
	goto gotError;

    outOfMemory:
	Tcl_SetObjResult(interp, Tcl_NewStringObj("out of memory", -1));
	DECACHE_STACK_INFO();
	Tcl_SetErrorCode(interp, "ARITH", "OUTOFMEMORY", "out of memory", NULL);
	CACHE_STACK_INFO();
	goto gotError;

	/*
	 * Exponentiation of zero by negative number in an expression. Control
	 * only reaches this point by "goto exponOfZero".
	 */

    exponOfZero:
	Tcl_SetObjResult(interp, Tcl_NewStringObj(
		"exponentiation of zero by negative power", -1));
	DECACHE_STACK_INFO();
	Tcl_SetErrorCode(interp, "ARITH", "DOMAIN",
		"exponentiation of zero by negative power", NULL);
	CACHE_STACK_INFO();

	/*
	 * Almost all error paths feed through here rather than assigning to
	 * result themselves (for a small but consistent saving).
	 */

    gotError:
	result = TCL_ERROR;

	/*
	 * Execution has generated an "exception" such as TCL_ERROR. If the
	 * exception is an error, record information about what was being
	 * executed when the error occurred. Find the closest enclosing catch
	 * range, if any. If no enclosing catch range is found, stop execution
	 * and return the "exception" code.
	 */

    checkForCatch:
	if (iPtr->execEnvPtr->rewind) {
	    goto abnormalReturn;
	}
	if ((result == TCL_ERROR) && !(iPtr->flags & ERR_ALREADY_LOGGED)) {
	    const unsigned char *pcBeg;
	    size_t xxx1length;

	    bytes = GetSrcInfoForPc(pc, codePtr, &xxx1length, &pcBeg, NULL);
	    DECACHE_STACK_INFO();
	    TclLogCommandInfo(interp, codePtr->source, bytes,
		    bytes ? xxx1length : 0, pcBeg, tosPtr);
	    CACHE_STACK_INFO();
	}
	iPtr->flags &= ~ERR_ALREADY_LOGGED;

	/*
	 * Clear all expansions that may have started after the last
	 * INST_BEGIN_CATCH.
	 */

	while (auxObjList) {
	    if ((catchTop != initCatchTop)
		    && (*catchTop > (ptrdiff_t)
			auxObjList->internalRep.twoPtrValue.ptr2)) {
		break;
	    }
	    POP_TAUX_OBJ();
	}

	/*
	 * We must not catch if the script in progress has been canceled with
	 * the TCL_CANCEL_UNWIND flag. Instead, it blows outwards until we
	 * either hit another interpreter (presumably where the script in
	 * progress has not been canceled) or we get to the top-level. We do
	 * NOT modify the interpreter result here because we know it will
	 * already be set prior to vectoring down to this point in the code.
	 */

	if (TclCanceled(iPtr) && (Tcl_Canceled(interp, 0) == TCL_ERROR)) {
#ifdef TCL_COMPILE_DEBUG
	    if (traceInstructions) {
		fprintf(stdout, "   ... cancel with unwind, returning %s\n",
			StringForResultCode(result));
	    }
#endif
	    goto abnormalReturn;
	}

	/*
	 * We must not catch an exceeded limit. Instead, it blows outwards
	 * until we either hit another interpreter (presumably where the limit
	 * is not exceeded) or we get to the top-level.
	 */

	if (TclLimitExceeded(iPtr->limit)) {
#ifdef TCL_COMPILE_DEBUG
	    if (traceInstructions) {
		fprintf(stdout, "   ... limit exceeded, returning %s\n",
			StringForResultCode(result));
	    }
#endif
	    goto abnormalReturn;
	}
	if (catchTop == initCatchTop) {
#ifdef TCL_COMPILE_DEBUG
	    if (traceInstructions) {
		fprintf(stdout, "   ... no enclosing catch, returning %s\n",
			StringForResultCode(result));
	    }
#endif
	    goto abnormalReturn;
	}
	rangePtr = GetExceptRangeForPc(pc, TCL_ERROR, codePtr);
	if (rangePtr == NULL) {
	    /*
	     * This is only possible when compiling a [catch] that sends its
	     * script to INST_EVAL. Cannot correct the compiler without
	     * breaking compat with previous .tbc compiled scripts.
	     */

#ifdef TCL_COMPILE_DEBUG
	    if (traceInstructions) {
		fprintf(stdout, "   ... no enclosing catch, returning %s\n",
			StringForResultCode(result));
	    }
#endif
	    goto abnormalReturn;
	}

	/*
	 * A catch exception range (rangePtr) was found to handle an
	 * "exception". It was found either by checkForCatch just above or by
	 * an instruction during break, continue, or error processing. Jump to
	 * its catchOffset after unwinding the operand stack to the depth it
	 * had when starting to execute the range's catch command.
	 */

    processCatch:
	while (CURR_DEPTH > *catchTop) {
	    valuePtr = POP_OBJECT();
	    TclDecrRefCount(valuePtr);
	}
#ifdef TCL_COMPILE_DEBUG
	if (traceInstructions) {
	    fprintf(stdout, "  ... found catch at %d, catchTop=%d, "
		    "unwound to %ld, new pc %u\n",
		    rangePtr->codeOffset, (int) (catchTop - initCatchTop - 1),
		    (long) *catchTop, (unsigned) rangePtr->catchOffset);
	}
#endif
	pc = (codePtr->codeStart + rangePtr->catchOffset);
	NEXT_INST_F(0, 0, 0);	/* Restart the execution loop at pc. */

	/*
	 * end of infinite loop dispatching on instructions.
	 */

	/*
	 * Done or abnormal return code. Restore the stack to state it had when
	 * starting to execute the ByteCode. Panic if the stack is below the
	 * initial level.
	 */

    abnormalReturn:
	TCL_DTRACE_INST_LAST();

	/*
	 * Clear all expansions and same-level NR calls.
	 *
	 * Note that expansion markers have a NULL type; avoid removing other
	 * markers.
	 */

	while (auxObjList) {
	    POP_TAUX_OBJ();
	}
	while (tosPtr > initTosPtr) {
	    objPtr = POP_OBJECT();
	    Tcl_DecrRefCount(objPtr);
	}

	if (tosPtr < initTosPtr) {
	    fprintf(stderr,
		    "\nTclNRExecuteByteCode: abnormal return at pc %u: "
		    "stack top %d < entry stack top %d\n",
		    (unsigned)(pc - codePtr->codeStart),
		    (unsigned) CURR_DEPTH, (unsigned) 0);
	    Tcl_Panic("TclNRExecuteByteCode execution failure: end stack top < start stack top");
	}
	CLANG_ASSERT(bcFramePtr);
    }

    iPtr->cmdFramePtr = bcFramePtr->nextPtr;
    TclReleaseByteCode(codePtr);
    TclStackFree(interp, TD);	/* free my stack */

    return result;

    /*
     * INST_START_CMD failure case removed where it doesn't bother that much
     *
     * Remark that if the interpreter is marked for deletion its
     * compileEpoch is modified, so that the epoch check also verifies
     * that the interp is not deleted. If no outside call has been made
     * since the last check, it is safe to omit the check.

     * case INST_START_CMD:
     */

	instStartCmdFailed:
	{
	    const char *bytes;
	    size_t xxx1length;

	    xxx1length = 0;

	    if (TclInterpReady(interp) == TCL_ERROR) {
		goto gotError;
	    }

	    /*
	     * We used to switch to direct eval; for NRE-awareness we now
	     * compile and eval the command so that this evaluation does not
	     * add a new TEBC instance. Bug [2910748], bug [fa6bf38d07]
	     *
	     * TODO: recompile, search this command and eval a code starting from,
	     * so that this evaluation does not add a new TEBC instance without
	     * NRE-trampoline.
	     */

	    codePtr->flags |= TCL_BYTECODE_RECOMPILE;
	    bytes = GetSrcInfoForPc(pc, codePtr, &xxx1length, NULL, NULL);
	    opnd = TclGetUInt4AtPtr(pc+1);
	    pc += (opnd-1);
	    assert(bytes);
	    PUSH_OBJECT(Tcl_NewStringObj(bytes, xxx1length));
	    goto instEvalStk;
	}
}

#undef codePtr
#undef iPtr
#undef bcFramePtr
#undef initCatchTop
#undef initTosPtr
#undef auxObjList
#undef catchTop
#undef TCONST
#undef esPtr

static int
FinalizeOONext(
    ClientData data[],
    Tcl_Interp *interp,
    int result)
{
    Interp *iPtr = (Interp *) interp;
    CallContext *contextPtr = (CallContext *)data[1];

    /*
     * Reset the variable lookup frame.
     */

    iPtr->varFramePtr = (CallFrame *)data[0];

    /*
     * Restore the call chain context index as we've finished the inner invoke
     * and want to operate in the outer context again.
     */

    contextPtr->index = PTR2INT(data[2]);
    contextPtr->skip = PTR2INT(data[3]);
    contextPtr->oPtr->flags &= ~FILTER_HANDLING;
    return result;
}

static int
FinalizeOONextFilter(
    ClientData data[],
    Tcl_Interp *interp,
    int result)
{
    Interp *iPtr = (Interp *) interp;
    CallContext *contextPtr = (CallContext *)data[1];

    /*
     * Reset the variable lookup frame.
     */

    iPtr->varFramePtr = (CallFrame *)data[0];

    /*
     * Restore the call chain context index as we've finished the inner invoke
     * and want to operate in the outer context again.
     */

    contextPtr->index = PTR2INT(data[2]);
    contextPtr->skip = PTR2INT(data[3]);
    contextPtr->oPtr->flags |= FILTER_HANDLING;
    return result;
}

/*
 * WidePwrSmallExpon --
 *
 * Helper to calculate small powers of integers whose result is wide.
 */
static inline Tcl_WideInt
WidePwrSmallExpon(Tcl_WideInt w1, long exponent) {

    Tcl_WideInt wResult;

    wResult = w1 * w1;		/* b**2 */
    switch (exponent) {
    case 2:
	break;
    case 3:
	wResult *= w1;		/* b**3 */
	break;
    case 4:
	wResult *= wResult;	/* b**4 */
	break;
    case 5:
	wResult *= wResult;	/* b**4 */
	wResult *= w1;		/* b**5 */
	break;
    case 6:
	wResult *= w1;		/* b**3 */
	wResult *= wResult;	/* b**6 */
	break;
    case 7:
	wResult *= w1;		/* b**3 */
	wResult *= wResult;	/* b**6 */
	wResult *= w1;		/* b**7 */
	break;
    case 8:
	wResult *= wResult;	/* b**4 */
	wResult *= wResult;	/* b**8 */
	break;
    case 9:
	wResult *= wResult;	/* b**4 */
	wResult *= wResult;	/* b**8 */
	wResult *= w1;		/* b**9 */
	break;
    case 10:
	wResult *= wResult;	/* b**4 */
	wResult *= w1;		/* b**5 */
	wResult *= wResult;	/* b**10 */
	break;
    case 11:
	wResult *= wResult;	/* b**4 */
	wResult *= w1;		/* b**5 */
	wResult *= wResult;	/* b**10 */
	wResult *= w1;		/* b**11 */
	break;
    case 12:
	wResult *= w1;		/* b**3 */
	wResult *= wResult;	/* b**6 */
	wResult *= wResult;	/* b**12 */
	break;
    case 13:
	wResult *= w1;		/* b**3 */
	wResult *= wResult;	/* b**6 */
	wResult *= wResult;	/* b**12 */
	wResult *= w1;		/* b**13 */
	break;
    case 14:
	wResult *= w1;		/* b**3 */
	wResult *= wResult;	/* b**6 */
	wResult *= w1;		/* b**7 */
	wResult *= wResult;	/* b**14 */
	break;
    case 15:
	wResult *= w1;		/* b**3 */
	wResult *= wResult;	/* b**6 */
	wResult *= w1;		/* b**7 */
	wResult *= wResult;	/* b**14 */
	wResult *= w1;		/* b**15 */
	break;
    case 16:
	wResult *= wResult;	/* b**4 */
	wResult *= wResult;	/* b**8 */
	wResult *= wResult;	/* b**16 */
	break;
    }
    return wResult;
}
/*
 *----------------------------------------------------------------------
 *
 * ExecuteExtendedBinaryMathOp, ExecuteExtendedUnaryMathOp --
 *
 *	These functions do advanced math for binary and unary operators
 *	respectively, so that the main TEBC code does not bear the cost of
 *	them.
 *
 * Results:
 *	A Tcl_Obj* result, or a NULL (in which case valuePtr is updated to
 *	hold the result value), or one of the special flag values
 *	GENERAL_ARITHMETIC_ERROR, EXPONENT_OF_ZERO or DIVIDED_BY_ZERO. The
 *	latter two signify a zero value raised to a negative power or a value
 *	divided by zero, respectively. With GENERAL_ARITHMETIC_ERROR, all
 *	error information will have already been reported in the interpreter
 *	result.
 *
 * Side effects:
 *	May update the Tcl_Obj indicated valuePtr if it is unshared. Will
 *	return a NULL when that happens.
 *
 *----------------------------------------------------------------------
 */

static Tcl_Obj *
ExecuteExtendedBinaryMathOp(
    Tcl_Interp *interp,		/* Where to report errors. */
    int opcode,			/* What operation to perform. */
    Tcl_Obj **constants,	/* The execution environment's constants. */
    Tcl_Obj *valuePtr,		/* The first operand on the stack. */
    Tcl_Obj *value2Ptr)		/* The second operand on the stack. */
{
#define WIDE_RESULT(w) \
    if (Tcl_IsShared(valuePtr)) {		\
	return Tcl_NewWideIntObj(w);		\
    } else {					\
	TclSetIntObj(valuePtr, w);		\
	return NULL;				\
    }
#define BIG_RESULT(b) \
    if (Tcl_IsShared(valuePtr)) {		\
	return Tcl_NewBignumObj(b);		\
    } else {					\
	Tcl_SetBignumObj(valuePtr, b);		\
	return NULL;				\
    }
#define DOUBLE_RESULT(d) \
    if (Tcl_IsShared(valuePtr)) {		\
	TclNewDoubleObj(objResultPtr, (d));	\
	return objResultPtr;			\
    } else {					\
	Tcl_SetDoubleObj(valuePtr, (d));	\
	return NULL;				\
    }

    int type1, type2;
    ClientData ptr1, ptr2;
    double d1, d2, dResult;
    Tcl_WideInt w1, w2, wResult;
    mp_int big1, big2, bigResult, bigRemainder;
    Tcl_Obj *objResultPtr;
    int invalid, zero;
    long shift;
	mp_err err;

    (void) GetNumberFromObj(NULL, valuePtr, &ptr1, &type1);
    (void) GetNumberFromObj(NULL, value2Ptr, &ptr2, &type2);

    switch (opcode) {
    case INST_MOD:
	/* TODO: Attempts to re-use unshared operands on stack */

	w2 = 0;			/* silence gcc warning */
	if (type2 == TCL_NUMBER_INT) {
	    w2 = *((const Tcl_WideInt *)ptr2);
	    if (w2 == 0) {
		return DIVIDED_BY_ZERO;
	    }
	    if ((w2 == 1) || (w2 == -1)) {
		/*
		 * Div. by |1| always yields remainder of 0.
		 */

		return constants[0];
	    }
	}
	if (type1 == TCL_NUMBER_INT) {
	    w1 = *((const Tcl_WideInt *)ptr1);

	    if (w1 == 0) {
		/*
		 * 0 % (non-zero) always yields remainder of 0.
		 */

		return constants[0];
	    }
	    if (type2 == TCL_NUMBER_INT) {
		Tcl_WideInt wQuotient, wRemainder;
		w2 = *((const Tcl_WideInt *)ptr2);
		wQuotient = w1 / w2;

		/*
		 * Force Tcl's integer division rules.
		 * TODO: examine for logic simplification
		 */

		if (((wQuotient < (Tcl_WideInt) 0)
			|| ((wQuotient == (Tcl_WideInt) 0)
			&& ((w1 < 0 && w2 > 0)
			|| (w1 > 0 && w2 < 0))))
			&& (wQuotient * w2 != w1)) {
		    wQuotient -= (Tcl_WideInt) 1;
		}
		wRemainder = w1 - w2*wQuotient;
		WIDE_RESULT(wRemainder);
	    }

	    Tcl_TakeBignumFromObj(NULL, value2Ptr, &big2);

	    /* TODO: internals intrusion */
	    if ((w1 > ((Tcl_WideInt) 0)) ^ !mp_isneg(&big2)) {
		/*
		 * Arguments are opposite sign; remainder is sum.
		 */

		err = mp_init_i64(&big1, w1);
		if (err == MP_OKAY) {
		    err = mp_add(&big2, &big1, &big2);
		    mp_clear(&big1);
		}
		if (err != MP_OKAY) {
		    return OUT_OF_MEMORY;
		}
		BIG_RESULT(&big2);
	    }

	    /*
	     * Arguments are same sign; remainder is first operand.
	     */

	    mp_clear(&big2);
	    return NULL;
	}
	Tcl_GetBignumFromObj(NULL, valuePtr, &big1);
	Tcl_GetBignumFromObj(NULL, value2Ptr, &big2);
	err = mp_init_multi(&bigResult, &bigRemainder, NULL);
	if (err == MP_OKAY) {
	    err = mp_div(&big1, &big2, &bigResult, &bigRemainder);
	}
	if ((err == MP_OKAY) && !mp_iszero(&bigRemainder) && (bigRemainder.sign != big2.sign)) {
	    /*
	     * Convert to Tcl's integer division rules.
	     */

	    if ((mp_sub_d(&bigResult, 1, &bigResult) != MP_OKAY)
		    || (mp_add(&bigRemainder, &big2, &bigRemainder) != MP_OKAY)) {
		return OUT_OF_MEMORY;
	    }
	}
	err = mp_copy(&bigRemainder, &bigResult);
	mp_clear(&bigRemainder);
	mp_clear(&big1);
	mp_clear(&big2);
	if (err != MP_OKAY) {
	    return OUT_OF_MEMORY;
	}
	BIG_RESULT(&bigResult);

    case INST_LSHIFT:
    case INST_RSHIFT: {
	/*
	 * Reject negative shift argument.
	 */

	switch (type2) {
	case TCL_NUMBER_INT:
	    invalid = (*((const Tcl_WideInt *)ptr2) < 0);
	    break;
	case TCL_NUMBER_BIG:
	    Tcl_TakeBignumFromObj(NULL, value2Ptr, &big2);
	    invalid = mp_isneg(&big2);
	    mp_clear(&big2);
	    break;
	default:
	    /* Unused, here to silence compiler warning */
	    invalid = 0;
	}
	if (invalid) {
	    Tcl_SetObjResult(interp, Tcl_NewStringObj(
		    "negative shift argument", -1));
	    return GENERAL_ARITHMETIC_ERROR;
	}

	/*
	 * Zero shifted any number of bits is still zero.
	 */

	if ((type1==TCL_NUMBER_INT) && (*((const Tcl_WideInt *)ptr1) == 0)) {
	    return constants[0];
	}

	if (opcode == INST_LSHIFT) {
	    /*
	     * Large left shifts create integer overflow.
	     *
	     * BEWARE! Can't use Tcl_GetIntFromObj() here because that
	     * converts values in the (unsigned) range to their signed int
	     * counterparts, leading to incorrect results.
	     */

	    if ((type2 != TCL_NUMBER_INT)
		    || (*((const Tcl_WideInt *)ptr2) > INT_MAX)) {
		/*
		 * Technically, we could hold the value (1 << (INT_MAX+1)) in
		 * an mp_int, but since we're using mp_mul_2d() to do the
		 * work, and it takes only an int argument, that's a good
		 * place to draw the line.
		 */

		Tcl_SetObjResult(interp, Tcl_NewStringObj(
			"integer value too large to represent", -1));
		return GENERAL_ARITHMETIC_ERROR;
	    }
	    shift = (int)(*((const Tcl_WideInt *)ptr2));

	    /*
	     * Handle shifts within the native wide range.
	     */

	    if ((type1 == TCL_NUMBER_INT)
		    && ((size_t)shift < CHAR_BIT*sizeof(Tcl_WideInt))) {
		w1 = *((const Tcl_WideInt *)ptr1);
		if (!((w1>0 ? w1 : ~w1)
			& -(((Tcl_WideInt)1)
			<< (CHAR_BIT*sizeof(Tcl_WideInt) - 1 - shift)))) {
		    WIDE_RESULT(w1 << shift);
		}
	    }
	} else {
	    /*
	     * Quickly force large right shifts to 0 or -1.
	     */

	    if ((type2 != TCL_NUMBER_INT)
		    || (*(const Tcl_WideInt *)ptr2 > INT_MAX)) {
		/*
		 * Again, technically, the value to be shifted could be an
		 * mp_int so huge that a right shift by (INT_MAX+1) bits could
		 * not take us to the result of 0 or -1, but since we're using
		 * mp_div_2d to do the work, and it takes only an int
		 * argument, we draw the line there.
		 */

		switch (type1) {
		case TCL_NUMBER_INT:
		    zero = (*(const Tcl_WideInt *)ptr1 > 0);
		    break;
		case TCL_NUMBER_BIG:
		    Tcl_TakeBignumFromObj(NULL, valuePtr, &big1);
		    zero = !mp_isneg(&big1);
		    mp_clear(&big1);
		    break;
		default:
		    /* Unused, here to silence compiler warning. */
		    zero = 0;
		}
		if (zero) {
		    return constants[0];
		}
		WIDE_RESULT(-1);
	    }
	    shift = (int)(*(const Tcl_WideInt *)ptr2);

	    /*
	     * Handle shifts within the native wide range.
	     */

	    if (type1 == TCL_NUMBER_INT) {
		w1 = *(const Tcl_WideInt *)ptr1;
		if ((size_t)shift >= CHAR_BIT*sizeof(Tcl_WideInt)) {
		    if (w1 >= 0) {
			return constants[0];
		    }
		    WIDE_RESULT(-1);
		}
		WIDE_RESULT(w1 >> shift);
	    }
	}

	Tcl_TakeBignumFromObj(NULL, valuePtr, &big1);

	err = mp_init(&bigResult);
	if (err == MP_OKAY) {
	    if (opcode == INST_LSHIFT) {
		err = mp_mul_2d(&big1, shift, &bigResult);
	    } else {
		err = mp_signed_rsh(&big1, shift, &bigResult);
	    }
	}
	if (err != MP_OKAY) {
	    return OUT_OF_MEMORY;
	}
	mp_clear(&big1);
	BIG_RESULT(&bigResult);
    }

    case INST_BITOR:
    case INST_BITXOR:
    case INST_BITAND:
	if ((type1 != TCL_NUMBER_INT) || (type2 != TCL_NUMBER_INT)) {
	    Tcl_TakeBignumFromObj(NULL, valuePtr, &big1);
	    Tcl_TakeBignumFromObj(NULL, value2Ptr, &big2);

	    err = mp_init(&bigResult);

	    if (err == MP_OKAY) {
		switch (opcode) {
		case INST_BITAND:
		    err = mp_and(&big1, &big2, &bigResult);
		    break;

		case INST_BITOR:
		    err = mp_or(&big1, &big2, &bigResult);
		    break;

		case INST_BITXOR:
		    err = mp_xor(&big1, &big2, &bigResult);
		    break;
		}
	    }
	    if (err != MP_OKAY) {
		return OUT_OF_MEMORY;
	    }

	    mp_clear(&big1);
	    mp_clear(&big2);
	    BIG_RESULT(&bigResult);
	}

	w1 = *((const Tcl_WideInt *)ptr1);
	w2 = *((const Tcl_WideInt *)ptr2);

	switch (opcode) {
	case INST_BITAND:
	    wResult = w1 & w2;
	    break;
	case INST_BITOR:
	    wResult = w1 | w2;
	    break;
	case INST_BITXOR:
	    wResult = w1 ^ w2;
	    break;
	default:
	    /* Unused, here to silence compiler warning. */
	    wResult = 0;
	}
	WIDE_RESULT(wResult);

    case INST_EXPON: {
	int oddExponent = 0, negativeExponent = 0;
	unsigned short base;

	if ((type1 == TCL_NUMBER_DOUBLE) || (type2 == TCL_NUMBER_DOUBLE)) {
	    Tcl_GetDoubleFromObj(NULL, valuePtr, &d1);
	    Tcl_GetDoubleFromObj(NULL, value2Ptr, &d2);

	    if (d1==0.0 && d2<0.0) {
		return EXPONENT_OF_ZERO;
	    }
	    dResult = pow(d1, d2);
	    goto doubleResult;
	}
	w1 = w2 = 0; /* to silence compiler warning (maybe-uninitialized) */
	if (type2 == TCL_NUMBER_INT) {
	    w2 = *((const Tcl_WideInt *) ptr2);
	    if (w2 == 0) {
		/*
		 * Anything to the zero power is 1.
		 */

		return constants[1];
	    } else if (w2 == 1) {
		/*
		 * Anything to the first power is itself
		 */

		return NULL;
	    }

	    negativeExponent = (w2 < 0);
	    oddExponent = (int) (w2 & (Tcl_WideInt)1);
	} else {
	    Tcl_TakeBignumFromObj(NULL, value2Ptr, &big2);
	    negativeExponent = mp_isneg(&big2);
	    err = mp_mod_2d(&big2, 1, &big2);
	    oddExponent = (err == MP_OKAY) && !mp_iszero(&big2);
	    mp_clear(&big2);
	}

	if (type1 == TCL_NUMBER_INT) {
	    w1 = *((const Tcl_WideInt *)ptr1);

	    if (negativeExponent) {
		switch (w1) {
		case 0:
		    /*
		     * Zero to a negative power is div by zero error.
		     */

		    return EXPONENT_OF_ZERO;
		case -1:
		    if (oddExponent) {
			WIDE_RESULT(-1);
		    }
		    /* fallthrough */
		case 1:
		    /*
		     * 1 to any power is 1.
		     */

		    return constants[1];
		}
	    }
	}
	if (negativeExponent) {

	    /*
	     * Integers with magnitude greater than 1 raise to a negative
	     * power yield the answer zero (see TIP 123).
	     */
	    return constants[0];
	}

	if (type1 != TCL_NUMBER_INT) {
	    goto overflowExpon;
	}

	switch (w1) {
	    case 0:
		/*
		 * Zero to a positive power is zero.
		 */

		return constants[0];
	    case 1:
		/*
		 * 1 to any power is 1.
		 */

		return constants[1];
	    case -1:
		if (!oddExponent) {
		    return constants[1];
		}
		WIDE_RESULT(-1);
	}

	/*
	 * We refuse to accept exponent arguments that exceed one mp_digit
	 * which means the max exponent value is 2**28-1 = 0x0FFFFFFF =
	 * 268435455, which fits into a signed 32 bit int which is within the
	 * range of the long int type. This means any numeric Tcl_Obj value
	 * not using TCL_NUMBER_INT type must hold a value larger than we
	 * accept.
	 */

	if (type2 != TCL_NUMBER_INT) {
	    Tcl_SetObjResult(interp, Tcl_NewStringObj(
		    "exponent too large", -1));
	    return GENERAL_ARITHMETIC_ERROR;
	}

	/* From here (up to overflowExpon) w1 and exponent w2 are wide-int's. */
	assert(type1 == TCL_NUMBER_INT && type2 == TCL_NUMBER_INT);

	if (w1 == 2) {
	    /*
	     * Reduce small powers of 2 to shifts.
	     */

	    if ((Tcl_WideUInt) w2 < (Tcl_WideUInt) CHAR_BIT*sizeof(Tcl_WideInt) - 1) {
		WIDE_RESULT(((Tcl_WideInt) 1) << (int)w2);
	    }
	    goto overflowExpon;
	}
	if (w1 == -2) {
	    int signum = oddExponent ? -1 : 1;

	    /*
	     * Reduce small powers of 2 to shifts.
	     */

	    if ((Tcl_WideUInt) w2 < CHAR_BIT * sizeof(Tcl_WideInt) - 1) {
		WIDE_RESULT(signum * (((Tcl_WideInt) 1) << (int) w2));
	    }
	    goto overflowExpon;
	}
	if (w2 - 2 < (long)MaxBase64Size
		&& w1 <=  MaxBase64[w2 - 2]
		&& w1 >= -MaxBase64[w2 - 2]) {
	    /*
	     * Small powers of integers whose result is wide.
	     */
	    wResult = WidePwrSmallExpon(w1, (long)w2);

	    WIDE_RESULT(wResult);
	}

	/*
	 * Handle cases of powers > 16 that still fit in a 64-bit word by
	 * doing table lookup.
	 */

	if (w1 - 3 >= 0 && w1 - 2 < (long)Exp64IndexSize
		&& w2 - 2 < (long)(Exp64ValueSize + MaxBase64Size)) {
	    base = Exp64Index[w1 - 3]
		    + (unsigned short) (w2 - 2 - MaxBase64Size);
	    if (base < Exp64Index[w1 - 2]) {
		/*
		 * 64-bit number raised to intermediate power, done by
		 * table lookup.
		 */

		WIDE_RESULT(Exp64Value[base]);
	    }
	}

	if (-w1 - 3 >= 0 && -w1 - 2 < (long)Exp64IndexSize
		&& w2 - 2 < (long)(Exp64ValueSize + MaxBase64Size)) {
	    base = Exp64Index[-w1 - 3]
		    + (unsigned short) (w2 - 2 - MaxBase64Size);
	    if (base < Exp64Index[-w1 - 2]) {
		/*
		 * 64-bit number raised to intermediate power, done by
		 * table lookup.
		 */

		wResult = oddExponent ? -Exp64Value[base] : Exp64Value[base];
		WIDE_RESULT(wResult);
	    }
	}

    overflowExpon:

	if ((TclGetWideIntFromObj(NULL, value2Ptr, &w2) != TCL_OK)
		|| (value2Ptr->typePtr != &tclIntType)
		|| (Tcl_WideUInt)w2 >= (1<<28)) {
	    Tcl_SetObjResult(interp, Tcl_NewStringObj(
		    "exponent too large", -1));
	    return GENERAL_ARITHMETIC_ERROR;
	}
	Tcl_TakeBignumFromObj(NULL, valuePtr, &big1);
	err = mp_init(&bigResult);
	if (err == MP_OKAY) {
	    err = mp_expt_u32(&big1, (unsigned int)w2, &bigResult);
	}
	if (err != MP_OKAY) {
	    return OUT_OF_MEMORY;
	}
	mp_clear(&big1);
	BIG_RESULT(&bigResult);
    }

    case INST_ADD:
    case INST_SUB:
    case INST_MULT:
    case INST_DIV:
	if ((type1 == TCL_NUMBER_DOUBLE) || (type2 == TCL_NUMBER_DOUBLE)) {
	    /*
	     * At least one of the values is floating-point, so perform
	     * floating point calculations.
	     */

	    Tcl_GetDoubleFromObj(NULL, valuePtr, &d1);
	    Tcl_GetDoubleFromObj(NULL, value2Ptr, &d2);

	    switch (opcode) {
	    case INST_ADD:
		dResult = d1 + d2;
		break;
	    case INST_SUB:
		dResult = d1 - d2;
		break;
	    case INST_MULT:
		dResult = d1 * d2;
		break;
	    case INST_DIV:
#ifndef IEEE_FLOATING_POINT
		if (d2 == 0.0) {
		    return DIVIDED_BY_ZERO;
		}
#endif
		/*
		 * We presume that we are running with zero-divide unmasked if
		 * we're on an IEEE box. Otherwise, this statement might cause
		 * demons to fly out our noses.
		 */

		dResult = d1 / d2;
		break;
	    default:
		/* Unused, here to silence compiler warning. */
		dResult = 0;
	    }

	doubleResult:
#ifndef ACCEPT_NAN
	    /*
	     * Check now for IEEE floating-point error.
	     */

	    if (TclIsNaN(dResult)) {
		TclExprFloatError(interp, dResult);
		return GENERAL_ARITHMETIC_ERROR;
	    }
#endif
	    DOUBLE_RESULT(dResult);
	}
	if ((type1 == TCL_NUMBER_INT) && (type2 == TCL_NUMBER_INT)) {
	    w1 = *((const Tcl_WideInt *)ptr1);
	    w2 = *((const Tcl_WideInt *)ptr2);

	    switch (opcode) {
	    case INST_ADD:
		wResult = w1 + w2;
		if ((type1 == TCL_NUMBER_INT) || (type2 == TCL_NUMBER_INT))
		{
		    /*
		     * Check for overflow.
		     */

		    if (Overflowing(w1, w2, wResult)) {
			goto overflowBasic;
		    }
		}
		break;

	    case INST_SUB:
		wResult = w1 - w2;
		if ((type1 == TCL_NUMBER_INT) || (type2 == TCL_NUMBER_INT))
		{
		    /*
		     * Must check for overflow. The macro tests for overflows
		     * in sums by looking at the sign bits. As we have a
		     * subtraction here, we are adding -w2. As -w2 could in
		     * turn overflow, we test with ~w2 instead: it has the
		     * opposite sign bit to w2 so it does the job. Note that
		     * the only "bad" case (w2==0) is irrelevant for this
		     * macro, as in that case w1 and wResult have the same
		     * sign and there is no overflow anyway.
		     */

		    if (Overflowing(w1, ~w2, wResult)) {
			goto overflowBasic;
		    }
		}
		break;

	    case INST_MULT:
		if ((w1 < INT_MIN) || (w1 > INT_MAX) || (w2 < INT_MIN) || (w2 > INT_MAX)) {
		    goto overflowBasic;
		}
		wResult = w1 * w2;
		break;

	    case INST_DIV:
		if (w2 == 0) {
		    return DIVIDED_BY_ZERO;
		}

		/*
		 * Need a bignum to represent (WIDE_MIN / -1)
		 */

		if ((w1 == WIDE_MIN) && (w2 == -1)) {
		    goto overflowBasic;
		}
		wResult = w1 / w2;

		/*
		 * Force Tcl's integer division rules.
		 * TODO: examine for logic simplification
		 */

		if (((wResult < 0) || ((wResult == 0) &&
			((w1 < 0 && w2 > 0) || (w1 > 0 && w2 < 0)))) &&
			(wResult*w2 != w1)) {
		    wResult -= 1;
		}
		break;

	    default:
		/*
		 * Unused, here to silence compiler warning.
		 */

		wResult = 0;
	    }

	    WIDE_RESULT(wResult);
	}

    overflowBasic:
	Tcl_TakeBignumFromObj(NULL, valuePtr, &big1);
	Tcl_TakeBignumFromObj(NULL, value2Ptr, &big2);
	err = mp_init(&bigResult);
	if (err == MP_OKAY) {
	switch (opcode) {
	case INST_ADD:
		err = mp_add(&big1, &big2, &bigResult);
		break;
	case INST_SUB:
		err = mp_sub(&big1, &big2, &bigResult);
		break;
	case INST_MULT:
		err = mp_mul(&big1, &big2, &bigResult);
		break;
	case INST_DIV:
		if (mp_iszero(&big2)) {
		    mp_clear(&big1);
		    mp_clear(&big2);
		    mp_clear(&bigResult);
		    return DIVIDED_BY_ZERO;
		}
		err = mp_init(&bigRemainder);
		if (err == MP_OKAY) {
		    err = mp_div(&big1, &big2, &bigResult, &bigRemainder);
		}
		/* TODO: internals intrusion */
		if (!mp_iszero(&bigRemainder)
			&& (bigRemainder.sign != big2.sign)) {
		    /*
		     * Convert to Tcl's integer division rules.
		     */

		    err = mp_sub_d(&bigResult, 1, &bigResult);
		    if (err == MP_OKAY) {
			err = mp_add(&bigRemainder, &big2, &bigRemainder);
		    }
		}
		mp_clear(&bigRemainder);
		break;
	    }
	}
	mp_clear(&big1);
	mp_clear(&big2);
	BIG_RESULT(&bigResult);
    }

    Tcl_Panic("unexpected opcode");
    return NULL;
}

static Tcl_Obj *
ExecuteExtendedUnaryMathOp(
    int opcode,			/* What operation to perform. */
    Tcl_Obj *valuePtr)		/* The operand on the stack. */
{
    ClientData ptr = NULL;
    int type;
    Tcl_WideInt w;
    mp_int big;
    Tcl_Obj *objResultPtr;
    mp_err err = MP_OKAY;

    (void) GetNumberFromObj(NULL, valuePtr, &ptr, &type);

    switch (opcode) {
    case INST_BITNOT:
	if (type == TCL_NUMBER_INT) {
	    w = *((const Tcl_WideInt *) ptr);
	    WIDE_RESULT(~w);
	}
	Tcl_TakeBignumFromObj(NULL, valuePtr, &big);
	/* ~a = - a - 1 */
	err = mp_neg(&big, &big);
	if (err == MP_OKAY) {
	    err = mp_sub_d(&big, 1, &big);
	}
	if (err != MP_OKAY) {
	    return OUT_OF_MEMORY;
	}
	BIG_RESULT(&big);
    case INST_UMINUS:
	switch (type) {
	case TCL_NUMBER_DOUBLE:
	    DOUBLE_RESULT(-(*((const double *) ptr)));
	case TCL_NUMBER_INT:
	    w = *((const Tcl_WideInt *) ptr);
	    if (w != WIDE_MIN) {
		WIDE_RESULT(-w);
	    }
	    err = mp_init_i64(&big, w);
	    if (err != MP_OKAY) {
		return OUT_OF_MEMORY;
	    }
	    break;
	default:
	    Tcl_TakeBignumFromObj(NULL, valuePtr, &big);
	}
	err = mp_neg(&big, &big);
	if (err != MP_OKAY) {
	    return OUT_OF_MEMORY;
	}
	BIG_RESULT(&big);
    }

    Tcl_Panic("unexpected opcode");
    return NULL;
}
#undef WIDE_RESULT
#undef BIG_RESULT
#undef DOUBLE_RESULT

/*
 *----------------------------------------------------------------------
 *
 * CompareTwoNumbers --
 *
 *	This function compares a pair of numbers in Tcl_Objs. Each argument
 *	must already be known to be numeric and not NaN.
 *
 * Results:
 *	One of MP_LT, MP_EQ or MP_GT, depending on whether valuePtr is less
 *	than, equal to, or greater than value2Ptr (respectively).
 *
 * Side effects:
 *	None, provided both values are numeric.
 *
 *----------------------------------------------------------------------
 */

int
TclCompareTwoNumbers(
    Tcl_Obj *valuePtr,
    Tcl_Obj *value2Ptr)
{
    int type1 = TCL_NUMBER_NAN, type2 = TCL_NUMBER_NAN, compare;
    ClientData ptr1, ptr2;
    mp_int big1, big2;
    double d1, d2, tmp;
    Tcl_WideInt w1, w2;

    (void) GetNumberFromObj(NULL, valuePtr, &ptr1, &type1);
    (void) GetNumberFromObj(NULL, value2Ptr, &ptr2, &type2);

    switch (type1) {
    case TCL_NUMBER_INT:
	w1 = *((const Tcl_WideInt *)ptr1);
	switch (type2) {
	case TCL_NUMBER_INT:
	    w2 = *((const Tcl_WideInt *)ptr2);
	wideCompare:
	    return (w1 < w2) ? MP_LT : ((w1 > w2) ? MP_GT : MP_EQ);
	case TCL_NUMBER_DOUBLE:
	    d2 = *((const double *)ptr2);
	    d1 = (double) w1;

	    /*
	     * If the double has a fractional part, or if the long can be
	     * converted to double without loss of precision, then compare as
	     * doubles.
	     */

	    if (DBL_MANT_DIG > CHAR_BIT*sizeof(Tcl_WideInt) || w1 == (Tcl_WideInt) d1
		    || modf(d2, &tmp) != 0.0) {
		goto doubleCompare;
	    }

	    /*
	     * Otherwise, to make comparision based on full precision, need to
	     * convert the double to a suitably sized integer.
	     *
	     * Need this to get comparsions like
	     *	  expr 20000000000000003 < 20000000000000004.0
	     * right. Converting the first argument to double will yield two
	     * double values that are equivalent within double precision.
	     * Converting the double to an integer gets done exactly, then
	     * integer comparison can tell the difference.
	     */

	    if (d2 < (double)WIDE_MIN) {
		return MP_GT;
	    }
	    if (d2 > (double)WIDE_MAX) {
		return MP_LT;
	    }
	    w2 = (Tcl_WideInt) d2;
	    goto wideCompare;
	case TCL_NUMBER_BIG:
	    Tcl_TakeBignumFromObj(NULL, value2Ptr, &big2);
	    if (mp_isneg(&big2)) {
		compare = MP_GT;
	    } else {
		compare = MP_LT;
	    }
	    mp_clear(&big2);
	    return compare;
	}
    break;

    case TCL_NUMBER_DOUBLE:
	d1 = *((const double *)ptr1);
	switch (type2) {
	case TCL_NUMBER_DOUBLE:
	    d2 = *((const double *)ptr2);
	doubleCompare:
	    return (d1 < d2) ? MP_LT : ((d1 > d2) ? MP_GT : MP_EQ);
	case TCL_NUMBER_INT:
	    w2 = *((const Tcl_WideInt *)ptr2);
	    d2 = (double) w2;
	    if (DBL_MANT_DIG > CHAR_BIT*sizeof(Tcl_WideInt)
		    || w2 == (Tcl_WideInt) d2 || modf(d1, &tmp) != 0.0) {
		goto doubleCompare;
	    }
	    if (d1 < (double)WIDE_MIN) {
		return MP_LT;
	    }
	    if (d1 > (double)WIDE_MAX) {
		return MP_GT;
	    }
	    w1 = (Tcl_WideInt) d1;
	    goto wideCompare;
	case TCL_NUMBER_BIG:
	    if (TclIsInfinite(d1)) {
		return (d1 > 0.0) ? MP_GT : MP_LT;
	    }
	    Tcl_TakeBignumFromObj(NULL, value2Ptr, &big2);
	    if ((d1 < (double)WIDE_MAX) && (d1 > (double)WIDE_MIN)) {
		if (mp_isneg(&big2)) {
		    compare = MP_GT;
		} else {
		    compare = MP_LT;
		}
		mp_clear(&big2);
		return compare;
	    }
	    if (DBL_MANT_DIG > CHAR_BIT*sizeof(long)
		    && modf(d1, &tmp) != 0.0) {
		d2 = TclBignumToDouble(&big2);
		mp_clear(&big2);
		goto doubleCompare;
	    }
	    Tcl_InitBignumFromDouble(NULL, d1, &big1);
	    goto bigCompare;
	}
    break;

    case TCL_NUMBER_BIG:
	Tcl_TakeBignumFromObj(NULL, valuePtr, &big1);
	switch (type2) {
	case TCL_NUMBER_INT:
	    compare = mp_cmp_d(&big1, 0);
	    mp_clear(&big1);
	    return compare;
	case TCL_NUMBER_DOUBLE:
	    d2 = *((const double *)ptr2);
	    if (TclIsInfinite(d2)) {
		compare = (d2 > 0.0) ? MP_LT : MP_GT;
		mp_clear(&big1);
		return compare;
	    }
	    if ((d2 < (double)WIDE_MAX) && (d2 > (double)WIDE_MIN)) {
		compare = mp_cmp_d(&big1, 0);
		mp_clear(&big1);
		return compare;
	    }
	    if (DBL_MANT_DIG > CHAR_BIT*sizeof(long)
		    && modf(d2, &tmp) != 0.0) {
		d1 = TclBignumToDouble(&big1);
		mp_clear(&big1);
		goto doubleCompare;
	    }
	    Tcl_InitBignumFromDouble(NULL, d2, &big2);
	    goto bigCompare;
	case TCL_NUMBER_BIG:
	    Tcl_TakeBignumFromObj(NULL, value2Ptr, &big2);
	bigCompare:
	    compare = mp_cmp(&big1, &big2);
	    mp_clear(&big1);
	    mp_clear(&big2);
	    return compare;
	}
    break;
    default:
	Tcl_Panic("unexpected number type");
    }
    return TCL_ERROR;
}

#ifdef TCL_COMPILE_DEBUG
/*
 *----------------------------------------------------------------------
 *
 * PrintByteCodeInfo --
 *
 *	This procedure prints a summary about a bytecode object to stdout. It
 *	is called by TclNRExecuteByteCode when starting to execute the bytecode
 *	object if tclTraceExec has the value 2 or more.
 *
 * Results:
 *	None.
 *
 * Side effects:
 *	None.
 *
 *----------------------------------------------------------------------
 */

static void
PrintByteCodeInfo(
    ByteCode *codePtr)	/* The bytecode whose summary is printed to
				 * stdout. */
{
    Proc *procPtr = codePtr->procPtr;
    Interp *iPtr = (Interp *) *codePtr->interpHandle;

    fprintf(stdout, "\nExecuting ByteCode 0x%p, refCt %" TCL_Z_MODIFIER "u, epoch %" TCL_Z_MODIFIER "u, interp 0x%p (epoch %" TCL_Z_MODIFIER "u)\n",
	    codePtr, codePtr->refCount, codePtr->compileEpoch, iPtr,
	    iPtr->compileEpoch);
    fprintf(stdout, "  Source: ");
    TclPrintSource(stdout, codePtr->source, 60);

    fprintf(stdout, "\n  Cmds %d, src %d, inst %u, litObjs %u, aux %d, stkDepth %u, code/src %.2f\n",
	    codePtr->numCommands, codePtr->numSrcBytes,
	    codePtr->numCodeBytes, codePtr->numLitObjects,
	    codePtr->numAuxDataItems, codePtr->maxStackDepth,
#ifdef TCL_COMPILE_STATS
	    codePtr->numSrcBytes?
		    ((float)codePtr->structureSize)/codePtr->numSrcBytes :
#endif
	    0.0);

#ifdef TCL_COMPILE_STATS
    fprintf(stdout, "  Code %lu = header %lu+inst %d+litObj %lu+exc %lu+aux %lu+cmdMap %d\n",
	    (unsigned long) codePtr->structureSize,
	    (unsigned long) (sizeof(ByteCode)-sizeof(size_t)-sizeof(Tcl_Time)),
	    codePtr->numCodeBytes,
	    (unsigned long) (codePtr->numLitObjects * sizeof(Tcl_Obj *)),
	    (unsigned long) (codePtr->numExceptRanges*sizeof(ExceptionRange)),
	    (unsigned long) (codePtr->numAuxDataItems * sizeof(AuxData)),
	    codePtr->numCmdLocBytes);
#endif /* TCL_COMPILE_STATS */
    if (procPtr != NULL) {
	fprintf(stdout,
		"  Proc 0x%p, refCt %" TCL_Z_MODIFIER "u, args %d, compiled locals %d\n",
		procPtr, procPtr->refCount, procPtr->numArgs,
		procPtr->numCompiledLocals);
    }
}
#endif /* TCL_COMPILE_DEBUG */

/*
 *----------------------------------------------------------------------
 *
 * ValidatePcAndStackTop --
 *
 *	This procedure is called by TclNRExecuteByteCode when debugging to
 *	verify that the program counter and stack top are valid during
 *	execution.
 *
 * Results:
 *	None.
 *
 * Side effects:
 *	Prints a message to stderr and panics if either the pc or stack top
 *	are invalid.
 *
 *----------------------------------------------------------------------
 */

#ifdef TCL_COMPILE_DEBUG
static void
ValidatePcAndStackTop(
    ByteCode *codePtr,	/* The bytecode whose summary is printed to
				 * stdout. */
    const unsigned char *pc,	/* Points to first byte of a bytecode
				 * instruction. The program counter. */
    int stackTop,		/* Current stack top. Must be between
				 * stackLowerBound and stackUpperBound
				 * (inclusive). */
    int checkStack)		/* 0 if the stack depth check should be
				 * skipped. */
{
    int stackUpperBound = codePtr->maxStackDepth;
				/* Greatest legal value for stackTop. */
    size_t relativePc = (size_t) (pc - codePtr->codeStart);
    size_t codeStart = (size_t) codePtr->codeStart;
    size_t codeEnd = (size_t)
	    (codePtr->codeStart + codePtr->numCodeBytes);
    unsigned char opCode = *pc;

    if (((size_t) pc < codeStart) || ((size_t) pc > codeEnd)) {
	fprintf(stderr, "\nBad instruction pc 0x%p in TclNRExecuteByteCode\n",
		pc);
	Tcl_Panic("TclNRExecuteByteCode execution failure: bad pc");
    }
    if ((unsigned) opCode >= LAST_INST_OPCODE) {
	fprintf(stderr, "\nBad opcode %d at pc %" TCL_Z_MODIFIER "u in TclNRExecuteByteCode\n",
		(unsigned) opCode, relativePc);
	Tcl_Panic("TclNRExecuteByteCode execution failure: bad opcode");
    }
    if (checkStack &&
	    ((stackTop < 0) || (stackTop > stackUpperBound))) {
	size_t numChars;
	const char *cmd = GetSrcInfoForPc(pc, codePtr, &numChars, NULL, NULL);

	fprintf(stderr, "\nBad stack top %d at pc %" TCL_Z_MODIFIER "u in TclNRExecuteByteCode (min 0, max %i)",
		stackTop, relativePc, stackUpperBound);
	if (cmd != NULL) {
	    Tcl_Obj *message;

	    TclNewLiteralStringObj(message, "\n executing ");
	    Tcl_IncrRefCount(message);
	    Tcl_AppendLimitedToObj(message, cmd, numChars, 100, NULL);
	    fprintf(stderr,"%s\n", TclGetString(message));
	    Tcl_DecrRefCount(message);
	} else {
	    fprintf(stderr, "\n");
	}
	Tcl_Panic("TclNRExecuteByteCode execution failure: bad stack top");
    }
}
#endif /* TCL_COMPILE_DEBUG */

/*
 *----------------------------------------------------------------------
 *
 * IllegalExprOperandType --
 *
 *	Used by TclNRExecuteByteCode to append an error message to the interp
 *	result when an illegal operand type is detected by an expression
 *	instruction. The argument opndPtr holds the operand object in error.
 *
 * Results:
 *	None.
 *
 * Side effects:
 *	An error message is appended to the interp result.
 *
 *----------------------------------------------------------------------
 */

static void
IllegalExprOperandType(
    Tcl_Interp *interp,		/* Interpreter to which error information
				 * pertains. */
    const unsigned char *pc, /* Points to the instruction being executed
				 * when the illegal type was found. */
    Tcl_Obj *opndPtr)		/* Points to the operand holding the value
				 * with the illegal type. */
{
    ClientData ptr;
    int type;
    const unsigned char opcode = *pc;
    const char *description, *op = "unknown";

    if (opcode == INST_EXPON) {
	op = "**";
    } else if (opcode <= INST_LNOT) {
	op = operatorStrings[opcode - INST_BITOR];
    }

    if (GetNumberFromObj(NULL, opndPtr, &ptr, &type) != TCL_OK) {
	description = "non-numeric string";
    } else if (type == TCL_NUMBER_NAN) {
	description = "non-numeric floating-point value";
    } else if (type == TCL_NUMBER_DOUBLE) {
	description = "floating-point value";
    } else {
	/* TODO: No caller needs this. Eliminate? */
	description = "(big) integer";
    }

    Tcl_SetObjResult(interp, Tcl_ObjPrintf(
	    "can't use %s \"%s\" as operand of \"%s\"", description,
	    TclGetString(opndPtr), op));
    Tcl_SetErrorCode(interp, "ARITH", "DOMAIN", description, NULL);
}

/*
 *----------------------------------------------------------------------
 *
 * TclGetSrcInfoForPc, GetSrcInfoForPc, TclGetSourceFromFrame --
 *
 *	Given a program counter value, finds the closest command in the
 *	bytecode code unit's CmdLocation array and returns information about
 *	that command's source: a pointer to its first byte and the number of
 *	characters.
 *
 * Results:
 *	If a command is found that encloses the program counter value, a
 *	pointer to the command's source is returned and the length of the
 *	source is stored at *lengthPtr. If multiple commands resulted in code
 *	at pc, information about the closest enclosing command is returned. If
 *	no matching command is found, NULL is returned and *lengthPtr is
 *	unchanged.
 *
 * Side effects:
 *	The CmdFrame at *cfPtr is updated.
 *
 *----------------------------------------------------------------------
 */

Tcl_Obj *
TclGetSourceFromFrame(
    CmdFrame *cfPtr,
    int objc,
    Tcl_Obj *const objv[])
{
    if (cfPtr == NULL) {
        return Tcl_NewListObj(objc, objv);
    }
    if (cfPtr->cmdObj == NULL) {
        if (cfPtr->cmd == NULL) {
	    ByteCode *codePtr = (ByteCode *) cfPtr->data.tebc.codePtr;

            cfPtr->cmd = GetSrcInfoForPc((unsigned char *)
		    cfPtr->data.tebc.pc, codePtr, &cfPtr->len, NULL, NULL);
        }
	if (cfPtr->cmd) {
	    cfPtr->cmdObj = Tcl_NewStringObj(cfPtr->cmd, cfPtr->len);
	} else {
	    cfPtr->cmdObj = Tcl_NewListObj(objc, objv);
	}
        Tcl_IncrRefCount(cfPtr->cmdObj);
    }
    return cfPtr->cmdObj;
}

void
TclGetSrcInfoForPc(
    CmdFrame *cfPtr)
{
    ByteCode *codePtr = (ByteCode *) cfPtr->data.tebc.codePtr;

    assert(cfPtr->type == TCL_LOCATION_BC);

    if (cfPtr->cmd == NULL) {

	cfPtr->cmd = GetSrcInfoForPc(
		(unsigned char *) cfPtr->data.tebc.pc, codePtr,
		&cfPtr->len, NULL, NULL);
    }

    if (cfPtr->cmd != NULL) {
	/*
	 * We now have the command. We can get the srcOffset back and from
	 * there find the list of word locations for this command.
	 */

	ExtCmdLoc *eclPtr;
	ECL *locPtr = NULL;
	size_t srcOffset;
	int i;
	Interp *iPtr = (Interp *) *codePtr->interpHandle;
	Tcl_HashEntry *hePtr =
		Tcl_FindHashEntry(iPtr->lineBCPtr, codePtr);

	if (!hePtr) {
	    return;
	}

	srcOffset = cfPtr->cmd - codePtr->source;
	eclPtr = (ExtCmdLoc *)Tcl_GetHashValue(hePtr);

	for (i=0; i < eclPtr->nuloc; i++) {
	    if (eclPtr->loc[i].srcOffset == srcOffset) {
		locPtr = eclPtr->loc+i;
		break;
	    }
	}
	if (locPtr == NULL) {
	    Tcl_Panic("LocSearch failure");
	}

	cfPtr->line = locPtr->line;
	cfPtr->nline = locPtr->nline;
	cfPtr->type = eclPtr->type;

	if (eclPtr->type == TCL_LOCATION_SOURCE) {
	    cfPtr->data.eval.path = eclPtr->path;
	    Tcl_IncrRefCount(cfPtr->data.eval.path);
	}

	/*
	 * Do not set cfPtr->data.eval.path NULL for non-SOURCE. Needed for
	 * cfPtr->data.tebc.codePtr.
	 */
    }
}

static const char *
GetSrcInfoForPc(
    const unsigned char *pc,	/* The program counter value for which to
				 * return the closest command's source info.
				 * This points within a bytecode instruction
				 * in codePtr's code. */
    ByteCode *codePtr,		/* The bytecode sequence in which to look up
				 * the command source for the pc. */
    size_t *lengthPtr,		/* If non-NULL, the location where the length
				 * of the command's source should be stored.
				 * If NULL, no length is stored. */
    const unsigned char **pcBeg,/* If non-NULL, the bytecode location
				 * where the current instruction starts.
				 * If NULL; no pointer is stored. */
    int *cmdIdxPtr)		/* If non-NULL, the location where the index
				 * of the command containing the pc should
				 * be stored. */
{
    size_t pcOffset = (size_t)(pc - codePtr->codeStart);
    size_t numCmds = codePtr->numCommands;
    unsigned char *codeDeltaNext, *codeLengthNext;
    unsigned char *srcDeltaNext, *srcLengthNext;
    size_t codeOffset, codeLen, codeEnd, srcOffset, srcLen, delta, i;
    int bestDist = INT_MAX;	/* Distance of pc to best cmd's start pc. */
    int bestSrcOffset = -1;	/* Initialized to avoid compiler warning. */
    int bestSrcLength = -1;	/* Initialized to avoid compiler warning. */
    int bestCmdIdx = -1;

    /* The pc must point within the bytecode */
    assert (pcOffset < (size_t)codePtr->numCodeBytes);

    /*
     * Decode the code and source offset and length for each command. The
     * closest enclosing command is the last one whose code started before
     * pcOffset.
     */

    codeDeltaNext = codePtr->codeDeltaStart;
    codeLengthNext = codePtr->codeLengthStart;
    srcDeltaNext = codePtr->srcDeltaStart;
    srcLengthNext = codePtr->srcLengthStart;
    codeOffset = srcOffset = 0;
    for (i = 0;  i < numCmds;  i++) {
	if ((unsigned) *codeDeltaNext == (unsigned) 0xFF) {
	    codeDeltaNext++;
	    delta = TclGetInt4AtPtr(codeDeltaNext);
	    codeDeltaNext += 4;
	} else {
	    delta = TclGetInt1AtPtr(codeDeltaNext);
	    codeDeltaNext++;
	}
	codeOffset += delta;

	if ((unsigned) *codeLengthNext == (unsigned) 0xFF) {
	    codeLengthNext++;
	    codeLen = TclGetInt4AtPtr(codeLengthNext);
	    codeLengthNext += 4;
	} else {
	    codeLen = TclGetInt1AtPtr(codeLengthNext);
	    codeLengthNext++;
	}
	codeEnd = (codeOffset + codeLen - 1);

	if ((unsigned) *srcDeltaNext == (unsigned) 0xFF) {
	    srcDeltaNext++;
	    delta = TclGetInt4AtPtr(srcDeltaNext);
	    srcDeltaNext += 4;
	} else {
	    delta = TclGetInt1AtPtr(srcDeltaNext);
	    srcDeltaNext++;
	}
	srcOffset += delta;

	if ((unsigned) *srcLengthNext == (unsigned) 0xFF) {
	    srcLengthNext++;
	    srcLen = TclGetInt4AtPtr(srcLengthNext);
	    srcLengthNext += 4;
	} else {
	    srcLen = TclGetInt1AtPtr(srcLengthNext);
	    srcLengthNext++;
	}

	if (codeOffset > pcOffset) {	/* Best cmd already found */
	    break;
	}
	if (pcOffset <= codeEnd) {	/* This cmd's code encloses pc */
	    int dist = (pcOffset - codeOffset);

	    if (dist <= bestDist) {
		bestDist = dist;
		bestSrcOffset = srcOffset;
		bestSrcLength = srcLen;
		bestCmdIdx = i;
	    }
	}
    }

    if (pcBeg != NULL) {
	const unsigned char *curr, *prev;

	/*
	 * Walk from beginning of command or BC to pc, by complete
	 * instructions. Stop when crossing pc; keep previous.
	 */

	curr = ((bestDist == INT_MAX) ? codePtr->codeStart : pc - bestDist);
	prev = curr;
	while (curr <= pc) {
	    prev = curr;
	    curr += tclInstructionTable[*curr].numBytes;
	}
	*pcBeg = prev;
    }

    if (bestDist == INT_MAX) {
	return NULL;
    }

    if (lengthPtr != NULL) {
	*lengthPtr = bestSrcLength;
    }

    if (cmdIdxPtr != NULL) {
	*cmdIdxPtr = bestCmdIdx;
    }

    return (codePtr->source + bestSrcOffset);
}

/*
 *----------------------------------------------------------------------
 *
 * GetExceptRangeForPc --
 *
 *	Given a program counter value, return the closest enclosing
 *	ExceptionRange.
 *
 * Results:
 *	If the searchMode is TCL_ERROR, this procedure ignores loop exception
 *	ranges and returns a pointer to the closest catch range. If the
 *	searchMode is TCL_BREAK, this procedure returns a pointer to the most
 *	closely enclosing ExceptionRange regardless of whether it is a loop or
 *	catch exception range. If the searchMode is TCL_CONTINUE, this
 *	procedure returns a pointer to the most closely enclosing
 *	ExceptionRange (of any type) skipping only loop exception ranges if
 *	they don't have a sensible continueOffset defined. If no matching
 *	ExceptionRange is found that encloses pc, a NULL is returned.
 *
 * Side effects:
 *	None.
 *
 *----------------------------------------------------------------------
 */

static ExceptionRange *
GetExceptRangeForPc(
    const unsigned char *pc,	/* The program counter value for which to
				 * search for a closest enclosing exception
				 * range. This points to a bytecode
				 * instruction in codePtr's code. */
    int searchMode,		/* If TCL_BREAK, consider either loop or catch
				 * ExceptionRanges in search. If TCL_ERROR
				 * consider only catch ranges (and ignore any
				 * closer loop ranges). If TCL_CONTINUE, look
				 * for loop ranges that define a continue
				 * point or a catch range. */
    ByteCode *codePtr)		/* Points to the ByteCode in which to search
				 * for the enclosing ExceptionRange. */
{
    ExceptionRange *rangeArrayPtr;
    int numRanges = codePtr->numExceptRanges;
    ExceptionRange *rangePtr;
    size_t pcOffset = pc - codePtr->codeStart;
    size_t start;

    if (numRanges == 0) {
	return NULL;
    }

    /*
     * This exploits peculiarities of our compiler: nested ranges are always
     * *after* their containing ranges, so that by scanning backwards we are
     * sure that the first matching range is indeed the deepest.
     */

    rangeArrayPtr = codePtr->exceptArrayPtr;
    rangePtr = rangeArrayPtr + numRanges;
    while (--rangePtr >= rangeArrayPtr) {
	start = rangePtr->codeOffset;
	if ((start <= pcOffset) &&
		(pcOffset < (start + rangePtr->numCodeBytes))) {
	    if (rangePtr->type == CATCH_EXCEPTION_RANGE) {
		return rangePtr;
	    }
	    if (searchMode == TCL_BREAK) {
		return rangePtr;
	    }
	    if (searchMode == TCL_CONTINUE && rangePtr->continueOffset != -1){
		return rangePtr;
	    }
	}
    }
    return NULL;
}

/*
 *----------------------------------------------------------------------
 *
 * GetOpcodeName --
 *
 *	This procedure is called by the TRACE and TRACE_WITH_OBJ macros used
 *	in TclNRExecuteByteCode when debugging. It returns the name of the
 *	bytecode instruction at a specified instruction pc.
 *
 * Results:
 *	A character string for the instruction.
 *
 * Side effects:
 *	None.
 *
 *----------------------------------------------------------------------
 */

#ifdef TCL_COMPILE_DEBUG
static const char *
GetOpcodeName(
    const unsigned char *pc)	/* Points to the instruction whose name should
				 * be returned. */
{
    unsigned char opCode = *pc;

    return tclInstructionTable[opCode].name;
}
#endif /* TCL_COMPILE_DEBUG */

/*
 *----------------------------------------------------------------------
 *
 * TclExprFloatError --
 *
 *	This procedure is called when an error occurs during a floating-point
 *	operation. It reads errno and sets interp->objResultPtr accordingly.
 *
 * Results:
 *	interp->objResultPtr is set to hold an error message.
 *
 * Side effects:
 *	None.
 *
 *----------------------------------------------------------------------
 */

void
TclExprFloatError(
    Tcl_Interp *interp,		/* Where to store error message. */
    double value)		/* Value returned after error; used to
				 * distinguish underflows from overflows. */
{
    const char *s;

    if ((errno == EDOM) || TclIsNaN(value)) {
	s = "domain error: argument not in valid range";
	Tcl_SetObjResult(interp, Tcl_NewStringObj(s, -1));
	Tcl_SetErrorCode(interp, "ARITH", "DOMAIN", s, NULL);
    } else if ((errno == ERANGE) || TclIsInfinite(value)) {
	if (value == 0.0) {
	    s = "floating-point value too small to represent";
	    Tcl_SetObjResult(interp, Tcl_NewStringObj(s, -1));
	    Tcl_SetErrorCode(interp, "ARITH", "UNDERFLOW", s, NULL);
	} else {
	    s = "floating-point value too large to represent";
	    Tcl_SetObjResult(interp, Tcl_NewStringObj(s, -1));
	    Tcl_SetErrorCode(interp, "ARITH", "OVERFLOW", s, NULL);
	}
    } else {
	Tcl_Obj *objPtr = Tcl_ObjPrintf(
		"unknown floating-point error, errno = %d", errno);

	Tcl_SetErrorCode(interp, "ARITH", "UNKNOWN",
		TclGetString(objPtr), NULL);
	Tcl_SetObjResult(interp, objPtr);
    }
}

#ifdef TCL_COMPILE_STATS
/*
 *----------------------------------------------------------------------
 *
 * TclLog2 --
 *
 *	Procedure used while collecting compilation statistics to determine
 *	the log base 2 of an integer.
 *
 * Results:
 *	Returns the log base 2 of the operand. If the argument is less than or
 *	equal to zero, a zero is returned.
 *
 * Side effects:
 *	None.
 *
 *----------------------------------------------------------------------
 */

int
TclLog2(
    int value)		/* The integer for which to compute the log
				 * base 2. */
{
    int n = value;
    int result = 0;

    while (n > 1) {
	n = n >> 1;
	result++;
    }
    return result;
}

/*
 *----------------------------------------------------------------------
 *
 * EvalStatsCmd --
 *
 *	Implements the "evalstats" command that prints instruction execution
 *	counts to stdout.
 *
 * Results:
 *	Standard Tcl results.
 *
 * Side effects:
 *	None.
 *
 *----------------------------------------------------------------------
 */

static int
EvalStatsCmd(
    TCL_UNUSED(void *),		/* Unused. */
    Tcl_Interp *interp,		/* The current interpreter. */
    int objc,			/* The number of arguments. */
    Tcl_Obj *const objv[])	/* The argument strings. */
{
    Interp *iPtr = (Interp *) interp;
    LiteralTable *globalTablePtr = &iPtr->literalTable;
    ByteCodeStats *statsPtr = &iPtr->stats;
    double totalCodeBytes, currentCodeBytes;
    double totalLiteralBytes, currentLiteralBytes;
    double objBytesIfUnshared, strBytesIfUnshared, sharingBytesSaved;
    double strBytesSharedMultX, strBytesSharedOnce;
    double numInstructions, currentHeaderBytes;
    size_t numCurrentByteCodes, numByteCodeLits;
    size_t refCountSum, literalMgmtBytes, sum, decadeHigh, length;
    size_t numSharedMultX, numSharedOnce, minSizeDecade, maxSizeDecade, i;
    char *litTableStats;
    LiteralEntry *entryPtr;
    Tcl_Obj *objPtr;

#define Percent(a,b) ((a) * 100.0 / (b))

    TclNewObj(objPtr);
    Tcl_IncrRefCount(objPtr);

    numInstructions = 0.0;
    for (i = 0;  i < 256;  i++) {
	if (statsPtr->instructionCount[i] != 0) {
	    numInstructions += statsPtr->instructionCount[i];
	}
    }

    totalLiteralBytes = sizeof(LiteralTable)
	    + iPtr->literalTable.numBuckets * sizeof(LiteralEntry *)
	    + (statsPtr->numLiteralsCreated * sizeof(LiteralEntry))
	    + (statsPtr->numLiteralsCreated * sizeof(Tcl_Obj))
	    + statsPtr->totalLitStringBytes;
    totalCodeBytes = statsPtr->totalByteCodeBytes + totalLiteralBytes;

    numCurrentByteCodes =
	    statsPtr->numCompilations - statsPtr->numByteCodesFreed;
    currentHeaderBytes = numCurrentByteCodes
	    * (sizeof(ByteCode) - sizeof(size_t) - sizeof(Tcl_Time));
    literalMgmtBytes = sizeof(LiteralTable)
	    + (iPtr->literalTable.numBuckets * sizeof(LiteralEntry *))
	    + (iPtr->literalTable.numEntries * sizeof(LiteralEntry));
    currentLiteralBytes = literalMgmtBytes
	    + iPtr->literalTable.numEntries * sizeof(Tcl_Obj)
	    + statsPtr->currentLitStringBytes;
    currentCodeBytes = statsPtr->currentByteCodeBytes + currentLiteralBytes;

    /*
     * Summary statistics, total and current source and ByteCode sizes.
     */

    Tcl_AppendPrintfToObj(objPtr, "\n----------------------------------------------------------------\n");
    Tcl_AppendPrintfToObj(objPtr,
	    "Compilation and execution statistics for interpreter %p\n",
	    iPtr);

    Tcl_AppendPrintfToObj(objPtr, "\nNumber ByteCodes executed\t%" TCL_Z_MODIFIER "u\n",
	    statsPtr->numExecutions);
    Tcl_AppendPrintfToObj(objPtr, "Number ByteCodes compiled\t%" TCL_Z_MODIFIER "u\n",
	    statsPtr->numCompilations);
    Tcl_AppendPrintfToObj(objPtr, "  Mean executions/compile\t%.1f\n",
	    statsPtr->numExecutions / (float)statsPtr->numCompilations);

    Tcl_AppendPrintfToObj(objPtr, "\nInstructions executed\t\t%.0f\n",
	    numInstructions);
    Tcl_AppendPrintfToObj(objPtr, "  Mean inst/compile\t\t%.0f\n",
	    numInstructions / statsPtr->numCompilations);
    Tcl_AppendPrintfToObj(objPtr, "  Mean inst/execution\t\t%.0f\n",
	    numInstructions / statsPtr->numExecutions);

    Tcl_AppendPrintfToObj(objPtr, "\nTotal ByteCodes\t\t\t%" TCL_Z_MODIFIER "u\n",
	    statsPtr->numCompilations);
    Tcl_AppendPrintfToObj(objPtr, "  Source bytes\t\t\t%.6g\n",
	    statsPtr->totalSrcBytes);
    Tcl_AppendPrintfToObj(objPtr, "  Code bytes\t\t\t%.6g\n",
	    totalCodeBytes);
    Tcl_AppendPrintfToObj(objPtr, "    ByteCode bytes\t\t%.6g\n",
	    statsPtr->totalByteCodeBytes);
    Tcl_AppendPrintfToObj(objPtr, "    Literal bytes\t\t%.6g\n",
	    totalLiteralBytes);
    Tcl_AppendPrintfToObj(objPtr, "      table %" TCL_Z_MODIFIER "u + bkts %" TCL_Z_MODIFIER "u + entries %" TCL_Z_MODIFIER "u + objects %" TCL_Z_MODIFIER "u + strings %.6g\n",
	    sizeof(LiteralTable),
	    iPtr->literalTable.numBuckets * sizeof(LiteralEntry *),
	    statsPtr->numLiteralsCreated * sizeof(LiteralEntry),
	    statsPtr->numLiteralsCreated * sizeof(Tcl_Obj),
	    statsPtr->totalLitStringBytes);
    Tcl_AppendPrintfToObj(objPtr, "  Mean code/compile\t\t%.1f\n",
	    totalCodeBytes / statsPtr->numCompilations);
    Tcl_AppendPrintfToObj(objPtr, "  Mean code/source\t\t%.1f\n",
	    totalCodeBytes / statsPtr->totalSrcBytes);

    Tcl_AppendPrintfToObj(objPtr, "\nCurrent (active) ByteCodes\t%" TCL_Z_MODIFIER "u\n",
	    numCurrentByteCodes);
    Tcl_AppendPrintfToObj(objPtr, "  Source bytes\t\t\t%.6g\n",
	    statsPtr->currentSrcBytes);
    Tcl_AppendPrintfToObj(objPtr, "  Code bytes\t\t\t%.6g\n",
	    currentCodeBytes);
    Tcl_AppendPrintfToObj(objPtr, "    ByteCode bytes\t\t%.6g\n",
	    statsPtr->currentByteCodeBytes);
    Tcl_AppendPrintfToObj(objPtr, "    Literal bytes\t\t%.6g\n",
	    currentLiteralBytes);
    Tcl_AppendPrintfToObj(objPtr, "      table %" TCL_Z_MODIFIER "u + bkts %" TCL_Z_MODIFIER "u + entries %" TCL_Z_MODIFIER "u + objects %" TCL_Z_MODIFIER "u + strings %.6g\n",
	    sizeof(LiteralTable),
	    iPtr->literalTable.numBuckets * sizeof(LiteralEntry *),
	    iPtr->literalTable.numEntries * sizeof(LiteralEntry),
	    iPtr->literalTable.numEntries * sizeof(Tcl_Obj),
	    statsPtr->currentLitStringBytes);
    Tcl_AppendPrintfToObj(objPtr, "  Mean code/source\t\t%.1f\n",
	    currentCodeBytes / statsPtr->currentSrcBytes);
    Tcl_AppendPrintfToObj(objPtr, "  Code + source bytes\t\t%.6g (%0.1f mean code/src)\n",
	    (currentCodeBytes + statsPtr->currentSrcBytes),
	    (currentCodeBytes / statsPtr->currentSrcBytes) + 1.0);

    /*
     * Tcl_IsShared statistics check
     *
     * This gives the refcount of each obj as Tcl_IsShared was called for it.
     * Shared objects must be duplicated before they can be modified.
     */

    numSharedMultX = 0;
    Tcl_AppendPrintfToObj(objPtr, "\nTcl_IsShared object check (all objects):\n");
    Tcl_AppendPrintfToObj(objPtr, "  Object had refcount <=1 (not shared)\t%" TCL_Z_MODIFIER "u\n",
	    tclObjsShared[1]);
    for (i = 2;  i < TCL_MAX_SHARED_OBJ_STATS;  i++) {
	Tcl_AppendPrintfToObj(objPtr, "  refcount ==%" TCL_Z_MODIFIER "u\t\t%" TCL_Z_MODIFIER "u\n",
		i, tclObjsShared[i]);
	numSharedMultX += tclObjsShared[i];
    }
    Tcl_AppendPrintfToObj(objPtr, "  refcount >=%" TCL_Z_MODIFIER "u\t\t%" TCL_Z_MODIFIER "u\n",
	    i, tclObjsShared[0]);
    numSharedMultX += tclObjsShared[0];
    Tcl_AppendPrintfToObj(objPtr, "  Total shared objects\t\t\t%" TCL_Z_MODIFIER "u\n",
	    numSharedMultX);

    /*
     * Literal table statistics.
     */

    numByteCodeLits = 0;
    refCountSum = 0;
    numSharedMultX = 0;
    numSharedOnce = 0;
    objBytesIfUnshared = 0.0;
    strBytesIfUnshared = 0.0;
    strBytesSharedMultX = 0.0;
    strBytesSharedOnce = 0.0;
    for (i = 0;  i < globalTablePtr->numBuckets;  i++) {
	for (entryPtr = globalTablePtr->buckets[i];  entryPtr != NULL;
		entryPtr = entryPtr->nextPtr) {
	    if (TclHasInternalRep(entryPtr->objPtr, &tclByteCodeType)) {
		numByteCodeLits++;
	    }
	    (void) Tcl_GetStringFromObj(entryPtr->objPtr, &length);
	    refCountSum += entryPtr->refCount;
	    objBytesIfUnshared += (entryPtr->refCount * sizeof(Tcl_Obj));
	    strBytesIfUnshared += (entryPtr->refCount * (length+1));
	    if (entryPtr->refCount > 1) {
		numSharedMultX++;
		strBytesSharedMultX += (length+1);
	    } else {
		numSharedOnce++;
		strBytesSharedOnce += (length+1);
	    }
	}
    }
    sharingBytesSaved = (objBytesIfUnshared + strBytesIfUnshared)
	    - currentLiteralBytes;

    Tcl_AppendPrintfToObj(objPtr, "\nTotal objects (all interps)\t%" TCL_Z_MODIFIER "u\n",
	    tclObjsAlloced);
    Tcl_AppendPrintfToObj(objPtr, "Current objects\t\t\t%" TCL_Z_MODIFIER "u\n",
	    (tclObjsAlloced - tclObjsFreed));
    Tcl_AppendPrintfToObj(objPtr, "Total literal objects\t\t%" TCL_Z_MODIFIER "u\n",
	    statsPtr->numLiteralsCreated);

    Tcl_AppendPrintfToObj(objPtr, "\nCurrent literal objects\t\t%" TCL_Z_MODIFIER "u (%0.1f%% of current objects)\n",
	    globalTablePtr->numEntries,
	    Percent(globalTablePtr->numEntries, tclObjsAlloced-tclObjsFreed));
    Tcl_AppendPrintfToObj(objPtr, "  ByteCode literals\t\t%" TCL_Z_MODIFIER "u (%0.1f%% of current literals)\n",
	    numByteCodeLits,
	    Percent(numByteCodeLits, globalTablePtr->numEntries));
    Tcl_AppendPrintfToObj(objPtr, "  Literals reused > 1x\t\t%" TCL_Z_MODIFIER "u\n",
	    numSharedMultX);
    Tcl_AppendPrintfToObj(objPtr, "  Mean reference count\t\t%.2f\n",
	    ((double) refCountSum) / globalTablePtr->numEntries);
    Tcl_AppendPrintfToObj(objPtr, "  Mean len, str reused >1x \t%.2f\n",
	    (numSharedMultX ? strBytesSharedMultX/numSharedMultX : 0.0));
    Tcl_AppendPrintfToObj(objPtr, "  Mean len, str used 1x\t\t%.2f\n",
	    (numSharedOnce ? strBytesSharedOnce/numSharedOnce : 0.0));
    Tcl_AppendPrintfToObj(objPtr, "  Total sharing savings\t\t%.6g (%0.1f%% of bytes if no sharing)\n",
	    sharingBytesSaved,
	    Percent(sharingBytesSaved, objBytesIfUnshared+strBytesIfUnshared));
    Tcl_AppendPrintfToObj(objPtr, "    Bytes with sharing\t\t%.6g\n",
	    currentLiteralBytes);
    Tcl_AppendPrintfToObj(objPtr, "      table %lu + bkts %lu + entries %lu + objects %lu + strings %.6g\n",
	    (unsigned long) sizeof(LiteralTable),
	    (unsigned long) (iPtr->literalTable.numBuckets * sizeof(LiteralEntry *)),
	    (unsigned long) (iPtr->literalTable.numEntries * sizeof(LiteralEntry)),
	    (unsigned long) (iPtr->literalTable.numEntries * sizeof(Tcl_Obj)),
	    statsPtr->currentLitStringBytes);
    Tcl_AppendPrintfToObj(objPtr, "    Bytes if no sharing\t\t%.6g = objects %.6g + strings %.6g\n",
	    (objBytesIfUnshared + strBytesIfUnshared),
	    objBytesIfUnshared, strBytesIfUnshared);
    Tcl_AppendPrintfToObj(objPtr, "  String sharing savings \t%.6g = unshared %.6g - shared %.6g\n",
	    (strBytesIfUnshared - statsPtr->currentLitStringBytes),
	    strBytesIfUnshared, statsPtr->currentLitStringBytes);
    Tcl_AppendPrintfToObj(objPtr, "  Literal mgmt overhead\t\t%" TCL_Z_MODIFIER "u (%0.1f%% of bytes with sharing)\n",
	    literalMgmtBytes,
	    Percent(literalMgmtBytes, currentLiteralBytes));
    Tcl_AppendPrintfToObj(objPtr, "    table %lu + buckets %lu + entries %lu\n",
	    (unsigned long) sizeof(LiteralTable),
	    (unsigned long) (iPtr->literalTable.numBuckets * sizeof(LiteralEntry *)),
	    (unsigned long) (iPtr->literalTable.numEntries * sizeof(LiteralEntry)));

    /*
     * Breakdown of current ByteCode space requirements.
     */

    Tcl_AppendPrintfToObj(objPtr, "\nBreakdown of current ByteCode requirements:\n");
    Tcl_AppendPrintfToObj(objPtr, "                         Bytes      Pct of    Avg per\n");
    Tcl_AppendPrintfToObj(objPtr, "                                     total    ByteCode\n");
    Tcl_AppendPrintfToObj(objPtr, "Total             %12.6g     100.00%%   %8.1f\n",
	    statsPtr->currentByteCodeBytes,
	    statsPtr->currentByteCodeBytes / numCurrentByteCodes);
    Tcl_AppendPrintfToObj(objPtr, "Header            %12.6g   %8.1f%%   %8.1f\n",
	    currentHeaderBytes,
	    Percent(currentHeaderBytes, statsPtr->currentByteCodeBytes),
	    currentHeaderBytes / numCurrentByteCodes);
    Tcl_AppendPrintfToObj(objPtr, "Instructions      %12.6g   %8.1f%%   %8.1f\n",
	    statsPtr->currentInstBytes,
	    Percent(statsPtr->currentInstBytes,statsPtr->currentByteCodeBytes),
	    statsPtr->currentInstBytes / numCurrentByteCodes);
    Tcl_AppendPrintfToObj(objPtr, "Literal ptr array %12.6g   %8.1f%%   %8.1f\n",
	    statsPtr->currentLitBytes,
	    Percent(statsPtr->currentLitBytes,statsPtr->currentByteCodeBytes),
	    statsPtr->currentLitBytes / numCurrentByteCodes);
    Tcl_AppendPrintfToObj(objPtr, "Exception table   %12.6g   %8.1f%%   %8.1f\n",
	    statsPtr->currentExceptBytes,
	    Percent(statsPtr->currentExceptBytes,statsPtr->currentByteCodeBytes),
	    statsPtr->currentExceptBytes / numCurrentByteCodes);
    Tcl_AppendPrintfToObj(objPtr, "Auxiliary data    %12.6g   %8.1f%%   %8.1f\n",
	    statsPtr->currentAuxBytes,
	    Percent(statsPtr->currentAuxBytes,statsPtr->currentByteCodeBytes),
	    statsPtr->currentAuxBytes / numCurrentByteCodes);
    Tcl_AppendPrintfToObj(objPtr, "Command map       %12.6g   %8.1f%%   %8.1f\n",
	    statsPtr->currentCmdMapBytes,
	    Percent(statsPtr->currentCmdMapBytes,statsPtr->currentByteCodeBytes),
	    statsPtr->currentCmdMapBytes / numCurrentByteCodes);

    /*
     * Detailed literal statistics.
     */

    Tcl_AppendPrintfToObj(objPtr, "\nLiteral string sizes:\n");
    Tcl_AppendPrintfToObj(objPtr, "\t Up to length\t\tPercentage\n");
    maxSizeDecade = 0;
    i = 32;
    while (i-- > 0) {
	if (statsPtr->literalCount[i] > 0) {
	    maxSizeDecade = i;
	    break;
	}
    }
    sum = 0;
    for (i = 0;  i <= maxSizeDecade;  i++) {
	decadeHigh = (1 << (i+1)) - 1;
	sum += statsPtr->literalCount[i];
	Tcl_AppendPrintfToObj(objPtr, "\t%10" TCL_Z_MODIFIER "u\t\t%8.0f%%\n",
		decadeHigh, Percent(sum, statsPtr->numLiteralsCreated));
    }

    litTableStats = TclLiteralStats(globalTablePtr);
    Tcl_AppendPrintfToObj(objPtr, "\nCurrent literal table statistics:\n%s\n",
	    litTableStats);
    Tcl_Free(litTableStats);

    /*
     * Source and ByteCode size distributions.
     */

    Tcl_AppendPrintfToObj(objPtr, "\nSource sizes:\n");
    Tcl_AppendPrintfToObj(objPtr, "\t Up to size\t\tPercentage\n");
    minSizeDecade = maxSizeDecade = 0;
    for (i = 0;  i < 31;  i++) {
	if (statsPtr->srcCount[i] > 0) {
	    minSizeDecade = i;
	    break;
	}
    }
    for (i = 31;  i != (size_t)-1;  i--) {
	if (statsPtr->srcCount[i] > 0) {
	    break;		/* maxSizeDecade to consume 'i' value
				 * below... */
	}
    }
    maxSizeDecade = i;
    sum = 0;
    for (i = minSizeDecade;  i <= maxSizeDecade;  i++) {
	decadeHigh = (1 << (i+1)) - 1;
	sum += statsPtr->srcCount[i];
	Tcl_AppendPrintfToObj(objPtr, "\t%10" TCL_Z_MODIFIER "u\t\t%8.0f%%\n",
		decadeHigh, Percent(sum, statsPtr->numCompilations));
    }

    Tcl_AppendPrintfToObj(objPtr, "\nByteCode sizes:\n");
    Tcl_AppendPrintfToObj(objPtr, "\t Up to size\t\tPercentage\n");
    minSizeDecade = maxSizeDecade = 0;
    for (i = 0;  i < 31;  i++) {
	if (statsPtr->byteCodeCount[i] > 0) {
	    minSizeDecade = i;
	    break;
	}
    }
    for (i = 31;  i != (size_t)-1;  i--) {
	if (statsPtr->byteCodeCount[i] > 0) {
	    break;		/* maxSizeDecade to consume 'i' value
				 * below... */
	}
    }
    maxSizeDecade = i;
    sum = 0;
    for (i = minSizeDecade;  i <= maxSizeDecade;  i++) {
	decadeHigh = (1 << (i+1)) - 1;
	sum += statsPtr->byteCodeCount[i];
	Tcl_AppendPrintfToObj(objPtr, "\t%10" TCL_Z_MODIFIER "u\t\t%8.0f%%\n",
		decadeHigh, Percent(sum, statsPtr->numCompilations));
    }

    Tcl_AppendPrintfToObj(objPtr, "\nByteCode longevity (excludes Current ByteCodes):\n");
    Tcl_AppendPrintfToObj(objPtr, "\t       Up to ms\t\tPercentage\n");
    minSizeDecade = maxSizeDecade = 0;
    for (i = 0;  i < 31;  i++) {
	if (statsPtr->lifetimeCount[i] > 0) {
	    minSizeDecade = i;
	    break;
	}
    }
    for (i = 31;  i != (size_t)-1;  i--) {
	if (statsPtr->lifetimeCount[i] > 0) {
	    break;		/* maxSizeDecade to consume 'i' value
				 * below... */
	}
    }
    maxSizeDecade = i;
    sum = 0;
    for (i = minSizeDecade;  i <= maxSizeDecade;  i++) {
	decadeHigh = (1 << (i+1)) - 1;
	sum += statsPtr->lifetimeCount[i];
	Tcl_AppendPrintfToObj(objPtr, "\t%12.3f\t\t%8.0f%%\n",
		decadeHigh/1000.0, Percent(sum, statsPtr->numByteCodesFreed));
    }

    /*
     * Instruction counts.
     */

    Tcl_AppendPrintfToObj(objPtr, "\nInstruction counts:\n");
    for (i = 0;  i < LAST_INST_OPCODE;  i++) {
	Tcl_AppendPrintfToObj(objPtr, "%20s %8" TCL_Z_MODIFIER "u ",
		tclInstructionTable[i].name, statsPtr->instructionCount[i]);
	if (statsPtr->instructionCount[i]) {
	    Tcl_AppendPrintfToObj(objPtr, "%6.1f%%\n",
		    Percent(statsPtr->instructionCount[i], numInstructions));
	} else {
	    Tcl_AppendPrintfToObj(objPtr, "0\n");
	}
    }

#ifdef TCL_MEM_DEBUG
    Tcl_AppendPrintfToObj(objPtr, "\nHeap Statistics:\n");
    TclDumpMemoryInfo(objPtr, 1);
#endif
    Tcl_AppendPrintfToObj(objPtr, "\n----------------------------------------------------------------\n");

    if (objc == 1) {
	Tcl_SetObjResult(interp, objPtr);
    } else {
	Tcl_Channel outChan;
	char *str = Tcl_GetStringFromObj(objv[1], &length);

	if (length) {
	    if (strcmp(str, "stdout") == 0) {
		outChan = Tcl_GetStdChannel(TCL_STDOUT);
	    } else if (strcmp(str, "stderr") == 0) {
		outChan = Tcl_GetStdChannel(TCL_STDERR);
	    } else {
		outChan = Tcl_OpenFileChannel(NULL, str, "w", 0664);
	    }
	} else {
	    outChan = Tcl_GetStdChannel(TCL_STDOUT);
	}
	if (outChan != NULL) {
	    Tcl_WriteObj(outChan, objPtr);
	}
    }
    Tcl_DecrRefCount(objPtr);
    return TCL_OK;
}
#endif /* TCL_COMPILE_STATS */

#ifdef TCL_COMPILE_DEBUG
/*
 *----------------------------------------------------------------------
 *
 * StringForResultCode --
 *
 *	Procedure that returns a human-readable string representing a Tcl
 *	result code such as TCL_ERROR.
 *
 * Results:
 *	If the result code is one of the standard Tcl return codes, the result
 *	is a string representing that code such as "TCL_ERROR". Otherwise, the
 *	result string is that code formatted as a sequence of decimal digit
 *	characters. Note that the resulting string must not be modified by the
 *	caller.
 *
 * Side effects:
 *	None.
 *
 *----------------------------------------------------------------------
 */

static const char *
StringForResultCode(
    int result)			/* The Tcl result code for which to generate a
				 * string. */
{
    static char buf[TCL_INTEGER_SPACE];

    if ((result >= TCL_OK) && (result <= TCL_CONTINUE)) {
	return resultStrings[result];
    }
    TclFormatInt(buf, result);
    return buf;
}
#endif /* TCL_COMPILE_DEBUG */

/*
 * Local Variables:
 * mode: c
 * c-basic-offset: 4
 * fill-column: 78
 * End:
 */<|MERGE_RESOLUTION|>--- conflicted
+++ resolved
@@ -5072,15 +5072,9 @@
 	    TRACE_APPEND(("\"%.20s\"\n", O2S(objResultPtr)));
 	    NEXT_INST_F(1, 1, 1);
 	} else {
-<<<<<<< HEAD
 	    slength = Tcl_UtfToUpper(TclGetString(valuePtr));
 	    Tcl_SetObjLength(valuePtr, slength);
-	    TclFreeIntRep(valuePtr);
-=======
-	    length = Tcl_UtfToUpper(TclGetString(valuePtr));
-	    Tcl_SetObjLength(valuePtr, length);
 	    TclFreeInternalRep(valuePtr);
->>>>>>> 34385100
 	    TRACE_APPEND(("\"%.20s\"\n", O2S(valuePtr)));
 	    NEXT_INST_F(1, 0, 0);
 	}
@@ -5095,15 +5089,9 @@
 	    TRACE_APPEND(("\"%.20s\"\n", O2S(objResultPtr)));
 	    NEXT_INST_F(1, 1, 1);
 	} else {
-<<<<<<< HEAD
 	    slength = Tcl_UtfToLower(TclGetString(valuePtr));
 	    Tcl_SetObjLength(valuePtr, slength);
-	    TclFreeIntRep(valuePtr);
-=======
-	    length = Tcl_UtfToLower(TclGetString(valuePtr));
-	    Tcl_SetObjLength(valuePtr, length);
 	    TclFreeInternalRep(valuePtr);
->>>>>>> 34385100
 	    TRACE_APPEND(("\"%.20s\"\n", O2S(valuePtr)));
 	    NEXT_INST_F(1, 0, 0);
 	}
@@ -5118,15 +5106,9 @@
 	    TRACE_APPEND(("\"%.20s\"\n", O2S(objResultPtr)));
 	    NEXT_INST_F(1, 1, 1);
 	} else {
-<<<<<<< HEAD
 	    slength = Tcl_UtfToTitle(TclGetString(valuePtr));
 	    Tcl_SetObjLength(valuePtr, slength);
-	    TclFreeIntRep(valuePtr);
-=======
-	    length = Tcl_UtfToTitle(TclGetString(valuePtr));
-	    Tcl_SetObjLength(valuePtr, length);
 	    TclFreeInternalRep(valuePtr);
->>>>>>> 34385100
 	    TRACE_APPEND(("\"%.20s\"\n", O2S(valuePtr)));
 	    NEXT_INST_F(1, 0, 0);
 	}
