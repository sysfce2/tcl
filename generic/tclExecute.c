--- conflicted
+++ resolved
@@ -1862,12 +1862,7 @@
  *
  *----------------------------------------------------------------------
  */
-<<<<<<< HEAD
-#define	initCatchTop	((unsigned long *) (&TD->stack[-1]))
-=======
-#define	bcFramePtr	(&TD->cmdFrame)
 #define	initCatchTop	((ptrdiff_t *) (&TD->stack[-1]))
->>>>>>> eee564ce
 #define	initTosPtr	((Tcl_Obj **) (initCatchTop+codePtr->maxExceptDepth))
 #define esPtr           (iPtr->execEnvPtr->execStackPtr)
 
