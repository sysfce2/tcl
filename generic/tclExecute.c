/*
 * tclExecute.c --
 *
 *	This file contains procedures that execute byte-compiled Tcl commands.
 *
 * Copyright (c) 1996-1997 Sun Microsystems, Inc.
 * Copyright (c) 1998-2000 by Scriptics Corporation.
 * Copyright (c) 2001 by Kevin B. Kenny. All rights reserved.
 * Copyright (c) 2002-2010 by Miguel Sofer.
 * Copyright (c) 2005-2007 by Donal K. Fellows.
 * Copyright (c) 2007 Daniel A. Steffen <das@users.sourceforge.net>
 * Copyright (c) 2006-2008 by Joe Mistachkin.  All rights reserved.
 *
 * See the file "license.terms" for information on usage and redistribution of
 * this file, and for a DISCLAIMER OF ALL WARRANTIES.
 */

#include "tclInt.h"
#include "tclCompile.h"
#include "tclOOInt.h"
#include "tommath.h"
#include <math.h>

#if NRE_ENABLE_ASSERTS
#include <assert.h>
#endif

/*
 * Hack to determine whether we may expect IEEE floating point. The hack is
 * formally incorrect in that non-IEEE platforms might have the same precision
 * and range, but VAX, IBM, and Cray do not; are there any other floating
 * point units that we might care about?
 */

#if (FLT_RADIX == 2) && (DBL_MANT_DIG == 53) && (DBL_MAX_EXP == 1024)
#define IEEE_FLOATING_POINT
#endif

/*
 * A mask (should be 2**n-1) that is used to work out when the bytecode engine
 * should call Tcl_AsyncReady() to see whether there is a signal that needs
 * handling.
 */

#ifndef ASYNC_CHECK_COUNT_MASK
#   define ASYNC_CHECK_COUNT_MASK	63
#endif /* !ASYNC_CHECK_COUNT_MASK */

/*
 * Boolean flag indicating whether the Tcl bytecode interpreter has been
 * initialized.
 */

static int execInitialized = 0;
TCL_DECLARE_MUTEX(execMutex)

static int cachedInExit = 0;

#ifdef TCL_COMPILE_DEBUG
/*
 * Variable that controls whether execution tracing is enabled and, if so,
 * what level of tracing is desired:
 *    0: no execution tracing
 *    1: trace invocations of Tcl procs only
 *    2: trace invocations of all (not compiled away) commands
 *    3: display each instruction executed
 * This variable is linked to the Tcl variable "tcl_traceExec".
 */

int tclTraceExec = 0;
#endif

/*
 * Mapping from expression instruction opcodes to strings; used for error
 * messages. Note that these entries must match the order and number of the
 * expression opcodes (e.g., INST_LOR) in tclCompile.h.
 *
 * Does not include the string for INST_EXPON (and beyond), as that is
 * disjoint for backward-compatability reasons.
 */

static const char *const operatorStrings[] = {
    "||", "&&", "|", "^", "&", "==", "!=", "<", ">", "<=", ">=", "<<", ">>",
    "+", "-", "*", "/", "%", "+", "-", "~", "!",
    "BUILTIN FUNCTION", "FUNCTION",
    "", "", "", "", "", "", "", "", "eq", "ne"
};

/*
 * Mapping from Tcl result codes to strings; used for error and debugging
 * messages.
 */

#ifdef TCL_COMPILE_DEBUG
static const char *const resultStrings[] = {
    "TCL_OK", "TCL_ERROR", "TCL_RETURN", "TCL_BREAK", "TCL_CONTINUE"
};
#endif

/*
 * These are used by evalstats to monitor object usage in Tcl.
 */

#ifdef TCL_COMPILE_STATS
long		tclObjsAlloced = 0;
long		tclObjsFreed = 0;
long		tclObjsShared[TCL_MAX_SHARED_OBJ_STATS] = { 0, 0, 0, 0, 0 };
#endif /* TCL_COMPILE_STATS */

/*
 * Support pre-8.5 bytecodes unless specifically requested otherwise.
 */

#ifndef TCL_SUPPORT_84_BYTECODE
#define TCL_SUPPORT_84_BYTECODE 1
#endif

#if TCL_SUPPORT_84_BYTECODE
/*
 * We need to know the tclBuiltinFuncTable to support translation of pre-8.5
 * math functions to the namespace-based ::tcl::mathfunc::op in 8.5+.
 */

typedef struct {
    const char *name;		/* Name of function. */
    int numArgs;		/* Number of arguments for function. */
} BuiltinFunc;

/*
 * Table describing the built-in math functions. Entries in this table are
 * indexed by the values of the INST_CALL_BUILTIN_FUNC instruction's
 * operand byte.
 */

static BuiltinFunc const tclBuiltinFuncTable[] = {
    {"acos", 1},
    {"asin", 1},
    {"atan", 1},
    {"atan2", 2},
    {"ceil", 1},
    {"cos", 1},
    {"cosh", 1},
    {"exp", 1},
    {"floor", 1},
    {"fmod", 2},
    {"hypot", 2},
    {"log", 1},
    {"log10", 1},
    {"pow", 2},
    {"sin", 1},
    {"sinh", 1},
    {"sqrt", 1},
    {"tan", 1},
    {"tanh", 1},
    {"abs", 1},
    {"double", 1},
    {"int", 1},
    {"rand", 0},
    {"round", 1},
    {"srand", 1},
    {"wide", 1},
    {NULL, 0},
};

#define LAST_BUILTIN_FUNC	25
#endif

/*
 * NR_TEBC
 * Helpers for NR - non-recursive calls to TEBC
 * Minimal data required to fully reconstruct the execution state.
 */

typedef struct TEBCdata {
    ByteCode *codePtr;		/* Constant until the BC returns */
				/* -----------------------------------------*/
    const unsigned char *pc;	/* These fields are used on return TO this */
    ptrdiff_t *catchTop;	/* this level: they record the state when a */
    int cleanup;		/* new codePtr was received for NR */
    Tcl_Obj *auxObjList;	/* execution. */
    CmdFrame cmdFrame;
    void *stack[1];		/* Start of the actual combined catch and obj
				 * stacks; the struct will be expanded as
				 * necessary */
} TEBCdata;

#define TEBC_YIELD() \
    do {								\
	esPtr->tosPtr = tosPtr;						\
	TD->pc = pc;							\
	TD->cleanup = cleanup;						\
	TclNRAddCallback(interp, TEBCresume, TD, INT2PTR(1), NULL, NULL); \
    } while (0)

#define TEBC_DATA_DIG() \
    do {					\
	pc = TD->pc;				\
	cleanup = TD->cleanup;			\
	tosPtr = esPtr->tosPtr;			\
    } while (0)

#define PUSH_TAUX_OBJ(objPtr) \
    do {							\
	if (auxObjList) {					\
	    objPtr->length += auxObjList->length;		\
	}							\
	objPtr->internalRep.ptrAndLongRep.ptr = auxObjList;	\
	auxObjList = objPtr;					\
    } while (0)

#define POP_TAUX_OBJ() \
    do {							\
	tmpPtr = auxObjList;					\
	auxObjList = tmpPtr->internalRep.ptrAndLongRep.ptr;	\
	Tcl_DecrRefCount(tmpPtr);				\
    } while (0)

/*
 * These variable-access macros have to coincide with those in tclVar.c
 */

#define VarHashGetValue(hPtr) \
    ((Var *) ((char *)hPtr - TclOffset(VarInHash, entry)))

static inline Var *
VarHashCreateVar(
    TclVarHashTable *tablePtr,
    Tcl_Obj *key,
    int *newPtr)
{
    Tcl_HashEntry *hPtr = Tcl_CreateHashEntry(&tablePtr->table,
	    key, newPtr);

    if (!hPtr) {
	return NULL;
    }
    return VarHashGetValue(hPtr);
}

#define VarHashFindVar(tablePtr, key) \
    VarHashCreateVar((tablePtr), (key), NULL)

/*
 * The new macro for ending an instruction; note that a reasonable C-optimiser
 * will resolve all branches at compile time. (result) is always a constant;
 * the macro NEXT_INST_F handles constant (nCleanup), NEXT_INST_V is resolved
 * at runtime for variable (nCleanup).
 *
 * ARGUMENTS:
 *    pcAdjustment: how much to increment pc
 *    nCleanup: how many objects to remove from the stack
 *    resultHandling: 0 indicates no object should be pushed on the stack;
 *	otherwise, push objResultPtr. If (result < 0), objResultPtr already
 *	has the correct reference count.
 *
 * We use the new compile-time assertions to check that nCleanup is constant
 * and within range.
 */

/* Verify the stack depth, only when no expansion is in progress */

#ifdef TCL_COMPILE_DEBUG
#define CHECK_STACK()							\
    do {								\
	ValidatePcAndStackTop(codePtr, pc, CURR_DEPTH,			\
		/*checkStack*/ !(starting || auxObjList));		\
	starting = 0;							\
    } while (0)
#else
#define CHECK_STACK()
#endif

#define NEXT_INST_F(pcAdjustment, nCleanup, resultHandling)	\
    do {							\
	TCL_CT_ASSERT((nCleanup >= 0) && (nCleanup <= 2));	\
	CHECK_STACK();						\
	if (nCleanup == 0) {					\
	    if (resultHandling != 0) {				\
		if ((resultHandling) > 0) {			\
		    PUSH_OBJECT(objResultPtr);			\
		} else {					\
		    *(++tosPtr) = objResultPtr;			\
		}						\
	    }							\
	    pc += (pcAdjustment);				\
	    goto cleanup0;					\
	} else if (resultHandling != 0) {			\
	    if ((resultHandling) > 0) {				\
		Tcl_IncrRefCount(objResultPtr);			\
	    }							\
	    pc += (pcAdjustment);				\
	    switch (nCleanup) {					\
	    case 1: goto cleanup1_pushObjResultPtr;		\
	    case 2: goto cleanup2_pushObjResultPtr;		\
	    case 0: break;					\
	    }							\
	} else {						\
	    pc += (pcAdjustment);				\
	    switch (nCleanup) {					\
	    case 1: goto cleanup1;				\
	    case 2: goto cleanup2;				\
	    case 0: break;					\
	    }							\
	}							\
    } while (0)

#define NEXT_INST_V(pcAdjustment, nCleanup, resultHandling)	\
    CHECK_STACK();						\
    do {							\
	pc += (pcAdjustment);					\
	cleanup = (nCleanup);					\
	if (resultHandling) {					\
	    if ((resultHandling) > 0) {				\
		Tcl_IncrRefCount(objResultPtr);			\
	    }							\
	    goto cleanupV_pushObjResultPtr;			\
	} else {						\
	    goto cleanupV;					\
	}							\
    } while (0)

#ifndef TCL_COMPILE_DEBUG
#define JUMP_PEEPHOLE_F(condition, pcAdjustment, cleanup) \
    do {								\
	pc += (pcAdjustment);						\
	switch (*pc) {							\
	case INST_JUMP_FALSE1:						\
	    NEXT_INST_F(((condition)? 2 : TclGetInt1AtPtr(pc+1)), (cleanup), 0); \
	case INST_JUMP_TRUE1:						\
	    NEXT_INST_F(((condition)? TclGetInt1AtPtr(pc+1) : 2), (cleanup), 0); \
	case INST_JUMP_FALSE4:						\
	    NEXT_INST_F(((condition)? 5 : TclGetInt4AtPtr(pc+1)), (cleanup), 0); \
	case INST_JUMP_TRUE4:						\
	    NEXT_INST_F(((condition)? TclGetInt4AtPtr(pc+1) : 5), (cleanup), 0); \
	default:							\
	    if ((condition) < 0) {					\
		TclNewIntObj(objResultPtr, -1);				\
	    } else {							\
		objResultPtr = TCONST((condition) > 0);			\
	    }								\
	    NEXT_INST_F(0, (cleanup), 1);				\
	}								\
    } while (0)
#define JUMP_PEEPHOLE_V(condition, pcAdjustment, cleanup) \
    do {								\
	pc += (pcAdjustment);						\
	switch (*pc) {							\
	case INST_JUMP_FALSE1:						\
	    NEXT_INST_V(((condition)? 2 : TclGetInt1AtPtr(pc+1)), (cleanup), 0); \
	case INST_JUMP_TRUE1:						\
	    NEXT_INST_V(((condition)? TclGetInt1AtPtr(pc+1) : 2), (cleanup), 0); \
	case INST_JUMP_FALSE4:						\
	    NEXT_INST_V(((condition)? 5 : TclGetInt4AtPtr(pc+1)), (cleanup), 0); \
	case INST_JUMP_TRUE4:						\
	    NEXT_INST_V(((condition)? TclGetInt4AtPtr(pc+1) : 5), (cleanup), 0); \
	default:							\
	    if ((condition) < 0) {					\
		TclNewIntObj(objResultPtr, -1);				\
	    } else {							\
		objResultPtr = TCONST((condition) > 0);			\
	    }								\
	    NEXT_INST_V(0, (cleanup), 1);				\
	}								\
    } while (0)
#else /* TCL_COMPILE_DEBUG */
#define JUMP_PEEPHOLE_F(condition, pcAdjustment, cleanup) \
    do{									\
	if ((condition) < 0) {						\
	    TclNewIntObj(objResultPtr, -1);				\
	} else {							\
	    objResultPtr = TCONST((condition) > 0);			\
	}								\
	NEXT_INST_F((pcAdjustment), (cleanup), 1);			\
    } while (0)
#define JUMP_PEEPHOLE_V(condition, pcAdjustment, cleanup) \
    do{									\
	if ((condition) < 0) {						\
	    TclNewIntObj(objResultPtr, -1);				\
	} else {							\
	    objResultPtr = TCONST((condition) > 0);			\
	}								\
	NEXT_INST_V((pcAdjustment), (cleanup), 1);			\
    } while (0)
#endif

/*
 * Macros used to cache often-referenced Tcl evaluation stack information
 * in local variables. Note that a DECACHE_STACK_INFO()-CACHE_STACK_INFO()
 * pair must surround any call inside TclNRExecuteByteCode (and a few other
 * procedures that use this scheme) that could result in a recursive call
 * to TclNRExecuteByteCode.
 */

#define CACHE_STACK_INFO() \
    checkInterp = 1

#define DECACHE_STACK_INFO() \
    esPtr->tosPtr = tosPtr

/*
 * Macros used to access items on the Tcl evaluation stack. PUSH_OBJECT
 * increments the object's ref count since it makes the stack have another
 * reference pointing to the object. However, POP_OBJECT does not decrement
 * the ref count. This is because the stack may hold the only reference to the
 * object, so the object would be destroyed if its ref count were decremented
 * before the caller had a chance to, e.g., store it in a variable. It is the
 * caller's responsibility to decrement the ref count when it is finished with
 * an object.
 *
 * WARNING! It is essential that objPtr only appear once in the PUSH_OBJECT
 * macro. The actual parameter might be an expression with side effects, and
 * this ensures that it will be executed only once.
 */

#define PUSH_OBJECT(objPtr) \
    Tcl_IncrRefCount(*(++tosPtr) = (objPtr))

#define POP_OBJECT()	*(tosPtr--)

#define OBJ_AT_TOS	*tosPtr

#define OBJ_UNDER_TOS	*(tosPtr-1)

#define OBJ_AT_DEPTH(n)	*(tosPtr-(n))

#define CURR_DEPTH	((ptrdiff_t) (tosPtr - initTosPtr))

#define STACK_BASE(esPtr) ((esPtr)->stackWords - 1)

/*
 * Macros used to trace instruction execution. The macros TRACE,
 * TRACE_WITH_OBJ, and O2S are only used inside TclNRExecuteByteCode. O2S is
 * only used in TRACE* calls to get a string from an object.
 */

#ifdef TCL_COMPILE_DEBUG
#   define TRACE(a) \
    while (traceInstructions) {					\
	fprintf(stdout, "%2d: %2d (%u) %s ", iPtr->numLevels,	\
		(int) CURR_DEPTH,				\
		(unsigned) (pc - codePtr->codeStart),		\
		GetOpcodeName(pc));				\
	printf a;						\
	break;							\
    }
#   define TRACE_APPEND(a) \
    while (traceInstructions) {		\
	printf a;			\
	break;				\
    }
#   define TRACE_ERROR(interp) \
    TRACE_APPEND(("ERROR: %.30s\n", O2S(Tcl_GetObjResult(interp))));
#   define TRACE_WITH_OBJ(a, objPtr) \
    while (traceInstructions) {					\
	fprintf(stdout, "%2d: %2d (%u) %s ", iPtr->numLevels,	\
		(int) CURR_DEPTH,				\
		(unsigned) (pc - codePtr->codeStart),		\
		GetOpcodeName(pc));				\
	printf a;						\
	TclPrintObject(stdout, objPtr, 30);			\
	fprintf(stdout, "\n");					\
	break;							\
    }
#   define O2S(objPtr) \
    (objPtr ? TclGetString(objPtr) : "")
#else /* !TCL_COMPILE_DEBUG */
#   define TRACE(a)
#   define TRACE_APPEND(a)
#   define TRACE_ERROR(interp)
#   define TRACE_WITH_OBJ(a, objPtr)
#   define O2S(objPtr)
#endif /* TCL_COMPILE_DEBUG */

/*
 * DTrace instruction probe macros.
 */

#define TCL_DTRACE_INST_NEXT() \
    do {								\
	if (TCL_DTRACE_INST_DONE_ENABLED()) {				\
	    if (curInstName) {						\
		TCL_DTRACE_INST_DONE(curInstName, (int) CURR_DEPTH,	\
			tosPtr);					\
	    }								\
	    curInstName = tclInstructionTable[*pc].name;		\
	    if (TCL_DTRACE_INST_START_ENABLED()) {			\
		TCL_DTRACE_INST_START(curInstName, (int) CURR_DEPTH,	\
			tosPtr);					\
	    }								\
	} else if (TCL_DTRACE_INST_START_ENABLED()) {			\
	    TCL_DTRACE_INST_START(tclInstructionTable[*pc].name,	\
			(int) CURR_DEPTH, tosPtr);			\
	}								\
    } while (0)
#define TCL_DTRACE_INST_LAST() \
    do {								\
	if (TCL_DTRACE_INST_DONE_ENABLED() && curInstName) {		\
	    TCL_DTRACE_INST_DONE(curInstName, (int) CURR_DEPTH, tosPtr);\
	}								\
    } while (0)

/*
 * Macro used in this file to save a function call for common uses of
 * TclGetNumberFromObj(). The ANSI C "prototype" is:
 *
 * MODULE_SCOPE int GetNumberFromObj(Tcl_Interp *interp, Tcl_Obj *objPtr,
 *			ClientData *ptrPtr, int *tPtr);
 */

#ifdef TCL_WIDE_INT_IS_LONG
#define GetNumberFromObj(interp, objPtr, ptrPtr, tPtr) \
    (((objPtr)->typePtr == &tclIntType)					\
	?	(*(tPtr) = TCL_NUMBER_LONG,				\
		*(ptrPtr) = (ClientData)				\
		    (&((objPtr)->internalRep.longValue)), TCL_OK) :	\
    ((objPtr)->typePtr == &tclDoubleType)				\
	?	(((TclIsNaN((objPtr)->internalRep.doubleValue))		\
		    ?	(*(tPtr) = TCL_NUMBER_NAN)			\
		    :	(*(tPtr) = TCL_NUMBER_DOUBLE)),			\
		*(ptrPtr) = (ClientData)				\
		    (&((objPtr)->internalRep.doubleValue)), TCL_OK) :	\
    ((((objPtr)->typePtr == NULL) && ((objPtr)->bytes == NULL)) ||	\
    (((objPtr)->bytes != NULL) && ((objPtr)->length == 0)))		\
	? (*(tPtr) = TCL_NUMBER_LONG),TCL_ERROR :			\
    TclGetNumberFromObj((interp), (objPtr), (ptrPtr), (tPtr)))
#else /* !TCL_WIDE_INT_IS_LONG */
#define GetNumberFromObj(interp, objPtr, ptrPtr, tPtr) \
    (((objPtr)->typePtr == &tclIntType)					\
	?	(*(tPtr) = TCL_NUMBER_LONG,				\
		*(ptrPtr) = (ClientData)				\
		    (&((objPtr)->internalRep.longValue)), TCL_OK) :	\
    ((objPtr)->typePtr == &tclWideIntType)				\
	?	(*(tPtr) = TCL_NUMBER_WIDE,				\
		*(ptrPtr) = (ClientData)				\
		    (&((objPtr)->internalRep.wideValue)), TCL_OK) :	\
    ((objPtr)->typePtr == &tclDoubleType)				\
	?	(((TclIsNaN((objPtr)->internalRep.doubleValue))		\
		    ?	(*(tPtr) = TCL_NUMBER_NAN)			\
		    :	(*(tPtr) = TCL_NUMBER_DOUBLE)),			\
		*(ptrPtr) = (ClientData)				\
		    (&((objPtr)->internalRep.doubleValue)), TCL_OK) :	\
    ((((objPtr)->typePtr == NULL) && ((objPtr)->bytes == NULL)) ||	\
    (((objPtr)->bytes != NULL) && ((objPtr)->length == 0)))		\
	? (*(tPtr) = TCL_NUMBER_LONG),TCL_ERROR :			\
    TclGetNumberFromObj((interp), (objPtr), (ptrPtr), (tPtr)))
#endif /* TCL_WIDE_INT_IS_LONG */

/*
 * Macro used in this file to save a function call for common uses of
 * Tcl_GetBooleanFromObj(). The ANSI C "prototype" is:
 *
 * MODULE_SCOPE int TclGetBooleanFromObj(Tcl_Interp *interp, Tcl_Obj *objPtr,
 *			int *boolPtr);
 */

#define TclGetBooleanFromObj(interp, objPtr, boolPtr) \
    ((((objPtr)->typePtr == &tclIntType)				\
	|| ((objPtr)->typePtr == &tclBooleanType))			\
	? (*(boolPtr) = ((objPtr)->internalRep.longValue!=0), TCL_OK)	\
	: Tcl_GetBooleanFromObj((interp), (objPtr), (boolPtr)))

/*
 * Macro used in this file to save a function call for common uses of
 * Tcl_GetWideIntFromObj(). The ANSI C "prototype" is:
 *
 * MODULE_SCOPE int TclGetWideIntFromObj(Tcl_Interp *interp, Tcl_Obj *objPtr,
 *			Tcl_WideInt *wideIntPtr);
 */

#ifdef TCL_WIDE_INT_IS_LONG
#define TclGetWideIntFromObj(interp, objPtr, wideIntPtr) \
    (((objPtr)->typePtr == &tclIntType)					\
	? (*(wideIntPtr) = (Tcl_WideInt)				\
		((objPtr)->internalRep.longValue), TCL_OK) :		\
	Tcl_GetWideIntFromObj((interp), (objPtr), (wideIntPtr)))
#else /* !TCL_WIDE_INT_IS_LONG */
#define TclGetWideIntFromObj(interp, objPtr, wideIntPtr)		\
    (((objPtr)->typePtr == &tclWideIntType)				\
	? (*(wideIntPtr) = (objPtr)->internalRep.wideValue, TCL_OK) :	\
    ((objPtr)->typePtr == &tclIntType)					\
	? (*(wideIntPtr) = (Tcl_WideInt)				\
		((objPtr)->internalRep.longValue), TCL_OK) :		\
	Tcl_GetWideIntFromObj((interp), (objPtr), (wideIntPtr)))
#endif /* TCL_WIDE_INT_IS_LONG */

/*
 * Macro used to make the check for type overflow more mnemonic. This works by
 * comparing sign bits; the rest of the word is irrelevant. The ANSI C
 * "prototype" (where inttype_t is any integer type) is:
 *
 * MODULE_SCOPE int Overflowing(inttype_t a, inttype_t b, inttype_t sum);
 *
 * Check first the condition most likely to fail in usual code (at least for
 * usage in [incr]: do the first summand and the sum have != signs?
 */

#define Overflowing(a,b,sum) ((((a)^(sum)) < 0) && (((a)^(b)) >= 0))

/*
 * Macro for checking whether the type is NaN, used when we're thinking about
 * throwing an error for supplying a non-number number.
 */

#ifndef ACCEPT_NAN
#define IsErroringNaNType(type)		((type) == TCL_NUMBER_NAN)
#else
#define IsErroringNaNType(type)		0
#endif

/*
 * Auxiliary tables used to compute powers of small integers.
 */

#if (LONG_MAX == 0x7fffffff)

/*
 * Maximum base that, when raised to powers 2, 3, ... 8, fits in a 32-bit
 * signed integer.
 */

static const long MaxBase32[] = {46340, 1290, 215, 73, 35, 21, 14};
static const size_t MaxBase32Size = sizeof(MaxBase32)/sizeof(long);

/*
 * Table giving 3, 4, ..., 11, raised to the powers 9, 10, ..., as far as they
 * fit in a 32-bit signed integer. Exp32Index[i] gives the starting index of
 * powers of i+3; Exp32Value[i] gives the corresponding powers.
 */

static const unsigned short Exp32Index[] = {
    0, 11, 18, 23, 26, 29, 31, 32, 33
};
static const size_t Exp32IndexSize =
    sizeof(Exp32Index) / sizeof(unsigned short);
static const long Exp32Value[] = {
    19683, 59049, 177147, 531441, 1594323, 4782969, 14348907, 43046721,
    129140163, 387420489, 1162261467, 262144, 1048576, 4194304,
    16777216, 67108864, 268435456, 1073741824, 1953125, 9765625,
    48828125, 244140625, 1220703125, 10077696, 60466176, 362797056,
    40353607, 282475249, 1977326743, 134217728, 1073741824, 387420489,
    1000000000
};
static const size_t Exp32ValueSize = sizeof(Exp32Value)/sizeof(long);
#endif /* LONG_MAX == 0x7fffffff -- 32 bit machine */

#if (LONG_MAX > 0x7fffffff) || !defined(TCL_WIDE_INT_IS_LONG)

/*
 * Maximum base that, when raised to powers 2, 3, ..., 16, fits in a
 * Tcl_WideInt.
 */

static const Tcl_WideInt MaxBase64[] = {
    (Tcl_WideInt)46340*65536+62259,	/* 3037000499 == isqrt(2**63-1) */
    (Tcl_WideInt)2097151, (Tcl_WideInt)55108, (Tcl_WideInt)6208,
    (Tcl_WideInt)1448, (Tcl_WideInt)511, (Tcl_WideInt)234, (Tcl_WideInt)127,
    (Tcl_WideInt)78, (Tcl_WideInt)52, (Tcl_WideInt)38, (Tcl_WideInt)28,
    (Tcl_WideInt)22, (Tcl_WideInt)18, (Tcl_WideInt)15
};
static const size_t MaxBase64Size = sizeof(MaxBase64)/sizeof(Tcl_WideInt);

/*
 * Table giving 3, 4, ..., 13 raised to powers greater than 16 when the
 * results fit in a 64-bit signed integer.
 */

static const unsigned short Exp64Index[] = {
    0, 23, 38, 49, 57, 63, 67, 70, 72, 74, 75, 76
};
static const size_t Exp64IndexSize =
    sizeof(Exp64Index) / sizeof(unsigned short);
static const Tcl_WideInt Exp64Value[] = {
    (Tcl_WideInt)243*243*243*3*3,
    (Tcl_WideInt)243*243*243*3*3*3,
    (Tcl_WideInt)243*243*243*3*3*3*3,
    (Tcl_WideInt)243*243*243*243,
    (Tcl_WideInt)243*243*243*243*3,
    (Tcl_WideInt)243*243*243*243*3*3,
    (Tcl_WideInt)243*243*243*243*3*3*3,
    (Tcl_WideInt)243*243*243*243*3*3*3*3,
    (Tcl_WideInt)243*243*243*243*243,
    (Tcl_WideInt)243*243*243*243*243*3,
    (Tcl_WideInt)243*243*243*243*243*3*3,
    (Tcl_WideInt)243*243*243*243*243*3*3*3,
    (Tcl_WideInt)243*243*243*243*243*3*3*3*3,
    (Tcl_WideInt)243*243*243*243*243*243,
    (Tcl_WideInt)243*243*243*243*243*243*3,
    (Tcl_WideInt)243*243*243*243*243*243*3*3,
    (Tcl_WideInt)243*243*243*243*243*243*3*3*3,
    (Tcl_WideInt)243*243*243*243*243*243*3*3*3*3,
    (Tcl_WideInt)243*243*243*243*243*243*243,
    (Tcl_WideInt)243*243*243*243*243*243*243*3,
    (Tcl_WideInt)243*243*243*243*243*243*243*3*3,
    (Tcl_WideInt)243*243*243*243*243*243*243*3*3*3,
    (Tcl_WideInt)243*243*243*243*243*243*243*3*3*3*3,
    (Tcl_WideInt)1024*1024*1024*4*4,
    (Tcl_WideInt)1024*1024*1024*4*4*4,
    (Tcl_WideInt)1024*1024*1024*4*4*4*4,
    (Tcl_WideInt)1024*1024*1024*1024,
    (Tcl_WideInt)1024*1024*1024*1024*4,
    (Tcl_WideInt)1024*1024*1024*1024*4*4,
    (Tcl_WideInt)1024*1024*1024*1024*4*4*4,
    (Tcl_WideInt)1024*1024*1024*1024*4*4*4*4,
    (Tcl_WideInt)1024*1024*1024*1024*1024,
    (Tcl_WideInt)1024*1024*1024*1024*1024*4,
    (Tcl_WideInt)1024*1024*1024*1024*1024*4*4,
    (Tcl_WideInt)1024*1024*1024*1024*1024*4*4*4,
    (Tcl_WideInt)1024*1024*1024*1024*1024*4*4*4*4,
    (Tcl_WideInt)1024*1024*1024*1024*1024*1024,
    (Tcl_WideInt)1024*1024*1024*1024*1024*1024*4,
    (Tcl_WideInt)3125*3125*3125*5*5,
    (Tcl_WideInt)3125*3125*3125*5*5*5,
    (Tcl_WideInt)3125*3125*3125*5*5*5*5,
    (Tcl_WideInt)3125*3125*3125*3125,
    (Tcl_WideInt)3125*3125*3125*3125*5,
    (Tcl_WideInt)3125*3125*3125*3125*5*5,
    (Tcl_WideInt)3125*3125*3125*3125*5*5*5,
    (Tcl_WideInt)3125*3125*3125*3125*5*5*5*5,
    (Tcl_WideInt)3125*3125*3125*3125*3125,
    (Tcl_WideInt)3125*3125*3125*3125*3125*5,
    (Tcl_WideInt)3125*3125*3125*3125*3125*5*5,
    (Tcl_WideInt)7776*7776*7776*6*6,
    (Tcl_WideInt)7776*7776*7776*6*6*6,
    (Tcl_WideInt)7776*7776*7776*6*6*6*6,
    (Tcl_WideInt)7776*7776*7776*7776,
    (Tcl_WideInt)7776*7776*7776*7776*6,
    (Tcl_WideInt)7776*7776*7776*7776*6*6,
    (Tcl_WideInt)7776*7776*7776*7776*6*6*6,
    (Tcl_WideInt)7776*7776*7776*7776*6*6*6*6,
    (Tcl_WideInt)16807*16807*16807*7*7,
    (Tcl_WideInt)16807*16807*16807*7*7*7,
    (Tcl_WideInt)16807*16807*16807*7*7*7*7,
    (Tcl_WideInt)16807*16807*16807*16807,
    (Tcl_WideInt)16807*16807*16807*16807*7,
    (Tcl_WideInt)16807*16807*16807*16807*7*7,
    (Tcl_WideInt)32768*32768*32768*8*8,
    (Tcl_WideInt)32768*32768*32768*8*8*8,
    (Tcl_WideInt)32768*32768*32768*8*8*8*8,
    (Tcl_WideInt)32768*32768*32768*32768,
    (Tcl_WideInt)59049*59049*59049*9*9,
    (Tcl_WideInt)59049*59049*59049*9*9*9,
    (Tcl_WideInt)59049*59049*59049*9*9*9*9,
    (Tcl_WideInt)100000*100000*100000*10*10,
    (Tcl_WideInt)100000*100000*100000*10*10*10,
    (Tcl_WideInt)161051*161051*161051*11*11,
    (Tcl_WideInt)161051*161051*161051*11*11*11,
    (Tcl_WideInt)248832*248832*248832*12*12,
    (Tcl_WideInt)371293*371293*371293*13*13
};
static const size_t Exp64ValueSize = sizeof(Exp64Value) / sizeof(Tcl_WideInt);
#endif /* (LONG_MAX > 0x7fffffff) || !defined(TCL_WIDE_INT_IS_LONG) */

/*
 * Markers for ExecuteExtendedBinaryMathOp.
 */

#define DIVIDED_BY_ZERO		((Tcl_Obj *) -1)
#define EXPONENT_OF_ZERO	((Tcl_Obj *) -2)
#define GENERAL_ARITHMETIC_ERROR ((Tcl_Obj *) -3)

/*
 * Declarations for local procedures to this file:
 */

#ifdef TCL_COMPILE_STATS
static int		EvalStatsCmd(ClientData clientData,
			    Tcl_Interp *interp, int objc,
			    Tcl_Obj *const objv[]);
#endif /* TCL_COMPILE_STATS */
#ifdef TCL_COMPILE_DEBUG
static const char *	GetOpcodeName(const unsigned char *pc);
static void		PrintByteCodeInfo(ByteCode *codePtr);
static const char *	StringForResultCode(int result);
static void		ValidatePcAndStackTop(ByteCode *codePtr,
			    const unsigned char *pc, int stackTop,
			    int checkStack);
#endif /* TCL_COMPILE_DEBUG */
static ByteCode *	CompileExprObj(Tcl_Interp *interp, Tcl_Obj *objPtr);
static void		DeleteExecStack(ExecStack *esPtr);
static void		DupExprCodeInternalRep(Tcl_Obj *srcPtr,
			    Tcl_Obj *copyPtr);
MODULE_SCOPE int	TclCompareTwoNumbers(Tcl_Obj *valuePtr,
			    Tcl_Obj *value2Ptr);
static Tcl_Obj *	ExecuteExtendedBinaryMathOp(Tcl_Interp *interp,
			    int opcode, Tcl_Obj **constants,
			    Tcl_Obj *valuePtr, Tcl_Obj *value2Ptr);
static Tcl_Obj *	ExecuteExtendedUnaryMathOp(int opcode,
			    Tcl_Obj *valuePtr);
static void		FreeExprCodeInternalRep(Tcl_Obj *objPtr);
static ExceptionRange *	GetExceptRangeForPc(const unsigned char *pc,
			    int catchOnly, ByteCode *codePtr);
static const char *	GetSrcInfoForPc(const unsigned char *pc,
			    ByteCode *codePtr, int *lengthPtr,
			    const unsigned char **pcBeg, int *cmdIdxPtr);
static Tcl_Obj **	GrowEvaluationStack(ExecEnv *eePtr, int growth,
			    int move);
static void		IllegalExprOperandType(Tcl_Interp *interp,
			    const unsigned char *pc, Tcl_Obj *opndPtr);
static void		InitByteCodeExecution(Tcl_Interp *interp);
static inline int	wordSkip(void *ptr);
static void		ReleaseDictIterator(Tcl_Obj *objPtr);
/* Useful elsewhere, make available in tclInt.h or stubs? */
static Tcl_Obj **	StackAllocWords(Tcl_Interp *interp, int numWords);
static Tcl_Obj **	StackReallocWords(Tcl_Interp *interp, int numWords);
static Tcl_NRPostProc	CopyCallback;
static Tcl_NRPostProc	ExprObjCallback;

static Tcl_NRPostProc   TEBCresume;

/*
 * The structure below defines a bytecode Tcl object type to hold the
 * compiled bytecode for Tcl expressions.
 */

static const Tcl_ObjType exprCodeType = {
    "exprcode",
    FreeExprCodeInternalRep,	/* freeIntRepProc */
    DupExprCodeInternalRep,	/* dupIntRepProc */
    NULL,			/* updateStringProc */
    NULL			/* setFromAnyProc */
};

/*
 * Custom object type only used in this file; values of its type should never
 * be seen by user scripts.
 */

static const Tcl_ObjType dictIteratorType = {
    "dictIterator",
    ReleaseDictIterator,
    NULL, NULL, NULL
};

/*
 *----------------------------------------------------------------------
 *
 * ReleaseDictIterator --
 *
 *	This takes apart a dictionary iterator that is stored in the given Tcl
 *	object.
 *
 * Results:
 *	None.
 *
 * Side effects:
 *	Deallocates memory, marks the object as being untyped.
 *
 *----------------------------------------------------------------------
 */

static void
ReleaseDictIterator(
    Tcl_Obj *objPtr)
{
    Tcl_DictSearch *searchPtr;
    Tcl_Obj *dictPtr;

    /*
     * First kill the search, and then release the reference to the dictionary
     * that we were holding.
     */

    searchPtr = objPtr->internalRep.twoPtrValue.ptr1;
    Tcl_DictObjDone(searchPtr);
    ckfree(searchPtr);

    dictPtr = objPtr->internalRep.twoPtrValue.ptr2;
    TclDecrRefCount(dictPtr);

    objPtr->typePtr = NULL;
}

/*
 *----------------------------------------------------------------------
 *
 * InitByteCodeExecution --
 *
 *	This procedure is called once to initialize the Tcl bytecode
 *	interpreter.
 *
 * Results:
 *	None.
 *
 * Side effects:
 *	This procedure initializes the array of instruction names. If
 *	compiling with the TCL_COMPILE_STATS flag, it initializes the array
 *	that counts the executions of each instruction and it creates the
 *	"evalstats" command. It also establishes the link between the Tcl
 *	"tcl_traceExec" and C "tclTraceExec" variables.
 *
 *----------------------------------------------------------------------
 */

static void
InitByteCodeExecution(
    Tcl_Interp *interp)		/* Interpreter for which the Tcl variable
				 * "tcl_traceExec" is linked to control
				 * instruction tracing. */
{
#ifdef TCL_COMPILE_DEBUG
    if (Tcl_LinkVar(interp, "tcl_traceExec", (char *) &tclTraceExec,
	    TCL_LINK_INT) != TCL_OK) {
	Tcl_Panic("InitByteCodeExecution: can't create link for tcl_traceExec variable");
    }
#endif
#ifdef TCL_COMPILE_STATS
    Tcl_CreateObjCommand(interp, "evalstats", EvalStatsCmd, NULL, NULL);
#endif /* TCL_COMPILE_STATS */
}

/*
 *----------------------------------------------------------------------
 *
 * TclCreateExecEnv --
 *
 *	This procedure creates a new execution environment for Tcl bytecode
 *	execution. An ExecEnv points to a Tcl evaluation stack. An ExecEnv is
 *	typically created once for each Tcl interpreter (Interp structure) and
 *	recursively passed to TclNRExecuteByteCode to execute ByteCode sequences
 *	for nested commands.
 *
 * Results:
 *	A newly allocated ExecEnv is returned. This points to an empty
 *	evaluation stack of the standard initial size.
 *
 * Side effects:
 *	The bytecode interpreter is also initialized here, as this procedure
 *	will be called before any call to TclNRExecuteByteCode.
 *
 *----------------------------------------------------------------------
 */

ExecEnv *
TclCreateExecEnv(
    Tcl_Interp *interp,		/* Interpreter for which the execution
				 * environment is being created. */
    int size)			/* The initial stack size, in number of words
				 * [sizeof(Tcl_Obj*)] */
{
    ExecEnv *eePtr = ckalloc(sizeof(ExecEnv));
    ExecStack *esPtr = ckalloc(sizeof(ExecStack)
	    + (size_t) (size-1) * sizeof(Tcl_Obj *));

    eePtr->execStackPtr = esPtr;
    TclNewBooleanObj(eePtr->constants[0], 0);
    Tcl_IncrRefCount(eePtr->constants[0]);
    TclNewBooleanObj(eePtr->constants[1], 1);
    Tcl_IncrRefCount(eePtr->constants[1]);
    eePtr->interp = interp;
    eePtr->callbackPtr = NULL;
    eePtr->corPtr = NULL;
    eePtr->rewind = 0;

    esPtr->prevPtr = NULL;
    esPtr->nextPtr = NULL;
    esPtr->markerPtr = NULL;
    esPtr->endPtr = &esPtr->stackWords[size-1];
    esPtr->tosPtr = STACK_BASE(esPtr);

    Tcl_MutexLock(&execMutex);
    if (!execInitialized) {
	TclInitAuxDataTypeTable();
	InitByteCodeExecution(interp);
	execInitialized = 1;
    }
    Tcl_MutexUnlock(&execMutex);

    return eePtr;
}

/*
 *----------------------------------------------------------------------
 *
 * TclDeleteExecEnv --
 *
 *	Frees the storage for an ExecEnv.
 *
 * Results:
 *	None.
 *
 * Side effects:
 *	Storage for an ExecEnv and its contained storage (e.g. the evaluation
 *	stack) is freed.
 *
 *----------------------------------------------------------------------
 */

static void
DeleteExecStack(
    ExecStack *esPtr)
{
    if (esPtr->markerPtr && !cachedInExit) {
	Tcl_Panic("freeing an execStack which is still in use");
    }

    if (esPtr->prevPtr) {
	esPtr->prevPtr->nextPtr = esPtr->nextPtr;
    }
    if (esPtr->nextPtr) {
	esPtr->nextPtr->prevPtr = esPtr->prevPtr;
    }
    ckfree(esPtr);
}

void
TclDeleteExecEnv(
    ExecEnv *eePtr)		/* Execution environment to free. */
{
    ExecStack *esPtr = eePtr->execStackPtr, *tmpPtr;

	cachedInExit = TclInExit();

    /*
     * Delete all stacks in this exec env.
     */

    while (esPtr->nextPtr) {
	esPtr = esPtr->nextPtr;
    }
    while (esPtr) {
	tmpPtr = esPtr;
	esPtr = tmpPtr->prevPtr;
	DeleteExecStack(tmpPtr);
    }

    TclDecrRefCount(eePtr->constants[0]);
    TclDecrRefCount(eePtr->constants[1]);
    if (eePtr->callbackPtr && !cachedInExit) {
	Tcl_Panic("Deleting execEnv with pending TEOV callbacks!");
    }
    if (eePtr->corPtr && !cachedInExit) {
	Tcl_Panic("Deleting execEnv with existing coroutine");
    }
    ckfree(eePtr);
}

/*
 *----------------------------------------------------------------------
 *
 * TclFinalizeExecution --
 *
 *	Finalizes the execution environment setup so that it can be later
 *	reinitialized.
 *
 * Results:
 *	None.
 *
 * Side effects:
 *	After this call, the next time TclCreateExecEnv will be called it will
 *	call InitByteCodeExecution.
 *
 *----------------------------------------------------------------------
 */

void
TclFinalizeExecution(void)
{
    Tcl_MutexLock(&execMutex);
    execInitialized = 0;
    Tcl_MutexUnlock(&execMutex);
    TclFinalizeAuxDataTypeTable();
}

/*
 * Auxiliary code to insure that GrowEvaluationStack always returns correctly
 * aligned memory.
 *
 * WALLOCALIGN represents the alignment reqs in words, just as TCL_ALLOCALIGN
 * represents the reqs in bytes. This assumes that TCL_ALLOCALIGN is a
 * multiple of the wordsize 'sizeof(Tcl_Obj *)'.
 */

#define WALLOCALIGN \
    (TCL_ALLOCALIGN/sizeof(Tcl_Obj *))

/*
 * wordSkip computes how many words have to be skipped until the next aligned
 * word. Note that we are only interested in the low order bits of ptr, so
 * that any possible information loss in PTR2INT is of no consequence.
 */

static inline int
wordSkip(
    void *ptr)
{
    int mask = TCL_ALLOCALIGN-1;
    int base = PTR2INT(ptr) & mask;
    return (TCL_ALLOCALIGN - base)/sizeof(Tcl_Obj *);
}

/*
 * Given a marker, compute where the following aligned memory starts.
 */

#define MEMSTART(markerPtr) \
    ((markerPtr) + wordSkip(markerPtr))

/*
 *----------------------------------------------------------------------
 *
 * GrowEvaluationStack --
 *
 *	This procedure grows a Tcl evaluation stack stored in an ExecEnv,
 *	copying over the words since the last mark if so requested. A mark is
 *	set at the beginning of the new area when no copying is requested.
 *
 * Results:
 *	Returns a pointer to the first usable word in the (possibly) grown
 *	stack.
 *
 * Side effects:
 *	The size of the evaluation stack may be grown, a marker is set
 *
 *----------------------------------------------------------------------
 */

static Tcl_Obj **
GrowEvaluationStack(
    ExecEnv *eePtr,		/* Points to the ExecEnv with an evaluation
				 * stack to enlarge. */
    int growth,			/* How much larger than the current used
				 * size. */
    int move)			/* 1 if move words since last marker. */
{
    ExecStack *esPtr = eePtr->execStackPtr, *oldPtr = NULL;
    int newBytes, newElems, currElems;
    int needed = growth - (esPtr->endPtr - esPtr->tosPtr);
    Tcl_Obj **markerPtr = esPtr->markerPtr, **memStart;
    int moveWords = 0;

    if (move) {
	if (!markerPtr) {
	    Tcl_Panic("STACK: Reallocating with no previous alloc");
	}
	if (needed <= 0) {
	    return MEMSTART(markerPtr);
	}
    } else {
#ifndef PURIFY
	Tcl_Obj **tmpMarkerPtr = esPtr->tosPtr + 1;
	int offset = wordSkip(tmpMarkerPtr);

	if (needed + offset < 0) {
	    /*
	     * Put a marker pointing to the previous marker in this stack, and
	     * store it in esPtr as the current marker. Return a pointer to
	     * the start of aligned memory.
	     */

	    esPtr->markerPtr = tmpMarkerPtr;
	    memStart = tmpMarkerPtr + offset;
	    esPtr->tosPtr = memStart - 1;
	    *esPtr->markerPtr = (Tcl_Obj *) markerPtr;
	    return memStart;
	}
#endif
    }

    /*
     * Reset move to hold the number of words to be moved to new stack (if
     * any) and growth to hold the complete stack requirements: add one for
     * the marker, (WALLOCALIGN-1) for the maximal possible offset.
     */

    if (move) {
	moveWords = esPtr->tosPtr - MEMSTART(markerPtr) + 1;
    }
    needed = growth + moveWords + WALLOCALIGN;

    
    /*
     * Check if there is enough room in the next stack (if there is one, it
     * should be both empty and the last one!)
     */

    if (esPtr->nextPtr) {
	oldPtr = esPtr;
	esPtr = oldPtr->nextPtr;
	currElems = esPtr->endPtr - STACK_BASE(esPtr);
	if (esPtr->markerPtr || (esPtr->tosPtr != STACK_BASE(esPtr))) {
	    Tcl_Panic("STACK: Stack after current is in use");
	}
	if (esPtr->nextPtr) {
	    Tcl_Panic("STACK: Stack after current is not last");
	}
	if (needed <= currElems) {
	    goto newStackReady;
	}
	DeleteExecStack(esPtr);
	esPtr = oldPtr;
    } else {
	currElems = esPtr->endPtr - STACK_BASE(esPtr);
    }

    /*
     * We need to allocate a new stack! It needs to store 'growth' words,
     * including the elements to be copied over and the new marker.
     */

#ifndef PURIFY
    newElems = 2*currElems;
    while (needed > newElems) {
	newElems *= 2;
    }
#else
    newElems = needed;
#endif
    
    newBytes = sizeof(ExecStack) + (newElems-1) * sizeof(Tcl_Obj *);

    oldPtr = esPtr;
    esPtr = ckalloc(newBytes);

    oldPtr->nextPtr = esPtr;
    esPtr->prevPtr = oldPtr;
    esPtr->nextPtr = NULL;
    esPtr->endPtr = &esPtr->stackWords[newElems-1];

  newStackReady:
    eePtr->execStackPtr = esPtr;

    /*
     * Store a NULL marker at the beginning of the stack, to indicate that
     * this is the first marker in this stack and that rewinding to here
     * should actually be a return to the previous stack.
     */

    esPtr->stackWords[0] = NULL;
    esPtr->markerPtr = &esPtr->stackWords[0];
    memStart = MEMSTART(esPtr->markerPtr);
    esPtr->tosPtr = memStart - 1;

    if (move) {
	memcpy(memStart, MEMSTART(markerPtr), moveWords*sizeof(Tcl_Obj *));
	esPtr->tosPtr += moveWords;
	oldPtr->markerPtr = (Tcl_Obj **) *markerPtr;
	oldPtr->tosPtr = markerPtr-1;
    }

    /*
     * Free the old stack if it is now unused.
     */

    if (!oldPtr->markerPtr) {
	DeleteExecStack(oldPtr);
    }

    return memStart;
}

/*
 *--------------------------------------------------------------
 *
 * TclStackAlloc, TclStackRealloc, TclStackFree --
 *
 *	Allocate memory from the execution stack; it has to be returned later
 *	with a call to TclStackFree.
 *
 * Results:
 *	A pointer to the first byte allocated, or panics if the allocation did
 *	not succeed.
 *
 * Side effects:
 *	The execution stack may be grown.
 *
 *--------------------------------------------------------------
 */

static Tcl_Obj **
StackAllocWords(
    Tcl_Interp *interp,
    int numWords)
{
    /*
     * Note that GrowEvaluationStack sets a marker in the stack. This marker
     * is read when rewinding, e.g., by TclStackFree.
     */

    Interp *iPtr = (Interp *) interp;
    ExecEnv *eePtr = iPtr->execEnvPtr;
    Tcl_Obj **resPtr = GrowEvaluationStack(eePtr, numWords, 0);

    eePtr->execStackPtr->tosPtr += numWords;
    return resPtr;
}

static Tcl_Obj **
StackReallocWords(
    Tcl_Interp *interp,
    int numWords)
{
    Interp *iPtr = (Interp *) interp;
    ExecEnv *eePtr = iPtr->execEnvPtr;
    Tcl_Obj **resPtr = GrowEvaluationStack(eePtr, numWords, 1);

    eePtr->execStackPtr->tosPtr += numWords;
    return resPtr;
}

void
TclStackFree(
    Tcl_Interp *interp,
    void *freePtr)
{
    Interp *iPtr = (Interp *) interp;
    ExecEnv *eePtr;
    ExecStack *esPtr;
    Tcl_Obj **markerPtr, *marker;

    if (iPtr == NULL || iPtr->execEnvPtr == NULL) {
	ckfree((char *) freePtr);
	return;
    }

    /*
     * Rewind the stack to the previous marker position. The current marker,
     * as set in the last call to GrowEvaluationStack, contains a pointer to
     * the previous marker.
     */

    eePtr = iPtr->execEnvPtr;
    esPtr = eePtr->execStackPtr;
    markerPtr = esPtr->markerPtr;
    marker = *markerPtr;

    if ((freePtr != NULL) && (MEMSTART(markerPtr) != (Tcl_Obj **)freePtr)) {
	Tcl_Panic("TclStackFree: incorrect freePtr (%p != %p). Call out of sequence?",
		freePtr, MEMSTART(markerPtr));
    }

    esPtr->tosPtr = markerPtr - 1;
    esPtr->markerPtr = (Tcl_Obj **) marker;
    if (marker) {
	return;
    }

    /*
     * Return to previous active stack. Note that repeated expansions or
     * reallocs could have generated several unused intervening stacks: free
     * them too.
     */

    while (esPtr->nextPtr) {
	esPtr = esPtr->nextPtr;
    }
    esPtr->tosPtr = STACK_BASE(esPtr);
    while (esPtr->prevPtr) {
	ExecStack *tmpPtr = esPtr->prevPtr;
	if (tmpPtr->tosPtr == STACK_BASE(tmpPtr)) {
	    DeleteExecStack(tmpPtr);
	} else {
	    break;
	}
    }
    if (esPtr->prevPtr) {
	eePtr->execStackPtr = esPtr->prevPtr;
#ifdef PURIFY
	eePtr->execStackPtr->nextPtr = NULL;
	DeleteExecStack(esPtr);
#endif
    } else {
	eePtr->execStackPtr = esPtr;
    }
}

void *
TclStackAlloc(
    Tcl_Interp *interp,
    int numBytes)
{
    Interp *iPtr = (Interp *) interp;
    int numWords = (numBytes + (sizeof(Tcl_Obj *) - 1))/sizeof(Tcl_Obj *);

    if (iPtr == NULL || iPtr->execEnvPtr == NULL) {
	return (void *) ckalloc(numBytes);
    }

    return (void *) StackAllocWords(interp, numWords);
}

void *
TclStackRealloc(
    Tcl_Interp *interp,
    void *ptr,
    int numBytes)
{
    Interp *iPtr = (Interp *) interp;
    ExecEnv *eePtr;
    ExecStack *esPtr;
    Tcl_Obj **markerPtr;
    int numWords;

    if (iPtr == NULL || iPtr->execEnvPtr == NULL) {
	return (void *) ckrealloc((char *) ptr, numBytes);
    }

    eePtr = iPtr->execEnvPtr;
    esPtr = eePtr->execStackPtr;
    markerPtr = esPtr->markerPtr;

    if (MEMSTART(markerPtr) != (Tcl_Obj **)ptr) {
	Tcl_Panic("TclStackRealloc: incorrect ptr. Call out of sequence?");
    }

    numWords = (numBytes + (sizeof(Tcl_Obj *) - 1))/sizeof(Tcl_Obj *);
    return (void *) StackReallocWords(interp, numWords);
}

/*
 *--------------------------------------------------------------
 *
 * Tcl_ExprObj --
 *
 *	Evaluate an expression in a Tcl_Obj.
 *
 * Results:
 *	A standard Tcl object result. If the result is other than TCL_OK, then
 *	the interpreter's result contains an error message. If the result is
 *	TCL_OK, then a pointer to the expression's result value object is
 *	stored in resultPtrPtr. In that case, the object's ref count is
 *	incremented to reflect the reference returned to the caller; the
 *	caller is then responsible for the resulting object and must, for
 *	example, decrement the ref count when it is finished with the object.
 *
 * Side effects:
 *	Any side effects caused by subcommands in the expression, if any. The
 *	interpreter result is not modified unless there is an error.
 *
 *--------------------------------------------------------------
 */

int
Tcl_ExprObj(
    Tcl_Interp *interp,		/* Context in which to evaluate the
				 * expression. */
    register Tcl_Obj *objPtr,	/* Points to Tcl object containing expression
				 * to evaluate. */
    Tcl_Obj **resultPtrPtr)	/* Where the Tcl_Obj* that is the expression
				 * result is stored if no errors occur. */
{
    NRE_callback *rootPtr = TOP_CB(interp);
    Tcl_Obj *resultPtr;

    TclNewObj(resultPtr);
    TclNRAddCallback(interp, CopyCallback, resultPtrPtr, resultPtr,
	    NULL, NULL);
    Tcl_NRExprObj(interp, objPtr, resultPtr);
    return TclNRRunCallbacks(interp, TCL_OK, rootPtr);
}

static int
CopyCallback(
    ClientData data[],
    Tcl_Interp *interp,
    int result)
{
    Tcl_Obj **resultPtrPtr = data[0];
    Tcl_Obj *resultPtr = data[1];

    if (result == TCL_OK) {
	*resultPtrPtr = resultPtr;
	Tcl_IncrRefCount(resultPtr);
    } else {
	Tcl_DecrRefCount(resultPtr);
    }
    return result;
}

/*
 *--------------------------------------------------------------
 *
 * Tcl_NRExprObj --
 *
 *	Request evaluation of the expression in a Tcl_Obj by the NR stack.
 *
 * Results:
 *	Returns TCL_OK.
 *
 * Side effects:
 *	Compiles objPtr as a Tcl expression and places callbacks on the
 *	NR stack to execute the bytecode and store the result in resultPtr.
 *	If bytecode execution raises an exception, nothing is written
 *	to resultPtr, and the exceptional return code flows up the NR
 *	stack.  If the exception is TCL_ERROR, an error message is left
 *	in the interp result and the interp's return options dictionary
 *	holds additional error information too.  Execution of the bytecode
 *	may have other side effects, depending on the expression.
 *
 *--------------------------------------------------------------
 */

int
Tcl_NRExprObj(
    Tcl_Interp *interp,
    Tcl_Obj *objPtr,
    Tcl_Obj *resultPtr)
{
    ByteCode *codePtr;
    Tcl_InterpState state = Tcl_SaveInterpState(interp, TCL_OK);

    Tcl_ResetResult(interp);
    codePtr = CompileExprObj(interp, objPtr);

    Tcl_NRAddCallback(interp, ExprObjCallback, state, resultPtr,
	    NULL, NULL);
    return TclNRExecuteByteCode(interp, codePtr);
}

static int
ExprObjCallback(
    ClientData data[],
    Tcl_Interp *interp,
    int result)
{
    Tcl_InterpState state = data[0];
    Tcl_Obj *resultPtr = data[1];

    if (result == TCL_OK) {
	TclSetDuplicateObj(resultPtr, Tcl_GetObjResult(interp));
	(void) Tcl_RestoreInterpState(interp, state);
    } else {
	Tcl_DiscardInterpState(state);
    }
    return result;
}

/*
 *----------------------------------------------------------------------
 *
 * CompileExprObj --
 *	Compile a Tcl expression value into ByteCode.
 *
 * Results:
 *	A (ByteCode *) is returned pointing to the resulting ByteCode.
 *	The caller must manage its refCount and arrange for a call to
 *	TclCleanupByteCode() when the last reference disappears.
 *
 * Side effects:
 *	The Tcl_ObjType of objPtr is changed to the "bytecode" type,
 *	and the ByteCode is kept in the internal rep (along with context
 *	data for checking validity) for faster operations the next time
 *	CompileExprObj is called on the same value.
 *
 *----------------------------------------------------------------------
 */

static ByteCode *
CompileExprObj(
    Tcl_Interp *interp,
    Tcl_Obj *objPtr)
{
    Interp *iPtr = (Interp *) interp;
    CompileEnv compEnv;		/* Compilation environment structure allocated
				 * in frame. */
    register ByteCode *codePtr = NULL;
				/* Tcl Internal type of bytecode. Initialized
				 * to avoid compiler warning. */

    /*
     * Get the expression ByteCode from the object. If it exists, make sure it
     * is valid in the current context.
     */
    if (objPtr->typePtr == &exprCodeType) {
	Namespace *namespacePtr = iPtr->varFramePtr->nsPtr;

	codePtr = objPtr->internalRep.twoPtrValue.ptr1;
	if (((Interp *) *codePtr->interpHandle != iPtr)
		|| (codePtr->compileEpoch != iPtr->compileEpoch)
		|| (codePtr->nsPtr != namespacePtr)
		|| (codePtr->nsEpoch != namespacePtr->resolverEpoch)
		|| (codePtr->localCachePtr != iPtr->varFramePtr->localCachePtr)) {
	    FreeExprCodeInternalRep(objPtr);
	}
    }
    if (objPtr->typePtr != &exprCodeType) {
	/*
	 * TIP #280: No invoker (yet) - Expression compilation.
	 */

	int length;
	const char *string = TclGetStringFromObj(objPtr, &length);

	TclInitCompileEnv(interp, &compEnv, string, length, NULL, 0);
	TclCompileExpr(interp, string, length, &compEnv, 0);

	/*
	 * Successful compilation. If the expression yielded no instructions,
	 * push an zero object as the expression's result.
	 */

	if (compEnv.codeNext == compEnv.codeStart) {
	    TclEmitPush(TclRegisterNewLiteral(&compEnv, "0", 1),
		    &compEnv);
	}

	/*
	 * Add a "done" instruction as the last instruction and change the
	 * object into a ByteCode object. Ownership of the literal objects and
	 * aux data items is given to the ByteCode object.
	 */

	TclEmitOpcode(INST_DONE, &compEnv);
	TclInitByteCodeObj(objPtr, &compEnv);
	objPtr->typePtr = &exprCodeType;
	TclFreeCompileEnv(&compEnv);
	codePtr = objPtr->internalRep.twoPtrValue.ptr1;
	if (iPtr->varFramePtr->localCachePtr) {
	    codePtr->localCachePtr = iPtr->varFramePtr->localCachePtr;
	    codePtr->localCachePtr->refCount++;
	}
#ifdef TCL_COMPILE_DEBUG
	if (tclTraceCompile == 2) {
	    TclPrintByteCodeObj(interp, objPtr);
	    fflush(stdout);
	}
#endif /* TCL_COMPILE_DEBUG */
    }
    return codePtr;
}

/*
 *----------------------------------------------------------------------
 *
 * DupExprCodeInternalRep --
 *
 *	Part of the Tcl object type implementation for Tcl expression
 *	bytecode. We do not copy the bytecode intrep. Instead, we return
 *	without setting copyPtr->typePtr, so the copy is a plain string copy
 *	of the expression value, and if it is to be used as a compiled
 *	expression, it will just need a recompile.
 *
 *	This makes sense, because with Tcl's copy-on-write practices, the
 *	usual (only?) time Tcl_DuplicateObj() will be called is when the copy
 *	is about to be modified, which would invalidate any copied bytecode
 *	anyway. The only reason it might make sense to copy the bytecode is if
 *	we had some modifying routines that operated directly on the intrep,
 *	like we do for lists and dicts.
 *
 * Results:
 *	None.
 *
 * Side effects:
 *	None.
 *
 *----------------------------------------------------------------------
 */

static void
DupExprCodeInternalRep(
    Tcl_Obj *srcPtr,
    Tcl_Obj *copyPtr)
{
    return;
}

/*
 *----------------------------------------------------------------------
 *
 * FreeExprCodeInternalRep --
 *
 *	Part of the Tcl object type implementation for Tcl expression
 *	bytecode. Frees the storage allocated to hold the internal rep, unless
 *	ref counts indicate bytecode execution is still in progress.
 *
 * Results:
 *	None.
 *
 * Side effects:
 *	May free allocated memory. Leaves objPtr untyped.
 *
 *----------------------------------------------------------------------
 */

static void
FreeExprCodeInternalRep(
    Tcl_Obj *objPtr)
{
    ByteCode *codePtr = objPtr->internalRep.twoPtrValue.ptr1;

    objPtr->typePtr = NULL;
    codePtr->refCount--;
    if (codePtr->refCount <= 0) {
	TclCleanupByteCode(codePtr);
    }
}

/*
 *----------------------------------------------------------------------
 *
 * TclCompileObj --
 *
 *	This procedure compiles the script contained in a Tcl_Obj.
 *
 * Results:
 *	A pointer to the corresponding ByteCode, never NULL.
 *
 * Side effects:
 *	The object is shimmered to bytecode type.
 *
 *----------------------------------------------------------------------
 */

ByteCode *
TclCompileObj(
    Tcl_Interp *interp,
    Tcl_Obj *objPtr,
    const CmdFrame *invoker,
    int word)
{
    register Interp *iPtr = (Interp *) interp;
    register ByteCode *codePtr;	/* Tcl Internal type of bytecode. */
    Namespace *namespacePtr = iPtr->varFramePtr->nsPtr;

    /*
     * If the object is not already of tclByteCodeType, compile it (and reset
     * the compilation flags in the interpreter; this should be done after any
     * compilation). Otherwise, check that it is "fresh" enough.
     */

    if (objPtr->typePtr == &tclByteCodeType) {
	/*
	 * Make sure the Bytecode hasn't been invalidated by, e.g., someone
	 * redefining a command with a compile procedure (this might make the
	 * compiled code wrong). The object needs to be recompiled if it was
	 * compiled in/for a different interpreter, or for a different
	 * namespace, or for the same namespace but with different name
	 * resolution rules. Precompiled objects, however, are immutable and
	 * therefore they are not recompiled, even if the epoch has changed.
	 *
	 * To be pedantically correct, we should also check that the
	 * originating procPtr is the same as the current context procPtr
	 * (assuming one exists at all - none for global level). This code is
	 * #def'ed out because [info body] was changed to never return a
	 * bytecode type object, which should obviate us from the extra checks
	 * here.
	 */

	codePtr = objPtr->internalRep.twoPtrValue.ptr1;
	if (((Interp *) *codePtr->interpHandle != iPtr)
		|| (codePtr->compileEpoch != iPtr->compileEpoch)
		|| (codePtr->nsPtr != namespacePtr)
		|| (codePtr->nsEpoch != namespacePtr->resolverEpoch)) {
	    if (!(codePtr->flags & TCL_BYTECODE_PRECOMPILED)) {
		goto recompileObj;
	    }
	    if ((Interp *) *codePtr->interpHandle != iPtr) {
		Tcl_Panic("Tcl_EvalObj: compiled script jumped interps");
	    }
	    codePtr->compileEpoch = iPtr->compileEpoch;
	}

	/*
	 * Check that any compiled locals do refer to the current proc
	 * environment! If not, recompile.
	 */

	if (!(codePtr->flags & TCL_BYTECODE_PRECOMPILED) &&
		(codePtr->procPtr == NULL) &&
		(codePtr->localCachePtr != iPtr->varFramePtr->localCachePtr)){
	    goto recompileObj;
	}

	/*
	 * #280.
	 * Literal sharing fix. This part of the fix is not required by 8.4
	 * nor 8.5, because they eval-direct any literals, so just saving the
	 * argument locations per command in bytecode is enough, embedded
	 * 'eval' commands, etc. get the correct information.
	 *
	 * But in 8.6 all the embedded script are compiled, and the resulting
	 * bytecode stored in the literal. Now the shared literal has bytecode
	 * with location data for _one_ particular location this literal is
	 * found at. If we get executed from a different location the bytecode
	 * has to be recompiled to get the correct locations. Not doing this
	 * will execute the saved bytecode with data for a different location,
	 * causing 'info frame' to point to the wrong place in the sources.
	 *
	 * Future optimizations ...
	 * (1) Save the location data (ExtCmdLoc) keyed by start line. In that
	 *     case we recompile once per location of the literal, but not
	 *     continously, because the moment we have all locations we do not
	 *     need to recompile any longer.
	 *
	 * (2) Alternative: Do not recompile, tell the execution engine the
	 *     offset between saved starting line and actual one. Then modify
	 *     the users to adjust the locations they have by this offset.
	 *
	 * (3) Alternative 2: Do not fully recompile, adjust just the location
	 *     information.
	 */

	if (invoker == NULL) {
	    return codePtr;
	} else {
	    Tcl_HashEntry *hePtr =
		    Tcl_FindHashEntry(iPtr->lineBCPtr, codePtr);
	    ExtCmdLoc *eclPtr;
	    CmdFrame *ctxCopyPtr;
	    int redo;

	    if (!hePtr) {
		return codePtr;
	    }

	    eclPtr = Tcl_GetHashValue(hePtr);
	    redo = 0;
	    ctxCopyPtr = TclStackAlloc(interp, sizeof(CmdFrame));
	    *ctxCopyPtr = *invoker;

	    if (invoker->type == TCL_LOCATION_BC) {
		/*
		 * Note: Type BC => ctx.data.eval.path    is not used.
		 *		    ctx.data.tebc.codePtr used instead
		 */

		TclGetSrcInfoForPc(ctxCopyPtr);
		if (ctxCopyPtr->type == TCL_LOCATION_SOURCE) {
		    /*
		     * The reference made by 'TclGetSrcInfoForPc' is dead.
		     */

		    Tcl_DecrRefCount(ctxCopyPtr->data.eval.path);
		    ctxCopyPtr->data.eval.path = NULL;
		}
	    }

	    if (word < ctxCopyPtr->nline) {
		/*
		 * Note: We do not care if the line[word] is -1. This is a
		 * difference and requires a recompile (location changed from
		 * absolute to relative, literal is used fixed and through
		 * variable)
		 *
		 * Example:
		 * test info-32.0 using literal of info-24.8
		 *     (dict with ... vs           set body ...).
		 */

		redo = ((eclPtr->type == TCL_LOCATION_SOURCE)
			    && (eclPtr->start != ctxCopyPtr->line[word]))
			|| ((eclPtr->type == TCL_LOCATION_BC)
			    && (ctxCopyPtr->type == TCL_LOCATION_SOURCE));
	    }

	    TclStackFree(interp, ctxCopyPtr);
	    if (!redo) {
		return codePtr;
	    }
	}
    }

  recompileObj:
    iPtr->errorLine = 1;

    /*
     * TIP #280. Remember the invoker for a moment in the interpreter
     * structures so that the byte code compiler can pick it up when
     * initializing the compilation environment, i.e. the extended location
     * information.
     */

    iPtr->invokeCmdFramePtr = invoker;
    iPtr->invokeWord = word;
    TclSetByteCodeFromAny(interp, objPtr, NULL, NULL);
    iPtr->invokeCmdFramePtr = NULL;
    codePtr = objPtr->internalRep.twoPtrValue.ptr1;
    if (iPtr->varFramePtr->localCachePtr) {
	codePtr->localCachePtr = iPtr->varFramePtr->localCachePtr;
	codePtr->localCachePtr->refCount++;
    }
    return codePtr;
}

/*
 *----------------------------------------------------------------------
 *
 * TclIncrObj --
 *
 *	Increment an integeral value in a Tcl_Obj by an integeral value held
 *	in another Tcl_Obj. Caller is responsible for making sure we can
 *	update the first object.
 *
 * Results:
 *	TCL_ERROR if either object is non-integer, and TCL_OK otherwise. On
 *	error, an error message is left in the interpreter (if it is not NULL,
 *	of course).
 *
 * Side effects:
 *	valuePtr gets the new incrmented value.
 *
 *----------------------------------------------------------------------
 */

int
TclIncrObj(
    Tcl_Interp *interp,
    Tcl_Obj *valuePtr,
    Tcl_Obj *incrPtr)
{
    ClientData ptr1, ptr2;
    int type1, type2;
    mp_int value, incr;

    if (Tcl_IsShared(valuePtr)) {
	Tcl_Panic("%s called with shared object", "TclIncrObj");
    }

    if (GetNumberFromObj(NULL, valuePtr, &ptr1, &type1) != TCL_OK) {
	/*
	 * Produce error message (reparse?!)
	 */

	return TclGetIntFromObj(interp, valuePtr, &type1);
    }
    if (GetNumberFromObj(NULL, incrPtr, &ptr2, &type2) != TCL_OK) {
	/*
	 * Produce error message (reparse?!)
	 */

	TclGetIntFromObj(interp, incrPtr, &type1);
	Tcl_AddErrorInfo(interp, "\n    (reading increment)");
	return TCL_ERROR;
    }

    if ((type1 == TCL_NUMBER_LONG) && (type2 == TCL_NUMBER_LONG)) {
	long augend = *((const long *) ptr1);
	long addend = *((const long *) ptr2);
	long sum = augend + addend;

	/*
	 * Overflow when (augend and sum have different sign) and (augend and
	 * addend have the same sign). This is encapsulated in the Overflowing
	 * macro.
	 */

	if (!Overflowing(augend, addend, sum)) {
	    TclSetLongObj(valuePtr, sum);
	    return TCL_OK;
	}
#ifndef TCL_WIDE_INT_IS_LONG
	{
	    Tcl_WideInt w1 = (Tcl_WideInt) augend;
	    Tcl_WideInt w2 = (Tcl_WideInt) addend;

	    /*
	     * We know the sum value is outside the long range, so we use the
	     * macro form that doesn't range test again.
	     */

	    TclSetWideIntObj(valuePtr, w1 + w2);
	    return TCL_OK;
	}
#endif
    }

    if ((type1 == TCL_NUMBER_DOUBLE) || (type1 == TCL_NUMBER_NAN)) {
	/*
	 * Produce error message (reparse?!)
	 */

	return TclGetIntFromObj(interp, valuePtr, &type1);
    }
    if ((type2 == TCL_NUMBER_DOUBLE) || (type2 == TCL_NUMBER_NAN)) {
	/*
	 * Produce error message (reparse?!)
	 */

	TclGetIntFromObj(interp, incrPtr, &type1);
	Tcl_AddErrorInfo(interp, "\n    (reading increment)");
	return TCL_ERROR;
    }

#ifndef TCL_WIDE_INT_IS_LONG
    if ((type1 != TCL_NUMBER_BIG) && (type2 != TCL_NUMBER_BIG)) {
	Tcl_WideInt w1, w2, sum;

	TclGetWideIntFromObj(NULL, valuePtr, &w1);
	TclGetWideIntFromObj(NULL, incrPtr, &w2);
	sum = w1 + w2;

	/*
	 * Check for overflow.
	 */

	if (!Overflowing(w1, w2, sum)) {
	    Tcl_SetWideIntObj(valuePtr, sum);
	    return TCL_OK;
	}
    }
#endif

    Tcl_TakeBignumFromObj(interp, valuePtr, &value);
    Tcl_GetBignumFromObj(interp, incrPtr, &incr);
    mp_add(&value, &incr, &value);
    mp_clear(&incr);
    Tcl_SetBignumObj(valuePtr, &value);
    return TCL_OK;
}

/*
 *----------------------------------------------------------------------
 *
 * TclNRExecuteByteCode --
 *
 *	This procedure executes the instructions of a ByteCode structure. It
 *	returns when a "done" instruction is executed or an error occurs.
 *
 * Results:
 *	The return value is one of the return codes defined in tcl.h (such as
 *	TCL_OK), and interp->objResultPtr refers to a Tcl object that either
 *	contains the result of executing the code or an error message.
 *
 * Side effects:
 *	Almost certainly, depending on the ByteCode's instructions.
 *
 *----------------------------------------------------------------------
 */
#define	bcFramePtr	(&TD->cmdFrame)
#define	initCatchTop	((ptrdiff_t *) (&TD->stack[-1]))
#define	initTosPtr	((Tcl_Obj **) (initCatchTop+codePtr->maxExceptDepth))
#define esPtr		(iPtr->execEnvPtr->execStackPtr)

int
TclNRExecuteByteCode(
    Tcl_Interp *interp,		/* Token for command interpreter. */
    ByteCode *codePtr)		/* The bytecode sequence to interpret. */
{
    Interp *iPtr = (Interp *) interp;
    TEBCdata *TD;
    int size = sizeof(TEBCdata) - 1
	    + (codePtr->maxStackDepth + codePtr->maxExceptDepth)
		* sizeof(void *);
    int numWords = (size + sizeof(Tcl_Obj *) - 1) / sizeof(Tcl_Obj *);

    if (iPtr->execEnvPtr->rewind) {
	return TCL_ERROR;
    }

    codePtr->refCount++;

    /*
     * Reserve the stack, setup the TEBCdataPtr (TD) and CallFrame
     *
     * The execution uses a unified stack: first a TEBCdata, immediately
     * above it a CmdFrame, then the catch stack, then the execution stack.
     *
     * Make sure the catch stack is large enough to hold the maximum number of
     * catch commands that could ever be executing at the same time (this will
     * be no more than the exception range array's depth). Make sure the
     * execution stack is large enough to execute this ByteCode.
     */

    TD = (TEBCdata *) GrowEvaluationStack(iPtr->execEnvPtr, numWords, 0);
    esPtr->tosPtr = initTosPtr;

    TD->codePtr     = codePtr;
    TD->pc	    = codePtr->codeStart;
    TD->catchTop    = initCatchTop;
    TD->cleanup     = 0;
    TD->auxObjList  = NULL;

    /*
     * TIP #280: Initialize the frame. Do not push it yet: it will be pushed
     * every time that we call out from this TD, popped when we return to it.
     */

    bcFramePtr->type = ((codePtr->flags & TCL_BYTECODE_PRECOMPILED)
	    ? TCL_LOCATION_PREBC : TCL_LOCATION_BC);
    bcFramePtr->level = (iPtr->cmdFramePtr ? iPtr->cmdFramePtr->level+1 : 1);
    bcFramePtr->framePtr = iPtr->framePtr;
    bcFramePtr->nextPtr = iPtr->cmdFramePtr;
    bcFramePtr->nline = 0;
    bcFramePtr->line = NULL;
    bcFramePtr->litarg = NULL;
    bcFramePtr->data.tebc.codePtr = codePtr;
    bcFramePtr->data.tebc.pc = NULL;
    bcFramePtr->cmdObj = NULL;
    bcFramePtr->cmd = NULL;
    bcFramePtr->len = 0;

#ifdef TCL_COMPILE_STATS
    iPtr->stats.numExecutions++;
#endif

    /*
     * Push the callback for bytecode execution
     */

    TclNRAddCallback(interp, TEBCresume, TD, /*resume*/ INT2PTR(0),
	    NULL, NULL);
    return TCL_OK;
}

static int
TEBCresume(
    ClientData data[],
    Tcl_Interp *interp,
    int result)
{
    /*
     * Compiler cast directive - not a real variable.
     *	   Interp *iPtr = (Interp *) interp;
     */
#define iPtr ((Interp *) interp)

    /*
     * Check just the read-traced/write-traced bit of a variable.
     */

#define ReadTraced(varPtr) ((varPtr)->flags & VAR_TRACED_READ)
#define WriteTraced(varPtr) ((varPtr)->flags & VAR_TRACED_WRITE)
#define UnsetTraced(varPtr) ((varPtr)->flags & VAR_TRACED_UNSET)

    /*
     * Bottom of allocated stack holds the NR data
     */

    /*
     * Constants: variables that do not change during the execution, used
     * sporadically: no special need for speed.
     */

    int instructionCount = 0;	/* Counter that is used to work out when to
				 * call Tcl_AsyncReady() */
    const char *curInstName;
#ifdef TCL_COMPILE_DEBUG
    int traceInstructions;	/* Whether we are doing instruction-level
				 * tracing or not. */
#endif

    Var *compiledLocals = iPtr->varFramePtr->compiledLocals;
    Tcl_Obj **constants = &iPtr->execEnvPtr->constants[0];

#define LOCAL(i)	(&compiledLocals[(i)])
#define TCONST(i)	(constants[(i)])

    /*
     * These macros are just meant to save some global variables that are not
     * used too frequently
     */

    TEBCdata *TD = data[0];
#define auxObjList	(TD->auxObjList)
#define catchTop	(TD->catchTop)
#define codePtr		(TD->codePtr)

    /*
     * Globals: variables that store state, must remain valid at all times.
     */

    Tcl_Obj **tosPtr;		/* Cached pointer to top of evaluation
				 * stack. */
    const unsigned char *pc;	/* The current program counter. */
    unsigned char inst;         /* The currently running instruction */
    
    /*
     * Transfer variables - needed only between opcodes, but not while
     * executing an instruction.
     */

    int cleanup = 0;
    Tcl_Obj *objResultPtr;
    int checkInterp;            /* Indicates when a check of interp readyness
				 * is necessary. Set by CACHE_STACK_INFO() */

    /*
     * Locals - variables that are used within opcodes or bounded sections of
     * the file (jumps between opcodes within a family).
     * NOTE: These are now mostly defined locally where needed.
     */

    Tcl_Obj *objPtr, *valuePtr, *value2Ptr, *part1Ptr, *part2Ptr, *tmpPtr;
    Tcl_Obj **objv;
    int objc = 0;
    int opnd, length, pcAdjustment;
    Var *varPtr, *arrayPtr;
#ifdef TCL_COMPILE_DEBUG
    char cmdNameBuf[21];
#endif

#ifdef TCL_COMPILE_DEBUG
    int starting = 1;
    traceInstructions = (tclTraceExec == 3);
#endif

    TEBC_DATA_DIG();

#ifdef TCL_COMPILE_DEBUG
    if (!data[1] && (tclTraceExec >= 2)) {
	PrintByteCodeInfo(codePtr);
	fprintf(stdout, "  Starting stack top=%d\n", (int) CURR_DEPTH);
	fflush(stdout);
    }
#endif

    if (!data[1]) {
	/* bytecode is starting from scratch */
	checkInterp = 0;
	goto cleanup0;
    } else {
        /* resume from invocation */
	CACHE_STACK_INFO();
	if (iPtr->execEnvPtr->rewind) {
	    result = TCL_ERROR;
	    goto abnormalReturn;
	}

	NRE_ASSERT(iPtr->cmdFramePtr == bcFramePtr);
	if (bcFramePtr->cmdObj) {
	    Tcl_DecrRefCount(bcFramePtr->cmdObj);
	    bcFramePtr->cmdObj = NULL;
	    bcFramePtr->cmd = NULL;
	}
	iPtr->cmdFramePtr = bcFramePtr->nextPtr;
	if (iPtr->flags & INTERP_DEBUG_FRAME) {
	    TclArgumentBCRelease((Tcl_Interp *) iPtr, bcFramePtr);
	}
	if (codePtr->flags & TCL_BYTECODE_RECOMPILE) {
	    iPtr->flags |= ERR_ALREADY_LOGGED;
	    codePtr->flags &= ~TCL_BYTECODE_RECOMPILE;
	}

	if (result != TCL_OK) {
	    pc--;
	    goto processExceptionReturn;
	}

	/*
	 * Push the call's object result and continue execution with the next
	 * instruction.
	 */

	TRACE_WITH_OBJ(("%u => ... after \"%.20s\": TCL_OK, result=",
		objc, cmdNameBuf), Tcl_GetObjResult(interp));

	/*
	 * Reset the interp's result to avoid possible duplications of large
	 * objects [Bug 781585]. We do not call Tcl_ResetResult to avoid any
	 * side effects caused by the resetting of errorInfo and errorCode
	 * [Bug 804681], which are not needed here. We chose instead to
	 * manipulate the interp's object result directly.
	 *
	 * Note that the result object is now in objResultPtr, it keeps the
	 * refCount it had in its role of iPtr->objResultPtr.
	 */

	objResultPtr = Tcl_GetObjResult(interp);
	TclNewObj(objPtr);
	Tcl_IncrRefCount(objPtr);
	iPtr->objResultPtr = objPtr;
#ifndef TCL_COMPILE_DEBUG
	if (*pc == INST_POP) {
	    TclDecrRefCount(objResultPtr);
	    NEXT_INST_V(1, cleanup, 0);
	}
#endif
	NEXT_INST_V(0, cleanup, -1);
    }

    /*
     * Targets for standard instruction endings; unrolled for speed in the
     * most frequent cases (instructions that consume up to two stack
     * elements).
     *
     * This used to be a "for(;;)" loop, with each instruction doing its own
     * cleanup.
     */

  cleanupV_pushObjResultPtr:
    switch (cleanup) {
    case 0:
	*(++tosPtr) = (objResultPtr);
	goto cleanup0;
    default:
	cleanup -= 2;
	while (cleanup--) {
	    objPtr = POP_OBJECT();
	    TclDecrRefCount(objPtr);
	}
    case 2:
    cleanup2_pushObjResultPtr:
	objPtr = POP_OBJECT();
	TclDecrRefCount(objPtr);
    case 1:
    cleanup1_pushObjResultPtr:
	objPtr = OBJ_AT_TOS;
	TclDecrRefCount(objPtr);
    }
    OBJ_AT_TOS = objResultPtr;
    goto cleanup0;

  cleanupV:
    switch (cleanup) {
    default:
	cleanup -= 2;
	while (cleanup--) {
	    objPtr = POP_OBJECT();
	    TclDecrRefCount(objPtr);
	}
    case 2:
    cleanup2:
	objPtr = POP_OBJECT();
	TclDecrRefCount(objPtr);
    case 1:
    cleanup1:
	objPtr = POP_OBJECT();
	TclDecrRefCount(objPtr);
    case 0:
	/*
	 * We really want to do nothing now, but this is needed for some
	 * compilers (SunPro CC).
	 */

	break;
    }
  cleanup0:

    /*
     * Check for asynchronous handlers [Bug 746722]; we do the check every
     * ASYNC_CHECK_COUNT_MASK instruction, of the form (2**n-1).
     */

    if ((instructionCount++ & ASYNC_CHECK_COUNT_MASK) == 0) {
	DECACHE_STACK_INFO();
	if (TclAsyncReady(iPtr)) {
	    result = Tcl_AsyncInvoke(interp, result);
	    if (result == TCL_ERROR) {
		CACHE_STACK_INFO();
		goto gotError;
	    }
	}

	if (TclCanceled(iPtr)) {
	    if (Tcl_Canceled(interp, TCL_LEAVE_ERR_MSG) == TCL_ERROR) {
		CACHE_STACK_INFO();
		goto gotError;
	    }
	}

	if (TclLimitReady(iPtr->limit)) {
	    if (Tcl_LimitCheck(interp) == TCL_ERROR) {
		CACHE_STACK_INFO();
		goto gotError;
	    }
	}
	CACHE_STACK_INFO();
    }

    /*
     * These two instructions account for 26% of all instructions (according
     * to measurements on tclbench by Ben Vitale
     * [http://www.cs.toronto.edu/syslab/pubs/tcl2005-vitale-zaleski.pdf]
     * Resolving them before the switch reduces the cost of branch
     * mispredictions, seems to improve runtime by 5% to 15%, and (amazingly!)
     * reduces total obj size.
     */

    inst = *pc;
    
    peepholeStart:
#ifdef TCL_COMPILE_STATS
    iPtr->stats.instructionCount[*pc]++;
#endif

#ifdef TCL_COMPILE_DEBUG
    /*
     * Skip the stack depth check if an expansion is in progress.
     */

    CHECK_STACK();
    if (traceInstructions) {
	fprintf(stdout, "%2d: %2d ", iPtr->numLevels, (int) CURR_DEPTH);
	TclPrintInstruction(codePtr, pc);
	fflush(stdout);
    }
#endif /* TCL_COMPILE_DEBUG */

    TCL_DTRACE_INST_NEXT();
    
    if (inst == INST_LOAD_SCALAR1) {
	goto instLoadScalar1;
    } else if (inst == INST_PUSH1) {
	PUSH_OBJECT(codePtr->objArrayPtr[TclGetUInt1AtPtr(pc+1)]);
	TRACE_WITH_OBJ(("%u => ", TclGetUInt1AtPtr(pc+1)), OBJ_AT_TOS);
	inst = *(pc += 2);
	goto peepholeStart;
    } else if (inst == INST_START_CMD) {
	/*
	 * Peephole: do not run INST_START_CMD, just skip it
	 */
	
	iPtr->cmdCount += TclGetUInt4AtPtr(pc+5);
	if (checkInterp) {
	    checkInterp = 0;
	    if (((codePtr->compileEpoch != iPtr->compileEpoch) ||
		 (codePtr->nsEpoch != iPtr->varFramePtr->nsPtr->resolverEpoch)) &&
		!(codePtr->flags & TCL_BYTECODE_PRECOMPILED)) {
		goto instStartCmdFailed;
	    }
	}
	inst = *(pc += 9);
	goto peepholeStart;
    } else if (inst == INST_NOP) {
#ifndef TCL_COMPILE_DEBUG
	while (inst == INST_NOP)
#endif
	{
	    inst = *++pc;
	}
	goto peepholeStart;
    }
    
    switch (inst) {
    case INST_SYNTAX:
    case INST_RETURN_IMM: {
	int code = TclGetInt4AtPtr(pc+1);
	int level = TclGetUInt4AtPtr(pc+5);

	/*
	 * OBJ_AT_TOS is returnOpts, OBJ_UNDER_TOS is resultObjPtr.
	 */

	TRACE(("%u %u => ", code, level));
	result = TclProcessReturn(interp, code, level, OBJ_AT_TOS);
	if (result == TCL_OK) {
	    TRACE_APPEND(("continuing to next instruction (result=\"%.30s\")\n",
		    O2S(objResultPtr)));
	    NEXT_INST_F(9, 1, 0);
	}
	Tcl_SetObjResult(interp, OBJ_UNDER_TOS);
	if (*pc == INST_SYNTAX) {
	    iPtr->flags &= ~ERR_ALREADY_LOGGED;
	}
	cleanup = 2;
	TRACE_APPEND(("\n"));
	goto processExceptionReturn;
    }

    case INST_RETURN_STK:
	TRACE(("=> "));
	objResultPtr = POP_OBJECT();
	result = Tcl_SetReturnOptions(interp, OBJ_AT_TOS);
	if (result == TCL_OK) {
	    Tcl_DecrRefCount(OBJ_AT_TOS);
	    OBJ_AT_TOS = objResultPtr;
	    TRACE_APPEND(("continuing to next instruction (result=\"%.30s\")\n",
		    O2S(objResultPtr)));
	    NEXT_INST_F(1, 0, 0);
	} else if (result == TCL_ERROR) {
	    /*
	     * BEWARE! Must do this in this order, because an error in the
	     * option dictionary overrides the result (and can be verified by
	     * test).
	     */

	    Tcl_SetObjResult(interp, objResultPtr);
	    Tcl_SetReturnOptions(interp, OBJ_AT_TOS);
	    Tcl_DecrRefCount(OBJ_AT_TOS);
	    OBJ_AT_TOS = objResultPtr;
	} else {
	    Tcl_DecrRefCount(OBJ_AT_TOS);
	    OBJ_AT_TOS = objResultPtr;
	    Tcl_SetObjResult(interp, objResultPtr);
	}
	cleanup = 1;
	TRACE_APPEND(("\n"));
	goto processExceptionReturn;

    case INST_YIELD: {
	CoroutineData *corPtr = iPtr->execEnvPtr->corPtr;

	TRACE(("%.30s => ", O2S(OBJ_AT_TOS)));
	if (!corPtr) {
	    TRACE_APPEND(("ERROR: yield outside coroutine\n"));
	    Tcl_SetObjResult(interp, Tcl_NewStringObj(
		    "yield can only be called in a coroutine", -1));
	    DECACHE_STACK_INFO();
	    Tcl_SetErrorCode(interp, "TCL", "COROUTINE", "ILLEGAL_YIELD",
		    NULL);
	    CACHE_STACK_INFO();
	    goto gotError;
	}

#ifdef TCL_COMPILE_DEBUG
	TRACE_WITH_OBJ(("yield, result="), iPtr->objResultPtr);
	if (traceInstructions) {
	    fprintf(stdout, "\n");
	}
#endif
	/* TIP #280: Record the last piece of info needed by
	 * 'TclGetSrcInfoForPc', and push the frame.
	 */
	
	bcFramePtr->data.tebc.pc = (char *) pc;
	iPtr->cmdFramePtr = bcFramePtr;

	if (iPtr->flags & INTERP_DEBUG_FRAME) {
	    int cmd;
	    if (GetSrcInfoForPc(pc, codePtr, NULL, NULL, &cmd)) {
		TclArgumentBCEnter((Tcl_Interp *) iPtr, objv, objc,
			codePtr, bcFramePtr, cmd, pc - codePtr->codeStart);
	    }
	}

	pc++;
	cleanup = 1;
	TEBC_YIELD();
	
	Tcl_SetObjResult(interp, OBJ_AT_TOS);
	TclNRAddCallback(interp, TclNRCoroutineActivateCallback, corPtr,
		INT2PTR(0), NULL, NULL);

	return TCL_OK;
    }

    case INST_TAILCALL: {
	Tcl_Obj *listPtr, *nsObjPtr;

	opnd = TclGetUInt1AtPtr(pc+1);

	if (!(iPtr->varFramePtr->isProcCallFrame & 1)) {
	    TRACE(("%d => ERROR: tailcall in non-proc context\n", opnd));
	    Tcl_SetObjResult(interp, Tcl_NewStringObj(
		    "tailcall can only be called from a proc or lambda", -1));
	    DECACHE_STACK_INFO();
	    Tcl_SetErrorCode(interp, "TCL", "TAILCALL", "ILLEGAL", NULL);
	    CACHE_STACK_INFO();
	    goto gotError;
	}

#ifdef TCL_COMPILE_DEBUG
	{
	    register int i;

	    TRACE(("%d [", opnd));
	    for (i=opnd-1 ; i>=0 ; i--) {
		TRACE_APPEND(("\"%.30s\"", O2S(OBJ_AT_DEPTH(i))));
		if (i > 0) {
		    TRACE_APPEND((" "));
		}
	    }
	    TRACE_APPEND(("] => RETURN..."));
	}
#endif

	/*
	 * Push the evaluation of the called command into the NR callback
	 * stack.
	 */

	listPtr = Tcl_NewListObj(opnd, &OBJ_AT_DEPTH(opnd-1));
	nsObjPtr = Tcl_NewStringObj(iPtr->varFramePtr->nsPtr->fullName, -1);
	TclListObjSetElement(interp, listPtr, 0, nsObjPtr);
	if (iPtr->varFramePtr->tailcallPtr) {
	    Tcl_DecrRefCount(iPtr->varFramePtr->tailcallPtr);
	}
	iPtr->varFramePtr->tailcallPtr = listPtr;

	result = TCL_RETURN;
	cleanup = opnd;
	goto processExceptionReturn;
    }

    case INST_DONE:
	if (tosPtr > initTosPtr) {
	    /*
	     * Set the interpreter's object result to point to the topmost
	     * object from the stack, and check for a possible [catch]. The
	     * stackTop's level and refCount will be handled by "processCatch"
	     * or "abnormalReturn".
	     */

	    Tcl_SetObjResult(interp, OBJ_AT_TOS);
#ifdef TCL_COMPILE_DEBUG
	    TRACE_WITH_OBJ(("=> return code=%d, result=", result),
		    iPtr->objResultPtr);
	    if (traceInstructions) {
		fprintf(stdout, "\n");
	    }
#endif
	    goto checkForCatch;
	}
	(void) POP_OBJECT();
	goto abnormalReturn;

    case INST_PUSH4:
	objResultPtr = codePtr->objArrayPtr[TclGetUInt4AtPtr(pc+1)];
	TRACE_WITH_OBJ(("%u => ", TclGetUInt4AtPtr(pc+1)), objResultPtr);
	NEXT_INST_F(5, 0, 1);

    case INST_POP:
	TRACE_WITH_OBJ(("=> discarding "), OBJ_AT_TOS);
	objPtr = POP_OBJECT();
	TclDecrRefCount(objPtr);
	NEXT_INST_F(1, 0, 0);

    case INST_DUP:
	objResultPtr = OBJ_AT_TOS;
	TRACE_WITH_OBJ(("=> "), objResultPtr);
	NEXT_INST_F(1, 0, 1);

    case INST_OVER:
	opnd = TclGetUInt4AtPtr(pc+1);
	objResultPtr = OBJ_AT_DEPTH(opnd);
	TRACE_WITH_OBJ(("%u => ", opnd), objResultPtr);
	NEXT_INST_F(5, 0, 1);

    case INST_REVERSE: {
	Tcl_Obj **a, **b;

	opnd = TclGetUInt4AtPtr(pc+1);
	a = tosPtr-(opnd-1);
	b = tosPtr;
	while (a<b) {
	    tmpPtr = *a;
	    *a = *b;
	    *b = tmpPtr;
	    a++; b--;
	}
	TRACE(("%u => OK\n", opnd));
	NEXT_INST_F(5, 0, 0);
    }

    case INST_STR_CONCAT1: {
	int appendLen = 0;
	char *bytes, *p;
	Tcl_Obj **currPtr;
	int onlyb = 1;

	opnd = TclGetUInt1AtPtr(pc+1);

	/*
	 * Detect only-bytearray-or-null case.
	 */

	for (currPtr=&OBJ_AT_DEPTH(opnd-1); currPtr<=&OBJ_AT_TOS; currPtr++) {
	    if (((*currPtr)->typePtr != &tclByteArrayType)
		    && ((*currPtr)->bytes != tclEmptyStringRep)) {
		onlyb = 0;
		break;
	    } else if (((*currPtr)->typePtr == &tclByteArrayType) &&
		    ((*currPtr)->bytes != NULL)) {
		onlyb = 0;
		break;
	    }
	}

	/*
	 * Compute the length to be appended.
	 */

	if (onlyb) {
	    for (currPtr = &OBJ_AT_DEPTH(opnd-2);
		    appendLen >= 0 && currPtr <= &OBJ_AT_TOS; currPtr++) {
		if ((*currPtr)->bytes != tclEmptyStringRep) {
		    Tcl_GetByteArrayFromObj(*currPtr, &length);
		    appendLen += length;
		}
	    }
	} else {
	    for (currPtr = &OBJ_AT_DEPTH(opnd-2);
		    appendLen >= 0 && currPtr <= &OBJ_AT_TOS; currPtr++) {
		bytes = TclGetStringFromObj(*currPtr, &length);
		if (bytes != NULL) {
		    appendLen += length;
		}
	    }
	}

	if (appendLen < 0) {
	    /* TODO: convert panic to error ? */
	    Tcl_Panic("max size for a Tcl value (%d bytes) exceeded", INT_MAX);
	}

	/*
	 * If nothing is to be appended, just return the first object by
	 * dropping all the others from the stack; this saves both the
	 * computation and copy of the string rep of the first object,
	 * enabling the fast '$x[set x {}]' idiom for 'K $x [set x {}]'.
	 */

	if (appendLen == 0) {
	    TRACE_WITH_OBJ(("%u => ", opnd), objResultPtr);
	    NEXT_INST_V(2, (opnd-1), 0);
	}

	/*
	 * If the first object is shared, we need a new obj for the result;
	 * otherwise, we can reuse the first object. In any case, make sure it
	 * has enough room to accomodate all the concatenated bytes. Note that
	 * if it is unshared its bytes are copied by ckrealloc, so that we set
	 * the loop parameters to avoid copying them again: p points to the
	 * end of the already copied bytes, currPtr to the second object.
	 */

	objResultPtr = OBJ_AT_DEPTH(opnd-1);
	if (!onlyb) {
	    bytes = TclGetStringFromObj(objResultPtr, &length);
	    if (length + appendLen < 0) {
		/* TODO: convert panic to error ? */
		Tcl_Panic("max size for a Tcl value (%d bytes) exceeded",
			INT_MAX);
	    }
#ifndef TCL_COMPILE_DEBUG
	    if (bytes != tclEmptyStringRep && !Tcl_IsShared(objResultPtr)) {
		TclFreeIntRep(objResultPtr);
		objResultPtr->bytes = ckrealloc(bytes, length+appendLen+1);
		objResultPtr->length = length + appendLen;
		p = TclGetString(objResultPtr) + length;
		currPtr = &OBJ_AT_DEPTH(opnd - 2);
	    } else
#endif
	    {
		p = ckalloc(length + appendLen + 1);
		TclNewObj(objResultPtr);
		objResultPtr->bytes = p;
		objResultPtr->length = length + appendLen;
		currPtr = &OBJ_AT_DEPTH(opnd - 1);
	    }

	    /*
	     * Append the remaining characters.
	     */

	    for (; currPtr <= &OBJ_AT_TOS; currPtr++) {
		bytes = TclGetStringFromObj(*currPtr, &length);
		if (bytes != NULL) {
		    memcpy(p, bytes, (size_t) length);
		    p += length;
		}
	    }
	    *p = '\0';
	} else {
	    bytes = (char *) Tcl_GetByteArrayFromObj(objResultPtr, &length);
	    if (length + appendLen < 0) {
		/* TODO: convert panic to error ? */
		Tcl_Panic("max size for a Tcl value (%d bytes) exceeded",
			INT_MAX);
	    }
#ifndef TCL_COMPILE_DEBUG
	    if (!Tcl_IsShared(objResultPtr)) {
		bytes = (char *) Tcl_SetByteArrayLength(objResultPtr,
			length + appendLen);
		p = bytes + length;
		currPtr = &OBJ_AT_DEPTH(opnd - 2);
	    } else
#endif
	    {
		TclNewObj(objResultPtr);
		bytes = (char *) Tcl_SetByteArrayLength(objResultPtr,
			length + appendLen);
		p = bytes;
		currPtr = &OBJ_AT_DEPTH(opnd - 1);
	    }

	    /*
	     * Append the remaining characters.
	     */

	    for (; currPtr <= &OBJ_AT_TOS; currPtr++) {
		if ((*currPtr)->bytes != tclEmptyStringRep) {
		    bytes = (char *) Tcl_GetByteArrayFromObj(*currPtr,&length);
		    memcpy(p, bytes, (size_t) length);
		    p += length;
		}
	    }
	}

	TRACE_WITH_OBJ(("%u => ", opnd), objResultPtr);
	NEXT_INST_V(2, opnd, 1);
    }

    case INST_CONCAT_STK:
	/*
	 * Pop the opnd (objc) top stack elements, run through Tcl_ConcatObj,
	 * and then decrement their ref counts.
	 */

	opnd = TclGetUInt4AtPtr(pc+1);
	objResultPtr = Tcl_ConcatObj(opnd, &OBJ_AT_DEPTH(opnd-1));
	TRACE_WITH_OBJ(("%u => ", opnd), objResultPtr);
	NEXT_INST_V(5, opnd, 1);

    case INST_EXPAND_START:
	/*
	 * Push an element to the auxObjList. This records the current
	 * stack depth - i.e., the point in the stack where the expanded
	 * command starts.
	 *
	 * Use a Tcl_Obj as linked list element; slight mem waste, but faster
	 * allocation than ckalloc. This also abuses the Tcl_Obj structure, as
	 * we do not define a special tclObjType for it. It is not dangerous
	 * as the obj is never passed anywhere, so that all manipulations are
	 * performed here and in INST_INVOKE_EXPANDED (in case of an expansion
	 * error, also in INST_EXPAND_STKTOP).
	 */

	TclNewObj(objPtr);
	objPtr->internalRep.ptrAndLongRep.value = CURR_DEPTH;
	objPtr->length = 0;
	PUSH_TAUX_OBJ(objPtr);
	TRACE(("=> mark depth as %d\n", CURR_DEPTH));
	NEXT_INST_F(1, 0, 0);

    case INST_EXPAND_DROP:
	/*
	 * Drops an element of the auxObjList, popping stack elements to
	 * restore the stack to the state before the point where the aux
	 * element was created.
	 */

	CLANG_ASSERT(auxObjList);
	objc = CURR_DEPTH - auxObjList->internalRep.ptrAndLongRep.value;
	POP_TAUX_OBJ();
#ifdef TCL_COMPILE_DEBUG
	/* Ugly abuse! */
	starting = 1;
#endif
	TRACE(("=> drop %d items\n", objc));
	NEXT_INST_V(1, objc, 0);

    case INST_EXPAND_STKTOP: {
	int i;
	ptrdiff_t moved;

	/*
	 * Make sure that the element at stackTop is a list; if not, just
	 * leave with an error. Note that the element from the expand list
	 * will be removed at checkForCatch.
	 */

	objPtr = OBJ_AT_TOS;
	TRACE(("\"%.30s\" => ", O2S(objPtr)));
	if (TclListObjGetElements(interp, objPtr, &objc, &objv) != TCL_OK) {
	    TRACE_ERROR(interp);
	    goto gotError;
	}
	(void) POP_OBJECT();

	/*
	 * Make sure there is enough room in the stack to expand this list
	 * *and* process the rest of the command (at least up to the next
	 * argument expansion or command end). The operand is the current
	 * stack depth, as seen by the compiler.
	 */

	auxObjList->length += objc - 1;
	if ((objc > 1) && (auxObjList->length > 0)) {
	    length = auxObjList->length /* Total expansion room we need */
		    + codePtr->maxStackDepth /* Beyond the original max */
		    - CURR_DEPTH;	/* Relative to where we are */
	    DECACHE_STACK_INFO();
	    moved = GrowEvaluationStack(iPtr->execEnvPtr, length, 1)
		    - (Tcl_Obj **) TD;
	    if (moved) {
		/*
		 * Change the global data to point to the new stack: move the
		 * TEBCdataPtr TD, recompute the position of every other
		 * stack-allocated parameter, update the stack pointers.
		 */

		esPtr = iPtr->execEnvPtr->execStackPtr;
		TD = (TEBCdata *) (((Tcl_Obj **)TD) + moved);

		catchTop += moved;
		tosPtr += moved;
	    }
	}

	/*
	 * Expand the list at stacktop onto the stack; free the list. Knowing
	 * that it has a freeIntRepProc we use Tcl_DecrRefCount().
	 */

	for (i = 0; i < objc; i++) {
	    PUSH_OBJECT(objv[i]);
	}

	TRACE_APPEND(("OK\n"));
	Tcl_DecrRefCount(objPtr);
	NEXT_INST_F(5, 0, 0);
    }

    case INST_EXPR_STK: {
	ByteCode *newCodePtr;

	bcFramePtr->data.tebc.pc = (char *) pc;
	iPtr->cmdFramePtr = bcFramePtr;
	DECACHE_STACK_INFO();
	newCodePtr = CompileExprObj(interp, OBJ_AT_TOS);
	CACHE_STACK_INFO();
	cleanup = 1;
	pc++;
	TEBC_YIELD();
	return TclNRExecuteByteCode(interp, newCodePtr);
    }

	/*
	 * INVOCATION BLOCK
	 */

    instEvalStk:
    case INST_EVAL_STK:
	bcFramePtr->data.tebc.pc = (char *) pc;
	iPtr->cmdFramePtr = bcFramePtr;

	cleanup = 1;
	pc += 1;
	TEBC_YIELD();
	return TclNREvalObjEx(interp, OBJ_AT_TOS, 0, NULL, 0);

    case INST_INVOKE_EXPANDED:
	CLANG_ASSERT(auxObjList);
	objc = CURR_DEPTH - auxObjList->internalRep.ptrAndLongRep.value;
	POP_TAUX_OBJ();
	if (objc) {
	    pcAdjustment = 1;
	    goto doInvocation;
	}

	/*
	 * Nothing was expanded, return {}.
	 */

	TclNewObj(objResultPtr);
	NEXT_INST_F(1, 0, 1);

    case INST_INVOKE_STK4:
	objc = TclGetUInt4AtPtr(pc+1);
	pcAdjustment = 5;
	goto doInvocation;

    case INST_INVOKE_STK1:
	objc = TclGetUInt1AtPtr(pc+1);
	pcAdjustment = 2;

    doInvocation:
	objv = &OBJ_AT_DEPTH(objc-1);
	cleanup = objc;

#ifdef TCL_COMPILE_DEBUG
	if (tclTraceExec >= 2) {
	    int i;

	    if (traceInstructions) {
		strncpy(cmdNameBuf, TclGetString(objv[0]), 20);
		TRACE(("%u => call ", objc));
	    } else {
		fprintf(stdout, "%d: (%u) invoking ", iPtr->numLevels,
			(unsigned)(pc - codePtr->codeStart));
	    }
	    for (i = 0;  i < objc;  i++) {
		TclPrintObject(stdout, objv[i], 15);
		fprintf(stdout, " ");
	    }
	    fprintf(stdout, "\n");
	    fflush(stdout);
	}
#endif /*TCL_COMPILE_DEBUG*/

	/*
	 * Finally, let TclEvalObjv handle the command.
	 *
	 * TIP #280: Record the last piece of info needed by
	 * 'TclGetSrcInfoForPc', and push the frame.
	 */

	bcFramePtr->data.tebc.pc = (char *) pc;
	iPtr->cmdFramePtr = bcFramePtr;

	if (iPtr->flags & INTERP_DEBUG_FRAME) {
	    int cmd;
	    if (GetSrcInfoForPc(pc, codePtr, NULL, NULL, &cmd)) {
		TclArgumentBCEnter((Tcl_Interp *) iPtr, objv, objc,
			codePtr, bcFramePtr, cmd, pc - codePtr->codeStart);
	    }
	}

	DECACHE_STACK_INFO();

	pc += pcAdjustment;
	TEBC_YIELD();
	return TclNREvalObjv(interp, objc, objv,
		TCL_EVAL_NOERR | TCL_EVAL_SOURCE_IN_FRAME, NULL);

#if TCL_SUPPORT_84_BYTECODE
    case INST_CALL_BUILTIN_FUNC1:
	/*
	 * Call one of the built-in pre-8.5 Tcl math functions. This
	 * translates to INST_INVOKE_STK1 with the first argument of
	 * ::tcl::mathfunc::$objv[0]. We need to insert the named math
	 * function into the stack.
	 */

	opnd = TclGetUInt1AtPtr(pc+1);
	if ((opnd < 0) || (opnd > LAST_BUILTIN_FUNC)) {
	    TRACE(("UNRECOGNIZED BUILTIN FUNC CODE %d\n", opnd));
	    Tcl_Panic("TclNRExecuteByteCode: unrecognized builtin function code %d", opnd);
	}

	TclNewLiteralStringObj(objPtr, "::tcl::mathfunc::");
	Tcl_AppendToObj(objPtr, tclBuiltinFuncTable[opnd].name, -1);

	/*
	 * Only 0, 1 or 2 args.
	 */

	{
	    int numArgs = tclBuiltinFuncTable[opnd].numArgs;
	    Tcl_Obj *tmpPtr1, *tmpPtr2;

	    if (numArgs == 0) {
		PUSH_OBJECT(objPtr);
	    } else if (numArgs == 1) {
		tmpPtr1 = POP_OBJECT();
		PUSH_OBJECT(objPtr);
		PUSH_OBJECT(tmpPtr1);
		Tcl_DecrRefCount(tmpPtr1);
	    } else {
		tmpPtr2 = POP_OBJECT();
		tmpPtr1 = POP_OBJECT();
		PUSH_OBJECT(objPtr);
		PUSH_OBJECT(tmpPtr1);
		PUSH_OBJECT(tmpPtr2);
		Tcl_DecrRefCount(tmpPtr1);
		Tcl_DecrRefCount(tmpPtr2);
	    }
	    objc = numArgs + 1;
	}
	pcAdjustment = 2;
	goto doInvocation;

    case INST_CALL_FUNC1:
	/*
	 * Call a non-builtin Tcl math function previously registered by a
	 * call to Tcl_CreateMathFunc pre-8.5. This is essentially
	 * INST_INVOKE_STK1 converting the first arg to
	 * ::tcl::mathfunc::$objv[0].
	 */

	objc = TclGetUInt1AtPtr(pc+1);	/* Number of arguments. The function
					 * name is the 0-th argument. */

	objPtr = OBJ_AT_DEPTH(objc-1);
	TclNewLiteralStringObj(tmpPtr, "::tcl::mathfunc::");
	Tcl_AppendObjToObj(tmpPtr, objPtr);
	Tcl_DecrRefCount(objPtr);

	/*
	 * Variation of PUSH_OBJECT.
	 */

	OBJ_AT_DEPTH(objc-1) = tmpPtr;
	Tcl_IncrRefCount(tmpPtr);

	pcAdjustment = 2;
	goto doInvocation;
#else
    /*
     * INST_CALL_BUILTIN_FUNC1 and INST_CALL_FUNC1 were made obsolete by the
     * changes to add a ::tcl::mathfunc namespace in 8.5. Optional support
     * remains for existing bytecode precompiled files.
     */

    case INST_CALL_BUILTIN_FUNC1:
	Tcl_Panic("TclNRExecuteByteCode: obsolete INST_CALL_BUILTIN_FUNC1 found");
    case INST_CALL_FUNC1:
	Tcl_Panic("TclNRExecuteByteCode: obsolete INST_CALL_FUNC1 found");
#endif

    case INST_INVOKE_REPLACE:
	objc = TclGetUInt4AtPtr(pc+1);
	opnd = TclGetUInt1AtPtr(pc+5);
	objPtr = POP_OBJECT();
	objv = &OBJ_AT_DEPTH(objc-1);
	cleanup = objc;
#ifdef TCL_COMPILE_DEBUG
	if (tclTraceExec >= 2) {
	    int i;

	    if (traceInstructions) {
		strncpy(cmdNameBuf, TclGetString(objv[0]), 20);
		TRACE(("%u => call (implementation %s) ", objc, O2S(objPtr)));
	    } else {
		fprintf(stdout,
			"%d: (%u) invoking (using implementation %s) ",
			iPtr->numLevels, (unsigned)(pc - codePtr->codeStart),
			O2S(objPtr));
	    }
	    for (i = 0;  i < objc;  i++) {
		if (i < opnd) {
		    fprintf(stdout, "<");
		    TclPrintObject(stdout, objv[i], 15);
		    fprintf(stdout, ">");
		} else {
		    TclPrintObject(stdout, objv[i], 15);
		}
		fprintf(stdout, " ");
	    }
	    fprintf(stdout, "\n");
	    fflush(stdout);
	}
#endif /*TCL_COMPILE_DEBUG*/
	{
	    Tcl_Obj *copyPtr = Tcl_NewListObj(objc - opnd + 1, NULL);
	    register List *listRepPtr = copyPtr->internalRep.twoPtrValue.ptr1;
	    Tcl_Obj **copyObjv = &listRepPtr->elements;
	    int i;

	    listRepPtr->elemCount = objc - opnd + 1;
	    copyObjv[0] = objPtr;
	    memcpy(copyObjv+1, objv+opnd, sizeof(Tcl_Obj *) * (objc - opnd));
	    for (i=1 ; i<objc-opnd+1 ; i++) {
		Tcl_IncrRefCount(copyObjv[i]);
	    }
	    objPtr = copyPtr;
	}
	bcFramePtr->data.tebc.pc = (char *) pc;
	iPtr->cmdFramePtr = bcFramePtr;
	if (iPtr->flags & INTERP_DEBUG_FRAME) {
	    int cmd;
	    if (GetSrcInfoForPc(pc, codePtr, NULL, NULL, &cmd)) {
		TclArgumentBCEnter((Tcl_Interp *) iPtr, objv, objc,
			codePtr, bcFramePtr, cmd, pc - codePtr->codeStart);
	    }
	}
	iPtr->ensembleRewrite.sourceObjs = objv;
	iPtr->ensembleRewrite.numRemovedObjs = opnd;
	iPtr->ensembleRewrite.numInsertedObjs = 1;
	DECACHE_STACK_INFO();
	pc += 6;
	TEBC_YIELD();

	TclNRAddCallback(interp, TclClearRootEnsemble, NULL,NULL,NULL,NULL);
	TclSkipTailcall(interp);
	return TclNREvalObjEx(interp, objPtr, TCL_EVAL_INVOKE, NULL, INT_MIN);

    /*
     * -----------------------------------------------------------------
     *	   Start of INST_LOAD instructions.
     *
     * WARNING: more 'goto' here than your doctor recommended! The different
     * instructions set the value of some variables and then jump to some
     * common execution code.
     */

    case INST_LOAD_SCALAR1:
    instLoadScalar1:
	opnd = TclGetUInt1AtPtr(pc+1);
	varPtr = LOCAL(opnd);
	while (TclIsVarLink(varPtr)) {
	    varPtr = varPtr->value.linkPtr;
	}
	TRACE(("%u => ", opnd));
	if (TclIsVarDirectReadable(varPtr)) {
	    /*
	     * No errors, no traces: just get the value.
	     */

	    objResultPtr = varPtr->value.objPtr;
	    TRACE_APPEND(("%.30s\n", O2S(objResultPtr)));
	    NEXT_INST_F(2, 0, 1);
	}
	pcAdjustment = 2;
	cleanup = 0;
	arrayPtr = NULL;
	part1Ptr = part2Ptr = NULL;
	goto doCallPtrGetVar;

    case INST_LOAD_SCALAR4:
	opnd = TclGetUInt4AtPtr(pc+1);
	varPtr = LOCAL(opnd);
	while (TclIsVarLink(varPtr)) {
	    varPtr = varPtr->value.linkPtr;
	}
	TRACE(("%u => ", opnd));
	if (TclIsVarDirectReadable(varPtr)) {
	    /*
	     * No errors, no traces: just get the value.
	     */

	    objResultPtr = varPtr->value.objPtr;
	    TRACE_APPEND(("%.30s\n", O2S(objResultPtr)));
	    NEXT_INST_F(5, 0, 1);
	}
	pcAdjustment = 5;
	cleanup = 0;
	arrayPtr = NULL;
	part1Ptr = part2Ptr = NULL;
	goto doCallPtrGetVar;

    case INST_LOAD_ARRAY4:
	opnd = TclGetUInt4AtPtr(pc+1);
	pcAdjustment = 5;
	goto doLoadArray;

    case INST_LOAD_ARRAY1:
	opnd = TclGetUInt1AtPtr(pc+1);
	pcAdjustment = 2;

    doLoadArray:
	part1Ptr = NULL;
	part2Ptr = OBJ_AT_TOS;
	arrayPtr = LOCAL(opnd);
	while (TclIsVarLink(arrayPtr)) {
	    arrayPtr = arrayPtr->value.linkPtr;
	}
	TRACE(("%u \"%.30s\" => ", opnd, O2S(part2Ptr)));
	if (TclIsVarArray(arrayPtr) && !ReadTraced(arrayPtr)) {
	    varPtr = VarHashFindVar(arrayPtr->value.tablePtr, part2Ptr);
	    if (varPtr && TclIsVarDirectReadable(varPtr)) {
		/*
		 * No errors, no traces: just get the value.
		 */

		objResultPtr = varPtr->value.objPtr;
		TRACE_APPEND(("%.30s\n", O2S(objResultPtr)));
		NEXT_INST_F(pcAdjustment, 1, 1);
	    }
	}
	varPtr = TclLookupArrayElement(interp, part1Ptr, part2Ptr,
		TCL_LEAVE_ERR_MSG, "read", 0, 1, arrayPtr, opnd);
	if (varPtr == NULL) {
	    TRACE_ERROR(interp);
	    goto gotError;
	}
	cleanup = 1;
	goto doCallPtrGetVar;

    case INST_LOAD_ARRAY_STK:
	cleanup = 2;
	part2Ptr = OBJ_AT_TOS;		/* element name */
	objPtr = OBJ_UNDER_TOS;		/* array name */
	TRACE(("\"%.30s(%.30s)\" => ", O2S(objPtr), O2S(part2Ptr)));
	goto doLoadStk;

    case INST_LOAD_STK:
    case INST_LOAD_SCALAR_STK:
	cleanup = 1;
	part2Ptr = NULL;
	objPtr = OBJ_AT_TOS;		/* variable name */
	TRACE(("\"%.30s\" => ", O2S(objPtr)));

    doLoadStk:
	part1Ptr = objPtr;
	varPtr = TclObjLookupVarEx(interp, part1Ptr, part2Ptr,
		TCL_LEAVE_ERR_MSG, "read", /*createPart1*/0, /*createPart2*/1,
		&arrayPtr);
	if (!varPtr) {
	    TRACE_ERROR(interp);
	    goto gotError;
	}

	if (TclIsVarDirectReadable2(varPtr, arrayPtr)) {
	    /*
	     * No errors, no traces: just get the value.
	     */

	    objResultPtr = varPtr->value.objPtr;
	    TRACE_APPEND(("%.30s\n", O2S(objResultPtr)));
	    NEXT_INST_V(1, cleanup, 1);
	}
	pcAdjustment = 1;
	opnd = -1;

    doCallPtrGetVar:
	/*
	 * There are either errors or the variable is traced: call
	 * TclPtrGetVar to process fully.
	 */

	DECACHE_STACK_INFO();
	objResultPtr = TclPtrGetVar(interp, varPtr, arrayPtr,
		part1Ptr, part2Ptr, TCL_LEAVE_ERR_MSG, opnd);
	CACHE_STACK_INFO();
	if (!objResultPtr) {
	    TRACE_ERROR(interp);
	    goto gotError;
	}
	TRACE_APPEND(("%.30s\n", O2S(objResultPtr)));
	NEXT_INST_V(pcAdjustment, cleanup, 1);

    /*
     *	   End of INST_LOAD instructions.
     * -----------------------------------------------------------------
     *	   Start of INST_STORE and related instructions.
     *
     * WARNING: more 'goto' here than your doctor recommended! The different
     * instructions set the value of some variables and then jump to somme
     * common execution code.
     */

    {
	int storeFlags;

    case INST_STORE_ARRAY4:
	opnd = TclGetUInt4AtPtr(pc+1);
	pcAdjustment = 5;
	goto doStoreArrayDirect;

    case INST_STORE_ARRAY1:
	opnd = TclGetUInt1AtPtr(pc+1);
	pcAdjustment = 2;

    doStoreArrayDirect:
	valuePtr = OBJ_AT_TOS;
	part2Ptr = OBJ_UNDER_TOS;
	arrayPtr = LOCAL(opnd);
	TRACE(("%u \"%.30s\" <- \"%.30s\" => ", opnd, O2S(part2Ptr),
		O2S(valuePtr)));
	while (TclIsVarLink(arrayPtr)) {
	    arrayPtr = arrayPtr->value.linkPtr;
	}
	if (TclIsVarArray(arrayPtr) && !WriteTraced(arrayPtr)) {
	    varPtr = VarHashFindVar(arrayPtr->value.tablePtr, part2Ptr);
	    if (varPtr && TclIsVarDirectWritable(varPtr)) {
		tosPtr--;
		Tcl_DecrRefCount(OBJ_AT_TOS);
		OBJ_AT_TOS = valuePtr;
		goto doStoreVarDirect;
	    }
	}
	cleanup = 2;
	storeFlags = TCL_LEAVE_ERR_MSG;
	part1Ptr = NULL;
	goto doStoreArrayDirectFailed;

    case INST_STORE_SCALAR4:
	opnd = TclGetUInt4AtPtr(pc+1);
	pcAdjustment = 5;
	goto doStoreScalarDirect;

    case INST_STORE_SCALAR1:
	opnd = TclGetUInt1AtPtr(pc+1);
	pcAdjustment = 2;

    doStoreScalarDirect:
	valuePtr = OBJ_AT_TOS;
	varPtr = LOCAL(opnd);
	TRACE(("%u <- \"%.30s\" => ", opnd, O2S(valuePtr)));
	while (TclIsVarLink(varPtr)) {
	    varPtr = varPtr->value.linkPtr;
	}
	if (!TclIsVarDirectWritable(varPtr)) {
	    storeFlags = TCL_LEAVE_ERR_MSG;
	    part1Ptr = NULL;
	    goto doStoreScalar;
	}

	/*
	 * No traces, no errors, plain 'set': we can safely inline. The value
	 * *will* be set to what's requested, so that the stack top remains
	 * pointing to the same Tcl_Obj.
	 */

    doStoreVarDirect:
	valuePtr = varPtr->value.objPtr;
	if (valuePtr != NULL) {
	    TclDecrRefCount(valuePtr);
	}
	objResultPtr = OBJ_AT_TOS;
	varPtr->value.objPtr = objResultPtr;
#ifndef TCL_COMPILE_DEBUG
	if (*(pc+pcAdjustment) == INST_POP) {
	    tosPtr--;
	    NEXT_INST_F((pcAdjustment+1), 0, 0);
	}
#else
	TRACE_APPEND(("%.30s\n", O2S(objResultPtr)));
#endif
	Tcl_IncrRefCount(objResultPtr);
	NEXT_INST_F(pcAdjustment, 0, 0);

    case INST_LAPPEND_STK:
	valuePtr = OBJ_AT_TOS; /* value to append */
	part2Ptr = NULL;
	storeFlags = (TCL_LEAVE_ERR_MSG | TCL_APPEND_VALUE
		| TCL_LIST_ELEMENT);
	goto doStoreStk;

    case INST_LAPPEND_ARRAY_STK:
	valuePtr = OBJ_AT_TOS; /* value to append */
	part2Ptr = OBJ_UNDER_TOS;
	storeFlags = (TCL_LEAVE_ERR_MSG | TCL_APPEND_VALUE
		| TCL_LIST_ELEMENT);
	goto doStoreStk;

    case INST_APPEND_STK:
	valuePtr = OBJ_AT_TOS; /* value to append */
	part2Ptr = NULL;
	storeFlags = (TCL_LEAVE_ERR_MSG | TCL_APPEND_VALUE);
	goto doStoreStk;

    case INST_APPEND_ARRAY_STK:
	valuePtr = OBJ_AT_TOS; /* value to append */
	part2Ptr = OBJ_UNDER_TOS;
	storeFlags = (TCL_LEAVE_ERR_MSG | TCL_APPEND_VALUE);
	goto doStoreStk;

    case INST_STORE_ARRAY_STK:
	valuePtr = OBJ_AT_TOS;
	part2Ptr = OBJ_UNDER_TOS;
	storeFlags = TCL_LEAVE_ERR_MSG;
	goto doStoreStk;

    case INST_STORE_STK:
    case INST_STORE_SCALAR_STK:
	valuePtr = OBJ_AT_TOS;
	part2Ptr = NULL;
	storeFlags = TCL_LEAVE_ERR_MSG;

    doStoreStk:
	objPtr = OBJ_AT_DEPTH(1 + (part2Ptr != NULL)); /* variable name */
	part1Ptr = objPtr;
#ifdef TCL_COMPILE_DEBUG
	if (part2Ptr == NULL) {
	    TRACE(("\"%.30s\" <- \"%.30s\" =>", O2S(part1Ptr),O2S(valuePtr)));
	} else {
	    TRACE(("\"%.30s(%.30s)\" <- \"%.30s\" => ",
		    O2S(part1Ptr), O2S(part2Ptr), O2S(valuePtr)));
	}
#endif
	varPtr = TclObjLookupVarEx(interp, objPtr,part2Ptr, TCL_LEAVE_ERR_MSG,
		"set", /*createPart1*/ 1, /*createPart2*/ 1, &arrayPtr);
	if (!varPtr) {
	    TRACE_ERROR(interp);
	    goto gotError;
	}
	cleanup = ((part2Ptr == NULL)? 2 : 3);
	pcAdjustment = 1;
	opnd = -1;
	goto doCallPtrSetVar;

    case INST_LAPPEND_ARRAY4:
	opnd = TclGetUInt4AtPtr(pc+1);
	pcAdjustment = 5;
	storeFlags = (TCL_LEAVE_ERR_MSG | TCL_APPEND_VALUE
		| TCL_LIST_ELEMENT);
	goto doStoreArray;

    case INST_LAPPEND_ARRAY1:
	opnd = TclGetUInt1AtPtr(pc+1);
	pcAdjustment = 2;
	storeFlags = (TCL_LEAVE_ERR_MSG | TCL_APPEND_VALUE
		| TCL_LIST_ELEMENT);
	goto doStoreArray;

    case INST_APPEND_ARRAY4:
	opnd = TclGetUInt4AtPtr(pc+1);
	pcAdjustment = 5;
	storeFlags = (TCL_LEAVE_ERR_MSG | TCL_APPEND_VALUE);
	goto doStoreArray;

    case INST_APPEND_ARRAY1:
	opnd = TclGetUInt1AtPtr(pc+1);
	pcAdjustment = 2;
	storeFlags = (TCL_LEAVE_ERR_MSG | TCL_APPEND_VALUE);
	goto doStoreArray;

    doStoreArray:
	valuePtr = OBJ_AT_TOS;
	part2Ptr = OBJ_UNDER_TOS;
	arrayPtr = LOCAL(opnd);
	TRACE(("%u \"%.30s\" <- \"%.30s\" => ", opnd, O2S(part2Ptr),
		O2S(valuePtr)));
	while (TclIsVarLink(arrayPtr)) {
	    arrayPtr = arrayPtr->value.linkPtr;
	}
	cleanup = 2;
	part1Ptr = NULL;

    doStoreArrayDirectFailed:
	varPtr = TclLookupArrayElement(interp, part1Ptr, part2Ptr,
		TCL_LEAVE_ERR_MSG, "set", 1, 1, arrayPtr, opnd);
	if (!varPtr) {
	    TRACE_ERROR(interp);
	    goto gotError;
	}
	goto doCallPtrSetVar;

    case INST_LAPPEND_SCALAR4:
	opnd = TclGetUInt4AtPtr(pc+1);
	pcAdjustment = 5;
	storeFlags = (TCL_LEAVE_ERR_MSG | TCL_APPEND_VALUE
		| TCL_LIST_ELEMENT);
	goto doStoreScalar;

    case INST_LAPPEND_SCALAR1:
	opnd = TclGetUInt1AtPtr(pc+1);
	pcAdjustment = 2;
	storeFlags = (TCL_LEAVE_ERR_MSG | TCL_APPEND_VALUE
		| TCL_LIST_ELEMENT);
	goto doStoreScalar;

    case INST_APPEND_SCALAR4:
	opnd = TclGetUInt4AtPtr(pc+1);
	pcAdjustment = 5;
	storeFlags = (TCL_LEAVE_ERR_MSG | TCL_APPEND_VALUE);
	goto doStoreScalar;

    case INST_APPEND_SCALAR1:
	opnd = TclGetUInt1AtPtr(pc+1);
	pcAdjustment = 2;
	storeFlags = (TCL_LEAVE_ERR_MSG | TCL_APPEND_VALUE);
	goto doStoreScalar;

    doStoreScalar:
	valuePtr = OBJ_AT_TOS;
	varPtr = LOCAL(opnd);
	TRACE(("%u <- \"%.30s\" => ", opnd, O2S(valuePtr)));
	while (TclIsVarLink(varPtr)) {
	    varPtr = varPtr->value.linkPtr;
	}
	cleanup = 1;
	arrayPtr = NULL;
	part1Ptr = part2Ptr = NULL;

    doCallPtrSetVar:
	DECACHE_STACK_INFO();
	objResultPtr = TclPtrSetVar(interp, varPtr, arrayPtr,
		part1Ptr, part2Ptr, valuePtr, storeFlags, opnd);
	CACHE_STACK_INFO();
	if (!objResultPtr) {
	    TRACE_ERROR(interp);
	    goto gotError;
	}
#ifndef TCL_COMPILE_DEBUG
	if (*(pc+pcAdjustment) == INST_POP) {
	    NEXT_INST_V((pcAdjustment+1), cleanup, 0);
	}
#endif
	TRACE_APPEND(("%.30s\n", O2S(objResultPtr)));
	NEXT_INST_V(pcAdjustment, cleanup, 1);
    }

    /*
     *	   End of INST_STORE and related instructions.
     * -----------------------------------------------------------------
     *	   Start of INST_INCR instructions.
     *
     * WARNING: more 'goto' here than your doctor recommended! The different
     * instructions set the value of some variables and then jump to somme
     * common execution code.
     */

/*TODO: Consider more untangling here; merge with LOAD and STORE ? */

    {
	Tcl_Obj *incrPtr;
#ifndef TCL_WIDE_INT_IS_LONG
	Tcl_WideInt w;
#endif
	long increment;

    case INST_INCR_SCALAR1:
    case INST_INCR_ARRAY1:
    case INST_INCR_ARRAY_STK:
    case INST_INCR_SCALAR_STK:
    case INST_INCR_STK:
	opnd = TclGetUInt1AtPtr(pc+1);
	incrPtr = POP_OBJECT();
	switch (*pc) {
	case INST_INCR_SCALAR1:
	    pcAdjustment = 2;
	    goto doIncrScalar;
	case INST_INCR_ARRAY1:
	    pcAdjustment = 2;
	    goto doIncrArray;
	default:
	    pcAdjustment = 1;
	    goto doIncrStk;
	}

    case INST_INCR_ARRAY_STK_IMM:
    case INST_INCR_SCALAR_STK_IMM:
    case INST_INCR_STK_IMM:
	increment = TclGetInt1AtPtr(pc+1);
	incrPtr = Tcl_NewIntObj(increment);
	Tcl_IncrRefCount(incrPtr);
	pcAdjustment = 2;

    doIncrStk:
	if ((*pc == INST_INCR_ARRAY_STK_IMM)
		|| (*pc == INST_INCR_ARRAY_STK)) {
	    part2Ptr = OBJ_AT_TOS;
	    objPtr = OBJ_UNDER_TOS;
	    TRACE(("\"%.30s(%.30s)\" (by %ld) => ",
		    O2S(objPtr), O2S(part2Ptr), increment));
	} else {
	    part2Ptr = NULL;
	    objPtr = OBJ_AT_TOS;
	    TRACE(("\"%.30s\" (by %ld) => ", O2S(objPtr), increment));
	}
	part1Ptr = objPtr;
	opnd = -1;
	varPtr = TclObjLookupVarEx(interp, objPtr, part2Ptr,
		TCL_LEAVE_ERR_MSG, "read", 1, 1, &arrayPtr);
	if (!varPtr) {
	    DECACHE_STACK_INFO();
	    Tcl_AddErrorInfo(interp,
		    "\n    (reading value of variable to increment)");
	    CACHE_STACK_INFO();
	    TRACE_ERROR(interp);
	    Tcl_DecrRefCount(incrPtr);
	    goto gotError;
	}
	cleanup = ((part2Ptr == NULL)? 1 : 2);
	goto doIncrVar;

    case INST_INCR_ARRAY1_IMM:
	opnd = TclGetUInt1AtPtr(pc+1);
	increment = TclGetInt1AtPtr(pc+2);
	incrPtr = Tcl_NewIntObj(increment);
	Tcl_IncrRefCount(incrPtr);
	pcAdjustment = 3;

    doIncrArray:
	part1Ptr = NULL;
	part2Ptr = OBJ_AT_TOS;
	arrayPtr = LOCAL(opnd);
	cleanup = 1;
	while (TclIsVarLink(arrayPtr)) {
	    arrayPtr = arrayPtr->value.linkPtr;
	}
	TRACE(("%u \"%.30s\" (by %ld) => ", opnd, O2S(part2Ptr), increment));
	varPtr = TclLookupArrayElement(interp, part1Ptr, part2Ptr,
		TCL_LEAVE_ERR_MSG, "read", 1, 1, arrayPtr, opnd);
	if (!varPtr) {
	    TRACE_ERROR(interp);
	    Tcl_DecrRefCount(incrPtr);
	    goto gotError;
	}
	goto doIncrVar;

    case INST_INCR_SCALAR1_IMM:
	opnd = TclGetUInt1AtPtr(pc+1);
	increment = TclGetInt1AtPtr(pc+2);
	pcAdjustment = 3;
	cleanup = 0;
	varPtr = LOCAL(opnd);
	while (TclIsVarLink(varPtr)) {
	    varPtr = varPtr->value.linkPtr;
	}

	if (TclIsVarDirectModifyable(varPtr)) {
	    ClientData ptr;
	    int type;

	    objPtr = varPtr->value.objPtr;
	    if (GetNumberFromObj(NULL, objPtr, &ptr, &type) == TCL_OK) {
		if (type == TCL_NUMBER_LONG) {
		    long augend = *((const long *)ptr);
		    long sum = augend + increment;

		    /*
		     * Overflow when (augend and sum have different sign) and
		     * (augend and increment have the same sign). This is
		     * encapsulated in the Overflowing macro.
		     */

		    if (!Overflowing(augend, increment, sum)) {
			TRACE(("%u %ld => ", opnd, increment));
			if (Tcl_IsShared(objPtr)) {
			    objPtr->refCount--;	/* We know it's shared. */
			    TclNewLongObj(objResultPtr, sum);
			    Tcl_IncrRefCount(objResultPtr);
			    varPtr->value.objPtr = objResultPtr;
			} else {
			    objResultPtr = objPtr;
			    TclSetLongObj(objPtr, sum);
			}
			goto doneIncr;
		    }
#ifndef TCL_WIDE_INT_IS_LONG
		    w = (Tcl_WideInt)augend;

		    TRACE(("%u %ld => ", opnd, increment));
		    if (Tcl_IsShared(objPtr)) {
			objPtr->refCount--;	/* We know it's shared. */
			objResultPtr = Tcl_NewWideIntObj(w+increment);
			Tcl_IncrRefCount(objResultPtr);
			varPtr->value.objPtr = objResultPtr;
		    } else {
			objResultPtr = objPtr;

			/*
			 * We know the sum value is outside the long range;
			 * use macro form that doesn't range test again.
			 */

			TclSetWideIntObj(objPtr, w+increment);
		    }
		    goto doneIncr;
#endif
		}	/* end if (type == TCL_NUMBER_LONG) */
#ifndef TCL_WIDE_INT_IS_LONG
		if (type == TCL_NUMBER_WIDE) {
		    Tcl_WideInt sum;

		    w = *((const Tcl_WideInt *) ptr);
		    sum = w + increment;

		    /*
		     * Check for overflow.
		     */

		    if (!Overflowing(w, increment, sum)) {
			TRACE(("%u %ld => ", opnd, increment));
			if (Tcl_IsShared(objPtr)) {
			    objPtr->refCount--;	/* We know it's shared. */
			    objResultPtr = Tcl_NewWideIntObj(sum);
			    Tcl_IncrRefCount(objResultPtr);
			    varPtr->value.objPtr = objResultPtr;
			} else {
			    objResultPtr = objPtr;

			    /*
			     * We *do not* know the sum value is outside the
			     * long range (wide + long can yield long); use
			     * the function call that checks range.
			     */

			    Tcl_SetWideIntObj(objPtr, sum);
			}
			goto doneIncr;
		    }
		}
#endif
	    }
	    if (Tcl_IsShared(objPtr)) {
		objPtr->refCount--;	/* We know it's shared */
		objResultPtr = Tcl_DuplicateObj(objPtr);
		Tcl_IncrRefCount(objResultPtr);
		varPtr->value.objPtr = objResultPtr;
	    } else {
		objResultPtr = objPtr;
	    }
	    TclNewLongObj(incrPtr, increment);
	    if (TclIncrObj(interp, objResultPtr, incrPtr) != TCL_OK) {
		Tcl_DecrRefCount(incrPtr);
		TRACE_ERROR(interp);
		goto gotError;
	    }
	    Tcl_DecrRefCount(incrPtr);
	    goto doneIncr;
	}

	/*
	 * All other cases, flow through to generic handling.
	 */

	TclNewLongObj(incrPtr, increment);
	Tcl_IncrRefCount(incrPtr);

    doIncrScalar:
	varPtr = LOCAL(opnd);
	while (TclIsVarLink(varPtr)) {
	    varPtr = varPtr->value.linkPtr;
	}
	arrayPtr = NULL;
	part1Ptr = part2Ptr = NULL;
	cleanup = 0;
	TRACE(("%u %s => ", opnd, Tcl_GetString(incrPtr)));

    doIncrVar:
	if (TclIsVarDirectModifyable2(varPtr, arrayPtr)) {
	    objPtr = varPtr->value.objPtr;
	    if (Tcl_IsShared(objPtr)) {
		objPtr->refCount--;	/* We know it's shared */
		objResultPtr = Tcl_DuplicateObj(objPtr);
		Tcl_IncrRefCount(objResultPtr);
		varPtr->value.objPtr = objResultPtr;
	    } else {
		objResultPtr = objPtr;
	    }
	    if (TclIncrObj(interp, objResultPtr, incrPtr) != TCL_OK) {
		Tcl_DecrRefCount(incrPtr);
		TRACE_ERROR(interp);
		goto gotError;
	    }
	    Tcl_DecrRefCount(incrPtr);
	} else {
	    DECACHE_STACK_INFO();
	    objResultPtr = TclPtrIncrObjVar(interp, varPtr, arrayPtr,
		    part1Ptr, part2Ptr, incrPtr, TCL_LEAVE_ERR_MSG, opnd);
	    CACHE_STACK_INFO();
	    Tcl_DecrRefCount(incrPtr);
	    if (objResultPtr == NULL) {
		TRACE_ERROR(interp);
		goto gotError;
	    }
	}
    doneIncr:
	TRACE_APPEND(("%.30s\n", O2S(objResultPtr)));
#ifndef TCL_COMPILE_DEBUG
	if (*(pc+pcAdjustment) == INST_POP) {
	    NEXT_INST_V((pcAdjustment+1), cleanup, 0);
	}
#endif
	NEXT_INST_V(pcAdjustment, cleanup, 1);
    }

    /*
     *	   End of INST_INCR instructions.
     * -----------------------------------------------------------------
     *	   Start of INST_EXIST instructions.
     */

    case INST_EXIST_SCALAR:
	cleanup = 0;
	pcAdjustment = 5;
	opnd = TclGetUInt4AtPtr(pc+1);
	varPtr = LOCAL(opnd);
	while (TclIsVarLink(varPtr)) {
	    varPtr = varPtr->value.linkPtr;
	}
	TRACE(("%u => ", opnd));
	if (ReadTraced(varPtr)) {
	    DECACHE_STACK_INFO();
	    TclObjCallVarTraces(iPtr, NULL, varPtr, NULL, NULL,
		    TCL_TRACE_READS, 0, opnd);
	    CACHE_STACK_INFO();
	    if (TclIsVarUndefined(varPtr)) {
		TclCleanupVar(varPtr, NULL);
		varPtr = NULL;
	    }
	}
	goto afterExistsPeephole;

    case INST_EXIST_ARRAY:
	cleanup = 1;
	pcAdjustment = 5;
	opnd = TclGetUInt4AtPtr(pc+1);
	part2Ptr = OBJ_AT_TOS;
	arrayPtr = LOCAL(opnd);
	while (TclIsVarLink(arrayPtr)) {
	    arrayPtr = arrayPtr->value.linkPtr;
	}
	TRACE(("%u \"%.30s\" => ", opnd, O2S(part2Ptr)));
	if (TclIsVarArray(arrayPtr) && !ReadTraced(arrayPtr)) {
	    varPtr = VarHashFindVar(arrayPtr->value.tablePtr, part2Ptr);
	    if (!varPtr || !ReadTraced(varPtr)) {
		goto afterExistsPeephole;
	    }
	}
	varPtr = TclLookupArrayElement(interp, NULL, part2Ptr, 0, "access",
		0, 1, arrayPtr, opnd);
	if (varPtr) {
	    if (ReadTraced(varPtr) || (arrayPtr && ReadTraced(arrayPtr))) {
		DECACHE_STACK_INFO();
		TclObjCallVarTraces(iPtr, arrayPtr, varPtr, NULL, part2Ptr,
			TCL_TRACE_READS, 0, opnd);
		CACHE_STACK_INFO();
	    }
	    if (TclIsVarUndefined(varPtr)) {
		TclCleanupVar(varPtr, arrayPtr);
		varPtr = NULL;
	    }
	}
	goto afterExistsPeephole;

    case INST_EXIST_ARRAY_STK:
	cleanup = 2;
	pcAdjustment = 1;
	part2Ptr = OBJ_AT_TOS;		/* element name */
	part1Ptr = OBJ_UNDER_TOS;	/* array name */
	TRACE(("\"%.30s(%.30s)\" => ", O2S(part1Ptr), O2S(part2Ptr)));
	goto doExistStk;

    case INST_EXIST_STK:
	cleanup = 1;
	pcAdjustment = 1;
	part2Ptr = NULL;
	part1Ptr = OBJ_AT_TOS;		/* variable name */
	TRACE(("\"%.30s\" => ", O2S(part1Ptr)));

    doExistStk:
	varPtr = TclObjLookupVarEx(interp, part1Ptr, part2Ptr, 0, "access",
		/*createPart1*/0, /*createPart2*/1, &arrayPtr);
	if (varPtr) {
	    if (ReadTraced(varPtr) || (arrayPtr && ReadTraced(arrayPtr))) {
		DECACHE_STACK_INFO();
		TclObjCallVarTraces(iPtr, arrayPtr, varPtr, part1Ptr,part2Ptr,
			TCL_TRACE_READS, 0, -1);
		CACHE_STACK_INFO();
	    }
	    if (TclIsVarUndefined(varPtr)) {
		TclCleanupVar(varPtr, arrayPtr);
		varPtr = NULL;
	    }
	}

	/*
	 * Peep-hole optimisation: if you're about to jump, do jump from here.
	 */

    afterExistsPeephole: {
	int found = (varPtr && !TclIsVarUndefined(varPtr));

	TRACE_APPEND(("%d\n", found ? 1 : 0));
	JUMP_PEEPHOLE_V(found, pcAdjustment, cleanup);
    }

    /*
     *	   End of INST_EXIST instructions.
     * -----------------------------------------------------------------
     *	   Start of INST_UNSET instructions.
     */

    {
	int flags;

    case INST_UNSET_SCALAR:
	flags = TclGetUInt1AtPtr(pc+1) ? TCL_LEAVE_ERR_MSG : 0;
	opnd = TclGetUInt4AtPtr(pc+2);
	varPtr = LOCAL(opnd);
	while (TclIsVarLink(varPtr)) {
	    varPtr = varPtr->value.linkPtr;
	}
	TRACE(("%s %u => ", (flags ? "normal" : "noerr"), opnd));
	if (TclIsVarDirectUnsettable(varPtr) && !TclIsVarInHash(varPtr)) {
	    /*
	     * No errors, no traces, no searches: just make the variable cease
	     * to exist.
	     */

	    if (!TclIsVarUndefined(varPtr)) {
		TclDecrRefCount(varPtr->value.objPtr);
	    } else if (flags & TCL_LEAVE_ERR_MSG) {
		goto slowUnsetScalar;
	    }
	    varPtr->value.objPtr = NULL;
	    TRACE_APPEND(("OK\n"));
	    NEXT_INST_F(6, 0, 0);
	}

    slowUnsetScalar:
	DECACHE_STACK_INFO();
	if (TclPtrUnsetVar(interp, varPtr, NULL, NULL, NULL, flags,
		opnd) != TCL_OK && flags) {
	    goto errorInUnset;
	}
	CACHE_STACK_INFO();
	NEXT_INST_F(6, 0, 0);

    case INST_UNSET_ARRAY:
	flags = TclGetUInt1AtPtr(pc+1) ? TCL_LEAVE_ERR_MSG : 0;
	opnd = TclGetUInt4AtPtr(pc+2);
	part2Ptr = OBJ_AT_TOS;
	arrayPtr = LOCAL(opnd);
	while (TclIsVarLink(arrayPtr)) {
	    arrayPtr = arrayPtr->value.linkPtr;
	}
	TRACE(("%s %u \"%.30s\" => ",
		(flags ? "normal" : "noerr"), opnd, O2S(part2Ptr)));
	if (TclIsVarArray(arrayPtr) && !UnsetTraced(arrayPtr)) {
	    varPtr = VarHashFindVar(arrayPtr->value.tablePtr, part2Ptr);
	    if (varPtr && TclIsVarDirectUnsettable(varPtr)) {
		/*
		 * No nasty traces and element exists, so we can proceed to
		 * unset it. Might still not exist though...
		 */

		if (!TclIsVarUndefined(varPtr)) {
		    TclDecrRefCount(varPtr->value.objPtr);
		} else if (flags & TCL_LEAVE_ERR_MSG) {
		    goto slowUnsetArray;
		}
		varPtr->value.objPtr = NULL;
		TRACE_APPEND(("OK\n"));
		NEXT_INST_F(6, 1, 0);
	    } else if (!varPtr && !(flags & TCL_LEAVE_ERR_MSG)) {
		/*
		 * Don't need to do anything here.
		 */

		TRACE_APPEND(("OK\n"));
		NEXT_INST_F(6, 1, 0);
	    }
	}
    slowUnsetArray:
	DECACHE_STACK_INFO();
	varPtr = TclLookupArrayElement(interp, NULL, part2Ptr, flags, "unset",
		0, 0, arrayPtr, opnd);
	if (!varPtr) {
	    if (flags & TCL_LEAVE_ERR_MSG) {
		goto errorInUnset;
	    }
	} else if (TclPtrUnsetVar(interp, varPtr, arrayPtr, NULL, part2Ptr,
		flags, opnd) != TCL_OK && (flags & TCL_LEAVE_ERR_MSG)) {
	    goto errorInUnset;
	}
	CACHE_STACK_INFO();
	NEXT_INST_F(6, 1, 0);

    case INST_UNSET_ARRAY_STK:
	flags = TclGetUInt1AtPtr(pc+1) ? TCL_LEAVE_ERR_MSG : 0;
	cleanup = 2;
	part2Ptr = OBJ_AT_TOS;		/* element name */
	part1Ptr = OBJ_UNDER_TOS;	/* array name */
	TRACE(("%s \"%.30s(%.30s)\" => ", (flags ? "normal" : "noerr"),
		O2S(part1Ptr), O2S(part2Ptr)));
	goto doUnsetStk;

    case INST_UNSET_STK:
	flags = TclGetUInt1AtPtr(pc+1) ? TCL_LEAVE_ERR_MSG : 0;
	cleanup = 1;
	part2Ptr = NULL;
	part1Ptr = OBJ_AT_TOS;		/* variable name */
	TRACE(("%s \"%.30s\" => ", (flags ? "normal" : "noerr"),
		O2S(part1Ptr)));

    doUnsetStk:
	DECACHE_STACK_INFO();
	if (TclObjUnsetVar2(interp, part1Ptr, part2Ptr, flags) != TCL_OK
		&& (flags & TCL_LEAVE_ERR_MSG)) {
	    goto errorInUnset;
	}
	CACHE_STACK_INFO();
	TRACE_APPEND(("OK\n"));
	NEXT_INST_V(2, cleanup, 0);

    errorInUnset:
	CACHE_STACK_INFO();
	TRACE_ERROR(interp);
	goto gotError;

	/*
	 * This is really an unset operation these days. Do not issue.
	 */

    case INST_DICT_DONE:
	opnd = TclGetUInt4AtPtr(pc+1);
	TRACE(("%u => OK\n", opnd));
	varPtr = LOCAL(opnd);
	while (TclIsVarLink(varPtr)) {
	    varPtr = varPtr->value.linkPtr;
	}
	if (TclIsVarDirectUnsettable(varPtr) && !TclIsVarInHash(varPtr)) {
	    if (!TclIsVarUndefined(varPtr)) {
		TclDecrRefCount(varPtr->value.objPtr);
	    }
	    varPtr->value.objPtr = NULL;
	} else {
	    DECACHE_STACK_INFO();
	    TclPtrUnsetVar(interp, varPtr, NULL, NULL, NULL, 0, opnd);
	    CACHE_STACK_INFO();
	}
	NEXT_INST_F(5, 0, 0);
    }

    /*
     *	   End of INST_UNSET instructions.
     * -----------------------------------------------------------------
     *	   Start of INST_ARRAY instructions.
     */

    case INST_ARRAY_EXISTS_IMM:
	opnd = TclGetUInt4AtPtr(pc+1);
	pcAdjustment = 5;
	cleanup = 0;
	part1Ptr = NULL;
	arrayPtr = NULL;
	TRACE(("%u => ", opnd));
	varPtr = LOCAL(opnd);
	while (TclIsVarLink(varPtr)) {
	    varPtr = varPtr->value.linkPtr;
	}
	goto doArrayExists;
    case INST_ARRAY_EXISTS_STK:
	opnd = -1;
	pcAdjustment = 1;
	cleanup = 1;
	part1Ptr = OBJ_AT_TOS;
	TRACE(("\"%.30s\" => ", O2S(part1Ptr)));
	varPtr = TclObjLookupVarEx(interp, part1Ptr, NULL, 0, NULL,
		/*createPart1*/0, /*createPart2*/0, &arrayPtr);
    doArrayExists:
	if (varPtr && (varPtr->flags & VAR_TRACED_ARRAY)
		&& (TclIsVarArray(varPtr) || TclIsVarUndefined(varPtr))) {
	    DECACHE_STACK_INFO();
	    result = TclObjCallVarTraces(iPtr, arrayPtr, varPtr, part1Ptr,
		    NULL, (TCL_LEAVE_ERR_MSG|TCL_NAMESPACE_ONLY|
		    TCL_GLOBAL_ONLY|TCL_TRACE_ARRAY), 1, opnd);
	    CACHE_STACK_INFO();
	    if (result == TCL_ERROR) {
		TRACE_ERROR(interp);
		goto gotError;
	    }
	}
	if (varPtr && TclIsVarArray(varPtr) && !TclIsVarUndefined(varPtr)) {
	    objResultPtr = TCONST(1);
	} else {
	    objResultPtr = TCONST(0);
	}
	TRACE_APPEND(("%.30s\n", O2S(objResultPtr)));
	NEXT_INST_V(pcAdjustment, cleanup, 1);

    case INST_ARRAY_MAKE_IMM:
	opnd = TclGetUInt4AtPtr(pc+1);
	pcAdjustment = 5;
	cleanup = 0;
	part1Ptr = NULL;
	arrayPtr = NULL;
	TRACE(("%u => ", opnd));
	varPtr = LOCAL(opnd);
	while (TclIsVarLink(varPtr)) {
	    varPtr = varPtr->value.linkPtr;
	}
	goto doArrayMake;
    case INST_ARRAY_MAKE_STK:
	opnd = -1;
	pcAdjustment = 1;
	cleanup = 1;
	part1Ptr = OBJ_AT_TOS;
	TRACE(("\"%.30s\" => ", O2S(part1Ptr)));
	varPtr = TclObjLookupVarEx(interp, part1Ptr, NULL, TCL_LEAVE_ERR_MSG,
		"set", /*createPart1*/1, /*createPart2*/0, &arrayPtr);
	if (varPtr == NULL) {
	    TRACE_ERROR(interp);
	    goto gotError;
	}
    doArrayMake:
	if (varPtr && !TclIsVarArray(varPtr)) {
	    if (TclIsVarArrayElement(varPtr) || !TclIsVarUndefined(varPtr)) {
		/*
		 * Either an array element, or a scalar: lose!
		 */

		TclObjVarErrMsg(interp, part1Ptr, NULL, "array set",
			"variable isn't array", opnd);
		DECACHE_STACK_INFO();
		Tcl_SetErrorCode(interp, "TCL", "WRITE", "ARRAY", NULL);
		CACHE_STACK_INFO();
		TRACE_ERROR(interp);
		goto gotError;
	    }
	    TclSetVarArray(varPtr);
	    varPtr->value.tablePtr = ckalloc(sizeof(TclVarHashTable));
	    TclInitVarHashTable(varPtr->value.tablePtr,
		    TclGetVarNsPtr(varPtr));
#ifdef TCL_COMPILE_DEBUG
	    TRACE_APPEND(("done\n"));
	} else {
	    TRACE_APPEND(("nothing to do\n"));
#endif
	}
	NEXT_INST_V(pcAdjustment, cleanup, 0);

    /*
     *	   End of INST_ARRAY instructions.
     * -----------------------------------------------------------------
     *	   Start of variable linking instructions.
     */

    {
	Var *otherPtr;
	CallFrame *framePtr, *savedFramePtr;
	Tcl_Namespace *nsPtr;
	Namespace *savedNsPtr;

    case INST_UPVAR:
	TRACE(("%d %.30s %.30s => ", TclGetInt4AtPtr(pc+1),
		O2S(OBJ_UNDER_TOS), O2S(OBJ_AT_TOS)));

	if (TclObjGetFrame(interp, OBJ_UNDER_TOS, &framePtr) == -1) {
	    TRACE_ERROR(interp);
	    goto gotError;
	}

	/*
	 * Locate the other variable.
	 */

	savedFramePtr = iPtr->varFramePtr;
	iPtr->varFramePtr = framePtr;
	otherPtr = TclObjLookupVarEx(interp, OBJ_AT_TOS, NULL,
		TCL_LEAVE_ERR_MSG, "access", /*createPart1*/ 1,
		/*createPart2*/ 1, &varPtr);
	iPtr->varFramePtr = savedFramePtr;
	if (!otherPtr) {
	    TRACE_ERROR(interp);
	    goto gotError;
	}
	goto doLinkVars;

    case INST_NSUPVAR:
	TRACE(("%d %.30s %.30s => ", TclGetInt4AtPtr(pc+1),
		O2S(OBJ_UNDER_TOS), O2S(OBJ_AT_TOS)));
	if (TclGetNamespaceFromObj(interp, OBJ_UNDER_TOS, &nsPtr) != TCL_OK) {
	    TRACE_ERROR(interp);
	    goto gotError;
	}

	/*
	 * Locate the other variable.
	 */

	savedNsPtr = iPtr->varFramePtr->nsPtr;
	iPtr->varFramePtr->nsPtr = (Namespace *) nsPtr;
	otherPtr = TclObjLookupVarEx(interp, OBJ_AT_TOS, NULL,
		(TCL_NAMESPACE_ONLY | TCL_LEAVE_ERR_MSG), "access",
		/*createPart1*/ 1, /*createPart2*/ 1, &varPtr);
	iPtr->varFramePtr->nsPtr = savedNsPtr;
	if (!otherPtr) {
	    TRACE_ERROR(interp);
	    goto gotError;
	}
	goto doLinkVars;

    case INST_VARIABLE:
	TRACE(("%d, %.30s => ", TclGetInt4AtPtr(pc+1), O2S(OBJ_AT_TOS)));
	otherPtr = TclObjLookupVarEx(interp, OBJ_AT_TOS, NULL,
		(TCL_NAMESPACE_ONLY | TCL_LEAVE_ERR_MSG), "access",
		/*createPart1*/ 1, /*createPart2*/ 1, &varPtr);
	if (!otherPtr) {
	    TRACE_ERROR(interp);
	    goto gotError;
	}

	/*
	 * Do the [variable] magic.
	 */

	TclSetVarNamespaceVar(otherPtr);

    doLinkVars:

	/*
	 * If we are here, the local variable has already been created: do the
	 * little work of TclPtrMakeUpvar that remains to be done right here
	 * if there are no errors; otherwise, let it handle the case.
	 */

	opnd = TclGetInt4AtPtr(pc+1);
	varPtr = LOCAL(opnd);
	if ((varPtr != otherPtr) && !TclIsVarTraced(varPtr)
		&& (TclIsVarUndefined(varPtr) || TclIsVarLink(varPtr))) {
	    if (!TclIsVarUndefined(varPtr)) {
		/*
		 * Then it is a defined link.
		 */

		Var *linkPtr = varPtr->value.linkPtr;

		if (linkPtr == otherPtr) {
		    TRACE_APPEND(("already linked\n"));
		    NEXT_INST_F(5, 1, 0);
		}
		if (TclIsVarInHash(linkPtr)) {
		    VarHashRefCount(linkPtr)--;
		    if (TclIsVarUndefined(linkPtr)) {
			TclCleanupVar(linkPtr, NULL);
		    }
		}
	    }
	    TclSetVarLink(varPtr);
	    varPtr->value.linkPtr = otherPtr;
	    if (TclIsVarInHash(otherPtr)) {
		VarHashRefCount(otherPtr)++;
	    }
	} else if (TclPtrObjMakeUpvar(interp, otherPtr, NULL, 0,
		opnd) != TCL_OK) {
	    TRACE_ERROR(interp);
	    goto gotError;
	}

	/*
	 * Do not pop the namespace or frame index, it may be needed for other
	 * variables - and [variable] did not push it at all.
	 */

	TRACE_APPEND(("link made\n"));
	NEXT_INST_F(5, 1, 0);
    }

    /*
     *	   End of variable linking instructions.
     * -----------------------------------------------------------------
     */

    case INST_JUMP1:
	opnd = TclGetInt1AtPtr(pc+1);
	TRACE(("%d => new pc %u\n", opnd,
		(unsigned)(pc + opnd - codePtr->codeStart)));
	NEXT_INST_F(opnd, 0, 0);

    case INST_JUMP4:
	opnd = TclGetInt4AtPtr(pc+1);
	TRACE(("%d => new pc %u\n", opnd,
		(unsigned)(pc + opnd - codePtr->codeStart)));
	NEXT_INST_F(opnd, 0, 0);

    {
	int jmpOffset[2], b;

	/* TODO: consider rewrite so we don't compute the offset we're not
	 * going to take. */
    case INST_JUMP_FALSE4:
	jmpOffset[0] = TclGetInt4AtPtr(pc+1);	/* FALSE offset */
	jmpOffset[1] = 5;			/* TRUE offset */
	goto doCondJump;

    case INST_JUMP_TRUE4:
	jmpOffset[0] = 5;
	jmpOffset[1] = TclGetInt4AtPtr(pc+1);
	goto doCondJump;

    case INST_JUMP_FALSE1:
	jmpOffset[0] = TclGetInt1AtPtr(pc+1);
	jmpOffset[1] = 2;
	goto doCondJump;

    case INST_JUMP_TRUE1:
	jmpOffset[0] = 2;
	jmpOffset[1] = TclGetInt1AtPtr(pc+1);

    doCondJump:
	valuePtr = OBJ_AT_TOS;
	TRACE(("%d => ", jmpOffset[
		(*pc==INST_JUMP_FALSE1 || *pc==INST_JUMP_FALSE4) ? 0 : 1]));

	/* TODO - check claim that taking address of b harms performance */
	/* TODO - consider optimization search for constants */
	if (TclGetBooleanFromObj(interp, valuePtr, &b) != TCL_OK) {
	    TRACE_ERROR(interp);
	    goto gotError;
	}

#ifdef TCL_COMPILE_DEBUG
	if (b) {
	    if ((*pc == INST_JUMP_TRUE1) || (*pc == INST_JUMP_TRUE4)) {
		TRACE_APPEND(("%.20s true, new pc %u\n", O2S(valuePtr),
			(unsigned)(pc + jmpOffset[1] - codePtr->codeStart)));
	    } else {
		TRACE_APPEND(("%.20s true\n", O2S(valuePtr)));
	    }
	} else {
	    if ((*pc == INST_JUMP_TRUE1) || (*pc == INST_JUMP_TRUE4)) {
		TRACE_APPEND(("%.20s false\n", O2S(valuePtr)));
	    } else {
		TRACE_APPEND(("%.20s false, new pc %u\n", O2S(valuePtr),
			(unsigned)(pc + jmpOffset[0] - codePtr->codeStart)));
	    }
	}
#endif
	NEXT_INST_F(jmpOffset[b], 1, 0);
    }

    case INST_JUMP_TABLE: {
	Tcl_HashEntry *hPtr;
	JumptableInfo *jtPtr;

	/*
	 * Jump to location looked up in a hashtable; fall through to next
	 * instr if lookup fails.
	 */

	opnd = TclGetInt4AtPtr(pc+1);
	jtPtr = (JumptableInfo *) codePtr->auxDataArrayPtr[opnd].clientData;
	TRACE(("%d \"%.20s\" => ", opnd, O2S(OBJ_AT_TOS)));
	hPtr = Tcl_FindHashEntry(&jtPtr->hashTable, TclGetString(OBJ_AT_TOS));
	if (hPtr != NULL) {
	    int jumpOffset = PTR2INT(Tcl_GetHashValue(hPtr));

	    TRACE_APPEND(("found in table, new pc %u\n",
		    (unsigned)(pc - codePtr->codeStart + jumpOffset)));
	    NEXT_INST_F(jumpOffset, 1, 0);
	} else {
	    TRACE_APPEND(("not found in table\n"));
	    NEXT_INST_F(5, 1, 0);
	}
    }

    /*
     * These two instructions are now redundant: the complete logic of the LOR
     * and LAND is now handled by the expression compiler.
     */

    case INST_LOR:
    case INST_LAND: {
	/*
	 * Operands must be boolean or numeric. No int->double conversions are
	 * performed.
	 */

	int i1, i2, iResult;

	value2Ptr = OBJ_AT_TOS;
	valuePtr = OBJ_UNDER_TOS;
	if (TclGetBooleanFromObj(NULL, valuePtr, &i1) != TCL_OK) {
	    TRACE(("\"%.20s\" => ILLEGAL TYPE %s \n", O2S(valuePtr),
		    (valuePtr->typePtr? valuePtr->typePtr->name : "null")));
	    DECACHE_STACK_INFO();
	    IllegalExprOperandType(interp, pc, valuePtr);
	    CACHE_STACK_INFO();
	    goto gotError;
	}

	if (TclGetBooleanFromObj(NULL, value2Ptr, &i2) != TCL_OK) {
	    TRACE(("\"%.20s\" => ILLEGAL TYPE %s \n", O2S(value2Ptr),
		    (value2Ptr->typePtr? value2Ptr->typePtr->name : "null")));
	    DECACHE_STACK_INFO();
	    IllegalExprOperandType(interp, pc, value2Ptr);
	    CACHE_STACK_INFO();
	    goto gotError;
	}

	if (*pc == INST_LOR) {
	    iResult = (i1 || i2);
	} else {
	    iResult = (i1 && i2);
	}
	objResultPtr = TCONST(iResult);
	TRACE(("%.20s %.20s => %d\n", O2S(valuePtr),O2S(value2Ptr),iResult));
	NEXT_INST_F(1, 2, 1);
    }

    /*
     * -----------------------------------------------------------------
     *	   Start of general introspector instructions.
     */

    case INST_NS_CURRENT: {
	Namespace *currNsPtr = (Namespace *) TclGetCurrentNamespace(interp);

	if (currNsPtr == (Namespace *) TclGetGlobalNamespace(interp)) {
	    TclNewLiteralStringObj(objResultPtr, "::");
	} else {
	    TclNewStringObj(objResultPtr, currNsPtr->fullName,
		    strlen(currNsPtr->fullName));
	}
	TRACE_WITH_OBJ(("=> "), objResultPtr);
	NEXT_INST_F(1, 0, 1);
    }
    case INST_COROUTINE_NAME: {
	CoroutineData *corPtr = iPtr->execEnvPtr->corPtr;

	TclNewObj(objResultPtr);
	if (corPtr && !(corPtr->cmdPtr->flags & CMD_IS_DELETED)) {
	    Tcl_GetCommandFullName(interp, (Tcl_Command) corPtr->cmdPtr,
		    objResultPtr);
	}
	TRACE_WITH_OBJ(("=> "), objResultPtr);
	NEXT_INST_F(1, 0, 1);
    }
    case INST_INFO_LEVEL_NUM:
	TclNewIntObj(objResultPtr, iPtr->varFramePtr->level);
	TRACE_WITH_OBJ(("=> "), objResultPtr);
	NEXT_INST_F(1, 0, 1);
    case INST_INFO_LEVEL_ARGS: {
	int level;
	register CallFrame *framePtr = iPtr->varFramePtr;
	register CallFrame *rootFramePtr = iPtr->rootFramePtr;

	TRACE(("\"%.30s\" => ", O2S(OBJ_AT_TOS)));
	if (TclGetIntFromObj(interp, OBJ_AT_TOS, &level) != TCL_OK) {
	    TRACE_ERROR(interp);
	    goto gotError;
	}
	if (level <= 0) {
	    level += framePtr->level;
	}
	for (; (framePtr->level!=level) && (framePtr!=rootFramePtr) ;
		framePtr = framePtr->callerVarPtr) {
	    /* Empty loop body */
	}
	if (framePtr == rootFramePtr) {
	    Tcl_SetObjResult(interp, Tcl_ObjPrintf(
		    "bad level \"%s\"", TclGetString(OBJ_AT_TOS)));
	    TRACE_ERROR(interp);
	    DECACHE_STACK_INFO();
	    Tcl_SetErrorCode(interp, "TCL", "LOOKUP", "STACK_LEVEL",
		    TclGetString(OBJ_AT_TOS), NULL);
	    CACHE_STACK_INFO();
	    goto gotError;
	}
	objResultPtr = Tcl_NewListObj(framePtr->objc, framePtr->objv);
	TRACE_APPEND(("%.30s\n", O2S(objResultPtr)));
	NEXT_INST_F(1, 1, 1);
    }
    {
	Tcl_Command cmd, origCmd;

    case INST_RESOLVE_COMMAND:
	cmd = Tcl_GetCommandFromObj(interp, OBJ_AT_TOS);
	TclNewObj(objResultPtr);
	if (cmd != NULL) {
	    Tcl_GetCommandFullName(interp, cmd, objResultPtr);
	}
	TRACE_WITH_OBJ(("\"%.20s\" => ", O2S(OBJ_AT_TOS)), objResultPtr);
	NEXT_INST_F(1, 1, 1);

    case INST_ORIGIN_COMMAND:
	TRACE(("\"%.30s\" => ", O2S(OBJ_AT_TOS)));
	cmd = Tcl_GetCommandFromObj(interp, OBJ_AT_TOS);
	if (cmd == NULL) {
	    Tcl_SetObjResult(interp, Tcl_ObjPrintf(
		    "invalid command name \"%s\"", TclGetString(OBJ_AT_TOS)));
	    Tcl_SetErrorCode(interp, "TCL", "LOOKUP", "COMMAND",
		    TclGetString(OBJ_AT_TOS), NULL);
	    TRACE_APPEND(("ERROR: not command\n"));
	    goto gotError;
	}
	origCmd = TclGetOriginalCommand(cmd);
	if (origCmd == NULL) {
	    origCmd = cmd;
	}
	TclNewObj(objResultPtr);
	Tcl_GetCommandFullName(interp, origCmd, objResultPtr);
	TRACE_APPEND(("\"%.30s\"", O2S(OBJ_AT_TOS)));
	NEXT_INST_F(1, 1, 1);
    }
    case INST_TCLOO_SELF: {
	CallFrame *framePtr = iPtr->varFramePtr;
	CallContext *contextPtr;

	if (framePtr == NULL ||
		!(framePtr->isProcCallFrame & FRAME_IS_METHOD)) {
	    TRACE(("=> ERROR: no TclOO call context\n"));
	    Tcl_SetObjResult(interp, Tcl_NewStringObj(
		    "self may only be called from inside a method",
		    -1));
	    DECACHE_STACK_INFO();
	    Tcl_SetErrorCode(interp, "TCL", "OO", "CONTEXT_REQUIRED", NULL);
	    CACHE_STACK_INFO();
	    goto gotError;
	}
	contextPtr = framePtr->clientData;

	/*
	 * Call out to get the name; it's expensive to compute but cached.
	 */

	objResultPtr = TclOOObjectName(interp, contextPtr->oPtr);
	TRACE_WITH_OBJ(("=> "), objResultPtr);
	NEXT_INST_F(1, 0, 1);
    }
    {
	Object *oPtr;

    case INST_TCLOO_IS_OBJECT:
	oPtr = (Object *) Tcl_GetObjectFromObj(interp, OBJ_AT_TOS);
	objResultPtr = TCONST(oPtr != NULL ? 1 : 0);
	TRACE_WITH_OBJ(("%.30s => ", O2S(OBJ_AT_TOS)), objResultPtr);
	NEXT_INST_F(1, 1, 1);
    case INST_TCLOO_CLASS:
	oPtr = (Object *) Tcl_GetObjectFromObj(interp, OBJ_AT_TOS);
	if (oPtr == NULL) {
	    TRACE(("%.30s => ERROR: not object\n", O2S(OBJ_AT_TOS)));
	    goto gotError;
	}
	objResultPtr = TclOOObjectName(interp, oPtr->selfCls->thisPtr);
	TRACE_WITH_OBJ(("%.30s => ", O2S(OBJ_AT_TOS)), objResultPtr);
	NEXT_INST_F(1, 1, 1);
    case INST_TCLOO_NS:
	oPtr = (Object *) Tcl_GetObjectFromObj(interp, OBJ_AT_TOS);
	if (oPtr == NULL) {
	    TRACE(("%.30s => ERROR: not object\n", O2S(OBJ_AT_TOS)));
	    goto gotError;
	}

	/*
	 * TclOO objects *never* have the global namespace as their NS.
	 */

	TclNewStringObj(objResultPtr, oPtr->namespacePtr->fullName,
		strlen(oPtr->namespacePtr->fullName));
	TRACE_WITH_OBJ(("%.30s => ", O2S(OBJ_AT_TOS)), objResultPtr);
	NEXT_INST_F(1, 1, 1);
    }

    /*
     * -----------------------------------------------------------------
     *	   Start of INST_LIST and related instructions.
     */

    {
	int index, numIndices, fromIdx, toIdx;
	int nocase, match, length2, cflags, s1len, s2len;
	const char *s1, *s2;

    case INST_LIST:
	/*
	 * Pop the opnd (objc) top stack elements into a new list obj and then
	 * decrement their ref counts.
	 */

	opnd = TclGetUInt4AtPtr(pc+1);
	objResultPtr = Tcl_NewListObj(opnd, &OBJ_AT_DEPTH(opnd-1));
	TRACE_WITH_OBJ(("%u => ", opnd), objResultPtr);
	NEXT_INST_V(5, opnd, 1);

    case INST_LIST_LENGTH:
	TRACE(("\"%.30s\" => ", O2S(OBJ_AT_TOS)));
	if (TclListObjLength(interp, OBJ_AT_TOS, &length) != TCL_OK) {
	    TRACE_ERROR(interp);
	    goto gotError;
	}
	TclNewIntObj(objResultPtr, length);
	TRACE_APPEND(("%d\n", length));
	NEXT_INST_F(1, 1, 1);

    case INST_LIST_INDEX:	/* lindex with objc == 3 */
	value2Ptr = OBJ_AT_TOS;
	valuePtr = OBJ_UNDER_TOS;
	TRACE(("\"%.30s\" \"%.30s\" => ", O2S(valuePtr), O2S(value2Ptr)));

	/*
	 * Extract the desired list element.
	 */

	if ((TclListObjGetElements(interp, valuePtr, &objc, &objv) == TCL_OK)
		&& (value2Ptr->typePtr != &tclListType)
		&& (TclGetIntForIndexM(NULL , value2Ptr, objc-1,
			&index) == TCL_OK)) {
	    TclDecrRefCount(value2Ptr);
	    tosPtr--;
	    pcAdjustment = 1;
	    goto lindexFastPath;
	}

	objResultPtr = TclLindexList(interp, valuePtr, value2Ptr);
	if (!objResultPtr) {
	    TRACE_ERROR(interp);
	    goto gotError;
	}

	/*
	 * Stash the list element on the stack.
	 */

	TRACE_APPEND(("\"%.30s\"\n", O2S(objResultPtr)));
	NEXT_INST_F(1, 2, -1);	/* Already has the correct refCount */

    case INST_LIST_INDEX_IMM:	/* lindex with objc==3 and index in bytecode
				 * stream */

	/*
	 * Pop the list and get the index.
	 */

	valuePtr = OBJ_AT_TOS;
	opnd = TclGetInt4AtPtr(pc+1);
	TRACE(("\%.30s\" %d => ", O2S(valuePtr), opnd));

	/*
	 * Get the contents of the list, making sure that it really is a list
	 * in the process.
	 */

	if (TclListObjGetElements(interp, valuePtr, &objc, &objv) != TCL_OK) {
	    TRACE_ERROR(interp);
	    goto gotError;
	}

	/*
	 * Select the list item based on the index. Negative operand means
	 * end-based indexing.
	 */

	if (opnd < -1) {
	    index = opnd+1 + objc;
	} else {
	    index = opnd;
	}
	pcAdjustment = 5;

    lindexFastPath:
	if (index >= 0 && index < objc) {
	    objResultPtr = objv[index];
	} else {
	    TclNewObj(objResultPtr);
	}

	TRACE_APPEND(("\"%.30s\"\n", O2S(objResultPtr)));
	NEXT_INST_F(pcAdjustment, 1, 1);

    case INST_LIST_INDEX_MULTI:	/* 'lindex' with multiple index args */
	/*
	 * Determine the count of index args.
	 */

	opnd = TclGetUInt4AtPtr(pc+1);
	numIndices = opnd-1;

	/*
	 * Do the 'lindex' operation.
	 */

	TRACE(("%d => ", opnd));
	objResultPtr = TclLindexFlat(interp, OBJ_AT_DEPTH(numIndices),
		numIndices, &OBJ_AT_DEPTH(numIndices - 1));
	if (!objResultPtr) {
	    TRACE_ERROR(interp);
	    goto gotError;
	}

	/*
	 * Set result.
	 */

	TRACE_APPEND(("\"%.30s\"\n", O2S(objResultPtr)));
	NEXT_INST_V(5, opnd, -1);

    case INST_LSET_FLAT:
	/*
	 * Lset with 3, 5, or more args. Get the number of index args.
	 */

	opnd = TclGetUInt4AtPtr(pc + 1);
	numIndices = opnd - 2;
	TRACE(("%d => ", opnd));

	/*
	 * Get the old value of variable, and remove the stack ref. This is
	 * safe because the variable still references the object; the ref
	 * count will never go zero here - we can use the smaller macro
	 * Tcl_DecrRefCount.
	 */

	valuePtr = POP_OBJECT();
	Tcl_DecrRefCount(valuePtr); /* This one should be done here */

	/*
	 * Compute the new variable value.
	 */

	objResultPtr = TclLsetFlat(interp, valuePtr, numIndices,
		&OBJ_AT_DEPTH(numIndices), OBJ_AT_TOS);
	if (!objResultPtr) {
	    TRACE_ERROR(interp);
	    goto gotError;
	}

	/*
	 * Set result.
	 */

	TRACE_APPEND(("\"%.30s\"\n", O2S(objResultPtr)));
	NEXT_INST_V(5, numIndices+1, -1);

    case INST_LSET_LIST:	/* 'lset' with 4 args */
	/*
	 * Get the old value of variable, and remove the stack ref. This is
	 * safe because the variable still references the object; the ref
	 * count will never go zero here - we can use the smaller macro
	 * Tcl_DecrRefCount.
	 */

	objPtr = POP_OBJECT();
	Tcl_DecrRefCount(objPtr);	/* This one should be done here. */

	/*
	 * Get the new element value, and the index list.
	 */

	valuePtr = OBJ_AT_TOS;
	value2Ptr = OBJ_UNDER_TOS;
	TRACE(("\"%.30s\" \"%.30s\" \"%.30s\" => ",
		O2S(value2Ptr), O2S(valuePtr), O2S(objPtr)));

	/*
	 * Compute the new variable value.
	 */

	objResultPtr = TclLsetList(interp, objPtr, value2Ptr, valuePtr);
	if (!objResultPtr) {
	    TRACE_ERROR(interp);
	    goto gotError;
	}

	/*
	 * Set result.
	 */

	TRACE_APPEND(("\"%.30s\"\n", O2S(objResultPtr)));
	NEXT_INST_F(1, 2, -1);

    case INST_LIST_RANGE_IMM:	/* lrange with objc==4 and both indices in
				 * bytecode stream */

	/*
	 * Pop the list and get the indices.
	 */

	valuePtr = OBJ_AT_TOS;
	fromIdx = TclGetInt4AtPtr(pc+1);
	toIdx = TclGetInt4AtPtr(pc+5);
	TRACE(("\"%.30s\" %d %d => ", O2S(valuePtr), TclGetInt4AtPtr(pc+1),
		TclGetInt4AtPtr(pc+5)));

	/*
	 * Get the contents of the list, making sure that it really is a list
	 * in the process.
	 */

	if (TclListObjGetElements(interp, valuePtr, &objc, &objv) != TCL_OK) {
	    TRACE_ERROR(interp);
	    goto gotError;
	}

	/*
	 * Skip a lot of work if we're about to throw the result away (common
	 * with uses of [lassign]).
	 */

#ifndef TCL_COMPILE_DEBUG
	if (*(pc+9) == INST_POP) {
	    NEXT_INST_F(10, 1, 0);
	}
#endif

	/*
	 * Adjust the indices for end-based handling.
	 */

	if (fromIdx < -1) {
	    fromIdx += 1+objc;
	    if (fromIdx < -1) {
		fromIdx = -1;
	    }
	} else if (fromIdx > objc) {
	    fromIdx = objc;
	}
	if (toIdx < -1) {
	    toIdx += 1 + objc;
	    if (toIdx < -1) {
		toIdx = -1;
	    }
	} else if (toIdx > objc) {
	    toIdx = objc;
	}

	/*
	 * Check if we are referring to a valid, non-empty list range, and if
	 * so, build the list of elements in that range.
	 */

	if (fromIdx<=toIdx && fromIdx<objc && toIdx>=0) {
	    if (fromIdx < 0) {
		fromIdx = 0;
	    }
	    if (toIdx >= objc) {
		toIdx = objc-1;
	    }
	    if (fromIdx == 0 && toIdx != objc-1 && !Tcl_IsShared(valuePtr)) {
		/*
		 * BEWARE! This is looking inside the implementation of the
		 * list type.
		 */

		List *listPtr = valuePtr->internalRep.twoPtrValue.ptr1;

		if (listPtr->refCount == 1) {
		    for (index=toIdx+1; index<objc ; index++) {
			TclDecrRefCount(objv[index]);
		    }
		    listPtr->elemCount = toIdx+1;
		    listPtr->canonicalFlag = 1;
		    TclInvalidateStringRep(valuePtr);
		    TRACE_APPEND(("%.30s\n", O2S(valuePtr)));
		    NEXT_INST_F(9, 0, 0);
		}
	    }
	    objResultPtr = Tcl_NewListObj(toIdx-fromIdx+1, objv+fromIdx);
	} else {
	    TclNewObj(objResultPtr);
	}

	TRACE_APPEND(("\"%.30s\"", O2S(objResultPtr)));
	NEXT_INST_F(9, 1, 1);

    case INST_LIST_IN:
    case INST_LIST_NOT_IN:	/* Basic list containment operators. */
	value2Ptr = OBJ_AT_TOS;
	valuePtr = OBJ_UNDER_TOS;

	s1 = TclGetStringFromObj(valuePtr, &s1len);
	TRACE(("\"%.30s\" \"%.30s\" => ", O2S(valuePtr), O2S(value2Ptr)));
	if (TclListObjLength(interp, value2Ptr, &length) != TCL_OK) {
	    TRACE_ERROR(interp);
	    goto gotError;
	}
	match = 0;
	if (length > 0) {
	    int i = 0;
	    Tcl_Obj *o;

	    /*
	     * An empty list doesn't match anything.
	     */

	    do {
		Tcl_ListObjIndex(NULL, value2Ptr, i, &o);
		if (o != NULL) {
		    s2 = TclGetStringFromObj(o, &s2len);
		} else {
		    s2 = "";
		    s2len = 0;
		}
		if (s1len == s2len) {
		    match = (memcmp(s1, s2, s1len) == 0);
		}
		i++;
	    } while (i < length && match == 0);
	}

	if (*pc == INST_LIST_NOT_IN) {
	    match = !match;
	}

	TRACE_APPEND(("%d\n", match));

	/*
	 * Peep-hole optimisation: if you're about to jump, do jump from here.
	 * We're saving the effort of pushing a boolean value only to pop it
	 * for branching.
	 */

	JUMP_PEEPHOLE_F(match, 1, 2);

    case INST_LIST_CONCAT:
	value2Ptr = OBJ_AT_TOS;
	valuePtr = OBJ_UNDER_TOS;
	TRACE(("\"%.30s\" \"%.30s\" => ", O2S(valuePtr), O2S(value2Ptr)));
	if (Tcl_IsShared(valuePtr)) {
	    objResultPtr = Tcl_DuplicateObj(valuePtr);
	    if (Tcl_ListObjAppendList(interp, objResultPtr,
		    value2Ptr) != TCL_OK) {
		TRACE_ERROR(interp);
		TclDecrRefCount(objResultPtr);
		goto gotError;
	    }
	    TRACE_APPEND(("\"%.30s\"\n", O2S(objResultPtr)));
	    NEXT_INST_F(1, 2, 1);
	} else {
	    if (Tcl_ListObjAppendList(interp, valuePtr, value2Ptr) != TCL_OK){
		TRACE_ERROR(interp);
		goto gotError;
	    }
	    TRACE_APPEND(("\"%.30s\"\n", O2S(valuePtr)));
	    NEXT_INST_F(1, 1, 0);
	}

    /*
     *	   End of INST_LIST and related instructions.
     * -----------------------------------------------------------------
     *	   Start of string-related instructions.
     */

    case INST_STR_EQ:
    case INST_STR_NEQ:		/* String (in)equality check */
    case INST_STR_CMP:		/* String compare. */
    stringCompare:
	value2Ptr = OBJ_AT_TOS;
	valuePtr = OBJ_UNDER_TOS;

	if (valuePtr == value2Ptr) {
	    match = 0;
	} else {
	    /*
	     * We only need to check (in)equality when we have equal length
	     * strings.  We can use memcmp in all (n)eq cases because we
	     * don't need to worry about lexical LE/BE variance.
	     */

	    typedef int (*memCmpFn_t)(const void*, const void*, size_t);
	    memCmpFn_t memCmpFn;
	    int checkEq = ((*pc == INST_EQ) || (*pc == INST_NEQ)
		    || (*pc == INST_STR_EQ) || (*pc == INST_STR_NEQ));

	    if (TclIsPureByteArray(valuePtr)
		    && TclIsPureByteArray(value2Ptr)) {
		s1 = (char *) Tcl_GetByteArrayFromObj(valuePtr, &s1len);
		s2 = (char *) Tcl_GetByteArrayFromObj(value2Ptr, &s2len);
		memCmpFn = memcmp;
	    } else if (((valuePtr->typePtr == &tclStringType)
		    && (value2Ptr->typePtr == &tclStringType))) {
		/*
		 * Do a unicode-specific comparison if both of the args are of
		 * String type. If the char length == byte length, we can do a
		 * memcmp. In benchmark testing this proved the most efficient
		 * check between the unicode and string comparison operations.
		 */

		s1len = Tcl_GetCharLength(valuePtr);
		s2len = Tcl_GetCharLength(value2Ptr);
		if ((s1len == valuePtr->length)
			&& (s2len == value2Ptr->length)) {
		    s1 = valuePtr->bytes;
		    s2 = value2Ptr->bytes;
		    memCmpFn = memcmp;
		} else {
		    s1 = (char *) Tcl_GetUnicode(valuePtr);
		    s2 = (char *) Tcl_GetUnicode(value2Ptr);
		    if (
#ifdef WORDS_BIGENDIAN
			1
#else
			checkEq
#endif
			) {
			memCmpFn = memcmp;
			s1len *= sizeof(Tcl_UniChar);
			s2len *= sizeof(Tcl_UniChar);
		    } else {
			memCmpFn = (memCmpFn_t) Tcl_UniCharNcmp;
		    }
		}
	    } else {
		/*
		 * strcmp can't do a simple memcmp in order to handle the
		 * special Tcl \xC0\x80 null encoding for utf-8.
		 */

		s1 = TclGetStringFromObj(valuePtr, &s1len);
		s2 = TclGetStringFromObj(value2Ptr, &s2len);
		if (checkEq) {
		    memCmpFn = memcmp;
		} else {
		    memCmpFn = (memCmpFn_t) TclpUtfNcmp2;
		}
	    }

	    if (checkEq && (s1len != s2len)) {
		match = 1;
	    } else {
		/*
		 * The comparison function should compare up to the minimum
		 * byte length only.
		 */
		match = memCmpFn(s1, s2,
			(size_t) ((s1len < s2len) ? s1len : s2len));
		if (match == 0) {
		    match = s1len - s2len;
		}
	    }
	}

	/*
	 * Make sure only -1,0,1 is returned
	 * TODO: consider peephole opt.
	 */

	if (*pc != INST_STR_CMP) {
	    /*
	     * Take care of the opcodes that goto'ed into here.
	     */

	    switch (*pc) {
	    case INST_STR_EQ:
	    case INST_EQ:
		match = (match == 0);
		break;
	    case INST_STR_NEQ:
	    case INST_NEQ:
		match = (match != 0);
		break;
	    case INST_LT:
		match = (match < 0);
		break;
	    case INST_GT:
		match = (match > 0);
		break;
	    case INST_LE:
		match = (match <= 0);
		break;
	    case INST_GE:
		match = (match >= 0);
		break;
	    }
	}

	TRACE(("\"%.20s\" \"%.20s\" => %d\n", O2S(valuePtr), O2S(value2Ptr),
		(match < 0 ? -1 : match > 0 : 1 : 0)));
	JUMP_PEEPHOLE_F(match, 1, 2);

    case INST_STR_LEN:
	valuePtr = OBJ_AT_TOS;
	length = Tcl_GetCharLength(valuePtr);
	TclNewIntObj(objResultPtr, length);
	TRACE(("\"%.20s\" => %d\n", O2S(valuePtr), length));
	NEXT_INST_F(1, 1, 1);

    case INST_STR_UPPER:
	valuePtr = OBJ_AT_TOS;
	TRACE(("\"%.25s\" => ", O2S(valuePtr)));
	if (Tcl_IsShared(valuePtr)) {
	    s1 = TclGetStringFromObj(valuePtr, &length);
	    TclNewStringObj(objResultPtr, s1, length);
	    length = Tcl_UtfToUpper(TclGetString(objResultPtr));
	    Tcl_SetObjLength(objResultPtr, length);
	    TRACE_APPEND(("\"%.25s\"\n", O2S(objResultPtr)));
	    NEXT_INST_F(1, 1, 1);
	} else {
	    length = Tcl_UtfToUpper(TclGetString(valuePtr));
	    Tcl_SetObjLength(valuePtr, length);
	    TRACE_APPEND(("\"%.25s\"\n", O2S(valuePtr)));
	    NEXT_INST_F(1, 0, 0);
	}
    case INST_STR_LOWER:
	valuePtr = OBJ_AT_TOS;
	TRACE(("\"%.25s\" => ", O2S(valuePtr)));
	if (Tcl_IsShared(valuePtr)) {
	    s1 = TclGetStringFromObj(valuePtr, &length);
	    TclNewStringObj(objResultPtr, s1, length);
	    length = Tcl_UtfToLower(TclGetString(objResultPtr));
	    Tcl_SetObjLength(objResultPtr, length);
	    TRACE_APPEND(("\"%.25s\"\n", O2S(objResultPtr)));
	    NEXT_INST_F(1, 1, 1);
	} else {
	    length = Tcl_UtfToLower(TclGetString(valuePtr));
	    Tcl_SetObjLength(valuePtr, length);
	    TRACE_APPEND(("\"%.25s\"\n", O2S(valuePtr)));
	    NEXT_INST_F(1, 0, 0);
	}
    case INST_STR_TITLE:
	valuePtr = OBJ_AT_TOS;
	TRACE(("\"%.25s\" => ", O2S(valuePtr)));
	if (Tcl_IsShared(valuePtr)) {
	    s1 = TclGetStringFromObj(valuePtr, &length);
	    TclNewStringObj(objResultPtr, s1, length);
	    length = Tcl_UtfToTitle(TclGetString(objResultPtr));
	    Tcl_SetObjLength(objResultPtr, length);
	    TRACE_APPEND(("\"%.25s\"\n", O2S(objResultPtr)));
	    NEXT_INST_F(1, 1, 1);
	} else {
	    length = Tcl_UtfToTitle(TclGetString(valuePtr));
	    Tcl_SetObjLength(valuePtr, length);
	    TRACE_APPEND(("\"%.25s\"\n", O2S(valuePtr)));
	    NEXT_INST_F(1, 0, 0);
	}

    case INST_STR_INDEX:
	value2Ptr = OBJ_AT_TOS;
	valuePtr = OBJ_UNDER_TOS;
	TRACE(("\"%.20s\" %.20s => ", O2S(valuePtr), O2S(value2Ptr)));

	/*
	 * Get char length to calulate what 'end' means.
	 */

	length = Tcl_GetCharLength(valuePtr);
	if (TclGetIntForIndexM(interp, value2Ptr, length-1, &index)!=TCL_OK) {
	    TRACE_ERROR(interp);
	    goto gotError;
	}

	if ((index < 0) || (index >= length)) {
	    TclNewObj(objResultPtr);
	} else if (TclIsPureByteArray(valuePtr)) {
	    objResultPtr = Tcl_NewByteArrayObj(
		    Tcl_GetByteArrayFromObj(valuePtr, &length)+index, 1);
	} else if (valuePtr->bytes && length == valuePtr->length) {
	    objResultPtr = Tcl_NewStringObj((const char *)
		    valuePtr->bytes+index, 1);
	} else {
	    char buf[TCL_UTF_MAX];
	    Tcl_UniChar ch = Tcl_GetUniChar(valuePtr, index);

	    /*
	     * This could be: Tcl_NewUnicodeObj((const Tcl_UniChar *)&ch, 1)
	     * but creating the object as a string seems to be faster in
	     * practical use.
	     */

	    length = Tcl_UniCharToUtf(ch, buf);
	    objResultPtr = Tcl_NewStringObj(buf, length);
	}

	TRACE_APPEND(("\"%s\"\n", O2S(objResultPtr)));
	NEXT_INST_F(1, 2, 1);

    case INST_STR_RANGE:
	TRACE(("\"%.20s\" %.20s %.20s =>",
		O2S(OBJ_AT_DEPTH(2)), O2S(OBJ_UNDER_TOS), O2S(OBJ_AT_TOS)));
	length = Tcl_GetCharLength(OBJ_AT_DEPTH(2)) - 1;
	if (TclGetIntForIndexM(interp, OBJ_UNDER_TOS, length,
		    &fromIdx) != TCL_OK
	    || TclGetIntForIndexM(interp, OBJ_AT_TOS, length,
		    &toIdx) != TCL_OK) {
	    TRACE_ERROR(interp);
	    goto gotError;
	}

	if (fromIdx < 0) {
	    fromIdx = 0;
	}
	if (toIdx >= length) {
	    toIdx = length;
	}
	if (toIdx >= fromIdx) {
	    objResultPtr = Tcl_GetRange(OBJ_AT_DEPTH(2), fromIdx, toIdx);
	} else {
	    TclNewObj(objResultPtr);
	}
	TRACE_APPEND(("\"%.30s\"\n", O2S(objResultPtr)));
	NEXT_INST_V(1, 3, 1);

    case INST_STR_RANGE_IMM:
	valuePtr = OBJ_AT_TOS;
	fromIdx = TclGetInt4AtPtr(pc+1);
	toIdx = TclGetInt4AtPtr(pc+5);
	length = Tcl_GetCharLength(valuePtr);
	TRACE(("\"%.20s\" %d %d => ", O2S(valuePtr), fromIdx, toIdx));

	/*
	 * Adjust indices for end-based indexing.
	 */

	if (fromIdx < -1) {
	    fromIdx += 1 + length;
	    if (fromIdx < 0) {
		fromIdx = 0;
	    }
	} else if (fromIdx >= length) {
	    fromIdx = length;
	}
	if (toIdx < -1) {
	    toIdx += 1 + length;
	} else if (toIdx >= length) {
	    toIdx = length - 1;
	}

	/*
	 * Check if we can do a sane substring.
	 */

	if (fromIdx <= toIdx) {
	    objResultPtr = Tcl_GetRange(valuePtr, fromIdx, toIdx);
	} else {
	    TclNewObj(objResultPtr);
	}
	TRACE_APPEND(("%.30s\n", O2S(objResultPtr)));
	NEXT_INST_F(9, 1, 1);

    {
	Tcl_UniChar *ustring1, *ustring2, *ustring3, *end, *p;
	int length3;
	Tcl_Obj *value3Ptr;

    case INST_STR_REPLACE:
	value3Ptr = POP_OBJECT();
	valuePtr = OBJ_AT_DEPTH(2);
	length = Tcl_GetCharLength(valuePtr) - 1;
	TRACE(("\"%.20s\" %s %s \"%.20s\" => ", O2S(valuePtr),
		O2S(OBJ_UNDER_TOS), O2S(OBJ_AT_TOS), O2S(value3Ptr)));
	if (TclGetIntForIndexM(interp, OBJ_UNDER_TOS, length,
		    &fromIdx) != TCL_OK
	    || TclGetIntForIndexM(interp, OBJ_AT_TOS, length,
		    &toIdx) != TCL_OK) {
	    TclDecrRefCount(value3Ptr);
	    TRACE_ERROR(interp);
	    goto gotError;
	}
	TclDecrRefCount(OBJ_AT_TOS);
	(void) POP_OBJECT();
	TclDecrRefCount(OBJ_AT_TOS);
	(void) POP_OBJECT();
	if (fromIdx < 0) {
	    fromIdx = 0;
	}

	if (fromIdx > toIdx || fromIdx > length) {
	    TRACE_APPEND(("%.30s\n", O2S(valuePtr)));
	    TclDecrRefCount(value3Ptr);
	    NEXT_INST_F(1, 0, 0);
	}

	if (toIdx > length) {
	    toIdx = length;
	}

	if (fromIdx == 0 && toIdx == length) {
	    TclDecrRefCount(OBJ_AT_TOS);
	    OBJ_AT_TOS = value3Ptr;
	    TRACE_APPEND(("%.30s\n", O2S(value3Ptr)));
	    NEXT_INST_F(1, 0, 0);
	}

	length3 = Tcl_GetCharLength(value3Ptr);

	/*
	 * Remove substring. In-place.
	 */

	if (length3 == 0 && !Tcl_IsShared(valuePtr) && toIdx == length) {
	    TclDecrRefCount(value3Ptr);
	    Tcl_SetObjLength(valuePtr, fromIdx);
	    TRACE_APPEND(("%.30s\n", O2S(valuePtr)));
	    NEXT_INST_F(1, 0, 0);
	}

	/*
	 * See if we can splice in place. This happens when the number of
	 * characters being replaced is the same as the number of characters
	 * in the string to be inserted.
	 */

	if (length3 - 1 == toIdx - fromIdx) {
	    unsigned char *bytes1, *bytes2;

	    if (Tcl_IsShared(valuePtr)) {
		objResultPtr = Tcl_DuplicateObj(valuePtr);
		if (TclIsPureByteArray(objResultPtr)
			&& TclIsPureByteArray(value3Ptr)) {
		    bytes1 = Tcl_GetByteArrayFromObj(objResultPtr, NULL);
		    bytes2 = Tcl_GetByteArrayFromObj(value3Ptr, NULL);
		    memcpy(bytes1 + fromIdx, bytes2, length3);
		} else {
		    ustring1 = Tcl_GetUnicodeFromObj(objResultPtr, NULL);
		    ustring2 = Tcl_GetUnicodeFromObj(value3Ptr, NULL);
		    memcpy(ustring1 + fromIdx, ustring2,
			    length3 * sizeof(Tcl_UniChar));

		    /*
		     * Magic! Flush the info in the string internal rep that
		     * refers to the about-to-be-invalidated UTF-8 rep. This
		     * sets the 'allocated' field of the String structure to 0
		     * to indicate that a new buffer needs to be allocated.
		     * This is safe; we know we've got a tclStringTypePtr set
		     * at this point (post Tcl_GetUnicodeFromObj).
		     */

		    ((int *) objResultPtr->internalRep.otherValuePtr)[1] = 0;
		}
		Tcl_InvalidateStringRep(objResultPtr);
		TRACE_APPEND(("%.30s\n", O2S(objResultPtr)));
		NEXT_INST_F(1, 1, 1);
	    } else {
		if (TclIsPureByteArray(valuePtr)
			&& TclIsPureByteArray(value3Ptr)) {
		    bytes1 = Tcl_GetByteArrayFromObj(valuePtr, NULL);
		    bytes2 = Tcl_GetByteArrayFromObj(value3Ptr, NULL);
		    memcpy(bytes1 + fromIdx, bytes2, length3);
		} else {
		    ustring1 = Tcl_GetUnicodeFromObj(valuePtr, NULL);
		    ustring2 = Tcl_GetUnicodeFromObj(value3Ptr, NULL);
		    memcpy(ustring1 + fromIdx, ustring2,
			    length3 * sizeof(Tcl_UniChar));

		    /*
		     * Magic! Flush the info in the string internal rep that
		     * refers to the about-to-be-invalidated UTF-8 rep. This
		     * sets the 'allocated' field of the String structure to 0
		     * to indicate that a new buffer needs to be allocated.
		     * This is safe; we know we've got a tclStringTypePtr set
		     * at this point (post Tcl_GetUnicodeFromObj).
		     */

		    ((int *) objResultPtr->internalRep.otherValuePtr)[1] = 0;
		}
		Tcl_InvalidateStringRep(valuePtr);
		TRACE_APPEND(("%.30s\n", O2S(valuePtr)));
		NEXT_INST_F(1, 0, 0);
	    }
	}

	/*
	 * Get the unicode representation; this is where we guarantee to lose
	 * bytearrays.
	 */

	ustring1 = Tcl_GetUnicodeFromObj(valuePtr, &length);
	length--;

	/*
	 * Remove substring using copying.
	 */

	if (length3 == 0) {
	    if (fromIdx > 0) {
		objResultPtr = Tcl_NewUnicodeObj(ustring1, fromIdx);
		if (toIdx < length) {
		    Tcl_AppendUnicodeToObj(objResultPtr, ustring1 + toIdx + 1,
			    length - toIdx);
		}
	    } else {
		objResultPtr = Tcl_NewUnicodeObj(ustring1 + toIdx + 1,
			length - toIdx);
	    }
	    TclDecrRefCount(value3Ptr);
	    TRACE_APPEND(("%.30s\n", O2S(objResultPtr)));
	    NEXT_INST_F(1, 1, 1);
	}

	/*
	 * Splice string pieces by full copying.
	 */

	if (fromIdx > 0) {
	    objResultPtr = Tcl_NewUnicodeObj(ustring1, fromIdx);
	    Tcl_AppendObjToObj(objResultPtr, value3Ptr);
	    if (toIdx < length) {
		Tcl_AppendUnicodeToObj(objResultPtr, ustring1 + toIdx + 1,
			length - toIdx);
	    }
	} else if (Tcl_IsShared(value3Ptr)) {
	    objResultPtr = Tcl_DuplicateObj(value3Ptr);
	    if (toIdx < length) {
		Tcl_AppendUnicodeToObj(objResultPtr, ustring1 + toIdx + 1,
			length - toIdx);
	    }
	} else {
	    objResultPtr = value3Ptr;
	    if (toIdx < length) {
		Tcl_AppendUnicodeToObj(objResultPtr, ustring1 + toIdx + 1,
			length - toIdx);
	    }
	}
	TclDecrRefCount(value3Ptr);
	TRACE_APPEND(("%.30s\n", O2S(objResultPtr)));
	NEXT_INST_F(1, 1, 1);

    case INST_STR_MAP:
	valuePtr = OBJ_AT_TOS;		/* "Main" string. */
	value3Ptr = OBJ_UNDER_TOS;	/* "Target" string. */
	value2Ptr = OBJ_AT_DEPTH(2);	/* "Source" string. */
	if (value3Ptr == value2Ptr) {
	    objResultPtr = valuePtr;
	    goto doneStringMap;
	} else if (valuePtr == value2Ptr) {
	    objResultPtr = value3Ptr;
	    goto doneStringMap;
	}
	ustring1 = Tcl_GetUnicodeFromObj(valuePtr, &length);
	if (length == 0) {
	    objResultPtr = valuePtr;
	    goto doneStringMap;
	}
	ustring2 = Tcl_GetUnicodeFromObj(value2Ptr, &length2);
	if (length2 > length || length2 == 0) {
	    objResultPtr = valuePtr;
	    goto doneStringMap;
	} else if (length2 == length) {
	    if (memcmp(ustring1, ustring2, sizeof(Tcl_UniChar) * length)) {
		objResultPtr = valuePtr;
	    } else {
		objResultPtr = value3Ptr;
	    }
	    goto doneStringMap;
	}
	ustring3 = Tcl_GetUnicodeFromObj(value3Ptr, &length3);

	objResultPtr = Tcl_NewUnicodeObj(ustring1, 0);
	p = ustring1;
	end = ustring1 + length;
	for (; ustring1 < end; ustring1++) {
	    if ((*ustring1 == *ustring2) && (length2==1 ||
		    memcmp(ustring1, ustring2, sizeof(Tcl_UniChar) * length2)
			    == 0)) {
		if (p != ustring1) {
		    Tcl_AppendUnicodeToObj(objResultPtr, p, ustring1-p);
		    p = ustring1 + length2;
		} else {
		    p += length2;
		}
		ustring1 = p - 1;

		Tcl_AppendUnicodeToObj(objResultPtr, ustring3, length3);
	    }
	}
	if (p != ustring1) {
	    /*
	     * Put the rest of the unmapped chars onto result.
	     */

	    Tcl_AppendUnicodeToObj(objResultPtr, p, ustring1 - p);
	}
    doneStringMap:
	TRACE_WITH_OBJ(("%.20s %.20s %.20s => ",
		O2S(value2Ptr), O2S(value3Ptr), O2S(valuePtr)), objResultPtr);
	NEXT_INST_V(1, 3, 1);

    case INST_STR_FIND:
	ustring1 = Tcl_GetUnicodeFromObj(OBJ_AT_TOS, &length);	/* Haystack */
	ustring2 = Tcl_GetUnicodeFromObj(OBJ_UNDER_TOS, &length2);/* Needle */

	match = -1;
	if (length2 > 0 && length2 <= length) {
	    end = ustring1 + length - length2 + 1;
	    for (p=ustring1 ; p<end ; p++) {
		if ((*p == *ustring2) &&
			memcmp(ustring2,p,sizeof(Tcl_UniChar)*length2) == 0) {
		    match = p - ustring1;
		    break;
		}
	    }
	}

	TRACE(("%.20s %.20s => %d\n",
		O2S(OBJ_UNDER_TOS), O2S(OBJ_AT_TOS), match));
	TclNewIntObj(objResultPtr, match);
	NEXT_INST_F(1, 2, 1);

    case INST_STR_FIND_LAST:
	ustring1 = Tcl_GetUnicodeFromObj(OBJ_AT_TOS, &length);	/* Haystack */
	ustring2 = Tcl_GetUnicodeFromObj(OBJ_UNDER_TOS, &length2);/* Needle */

	match = -1;
	if (length2 > 0 && length2 <= length) {
	    for (p=ustring1+length-length2 ; p>=ustring1 ; p--) {
		if ((*p == *ustring2) &&
			memcmp(ustring2,p,sizeof(Tcl_UniChar)*length2) == 0) {
		    match = p - ustring1;
		    break;
		}
	    }
	}

	TRACE(("%.20s %.20s => %d\n",
		O2S(OBJ_UNDER_TOS), O2S(OBJ_AT_TOS), match));

	TclNewIntObj(objResultPtr, match);
	NEXT_INST_F(1, 2, 1);
    }

    case INST_STR_MATCH:
	nocase = TclGetInt1AtPtr(pc+1);
	valuePtr = OBJ_AT_TOS;		/* String */
	value2Ptr = OBJ_UNDER_TOS;	/* Pattern */

	/*
	 * Check that at least one of the objects is Unicode before promoting
	 * both.
	 */

	if ((valuePtr->typePtr == &tclStringType)
		|| (value2Ptr->typePtr == &tclStringType)) {
	    Tcl_UniChar *ustring1, *ustring2;

	    ustring1 = Tcl_GetUnicodeFromObj(valuePtr, &length);
	    ustring2 = Tcl_GetUnicodeFromObj(value2Ptr, &length2);
	    match = TclUniCharMatch(ustring1, length, ustring2, length2,
		    nocase);
	} else if (TclIsPureByteArray(valuePtr) && !nocase) {
	    unsigned char *bytes1, *bytes2;

	    bytes1 = Tcl_GetByteArrayFromObj(valuePtr, &length);
	    bytes2 = Tcl_GetByteArrayFromObj(value2Ptr, &length2);
	    match = TclByteArrayMatch(bytes1, length, bytes2, length2, 0);
	} else {
	    match = Tcl_StringCaseMatch(TclGetString(valuePtr),
		    TclGetString(value2Ptr), nocase);
	}

	/*
	 * Reuse value2Ptr object already on stack if possible. Adjustment is
	 * 2 due to the nocase byte
	 */

	TRACE(("%.20s %.20s => %d\n", O2S(valuePtr), O2S(value2Ptr), match));

	/*
	 * Peep-hole optimisation: if you're about to jump, do jump from here.
	 */

	JUMP_PEEPHOLE_F(match, 2, 2);

    {
	const char *string1, *string2;
	int trim1, trim2;

    case INST_STR_TRIM:
	valuePtr = OBJ_UNDER_TOS;	/* String */
	value2Ptr = OBJ_AT_TOS;		/* TrimSet */
	string2 = TclGetStringFromObj(value2Ptr, &length2);
	string1 = TclGetStringFromObj(valuePtr, &length);
	trim1 = TclTrimLeft(string1, length, string2, length2);
	if (trim1 < length) {
	    trim2 = TclTrimRight(string1, length, string2, length2);
	} else {
	    trim2 = 0;
	}
	if (trim1 == 0 && trim2 == 0) {
	    TRACE_WITH_OBJ(("\"%.30s\" \"%.30s\" => ",
		    O2S(valuePtr), O2S(value2Ptr)), valuePtr);
	    NEXT_INST_F(1, 1, 0);
	} else {
	    objResultPtr = Tcl_NewStringObj(string1+trim1, length-trim1-trim2);
	    TRACE_WITH_OBJ(("\"%.30s\" \"%.30s\" => ",
		    O2S(valuePtr), O2S(value2Ptr)), objResultPtr);
	    NEXT_INST_F(1, 2, 1);
	}
    case INST_STR_TRIM_LEFT:
	valuePtr = OBJ_UNDER_TOS;	/* String */
	value2Ptr = OBJ_AT_TOS;		/* TrimSet */
	string2 = TclGetStringFromObj(value2Ptr, &length2);
	string1 = TclGetStringFromObj(valuePtr, &length);
	trim1 = TclTrimLeft(string1, length, string2, length2);
	if (trim1 == 0) {
	    TRACE_WITH_OBJ(("\"%.30s\" \"%.30s\" => ",
		    O2S(valuePtr), O2S(value2Ptr)), valuePtr);
	    NEXT_INST_F(1, 1, 0);
	} else {
	    objResultPtr = Tcl_NewStringObj(string1+trim1, length-trim1);
	    TRACE_WITH_OBJ(("\"%.30s\" \"%.30s\" => ",
		    O2S(valuePtr), O2S(value2Ptr)), objResultPtr);
	    NEXT_INST_F(1, 2, 1);
	}
    case INST_STR_TRIM_RIGHT:
	valuePtr = OBJ_UNDER_TOS;	/* String */
	value2Ptr = OBJ_AT_TOS;		/* TrimSet */
	string2 = TclGetStringFromObj(value2Ptr, &length2);
	string1 = TclGetStringFromObj(valuePtr, &length);
	trim2 = TclTrimRight(string1, length, string2, length2);
	if (trim2 == 0) {
	    TRACE_WITH_OBJ(("\"%.30s\" \"%.30s\" => ",
		    O2S(valuePtr), O2S(value2Ptr)), valuePtr);
	    NEXT_INST_F(1, 1, 0);
	} else {
	    objResultPtr = Tcl_NewStringObj(string1, length-trim2);
	    TRACE_WITH_OBJ(("\"%.30s\" \"%.30s\" => ",
		    O2S(valuePtr), O2S(value2Ptr)), objResultPtr);
	    NEXT_INST_F(1, 2, 1);
	}
    }

    case INST_REGEXP:
	cflags = TclGetInt1AtPtr(pc+1); /* RE compile flages like NOCASE */
	valuePtr = OBJ_AT_TOS;		/* String */
	value2Ptr = OBJ_UNDER_TOS;	/* Pattern */
<<<<<<< HEAD
	TRACE(("\"%.30s\" \"%.30s\" => ", O2S(valuePtr), O2S(value2Ptr)));
=======
	TRACE(("%.20s %.20s => ", O2S(valuePtr), O2S(value2Ptr)));
>>>>>>> 019149dc

	/*
	 * Compile and match the regular expression.
	 */

	{
	    Tcl_RegExp regExpr =
		    Tcl_GetRegExpFromObj(interp, value2Ptr, cflags);

	    if (regExpr == NULL) {
		TRACE_ERROR(interp);
		goto gotError;
	    }
	    match = Tcl_RegExpExecObj(interp, regExpr, valuePtr, 0, 0, 0);
	    if (match < 0) {
		TRACE_ERROR(interp);
		goto gotError;
	    }
	}

	TRACE_APPEND(("%d\n", match));

	/*
	 * Peep-hole optimisation: if you're about to jump, do jump from here.
	 * Adjustment is 2 due to the nocase byte.
	 */

	JUMP_PEEPHOLE_F(match, 2, 2);
    }

    /*
     *	   End of string-related instructions.
     * -----------------------------------------------------------------
     *	   Start of numeric operator instructions.
     */

    {
	ClientData ptr1, ptr2;
	int type1, type2;
	long l1, l2, lResult;

    case INST_EQ:
    case INST_NEQ:
    case INST_LT:
    case INST_GT:
    case INST_LE:
    case INST_GE: {
	int iResult = 0, compare = 0;

	value2Ptr = OBJ_AT_TOS;
	valuePtr = OBJ_UNDER_TOS;

	if (GetNumberFromObj(NULL, valuePtr, &ptr1, &type1) != TCL_OK) {
	    /*
	     * At least one non-numeric argument - compare as strings.
	     */

	    goto stringCompare;
	}
	if (type1 == TCL_NUMBER_NAN) {
	    /*
	     * NaN first arg: NaN != to everything, other compares are false.
	     */

	    iResult = (*pc == INST_NEQ);
	    goto foundResult;
	}
	if (valuePtr == value2Ptr) {
	    compare = MP_EQ;
	    goto convertComparison;
	}
	if (GetNumberFromObj(NULL, value2Ptr, &ptr2, &type2) != TCL_OK) {
	    /*
	     * At least one non-numeric argument - compare as strings.
	     */

	    goto stringCompare;
	}
	if (type2 == TCL_NUMBER_NAN) {
	    /*
	     * NaN 2nd arg: NaN != to everything, other compares are false.
	     */

	    iResult = (*pc == INST_NEQ);
	    goto foundResult;
	}
	if ((type1 == TCL_NUMBER_LONG) && (type2 == TCL_NUMBER_LONG)) {
	    l1 = *((const long *)ptr1);
	    l2 = *((const long *)ptr2);
	    compare = (l1 < l2) ? MP_LT : ((l1 > l2) ? MP_GT : MP_EQ);
	} else {
	    compare = TclCompareTwoNumbers(valuePtr, value2Ptr);
	}

	/*
	 * Turn comparison outcome into appropriate result for opcode.
	 */

    convertComparison:
	switch (*pc) {
	case INST_EQ:
	    iResult = (compare == MP_EQ);
	    break;
	case INST_NEQ:
	    iResult = (compare != MP_EQ);
	    break;
	case INST_LT:
	    iResult = (compare == MP_LT);
	    break;
	case INST_GT:
	    iResult = (compare == MP_GT);
	    break;
	case INST_LE:
	    iResult = (compare != MP_GT);
	    break;
	case INST_GE:
	    iResult = (compare != MP_LT);
	    break;
	}

	/*
	 * Peep-hole optimisation: if you're about to jump, do jump from here.
	 */

    foundResult:
	TRACE(("\"%.20s\" \"%.20s\" => %d\n", O2S(valuePtr), O2S(value2Ptr),
		iResult));
	JUMP_PEEPHOLE_F(iResult, 1, 2);
    }

    case INST_MOD:
    case INST_LSHIFT:
    case INST_RSHIFT:
    case INST_BITOR:
    case INST_BITXOR:
    case INST_BITAND:
	value2Ptr = OBJ_AT_TOS;
	valuePtr = OBJ_UNDER_TOS;

	if ((GetNumberFromObj(NULL, valuePtr, &ptr1, &type1) != TCL_OK)
		|| (type1==TCL_NUMBER_DOUBLE) || (type1==TCL_NUMBER_NAN)) {
	    TRACE(("%.20s %.20s => ILLEGAL 1st TYPE %s\n", O2S(valuePtr),
		    O2S(value2Ptr), (valuePtr->typePtr?
		    valuePtr->typePtr->name : "null")));
	    DECACHE_STACK_INFO();
	    IllegalExprOperandType(interp, pc, valuePtr);
	    CACHE_STACK_INFO();
	    goto gotError;
	}

	if ((GetNumberFromObj(NULL, value2Ptr, &ptr2, &type2) != TCL_OK)
		|| (type2==TCL_NUMBER_DOUBLE) || (type2==TCL_NUMBER_NAN)) {
	    TRACE(("%.20s %.20s => ILLEGAL 2nd TYPE %s\n", O2S(valuePtr),
		    O2S(value2Ptr), (value2Ptr->typePtr?
		    value2Ptr->typePtr->name : "null")));
	    DECACHE_STACK_INFO();
	    IllegalExprOperandType(interp, pc, value2Ptr);
	    CACHE_STACK_INFO();
	    goto gotError;
	}

	/*
	 * Check for common, simple case.
	 */

	if ((type1 == TCL_NUMBER_LONG) && (type2 == TCL_NUMBER_LONG)) {
	    l1 = *((const long *)ptr1);
	    l2 = *((const long *)ptr2);

	    switch (*pc) {
	    case INST_MOD:
		if (l2 == 0) {
		    TRACE(("%s %s => DIVIDE BY ZERO\n", O2S(valuePtr),
			    O2S(value2Ptr)));
		    goto divideByZero;
		} else if ((l2 == 1) || (l2 == -1)) {
		    /*
		     * Div. by |1| always yields remainder of 0.
		     */

		    TRACE(("%s %s => ", O2S(valuePtr), O2S(value2Ptr)));
		    objResultPtr = TCONST(0);
		    TRACE(("%s\n", O2S(objResultPtr)));
		    NEXT_INST_F(1, 2, 1);
		} else if (l1 == 0) {
		    /*
		     * 0 % (non-zero) always yields remainder of 0.
		     */

		    TRACE(("%s %s => ", O2S(valuePtr), O2S(value2Ptr)));
		    objResultPtr = TCONST(0);
		    TRACE(("%s\n", O2S(objResultPtr)));
		    NEXT_INST_F(1, 2, 1);
		} else {
		    lResult = l1 / l2;

		    /*
		     * Force Tcl's integer division rules.
		     * TODO: examine for logic simplification
		     */

		    if ((lResult < 0 || (lResult == 0 &&
			    ((l1 < 0 && l2 > 0) || (l1 > 0 && l2 < 0)))) &&
			    (lResult * l2 != l1)) {
			lResult -= 1;
		    }
		    lResult = l1 - l2*lResult;
		    goto longResultOfArithmetic;
		}

	    case INST_RSHIFT:
		if (l2 < 0) {
		    Tcl_SetObjResult(interp, Tcl_NewStringObj(
			    "negative shift argument", -1));
#ifdef ERROR_CODE_FOR_EARLY_DETECTED_ARITH_ERROR
		    DECACHE_STACK_INFO();
		    Tcl_SetErrorCode(interp, "ARITH", "DOMAIN",
			    "domain error: argument not in valid range",
			    NULL);
		    CACHE_STACK_INFO();
#endif /* ERROR_CODE_FOR_EARLY_DETECTED_ARITH_ERROR */
		    goto gotError;
		} else if (l1 == 0) {
		    TRACE(("%s %s => ", O2S(valuePtr), O2S(value2Ptr)));
		    objResultPtr = TCONST(0);
		    TRACE(("%s\n", O2S(objResultPtr)));
		    NEXT_INST_F(1, 2, 1);
		} else {
		    /*
		     * Quickly force large right shifts to 0 or -1.
		     */

		    if (l2 >= (long)(CHAR_BIT*sizeof(long))) {
			/*
			 * We assume that INT_MAX is much larger than the
			 * number of bits in a long. This is a pretty safe
			 * assumption, given that the former is usually around
			 * 4e9 and the latter 32 or 64...
			 */

			TRACE(("%s %s => ", O2S(valuePtr), O2S(value2Ptr)));
			if (l1 > 0L) {
			    objResultPtr = TCONST(0);
			} else {
			    TclNewIntObj(objResultPtr, -1);
			}
			TRACE(("%s\n", O2S(objResultPtr)));
			NEXT_INST_F(1, 2, 1);
		    }

		    /*
		     * Handle shifts within the native long range.
		     */

		    lResult = l1 >> ((int) l2);
		    goto longResultOfArithmetic;
		}

	    case INST_LSHIFT:
		if (l2 < 0) {
		    Tcl_SetObjResult(interp, Tcl_NewStringObj(
			    "negative shift argument", -1));
#ifdef ERROR_CODE_FOR_EARLY_DETECTED_ARITH_ERROR
		    DECACHE_STACK_INFO();
		    Tcl_SetErrorCode(interp, "ARITH", "DOMAIN",
			    "domain error: argument not in valid range",
			    NULL);
		    CACHE_STACK_INFO();
#endif /* ERROR_CODE_FOR_EARLY_DETECTED_ARITH_ERROR */
		    goto gotError;
		} else if (l1 == 0) {
		    TRACE(("%s %s => ", O2S(valuePtr), O2S(value2Ptr)));
		    objResultPtr = TCONST(0);
		    TRACE(("%s\n", O2S(objResultPtr)));
		    NEXT_INST_F(1, 2, 1);
		} else if (l2 > (long) INT_MAX) {
		    /*
		     * Technically, we could hold the value (1 << (INT_MAX+1))
		     * in an mp_int, but since we're using mp_mul_2d() to do
		     * the work, and it takes only an int argument, that's a
		     * good place to draw the line.
		     */

		    Tcl_SetObjResult(interp, Tcl_NewStringObj(
			    "integer value too large to represent", -1));
#ifdef ERROR_CODE_FOR_EARLY_DETECTED_ARITH_ERROR
		    DECACHE_STACK_INFO();
		    Tcl_SetErrorCode(interp, "ARITH", "IOVERFLOW",
			    "integer value too large to represent", NULL);
		    CACHE_STACK_INFO();
#endif /* ERROR_CODE_FOR_EARLY_DETECTED_ARITH_ERROR */
		    goto gotError;
		} else {
		    int shift = (int) l2;

		    /*
		     * Handle shifts within the native long range.
		     */

		    if ((size_t) shift < CHAR_BIT*sizeof(long) && (l1 != 0)
			    && !((l1>0 ? l1 : ~l1) &
				-(1L<<(CHAR_BIT*sizeof(long) - 1 - shift)))) {
			lResult = l1 << shift;
			goto longResultOfArithmetic;
		    }
		}

		/*
		 * Too large; need to use the broken-out function.
		 */

		TRACE(("%s %s => ", O2S(valuePtr), O2S(value2Ptr)));
		break;

	    case INST_BITAND:
		lResult = l1 & l2;
		goto longResultOfArithmetic;
	    case INST_BITOR:
		lResult = l1 | l2;
		goto longResultOfArithmetic;
	    case INST_BITXOR:
		lResult = l1 ^ l2;
	    longResultOfArithmetic:
		TRACE(("%s %s => ", O2S(valuePtr), O2S(value2Ptr)));
		if (Tcl_IsShared(valuePtr)) {
		    TclNewLongObj(objResultPtr, lResult);
		    TRACE(("%s\n", O2S(objResultPtr)));
		    NEXT_INST_F(1, 2, 1);
		}
		TclSetLongObj(valuePtr, lResult);
		TRACE(("%s\n", O2S(valuePtr)));
		NEXT_INST_F(1, 1, 0);
	    }
	}

	/*
	 * DO NOT MERGE THIS WITH THE EQUIVALENT SECTION LATER! That would
	 * encourage the compiler to inline ExecuteExtendedBinaryMathOp, which
	 * is highly undesirable due to the overall impact on size.
	 */

	TRACE(("%s %s => ", O2S(valuePtr), O2S(value2Ptr)));
	objResultPtr = ExecuteExtendedBinaryMathOp(interp, *pc, &TCONST(0),
		valuePtr, value2Ptr);
	if (objResultPtr == DIVIDED_BY_ZERO) {
	    TRACE_APPEND(("DIVIDE BY ZERO\n"));
	    goto divideByZero;
	} else if (objResultPtr == GENERAL_ARITHMETIC_ERROR) {
	    TRACE_ERROR(interp);
	    goto gotError;
	} else if (objResultPtr == NULL) {
	    TRACE_APPEND(("%s\n", O2S(valuePtr)));
	    NEXT_INST_F(1, 1, 0);
	} else {
	    TRACE_APPEND(("%s\n", O2S(objResultPtr)));
	    NEXT_INST_F(1, 2, 1);
	}

    case INST_EXPON:
    case INST_ADD:
    case INST_SUB:
    case INST_DIV:
    case INST_MULT:
	value2Ptr = OBJ_AT_TOS;
	valuePtr = OBJ_UNDER_TOS;

	if ((GetNumberFromObj(NULL, valuePtr, &ptr1, &type1) != TCL_OK)
		|| IsErroringNaNType(type1)) {
	    TRACE(("%.20s %.20s => ILLEGAL 1st TYPE %s\n",
		    O2S(value2Ptr), O2S(valuePtr),
		    (valuePtr->typePtr? valuePtr->typePtr->name: "null")));
	    DECACHE_STACK_INFO();
	    IllegalExprOperandType(interp, pc, valuePtr);
	    CACHE_STACK_INFO();
	    goto gotError;
	}

#ifdef ACCEPT_NAN
	if (type1 == TCL_NUMBER_NAN) {
	    /*
	     * NaN first argument -> result is also NaN.
	     */

	    NEXT_INST_F(1, 1, 0);
	}
#endif

	if ((GetNumberFromObj(NULL, value2Ptr, &ptr2, &type2) != TCL_OK)
		|| IsErroringNaNType(type2)) {
	    TRACE(("%.20s %.20s => ILLEGAL 2nd TYPE %s\n",
		    O2S(value2Ptr), O2S(valuePtr),
		    (value2Ptr->typePtr? value2Ptr->typePtr->name: "null")));
	    DECACHE_STACK_INFO();
	    IllegalExprOperandType(interp, pc, value2Ptr);
	    CACHE_STACK_INFO();
	    goto gotError;
	}

#ifdef ACCEPT_NAN
	if (type2 == TCL_NUMBER_NAN) {
	    /*
	     * NaN second argument -> result is also NaN.
	     */

	    objResultPtr = value2Ptr;
	    NEXT_INST_F(1, 2, 1);
	}
#endif

	/*
	 * Handle (long,long) arithmetic as best we can without going out to
	 * an external function.
	 */

	if ((type1 == TCL_NUMBER_LONG) && (type2 == TCL_NUMBER_LONG)) {
	    Tcl_WideInt w1, w2, wResult;

	    l1 = *((const long *)ptr1);
	    l2 = *((const long *)ptr2);

	    switch (*pc) {
	    case INST_ADD:
		w1 = (Tcl_WideInt) l1;
		w2 = (Tcl_WideInt) l2;
		wResult = w1 + w2;
#ifdef TCL_WIDE_INT_IS_LONG
		/*
		 * Check for overflow.
		 */

		if (Overflowing(w1, w2, wResult)) {
		    goto overflow;
		}
#endif
		goto wideResultOfArithmetic;

	    case INST_SUB:
		w1 = (Tcl_WideInt) l1;
		w2 = (Tcl_WideInt) l2;
		wResult = w1 - w2;
#ifdef TCL_WIDE_INT_IS_LONG
		/*
		 * Must check for overflow. The macro tests for overflows in
		 * sums by looking at the sign bits. As we have a subtraction
		 * here, we are adding -w2. As -w2 could in turn overflow, we
		 * test with ~w2 instead: it has the opposite sign bit to w2
		 * so it does the job. Note that the only "bad" case (w2==0)
		 * is irrelevant for this macro, as in that case w1 and
		 * wResult have the same sign and there is no overflow anyway.
		 */

		if (Overflowing(w1, ~w2, wResult)) {
		    goto overflow;
		}
#endif
	    wideResultOfArithmetic:
		TRACE(("%s %s => ", O2S(valuePtr), O2S(value2Ptr)));
		if (Tcl_IsShared(valuePtr)) {
		    objResultPtr = Tcl_NewWideIntObj(wResult);
		    TRACE(("%s\n", O2S(objResultPtr)));
		    NEXT_INST_F(1, 2, 1);
		}
		Tcl_SetWideIntObj(valuePtr, wResult);
		TRACE(("%s\n", O2S(valuePtr)));
		NEXT_INST_F(1, 1, 0);

	    case INST_DIV:
		if (l2 == 0) {
		    TRACE(("%s %s => DIVIDE BY ZERO\n",
			    O2S(valuePtr), O2S(value2Ptr)));
		    goto divideByZero;
		} else if ((l1 == LONG_MIN) && (l2 == -1)) {
		    /*
		     * Can't represent (-LONG_MIN) as a long.
		     */

		    goto overflow;
		}
		lResult = l1 / l2;

		/*
		 * Force Tcl's integer division rules.
		 * TODO: examine for logic simplification
		 */

		if (((lResult < 0) || ((lResult == 0) &&
			((l1 < 0 && l2 > 0) || (l1 > 0 && l2 < 0)))) &&
			((lResult * l2) != l1)) {
		    lResult -= 1;
		}
		goto longResultOfArithmetic;

	    case INST_MULT:
		if (((sizeof(long) >= 2*sizeof(int))
			&& (l1 <= INT_MAX) && (l1 >= INT_MIN)
			&& (l2 <= INT_MAX) && (l2 >= INT_MIN))
			|| ((sizeof(long) >= 2*sizeof(short))
			&& (l1 <= SHRT_MAX) && (l1 >= SHRT_MIN)
			&& (l2 <= SHRT_MAX) && (l2 >= SHRT_MIN))) {
		    lResult = l1 * l2;
		    goto longResultOfArithmetic;
		}
	    }

	    /*
	     * Fall through with INST_EXPON, INST_DIV and large multiplies.
	     */
	}

    overflow:
	TRACE(("%s %s => ", O2S(valuePtr), O2S(value2Ptr)));
	objResultPtr = ExecuteExtendedBinaryMathOp(interp, *pc, &TCONST(0),
		valuePtr, value2Ptr);
	if (objResultPtr == DIVIDED_BY_ZERO) {
	    TRACE_APPEND(("DIVIDE BY ZERO\n"));
	    goto divideByZero;
	} else if (objResultPtr == EXPONENT_OF_ZERO) {
	    TRACE_APPEND(("EXPONENT OF ZERO\n"));
	    goto exponOfZero;
	} else if (objResultPtr == GENERAL_ARITHMETIC_ERROR) {
	    TRACE_ERROR(interp);
	    goto gotError;
	} else if (objResultPtr == NULL) {
	    TRACE_APPEND(("%s\n", O2S(valuePtr)));
	    NEXT_INST_F(1, 1, 0);
	} else {
	    TRACE_APPEND(("%s\n", O2S(objResultPtr)));
	    NEXT_INST_F(1, 2, 1);
	}

    case INST_LNOT: {
	int b;

	valuePtr = OBJ_AT_TOS;

	/* TODO - check claim that taking address of b harms performance */
	/* TODO - consider optimization search for constants */
	if (TclGetBooleanFromObj(NULL, valuePtr, &b) != TCL_OK) {
	    TRACE(("\"%.20s\" => ERROR: illegal type %s\n", O2S(valuePtr),
		    (valuePtr->typePtr? valuePtr->typePtr->name : "null")));
	    DECACHE_STACK_INFO();
	    IllegalExprOperandType(interp, pc, valuePtr);
	    CACHE_STACK_INFO();
	    goto gotError;
	}
	/* TODO: Consider peephole opt. */
	objResultPtr = TCONST(!b);
	TRACE_WITH_OBJ(("%s => ", O2S(valuePtr)), objResultPtr);
	NEXT_INST_F(1, 1, 1);
    }

    case INST_BITNOT:
	valuePtr = OBJ_AT_TOS;
	TRACE(("\"%.20s\" => ", O2S(valuePtr)));
	if ((GetNumberFromObj(NULL, valuePtr, &ptr1, &type1) != TCL_OK)
		|| (type1==TCL_NUMBER_NAN) || (type1==TCL_NUMBER_DOUBLE)) {
	    /*
	     * ... ~$NonInteger => raise an error.
	     */

	    TRACE_APPEND(("ERROR: illegal type %s\n",
		    (valuePtr->typePtr? valuePtr->typePtr->name : "null")));
	    DECACHE_STACK_INFO();
	    IllegalExprOperandType(interp, pc, valuePtr);
	    CACHE_STACK_INFO();
	    goto gotError;
	}
	if (type1 == TCL_NUMBER_LONG) {
	    l1 = *((const long *) ptr1);
	    if (Tcl_IsShared(valuePtr)) {
		TclNewLongObj(objResultPtr, ~l1);
		TRACE_APPEND(("%s\n", O2S(objResultPtr)));
		NEXT_INST_F(1, 1, 1);
	    }
	    TclSetLongObj(valuePtr, ~l1);
	    TRACE_APPEND(("%s\n", O2S(valuePtr)));
	    NEXT_INST_F(1, 0, 0);
	}
	objResultPtr = ExecuteExtendedUnaryMathOp(*pc, valuePtr);
	if (objResultPtr != NULL) {
	    TRACE_APPEND(("%s\n", O2S(objResultPtr)));
	    NEXT_INST_F(1, 1, 1);
	} else {
	    TRACE_APPEND(("%s\n", O2S(valuePtr)));
	    NEXT_INST_F(1, 0, 0);
	}

    case INST_UMINUS:
	valuePtr = OBJ_AT_TOS;
	TRACE(("\"%.20s\" => ", O2S(valuePtr)));
	if ((GetNumberFromObj(NULL, valuePtr, &ptr1, &type1) != TCL_OK)
		|| IsErroringNaNType(type1)) {
	    TRACE_APPEND(("ERROR: illegal type %s \n",
		    (valuePtr->typePtr? valuePtr->typePtr->name : "null")));
	    DECACHE_STACK_INFO();
	    IllegalExprOperandType(interp, pc, valuePtr);
	    CACHE_STACK_INFO();
	    goto gotError;
	}
	switch (type1) {
	case TCL_NUMBER_NAN:
	    /* -NaN => NaN */
	    TRACE_APPEND(("%s\n", O2S(valuePtr)));
	    NEXT_INST_F(1, 0, 0);
	case TCL_NUMBER_LONG:
	    l1 = *((const long *) ptr1);
	    if (l1 != LONG_MIN) {
		if (Tcl_IsShared(valuePtr)) {
		    TclNewLongObj(objResultPtr, -l1);
		    TRACE_APPEND(("%s\n", O2S(objResultPtr)));
		    NEXT_INST_F(1, 1, 1);
		}
		TclSetLongObj(valuePtr, -l1);
		TRACE_APPEND(("%s\n", O2S(valuePtr)));
		NEXT_INST_F(1, 0, 0);
	    }
	    /* FALLTHROUGH */
	}
	objResultPtr = ExecuteExtendedUnaryMathOp(*pc, valuePtr);
	if (objResultPtr != NULL) {
	    TRACE_APPEND(("%s\n", O2S(objResultPtr)));
	    NEXT_INST_F(1, 1, 1);
	} else {
	    TRACE_APPEND(("%s\n", O2S(valuePtr)));
	    NEXT_INST_F(1, 0, 0);
	}

    case INST_UPLUS:
    case INST_TRY_CVT_TO_NUMERIC:
	/*
	 * Try to convert the topmost stack object to numeric object. This is
	 * done in order to support [expr]'s policy of interpreting operands
	 * if at all possible as numbers first, then strings.
	 */

	valuePtr = OBJ_AT_TOS;
	TRACE(("\"%.20s\" => ", O2S(valuePtr)));

	if (GetNumberFromObj(NULL, valuePtr, &ptr1, &type1) != TCL_OK) {
	    if (*pc == INST_UPLUS) {
		/*
		 * ... +$NonNumeric => raise an error.
		 */

		TRACE_APPEND(("ERROR: illegal type %s\n",
			(valuePtr->typePtr? valuePtr->typePtr->name:"null")));
		DECACHE_STACK_INFO();
		IllegalExprOperandType(interp, pc, valuePtr);
		CACHE_STACK_INFO();
		goto gotError;
	    }

	    /* ... TryConvertToNumeric($NonNumeric) is acceptable */
	    TRACE_APPEND(("not numeric\n"));
	    NEXT_INST_F(1, 0, 0);
	}
	if (IsErroringNaNType(type1)) {
	    if (*pc == INST_UPLUS) {
		/*
		 * ... +$NonNumeric => raise an error.
		 */

		TRACE_APPEND(("ERROR: illegal type %s\n",
			(valuePtr->typePtr? valuePtr->typePtr->name:"null")));
		DECACHE_STACK_INFO();
		IllegalExprOperandType(interp, pc, valuePtr);
		CACHE_STACK_INFO();
	    } else {
		/*
		 * Numeric conversion of NaN -> error.
		 */

		TRACE_APPEND(("ERROR: IEEE floating pt error\n"));
		DECACHE_STACK_INFO();
		TclExprFloatError(interp, *((const double *) ptr1));
		CACHE_STACK_INFO();
	    }
	    goto gotError;
	}

	/*
	 * Ensure that the numeric value has a string rep the same as the
	 * formatted version of its internal rep. This is used, e.g., to make
	 * sure that "expr {0001}" yields "1", not "0001". We implement this
	 * by _discarding_ the string rep since we know it will be
	 * regenerated, if needed later, by formatting the internal rep's
	 * value.
	 */

	if (valuePtr->bytes == NULL) {
	    TRACE_APPEND(("numeric, same Tcl_Obj\n"));
	    NEXT_INST_F(1, 0, 0);
	}
	if (Tcl_IsShared(valuePtr)) {
	    /*
	     * Here we do some surgery within the Tcl_Obj internals. We want
	     * to copy the intrep, but not the string, so we temporarily hide
	     * the string so we do not copy it.
	     */

	    char *savedString = valuePtr->bytes;

	    valuePtr->bytes = NULL;
	    objResultPtr = Tcl_DuplicateObj(valuePtr);
	    valuePtr->bytes = savedString;
	    TRACE_APPEND(("numeric, new Tcl_Obj\n"));
	    NEXT_INST_F(1, 1, 1);
	}
	TclInvalidateStringRep(valuePtr);
	TRACE_APPEND(("numeric, same Tcl_Obj\n"));
	NEXT_INST_F(1, 0, 0);
    }

    /*
     *	   End of numeric operator instructions.
     * -----------------------------------------------------------------
     */

    case INST_BREAK:
	/*
	DECACHE_STACK_INFO();
	Tcl_ResetResult(interp);
	CACHE_STACK_INFO();
	*/
	result = TCL_BREAK;
	cleanup = 0;
	TRACE(("=> BREAK!\n"));
	goto processExceptionReturn;

    case INST_CONTINUE:
	/*
	DECACHE_STACK_INFO();
	Tcl_ResetResult(interp);
	CACHE_STACK_INFO();
	*/
	result = TCL_CONTINUE;
	cleanup = 0;
	TRACE(("=> CONTINUE!\n"));
	goto processExceptionReturn;

    {
	ForeachInfo *infoPtr;
	Var *iterVarPtr, *listVarPtr;
	Tcl_Obj *oldValuePtr, *listPtr, **elements;
	ForeachVarList *varListPtr;
	int numLists, iterNum, listTmpIndex, listLen, numVars;
	int varIndex, valIndex, continueLoop, j, iterTmpIndex;
	long i;

    case INST_FOREACH_START4: /* DEPRECATED */
	/*
	 * Initialize the temporary local var that holds the count of the
	 * number of iterations of the loop body to -1.
	 */

	opnd = TclGetUInt4AtPtr(pc+1);
	infoPtr = codePtr->auxDataArrayPtr[opnd].clientData;
	iterTmpIndex = infoPtr->loopCtTemp;
	iterVarPtr = LOCAL(iterTmpIndex);
	oldValuePtr = iterVarPtr->value.objPtr;

	if (oldValuePtr == NULL) {
	    TclNewLongObj(iterVarPtr->value.objPtr, -1);
	    Tcl_IncrRefCount(iterVarPtr->value.objPtr);
	} else {
	    TclSetLongObj(oldValuePtr, -1);
	}
	TRACE(("%u => loop iter count temp %d\n", opnd, iterTmpIndex));

#ifndef TCL_COMPILE_DEBUG
	/*
	 * Remark that the compiler ALWAYS sets INST_FOREACH_STEP4 immediately
	 * after INST_FOREACH_START4 - let us just fall through instead of
	 * jumping back to the top.
	 */

	pc += 5;
	TCL_DTRACE_INST_NEXT();
#else
	NEXT_INST_F(5, 0, 0);
#endif

    case INST_FOREACH_STEP4: /* DEPRECATED */
	/*
	 * "Step" a foreach loop (i.e., begin its next iteration) by assigning
	 * the next value list element to each loop var.
	 */

	opnd = TclGetUInt4AtPtr(pc+1);
	TRACE(("%u => ", opnd));
	infoPtr = codePtr->auxDataArrayPtr[opnd].clientData;
	numLists = infoPtr->numLists;

	/*
	 * Increment the temp holding the loop iteration number.
	 */

	iterVarPtr = LOCAL(infoPtr->loopCtTemp);
	valuePtr = iterVarPtr->value.objPtr;
	iterNum = valuePtr->internalRep.longValue + 1;
	TclSetLongObj(valuePtr, iterNum);

	/*
	 * Check whether all value lists are exhausted and we should stop the
	 * loop.
	 */

	continueLoop = 0;
	listTmpIndex = infoPtr->firstValueTemp;
	for (i = 0;  i < numLists;  i++) {
	    varListPtr = infoPtr->varLists[i];
	    numVars = varListPtr->numVars;

	    listVarPtr = LOCAL(listTmpIndex);
	    listPtr = listVarPtr->value.objPtr;
	    if (TclListObjLength(interp, listPtr, &listLen) != TCL_OK) {
		TRACE_APPEND(("ERROR converting list %ld, \"%.30s\": %s\n",
			i, O2S(listPtr), O2S(Tcl_GetObjResult(interp))));
		goto gotError;
	    }
	    if (listLen > iterNum * numVars) {
		continueLoop = 1;
	    }
	    listTmpIndex++;
	}

	/*
	 * If some var in some var list still has a remaining list element
	 * iterate one more time. Assign to var the next element from its
	 * value list. We already checked above that each list temp holds a
	 * valid list object (by calling Tcl_ListObjLength), but cannot rely
	 * on that check remaining valid: one list could have been shimmered
	 * as a side effect of setting a traced variable.
	 */

	if (continueLoop) {
	    listTmpIndex = infoPtr->firstValueTemp;
	    for (i = 0;  i < numLists;  i++) {
		varListPtr = infoPtr->varLists[i];
		numVars = varListPtr->numVars;

		listVarPtr = LOCAL(listTmpIndex);
		listPtr = TclListObjCopy(NULL, listVarPtr->value.objPtr);
		TclListObjGetElements(interp, listPtr, &listLen, &elements);

		valIndex = (iterNum * numVars);
		for (j = 0;  j < numVars;  j++) {
		    if (valIndex >= listLen) {
			TclNewObj(valuePtr);
		    } else {
			valuePtr = elements[valIndex];
		    }

		    varIndex = varListPtr->varIndexes[j];
		    varPtr = LOCAL(varIndex);
		    while (TclIsVarLink(varPtr)) {
			varPtr = varPtr->value.linkPtr;
		    }
		    if (TclIsVarDirectWritable(varPtr)) {
			value2Ptr = varPtr->value.objPtr;
			if (valuePtr != value2Ptr) {
			    if (value2Ptr != NULL) {
				TclDecrRefCount(value2Ptr);
			    }
			    varPtr->value.objPtr = valuePtr;
			    Tcl_IncrRefCount(valuePtr);
			}
		    } else {
			DECACHE_STACK_INFO();
			if (TclPtrSetVar(interp, varPtr, NULL, NULL, NULL,
				valuePtr, TCL_LEAVE_ERR_MSG, varIndex)==NULL){
			    CACHE_STACK_INFO();
			    TRACE_APPEND((
				    "ERROR init. index temp %d: %s\n",
				    varIndex, O2S(Tcl_GetObjResult(interp))));
			    TclDecrRefCount(listPtr);
			    goto gotError;
			}
			CACHE_STACK_INFO();
		    }
		    valIndex++;
		}
		TclDecrRefCount(listPtr);
		listTmpIndex++;
	    }
	}
	TRACE_APPEND(("%d lists, iter %d, %s loop\n", opnd, numLists,
		iterNum, (continueLoop? "continue" : "exit")));

	/*
	 * Run-time peep-hole optimisation: the compiler ALWAYS follows
	 * INST_FOREACH_STEP4 with an INST_JUMP_FALSE. We just skip that
	 * instruction and jump direct from here.
	 */

	pc += 5;
	if (*pc == INST_JUMP_FALSE1) {
	    NEXT_INST_F((continueLoop? 2 : TclGetInt1AtPtr(pc+1)), 0, 0);
	} else {
	    NEXT_INST_F((continueLoop? 5 : TclGetInt4AtPtr(pc+1)), 0, 0);
	}

    }
    {
	ForeachInfo *infoPtr;
	Tcl_Obj *listPtr, **elements, *tmpPtr;
	ForeachVarList *varListPtr;
	int numLists, iterMax, listLen, numVars;
	int iterTmp, iterNum, listTmpDepth;
	int varIndex, valIndex, j;
	long i;

    case INST_FOREACH_START:
	/*
	 * Initialize the data for the looping construct, pushing the
	 * corresponding Tcl_Objs to the stack.
	 */

	opnd = TclGetUInt4AtPtr(pc+1);
	infoPtr = codePtr->auxDataArrayPtr[opnd].clientData;
	numLists = infoPtr->numLists;
	TRACE(("%u => ", opnd));

	/*
	 * Compute the number of iterations that will be run: iterMax
	 */

	iterMax = 0;
	listTmpDepth = numLists-1;
	for (i = 0;  i < numLists;  i++) {
	    varListPtr = infoPtr->varLists[i];
	    numVars = varListPtr->numVars;
	    listPtr = OBJ_AT_DEPTH(listTmpDepth);
	    if (TclListObjLength(interp, listPtr, &listLen) != TCL_OK) {
		TRACE_APPEND(("ERROR converting list %ld, \"%s\": %s",
			i, O2S(listPtr), O2S(Tcl_GetObjResult(interp)));
		goto gotError;
	    }
	    if (Tcl_IsShared(listPtr)) {
		objPtr = TclListObjCopy(NULL, listPtr);
		Tcl_IncrRefCount(objPtr);
		Tcl_DecrRefCount(listPtr);
		OBJ_AT_DEPTH(listTmpDepth) = objPtr;
	    }
	    iterTmp = (listLen + (numVars - 1))/numVars;
	    if (iterTmp > iterMax) {
		iterMax = iterTmp;
	    }
	    listTmpDepth--;
	}

	/*
	 * Store the iterNum and iterMax in a single Tcl_Obj; we keep a
	 * nul-string obj with the pointer stored in the ptrValue so that the
	 * thing is properly garbage collected. THIS OBJ MAKES NO SENSE, but
	 * it will never leave this scope and is read-only.
	 */

	TclNewObj(tmpPtr);
	tmpPtr->internalRep.twoPtrValue.ptr1 = INT2PTR(0);
	tmpPtr->internalRep.twoPtrValue.ptr2 = INT2PTR(iterMax);
	PUSH_OBJECT(tmpPtr); /* iterCounts object */

	/*
	 * Store a pointer to the ForeachInfo struct; same dirty trick
	 * as above
	 */

	TclNewObj(tmpPtr);
	tmpPtr->internalRep.otherValuePtr = infoPtr;
	PUSH_OBJECT(tmpPtr); /* infoPtr object */
	TRACE_APPEND(("jump to loop step\n"));

	/*
	 * Jump directly to the INST_FOREACH_STEP instruction; the C code just
	 * falls through.
	 */

	pc += 5 - infoPtr->loopCtTemp;

    case INST_FOREACH_STEP:
	/*
	 * "Step" a foreach loop (i.e., begin its next iteration) by assigning
	 * the next value list element to each loop var.
	 */

	tmpPtr = OBJ_AT_TOS;
	infoPtr = tmpPtr->internalRep.otherValuePtr;
	numLists = infoPtr->numLists;
	TRACE(("=> "));

	tmpPtr = OBJ_AT_DEPTH(1);
	iterNum = PTR2INT(tmpPtr->internalRep.twoPtrValue.ptr1);
	iterMax = PTR2INT(tmpPtr->internalRep.twoPtrValue.ptr2);

	/*
	 * If some list still has a remaining list element iterate one more
	 * time. Assign to var the next element from its value list.
	 */

	if (iterNum < iterMax) {
	    /*
	     * Set the variables and jump back to run the body
	     */

	    tmpPtr->internalRep.twoPtrValue.ptr1 = INT2PTR(iterNum + 1);

	    listTmpDepth = numLists + 1;

	    for (i = 0;  i < numLists;  i++) {
		varListPtr = infoPtr->varLists[i];
		numVars = varListPtr->numVars;

		listPtr = OBJ_AT_DEPTH(listTmpDepth);
		TclListObjGetElements(interp, listPtr, &listLen, &elements);

		valIndex = (iterNum * numVars);
		for (j = 0;  j < numVars;  j++) {
		    if (valIndex >= listLen) {
			TclNewObj(valuePtr);
		    } else {
			valuePtr = elements[valIndex];
		    }

		    varIndex = varListPtr->varIndexes[j];
		    varPtr = LOCAL(varIndex);
		    while (TclIsVarLink(varPtr)) {
			varPtr = varPtr->value.linkPtr;
		    }
		    if (TclIsVarDirectWritable(varPtr)) {
			value2Ptr = varPtr->value.objPtr;
			if (valuePtr != value2Ptr) {
			    if (value2Ptr != NULL) {
				TclDecrRefCount(value2Ptr);
			    }
			    varPtr->value.objPtr = valuePtr;
			    Tcl_IncrRefCount(valuePtr);
			}
		    } else {
			DECACHE_STACK_INFO();
			if (TclPtrSetVar(interp, varPtr, NULL, NULL, NULL,
				valuePtr, TCL_LEAVE_ERR_MSG, varIndex)==NULL){
			    CACHE_STACK_INFO();
			    TRACE_APPEND(("ERROR init. index temp %d: %.30s",
				    varIndex, O2S(Tcl_GetObjResult(interp))));
			    goto gotError;
			}
			CACHE_STACK_INFO();
		    }
		    valIndex++;
		}
		listTmpDepth--;
	    }
	    TRACE_APPEND(("jump to loop start\n"));
	    /* loopCtTemp being 'misused' for storing the jump size */
	    NEXT_INST_F(infoPtr->loopCtTemp, 0, 0);
	}

	TRACE_APPEND(("loop has no more iterations\n"));
#ifdef TCL_COMPILE_DEBUG
	NEXT_INST_F(1, 0, 0);
#else
	/*
	 * FALL THROUGH
	 */
	pc++;
#endif

    case INST_FOREACH_END:
	/* THIS INSTRUCTION IS ONLY CALLED AS A BREAK TARGET */
	tmpPtr = OBJ_AT_TOS;
	infoPtr = tmpPtr->internalRep.otherValuePtr;
	numLists = infoPtr->numLists;
	TRACE(("=> loop terminated\n"));
	NEXT_INST_V(1, numLists+2, 0);

    case INST_LMAP_COLLECT:
	/*
	 * This instruction is only issued by lmap. The stack is:
	 *   - result
	 *   - infoPtr
	 *   - loop counters
	 *   - valLists
	 *   - collecting obj (unshared)
	 * The instruction lappends the result to the collecting obj.
	 */

	tmpPtr = OBJ_AT_DEPTH(1);
	infoPtr = tmpPtr->internalRep.otherValuePtr;
	numLists = infoPtr->numLists;
	TRACE_APPEND(("=> appending to list at depth %d\n", 3 + numLists));
	
	objPtr = OBJ_AT_DEPTH(3 + numLists);
	Tcl_ListObjAppendElement(NULL, objPtr, OBJ_AT_TOS);
	NEXT_INST_F(1, 1, 0);
    }

    case INST_BEGIN_CATCH4:
	/*
	 * Record start of the catch command with exception range index equal
	 * to the operand. Push the current stack depth onto the special catch
	 * stack.
	 */

	*(++catchTop) = CURR_DEPTH;
	TRACE(("%u => catchTop=%d, stackTop=%d\n",
		TclGetUInt4AtPtr(pc+1), (int) (catchTop - initCatchTop - 1),
		(int) CURR_DEPTH));
	NEXT_INST_F(5, 0, 0);

    case INST_END_CATCH:
	catchTop--;
	DECACHE_STACK_INFO();
	Tcl_ResetResult(interp);
	CACHE_STACK_INFO();
	result = TCL_OK;
	TRACE(("=> catchTop=%d\n", (int) (catchTop - initCatchTop - 1)));
	NEXT_INST_F(1, 0, 0);

    case INST_PUSH_RESULT:
	objResultPtr = Tcl_GetObjResult(interp);
	TRACE_WITH_OBJ(("=> "), objResultPtr);

	/*
	 * See the comments at INST_INVOKE_STK
	 */

	TclNewObj(objPtr);
	Tcl_IncrRefCount(objPtr);
	iPtr->objResultPtr = objPtr;
	NEXT_INST_F(1, 0, -1);

    case INST_PUSH_RETURN_CODE:
	TclNewIntObj(objResultPtr, result);
	TRACE(("=> %u\n", result));
	NEXT_INST_F(1, 0, 1);

    case INST_PUSH_RETURN_OPTIONS:
	DECACHE_STACK_INFO();
	objResultPtr = Tcl_GetReturnOptions(interp, result);
	CACHE_STACK_INFO();
	TRACE_WITH_OBJ(("=> "), objResultPtr);
	NEXT_INST_F(1, 0, 1);

    case INST_RETURN_CODE_BRANCH: {
	int code;

	if (TclGetIntFromObj(NULL, OBJ_AT_TOS, &code) != TCL_OK) {
	    Tcl_Panic("INST_RETURN_CODE_BRANCH: TOS not a return code!");
	}
	if (code == TCL_OK) {
	    Tcl_Panic("INST_RETURN_CODE_BRANCH: TOS is TCL_OK!");
	}
	if (code < TCL_ERROR || code > TCL_CONTINUE) {
	    code = TCL_CONTINUE + 1;
	}
	TRACE(("\"%s\" => jump offset %d\n", O2S(OBJ_AT_TOS), 2*code-1));
	NEXT_INST_F(2*code-1, 1, 0);
    }

    /*
     * -----------------------------------------------------------------
     *	   Start of dictionary-related instructions.
     */

    {
	int opnd2, allocateDict, done, i, allocdict;
	Tcl_Obj *dictPtr, *statePtr, *keyPtr, *listPtr, *varNamePtr, *keysPtr;
	Tcl_Obj *emptyPtr, **keyPtrPtr;
	Tcl_DictSearch *searchPtr;
	DictUpdateInfo *duiPtr;

    case INST_DICT_VERIFY:
	dictPtr = OBJ_AT_TOS;
	TRACE(("\"%.30s\" => ", O2S(dictPtr)));
	if (Tcl_DictObjSize(interp, dictPtr, &done) != TCL_OK) {
	    TRACE_APPEND(("ERROR verifying dictionary nature of \"%.30s\": %s\n",
		    O2S(dictPtr), O2S(Tcl_GetObjResult(interp))));
	    goto gotError;
	}
	TRACE_APPEND(("OK\n"));
	NEXT_INST_F(1, 1, 0);

    case INST_DICT_GET:
    case INST_DICT_EXISTS: {
	register Tcl_Interp *interp2 = interp;
	register int found;

	opnd = TclGetUInt4AtPtr(pc+1);
	TRACE(("%u => ", opnd));
	dictPtr = OBJ_AT_DEPTH(opnd);
	if (*pc == INST_DICT_EXISTS) {
	    interp2 = NULL;
	}
	if (opnd > 1) {
	    dictPtr = TclTraceDictPath(interp2, dictPtr, opnd-1,
		    &OBJ_AT_DEPTH(opnd-1), DICT_PATH_READ);
	    if (dictPtr == NULL) {
		if (*pc == INST_DICT_EXISTS) {
		    found = 0;
		    goto afterDictExists;
		}
		TRACE_WITH_OBJ((
			"ERROR tracing dictionary path into \"%.30s\": ",
			O2S(OBJ_AT_DEPTH(opnd))),
			Tcl_GetObjResult(interp));
		goto gotError;
	    }
	}
	if (Tcl_DictObjGet(interp2, dictPtr, OBJ_AT_TOS,
		&objResultPtr) == TCL_OK) {
	    if (*pc == INST_DICT_EXISTS) {
		found = (objResultPtr ? 1 : 0);
		goto afterDictExists;
	    }
	    if (!objResultPtr) {
		Tcl_SetObjResult(interp, Tcl_ObjPrintf(
			"key \"%s\" not known in dictionary",
			TclGetString(OBJ_AT_TOS)));
		DECACHE_STACK_INFO();
		Tcl_SetErrorCode(interp, "TCL", "LOOKUP", "DICT",
			TclGetString(OBJ_AT_TOS), NULL);
		CACHE_STACK_INFO();
		TRACE_ERROR(interp);
		goto gotError;
	    }
	    TRACE_APPEND(("%.30s\n", O2S(objResultPtr)));
	    NEXT_INST_V(5, opnd+1, 1);
	} else if (*pc != INST_DICT_EXISTS) {
	    TRACE_APPEND(("ERROR reading leaf dictionary key \"%.30s\": %s",
		    O2S(dictPtr), O2S(Tcl_GetObjResult(interp))));
	    goto gotError;
	} else {
	    found = 0;
	}
    afterDictExists:
	TRACE_APPEND(("%d\n", found));

	/*
	 * The INST_DICT_EXISTS instruction is usually followed by a
	 * conditional jump, so we can take advantage of this to do some
	 * peephole optimization (note that we're careful to not close out
	 * someone doing something else).
	 */

	JUMP_PEEPHOLE_V(found, 5, opnd+1);
    }

    case INST_DICT_SET:
    case INST_DICT_UNSET:
    case INST_DICT_INCR_IMM:
	opnd = TclGetUInt4AtPtr(pc+1);
	opnd2 = TclGetUInt4AtPtr(pc+5);

	varPtr = LOCAL(opnd2);
	while (TclIsVarLink(varPtr)) {
	    varPtr = varPtr->value.linkPtr;
	}
	TRACE(("%u %u => ", opnd, opnd2));
	if (TclIsVarDirectReadable(varPtr)) {
	    dictPtr = varPtr->value.objPtr;
	} else {
	    DECACHE_STACK_INFO();
	    dictPtr = TclPtrGetVar(interp, varPtr, NULL,NULL,NULL, 0, opnd2);
	    CACHE_STACK_INFO();
	}
	if (dictPtr == NULL) {
	    TclNewObj(dictPtr);
	    allocateDict = 1;
	} else {
	    allocateDict = Tcl_IsShared(dictPtr);
	    if (allocateDict) {
		dictPtr = Tcl_DuplicateObj(dictPtr);
	    }
	}

	switch (*pc) {
	case INST_DICT_SET:
	    cleanup = opnd + 1;
	    result = Tcl_DictObjPutKeyList(interp, dictPtr, opnd,
		    &OBJ_AT_DEPTH(opnd), OBJ_AT_TOS);
	    break;
	case INST_DICT_INCR_IMM:
	    cleanup = 1;
	    opnd = TclGetInt4AtPtr(pc+1);
	    result = Tcl_DictObjGet(interp, dictPtr, OBJ_AT_TOS, &valuePtr);
	    if (result != TCL_OK) {
		break;
	    }
	    if (valuePtr == NULL) {
		Tcl_DictObjPut(NULL, dictPtr, OBJ_AT_TOS,Tcl_NewIntObj(opnd));
	    } else {
		value2Ptr = Tcl_NewIntObj(opnd);
		Tcl_IncrRefCount(value2Ptr);
		if (Tcl_IsShared(valuePtr)) {
		    valuePtr = Tcl_DuplicateObj(valuePtr);
		    Tcl_DictObjPut(NULL, dictPtr, OBJ_AT_TOS, valuePtr);
		}
		result = TclIncrObj(interp, valuePtr, value2Ptr);
		if (result == TCL_OK) {
		    TclInvalidateStringRep(dictPtr);
		}
		TclDecrRefCount(value2Ptr);
	    }
	    break;
	case INST_DICT_UNSET:
	    cleanup = opnd;
	    result = Tcl_DictObjRemoveKeyList(interp, dictPtr, opnd,
		    &OBJ_AT_DEPTH(opnd-1));
	    break;
	default:
	    cleanup = 0; /* stop compiler warning */
	    Tcl_Panic("Should not happen!");
	}

	if (result != TCL_OK) {
	    if (allocateDict) {
		TclDecrRefCount(dictPtr);
	    }
	    TRACE_APPEND(("ERROR updating dictionary: %s\n",
		    O2S(Tcl_GetObjResult(interp))));
	    goto checkForCatch;
	}

	if (TclIsVarDirectWritable(varPtr)) {
	    if (allocateDict) {
		value2Ptr = varPtr->value.objPtr;
		Tcl_IncrRefCount(dictPtr);
		if (value2Ptr != NULL) {
		    TclDecrRefCount(value2Ptr);
		}
		varPtr->value.objPtr = dictPtr;
	    }
	    objResultPtr = dictPtr;
	} else {
	    Tcl_IncrRefCount(dictPtr);
	    DECACHE_STACK_INFO();
	    objResultPtr = TclPtrSetVar(interp, varPtr, NULL, NULL, NULL,
		    dictPtr, TCL_LEAVE_ERR_MSG, opnd2);
	    CACHE_STACK_INFO();
	    TclDecrRefCount(dictPtr);
	    if (objResultPtr == NULL) {
		TRACE_ERROR(interp);
		goto gotError;
	    }
	}
#ifndef TCL_COMPILE_DEBUG
	if (*(pc+9) == INST_POP) {
	    NEXT_INST_V(10, cleanup, 0);
	}
#endif
	TRACE_APPEND(("\"%.30s\"\n", O2S(objResultPtr)));
	NEXT_INST_V(9, cleanup, 1);

    case INST_DICT_APPEND:
    case INST_DICT_LAPPEND:
	opnd = TclGetUInt4AtPtr(pc+1);
	varPtr = LOCAL(opnd);
	while (TclIsVarLink(varPtr)) {
	    varPtr = varPtr->value.linkPtr;
	}
	TRACE(("%u => ", opnd));
	if (TclIsVarDirectReadable(varPtr)) {
	    dictPtr = varPtr->value.objPtr;
	} else {
	    DECACHE_STACK_INFO();
	    dictPtr = TclPtrGetVar(interp, varPtr, NULL, NULL, NULL, 0, opnd);
	    CACHE_STACK_INFO();
	}
	if (dictPtr == NULL) {
	    TclNewObj(dictPtr);
	    allocateDict = 1;
	} else {
	    allocateDict = Tcl_IsShared(dictPtr);
	    if (allocateDict) {
		dictPtr = Tcl_DuplicateObj(dictPtr);
	    }
	}

	if (Tcl_DictObjGet(interp, dictPtr, OBJ_UNDER_TOS,
		&valuePtr) != TCL_OK) {
	    if (allocateDict) {
		TclDecrRefCount(dictPtr);
	    }
	    TRACE_ERROR(interp);
	    goto gotError;
	}

	/*
	 * Note that a non-existent key results in a NULL valuePtr, which is a
	 * case handled separately below. What we *can* say at this point is
	 * that the write-back will always succeed.
	 */

	switch (*pc) {
	case INST_DICT_APPEND:
	    if (valuePtr == NULL) {
		Tcl_DictObjPut(NULL, dictPtr, OBJ_UNDER_TOS, OBJ_AT_TOS);
	    } else if (Tcl_IsShared(valuePtr)) {
		valuePtr = Tcl_DuplicateObj(valuePtr);
		Tcl_AppendObjToObj(valuePtr, OBJ_AT_TOS);
		Tcl_DictObjPut(NULL, dictPtr, OBJ_UNDER_TOS, valuePtr);
	    } else {
		Tcl_AppendObjToObj(valuePtr, OBJ_AT_TOS);

		/*
		 * Must invalidate the string representation of dictionary
		 * here because we have directly updated the internal
		 * representation; if we don't, callers could see the wrong
		 * string rep despite the internal version of the dictionary
		 * having the correct value. [Bug 3079830]
		 */

		TclInvalidateStringRep(dictPtr);
	    }
	    break;
	case INST_DICT_LAPPEND:
	    /*
	     * More complex because list-append can fail.
	     */

	    if (valuePtr == NULL) {
		Tcl_DictObjPut(NULL, dictPtr, OBJ_UNDER_TOS,
			Tcl_NewListObj(1, &OBJ_AT_TOS));
		break;
	    } else if (Tcl_IsShared(valuePtr)) {
		valuePtr = Tcl_DuplicateObj(valuePtr);
		if (Tcl_ListObjAppendElement(interp, valuePtr,
			OBJ_AT_TOS) != TCL_OK) {
		    TclDecrRefCount(valuePtr);
		    if (allocateDict) {
			TclDecrRefCount(dictPtr);
		    }
		    TRACE_ERROR(interp);
		    goto gotError;
		}
		Tcl_DictObjPut(NULL, dictPtr, OBJ_UNDER_TOS, valuePtr);
	    } else {
		if (Tcl_ListObjAppendElement(interp, valuePtr,
			OBJ_AT_TOS) != TCL_OK) {
		    if (allocateDict) {
			TclDecrRefCount(dictPtr);
		    }
		    TRACE_ERROR(interp);
		    goto gotError;
		}

		/*
		 * Must invalidate the string representation of dictionary
		 * here because we have directly updated the internal
		 * representation; if we don't, callers could see the wrong
		 * string rep despite the internal version of the dictionary
		 * having the correct value. [Bug 3079830]
		 */

		TclInvalidateStringRep(dictPtr);
	    }
	    break;
	default:
	    Tcl_Panic("Should not happen!");
	}

	if (TclIsVarDirectWritable(varPtr)) {
	    if (allocateDict) {
		value2Ptr = varPtr->value.objPtr;
		Tcl_IncrRefCount(dictPtr);
		if (value2Ptr != NULL) {
		    TclDecrRefCount(value2Ptr);
		}
		varPtr->value.objPtr = dictPtr;
	    }
	    objResultPtr = dictPtr;
	} else {
	    Tcl_IncrRefCount(dictPtr);
	    DECACHE_STACK_INFO();
	    objResultPtr = TclPtrSetVar(interp, varPtr, NULL, NULL, NULL,
		    dictPtr, TCL_LEAVE_ERR_MSG, opnd);
	    CACHE_STACK_INFO();
	    TclDecrRefCount(dictPtr);
	    if (objResultPtr == NULL) {
		TRACE_ERROR(interp);
		goto gotError;
	    }
	}
#ifndef TCL_COMPILE_DEBUG
	if (*(pc+5) == INST_POP) {
	    NEXT_INST_F(6, 2, 0);
	}
#endif
	TRACE_APPEND(("%.30s\n", O2S(objResultPtr)));
	NEXT_INST_F(5, 2, 1);

    case INST_DICT_FIRST:
	opnd = TclGetUInt4AtPtr(pc+1);
	TRACE(("%u => ", opnd));
	dictPtr = POP_OBJECT();
	searchPtr = ckalloc(sizeof(Tcl_DictSearch));
	if (Tcl_DictObjFirst(interp, dictPtr, searchPtr, &keyPtr,
		&valuePtr, &done) != TCL_OK) {
	    ckfree(searchPtr);
	    TRACE_ERROR(interp);
	    goto gotError;
	}
	TclNewObj(statePtr);
	statePtr->typePtr = &dictIteratorType;
	statePtr->internalRep.twoPtrValue.ptr1 = searchPtr;
	statePtr->internalRep.twoPtrValue.ptr2 = dictPtr;
	varPtr = LOCAL(opnd);
	if (varPtr->value.objPtr) {
	    if (varPtr->value.objPtr->typePtr == &dictIteratorType) {
		Tcl_Panic("mis-issued dictFirst!");
	    }
	    TclDecrRefCount(varPtr->value.objPtr);
	}
	varPtr->value.objPtr = statePtr;
	Tcl_IncrRefCount(statePtr);
	goto pushDictIteratorResult;

    case INST_DICT_NEXT:
	opnd = TclGetUInt4AtPtr(pc+1);
	TRACE(("%u => ", opnd));
	statePtr = (*LOCAL(opnd)).value.objPtr;
	if (statePtr == NULL || statePtr->typePtr != &dictIteratorType) {
	    Tcl_Panic("mis-issued dictNext!");
	}
	searchPtr = statePtr->internalRep.twoPtrValue.ptr1;
	Tcl_DictObjNext(searchPtr, &keyPtr, &valuePtr, &done);
    pushDictIteratorResult:
	if (done) {
	    TclNewObj(emptyPtr);
	    PUSH_OBJECT(emptyPtr);
	    PUSH_OBJECT(emptyPtr);
	} else {
	    PUSH_OBJECT(valuePtr);
	    PUSH_OBJECT(keyPtr);
	}
	TRACE_APPEND(("\"%.30s\" \"%.30s\" %d\n",
		O2S(OBJ_UNDER_TOS), O2S(OBJ_AT_TOS), done));

	/*
	 * The INST_DICT_FIRST and INST_DICT_NEXT instructsions are always
	 * followed by a conditional jump, so we can take advantage of this to
	 * do some peephole optimization (note that we're careful to not close
	 * out someone doing something else).
	 */

	JUMP_PEEPHOLE_F(done, 5, 0);

    case INST_DICT_UPDATE_START:
	opnd = TclGetUInt4AtPtr(pc+1);
	opnd2 = TclGetUInt4AtPtr(pc+5);
	TRACE(("%u => ", opnd));
	varPtr = LOCAL(opnd);
	duiPtr = codePtr->auxDataArrayPtr[opnd2].clientData;
	while (TclIsVarLink(varPtr)) {
	    varPtr = varPtr->value.linkPtr;
	}
	if (TclIsVarDirectReadable(varPtr)) {
	    dictPtr = varPtr->value.objPtr;
	} else {
	    DECACHE_STACK_INFO();
	    dictPtr = TclPtrGetVar(interp, varPtr, NULL, NULL, NULL,
		    TCL_LEAVE_ERR_MSG, opnd);
	    CACHE_STACK_INFO();
	    if (dictPtr == NULL) {
		TRACE_ERROR(interp);
		goto gotError;
	    }
	}
	if (TclListObjGetElements(interp, OBJ_AT_TOS, &length,
		&keyPtrPtr) != TCL_OK) {
	    TRACE_ERROR(interp);
	    goto gotError;
	}
	if (length != duiPtr->length) {
	    Tcl_Panic("dictUpdateStart argument length mismatch");
	}
	for (i=0 ; i<length ; i++) {
	    if (Tcl_DictObjGet(interp, dictPtr, keyPtrPtr[i],
		    &valuePtr) != TCL_OK) {
		TRACE_ERROR(interp);
		goto gotError;
	    }
	    varPtr = LOCAL(duiPtr->varIndices[i]);
	    while (TclIsVarLink(varPtr)) {
		varPtr = varPtr->value.linkPtr;
	    }
	    DECACHE_STACK_INFO();
	    if (valuePtr == NULL) {
		TclObjUnsetVar2(interp,
			localName(iPtr->varFramePtr, duiPtr->varIndices[i]),
			NULL, 0);
	    } else if (TclPtrSetVar(interp, varPtr, NULL, NULL, NULL,
		    valuePtr, TCL_LEAVE_ERR_MSG,
		    duiPtr->varIndices[i]) == NULL) {
		CACHE_STACK_INFO();
		TRACE_ERROR(interp);
		goto gotError;
	    }
	    CACHE_STACK_INFO();
	}
	TRACE_APPEND(("OK\n"));
	NEXT_INST_F(9, 0, 0);

    case INST_DICT_UPDATE_END:
	opnd = TclGetUInt4AtPtr(pc+1);
	opnd2 = TclGetUInt4AtPtr(pc+5);
	TRACE(("%u => ", opnd));
	varPtr = LOCAL(opnd);
	duiPtr = codePtr->auxDataArrayPtr[opnd2].clientData;
	while (TclIsVarLink(varPtr)) {
	    varPtr = varPtr->value.linkPtr;
	}
	if (TclIsVarDirectReadable(varPtr)) {
	    dictPtr = varPtr->value.objPtr;
	} else {
	    DECACHE_STACK_INFO();
	    dictPtr = TclPtrGetVar(interp, varPtr, NULL, NULL, NULL, 0, opnd);
	    CACHE_STACK_INFO();
	}
	if (dictPtr == NULL) {
	    TRACE_APPEND(("storage was unset\n"));
	    NEXT_INST_F(9, 1, 0);
	}
	if (Tcl_DictObjSize(interp, dictPtr, &length) != TCL_OK
		|| TclListObjGetElements(interp, OBJ_AT_TOS, &length,
			&keyPtrPtr) != TCL_OK) {
	    TRACE_ERROR(interp);
	    goto gotError;
	}
	allocdict = Tcl_IsShared(dictPtr);
	if (allocdict) {
	    dictPtr = Tcl_DuplicateObj(dictPtr);
	}
	if (length > 0) {
	    TclInvalidateStringRep(dictPtr);
	}
	for (i=0 ; i<length ; i++) {
	    Var *var2Ptr = LOCAL(duiPtr->varIndices[i]);

	    while (TclIsVarLink(var2Ptr)) {
		var2Ptr = var2Ptr->value.linkPtr;
	    }
	    if (TclIsVarDirectReadable(var2Ptr)) {
		valuePtr = var2Ptr->value.objPtr;
	    } else {
		DECACHE_STACK_INFO();
		valuePtr = TclPtrGetVar(interp, var2Ptr, NULL, NULL, NULL, 0,
			duiPtr->varIndices[i]);
		CACHE_STACK_INFO();
	    }
	    if (valuePtr == NULL) {
		Tcl_DictObjRemove(interp, dictPtr, keyPtrPtr[i]);
	    } else if (dictPtr == valuePtr) {
		Tcl_DictObjPut(interp, dictPtr, keyPtrPtr[i],
			Tcl_DuplicateObj(valuePtr));
	    } else {
		Tcl_DictObjPut(interp, dictPtr, keyPtrPtr[i], valuePtr);
	    }
	}
	if (TclIsVarDirectWritable(varPtr)) {
	    Tcl_IncrRefCount(dictPtr);
	    TclDecrRefCount(varPtr->value.objPtr);
	    varPtr->value.objPtr = dictPtr;
	} else {
	    DECACHE_STACK_INFO();
	    objResultPtr = TclPtrSetVar(interp, varPtr, NULL, NULL, NULL,
		    dictPtr, TCL_LEAVE_ERR_MSG, opnd);
	    CACHE_STACK_INFO();
	    if (objResultPtr == NULL) {
		if (allocdict) {
		    TclDecrRefCount(dictPtr);
		}
		TRACE_ERROR(interp);
		goto gotError;
	    }
	}
	TRACE_APPEND(("written back\n"));
	NEXT_INST_F(9, 1, 0);

    case INST_DICT_EXPAND:
	dictPtr = OBJ_UNDER_TOS;
	listPtr = OBJ_AT_TOS;
	TRACE(("\"%.30s\" \"%.30s\" =>", O2S(dictPtr), O2S(listPtr)));
	if (TclListObjGetElements(interp, listPtr, &objc, &objv) != TCL_OK) {
	    TRACE_ERROR(interp);
	    goto gotError;
	}
	objResultPtr = TclDictWithInit(interp, dictPtr, objc, objv);
	if (objResultPtr == NULL) {
	    TRACE_ERROR(interp);
	    goto gotError;
	}
	TRACE_APPEND(("\"%.30s\"\n", O2S(objResultPtr)));
	NEXT_INST_F(1, 2, 1);

    case INST_DICT_RECOMBINE_STK:
	keysPtr = POP_OBJECT();
	varNamePtr = OBJ_UNDER_TOS;
	listPtr = OBJ_AT_TOS;
	TRACE(("\"%.30s\" \"%.30s\" \"%.30s\" => ",
		O2S(varNamePtr), O2S(valuePtr), O2S(keysPtr)));
	if (TclListObjGetElements(interp, listPtr, &objc, &objv) != TCL_OK) {
	    TRACE_ERROR(interp);
	    TclDecrRefCount(keysPtr);
	    goto gotError;
	}
	varPtr = TclObjLookupVarEx(interp, varNamePtr, NULL,
		TCL_LEAVE_ERR_MSG, "set", 1, 1, &arrayPtr);
	if (varPtr == NULL) {
	    TRACE_ERROR(interp);
	    TclDecrRefCount(keysPtr);
	    goto gotError;
	}
	DECACHE_STACK_INFO();
	result = TclDictWithFinish(interp, varPtr,arrayPtr,varNamePtr,NULL,-1,
		objc, objv, keysPtr);
	CACHE_STACK_INFO();
	TclDecrRefCount(keysPtr);
	if (result != TCL_OK) {
	    TRACE_ERROR(interp);
	    goto gotError;
	}
	TRACE_APPEND(("OK\n"));
	NEXT_INST_F(1, 2, 0);

    case INST_DICT_RECOMBINE_IMM:
	opnd = TclGetUInt4AtPtr(pc+1);
	listPtr = OBJ_UNDER_TOS;
	keysPtr = OBJ_AT_TOS;
	varPtr = LOCAL(opnd);
	TRACE(("%u <- \"%.30s\" \"%.30s\" => ", opnd, O2S(valuePtr),
		O2S(keysPtr)));
	if (TclListObjGetElements(interp, listPtr, &objc, &objv) != TCL_OK) {
	    TRACE_ERROR(interp);
	    goto gotError;
	}
	while (TclIsVarLink(varPtr)) {
	    varPtr = varPtr->value.linkPtr;
	}
	DECACHE_STACK_INFO();
	result = TclDictWithFinish(interp, varPtr, NULL, NULL, NULL, opnd,
		objc, objv, keysPtr);
	CACHE_STACK_INFO();
	if (result != TCL_OK) {
	    TRACE_ERROR(interp);
	    goto gotError;
	}
	TRACE_APPEND(("OK\n"));
	NEXT_INST_F(5, 2, 0);
    }

    /*
     *	   End of dictionary-related instructions.
     * -----------------------------------------------------------------
     */

    default:
	Tcl_Panic("TclNRExecuteByteCode: unrecognized opCode %u", *pc);
    } /* end of switch on opCode */

    /*
     * Block for variables needed to process exception returns.
     */

    {
	ExceptionRange *rangePtr;
				/* Points to closest loop or catch exception
				 * range enclosing the pc. Used by various
				 * instructions and processCatch to process
				 * break, continue, and errors. */
	const char *bytes;

	/*
	 * An external evaluation (INST_INVOKE or INST_EVAL) returned
	 * something different from TCL_OK, or else INST_BREAK or
	 * INST_CONTINUE were called.
	 */

    processExceptionReturn:
#ifdef TCL_COMPILE_DEBUG
	switch (*pc) {
	case INST_INVOKE_STK1:
	    opnd = TclGetUInt1AtPtr(pc+1);
	    TRACE(("%u => ... after \"%.20s\": ", opnd, cmdNameBuf));
	    break;
	case INST_INVOKE_STK4:
	    opnd = TclGetUInt4AtPtr(pc+1);
	    TRACE(("%u => ... after \"%.20s\": ", opnd, cmdNameBuf));
	    break;
	case INST_EVAL_STK:
	    /*
	     * Note that the object at stacktop has to be used before doing
	     * the cleanup.
	     */

	    TRACE(("\"%.30s\" => ", O2S(OBJ_AT_TOS)));
	    break;
	default:
	    TRACE(("=> "));
	}
#endif
	if ((result == TCL_CONTINUE) || (result == TCL_BREAK)) {
	    rangePtr = GetExceptRangeForPc(pc, /*catchOnly*/ 0, codePtr);
	    if (rangePtr == NULL) {
		TRACE_APPEND(("no encl. loop or catch, returning %s\n",
			StringForResultCode(result)));
		goto abnormalReturn;
	    }
	    if (rangePtr->type == CATCH_EXCEPTION_RANGE) {
		TRACE_APPEND(("%s ...\n", StringForResultCode(result)));
		goto processCatch;
	    }
	    while (cleanup--) {
		valuePtr = POP_OBJECT();
		TclDecrRefCount(valuePtr);
	    }
	    if (result == TCL_BREAK) {
		result = TCL_OK;
		pc = (codePtr->codeStart + rangePtr->breakOffset);
		TRACE_APPEND(("%s, range at %d, new pc %d\n",
			StringForResultCode(result),
			rangePtr->codeOffset, rangePtr->breakOffset));
		NEXT_INST_F(0, 0, 0);
	    }
	    if (rangePtr->continueOffset == -1) {
		TRACE_APPEND(("%s, loop w/o continue, checking for catch\n",
			StringForResultCode(result)));
		goto checkForCatch;
	    }
	    result = TCL_OK;
	    pc = (codePtr->codeStart + rangePtr->continueOffset);
	    TRACE_APPEND(("%s, range at %d, new pc %d\n",
		    StringForResultCode(result),
		    rangePtr->codeOffset, rangePtr->continueOffset));
	    NEXT_INST_F(0, 0, 0);
	}
#ifdef TCL_COMPILE_DEBUG
	if (traceInstructions) {
	    objPtr = Tcl_GetObjResult(interp);
	    if ((result != TCL_ERROR) && (result != TCL_RETURN)) {
		TRACE_APPEND(("OTHER RETURN CODE %d, result=\"%.30s\"\n ",
			result, O2S(objPtr)));
	    } else {
		TRACE_APPEND(("%s, result=\"%.30s\"\n",
			StringForResultCode(result), O2S(objPtr)));
	    }
	}
#endif
	goto checkForCatch;

	/*
	 * Division by zero in an expression. Control only reaches this point
	 * by "goto divideByZero".
	 */

    divideByZero:
	Tcl_SetObjResult(interp, Tcl_NewStringObj("divide by zero", -1));
	DECACHE_STACK_INFO();
	Tcl_SetErrorCode(interp, "ARITH", "DIVZERO", "divide by zero", NULL);
	CACHE_STACK_INFO();
	goto gotError;

	/*
	 * Exponentiation of zero by negative number in an expression. Control
	 * only reaches this point by "goto exponOfZero".
	 */

    exponOfZero:
	Tcl_SetObjResult(interp, Tcl_NewStringObj(
		"exponentiation of zero by negative power", -1));
	DECACHE_STACK_INFO();
	Tcl_SetErrorCode(interp, "ARITH", "DOMAIN",
		"exponentiation of zero by negative power", NULL);
	CACHE_STACK_INFO();

	/*
	 * Almost all error paths feed through here rather than assigning to
	 * result themselves (for a small but consistent saving).
	 */

    gotError:
	result = TCL_ERROR;

	/*
	 * Execution has generated an "exception" such as TCL_ERROR. If the
	 * exception is an error, record information about what was being
	 * executed when the error occurred. Find the closest enclosing catch
	 * range, if any. If no enclosing catch range is found, stop execution
	 * and return the "exception" code.
	 */

    checkForCatch:
	if (iPtr->execEnvPtr->rewind) {
	    goto abnormalReturn;
	}
	if ((result == TCL_ERROR) && !(iPtr->flags & ERR_ALREADY_LOGGED)) {
	    const unsigned char *pcBeg;

	    bytes = GetSrcInfoForPc(pc, codePtr, &length, &pcBeg, NULL);
	    DECACHE_STACK_INFO();
	    TclLogCommandInfo(interp, codePtr->source, bytes,
		    bytes ? length : 0, pcBeg, tosPtr);
	    CACHE_STACK_INFO();
	}
	iPtr->flags &= ~ERR_ALREADY_LOGGED;

	/*
	 * Clear all expansions that may have started after the last
	 * INST_BEGIN_CATCH.
	 */

	while (auxObjList) {
	    if ((catchTop != initCatchTop)
		    && (*catchTop > (ptrdiff_t)
			auxObjList->internalRep.ptrAndLongRep.value)) {
		break;
	    }
	    POP_TAUX_OBJ();
	}

	/*
	 * We must not catch if the script in progress has been canceled with
	 * the TCL_CANCEL_UNWIND flag. Instead, it blows outwards until we
	 * either hit another interpreter (presumably where the script in
	 * progress has not been canceled) or we get to the top-level. We do
	 * NOT modify the interpreter result here because we know it will
	 * already be set prior to vectoring down to this point in the code.
	 */

	if (TclCanceled(iPtr) && (Tcl_Canceled(interp, 0) == TCL_ERROR)) {
#ifdef TCL_COMPILE_DEBUG
	    if (traceInstructions) {
		fprintf(stdout, "   ... cancel with unwind, returning %s\n",
			StringForResultCode(result));
	    }
#endif
	    goto abnormalReturn;
	}

	/*
	 * We must not catch an exceeded limit. Instead, it blows outwards
	 * until we either hit another interpreter (presumably where the limit
	 * is not exceeded) or we get to the top-level.
	 */

	if (TclLimitExceeded(iPtr->limit)) {
#ifdef TCL_COMPILE_DEBUG
	    if (traceInstructions) {
		fprintf(stdout, "   ... limit exceeded, returning %s\n",
			StringForResultCode(result));
	    }
#endif
	    goto abnormalReturn;
	}
	if (catchTop == initCatchTop) {
#ifdef TCL_COMPILE_DEBUG
	    if (traceInstructions) {
		fprintf(stdout, "   ... no enclosing catch, returning %s\n",
			StringForResultCode(result));
	    }
#endif
	    goto abnormalReturn;
	}
	rangePtr = GetExceptRangeForPc(pc, /*catchOnly*/ 1, codePtr);
	if (rangePtr == NULL) {
	    /*
	     * This is only possible when compiling a [catch] that sends its
	     * script to INST_EVAL. Cannot correct the compiler without
	     * breaking compat with previous .tbc compiled scripts.
	     */

#ifdef TCL_COMPILE_DEBUG
	    if (traceInstructions) {
		fprintf(stdout, "   ... no enclosing catch, returning %s\n",
			StringForResultCode(result));
	    }
#endif
	    goto abnormalReturn;
	}

	/*
	 * A catch exception range (rangePtr) was found to handle an
	 * "exception". It was found either by checkForCatch just above or by
	 * an instruction during break, continue, or error processing. Jump to
	 * its catchOffset after unwinding the operand stack to the depth it
	 * had when starting to execute the range's catch command.
	 */

    processCatch:
	while (CURR_DEPTH > *catchTop) {
	    valuePtr = POP_OBJECT();
	    TclDecrRefCount(valuePtr);
	}
#ifdef TCL_COMPILE_DEBUG
	if (traceInstructions) {
	    fprintf(stdout, "  ... found catch at %d, catchTop=%d, "
		    "unwound to %ld, new pc %u\n",
		    rangePtr->codeOffset, (int) (catchTop - initCatchTop - 1),
		    (long) *catchTop, (unsigned) rangePtr->catchOffset);
	}
#endif
	pc = (codePtr->codeStart + rangePtr->catchOffset);
	NEXT_INST_F(0, 0, 0);	/* Restart the execution loop at pc. */

	/*
	 * end of infinite loop dispatching on instructions.
	 */

	/*
	 * Abnormal return code. Restore the stack to state it had when
	 * starting to execute the ByteCode. Panic if the stack is below the
	 * initial level.
	 */

    abnormalReturn:
	TCL_DTRACE_INST_LAST();

	/*
	 * Clear all expansions and same-level NR calls.
	 *
	 * Note that expansion markers have a NULL type; avoid removing other
	 * markers.
	 */

	while (auxObjList) {
	    POP_TAUX_OBJ();
	}
	while (tosPtr > initTosPtr) {
	    objPtr = POP_OBJECT();
	    Tcl_DecrRefCount(objPtr);
	}

	if (tosPtr < initTosPtr) {
	    fprintf(stderr,
		    "\nTclNRExecuteByteCode: abnormal return at pc %u: "
		    "stack top %d < entry stack top %d\n",
		    (unsigned)(pc - codePtr->codeStart),
		    (unsigned) CURR_DEPTH, (unsigned) 0);
	    Tcl_Panic("TclNRExecuteByteCode execution failure: end stack top < start stack top");
	}
	CLANG_ASSERT(bcFramePtr);
    }

    iPtr->cmdFramePtr = bcFramePtr->nextPtr;
    if (--codePtr->refCount <= 0) {
	TclCleanupByteCode(codePtr);
    }
    TclStackFree(interp, TD);	/* free my stack */

    return result;

    /*
     * INST_START_CMD failure case removed where it doesn't bother that much
     *
     * Remark that if the interpreter is marked for deletion its
     * compileEpoch is modified, so that the epoch check also verifies
     * that the interp is not deleted. If no outside call has been made
     * since the last check, it is safe to omit the check.

     * case INST_START_CMD:
     */

	instStartCmdFailed:
	{
	    const char *bytes;

	    checkInterp = 1;
	    length = 0;

	    /*
	     * We used to switch to direct eval; for NRE-awareness we now
	     * compile and eval the command so that this evaluation does not
	     * add a new TEBC instance. [Bug 2910748]
	     */

	    if (TclInterpReady(interp) == TCL_ERROR) {
		goto gotError;
	    }

	    codePtr->flags |= TCL_BYTECODE_RECOMPILE;
	    bytes = GetSrcInfoForPc(pc, codePtr, &length, NULL, NULL);
	    opnd = TclGetUInt4AtPtr(pc+1);
	    pc += (opnd-1);
	    PUSH_OBJECT(Tcl_NewStringObj(bytes, length));
	    goto instEvalStk;
	}
}

#undef codePtr
#undef iPtr
#undef bcFramePtr
#undef initCatchTop
#undef initTosPtr
#undef auxObjList
#undef catchTop
#undef TCONST

/*
 *----------------------------------------------------------------------
 *
 * ExecuteExtendedBinaryMathOp, ExecuteExtendedUnaryMathOp --
 *
 *	These functions do advanced math for binary and unary operators
 *	respectively, so that the main TEBC code does not bear the cost of
 *	them.
 *
 * Results:
 *	A Tcl_Obj* result, or a NULL (in which case valuePtr is updated to
 *	hold the result value), or one of the special flag values
 *	GENERAL_ARITHMETIC_ERROR, EXPONENT_OF_ZERO or DIVIDED_BY_ZERO. The
 *	latter two signify a zero value raised to a negative power or a value
 *	divided by zero, respectively. With GENERAL_ARITHMETIC_ERROR, all
 *	error information will have already been reported in the interpreter
 *	result.
 *
 * Side effects:
 *	May update the Tcl_Obj indicated valuePtr if it is unshared. Will
 *	return a NULL when that happens.
 *
 *----------------------------------------------------------------------
 */

static Tcl_Obj *
ExecuteExtendedBinaryMathOp(
    Tcl_Interp *interp,		/* Where to report errors. */
    int opcode,			/* What operation to perform. */
    Tcl_Obj **constants,	/* The execution environment's constants. */
    Tcl_Obj *valuePtr,		/* The first operand on the stack. */
    Tcl_Obj *value2Ptr)		/* The second operand on the stack. */
{
#define LONG_RESULT(l) \
    if (Tcl_IsShared(valuePtr)) {		\
	TclNewLongObj(objResultPtr, l);		\
	return objResultPtr;			\
    } else {					\
	Tcl_SetLongObj(valuePtr, l);		\
	return NULL;				\
    }
#define WIDE_RESULT(w) \
    if (Tcl_IsShared(valuePtr)) {		\
	return Tcl_NewWideIntObj(w);		\
    } else {					\
	Tcl_SetWideIntObj(valuePtr, w);		\
	return NULL;				\
    }
#define BIG_RESULT(b) \
    if (Tcl_IsShared(valuePtr)) {		\
	return Tcl_NewBignumObj(b);		\
    } else {					\
	Tcl_SetBignumObj(valuePtr, b);		\
	return NULL;				\
    }
#define DOUBLE_RESULT(d) \
    if (Tcl_IsShared(valuePtr)) {		\
	TclNewDoubleObj(objResultPtr, (d));	\
	return objResultPtr;			\
    } else {					\
	Tcl_SetDoubleObj(valuePtr, (d));	\
	return NULL;				\
    }

    int type1, type2;
    ClientData ptr1, ptr2;
    double d1, d2, dResult;
    long l1, l2, lResult;
    Tcl_WideInt w1, w2, wResult;
    mp_int big1, big2, bigResult, bigRemainder;
    Tcl_Obj *objResultPtr;
    int invalid, numPos, zero;
    long shift;

    (void) GetNumberFromObj(NULL, valuePtr, &ptr1, &type1);
    (void) GetNumberFromObj(NULL, value2Ptr, &ptr2, &type2);

    switch (opcode) {
    case INST_MOD:
	/* TODO: Attempts to re-use unshared operands on stack */

	l2 = 0;			/* silence gcc warning */
	if (type2 == TCL_NUMBER_LONG) {
	    l2 = *((const long *)ptr2);
	    if (l2 == 0) {
		return DIVIDED_BY_ZERO;
	    }
	    if ((l2 == 1) || (l2 == -1)) {
		/*
		 * Div. by |1| always yields remainder of 0.
		 */

		return constants[0];
	    }
	}
#ifndef TCL_WIDE_INT_IS_LONG
	if (type1 == TCL_NUMBER_WIDE) {
	    w1 = *((const Tcl_WideInt *)ptr1);
	    if (type2 != TCL_NUMBER_BIG) {
		Tcl_WideInt wQuotient, wRemainder;
		Tcl_GetWideIntFromObj(NULL, value2Ptr, &w2);
		wQuotient = w1 / w2;

		/*
		 * Force Tcl's integer division rules.
		 * TODO: examine for logic simplification
		 */

		if (((wQuotient < (Tcl_WideInt) 0)
			|| ((wQuotient == (Tcl_WideInt) 0)
			&& ((w1 < (Tcl_WideInt)0 && w2 > (Tcl_WideInt)0)
			|| (w1 > (Tcl_WideInt)0 && w2 < (Tcl_WideInt)0))))
			&& (wQuotient * w2 != w1)) {
		    wQuotient -= (Tcl_WideInt) 1;
		}
		wRemainder = w1 - w2*wQuotient;
		WIDE_RESULT(wRemainder);
	    }

	    Tcl_TakeBignumFromObj(NULL, value2Ptr, &big2);

	    /* TODO: internals intrusion */
	    if ((w1 > ((Tcl_WideInt) 0)) ^ (big2.sign == MP_ZPOS)) {
		/*
		 * Arguments are opposite sign; remainder is sum.
		 */

		TclBNInitBignumFromWideInt(&big1, w1);
		mp_add(&big2, &big1, &big2);
		mp_clear(&big1);
		BIG_RESULT(&big2);
	    }

	    /*
	     * Arguments are same sign; remainder is first operand.
	     */

	    mp_clear(&big2);
	    return NULL;
	}
#endif
	Tcl_GetBignumFromObj(NULL, valuePtr, &big1);
	Tcl_GetBignumFromObj(NULL, value2Ptr, &big2);
	mp_init(&bigResult);
	mp_init(&bigRemainder);
	mp_div(&big1, &big2, &bigResult, &bigRemainder);
	if (!mp_iszero(&bigRemainder) && (bigRemainder.sign != big2.sign)) {
	    /*
	     * Convert to Tcl's integer division rules.
	     */

	    mp_sub_d(&bigResult, 1, &bigResult);
	    mp_add(&bigRemainder, &big2, &bigRemainder);
	}
	mp_copy(&bigRemainder, &bigResult);
	mp_clear(&bigRemainder);
	mp_clear(&big1);
	mp_clear(&big2);
	BIG_RESULT(&bigResult);

    case INST_LSHIFT:
    case INST_RSHIFT: {
	/*
	 * Reject negative shift argument.
	 */

	switch (type2) {
	case TCL_NUMBER_LONG:
	    invalid = (*((const long *)ptr2) < 0L);
	    break;
#ifndef TCL_WIDE_INT_IS_LONG
	case TCL_NUMBER_WIDE:
	    invalid = (*((const Tcl_WideInt *)ptr2) < (Tcl_WideInt)0);
	    break;
#endif
	case TCL_NUMBER_BIG:
	    Tcl_TakeBignumFromObj(NULL, value2Ptr, &big2);
	    invalid = (mp_cmp_d(&big2, 0) == MP_LT);
	    mp_clear(&big2);
	    break;
	default:
	    /* Unused, here to silence compiler warning */
	    invalid = 0;
	}
	if (invalid) {
	    Tcl_SetObjResult(interp, Tcl_NewStringObj(
		    "negative shift argument", -1));
	    return GENERAL_ARITHMETIC_ERROR;
	}

	/*
	 * Zero shifted any number of bits is still zero.
	 */

	if ((type1==TCL_NUMBER_LONG) && (*((const long *)ptr1) == (long)0)) {
	    return constants[0];
	}

	if (opcode == INST_LSHIFT) {
	    /*
	     * Large left shifts create integer overflow.
	     *
	     * BEWARE! Can't use Tcl_GetIntFromObj() here because that
	     * converts values in the (unsigned) range to their signed int
	     * counterparts, leading to incorrect results.
	     */

	    if ((type2 != TCL_NUMBER_LONG)
		    || (*((const long *)ptr2) > (long) INT_MAX)) {
		/*
		 * Technically, we could hold the value (1 << (INT_MAX+1)) in
		 * an mp_int, but since we're using mp_mul_2d() to do the
		 * work, and it takes only an int argument, that's a good
		 * place to draw the line.
		 */

		Tcl_SetObjResult(interp, Tcl_NewStringObj(
			"integer value too large to represent", -1));
		return GENERAL_ARITHMETIC_ERROR;
	    }
	    shift = (int)(*((const long *)ptr2));

	    /*
	     * Handle shifts within the native wide range.
	     */

	    if ((type1 != TCL_NUMBER_BIG)
		    && ((size_t)shift < CHAR_BIT*sizeof(Tcl_WideInt))) {
		TclGetWideIntFromObj(NULL, valuePtr, &w1);
		if (!((w1>0 ? w1 : ~w1)
			& -(((Tcl_WideInt)1)
			<< (CHAR_BIT*sizeof(Tcl_WideInt) - 1 - shift)))) {
		    WIDE_RESULT(w1 << shift);
		}
	    }
	} else {
	    /*
	     * Quickly force large right shifts to 0 or -1.
	     */

	    if ((type2 != TCL_NUMBER_LONG)
		    || (*(const long *)ptr2 > INT_MAX)) {
		/*
		 * Again, technically, the value to be shifted could be an
		 * mp_int so huge that a right shift by (INT_MAX+1) bits could
		 * not take us to the result of 0 or -1, but since we're using
		 * mp_div_2d to do the work, and it takes only an int
		 * argument, we draw the line there.
		 */

		switch (type1) {
		case TCL_NUMBER_LONG:
		    zero = (*(const long *)ptr1 > 0L);
		    break;
#ifndef TCL_WIDE_INT_IS_LONG
		case TCL_NUMBER_WIDE:
		    zero = (*(const Tcl_WideInt *)ptr1 > (Tcl_WideInt)0);
		    break;
#endif
		case TCL_NUMBER_BIG:
		    Tcl_TakeBignumFromObj(NULL, valuePtr, &big1);
		    zero = (mp_cmp_d(&big1, 0) == MP_GT);
		    mp_clear(&big1);
		    break;
		default:
		    /* Unused, here to silence compiler warning. */
		    zero = 0;
		}
		if (zero) {
		    return constants[0];
		}
		LONG_RESULT(-1);
	    }
	    shift = (int)(*(const long *)ptr2);

#ifndef TCL_WIDE_INT_IS_LONG
	    /*
	     * Handle shifts within the native wide range.
	     */

	    if (type1 == TCL_NUMBER_WIDE) {
		w1 = *(const Tcl_WideInt *)ptr1;
		if ((size_t)shift >= CHAR_BIT*sizeof(Tcl_WideInt)) {
		    if (w1 >= (Tcl_WideInt)0) {
			return constants[0];
		    }
		    LONG_RESULT(-1);
		}
		WIDE_RESULT(w1 >> shift);
	    }
#endif
	}

	Tcl_TakeBignumFromObj(NULL, valuePtr, &big1);

	mp_init(&bigResult);
	if (opcode == INST_LSHIFT) {
	    mp_mul_2d(&big1, shift, &bigResult);
	} else {
	    mp_init(&bigRemainder);
	    mp_div_2d(&big1, shift, &bigResult, &bigRemainder);
	    if (mp_cmp_d(&bigRemainder, 0) == MP_LT) {
		/*
		 * Convert to Tcl's integer division rules.
		 */

		mp_sub_d(&bigResult, 1, &bigResult);
	    }
	    mp_clear(&bigRemainder);
	}
	mp_clear(&big1);
	BIG_RESULT(&bigResult);
    }

    case INST_BITOR:
    case INST_BITXOR:
    case INST_BITAND:
	if ((type1 == TCL_NUMBER_BIG) || (type2 == TCL_NUMBER_BIG)) {
	    mp_int *First, *Second;

	    Tcl_TakeBignumFromObj(NULL, valuePtr, &big1);
	    Tcl_TakeBignumFromObj(NULL, value2Ptr, &big2);

	    /*
	     * Count how many positive arguments we have. If only one of the
	     * arguments is negative, store it in 'Second'.
	     */

	    if (mp_cmp_d(&big1, 0) != MP_LT) {
		numPos = 1 + (mp_cmp_d(&big2, 0) != MP_LT);
		First = &big1;
		Second = &big2;
	    } else {
		First = &big2;
		Second = &big1;
		numPos = (mp_cmp_d(First, 0) != MP_LT);
	    }
	    mp_init(&bigResult);

	    switch (opcode) {
	    case INST_BITAND:
		switch (numPos) {
		case 2:
		    /*
		     * Both arguments positive, base case.
		     */

		    mp_and(First, Second, &bigResult);
		    break;
		case 1:
		    /*
		     * First is positive; second negative:
		     * P & N = P & ~~N = P&~(-N-1) = P & (P ^ (-N-1))
		     */

		    mp_neg(Second, Second);
		    mp_sub_d(Second, 1, Second);
		    mp_xor(First, Second, &bigResult);
		    mp_and(First, &bigResult, &bigResult);
		    break;
		case 0:
		    /*
		     * Both arguments negative:
		     * a & b = ~ (~a | ~b) = -(-a-1|-b-1)-1
		     */

		    mp_neg(First, First);
		    mp_sub_d(First, 1, First);
		    mp_neg(Second, Second);
		    mp_sub_d(Second, 1, Second);
		    mp_or(First, Second, &bigResult);
		    mp_neg(&bigResult, &bigResult);
		    mp_sub_d(&bigResult, 1, &bigResult);
		    break;
		}
		break;

	    case INST_BITOR:
		switch (numPos) {
		case 2:
		    /*
		     * Both arguments positive, base case.
		     */

		    mp_or(First, Second, &bigResult);
		    break;
		case 1:
		    /*
		     * First is positive; second negative:
		     * N|P = ~(~N&~P) = ~((-N-1)&~P) = -((-N-1)&((-N-1)^P))-1
		     */

		    mp_neg(Second, Second);
		    mp_sub_d(Second, 1, Second);
		    mp_xor(First, Second, &bigResult);
		    mp_and(Second, &bigResult, &bigResult);
		    mp_neg(&bigResult, &bigResult);
		    mp_sub_d(&bigResult, 1, &bigResult);
		    break;
		case 0:
		    /*
		     * Both arguments negative:
		     * a | b = ~ (~a & ~b) = -(-a-1&-b-1)-1
		     */

		    mp_neg(First, First);
		    mp_sub_d(First, 1, First);
		    mp_neg(Second, Second);
		    mp_sub_d(Second, 1, Second);
		    mp_and(First, Second, &bigResult);
		    mp_neg(&bigResult, &bigResult);
		    mp_sub_d(&bigResult, 1, &bigResult);
		    break;
		}
		break;

	    case INST_BITXOR:
		switch (numPos) {
		case 2:
		    /*
		     * Both arguments positive, base case.
		     */

		    mp_xor(First, Second, &bigResult);
		    break;
		case 1:
		    /*
		     * First is positive; second negative:
		     * P^N = ~(P^~N) = -(P^(-N-1))-1
		     */

		    mp_neg(Second, Second);
		    mp_sub_d(Second, 1, Second);
		    mp_xor(First, Second, &bigResult);
		    mp_neg(&bigResult, &bigResult);
		    mp_sub_d(&bigResult, 1, &bigResult);
		    break;
		case 0:
		    /*
		     * Both arguments negative:
		     * a ^ b = (~a ^ ~b) = (-a-1^-b-1)
		     */

		    mp_neg(First, First);
		    mp_sub_d(First, 1, First);
		    mp_neg(Second, Second);
		    mp_sub_d(Second, 1, Second);
		    mp_xor(First, Second, &bigResult);
		    break;
		}
		break;
	    }

	    mp_clear(&big1);
	    mp_clear(&big2);
	    BIG_RESULT(&bigResult);
	}

#ifndef TCL_WIDE_INT_IS_LONG
	if ((type1 == TCL_NUMBER_WIDE) || (type2 == TCL_NUMBER_WIDE)) {
	    TclGetWideIntFromObj(NULL, valuePtr, &w1);
	    TclGetWideIntFromObj(NULL, value2Ptr, &w2);

	    switch (opcode) {
	    case INST_BITAND:
		wResult = w1 & w2;
		break;
	    case INST_BITOR:
		wResult = w1 | w2;
		break;
	    case INST_BITXOR:
		wResult = w1 ^ w2;
		break;
	    default:
		/* Unused, here to silence compiler warning. */
		wResult = 0;
	    }
	    WIDE_RESULT(wResult);
	}
#endif
	l1 = *((const long *)ptr1);
	l2 = *((const long *)ptr2);

	switch (opcode) {
	case INST_BITAND:
	    lResult = l1 & l2;
	    break;
	case INST_BITOR:
	    lResult = l1 | l2;
	    break;
	case INST_BITXOR:
	    lResult = l1 ^ l2;
	    break;
	default:
	    /* Unused, here to silence compiler warning. */
	    lResult = 0;
	}
	LONG_RESULT(lResult);

    case INST_EXPON: {
	int oddExponent = 0, negativeExponent = 0;
	unsigned short base;

	if ((type1 == TCL_NUMBER_DOUBLE) || (type2 == TCL_NUMBER_DOUBLE)) {
	    Tcl_GetDoubleFromObj(NULL, valuePtr, &d1);
	    Tcl_GetDoubleFromObj(NULL, value2Ptr, &d2);

	    if (d1==0.0 && d2<0.0) {
		return EXPONENT_OF_ZERO;
	    }
	    dResult = pow(d1, d2);
	    goto doubleResult;
	}
	l1 = l2 = 0;
	if (type2 == TCL_NUMBER_LONG) {
	    l2 = *((const long *) ptr2);
	    if (l2 == 0) {
		/*
		 * Anything to the zero power is 1.
		 */

		return constants[1];
	    } else if (l2 == 1) {
		/*
		 * Anything to the first power is itself
		 */

		return NULL;
	    }
	}

	switch (type2) {
	case TCL_NUMBER_LONG:
	    negativeExponent = (l2 < 0);
	    oddExponent = (int) (l2 & 1);
	    break;
#ifndef TCL_WIDE_INT_IS_LONG
	case TCL_NUMBER_WIDE:
	    w2 = *((const Tcl_WideInt *)ptr2);
	    negativeExponent = (w2 < 0);
	    oddExponent = (int) (w2 & (Tcl_WideInt)1);
	    break;
#endif
	case TCL_NUMBER_BIG:
	    Tcl_TakeBignumFromObj(NULL, value2Ptr, &big2);
	    negativeExponent = (mp_cmp_d(&big2, 0) == MP_LT);
	    mp_mod_2d(&big2, 1, &big2);
	    oddExponent = !mp_iszero(&big2);
	    mp_clear(&big2);
	    break;
	}

	if (type1 == TCL_NUMBER_LONG) {
	    l1 = *((const long *)ptr1);
	}
	if (negativeExponent) {
	    if (type1 == TCL_NUMBER_LONG) {
		switch (l1) {
		case 0:
		    /*
		     * Zero to a negative power is div by zero error.
		     */

		    return EXPONENT_OF_ZERO;
		case -1:
		    if (oddExponent) {
			LONG_RESULT(-1);
		    }
		    /* fallthrough */
		case 1:
		    /*
		     * 1 to any power is 1.
		     */

		    return constants[1];
		}
	    }

	    /*
	     * Integers with magnitude greater than 1 raise to a negative
	     * power yield the answer zero (see TIP 123).
	     */

	    return constants[0];
	}

	if (type1 == TCL_NUMBER_LONG) {
	    switch (l1) {
	    case 0:
		/*
		 * Zero to a positive power is zero.
		 */

		return constants[0];
	    case 1:
		/*
		 * 1 to any power is 1.
		 */

		return constants[1];
	    case -1:
		if (!oddExponent) {
		    return constants[1];
		}
		LONG_RESULT(-1);
	    }
	}

	/*
	 * We refuse to accept exponent arguments that exceed one mp_digit
	 * which means the max exponent value is 2**28-1 = 0x0fffffff =
	 * 268435455, which fits into a signed 32 bit int which is within the
	 * range of the long int type. This means any numeric Tcl_Obj value
	 * not using TCL_NUMBER_LONG type must hold a value larger than we
	 * accept.
	 */

	if (type2 != TCL_NUMBER_LONG) {
	    Tcl_SetObjResult(interp, Tcl_NewStringObj(
		    "exponent too large", -1));
	    return GENERAL_ARITHMETIC_ERROR;
	}

	if (type1 == TCL_NUMBER_LONG) {
	    if (l1 == 2) {
		/*
		 * Reduce small powers of 2 to shifts.
		 */

		if ((unsigned long) l2 < CHAR_BIT * sizeof(long) - 1) {
		    LONG_RESULT(1L << l2);
		}
#if !defined(TCL_WIDE_INT_IS_LONG)
		if ((unsigned long)l2 < CHAR_BIT*sizeof(Tcl_WideInt) - 1) {
		    WIDE_RESULT(((Tcl_WideInt) 1) << l2);
		}
#endif
		goto overflowExpon;
	    }
	    if (l1 == -2) {
		int signum = oddExponent ? -1 : 1;

		/*
		 * Reduce small powers of 2 to shifts.
		 */

		if ((unsigned long) l2 < CHAR_BIT * sizeof(long) - 1) {
		    LONG_RESULT(signum * (1L << l2));
		}
#if !defined(TCL_WIDE_INT_IS_LONG)
		if ((unsigned long)l2 < CHAR_BIT*sizeof(Tcl_WideInt) - 1){
		    WIDE_RESULT(signum * (((Tcl_WideInt) 1) << l2));
		}
#endif
		goto overflowExpon;
	    }
#if (LONG_MAX == 0x7fffffff)
	    if (l2 - 2 < (long)MaxBase32Size
		    && l1 <= MaxBase32[l2 - 2]
		    && l1 >= -MaxBase32[l2 - 2]) {
		/*
		 * Small powers of 32-bit integers.
		 */

		lResult = l1 * l1;		/* b**2 */
		switch (l2) {
		case 2:
		    break;
		case 3:
		    lResult *= l1;		/* b**3 */
		    break;
		case 4:
		    lResult *= lResult;		/* b**4 */
		    break;
		case 5:
		    lResult *= lResult;		/* b**4 */
		    lResult *= l1;		/* b**5 */
		    break;
		case 6:
		    lResult *= l1;		/* b**3 */
		    lResult *= lResult;		/* b**6 */
		    break;
		case 7:
		    lResult *= l1;		/* b**3 */
		    lResult *= lResult;		/* b**6 */
		    lResult *= l1;		/* b**7 */
		    break;
		case 8:
		    lResult *= lResult;		/* b**4 */
		    lResult *= lResult;		/* b**8 */
		    break;
		}
		LONG_RESULT(lResult);
	    }

	    if (l1 - 3 >= 0 && l1 -2 < (long)Exp32IndexSize
		    && l2 - 2 < (long)(Exp32ValueSize + MaxBase32Size)) {
		base = Exp32Index[l1 - 3]
			+ (unsigned short) (l2 - 2 - MaxBase32Size);
		if (base < Exp32Index[l1 - 2]) {
		    /*
		     * 32-bit number raised to intermediate power, done by
		     * table lookup.
		     */

		    LONG_RESULT(Exp32Value[base]);
		}
	    }
	    if (-l1 - 3 >= 0 && -l1 - 2 < (long)Exp32IndexSize
		    && l2 - 2 < (long)(Exp32ValueSize + MaxBase32Size)) {
		base = Exp32Index[-l1 - 3]
			+ (unsigned short) (l2 - 2 - MaxBase32Size);
		if (base < Exp32Index[-l1 - 2]) {
		    /*
		     * 32-bit number raised to intermediate power, done by
		     * table lookup.
		     */

		    lResult = (oddExponent) ?
			    -Exp32Value[base] : Exp32Value[base];
		    LONG_RESULT(lResult);
		}
	    }
#endif
	}
#if (LONG_MAX > 0x7fffffff) || !defined(TCL_WIDE_INT_IS_LONG)
	if (type1 == TCL_NUMBER_LONG) {
	    w1 = l1;
#ifndef TCL_WIDE_INT_IS_LONG
	} else if (type1 == TCL_NUMBER_WIDE) {
	    w1 = *((const Tcl_WideInt *) ptr1);
#endif
	} else {
	    goto overflowExpon;
	}
	if (l2 - 2 < (long)MaxBase64Size
		&& w1 <=  MaxBase64[l2 - 2]
		&& w1 >= -MaxBase64[l2 - 2]) {
	    /*
	     * Small powers of integers whose result is wide.
	     */

	    wResult = w1 * w1;		/* b**2 */
	    switch (l2) {
	    case 2:
		break;
	    case 3:
		wResult *= l1;		/* b**3 */
		break;
	    case 4:
		wResult *= wResult;	/* b**4 */
		break;
	    case 5:
		wResult *= wResult;	/* b**4 */
		wResult *= w1;		/* b**5 */
		break;
	    case 6:
		wResult *= w1;		/* b**3 */
		wResult *= wResult;	/* b**6 */
		break;
	    case 7:
		wResult *= w1;		/* b**3 */
		wResult *= wResult;	/* b**6 */
		wResult *= w1;		/* b**7 */
		break;
	    case 8:
		wResult *= wResult;	/* b**4 */
		wResult *= wResult;	/* b**8 */
		break;
	    case 9:
		wResult *= wResult;	/* b**4 */
		wResult *= wResult;	/* b**8 */
		wResult *= w1;		/* b**9 */
		break;
	    case 10:
		wResult *= wResult;	/* b**4 */
		wResult *= w1;		/* b**5 */
		wResult *= wResult;	/* b**10 */
		break;
	    case 11:
		wResult *= wResult;	/* b**4 */
		wResult *= w1;		/* b**5 */
		wResult *= wResult;	/* b**10 */
		wResult *= w1;		/* b**11 */
		break;
	    case 12:
		wResult *= w1;		/* b**3 */
		wResult *= wResult;	/* b**6 */
		wResult *= wResult;	/* b**12 */
		break;
	    case 13:
		wResult *= w1;		/* b**3 */
		wResult *= wResult;	/* b**6 */
		wResult *= wResult;	/* b**12 */
		wResult *= w1;		/* b**13 */
		break;
	    case 14:
		wResult *= w1;		/* b**3 */
		wResult *= wResult;	/* b**6 */
		wResult *= w1;		/* b**7 */
		wResult *= wResult;	/* b**14 */
		break;
	    case 15:
		wResult *= w1;		/* b**3 */
		wResult *= wResult;	/* b**6 */
		wResult *= w1;		/* b**7 */
		wResult *= wResult;	/* b**14 */
		wResult *= w1;		/* b**15 */
		break;
	    case 16:
		wResult *= wResult;	/* b**4 */
		wResult *= wResult;	/* b**8 */
		wResult *= wResult;	/* b**16 */
		break;
	    }
	    WIDE_RESULT(wResult);
	}

	/*
	 * Handle cases of powers > 16 that still fit in a 64-bit word by
	 * doing table lookup.
	 */

	if (w1 - 3 >= 0 && w1 - 2 < (long)Exp64IndexSize
		&& l2 - 2 < (long)(Exp64ValueSize + MaxBase64Size)) {
	    base = Exp64Index[w1 - 3]
		    + (unsigned short) (l2 - 2 - MaxBase64Size);
	    if (base < Exp64Index[w1 - 2]) {
		/*
		 * 64-bit number raised to intermediate power, done by
		 * table lookup.
		 */

		WIDE_RESULT(Exp64Value[base]);
	    }
	}

	if (-w1 - 3 >= 0 && -w1 - 2 < (long)Exp64IndexSize
		&& l2 - 2 < (long)(Exp64ValueSize + MaxBase64Size)) {
	    base = Exp64Index[-w1 - 3]
		    + (unsigned short) (l2 - 2 - MaxBase64Size);
	    if (base < Exp64Index[-w1 - 2]) {
		/*
		 * 64-bit number raised to intermediate power, done by
		 * table lookup.
		 */

		wResult = oddExponent ? -Exp64Value[base] : Exp64Value[base];
		WIDE_RESULT(wResult);
	    }
	}
#endif

    overflowExpon:
	Tcl_TakeBignumFromObj(NULL, value2Ptr, &big2);
	if (big2.used > 1) {
	    mp_clear(&big2);
	    Tcl_SetObjResult(interp, Tcl_NewStringObj(
		    "exponent too large", -1));
	    return GENERAL_ARITHMETIC_ERROR;
	}
	Tcl_TakeBignumFromObj(NULL, valuePtr, &big1);
	mp_init(&bigResult);
	mp_expt_d(&big1, big2.dp[0], &bigResult);
	mp_clear(&big1);
	mp_clear(&big2);
	BIG_RESULT(&bigResult);
    }

    case INST_ADD:
    case INST_SUB:
    case INST_MULT:
    case INST_DIV:
	if ((type1 == TCL_NUMBER_DOUBLE) || (type2 == TCL_NUMBER_DOUBLE)) {
	    /*
	     * At least one of the values is floating-point, so perform
	     * floating point calculations.
	     */

	    Tcl_GetDoubleFromObj(NULL, valuePtr, &d1);
	    Tcl_GetDoubleFromObj(NULL, value2Ptr, &d2);

	    switch (opcode) {
	    case INST_ADD:
		dResult = d1 + d2;
		break;
	    case INST_SUB:
		dResult = d1 - d2;
		break;
	    case INST_MULT:
		dResult = d1 * d2;
		break;
	    case INST_DIV:
#ifndef IEEE_FLOATING_POINT
		if (d2 == 0.0) {
		    return DIVIDED_BY_ZERO;
		}
#endif
		/*
		 * We presume that we are running with zero-divide unmasked if
		 * we're on an IEEE box. Otherwise, this statement might cause
		 * demons to fly out our noses.
		 */

		dResult = d1 / d2;
		break;
	    default:
		/* Unused, here to silence compiler warning. */
		dResult = 0;
	    }

	doubleResult:
#ifndef ACCEPT_NAN
	    /*
	     * Check now for IEEE floating-point error.
	     */

	    if (TclIsNaN(dResult)) {
		TclExprFloatError(interp, dResult);
		return GENERAL_ARITHMETIC_ERROR;
	    }
#endif
	    DOUBLE_RESULT(dResult);
	}
	if ((type1 != TCL_NUMBER_BIG) && (type2 != TCL_NUMBER_BIG)) {
	    TclGetWideIntFromObj(NULL, valuePtr, &w1);
	    TclGetWideIntFromObj(NULL, value2Ptr, &w2);

	    switch (opcode) {
	    case INST_ADD:
		wResult = w1 + w2;
#ifndef TCL_WIDE_INT_IS_LONG
		if ((type1 == TCL_NUMBER_WIDE) || (type2 == TCL_NUMBER_WIDE))
#endif
		{
		    /*
		     * Check for overflow.
		     */

		    if (Overflowing(w1, w2, wResult)) {
			goto overflowBasic;
		    }
		}
		break;

	    case INST_SUB:
		wResult = w1 - w2;
#ifndef TCL_WIDE_INT_IS_LONG
		if ((type1 == TCL_NUMBER_WIDE) || (type2 == TCL_NUMBER_WIDE))
#endif
		{
		    /*
		     * Must check for overflow. The macro tests for overflows
		     * in sums by looking at the sign bits. As we have a
		     * subtraction here, we are adding -w2. As -w2 could in
		     * turn overflow, we test with ~w2 instead: it has the
		     * opposite sign bit to w2 so it does the job. Note that
		     * the only "bad" case (w2==0) is irrelevant for this
		     * macro, as in that case w1 and wResult have the same
		     * sign and there is no overflow anyway.
		     */

		    if (Overflowing(w1, ~w2, wResult)) {
			goto overflowBasic;
		    }
		}
		break;

	    case INST_MULT:
		if ((type1 != TCL_NUMBER_LONG) || (type2 != TCL_NUMBER_LONG)
			|| (sizeof(Tcl_WideInt) < 2*sizeof(long))) {
		    goto overflowBasic;
		}
		wResult = w1 * w2;
		break;

	    case INST_DIV:
		if (w2 == 0) {
		    return DIVIDED_BY_ZERO;
		}

		/*
		 * Need a bignum to represent (LLONG_MIN / -1)
		 */

		if ((w1 == LLONG_MIN) && (w2 == -1)) {
		    goto overflowBasic;
		}
		wResult = w1 / w2;

		/*
		 * Force Tcl's integer division rules.
		 * TODO: examine for logic simplification
		 */

		if (((wResult < 0) || ((wResult == 0) &&
			((w1 < 0 && w2 > 0) || (w1 > 0 && w2 < 0)))) &&
			(wResult*w2 != w1)) {
		    wResult -= 1;
		}
		break;

	    default:
		/*
		 * Unused, here to silence compiler warning.
		 */

		wResult = 0;
	    }

	    WIDE_RESULT(wResult);
	}

    overflowBasic:
	Tcl_TakeBignumFromObj(NULL, valuePtr, &big1);
	Tcl_TakeBignumFromObj(NULL, value2Ptr, &big2);
	mp_init(&bigResult);
	switch (opcode) {
	case INST_ADD:
	    mp_add(&big1, &big2, &bigResult);
	    break;
	case INST_SUB:
	    mp_sub(&big1, &big2, &bigResult);
	    break;
	case INST_MULT:
	    mp_mul(&big1, &big2, &bigResult);
	    break;
	case INST_DIV:
	    if (mp_iszero(&big2)) {
		mp_clear(&big1);
		mp_clear(&big2);
		mp_clear(&bigResult);
		return DIVIDED_BY_ZERO;
	    }
	    mp_init(&bigRemainder);
	    mp_div(&big1, &big2, &bigResult, &bigRemainder);
	    /* TODO: internals intrusion */
	    if (!mp_iszero(&bigRemainder)
		    && (bigRemainder.sign != big2.sign)) {
		/*
		 * Convert to Tcl's integer division rules.
		 */

		mp_sub_d(&bigResult, 1, &bigResult);
		mp_add(&bigRemainder, &big2, &bigRemainder);
	    }
	    mp_clear(&bigRemainder);
	    break;
	}
	mp_clear(&big1);
	mp_clear(&big2);
	BIG_RESULT(&bigResult);
    }

    Tcl_Panic("unexpected opcode");
    return NULL;
}

static Tcl_Obj *
ExecuteExtendedUnaryMathOp(
    int opcode,			/* What operation to perform. */
    Tcl_Obj *valuePtr)		/* The operand on the stack. */
{
    ClientData ptr;
    int type;
    Tcl_WideInt w;
    mp_int big;
    Tcl_Obj *objResultPtr;

    (void) GetNumberFromObj(NULL, valuePtr, &ptr, &type);

    switch (opcode) {
    case INST_BITNOT:
#ifndef TCL_WIDE_INT_IS_LONG
	if (type == TCL_NUMBER_WIDE) {
	    w = *((const Tcl_WideInt *) ptr);
	    WIDE_RESULT(~w);
	}
#endif
	Tcl_TakeBignumFromObj(NULL, valuePtr, &big);
	/* ~a = - a - 1 */
	mp_neg(&big, &big);
	mp_sub_d(&big, 1, &big);
	BIG_RESULT(&big);
    case INST_UMINUS:
	switch (type) {
	case TCL_NUMBER_DOUBLE:
	    DOUBLE_RESULT(-(*((const double *) ptr)));
	case TCL_NUMBER_LONG:
	    w = (Tcl_WideInt) (*((const long *) ptr));
	    if (w != LLONG_MIN) {
		WIDE_RESULT(-w);
	    }
	    TclBNInitBignumFromLong(&big, *(const long *) ptr);
	    break;
#ifndef TCL_WIDE_INT_IS_LONG
	case TCL_NUMBER_WIDE:
	    w = *((const Tcl_WideInt *) ptr);
	    if (w != LLONG_MIN) {
		WIDE_RESULT(-w);
	    }
	    TclBNInitBignumFromWideInt(&big, w);
	    break;
#endif
	default:
	    Tcl_TakeBignumFromObj(NULL, valuePtr, &big);
	}
	mp_neg(&big, &big);
	BIG_RESULT(&big);
    }

    Tcl_Panic("unexpected opcode");
    return NULL;
}
#undef LONG_RESULT
#undef WIDE_RESULT
#undef BIG_RESULT
#undef DOUBLE_RESULT

/*
 *----------------------------------------------------------------------
 *
 * CompareTwoNumbers --
 *
 *	This function compares a pair of numbers in Tcl_Objs. Each argument
 *	must already be known to be numeric and not NaN.
 *
 * Results:
 *	One of MP_LT, MP_EQ or MP_GT, depending on whether valuePtr is less
 *	than, equal to, or greater than value2Ptr (respectively).
 *
 * Side effects:
 *	None, provided both values are numeric.
 *
 *----------------------------------------------------------------------
 */

int
TclCompareTwoNumbers(
    Tcl_Obj *valuePtr,
    Tcl_Obj *value2Ptr)
{
    int type1, type2, compare;
    ClientData ptr1, ptr2;
    mp_int big1, big2;
    double d1, d2, tmp;
    long l1, l2;
#ifndef TCL_WIDE_INT_IS_LONG
    Tcl_WideInt w1, w2;
#endif

    (void) GetNumberFromObj(NULL, valuePtr, &ptr1, &type1);
    (void) GetNumberFromObj(NULL, value2Ptr, &ptr2, &type2);

    switch (type1) {
    case TCL_NUMBER_LONG:
	l1 = *((const long *)ptr1);
	switch (type2) {
	case TCL_NUMBER_LONG:
	    l2 = *((const long *)ptr2);
	longCompare:
	    return (l1 < l2) ? MP_LT : ((l1 > l2) ? MP_GT : MP_EQ);
#ifndef TCL_WIDE_INT_IS_LONG
	case TCL_NUMBER_WIDE:
	    w2 = *((const Tcl_WideInt *)ptr2);
	    w1 = (Tcl_WideInt)l1;
	    goto wideCompare;
#endif
	case TCL_NUMBER_DOUBLE:
	    d2 = *((const double *)ptr2);
	    d1 = (double) l1;

	    /*
	     * If the double has a fractional part, or if the long can be
	     * converted to double without loss of precision, then compare as
	     * doubles.
	     */

	    if (DBL_MANT_DIG > CHAR_BIT*sizeof(long) || l1 == (long) d1
		    || modf(d2, &tmp) != 0.0) {
		goto doubleCompare;
	    }

	    /*
	     * Otherwise, to make comparision based on full precision, need to
	     * convert the double to a suitably sized integer.
	     *
	     * Need this to get comparsions like
	     *	  expr 20000000000000003 < 20000000000000004.0
	     * right. Converting the first argument to double will yield two
	     * double values that are equivalent within double precision.
	     * Converting the double to an integer gets done exactly, then
	     * integer comparison can tell the difference.
	     */

	    if (d2 < (double)LONG_MIN) {
		return MP_GT;
	    }
	    if (d2 > (double)LONG_MAX) {
		return MP_LT;
	    }
	    l2 = (long) d2;
	    goto longCompare;
	case TCL_NUMBER_BIG:
	    Tcl_TakeBignumFromObj(NULL, value2Ptr, &big2);
	    if (mp_cmp_d(&big2, 0) == MP_LT) {
		compare = MP_GT;
	    } else {
		compare = MP_LT;
	    }
	    mp_clear(&big2);
	    return compare;
	}

#ifndef TCL_WIDE_INT_IS_LONG
    case TCL_NUMBER_WIDE:
	w1 = *((const Tcl_WideInt *)ptr1);
	switch (type2) {
	case TCL_NUMBER_WIDE:
	    w2 = *((const Tcl_WideInt *)ptr2);
	wideCompare:
	    return (w1 < w2) ? MP_LT : ((w1 > w2) ? MP_GT : MP_EQ);
	case TCL_NUMBER_LONG:
	    l2 = *((const long *)ptr2);
	    w2 = (Tcl_WideInt)l2;
	    goto wideCompare;
	case TCL_NUMBER_DOUBLE:
	    d2 = *((const double *)ptr2);
	    d1 = (double) w1;
	    if (DBL_MANT_DIG > CHAR_BIT*sizeof(Tcl_WideInt)
		    || w1 == (Tcl_WideInt) d1 || modf(d2, &tmp) != 0.0) {
		goto doubleCompare;
	    }
	    if (d2 < (double)LLONG_MIN) {
		return MP_GT;
	    }
	    if (d2 > (double)LLONG_MAX) {
		return MP_LT;
	    }
	    w2 = (Tcl_WideInt) d2;
	    goto wideCompare;
	case TCL_NUMBER_BIG:
	    Tcl_TakeBignumFromObj(NULL, value2Ptr, &big2);
	    if (mp_cmp_d(&big2, 0) == MP_LT) {
		compare = MP_GT;
	    } else {
		compare = MP_LT;
	    }
	    mp_clear(&big2);
	    return compare;
	}
#endif

    case TCL_NUMBER_DOUBLE:
	d1 = *((const double *)ptr1);
	switch (type2) {
	case TCL_NUMBER_DOUBLE:
	    d2 = *((const double *)ptr2);
	doubleCompare:
	    return (d1 < d2) ? MP_LT : ((d1 > d2) ? MP_GT : MP_EQ);
	case TCL_NUMBER_LONG:
	    l2 = *((const long *)ptr2);
	    d2 = (double) l2;
	    if (DBL_MANT_DIG > CHAR_BIT*sizeof(long) || l2 == (long) d2
		    || modf(d1, &tmp) != 0.0) {
		goto doubleCompare;
	    }
	    if (d1 < (double)LONG_MIN) {
		return MP_LT;
	    }
	    if (d1 > (double)LONG_MAX) {
		return MP_GT;
	    }
	    l1 = (long) d1;
	    goto longCompare;
#ifndef TCL_WIDE_INT_IS_LONG
	case TCL_NUMBER_WIDE:
	    w2 = *((const Tcl_WideInt *)ptr2);
	    d2 = (double) w2;
	    if (DBL_MANT_DIG > CHAR_BIT*sizeof(Tcl_WideInt)
		    || w2 == (Tcl_WideInt) d2 || modf(d1, &tmp) != 0.0) {
		goto doubleCompare;
	    }
	    if (d1 < (double)LLONG_MIN) {
		return MP_LT;
	    }
	    if (d1 > (double)LLONG_MAX) {
		return MP_GT;
	    }
	    w1 = (Tcl_WideInt) d1;
	    goto wideCompare;
#endif
	case TCL_NUMBER_BIG:
	    if (TclIsInfinite(d1)) {
		return (d1 > 0.0) ? MP_GT : MP_LT;
	    }
	    Tcl_TakeBignumFromObj(NULL, value2Ptr, &big2);
	    if ((d1 < (double)LONG_MAX) && (d1 > (double)LONG_MIN)) {
		if (mp_cmp_d(&big2, 0) == MP_LT) {
		    compare = MP_GT;
		} else {
		    compare = MP_LT;
		}
		mp_clear(&big2);
		return compare;
	    }
	    if (DBL_MANT_DIG > CHAR_BIT*sizeof(long)
		    && modf(d1, &tmp) != 0.0) {
		d2 = TclBignumToDouble(&big2);
		mp_clear(&big2);
		goto doubleCompare;
	    }
	    Tcl_InitBignumFromDouble(NULL, d1, &big1);
	    goto bigCompare;
	}

    case TCL_NUMBER_BIG:
	Tcl_TakeBignumFromObj(NULL, valuePtr, &big1);
	switch (type2) {
#ifndef TCL_WIDE_INT_IS_LONG
	case TCL_NUMBER_WIDE:
#endif
	case TCL_NUMBER_LONG:
	    compare = mp_cmp_d(&big1, 0);
	    mp_clear(&big1);
	    return compare;
	case TCL_NUMBER_DOUBLE:
	    d2 = *((const double *)ptr2);
	    if (TclIsInfinite(d2)) {
		compare = (d2 > 0.0) ? MP_LT : MP_GT;
		mp_clear(&big1);
		return compare;
	    }
	    if ((d2 < (double)LONG_MAX) && (d2 > (double)LONG_MIN)) {
		compare = mp_cmp_d(&big1, 0);
		mp_clear(&big1);
		return compare;
	    }
	    if (DBL_MANT_DIG > CHAR_BIT*sizeof(long)
		    && modf(d2, &tmp) != 0.0) {
		d1 = TclBignumToDouble(&big1);
		mp_clear(&big1);
		goto doubleCompare;
	    }
	    Tcl_InitBignumFromDouble(NULL, d2, &big2);
	    goto bigCompare;
	case TCL_NUMBER_BIG:
	    Tcl_TakeBignumFromObj(NULL, value2Ptr, &big2);
	bigCompare:
	    compare = mp_cmp(&big1, &big2);
	    mp_clear(&big1);
	    mp_clear(&big2);
	    return compare;
	}
    default:
	Tcl_Panic("unexpected number type");
	return TCL_ERROR;
    }
}

#ifdef TCL_COMPILE_DEBUG
/*
 *----------------------------------------------------------------------
 *
 * PrintByteCodeInfo --
 *
 *	This procedure prints a summary about a bytecode object to stdout. It
 *	is called by TclNRExecuteByteCode when starting to execute the bytecode
 *	object if tclTraceExec has the value 2 or more.
 *
 * Results:
 *	None.
 *
 * Side effects:
 *	None.
 *
 *----------------------------------------------------------------------
 */

static void
PrintByteCodeInfo(
    register ByteCode *codePtr)	/* The bytecode whose summary is printed to
				 * stdout. */
{
    Proc *procPtr = codePtr->procPtr;
    Interp *iPtr = (Interp *) *codePtr->interpHandle;

    fprintf(stdout, "\nExecuting ByteCode 0x%p, refCt %u, epoch %u, interp 0x%p (epoch %u)\n",
	    codePtr, codePtr->refCount, codePtr->compileEpoch, iPtr,
	    iPtr->compileEpoch);

    fprintf(stdout, "  Source: ");
    TclPrintSource(stdout, codePtr->source, 60);

    fprintf(stdout, "\n  Cmds %d, src %d, inst %u, litObjs %u, aux %d, stkDepth %u, code/src %.2f\n",
	    codePtr->numCommands, codePtr->numSrcBytes,
	    codePtr->numCodeBytes, codePtr->numLitObjects,
	    codePtr->numAuxDataItems, codePtr->maxStackDepth,
#ifdef TCL_COMPILE_STATS
	    codePtr->numSrcBytes?
		    ((float)codePtr->structureSize)/codePtr->numSrcBytes :
#endif
	    0.0);

#ifdef TCL_COMPILE_STATS
    fprintf(stdout, "  Code %lu = header %lu+inst %d+litObj %lu+exc %lu+aux %lu+cmdMap %d\n",
	    (unsigned long) codePtr->structureSize,
	    (unsigned long) (sizeof(ByteCode)-sizeof(size_t)-sizeof(Tcl_Time)),
	    codePtr->numCodeBytes,
	    (unsigned long) (codePtr->numLitObjects * sizeof(Tcl_Obj *)),
	    (unsigned long) (codePtr->numExceptRanges*sizeof(ExceptionRange)),
	    (unsigned long) (codePtr->numAuxDataItems * sizeof(AuxData)),
	    codePtr->numCmdLocBytes);
#endif /* TCL_COMPILE_STATS */
    if (procPtr != NULL) {
	fprintf(stdout,
		"  Proc 0x%p, refCt %d, args %d, compiled locals %d\n",
		procPtr, procPtr->refCount, procPtr->numArgs,
		procPtr->numCompiledLocals);
    }
}
#endif /* TCL_COMPILE_DEBUG */

/*
 *----------------------------------------------------------------------
 *
 * ValidatePcAndStackTop --
 *
 *	This procedure is called by TclNRExecuteByteCode when debugging to
 *	verify that the program counter and stack top are valid during
 *	execution.
 *
 * Results:
 *	None.
 *
 * Side effects:
 *	Prints a message to stderr and panics if either the pc or stack top
 *	are invalid.
 *
 *----------------------------------------------------------------------
 */

#ifdef TCL_COMPILE_DEBUG
static void
ValidatePcAndStackTop(
    register ByteCode *codePtr,	/* The bytecode whose summary is printed to
				 * stdout. */
    const unsigned char *pc,	/* Points to first byte of a bytecode
				 * instruction. The program counter. */
    int stackTop,		/* Current stack top. Must be between
				 * stackLowerBound and stackUpperBound
				 * (inclusive). */
    int checkStack)		/* 0 if the stack depth check should be
				 * skipped. */
{
    int stackUpperBound = codePtr->maxStackDepth;
				/* Greatest legal value for stackTop. */
    unsigned relativePc = (unsigned) (pc - codePtr->codeStart);
    unsigned long codeStart = (unsigned long) codePtr->codeStart;
    unsigned long codeEnd = (unsigned long)
	    (codePtr->codeStart + codePtr->numCodeBytes);
    unsigned char opCode = *pc;

    if (((unsigned long) pc < codeStart) || ((unsigned long) pc > codeEnd)) {
	fprintf(stderr, "\nBad instruction pc 0x%p in TclNRExecuteByteCode\n",
		pc);
	Tcl_Panic("TclNRExecuteByteCode execution failure: bad pc");
    }
    if ((unsigned) opCode > LAST_INST_OPCODE) {
	fprintf(stderr, "\nBad opcode %d at pc %u in TclNRExecuteByteCode\n",
		(unsigned) opCode, relativePc);
	Tcl_Panic("TclNRExecuteByteCode execution failure: bad opcode");
    }
    if (checkStack && 
	    ((stackTop < 0) || (stackTop > stackUpperBound))) {
	int numChars;
	const char *cmd = GetSrcInfoForPc(pc, codePtr, &numChars, NULL, NULL);

	fprintf(stderr, "\nBad stack top %d at pc %u in TclNRExecuteByteCode (min 0, max %i)",
		stackTop, relativePc, stackUpperBound);
	if (cmd != NULL) {
	    Tcl_Obj *message;

	    TclNewLiteralStringObj(message, "\n executing ");
	    Tcl_IncrRefCount(message);
	    Tcl_AppendLimitedToObj(message, cmd, numChars, 100, NULL);
	    fprintf(stderr,"%s\n", Tcl_GetString(message));
	    Tcl_DecrRefCount(message);
	} else {
	    fprintf(stderr, "\n");
	}
	Tcl_Panic("TclNRExecuteByteCode execution failure: bad stack top");
    }
}
#endif /* TCL_COMPILE_DEBUG */

/*
 *----------------------------------------------------------------------
 *
 * IllegalExprOperandType --
 *
 *	Used by TclNRExecuteByteCode to append an error message to the interp
 *	result when an illegal operand type is detected by an expression
 *	instruction. The argument opndPtr holds the operand object in error.
 *
 * Results:
 *	None.
 *
 * Side effects:
 *	An error message is appended to the interp result.
 *
 *----------------------------------------------------------------------
 */

static void
IllegalExprOperandType(
    Tcl_Interp *interp,		/* Interpreter to which error information
				 * pertains. */
    const unsigned char *pc, /* Points to the instruction being executed
				 * when the illegal type was found. */
    Tcl_Obj *opndPtr)		/* Points to the operand holding the value
				 * with the illegal type. */
{
    ClientData ptr;
    int type;
    const unsigned char opcode = *pc;
    const char *description, *operator = operatorStrings[opcode - INST_LOR];

    if (opcode == INST_EXPON) {
	operator = "**";
    }

    if (GetNumberFromObj(NULL, opndPtr, &ptr, &type) != TCL_OK) {
	int numBytes;
	const char *bytes = Tcl_GetStringFromObj(opndPtr, &numBytes);

	if (numBytes == 0) {
	    description = "empty string";
	} else if (TclCheckBadOctal(NULL, bytes)) {
	    description = "invalid octal number";
	} else {
	    description = "non-numeric string";
	}
    } else if (type == TCL_NUMBER_NAN) {
	description = "non-numeric floating-point value";
    } else if (type == TCL_NUMBER_DOUBLE) {
	description = "floating-point value";
    } else {
	/* TODO: No caller needs this. Eliminate? */
	description = "(big) integer";
    }

    Tcl_SetObjResult(interp, Tcl_ObjPrintf(
	    "can't use %s as operand of \"%s\"", description, operator));
    Tcl_SetErrorCode(interp, "ARITH", "DOMAIN", description, NULL);
}

/*
 *----------------------------------------------------------------------
 *
 * TclGetSrcInfoForPc, GetSrcInfoForPc, TclGetSourceFromFrame --
 *
 *	Given a program counter value, finds the closest command in the
 *	bytecode code unit's CmdLocation array and returns information about
 *	that command's source: a pointer to its first byte and the number of
 *	characters.
 *
 * Results:
 *	If a command is found that encloses the program counter value, a
 *	pointer to the command's source is returned and the length of the
 *	source is stored at *lengthPtr. If multiple commands resulted in code
 *	at pc, information about the closest enclosing command is returned. If
 *	no matching command is found, NULL is returned and *lengthPtr is
 *	unchanged.
 *
 * Side effects:
 *	The CmdFrame at *cfPtr is updated.
 *
 *----------------------------------------------------------------------
 */

Tcl_Obj *
TclGetSourceFromFrame(
    CmdFrame *cfPtr,
    int objc,
    Tcl_Obj *const objv[])
{
    if (cfPtr == NULL) {
        return Tcl_NewListObj(objc, objv);
    }
    if (cfPtr->cmdObj == NULL) {
        if (cfPtr->cmd == NULL) {
	    ByteCode *codePtr = (ByteCode *) cfPtr->data.tebc.codePtr;

            cfPtr->cmd = GetSrcInfoForPc((unsigned char *)
		    cfPtr->data.tebc.pc, codePtr, &cfPtr->len, NULL, NULL);
        }
        cfPtr->cmdObj = Tcl_NewStringObj(cfPtr->cmd, cfPtr->len);
        Tcl_IncrRefCount(cfPtr->cmdObj);
    }
    return cfPtr->cmdObj;
}

void
TclGetSrcInfoForPc(
    CmdFrame *cfPtr)
{
    ByteCode *codePtr = (ByteCode *) cfPtr->data.tebc.codePtr;

    assert(cfPtr->type == TCL_LOCATION_BC);

    if (cfPtr->cmd == NULL) {

	cfPtr->cmd = GetSrcInfoForPc(
		(unsigned char *) cfPtr->data.tebc.pc, codePtr,
		&cfPtr->len, NULL, NULL);
    }

    if (cfPtr->cmd != NULL) {
	/*
	 * We now have the command. We can get the srcOffset back and from
	 * there find the list of word locations for this command.
	 */

	ExtCmdLoc *eclPtr;
	ECL *locPtr = NULL;
	int srcOffset, i;
	Interp *iPtr = (Interp *) *codePtr->interpHandle;
	Tcl_HashEntry *hePtr =
		Tcl_FindHashEntry(iPtr->lineBCPtr, codePtr);

	if (!hePtr) {
	    return;
	}

	srcOffset = cfPtr->cmd - codePtr->source;
	eclPtr = Tcl_GetHashValue(hePtr);

	for (i=0; i < eclPtr->nuloc; i++) {
	    if (eclPtr->loc[i].srcOffset == srcOffset) {
		locPtr = eclPtr->loc+i;
		break;
	    }
	}
	if (locPtr == NULL) {
	    Tcl_Panic("LocSearch failure");
	}

	cfPtr->line = locPtr->line;
	cfPtr->nline = locPtr->nline;
	cfPtr->type = eclPtr->type;

	if (eclPtr->type == TCL_LOCATION_SOURCE) {
	    cfPtr->data.eval.path = eclPtr->path;
	    Tcl_IncrRefCount(cfPtr->data.eval.path);
	}

	/*
	 * Do not set cfPtr->data.eval.path NULL for non-SOURCE. Needed for
	 * cfPtr->data.tebc.codePtr.
	 */
    }
}

static const char *
GetSrcInfoForPc(
    const unsigned char *pc,	/* The program counter value for which to
				 * return the closest command's source info.
				 * This points within a bytecode instruction
				 * in codePtr's code. */
    ByteCode *codePtr,		/* The bytecode sequence in which to look up
				 * the command source for the pc. */
    int *lengthPtr,		/* If non-NULL, the location where the length
				 * of the command's source should be stored.
				 * If NULL, no length is stored. */
    const unsigned char **pcBeg,/* If non-NULL, the bytecode location
				 * where the current instruction starts.
				 * If NULL; no pointer is stored. */
    int *cmdIdxPtr)		/* If non-NULL, the location where the index
				 * of the command containing the pc should 
				 * be stored. */
{
    register int pcOffset = (pc - codePtr->codeStart);
    int numCmds = codePtr->numCommands;
    unsigned char *codeDeltaNext, *codeLengthNext;
    unsigned char *srcDeltaNext, *srcLengthNext;
    int codeOffset, codeLen, codeEnd, srcOffset, srcLen, delta, i;
    int bestDist = INT_MAX;	/* Distance of pc to best cmd's start pc. */
    int bestSrcOffset = -1;	/* Initialized to avoid compiler warning. */
    int bestSrcLength = -1;	/* Initialized to avoid compiler warning. */
    int bestCmdIdx = -1;

    if ((pcOffset < 0) || (pcOffset >= codePtr->numCodeBytes)) {
	if (pcBeg != NULL) *pcBeg = NULL;
	return NULL;
    }

    /*
     * Decode the code and source offset and length for each command. The
     * closest enclosing command is the last one whose code started before
     * pcOffset.
     */

    codeDeltaNext = codePtr->codeDeltaStart;
    codeLengthNext = codePtr->codeLengthStart;
    srcDeltaNext = codePtr->srcDeltaStart;
    srcLengthNext = codePtr->srcLengthStart;
    codeOffset = srcOffset = 0;
    for (i = 0;  i < numCmds;  i++) {
	if ((unsigned) *codeDeltaNext == (unsigned) 0xFF) {
	    codeDeltaNext++;
	    delta = TclGetInt4AtPtr(codeDeltaNext);
	    codeDeltaNext += 4;
	} else {
	    delta = TclGetInt1AtPtr(codeDeltaNext);
	    codeDeltaNext++;
	}
	codeOffset += delta;

	if ((unsigned) *codeLengthNext == (unsigned) 0xFF) {
	    codeLengthNext++;
	    codeLen = TclGetInt4AtPtr(codeLengthNext);
	    codeLengthNext += 4;
	} else {
	    codeLen = TclGetInt1AtPtr(codeLengthNext);
	    codeLengthNext++;
	}
	codeEnd = (codeOffset + codeLen - 1);

	if ((unsigned) *srcDeltaNext == (unsigned) 0xFF) {
	    srcDeltaNext++;
	    delta = TclGetInt4AtPtr(srcDeltaNext);
	    srcDeltaNext += 4;
	} else {
	    delta = TclGetInt1AtPtr(srcDeltaNext);
	    srcDeltaNext++;
	}
	srcOffset += delta;

	if ((unsigned) *srcLengthNext == (unsigned) 0xFF) {
	    srcLengthNext++;
	    srcLen = TclGetInt4AtPtr(srcLengthNext);
	    srcLengthNext += 4;
	} else {
	    srcLen = TclGetInt1AtPtr(srcLengthNext);
	    srcLengthNext++;
	}

	if (codeOffset > pcOffset) {	/* Best cmd already found */
	    break;
	}
	if (pcOffset <= codeEnd) {	/* This cmd's code encloses pc */
	    int dist = (pcOffset - codeOffset);

	    if (dist <= bestDist) {
		bestDist = dist;
		bestSrcOffset = srcOffset;
		bestSrcLength = srcLen;
		bestCmdIdx = i;
	    }
	}
    }

    if (pcBeg != NULL) {
	const unsigned char *curr, *prev;

	/*
	 * Walk from beginning of command or BC to pc, by complete
	 * instructions. Stop when crossing pc; keep previous.
	 */

	curr = ((bestDist == INT_MAX) ? codePtr->codeStart : pc - bestDist);
	prev = curr;
	while (curr <= pc) {
	    prev = curr;
	    curr += tclInstructionTable[*curr].numBytes;
	}
	*pcBeg = prev;
    }

    if (bestDist == INT_MAX) {
	return NULL;
    }

    if (lengthPtr != NULL) {
	*lengthPtr = bestSrcLength;
    }

    if (cmdIdxPtr != NULL) {
	*cmdIdxPtr = bestCmdIdx;
    }

    return (codePtr->source + bestSrcOffset);
}

/*
 *----------------------------------------------------------------------
 *
 * GetExceptRangeForPc --
 *
 *	Given a program counter value, return the closest enclosing
 *	ExceptionRange.
 *
 * Results:
 *	In the normal case, catchOnly is 0 (false) and this procedure returns
 *	a pointer to the most closely enclosing ExceptionRange structure
 *	regardless of whether it is a loop or catch exception range. This is
 *	appropriate when processing a TCL_BREAK or TCL_CONTINUE, which will be
 *	"handled" either by a loop exception range or a closer catch range. If
 *	catchOnly is nonzero, this procedure ignores loop exception ranges and
 *	returns a pointer to the closest catch range. If no matching
 *	ExceptionRange is found that encloses pc, a NULL is returned.
 *
 * Side effects:
 *	None.
 *
 *----------------------------------------------------------------------
 */

static ExceptionRange *
GetExceptRangeForPc(
    const unsigned char *pc, /* The program counter value for which to
				 * search for a closest enclosing exception
				 * range. This points to a bytecode
				 * instruction in codePtr's code. */
    int catchOnly,		/* If 0, consider either loop or catch
				 * ExceptionRanges in search. If nonzero
				 * consider only catch ranges (and ignore any
				 * closer loop ranges). */
    ByteCode *codePtr)		/* Points to the ByteCode in which to search
				 * for the enclosing ExceptionRange. */
{
    ExceptionRange *rangeArrayPtr;
    int numRanges = codePtr->numExceptRanges;
    register ExceptionRange *rangePtr;
    int pcOffset = pc - codePtr->codeStart;
    register int start;

    if (numRanges == 0) {
	return NULL;
    }

    /*
     * This exploits peculiarities of our compiler: nested ranges are always
     * *after* their containing ranges, so that by scanning backwards we are
     * sure that the first matching range is indeed the deepest.
     */

    rangeArrayPtr = codePtr->exceptArrayPtr;
    rangePtr = rangeArrayPtr + numRanges;
    while (--rangePtr >= rangeArrayPtr) {
	start = rangePtr->codeOffset;
	if ((start <= pcOffset) &&
		(pcOffset < (start + rangePtr->numCodeBytes))) {
	    if ((!catchOnly)
		    || (rangePtr->type == CATCH_EXCEPTION_RANGE)) {
		return rangePtr;
	    }
	}
    }
    return NULL;
}

/*
 *----------------------------------------------------------------------
 *
 * GetOpcodeName --
 *
 *	This procedure is called by the TRACE and TRACE_WITH_OBJ macros used
 *	in TclNRExecuteByteCode when debugging. It returns the name of the
 *	bytecode instruction at a specified instruction pc.
 *
 * Results:
 *	A character string for the instruction.
 *
 * Side effects:
 *	None.
 *
 *----------------------------------------------------------------------
 */

#ifdef TCL_COMPILE_DEBUG
static const char *
GetOpcodeName(
    const unsigned char *pc)	/* Points to the instruction whose name should
				 * be returned. */
{
    unsigned char opCode = *pc;

    return tclInstructionTable[opCode].name;
}
#endif /* TCL_COMPILE_DEBUG */

/*
 *----------------------------------------------------------------------
 *
 * TclExprFloatError --
 *
 *	This procedure is called when an error occurs during a floating-point
 *	operation. It reads errno and sets interp->objResultPtr accordingly.
 *
 * Results:
 *	interp->objResultPtr is set to hold an error message.
 *
 * Side effects:
 *	None.
 *
 *----------------------------------------------------------------------
 */

void
TclExprFloatError(
    Tcl_Interp *interp,		/* Where to store error message. */
    double value)		/* Value returned after error; used to
				 * distinguish underflows from overflows. */
{
    const char *s;

    if ((errno == EDOM) || TclIsNaN(value)) {
	s = "domain error: argument not in valid range";
	Tcl_SetObjResult(interp, Tcl_NewStringObj(s, -1));
	Tcl_SetErrorCode(interp, "ARITH", "DOMAIN", s, NULL);
    } else if ((errno == ERANGE) || TclIsInfinite(value)) {
	if (value == 0.0) {
	    s = "floating-point value too small to represent";
	    Tcl_SetObjResult(interp, Tcl_NewStringObj(s, -1));
	    Tcl_SetErrorCode(interp, "ARITH", "UNDERFLOW", s, NULL);
	} else {
	    s = "floating-point value too large to represent";
	    Tcl_SetObjResult(interp, Tcl_NewStringObj(s, -1));
	    Tcl_SetErrorCode(interp, "ARITH", "OVERFLOW", s, NULL);
	}
    } else {
	Tcl_Obj *objPtr = Tcl_ObjPrintf(
		"unknown floating-point error, errno = %d", errno);

	Tcl_SetErrorCode(interp, "ARITH", "UNKNOWN",
		Tcl_GetString(objPtr), NULL);
	Tcl_SetObjResult(interp, objPtr);
    }
}

#ifdef TCL_COMPILE_STATS
/*
 *----------------------------------------------------------------------
 *
 * TclLog2 --
 *
 *	Procedure used while collecting compilation statistics to determine
 *	the log base 2 of an integer.
 *
 * Results:
 *	Returns the log base 2 of the operand. If the argument is less than or
 *	equal to zero, a zero is returned.
 *
 * Side effects:
 *	None.
 *
 *----------------------------------------------------------------------
 */

int
TclLog2(
    register int value)		/* The integer for which to compute the log
				 * base 2. */
{
    register int n = value;
    register int result = 0;

    while (n > 1) {
	n = n >> 1;
	result++;
    }
    return result;
}

/*
 *----------------------------------------------------------------------
 *
 * EvalStatsCmd --
 *
 *	Implements the "evalstats" command that prints instruction execution
 *	counts to stdout.
 *
 * Results:
 *	Standard Tcl results.
 *
 * Side effects:
 *	None.
 *
 *----------------------------------------------------------------------
 */

static int
EvalStatsCmd(
    ClientData unused,		/* Unused. */
    Tcl_Interp *interp,		/* The current interpreter. */
    int objc,			/* The number of arguments. */
    Tcl_Obj *const objv[])	/* The argument strings. */
{
    Interp *iPtr = (Interp *) interp;
    LiteralTable *globalTablePtr = &iPtr->literalTable;
    ByteCodeStats *statsPtr = &iPtr->stats;
    double totalCodeBytes, currentCodeBytes;
    double totalLiteralBytes, currentLiteralBytes;
    double objBytesIfUnshared, strBytesIfUnshared, sharingBytesSaved;
    double strBytesSharedMultX, strBytesSharedOnce;
    double numInstructions, currentHeaderBytes;
    long numCurrentByteCodes, numByteCodeLits;
    long refCountSum, literalMgmtBytes, sum;
    int numSharedMultX, numSharedOnce;
    int decadeHigh, minSizeDecade, maxSizeDecade, length, i;
    char *litTableStats;
    LiteralEntry *entryPtr;
    Tcl_Obj *objPtr;

#define Percent(a,b) ((a) * 100.0 / (b))

    objPtr = Tcl_NewObj();
    Tcl_IncrRefCount(objPtr);

    numInstructions = 0.0;
    for (i = 0;  i < 256;  i++) {
	if (statsPtr->instructionCount[i] != 0) {
	    numInstructions += statsPtr->instructionCount[i];
	}
    }

    totalLiteralBytes = sizeof(LiteralTable)
	    + iPtr->literalTable.numBuckets * sizeof(LiteralEntry *)
	    + (statsPtr->numLiteralsCreated * sizeof(LiteralEntry))
	    + (statsPtr->numLiteralsCreated * sizeof(Tcl_Obj))
	    + statsPtr->totalLitStringBytes;
    totalCodeBytes = statsPtr->totalByteCodeBytes + totalLiteralBytes;

    numCurrentByteCodes =
	    statsPtr->numCompilations - statsPtr->numByteCodesFreed;
    currentHeaderBytes = numCurrentByteCodes
	    * (sizeof(ByteCode) - sizeof(size_t) - sizeof(Tcl_Time));
    literalMgmtBytes = sizeof(LiteralTable)
	    + (iPtr->literalTable.numBuckets * sizeof(LiteralEntry *))
	    + (iPtr->literalTable.numEntries * sizeof(LiteralEntry));
    currentLiteralBytes = literalMgmtBytes
	    + iPtr->literalTable.numEntries * sizeof(Tcl_Obj)
	    + statsPtr->currentLitStringBytes;
    currentCodeBytes = statsPtr->currentByteCodeBytes + currentLiteralBytes;

    /*
     * Summary statistics, total and current source and ByteCode sizes.
     */

    Tcl_AppendPrintfToObj(objPtr, "\n----------------------------------------------------------------\n");
    Tcl_AppendPrintfToObj(objPtr,
	    "Compilation and execution statistics for interpreter %#lx\n",
	    (long int)iPtr);

    Tcl_AppendPrintfToObj(objPtr, "\nNumber ByteCodes executed\t%ld\n",
	    statsPtr->numExecutions);
    Tcl_AppendPrintfToObj(objPtr, "Number ByteCodes compiled\t%ld\n",
	    statsPtr->numCompilations);
    Tcl_AppendPrintfToObj(objPtr, "  Mean executions/compile\t%.1f\n",
	    statsPtr->numExecutions / (float)statsPtr->numCompilations);

    Tcl_AppendPrintfToObj(objPtr, "\nInstructions executed\t\t%.0f\n",
	    numInstructions);
    Tcl_AppendPrintfToObj(objPtr, "  Mean inst/compile\t\t%.0f\n",
	    numInstructions / statsPtr->numCompilations);
    Tcl_AppendPrintfToObj(objPtr, "  Mean inst/execution\t\t%.0f\n",
	    numInstructions / statsPtr->numExecutions);

    Tcl_AppendPrintfToObj(objPtr, "\nTotal ByteCodes\t\t\t%ld\n",
	    statsPtr->numCompilations);
    Tcl_AppendPrintfToObj(objPtr, "  Source bytes\t\t\t%.6g\n",
	    statsPtr->totalSrcBytes);
    Tcl_AppendPrintfToObj(objPtr, "  Code bytes\t\t\t%.6g\n",
	    totalCodeBytes);
    Tcl_AppendPrintfToObj(objPtr, "    ByteCode bytes\t\t%.6g\n",
	    statsPtr->totalByteCodeBytes);
    Tcl_AppendPrintfToObj(objPtr, "    Literal bytes\t\t%.6g\n",
	    totalLiteralBytes);
    Tcl_AppendPrintfToObj(objPtr, "      table %lu + bkts %lu + entries %lu + objects %lu + strings %.6g\n",
	    (unsigned long) sizeof(LiteralTable),
	    (unsigned long) (iPtr->literalTable.numBuckets * sizeof(LiteralEntry *)),
	    (unsigned long) (statsPtr->numLiteralsCreated * sizeof(LiteralEntry)),
	    (unsigned long) (statsPtr->numLiteralsCreated * sizeof(Tcl_Obj)),
	    statsPtr->totalLitStringBytes);
    Tcl_AppendPrintfToObj(objPtr, "  Mean code/compile\t\t%.1f\n",
	    totalCodeBytes / statsPtr->numCompilations);
    Tcl_AppendPrintfToObj(objPtr, "  Mean code/source\t\t%.1f\n",
	    totalCodeBytes / statsPtr->totalSrcBytes);

    Tcl_AppendPrintfToObj(objPtr, "\nCurrent (active) ByteCodes\t%ld\n",
	    numCurrentByteCodes);
    Tcl_AppendPrintfToObj(objPtr, "  Source bytes\t\t\t%.6g\n",
	    statsPtr->currentSrcBytes);
    Tcl_AppendPrintfToObj(objPtr, "  Code bytes\t\t\t%.6g\n",
	    currentCodeBytes);
    Tcl_AppendPrintfToObj(objPtr, "    ByteCode bytes\t\t%.6g\n",
	    statsPtr->currentByteCodeBytes);
    Tcl_AppendPrintfToObj(objPtr, "    Literal bytes\t\t%.6g\n",
	    currentLiteralBytes);
    Tcl_AppendPrintfToObj(objPtr, "      table %lu + bkts %lu + entries %lu + objects %lu + strings %.6g\n",
	    (unsigned long) sizeof(LiteralTable),
	    (unsigned long) (iPtr->literalTable.numBuckets * sizeof(LiteralEntry *)),
	    (unsigned long) (iPtr->literalTable.numEntries * sizeof(LiteralEntry)),
	    (unsigned long) (iPtr->literalTable.numEntries * sizeof(Tcl_Obj)),
	    statsPtr->currentLitStringBytes);
    Tcl_AppendPrintfToObj(objPtr, "  Mean code/source\t\t%.1f\n",
	    currentCodeBytes / statsPtr->currentSrcBytes);
    Tcl_AppendPrintfToObj(objPtr, "  Code + source bytes\t\t%.6g (%0.1f mean code/src)\n",
	    (currentCodeBytes + statsPtr->currentSrcBytes),
	    (currentCodeBytes / statsPtr->currentSrcBytes) + 1.0);

    /*
     * Tcl_IsShared statistics check
     *
     * This gives the refcount of each obj as Tcl_IsShared was called for it.
     * Shared objects must be duplicated before they can be modified.
     */

    numSharedMultX = 0;
    Tcl_AppendPrintfToObj(objPtr, "\nTcl_IsShared object check (all objects):\n");
    Tcl_AppendPrintfToObj(objPtr, "  Object had refcount <=1 (not shared)\t%ld\n",
	    tclObjsShared[1]);
    for (i = 2;  i < TCL_MAX_SHARED_OBJ_STATS;  i++) {
	Tcl_AppendPrintfToObj(objPtr, "  refcount ==%d\t\t%ld\n",
		i, tclObjsShared[i]);
	numSharedMultX += tclObjsShared[i];
    }
    Tcl_AppendPrintfToObj(objPtr, "  refcount >=%d\t\t%ld\n",
	    i, tclObjsShared[0]);
    numSharedMultX += tclObjsShared[0];
    Tcl_AppendPrintfToObj(objPtr, "  Total shared objects\t\t\t%d\n",
	    numSharedMultX);

    /*
     * Literal table statistics.
     */

    numByteCodeLits = 0;
    refCountSum = 0;
    numSharedMultX = 0;
    numSharedOnce = 0;
    objBytesIfUnshared = 0.0;
    strBytesIfUnshared = 0.0;
    strBytesSharedMultX = 0.0;
    strBytesSharedOnce = 0.0;
    for (i = 0;  i < globalTablePtr->numBuckets;  i++) {
	for (entryPtr = globalTablePtr->buckets[i];  entryPtr != NULL;
		entryPtr = entryPtr->nextPtr) {
	    if (entryPtr->objPtr->typePtr == &tclByteCodeType) {
		numByteCodeLits++;
	    }
	    (void) Tcl_GetStringFromObj(entryPtr->objPtr, &length);
	    refCountSum += entryPtr->refCount;
	    objBytesIfUnshared += (entryPtr->refCount * sizeof(Tcl_Obj));
	    strBytesIfUnshared += (entryPtr->refCount * (length+1));
	    if (entryPtr->refCount > 1) {
		numSharedMultX++;
		strBytesSharedMultX += (length+1);
	    } else {
		numSharedOnce++;
		strBytesSharedOnce += (length+1);
	    }
	}
    }
    sharingBytesSaved = (objBytesIfUnshared + strBytesIfUnshared)
	    - currentLiteralBytes;

    Tcl_AppendPrintfToObj(objPtr, "\nTotal objects (all interps)\t%ld\n",
	    tclObjsAlloced);
    Tcl_AppendPrintfToObj(objPtr, "Current objects\t\t\t%ld\n",
	    (tclObjsAlloced - tclObjsFreed));
    Tcl_AppendPrintfToObj(objPtr, "Total literal objects\t\t%ld\n",
	    statsPtr->numLiteralsCreated);

    Tcl_AppendPrintfToObj(objPtr, "\nCurrent literal objects\t\t%d (%0.1f%% of current objects)\n",
	    globalTablePtr->numEntries,
	    Percent(globalTablePtr->numEntries, tclObjsAlloced-tclObjsFreed));
    Tcl_AppendPrintfToObj(objPtr, "  ByteCode literals\t\t%ld (%0.1f%% of current literals)\n",
	    numByteCodeLits,
	    Percent(numByteCodeLits, globalTablePtr->numEntries));
    Tcl_AppendPrintfToObj(objPtr, "  Literals reused > 1x\t\t%d\n",
	    numSharedMultX);
    Tcl_AppendPrintfToObj(objPtr, "  Mean reference count\t\t%.2f\n",
	    ((double) refCountSum) / globalTablePtr->numEntries);
    Tcl_AppendPrintfToObj(objPtr, "  Mean len, str reused >1x \t%.2f\n",
	    (numSharedMultX ? strBytesSharedMultX/numSharedMultX : 0.0));
    Tcl_AppendPrintfToObj(objPtr, "  Mean len, str used 1x\t\t%.2f\n",
	    (numSharedOnce ? strBytesSharedOnce/numSharedOnce : 0.0));
    Tcl_AppendPrintfToObj(objPtr, "  Total sharing savings\t\t%.6g (%0.1f%% of bytes if no sharing)\n",
	    sharingBytesSaved,
	    Percent(sharingBytesSaved, objBytesIfUnshared+strBytesIfUnshared));
    Tcl_AppendPrintfToObj(objPtr, "    Bytes with sharing\t\t%.6g\n",
	    currentLiteralBytes);
    Tcl_AppendPrintfToObj(objPtr, "      table %lu + bkts %lu + entries %lu + objects %lu + strings %.6g\n",
	    (unsigned long) sizeof(LiteralTable),
	    (unsigned long) (iPtr->literalTable.numBuckets * sizeof(LiteralEntry *)),
	    (unsigned long) (iPtr->literalTable.numEntries * sizeof(LiteralEntry)),
	    (unsigned long) (iPtr->literalTable.numEntries * sizeof(Tcl_Obj)),
	    statsPtr->currentLitStringBytes);
    Tcl_AppendPrintfToObj(objPtr, "    Bytes if no sharing\t\t%.6g = objects %.6g + strings %.6g\n",
	    (objBytesIfUnshared + strBytesIfUnshared),
	    objBytesIfUnshared, strBytesIfUnshared);
    Tcl_AppendPrintfToObj(objPtr, "  String sharing savings \t%.6g = unshared %.6g - shared %.6g\n",
	    (strBytesIfUnshared - statsPtr->currentLitStringBytes),
	    strBytesIfUnshared, statsPtr->currentLitStringBytes);
    Tcl_AppendPrintfToObj(objPtr, "  Literal mgmt overhead\t\t%ld (%0.1f%% of bytes with sharing)\n",
	    literalMgmtBytes,
	    Percent(literalMgmtBytes, currentLiteralBytes));
    Tcl_AppendPrintfToObj(objPtr, "    table %lu + buckets %lu + entries %lu\n",
	    (unsigned long) sizeof(LiteralTable),
	    (unsigned long) (iPtr->literalTable.numBuckets * sizeof(LiteralEntry *)),
	    (unsigned long) (iPtr->literalTable.numEntries * sizeof(LiteralEntry)));

    /*
     * Breakdown of current ByteCode space requirements.
     */

    Tcl_AppendPrintfToObj(objPtr, "\nBreakdown of current ByteCode requirements:\n");
    Tcl_AppendPrintfToObj(objPtr, "                         Bytes      Pct of    Avg per\n");
    Tcl_AppendPrintfToObj(objPtr, "                                     total    ByteCode\n");
    Tcl_AppendPrintfToObj(objPtr, "Total             %12.6g     100.00%%   %8.1f\n",
	    statsPtr->currentByteCodeBytes,
	    statsPtr->currentByteCodeBytes / numCurrentByteCodes);
    Tcl_AppendPrintfToObj(objPtr, "Header            %12.6g   %8.1f%%   %8.1f\n",
	    currentHeaderBytes,
	    Percent(currentHeaderBytes, statsPtr->currentByteCodeBytes),
	    currentHeaderBytes / numCurrentByteCodes);
    Tcl_AppendPrintfToObj(objPtr, "Instructions      %12.6g   %8.1f%%   %8.1f\n",
	    statsPtr->currentInstBytes,
	    Percent(statsPtr->currentInstBytes,statsPtr->currentByteCodeBytes),
	    statsPtr->currentInstBytes / numCurrentByteCodes);
    Tcl_AppendPrintfToObj(objPtr, "Literal ptr array %12.6g   %8.1f%%   %8.1f\n",
	    statsPtr->currentLitBytes,
	    Percent(statsPtr->currentLitBytes,statsPtr->currentByteCodeBytes),
	    statsPtr->currentLitBytes / numCurrentByteCodes);
    Tcl_AppendPrintfToObj(objPtr, "Exception table   %12.6g   %8.1f%%   %8.1f\n",
	    statsPtr->currentExceptBytes,
	    Percent(statsPtr->currentExceptBytes,statsPtr->currentByteCodeBytes),
	    statsPtr->currentExceptBytes / numCurrentByteCodes);
    Tcl_AppendPrintfToObj(objPtr, "Auxiliary data    %12.6g   %8.1f%%   %8.1f\n",
	    statsPtr->currentAuxBytes,
	    Percent(statsPtr->currentAuxBytes,statsPtr->currentByteCodeBytes),
	    statsPtr->currentAuxBytes / numCurrentByteCodes);
    Tcl_AppendPrintfToObj(objPtr, "Command map       %12.6g   %8.1f%%   %8.1f\n",
	    statsPtr->currentCmdMapBytes,
	    Percent(statsPtr->currentCmdMapBytes,statsPtr->currentByteCodeBytes),
	    statsPtr->currentCmdMapBytes / numCurrentByteCodes);

    /*
     * Detailed literal statistics.
     */

    Tcl_AppendPrintfToObj(objPtr, "\nLiteral string sizes:\n");
    Tcl_AppendPrintfToObj(objPtr, "\t Up to length\t\tPercentage\n");
    maxSizeDecade = 0;
    for (i = 31;  i >= 0;  i--) {
	if (statsPtr->literalCount[i] > 0) {
	    maxSizeDecade = i;
	    break;
	}
    }
    sum = 0;
    for (i = 0;  i <= maxSizeDecade;  i++) {
	decadeHigh = (1 << (i+1)) - 1;
	sum += statsPtr->literalCount[i];
	Tcl_AppendPrintfToObj(objPtr, "\t%10d\t\t%8.0f%%\n",
		decadeHigh, Percent(sum, statsPtr->numLiteralsCreated));
    }

    litTableStats = TclLiteralStats(globalTablePtr);
    Tcl_AppendPrintfToObj(objPtr, "\nCurrent literal table statistics:\n%s\n",
	    litTableStats);
    ckfree(litTableStats);

    /*
     * Source and ByteCode size distributions.
     */

    Tcl_AppendPrintfToObj(objPtr, "\nSource sizes:\n");
    Tcl_AppendPrintfToObj(objPtr, "\t Up to size\t\tPercentage\n");
    minSizeDecade = maxSizeDecade = 0;
    for (i = 0;  i < 31;  i++) {
	if (statsPtr->srcCount[i] > 0) {
	    minSizeDecade = i;
	    break;
	}
    }
    for (i = 31;  i >= 0;  i--) {
	if (statsPtr->srcCount[i] > 0) {
	    maxSizeDecade = i;
	    break;
	}
    }
    sum = 0;
    for (i = minSizeDecade;  i <= maxSizeDecade;  i++) {
	decadeHigh = (1 << (i+1)) - 1;
	sum += statsPtr->srcCount[i];
	Tcl_AppendPrintfToObj(objPtr, "\t%10d\t\t%8.0f%%\n",
		decadeHigh, Percent(sum, statsPtr->numCompilations));
    }

    Tcl_AppendPrintfToObj(objPtr, "\nByteCode sizes:\n");
    Tcl_AppendPrintfToObj(objPtr, "\t Up to size\t\tPercentage\n");
    minSizeDecade = maxSizeDecade = 0;
    for (i = 0;  i < 31;  i++) {
	if (statsPtr->byteCodeCount[i] > 0) {
	    minSizeDecade = i;
	    break;
	}
    }
    for (i = 31;  i >= 0;  i--) {
	if (statsPtr->byteCodeCount[i] > 0) {
	    maxSizeDecade = i;
	    break;
	}
    }
    sum = 0;
    for (i = minSizeDecade;  i <= maxSizeDecade;  i++) {
	decadeHigh = (1 << (i+1)) - 1;
	sum += statsPtr->byteCodeCount[i];
	Tcl_AppendPrintfToObj(objPtr, "\t%10d\t\t%8.0f%%\n",
		decadeHigh, Percent(sum, statsPtr->numCompilations));
    }

    Tcl_AppendPrintfToObj(objPtr, "\nByteCode longevity (excludes Current ByteCodes):\n");
    Tcl_AppendPrintfToObj(objPtr, "\t       Up to ms\t\tPercentage\n");
    minSizeDecade = maxSizeDecade = 0;
    for (i = 0;  i < 31;  i++) {
	if (statsPtr->lifetimeCount[i] > 0) {
	    minSizeDecade = i;
	    break;
	}
    }
    for (i = 31;  i >= 0;  i--) {
	if (statsPtr->lifetimeCount[i] > 0) {
	    maxSizeDecade = i;
	    break;
	}
    }
    sum = 0;
    for (i = minSizeDecade;  i <= maxSizeDecade;  i++) {
	decadeHigh = (1 << (i+1)) - 1;
	sum += statsPtr->lifetimeCount[i];
	Tcl_AppendPrintfToObj(objPtr, "\t%12.3f\t\t%8.0f%%\n",
		decadeHigh/1000.0, Percent(sum, statsPtr->numByteCodesFreed));
    }

    /*
     * Instruction counts.
     */

    Tcl_AppendPrintfToObj(objPtr, "\nInstruction counts:\n");
    for (i = 0;  i <= LAST_INST_OPCODE;  i++) {
	Tcl_AppendPrintfToObj(objPtr, "%20s %8ld ",
		tclInstructionTable[i].name, statsPtr->instructionCount[i]);
	if (statsPtr->instructionCount[i]) {
	    Tcl_AppendPrintfToObj(objPtr, "%6.1f%%\n",
		    Percent(statsPtr->instructionCount[i], numInstructions));
	} else {
	    Tcl_AppendPrintfToObj(objPtr, "0\n");
	}
    }

#ifdef TCL_MEM_DEBUG
    Tcl_AppendPrintfToObj(objPtr, "\nHeap Statistics:\n");
    TclDumpMemoryInfo((ClientData) objPtr, 1);
#endif
    Tcl_AppendPrintfToObj(objPtr, "\n----------------------------------------------------------------\n");

    if (objc == 1) {
	Tcl_SetObjResult(interp, objPtr);
    } else {
	Tcl_Channel outChan;
	char *str = Tcl_GetStringFromObj(objv[1], &length);

	if (length) {
	    if (strcmp(str, "stdout") == 0) {
		outChan = Tcl_GetStdChannel(TCL_STDOUT);
	    } else if (strcmp(str, "stderr") == 0) {
		outChan = Tcl_GetStdChannel(TCL_STDERR);
	    } else {
		outChan = Tcl_OpenFileChannel(NULL, str, "w", 0664);
	    }
	} else {
	    outChan = Tcl_GetStdChannel(TCL_STDOUT);
	}
	if (outChan != NULL) {
	    Tcl_WriteObj(outChan, objPtr);
	}
    }
    Tcl_DecrRefCount(objPtr);
    return TCL_OK;
}
#endif /* TCL_COMPILE_STATS */

#ifdef TCL_COMPILE_DEBUG
/*
 *----------------------------------------------------------------------
 *
 * StringForResultCode --
 *
 *	Procedure that returns a human-readable string representing a Tcl
 *	result code such as TCL_ERROR.
 *
 * Results:
 *	If the result code is one of the standard Tcl return codes, the result
 *	is a string representing that code such as "TCL_ERROR". Otherwise, the
 *	result string is that code formatted as a sequence of decimal digit
 *	characters. Note that the resulting string must not be modified by the
 *	caller.
 *
 * Side effects:
 *	None.
 *
 *----------------------------------------------------------------------
 */

static const char *
StringForResultCode(
    int result)			/* The Tcl result code for which to generate a
				 * string. */
{
    static char buf[TCL_INTEGER_SPACE];

    if ((result >= TCL_OK) && (result <= TCL_CONTINUE)) {
	return resultStrings[result];
    }
    TclFormatInt(buf, result);
    return buf;
}
#endif /* TCL_COMPILE_DEBUG */

/*
 * Local Variables:
 * mode: c
 * c-basic-offset: 4
 * fill-column: 78
 * End:
 */<|MERGE_RESOLUTION|>--- conflicted
+++ resolved
@@ -4518,8 +4518,10 @@
 	if (cmd == NULL) {
 	    Tcl_SetObjResult(interp, Tcl_ObjPrintf(
 		    "invalid command name \"%s\"", TclGetString(OBJ_AT_TOS)));
+	    DECACHE_STACK_INFO();
 	    Tcl_SetErrorCode(interp, "TCL", "LOOKUP", "COMMAND",
 		    TclGetString(OBJ_AT_TOS), NULL);
+	    CACHE_STACK_INFO();
 	    TRACE_APPEND(("ERROR: not command\n"));
 	    goto gotError;
 	}
@@ -5106,50 +5108,50 @@
 
     case INST_STR_UPPER:
 	valuePtr = OBJ_AT_TOS;
-	TRACE(("\"%.25s\" => ", O2S(valuePtr)));
+	TRACE(("\"%.20s\" => ", O2S(valuePtr)));
 	if (Tcl_IsShared(valuePtr)) {
 	    s1 = TclGetStringFromObj(valuePtr, &length);
 	    TclNewStringObj(objResultPtr, s1, length);
 	    length = Tcl_UtfToUpper(TclGetString(objResultPtr));
 	    Tcl_SetObjLength(objResultPtr, length);
-	    TRACE_APPEND(("\"%.25s\"\n", O2S(objResultPtr)));
+	    TRACE_APPEND(("\"%.20s\"\n", O2S(objResultPtr)));
 	    NEXT_INST_F(1, 1, 1);
 	} else {
 	    length = Tcl_UtfToUpper(TclGetString(valuePtr));
 	    Tcl_SetObjLength(valuePtr, length);
-	    TRACE_APPEND(("\"%.25s\"\n", O2S(valuePtr)));
+	    TRACE_APPEND(("\"%.20s\"\n", O2S(valuePtr)));
 	    NEXT_INST_F(1, 0, 0);
 	}
     case INST_STR_LOWER:
 	valuePtr = OBJ_AT_TOS;
-	TRACE(("\"%.25s\" => ", O2S(valuePtr)));
+	TRACE(("\"%.20s\" => ", O2S(valuePtr)));
 	if (Tcl_IsShared(valuePtr)) {
 	    s1 = TclGetStringFromObj(valuePtr, &length);
 	    TclNewStringObj(objResultPtr, s1, length);
 	    length = Tcl_UtfToLower(TclGetString(objResultPtr));
 	    Tcl_SetObjLength(objResultPtr, length);
-	    TRACE_APPEND(("\"%.25s\"\n", O2S(objResultPtr)));
+	    TRACE_APPEND(("\"%.20s\"\n", O2S(objResultPtr)));
 	    NEXT_INST_F(1, 1, 1);
 	} else {
 	    length = Tcl_UtfToLower(TclGetString(valuePtr));
 	    Tcl_SetObjLength(valuePtr, length);
-	    TRACE_APPEND(("\"%.25s\"\n", O2S(valuePtr)));
+	    TRACE_APPEND(("\"%.20s\"\n", O2S(valuePtr)));
 	    NEXT_INST_F(1, 0, 0);
 	}
     case INST_STR_TITLE:
 	valuePtr = OBJ_AT_TOS;
-	TRACE(("\"%.25s\" => ", O2S(valuePtr)));
+	TRACE(("\"%.20s\" => ", O2S(valuePtr)));
 	if (Tcl_IsShared(valuePtr)) {
 	    s1 = TclGetStringFromObj(valuePtr, &length);
 	    TclNewStringObj(objResultPtr, s1, length);
 	    length = Tcl_UtfToTitle(TclGetString(objResultPtr));
 	    Tcl_SetObjLength(objResultPtr, length);
-	    TRACE_APPEND(("\"%.25s\"\n", O2S(objResultPtr)));
+	    TRACE_APPEND(("\"%.20s\"\n", O2S(objResultPtr)));
 	    NEXT_INST_F(1, 1, 1);
 	} else {
 	    length = Tcl_UtfToTitle(TclGetString(valuePtr));
 	    Tcl_SetObjLength(valuePtr, length);
-	    TRACE_APPEND(("\"%.25s\"\n", O2S(valuePtr)));
+	    TRACE_APPEND(("\"%.20s\"\n", O2S(valuePtr)));
 	    NEXT_INST_F(1, 0, 0);
 	}
 
@@ -5284,7 +5286,7 @@
 	}
 
 	if (fromIdx > toIdx || fromIdx > length) {
-	    TRACE_APPEND(("%.30s\n", O2S(valuePtr)));
+	    TRACE_APPEND(("\"%.30s\"\n", O2S(valuePtr)));
 	    TclDecrRefCount(value3Ptr);
 	    NEXT_INST_F(1, 0, 0);
 	}
@@ -5296,7 +5298,7 @@
 	if (fromIdx == 0 && toIdx == length) {
 	    TclDecrRefCount(OBJ_AT_TOS);
 	    OBJ_AT_TOS = value3Ptr;
-	    TRACE_APPEND(("%.30s\n", O2S(value3Ptr)));
+	    TRACE_APPEND(("\"%.30s\"\n", O2S(value3Ptr)));
 	    NEXT_INST_F(1, 0, 0);
 	}
 
@@ -5309,7 +5311,7 @@
 	if (length3 == 0 && !Tcl_IsShared(valuePtr) && toIdx == length) {
 	    TclDecrRefCount(value3Ptr);
 	    Tcl_SetObjLength(valuePtr, fromIdx);
-	    TRACE_APPEND(("%.30s\n", O2S(valuePtr)));
+	    TRACE_APPEND(("\"%.30s\"\n", O2S(valuePtr)));
 	    NEXT_INST_F(1, 0, 0);
 	}
 
@@ -5347,7 +5349,7 @@
 		    ((int *) objResultPtr->internalRep.otherValuePtr)[1] = 0;
 		}
 		Tcl_InvalidateStringRep(objResultPtr);
-		TRACE_APPEND(("%.30s\n", O2S(objResultPtr)));
+		TRACE_APPEND(("\"%.30s\"\n", O2S(objResultPtr)));
 		NEXT_INST_F(1, 1, 1);
 	    } else {
 		if (TclIsPureByteArray(valuePtr)
@@ -5373,7 +5375,7 @@
 		    ((int *) objResultPtr->internalRep.otherValuePtr)[1] = 0;
 		}
 		Tcl_InvalidateStringRep(valuePtr);
-		TRACE_APPEND(("%.30s\n", O2S(valuePtr)));
+		TRACE_APPEND(("\"%.30s\"\n", O2S(valuePtr)));
 		NEXT_INST_F(1, 0, 0);
 	    }
 	}
@@ -5402,7 +5404,7 @@
 			length - toIdx);
 	    }
 	    TclDecrRefCount(value3Ptr);
-	    TRACE_APPEND(("%.30s\n", O2S(objResultPtr)));
+	    TRACE_APPEND(("\"%.30s\"\n", O2S(objResultPtr)));
 	    NEXT_INST_F(1, 1, 1);
 	}
 
@@ -5431,7 +5433,7 @@
 	    }
 	}
 	TclDecrRefCount(value3Ptr);
-	TRACE_APPEND(("%.30s\n", O2S(objResultPtr)));
+	TRACE_APPEND(("\"%.30s\"\n", O2S(objResultPtr)));
 	NEXT_INST_F(1, 1, 1);
 
     case INST_STR_MAP:
@@ -5583,6 +5585,22 @@
 	const char *string1, *string2;
 	int trim1, trim2;
 
+    case INST_STR_TRIM_LEFT:
+	valuePtr = OBJ_UNDER_TOS;	/* String */
+	value2Ptr = OBJ_AT_TOS;		/* TrimSet */
+	string2 = TclGetStringFromObj(value2Ptr, &length2);
+	string1 = TclGetStringFromObj(valuePtr, &length);
+	trim1 = TclTrimLeft(string1, length, string2, length2);
+	trim2 = 0;
+	goto createTrimmedString;
+    case INST_STR_TRIM_RIGHT:
+	valuePtr = OBJ_UNDER_TOS;	/* String */
+	value2Ptr = OBJ_AT_TOS;		/* TrimSet */
+	string2 = TclGetStringFromObj(value2Ptr, &length2);
+	string1 = TclGetStringFromObj(valuePtr, &length);
+	trim2 = TclTrimRight(string1, length, string2, length2);
+	trim1 = 0;
+	goto createTrimmedString;
     case INST_STR_TRIM:
 	valuePtr = OBJ_UNDER_TOS;	/* String */
 	value2Ptr = OBJ_AT_TOS;		/* TrimSet */
@@ -5594,6 +5612,7 @@
 	} else {
 	    trim2 = 0;
 	}
+    createTrimmedString:
 	if (trim1 == 0 && trim2 == 0) {
 	    TRACE_WITH_OBJ(("\"%.30s\" \"%.30s\" => ",
 		    O2S(valuePtr), O2S(value2Ptr)), valuePtr);
@@ -5604,49 +5623,13 @@
 		    O2S(valuePtr), O2S(value2Ptr)), objResultPtr);
 	    NEXT_INST_F(1, 2, 1);
 	}
-    case INST_STR_TRIM_LEFT:
-	valuePtr = OBJ_UNDER_TOS;	/* String */
-	value2Ptr = OBJ_AT_TOS;		/* TrimSet */
-	string2 = TclGetStringFromObj(value2Ptr, &length2);
-	string1 = TclGetStringFromObj(valuePtr, &length);
-	trim1 = TclTrimLeft(string1, length, string2, length2);
-	if (trim1 == 0) {
-	    TRACE_WITH_OBJ(("\"%.30s\" \"%.30s\" => ",
-		    O2S(valuePtr), O2S(value2Ptr)), valuePtr);
-	    NEXT_INST_F(1, 1, 0);
-	} else {
-	    objResultPtr = Tcl_NewStringObj(string1+trim1, length-trim1);
-	    TRACE_WITH_OBJ(("\"%.30s\" \"%.30s\" => ",
-		    O2S(valuePtr), O2S(value2Ptr)), objResultPtr);
-	    NEXT_INST_F(1, 2, 1);
-	}
-    case INST_STR_TRIM_RIGHT:
-	valuePtr = OBJ_UNDER_TOS;	/* String */
-	value2Ptr = OBJ_AT_TOS;		/* TrimSet */
-	string2 = TclGetStringFromObj(value2Ptr, &length2);
-	string1 = TclGetStringFromObj(valuePtr, &length);
-	trim2 = TclTrimRight(string1, length, string2, length2);
-	if (trim2 == 0) {
-	    TRACE_WITH_OBJ(("\"%.30s\" \"%.30s\" => ",
-		    O2S(valuePtr), O2S(value2Ptr)), valuePtr);
-	    NEXT_INST_F(1, 1, 0);
-	} else {
-	    objResultPtr = Tcl_NewStringObj(string1, length-trim2);
-	    TRACE_WITH_OBJ(("\"%.30s\" \"%.30s\" => ",
-		    O2S(valuePtr), O2S(value2Ptr)), objResultPtr);
-	    NEXT_INST_F(1, 2, 1);
-	}
     }
 
     case INST_REGEXP:
 	cflags = TclGetInt1AtPtr(pc+1); /* RE compile flages like NOCASE */
 	valuePtr = OBJ_AT_TOS;		/* String */
 	value2Ptr = OBJ_UNDER_TOS;	/* Pattern */
-<<<<<<< HEAD
 	TRACE(("\"%.30s\" \"%.30s\" => ", O2S(valuePtr), O2S(value2Ptr)));
-=======
-	TRACE(("%.20s %.20s => ", O2S(valuePtr), O2S(value2Ptr)));
->>>>>>> 019149dc
 
 	/*
 	 * Compile and match the regular expression.
