/*
 * tclExecute.c --
 *
 *	This file contains procedures that execute byte-compiled Tcl commands.
 *
 * Copyright (c) 1996-1997 Sun Microsystems, Inc.
 * Copyright (c) 1998-2000 by Scriptics Corporation.
 * Copyright (c) 2001 by Kevin B. Kenny. All rights reserved.
 * Copyright (c) 2002-2010 by Miguel Sofer.
 * Copyright (c) 2005-2007 by Donal K. Fellows.
 * Copyright (c) 2007 Daniel A. Steffen <das@users.sourceforge.net>
 * Copyright (c) 2006-2008 by Joe Mistachkin.  All rights reserved.
 *
 * See the file "license.terms" for information on usage and redistribution of
 * this file, and for a DISCLAIMER OF ALL WARRANTIES.
 */

#include "tclInt.h"
#include "tclCompile.h"
#include "tclOOInt.h"
#include "tommath.h"
#include <math.h>
#include <assert.h>

/*
 * Hack to determine whether we may expect IEEE floating point. The hack is
 * formally incorrect in that non-IEEE platforms might have the same precision
 * and range, but VAX, IBM, and Cray do not; are there any other floating
 * point units that we might care about?
 */

#if (FLT_RADIX == 2) && (DBL_MANT_DIG == 53) && (DBL_MAX_EXP == 1024)
#define IEEE_FLOATING_POINT
#endif

/*
 * A counter that is used to work out when the bytecode engine should call
 * Tcl_AsyncReady() to see whether there is a signal that needs handling, and
 * other expensive periodic operations.
 */

#ifndef ASYNC_CHECK_COUNT
#   define ASYNC_CHECK_COUNT	64
#endif /* !ASYNC_CHECK_COUNT */

/*
 * Boolean flag indicating whether the Tcl bytecode interpreter has been
 * initialized.
 */

static int execInitialized = 0;
TCL_DECLARE_MUTEX(execMutex)

static int cachedInExit = 0;

#ifdef TCL_COMPILE_DEBUG
/*
 * Variable that controls whether execution tracing is enabled and, if so,
 * what level of tracing is desired:
 *    0: no execution tracing
 *    1: trace invocations of Tcl procs only
 *    2: trace invocations of all (not compiled away) commands
 *    3: display each instruction executed
 * This variable is linked to the Tcl variable "tcl_traceExec".
 */

int tclTraceExec = 0;
#endif

/*
 * Mapping from expression instruction opcodes to strings; used for error
 * messages. Note that these entries must match the order and number of the
 * expression opcodes (e.g., INST_LOR) in tclCompile.h.
 *
 * Does not include the string for INST_EXPON (and beyond), as that is
 * disjoint for backward-compatibility reasons.
 */

static const char *const operatorStrings[] = {
    "|", "^", "&", "==", "!=", "<", ">", "<=", ">=", "<<", ">>",
    "+", "-", "*", "/", "%", "+", "-", "~", "!"
};

/*
 * Mapping from Tcl result codes to strings; used for error and debugging
 * messages.
 */

#ifdef TCL_COMPILE_DEBUG
static const char *const resultStrings[] = {
    "TCL_OK", "TCL_ERROR", "TCL_RETURN", "TCL_BREAK", "TCL_CONTINUE"
};
#endif

/*
 * These are used by evalstats to monitor object usage in Tcl.
 */

#ifdef TCL_COMPILE_STATS
size_t		tclObjsAlloced = 0;
size_t		tclObjsFreed = 0;
size_t		tclObjsShared[TCL_MAX_SHARED_OBJ_STATS] = { 0, 0, 0, 0, 0 };
#endif /* TCL_COMPILE_STATS */

/*
 * NR_TEBC
 * Helpers for NR - non-recursive calls to TEBC
 * Minimal data required to fully reconstruct the execution state.
 */

typedef struct {
    ByteCode *codePtr;		/* Constant until the BC returns */
				/* -----------------------------------------*/
    ptrdiff_t *catchTop;	/* These fields are used on return TO this */
    Tcl_Obj *auxObjList;	/* this level: they record the state when a */
    CmdFrame cmdFrame;		/* new codePtr was received for NR */
                                /* execution. */
    void *stack[1];		/* Start of the actual combined catch and obj
				 * stacks; the struct will be expanded as
				 * necessary */
} TEBCdata;

#define TEBC_YIELD() \
    do {						\
	esPtr->tosPtr = tosPtr;				\
	TclNRAddCallback(interp, TEBCresume,		\
		TD, pc, INT2PTR(cleanup), NULL);	\
    } while (0)

#define TEBC_DATA_DIG() \
    do {					\
	tosPtr = esPtr->tosPtr;			\
    } while (0)

#define PUSH_TAUX_OBJ(objPtr) \
    do {							\
	if (auxObjList) {					\
	    objPtr->length += auxObjList->length;		\
	}							\
	objPtr->internalRep.twoPtrValue.ptr1 = auxObjList;	\
	auxObjList = objPtr;					\
    } while (0)

#define POP_TAUX_OBJ() \
    do {							\
	tmpPtr = auxObjList;					\
	auxObjList = tmpPtr->internalRep.twoPtrValue.ptr1;	\
	Tcl_DecrRefCount(tmpPtr);				\
    } while (0)

/*
 * These variable-access macros have to coincide with those in tclVar.c
 */

#define VarHashGetValue(hPtr) \
    ((Var *) ((char *)hPtr - offsetof(VarInHash, entry)))

static inline Var *
VarHashCreateVar(
    TclVarHashTable *tablePtr,
    Tcl_Obj *key,
    int *newPtr)
{
    Tcl_HashEntry *hPtr = Tcl_CreateHashEntry(&tablePtr->table,
	    key, newPtr);

    if (!hPtr) {
	return NULL;
    }
    return VarHashGetValue(hPtr);
}

#define VarHashFindVar(tablePtr, key) \
    VarHashCreateVar((tablePtr), (key), NULL)

/*
 * The new macro for ending an instruction; note that a reasonable C-optimiser
 * will resolve all branches at compile time. (result) is always a constant;
 * the macro NEXT_INST_F handles constant (nCleanup), NEXT_INST_V is resolved
 * at runtime for variable (nCleanup).
 *
 * ARGUMENTS:
 *    pcAdjustment: how much to increment pc
 *    nCleanup: how many objects to remove from the stack
 *    resultHandling: 0 indicates no object should be pushed on the stack;
 *	otherwise, push objResultPtr. If (result < 0), objResultPtr already
 *	has the correct reference count.
 *
 * We use the new compile-time assertions to check that nCleanup is constant
 * and within range.
 */

/* Verify the stack depth, only when no expansion is in progress */

#ifdef TCL_COMPILE_DEBUG
#define CHECK_STACK()							\
    do {								\
	ValidatePcAndStackTop(codePtr, pc, CURR_DEPTH,			\
		/*checkStack*/ !(starting || auxObjList));		\
	starting = 0;							\
    } while (0)
#else
#define CHECK_STACK()
#endif

#define NEXT_INST_F(pcAdjustment, nCleanup, resultHandling)	\
    do {							\
	TCL_CT_ASSERT((nCleanup >= 0) && (nCleanup <= 2));	\
	CHECK_STACK();						\
	if (nCleanup == 0) {					\
	    if (resultHandling != 0) {				\
		if ((resultHandling) > 0) {			\
		    PUSH_OBJECT(objResultPtr);			\
		} else {					\
		    *(++tosPtr) = objResultPtr;			\
		}						\
	    }							\
	    pc += (pcAdjustment);				\
	    goto cleanup0;					\
	} else if (resultHandling != 0) {			\
	    if ((resultHandling) > 0) {				\
		Tcl_IncrRefCount(objResultPtr);			\
	    }							\
	    pc += (pcAdjustment);				\
	    switch (nCleanup) {					\
	    case 1: goto cleanup1_pushObjResultPtr;		\
	    case 2: goto cleanup2_pushObjResultPtr;		\
	    case 0: break;					\
	    }							\
	} else {						\
	    pc += (pcAdjustment);				\
	    switch (nCleanup) {					\
	    case 1: goto cleanup1;				\
	    case 2: goto cleanup2;				\
	    case 0: break;					\
	    }							\
	}							\
    } while (0)

#define NEXT_INST_V(pcAdjustment, nCleanup, resultHandling)	\
    CHECK_STACK();						\
    do {							\
	pc += (pcAdjustment);					\
	cleanup = (nCleanup);					\
	if (resultHandling) {					\
	    if ((resultHandling) > 0) {				\
		Tcl_IncrRefCount(objResultPtr);			\
	    }							\
	    goto cleanupV_pushObjResultPtr;			\
	} else {						\
	    goto cleanupV;					\
	}							\
    } while (0)

#ifndef TCL_COMPILE_DEBUG
#define JUMP_PEEPHOLE_F(condition, pcAdjustment, cleanup) \
    do {								\
	pc += (pcAdjustment);						\
	switch (*pc) {							\
	case INST_JUMP_FALSE1:						\
	    NEXT_INST_F(((condition)? 2 : TclGetInt1AtPtr(pc+1)), (cleanup), 0); \
	case INST_JUMP_TRUE1:						\
	    NEXT_INST_F(((condition)? TclGetInt1AtPtr(pc+1) : 2), (cleanup), 0); \
	case INST_JUMP_FALSE4:						\
	    NEXT_INST_F(((condition)? 5 : TclGetInt4AtPtr(pc+1)), (cleanup), 0); \
	case INST_JUMP_TRUE4:						\
	    NEXT_INST_F(((condition)? TclGetInt4AtPtr(pc+1) : 5), (cleanup), 0); \
	default:							\
	    if ((condition) < 0) {					\
		TclNewIntObj(objResultPtr, -1);				\
	    } else {							\
		objResultPtr = TCONST((condition) > 0);			\
	    }								\
	    NEXT_INST_F(0, (cleanup), 1);				\
	}								\
    } while (0)
#define JUMP_PEEPHOLE_V(condition, pcAdjustment, cleanup) \
    do {								\
	pc += (pcAdjustment);						\
	switch (*pc) {							\
	case INST_JUMP_FALSE1:						\
	    NEXT_INST_V(((condition)? 2 : TclGetInt1AtPtr(pc+1)), (cleanup), 0); \
	case INST_JUMP_TRUE1:						\
	    NEXT_INST_V(((condition)? TclGetInt1AtPtr(pc+1) : 2), (cleanup), 0); \
	case INST_JUMP_FALSE4:						\
	    NEXT_INST_V(((condition)? 5 : TclGetInt4AtPtr(pc+1)), (cleanup), 0); \
	case INST_JUMP_TRUE4:						\
	    NEXT_INST_V(((condition)? TclGetInt4AtPtr(pc+1) : 5), (cleanup), 0); \
	default:							\
	    if ((condition) < 0) {					\
		TclNewIntObj(objResultPtr, -1);				\
	    } else {							\
		objResultPtr = TCONST((condition) > 0);			\
	    }								\
	    NEXT_INST_V(0, (cleanup), 1);				\
	}								\
    } while (0)
#else /* TCL_COMPILE_DEBUG */
#define JUMP_PEEPHOLE_F(condition, pcAdjustment, cleanup) \
    do{									\
	if ((condition) < 0) {						\
	    TclNewIntObj(objResultPtr, -1);				\
	} else {							\
	    objResultPtr = TCONST((condition) > 0);			\
	}								\
	NEXT_INST_F((pcAdjustment), (cleanup), 1);			\
    } while (0)
#define JUMP_PEEPHOLE_V(condition, pcAdjustment, cleanup) \
    do{									\
	if ((condition) < 0) {						\
	    TclNewIntObj(objResultPtr, -1);				\
	} else {							\
	    objResultPtr = TCONST((condition) > 0);			\
	}								\
	NEXT_INST_V((pcAdjustment), (cleanup), 1);			\
    } while (0)
#endif

/*
 * Macros used to cache often-referenced Tcl evaluation stack information
 * in local variables. Note that a DECACHE_STACK_INFO()-CACHE_STACK_INFO()
 * pair must surround any call inside TclNRExecuteByteCode (and a few other
 * procedures that use this scheme) that could result in a recursive call
 * to TclNRExecuteByteCode.
 */

#define CACHE_STACK_INFO() \
    checkInterp = 1

#define DECACHE_STACK_INFO() \
    esPtr->tosPtr = tosPtr

/*
 * Macros used to access items on the Tcl evaluation stack. PUSH_OBJECT
 * increments the object's ref count since it makes the stack have another
 * reference pointing to the object. However, POP_OBJECT does not decrement
 * the ref count. This is because the stack may hold the only reference to the
 * object, so the object would be destroyed if its ref count were decremented
 * before the caller had a chance to, e.g., store it in a variable. It is the
 * caller's responsibility to decrement the ref count when it is finished with
 * an object.
 *
 * WARNING! It is essential that objPtr only appear once in the PUSH_OBJECT
 * macro. The actual parameter might be an expression with side effects, and
 * this ensures that it will be executed only once.
 */

#define PUSH_OBJECT(objPtr) \
    Tcl_IncrRefCount(*(++tosPtr) = (objPtr))

#define POP_OBJECT()	*(tosPtr--)

#define OBJ_AT_TOS	*tosPtr

#define OBJ_UNDER_TOS	*(tosPtr-1)

#define OBJ_AT_DEPTH(n)	*(tosPtr-(n))

#define CURR_DEPTH	((ptrdiff_t) (tosPtr - initTosPtr))

#define STACK_BASE(esPtr) ((esPtr)->stackWords - 1)

/*
 * Macros used to trace instruction execution. The macros TRACE,
 * TRACE_WITH_OBJ, and O2S are only used inside TclNRExecuteByteCode. O2S is
 * only used in TRACE* calls to get a string from an object.
 */

#ifdef TCL_COMPILE_DEBUG
#   define TRACE(a) \
    while (traceInstructions) {					\
	fprintf(stdout, "%2d: %2d (%u) %s ", iPtr->numLevels,	\
		(int) CURR_DEPTH,				\
		(unsigned) (pc - codePtr->codeStart),		\
		GetOpcodeName(pc));				\
	printf a;						\
	break;							\
    }
#   define TRACE_APPEND(a) \
    while (traceInstructions) {		\
	printf a;			\
	break;				\
    }
#   define TRACE_ERROR(interp) \
    TRACE_APPEND(("ERROR: %.30s\n", O2S(Tcl_GetObjResult(interp))));
#   define TRACE_WITH_OBJ(a, objPtr) \
    while (traceInstructions) {					\
	fprintf(stdout, "%2d: %2d (%u) %s ", iPtr->numLevels,	\
		(int) CURR_DEPTH,				\
		(unsigned) (pc - codePtr->codeStart),		\
		GetOpcodeName(pc));				\
	printf a;						\
	TclPrintObject(stdout, objPtr, 30);			\
	fprintf(stdout, "\n");					\
	break;							\
    }
#   define O2S(objPtr) \
    (objPtr ? TclGetString(objPtr) : "")
#else /* !TCL_COMPILE_DEBUG */
#   define TRACE(a)
#   define TRACE_APPEND(a)
#   define TRACE_ERROR(interp)
#   define TRACE_WITH_OBJ(a, objPtr)
#   define O2S(objPtr)
#endif /* TCL_COMPILE_DEBUG */

/*
 * DTrace instruction probe macros.
 */

#define TCL_DTRACE_INST_NEXT() \
    do {								\
	if (TCL_DTRACE_INST_DONE_ENABLED()) {				\
	    if (curInstName) {						\
		TCL_DTRACE_INST_DONE(curInstName, (int) CURR_DEPTH,	\
			tosPtr);					\
	    }								\
	    curInstName = tclInstructionTable[*pc].name;		\
	    if (TCL_DTRACE_INST_START_ENABLED()) {			\
		TCL_DTRACE_INST_START(curInstName, (int) CURR_DEPTH,	\
			tosPtr);					\
	    }								\
	} else if (TCL_DTRACE_INST_START_ENABLED()) {			\
	    TCL_DTRACE_INST_START(tclInstructionTable[*pc].name,	\
			(int) CURR_DEPTH, tosPtr);			\
	}								\
    } while (0)
#define TCL_DTRACE_INST_LAST() \
    do {								\
	if (TCL_DTRACE_INST_DONE_ENABLED() && curInstName) {		\
	    TCL_DTRACE_INST_DONE(curInstName, (int) CURR_DEPTH, tosPtr);\
	}								\
    } while (0)

/*
 * Macro used in this file to save a function call for common uses of
 * TclGetNumberFromObj(). The ANSI C "prototype" is:
 *
 * MODULE_SCOPE int GetNumberFromObj(Tcl_Interp *interp, Tcl_Obj *objPtr,
 *			ClientData *ptrPtr, int *tPtr);
 */

#define GetNumberFromObj(interp, objPtr, ptrPtr, tPtr) \
    ((TclHasIntRep((objPtr), &tclIntType))					\
	?	(*(tPtr) = TCL_NUMBER_INT,				\
		*(ptrPtr) = (void *)				\
		    (&((objPtr)->internalRep.wideValue)), TCL_OK) :	\
    TclHasIntRep((objPtr), &tclDoubleType)				\
	?	(((TclIsNaN((objPtr)->internalRep.doubleValue))		\
		    ?	(*(tPtr) = TCL_NUMBER_NAN)			\
		    :	(*(tPtr) = TCL_NUMBER_DOUBLE)),			\
		*(ptrPtr) = (void *)				\
		    (&((objPtr)->internalRep.doubleValue)), TCL_OK) :	\
    (((objPtr)->bytes != NULL) && ((objPtr)->length == 0))		\
	? TCL_ERROR :			\
    TclGetNumberFromObj((interp), (objPtr), (ptrPtr), (tPtr)))

/*
 * Macro used to make the check for type overflow more mnemonic. This works by
 * comparing sign bits; the rest of the word is irrelevant. The ANSI C
 * "prototype" (where inttype_t is any integer type) is:
 *
 * MODULE_SCOPE int Overflowing(inttype_t a, inttype_t b, inttype_t sum);
 *
 * Check first the condition most likely to fail in usual code (at least for
 * usage in [incr]: do the first summand and the sum have != signs?
 */

#define Overflowing(a,b,sum) ((((a)^(sum)) < 0) && (((a)^(b)) >= 0))

/*
 * Macro for checking whether the type is NaN, used when we're thinking about
 * throwing an error for supplying a non-number number.
 */

#ifndef ACCEPT_NAN
#define IsErroringNaNType(type)		((type) == TCL_NUMBER_NAN)
#else
#define IsErroringNaNType(type)		0
#endif

/*
 * Auxiliary tables used to compute powers of small integers.
 */

/*
 * Maximum base that, when raised to powers 2, 3, ..., 16, fits in a
 * Tcl_WideInt.
 */

static const Tcl_WideInt MaxBase64[] = {
    (Tcl_WideInt)46340*65536+62259,	/* 3037000499 == isqrt(2**63-1) */
    (Tcl_WideInt)2097151, (Tcl_WideInt)55108, (Tcl_WideInt)6208,
    (Tcl_WideInt)1448, (Tcl_WideInt)511, (Tcl_WideInt)234, (Tcl_WideInt)127,
    (Tcl_WideInt)78, (Tcl_WideInt)52, (Tcl_WideInt)38, (Tcl_WideInt)28,
    (Tcl_WideInt)22, (Tcl_WideInt)18, (Tcl_WideInt)15
};
static const size_t MaxBase64Size = sizeof(MaxBase64)/sizeof(Tcl_WideInt);

/*
 * Table giving 3, 4, ..., 13 raised to powers greater than 16 when the
 * results fit in a 64-bit signed integer.
 */

static const unsigned short Exp64Index[] = {
    0, 23, 38, 49, 57, 63, 67, 70, 72, 74, 75, 76
};
static const size_t Exp64IndexSize =
    sizeof(Exp64Index) / sizeof(unsigned short);
static const Tcl_WideInt Exp64Value[] = {
    (Tcl_WideInt)243*243*243*3*3,
    (Tcl_WideInt)243*243*243*3*3*3,
    (Tcl_WideInt)243*243*243*3*3*3*3,
    (Tcl_WideInt)243*243*243*243,
    (Tcl_WideInt)243*243*243*243*3,
    (Tcl_WideInt)243*243*243*243*3*3,
    (Tcl_WideInt)243*243*243*243*3*3*3,
    (Tcl_WideInt)243*243*243*243*3*3*3*3,
    (Tcl_WideInt)243*243*243*243*243,
    (Tcl_WideInt)243*243*243*243*243*3,
    (Tcl_WideInt)243*243*243*243*243*3*3,
    (Tcl_WideInt)243*243*243*243*243*3*3*3,
    (Tcl_WideInt)243*243*243*243*243*3*3*3*3,
    (Tcl_WideInt)243*243*243*243*243*243,
    (Tcl_WideInt)243*243*243*243*243*243*3,
    (Tcl_WideInt)243*243*243*243*243*243*3*3,
    (Tcl_WideInt)243*243*243*243*243*243*3*3*3,
    (Tcl_WideInt)243*243*243*243*243*243*3*3*3*3,
    (Tcl_WideInt)243*243*243*243*243*243*243,
    (Tcl_WideInt)243*243*243*243*243*243*243*3,
    (Tcl_WideInt)243*243*243*243*243*243*243*3*3,
    (Tcl_WideInt)243*243*243*243*243*243*243*3*3*3,
    (Tcl_WideInt)243*243*243*243*243*243*243*3*3*3*3,
    (Tcl_WideInt)1024*1024*1024*4*4,
    (Tcl_WideInt)1024*1024*1024*4*4*4,
    (Tcl_WideInt)1024*1024*1024*4*4*4*4,
    (Tcl_WideInt)1024*1024*1024*1024,
    (Tcl_WideInt)1024*1024*1024*1024*4,
    (Tcl_WideInt)1024*1024*1024*1024*4*4,
    (Tcl_WideInt)1024*1024*1024*1024*4*4*4,
    (Tcl_WideInt)1024*1024*1024*1024*4*4*4*4,
    (Tcl_WideInt)1024*1024*1024*1024*1024,
    (Tcl_WideInt)1024*1024*1024*1024*1024*4,
    (Tcl_WideInt)1024*1024*1024*1024*1024*4*4,
    (Tcl_WideInt)1024*1024*1024*1024*1024*4*4*4,
    (Tcl_WideInt)1024*1024*1024*1024*1024*4*4*4*4,
    (Tcl_WideInt)1024*1024*1024*1024*1024*1024,
    (Tcl_WideInt)1024*1024*1024*1024*1024*1024*4,
    (Tcl_WideInt)3125*3125*3125*5*5,
    (Tcl_WideInt)3125*3125*3125*5*5*5,
    (Tcl_WideInt)3125*3125*3125*5*5*5*5,
    (Tcl_WideInt)3125*3125*3125*3125,
    (Tcl_WideInt)3125*3125*3125*3125*5,
    (Tcl_WideInt)3125*3125*3125*3125*5*5,
    (Tcl_WideInt)3125*3125*3125*3125*5*5*5,
    (Tcl_WideInt)3125*3125*3125*3125*5*5*5*5,
    (Tcl_WideInt)3125*3125*3125*3125*3125,
    (Tcl_WideInt)3125*3125*3125*3125*3125*5,
    (Tcl_WideInt)3125*3125*3125*3125*3125*5*5,
    (Tcl_WideInt)7776*7776*7776*6*6,
    (Tcl_WideInt)7776*7776*7776*6*6*6,
    (Tcl_WideInt)7776*7776*7776*6*6*6*6,
    (Tcl_WideInt)7776*7776*7776*7776,
    (Tcl_WideInt)7776*7776*7776*7776*6,
    (Tcl_WideInt)7776*7776*7776*7776*6*6,
    (Tcl_WideInt)7776*7776*7776*7776*6*6*6,
    (Tcl_WideInt)7776*7776*7776*7776*6*6*6*6,
    (Tcl_WideInt)16807*16807*16807*7*7,
    (Tcl_WideInt)16807*16807*16807*7*7*7,
    (Tcl_WideInt)16807*16807*16807*7*7*7*7,
    (Tcl_WideInt)16807*16807*16807*16807,
    (Tcl_WideInt)16807*16807*16807*16807*7,
    (Tcl_WideInt)16807*16807*16807*16807*7*7,
    (Tcl_WideInt)32768*32768*32768*8*8,
    (Tcl_WideInt)32768*32768*32768*8*8*8,
    (Tcl_WideInt)32768*32768*32768*8*8*8*8,
    (Tcl_WideInt)32768*32768*32768*32768,
    (Tcl_WideInt)59049*59049*59049*9*9,
    (Tcl_WideInt)59049*59049*59049*9*9*9,
    (Tcl_WideInt)59049*59049*59049*9*9*9*9,
    (Tcl_WideInt)100000*100000*100000*10*10,
    (Tcl_WideInt)100000*100000*100000*10*10*10,
    (Tcl_WideInt)161051*161051*161051*11*11,
    (Tcl_WideInt)161051*161051*161051*11*11*11,
    (Tcl_WideInt)248832*248832*248832*12*12,
    (Tcl_WideInt)371293*371293*371293*13*13
};
static const size_t Exp64ValueSize = sizeof(Exp64Value) / sizeof(Tcl_WideInt);

/*
 * Markers for ExecuteExtendedBinaryMathOp.
 */

#define DIVIDED_BY_ZERO		((Tcl_Obj *) -1)
#define EXPONENT_OF_ZERO	((Tcl_Obj *) -2)
#define GENERAL_ARITHMETIC_ERROR ((Tcl_Obj *) -3)

/*
 * Declarations for local procedures to this file:
 */

#ifdef TCL_COMPILE_STATS
static int		EvalStatsCmd(ClientData clientData,
			    Tcl_Interp *interp, int objc,
			    Tcl_Obj *const objv[]);
#endif /* TCL_COMPILE_STATS */
#ifdef TCL_COMPILE_DEBUG
static const char *	GetOpcodeName(const unsigned char *pc);
static void		PrintByteCodeInfo(ByteCode *codePtr);
static const char *	StringForResultCode(int result);
static void		ValidatePcAndStackTop(ByteCode *codePtr,
			    const unsigned char *pc, int stackTop,
			    int checkStack);
#endif /* TCL_COMPILE_DEBUG */
static ByteCode *	CompileExprObj(Tcl_Interp *interp, Tcl_Obj *objPtr);
static void		DeleteExecStack(ExecStack *esPtr);
static void		DupExprCodeInternalRep(Tcl_Obj *srcPtr,
			    Tcl_Obj *copyPtr);
static Tcl_Obj *	ExecuteExtendedBinaryMathOp(Tcl_Interp *interp,
			    int opcode, Tcl_Obj **constants,
			    Tcl_Obj *valuePtr, Tcl_Obj *value2Ptr);
static Tcl_Obj *	ExecuteExtendedUnaryMathOp(int opcode,
			    Tcl_Obj *valuePtr);
static void		FreeExprCodeInternalRep(Tcl_Obj *objPtr);
static ExceptionRange *	GetExceptRangeForPc(const unsigned char *pc,
			    int searchMode, ByteCode *codePtr);
static const char *	GetSrcInfoForPc(const unsigned char *pc,
			    ByteCode *codePtr, size_t *lengthPtr,
			    const unsigned char **pcBeg, int *cmdIdxPtr);
static Tcl_Obj **	GrowEvaluationStack(ExecEnv *eePtr, int growth,
			    int move);
static void		IllegalExprOperandType(Tcl_Interp *interp,
			    const unsigned char *pc, Tcl_Obj *opndPtr);
static void		InitByteCodeExecution(Tcl_Interp *interp);
static inline int	wordSkip(void *ptr);
static void		ReleaseDictIterator(Tcl_Obj *objPtr);
/* Useful elsewhere, make available in tclInt.h or stubs? */
static Tcl_Obj **	StackAllocWords(Tcl_Interp *interp, size_t numWords);
static Tcl_Obj **	StackReallocWords(Tcl_Interp *interp, size_t numWords);
static Tcl_NRPostProc	CopyCallback;
static Tcl_NRPostProc	ExprObjCallback;
static Tcl_NRPostProc	FinalizeOONext;
static Tcl_NRPostProc	FinalizeOONextFilter;
static Tcl_NRPostProc   TEBCresume;

/*
 * The structure below defines a bytecode Tcl object type to hold the
 * compiled bytecode for Tcl expressions.
 */

static const Tcl_ObjType exprCodeType = {
    "exprcode",
    FreeExprCodeInternalRep,	/* freeIntRepProc */
    DupExprCodeInternalRep,	/* dupIntRepProc */
    NULL,			/* updateStringProc */
    NULL			/* setFromAnyProc */
};

/*
 * Custom object type only used in this file; values of its type should never
 * be seen by user scripts.
 */

static const Tcl_ObjType dictIteratorType = {
    "dictIterator",
    ReleaseDictIterator,
    NULL, NULL, NULL
};

/*
 *----------------------------------------------------------------------
 *
 * ReleaseDictIterator --
 *
 *	This takes apart a dictionary iterator that is stored in the given Tcl
 *	object.
 *
 * Results:
 *	None.
 *
 * Side effects:
 *	Deallocates memory, marks the object as being untyped.
 *
 *----------------------------------------------------------------------
 */

static void
ReleaseDictIterator(
    Tcl_Obj *objPtr)
{
    Tcl_DictSearch *searchPtr;
    Tcl_Obj *dictPtr;
    const Tcl_ObjIntRep *irPtr;

    irPtr = TclFetchIntRep(objPtr, &dictIteratorType);
    assert(irPtr != NULL);

    /*
     * First kill the search, and then release the reference to the dictionary
     * that we were holding.
     */

    searchPtr = irPtr->twoPtrValue.ptr1;
    Tcl_DictObjDone(searchPtr);
    Tcl_Free(searchPtr);

    dictPtr = irPtr->twoPtrValue.ptr2;
    TclDecrRefCount(dictPtr);
}

/*
 *----------------------------------------------------------------------
 *
 * InitByteCodeExecution --
 *
 *	This procedure is called once to initialize the Tcl bytecode
 *	interpreter.
 *
 * Results:
 *	None.
 *
 * Side effects:
 *	This procedure initializes the array of instruction names. If
 *	compiling with the TCL_COMPILE_STATS flag, it initializes the array
 *	that counts the executions of each instruction and it creates the
 *	"evalstats" command. It also establishes the link between the Tcl
 *	"tcl_traceExec" and C "tclTraceExec" variables.
 *
 *----------------------------------------------------------------------
 */

static void
InitByteCodeExecution(
    Tcl_Interp *interp)		/* Interpreter for which the Tcl variable
				 * "tcl_traceExec" is linked to control
				 * instruction tracing. */
{
#ifdef TCL_COMPILE_DEBUG
    if (Tcl_LinkVar(interp, "tcl_traceExec", (char *) &tclTraceExec,
	    TCL_LINK_INT) != TCL_OK) {
	Tcl_Panic("InitByteCodeExecution: can't create link for tcl_traceExec variable");
    }
#endif
#ifdef TCL_COMPILE_STATS
    Tcl_CreateObjCommand(interp, "evalstats", EvalStatsCmd, NULL, NULL);
#endif /* TCL_COMPILE_STATS */
}

/*
 *----------------------------------------------------------------------
 *
 * TclCreateExecEnv --
 *
 *	This procedure creates a new execution environment for Tcl bytecode
 *	execution. An ExecEnv points to a Tcl evaluation stack. An ExecEnv is
 *	typically created once for each Tcl interpreter (Interp structure) and
 *	recursively passed to TclNRExecuteByteCode to execute ByteCode sequences
 *	for nested commands.
 *
 * Results:
 *	A newly allocated ExecEnv is returned. This points to an empty
 *	evaluation stack of the standard initial size.
 *
 * Side effects:
 *	The bytecode interpreter is also initialized here, as this procedure
 *	will be called before any call to TclNRExecuteByteCode.
 *
 *----------------------------------------------------------------------
 */

ExecEnv *
TclCreateExecEnv(
    Tcl_Interp *interp,		/* Interpreter for which the execution
				 * environment is being created. */
    size_t size)			/* The initial stack size, in number of words
				 * [sizeof(Tcl_Obj*)] */
{
    ExecEnv *eePtr = Tcl_Alloc(sizeof(ExecEnv));
    ExecStack *esPtr = Tcl_Alloc(sizeof(ExecStack)
	    + (size-1) * sizeof(Tcl_Obj *));

    eePtr->execStackPtr = esPtr;
    TclNewIntObj(eePtr->constants[0], 0);
    Tcl_IncrRefCount(eePtr->constants[0]);
    TclNewIntObj(eePtr->constants[1], 1);
    Tcl_IncrRefCount(eePtr->constants[1]);
    eePtr->interp = interp;
    eePtr->callbackPtr = NULL;
    eePtr->corPtr = NULL;
    eePtr->rewind = 0;

    esPtr->prevPtr = NULL;
    esPtr->nextPtr = NULL;
    esPtr->markerPtr = NULL;
    esPtr->endPtr = &esPtr->stackWords[size-1];
    esPtr->tosPtr = STACK_BASE(esPtr);

    Tcl_MutexLock(&execMutex);
    if (!execInitialized) {
	InitByteCodeExecution(interp);
	execInitialized = 1;
    }
    Tcl_MutexUnlock(&execMutex);

    return eePtr;
}

/*
 *----------------------------------------------------------------------
 *
 * TclDeleteExecEnv --
 *
 *	Frees the storage for an ExecEnv.
 *
 * Results:
 *	None.
 *
 * Side effects:
 *	Storage for an ExecEnv and its contained storage (e.g. the evaluation
 *	stack) is freed.
 *
 *----------------------------------------------------------------------
 */

static void
DeleteExecStack(
    ExecStack *esPtr)
{
    if (esPtr->markerPtr && !cachedInExit) {
	Tcl_Panic("freeing an execStack which is still in use");
    }

    if (esPtr->prevPtr) {
	esPtr->prevPtr->nextPtr = esPtr->nextPtr;
    }
    if (esPtr->nextPtr) {
	esPtr->nextPtr->prevPtr = esPtr->prevPtr;
    }
    Tcl_Free(esPtr);
}

void
TclDeleteExecEnv(
    ExecEnv *eePtr)		/* Execution environment to free. */
{
    ExecStack *esPtr = eePtr->execStackPtr, *tmpPtr;

	cachedInExit = TclInExit();

    /*
     * Delete all stacks in this exec env.
     */

    while (esPtr->nextPtr) {
	esPtr = esPtr->nextPtr;
    }
    while (esPtr) {
	tmpPtr = esPtr;
	esPtr = tmpPtr->prevPtr;
	DeleteExecStack(tmpPtr);
    }

    TclDecrRefCount(eePtr->constants[0]);
    TclDecrRefCount(eePtr->constants[1]);
    if (eePtr->callbackPtr && !cachedInExit) {
	Tcl_Panic("Deleting execEnv with pending TEOV callbacks!");
    }
    if (eePtr->corPtr && !cachedInExit) {
	Tcl_Panic("Deleting execEnv with existing coroutine");
    }
    Tcl_Free(eePtr);
}

/*
 *----------------------------------------------------------------------
 *
 * TclFinalizeExecution --
 *
 *	Finalizes the execution environment setup so that it can be later
 *	reinitialized.
 *
 * Results:
 *	None.
 *
 * Side effects:
 *	After this call, the next time TclCreateExecEnv will be called it will
 *	call InitByteCodeExecution.
 *
 *----------------------------------------------------------------------
 */

void
TclFinalizeExecution(void)
{
    Tcl_MutexLock(&execMutex);
    execInitialized = 0;
    Tcl_MutexUnlock(&execMutex);
}

/*
 * Auxiliary code to insure that GrowEvaluationStack always returns correctly
 * aligned memory.
 *
 * WALLOCALIGN represents the alignment reqs in words, just as TCL_ALLOCALIGN
 * represents the reqs in bytes. This assumes that TCL_ALLOCALIGN is a
 * multiple of the wordsize 'sizeof(Tcl_Obj *)'.
 */

#define WALLOCALIGN \
    (TCL_ALLOCALIGN/sizeof(Tcl_Obj *))

/*
 * wordSkip computes how many words have to be skipped until the next aligned
 * word. Note that we are only interested in the low order bits of ptr, so
 * that any possible information loss in PTR2INT is of no consequence.
 */

static inline int
wordSkip(
    void *ptr)
{
    int mask = TCL_ALLOCALIGN-1;
    int base = PTR2INT(ptr) & mask;
    return (TCL_ALLOCALIGN - base)/sizeof(Tcl_Obj *);
}

/*
 * Given a marker, compute where the following aligned memory starts.
 */

#define MEMSTART(markerPtr) \
    ((markerPtr) + wordSkip(markerPtr))

/*
 *----------------------------------------------------------------------
 *
 * GrowEvaluationStack --
 *
 *	This procedure grows a Tcl evaluation stack stored in an ExecEnv,
 *	copying over the words since the last mark if so requested. A mark is
 *	set at the beginning of the new area when no copying is requested.
 *
 * Results:
 *	Returns a pointer to the first usable word in the (possibly) grown
 *	stack.
 *
 * Side effects:
 *	The size of the evaluation stack may be grown, a marker is set
 *
 *----------------------------------------------------------------------
 */

static Tcl_Obj **
GrowEvaluationStack(
    ExecEnv *eePtr,		/* Points to the ExecEnv with an evaluation
				 * stack to enlarge. */
    int growth,			/* How much larger than the current used
				 * size. */
    int move)			/* 1 if move words since last marker. */
{
    ExecStack *esPtr = eePtr->execStackPtr, *oldPtr = NULL;
    size_t newBytes;
    int newElems, currElems, needed = growth - (esPtr->endPtr - esPtr->tosPtr);
    Tcl_Obj **markerPtr = esPtr->markerPtr, **memStart;
    int moveWords = 0;

    if (move) {
	if (!markerPtr) {
	    Tcl_Panic("STACK: Reallocating with no previous alloc");
	}
	if (needed <= 0) {
	    return MEMSTART(markerPtr);
	}
    } else {
#ifndef PURIFY
	Tcl_Obj **tmpMarkerPtr = esPtr->tosPtr + 1;
	int offset = wordSkip(tmpMarkerPtr);

	if (needed + offset < 0) {
	    /*
	     * Put a marker pointing to the previous marker in this stack, and
	     * store it in esPtr as the current marker. Return a pointer to
	     * the start of aligned memory.
	     */

	    esPtr->markerPtr = tmpMarkerPtr;
	    memStart = tmpMarkerPtr + offset;
	    esPtr->tosPtr = memStart - 1;
	    *esPtr->markerPtr = (Tcl_Obj *) markerPtr;
	    return memStart;
	}
#endif
    }

    /*
     * Reset move to hold the number of words to be moved to new stack (if
     * any) and growth to hold the complete stack requirements: add one for
     * the marker, (WALLOCALIGN-1) for the maximal possible offset.
     */

    if (move) {
	moveWords = esPtr->tosPtr - MEMSTART(markerPtr) + 1;
    }
    needed = growth + moveWords + WALLOCALIGN;


    /*
     * Check if there is enough room in the next stack (if there is one, it
     * should be both empty and the last one!)
     */

    if (esPtr->nextPtr) {
	oldPtr = esPtr;
	esPtr = oldPtr->nextPtr;
	currElems = esPtr->endPtr - STACK_BASE(esPtr);
	if (esPtr->markerPtr || (esPtr->tosPtr != STACK_BASE(esPtr))) {
	    Tcl_Panic("STACK: Stack after current is in use");
	}
	if (esPtr->nextPtr) {
	    Tcl_Panic("STACK: Stack after current is not last");
	}
	if (needed <= currElems) {
	    goto newStackReady;
	}
	DeleteExecStack(esPtr);
	esPtr = oldPtr;
    } else {
	currElems = esPtr->endPtr - STACK_BASE(esPtr);
    }

    /*
     * We need to allocate a new stack! It needs to store 'growth' words,
     * including the elements to be copied over and the new marker.
     */

#ifndef PURIFY
    newElems = 2*currElems;
    while (needed > newElems) {
	newElems *= 2;
    }
#else
    newElems = needed;
#endif

    newBytes = sizeof(ExecStack) + (newElems-1) * sizeof(Tcl_Obj *);

    oldPtr = esPtr;
    esPtr = Tcl_Alloc(newBytes);

    oldPtr->nextPtr = esPtr;
    esPtr->prevPtr = oldPtr;
    esPtr->nextPtr = NULL;
    esPtr->endPtr = &esPtr->stackWords[newElems-1];

  newStackReady:
    eePtr->execStackPtr = esPtr;

    /*
     * Store a NULL marker at the beginning of the stack, to indicate that
     * this is the first marker in this stack and that rewinding to here
     * should actually be a return to the previous stack.
     */

    esPtr->stackWords[0] = NULL;
    esPtr->markerPtr = &esPtr->stackWords[0];
    memStart = MEMSTART(esPtr->markerPtr);
    esPtr->tosPtr = memStart - 1;

    if (move) {
	memcpy(memStart, MEMSTART(markerPtr), moveWords*sizeof(Tcl_Obj *));
	esPtr->tosPtr += moveWords;
	oldPtr->markerPtr = (Tcl_Obj **) *markerPtr;
	oldPtr->tosPtr = markerPtr-1;
    }

    /*
     * Free the old stack if it is now unused.
     */

    if (!oldPtr->markerPtr) {
	DeleteExecStack(oldPtr);
    }

    return memStart;
}

/*
 *--------------------------------------------------------------
 *
 * TclStackAlloc, TclStackRealloc, TclStackFree --
 *
 *	Allocate memory from the execution stack; it has to be returned later
 *	with a call to TclStackFree.
 *
 * Results:
 *	A pointer to the first byte allocated, or panics if the allocation did
 *	not succeed.
 *
 * Side effects:
 *	The execution stack may be grown.
 *
 *--------------------------------------------------------------
 */

static Tcl_Obj **
StackAllocWords(
    Tcl_Interp *interp,
    size_t numWords)
{
    /*
     * Note that GrowEvaluationStack sets a marker in the stack. This marker
     * is read when rewinding, e.g., by TclStackFree.
     */

    Interp *iPtr = (Interp *) interp;
    ExecEnv *eePtr = iPtr->execEnvPtr;
    Tcl_Obj **resPtr = GrowEvaluationStack(eePtr, numWords, 0);

    eePtr->execStackPtr->tosPtr += numWords;
    return resPtr;
}

static Tcl_Obj **
StackReallocWords(
    Tcl_Interp *interp,
    size_t numWords)
{
    Interp *iPtr = (Interp *) interp;
    ExecEnv *eePtr = iPtr->execEnvPtr;
    Tcl_Obj **resPtr = GrowEvaluationStack(eePtr, numWords, 1);

    eePtr->execStackPtr->tosPtr += numWords;
    return resPtr;
}

void
TclStackFree(
    Tcl_Interp *interp,
    void *freePtr)
{
    Interp *iPtr = (Interp *) interp;
    ExecEnv *eePtr;
    ExecStack *esPtr;
    Tcl_Obj **markerPtr, *marker;

    if (iPtr == NULL || iPtr->execEnvPtr == NULL) {
	Tcl_Free(freePtr);
	return;
    }

    /*
     * Rewind the stack to the previous marker position. The current marker,
     * as set in the last call to GrowEvaluationStack, contains a pointer to
     * the previous marker.
     */

    eePtr = iPtr->execEnvPtr;
    esPtr = eePtr->execStackPtr;
    markerPtr = esPtr->markerPtr;
    marker = *markerPtr;

    if ((freePtr != NULL) && (MEMSTART(markerPtr) != (Tcl_Obj **)freePtr)) {
	Tcl_Panic("TclStackFree: incorrect freePtr (%p != %p). Call out of sequence?",
		freePtr, MEMSTART(markerPtr));
    }

    esPtr->tosPtr = markerPtr - 1;
    esPtr->markerPtr = (Tcl_Obj **) marker;
    if (marker) {
	return;
    }

    /*
     * Return to previous active stack. Note that repeated expansions or
     * reallocs could have generated several unused intervening stacks: free
     * them too.
     */

    while (esPtr->nextPtr) {
	esPtr = esPtr->nextPtr;
    }
    esPtr->tosPtr = STACK_BASE(esPtr);
    while (esPtr->prevPtr) {
	ExecStack *tmpPtr = esPtr->prevPtr;
	if (tmpPtr->tosPtr == STACK_BASE(tmpPtr)) {
	    DeleteExecStack(tmpPtr);
	} else {
	    break;
	}
    }
    if (esPtr->prevPtr) {
	eePtr->execStackPtr = esPtr->prevPtr;
#ifdef PURIFY
	eePtr->execStackPtr->nextPtr = NULL;
	DeleteExecStack(esPtr);
#endif
    } else {
	eePtr->execStackPtr = esPtr;
    }
}

void *
TclStackAlloc(
    Tcl_Interp *interp,
    size_t numBytes)
{
    Interp *iPtr = (Interp *) interp;
    size_t numWords;

    if (iPtr == NULL || iPtr->execEnvPtr == NULL) {
	return (void *) Tcl_Alloc(numBytes);
    }
    numWords = (numBytes + (sizeof(Tcl_Obj *) - 1))/sizeof(Tcl_Obj *);
    return StackAllocWords(interp, numWords);
}

void *
TclStackRealloc(
    Tcl_Interp *interp,
    void *ptr,
    size_t numBytes)
{
    Interp *iPtr = (Interp *) interp;
    ExecEnv *eePtr;
    ExecStack *esPtr;
    Tcl_Obj **markerPtr;
    size_t numWords;

    if (iPtr == NULL || iPtr->execEnvPtr == NULL) {
	return Tcl_Realloc(ptr, numBytes);
    }

    eePtr = iPtr->execEnvPtr;
    esPtr = eePtr->execStackPtr;
    markerPtr = esPtr->markerPtr;

    if (MEMSTART(markerPtr) != (Tcl_Obj **)ptr) {
	Tcl_Panic("TclStackRealloc: incorrect ptr. Call out of sequence?");
    }

    numWords = (numBytes + (sizeof(Tcl_Obj *) - 1))/sizeof(Tcl_Obj *);
    return (void *) StackReallocWords(interp, numWords);
}

/*
 *--------------------------------------------------------------
 *
 * Tcl_ExprObj --
 *
 *	Evaluate an expression in a Tcl_Obj.
 *
 * Results:
 *	A standard Tcl object result. If the result is other than TCL_OK, then
 *	the interpreter's result contains an error message. If the result is
 *	TCL_OK, then a pointer to the expression's result value object is
 *	stored in resultPtrPtr. In that case, the object's ref count is
 *	incremented to reflect the reference returned to the caller; the
 *	caller is then responsible for the resulting object and must, for
 *	example, decrement the ref count when it is finished with the object.
 *
 * Side effects:
 *	Any side effects caused by subcommands in the expression, if any. The
 *	interpreter result is not modified unless there is an error.
 *
 *--------------------------------------------------------------
 */

int
Tcl_ExprObj(
    Tcl_Interp *interp,		/* Context in which to evaluate the
				 * expression. */
    Tcl_Obj *objPtr,		/* Points to Tcl object containing expression
				 * to evaluate. */
    Tcl_Obj **resultPtrPtr)	/* Where the Tcl_Obj* that is the expression
				 * result is stored if no errors occur. */
{
    NRE_callback *rootPtr = TOP_CB(interp);
    Tcl_Obj *resultPtr;

    TclNewObj(resultPtr);
    TclNRAddCallback(interp, CopyCallback, resultPtrPtr, resultPtr,
	    NULL, NULL);
    Tcl_NRExprObj(interp, objPtr, resultPtr);
    return TclNRRunCallbacks(interp, TCL_OK, rootPtr);
}

static int
CopyCallback(
    ClientData data[],
    Tcl_Interp *interp,
    int result)
{
    Tcl_Obj **resultPtrPtr = data[0];
    Tcl_Obj *resultPtr = data[1];

    if (result == TCL_OK) {
	*resultPtrPtr = resultPtr;
	Tcl_IncrRefCount(resultPtr);
    } else {
	Tcl_DecrRefCount(resultPtr);
    }
    return result;
}

/*
 *--------------------------------------------------------------
 *
 * Tcl_NRExprObj --
 *
 *	Request evaluation of the expression in a Tcl_Obj by the NR stack.
 *
 * Results:
 *	Returns TCL_OK.
 *
 * Side effects:
 *	Compiles objPtr as a Tcl expression and places callbacks on the
 *	NR stack to execute the bytecode and store the result in resultPtr.
 *	If bytecode execution raises an exception, nothing is written
 *	to resultPtr, and the exceptional return code flows up the NR
 *	stack.  If the exception is TCL_ERROR, an error message is left
 *	in the interp result and the interp's return options dictionary
 *	holds additional error information too.  Execution of the bytecode
 *	may have other side effects, depending on the expression.
 *
 *--------------------------------------------------------------
 */

int
Tcl_NRExprObj(
    Tcl_Interp *interp,
    Tcl_Obj *objPtr,
    Tcl_Obj *resultPtr)
{
    ByteCode *codePtr;
    Tcl_InterpState state = Tcl_SaveInterpState(interp, TCL_OK);

    Tcl_ResetResult(interp);
    codePtr = CompileExprObj(interp, objPtr);

    Tcl_NRAddCallback(interp, ExprObjCallback, state, resultPtr,
	    NULL, NULL);
    return TclNRExecuteByteCode(interp, codePtr);
}

static int
ExprObjCallback(
    ClientData data[],
    Tcl_Interp *interp,
    int result)
{
    Tcl_InterpState state = data[0];
    Tcl_Obj *resultPtr = data[1];

    if (result == TCL_OK) {
	TclSetDuplicateObj(resultPtr, Tcl_GetObjResult(interp));
	(void) Tcl_RestoreInterpState(interp, state);
    } else {
	Tcl_DiscardInterpState(state);
    }
    return result;
}

/*
 *----------------------------------------------------------------------
 *
 * CompileExprObj --
 *	Compile a Tcl expression value into ByteCode.
 *
 * Results:
 *	A (ByteCode *) is returned pointing to the resulting ByteCode.
 *
 * Side effects:
 *	The Tcl_ObjType of objPtr is changed to the "exprcode" type,
 *	and the ByteCode is kept in the internal rep (along with context
 *	data for checking validity) for faster operations the next time
 *	CompileExprObj is called on the same value.
 *
 *----------------------------------------------------------------------
 */

static ByteCode *
CompileExprObj(
    Tcl_Interp *interp,
    Tcl_Obj *objPtr)
{
    Interp *iPtr = (Interp *) interp;
    CompileEnv compEnv;		/* Compilation environment structure allocated
				 * in frame. */
    ByteCode *codePtr = NULL;
				/* Tcl Internal type of bytecode. Initialized
				 * to avoid compiler warning. */

    /*
     * Get the expression ByteCode from the object. If it exists, make sure it
     * is valid in the current context.
     */

    ByteCodeGetIntRep(objPtr, &exprCodeType, codePtr);

    if (codePtr != NULL) {
	Namespace *namespacePtr = iPtr->varFramePtr->nsPtr;

	if (((Interp *) *codePtr->interpHandle != iPtr)
		|| (codePtr->compileEpoch != iPtr->compileEpoch)
		|| (codePtr->nsPtr != namespacePtr)
		|| (codePtr->nsEpoch != namespacePtr->resolverEpoch)
		|| (codePtr->localCachePtr != iPtr->varFramePtr->localCachePtr)) {
	    Tcl_StoreIntRep(objPtr, &exprCodeType, NULL);
	    codePtr = NULL;
	}
    }

    if (codePtr == NULL) {
	/*
	 * TIP #280: No invoker (yet) - Expression compilation.
	 */

	size_t length;
	const char *string = TclGetStringFromObj(objPtr, &length);

	TclInitCompileEnv(interp, &compEnv, string, length, NULL, 0);
	TclCompileExpr(interp, string, length, &compEnv, 0);

	/*
	 * Successful compilation. If the expression yielded no instructions,
	 * push an zero object as the expression's result.
	 */

	if (compEnv.codeNext == compEnv.codeStart) {
	    TclEmitPush(TclRegisterLiteral(&compEnv, "0", 1, 0),
		    &compEnv);
	}

	/*
	 * Add a "done" instruction as the last instruction and change the
	 * object into a ByteCode object. Ownership of the literal objects and
	 * aux data items is given to the ByteCode object.
	 */

	TclEmitOpcode(INST_DONE, &compEnv);
	codePtr = TclInitByteCodeObj(objPtr, &exprCodeType, &compEnv);
	TclFreeCompileEnv(&compEnv);
	if (iPtr->varFramePtr->localCachePtr) {
	    codePtr->localCachePtr = iPtr->varFramePtr->localCachePtr;
	    codePtr->localCachePtr->refCount++;
	}
#ifdef TCL_COMPILE_DEBUG
	if (tclTraceCompile == 2) {
	    TclPrintByteCodeObj(interp, objPtr);
	    fflush(stdout);
	}
#endif /* TCL_COMPILE_DEBUG */
    }
    return codePtr;
}

/*
 *----------------------------------------------------------------------
 *
 * DupExprCodeInternalRep --
 *
 *	Part of the Tcl object type implementation for Tcl expression
 *	bytecode. We do not copy the bytecode intrep. Instead, we return
 *	without setting copyPtr->typePtr, so the copy is a plain string copy
 *	of the expression value, and if it is to be used as a compiled
 *	expression, it will just need a recompile.
 *
 *	This makes sense, because with Tcl's copy-on-write practices, the
 *	usual (only?) time Tcl_DuplicateObj() will be called is when the copy
 *	is about to be modified, which would invalidate any copied bytecode
 *	anyway. The only reason it might make sense to copy the bytecode is if
 *	we had some modifying routines that operated directly on the intrep,
 *	like we do for lists and dicts.
 *
 * Results:
 *	None.
 *
 * Side effects:
 *	None.
 *
 *----------------------------------------------------------------------
 */

static void
DupExprCodeInternalRep(
    Tcl_Obj *srcPtr,
    Tcl_Obj *copyPtr)
{
    return;
}

/*
 *----------------------------------------------------------------------
 *
 * FreeExprCodeInternalRep --
 *
 *	Part of the Tcl object type implementation for Tcl expression
 *	bytecode. Frees the storage allocated to hold the internal rep, unless
 *	ref counts indicate bytecode execution is still in progress.
 *
 * Results:
 *	None.
 *
 * Side effects:
 *	May free allocated memory. Leaves objPtr untyped.
 *
 *----------------------------------------------------------------------
 */

static void
FreeExprCodeInternalRep(
    Tcl_Obj *objPtr)
{
    ByteCode *codePtr;
    ByteCodeGetIntRep(objPtr, &exprCodeType, codePtr);
    assert(codePtr != NULL);

    TclReleaseByteCode(codePtr);
}

/*
 *----------------------------------------------------------------------
 *
 * TclCompileObj --
 *
 *	This procedure compiles the script contained in a Tcl_Obj.
 *
 * Results:
 *	A pointer to the corresponding ByteCode, never NULL.
 *
 * Side effects:
 *	The object is shimmered to bytecode type.
 *
 *----------------------------------------------------------------------
 */

ByteCode *
TclCompileObj(
    Tcl_Interp *interp,
    Tcl_Obj *objPtr,
    const CmdFrame *invoker,
    int word)
{
    Interp *iPtr = (Interp *) interp;
    ByteCode *codePtr;	/* Tcl Internal type of bytecode. */
    Namespace *namespacePtr = iPtr->varFramePtr->nsPtr;

    /*
     * If the object is not already of tclByteCodeType, compile it (and reset
     * the compilation flags in the interpreter; this should be done after any
     * compilation). Otherwise, check that it is "fresh" enough.
     */

    ByteCodeGetIntRep(objPtr, &tclByteCodeType, codePtr);
    if (codePtr != NULL) {
	/*
	 * Make sure the Bytecode hasn't been invalidated by, e.g., someone
	 * redefining a command with a compile procedure (this might make the
	 * compiled code wrong). The object needs to be recompiled if it was
	 * compiled in/for a different interpreter, or for a different
	 * namespace, or for the same namespace but with different name
	 * resolution rules. Precompiled objects, however, are immutable and
	 * therefore they are not recompiled, even if the epoch has changed.
	 *
	 * To be pedantically correct, we should also check that the
	 * originating procPtr is the same as the current context procPtr
	 * (assuming one exists at all - none for global level). This code is
	 * #def'ed out because [info body] was changed to never return a
	 * bytecode type object, which should obviate us from the extra checks
	 * here.
	 */

	if (((Interp *) *codePtr->interpHandle != iPtr)
		|| (codePtr->compileEpoch != iPtr->compileEpoch)
		|| (codePtr->nsPtr != namespacePtr)
		|| (codePtr->nsEpoch != namespacePtr->resolverEpoch)) {
	    if (!(codePtr->flags & TCL_BYTECODE_PRECOMPILED)) {
		goto recompileObj;
	    }
	    if ((Interp *) *codePtr->interpHandle != iPtr) {
		Tcl_Panic("Tcl_EvalObj: compiled script jumped interps");
	    }
	    codePtr->compileEpoch = iPtr->compileEpoch;
	}

	/*
	 * Check that any compiled locals do refer to the current proc
	 * environment! If not, recompile.
	 */

	if (!(codePtr->flags & TCL_BYTECODE_PRECOMPILED) &&
		(codePtr->procPtr == NULL) &&
		(codePtr->localCachePtr != iPtr->varFramePtr->localCachePtr)){
	    goto recompileObj;
	}

	/*
	 * #280.
	 * Literal sharing fix. This part of the fix is not required by 8.4
	 * nor 8.5, because they eval-direct any literals, so just saving the
	 * argument locations per command in bytecode is enough, embedded
	 * 'eval' commands, etc. get the correct information.
	 *
	 * But in 8.6 all the embedded script are compiled, and the resulting
	 * bytecode stored in the literal. Now the shared literal has bytecode
	 * with location data for _one_ particular location this literal is
	 * found at. If we get executed from a different location the bytecode
	 * has to be recompiled to get the correct locations. Not doing this
	 * will execute the saved bytecode with data for a different location,
	 * causing 'info frame' to point to the wrong place in the sources.
	 *
	 * Future optimizations ...
	 * (1) Save the location data (ExtCmdLoc) keyed by start line. In that
	 *     case we recompile once per location of the literal, but not
	 *     continously, because the moment we have all locations we do not
	 *     need to recompile any longer.
	 *
	 * (2) Alternative: Do not recompile, tell the execution engine the
	 *     offset between saved starting line and actual one. Then modify
	 *     the users to adjust the locations they have by this offset.
	 *
	 * (3) Alternative 2: Do not fully recompile, adjust just the location
	 *     information.
	 */

	if (invoker == NULL) {
	    return codePtr;
	} else {
	    Tcl_HashEntry *hePtr =
		    Tcl_FindHashEntry(iPtr->lineBCPtr, codePtr);
	    ExtCmdLoc *eclPtr;
	    CmdFrame *ctxCopyPtr;
	    int redo;

	    if (!hePtr) {
		return codePtr;
	    }

	    eclPtr = Tcl_GetHashValue(hePtr);
	    redo = 0;
	    ctxCopyPtr = TclStackAlloc(interp, sizeof(CmdFrame));
	    *ctxCopyPtr = *invoker;

	    if (invoker->type == TCL_LOCATION_BC) {
		/*
		 * Note: Type BC => ctx.data.eval.path    is not used.
		 *		    ctx.data.tebc.codePtr used instead
		 */

		TclGetSrcInfoForPc(ctxCopyPtr);
		if (ctxCopyPtr->type == TCL_LOCATION_SOURCE) {
		    /*
		     * The reference made by 'TclGetSrcInfoForPc' is dead.
		     */

		    Tcl_DecrRefCount(ctxCopyPtr->data.eval.path);
		    ctxCopyPtr->data.eval.path = NULL;
		}
	    }

	    if (word < ctxCopyPtr->nline) {
		/*
		 * Note: We do not care if the line[word] is -1. This is a
		 * difference and requires a recompile (location changed from
		 * absolute to relative, literal is used fixed and through
		 * variable)
		 *
		 * Example:
		 * test info-32.0 using literal of info-24.8
		 *     (dict with ... vs           set body ...).
		 */

		redo = ((eclPtr->type == TCL_LOCATION_SOURCE)
			    && (eclPtr->start != ctxCopyPtr->line[word]))
			|| ((eclPtr->type == TCL_LOCATION_BC)
			    && (ctxCopyPtr->type == TCL_LOCATION_SOURCE));
	    }

	    TclStackFree(interp, ctxCopyPtr);
	    if (!redo) {
		return codePtr;
	    }
	}
    }

  recompileObj:
    iPtr->errorLine = 1;

    /*
     * TIP #280. Remember the invoker for a moment in the interpreter
     * structures so that the byte code compiler can pick it up when
     * initializing the compilation environment, i.e. the extended location
     * information.
     */

    iPtr->invokeCmdFramePtr = invoker;
    iPtr->invokeWord = word;
    TclSetByteCodeFromAny(interp, objPtr, NULL, NULL);
    iPtr->invokeCmdFramePtr = NULL;
    ByteCodeGetIntRep(objPtr, &tclByteCodeType, codePtr);
    if (iPtr->varFramePtr->localCachePtr) {
	codePtr->localCachePtr = iPtr->varFramePtr->localCachePtr;
	codePtr->localCachePtr->refCount++;
    }
    return codePtr;
}

/*
 *----------------------------------------------------------------------
 *
 * TclIncrObj --
 *
 *	Increment an integeral value in a Tcl_Obj by an integeral value held
 *	in another Tcl_Obj. Caller is responsible for making sure we can
 *	update the first object.
 *
 * Results:
 *	TCL_ERROR if either object is non-integer, and TCL_OK otherwise. On
 *	error, an error message is left in the interpreter (if it is not NULL,
 *	of course).
 *
 * Side effects:
 *	valuePtr gets the new incrmented value.
 *
 *----------------------------------------------------------------------
 */

int
TclIncrObj(
    Tcl_Interp *interp,
    Tcl_Obj *valuePtr,
    Tcl_Obj *incrPtr)
{
    ClientData ptr1, ptr2;
    int type1, type2;
    mp_int value, incr;

    if (Tcl_IsShared(valuePtr)) {
	Tcl_Panic("%s called with shared object", "TclIncrObj");
    }

    if (GetNumberFromObj(NULL, valuePtr, &ptr1, &type1) != TCL_OK) {
	/*
	 * Produce error message (reparse?!)
	 */

	return TclGetIntFromObj(interp, valuePtr, &type1);
    }
    if (GetNumberFromObj(NULL, incrPtr, &ptr2, &type2) != TCL_OK) {
	/*
	 * Produce error message (reparse?!)
	 */

	TclGetIntFromObj(interp, incrPtr, &type1);
	Tcl_AddErrorInfo(interp, "\n    (reading increment)");
	return TCL_ERROR;
    }

    if ((type1 == TCL_NUMBER_DOUBLE) || (type1 == TCL_NUMBER_NAN)) {
	/*
	 * Produce error message (reparse?!)
	 */

	return TclGetIntFromObj(interp, valuePtr, &type1);
    }
    if ((type2 == TCL_NUMBER_DOUBLE) || (type2 == TCL_NUMBER_NAN)) {
	/*
	 * Produce error message (reparse?!)
	 */

	TclGetIntFromObj(interp, incrPtr, &type1);
	Tcl_AddErrorInfo(interp, "\n    (reading increment)");
	return TCL_ERROR;
    }

    if ((type1 == TCL_NUMBER_INT) && (type2 == TCL_NUMBER_INT)) {
	Tcl_WideInt w1, w2, sum;

	w1 = *((const Tcl_WideInt *)ptr1);
	w2 = *((const Tcl_WideInt *)ptr2);
	sum = w1 + w2;

	/*
	 * Check for overflow.
	 */

	if (!Overflowing(w1, w2, sum)) {
	    TclSetIntObj(valuePtr, sum);
	    return TCL_OK;
	}
    }

    Tcl_TakeBignumFromObj(interp, valuePtr, &value);
    Tcl_GetBignumFromObj(interp, incrPtr, &incr);
    mp_add(&value, &incr, &value);
    mp_clear(&incr);
    Tcl_SetBignumObj(valuePtr, &value);
    return TCL_OK;
}

/*
 *----------------------------------------------------------------------
 *
 * ArgumentBCEnter --
 *
 *	This is a helper for TclNRExecuteByteCode/TEBCresume that encapsulates
 *	a code sequence that is fairly common in the code but *not* commonly
 *	called.
 *
 * Results:
 *	None
 *
 * Side effects:
 *	May register information about the bytecode in the command frame.
 *
 *----------------------------------------------------------------------
 */

static void
ArgumentBCEnter(
    Tcl_Interp *interp,
    ByteCode *codePtr,
    TEBCdata *tdPtr,
    const unsigned char *pc,
    int objc,
    Tcl_Obj **objv)
{
    int cmd;

    if (GetSrcInfoForPc(pc, codePtr, NULL, NULL, &cmd)) {
	TclArgumentBCEnter(interp, objv, objc, codePtr, &tdPtr->cmdFrame, cmd,
		pc - codePtr->codeStart);
    }
}

/*
 *----------------------------------------------------------------------
 *
 * TclNRExecuteByteCode --
 *
 *	This procedure executes the instructions of a ByteCode structure. It
 *	returns when a "done" instruction is executed or an error occurs.
 *
 * Results:
 *	The return value is one of the return codes defined in tcl.h (such as
 *	TCL_OK), and interp->objResultPtr refers to a Tcl object that either
 *	contains the result of executing the code or an error message.
 *
 * Side effects:
 *	Almost certainly, depending on the ByteCode's instructions.
 *
 *----------------------------------------------------------------------
 */
#define	bcFramePtr	(&TD->cmdFrame)
#define	initCatchTop	((ptrdiff_t *) (TD->stack-1))
#define	initTosPtr	((Tcl_Obj **) (initCatchTop+codePtr->maxExceptDepth))
#define esPtr		(iPtr->execEnvPtr->execStackPtr)

int
TclNRExecuteByteCode(
    Tcl_Interp *interp,		/* Token for command interpreter. */
    ByteCode *codePtr)		/* The bytecode sequence to interpret. */
{
    Interp *iPtr = (Interp *) interp;
    TEBCdata *TD;
    int size = sizeof(TEBCdata) - 1
	    + (codePtr->maxStackDepth + codePtr->maxExceptDepth)
		* sizeof(void *);
    int numWords = (size + sizeof(Tcl_Obj *) - 1) / sizeof(Tcl_Obj *);

    TclPreserveByteCode(codePtr);

    /*
     * Reserve the stack, setup the TEBCdataPtr (TD) and CallFrame
     *
     * The execution uses a unified stack: first a TEBCdata, immediately
     * above it a CmdFrame, then the catch stack, then the execution stack.
     *
     * Make sure the catch stack is large enough to hold the maximum number of
     * catch commands that could ever be executing at the same time (this will
     * be no more than the exception range array's depth). Make sure the
     * execution stack is large enough to execute this ByteCode.
     */

    TD = (TEBCdata *) GrowEvaluationStack(iPtr->execEnvPtr, numWords, 0);
    esPtr->tosPtr = initTosPtr;

    TD->codePtr     = codePtr;
    TD->catchTop    = initCatchTop;
    TD->auxObjList  = NULL;

    /*
     * TIP #280: Initialize the frame. Do not push it yet: it will be pushed
     * every time that we call out from this TD, popped when we return to it.
     */

    bcFramePtr->type = ((codePtr->flags & TCL_BYTECODE_PRECOMPILED)
	    ? TCL_LOCATION_PREBC : TCL_LOCATION_BC);
    bcFramePtr->level = (iPtr->cmdFramePtr ? iPtr->cmdFramePtr->level+1 : 1);
    bcFramePtr->framePtr = iPtr->framePtr;
    bcFramePtr->nextPtr = iPtr->cmdFramePtr;
    bcFramePtr->nline = 0;
    bcFramePtr->line = NULL;
    bcFramePtr->litarg = NULL;
    bcFramePtr->data.tebc.codePtr = codePtr;
    bcFramePtr->data.tebc.pc = NULL;
    bcFramePtr->cmdObj = NULL;
    bcFramePtr->cmd = NULL;
    bcFramePtr->len = 0;

#ifdef TCL_COMPILE_STATS
    iPtr->stats.numExecutions++;
#endif

    /*
     * Test namespace-50.9 demonstrates the need for this call.
     * Use a --enable-symbols=mem bug to see.
     */

    TclResetRewriteEnsemble(interp, 1);

    /*
     * Push the callback for bytecode execution
     */

    TclNRAddCallback(interp, TEBCresume, TD, /* pc */ NULL,
	    /* cleanup */ INT2PTR(0), INT2PTR(iPtr->evalFlags));

    /*
     * Reset discard result flag - because it is applicable for this call only,
     * and should not affect all the nested invocations may return result.
     */
    iPtr->evalFlags &= ~TCL_EVAL_DISCARD_RESULT;

    return TCL_OK;
}

static int
TEBCresume(
    ClientData data[],
    Tcl_Interp *interp,
    int result)
{
    /*
     * Compiler cast directive - not a real variable.
     *	   Interp *iPtr = (Interp *) interp;
     */
#define iPtr ((Interp *) interp)

    /*
     * Check just the read-traced/write-traced bit of a variable.
     */

#define ReadTraced(varPtr) ((varPtr)->flags & VAR_TRACED_READ)
#define WriteTraced(varPtr) ((varPtr)->flags & VAR_TRACED_WRITE)
#define UnsetTraced(varPtr) ((varPtr)->flags & VAR_TRACED_UNSET)

    /*
     * Bottom of allocated stack holds the NR data
     */

    /*
     * Constants: variables that do not change during the execution, used
     * sporadically: no special need for speed.
     */

    unsigned interruptCounter = 1;
				/* Counter that is used to work out when to
				 * call Tcl_AsyncReady(). This must be 1
				 * initially so that we call the async-check
				 * stanza early, otherwise there are command
				 * sequences that can make the interpreter
				 * busy-loop without an opportunity to
				 * recognise an interrupt. */
    const char *curInstName;
#ifdef TCL_COMPILE_DEBUG
    int traceInstructions;	/* Whether we are doing instruction-level
				 * tracing or not. */
#endif

    Var *compiledLocals = iPtr->varFramePtr->compiledLocals;
    Tcl_Obj **constants = &iPtr->execEnvPtr->constants[0];

#define LOCAL(i)	(&compiledLocals[(i)])
#define TCONST(i)	(constants[(i)])

    /*
     * These macros are just meant to save some global variables that are not
     * used too frequently
     */

    TEBCdata *TD = data[0];
#define auxObjList	(TD->auxObjList)
#define catchTop	(TD->catchTop)
#define codePtr		(TD->codePtr)
#define curEvalFlags	PTR2INT(data[3])  /* calling iPtr->evalFlags */

    /*
     * Globals: variables that store state, must remain valid at all times.
     */

    Tcl_Obj **tosPtr;		/* Cached pointer to top of evaluation
				 * stack. */
    const unsigned char *pc = data[1];
                                /* The current program counter. */
    unsigned char inst;         /* The currently running instruction */

    /*
     * Transfer variables - needed only between opcodes, but not while
     * executing an instruction.
     */

    int cleanup = PTR2INT(data[2]);
    Tcl_Obj *objResultPtr;
    int checkInterp = 0;        /* Indicates when a check of interp readyness
				 * is necessary. Set by CACHE_STACK_INFO() */

    /*
     * Locals - variables that are used within opcodes or bounded sections of
     * the file (jumps between opcodes within a family).
     * NOTE: These are now mostly defined locally where needed.
     */

    Tcl_Obj *objPtr, *valuePtr, *value2Ptr, *part1Ptr, *part2Ptr, *tmpPtr;
    Tcl_Obj **objv = NULL;
    int objc = 0;
    int opnd, length, pcAdjustment;
    Var *varPtr, *arrayPtr;
#ifdef TCL_COMPILE_DEBUG
    char cmdNameBuf[21];
#endif

#ifdef TCL_COMPILE_DEBUG
    int starting = 1;
    traceInstructions = (tclTraceExec == 3);
#endif

    TEBC_DATA_DIG();

#ifdef TCL_COMPILE_DEBUG
    if (!pc && (tclTraceExec >= 2)) {
	PrintByteCodeInfo(codePtr);
	fprintf(stdout, "  Starting stack top=%d\n", (int) CURR_DEPTH);
	fflush(stdout);
    }
#endif

    if (!pc) {
	/* bytecode is starting from scratch */
	pc = codePtr->codeStart;
	goto cleanup0;
    } else {
        /* resume from invocation */
	CACHE_STACK_INFO();

	NRE_ASSERT(iPtr->cmdFramePtr == bcFramePtr);
	if (bcFramePtr->cmdObj) {
	    Tcl_DecrRefCount(bcFramePtr->cmdObj);
	    bcFramePtr->cmdObj = NULL;
	    bcFramePtr->cmd = NULL;
	}
	iPtr->cmdFramePtr = bcFramePtr->nextPtr;
	if (iPtr->flags & INTERP_DEBUG_FRAME) {
	    TclArgumentBCRelease(interp, bcFramePtr);
	}
	if (iPtr->execEnvPtr->rewind) {
	    result = TCL_ERROR;
	    goto abnormalReturn;
	}
	if (codePtr->flags & TCL_BYTECODE_RECOMPILE) {
	    codePtr->flags &= ~TCL_BYTECODE_RECOMPILE;
	    checkInterp = 1;
	    iPtr->flags |= ERR_ALREADY_LOGGED;
	}

	if (result != TCL_OK) {
	    pc--;
	    goto processExceptionReturn;
	}

	/*
	 * Push the call's object result and continue execution with the next
	 * instruction.
	 */

	TRACE_WITH_OBJ(("%u => ... after \"%.20s\": TCL_OK, result=",
		objc, cmdNameBuf), Tcl_GetObjResult(interp));

	/*
	 * Reset the interp's result to avoid possible duplications of large
	 * objects [Bug 781585]. We do not call Tcl_ResetResult to avoid any
	 * side effects caused by the resetting of errorInfo and errorCode
	 * [Bug 804681], which are not needed here. We chose instead to
	 * manipulate the interp's object result directly.
	 *
	 * Note that the result object is now in objResultPtr, it keeps the
	 * refCount it had in its role of iPtr->objResultPtr.
	 */

	objResultPtr = Tcl_GetObjResult(interp);
	TclNewObj(objPtr);
	Tcl_IncrRefCount(objPtr);
	iPtr->objResultPtr = objPtr;
#ifndef TCL_COMPILE_DEBUG
	if (*pc == INST_POP) {
	    TclDecrRefCount(objResultPtr);
	    NEXT_INST_V(1, cleanup, 0);
	}
#endif
	NEXT_INST_V(0, cleanup, -1);
    }

    /*
     * Targets for standard instruction endings; unrolled for speed in the
     * most frequent cases (instructions that consume up to two stack
     * elements).
     *
     * This used to be a "for(;;)" loop, with each instruction doing its own
     * cleanup.
     */

  cleanupV_pushObjResultPtr:
    switch (cleanup) {
    case 0:
	*(++tosPtr) = (objResultPtr);
	goto cleanup0;
    default:
	cleanup -= 2;
	while (cleanup--) {
	    objPtr = POP_OBJECT();
	    TclDecrRefCount(objPtr);
	}
	/* FALLTHRU */
    case 2:
    cleanup2_pushObjResultPtr:
	objPtr = POP_OBJECT();
	TclDecrRefCount(objPtr);
	/* FALLTHRU */
    case 1:
    cleanup1_pushObjResultPtr:
	objPtr = OBJ_AT_TOS;
	TclDecrRefCount(objPtr);
    }
    OBJ_AT_TOS = objResultPtr;
    goto cleanup0;

  cleanupV:
    switch (cleanup) {
    default:
	cleanup -= 2;
	while (cleanup--) {
	    objPtr = POP_OBJECT();
	    TclDecrRefCount(objPtr);
	}
	/* FALLTHRU */
    case 2:
    cleanup2:
	objPtr = POP_OBJECT();
	TclDecrRefCount(objPtr);
	/* FALLTHRU */
    case 1:
    cleanup1:
	objPtr = POP_OBJECT();
	TclDecrRefCount(objPtr);
	/* FALLTHRU */
    case 0:
	/*
	 * We really want to do nothing now, but this is needed for some
	 * compilers (SunPro CC).
	 */

	break;
    }
  cleanup0:

    /*
     * Check for asynchronous handlers [Bug 746722]; we do the check every
     * ASYNC_CHECK_COUNT instructions.
     */

    if ((--interruptCounter) == 0) {
	interruptCounter = ASYNC_CHECK_COUNT;
	DECACHE_STACK_INFO();
	if (TclAsyncReady(iPtr)) {
	    result = Tcl_AsyncInvoke(interp, result);
	    if (result == TCL_ERROR) {
		CACHE_STACK_INFO();
		goto gotError;
	    }
	}

	if (TclCanceled(iPtr)) {
	    if (Tcl_Canceled(interp, TCL_LEAVE_ERR_MSG) == TCL_ERROR) {
		CACHE_STACK_INFO();
		goto gotError;
	    }
	}

	if (TclLimitReady(iPtr->limit)) {
	    if (Tcl_LimitCheck(interp) == TCL_ERROR) {
		CACHE_STACK_INFO();
		goto gotError;
	    }
	}
	CACHE_STACK_INFO();
    }

    /*
     * These two instructions account for 26% of all instructions (according
     * to measurements on tclbench by Ben Vitale
     * [http://www.cs.toronto.edu/syslab/pubs/tcl2005-vitale-zaleski.pdf]
     * Resolving them before the switch reduces the cost of branch
     * mispredictions, seems to improve runtime by 5% to 15%, and (amazingly!)
     * reduces total obj size.
     */

    inst = *pc;

    peepholeStart:
#ifdef TCL_COMPILE_STATS
    iPtr->stats.instructionCount[*pc]++;
#endif

#ifdef TCL_COMPILE_DEBUG
    /*
     * Skip the stack depth check if an expansion is in progress.
     */

    CHECK_STACK();
    if (traceInstructions) {
	fprintf(stdout, "%2d: %2d ", iPtr->numLevels, (int) CURR_DEPTH);
	TclPrintInstruction(codePtr, pc);
	fflush(stdout);
    }
#endif /* TCL_COMPILE_DEBUG */

    TCL_DTRACE_INST_NEXT();

    if (inst == INST_LOAD_SCALAR1) {
	goto instLoadScalar1;
    } else if (inst == INST_PUSH1) {
	PUSH_OBJECT(codePtr->objArrayPtr[TclGetUInt1AtPtr(pc+1)]);
	TRACE_WITH_OBJ(("%u => ", TclGetUInt1AtPtr(pc+1)), OBJ_AT_TOS);
	inst = *(pc += 2);
	goto peepholeStart;
    } else if (inst == INST_START_CMD) {
	/*
	 * Peephole: do not run INST_START_CMD, just skip it
	 */

	iPtr->cmdCount += TclGetUInt4AtPtr(pc+5);
	if (checkInterp) {
	    if (((codePtr->compileEpoch != iPtr->compileEpoch) ||
		 (codePtr->nsEpoch != iPtr->varFramePtr->nsPtr->resolverEpoch)) &&
		!(codePtr->flags & TCL_BYTECODE_PRECOMPILED)) {
		goto instStartCmdFailed;
	    }
	    checkInterp = 0;
	}
	inst = *(pc += 9);
	goto peepholeStart;
    } else if (inst == INST_NOP) {
#ifndef TCL_COMPILE_DEBUG
	while (inst == INST_NOP)
#endif
	{
	    inst = *++pc;
	}
	goto peepholeStart;
    }

    switch (inst) {
    case INST_SYNTAX:
    case INST_RETURN_IMM: {
	int code = TclGetInt4AtPtr(pc+1);
	int level = TclGetUInt4AtPtr(pc+5);

	/*
	 * OBJ_AT_TOS is returnOpts, OBJ_UNDER_TOS is resultObjPtr.
	 */

	TRACE(("%u %u => ", code, level));
	result = TclProcessReturn(interp, code, level, OBJ_AT_TOS);
	if (result == TCL_OK) {
	    TRACE_APPEND(("continuing to next instruction (result=\"%.30s\")\n",
		    O2S(objResultPtr)));
	    NEXT_INST_F(9, 1, 0);
	}
	Tcl_SetObjResult(interp, OBJ_UNDER_TOS);
	if (*pc == INST_SYNTAX) {
	    iPtr->flags &= ~ERR_ALREADY_LOGGED;
	}
	cleanup = 2;
	TRACE_APPEND(("\n"));
	goto processExceptionReturn;
    }

    case INST_RETURN_STK:
	TRACE(("=> "));
	objResultPtr = POP_OBJECT();
	result = Tcl_SetReturnOptions(interp, OBJ_AT_TOS);
	if (result == TCL_OK) {
	    Tcl_DecrRefCount(OBJ_AT_TOS);
	    OBJ_AT_TOS = objResultPtr;
	    TRACE_APPEND(("continuing to next instruction (result=\"%.30s\")\n",
		    O2S(objResultPtr)));
	    NEXT_INST_F(1, 0, 0);
	} else if (result == TCL_ERROR) {
	    /*
	     * BEWARE! Must do this in this order, because an error in the
	     * option dictionary overrides the result (and can be verified by
	     * test).
	     */

	    Tcl_SetObjResult(interp, objResultPtr);
	    Tcl_SetReturnOptions(interp, OBJ_AT_TOS);
	    Tcl_DecrRefCount(OBJ_AT_TOS);
	    OBJ_AT_TOS = objResultPtr;
	} else {
	    Tcl_DecrRefCount(OBJ_AT_TOS);
	    OBJ_AT_TOS = objResultPtr;
	    Tcl_SetObjResult(interp, objResultPtr);
	}
	cleanup = 1;
	TRACE_APPEND(("\n"));
	goto processExceptionReturn;

    {
	CoroutineData *corPtr;
	int yieldParameter;

    case INST_YIELD:
	corPtr = iPtr->execEnvPtr->corPtr;
	TRACE(("%.30s => ", O2S(OBJ_AT_TOS)));
	if (!corPtr) {
	    TRACE_APPEND(("ERROR: yield outside coroutine\n"));
	    Tcl_SetObjResult(interp, Tcl_NewStringObj(
		    "yield can only be called in a coroutine", -1));
	    DECACHE_STACK_INFO();
	    Tcl_SetErrorCode(interp, "TCL", "COROUTINE", "ILLEGAL_YIELD",
		    NULL);
	    CACHE_STACK_INFO();
	    goto gotError;
	}

#ifdef TCL_COMPILE_DEBUG
	if (tclTraceExec >= 2) {
	    if (traceInstructions) {
		TRACE_APPEND(("YIELD...\n"));
	    } else {
		fprintf(stdout, "%d: (%u) yielding value \"%.30s\"\n",
			iPtr->numLevels, (unsigned)(pc - codePtr->codeStart),
			Tcl_GetString(OBJ_AT_TOS));
	    }
	    fflush(stdout);
	}
#endif
	yieldParameter = 0;
	Tcl_SetObjResult(interp, OBJ_AT_TOS);
	goto doYield;

    case INST_YIELD_TO_INVOKE:
	corPtr = iPtr->execEnvPtr->corPtr;
	valuePtr = OBJ_AT_TOS;
	if (!corPtr) {
	    TRACE(("[%.30s] => ERROR: yield outside coroutine\n",
		    O2S(valuePtr)));
	    Tcl_SetObjResult(interp, Tcl_NewStringObj(
		    "yieldto can only be called in a coroutine", -1));
	    DECACHE_STACK_INFO();
	    Tcl_SetErrorCode(interp, "TCL", "COROUTINE", "ILLEGAL_YIELD",
		    NULL);
	    CACHE_STACK_INFO();
	    goto gotError;
	}
	if (((Namespace *)TclGetCurrentNamespace(interp))->flags & NS_DYING) {
	    TRACE(("[%.30s] => ERROR: yield in deleted\n",
		    O2S(valuePtr)));
	    Tcl_SetObjResult(interp, Tcl_NewStringObj(
		    "yieldto called in deleted namespace", -1));
	    DECACHE_STACK_INFO();
	    Tcl_SetErrorCode(interp, "TCL", "COROUTINE", "YIELDTO_IN_DELETED",
		    NULL);
	    CACHE_STACK_INFO();
	    goto gotError;
	}

#ifdef TCL_COMPILE_DEBUG
	if (tclTraceExec >= 2) {
	    if (traceInstructions) {
		TRACE(("[%.30s] => YIELD...\n", O2S(valuePtr)));
	    } else {
		/* FIXME: What is the right thing to trace? */
		fprintf(stdout, "%d: (%u) yielding to [%.30s]\n",
			iPtr->numLevels, (unsigned)(pc - codePtr->codeStart),
			TclGetString(valuePtr));
	    }
	    fflush(stdout);
	}
#endif

	/*
	 * Install a tailcall record in the caller and continue with the
	 * yield. The yield is switched into multi-return mode (via the
	 * 'yieldParameter').
	 */

	Tcl_IncrRefCount(valuePtr);
	iPtr->execEnvPtr = corPtr->callerEEPtr;
	TclSetTailcall(interp, valuePtr);
	iPtr->execEnvPtr = corPtr->eePtr;
	yieldParameter = (PTR2INT(NULL)+1);	/*==CORO_ACTIVATE_YIELDM*/

    doYield:
	/* TIP #280: Record the last piece of info needed by
	 * 'TclGetSrcInfoForPc', and push the frame.
	 */

	bcFramePtr->data.tebc.pc = (char *) pc;
	iPtr->cmdFramePtr = bcFramePtr;

	if (iPtr->flags & INTERP_DEBUG_FRAME) {
	    ArgumentBCEnter(interp, codePtr, TD, pc, objc, objv);
	}

	pc++;
	cleanup = 1;
	TEBC_YIELD();
	TclNRAddCallback(interp, TclNRCoroutineActivateCallback, corPtr,
		INT2PTR(yieldParameter), NULL, NULL);
	return TCL_OK;
    }

    case INST_TAILCALL: {
	Tcl_Obj *listPtr, *nsObjPtr;

	opnd = TclGetUInt1AtPtr(pc+1);

	if (!(iPtr->varFramePtr->isProcCallFrame & 1)) {
	    TRACE(("%d => ERROR: tailcall in non-proc context\n", opnd));
	    Tcl_SetObjResult(interp, Tcl_NewStringObj(
		    "tailcall can only be called from a proc or lambda", -1));
	    DECACHE_STACK_INFO();
	    Tcl_SetErrorCode(interp, "TCL", "TAILCALL", "ILLEGAL", NULL);
	    CACHE_STACK_INFO();
	    goto gotError;
	}

#ifdef TCL_COMPILE_DEBUG
	/* FIXME: What is the right thing to trace? */
	{
	    int i;

	    TRACE(("%d [", opnd));
	    for (i=opnd-1 ; i>=0 ; i--) {
		TRACE_APPEND(("\"%.30s\"", O2S(OBJ_AT_DEPTH(i))));
		if (i > 0) {
		    TRACE_APPEND((" "));
		}
	    }
	    TRACE_APPEND(("] => RETURN..."));
	}
#endif

	/*
	 * Push the evaluation of the called command into the NR callback
	 * stack.
	 */

	listPtr = Tcl_NewListObj(opnd, &OBJ_AT_DEPTH(opnd-1));
	nsObjPtr = Tcl_NewStringObj(iPtr->varFramePtr->nsPtr->fullName, -1);
	TclListObjSetElement(interp, listPtr, 0, nsObjPtr);
	if (iPtr->varFramePtr->tailcallPtr) {
	    Tcl_DecrRefCount(iPtr->varFramePtr->tailcallPtr);
	}
	iPtr->varFramePtr->tailcallPtr = listPtr;

	result = TCL_RETURN;
	cleanup = opnd;
	goto processExceptionReturn;
    }

    case INST_DONE:
	if (tosPtr > initTosPtr) {

	    if ((curEvalFlags & TCL_EVAL_DISCARD_RESULT) && (result == TCL_OK)) {
		/* simulate pop & fast done (like it does continue in loop) */
		TRACE_WITH_OBJ(("=> discarding "), OBJ_AT_TOS);
		objPtr = POP_OBJECT();
		TclDecrRefCount(objPtr);
		goto abnormalReturn;
	    }
	    /*
	     * Set the interpreter's object result to point to the topmost
	     * object from the stack, and check for a possible [catch]. The
	     * stackTop's level and refCount will be handled by "processCatch"
	     * or "abnormalReturn".
	     */

	    Tcl_SetObjResult(interp, OBJ_AT_TOS);
#ifdef TCL_COMPILE_DEBUG
	    TRACE_WITH_OBJ(("=> return code=%d, result=", result),
		    iPtr->objResultPtr);
	    if (traceInstructions) {
		fprintf(stdout, "\n");
	    }
#endif
	    goto checkForCatch;
	}
	(void) POP_OBJECT();
	goto abnormalReturn;

    case INST_PUSH4:
	objResultPtr = codePtr->objArrayPtr[TclGetUInt4AtPtr(pc+1)];
	TRACE_WITH_OBJ(("%u => ", TclGetUInt4AtPtr(pc+1)), objResultPtr);
	NEXT_INST_F(5, 0, 1);

    case INST_POP:
	TRACE_WITH_OBJ(("=> discarding "), OBJ_AT_TOS);
	objPtr = POP_OBJECT();
	TclDecrRefCount(objPtr);
	NEXT_INST_F(1, 0, 0);

    case INST_DUP:
	objResultPtr = OBJ_AT_TOS;
	TRACE_WITH_OBJ(("=> "), objResultPtr);
	NEXT_INST_F(1, 0, 1);

    case INST_OVER:
	opnd = TclGetUInt4AtPtr(pc+1);
	objResultPtr = OBJ_AT_DEPTH(opnd);
	TRACE_WITH_OBJ(("%u => ", opnd), objResultPtr);
	NEXT_INST_F(5, 0, 1);

    case INST_REVERSE: {
	Tcl_Obj **a, **b;

	opnd = TclGetUInt4AtPtr(pc+1);
	a = tosPtr-(opnd-1);
	b = tosPtr;
	while (a<b) {
	    tmpPtr = *a;
	    *a = *b;
	    *b = tmpPtr;
	    a++; b--;
	}
	TRACE(("%u => OK\n", opnd));
	NEXT_INST_F(5, 0, 0);
    }

    case INST_STR_CONCAT1:

	opnd = TclGetUInt1AtPtr(pc+1);
	objResultPtr = TclStringCat(interp, opnd, &OBJ_AT_DEPTH(opnd-1),
		TCL_STRING_IN_PLACE);
	if (objResultPtr == NULL) {
	    TRACE_ERROR(interp);
	    goto gotError;
	}

	TRACE_WITH_OBJ(("%u => ", opnd), objResultPtr);
	NEXT_INST_V(2, opnd, 1);

    case INST_CONCAT_STK:
	/*
	 * Pop the opnd (objc) top stack elements, run through Tcl_ConcatObj,
	 * and then decrement their ref counts.
	 */

	opnd = TclGetUInt4AtPtr(pc+1);
	objResultPtr = Tcl_ConcatObj(opnd, &OBJ_AT_DEPTH(opnd-1));
	TRACE_WITH_OBJ(("%u => ", opnd), objResultPtr);
	NEXT_INST_V(5, opnd, 1);

    case INST_EXPAND_START:
	/*
	 * Push an element to the auxObjList. This records the current
	 * stack depth - i.e., the point in the stack where the expanded
	 * command starts.
	 *
	 * Use a Tcl_Obj as linked list element; slight mem waste, but faster
	 * allocation than Tcl_Alloc. This also abuses the Tcl_Obj structure, as
	 * we do not define a special tclObjType for it. It is not dangerous
	 * as the obj is never passed anywhere, so that all manipulations are
	 * performed here and in INST_INVOKE_EXPANDED (in case of an expansion
	 * error, also in INST_EXPAND_STKTOP).
	 */

	TclNewObj(objPtr);
	objPtr->internalRep.twoPtrValue.ptr2 = INT2PTR(CURR_DEPTH);
	objPtr->length = 0;
	PUSH_TAUX_OBJ(objPtr);
	TRACE(("=> mark depth as %d\n", (int) CURR_DEPTH));
	NEXT_INST_F(1, 0, 0);

    case INST_EXPAND_DROP:
	/*
	 * Drops an element of the auxObjList, popping stack elements to
	 * restore the stack to the state before the point where the aux
	 * element was created.
	 */

	CLANG_ASSERT(auxObjList);
	objc = CURR_DEPTH - PTR2INT(auxObjList->internalRep.twoPtrValue.ptr2);
	POP_TAUX_OBJ();
#ifdef TCL_COMPILE_DEBUG
	/* Ugly abuse! */
	starting = 1;
#endif
	TRACE(("=> drop %d items\n", objc));
	NEXT_INST_V(1, objc, 0);

    case INST_EXPAND_STKTOP: {
	int i;
	ptrdiff_t moved;

	/*
	 * Make sure that the element at stackTop is a list; if not, just
	 * leave with an error. Note that the element from the expand list
	 * will be removed at checkForCatch.
	 */

	objPtr = OBJ_AT_TOS;
	TRACE(("\"%.30s\" => ", O2S(objPtr)));
	if (TclListObjGetElements(interp, objPtr, &objc, &objv) != TCL_OK) {
	    TRACE_ERROR(interp);
	    goto gotError;
	}
	(void) POP_OBJECT();

	/*
	 * Make sure there is enough room in the stack to expand this list
	 * *and* process the rest of the command (at least up to the next
	 * argument expansion or command end). The operand is the current
	 * stack depth, as seen by the compiler.
	 */

	auxObjList->length += objc - 1;
	if ((objc > 1) && (auxObjList->length > 0)) {
	    length = auxObjList->length /* Total expansion room we need */
		    + codePtr->maxStackDepth /* Beyond the original max */
		    - CURR_DEPTH;	/* Relative to where we are */
	    DECACHE_STACK_INFO();
	    moved = GrowEvaluationStack(iPtr->execEnvPtr, length, 1)
		    - (Tcl_Obj **) TD;
	    if (moved) {
		/*
		 * Change the global data to point to the new stack: move the
		 * TEBCdataPtr TD, recompute the position of every other
		 * stack-allocated parameter, update the stack pointers.
		 */

		TD = (TEBCdata *) (((Tcl_Obj **)TD) + moved);

		catchTop += moved;
		tosPtr += moved;
	    }
	}

	/*
	 * Expand the list at stacktop onto the stack; free the list. Knowing
	 * that it has a freeIntRepProc we use Tcl_DecrRefCount().
	 */

	for (i = 0; i < objc; i++) {
	    PUSH_OBJECT(objv[i]);
	}

	TRACE_APPEND(("OK\n"));
	Tcl_DecrRefCount(objPtr);
	NEXT_INST_F(5, 0, 0);
    }

    case INST_EXPR_STK: {
	ByteCode *newCodePtr;

	bcFramePtr->data.tebc.pc = (char *) pc;
	iPtr->cmdFramePtr = bcFramePtr;
	DECACHE_STACK_INFO();
	newCodePtr = CompileExprObj(interp, OBJ_AT_TOS);
	CACHE_STACK_INFO();
	cleanup = 1;
	pc++;
	TEBC_YIELD();
	return TclNRExecuteByteCode(interp, newCodePtr);
    }

	/*
	 * INVOCATION BLOCK
	 */

    case INST_EVAL_STK:
    instEvalStk:
	bcFramePtr->data.tebc.pc = (char *) pc;
	iPtr->cmdFramePtr = bcFramePtr;

	cleanup = 1;
	pc += 1;
	/* yield next instruction */
	TEBC_YIELD();
	/* add TEBCResume for object at top of stack */
	return TclNRExecuteByteCode(interp,
		    TclCompileObj(interp, OBJ_AT_TOS, NULL, 0));

    case INST_INVOKE_EXPANDED:
	CLANG_ASSERT(auxObjList);
	objc = CURR_DEPTH - PTR2INT(auxObjList->internalRep.twoPtrValue.ptr2);
	POP_TAUX_OBJ();
	if (objc) {
	    pcAdjustment = 1;
	    goto doInvocation;
	}

	/*
	 * Nothing was expanded, return {}.
	 */

	TclNewObj(objResultPtr);
	NEXT_INST_F(1, 0, 1);

    case INST_INVOKE_STK4:
	objc = TclGetUInt4AtPtr(pc+1);
	pcAdjustment = 5;
	goto doInvocation;

    case INST_INVOKE_STK1:
	objc = TclGetUInt1AtPtr(pc+1);
	pcAdjustment = 2;

    doInvocation:
	objv = &OBJ_AT_DEPTH(objc-1);
	cleanup = objc;

#ifdef TCL_COMPILE_DEBUG
	if (tclTraceExec >= 2) {
	    int i;

	    if (traceInstructions) {
		strncpy(cmdNameBuf, TclGetString(objv[0]), 20);
		TRACE(("%u => call ", objc));
	    } else {
		fprintf(stdout, "%d: (%u) invoking ", iPtr->numLevels,
			(unsigned)(pc - codePtr->codeStart));
	    }
	    for (i = 0;  i < objc;  i++) {
		TclPrintObject(stdout, objv[i], 15);
		fprintf(stdout, " ");
	    }
	    fprintf(stdout, "\n");
	    fflush(stdout);
	}
#endif /*TCL_COMPILE_DEBUG*/

	/*
	 * Finally, let TclEvalObjv handle the command.
	 *
	 * TIP #280: Record the last piece of info needed by
	 * 'TclGetSrcInfoForPc', and push the frame.
	 */

	bcFramePtr->data.tebc.pc = (char *) pc;
	iPtr->cmdFramePtr = bcFramePtr;

	if (iPtr->flags & INTERP_DEBUG_FRAME) {
	    ArgumentBCEnter(interp, codePtr, TD, pc, objc, objv);
	}

	DECACHE_STACK_INFO();

	pc += pcAdjustment;
	TEBC_YIELD();
	return TclNREvalObjv(interp, objc, objv,
		TCL_EVAL_NOERR | TCL_EVAL_SOURCE_IN_FRAME, NULL);

    case INST_INVOKE_REPLACE:
	objc = TclGetUInt4AtPtr(pc+1);
	opnd = TclGetUInt1AtPtr(pc+5);
	objPtr = POP_OBJECT();
	objv = &OBJ_AT_DEPTH(objc-1);
	cleanup = objc;
#ifdef TCL_COMPILE_DEBUG
	if (tclTraceExec >= 2) {
	    int i;

	    if (traceInstructions) {
		strncpy(cmdNameBuf, TclGetString(objv[0]), 20);
		TRACE(("%u => call (implementation %s) ", objc, O2S(objPtr)));
	    } else {
		fprintf(stdout,
			"%d: (%u) invoking (using implementation %s) ",
			iPtr->numLevels, (unsigned)(pc - codePtr->codeStart),
			O2S(objPtr));
	    }
	    for (i = 0;  i < objc;  i++) {
		if (i < opnd) {
		    fprintf(stdout, "<");
		    TclPrintObject(stdout, objv[i], 15);
		    fprintf(stdout, ">");
		} else {
		    TclPrintObject(stdout, objv[i], 15);
		}
		fprintf(stdout, " ");
	    }
	    fprintf(stdout, "\n");
	    fflush(stdout);
	}
#endif /*TCL_COMPILE_DEBUG*/

	bcFramePtr->data.tebc.pc = (char *) pc;
	iPtr->cmdFramePtr = bcFramePtr;
	if (iPtr->flags & INTERP_DEBUG_FRAME) {
	    ArgumentBCEnter(interp, codePtr, TD, pc, objc, objv);
	}

	TclInitRewriteEnsemble(interp, opnd, 1, objv);

	{
	    Tcl_Obj *copyPtr = Tcl_NewListObj(objc - opnd + 1, NULL);

	    Tcl_ListObjAppendElement(NULL, copyPtr, objPtr);
	    Tcl_ListObjReplace(NULL, copyPtr, LIST_MAX, 0,
		    objc - opnd, objv + opnd);
	    Tcl_DecrRefCount(objPtr);
	    objPtr = copyPtr;
	}

	DECACHE_STACK_INFO();
	pc += 6;
	TEBC_YIELD();

	TclMarkTailcall(interp);
	TclNRAddCallback(interp, TclClearRootEnsemble, NULL, NULL, NULL, NULL);
	Tcl_ListObjGetElements(NULL, objPtr, &objc, &objv);
	TclNRAddCallback(interp, TclNRReleaseValues, objPtr, NULL, NULL, NULL);
	return TclNREvalObjv(interp, objc, objv, TCL_EVAL_INVOKE, NULL);

    /*
     * -----------------------------------------------------------------
     *	   Start of INST_LOAD instructions.
     *
     * WARNING: more 'goto' here than your doctor recommended! The different
     * instructions set the value of some variables and then jump to some
     * common execution code.
     */

    case INST_LOAD_SCALAR1:
    instLoadScalar1:
	opnd = TclGetUInt1AtPtr(pc+1);
	varPtr = LOCAL(opnd);
	while (TclIsVarLink(varPtr)) {
	    varPtr = varPtr->value.linkPtr;
	}
	TRACE(("%u => ", opnd));
	if (TclIsVarDirectReadable(varPtr)) {
	    /*
	     * No errors, no traces: just get the value.
	     */

	    objResultPtr = varPtr->value.objPtr;
	    TRACE_APPEND(("%.30s\n", O2S(objResultPtr)));
	    NEXT_INST_F(2, 0, 1);
	}
	pcAdjustment = 2;
	cleanup = 0;
	arrayPtr = NULL;
	part1Ptr = part2Ptr = NULL;
	goto doCallPtrGetVar;

    case INST_LOAD_SCALAR4:
	opnd = TclGetUInt4AtPtr(pc+1);
	varPtr = LOCAL(opnd);
	while (TclIsVarLink(varPtr)) {
	    varPtr = varPtr->value.linkPtr;
	}
	TRACE(("%u => ", opnd));
	if (TclIsVarDirectReadable(varPtr)) {
	    /*
	     * No errors, no traces: just get the value.
	     */

	    objResultPtr = varPtr->value.objPtr;
	    TRACE_APPEND(("%.30s\n", O2S(objResultPtr)));
	    NEXT_INST_F(5, 0, 1);
	}
	pcAdjustment = 5;
	cleanup = 0;
	arrayPtr = NULL;
	part1Ptr = part2Ptr = NULL;
	goto doCallPtrGetVar;

    case INST_LOAD_ARRAY4:
	opnd = TclGetUInt4AtPtr(pc+1);
	pcAdjustment = 5;
	goto doLoadArray;

    case INST_LOAD_ARRAY1:
	opnd = TclGetUInt1AtPtr(pc+1);
	pcAdjustment = 2;

    doLoadArray:
	part1Ptr = NULL;
	part2Ptr = OBJ_AT_TOS;
	arrayPtr = LOCAL(opnd);
	while (TclIsVarLink(arrayPtr)) {
	    arrayPtr = arrayPtr->value.linkPtr;
	}
	TRACE(("%u \"%.30s\" => ", opnd, O2S(part2Ptr)));
	if (TclIsVarArray(arrayPtr) && !ReadTraced(arrayPtr)) {
	    varPtr = VarHashFindVar(arrayPtr->value.tablePtr, part2Ptr);
	    if (varPtr && TclIsVarDirectReadable(varPtr)) {
		/*
		 * No errors, no traces: just get the value.
		 */

		objResultPtr = varPtr->value.objPtr;
		TRACE_APPEND(("%.30s\n", O2S(objResultPtr)));
		NEXT_INST_F(pcAdjustment, 1, 1);
	    }
	}
	varPtr = TclLookupArrayElement(interp, part1Ptr, part2Ptr,
		TCL_LEAVE_ERR_MSG, "read", 0, 1, arrayPtr, opnd);
	if (varPtr == NULL) {
	    TRACE_ERROR(interp);
	    goto gotError;
	}
	cleanup = 1;
	goto doCallPtrGetVar;

    case INST_LOAD_ARRAY_STK:
	cleanup = 2;
	part2Ptr = OBJ_AT_TOS;		/* element name */
	objPtr = OBJ_UNDER_TOS;		/* array name */
	TRACE(("\"%.30s(%.30s)\" => ", O2S(objPtr), O2S(part2Ptr)));
	goto doLoadStk;

    case INST_LOAD_STK:
    case INST_LOAD_SCALAR_STK:
	cleanup = 1;
	part2Ptr = NULL;
	objPtr = OBJ_AT_TOS;		/* variable name */
	TRACE(("\"%.30s\" => ", O2S(objPtr)));

    doLoadStk:
	part1Ptr = objPtr;
	varPtr = TclObjLookupVarEx(interp, part1Ptr, part2Ptr,
		TCL_LEAVE_ERR_MSG, "read", /*createPart1*/0, /*createPart2*/1,
		&arrayPtr);
	if (!varPtr) {
	    TRACE_ERROR(interp);
	    goto gotError;
	}

	if (TclIsVarDirectReadable2(varPtr, arrayPtr)) {
	    /*
	     * No errors, no traces: just get the value.
	     */

	    objResultPtr = varPtr->value.objPtr;
	    TRACE_APPEND(("%.30s\n", O2S(objResultPtr)));
	    NEXT_INST_V(1, cleanup, 1);
	}
	pcAdjustment = 1;
	opnd = -1;

    doCallPtrGetVar:
	/*
	 * There are either errors or the variable is traced: call
	 * TclPtrGetVar to process fully.
	 */

	DECACHE_STACK_INFO();
	objResultPtr = TclPtrGetVarIdx(interp, varPtr, arrayPtr,
		part1Ptr, part2Ptr, TCL_LEAVE_ERR_MSG, opnd);
	CACHE_STACK_INFO();
	if (!objResultPtr) {
	    TRACE_ERROR(interp);
	    goto gotError;
	}
	TRACE_APPEND(("%.30s\n", O2S(objResultPtr)));
	NEXT_INST_V(pcAdjustment, cleanup, 1);

    /*
     *	   End of INST_LOAD instructions.
     * -----------------------------------------------------------------
     *	   Start of INST_STORE and related instructions.
     *
     * WARNING: more 'goto' here than your doctor recommended! The different
     * instructions set the value of some variables and then jump to somme
     * common execution code.
     */

    {
	int storeFlags, len;

    case INST_STORE_ARRAY4:
	opnd = TclGetUInt4AtPtr(pc+1);
	pcAdjustment = 5;
	goto doStoreArrayDirect;

    case INST_STORE_ARRAY1:
	opnd = TclGetUInt1AtPtr(pc+1);
	pcAdjustment = 2;

    doStoreArrayDirect:
	valuePtr = OBJ_AT_TOS;
	part2Ptr = OBJ_UNDER_TOS;
	arrayPtr = LOCAL(opnd);
	TRACE(("%u \"%.30s\" <- \"%.30s\" => ", opnd, O2S(part2Ptr),
		O2S(valuePtr)));
	while (TclIsVarLink(arrayPtr)) {
	    arrayPtr = arrayPtr->value.linkPtr;
	}
	if (TclIsVarArray(arrayPtr) && !WriteTraced(arrayPtr)) {
	    varPtr = VarHashFindVar(arrayPtr->value.tablePtr, part2Ptr);
	    if (varPtr && TclIsVarDirectWritable(varPtr)) {
		tosPtr--;
		Tcl_DecrRefCount(OBJ_AT_TOS);
		OBJ_AT_TOS = valuePtr;
		goto doStoreVarDirect;
	    }
	}
	cleanup = 2;
	storeFlags = TCL_LEAVE_ERR_MSG;
	part1Ptr = NULL;
	goto doStoreArrayDirectFailed;

    case INST_STORE_SCALAR4:
	opnd = TclGetUInt4AtPtr(pc+1);
	pcAdjustment = 5;
	goto doStoreScalarDirect;

    case INST_STORE_SCALAR1:
	opnd = TclGetUInt1AtPtr(pc+1);
	pcAdjustment = 2;

    doStoreScalarDirect:
	valuePtr = OBJ_AT_TOS;
	varPtr = LOCAL(opnd);
	TRACE(("%u <- \"%.30s\" => ", opnd, O2S(valuePtr)));
	while (TclIsVarLink(varPtr)) {
	    varPtr = varPtr->value.linkPtr;
	}
	if (!TclIsVarDirectWritable(varPtr)) {
	    storeFlags = TCL_LEAVE_ERR_MSG;
	    part1Ptr = NULL;
	    goto doStoreScalar;
	}

	/*
	 * No traces, no errors, plain 'set': we can safely inline. The value
	 * *will* be set to what's requested, so that the stack top remains
	 * pointing to the same Tcl_Obj.
	 */

    doStoreVarDirect:
	valuePtr = varPtr->value.objPtr;
	if (valuePtr != NULL) {
	    TclDecrRefCount(valuePtr);
	}
	objResultPtr = OBJ_AT_TOS;
	varPtr->value.objPtr = objResultPtr;
#ifndef TCL_COMPILE_DEBUG
	if (*(pc+pcAdjustment) == INST_POP) {
	    tosPtr--;
	    NEXT_INST_F((pcAdjustment+1), 0, 0);
	}
#else
	TRACE_APPEND(("%.30s\n", O2S(objResultPtr)));
#endif
	Tcl_IncrRefCount(objResultPtr);
	NEXT_INST_F(pcAdjustment, 0, 0);

    case INST_LAPPEND_STK:
	valuePtr = OBJ_AT_TOS; /* value to append */
	part2Ptr = NULL;
	storeFlags = (TCL_LEAVE_ERR_MSG | TCL_APPEND_VALUE
		| TCL_LIST_ELEMENT);
	goto doStoreStk;

    case INST_LAPPEND_ARRAY_STK:
	valuePtr = OBJ_AT_TOS; /* value to append */
	part2Ptr = OBJ_UNDER_TOS;
	storeFlags = (TCL_LEAVE_ERR_MSG | TCL_APPEND_VALUE
		| TCL_LIST_ELEMENT);
	goto doStoreStk;

    case INST_APPEND_STK:
	valuePtr = OBJ_AT_TOS; /* value to append */
	part2Ptr = NULL;
	storeFlags = (TCL_LEAVE_ERR_MSG | TCL_APPEND_VALUE);
	goto doStoreStk;

    case INST_APPEND_ARRAY_STK:
	valuePtr = OBJ_AT_TOS; /* value to append */
	part2Ptr = OBJ_UNDER_TOS;
	storeFlags = (TCL_LEAVE_ERR_MSG | TCL_APPEND_VALUE);
	goto doStoreStk;

    case INST_STORE_ARRAY_STK:
	valuePtr = OBJ_AT_TOS;
	part2Ptr = OBJ_UNDER_TOS;
	storeFlags = TCL_LEAVE_ERR_MSG;
	goto doStoreStk;

    case INST_STORE_STK:
    case INST_STORE_SCALAR_STK:
	valuePtr = OBJ_AT_TOS;
	part2Ptr = NULL;
	storeFlags = TCL_LEAVE_ERR_MSG;

    doStoreStk:
	objPtr = OBJ_AT_DEPTH(1 + (part2Ptr != NULL)); /* variable name */
	part1Ptr = objPtr;
#ifdef TCL_COMPILE_DEBUG
	if (part2Ptr == NULL) {
	    TRACE(("\"%.30s\" <- \"%.30s\" =>", O2S(part1Ptr),O2S(valuePtr)));
	} else {
	    TRACE(("\"%.30s(%.30s)\" <- \"%.30s\" => ",
		    O2S(part1Ptr), O2S(part2Ptr), O2S(valuePtr)));
	}
#endif
	varPtr = TclObjLookupVarEx(interp, objPtr,part2Ptr, TCL_LEAVE_ERR_MSG,
		"set", /*createPart1*/ 1, /*createPart2*/ 1, &arrayPtr);
	if (!varPtr) {
	    TRACE_ERROR(interp);
	    goto gotError;
	}
	cleanup = ((part2Ptr == NULL)? 2 : 3);
	pcAdjustment = 1;
	opnd = -1;
	goto doCallPtrSetVar;

    case INST_LAPPEND_ARRAY4:
	opnd = TclGetUInt4AtPtr(pc+1);
	pcAdjustment = 5;
	storeFlags = (TCL_LEAVE_ERR_MSG | TCL_APPEND_VALUE
		| TCL_LIST_ELEMENT);
	goto doStoreArray;

    case INST_LAPPEND_ARRAY1:
	opnd = TclGetUInt1AtPtr(pc+1);
	pcAdjustment = 2;
	storeFlags = (TCL_LEAVE_ERR_MSG | TCL_APPEND_VALUE
		| TCL_LIST_ELEMENT);
	goto doStoreArray;

    case INST_APPEND_ARRAY4:
	opnd = TclGetUInt4AtPtr(pc+1);
	pcAdjustment = 5;
	storeFlags = (TCL_LEAVE_ERR_MSG | TCL_APPEND_VALUE);
	goto doStoreArray;

    case INST_APPEND_ARRAY1:
	opnd = TclGetUInt1AtPtr(pc+1);
	pcAdjustment = 2;
	storeFlags = (TCL_LEAVE_ERR_MSG | TCL_APPEND_VALUE);
	goto doStoreArray;

    doStoreArray:
	valuePtr = OBJ_AT_TOS;
	part2Ptr = OBJ_UNDER_TOS;
	arrayPtr = LOCAL(opnd);
	TRACE(("%u \"%.30s\" <- \"%.30s\" => ", opnd, O2S(part2Ptr),
		O2S(valuePtr)));
	while (TclIsVarLink(arrayPtr)) {
	    arrayPtr = arrayPtr->value.linkPtr;
	}
	cleanup = 2;
	part1Ptr = NULL;

    doStoreArrayDirectFailed:
	varPtr = TclLookupArrayElement(interp, part1Ptr, part2Ptr,
		TCL_LEAVE_ERR_MSG, "set", 1, 1, arrayPtr, opnd);
	if (!varPtr) {
	    TRACE_ERROR(interp);
	    goto gotError;
	}
	goto doCallPtrSetVar;

    case INST_LAPPEND_SCALAR4:
	opnd = TclGetUInt4AtPtr(pc+1);
	pcAdjustment = 5;
	storeFlags = (TCL_LEAVE_ERR_MSG | TCL_APPEND_VALUE
		| TCL_LIST_ELEMENT);
	goto doStoreScalar;

    case INST_LAPPEND_SCALAR1:
	opnd = TclGetUInt1AtPtr(pc+1);
	pcAdjustment = 2;
	storeFlags = (TCL_LEAVE_ERR_MSG | TCL_APPEND_VALUE
		| TCL_LIST_ELEMENT);
	goto doStoreScalar;

    case INST_APPEND_SCALAR4:
	opnd = TclGetUInt4AtPtr(pc+1);
	pcAdjustment = 5;
	storeFlags = (TCL_LEAVE_ERR_MSG | TCL_APPEND_VALUE);
	goto doStoreScalar;

    case INST_APPEND_SCALAR1:
	opnd = TclGetUInt1AtPtr(pc+1);
	pcAdjustment = 2;
	storeFlags = (TCL_LEAVE_ERR_MSG | TCL_APPEND_VALUE);
	goto doStoreScalar;

    doStoreScalar:
	valuePtr = OBJ_AT_TOS;
	varPtr = LOCAL(opnd);
	TRACE(("%u <- \"%.30s\" => ", opnd, O2S(valuePtr)));
	while (TclIsVarLink(varPtr)) {
	    varPtr = varPtr->value.linkPtr;
	}
	cleanup = 1;
	arrayPtr = NULL;
	part1Ptr = part2Ptr = NULL;

    doCallPtrSetVar:
	DECACHE_STACK_INFO();
	objResultPtr = TclPtrSetVarIdx(interp, varPtr, arrayPtr,
		part1Ptr, part2Ptr, valuePtr, storeFlags, opnd);
	CACHE_STACK_INFO();
	if (!objResultPtr) {
	    TRACE_ERROR(interp);
	    goto gotError;
	}
#ifndef TCL_COMPILE_DEBUG
	if (*(pc+pcAdjustment) == INST_POP) {
	    NEXT_INST_V((pcAdjustment+1), cleanup, 0);
	}
#endif
	TRACE_APPEND(("%.30s\n", O2S(objResultPtr)));
	NEXT_INST_V(pcAdjustment, cleanup, 1);

    case INST_LAPPEND_LIST:
	opnd = TclGetUInt4AtPtr(pc+1);
	valuePtr = OBJ_AT_TOS;
	varPtr = LOCAL(opnd);
	cleanup = 1;
	pcAdjustment = 5;
	while (TclIsVarLink(varPtr)) {
	    varPtr = varPtr->value.linkPtr;
	}
	TRACE(("%u <- \"%.30s\" => ", opnd, O2S(valuePtr)));
	if (TclListObjGetElements(interp, valuePtr, &objc, &objv)
		!= TCL_OK) {
	    TRACE_ERROR(interp);
	    goto gotError;
	}
	if (TclIsVarDirectReadable(varPtr)
		&& TclIsVarDirectWritable(varPtr)) {
	    goto lappendListDirect;
	}
	arrayPtr = NULL;
	part1Ptr = part2Ptr = NULL;
	goto lappendListPtr;

    case INST_LAPPEND_LIST_ARRAY:
	opnd = TclGetUInt4AtPtr(pc+1);
	valuePtr = OBJ_AT_TOS;
	part1Ptr = NULL;
	part2Ptr = OBJ_UNDER_TOS;
	arrayPtr = LOCAL(opnd);
	cleanup = 2;
	pcAdjustment = 5;
	while (TclIsVarLink(arrayPtr)) {
	    arrayPtr = arrayPtr->value.linkPtr;
	}
	TRACE(("%u \"%.30s\" \"%.30s\" => ",
		opnd, O2S(part2Ptr), O2S(valuePtr)));
	if (TclListObjGetElements(interp, valuePtr, &objc, &objv)
		!= TCL_OK) {
	    TRACE_ERROR(interp);
	    goto gotError;
	}
	if (TclIsVarArray(arrayPtr) && !ReadTraced(arrayPtr)
		&& !WriteTraced(arrayPtr)) {
	    varPtr = VarHashFindVar(arrayPtr->value.tablePtr, part2Ptr);
	    if (varPtr && TclIsVarDirectReadable(varPtr)
		    && TclIsVarDirectWritable(varPtr)) {
		goto lappendListDirect;
	    }
	}
	varPtr = TclLookupArrayElement(interp, part1Ptr, part2Ptr,
		TCL_LEAVE_ERR_MSG, "set", 1, 1, arrayPtr, opnd);
	if (varPtr == NULL) {
	    TRACE_ERROR(interp);
	    goto gotError;
	}
	goto lappendListPtr;

    case INST_LAPPEND_LIST_ARRAY_STK:
	pcAdjustment = 1;
	cleanup = 3;
	valuePtr = OBJ_AT_TOS;
	part2Ptr = OBJ_UNDER_TOS;	/* element name */
	part1Ptr = OBJ_AT_DEPTH(2);	/* array name */
	TRACE(("\"%.30s(%.30s)\" \"%.30s\" => ",
		O2S(part1Ptr), O2S(part2Ptr), O2S(valuePtr)));
	goto lappendList;

    case INST_LAPPEND_LIST_STK:
	pcAdjustment = 1;
	cleanup = 2;
	valuePtr = OBJ_AT_TOS;
	part2Ptr = NULL;
	part1Ptr = OBJ_UNDER_TOS;	/* variable name */
	TRACE(("\"%.30s\" \"%.30s\" => ", O2S(part1Ptr), O2S(valuePtr)));
	goto lappendList;

    lappendListDirect:
	objResultPtr = varPtr->value.objPtr;
	if (TclListObjLength(interp, objResultPtr, &len) != TCL_OK) {
	    TRACE_ERROR(interp);
	    goto gotError;
	}
	if (Tcl_IsShared(objResultPtr)) {
	    Tcl_Obj *newValue = Tcl_DuplicateObj(objResultPtr);

	    TclDecrRefCount(objResultPtr);
	    varPtr->value.objPtr = objResultPtr = newValue;
	    Tcl_IncrRefCount(newValue);
	}
	if (Tcl_ListObjReplace(interp, objResultPtr, len, 0, objc, objv)
		!= TCL_OK) {
	    TRACE_ERROR(interp);
	    goto gotError;
	}
	TRACE_APPEND(("%.30s\n", O2S(objResultPtr)));
	NEXT_INST_V(pcAdjustment, cleanup, 1);

    lappendList:
	opnd = -1;
	if (TclListObjGetElements(interp, valuePtr, &objc, &objv)
		!= TCL_OK) {
	    TRACE_ERROR(interp);
	    goto gotError;
	}
	DECACHE_STACK_INFO();
	varPtr = TclObjLookupVarEx(interp, part1Ptr, part2Ptr,
		TCL_LEAVE_ERR_MSG, "set", 1, 1, &arrayPtr);
	CACHE_STACK_INFO();
	if (!varPtr) {
	    TRACE_ERROR(interp);
	    goto gotError;
	}

    lappendListPtr:
	if (TclIsVarInHash(varPtr)) {
	    VarHashRefCount(varPtr)++;
	}
	if (arrayPtr && TclIsVarInHash(arrayPtr)) {
	    VarHashRefCount(arrayPtr)++;
	}
	DECACHE_STACK_INFO();
	objResultPtr = TclPtrGetVarIdx(interp, varPtr, arrayPtr,
		part1Ptr, part2Ptr, TCL_LEAVE_ERR_MSG, opnd);
	CACHE_STACK_INFO();
	if (TclIsVarInHash(varPtr)) {
	    VarHashRefCount(varPtr)--;
	}
	if (arrayPtr && TclIsVarInHash(arrayPtr)) {
	    VarHashRefCount(arrayPtr)--;
	}

	{
	    int createdNewObj = 0;
	    Tcl_Obj *valueToAssign;

	    if (!objResultPtr) {
		valueToAssign = valuePtr;
	    } else if (TclListObjLength(interp, objResultPtr, &len)!=TCL_OK) {
		TRACE_ERROR(interp);
		goto gotError;
	    } else {
		if (Tcl_IsShared(objResultPtr)) {
		    valueToAssign = Tcl_DuplicateObj(objResultPtr);
		    createdNewObj = 1;
		} else {
		    valueToAssign = objResultPtr;
		}
		if (Tcl_ListObjReplace(interp, valueToAssign, len, 0,
			objc, objv) != TCL_OK) {
		    if (createdNewObj) {
			TclDecrRefCount(valueToAssign);
		    }
		    goto errorInLappendListPtr;
		}
	    }
	    DECACHE_STACK_INFO();
	    Tcl_IncrRefCount(valueToAssign);
	    objResultPtr = TclPtrSetVarIdx(interp, varPtr, arrayPtr, part1Ptr,
		    part2Ptr, valueToAssign, TCL_LEAVE_ERR_MSG, opnd);
	    TclDecrRefCount(valueToAssign);
	    CACHE_STACK_INFO();
	    if (!objResultPtr) {
	    errorInLappendListPtr:
		TRACE_ERROR(interp);
		goto gotError;
	    }
	}
	TRACE_APPEND(("%.30s\n", O2S(objResultPtr)));
	NEXT_INST_V(pcAdjustment, cleanup, 1);
    }

    /*
     *	   End of INST_STORE and related instructions.
     * -----------------------------------------------------------------
     *	   Start of INST_INCR instructions.
     *
     * WARNING: more 'goto' here than your doctor recommended! The different
     * instructions set the value of some variables and then jump to somme
     * common execution code.
     */

/*TODO: Consider more untangling here; merge with LOAD and STORE ? */

    {
	Tcl_Obj *incrPtr;
	Tcl_WideInt w;
	long increment;

    case INST_INCR_SCALAR1:
    case INST_INCR_ARRAY1:
    case INST_INCR_ARRAY_STK:
    case INST_INCR_SCALAR_STK:
    case INST_INCR_STK:
	opnd = TclGetUInt1AtPtr(pc+1);
	incrPtr = POP_OBJECT();
	switch (*pc) {
	case INST_INCR_SCALAR1:
	    pcAdjustment = 2;
	    goto doIncrScalar;
	case INST_INCR_ARRAY1:
	    pcAdjustment = 2;
	    goto doIncrArray;
	default:
	    pcAdjustment = 1;
	    goto doIncrStk;
	}

    case INST_INCR_ARRAY_STK_IMM:
    case INST_INCR_SCALAR_STK_IMM:
    case INST_INCR_STK_IMM:
	increment = TclGetInt1AtPtr(pc+1);
	incrPtr = Tcl_NewIntObj(increment);
	Tcl_IncrRefCount(incrPtr);
	pcAdjustment = 2;

    doIncrStk:
	if ((*pc == INST_INCR_ARRAY_STK_IMM)
		|| (*pc == INST_INCR_ARRAY_STK)) {
	    part2Ptr = OBJ_AT_TOS;
	    objPtr = OBJ_UNDER_TOS;
	    TRACE(("\"%.30s(%.30s)\" (by %ld) => ",
		    O2S(objPtr), O2S(part2Ptr), increment));
	} else {
	    part2Ptr = NULL;
	    objPtr = OBJ_AT_TOS;
	    TRACE(("\"%.30s\" (by %ld) => ", O2S(objPtr), increment));
	}
	part1Ptr = objPtr;
	opnd = -1;
	varPtr = TclObjLookupVarEx(interp, objPtr, part2Ptr,
		TCL_LEAVE_ERR_MSG, "read", 1, 1, &arrayPtr);
	if (!varPtr) {
	    DECACHE_STACK_INFO();
	    Tcl_AddErrorInfo(interp,
		    "\n    (reading value of variable to increment)");
	    CACHE_STACK_INFO();
	    TRACE_ERROR(interp);
	    Tcl_DecrRefCount(incrPtr);
	    goto gotError;
	}
	cleanup = ((part2Ptr == NULL)? 1 : 2);
	goto doIncrVar;

    case INST_INCR_ARRAY1_IMM:
	opnd = TclGetUInt1AtPtr(pc+1);
	increment = TclGetInt1AtPtr(pc+2);
	incrPtr = Tcl_NewIntObj(increment);
	Tcl_IncrRefCount(incrPtr);
	pcAdjustment = 3;

    doIncrArray:
	part1Ptr = NULL;
	part2Ptr = OBJ_AT_TOS;
	arrayPtr = LOCAL(opnd);
	cleanup = 1;
	while (TclIsVarLink(arrayPtr)) {
	    arrayPtr = arrayPtr->value.linkPtr;
	}
	TRACE(("%u \"%.30s\" (by %ld) => ", opnd, O2S(part2Ptr), increment));
	varPtr = TclLookupArrayElement(interp, part1Ptr, part2Ptr,
		TCL_LEAVE_ERR_MSG, "read", 1, 1, arrayPtr, opnd);
	if (!varPtr) {
	    TRACE_ERROR(interp);
	    Tcl_DecrRefCount(incrPtr);
	    goto gotError;
	}
	goto doIncrVar;

    case INST_INCR_SCALAR1_IMM:
	opnd = TclGetUInt1AtPtr(pc+1);
	increment = TclGetInt1AtPtr(pc+2);
	pcAdjustment = 3;
	cleanup = 0;
	varPtr = LOCAL(opnd);
	while (TclIsVarLink(varPtr)) {
	    varPtr = varPtr->value.linkPtr;
	}

	if (TclIsVarDirectModifyable(varPtr)) {
	    ClientData ptr;
	    int type;

	    objPtr = varPtr->value.objPtr;
	    if (GetNumberFromObj(NULL, objPtr, &ptr, &type) == TCL_OK) {
		if (type == TCL_NUMBER_INT) {
		    Tcl_WideInt augend = *((const Tcl_WideInt *)ptr);
		    Tcl_WideInt sum = augend + increment;

		    /*
		     * Overflow when (augend and sum have different sign) and
		     * (augend and increment have the same sign). This is
		     * encapsulated in the Overflowing macro.
		     */

		    if (!Overflowing(augend, increment, sum)) {
			TRACE(("%u %ld => ", opnd, increment));
			if (Tcl_IsShared(objPtr)) {
			    objPtr->refCount--;	/* We know it's shared. */
			    TclNewIntObj(objResultPtr, sum);
			    Tcl_IncrRefCount(objResultPtr);
			    varPtr->value.objPtr = objResultPtr;
			} else {
			    objResultPtr = objPtr;
			    TclSetIntObj(objPtr, sum);
			}
			goto doneIncr;
		    }
		    w = (Tcl_WideInt)augend;

		    TRACE(("%u %ld => ", opnd, increment));
		    if (Tcl_IsShared(objPtr)) {
			objPtr->refCount--;	/* We know it's shared. */
			objResultPtr = Tcl_NewWideIntObj(w+increment);
			Tcl_IncrRefCount(objResultPtr);
			varPtr->value.objPtr = objResultPtr;
		    } else {
			objResultPtr = objPtr;

			/*
			 * We know the sum value is outside the long range;
			 * use macro form that doesn't range test again.
			 */

			TclSetIntObj(objPtr, w+increment);
		    }
		    goto doneIncr;
		}	/* end if (type == TCL_NUMBER_INT) */
	    }
	    if (Tcl_IsShared(objPtr)) {
		objPtr->refCount--;	/* We know it's shared */
		objResultPtr = Tcl_DuplicateObj(objPtr);
		Tcl_IncrRefCount(objResultPtr);
		varPtr->value.objPtr = objResultPtr;
	    } else {
		objResultPtr = objPtr;
	    }
	    TclNewIntObj(incrPtr, increment);
	    if (TclIncrObj(interp, objResultPtr, incrPtr) != TCL_OK) {
		Tcl_DecrRefCount(incrPtr);
		TRACE_ERROR(interp);
		goto gotError;
	    }
	    Tcl_DecrRefCount(incrPtr);
	    goto doneIncr;
	}

	/*
	 * All other cases, flow through to generic handling.
	 */

	TclNewIntObj(incrPtr, increment);
	Tcl_IncrRefCount(incrPtr);

    doIncrScalar:
	varPtr = LOCAL(opnd);
	while (TclIsVarLink(varPtr)) {
	    varPtr = varPtr->value.linkPtr;
	}
	arrayPtr = NULL;
	part1Ptr = part2Ptr = NULL;
	cleanup = 0;
	TRACE(("%u %s => ", opnd, TclGetString(incrPtr)));

    doIncrVar:
	if (TclIsVarDirectModifyable2(varPtr, arrayPtr)) {
	    objPtr = varPtr->value.objPtr;
	    if (Tcl_IsShared(objPtr)) {
		objPtr->refCount--;	/* We know it's shared */
		objResultPtr = Tcl_DuplicateObj(objPtr);
		Tcl_IncrRefCount(objResultPtr);
		varPtr->value.objPtr = objResultPtr;
	    } else {
		objResultPtr = objPtr;
	    }
	    if (TclIncrObj(interp, objResultPtr, incrPtr) != TCL_OK) {
		Tcl_DecrRefCount(incrPtr);
		TRACE_ERROR(interp);
		goto gotError;
	    }
	    Tcl_DecrRefCount(incrPtr);
	} else {
	    DECACHE_STACK_INFO();
	    objResultPtr = TclPtrIncrObjVarIdx(interp, varPtr, arrayPtr,
		    part1Ptr, part2Ptr, incrPtr, TCL_LEAVE_ERR_MSG, opnd);
	    CACHE_STACK_INFO();
	    Tcl_DecrRefCount(incrPtr);
	    if (objResultPtr == NULL) {
		TRACE_ERROR(interp);
		goto gotError;
	    }
	}
    doneIncr:
	TRACE_APPEND(("%.30s\n", O2S(objResultPtr)));
#ifndef TCL_COMPILE_DEBUG
	if (*(pc+pcAdjustment) == INST_POP) {
	    NEXT_INST_V((pcAdjustment+1), cleanup, 0);
	}
#endif
	NEXT_INST_V(pcAdjustment, cleanup, 1);
    }

    /*
     *	   End of INST_INCR instructions.
     * -----------------------------------------------------------------
     *	   Start of INST_EXIST instructions.
     */

    case INST_EXIST_SCALAR:
	cleanup = 0;
	pcAdjustment = 5;
	opnd = TclGetUInt4AtPtr(pc+1);
	varPtr = LOCAL(opnd);
	while (TclIsVarLink(varPtr)) {
	    varPtr = varPtr->value.linkPtr;
	}
	TRACE(("%u => ", opnd));
	if (ReadTraced(varPtr)) {
	    DECACHE_STACK_INFO();
	    TclObjCallVarTraces(iPtr, NULL, varPtr, NULL, NULL,
		    TCL_TRACE_READS, 0, opnd);
	    CACHE_STACK_INFO();
	    if (TclIsVarUndefined(varPtr)) {
		TclCleanupVar(varPtr, NULL);
		varPtr = NULL;
	    }
	}
	goto afterExistsPeephole;

    case INST_EXIST_ARRAY:
	cleanup = 1;
	pcAdjustment = 5;
	opnd = TclGetUInt4AtPtr(pc+1);
	part2Ptr = OBJ_AT_TOS;
	arrayPtr = LOCAL(opnd);
	while (TclIsVarLink(arrayPtr)) {
	    arrayPtr = arrayPtr->value.linkPtr;
	}
	TRACE(("%u \"%.30s\" => ", opnd, O2S(part2Ptr)));
	if (TclIsVarArray(arrayPtr) && !ReadTraced(arrayPtr)) {
	    varPtr = VarHashFindVar(arrayPtr->value.tablePtr, part2Ptr);
	    if (!varPtr || !ReadTraced(varPtr)) {
		goto afterExistsPeephole;
	    }
	}
	varPtr = TclLookupArrayElement(interp, NULL, part2Ptr, 0, "access",
		0, 1, arrayPtr, opnd);
	if (varPtr) {
	    if (ReadTraced(varPtr) || (arrayPtr && ReadTraced(arrayPtr))) {
		DECACHE_STACK_INFO();
		TclObjCallVarTraces(iPtr, arrayPtr, varPtr, NULL, part2Ptr,
			TCL_TRACE_READS, 0, opnd);
		CACHE_STACK_INFO();
	    }
	    if (TclIsVarUndefined(varPtr)) {
		TclCleanupVar(varPtr, arrayPtr);
		varPtr = NULL;
	    }
	}
	goto afterExistsPeephole;

    case INST_EXIST_ARRAY_STK:
	cleanup = 2;
	pcAdjustment = 1;
	part2Ptr = OBJ_AT_TOS;		/* element name */
	part1Ptr = OBJ_UNDER_TOS;	/* array name */
	TRACE(("\"%.30s(%.30s)\" => ", O2S(part1Ptr), O2S(part2Ptr)));
	goto doExistStk;

    case INST_EXIST_STK:
	cleanup = 1;
	pcAdjustment = 1;
	part2Ptr = NULL;
	part1Ptr = OBJ_AT_TOS;		/* variable name */
	TRACE(("\"%.30s\" => ", O2S(part1Ptr)));

    doExistStk:
	varPtr = TclObjLookupVarEx(interp, part1Ptr, part2Ptr, 0, "access",
		/*createPart1*/0, /*createPart2*/1, &arrayPtr);
	if (varPtr) {
	    if (ReadTraced(varPtr) || (arrayPtr && ReadTraced(arrayPtr))) {
		DECACHE_STACK_INFO();
		TclObjCallVarTraces(iPtr, arrayPtr, varPtr, part1Ptr,part2Ptr,
			TCL_TRACE_READS, 0, -1);
		CACHE_STACK_INFO();
	    }
	    if (TclIsVarUndefined(varPtr)) {
		TclCleanupVar(varPtr, arrayPtr);
		varPtr = NULL;
	    }
	}

	/*
	 * Peep-hole optimisation: if you're about to jump, do jump from here.
	 */

    afterExistsPeephole: {
	int found = (varPtr && !TclIsVarUndefined(varPtr));

	TRACE_APPEND(("%d\n", found ? 1 : 0));
	JUMP_PEEPHOLE_V(found, pcAdjustment, cleanup);
    }

    /*
     *	   End of INST_EXIST instructions.
     * -----------------------------------------------------------------
     *	   Start of INST_UNSET instructions.
     */

    {
	int flags;

    case INST_UNSET_SCALAR:
	flags = TclGetUInt1AtPtr(pc+1) ? TCL_LEAVE_ERR_MSG : 0;
	opnd = TclGetUInt4AtPtr(pc+2);
	varPtr = LOCAL(opnd);
	while (TclIsVarLink(varPtr)) {
	    varPtr = varPtr->value.linkPtr;
	}
	TRACE(("%s %u => ", (flags ? "normal" : "noerr"), opnd));
	if (TclIsVarDirectUnsettable(varPtr) && !TclIsVarInHash(varPtr)) {
	    /*
	     * No errors, no traces, no searches: just make the variable cease
	     * to exist.
	     */

	    if (!TclIsVarUndefined(varPtr)) {
		TclDecrRefCount(varPtr->value.objPtr);
	    } else if (flags & TCL_LEAVE_ERR_MSG) {
		goto slowUnsetScalar;
	    }
	    varPtr->value.objPtr = NULL;
	    TRACE_APPEND(("OK\n"));
	    NEXT_INST_F(6, 0, 0);
	}

    slowUnsetScalar:
	DECACHE_STACK_INFO();
	if (TclPtrUnsetVarIdx(interp, varPtr, NULL, NULL, NULL, flags,
		opnd) != TCL_OK && flags) {
	    goto errorInUnset;
	}
	CACHE_STACK_INFO();
	NEXT_INST_F(6, 0, 0);

    case INST_UNSET_ARRAY:
	flags = TclGetUInt1AtPtr(pc+1) ? TCL_LEAVE_ERR_MSG : 0;
	opnd = TclGetUInt4AtPtr(pc+2);
	part2Ptr = OBJ_AT_TOS;
	arrayPtr = LOCAL(opnd);
	while (TclIsVarLink(arrayPtr)) {
	    arrayPtr = arrayPtr->value.linkPtr;
	}
	TRACE(("%s %u \"%.30s\" => ",
		(flags ? "normal" : "noerr"), opnd, O2S(part2Ptr)));
	if (TclIsVarArray(arrayPtr) && !UnsetTraced(arrayPtr)
		&& !(arrayPtr->flags & VAR_SEARCH_ACTIVE)) {
	    varPtr = VarHashFindVar(arrayPtr->value.tablePtr, part2Ptr);
	    if (varPtr && TclIsVarDirectUnsettable(varPtr)) {
		/*
		 * No nasty traces and element exists, so we can proceed to
		 * unset it. Might still not exist though...
		 */

		if (!TclIsVarUndefined(varPtr)) {
		    TclDecrRefCount(varPtr->value.objPtr);
		    TclSetVarUndefined(varPtr);
		    TclClearVarNamespaceVar(varPtr);
		    TclCleanupVar(varPtr, arrayPtr);
		} else if (flags & TCL_LEAVE_ERR_MSG) {
		    goto slowUnsetArray;
		}
		TRACE_APPEND(("OK\n"));
		NEXT_INST_F(6, 1, 0);
	    } else if (!varPtr && !(flags & TCL_LEAVE_ERR_MSG)) {
		/*
		 * Don't need to do anything here.
		 */

		TRACE_APPEND(("OK\n"));
		NEXT_INST_F(6, 1, 0);
	    }
	}
    slowUnsetArray:
	DECACHE_STACK_INFO();
	varPtr = TclLookupArrayElement(interp, NULL, part2Ptr, flags, "unset",
		0, 0, arrayPtr, opnd);
	if (!varPtr) {
	    if (flags & TCL_LEAVE_ERR_MSG) {
		goto errorInUnset;
	    }
	} else if (TclPtrUnsetVarIdx(interp, varPtr, arrayPtr, NULL, part2Ptr,
		flags, opnd) != TCL_OK && (flags & TCL_LEAVE_ERR_MSG)) {
	    goto errorInUnset;
	}
	CACHE_STACK_INFO();
	NEXT_INST_F(6, 1, 0);

    case INST_UNSET_ARRAY_STK:
	flags = TclGetUInt1AtPtr(pc+1) ? TCL_LEAVE_ERR_MSG : 0;
	cleanup = 2;
	part2Ptr = OBJ_AT_TOS;		/* element name */
	part1Ptr = OBJ_UNDER_TOS;	/* array name */
	TRACE(("%s \"%.30s(%.30s)\" => ", (flags ? "normal" : "noerr"),
		O2S(part1Ptr), O2S(part2Ptr)));
	goto doUnsetStk;

    case INST_UNSET_STK:
	flags = TclGetUInt1AtPtr(pc+1) ? TCL_LEAVE_ERR_MSG : 0;
	cleanup = 1;
	part2Ptr = NULL;
	part1Ptr = OBJ_AT_TOS;		/* variable name */
	TRACE(("%s \"%.30s\" => ", (flags ? "normal" : "noerr"),
		O2S(part1Ptr)));

    doUnsetStk:
	DECACHE_STACK_INFO();
	if (TclObjUnsetVar2(interp, part1Ptr, part2Ptr, flags) != TCL_OK
		&& (flags & TCL_LEAVE_ERR_MSG)) {
	    goto errorInUnset;
	}
	CACHE_STACK_INFO();
	TRACE_APPEND(("OK\n"));
	NEXT_INST_V(2, cleanup, 0);

    errorInUnset:
	CACHE_STACK_INFO();
	TRACE_ERROR(interp);
	goto gotError;
    }

    /*
     *	   End of INST_UNSET instructions.
     * -----------------------------------------------------------------
     *	   Start of INST_ARRAY instructions.
     */

    case INST_ARRAY_EXISTS_IMM:
	opnd = TclGetUInt4AtPtr(pc+1);
	pcAdjustment = 5;
	cleanup = 0;
	part1Ptr = NULL;
	arrayPtr = NULL;
	TRACE(("%u => ", opnd));
	varPtr = LOCAL(opnd);
	while (TclIsVarLink(varPtr)) {
	    varPtr = varPtr->value.linkPtr;
	}
	goto doArrayExists;
    case INST_ARRAY_EXISTS_STK:
	opnd = -1;
	pcAdjustment = 1;
	cleanup = 1;
	part1Ptr = OBJ_AT_TOS;
	TRACE(("\"%.30s\" => ", O2S(part1Ptr)));
	varPtr = TclObjLookupVarEx(interp, part1Ptr, NULL, 0, NULL,
		/*createPart1*/0, /*createPart2*/0, &arrayPtr);
    doArrayExists:
	DECACHE_STACK_INFO();
	result = TclCheckArrayTraces(interp, varPtr, arrayPtr, part1Ptr, opnd);
	CACHE_STACK_INFO();
	if (result == TCL_ERROR) {
	    TRACE_ERROR(interp);
	    goto gotError;
	}
	if (varPtr && TclIsVarArray(varPtr) && !TclIsVarUndefined(varPtr)) {
	    objResultPtr = TCONST(1);
	} else {
	    objResultPtr = TCONST(0);
	}
	TRACE_APPEND(("%.30s\n", O2S(objResultPtr)));
	NEXT_INST_V(pcAdjustment, cleanup, 1);

    case INST_ARRAY_MAKE_IMM:
	opnd = TclGetUInt4AtPtr(pc+1);
	pcAdjustment = 5;
	cleanup = 0;
	part1Ptr = NULL;
	arrayPtr = NULL;
	TRACE(("%u => ", opnd));
	varPtr = LOCAL(opnd);
	while (TclIsVarLink(varPtr)) {
	    varPtr = varPtr->value.linkPtr;
	}
	goto doArrayMake;
    case INST_ARRAY_MAKE_STK:
	opnd = -1;
	pcAdjustment = 1;
	cleanup = 1;
	part1Ptr = OBJ_AT_TOS;
	TRACE(("\"%.30s\" => ", O2S(part1Ptr)));
	varPtr = TclObjLookupVarEx(interp, part1Ptr, NULL, TCL_LEAVE_ERR_MSG,
		"set", /*createPart1*/1, /*createPart2*/0, &arrayPtr);
	if (varPtr == NULL) {
	    TRACE_ERROR(interp);
	    goto gotError;
	}
    doArrayMake:
	if (varPtr && !TclIsVarArray(varPtr)) {
	    if (TclIsVarArrayElement(varPtr) || !TclIsVarUndefined(varPtr)) {
		/*
		 * Either an array element, or a scalar: lose!
		 */

		TclObjVarErrMsg(interp, part1Ptr, NULL, "array set",
			"variable isn't array", opnd);
		DECACHE_STACK_INFO();
		Tcl_SetErrorCode(interp, "TCL", "WRITE", "ARRAY", NULL);
		CACHE_STACK_INFO();
		TRACE_ERROR(interp);
		goto gotError;
	    }
	    TclInitArrayVar(varPtr);
#ifdef TCL_COMPILE_DEBUG
	    TRACE_APPEND(("done\n"));
	} else {
	    TRACE_APPEND(("nothing to do\n"));
#endif
	}
	NEXT_INST_V(pcAdjustment, cleanup, 0);

    /*
     *	   End of INST_ARRAY instructions.
     * -----------------------------------------------------------------
     *	   Start of variable linking instructions.
     */

    {
	Var *otherPtr;
	CallFrame *framePtr, *savedFramePtr;
	Tcl_Namespace *nsPtr;
	Namespace *savedNsPtr;

    case INST_UPVAR:
	TRACE(("%d %.30s %.30s => ", TclGetInt4AtPtr(pc+1),
		O2S(OBJ_UNDER_TOS), O2S(OBJ_AT_TOS)));

	if (TclObjGetFrame(interp, OBJ_UNDER_TOS, &framePtr) == -1) {
	    TRACE_ERROR(interp);
	    goto gotError;
	}

	/*
	 * Locate the other variable.
	 */

	savedFramePtr = iPtr->varFramePtr;
	iPtr->varFramePtr = framePtr;
	otherPtr = TclObjLookupVarEx(interp, OBJ_AT_TOS, NULL,
		TCL_LEAVE_ERR_MSG, "access", /*createPart1*/ 1,
		/*createPart2*/ 1, &varPtr);
	iPtr->varFramePtr = savedFramePtr;
	if (!otherPtr) {
	    TRACE_ERROR(interp);
	    goto gotError;
	}
	goto doLinkVars;

    case INST_NSUPVAR:
	TRACE(("%d %.30s %.30s => ", TclGetInt4AtPtr(pc+1),
		O2S(OBJ_UNDER_TOS), O2S(OBJ_AT_TOS)));
	if (TclGetNamespaceFromObj(interp, OBJ_UNDER_TOS, &nsPtr) != TCL_OK) {
	    TRACE_ERROR(interp);
	    goto gotError;
	}

	/*
	 * Locate the other variable.
	 */

	savedNsPtr = iPtr->varFramePtr->nsPtr;
	iPtr->varFramePtr->nsPtr = (Namespace *) nsPtr;
	otherPtr = TclObjLookupVarEx(interp, OBJ_AT_TOS, NULL,
		(TCL_NAMESPACE_ONLY|TCL_LEAVE_ERR_MSG|TCL_AVOID_RESOLVERS),
		"access", /*createPart1*/ 1, /*createPart2*/ 1, &varPtr);
	iPtr->varFramePtr->nsPtr = savedNsPtr;
	if (!otherPtr) {
	    TRACE_ERROR(interp);
	    goto gotError;
	}
	goto doLinkVars;

    case INST_VARIABLE:
	TRACE(("%d, %.30s => ", TclGetInt4AtPtr(pc+1), O2S(OBJ_AT_TOS)));
	otherPtr = TclObjLookupVarEx(interp, OBJ_AT_TOS, NULL,
		(TCL_NAMESPACE_ONLY | TCL_LEAVE_ERR_MSG), "access",
		/*createPart1*/ 1, /*createPart2*/ 1, &varPtr);
	if (!otherPtr) {
	    TRACE_ERROR(interp);
	    goto gotError;
	}

	/*
	 * Do the [variable] magic.
	 */

	TclSetVarNamespaceVar(otherPtr);

    doLinkVars:

	/*
	 * If we are here, the local variable has already been created: do the
	 * little work of TclPtrMakeUpvar that remains to be done right here
	 * if there are no errors; otherwise, let it handle the case.
	 */

	opnd = TclGetInt4AtPtr(pc+1);
	varPtr = LOCAL(opnd);
	if ((varPtr != otherPtr) && !TclIsVarTraced(varPtr)
		&& (TclIsVarUndefined(varPtr) || TclIsVarLink(varPtr))) {
	    if (!TclIsVarUndefined(varPtr)) {
		/*
		 * Then it is a defined link.
		 */

		Var *linkPtr = varPtr->value.linkPtr;

		if (linkPtr == otherPtr) {
		    TRACE_APPEND(("already linked\n"));
		    NEXT_INST_F(5, 1, 0);
		}
		if (TclIsVarInHash(linkPtr)) {
		    VarHashRefCount(linkPtr)--;
		    if (TclIsVarUndefined(linkPtr)) {
			TclCleanupVar(linkPtr, NULL);
		    }
		}
	    }
	    TclSetVarLink(varPtr);
	    varPtr->value.linkPtr = otherPtr;
	    if (TclIsVarInHash(otherPtr)) {
		VarHashRefCount(otherPtr)++;
	    }
	} else if (TclPtrObjMakeUpvarIdx(interp, otherPtr, NULL, 0,
		opnd) != TCL_OK) {
	    TRACE_ERROR(interp);
	    goto gotError;
	}

	/*
	 * Do not pop the namespace or frame index, it may be needed for other
	 * variables - and [variable] did not push it at all.
	 */

	TRACE_APPEND(("link made\n"));
	NEXT_INST_F(5, 1, 0);
    }

    /*
     *	   End of variable linking instructions.
     * -----------------------------------------------------------------
     */

    case INST_JUMP1:
	opnd = TclGetInt1AtPtr(pc+1);
	TRACE(("%d => new pc %u\n", opnd,
		(unsigned)(pc + opnd - codePtr->codeStart)));
	NEXT_INST_F(opnd, 0, 0);

    case INST_JUMP4:
	opnd = TclGetInt4AtPtr(pc+1);
	TRACE(("%d => new pc %u\n", opnd,
		(unsigned)(pc + opnd - codePtr->codeStart)));
	NEXT_INST_F(opnd, 0, 0);

    {
	int jmpOffset[2], b;

	/* TODO: consider rewrite so we don't compute the offset we're not
	 * going to take. */
    case INST_JUMP_FALSE4:
	jmpOffset[0] = TclGetInt4AtPtr(pc+1);	/* FALSE offset */
	jmpOffset[1] = 5;			/* TRUE offset */
	goto doCondJump;

    case INST_JUMP_TRUE4:
	jmpOffset[0] = 5;
	jmpOffset[1] = TclGetInt4AtPtr(pc+1);
	goto doCondJump;

    case INST_JUMP_FALSE1:
	jmpOffset[0] = TclGetInt1AtPtr(pc+1);
	jmpOffset[1] = 2;
	goto doCondJump;

    case INST_JUMP_TRUE1:
	jmpOffset[0] = 2;
	jmpOffset[1] = TclGetInt1AtPtr(pc+1);

    doCondJump:
	valuePtr = OBJ_AT_TOS;
	TRACE(("%d => ", jmpOffset[
		(*pc==INST_JUMP_FALSE1 || *pc==INST_JUMP_FALSE4) ? 0 : 1]));

	/* TODO - check claim that taking address of b harms performance */
	/* TODO - consider optimization search for constants */
	if (TclGetBooleanFromObj(interp, valuePtr, &b) != TCL_OK) {
	    TRACE_ERROR(interp);
	    goto gotError;
	}

#ifdef TCL_COMPILE_DEBUG
	if (b) {
	    if ((*pc == INST_JUMP_TRUE1) || (*pc == INST_JUMP_TRUE4)) {
		TRACE_APPEND(("%.20s true, new pc %u\n", O2S(valuePtr),
			(unsigned)(pc + jmpOffset[1] - codePtr->codeStart)));
	    } else {
		TRACE_APPEND(("%.20s true\n", O2S(valuePtr)));
	    }
	} else {
	    if ((*pc == INST_JUMP_TRUE1) || (*pc == INST_JUMP_TRUE4)) {
		TRACE_APPEND(("%.20s false\n", O2S(valuePtr)));
	    } else {
		TRACE_APPEND(("%.20s false, new pc %u\n", O2S(valuePtr),
			(unsigned)(pc + jmpOffset[0] - codePtr->codeStart)));
	    }
	}
#endif
	NEXT_INST_F(jmpOffset[b], 1, 0);
    }

    case INST_JUMP_TABLE: {
	Tcl_HashEntry *hPtr;
	JumptableInfo *jtPtr;

	/*
	 * Jump to location looked up in a hashtable; fall through to next
	 * instr if lookup fails.
	 */

	opnd = TclGetInt4AtPtr(pc+1);
	jtPtr = (JumptableInfo *) codePtr->auxDataArrayPtr[opnd].clientData;
	TRACE(("%d \"%.20s\" => ", opnd, O2S(OBJ_AT_TOS)));
	hPtr = Tcl_FindHashEntry(&jtPtr->hashTable, TclGetString(OBJ_AT_TOS));
	if (hPtr != NULL) {
	    int jumpOffset = PTR2INT(Tcl_GetHashValue(hPtr));

	    TRACE_APPEND(("found in table, new pc %u\n",
		    (unsigned)(pc - codePtr->codeStart + jumpOffset)));
	    NEXT_INST_F(jumpOffset, 1, 0);
	} else {
	    TRACE_APPEND(("not found in table\n"));
	    NEXT_INST_F(5, 1, 0);
	}
    }

    /*
     * -----------------------------------------------------------------
     *	   Start of general introspector instructions.
     */

    case INST_NS_CURRENT: {
	Namespace *currNsPtr = (Namespace *) TclGetCurrentNamespace(interp);

	if (currNsPtr == (Namespace *) TclGetGlobalNamespace(interp)) {
	    TclNewLiteralStringObj(objResultPtr, "::");
	} else {
	    TclNewStringObj(objResultPtr, currNsPtr->fullName,
		    strlen(currNsPtr->fullName));
	}
	TRACE_WITH_OBJ(("=> "), objResultPtr);
	NEXT_INST_F(1, 0, 1);
    }
    case INST_COROUTINE_NAME: {
	CoroutineData *corPtr = iPtr->execEnvPtr->corPtr;

	TclNewObj(objResultPtr);
	if (corPtr && !(corPtr->cmdPtr->flags & CMD_IS_DELETED)) {
	    Tcl_GetCommandFullName(interp, (Tcl_Command) corPtr->cmdPtr,
		    objResultPtr);
	}
	TRACE_WITH_OBJ(("=> "), objResultPtr);
	NEXT_INST_F(1, 0, 1);
    }
    case INST_INFO_LEVEL_NUM:
	TclNewIntObj(objResultPtr, iPtr->varFramePtr->level);
	TRACE_WITH_OBJ(("=> "), objResultPtr);
	NEXT_INST_F(1, 0, 1);
    case INST_INFO_LEVEL_ARGS: {
	int level;
	CallFrame *framePtr = iPtr->varFramePtr;
	CallFrame *rootFramePtr = iPtr->rootFramePtr;

	TRACE(("\"%.30s\" => ", O2S(OBJ_AT_TOS)));
	if (TclGetIntFromObj(interp, OBJ_AT_TOS, &level) != TCL_OK) {
	    TRACE_ERROR(interp);
	    goto gotError;
	}
	if (level <= 0) {
	    level += framePtr->level;
	}
	for (; (framePtr->level!=level) && (framePtr!=rootFramePtr) ;
		framePtr = framePtr->callerVarPtr) {
	    /* Empty loop body */
	}
	if (framePtr == rootFramePtr) {
	    Tcl_SetObjResult(interp, Tcl_ObjPrintf(
		    "bad level \"%s\"", TclGetString(OBJ_AT_TOS)));
	    TRACE_ERROR(interp);
	    DECACHE_STACK_INFO();
	    Tcl_SetErrorCode(interp, "TCL", "LOOKUP", "STACK_LEVEL",
		    TclGetString(OBJ_AT_TOS), NULL);
	    CACHE_STACK_INFO();
	    goto gotError;
	}
	objResultPtr = Tcl_NewListObj(framePtr->objc, framePtr->objv);
	TRACE_APPEND(("%.30s\n", O2S(objResultPtr)));
	NEXT_INST_F(1, 1, 1);
    }
    {
	Tcl_Command cmd, origCmd;

    case INST_RESOLVE_COMMAND:
	cmd = Tcl_GetCommandFromObj(interp, OBJ_AT_TOS);
	TclNewObj(objResultPtr);
	if (cmd != NULL) {
	    Tcl_GetCommandFullName(interp, cmd, objResultPtr);
	}
	TRACE_WITH_OBJ(("\"%.20s\" => ", O2S(OBJ_AT_TOS)), objResultPtr);
	NEXT_INST_F(1, 1, 1);

    case INST_ORIGIN_COMMAND:
	TRACE(("\"%.30s\" => ", O2S(OBJ_AT_TOS)));
	cmd = Tcl_GetCommandFromObj(interp, OBJ_AT_TOS);
	if (cmd == NULL) {
	    Tcl_SetObjResult(interp, Tcl_ObjPrintf(
		    "invalid command name \"%s\"", TclGetString(OBJ_AT_TOS)));
	    DECACHE_STACK_INFO();
	    Tcl_SetErrorCode(interp, "TCL", "LOOKUP", "COMMAND",
		    TclGetString(OBJ_AT_TOS), NULL);
	    CACHE_STACK_INFO();
	    TRACE_APPEND(("ERROR: not command\n"));
	    goto gotError;
	}
	origCmd = TclGetOriginalCommand(cmd);
	if (origCmd == NULL) {
	    origCmd = cmd;
	}
	TclNewObj(objResultPtr);
	Tcl_GetCommandFullName(interp, origCmd, objResultPtr);
	TRACE_APPEND(("\"%.30s\"", O2S(OBJ_AT_TOS)));
	NEXT_INST_F(1, 1, 1);
    }

    /*
     * -----------------------------------------------------------------
     *	   Start of TclOO support instructions.
     */

    {
	Object *oPtr;
	CallFrame *framePtr;
	CallContext *contextPtr;
	int skip, newDepth;

    case INST_TCLOO_SELF:
	framePtr = iPtr->varFramePtr;
	if (framePtr == NULL ||
		!(framePtr->isProcCallFrame & FRAME_IS_METHOD)) {
	    TRACE(("=> ERROR: no TclOO call context\n"));
	    Tcl_SetObjResult(interp, Tcl_NewStringObj(
		    "self may only be called from inside a method",
		    -1));
	    DECACHE_STACK_INFO();
	    Tcl_SetErrorCode(interp, "TCL", "OO", "CONTEXT_REQUIRED", NULL);
	    CACHE_STACK_INFO();
	    goto gotError;
	}
	contextPtr = framePtr->clientData;

	/*
	 * Call out to get the name; it's expensive to compute but cached.
	 */

	objResultPtr = TclOOObjectName(interp, contextPtr->oPtr);
	TRACE_WITH_OBJ(("=> "), objResultPtr);
	NEXT_INST_F(1, 0, 1);

    case INST_TCLOO_NEXT_CLASS:
	opnd = TclGetUInt1AtPtr(pc+1);
	framePtr = iPtr->varFramePtr;
	valuePtr = OBJ_AT_DEPTH(opnd - 2);
	objv = &OBJ_AT_DEPTH(opnd - 1);
	skip = 2;
	TRACE(("%d => ", opnd));
	if (framePtr == NULL ||
		!(framePtr->isProcCallFrame & FRAME_IS_METHOD)) {
	    TRACE_APPEND(("ERROR: no TclOO call context\n"));
	    Tcl_SetObjResult(interp, Tcl_NewStringObj(
		    "nextto may only be called from inside a method",
		    -1));
	    DECACHE_STACK_INFO();
	    Tcl_SetErrorCode(interp, "TCL", "OO", "CONTEXT_REQUIRED", NULL);
	    CACHE_STACK_INFO();
	    goto gotError;
	}
	contextPtr = framePtr->clientData;

	oPtr = (Object *) Tcl_GetObjectFromObj(interp, valuePtr);
	if (oPtr == NULL) {
	    TRACE_APPEND(("ERROR: \"%.30s\" not object\n", O2S(valuePtr)));
	    goto gotError;
	} else {
	    Class *classPtr = oPtr->classPtr;
	    struct MInvoke *miPtr;
	    int i;
	    const char *methodType;

	    if (classPtr == NULL) {
		TRACE_APPEND(("ERROR: \"%.30s\" not class\n", O2S(valuePtr)));
		Tcl_SetObjResult(interp, Tcl_ObjPrintf(
			"\"%s\" is not a class", TclGetString(valuePtr)));
		DECACHE_STACK_INFO();
		Tcl_SetErrorCode(interp, "TCL", "OO", "CLASS_REQUIRED", NULL);
		CACHE_STACK_INFO();
		goto gotError;
	    }

	    for (i=contextPtr->index+1 ; i<contextPtr->callPtr->numChain ; i++) {
		miPtr = contextPtr->callPtr->chain + i;
		if (!miPtr->isFilter &&
			miPtr->mPtr->declaringClassPtr == classPtr) {
		    newDepth = i;
#ifdef TCL_COMPILE_DEBUG
		    if (tclTraceExec >= 2) {
			if (traceInstructions) {
			    strncpy(cmdNameBuf, TclGetString(objv[0]), 20);
			} else {
			    fprintf(stdout, "%d: (%u) invoking ",
				    iPtr->numLevels,
				    (unsigned)(pc - codePtr->codeStart));
			}
			for (i = 0;  i < opnd;  i++) {
			    TclPrintObject(stdout, objv[i], 15);
			    fprintf(stdout, " ");
			}
			fprintf(stdout, "\n");
			fflush(stdout);
		    }
#endif /*TCL_COMPILE_DEBUG*/
		    goto doInvokeNext;
		}
	    }

	    if (contextPtr->callPtr->flags & CONSTRUCTOR) {
		methodType = "constructor";
	    } else if (contextPtr->callPtr->flags & DESTRUCTOR) {
		methodType = "destructor";
	    } else {
		methodType = "method";
	    }

	    TRACE_APPEND(("ERROR: \"%.30s\" not on reachable chain\n",
		    O2S(valuePtr)));
	    for (i=contextPtr->index ; i>=0 ; i--) {
		miPtr = contextPtr->callPtr->chain + i;
		if (miPtr->isFilter
			|| miPtr->mPtr->declaringClassPtr != classPtr) {
		    continue;
		}
		Tcl_SetObjResult(interp, Tcl_ObjPrintf(
			"%s implementation by \"%s\" not reachable from here",
			methodType, TclGetString(valuePtr)));
		DECACHE_STACK_INFO();
		Tcl_SetErrorCode(interp, "TCL", "OO", "CLASS_NOT_REACHABLE",
			NULL);
		CACHE_STACK_INFO();
		goto gotError;
	    }
	    Tcl_SetObjResult(interp, Tcl_ObjPrintf(
		    "%s has no non-filter implementation by \"%s\"",
		    methodType, TclGetString(valuePtr)));
	    DECACHE_STACK_INFO();
	    Tcl_SetErrorCode(interp, "TCL", "OO", "CLASS_NOT_THERE", NULL);
	    CACHE_STACK_INFO();
	    goto gotError;
	}

    case INST_TCLOO_NEXT:
	opnd = TclGetUInt1AtPtr(pc+1);
	objv = &OBJ_AT_DEPTH(opnd - 1);
	framePtr = iPtr->varFramePtr;
	skip = 1;
	TRACE(("%d => ", opnd));
	if (framePtr == NULL ||
		!(framePtr->isProcCallFrame & FRAME_IS_METHOD)) {
	    TRACE_APPEND(("ERROR: no TclOO call context\n"));
	    Tcl_SetObjResult(interp, Tcl_NewStringObj(
		    "next may only be called from inside a method",
		    -1));
	    DECACHE_STACK_INFO();
	    Tcl_SetErrorCode(interp, "TCL", "OO", "CONTEXT_REQUIRED", NULL);
	    CACHE_STACK_INFO();
	    goto gotError;
	}
	contextPtr = framePtr->clientData;

	newDepth = contextPtr->index + 1;
	if (newDepth >= contextPtr->callPtr->numChain) {
	    /*
	     * We're at the end of the chain; generate an error message unless
	     * the interpreter is being torn down, in which case we might be
	     * getting here because of methods/destructors doing a [next] (or
	     * equivalent) unexpectedly.
	     */

	    const char *methodType;

	    if (contextPtr->callPtr->flags & CONSTRUCTOR) {
		methodType = "constructor";
	    } else if (contextPtr->callPtr->flags & DESTRUCTOR) {
		methodType = "destructor";
	    } else {
		methodType = "method";
	    }

	    TRACE_APPEND(("ERROR: no TclOO next impl\n"));
	    Tcl_SetObjResult(interp, Tcl_ObjPrintf(
		    "no next %s implementation", methodType));
	    DECACHE_STACK_INFO();
	    Tcl_SetErrorCode(interp, "TCL", "OO", "NOTHING_NEXT", NULL);
	    CACHE_STACK_INFO();
	    goto gotError;
#ifdef TCL_COMPILE_DEBUG
	} else if (tclTraceExec >= 2) {
	    int i;

	    if (traceInstructions) {
		strncpy(cmdNameBuf, TclGetString(objv[0]), 20);
	    } else {
		fprintf(stdout, "%d: (%u) invoking ",
			iPtr->numLevels, (unsigned)(pc - codePtr->codeStart));
	    }
	    for (i = 0;  i < opnd;  i++) {
		TclPrintObject(stdout, objv[i], 15);
		fprintf(stdout, " ");
	    }
	    fprintf(stdout, "\n");
	    fflush(stdout);
#endif /*TCL_COMPILE_DEBUG*/
	}

    doInvokeNext:
	bcFramePtr->data.tebc.pc = (char *) pc;
	iPtr->cmdFramePtr = bcFramePtr;

	if (iPtr->flags & INTERP_DEBUG_FRAME) {
	    ArgumentBCEnter(interp, codePtr, TD, pc, opnd, objv);
	}

	pcAdjustment = 2;
	cleanup = opnd;
	DECACHE_STACK_INFO();
	iPtr->varFramePtr = framePtr->callerVarPtr;
	pc += pcAdjustment;
	TEBC_YIELD();

	TclPushTailcallPoint(interp);
	oPtr = contextPtr->oPtr;
	if (oPtr->flags & FILTER_HANDLING) {
	    TclNRAddCallback(interp, FinalizeOONextFilter,
		    framePtr, contextPtr, INT2PTR(contextPtr->index),
		    INT2PTR(contextPtr->skip));
	} else {
	    TclNRAddCallback(interp, FinalizeOONext,
		    framePtr, contextPtr, INT2PTR(contextPtr->index),
		    INT2PTR(contextPtr->skip));
	}
	contextPtr->skip = skip;
	contextPtr->index = newDepth;
	if (contextPtr->callPtr->chain[newDepth].isFilter
		|| contextPtr->callPtr->flags & FILTER_HANDLING) {
	    oPtr->flags |= FILTER_HANDLING;
	} else {
	    oPtr->flags &= ~FILTER_HANDLING;
	}

	{
	    Method *const mPtr =
		    contextPtr->callPtr->chain[newDepth].mPtr;

	    return mPtr->typePtr->callProc(mPtr->clientData, interp,
		    (Tcl_ObjectContext) contextPtr, opnd, objv);
	}

    case INST_TCLOO_IS_OBJECT:
	oPtr = (Object *) Tcl_GetObjectFromObj(interp, OBJ_AT_TOS);
	objResultPtr = TCONST(oPtr != NULL ? 1 : 0);
	TRACE_WITH_OBJ(("%.30s => ", O2S(OBJ_AT_TOS)), objResultPtr);
	NEXT_INST_F(1, 1, 1);
    case INST_TCLOO_CLASS:
	oPtr = (Object *) Tcl_GetObjectFromObj(interp, OBJ_AT_TOS);
	if (oPtr == NULL) {
	    TRACE(("%.30s => ERROR: not object\n", O2S(OBJ_AT_TOS)));
	    goto gotError;
	}
	objResultPtr = TclOOObjectName(interp, oPtr->selfCls->thisPtr);
	TRACE_WITH_OBJ(("%.30s => ", O2S(OBJ_AT_TOS)), objResultPtr);
	NEXT_INST_F(1, 1, 1);
    case INST_TCLOO_NS:
	oPtr = (Object *) Tcl_GetObjectFromObj(interp, OBJ_AT_TOS);
	if (oPtr == NULL) {
	    TRACE(("%.30s => ERROR: not object\n", O2S(OBJ_AT_TOS)));
	    goto gotError;
	}

	/*
	 * TclOO objects *never* have the global namespace as their NS.
	 */

	TclNewStringObj(objResultPtr, oPtr->namespacePtr->fullName,
		strlen(oPtr->namespacePtr->fullName));
	TRACE_WITH_OBJ(("%.30s => ", O2S(OBJ_AT_TOS)), objResultPtr);
	NEXT_INST_F(1, 1, 1);
    }

    /*
     *     End of TclOO support instructions.
     * -----------------------------------------------------------------
     *	   Start of INST_LIST and related instructions.
     */

    {
	int numIndices, nocase, match, cflags;
	size_t slength, length2, fromIdx, toIdx, index, s1len, s2len;
	const char *s1, *s2;

    case INST_LIST:
	/*
	 * Pop the opnd (objc) top stack elements into a new list obj and then
	 * decrement their ref counts.
	 */

	opnd = TclGetUInt4AtPtr(pc+1);
	objResultPtr = Tcl_NewListObj(opnd, &OBJ_AT_DEPTH(opnd-1));
	TRACE_WITH_OBJ(("%u => ", opnd), objResultPtr);
	NEXT_INST_V(5, opnd, 1);

    case INST_LIST_LENGTH:
	TRACE(("\"%.30s\" => ", O2S(OBJ_AT_TOS)));
	if (TclListObjLength(interp, OBJ_AT_TOS, &length) != TCL_OK) {
	    TRACE_ERROR(interp);
	    goto gotError;
	}
	TclNewIntObj(objResultPtr, length);
	TRACE_APPEND(("%d\n", length));
	NEXT_INST_F(1, 1, 1);

    case INST_LIST_INDEX:	/* lindex with objc == 3 */
	value2Ptr = OBJ_AT_TOS;
	valuePtr = OBJ_UNDER_TOS;
	TRACE(("\"%.30s\" \"%.30s\" => ", O2S(valuePtr), O2S(value2Ptr)));

	/*
	 * Extract the desired list element.
	 */

	if ((TclListObjGetElements(interp, valuePtr, &objc, &objv) == TCL_OK)
		&& !TclHasIntRep(value2Ptr, &tclListType)
		&& (TclGetIntForIndexM(NULL, value2Ptr, objc-1,
			&index) == TCL_OK)) {
	    TclDecrRefCount(value2Ptr);
	    tosPtr--;
	    pcAdjustment = 1;
	    goto lindexFastPath;
	}

	objResultPtr = TclLindexList(interp, valuePtr, value2Ptr);
	if (!objResultPtr) {
	    TRACE_ERROR(interp);
	    goto gotError;
	}

	/*
	 * Stash the list element on the stack.
	 */

	TRACE_APPEND(("\"%.30s\"\n", O2S(objResultPtr)));
	NEXT_INST_F(1, 2, -1);	/* Already has the correct refCount */

    case INST_LIST_INDEX_IMM:	/* lindex with objc==3 and index in bytecode
				 * stream */

	/*
	 * Pop the list and get the index.
	 */

	valuePtr = OBJ_AT_TOS;
	opnd = TclGetInt4AtPtr(pc+1);
	TRACE(("\"%.30s\" %d => ", O2S(valuePtr), opnd));

	/*
	 * Get the contents of the list, making sure that it really is a list
	 * in the process.
	 */

	if (TclListObjGetElements(interp, valuePtr, &objc, &objv) != TCL_OK) {
	    TRACE_ERROR(interp);
	    goto gotError;
	}

	/* Decode end-offset index values. */

	index = TclIndexDecode(opnd, objc - 1);
	pcAdjustment = 5;

    lindexFastPath:
	if (index < (size_t)objc) {
	    objResultPtr = objv[index];
	} else {
	    TclNewObj(objResultPtr);
	}

	TRACE_APPEND(("\"%.30s\"\n", O2S(objResultPtr)));
	NEXT_INST_F(pcAdjustment, 1, 1);

    case INST_LIST_INDEX_MULTI:	/* 'lindex' with multiple index args */
	/*
	 * Determine the count of index args.
	 */

	opnd = TclGetUInt4AtPtr(pc+1);
	numIndices = opnd-1;

	/*
	 * Do the 'lindex' operation.
	 */

	TRACE(("%d => ", opnd));
	objResultPtr = TclLindexFlat(interp, OBJ_AT_DEPTH(numIndices),
		numIndices, &OBJ_AT_DEPTH(numIndices - 1));
	if (!objResultPtr) {
	    TRACE_ERROR(interp);
	    goto gotError;
	}

	/*
	 * Set result.
	 */

	TRACE_APPEND(("\"%.30s\"\n", O2S(objResultPtr)));
	NEXT_INST_V(5, opnd, -1);

    case INST_LSET_FLAT:
	/*
	 * Lset with 3, 5, or more args. Get the number of index args.
	 */

	opnd = TclGetUInt4AtPtr(pc + 1);
	numIndices = opnd - 2;
	TRACE(("%d => ", opnd));

	/*
	 * Get the old value of variable, and remove the stack ref. This is
	 * safe because the variable still references the object; the ref
	 * count will never go zero here - we can use the smaller macro
	 * Tcl_DecrRefCount.
	 */

	valuePtr = POP_OBJECT();
	Tcl_DecrRefCount(valuePtr); /* This one should be done here */

	/*
	 * Compute the new variable value.
	 */

	objResultPtr = TclLsetFlat(interp, valuePtr, numIndices,
		&OBJ_AT_DEPTH(numIndices), OBJ_AT_TOS);
	if (!objResultPtr) {
	    TRACE_ERROR(interp);
	    goto gotError;
	}

	/*
	 * Set result.
	 */

	TRACE_APPEND(("\"%.30s\"\n", O2S(objResultPtr)));
	NEXT_INST_V(5, numIndices+1, -1);

    case INST_LSET_LIST:	/* 'lset' with 4 args */
	/*
	 * Get the old value of variable, and remove the stack ref. This is
	 * safe because the variable still references the object; the ref
	 * count will never go zero here - we can use the smaller macro
	 * Tcl_DecrRefCount.
	 */

	objPtr = POP_OBJECT();
	Tcl_DecrRefCount(objPtr);	/* This one should be done here. */

	/*
	 * Get the new element value, and the index list.
	 */

	valuePtr = OBJ_AT_TOS;
	value2Ptr = OBJ_UNDER_TOS;
	TRACE(("\"%.30s\" \"%.30s\" \"%.30s\" => ",
		O2S(value2Ptr), O2S(valuePtr), O2S(objPtr)));

	/*
	 * Compute the new variable value.
	 */

	objResultPtr = TclLsetList(interp, objPtr, value2Ptr, valuePtr);
	if (!objResultPtr) {
	    TRACE_ERROR(interp);
	    goto gotError;
	}

	/*
	 * Set result.
	 */

	TRACE_APPEND(("\"%.30s\"\n", O2S(objResultPtr)));
	NEXT_INST_F(1, 2, -1);

    case INST_LIST_RANGE_IMM:	/* lrange with objc==4 and both indices in
				 * bytecode stream */

	/*
	 * Pop the list and get the indices.
	 */

	valuePtr = OBJ_AT_TOS;
	fromIdx = TclGetInt4AtPtr(pc+1);
	toIdx = TclGetInt4AtPtr(pc+5);
	TRACE(("\"%.30s\" %d %d => ", O2S(valuePtr), TclGetInt4AtPtr(pc+1),
		TclGetInt4AtPtr(pc+5)));

	/*
	 * Get the length of the list, making sure that it really is a list
	 * in the process.
	 */

	if (TclListObjLength(interp, valuePtr, &objc) != TCL_OK) {
	    TRACE_ERROR(interp);
	    goto gotError;
	}

	/*
	 * Skip a lot of work if we're about to throw the result away (common
	 * with uses of [lassign]).
	 */

#ifndef TCL_COMPILE_DEBUG
	if (*(pc+9) == INST_POP) {
	    NEXT_INST_F(10, 1, 0);
	}
#endif

	/* Every range of an empty list is an empty list */
	if (objc == 0) {
	    /* avoid return of not canonical list (e. g. spaces in string repr.) */
	    if (!valuePtr->bytes || !valuePtr->length) {
		TRACE_APPEND(("\n"));
		NEXT_INST_F(9, 0, 0);
	    }
	    goto emptyList;
	}

	/* Decode index value operands. */

	if (toIdx == TCL_INDEX_NONE) {
	emptyList:
	    objResultPtr = Tcl_NewObj();
	    TRACE_APPEND(("\"%.30s\"", O2S(objResultPtr)));
	    NEXT_INST_F(9, 1, 1);
	}
	toIdx = TclIndexDecode(toIdx, objc - 1);
	if (toIdx == TCL_INDEX_NONE) {
	    goto emptyList;
	} else if (toIdx + 1 >= (size_t)objc + 1) {
	    toIdx = objc - 1;
	}

	assert (toIdx < (size_t)objc);
	/*
	assert ( fromIdx != TCL_INDEX_NONE );
	 *
	 * Extra safety for legacy bytecodes:
	 */
	if (fromIdx == TCL_INDEX_NONE) {
	    fromIdx = TCL_INDEX_START;
	}

	fromIdx = TclIndexDecode(fromIdx, objc - 1);

	objResultPtr = TclListObjRange(valuePtr, fromIdx, toIdx);

	TRACE_APPEND(("\"%.30s\"", O2S(objResultPtr)));
	NEXT_INST_F(9, 1, 1);

    case INST_LIST_IN:
    case INST_LIST_NOT_IN:	/* Basic list containment operators. */
	value2Ptr = OBJ_AT_TOS;
	valuePtr = OBJ_UNDER_TOS;

	s1 = TclGetStringFromObj(valuePtr, &s1len);
	TRACE(("\"%.30s\" \"%.30s\" => ", O2S(valuePtr), O2S(value2Ptr)));
	if (TclListObjLength(interp, value2Ptr, &length) != TCL_OK) {
	    TRACE_ERROR(interp);
	    goto gotError;
	}
	match = 0;
	if (length > 0) {
	    int i = 0;
	    Tcl_Obj *o;

	    /*
	     * An empty list doesn't match anything.
	     */

	    do {
		Tcl_ListObjIndex(NULL, value2Ptr, i, &o);
		if (o != NULL) {
		    s2 = TclGetStringFromObj(o, &s2len);
		} else {
		    s2 = "";
		    s2len = 0;
		}
		if (s1len == s2len) {
		    match = (memcmp(s1, s2, s1len) == 0);
		}
		i++;
	    } while (i < length && match == 0);
	}

	if (*pc == INST_LIST_NOT_IN) {
	    match = !match;
	}

	TRACE_APPEND(("%d\n", match));

	/*
	 * Peep-hole optimisation: if you're about to jump, do jump from here.
	 * We're saving the effort of pushing a boolean value only to pop it
	 * for branching.
	 */

	JUMP_PEEPHOLE_F(match, 1, 2);

    case INST_LIST_CONCAT:
	value2Ptr = OBJ_AT_TOS;
	valuePtr = OBJ_UNDER_TOS;
	TRACE(("\"%.30s\" \"%.30s\" => ", O2S(valuePtr), O2S(value2Ptr)));
	if (Tcl_IsShared(valuePtr)) {
	    objResultPtr = Tcl_DuplicateObj(valuePtr);
	    if (Tcl_ListObjAppendList(interp, objResultPtr,
		    value2Ptr) != TCL_OK) {
		TRACE_ERROR(interp);
		TclDecrRefCount(objResultPtr);
		goto gotError;
	    }
	    TRACE_APPEND(("\"%.30s\"\n", O2S(objResultPtr)));
	    NEXT_INST_F(1, 2, 1);
	} else {
	    if (Tcl_ListObjAppendList(interp, valuePtr, value2Ptr) != TCL_OK){
		TRACE_ERROR(interp);
		goto gotError;
	    }
	    TRACE_APPEND(("\"%.30s\"\n", O2S(valuePtr)));
	    NEXT_INST_F(1, 1, 0);
	}

    /*
     *	   End of INST_LIST and related instructions.
     * -----------------------------------------------------------------
     *	   Start of string-related instructions.
     */

    case INST_STR_EQ:
    case INST_STR_NEQ:		/* String (in)equality check */
    case INST_STR_CMP:		/* String compare. */
    case INST_STR_LT:
    case INST_STR_GT:
    case INST_STR_LE:
    case INST_STR_GE:
    stringCompare:
	value2Ptr = OBJ_AT_TOS;
	valuePtr = OBJ_UNDER_TOS;

	{
	    int checkEq = ((*pc == INST_EQ) || (*pc == INST_NEQ)
		    || (*pc == INST_STR_EQ) || (*pc == INST_STR_NEQ));
	    match = TclStringCmp(valuePtr, value2Ptr, checkEq, 0, -1);
	}

	/*
	 * Make sure only -1,0,1 is returned
	 * TODO: consider peephole opt.
	 */

	if (*pc != INST_STR_CMP) {
	    /*
	     * Take care of the opcodes that goto'ed into here.
	     */

	    switch (*pc) {
	    case INST_STR_EQ:
	    case INST_EQ:
		match = (match == 0);
		break;
	    case INST_STR_NEQ:
	    case INST_NEQ:
		match = (match != 0);
		break;
	    case INST_LT:
	    case INST_STR_LT:
		match = (match < 0);
		break;
	    case INST_GT:
	    case INST_STR_GT:
		match = (match > 0);
		break;
	    case INST_LE:
	    case INST_STR_LE:
		match = (match <= 0);
		break;
	    case INST_GE:
	    case INST_STR_GE:
		match = (match >= 0);
		break;
	    }
	}

	TRACE(("\"%.20s\" \"%.20s\" => %d\n", O2S(valuePtr), O2S(value2Ptr),
		(match < 0 ? -1 : match > 0 ? 1 : 0)));
	JUMP_PEEPHOLE_F(match, 1, 2);

    case INST_STR_LEN:
	valuePtr = OBJ_AT_TOS;
	slength = Tcl_GetCharLength(valuePtr);
	objResultPtr = TclNewWideIntObjFromSize(slength);
	TRACE(("\"%.20s\" => %" TCL_Z_MODIFIER "u\n", O2S(valuePtr), slength));
	NEXT_INST_F(1, 1, 1);

    case INST_STR_UPPER:
	valuePtr = OBJ_AT_TOS;
	TRACE(("\"%.20s\" => ", O2S(valuePtr)));
	if (Tcl_IsShared(valuePtr)) {
	    s1 = TclGetStringFromObj(valuePtr, &slength);
	    TclNewStringObj(objResultPtr, s1, slength);
	    slength = Tcl_UtfToUpper(TclGetString(objResultPtr));
	    Tcl_SetObjLength(objResultPtr, slength);
	    TRACE_APPEND(("\"%.20s\"\n", O2S(objResultPtr)));
	    NEXT_INST_F(1, 1, 1);
	} else {
	    slength = Tcl_UtfToUpper(TclGetString(valuePtr));
	    Tcl_SetObjLength(valuePtr, slength);
	    TclFreeIntRep(valuePtr);
	    TRACE_APPEND(("\"%.20s\"\n", O2S(valuePtr)));
	    NEXT_INST_F(1, 0, 0);
	}
    case INST_STR_LOWER:
	valuePtr = OBJ_AT_TOS;
	TRACE(("\"%.20s\" => ", O2S(valuePtr)));
	if (Tcl_IsShared(valuePtr)) {
	    s1 = TclGetStringFromObj(valuePtr, &slength);
	    TclNewStringObj(objResultPtr, s1, slength);
	    slength = Tcl_UtfToLower(TclGetString(objResultPtr));
	    Tcl_SetObjLength(objResultPtr, slength);
	    TRACE_APPEND(("\"%.20s\"\n", O2S(objResultPtr)));
	    NEXT_INST_F(1, 1, 1);
	} else {
	    slength = Tcl_UtfToLower(TclGetString(valuePtr));
	    Tcl_SetObjLength(valuePtr, slength);
	    TclFreeIntRep(valuePtr);
	    TRACE_APPEND(("\"%.20s\"\n", O2S(valuePtr)));
	    NEXT_INST_F(1, 0, 0);
	}
    case INST_STR_TITLE:
	valuePtr = OBJ_AT_TOS;
	TRACE(("\"%.20s\" => ", O2S(valuePtr)));
	if (Tcl_IsShared(valuePtr)) {
	    s1 = TclGetStringFromObj(valuePtr, &slength);
	    TclNewStringObj(objResultPtr, s1, slength);
	    slength = Tcl_UtfToTitle(TclGetString(objResultPtr));
	    Tcl_SetObjLength(objResultPtr, slength);
	    TRACE_APPEND(("\"%.20s\"\n", O2S(objResultPtr)));
	    NEXT_INST_F(1, 1, 1);
	} else {
	    slength = Tcl_UtfToTitle(TclGetString(valuePtr));
	    Tcl_SetObjLength(valuePtr, slength);
	    TclFreeIntRep(valuePtr);
	    TRACE_APPEND(("\"%.20s\"\n", O2S(valuePtr)));
	    NEXT_INST_F(1, 0, 0);
	}

    case INST_STR_INDEX:
	value2Ptr = OBJ_AT_TOS;
	valuePtr = OBJ_UNDER_TOS;
	TRACE(("\"%.20s\" %.20s => ", O2S(valuePtr), O2S(value2Ptr)));

	/*
	 * Get char length to calulate what 'end' means.
	 */

	slength = Tcl_GetCharLength(valuePtr);
	if (TclGetIntForIndexM(interp, value2Ptr, slength-1, &index)!=TCL_OK) {
	    TRACE_ERROR(interp);
	    goto gotError;
	}

	if (index >= slength) {
	    TclNewObj(objResultPtr);
	} else if (TclIsPureByteArray(valuePtr)) {
	    objResultPtr = Tcl_NewByteArrayObj(
		    Tcl_GetByteArrayFromObj(valuePtr, NULL)+index, 1);
	} else if (valuePtr->bytes && slength == valuePtr->length) {
	    objResultPtr = Tcl_NewStringObj((const char *)
		    valuePtr->bytes+index, 1);
	} else {
	    char buf[4] = "";
	    int ch = Tcl_GetUniChar(valuePtr, index);

	    /*
	     * This could be: Tcl_NewUnicodeObj((const Tcl_UniChar *)&ch, 1)
	     * but creating the object as a string seems to be faster in
	     * practical use.
	     */
	    if (ch == -1) {
		objResultPtr = Tcl_NewObj();
	    } else {
		slength = Tcl_UniCharToUtf(ch, buf);
		if ((ch >= 0xD800) && (slength < 3)) {
		    slength += Tcl_UniCharToUtf(-1, buf + slength);
		}
		objResultPtr = Tcl_NewStringObj(buf, slength);
	    }
	}

	TRACE_APPEND(("\"%s\"\n", O2S(objResultPtr)));
	NEXT_INST_F(1, 2, 1);

    case INST_STR_RANGE:
	TRACE(("\"%.20s\" %.20s %.20s =>",
		O2S(OBJ_AT_DEPTH(2)), O2S(OBJ_UNDER_TOS), O2S(OBJ_AT_TOS)));
	slength = Tcl_GetCharLength(OBJ_AT_DEPTH(2)) - 1;
	if (TclGetIntForIndexM(interp, OBJ_UNDER_TOS, slength,
		    &fromIdx) != TCL_OK
	    || TclGetIntForIndexM(interp, OBJ_AT_TOS, slength,
		    &toIdx) != TCL_OK) {
	    TRACE_ERROR(interp);
	    goto gotError;
	}

	if (fromIdx == TCL_INDEX_NONE) {
	    fromIdx = TCL_INDEX_START;
	}
	if (toIdx + 1 >= slength + 1) {
	    toIdx = slength;
	}
	if (toIdx + 1 >= fromIdx + 1) {
	    objResultPtr = Tcl_GetRange(OBJ_AT_DEPTH(2), fromIdx, toIdx);
	} else {
	    TclNewObj(objResultPtr);
	}
	TRACE_APPEND(("\"%.30s\"\n", O2S(objResultPtr)));
	NEXT_INST_V(1, 3, 1);

    case INST_STR_RANGE_IMM:
	valuePtr = OBJ_AT_TOS;
	fromIdx = TclGetInt4AtPtr(pc+1);
	toIdx = TclGetInt4AtPtr(pc+5);
	slength = Tcl_GetCharLength(valuePtr);
	TRACE(("\"%.20s\" %" TCL_LL_MODIFIER "d %" TCL_LL_MODIFIER "d => ", O2S(valuePtr), TclWideIntFromSize(fromIdx), TclWideIntFromSize(toIdx)));

	/* Every range of an empty value is an empty value */
	if (slength == 0) {
	    TRACE_APPEND(("\n"));
	    NEXT_INST_F(9, 0, 0);
	}

	/* Decode index operands. */

	/*
	assert ( toIdx != TCL_INDEX_NONE );
	 *
	 * Extra safety for legacy bytecodes:
	 */
	if (toIdx == TCL_INDEX_NONE) {
	    goto emptyRange;
	}

	toIdx = TclIndexDecode(toIdx, slength - 1);
	if (toIdx == TCL_INDEX_NONE) {
	    goto emptyRange;
	} else if (toIdx >= slength) {
	    toIdx = slength - 1;
	}

	assert ( toIdx != TCL_INDEX_NONE && toIdx < slength );

	/*
	assert ( fromIdx != TCL_INDEX_NONE );
	 *
	 * Extra safety for legacy bytecodes:
	 */
	if (fromIdx == TCL_INDEX_NONE) {
	    fromIdx = TCL_INDEX_START;
	}

	fromIdx = TclIndexDecode(fromIdx, slength - 1);
	if (fromIdx == TCL_INDEX_NONE) {
	    fromIdx = TCL_INDEX_START;
	}

	if (fromIdx + 1 <= toIdx + 1) {
	    objResultPtr = Tcl_GetRange(valuePtr, fromIdx, toIdx);
	} else {
	emptyRange:
	    TclNewObj(objResultPtr);
	}
	TRACE_APPEND(("%.30s\n", O2S(objResultPtr)));
	NEXT_INST_F(9, 1, 1);

    {
	Tcl_UniChar *ustring1, *ustring2, *ustring3, *end, *p;
	size_t length3;
	Tcl_Obj *value3Ptr;

    case INST_STR_REPLACE:
	value3Ptr = POP_OBJECT();
	valuePtr = OBJ_AT_DEPTH(2);
	slength = Tcl_GetCharLength(valuePtr) - 1;
	TRACE(("\"%.20s\" %s %s \"%.20s\" => ", O2S(valuePtr),
		O2S(OBJ_UNDER_TOS), O2S(OBJ_AT_TOS), O2S(value3Ptr)));
	if (TclGetIntForIndexM(interp, OBJ_UNDER_TOS, slength,
		    &fromIdx) != TCL_OK
	    || TclGetIntForIndexM(interp, OBJ_AT_TOS, slength,
		    &toIdx) != TCL_OK) {
	    TclDecrRefCount(value3Ptr);
	    TRACE_ERROR(interp);
	    goto gotError;
	}
	TclDecrRefCount(OBJ_AT_TOS);
	(void) POP_OBJECT();
	TclDecrRefCount(OBJ_AT_TOS);
	(void) POP_OBJECT();

	if ((toIdx == TCL_INDEX_NONE) ||
		(fromIdx + 1 > slength + 1) ||
		(toIdx + 1 < fromIdx + 1)) {
	    TRACE_APPEND(("\"%.30s\"\n", O2S(valuePtr)));
	    TclDecrRefCount(value3Ptr);
	    NEXT_INST_F(1, 0, 0);
	}

	if (fromIdx == TCL_INDEX_NONE) {
	    fromIdx = TCL_INDEX_START;
	}

	if (toIdx + 1 > slength + 1) {
	    toIdx = slength;
	}

	if ((fromIdx == TCL_INDEX_START) && (toIdx == slength)) {
	    TclDecrRefCount(OBJ_AT_TOS);
	    OBJ_AT_TOS = value3Ptr;
	    TRACE_APPEND(("\"%.30s\"\n", O2S(value3Ptr)));
	    NEXT_INST_F(1, 0, 0);
	}

	objResultPtr = TclStringReplace(interp, valuePtr, fromIdx,
		toIdx - fromIdx + 1, value3Ptr, TCL_STRING_IN_PLACE);

	if (objResultPtr == value3Ptr) {
	    /* See [Bug 82e7f67325] */
	    TclDecrRefCount(OBJ_AT_TOS);
	    OBJ_AT_TOS = value3Ptr;
	    TRACE_APPEND(("\"%.30s\"\n", O2S(value3Ptr)));
	    NEXT_INST_F(1, 0, 0);
	}
	TclDecrRefCount(value3Ptr);
	TRACE_APPEND(("\"%.30s\"\n", O2S(objResultPtr)));
	NEXT_INST_F(1, 1, 1);

    case INST_STR_MAP:
	valuePtr = OBJ_AT_TOS;		/* "Main" string. */
	value3Ptr = OBJ_UNDER_TOS;	/* "Target" string. */
	value2Ptr = OBJ_AT_DEPTH(2);	/* "Source" string. */
	if (value3Ptr == value2Ptr) {
	    objResultPtr = valuePtr;
	    goto doneStringMap;
	} else if (valuePtr == value2Ptr) {
	    objResultPtr = value3Ptr;
	    goto doneStringMap;
	}
	ustring1 = TclGetUnicodeFromObj(valuePtr, &slength);
	if (slength == 0) {
	    objResultPtr = valuePtr;
	    goto doneStringMap;
	}
	ustring2 = TclGetUnicodeFromObj(value2Ptr, &length2);
	if (length2 > slength || length2 == 0) {
	    objResultPtr = valuePtr;
	    goto doneStringMap;
	} else if (length2 == slength) {
	    if (memcmp(ustring1, ustring2, sizeof(Tcl_UniChar) * slength)) {
		objResultPtr = valuePtr;
	    } else {
		objResultPtr = value3Ptr;
	    }
	    goto doneStringMap;
	}
	ustring3 = TclGetUnicodeFromObj(value3Ptr, &length3);

	objResultPtr = Tcl_NewUnicodeObj(ustring1, 0);
	p = ustring1;
	end = ustring1 + slength;
	for (; ustring1 < end; ustring1++) {
	    if ((*ustring1 == *ustring2) && (length2==1 ||
		    memcmp(ustring1, ustring2, sizeof(Tcl_UniChar) * length2)
			    == 0)) {
		if (p != ustring1) {
		    Tcl_AppendUnicodeToObj(objResultPtr, p, ustring1-p);
		    p = ustring1 + length2;
		} else {
		    p += length2;
		}
		ustring1 = p - 1;

		Tcl_AppendUnicodeToObj(objResultPtr, ustring3, length3);
	    }
	}
	if (p != ustring1) {
	    /*
	     * Put the rest of the unmapped chars onto result.
	     */

	    Tcl_AppendUnicodeToObj(objResultPtr, p, ustring1 - p);
	}
    doneStringMap:
	TRACE_WITH_OBJ(("%.20s %.20s %.20s => ",
		O2S(value2Ptr), O2S(value3Ptr), O2S(valuePtr)), objResultPtr);
	NEXT_INST_V(1, 3, 1);

    case INST_STR_FIND:
	slength = TclStringFirst(OBJ_UNDER_TOS, OBJ_AT_TOS, 0);

	TRACE(("%.20s %.20s => %" TCL_LL_MODIFIER "d\n",
		O2S(OBJ_UNDER_TOS), O2S(OBJ_AT_TOS), TclWideIntFromSize(slength)));
	objResultPtr = TclNewWideIntObjFromSize(slength);
	NEXT_INST_F(1, 2, 1);

    case INST_STR_FIND_LAST:
	slength = TclStringLast(OBJ_UNDER_TOS, OBJ_AT_TOS, TCL_INDEX_END);

	TRACE(("%.20s %.20s => %" TCL_LL_MODIFIER "d\n",
		O2S(OBJ_UNDER_TOS), O2S(OBJ_AT_TOS), TclWideIntFromSize(slength)));
	objResultPtr = TclNewWideIntObjFromSize(slength);
	NEXT_INST_F(1, 2, 1);

    case INST_STR_CLASS:
	opnd = TclGetInt1AtPtr(pc+1);
	valuePtr = OBJ_AT_TOS;
	TRACE(("%s \"%.30s\" => ", tclStringClassTable[opnd].name,
		O2S(valuePtr)));
	ustring1 = TclGetUnicodeFromObj(valuePtr, &slength);
	match = 1;
	if (slength > 0) {
	    end = ustring1 + slength;
	    for (p=ustring1 ; p<end ; p++) {
		if (!tclStringClassTable[opnd].comparator(*p)) {
		    match = 0;
		    break;
		}
	    }
	}
	TRACE_APPEND(("%d\n", match));
	JUMP_PEEPHOLE_F(match, 2, 1);
    }

    case INST_STR_MATCH:
	nocase = TclGetInt1AtPtr(pc+1);
	valuePtr = OBJ_AT_TOS;		/* String */
	value2Ptr = OBJ_UNDER_TOS;	/* Pattern */

	/*
	 * Check that at least one of the objects is Unicode before promoting
	 * both.
	 */

	if (TclHasIntRep(valuePtr, &tclStringType)
		|| TclHasIntRep(value2Ptr, &tclStringType)) {
	    Tcl_UniChar *ustring1, *ustring2;

	    ustring1 = TclGetUnicodeFromObj(valuePtr, &slength);
	    ustring2 = TclGetUnicodeFromObj(value2Ptr, &length2);
	    match = TclUniCharMatch(ustring1, slength, ustring2, length2,
		    nocase);
	} else if (TclIsPureByteArray(valuePtr) && !nocase) {
	    unsigned char *bytes1, *bytes2;
	    size_t wlen1 = 0, wlen2 = 0;

	    bytes1 = TclGetByteArrayFromObj(valuePtr, &wlen1);
	    bytes2 = TclGetByteArrayFromObj(value2Ptr, &wlen2);
	    match = TclByteArrayMatch(bytes1, wlen1, bytes2, wlen2, 0);
	} else {
	    match = Tcl_StringCaseMatch(TclGetString(valuePtr),
		    TclGetString(value2Ptr), nocase);
	}

	/*
	 * Reuse value2Ptr object already on stack if possible. Adjustment is
	 * 2 due to the nocase byte
	 */

	TRACE(("%.20s %.20s => %d\n", O2S(valuePtr), O2S(value2Ptr), match));

	/*
	 * Peep-hole optimisation: if you're about to jump, do jump from here.
	 */

	JUMP_PEEPHOLE_F(match, 2, 2);

    {
	const char *string1, *string2;
	size_t trim1, trim2;

    case INST_STR_TRIM_LEFT:
	valuePtr = OBJ_UNDER_TOS;	/* String */
	value2Ptr = OBJ_AT_TOS;		/* TrimSet */
	string2 = TclGetStringFromObj(value2Ptr, &length2);
	string1 = TclGetStringFromObj(valuePtr, &slength);
	trim1 = TclTrimLeft(string1, slength, string2, length2);
	trim2 = 0;
	goto createTrimmedString;
    case INST_STR_TRIM_RIGHT:
	valuePtr = OBJ_UNDER_TOS;	/* String */
	value2Ptr = OBJ_AT_TOS;		/* TrimSet */
	string2 = TclGetStringFromObj(value2Ptr, &length2);
	string1 = TclGetStringFromObj(valuePtr, &slength);
	trim2 = TclTrimRight(string1, slength, string2, length2);
	trim1 = 0;
	goto createTrimmedString;
    case INST_STR_TRIM:
	valuePtr = OBJ_UNDER_TOS;	/* String */
	value2Ptr = OBJ_AT_TOS;		/* TrimSet */
	string2 = TclGetStringFromObj(value2Ptr, &length2);
	string1 = TclGetStringFromObj(valuePtr, &slength);
	trim1 = TclTrim(string1, slength, string2, length2, &trim2);
    createTrimmedString:
	/*
	 * Careful here; trim set often contains non-ASCII characters so we
	 * take care when printing. [Bug 971cb4f1db]
	 */

#ifdef TCL_COMPILE_DEBUG
	if (traceInstructions) {
	    TRACE(("\"%.30s\" ", O2S(valuePtr)));
	    TclPrintObject(stdout, value2Ptr, 30);
	    printf(" => ");
	}
#endif
	if (trim1 == 0 && trim2 == 0) {
#ifdef TCL_COMPILE_DEBUG
	    if (traceInstructions) {
		TclPrintObject(stdout, valuePtr, 30);
		printf("\n");
	    }
#endif
	    NEXT_INST_F(1, 1, 0);
	} else {
	    objResultPtr = Tcl_NewStringObj(string1+trim1, slength-trim1-trim2);
#ifdef TCL_COMPILE_DEBUG
	    if (traceInstructions) {
		TclPrintObject(stdout, objResultPtr, 30);
		printf("\n");
	    }
#endif
	    NEXT_INST_F(1, 2, 1);
	}
    }

    case INST_REGEXP:
	cflags = TclGetInt1AtPtr(pc+1); /* RE compile flages like NOCASE */
	valuePtr = OBJ_AT_TOS;		/* String */
	value2Ptr = OBJ_UNDER_TOS;	/* Pattern */
	TRACE(("\"%.30s\" \"%.30s\" => ", O2S(valuePtr), O2S(value2Ptr)));

	/*
	 * Compile and match the regular expression.
	 */

	{
	    Tcl_RegExp regExpr =
		    Tcl_GetRegExpFromObj(interp, value2Ptr, cflags);

	    if (regExpr == NULL) {
		TRACE_ERROR(interp);
		goto gotError;
	    }
	    match = Tcl_RegExpExecObj(interp, regExpr, valuePtr, 0, 0, 0);
	    if (match < 0) {
		TRACE_ERROR(interp);
		goto gotError;
	    }
	}

	TRACE_APPEND(("%d\n", match));

	/*
	 * Peep-hole optimisation: if you're about to jump, do jump from here.
	 * Adjustment is 2 due to the nocase byte.
	 */

	JUMP_PEEPHOLE_F(match, 2, 2);
    }

    /*
     *	   End of string-related instructions.
     * -----------------------------------------------------------------
     *	   Start of numeric operator instructions.
     */

    {
	ClientData ptr1, ptr2;
	int type1, type2;
	Tcl_WideInt w1, w2, wResult;

    case INST_NUM_TYPE:
	if (GetNumberFromObj(NULL, OBJ_AT_TOS, &ptr1, &type1) != TCL_OK) {
	    type1 = 0;
	} else if (type1 == TCL_NUMBER_BIG) {
	    /* value is an integer outside the WIDE_MIN to WIDE_MAX range */
	    /* [string is wideinteger] is WIDE_MIN to WIDE_MAX range */
	    Tcl_WideInt w;

	    if (TclGetWideIntFromObj(NULL, OBJ_AT_TOS, &w) == TCL_OK) {
		type1 = TCL_NUMBER_INT;
	    }
	}
	TclNewIntObj(objResultPtr, type1);
	TRACE(("\"%.20s\" => %d\n", O2S(OBJ_AT_TOS), type1));
	NEXT_INST_F(1, 1, 1);

    case INST_EQ:
    case INST_NEQ:
    case INST_LT:
    case INST_GT:
    case INST_LE:
    case INST_GE: {
	int iResult = 0, compare = 0;

	value2Ptr = OBJ_AT_TOS;
	valuePtr = OBJ_UNDER_TOS;

	/*
	    Try to determine, without triggering generation of a string
	    representation, whether one value is not a number.
	*/
	if (TclCheckEmptyString(valuePtr) > 0 || TclCheckEmptyString(value2Ptr) > 0) {
	    goto stringCompare;
	}

	if (GetNumberFromObj(NULL, valuePtr, &ptr1, &type1) != TCL_OK
		|| GetNumberFromObj(NULL, value2Ptr, &ptr2, &type2) != TCL_OK) {
	    /*
	     * At least one non-numeric argument - compare as strings.
	     */

	    goto stringCompare;
	}
	if (type1 == TCL_NUMBER_NAN || type2 == TCL_NUMBER_NAN) {
	    /*
	     * NaN arg: NaN != to everything, other compares are false.
	     */

	    iResult = (*pc == INST_NEQ);
	    goto foundResult;
	}
	if (valuePtr == value2Ptr) {
	    compare = MP_EQ;
	    goto convertComparison;
	}
	if ((type1 == TCL_NUMBER_INT) && (type2 == TCL_NUMBER_INT)) {
	    w1 = *((const Tcl_WideInt *)ptr1);
	    w2 = *((const Tcl_WideInt *)ptr2);
	    compare = (w1 < w2) ? MP_LT : ((w1 > w2) ? MP_GT : MP_EQ);
	} else {
	    compare = TclCompareTwoNumbers(valuePtr, value2Ptr);
	}

	/*
	 * Turn comparison outcome into appropriate result for opcode.
	 */

    convertComparison:
	switch (*pc) {
	case INST_EQ:
	    iResult = (compare == MP_EQ);
	    break;
	case INST_NEQ:
	    iResult = (compare != MP_EQ);
	    break;
	case INST_LT:
	    iResult = (compare == MP_LT);
	    break;
	case INST_GT:
	    iResult = (compare == MP_GT);
	    break;
	case INST_LE:
	    iResult = (compare != MP_GT);
	    break;
	case INST_GE:
	    iResult = (compare != MP_LT);
	    break;
	}

	/*
	 * Peep-hole optimisation: if you're about to jump, do jump from here.
	 */

    foundResult:
	TRACE(("\"%.20s\" \"%.20s\" => %d\n", O2S(valuePtr), O2S(value2Ptr),
		iResult));
	JUMP_PEEPHOLE_F(iResult, 1, 2);
    }

    case INST_MOD:
    case INST_LSHIFT:
    case INST_RSHIFT:
    case INST_BITOR:
    case INST_BITXOR:
    case INST_BITAND:
	value2Ptr = OBJ_AT_TOS;
	valuePtr = OBJ_UNDER_TOS;

	if ((GetNumberFromObj(NULL, valuePtr, &ptr1, &type1) != TCL_OK)
		|| (type1==TCL_NUMBER_DOUBLE) || (type1==TCL_NUMBER_NAN)) {
	    TRACE(("%.20s %.20s => ILLEGAL 1st TYPE %s\n", O2S(valuePtr),
		    O2S(value2Ptr), (valuePtr->typePtr?
		    valuePtr->typePtr->name : "null")));
	    DECACHE_STACK_INFO();
	    IllegalExprOperandType(interp, pc, valuePtr);
	    CACHE_STACK_INFO();
	    goto gotError;
	}

	if ((GetNumberFromObj(NULL, value2Ptr, &ptr2, &type2) != TCL_OK)
		|| (type2==TCL_NUMBER_DOUBLE) || (type2==TCL_NUMBER_NAN)) {
	    TRACE(("%.20s %.20s => ILLEGAL 2nd TYPE %s\n", O2S(valuePtr),
		    O2S(value2Ptr), (value2Ptr->typePtr?
		    value2Ptr->typePtr->name : "null")));
	    DECACHE_STACK_INFO();
	    IllegalExprOperandType(interp, pc, value2Ptr);
	    CACHE_STACK_INFO();
	    goto gotError;
	}

	/*
	 * Check for common, simple case.
	 */

	if ((type1 == TCL_NUMBER_INT) && (type2 == TCL_NUMBER_INT)) {
	    w1 = *((const Tcl_WideInt *)ptr1);
	    w2 = *((const Tcl_WideInt *)ptr2);

	    switch (*pc) {
	    case INST_MOD:
		if (w2 == 0) {
		    TRACE(("%s %s => DIVIDE BY ZERO\n", O2S(valuePtr),
			    O2S(value2Ptr)));
		    goto divideByZero;
		} else if ((w2 == 1) || (w2 == -1)) {
		    /*
		     * Div. by |1| always yields remainder of 0.
		     */

		    TRACE(("%s %s => ", O2S(valuePtr), O2S(value2Ptr)));
		    objResultPtr = TCONST(0);
		    TRACE(("%s\n", O2S(objResultPtr)));
		    NEXT_INST_F(1, 2, 1);
		} else if (w1 == 0) {
		    /*
		     * 0 % (non-zero) always yields remainder of 0.
		     */

		    TRACE(("%s %s => ", O2S(valuePtr), O2S(value2Ptr)));
		    objResultPtr = TCONST(0);
		    TRACE(("%s\n", O2S(objResultPtr)));
		    NEXT_INST_F(1, 2, 1);
		} else {
		    wResult = w1 / w2;

		    /*
		     * Force Tcl's integer division rules.
		     * TODO: examine for logic simplification
		     */

		    if ((wResult < 0 || (wResult == 0 &&
			    ((w1 < 0 && w2 > 0) || (w1 > 0 && w2 < 0)))) &&
			    (wResult * w2 != w1)) {
			wResult -= 1;
		    }
		    wResult = w1 - w2*wResult;
		    goto wideResultOfArithmetic;
		}

	    case INST_RSHIFT:
		if (w2 < 0) {
		    Tcl_SetObjResult(interp, Tcl_NewStringObj(
			    "negative shift argument", -1));
#ifdef ERROR_CODE_FOR_EARLY_DETECTED_ARITH_ERROR
		    DECACHE_STACK_INFO();
		    Tcl_SetErrorCode(interp, "ARITH", "DOMAIN",
			    "domain error: argument not in valid range",
			    NULL);
		    CACHE_STACK_INFO();
#endif /* ERROR_CODE_FOR_EARLY_DETECTED_ARITH_ERROR */
		    goto gotError;
		} else if (w1 == 0) {
		    TRACE(("%s %s => ", O2S(valuePtr), O2S(value2Ptr)));
		    objResultPtr = TCONST(0);
		    TRACE(("%s\n", O2S(objResultPtr)));
		    NEXT_INST_F(1, 2, 1);
		} else {
		    /*
		     * Quickly force large right shifts to 0 or -1.
		     */

		    if (w2 >= (Tcl_WideInt)(CHAR_BIT*sizeof(long))) {
			/*
			 * We assume that INT_MAX is much larger than the
			 * number of bits in a long. This is a pretty safe
			 * assumption, given that the former is usually around
			 * 4e9 and the latter 32 or 64...
			 */

			TRACE(("%s %s => ", O2S(valuePtr), O2S(value2Ptr)));
			if (w1 > 0L) {
			    objResultPtr = TCONST(0);
			} else {
			    TclNewIntObj(objResultPtr, -1);
			}
			TRACE(("%s\n", O2S(objResultPtr)));
			NEXT_INST_F(1, 2, 1);
		    }

		    /*
		     * Handle shifts within the native long range.
		     */

		    wResult = w1 >> ((int) w2);
		    goto wideResultOfArithmetic;
		}

	    case INST_LSHIFT:
		if (w2 < 0) {
		    Tcl_SetObjResult(interp, Tcl_NewStringObj(
			    "negative shift argument", -1));
#ifdef ERROR_CODE_FOR_EARLY_DETECTED_ARITH_ERROR
		    DECACHE_STACK_INFO();
		    Tcl_SetErrorCode(interp, "ARITH", "DOMAIN",
			    "domain error: argument not in valid range",
			    NULL);
		    CACHE_STACK_INFO();
#endif /* ERROR_CODE_FOR_EARLY_DETECTED_ARITH_ERROR */
		    goto gotError;
		} else if (w1 == 0) {
		    TRACE(("%s %s => ", O2S(valuePtr), O2S(value2Ptr)));
		    objResultPtr = TCONST(0);
		    TRACE(("%s\n", O2S(objResultPtr)));
		    NEXT_INST_F(1, 2, 1);
		} else if (w2 > INT_MAX) {
		    /*
		     * Technically, we could hold the value (1 << (INT_MAX+1))
		     * in an mp_int, but since we're using mp_mul_2d() to do
		     * the work, and it takes only an int argument, that's a
		     * good place to draw the line.
		     */

		    Tcl_SetObjResult(interp, Tcl_NewStringObj(
			    "integer value too large to represent", -1));
#ifdef ERROR_CODE_FOR_EARLY_DETECTED_ARITH_ERROR
		    DECACHE_STACK_INFO();
		    Tcl_SetErrorCode(interp, "ARITH", "IOVERFLOW",
			    "integer value too large to represent", NULL);
		    CACHE_STACK_INFO();
#endif /* ERROR_CODE_FOR_EARLY_DETECTED_ARITH_ERROR */
		    goto gotError;
		} else {
		    int shift = (int) w2;

		    /*
		     * Handle shifts within the native long range.
		     */

		    if ((size_t) shift < CHAR_BIT*sizeof(long) && (w1 != 0)
			    && !((w1>0 ? w1 : ~w1) &
				-(1L<<(CHAR_BIT*sizeof(long) - 1 - shift)))) {
			wResult = w1 << shift;
			goto wideResultOfArithmetic;
		    }
		}

		/*
		 * Too large; need to use the broken-out function.
		 */

		TRACE(("%s %s => ", O2S(valuePtr), O2S(value2Ptr)));
		break;

	    case INST_BITAND:
		wResult = w1 & w2;
		goto wideResultOfArithmetic;
	    case INST_BITOR:
		wResult = w1 | w2;
		goto wideResultOfArithmetic;
	    case INST_BITXOR:
		wResult = w1 ^ w2;
		goto wideResultOfArithmetic;
	    }
	}

	/*
	 * DO NOT MERGE THIS WITH THE EQUIVALENT SECTION LATER! That would
	 * encourage the compiler to inline ExecuteExtendedBinaryMathOp, which
	 * is highly undesirable due to the overall impact on size.
	 */

	TRACE(("%s %s => ", O2S(valuePtr), O2S(value2Ptr)));
	objResultPtr = ExecuteExtendedBinaryMathOp(interp, *pc, &TCONST(0),
		valuePtr, value2Ptr);
	if (objResultPtr == DIVIDED_BY_ZERO) {
	    TRACE_APPEND(("DIVIDE BY ZERO\n"));
	    goto divideByZero;
	} else if (objResultPtr == GENERAL_ARITHMETIC_ERROR) {
	    TRACE_ERROR(interp);
	    goto gotError;
	} else if (objResultPtr == NULL) {
	    TRACE_APPEND(("%s\n", O2S(valuePtr)));
	    NEXT_INST_F(1, 1, 0);
	} else {
	    TRACE_APPEND(("%s\n", O2S(objResultPtr)));
	    NEXT_INST_F(1, 2, 1);
	}

    case INST_EXPON:
    case INST_ADD:
    case INST_SUB:
    case INST_DIV:
    case INST_MULT:
	value2Ptr = OBJ_AT_TOS;
	valuePtr = OBJ_UNDER_TOS;

	if ((GetNumberFromObj(NULL, valuePtr, &ptr1, &type1) != TCL_OK)
		|| IsErroringNaNType(type1)) {
	    TRACE(("%.20s %.20s => ILLEGAL 1st TYPE %s\n",
		    O2S(value2Ptr), O2S(valuePtr),
		    (valuePtr->typePtr? valuePtr->typePtr->name: "null")));
	    DECACHE_STACK_INFO();
	    IllegalExprOperandType(interp, pc, valuePtr);
	    CACHE_STACK_INFO();
	    goto gotError;
	}

#ifdef ACCEPT_NAN
	if (type1 == TCL_NUMBER_NAN) {
	    /*
	     * NaN first argument -> result is also NaN.
	     */

	    NEXT_INST_F(1, 1, 0);
	}
#endif

	if ((GetNumberFromObj(NULL, value2Ptr, &ptr2, &type2) != TCL_OK)
		|| IsErroringNaNType(type2)) {
	    TRACE(("%.20s %.20s => ILLEGAL 2nd TYPE %s\n",
		    O2S(value2Ptr), O2S(valuePtr),
		    (value2Ptr->typePtr? value2Ptr->typePtr->name: "null")));
	    DECACHE_STACK_INFO();
	    IllegalExprOperandType(interp, pc, value2Ptr);
	    CACHE_STACK_INFO();
	    goto gotError;
	}

#ifdef ACCEPT_NAN
	if (type2 == TCL_NUMBER_NAN) {
	    /*
	     * NaN second argument -> result is also NaN.
	     */

	    objResultPtr = value2Ptr;
	    NEXT_INST_F(1, 2, 1);
	}
#endif

	/*
	 * Handle (long,long) arithmetic as best we can without going out to
	 * an external function.
	 */

	if ((type1 == TCL_NUMBER_INT) && (type2 == TCL_NUMBER_INT)) {
	    w1 = *((const Tcl_WideInt *)ptr1);
	    w2 = *((const Tcl_WideInt *)ptr2);

	    switch (*pc) {
	    case INST_ADD:
		wResult = w1 + w2;
		/*
		 * Check for overflow.
		 */

		if (Overflowing(w1, w2, wResult)) {
		    goto overflow;
		}
		goto wideResultOfArithmetic;

	    case INST_SUB:
		wResult = w1 - w2;
		/*
		 * Must check for overflow. The macro tests for overflows in
		 * sums by looking at the sign bits. As we have a subtraction
		 * here, we are adding -w2. As -w2 could in turn overflow, we
		 * test with ~w2 instead: it has the opposite sign bit to w2
		 * so it does the job. Note that the only "bad" case (w2==0)
		 * is irrelevant for this macro, as in that case w1 and
		 * wResult have the same sign and there is no overflow anyway.
		 */

		if (Overflowing(w1, ~w2, wResult)) {
		    goto overflow;
		}
	    wideResultOfArithmetic:
		TRACE(("%s %s => ", O2S(valuePtr), O2S(value2Ptr)));
		if (Tcl_IsShared(valuePtr)) {
		    objResultPtr = Tcl_NewWideIntObj(wResult);
		    TRACE(("%s\n", O2S(objResultPtr)));
		    NEXT_INST_F(1, 2, 1);
		}
		TclSetIntObj(valuePtr, wResult);
		TRACE(("%s\n", O2S(valuePtr)));
		NEXT_INST_F(1, 1, 0);

	    case INST_DIV:
		if (w2 == 0) {
		    TRACE(("%s %s => DIVIDE BY ZERO\n",
			    O2S(valuePtr), O2S(value2Ptr)));
		    goto divideByZero;
		} else if ((w1 == WIDE_MIN) && (w2 == -1)) {
		    /*
		     * Can't represent (-WIDE_MIN) as a Tcl_WideInt.
		     */

		    goto overflow;
		}
		wResult = w1 / w2;

		/*
		 * Force Tcl's integer division rules.
		 * TODO: examine for logic simplification
		 */

		if (((wResult < 0) || ((wResult == 0) &&
			((w1 < 0 && w2 > 0) || (w1 > 0 && w2 < 0)))) &&
			((wResult * w2) != w1)) {
		    wResult -= 1;
		}
		goto wideResultOfArithmetic;

	    case INST_MULT:
		if (((sizeof(Tcl_WideInt) >= 2*sizeof(int))
			&& (w1 <= INT_MAX) && (w1 >= INT_MIN)
			&& (w2 <= INT_MAX) && (w2 >= INT_MIN))
			|| ((sizeof(Tcl_WideInt) >= 2*sizeof(short))
			&& (w1 <= SHRT_MAX) && (w1 >= SHRT_MIN)
			&& (w2 <= SHRT_MAX) && (w2 >= SHRT_MIN))) {
		    wResult = w1 * w2;
		    goto wideResultOfArithmetic;
		}
	    }

	    /*
	     * Fall through with INST_EXPON, INST_DIV and large multiplies.
	     */
	}

    overflow:
	TRACE(("%s %s => ", O2S(valuePtr), O2S(value2Ptr)));
	objResultPtr = ExecuteExtendedBinaryMathOp(interp, *pc, &TCONST(0),
		valuePtr, value2Ptr);
	if (objResultPtr == DIVIDED_BY_ZERO) {
	    TRACE_APPEND(("DIVIDE BY ZERO\n"));
	    goto divideByZero;
	} else if (objResultPtr == EXPONENT_OF_ZERO) {
	    TRACE_APPEND(("EXPONENT OF ZERO\n"));
	    goto exponOfZero;
	} else if (objResultPtr == GENERAL_ARITHMETIC_ERROR) {
	    TRACE_ERROR(interp);
	    goto gotError;
	} else if (objResultPtr == NULL) {
	    TRACE_APPEND(("%s\n", O2S(valuePtr)));
	    NEXT_INST_F(1, 1, 0);
	} else {
	    TRACE_APPEND(("%s\n", O2S(objResultPtr)));
	    NEXT_INST_F(1, 2, 1);
	}

    case INST_LNOT: {
	int b;

	valuePtr = OBJ_AT_TOS;

	/* TODO - check claim that taking address of b harms performance */
	/* TODO - consider optimization search for constants */
	if (TclGetBooleanFromObj(NULL, valuePtr, &b) != TCL_OK) {
	    TRACE(("\"%.20s\" => ERROR: illegal type %s\n", O2S(valuePtr),
		    (valuePtr->typePtr? valuePtr->typePtr->name : "null")));
	    DECACHE_STACK_INFO();
	    IllegalExprOperandType(interp, pc, valuePtr);
	    CACHE_STACK_INFO();
	    goto gotError;
	}
	/* TODO: Consider peephole opt. */
	objResultPtr = TCONST(!b);
	TRACE_WITH_OBJ(("%s => ", O2S(valuePtr)), objResultPtr);
	NEXT_INST_F(1, 1, 1);
    }

    case INST_BITNOT:
	valuePtr = OBJ_AT_TOS;
	TRACE(("\"%.20s\" => ", O2S(valuePtr)));
	if ((GetNumberFromObj(NULL, valuePtr, &ptr1, &type1) != TCL_OK)
		|| (type1==TCL_NUMBER_NAN) || (type1==TCL_NUMBER_DOUBLE)) {
	    /*
	     * ... ~$NonInteger => raise an error.
	     */

	    TRACE_APPEND(("ERROR: illegal type %s\n",
		    (valuePtr->typePtr? valuePtr->typePtr->name : "null")));
	    DECACHE_STACK_INFO();
	    IllegalExprOperandType(interp, pc, valuePtr);
	    CACHE_STACK_INFO();
	    goto gotError;
	}
	if (type1 == TCL_NUMBER_INT) {
	    w1 = *((const Tcl_WideInt *) ptr1);
	    if (Tcl_IsShared(valuePtr)) {
		TclNewIntObj(objResultPtr, ~w1);
		TRACE_APPEND(("%s\n", O2S(objResultPtr)));
		NEXT_INST_F(1, 1, 1);
	    }
	    TclSetIntObj(valuePtr, ~w1);
	    TRACE_APPEND(("%s\n", O2S(valuePtr)));
	    NEXT_INST_F(1, 0, 0);
	}
	objResultPtr = ExecuteExtendedUnaryMathOp(*pc, valuePtr);
	if (objResultPtr != NULL) {
	    TRACE_APPEND(("%s\n", O2S(objResultPtr)));
	    NEXT_INST_F(1, 1, 1);
	} else {
	    TRACE_APPEND(("%s\n", O2S(valuePtr)));
	    NEXT_INST_F(1, 0, 0);
	}

    case INST_UMINUS:
	valuePtr = OBJ_AT_TOS;
	TRACE(("\"%.20s\" => ", O2S(valuePtr)));
	if ((GetNumberFromObj(NULL, valuePtr, &ptr1, &type1) != TCL_OK)
		|| IsErroringNaNType(type1)) {
	    TRACE_APPEND(("ERROR: illegal type %s \n",
		    (valuePtr->typePtr? valuePtr->typePtr->name : "null")));
	    DECACHE_STACK_INFO();
	    IllegalExprOperandType(interp, pc, valuePtr);
	    CACHE_STACK_INFO();
	    goto gotError;
	}
	switch (type1) {
	case TCL_NUMBER_NAN:
	    /* -NaN => NaN */
	    TRACE_APPEND(("%s\n", O2S(valuePtr)));
	    NEXT_INST_F(1, 0, 0);
	case TCL_NUMBER_INT:
	    w1 = *((const Tcl_WideInt *) ptr1);
	    if (w1 != WIDE_MIN) {
		if (Tcl_IsShared(valuePtr)) {
		    TclNewIntObj(objResultPtr, -w1);
		    TRACE_APPEND(("%s\n", O2S(objResultPtr)));
		    NEXT_INST_F(1, 1, 1);
		}
		TclSetIntObj(valuePtr, -w1);
		TRACE_APPEND(("%s\n", O2S(valuePtr)));
		NEXT_INST_F(1, 0, 0);
	    }
	    /* FALLTHROUGH */
	}
	objResultPtr = ExecuteExtendedUnaryMathOp(*pc, valuePtr);
	if (objResultPtr != NULL) {
	    TRACE_APPEND(("%s\n", O2S(objResultPtr)));
	    NEXT_INST_F(1, 1, 1);
	} else {
	    TRACE_APPEND(("%s\n", O2S(valuePtr)));
	    NEXT_INST_F(1, 0, 0);
	}

    case INST_UPLUS:
    case INST_TRY_CVT_TO_NUMERIC:
	/*
	 * Try to convert the topmost stack object to numeric object. This is
	 * done in order to support [expr]'s policy of interpreting operands
	 * if at all possible as numbers first, then strings.
	 */

	valuePtr = OBJ_AT_TOS;
	TRACE(("\"%.20s\" => ", O2S(valuePtr)));

	if (GetNumberFromObj(NULL, valuePtr, &ptr1, &type1) != TCL_OK) {
	    if (*pc == INST_UPLUS) {
		/*
		 * ... +$NonNumeric => raise an error.
		 */

		TRACE_APPEND(("ERROR: illegal type %s\n",
			(valuePtr->typePtr? valuePtr->typePtr->name:"null")));
		DECACHE_STACK_INFO();
		IllegalExprOperandType(interp, pc, valuePtr);
		CACHE_STACK_INFO();
		goto gotError;
	    }

	    /* ... TryConvertToNumeric($NonNumeric) is acceptable */
	    TRACE_APPEND(("not numeric\n"));
	    NEXT_INST_F(1, 0, 0);
	}
	if (IsErroringNaNType(type1)) {
	    if (*pc == INST_UPLUS) {
		/*
		 * ... +$NonNumeric => raise an error.
		 */

		TRACE_APPEND(("ERROR: illegal type %s\n",
			(valuePtr->typePtr? valuePtr->typePtr->name:"null")));
		DECACHE_STACK_INFO();
		IllegalExprOperandType(interp, pc, valuePtr);
		CACHE_STACK_INFO();
	    } else {
		/*
		 * Numeric conversion of NaN -> error.
		 */

		TRACE_APPEND(("ERROR: IEEE floating pt error\n"));
		DECACHE_STACK_INFO();
		TclExprFloatError(interp, *((const double *) ptr1));
		CACHE_STACK_INFO();
	    }
	    goto gotError;
	}

	/*
	 * Ensure that the numeric value has a string rep the same as the
	 * formatted version of its internal rep. This is used, e.g., to make
	 * sure that "expr {0001}" yields "1", not "0001". We implement this
	 * by _discarding_ the string rep since we know it will be
	 * regenerated, if needed later, by formatting the internal rep's
	 * value.
	 */

	if (valuePtr->bytes == NULL) {
	    TRACE_APPEND(("numeric, same Tcl_Obj\n"));
	    NEXT_INST_F(1, 0, 0);
	}
	if (Tcl_IsShared(valuePtr)) {
	    /*
	     * Here we do some surgery within the Tcl_Obj internals. We want
	     * to copy the intrep, but not the string, so we temporarily hide
	     * the string so we do not copy it.
	     */

	    char *savedString = valuePtr->bytes;

	    valuePtr->bytes = NULL;
	    objResultPtr = Tcl_DuplicateObj(valuePtr);
	    valuePtr->bytes = savedString;
	    TRACE_APPEND(("numeric, new Tcl_Obj\n"));
	    NEXT_INST_F(1, 1, 1);
	}
	TclInvalidateStringRep(valuePtr);
	TRACE_APPEND(("numeric, same Tcl_Obj\n"));
	NEXT_INST_F(1, 0, 0);
    }

    /*
     *	   End of numeric operator instructions.
     * -----------------------------------------------------------------
     */

    case INST_TRY_CVT_TO_BOOLEAN:
	valuePtr = OBJ_AT_TOS;
	if (TclHasIntRep(valuePtr,  &tclBooleanType)) {
	    objResultPtr = TCONST(1);
	} else {
	    int result = (TclSetBooleanFromAny(NULL, valuePtr) == TCL_OK);
	    objResultPtr = TCONST(result);
	}
	TRACE_WITH_OBJ(("\"%.30s\" => ", O2S(valuePtr)), objResultPtr);
	NEXT_INST_F(1, 0, 1);

    case INST_BREAK:
	/*
	DECACHE_STACK_INFO();
	Tcl_ResetResult(interp);
	CACHE_STACK_INFO();
	*/
	result = TCL_BREAK;
	cleanup = 0;
	TRACE(("=> BREAK!\n"));
	goto processExceptionReturn;

    case INST_CONTINUE:
	/*
	DECACHE_STACK_INFO();
	Tcl_ResetResult(interp);
	CACHE_STACK_INFO();
	*/
	result = TCL_CONTINUE;
	cleanup = 0;
	TRACE(("=> CONTINUE!\n"));
	goto processExceptionReturn;

    {
	ForeachInfo *infoPtr;
	Tcl_Obj *listPtr, **elements, *tmpPtr;
	ForeachVarList *varListPtr;
	int numLists, listLen, numVars;
	int listTmpDepth;
	size_t iterNum, iterMax, iterTmp;
	int varIndex, valIndex, j;
	long i;

    case INST_FOREACH_START:
	/*
	 * Initialize the data for the looping construct, pushing the
	 * corresponding Tcl_Objs to the stack.
	 */

	opnd = TclGetUInt4AtPtr(pc+1);
	infoPtr = codePtr->auxDataArrayPtr[opnd].clientData;
	numLists = infoPtr->numLists;
	TRACE(("%u => ", opnd));

	/*
	 * Compute the number of iterations that will be run: iterMax
	 */

	iterMax = 0;
	listTmpDepth = numLists-1;
	for (i = 0;  i < numLists;  i++) {
	    varListPtr = infoPtr->varLists[i];
	    numVars = varListPtr->numVars;
	    listPtr = OBJ_AT_DEPTH(listTmpDepth);
	    if (TclListObjLength(interp, listPtr, &listLen) != TCL_OK) {
		TRACE_APPEND(("ERROR converting list %ld, \"%s\": %s",
			i, O2S(listPtr), O2S(Tcl_GetObjResult(interp))));
		goto gotError;
	    }
	    if (Tcl_IsShared(listPtr)) {
		objPtr = TclListObjCopy(NULL, listPtr);
		Tcl_IncrRefCount(objPtr);
		Tcl_DecrRefCount(listPtr);
		OBJ_AT_DEPTH(listTmpDepth) = objPtr;
	    }
	    iterTmp = (listLen + (numVars - 1))/numVars;
	    if (iterTmp > iterMax) {
		iterMax = iterTmp;
	    }
	    listTmpDepth--;
	}

	/*
	 * Store the iterNum and iterMax in a single Tcl_Obj; we keep a
	 * nul-string obj with the pointer stored in the ptrValue so that the
	 * thing is properly garbage collected. THIS OBJ MAKES NO SENSE, but
	 * it will never leave this scope and is read-only.
	 */

	TclNewObj(tmpPtr);
	tmpPtr->internalRep.twoPtrValue.ptr1 = NULL;
	tmpPtr->internalRep.twoPtrValue.ptr2 = (void *)iterMax;
	PUSH_OBJECT(tmpPtr); /* iterCounts object */

	/*
	 * Store a pointer to the ForeachInfo struct; same dirty trick
	 * as above
	 */

	TclNewObj(tmpPtr);
	tmpPtr->internalRep.twoPtrValue.ptr1 = infoPtr;
	PUSH_OBJECT(tmpPtr); /* infoPtr object */
	TRACE_APPEND(("jump to loop step\n"));

	/*
	 * Jump directly to the INST_FOREACH_STEP instruction; the C code just
	 * falls through.
	 */

	pc += 5 - infoPtr->loopCtTemp;

    case INST_FOREACH_STEP:
	/*
	 * "Step" a foreach loop (i.e., begin its next iteration) by assigning
	 * the next value list element to each loop var.
	 */

	tmpPtr = OBJ_AT_TOS;
	infoPtr = tmpPtr->internalRep.twoPtrValue.ptr1;
	numLists = infoPtr->numLists;
	TRACE(("=> "));

	tmpPtr = OBJ_AT_DEPTH(1);
	iterNum = (size_t)tmpPtr->internalRep.twoPtrValue.ptr1;
	iterMax = (size_t)tmpPtr->internalRep.twoPtrValue.ptr2;

	/*
	 * If some list still has a remaining list element iterate one more
	 * time. Assign to var the next element from its value list.
	 */

	if (iterNum < iterMax) {
	    /*
	     * Set the variables and jump back to run the body
	     */

	    tmpPtr->internalRep.twoPtrValue.ptr1 =(void *)(iterNum + 1);

	    listTmpDepth = numLists + 1;

	    for (i = 0;  i < numLists;  i++) {
		varListPtr = infoPtr->varLists[i];
		numVars = varListPtr->numVars;

		listPtr = OBJ_AT_DEPTH(listTmpDepth);
		TclListObjGetElements(interp, listPtr, &listLen, &elements);

		valIndex = (iterNum * numVars);
		for (j = 0;  j < numVars;  j++) {
		    if (valIndex >= listLen) {
			TclNewObj(valuePtr);
		    } else {
			valuePtr = elements[valIndex];
		    }

		    varIndex = varListPtr->varIndexes[j];
		    varPtr = LOCAL(varIndex);
		    while (TclIsVarLink(varPtr)) {
			varPtr = varPtr->value.linkPtr;
		    }
		    if (TclIsVarDirectWritable(varPtr)) {
			value2Ptr = varPtr->value.objPtr;
			if (valuePtr != value2Ptr) {
			    if (value2Ptr != NULL) {
				TclDecrRefCount(value2Ptr);
			    }
			    varPtr->value.objPtr = valuePtr;
			    Tcl_IncrRefCount(valuePtr);
			}
		    } else {
			DECACHE_STACK_INFO();
			if (TclPtrSetVarIdx(interp, varPtr, NULL, NULL, NULL,
				valuePtr, TCL_LEAVE_ERR_MSG, varIndex)==NULL){
			    CACHE_STACK_INFO();
			    TRACE_APPEND(("ERROR init. index temp %d: %.30s",
				    varIndex, O2S(Tcl_GetObjResult(interp))));
			    goto gotError;
			}
			CACHE_STACK_INFO();
		    }
		    valIndex++;
		}
		listTmpDepth--;
	    }
	    TRACE_APPEND(("jump to loop start\n"));
	    /* loopCtTemp being 'misused' for storing the jump size */
	    NEXT_INST_F(infoPtr->loopCtTemp, 0, 0);
	}

	TRACE_APPEND(("loop has no more iterations\n"));
#ifdef TCL_COMPILE_DEBUG
	NEXT_INST_F(1, 0, 0);
#else
	/*
	 * FALL THROUGH
	 */
	pc++;
#endif

    case INST_FOREACH_END:
	/* THIS INSTRUCTION IS ONLY CALLED AS A BREAK TARGET */
	tmpPtr = OBJ_AT_TOS;
	infoPtr = tmpPtr->internalRep.twoPtrValue.ptr1;
	numLists = infoPtr->numLists;
	TRACE(("=> loop terminated\n"));
	NEXT_INST_V(1, numLists+2, 0);

    case INST_LMAP_COLLECT:
	/*
	 * This instruction is only issued by lmap. The stack is:
	 *   - result
	 *   - infoPtr
	 *   - loop counters
	 *   - valLists
	 *   - collecting obj (unshared)
	 * The instruction lappends the result to the collecting obj.
	 */

	tmpPtr = OBJ_AT_DEPTH(1);
	infoPtr = tmpPtr->internalRep.twoPtrValue.ptr1;
	numLists = infoPtr->numLists;
	TRACE_APPEND(("=> appending to list at depth %d\n", 3 + numLists));

	objPtr = OBJ_AT_DEPTH(3 + numLists);
	Tcl_ListObjAppendElement(NULL, objPtr, OBJ_AT_TOS);
	NEXT_INST_F(1, 1, 0);
    }

    case INST_BEGIN_CATCH4:
	/*
	 * Record start of the catch command with exception range index equal
	 * to the operand. Push the current stack depth onto the special catch
	 * stack.
	 */

	*(++catchTop) = CURR_DEPTH;
	TRACE(("%u => catchTop=%d, stackTop=%d\n",
		TclGetUInt4AtPtr(pc+1), (int) (catchTop - initCatchTop - 1),
		(int) CURR_DEPTH));
	NEXT_INST_F(5, 0, 0);

    case INST_END_CATCH:
	catchTop--;
	DECACHE_STACK_INFO();
	Tcl_ResetResult(interp);
	CACHE_STACK_INFO();
	result = TCL_OK;
	TRACE(("=> catchTop=%d\n", (int) (catchTop - initCatchTop - 1)));
	NEXT_INST_F(1, 0, 0);

    case INST_PUSH_RESULT:
	objResultPtr = Tcl_GetObjResult(interp);
	TRACE_WITH_OBJ(("=> "), objResultPtr);

	/*
	 * See the comments at INST_INVOKE_STK
	 */

	TclNewObj(objPtr);
	Tcl_IncrRefCount(objPtr);
	iPtr->objResultPtr = objPtr;
	NEXT_INST_F(1, 0, -1);

    case INST_PUSH_RETURN_CODE:
	TclNewIntObj(objResultPtr, result);
	TRACE(("=> %u\n", result));
	NEXT_INST_F(1, 0, 1);

    case INST_PUSH_RETURN_OPTIONS:
	DECACHE_STACK_INFO();
	objResultPtr = Tcl_GetReturnOptions(interp, result);
	CACHE_STACK_INFO();
	TRACE_WITH_OBJ(("=> "), objResultPtr);
	NEXT_INST_F(1, 0, 1);

    case INST_RETURN_CODE_BRANCH: {
	int code;

	if (TclGetIntFromObj(NULL, OBJ_AT_TOS, &code) != TCL_OK) {
	    Tcl_Panic("INST_RETURN_CODE_BRANCH: TOS not a return code!");
	}
	if (code == TCL_OK) {
	    Tcl_Panic("INST_RETURN_CODE_BRANCH: TOS is TCL_OK!");
	}
	if (code < TCL_ERROR || code > TCL_CONTINUE) {
	    code = TCL_CONTINUE + 1;
	}
	TRACE(("\"%s\" => jump offset %d\n", O2S(OBJ_AT_TOS), 2*code-1));
	NEXT_INST_F(2*code-1, 1, 0);
    }

    /*
     * -----------------------------------------------------------------
     *	   Start of dictionary-related instructions.
     */

    {
	int opnd2, allocateDict, done, i, allocdict;
	Tcl_Obj *dictPtr, *statePtr, *keyPtr, *listPtr, *varNamePtr, *keysPtr;
	Tcl_Obj *emptyPtr, **keyPtrPtr;
	Tcl_DictSearch *searchPtr;
	DictUpdateInfo *duiPtr;

    case INST_DICT_VERIFY:
	dictPtr = OBJ_AT_TOS;
	TRACE(("\"%.30s\" => ", O2S(dictPtr)));
	if (Tcl_DictObjSize(interp, dictPtr, &done) != TCL_OK) {
	    TRACE_APPEND(("ERROR verifying dictionary nature of \"%.30s\": %s\n",
		    O2S(dictPtr), O2S(Tcl_GetObjResult(interp))));
	    goto gotError;
	}
	TRACE_APPEND(("OK\n"));
	NEXT_INST_F(1, 1, 0);

    case INST_DICT_EXISTS: {
	int found;

	opnd = TclGetUInt4AtPtr(pc+1);
	TRACE(("%u => ", opnd));
	dictPtr = OBJ_AT_DEPTH(opnd);
	if (opnd > 1) {
	    dictPtr = TclTraceDictPath(NULL, dictPtr, opnd-1,
		    &OBJ_AT_DEPTH(opnd-1), DICT_PATH_EXISTS);
	    if (dictPtr == NULL || dictPtr == DICT_PATH_NON_EXISTENT) {
		found = 0;
		goto afterDictExists;
	    }
	}
	if (Tcl_DictObjGet(NULL, dictPtr, OBJ_AT_TOS,
		&objResultPtr) == TCL_OK) {
	    found = (objResultPtr ? 1 : 0);
	} else {
	    found = 0;
	}
    afterDictExists:
	TRACE_APPEND(("%d\n", found));

	/*
	 * The INST_DICT_EXISTS instruction is usually followed by a
	 * conditional jump, so we can take advantage of this to do some
	 * peephole optimization (note that we're careful to not close out
	 * someone doing something else).
	 */

	JUMP_PEEPHOLE_V(found, 5, opnd+1);
    }
    case INST_DICT_GET:
	opnd = TclGetUInt4AtPtr(pc+1);
	TRACE(("%u => ", opnd));
	dictPtr = OBJ_AT_DEPTH(opnd);
	if (opnd > 1) {
	    dictPtr = TclTraceDictPath(interp, dictPtr, opnd-1,
		    &OBJ_AT_DEPTH(opnd-1), DICT_PATH_READ);
	    if (dictPtr == NULL) {
		TRACE_WITH_OBJ((
			"ERROR tracing dictionary path into \"%.30s\": ",
			O2S(OBJ_AT_DEPTH(opnd))),
			Tcl_GetObjResult(interp));
		goto gotError;
	    }
	}
	if (Tcl_DictObjGet(interp, dictPtr, OBJ_AT_TOS,
		&objResultPtr) != TCL_OK) {
	    TRACE_APPEND(("ERROR reading leaf dictionary key \"%.30s\": %s",
		    O2S(dictPtr), O2S(Tcl_GetObjResult(interp))));
	    goto gotError;
	}
	if (!objResultPtr) {
	    Tcl_SetObjResult(interp, Tcl_ObjPrintf(
		    "key \"%s\" not known in dictionary",
		    TclGetString(OBJ_AT_TOS)));
	    DECACHE_STACK_INFO();
	    Tcl_SetErrorCode(interp, "TCL", "LOOKUP", "DICT",
		    TclGetString(OBJ_AT_TOS), NULL);
	    CACHE_STACK_INFO();
	    TRACE_ERROR(interp);
	    goto gotError;
	}
	TRACE_APPEND(("%.30s\n", O2S(objResultPtr)));
	NEXT_INST_V(5, opnd+1, 1);
    case INST_DICT_GET_DEF:
	opnd = TclGetUInt4AtPtr(pc+1);
	TRACE(("%u => ", opnd));
	dictPtr = OBJ_AT_DEPTH(opnd+1);
	if (opnd > 1) {
	    dictPtr = TclTraceDictPath(interp, dictPtr, opnd-1,
		    &OBJ_AT_DEPTH(opnd), DICT_PATH_EXISTS);
	    if (dictPtr == NULL) {
		TRACE_WITH_OBJ((
			"ERROR tracing dictionary path into \"%.30s\": ",
			O2S(OBJ_AT_DEPTH(opnd+1))),
			Tcl_GetObjResult(interp));
		goto gotError;
	    } else if (dictPtr == DICT_PATH_NON_EXISTENT) {
		goto dictGetDefUseDefault;
	    }
	}
	if (Tcl_DictObjGet(interp, dictPtr, OBJ_UNDER_TOS,
		&objResultPtr) != TCL_OK) {
	    TRACE_APPEND(("ERROR reading leaf dictionary key \"%.30s\": %s",
		    O2S(dictPtr), O2S(Tcl_GetObjResult(interp))));
	    goto gotError;
	} else if (!objResultPtr) {
	dictGetDefUseDefault:
	    objResultPtr = OBJ_AT_TOS;
	}
	TRACE_APPEND(("%.30s\n", O2S(objResultPtr)));
	NEXT_INST_V(5, opnd+2, 1);

    case INST_DICT_SET:
    case INST_DICT_UNSET:
    case INST_DICT_INCR_IMM:
	opnd = TclGetUInt4AtPtr(pc+1);
	opnd2 = TclGetUInt4AtPtr(pc+5);

	varPtr = LOCAL(opnd2);
	while (TclIsVarLink(varPtr)) {
	    varPtr = varPtr->value.linkPtr;
	}
	TRACE(("%u %u => ", opnd, opnd2));
	if (TclIsVarDirectReadable(varPtr)) {
	    dictPtr = varPtr->value.objPtr;
	} else {
	    DECACHE_STACK_INFO();
	    dictPtr = TclPtrGetVarIdx(interp, varPtr, NULL, NULL, NULL, 0,
		    opnd2);
	    CACHE_STACK_INFO();
	}
	if (dictPtr == NULL) {
	    TclNewObj(dictPtr);
	    allocateDict = 1;
	} else {
	    allocateDict = Tcl_IsShared(dictPtr);
	    if (allocateDict) {
		dictPtr = Tcl_DuplicateObj(dictPtr);
	    }
	}

	switch (*pc) {
	case INST_DICT_SET:
	    cleanup = opnd + 1;
	    result = Tcl_DictObjPutKeyList(interp, dictPtr, opnd,
		    &OBJ_AT_DEPTH(opnd), OBJ_AT_TOS);
	    break;
	case INST_DICT_INCR_IMM:
	    cleanup = 1;
	    opnd = TclGetInt4AtPtr(pc+1);
	    result = Tcl_DictObjGet(interp, dictPtr, OBJ_AT_TOS, &valuePtr);
	    if (result != TCL_OK) {
		break;
	    }
	    if (valuePtr == NULL) {
		Tcl_DictObjPut(NULL, dictPtr, OBJ_AT_TOS,Tcl_NewIntObj(opnd));
	    } else {
		value2Ptr = Tcl_NewIntObj(opnd);
		Tcl_IncrRefCount(value2Ptr);
		if (Tcl_IsShared(valuePtr)) {
		    valuePtr = Tcl_DuplicateObj(valuePtr);
		    Tcl_DictObjPut(NULL, dictPtr, OBJ_AT_TOS, valuePtr);
		}
		result = TclIncrObj(interp, valuePtr, value2Ptr);
		if (result == TCL_OK) {
		    TclInvalidateStringRep(dictPtr);
		}
		TclDecrRefCount(value2Ptr);
	    }
	    break;
	case INST_DICT_UNSET:
	    cleanup = opnd;
	    result = Tcl_DictObjRemoveKeyList(interp, dictPtr, opnd,
		    &OBJ_AT_DEPTH(opnd-1));
	    break;
	default:
	    cleanup = 0; /* stop compiler warning */
	    Tcl_Panic("Should not happen!");
	}

	if (result != TCL_OK) {
	    if (allocateDict) {
		TclDecrRefCount(dictPtr);
	    }
	    TRACE_APPEND(("ERROR updating dictionary: %s\n",
		    O2S(Tcl_GetObjResult(interp))));
	    goto checkForCatch;
	}

	if (TclIsVarDirectWritable(varPtr)) {
	    if (allocateDict) {
		value2Ptr = varPtr->value.objPtr;
		Tcl_IncrRefCount(dictPtr);
		if (value2Ptr != NULL) {
		    TclDecrRefCount(value2Ptr);
		}
		varPtr->value.objPtr = dictPtr;
	    }
	    objResultPtr = dictPtr;
	} else {
	    Tcl_IncrRefCount(dictPtr);
	    DECACHE_STACK_INFO();
	    objResultPtr = TclPtrSetVarIdx(interp, varPtr, NULL, NULL, NULL,
		    dictPtr, TCL_LEAVE_ERR_MSG, opnd2);
	    CACHE_STACK_INFO();
	    TclDecrRefCount(dictPtr);
	    if (objResultPtr == NULL) {
		TRACE_ERROR(interp);
		goto gotError;
	    }
	}
#ifndef TCL_COMPILE_DEBUG
	if (*(pc+9) == INST_POP) {
	    NEXT_INST_V(10, cleanup, 0);
	}
#endif
	TRACE_APPEND(("\"%.30s\"\n", O2S(objResultPtr)));
	NEXT_INST_V(9, cleanup, 1);

    case INST_DICT_APPEND:
    case INST_DICT_LAPPEND:
	opnd = TclGetUInt4AtPtr(pc+1);
	varPtr = LOCAL(opnd);
	while (TclIsVarLink(varPtr)) {
	    varPtr = varPtr->value.linkPtr;
	}
	TRACE(("%u => ", opnd));
	if (TclIsVarDirectReadable(varPtr)) {
	    dictPtr = varPtr->value.objPtr;
	} else {
	    DECACHE_STACK_INFO();
	    dictPtr = TclPtrGetVarIdx(interp, varPtr, NULL, NULL, NULL, 0,
		    opnd);
	    CACHE_STACK_INFO();
	}
	if (dictPtr == NULL) {
	    TclNewObj(dictPtr);
	    allocateDict = 1;
	} else {
	    allocateDict = Tcl_IsShared(dictPtr);
	    if (allocateDict) {
		dictPtr = Tcl_DuplicateObj(dictPtr);
	    }
	}

	if (Tcl_DictObjGet(interp, dictPtr, OBJ_UNDER_TOS,
		&valuePtr) != TCL_OK) {
	    if (allocateDict) {
		TclDecrRefCount(dictPtr);
	    }
	    TRACE_ERROR(interp);
	    goto gotError;
	}

	/*
	 * Note that a non-existent key results in a NULL valuePtr, which is a
	 * case handled separately below. What we *can* say at this point is
	 * that the write-back will always succeed.
	 */

	switch (*pc) {
	case INST_DICT_APPEND:
	    if (valuePtr == NULL) {
		Tcl_DictObjPut(NULL, dictPtr, OBJ_UNDER_TOS, OBJ_AT_TOS);
	    } else if (Tcl_IsShared(valuePtr)) {
		valuePtr = Tcl_DuplicateObj(valuePtr);
		Tcl_AppendObjToObj(valuePtr, OBJ_AT_TOS);
		Tcl_DictObjPut(NULL, dictPtr, OBJ_UNDER_TOS, valuePtr);
	    } else {
		Tcl_AppendObjToObj(valuePtr, OBJ_AT_TOS);

		/*
		 * Must invalidate the string representation of dictionary
		 * here because we have directly updated the internal
		 * representation; if we don't, callers could see the wrong
		 * string rep despite the internal version of the dictionary
		 * having the correct value. [Bug 3079830]
		 */

		TclInvalidateStringRep(dictPtr);
	    }
	    break;
	case INST_DICT_LAPPEND:
	    /*
	     * More complex because list-append can fail.
	     */

	    if (valuePtr == NULL) {
		Tcl_DictObjPut(NULL, dictPtr, OBJ_UNDER_TOS,
			Tcl_NewListObj(1, &OBJ_AT_TOS));
		break;
	    } else if (Tcl_IsShared(valuePtr)) {
		valuePtr = Tcl_DuplicateObj(valuePtr);
		if (Tcl_ListObjAppendElement(interp, valuePtr,
			OBJ_AT_TOS) != TCL_OK) {
		    TclDecrRefCount(valuePtr);
		    if (allocateDict) {
			TclDecrRefCount(dictPtr);
		    }
		    TRACE_ERROR(interp);
		    goto gotError;
		}
		Tcl_DictObjPut(NULL, dictPtr, OBJ_UNDER_TOS, valuePtr);
	    } else {
		if (Tcl_ListObjAppendElement(interp, valuePtr,
			OBJ_AT_TOS) != TCL_OK) {
		    if (allocateDict) {
			TclDecrRefCount(dictPtr);
		    }
		    TRACE_ERROR(interp);
		    goto gotError;
		}

		/*
		 * Must invalidate the string representation of dictionary
		 * here because we have directly updated the internal
		 * representation; if we don't, callers could see the wrong
		 * string rep despite the internal version of the dictionary
		 * having the correct value. [Bug 3079830]
		 */

		TclInvalidateStringRep(dictPtr);
	    }
	    break;
	default:
	    Tcl_Panic("Should not happen!");
	}

	if (TclIsVarDirectWritable(varPtr)) {
	    if (allocateDict) {
		value2Ptr = varPtr->value.objPtr;
		Tcl_IncrRefCount(dictPtr);
		if (value2Ptr != NULL) {
		    TclDecrRefCount(value2Ptr);
		}
		varPtr->value.objPtr = dictPtr;
	    }
	    objResultPtr = dictPtr;
	} else {
	    Tcl_IncrRefCount(dictPtr);
	    DECACHE_STACK_INFO();
	    objResultPtr = TclPtrSetVarIdx(interp, varPtr, NULL, NULL, NULL,
		    dictPtr, TCL_LEAVE_ERR_MSG, opnd);
	    CACHE_STACK_INFO();
	    TclDecrRefCount(dictPtr);
	    if (objResultPtr == NULL) {
		TRACE_ERROR(interp);
		goto gotError;
	    }
	}
#ifndef TCL_COMPILE_DEBUG
	if (*(pc+5) == INST_POP) {
	    NEXT_INST_F(6, 2, 0);
	}
#endif
	TRACE_APPEND(("%.30s\n", O2S(objResultPtr)));
	NEXT_INST_F(5, 2, 1);

    case INST_DICT_FIRST:
	opnd = TclGetUInt4AtPtr(pc+1);
	TRACE(("%u => ", opnd));
	dictPtr = POP_OBJECT();
	searchPtr = Tcl_Alloc(sizeof(Tcl_DictSearch));
	if (Tcl_DictObjFirst(interp, dictPtr, searchPtr, &keyPtr,
		&valuePtr, &done) != TCL_OK) {

	    /*
	     * dictPtr is no longer on the stack, and we're not
	     * moving it into the intrep of an iterator.  We need
	     * to drop the refcount [Tcl Bug 9b352768e6].
	     */

	    Tcl_DecrRefCount(dictPtr);
	    Tcl_Free(searchPtr);
	    TRACE_ERROR(interp);
	    goto gotError;
	}
	{
	    Tcl_ObjIntRep ir;
	    TclNewObj(statePtr);
	    ir.twoPtrValue.ptr1 = searchPtr;
	    ir.twoPtrValue.ptr2 = dictPtr;
	    Tcl_StoreIntRep(statePtr, &dictIteratorType, &ir);
	}
	varPtr = LOCAL(opnd);
	if (varPtr->value.objPtr) {
	    if (TclHasIntRep(varPtr->value.objPtr, &dictIteratorType)) {
		Tcl_Panic("mis-issued dictFirst!");
	    }
	    TclDecrRefCount(varPtr->value.objPtr);
	}
	varPtr->value.objPtr = statePtr;
	Tcl_IncrRefCount(statePtr);
	goto pushDictIteratorResult;

    case INST_DICT_NEXT:
	opnd = TclGetUInt4AtPtr(pc+1);
	TRACE(("%u => ", opnd));
	statePtr = (*LOCAL(opnd)).value.objPtr;
	{
	    const Tcl_ObjIntRep *irPtr;

	    if (statePtr &&
		    (irPtr = TclFetchIntRep(statePtr, &dictIteratorType))) {
		searchPtr = irPtr->twoPtrValue.ptr1;
		Tcl_DictObjNext(searchPtr, &keyPtr, &valuePtr, &done);
	    } else {
		Tcl_Panic("mis-issued dictNext!");
	    }
	}
    pushDictIteratorResult:
	if (done) {
	    TclNewObj(emptyPtr);
	    PUSH_OBJECT(emptyPtr);
	    PUSH_OBJECT(emptyPtr);
	} else {
	    PUSH_OBJECT(valuePtr);
	    PUSH_OBJECT(keyPtr);
	}
	TRACE_APPEND(("\"%.30s\" \"%.30s\" %d\n",
		O2S(OBJ_UNDER_TOS), O2S(OBJ_AT_TOS), done));

	/*
	 * The INST_DICT_FIRST and INST_DICT_NEXT instructsions are always
	 * followed by a conditional jump, so we can take advantage of this to
	 * do some peephole optimization (note that we're careful to not close
	 * out someone doing something else).
	 */

	JUMP_PEEPHOLE_F(done, 5, 0);

    case INST_DICT_UPDATE_START:
	opnd = TclGetUInt4AtPtr(pc+1);
	opnd2 = TclGetUInt4AtPtr(pc+5);
	TRACE(("%u => ", opnd));
	varPtr = LOCAL(opnd);
	duiPtr = codePtr->auxDataArrayPtr[opnd2].clientData;
	while (TclIsVarLink(varPtr)) {
	    varPtr = varPtr->value.linkPtr;
	}
	if (TclIsVarDirectReadable(varPtr)) {
	    dictPtr = varPtr->value.objPtr;
	} else {
	    DECACHE_STACK_INFO();
	    dictPtr = TclPtrGetVarIdx(interp, varPtr, NULL, NULL, NULL,
		    TCL_LEAVE_ERR_MSG, opnd);
	    CACHE_STACK_INFO();
	    if (dictPtr == NULL) {
		TRACE_ERROR(interp);
		goto gotError;
	    }
	}
	Tcl_IncrRefCount(dictPtr);
	if (TclListObjGetElements(interp, OBJ_AT_TOS, &length,
		&keyPtrPtr) != TCL_OK) {
	    TRACE_ERROR(interp);
	    goto gotError;
	}
	if ((size_t)length != duiPtr->length) {
	    Tcl_Panic("dictUpdateStart argument length mismatch");
	}
	for (i=0 ; i<length ; i++) {
	    if (Tcl_DictObjGet(interp, dictPtr, keyPtrPtr[i],
		    &valuePtr) != TCL_OK) {
		TRACE_ERROR(interp);
		Tcl_DecrRefCount(dictPtr);
		goto gotError;
	    }
	    varPtr = LOCAL(duiPtr->varIndices[i]);
	    while (TclIsVarLink(varPtr)) {
		varPtr = varPtr->value.linkPtr;
	    }
	    DECACHE_STACK_INFO();
	    if (valuePtr == NULL) {
		TclObjUnsetVar2(interp,
			localName(iPtr->varFramePtr, duiPtr->varIndices[i]),
			NULL, 0);
	    } else if (TclPtrSetVarIdx(interp, varPtr, NULL, NULL, NULL,
		    valuePtr, TCL_LEAVE_ERR_MSG,
		    duiPtr->varIndices[i]) == NULL) {
		CACHE_STACK_INFO();
		TRACE_ERROR(interp);
		Tcl_DecrRefCount(dictPtr);
		goto gotError;
	    }
	    CACHE_STACK_INFO();
	}
	TclDecrRefCount(dictPtr);
	TRACE_APPEND(("OK\n"));
	NEXT_INST_F(9, 0, 0);

    case INST_DICT_UPDATE_END:
	opnd = TclGetUInt4AtPtr(pc+1);
	opnd2 = TclGetUInt4AtPtr(pc+5);
	TRACE(("%u => ", opnd));
	varPtr = LOCAL(opnd);
	duiPtr = codePtr->auxDataArrayPtr[opnd2].clientData;
	while (TclIsVarLink(varPtr)) {
	    varPtr = varPtr->value.linkPtr;
	}
	if (TclIsVarDirectReadable(varPtr)) {
	    dictPtr = varPtr->value.objPtr;
	} else {
	    DECACHE_STACK_INFO();
	    dictPtr = TclPtrGetVarIdx(interp, varPtr, NULL, NULL, NULL, 0,
		    opnd);
	    CACHE_STACK_INFO();
	}
	if (dictPtr == NULL) {
	    TRACE_APPEND(("storage was unset\n"));
	    NEXT_INST_F(9, 1, 0);
	}
	if (Tcl_DictObjSize(interp, dictPtr, &length) != TCL_OK
		|| TclListObjGetElements(interp, OBJ_AT_TOS, &length,
			&keyPtrPtr) != TCL_OK) {
	    TRACE_ERROR(interp);
	    goto gotError;
	}
	allocdict = Tcl_IsShared(dictPtr);
	if (allocdict) {
	    dictPtr = Tcl_DuplicateObj(dictPtr);
	}
	if (length > 0) {
	    TclInvalidateStringRep(dictPtr);
	}
	for (i=0 ; i<length ; i++) {
	    Var *var2Ptr = LOCAL(duiPtr->varIndices[i]);

	    while (TclIsVarLink(var2Ptr)) {
		var2Ptr = var2Ptr->value.linkPtr;
	    }
	    if (TclIsVarDirectReadable(var2Ptr)) {
		valuePtr = var2Ptr->value.objPtr;
	    } else {
		DECACHE_STACK_INFO();
		valuePtr = TclPtrGetVarIdx(interp, var2Ptr, NULL, NULL, NULL,
			0, duiPtr->varIndices[i]);
		CACHE_STACK_INFO();
	    }
	    if (valuePtr == NULL) {
		Tcl_DictObjRemove(interp, dictPtr, keyPtrPtr[i]);
	    } else if (dictPtr == valuePtr) {
		Tcl_DictObjPut(interp, dictPtr, keyPtrPtr[i],
			Tcl_DuplicateObj(valuePtr));
	    } else {
		Tcl_DictObjPut(interp, dictPtr, keyPtrPtr[i], valuePtr);
	    }
	}
	if (TclIsVarDirectWritable(varPtr)) {
	    Tcl_IncrRefCount(dictPtr);
	    TclDecrRefCount(varPtr->value.objPtr);
	    varPtr->value.objPtr = dictPtr;
	} else {
	    DECACHE_STACK_INFO();
	    objResultPtr = TclPtrSetVarIdx(interp, varPtr, NULL, NULL, NULL,
		    dictPtr, TCL_LEAVE_ERR_MSG, opnd);
	    CACHE_STACK_INFO();
	    if (objResultPtr == NULL) {
		if (allocdict) {
		    TclDecrRefCount(dictPtr);
		}
		TRACE_ERROR(interp);
		goto gotError;
	    }
	}
	TRACE_APPEND(("written back\n"));
	NEXT_INST_F(9, 1, 0);

    case INST_DICT_EXPAND:
	dictPtr = OBJ_UNDER_TOS;
	listPtr = OBJ_AT_TOS;
	TRACE(("\"%.30s\" \"%.30s\" =>", O2S(dictPtr), O2S(listPtr)));
	if (TclListObjGetElements(interp, listPtr, &objc, &objv) != TCL_OK) {
	    TRACE_ERROR(interp);
	    goto gotError;
	}
	objResultPtr = TclDictWithInit(interp, dictPtr, objc, objv);
	if (objResultPtr == NULL) {
	    TRACE_ERROR(interp);
	    goto gotError;
	}
	TRACE_APPEND(("\"%.30s\"\n", O2S(objResultPtr)));
	NEXT_INST_F(1, 2, 1);

    case INST_DICT_RECOMBINE_STK:
	keysPtr = POP_OBJECT();
	varNamePtr = OBJ_UNDER_TOS;
	listPtr = OBJ_AT_TOS;
	TRACE(("\"%.30s\" \"%.30s\" \"%.30s\" => ",
		O2S(varNamePtr), O2S(valuePtr), O2S(keysPtr)));
	if (TclListObjGetElements(interp, listPtr, &objc, &objv) != TCL_OK) {
	    TRACE_ERROR(interp);
	    TclDecrRefCount(keysPtr);
	    goto gotError;
	}
	varPtr = TclObjLookupVarEx(interp, varNamePtr, NULL,
		TCL_LEAVE_ERR_MSG, "set", 1, 1, &arrayPtr);
	if (varPtr == NULL) {
	    TRACE_ERROR(interp);
	    TclDecrRefCount(keysPtr);
	    goto gotError;
	}
	DECACHE_STACK_INFO();
	result = TclDictWithFinish(interp, varPtr,arrayPtr,varNamePtr,NULL,-1,
		objc, objv, keysPtr);
	CACHE_STACK_INFO();
	TclDecrRefCount(keysPtr);
	if (result != TCL_OK) {
	    TRACE_ERROR(interp);
	    goto gotError;
	}
	TRACE_APPEND(("OK\n"));
	NEXT_INST_F(1, 2, 0);

    case INST_DICT_RECOMBINE_IMM:
	opnd = TclGetUInt4AtPtr(pc+1);
	listPtr = OBJ_UNDER_TOS;
	keysPtr = OBJ_AT_TOS;
	varPtr = LOCAL(opnd);
	TRACE(("%u <- \"%.30s\" \"%.30s\" => ", opnd, O2S(valuePtr),
		O2S(keysPtr)));
	if (TclListObjGetElements(interp, listPtr, &objc, &objv) != TCL_OK) {
	    TRACE_ERROR(interp);
	    goto gotError;
	}
	while (TclIsVarLink(varPtr)) {
	    varPtr = varPtr->value.linkPtr;
	}
	DECACHE_STACK_INFO();
	result = TclDictWithFinish(interp, varPtr, NULL, NULL, NULL, opnd,
		objc, objv, keysPtr);
	CACHE_STACK_INFO();
	if (result != TCL_OK) {
	    TRACE_ERROR(interp);
	    goto gotError;
	}
	TRACE_APPEND(("OK\n"));
	NEXT_INST_F(5, 2, 0);
    }

    /*
     *	   End of dictionary-related instructions.
     * -----------------------------------------------------------------
     */

    case INST_CLOCK_READ:
	{			/* Read the wall clock */
	    Tcl_WideInt wval;
	    Tcl_Time now;
	    switch(TclGetUInt1AtPtr(pc+1)) {
	    case 0:		/* clicks */
#ifdef TCL_WIDE_CLICKS
		wval = TclpGetWideClicks();
#else
		wval = (Tcl_WideInt) TclpGetClicks();
#endif
		break;
	    case 1:		/* microseconds */
		Tcl_GetTime(&now);
		wval = (Tcl_WideInt) now.sec * 1000000 + now.usec;
		break;
	    case 2:		/* milliseconds */
		Tcl_GetTime(&now);
		wval = (Tcl_WideInt) now.sec * 1000 + now.usec / 1000;
		break;
	    case 3:		/* seconds */
		Tcl_GetTime(&now);
		wval = (Tcl_WideInt) now.sec;
		break;
	    default:
		Tcl_Panic("clockRead instruction with unknown clock#");
	    }
	    objResultPtr = Tcl_NewWideIntObj(wval);
	    TRACE_WITH_OBJ(("=> "), objResultPtr);
	    NEXT_INST_F(2, 0, 1);
	}

    default:
	Tcl_Panic("TclNRExecuteByteCode: unrecognized opCode %u", *pc);
    } /* end of switch on opCode */

    /*
     * Block for variables needed to process exception returns.
     */

    {
	ExceptionRange *rangePtr;
				/* Points to closest loop or catch exception
				 * range enclosing the pc. Used by various
				 * instructions and processCatch to process
				 * break, continue, and errors. */
	const char *bytes;

	/*
	 * An external evaluation (INST_INVOKE or INST_EVAL) returned
	 * something different from TCL_OK, or else INST_BREAK or
	 * INST_CONTINUE were called.
	 */

    processExceptionReturn:
#ifdef TCL_COMPILE_DEBUG
	switch (*pc) {
	case INST_INVOKE_STK1:
	    opnd = TclGetUInt1AtPtr(pc+1);
	    TRACE(("%u => ... after \"%.20s\": ", opnd, cmdNameBuf));
	    break;
	case INST_INVOKE_STK4:
	    opnd = TclGetUInt4AtPtr(pc+1);
	    TRACE(("%u => ... after \"%.20s\": ", opnd, cmdNameBuf));
	    break;
	case INST_EVAL_STK:
	    /*
	     * Note that the object at stacktop has to be used before doing
	     * the cleanup.
	     */

	    TRACE(("\"%.30s\" => ", O2S(OBJ_AT_TOS)));
	    break;
	default:
	    TRACE(("=> "));
	}
#endif
	if ((result == TCL_CONTINUE) || (result == TCL_BREAK)) {
	    rangePtr = GetExceptRangeForPc(pc, result, codePtr);
	    if (rangePtr == NULL) {
		TRACE_APPEND(("no encl. loop or catch, returning %s\n",
			StringForResultCode(result)));
		goto abnormalReturn;
	    }
	    if (rangePtr->type == CATCH_EXCEPTION_RANGE) {
		TRACE_APPEND(("%s ...\n", StringForResultCode(result)));
		goto processCatch;
	    }
	    while (cleanup--) {
		valuePtr = POP_OBJECT();
		TclDecrRefCount(valuePtr);
	    }
	    if (result == TCL_BREAK) {
		result = TCL_OK;
		pc = (codePtr->codeStart + rangePtr->breakOffset);
		TRACE_APPEND(("%s, range at %d, new pc %d\n",
			StringForResultCode(result),
			rangePtr->codeOffset, rangePtr->breakOffset));
		NEXT_INST_F(0, 0, 0);
	    }
	    if (rangePtr->continueOffset == -1) {
		TRACE_APPEND(("%s, loop w/o continue, checking for catch\n",
			StringForResultCode(result)));
		goto checkForCatch;
	    }
	    result = TCL_OK;
	    pc = (codePtr->codeStart + rangePtr->continueOffset);
	    TRACE_APPEND(("%s, range at %d, new pc %d\n",
		    StringForResultCode(result),
		    rangePtr->codeOffset, rangePtr->continueOffset));
	    NEXT_INST_F(0, 0, 0);
	}
#ifdef TCL_COMPILE_DEBUG
	if (traceInstructions) {
	    objPtr = Tcl_GetObjResult(interp);
	    if ((result != TCL_ERROR) && (result != TCL_RETURN)) {
		TRACE_APPEND(("OTHER RETURN CODE %d, result=\"%.30s\"\n ",
			result, O2S(objPtr)));
	    } else {
		TRACE_APPEND(("%s, result=\"%.30s\"\n",
			StringForResultCode(result), O2S(objPtr)));
	    }
	}
#endif
	goto checkForCatch;

	/*
	 * Division by zero in an expression. Control only reaches this point
	 * by "goto divideByZero".
	 */

    divideByZero:
	Tcl_SetObjResult(interp, Tcl_NewStringObj("divide by zero", -1));
	DECACHE_STACK_INFO();
	Tcl_SetErrorCode(interp, "ARITH", "DIVZERO", "divide by zero", NULL);
	CACHE_STACK_INFO();
	goto gotError;

	/*
	 * Exponentiation of zero by negative number in an expression. Control
	 * only reaches this point by "goto exponOfZero".
	 */

    exponOfZero:
	Tcl_SetObjResult(interp, Tcl_NewStringObj(
		"exponentiation of zero by negative power", -1));
	DECACHE_STACK_INFO();
	Tcl_SetErrorCode(interp, "ARITH", "DOMAIN",
		"exponentiation of zero by negative power", NULL);
	CACHE_STACK_INFO();

	/*
	 * Almost all error paths feed through here rather than assigning to
	 * result themselves (for a small but consistent saving).
	 */

    gotError:
	result = TCL_ERROR;

	/*
	 * Execution has generated an "exception" such as TCL_ERROR. If the
	 * exception is an error, record information about what was being
	 * executed when the error occurred. Find the closest enclosing catch
	 * range, if any. If no enclosing catch range is found, stop execution
	 * and return the "exception" code.
	 */

    checkForCatch:
	if (iPtr->execEnvPtr->rewind) {
	    goto abnormalReturn;
	}
	if ((result == TCL_ERROR) && !(iPtr->flags & ERR_ALREADY_LOGGED)) {
	    const unsigned char *pcBeg;
	    size_t xxx1length;

	    bytes = GetSrcInfoForPc(pc, codePtr, &xxx1length, &pcBeg, NULL);
	    DECACHE_STACK_INFO();
	    TclLogCommandInfo(interp, codePtr->source, bytes,
		    bytes ? xxx1length : 0, pcBeg, tosPtr);
	    CACHE_STACK_INFO();
	}
	iPtr->flags &= ~ERR_ALREADY_LOGGED;

	/*
	 * Clear all expansions that may have started after the last
	 * INST_BEGIN_CATCH.
	 */

	while (auxObjList) {
	    if ((catchTop != initCatchTop)
		    && (*catchTop > (ptrdiff_t)
			auxObjList->internalRep.twoPtrValue.ptr2)) {
		break;
	    }
	    POP_TAUX_OBJ();
	}

	/*
	 * We must not catch if the script in progress has been canceled with
	 * the TCL_CANCEL_UNWIND flag. Instead, it blows outwards until we
	 * either hit another interpreter (presumably where the script in
	 * progress has not been canceled) or we get to the top-level. We do
	 * NOT modify the interpreter result here because we know it will
	 * already be set prior to vectoring down to this point in the code.
	 */

	if (TclCanceled(iPtr) && (Tcl_Canceled(interp, 0) == TCL_ERROR)) {
#ifdef TCL_COMPILE_DEBUG
	    if (traceInstructions) {
		fprintf(stdout, "   ... cancel with unwind, returning %s\n",
			StringForResultCode(result));
	    }
#endif
	    goto abnormalReturn;
	}

	/*
	 * We must not catch an exceeded limit. Instead, it blows outwards
	 * until we either hit another interpreter (presumably where the limit
	 * is not exceeded) or we get to the top-level.
	 */

	if (TclLimitExceeded(iPtr->limit)) {
#ifdef TCL_COMPILE_DEBUG
	    if (traceInstructions) {
		fprintf(stdout, "   ... limit exceeded, returning %s\n",
			StringForResultCode(result));
	    }
#endif
	    goto abnormalReturn;
	}
	if (catchTop == initCatchTop) {
#ifdef TCL_COMPILE_DEBUG
	    if (traceInstructions) {
		fprintf(stdout, "   ... no enclosing catch, returning %s\n",
			StringForResultCode(result));
	    }
#endif
	    goto abnormalReturn;
	}
	rangePtr = GetExceptRangeForPc(pc, TCL_ERROR, codePtr);
	if (rangePtr == NULL) {
	    /*
	     * This is only possible when compiling a [catch] that sends its
	     * script to INST_EVAL. Cannot correct the compiler without
	     * breaking compat with previous .tbc compiled scripts.
	     */

#ifdef TCL_COMPILE_DEBUG
	    if (traceInstructions) {
		fprintf(stdout, "   ... no enclosing catch, returning %s\n",
			StringForResultCode(result));
	    }
#endif
	    goto abnormalReturn;
	}

	/*
	 * A catch exception range (rangePtr) was found to handle an
	 * "exception". It was found either by checkForCatch just above or by
	 * an instruction during break, continue, or error processing. Jump to
	 * its catchOffset after unwinding the operand stack to the depth it
	 * had when starting to execute the range's catch command.
	 */

    processCatch:
	while (CURR_DEPTH > *catchTop) {
	    valuePtr = POP_OBJECT();
	    TclDecrRefCount(valuePtr);
	}
#ifdef TCL_COMPILE_DEBUG
	if (traceInstructions) {
	    fprintf(stdout, "  ... found catch at %d, catchTop=%d, "
		    "unwound to %ld, new pc %u\n",
		    rangePtr->codeOffset, (int) (catchTop - initCatchTop - 1),
		    (long) *catchTop, (unsigned) rangePtr->catchOffset);
	}
#endif
	pc = (codePtr->codeStart + rangePtr->catchOffset);
	NEXT_INST_F(0, 0, 0);	/* Restart the execution loop at pc. */

	/*
	 * end of infinite loop dispatching on instructions.
	 */

	/*
	 * Done or abnormal return code. Restore the stack to state it had when
	 * starting to execute the ByteCode. Panic if the stack is below the
	 * initial level.
	 */

    abnormalReturn:
	TCL_DTRACE_INST_LAST();

	/*
	 * Clear all expansions and same-level NR calls.
	 *
	 * Note that expansion markers have a NULL type; avoid removing other
	 * markers.
	 */

	while (auxObjList) {
	    POP_TAUX_OBJ();
	}
	while (tosPtr > initTosPtr) {
	    objPtr = POP_OBJECT();
	    Tcl_DecrRefCount(objPtr);
	}

	if (tosPtr < initTosPtr) {
	    fprintf(stderr,
		    "\nTclNRExecuteByteCode: abnormal return at pc %u: "
		    "stack top %d < entry stack top %d\n",
		    (unsigned)(pc - codePtr->codeStart),
		    (unsigned) CURR_DEPTH, (unsigned) 0);
	    Tcl_Panic("TclNRExecuteByteCode execution failure: end stack top < start stack top");
	}
	CLANG_ASSERT(bcFramePtr);
    }

    iPtr->cmdFramePtr = bcFramePtr->nextPtr;
    TclReleaseByteCode(codePtr);
    TclStackFree(interp, TD);	/* free my stack */

    return result;

    /*
     * INST_START_CMD failure case removed where it doesn't bother that much
     *
     * Remark that if the interpreter is marked for deletion its
     * compileEpoch is modified, so that the epoch check also verifies
     * that the interp is not deleted. If no outside call has been made
     * since the last check, it is safe to omit the check.

     * case INST_START_CMD:
     */

	instStartCmdFailed:
	{
	    const char *bytes;
	    size_t xxx1length;

	    xxx1length = 0;

	    if (TclInterpReady(interp) == TCL_ERROR) {
		goto gotError;
	    }

	    /*
	     * We used to switch to direct eval; for NRE-awareness we now
	     * compile and eval the command so that this evaluation does not
	     * add a new TEBC instance. Bug [2910748], bug [fa6bf38d07]
	     *
	     * TODO: recompile, search this command and eval a code starting from,
	     * so that this evaluation does not add a new TEBC instance without
	     * NRE-trampoline.
	     */

	    codePtr->flags |= TCL_BYTECODE_RECOMPILE;
	    bytes = GetSrcInfoForPc(pc, codePtr, &xxx1length, NULL, NULL);
	    opnd = TclGetUInt4AtPtr(pc+1);
	    pc += (opnd-1);
	    assert(bytes);
	    PUSH_OBJECT(Tcl_NewStringObj(bytes, xxx1length));
	    goto instEvalStk;
	}
}

#undef codePtr
#undef iPtr
#undef bcFramePtr
#undef initCatchTop
#undef initTosPtr
#undef auxObjList
#undef catchTop
#undef TCONST
#undef esPtr

static int
FinalizeOONext(
    ClientData data[],
    Tcl_Interp *interp,
    int result)
{
    Interp *iPtr = (Interp *) interp;
    CallContext *contextPtr = data[1];

    /*
     * Reset the variable lookup frame.
     */

    iPtr->varFramePtr = data[0];

    /*
     * Restore the call chain context index as we've finished the inner invoke
     * and want to operate in the outer context again.
     */

    contextPtr->index = PTR2INT(data[2]);
    contextPtr->skip = PTR2INT(data[3]);
    contextPtr->oPtr->flags &= ~FILTER_HANDLING;
    return result;
}

static int
FinalizeOONextFilter(
    ClientData data[],
    Tcl_Interp *interp,
    int result)
{
    Interp *iPtr = (Interp *) interp;
    CallContext *contextPtr = data[1];

    /*
     * Reset the variable lookup frame.
     */

    iPtr->varFramePtr = data[0];

    /*
     * Restore the call chain context index as we've finished the inner invoke
     * and want to operate in the outer context again.
     */

    contextPtr->index = PTR2INT(data[2]);
    contextPtr->skip = PTR2INT(data[3]);
    contextPtr->oPtr->flags |= FILTER_HANDLING;
    return result;
}

/*
 * WidePwrSmallExpon --
 *
 * Helper to calculate small powers of integers whose result is wide.
 */
static inline Tcl_WideInt
WidePwrSmallExpon(Tcl_WideInt w1, long exponent) {

    Tcl_WideInt wResult;

    wResult = w1 * w1;		/* b**2 */
    switch (exponent) {
    case 2:
	break;
    case 3:
	wResult *= w1;		/* b**3 */
	break;
    case 4:
	wResult *= wResult;	/* b**4 */
	break;
    case 5:
	wResult *= wResult;	/* b**4 */
	wResult *= w1;		/* b**5 */
	break;
    case 6:
	wResult *= w1;		/* b**3 */
	wResult *= wResult;	/* b**6 */
	break;
    case 7:
	wResult *= w1;		/* b**3 */
	wResult *= wResult;	/* b**6 */
	wResult *= w1;		/* b**7 */
	break;
    case 8:
	wResult *= wResult;	/* b**4 */
	wResult *= wResult;	/* b**8 */
	break;
    case 9:
	wResult *= wResult;	/* b**4 */
	wResult *= wResult;	/* b**8 */
	wResult *= w1;		/* b**9 */
	break;
    case 10:
	wResult *= wResult;	/* b**4 */
	wResult *= w1;		/* b**5 */
	wResult *= wResult;	/* b**10 */
	break;
    case 11:
	wResult *= wResult;	/* b**4 */
	wResult *= w1;		/* b**5 */
	wResult *= wResult;	/* b**10 */
	wResult *= w1;		/* b**11 */
	break;
    case 12:
	wResult *= w1;		/* b**3 */
	wResult *= wResult;	/* b**6 */
	wResult *= wResult;	/* b**12 */
	break;
    case 13:
	wResult *= w1;		/* b**3 */
	wResult *= wResult;	/* b**6 */
	wResult *= wResult;	/* b**12 */
	wResult *= w1;		/* b**13 */
	break;
    case 14:
	wResult *= w1;		/* b**3 */
	wResult *= wResult;	/* b**6 */
	wResult *= w1;		/* b**7 */
	wResult *= wResult;	/* b**14 */
	break;
    case 15:
	wResult *= w1;		/* b**3 */
	wResult *= wResult;	/* b**6 */
	wResult *= w1;		/* b**7 */
	wResult *= wResult;	/* b**14 */
	wResult *= w1;		/* b**15 */
	break;
    case 16:
	wResult *= wResult;	/* b**4 */
	wResult *= wResult;	/* b**8 */
	wResult *= wResult;	/* b**16 */
	break;
    }
    return wResult;
}
/*
 *----------------------------------------------------------------------
 *
 * ExecuteExtendedBinaryMathOp, ExecuteExtendedUnaryMathOp --
 *
 *	These functions do advanced math for binary and unary operators
 *	respectively, so that the main TEBC code does not bear the cost of
 *	them.
 *
 * Results:
 *	A Tcl_Obj* result, or a NULL (in which case valuePtr is updated to
 *	hold the result value), or one of the special flag values
 *	GENERAL_ARITHMETIC_ERROR, EXPONENT_OF_ZERO or DIVIDED_BY_ZERO. The
 *	latter two signify a zero value raised to a negative power or a value
 *	divided by zero, respectively. With GENERAL_ARITHMETIC_ERROR, all
 *	error information will have already been reported in the interpreter
 *	result.
 *
 * Side effects:
 *	May update the Tcl_Obj indicated valuePtr if it is unshared. Will
 *	return a NULL when that happens.
 *
 *----------------------------------------------------------------------
 */

static Tcl_Obj *
ExecuteExtendedBinaryMathOp(
    Tcl_Interp *interp,		/* Where to report errors. */
    int opcode,			/* What operation to perform. */
    Tcl_Obj **constants,	/* The execution environment's constants. */
    Tcl_Obj *valuePtr,		/* The first operand on the stack. */
    Tcl_Obj *value2Ptr)		/* The second operand on the stack. */
{
#define WIDE_RESULT(w) \
    if (Tcl_IsShared(valuePtr)) {		\
	return Tcl_NewWideIntObj(w);		\
    } else {					\
	TclSetIntObj(valuePtr, w);		\
	return NULL;				\
    }
#define BIG_RESULT(b) \
    if (Tcl_IsShared(valuePtr)) {		\
	return Tcl_NewBignumObj(b);		\
    } else {					\
	Tcl_SetBignumObj(valuePtr, b);		\
	return NULL;				\
    }
#define DOUBLE_RESULT(d) \
    if (Tcl_IsShared(valuePtr)) {		\
	TclNewDoubleObj(objResultPtr, (d));	\
	return objResultPtr;			\
    } else {					\
	Tcl_SetDoubleObj(valuePtr, (d));	\
	return NULL;				\
    }

    int type1, type2;
    ClientData ptr1, ptr2;
    double d1, d2, dResult;
    Tcl_WideInt w1, w2, wResult;
    mp_int big1, big2, bigResult, bigRemainder;
    Tcl_Obj *objResultPtr;
    int invalid, zero;
    long shift;

    (void) GetNumberFromObj(NULL, valuePtr, &ptr1, &type1);
    (void) GetNumberFromObj(NULL, value2Ptr, &ptr2, &type2);

    switch (opcode) {
    case INST_MOD:
	/* TODO: Attempts to re-use unshared operands on stack */

	w2 = 0;			/* silence gcc warning */
	if (type2 == TCL_NUMBER_INT) {
	    w2 = *((const Tcl_WideInt *)ptr2);
	    if (w2 == 0) {
		return DIVIDED_BY_ZERO;
	    }
	    if ((w2 == 1) || (w2 == -1)) {
		/*
		 * Div. by |1| always yields remainder of 0.
		 */

		return constants[0];
	    }
	}
	if (type1 == TCL_NUMBER_INT) {
	    w1 = *((const Tcl_WideInt *)ptr1);

	    if (w1 == 0) {
		/*
		 * 0 % (non-zero) always yields remainder of 0.
		 */

		return constants[0];
	    }
	    if (type2 == TCL_NUMBER_INT) {
		Tcl_WideInt wQuotient, wRemainder;
		w2 = *((const Tcl_WideInt *)ptr2);
		wQuotient = w1 / w2;

		/*
		 * Force Tcl's integer division rules.
		 * TODO: examine for logic simplification
		 */

		if (((wQuotient < (Tcl_WideInt) 0)
			|| ((wQuotient == (Tcl_WideInt) 0)
			&& ((w1 < 0 && w2 > 0)
			|| (w1 > 0 && w2 < 0))))
			&& (wQuotient * w2 != w1)) {
		    wQuotient -= (Tcl_WideInt) 1;
		}
		wRemainder = w1 - w2*wQuotient;
		WIDE_RESULT(wRemainder);
	    }

	    Tcl_TakeBignumFromObj(NULL, value2Ptr, &big2);

	    /* TODO: internals intrusion */
	    if ((w1 > ((Tcl_WideInt) 0)) ^ !mp_isneg(&big2)) {
		/*
		 * Arguments are opposite sign; remainder is sum.
		 */

<<<<<<< HEAD
		TclInitBignumFromWideInt(&big1, w1);
=======
		mp_init_ll(&big1, w1);
>>>>>>> 826ed759
		mp_add(&big2, &big1, &big2);
		mp_clear(&big1);
		BIG_RESULT(&big2);
	    }

	    /*
	     * Arguments are same sign; remainder is first operand.
	     */

	    mp_clear(&big2);
	    return NULL;
	}
	Tcl_GetBignumFromObj(NULL, valuePtr, &big1);
	Tcl_GetBignumFromObj(NULL, value2Ptr, &big2);
	mp_init(&bigResult);
	mp_init(&bigRemainder);
	mp_div(&big1, &big2, &bigResult, &bigRemainder);
	if ((bigRemainder.used != 0) && (bigRemainder.sign != big2.sign)) {
	    /*
	     * Convert to Tcl's integer division rules.
	     */

	    mp_sub_d(&bigResult, 1, &bigResult);
	    mp_add(&bigRemainder, &big2, &bigRemainder);
	}
	mp_copy(&bigRemainder, &bigResult);
	mp_clear(&bigRemainder);
	mp_clear(&big1);
	mp_clear(&big2);
	BIG_RESULT(&bigResult);

    case INST_LSHIFT:
    case INST_RSHIFT: {
	/*
	 * Reject negative shift argument.
	 */

	switch (type2) {
	case TCL_NUMBER_INT:
	    invalid = (*((const Tcl_WideInt *)ptr2) < 0);
	    break;
	case TCL_NUMBER_BIG:
	    Tcl_TakeBignumFromObj(NULL, value2Ptr, &big2);
	    invalid = mp_isneg(&big2);
	    mp_clear(&big2);
	    break;
	default:
	    /* Unused, here to silence compiler warning */
	    invalid = 0;
	}
	if (invalid) {
	    Tcl_SetObjResult(interp, Tcl_NewStringObj(
		    "negative shift argument", -1));
	    return GENERAL_ARITHMETIC_ERROR;
	}

	/*
	 * Zero shifted any number of bits is still zero.
	 */

	if ((type1==TCL_NUMBER_INT) && (*((const Tcl_WideInt *)ptr1) == 0)) {
	    return constants[0];
	}

	if (opcode == INST_LSHIFT) {
	    /*
	     * Large left shifts create integer overflow.
	     *
	     * BEWARE! Can't use Tcl_GetIntFromObj() here because that
	     * converts values in the (unsigned) range to their signed int
	     * counterparts, leading to incorrect results.
	     */

	    if ((type2 != TCL_NUMBER_INT)
		    || (*((const Tcl_WideInt *)ptr2) > INT_MAX)) {
		/*
		 * Technically, we could hold the value (1 << (INT_MAX+1)) in
		 * an mp_int, but since we're using mp_mul_2d() to do the
		 * work, and it takes only an int argument, that's a good
		 * place to draw the line.
		 */

		Tcl_SetObjResult(interp, Tcl_NewStringObj(
			"integer value too large to represent", -1));
		return GENERAL_ARITHMETIC_ERROR;
	    }
	    shift = (int)(*((const Tcl_WideInt *)ptr2));

	    /*
	     * Handle shifts within the native wide range.
	     */

	    if ((type1 == TCL_NUMBER_INT)
		    && ((size_t)shift < CHAR_BIT*sizeof(Tcl_WideInt))) {
		w1 = *((const Tcl_WideInt *)ptr1);
		if (!((w1>0 ? w1 : ~w1)
			& -(((Tcl_WideInt)1)
			<< (CHAR_BIT*sizeof(Tcl_WideInt) - 1 - shift)))) {
		    WIDE_RESULT(w1 << shift);
		}
	    }
	} else {
	    /*
	     * Quickly force large right shifts to 0 or -1.
	     */

	    if ((type2 != TCL_NUMBER_INT)
		    || (*(const Tcl_WideInt *)ptr2 > INT_MAX)) {
		/*
		 * Again, technically, the value to be shifted could be an
		 * mp_int so huge that a right shift by (INT_MAX+1) bits could
		 * not take us to the result of 0 or -1, but since we're using
		 * mp_div_2d to do the work, and it takes only an int
		 * argument, we draw the line there.
		 */

		switch (type1) {
		case TCL_NUMBER_INT:
		    zero = (*(const Tcl_WideInt *)ptr1 > 0);
		    break;
		case TCL_NUMBER_BIG:
		    Tcl_TakeBignumFromObj(NULL, valuePtr, &big1);
		    zero = !mp_isneg(&big1);
		    mp_clear(&big1);
		    break;
		default:
		    /* Unused, here to silence compiler warning. */
		    zero = 0;
		}
		if (zero) {
		    return constants[0];
		}
		WIDE_RESULT(-1);
	    }
	    shift = (int)(*(const Tcl_WideInt *)ptr2);

	    /*
	     * Handle shifts within the native wide range.
	     */

	    if (type1 == TCL_NUMBER_INT) {
		w1 = *(const Tcl_WideInt *)ptr1;
		if ((size_t)shift >= CHAR_BIT*sizeof(Tcl_WideInt)) {
		    if (w1 >= 0) {
			return constants[0];
		    }
		    WIDE_RESULT(-1);
		}
		WIDE_RESULT(w1 >> shift);
	    }
	}

	Tcl_TakeBignumFromObj(NULL, valuePtr, &big1);

	mp_init(&bigResult);
	if (opcode == INST_LSHIFT) {
	    mp_mul_2d(&big1, shift, &bigResult);
	} else {
	    mp_signed_rsh(&big1, shift, &bigResult);
	}
	mp_clear(&big1);
	BIG_RESULT(&bigResult);
    }

    case INST_BITOR:
    case INST_BITXOR:
    case INST_BITAND:
	if ((type1 != TCL_NUMBER_INT) || (type2 != TCL_NUMBER_INT)) {
	    Tcl_TakeBignumFromObj(NULL, valuePtr, &big1);
	    Tcl_TakeBignumFromObj(NULL, value2Ptr, &big2);

	    mp_init(&bigResult);

	    switch (opcode) {
	    case INST_BITAND:
		mp_and(&big1, &big2, &bigResult);
		break;

	    case INST_BITOR:
		mp_or(&big1, &big2, &bigResult);
		break;

	    case INST_BITXOR:
		mp_xor(&big1, &big2, &bigResult);
		break;
	    }

	    mp_clear(&big1);
	    mp_clear(&big2);
	    BIG_RESULT(&bigResult);
	}

	w1 = *((const Tcl_WideInt *)ptr1);
	w2 = *((const Tcl_WideInt *)ptr2);

	switch (opcode) {
	case INST_BITAND:
	    wResult = w1 & w2;
	    break;
	case INST_BITOR:
	    wResult = w1 | w2;
	    break;
	case INST_BITXOR:
	    wResult = w1 ^ w2;
	    break;
	default:
	    /* Unused, here to silence compiler warning. */
	    wResult = 0;
	}
	WIDE_RESULT(wResult);

    case INST_EXPON: {
	int oddExponent = 0, negativeExponent = 0;
	unsigned short base;

	if ((type1 == TCL_NUMBER_DOUBLE) || (type2 == TCL_NUMBER_DOUBLE)) {
	    Tcl_GetDoubleFromObj(NULL, valuePtr, &d1);
	    Tcl_GetDoubleFromObj(NULL, value2Ptr, &d2);

	    if (d1==0.0 && d2<0.0) {
		return EXPONENT_OF_ZERO;
	    }
	    dResult = pow(d1, d2);
	    goto doubleResult;
	}
	w1 = w2 = 0; /* to silence compiler warning (maybe-uninitialized) */
	if (type2 == TCL_NUMBER_INT) {
	    w2 = *((const Tcl_WideInt *) ptr2);
	    if (w2 == 0) {
		/*
		 * Anything to the zero power is 1.
		 */

		return constants[1];
	    } else if (w2 == 1) {
		/*
		 * Anything to the first power is itself
		 */

		return NULL;
	    }

	    negativeExponent = (w2 < 0);
	    oddExponent = (int) (w2 & (Tcl_WideInt)1);
	} else {
	    Tcl_TakeBignumFromObj(NULL, value2Ptr, &big2);
	    negativeExponent = mp_isneg(&big2);
	    mp_mod_2d(&big2, 1, &big2);
	    oddExponent = big2.used != 0;
	    mp_clear(&big2);
	}

	if (type1 == TCL_NUMBER_INT) {
	    w1 = *((const Tcl_WideInt *)ptr1);

	    if (negativeExponent) {
		switch (w1) {
		case 0:
		    /*
		     * Zero to a negative power is div by zero error.
		     */

		    return EXPONENT_OF_ZERO;
		case -1:
		    if (oddExponent) {
			WIDE_RESULT(-1);
		    }
		    /* fallthrough */
		case 1:
		    /*
		     * 1 to any power is 1.
		     */

		    return constants[1];
		}
	    }
	}
	if (negativeExponent) {

	    /*
	     * Integers with magnitude greater than 1 raise to a negative
	     * power yield the answer zero (see TIP 123).
	     */
	    return constants[0];
	}

	if (type1 != TCL_NUMBER_INT) {
	    goto overflowExpon;
	}

	switch (w1) {
	    case 0:
		/*
		 * Zero to a positive power is zero.
		 */

		return constants[0];
	    case 1:
		/*
		 * 1 to any power is 1.
		 */

		return constants[1];
	    case -1:
		if (!oddExponent) {
		    return constants[1];
		}
		WIDE_RESULT(-1);
	}

	/*
	 * We refuse to accept exponent arguments that exceed one mp_digit
	 * which means the max exponent value is 2**28-1 = 0x0fffffff =
	 * 268435455, which fits into a signed 32 bit int which is within the
	 * range of the long int type. This means any numeric Tcl_Obj value
	 * not using TCL_NUMBER_INT type must hold a value larger than we
	 * accept.
	 */

	if (type2 != TCL_NUMBER_INT) {
	    Tcl_SetObjResult(interp, Tcl_NewStringObj(
		    "exponent too large", -1));
	    return GENERAL_ARITHMETIC_ERROR;
	}

	/* From here (up to overflowExpon) w1 and exponent w2 are wide-int's. */
	assert(type1 == TCL_NUMBER_INT && type2 == TCL_NUMBER_INT);

	if (w1 == 2) {
	    /*
	     * Reduce small powers of 2 to shifts.
	     */

	    if ((Tcl_WideUInt) w2 < (Tcl_WideUInt) CHAR_BIT*sizeof(Tcl_WideInt) - 1) {
		WIDE_RESULT(((Tcl_WideInt) 1) << (int)w2);
	    }
	    goto overflowExpon;
	}
	if (w1 == -2) {
	    int signum = oddExponent ? -1 : 1;

	    /*
	     * Reduce small powers of 2 to shifts.
	     */

	    if ((Tcl_WideUInt) w2 < CHAR_BIT * sizeof(Tcl_WideInt) - 1) {
		WIDE_RESULT(signum * (((Tcl_WideInt) 1) << (int) w2));
	    }
	    goto overflowExpon;
	}
	if (w2 - 2 < (long)MaxBase64Size
		&& w1 <=  MaxBase64[w2 - 2]
		&& w1 >= -MaxBase64[w2 - 2]) {
	    /*
	     * Small powers of integers whose result is wide.
	     */
	    wResult = WidePwrSmallExpon(w1, (long)w2);

	    WIDE_RESULT(wResult);
	}

	/*
	 * Handle cases of powers > 16 that still fit in a 64-bit word by
	 * doing table lookup.
	 */

	if (w1 - 3 >= 0 && w1 - 2 < (long)Exp64IndexSize
		&& w2 - 2 < (long)(Exp64ValueSize + MaxBase64Size)) {
	    base = Exp64Index[w1 - 3]
		    + (unsigned short) (w2 - 2 - MaxBase64Size);
	    if (base < Exp64Index[w1 - 2]) {
		/*
		 * 64-bit number raised to intermediate power, done by
		 * table lookup.
		 */

		WIDE_RESULT(Exp64Value[base]);
	    }
	}

	if (-w1 - 3 >= 0 && -w1 - 2 < (long)Exp64IndexSize
		&& w2 - 2 < (long)(Exp64ValueSize + MaxBase64Size)) {
	    base = Exp64Index[-w1 - 3]
		    + (unsigned short) (w2 - 2 - MaxBase64Size);
	    if (base < Exp64Index[-w1 - 2]) {
		/*
		 * 64-bit number raised to intermediate power, done by
		 * table lookup.
		 */

		wResult = oddExponent ? -Exp64Value[base] : Exp64Value[base];
		WIDE_RESULT(wResult);
	    }
	}

    overflowExpon:

	if ((TclGetWideIntFromObj(NULL, value2Ptr, &w2) != TCL_OK)
		|| (value2Ptr->typePtr != &tclIntType)
		|| (Tcl_WideUInt)w2 >= (1<<28)) {
	    Tcl_SetObjResult(interp, Tcl_NewStringObj(
		    "exponent too large", -1));
	    return GENERAL_ARITHMETIC_ERROR;
	}
	Tcl_TakeBignumFromObj(NULL, valuePtr, &big1);
	mp_init(&bigResult);
	mp_expt_u32(&big1, (unsigned int)w2, &bigResult);
	mp_clear(&big1);
	BIG_RESULT(&bigResult);
    }

    case INST_ADD:
    case INST_SUB:
    case INST_MULT:
    case INST_DIV:
	if ((type1 == TCL_NUMBER_DOUBLE) || (type2 == TCL_NUMBER_DOUBLE)) {
	    /*
	     * At least one of the values is floating-point, so perform
	     * floating point calculations.
	     */

	    Tcl_GetDoubleFromObj(NULL, valuePtr, &d1);
	    Tcl_GetDoubleFromObj(NULL, value2Ptr, &d2);

	    switch (opcode) {
	    case INST_ADD:
		dResult = d1 + d2;
		break;
	    case INST_SUB:
		dResult = d1 - d2;
		break;
	    case INST_MULT:
		dResult = d1 * d2;
		break;
	    case INST_DIV:
#ifndef IEEE_FLOATING_POINT
		if (d2 == 0.0) {
		    return DIVIDED_BY_ZERO;
		}
#endif
		/*
		 * We presume that we are running with zero-divide unmasked if
		 * we're on an IEEE box. Otherwise, this statement might cause
		 * demons to fly out our noses.
		 */

		dResult = d1 / d2;
		break;
	    default:
		/* Unused, here to silence compiler warning. */
		dResult = 0;
	    }

	doubleResult:
#ifndef ACCEPT_NAN
	    /*
	     * Check now for IEEE floating-point error.
	     */

	    if (TclIsNaN(dResult)) {
		TclExprFloatError(interp, dResult);
		return GENERAL_ARITHMETIC_ERROR;
	    }
#endif
	    DOUBLE_RESULT(dResult);
	}
	if ((type1 == TCL_NUMBER_INT) && (type2 == TCL_NUMBER_INT)) {
	    w1 = *((const Tcl_WideInt *)ptr1);
	    w2 = *((const Tcl_WideInt *)ptr2);

	    switch (opcode) {
	    case INST_ADD:
		wResult = w1 + w2;
		if ((type1 == TCL_NUMBER_INT) || (type2 == TCL_NUMBER_INT))
		{
		    /*
		     * Check for overflow.
		     */

		    if (Overflowing(w1, w2, wResult)) {
			goto overflowBasic;
		    }
		}
		break;

	    case INST_SUB:
		wResult = w1 - w2;
		if ((type1 == TCL_NUMBER_INT) || (type2 == TCL_NUMBER_INT))
		{
		    /*
		     * Must check for overflow. The macro tests for overflows
		     * in sums by looking at the sign bits. As we have a
		     * subtraction here, we are adding -w2. As -w2 could in
		     * turn overflow, we test with ~w2 instead: it has the
		     * opposite sign bit to w2 so it does the job. Note that
		     * the only "bad" case (w2==0) is irrelevant for this
		     * macro, as in that case w1 and wResult have the same
		     * sign and there is no overflow anyway.
		     */

		    if (Overflowing(w1, ~w2, wResult)) {
			goto overflowBasic;
		    }
		}
		break;

	    case INST_MULT:
		if ((w1 < INT_MIN) || (w1 > INT_MAX) || (w2 < INT_MIN) || (w2 > INT_MAX)) {
		    goto overflowBasic;
		}
		wResult = w1 * w2;
		break;

	    case INST_DIV:
		if (w2 == 0) {
		    return DIVIDED_BY_ZERO;
		}

		/*
		 * Need a bignum to represent (WIDE_MIN / -1)
		 */

		if ((w1 == WIDE_MIN) && (w2 == -1)) {
		    goto overflowBasic;
		}
		wResult = w1 / w2;

		/*
		 * Force Tcl's integer division rules.
		 * TODO: examine for logic simplification
		 */

		if (((wResult < 0) || ((wResult == 0) &&
			((w1 < 0 && w2 > 0) || (w1 > 0 && w2 < 0)))) &&
			(wResult*w2 != w1)) {
		    wResult -= 1;
		}
		break;

	    default:
		/*
		 * Unused, here to silence compiler warning.
		 */

		wResult = 0;
	    }

	    WIDE_RESULT(wResult);
	}

    overflowBasic:
	Tcl_TakeBignumFromObj(NULL, valuePtr, &big1);
	Tcl_TakeBignumFromObj(NULL, value2Ptr, &big2);
	mp_init(&bigResult);
	switch (opcode) {
	case INST_ADD:
	    mp_add(&big1, &big2, &bigResult);
	    break;
	case INST_SUB:
	    mp_sub(&big1, &big2, &bigResult);
	    break;
	case INST_MULT:
	    mp_mul(&big1, &big2, &bigResult);
	    break;
	case INST_DIV:
	    if (big2.used == 0) {
		mp_clear(&big1);
		mp_clear(&big2);
		mp_clear(&bigResult);
		return DIVIDED_BY_ZERO;
	    }
	    mp_init(&bigRemainder);
	    mp_div(&big1, &big2, &bigResult, &bigRemainder);
	    /* TODO: internals intrusion */
	    if ((bigRemainder.used != 0)
		    && (bigRemainder.sign != big2.sign)) {
		/*
		 * Convert to Tcl's integer division rules.
		 */

		mp_sub_d(&bigResult, 1, &bigResult);
		mp_add(&bigRemainder, &big2, &bigRemainder);
	    }
	    mp_clear(&bigRemainder);
	    break;
	}
	mp_clear(&big1);
	mp_clear(&big2);
	BIG_RESULT(&bigResult);
    }

    Tcl_Panic("unexpected opcode");
    return NULL;
}

static Tcl_Obj *
ExecuteExtendedUnaryMathOp(
    int opcode,			/* What operation to perform. */
    Tcl_Obj *valuePtr)		/* The operand on the stack. */
{
    ClientData ptr;
    int type;
    Tcl_WideInt w;
    mp_int big;
    Tcl_Obj *objResultPtr;

    (void) GetNumberFromObj(NULL, valuePtr, &ptr, &type);

    switch (opcode) {
    case INST_BITNOT:
	if (type == TCL_NUMBER_INT) {
	    w = *((const Tcl_WideInt *) ptr);
	    WIDE_RESULT(~w);
	}
	Tcl_TakeBignumFromObj(NULL, valuePtr, &big);
	/* ~a = - a - 1 */
	mp_neg(&big, &big);
	mp_sub_d(&big, 1, &big);
	BIG_RESULT(&big);
    case INST_UMINUS:
	switch (type) {
	case TCL_NUMBER_DOUBLE:
	    DOUBLE_RESULT(-(*((const double *) ptr)));
	case TCL_NUMBER_INT:
	    w = *((const Tcl_WideInt *) ptr);
	    if (w != WIDE_MIN) {
		WIDE_RESULT(-w);
	    }
<<<<<<< HEAD
	    TclInitBignumFromWideInt(&big, w);
=======
	    mp_init_ll(&big, w);
>>>>>>> 826ed759
	    break;
	default:
	    Tcl_TakeBignumFromObj(NULL, valuePtr, &big);
	}
	mp_neg(&big, &big);
	BIG_RESULT(&big);
    }

    Tcl_Panic("unexpected opcode");
    return NULL;
}
#undef WIDE_RESULT
#undef BIG_RESULT
#undef DOUBLE_RESULT

/*
 *----------------------------------------------------------------------
 *
 * CompareTwoNumbers --
 *
 *	This function compares a pair of numbers in Tcl_Objs. Each argument
 *	must already be known to be numeric and not NaN.
 *
 * Results:
 *	One of MP_LT, MP_EQ or MP_GT, depending on whether valuePtr is less
 *	than, equal to, or greater than value2Ptr (respectively).
 *
 * Side effects:
 *	None, provided both values are numeric.
 *
 *----------------------------------------------------------------------
 */

int
TclCompareTwoNumbers(
    Tcl_Obj *valuePtr,
    Tcl_Obj *value2Ptr)
{
    int type1 = TCL_NUMBER_NAN, type2 = TCL_NUMBER_NAN, compare;
    ClientData ptr1, ptr2;
    mp_int big1, big2;
    double d1, d2, tmp;
    Tcl_WideInt w1, w2;

    (void) GetNumberFromObj(NULL, valuePtr, &ptr1, &type1);
    (void) GetNumberFromObj(NULL, value2Ptr, &ptr2, &type2);

    switch (type1) {
    case TCL_NUMBER_INT:
	w1 = *((const Tcl_WideInt *)ptr1);
	switch (type2) {
	case TCL_NUMBER_INT:
	    w2 = *((const Tcl_WideInt *)ptr2);
	wideCompare:
	    return (w1 < w2) ? MP_LT : ((w1 > w2) ? MP_GT : MP_EQ);
	case TCL_NUMBER_DOUBLE:
	    d2 = *((const double *)ptr2);
	    d1 = (double) w1;

	    /*
	     * If the double has a fractional part, or if the long can be
	     * converted to double without loss of precision, then compare as
	     * doubles.
	     */

	    if (DBL_MANT_DIG > CHAR_BIT*sizeof(Tcl_WideInt) || w1 == (Tcl_WideInt) d1
		    || modf(d2, &tmp) != 0.0) {
		goto doubleCompare;
	    }

	    /*
	     * Otherwise, to make comparision based on full precision, need to
	     * convert the double to a suitably sized integer.
	     *
	     * Need this to get comparsions like
	     *	  expr 20000000000000003 < 20000000000000004.0
	     * right. Converting the first argument to double will yield two
	     * double values that are equivalent within double precision.
	     * Converting the double to an integer gets done exactly, then
	     * integer comparison can tell the difference.
	     */

	    if (d2 < (double)WIDE_MIN) {
		return MP_GT;
	    }
	    if (d2 > (double)WIDE_MAX) {
		return MP_LT;
	    }
	    w2 = (Tcl_WideInt) d2;
	    goto wideCompare;
	case TCL_NUMBER_BIG:
	    Tcl_TakeBignumFromObj(NULL, value2Ptr, &big2);
	    if (mp_isneg(&big2)) {
		compare = MP_GT;
	    } else {
		compare = MP_LT;
	    }
	    mp_clear(&big2);
	    return compare;
	}

    case TCL_NUMBER_DOUBLE:
	d1 = *((const double *)ptr1);
	switch (type2) {
	case TCL_NUMBER_DOUBLE:
	    d2 = *((const double *)ptr2);
	doubleCompare:
	    return (d1 < d2) ? MP_LT : ((d1 > d2) ? MP_GT : MP_EQ);
	case TCL_NUMBER_INT:
	    w2 = *((const Tcl_WideInt *)ptr2);
	    d2 = (double) w2;
	    if (DBL_MANT_DIG > CHAR_BIT*sizeof(Tcl_WideInt)
		    || w2 == (Tcl_WideInt) d2 || modf(d1, &tmp) != 0.0) {
		goto doubleCompare;
	    }
	    if (d1 < (double)WIDE_MIN) {
		return MP_LT;
	    }
	    if (d1 > (double)WIDE_MAX) {
		return MP_GT;
	    }
	    w1 = (Tcl_WideInt) d1;
	    goto wideCompare;
	case TCL_NUMBER_BIG:
	    if (TclIsInfinite(d1)) {
		return (d1 > 0.0) ? MP_GT : MP_LT;
	    }
	    Tcl_TakeBignumFromObj(NULL, value2Ptr, &big2);
	    if ((d1 < (double)WIDE_MAX) && (d1 > (double)WIDE_MIN)) {
		if (mp_isneg(&big2)) {
		    compare = MP_GT;
		} else {
		    compare = MP_LT;
		}
		mp_clear(&big2);
		return compare;
	    }
	    if (DBL_MANT_DIG > CHAR_BIT*sizeof(long)
		    && modf(d1, &tmp) != 0.0) {
		d2 = TclBignumToDouble(&big2);
		mp_clear(&big2);
		goto doubleCompare;
	    }
	    Tcl_InitBignumFromDouble(NULL, d1, &big1);
	    goto bigCompare;
	}

    case TCL_NUMBER_BIG:
	Tcl_TakeBignumFromObj(NULL, valuePtr, &big1);
	switch (type2) {
	case TCL_NUMBER_INT:
	    compare = mp_cmp_d(&big1, 0);
	    mp_clear(&big1);
	    return compare;
	case TCL_NUMBER_DOUBLE:
	    d2 = *((const double *)ptr2);
	    if (TclIsInfinite(d2)) {
		compare = (d2 > 0.0) ? MP_LT : MP_GT;
		mp_clear(&big1);
		return compare;
	    }
	    if ((d2 < (double)WIDE_MAX) && (d2 > (double)WIDE_MIN)) {
		compare = mp_cmp_d(&big1, 0);
		mp_clear(&big1);
		return compare;
	    }
	    if (DBL_MANT_DIG > CHAR_BIT*sizeof(long)
		    && modf(d2, &tmp) != 0.0) {
		d1 = TclBignumToDouble(&big1);
		mp_clear(&big1);
		goto doubleCompare;
	    }
	    Tcl_InitBignumFromDouble(NULL, d2, &big2);
	    goto bigCompare;
	case TCL_NUMBER_BIG:
	    Tcl_TakeBignumFromObj(NULL, value2Ptr, &big2);
	bigCompare:
	    compare = mp_cmp(&big1, &big2);
	    mp_clear(&big1);
	    mp_clear(&big2);
	    return compare;
	}
    default:
	Tcl_Panic("unexpected number type");
	return TCL_ERROR;
    }
}

#ifdef TCL_COMPILE_DEBUG
/*
 *----------------------------------------------------------------------
 *
 * PrintByteCodeInfo --
 *
 *	This procedure prints a summary about a bytecode object to stdout. It
 *	is called by TclNRExecuteByteCode when starting to execute the bytecode
 *	object if tclTraceExec has the value 2 or more.
 *
 * Results:
 *	None.
 *
 * Side effects:
 *	None.
 *
 *----------------------------------------------------------------------
 */

static void
PrintByteCodeInfo(
    ByteCode *codePtr)	/* The bytecode whose summary is printed to
				 * stdout. */
{
    Proc *procPtr = codePtr->procPtr;
    Interp *iPtr = (Interp *) *codePtr->interpHandle;

    fprintf(stdout, "\nExecuting ByteCode 0x%p, refCt %" TCL_Z_MODIFIER "u, epoch %" TCL_Z_MODIFIER "u, interp 0x%p (epoch %" TCL_Z_MODIFIER "u)\n",
	    codePtr, codePtr->refCount, codePtr->compileEpoch, iPtr,
	    iPtr->compileEpoch);
    fprintf(stdout, "  Source: ");
    TclPrintSource(stdout, codePtr->source, 60);

    fprintf(stdout, "\n  Cmds %d, src %d, inst %u, litObjs %u, aux %d, stkDepth %u, code/src %.2f\n",
	    codePtr->numCommands, codePtr->numSrcBytes,
	    codePtr->numCodeBytes, codePtr->numLitObjects,
	    codePtr->numAuxDataItems, codePtr->maxStackDepth,
#ifdef TCL_COMPILE_STATS
	    codePtr->numSrcBytes?
		    ((float)codePtr->structureSize)/codePtr->numSrcBytes :
#endif
	    0.0);

#ifdef TCL_COMPILE_STATS
    fprintf(stdout, "  Code %lu = header %lu+inst %d+litObj %lu+exc %lu+aux %lu+cmdMap %d\n",
	    (unsigned long) codePtr->structureSize,
	    (unsigned long) (sizeof(ByteCode)-sizeof(size_t)-sizeof(Tcl_Time)),
	    codePtr->numCodeBytes,
	    (unsigned long) (codePtr->numLitObjects * sizeof(Tcl_Obj *)),
	    (unsigned long) (codePtr->numExceptRanges*sizeof(ExceptionRange)),
	    (unsigned long) (codePtr->numAuxDataItems * sizeof(AuxData)),
	    codePtr->numCmdLocBytes);
#endif /* TCL_COMPILE_STATS */
    if (procPtr != NULL) {
	fprintf(stdout,
		"  Proc 0x%p, refCt %" TCL_Z_MODIFIER "u, args %d, compiled locals %d\n",
		procPtr, procPtr->refCount, procPtr->numArgs,
		procPtr->numCompiledLocals);
    }
}
#endif /* TCL_COMPILE_DEBUG */

/*
 *----------------------------------------------------------------------
 *
 * ValidatePcAndStackTop --
 *
 *	This procedure is called by TclNRExecuteByteCode when debugging to
 *	verify that the program counter and stack top are valid during
 *	execution.
 *
 * Results:
 *	None.
 *
 * Side effects:
 *	Prints a message to stderr and panics if either the pc or stack top
 *	are invalid.
 *
 *----------------------------------------------------------------------
 */

#ifdef TCL_COMPILE_DEBUG
static void
ValidatePcAndStackTop(
    ByteCode *codePtr,	/* The bytecode whose summary is printed to
				 * stdout. */
    const unsigned char *pc,	/* Points to first byte of a bytecode
				 * instruction. The program counter. */
    int stackTop,		/* Current stack top. Must be between
				 * stackLowerBound and stackUpperBound
				 * (inclusive). */
    int checkStack)		/* 0 if the stack depth check should be
				 * skipped. */
{
    int stackUpperBound = codePtr->maxStackDepth;
				/* Greatest legal value for stackTop. */
    size_t relativePc = (size_t) (pc - codePtr->codeStart);
    size_t codeStart = (size_t) codePtr->codeStart;
    size_t codeEnd = (size_t)
	    (codePtr->codeStart + codePtr->numCodeBytes);
    unsigned char opCode = *pc;

    if (((size_t) pc < codeStart) || ((size_t) pc > codeEnd)) {
	fprintf(stderr, "\nBad instruction pc 0x%p in TclNRExecuteByteCode\n",
		pc);
	Tcl_Panic("TclNRExecuteByteCode execution failure: bad pc");
    }
    if ((unsigned) opCode >= LAST_INST_OPCODE) {
	fprintf(stderr, "\nBad opcode %d at pc %" TCL_Z_MODIFIER "u in TclNRExecuteByteCode\n",
		(unsigned) opCode, relativePc);
	Tcl_Panic("TclNRExecuteByteCode execution failure: bad opcode");
    }
    if (checkStack &&
	    ((stackTop < 0) || (stackTop > stackUpperBound))) {
	size_t numChars;
	const char *cmd = GetSrcInfoForPc(pc, codePtr, &numChars, NULL, NULL);

	fprintf(stderr, "\nBad stack top %d at pc %" TCL_Z_MODIFIER "u in TclNRExecuteByteCode (min 0, max %i)",
		stackTop, relativePc, stackUpperBound);
	if (cmd != NULL) {
	    Tcl_Obj *message;

	    TclNewLiteralStringObj(message, "\n executing ");
	    Tcl_IncrRefCount(message);
	    Tcl_AppendLimitedToObj(message, cmd, numChars, 100, NULL);
	    fprintf(stderr,"%s\n", TclGetString(message));
	    Tcl_DecrRefCount(message);
	} else {
	    fprintf(stderr, "\n");
	}
	Tcl_Panic("TclNRExecuteByteCode execution failure: bad stack top");
    }
}
#endif /* TCL_COMPILE_DEBUG */

/*
 *----------------------------------------------------------------------
 *
 * IllegalExprOperandType --
 *
 *	Used by TclNRExecuteByteCode to append an error message to the interp
 *	result when an illegal operand type is detected by an expression
 *	instruction. The argument opndPtr holds the operand object in error.
 *
 * Results:
 *	None.
 *
 * Side effects:
 *	An error message is appended to the interp result.
 *
 *----------------------------------------------------------------------
 */

static void
IllegalExprOperandType(
    Tcl_Interp *interp,		/* Interpreter to which error information
				 * pertains. */
    const unsigned char *pc, /* Points to the instruction being executed
				 * when the illegal type was found. */
    Tcl_Obj *opndPtr)		/* Points to the operand holding the value
				 * with the illegal type. */
{
    ClientData ptr;
    int type;
    const unsigned char opcode = *pc;
    const char *description, *operator = "unknown";

    if (opcode == INST_EXPON) {
	operator = "**";
    } else if (opcode <= INST_LNOT) {
	operator = operatorStrings[opcode - INST_BITOR];
    }

    if (GetNumberFromObj(NULL, opndPtr, &ptr, &type) != TCL_OK) {
	description = "non-numeric string";
    } else if (type == TCL_NUMBER_NAN) {
	description = "non-numeric floating-point value";
    } else if (type == TCL_NUMBER_DOUBLE) {
	description = "floating-point value";
    } else {
	/* TODO: No caller needs this. Eliminate? */
	description = "(big) integer";
    }

    Tcl_SetObjResult(interp, Tcl_ObjPrintf(
	    "can't use %s \"%s\" as operand of \"%s\"", description,
	    TclGetString(opndPtr), operator));
    Tcl_SetErrorCode(interp, "ARITH", "DOMAIN", description, NULL);
}

/*
 *----------------------------------------------------------------------
 *
 * TclGetSrcInfoForPc, GetSrcInfoForPc, TclGetSourceFromFrame --
 *
 *	Given a program counter value, finds the closest command in the
 *	bytecode code unit's CmdLocation array and returns information about
 *	that command's source: a pointer to its first byte and the number of
 *	characters.
 *
 * Results:
 *	If a command is found that encloses the program counter value, a
 *	pointer to the command's source is returned and the length of the
 *	source is stored at *lengthPtr. If multiple commands resulted in code
 *	at pc, information about the closest enclosing command is returned. If
 *	no matching command is found, NULL is returned and *lengthPtr is
 *	unchanged.
 *
 * Side effects:
 *	The CmdFrame at *cfPtr is updated.
 *
 *----------------------------------------------------------------------
 */

Tcl_Obj *
TclGetSourceFromFrame(
    CmdFrame *cfPtr,
    int objc,
    Tcl_Obj *const objv[])
{
    if (cfPtr == NULL) {
        return Tcl_NewListObj(objc, objv);
    }
    if (cfPtr->cmdObj == NULL) {
        if (cfPtr->cmd == NULL) {
	    ByteCode *codePtr = (ByteCode *) cfPtr->data.tebc.codePtr;

            cfPtr->cmd = GetSrcInfoForPc((unsigned char *)
		    cfPtr->data.tebc.pc, codePtr, &cfPtr->len, NULL, NULL);
        }
	if (cfPtr->cmd) {
	    cfPtr->cmdObj = Tcl_NewStringObj(cfPtr->cmd, cfPtr->len);
	} else {
	    cfPtr->cmdObj = Tcl_NewListObj(objc, objv);
	}
        Tcl_IncrRefCount(cfPtr->cmdObj);
    }
    return cfPtr->cmdObj;
}

void
TclGetSrcInfoForPc(
    CmdFrame *cfPtr)
{
    ByteCode *codePtr = (ByteCode *) cfPtr->data.tebc.codePtr;

    assert(cfPtr->type == TCL_LOCATION_BC);

    if (cfPtr->cmd == NULL) {

	cfPtr->cmd = GetSrcInfoForPc(
		(unsigned char *) cfPtr->data.tebc.pc, codePtr,
		&cfPtr->len, NULL, NULL);
    }

    if (cfPtr->cmd != NULL) {
	/*
	 * We now have the command. We can get the srcOffset back and from
	 * there find the list of word locations for this command.
	 */

	ExtCmdLoc *eclPtr;
	ECL *locPtr = NULL;
	size_t srcOffset;
	int i;
	Interp *iPtr = (Interp *) *codePtr->interpHandle;
	Tcl_HashEntry *hePtr =
		Tcl_FindHashEntry(iPtr->lineBCPtr, codePtr);

	if (!hePtr) {
	    return;
	}

	srcOffset = cfPtr->cmd - codePtr->source;
	eclPtr = Tcl_GetHashValue(hePtr);

	for (i=0; i < eclPtr->nuloc; i++) {
	    if (eclPtr->loc[i].srcOffset == srcOffset) {
		locPtr = eclPtr->loc+i;
		break;
	    }
	}
	if (locPtr == NULL) {
	    Tcl_Panic("LocSearch failure");
	}

	cfPtr->line = locPtr->line;
	cfPtr->nline = locPtr->nline;
	cfPtr->type = eclPtr->type;

	if (eclPtr->type == TCL_LOCATION_SOURCE) {
	    cfPtr->data.eval.path = eclPtr->path;
	    Tcl_IncrRefCount(cfPtr->data.eval.path);
	}

	/*
	 * Do not set cfPtr->data.eval.path NULL for non-SOURCE. Needed for
	 * cfPtr->data.tebc.codePtr.
	 */
    }
}

static const char *
GetSrcInfoForPc(
    const unsigned char *pc,	/* The program counter value for which to
				 * return the closest command's source info.
				 * This points within a bytecode instruction
				 * in codePtr's code. */
    ByteCode *codePtr,		/* The bytecode sequence in which to look up
				 * the command source for the pc. */
    size_t *lengthPtr,		/* If non-NULL, the location where the length
				 * of the command's source should be stored.
				 * If NULL, no length is stored. */
    const unsigned char **pcBeg,/* If non-NULL, the bytecode location
				 * where the current instruction starts.
				 * If NULL; no pointer is stored. */
    int *cmdIdxPtr)		/* If non-NULL, the location where the index
				 * of the command containing the pc should
				 * be stored. */
{
    size_t pcOffset = (size_t)(pc - codePtr->codeStart);
    size_t numCmds = codePtr->numCommands;
    unsigned char *codeDeltaNext, *codeLengthNext;
    unsigned char *srcDeltaNext, *srcLengthNext;
    size_t codeOffset, codeLen, codeEnd, srcOffset, srcLen, delta, i;
    int bestDist = INT_MAX;	/* Distance of pc to best cmd's start pc. */
    int bestSrcOffset = -1;	/* Initialized to avoid compiler warning. */
    int bestSrcLength = -1;	/* Initialized to avoid compiler warning. */
    int bestCmdIdx = -1;

    /* The pc must point within the bytecode */
    assert (pcOffset < (size_t)codePtr->numCodeBytes);

    /*
     * Decode the code and source offset and length for each command. The
     * closest enclosing command is the last one whose code started before
     * pcOffset.
     */

    codeDeltaNext = codePtr->codeDeltaStart;
    codeLengthNext = codePtr->codeLengthStart;
    srcDeltaNext = codePtr->srcDeltaStart;
    srcLengthNext = codePtr->srcLengthStart;
    codeOffset = srcOffset = 0;
    for (i = 0;  i < numCmds;  i++) {
	if ((unsigned) *codeDeltaNext == (unsigned) 0xFF) {
	    codeDeltaNext++;
	    delta = TclGetInt4AtPtr(codeDeltaNext);
	    codeDeltaNext += 4;
	} else {
	    delta = TclGetInt1AtPtr(codeDeltaNext);
	    codeDeltaNext++;
	}
	codeOffset += delta;

	if ((unsigned) *codeLengthNext == (unsigned) 0xFF) {
	    codeLengthNext++;
	    codeLen = TclGetInt4AtPtr(codeLengthNext);
	    codeLengthNext += 4;
	} else {
	    codeLen = TclGetInt1AtPtr(codeLengthNext);
	    codeLengthNext++;
	}
	codeEnd = (codeOffset + codeLen - 1);

	if ((unsigned) *srcDeltaNext == (unsigned) 0xFF) {
	    srcDeltaNext++;
	    delta = TclGetInt4AtPtr(srcDeltaNext);
	    srcDeltaNext += 4;
	} else {
	    delta = TclGetInt1AtPtr(srcDeltaNext);
	    srcDeltaNext++;
	}
	srcOffset += delta;

	if ((unsigned) *srcLengthNext == (unsigned) 0xFF) {
	    srcLengthNext++;
	    srcLen = TclGetInt4AtPtr(srcLengthNext);
	    srcLengthNext += 4;
	} else {
	    srcLen = TclGetInt1AtPtr(srcLengthNext);
	    srcLengthNext++;
	}

	if (codeOffset > pcOffset) {	/* Best cmd already found */
	    break;
	}
	if (pcOffset <= codeEnd) {	/* This cmd's code encloses pc */
	    int dist = (pcOffset - codeOffset);

	    if (dist <= bestDist) {
		bestDist = dist;
		bestSrcOffset = srcOffset;
		bestSrcLength = srcLen;
		bestCmdIdx = i;
	    }
	}
    }

    if (pcBeg != NULL) {
	const unsigned char *curr, *prev;

	/*
	 * Walk from beginning of command or BC to pc, by complete
	 * instructions. Stop when crossing pc; keep previous.
	 */

	curr = ((bestDist == INT_MAX) ? codePtr->codeStart : pc - bestDist);
	prev = curr;
	while (curr <= pc) {
	    prev = curr;
	    curr += tclInstructionTable[*curr].numBytes;
	}
	*pcBeg = prev;
    }

    if (bestDist == INT_MAX) {
	return NULL;
    }

    if (lengthPtr != NULL) {
	*lengthPtr = bestSrcLength;
    }

    if (cmdIdxPtr != NULL) {
	*cmdIdxPtr = bestCmdIdx;
    }

    return (codePtr->source + bestSrcOffset);
}

/*
 *----------------------------------------------------------------------
 *
 * GetExceptRangeForPc --
 *
 *	Given a program counter value, return the closest enclosing
 *	ExceptionRange.
 *
 * Results:
 *	If the searchMode is TCL_ERROR, this procedure ignores loop exception
 *	ranges and returns a pointer to the closest catch range. If the
 *	searchMode is TCL_BREAK, this procedure returns a pointer to the most
 *	closely enclosing ExceptionRange regardless of whether it is a loop or
 *	catch exception range. If the searchMode is TCL_CONTINUE, this
 *	procedure returns a pointer to the most closely enclosing
 *	ExceptionRange (of any type) skipping only loop exception ranges if
 *	they don't have a sensible continueOffset defined. If no matching
 *	ExceptionRange is found that encloses pc, a NULL is returned.
 *
 * Side effects:
 *	None.
 *
 *----------------------------------------------------------------------
 */

static ExceptionRange *
GetExceptRangeForPc(
    const unsigned char *pc,	/* The program counter value for which to
				 * search for a closest enclosing exception
				 * range. This points to a bytecode
				 * instruction in codePtr's code. */
    int searchMode,		/* If TCL_BREAK, consider either loop or catch
				 * ExceptionRanges in search. If TCL_ERROR
				 * consider only catch ranges (and ignore any
				 * closer loop ranges). If TCL_CONTINUE, look
				 * for loop ranges that define a continue
				 * point or a catch range. */
    ByteCode *codePtr)		/* Points to the ByteCode in which to search
				 * for the enclosing ExceptionRange. */
{
    ExceptionRange *rangeArrayPtr;
    int numRanges = codePtr->numExceptRanges;
    ExceptionRange *rangePtr;
    size_t pcOffset = pc - codePtr->codeStart;
    size_t start;

    if (numRanges == 0) {
	return NULL;
    }

    /*
     * This exploits peculiarities of our compiler: nested ranges are always
     * *after* their containing ranges, so that by scanning backwards we are
     * sure that the first matching range is indeed the deepest.
     */

    rangeArrayPtr = codePtr->exceptArrayPtr;
    rangePtr = rangeArrayPtr + numRanges;
    while (--rangePtr >= rangeArrayPtr) {
	start = rangePtr->codeOffset;
	if ((start <= pcOffset) &&
		(pcOffset < (start + rangePtr->numCodeBytes))) {
	    if (rangePtr->type == CATCH_EXCEPTION_RANGE) {
		return rangePtr;
	    }
	    if (searchMode == TCL_BREAK) {
		return rangePtr;
	    }
	    if (searchMode == TCL_CONTINUE && rangePtr->continueOffset != -1){
		return rangePtr;
	    }
	}
    }
    return NULL;
}

/*
 *----------------------------------------------------------------------
 *
 * GetOpcodeName --
 *
 *	This procedure is called by the TRACE and TRACE_WITH_OBJ macros used
 *	in TclNRExecuteByteCode when debugging. It returns the name of the
 *	bytecode instruction at a specified instruction pc.
 *
 * Results:
 *	A character string for the instruction.
 *
 * Side effects:
 *	None.
 *
 *----------------------------------------------------------------------
 */

#ifdef TCL_COMPILE_DEBUG
static const char *
GetOpcodeName(
    const unsigned char *pc)	/* Points to the instruction whose name should
				 * be returned. */
{
    unsigned char opCode = *pc;

    return tclInstructionTable[opCode].name;
}
#endif /* TCL_COMPILE_DEBUG */

/*
 *----------------------------------------------------------------------
 *
 * TclExprFloatError --
 *
 *	This procedure is called when an error occurs during a floating-point
 *	operation. It reads errno and sets interp->objResultPtr accordingly.
 *
 * Results:
 *	interp->objResultPtr is set to hold an error message.
 *
 * Side effects:
 *	None.
 *
 *----------------------------------------------------------------------
 */

void
TclExprFloatError(
    Tcl_Interp *interp,		/* Where to store error message. */
    double value)		/* Value returned after error; used to
				 * distinguish underflows from overflows. */
{
    const char *s;

    if ((errno == EDOM) || TclIsNaN(value)) {
	s = "domain error: argument not in valid range";
	Tcl_SetObjResult(interp, Tcl_NewStringObj(s, -1));
	Tcl_SetErrorCode(interp, "ARITH", "DOMAIN", s, NULL);
    } else if ((errno == ERANGE) || TclIsInfinite(value)) {
	if (value == 0.0) {
	    s = "floating-point value too small to represent";
	    Tcl_SetObjResult(interp, Tcl_NewStringObj(s, -1));
	    Tcl_SetErrorCode(interp, "ARITH", "UNDERFLOW", s, NULL);
	} else {
	    s = "floating-point value too large to represent";
	    Tcl_SetObjResult(interp, Tcl_NewStringObj(s, -1));
	    Tcl_SetErrorCode(interp, "ARITH", "OVERFLOW", s, NULL);
	}
    } else {
	Tcl_Obj *objPtr = Tcl_ObjPrintf(
		"unknown floating-point error, errno = %d", errno);

	Tcl_SetErrorCode(interp, "ARITH", "UNKNOWN",
		TclGetString(objPtr), NULL);
	Tcl_SetObjResult(interp, objPtr);
    }
}

#ifdef TCL_COMPILE_STATS
/*
 *----------------------------------------------------------------------
 *
 * TclLog2 --
 *
 *	Procedure used while collecting compilation statistics to determine
 *	the log base 2 of an integer.
 *
 * Results:
 *	Returns the log base 2 of the operand. If the argument is less than or
 *	equal to zero, a zero is returned.
 *
 * Side effects:
 *	None.
 *
 *----------------------------------------------------------------------
 */

int
TclLog2(
    int value)		/* The integer for which to compute the log
				 * base 2. */
{
    int n = value;
    int result = 0;

    while (n > 1) {
	n = n >> 1;
	result++;
    }
    return result;
}

/*
 *----------------------------------------------------------------------
 *
 * EvalStatsCmd --
 *
 *	Implements the "evalstats" command that prints instruction execution
 *	counts to stdout.
 *
 * Results:
 *	Standard Tcl results.
 *
 * Side effects:
 *	None.
 *
 *----------------------------------------------------------------------
 */

static int
EvalStatsCmd(
    ClientData unused,		/* Unused. */
    Tcl_Interp *interp,		/* The current interpreter. */
    int objc,			/* The number of arguments. */
    Tcl_Obj *const objv[])	/* The argument strings. */
{
    Interp *iPtr = (Interp *) interp;
    LiteralTable *globalTablePtr = &iPtr->literalTable;
    ByteCodeStats *statsPtr = &iPtr->stats;
    double totalCodeBytes, currentCodeBytes;
    double totalLiteralBytes, currentLiteralBytes;
    double objBytesIfUnshared, strBytesIfUnshared, sharingBytesSaved;
    double strBytesSharedMultX, strBytesSharedOnce;
    double numInstructions, currentHeaderBytes;
    size_t numCurrentByteCodes, numByteCodeLits;
    size_t refCountSum, literalMgmtBytes, sum, decadeHigh, length;
    size_t numSharedMultX, numSharedOnce, minSizeDecade, maxSizeDecade, i;
    char *litTableStats;
    LiteralEntry *entryPtr;
    Tcl_Obj *objPtr;

#define Percent(a,b) ((a) * 100.0 / (b))

    objPtr = Tcl_NewObj();
    Tcl_IncrRefCount(objPtr);

    numInstructions = 0.0;
    for (i = 0;  i < 256;  i++) {
	if (statsPtr->instructionCount[i] != 0) {
	    numInstructions += statsPtr->instructionCount[i];
	}
    }

    totalLiteralBytes = sizeof(LiteralTable)
	    + iPtr->literalTable.numBuckets * sizeof(LiteralEntry *)
	    + (statsPtr->numLiteralsCreated * sizeof(LiteralEntry))
	    + (statsPtr->numLiteralsCreated * sizeof(Tcl_Obj))
	    + statsPtr->totalLitStringBytes;
    totalCodeBytes = statsPtr->totalByteCodeBytes + totalLiteralBytes;

    numCurrentByteCodes =
	    statsPtr->numCompilations - statsPtr->numByteCodesFreed;
    currentHeaderBytes = numCurrentByteCodes
	    * (sizeof(ByteCode) - sizeof(size_t) - sizeof(Tcl_Time));
    literalMgmtBytes = sizeof(LiteralTable)
	    + (iPtr->literalTable.numBuckets * sizeof(LiteralEntry *))
	    + (iPtr->literalTable.numEntries * sizeof(LiteralEntry));
    currentLiteralBytes = literalMgmtBytes
	    + iPtr->literalTable.numEntries * sizeof(Tcl_Obj)
	    + statsPtr->currentLitStringBytes;
    currentCodeBytes = statsPtr->currentByteCodeBytes + currentLiteralBytes;

    /*
     * Summary statistics, total and current source and ByteCode sizes.
     */

    Tcl_AppendPrintfToObj(objPtr, "\n----------------------------------------------------------------\n");
    Tcl_AppendPrintfToObj(objPtr,
	    "Compilation and execution statistics for interpreter %p\n",
	    iPtr);

    Tcl_AppendPrintfToObj(objPtr, "\nNumber ByteCodes executed\t%" TCL_Z_MODIFIER "u\n",
	    statsPtr->numExecutions);
    Tcl_AppendPrintfToObj(objPtr, "Number ByteCodes compiled\t%" TCL_Z_MODIFIER "u\n",
	    statsPtr->numCompilations);
    Tcl_AppendPrintfToObj(objPtr, "  Mean executions/compile\t%.1f\n",
	    statsPtr->numExecutions / (float)statsPtr->numCompilations);

    Tcl_AppendPrintfToObj(objPtr, "\nInstructions executed\t\t%.0f\n",
	    numInstructions);
    Tcl_AppendPrintfToObj(objPtr, "  Mean inst/compile\t\t%.0f\n",
	    numInstructions / statsPtr->numCompilations);
    Tcl_AppendPrintfToObj(objPtr, "  Mean inst/execution\t\t%.0f\n",
	    numInstructions / statsPtr->numExecutions);

    Tcl_AppendPrintfToObj(objPtr, "\nTotal ByteCodes\t\t\t%" TCL_Z_MODIFIER "u\n",
	    statsPtr->numCompilations);
    Tcl_AppendPrintfToObj(objPtr, "  Source bytes\t\t\t%.6g\n",
	    statsPtr->totalSrcBytes);
    Tcl_AppendPrintfToObj(objPtr, "  Code bytes\t\t\t%.6g\n",
	    totalCodeBytes);
    Tcl_AppendPrintfToObj(objPtr, "    ByteCode bytes\t\t%.6g\n",
	    statsPtr->totalByteCodeBytes);
    Tcl_AppendPrintfToObj(objPtr, "    Literal bytes\t\t%.6g\n",
	    totalLiteralBytes);
    Tcl_AppendPrintfToObj(objPtr, "      table %" TCL_Z_MODIFIER "u + bkts %" TCL_Z_MODIFIER "u + entries %" TCL_Z_MODIFIER "u + objects %" TCL_Z_MODIFIER "u + strings %.6g\n",
	    sizeof(LiteralTable),
	    iPtr->literalTable.numBuckets * sizeof(LiteralEntry *),
	    statsPtr->numLiteralsCreated * sizeof(LiteralEntry),
	    statsPtr->numLiteralsCreated * sizeof(Tcl_Obj),
	    statsPtr->totalLitStringBytes);
    Tcl_AppendPrintfToObj(objPtr, "  Mean code/compile\t\t%.1f\n",
	    totalCodeBytes / statsPtr->numCompilations);
    Tcl_AppendPrintfToObj(objPtr, "  Mean code/source\t\t%.1f\n",
	    totalCodeBytes / statsPtr->totalSrcBytes);

    Tcl_AppendPrintfToObj(objPtr, "\nCurrent (active) ByteCodes\t%" TCL_Z_MODIFIER "u\n",
	    numCurrentByteCodes);
    Tcl_AppendPrintfToObj(objPtr, "  Source bytes\t\t\t%.6g\n",
	    statsPtr->currentSrcBytes);
    Tcl_AppendPrintfToObj(objPtr, "  Code bytes\t\t\t%.6g\n",
	    currentCodeBytes);
    Tcl_AppendPrintfToObj(objPtr, "    ByteCode bytes\t\t%.6g\n",
	    statsPtr->currentByteCodeBytes);
    Tcl_AppendPrintfToObj(objPtr, "    Literal bytes\t\t%.6g\n",
	    currentLiteralBytes);
    Tcl_AppendPrintfToObj(objPtr, "      table %" TCL_Z_MODIFIER "u + bkts %" TCL_Z_MODIFIER "u + entries %" TCL_Z_MODIFIER "u + objects %" TCL_Z_MODIFIER "u + strings %.6g\n",
	    sizeof(LiteralTable),
	    iPtr->literalTable.numBuckets * sizeof(LiteralEntry *),
	    iPtr->literalTable.numEntries * sizeof(LiteralEntry),
	    iPtr->literalTable.numEntries * sizeof(Tcl_Obj),
	    statsPtr->currentLitStringBytes);
    Tcl_AppendPrintfToObj(objPtr, "  Mean code/source\t\t%.1f\n",
	    currentCodeBytes / statsPtr->currentSrcBytes);
    Tcl_AppendPrintfToObj(objPtr, "  Code + source bytes\t\t%.6g (%0.1f mean code/src)\n",
	    (currentCodeBytes + statsPtr->currentSrcBytes),
	    (currentCodeBytes / statsPtr->currentSrcBytes) + 1.0);

    /*
     * Tcl_IsShared statistics check
     *
     * This gives the refcount of each obj as Tcl_IsShared was called for it.
     * Shared objects must be duplicated before they can be modified.
     */

    numSharedMultX = 0;
    Tcl_AppendPrintfToObj(objPtr, "\nTcl_IsShared object check (all objects):\n");
    Tcl_AppendPrintfToObj(objPtr, "  Object had refcount <=1 (not shared)\t%" TCL_Z_MODIFIER "u\n",
	    tclObjsShared[1]);
    for (i = 2;  i < TCL_MAX_SHARED_OBJ_STATS;  i++) {
	Tcl_AppendPrintfToObj(objPtr, "  refcount ==%" TCL_Z_MODIFIER "u\t\t%" TCL_Z_MODIFIER "u\n",
		i, tclObjsShared[i]);
	numSharedMultX += tclObjsShared[i];
    }
    Tcl_AppendPrintfToObj(objPtr, "  refcount >=%" TCL_Z_MODIFIER "u\t\t%" TCL_Z_MODIFIER "u\n",
	    i, tclObjsShared[0]);
    numSharedMultX += tclObjsShared[0];
    Tcl_AppendPrintfToObj(objPtr, "  Total shared objects\t\t\t%" TCL_Z_MODIFIER "u\n",
	    numSharedMultX);

    /*
     * Literal table statistics.
     */

    numByteCodeLits = 0;
    refCountSum = 0;
    numSharedMultX = 0;
    numSharedOnce = 0;
    objBytesIfUnshared = 0.0;
    strBytesIfUnshared = 0.0;
    strBytesSharedMultX = 0.0;
    strBytesSharedOnce = 0.0;
    for (i = 0;  i < globalTablePtr->numBuckets;  i++) {
	for (entryPtr = globalTablePtr->buckets[i];  entryPtr != NULL;
		entryPtr = entryPtr->nextPtr) {
	    if (TclHasIntRep(entryPtr->objPtr, &tclByteCodeType)) {
		numByteCodeLits++;
	    }
	    (void) TclGetStringFromObj(entryPtr->objPtr, &length);
	    refCountSum += entryPtr->refCount;
	    objBytesIfUnshared += (entryPtr->refCount * sizeof(Tcl_Obj));
	    strBytesIfUnshared += (entryPtr->refCount * (length+1));
	    if (entryPtr->refCount > 1) {
		numSharedMultX++;
		strBytesSharedMultX += (length+1);
	    } else {
		numSharedOnce++;
		strBytesSharedOnce += (length+1);
	    }
	}
    }
    sharingBytesSaved = (objBytesIfUnshared + strBytesIfUnshared)
	    - currentLiteralBytes;

    Tcl_AppendPrintfToObj(objPtr, "\nTotal objects (all interps)\t%" TCL_Z_MODIFIER "u\n",
	    tclObjsAlloced);
    Tcl_AppendPrintfToObj(objPtr, "Current objects\t\t\t%" TCL_Z_MODIFIER "u\n",
	    (tclObjsAlloced - tclObjsFreed));
    Tcl_AppendPrintfToObj(objPtr, "Total literal objects\t\t%" TCL_Z_MODIFIER "u\n",
	    statsPtr->numLiteralsCreated);

    Tcl_AppendPrintfToObj(objPtr, "\nCurrent literal objects\t\t%" TCL_Z_MODIFIER "u (%0.1f%% of current objects)\n",
	    globalTablePtr->numEntries,
	    Percent(globalTablePtr->numEntries, tclObjsAlloced-tclObjsFreed));
    Tcl_AppendPrintfToObj(objPtr, "  ByteCode literals\t\t%" TCL_Z_MODIFIER "u (%0.1f%% of current literals)\n",
	    numByteCodeLits,
	    Percent(numByteCodeLits, globalTablePtr->numEntries));
    Tcl_AppendPrintfToObj(objPtr, "  Literals reused > 1x\t\t%" TCL_Z_MODIFIER "u\n",
	    numSharedMultX);
    Tcl_AppendPrintfToObj(objPtr, "  Mean reference count\t\t%.2f\n",
	    ((double) refCountSum) / globalTablePtr->numEntries);
    Tcl_AppendPrintfToObj(objPtr, "  Mean len, str reused >1x \t%.2f\n",
	    (numSharedMultX ? strBytesSharedMultX/numSharedMultX : 0.0));
    Tcl_AppendPrintfToObj(objPtr, "  Mean len, str used 1x\t\t%.2f\n",
	    (numSharedOnce ? strBytesSharedOnce/numSharedOnce : 0.0));
    Tcl_AppendPrintfToObj(objPtr, "  Total sharing savings\t\t%.6g (%0.1f%% of bytes if no sharing)\n",
	    sharingBytesSaved,
	    Percent(sharingBytesSaved, objBytesIfUnshared+strBytesIfUnshared));
    Tcl_AppendPrintfToObj(objPtr, "    Bytes with sharing\t\t%.6g\n",
	    currentLiteralBytes);
    Tcl_AppendPrintfToObj(objPtr, "      table %lu + bkts %lu + entries %lu + objects %lu + strings %.6g\n",
	    (unsigned long) sizeof(LiteralTable),
	    (unsigned long) (iPtr->literalTable.numBuckets * sizeof(LiteralEntry *)),
	    (unsigned long) (iPtr->literalTable.numEntries * sizeof(LiteralEntry)),
	    (unsigned long) (iPtr->literalTable.numEntries * sizeof(Tcl_Obj)),
	    statsPtr->currentLitStringBytes);
    Tcl_AppendPrintfToObj(objPtr, "    Bytes if no sharing\t\t%.6g = objects %.6g + strings %.6g\n",
	    (objBytesIfUnshared + strBytesIfUnshared),
	    objBytesIfUnshared, strBytesIfUnshared);
    Tcl_AppendPrintfToObj(objPtr, "  String sharing savings \t%.6g = unshared %.6g - shared %.6g\n",
	    (strBytesIfUnshared - statsPtr->currentLitStringBytes),
	    strBytesIfUnshared, statsPtr->currentLitStringBytes);
    Tcl_AppendPrintfToObj(objPtr, "  Literal mgmt overhead\t\t%" TCL_Z_MODIFIER "u (%0.1f%% of bytes with sharing)\n",
	    literalMgmtBytes,
	    Percent(literalMgmtBytes, currentLiteralBytes));
    Tcl_AppendPrintfToObj(objPtr, "    table %lu + buckets %lu + entries %lu\n",
	    (unsigned long) sizeof(LiteralTable),
	    (unsigned long) (iPtr->literalTable.numBuckets * sizeof(LiteralEntry *)),
	    (unsigned long) (iPtr->literalTable.numEntries * sizeof(LiteralEntry)));

    /*
     * Breakdown of current ByteCode space requirements.
     */

    Tcl_AppendPrintfToObj(objPtr, "\nBreakdown of current ByteCode requirements:\n");
    Tcl_AppendPrintfToObj(objPtr, "                         Bytes      Pct of    Avg per\n");
    Tcl_AppendPrintfToObj(objPtr, "                                     total    ByteCode\n");
    Tcl_AppendPrintfToObj(objPtr, "Total             %12.6g     100.00%%   %8.1f\n",
	    statsPtr->currentByteCodeBytes,
	    statsPtr->currentByteCodeBytes / numCurrentByteCodes);
    Tcl_AppendPrintfToObj(objPtr, "Header            %12.6g   %8.1f%%   %8.1f\n",
	    currentHeaderBytes,
	    Percent(currentHeaderBytes, statsPtr->currentByteCodeBytes),
	    currentHeaderBytes / numCurrentByteCodes);
    Tcl_AppendPrintfToObj(objPtr, "Instructions      %12.6g   %8.1f%%   %8.1f\n",
	    statsPtr->currentInstBytes,
	    Percent(statsPtr->currentInstBytes,statsPtr->currentByteCodeBytes),
	    statsPtr->currentInstBytes / numCurrentByteCodes);
    Tcl_AppendPrintfToObj(objPtr, "Literal ptr array %12.6g   %8.1f%%   %8.1f\n",
	    statsPtr->currentLitBytes,
	    Percent(statsPtr->currentLitBytes,statsPtr->currentByteCodeBytes),
	    statsPtr->currentLitBytes / numCurrentByteCodes);
    Tcl_AppendPrintfToObj(objPtr, "Exception table   %12.6g   %8.1f%%   %8.1f\n",
	    statsPtr->currentExceptBytes,
	    Percent(statsPtr->currentExceptBytes,statsPtr->currentByteCodeBytes),
	    statsPtr->currentExceptBytes / numCurrentByteCodes);
    Tcl_AppendPrintfToObj(objPtr, "Auxiliary data    %12.6g   %8.1f%%   %8.1f\n",
	    statsPtr->currentAuxBytes,
	    Percent(statsPtr->currentAuxBytes,statsPtr->currentByteCodeBytes),
	    statsPtr->currentAuxBytes / numCurrentByteCodes);
    Tcl_AppendPrintfToObj(objPtr, "Command map       %12.6g   %8.1f%%   %8.1f\n",
	    statsPtr->currentCmdMapBytes,
	    Percent(statsPtr->currentCmdMapBytes,statsPtr->currentByteCodeBytes),
	    statsPtr->currentCmdMapBytes / numCurrentByteCodes);

    /*
     * Detailed literal statistics.
     */

    Tcl_AppendPrintfToObj(objPtr, "\nLiteral string sizes:\n");
    Tcl_AppendPrintfToObj(objPtr, "\t Up to length\t\tPercentage\n");
    maxSizeDecade = 0;
    i = 32;
    while (i-- > 0) {
	if (statsPtr->literalCount[i] > 0) {
	    maxSizeDecade = i;
	    break;
	}
    }
    sum = 0;
    for (i = 0;  i <= maxSizeDecade;  i++) {
	decadeHigh = (1 << (i+1)) - 1;
	sum += statsPtr->literalCount[i];
	Tcl_AppendPrintfToObj(objPtr, "\t%10" TCL_Z_MODIFIER "u\t\t%8.0f%%\n",
		decadeHigh, Percent(sum, statsPtr->numLiteralsCreated));
    }

    litTableStats = TclLiteralStats(globalTablePtr);
    Tcl_AppendPrintfToObj(objPtr, "\nCurrent literal table statistics:\n%s\n",
	    litTableStats);
    Tcl_Free(litTableStats);

    /*
     * Source and ByteCode size distributions.
     */

    Tcl_AppendPrintfToObj(objPtr, "\nSource sizes:\n");
    Tcl_AppendPrintfToObj(objPtr, "\t Up to size\t\tPercentage\n");
    minSizeDecade = maxSizeDecade = 0;
    for (i = 0;  i < 31;  i++) {
	if (statsPtr->srcCount[i] > 0) {
	    minSizeDecade = i;
	    break;
	}
    }
    for (i = 31;  i >= 0;  i--) {
	if (statsPtr->srcCount[i] > 0) {
	    maxSizeDecade = i;
	    break;
	}
    }
    sum = 0;
    for (i = minSizeDecade;  i <= maxSizeDecade;  i++) {
	decadeHigh = (1 << (i+1)) - 1;
	sum += statsPtr->srcCount[i];
	Tcl_AppendPrintfToObj(objPtr, "\t%10" TCL_Z_MODIFIER "u\t\t%8.0f%%\n",
		decadeHigh, Percent(sum, statsPtr->numCompilations));
    }

    Tcl_AppendPrintfToObj(objPtr, "\nByteCode sizes:\n");
    Tcl_AppendPrintfToObj(objPtr, "\t Up to size\t\tPercentage\n");
    minSizeDecade = maxSizeDecade = 0;
    for (i = 0;  i < 31;  i++) {
	if (statsPtr->byteCodeCount[i] > 0) {
	    minSizeDecade = i;
	    break;
	}
    }
    for (i = 31;  i >= 0;  i--) {
	if (statsPtr->byteCodeCount[i] > 0) {
	    maxSizeDecade = i;
	    break;
	}
    }
    sum = 0;
    for (i = minSizeDecade;  i <= maxSizeDecade;  i++) {
	decadeHigh = (1 << (i+1)) - 1;
	sum += statsPtr->byteCodeCount[i];
	Tcl_AppendPrintfToObj(objPtr, "\t%10" TCL_Z_MODIFIER "u\t\t%8.0f%%\n",
		decadeHigh, Percent(sum, statsPtr->numCompilations));
    }

    Tcl_AppendPrintfToObj(objPtr, "\nByteCode longevity (excludes Current ByteCodes):\n");
    Tcl_AppendPrintfToObj(objPtr, "\t       Up to ms\t\tPercentage\n");
    minSizeDecade = maxSizeDecade = 0;
    for (i = 0;  i < 31;  i++) {
	if (statsPtr->lifetimeCount[i] > 0) {
	    minSizeDecade = i;
	    break;
	}
    }
    for (i = 31;  i >= 0;  i--) {
	if (statsPtr->lifetimeCount[i] > 0) {
	    maxSizeDecade = i;
	    break;
	}
    }
    sum = 0;
    for (i = minSizeDecade;  i <= maxSizeDecade;  i++) {
	decadeHigh = (1 << (i+1)) - 1;
	sum += statsPtr->lifetimeCount[i];
	Tcl_AppendPrintfToObj(objPtr, "\t%12.3f\t\t%8.0f%%\n",
		decadeHigh/1000.0, Percent(sum, statsPtr->numByteCodesFreed));
    }

    /*
     * Instruction counts.
     */

    Tcl_AppendPrintfToObj(objPtr, "\nInstruction counts:\n");
    for (i = 0;  i < LAST_INST_OPCODE;  i++) {
	Tcl_AppendPrintfToObj(objPtr, "%20s %8" TCL_Z_MODIFIER "u ",
		tclInstructionTable[i].name, statsPtr->instructionCount[i]);
	if (statsPtr->instructionCount[i]) {
	    Tcl_AppendPrintfToObj(objPtr, "%6.1f%%\n",
		    Percent(statsPtr->instructionCount[i], numInstructions));
	} else {
	    Tcl_AppendPrintfToObj(objPtr, "0\n");
	}
    }

#ifdef TCL_MEM_DEBUG
    Tcl_AppendPrintfToObj(objPtr, "\nHeap Statistics:\n");
    TclDumpMemoryInfo(objPtr, 1);
#endif
    Tcl_AppendPrintfToObj(objPtr, "\n----------------------------------------------------------------\n");

    if (objc == 1) {
	Tcl_SetObjResult(interp, objPtr);
    } else {
	Tcl_Channel outChan;
	char *str = TclGetStringFromObj(objv[1], &length);

	if (length) {
	    if (strcmp(str, "stdout") == 0) {
		outChan = Tcl_GetStdChannel(TCL_STDOUT);
	    } else if (strcmp(str, "stderr") == 0) {
		outChan = Tcl_GetStdChannel(TCL_STDERR);
	    } else {
		outChan = Tcl_OpenFileChannel(NULL, str, "w", 0664);
	    }
	} else {
	    outChan = Tcl_GetStdChannel(TCL_STDOUT);
	}
	if (outChan != NULL) {
	    Tcl_WriteObj(outChan, objPtr);
	}
    }
    Tcl_DecrRefCount(objPtr);
    return TCL_OK;
}
#endif /* TCL_COMPILE_STATS */

#ifdef TCL_COMPILE_DEBUG
/*
 *----------------------------------------------------------------------
 *
 * StringForResultCode --
 *
 *	Procedure that returns a human-readable string representing a Tcl
 *	result code such as TCL_ERROR.
 *
 * Results:
 *	If the result code is one of the standard Tcl return codes, the result
 *	is a string representing that code such as "TCL_ERROR". Otherwise, the
 *	result string is that code formatted as a sequence of decimal digit
 *	characters. Note that the resulting string must not be modified by the
 *	caller.
 *
 * Side effects:
 *	None.
 *
 *----------------------------------------------------------------------
 */

static const char *
StringForResultCode(
    int result)			/* The Tcl result code for which to generate a
				 * string. */
{
    static char buf[TCL_INTEGER_SPACE];

    if ((result >= TCL_OK) && (result <= TCL_CONTINUE)) {
	return resultStrings[result];
    }
    TclFormatInt(buf, result);
    return buf;
}
#endif /* TCL_COMPILE_DEBUG */

/*
 * Local Variables:
 * mode: c
 * c-basic-offset: 4
 * fill-column: 78
 * End:
 */<|MERGE_RESOLUTION|>--- conflicted
+++ resolved
@@ -7725,11 +7725,7 @@
 		 * Arguments are opposite sign; remainder is sum.
 		 */
 
-<<<<<<< HEAD
-		TclInitBignumFromWideInt(&big1, w1);
-=======
 		mp_init_ll(&big1, w1);
->>>>>>> 826ed759
 		mp_add(&big2, &big1, &big2);
 		mp_clear(&big1);
 		BIG_RESULT(&big2);
@@ -8358,11 +8354,7 @@
 	    if (w != WIDE_MIN) {
 		WIDE_RESULT(-w);
 	    }
-<<<<<<< HEAD
-	    TclInitBignumFromWideInt(&big, w);
-=======
 	    mp_init_ll(&big, w);
->>>>>>> 826ed759
 	    break;
 	default:
 	    Tcl_TakeBignumFromObj(NULL, valuePtr, &big);
