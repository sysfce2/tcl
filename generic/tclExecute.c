/*
 * tclExecute.c --
 *
 *	This file contains procedures that execute byte-compiled Tcl commands.
 *
 * Copyright (c) 1996-1997 Sun Microsystems, Inc.
 * Copyright (c) 1998-2000 by Scriptics Corporation.
 * Copyright (c) 2001 by Kevin B. Kenny. All rights reserved.
 * Copyright (c) 2002-2010 by Miguel Sofer.
 * Copyright (c) 2005-2007 by Donal K. Fellows.
 * Copyright (c) 2007 Daniel A. Steffen <das@users.sourceforge.net>
 * Copyright (c) 2006-2008 by Joe Mistachkin.  All rights reserved.
 *
 * See the file "license.terms" for information on usage and redistribution of
 * this file, and for a DISCLAIMER OF ALL WARRANTIES.
 */

#include "tclInt.h"
#include "tclCompile.h"
#include "tclOOInt.h"
#include "tommath.h"
#include <math.h>
#include <assert.h>

/*
 * Hack to determine whether we may expect IEEE floating point. The hack is
 * formally incorrect in that non-IEEE platforms might have the same precision
 * and range, but VAX, IBM, and Cray do not; are there any other floating
 * point units that we might care about?
 */

#if (FLT_RADIX == 2) && (DBL_MANT_DIG == 53) && (DBL_MAX_EXP == 1024)
#define IEEE_FLOATING_POINT
#endif

/*
 * A counter that is used to work out when the bytecode engine should call
 * Tcl_AsyncReady() to see whether there is a signal that needs handling, and
 * other expensive periodic operations.
 */

#ifndef ASYNC_CHECK_COUNT
#   define ASYNC_CHECK_COUNT	64
#endif /* !ASYNC_CHECK_COUNT */

/*
 * Boolean flag indicating whether the Tcl bytecode interpreter has been
 * initialized.
 */

static int execInitialized = 0;
TCL_DECLARE_MUTEX(execMutex)

static int cachedInExit = 0;

#ifdef TCL_COMPILE_DEBUG
/*
 * Variable that controls whether execution tracing is enabled and, if so,
 * what level of tracing is desired:
 *    0: no execution tracing
 *    1: trace invocations of Tcl procs only
 *    2: trace invocations of all (not compiled away) commands
 *    3: display each instruction executed
 * This variable is linked to the Tcl variable "tcl_traceExec".
 */

int tclTraceExec = 0;
#endif

/*
 * Mapping from expression instruction opcodes to strings; used for error
 * messages. Note that these entries must match the order and number of the
 * expression opcodes (e.g., INST_LOR) in tclCompile.h.
 *
 * Does not include the string for INST_EXPON (and beyond), as that is
 * disjoint for backward-compatability reasons.
 */

static const char *const operatorStrings[] = {
    "||", "&&", "|", "^", "&", "==", "!=", "<", ">", "<=", ">=", "<<", ">>",
    "+", "-", "*", "/", "%", "+", "-", "~", "!"
};

/*
 * Mapping from Tcl result codes to strings; used for error and debugging
 * messages.
 */

#ifdef TCL_COMPILE_DEBUG
static const char *const resultStrings[] = {
    "TCL_OK", "TCL_ERROR", "TCL_RETURN", "TCL_BREAK", "TCL_CONTINUE"
};
#endif

/*
 * These are used by evalstats to monitor object usage in Tcl.
 */

#ifdef TCL_COMPILE_STATS
long		tclObjsAlloced = 0;
long		tclObjsFreed = 0;
long		tclObjsShared[TCL_MAX_SHARED_OBJ_STATS] = { 0, 0, 0, 0, 0 };
#endif /* TCL_COMPILE_STATS */

/*
 * Support pre-8.5 bytecodes unless specifically requested otherwise.
 */

#ifndef TCL_SUPPORT_84_BYTECODE
#define TCL_SUPPORT_84_BYTECODE 1
#endif

#if TCL_SUPPORT_84_BYTECODE
/*
 * We need to know the tclBuiltinFuncTable to support translation of pre-8.5
 * math functions to the namespace-based ::tcl::mathfunc::op in 8.5+.
 */

typedef struct {
    const char *name;		/* Name of function. */
    int numArgs;		/* Number of arguments for function. */
} BuiltinFunc;

/*
 * Table describing the built-in math functions. Entries in this table are
 * indexed by the values of the INST_CALL_BUILTIN_FUNC instruction's
 * operand byte.
 */

static BuiltinFunc const tclBuiltinFuncTable[] = {
    {"acos", 1},
    {"asin", 1},
    {"atan", 1},
    {"atan2", 2},
    {"ceil", 1},
    {"cos", 1},
    {"cosh", 1},
    {"exp", 1},
    {"floor", 1},
    {"fmod", 2},
    {"hypot", 2},
    {"log", 1},
    {"log10", 1},
    {"pow", 2},
    {"sin", 1},
    {"sinh", 1},
    {"sqrt", 1},
    {"tan", 1},
    {"tanh", 1},
    {"abs", 1},
    {"double", 1},
    {"int", 1},
    {"rand", 0},
    {"round", 1},
    {"srand", 1},
    {"wide", 1},
    {NULL, 0},
};

#define LAST_BUILTIN_FUNC	25
#endif

/*
 * NR_TEBC
 * Helpers for NR - non-recursive calls to TEBC
 * Minimal data required to fully reconstruct the execution state.
 */

typedef struct TEBCdata {
    ByteCode *codePtr;		/* Constant until the BC returns */
				/* -----------------------------------------*/
    ptrdiff_t *catchTop;	/* These fields are used on return TO this */
    Tcl_Obj *auxObjList;	/* this level: they record the state when a */
    CmdFrame cmdFrame;		/* new codePtr was received for NR */
                                /* execution. */
    void *stack[1];		/* Start of the actual combined catch and obj
				 * stacks; the struct will be expanded as
				 * necessary */
} TEBCdata;

#define TEBC_YIELD() \
    do {						\
	esPtr->tosPtr = tosPtr;				\
	TclNRAddCallback(interp, TEBCresume,		\
		TD, pc, INT2PTR(cleanup), NULL);	\
    } while (0)

#define TEBC_DATA_DIG() \
    do {					\
	tosPtr = esPtr->tosPtr;			\
    } while (0)

#define PUSH_TAUX_OBJ(objPtr) \
    do {							\
	if (auxObjList) {					\
	    objPtr->length += auxObjList->length;		\
	}							\
	objPtr->internalRep.twoPtrValue.ptr1 = auxObjList;	\
	auxObjList = objPtr;					\
    } while (0)

#define POP_TAUX_OBJ() \
    do {							\
	tmpPtr = auxObjList;					\
	auxObjList = tmpPtr->internalRep.twoPtrValue.ptr1;	\
	Tcl_DecrRefCount(tmpPtr);				\
    } while (0)

/*
 * These variable-access macros have to coincide with those in tclVar.c
 */

#define VarHashGetValue(hPtr) \
    ((Var *) ((char *)hPtr - TclOffset(VarInHash, entry)))

static inline Var *
VarHashCreateVar(
    TclVarHashTable *tablePtr,
    Tcl_Obj *key,
    int *newPtr)
{
    Tcl_HashEntry *hPtr = Tcl_CreateHashEntry(&tablePtr->table,
	    key, newPtr);

    if (!hPtr) {
	return NULL;
    }
    return VarHashGetValue(hPtr);
}

#define VarHashFindVar(tablePtr, key) \
    VarHashCreateVar((tablePtr), (key), NULL)

/*
 * The new macro for ending an instruction; note that a reasonable C-optimiser
 * will resolve all branches at compile time. (result) is always a constant;
 * the macro NEXT_INST_F handles constant (nCleanup), NEXT_INST_V is resolved
 * at runtime for variable (nCleanup).
 *
 * ARGUMENTS:
 *    pcAdjustment: how much to increment pc
 *    nCleanup: how many objects to remove from the stack
 *    resultHandling: 0 indicates no object should be pushed on the stack;
 *	otherwise, push objResultPtr. If (result < 0), objResultPtr already
 *	has the correct reference count.
 *
 * We use the new compile-time assertions to check that nCleanup is constant
 * and within range.
 */

/* Verify the stack depth, only when no expansion is in progress */

#ifdef TCL_COMPILE_DEBUG
#define CHECK_STACK()							\
    do {								\
	ValidatePcAndStackTop(codePtr, pc, CURR_DEPTH,			\
		/*checkStack*/ !(starting || auxObjList));		\
	starting = 0;							\
    } while (0)
#else
#define CHECK_STACK()
#endif

#define NEXT_INST_F(pcAdjustment, nCleanup, resultHandling)	\
    do {							\
	TCL_CT_ASSERT((nCleanup >= 0) && (nCleanup <= 2));	\
	CHECK_STACK();						\
	if (nCleanup == 0) {					\
	    if (resultHandling != 0) {				\
		if ((resultHandling) > 0) {			\
		    PUSH_OBJECT(objResultPtr);			\
		} else {					\
		    *(++tosPtr) = objResultPtr;			\
		}						\
	    }							\
	    pc += (pcAdjustment);				\
	    goto cleanup0;					\
	} else if (resultHandling != 0) {			\
	    if ((resultHandling) > 0) {				\
		Tcl_IncrRefCount(objResultPtr);			\
	    }							\
	    pc += (pcAdjustment);				\
	    switch (nCleanup) {					\
	    case 1: goto cleanup1_pushObjResultPtr;		\
	    case 2: goto cleanup2_pushObjResultPtr;		\
	    case 0: break;					\
	    }							\
	} else {						\
	    pc += (pcAdjustment);				\
	    switch (nCleanup) {					\
	    case 1: goto cleanup1;				\
	    case 2: goto cleanup2;				\
	    case 0: break;					\
	    }							\
	}							\
    } while (0)

#define NEXT_INST_V(pcAdjustment, nCleanup, resultHandling)	\
    CHECK_STACK();						\
    do {							\
	pc += (pcAdjustment);					\
	cleanup = (nCleanup);					\
	if (resultHandling) {					\
	    if ((resultHandling) > 0) {				\
		Tcl_IncrRefCount(objResultPtr);			\
	    }							\
	    goto cleanupV_pushObjResultPtr;			\
	} else {						\
	    goto cleanupV;					\
	}							\
    } while (0)

#ifndef TCL_COMPILE_DEBUG
#define JUMP_PEEPHOLE_F(condition, pcAdjustment, cleanup) \
    do {								\
	pc += (pcAdjustment);						\
	switch (*pc) {							\
	case INST_JUMP_FALSE1:						\
	    NEXT_INST_F(((condition)? 2 : TclGetInt1AtPtr(pc+1)), (cleanup), 0); \
	case INST_JUMP_TRUE1:						\
	    NEXT_INST_F(((condition)? TclGetInt1AtPtr(pc+1) : 2), (cleanup), 0); \
	case INST_JUMP_FALSE4:						\
	    NEXT_INST_F(((condition)? 5 : TclGetInt4AtPtr(pc+1)), (cleanup), 0); \
	case INST_JUMP_TRUE4:						\
	    NEXT_INST_F(((condition)? TclGetInt4AtPtr(pc+1) : 5), (cleanup), 0); \
	default:							\
	    if ((condition) < 0) {					\
		TclNewLongObj(objResultPtr, -1);				\
	    } else {							\
		objResultPtr = TCONST((condition) > 0);			\
	    }								\
	    NEXT_INST_F(0, (cleanup), 1);				\
	}								\
    } while (0)
#define JUMP_PEEPHOLE_V(condition, pcAdjustment, cleanup) \
    do {								\
	pc += (pcAdjustment);						\
	switch (*pc) {							\
	case INST_JUMP_FALSE1:						\
	    NEXT_INST_V(((condition)? 2 : TclGetInt1AtPtr(pc+1)), (cleanup), 0); \
	case INST_JUMP_TRUE1:						\
	    NEXT_INST_V(((condition)? TclGetInt1AtPtr(pc+1) : 2), (cleanup), 0); \
	case INST_JUMP_FALSE4:						\
	    NEXT_INST_V(((condition)? 5 : TclGetInt4AtPtr(pc+1)), (cleanup), 0); \
	case INST_JUMP_TRUE4:						\
	    NEXT_INST_V(((condition)? TclGetInt4AtPtr(pc+1) : 5), (cleanup), 0); \
	default:							\
	    if ((condition) < 0) {					\
		TclNewLongObj(objResultPtr, -1);				\
	    } else {							\
		objResultPtr = TCONST((condition) > 0);			\
	    }								\
	    NEXT_INST_V(0, (cleanup), 1);				\
	}								\
    } while (0)
#else /* TCL_COMPILE_DEBUG */
#define JUMP_PEEPHOLE_F(condition, pcAdjustment, cleanup) \
    do{									\
	if ((condition) < 0) {						\
	    TclNewLongObj(objResultPtr, -1);				\
	} else {							\
	    objResultPtr = TCONST((condition) > 0);			\
	}								\
	NEXT_INST_F((pcAdjustment), (cleanup), 1);			\
    } while (0)
#define JUMP_PEEPHOLE_V(condition, pcAdjustment, cleanup) \
    do{									\
	if ((condition) < 0) {						\
	    TclNewLongObj(objResultPtr, -1);				\
	} else {							\
	    objResultPtr = TCONST((condition) > 0);			\
	}								\
	NEXT_INST_V((pcAdjustment), (cleanup), 1);			\
    } while (0)
#endif

/*
 * Macros used to cache often-referenced Tcl evaluation stack information
 * in local variables. Note that a DECACHE_STACK_INFO()-CACHE_STACK_INFO()
 * pair must surround any call inside TclNRExecuteByteCode (and a few other
 * procedures that use this scheme) that could result in a recursive call
 * to TclNRExecuteByteCode.
 */

#define CACHE_STACK_INFO() \
    checkInterp = 1

#define DECACHE_STACK_INFO() \
    esPtr->tosPtr = tosPtr

/*
 * Macros used to access items on the Tcl evaluation stack. PUSH_OBJECT
 * increments the object's ref count since it makes the stack have another
 * reference pointing to the object. However, POP_OBJECT does not decrement
 * the ref count. This is because the stack may hold the only reference to the
 * object, so the object would be destroyed if its ref count were decremented
 * before the caller had a chance to, e.g., store it in a variable. It is the
 * caller's responsibility to decrement the ref count when it is finished with
 * an object.
 *
 * WARNING! It is essential that objPtr only appear once in the PUSH_OBJECT
 * macro. The actual parameter might be an expression with side effects, and
 * this ensures that it will be executed only once.
 */

#define PUSH_OBJECT(objPtr) \
    Tcl_IncrRefCount(*(++tosPtr) = (objPtr))

#define POP_OBJECT()	*(tosPtr--)

#define OBJ_AT_TOS	*tosPtr

#define OBJ_UNDER_TOS	*(tosPtr-1)

#define OBJ_AT_DEPTH(n)	*(tosPtr-(n))

#define CURR_DEPTH	((ptrdiff_t) (tosPtr - initTosPtr))

#define STACK_BASE(esPtr) ((esPtr)->stackWords - 1)

/*
 * Macros used to trace instruction execution. The macros TRACE,
 * TRACE_WITH_OBJ, and O2S are only used inside TclNRExecuteByteCode. O2S is
 * only used in TRACE* calls to get a string from an object.
 */

#ifdef TCL_COMPILE_DEBUG
#   define TRACE(a) \
    while (traceInstructions) {					\
	fprintf(stdout, "%2d: %2d (%u) %s ", iPtr->numLevels,	\
		(int) CURR_DEPTH,				\
		(unsigned) (pc - codePtr->codeStart),		\
		GetOpcodeName(pc));				\
	printf a;						\
	break;							\
    }
#   define TRACE_APPEND(a) \
    while (traceInstructions) {		\
	printf a;			\
	break;				\
    }
#   define TRACE_ERROR(interp) \
    TRACE_APPEND(("ERROR: %.30s\n", O2S(Tcl_GetObjResult(interp))));
#   define TRACE_WITH_OBJ(a, objPtr) \
    while (traceInstructions) {					\
	fprintf(stdout, "%2d: %2d (%u) %s ", iPtr->numLevels,	\
		(int) CURR_DEPTH,				\
		(unsigned) (pc - codePtr->codeStart),		\
		GetOpcodeName(pc));				\
	printf a;						\
	TclPrintObject(stdout, objPtr, 30);			\
	fprintf(stdout, "\n");					\
	break;							\
    }
#   define O2S(objPtr) \
    (objPtr ? TclGetString(objPtr) : "")
#else /* !TCL_COMPILE_DEBUG */
#   define TRACE(a)
#   define TRACE_APPEND(a)
#   define TRACE_ERROR(interp)
#   define TRACE_WITH_OBJ(a, objPtr)
#   define O2S(objPtr)
#endif /* TCL_COMPILE_DEBUG */

/*
 * DTrace instruction probe macros.
 */

#define TCL_DTRACE_INST_NEXT() \
    do {								\
	if (TCL_DTRACE_INST_DONE_ENABLED()) {				\
	    if (curInstName) {						\
		TCL_DTRACE_INST_DONE(curInstName, (int) CURR_DEPTH,	\
			tosPtr);					\
	    }								\
	    curInstName = tclInstructionTable[*pc].name;		\
	    if (TCL_DTRACE_INST_START_ENABLED()) {			\
		TCL_DTRACE_INST_START(curInstName, (int) CURR_DEPTH,	\
			tosPtr);					\
	    }								\
	} else if (TCL_DTRACE_INST_START_ENABLED()) {			\
	    TCL_DTRACE_INST_START(tclInstructionTable[*pc].name,	\
			(int) CURR_DEPTH, tosPtr);			\
	}								\
    } while (0)
#define TCL_DTRACE_INST_LAST() \
    do {								\
	if (TCL_DTRACE_INST_DONE_ENABLED() && curInstName) {		\
	    TCL_DTRACE_INST_DONE(curInstName, (int) CURR_DEPTH, tosPtr);\
	}								\
    } while (0)

/*
 * Macro used in this file to save a function call for common uses of
 * TclGetNumberFromObj(). The ANSI C "prototype" is:
 *
 * MODULE_SCOPE int GetNumberFromObj(Tcl_Interp *interp, Tcl_Obj *objPtr,
 *			ClientData *ptrPtr, int *tPtr);
 */

#ifdef TCL_WIDE_INT_IS_LONG
#define GetNumberFromObj(interp, objPtr, ptrPtr, tPtr) \
    (((objPtr)->typePtr == &tclIntType)					\
	?	(*(tPtr) = TCL_NUMBER_LONG,				\
		*(ptrPtr) = (ClientData)				\
		    (&((objPtr)->internalRep.longValue)), TCL_OK) :	\
    ((objPtr)->typePtr == &tclDoubleType)				\
	?	(((TclIsNaN((objPtr)->internalRep.doubleValue))		\
		    ?	(*(tPtr) = TCL_NUMBER_NAN)			\
		    :	(*(tPtr) = TCL_NUMBER_DOUBLE)),			\
		*(ptrPtr) = (ClientData)				\
		    (&((objPtr)->internalRep.doubleValue)), TCL_OK) :	\
    ((((objPtr)->typePtr == NULL) && ((objPtr)->bytes == NULL)) ||	\
    (((objPtr)->bytes != NULL) && ((objPtr)->length == 0)))		\
	? (*(tPtr) = TCL_NUMBER_LONG),TCL_ERROR :			\
    TclGetNumberFromObj((interp), (objPtr), (ptrPtr), (tPtr)))
#else /* !TCL_WIDE_INT_IS_LONG */
#define GetNumberFromObj(interp, objPtr, ptrPtr, tPtr) \
    (((objPtr)->typePtr == &tclIntType)					\
	?	(*(tPtr) = TCL_NUMBER_LONG,				\
		*(ptrPtr) = (ClientData)				\
		    (&((objPtr)->internalRep.longValue)), TCL_OK) :	\
    ((objPtr)->typePtr == &tclWideIntType)				\
	?	(*(tPtr) = TCL_NUMBER_WIDE,				\
		*(ptrPtr) = (ClientData)				\
		    (&((objPtr)->internalRep.wideValue)), TCL_OK) :	\
    ((objPtr)->typePtr == &tclDoubleType)				\
	?	(((TclIsNaN((objPtr)->internalRep.doubleValue))		\
		    ?	(*(tPtr) = TCL_NUMBER_NAN)			\
		    :	(*(tPtr) = TCL_NUMBER_DOUBLE)),			\
		*(ptrPtr) = (ClientData)				\
		    (&((objPtr)->internalRep.doubleValue)), TCL_OK) :	\
    ((((objPtr)->typePtr == NULL) && ((objPtr)->bytes == NULL)) ||	\
    (((objPtr)->bytes != NULL) && ((objPtr)->length == 0)))		\
	? (*(tPtr) = TCL_NUMBER_LONG),TCL_ERROR :			\
    TclGetNumberFromObj((interp), (objPtr), (ptrPtr), (tPtr)))
#endif /* TCL_WIDE_INT_IS_LONG */

/*
 * Macro used in this file to save a function call for common uses of
 * Tcl_GetBooleanFromObj(). The ANSI C "prototype" is:
 *
 * MODULE_SCOPE int TclGetBooleanFromObj(Tcl_Interp *interp, Tcl_Obj *objPtr,
 *			int *boolPtr);
 */

#define TclGetBooleanFromObj(interp, objPtr, boolPtr) \
    ((((objPtr)->typePtr == &tclIntType)				\
	|| ((objPtr)->typePtr == &tclBooleanType))			\
	? (*(boolPtr) = ((objPtr)->internalRep.longValue!=0), TCL_OK)	\
	: Tcl_GetBooleanFromObj((interp), (objPtr), (boolPtr)))

/*
 * Macro used to make the check for type overflow more mnemonic. This works by
 * comparing sign bits; the rest of the word is irrelevant. The ANSI C
 * "prototype" (where inttype_t is any integer type) is:
 *
 * MODULE_SCOPE int Overflowing(inttype_t a, inttype_t b, inttype_t sum);
 *
 * Check first the condition most likely to fail in usual code (at least for
 * usage in [incr]: do the first summand and the sum have != signs?
 */

#define Overflowing(a,b,sum) ((((a)^(sum)) < 0) && (((a)^(b)) >= 0))

/*
 * Macro for checking whether the type is NaN, used when we're thinking about
 * throwing an error for supplying a non-number number.
 */

#ifndef ACCEPT_NAN
#define IsErroringNaNType(type)		((type) == TCL_NUMBER_NAN)
#else
#define IsErroringNaNType(type)		0
#endif

/*
 * Auxiliary tables used to compute powers of small integers.
 */

#if (LONG_MAX == 0x7fffffff)

/*
 * Maximum base that, when raised to powers 2, 3, ... 8, fits in a 32-bit
 * signed integer.
 */

static const long MaxBase32[] = {46340, 1290, 215, 73, 35, 21, 14};
static const size_t MaxBase32Size = sizeof(MaxBase32)/sizeof(long);

/*
 * Table giving 3, 4, ..., 11, raised to the powers 9, 10, ..., as far as they
 * fit in a 32-bit signed integer. Exp32Index[i] gives the starting index of
 * powers of i+3; Exp32Value[i] gives the corresponding powers.
 */

static const unsigned short Exp32Index[] = {
    0, 11, 18, 23, 26, 29, 31, 32, 33
};
static const size_t Exp32IndexSize =
    sizeof(Exp32Index) / sizeof(unsigned short);
static const long Exp32Value[] = {
    19683, 59049, 177147, 531441, 1594323, 4782969, 14348907, 43046721,
    129140163, 387420489, 1162261467, 262144, 1048576, 4194304,
    16777216, 67108864, 268435456, 1073741824, 1953125, 9765625,
    48828125, 244140625, 1220703125, 10077696, 60466176, 362797056,
    40353607, 282475249, 1977326743, 134217728, 1073741824, 387420489,
    1000000000
};
static const size_t Exp32ValueSize = sizeof(Exp32Value)/sizeof(long);
#endif /* LONG_MAX == 0x7fffffff -- 32 bit machine */

#if (LONG_MAX > 0x7fffffff) || !defined(TCL_WIDE_INT_IS_LONG)

/*
 * Maximum base that, when raised to powers 2, 3, ..., 16, fits in a
 * Tcl_WideInt.
 */

static const Tcl_WideInt MaxBase64[] = {
    (Tcl_WideInt)46340*65536+62259,	/* 3037000499 == isqrt(2**63-1) */
    (Tcl_WideInt)2097151, (Tcl_WideInt)55108, (Tcl_WideInt)6208,
    (Tcl_WideInt)1448, (Tcl_WideInt)511, (Tcl_WideInt)234, (Tcl_WideInt)127,
    (Tcl_WideInt)78, (Tcl_WideInt)52, (Tcl_WideInt)38, (Tcl_WideInt)28,
    (Tcl_WideInt)22, (Tcl_WideInt)18, (Tcl_WideInt)15
};
static const size_t MaxBase64Size = sizeof(MaxBase64)/sizeof(Tcl_WideInt);

/*
 * Table giving 3, 4, ..., 13 raised to powers greater than 16 when the
 * results fit in a 64-bit signed integer.
 */

static const unsigned short Exp64Index[] = {
    0, 23, 38, 49, 57, 63, 67, 70, 72, 74, 75, 76
};
static const size_t Exp64IndexSize =
    sizeof(Exp64Index) / sizeof(unsigned short);
static const Tcl_WideInt Exp64Value[] = {
    (Tcl_WideInt)243*243*243*3*3,
    (Tcl_WideInt)243*243*243*3*3*3,
    (Tcl_WideInt)243*243*243*3*3*3*3,
    (Tcl_WideInt)243*243*243*243,
    (Tcl_WideInt)243*243*243*243*3,
    (Tcl_WideInt)243*243*243*243*3*3,
    (Tcl_WideInt)243*243*243*243*3*3*3,
    (Tcl_WideInt)243*243*243*243*3*3*3*3,
    (Tcl_WideInt)243*243*243*243*243,
    (Tcl_WideInt)243*243*243*243*243*3,
    (Tcl_WideInt)243*243*243*243*243*3*3,
    (Tcl_WideInt)243*243*243*243*243*3*3*3,
    (Tcl_WideInt)243*243*243*243*243*3*3*3*3,
    (Tcl_WideInt)243*243*243*243*243*243,
    (Tcl_WideInt)243*243*243*243*243*243*3,
    (Tcl_WideInt)243*243*243*243*243*243*3*3,
    (Tcl_WideInt)243*243*243*243*243*243*3*3*3,
    (Tcl_WideInt)243*243*243*243*243*243*3*3*3*3,
    (Tcl_WideInt)243*243*243*243*243*243*243,
    (Tcl_WideInt)243*243*243*243*243*243*243*3,
    (Tcl_WideInt)243*243*243*243*243*243*243*3*3,
    (Tcl_WideInt)243*243*243*243*243*243*243*3*3*3,
    (Tcl_WideInt)243*243*243*243*243*243*243*3*3*3*3,
    (Tcl_WideInt)1024*1024*1024*4*4,
    (Tcl_WideInt)1024*1024*1024*4*4*4,
    (Tcl_WideInt)1024*1024*1024*4*4*4*4,
    (Tcl_WideInt)1024*1024*1024*1024,
    (Tcl_WideInt)1024*1024*1024*1024*4,
    (Tcl_WideInt)1024*1024*1024*1024*4*4,
    (Tcl_WideInt)1024*1024*1024*1024*4*4*4,
    (Tcl_WideInt)1024*1024*1024*1024*4*4*4*4,
    (Tcl_WideInt)1024*1024*1024*1024*1024,
    (Tcl_WideInt)1024*1024*1024*1024*1024*4,
    (Tcl_WideInt)1024*1024*1024*1024*1024*4*4,
    (Tcl_WideInt)1024*1024*1024*1024*1024*4*4*4,
    (Tcl_WideInt)1024*1024*1024*1024*1024*4*4*4*4,
    (Tcl_WideInt)1024*1024*1024*1024*1024*1024,
    (Tcl_WideInt)1024*1024*1024*1024*1024*1024*4,
    (Tcl_WideInt)3125*3125*3125*5*5,
    (Tcl_WideInt)3125*3125*3125*5*5*5,
    (Tcl_WideInt)3125*3125*3125*5*5*5*5,
    (Tcl_WideInt)3125*3125*3125*3125,
    (Tcl_WideInt)3125*3125*3125*3125*5,
    (Tcl_WideInt)3125*3125*3125*3125*5*5,
    (Tcl_WideInt)3125*3125*3125*3125*5*5*5,
    (Tcl_WideInt)3125*3125*3125*3125*5*5*5*5,
    (Tcl_WideInt)3125*3125*3125*3125*3125,
    (Tcl_WideInt)3125*3125*3125*3125*3125*5,
    (Tcl_WideInt)3125*3125*3125*3125*3125*5*5,
    (Tcl_WideInt)7776*7776*7776*6*6,
    (Tcl_WideInt)7776*7776*7776*6*6*6,
    (Tcl_WideInt)7776*7776*7776*6*6*6*6,
    (Tcl_WideInt)7776*7776*7776*7776,
    (Tcl_WideInt)7776*7776*7776*7776*6,
    (Tcl_WideInt)7776*7776*7776*7776*6*6,
    (Tcl_WideInt)7776*7776*7776*7776*6*6*6,
    (Tcl_WideInt)7776*7776*7776*7776*6*6*6*6,
    (Tcl_WideInt)16807*16807*16807*7*7,
    (Tcl_WideInt)16807*16807*16807*7*7*7,
    (Tcl_WideInt)16807*16807*16807*7*7*7*7,
    (Tcl_WideInt)16807*16807*16807*16807,
    (Tcl_WideInt)16807*16807*16807*16807*7,
    (Tcl_WideInt)16807*16807*16807*16807*7*7,
    (Tcl_WideInt)32768*32768*32768*8*8,
    (Tcl_WideInt)32768*32768*32768*8*8*8,
    (Tcl_WideInt)32768*32768*32768*8*8*8*8,
    (Tcl_WideInt)32768*32768*32768*32768,
    (Tcl_WideInt)59049*59049*59049*9*9,
    (Tcl_WideInt)59049*59049*59049*9*9*9,
    (Tcl_WideInt)59049*59049*59049*9*9*9*9,
    (Tcl_WideInt)100000*100000*100000*10*10,
    (Tcl_WideInt)100000*100000*100000*10*10*10,
    (Tcl_WideInt)161051*161051*161051*11*11,
    (Tcl_WideInt)161051*161051*161051*11*11*11,
    (Tcl_WideInt)248832*248832*248832*12*12,
    (Tcl_WideInt)371293*371293*371293*13*13
};
static const size_t Exp64ValueSize = sizeof(Exp64Value) / sizeof(Tcl_WideInt);
#endif /* (LONG_MAX > 0x7fffffff) || !defined(TCL_WIDE_INT_IS_LONG) */

/*
 * Markers for ExecuteExtendedBinaryMathOp.
 */

#define DIVIDED_BY_ZERO		((Tcl_Obj *) -1)
#define EXPONENT_OF_ZERO	((Tcl_Obj *) -2)
#define GENERAL_ARITHMETIC_ERROR ((Tcl_Obj *) -3)

/*
 * Declarations for local procedures to this file:
 */

#ifdef TCL_COMPILE_STATS
static int		EvalStatsCmd(ClientData clientData,
			    Tcl_Interp *interp, int objc,
			    Tcl_Obj *const objv[]);
#endif /* TCL_COMPILE_STATS */
#ifdef TCL_COMPILE_DEBUG
static const char *	GetOpcodeName(const unsigned char *pc);
static void		PrintByteCodeInfo(ByteCode *codePtr);
static const char *	StringForResultCode(int result);
static void		ValidatePcAndStackTop(ByteCode *codePtr,
			    const unsigned char *pc, int stackTop,
			    int checkStack);
#endif /* TCL_COMPILE_DEBUG */
static ByteCode *	CompileExprObj(Tcl_Interp *interp, Tcl_Obj *objPtr);
static void		DeleteExecStack(ExecStack *esPtr);
static void		DupExprCodeInternalRep(Tcl_Obj *srcPtr,
			    Tcl_Obj *copyPtr);
MODULE_SCOPE int	TclCompareTwoNumbers(Tcl_Obj *valuePtr,
			    Tcl_Obj *value2Ptr);
static Tcl_Obj *	ExecuteExtendedBinaryMathOp(Tcl_Interp *interp,
			    int opcode, Tcl_Obj **constants,
			    Tcl_Obj *valuePtr, Tcl_Obj *value2Ptr);
static Tcl_Obj *	ExecuteExtendedUnaryMathOp(int opcode,
			    Tcl_Obj *valuePtr);
static void		FreeExprCodeInternalRep(Tcl_Obj *objPtr);
static ExceptionRange *	GetExceptRangeForPc(const unsigned char *pc,
			    int searchMode, ByteCode *codePtr);
static const char *	GetSrcInfoForPc(const unsigned char *pc,
			    ByteCode *codePtr, int *lengthPtr,
			    const unsigned char **pcBeg, int *cmdIdxPtr);
static Tcl_Obj **	GrowEvaluationStack(ExecEnv *eePtr, int growth,
			    int move);
static void		IllegalExprOperandType(Tcl_Interp *interp,
			    const unsigned char *pc, Tcl_Obj *opndPtr);
static void		InitByteCodeExecution(Tcl_Interp *interp);
static inline int	wordSkip(void *ptr);
static void		ReleaseDictIterator(Tcl_Obj *objPtr);
/* Useful elsewhere, make available in tclInt.h or stubs? */
static Tcl_Obj **	StackAllocWords(Tcl_Interp *interp, int numWords);
static Tcl_Obj **	StackReallocWords(Tcl_Interp *interp, int numWords);
static Tcl_NRPostProc	CopyCallback;
static Tcl_NRPostProc	ExprObjCallback;
static Tcl_NRPostProc	FinalizeOONext;
static Tcl_NRPostProc	FinalizeOONextFilter;
static Tcl_NRPostProc   TEBCresume;

/*
 * The structure below defines a bytecode Tcl object type to hold the
 * compiled bytecode for Tcl expressions.
 */

static const Tcl_ObjType exprCodeType = {
    "exprcode",
    FreeExprCodeInternalRep,	/* freeIntRepProc */
    DupExprCodeInternalRep,	/* dupIntRepProc */
    NULL,			/* updateStringProc */
    NULL			/* setFromAnyProc */
};

/*
 * Custom object type only used in this file; values of its type should never
 * be seen by user scripts.
 */

static const Tcl_ObjType dictIteratorType = {
    "dictIterator",
    ReleaseDictIterator,
    NULL, NULL, NULL
};

/*
 *----------------------------------------------------------------------
 *
 * ReleaseDictIterator --
 *
 *	This takes apart a dictionary iterator that is stored in the given Tcl
 *	object.
 *
 * Results:
 *	None.
 *
 * Side effects:
 *	Deallocates memory, marks the object as being untyped.
 *
 *----------------------------------------------------------------------
 */

static void
ReleaseDictIterator(
    Tcl_Obj *objPtr)
{
    Tcl_DictSearch *searchPtr;
    Tcl_Obj *dictPtr;

    /*
     * First kill the search, and then release the reference to the dictionary
     * that we were holding.
     */

    searchPtr = objPtr->internalRep.twoPtrValue.ptr1;
    Tcl_DictObjDone(searchPtr);
    ckfree(searchPtr);

    dictPtr = objPtr->internalRep.twoPtrValue.ptr2;
    TclDecrRefCount(dictPtr);

    objPtr->typePtr = NULL;
}

/*
 *----------------------------------------------------------------------
 *
 * InitByteCodeExecution --
 *
 *	This procedure is called once to initialize the Tcl bytecode
 *	interpreter.
 *
 * Results:
 *	None.
 *
 * Side effects:
 *	This procedure initializes the array of instruction names. If
 *	compiling with the TCL_COMPILE_STATS flag, it initializes the array
 *	that counts the executions of each instruction and it creates the
 *	"evalstats" command. It also establishes the link between the Tcl
 *	"tcl_traceExec" and C "tclTraceExec" variables.
 *
 *----------------------------------------------------------------------
 */

static void
InitByteCodeExecution(
    Tcl_Interp *interp)		/* Interpreter for which the Tcl variable
				 * "tcl_traceExec" is linked to control
				 * instruction tracing. */
{
#ifdef TCL_COMPILE_DEBUG
    if (Tcl_LinkVar(interp, "tcl_traceExec", (char *) &tclTraceExec,
	    TCL_LINK_INT) != TCL_OK) {
	Tcl_Panic("InitByteCodeExecution: can't create link for tcl_traceExec variable");
    }
#endif
#ifdef TCL_COMPILE_STATS
    Tcl_CreateObjCommand(interp, "evalstats", EvalStatsCmd, NULL, NULL);
#endif /* TCL_COMPILE_STATS */
}

/*
 *----------------------------------------------------------------------
 *
 * TclCreateExecEnv --
 *
 *	This procedure creates a new execution environment for Tcl bytecode
 *	execution. An ExecEnv points to a Tcl evaluation stack. An ExecEnv is
 *	typically created once for each Tcl interpreter (Interp structure) and
 *	recursively passed to TclNRExecuteByteCode to execute ByteCode sequences
 *	for nested commands.
 *
 * Results:
 *	A newly allocated ExecEnv is returned. This points to an empty
 *	evaluation stack of the standard initial size.
 *
 * Side effects:
 *	The bytecode interpreter is also initialized here, as this procedure
 *	will be called before any call to TclNRExecuteByteCode.
 *
 *----------------------------------------------------------------------
 */

ExecEnv *
TclCreateExecEnv(
    Tcl_Interp *interp,		/* Interpreter for which the execution
				 * environment is being created. */
    int size)			/* The initial stack size, in number of words
				 * [sizeof(Tcl_Obj*)] */
{
    ExecEnv *eePtr = ckalloc(sizeof(ExecEnv));
    ExecStack *esPtr = ckalloc(sizeof(ExecStack)
	    + (size_t) (size-1) * sizeof(Tcl_Obj *));

    eePtr->execStackPtr = esPtr;
    TclNewBooleanObj(eePtr->constants[0], 0);
    Tcl_IncrRefCount(eePtr->constants[0]);
    TclNewBooleanObj(eePtr->constants[1], 1);
    Tcl_IncrRefCount(eePtr->constants[1]);
    eePtr->interp = interp;
    eePtr->callbackPtr = NULL;
    eePtr->corPtr = NULL;
    eePtr->rewind = 0;

    esPtr->prevPtr = NULL;
    esPtr->nextPtr = NULL;
    esPtr->markerPtr = NULL;
    esPtr->endPtr = &esPtr->stackWords[size-1];
    esPtr->tosPtr = STACK_BASE(esPtr);

    Tcl_MutexLock(&execMutex);
    if (!execInitialized) {
	InitByteCodeExecution(interp);
	execInitialized = 1;
    }
    Tcl_MutexUnlock(&execMutex);

    return eePtr;
}

/*
 *----------------------------------------------------------------------
 *
 * TclDeleteExecEnv --
 *
 *	Frees the storage for an ExecEnv.
 *
 * Results:
 *	None.
 *
 * Side effects:
 *	Storage for an ExecEnv and its contained storage (e.g. the evaluation
 *	stack) is freed.
 *
 *----------------------------------------------------------------------
 */

static void
DeleteExecStack(
    ExecStack *esPtr)
{
    if (esPtr->markerPtr && !cachedInExit) {
	Tcl_Panic("freeing an execStack which is still in use");
    }

    if (esPtr->prevPtr) {
	esPtr->prevPtr->nextPtr = esPtr->nextPtr;
    }
    if (esPtr->nextPtr) {
	esPtr->nextPtr->prevPtr = esPtr->prevPtr;
    }
    ckfree(esPtr);
}

void
TclDeleteExecEnv(
    ExecEnv *eePtr)		/* Execution environment to free. */
{
    ExecStack *esPtr = eePtr->execStackPtr, *tmpPtr;

	cachedInExit = TclInExit();

    /*
     * Delete all stacks in this exec env.
     */

    while (esPtr->nextPtr) {
	esPtr = esPtr->nextPtr;
    }
    while (esPtr) {
	tmpPtr = esPtr;
	esPtr = tmpPtr->prevPtr;
	DeleteExecStack(tmpPtr);
    }

    TclDecrRefCount(eePtr->constants[0]);
    TclDecrRefCount(eePtr->constants[1]);
    if (eePtr->callbackPtr && !cachedInExit) {
	Tcl_Panic("Deleting execEnv with pending TEOV callbacks!");
    }
    if (eePtr->corPtr && !cachedInExit) {
	Tcl_Panic("Deleting execEnv with existing coroutine");
    }
    ckfree(eePtr);
}

/*
 *----------------------------------------------------------------------
 *
 * TclFinalizeExecution --
 *
 *	Finalizes the execution environment setup so that it can be later
 *	reinitialized.
 *
 * Results:
 *	None.
 *
 * Side effects:
 *	After this call, the next time TclCreateExecEnv will be called it will
 *	call InitByteCodeExecution.
 *
 *----------------------------------------------------------------------
 */

void
TclFinalizeExecution(void)
{
    Tcl_MutexLock(&execMutex);
    execInitialized = 0;
    Tcl_MutexUnlock(&execMutex);
}

/*
 * Auxiliary code to insure that GrowEvaluationStack always returns correctly
 * aligned memory.
 *
 * WALLOCALIGN represents the alignment reqs in words, just as TCL_ALLOCALIGN
 * represents the reqs in bytes. This assumes that TCL_ALLOCALIGN is a
 * multiple of the wordsize 'sizeof(Tcl_Obj *)'.
 */

#define WALLOCALIGN \
    (TCL_ALLOCALIGN/sizeof(Tcl_Obj *))

/*
 * wordSkip computes how many words have to be skipped until the next aligned
 * word. Note that we are only interested in the low order bits of ptr, so
 * that any possible information loss in PTR2INT is of no consequence.
 */

static inline int
wordSkip(
    void *ptr)
{
    int mask = TCL_ALLOCALIGN-1;
    int base = PTR2INT(ptr) & mask;
    return (TCL_ALLOCALIGN - base)/sizeof(Tcl_Obj *);
}

/*
 * Given a marker, compute where the following aligned memory starts.
 */

#define MEMSTART(markerPtr) \
    ((markerPtr) + wordSkip(markerPtr))

/*
 *----------------------------------------------------------------------
 *
 * GrowEvaluationStack --
 *
 *	This procedure grows a Tcl evaluation stack stored in an ExecEnv,
 *	copying over the words since the last mark if so requested. A mark is
 *	set at the beginning of the new area when no copying is requested.
 *
 * Results:
 *	Returns a pointer to the first usable word in the (possibly) grown
 *	stack.
 *
 * Side effects:
 *	The size of the evaluation stack may be grown, a marker is set
 *
 *----------------------------------------------------------------------
 */

static Tcl_Obj **
GrowEvaluationStack(
    ExecEnv *eePtr,		/* Points to the ExecEnv with an evaluation
				 * stack to enlarge. */
    int growth,			/* How much larger than the current used
				 * size. */
    int move)			/* 1 if move words since last marker. */
{
    ExecStack *esPtr = eePtr->execStackPtr, *oldPtr = NULL;
    int newBytes, newElems, currElems;
    int needed = growth - (esPtr->endPtr - esPtr->tosPtr);
    Tcl_Obj **markerPtr = esPtr->markerPtr, **memStart;
    int moveWords = 0;

    if (move) {
	if (!markerPtr) {
	    Tcl_Panic("STACK: Reallocating with no previous alloc");
	}
	if (needed <= 0) {
	    return MEMSTART(markerPtr);
	}
    } else {
#ifndef PURIFY
	Tcl_Obj **tmpMarkerPtr = esPtr->tosPtr + 1;
	int offset = wordSkip(tmpMarkerPtr);

	if (needed + offset < 0) {
	    /*
	     * Put a marker pointing to the previous marker in this stack, and
	     * store it in esPtr as the current marker. Return a pointer to
	     * the start of aligned memory.
	     */

	    esPtr->markerPtr = tmpMarkerPtr;
	    memStart = tmpMarkerPtr + offset;
	    esPtr->tosPtr = memStart - 1;
	    *esPtr->markerPtr = (Tcl_Obj *) markerPtr;
	    return memStart;
	}
#endif
    }

    /*
     * Reset move to hold the number of words to be moved to new stack (if
     * any) and growth to hold the complete stack requirements: add one for
     * the marker, (WALLOCALIGN-1) for the maximal possible offset.
     */

    if (move) {
	moveWords = esPtr->tosPtr - MEMSTART(markerPtr) + 1;
    }
    needed = growth + moveWords + WALLOCALIGN;


    /*
     * Check if there is enough room in the next stack (if there is one, it
     * should be both empty and the last one!)
     */

    if (esPtr->nextPtr) {
	oldPtr = esPtr;
	esPtr = oldPtr->nextPtr;
	currElems = esPtr->endPtr - STACK_BASE(esPtr);
	if (esPtr->markerPtr || (esPtr->tosPtr != STACK_BASE(esPtr))) {
	    Tcl_Panic("STACK: Stack after current is in use");
	}
	if (esPtr->nextPtr) {
	    Tcl_Panic("STACK: Stack after current is not last");
	}
	if (needed <= currElems) {
	    goto newStackReady;
	}
	DeleteExecStack(esPtr);
	esPtr = oldPtr;
    } else {
	currElems = esPtr->endPtr - STACK_BASE(esPtr);
    }

    /*
     * We need to allocate a new stack! It needs to store 'growth' words,
     * including the elements to be copied over and the new marker.
     */

#ifndef PURIFY
    newElems = 2*currElems;
    while (needed > newElems) {
	newElems *= 2;
    }
#else
    newElems = needed;
#endif

    newBytes = sizeof(ExecStack) + (newElems-1) * sizeof(Tcl_Obj *);

    oldPtr = esPtr;
    esPtr = ckalloc(newBytes);

    oldPtr->nextPtr = esPtr;
    esPtr->prevPtr = oldPtr;
    esPtr->nextPtr = NULL;
    esPtr->endPtr = &esPtr->stackWords[newElems-1];

  newStackReady:
    eePtr->execStackPtr = esPtr;

    /*
     * Store a NULL marker at the beginning of the stack, to indicate that
     * this is the first marker in this stack and that rewinding to here
     * should actually be a return to the previous stack.
     */

    esPtr->stackWords[0] = NULL;
    esPtr->markerPtr = &esPtr->stackWords[0];
    memStart = MEMSTART(esPtr->markerPtr);
    esPtr->tosPtr = memStart - 1;

    if (move) {
	memcpy(memStart, MEMSTART(markerPtr), moveWords*sizeof(Tcl_Obj *));
	esPtr->tosPtr += moveWords;
	oldPtr->markerPtr = (Tcl_Obj **) *markerPtr;
	oldPtr->tosPtr = markerPtr-1;
    }

    /*
     * Free the old stack if it is now unused.
     */

    if (!oldPtr->markerPtr) {
	DeleteExecStack(oldPtr);
    }

    return memStart;
}

/*
 *--------------------------------------------------------------
 *
 * TclStackAlloc, TclStackRealloc, TclStackFree --
 *
 *	Allocate memory from the execution stack; it has to be returned later
 *	with a call to TclStackFree.
 *
 * Results:
 *	A pointer to the first byte allocated, or panics if the allocation did
 *	not succeed.
 *
 * Side effects:
 *	The execution stack may be grown.
 *
 *--------------------------------------------------------------
 */

static Tcl_Obj **
StackAllocWords(
    Tcl_Interp *interp,
    int numWords)
{
    /*
     * Note that GrowEvaluationStack sets a marker in the stack. This marker
     * is read when rewinding, e.g., by TclStackFree.
     */

    Interp *iPtr = (Interp *) interp;
    ExecEnv *eePtr = iPtr->execEnvPtr;
    Tcl_Obj **resPtr = GrowEvaluationStack(eePtr, numWords, 0);

    eePtr->execStackPtr->tosPtr += numWords;
    return resPtr;
}

static Tcl_Obj **
StackReallocWords(
    Tcl_Interp *interp,
    int numWords)
{
    Interp *iPtr = (Interp *) interp;
    ExecEnv *eePtr = iPtr->execEnvPtr;
    Tcl_Obj **resPtr = GrowEvaluationStack(eePtr, numWords, 1);

    eePtr->execStackPtr->tosPtr += numWords;
    return resPtr;
}

void
TclStackFree(
    Tcl_Interp *interp,
    void *freePtr)
{
    Interp *iPtr = (Interp *) interp;
    ExecEnv *eePtr;
    ExecStack *esPtr;
    Tcl_Obj **markerPtr, *marker;

    if (iPtr == NULL || iPtr->execEnvPtr == NULL) {
	ckfree(freePtr);
	return;
    }

    /*
     * Rewind the stack to the previous marker position. The current marker,
     * as set in the last call to GrowEvaluationStack, contains a pointer to
     * the previous marker.
     */

    eePtr = iPtr->execEnvPtr;
    esPtr = eePtr->execStackPtr;
    markerPtr = esPtr->markerPtr;
    marker = *markerPtr;

    if ((freePtr != NULL) && (MEMSTART(markerPtr) != (Tcl_Obj **)freePtr)) {
	Tcl_Panic("TclStackFree: incorrect freePtr (%p != %p). Call out of sequence?",
		freePtr, MEMSTART(markerPtr));
    }

    esPtr->tosPtr = markerPtr - 1;
    esPtr->markerPtr = (Tcl_Obj **) marker;
    if (marker) {
	return;
    }

    /*
     * Return to previous active stack. Note that repeated expansions or
     * reallocs could have generated several unused intervening stacks: free
     * them too.
     */

    while (esPtr->nextPtr) {
	esPtr = esPtr->nextPtr;
    }
    esPtr->tosPtr = STACK_BASE(esPtr);
    while (esPtr->prevPtr) {
	ExecStack *tmpPtr = esPtr->prevPtr;
	if (tmpPtr->tosPtr == STACK_BASE(tmpPtr)) {
	    DeleteExecStack(tmpPtr);
	} else {
	    break;
	}
    }
    if (esPtr->prevPtr) {
	eePtr->execStackPtr = esPtr->prevPtr;
#ifdef PURIFY
	eePtr->execStackPtr->nextPtr = NULL;
	DeleteExecStack(esPtr);
#endif
    } else {
	eePtr->execStackPtr = esPtr;
    }
}

void *
TclStackAlloc(
    Tcl_Interp *interp,
    int numBytes)
{
    Interp *iPtr = (Interp *) interp;
    int numWords = (numBytes + (sizeof(Tcl_Obj *) - 1))/sizeof(Tcl_Obj *);

    if (iPtr == NULL || iPtr->execEnvPtr == NULL) {
	return (void *) ckalloc(numBytes);
    }

    return (void *) StackAllocWords(interp, numWords);
}

void *
TclStackRealloc(
    Tcl_Interp *interp,
    void *ptr,
    int numBytes)
{
    Interp *iPtr = (Interp *) interp;
    ExecEnv *eePtr;
    ExecStack *esPtr;
    Tcl_Obj **markerPtr;
    int numWords;

    if (iPtr == NULL || iPtr->execEnvPtr == NULL) {
	return (void *) ckrealloc((char *) ptr, numBytes);
    }

    eePtr = iPtr->execEnvPtr;
    esPtr = eePtr->execStackPtr;
    markerPtr = esPtr->markerPtr;

    if (MEMSTART(markerPtr) != (Tcl_Obj **)ptr) {
	Tcl_Panic("TclStackRealloc: incorrect ptr. Call out of sequence?");
    }

    numWords = (numBytes + (sizeof(Tcl_Obj *) - 1))/sizeof(Tcl_Obj *);
    return (void *) StackReallocWords(interp, numWords);
}

/*
 *--------------------------------------------------------------
 *
 * Tcl_ExprObj --
 *
 *	Evaluate an expression in a Tcl_Obj.
 *
 * Results:
 *	A standard Tcl object result. If the result is other than TCL_OK, then
 *	the interpreter's result contains an error message. If the result is
 *	TCL_OK, then a pointer to the expression's result value object is
 *	stored in resultPtrPtr. In that case, the object's ref count is
 *	incremented to reflect the reference returned to the caller; the
 *	caller is then responsible for the resulting object and must, for
 *	example, decrement the ref count when it is finished with the object.
 *
 * Side effects:
 *	Any side effects caused by subcommands in the expression, if any. The
 *	interpreter result is not modified unless there is an error.
 *
 *--------------------------------------------------------------
 */

int
Tcl_ExprObj(
    Tcl_Interp *interp,		/* Context in which to evaluate the
				 * expression. */
    register Tcl_Obj *objPtr,	/* Points to Tcl object containing expression
				 * to evaluate. */
    Tcl_Obj **resultPtrPtr)	/* Where the Tcl_Obj* that is the expression
				 * result is stored if no errors occur. */
{
    NRE_callback *rootPtr = TOP_CB(interp);
    Tcl_Obj *resultPtr;

    TclNewObj(resultPtr);
    TclNRAddCallback(interp, CopyCallback, resultPtrPtr, resultPtr,
	    NULL, NULL);
    Tcl_NRExprObj(interp, objPtr, resultPtr);
    return TclNRRunCallbacks(interp, TCL_OK, rootPtr);
}

static int
CopyCallback(
    ClientData data[],
    Tcl_Interp *interp,
    int result)
{
    Tcl_Obj **resultPtrPtr = data[0];
    Tcl_Obj *resultPtr = data[1];

    if (result == TCL_OK) {
	*resultPtrPtr = resultPtr;
	Tcl_IncrRefCount(resultPtr);
    } else {
	Tcl_DecrRefCount(resultPtr);
    }
    return result;
}

/*
 *--------------------------------------------------------------
 *
 * Tcl_NRExprObj --
 *
 *	Request evaluation of the expression in a Tcl_Obj by the NR stack.
 *
 * Results:
 *	Returns TCL_OK.
 *
 * Side effects:
 *	Compiles objPtr as a Tcl expression and places callbacks on the
 *	NR stack to execute the bytecode and store the result in resultPtr.
 *	If bytecode execution raises an exception, nothing is written
 *	to resultPtr, and the exceptional return code flows up the NR
 *	stack.  If the exception is TCL_ERROR, an error message is left
 *	in the interp result and the interp's return options dictionary
 *	holds additional error information too.  Execution of the bytecode
 *	may have other side effects, depending on the expression.
 *
 *--------------------------------------------------------------
 */

int
Tcl_NRExprObj(
    Tcl_Interp *interp,
    Tcl_Obj *objPtr,
    Tcl_Obj *resultPtr)
{
    ByteCode *codePtr;
    Tcl_InterpState state = Tcl_SaveInterpState(interp, TCL_OK);

    Tcl_ResetResult(interp);
    codePtr = CompileExprObj(interp, objPtr);

    Tcl_NRAddCallback(interp, ExprObjCallback, state, resultPtr,
	    NULL, NULL);
    return TclNRExecuteByteCode(interp, codePtr);
}

static int
ExprObjCallback(
    ClientData data[],
    Tcl_Interp *interp,
    int result)
{
    Tcl_InterpState state = data[0];
    Tcl_Obj *resultPtr = data[1];

    if (result == TCL_OK) {
	TclSetDuplicateObj(resultPtr, Tcl_GetObjResult(interp));
	(void) Tcl_RestoreInterpState(interp, state);
    } else {
	Tcl_DiscardInterpState(state);
    }
    return result;
}

/*
 *----------------------------------------------------------------------
 *
 * CompileExprObj --
 *	Compile a Tcl expression value into ByteCode.
 *
 * Results:
 *	A (ByteCode *) is returned pointing to the resulting ByteCode.
 *
 * Side effects:
 *	The Tcl_ObjType of objPtr is changed to the "exprcode" type,
 *	and the ByteCode is kept in the internal rep (along with context
 *	data for checking validity) for faster operations the next time
 *	CompileExprObj is called on the same value.
 *
 *----------------------------------------------------------------------
 */

static ByteCode *
CompileExprObj(
    Tcl_Interp *interp,
    Tcl_Obj *objPtr)
{
    Interp *iPtr = (Interp *) interp;
    CompileEnv compEnv;		/* Compilation environment structure allocated
				 * in frame. */
    register ByteCode *codePtr = NULL;
				/* Tcl Internal type of bytecode. Initialized
				 * to avoid compiler warning. */

    /*
     * Get the expression ByteCode from the object. If it exists, make sure it
     * is valid in the current context.
     */
    if (objPtr->typePtr == &exprCodeType) {
	Namespace *namespacePtr = iPtr->varFramePtr->nsPtr;

	codePtr = objPtr->internalRep.twoPtrValue.ptr1;
	if (((Interp *) *codePtr->interpHandle != iPtr)
		|| (codePtr->compileEpoch != iPtr->compileEpoch)
		|| (codePtr->nsPtr != namespacePtr)
		|| (codePtr->nsEpoch != namespacePtr->resolverEpoch)
		|| (codePtr->localCachePtr != iPtr->varFramePtr->localCachePtr)) {
	    TclFreeIntRep(objPtr);
	}
    }
    if (objPtr->typePtr != &exprCodeType) {
	/*
	 * TIP #280: No invoker (yet) - Expression compilation.
	 */

	const char *string = TclGetString(objPtr);

	TclInitCompileEnv(interp, &compEnv, string, objPtr->length, NULL, 0);
	TclCompileExpr(interp, string, objPtr->length, &compEnv, 0);

	/*
	 * Successful compilation. If the expression yielded no instructions,
	 * push an zero object as the expression's result.
	 */

	if (compEnv.codeNext == compEnv.codeStart) {
	    TclEmitPush(TclRegisterLiteral(&compEnv, "0", 1, 0),
		    &compEnv);
	}

	/*
	 * Add a "done" instruction as the last instruction and change the
	 * object into a ByteCode object. Ownership of the literal objects and
	 * aux data items is given to the ByteCode object.
	 */

	TclEmitOpcode(INST_DONE, &compEnv);
	codePtr = TclInitByteCodeObj(objPtr, &exprCodeType, &compEnv);
	TclFreeCompileEnv(&compEnv);
	if (iPtr->varFramePtr->localCachePtr) {
	    codePtr->localCachePtr = iPtr->varFramePtr->localCachePtr;
	    codePtr->localCachePtr->refCount++;
	}
#ifdef TCL_COMPILE_DEBUG
	if (tclTraceCompile == 2) {
	    TclPrintByteCodeObj(interp, objPtr);
	    fflush(stdout);
	}
#endif /* TCL_COMPILE_DEBUG */
    }
    return codePtr;
}

/*
 *----------------------------------------------------------------------
 *
 * DupExprCodeInternalRep --
 *
 *	Part of the Tcl object type implementation for Tcl expression
 *	bytecode. We do not copy the bytecode intrep. Instead, we return
 *	without setting copyPtr->typePtr, so the copy is a plain string copy
 *	of the expression value, and if it is to be used as a compiled
 *	expression, it will just need a recompile.
 *
 *	This makes sense, because with Tcl's copy-on-write practices, the
 *	usual (only?) time Tcl_DuplicateObj() will be called is when the copy
 *	is about to be modified, which would invalidate any copied bytecode
 *	anyway. The only reason it might make sense to copy the bytecode is if
 *	we had some modifying routines that operated directly on the intrep,
 *	like we do for lists and dicts.
 *
 * Results:
 *	None.
 *
 * Side effects:
 *	None.
 *
 *----------------------------------------------------------------------
 */

static void
DupExprCodeInternalRep(
    Tcl_Obj *srcPtr,
    Tcl_Obj *copyPtr)
{
    return;
}

/*
 *----------------------------------------------------------------------
 *
 * FreeExprCodeInternalRep --
 *
 *	Part of the Tcl object type implementation for Tcl expression
 *	bytecode. Frees the storage allocated to hold the internal rep, unless
 *	ref counts indicate bytecode execution is still in progress.
 *
 * Results:
 *	None.
 *
 * Side effects:
 *	May free allocated memory. Leaves objPtr untyped.
 *
 *----------------------------------------------------------------------
 */

static void
FreeExprCodeInternalRep(
    Tcl_Obj *objPtr)
{
    ByteCode *codePtr = objPtr->internalRep.twoPtrValue.ptr1;

    TclReleaseByteCode(codePtr);
}

/*
 *----------------------------------------------------------------------
 *
 * TclCompileObj --
 *
 *	This procedure compiles the script contained in a Tcl_Obj.
 *
 * Results:
 *	A pointer to the corresponding ByteCode, never NULL.
 *
 * Side effects:
 *	The object is shimmered to bytecode type.
 *
 *----------------------------------------------------------------------
 */

ByteCode *
TclCompileObj(
    Tcl_Interp *interp,
    Tcl_Obj *objPtr,
    const CmdFrame *invoker,
    int word)
{
    register Interp *iPtr = (Interp *) interp;
    register ByteCode *codePtr;	/* Tcl Internal type of bytecode. */
    Namespace *namespacePtr = iPtr->varFramePtr->nsPtr;

    /*
     * If the object is not already of tclByteCodeType, compile it (and reset
     * the compilation flags in the interpreter; this should be done after any
     * compilation). Otherwise, check that it is "fresh" enough.
     */

    if (objPtr->typePtr == &tclByteCodeType) {
	/*
	 * Make sure the Bytecode hasn't been invalidated by, e.g., someone
	 * redefining a command with a compile procedure (this might make the
	 * compiled code wrong). The object needs to be recompiled if it was
	 * compiled in/for a different interpreter, or for a different
	 * namespace, or for the same namespace but with different name
	 * resolution rules. Precompiled objects, however, are immutable and
	 * therefore they are not recompiled, even if the epoch has changed.
	 *
	 * To be pedantically correct, we should also check that the
	 * originating procPtr is the same as the current context procPtr
	 * (assuming one exists at all - none for global level). This code is
	 * #def'ed out because [info body] was changed to never return a
	 * bytecode type object, which should obviate us from the extra checks
	 * here.
	 */

	codePtr = objPtr->internalRep.twoPtrValue.ptr1;
	if (((Interp *) *codePtr->interpHandle != iPtr)
		|| (codePtr->compileEpoch != iPtr->compileEpoch)
		|| (codePtr->nsPtr != namespacePtr)
		|| (codePtr->nsEpoch != namespacePtr->resolverEpoch)) {
	    if (!(codePtr->flags & TCL_BYTECODE_PRECOMPILED)) {
		goto recompileObj;
	    }
	    if ((Interp *) *codePtr->interpHandle != iPtr) {
		Tcl_Panic("Tcl_EvalObj: compiled script jumped interps");
	    }
	    codePtr->compileEpoch = iPtr->compileEpoch;
	}

	/*
	 * Check that any compiled locals do refer to the current proc
	 * environment! If not, recompile.
	 */

	if (!(codePtr->flags & TCL_BYTECODE_PRECOMPILED) &&
		(codePtr->procPtr == NULL) &&
		(codePtr->localCachePtr != iPtr->varFramePtr->localCachePtr)){
	    goto recompileObj;
	}

	/*
	 * #280.
	 * Literal sharing fix. This part of the fix is not required by 8.4
	 * nor 8.5, because they eval-direct any literals, so just saving the
	 * argument locations per command in bytecode is enough, embedded
	 * 'eval' commands, etc. get the correct information.
	 *
	 * But in 8.6 all the embedded script are compiled, and the resulting
	 * bytecode stored in the literal. Now the shared literal has bytecode
	 * with location data for _one_ particular location this literal is
	 * found at. If we get executed from a different location the bytecode
	 * has to be recompiled to get the correct locations. Not doing this
	 * will execute the saved bytecode with data for a different location,
	 * causing 'info frame' to point to the wrong place in the sources.
	 *
	 * Future optimizations ...
	 * (1) Save the location data (ExtCmdLoc) keyed by start line. In that
	 *     case we recompile once per location of the literal, but not
	 *     continously, because the moment we have all locations we do not
	 *     need to recompile any longer.
	 *
	 * (2) Alternative: Do not recompile, tell the execution engine the
	 *     offset between saved starting line and actual one. Then modify
	 *     the users to adjust the locations they have by this offset.
	 *
	 * (3) Alternative 2: Do not fully recompile, adjust just the location
	 *     information.
	 */

	if (invoker == NULL) {
	    return codePtr;
	} else {
	    Tcl_HashEntry *hePtr =
		    Tcl_FindHashEntry(iPtr->lineBCPtr, codePtr);
	    ExtCmdLoc *eclPtr;
	    CmdFrame *ctxCopyPtr;
	    int redo;

	    if (!hePtr) {
		return codePtr;
	    }

	    eclPtr = Tcl_GetHashValue(hePtr);
	    redo = 0;
	    ctxCopyPtr = TclStackAlloc(interp, sizeof(CmdFrame));
	    *ctxCopyPtr = *invoker;

	    if (invoker->type == TCL_LOCATION_BC) {
		/*
		 * Note: Type BC => ctx.data.eval.path    is not used.
		 *		    ctx.data.tebc.codePtr used instead
		 */

		TclGetSrcInfoForPc(ctxCopyPtr);
		if (ctxCopyPtr->type == TCL_LOCATION_SOURCE) {
		    /*
		     * The reference made by 'TclGetSrcInfoForPc' is dead.
		     */

		    Tcl_DecrRefCount(ctxCopyPtr->data.eval.path);
		    ctxCopyPtr->data.eval.path = NULL;
		}
	    }

	    if (word < ctxCopyPtr->nline) {
		/*
		 * Note: We do not care if the line[word] is -1. This is a
		 * difference and requires a recompile (location changed from
		 * absolute to relative, literal is used fixed and through
		 * variable)
		 *
		 * Example:
		 * test info-32.0 using literal of info-24.8
		 *     (dict with ... vs           set body ...).
		 */

		redo = ((eclPtr->type == TCL_LOCATION_SOURCE)
			    && (eclPtr->start != ctxCopyPtr->line[word]))
			|| ((eclPtr->type == TCL_LOCATION_BC)
			    && (ctxCopyPtr->type == TCL_LOCATION_SOURCE));
	    }

	    TclStackFree(interp, ctxCopyPtr);
	    if (!redo) {
		return codePtr;
	    }
	}
    }

  recompileObj:
    iPtr->errorLine = 1;

    /*
     * TIP #280. Remember the invoker for a moment in the interpreter
     * structures so that the byte code compiler can pick it up when
     * initializing the compilation environment, i.e. the extended location
     * information.
     */

    iPtr->invokeCmdFramePtr = invoker;
    iPtr->invokeWord = word;
    TclSetByteCodeFromAny(interp, objPtr, NULL, NULL);
    iPtr->invokeCmdFramePtr = NULL;
    codePtr = objPtr->internalRep.twoPtrValue.ptr1;
    if (iPtr->varFramePtr->localCachePtr) {
	codePtr->localCachePtr = iPtr->varFramePtr->localCachePtr;
	codePtr->localCachePtr->refCount++;
    }
    return codePtr;
}

/*
 *----------------------------------------------------------------------
 *
 * TclIncrObj --
 *
 *	Increment an integeral value in a Tcl_Obj by an integeral value held
 *	in another Tcl_Obj. Caller is responsible for making sure we can
 *	update the first object.
 *
 * Results:
 *	TCL_ERROR if either object is non-integer, and TCL_OK otherwise. On
 *	error, an error message is left in the interpreter (if it is not NULL,
 *	of course).
 *
 * Side effects:
 *	valuePtr gets the new incrmented value.
 *
 *----------------------------------------------------------------------
 */

int
TclIncrObj(
    Tcl_Interp *interp,
    Tcl_Obj *valuePtr,
    Tcl_Obj *incrPtr)
{
    ClientData ptr1, ptr2;
    int type1, type2;
    mp_int value, incr;

    if (Tcl_IsShared(valuePtr)) {
	Tcl_Panic("%s called with shared object", "TclIncrObj");
    }

    if (GetNumberFromObj(NULL, valuePtr, &ptr1, &type1) != TCL_OK) {
	/*
	 * Produce error message (reparse?!)
	 */

	return TclGetIntFromObj(interp, valuePtr, &type1);
    }
    if (GetNumberFromObj(NULL, incrPtr, &ptr2, &type2) != TCL_OK) {
	/*
	 * Produce error message (reparse?!)
	 */

	TclGetIntFromObj(interp, incrPtr, &type1);
	Tcl_AddErrorInfo(interp, "\n    (reading increment)");
	return TCL_ERROR;
    }

    if ((type1 == TCL_NUMBER_LONG) && (type2 == TCL_NUMBER_LONG)) {
	long augend = *((const long *) ptr1);
	long addend = *((const long *) ptr2);
	long sum = augend + addend;

	/*
	 * Overflow when (augend and sum have different sign) and (augend and
	 * addend have the same sign). This is encapsulated in the Overflowing
	 * macro.
	 */

	if (!Overflowing(augend, addend, sum)) {
	    TclSetLongObj(valuePtr, sum);
	    return TCL_OK;
	}
#ifndef TCL_WIDE_INT_IS_LONG
	{
	    Tcl_WideInt w1 = (Tcl_WideInt) augend;
	    Tcl_WideInt w2 = (Tcl_WideInt) addend;

	    /*
	     * We know the sum value is outside the long range, so we use the
	     * macro form that doesn't range test again.
	     */

	    TclSetWideIntObj(valuePtr, w1 + w2);
	    return TCL_OK;
	}
#endif
    }

    if ((type1 == TCL_NUMBER_DOUBLE) || (type1 == TCL_NUMBER_NAN)) {
	/*
	 * Produce error message (reparse?!)
	 */

	return TclGetIntFromObj(interp, valuePtr, &type1);
    }
    if ((type2 == TCL_NUMBER_DOUBLE) || (type2 == TCL_NUMBER_NAN)) {
	/*
	 * Produce error message (reparse?!)
	 */

	TclGetIntFromObj(interp, incrPtr, &type1);
	Tcl_AddErrorInfo(interp, "\n    (reading increment)");
	return TCL_ERROR;
    }

#ifndef TCL_WIDE_INT_IS_LONG
    if ((type1 != TCL_NUMBER_BIG) && (type2 != TCL_NUMBER_BIG)) {
	Tcl_WideInt w1, w2, sum;

	TclGetWideIntFromObj(NULL, valuePtr, &w1);
	TclGetWideIntFromObj(NULL, incrPtr, &w2);
	sum = w1 + w2;

	/*
	 * Check for overflow.
	 */

	if (!Overflowing(w1, w2, sum)) {
	    Tcl_SetWideIntObj(valuePtr, sum);
	    return TCL_OK;
	}
    }
#endif

    Tcl_TakeBignumFromObj(interp, valuePtr, &value);
    Tcl_GetBignumFromObj(interp, incrPtr, &incr);
    mp_add(&value, &incr, &value);
    mp_clear(&incr);
    Tcl_SetBignumObj(valuePtr, &value);
    return TCL_OK;
}

/*
 *----------------------------------------------------------------------
 *
 * ArgumentBCEnter --
 *
 *	This is a helper for TclNRExecuteByteCode/TEBCresume that encapsulates
 *	a code sequence that is fairly common in the code but *not* commonly
 *	called.
 *
 * Results:
 *	None
 *
 * Side effects:
 *	May register information about the bytecode in the command frame.
 *
 *----------------------------------------------------------------------
 */

static void
ArgumentBCEnter(
    Tcl_Interp *interp,
    ByteCode *codePtr,
    TEBCdata *tdPtr,
    const unsigned char *pc,
    int objc,
    Tcl_Obj **objv)
{
    int cmd;

    if (GetSrcInfoForPc(pc, codePtr, NULL, NULL, &cmd)) {
	TclArgumentBCEnter(interp, objv, objc, codePtr, &tdPtr->cmdFrame, cmd,
		pc - codePtr->codeStart);
    }
}

/*
 *----------------------------------------------------------------------
 *
 * TclNRExecuteByteCode --
 *
 *	This procedure executes the instructions of a ByteCode structure. It
 *	returns when a "done" instruction is executed or an error occurs.
 *
 * Results:
 *	The return value is one of the return codes defined in tcl.h (such as
 *	TCL_OK), and interp->objResultPtr refers to a Tcl object that either
 *	contains the result of executing the code or an error message.
 *
 * Side effects:
 *	Almost certainly, depending on the ByteCode's instructions.
 *
 *----------------------------------------------------------------------
 */
#define	bcFramePtr	(&TD->cmdFrame)
#define	initCatchTop	((ptrdiff_t *) (&TD->stack[-1]))
#define	initTosPtr	((Tcl_Obj **) (initCatchTop+codePtr->maxExceptDepth))
#define esPtr		(iPtr->execEnvPtr->execStackPtr)

int
TclNRExecuteByteCode(
    Tcl_Interp *interp,		/* Token for command interpreter. */
    ByteCode *codePtr)		/* The bytecode sequence to interpret. */
{
    Interp *iPtr = (Interp *) interp;
    TEBCdata *TD;
    int size = sizeof(TEBCdata) - 1
	    + (codePtr->maxStackDepth + codePtr->maxExceptDepth)
		* sizeof(void *);
    int numWords = (size + sizeof(Tcl_Obj *) - 1) / sizeof(Tcl_Obj *);

    TclPreserveByteCode(codePtr);

    /*
     * Reserve the stack, setup the TEBCdataPtr (TD) and CallFrame
     *
     * The execution uses a unified stack: first a TEBCdata, immediately
     * above it a CmdFrame, then the catch stack, then the execution stack.
     *
     * Make sure the catch stack is large enough to hold the maximum number of
     * catch commands that could ever be executing at the same time (this will
     * be no more than the exception range array's depth). Make sure the
     * execution stack is large enough to execute this ByteCode.
     */

    TD = (TEBCdata *) GrowEvaluationStack(iPtr->execEnvPtr, numWords, 0);
    esPtr->tosPtr = initTosPtr;

    TD->codePtr     = codePtr;
    TD->catchTop    = initCatchTop;
    TD->auxObjList  = NULL;

    /*
     * TIP #280: Initialize the frame. Do not push it yet: it will be pushed
     * every time that we call out from this TD, popped when we return to it.
     */

    bcFramePtr->type = ((codePtr->flags & TCL_BYTECODE_PRECOMPILED)
	    ? TCL_LOCATION_PREBC : TCL_LOCATION_BC);
    bcFramePtr->level = (iPtr->cmdFramePtr ? iPtr->cmdFramePtr->level+1 : 1);
    bcFramePtr->framePtr = iPtr->framePtr;
    bcFramePtr->nextPtr = iPtr->cmdFramePtr;
    bcFramePtr->nline = 0;
    bcFramePtr->line = NULL;
    bcFramePtr->litarg = NULL;
    bcFramePtr->data.tebc.codePtr = codePtr;
    bcFramePtr->data.tebc.pc = NULL;
    bcFramePtr->cmdObj = NULL;
    bcFramePtr->cmd = NULL;
    bcFramePtr->len = 0;

#ifdef TCL_COMPILE_STATS
    iPtr->stats.numExecutions++;
#endif

    /*
     * Test namespace-50.9 demonstrates the need for this call.
     * Use a --enable-symbols=mem bug to see.
     */

    TclResetRewriteEnsemble(interp, 1);

    /*
     * Push the callback for bytecode execution
     */

    TclNRAddCallback(interp, TEBCresume, TD, /* pc */ NULL,
	    /* cleanup */ INT2PTR(0), NULL);
    return TCL_OK;
}

static int
TEBCresume(
    ClientData data[],
    Tcl_Interp *interp,
    int result)
{
    /*
     * Compiler cast directive - not a real variable.
     *	   Interp *iPtr = (Interp *) interp;
     */
#define iPtr ((Interp *) interp)

    /*
     * Check just the read-traced/write-traced bit of a variable.
     */

#define ReadTraced(varPtr) ((varPtr)->flags & VAR_TRACED_READ)
#define WriteTraced(varPtr) ((varPtr)->flags & VAR_TRACED_WRITE)
#define UnsetTraced(varPtr) ((varPtr)->flags & VAR_TRACED_UNSET)

    /*
     * Bottom of allocated stack holds the NR data
     */

    /*
     * Constants: variables that do not change during the execution, used
     * sporadically: no special need for speed.
     */

    unsigned interruptCounter = 1;
				/* Counter that is used to work out when to
				 * call Tcl_AsyncReady(). This must be 1
				 * initially so that we call the async-check
				 * stanza early, otherwise there are command
				 * sequences that can make the interpreter
				 * busy-loop without an opportunity to
				 * recognise an interrupt. */
    const char *curInstName;
#ifdef TCL_COMPILE_DEBUG
    int traceInstructions;	/* Whether we are doing instruction-level
				 * tracing or not. */
#endif

    Var *compiledLocals = iPtr->varFramePtr->compiledLocals;
    Tcl_Obj **constants = &iPtr->execEnvPtr->constants[0];

#define LOCAL(i)	(&compiledLocals[(i)])
#define TCONST(i)	(constants[(i)])

    /*
     * These macros are just meant to save some global variables that are not
     * used too frequently
     */

    TEBCdata *TD = data[0];
#define auxObjList	(TD->auxObjList)
#define catchTop	(TD->catchTop)
#define codePtr		(TD->codePtr)

    /*
     * Globals: variables that store state, must remain valid at all times.
     */

    Tcl_Obj **tosPtr;		/* Cached pointer to top of evaluation
				 * stack. */
    const unsigned char *pc = data[1];
                                /* The current program counter. */
    unsigned char inst;         /* The currently running instruction */

    /*
     * Transfer variables - needed only between opcodes, but not while
     * executing an instruction.
     */

    int cleanup = PTR2INT(data[2]);
    Tcl_Obj *objResultPtr;
    int checkInterp;            /* Indicates when a check of interp readyness
				 * is necessary. Set by CACHE_STACK_INFO() */

    /*
     * Locals - variables that are used within opcodes or bounded sections of
     * the file (jumps between opcodes within a family).
     * NOTE: These are now mostly defined locally where needed.
     */

    Tcl_Obj *objPtr, *valuePtr, *value2Ptr, *part1Ptr, *part2Ptr, *tmpPtr;
    Tcl_Obj **objv;
    int objc = 0;
    int opnd, length, pcAdjustment;
    Var *varPtr, *arrayPtr;
#ifdef TCL_COMPILE_DEBUG
    char cmdNameBuf[21];
#endif

#ifdef TCL_COMPILE_DEBUG
    int starting = 1;
    traceInstructions = (tclTraceExec == 3);
#endif

    TEBC_DATA_DIG();

#ifdef TCL_COMPILE_DEBUG
    if (!pc && (tclTraceExec >= 2)) {
	PrintByteCodeInfo(codePtr);
	fprintf(stdout, "  Starting stack top=%d\n", (int) CURR_DEPTH);
	fflush(stdout);
    }
#endif

    if (!pc) {
	/* bytecode is starting from scratch */
	checkInterp = 0;
	pc = codePtr->codeStart;
	goto cleanup0;
    } else {
        /* resume from invocation */
	CACHE_STACK_INFO();

	NRE_ASSERT(iPtr->cmdFramePtr == bcFramePtr);
	if (bcFramePtr->cmdObj) {
	    Tcl_DecrRefCount(bcFramePtr->cmdObj);
	    bcFramePtr->cmdObj = NULL;
	    bcFramePtr->cmd = NULL;
	}
	iPtr->cmdFramePtr = bcFramePtr->nextPtr;
	if (iPtr->flags & INTERP_DEBUG_FRAME) {
	    TclArgumentBCRelease(interp, bcFramePtr);
	}
	if (iPtr->execEnvPtr->rewind) {
	    result = TCL_ERROR;
	    goto abnormalReturn;
	}
	if (codePtr->flags & TCL_BYTECODE_RECOMPILE) {
	    iPtr->flags |= ERR_ALREADY_LOGGED;
	    codePtr->flags &= ~TCL_BYTECODE_RECOMPILE;
	}

	if (result != TCL_OK) {
	    pc--;
	    goto processExceptionReturn;
	}

	/*
	 * Push the call's object result and continue execution with the next
	 * instruction.
	 */

	TRACE_WITH_OBJ(("%u => ... after \"%.20s\": TCL_OK, result=",
		objc, cmdNameBuf), Tcl_GetObjResult(interp));

	/*
	 * Reset the interp's result to avoid possible duplications of large
	 * objects [Bug 781585]. We do not call Tcl_ResetResult to avoid any
	 * side effects caused by the resetting of errorInfo and errorCode
	 * [Bug 804681], which are not needed here. We chose instead to
	 * manipulate the interp's object result directly.
	 *
	 * Note that the result object is now in objResultPtr, it keeps the
	 * refCount it had in its role of iPtr->objResultPtr.
	 */

	objResultPtr = Tcl_GetObjResult(interp);
	TclNewObj(objPtr);
	Tcl_IncrRefCount(objPtr);
	iPtr->objResultPtr = objPtr;
#ifndef TCL_COMPILE_DEBUG
	if (*pc == INST_POP) {
	    TclDecrRefCount(objResultPtr);
	    NEXT_INST_V(1, cleanup, 0);
	}
#endif
	NEXT_INST_V(0, cleanup, -1);
    }

    /*
     * Targets for standard instruction endings; unrolled for speed in the
     * most frequent cases (instructions that consume up to two stack
     * elements).
     *
     * This used to be a "for(;;)" loop, with each instruction doing its own
     * cleanup.
     */

  cleanupV_pushObjResultPtr:
    switch (cleanup) {
    case 0:
	*(++tosPtr) = (objResultPtr);
	goto cleanup0;
    default:
	cleanup -= 2;
	while (cleanup--) {
	    objPtr = POP_OBJECT();
	    TclDecrRefCount(objPtr);
	}
    case 2:
    cleanup2_pushObjResultPtr:
	objPtr = POP_OBJECT();
	TclDecrRefCount(objPtr);
    case 1:
    cleanup1_pushObjResultPtr:
	objPtr = OBJ_AT_TOS;
	TclDecrRefCount(objPtr);
    }
    OBJ_AT_TOS = objResultPtr;
    goto cleanup0;

  cleanupV:
    switch (cleanup) {
    default:
	cleanup -= 2;
	while (cleanup--) {
	    objPtr = POP_OBJECT();
	    TclDecrRefCount(objPtr);
	}
    case 2:
    cleanup2:
	objPtr = POP_OBJECT();
	TclDecrRefCount(objPtr);
    case 1:
    cleanup1:
	objPtr = POP_OBJECT();
	TclDecrRefCount(objPtr);
    case 0:
	/*
	 * We really want to do nothing now, but this is needed for some
	 * compilers (SunPro CC).
	 */

	break;
    }
  cleanup0:

    /*
     * Check for asynchronous handlers [Bug 746722]; we do the check every
     * ASYNC_CHECK_COUNT instructions.
     */

    if ((--interruptCounter) == 0) {
	interruptCounter = ASYNC_CHECK_COUNT;
	DECACHE_STACK_INFO();
	if (TclAsyncReady(iPtr)) {
	    result = Tcl_AsyncInvoke(interp, result);
	    if (result == TCL_ERROR) {
		CACHE_STACK_INFO();
		goto gotError;
	    }
	}

	if (TclCanceled(iPtr)) {
	    if (Tcl_Canceled(interp, TCL_LEAVE_ERR_MSG) == TCL_ERROR) {
		CACHE_STACK_INFO();
		goto gotError;
	    }
	}

	if (TclLimitReady(iPtr->limit)) {
	    if (Tcl_LimitCheck(interp) == TCL_ERROR) {
		CACHE_STACK_INFO();
		goto gotError;
	    }
	}
	CACHE_STACK_INFO();
    }

    /*
     * These two instructions account for 26% of all instructions (according
     * to measurements on tclbench by Ben Vitale
     * [http://www.cs.toronto.edu/syslab/pubs/tcl2005-vitale-zaleski.pdf]
     * Resolving them before the switch reduces the cost of branch
     * mispredictions, seems to improve runtime by 5% to 15%, and (amazingly!)
     * reduces total obj size.
     */

    inst = *pc;

    peepholeStart:
#ifdef TCL_COMPILE_STATS
    iPtr->stats.instructionCount[*pc]++;
#endif

#ifdef TCL_COMPILE_DEBUG
    /*
     * Skip the stack depth check if an expansion is in progress.
     */

    CHECK_STACK();
    if (traceInstructions) {
	fprintf(stdout, "%2d: %2d ", iPtr->numLevels, (int) CURR_DEPTH);
	TclPrintInstruction(codePtr, pc);
	fflush(stdout);
    }
#endif /* TCL_COMPILE_DEBUG */

    TCL_DTRACE_INST_NEXT();

    if (inst == INST_LOAD_SCALAR1) {
	goto instLoadScalar1;
    } else if (inst == INST_PUSH1) {
	PUSH_OBJECT(codePtr->objArrayPtr[TclGetUInt1AtPtr(pc+1)]);
	TRACE_WITH_OBJ(("%u => ", TclGetUInt1AtPtr(pc+1)), OBJ_AT_TOS);
	inst = *(pc += 2);
	goto peepholeStart;
    } else if (inst == INST_START_CMD) {
	/*
	 * Peephole: do not run INST_START_CMD, just skip it
	 */

	iPtr->cmdCount += TclGetUInt4AtPtr(pc+5);
	if (checkInterp) {
	    checkInterp = 0;
	    if (((codePtr->compileEpoch != iPtr->compileEpoch) ||
		 (codePtr->nsEpoch != iPtr->varFramePtr->nsPtr->resolverEpoch)) &&
		!(codePtr->flags & TCL_BYTECODE_PRECOMPILED)) {
		goto instStartCmdFailed;
	    }
	}
	inst = *(pc += 9);
	goto peepholeStart;
    } else if (inst == INST_NOP) {
#ifndef TCL_COMPILE_DEBUG
	while (inst == INST_NOP)
#endif
	{
	    inst = *++pc;
	}
	goto peepholeStart;
    }

    switch (inst) {
    case INST_SYNTAX:
    case INST_RETURN_IMM: {
	int code = TclGetInt4AtPtr(pc+1);
	int level = TclGetUInt4AtPtr(pc+5);

	/*
	 * OBJ_AT_TOS is returnOpts, OBJ_UNDER_TOS is resultObjPtr.
	 */

	TRACE(("%u %u => ", code, level));
	result = TclProcessReturn(interp, code, level, OBJ_AT_TOS);
	if (result == TCL_OK) {
	    TRACE_APPEND(("continuing to next instruction (result=\"%.30s\")\n",
		    O2S(objResultPtr)));
	    NEXT_INST_F(9, 1, 0);
	}
	Tcl_SetObjResult(interp, OBJ_UNDER_TOS);
	if (*pc == INST_SYNTAX) {
	    iPtr->flags &= ~ERR_ALREADY_LOGGED;
	}
	cleanup = 2;
	TRACE_APPEND(("\n"));
	goto processExceptionReturn;
    }

    case INST_RETURN_STK:
	TRACE(("=> "));
	objResultPtr = POP_OBJECT();
	result = Tcl_SetReturnOptions(interp, OBJ_AT_TOS);
	if (result == TCL_OK) {
	    Tcl_DecrRefCount(OBJ_AT_TOS);
	    OBJ_AT_TOS = objResultPtr;
	    TRACE_APPEND(("continuing to next instruction (result=\"%.30s\")\n",
		    O2S(objResultPtr)));
	    NEXT_INST_F(1, 0, 0);
	} else if (result == TCL_ERROR) {
	    /*
	     * BEWARE! Must do this in this order, because an error in the
	     * option dictionary overrides the result (and can be verified by
	     * test).
	     */

	    Tcl_SetObjResult(interp, objResultPtr);
	    Tcl_SetReturnOptions(interp, OBJ_AT_TOS);
	    Tcl_DecrRefCount(OBJ_AT_TOS);
	    OBJ_AT_TOS = objResultPtr;
	} else {
	    Tcl_DecrRefCount(OBJ_AT_TOS);
	    OBJ_AT_TOS = objResultPtr;
	    Tcl_SetObjResult(interp, objResultPtr);
	}
	cleanup = 1;
	TRACE_APPEND(("\n"));
	goto processExceptionReturn;

    {
	CoroutineData *corPtr;
	int yieldParameter;

    case INST_YIELD:
	corPtr = iPtr->execEnvPtr->corPtr;
	TRACE(("%.30s => ", O2S(OBJ_AT_TOS)));
	if (!corPtr) {
	    TRACE_APPEND(("ERROR: yield outside coroutine\n"));
	    Tcl_SetObjResult(interp, Tcl_NewStringObj(
		    "yield can only be called in a coroutine", -1));
	    DECACHE_STACK_INFO();
	    Tcl_SetErrorCode(interp, "TCL", "COROUTINE", "ILLEGAL_YIELD",
		    NULL);
	    CACHE_STACK_INFO();
	    goto gotError;
	}

#ifdef TCL_COMPILE_DEBUG
	if (tclTraceExec >= 2) {
	    if (traceInstructions) {
		TRACE_APPEND(("YIELD...\n"));
	    } else {
		fprintf(stdout, "%d: (%u) yielding value \"%.30s\"\n",
			iPtr->numLevels, (unsigned)(pc - codePtr->codeStart),
			Tcl_GetString(OBJ_AT_TOS));
	    }
	    fflush(stdout);
	}
#endif
	yieldParameter = 0;
	Tcl_SetObjResult(interp, OBJ_AT_TOS);
	goto doYield;

    case INST_YIELD_TO_INVOKE:
	corPtr = iPtr->execEnvPtr->corPtr;
	valuePtr = OBJ_AT_TOS;
	if (!corPtr) {
	    TRACE(("[%.30s] => ERROR: yield outside coroutine\n",
		    O2S(valuePtr)));
	    Tcl_SetObjResult(interp, Tcl_NewStringObj(
		    "yieldto can only be called in a coroutine", -1));
	    DECACHE_STACK_INFO();
	    Tcl_SetErrorCode(interp, "TCL", "COROUTINE", "ILLEGAL_YIELD",
		    NULL);
	    CACHE_STACK_INFO();
	    goto gotError;
	}
	if (((Namespace *)TclGetCurrentNamespace(interp))->flags & NS_DYING) {
	    TRACE(("[%.30s] => ERROR: yield in deleted\n",
		    O2S(valuePtr)));
	    Tcl_SetObjResult(interp, Tcl_NewStringObj(
		    "yieldto called in deleted namespace", -1));
	    DECACHE_STACK_INFO();
	    Tcl_SetErrorCode(interp, "TCL", "COROUTINE", "YIELDTO_IN_DELETED",
		    NULL);
	    CACHE_STACK_INFO();
	    goto gotError;
	}

#ifdef TCL_COMPILE_DEBUG
	if (tclTraceExec >= 2) {
	    if (traceInstructions) {
		TRACE(("[%.30s] => YIELD...\n", O2S(valuePtr)));
	    } else {
		/* FIXME: What is the right thing to trace? */
		fprintf(stdout, "%d: (%u) yielding to [%.30s]\n",
			iPtr->numLevels, (unsigned)(pc - codePtr->codeStart),
			TclGetString(valuePtr));
	    }
	    fflush(stdout);
	}
#endif

	/*
	 * Install a tailcall record in the caller and continue with the
	 * yield. The yield is switched into multi-return mode (via the
	 * 'yieldParameter').
	 */

	Tcl_IncrRefCount(valuePtr);
	iPtr->execEnvPtr = corPtr->callerEEPtr;
	TclSetTailcall(interp, valuePtr);
	iPtr->execEnvPtr = corPtr->eePtr;
	yieldParameter = (PTR2INT(NULL)+1);	/*==CORO_ACTIVATE_YIELDM*/

    doYield:
	/* TIP #280: Record the last piece of info needed by
	 * 'TclGetSrcInfoForPc', and push the frame.
	 */

	bcFramePtr->data.tebc.pc = (char *) pc;
	iPtr->cmdFramePtr = bcFramePtr;

	if (iPtr->flags & INTERP_DEBUG_FRAME) {
	    ArgumentBCEnter(interp, codePtr, TD, pc, objc, objv);
	}

	pc++;
	cleanup = 1;
	TEBC_YIELD();
	TclNRAddCallback(interp, TclNRCoroutineActivateCallback, corPtr,
		INT2PTR(yieldParameter), NULL, NULL);
	return TCL_OK;
    }

    case INST_TAILCALL: {
	Tcl_Obj *listPtr, *nsObjPtr;

	opnd = TclGetUInt1AtPtr(pc+1);

	if (!(iPtr->varFramePtr->isProcCallFrame & 1)) {
	    TRACE(("%d => ERROR: tailcall in non-proc context\n", opnd));
	    Tcl_SetObjResult(interp, Tcl_NewStringObj(
		    "tailcall can only be called from a proc or lambda", -1));
	    DECACHE_STACK_INFO();
	    Tcl_SetErrorCode(interp, "TCL", "TAILCALL", "ILLEGAL", NULL);
	    CACHE_STACK_INFO();
	    goto gotError;
	}

#ifdef TCL_COMPILE_DEBUG
	/* FIXME: What is the right thing to trace? */
	{
	    register int i;

	    TRACE(("%d [", opnd));
	    for (i=opnd-1 ; i>=0 ; i--) {
		TRACE_APPEND(("\"%.30s\"", O2S(OBJ_AT_DEPTH(i))));
		if (i > 0) {
		    TRACE_APPEND((" "));
		}
	    }
	    TRACE_APPEND(("] => RETURN..."));
	}
#endif

	/*
	 * Push the evaluation of the called command into the NR callback
	 * stack.
	 */

	listPtr = Tcl_NewListObj(opnd, &OBJ_AT_DEPTH(opnd-1));
	nsObjPtr = Tcl_NewStringObj(iPtr->varFramePtr->nsPtr->fullName, -1);
	TclListObjSetElement(interp, listPtr, 0, nsObjPtr);
	if (iPtr->varFramePtr->tailcallPtr) {
	    Tcl_DecrRefCount(iPtr->varFramePtr->tailcallPtr);
	}
	iPtr->varFramePtr->tailcallPtr = listPtr;

	result = TCL_RETURN;
	cleanup = opnd;
	goto processExceptionReturn;
    }

    case INST_DONE:
	if (tosPtr > initTosPtr) {
	    /*
	     * Set the interpreter's object result to point to the topmost
	     * object from the stack, and check for a possible [catch]. The
	     * stackTop's level and refCount will be handled by "processCatch"
	     * or "abnormalReturn".
	     */

	    Tcl_SetObjResult(interp, OBJ_AT_TOS);
#ifdef TCL_COMPILE_DEBUG
	    TRACE_WITH_OBJ(("=> return code=%d, result=", result),
		    iPtr->objResultPtr);
	    if (traceInstructions) {
		fprintf(stdout, "\n");
	    }
#endif
	    goto checkForCatch;
	}
	(void) POP_OBJECT();
	goto abnormalReturn;

    case INST_PUSH4:
	objResultPtr = codePtr->objArrayPtr[TclGetUInt4AtPtr(pc+1)];
	TRACE_WITH_OBJ(("%u => ", TclGetUInt4AtPtr(pc+1)), objResultPtr);
	NEXT_INST_F(5, 0, 1);

    case INST_POP:
	TRACE_WITH_OBJ(("=> discarding "), OBJ_AT_TOS);
	objPtr = POP_OBJECT();
	TclDecrRefCount(objPtr);
	NEXT_INST_F(1, 0, 0);

    case INST_DUP:
	objResultPtr = OBJ_AT_TOS;
	TRACE_WITH_OBJ(("=> "), objResultPtr);
	NEXT_INST_F(1, 0, 1);

    case INST_OVER:
	opnd = TclGetUInt4AtPtr(pc+1);
	objResultPtr = OBJ_AT_DEPTH(opnd);
	TRACE_WITH_OBJ(("%u => ", opnd), objResultPtr);
	NEXT_INST_F(5, 0, 1);

    case INST_REVERSE: {
	Tcl_Obj **a, **b;

	opnd = TclGetUInt4AtPtr(pc+1);
	a = tosPtr-(opnd-1);
	b = tosPtr;
	while (a<b) {
	    tmpPtr = *a;
	    *a = *b;
	    *b = tmpPtr;
	    a++; b--;
	}
	TRACE(("%u => OK\n", opnd));
	NEXT_INST_F(5, 0, 0);
    }

    case INST_STR_CONCAT1:

	opnd = TclGetUInt1AtPtr(pc+1);

	if (TCL_OK != TclStringCatObjv(interp, /* inPlace */ 1,
		opnd, &OBJ_AT_DEPTH(opnd-1), &objResultPtr)) {
	    TRACE_ERROR(interp);
	    goto gotError;
	}

	TRACE_WITH_OBJ(("%u => ", opnd), objResultPtr);
	NEXT_INST_V(2, opnd, 1);

    case INST_CONCAT_STK:
	/*
	 * Pop the opnd (objc) top stack elements, run through Tcl_ConcatObj,
	 * and then decrement their ref counts.
	 */

	opnd = TclGetUInt4AtPtr(pc+1);
	objResultPtr = Tcl_ConcatObj(opnd, &OBJ_AT_DEPTH(opnd-1));
	TRACE_WITH_OBJ(("%u => ", opnd), objResultPtr);
	NEXT_INST_V(5, opnd, 1);

    case INST_EXPAND_START:
	/*
	 * Push an element to the auxObjList. This records the current
	 * stack depth - i.e., the point in the stack where the expanded
	 * command starts.
	 *
	 * Use a Tcl_Obj as linked list element; slight mem waste, but faster
	 * allocation than ckalloc. This also abuses the Tcl_Obj structure, as
	 * we do not define a special tclObjType for it. It is not dangerous
	 * as the obj is never passed anywhere, so that all manipulations are
	 * performed here and in INST_INVOKE_EXPANDED (in case of an expansion
	 * error, also in INST_EXPAND_STKTOP).
	 */

	TclNewObj(objPtr);
	objPtr->internalRep.twoPtrValue.ptr2 = INT2PTR(CURR_DEPTH);
	objPtr->length = 0;
	PUSH_TAUX_OBJ(objPtr);
	TRACE(("=> mark depth as %d\n", (int) CURR_DEPTH));
	NEXT_INST_F(1, 0, 0);

    case INST_EXPAND_DROP:
	/*
	 * Drops an element of the auxObjList, popping stack elements to
	 * restore the stack to the state before the point where the aux
	 * element was created.
	 */

	CLANG_ASSERT(auxObjList);
	objc = CURR_DEPTH - PTR2INT(auxObjList->internalRep.twoPtrValue.ptr2);
	POP_TAUX_OBJ();
#ifdef TCL_COMPILE_DEBUG
	/* Ugly abuse! */
	starting = 1;
#endif
	TRACE(("=> drop %d items\n", objc));
	NEXT_INST_V(1, objc, 0);

    case INST_EXPAND_STKTOP: {
	int i;
	ptrdiff_t moved;

	/*
	 * Make sure that the element at stackTop is a list; if not, just
	 * leave with an error. Note that the element from the expand list
	 * will be removed at checkForCatch.
	 */

	objPtr = OBJ_AT_TOS;
	TRACE(("\"%.30s\" => ", O2S(objPtr)));
	if (TclListObjGetElements(interp, objPtr, &objc, &objv) != TCL_OK) {
	    TRACE_ERROR(interp);
	    goto gotError;
	}
	(void) POP_OBJECT();

	/*
	 * Make sure there is enough room in the stack to expand this list
	 * *and* process the rest of the command (at least up to the next
	 * argument expansion or command end). The operand is the current
	 * stack depth, as seen by the compiler.
	 */

	auxObjList->length += objc - 1;
	if ((objc > 1) && (auxObjList->length > 0)) {
	    length = auxObjList->length /* Total expansion room we need */
		    + codePtr->maxStackDepth /* Beyond the original max */
		    - CURR_DEPTH;	/* Relative to where we are */
	    DECACHE_STACK_INFO();
	    moved = GrowEvaluationStack(iPtr->execEnvPtr, length, 1)
		    - (Tcl_Obj **) TD;
	    if (moved) {
		/*
		 * Change the global data to point to the new stack: move the
		 * TEBCdataPtr TD, recompute the position of every other
		 * stack-allocated parameter, update the stack pointers.
		 */

		TD = (TEBCdata *) (((Tcl_Obj **)TD) + moved);

		catchTop += moved;
		tosPtr += moved;
	    }
	}

	/*
	 * Expand the list at stacktop onto the stack; free the list. Knowing
	 * that it has a freeIntRepProc we use Tcl_DecrRefCount().
	 */

	for (i = 0; i < objc; i++) {
	    PUSH_OBJECT(objv[i]);
	}

	TRACE_APPEND(("OK\n"));
	Tcl_DecrRefCount(objPtr);
	NEXT_INST_F(5, 0, 0);
    }

    case INST_EXPR_STK: {
	ByteCode *newCodePtr;

	bcFramePtr->data.tebc.pc = (char *) pc;
	iPtr->cmdFramePtr = bcFramePtr;
	DECACHE_STACK_INFO();
	newCodePtr = CompileExprObj(interp, OBJ_AT_TOS);
	CACHE_STACK_INFO();
	cleanup = 1;
	pc++;
	TEBC_YIELD();
	return TclNRExecuteByteCode(interp, newCodePtr);
    }

	/*
	 * INVOCATION BLOCK
	 */

    instEvalStk:
    case INST_EVAL_STK:
	bcFramePtr->data.tebc.pc = (char *) pc;
	iPtr->cmdFramePtr = bcFramePtr;

	cleanup = 1;
	pc += 1;
	TEBC_YIELD();
	return TclNREvalObjEx(interp, OBJ_AT_TOS, 0, NULL, 0);

    case INST_INVOKE_EXPANDED:
	CLANG_ASSERT(auxObjList);
	objc = CURR_DEPTH - PTR2INT(auxObjList->internalRep.twoPtrValue.ptr2);
	POP_TAUX_OBJ();
	if (objc) {
	    pcAdjustment = 1;
	    goto doInvocation;
	}

	/*
	 * Nothing was expanded, return {}.
	 */

	TclNewObj(objResultPtr);
	NEXT_INST_F(1, 0, 1);

    case INST_INVOKE_STK4:
	objc = TclGetUInt4AtPtr(pc+1);
	pcAdjustment = 5;
	goto doInvocation;

    case INST_INVOKE_STK1:
	objc = TclGetUInt1AtPtr(pc+1);
	pcAdjustment = 2;

    doInvocation:
	objv = &OBJ_AT_DEPTH(objc-1);
	cleanup = objc;

#ifdef TCL_COMPILE_DEBUG
	if (tclTraceExec >= 2) {
	    int i;

	    if (traceInstructions) {
		strncpy(cmdNameBuf, TclGetString(objv[0]), 20);
		TRACE(("%u => call ", objc));
	    } else {
		fprintf(stdout, "%d: (%u) invoking ", iPtr->numLevels,
			(unsigned)(pc - codePtr->codeStart));
	    }
	    for (i = 0;  i < objc;  i++) {
		TclPrintObject(stdout, objv[i], 15);
		fprintf(stdout, " ");
	    }
	    fprintf(stdout, "\n");
	    fflush(stdout);
	}
#endif /*TCL_COMPILE_DEBUG*/

	/*
	 * Finally, let TclEvalObjv handle the command.
	 *
	 * TIP #280: Record the last piece of info needed by
	 * 'TclGetSrcInfoForPc', and push the frame.
	 */

	bcFramePtr->data.tebc.pc = (char *) pc;
	iPtr->cmdFramePtr = bcFramePtr;

	if (iPtr->flags & INTERP_DEBUG_FRAME) {
	    ArgumentBCEnter(interp, codePtr, TD, pc, objc, objv);
	}

	DECACHE_STACK_INFO();

	pc += pcAdjustment;
	TEBC_YIELD();
	return TclNREvalObjv(interp, objc, objv,
		TCL_EVAL_NOERR | TCL_EVAL_SOURCE_IN_FRAME, NULL);

#if TCL_SUPPORT_84_BYTECODE
    case INST_CALL_BUILTIN_FUNC1:
	/*
	 * Call one of the built-in pre-8.5 Tcl math functions. This
	 * translates to INST_INVOKE_STK1 with the first argument of
	 * ::tcl::mathfunc::$objv[0]. We need to insert the named math
	 * function into the stack.
	 */

	opnd = TclGetUInt1AtPtr(pc+1);
	if ((opnd < 0) || (opnd > LAST_BUILTIN_FUNC)) {
	    TRACE(("UNRECOGNIZED BUILTIN FUNC CODE %d\n", opnd));
	    Tcl_Panic("TclNRExecuteByteCode: unrecognized builtin function code %d", opnd);
	}

	TclNewLiteralStringObj(objPtr, "::tcl::mathfunc::");
	Tcl_AppendToObj(objPtr, tclBuiltinFuncTable[opnd].name, -1);

	/*
	 * Only 0, 1 or 2 args.
	 */

	{
	    int numArgs = tclBuiltinFuncTable[opnd].numArgs;
	    Tcl_Obj *tmpPtr1, *tmpPtr2;

	    if (numArgs == 0) {
		PUSH_OBJECT(objPtr);
	    } else if (numArgs == 1) {
		tmpPtr1 = POP_OBJECT();
		PUSH_OBJECT(objPtr);
		PUSH_OBJECT(tmpPtr1);
		Tcl_DecrRefCount(tmpPtr1);
	    } else {
		tmpPtr2 = POP_OBJECT();
		tmpPtr1 = POP_OBJECT();
		PUSH_OBJECT(objPtr);
		PUSH_OBJECT(tmpPtr1);
		PUSH_OBJECT(tmpPtr2);
		Tcl_DecrRefCount(tmpPtr1);
		Tcl_DecrRefCount(tmpPtr2);
	    }
	    objc = numArgs + 1;
	}
	pcAdjustment = 2;
	goto doInvocation;

    case INST_CALL_FUNC1:
	/*
	 * Call a non-builtin Tcl math function previously registered by a
	 * call to Tcl_CreateMathFunc pre-8.5. This is essentially
	 * INST_INVOKE_STK1 converting the first arg to
	 * ::tcl::mathfunc::$objv[0].
	 */

	objc = TclGetUInt1AtPtr(pc+1);	/* Number of arguments. The function
					 * name is the 0-th argument. */

	objPtr = OBJ_AT_DEPTH(objc-1);
	TclNewLiteralStringObj(tmpPtr, "::tcl::mathfunc::");
	Tcl_AppendObjToObj(tmpPtr, objPtr);
	Tcl_DecrRefCount(objPtr);

	/*
	 * Variation of PUSH_OBJECT.
	 */

	OBJ_AT_DEPTH(objc-1) = tmpPtr;
	Tcl_IncrRefCount(tmpPtr);

	pcAdjustment = 2;
	goto doInvocation;
#else
    /*
     * INST_CALL_BUILTIN_FUNC1 and INST_CALL_FUNC1 were made obsolete by the
     * changes to add a ::tcl::mathfunc namespace in 8.5. Optional support
     * remains for existing bytecode precompiled files.
     */

    case INST_CALL_BUILTIN_FUNC1:
	Tcl_Panic("TclNRExecuteByteCode: obsolete INST_CALL_BUILTIN_FUNC1 found");
    case INST_CALL_FUNC1:
	Tcl_Panic("TclNRExecuteByteCode: obsolete INST_CALL_FUNC1 found");
#endif

    case INST_INVOKE_REPLACE:
	objc = TclGetUInt4AtPtr(pc+1);
	opnd = TclGetUInt1AtPtr(pc+5);
	objPtr = POP_OBJECT();
	objv = &OBJ_AT_DEPTH(objc-1);
	cleanup = objc;
#ifdef TCL_COMPILE_DEBUG
	if (tclTraceExec >= 2) {
	    int i;

	    if (traceInstructions) {
		strncpy(cmdNameBuf, TclGetString(objv[0]), 20);
		TRACE(("%u => call (implementation %s) ", objc, O2S(objPtr)));
	    } else {
		fprintf(stdout,
			"%d: (%u) invoking (using implementation %s) ",
			iPtr->numLevels, (unsigned)(pc - codePtr->codeStart),
			O2S(objPtr));
	    }
	    for (i = 0;  i < objc;  i++) {
		if (i < opnd) {
		    fprintf(stdout, "<");
		    TclPrintObject(stdout, objv[i], 15);
		    fprintf(stdout, ">");
		} else {
		    TclPrintObject(stdout, objv[i], 15);
		}
		fprintf(stdout, " ");
	    }
	    fprintf(stdout, "\n");
	    fflush(stdout);
	}
#endif /*TCL_COMPILE_DEBUG*/

	bcFramePtr->data.tebc.pc = (char *) pc;
	iPtr->cmdFramePtr = bcFramePtr;
	if (iPtr->flags & INTERP_DEBUG_FRAME) {
	    ArgumentBCEnter(interp, codePtr, TD, pc, objc, objv);
	}

	TclInitRewriteEnsemble(interp, opnd, 1, objv);

	{
	    Tcl_Obj *copyPtr = Tcl_NewListObj(objc - opnd + 1, NULL);

	    Tcl_ListObjAppendElement(NULL, copyPtr, objPtr);
	    Tcl_ListObjReplace(NULL, copyPtr, LIST_MAX, 0,
		    objc - opnd, objv + opnd);
	    Tcl_DecrRefCount(objPtr);
	    objPtr = copyPtr;
	}

	DECACHE_STACK_INFO();
	pc += 6;
	TEBC_YIELD();

	TclMarkTailcall(interp);
	TclNRAddCallback(interp, TclClearRootEnsemble, NULL, NULL, NULL, NULL);
	Tcl_ListObjGetElements(NULL, objPtr, &objc, &objv);
	TclNRAddCallback(interp, TclNRReleaseValues, objPtr, NULL, NULL, NULL);
	return TclNREvalObjv(interp, objc, objv, TCL_EVAL_INVOKE, NULL);

    /*
     * -----------------------------------------------------------------
     *	   Start of INST_LOAD instructions.
     *
     * WARNING: more 'goto' here than your doctor recommended! The different
     * instructions set the value of some variables and then jump to some
     * common execution code.
     */

    case INST_LOAD_SCALAR1:
    instLoadScalar1:
	opnd = TclGetUInt1AtPtr(pc+1);
	varPtr = LOCAL(opnd);
	while (TclIsVarLink(varPtr)) {
	    varPtr = varPtr->value.linkPtr;
	}
	TRACE(("%u => ", opnd));
	if (TclIsVarDirectReadable(varPtr)) {
	    /*
	     * No errors, no traces: just get the value.
	     */

	    objResultPtr = varPtr->value.objPtr;
	    TRACE_APPEND(("%.30s\n", O2S(objResultPtr)));
	    NEXT_INST_F(2, 0, 1);
	}
	pcAdjustment = 2;
	cleanup = 0;
	arrayPtr = NULL;
	part1Ptr = part2Ptr = NULL;
	goto doCallPtrGetVar;

    case INST_LOAD_SCALAR4:
	opnd = TclGetUInt4AtPtr(pc+1);
	varPtr = LOCAL(opnd);
	while (TclIsVarLink(varPtr)) {
	    varPtr = varPtr->value.linkPtr;
	}
	TRACE(("%u => ", opnd));
	if (TclIsVarDirectReadable(varPtr)) {
	    /*
	     * No errors, no traces: just get the value.
	     */

	    objResultPtr = varPtr->value.objPtr;
	    TRACE_APPEND(("%.30s\n", O2S(objResultPtr)));
	    NEXT_INST_F(5, 0, 1);
	}
	pcAdjustment = 5;
	cleanup = 0;
	arrayPtr = NULL;
	part1Ptr = part2Ptr = NULL;
	goto doCallPtrGetVar;

    case INST_LOAD_ARRAY4:
	opnd = TclGetUInt4AtPtr(pc+1);
	pcAdjustment = 5;
	goto doLoadArray;

    case INST_LOAD_ARRAY1:
	opnd = TclGetUInt1AtPtr(pc+1);
	pcAdjustment = 2;

    doLoadArray:
	part1Ptr = NULL;
	part2Ptr = OBJ_AT_TOS;
	arrayPtr = LOCAL(opnd);
	while (TclIsVarLink(arrayPtr)) {
	    arrayPtr = arrayPtr->value.linkPtr;
	}
	TRACE(("%u \"%.30s\" => ", opnd, O2S(part2Ptr)));
	if (TclIsVarArray(arrayPtr) && !ReadTraced(arrayPtr)) {
	    varPtr = VarHashFindVar(arrayPtr->value.tablePtr, part2Ptr);
	    if (varPtr && TclIsVarDirectReadable(varPtr)) {
		/*
		 * No errors, no traces: just get the value.
		 */

		objResultPtr = varPtr->value.objPtr;
		TRACE_APPEND(("%.30s\n", O2S(objResultPtr)));
		NEXT_INST_F(pcAdjustment, 1, 1);
	    }
	}
	varPtr = TclLookupArrayElement(interp, part1Ptr, part2Ptr,
		TCL_LEAVE_ERR_MSG, "read", 0, 1, arrayPtr, opnd);
	if (varPtr == NULL) {
	    TRACE_ERROR(interp);
	    goto gotError;
	}
	cleanup = 1;
	goto doCallPtrGetVar;

    case INST_LOAD_ARRAY_STK:
	cleanup = 2;
	part2Ptr = OBJ_AT_TOS;		/* element name */
	objPtr = OBJ_UNDER_TOS;		/* array name */
	TRACE(("\"%.30s(%.30s)\" => ", O2S(objPtr), O2S(part2Ptr)));
	goto doLoadStk;

    case INST_LOAD_STK:
    case INST_LOAD_SCALAR_STK:
	cleanup = 1;
	part2Ptr = NULL;
	objPtr = OBJ_AT_TOS;		/* variable name */
	TRACE(("\"%.30s\" => ", O2S(objPtr)));

    doLoadStk:
	part1Ptr = objPtr;
	varPtr = TclObjLookupVarEx(interp, part1Ptr, part2Ptr,
		TCL_LEAVE_ERR_MSG, "read", /*createPart1*/0, /*createPart2*/1,
		&arrayPtr);
	if (!varPtr) {
	    TRACE_ERROR(interp);
	    goto gotError;
	}

	if (TclIsVarDirectReadable2(varPtr, arrayPtr)) {
	    /*
	     * No errors, no traces: just get the value.
	     */

	    objResultPtr = varPtr->value.objPtr;
	    TRACE_APPEND(("%.30s\n", O2S(objResultPtr)));
	    NEXT_INST_V(1, cleanup, 1);
	}
	pcAdjustment = 1;
	opnd = -1;

    doCallPtrGetVar:
	/*
	 * There are either errors or the variable is traced: call
	 * TclPtrGetVar to process fully.
	 */

	DECACHE_STACK_INFO();
	objResultPtr = TclPtrGetVar(interp, varPtr, arrayPtr,
		part1Ptr, part2Ptr, TCL_LEAVE_ERR_MSG, opnd);
	CACHE_STACK_INFO();
	if (!objResultPtr) {
	    TRACE_ERROR(interp);
	    goto gotError;
	}
	TRACE_APPEND(("%.30s\n", O2S(objResultPtr)));
	NEXT_INST_V(pcAdjustment, cleanup, 1);

    /*
     *	   End of INST_LOAD instructions.
     * -----------------------------------------------------------------
     *	   Start of INST_STORE and related instructions.
     *
     * WARNING: more 'goto' here than your doctor recommended! The different
     * instructions set the value of some variables and then jump to somme
     * common execution code.
     */

    {
	int storeFlags, len;

    case INST_STORE_ARRAY4:
	opnd = TclGetUInt4AtPtr(pc+1);
	pcAdjustment = 5;
	goto doStoreArrayDirect;

    case INST_STORE_ARRAY1:
	opnd = TclGetUInt1AtPtr(pc+1);
	pcAdjustment = 2;

    doStoreArrayDirect:
	valuePtr = OBJ_AT_TOS;
	part2Ptr = OBJ_UNDER_TOS;
	arrayPtr = LOCAL(opnd);
	TRACE(("%u \"%.30s\" <- \"%.30s\" => ", opnd, O2S(part2Ptr),
		O2S(valuePtr)));
	while (TclIsVarLink(arrayPtr)) {
	    arrayPtr = arrayPtr->value.linkPtr;
	}
	if (TclIsVarArray(arrayPtr) && !WriteTraced(arrayPtr)) {
	    varPtr = VarHashFindVar(arrayPtr->value.tablePtr, part2Ptr);
	    if (varPtr && TclIsVarDirectWritable(varPtr)) {
		tosPtr--;
		Tcl_DecrRefCount(OBJ_AT_TOS);
		OBJ_AT_TOS = valuePtr;
		goto doStoreVarDirect;
	    }
	}
	cleanup = 2;
	storeFlags = TCL_LEAVE_ERR_MSG;
	part1Ptr = NULL;
	goto doStoreArrayDirectFailed;

    case INST_STORE_SCALAR4:
	opnd = TclGetUInt4AtPtr(pc+1);
	pcAdjustment = 5;
	goto doStoreScalarDirect;

    case INST_STORE_SCALAR1:
	opnd = TclGetUInt1AtPtr(pc+1);
	pcAdjustment = 2;

    doStoreScalarDirect:
	valuePtr = OBJ_AT_TOS;
	varPtr = LOCAL(opnd);
	TRACE(("%u <- \"%.30s\" => ", opnd, O2S(valuePtr)));
	while (TclIsVarLink(varPtr)) {
	    varPtr = varPtr->value.linkPtr;
	}
	if (!TclIsVarDirectWritable(varPtr)) {
	    storeFlags = TCL_LEAVE_ERR_MSG;
	    part1Ptr = NULL;
	    goto doStoreScalar;
	}

	/*
	 * No traces, no errors, plain 'set': we can safely inline. The value
	 * *will* be set to what's requested, so that the stack top remains
	 * pointing to the same Tcl_Obj.
	 */

    doStoreVarDirect:
	valuePtr = varPtr->value.objPtr;
	if (valuePtr != NULL) {
	    TclDecrRefCount(valuePtr);
	}
	objResultPtr = OBJ_AT_TOS;
	varPtr->value.objPtr = objResultPtr;
#ifndef TCL_COMPILE_DEBUG
	if (*(pc+pcAdjustment) == INST_POP) {
	    tosPtr--;
	    NEXT_INST_F((pcAdjustment+1), 0, 0);
	}
#else
	TRACE_APPEND(("%.30s\n", O2S(objResultPtr)));
#endif
	Tcl_IncrRefCount(objResultPtr);
	NEXT_INST_F(pcAdjustment, 0, 0);

    case INST_LAPPEND_STK:
	valuePtr = OBJ_AT_TOS; /* value to append */
	part2Ptr = NULL;
	storeFlags = (TCL_LEAVE_ERR_MSG | TCL_APPEND_VALUE
		| TCL_LIST_ELEMENT);
	goto doStoreStk;

    case INST_LAPPEND_ARRAY_STK:
	valuePtr = OBJ_AT_TOS; /* value to append */
	part2Ptr = OBJ_UNDER_TOS;
	storeFlags = (TCL_LEAVE_ERR_MSG | TCL_APPEND_VALUE
		| TCL_LIST_ELEMENT);
	goto doStoreStk;

    case INST_APPEND_STK:
	valuePtr = OBJ_AT_TOS; /* value to append */
	part2Ptr = NULL;
	storeFlags = (TCL_LEAVE_ERR_MSG | TCL_APPEND_VALUE);
	goto doStoreStk;

    case INST_APPEND_ARRAY_STK:
	valuePtr = OBJ_AT_TOS; /* value to append */
	part2Ptr = OBJ_UNDER_TOS;
	storeFlags = (TCL_LEAVE_ERR_MSG | TCL_APPEND_VALUE);
	goto doStoreStk;

    case INST_STORE_ARRAY_STK:
	valuePtr = OBJ_AT_TOS;
	part2Ptr = OBJ_UNDER_TOS;
	storeFlags = TCL_LEAVE_ERR_MSG;
	goto doStoreStk;

    case INST_STORE_STK:
    case INST_STORE_SCALAR_STK:
	valuePtr = OBJ_AT_TOS;
	part2Ptr = NULL;
	storeFlags = TCL_LEAVE_ERR_MSG;

    doStoreStk:
	objPtr = OBJ_AT_DEPTH(1 + (part2Ptr != NULL)); /* variable name */
	part1Ptr = objPtr;
#ifdef TCL_COMPILE_DEBUG
	if (part2Ptr == NULL) {
	    TRACE(("\"%.30s\" <- \"%.30s\" =>", O2S(part1Ptr),O2S(valuePtr)));
	} else {
	    TRACE(("\"%.30s(%.30s)\" <- \"%.30s\" => ",
		    O2S(part1Ptr), O2S(part2Ptr), O2S(valuePtr)));
	}
#endif
	varPtr = TclObjLookupVarEx(interp, objPtr,part2Ptr, TCL_LEAVE_ERR_MSG,
		"set", /*createPart1*/ 1, /*createPart2*/ 1, &arrayPtr);
	if (!varPtr) {
	    TRACE_ERROR(interp);
	    goto gotError;
	}
	cleanup = ((part2Ptr == NULL)? 2 : 3);
	pcAdjustment = 1;
	opnd = -1;
	goto doCallPtrSetVar;

    case INST_LAPPEND_ARRAY4:
	opnd = TclGetUInt4AtPtr(pc+1);
	pcAdjustment = 5;
	storeFlags = (TCL_LEAVE_ERR_MSG | TCL_APPEND_VALUE
		| TCL_LIST_ELEMENT);
	goto doStoreArray;

    case INST_LAPPEND_ARRAY1:
	opnd = TclGetUInt1AtPtr(pc+1);
	pcAdjustment = 2;
	storeFlags = (TCL_LEAVE_ERR_MSG | TCL_APPEND_VALUE
		| TCL_LIST_ELEMENT);
	goto doStoreArray;

    case INST_APPEND_ARRAY4:
	opnd = TclGetUInt4AtPtr(pc+1);
	pcAdjustment = 5;
	storeFlags = (TCL_LEAVE_ERR_MSG | TCL_APPEND_VALUE);
	goto doStoreArray;

    case INST_APPEND_ARRAY1:
	opnd = TclGetUInt1AtPtr(pc+1);
	pcAdjustment = 2;
	storeFlags = (TCL_LEAVE_ERR_MSG | TCL_APPEND_VALUE);
	goto doStoreArray;

    doStoreArray:
	valuePtr = OBJ_AT_TOS;
	part2Ptr = OBJ_UNDER_TOS;
	arrayPtr = LOCAL(opnd);
	TRACE(("%u \"%.30s\" <- \"%.30s\" => ", opnd, O2S(part2Ptr),
		O2S(valuePtr)));
	while (TclIsVarLink(arrayPtr)) {
	    arrayPtr = arrayPtr->value.linkPtr;
	}
	cleanup = 2;
	part1Ptr = NULL;

    doStoreArrayDirectFailed:
	varPtr = TclLookupArrayElement(interp, part1Ptr, part2Ptr,
		TCL_LEAVE_ERR_MSG, "set", 1, 1, arrayPtr, opnd);
	if (!varPtr) {
	    TRACE_ERROR(interp);
	    goto gotError;
	}
	goto doCallPtrSetVar;

    case INST_LAPPEND_SCALAR4:
	opnd = TclGetUInt4AtPtr(pc+1);
	pcAdjustment = 5;
	storeFlags = (TCL_LEAVE_ERR_MSG | TCL_APPEND_VALUE
		| TCL_LIST_ELEMENT);
	goto doStoreScalar;

    case INST_LAPPEND_SCALAR1:
	opnd = TclGetUInt1AtPtr(pc+1);
	pcAdjustment = 2;
	storeFlags = (TCL_LEAVE_ERR_MSG | TCL_APPEND_VALUE
		| TCL_LIST_ELEMENT);
	goto doStoreScalar;

    case INST_APPEND_SCALAR4:
	opnd = TclGetUInt4AtPtr(pc+1);
	pcAdjustment = 5;
	storeFlags = (TCL_LEAVE_ERR_MSG | TCL_APPEND_VALUE);
	goto doStoreScalar;

    case INST_APPEND_SCALAR1:
	opnd = TclGetUInt1AtPtr(pc+1);
	pcAdjustment = 2;
	storeFlags = (TCL_LEAVE_ERR_MSG | TCL_APPEND_VALUE);
	goto doStoreScalar;

    doStoreScalar:
	valuePtr = OBJ_AT_TOS;
	varPtr = LOCAL(opnd);
	TRACE(("%u <- \"%.30s\" => ", opnd, O2S(valuePtr)));
	while (TclIsVarLink(varPtr)) {
	    varPtr = varPtr->value.linkPtr;
	}
	cleanup = 1;
	arrayPtr = NULL;
	part1Ptr = part2Ptr = NULL;

    doCallPtrSetVar:
	DECACHE_STACK_INFO();
	objResultPtr = TclPtrSetVar(interp, varPtr, arrayPtr,
		part1Ptr, part2Ptr, valuePtr, storeFlags, opnd);
	CACHE_STACK_INFO();
	if (!objResultPtr) {
	    TRACE_ERROR(interp);
	    goto gotError;
	}
#ifndef TCL_COMPILE_DEBUG
	if (*(pc+pcAdjustment) == INST_POP) {
	    NEXT_INST_V((pcAdjustment+1), cleanup, 0);
	}
#endif
	TRACE_APPEND(("%.30s\n", O2S(objResultPtr)));
	NEXT_INST_V(pcAdjustment, cleanup, 1);

    case INST_LAPPEND_LIST:
	opnd = TclGetUInt4AtPtr(pc+1);
	valuePtr = OBJ_AT_TOS;
	varPtr = LOCAL(opnd);
	cleanup = 1;
	pcAdjustment = 5;
	while (TclIsVarLink(varPtr)) {
	    varPtr = varPtr->value.linkPtr;
	}
	TRACE(("%u <- \"%.30s\" => ", opnd, O2S(valuePtr)));
	if (TclListObjGetElements(interp, valuePtr, &objc, &objv)
		!= TCL_OK) {
	    TRACE_ERROR(interp);
	    goto gotError;
	}
	if (TclIsVarDirectReadable(varPtr)
		&& TclIsVarDirectWritable(varPtr)) {
	    goto lappendListDirect;
	}
	arrayPtr = NULL;
	part1Ptr = part2Ptr = NULL;
	goto lappendListPtr;

    case INST_LAPPEND_LIST_ARRAY:
	opnd = TclGetUInt4AtPtr(pc+1);
	valuePtr = OBJ_AT_TOS;
	part1Ptr = NULL;
	part2Ptr = OBJ_UNDER_TOS;
	arrayPtr = LOCAL(opnd);
	cleanup = 2;
	pcAdjustment = 5;
	while (TclIsVarLink(arrayPtr)) {
	    arrayPtr = arrayPtr->value.linkPtr;
	}
	TRACE(("%u \"%.30s\" \"%.30s\" => ",
		opnd, O2S(part2Ptr), O2S(valuePtr)));
	if (TclListObjGetElements(interp, valuePtr, &objc, &objv)
		!= TCL_OK) {
	    TRACE_ERROR(interp);
	    goto gotError;
	}
	if (TclIsVarArray(arrayPtr) && !ReadTraced(arrayPtr)
		&& !WriteTraced(arrayPtr)) {
	    varPtr = VarHashFindVar(arrayPtr->value.tablePtr, part2Ptr);
	    if (varPtr && TclIsVarDirectReadable(varPtr)
		    && TclIsVarDirectWritable(varPtr)) {
		goto lappendListDirect;
	    }
	}
	varPtr = TclLookupArrayElement(interp, part1Ptr, part2Ptr,
		TCL_LEAVE_ERR_MSG, "set", 1, 1, arrayPtr, opnd);
	if (varPtr == NULL) {
	    TRACE_ERROR(interp);
	    goto gotError;
	}
	goto lappendListPtr;

    case INST_LAPPEND_LIST_ARRAY_STK:
	pcAdjustment = 1;
	cleanup = 3;
	valuePtr = OBJ_AT_TOS;
	part2Ptr = OBJ_UNDER_TOS;	/* element name */
	part1Ptr = OBJ_AT_DEPTH(2);	/* array name */
	TRACE(("\"%.30s(%.30s)\" \"%.30s\" => ",
		O2S(part1Ptr), O2S(part2Ptr), O2S(valuePtr)));
	goto lappendList;

    case INST_LAPPEND_LIST_STK:
	pcAdjustment = 1;
	cleanup = 2;
	valuePtr = OBJ_AT_TOS;
	part2Ptr = NULL;
	part1Ptr = OBJ_UNDER_TOS;	/* variable name */
	TRACE(("\"%.30s\" \"%.30s\" => ", O2S(part1Ptr), O2S(valuePtr)));
	goto lappendList;

    lappendListDirect:
	objResultPtr = varPtr->value.objPtr;
	if (TclListObjLength(interp, objResultPtr, &len) != TCL_OK) {
	    TRACE_ERROR(interp);
	    goto gotError;
	}
	if (Tcl_IsShared(objResultPtr)) {
	    Tcl_Obj *newValue = Tcl_DuplicateObj(objResultPtr);

	    TclDecrRefCount(objResultPtr);
	    varPtr->value.objPtr = objResultPtr = newValue;
	    Tcl_IncrRefCount(newValue);
	}
	if (Tcl_ListObjReplace(interp, objResultPtr, len, 0, objc, objv)
		!= TCL_OK) {
	    TRACE_ERROR(interp);
	    goto gotError;
	}
	TRACE_APPEND(("%.30s\n", O2S(objResultPtr)));
	NEXT_INST_V(pcAdjustment, cleanup, 1);

    lappendList:
	opnd = -1;
	if (TclListObjGetElements(interp, valuePtr, &objc, &objv)
		!= TCL_OK) {
	    TRACE_ERROR(interp);
	    goto gotError;
	}
	DECACHE_STACK_INFO();
	varPtr = TclObjLookupVarEx(interp, part1Ptr, part2Ptr,
		TCL_LEAVE_ERR_MSG, "set", 1, 1, &arrayPtr);
	CACHE_STACK_INFO();
	if (!varPtr) {
	    TRACE_ERROR(interp);
	    goto gotError;
	}

    lappendListPtr:
	if (TclIsVarInHash(varPtr)) {
	    VarHashRefCount(varPtr)++;
	}
	if (arrayPtr && TclIsVarInHash(arrayPtr)) {
	    VarHashRefCount(arrayPtr)++;
	}
	DECACHE_STACK_INFO();
	objResultPtr = TclPtrGetVar(interp, varPtr, arrayPtr,
		part1Ptr, part2Ptr, TCL_LEAVE_ERR_MSG, opnd);
	CACHE_STACK_INFO();
	if (TclIsVarInHash(varPtr)) {
	    VarHashRefCount(varPtr)--;
	}
	if (arrayPtr && TclIsVarInHash(arrayPtr)) {
	    VarHashRefCount(arrayPtr)--;
	}

	{
	    int createdNewObj = 0;

	    if (!objResultPtr) {
		objResultPtr = valuePtr;
	    } else if (TclListObjLength(interp, objResultPtr, &len)!=TCL_OK) {
		TRACE_ERROR(interp);
		goto gotError;
	    } else {
		if (Tcl_IsShared(objResultPtr)) {
		    objResultPtr = Tcl_DuplicateObj(objResultPtr);
		    createdNewObj = 1;
		}
		if (Tcl_ListObjReplace(interp, objResultPtr, len,0, objc,objv)
			!= TCL_OK) {
		    goto errorInLappendListPtr;
		}
	    }
	    DECACHE_STACK_INFO();
	    objResultPtr = TclPtrSetVar(interp, varPtr, arrayPtr, part1Ptr,
		    part2Ptr, objResultPtr, TCL_LEAVE_ERR_MSG, opnd);
	    CACHE_STACK_INFO();
	    if (!objResultPtr) {
	    errorInLappendListPtr:
		if (createdNewObj) {
		    TclDecrRefCount(objResultPtr);
		}
		TRACE_ERROR(interp);
		goto gotError;
	    }
	}
	TRACE_APPEND(("%.30s\n", O2S(objResultPtr)));
	NEXT_INST_V(pcAdjustment, cleanup, 1);
    }

    /*
     *	   End of INST_STORE and related instructions.
     * -----------------------------------------------------------------
     *	   Start of INST_INCR instructions.
     *
     * WARNING: more 'goto' here than your doctor recommended! The different
     * instructions set the value of some variables and then jump to somme
     * common execution code.
     */

/*TODO: Consider more untangling here; merge with LOAD and STORE ? */

    {
	Tcl_Obj *incrPtr;
#ifndef TCL_WIDE_INT_IS_LONG
	Tcl_WideInt w;
#endif
	long increment;

    case INST_INCR_SCALAR1:
    case INST_INCR_ARRAY1:
    case INST_INCR_ARRAY_STK:
    case INST_INCR_SCALAR_STK:
    case INST_INCR_STK:
	opnd = TclGetUInt1AtPtr(pc+1);
	incrPtr = POP_OBJECT();
	switch (*pc) {
	case INST_INCR_SCALAR1:
	    pcAdjustment = 2;
	    goto doIncrScalar;
	case INST_INCR_ARRAY1:
	    pcAdjustment = 2;
	    goto doIncrArray;
	default:
	    pcAdjustment = 1;
	    goto doIncrStk;
	}

    case INST_INCR_ARRAY_STK_IMM:
    case INST_INCR_SCALAR_STK_IMM:
    case INST_INCR_STK_IMM:
	increment = TclGetInt1AtPtr(pc+1);
	incrPtr = Tcl_NewIntObj(increment);
	Tcl_IncrRefCount(incrPtr);
	pcAdjustment = 2;

    doIncrStk:
	if ((*pc == INST_INCR_ARRAY_STK_IMM)
		|| (*pc == INST_INCR_ARRAY_STK)) {
	    part2Ptr = OBJ_AT_TOS;
	    objPtr = OBJ_UNDER_TOS;
	    TRACE(("\"%.30s(%.30s)\" (by %ld) => ",
		    O2S(objPtr), O2S(part2Ptr), increment));
	} else {
	    part2Ptr = NULL;
	    objPtr = OBJ_AT_TOS;
	    TRACE(("\"%.30s\" (by %ld) => ", O2S(objPtr), increment));
	}
	part1Ptr = objPtr;
	opnd = -1;
	varPtr = TclObjLookupVarEx(interp, objPtr, part2Ptr,
		TCL_LEAVE_ERR_MSG, "read", 1, 1, &arrayPtr);
	if (!varPtr) {
	    DECACHE_STACK_INFO();
	    Tcl_AddErrorInfo(interp,
		    "\n    (reading value of variable to increment)");
	    CACHE_STACK_INFO();
	    TRACE_ERROR(interp);
	    Tcl_DecrRefCount(incrPtr);
	    goto gotError;
	}
	cleanup = ((part2Ptr == NULL)? 1 : 2);
	goto doIncrVar;

    case INST_INCR_ARRAY1_IMM:
	opnd = TclGetUInt1AtPtr(pc+1);
	increment = TclGetInt1AtPtr(pc+2);
	incrPtr = Tcl_NewIntObj(increment);
	Tcl_IncrRefCount(incrPtr);
	pcAdjustment = 3;

    doIncrArray:
	part1Ptr = NULL;
	part2Ptr = OBJ_AT_TOS;
	arrayPtr = LOCAL(opnd);
	cleanup = 1;
	while (TclIsVarLink(arrayPtr)) {
	    arrayPtr = arrayPtr->value.linkPtr;
	}
	TRACE(("%u \"%.30s\" (by %ld) => ", opnd, O2S(part2Ptr), increment));
	varPtr = TclLookupArrayElement(interp, part1Ptr, part2Ptr,
		TCL_LEAVE_ERR_MSG, "read", 1, 1, arrayPtr, opnd);
	if (!varPtr) {
	    TRACE_ERROR(interp);
	    Tcl_DecrRefCount(incrPtr);
	    goto gotError;
	}
	goto doIncrVar;

    case INST_INCR_SCALAR1_IMM:
	opnd = TclGetUInt1AtPtr(pc+1);
	increment = TclGetInt1AtPtr(pc+2);
	pcAdjustment = 3;
	cleanup = 0;
	varPtr = LOCAL(opnd);
	while (TclIsVarLink(varPtr)) {
	    varPtr = varPtr->value.linkPtr;
	}

	if (TclIsVarDirectModifyable(varPtr)) {
	    ClientData ptr;
	    int type;

	    objPtr = varPtr->value.objPtr;
	    if (GetNumberFromObj(NULL, objPtr, &ptr, &type) == TCL_OK) {
		if (type == TCL_NUMBER_LONG) {
		    long augend = *((const long *)ptr);
		    long sum = augend + increment;

		    /*
		     * Overflow when (augend and sum have different sign) and
		     * (augend and increment have the same sign). This is
		     * encapsulated in the Overflowing macro.
		     */

		    if (!Overflowing(augend, increment, sum)) {
			TRACE(("%u %ld => ", opnd, increment));
			if (Tcl_IsShared(objPtr)) {
			    objPtr->refCount--;	/* We know it's shared. */
			    TclNewLongObj(objResultPtr, sum);
			    Tcl_IncrRefCount(objResultPtr);
			    varPtr->value.objPtr = objResultPtr;
			} else {
			    objResultPtr = objPtr;
			    TclSetLongObj(objPtr, sum);
			}
			goto doneIncr;
		    }
#ifndef TCL_WIDE_INT_IS_LONG
		    w = (Tcl_WideInt)augend;

		    TRACE(("%u %ld => ", opnd, increment));
		    if (Tcl_IsShared(objPtr)) {
			objPtr->refCount--;	/* We know it's shared. */
			objResultPtr = Tcl_NewWideIntObj(w+increment);
			Tcl_IncrRefCount(objResultPtr);
			varPtr->value.objPtr = objResultPtr;
		    } else {
			objResultPtr = objPtr;

			/*
			 * We know the sum value is outside the long range;
			 * use macro form that doesn't range test again.
			 */

			TclSetWideIntObj(objPtr, w+increment);
		    }
		    goto doneIncr;
#endif
		}	/* end if (type == TCL_NUMBER_LONG) */
#ifndef TCL_WIDE_INT_IS_LONG
		if (type == TCL_NUMBER_WIDE) {
		    Tcl_WideInt sum;

		    w = *((const Tcl_WideInt *) ptr);
		    sum = w + increment;

		    /*
		     * Check for overflow.
		     */

		    if (!Overflowing(w, increment, sum)) {
			TRACE(("%u %ld => ", opnd, increment));
			if (Tcl_IsShared(objPtr)) {
			    objPtr->refCount--;	/* We know it's shared. */
			    objResultPtr = Tcl_NewWideIntObj(sum);
			    Tcl_IncrRefCount(objResultPtr);
			    varPtr->value.objPtr = objResultPtr;
			} else {
			    objResultPtr = objPtr;

			    /*
			     * We *do not* know the sum value is outside the
			     * long range (wide + long can yield long); use
			     * the function call that checks range.
			     */

			    Tcl_SetWideIntObj(objPtr, sum);
			}
			goto doneIncr;
		    }
		}
#endif
	    }
	    if (Tcl_IsShared(objPtr)) {
		objPtr->refCount--;	/* We know it's shared */
		objResultPtr = Tcl_DuplicateObj(objPtr);
		Tcl_IncrRefCount(objResultPtr);
		varPtr->value.objPtr = objResultPtr;
	    } else {
		objResultPtr = objPtr;
	    }
	    TclNewLongObj(incrPtr, increment);
	    if (TclIncrObj(interp, objResultPtr, incrPtr) != TCL_OK) {
		Tcl_DecrRefCount(incrPtr);
		TRACE_ERROR(interp);
		goto gotError;
	    }
	    Tcl_DecrRefCount(incrPtr);
	    goto doneIncr;
	}

	/*
	 * All other cases, flow through to generic handling.
	 */

	TclNewLongObj(incrPtr, increment);
	Tcl_IncrRefCount(incrPtr);

    doIncrScalar:
	varPtr = LOCAL(opnd);
	while (TclIsVarLink(varPtr)) {
	    varPtr = varPtr->value.linkPtr;
	}
	arrayPtr = NULL;
	part1Ptr = part2Ptr = NULL;
	cleanup = 0;
	TRACE(("%u %s => ", opnd, Tcl_GetString(incrPtr)));

    doIncrVar:
	if (TclIsVarDirectModifyable2(varPtr, arrayPtr)) {
	    objPtr = varPtr->value.objPtr;
	    if (Tcl_IsShared(objPtr)) {
		objPtr->refCount--;	/* We know it's shared */
		objResultPtr = Tcl_DuplicateObj(objPtr);
		Tcl_IncrRefCount(objResultPtr);
		varPtr->value.objPtr = objResultPtr;
	    } else {
		objResultPtr = objPtr;
	    }
	    if (TclIncrObj(interp, objResultPtr, incrPtr) != TCL_OK) {
		Tcl_DecrRefCount(incrPtr);
		TRACE_ERROR(interp);
		goto gotError;
	    }
	    Tcl_DecrRefCount(incrPtr);
	} else {
	    DECACHE_STACK_INFO();
	    objResultPtr = TclPtrIncrObjVar(interp, varPtr, arrayPtr,
		    part1Ptr, part2Ptr, incrPtr, TCL_LEAVE_ERR_MSG, opnd);
	    CACHE_STACK_INFO();
	    Tcl_DecrRefCount(incrPtr);
	    if (objResultPtr == NULL) {
		TRACE_ERROR(interp);
		goto gotError;
	    }
	}
    doneIncr:
	TRACE_APPEND(("%.30s\n", O2S(objResultPtr)));
#ifndef TCL_COMPILE_DEBUG
	if (*(pc+pcAdjustment) == INST_POP) {
	    NEXT_INST_V((pcAdjustment+1), cleanup, 0);
	}
#endif
	NEXT_INST_V(pcAdjustment, cleanup, 1);
    }

    /*
     *	   End of INST_INCR instructions.
     * -----------------------------------------------------------------
     *	   Start of INST_EXIST instructions.
     */

    case INST_EXIST_SCALAR:
	cleanup = 0;
	pcAdjustment = 5;
	opnd = TclGetUInt4AtPtr(pc+1);
	varPtr = LOCAL(opnd);
	while (TclIsVarLink(varPtr)) {
	    varPtr = varPtr->value.linkPtr;
	}
	TRACE(("%u => ", opnd));
	if (ReadTraced(varPtr)) {
	    DECACHE_STACK_INFO();
	    TclObjCallVarTraces(iPtr, NULL, varPtr, NULL, NULL,
		    TCL_TRACE_READS, 0, opnd);
	    CACHE_STACK_INFO();
	    if (TclIsVarUndefined(varPtr)) {
		TclCleanupVar(varPtr, NULL);
		varPtr = NULL;
	    }
	}
	goto afterExistsPeephole;

    case INST_EXIST_ARRAY:
	cleanup = 1;
	pcAdjustment = 5;
	opnd = TclGetUInt4AtPtr(pc+1);
	part2Ptr = OBJ_AT_TOS;
	arrayPtr = LOCAL(opnd);
	while (TclIsVarLink(arrayPtr)) {
	    arrayPtr = arrayPtr->value.linkPtr;
	}
	TRACE(("%u \"%.30s\" => ", opnd, O2S(part2Ptr)));
	if (TclIsVarArray(arrayPtr) && !ReadTraced(arrayPtr)) {
	    varPtr = VarHashFindVar(arrayPtr->value.tablePtr, part2Ptr);
	    if (!varPtr || !ReadTraced(varPtr)) {
		goto afterExistsPeephole;
	    }
	}
	varPtr = TclLookupArrayElement(interp, NULL, part2Ptr, 0, "access",
		0, 1, arrayPtr, opnd);
	if (varPtr) {
	    if (ReadTraced(varPtr) || (arrayPtr && ReadTraced(arrayPtr))) {
		DECACHE_STACK_INFO();
		TclObjCallVarTraces(iPtr, arrayPtr, varPtr, NULL, part2Ptr,
			TCL_TRACE_READS, 0, opnd);
		CACHE_STACK_INFO();
	    }
	    if (TclIsVarUndefined(varPtr)) {
		TclCleanupVar(varPtr, arrayPtr);
		varPtr = NULL;
	    }
	}
	goto afterExistsPeephole;

    case INST_EXIST_ARRAY_STK:
	cleanup = 2;
	pcAdjustment = 1;
	part2Ptr = OBJ_AT_TOS;		/* element name */
	part1Ptr = OBJ_UNDER_TOS;	/* array name */
	TRACE(("\"%.30s(%.30s)\" => ", O2S(part1Ptr), O2S(part2Ptr)));
	goto doExistStk;

    case INST_EXIST_STK:
	cleanup = 1;
	pcAdjustment = 1;
	part2Ptr = NULL;
	part1Ptr = OBJ_AT_TOS;		/* variable name */
	TRACE(("\"%.30s\" => ", O2S(part1Ptr)));

    doExistStk:
	varPtr = TclObjLookupVarEx(interp, part1Ptr, part2Ptr, 0, "access",
		/*createPart1*/0, /*createPart2*/1, &arrayPtr);
	if (varPtr) {
	    if (ReadTraced(varPtr) || (arrayPtr && ReadTraced(arrayPtr))) {
		DECACHE_STACK_INFO();
		TclObjCallVarTraces(iPtr, arrayPtr, varPtr, part1Ptr,part2Ptr,
			TCL_TRACE_READS, 0, -1);
		CACHE_STACK_INFO();
	    }
	    if (TclIsVarUndefined(varPtr)) {
		TclCleanupVar(varPtr, arrayPtr);
		varPtr = NULL;
	    }
	}

	/*
	 * Peep-hole optimisation: if you're about to jump, do jump from here.
	 */

    afterExistsPeephole: {
	int found = (varPtr && !TclIsVarUndefined(varPtr));

	TRACE_APPEND(("%d\n", found ? 1 : 0));
	JUMP_PEEPHOLE_V(found, pcAdjustment, cleanup);
    }

    /*
     *	   End of INST_EXIST instructions.
     * -----------------------------------------------------------------
     *	   Start of INST_UNSET instructions.
     */

    {
	int flags;

    case INST_UNSET_SCALAR:
	flags = TclGetUInt1AtPtr(pc+1) ? TCL_LEAVE_ERR_MSG : 0;
	opnd = TclGetUInt4AtPtr(pc+2);
	varPtr = LOCAL(opnd);
	while (TclIsVarLink(varPtr)) {
	    varPtr = varPtr->value.linkPtr;
	}
	TRACE(("%s %u => ", (flags ? "normal" : "noerr"), opnd));
	if (TclIsVarDirectUnsettable(varPtr) && !TclIsVarInHash(varPtr)) {
	    /*
	     * No errors, no traces, no searches: just make the variable cease
	     * to exist.
	     */

	    if (!TclIsVarUndefined(varPtr)) {
		TclDecrRefCount(varPtr->value.objPtr);
	    } else if (flags & TCL_LEAVE_ERR_MSG) {
		goto slowUnsetScalar;
	    }
	    varPtr->value.objPtr = NULL;
	    TRACE_APPEND(("OK\n"));
	    NEXT_INST_F(6, 0, 0);
	}

    slowUnsetScalar:
	DECACHE_STACK_INFO();
	if (TclPtrUnsetVar(interp, varPtr, NULL, NULL, NULL, flags,
		opnd) != TCL_OK && flags) {
	    goto errorInUnset;
	}
	CACHE_STACK_INFO();
	NEXT_INST_F(6, 0, 0);

    case INST_UNSET_ARRAY:
	flags = TclGetUInt1AtPtr(pc+1) ? TCL_LEAVE_ERR_MSG : 0;
	opnd = TclGetUInt4AtPtr(pc+2);
	part2Ptr = OBJ_AT_TOS;
	arrayPtr = LOCAL(opnd);
	while (TclIsVarLink(arrayPtr)) {
	    arrayPtr = arrayPtr->value.linkPtr;
	}
	TRACE(("%s %u \"%.30s\" => ",
		(flags ? "normal" : "noerr"), opnd, O2S(part2Ptr)));
	if (TclIsVarArray(arrayPtr) && !UnsetTraced(arrayPtr)) {
	    varPtr = VarHashFindVar(arrayPtr->value.tablePtr, part2Ptr);
	    if (varPtr && TclIsVarDirectUnsettable(varPtr)) {
		/*
		 * No nasty traces and element exists, so we can proceed to
		 * unset it. Might still not exist though...
		 */

		if (!TclIsVarUndefined(varPtr)) {
		    TclDecrRefCount(varPtr->value.objPtr);
		    TclSetVarUndefined(varPtr);
		    TclClearVarNamespaceVar(varPtr);
		    TclCleanupVar(varPtr, arrayPtr);
		} else if (flags & TCL_LEAVE_ERR_MSG) {
		    goto slowUnsetArray;
		}
		TRACE_APPEND(("OK\n"));
		NEXT_INST_F(6, 1, 0);
	    } else if (!varPtr && !(flags & TCL_LEAVE_ERR_MSG)) {
		/*
		 * Don't need to do anything here.
		 */

		TRACE_APPEND(("OK\n"));
		NEXT_INST_F(6, 1, 0);
	    }
	}
    slowUnsetArray:
	DECACHE_STACK_INFO();
	varPtr = TclLookupArrayElement(interp, NULL, part2Ptr, flags, "unset",
		0, 0, arrayPtr, opnd);
	if (!varPtr) {
	    if (flags & TCL_LEAVE_ERR_MSG) {
		goto errorInUnset;
	    }
	} else if (TclPtrUnsetVar(interp, varPtr, arrayPtr, NULL, part2Ptr,
		flags, opnd) != TCL_OK && (flags & TCL_LEAVE_ERR_MSG)) {
	    goto errorInUnset;
	}
	CACHE_STACK_INFO();
	NEXT_INST_F(6, 1, 0);

    case INST_UNSET_ARRAY_STK:
	flags = TclGetUInt1AtPtr(pc+1) ? TCL_LEAVE_ERR_MSG : 0;
	cleanup = 2;
	part2Ptr = OBJ_AT_TOS;		/* element name */
	part1Ptr = OBJ_UNDER_TOS;	/* array name */
	TRACE(("%s \"%.30s(%.30s)\" => ", (flags ? "normal" : "noerr"),
		O2S(part1Ptr), O2S(part2Ptr)));
	goto doUnsetStk;

    case INST_UNSET_STK:
	flags = TclGetUInt1AtPtr(pc+1) ? TCL_LEAVE_ERR_MSG : 0;
	cleanup = 1;
	part2Ptr = NULL;
	part1Ptr = OBJ_AT_TOS;		/* variable name */
	TRACE(("%s \"%.30s\" => ", (flags ? "normal" : "noerr"),
		O2S(part1Ptr)));

    doUnsetStk:
	DECACHE_STACK_INFO();
	if (TclObjUnsetVar2(interp, part1Ptr, part2Ptr, flags) != TCL_OK
		&& (flags & TCL_LEAVE_ERR_MSG)) {
	    goto errorInUnset;
	}
	CACHE_STACK_INFO();
	TRACE_APPEND(("OK\n"));
	NEXT_INST_V(2, cleanup, 0);

    errorInUnset:
	CACHE_STACK_INFO();
	TRACE_ERROR(interp);
	goto gotError;

	/*
	 * This is really an unset operation these days. Do not issue.
	 */

    case INST_DICT_DONE:
	opnd = TclGetUInt4AtPtr(pc+1);
	TRACE(("%u => OK\n", opnd));
	varPtr = LOCAL(opnd);
	while (TclIsVarLink(varPtr)) {
	    varPtr = varPtr->value.linkPtr;
	}
	if (TclIsVarDirectUnsettable(varPtr) && !TclIsVarInHash(varPtr)) {
	    if (!TclIsVarUndefined(varPtr)) {
		TclDecrRefCount(varPtr->value.objPtr);
	    }
	    varPtr->value.objPtr = NULL;
	} else {
	    DECACHE_STACK_INFO();
	    TclPtrUnsetVar(interp, varPtr, NULL, NULL, NULL, 0, opnd);
	    CACHE_STACK_INFO();
	}
	NEXT_INST_F(5, 0, 0);
    }

    /*
     *	   End of INST_UNSET instructions.
     * -----------------------------------------------------------------
     *	   Start of INST_ARRAY instructions.
     */

    case INST_ARRAY_EXISTS_IMM:
	opnd = TclGetUInt4AtPtr(pc+1);
	pcAdjustment = 5;
	cleanup = 0;
	part1Ptr = NULL;
	arrayPtr = NULL;
	TRACE(("%u => ", opnd));
	varPtr = LOCAL(opnd);
	while (TclIsVarLink(varPtr)) {
	    varPtr = varPtr->value.linkPtr;
	}
	goto doArrayExists;
    case INST_ARRAY_EXISTS_STK:
	opnd = -1;
	pcAdjustment = 1;
	cleanup = 1;
	part1Ptr = OBJ_AT_TOS;
	TRACE(("\"%.30s\" => ", O2S(part1Ptr)));
	varPtr = TclObjLookupVarEx(interp, part1Ptr, NULL, 0, NULL,
		/*createPart1*/0, /*createPart2*/0, &arrayPtr);
    doArrayExists:
	if (varPtr && (varPtr->flags & VAR_TRACED_ARRAY)
		&& (TclIsVarArray(varPtr) || TclIsVarUndefined(varPtr))) {
	    DECACHE_STACK_INFO();
	    result = TclObjCallVarTraces(iPtr, arrayPtr, varPtr, part1Ptr,
		    NULL, (TCL_LEAVE_ERR_MSG|TCL_NAMESPACE_ONLY|
		    TCL_GLOBAL_ONLY|TCL_TRACE_ARRAY), 1, opnd);
	    CACHE_STACK_INFO();
	    if (result == TCL_ERROR) {
		TRACE_ERROR(interp);
		goto gotError;
	    }
	}
	if (varPtr && TclIsVarArray(varPtr) && !TclIsVarUndefined(varPtr)) {
	    objResultPtr = TCONST(1);
	} else {
	    objResultPtr = TCONST(0);
	}
	TRACE_APPEND(("%.30s\n", O2S(objResultPtr)));
	NEXT_INST_V(pcAdjustment, cleanup, 1);

    case INST_ARRAY_MAKE_IMM:
	opnd = TclGetUInt4AtPtr(pc+1);
	pcAdjustment = 5;
	cleanup = 0;
	part1Ptr = NULL;
	arrayPtr = NULL;
	TRACE(("%u => ", opnd));
	varPtr = LOCAL(opnd);
	while (TclIsVarLink(varPtr)) {
	    varPtr = varPtr->value.linkPtr;
	}
	goto doArrayMake;
    case INST_ARRAY_MAKE_STK:
	opnd = -1;
	pcAdjustment = 1;
	cleanup = 1;
	part1Ptr = OBJ_AT_TOS;
	TRACE(("\"%.30s\" => ", O2S(part1Ptr)));
	varPtr = TclObjLookupVarEx(interp, part1Ptr, NULL, TCL_LEAVE_ERR_MSG,
		"set", /*createPart1*/1, /*createPart2*/0, &arrayPtr);
	if (varPtr == NULL) {
	    TRACE_ERROR(interp);
	    goto gotError;
	}
    doArrayMake:
	if (varPtr && !TclIsVarArray(varPtr)) {
	    if (TclIsVarArrayElement(varPtr) || !TclIsVarUndefined(varPtr)) {
		/*
		 * Either an array element, or a scalar: lose!
		 */

		TclObjVarErrMsg(interp, part1Ptr, NULL, "array set",
			"variable isn't array", opnd);
		DECACHE_STACK_INFO();
		Tcl_SetErrorCode(interp, "TCL", "WRITE", "ARRAY", NULL);
		CACHE_STACK_INFO();
		TRACE_ERROR(interp);
		goto gotError;
	    }
	    TclSetVarArray(varPtr);
	    varPtr->value.tablePtr = ckalloc(sizeof(TclVarHashTable));
	    TclInitVarHashTable(varPtr->value.tablePtr,
		    TclGetVarNsPtr(varPtr));
#ifdef TCL_COMPILE_DEBUG
	    TRACE_APPEND(("done\n"));
	} else {
	    TRACE_APPEND(("nothing to do\n"));
#endif
	}
	NEXT_INST_V(pcAdjustment, cleanup, 0);

    /*
     *	   End of INST_ARRAY instructions.
     * -----------------------------------------------------------------
     *	   Start of variable linking instructions.
     */

    {
	Var *otherPtr;
	CallFrame *framePtr, *savedFramePtr;
	Tcl_Namespace *nsPtr;
	Namespace *savedNsPtr;

    case INST_UPVAR:
	TRACE(("%d %.30s %.30s => ", TclGetInt4AtPtr(pc+1),
		O2S(OBJ_UNDER_TOS), O2S(OBJ_AT_TOS)));

	if (TclObjGetFrame(interp, OBJ_UNDER_TOS, &framePtr) == -1) {
	    TRACE_ERROR(interp);
	    goto gotError;
	}

	/*
	 * Locate the other variable.
	 */

	savedFramePtr = iPtr->varFramePtr;
	iPtr->varFramePtr = framePtr;
	otherPtr = TclObjLookupVarEx(interp, OBJ_AT_TOS, NULL,
		TCL_LEAVE_ERR_MSG, "access", /*createPart1*/ 1,
		/*createPart2*/ 1, &varPtr);
	iPtr->varFramePtr = savedFramePtr;
	if (!otherPtr) {
	    TRACE_ERROR(interp);
	    goto gotError;
	}
	goto doLinkVars;

    case INST_NSUPVAR:
	TRACE(("%d %.30s %.30s => ", TclGetInt4AtPtr(pc+1),
		O2S(OBJ_UNDER_TOS), O2S(OBJ_AT_TOS)));
	if (TclGetNamespaceFromObj(interp, OBJ_UNDER_TOS, &nsPtr) != TCL_OK) {
	    TRACE_ERROR(interp);
	    goto gotError;
	}

	/*
	 * Locate the other variable.
	 */

	savedNsPtr = iPtr->varFramePtr->nsPtr;
	iPtr->varFramePtr->nsPtr = (Namespace *) nsPtr;
	otherPtr = TclObjLookupVarEx(interp, OBJ_AT_TOS, NULL,
		(TCL_NAMESPACE_ONLY|TCL_LEAVE_ERR_MSG|TCL_AVOID_RESOLVERS),
		"access", /*createPart1*/ 1, /*createPart2*/ 1, &varPtr);
	iPtr->varFramePtr->nsPtr = savedNsPtr;
	if (!otherPtr) {
	    TRACE_ERROR(interp);
	    goto gotError;
	}
	goto doLinkVars;

    case INST_VARIABLE:
	TRACE(("%d, %.30s => ", TclGetInt4AtPtr(pc+1), O2S(OBJ_AT_TOS)));
	otherPtr = TclObjLookupVarEx(interp, OBJ_AT_TOS, NULL,
		(TCL_NAMESPACE_ONLY | TCL_LEAVE_ERR_MSG), "access",
		/*createPart1*/ 1, /*createPart2*/ 1, &varPtr);
	if (!otherPtr) {
	    TRACE_ERROR(interp);
	    goto gotError;
	}

	/*
	 * Do the [variable] magic.
	 */

	TclSetVarNamespaceVar(otherPtr);

    doLinkVars:

	/*
	 * If we are here, the local variable has already been created: do the
	 * little work of TclPtrMakeUpvar that remains to be done right here
	 * if there are no errors; otherwise, let it handle the case.
	 */

	opnd = TclGetInt4AtPtr(pc+1);
	varPtr = LOCAL(opnd);
	if ((varPtr != otherPtr) && !TclIsVarTraced(varPtr)
		&& (TclIsVarUndefined(varPtr) || TclIsVarLink(varPtr))) {
	    if (!TclIsVarUndefined(varPtr)) {
		/*
		 * Then it is a defined link.
		 */

		Var *linkPtr = varPtr->value.linkPtr;

		if (linkPtr == otherPtr) {
		    TRACE_APPEND(("already linked\n"));
		    NEXT_INST_F(5, 1, 0);
		}
		if (TclIsVarInHash(linkPtr)) {
		    VarHashRefCount(linkPtr)--;
		    if (TclIsVarUndefined(linkPtr)) {
			TclCleanupVar(linkPtr, NULL);
		    }
		}
	    }
	    TclSetVarLink(varPtr);
	    varPtr->value.linkPtr = otherPtr;
	    if (TclIsVarInHash(otherPtr)) {
		VarHashRefCount(otherPtr)++;
	    }
	} else if (TclPtrObjMakeUpvar(interp, otherPtr, NULL, 0,
		opnd) != TCL_OK) {
	    TRACE_ERROR(interp);
	    goto gotError;
	}

	/*
	 * Do not pop the namespace or frame index, it may be needed for other
	 * variables - and [variable] did not push it at all.
	 */

	TRACE_APPEND(("link made\n"));
	NEXT_INST_F(5, 1, 0);
    }

    /*
     *	   End of variable linking instructions.
     * -----------------------------------------------------------------
     */

    case INST_JUMP1:
	opnd = TclGetInt1AtPtr(pc+1);
	TRACE(("%d => new pc %u\n", opnd,
		(unsigned)(pc + opnd - codePtr->codeStart)));
	NEXT_INST_F(opnd, 0, 0);

    case INST_JUMP4:
	opnd = TclGetInt4AtPtr(pc+1);
	TRACE(("%d => new pc %u\n", opnd,
		(unsigned)(pc + opnd - codePtr->codeStart)));
	NEXT_INST_F(opnd, 0, 0);

    {
	int jmpOffset[2], b;

	/* TODO: consider rewrite so we don't compute the offset we're not
	 * going to take. */
    case INST_JUMP_FALSE4:
	jmpOffset[0] = TclGetInt4AtPtr(pc+1);	/* FALSE offset */
	jmpOffset[1] = 5;			/* TRUE offset */
	goto doCondJump;

    case INST_JUMP_TRUE4:
	jmpOffset[0] = 5;
	jmpOffset[1] = TclGetInt4AtPtr(pc+1);
	goto doCondJump;

    case INST_JUMP_FALSE1:
	jmpOffset[0] = TclGetInt1AtPtr(pc+1);
	jmpOffset[1] = 2;
	goto doCondJump;

    case INST_JUMP_TRUE1:
	jmpOffset[0] = 2;
	jmpOffset[1] = TclGetInt1AtPtr(pc+1);

    doCondJump:
	valuePtr = OBJ_AT_TOS;
	TRACE(("%d => ", jmpOffset[
		(*pc==INST_JUMP_FALSE1 || *pc==INST_JUMP_FALSE4) ? 0 : 1]));

	/* TODO - check claim that taking address of b harms performance */
	/* TODO - consider optimization search for constants */
	if (TclGetBooleanFromObj(interp, valuePtr, &b) != TCL_OK) {
	    TRACE_ERROR(interp);
	    goto gotError;
	}

#ifdef TCL_COMPILE_DEBUG
	if (b) {
	    if ((*pc == INST_JUMP_TRUE1) || (*pc == INST_JUMP_TRUE4)) {
		TRACE_APPEND(("%.20s true, new pc %u\n", O2S(valuePtr),
			(unsigned)(pc + jmpOffset[1] - codePtr->codeStart)));
	    } else {
		TRACE_APPEND(("%.20s true\n", O2S(valuePtr)));
	    }
	} else {
	    if ((*pc == INST_JUMP_TRUE1) || (*pc == INST_JUMP_TRUE4)) {
		TRACE_APPEND(("%.20s false\n", O2S(valuePtr)));
	    } else {
		TRACE_APPEND(("%.20s false, new pc %u\n", O2S(valuePtr),
			(unsigned)(pc + jmpOffset[0] - codePtr->codeStart)));
	    }
	}
#endif
	NEXT_INST_F(jmpOffset[b], 1, 0);
    }

    case INST_JUMP_TABLE: {
	Tcl_HashEntry *hPtr;
	JumptableInfo *jtPtr;

	/*
	 * Jump to location looked up in a hashtable; fall through to next
	 * instr if lookup fails.
	 */

	opnd = TclGetInt4AtPtr(pc+1);
	jtPtr = (JumptableInfo *) codePtr->auxDataArrayPtr[opnd].clientData;
	TRACE(("%d \"%.20s\" => ", opnd, O2S(OBJ_AT_TOS)));
	hPtr = Tcl_FindHashEntry(&jtPtr->hashTable, TclGetString(OBJ_AT_TOS));
	if (hPtr != NULL) {
	    int jumpOffset = PTR2INT(Tcl_GetHashValue(hPtr));

	    TRACE_APPEND(("found in table, new pc %u\n",
		    (unsigned)(pc - codePtr->codeStart + jumpOffset)));
	    NEXT_INST_F(jumpOffset, 1, 0);
	} else {
	    TRACE_APPEND(("not found in table\n"));
	    NEXT_INST_F(5, 1, 0);
	}
    }

    /*
     * These two instructions are now redundant: the complete logic of the LOR
     * and LAND is now handled by the expression compiler.
     */

    case INST_LOR:
    case INST_LAND: {
	/*
	 * Operands must be boolean or numeric. No int->double conversions are
	 * performed.
	 */

	int i1, i2, iResult;

	value2Ptr = OBJ_AT_TOS;
	valuePtr = OBJ_UNDER_TOS;
	if (TclGetBooleanFromObj(NULL, valuePtr, &i1) != TCL_OK) {
	    TRACE(("\"%.20s\" => ILLEGAL TYPE %s \n", O2S(valuePtr),
		    (valuePtr->typePtr? valuePtr->typePtr->name : "null")));
	    DECACHE_STACK_INFO();
	    IllegalExprOperandType(interp, pc, valuePtr);
	    CACHE_STACK_INFO();
	    goto gotError;
	}

	if (TclGetBooleanFromObj(NULL, value2Ptr, &i2) != TCL_OK) {
	    TRACE(("\"%.20s\" => ILLEGAL TYPE %s \n", O2S(value2Ptr),
		    (value2Ptr->typePtr? value2Ptr->typePtr->name : "null")));
	    DECACHE_STACK_INFO();
	    IllegalExprOperandType(interp, pc, value2Ptr);
	    CACHE_STACK_INFO();
	    goto gotError;
	}

	if (*pc == INST_LOR) {
	    iResult = (i1 || i2);
	} else {
	    iResult = (i1 && i2);
	}
	objResultPtr = TCONST(iResult);
	TRACE(("%.20s %.20s => %d\n", O2S(valuePtr),O2S(value2Ptr),iResult));
	NEXT_INST_F(1, 2, 1);
    }

    /*
     * -----------------------------------------------------------------
     *	   Start of general introspector instructions.
     */

    case INST_NS_CURRENT: {
	Namespace *currNsPtr = (Namespace *) TclGetCurrentNamespace(interp);

	if (currNsPtr == (Namespace *) TclGetGlobalNamespace(interp)) {
	    TclNewLiteralStringObj(objResultPtr, "::");
	} else {
	    TclNewStringObj(objResultPtr, currNsPtr->fullName,
		    strlen(currNsPtr->fullName));
	}
	TRACE_WITH_OBJ(("=> "), objResultPtr);
	NEXT_INST_F(1, 0, 1);
    }
    case INST_COROUTINE_NAME: {
	CoroutineData *corPtr = iPtr->execEnvPtr->corPtr;

	TclNewObj(objResultPtr);
	if (corPtr && !(corPtr->cmdPtr->flags & CMD_IS_DELETED)) {
	    Tcl_GetCommandFullName(interp, (Tcl_Command) corPtr->cmdPtr,
		    objResultPtr);
	}
	TRACE_WITH_OBJ(("=> "), objResultPtr);
	NEXT_INST_F(1, 0, 1);
    }
    case INST_INFO_LEVEL_NUM:
	TclNewLongObj(objResultPtr, iPtr->varFramePtr->level);
	TRACE_WITH_OBJ(("=> "), objResultPtr);
	NEXT_INST_F(1, 0, 1);
    case INST_INFO_LEVEL_ARGS: {
	int level;
	register CallFrame *framePtr = iPtr->varFramePtr;
	register CallFrame *rootFramePtr = iPtr->rootFramePtr;

	TRACE(("\"%.30s\" => ", O2S(OBJ_AT_TOS)));
	if (TclGetIntFromObj(interp, OBJ_AT_TOS, &level) != TCL_OK) {
	    TRACE_ERROR(interp);
	    goto gotError;
	}
	if (level <= 0) {
	    level += framePtr->level;
	}
	for (; (framePtr->level!=level) && (framePtr!=rootFramePtr) ;
		framePtr = framePtr->callerVarPtr) {
	    /* Empty loop body */
	}
	if (framePtr == rootFramePtr) {
	    Tcl_SetObjResult(interp, Tcl_ObjPrintf(
		    "bad level \"%s\"", TclGetString(OBJ_AT_TOS)));
	    TRACE_ERROR(interp);
	    DECACHE_STACK_INFO();
	    Tcl_SetErrorCode(interp, "TCL", "LOOKUP", "STACK_LEVEL",
		    TclGetString(OBJ_AT_TOS), NULL);
	    CACHE_STACK_INFO();
	    goto gotError;
	}
	objResultPtr = Tcl_NewListObj(framePtr->objc, framePtr->objv);
	TRACE_APPEND(("%.30s\n", O2S(objResultPtr)));
	NEXT_INST_F(1, 1, 1);
    }
    {
	Tcl_Command cmd, origCmd;

    case INST_RESOLVE_COMMAND:
	cmd = Tcl_GetCommandFromObj(interp, OBJ_AT_TOS);
	TclNewObj(objResultPtr);
	if (cmd != NULL) {
	    Tcl_GetCommandFullName(interp, cmd, objResultPtr);
	}
	TRACE_WITH_OBJ(("\"%.20s\" => ", O2S(OBJ_AT_TOS)), objResultPtr);
	NEXT_INST_F(1, 1, 1);

    case INST_ORIGIN_COMMAND:
	TRACE(("\"%.30s\" => ", O2S(OBJ_AT_TOS)));
	cmd = Tcl_GetCommandFromObj(interp, OBJ_AT_TOS);
	if (cmd == NULL) {
	    Tcl_SetObjResult(interp, Tcl_ObjPrintf(
		    "invalid command name \"%s\"", TclGetString(OBJ_AT_TOS)));
	    DECACHE_STACK_INFO();
	    Tcl_SetErrorCode(interp, "TCL", "LOOKUP", "COMMAND",
		    TclGetString(OBJ_AT_TOS), NULL);
	    CACHE_STACK_INFO();
	    TRACE_APPEND(("ERROR: not command\n"));
	    goto gotError;
	}
	origCmd = TclGetOriginalCommand(cmd);
	if (origCmd == NULL) {
	    origCmd = cmd;
	}
	TclNewObj(objResultPtr);
	Tcl_GetCommandFullName(interp, origCmd, objResultPtr);
	TRACE_APPEND(("\"%.30s\"", O2S(OBJ_AT_TOS)));
	NEXT_INST_F(1, 1, 1);
    }

    /*
     * -----------------------------------------------------------------
     *	   Start of TclOO support instructions.
     */

    {
	Object *oPtr;
	CallFrame *framePtr;
	CallContext *contextPtr;
	int skip, newDepth;

    case INST_TCLOO_SELF:
	framePtr = iPtr->varFramePtr;
	if (framePtr == NULL ||
		!(framePtr->isProcCallFrame & FRAME_IS_METHOD)) {
	    TRACE(("=> ERROR: no TclOO call context\n"));
	    Tcl_SetObjResult(interp, Tcl_NewStringObj(
		    "self may only be called from inside a method",
		    -1));
	    DECACHE_STACK_INFO();
	    Tcl_SetErrorCode(interp, "TCL", "OO", "CONTEXT_REQUIRED", NULL);
	    CACHE_STACK_INFO();
	    goto gotError;
	}
	contextPtr = framePtr->clientData;

	/*
	 * Call out to get the name; it's expensive to compute but cached.
	 */

	objResultPtr = TclOOObjectName(interp, contextPtr->oPtr);
	TRACE_WITH_OBJ(("=> "), objResultPtr);
	NEXT_INST_F(1, 0, 1);

    case INST_TCLOO_NEXT_CLASS:
	opnd = TclGetUInt1AtPtr(pc+1);
	framePtr = iPtr->varFramePtr;
	valuePtr = OBJ_AT_DEPTH(opnd - 2);
	objv = &OBJ_AT_DEPTH(opnd - 1);
	skip = 2;
	TRACE(("%d => ", opnd));
	if (framePtr == NULL ||
		!(framePtr->isProcCallFrame & FRAME_IS_METHOD)) {
	    TRACE_APPEND(("ERROR: no TclOO call context\n"));
	    Tcl_SetObjResult(interp, Tcl_NewStringObj(
		    "nextto may only be called from inside a method",
		    -1));
	    DECACHE_STACK_INFO();
	    Tcl_SetErrorCode(interp, "TCL", "OO", "CONTEXT_REQUIRED", NULL);
	    CACHE_STACK_INFO();
	    goto gotError;
	}
	contextPtr = framePtr->clientData;

	oPtr = (Object *) Tcl_GetObjectFromObj(interp, valuePtr);
	if (oPtr == NULL) {
	    TRACE_APPEND(("ERROR: \"%.30s\" not object\n", O2S(valuePtr)));
	    goto gotError;
	} else {
	    Class *classPtr = oPtr->classPtr;
	    struct MInvoke *miPtr;
	    int i;
	    const char *methodType;

	    if (classPtr == NULL) {
		TRACE_APPEND(("ERROR: \"%.30s\" not class\n", O2S(valuePtr)));
		Tcl_SetObjResult(interp, Tcl_ObjPrintf(
			"\"%s\" is not a class", TclGetString(valuePtr)));
		DECACHE_STACK_INFO();
		Tcl_SetErrorCode(interp, "TCL", "OO", "CLASS_REQUIRED", NULL);
		CACHE_STACK_INFO();
		goto gotError;
	    }

	    for (i=contextPtr->index+1 ; i<contextPtr->callPtr->numChain ; i++) {
		miPtr = contextPtr->callPtr->chain + i;
		if (!miPtr->isFilter &&
			miPtr->mPtr->declaringClassPtr == classPtr) {
		    newDepth = i;
#ifdef TCL_COMPILE_DEBUG
		    if (tclTraceExec >= 2) {
			if (traceInstructions) {
			    strncpy(cmdNameBuf, TclGetString(objv[0]), 20);
			} else {
			    fprintf(stdout, "%d: (%u) invoking ",
				    iPtr->numLevels,
				    (unsigned)(pc - codePtr->codeStart));
			}
			for (i = 0;  i < opnd;  i++) {
			    TclPrintObject(stdout, objv[i], 15);
			    fprintf(stdout, " ");
			}
			fprintf(stdout, "\n");
			fflush(stdout);
		    }
#endif /*TCL_COMPILE_DEBUG*/
		    goto doInvokeNext;
		}
	    }

	    if (contextPtr->callPtr->flags & CONSTRUCTOR) {
		methodType = "constructor";
	    } else if (contextPtr->callPtr->flags & DESTRUCTOR) {
		methodType = "destructor";
	    } else {
		methodType = "method";
	    }

	    TRACE_APPEND(("ERROR: \"%.30s\" not on reachable chain\n",
		    O2S(valuePtr)));
	    for (i=contextPtr->index ; i>=0 ; i--) {
		miPtr = contextPtr->callPtr->chain + i;
		if (miPtr->isFilter
			|| miPtr->mPtr->declaringClassPtr != classPtr) {
		    continue;
		}
		Tcl_SetObjResult(interp, Tcl_ObjPrintf(
			"%s implementation by \"%s\" not reachable from here",
			methodType, TclGetString(valuePtr)));
		DECACHE_STACK_INFO();
		Tcl_SetErrorCode(interp, "TCL", "OO", "CLASS_NOT_REACHABLE",
			NULL);
		CACHE_STACK_INFO();
		goto gotError;
	    }
	    Tcl_SetObjResult(interp, Tcl_ObjPrintf(
		    "%s has no non-filter implementation by \"%s\"",
		    methodType, TclGetString(valuePtr)));
	    DECACHE_STACK_INFO();
	    Tcl_SetErrorCode(interp, "TCL", "OO", "CLASS_NOT_THERE", NULL);
	    CACHE_STACK_INFO();
	    goto gotError;
	}

    case INST_TCLOO_NEXT:
	opnd = TclGetUInt1AtPtr(pc+1);
	objv = &OBJ_AT_DEPTH(opnd - 1);
	framePtr = iPtr->varFramePtr;
	skip = 1;
	TRACE(("%d => ", opnd));
	if (framePtr == NULL ||
		!(framePtr->isProcCallFrame & FRAME_IS_METHOD)) {
	    TRACE_APPEND(("ERROR: no TclOO call context\n"));
	    Tcl_SetObjResult(interp, Tcl_NewStringObj(
		    "next may only be called from inside a method",
		    -1));
	    DECACHE_STACK_INFO();
	    Tcl_SetErrorCode(interp, "TCL", "OO", "CONTEXT_REQUIRED", NULL);
	    CACHE_STACK_INFO();
	    goto gotError;
	}
	contextPtr = framePtr->clientData;

	newDepth = contextPtr->index + 1;
	if (newDepth >= contextPtr->callPtr->numChain) {
	    /*
	     * We're at the end of the chain; generate an error message unless
	     * the interpreter is being torn down, in which case we might be
	     * getting here because of methods/destructors doing a [next] (or
	     * equivalent) unexpectedly.
	     */

	    const char *methodType;

	    if (contextPtr->callPtr->flags & CONSTRUCTOR) {
		methodType = "constructor";
	    } else if (contextPtr->callPtr->flags & DESTRUCTOR) {
		methodType = "destructor";
	    } else {
		methodType = "method";
	    }

	    TRACE_APPEND(("ERROR: no TclOO next impl\n"));
	    Tcl_SetObjResult(interp, Tcl_ObjPrintf(
		    "no next %s implementation", methodType));
	    DECACHE_STACK_INFO();
	    Tcl_SetErrorCode(interp, "TCL", "OO", "NOTHING_NEXT", NULL);
	    CACHE_STACK_INFO();
	    goto gotError;
#ifdef TCL_COMPILE_DEBUG
	} else if (tclTraceExec >= 2) {
	    int i;

	    if (traceInstructions) {
		strncpy(cmdNameBuf, TclGetString(objv[0]), 20);
	    } else {
		fprintf(stdout, "%d: (%u) invoking ",
			iPtr->numLevels, (unsigned)(pc - codePtr->codeStart));
	    }
	    for (i = 0;  i < opnd;  i++) {
		TclPrintObject(stdout, objv[i], 15);
		fprintf(stdout, " ");
	    }
	    fprintf(stdout, "\n");
	    fflush(stdout);
#endif /*TCL_COMPILE_DEBUG*/
	}

    doInvokeNext:
	bcFramePtr->data.tebc.pc = (char *) pc;
	iPtr->cmdFramePtr = bcFramePtr;

	if (iPtr->flags & INTERP_DEBUG_FRAME) {
	    ArgumentBCEnter(interp, codePtr, TD, pc, opnd, objv);
	}

	pcAdjustment = 2;
	cleanup = opnd;
	DECACHE_STACK_INFO();
	iPtr->varFramePtr = framePtr->callerVarPtr;
	pc += pcAdjustment;
	TEBC_YIELD();

	TclPushTailcallPoint(interp);
	oPtr = contextPtr->oPtr;
	if (oPtr->flags & FILTER_HANDLING) {
	    TclNRAddCallback(interp, FinalizeOONextFilter,
		    framePtr, contextPtr, INT2PTR(contextPtr->index),
		    INT2PTR(contextPtr->skip));
	} else {
	    TclNRAddCallback(interp, FinalizeOONext,
		    framePtr, contextPtr, INT2PTR(contextPtr->index),
		    INT2PTR(contextPtr->skip));
	}
	contextPtr->skip = skip;
	contextPtr->index = newDepth;
	if (contextPtr->callPtr->chain[newDepth].isFilter
		|| contextPtr->callPtr->flags & FILTER_HANDLING) {
	    oPtr->flags |= FILTER_HANDLING;
	} else {
	    oPtr->flags &= ~FILTER_HANDLING;
	}

	{
	    register Method *const mPtr =
		    contextPtr->callPtr->chain[newDepth].mPtr;

	    return mPtr->typePtr->callProc(mPtr->clientData, interp,
		    (Tcl_ObjectContext) contextPtr, opnd, objv);
	}

    case INST_TCLOO_IS_OBJECT:
	oPtr = (Object *) Tcl_GetObjectFromObj(interp, OBJ_AT_TOS);
	objResultPtr = TCONST(oPtr != NULL ? 1 : 0);
	TRACE_WITH_OBJ(("%.30s => ", O2S(OBJ_AT_TOS)), objResultPtr);
	NEXT_INST_F(1, 1, 1);
    case INST_TCLOO_CLASS:
	oPtr = (Object *) Tcl_GetObjectFromObj(interp, OBJ_AT_TOS);
	if (oPtr == NULL) {
	    TRACE(("%.30s => ERROR: not object\n", O2S(OBJ_AT_TOS)));
	    goto gotError;
	}
	objResultPtr = TclOOObjectName(interp, oPtr->selfCls->thisPtr);
	TRACE_WITH_OBJ(("%.30s => ", O2S(OBJ_AT_TOS)), objResultPtr);
	NEXT_INST_F(1, 1, 1);
    case INST_TCLOO_NS:
	oPtr = (Object *) Tcl_GetObjectFromObj(interp, OBJ_AT_TOS);
	if (oPtr == NULL) {
	    TRACE(("%.30s => ERROR: not object\n", O2S(OBJ_AT_TOS)));
	    goto gotError;
	}

	/*
	 * TclOO objects *never* have the global namespace as their NS.
	 */

	TclNewStringObj(objResultPtr, oPtr->namespacePtr->fullName,
		strlen(oPtr->namespacePtr->fullName));
	TRACE_WITH_OBJ(("%.30s => ", O2S(OBJ_AT_TOS)), objResultPtr);
	NEXT_INST_F(1, 1, 1);
    }

    /*
     *     End of TclOO support instructions.
     * -----------------------------------------------------------------
     *	   Start of INST_LIST and related instructions.
     */

    {
	int index, numIndices, fromIdx, toIdx;
	int nocase, match, length2, cflags, s1len, s2len;
	const char *s1, *s2;

    case INST_LIST:
	/*
	 * Pop the opnd (objc) top stack elements into a new list obj and then
	 * decrement their ref counts.
	 */

	opnd = TclGetUInt4AtPtr(pc+1);
	objResultPtr = Tcl_NewListObj(opnd, &OBJ_AT_DEPTH(opnd-1));
	TRACE_WITH_OBJ(("%u => ", opnd), objResultPtr);
	NEXT_INST_V(5, opnd, 1);

    case INST_LIST_LENGTH:
	TRACE(("\"%.30s\" => ", O2S(OBJ_AT_TOS)));
	if (TclListObjLength(interp, OBJ_AT_TOS, &length) != TCL_OK) {
	    TRACE_ERROR(interp);
	    goto gotError;
	}
	TclNewLongObj(objResultPtr, length);
	TRACE_APPEND(("%d\n", length));
	NEXT_INST_F(1, 1, 1);

    case INST_LIST_INDEX:	/* lindex with objc == 3 */
	value2Ptr = OBJ_AT_TOS;
	valuePtr = OBJ_UNDER_TOS;
	TRACE(("\"%.30s\" \"%.30s\" => ", O2S(valuePtr), O2S(value2Ptr)));

	/*
	 * Extract the desired list element.
	 */

	if ((TclListObjGetElements(interp, valuePtr, &objc, &objv) == TCL_OK)
		&& (value2Ptr->typePtr != &tclListType)
		&& (TclGetIntForIndexM(NULL , value2Ptr, objc-1,
			&index) == TCL_OK)) {
	    TclDecrRefCount(value2Ptr);
	    tosPtr--;
	    pcAdjustment = 1;
	    goto lindexFastPath;
	}

	objResultPtr = TclLindexList(interp, valuePtr, value2Ptr);
	if (!objResultPtr) {
	    TRACE_ERROR(interp);
	    goto gotError;
	}

	/*
	 * Stash the list element on the stack.
	 */

	TRACE_APPEND(("\"%.30s\"\n", O2S(objResultPtr)));
	NEXT_INST_F(1, 2, -1);	/* Already has the correct refCount */

    case INST_LIST_INDEX_IMM:	/* lindex with objc==3 and index in bytecode
				 * stream */

	/*
	 * Pop the list and get the index.
	 */

	valuePtr = OBJ_AT_TOS;
	opnd = TclGetInt4AtPtr(pc+1);
	TRACE(("\"%.30s\" %d => ", O2S(valuePtr), opnd));

	/*
	 * Get the contents of the list, making sure that it really is a list
	 * in the process.
	 */

	if (TclListObjGetElements(interp, valuePtr, &objc, &objv) != TCL_OK) {
	    TRACE_ERROR(interp);
	    goto gotError;
	}

	/*
	 * Select the list item based on the index. Negative operand means
	 * end-based indexing.
	 */

	if (opnd < -1) {
	    index = opnd+1 + objc;
	} else {
	    index = opnd;
	}
	pcAdjustment = 5;

    lindexFastPath:
	if (index >= 0 && index < objc) {
	    objResultPtr = objv[index];
	} else {
	    TclNewObj(objResultPtr);
	}

	TRACE_APPEND(("\"%.30s\"\n", O2S(objResultPtr)));
	NEXT_INST_F(pcAdjustment, 1, 1);

    case INST_LIST_INDEX_MULTI:	/* 'lindex' with multiple index args */
	/*
	 * Determine the count of index args.
	 */

	opnd = TclGetUInt4AtPtr(pc+1);
	numIndices = opnd-1;

	/*
	 * Do the 'lindex' operation.
	 */

	TRACE(("%d => ", opnd));
	objResultPtr = TclLindexFlat(interp, OBJ_AT_DEPTH(numIndices),
		numIndices, &OBJ_AT_DEPTH(numIndices - 1));
	if (!objResultPtr) {
	    TRACE_ERROR(interp);
	    goto gotError;
	}

	/*
	 * Set result.
	 */

	TRACE_APPEND(("\"%.30s\"\n", O2S(objResultPtr)));
	NEXT_INST_V(5, opnd, -1);

    case INST_LSET_FLAT:
	/*
	 * Lset with 3, 5, or more args. Get the number of index args.
	 */

	opnd = TclGetUInt4AtPtr(pc + 1);
	numIndices = opnd - 2;
	TRACE(("%d => ", opnd));

	/*
	 * Get the old value of variable, and remove the stack ref. This is
	 * safe because the variable still references the object; the ref
	 * count will never go zero here - we can use the smaller macro
	 * Tcl_DecrRefCount.
	 */

	valuePtr = POP_OBJECT();
	Tcl_DecrRefCount(valuePtr); /* This one should be done here */

	/*
	 * Compute the new variable value.
	 */

	objResultPtr = TclLsetFlat(interp, valuePtr, numIndices,
		&OBJ_AT_DEPTH(numIndices), OBJ_AT_TOS);
	if (!objResultPtr) {
	    TRACE_ERROR(interp);
	    goto gotError;
	}

	/*
	 * Set result.
	 */

	TRACE_APPEND(("\"%.30s\"\n", O2S(objResultPtr)));
	NEXT_INST_V(5, numIndices+1, -1);

    case INST_LSET_LIST:	/* 'lset' with 4 args */
	/*
	 * Get the old value of variable, and remove the stack ref. This is
	 * safe because the variable still references the object; the ref
	 * count will never go zero here - we can use the smaller macro
	 * Tcl_DecrRefCount.
	 */

	objPtr = POP_OBJECT();
	Tcl_DecrRefCount(objPtr);	/* This one should be done here. */

	/*
	 * Get the new element value, and the index list.
	 */

	valuePtr = OBJ_AT_TOS;
	value2Ptr = OBJ_UNDER_TOS;
	TRACE(("\"%.30s\" \"%.30s\" \"%.30s\" => ",
		O2S(value2Ptr), O2S(valuePtr), O2S(objPtr)));

	/*
	 * Compute the new variable value.
	 */

	objResultPtr = TclLsetList(interp, objPtr, value2Ptr, valuePtr);
	if (!objResultPtr) {
	    TRACE_ERROR(interp);
	    goto gotError;
	}

	/*
	 * Set result.
	 */

	TRACE_APPEND(("\"%.30s\"\n", O2S(objResultPtr)));
	NEXT_INST_F(1, 2, -1);

    case INST_LIST_RANGE_IMM:	/* lrange with objc==4 and both indices in
				 * bytecode stream */

	/*
	 * Pop the list and get the indices.
	 */

	valuePtr = OBJ_AT_TOS;
	fromIdx = TclGetInt4AtPtr(pc+1);
	toIdx = TclGetInt4AtPtr(pc+5);
	TRACE(("\"%.30s\" %d %d => ", O2S(valuePtr), TclGetInt4AtPtr(pc+1),
		TclGetInt4AtPtr(pc+5)));

	/*
	 * Get the contents of the list, making sure that it really is a list
	 * in the process.
	 */

	if (TclListObjGetElements(interp, valuePtr, &objc, &objv) != TCL_OK) {
	    TRACE_ERROR(interp);
	    goto gotError;
	}

	/*
	 * Skip a lot of work if we're about to throw the result away (common
	 * with uses of [lassign]).
	 */

#ifndef TCL_COMPILE_DEBUG
	if (*(pc+9) == INST_POP) {
	    NEXT_INST_F(10, 1, 0);
	}
#endif

	/*
	 * Adjust the indices for end-based handling.
	 */

	if (fromIdx < -1) {
	    fromIdx += 1+objc;
	    if (fromIdx < -1) {
		fromIdx = -1;
	    }
	} else if (fromIdx > objc) {
	    fromIdx = objc;
	}
	if (toIdx < -1) {
	    toIdx += 1 + objc;
	    if (toIdx < -1) {
		toIdx = -1;
	    }
	} else if (toIdx > objc) {
	    toIdx = objc;
	}

	/*
	 * Check if we are referring to a valid, non-empty list range, and if
	 * so, build the list of elements in that range.
	 */

	if (fromIdx<=toIdx && fromIdx<objc && toIdx>=0) {
	    if (fromIdx < 0) {
		fromIdx = 0;
	    }
	    if (toIdx >= objc) {
		toIdx = objc-1;
	    }
	    if (fromIdx == 0 && toIdx != objc-1 && !Tcl_IsShared(valuePtr)) {
		Tcl_ListObjReplace(interp, valuePtr,
			toIdx + 1, LIST_MAX, 0, NULL);
		TRACE_APPEND(("%.30s\n", O2S(valuePtr)));
		NEXT_INST_F(9, 0, 0);
	    }
	    objResultPtr = Tcl_NewListObj(toIdx-fromIdx+1, objv+fromIdx);
	} else {
	    TclNewObj(objResultPtr);
	}

	TRACE_APPEND(("\"%.30s\"", O2S(objResultPtr)));
	NEXT_INST_F(9, 1, 1);

    case INST_LIST_IN:
    case INST_LIST_NOT_IN:	/* Basic list containment operators. */
	value2Ptr = OBJ_AT_TOS;
	valuePtr = OBJ_UNDER_TOS;

	s1 = TclGetStringFromObj(valuePtr, &s1len);
	TRACE(("\"%.30s\" \"%.30s\" => ", O2S(valuePtr), O2S(value2Ptr)));
	if (TclListObjLength(interp, value2Ptr, &length) != TCL_OK) {
	    TRACE_ERROR(interp);
	    goto gotError;
	}
	match = 0;
	if (length > 0) {
	    int i = 0;
	    Tcl_Obj *o;

	    /*
	     * An empty list doesn't match anything.
	     */

	    do {
		Tcl_ListObjIndex(NULL, value2Ptr, i, &o);
		if (o != NULL) {
		    s2 = TclGetStringFromObj(o, &s2len);
		} else {
		    s2 = "";
		    s2len = 0;
		}
		if (s1len == s2len) {
		    match = (memcmp(s1, s2, s1len) == 0);
		}
		i++;
	    } while (i < length && match == 0);
	}

	if (*pc == INST_LIST_NOT_IN) {
	    match = !match;
	}

	TRACE_APPEND(("%d\n", match));

	/*
	 * Peep-hole optimisation: if you're about to jump, do jump from here.
	 * We're saving the effort of pushing a boolean value only to pop it
	 * for branching.
	 */

	JUMP_PEEPHOLE_F(match, 1, 2);

    case INST_LIST_CONCAT:
	value2Ptr = OBJ_AT_TOS;
	valuePtr = OBJ_UNDER_TOS;
	TRACE(("\"%.30s\" \"%.30s\" => ", O2S(valuePtr), O2S(value2Ptr)));
	if (Tcl_IsShared(valuePtr)) {
	    objResultPtr = Tcl_DuplicateObj(valuePtr);
	    if (Tcl_ListObjAppendList(interp, objResultPtr,
		    value2Ptr) != TCL_OK) {
		TRACE_ERROR(interp);
		TclDecrRefCount(objResultPtr);
		goto gotError;
	    }
	    TRACE_APPEND(("\"%.30s\"\n", O2S(objResultPtr)));
	    NEXT_INST_F(1, 2, 1);
	} else {
	    if (Tcl_ListObjAppendList(interp, valuePtr, value2Ptr) != TCL_OK){
		TRACE_ERROR(interp);
		goto gotError;
	    }
	    TRACE_APPEND(("\"%.30s\"\n", O2S(valuePtr)));
	    NEXT_INST_F(1, 1, 0);
	}

    /*
     *	   End of INST_LIST and related instructions.
     * -----------------------------------------------------------------
     *	   Start of string-related instructions.
     */

    case INST_STR_EQ:
    case INST_STR_NEQ:		/* String (in)equality check */
    case INST_STR_CMP:		/* String compare. */
    stringCompare:
	value2Ptr = OBJ_AT_TOS;
	valuePtr = OBJ_UNDER_TOS;

	if (valuePtr == value2Ptr) {
	    match = 0;
	} else {
	    /*
	     * We only need to check (in)equality when we have equal length
	     * strings.  We can use memcmp in all (n)eq cases because we
	     * don't need to worry about lexical LE/BE variance.
	     */

	    typedef int (*memCmpFn_t)(const void*, const void*, size_t);
	    memCmpFn_t memCmpFn;
	    int checkEq = ((*pc == INST_EQ) || (*pc == INST_NEQ)
		    || (*pc == INST_STR_EQ) || (*pc == INST_STR_NEQ));

	    if (TclIsPureByteArray(valuePtr)
		    && TclIsPureByteArray(value2Ptr)) {
		s1 = (char *) Tcl_GetByteArrayFromObj(valuePtr, &s1len);
		s2 = (char *) Tcl_GetByteArrayFromObj(value2Ptr, &s2len);
		memCmpFn = memcmp;
	    } else if ((valuePtr->typePtr == &tclStringType)
		    && (value2Ptr->typePtr == &tclStringType)) {
		/*
		 * Do a unicode-specific comparison if both of the args are of
		 * String type. If the char length == byte length, we can do a
		 * memcmp. In benchmark testing this proved the most efficient
		 * check between the unicode and string comparison operations.
		 */

		s1len = Tcl_GetCharLength(valuePtr);
		s2len = Tcl_GetCharLength(value2Ptr);
		if ((s1len == valuePtr->length)
			&& (valuePtr->bytes != NULL)
			&& (s2len == value2Ptr->length)
			&& (value2Ptr->bytes != NULL)) {
		    s1 = valuePtr->bytes;
		    s2 = value2Ptr->bytes;
		    memCmpFn = memcmp;
		} else {
		    s1 = (char *) Tcl_GetUnicode(valuePtr);
		    s2 = (char *) Tcl_GetUnicode(value2Ptr);
		    if (
#ifdef WORDS_BIGENDIAN
			1
#else
			checkEq
#endif
			) {
			memCmpFn = memcmp;
			s1len *= sizeof(Tcl_UniChar);
			s2len *= sizeof(Tcl_UniChar);
		    } else {
			memCmpFn = (memCmpFn_t) Tcl_UniCharNcmp;
		    }
		}
	    } else {
		/*
		 * In order to handle the special Tcl \xC0\x80 null encoding
		 * for utf-8, strcmp can't do a simple memcmp.
		 */

		if (TclCheckEmptyString(valuePtr) > 0) {
		    s1 = "";
		    s1len = 0;
		    switch (TclCheckEmptyString(value2Ptr)) {
			case -1:
			    s2 = TclGetStringFromObj(value2Ptr, &s2len);
			    break;
			case 0:
			    /* Synthesize a value for comparison */
			    s2 = "1";
			    s2len = 1;
			    break;
			case 1:
			    s2 = "";
			    s2len = 0;
		    }
		} else if (TclCheckEmptyString(value2Ptr) > 0) {
		    s2 = "";
		    s2len = 0;
		    switch (TclCheckEmptyString(valuePtr)) {
			case -1:
			    s1 = TclGetStringFromObj(valuePtr, &s1len);
			    break;
			case 0:
			    /* Synthesize a value for comparison */
			    s1 = "1";
			    s1len = 1;
			    break;
			case 1:
			    s1 = "";
			    s1len = 0;
		    }
		} else {
		    s1 = TclGetStringFromObj(valuePtr, &s1len);
		    s2 = TclGetStringFromObj(value2Ptr, &s2len);
		}

		if (checkEq) {
		    memCmpFn = memcmp;
		} else {
		    memCmpFn = (memCmpFn_t) TclpUtfNcmp2;
		}

	    }

	    if (checkEq && (s1len != s2len)) {
		match = 1;
	    }  else {
		/*
		 * The comparison function should compare up to the minimum
		 * byte length only.
		 */
		match = memCmpFn(s1, s2,
			(size_t) ((s1len < s2len) ? s1len : s2len));
		if (match == 0) {
		    match = s1len - s2len;
		}
	    }
	}

	/*
	 * Make sure only -1,0,1 is returned
	 * TODO: consider peephole opt.
	 */

	if (*pc != INST_STR_CMP) {
	    /*
	     * Take care of the opcodes that goto'ed into here.
	     */

	    switch (*pc) {
	    case INST_STR_EQ:
	    case INST_EQ:
		match = (match == 0);
		break;
	    case INST_STR_NEQ:
	    case INST_NEQ:
		match = (match != 0);
		break;
	    case INST_LT:
		match = (match < 0);
		break;
	    case INST_GT:
		match = (match > 0);
		break;
	    case INST_LE:
		match = (match <= 0);
		break;
	    case INST_GE:
		match = (match >= 0);
		break;
	    }
	}

	TRACE(("\"%.20s\" \"%.20s\" => %d\n", O2S(valuePtr), O2S(value2Ptr),
		(match < 0 ? -1 : match > 0 ? 1 : 0)));
	JUMP_PEEPHOLE_F(match, 1, 2);

    case INST_STR_LEN:
	valuePtr = OBJ_AT_TOS;
	length = Tcl_GetCharLength(valuePtr);
	TclNewLongObj(objResultPtr, length);
	TRACE(("\"%.20s\" => %d\n", O2S(valuePtr), length));
	NEXT_INST_F(1, 1, 1);

    case INST_STR_UPPER:
	valuePtr = OBJ_AT_TOS;
	TRACE(("\"%.20s\" => ", O2S(valuePtr)));
	if (Tcl_IsShared(valuePtr)) {
	    s1 = TclGetStringFromObj(valuePtr, &length);
	    TclNewStringObj(objResultPtr, s1, length);
	    length = Tcl_UtfToUpper(TclGetString(objResultPtr));
	    Tcl_SetObjLength(objResultPtr, length);
	    TRACE_APPEND(("\"%.20s\"\n", O2S(objResultPtr)));
	    NEXT_INST_F(1, 1, 1);
	} else {
	    length = Tcl_UtfToUpper(TclGetString(valuePtr));
	    Tcl_SetObjLength(valuePtr, length);
	    TclFreeIntRep(valuePtr);
	    TRACE_APPEND(("\"%.20s\"\n", O2S(valuePtr)));
	    NEXT_INST_F(1, 0, 0);
	}
    case INST_STR_LOWER:
	valuePtr = OBJ_AT_TOS;
	TRACE(("\"%.20s\" => ", O2S(valuePtr)));
	if (Tcl_IsShared(valuePtr)) {
	    s1 = TclGetStringFromObj(valuePtr, &length);
	    TclNewStringObj(objResultPtr, s1, length);
	    length = Tcl_UtfToLower(TclGetString(objResultPtr));
	    Tcl_SetObjLength(objResultPtr, length);
	    TRACE_APPEND(("\"%.20s\"\n", O2S(objResultPtr)));
	    NEXT_INST_F(1, 1, 1);
	} else {
	    length = Tcl_UtfToLower(TclGetString(valuePtr));
	    Tcl_SetObjLength(valuePtr, length);
	    TclFreeIntRep(valuePtr);
	    TRACE_APPEND(("\"%.20s\"\n", O2S(valuePtr)));
	    NEXT_INST_F(1, 0, 0);
	}
    case INST_STR_TITLE:
	valuePtr = OBJ_AT_TOS;
	TRACE(("\"%.20s\" => ", O2S(valuePtr)));
	if (Tcl_IsShared(valuePtr)) {
	    s1 = TclGetStringFromObj(valuePtr, &length);
	    TclNewStringObj(objResultPtr, s1, length);
	    length = Tcl_UtfToTitle(TclGetString(objResultPtr));
	    Tcl_SetObjLength(objResultPtr, length);
	    TRACE_APPEND(("\"%.20s\"\n", O2S(objResultPtr)));
	    NEXT_INST_F(1, 1, 1);
	} else {
	    length = Tcl_UtfToTitle(TclGetString(valuePtr));
	    Tcl_SetObjLength(valuePtr, length);
	    TclFreeIntRep(valuePtr);
	    TRACE_APPEND(("\"%.20s\"\n", O2S(valuePtr)));
	    NEXT_INST_F(1, 0, 0);
	}

    case INST_STR_INDEX:
	value2Ptr = OBJ_AT_TOS;
	valuePtr = OBJ_UNDER_TOS;
	TRACE(("\"%.20s\" %.20s => ", O2S(valuePtr), O2S(value2Ptr)));

	/*
	 * Get char length to calulate what 'end' means.
	 */

	length = Tcl_GetCharLength(valuePtr);
	if (TclGetIntForIndexM(interp, value2Ptr, length-1, &index)!=TCL_OK) {
	    TRACE_ERROR(interp);
	    goto gotError;
	}

	if ((index < 0) || (index >= length)) {
	    TclNewObj(objResultPtr);
	} else if (TclIsPureByteArray(valuePtr)) {
	    objResultPtr = Tcl_NewByteArrayObj(
		    Tcl_GetByteArrayFromObj(valuePtr, NULL)+index, 1);
	} else if (valuePtr->bytes && length == valuePtr->length) {
	    objResultPtr = Tcl_NewStringObj((const char *)
		    valuePtr->bytes+index, 1);
	} else {
	    char buf[TCL_UTF_MAX];
	    Tcl_UniChar ch = Tcl_GetUniChar(valuePtr, index);

	    /*
	     * This could be: Tcl_NewUnicodeObj((const Tcl_UniChar *)&ch, 1)
	     * but creating the object as a string seems to be faster in
	     * practical use.
	     */

	    length = Tcl_UniCharToUtf(ch, buf);
	    objResultPtr = Tcl_NewStringObj(buf, length);
	}

	TRACE_APPEND(("\"%s\"\n", O2S(objResultPtr)));
	NEXT_INST_F(1, 2, 1);

    case INST_STR_RANGE:
	TRACE(("\"%.20s\" %.20s %.20s =>",
		O2S(OBJ_AT_DEPTH(2)), O2S(OBJ_UNDER_TOS), O2S(OBJ_AT_TOS)));
	length = Tcl_GetCharLength(OBJ_AT_DEPTH(2)) - 1;
	if (TclGetIntForIndexM(interp, OBJ_UNDER_TOS, length,
		    &fromIdx) != TCL_OK
	    || TclGetIntForIndexM(interp, OBJ_AT_TOS, length,
		    &toIdx) != TCL_OK) {
	    TRACE_ERROR(interp);
	    goto gotError;
	}

	if (fromIdx < 0) {
	    fromIdx = 0;
	}
	if (toIdx >= length) {
	    toIdx = length;
	}
	if (toIdx >= fromIdx) {
	    objResultPtr = Tcl_GetRange(OBJ_AT_DEPTH(2), fromIdx, toIdx);
	} else {
	    TclNewObj(objResultPtr);
	}
	TRACE_APPEND(("\"%.30s\"\n", O2S(objResultPtr)));
	NEXT_INST_V(1, 3, 1);

    case INST_STR_RANGE_IMM:
	valuePtr = OBJ_AT_TOS;
	fromIdx = TclGetInt4AtPtr(pc+1);
	toIdx = TclGetInt4AtPtr(pc+5);
	length = Tcl_GetCharLength(valuePtr);
	TRACE(("\"%.20s\" %d %d => ", O2S(valuePtr), fromIdx, toIdx));

	/*
	 * Adjust indices for end-based indexing.
	 */

	if (fromIdx < -1) {
	    fromIdx += 1 + length;
	    if (fromIdx < 0) {
		fromIdx = 0;
	    }
	} else if (fromIdx >= length) {
	    fromIdx = length;
	}
	if (toIdx < -1) {
	    toIdx += 1 + length;
	} else if (toIdx >= length) {
	    toIdx = length - 1;
	}

	/*
	 * Check if we can do a sane substring.
	 */

	if (fromIdx <= toIdx) {
	    objResultPtr = Tcl_GetRange(valuePtr, fromIdx, toIdx);
	} else {
	    TclNewObj(objResultPtr);
	}
	TRACE_APPEND(("%.30s\n", O2S(objResultPtr)));
	NEXT_INST_F(9, 1, 1);

    {
	Tcl_UniChar *ustring1, *ustring2, *ustring3, *end, *p;
	int length3;
	Tcl_Obj *value3Ptr;

    case INST_STR_REPLACE:
	value3Ptr = POP_OBJECT();
	valuePtr = OBJ_AT_DEPTH(2);
	length = Tcl_GetCharLength(valuePtr) - 1;
	TRACE(("\"%.20s\" %s %s \"%.20s\" => ", O2S(valuePtr),
		O2S(OBJ_UNDER_TOS), O2S(OBJ_AT_TOS), O2S(value3Ptr)));
	if (TclGetIntForIndexM(interp, OBJ_UNDER_TOS, length,
		    &fromIdx) != TCL_OK
	    || TclGetIntForIndexM(interp, OBJ_AT_TOS, length,
		    &toIdx) != TCL_OK) {
	    TclDecrRefCount(value3Ptr);
	    TRACE_ERROR(interp);
	    goto gotError;
	}
	TclDecrRefCount(OBJ_AT_TOS);
	(void) POP_OBJECT();
	TclDecrRefCount(OBJ_AT_TOS);
	(void) POP_OBJECT();
	if (fromIdx < 0) {
	    fromIdx = 0;
	}

	if (fromIdx > toIdx || fromIdx > length) {
	    TRACE_APPEND(("\"%.30s\"\n", O2S(valuePtr)));
	    TclDecrRefCount(value3Ptr);
	    NEXT_INST_F(1, 0, 0);
	}

	if (toIdx > length) {
	    toIdx = length;
	}

	if (fromIdx == 0 && toIdx == length) {
	    TclDecrRefCount(OBJ_AT_TOS);
	    OBJ_AT_TOS = value3Ptr;
	    TRACE_APPEND(("\"%.30s\"\n", O2S(value3Ptr)));
	    NEXT_INST_F(1, 0, 0);
	}

	length3 = Tcl_GetCharLength(value3Ptr);

	/*
	 * See if we can splice in place. This happens when the number of
	 * characters being replaced is the same as the number of characters
	 * in the string to be inserted.
	 */

	if (length3 - 1 == toIdx - fromIdx) {
	    unsigned char *bytes1, *bytes2;

	    if (Tcl_IsShared(valuePtr)) {
		objResultPtr = Tcl_DuplicateObj(valuePtr);
	    } else {
		objResultPtr = valuePtr;
	    }
	    if (TclIsPureByteArray(objResultPtr)
		    && TclIsPureByteArray(value3Ptr)) {
		bytes1 = Tcl_GetByteArrayFromObj(objResultPtr, NULL);
		bytes2 = Tcl_GetByteArrayFromObj(value3Ptr, NULL);
		memcpy(bytes1 + fromIdx, bytes2, length3);
	    } else {
		ustring1 = Tcl_GetUnicodeFromObj(objResultPtr, NULL);
		ustring2 = Tcl_GetUnicodeFromObj(value3Ptr, NULL);
		memcpy(ustring1 + fromIdx, ustring2,
			length3 * sizeof(Tcl_UniChar));
	    }
	    Tcl_InvalidateStringRep(objResultPtr);
	    TclDecrRefCount(value3Ptr);
	    TRACE_APPEND(("\"%.30s\"\n", O2S(objResultPtr)));
	    if (objResultPtr == valuePtr) {
		NEXT_INST_F(1, 0, 0);
	    } else {
		NEXT_INST_F(1, 1, 1);
	    }
	}

	/*
	 * Get the unicode representation; this is where we guarantee to lose
	 * bytearrays.
	 */

	ustring1 = Tcl_GetUnicodeFromObj(valuePtr, &length);
	length--;

	/*
	 * Remove substring using copying.
	 */

	objResultPtr = NULL;
	if (fromIdx > 0) {
	    objResultPtr = Tcl_NewUnicodeObj(ustring1, fromIdx);
	}
	if (length3 > 0) {
	    if (objResultPtr) {
		Tcl_AppendObjToObj(objResultPtr, value3Ptr);
	    } else if (Tcl_IsShared(value3Ptr)) {
		objResultPtr = Tcl_DuplicateObj(value3Ptr);
	    } else {
		objResultPtr = value3Ptr;
	    }
	}
	if (toIdx < length) {
	    if (objResultPtr) {
		Tcl_AppendUnicodeToObj(objResultPtr, ustring1 + toIdx + 1,
			length - toIdx);
	    } else {
		objResultPtr = Tcl_NewUnicodeObj(ustring1 + toIdx + 1,
			length - toIdx);
	    }
	}
	if (objResultPtr == NULL) {
	    /* This has to be the case [string replace $s 0 end {}] */
	    /* which has result {} which is same as value3Ptr. */
	    objResultPtr = value3Ptr;
	}
	if (objResultPtr == value3Ptr) {
	    /* See [Bug 82e7f67325] */
	    TclDecrRefCount(OBJ_AT_TOS);
	    OBJ_AT_TOS = value3Ptr;
	    TRACE_APPEND(("\"%.30s\"\n", O2S(value3Ptr)));
	    NEXT_INST_F(1, 0, 0);
	}
	TclDecrRefCount(value3Ptr);
	TRACE_APPEND(("\"%.30s\"\n", O2S(objResultPtr)));
	NEXT_INST_F(1, 1, 1);

    case INST_STR_MAP:
	valuePtr = OBJ_AT_TOS;		/* "Main" string. */
	value3Ptr = OBJ_UNDER_TOS;	/* "Target" string. */
	value2Ptr = OBJ_AT_DEPTH(2);	/* "Source" string. */
	if (value3Ptr == value2Ptr) {
	    objResultPtr = valuePtr;
	    goto doneStringMap;
	} else if (valuePtr == value2Ptr) {
	    objResultPtr = value3Ptr;
	    goto doneStringMap;
	}
	ustring1 = Tcl_GetUnicodeFromObj(valuePtr, &length);
	if (length == 0) {
	    objResultPtr = valuePtr;
	    goto doneStringMap;
	}
	ustring2 = Tcl_GetUnicodeFromObj(value2Ptr, &length2);
	if (length2 > length || length2 == 0) {
	    objResultPtr = valuePtr;
	    goto doneStringMap;
	} else if (length2 == length) {
	    if (memcmp(ustring1, ustring2, sizeof(Tcl_UniChar) * length)) {
		objResultPtr = valuePtr;
	    } else {
		objResultPtr = value3Ptr;
	    }
	    goto doneStringMap;
	}
	ustring3 = Tcl_GetUnicodeFromObj(value3Ptr, &length3);

	objResultPtr = Tcl_NewUnicodeObj(ustring1, 0);
	p = ustring1;
	end = ustring1 + length;
	for (; ustring1 < end; ustring1++) {
	    if ((*ustring1 == *ustring2) && (length2==1 ||
		    memcmp(ustring1, ustring2, sizeof(Tcl_UniChar) * length2)
			    == 0)) {
		if (p != ustring1) {
		    Tcl_AppendUnicodeToObj(objResultPtr, p, ustring1-p);
		    p = ustring1 + length2;
		} else {
		    p += length2;
		}
		ustring1 = p - 1;

		Tcl_AppendUnicodeToObj(objResultPtr, ustring3, length3);
	    }
	}
	if (p != ustring1) {
	    /*
	     * Put the rest of the unmapped chars onto result.
	     */

	    Tcl_AppendUnicodeToObj(objResultPtr, p, ustring1 - p);
	}
    doneStringMap:
	TRACE_WITH_OBJ(("%.20s %.20s %.20s => ",
		O2S(value2Ptr), O2S(value3Ptr), O2S(valuePtr)), objResultPtr);
	NEXT_INST_V(1, 3, 1);

    case INST_STR_FIND:
	match = TclStringFind(OBJ_UNDER_TOS, OBJ_AT_TOS, 0);

	TRACE(("%.20s %.20s => %d\n",
		O2S(OBJ_UNDER_TOS), O2S(OBJ_AT_TOS), match));
	TclNewLongObj(objResultPtr, match);
	NEXT_INST_F(1, 2, 1);

    case INST_STR_FIND_LAST:
	match = TclStringLast(OBJ_UNDER_TOS, OBJ_AT_TOS, INT_MAX - 1);

	TRACE(("%.20s %.20s => %d\n",
		O2S(OBJ_UNDER_TOS), O2S(OBJ_AT_TOS), match));
	TclNewLongObj(objResultPtr, match);
	NEXT_INST_F(1, 2, 1);

    case INST_STR_CLASS:
	opnd = TclGetInt1AtPtr(pc+1);
	valuePtr = OBJ_AT_TOS;
	TRACE(("%s \"%.30s\" => ", tclStringClassTable[opnd].name,
		O2S(valuePtr)));
	ustring1 = Tcl_GetUnicodeFromObj(valuePtr, &length);
	match = 1;
	if (length > 0) {
	    end = ustring1 + length;
	    for (p=ustring1 ; p<end ; p++) {
		if (!tclStringClassTable[opnd].comparator(*p)) {
		    match = 0;
		    break;
		}
	    }
	}
	TRACE_APPEND(("%d\n", match));
	JUMP_PEEPHOLE_F(match, 2, 1);
    }

    case INST_STR_MATCH:
	nocase = TclGetInt1AtPtr(pc+1);
	valuePtr = OBJ_AT_TOS;		/* String */
	value2Ptr = OBJ_UNDER_TOS;	/* Pattern */

	/*
	 * Check that at least one of the objects is Unicode before promoting
	 * both.
	 */

	if ((valuePtr->typePtr == &tclStringType)
		|| (value2Ptr->typePtr == &tclStringType)) {
	    Tcl_UniChar *ustring1, *ustring2;

	    ustring1 = Tcl_GetUnicodeFromObj(valuePtr, &length);
	    ustring2 = Tcl_GetUnicodeFromObj(value2Ptr, &length2);
	    match = TclUniCharMatch(ustring1, length, ustring2, length2,
		    nocase);
	} else if (TclIsPureByteArray(valuePtr) && !nocase) {
	    unsigned char *bytes1, *bytes2;

	    bytes1 = Tcl_GetByteArrayFromObj(valuePtr, &length);
	    bytes2 = Tcl_GetByteArrayFromObj(value2Ptr, &length2);
	    match = TclByteArrayMatch(bytes1, length, bytes2, length2, 0);
	} else {
	    match = Tcl_StringCaseMatch(TclGetString(valuePtr),
		    TclGetString(value2Ptr), nocase);
	}

	/*
	 * Reuse value2Ptr object already on stack if possible. Adjustment is
	 * 2 due to the nocase byte
	 */

	TRACE(("%.20s %.20s => %d\n", O2S(valuePtr), O2S(value2Ptr), match));

	/*
	 * Peep-hole optimisation: if you're about to jump, do jump from here.
	 */

	JUMP_PEEPHOLE_F(match, 2, 2);

    {
	const char *string1, *string2;
	int trim1, trim2;

    case INST_STR_TRIM_LEFT:
	valuePtr = OBJ_UNDER_TOS;	/* String */
	value2Ptr = OBJ_AT_TOS;		/* TrimSet */
	string2 = TclGetStringFromObj(value2Ptr, &length2);
	string1 = TclGetStringFromObj(valuePtr, &length);
	trim1 = TclTrimLeft(string1, length, string2, length2);
	trim2 = 0;
	goto createTrimmedString;
    case INST_STR_TRIM_RIGHT:
	valuePtr = OBJ_UNDER_TOS;	/* String */
	value2Ptr = OBJ_AT_TOS;		/* TrimSet */
	string2 = TclGetStringFromObj(value2Ptr, &length2);
	string1 = TclGetStringFromObj(valuePtr, &length);
	trim2 = TclTrimRight(string1, length, string2, length2);
	trim1 = 0;
	goto createTrimmedString;
    case INST_STR_TRIM:
	valuePtr = OBJ_UNDER_TOS;	/* String */
	value2Ptr = OBJ_AT_TOS;		/* TrimSet */
	string2 = TclGetStringFromObj(value2Ptr, &length2);
	string1 = TclGetStringFromObj(valuePtr, &length);
	trim1 = TclTrimLeft(string1, length, string2, length2);
	if (trim1 < length) {
	    trim2 = TclTrimRight(string1, length, string2, length2);
	} else {
	    trim2 = 0;
	}
    createTrimmedString:
	/*
	 * Careful here; trim set often contains non-ASCII characters so we
	 * take care when printing. [Bug 971cb4f1db]
	 */

#ifdef TCL_COMPILE_DEBUG
	if (traceInstructions) {
	    TRACE(("\"%.30s\" ", O2S(valuePtr)));
	    TclPrintObject(stdout, value2Ptr, 30);
	    printf(" => ");
	}
#endif
	if (trim1 == 0 && trim2 == 0) {
#ifdef TCL_COMPILE_DEBUG
	    if (traceInstructions) {
		TclPrintObject(stdout, valuePtr, 30);
		printf("\n");
	    }
#endif
	    NEXT_INST_F(1, 1, 0);
	} else {
	    objResultPtr = Tcl_NewStringObj(string1+trim1, length-trim1-trim2);
#ifdef TCL_COMPILE_DEBUG
	    if (traceInstructions) {
		TclPrintObject(stdout, objResultPtr, 30);
		printf("\n");
	    }
#endif
	    NEXT_INST_F(1, 2, 1);
	}
    }

    case INST_REGEXP:
	cflags = TclGetInt1AtPtr(pc+1); /* RE compile flages like NOCASE */
	valuePtr = OBJ_AT_TOS;		/* String */
	value2Ptr = OBJ_UNDER_TOS;	/* Pattern */
	TRACE(("\"%.30s\" \"%.30s\" => ", O2S(valuePtr), O2S(value2Ptr)));

	/*
	 * Compile and match the regular expression.
	 */

	{
	    Tcl_RegExp regExpr =
		    Tcl_GetRegExpFromObj(interp, value2Ptr, cflags);

	    if (regExpr == NULL) {
		TRACE_ERROR(interp);
		goto gotError;
	    }
	    match = Tcl_RegExpExecObj(interp, regExpr, valuePtr, 0, 0, 0);
	    if (match < 0) {
		TRACE_ERROR(interp);
		goto gotError;
	    }
	}

	TRACE_APPEND(("%d\n", match));

	/*
	 * Peep-hole optimisation: if you're about to jump, do jump from here.
	 * Adjustment is 2 due to the nocase byte.
	 */

	JUMP_PEEPHOLE_F(match, 2, 2);
    }

    /*
     *	   End of string-related instructions.
     * -----------------------------------------------------------------
     *	   Start of numeric operator instructions.
     */

    {
	ClientData ptr1, ptr2;
	int type1, type2;
	long l1, l2, lResult;

    case INST_NUM_TYPE:
	if (GetNumberFromObj(NULL, OBJ_AT_TOS, &ptr1, &type1) != TCL_OK) {
	    type1 = 0;
	} else if (type1 == TCL_NUMBER_LONG) {
	    /* value is between LONG_MIN and LONG_MAX */
	    /* [string is integer] is -UINT_MAX to UINT_MAX range */
	    int i;

	    if (Tcl_GetIntFromObj(NULL, OBJ_AT_TOS, &i) != TCL_OK) {
		type1 = TCL_NUMBER_WIDE;
	    }
#ifndef TCL_WIDE_INT_IS_LONG
	} else if (type1 == TCL_NUMBER_WIDE) {
	    /* value is between WIDE_MIN and WIDE_MAX */
	    /* [string is wideinteger] is -UWIDE_MAX to UWIDE_MAX range */
	    int i;
	    if (Tcl_GetIntFromObj(NULL, OBJ_AT_TOS, &i) == TCL_OK) {
		type1 = TCL_NUMBER_LONG;
	    }
#endif
	} else if (type1 == TCL_NUMBER_BIG) {
	    /* value is an integer outside the WIDE_MIN to WIDE_MAX range */
	    /* [string is wideinteger] is -UWIDE_MAX to UWIDE_MAX range */
	    Tcl_WideInt w;

	    if (Tcl_GetWideIntFromObj(NULL, OBJ_AT_TOS, &w) == TCL_OK) {
		type1 = TCL_NUMBER_WIDE;
	    }
	}
	TclNewLongObj(objResultPtr, type1);
	TRACE(("\"%.20s\" => %d\n", O2S(OBJ_AT_TOS), type1));
	NEXT_INST_F(1, 1, 1);

    case INST_EQ:
    case INST_NEQ:
    case INST_LT:
    case INST_GT:
    case INST_LE:
    case INST_GE: {
	int iResult = 0, compare = 0;

	value2Ptr = OBJ_AT_TOS;
	valuePtr = OBJ_UNDER_TOS;

<<<<<<< HEAD
	/*
	    Try to determine, without triggering generation of a string
	    representation, whether one value is not a number.
	*/
	if (TclCheckEmptyString(valuePtr) > 0 || TclCheckEmptyString(value2Ptr) > 0) {
	    goto stringCompare;
	}

	if (GetNumberFromObj(NULL, valuePtr, &ptr1, &type1) != TCL_OK) {
=======
	if (GetNumberFromObj(NULL, valuePtr, &ptr1, &type1) != TCL_OK
		|| GetNumberFromObj(NULL, value2Ptr, &ptr2, &type2) != TCL_OK) {
>>>>>>> 5fdbd4a7
	    /*
	     * At least one non-numeric argument - compare as strings.
	     */

	    goto stringCompare;
	}
	if (type1 == TCL_NUMBER_NAN || type2 == TCL_NUMBER_NAN) {
	    /*
	     * NaN arg: NaN != to everything, other compares are false.
	     */

	    iResult = (*pc == INST_NEQ);
	    goto foundResult;
	}
	if (valuePtr == value2Ptr) {
	    compare = MP_EQ;
	    goto convertComparison;
	}
	if ((type1 == TCL_NUMBER_LONG) && (type2 == TCL_NUMBER_LONG)) {
	    l1 = *((const long *)ptr1);
	    l2 = *((const long *)ptr2);
	    compare = (l1 < l2) ? MP_LT : ((l1 > l2) ? MP_GT : MP_EQ);
	} else {
	    compare = TclCompareTwoNumbers(valuePtr, value2Ptr);
	}

	/*
	 * Turn comparison outcome into appropriate result for opcode.
	 */

    convertComparison:
	switch (*pc) {
	case INST_EQ:
	    iResult = (compare == MP_EQ);
	    break;
	case INST_NEQ:
	    iResult = (compare != MP_EQ);
	    break;
	case INST_LT:
	    iResult = (compare == MP_LT);
	    break;
	case INST_GT:
	    iResult = (compare == MP_GT);
	    break;
	case INST_LE:
	    iResult = (compare != MP_GT);
	    break;
	case INST_GE:
	    iResult = (compare != MP_LT);
	    break;
	}

	/*
	 * Peep-hole optimisation: if you're about to jump, do jump from here.
	 */

    foundResult:
	TRACE(("\"%.20s\" \"%.20s\" => %d\n", O2S(valuePtr), O2S(value2Ptr),
		iResult));
	JUMP_PEEPHOLE_F(iResult, 1, 2);
    }

    case INST_MOD:
    case INST_LSHIFT:
    case INST_RSHIFT:
    case INST_BITOR:
    case INST_BITXOR:
    case INST_BITAND:
	value2Ptr = OBJ_AT_TOS;
	valuePtr = OBJ_UNDER_TOS;

	if ((GetNumberFromObj(NULL, valuePtr, &ptr1, &type1) != TCL_OK)
		|| (type1==TCL_NUMBER_DOUBLE) || (type1==TCL_NUMBER_NAN)) {
	    TRACE(("%.20s %.20s => ILLEGAL 1st TYPE %s\n", O2S(valuePtr),
		    O2S(value2Ptr), (valuePtr->typePtr?
		    valuePtr->typePtr->name : "null")));
	    DECACHE_STACK_INFO();
	    IllegalExprOperandType(interp, pc, valuePtr);
	    CACHE_STACK_INFO();
	    goto gotError;
	}

	if ((GetNumberFromObj(NULL, value2Ptr, &ptr2, &type2) != TCL_OK)
		|| (type2==TCL_NUMBER_DOUBLE) || (type2==TCL_NUMBER_NAN)) {
	    TRACE(("%.20s %.20s => ILLEGAL 2nd TYPE %s\n", O2S(valuePtr),
		    O2S(value2Ptr), (value2Ptr->typePtr?
		    value2Ptr->typePtr->name : "null")));
	    DECACHE_STACK_INFO();
	    IllegalExprOperandType(interp, pc, value2Ptr);
	    CACHE_STACK_INFO();
	    goto gotError;
	}

	/*
	 * Check for common, simple case.
	 */

	if ((type1 == TCL_NUMBER_LONG) && (type2 == TCL_NUMBER_LONG)) {
	    l1 = *((const long *)ptr1);
	    l2 = *((const long *)ptr2);

	    switch (*pc) {
	    case INST_MOD:
		if (l2 == 0) {
		    TRACE(("%s %s => DIVIDE BY ZERO\n", O2S(valuePtr),
			    O2S(value2Ptr)));
		    goto divideByZero;
		} else if ((l2 == 1) || (l2 == -1)) {
		    /*
		     * Div. by |1| always yields remainder of 0.
		     */

		    TRACE(("%s %s => ", O2S(valuePtr), O2S(value2Ptr)));
		    objResultPtr = TCONST(0);
		    TRACE(("%s\n", O2S(objResultPtr)));
		    NEXT_INST_F(1, 2, 1);
		} else if (l1 == 0) {
		    /*
		     * 0 % (non-zero) always yields remainder of 0.
		     */

		    TRACE(("%s %s => ", O2S(valuePtr), O2S(value2Ptr)));
		    objResultPtr = TCONST(0);
		    TRACE(("%s\n", O2S(objResultPtr)));
		    NEXT_INST_F(1, 2, 1);
		} else {
		    lResult = l1 / l2;

		    /*
		     * Force Tcl's integer division rules.
		     * TODO: examine for logic simplification
		     */

		    if ((lResult < 0 || (lResult == 0 &&
			    ((l1 < 0 && l2 > 0) || (l1 > 0 && l2 < 0)))) &&
			    (lResult * l2 != l1)) {
			lResult -= 1;
		    }
		    lResult = l1 - l2*lResult;
		    goto longResultOfArithmetic;
		}

	    case INST_RSHIFT:
		if (l2 < 0) {
		    Tcl_SetObjResult(interp, Tcl_NewStringObj(
			    "negative shift argument", -1));
#ifdef ERROR_CODE_FOR_EARLY_DETECTED_ARITH_ERROR
		    DECACHE_STACK_INFO();
		    Tcl_SetErrorCode(interp, "ARITH", "DOMAIN",
			    "domain error: argument not in valid range",
			    NULL);
		    CACHE_STACK_INFO();
#endif /* ERROR_CODE_FOR_EARLY_DETECTED_ARITH_ERROR */
		    goto gotError;
		} else if (l1 == 0) {
		    TRACE(("%s %s => ", O2S(valuePtr), O2S(value2Ptr)));
		    objResultPtr = TCONST(0);
		    TRACE(("%s\n", O2S(objResultPtr)));
		    NEXT_INST_F(1, 2, 1);
		} else {
		    /*
		     * Quickly force large right shifts to 0 or -1.
		     */

		    if (l2 >= (long)(CHAR_BIT*sizeof(long))) {
			/*
			 * We assume that INT_MAX is much larger than the
			 * number of bits in a long. This is a pretty safe
			 * assumption, given that the former is usually around
			 * 4e9 and the latter 32 or 64...
			 */

			TRACE(("%s %s => ", O2S(valuePtr), O2S(value2Ptr)));
			if (l1 > 0L) {
			    objResultPtr = TCONST(0);
			} else {
			    TclNewLongObj(objResultPtr, -1);
			}
			TRACE(("%s\n", O2S(objResultPtr)));
			NEXT_INST_F(1, 2, 1);
		    }

		    /*
		     * Handle shifts within the native long range.
		     */

		    lResult = l1 >> ((int) l2);
		    goto longResultOfArithmetic;
		}

	    case INST_LSHIFT:
		if (l2 < 0) {
		    Tcl_SetObjResult(interp, Tcl_NewStringObj(
			    "negative shift argument", -1));
#ifdef ERROR_CODE_FOR_EARLY_DETECTED_ARITH_ERROR
		    DECACHE_STACK_INFO();
		    Tcl_SetErrorCode(interp, "ARITH", "DOMAIN",
			    "domain error: argument not in valid range",
			    NULL);
		    CACHE_STACK_INFO();
#endif /* ERROR_CODE_FOR_EARLY_DETECTED_ARITH_ERROR */
		    goto gotError;
		} else if (l1 == 0) {
		    TRACE(("%s %s => ", O2S(valuePtr), O2S(value2Ptr)));
		    objResultPtr = TCONST(0);
		    TRACE(("%s\n", O2S(objResultPtr)));
		    NEXT_INST_F(1, 2, 1);
		} else if (l2 > (long) INT_MAX) {
		    /*
		     * Technically, we could hold the value (1 << (INT_MAX+1))
		     * in an mp_int, but since we're using mp_mul_2d() to do
		     * the work, and it takes only an int argument, that's a
		     * good place to draw the line.
		     */

		    Tcl_SetObjResult(interp, Tcl_NewStringObj(
			    "integer value too large to represent", -1));
#ifdef ERROR_CODE_FOR_EARLY_DETECTED_ARITH_ERROR
		    DECACHE_STACK_INFO();
		    Tcl_SetErrorCode(interp, "ARITH", "IOVERFLOW",
			    "integer value too large to represent", NULL);
		    CACHE_STACK_INFO();
#endif /* ERROR_CODE_FOR_EARLY_DETECTED_ARITH_ERROR */
		    goto gotError;
		} else {
		    int shift = (int) l2;

		    /*
		     * Handle shifts within the native long range.
		     */

		    if ((size_t) shift < CHAR_BIT*sizeof(long) && (l1 != 0)
			    && !((l1>0 ? l1 : ~l1) &
				-(1L<<(CHAR_BIT*sizeof(long) - 1 - shift)))) {
			lResult = l1 << shift;
			goto longResultOfArithmetic;
		    }
		}

		/*
		 * Too large; need to use the broken-out function.
		 */

		TRACE(("%s %s => ", O2S(valuePtr), O2S(value2Ptr)));
		break;

	    case INST_BITAND:
		lResult = l1 & l2;
		goto longResultOfArithmetic;
	    case INST_BITOR:
		lResult = l1 | l2;
		goto longResultOfArithmetic;
	    case INST_BITXOR:
		lResult = l1 ^ l2;
	    longResultOfArithmetic:
		TRACE(("%s %s => ", O2S(valuePtr), O2S(value2Ptr)));
		if (Tcl_IsShared(valuePtr)) {
		    TclNewLongObj(objResultPtr, lResult);
		    TRACE(("%s\n", O2S(objResultPtr)));
		    NEXT_INST_F(1, 2, 1);
		}
		TclSetLongObj(valuePtr, lResult);
		TRACE(("%s\n", O2S(valuePtr)));
		NEXT_INST_F(1, 1, 0);
	    }
	}

	/*
	 * DO NOT MERGE THIS WITH THE EQUIVALENT SECTION LATER! That would
	 * encourage the compiler to inline ExecuteExtendedBinaryMathOp, which
	 * is highly undesirable due to the overall impact on size.
	 */

	TRACE(("%s %s => ", O2S(valuePtr), O2S(value2Ptr)));
	objResultPtr = ExecuteExtendedBinaryMathOp(interp, *pc, &TCONST(0),
		valuePtr, value2Ptr);
	if (objResultPtr == DIVIDED_BY_ZERO) {
	    TRACE_APPEND(("DIVIDE BY ZERO\n"));
	    goto divideByZero;
	} else if (objResultPtr == GENERAL_ARITHMETIC_ERROR) {
	    TRACE_ERROR(interp);
	    goto gotError;
	} else if (objResultPtr == NULL) {
	    TRACE_APPEND(("%s\n", O2S(valuePtr)));
	    NEXT_INST_F(1, 1, 0);
	} else {
	    TRACE_APPEND(("%s\n", O2S(objResultPtr)));
	    NEXT_INST_F(1, 2, 1);
	}

    case INST_EXPON:
    case INST_ADD:
    case INST_SUB:
    case INST_DIV:
    case INST_MULT:
	value2Ptr = OBJ_AT_TOS;
	valuePtr = OBJ_UNDER_TOS;

	if ((GetNumberFromObj(NULL, valuePtr, &ptr1, &type1) != TCL_OK)
		|| IsErroringNaNType(type1)) {
	    TRACE(("%.20s %.20s => ILLEGAL 1st TYPE %s\n",
		    O2S(value2Ptr), O2S(valuePtr),
		    (valuePtr->typePtr? valuePtr->typePtr->name: "null")));
	    DECACHE_STACK_INFO();
	    IllegalExprOperandType(interp, pc, valuePtr);
	    CACHE_STACK_INFO();
	    goto gotError;
	}

#ifdef ACCEPT_NAN
	if (type1 == TCL_NUMBER_NAN) {
	    /*
	     * NaN first argument -> result is also NaN.
	     */

	    NEXT_INST_F(1, 1, 0);
	}
#endif

	if ((GetNumberFromObj(NULL, value2Ptr, &ptr2, &type2) != TCL_OK)
		|| IsErroringNaNType(type2)) {
	    TRACE(("%.20s %.20s => ILLEGAL 2nd TYPE %s\n",
		    O2S(value2Ptr), O2S(valuePtr),
		    (value2Ptr->typePtr? value2Ptr->typePtr->name: "null")));
	    DECACHE_STACK_INFO();
	    IllegalExprOperandType(interp, pc, value2Ptr);
	    CACHE_STACK_INFO();
	    goto gotError;
	}

#ifdef ACCEPT_NAN
	if (type2 == TCL_NUMBER_NAN) {
	    /*
	     * NaN second argument -> result is also NaN.
	     */

	    objResultPtr = value2Ptr;
	    NEXT_INST_F(1, 2, 1);
	}
#endif

	/*
	 * Handle (long,long) arithmetic as best we can without going out to
	 * an external function.
	 */

	if ((type1 == TCL_NUMBER_LONG) && (type2 == TCL_NUMBER_LONG)) {
	    Tcl_WideInt w1, w2, wResult;

	    l1 = *((const long *)ptr1);
	    l2 = *((const long *)ptr2);

	    switch (*pc) {
	    case INST_ADD:
		w1 = (Tcl_WideInt) l1;
		w2 = (Tcl_WideInt) l2;
		wResult = w1 + w2;
#ifdef TCL_WIDE_INT_IS_LONG
		/*
		 * Check for overflow.
		 */

		if (Overflowing(w1, w2, wResult)) {
		    goto overflow;
		}
#endif
		goto wideResultOfArithmetic;

	    case INST_SUB:
		w1 = (Tcl_WideInt) l1;
		w2 = (Tcl_WideInt) l2;
		wResult = w1 - w2;
#ifdef TCL_WIDE_INT_IS_LONG
		/*
		 * Must check for overflow. The macro tests for overflows in
		 * sums by looking at the sign bits. As we have a subtraction
		 * here, we are adding -w2. As -w2 could in turn overflow, we
		 * test with ~w2 instead: it has the opposite sign bit to w2
		 * so it does the job. Note that the only "bad" case (w2==0)
		 * is irrelevant for this macro, as in that case w1 and
		 * wResult have the same sign and there is no overflow anyway.
		 */

		if (Overflowing(w1, ~w2, wResult)) {
		    goto overflow;
		}
#endif
	    wideResultOfArithmetic:
		TRACE(("%s %s => ", O2S(valuePtr), O2S(value2Ptr)));
		if (Tcl_IsShared(valuePtr)) {
		    objResultPtr = Tcl_NewWideIntObj(wResult);
		    TRACE(("%s\n", O2S(objResultPtr)));
		    NEXT_INST_F(1, 2, 1);
		}
		Tcl_SetWideIntObj(valuePtr, wResult);
		TRACE(("%s\n", O2S(valuePtr)));
		NEXT_INST_F(1, 1, 0);

	    case INST_DIV:
		if (l2 == 0) {
		    TRACE(("%s %s => DIVIDE BY ZERO\n",
			    O2S(valuePtr), O2S(value2Ptr)));
		    goto divideByZero;
		} else if ((l1 == LONG_MIN) && (l2 == -1)) {
		    /*
		     * Can't represent (-LONG_MIN) as a long.
		     */

		    goto overflow;
		}
		lResult = l1 / l2;

		/*
		 * Force Tcl's integer division rules.
		 * TODO: examine for logic simplification
		 */

		if (((lResult < 0) || ((lResult == 0) &&
			((l1 < 0 && l2 > 0) || (l1 > 0 && l2 < 0)))) &&
			((lResult * l2) != l1)) {
		    lResult -= 1;
		}
		goto longResultOfArithmetic;

	    case INST_MULT:
		if (((sizeof(long) >= 2*sizeof(int))
			&& (l1 <= INT_MAX) && (l1 >= INT_MIN)
			&& (l2 <= INT_MAX) && (l2 >= INT_MIN))
			|| ((sizeof(long) >= 2*sizeof(short))
			&& (l1 <= SHRT_MAX) && (l1 >= SHRT_MIN)
			&& (l2 <= SHRT_MAX) && (l2 >= SHRT_MIN))) {
		    lResult = l1 * l2;
		    goto longResultOfArithmetic;
		}
	    }

	    /*
	     * Fall through with INST_EXPON, INST_DIV and large multiplies.
	     */
	}

    overflow:
	TRACE(("%s %s => ", O2S(valuePtr), O2S(value2Ptr)));
	objResultPtr = ExecuteExtendedBinaryMathOp(interp, *pc, &TCONST(0),
		valuePtr, value2Ptr);
	if (objResultPtr == DIVIDED_BY_ZERO) {
	    TRACE_APPEND(("DIVIDE BY ZERO\n"));
	    goto divideByZero;
	} else if (objResultPtr == EXPONENT_OF_ZERO) {
	    TRACE_APPEND(("EXPONENT OF ZERO\n"));
	    goto exponOfZero;
	} else if (objResultPtr == GENERAL_ARITHMETIC_ERROR) {
	    TRACE_ERROR(interp);
	    goto gotError;
	} else if (objResultPtr == NULL) {
	    TRACE_APPEND(("%s\n", O2S(valuePtr)));
	    NEXT_INST_F(1, 1, 0);
	} else {
	    TRACE_APPEND(("%s\n", O2S(objResultPtr)));
	    NEXT_INST_F(1, 2, 1);
	}

    case INST_LNOT: {
	int b;

	valuePtr = OBJ_AT_TOS;

	/* TODO - check claim that taking address of b harms performance */
	/* TODO - consider optimization search for constants */
	if (TclGetBooleanFromObj(NULL, valuePtr, &b) != TCL_OK) {
	    TRACE(("\"%.20s\" => ERROR: illegal type %s\n", O2S(valuePtr),
		    (valuePtr->typePtr? valuePtr->typePtr->name : "null")));
	    DECACHE_STACK_INFO();
	    IllegalExprOperandType(interp, pc, valuePtr);
	    CACHE_STACK_INFO();
	    goto gotError;
	}
	/* TODO: Consider peephole opt. */
	objResultPtr = TCONST(!b);
	TRACE_WITH_OBJ(("%s => ", O2S(valuePtr)), objResultPtr);
	NEXT_INST_F(1, 1, 1);
    }

    case INST_BITNOT:
	valuePtr = OBJ_AT_TOS;
	TRACE(("\"%.20s\" => ", O2S(valuePtr)));
	if ((GetNumberFromObj(NULL, valuePtr, &ptr1, &type1) != TCL_OK)
		|| (type1==TCL_NUMBER_NAN) || (type1==TCL_NUMBER_DOUBLE)) {
	    /*
	     * ... ~$NonInteger => raise an error.
	     */

	    TRACE_APPEND(("ERROR: illegal type %s\n",
		    (valuePtr->typePtr? valuePtr->typePtr->name : "null")));
	    DECACHE_STACK_INFO();
	    IllegalExprOperandType(interp, pc, valuePtr);
	    CACHE_STACK_INFO();
	    goto gotError;
	}
	if (type1 == TCL_NUMBER_LONG) {
	    l1 = *((const long *) ptr1);
	    if (Tcl_IsShared(valuePtr)) {
		TclNewLongObj(objResultPtr, ~l1);
		TRACE_APPEND(("%s\n", O2S(objResultPtr)));
		NEXT_INST_F(1, 1, 1);
	    }
	    TclSetLongObj(valuePtr, ~l1);
	    TRACE_APPEND(("%s\n", O2S(valuePtr)));
	    NEXT_INST_F(1, 0, 0);
	}
	objResultPtr = ExecuteExtendedUnaryMathOp(*pc, valuePtr);
	if (objResultPtr != NULL) {
	    TRACE_APPEND(("%s\n", O2S(objResultPtr)));
	    NEXT_INST_F(1, 1, 1);
	} else {
	    TRACE_APPEND(("%s\n", O2S(valuePtr)));
	    NEXT_INST_F(1, 0, 0);
	}

    case INST_UMINUS:
	valuePtr = OBJ_AT_TOS;
	TRACE(("\"%.20s\" => ", O2S(valuePtr)));
	if ((GetNumberFromObj(NULL, valuePtr, &ptr1, &type1) != TCL_OK)
		|| IsErroringNaNType(type1)) {
	    TRACE_APPEND(("ERROR: illegal type %s \n",
		    (valuePtr->typePtr? valuePtr->typePtr->name : "null")));
	    DECACHE_STACK_INFO();
	    IllegalExprOperandType(interp, pc, valuePtr);
	    CACHE_STACK_INFO();
	    goto gotError;
	}
	switch (type1) {
	case TCL_NUMBER_NAN:
	    /* -NaN => NaN */
	    TRACE_APPEND(("%s\n", O2S(valuePtr)));
	    NEXT_INST_F(1, 0, 0);
	case TCL_NUMBER_LONG:
	    l1 = *((const long *) ptr1);
	    if (l1 != LONG_MIN) {
		if (Tcl_IsShared(valuePtr)) {
		    TclNewLongObj(objResultPtr, -l1);
		    TRACE_APPEND(("%s\n", O2S(objResultPtr)));
		    NEXT_INST_F(1, 1, 1);
		}
		TclSetLongObj(valuePtr, -l1);
		TRACE_APPEND(("%s\n", O2S(valuePtr)));
		NEXT_INST_F(1, 0, 0);
	    }
	    /* FALLTHROUGH */
	}
	objResultPtr = ExecuteExtendedUnaryMathOp(*pc, valuePtr);
	if (objResultPtr != NULL) {
	    TRACE_APPEND(("%s\n", O2S(objResultPtr)));
	    NEXT_INST_F(1, 1, 1);
	} else {
	    TRACE_APPEND(("%s\n", O2S(valuePtr)));
	    NEXT_INST_F(1, 0, 0);
	}

    case INST_UPLUS:
    case INST_TRY_CVT_TO_NUMERIC:
	/*
	 * Try to convert the topmost stack object to numeric object. This is
	 * done in order to support [expr]'s policy of interpreting operands
	 * if at all possible as numbers first, then strings.
	 */

	valuePtr = OBJ_AT_TOS;
	TRACE(("\"%.20s\" => ", O2S(valuePtr)));

	if (GetNumberFromObj(NULL, valuePtr, &ptr1, &type1) != TCL_OK) {
	    if (*pc == INST_UPLUS) {
		/*
		 * ... +$NonNumeric => raise an error.
		 */

		TRACE_APPEND(("ERROR: illegal type %s\n",
			(valuePtr->typePtr? valuePtr->typePtr->name:"null")));
		DECACHE_STACK_INFO();
		IllegalExprOperandType(interp, pc, valuePtr);
		CACHE_STACK_INFO();
		goto gotError;
	    }

	    /* ... TryConvertToNumeric($NonNumeric) is acceptable */
	    TRACE_APPEND(("not numeric\n"));
	    NEXT_INST_F(1, 0, 0);
	}
	if (IsErroringNaNType(type1)) {
	    if (*pc == INST_UPLUS) {
		/*
		 * ... +$NonNumeric => raise an error.
		 */

		TRACE_APPEND(("ERROR: illegal type %s\n",
			(valuePtr->typePtr? valuePtr->typePtr->name:"null")));
		DECACHE_STACK_INFO();
		IllegalExprOperandType(interp, pc, valuePtr);
		CACHE_STACK_INFO();
	    } else {
		/*
		 * Numeric conversion of NaN -> error.
		 */

		TRACE_APPEND(("ERROR: IEEE floating pt error\n"));
		DECACHE_STACK_INFO();
		TclExprFloatError(interp, *((const double *) ptr1));
		CACHE_STACK_INFO();
	    }
	    goto gotError;
	}

	/*
	 * Ensure that the numeric value has a string rep the same as the
	 * formatted version of its internal rep. This is used, e.g., to make
	 * sure that "expr {0001}" yields "1", not "0001". We implement this
	 * by _discarding_ the string rep since we know it will be
	 * regenerated, if needed later, by formatting the internal rep's
	 * value.
	 */

	if (valuePtr->bytes == NULL) {
	    TRACE_APPEND(("numeric, same Tcl_Obj\n"));
	    NEXT_INST_F(1, 0, 0);
	}
	if (Tcl_IsShared(valuePtr)) {
	    /*
	     * Here we do some surgery within the Tcl_Obj internals. We want
	     * to copy the intrep, but not the string, so we temporarily hide
	     * the string so we do not copy it.
	     */

	    char *savedString = valuePtr->bytes;

	    valuePtr->bytes = NULL;
	    objResultPtr = Tcl_DuplicateObj(valuePtr);
	    valuePtr->bytes = savedString;
	    TRACE_APPEND(("numeric, new Tcl_Obj\n"));
	    NEXT_INST_F(1, 1, 1);
	}
	TclInvalidateStringRep(valuePtr);
	TRACE_APPEND(("numeric, same Tcl_Obj\n"));
	NEXT_INST_F(1, 0, 0);
    }

    /*
     *	   End of numeric operator instructions.
     * -----------------------------------------------------------------
     */

    case INST_TRY_CVT_TO_BOOLEAN:
	valuePtr = OBJ_AT_TOS;
	if (valuePtr->typePtr == &tclBooleanType) {
	    objResultPtr = TCONST(1);
	} else {
	    int result = (TclSetBooleanFromAny(NULL, valuePtr) == TCL_OK);
	    objResultPtr = TCONST(result);
	}
	TRACE_WITH_OBJ(("\"%.30s\" => ", O2S(valuePtr)), objResultPtr);
	NEXT_INST_F(1, 0, 1);

    case INST_BREAK:
	/*
	DECACHE_STACK_INFO();
	Tcl_ResetResult(interp);
	CACHE_STACK_INFO();
	*/
	result = TCL_BREAK;
	cleanup = 0;
	TRACE(("=> BREAK!\n"));
	goto processExceptionReturn;

    case INST_CONTINUE:
	/*
	DECACHE_STACK_INFO();
	Tcl_ResetResult(interp);
	CACHE_STACK_INFO();
	*/
	result = TCL_CONTINUE;
	cleanup = 0;
	TRACE(("=> CONTINUE!\n"));
	goto processExceptionReturn;

    {
	ForeachInfo *infoPtr;
	Var *iterVarPtr, *listVarPtr;
	Tcl_Obj *oldValuePtr, *listPtr, **elements;
	ForeachVarList *varListPtr;
	int numLists, iterNum, listTmpIndex, listLen, numVars;
	int varIndex, valIndex, continueLoop, j, iterTmpIndex;
	long i;

    case INST_FOREACH_START4: /* DEPRECATED */
	/*
	 * Initialize the temporary local var that holds the count of the
	 * number of iterations of the loop body to -1.
	 */

	opnd = TclGetUInt4AtPtr(pc+1);
	infoPtr = codePtr->auxDataArrayPtr[opnd].clientData;
	iterTmpIndex = infoPtr->loopCtTemp;
	iterVarPtr = LOCAL(iterTmpIndex);
	oldValuePtr = iterVarPtr->value.objPtr;

	if (oldValuePtr == NULL) {
	    TclNewLongObj(iterVarPtr->value.objPtr, -1);
	    Tcl_IncrRefCount(iterVarPtr->value.objPtr);
	} else {
	    TclSetLongObj(oldValuePtr, -1);
	}
	TRACE(("%u => loop iter count temp %d\n", opnd, iterTmpIndex));

#ifndef TCL_COMPILE_DEBUG
	/*
	 * Remark that the compiler ALWAYS sets INST_FOREACH_STEP4 immediately
	 * after INST_FOREACH_START4 - let us just fall through instead of
	 * jumping back to the top.
	 */

	pc += 5;
	TCL_DTRACE_INST_NEXT();
#else
	NEXT_INST_F(5, 0, 0);
#endif

    case INST_FOREACH_STEP4: /* DEPRECATED */
	/*
	 * "Step" a foreach loop (i.e., begin its next iteration) by assigning
	 * the next value list element to each loop var.
	 */

	opnd = TclGetUInt4AtPtr(pc+1);
	TRACE(("%u => ", opnd));
	infoPtr = codePtr->auxDataArrayPtr[opnd].clientData;
	numLists = infoPtr->numLists;

	/*
	 * Increment the temp holding the loop iteration number.
	 */

	iterVarPtr = LOCAL(infoPtr->loopCtTemp);
	valuePtr = iterVarPtr->value.objPtr;
	iterNum = valuePtr->internalRep.longValue + 1;
	TclSetLongObj(valuePtr, iterNum);

	/*
	 * Check whether all value lists are exhausted and we should stop the
	 * loop.
	 */

	continueLoop = 0;
	listTmpIndex = infoPtr->firstValueTemp;
	for (i = 0;  i < numLists;  i++) {
	    varListPtr = infoPtr->varLists[i];
	    numVars = varListPtr->numVars;

	    listVarPtr = LOCAL(listTmpIndex);
	    listPtr = listVarPtr->value.objPtr;
	    if (TclListObjLength(interp, listPtr, &listLen) != TCL_OK) {
		TRACE_APPEND(("ERROR converting list %ld, \"%.30s\": %s\n",
			i, O2S(listPtr), O2S(Tcl_GetObjResult(interp))));
		goto gotError;
	    }
	    if (listLen > iterNum * numVars) {
		continueLoop = 1;
	    }
	    listTmpIndex++;
	}

	/*
	 * If some var in some var list still has a remaining list element
	 * iterate one more time. Assign to var the next element from its
	 * value list. We already checked above that each list temp holds a
	 * valid list object (by calling Tcl_ListObjLength), but cannot rely
	 * on that check remaining valid: one list could have been shimmered
	 * as a side effect of setting a traced variable.
	 */

	if (continueLoop) {
	    listTmpIndex = infoPtr->firstValueTemp;
	    for (i = 0;  i < numLists;  i++) {
		varListPtr = infoPtr->varLists[i];
		numVars = varListPtr->numVars;

		listVarPtr = LOCAL(listTmpIndex);
		listPtr = TclListObjCopy(NULL, listVarPtr->value.objPtr);
		TclListObjGetElements(interp, listPtr, &listLen, &elements);

		valIndex = (iterNum * numVars);
		for (j = 0;  j < numVars;  j++) {
		    if (valIndex >= listLen) {
			TclNewObj(valuePtr);
		    } else {
			valuePtr = elements[valIndex];
		    }

		    varIndex = varListPtr->varIndexes[j];
		    varPtr = LOCAL(varIndex);
		    while (TclIsVarLink(varPtr)) {
			varPtr = varPtr->value.linkPtr;
		    }
		    if (TclIsVarDirectWritable(varPtr)) {
			value2Ptr = varPtr->value.objPtr;
			if (valuePtr != value2Ptr) {
			    if (value2Ptr != NULL) {
				TclDecrRefCount(value2Ptr);
			    }
			    varPtr->value.objPtr = valuePtr;
			    Tcl_IncrRefCount(valuePtr);
			}
		    } else {
			DECACHE_STACK_INFO();
			if (TclPtrSetVar(interp, varPtr, NULL, NULL, NULL,
				valuePtr, TCL_LEAVE_ERR_MSG, varIndex)==NULL){
			    CACHE_STACK_INFO();
			    TRACE_APPEND((
				    "ERROR init. index temp %d: %s\n",
				    varIndex, O2S(Tcl_GetObjResult(interp))));
			    TclDecrRefCount(listPtr);
			    goto gotError;
			}
			CACHE_STACK_INFO();
		    }
		    valIndex++;
		}
		TclDecrRefCount(listPtr);
		listTmpIndex++;
	    }
	}
	TRACE_APPEND(("%d lists, iter %d, %s loop\n",
		numLists, iterNum, (continueLoop? "continue" : "exit")));

	/*
	 * Run-time peep-hole optimisation: the compiler ALWAYS follows
	 * INST_FOREACH_STEP4 with an INST_JUMP_FALSE. We just skip that
	 * instruction and jump direct from here.
	 */

	pc += 5;
	if (*pc == INST_JUMP_FALSE1) {
	    NEXT_INST_F((continueLoop? 2 : TclGetInt1AtPtr(pc+1)), 0, 0);
	} else {
	    NEXT_INST_F((continueLoop? 5 : TclGetInt4AtPtr(pc+1)), 0, 0);
	}

    }
    {
	ForeachInfo *infoPtr;
	Tcl_Obj *listPtr, **elements, *tmpPtr;
	ForeachVarList *varListPtr;
	int numLists, iterMax, listLen, numVars;
	int iterTmp, iterNum, listTmpDepth;
	int varIndex, valIndex, j;
	long i;

    case INST_FOREACH_START:
	/*
	 * Initialize the data for the looping construct, pushing the
	 * corresponding Tcl_Objs to the stack.
	 */

	opnd = TclGetUInt4AtPtr(pc+1);
	infoPtr = codePtr->auxDataArrayPtr[opnd].clientData;
	numLists = infoPtr->numLists;
	TRACE(("%u => ", opnd));

	/*
	 * Compute the number of iterations that will be run: iterMax
	 */

	iterMax = 0;
	listTmpDepth = numLists-1;
	for (i = 0;  i < numLists;  i++) {
	    varListPtr = infoPtr->varLists[i];
	    numVars = varListPtr->numVars;
	    listPtr = OBJ_AT_DEPTH(listTmpDepth);
	    if (TclListObjLength(interp, listPtr, &listLen) != TCL_OK) {
		TRACE_APPEND(("ERROR converting list %ld, \"%s\": %s",
			i, O2S(listPtr), O2S(Tcl_GetObjResult(interp))));
		goto gotError;
	    }
	    if (Tcl_IsShared(listPtr)) {
		objPtr = TclListObjCopy(NULL, listPtr);
		Tcl_IncrRefCount(objPtr);
		Tcl_DecrRefCount(listPtr);
		OBJ_AT_DEPTH(listTmpDepth) = objPtr;
	    }
	    iterTmp = (listLen + (numVars - 1))/numVars;
	    if (iterTmp > iterMax) {
		iterMax = iterTmp;
	    }
	    listTmpDepth--;
	}

	/*
	 * Store the iterNum and iterMax in a single Tcl_Obj; we keep a
	 * nul-string obj with the pointer stored in the ptrValue so that the
	 * thing is properly garbage collected. THIS OBJ MAKES NO SENSE, but
	 * it will never leave this scope and is read-only.
	 */

	TclNewObj(tmpPtr);
	tmpPtr->internalRep.twoPtrValue.ptr1 = INT2PTR(0);
	tmpPtr->internalRep.twoPtrValue.ptr2 = INT2PTR(iterMax);
	PUSH_OBJECT(tmpPtr); /* iterCounts object */

	/*
	 * Store a pointer to the ForeachInfo struct; same dirty trick
	 * as above
	 */

	TclNewObj(tmpPtr);
	tmpPtr->internalRep.twoPtrValue.ptr1 = infoPtr;
	PUSH_OBJECT(tmpPtr); /* infoPtr object */
	TRACE_APPEND(("jump to loop step\n"));

	/*
	 * Jump directly to the INST_FOREACH_STEP instruction; the C code just
	 * falls through.
	 */

	pc += 5 - infoPtr->loopCtTemp;

    case INST_FOREACH_STEP:
	/*
	 * "Step" a foreach loop (i.e., begin its next iteration) by assigning
	 * the next value list element to each loop var.
	 */

	tmpPtr = OBJ_AT_TOS;
	infoPtr = tmpPtr->internalRep.twoPtrValue.ptr1;
	numLists = infoPtr->numLists;
	TRACE(("=> "));

	tmpPtr = OBJ_AT_DEPTH(1);
	iterNum = PTR2INT(tmpPtr->internalRep.twoPtrValue.ptr1);
	iterMax = PTR2INT(tmpPtr->internalRep.twoPtrValue.ptr2);

	/*
	 * If some list still has a remaining list element iterate one more
	 * time. Assign to var the next element from its value list.
	 */

	if (iterNum < iterMax) {
	    /*
	     * Set the variables and jump back to run the body
	     */

	    tmpPtr->internalRep.twoPtrValue.ptr1 = INT2PTR(iterNum + 1);

	    listTmpDepth = numLists + 1;

	    for (i = 0;  i < numLists;  i++) {
		varListPtr = infoPtr->varLists[i];
		numVars = varListPtr->numVars;

		listPtr = OBJ_AT_DEPTH(listTmpDepth);
		TclListObjGetElements(interp, listPtr, &listLen, &elements);

		valIndex = (iterNum * numVars);
		for (j = 0;  j < numVars;  j++) {
		    if (valIndex >= listLen) {
			TclNewObj(valuePtr);
		    } else {
			valuePtr = elements[valIndex];
		    }

		    varIndex = varListPtr->varIndexes[j];
		    varPtr = LOCAL(varIndex);
		    while (TclIsVarLink(varPtr)) {
			varPtr = varPtr->value.linkPtr;
		    }
		    if (TclIsVarDirectWritable(varPtr)) {
			value2Ptr = varPtr->value.objPtr;
			if (valuePtr != value2Ptr) {
			    if (value2Ptr != NULL) {
				TclDecrRefCount(value2Ptr);
			    }
			    varPtr->value.objPtr = valuePtr;
			    Tcl_IncrRefCount(valuePtr);
			}
		    } else {
			DECACHE_STACK_INFO();
			if (TclPtrSetVar(interp, varPtr, NULL, NULL, NULL,
				valuePtr, TCL_LEAVE_ERR_MSG, varIndex)==NULL){
			    CACHE_STACK_INFO();
			    TRACE_APPEND(("ERROR init. index temp %d: %.30s",
				    varIndex, O2S(Tcl_GetObjResult(interp))));
			    goto gotError;
			}
			CACHE_STACK_INFO();
		    }
		    valIndex++;
		}
		listTmpDepth--;
	    }
	    TRACE_APPEND(("jump to loop start\n"));
	    /* loopCtTemp being 'misused' for storing the jump size */
	    NEXT_INST_F(infoPtr->loopCtTemp, 0, 0);
	}

	TRACE_APPEND(("loop has no more iterations\n"));
#ifdef TCL_COMPILE_DEBUG
	NEXT_INST_F(1, 0, 0);
#else
	/*
	 * FALL THROUGH
	 */
	pc++;
#endif

    case INST_FOREACH_END:
	/* THIS INSTRUCTION IS ONLY CALLED AS A BREAK TARGET */
	tmpPtr = OBJ_AT_TOS;
	infoPtr = tmpPtr->internalRep.twoPtrValue.ptr1;
	numLists = infoPtr->numLists;
	TRACE(("=> loop terminated\n"));
	NEXT_INST_V(1, numLists+2, 0);

    case INST_LMAP_COLLECT:
	/*
	 * This instruction is only issued by lmap. The stack is:
	 *   - result
	 *   - infoPtr
	 *   - loop counters
	 *   - valLists
	 *   - collecting obj (unshared)
	 * The instruction lappends the result to the collecting obj.
	 */

	tmpPtr = OBJ_AT_DEPTH(1);
	infoPtr = tmpPtr->internalRep.twoPtrValue.ptr1;
	numLists = infoPtr->numLists;
	TRACE_APPEND(("=> appending to list at depth %d\n", 3 + numLists));

	objPtr = OBJ_AT_DEPTH(3 + numLists);
	Tcl_ListObjAppendElement(NULL, objPtr, OBJ_AT_TOS);
	NEXT_INST_F(1, 1, 0);
    }

    case INST_BEGIN_CATCH4:
	/*
	 * Record start of the catch command with exception range index equal
	 * to the operand. Push the current stack depth onto the special catch
	 * stack.
	 */

	*(++catchTop) = CURR_DEPTH;
	TRACE(("%u => catchTop=%d, stackTop=%d\n",
		TclGetUInt4AtPtr(pc+1), (int) (catchTop - initCatchTop - 1),
		(int) CURR_DEPTH));
	NEXT_INST_F(5, 0, 0);

    case INST_END_CATCH:
	catchTop--;
	DECACHE_STACK_INFO();
	Tcl_ResetResult(interp);
	CACHE_STACK_INFO();
	result = TCL_OK;
	TRACE(("=> catchTop=%d\n", (int) (catchTop - initCatchTop - 1)));
	NEXT_INST_F(1, 0, 0);

    case INST_PUSH_RESULT:
	objResultPtr = Tcl_GetObjResult(interp);
	TRACE_WITH_OBJ(("=> "), objResultPtr);

	/*
	 * See the comments at INST_INVOKE_STK
	 */

	TclNewObj(objPtr);
	Tcl_IncrRefCount(objPtr);
	iPtr->objResultPtr = objPtr;
	NEXT_INST_F(1, 0, -1);

    case INST_PUSH_RETURN_CODE:
	TclNewLongObj(objResultPtr, result);
	TRACE(("=> %u\n", result));
	NEXT_INST_F(1, 0, 1);

    case INST_PUSH_RETURN_OPTIONS:
	DECACHE_STACK_INFO();
	objResultPtr = Tcl_GetReturnOptions(interp, result);
	CACHE_STACK_INFO();
	TRACE_WITH_OBJ(("=> "), objResultPtr);
	NEXT_INST_F(1, 0, 1);

    case INST_RETURN_CODE_BRANCH: {
	int code;

	if (TclGetIntFromObj(NULL, OBJ_AT_TOS, &code) != TCL_OK) {
	    Tcl_Panic("INST_RETURN_CODE_BRANCH: TOS not a return code!");
	}
	if (code == TCL_OK) {
	    Tcl_Panic("INST_RETURN_CODE_BRANCH: TOS is TCL_OK!");
	}
	if (code < TCL_ERROR || code > TCL_CONTINUE) {
	    code = TCL_CONTINUE + 1;
	}
	TRACE(("\"%s\" => jump offset %d\n", O2S(OBJ_AT_TOS), 2*code-1));
	NEXT_INST_F(2*code-1, 1, 0);
    }

    /*
     * -----------------------------------------------------------------
     *	   Start of dictionary-related instructions.
     */

    {
	int opnd2, allocateDict, done, i, allocdict;
	Tcl_Obj *dictPtr, *statePtr, *keyPtr, *listPtr, *varNamePtr, *keysPtr;
	Tcl_Obj *emptyPtr, **keyPtrPtr;
	Tcl_DictSearch *searchPtr;
	DictUpdateInfo *duiPtr;

    case INST_DICT_VERIFY:
	dictPtr = OBJ_AT_TOS;
	TRACE(("\"%.30s\" => ", O2S(dictPtr)));
	if (Tcl_DictObjSize(interp, dictPtr, &done) != TCL_OK) {
	    TRACE_APPEND(("ERROR verifying dictionary nature of \"%.30s\": %s\n",
		    O2S(dictPtr), O2S(Tcl_GetObjResult(interp))));
	    goto gotError;
	}
	TRACE_APPEND(("OK\n"));
	NEXT_INST_F(1, 1, 0);

    case INST_DICT_GET:
    case INST_DICT_EXISTS: {
	register Tcl_Interp *interp2 = interp;
	register int found;

	opnd = TclGetUInt4AtPtr(pc+1);
	TRACE(("%u => ", opnd));
	dictPtr = OBJ_AT_DEPTH(opnd);
	if (*pc == INST_DICT_EXISTS) {
	    interp2 = NULL;
	}
	if (opnd > 1) {
	    dictPtr = TclTraceDictPath(interp2, dictPtr, opnd-1,
		    &OBJ_AT_DEPTH(opnd-1), DICT_PATH_READ);
	    if (dictPtr == NULL) {
		if (*pc == INST_DICT_EXISTS) {
		    found = 0;
		    goto afterDictExists;
		}
		TRACE_WITH_OBJ((
			"ERROR tracing dictionary path into \"%.30s\": ",
			O2S(OBJ_AT_DEPTH(opnd))),
			Tcl_GetObjResult(interp));
		goto gotError;
	    }
	}
	if (Tcl_DictObjGet(interp2, dictPtr, OBJ_AT_TOS,
		&objResultPtr) == TCL_OK) {
	    if (*pc == INST_DICT_EXISTS) {
		found = (objResultPtr ? 1 : 0);
		goto afterDictExists;
	    }
	    if (!objResultPtr) {
		Tcl_SetObjResult(interp, Tcl_ObjPrintf(
			"key \"%s\" not known in dictionary",
			TclGetString(OBJ_AT_TOS)));
		DECACHE_STACK_INFO();
		Tcl_SetErrorCode(interp, "TCL", "LOOKUP", "DICT",
			TclGetString(OBJ_AT_TOS), NULL);
		CACHE_STACK_INFO();
		TRACE_ERROR(interp);
		goto gotError;
	    }
	    TRACE_APPEND(("%.30s\n", O2S(objResultPtr)));
	    NEXT_INST_V(5, opnd+1, 1);
	} else if (*pc != INST_DICT_EXISTS) {
	    TRACE_APPEND(("ERROR reading leaf dictionary key \"%.30s\": %s",
		    O2S(dictPtr), O2S(Tcl_GetObjResult(interp))));
	    goto gotError;
	} else {
	    found = 0;
	}
    afterDictExists:
	TRACE_APPEND(("%d\n", found));

	/*
	 * The INST_DICT_EXISTS instruction is usually followed by a
	 * conditional jump, so we can take advantage of this to do some
	 * peephole optimization (note that we're careful to not close out
	 * someone doing something else).
	 */

	JUMP_PEEPHOLE_V(found, 5, opnd+1);
    }

    case INST_DICT_SET:
    case INST_DICT_UNSET:
    case INST_DICT_INCR_IMM:
	opnd = TclGetUInt4AtPtr(pc+1);
	opnd2 = TclGetUInt4AtPtr(pc+5);

	varPtr = LOCAL(opnd2);
	while (TclIsVarLink(varPtr)) {
	    varPtr = varPtr->value.linkPtr;
	}
	TRACE(("%u %u => ", opnd, opnd2));
	if (TclIsVarDirectReadable(varPtr)) {
	    dictPtr = varPtr->value.objPtr;
	} else {
	    DECACHE_STACK_INFO();
	    dictPtr = TclPtrGetVar(interp, varPtr, NULL,NULL,NULL, 0, opnd2);
	    CACHE_STACK_INFO();
	}
	if (dictPtr == NULL) {
	    TclNewObj(dictPtr);
	    allocateDict = 1;
	} else {
	    allocateDict = Tcl_IsShared(dictPtr);
	    if (allocateDict) {
		dictPtr = Tcl_DuplicateObj(dictPtr);
	    }
	}

	switch (*pc) {
	case INST_DICT_SET:
	    cleanup = opnd + 1;
	    result = Tcl_DictObjPutKeyList(interp, dictPtr, opnd,
		    &OBJ_AT_DEPTH(opnd), OBJ_AT_TOS);
	    break;
	case INST_DICT_INCR_IMM:
	    cleanup = 1;
	    opnd = TclGetInt4AtPtr(pc+1);
	    result = Tcl_DictObjGet(interp, dictPtr, OBJ_AT_TOS, &valuePtr);
	    if (result != TCL_OK) {
		break;
	    }
	    if (valuePtr == NULL) {
		Tcl_DictObjPut(NULL, dictPtr, OBJ_AT_TOS,Tcl_NewIntObj(opnd));
	    } else {
		value2Ptr = Tcl_NewIntObj(opnd);
		Tcl_IncrRefCount(value2Ptr);
		if (Tcl_IsShared(valuePtr)) {
		    valuePtr = Tcl_DuplicateObj(valuePtr);
		    Tcl_DictObjPut(NULL, dictPtr, OBJ_AT_TOS, valuePtr);
		}
		result = TclIncrObj(interp, valuePtr, value2Ptr);
		if (result == TCL_OK) {
		    TclInvalidateStringRep(dictPtr);
		}
		TclDecrRefCount(value2Ptr);
	    }
	    break;
	case INST_DICT_UNSET:
	    cleanup = opnd;
	    result = Tcl_DictObjRemoveKeyList(interp, dictPtr, opnd,
		    &OBJ_AT_DEPTH(opnd-1));
	    break;
	default:
	    cleanup = 0; /* stop compiler warning */
	    Tcl_Panic("Should not happen!");
	}

	if (result != TCL_OK) {
	    if (allocateDict) {
		TclDecrRefCount(dictPtr);
	    }
	    TRACE_APPEND(("ERROR updating dictionary: %s\n",
		    O2S(Tcl_GetObjResult(interp))));
	    goto checkForCatch;
	}

	if (TclIsVarDirectWritable(varPtr)) {
	    if (allocateDict) {
		value2Ptr = varPtr->value.objPtr;
		Tcl_IncrRefCount(dictPtr);
		if (value2Ptr != NULL) {
		    TclDecrRefCount(value2Ptr);
		}
		varPtr->value.objPtr = dictPtr;
	    }
	    objResultPtr = dictPtr;
	} else {
	    Tcl_IncrRefCount(dictPtr);
	    DECACHE_STACK_INFO();
	    objResultPtr = TclPtrSetVar(interp, varPtr, NULL, NULL, NULL,
		    dictPtr, TCL_LEAVE_ERR_MSG, opnd2);
	    CACHE_STACK_INFO();
	    TclDecrRefCount(dictPtr);
	    if (objResultPtr == NULL) {
		TRACE_ERROR(interp);
		goto gotError;
	    }
	}
#ifndef TCL_COMPILE_DEBUG
	if (*(pc+9) == INST_POP) {
	    NEXT_INST_V(10, cleanup, 0);
	}
#endif
	TRACE_APPEND(("\"%.30s\"\n", O2S(objResultPtr)));
	NEXT_INST_V(9, cleanup, 1);

    case INST_DICT_APPEND:
    case INST_DICT_LAPPEND:
	opnd = TclGetUInt4AtPtr(pc+1);
	varPtr = LOCAL(opnd);
	while (TclIsVarLink(varPtr)) {
	    varPtr = varPtr->value.linkPtr;
	}
	TRACE(("%u => ", opnd));
	if (TclIsVarDirectReadable(varPtr)) {
	    dictPtr = varPtr->value.objPtr;
	} else {
	    DECACHE_STACK_INFO();
	    dictPtr = TclPtrGetVar(interp, varPtr, NULL, NULL, NULL, 0, opnd);
	    CACHE_STACK_INFO();
	}
	if (dictPtr == NULL) {
	    TclNewObj(dictPtr);
	    allocateDict = 1;
	} else {
	    allocateDict = Tcl_IsShared(dictPtr);
	    if (allocateDict) {
		dictPtr = Tcl_DuplicateObj(dictPtr);
	    }
	}

	if (Tcl_DictObjGet(interp, dictPtr, OBJ_UNDER_TOS,
		&valuePtr) != TCL_OK) {
	    if (allocateDict) {
		TclDecrRefCount(dictPtr);
	    }
	    TRACE_ERROR(interp);
	    goto gotError;
	}

	/*
	 * Note that a non-existent key results in a NULL valuePtr, which is a
	 * case handled separately below. What we *can* say at this point is
	 * that the write-back will always succeed.
	 */

	switch (*pc) {
	case INST_DICT_APPEND:
	    if (valuePtr == NULL) {
		Tcl_DictObjPut(NULL, dictPtr, OBJ_UNDER_TOS, OBJ_AT_TOS);
	    } else if (Tcl_IsShared(valuePtr)) {
		valuePtr = Tcl_DuplicateObj(valuePtr);
		Tcl_AppendObjToObj(valuePtr, OBJ_AT_TOS);
		Tcl_DictObjPut(NULL, dictPtr, OBJ_UNDER_TOS, valuePtr);
	    } else {
		Tcl_AppendObjToObj(valuePtr, OBJ_AT_TOS);

		/*
		 * Must invalidate the string representation of dictionary
		 * here because we have directly updated the internal
		 * representation; if we don't, callers could see the wrong
		 * string rep despite the internal version of the dictionary
		 * having the correct value. [Bug 3079830]
		 */

		TclInvalidateStringRep(dictPtr);
	    }
	    break;
	case INST_DICT_LAPPEND:
	    /*
	     * More complex because list-append can fail.
	     */

	    if (valuePtr == NULL) {
		Tcl_DictObjPut(NULL, dictPtr, OBJ_UNDER_TOS,
			Tcl_NewListObj(1, &OBJ_AT_TOS));
		break;
	    } else if (Tcl_IsShared(valuePtr)) {
		valuePtr = Tcl_DuplicateObj(valuePtr);
		if (Tcl_ListObjAppendElement(interp, valuePtr,
			OBJ_AT_TOS) != TCL_OK) {
		    TclDecrRefCount(valuePtr);
		    if (allocateDict) {
			TclDecrRefCount(dictPtr);
		    }
		    TRACE_ERROR(interp);
		    goto gotError;
		}
		Tcl_DictObjPut(NULL, dictPtr, OBJ_UNDER_TOS, valuePtr);
	    } else {
		if (Tcl_ListObjAppendElement(interp, valuePtr,
			OBJ_AT_TOS) != TCL_OK) {
		    if (allocateDict) {
			TclDecrRefCount(dictPtr);
		    }
		    TRACE_ERROR(interp);
		    goto gotError;
		}

		/*
		 * Must invalidate the string representation of dictionary
		 * here because we have directly updated the internal
		 * representation; if we don't, callers could see the wrong
		 * string rep despite the internal version of the dictionary
		 * having the correct value. [Bug 3079830]
		 */

		TclInvalidateStringRep(dictPtr);
	    }
	    break;
	default:
	    Tcl_Panic("Should not happen!");
	}

	if (TclIsVarDirectWritable(varPtr)) {
	    if (allocateDict) {
		value2Ptr = varPtr->value.objPtr;
		Tcl_IncrRefCount(dictPtr);
		if (value2Ptr != NULL) {
		    TclDecrRefCount(value2Ptr);
		}
		varPtr->value.objPtr = dictPtr;
	    }
	    objResultPtr = dictPtr;
	} else {
	    Tcl_IncrRefCount(dictPtr);
	    DECACHE_STACK_INFO();
	    objResultPtr = TclPtrSetVar(interp, varPtr, NULL, NULL, NULL,
		    dictPtr, TCL_LEAVE_ERR_MSG, opnd);
	    CACHE_STACK_INFO();
	    TclDecrRefCount(dictPtr);
	    if (objResultPtr == NULL) {
		TRACE_ERROR(interp);
		goto gotError;
	    }
	}
#ifndef TCL_COMPILE_DEBUG
	if (*(pc+5) == INST_POP) {
	    NEXT_INST_F(6, 2, 0);
	}
#endif
	TRACE_APPEND(("%.30s\n", O2S(objResultPtr)));
	NEXT_INST_F(5, 2, 1);

    case INST_DICT_FIRST:
	opnd = TclGetUInt4AtPtr(pc+1);
	TRACE(("%u => ", opnd));
	dictPtr = POP_OBJECT();
	searchPtr = ckalloc(sizeof(Tcl_DictSearch));
	if (Tcl_DictObjFirst(interp, dictPtr, searchPtr, &keyPtr,
		&valuePtr, &done) != TCL_OK) {

	    /*
	     * dictPtr is no longer on the stack, and we're not
	     * moving it into the intrep of an iterator.  We need
	     * to drop the refcount [Tcl Bug 9b352768e6].
	     */

	    Tcl_DecrRefCount(dictPtr);
	    ckfree(searchPtr);
	    TRACE_ERROR(interp);
	    goto gotError;
	}
	TclNewObj(statePtr);
	statePtr->typePtr = &dictIteratorType;
	statePtr->internalRep.twoPtrValue.ptr1 = searchPtr;
	statePtr->internalRep.twoPtrValue.ptr2 = dictPtr;
	varPtr = LOCAL(opnd);
	if (varPtr->value.objPtr) {
	    if (varPtr->value.objPtr->typePtr == &dictIteratorType) {
		Tcl_Panic("mis-issued dictFirst!");
	    }
	    TclDecrRefCount(varPtr->value.objPtr);
	}
	varPtr->value.objPtr = statePtr;
	Tcl_IncrRefCount(statePtr);
	goto pushDictIteratorResult;

    case INST_DICT_NEXT:
	opnd = TclGetUInt4AtPtr(pc+1);
	TRACE(("%u => ", opnd));
	statePtr = (*LOCAL(opnd)).value.objPtr;
	if (statePtr == NULL || statePtr->typePtr != &dictIteratorType) {
	    Tcl_Panic("mis-issued dictNext!");
	}
	searchPtr = statePtr->internalRep.twoPtrValue.ptr1;
	Tcl_DictObjNext(searchPtr, &keyPtr, &valuePtr, &done);
    pushDictIteratorResult:
	if (done) {
	    TclNewObj(emptyPtr);
	    PUSH_OBJECT(emptyPtr);
	    PUSH_OBJECT(emptyPtr);
	} else {
	    PUSH_OBJECT(valuePtr);
	    PUSH_OBJECT(keyPtr);
	}
	TRACE_APPEND(("\"%.30s\" \"%.30s\" %d\n",
		O2S(OBJ_UNDER_TOS), O2S(OBJ_AT_TOS), done));

	/*
	 * The INST_DICT_FIRST and INST_DICT_NEXT instructsions are always
	 * followed by a conditional jump, so we can take advantage of this to
	 * do some peephole optimization (note that we're careful to not close
	 * out someone doing something else).
	 */

	JUMP_PEEPHOLE_F(done, 5, 0);

    case INST_DICT_UPDATE_START:
	opnd = TclGetUInt4AtPtr(pc+1);
	opnd2 = TclGetUInt4AtPtr(pc+5);
	TRACE(("%u => ", opnd));
	varPtr = LOCAL(opnd);
	duiPtr = codePtr->auxDataArrayPtr[opnd2].clientData;
	while (TclIsVarLink(varPtr)) {
	    varPtr = varPtr->value.linkPtr;
	}
	if (TclIsVarDirectReadable(varPtr)) {
	    dictPtr = varPtr->value.objPtr;
	} else {
	    DECACHE_STACK_INFO();
	    dictPtr = TclPtrGetVar(interp, varPtr, NULL, NULL, NULL,
		    TCL_LEAVE_ERR_MSG, opnd);
	    CACHE_STACK_INFO();
	    if (dictPtr == NULL) {
		TRACE_ERROR(interp);
		goto gotError;
	    }
	}
	Tcl_IncrRefCount(dictPtr);
	if (TclListObjGetElements(interp, OBJ_AT_TOS, &length,
		&keyPtrPtr) != TCL_OK) {
	    TRACE_ERROR(interp);
	    goto gotError;
	}
	if (length != duiPtr->length) {
	    Tcl_Panic("dictUpdateStart argument length mismatch");
	}
	for (i=0 ; i<length ; i++) {
	    if (Tcl_DictObjGet(interp, dictPtr, keyPtrPtr[i],
		    &valuePtr) != TCL_OK) {
		TRACE_ERROR(interp);
		Tcl_DecrRefCount(dictPtr);
		goto gotError;
	    }
	    varPtr = LOCAL(duiPtr->varIndices[i]);
	    while (TclIsVarLink(varPtr)) {
		varPtr = varPtr->value.linkPtr;
	    }
	    DECACHE_STACK_INFO();
	    if (valuePtr == NULL) {
		TclObjUnsetVar2(interp,
			localName(iPtr->varFramePtr, duiPtr->varIndices[i]),
			NULL, 0);
	    } else if (TclPtrSetVar(interp, varPtr, NULL, NULL, NULL,
		    valuePtr, TCL_LEAVE_ERR_MSG,
		    duiPtr->varIndices[i]) == NULL) {
		CACHE_STACK_INFO();
		TRACE_ERROR(interp);
		Tcl_DecrRefCount(dictPtr);
		goto gotError;
	    }
	    CACHE_STACK_INFO();
	}
	TclDecrRefCount(dictPtr);
	TRACE_APPEND(("OK\n"));
	NEXT_INST_F(9, 0, 0);

    case INST_DICT_UPDATE_END:
	opnd = TclGetUInt4AtPtr(pc+1);
	opnd2 = TclGetUInt4AtPtr(pc+5);
	TRACE(("%u => ", opnd));
	varPtr = LOCAL(opnd);
	duiPtr = codePtr->auxDataArrayPtr[opnd2].clientData;
	while (TclIsVarLink(varPtr)) {
	    varPtr = varPtr->value.linkPtr;
	}
	if (TclIsVarDirectReadable(varPtr)) {
	    dictPtr = varPtr->value.objPtr;
	} else {
	    DECACHE_STACK_INFO();
	    dictPtr = TclPtrGetVar(interp, varPtr, NULL, NULL, NULL, 0, opnd);
	    CACHE_STACK_INFO();
	}
	if (dictPtr == NULL) {
	    TRACE_APPEND(("storage was unset\n"));
	    NEXT_INST_F(9, 1, 0);
	}
	if (Tcl_DictObjSize(interp, dictPtr, &length) != TCL_OK
		|| TclListObjGetElements(interp, OBJ_AT_TOS, &length,
			&keyPtrPtr) != TCL_OK) {
	    TRACE_ERROR(interp);
	    goto gotError;
	}
	allocdict = Tcl_IsShared(dictPtr);
	if (allocdict) {
	    dictPtr = Tcl_DuplicateObj(dictPtr);
	}
	if (length > 0) {
	    TclInvalidateStringRep(dictPtr);
	}
	for (i=0 ; i<length ; i++) {
	    Var *var2Ptr = LOCAL(duiPtr->varIndices[i]);

	    while (TclIsVarLink(var2Ptr)) {
		var2Ptr = var2Ptr->value.linkPtr;
	    }
	    if (TclIsVarDirectReadable(var2Ptr)) {
		valuePtr = var2Ptr->value.objPtr;
	    } else {
		DECACHE_STACK_INFO();
		valuePtr = TclPtrGetVar(interp, var2Ptr, NULL, NULL, NULL, 0,
			duiPtr->varIndices[i]);
		CACHE_STACK_INFO();
	    }
	    if (valuePtr == NULL) {
		Tcl_DictObjRemove(interp, dictPtr, keyPtrPtr[i]);
	    } else if (dictPtr == valuePtr) {
		Tcl_DictObjPut(interp, dictPtr, keyPtrPtr[i],
			Tcl_DuplicateObj(valuePtr));
	    } else {
		Tcl_DictObjPut(interp, dictPtr, keyPtrPtr[i], valuePtr);
	    }
	}
	if (TclIsVarDirectWritable(varPtr)) {
	    Tcl_IncrRefCount(dictPtr);
	    TclDecrRefCount(varPtr->value.objPtr);
	    varPtr->value.objPtr = dictPtr;
	} else {
	    DECACHE_STACK_INFO();
	    objResultPtr = TclPtrSetVar(interp, varPtr, NULL, NULL, NULL,
		    dictPtr, TCL_LEAVE_ERR_MSG, opnd);
	    CACHE_STACK_INFO();
	    if (objResultPtr == NULL) {
		if (allocdict) {
		    TclDecrRefCount(dictPtr);
		}
		TRACE_ERROR(interp);
		goto gotError;
	    }
	}
	TRACE_APPEND(("written back\n"));
	NEXT_INST_F(9, 1, 0);

    case INST_DICT_EXPAND:
	dictPtr = OBJ_UNDER_TOS;
	listPtr = OBJ_AT_TOS;
	TRACE(("\"%.30s\" \"%.30s\" =>", O2S(dictPtr), O2S(listPtr)));
	if (TclListObjGetElements(interp, listPtr, &objc, &objv) != TCL_OK) {
	    TRACE_ERROR(interp);
	    goto gotError;
	}
	objResultPtr = TclDictWithInit(interp, dictPtr, objc, objv);
	if (objResultPtr == NULL) {
	    TRACE_ERROR(interp);
	    goto gotError;
	}
	TRACE_APPEND(("\"%.30s\"\n", O2S(objResultPtr)));
	NEXT_INST_F(1, 2, 1);

    case INST_DICT_RECOMBINE_STK:
	keysPtr = POP_OBJECT();
	varNamePtr = OBJ_UNDER_TOS;
	listPtr = OBJ_AT_TOS;
	TRACE(("\"%.30s\" \"%.30s\" \"%.30s\" => ",
		O2S(varNamePtr), O2S(valuePtr), O2S(keysPtr)));
	if (TclListObjGetElements(interp, listPtr, &objc, &objv) != TCL_OK) {
	    TRACE_ERROR(interp);
	    TclDecrRefCount(keysPtr);
	    goto gotError;
	}
	varPtr = TclObjLookupVarEx(interp, varNamePtr, NULL,
		TCL_LEAVE_ERR_MSG, "set", 1, 1, &arrayPtr);
	if (varPtr == NULL) {
	    TRACE_ERROR(interp);
	    TclDecrRefCount(keysPtr);
	    goto gotError;
	}
	DECACHE_STACK_INFO();
	result = TclDictWithFinish(interp, varPtr,arrayPtr,varNamePtr,NULL,-1,
		objc, objv, keysPtr);
	CACHE_STACK_INFO();
	TclDecrRefCount(keysPtr);
	if (result != TCL_OK) {
	    TRACE_ERROR(interp);
	    goto gotError;
	}
	TRACE_APPEND(("OK\n"));
	NEXT_INST_F(1, 2, 0);

    case INST_DICT_RECOMBINE_IMM:
	opnd = TclGetUInt4AtPtr(pc+1);
	listPtr = OBJ_UNDER_TOS;
	keysPtr = OBJ_AT_TOS;
	varPtr = LOCAL(opnd);
	TRACE(("%u <- \"%.30s\" \"%.30s\" => ", opnd, O2S(valuePtr),
		O2S(keysPtr)));
	if (TclListObjGetElements(interp, listPtr, &objc, &objv) != TCL_OK) {
	    TRACE_ERROR(interp);
	    goto gotError;
	}
	while (TclIsVarLink(varPtr)) {
	    varPtr = varPtr->value.linkPtr;
	}
	DECACHE_STACK_INFO();
	result = TclDictWithFinish(interp, varPtr, NULL, NULL, NULL, opnd,
		objc, objv, keysPtr);
	CACHE_STACK_INFO();
	if (result != TCL_OK) {
	    TRACE_ERROR(interp);
	    goto gotError;
	}
	TRACE_APPEND(("OK\n"));
	NEXT_INST_F(5, 2, 0);
    }

    /*
     *	   End of dictionary-related instructions.
     * -----------------------------------------------------------------
     */

    default:
	Tcl_Panic("TclNRExecuteByteCode: unrecognized opCode %u", *pc);
    } /* end of switch on opCode */

    /*
     * Block for variables needed to process exception returns.
     */

    {
	ExceptionRange *rangePtr;
				/* Points to closest loop or catch exception
				 * range enclosing the pc. Used by various
				 * instructions and processCatch to process
				 * break, continue, and errors. */
	const char *bytes;

	/*
	 * An external evaluation (INST_INVOKE or INST_EVAL) returned
	 * something different from TCL_OK, or else INST_BREAK or
	 * INST_CONTINUE were called.
	 */

    processExceptionReturn:
#ifdef TCL_COMPILE_DEBUG
	switch (*pc) {
	case INST_INVOKE_STK1:
	    opnd = TclGetUInt1AtPtr(pc+1);
	    TRACE(("%u => ... after \"%.20s\": ", opnd, cmdNameBuf));
	    break;
	case INST_INVOKE_STK4:
	    opnd = TclGetUInt4AtPtr(pc+1);
	    TRACE(("%u => ... after \"%.20s\": ", opnd, cmdNameBuf));
	    break;
	case INST_EVAL_STK:
	    /*
	     * Note that the object at stacktop has to be used before doing
	     * the cleanup.
	     */

	    TRACE(("\"%.30s\" => ", O2S(OBJ_AT_TOS)));
	    break;
	default:
	    TRACE(("=> "));
	}
#endif
	if ((result == TCL_CONTINUE) || (result == TCL_BREAK)) {
	    rangePtr = GetExceptRangeForPc(pc, result, codePtr);
	    if (rangePtr == NULL) {
		TRACE_APPEND(("no encl. loop or catch, returning %s\n",
			StringForResultCode(result)));
		goto abnormalReturn;
	    }
	    if (rangePtr->type == CATCH_EXCEPTION_RANGE) {
		TRACE_APPEND(("%s ...\n", StringForResultCode(result)));
		goto processCatch;
	    }
	    while (cleanup--) {
		valuePtr = POP_OBJECT();
		TclDecrRefCount(valuePtr);
	    }
	    if (result == TCL_BREAK) {
		result = TCL_OK;
		pc = (codePtr->codeStart + rangePtr->breakOffset);
		TRACE_APPEND(("%s, range at %d, new pc %d\n",
			StringForResultCode(result),
			rangePtr->codeOffset, rangePtr->breakOffset));
		NEXT_INST_F(0, 0, 0);
	    }
	    if (rangePtr->continueOffset == -1) {
		TRACE_APPEND(("%s, loop w/o continue, checking for catch\n",
			StringForResultCode(result)));
		goto checkForCatch;
	    }
	    result = TCL_OK;
	    pc = (codePtr->codeStart + rangePtr->continueOffset);
	    TRACE_APPEND(("%s, range at %d, new pc %d\n",
		    StringForResultCode(result),
		    rangePtr->codeOffset, rangePtr->continueOffset));
	    NEXT_INST_F(0, 0, 0);
	}
#ifdef TCL_COMPILE_DEBUG
	if (traceInstructions) {
	    objPtr = Tcl_GetObjResult(interp);
	    if ((result != TCL_ERROR) && (result != TCL_RETURN)) {
		TRACE_APPEND(("OTHER RETURN CODE %d, result=\"%.30s\"\n ",
			result, O2S(objPtr)));
	    } else {
		TRACE_APPEND(("%s, result=\"%.30s\"\n",
			StringForResultCode(result), O2S(objPtr)));
	    }
	}
#endif
	goto checkForCatch;

	/*
	 * Division by zero in an expression. Control only reaches this point
	 * by "goto divideByZero".
	 */

    divideByZero:
	Tcl_SetObjResult(interp, Tcl_NewStringObj("divide by zero", -1));
	DECACHE_STACK_INFO();
	Tcl_SetErrorCode(interp, "ARITH", "DIVZERO", "divide by zero", NULL);
	CACHE_STACK_INFO();
	goto gotError;

	/*
	 * Exponentiation of zero by negative number in an expression. Control
	 * only reaches this point by "goto exponOfZero".
	 */

    exponOfZero:
	Tcl_SetObjResult(interp, Tcl_NewStringObj(
		"exponentiation of zero by negative power", -1));
	DECACHE_STACK_INFO();
	Tcl_SetErrorCode(interp, "ARITH", "DOMAIN",
		"exponentiation of zero by negative power", NULL);
	CACHE_STACK_INFO();

	/*
	 * Almost all error paths feed through here rather than assigning to
	 * result themselves (for a small but consistent saving).
	 */

    gotError:
	result = TCL_ERROR;

	/*
	 * Execution has generated an "exception" such as TCL_ERROR. If the
	 * exception is an error, record information about what was being
	 * executed when the error occurred. Find the closest enclosing catch
	 * range, if any. If no enclosing catch range is found, stop execution
	 * and return the "exception" code.
	 */

    checkForCatch:
	if (iPtr->execEnvPtr->rewind) {
	    goto abnormalReturn;
	}
	if ((result == TCL_ERROR) && !(iPtr->flags & ERR_ALREADY_LOGGED)) {
	    const unsigned char *pcBeg;

	    bytes = GetSrcInfoForPc(pc, codePtr, &length, &pcBeg, NULL);
	    DECACHE_STACK_INFO();
	    TclLogCommandInfo(interp, codePtr->source, bytes,
		    bytes ? length : 0, pcBeg, tosPtr);
	    CACHE_STACK_INFO();
	}
	iPtr->flags &= ~ERR_ALREADY_LOGGED;

	/*
	 * Clear all expansions that may have started after the last
	 * INST_BEGIN_CATCH.
	 */

	while (auxObjList) {
	    if ((catchTop != initCatchTop)
		    && (*catchTop > (ptrdiff_t)
			auxObjList->internalRep.twoPtrValue.ptr2)) {
		break;
	    }
	    POP_TAUX_OBJ();
	}

	/*
	 * We must not catch if the script in progress has been canceled with
	 * the TCL_CANCEL_UNWIND flag. Instead, it blows outwards until we
	 * either hit another interpreter (presumably where the script in
	 * progress has not been canceled) or we get to the top-level. We do
	 * NOT modify the interpreter result here because we know it will
	 * already be set prior to vectoring down to this point in the code.
	 */

	if (TclCanceled(iPtr) && (Tcl_Canceled(interp, 0) == TCL_ERROR)) {
#ifdef TCL_COMPILE_DEBUG
	    if (traceInstructions) {
		fprintf(stdout, "   ... cancel with unwind, returning %s\n",
			StringForResultCode(result));
	    }
#endif
	    goto abnormalReturn;
	}

	/*
	 * We must not catch an exceeded limit. Instead, it blows outwards
	 * until we either hit another interpreter (presumably where the limit
	 * is not exceeded) or we get to the top-level.
	 */

	if (TclLimitExceeded(iPtr->limit)) {
#ifdef TCL_COMPILE_DEBUG
	    if (traceInstructions) {
		fprintf(stdout, "   ... limit exceeded, returning %s\n",
			StringForResultCode(result));
	    }
#endif
	    goto abnormalReturn;
	}
	if (catchTop == initCatchTop) {
#ifdef TCL_COMPILE_DEBUG
	    if (traceInstructions) {
		fprintf(stdout, "   ... no enclosing catch, returning %s\n",
			StringForResultCode(result));
	    }
#endif
	    goto abnormalReturn;
	}
	rangePtr = GetExceptRangeForPc(pc, TCL_ERROR, codePtr);
	if (rangePtr == NULL) {
	    /*
	     * This is only possible when compiling a [catch] that sends its
	     * script to INST_EVAL. Cannot correct the compiler without
	     * breaking compat with previous .tbc compiled scripts.
	     */

#ifdef TCL_COMPILE_DEBUG
	    if (traceInstructions) {
		fprintf(stdout, "   ... no enclosing catch, returning %s\n",
			StringForResultCode(result));
	    }
#endif
	    goto abnormalReturn;
	}

	/*
	 * A catch exception range (rangePtr) was found to handle an
	 * "exception". It was found either by checkForCatch just above or by
	 * an instruction during break, continue, or error processing. Jump to
	 * its catchOffset after unwinding the operand stack to the depth it
	 * had when starting to execute the range's catch command.
	 */

    processCatch:
	while (CURR_DEPTH > *catchTop) {
	    valuePtr = POP_OBJECT();
	    TclDecrRefCount(valuePtr);
	}
#ifdef TCL_COMPILE_DEBUG
	if (traceInstructions) {
	    fprintf(stdout, "  ... found catch at %d, catchTop=%d, "
		    "unwound to %ld, new pc %u\n",
		    rangePtr->codeOffset, (int) (catchTop - initCatchTop - 1),
		    (long) *catchTop, (unsigned) rangePtr->catchOffset);
	}
#endif
	pc = (codePtr->codeStart + rangePtr->catchOffset);
	NEXT_INST_F(0, 0, 0);	/* Restart the execution loop at pc. */

	/*
	 * end of infinite loop dispatching on instructions.
	 */

	/*
	 * Abnormal return code. Restore the stack to state it had when
	 * starting to execute the ByteCode. Panic if the stack is below the
	 * initial level.
	 */

    abnormalReturn:
	TCL_DTRACE_INST_LAST();

	/*
	 * Clear all expansions and same-level NR calls.
	 *
	 * Note that expansion markers have a NULL type; avoid removing other
	 * markers.
	 */

	while (auxObjList) {
	    POP_TAUX_OBJ();
	}
	while (tosPtr > initTosPtr) {
	    objPtr = POP_OBJECT();
	    Tcl_DecrRefCount(objPtr);
	}

	if (tosPtr < initTosPtr) {
	    fprintf(stderr,
		    "\nTclNRExecuteByteCode: abnormal return at pc %u: "
		    "stack top %d < entry stack top %d\n",
		    (unsigned)(pc - codePtr->codeStart),
		    (unsigned) CURR_DEPTH, (unsigned) 0);
	    Tcl_Panic("TclNRExecuteByteCode execution failure: end stack top < start stack top");
	}
	CLANG_ASSERT(bcFramePtr);
    }

    iPtr->cmdFramePtr = bcFramePtr->nextPtr;
    TclReleaseByteCode(codePtr);
    TclStackFree(interp, TD);	/* free my stack */

    return result;

    /*
     * INST_START_CMD failure case removed where it doesn't bother that much
     *
     * Remark that if the interpreter is marked for deletion its
     * compileEpoch is modified, so that the epoch check also verifies
     * that the interp is not deleted. If no outside call has been made
     * since the last check, it is safe to omit the check.

     * case INST_START_CMD:
     */

	instStartCmdFailed:
	{
	    const char *bytes;

	    checkInterp = 1;
	    length = 0;

	    /*
	     * We used to switch to direct eval; for NRE-awareness we now
	     * compile and eval the command so that this evaluation does not
	     * add a new TEBC instance. [Bug 2910748]
	     */

	    if (TclInterpReady(interp) == TCL_ERROR) {
		goto gotError;
	    }

	    codePtr->flags |= TCL_BYTECODE_RECOMPILE;
	    bytes = GetSrcInfoForPc(pc, codePtr, &length, NULL, NULL);
	    opnd = TclGetUInt4AtPtr(pc+1);
	    pc += (opnd-1);
	    assert(bytes);
	    PUSH_OBJECT(Tcl_NewStringObj(bytes, length));
	    goto instEvalStk;
	}
}

#undef codePtr
#undef iPtr
#undef bcFramePtr
#undef initCatchTop
#undef initTosPtr
#undef auxObjList
#undef catchTop
#undef TCONST
#undef esPtr

static int
FinalizeOONext(
    ClientData data[],
    Tcl_Interp *interp,
    int result)
{
    Interp *iPtr = (Interp *) interp;
    CallContext *contextPtr = data[1];

    /*
     * Reset the variable lookup frame.
     */

    iPtr->varFramePtr = data[0];

    /*
     * Restore the call chain context index as we've finished the inner invoke
     * and want to operate in the outer context again.
     */

    contextPtr->index = PTR2INT(data[2]);
    contextPtr->skip = PTR2INT(data[3]);
    contextPtr->oPtr->flags &= ~FILTER_HANDLING;
    return result;
}

static int
FinalizeOONextFilter(
    ClientData data[],
    Tcl_Interp *interp,
    int result)
{
    Interp *iPtr = (Interp *) interp;
    CallContext *contextPtr = data[1];

    /*
     * Reset the variable lookup frame.
     */

    iPtr->varFramePtr = data[0];

    /*
     * Restore the call chain context index as we've finished the inner invoke
     * and want to operate in the outer context again.
     */

    contextPtr->index = PTR2INT(data[2]);
    contextPtr->skip = PTR2INT(data[3]);
    contextPtr->oPtr->flags |= FILTER_HANDLING;
    return result;
}

/*
 *----------------------------------------------------------------------
 *
 * ExecuteExtendedBinaryMathOp, ExecuteExtendedUnaryMathOp --
 *
 *	These functions do advanced math for binary and unary operators
 *	respectively, so that the main TEBC code does not bear the cost of
 *	them.
 *
 * Results:
 *	A Tcl_Obj* result, or a NULL (in which case valuePtr is updated to
 *	hold the result value), or one of the special flag values
 *	GENERAL_ARITHMETIC_ERROR, EXPONENT_OF_ZERO or DIVIDED_BY_ZERO. The
 *	latter two signify a zero value raised to a negative power or a value
 *	divided by zero, respectively. With GENERAL_ARITHMETIC_ERROR, all
 *	error information will have already been reported in the interpreter
 *	result.
 *
 * Side effects:
 *	May update the Tcl_Obj indicated valuePtr if it is unshared. Will
 *	return a NULL when that happens.
 *
 *----------------------------------------------------------------------
 */

static Tcl_Obj *
ExecuteExtendedBinaryMathOp(
    Tcl_Interp *interp,		/* Where to report errors. */
    int opcode,			/* What operation to perform. */
    Tcl_Obj **constants,	/* The execution environment's constants. */
    Tcl_Obj *valuePtr,		/* The first operand on the stack. */
    Tcl_Obj *value2Ptr)		/* The second operand on the stack. */
{
#define LONG_RESULT(l) \
    if (Tcl_IsShared(valuePtr)) {		\
	TclNewLongObj(objResultPtr, l);		\
	return objResultPtr;			\
    } else {					\
	Tcl_SetLongObj(valuePtr, l);		\
	return NULL;				\
    }
#define WIDE_RESULT(w) \
    if (Tcl_IsShared(valuePtr)) {		\
	return Tcl_NewWideIntObj(w);		\
    } else {					\
	Tcl_SetWideIntObj(valuePtr, w);		\
	return NULL;				\
    }
#define BIG_RESULT(b) \
    if (Tcl_IsShared(valuePtr)) {		\
	return Tcl_NewBignumObj(b);		\
    } else {					\
	Tcl_SetBignumObj(valuePtr, b);		\
	return NULL;				\
    }
#define DOUBLE_RESULT(d) \
    if (Tcl_IsShared(valuePtr)) {		\
	TclNewDoubleObj(objResultPtr, (d));	\
	return objResultPtr;			\
    } else {					\
	Tcl_SetDoubleObj(valuePtr, (d));	\
	return NULL;				\
    }

    int type1, type2;
    ClientData ptr1, ptr2;
    double d1, d2, dResult;
    long l1, l2, lResult;
    Tcl_WideInt w1, w2, wResult;
    mp_int big1, big2, bigResult, bigRemainder;
    Tcl_Obj *objResultPtr;
    int invalid, numPos, zero;
    long shift;

    (void) GetNumberFromObj(NULL, valuePtr, &ptr1, &type1);
    (void) GetNumberFromObj(NULL, value2Ptr, &ptr2, &type2);

    switch (opcode) {
    case INST_MOD:
	/* TODO: Attempts to re-use unshared operands on stack */

	l2 = 0;			/* silence gcc warning */
	if (type2 == TCL_NUMBER_LONG) {
	    l2 = *((const long *)ptr2);
	    if (l2 == 0) {
		return DIVIDED_BY_ZERO;
	    }
	    if ((l2 == 1) || (l2 == -1)) {
		/*
		 * Div. by |1| always yields remainder of 0.
		 */

		return constants[0];
	    }
	}
#ifndef TCL_WIDE_INT_IS_LONG
	if (type1 == TCL_NUMBER_WIDE) {
	    w1 = *((const Tcl_WideInt *)ptr1);
	    if (type2 != TCL_NUMBER_BIG) {
		Tcl_WideInt wQuotient, wRemainder;
		Tcl_GetWideIntFromObj(NULL, value2Ptr, &w2);
		wQuotient = w1 / w2;

		/*
		 * Force Tcl's integer division rules.
		 * TODO: examine for logic simplification
		 */

		if (((wQuotient < (Tcl_WideInt) 0)
			|| ((wQuotient == (Tcl_WideInt) 0)
			&& ((w1 < (Tcl_WideInt)0 && w2 > (Tcl_WideInt)0)
			|| (w1 > (Tcl_WideInt)0 && w2 < (Tcl_WideInt)0))))
			&& (wQuotient * w2 != w1)) {
		    wQuotient -= (Tcl_WideInt) 1;
		}
		wRemainder = w1 - w2*wQuotient;
		WIDE_RESULT(wRemainder);
	    }

	    Tcl_TakeBignumFromObj(NULL, value2Ptr, &big2);

	    /* TODO: internals intrusion */
	    if ((w1 > ((Tcl_WideInt) 0)) ^ (big2.sign == MP_ZPOS)) {
		/*
		 * Arguments are opposite sign; remainder is sum.
		 */

		TclBNInitBignumFromWideInt(&big1, w1);
		mp_add(&big2, &big1, &big2);
		mp_clear(&big1);
		BIG_RESULT(&big2);
	    }

	    /*
	     * Arguments are same sign; remainder is first operand.
	     */

	    mp_clear(&big2);
	    return NULL;
	}
#endif
	Tcl_GetBignumFromObj(NULL, valuePtr, &big1);
	Tcl_GetBignumFromObj(NULL, value2Ptr, &big2);
	mp_init(&bigResult);
	mp_init(&bigRemainder);
	mp_div(&big1, &big2, &bigResult, &bigRemainder);
	if (!mp_iszero(&bigRemainder) && (bigRemainder.sign != big2.sign)) {
	    /*
	     * Convert to Tcl's integer division rules.
	     */

	    mp_sub_d(&bigResult, 1, &bigResult);
	    mp_add(&bigRemainder, &big2, &bigRemainder);
	}
	mp_copy(&bigRemainder, &bigResult);
	mp_clear(&bigRemainder);
	mp_clear(&big1);
	mp_clear(&big2);
	BIG_RESULT(&bigResult);

    case INST_LSHIFT:
    case INST_RSHIFT: {
	/*
	 * Reject negative shift argument.
	 */

	switch (type2) {
	case TCL_NUMBER_LONG:
	    invalid = (*((const long *)ptr2) < 0L);
	    break;
#ifndef TCL_WIDE_INT_IS_LONG
	case TCL_NUMBER_WIDE:
	    invalid = (*((const Tcl_WideInt *)ptr2) < (Tcl_WideInt)0);
	    break;
#endif
	case TCL_NUMBER_BIG:
	    Tcl_TakeBignumFromObj(NULL, value2Ptr, &big2);
	    invalid = (mp_cmp_d(&big2, 0) == MP_LT);
	    mp_clear(&big2);
	    break;
	default:
	    /* Unused, here to silence compiler warning */
	    invalid = 0;
	}
	if (invalid) {
	    Tcl_SetObjResult(interp, Tcl_NewStringObj(
		    "negative shift argument", -1));
	    return GENERAL_ARITHMETIC_ERROR;
	}

	/*
	 * Zero shifted any number of bits is still zero.
	 */

	if ((type1==TCL_NUMBER_LONG) && (*((const long *)ptr1) == (long)0)) {
	    return constants[0];
	}

	if (opcode == INST_LSHIFT) {
	    /*
	     * Large left shifts create integer overflow.
	     *
	     * BEWARE! Can't use Tcl_GetIntFromObj() here because that
	     * converts values in the (unsigned) range to their signed int
	     * counterparts, leading to incorrect results.
	     */

	    if ((type2 != TCL_NUMBER_LONG)
		    || (*((const long *)ptr2) > (long) INT_MAX)) {
		/*
		 * Technically, we could hold the value (1 << (INT_MAX+1)) in
		 * an mp_int, but since we're using mp_mul_2d() to do the
		 * work, and it takes only an int argument, that's a good
		 * place to draw the line.
		 */

		Tcl_SetObjResult(interp, Tcl_NewStringObj(
			"integer value too large to represent", -1));
		return GENERAL_ARITHMETIC_ERROR;
	    }
	    shift = (int)(*((const long *)ptr2));

	    /*
	     * Handle shifts within the native wide range.
	     */

	    if ((type1 != TCL_NUMBER_BIG)
		    && ((size_t)shift < CHAR_BIT*sizeof(Tcl_WideInt))) {
		TclGetWideIntFromObj(NULL, valuePtr, &w1);
		if (!((w1>0 ? w1 : ~w1)
			& -(((Tcl_WideInt)1)
			<< (CHAR_BIT*sizeof(Tcl_WideInt) - 1 - shift)))) {
		    WIDE_RESULT(w1 << shift);
		}
	    }
	} else {
	    /*
	     * Quickly force large right shifts to 0 or -1.
	     */

	    if ((type2 != TCL_NUMBER_LONG)
		    || (*(const long *)ptr2 > INT_MAX)) {
		/*
		 * Again, technically, the value to be shifted could be an
		 * mp_int so huge that a right shift by (INT_MAX+1) bits could
		 * not take us to the result of 0 or -1, but since we're using
		 * mp_div_2d to do the work, and it takes only an int
		 * argument, we draw the line there.
		 */

		switch (type1) {
		case TCL_NUMBER_LONG:
		    zero = (*(const long *)ptr1 > 0L);
		    break;
#ifndef TCL_WIDE_INT_IS_LONG
		case TCL_NUMBER_WIDE:
		    zero = (*(const Tcl_WideInt *)ptr1 > (Tcl_WideInt)0);
		    break;
#endif
		case TCL_NUMBER_BIG:
		    Tcl_TakeBignumFromObj(NULL, valuePtr, &big1);
		    zero = (mp_cmp_d(&big1, 0) == MP_GT);
		    mp_clear(&big1);
		    break;
		default:
		    /* Unused, here to silence compiler warning. */
		    zero = 0;
		}
		if (zero) {
		    return constants[0];
		}
		LONG_RESULT(-1);
	    }
	    shift = (int)(*(const long *)ptr2);

#ifndef TCL_WIDE_INT_IS_LONG
	    /*
	     * Handle shifts within the native wide range.
	     */

	    if (type1 == TCL_NUMBER_WIDE) {
		w1 = *(const Tcl_WideInt *)ptr1;
		if ((size_t)shift >= CHAR_BIT*sizeof(Tcl_WideInt)) {
		    if (w1 >= (Tcl_WideInt)0) {
			return constants[0];
		    }
		    LONG_RESULT(-1);
		}
		WIDE_RESULT(w1 >> shift);
	    }
#endif
	}

	Tcl_TakeBignumFromObj(NULL, valuePtr, &big1);

	mp_init(&bigResult);
	if (opcode == INST_LSHIFT) {
	    mp_mul_2d(&big1, shift, &bigResult);
	} else {
	    mp_init(&bigRemainder);
	    mp_div_2d(&big1, shift, &bigResult, &bigRemainder);
	    if (mp_cmp_d(&bigRemainder, 0) == MP_LT) {
		/*
		 * Convert to Tcl's integer division rules.
		 */

		mp_sub_d(&bigResult, 1, &bigResult);
	    }
	    mp_clear(&bigRemainder);
	}
	mp_clear(&big1);
	BIG_RESULT(&bigResult);
    }

    case INST_BITOR:
    case INST_BITXOR:
    case INST_BITAND:
	if ((type1 == TCL_NUMBER_BIG) || (type2 == TCL_NUMBER_BIG)) {
	    mp_int *First, *Second;

	    Tcl_TakeBignumFromObj(NULL, valuePtr, &big1);
	    Tcl_TakeBignumFromObj(NULL, value2Ptr, &big2);

	    /*
	     * Count how many positive arguments we have. If only one of the
	     * arguments is negative, store it in 'Second'.
	     */

	    if (mp_cmp_d(&big1, 0) != MP_LT) {
		numPos = 1 + (mp_cmp_d(&big2, 0) != MP_LT);
		First = &big1;
		Second = &big2;
	    } else {
		First = &big2;
		Second = &big1;
		numPos = (mp_cmp_d(First, 0) != MP_LT);
	    }
	    mp_init(&bigResult);

	    switch (opcode) {
	    case INST_BITAND:
		switch (numPos) {
		case 2:
		    /*
		     * Both arguments positive, base case.
		     */

		    mp_and(First, Second, &bigResult);
		    break;
		case 1:
		    /*
		     * First is positive; second negative:
		     * P & N = P & ~~N = P&~(-N-1) = P & (P ^ (-N-1))
		     */

		    mp_neg(Second, Second);
		    mp_sub_d(Second, 1, Second);
		    mp_xor(First, Second, &bigResult);
		    mp_and(First, &bigResult, &bigResult);
		    break;
		case 0:
		    /*
		     * Both arguments negative:
		     * a & b = ~ (~a | ~b) = -(-a-1|-b-1)-1
		     */

		    mp_neg(First, First);
		    mp_sub_d(First, 1, First);
		    mp_neg(Second, Second);
		    mp_sub_d(Second, 1, Second);
		    mp_or(First, Second, &bigResult);
		    mp_neg(&bigResult, &bigResult);
		    mp_sub_d(&bigResult, 1, &bigResult);
		    break;
		}
		break;

	    case INST_BITOR:
		switch (numPos) {
		case 2:
		    /*
		     * Both arguments positive, base case.
		     */

		    mp_or(First, Second, &bigResult);
		    break;
		case 1:
		    /*
		     * First is positive; second negative:
		     * N|P = ~(~N&~P) = ~((-N-1)&~P) = -((-N-1)&((-N-1)^P))-1
		     */

		    mp_neg(Second, Second);
		    mp_sub_d(Second, 1, Second);
		    mp_xor(First, Second, &bigResult);
		    mp_and(Second, &bigResult, &bigResult);
		    mp_neg(&bigResult, &bigResult);
		    mp_sub_d(&bigResult, 1, &bigResult);
		    break;
		case 0:
		    /*
		     * Both arguments negative:
		     * a | b = ~ (~a & ~b) = -(-a-1&-b-1)-1
		     */

		    mp_neg(First, First);
		    mp_sub_d(First, 1, First);
		    mp_neg(Second, Second);
		    mp_sub_d(Second, 1, Second);
		    mp_and(First, Second, &bigResult);
		    mp_neg(&bigResult, &bigResult);
		    mp_sub_d(&bigResult, 1, &bigResult);
		    break;
		}
		break;

	    case INST_BITXOR:
		switch (numPos) {
		case 2:
		    /*
		     * Both arguments positive, base case.
		     */

		    mp_xor(First, Second, &bigResult);
		    break;
		case 1:
		    /*
		     * First is positive; second negative:
		     * P^N = ~(P^~N) = -(P^(-N-1))-1
		     */

		    mp_neg(Second, Second);
		    mp_sub_d(Second, 1, Second);
		    mp_xor(First, Second, &bigResult);
		    mp_neg(&bigResult, &bigResult);
		    mp_sub_d(&bigResult, 1, &bigResult);
		    break;
		case 0:
		    /*
		     * Both arguments negative:
		     * a ^ b = (~a ^ ~b) = (-a-1^-b-1)
		     */

		    mp_neg(First, First);
		    mp_sub_d(First, 1, First);
		    mp_neg(Second, Second);
		    mp_sub_d(Second, 1, Second);
		    mp_xor(First, Second, &bigResult);
		    break;
		}
		break;
	    }

	    mp_clear(&big1);
	    mp_clear(&big2);
	    BIG_RESULT(&bigResult);
	}

#ifndef TCL_WIDE_INT_IS_LONG
	if ((type1 == TCL_NUMBER_WIDE) || (type2 == TCL_NUMBER_WIDE)) {
	    TclGetWideIntFromObj(NULL, valuePtr, &w1);
	    TclGetWideIntFromObj(NULL, value2Ptr, &w2);

	    switch (opcode) {
	    case INST_BITAND:
		wResult = w1 & w2;
		break;
	    case INST_BITOR:
		wResult = w1 | w2;
		break;
	    case INST_BITXOR:
		wResult = w1 ^ w2;
		break;
	    default:
		/* Unused, here to silence compiler warning. */
		wResult = 0;
	    }
	    WIDE_RESULT(wResult);
	}
#endif
	l1 = *((const long *)ptr1);
	l2 = *((const long *)ptr2);

	switch (opcode) {
	case INST_BITAND:
	    lResult = l1 & l2;
	    break;
	case INST_BITOR:
	    lResult = l1 | l2;
	    break;
	case INST_BITXOR:
	    lResult = l1 ^ l2;
	    break;
	default:
	    /* Unused, here to silence compiler warning. */
	    lResult = 0;
	}
	LONG_RESULT(lResult);

    case INST_EXPON: {
	int oddExponent = 0, negativeExponent = 0;
	unsigned short base;

	if ((type1 == TCL_NUMBER_DOUBLE) || (type2 == TCL_NUMBER_DOUBLE)) {
	    Tcl_GetDoubleFromObj(NULL, valuePtr, &d1);
	    Tcl_GetDoubleFromObj(NULL, value2Ptr, &d2);

	    if (d1==0.0 && d2<0.0) {
		return EXPONENT_OF_ZERO;
	    }
	    dResult = pow(d1, d2);
	    goto doubleResult;
	}
	l1 = l2 = 0;
	if (type2 == TCL_NUMBER_LONG) {
	    l2 = *((const long *) ptr2);
	    if (l2 == 0) {
		/*
		 * Anything to the zero power is 1.
		 */

		return constants[1];
	    } else if (l2 == 1) {
		/*
		 * Anything to the first power is itself
		 */

		return NULL;
	    }
	}

	switch (type2) {
	case TCL_NUMBER_LONG:
	    negativeExponent = (l2 < 0);
	    oddExponent = (int) (l2 & 1);
	    break;
#ifndef TCL_WIDE_INT_IS_LONG
	case TCL_NUMBER_WIDE:
	    w2 = *((const Tcl_WideInt *)ptr2);
	    negativeExponent = (w2 < 0);
	    oddExponent = (int) (w2 & (Tcl_WideInt)1);
	    break;
#endif
	case TCL_NUMBER_BIG:
	    Tcl_TakeBignumFromObj(NULL, value2Ptr, &big2);
	    negativeExponent = (mp_cmp_d(&big2, 0) == MP_LT);
	    mp_mod_2d(&big2, 1, &big2);
	    oddExponent = !mp_iszero(&big2);
	    mp_clear(&big2);
	    break;
	}

	if (type1 == TCL_NUMBER_LONG) {
	    l1 = *((const long *)ptr1);
	}
	if (negativeExponent) {
	    if (type1 == TCL_NUMBER_LONG) {
		switch (l1) {
		case 0:
		    /*
		     * Zero to a negative power is div by zero error.
		     */

		    return EXPONENT_OF_ZERO;
		case -1:
		    if (oddExponent) {
			LONG_RESULT(-1);
		    }
		    /* fallthrough */
		case 1:
		    /*
		     * 1 to any power is 1.
		     */

		    return constants[1];
		}
	    }

	    /*
	     * Integers with magnitude greater than 1 raise to a negative
	     * power yield the answer zero (see TIP 123).
	     */

	    return constants[0];
	}

	if (type1 == TCL_NUMBER_LONG) {
	    switch (l1) {
	    case 0:
		/*
		 * Zero to a positive power is zero.
		 */

		return constants[0];
	    case 1:
		/*
		 * 1 to any power is 1.
		 */

		return constants[1];
	    case -1:
		if (!oddExponent) {
		    return constants[1];
		}
		LONG_RESULT(-1);
	    }
	}

	/*
	 * We refuse to accept exponent arguments that exceed one mp_digit
	 * which means the max exponent value is 2**28-1 = 0x0fffffff =
	 * 268435455, which fits into a signed 32 bit int which is within the
	 * range of the long int type. This means any numeric Tcl_Obj value
	 * not using TCL_NUMBER_LONG type must hold a value larger than we
	 * accept.
	 */

	if (type2 != TCL_NUMBER_LONG) {
	    Tcl_SetObjResult(interp, Tcl_NewStringObj(
		    "exponent too large", -1));
	    return GENERAL_ARITHMETIC_ERROR;
	}

	if (type1 == TCL_NUMBER_LONG) {
	    if (l1 == 2) {
		/*
		 * Reduce small powers of 2 to shifts.
		 */

		if ((unsigned long) l2 < CHAR_BIT * sizeof(long) - 1) {
		    LONG_RESULT(1L << l2);
		}
#if !defined(TCL_WIDE_INT_IS_LONG)
		if ((unsigned long)l2 < CHAR_BIT*sizeof(Tcl_WideInt) - 1) {
		    WIDE_RESULT(((Tcl_WideInt) 1) << l2);
		}
#endif
		goto overflowExpon;
	    }
	    if (l1 == -2) {
		int signum = oddExponent ? -1 : 1;

		/*
		 * Reduce small powers of 2 to shifts.
		 */

		if ((unsigned long) l2 < CHAR_BIT * sizeof(long) - 1) {
		    LONG_RESULT(signum * (1L << l2));
		}
#if !defined(TCL_WIDE_INT_IS_LONG)
		if ((unsigned long)l2 < CHAR_BIT*sizeof(Tcl_WideInt) - 1){
		    WIDE_RESULT(signum * (((Tcl_WideInt) 1) << l2));
		}
#endif
		goto overflowExpon;
	    }
#if (LONG_MAX == 0x7fffffff)
	    if (l2 - 2 < (long)MaxBase32Size
		    && l1 <= MaxBase32[l2 - 2]
		    && l1 >= -MaxBase32[l2 - 2]) {
		/*
		 * Small powers of 32-bit integers.
		 */

		lResult = l1 * l1;		/* b**2 */
		switch (l2) {
		case 2:
		    break;
		case 3:
		    lResult *= l1;		/* b**3 */
		    break;
		case 4:
		    lResult *= lResult;		/* b**4 */
		    break;
		case 5:
		    lResult *= lResult;		/* b**4 */
		    lResult *= l1;		/* b**5 */
		    break;
		case 6:
		    lResult *= l1;		/* b**3 */
		    lResult *= lResult;		/* b**6 */
		    break;
		case 7:
		    lResult *= l1;		/* b**3 */
		    lResult *= lResult;		/* b**6 */
		    lResult *= l1;		/* b**7 */
		    break;
		case 8:
		    lResult *= lResult;		/* b**4 */
		    lResult *= lResult;		/* b**8 */
		    break;
		}
		LONG_RESULT(lResult);
	    }

	    if (l1 - 3 >= 0 && l1 -2 < (long)Exp32IndexSize
		    && l2 - 2 < (long)(Exp32ValueSize + MaxBase32Size)) {
		base = Exp32Index[l1 - 3]
			+ (unsigned short) (l2 - 2 - MaxBase32Size);
		if (base < Exp32Index[l1 - 2]) {
		    /*
		     * 32-bit number raised to intermediate power, done by
		     * table lookup.
		     */

		    LONG_RESULT(Exp32Value[base]);
		}
	    }
	    if (-l1 - 3 >= 0 && -l1 - 2 < (long)Exp32IndexSize
		    && l2 - 2 < (long)(Exp32ValueSize + MaxBase32Size)) {
		base = Exp32Index[-l1 - 3]
			+ (unsigned short) (l2 - 2 - MaxBase32Size);
		if (base < Exp32Index[-l1 - 2]) {
		    /*
		     * 32-bit number raised to intermediate power, done by
		     * table lookup.
		     */

		    lResult = (oddExponent) ?
			    -Exp32Value[base] : Exp32Value[base];
		    LONG_RESULT(lResult);
		}
	    }
#endif
	}
#if (LONG_MAX > 0x7fffffff) || !defined(TCL_WIDE_INT_IS_LONG)
	if (type1 == TCL_NUMBER_LONG) {
	    w1 = l1;
#ifndef TCL_WIDE_INT_IS_LONG
	} else if (type1 == TCL_NUMBER_WIDE) {
	    w1 = *((const Tcl_WideInt *) ptr1);
#endif
	} else {
	    goto overflowExpon;
	}
	if (l2 - 2 < (long)MaxBase64Size
		&& w1 <=  MaxBase64[l2 - 2]
		&& w1 >= -MaxBase64[l2 - 2]) {
	    /*
	     * Small powers of integers whose result is wide.
	     */

	    wResult = w1 * w1;		/* b**2 */
	    switch (l2) {
	    case 2:
		break;
	    case 3:
		wResult *= l1;		/* b**3 */
		break;
	    case 4:
		wResult *= wResult;	/* b**4 */
		break;
	    case 5:
		wResult *= wResult;	/* b**4 */
		wResult *= w1;		/* b**5 */
		break;
	    case 6:
		wResult *= w1;		/* b**3 */
		wResult *= wResult;	/* b**6 */
		break;
	    case 7:
		wResult *= w1;		/* b**3 */
		wResult *= wResult;	/* b**6 */
		wResult *= w1;		/* b**7 */
		break;
	    case 8:
		wResult *= wResult;	/* b**4 */
		wResult *= wResult;	/* b**8 */
		break;
	    case 9:
		wResult *= wResult;	/* b**4 */
		wResult *= wResult;	/* b**8 */
		wResult *= w1;		/* b**9 */
		break;
	    case 10:
		wResult *= wResult;	/* b**4 */
		wResult *= w1;		/* b**5 */
		wResult *= wResult;	/* b**10 */
		break;
	    case 11:
		wResult *= wResult;	/* b**4 */
		wResult *= w1;		/* b**5 */
		wResult *= wResult;	/* b**10 */
		wResult *= w1;		/* b**11 */
		break;
	    case 12:
		wResult *= w1;		/* b**3 */
		wResult *= wResult;	/* b**6 */
		wResult *= wResult;	/* b**12 */
		break;
	    case 13:
		wResult *= w1;		/* b**3 */
		wResult *= wResult;	/* b**6 */
		wResult *= wResult;	/* b**12 */
		wResult *= w1;		/* b**13 */
		break;
	    case 14:
		wResult *= w1;		/* b**3 */
		wResult *= wResult;	/* b**6 */
		wResult *= w1;		/* b**7 */
		wResult *= wResult;	/* b**14 */
		break;
	    case 15:
		wResult *= w1;		/* b**3 */
		wResult *= wResult;	/* b**6 */
		wResult *= w1;		/* b**7 */
		wResult *= wResult;	/* b**14 */
		wResult *= w1;		/* b**15 */
		break;
	    case 16:
		wResult *= wResult;	/* b**4 */
		wResult *= wResult;	/* b**8 */
		wResult *= wResult;	/* b**16 */
		break;
	    }
	    WIDE_RESULT(wResult);
	}

	/*
	 * Handle cases of powers > 16 that still fit in a 64-bit word by
	 * doing table lookup.
	 */

	if (w1 - 3 >= 0 && w1 - 2 < (long)Exp64IndexSize
		&& l2 - 2 < (long)(Exp64ValueSize + MaxBase64Size)) {
	    base = Exp64Index[w1 - 3]
		    + (unsigned short) (l2 - 2 - MaxBase64Size);
	    if (base < Exp64Index[w1 - 2]) {
		/*
		 * 64-bit number raised to intermediate power, done by
		 * table lookup.
		 */

		WIDE_RESULT(Exp64Value[base]);
	    }
	}

	if (-w1 - 3 >= 0 && -w1 - 2 < (long)Exp64IndexSize
		&& l2 - 2 < (long)(Exp64ValueSize + MaxBase64Size)) {
	    base = Exp64Index[-w1 - 3]
		    + (unsigned short) (l2 - 2 - MaxBase64Size);
	    if (base < Exp64Index[-w1 - 2]) {
		/*
		 * 64-bit number raised to intermediate power, done by
		 * table lookup.
		 */

		wResult = oddExponent ? -Exp64Value[base] : Exp64Value[base];
		WIDE_RESULT(wResult);
	    }
	}
#endif

    overflowExpon:
	Tcl_TakeBignumFromObj(NULL, value2Ptr, &big2);
	if (big2.used > 1) {
	    mp_clear(&big2);
	    Tcl_SetObjResult(interp, Tcl_NewStringObj(
		    "exponent too large", -1));
	    return GENERAL_ARITHMETIC_ERROR;
	}
	Tcl_TakeBignumFromObj(NULL, valuePtr, &big1);
	mp_init(&bigResult);
	mp_expt_d_ex(&big1, big2.dp[0], &bigResult, 1);
	mp_clear(&big1);
	mp_clear(&big2);
	BIG_RESULT(&bigResult);
    }

    case INST_ADD:
    case INST_SUB:
    case INST_MULT:
    case INST_DIV:
	if ((type1 == TCL_NUMBER_DOUBLE) || (type2 == TCL_NUMBER_DOUBLE)) {
	    /*
	     * At least one of the values is floating-point, so perform
	     * floating point calculations.
	     */

	    Tcl_GetDoubleFromObj(NULL, valuePtr, &d1);
	    Tcl_GetDoubleFromObj(NULL, value2Ptr, &d2);

	    switch (opcode) {
	    case INST_ADD:
		dResult = d1 + d2;
		break;
	    case INST_SUB:
		dResult = d1 - d2;
		break;
	    case INST_MULT:
		dResult = d1 * d2;
		break;
	    case INST_DIV:
#ifndef IEEE_FLOATING_POINT
		if (d2 == 0.0) {
		    return DIVIDED_BY_ZERO;
		}
#endif
		/*
		 * We presume that we are running with zero-divide unmasked if
		 * we're on an IEEE box. Otherwise, this statement might cause
		 * demons to fly out our noses.
		 */

		dResult = d1 / d2;
		break;
	    default:
		/* Unused, here to silence compiler warning. */
		dResult = 0;
	    }

	doubleResult:
#ifndef ACCEPT_NAN
	    /*
	     * Check now for IEEE floating-point error.
	     */

	    if (TclIsNaN(dResult)) {
		TclExprFloatError(interp, dResult);
		return GENERAL_ARITHMETIC_ERROR;
	    }
#endif
	    DOUBLE_RESULT(dResult);
	}
	if ((type1 != TCL_NUMBER_BIG) && (type2 != TCL_NUMBER_BIG)) {
	    TclGetWideIntFromObj(NULL, valuePtr, &w1);
	    TclGetWideIntFromObj(NULL, value2Ptr, &w2);

	    switch (opcode) {
	    case INST_ADD:
		wResult = w1 + w2;
#ifndef TCL_WIDE_INT_IS_LONG
		if ((type1 == TCL_NUMBER_WIDE) || (type2 == TCL_NUMBER_WIDE))
#endif
		{
		    /*
		     * Check for overflow.
		     */

		    if (Overflowing(w1, w2, wResult)) {
			goto overflowBasic;
		    }
		}
		break;

	    case INST_SUB:
		wResult = w1 - w2;
#ifndef TCL_WIDE_INT_IS_LONG
		if ((type1 == TCL_NUMBER_WIDE) || (type2 == TCL_NUMBER_WIDE))
#endif
		{
		    /*
		     * Must check for overflow. The macro tests for overflows
		     * in sums by looking at the sign bits. As we have a
		     * subtraction here, we are adding -w2. As -w2 could in
		     * turn overflow, we test with ~w2 instead: it has the
		     * opposite sign bit to w2 so it does the job. Note that
		     * the only "bad" case (w2==0) is irrelevant for this
		     * macro, as in that case w1 and wResult have the same
		     * sign and there is no overflow anyway.
		     */

		    if (Overflowing(w1, ~w2, wResult)) {
			goto overflowBasic;
		    }
		}
		break;

	    case INST_MULT:
		if ((type1 != TCL_NUMBER_LONG) || (type2 != TCL_NUMBER_LONG)
			|| (sizeof(Tcl_WideInt) < 2*sizeof(long))) {
		    goto overflowBasic;
		}
		wResult = w1 * w2;
		break;

	    case INST_DIV:
		if (w2 == 0) {
		    return DIVIDED_BY_ZERO;
		}

		/*
		 * Need a bignum to represent (LLONG_MIN / -1)
		 */

		if ((w1 == LLONG_MIN) && (w2 == -1)) {
		    goto overflowBasic;
		}
		wResult = w1 / w2;

		/*
		 * Force Tcl's integer division rules.
		 * TODO: examine for logic simplification
		 */

		if (((wResult < 0) || ((wResult == 0) &&
			((w1 < 0 && w2 > 0) || (w1 > 0 && w2 < 0)))) &&
			(wResult*w2 != w1)) {
		    wResult -= 1;
		}
		break;

	    default:
		/*
		 * Unused, here to silence compiler warning.
		 */

		wResult = 0;
	    }

	    WIDE_RESULT(wResult);
	}

    overflowBasic:
	Tcl_TakeBignumFromObj(NULL, valuePtr, &big1);
	Tcl_TakeBignumFromObj(NULL, value2Ptr, &big2);
	mp_init(&bigResult);
	switch (opcode) {
	case INST_ADD:
	    mp_add(&big1, &big2, &bigResult);
	    break;
	case INST_SUB:
	    mp_sub(&big1, &big2, &bigResult);
	    break;
	case INST_MULT:
	    mp_mul(&big1, &big2, &bigResult);
	    break;
	case INST_DIV:
	    if (mp_iszero(&big2)) {
		mp_clear(&big1);
		mp_clear(&big2);
		mp_clear(&bigResult);
		return DIVIDED_BY_ZERO;
	    }
	    mp_init(&bigRemainder);
	    mp_div(&big1, &big2, &bigResult, &bigRemainder);
	    /* TODO: internals intrusion */
	    if (!mp_iszero(&bigRemainder)
		    && (bigRemainder.sign != big2.sign)) {
		/*
		 * Convert to Tcl's integer division rules.
		 */

		mp_sub_d(&bigResult, 1, &bigResult);
		mp_add(&bigRemainder, &big2, &bigRemainder);
	    }
	    mp_clear(&bigRemainder);
	    break;
	}
	mp_clear(&big1);
	mp_clear(&big2);
	BIG_RESULT(&bigResult);
    }

    Tcl_Panic("unexpected opcode");
    return NULL;
}

static Tcl_Obj *
ExecuteExtendedUnaryMathOp(
    int opcode,			/* What operation to perform. */
    Tcl_Obj *valuePtr)		/* The operand on the stack. */
{
    ClientData ptr;
    int type;
    Tcl_WideInt w;
    mp_int big;
    Tcl_Obj *objResultPtr;

    (void) GetNumberFromObj(NULL, valuePtr, &ptr, &type);

    switch (opcode) {
    case INST_BITNOT:
#ifndef TCL_WIDE_INT_IS_LONG
	if (type == TCL_NUMBER_WIDE) {
	    w = *((const Tcl_WideInt *) ptr);
	    WIDE_RESULT(~w);
	}
#endif
	Tcl_TakeBignumFromObj(NULL, valuePtr, &big);
	/* ~a = - a - 1 */
	mp_neg(&big, &big);
	mp_sub_d(&big, 1, &big);
	BIG_RESULT(&big);
    case INST_UMINUS:
	switch (type) {
	case TCL_NUMBER_DOUBLE:
	    DOUBLE_RESULT(-(*((const double *) ptr)));
	case TCL_NUMBER_LONG:
	    w = (Tcl_WideInt) (*((const long *) ptr));
	    if (w != LLONG_MIN) {
		WIDE_RESULT(-w);
	    }
	    TclBNInitBignumFromLong(&big, *(const long *) ptr);
	    break;
#ifndef TCL_WIDE_INT_IS_LONG
	case TCL_NUMBER_WIDE:
	    w = *((const Tcl_WideInt *) ptr);
	    if (w != LLONG_MIN) {
		WIDE_RESULT(-w);
	    }
	    TclBNInitBignumFromWideInt(&big, w);
	    break;
#endif
	default:
	    Tcl_TakeBignumFromObj(NULL, valuePtr, &big);
	}
	mp_neg(&big, &big);
	BIG_RESULT(&big);
    }

    Tcl_Panic("unexpected opcode");
    return NULL;
}
#undef LONG_RESULT
#undef WIDE_RESULT
#undef BIG_RESULT
#undef DOUBLE_RESULT

/*
 *----------------------------------------------------------------------
 *
 * CompareTwoNumbers --
 *
 *	This function compares a pair of numbers in Tcl_Objs. Each argument
 *	must already be known to be numeric and not NaN.
 *
 * Results:
 *	One of MP_LT, MP_EQ or MP_GT, depending on whether valuePtr is less
 *	than, equal to, or greater than value2Ptr (respectively).
 *
 * Side effects:
 *	None, provided both values are numeric.
 *
 *----------------------------------------------------------------------
 */

int
TclCompareTwoNumbers(
    Tcl_Obj *valuePtr,
    Tcl_Obj *value2Ptr)
{
    int type1, type2, compare;
    ClientData ptr1, ptr2;
    mp_int big1, big2;
    double d1, d2, tmp;
    long l1, l2;
#ifndef TCL_WIDE_INT_IS_LONG
    Tcl_WideInt w1, w2;
#endif

    (void) GetNumberFromObj(NULL, valuePtr, &ptr1, &type1);
    (void) GetNumberFromObj(NULL, value2Ptr, &ptr2, &type2);

    switch (type1) {
    case TCL_NUMBER_LONG:
	l1 = *((const long *)ptr1);
	switch (type2) {
	case TCL_NUMBER_LONG:
	    l2 = *((const long *)ptr2);
	longCompare:
	    return (l1 < l2) ? MP_LT : ((l1 > l2) ? MP_GT : MP_EQ);
#ifndef TCL_WIDE_INT_IS_LONG
	case TCL_NUMBER_WIDE:
	    w2 = *((const Tcl_WideInt *)ptr2);
	    w1 = (Tcl_WideInt)l1;
	    goto wideCompare;
#endif
	case TCL_NUMBER_DOUBLE:
	    d2 = *((const double *)ptr2);
	    d1 = (double) l1;

	    /*
	     * If the double has a fractional part, or if the long can be
	     * converted to double without loss of precision, then compare as
	     * doubles.
	     */

	    if (DBL_MANT_DIG > CHAR_BIT*sizeof(long) || l1 == (long) d1
		    || modf(d2, &tmp) != 0.0) {
		goto doubleCompare;
	    }

	    /*
	     * Otherwise, to make comparision based on full precision, need to
	     * convert the double to a suitably sized integer.
	     *
	     * Need this to get comparsions like
	     *	  expr 20000000000000003 < 20000000000000004.0
	     * right. Converting the first argument to double will yield two
	     * double values that are equivalent within double precision.
	     * Converting the double to an integer gets done exactly, then
	     * integer comparison can tell the difference.
	     */

	    if (d2 < (double)LONG_MIN) {
		return MP_GT;
	    }
	    if (d2 > (double)LONG_MAX) {
		return MP_LT;
	    }
	    l2 = (long) d2;
	    goto longCompare;
	case TCL_NUMBER_BIG:
	    Tcl_TakeBignumFromObj(NULL, value2Ptr, &big2);
	    if (mp_cmp_d(&big2, 0) == MP_LT) {
		compare = MP_GT;
	    } else {
		compare = MP_LT;
	    }
	    mp_clear(&big2);
	    return compare;
	}

#ifndef TCL_WIDE_INT_IS_LONG
    case TCL_NUMBER_WIDE:
	w1 = *((const Tcl_WideInt *)ptr1);
	switch (type2) {
	case TCL_NUMBER_WIDE:
	    w2 = *((const Tcl_WideInt *)ptr2);
	wideCompare:
	    return (w1 < w2) ? MP_LT : ((w1 > w2) ? MP_GT : MP_EQ);
	case TCL_NUMBER_LONG:
	    l2 = *((const long *)ptr2);
	    w2 = (Tcl_WideInt)l2;
	    goto wideCompare;
	case TCL_NUMBER_DOUBLE:
	    d2 = *((const double *)ptr2);
	    d1 = (double) w1;
	    if (DBL_MANT_DIG > CHAR_BIT*sizeof(Tcl_WideInt)
		    || w1 == (Tcl_WideInt) d1 || modf(d2, &tmp) != 0.0) {
		goto doubleCompare;
	    }
	    if (d2 < (double)LLONG_MIN) {
		return MP_GT;
	    }
	    if (d2 > (double)LLONG_MAX) {
		return MP_LT;
	    }
	    w2 = (Tcl_WideInt) d2;
	    goto wideCompare;
	case TCL_NUMBER_BIG:
	    Tcl_TakeBignumFromObj(NULL, value2Ptr, &big2);
	    if (mp_cmp_d(&big2, 0) == MP_LT) {
		compare = MP_GT;
	    } else {
		compare = MP_LT;
	    }
	    mp_clear(&big2);
	    return compare;
	}
#endif

    case TCL_NUMBER_DOUBLE:
	d1 = *((const double *)ptr1);
	switch (type2) {
	case TCL_NUMBER_DOUBLE:
	    d2 = *((const double *)ptr2);
	doubleCompare:
	    return (d1 < d2) ? MP_LT : ((d1 > d2) ? MP_GT : MP_EQ);
	case TCL_NUMBER_LONG:
	    l2 = *((const long *)ptr2);
	    d2 = (double) l2;
	    if (DBL_MANT_DIG > CHAR_BIT*sizeof(long) || l2 == (long) d2
		    || modf(d1, &tmp) != 0.0) {
		goto doubleCompare;
	    }
	    if (d1 < (double)LONG_MIN) {
		return MP_LT;
	    }
	    if (d1 > (double)LONG_MAX) {
		return MP_GT;
	    }
	    l1 = (long) d1;
	    goto longCompare;
#ifndef TCL_WIDE_INT_IS_LONG
	case TCL_NUMBER_WIDE:
	    w2 = *((const Tcl_WideInt *)ptr2);
	    d2 = (double) w2;
	    if (DBL_MANT_DIG > CHAR_BIT*sizeof(Tcl_WideInt)
		    || w2 == (Tcl_WideInt) d2 || modf(d1, &tmp) != 0.0) {
		goto doubleCompare;
	    }
	    if (d1 < (double)LLONG_MIN) {
		return MP_LT;
	    }
	    if (d1 > (double)LLONG_MAX) {
		return MP_GT;
	    }
	    w1 = (Tcl_WideInt) d1;
	    goto wideCompare;
#endif
	case TCL_NUMBER_BIG:
	    if (TclIsInfinite(d1)) {
		return (d1 > 0.0) ? MP_GT : MP_LT;
	    }
	    Tcl_TakeBignumFromObj(NULL, value2Ptr, &big2);
	    if ((d1 < (double)LONG_MAX) && (d1 > (double)LONG_MIN)) {
		if (mp_cmp_d(&big2, 0) == MP_LT) {
		    compare = MP_GT;
		} else {
		    compare = MP_LT;
		}
		mp_clear(&big2);
		return compare;
	    }
	    if (DBL_MANT_DIG > CHAR_BIT*sizeof(long)
		    && modf(d1, &tmp) != 0.0) {
		d2 = TclBignumToDouble(&big2);
		mp_clear(&big2);
		goto doubleCompare;
	    }
	    Tcl_InitBignumFromDouble(NULL, d1, &big1);
	    goto bigCompare;
	}

    case TCL_NUMBER_BIG:
	Tcl_TakeBignumFromObj(NULL, valuePtr, &big1);
	switch (type2) {
#ifndef TCL_WIDE_INT_IS_LONG
	case TCL_NUMBER_WIDE:
#endif
	case TCL_NUMBER_LONG:
	    compare = mp_cmp_d(&big1, 0);
	    mp_clear(&big1);
	    return compare;
	case TCL_NUMBER_DOUBLE:
	    d2 = *((const double *)ptr2);
	    if (TclIsInfinite(d2)) {
		compare = (d2 > 0.0) ? MP_LT : MP_GT;
		mp_clear(&big1);
		return compare;
	    }
	    if ((d2 < (double)LONG_MAX) && (d2 > (double)LONG_MIN)) {
		compare = mp_cmp_d(&big1, 0);
		mp_clear(&big1);
		return compare;
	    }
	    if (DBL_MANT_DIG > CHAR_BIT*sizeof(long)
		    && modf(d2, &tmp) != 0.0) {
		d1 = TclBignumToDouble(&big1);
		mp_clear(&big1);
		goto doubleCompare;
	    }
	    Tcl_InitBignumFromDouble(NULL, d2, &big2);
	    goto bigCompare;
	case TCL_NUMBER_BIG:
	    Tcl_TakeBignumFromObj(NULL, value2Ptr, &big2);
	bigCompare:
	    compare = mp_cmp(&big1, &big2);
	    mp_clear(&big1);
	    mp_clear(&big2);
	    return compare;
	}
    default:
	Tcl_Panic("unexpected number type");
	return TCL_ERROR;
    }
}

#ifdef TCL_COMPILE_DEBUG
/*
 *----------------------------------------------------------------------
 *
 * PrintByteCodeInfo --
 *
 *	This procedure prints a summary about a bytecode object to stdout. It
 *	is called by TclNRExecuteByteCode when starting to execute the bytecode
 *	object if tclTraceExec has the value 2 or more.
 *
 * Results:
 *	None.
 *
 * Side effects:
 *	None.
 *
 *----------------------------------------------------------------------
 */

static void
PrintByteCodeInfo(
    register ByteCode *codePtr)	/* The bytecode whose summary is printed to
				 * stdout. */
{
    Proc *procPtr = codePtr->procPtr;
    Interp *iPtr = (Interp *) *codePtr->interpHandle;

    fprintf(stdout, "\nExecuting ByteCode 0x%p, refCt %" TCL_LL_MODIFIER "u, epoch %" TCL_LL_MODIFIER "u, interp 0x%p (epoch %" TCL_LL_MODIFIER "u)\n",
	    codePtr, (Tcl_WideInt)codePtr->refCount, (Tcl_WideInt)codePtr->compileEpoch, iPtr,
	    (Tcl_WideInt)iPtr->compileEpoch);

    fprintf(stdout, "  Source: ");
    TclPrintSource(stdout, codePtr->source, 60);

    fprintf(stdout, "\n  Cmds %d, src %d, inst %u, litObjs %u, aux %d, stkDepth %u, code/src %.2f\n",
	    codePtr->numCommands, codePtr->numSrcBytes,
	    codePtr->numCodeBytes, codePtr->numLitObjects,
	    codePtr->numAuxDataItems, codePtr->maxStackDepth,
#ifdef TCL_COMPILE_STATS
	    codePtr->numSrcBytes?
		    ((float)codePtr->structureSize)/codePtr->numSrcBytes :
#endif
	    0.0);

#ifdef TCL_COMPILE_STATS
    fprintf(stdout, "  Code %lu = header %lu+inst %d+litObj %lu+exc %lu+aux %lu+cmdMap %d\n",
	    (unsigned long) codePtr->structureSize,
	    (unsigned long) (sizeof(ByteCode)-sizeof(size_t)-sizeof(Tcl_Time)),
	    codePtr->numCodeBytes,
	    (unsigned long) (codePtr->numLitObjects * sizeof(Tcl_Obj *)),
	    (unsigned long) (codePtr->numExceptRanges*sizeof(ExceptionRange)),
	    (unsigned long) (codePtr->numAuxDataItems * sizeof(AuxData)),
	    codePtr->numCmdLocBytes);
#endif /* TCL_COMPILE_STATS */
    if (procPtr != NULL) {
	fprintf(stdout,
		"  Proc 0x%p, refCt %d, args %d, compiled locals %d\n",
		procPtr, procPtr->refCount, procPtr->numArgs,
		procPtr->numCompiledLocals);
    }
}
#endif /* TCL_COMPILE_DEBUG */

/*
 *----------------------------------------------------------------------
 *
 * ValidatePcAndStackTop --
 *
 *	This procedure is called by TclNRExecuteByteCode when debugging to
 *	verify that the program counter and stack top are valid during
 *	execution.
 *
 * Results:
 *	None.
 *
 * Side effects:
 *	Prints a message to stderr and panics if either the pc or stack top
 *	are invalid.
 *
 *----------------------------------------------------------------------
 */

#ifdef TCL_COMPILE_DEBUG
static void
ValidatePcAndStackTop(
    register ByteCode *codePtr,	/* The bytecode whose summary is printed to
				 * stdout. */
    const unsigned char *pc,	/* Points to first byte of a bytecode
				 * instruction. The program counter. */
    int stackTop,		/* Current stack top. Must be between
				 * stackLowerBound and stackUpperBound
				 * (inclusive). */
    int checkStack)		/* 0 if the stack depth check should be
				 * skipped. */
{
    int stackUpperBound = codePtr->maxStackDepth;
				/* Greatest legal value for stackTop. */
    unsigned relativePc = (unsigned) (pc - codePtr->codeStart);
    unsigned long codeStart = (unsigned long) codePtr->codeStart;
    unsigned long codeEnd = (unsigned long)
	    (codePtr->codeStart + codePtr->numCodeBytes);
    unsigned char opCode = *pc;

    if (((unsigned long) pc < codeStart) || ((unsigned long) pc > codeEnd)) {
	fprintf(stderr, "\nBad instruction pc 0x%p in TclNRExecuteByteCode\n",
		pc);
	Tcl_Panic("TclNRExecuteByteCode execution failure: bad pc");
    }
    if ((unsigned) opCode > LAST_INST_OPCODE) {
	fprintf(stderr, "\nBad opcode %d at pc %u in TclNRExecuteByteCode\n",
		(unsigned) opCode, relativePc);
	Tcl_Panic("TclNRExecuteByteCode execution failure: bad opcode");
    }
    if (checkStack &&
	    ((stackTop < 0) || (stackTop > stackUpperBound))) {
	int numChars;
	const char *cmd = GetSrcInfoForPc(pc, codePtr, &numChars, NULL, NULL);

	fprintf(stderr, "\nBad stack top %d at pc %u in TclNRExecuteByteCode (min 0, max %i)",
		stackTop, relativePc, stackUpperBound);
	if (cmd != NULL) {
	    Tcl_Obj *message;

	    TclNewLiteralStringObj(message, "\n executing ");
	    Tcl_IncrRefCount(message);
	    Tcl_AppendLimitedToObj(message, cmd, numChars, 100, NULL);
	    fprintf(stderr,"%s\n", TclGetString(message));
	    Tcl_DecrRefCount(message);
	} else {
	    fprintf(stderr, "\n");
	}
	Tcl_Panic("TclNRExecuteByteCode execution failure: bad stack top");
    }
}
#endif /* TCL_COMPILE_DEBUG */

/*
 *----------------------------------------------------------------------
 *
 * IllegalExprOperandType --
 *
 *	Used by TclNRExecuteByteCode to append an error message to the interp
 *	result when an illegal operand type is detected by an expression
 *	instruction. The argument opndPtr holds the operand object in error.
 *
 * Results:
 *	None.
 *
 * Side effects:
 *	An error message is appended to the interp result.
 *
 *----------------------------------------------------------------------
 */

static void
IllegalExprOperandType(
    Tcl_Interp *interp,		/* Interpreter to which error information
				 * pertains. */
    const unsigned char *pc, /* Points to the instruction being executed
				 * when the illegal type was found. */
    Tcl_Obj *opndPtr)		/* Points to the operand holding the value
				 * with the illegal type. */
{
    ClientData ptr;
    int type;
    const unsigned char opcode = *pc;
    const char *description, *operator = "unknown";

    if (opcode == INST_EXPON) {
	operator = "**";
    } else if (opcode <= INST_LNOT) {
	operator = operatorStrings[opcode - INST_LOR];
    }

    if (GetNumberFromObj(NULL, opndPtr, &ptr, &type) != TCL_OK) {
	int numBytes;
	const char *bytes = TclGetStringFromObj(opndPtr, &numBytes);

	if (numBytes == 0) {
	    description = "empty string";
	} else if (TclCheckBadOctal(NULL, bytes)) {
	    description = "invalid octal number";
	} else {
	    description = "non-numeric string";
	}
    } else if (type == TCL_NUMBER_NAN) {
	description = "non-numeric floating-point value";
    } else if (type == TCL_NUMBER_DOUBLE) {
	description = "floating-point value";
    } else {
	/* TODO: No caller needs this. Eliminate? */
	description = "(big) integer";
    }

    Tcl_SetObjResult(interp, Tcl_ObjPrintf(
	    "can't use %s as operand of \"%s\"", description, operator));
    Tcl_SetErrorCode(interp, "ARITH", "DOMAIN", description, NULL);
}

/*
 *----------------------------------------------------------------------
 *
 * TclGetSrcInfoForPc, GetSrcInfoForPc, TclGetSourceFromFrame --
 *
 *	Given a program counter value, finds the closest command in the
 *	bytecode code unit's CmdLocation array and returns information about
 *	that command's source: a pointer to its first byte and the number of
 *	characters.
 *
 * Results:
 *	If a command is found that encloses the program counter value, a
 *	pointer to the command's source is returned and the length of the
 *	source is stored at *lengthPtr. If multiple commands resulted in code
 *	at pc, information about the closest enclosing command is returned. If
 *	no matching command is found, NULL is returned and *lengthPtr is
 *	unchanged.
 *
 * Side effects:
 *	The CmdFrame at *cfPtr is updated.
 *
 *----------------------------------------------------------------------
 */

Tcl_Obj *
TclGetSourceFromFrame(
    CmdFrame *cfPtr,
    int objc,
    Tcl_Obj *const objv[])
{
    if (cfPtr == NULL) {
        return Tcl_NewListObj(objc, objv);
    }
    if (cfPtr->cmdObj == NULL) {
        if (cfPtr->cmd == NULL) {
	    ByteCode *codePtr = (ByteCode *) cfPtr->data.tebc.codePtr;

            cfPtr->cmd = GetSrcInfoForPc((unsigned char *)
		    cfPtr->data.tebc.pc, codePtr, &cfPtr->len, NULL, NULL);
        }
	if (cfPtr->cmd) {
	    cfPtr->cmdObj = Tcl_NewStringObj(cfPtr->cmd, cfPtr->len);
	} else {
	    cfPtr->cmdObj = Tcl_NewListObj(objc, objv);
	}
        Tcl_IncrRefCount(cfPtr->cmdObj);
    }
    return cfPtr->cmdObj;
}

void
TclGetSrcInfoForPc(
    CmdFrame *cfPtr)
{
    ByteCode *codePtr = (ByteCode *) cfPtr->data.tebc.codePtr;

    assert(cfPtr->type == TCL_LOCATION_BC);

    if (cfPtr->cmd == NULL) {

	cfPtr->cmd = GetSrcInfoForPc(
		(unsigned char *) cfPtr->data.tebc.pc, codePtr,
		&cfPtr->len, NULL, NULL);
    }

    if (cfPtr->cmd != NULL) {
	/*
	 * We now have the command. We can get the srcOffset back and from
	 * there find the list of word locations for this command.
	 */

	ExtCmdLoc *eclPtr;
	ECL *locPtr = NULL;
	int srcOffset, i;
	Interp *iPtr = (Interp *) *codePtr->interpHandle;
	Tcl_HashEntry *hePtr =
		Tcl_FindHashEntry(iPtr->lineBCPtr, codePtr);

	if (!hePtr) {
	    return;
	}

	srcOffset = cfPtr->cmd - codePtr->source;
	eclPtr = Tcl_GetHashValue(hePtr);

	for (i=0; i < eclPtr->nuloc; i++) {
	    if (eclPtr->loc[i].srcOffset == srcOffset) {
		locPtr = eclPtr->loc+i;
		break;
	    }
	}
	if (locPtr == NULL) {
	    Tcl_Panic("LocSearch failure");
	}

	cfPtr->line = locPtr->line;
	cfPtr->nline = locPtr->nline;
	cfPtr->type = eclPtr->type;

	if (eclPtr->type == TCL_LOCATION_SOURCE) {
	    cfPtr->data.eval.path = eclPtr->path;
	    Tcl_IncrRefCount(cfPtr->data.eval.path);
	}

	/*
	 * Do not set cfPtr->data.eval.path NULL for non-SOURCE. Needed for
	 * cfPtr->data.tebc.codePtr.
	 */
    }
}

static const char *
GetSrcInfoForPc(
    const unsigned char *pc,	/* The program counter value for which to
				 * return the closest command's source info.
				 * This points within a bytecode instruction
				 * in codePtr's code. */
    ByteCode *codePtr,		/* The bytecode sequence in which to look up
				 * the command source for the pc. */
    int *lengthPtr,		/* If non-NULL, the location where the length
				 * of the command's source should be stored.
				 * If NULL, no length is stored. */
    const unsigned char **pcBeg,/* If non-NULL, the bytecode location
				 * where the current instruction starts.
				 * If NULL; no pointer is stored. */
    int *cmdIdxPtr)		/* If non-NULL, the location where the index
				 * of the command containing the pc should
				 * be stored. */
{
    register int pcOffset = (pc - codePtr->codeStart);
    int numCmds = codePtr->numCommands;
    unsigned char *codeDeltaNext, *codeLengthNext;
    unsigned char *srcDeltaNext, *srcLengthNext;
    int codeOffset, codeLen, codeEnd, srcOffset, srcLen, delta, i;
    int bestDist = INT_MAX;	/* Distance of pc to best cmd's start pc. */
    int bestSrcOffset = -1;	/* Initialized to avoid compiler warning. */
    int bestSrcLength = -1;	/* Initialized to avoid compiler warning. */
    int bestCmdIdx = -1;

    /* The pc must point within the bytecode */
    assert ((pcOffset >= 0) && (pcOffset < codePtr->numCodeBytes));

    /*
     * Decode the code and source offset and length for each command. The
     * closest enclosing command is the last one whose code started before
     * pcOffset.
     */

    codeDeltaNext = codePtr->codeDeltaStart;
    codeLengthNext = codePtr->codeLengthStart;
    srcDeltaNext = codePtr->srcDeltaStart;
    srcLengthNext = codePtr->srcLengthStart;
    codeOffset = srcOffset = 0;
    for (i = 0;  i < numCmds;  i++) {
	if ((unsigned) *codeDeltaNext == (unsigned) 0xFF) {
	    codeDeltaNext++;
	    delta = TclGetInt4AtPtr(codeDeltaNext);
	    codeDeltaNext += 4;
	} else {
	    delta = TclGetInt1AtPtr(codeDeltaNext);
	    codeDeltaNext++;
	}
	codeOffset += delta;

	if ((unsigned) *codeLengthNext == (unsigned) 0xFF) {
	    codeLengthNext++;
	    codeLen = TclGetInt4AtPtr(codeLengthNext);
	    codeLengthNext += 4;
	} else {
	    codeLen = TclGetInt1AtPtr(codeLengthNext);
	    codeLengthNext++;
	}
	codeEnd = (codeOffset + codeLen - 1);

	if ((unsigned) *srcDeltaNext == (unsigned) 0xFF) {
	    srcDeltaNext++;
	    delta = TclGetInt4AtPtr(srcDeltaNext);
	    srcDeltaNext += 4;
	} else {
	    delta = TclGetInt1AtPtr(srcDeltaNext);
	    srcDeltaNext++;
	}
	srcOffset += delta;

	if ((unsigned) *srcLengthNext == (unsigned) 0xFF) {
	    srcLengthNext++;
	    srcLen = TclGetInt4AtPtr(srcLengthNext);
	    srcLengthNext += 4;
	} else {
	    srcLen = TclGetInt1AtPtr(srcLengthNext);
	    srcLengthNext++;
	}

	if (codeOffset > pcOffset) {	/* Best cmd already found */
	    break;
	}
	if (pcOffset <= codeEnd) {	/* This cmd's code encloses pc */
	    int dist = (pcOffset - codeOffset);

	    if (dist <= bestDist) {
		bestDist = dist;
		bestSrcOffset = srcOffset;
		bestSrcLength = srcLen;
		bestCmdIdx = i;
	    }
	}
    }

    if (pcBeg != NULL) {
	const unsigned char *curr, *prev;

	/*
	 * Walk from beginning of command or BC to pc, by complete
	 * instructions. Stop when crossing pc; keep previous.
	 */

	curr = ((bestDist == INT_MAX) ? codePtr->codeStart : pc - bestDist);
	prev = curr;
	while (curr <= pc) {
	    prev = curr;
	    curr += tclInstructionTable[*curr].numBytes;
	}
	*pcBeg = prev;
    }

    if (bestDist == INT_MAX) {
	return NULL;
    }

    if (lengthPtr != NULL) {
	*lengthPtr = bestSrcLength;
    }

    if (cmdIdxPtr != NULL) {
	*cmdIdxPtr = bestCmdIdx;
    }

    return (codePtr->source + bestSrcOffset);
}

/*
 *----------------------------------------------------------------------
 *
 * GetExceptRangeForPc --
 *
 *	Given a program counter value, return the closest enclosing
 *	ExceptionRange.
 *
 * Results:
 *	If the searchMode is TCL_ERROR, this procedure ignores loop exception
 *	ranges and returns a pointer to the closest catch range. If the
 *	searchMode is TCL_BREAK, this procedure returns a pointer to the most
 *	closely enclosing ExceptionRange regardless of whether it is a loop or
 *	catch exception range. If the searchMode is TCL_CONTINUE, this
 *	procedure returns a pointer to the most closely enclosing
 *	ExceptionRange (of any type) skipping only loop exception ranges if
 *	they don't have a sensible continueOffset defined. If no matching
 *	ExceptionRange is found that encloses pc, a NULL is returned.
 *
 * Side effects:
 *	None.
 *
 *----------------------------------------------------------------------
 */

static ExceptionRange *
GetExceptRangeForPc(
    const unsigned char *pc,	/* The program counter value for which to
				 * search for a closest enclosing exception
				 * range. This points to a bytecode
				 * instruction in codePtr's code. */
    int searchMode,		/* If TCL_BREAK, consider either loop or catch
				 * ExceptionRanges in search. If TCL_ERROR
				 * consider only catch ranges (and ignore any
				 * closer loop ranges). If TCL_CONTINUE, look
				 * for loop ranges that define a continue
				 * point or a catch range. */
    ByteCode *codePtr)		/* Points to the ByteCode in which to search
				 * for the enclosing ExceptionRange. */
{
    ExceptionRange *rangeArrayPtr;
    int numRanges = codePtr->numExceptRanges;
    register ExceptionRange *rangePtr;
    int pcOffset = pc - codePtr->codeStart;
    register int start;

    if (numRanges == 0) {
	return NULL;
    }

    /*
     * This exploits peculiarities of our compiler: nested ranges are always
     * *after* their containing ranges, so that by scanning backwards we are
     * sure that the first matching range is indeed the deepest.
     */

    rangeArrayPtr = codePtr->exceptArrayPtr;
    rangePtr = rangeArrayPtr + numRanges;
    while (--rangePtr >= rangeArrayPtr) {
	start = rangePtr->codeOffset;
	if ((start <= pcOffset) &&
		(pcOffset < (start + rangePtr->numCodeBytes))) {
	    if (rangePtr->type == CATCH_EXCEPTION_RANGE) {
		return rangePtr;
	    }
	    if (searchMode == TCL_BREAK) {
		return rangePtr;
	    }
	    if (searchMode == TCL_CONTINUE && rangePtr->continueOffset != -1){
		return rangePtr;
	    }
	}
    }
    return NULL;
}

/*
 *----------------------------------------------------------------------
 *
 * GetOpcodeName --
 *
 *	This procedure is called by the TRACE and TRACE_WITH_OBJ macros used
 *	in TclNRExecuteByteCode when debugging. It returns the name of the
 *	bytecode instruction at a specified instruction pc.
 *
 * Results:
 *	A character string for the instruction.
 *
 * Side effects:
 *	None.
 *
 *----------------------------------------------------------------------
 */

#ifdef TCL_COMPILE_DEBUG
static const char *
GetOpcodeName(
    const unsigned char *pc)	/* Points to the instruction whose name should
				 * be returned. */
{
    unsigned char opCode = *pc;

    return tclInstructionTable[opCode].name;
}
#endif /* TCL_COMPILE_DEBUG */

/*
 *----------------------------------------------------------------------
 *
 * TclExprFloatError --
 *
 *	This procedure is called when an error occurs during a floating-point
 *	operation. It reads errno and sets interp->objResultPtr accordingly.
 *
 * Results:
 *	interp->objResultPtr is set to hold an error message.
 *
 * Side effects:
 *	None.
 *
 *----------------------------------------------------------------------
 */

void
TclExprFloatError(
    Tcl_Interp *interp,		/* Where to store error message. */
    double value)		/* Value returned after error; used to
				 * distinguish underflows from overflows. */
{
    const char *s;

    if ((errno == EDOM) || TclIsNaN(value)) {
	s = "domain error: argument not in valid range";
	Tcl_SetObjResult(interp, Tcl_NewStringObj(s, -1));
	Tcl_SetErrorCode(interp, "ARITH", "DOMAIN", s, NULL);
    } else if ((errno == ERANGE) || TclIsInfinite(value)) {
	if (value == 0.0) {
	    s = "floating-point value too small to represent";
	    Tcl_SetObjResult(interp, Tcl_NewStringObj(s, -1));
	    Tcl_SetErrorCode(interp, "ARITH", "UNDERFLOW", s, NULL);
	} else {
	    s = "floating-point value too large to represent";
	    Tcl_SetObjResult(interp, Tcl_NewStringObj(s, -1));
	    Tcl_SetErrorCode(interp, "ARITH", "OVERFLOW", s, NULL);
	}
    } else {
	Tcl_Obj *objPtr = Tcl_ObjPrintf(
		"unknown floating-point error, errno = %d", errno);

	Tcl_SetErrorCode(interp, "ARITH", "UNKNOWN",
		TclGetString(objPtr), NULL);
	Tcl_SetObjResult(interp, objPtr);
    }
}

#ifdef TCL_COMPILE_STATS
/*
 *----------------------------------------------------------------------
 *
 * TclLog2 --
 *
 *	Procedure used while collecting compilation statistics to determine
 *	the log base 2 of an integer.
 *
 * Results:
 *	Returns the log base 2 of the operand. If the argument is less than or
 *	equal to zero, a zero is returned.
 *
 * Side effects:
 *	None.
 *
 *----------------------------------------------------------------------
 */

int
TclLog2(
    register int value)		/* The integer for which to compute the log
				 * base 2. */
{
    register int n = value;
    register int result = 0;

    while (n > 1) {
	n = n >> 1;
	result++;
    }
    return result;
}

/*
 *----------------------------------------------------------------------
 *
 * EvalStatsCmd --
 *
 *	Implements the "evalstats" command that prints instruction execution
 *	counts to stdout.
 *
 * Results:
 *	Standard Tcl results.
 *
 * Side effects:
 *	None.
 *
 *----------------------------------------------------------------------
 */

static int
EvalStatsCmd(
    ClientData unused,		/* Unused. */
    Tcl_Interp *interp,		/* The current interpreter. */
    int objc,			/* The number of arguments. */
    Tcl_Obj *const objv[])	/* The argument strings. */
{
    Interp *iPtr = (Interp *) interp;
    LiteralTable *globalTablePtr = &iPtr->literalTable;
    ByteCodeStats *statsPtr = &iPtr->stats;
    double totalCodeBytes, currentCodeBytes;
    double totalLiteralBytes, currentLiteralBytes;
    double objBytesIfUnshared, strBytesIfUnshared, sharingBytesSaved;
    double strBytesSharedMultX, strBytesSharedOnce;
    double numInstructions, currentHeaderBytes;
    long numCurrentByteCodes, numByteCodeLits;
    long refCountSum, literalMgmtBytes, sum;
    int numSharedMultX, numSharedOnce;
    int decadeHigh, minSizeDecade, maxSizeDecade, length, i;
    char *litTableStats;
    LiteralEntry *entryPtr;
    Tcl_Obj *objPtr;

#define Percent(a,b) ((a) * 100.0 / (b))

    objPtr = Tcl_NewObj();
    Tcl_IncrRefCount(objPtr);

    numInstructions = 0.0;
    for (i = 0;  i < 256;  i++) {
	if (statsPtr->instructionCount[i] != 0) {
	    numInstructions += statsPtr->instructionCount[i];
	}
    }

    totalLiteralBytes = sizeof(LiteralTable)
	    + iPtr->literalTable.numBuckets * sizeof(LiteralEntry *)
	    + (statsPtr->numLiteralsCreated * sizeof(LiteralEntry))
	    + (statsPtr->numLiteralsCreated * sizeof(Tcl_Obj))
	    + statsPtr->totalLitStringBytes;
    totalCodeBytes = statsPtr->totalByteCodeBytes + totalLiteralBytes;

    numCurrentByteCodes =
	    statsPtr->numCompilations - statsPtr->numByteCodesFreed;
    currentHeaderBytes = numCurrentByteCodes
	    * (sizeof(ByteCode) - sizeof(size_t) - sizeof(Tcl_Time));
    literalMgmtBytes = sizeof(LiteralTable)
	    + (iPtr->literalTable.numBuckets * sizeof(LiteralEntry *))
	    + (iPtr->literalTable.numEntries * sizeof(LiteralEntry));
    currentLiteralBytes = literalMgmtBytes
	    + iPtr->literalTable.numEntries * sizeof(Tcl_Obj)
	    + statsPtr->currentLitStringBytes;
    currentCodeBytes = statsPtr->currentByteCodeBytes + currentLiteralBytes;

    /*
     * Summary statistics, total and current source and ByteCode sizes.
     */

    Tcl_AppendPrintfToObj(objPtr, "\n----------------------------------------------------------------\n");
    Tcl_AppendPrintfToObj(objPtr,
	    "Compilation and execution statistics for interpreter %#lx\n",
	    (long int)iPtr);

    Tcl_AppendPrintfToObj(objPtr, "\nNumber ByteCodes executed\t%ld\n",
	    statsPtr->numExecutions);
    Tcl_AppendPrintfToObj(objPtr, "Number ByteCodes compiled\t%ld\n",
	    statsPtr->numCompilations);
    Tcl_AppendPrintfToObj(objPtr, "  Mean executions/compile\t%.1f\n",
	    statsPtr->numExecutions / (float)statsPtr->numCompilations);

    Tcl_AppendPrintfToObj(objPtr, "\nInstructions executed\t\t%.0f\n",
	    numInstructions);
    Tcl_AppendPrintfToObj(objPtr, "  Mean inst/compile\t\t%.0f\n",
	    numInstructions / statsPtr->numCompilations);
    Tcl_AppendPrintfToObj(objPtr, "  Mean inst/execution\t\t%.0f\n",
	    numInstructions / statsPtr->numExecutions);

    Tcl_AppendPrintfToObj(objPtr, "\nTotal ByteCodes\t\t\t%ld\n",
	    statsPtr->numCompilations);
    Tcl_AppendPrintfToObj(objPtr, "  Source bytes\t\t\t%.6g\n",
	    statsPtr->totalSrcBytes);
    Tcl_AppendPrintfToObj(objPtr, "  Code bytes\t\t\t%.6g\n",
	    totalCodeBytes);
    Tcl_AppendPrintfToObj(objPtr, "    ByteCode bytes\t\t%.6g\n",
	    statsPtr->totalByteCodeBytes);
    Tcl_AppendPrintfToObj(objPtr, "    Literal bytes\t\t%.6g\n",
	    totalLiteralBytes);
    Tcl_AppendPrintfToObj(objPtr, "      table %lu + bkts %lu + entries %lu + objects %lu + strings %.6g\n",
	    (unsigned long) sizeof(LiteralTable),
	    (unsigned long) (iPtr->literalTable.numBuckets * sizeof(LiteralEntry *)),
	    (unsigned long) (statsPtr->numLiteralsCreated * sizeof(LiteralEntry)),
	    (unsigned long) (statsPtr->numLiteralsCreated * sizeof(Tcl_Obj)),
	    statsPtr->totalLitStringBytes);
    Tcl_AppendPrintfToObj(objPtr, "  Mean code/compile\t\t%.1f\n",
	    totalCodeBytes / statsPtr->numCompilations);
    Tcl_AppendPrintfToObj(objPtr, "  Mean code/source\t\t%.1f\n",
	    totalCodeBytes / statsPtr->totalSrcBytes);

    Tcl_AppendPrintfToObj(objPtr, "\nCurrent (active) ByteCodes\t%ld\n",
	    numCurrentByteCodes);
    Tcl_AppendPrintfToObj(objPtr, "  Source bytes\t\t\t%.6g\n",
	    statsPtr->currentSrcBytes);
    Tcl_AppendPrintfToObj(objPtr, "  Code bytes\t\t\t%.6g\n",
	    currentCodeBytes);
    Tcl_AppendPrintfToObj(objPtr, "    ByteCode bytes\t\t%.6g\n",
	    statsPtr->currentByteCodeBytes);
    Tcl_AppendPrintfToObj(objPtr, "    Literal bytes\t\t%.6g\n",
	    currentLiteralBytes);
    Tcl_AppendPrintfToObj(objPtr, "      table %lu + bkts %lu + entries %lu + objects %lu + strings %.6g\n",
	    (unsigned long) sizeof(LiteralTable),
	    (unsigned long) (iPtr->literalTable.numBuckets * sizeof(LiteralEntry *)),
	    (unsigned long) (iPtr->literalTable.numEntries * sizeof(LiteralEntry)),
	    (unsigned long) (iPtr->literalTable.numEntries * sizeof(Tcl_Obj)),
	    statsPtr->currentLitStringBytes);
    Tcl_AppendPrintfToObj(objPtr, "  Mean code/source\t\t%.1f\n",
	    currentCodeBytes / statsPtr->currentSrcBytes);
    Tcl_AppendPrintfToObj(objPtr, "  Code + source bytes\t\t%.6g (%0.1f mean code/src)\n",
	    (currentCodeBytes + statsPtr->currentSrcBytes),
	    (currentCodeBytes / statsPtr->currentSrcBytes) + 1.0);

    /*
     * Tcl_IsShared statistics check
     *
     * This gives the refcount of each obj as Tcl_IsShared was called for it.
     * Shared objects must be duplicated before they can be modified.
     */

    numSharedMultX = 0;
    Tcl_AppendPrintfToObj(objPtr, "\nTcl_IsShared object check (all objects):\n");
    Tcl_AppendPrintfToObj(objPtr, "  Object had refcount <=1 (not shared)\t%ld\n",
	    tclObjsShared[1]);
    for (i = 2;  i < TCL_MAX_SHARED_OBJ_STATS;  i++) {
	Tcl_AppendPrintfToObj(objPtr, "  refcount ==%d\t\t%ld\n",
		i, tclObjsShared[i]);
	numSharedMultX += tclObjsShared[i];
    }
    Tcl_AppendPrintfToObj(objPtr, "  refcount >=%d\t\t%ld\n",
	    i, tclObjsShared[0]);
    numSharedMultX += tclObjsShared[0];
    Tcl_AppendPrintfToObj(objPtr, "  Total shared objects\t\t\t%d\n",
	    numSharedMultX);

    /*
     * Literal table statistics.
     */

    numByteCodeLits = 0;
    refCountSum = 0;
    numSharedMultX = 0;
    numSharedOnce = 0;
    objBytesIfUnshared = 0.0;
    strBytesIfUnshared = 0.0;
    strBytesSharedMultX = 0.0;
    strBytesSharedOnce = 0.0;
    for (i = 0;  i < globalTablePtr->numBuckets;  i++) {
	for (entryPtr = globalTablePtr->buckets[i];  entryPtr != NULL;
		entryPtr = entryPtr->nextPtr) {
	    if (entryPtr->objPtr->typePtr == &tclByteCodeType) {
		numByteCodeLits++;
	    }
	    (void) TclGetStringFromObj(entryPtr->objPtr, &length);
	    refCountSum += entryPtr->refCount;
	    objBytesIfUnshared += (entryPtr->refCount * sizeof(Tcl_Obj));
	    strBytesIfUnshared += (entryPtr->refCount * (length+1));
	    if (entryPtr->refCount > 1) {
		numSharedMultX++;
		strBytesSharedMultX += (length+1);
	    } else {
		numSharedOnce++;
		strBytesSharedOnce += (length+1);
	    }
	}
    }
    sharingBytesSaved = (objBytesIfUnshared + strBytesIfUnshared)
	    - currentLiteralBytes;

    Tcl_AppendPrintfToObj(objPtr, "\nTotal objects (all interps)\t%ld\n",
	    tclObjsAlloced);
    Tcl_AppendPrintfToObj(objPtr, "Current objects\t\t\t%ld\n",
	    (tclObjsAlloced - tclObjsFreed));
    Tcl_AppendPrintfToObj(objPtr, "Total literal objects\t\t%ld\n",
	    statsPtr->numLiteralsCreated);

    Tcl_AppendPrintfToObj(objPtr, "\nCurrent literal objects\t\t%d (%0.1f%% of current objects)\n",
	    globalTablePtr->numEntries,
	    Percent(globalTablePtr->numEntries, tclObjsAlloced-tclObjsFreed));
    Tcl_AppendPrintfToObj(objPtr, "  ByteCode literals\t\t%ld (%0.1f%% of current literals)\n",
	    numByteCodeLits,
	    Percent(numByteCodeLits, globalTablePtr->numEntries));
    Tcl_AppendPrintfToObj(objPtr, "  Literals reused > 1x\t\t%d\n",
	    numSharedMultX);
    Tcl_AppendPrintfToObj(objPtr, "  Mean reference count\t\t%.2f\n",
	    ((double) refCountSum) / globalTablePtr->numEntries);
    Tcl_AppendPrintfToObj(objPtr, "  Mean len, str reused >1x \t%.2f\n",
	    (numSharedMultX ? strBytesSharedMultX/numSharedMultX : 0.0));
    Tcl_AppendPrintfToObj(objPtr, "  Mean len, str used 1x\t\t%.2f\n",
	    (numSharedOnce ? strBytesSharedOnce/numSharedOnce : 0.0));
    Tcl_AppendPrintfToObj(objPtr, "  Total sharing savings\t\t%.6g (%0.1f%% of bytes if no sharing)\n",
	    sharingBytesSaved,
	    Percent(sharingBytesSaved, objBytesIfUnshared+strBytesIfUnshared));
    Tcl_AppendPrintfToObj(objPtr, "    Bytes with sharing\t\t%.6g\n",
	    currentLiteralBytes);
    Tcl_AppendPrintfToObj(objPtr, "      table %lu + bkts %lu + entries %lu + objects %lu + strings %.6g\n",
	    (unsigned long) sizeof(LiteralTable),
	    (unsigned long) (iPtr->literalTable.numBuckets * sizeof(LiteralEntry *)),
	    (unsigned long) (iPtr->literalTable.numEntries * sizeof(LiteralEntry)),
	    (unsigned long) (iPtr->literalTable.numEntries * sizeof(Tcl_Obj)),
	    statsPtr->currentLitStringBytes);
    Tcl_AppendPrintfToObj(objPtr, "    Bytes if no sharing\t\t%.6g = objects %.6g + strings %.6g\n",
	    (objBytesIfUnshared + strBytesIfUnshared),
	    objBytesIfUnshared, strBytesIfUnshared);
    Tcl_AppendPrintfToObj(objPtr, "  String sharing savings \t%.6g = unshared %.6g - shared %.6g\n",
	    (strBytesIfUnshared - statsPtr->currentLitStringBytes),
	    strBytesIfUnshared, statsPtr->currentLitStringBytes);
    Tcl_AppendPrintfToObj(objPtr, "  Literal mgmt overhead\t\t%ld (%0.1f%% of bytes with sharing)\n",
	    literalMgmtBytes,
	    Percent(literalMgmtBytes, currentLiteralBytes));
    Tcl_AppendPrintfToObj(objPtr, "    table %lu + buckets %lu + entries %lu\n",
	    (unsigned long) sizeof(LiteralTable),
	    (unsigned long) (iPtr->literalTable.numBuckets * sizeof(LiteralEntry *)),
	    (unsigned long) (iPtr->literalTable.numEntries * sizeof(LiteralEntry)));

    /*
     * Breakdown of current ByteCode space requirements.
     */

    Tcl_AppendPrintfToObj(objPtr, "\nBreakdown of current ByteCode requirements:\n");
    Tcl_AppendPrintfToObj(objPtr, "                         Bytes      Pct of    Avg per\n");
    Tcl_AppendPrintfToObj(objPtr, "                                     total    ByteCode\n");
    Tcl_AppendPrintfToObj(objPtr, "Total             %12.6g     100.00%%   %8.1f\n",
	    statsPtr->currentByteCodeBytes,
	    statsPtr->currentByteCodeBytes / numCurrentByteCodes);
    Tcl_AppendPrintfToObj(objPtr, "Header            %12.6g   %8.1f%%   %8.1f\n",
	    currentHeaderBytes,
	    Percent(currentHeaderBytes, statsPtr->currentByteCodeBytes),
	    currentHeaderBytes / numCurrentByteCodes);
    Tcl_AppendPrintfToObj(objPtr, "Instructions      %12.6g   %8.1f%%   %8.1f\n",
	    statsPtr->currentInstBytes,
	    Percent(statsPtr->currentInstBytes,statsPtr->currentByteCodeBytes),
	    statsPtr->currentInstBytes / numCurrentByteCodes);
    Tcl_AppendPrintfToObj(objPtr, "Literal ptr array %12.6g   %8.1f%%   %8.1f\n",
	    statsPtr->currentLitBytes,
	    Percent(statsPtr->currentLitBytes,statsPtr->currentByteCodeBytes),
	    statsPtr->currentLitBytes / numCurrentByteCodes);
    Tcl_AppendPrintfToObj(objPtr, "Exception table   %12.6g   %8.1f%%   %8.1f\n",
	    statsPtr->currentExceptBytes,
	    Percent(statsPtr->currentExceptBytes,statsPtr->currentByteCodeBytes),
	    statsPtr->currentExceptBytes / numCurrentByteCodes);
    Tcl_AppendPrintfToObj(objPtr, "Auxiliary data    %12.6g   %8.1f%%   %8.1f\n",
	    statsPtr->currentAuxBytes,
	    Percent(statsPtr->currentAuxBytes,statsPtr->currentByteCodeBytes),
	    statsPtr->currentAuxBytes / numCurrentByteCodes);
    Tcl_AppendPrintfToObj(objPtr, "Command map       %12.6g   %8.1f%%   %8.1f\n",
	    statsPtr->currentCmdMapBytes,
	    Percent(statsPtr->currentCmdMapBytes,statsPtr->currentByteCodeBytes),
	    statsPtr->currentCmdMapBytes / numCurrentByteCodes);

    /*
     * Detailed literal statistics.
     */

    Tcl_AppendPrintfToObj(objPtr, "\nLiteral string sizes:\n");
    Tcl_AppendPrintfToObj(objPtr, "\t Up to length\t\tPercentage\n");
    maxSizeDecade = 0;
    for (i = 31;  i >= 0;  i--) {
	if (statsPtr->literalCount[i] > 0) {
	    maxSizeDecade = i;
	    break;
	}
    }
    sum = 0;
    for (i = 0;  i <= maxSizeDecade;  i++) {
	decadeHigh = (1 << (i+1)) - 1;
	sum += statsPtr->literalCount[i];
	Tcl_AppendPrintfToObj(objPtr, "\t%10d\t\t%8.0f%%\n",
		decadeHigh, Percent(sum, statsPtr->numLiteralsCreated));
    }

    litTableStats = TclLiteralStats(globalTablePtr);
    Tcl_AppendPrintfToObj(objPtr, "\nCurrent literal table statistics:\n%s\n",
	    litTableStats);
    ckfree(litTableStats);

    /*
     * Source and ByteCode size distributions.
     */

    Tcl_AppendPrintfToObj(objPtr, "\nSource sizes:\n");
    Tcl_AppendPrintfToObj(objPtr, "\t Up to size\t\tPercentage\n");
    minSizeDecade = maxSizeDecade = 0;
    for (i = 0;  i < 31;  i++) {
	if (statsPtr->srcCount[i] > 0) {
	    minSizeDecade = i;
	    break;
	}
    }
    for (i = 31;  i >= 0;  i--) {
	if (statsPtr->srcCount[i] > 0) {
	    maxSizeDecade = i;
	    break;
	}
    }
    sum = 0;
    for (i = minSizeDecade;  i <= maxSizeDecade;  i++) {
	decadeHigh = (1 << (i+1)) - 1;
	sum += statsPtr->srcCount[i];
	Tcl_AppendPrintfToObj(objPtr, "\t%10d\t\t%8.0f%%\n",
		decadeHigh, Percent(sum, statsPtr->numCompilations));
    }

    Tcl_AppendPrintfToObj(objPtr, "\nByteCode sizes:\n");
    Tcl_AppendPrintfToObj(objPtr, "\t Up to size\t\tPercentage\n");
    minSizeDecade = maxSizeDecade = 0;
    for (i = 0;  i < 31;  i++) {
	if (statsPtr->byteCodeCount[i] > 0) {
	    minSizeDecade = i;
	    break;
	}
    }
    for (i = 31;  i >= 0;  i--) {
	if (statsPtr->byteCodeCount[i] > 0) {
	    maxSizeDecade = i;
	    break;
	}
    }
    sum = 0;
    for (i = minSizeDecade;  i <= maxSizeDecade;  i++) {
	decadeHigh = (1 << (i+1)) - 1;
	sum += statsPtr->byteCodeCount[i];
	Tcl_AppendPrintfToObj(objPtr, "\t%10d\t\t%8.0f%%\n",
		decadeHigh, Percent(sum, statsPtr->numCompilations));
    }

    Tcl_AppendPrintfToObj(objPtr, "\nByteCode longevity (excludes Current ByteCodes):\n");
    Tcl_AppendPrintfToObj(objPtr, "\t       Up to ms\t\tPercentage\n");
    minSizeDecade = maxSizeDecade = 0;
    for (i = 0;  i < 31;  i++) {
	if (statsPtr->lifetimeCount[i] > 0) {
	    minSizeDecade = i;
	    break;
	}
    }
    for (i = 31;  i >= 0;  i--) {
	if (statsPtr->lifetimeCount[i] > 0) {
	    maxSizeDecade = i;
	    break;
	}
    }
    sum = 0;
    for (i = minSizeDecade;  i <= maxSizeDecade;  i++) {
	decadeHigh = (1 << (i+1)) - 1;
	sum += statsPtr->lifetimeCount[i];
	Tcl_AppendPrintfToObj(objPtr, "\t%12.3f\t\t%8.0f%%\n",
		decadeHigh/1000.0, Percent(sum, statsPtr->numByteCodesFreed));
    }

    /*
     * Instruction counts.
     */

    Tcl_AppendPrintfToObj(objPtr, "\nInstruction counts:\n");
    for (i = 0;  i <= LAST_INST_OPCODE;  i++) {
	Tcl_AppendPrintfToObj(objPtr, "%20s %8ld ",
		tclInstructionTable[i].name, statsPtr->instructionCount[i]);
	if (statsPtr->instructionCount[i]) {
	    Tcl_AppendPrintfToObj(objPtr, "%6.1f%%\n",
		    Percent(statsPtr->instructionCount[i], numInstructions));
	} else {
	    Tcl_AppendPrintfToObj(objPtr, "0\n");
	}
    }

#ifdef TCL_MEM_DEBUG
    Tcl_AppendPrintfToObj(objPtr, "\nHeap Statistics:\n");
    TclDumpMemoryInfo((ClientData) objPtr, 1);
#endif
    Tcl_AppendPrintfToObj(objPtr, "\n----------------------------------------------------------------\n");

    if (objc == 1) {
	Tcl_SetObjResult(interp, objPtr);
    } else {
	Tcl_Channel outChan;
	char *str = TclGetStringFromObj(objv[1], &length);

	if (length) {
	    if (strcmp(str, "stdout") == 0) {
		outChan = Tcl_GetStdChannel(TCL_STDOUT);
	    } else if (strcmp(str, "stderr") == 0) {
		outChan = Tcl_GetStdChannel(TCL_STDERR);
	    } else {
		outChan = Tcl_OpenFileChannel(NULL, str, "w", 0664);
	    }
	} else {
	    outChan = Tcl_GetStdChannel(TCL_STDOUT);
	}
	if (outChan != NULL) {
	    Tcl_WriteObj(outChan, objPtr);
	}
    }
    Tcl_DecrRefCount(objPtr);
    return TCL_OK;
}
#endif /* TCL_COMPILE_STATS */

#ifdef TCL_COMPILE_DEBUG
/*
 *----------------------------------------------------------------------
 *
 * StringForResultCode --
 *
 *	Procedure that returns a human-readable string representing a Tcl
 *	result code such as TCL_ERROR.
 *
 * Results:
 *	If the result code is one of the standard Tcl return codes, the result
 *	is a string representing that code such as "TCL_ERROR". Otherwise, the
 *	result string is that code formatted as a sequence of decimal digit
 *	characters. Note that the resulting string must not be modified by the
 *	caller.
 *
 * Side effects:
 *	None.
 *
 *----------------------------------------------------------------------
 */

static const char *
StringForResultCode(
    int result)			/* The Tcl result code for which to generate a
				 * string. */
{
    static char buf[TCL_INTEGER_SPACE];

    if ((result >= TCL_OK) && (result <= TCL_CONTINUE)) {
	return resultStrings[result];
    }
    TclFormatInt(buf, result);
    return buf;
}
#endif /* TCL_COMPILE_DEBUG */

/*
 * Local Variables:
 * mode: c
 * c-basic-offset: 4
 * fill-column: 78
 * End:
 */<|MERGE_RESOLUTION|>--- conflicted
+++ resolved
@@ -6008,7 +6008,6 @@
 	value2Ptr = OBJ_AT_TOS;
 	valuePtr = OBJ_UNDER_TOS;
 
-<<<<<<< HEAD
 	/*
 	    Try to determine, without triggering generation of a string
 	    representation, whether one value is not a number.
@@ -6017,11 +6016,8 @@
 	    goto stringCompare;
 	}
 
-	if (GetNumberFromObj(NULL, valuePtr, &ptr1, &type1) != TCL_OK) {
-=======
 	if (GetNumberFromObj(NULL, valuePtr, &ptr1, &type1) != TCL_OK
 		|| GetNumberFromObj(NULL, value2Ptr, &ptr2, &type2) != TCL_OK) {
->>>>>>> 5fdbd4a7
 	    /*
 	     * At least one non-numeric argument - compare as strings.
 	     */
