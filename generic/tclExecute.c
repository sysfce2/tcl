/*
 * tclExecute.c --
 *
 *	This file contains procedures that execute byte-compiled Tcl commands.
 *
 * Copyright © 1996-1997 Sun Microsystems, Inc.
 * Copyright © 1998-2000 Scriptics Corporation.
 * Copyright © 2001 Kevin B. Kenny. All rights reserved.
 * Copyright © 2002-2010 Miguel Sofer.
 * Copyright © 2005-2007 Donal K. Fellows.
 * Copyright © 2007 Daniel A. Steffen <das@users.sourceforge.net>
 * Copyright © 2006-2008 Joe Mistachkin.  All rights reserved.
 *
 * See the file "license.terms" for information on usage and redistribution of
 * this file, and for a DISCLAIMER OF ALL WARRANTIES.
 */

#include "tclInt.h"
#include "tclCompile.h"
#include "tclOOInt.h"
#include "tclTomMath.h"
#include "tclArithSeries.h"
#include <math.h>
#include <assert.h>

/*
 * Hack to determine whether we may expect IEEE floating point. The hack is
 * formally incorrect in that non-IEEE platforms might have the same precision
 * and range, but VAX, IBM, and Cray do not; are there any other floating
 * point units that we might care about?
 */

#if (FLT_RADIX == 2) && (DBL_MANT_DIG == 53) && (DBL_MAX_EXP == 1024)
#define IEEE_FLOATING_POINT
#endif

/*
 * A counter that is used to work out when the bytecode engine should call
 * Tcl_AsyncReady() to see whether there is a signal that needs handling, and
 * other expensive periodic operations.
 */

#ifndef ASYNC_CHECK_COUNT
#   define ASYNC_CHECK_COUNT	64
#endif /* !ASYNC_CHECK_COUNT */

/*
 * Boolean flag indicating whether the Tcl bytecode interpreter has been
 * initialized.
 */

static int execInitialized = 0;
TCL_DECLARE_MUTEX(execMutex)

static int cachedInExit = 0;

#ifdef TCL_COMPILE_DEBUG
/*
 * Variable that controls whether execution tracing is enabled and, if so,
 * what level of tracing is desired:
 *    0: no execution tracing
 *    1: trace invocations of Tcl procs only
 *    2: trace invocations of all (not compiled away) commands
 *    3: display each instruction executed
 * This variable is linked to the Tcl variable "tcl_traceExec".
 */

int tclTraceExec = 0;
#endif

/*
 * Mapping from expression instruction opcodes to strings; used for error
 * messages. Note that these entries must match the order and number of the
 * expression opcodes (e.g., INST_LOR) in tclCompile.h.
 *
 * Does not include the string for INST_EXPON (and beyond), as that is
 * disjoint for backward-compatibility reasons.
 */

static const char *const operatorStrings[] = {
    "||", "&&", "|", "^", "&", "==", "!=", "<", ">", "<=", ">=", "<<", ">>",
    "+", "-", "*", "/", "%", "+", "-", "~", "!"
};

/*
 * Mapping from Tcl result codes to strings; used for error and debugging
 * messages.
 */

#ifdef TCL_COMPILE_DEBUG
static const char *const resultStrings[] = {
    "TCL_OK", "TCL_ERROR", "TCL_RETURN", "TCL_BREAK", "TCL_CONTINUE"
};
#endif

/*
 * These are used by evalstats to monitor object usage in Tcl.
 */

#ifdef TCL_COMPILE_STATS
size_t		tclObjsAlloced = 0;
size_t		tclObjsFreed = 0;
size_t		tclObjsShared[TCL_MAX_SHARED_OBJ_STATS] = { 0, 0, 0, 0, 0 };
#endif /* TCL_COMPILE_STATS */

/*
 * Support pre-8.5 bytecodes unless specifically requested otherwise.
 */

#ifndef TCL_SUPPORT_84_BYTECODE
#define TCL_SUPPORT_84_BYTECODE 1
#endif

#if TCL_SUPPORT_84_BYTECODE
/*
 * We need to know the tclBuiltinFuncTable to support translation of pre-8.5
 * math functions to the namespace-based ::tcl::mathfunc::op in 8.5+.
 */

typedef struct {
    const char *name;		/* Name of function. */
    int numArgs;		/* Number of arguments for function. */
} BuiltinFunc;

/*
 * Table describing the built-in math functions. Entries in this table are
 * indexed by the values of the INST_CALL_BUILTIN_FUNC instruction's
 * operand byte.
 */

static BuiltinFunc const tclBuiltinFuncTable[] = {
    {"acos", 1},
    {"asin", 1},
    {"atan", 1},
    {"atan2", 2},
    {"ceil", 1},
    {"cos", 1},
    {"cosh", 1},
    {"exp", 1},
    {"floor", 1},
    {"fmod", 2},
    {"hypot", 2},
    {"log", 1},
    {"log10", 1},
    {"pow", 2},
    {"sin", 1},
    {"sinh", 1},
    {"sqrt", 1},
    {"tan", 1},
    {"tanh", 1},
    {"abs", 1},
    {"double", 1},
    {"int", 1},
    {"rand", 0},
    {"round", 1},
    {"srand", 1},
    {"wide", 1},
    {NULL, 0},
};

#define LAST_BUILTIN_FUNC	25
#endif

/*
 * NR_TEBC
 * Helpers for NR - non-recursive calls to TEBC
 * Minimal data required to fully reconstruct the execution state.
 */

typedef struct TEBCdata {
    ByteCode *codePtr;		/* Constant until the BC returns */
				/* -----------------------------------------*/
    Tcl_Obj **catchTop;		/* These fields are used on return TO this */
    Tcl_Obj *auxObjList;	/* this level: they record the state when a */
    CmdFrame cmdFrame;		/* new codePtr was received for NR */
                                /* execution. */
    Tcl_Obj *stack[1];		/* Start of the actual combined catch and obj
				 * stacks; the struct will be expanded as
				 * necessary */
} TEBCdata;

#define TEBC_YIELD() \
    do {						\
	esPtr->tosPtr = tosPtr;				\
	TclNRAddCallback(interp, TEBCresume,		\
		TD, pc, INT2PTR(cleanup), NULL);	\
    } while (0)

#define TEBC_DATA_DIG() \
    do {					\
	tosPtr = esPtr->tosPtr;			\
    } while (0)

#define PUSH_TAUX_OBJ(objPtr) \
    do {							\
	if (auxObjList) {					\
	    (objPtr)->length += auxObjList->length;		\
	}							\
	(objPtr)->internalRep.twoPtrValue.ptr1 = auxObjList;	\
	auxObjList = (objPtr);					\
    } while (0)

#define POP_TAUX_OBJ() \
    do {							\
	tmpPtr = auxObjList;					\
	auxObjList = (Tcl_Obj *)tmpPtr->internalRep.twoPtrValue.ptr1;	\
	Tcl_DecrRefCount(tmpPtr);				\
    } while (0)

/*
 * These variable-access macros have to coincide with those in tclVar.c
 */

#define VarHashGetValue(hPtr) \
    ((Var *) ((char *)hPtr - offsetof(VarInHash, entry)))

static inline Var *
VarHashCreateVar(
    TclVarHashTable *tablePtr,
    Tcl_Obj *key,
    int *newPtr)
{
    Tcl_HashEntry *hPtr = Tcl_CreateHashEntry(&tablePtr->table,
	    key, newPtr);

    if (!hPtr) {
	return NULL;
    }
    return VarHashGetValue(hPtr);
}

#define VarHashFindVar(tablePtr, key) \
    VarHashCreateVar((tablePtr), (key), NULL)

/*
 * The new macro for ending an instruction; note that a reasonable C-optimiser
 * will resolve all branches at compile time. (result) is always a constant;
 * the macro NEXT_INST_F handles constant (nCleanup), NEXT_INST_V is resolved
 * at runtime for variable (nCleanup).
 *
 * ARGUMENTS:
 *    pcAdjustment: how much to increment pc
 *    nCleanup: how many objects to remove from the stack
 *    resultHandling: 0 indicates no object should be pushed on the stack;
 *	otherwise, push objResultPtr. If (result < 0), objResultPtr already
 *	has the correct reference count.
 *
 * We use the new compile-time assertions to check that nCleanup is constant
 * and within range.
 */

/* Verify the stack depth, only when no expansion is in progress */

#ifdef TCL_COMPILE_DEBUG
#define CHECK_STACK()							\
    do {								\
	ValidatePcAndStackTop(codePtr, pc, CURR_DEPTH,			\
		/*checkStack*/ !(starting || auxObjList));		\
	starting = 0;							\
    } while (0)
#else
#define CHECK_STACK()
#endif

#define NEXT_INST_F(pcAdjustment, nCleanup, resultHandling)	\
    do {							\
	TCL_CT_ASSERT((nCleanup >= 0) && (nCleanup <= 2));	\
	CHECK_STACK();						\
	if (nCleanup == 0) {					\
	    if (resultHandling != 0) {				\
		if ((resultHandling) > 0) {			\
		    PUSH_OBJECT(objResultPtr);			\
		} else {					\
		    *(++tosPtr) = objResultPtr;			\
		}						\
	    }							\
	    pc += (pcAdjustment);				\
	    goto cleanup0;					\
	} else if (resultHandling != 0) {			\
	    if ((resultHandling) > 0) {				\
		Tcl_IncrRefCount(objResultPtr);			\
	    }							\
	    pc += (pcAdjustment);				\
	    switch (nCleanup) {					\
	    case 1: goto cleanup1_pushObjResultPtr;		\
	    case 2: goto cleanup2_pushObjResultPtr;		\
	    case 0: break;					\
	    }							\
	} else {						\
	    pc += (pcAdjustment);				\
	    switch (nCleanup) {					\
	    case 1: goto cleanup1;				\
	    case 2: goto cleanup2;				\
	    case 0: break;					\
	    }							\
	}							\
    } while (0)

#define NEXT_INST_V(pcAdjustment, nCleanup, resultHandling)	\
    CHECK_STACK();						\
    do {							\
	pc += (pcAdjustment);					\
	cleanup = (nCleanup);					\
	if (resultHandling) {					\
	    if ((resultHandling) > 0) {				\
		Tcl_IncrRefCount(objResultPtr);			\
	    }							\
	    goto cleanupV_pushObjResultPtr;			\
	} else {						\
	    goto cleanupV;					\
	}							\
    } while (0)

#ifndef TCL_COMPILE_DEBUG
#define JUMP_PEEPHOLE_F(condition, pcAdjustment, cleanup) \
    do {								\
	pc += (pcAdjustment);						\
	switch (*pc) {							\
	case INST_JUMP_FALSE1:						\
	    NEXT_INST_F(((condition)? 2 : TclGetInt1AtPtr(pc+1)), (cleanup), 0); \
	break; \
	case INST_JUMP_TRUE1:						\
	    NEXT_INST_F(((condition)? TclGetInt1AtPtr(pc+1) : 2), (cleanup), 0); \
	break; \
	case INST_JUMP_FALSE4:						\
	    NEXT_INST_F(((condition)? 5 : TclGetInt4AtPtr(pc+1)), (cleanup), 0); \
	break; \
	case INST_JUMP_TRUE4:						\
	    NEXT_INST_F(((condition)? TclGetInt4AtPtr(pc+1) : 5), (cleanup), 0); \
	break; \
	default:							\
	    if ((condition) < 0) {					\
		TclNewIntObj(objResultPtr, -1);				\
	    } else {							\
		objResultPtr = TCONST((condition) > 0);			\
	    }								\
	    NEXT_INST_F(0, (cleanup), 1);				\
	break; \
	}								\
    } while (0)
#define JUMP_PEEPHOLE_V(condition, pcAdjustment, cleanup) \
    do {								\
	pc += (pcAdjustment);						\
	switch (*pc) {							\
	case INST_JUMP_FALSE1:						\
	    NEXT_INST_V(((condition)? 2 : TclGetInt1AtPtr(pc+1)), (cleanup), 0); \
	break; \
	case INST_JUMP_TRUE1:						\
	    NEXT_INST_V(((condition)? TclGetInt1AtPtr(pc+1) : 2), (cleanup), 0); \
	break; \
	case INST_JUMP_FALSE4:						\
	    NEXT_INST_V(((condition)? 5 : TclGetInt4AtPtr(pc+1)), (cleanup), 0); \
	break; \
	case INST_JUMP_TRUE4:						\
	    NEXT_INST_V(((condition)? TclGetInt4AtPtr(pc+1) : 5), (cleanup), 0); \
	break; \
	default:							\
	    if ((condition) < 0) {					\
		TclNewIntObj(objResultPtr, -1);				\
	    } else {							\
		objResultPtr = TCONST((condition) > 0);			\
	    }								\
	    NEXT_INST_V(0, (cleanup), 1);				\
	break; \
	}								\
    } while (0)
#else /* TCL_COMPILE_DEBUG */
#define JUMP_PEEPHOLE_F(condition, pcAdjustment, cleanup) \
    do{									\
	if ((condition) < 0) {						\
	    TclNewIntObj(objResultPtr, -1);				\
	} else {							\
	    objResultPtr = TCONST((condition) > 0);			\
	}								\
	NEXT_INST_F((pcAdjustment), (cleanup), 1);			\
    } while (0)
#define JUMP_PEEPHOLE_V(condition, pcAdjustment, cleanup) \
    do{									\
	if ((condition) < 0) {						\
	    TclNewIntObj(objResultPtr, -1);				\
	} else {							\
	    objResultPtr = TCONST((condition) > 0);			\
	}								\
	NEXT_INST_V((pcAdjustment), (cleanup), 1);			\
    } while (0)
#endif

/*
 * Macros used to cache often-referenced Tcl evaluation stack information
 * in local variables. Note that a DECACHE_STACK_INFO()-CACHE_STACK_INFO()
 * pair must surround any call inside TclNRExecuteByteCode (and a few other
 * procedures that use this scheme) that could result in a recursive call
 * to TclNRExecuteByteCode.
 */

#define CACHE_STACK_INFO() \
    checkInterp = 1

#define DECACHE_STACK_INFO() \
    esPtr->tosPtr = tosPtr

/*
 * Macros used to access items on the Tcl evaluation stack. PUSH_OBJECT
 * increments the object's ref count since it makes the stack have another
 * reference pointing to the object. However, POP_OBJECT does not decrement
 * the ref count. This is because the stack may hold the only reference to the
 * object, so the object would be destroyed if its ref count were decremented
 * before the caller had a chance to, e.g., store it in a variable. It is the
 * caller's responsibility to decrement the ref count when it is finished with
 * an object.
 *
 * WARNING! It is essential that objPtr only appear once in the PUSH_OBJECT
 * macro. The actual parameter might be an expression with side effects, and
 * this ensures that it will be executed only once.
 */

#define PUSH_OBJECT(objPtr) \
    Tcl_IncrRefCount(*(++tosPtr) = (objPtr))

#define POP_OBJECT()	*(tosPtr--)

#define OBJ_AT_TOS	*tosPtr

#define OBJ_UNDER_TOS	*(tosPtr-1)

#define OBJ_AT_DEPTH(n)	*(tosPtr-(n))

#define CURR_DEPTH	((size_t)(tosPtr - initTosPtr))

#define STACK_BASE(esPtr) ((esPtr)->stackWords - 1)

/*
 * Macros used to trace instruction execution. The macros TRACE,
 * TRACE_WITH_OBJ, and O2S are only used inside TclNRExecuteByteCode. O2S is
 * only used in TRACE* calls to get a string from an object.
 */

#ifdef TCL_COMPILE_DEBUG
#   define TRACE(a) \
    while (traceInstructions) {					\
	fprintf(stdout, "%2d: %2" TCL_Z_MODIFIER "u (%" TCL_Z_MODIFIER "u) %s ", iPtr->numLevels,	\
		CURR_DEPTH,				\
		(size_t)(pc - codePtr->codeStart),		\
		GetOpcodeName(pc));				\
	printf a;						\
	break;							\
    }
#   define TRACE_APPEND(a) \
    while (traceInstructions) {		\
	printf a;			\
	break;				\
    }
#   define TRACE_ERROR(interp) \
    TRACE_APPEND(("ERROR: %.30s\n", O2S(Tcl_GetObjResult(interp))));
#   define TRACE_WITH_OBJ(a, objPtr) \
    while (traceInstructions) {					\
	fprintf(stdout, "%2d: %2" TCL_Z_MODIFIER "u (%" TCL_Z_MODIFIER "u) %s ", iPtr->numLevels,	\
		CURR_DEPTH,				\
		(size_t)(pc - codePtr->codeStart),		\
		GetOpcodeName(pc));				\
	printf a;						\
	TclPrintObject(stdout, objPtr, 30);			\
	fprintf(stdout, "\n");					\
	break;							\
    }
#   define O2S(objPtr) \
    (objPtr ? TclGetString(objPtr) : "")
#else /* !TCL_COMPILE_DEBUG */
#   define TRACE(a)
#   define TRACE_APPEND(a)
#   define TRACE_ERROR(interp)
#   define TRACE_WITH_OBJ(a, objPtr)
#   define O2S(objPtr)
#endif /* TCL_COMPILE_DEBUG */

/*
 * DTrace instruction probe macros.
 */

#define TCL_DTRACE_INST_NEXT() \
    do {								\
	if (TCL_DTRACE_INST_DONE_ENABLED()) {				\
	    if (curInstName) {						\
		TCL_DTRACE_INST_DONE(curInstName, (int) CURR_DEPTH,	\
			tosPtr);					\
	    }								\
	    curInstName = tclInstructionTable[*pc].name;		\
	    if (TCL_DTRACE_INST_START_ENABLED()) {			\
		TCL_DTRACE_INST_START(curInstName, (int) CURR_DEPTH,	\
			tosPtr);					\
	    }								\
	} else if (TCL_DTRACE_INST_START_ENABLED()) {			\
	    TCL_DTRACE_INST_START(tclInstructionTable[*pc].name,	\
			(int) CURR_DEPTH, tosPtr);			\
	}								\
    } while (0)
#define TCL_DTRACE_INST_LAST() \
    do {								\
	if (TCL_DTRACE_INST_DONE_ENABLED() && curInstName) {		\
	    TCL_DTRACE_INST_DONE(curInstName, (int) CURR_DEPTH, tosPtr);\
	}								\
    } while (0)

/*
 * Macro used in this file to save a function call for common uses of
 * TclGetNumberFromObj(). The ANSI C "prototype" is:
 *
 * MODULE_SCOPE int GetNumberFromObj(Tcl_Interp *interp, Tcl_Obj *objPtr,
 *			void **ptrPtr, int *tPtr);
 */

#define GetNumberFromObj(interp, objPtr, ptrPtr, tPtr) \
    ((TclHasInternalRep((objPtr), &tclIntType))					\
	?	(*(tPtr) = TCL_NUMBER_INT,				\
		*(ptrPtr) = (void *)				\
		    (&((objPtr)->internalRep.wideValue)), TCL_OK) :	\
    TclHasInternalRep((objPtr), &tclDoubleType)				\
	?	(((isnan((objPtr)->internalRep.doubleValue))		\
		    ?	(*(tPtr) = TCL_NUMBER_NAN)			\
		    :	(*(tPtr) = TCL_NUMBER_DOUBLE)),			\
		*(ptrPtr) = (void *)				\
		    (&((objPtr)->internalRep.doubleValue)), TCL_OK) :	\
    (((objPtr)->bytes != NULL) && ((objPtr)->length == 0))		\
	? TCL_ERROR :			\
    TclGetNumberFromObj((interp), (objPtr), (ptrPtr), (tPtr)))

/*
 * Macro used to make the check for type overflow more mnemonic. This works by
 * comparing sign bits; the rest of the word is irrelevant. The ANSI C
 * "prototype" (where inttype_t is any integer type) is:
 *
 * MODULE_SCOPE int Overflowing(inttype_t a, inttype_t b, inttype_t sum);
 *
 * Check first the condition most likely to fail in usual code (at least for
 * usage in [incr]: do the first summand and the sum have != signs?
 */

#define Overflowing(a,b,sum) ((((a)^(sum)) < 0) && (((a)^(b)) >= 0))

/*
 * Macro for checking whether the type is NaN, used when we're thinking about
 * throwing an error for supplying a non-number number.
 */

#ifndef ACCEPT_NAN
#define IsErroringNaNType(type)		((type) == TCL_NUMBER_NAN)
#else
#define IsErroringNaNType(type)		0
#endif

/*
 * Auxiliary tables used to compute powers of small integers.
 */

/*
 * Maximum base that, when raised to powers 2, 3, ..., 16, fits in a
 * Tcl_WideInt.
 */

static const Tcl_WideInt MaxBase64[] = {
    (Tcl_WideInt)46340*65536+62259,	/* 3037000499 == isqrt(2**63-1) */
    (Tcl_WideInt)2097151, (Tcl_WideInt)55108, (Tcl_WideInt)6208,
    (Tcl_WideInt)1448, (Tcl_WideInt)511, (Tcl_WideInt)234, (Tcl_WideInt)127,
    (Tcl_WideInt)78, (Tcl_WideInt)52, (Tcl_WideInt)38, (Tcl_WideInt)28,
    (Tcl_WideInt)22, (Tcl_WideInt)18, (Tcl_WideInt)15
};
static const size_t MaxBase64Size = sizeof(MaxBase64)/sizeof(Tcl_WideInt);

/*
 * Table giving 3, 4, ..., 13 raised to powers greater than 16 when the
 * results fit in a 64-bit signed integer.
 */

static const unsigned short Exp64Index[] = {
    0, 23, 38, 49, 57, 63, 67, 70, 72, 74, 75, 76
};
static const size_t Exp64IndexSize =
    sizeof(Exp64Index) / sizeof(unsigned short);
static const Tcl_WideInt Exp64Value[] = {
    (Tcl_WideInt)243*243*243*3*3,
    (Tcl_WideInt)243*243*243*3*3*3,
    (Tcl_WideInt)243*243*243*3*3*3*3,
    (Tcl_WideInt)243*243*243*243,
    (Tcl_WideInt)243*243*243*243*3,
    (Tcl_WideInt)243*243*243*243*3*3,
    (Tcl_WideInt)243*243*243*243*3*3*3,
    (Tcl_WideInt)243*243*243*243*3*3*3*3,
    (Tcl_WideInt)243*243*243*243*243,
    (Tcl_WideInt)243*243*243*243*243*3,
    (Tcl_WideInt)243*243*243*243*243*3*3,
    (Tcl_WideInt)243*243*243*243*243*3*3*3,
    (Tcl_WideInt)243*243*243*243*243*3*3*3*3,
    (Tcl_WideInt)243*243*243*243*243*243,
    (Tcl_WideInt)243*243*243*243*243*243*3,
    (Tcl_WideInt)243*243*243*243*243*243*3*3,
    (Tcl_WideInt)243*243*243*243*243*243*3*3*3,
    (Tcl_WideInt)243*243*243*243*243*243*3*3*3*3,
    (Tcl_WideInt)243*243*243*243*243*243*243,
    (Tcl_WideInt)243*243*243*243*243*243*243*3,
    (Tcl_WideInt)243*243*243*243*243*243*243*3*3,
    (Tcl_WideInt)243*243*243*243*243*243*243*3*3*3,
    (Tcl_WideInt)243*243*243*243*243*243*243*3*3*3*3,
    (Tcl_WideInt)1024*1024*1024*4*4,
    (Tcl_WideInt)1024*1024*1024*4*4*4,
    (Tcl_WideInt)1024*1024*1024*4*4*4*4,
    (Tcl_WideInt)1024*1024*1024*1024,
    (Tcl_WideInt)1024*1024*1024*1024*4,
    (Tcl_WideInt)1024*1024*1024*1024*4*4,
    (Tcl_WideInt)1024*1024*1024*1024*4*4*4,
    (Tcl_WideInt)1024*1024*1024*1024*4*4*4*4,
    (Tcl_WideInt)1024*1024*1024*1024*1024,
    (Tcl_WideInt)1024*1024*1024*1024*1024*4,
    (Tcl_WideInt)1024*1024*1024*1024*1024*4*4,
    (Tcl_WideInt)1024*1024*1024*1024*1024*4*4*4,
    (Tcl_WideInt)1024*1024*1024*1024*1024*4*4*4*4,
    (Tcl_WideInt)1024*1024*1024*1024*1024*1024,
    (Tcl_WideInt)1024*1024*1024*1024*1024*1024*4,
    (Tcl_WideInt)3125*3125*3125*5*5,
    (Tcl_WideInt)3125*3125*3125*5*5*5,
    (Tcl_WideInt)3125*3125*3125*5*5*5*5,
    (Tcl_WideInt)3125*3125*3125*3125,
    (Tcl_WideInt)3125*3125*3125*3125*5,
    (Tcl_WideInt)3125*3125*3125*3125*5*5,
    (Tcl_WideInt)3125*3125*3125*3125*5*5*5,
    (Tcl_WideInt)3125*3125*3125*3125*5*5*5*5,
    (Tcl_WideInt)3125*3125*3125*3125*3125,
    (Tcl_WideInt)3125*3125*3125*3125*3125*5,
    (Tcl_WideInt)3125*3125*3125*3125*3125*5*5,
    (Tcl_WideInt)7776*7776*7776*6*6,
    (Tcl_WideInt)7776*7776*7776*6*6*6,
    (Tcl_WideInt)7776*7776*7776*6*6*6*6,
    (Tcl_WideInt)7776*7776*7776*7776,
    (Tcl_WideInt)7776*7776*7776*7776*6,
    (Tcl_WideInt)7776*7776*7776*7776*6*6,
    (Tcl_WideInt)7776*7776*7776*7776*6*6*6,
    (Tcl_WideInt)7776*7776*7776*7776*6*6*6*6,
    (Tcl_WideInt)16807*16807*16807*7*7,
    (Tcl_WideInt)16807*16807*16807*7*7*7,
    (Tcl_WideInt)16807*16807*16807*7*7*7*7,
    (Tcl_WideInt)16807*16807*16807*16807,
    (Tcl_WideInt)16807*16807*16807*16807*7,
    (Tcl_WideInt)16807*16807*16807*16807*7*7,
    (Tcl_WideInt)32768*32768*32768*8*8,
    (Tcl_WideInt)32768*32768*32768*8*8*8,
    (Tcl_WideInt)32768*32768*32768*8*8*8*8,
    (Tcl_WideInt)32768*32768*32768*32768,
    (Tcl_WideInt)59049*59049*59049*9*9,
    (Tcl_WideInt)59049*59049*59049*9*9*9,
    (Tcl_WideInt)59049*59049*59049*9*9*9*9,
    (Tcl_WideInt)100000*100000*100000*10*10,
    (Tcl_WideInt)100000*100000*100000*10*10*10,
    (Tcl_WideInt)161051*161051*161051*11*11,
    (Tcl_WideInt)161051*161051*161051*11*11*11,
    (Tcl_WideInt)248832*248832*248832*12*12,
    (Tcl_WideInt)371293*371293*371293*13*13
};
static const size_t Exp64ValueSize = sizeof(Exp64Value) / sizeof(Tcl_WideInt);

/*
 * Markers for ExecuteExtendedBinaryMathOp.
 */

#define DIVIDED_BY_ZERO		((Tcl_Obj *) -1)
#define EXPONENT_OF_ZERO	((Tcl_Obj *) -2)
#define GENERAL_ARITHMETIC_ERROR ((Tcl_Obj *) -3)
#define OUT_OF_MEMORY ((Tcl_Obj *) -4)

/*
 * Declarations for local procedures to this file:
 */

#ifdef TCL_COMPILE_STATS
static int		EvalStatsCmd(void *clientData,
			    Tcl_Interp *interp, int objc,
			    Tcl_Obj *const objv[]);
#endif /* TCL_COMPILE_STATS */
#ifdef TCL_COMPILE_DEBUG
static const char *	GetOpcodeName(const unsigned char *pc);
static void		PrintByteCodeInfo(ByteCode *codePtr);
static const char *	StringForResultCode(int result);
static void		ValidatePcAndStackTop(ByteCode *codePtr,
			    const unsigned char *pc, size_t stackTop,
			    int checkStack);
#endif /* TCL_COMPILE_DEBUG */
static ByteCode *	CompileExprObj(Tcl_Interp *interp, Tcl_Obj *objPtr);
static void		DeleteExecStack(ExecStack *esPtr);
static void		DupExprCodeInternalRep(Tcl_Obj *srcPtr,
			    Tcl_Obj *copyPtr);
static Tcl_Obj *	ExecuteExtendedBinaryMathOp(Tcl_Interp *interp,
			    int opcode, Tcl_Obj **constants,
			    Tcl_Obj *valuePtr, Tcl_Obj *value2Ptr);
static Tcl_Obj *	ExecuteExtendedUnaryMathOp(int opcode,
			    Tcl_Obj *valuePtr);
static void		FreeExprCodeInternalRep(Tcl_Obj *objPtr);
static ExceptionRange *	GetExceptRangeForPc(const unsigned char *pc,
			    int searchMode, ByteCode *codePtr);
static const char *	GetSrcInfoForPc(const unsigned char *pc,
			    ByteCode *codePtr, int *lengthPtr,
			    const unsigned char **pcBeg, int *cmdIdxPtr);
static Tcl_Obj **	GrowEvaluationStack(ExecEnv *eePtr, int growth,
			    int move);
static void		IllegalExprOperandType(Tcl_Interp *interp,
			    const unsigned char *pc, Tcl_Obj *opndPtr);
static void		InitByteCodeExecution(Tcl_Interp *interp);
static inline int	wordSkip(void *ptr);
static void		ReleaseDictIterator(Tcl_Obj *objPtr);
/* Useful elsewhere, make available in tclInt.h or stubs? */
static Tcl_Obj **	StackAllocWords(Tcl_Interp *interp, int numWords);
static Tcl_Obj **	StackReallocWords(Tcl_Interp *interp, int numWords);
static Tcl_NRPostProc	CopyCallback;
static Tcl_NRPostProc	ExprObjCallback;
static Tcl_NRPostProc	FinalizeOONext;
static Tcl_NRPostProc	FinalizeOONextFilter;
static Tcl_NRPostProc   TEBCresume;

/*
 * The structure below defines a bytecode Tcl object type to hold the
 * compiled bytecode for Tcl expressions.
 */

static const Tcl_ObjType exprCodeType = {
    "exprcode",
    FreeExprCodeInternalRep,	/* freeIntRepProc */
    DupExprCodeInternalRep,	/* dupIntRepProc */
    NULL,			/* updateStringProc */
    NULL			/* setFromAnyProc */
};

/*
 * Custom object type only used in this file; values of its type should never
 * be seen by user scripts.
 */

static const Tcl_ObjType dictIteratorType = {
    "dictIterator",
    ReleaseDictIterator,
    NULL, NULL, NULL
};

/*
 *----------------------------------------------------------------------
 *
 * ReleaseDictIterator --
 *
 *	This takes apart a dictionary iterator that is stored in the given Tcl
 *	object.
 *
 * Results:
 *	None.
 *
 * Side effects:
 *	Deallocates memory, marks the object as being untyped.
 *
 *----------------------------------------------------------------------
 */

static void
ReleaseDictIterator(
    Tcl_Obj *objPtr)
{
    Tcl_DictSearch *searchPtr;
    Tcl_Obj *dictPtr;
    const Tcl_ObjInternalRep *irPtr;

    irPtr = TclFetchInternalRep(objPtr, &dictIteratorType);
    assert(irPtr != NULL);

    /*
     * First kill the search, and then release the reference to the dictionary
     * that we were holding.
     */

    searchPtr = (Tcl_DictSearch *)irPtr->twoPtrValue.ptr1;
    Tcl_DictObjDone(searchPtr);
    ckfree(searchPtr);

    dictPtr = (Tcl_Obj *)irPtr->twoPtrValue.ptr2;
    TclDecrRefCount(dictPtr);
}

/*
 *----------------------------------------------------------------------
 *
 * InitByteCodeExecution --
 *
 *	This procedure is called once to initialize the Tcl bytecode
 *	interpreter.
 *
 * Results:
 *	None.
 *
 * Side effects:
 *	This procedure initializes the array of instruction names. If
 *	compiling with the TCL_COMPILE_STATS flag, it initializes the array
 *	that counts the executions of each instruction and it creates the
 *	"evalstats" command. It also establishes the link between the Tcl
 *	"tcl_traceExec" and C "tclTraceExec" variables.
 *
 *----------------------------------------------------------------------
 */

#if defined(TCL_COMPILE_STATS) || defined(TCL_COMPILE_DEBUG)
static void
InitByteCodeExecution(
    Tcl_Interp *interp)		/* Interpreter for which the Tcl variable
				 * "tcl_traceExec" is linked to control
				 * instruction tracing. */
{
#ifdef TCL_COMPILE_DEBUG
    if (Tcl_LinkVar(interp, "tcl_traceExec", &tclTraceExec,
	    TCL_LINK_INT) != TCL_OK) {
	Tcl_Panic("InitByteCodeExecution: can't create link for tcl_traceExec variable");
    }
#endif
#ifdef TCL_COMPILE_STATS
    Tcl_CreateObjCommand(interp, "evalstats", EvalStatsCmd, NULL, NULL);
#endif /* TCL_COMPILE_STATS */
}

#else

static void
InitByteCodeExecution(
    TCL_UNUSED(Tcl_Interp *))
{
}
#endif

/*
 *----------------------------------------------------------------------
 *
 * TclCreateExecEnv --
 *
 *	This procedure creates a new execution environment for Tcl bytecode
 *	execution. An ExecEnv points to a Tcl evaluation stack. An ExecEnv is
 *	typically created once for each Tcl interpreter (Interp structure) and
 *	recursively passed to TclNRExecuteByteCode to execute ByteCode sequences
 *	for nested commands.
 *
 * Results:
 *	A newly allocated ExecEnv is returned. This points to an empty
 *	evaluation stack of the standard initial size.
 *
 * Side effects:
 *	The bytecode interpreter is also initialized here, as this procedure
 *	will be called before any call to TclNRExecuteByteCode.
 *
 *----------------------------------------------------------------------
 */

ExecEnv *
TclCreateExecEnv(
    Tcl_Interp *interp,		/* Interpreter for which the execution
				 * environment is being created. */
    int size)			/* The initial stack size, in number of words
				 * [sizeof(Tcl_Obj*)] */
{
    ExecEnv *eePtr = (ExecEnv *)ckalloc(sizeof(ExecEnv));
    ExecStack *esPtr = (ExecStack *)ckalloc(offsetof(ExecStack, stackWords)
	    + size * sizeof(Tcl_Obj *));

    eePtr->execStackPtr = esPtr;
    TclNewIntObj(eePtr->constants[0], 0);
    Tcl_IncrRefCount(eePtr->constants[0]);
    TclNewIntObj(eePtr->constants[1], 1);
    Tcl_IncrRefCount(eePtr->constants[1]);
    eePtr->interp = interp;
    eePtr->callbackPtr = NULL;
    eePtr->corPtr = NULL;
    eePtr->rewind = 0;

    esPtr->prevPtr = NULL;
    esPtr->nextPtr = NULL;
    esPtr->markerPtr = NULL;
    esPtr->endPtr = &esPtr->stackWords[size-1];
    esPtr->tosPtr = STACK_BASE(esPtr);

    Tcl_MutexLock(&execMutex);
    if (!execInitialized) {
	InitByteCodeExecution(interp);
	execInitialized = 1;
    }
    Tcl_MutexUnlock(&execMutex);

    return eePtr;
}

/*
 *----------------------------------------------------------------------
 *
 * TclDeleteExecEnv --
 *
 *	Frees the storage for an ExecEnv.
 *
 * Results:
 *	None.
 *
 * Side effects:
 *	Storage for an ExecEnv and its contained storage (e.g. the evaluation
 *	stack) is freed.
 *
 *----------------------------------------------------------------------
 */

static void
DeleteExecStack(
    ExecStack *esPtr)
{
    if (esPtr->markerPtr && !cachedInExit) {
	Tcl_Panic("freeing an execStack which is still in use");
    }

    if (esPtr->prevPtr) {
	esPtr->prevPtr->nextPtr = esPtr->nextPtr;
    }
    if (esPtr->nextPtr) {
	esPtr->nextPtr->prevPtr = esPtr->prevPtr;
    }
    ckfree(esPtr);
}

void
TclDeleteExecEnv(
    ExecEnv *eePtr)		/* Execution environment to free. */
{
    ExecStack *esPtr = eePtr->execStackPtr, *tmpPtr;

	cachedInExit = TclInExit();

    /*
     * Delete all stacks in this exec env.
     */

    while (esPtr->nextPtr) {
	esPtr = esPtr->nextPtr;
    }
    while (esPtr) {
	tmpPtr = esPtr;
	esPtr = tmpPtr->prevPtr;
	DeleteExecStack(tmpPtr);
    }

    TclDecrRefCount(eePtr->constants[0]);
    TclDecrRefCount(eePtr->constants[1]);
    if (eePtr->callbackPtr && !cachedInExit) {
	Tcl_Panic("Deleting execEnv with pending TEOV callbacks!");
    }
    if (eePtr->corPtr && !cachedInExit) {
	Tcl_Panic("Deleting execEnv with existing coroutine");
    }
    ckfree(eePtr);
}

/*
 *----------------------------------------------------------------------
 *
 * TclFinalizeExecution --
 *
 *	Finalizes the execution environment setup so that it can be later
 *	reinitialized.
 *
 * Results:
 *	None.
 *
 * Side effects:
 *	After this call, the next time TclCreateExecEnv will be called it will
 *	call InitByteCodeExecution.
 *
 *----------------------------------------------------------------------
 */

void
TclFinalizeExecution(void)
{
    Tcl_MutexLock(&execMutex);
    execInitialized = 0;
    Tcl_MutexUnlock(&execMutex);
}

/*
 * Auxiliary code to insure that GrowEvaluationStack always returns correctly
 * aligned memory.
 *
 * WALLOCALIGN represents the alignment reqs in words, just as TCL_ALLOCALIGN
 * represents the reqs in bytes. This assumes that TCL_ALLOCALIGN is a
 * multiple of the wordsize 'sizeof(Tcl_Obj *)'.
 */

#define WALLOCALIGN \
    (TCL_ALLOCALIGN/sizeof(Tcl_Obj *))

/*
 * wordSkip computes how many words have to be skipped until the next aligned
 * word. Note that we are only interested in the low order bits of ptr, so
 * that any possible information loss in PTR2INT is of no consequence.
 */

static inline int
wordSkip(
    void *ptr)
{
    int mask = TCL_ALLOCALIGN-1;
    int base = PTR2INT(ptr) & mask;
    return (TCL_ALLOCALIGN - base)/sizeof(Tcl_Obj *);
}

/*
 * Given a marker, compute where the following aligned memory starts.
 */

#define MEMSTART(markerPtr) \
    ((markerPtr) + wordSkip(markerPtr))

/*
 *----------------------------------------------------------------------
 *
 * GrowEvaluationStack --
 *
 *	This procedure grows a Tcl evaluation stack stored in an ExecEnv,
 *	copying over the words since the last mark if so requested. A mark is
 *	set at the beginning of the new area when no copying is requested.
 *
 * Results:
 *	Returns a pointer to the first usable word in the (possibly) grown
 *	stack.
 *
 * Side effects:
 *	The size of the evaluation stack may be grown, a marker is set
 *
 *----------------------------------------------------------------------
 */

static Tcl_Obj **
GrowEvaluationStack(
    ExecEnv *eePtr,		/* Points to the ExecEnv with an evaluation
				 * stack to enlarge. */
    int growth,			/* How much larger than the current used
				 * size. */
    int move)			/* 1 if move words since last marker. */
{
    ExecStack *esPtr = eePtr->execStackPtr, *oldPtr = NULL;
    int newBytes, newElems, currElems;
    int needed = growth - (esPtr->endPtr - esPtr->tosPtr);
    Tcl_Obj **markerPtr = esPtr->markerPtr, **memStart;
    int moveWords = 0;

    if (move) {
	if (!markerPtr) {
	    Tcl_Panic("STACK: Reallocating with no previous alloc");
	}
	if (needed <= 0) {
	    return MEMSTART(markerPtr);
	}
    } else {
#ifndef PURIFY
	Tcl_Obj **tmpMarkerPtr = esPtr->tosPtr + 1;
	int offset = wordSkip(tmpMarkerPtr);

	if (needed + offset < 0) {
	    /*
	     * Put a marker pointing to the previous marker in this stack, and
	     * store it in esPtr as the current marker. Return a pointer to
	     * the start of aligned memory.
	     */

	    esPtr->markerPtr = tmpMarkerPtr;
	    memStart = tmpMarkerPtr + offset;
	    esPtr->tosPtr = memStart - 1;
	    *esPtr->markerPtr = (Tcl_Obj *) markerPtr;
	    return memStart;
	}
#endif
    }

    /*
     * Reset move to hold the number of words to be moved to new stack (if
     * any) and growth to hold the complete stack requirements: add one for
     * the marker, (WALLOCALIGN-1) for the maximal possible offset.
     */

    if (move) {
	moveWords = esPtr->tosPtr - MEMSTART(markerPtr) + 1;
    }
    needed = growth + moveWords + WALLOCALIGN;


    /*
     * Check if there is enough room in the next stack (if there is one, it
     * should be both empty and the last one!)
     */

    if (esPtr->nextPtr) {
	oldPtr = esPtr;
	esPtr = oldPtr->nextPtr;
	currElems = esPtr->endPtr - STACK_BASE(esPtr);
	if (esPtr->markerPtr || (esPtr->tosPtr != STACK_BASE(esPtr))) {
	    Tcl_Panic("STACK: Stack after current is in use");
	}
	if (esPtr->nextPtr) {
	    Tcl_Panic("STACK: Stack after current is not last");
	}
	if (needed <= currElems) {
	    goto newStackReady;
	}
	DeleteExecStack(esPtr);
	esPtr = oldPtr;
    } else {
	currElems = esPtr->endPtr - STACK_BASE(esPtr);
    }

    /*
     * We need to allocate a new stack! It needs to store 'growth' words,
     * including the elements to be copied over and the new marker.
     */

#ifndef PURIFY
    newElems = 2*currElems;
    while (needed > newElems) {
	newElems *= 2;
    }
#else
    newElems = needed;
#endif

    newBytes = offsetof(ExecStack, stackWords) + newElems * sizeof(Tcl_Obj *);

    oldPtr = esPtr;
    esPtr = (ExecStack *)ckalloc(newBytes);

    oldPtr->nextPtr = esPtr;
    esPtr->prevPtr = oldPtr;
    esPtr->nextPtr = NULL;
    esPtr->endPtr = &esPtr->stackWords[newElems-1];

  newStackReady:
    eePtr->execStackPtr = esPtr;

    /*
     * Store a NULL marker at the beginning of the stack, to indicate that
     * this is the first marker in this stack and that rewinding to here
     * should actually be a return to the previous stack.
     */

    esPtr->stackWords[0] = NULL;
    esPtr->markerPtr = &esPtr->stackWords[0];
    memStart = MEMSTART(esPtr->markerPtr);
    esPtr->tosPtr = memStart - 1;

    if (move) {
	memcpy(memStart, MEMSTART(markerPtr), moveWords*sizeof(Tcl_Obj *));
	esPtr->tosPtr += moveWords;
	oldPtr->markerPtr = (Tcl_Obj **) *markerPtr;
	oldPtr->tosPtr = markerPtr-1;
    }

    /*
     * Free the old stack if it is now unused.
     */

    if (!oldPtr->markerPtr) {
	DeleteExecStack(oldPtr);
    }

    return memStart;
}

/*
 *--------------------------------------------------------------
 *
 * TclStackAlloc, TclStackRealloc, TclStackFree --
 *
 *	Allocate memory from the execution stack; it has to be returned later
 *	with a call to TclStackFree.
 *
 * Results:
 *	A pointer to the first byte allocated, or panics if the allocation did
 *	not succeed.
 *
 * Side effects:
 *	The execution stack may be grown.
 *
 *--------------------------------------------------------------
 */

static Tcl_Obj **
StackAllocWords(
    Tcl_Interp *interp,
    int numWords)
{
    /*
     * Note that GrowEvaluationStack sets a marker in the stack. This marker
     * is read when rewinding, e.g., by TclStackFree.
     */

    Interp *iPtr = (Interp *) interp;
    ExecEnv *eePtr = iPtr->execEnvPtr;
    Tcl_Obj **resPtr = GrowEvaluationStack(eePtr, numWords, 0);

    eePtr->execStackPtr->tosPtr += numWords;
    return resPtr;
}

static Tcl_Obj **
StackReallocWords(
    Tcl_Interp *interp,
    int numWords)
{
    Interp *iPtr = (Interp *) interp;
    ExecEnv *eePtr = iPtr->execEnvPtr;
    Tcl_Obj **resPtr = GrowEvaluationStack(eePtr, numWords, 1);

    eePtr->execStackPtr->tosPtr += numWords;
    return resPtr;
}

void
TclStackFree(
    Tcl_Interp *interp,
    void *freePtr)
{
    Interp *iPtr = (Interp *) interp;
    ExecEnv *eePtr;
    ExecStack *esPtr;
    Tcl_Obj **markerPtr, *marker;

    if (iPtr == NULL || iPtr->execEnvPtr == NULL) {
	ckfree(freePtr);
	return;
    }

    /*
     * Rewind the stack to the previous marker position. The current marker,
     * as set in the last call to GrowEvaluationStack, contains a pointer to
     * the previous marker.
     */

    eePtr = iPtr->execEnvPtr;
    esPtr = eePtr->execStackPtr;
    markerPtr = esPtr->markerPtr;
    marker = *markerPtr;

    if ((freePtr != NULL) && (MEMSTART(markerPtr) != (Tcl_Obj **)freePtr)) {
	Tcl_Panic("TclStackFree: incorrect freePtr (%p != %p). Call out of sequence?",
		freePtr, MEMSTART(markerPtr));
    }

    esPtr->tosPtr = markerPtr - 1;
    esPtr->markerPtr = (Tcl_Obj **) marker;
    if (marker) {
	return;
    }

    /*
     * Return to previous active stack. Note that repeated expansions or
     * reallocs could have generated several unused intervening stacks: free
     * them too.
     */

    while (esPtr->nextPtr) {
	esPtr = esPtr->nextPtr;
    }
    esPtr->tosPtr = STACK_BASE(esPtr);
    while (esPtr->prevPtr) {
	ExecStack *tmpPtr = esPtr->prevPtr;
	if (tmpPtr->tosPtr == STACK_BASE(tmpPtr)) {
	    DeleteExecStack(tmpPtr);
	} else {
	    break;
	}
    }
    if (esPtr->prevPtr) {
	eePtr->execStackPtr = esPtr->prevPtr;
#ifdef PURIFY
	eePtr->execStackPtr->nextPtr = NULL;
	DeleteExecStack(esPtr);
#endif
    } else {
	eePtr->execStackPtr = esPtr;
    }
}

void *
TclStackAlloc(
    Tcl_Interp *interp,
    int numBytes)
{
    Interp *iPtr = (Interp *) interp;
    int numWords;

    if (iPtr == NULL || iPtr->execEnvPtr == NULL) {
	return (void *) ckalloc(numBytes);
    }
    numWords = (numBytes + (sizeof(Tcl_Obj *) - 1))/sizeof(Tcl_Obj *);
    return (void *) StackAllocWords(interp, numWords);
}

void *
TclStackRealloc(
    Tcl_Interp *interp,
    void *ptr,
    int numBytes)
{
    Interp *iPtr = (Interp *) interp;
    ExecEnv *eePtr;
    ExecStack *esPtr;
    Tcl_Obj **markerPtr;
    int numWords;

    if (iPtr == NULL || iPtr->execEnvPtr == NULL) {
	return (void *) ckrealloc((char *) ptr, numBytes);
    }

    eePtr = iPtr->execEnvPtr;
    esPtr = eePtr->execStackPtr;
    markerPtr = esPtr->markerPtr;

    if (MEMSTART(markerPtr) != (Tcl_Obj **)ptr) {
	Tcl_Panic("TclStackRealloc: incorrect ptr. Call out of sequence?");
    }

    numWords = (numBytes + (sizeof(Tcl_Obj *) - 1))/sizeof(Tcl_Obj *);
    return (void *) StackReallocWords(interp, numWords);
}

/*
 *--------------------------------------------------------------
 *
 * Tcl_ExprObj --
 *
 *	Evaluate an expression in a Tcl_Obj.
 *
 * Results:
 *	A standard Tcl object result. If the result is other than TCL_OK, then
 *	the interpreter's result contains an error message. If the result is
 *	TCL_OK, then a pointer to the expression's result value object is
 *	stored in resultPtrPtr. In that case, the object's ref count is
 *	incremented to reflect the reference returned to the caller; the
 *	caller is then responsible for the resulting object and must, for
 *	example, decrement the ref count when it is finished with the object.
 *
 * Side effects:
 *	Any side effects caused by subcommands in the expression, if any. The
 *	interpreter result is not modified unless there is an error.
 *
 *--------------------------------------------------------------
 */

int
Tcl_ExprObj(
    Tcl_Interp *interp,		/* Context in which to evaluate the
				 * expression. */
    Tcl_Obj *objPtr,		/* Points to Tcl object containing expression
				 * to evaluate. */
    Tcl_Obj **resultPtrPtr)	/* Where the Tcl_Obj* that is the expression
				 * result is stored if no errors occur. */
{
    NRE_callback *rootPtr = TOP_CB(interp);
    Tcl_Obj *resultPtr;

    TclNewObj(resultPtr);
    TclNRAddCallback(interp, CopyCallback, resultPtrPtr, resultPtr,
	    NULL, NULL);
    Tcl_NRExprObj(interp, objPtr, resultPtr);
    return TclNRRunCallbacks(interp, TCL_OK, rootPtr);
}

static int
CopyCallback(
    void *data[],
    TCL_UNUSED(Tcl_Interp *),
    int result)
{
    Tcl_Obj **resultPtrPtr = (Tcl_Obj **)data[0];
    Tcl_Obj *resultPtr = (Tcl_Obj *)data[1];

    if (result == TCL_OK) {
	*resultPtrPtr = resultPtr;
	Tcl_IncrRefCount(resultPtr);
    } else {
	Tcl_DecrRefCount(resultPtr);
    }
    return result;
}

/*
 *--------------------------------------------------------------
 *
 * Tcl_NRExprObj --
 *
 *	Request evaluation of the expression in a Tcl_Obj by the NR stack.
 *
 * Results:
 *	Returns TCL_OK.
 *
 * Side effects:
 *	Compiles objPtr as a Tcl expression and places callbacks on the
 *	NR stack to execute the bytecode and store the result in resultPtr.
 *	If bytecode execution raises an exception, nothing is written
 *	to resultPtr, and the exceptional return code flows up the NR
 *	stack.  If the exception is TCL_ERROR, an error message is left
 *	in the interp result and the interp's return options dictionary
 *	holds additional error information too.  Execution of the bytecode
 *	may have other side effects, depending on the expression.
 *
 *--------------------------------------------------------------
 */

int
Tcl_NRExprObj(
    Tcl_Interp *interp,
    Tcl_Obj *objPtr,
    Tcl_Obj *resultPtr)
{
    ByteCode *codePtr;
    Tcl_InterpState state = Tcl_SaveInterpState(interp, TCL_OK);

    Tcl_ResetResult(interp);
    codePtr = CompileExprObj(interp, objPtr);

    Tcl_NRAddCallback(interp, ExprObjCallback, state, resultPtr,
	    NULL, NULL);
    return TclNRExecuteByteCode(interp, codePtr);
}

static int
ExprObjCallback(
    void *data[],
    Tcl_Interp *interp,
    int result)
{
    Tcl_InterpState state = (Tcl_InterpState)data[0];
    Tcl_Obj *resultPtr = (Tcl_Obj *)data[1];

    if (result == TCL_OK) {
	TclSetDuplicateObj(resultPtr, Tcl_GetObjResult(interp));
	(void) Tcl_RestoreInterpState(interp, state);
    } else {
	Tcl_DiscardInterpState(state);
    }
    return result;
}

/*
 *----------------------------------------------------------------------
 *
 * CompileExprObj --
 *	Compile a Tcl expression value into ByteCode.
 *
 * Results:
 *	A (ByteCode *) is returned pointing to the resulting ByteCode.
 *
 * Side effects:
 *	The Tcl_ObjType of objPtr is changed to the "exprcode" type,
 *	and the ByteCode is kept in the internal rep (along with context
 *	data for checking validity) for faster operations the next time
 *	CompileExprObj is called on the same value.
 *
 *----------------------------------------------------------------------
 */

static ByteCode *
CompileExprObj(
    Tcl_Interp *interp,
    Tcl_Obj *objPtr)
{
    Interp *iPtr = (Interp *) interp;
    CompileEnv compEnv;		/* Compilation environment structure allocated
				 * in frame. */
    ByteCode *codePtr = NULL;
				/* Tcl Internal type of bytecode. Initialized
				 * to avoid compiler warning. */

    /*
     * Get the expression ByteCode from the object. If it exists, make sure it
     * is valid in the current context.
     */

    ByteCodeGetInternalRep(objPtr, &exprCodeType, codePtr);

    if (codePtr != NULL) {
	Namespace *namespacePtr = iPtr->varFramePtr->nsPtr;

	if (((Interp *) *codePtr->interpHandle != iPtr)
		|| (codePtr->compileEpoch != iPtr->compileEpoch)
		|| (codePtr->nsPtr != namespacePtr)
		|| (codePtr->nsEpoch != namespacePtr->resolverEpoch)
		|| (codePtr->localCachePtr != iPtr->varFramePtr->localCachePtr)) {
	    Tcl_StoreInternalRep(objPtr, &exprCodeType, NULL);
	    codePtr = NULL;
	}
    }

    if (codePtr == NULL) {
	/*
	 * TIP #280: No invoker (yet) - Expression compilation.
	 */

	int length;
	const char *string = TclGetStringFromObj(objPtr, &length);

	TclInitCompileEnv(interp, &compEnv, string, length, NULL, 0);
	TclCompileExpr(interp, string, length, &compEnv, 0);

	/*
	 * Successful compilation. If the expression yielded no instructions,
	 * push an zero object as the expression's result.
	 */

	if (compEnv.codeNext == compEnv.codeStart) {
	    TclEmitPush(TclRegisterLiteral(&compEnv, "0", 1, 0),
		    &compEnv);
	}

	/*
	 * Add a "done" instruction as the last instruction and change the
	 * object into a ByteCode object. Ownership of the literal objects and
	 * aux data items is given to the ByteCode object.
	 */

	TclEmitOpcode(INST_DONE, &compEnv);
	codePtr = TclInitByteCodeObj(objPtr, &exprCodeType, &compEnv);
	TclFreeCompileEnv(&compEnv);
	if (iPtr->varFramePtr->localCachePtr) {
	    codePtr->localCachePtr = iPtr->varFramePtr->localCachePtr;
	    codePtr->localCachePtr->refCount++;
	}
#ifdef TCL_COMPILE_DEBUG
	if (tclTraceCompile == 2) {
	    TclPrintByteCodeObj(interp, objPtr);
	    fflush(stdout);
	}
#endif /* TCL_COMPILE_DEBUG */
    }
    return codePtr;
}

/*
 *----------------------------------------------------------------------
 *
 * DupExprCodeInternalRep --
 *
 *	Part of the Tcl object type implementation for Tcl expression
 *	bytecode. We do not copy the bytecode internalrep. Instead, we return
 *	without setting copyPtr->typePtr, so the copy is a plain string copy
 *	of the expression value, and if it is to be used as a compiled
 *	expression, it will just need a recompile.
 *
 *	This makes sense, because with Tcl's copy-on-write practices, the
 *	usual (only?) time Tcl_DuplicateObj() will be called is when the copy
 *	is about to be modified, which would invalidate any copied bytecode
 *	anyway. The only reason it might make sense to copy the bytecode is if
 *	we had some modifying routines that operated directly on the internalrep,
 *	like we do for lists and dicts.
 *
 * Results:
 *	None.
 *
 * Side effects:
 *	None.
 *
 *----------------------------------------------------------------------
 */

static void
DupExprCodeInternalRep(
    TCL_UNUSED(Tcl_Obj *),
    TCL_UNUSED(Tcl_Obj *))
{
    return;
}

/*
 *----------------------------------------------------------------------
 *
 * FreeExprCodeInternalRep --
 *
 *	Part of the Tcl object type implementation for Tcl expression
 *	bytecode. Frees the storage allocated to hold the internal rep, unless
 *	ref counts indicate bytecode execution is still in progress.
 *
 * Results:
 *	None.
 *
 * Side effects:
 *	May free allocated memory. Leaves objPtr untyped.
 *
 *----------------------------------------------------------------------
 */

static void
FreeExprCodeInternalRep(
    Tcl_Obj *objPtr)
{
    ByteCode *codePtr;
    ByteCodeGetInternalRep(objPtr, &exprCodeType, codePtr);
    assert(codePtr != NULL);

    TclReleaseByteCode(codePtr);
}

/*
 *----------------------------------------------------------------------
 *
 * TclCompileObj --
 *
 *	This procedure compiles the script contained in a Tcl_Obj.
 *
 * Results:
 *	A pointer to the corresponding ByteCode, never NULL.
 *
 * Side effects:
 *	The object is shimmered to bytecode type.
 *
 *----------------------------------------------------------------------
 */

ByteCode *
TclCompileObj(
    Tcl_Interp *interp,
    Tcl_Obj *objPtr,
    const CmdFrame *invoker,
    int word)
{
    Interp *iPtr = (Interp *) interp;
    ByteCode *codePtr;	/* Tcl Internal type of bytecode. */
    Namespace *namespacePtr = iPtr->varFramePtr->nsPtr;

    /*
     * If the object is not already of tclByteCodeType, compile it (and reset
     * the compilation flags in the interpreter; this should be done after any
     * compilation). Otherwise, check that it is "fresh" enough.
     */

    ByteCodeGetInternalRep(objPtr, &tclByteCodeType, codePtr);
    if (codePtr != NULL) {
	/*
	 * Make sure the Bytecode hasn't been invalidated by, e.g., someone
	 * redefining a command with a compile procedure (this might make the
	 * compiled code wrong). The object needs to be recompiled if it was
	 * compiled in/for a different interpreter, or for a different
	 * namespace, or for the same namespace but with different name
	 * resolution rules. Precompiled objects, however, are immutable and
	 * therefore they are not recompiled, even if the epoch has changed.
	 *
	 * To be pedantically correct, we should also check that the
	 * originating procPtr is the same as the current context procPtr
	 * (assuming one exists at all - none for global level). This code is
	 * #def'ed out because [info body] was changed to never return a
	 * bytecode type object, which should obviate us from the extra checks
	 * here.
	 */

	if (((Interp *) *codePtr->interpHandle != iPtr)
		|| (codePtr->compileEpoch != iPtr->compileEpoch)
		|| (codePtr->nsPtr != namespacePtr)
		|| (codePtr->nsEpoch != namespacePtr->resolverEpoch)) {
	    if (!(codePtr->flags & TCL_BYTECODE_PRECOMPILED)) {
		goto recompileObj;
	    }
	    if ((Interp *) *codePtr->interpHandle != iPtr) {
		Tcl_Panic("Tcl_EvalObj: compiled script jumped interps");
	    }
	    codePtr->compileEpoch = iPtr->compileEpoch;
	}

	/*
	 * Check that any compiled locals do refer to the current proc
	 * environment! If not, recompile.
	 */

	if (!(codePtr->flags & TCL_BYTECODE_PRECOMPILED) &&
		(codePtr->procPtr == NULL) &&
		(codePtr->localCachePtr != iPtr->varFramePtr->localCachePtr)){
	    goto recompileObj;
	}

	/*
	 * #280.
	 * Literal sharing fix. This part of the fix is not required by 8.4
	 * nor 8.5, because they eval-direct any literals, so just saving the
	 * argument locations per command in bytecode is enough, embedded
	 * 'eval' commands, etc. get the correct information.
	 *
	 * But in 8.6 all the embedded script are compiled, and the resulting
	 * bytecode stored in the literal. Now the shared literal has bytecode
	 * with location data for _one_ particular location this literal is
	 * found at. If we get executed from a different location the bytecode
	 * has to be recompiled to get the correct locations. Not doing this
	 * will execute the saved bytecode with data for a different location,
	 * causing 'info frame' to point to the wrong place in the sources.
	 *
	 * Future optimizations ...
	 * (1) Save the location data (ExtCmdLoc) keyed by start line. In that
	 *     case we recompile once per location of the literal, but not
	 *     continously, because the moment we have all locations we do not
	 *     need to recompile any longer.
	 *
	 * (2) Alternative: Do not recompile, tell the execution engine the
	 *     offset between saved starting line and actual one. Then modify
	 *     the users to adjust the locations they have by this offset.
	 *
	 * (3) Alternative 2: Do not fully recompile, adjust just the location
	 *     information.
	 */

	if (invoker == NULL) {
	    return codePtr;
	} else {
	    Tcl_HashEntry *hePtr =
		    Tcl_FindHashEntry(iPtr->lineBCPtr, codePtr);
	    ExtCmdLoc *eclPtr;
	    CmdFrame *ctxCopyPtr;
	    int redo;

	    if (!hePtr) {
		return codePtr;
	    }

	    eclPtr = (ExtCmdLoc *)Tcl_GetHashValue(hePtr);
	    redo = 0;
	    ctxCopyPtr = (CmdFrame *)TclStackAlloc(interp, sizeof(CmdFrame));
	    *ctxCopyPtr = *invoker;

	    if (invoker->type == TCL_LOCATION_BC) {
		/*
		 * Note: Type BC => ctx.data.eval.path    is not used.
		 *		    ctx.data.tebc.codePtr used instead
		 */

		TclGetSrcInfoForPc(ctxCopyPtr);
		if (ctxCopyPtr->type == TCL_LOCATION_SOURCE) {
		    /*
		     * The reference made by 'TclGetSrcInfoForPc' is dead.
		     */

		    Tcl_DecrRefCount(ctxCopyPtr->data.eval.path);
		    ctxCopyPtr->data.eval.path = NULL;
		}
	    }

	    if (word < ctxCopyPtr->nline) {
		/*
		 * Note: We do not care if the line[word] is -1. This is a
		 * difference and requires a recompile (location changed from
		 * absolute to relative, literal is used fixed and through
		 * variable)
		 *
		 * Example:
		 * test info-32.0 using literal of info-24.8
		 *     (dict with ... vs           set body ...).
		 */

		redo = ((eclPtr->type == TCL_LOCATION_SOURCE)
			    && (eclPtr->start != ctxCopyPtr->line[word]))
			|| ((eclPtr->type == TCL_LOCATION_BC)
			    && (ctxCopyPtr->type == TCL_LOCATION_SOURCE));
	    }

	    TclStackFree(interp, ctxCopyPtr);
	    if (!redo) {
		return codePtr;
	    }
	}
    }

  recompileObj:
    iPtr->errorLine = 1;

    /*
     * TIP #280. Remember the invoker for a moment in the interpreter
     * structures so that the byte code compiler can pick it up when
     * initializing the compilation environment, i.e. the extended location
     * information.
     */

    iPtr->invokeCmdFramePtr = invoker;
    iPtr->invokeWord = word;
    TclSetByteCodeFromAny(interp, objPtr, NULL, NULL);
    iPtr->invokeCmdFramePtr = NULL;
    ByteCodeGetInternalRep(objPtr, &tclByteCodeType, codePtr);
    if (iPtr->varFramePtr->localCachePtr) {
	codePtr->localCachePtr = iPtr->varFramePtr->localCachePtr;
	codePtr->localCachePtr->refCount++;
    }
    return codePtr;
}

/*
 *----------------------------------------------------------------------
 *
 * TclIncrObj --
 *
 *	Increment an integeral value in a Tcl_Obj by an integeral value held
 *	in another Tcl_Obj. Caller is responsible for making sure we can
 *	update the first object.
 *
 * Results:
 *	TCL_ERROR if either object is non-integer, and TCL_OK otherwise. On
 *	error, an error message is left in the interpreter (if it is not NULL,
 *	of course).
 *
 * Side effects:
 *	valuePtr gets the new incrmented value.
 *
 *----------------------------------------------------------------------
 */

int
TclIncrObj(
    Tcl_Interp *interp,
    Tcl_Obj *valuePtr,
    Tcl_Obj *incrPtr)
{
    void *ptr1, *ptr2;
    int type1, type2;
    mp_int value, incr;
    mp_err err;

    if (Tcl_IsShared(valuePtr)) {
	Tcl_Panic("%s called with shared object", "TclIncrObj");
    }

    if (GetNumberFromObj(NULL, valuePtr, &ptr1, &type1) != TCL_OK) {
	/*
	 * Produce error message (reparse?!)
	 */

	return TclGetIntFromObj(interp, valuePtr, &type1);
    }
    if (GetNumberFromObj(NULL, incrPtr, &ptr2, &type2) != TCL_OK) {
	/*
	 * Produce error message (reparse?!)
	 */

	TclGetIntFromObj(interp, incrPtr, &type1);
	Tcl_AddErrorInfo(interp, "\n    (reading increment)");
	return TCL_ERROR;
    }

    if ((type1 == TCL_NUMBER_DOUBLE) || (type1 == TCL_NUMBER_NAN)) {
	/*
	 * Produce error message (reparse?!)
	 */

	return TclGetIntFromObj(interp, valuePtr, &type1);
    }
    if ((type2 == TCL_NUMBER_DOUBLE) || (type2 == TCL_NUMBER_NAN)) {
	/*
	 * Produce error message (reparse?!)
	 */

	TclGetIntFromObj(interp, incrPtr, &type1);
	Tcl_AddErrorInfo(interp, "\n    (reading increment)");
	return TCL_ERROR;
    }

    if ((type1 == TCL_NUMBER_INT) && (type2 == TCL_NUMBER_INT)) {
	Tcl_WideInt w1, w2, sum;

	w1 = *((const Tcl_WideInt *)ptr1);
	w2 = *((const Tcl_WideInt *)ptr2);
	sum = (Tcl_WideInt)((Tcl_WideUInt)w1 + (Tcl_WideUInt)w2);

	/*
	 * Check for overflow.
	 */

	if (!Overflowing(w1, w2, sum)) {
	    TclSetIntObj(valuePtr, sum);
	    return TCL_OK;
	}
    }

    Tcl_TakeBignumFromObj(interp, valuePtr, &value);
    Tcl_GetBignumFromObj(interp, incrPtr, &incr);
    err = mp_add(&value, &incr, &value);
    mp_clear(&incr);
    if (err != MP_OKAY) {
	return TCL_ERROR;
    }
    Tcl_SetBignumObj(valuePtr, &value);
    return TCL_OK;
}

/*
 *----------------------------------------------------------------------
 *
 * ArgumentBCEnter --
 *
 *	This is a helper for TclNRExecuteByteCode/TEBCresume that encapsulates
 *	a code sequence that is fairly common in the code but *not* commonly
 *	called.
 *
 * Results:
 *	None
 *
 * Side effects:
 *	May register information about the bytecode in the command frame.
 *
 *----------------------------------------------------------------------
 */

static void
ArgumentBCEnter(
    Tcl_Interp *interp,
    ByteCode *codePtr,
    TEBCdata *tdPtr,
    const unsigned char *pc,
    int objc,
    Tcl_Obj **objv)
{
    int cmd;

    if (GetSrcInfoForPc(pc, codePtr, NULL, NULL, &cmd)) {
	TclArgumentBCEnter(interp, objv, objc, codePtr, &tdPtr->cmdFrame, cmd,
		pc - codePtr->codeStart);
    }
}

/*
 *----------------------------------------------------------------------
 *
 * TclNRExecuteByteCode --
 *
 *	This procedure executes the instructions of a ByteCode structure. It
 *	returns when a "done" instruction is executed or an error occurs.
 *
 * Results:
 *	The return value is one of the return codes defined in tcl.h (such as
 *	TCL_OK), and interp->objResultPtr refers to a Tcl object that either
 *	contains the result of executing the code or an error message.
 *
 * Side effects:
 *	Almost certainly, depending on the ByteCode's instructions.
 *
 *----------------------------------------------------------------------
 */
#define	bcFramePtr	(&TD->cmdFrame)
#define	initCatchTop	(TD->stack-1)
#define	initTosPtr	(initCatchTop+codePtr->maxExceptDepth)
#define esPtr		(iPtr->execEnvPtr->execStackPtr)

int
TclNRExecuteByteCode(
    Tcl_Interp *interp,		/* Token for command interpreter. */
    ByteCode *codePtr)		/* The bytecode sequence to interpret. */
{
    Interp *iPtr = (Interp *) interp;
    TEBCdata *TD;
    int size = sizeof(TEBCdata) - 1
	    + (codePtr->maxStackDepth + codePtr->maxExceptDepth)
		* sizeof(void *);
    int numWords = (size + sizeof(Tcl_Obj *) - 1) / sizeof(Tcl_Obj *);

    TclPreserveByteCode(codePtr);

    /*
     * Reserve the stack, setup the TEBCdataPtr (TD) and CallFrame
     *
     * The execution uses a unified stack: first a TEBCdata, immediately
     * above it a CmdFrame, then the catch stack, then the execution stack.
     *
     * Make sure the catch stack is large enough to hold the maximum number of
     * catch commands that could ever be executing at the same time (this will
     * be no more than the exception range array's depth). Make sure the
     * execution stack is large enough to execute this ByteCode.
     */

    TD = (TEBCdata *) GrowEvaluationStack(iPtr->execEnvPtr, numWords, 0);
    esPtr->tosPtr = initTosPtr;

    TD->codePtr     = codePtr;
    TD->catchTop    = initCatchTop;
    TD->auxObjList  = NULL;

    /*
     * TIP #280: Initialize the frame. Do not push it yet: it will be pushed
     * every time that we call out from this TD, popped when we return to it.
     */

    bcFramePtr->type = ((codePtr->flags & TCL_BYTECODE_PRECOMPILED)
	    ? TCL_LOCATION_PREBC : TCL_LOCATION_BC);
    bcFramePtr->level = (iPtr->cmdFramePtr ? iPtr->cmdFramePtr->level+1 : 1);
    bcFramePtr->framePtr = iPtr->framePtr;
    bcFramePtr->nextPtr = iPtr->cmdFramePtr;
    bcFramePtr->nline = 0;
    bcFramePtr->line = NULL;
    bcFramePtr->litarg = NULL;
    bcFramePtr->data.tebc.codePtr = codePtr;
    bcFramePtr->data.tebc.pc = NULL;
    bcFramePtr->cmdObj = NULL;
    bcFramePtr->cmd = NULL;
    bcFramePtr->len = 0;

#ifdef TCL_COMPILE_STATS
    iPtr->stats.numExecutions++;
#endif

    /*
     * Test namespace-50.9 demonstrates the need for this call.
     * Use a --enable-symbols=mem bug to see.
     */

    TclResetRewriteEnsemble(interp, 1);

    /*
     * Push the callback for bytecode execution
     */

    TclNRAddCallback(interp, TEBCresume, TD, /* pc */ NULL,
	    /* cleanup */ NULL, INT2PTR(iPtr->evalFlags));

    /*
     * Reset discard result flag - because it is applicable for this call only,
     * and should not affect all the nested invocations may return result.
     */
    iPtr->evalFlags &= ~TCL_EVAL_DISCARD_RESULT;

    return TCL_OK;
}

static int
TEBCresume(
    void *data[],
    Tcl_Interp *interp,
    int result)
{
    /*
     * Compiler cast directive - not a real variable.
     *	   Interp *iPtr = (Interp *) interp;
     */
#define iPtr ((Interp *) interp)

    /*
     * Check just the read-traced/write-traced bit of a variable.
     */

#define ReadTraced(varPtr) ((varPtr)->flags & VAR_TRACED_READ)
#define WriteTraced(varPtr) ((varPtr)->flags & VAR_TRACED_WRITE)
#define UnsetTraced(varPtr) ((varPtr)->flags & VAR_TRACED_UNSET)

    /*
     * Bottom of allocated stack holds the NR data
     */

    /*
     * Constants: variables that do not change during the execution, used
     * sporadically: no special need for speed.
     */

    unsigned interruptCounter = 1;
				/* Counter that is used to work out when to
				 * call Tcl_AsyncReady(). This must be 1
				 * initially so that we call the async-check
				 * stanza early, otherwise there are command
				 * sequences that can make the interpreter
				 * busy-loop without an opportunity to
				 * recognise an interrupt. */
    const char *curInstName;
#ifdef TCL_COMPILE_DEBUG
    int traceInstructions;	/* Whether we are doing instruction-level
				 * tracing or not. */
#endif

    Var *compiledLocals = iPtr->varFramePtr->compiledLocals;
    Tcl_Obj **constants = &iPtr->execEnvPtr->constants[0];

#define LOCAL(i)	(&compiledLocals[(i)])
#define TCONST(i)	(constants[(i)])

    /*
     * These macros are just meant to save some global variables that are not
     * used too frequently
     */

    TEBCdata *TD = (TEBCdata *)data[0];
#define auxObjList	(TD->auxObjList)
#define catchTop	(TD->catchTop)
#define codePtr		(TD->codePtr)
#define curEvalFlags	PTR2INT(data[3])  /* calling iPtr->evalFlags */

    /*
     * Globals: variables that store state, must remain valid at all times.
     */

    Tcl_Obj **tosPtr;		/* Cached pointer to top of evaluation
				 * stack. */
    const unsigned char *pc = (const unsigned char *)data[1];
                                /* The current program counter. */
    unsigned char inst;         /* The currently running instruction */

    /*
     * Transfer variables - needed only between opcodes, but not while
     * executing an instruction.
     */

    int cleanup = PTR2INT(data[2]);
    Tcl_Obj *objResultPtr;
    int checkInterp = 0;        /* Indicates when a check of interp readyness
				 * is necessary. Set by CACHE_STACK_INFO() */

    /*
     * Locals - variables that are used within opcodes or bounded sections of
     * the file (jumps between opcodes within a family).
     * NOTE: These are now mostly defined locally where needed.
     */

    Tcl_Obj *objPtr, *valuePtr, *value2Ptr, *part1Ptr, *part2Ptr, *tmpPtr;
    Tcl_Obj **objv = NULL;
    int length, objc = 0;
    int opnd, pcAdjustment;
    Var *varPtr, *arrayPtr;
#ifdef TCL_COMPILE_DEBUG
    char cmdNameBuf[21];
#endif

#ifdef TCL_COMPILE_DEBUG
    int starting = 1;
    traceInstructions = (tclTraceExec == 3);
#endif

    TEBC_DATA_DIG();

#ifdef TCL_COMPILE_DEBUG
    if (!pc && (tclTraceExec >= 2)) {
	PrintByteCodeInfo(codePtr);
	fprintf(stdout, "  Starting stack top=%" TCL_Z_MODIFIER "u\n", CURR_DEPTH);
	fflush(stdout);
    }
#endif

    if (!pc) {
	/* bytecode is starting from scratch */
	pc = codePtr->codeStart;

	/*
	 * Reset the interp's result to avoid possible duplications of large
	 * objects [3c6e47363e], [781585], [804681], This can happen by start
	 * also in nested compiled blocks (enclosed in parent cycle).
	 * See else branch below for opposite handling by continuation/resume.
	 */

	objPtr = iPtr->objResultPtr;
	if (objPtr->refCount > 1) {
	    TclDecrRefCount(objPtr);
	    TclNewObj(objPtr);
	    Tcl_IncrRefCount(objPtr);
	    iPtr->objResultPtr = objPtr;
	}

	goto cleanup0;
    } else {
        /* resume from invocation */
	CACHE_STACK_INFO();

	NRE_ASSERT(iPtr->cmdFramePtr == bcFramePtr);
	if (bcFramePtr->cmdObj) {
	    Tcl_DecrRefCount(bcFramePtr->cmdObj);
	    bcFramePtr->cmdObj = NULL;
	    bcFramePtr->cmd = NULL;
	}
	iPtr->cmdFramePtr = bcFramePtr->nextPtr;
	if (iPtr->flags & INTERP_DEBUG_FRAME) {
	    TclArgumentBCRelease(interp, bcFramePtr);
	}
	if (iPtr->execEnvPtr->rewind) {
	    result = TCL_ERROR;
	    goto abnormalReturn;
	}
	if (codePtr->flags & TCL_BYTECODE_RECOMPILE) {
	    codePtr->flags &= ~TCL_BYTECODE_RECOMPILE;
	    checkInterp = 1;
	    iPtr->flags |= ERR_ALREADY_LOGGED;
	}

	if (result != TCL_OK) {
	    pc--;
	    goto processExceptionReturn;
	}

	/*
	 * Push the call's object result and continue execution with the next
	 * instruction.
	 */

	TRACE_WITH_OBJ(("%u => ... after \"%.20s\": TCL_OK, result=",
		objc, cmdNameBuf), Tcl_GetObjResult(interp));

	/*
	 * Obtain and reset interp's result to avoid possible duplications of
	 * objects [Bug 781585]. We do not call Tcl_ResetResult to avoid any
	 * side effects caused by the resetting of errorInfo and errorCode
	 * [Bug 804681], which are not needed here. We chose instead to
	 * manipulate the interp's object result directly.
	 *
	 * Note that the result object is now in objResultPtr, it keeps the
	 * refCount it had in its role of iPtr->objResultPtr.
	 */

	objResultPtr = Tcl_GetObjResult(interp);
	TclNewObj(objPtr);
	Tcl_IncrRefCount(objPtr);
	iPtr->objResultPtr = objPtr;
#ifndef TCL_COMPILE_DEBUG
	if (*pc == INST_POP) {
	    TclDecrRefCount(objResultPtr);
	    NEXT_INST_V(1, cleanup, 0);
	}
#endif
	NEXT_INST_V(0, cleanup, -1);
    }

    /*
     * Targets for standard instruction endings; unrolled for speed in the
     * most frequent cases (instructions that consume up to two stack
     * elements).
     *
     * This used to be a "for(;;)" loop, with each instruction doing its own
     * cleanup.
     */

  cleanupV_pushObjResultPtr:
    switch (cleanup) {
    case 0:
	*(++tosPtr) = (objResultPtr);
	goto cleanup0;
    default:
	cleanup -= 2;
	while (cleanup--) {
	    objPtr = POP_OBJECT();
	    TclDecrRefCount(objPtr);
	}
	/* FALLTHRU */
    case 2:
    cleanup2_pushObjResultPtr:
	objPtr = POP_OBJECT();
	TclDecrRefCount(objPtr);
	/* FALLTHRU */
    case 1:
    cleanup1_pushObjResultPtr:
	objPtr = OBJ_AT_TOS;
	TclDecrRefCount(objPtr);
    }
    OBJ_AT_TOS = objResultPtr;
    goto cleanup0;

  cleanupV:
    switch (cleanup) {
    default:
	cleanup -= 2;
	while (cleanup--) {
	    objPtr = POP_OBJECT();
	    TclDecrRefCount(objPtr);
	}
	/* FALLTHRU */
    case 2:
    cleanup2:
	objPtr = POP_OBJECT();
	TclDecrRefCount(objPtr);
	/* FALLTHRU */
    case 1:
    cleanup1:
	objPtr = POP_OBJECT();
	TclDecrRefCount(objPtr);
	/* FALLTHRU */
    case 0:
	/*
	 * We really want to do nothing now, but this is needed for some
	 * compilers (SunPro CC).
	 */

	break;
    }
  cleanup0:

    /*
     * Check for asynchronous handlers [Bug 746722]; we do the check every
     * ASYNC_CHECK_COUNT instructions.
     */

    if ((--interruptCounter) == 0) {
	interruptCounter = ASYNC_CHECK_COUNT;
	DECACHE_STACK_INFO();
	if (TclAsyncReady(iPtr)) {
	    result = Tcl_AsyncInvoke(interp, result);
	    if (result == TCL_ERROR) {
		CACHE_STACK_INFO();
		goto gotError;
	    }
	}

	if (TclCanceled(iPtr)) {
	    if (Tcl_Canceled(interp, TCL_LEAVE_ERR_MSG) == TCL_ERROR) {
		CACHE_STACK_INFO();
		goto gotError;
	    }
	}

	if (TclLimitReady(iPtr->limit)) {
	    if (Tcl_LimitCheck(interp) == TCL_ERROR) {
		CACHE_STACK_INFO();
		goto gotError;
	    }
	}
	CACHE_STACK_INFO();
    }

    /*
     * These two instructions account for 26% of all instructions (according
     * to measurements on tclbench by Ben Vitale
     * [http://www.cs.toronto.edu/syslab/pubs/tcl2005-vitale-zaleski.pdf]
     * Resolving them before the switch reduces the cost of branch
     * mispredictions, seems to improve runtime by 5% to 15%, and (amazingly!)
     * reduces total obj size.
     */

    inst = *pc;

    peepholeStart:
#ifdef TCL_COMPILE_STATS
    iPtr->stats.instructionCount[*pc]++;
#endif

#ifdef TCL_COMPILE_DEBUG
    /*
     * Skip the stack depth check if an expansion is in progress.
     */

    CHECK_STACK();
    if (traceInstructions) {
	fprintf(stdout, "%2d: %2" TCL_Z_MODIFIER "u ", iPtr->numLevels, CURR_DEPTH);
	TclPrintInstruction(codePtr, pc);
	fflush(stdout);
    }
#endif /* TCL_COMPILE_DEBUG */

    TCL_DTRACE_INST_NEXT();

    if (inst == INST_LOAD_SCALAR1) {
	goto instLoadScalar1;
    } else if (inst == INST_PUSH1) {
	PUSH_OBJECT(codePtr->objArrayPtr[TclGetUInt1AtPtr(pc+1)]);
	TRACE_WITH_OBJ(("%u => ", TclGetUInt1AtPtr(pc+1)), OBJ_AT_TOS);
	inst = *(pc += 2);
	goto peepholeStart;
    } else if (inst == INST_START_CMD) {
	/*
	 * Peephole: do not run INST_START_CMD, just skip it
	 */

	iPtr->cmdCount += TclGetUInt4AtPtr(pc+5);
	if (checkInterp) {
	    if (((codePtr->compileEpoch != iPtr->compileEpoch) ||
		 (codePtr->nsEpoch != iPtr->varFramePtr->nsPtr->resolverEpoch)) &&
		!(codePtr->flags & TCL_BYTECODE_PRECOMPILED)) {
		goto instStartCmdFailed;
	    }
	    checkInterp = 0;
	}
	inst = *(pc += 9);
	goto peepholeStart;
    } else if (inst == INST_NOP) {
#ifndef TCL_COMPILE_DEBUG
	while (inst == INST_NOP)
#endif
	{
	    inst = *++pc;
	}
	goto peepholeStart;
    }

    switch (inst) {
    case INST_SYNTAX:
    case INST_RETURN_IMM: {
	int code = TclGetInt4AtPtr(pc+1);
	int level = TclGetUInt4AtPtr(pc+5);

	/*
	 * OBJ_AT_TOS is returnOpts, OBJ_UNDER_TOS is resultObjPtr.
	 */

	TRACE(("%u %u => ", code, level));
	result = TclProcessReturn(interp, code, level, OBJ_AT_TOS);
	if (result == TCL_OK) {
	    TRACE_APPEND(("continuing to next instruction (result=\"%.30s\")\n",
		    O2S(objResultPtr)));
	    NEXT_INST_F(9, 1, 0);
	}
	Tcl_SetObjResult(interp, OBJ_UNDER_TOS);
	if (*pc == INST_SYNTAX) {
	    iPtr->flags &= ~ERR_ALREADY_LOGGED;
	}
	cleanup = 2;
	TRACE_APPEND(("\n"));
	goto processExceptionReturn;
    }

    case INST_RETURN_STK:
	TRACE(("=> "));
	objResultPtr = POP_OBJECT();
	result = Tcl_SetReturnOptions(interp, OBJ_AT_TOS);
	if (result == TCL_OK) {
	    Tcl_DecrRefCount(OBJ_AT_TOS);
	    OBJ_AT_TOS = objResultPtr;
	    TRACE_APPEND(("continuing to next instruction (result=\"%.30s\")\n",
		    O2S(objResultPtr)));
	    NEXT_INST_F(1, 0, 0);
	} else if (result == TCL_ERROR) {
	    /*
	     * BEWARE! Must do this in this order, because an error in the
	     * option dictionary overrides the result (and can be verified by
	     * test).
	     */

	    Tcl_SetObjResult(interp, objResultPtr);
	    Tcl_SetReturnOptions(interp, OBJ_AT_TOS);
	    Tcl_DecrRefCount(OBJ_AT_TOS);
	    OBJ_AT_TOS = objResultPtr;
	} else {
	    Tcl_DecrRefCount(OBJ_AT_TOS);
	    OBJ_AT_TOS = objResultPtr;
	    Tcl_SetObjResult(interp, objResultPtr);
	}
	cleanup = 1;
	TRACE_APPEND(("\n"));
	goto processExceptionReturn;

    {
	CoroutineData *corPtr;
	void *yieldParameter;

    case INST_YIELD:
	corPtr = iPtr->execEnvPtr->corPtr;
	TRACE(("%.30s => ", O2S(OBJ_AT_TOS)));
	if (!corPtr) {
	    TRACE_APPEND(("ERROR: yield outside coroutine\n"));
	    Tcl_SetObjResult(interp, Tcl_NewStringObj(
		    "yield can only be called in a coroutine", -1));
	    DECACHE_STACK_INFO();
	    Tcl_SetErrorCode(interp, "TCL", "COROUTINE", "ILLEGAL_YIELD",
		    NULL);
	    CACHE_STACK_INFO();
	    goto gotError;
	}

#ifdef TCL_COMPILE_DEBUG
	if (tclTraceExec >= 2) {
	    if (traceInstructions) {
		TRACE_APPEND(("YIELD...\n"));
	    } else {
		fprintf(stdout, "%d: (%u) yielding value \"%.30s\"\n",
			iPtr->numLevels, (unsigned)(pc - codePtr->codeStart),
			Tcl_GetString(OBJ_AT_TOS));
	    }
	    fflush(stdout);
	}
#endif
	yieldParameter = NULL;	/*==CORO_ACTIVATE_YIELD*/
	Tcl_SetObjResult(interp, OBJ_AT_TOS);
	goto doYield;

    case INST_YIELD_TO_INVOKE:
	corPtr = iPtr->execEnvPtr->corPtr;
	valuePtr = OBJ_AT_TOS;
	if (!corPtr) {
	    TRACE(("[%.30s] => ERROR: yield outside coroutine\n",
		    O2S(valuePtr)));
	    Tcl_SetObjResult(interp, Tcl_NewStringObj(
		    "yieldto can only be called in a coroutine", -1));
	    DECACHE_STACK_INFO();
	    Tcl_SetErrorCode(interp, "TCL", "COROUTINE", "ILLEGAL_YIELD",
		    NULL);
	    CACHE_STACK_INFO();
	    goto gotError;
	}
	if (((Namespace *)TclGetCurrentNamespace(interp))->flags & NS_DYING) {
	    TRACE(("[%.30s] => ERROR: yield in deleted\n",
		    O2S(valuePtr)));
	    Tcl_SetObjResult(interp, Tcl_NewStringObj(
		    "yieldto called in deleted namespace", -1));
	    DECACHE_STACK_INFO();
	    Tcl_SetErrorCode(interp, "TCL", "COROUTINE", "YIELDTO_IN_DELETED",
		    NULL);
	    CACHE_STACK_INFO();
	    goto gotError;
	}

#ifdef TCL_COMPILE_DEBUG
	if (tclTraceExec >= 2) {
	    if (traceInstructions) {
		TRACE(("[%.30s] => YIELD...\n", O2S(valuePtr)));
	    } else {
		/* FIXME: What is the right thing to trace? */
		fprintf(stdout, "%d: (%u) yielding to [%.30s]\n",
			iPtr->numLevels, (unsigned)(pc - codePtr->codeStart),
			TclGetString(valuePtr));
	    }
	    fflush(stdout);
	}
#endif

	/*
	 * Install a tailcall record in the caller and continue with the
	 * yield. The yield is switched into multi-return mode (via the
	 * 'yieldParameter').
	 */

	Tcl_IncrRefCount(valuePtr);
	iPtr->execEnvPtr = corPtr->callerEEPtr;
	TclSetTailcall(interp, valuePtr);
	corPtr->yieldPtr = valuePtr;
	iPtr->execEnvPtr = corPtr->eePtr;
	yieldParameter = INT2PTR(1);	/*==CORO_ACTIVATE_YIELDM*/

    doYield:
	/* TIP #280: Record the last piece of info needed by
	 * 'TclGetSrcInfoForPc', and push the frame.
	 */

	bcFramePtr->data.tebc.pc = (char *) pc;
	iPtr->cmdFramePtr = bcFramePtr;

	if (iPtr->flags & INTERP_DEBUG_FRAME) {
	    ArgumentBCEnter(interp, codePtr, TD, pc, objc, objv);
	}

	pc++;
	cleanup = 1;
	TEBC_YIELD();
	TclNRAddCallback(interp, TclNRCoroutineActivateCallback, corPtr,
		yieldParameter, NULL, NULL);
	return TCL_OK;
    }

    case INST_TAILCALL: {
	Tcl_Obj *listPtr, *nsObjPtr;

	opnd = TclGetUInt1AtPtr(pc+1);

	if (!(iPtr->varFramePtr->isProcCallFrame & 1)) {
	    TRACE(("%d => ERROR: tailcall in non-proc context\n", opnd));
	    Tcl_SetObjResult(interp, Tcl_NewStringObj(
		    "tailcall can only be called from a proc or lambda", -1));
	    DECACHE_STACK_INFO();
	    Tcl_SetErrorCode(interp, "TCL", "TAILCALL", "ILLEGAL", NULL);
	    CACHE_STACK_INFO();
	    goto gotError;
	}

#ifdef TCL_COMPILE_DEBUG
	/* FIXME: What is the right thing to trace? */
	{
	    int i;

	    TRACE(("%d [", opnd));
	    for (i=opnd-1 ; i>=0 ; i--) {
		TRACE_APPEND(("\"%.30s\"", O2S(OBJ_AT_DEPTH(i))));
		if (i > 0) {
		    TRACE_APPEND((" "));
		}
	    }
	    TRACE_APPEND(("] => RETURN..."));
	}
#endif

	/*
	 * Push the evaluation of the called command into the NR callback
	 * stack.
	 */

	listPtr = Tcl_NewListObj(opnd, &OBJ_AT_DEPTH(opnd-1));
	nsObjPtr = Tcl_NewStringObj(iPtr->varFramePtr->nsPtr->fullName, -1);
	TclListObjSetElement(interp, listPtr, 0, nsObjPtr);
	if (iPtr->varFramePtr->tailcallPtr) {
	    Tcl_DecrRefCount(iPtr->varFramePtr->tailcallPtr);
	}
	iPtr->varFramePtr->tailcallPtr = listPtr;

	result = TCL_RETURN;
	cleanup = opnd;
	goto processExceptionReturn;
    }

    case INST_DONE:
	if (tosPtr > initTosPtr) {

	    if ((curEvalFlags & TCL_EVAL_DISCARD_RESULT) && (result == TCL_OK)) {
		/* simulate pop & fast done (like it does continue in loop) */
		TRACE_WITH_OBJ(("=> discarding "), OBJ_AT_TOS);
		objPtr = POP_OBJECT();
		TclDecrRefCount(objPtr);
		goto abnormalReturn;
	    }
	    /*
	     * Set the interpreter's object result to point to the topmost
	     * object from the stack, and check for a possible [catch]. The
	     * stackTop's level and refCount will be handled by "processCatch"
	     * or "abnormalReturn".
	     */

	    Tcl_SetObjResult(interp, OBJ_AT_TOS);
#ifdef TCL_COMPILE_DEBUG
	    TRACE_WITH_OBJ(("=> return code=%d, result=", result),
		    iPtr->objResultPtr);
	    if (traceInstructions) {
		fprintf(stdout, "\n");
	    }
#endif
	    goto checkForCatch;
	}
	(void) POP_OBJECT();
	goto abnormalReturn;

    case INST_PUSH4:
	objResultPtr = codePtr->objArrayPtr[TclGetUInt4AtPtr(pc+1)];
	TRACE_WITH_OBJ(("%u => ", TclGetUInt4AtPtr(pc+1)), objResultPtr);
	NEXT_INST_F(5, 0, 1);
    break;

    case INST_POP:
	TRACE_WITH_OBJ(("=> discarding "), OBJ_AT_TOS);
	objPtr = POP_OBJECT();
	TclDecrRefCount(objPtr);
	NEXT_INST_F(1, 0, 0);
    break;

    case INST_DUP:
	objResultPtr = OBJ_AT_TOS;
	TRACE_WITH_OBJ(("=> "), objResultPtr);
	NEXT_INST_F(1, 0, 1);
    break;

    case INST_OVER:
	opnd = TclGetUInt4AtPtr(pc+1);
	objResultPtr = OBJ_AT_DEPTH(opnd);
	TRACE_WITH_OBJ(("%u => ", opnd), objResultPtr);
	NEXT_INST_F(5, 0, 1);
    break;

    case INST_REVERSE: {
	Tcl_Obj **a, **b;

	opnd = TclGetUInt4AtPtr(pc+1);
	a = tosPtr-(opnd-1);
	b = tosPtr;
	while (a<b) {
	    tmpPtr = *a;
	    *a = *b;
	    *b = tmpPtr;
	    a++; b--;
	}
	TRACE(("%u => OK\n", opnd));
	NEXT_INST_F(5, 0, 0);
    }
    break;

    case INST_STR_CONCAT1:

	opnd = TclGetUInt1AtPtr(pc+1);
	objResultPtr = TclStringCat(interp, opnd, &OBJ_AT_DEPTH(opnd-1),
		TCL_STRING_IN_PLACE);
	if (objResultPtr == NULL) {
	    TRACE_ERROR(interp);
	    goto gotError;
	}

	TRACE_WITH_OBJ(("%u => ", opnd), objResultPtr);
	NEXT_INST_V(2, opnd, 1);
    break;

    case INST_CONCAT_STK:
	/*
	 * Pop the opnd (objc) top stack elements, run through Tcl_ConcatObj,
	 * and then decrement their ref counts.
	 */

	opnd = TclGetUInt4AtPtr(pc+1);
	objResultPtr = Tcl_ConcatObj(opnd, &OBJ_AT_DEPTH(opnd-1));
	TRACE_WITH_OBJ(("%u => ", opnd), objResultPtr);
	NEXT_INST_V(5, opnd, 1);
    break;

    case INST_EXPAND_START:
	/*
	 * Push an element to the auxObjList. This records the current
	 * stack depth - i.e., the point in the stack where the expanded
	 * command starts.
	 *
	 * Use a Tcl_Obj as linked list element; slight mem waste, but faster
	 * allocation than ckalloc. This also abuses the Tcl_Obj structure, as
	 * we do not define a special tclObjType for it. It is not dangerous
	 * as the obj is never passed anywhere, so that all manipulations are
	 * performed here and in INST_INVOKE_EXPANDED (in case of an expansion
	 * error, also in INST_EXPAND_STKTOP).
	 */

	TclNewObj(objPtr);
	objPtr->internalRep.twoPtrValue.ptr2 = UINT2PTR(CURR_DEPTH);
	objPtr->length = 0;
	PUSH_TAUX_OBJ(objPtr);
	TRACE(("=> mark depth as %" TCL_Z_MODIFIER "u\n", CURR_DEPTH));
	NEXT_INST_F(1, 0, 0);
    break;

    case INST_EXPAND_DROP:
	/*
	 * Drops an element of the auxObjList, popping stack elements to
	 * restore the stack to the state before the point where the aux
	 * element was created.
	 */

	CLANG_ASSERT(auxObjList);
	objc = CURR_DEPTH - PTR2UINT(auxObjList->internalRep.twoPtrValue.ptr2);
	POP_TAUX_OBJ();
#ifdef TCL_COMPILE_DEBUG
	/* Ugly abuse! */
	starting = 1;
#endif
	TRACE(("=> drop %d items\n", objc));
	NEXT_INST_V(1, objc, 0);

    case INST_EXPAND_STKTOP: {
	int i;
	TEBCdata *newTD;
	ptrdiff_t oldCatchTopOff, oldTosPtrOff;

	/*
	 * Make sure that the element at stackTop is a list; if not, just
	 * leave with an error. Note that the element from the expand list
	 * will be removed at checkForCatch.
	 */

	objPtr = OBJ_AT_TOS;
	TRACE(("\"%.30s\" => ", O2S(objPtr)));
	if (TclListObjGetElementsM(interp, objPtr, &objc, &objv) != TCL_OK) {
	    TRACE_ERROR(interp);
	    goto gotError;
	}
	(void) POP_OBJECT();

	/*
	 * Make sure there is enough room in the stack to expand this list
	 * *and* process the rest of the command (at least up to the next
	 * argument expansion or command end). The operand is the current
	 * stack depth, as seen by the compiler.
	 */

	auxObjList->length += objc - 1;
	if ((objc > 1) && (auxObjList->length > 0)) {
	    length = auxObjList->length /* Total expansion room we need */
		    + codePtr->maxStackDepth /* Beyond the original max */
		    - CURR_DEPTH;	/* Relative to where we are */
	    DECACHE_STACK_INFO();
	    oldCatchTopOff = catchTop - initCatchTop;
	    oldTosPtrOff = tosPtr - initTosPtr;
	    newTD = (TEBCdata *)
		    GrowEvaluationStack(iPtr->execEnvPtr, length, 1);
	    if (newTD != TD) {
		/*
		 * Change the global data to point to the new stack: move the
		 * TEBCdataPtr TD, recompute the position of every other
		 * stack-allocated parameter, update the stack pointers.
		 */

		TD = newTD;

		catchTop = initCatchTop + oldCatchTopOff;
		tosPtr = initTosPtr + oldTosPtrOff;
	    }
	}

	/*
	 * Expand the list at stacktop onto the stack; free the list. Knowing
	 * that it has a freeIntRepProc we use Tcl_DecrRefCount().
	 */

	for (i = 0; i < objc; i++) {
	    PUSH_OBJECT(objv[i]);
	}

	TRACE_APPEND(("OK\n"));
	Tcl_DecrRefCount(objPtr);
	NEXT_INST_F(5, 0, 0);
    }
    break;

    case INST_EXPR_STK: {
	ByteCode *newCodePtr;

	bcFramePtr->data.tebc.pc = (char *) pc;
	iPtr->cmdFramePtr = bcFramePtr;
	DECACHE_STACK_INFO();
	newCodePtr = CompileExprObj(interp, OBJ_AT_TOS);
	CACHE_STACK_INFO();
	cleanup = 1;
	pc++;
	TEBC_YIELD();
	return TclNRExecuteByteCode(interp, newCodePtr);
    }

	/*
	 * INVOCATION BLOCK
	 */

    case INST_EVAL_STK:
    instEvalStk:
	bcFramePtr->data.tebc.pc = (char *) pc;
	iPtr->cmdFramePtr = bcFramePtr;

	cleanup = 1;
	pc += 1;
	/* yield next instruction */
	TEBC_YIELD();
	/* add TEBCResume for object at top of stack */
	return TclNRExecuteByteCode(interp,
		    TclCompileObj(interp, OBJ_AT_TOS, NULL, 0));

    case INST_INVOKE_EXPANDED:
	CLANG_ASSERT(auxObjList);
	objc = CURR_DEPTH - PTR2UINT(auxObjList->internalRep.twoPtrValue.ptr2);
	POP_TAUX_OBJ();
	if (objc) {
	    pcAdjustment = 1;
	    goto doInvocation;
	}

	/*
	 * Nothing was expanded, return {}.
	 */

	TclNewObj(objResultPtr);
	NEXT_INST_F(1, 0, 1);
    break;

    case INST_INVOKE_STK4:
	objc = TclGetUInt4AtPtr(pc+1);
	pcAdjustment = 5;
	goto doInvocation;

    case INST_INVOKE_STK1:
	objc = TclGetUInt1AtPtr(pc+1);
	pcAdjustment = 2;

    doInvocation:
	objv = &OBJ_AT_DEPTH(objc-1);
	cleanup = objc;

#ifdef TCL_COMPILE_DEBUG
	if (tclTraceExec >= 2) {
	    int i;

	    if (traceInstructions) {
		strncpy(cmdNameBuf, TclGetString(objv[0]), 20);
		TRACE(("%u => call ", objc));
	    } else {
		fprintf(stdout, "%d: (%u) invoking ", iPtr->numLevels,
			(unsigned)(pc - codePtr->codeStart));
	    }
	    for (i = 0;  i < objc;  i++) {
		TclPrintObject(stdout, objv[i], 15);
		fprintf(stdout, " ");
	    }
	    fprintf(stdout, "\n");
	    fflush(stdout);
	}
#endif /*TCL_COMPILE_DEBUG*/

	/*
	 * Finally, let TclEvalObjv handle the command.
	 *
	 * TIP #280: Record the last piece of info needed by
	 * 'TclGetSrcInfoForPc', and push the frame.
	 */

	bcFramePtr->data.tebc.pc = (char *) pc;
	iPtr->cmdFramePtr = bcFramePtr;

	if (iPtr->flags & INTERP_DEBUG_FRAME) {
	    ArgumentBCEnter(interp, codePtr, TD, pc, objc, objv);
	}

	DECACHE_STACK_INFO();

	pc += pcAdjustment;
	TEBC_YIELD();
	return TclNREvalObjv(interp, objc, objv,
		TCL_EVAL_NOERR | TCL_EVAL_SOURCE_IN_FRAME, NULL);

#if TCL_SUPPORT_84_BYTECODE
    case INST_CALL_BUILTIN_FUNC1:
	/*
	 * Call one of the built-in pre-8.5 Tcl math functions. This
	 * translates to INST_INVOKE_STK1 with the first argument of
	 * ::tcl::mathfunc::$objv[0]. We need to insert the named math
	 * function into the stack.
	 */

	opnd = TclGetUInt1AtPtr(pc+1);
	if ((opnd < 0) || (opnd > LAST_BUILTIN_FUNC)) {
	    TRACE(("UNRECOGNIZED BUILTIN FUNC CODE %d\n", opnd));
	    Tcl_Panic("TclNRExecuteByteCode: unrecognized builtin function code %d", opnd);
	}

	TclNewLiteralStringObj(objPtr, "::tcl::mathfunc::");
	Tcl_AppendToObj(objPtr, tclBuiltinFuncTable[opnd].name, -1);

	/*
	 * Only 0, 1 or 2 args.
	 */

	{
	    int numArgs = tclBuiltinFuncTable[opnd].numArgs;
	    Tcl_Obj *tmpPtr1, *tmpPtr2;

	    if (numArgs == 0) {
		PUSH_OBJECT(objPtr);
	    } else if (numArgs == 1) {
		tmpPtr1 = POP_OBJECT();
		PUSH_OBJECT(objPtr);
		PUSH_OBJECT(tmpPtr1);
		Tcl_DecrRefCount(tmpPtr1);
	    } else {
		tmpPtr2 = POP_OBJECT();
		tmpPtr1 = POP_OBJECT();
		PUSH_OBJECT(objPtr);
		PUSH_OBJECT(tmpPtr1);
		PUSH_OBJECT(tmpPtr2);
		Tcl_DecrRefCount(tmpPtr1);
		Tcl_DecrRefCount(tmpPtr2);
	    }
	    objc = numArgs + 1;
	}
	pcAdjustment = 2;
	goto doInvocation;

    case INST_CALL_FUNC1:
	/*
	 * Call a non-builtin Tcl math function previously registered by a
	 * call to Tcl_CreateMathFunc pre-8.5. This is essentially
	 * INST_INVOKE_STK1 converting the first arg to
	 * ::tcl::mathfunc::$objv[0].
	 */

	objc = TclGetUInt1AtPtr(pc+1);	/* Number of arguments. The function
					 * name is the 0-th argument. */

	objPtr = OBJ_AT_DEPTH(objc-1);
	TclNewLiteralStringObj(tmpPtr, "::tcl::mathfunc::");
	Tcl_AppendObjToObj(tmpPtr, objPtr);
	Tcl_DecrRefCount(objPtr);

	/*
	 * Variation of PUSH_OBJECT.
	 */

	OBJ_AT_DEPTH(objc-1) = tmpPtr;
	Tcl_IncrRefCount(tmpPtr);

	pcAdjustment = 2;
	goto doInvocation;
#else
    /*
     * INST_CALL_BUILTIN_FUNC1 and INST_CALL_FUNC1 were made obsolete by the
     * changes to add a ::tcl::mathfunc namespace in 8.5. Optional support
     * remains for existing bytecode precompiled files.
     */

    case INST_CALL_BUILTIN_FUNC1:
	Tcl_Panic("TclNRExecuteByteCode: obsolete INST_CALL_BUILTIN_FUNC1 found");
    case INST_CALL_FUNC1:
	Tcl_Panic("TclNRExecuteByteCode: obsolete INST_CALL_FUNC1 found");
#endif

    case INST_INVOKE_REPLACE:
	objc = TclGetUInt4AtPtr(pc+1);
	opnd = TclGetUInt1AtPtr(pc+5);
	objPtr = POP_OBJECT();
	objv = &OBJ_AT_DEPTH(objc-1);
	cleanup = objc;
#ifdef TCL_COMPILE_DEBUG
	if (tclTraceExec >= 2) {
	    int i;

	    if (traceInstructions) {
		strncpy(cmdNameBuf, TclGetString(objv[0]), 20);
		TRACE(("%u => call (implementation %s) ", objc, O2S(objPtr)));
	    } else {
		fprintf(stdout,
			"%d: (%u) invoking (using implementation %s) ",
			iPtr->numLevels, (unsigned)(pc - codePtr->codeStart),
			O2S(objPtr));
	    }
	    for (i = 0;  i < objc;  i++) {
		if (i < opnd) {
		    fprintf(stdout, "<");
		    TclPrintObject(stdout, objv[i], 15);
		    fprintf(stdout, ">");
		} else {
		    TclPrintObject(stdout, objv[i], 15);
		}
		fprintf(stdout, " ");
	    }
	    fprintf(stdout, "\n");
	    fflush(stdout);
	}
#endif /*TCL_COMPILE_DEBUG*/

	bcFramePtr->data.tebc.pc = (char *) pc;
	iPtr->cmdFramePtr = bcFramePtr;
	if (iPtr->flags & INTERP_DEBUG_FRAME) {
	    ArgumentBCEnter(interp, codePtr, TD, pc, objc, objv);
	}

	TclInitRewriteEnsemble(interp, opnd, 1, objv);

	{
	    Tcl_Obj *copyPtr = Tcl_NewListObj(objc - opnd + 1, NULL);

	    Tcl_ListObjAppendElement(NULL, copyPtr, objPtr);
	    Tcl_ListObjReplace(NULL, copyPtr, LIST_MAX, 0,
		    objc - opnd, objv + opnd);
	    Tcl_DecrRefCount(objPtr);
	    objPtr = copyPtr;
	}

	DECACHE_STACK_INFO();
	pc += 6;
	TEBC_YIELD();

	TclMarkTailcall(interp);
	TclNRAddCallback(interp, TclClearRootEnsemble, NULL, NULL, NULL, NULL);
	TclListObjGetElementsM(NULL, objPtr, &objc, &objv);
	TclNRAddCallback(interp, TclNRReleaseValues, objPtr, NULL, NULL, NULL);
	return TclNREvalObjv(interp, objc, objv, TCL_EVAL_INVOKE, NULL);

    /*
     * -----------------------------------------------------------------
     *	   Start of INST_LOAD instructions.
     *
     * WARNING: more 'goto' here than your doctor recommended! The different
     * instructions set the value of some variables and then jump to some
     * common execution code.
     */

    case INST_LOAD_SCALAR1:
    instLoadScalar1:
	opnd = TclGetUInt1AtPtr(pc+1);
	varPtr = LOCAL(opnd);
	while (TclIsVarLink(varPtr)) {
	    varPtr = varPtr->value.linkPtr;
	}
	TRACE(("%u => ", opnd));
	if (TclIsVarDirectReadable(varPtr)) {
	    /*
	     * No errors, no traces: just get the value.
	     */

	    objResultPtr = varPtr->value.objPtr;
	    TRACE_APPEND(("%.30s\n", O2S(objResultPtr)));
	    NEXT_INST_F(2, 0, 1);
	}
	pcAdjustment = 2;
	cleanup = 0;
	arrayPtr = NULL;
	part1Ptr = part2Ptr = NULL;
	goto doCallPtrGetVar;

    case INST_LOAD_SCALAR4:
	opnd = TclGetUInt4AtPtr(pc+1);
	varPtr = LOCAL(opnd);
	while (TclIsVarLink(varPtr)) {
	    varPtr = varPtr->value.linkPtr;
	}
	TRACE(("%u => ", opnd));
	if (TclIsVarDirectReadable(varPtr)) {
	    /*
	     * No errors, no traces: just get the value.
	     */

	    objResultPtr = varPtr->value.objPtr;
	    TRACE_APPEND(("%.30s\n", O2S(objResultPtr)));
	    NEXT_INST_F(5, 0, 1);
	}
	pcAdjustment = 5;
	cleanup = 0;
	arrayPtr = NULL;
	part1Ptr = part2Ptr = NULL;
	goto doCallPtrGetVar;

    case INST_LOAD_ARRAY4:
	opnd = TclGetUInt4AtPtr(pc+1);
	pcAdjustment = 5;
	goto doLoadArray;

    case INST_LOAD_ARRAY1:
	opnd = TclGetUInt1AtPtr(pc+1);
	pcAdjustment = 2;

    doLoadArray:
	part1Ptr = NULL;
	part2Ptr = OBJ_AT_TOS;
	arrayPtr = LOCAL(opnd);
	while (TclIsVarLink(arrayPtr)) {
	    arrayPtr = arrayPtr->value.linkPtr;
	}
	TRACE(("%u \"%.30s\" => ", opnd, O2S(part2Ptr)));
	if (TclIsVarArray(arrayPtr) && !ReadTraced(arrayPtr)) {
	    varPtr = VarHashFindVar(arrayPtr->value.tablePtr, part2Ptr);
	    if (varPtr && TclIsVarDirectReadable(varPtr)) {
		/*
		 * No errors, no traces: just get the value.
		 */

		objResultPtr = varPtr->value.objPtr;
		TRACE_APPEND(("%.30s\n", O2S(objResultPtr)));
		NEXT_INST_F(pcAdjustment, 1, 1);
	    }
	}
	varPtr = TclLookupArrayElement(interp, part1Ptr, part2Ptr,
		TCL_LEAVE_ERR_MSG, "read", 0, 1, arrayPtr, opnd);
	if (varPtr == NULL) {
	    TRACE_ERROR(interp);
	    goto gotError;
	}
	cleanup = 1;
	goto doCallPtrGetVar;

    case INST_LOAD_ARRAY_STK:
	cleanup = 2;
	part2Ptr = OBJ_AT_TOS;		/* element name */
	objPtr = OBJ_UNDER_TOS;		/* array name */
	TRACE(("\"%.30s(%.30s)\" => ", O2S(objPtr), O2S(part2Ptr)));
	goto doLoadStk;

    case INST_LOAD_STK:
    case INST_LOAD_SCALAR_STK:
	cleanup = 1;
	part2Ptr = NULL;
	objPtr = OBJ_AT_TOS;		/* variable name */
	TRACE(("\"%.30s\" => ", O2S(objPtr)));

    doLoadStk:
	part1Ptr = objPtr;
	varPtr = TclObjLookupVarEx(interp, part1Ptr, part2Ptr,
		TCL_LEAVE_ERR_MSG, "read", /*createPart1*/0, /*createPart2*/1,
		&arrayPtr);
	if (!varPtr) {
	    TRACE_ERROR(interp);
	    goto gotError;
	}

	if (TclIsVarDirectReadable2(varPtr, arrayPtr)) {
	    /*
	     * No errors, no traces: just get the value.
	     */

	    objResultPtr = varPtr->value.objPtr;
	    TRACE_APPEND(("%.30s\n", O2S(objResultPtr)));
	    NEXT_INST_V(1, cleanup, 1);
	}
	pcAdjustment = 1;
	opnd = -1;

    doCallPtrGetVar:
	/*
	 * There are either errors or the variable is traced: call
	 * TclPtrGetVar to process fully.
	 */

	DECACHE_STACK_INFO();
	objResultPtr = TclPtrGetVarIdx(interp, varPtr, arrayPtr,
		part1Ptr, part2Ptr, TCL_LEAVE_ERR_MSG, opnd);
	CACHE_STACK_INFO();
	if (!objResultPtr) {
	    TRACE_ERROR(interp);
	    goto gotError;
	}
	TRACE_APPEND(("%.30s\n", O2S(objResultPtr)));
	NEXT_INST_V(pcAdjustment, cleanup, 1);

    /*
     *	   End of INST_LOAD instructions.
     * -----------------------------------------------------------------
     *	   Start of INST_STORE and related instructions.
     *
     * WARNING: more 'goto' here than your doctor recommended! The different
     * instructions set the value of some variables and then jump to somme
     * common execution code.
     */

    {
	int storeFlags;
	int len;

    case INST_STORE_ARRAY4:
	opnd = TclGetUInt4AtPtr(pc+1);
	pcAdjustment = 5;
	goto doStoreArrayDirect;

    case INST_STORE_ARRAY1:
	opnd = TclGetUInt1AtPtr(pc+1);
	pcAdjustment = 2;

    doStoreArrayDirect:
	valuePtr = OBJ_AT_TOS;
	part2Ptr = OBJ_UNDER_TOS;
	arrayPtr = LOCAL(opnd);
	TRACE(("%u \"%.30s\" <- \"%.30s\" => ", opnd, O2S(part2Ptr),
		O2S(valuePtr)));
	while (TclIsVarLink(arrayPtr)) {
	    arrayPtr = arrayPtr->value.linkPtr;
	}
	if (TclIsVarArray(arrayPtr) && !WriteTraced(arrayPtr)) {
	    varPtr = VarHashFindVar(arrayPtr->value.tablePtr, part2Ptr);
	    if (varPtr && TclIsVarDirectWritable(varPtr)) {
		tosPtr--;
		Tcl_DecrRefCount(OBJ_AT_TOS);
		OBJ_AT_TOS = valuePtr;
		goto doStoreVarDirect;
	    }
	}
	cleanup = 2;
	storeFlags = TCL_LEAVE_ERR_MSG;
	part1Ptr = NULL;
	goto doStoreArrayDirectFailed;

    case INST_STORE_SCALAR4:
	opnd = TclGetUInt4AtPtr(pc+1);
	pcAdjustment = 5;
	goto doStoreScalarDirect;

    case INST_STORE_SCALAR1:
	opnd = TclGetUInt1AtPtr(pc+1);
	pcAdjustment = 2;

    doStoreScalarDirect:
	valuePtr = OBJ_AT_TOS;
	varPtr = LOCAL(opnd);
	TRACE(("%u <- \"%.30s\" => ", opnd, O2S(valuePtr)));
	while (TclIsVarLink(varPtr)) {
	    varPtr = varPtr->value.linkPtr;
	}
	if (!TclIsVarDirectWritable(varPtr)) {
	    storeFlags = TCL_LEAVE_ERR_MSG;
	    part1Ptr = NULL;
	    goto doStoreScalar;
	}

	/*
	 * No traces, no errors, plain 'set': we can safely inline. The value
	 * *will* be set to what's requested, so that the stack top remains
	 * pointing to the same Tcl_Obj.
	 */

    doStoreVarDirect:
	valuePtr = varPtr->value.objPtr;
	if (valuePtr != NULL) {
	    TclDecrRefCount(valuePtr);
	}
	objResultPtr = OBJ_AT_TOS;
	varPtr->value.objPtr = objResultPtr;
#ifndef TCL_COMPILE_DEBUG
	if (*(pc+pcAdjustment) == INST_POP) {
	    tosPtr--;
	    NEXT_INST_F((pcAdjustment+1), 0, 0);
	}
#else
	TRACE_APPEND(("%.30s\n", O2S(objResultPtr)));
#endif
	Tcl_IncrRefCount(objResultPtr);
	NEXT_INST_F(pcAdjustment, 0, 0);

    case INST_LAPPEND_STK:
	valuePtr = OBJ_AT_TOS; /* value to append */
	part2Ptr = NULL;
	storeFlags = (TCL_LEAVE_ERR_MSG | TCL_APPEND_VALUE
		| TCL_LIST_ELEMENT);
	goto doStoreStk;

    case INST_LAPPEND_ARRAY_STK:
	valuePtr = OBJ_AT_TOS; /* value to append */
	part2Ptr = OBJ_UNDER_TOS;
	storeFlags = (TCL_LEAVE_ERR_MSG | TCL_APPEND_VALUE
		| TCL_LIST_ELEMENT);
	goto doStoreStk;

    case INST_APPEND_STK:
	valuePtr = OBJ_AT_TOS; /* value to append */
	part2Ptr = NULL;
	storeFlags = (TCL_LEAVE_ERR_MSG | TCL_APPEND_VALUE);
	goto doStoreStk;

    case INST_APPEND_ARRAY_STK:
	valuePtr = OBJ_AT_TOS; /* value to append */
	part2Ptr = OBJ_UNDER_TOS;
	storeFlags = (TCL_LEAVE_ERR_MSG | TCL_APPEND_VALUE);
	goto doStoreStk;

    case INST_STORE_ARRAY_STK:
	valuePtr = OBJ_AT_TOS;
	part2Ptr = OBJ_UNDER_TOS;
	storeFlags = TCL_LEAVE_ERR_MSG;
	goto doStoreStk;

    case INST_STORE_STK:
    case INST_STORE_SCALAR_STK:
	valuePtr = OBJ_AT_TOS;
	part2Ptr = NULL;
	storeFlags = TCL_LEAVE_ERR_MSG;

    doStoreStk:
	objPtr = OBJ_AT_DEPTH(1 + (part2Ptr != NULL)); /* variable name */
	part1Ptr = objPtr;
#ifdef TCL_COMPILE_DEBUG
	if (part2Ptr == NULL) {
	    TRACE(("\"%.30s\" <- \"%.30s\" =>", O2S(part1Ptr),O2S(valuePtr)));
	} else {
	    TRACE(("\"%.30s(%.30s)\" <- \"%.30s\" => ",
		    O2S(part1Ptr), O2S(part2Ptr), O2S(valuePtr)));
	}
#endif
	varPtr = TclObjLookupVarEx(interp, objPtr,part2Ptr, TCL_LEAVE_ERR_MSG,
		"set", /*createPart1*/ 1, /*createPart2*/ 1, &arrayPtr);
	if (!varPtr) {
	    TRACE_ERROR(interp);
	    goto gotError;
	}
	cleanup = ((part2Ptr == NULL)? 2 : 3);
	pcAdjustment = 1;
	opnd = -1;
	goto doCallPtrSetVar;

    case INST_LAPPEND_ARRAY4:
	opnd = TclGetUInt4AtPtr(pc+1);
	pcAdjustment = 5;
	storeFlags = (TCL_LEAVE_ERR_MSG | TCL_APPEND_VALUE
		| TCL_LIST_ELEMENT);
	goto doStoreArray;

    case INST_LAPPEND_ARRAY1:
	opnd = TclGetUInt1AtPtr(pc+1);
	pcAdjustment = 2;
	storeFlags = (TCL_LEAVE_ERR_MSG | TCL_APPEND_VALUE
		| TCL_LIST_ELEMENT);
	goto doStoreArray;

    case INST_APPEND_ARRAY4:
	opnd = TclGetUInt4AtPtr(pc+1);
	pcAdjustment = 5;
	storeFlags = (TCL_LEAVE_ERR_MSG | TCL_APPEND_VALUE);
	goto doStoreArray;

    case INST_APPEND_ARRAY1:
	opnd = TclGetUInt1AtPtr(pc+1);
	pcAdjustment = 2;
	storeFlags = (TCL_LEAVE_ERR_MSG | TCL_APPEND_VALUE);
	goto doStoreArray;

    doStoreArray:
	valuePtr = OBJ_AT_TOS;
	part2Ptr = OBJ_UNDER_TOS;
	arrayPtr = LOCAL(opnd);
	TRACE(("%u \"%.30s\" <- \"%.30s\" => ", opnd, O2S(part2Ptr),
		O2S(valuePtr)));
	while (TclIsVarLink(arrayPtr)) {
	    arrayPtr = arrayPtr->value.linkPtr;
	}
	cleanup = 2;
	part1Ptr = NULL;

    doStoreArrayDirectFailed:
	varPtr = TclLookupArrayElement(interp, part1Ptr, part2Ptr,
		TCL_LEAVE_ERR_MSG, "set", 1, 1, arrayPtr, opnd);
	if (!varPtr) {
	    TRACE_ERROR(interp);
	    goto gotError;
	}
	goto doCallPtrSetVar;

    case INST_LAPPEND_SCALAR4:
	opnd = TclGetUInt4AtPtr(pc+1);
	pcAdjustment = 5;
	storeFlags = (TCL_LEAVE_ERR_MSG | TCL_APPEND_VALUE
		| TCL_LIST_ELEMENT);
	goto doStoreScalar;

    case INST_LAPPEND_SCALAR1:
	opnd = TclGetUInt1AtPtr(pc+1);
	pcAdjustment = 2;
	storeFlags = (TCL_LEAVE_ERR_MSG | TCL_APPEND_VALUE
		| TCL_LIST_ELEMENT);
	goto doStoreScalar;

    case INST_APPEND_SCALAR4:
	opnd = TclGetUInt4AtPtr(pc+1);
	pcAdjustment = 5;
	storeFlags = (TCL_LEAVE_ERR_MSG | TCL_APPEND_VALUE);
	goto doStoreScalar;

    case INST_APPEND_SCALAR1:
	opnd = TclGetUInt1AtPtr(pc+1);
	pcAdjustment = 2;
	storeFlags = (TCL_LEAVE_ERR_MSG | TCL_APPEND_VALUE);
	goto doStoreScalar;

    doStoreScalar:
	valuePtr = OBJ_AT_TOS;
	varPtr = LOCAL(opnd);
	TRACE(("%u <- \"%.30s\" => ", opnd, O2S(valuePtr)));
	while (TclIsVarLink(varPtr)) {
	    varPtr = varPtr->value.linkPtr;
	}
	cleanup = 1;
	arrayPtr = NULL;
	part1Ptr = part2Ptr = NULL;

    doCallPtrSetVar:
	DECACHE_STACK_INFO();
	objResultPtr = TclPtrSetVarIdx(interp, varPtr, arrayPtr,
		part1Ptr, part2Ptr, valuePtr, storeFlags, opnd);
	CACHE_STACK_INFO();
	if (!objResultPtr) {
	    TRACE_ERROR(interp);
	    goto gotError;
	}
#ifndef TCL_COMPILE_DEBUG
	if (*(pc+pcAdjustment) == INST_POP) {
	    NEXT_INST_V((pcAdjustment+1), cleanup, 0);
	}
#endif
	TRACE_APPEND(("%.30s\n", O2S(objResultPtr)));
	NEXT_INST_V(pcAdjustment, cleanup, 1);

    case INST_LAPPEND_LIST:
	opnd = TclGetUInt4AtPtr(pc+1);
	valuePtr = OBJ_AT_TOS;
	varPtr = LOCAL(opnd);
	cleanup = 1;
	pcAdjustment = 5;
	while (TclIsVarLink(varPtr)) {
	    varPtr = varPtr->value.linkPtr;
	}
	TRACE(("%u <- \"%.30s\" => ", opnd, O2S(valuePtr)));
	if (TclListObjGetElementsM(interp, valuePtr, &objc, &objv)
		!= TCL_OK) {
	    TRACE_ERROR(interp);
	    goto gotError;
	}
	if (TclIsVarDirectReadable(varPtr)
		&& TclIsVarDirectWritable(varPtr)) {
	    goto lappendListDirect;
	}
	arrayPtr = NULL;
	part1Ptr = part2Ptr = NULL;
	goto lappendListPtr;

    case INST_LAPPEND_LIST_ARRAY:
	opnd = TclGetUInt4AtPtr(pc+1);
	valuePtr = OBJ_AT_TOS;
	part1Ptr = NULL;
	part2Ptr = OBJ_UNDER_TOS;
	arrayPtr = LOCAL(opnd);
	cleanup = 2;
	pcAdjustment = 5;
	while (TclIsVarLink(arrayPtr)) {
	    arrayPtr = arrayPtr->value.linkPtr;
	}
	TRACE(("%u \"%.30s\" \"%.30s\" => ",
		opnd, O2S(part2Ptr), O2S(valuePtr)));
	if (TclListObjGetElementsM(interp, valuePtr, &objc, &objv)
		!= TCL_OK) {
	    TRACE_ERROR(interp);
	    goto gotError;
	}
	if (TclIsVarArray(arrayPtr) && !ReadTraced(arrayPtr)
		&& !WriteTraced(arrayPtr)) {
	    varPtr = VarHashFindVar(arrayPtr->value.tablePtr, part2Ptr);
	    if (varPtr && TclIsVarDirectReadable(varPtr)
		    && TclIsVarDirectWritable(varPtr)) {
		goto lappendListDirect;
	    }
	}
	varPtr = TclLookupArrayElement(interp, part1Ptr, part2Ptr,
		TCL_LEAVE_ERR_MSG, "set", 1, 1, arrayPtr, opnd);
	if (varPtr == NULL) {
	    TRACE_ERROR(interp);
	    goto gotError;
	}
	goto lappendListPtr;

    case INST_LAPPEND_LIST_ARRAY_STK:
	pcAdjustment = 1;
	cleanup = 3;
	valuePtr = OBJ_AT_TOS;
	part2Ptr = OBJ_UNDER_TOS;	/* element name */
	part1Ptr = OBJ_AT_DEPTH(2);	/* array name */
	TRACE(("\"%.30s(%.30s)\" \"%.30s\" => ",
		O2S(part1Ptr), O2S(part2Ptr), O2S(valuePtr)));
	goto lappendList;

    case INST_LAPPEND_LIST_STK:
	pcAdjustment = 1;
	cleanup = 2;
	valuePtr = OBJ_AT_TOS;
	part2Ptr = NULL;
	part1Ptr = OBJ_UNDER_TOS;	/* variable name */
	TRACE(("\"%.30s\" \"%.30s\" => ", O2S(part1Ptr), O2S(valuePtr)));
	goto lappendList;

    lappendListDirect:
	objResultPtr = varPtr->value.objPtr;
	if (TclListObjLengthM(interp, objResultPtr, &len) != TCL_OK) {
	    TRACE_ERROR(interp);
	    goto gotError;
	}
	if (Tcl_IsShared(objResultPtr)) {
	    Tcl_Obj *newValue = Tcl_DuplicateObj(objResultPtr);

	    TclDecrRefCount(objResultPtr);
	    varPtr->value.objPtr = objResultPtr = newValue;
	    Tcl_IncrRefCount(newValue);
	}
	if (TclListObjAppendElements(interp, objResultPtr, objc, objv)
		!= TCL_OK) {
	    TRACE_ERROR(interp);
	    goto gotError;
	}
	TRACE_APPEND(("%.30s\n", O2S(objResultPtr)));
	NEXT_INST_V(pcAdjustment, cleanup, 1);

    lappendList:
	opnd = -1;
	if (TclListObjGetElementsM(interp, valuePtr, &objc, &objv)
		!= TCL_OK) {
	    TRACE_ERROR(interp);
	    goto gotError;
	}
	DECACHE_STACK_INFO();
	varPtr = TclObjLookupVarEx(interp, part1Ptr, part2Ptr,
		TCL_LEAVE_ERR_MSG, "set", 1, 1, &arrayPtr);
	CACHE_STACK_INFO();
	if (!varPtr) {
	    TRACE_ERROR(interp);
	    goto gotError;
	}

    lappendListPtr:
	if (TclIsVarInHash(varPtr)) {
	    VarHashRefCount(varPtr)++;
	}
	if (arrayPtr && TclIsVarInHash(arrayPtr)) {
	    VarHashRefCount(arrayPtr)++;
	}
	DECACHE_STACK_INFO();
	objResultPtr = TclPtrGetVarIdx(interp, varPtr, arrayPtr,
		part1Ptr, part2Ptr, TCL_LEAVE_ERR_MSG, opnd);
	CACHE_STACK_INFO();
	if (TclIsVarInHash(varPtr)) {
	    VarHashRefCount(varPtr)--;
	}
	if (arrayPtr && TclIsVarInHash(arrayPtr)) {
	    VarHashRefCount(arrayPtr)--;
	}

	{
	    int createdNewObj = 0;
	    Tcl_Obj *valueToAssign;

	    if (!objResultPtr) {
		valueToAssign = valuePtr;
	    } else if (TclListObjLengthM(interp, objResultPtr, &len)!=TCL_OK) {
		TRACE_ERROR(interp);
		goto gotError;
	    } else {
		if (Tcl_IsShared(objResultPtr)) {
		    valueToAssign = Tcl_DuplicateObj(objResultPtr);
		    createdNewObj = 1;
		} else {
		    valueToAssign = objResultPtr;
		}
		if (TclListObjAppendElements(interp, valueToAssign,
			objc, objv) != TCL_OK) {
		    if (createdNewObj) {
			TclDecrRefCount(valueToAssign);
		    }
		    goto errorInLappendListPtr;
		}
	    }
	    DECACHE_STACK_INFO();
	    Tcl_IncrRefCount(valueToAssign);
	    objResultPtr = TclPtrSetVarIdx(interp, varPtr, arrayPtr, part1Ptr,
		    part2Ptr, valueToAssign, TCL_LEAVE_ERR_MSG, opnd);
	    TclDecrRefCount(valueToAssign);
	    CACHE_STACK_INFO();
	    if (!objResultPtr) {
	    errorInLappendListPtr:
		TRACE_ERROR(interp);
		goto gotError;
	    }
	}
	TRACE_APPEND(("%.30s\n", O2S(objResultPtr)));
	NEXT_INST_V(pcAdjustment, cleanup, 1);
    }

    /*
     *	   End of INST_STORE and related instructions.
     * -----------------------------------------------------------------
     *	   Start of INST_INCR instructions.
     *
     * WARNING: more 'goto' here than your doctor recommended! The different
     * instructions set the value of some variables and then jump to somme
     * common execution code.
     */

/*TODO: Consider more untangling here; merge with LOAD and STORE ? */

    {
	Tcl_Obj *incrPtr;
	Tcl_WideInt w;
	long increment;

    case INST_INCR_SCALAR1:
    case INST_INCR_ARRAY1:
    case INST_INCR_ARRAY_STK:
    case INST_INCR_SCALAR_STK:
    case INST_INCR_STK:
	opnd = TclGetUInt1AtPtr(pc+1);
	incrPtr = POP_OBJECT();
	switch (*pc) {
	case INST_INCR_SCALAR1:
	    pcAdjustment = 2;
	    goto doIncrScalar;
	case INST_INCR_ARRAY1:
	    pcAdjustment = 2;
	    goto doIncrArray;
	default:
	    pcAdjustment = 1;
	    goto doIncrStk;
	}

    case INST_INCR_ARRAY_STK_IMM:
    case INST_INCR_SCALAR_STK_IMM:
    case INST_INCR_STK_IMM:
	increment = TclGetInt1AtPtr(pc+1);
	TclNewIntObj(incrPtr, increment);
	Tcl_IncrRefCount(incrPtr);
	pcAdjustment = 2;

    doIncrStk:
	if ((*pc == INST_INCR_ARRAY_STK_IMM)
		|| (*pc == INST_INCR_ARRAY_STK)) {
	    part2Ptr = OBJ_AT_TOS;
	    objPtr = OBJ_UNDER_TOS;
	    TRACE(("\"%.30s(%.30s)\" (by %ld) => ",
		    O2S(objPtr), O2S(part2Ptr), increment));
	} else {
	    part2Ptr = NULL;
	    objPtr = OBJ_AT_TOS;
	    TRACE(("\"%.30s\" (by %ld) => ", O2S(objPtr), increment));
	}
	part1Ptr = objPtr;
	opnd = -1;
	varPtr = TclObjLookupVarEx(interp, objPtr, part2Ptr,
		TCL_LEAVE_ERR_MSG, "read", 1, 1, &arrayPtr);
	if (!varPtr) {
	    DECACHE_STACK_INFO();
	    Tcl_AddErrorInfo(interp,
		    "\n    (reading value of variable to increment)");
	    CACHE_STACK_INFO();
	    TRACE_ERROR(interp);
	    Tcl_DecrRefCount(incrPtr);
	    goto gotError;
	}
	cleanup = ((part2Ptr == NULL)? 1 : 2);
	goto doIncrVar;

    case INST_INCR_ARRAY1_IMM:
	opnd = TclGetUInt1AtPtr(pc+1);
	increment = TclGetInt1AtPtr(pc+2);
	TclNewIntObj(incrPtr, increment);
	Tcl_IncrRefCount(incrPtr);
	pcAdjustment = 3;

    doIncrArray:
	part1Ptr = NULL;
	part2Ptr = OBJ_AT_TOS;
	arrayPtr = LOCAL(opnd);
	cleanup = 1;
	while (TclIsVarLink(arrayPtr)) {
	    arrayPtr = arrayPtr->value.linkPtr;
	}
	TRACE(("%u \"%.30s\" (by %ld) => ", opnd, O2S(part2Ptr), increment));
	varPtr = TclLookupArrayElement(interp, part1Ptr, part2Ptr,
		TCL_LEAVE_ERR_MSG, "read", 1, 1, arrayPtr, opnd);
	if (!varPtr) {
	    TRACE_ERROR(interp);
	    Tcl_DecrRefCount(incrPtr);
	    goto gotError;
	}
	goto doIncrVar;

    case INST_INCR_SCALAR1_IMM:
	opnd = TclGetUInt1AtPtr(pc+1);
	increment = TclGetInt1AtPtr(pc+2);
	pcAdjustment = 3;
	cleanup = 0;
	varPtr = LOCAL(opnd);
	while (TclIsVarLink(varPtr)) {
	    varPtr = varPtr->value.linkPtr;
	}

	if (TclIsVarDirectModifyable(varPtr)) {
	    void *ptr;
	    int type;

	    objPtr = varPtr->value.objPtr;
	    if (GetNumberFromObj(NULL, objPtr, &ptr, &type) == TCL_OK) {
		if (type == TCL_NUMBER_INT) {
		    Tcl_WideInt augend = *((const Tcl_WideInt *)ptr);
		    Tcl_WideInt sum = (Tcl_WideInt)((Tcl_WideUInt)augend + (Tcl_WideUInt)increment);

		    /*
		     * Overflow when (augend and sum have different sign) and
		     * (augend and increment have the same sign). This is
		     * encapsulated in the Overflowing macro.
		     */

		    if (!Overflowing(augend, increment, sum)) {
			TRACE(("%u %ld => ", opnd, increment));
			if (Tcl_IsShared(objPtr)) {
			    objPtr->refCount--;	/* We know it's shared. */
			    TclNewIntObj(objResultPtr, sum);
			    Tcl_IncrRefCount(objResultPtr);
			    varPtr->value.objPtr = objResultPtr;
			} else {
			    objResultPtr = objPtr;
			    TclSetIntObj(objPtr, sum);
			}
			goto doneIncr;
		    }
		    w = (Tcl_WideInt)augend;

		    TRACE(("%u %ld => ", opnd, increment));
		    if (Tcl_IsShared(objPtr)) {
			objPtr->refCount--;	/* We know it's shared. */
			TclNewIntObj(objResultPtr, w + increment);
			Tcl_IncrRefCount(objResultPtr);
			varPtr->value.objPtr = objResultPtr;
		    } else {
			objResultPtr = objPtr;

			/*
			 * We know the sum value is outside the long range;
			 * use macro form that doesn't range test again.
			 */

			TclSetIntObj(objPtr, w+increment);
		    }
		    goto doneIncr;
		}	/* end if (type == TCL_NUMBER_INT) */
	    }
	    if (Tcl_IsShared(objPtr)) {
		objPtr->refCount--;	/* We know it's shared */
		objResultPtr = Tcl_DuplicateObj(objPtr);
		Tcl_IncrRefCount(objResultPtr);
		varPtr->value.objPtr = objResultPtr;
	    } else {
		objResultPtr = objPtr;
	    }
	    TclNewIntObj(incrPtr, increment);
	    if (TclIncrObj(interp, objResultPtr, incrPtr) != TCL_OK) {
		Tcl_DecrRefCount(incrPtr);
		TRACE_ERROR(interp);
		goto gotError;
	    }
	    Tcl_DecrRefCount(incrPtr);
	    goto doneIncr;
	}

	/*
	 * All other cases, flow through to generic handling.
	 */

	TclNewIntObj(incrPtr, increment);
	Tcl_IncrRefCount(incrPtr);

    doIncrScalar:
	varPtr = LOCAL(opnd);
	while (TclIsVarLink(varPtr)) {
	    varPtr = varPtr->value.linkPtr;
	}
	arrayPtr = NULL;
	part1Ptr = part2Ptr = NULL;
	cleanup = 0;
	TRACE(("%u %s => ", opnd, Tcl_GetString(incrPtr)));

    doIncrVar:
	if (TclIsVarDirectModifyable2(varPtr, arrayPtr)) {
	    objPtr = varPtr->value.objPtr;
	    if (Tcl_IsShared(objPtr)) {
		objPtr->refCount--;	/* We know it's shared */
		objResultPtr = Tcl_DuplicateObj(objPtr);
		Tcl_IncrRefCount(objResultPtr);
		varPtr->value.objPtr = objResultPtr;
	    } else {
		objResultPtr = objPtr;
	    }
	    if (TclIncrObj(interp, objResultPtr, incrPtr) != TCL_OK) {
		Tcl_DecrRefCount(incrPtr);
		TRACE_ERROR(interp);
		goto gotError;
	    }
	    Tcl_DecrRefCount(incrPtr);
	} else {
	    DECACHE_STACK_INFO();
	    objResultPtr = TclPtrIncrObjVarIdx(interp, varPtr, arrayPtr,
		    part1Ptr, part2Ptr, incrPtr, TCL_LEAVE_ERR_MSG, opnd);
	    CACHE_STACK_INFO();
	    Tcl_DecrRefCount(incrPtr);
	    if (objResultPtr == NULL) {
		TRACE_ERROR(interp);
		goto gotError;
	    }
	}
    doneIncr:
	TRACE_APPEND(("%.30s\n", O2S(objResultPtr)));
#ifndef TCL_COMPILE_DEBUG
	if (*(pc+pcAdjustment) == INST_POP) {
	    NEXT_INST_V((pcAdjustment+1), cleanup, 0);
	}
#endif
	NEXT_INST_V(pcAdjustment, cleanup, 1);
    }

    /*
     *	   End of INST_INCR instructions.
     * -----------------------------------------------------------------
     *	   Start of INST_EXIST instructions.
     */

    case INST_EXIST_SCALAR:
	cleanup = 0;
	pcAdjustment = 5;
	opnd = TclGetUInt4AtPtr(pc+1);
	varPtr = LOCAL(opnd);
	while (TclIsVarLink(varPtr)) {
	    varPtr = varPtr->value.linkPtr;
	}
	TRACE(("%u => ", opnd));
	if (ReadTraced(varPtr)) {
	    DECACHE_STACK_INFO();
	    TclObjCallVarTraces(iPtr, NULL, varPtr, NULL, NULL,
		    TCL_TRACE_READS, 0, opnd);
	    CACHE_STACK_INFO();
	    if (TclIsVarUndefined(varPtr)) {
		TclCleanupVar(varPtr, NULL);
		varPtr = NULL;
	    }
	}
	goto afterExistsPeephole;

    case INST_EXIST_ARRAY:
	cleanup = 1;
	pcAdjustment = 5;
	opnd = TclGetUInt4AtPtr(pc+1);
	part2Ptr = OBJ_AT_TOS;
	arrayPtr = LOCAL(opnd);
	while (TclIsVarLink(arrayPtr)) {
	    arrayPtr = arrayPtr->value.linkPtr;
	}
	TRACE(("%u \"%.30s\" => ", opnd, O2S(part2Ptr)));
	if (TclIsVarArray(arrayPtr) && !ReadTraced(arrayPtr)) {
	    varPtr = VarHashFindVar(arrayPtr->value.tablePtr, part2Ptr);
	    if (!varPtr || !ReadTraced(varPtr)) {
		goto afterExistsPeephole;
	    }
	}
	varPtr = TclLookupArrayElement(interp, NULL, part2Ptr, 0, "access",
		0, 1, arrayPtr, opnd);
	if (varPtr) {
	    if (ReadTraced(varPtr) || (arrayPtr && ReadTraced(arrayPtr))) {
		DECACHE_STACK_INFO();
		TclObjCallVarTraces(iPtr, arrayPtr, varPtr, NULL, part2Ptr,
			TCL_TRACE_READS, 0, opnd);
		CACHE_STACK_INFO();
	    }
	    if (TclIsVarUndefined(varPtr)) {
		TclCleanupVar(varPtr, arrayPtr);
		varPtr = NULL;
	    }
	}
	goto afterExistsPeephole;

    case INST_EXIST_ARRAY_STK:
	cleanup = 2;
	pcAdjustment = 1;
	part2Ptr = OBJ_AT_TOS;		/* element name */
	part1Ptr = OBJ_UNDER_TOS;	/* array name */
	TRACE(("\"%.30s(%.30s)\" => ", O2S(part1Ptr), O2S(part2Ptr)));
	goto doExistStk;

    case INST_EXIST_STK:
	cleanup = 1;
	pcAdjustment = 1;
	part2Ptr = NULL;
	part1Ptr = OBJ_AT_TOS;		/* variable name */
	TRACE(("\"%.30s\" => ", O2S(part1Ptr)));

    doExistStk:
	varPtr = TclObjLookupVarEx(interp, part1Ptr, part2Ptr, 0, "access",
		/*createPart1*/0, /*createPart2*/1, &arrayPtr);
	if (varPtr) {
	    if (ReadTraced(varPtr) || (arrayPtr && ReadTraced(arrayPtr))) {
		DECACHE_STACK_INFO();
		TclObjCallVarTraces(iPtr, arrayPtr, varPtr, part1Ptr,part2Ptr,
			TCL_TRACE_READS, 0, -1);
		CACHE_STACK_INFO();
	    }
	    if (TclIsVarUndefined(varPtr)) {
		TclCleanupVar(varPtr, arrayPtr);
		varPtr = NULL;
	    }
	}

	/*
	 * Peep-hole optimisation: if you're about to jump, do jump from here.
	 */

    afterExistsPeephole: {
	int found = (varPtr && !TclIsVarUndefined(varPtr));

	TRACE_APPEND(("%d\n", found ? 1 : 0));
	JUMP_PEEPHOLE_V(found, pcAdjustment, cleanup);
    }

    /*
     *	   End of INST_EXIST instructions.
     * -----------------------------------------------------------------
     *	   Start of INST_UNSET instructions.
     */

    {
	int flags;

    case INST_UNSET_SCALAR:
	flags = TclGetUInt1AtPtr(pc+1) ? TCL_LEAVE_ERR_MSG : 0;
	opnd = TclGetUInt4AtPtr(pc+2);
	varPtr = LOCAL(opnd);
	while (TclIsVarLink(varPtr)) {
	    varPtr = varPtr->value.linkPtr;
	}
	TRACE(("%s %u => ", (flags ? "normal" : "noerr"), opnd));
	if (TclIsVarDirectUnsettable(varPtr) && !TclIsVarInHash(varPtr)) {
	    /*
	     * No errors, no traces, no searches: just make the variable cease
	     * to exist.
	     */

	    if (!TclIsVarUndefined(varPtr)) {
		TclDecrRefCount(varPtr->value.objPtr);
	    } else if (flags & TCL_LEAVE_ERR_MSG) {
		goto slowUnsetScalar;
	    }
	    varPtr->value.objPtr = NULL;
	    TRACE_APPEND(("OK\n"));
	    NEXT_INST_F(6, 0, 0);
	}

    slowUnsetScalar:
	DECACHE_STACK_INFO();
	if (TclPtrUnsetVarIdx(interp, varPtr, NULL, NULL, NULL, flags,
		opnd) != TCL_OK && flags) {
	    goto errorInUnset;
	}
	CACHE_STACK_INFO();
	NEXT_INST_F(6, 0, 0);

    case INST_UNSET_ARRAY:
	flags = TclGetUInt1AtPtr(pc+1) ? TCL_LEAVE_ERR_MSG : 0;
	opnd = TclGetUInt4AtPtr(pc+2);
	part2Ptr = OBJ_AT_TOS;
	arrayPtr = LOCAL(opnd);
	while (TclIsVarLink(arrayPtr)) {
	    arrayPtr = arrayPtr->value.linkPtr;
	}
	TRACE(("%s %u \"%.30s\" => ",
		(flags ? "normal" : "noerr"), opnd, O2S(part2Ptr)));
	if (TclIsVarArray(arrayPtr) && !UnsetTraced(arrayPtr)
		&& !(arrayPtr->flags & VAR_SEARCH_ACTIVE)) {
	    varPtr = VarHashFindVar(arrayPtr->value.tablePtr, part2Ptr);
	    if (varPtr && TclIsVarDirectUnsettable(varPtr)) {
		/*
		 * No nasty traces and element exists, so we can proceed to
		 * unset it. Might still not exist though...
		 */

		if (!TclIsVarUndefined(varPtr)) {
		    TclDecrRefCount(varPtr->value.objPtr);
		    TclSetVarUndefined(varPtr);
		    TclClearVarNamespaceVar(varPtr);
		    TclCleanupVar(varPtr, arrayPtr);
		} else if (flags & TCL_LEAVE_ERR_MSG) {
		    goto slowUnsetArray;
		}
		TRACE_APPEND(("OK\n"));
		NEXT_INST_F(6, 1, 0);
	    } else if (!varPtr && !(flags & TCL_LEAVE_ERR_MSG)) {
		/*
		 * Don't need to do anything here.
		 */

		TRACE_APPEND(("OK\n"));
		NEXT_INST_F(6, 1, 0);
	    }
	}
    slowUnsetArray:
	DECACHE_STACK_INFO();
	varPtr = TclLookupArrayElement(interp, NULL, part2Ptr, flags, "unset",
		0, 0, arrayPtr, opnd);
	if (!varPtr) {
	    if (flags & TCL_LEAVE_ERR_MSG) {
		goto errorInUnset;
	    }
	} else if (TclPtrUnsetVarIdx(interp, varPtr, arrayPtr, NULL, part2Ptr,
		flags, opnd) != TCL_OK && (flags & TCL_LEAVE_ERR_MSG)) {
	    goto errorInUnset;
	}
	CACHE_STACK_INFO();
	NEXT_INST_F(6, 1, 0);

    case INST_UNSET_ARRAY_STK:
	flags = TclGetUInt1AtPtr(pc+1) ? TCL_LEAVE_ERR_MSG : 0;
	cleanup = 2;
	part2Ptr = OBJ_AT_TOS;		/* element name */
	part1Ptr = OBJ_UNDER_TOS;	/* array name */
	TRACE(("%s \"%.30s(%.30s)\" => ", (flags ? "normal" : "noerr"),
		O2S(part1Ptr), O2S(part2Ptr)));
	goto doUnsetStk;

    case INST_UNSET_STK:
	flags = TclGetUInt1AtPtr(pc+1) ? TCL_LEAVE_ERR_MSG : 0;
	cleanup = 1;
	part2Ptr = NULL;
	part1Ptr = OBJ_AT_TOS;		/* variable name */
	TRACE(("%s \"%.30s\" => ", (flags ? "normal" : "noerr"),
		O2S(part1Ptr)));

    doUnsetStk:
	DECACHE_STACK_INFO();
	if (TclObjUnsetVar2(interp, part1Ptr, part2Ptr, flags) != TCL_OK
		&& (flags & TCL_LEAVE_ERR_MSG)) {
	    goto errorInUnset;
	}
	CACHE_STACK_INFO();
	TRACE_APPEND(("OK\n"));
	NEXT_INST_V(2, cleanup, 0);

    errorInUnset:
	CACHE_STACK_INFO();
	TRACE_ERROR(interp);
	goto gotError;

	/*
	 * This is really an unset operation these days. Do not issue.
	 */

    case INST_DICT_DONE:
	opnd = TclGetUInt4AtPtr(pc+1);
	TRACE(("%u => OK\n", opnd));
	varPtr = LOCAL(opnd);
	while (TclIsVarLink(varPtr)) {
	    varPtr = varPtr->value.linkPtr;
	}
	if (TclIsVarDirectUnsettable(varPtr) && !TclIsVarInHash(varPtr)) {
	    if (!TclIsVarUndefined(varPtr)) {
		TclDecrRefCount(varPtr->value.objPtr);
	    }
	    varPtr->value.objPtr = NULL;
	} else {
	    DECACHE_STACK_INFO();
	    TclPtrUnsetVarIdx(interp, varPtr, NULL, NULL, NULL, 0, opnd);
	    CACHE_STACK_INFO();
	}
	NEXT_INST_F(5, 0, 0);
    }
    break;

    /*
     *	   End of INST_UNSET instructions.
     * -----------------------------------------------------------------
     *	   Start of INST_ARRAY instructions.
     */

    case INST_ARRAY_EXISTS_IMM:
	opnd = TclGetUInt4AtPtr(pc+1);
	pcAdjustment = 5;
	cleanup = 0;
	part1Ptr = NULL;
	arrayPtr = NULL;
	TRACE(("%u => ", opnd));
	varPtr = LOCAL(opnd);
	while (TclIsVarLink(varPtr)) {
	    varPtr = varPtr->value.linkPtr;
	}
	goto doArrayExists;
    case INST_ARRAY_EXISTS_STK:
	opnd = -1;
	pcAdjustment = 1;
	cleanup = 1;
	part1Ptr = OBJ_AT_TOS;
	TRACE(("\"%.30s\" => ", O2S(part1Ptr)));
	varPtr = TclObjLookupVarEx(interp, part1Ptr, NULL, 0, NULL,
		/*createPart1*/0, /*createPart2*/0, &arrayPtr);
    doArrayExists:
	DECACHE_STACK_INFO();
	result = TclCheckArrayTraces(interp, varPtr, arrayPtr, part1Ptr, opnd);
	CACHE_STACK_INFO();
	if (result == TCL_ERROR) {
	    TRACE_ERROR(interp);
	    goto gotError;
	}
	if (varPtr && TclIsVarArray(varPtr) && !TclIsVarUndefined(varPtr)) {
	    objResultPtr = TCONST(1);
	} else {
	    objResultPtr = TCONST(0);
	}
	TRACE_APPEND(("%.30s\n", O2S(objResultPtr)));
	NEXT_INST_V(pcAdjustment, cleanup, 1);

    case INST_ARRAY_MAKE_IMM:
	opnd = TclGetUInt4AtPtr(pc+1);
	pcAdjustment = 5;
	cleanup = 0;
	part1Ptr = NULL;
	arrayPtr = NULL;
	TRACE(("%u => ", opnd));
	varPtr = LOCAL(opnd);
	while (TclIsVarLink(varPtr)) {
	    varPtr = varPtr->value.linkPtr;
	}
	goto doArrayMake;
    case INST_ARRAY_MAKE_STK:
	opnd = -1;
	pcAdjustment = 1;
	cleanup = 1;
	part1Ptr = OBJ_AT_TOS;
	TRACE(("\"%.30s\" => ", O2S(part1Ptr)));
	varPtr = TclObjLookupVarEx(interp, part1Ptr, NULL, TCL_LEAVE_ERR_MSG,
		"set", /*createPart1*/1, /*createPart2*/0, &arrayPtr);
	if (varPtr == NULL) {
	    TRACE_ERROR(interp);
	    goto gotError;
	}
    doArrayMake:
	if (varPtr && !TclIsVarArray(varPtr)) {
	    if (TclIsVarArrayElement(varPtr) || !TclIsVarUndefined(varPtr)) {
		/*
		 * Either an array element, or a scalar: lose!
		 */

		TclObjVarErrMsg(interp, part1Ptr, NULL, "array set",
			"variable isn't array", opnd);
		DECACHE_STACK_INFO();
		Tcl_SetErrorCode(interp, "TCL", "WRITE", "ARRAY", NULL);
		CACHE_STACK_INFO();
		TRACE_ERROR(interp);
		goto gotError;
	    }
	    TclInitArrayVar(varPtr);
#ifdef TCL_COMPILE_DEBUG
	    TRACE_APPEND(("done\n"));
	} else {
	    TRACE_APPEND(("nothing to do\n"));
#endif
	}
	NEXT_INST_V(pcAdjustment, cleanup, 0);

    /*
     *	   End of INST_ARRAY instructions.
     * -----------------------------------------------------------------
     *	   Start of variable linking instructions.
     */

    {
	Var *otherPtr;
	CallFrame *framePtr, *savedFramePtr;
	Tcl_Namespace *nsPtr;
	Namespace *savedNsPtr;

    case INST_UPVAR:
	TRACE(("%d %.30s %.30s => ", TclGetInt4AtPtr(pc+1),
		O2S(OBJ_UNDER_TOS), O2S(OBJ_AT_TOS)));

	if (TclObjGetFrame(interp, OBJ_UNDER_TOS, &framePtr) == -1) {
	    TRACE_ERROR(interp);
	    goto gotError;
	}

	/*
	 * Locate the other variable.
	 */

	savedFramePtr = iPtr->varFramePtr;
	iPtr->varFramePtr = framePtr;
	otherPtr = TclObjLookupVarEx(interp, OBJ_AT_TOS, NULL,
		TCL_LEAVE_ERR_MSG, "access", /*createPart1*/ 1,
		/*createPart2*/ 1, &varPtr);
	iPtr->varFramePtr = savedFramePtr;
	if (!otherPtr) {
	    TRACE_ERROR(interp);
	    goto gotError;
	}
	goto doLinkVars;

    case INST_NSUPVAR:
	TRACE(("%d %.30s %.30s => ", TclGetInt4AtPtr(pc+1),
		O2S(OBJ_UNDER_TOS), O2S(OBJ_AT_TOS)));
	if (TclGetNamespaceFromObj(interp, OBJ_UNDER_TOS, &nsPtr) != TCL_OK) {
	    TRACE_ERROR(interp);
	    goto gotError;
	}

	/*
	 * Locate the other variable.
	 */

	savedNsPtr = iPtr->varFramePtr->nsPtr;
	iPtr->varFramePtr->nsPtr = (Namespace *) nsPtr;
	otherPtr = TclObjLookupVarEx(interp, OBJ_AT_TOS, NULL,
		(TCL_NAMESPACE_ONLY|TCL_LEAVE_ERR_MSG|TCL_AVOID_RESOLVERS),
		"access", /*createPart1*/ 1, /*createPart2*/ 1, &varPtr);
	iPtr->varFramePtr->nsPtr = savedNsPtr;
	if (!otherPtr) {
	    TRACE_ERROR(interp);
	    goto gotError;
	}
	goto doLinkVars;

    case INST_VARIABLE:
	TRACE(("%d, %.30s => ", TclGetInt4AtPtr(pc+1), O2S(OBJ_AT_TOS)));
	otherPtr = TclObjLookupVarEx(interp, OBJ_AT_TOS, NULL,
		(TCL_NAMESPACE_ONLY | TCL_LEAVE_ERR_MSG), "access",
		/*createPart1*/ 1, /*createPart2*/ 1, &varPtr);
	if (!otherPtr) {
	    TRACE_ERROR(interp);
	    goto gotError;
	}

	/*
	 * Do the [variable] magic.
	 */

	TclSetVarNamespaceVar(otherPtr);

    doLinkVars:

	/*
	 * If we are here, the local variable has already been created: do the
	 * little work of TclPtrMakeUpvar that remains to be done right here
	 * if there are no errors; otherwise, let it handle the case.
	 */

	opnd = TclGetInt4AtPtr(pc+1);
	varPtr = LOCAL(opnd);
	if ((varPtr != otherPtr) && !TclIsVarTraced(varPtr)
		&& (TclIsVarUndefined(varPtr) || TclIsVarLink(varPtr))) {
	    if (!TclIsVarUndefined(varPtr)) {
		/*
		 * Then it is a defined link.
		 */

		Var *linkPtr = varPtr->value.linkPtr;

		if (linkPtr == otherPtr) {
		    TRACE_APPEND(("already linked\n"));
		    NEXT_INST_F(5, 1, 0);
		}
		if (TclIsVarInHash(linkPtr)) {
		    VarHashRefCount(linkPtr)--;
		    if (TclIsVarUndefined(linkPtr)) {
			TclCleanupVar(linkPtr, NULL);
		    }
		}
	    }
	    TclSetVarLink(varPtr);
	    varPtr->value.linkPtr = otherPtr;
	    if (TclIsVarInHash(otherPtr)) {
		VarHashRefCount(otherPtr)++;
	    }
	} else if (TclPtrObjMakeUpvarIdx(interp, otherPtr, NULL, 0,
		opnd) != TCL_OK) {
	    TRACE_ERROR(interp);
	    goto gotError;
	}

	/*
	 * Do not pop the namespace or frame index, it may be needed for other
	 * variables - and [variable] did not push it at all.
	 */

	TRACE_APPEND(("link made\n"));
	NEXT_INST_F(5, 1, 0);
    }
    break;

    /*
     *	   End of variable linking instructions.
     * -----------------------------------------------------------------
     */

    case INST_JUMP1:
	opnd = TclGetInt1AtPtr(pc+1);
	TRACE(("%d => new pc %u\n", opnd,
		(unsigned)(pc + opnd - codePtr->codeStart)));
	NEXT_INST_F(opnd, 0, 0);
    break;

    case INST_JUMP4:
	opnd = TclGetInt4AtPtr(pc+1);
	TRACE(("%d => new pc %u\n", opnd,
		(unsigned)(pc + opnd - codePtr->codeStart)));
	NEXT_INST_F(opnd, 0, 0);

    {
	int jmpOffset[2], b;

	/* TODO: consider rewrite so we don't compute the offset we're not
	 * going to take. */
    case INST_JUMP_FALSE4:
	jmpOffset[0] = TclGetInt4AtPtr(pc+1);	/* FALSE offset */
	jmpOffset[1] = 5;			/* TRUE offset */
	goto doCondJump;

    case INST_JUMP_TRUE4:
	jmpOffset[0] = 5;
	jmpOffset[1] = TclGetInt4AtPtr(pc+1);
	goto doCondJump;

    case INST_JUMP_FALSE1:
	jmpOffset[0] = TclGetInt1AtPtr(pc+1);
	jmpOffset[1] = 2;
	goto doCondJump;

    case INST_JUMP_TRUE1:
	jmpOffset[0] = 2;
	jmpOffset[1] = TclGetInt1AtPtr(pc+1);

    doCondJump:
	valuePtr = OBJ_AT_TOS;
	TRACE(("%d => ", jmpOffset[
		(*pc==INST_JUMP_FALSE1 || *pc==INST_JUMP_FALSE4) ? 0 : 1]));

	/* TODO - check claim that taking address of b harms performance */
	/* TODO - consider optimization search for constants */
	if (TclGetBooleanFromObj(interp, valuePtr, &b) != TCL_OK) {
	    TRACE_ERROR(interp);
	    goto gotError;
	}

#ifdef TCL_COMPILE_DEBUG
	if (b) {
	    if ((*pc == INST_JUMP_TRUE1) || (*pc == INST_JUMP_TRUE4)) {
		TRACE_APPEND(("%.20s true, new pc %u\n", O2S(valuePtr),
			(unsigned)(pc + jmpOffset[1] - codePtr->codeStart)));
	    } else {
		TRACE_APPEND(("%.20s true\n", O2S(valuePtr)));
	    }
	} else {
	    if ((*pc == INST_JUMP_TRUE1) || (*pc == INST_JUMP_TRUE4)) {
		TRACE_APPEND(("%.20s false\n", O2S(valuePtr)));
	    } else {
		TRACE_APPEND(("%.20s false, new pc %u\n", O2S(valuePtr),
			(unsigned)(pc + jmpOffset[0] - codePtr->codeStart)));
	    }
	}
#endif
	NEXT_INST_F(jmpOffset[b], 1, 0);
    }
    break;

    case INST_JUMP_TABLE: {
	Tcl_HashEntry *hPtr;
	JumptableInfo *jtPtr;

	/*
	 * Jump to location looked up in a hashtable; fall through to next
	 * instr if lookup fails.
	 */

	opnd = TclGetInt4AtPtr(pc+1);
	jtPtr = (JumptableInfo *) codePtr->auxDataArrayPtr[opnd].clientData;
	TRACE(("%d \"%.20s\" => ", opnd, O2S(OBJ_AT_TOS)));
	hPtr = Tcl_FindHashEntry(&jtPtr->hashTable, TclGetString(OBJ_AT_TOS));
	if (hPtr != NULL) {
	    int jumpOffset = PTR2INT(Tcl_GetHashValue(hPtr));

	    TRACE_APPEND(("found in table, new pc %u\n",
		    (unsigned)(pc - codePtr->codeStart + jumpOffset)));
	    NEXT_INST_F(jumpOffset, 1, 0);
	} else {
	    TRACE_APPEND(("not found in table\n"));
	    NEXT_INST_F(5, 1, 0);
	}
    }
    break;

    /*
     * These two instructions are now redundant: the complete logic of the LOR
     * and LAND is now handled by the expression compiler.
     */

    case INST_LOR:
    case INST_LAND: {
	/*
	 * Operands must be boolean or numeric. No int->double conversions are
	 * performed.
	 */

	int i1, i2, iResult;

	value2Ptr = OBJ_AT_TOS;
	valuePtr = OBJ_UNDER_TOS;
	if (TclGetBooleanFromObj(NULL, valuePtr, &i1) != TCL_OK) {
	    TRACE(("\"%.20s\" => ILLEGAL TYPE %s \n", O2S(valuePtr),
		    (valuePtr->typePtr? valuePtr->typePtr->name : "null")));
	    DECACHE_STACK_INFO();
	    IllegalExprOperandType(interp, pc, valuePtr);
	    CACHE_STACK_INFO();
	    goto gotError;
	}

	if (TclGetBooleanFromObj(NULL, value2Ptr, &i2) != TCL_OK) {
	    TRACE(("\"%.20s\" => ILLEGAL TYPE %s \n", O2S(value2Ptr),
		    (value2Ptr->typePtr? value2Ptr->typePtr->name : "null")));
	    DECACHE_STACK_INFO();
	    IllegalExprOperandType(interp, pc, value2Ptr);
	    CACHE_STACK_INFO();
	    goto gotError;
	}

	if (*pc == INST_LOR) {
	    iResult = (i1 || i2);
	} else {
	    iResult = (i1 && i2);
	}
	objResultPtr = TCONST(iResult);
	TRACE(("%.20s %.20s => %d\n", O2S(valuePtr),O2S(value2Ptr),iResult));
	NEXT_INST_F(1, 2, 1);
    }
    break;

    /*
     * -----------------------------------------------------------------
     *	   Start of general introspector instructions.
     */

    case INST_NS_CURRENT: {
	Namespace *currNsPtr = (Namespace *) TclGetCurrentNamespace(interp);

	if (currNsPtr == (Namespace *) TclGetGlobalNamespace(interp)) {
	    TclNewLiteralStringObj(objResultPtr, "::");
	} else {
	    TclNewStringObj(objResultPtr, currNsPtr->fullName,
		    strlen(currNsPtr->fullName));
	}
	TRACE_WITH_OBJ(("=> "), objResultPtr);
	NEXT_INST_F(1, 0, 1);
    }
    break;
    case INST_COROUTINE_NAME: {
	CoroutineData *corPtr = iPtr->execEnvPtr->corPtr;

	TclNewObj(objResultPtr);
	if (corPtr && !(corPtr->cmdPtr->flags & CMD_DYING)) {
	    Tcl_GetCommandFullName(interp, (Tcl_Command) corPtr->cmdPtr,
		    objResultPtr);
	}
	TRACE_WITH_OBJ(("=> "), objResultPtr);
	NEXT_INST_F(1, 0, 1);
    }
    break;
    case INST_INFO_LEVEL_NUM:
	TclNewIntObj(objResultPtr, iPtr->varFramePtr->level);
	TRACE_WITH_OBJ(("=> "), objResultPtr);
	NEXT_INST_F(1, 0, 1);
    break;
    case INST_INFO_LEVEL_ARGS: {
	int level;
	CallFrame *framePtr = iPtr->varFramePtr;
	CallFrame *rootFramePtr = iPtr->rootFramePtr;

	TRACE(("\"%.30s\" => ", O2S(OBJ_AT_TOS)));
	if (TclGetIntFromObj(interp, OBJ_AT_TOS, &level) != TCL_OK) {
	    TRACE_ERROR(interp);
	    goto gotError;
	}
	if (level <= 0) {
	    level += framePtr->level;
	}
	for (; (framePtr->level!=level) && (framePtr!=rootFramePtr) ;
		framePtr = framePtr->callerVarPtr) {
	    /* Empty loop body */
	}
	if (framePtr == rootFramePtr) {
	    Tcl_SetObjResult(interp, Tcl_ObjPrintf(
		    "bad level \"%s\"", TclGetString(OBJ_AT_TOS)));
	    TRACE_ERROR(interp);
	    DECACHE_STACK_INFO();
	    Tcl_SetErrorCode(interp, "TCL", "LOOKUP", "STACK_LEVEL",
		    TclGetString(OBJ_AT_TOS), NULL);
	    CACHE_STACK_INFO();
	    goto gotError;
	}
	objResultPtr = Tcl_NewListObj(framePtr->objc, framePtr->objv);
	TRACE_APPEND(("%.30s\n", O2S(objResultPtr)));
	NEXT_INST_F(1, 1, 1);
    }
    {
	Tcl_Command cmd, origCmd;

    case INST_RESOLVE_COMMAND:
	cmd = Tcl_GetCommandFromObj(interp, OBJ_AT_TOS);
	TclNewObj(objResultPtr);
	if (cmd != NULL) {
	    Tcl_GetCommandFullName(interp, cmd, objResultPtr);
	}
	TRACE_WITH_OBJ(("\"%.20s\" => ", O2S(OBJ_AT_TOS)), objResultPtr);
	NEXT_INST_F(1, 1, 1);

    case INST_ORIGIN_COMMAND:
	TRACE(("\"%.30s\" => ", O2S(OBJ_AT_TOS)));
	cmd = Tcl_GetCommandFromObj(interp, OBJ_AT_TOS);
	if (cmd == NULL) {
	    goto instOriginError;
	}
	origCmd = TclGetOriginalCommand(cmd);
	if (origCmd == NULL) {
	    origCmd = cmd;
	}

	TclNewObj(objResultPtr);
	Tcl_GetCommandFullName(interp, origCmd, objResultPtr);
	if (TclCheckEmptyString(objResultPtr) == TCL_EMPTYSTRING_YES ) {
	    Tcl_DecrRefCount(objResultPtr);
	    instOriginError:
	    Tcl_SetObjResult(interp, Tcl_ObjPrintf(
		    "invalid command name \"%s\"", TclGetString(OBJ_AT_TOS)));
	    DECACHE_STACK_INFO();
	    Tcl_SetErrorCode(interp, "TCL", "LOOKUP", "COMMAND",
		    TclGetString(OBJ_AT_TOS), NULL);
	    CACHE_STACK_INFO();
	    TRACE_APPEND(("ERROR: not command\n"));
	    goto gotError;
	}
	TRACE_APPEND(("\"%.30s\"", O2S(OBJ_AT_TOS)));
	NEXT_INST_F(1, 1, 1);
    }

    /*
     * -----------------------------------------------------------------
     *	   Start of TclOO support instructions.
     */

    {
	Object *oPtr;
	CallFrame *framePtr;
	CallContext *contextPtr;
	int skip, newDepth;

    case INST_TCLOO_SELF:
	framePtr = iPtr->varFramePtr;
	if (framePtr == NULL ||
		!(framePtr->isProcCallFrame & FRAME_IS_METHOD)) {
	    TRACE(("=> ERROR: no TclOO call context\n"));
	    Tcl_SetObjResult(interp, Tcl_NewStringObj(
		    "self may only be called from inside a method",
		    -1));
	    DECACHE_STACK_INFO();
	    Tcl_SetErrorCode(interp, "TCL", "OO", "CONTEXT_REQUIRED", NULL);
	    CACHE_STACK_INFO();
	    goto gotError;
	}
	contextPtr = (CallContext *)framePtr->clientData;

	/*
	 * Call out to get the name; it's expensive to compute but cached.
	 */

	objResultPtr = TclOOObjectName(interp, contextPtr->oPtr);
	TRACE_WITH_OBJ(("=> "), objResultPtr);
	NEXT_INST_F(1, 0, 1);

    case INST_TCLOO_NEXT_CLASS:
	opnd = TclGetUInt1AtPtr(pc+1);
	framePtr = iPtr->varFramePtr;
	valuePtr = OBJ_AT_DEPTH(opnd - 2);
	objv = &OBJ_AT_DEPTH(opnd - 1);
	skip = 2;
	TRACE(("%d => ", opnd));
	if (framePtr == NULL ||
		!(framePtr->isProcCallFrame & FRAME_IS_METHOD)) {
	    TRACE_APPEND(("ERROR: no TclOO call context\n"));
	    Tcl_SetObjResult(interp, Tcl_NewStringObj(
		    "nextto may only be called from inside a method",
		    -1));
	    DECACHE_STACK_INFO();
	    Tcl_SetErrorCode(interp, "TCL", "OO", "CONTEXT_REQUIRED", NULL);
	    CACHE_STACK_INFO();
	    goto gotError;
	}
	contextPtr = (CallContext *)framePtr->clientData;

	oPtr = (Object *) Tcl_GetObjectFromObj(interp, valuePtr);
	if (oPtr == NULL) {
	    TRACE_APPEND(("ERROR: \"%.30s\" not object\n", O2S(valuePtr)));
	    goto gotError;
	} else {
	    Class *classPtr = oPtr->classPtr;
	    struct MInvoke *miPtr;
	    int i;
	    const char *methodType;

	    if (classPtr == NULL) {
		TRACE_APPEND(("ERROR: \"%.30s\" not class\n", O2S(valuePtr)));
		Tcl_SetObjResult(interp, Tcl_ObjPrintf(
			"\"%s\" is not a class", TclGetString(valuePtr)));
		DECACHE_STACK_INFO();
		Tcl_SetErrorCode(interp, "TCL", "OO", "CLASS_REQUIRED", NULL);
		CACHE_STACK_INFO();
		goto gotError;
	    }

	    for (i=contextPtr->index+1 ; i<contextPtr->callPtr->numChain ; i++) {
		miPtr = contextPtr->callPtr->chain + i;
		if (!miPtr->isFilter &&
			miPtr->mPtr->declaringClassPtr == classPtr) {
		    newDepth = i;
#ifdef TCL_COMPILE_DEBUG
		    if (tclTraceExec >= 2) {
			if (traceInstructions) {
			    strncpy(cmdNameBuf, TclGetString(objv[0]), 20);
			} else {
			    fprintf(stdout, "%d: (%u) invoking ",
				    iPtr->numLevels,
				    (unsigned)(pc - codePtr->codeStart));
			}
			for (i = 0;  i < opnd;  i++) {
			    TclPrintObject(stdout, objv[i], 15);
			    fprintf(stdout, " ");
			}
			fprintf(stdout, "\n");
			fflush(stdout);
		    }
#endif /*TCL_COMPILE_DEBUG*/
		    goto doInvokeNext;
		}
	    }

	    if (contextPtr->callPtr->flags & CONSTRUCTOR) {
		methodType = "constructor";
	    } else if (contextPtr->callPtr->flags & DESTRUCTOR) {
		methodType = "destructor";
	    } else {
		methodType = "method";
	    }

	    TRACE_APPEND(("ERROR: \"%.30s\" not on reachable chain\n",
		    O2S(valuePtr)));
	    for (i = contextPtr->index ; i >= 0 ; i--) {
		miPtr = contextPtr->callPtr->chain + i;
		if (miPtr->isFilter
			|| miPtr->mPtr->declaringClassPtr != classPtr) {
		    continue;
		}
		Tcl_SetObjResult(interp, Tcl_ObjPrintf(
			"%s implementation by \"%s\" not reachable from here",
			methodType, TclGetString(valuePtr)));
		DECACHE_STACK_INFO();
		Tcl_SetErrorCode(interp, "TCL", "OO", "CLASS_NOT_REACHABLE",
			NULL);
		CACHE_STACK_INFO();
		goto gotError;
	    }
	    Tcl_SetObjResult(interp, Tcl_ObjPrintf(
		    "%s has no non-filter implementation by \"%s\"",
		    methodType, TclGetString(valuePtr)));
	    DECACHE_STACK_INFO();
	    Tcl_SetErrorCode(interp, "TCL", "OO", "CLASS_NOT_THERE", NULL);
	    CACHE_STACK_INFO();
	    goto gotError;
	}

    case INST_TCLOO_NEXT:
	opnd = TclGetUInt1AtPtr(pc+1);
	objv = &OBJ_AT_DEPTH(opnd - 1);
	framePtr = iPtr->varFramePtr;
	skip = 1;
	TRACE(("%d => ", opnd));
	if (framePtr == NULL ||
		!(framePtr->isProcCallFrame & FRAME_IS_METHOD)) {
	    TRACE_APPEND(("ERROR: no TclOO call context\n"));
	    Tcl_SetObjResult(interp, Tcl_NewStringObj(
		    "next may only be called from inside a method",
		    -1));
	    DECACHE_STACK_INFO();
	    Tcl_SetErrorCode(interp, "TCL", "OO", "CONTEXT_REQUIRED", NULL);
	    CACHE_STACK_INFO();
	    goto gotError;
	}
	contextPtr = (CallContext *)framePtr->clientData;

	newDepth = contextPtr->index + 1;
	if (newDepth >= contextPtr->callPtr->numChain) {
	    /*
	     * We're at the end of the chain; generate an error message unless
	     * the interpreter is being torn down, in which case we might be
	     * getting here because of methods/destructors doing a [next] (or
	     * equivalent) unexpectedly.
	     */

	    const char *methodType;

	    if (contextPtr->callPtr->flags & CONSTRUCTOR) {
		methodType = "constructor";
	    } else if (contextPtr->callPtr->flags & DESTRUCTOR) {
		methodType = "destructor";
	    } else {
		methodType = "method";
	    }

	    TRACE_APPEND(("ERROR: no TclOO next impl\n"));
	    Tcl_SetObjResult(interp, Tcl_ObjPrintf(
		    "no next %s implementation", methodType));
	    DECACHE_STACK_INFO();
	    Tcl_SetErrorCode(interp, "TCL", "OO", "NOTHING_NEXT", NULL);
	    CACHE_STACK_INFO();
	    goto gotError;
#ifdef TCL_COMPILE_DEBUG
	} else if (tclTraceExec >= 2) {
	    int i;

	    if (traceInstructions) {
		strncpy(cmdNameBuf, TclGetString(objv[0]), 20);
	    } else {
		fprintf(stdout, "%d: (%u) invoking ",
			iPtr->numLevels, (unsigned)(pc - codePtr->codeStart));
	    }
	    for (i = 0;  i < opnd;  i++) {
		TclPrintObject(stdout, objv[i], 15);
		fprintf(stdout, " ");
	    }
	    fprintf(stdout, "\n");
	    fflush(stdout);
#endif /*TCL_COMPILE_DEBUG*/
	}

    doInvokeNext:
	bcFramePtr->data.tebc.pc = (char *) pc;
	iPtr->cmdFramePtr = bcFramePtr;

	if (iPtr->flags & INTERP_DEBUG_FRAME) {
	    ArgumentBCEnter(interp, codePtr, TD, pc, opnd, objv);
	}

	pcAdjustment = 2;
	cleanup = opnd;
	DECACHE_STACK_INFO();
	iPtr->varFramePtr = framePtr->callerVarPtr;
	pc += pcAdjustment;
	TEBC_YIELD();

	TclPushTailcallPoint(interp);
	oPtr = contextPtr->oPtr;
	if (oPtr->flags & FILTER_HANDLING) {
	    TclNRAddCallback(interp, FinalizeOONextFilter,
		    framePtr, contextPtr, INT2PTR(contextPtr->index),
		    INT2PTR(contextPtr->skip));
	} else {
	    TclNRAddCallback(interp, FinalizeOONext,
		    framePtr, contextPtr, INT2PTR(contextPtr->index),
		    INT2PTR(contextPtr->skip));
	}
	contextPtr->skip = skip;
	contextPtr->index = newDepth;
	if (contextPtr->callPtr->chain[newDepth].isFilter
		|| contextPtr->callPtr->flags & FILTER_HANDLING) {
	    oPtr->flags |= FILTER_HANDLING;
	} else {
	    oPtr->flags &= ~FILTER_HANDLING;
	}

	{
	    Method *const mPtr =
		    contextPtr->callPtr->chain[newDepth].mPtr;

	    if (mPtr->typePtr->version < TCL_OO_METHOD_VERSION_2) {
		return mPtr->typePtr->callProc(mPtr->clientData, interp,
			(Tcl_ObjectContext) contextPtr, opnd, objv);
	    }
	    return ((Tcl_MethodCallProc2 *)(void *)(mPtr->typePtr->callProc))(mPtr->clientData, interp,
		    (Tcl_ObjectContext) contextPtr, opnd, objv);
	}

    case INST_TCLOO_IS_OBJECT:
	oPtr = (Object *) Tcl_GetObjectFromObj(interp, OBJ_AT_TOS);
	objResultPtr = TCONST(oPtr != NULL ? 1 : 0);
	TRACE_WITH_OBJ(("%.30s => ", O2S(OBJ_AT_TOS)), objResultPtr);
	NEXT_INST_F(1, 1, 1);
    case INST_TCLOO_CLASS:
	oPtr = (Object *) Tcl_GetObjectFromObj(interp, OBJ_AT_TOS);
	if (oPtr == NULL) {
	    TRACE(("%.30s => ERROR: not object\n", O2S(OBJ_AT_TOS)));
	    goto gotError;
	}
	objResultPtr = TclOOObjectName(interp, oPtr->selfCls->thisPtr);
	TRACE_WITH_OBJ(("%.30s => ", O2S(OBJ_AT_TOS)), objResultPtr);
	NEXT_INST_F(1, 1, 1);
    case INST_TCLOO_NS:
	oPtr = (Object *) Tcl_GetObjectFromObj(interp, OBJ_AT_TOS);
	if (oPtr == NULL) {
	    TRACE(("%.30s => ERROR: not object\n", O2S(OBJ_AT_TOS)));
	    goto gotError;
	}

	/*
	 * TclOO objects *never* have the global namespace as their NS.
	 */

	TclNewStringObj(objResultPtr, oPtr->namespacePtr->fullName,
		strlen(oPtr->namespacePtr->fullName));
	TRACE_WITH_OBJ(("%.30s => ", O2S(OBJ_AT_TOS)), objResultPtr);
	NEXT_INST_F(1, 1, 1);
    }

    /*
     *     End of TclOO support instructions.
     * -----------------------------------------------------------------
     *	   Start of INST_LIST and related instructions.
     */

    {
	int numIndices, nocase, match, cflags;
	int length2, fromIdx, toIdx, index, s1len, s2len;
	const char *s1, *s2;

    case INST_LIST:
	/*
	 * Pop the opnd (objc) top stack elements into a new list obj and then
	 * decrement their ref counts.
	 */

	opnd = TclGetUInt4AtPtr(pc+1);
	objResultPtr = Tcl_NewListObj(opnd, &OBJ_AT_DEPTH(opnd-1));
	TRACE_WITH_OBJ(("%u => ", opnd), objResultPtr);
	NEXT_INST_V(5, opnd, 1);

    case INST_LIST_LENGTH:
	TRACE(("\"%.30s\" => ", O2S(OBJ_AT_TOS)));
	if (TclListObjLengthM(interp, OBJ_AT_TOS, &length) != TCL_OK) {
	    TRACE_ERROR(interp);
	    goto gotError;
	}
	TclNewIntObj(objResultPtr, length);
	TRACE_APPEND(("%d\n", length));
	NEXT_INST_F(1, 1, 1);

    case INST_LIST_INDEX:	/* lindex with objc == 3 */
	value2Ptr = OBJ_AT_TOS;
	valuePtr = OBJ_UNDER_TOS;
	TRACE(("\"%.30s\" \"%.30s\" => ", O2S(valuePtr), O2S(value2Ptr)));

<<<<<<< HEAD
	/* special case for AbstractList */
	if (TclHasInternalRep(valuePtr,&tclAbstractListType)) {
	    Tcl_AbstractListType *typePtr;
	    typePtr = Tcl_AbstractListGetType(valuePtr);
	    length = typePtr->lengthProc(valuePtr);
=======

	/* special case for ArithSeries */
	if (TclHasInternalRep(valuePtr,&tclArithSeriesType)) {
	    length = TclArithSeriesObjLength(valuePtr);
>>>>>>> 42bd6877
	    if (TclGetIntForIndexM(interp, value2Ptr, length-1, &index)!=TCL_OK) {
		CACHE_STACK_INFO();
		TRACE_ERROR(interp);
		goto gotError;
	    }
<<<<<<< HEAD
	    objResultPtr = typePtr->indexProc(valuePtr, index);
=======
	    if (TclArithSeriesObjIndex(valuePtr, index, &objResultPtr) != TCL_OK) {
		CACHE_STACK_INFO();
		TRACE_ERROR(interp);
		goto gotError;
	    }
>>>>>>> 42bd6877
	    goto lindexDone;
	}

	/*
	 * Extract the desired list element.
	 */

	if ((TclListObjGetElementsM(interp, valuePtr, &objc, &objv) == TCL_OK)
		&& !TclHasInternalRep(value2Ptr, &tclListType)) {
	    int code;

	    DECACHE_STACK_INFO();
	    code = TclGetIntForIndexM(interp, value2Ptr, objc-1, &index);
	    CACHE_STACK_INFO();
	    if (code == TCL_OK) {
		TclDecrRefCount(value2Ptr);
		tosPtr--;
		pcAdjustment = 1;
		goto lindexFastPath;
	    }
	    Tcl_ResetResult(interp);
	}

	objResultPtr = TclLindexList(interp, valuePtr, value2Ptr);

    lindexDone:
	if (!objResultPtr) {
	    TRACE_ERROR(interp);
	    goto gotError;
	}

	/*
	 * Stash the list element on the stack.
	 */

	TRACE_APPEND(("\"%.30s\"\n", O2S(objResultPtr)));
	NEXT_INST_F(1, 2, -1);	/* Already has the correct refCount */

    case INST_LIST_INDEX_IMM:	/* lindex with objc==3 and index in bytecode
				 * stream */

	/*
	 * Pop the list and get the index.
	 */

	valuePtr = OBJ_AT_TOS;
	opnd = TclGetInt4AtPtr(pc+1);
	TRACE(("\"%.30s\" %d => ", O2S(valuePtr), opnd));

	/* special case for ArithSeries */
	if (TclHasInternalRep(valuePtr,&tclArithSeriesType)) {
	    length = TclArithSeriesObjLength(valuePtr);

	    /* Decode end-offset index values. */

	    index = TclIndexDecode(opnd, length);

	    /* Compute value @ index */
	    if (index >= 0 && index < length) {
		if (TclArithSeriesObjIndex(valuePtr, index, &objResultPtr) != TCL_OK) {
		    CACHE_STACK_INFO();
		    TRACE_ERROR(interp);
		    goto gotError;
		}
	    } else {
		TclNewObj(objResultPtr);
	    }
	    pcAdjustment = 5;
	    goto lindexFastPath2;
	}

	/*
	 * Get the contents of the list, making sure that it really is a list
	 * in the process.
	 */

	/* special case for AbstractList */
	if (TclHasInternalRep(valuePtr,&tclAbstractListType)) {
	    Tcl_AbstractListType *typePtr;
	    typePtr = Tcl_AbstractListGetType(valuePtr);
	    length = typePtr->lengthProc(valuePtr);

	    /* Decode end-offset index values. */

	    index = TclIndexDecode(opnd, length);

	    /* Compute value @ index */
	    if (index >= 0 && index < length) {
		objResultPtr = typePtr->indexProc(valuePtr, index);
	    } else {
		TclNewObj(objResultPtr);
	    }
	    pcAdjustment = 5;
	    goto lindexFastPath2;
	}

	/* List case */
	if (TclListObjGetElementsM(interp, valuePtr, &objc, &objv) != TCL_OK) {
	    TRACE_ERROR(interp);
	    goto gotError;
	}

	/* Decode end-offset index values. */

	index = TclIndexDecode(opnd, objc - 1);
	pcAdjustment = 5;

    lindexFastPath:
	if (index >= 0 && index < objc) {
	    objResultPtr = objv[index];
	} else {
	    TclNewObj(objResultPtr);
	}

    lindexFastPath2:

	TRACE_APPEND(("\"%.30s\"\n", O2S(objResultPtr)));
	NEXT_INST_F(pcAdjustment, 1, 1);

    case INST_LIST_INDEX_MULTI:	/* 'lindex' with multiple index args */
	/*
	 * Determine the count of index args.
	 */

	opnd = TclGetUInt4AtPtr(pc+1);
	numIndices = opnd-1;

	/*
	 * Do the 'lindex' operation.
	 */

	TRACE(("%d => ", opnd));
	objResultPtr = TclLindexFlat(interp, OBJ_AT_DEPTH(numIndices),
		numIndices, &OBJ_AT_DEPTH(numIndices - 1));
	if (!objResultPtr) {
	    TRACE_ERROR(interp);
	    goto gotError;
	}

	/*
	 * Set result.
	 */

	TRACE_APPEND(("\"%.30s\"\n", O2S(objResultPtr)));
	NEXT_INST_V(5, opnd, -1);

    case INST_LSET_FLAT:
	/*
	 * Lset with 3, 5, or more args. Get the number of index args.
	 */

	opnd = TclGetUInt4AtPtr(pc + 1);
	numIndices = opnd - 2;
	TRACE(("%d => ", opnd));

	/*
	 * Get the old value of variable, and remove the stack ref. This is
	 * safe because the variable still references the object; the ref
	 * count will never go zero here - we can use the smaller macro
	 * Tcl_DecrRefCount.
	 */

	valuePtr = POP_OBJECT();
	Tcl_DecrRefCount(valuePtr); /* This one should be done here */

	/*
	 * Compute the new variable value.
	 */

	objResultPtr = TclLsetFlat(interp, valuePtr, numIndices,
		&OBJ_AT_DEPTH(numIndices), OBJ_AT_TOS);
	if (!objResultPtr) {
	    TRACE_ERROR(interp);
	    goto gotError;
	}

	/*
	 * Set result.
	 */

	TRACE_APPEND(("\"%.30s\"\n", O2S(objResultPtr)));
	NEXT_INST_V(5, numIndices+1, -1);

    case INST_LSET_LIST:	/* 'lset' with 4 args */
	/*
	 * Get the old value of variable, and remove the stack ref. This is
	 * safe because the variable still references the object; the ref
	 * count will never go zero here - we can use the smaller macro
	 * Tcl_DecrRefCount.
	 */

	objPtr = POP_OBJECT();
	Tcl_DecrRefCount(objPtr);	/* This one should be done here. */

	/*
	 * Get the new element value, and the index list.
	 */

	valuePtr = OBJ_AT_TOS;
	value2Ptr = OBJ_UNDER_TOS;
	TRACE(("\"%.30s\" \"%.30s\" \"%.30s\" => ",
		O2S(value2Ptr), O2S(valuePtr), O2S(objPtr)));

	/*
	 * Compute the new variable value.
	 */

	objResultPtr = TclLsetList(interp, objPtr, value2Ptr, valuePtr);
	if (!objResultPtr) {
	    TRACE_ERROR(interp);
	    goto gotError;
	}

	/*
	 * Set result.
	 */

	TRACE_APPEND(("\"%.30s\"\n", O2S(objResultPtr)));
	NEXT_INST_F(1, 2, -1);

    case INST_LIST_RANGE_IMM:	/* lrange with objc==4 and both indices in
				 * bytecode stream */

	/*
	 * Pop the list and get the indices.
	 */

	valuePtr = OBJ_AT_TOS;
	fromIdx = TclGetInt4AtPtr(pc+1);
	toIdx = TclGetInt4AtPtr(pc+5);
	TRACE(("\"%.30s\" %d %d => ", O2S(valuePtr), TclGetInt4AtPtr(pc+1),
		TclGetInt4AtPtr(pc+5)));

	/*
	 * Get the length of the list, making sure that it really is a list
	 * in the process.
	 */

	if (TclListObjLengthM(interp, valuePtr, &objc) != TCL_OK) {
	    TRACE_ERROR(interp);
	    goto gotError;
	}

	/*
	 * Skip a lot of work if we're about to throw the result away (common
	 * with uses of [lassign]).
	 */

#ifndef TCL_COMPILE_DEBUG
	if (*(pc+9) == INST_POP) {
	    NEXT_INST_F(10, 1, 0);
	}
#endif

	/* Every range of an empty list is an empty list */
	if (objc == 0) {
	    /* avoid return of not canonical list (e. g. spaces in string repr.) */
	    if (!valuePtr->bytes || !valuePtr->length) {
		TRACE_APPEND(("\n"));
		NEXT_INST_F(9, 0, 0);
	    }
	    goto emptyList;
	}

	/* Decode index value operands. */

	if (toIdx == TCL_INDEX_NONE) {
	emptyList:
	    TclNewObj(objResultPtr);
	    TRACE_APPEND(("\"%.30s\"", O2S(objResultPtr)));
	    NEXT_INST_F(9, 1, 1);
	}
	toIdx = TclIndexDecode(toIdx, objc - 1);
	if (toIdx < 0) {
	    goto emptyList;
	} else if (toIdx >= objc) {
	    toIdx = objc - 1;
	}

	assert ( toIdx >= 0 && toIdx < objc);
	/*
	assert ( fromIdx != TCL_INDEX_NONE );
	 *
	 * Extra safety for legacy bytecodes:
	 */
	if (fromIdx == TCL_INDEX_NONE) {
	    fromIdx = TCL_INDEX_START;
	}

	fromIdx = TclIndexDecode(fromIdx, objc - 1);

<<<<<<< HEAD
	{
	    Tcl_AbstractListType *typePtr;
	    typePtr = Tcl_AbstractListGetType(valuePtr);

	    if (typePtr && TclAbstractListHasProc(valuePtr, TCL_ABSL_SLICE)) {
		objResultPtr = typePtr->sliceProc(valuePtr, fromIdx, toIdx);
	    } else {
		objResultPtr = TclListObjRange(valuePtr, fromIdx, toIdx);
	    }
	}

=======
	if (TclHasInternalRep(valuePtr,&tclArithSeriesType)) {
	    objResultPtr = TclArithSeriesObjRange(interp, valuePtr, fromIdx, toIdx);
	    if (objResultPtr == NULL) {
		TRACE_ERROR(interp);
		goto gotError;
	    }
	} else {
	    objResultPtr = TclListObjRange(valuePtr, fromIdx, toIdx);
	}
>>>>>>> 42bd6877

	TRACE_APPEND(("\"%.30s\"", O2S(objResultPtr)));
	NEXT_INST_F(9, 1, 1);

    case INST_LIST_IN:
    case INST_LIST_NOT_IN:	/* Basic list containment operators. */
	value2Ptr = OBJ_AT_TOS;
	valuePtr = OBJ_UNDER_TOS;

	s1 = TclGetStringFromObj(valuePtr, &s1len);
	TRACE(("\"%.30s\" \"%.30s\" => ", O2S(valuePtr), O2S(value2Ptr)));
	if (TclListObjLengthM(interp, value2Ptr, &length) != TCL_OK) {
	    TRACE_ERROR(interp);
	    goto gotError;
	}
	match = 0;
	if (length > 0) {
	    int i = 0;
	    Tcl_Obj *o;
<<<<<<< HEAD
	    int isAbstractList = TclHasInternalRep(value2Ptr,&tclAbstractListType);

=======
	    int isArithSeries = TclHasInternalRep(value2Ptr,&tclArithSeriesType);
>>>>>>> 42bd6877
	    /*
	     * An empty list doesn't match anything.
	     */

	    do {
		Tcl_ListObjIndex(NULL, value2Ptr, i, &o);
		if (o != NULL) {
		    s2 = TclGetStringFromObj(o, &s2len);
		} else {
		    s2 = "";
		    s2len = 0;
		}
		if (s1len == s2len) {
		    match = (memcmp(s1, s2, s1len) == 0);
		}
<<<<<<< HEAD
		if (isAbstractList) {
=======
		if (isArithSeries) {
>>>>>>> 42bd6877
		    TclDecrRefCount(o);
		}
		i++;
	    } while (i < length && match == 0);
	}

	if (*pc == INST_LIST_NOT_IN) {
	    match = !match;
	}

	TRACE_APPEND(("%d\n", match));

	/*
	 * Peep-hole optimisation: if you're about to jump, do jump from here.
	 * We're saving the effort of pushing a boolean value only to pop it
	 * for branching.
	 */

	JUMP_PEEPHOLE_F(match, 1, 2);

    case INST_LIST_CONCAT:
	value2Ptr = OBJ_AT_TOS;
	valuePtr = OBJ_UNDER_TOS;
	TRACE(("\"%.30s\" \"%.30s\" => ", O2S(valuePtr), O2S(value2Ptr)));
	if (Tcl_IsShared(valuePtr)) {
	    objResultPtr = Tcl_DuplicateObj(valuePtr);
	    if (Tcl_ListObjAppendList(interp, objResultPtr,
		    value2Ptr) != TCL_OK) {
		TRACE_ERROR(interp);
		TclDecrRefCount(objResultPtr);
		goto gotError;
	    }
	    TRACE_APPEND(("\"%.30s\"\n", O2S(objResultPtr)));
	    NEXT_INST_F(1, 2, 1);
	} else {
	    if (Tcl_ListObjAppendList(interp, valuePtr, value2Ptr) != TCL_OK){
		TRACE_ERROR(interp);
		goto gotError;
	    }
	    TRACE_APPEND(("\"%.30s\"\n", O2S(valuePtr)));
	    NEXT_INST_F(1, 1, 0);
	}

    /*
     *	   End of INST_LIST and related instructions.
     * -----------------------------------------------------------------
     *	   Start of string-related instructions.
     */

    case INST_STR_EQ:
    case INST_STR_NEQ:		/* String (in)equality check */
    case INST_STR_CMP:		/* String compare. */
    case INST_STR_LT:
    case INST_STR_GT:
    case INST_STR_LE:
    case INST_STR_GE:
    stringCompare:
	value2Ptr = OBJ_AT_TOS;
	valuePtr = OBJ_UNDER_TOS;

	{
	    int checkEq = ((*pc == INST_EQ) || (*pc == INST_NEQ)
		    || (*pc == INST_STR_EQ) || (*pc == INST_STR_NEQ));
	    match = TclStringCmp(valuePtr, value2Ptr, checkEq, 0, -1);
	}

	/*
	 * Make sure only -1,0,1 is returned
	 * TODO: consider peephole opt.
	 */

	if (*pc != INST_STR_CMP) {
	    /*
	     * Take care of the opcodes that goto'ed into here.
	     */

	    switch (*pc) {
	    case INST_STR_EQ:
	    case INST_EQ:
		match = (match == 0);
		break;
	    case INST_STR_NEQ:
	    case INST_NEQ:
		match = (match != 0);
		break;
	    case INST_LT:
	    case INST_STR_LT:
		match = (match < 0);
		break;
	    case INST_GT:
	    case INST_STR_GT:
		match = (match > 0);
		break;
	    case INST_LE:
	    case INST_STR_LE:
		match = (match <= 0);
		break;
	    case INST_GE:
	    case INST_STR_GE:
		match = (match >= 0);
		break;
	    }
	}

	TRACE(("\"%.20s\" \"%.20s\" => %d\n", O2S(valuePtr), O2S(value2Ptr),
		(match < 0 ? -1 : match > 0 ? 1 : 0)));
	JUMP_PEEPHOLE_F(match, 1, 2);

    case INST_STR_LEN:
	valuePtr = OBJ_AT_TOS;
	length = TclGetCharLength(valuePtr);
	TclNewIntObj(objResultPtr, length);
	TRACE(("\"%.20s\" => %d\n", O2S(valuePtr), length));
	NEXT_INST_F(1, 1, 1);

    case INST_STR_UPPER:
	valuePtr = OBJ_AT_TOS;
	TRACE(("\"%.20s\" => ", O2S(valuePtr)));
	if (Tcl_IsShared(valuePtr)) {
	    s1 = TclGetStringFromObj(valuePtr, &length);
	    TclNewStringObj(objResultPtr, s1, length);
	    length = Tcl_UtfToUpper(TclGetString(objResultPtr));
	    Tcl_SetObjLength(objResultPtr, length);
	    TRACE_APPEND(("\"%.20s\"\n", O2S(objResultPtr)));
	    NEXT_INST_F(1, 1, 1);
	} else {
	    length = Tcl_UtfToUpper(TclGetString(valuePtr));
	    Tcl_SetObjLength(valuePtr, length);
	    TclFreeInternalRep(valuePtr);
	    TRACE_APPEND(("\"%.20s\"\n", O2S(valuePtr)));
	    NEXT_INST_F(1, 0, 0);
	}
    case INST_STR_LOWER:
	valuePtr = OBJ_AT_TOS;
	TRACE(("\"%.20s\" => ", O2S(valuePtr)));
	if (Tcl_IsShared(valuePtr)) {
	    s1 = TclGetStringFromObj(valuePtr, &length);
	    TclNewStringObj(objResultPtr, s1, length);
	    length = Tcl_UtfToLower(TclGetString(objResultPtr));
	    Tcl_SetObjLength(objResultPtr, length);
	    TRACE_APPEND(("\"%.20s\"\n", O2S(objResultPtr)));
	    NEXT_INST_F(1, 1, 1);
	} else {
	    length = Tcl_UtfToLower(TclGetString(valuePtr));
	    Tcl_SetObjLength(valuePtr, length);
	    TclFreeInternalRep(valuePtr);
	    TRACE_APPEND(("\"%.20s\"\n", O2S(valuePtr)));
	    NEXT_INST_F(1, 0, 0);
	}
    case INST_STR_TITLE:
	valuePtr = OBJ_AT_TOS;
	TRACE(("\"%.20s\" => ", O2S(valuePtr)));
	if (Tcl_IsShared(valuePtr)) {
	    s1 = TclGetStringFromObj(valuePtr, &length);
	    TclNewStringObj(objResultPtr, s1, length);
	    length = Tcl_UtfToTitle(TclGetString(objResultPtr));
	    Tcl_SetObjLength(objResultPtr, length);
	    TRACE_APPEND(("\"%.20s\"\n", O2S(objResultPtr)));
	    NEXT_INST_F(1, 1, 1);
	} else {
	    length = Tcl_UtfToTitle(TclGetString(valuePtr));
	    Tcl_SetObjLength(valuePtr, length);
	    TclFreeInternalRep(valuePtr);
	    TRACE_APPEND(("\"%.20s\"\n", O2S(valuePtr)));
	    NEXT_INST_F(1, 0, 0);
	}

    case INST_STR_INDEX:
	value2Ptr = OBJ_AT_TOS;
	valuePtr = OBJ_UNDER_TOS;
	TRACE(("\"%.20s\" %.20s => ", O2S(valuePtr), O2S(value2Ptr)));

	/*
	 * Get char length to calulate what 'end' means.
	 */

	length = TclGetCharLength(valuePtr);
	DECACHE_STACK_INFO();
	if (TclGetIntForIndexM(interp, value2Ptr, length-1, &index)!=TCL_OK) {
	    CACHE_STACK_INFO();
	    TRACE_ERROR(interp);
	    goto gotError;
	}
	CACHE_STACK_INFO();

	if ((index < 0) || (index >= length)) {
	    TclNewObj(objResultPtr);
	} else if (TclIsPureByteArray(valuePtr)) {
	    objResultPtr = Tcl_NewByteArrayObj(
		    TclGetByteArrayFromObj(valuePtr, NULL)+index, 1);
	} else if (valuePtr->bytes && length == valuePtr->length) {
	    objResultPtr = Tcl_NewStringObj((const char *)
		    valuePtr->bytes+index, 1);
	} else {
	    char buf[4] = "";
	    int ch = TclGetUniChar(valuePtr, index);

	    /*
	     * This could be: Tcl_NewUnicodeObj((const Tcl_UniChar *)&ch, 1)
	     * but creating the object as a string seems to be faster in
	     * practical use.
	     */
	    if (ch == -1) {
		TclNewObj(objResultPtr);
	    } else {
		length = Tcl_UniCharToUtf(ch, buf);
		if ((ch >= 0xD800) && (length < 3)) {
		    length += Tcl_UniCharToUtf(-1, buf + length);
		}
		objResultPtr = Tcl_NewStringObj(buf, length);
	    }
	}

	TRACE_APPEND(("\"%s\"\n", O2S(objResultPtr)));
	NEXT_INST_F(1, 2, 1);

    case INST_STR_RANGE:
	TRACE(("\"%.20s\" %.20s %.20s =>",
		O2S(OBJ_AT_DEPTH(2)), O2S(OBJ_UNDER_TOS), O2S(OBJ_AT_TOS)));
	length = TclGetCharLength(OBJ_AT_DEPTH(2)) - 1;

	DECACHE_STACK_INFO();
	if (TclGetIntForIndexM(interp, OBJ_UNDER_TOS, length,
		    &fromIdx) != TCL_OK) {
	    CACHE_STACK_INFO();
	    TRACE_ERROR(interp);
	    goto gotError;
	}
	if (TclGetIntForIndexM(interp, OBJ_AT_TOS, length,
		    &toIdx) != TCL_OK) {
	    CACHE_STACK_INFO();
	    TRACE_ERROR(interp);
	    goto gotError;
	}
	CACHE_STACK_INFO();

	if (toIdx < 0) {
	    TclNewObj(objResultPtr);
	} else {
	    objResultPtr = TclGetRange(OBJ_AT_DEPTH(2), fromIdx, toIdx);
	}
	TRACE_APPEND(("\"%.30s\"\n", O2S(objResultPtr)));
	NEXT_INST_V(1, 3, 1);

    case INST_STR_RANGE_IMM:
	valuePtr = OBJ_AT_TOS;
	fromIdx = TclGetInt4AtPtr(pc+1);
	toIdx = TclGetInt4AtPtr(pc+5);
	length = TclGetCharLength(valuePtr);
	TRACE(("\"%.20s\" %d %d => ", O2S(valuePtr), fromIdx, toIdx));

	/* Every range of an empty value is an empty value */
	if (length == 0) {
	    TRACE_APPEND(("\n"));
	    NEXT_INST_F(9, 0, 0);
	}

	/* Decode index operands. */

	/*
	assert ( toIdx != TCL_INDEX_NONE );
	 *
	 * Extra safety for legacy bytecodes:
	 */
	if (toIdx == TCL_INDEX_NONE) {
	    TclNewObj(objResultPtr);
	} else {
	    toIdx = TclIndexDecode(toIdx, length - 1);
	    /*
	    assert ( fromIdx != TCL_INDEX_NONE );
	     *
	     * Extra safety for legacy bytecodes:
	     */
	    if (fromIdx == TCL_INDEX_NONE) {
		fromIdx = TCL_INDEX_START;
	    }
	    fromIdx = TclIndexDecode(fromIdx, length - 1);
	    if (toIdx < 0) {
		TclNewObj(objResultPtr);
	    } else {
		objResultPtr = TclGetRange(valuePtr, fromIdx, toIdx);
	    }
	}
	TRACE_APPEND(("%.30s\n", O2S(objResultPtr)));
	NEXT_INST_F(9, 1, 1);

    {
	Tcl_UniChar *ustring1, *ustring2, *ustring3, *end, *p;
	int length3, endIdx;
	Tcl_Obj *value3Ptr;

    case INST_STR_REPLACE:
	value3Ptr = POP_OBJECT();
	valuePtr = OBJ_AT_DEPTH(2);
	endIdx = TclGetCharLength(valuePtr) - 1;
	TRACE(("\"%.20s\" %s %s \"%.20s\" => ", O2S(valuePtr),
		O2S(OBJ_UNDER_TOS), O2S(OBJ_AT_TOS), O2S(value3Ptr)));
	DECACHE_STACK_INFO();
	if (TclGetIntForIndexM(interp, OBJ_UNDER_TOS, endIdx,
		    &fromIdx) != TCL_OK
	    || TclGetIntForIndexM(interp, OBJ_AT_TOS, endIdx,
		    &toIdx) != TCL_OK) {
	    CACHE_STACK_INFO();
	    TclDecrRefCount(value3Ptr);
	    TRACE_ERROR(interp);
	    goto gotError;
	}
	CACHE_STACK_INFO();
	TclDecrRefCount(OBJ_AT_TOS);
	(void) POP_OBJECT();
	TclDecrRefCount(OBJ_AT_TOS);
	(void) POP_OBJECT();

	if ((toIdx < 0) ||
		(fromIdx > endIdx) ||
		(toIdx < fromIdx)) {
	    TRACE_APPEND(("\"%.30s\"\n", O2S(valuePtr)));
	    TclDecrRefCount(value3Ptr);
	    NEXT_INST_F(1, 0, 0);
	}

	if (fromIdx < 0) {
	    fromIdx = 0;
	}

	if (toIdx > endIdx) {
	    toIdx = endIdx;
	}

	if (fromIdx == 0 && toIdx == endIdx) {
	    TclDecrRefCount(OBJ_AT_TOS);
	    OBJ_AT_TOS = value3Ptr;
	    TRACE_APPEND(("\"%.30s\"\n", O2S(value3Ptr)));
	    NEXT_INST_F(1, 0, 0);
	}

	objResultPtr = TclStringReplace(interp, valuePtr, fromIdx,
		toIdx - fromIdx + 1, value3Ptr, TCL_STRING_IN_PLACE);

	if (objResultPtr == value3Ptr) {
	    /* See [Bug 82e7f67325] */
	    TclDecrRefCount(OBJ_AT_TOS);
	    OBJ_AT_TOS = value3Ptr;
	    TRACE_APPEND(("\"%.30s\"\n", O2S(value3Ptr)));
	    NEXT_INST_F(1, 0, 0);
	}
	TclDecrRefCount(value3Ptr);
	TRACE_APPEND(("\"%.30s\"\n", O2S(objResultPtr)));
	NEXT_INST_F(1, 1, 1);

    case INST_STR_MAP:
	valuePtr = OBJ_AT_TOS;		/* "Main" string. */
	value3Ptr = OBJ_UNDER_TOS;	/* "Target" string. */
	value2Ptr = OBJ_AT_DEPTH(2);	/* "Source" string. */
	if (value3Ptr == value2Ptr) {
	    objResultPtr = valuePtr;
	    goto doneStringMap;
	} else if (valuePtr == value2Ptr) {
	    objResultPtr = value3Ptr;
	    goto doneStringMap;
	}
	ustring1 = TclGetUnicodeFromObj_(valuePtr, &length);
	if (length == 0) {
	    objResultPtr = valuePtr;
	    goto doneStringMap;
	}
	ustring2 = TclGetUnicodeFromObj_(value2Ptr, &length2);
	if (length2 > length || length2 == 0) {
	    objResultPtr = valuePtr;
	    goto doneStringMap;
	} else if (length2 == length) {
	    if (memcmp(ustring1, ustring2, sizeof(Tcl_UniChar) * length)) {
		objResultPtr = valuePtr;
	    } else {
		objResultPtr = value3Ptr;
	    }
	    goto doneStringMap;
	}
	ustring3 = TclGetUnicodeFromObj_(value3Ptr, &length3);

	objResultPtr = TclNewUnicodeObj(ustring1, 0);
	p = ustring1;
	end = ustring1 + length;
	for (; ustring1 < end; ustring1++) {
	    if ((*ustring1 == *ustring2) &&
		/* Fix bug [69218ab7b]: restrict max compare length. */
		(end-ustring1 >= length2) && (length2==1 ||
		    memcmp(ustring1, ustring2, sizeof(Tcl_UniChar) * length2)
			    == 0)) {
		if (p != ustring1) {
		    TclAppendUnicodeToObj(objResultPtr, p, ustring1-p);
		    p = ustring1 + length2;
		} else {
		    p += length2;
		}
		ustring1 = p - 1;

		TclAppendUnicodeToObj(objResultPtr, ustring3, length3);
	    }
	}
	if (p != ustring1) {
	    /*
	     * Put the rest of the unmapped chars onto result.
	     */

	    TclAppendUnicodeToObj(objResultPtr, p, ustring1 - p);
	}
    doneStringMap:
	TRACE_WITH_OBJ(("%.20s %.20s %.20s => ",
		O2S(value2Ptr), O2S(value3Ptr), O2S(valuePtr)), objResultPtr);
	NEXT_INST_V(1, 3, 1);

    case INST_STR_FIND:
	objResultPtr = TclStringFirst(OBJ_UNDER_TOS, OBJ_AT_TOS, 0);

	TRACE(("%.20s %.20s => %s\n",
		O2S(OBJ_UNDER_TOS), O2S(OBJ_AT_TOS), O2S(objResultPtr)));
	NEXT_INST_F(1, 2, 1);

    case INST_STR_FIND_LAST:
	objResultPtr = TclStringLast(OBJ_UNDER_TOS, OBJ_AT_TOS, INT_MAX - 1);

	TRACE(("%.20s %.20s => %s\n",
		O2S(OBJ_UNDER_TOS), O2S(OBJ_AT_TOS), O2S(objResultPtr)));
	NEXT_INST_F(1, 2, 1);

    case INST_STR_CLASS:
	opnd = TclGetInt1AtPtr(pc+1);
	valuePtr = OBJ_AT_TOS;
	TRACE(("%s \"%.30s\" => ", tclStringClassTable[opnd].name,
		O2S(valuePtr)));
	ustring1 = TclGetUnicodeFromObj_(valuePtr, &length);
	match = 1;
	if (length > 0) {
	    int ch;
	    end = ustring1 + length;
	    for (p=ustring1 ; p<end ; ) {
		p += TclUniCharToUCS4(p, &ch);
		if (!tclStringClassTable[opnd].comparator(ch)) {
		    match = 0;
		    break;
		}
	    }
	}
	TRACE_APPEND(("%d\n", match));
	JUMP_PEEPHOLE_F(match, 2, 1);
    }

    case INST_STR_MATCH:
	nocase = TclGetInt1AtPtr(pc+1);
	valuePtr = OBJ_AT_TOS;		/* String */
	value2Ptr = OBJ_UNDER_TOS;	/* Pattern */

	/*
	 * Check that at least one of the objects is Unicode before promoting
	 * both.
	 */

	if (TclHasInternalRep(valuePtr, &tclUniCharStringType)
		|| TclHasInternalRep(value2Ptr, &tclUniCharStringType)) {
	    Tcl_UniChar *ustring1, *ustring2;

	    ustring1 = TclGetUnicodeFromObj_(valuePtr, &length);
	    ustring2 = TclGetUnicodeFromObj_(value2Ptr, &length2);
	    match = TclUniCharMatch(ustring1, length, ustring2, length2,
		    nocase);
	} else if (TclIsPureByteArray(valuePtr) && !nocase) {
	    unsigned char *bytes1, *bytes2;

	    bytes1 = Tcl_GetByteArrayFromObj(valuePtr, &length);
	    bytes2 = Tcl_GetByteArrayFromObj(value2Ptr, &length2);
	    match = TclByteArrayMatch(bytes1, length, bytes2, length2, 0);
	} else {
	    match = Tcl_StringCaseMatch(TclGetString(valuePtr),
		    TclGetString(value2Ptr), nocase);
	}

	/*
	 * Reuse value2Ptr object already on stack if possible. Adjustment is
	 * 2 due to the nocase byte
	 */

	TRACE(("%.20s %.20s => %d\n", O2S(valuePtr), O2S(value2Ptr), match));

	/*
	 * Peep-hole optimisation: if you're about to jump, do jump from here.
	 */

	JUMP_PEEPHOLE_F(match, 2, 2);

    {
	const char *string1, *string2;
	int trim1, trim2;

    case INST_STR_TRIM_LEFT:
	valuePtr = OBJ_UNDER_TOS;	/* String */
	value2Ptr = OBJ_AT_TOS;		/* TrimSet */
	string2 = TclGetStringFromObj(value2Ptr, &length2);
	string1 = TclGetStringFromObj(valuePtr, &length);
	trim1 = TclTrimLeft(string1, length, string2, length2);
	trim2 = 0;
	goto createTrimmedString;
    case INST_STR_TRIM_RIGHT:
	valuePtr = OBJ_UNDER_TOS;	/* String */
	value2Ptr = OBJ_AT_TOS;		/* TrimSet */
	string2 = TclGetStringFromObj(value2Ptr, &length2);
	string1 = TclGetStringFromObj(valuePtr, &length);
	trim2 = TclTrimRight(string1, length, string2, length2);
	trim1 = 0;
	goto createTrimmedString;
    case INST_STR_TRIM:
	valuePtr = OBJ_UNDER_TOS;	/* String */
	value2Ptr = OBJ_AT_TOS;		/* TrimSet */
	string2 = TclGetStringFromObj(value2Ptr, &length2);
	string1 = TclGetStringFromObj(valuePtr, &length);
	trim1 = TclTrim(string1, length, string2, length2, &trim2);
    createTrimmedString:
	/*
	 * Careful here; trim set often contains non-ASCII characters so we
	 * take care when printing. [Bug 971cb4f1db]
	 */

#ifdef TCL_COMPILE_DEBUG
	if (traceInstructions) {
	    TRACE(("\"%.30s\" ", O2S(valuePtr)));
	    TclPrintObject(stdout, value2Ptr, 30);
	    printf(" => ");
	}
#endif
	if (trim1 == 0 && trim2 == 0) {
#ifdef TCL_COMPILE_DEBUG
	    if (traceInstructions) {
		TclPrintObject(stdout, valuePtr, 30);
		printf("\n");
	    }
#endif
	    NEXT_INST_F(1, 1, 0);
	} else {
	    objResultPtr = Tcl_NewStringObj(string1+trim1, length-trim1-trim2);
#ifdef TCL_COMPILE_DEBUG
	    if (traceInstructions) {
		TclPrintObject(stdout, objResultPtr, 30);
		printf("\n");
	    }
#endif
	    NEXT_INST_F(1, 2, 1);
	}
    }

    case INST_REGEXP:
	cflags = TclGetInt1AtPtr(pc+1); /* RE compile flages like NOCASE */
	valuePtr = OBJ_AT_TOS;		/* String */
	value2Ptr = OBJ_UNDER_TOS;	/* Pattern */
	TRACE(("\"%.30s\" \"%.30s\" => ", O2S(valuePtr), O2S(value2Ptr)));

	/*
	 * Compile and match the regular expression.
	 */

	{
	    Tcl_RegExp regExpr =
		    Tcl_GetRegExpFromObj(interp, value2Ptr, cflags);

	    if (regExpr == NULL) {
		TRACE_ERROR(interp);
		goto gotError;
	    }
	    match = Tcl_RegExpExecObj(interp, regExpr, valuePtr, 0, 0, 0);
	    if (match < 0) {
		TRACE_ERROR(interp);
		goto gotError;
	    }
	}

	TRACE_APPEND(("%d\n", match));

	/*
	 * Peep-hole optimisation: if you're about to jump, do jump from here.
	 * Adjustment is 2 due to the nocase byte.
	 */

	JUMP_PEEPHOLE_F(match, 2, 2);
    }

    /*
     *	   End of string-related instructions.
     * -----------------------------------------------------------------
     *	   Start of numeric operator instructions.
     */

    {
	void *ptr1, *ptr2;
	int type1, type2;
	Tcl_WideInt w1, w2, wResult;

    case INST_NUM_TYPE:
	if (GetNumberFromObj(NULL, OBJ_AT_TOS, &ptr1, &type1) != TCL_OK) {
	    type1 = 0;
	}
	TclNewIntObj(objResultPtr, type1);
	TRACE(("\"%.20s\" => %d\n", O2S(OBJ_AT_TOS), type1));
	NEXT_INST_F(1, 1, 1);

    case INST_EQ:
    case INST_NEQ:
    case INST_LT:
    case INST_GT:
    case INST_LE:
    case INST_GE: {
	int iResult = 0, compare = 0;

	value2Ptr = OBJ_AT_TOS;
	valuePtr = OBJ_UNDER_TOS;

	/*
	    Try to determine, without triggering generation of a string
	    representation, whether one value is not a number.
	*/
	if (TclCheckEmptyString(valuePtr) > 0 || TclCheckEmptyString(value2Ptr) > 0) {
	    goto stringCompare;
	}

	if (GetNumberFromObj(NULL, valuePtr, &ptr1, &type1) != TCL_OK
		|| GetNumberFromObj(NULL, value2Ptr, &ptr2, &type2) != TCL_OK) {
	    /*
	     * At least one non-numeric argument - compare as strings.
	     */

	    goto stringCompare;
	}
	if (type1 == TCL_NUMBER_NAN || type2 == TCL_NUMBER_NAN) {
	    /*
	     * NaN arg: NaN != to everything, other compares are false.
	     */

	    iResult = (*pc == INST_NEQ);
	    goto foundResult;
	}
	if (valuePtr == value2Ptr) {
	    compare = MP_EQ;
	    goto convertComparison;
	}
	if ((type1 == TCL_NUMBER_INT) && (type2 == TCL_NUMBER_INT)) {
	    w1 = *((const Tcl_WideInt *)ptr1);
	    w2 = *((const Tcl_WideInt *)ptr2);
	    compare = (w1 < w2) ? MP_LT : ((w1 > w2) ? MP_GT : MP_EQ);
	} else {
	    compare = TclCompareTwoNumbers(valuePtr, value2Ptr);
	}

	/*
	 * Turn comparison outcome into appropriate result for opcode.
	 */

    convertComparison:
	switch (*pc) {
	case INST_EQ:
	    iResult = (compare == MP_EQ);
	    break;
	case INST_NEQ:
	    iResult = (compare != MP_EQ);
	    break;
	case INST_LT:
	    iResult = (compare == MP_LT);
	    break;
	case INST_GT:
	    iResult = (compare == MP_GT);
	    break;
	case INST_LE:
	    iResult = (compare != MP_GT);
	    break;
	case INST_GE:
	    iResult = (compare != MP_LT);
	    break;
	}

	/*
	 * Peep-hole optimisation: if you're about to jump, do jump from here.
	 */

    foundResult:
	TRACE(("\"%.20s\" \"%.20s\" => %d\n", O2S(valuePtr), O2S(value2Ptr),
		iResult));
	JUMP_PEEPHOLE_F(iResult, 1, 2);
    }

    case INST_MOD:
    case INST_LSHIFT:
    case INST_RSHIFT:
    case INST_BITOR:
    case INST_BITXOR:
    case INST_BITAND:
	value2Ptr = OBJ_AT_TOS;
	valuePtr = OBJ_UNDER_TOS;

	if ((GetNumberFromObj(NULL, valuePtr, &ptr1, &type1) != TCL_OK)
		|| (type1==TCL_NUMBER_DOUBLE) || (type1==TCL_NUMBER_NAN)) {
	    TRACE(("%.20s %.20s => ILLEGAL 1st TYPE %s\n", O2S(valuePtr),
		    O2S(value2Ptr), (valuePtr->typePtr?
		    valuePtr->typePtr->name : "null")));
	    DECACHE_STACK_INFO();
	    IllegalExprOperandType(interp, pc, valuePtr);
	    CACHE_STACK_INFO();
	    goto gotError;
	}

	if ((GetNumberFromObj(NULL, value2Ptr, &ptr2, &type2) != TCL_OK)
		|| (type2==TCL_NUMBER_DOUBLE) || (type2==TCL_NUMBER_NAN)) {
	    TRACE(("%.20s %.20s => ILLEGAL 2nd TYPE %s\n", O2S(valuePtr),
		    O2S(value2Ptr), (value2Ptr->typePtr?
		    value2Ptr->typePtr->name : "null")));
	    DECACHE_STACK_INFO();
	    IllegalExprOperandType(interp, pc, value2Ptr);
	    CACHE_STACK_INFO();
	    goto gotError;
	}

	/*
	 * Check for common, simple case.
	 */

	if ((type1 == TCL_NUMBER_INT) && (type2 == TCL_NUMBER_INT)) {
	    w1 = *((const Tcl_WideInt *)ptr1);
	    w2 = *((const Tcl_WideInt *)ptr2);

	    switch (*pc) {
	    case INST_MOD:
		if (w2 == 0) {
		    TRACE(("%s %s => DIVIDE BY ZERO\n", O2S(valuePtr),
			    O2S(value2Ptr)));
		    goto divideByZero;
		} else if ((w2 == 1) || (w2 == -1)) {
		    /*
		     * Div. by |1| always yields remainder of 0.
		     */

		    TRACE(("%s %s => ", O2S(valuePtr), O2S(value2Ptr)));
		    objResultPtr = TCONST(0);
		    TRACE(("%s\n", O2S(objResultPtr)));
		    NEXT_INST_F(1, 2, 1);
		} else if (w1 == 0) {
		    /*
		     * 0 % (non-zero) always yields remainder of 0.
		     */

		    TRACE(("%s %s => ", O2S(valuePtr), O2S(value2Ptr)));
		    objResultPtr = TCONST(0);
		    TRACE(("%s\n", O2S(objResultPtr)));
		    NEXT_INST_F(1, 2, 1);
		} else {
		    wResult = w1 / w2;

		    /*
		     * Force Tcl's integer division rules.
		     * TODO: examine for logic simplification
		     */

		    if ((wResult < 0 || (wResult == 0 &&
			    ((w1 < 0 && w2 > 0) || (w1 > 0 && w2 < 0)))) &&
			    (wResult * w2 != w1)) {
			wResult -= 1;
		    }
		    wResult = (Tcl_WideInt)((Tcl_WideUInt)w1 -
			    (Tcl_WideUInt)w2*(Tcl_WideUInt)wResult);
		    goto wideResultOfArithmetic;
		}
		break;

	    case INST_RSHIFT:
		if (w2 < 0) {
		    Tcl_SetObjResult(interp, Tcl_NewStringObj(
			    "negative shift argument", -1));
#ifdef ERROR_CODE_FOR_EARLY_DETECTED_ARITH_ERROR
		    DECACHE_STACK_INFO();
		    Tcl_SetErrorCode(interp, "ARITH", "DOMAIN",
			    "domain error: argument not in valid range",
			    NULL);
		    CACHE_STACK_INFO();
#endif /* ERROR_CODE_FOR_EARLY_DETECTED_ARITH_ERROR */
		    goto gotError;
		} else if (w1 == 0) {
		    TRACE(("%s %s => ", O2S(valuePtr), O2S(value2Ptr)));
		    objResultPtr = TCONST(0);
		    TRACE(("%s\n", O2S(objResultPtr)));
		    NEXT_INST_F(1, 2, 1);
		} else {
		    /*
		     * Quickly force large right shifts to 0 or -1.
		     */

		    if (w2 >= (Tcl_WideInt)(CHAR_BIT*sizeof(long))) {
			/*
			 * We assume that INT_MAX is much larger than the
			 * number of bits in a long. This is a pretty safe
			 * assumption, given that the former is usually around
			 * 4e9 and the latter 32 or 64...
			 */

			TRACE(("%s %s => ", O2S(valuePtr), O2S(value2Ptr)));
			if (w1 > 0L) {
			    objResultPtr = TCONST(0);
			} else {
			    TclNewIntObj(objResultPtr, -1);
			}
			TRACE(("%s\n", O2S(objResultPtr)));
			NEXT_INST_F(1, 2, 1);
		    }

		    /*
		     * Handle shifts within the native long range.
		     */

		    wResult = w1 >> ((int) w2);
		    goto wideResultOfArithmetic;
		}
		break;

	    case INST_LSHIFT:
		if (w2 < 0) {
		    Tcl_SetObjResult(interp, Tcl_NewStringObj(
			    "negative shift argument", -1));
#ifdef ERROR_CODE_FOR_EARLY_DETECTED_ARITH_ERROR
		    DECACHE_STACK_INFO();
		    Tcl_SetErrorCode(interp, "ARITH", "DOMAIN",
			    "domain error: argument not in valid range",
			    NULL);
		    CACHE_STACK_INFO();
#endif /* ERROR_CODE_FOR_EARLY_DETECTED_ARITH_ERROR */
		    goto gotError;
		} else if (w1 == 0) {
		    TRACE(("%s %s => ", O2S(valuePtr), O2S(value2Ptr)));
		    objResultPtr = TCONST(0);
		    TRACE(("%s\n", O2S(objResultPtr)));
		    NEXT_INST_F(1, 2, 1);
		} else if (w2 > INT_MAX) {
		    /*
		     * Technically, we could hold the value (1 << (INT_MAX+1))
		     * in an mp_int, but since we're using mp_mul_2d() to do
		     * the work, and it takes only an int argument, that's a
		     * good place to draw the line.
		     */

		    Tcl_SetObjResult(interp, Tcl_NewStringObj(
			    "integer value too large to represent", -1));
#ifdef ERROR_CODE_FOR_EARLY_DETECTED_ARITH_ERROR
		    DECACHE_STACK_INFO();
		    Tcl_SetErrorCode(interp, "ARITH", "IOVERFLOW",
			    "integer value too large to represent", NULL);
		    CACHE_STACK_INFO();
#endif /* ERROR_CODE_FOR_EARLY_DETECTED_ARITH_ERROR */
		    goto gotError;
		} else {
		    int shift = (int) w2;

		    /*
		     * Handle shifts within the native long range.
		     */

		    if (((size_t)shift < CHAR_BIT*sizeof(long))
			    && !((w1>0 ? w1 : ~w1) &
				-(1UL<<(CHAR_BIT*sizeof(long) - 1 - shift)))) {
			wResult = (Tcl_WideUInt)w1 << shift;
			goto wideResultOfArithmetic;
		    }
		}

		/*
		 * Too large; need to use the broken-out function.
		 */

		TRACE(("%s %s => ", O2S(valuePtr), O2S(value2Ptr)));
		break;

	    case INST_BITAND:
		wResult = w1 & w2;
		goto wideResultOfArithmetic;
	    case INST_BITOR:
		wResult = w1 | w2;
		goto wideResultOfArithmetic;
	    case INST_BITXOR:
		wResult = w1 ^ w2;
		goto wideResultOfArithmetic;
	    }
	}

	/*
	 * DO NOT MERGE THIS WITH THE EQUIVALENT SECTION LATER! That would
	 * encourage the compiler to inline ExecuteExtendedBinaryMathOp, which
	 * is highly undesirable due to the overall impact on size.
	 */

	TRACE(("%s %s => ", O2S(valuePtr), O2S(value2Ptr)));
	objResultPtr = ExecuteExtendedBinaryMathOp(interp, *pc, &TCONST(0),
		valuePtr, value2Ptr);
	if (objResultPtr == DIVIDED_BY_ZERO) {
	    TRACE_APPEND(("DIVIDE BY ZERO\n"));
	    goto divideByZero;
	} else if (objResultPtr == GENERAL_ARITHMETIC_ERROR) {
	    TRACE_ERROR(interp);
	    goto gotError;
	} else if (objResultPtr == NULL) {
	    TRACE_APPEND(("%s\n", O2S(valuePtr)));
	    NEXT_INST_F(1, 1, 0);
	} else {
	    TRACE_APPEND(("%s\n", O2S(objResultPtr)));
	    NEXT_INST_F(1, 2, 1);
	}

    case INST_EXPON:
    case INST_ADD:
    case INST_SUB:
    case INST_DIV:
    case INST_MULT:
	value2Ptr = OBJ_AT_TOS;
	valuePtr = OBJ_UNDER_TOS;

	if ((GetNumberFromObj(NULL, valuePtr, &ptr1, &type1) != TCL_OK)
		|| IsErroringNaNType(type1)) {
	    TRACE(("%.20s %.20s => ILLEGAL 1st TYPE %s\n",
		    O2S(value2Ptr), O2S(valuePtr),
		    (valuePtr->typePtr? valuePtr->typePtr->name: "null")));
	    DECACHE_STACK_INFO();
	    IllegalExprOperandType(interp, pc, valuePtr);
	    CACHE_STACK_INFO();
	    goto gotError;
	}

#ifdef ACCEPT_NAN
	if (type1 == TCL_NUMBER_NAN) {
	    /*
	     * NaN first argument -> result is also NaN.
	     */

	    NEXT_INST_F(1, 1, 0);
	}
#endif

	if ((GetNumberFromObj(NULL, value2Ptr, &ptr2, &type2) != TCL_OK)
		|| IsErroringNaNType(type2)) {
	    TRACE(("%.20s %.20s => ILLEGAL 2nd TYPE %s\n",
		    O2S(value2Ptr), O2S(valuePtr),
		    (value2Ptr->typePtr? value2Ptr->typePtr->name: "null")));
	    DECACHE_STACK_INFO();
	    IllegalExprOperandType(interp, pc, value2Ptr);
	    CACHE_STACK_INFO();
	    goto gotError;
	}

#ifdef ACCEPT_NAN
	if (type2 == TCL_NUMBER_NAN) {
	    /*
	     * NaN second argument -> result is also NaN.
	     */

	    objResultPtr = value2Ptr;
	    NEXT_INST_F(1, 2, 1);
	}
#endif

	/*
	 * Handle (long,long) arithmetic as best we can without going out to
	 * an external function.
	 */

	if ((type1 == TCL_NUMBER_INT) && (type2 == TCL_NUMBER_INT)) {
	    w1 = *((const Tcl_WideInt *)ptr1);
	    w2 = *((const Tcl_WideInt *)ptr2);

	    switch (*pc) {
	    case INST_ADD:
		wResult = (Tcl_WideInt)((Tcl_WideUInt)w1 + (Tcl_WideUInt)w2);
		/*
		 * Check for overflow.
		 */

		if (Overflowing(w1, w2, wResult)) {
		    goto overflow;
		}
		goto wideResultOfArithmetic;

	    case INST_SUB:
		wResult = (Tcl_WideInt)((Tcl_WideUInt)w1 - (Tcl_WideUInt)w2);
		/*
		 * Must check for overflow. The macro tests for overflows in
		 * sums by looking at the sign bits. As we have a subtraction
		 * here, we are adding -w2. As -w2 could in turn overflow, we
		 * test with ~w2 instead: it has the opposite sign bit to w2
		 * so it does the job. Note that the only "bad" case (w2==0)
		 * is irrelevant for this macro, as in that case w1 and
		 * wResult have the same sign and there is no overflow anyway.
		 */

		if (Overflowing(w1, ~w2, wResult)) {
		    goto overflow;
		}
	    wideResultOfArithmetic:
		TRACE(("%s %s => ", O2S(valuePtr), O2S(value2Ptr)));
		if (Tcl_IsShared(valuePtr)) {
		    TclNewIntObj(objResultPtr, wResult);
		    TRACE(("%s\n", O2S(objResultPtr)));
		    NEXT_INST_F(1, 2, 1);
		}
		TclSetIntObj(valuePtr, wResult);
		TRACE(("%s\n", O2S(valuePtr)));
		NEXT_INST_F(1, 1, 0);
	    break;

	    case INST_DIV:
		if (w2 == 0) {
		    TRACE(("%s %s => DIVIDE BY ZERO\n",
			    O2S(valuePtr), O2S(value2Ptr)));
		    goto divideByZero;
		} else if ((w1 == WIDE_MIN) && (w2 == -1)) {
		    /*
		     * Can't represent (-WIDE_MIN) as a Tcl_WideInt.
		     */

		    goto overflow;
		}
		wResult = w1 / w2;

		/*
		 * Force Tcl's integer division rules.
		 * TODO: examine for logic simplification
		 */

		if (((wResult < 0) || ((wResult == 0) &&
			((w1 < 0 && w2 > 0) || (w1 > 0 && w2 < 0)))) &&
			((wResult * w2) != w1)) {
		    wResult -= 1;
		}
		goto wideResultOfArithmetic;

	    case INST_MULT:
		if (((sizeof(Tcl_WideInt) >= 2*sizeof(int))
			&& (w1 <= INT_MAX) && (w1 >= INT_MIN)
			&& (w2 <= INT_MAX) && (w2 >= INT_MIN))
			|| ((sizeof(Tcl_WideInt) >= 2*sizeof(short))
			&& (w1 <= SHRT_MAX) && (w1 >= SHRT_MIN)
			&& (w2 <= SHRT_MAX) && (w2 >= SHRT_MIN))) {
		    wResult = w1 * w2;
		    goto wideResultOfArithmetic;
		}
	    }

	    /*
	     * Fall through with INST_EXPON, INST_DIV and large multiplies.
	     */
	}

    overflow:
	TRACE(("%s %s => ", O2S(valuePtr), O2S(value2Ptr)));
	objResultPtr = ExecuteExtendedBinaryMathOp(interp, *pc, &TCONST(0),
		valuePtr, value2Ptr);
	if (objResultPtr == DIVIDED_BY_ZERO) {
	    TRACE_APPEND(("DIVIDE BY ZERO\n"));
	    goto divideByZero;
	} else if (objResultPtr == EXPONENT_OF_ZERO) {
	    TRACE_APPEND(("EXPONENT OF ZERO\n"));
	    goto exponOfZero;
	} else if (objResultPtr == GENERAL_ARITHMETIC_ERROR) {
	    TRACE_ERROR(interp);
	    goto gotError;
	} else if (objResultPtr == OUT_OF_MEMORY) {
	    TRACE_APPEND(("OUT OF MEMORY\n"));
	    goto outOfMemory;
	} else if (objResultPtr == NULL) {
	    TRACE_APPEND(("%s\n", O2S(valuePtr)));
	    NEXT_INST_F(1, 1, 0);
	} else {
	    TRACE_APPEND(("%s\n", O2S(objResultPtr)));
	    NEXT_INST_F(1, 2, 1);
	}

    case INST_LNOT: {
	int b;

	valuePtr = OBJ_AT_TOS;

	/* TODO - check claim that taking address of b harms performance */
	/* TODO - consider optimization search for constants */
	if (TclGetBooleanFromObj(NULL, valuePtr, &b) != TCL_OK) {
	    TRACE(("\"%.20s\" => ERROR: illegal type %s\n", O2S(valuePtr),
		    (valuePtr->typePtr? valuePtr->typePtr->name : "null")));
	    DECACHE_STACK_INFO();
	    IllegalExprOperandType(interp, pc, valuePtr);
	    CACHE_STACK_INFO();
	    goto gotError;
	}
	/* TODO: Consider peephole opt. */
	objResultPtr = TCONST(!b);
	TRACE_WITH_OBJ(("%s => ", O2S(valuePtr)), objResultPtr);
	NEXT_INST_F(1, 1, 1);
    }

    case INST_BITNOT:
	valuePtr = OBJ_AT_TOS;
	TRACE(("\"%.20s\" => ", O2S(valuePtr)));
	if ((GetNumberFromObj(NULL, valuePtr, &ptr1, &type1) != TCL_OK)
		|| (type1==TCL_NUMBER_NAN) || (type1==TCL_NUMBER_DOUBLE)) {
	    /*
	     * ... ~$NonInteger => raise an error.
	     */

	    TRACE_APPEND(("ERROR: illegal type %s\n",
		    (valuePtr->typePtr? valuePtr->typePtr->name : "null")));
	    DECACHE_STACK_INFO();
	    IllegalExprOperandType(interp, pc, valuePtr);
	    CACHE_STACK_INFO();
	    goto gotError;
	}
	if (type1 == TCL_NUMBER_INT) {
	    w1 = *((const Tcl_WideInt *) ptr1);
	    if (Tcl_IsShared(valuePtr)) {
		TclNewIntObj(objResultPtr, ~w1);
		TRACE_APPEND(("%s\n", O2S(objResultPtr)));
		NEXT_INST_F(1, 1, 1);
	    }
	    TclSetIntObj(valuePtr, ~w1);
	    TRACE_APPEND(("%s\n", O2S(valuePtr)));
	    NEXT_INST_F(1, 0, 0);
	}
	objResultPtr = ExecuteExtendedUnaryMathOp(*pc, valuePtr);
	if (objResultPtr != NULL) {
	    TRACE_APPEND(("%s\n", O2S(objResultPtr)));
	    NEXT_INST_F(1, 1, 1);
	} else {
	    TRACE_APPEND(("%s\n", O2S(valuePtr)));
	    NEXT_INST_F(1, 0, 0);
	}

    case INST_UMINUS:
	valuePtr = OBJ_AT_TOS;
	TRACE(("\"%.20s\" => ", O2S(valuePtr)));
	if ((GetNumberFromObj(NULL, valuePtr, &ptr1, &type1) != TCL_OK)
		|| IsErroringNaNType(type1)) {
	    TRACE_APPEND(("ERROR: illegal type %s \n",
		    (valuePtr->typePtr? valuePtr->typePtr->name : "null")));
	    DECACHE_STACK_INFO();
	    IllegalExprOperandType(interp, pc, valuePtr);
	    CACHE_STACK_INFO();
	    goto gotError;
	}
	switch (type1) {
	case TCL_NUMBER_NAN:
	    /* -NaN => NaN */
	    TRACE_APPEND(("%s\n", O2S(valuePtr)));
	    NEXT_INST_F(1, 0, 0);
	break;
	case TCL_NUMBER_INT:
	    w1 = *((const Tcl_WideInt *) ptr1);
	    if (w1 != WIDE_MIN) {
		if (Tcl_IsShared(valuePtr)) {
		    TclNewIntObj(objResultPtr, -w1);
		    TRACE_APPEND(("%s\n", O2S(objResultPtr)));
		    NEXT_INST_F(1, 1, 1);
		}
		TclSetIntObj(valuePtr, -w1);
		TRACE_APPEND(("%s\n", O2S(valuePtr)));
		NEXT_INST_F(1, 0, 0);
	    }
	    /* FALLTHROUGH */
	}
	objResultPtr = ExecuteExtendedUnaryMathOp(*pc, valuePtr);
	if (objResultPtr != NULL) {
	    TRACE_APPEND(("%s\n", O2S(objResultPtr)));
	    NEXT_INST_F(1, 1, 1);
	} else {
	    TRACE_APPEND(("%s\n", O2S(valuePtr)));
	    NEXT_INST_F(1, 0, 0);
	}

    case INST_UPLUS:
    case INST_TRY_CVT_TO_NUMERIC:
	/*
	 * Try to convert the topmost stack object to numeric object. This is
	 * done in order to support [expr]'s policy of interpreting operands
	 * if at all possible as numbers first, then strings.
	 */

	valuePtr = OBJ_AT_TOS;
	TRACE(("\"%.20s\" => ", O2S(valuePtr)));

	if (GetNumberFromObj(NULL, valuePtr, &ptr1, &type1) != TCL_OK) {
	    if (*pc == INST_UPLUS) {
		/*
		 * ... +$NonNumeric => raise an error.
		 */

		TRACE_APPEND(("ERROR: illegal type %s\n",
			(valuePtr->typePtr? valuePtr->typePtr->name:"null")));
		DECACHE_STACK_INFO();
		IllegalExprOperandType(interp, pc, valuePtr);
		CACHE_STACK_INFO();
		goto gotError;
	    }

	    /* ... TryConvertToNumeric($NonNumeric) is acceptable */
	    TRACE_APPEND(("not numeric\n"));
	    NEXT_INST_F(1, 0, 0);
	}
	if (IsErroringNaNType(type1)) {
	    if (*pc == INST_UPLUS) {
		/*
		 * ... +$NonNumeric => raise an error.
		 */

		TRACE_APPEND(("ERROR: illegal type %s\n",
			(valuePtr->typePtr? valuePtr->typePtr->name:"null")));
		DECACHE_STACK_INFO();
		IllegalExprOperandType(interp, pc, valuePtr);
		CACHE_STACK_INFO();
	    } else {
		/*
		 * Numeric conversion of NaN -> error.
		 */

		TRACE_APPEND(("ERROR: IEEE floating pt error\n"));
		DECACHE_STACK_INFO();
		TclExprFloatError(interp, *((const double *) ptr1));
		CACHE_STACK_INFO();
	    }
	    goto gotError;
	}

	/*
	 * Ensure that the numeric value has a string rep the same as the
	 * formatted version of its internal rep. This is used, e.g., to make
	 * sure that "expr {0001}" yields "1", not "0001". We implement this
	 * by _discarding_ the string rep since we know it will be
	 * regenerated, if needed later, by formatting the internal rep's
	 * value.
	 */

	if (valuePtr->bytes == NULL) {
	    TRACE_APPEND(("numeric, same Tcl_Obj\n"));
	    NEXT_INST_F(1, 0, 0);
	}
	if (Tcl_IsShared(valuePtr)) {
	    /*
	     * Here we do some surgery within the Tcl_Obj internals. We want
	     * to copy the internalrep, but not the string, so we temporarily hide
	     * the string so we do not copy it.
	     */

	    char *savedString = valuePtr->bytes;

	    valuePtr->bytes = NULL;
	    objResultPtr = Tcl_DuplicateObj(valuePtr);
	    valuePtr->bytes = savedString;
	    TRACE_APPEND(("numeric, new Tcl_Obj\n"));
	    NEXT_INST_F(1, 1, 1);
	}
	TclInvalidateStringRep(valuePtr);
	TRACE_APPEND(("numeric, same Tcl_Obj\n"));
	NEXT_INST_F(1, 0, 0);
    }
    break;

    /*
     *	   End of numeric operator instructions.
     * -----------------------------------------------------------------
     */

    case INST_TRY_CVT_TO_BOOLEAN:
	valuePtr = OBJ_AT_TOS;
	if (TclHasInternalRep(valuePtr,  &tclBooleanType)) {
	    objResultPtr = TCONST(1);
	} else {
	    int res = (TclSetBooleanFromAny(NULL, valuePtr) == TCL_OK);
	    objResultPtr = TCONST(res);
	}
	TRACE_WITH_OBJ(("\"%.30s\" => ", O2S(valuePtr)), objResultPtr);
	NEXT_INST_F(1, 0, 1);
    break;

    case INST_BREAK:
	/*
	DECACHE_STACK_INFO();
	Tcl_ResetResult(interp);
	CACHE_STACK_INFO();
	*/
	result = TCL_BREAK;
	cleanup = 0;
	TRACE(("=> BREAK!\n"));
	goto processExceptionReturn;

    case INST_CONTINUE:
	/*
	DECACHE_STACK_INFO();
	Tcl_ResetResult(interp);
	CACHE_STACK_INFO();
	*/
	result = TCL_CONTINUE;
	cleanup = 0;
	TRACE(("=> CONTINUE!\n"));
	goto processExceptionReturn;

    {
	ForeachInfo *infoPtr;
	Var *iterVarPtr, *listVarPtr;
	Tcl_Obj *oldValuePtr, *listPtr, **elements;
	ForeachVarList *varListPtr;
	int numLists, listTmpIndex, listLen, numVars;
	size_t iterNum;
	int varIndex, valIndex, continueLoop, j, iterTmpIndex;
	long i;

    case INST_FOREACH_START4: /* DEPRECATED */
	/*
	 * Initialize the temporary local var that holds the count of the
	 * number of iterations of the loop body to -1.
	 */

	opnd = TclGetUInt4AtPtr(pc+1);
	infoPtr = (ForeachInfo *)codePtr->auxDataArrayPtr[opnd].clientData;
	iterTmpIndex = infoPtr->loopCtTemp;
	iterVarPtr = LOCAL(iterTmpIndex);
	oldValuePtr = iterVarPtr->value.objPtr;

	if (oldValuePtr == NULL) {
	    TclNewIntObj(iterVarPtr->value.objPtr, -1);
	    Tcl_IncrRefCount(iterVarPtr->value.objPtr);
	} else {
	    TclSetIntObj(oldValuePtr, -1);
	}
	TRACE(("%u => loop iter count temp %d\n", opnd, iterTmpIndex));

#ifndef TCL_COMPILE_DEBUG
	/*
	 * Remark that the compiler ALWAYS sets INST_FOREACH_STEP4 immediately
	 * after INST_FOREACH_START4 - let us just fall through instead of
	 * jumping back to the top.
	 */

	pc += 5;
	TCL_DTRACE_INST_NEXT();
#else
	NEXT_INST_F(5, 0, 0);
#endif

    case INST_FOREACH_STEP4: /* DEPRECATED */
	/*
	 * "Step" a foreach loop (i.e., begin its next iteration) by assigning
	 * the next value list element to each loop var.
	 */

	opnd = TclGetUInt4AtPtr(pc+1);
	TRACE(("%u => ", opnd));
	infoPtr = (ForeachInfo *)codePtr->auxDataArrayPtr[opnd].clientData;
	numLists = infoPtr->numLists;

	/*
	 * Increment the temp holding the loop iteration number.
	 */

	iterVarPtr = LOCAL(infoPtr->loopCtTemp);
	valuePtr = iterVarPtr->value.objPtr;
	iterNum = (size_t)valuePtr->internalRep.wideValue + 1;
	TclSetIntObj(valuePtr, iterNum);

	/*
	 * Check whether all value lists are exhausted and we should stop the
	 * loop.
	 */

	continueLoop = 0;
	listTmpIndex = infoPtr->firstValueTemp;
	for (i = 0;  i < numLists;  i++) {
	    varListPtr = infoPtr->varLists[i];
	    numVars = varListPtr->numVars;

	    listVarPtr = LOCAL(listTmpIndex);
	    listPtr = listVarPtr->value.objPtr;
	    if (TclListObjLengthM(interp, listPtr, &listLen) != TCL_OK) {
		TRACE_APPEND(("ERROR converting list %ld, \"%.30s\": %s\n",
			i, O2S(listPtr), O2S(Tcl_GetObjResult(interp))));
		goto gotError;
	    }
	    if ((size_t)listLen > iterNum * numVars) {
		continueLoop = 1;
	    }
	    listTmpIndex++;
	}

	/*
	 * If some var in some var list still has a remaining list element
	 * iterate one more time. Assign to var the next element from its
	 * value list. We already checked above that each list temp holds a
	 * valid list object (by calling Tcl_ListObjLength), but cannot rely
	 * on that check remaining valid: one list could have been shimmered
	 * as a side effect of setting a traced variable.
	 */

	if (continueLoop) {
	    listTmpIndex = infoPtr->firstValueTemp;
	    for (i = 0;  i < numLists;  i++) {
		varListPtr = infoPtr->varLists[i];
		numVars = varListPtr->numVars;

		listVarPtr = LOCAL(listTmpIndex);
		listPtr = TclListObjCopy(NULL, listVarPtr->value.objPtr);
		TclListObjGetElementsM(interp, listPtr, &listLen, &elements);

		valIndex = (iterNum * numVars);
		for (j = 0;  j < numVars;  j++) {
		    if (valIndex >= listLen) {
			TclNewObj(valuePtr);
		    } else {
			valuePtr = elements[valIndex];
		    }

		    varIndex = varListPtr->varIndexes[j];
		    varPtr = LOCAL(varIndex);
		    while (TclIsVarLink(varPtr)) {
			varPtr = varPtr->value.linkPtr;
		    }
		    if (TclIsVarDirectWritable(varPtr)) {
			value2Ptr = varPtr->value.objPtr;
			if (valuePtr != value2Ptr) {
			    if (value2Ptr != NULL) {
				TclDecrRefCount(value2Ptr);
			    }
			    varPtr->value.objPtr = valuePtr;
			    Tcl_IncrRefCount(valuePtr);
			}
		    } else {
			DECACHE_STACK_INFO();
			if (TclPtrSetVarIdx(interp, varPtr, NULL, NULL, NULL,
				valuePtr, TCL_LEAVE_ERR_MSG, varIndex)==NULL){
			    CACHE_STACK_INFO();
			    TRACE_APPEND((
				    "ERROR init. index temp %d: %s\n",
				    varIndex, O2S(Tcl_GetObjResult(interp))));
			    TclDecrRefCount(listPtr);
			    goto gotError;
			}
			CACHE_STACK_INFO();
		    }
		    valIndex++;
		}
		TclDecrRefCount(listPtr);
		listTmpIndex++;
	    }
	}
	TRACE_APPEND(("%d lists, iter %" TCL_Z_MODIFIER "u, %s loop\n",
		numLists, iterNum, (continueLoop? "continue" : "exit")));

	/*
	 * Run-time peep-hole optimisation: the compiler ALWAYS follows
	 * INST_FOREACH_STEP4 with an INST_JUMP_FALSE. We just skip that
	 * instruction and jump direct from here.
	 */

	pc += 5;
	if (*pc == INST_JUMP_FALSE1) {
	    NEXT_INST_F((continueLoop? 2 : TclGetInt1AtPtr(pc+1)), 0, 0);
	} else {
	    NEXT_INST_F((continueLoop? 5 : TclGetInt4AtPtr(pc+1)), 0, 0);
	}

    }
    {
	ForeachInfo *infoPtr;
	Tcl_Obj *listPtr, **elements;
	ForeachVarList *varListPtr;
	int numLists, listLen, numVars;
	int listTmpDepth;
	size_t iterNum, iterMax, iterTmp;
	int varIndex, valIndex, j;
	long i;

    case INST_FOREACH_START:
	/*
	 * Initialize the data for the looping construct, pushing the
	 * corresponding Tcl_Objs to the stack.
	 */

	opnd = TclGetUInt4AtPtr(pc+1);
	infoPtr = (ForeachInfo *)codePtr->auxDataArrayPtr[opnd].clientData;
	numLists = infoPtr->numLists;
	TRACE(("%u => ", opnd));

	/*
	 * Compute the number of iterations that will be run: iterMax
	 */

	iterMax = 0;
	listTmpDepth = numLists-1;
	for (i = 0;  i < numLists;  i++) {
	    varListPtr = infoPtr->varLists[i];
	    numVars = varListPtr->numVars;
	    listPtr = OBJ_AT_DEPTH(listTmpDepth);
	    if (TclListObjLengthM(interp, listPtr, &listLen) != TCL_OK) {
		TRACE_APPEND(("ERROR converting list %ld, \"%s\": %s",
			i, O2S(listPtr), O2S(Tcl_GetObjResult(interp))));
		goto gotError;
	    }
	    if (Tcl_IsShared(listPtr)) {
		objPtr = TclListObjCopy(NULL, listPtr);
		Tcl_IncrRefCount(objPtr);
		Tcl_DecrRefCount(listPtr);
		OBJ_AT_DEPTH(listTmpDepth) = objPtr;
	    }
	    iterTmp = (listLen + (numVars - 1))/numVars;
	    if (iterTmp > iterMax) {
		iterMax = iterTmp;
	    }
	    listTmpDepth--;
	}

	/*
	 * Store the iterNum and iterMax in a single Tcl_Obj; we keep a
	 * nul-string obj with the pointer stored in the ptrValue so that the
	 * thing is properly garbage collected. THIS OBJ MAKES NO SENSE, but
	 * it will never leave this scope and is read-only.
	 */

	TclNewObj(tmpPtr);
	tmpPtr->internalRep.twoPtrValue.ptr1 = NULL;
	tmpPtr->internalRep.twoPtrValue.ptr2 = (void *)iterMax;
	PUSH_OBJECT(tmpPtr); /* iterCounts object */

	/*
	 * Store a pointer to the ForeachInfo struct; same dirty trick
	 * as above
	 */

	TclNewObj(tmpPtr);
	tmpPtr->internalRep.twoPtrValue.ptr1 = infoPtr;
	PUSH_OBJECT(tmpPtr); /* infoPtr object */
	TRACE_APPEND(("jump to loop step\n"));

	/*
	 * Jump directly to the INST_FOREACH_STEP instruction; the C code just
	 * falls through.
	 */

	pc += 5 - infoPtr->loopCtTemp;

    case INST_FOREACH_STEP:
	/*
	 * "Step" a foreach loop (i.e., begin its next iteration) by assigning
	 * the next value list element to each loop var.
	 */

	tmpPtr = OBJ_AT_TOS;
	infoPtr = (ForeachInfo *)tmpPtr->internalRep.twoPtrValue.ptr1;
	numLists = infoPtr->numLists;
	TRACE(("=> "));

	tmpPtr = OBJ_AT_DEPTH(1);
	iterNum = (size_t)tmpPtr->internalRep.twoPtrValue.ptr1;
	iterMax = (size_t)tmpPtr->internalRep.twoPtrValue.ptr2;

	/*
	 * If some list still has a remaining list element iterate one more
	 * time. Assign to var the next element from its value list.
	 */

	if (iterNum < iterMax) {
	    /*
	     * Set the variables and jump back to run the body
	     */

	    tmpPtr->internalRep.twoPtrValue.ptr1 =(void *)(iterNum + 1);

	    listTmpDepth = numLists + 1;

	    for (i = 0;  i < numLists;  i++) {
		varListPtr = infoPtr->varLists[i];
		numVars = varListPtr->numVars;

		listPtr = OBJ_AT_DEPTH(listTmpDepth);
		TclListObjGetElementsM(interp, listPtr, &listLen, &elements);

		valIndex = (iterNum * numVars);
		for (j = 0;  j < numVars;  j++) {
		    if (valIndex >= listLen) {
			TclNewObj(valuePtr);
		    } else {
			valuePtr = elements[valIndex];
		    }

		    varIndex = varListPtr->varIndexes[j];
		    varPtr = LOCAL(varIndex);
		    while (TclIsVarLink(varPtr)) {
			varPtr = varPtr->value.linkPtr;
		    }
		    if (TclIsVarDirectWritable(varPtr)) {
			value2Ptr = varPtr->value.objPtr;
			if (valuePtr != value2Ptr) {
			    if (value2Ptr != NULL) {
				TclDecrRefCount(value2Ptr);
			    }
			    varPtr->value.objPtr = valuePtr;
			    Tcl_IncrRefCount(valuePtr);
			}
		    } else {
			DECACHE_STACK_INFO();
			if (TclPtrSetVarIdx(interp, varPtr, NULL, NULL, NULL,
				valuePtr, TCL_LEAVE_ERR_MSG, varIndex)==NULL){
			    CACHE_STACK_INFO();
			    TRACE_APPEND(("ERROR init. index temp %d: %.30s",
				    varIndex, O2S(Tcl_GetObjResult(interp))));
			    goto gotError;
			}
			CACHE_STACK_INFO();
		    }
		    valIndex++;
		}
		listTmpDepth--;
	    }
	    TRACE_APPEND(("jump to loop start\n"));
	    /* loopCtTemp being 'misused' for storing the jump size */
	    NEXT_INST_F(infoPtr->loopCtTemp, 0, 0);
	}

	TRACE_APPEND(("loop has no more iterations\n"));
#ifdef TCL_COMPILE_DEBUG
	NEXT_INST_F(1, 0, 0);
#else
	/*
	 * FALL THROUGH
	 */
	pc++;
#endif

    case INST_FOREACH_END:
	/* THIS INSTRUCTION IS ONLY CALLED AS A BREAK TARGET */
	tmpPtr = OBJ_AT_TOS;
	infoPtr = (ForeachInfo *)tmpPtr->internalRep.twoPtrValue.ptr1;
	numLists = infoPtr->numLists;
	TRACE(("=> loop terminated\n"));
	NEXT_INST_V(1, numLists+2, 0);

    case INST_LMAP_COLLECT:
	/*
	 * This instruction is only issued by lmap. The stack is:
	 *   - result
	 *   - infoPtr
	 *   - loop counters
	 *   - valLists
	 *   - collecting obj (unshared)
	 * The instruction lappends the result to the collecting obj.
	 */

	tmpPtr = OBJ_AT_DEPTH(1);
	infoPtr = (ForeachInfo *)tmpPtr->internalRep.twoPtrValue.ptr1;
	numLists = infoPtr->numLists;
	TRACE_APPEND(("=> appending to list at depth %d\n", 3 + numLists));

	objPtr = OBJ_AT_DEPTH(3 + numLists);
	Tcl_ListObjAppendElement(NULL, objPtr, OBJ_AT_TOS);
	NEXT_INST_F(1, 1, 0);
    }
    break;

    case INST_BEGIN_CATCH4:
	/*
	 * Record start of the catch command with exception range index equal
	 * to the operand. Push the current stack depth onto the special catch
	 * stack.
	 */

	*(++catchTop) = (Tcl_Obj *)UINT2PTR(CURR_DEPTH);
	TRACE(("%u => catchTop=%" TCL_Z_MODIFIER "u, stackTop=%" TCL_Z_MODIFIER "u\n",
		TclGetUInt4AtPtr(pc+1), (size_t)(catchTop - initCatchTop - 1),
		CURR_DEPTH));
	NEXT_INST_F(5, 0, 0);
    break;

    case INST_END_CATCH:
	catchTop--;
	DECACHE_STACK_INFO();
	Tcl_ResetResult(interp);
	CACHE_STACK_INFO();
	result = TCL_OK;
	TRACE(("=> catchTop=%" TCL_Z_MODIFIER "u\n", (size_t)(catchTop - initCatchTop - 1)));
	NEXT_INST_F(1, 0, 0);
    break;

    case INST_PUSH_RESULT:
	objResultPtr = Tcl_GetObjResult(interp);
	TRACE_WITH_OBJ(("=> "), objResultPtr);

	/*
	 * See the comments at INST_INVOKE_STK
	 */

	TclNewObj(objPtr);
	Tcl_IncrRefCount(objPtr);
	iPtr->objResultPtr = objPtr;
	NEXT_INST_F(1, 0, -1);
    break;

    case INST_PUSH_RETURN_CODE:
	TclNewIntObj(objResultPtr, result);
	TRACE(("=> %u\n", result));
	NEXT_INST_F(1, 0, 1);
    break;

    case INST_PUSH_RETURN_OPTIONS:
	DECACHE_STACK_INFO();
	objResultPtr = Tcl_GetReturnOptions(interp, result);
	CACHE_STACK_INFO();
	TRACE_WITH_OBJ(("=> "), objResultPtr);
	NEXT_INST_F(1, 0, 1);
    break;

    case INST_RETURN_CODE_BRANCH: {
	int code;

	if (TclGetIntFromObj(NULL, OBJ_AT_TOS, &code) != TCL_OK) {
	    Tcl_Panic("INST_RETURN_CODE_BRANCH: TOS not a return code!");
	}
	if (code == TCL_OK) {
	    Tcl_Panic("INST_RETURN_CODE_BRANCH: TOS is TCL_OK!");
	}
	if (code < TCL_ERROR || code > TCL_CONTINUE) {
	    code = TCL_CONTINUE + 1;
	}
	TRACE(("\"%s\" => jump offset %d\n", O2S(OBJ_AT_TOS), 2*code-1));
	NEXT_INST_F(2*code-1, 1, 0);
    }

    /*
     * -----------------------------------------------------------------
     *	   Start of dictionary-related instructions.
     */

    {
	int opnd2, allocateDict, done, allocdict;
	int i;
	Tcl_Obj *dictPtr, *statePtr, *keyPtr, *listPtr, *varNamePtr, *keysPtr;
	Tcl_Obj *emptyPtr, **keyPtrPtr;
	Tcl_DictSearch *searchPtr;
	DictUpdateInfo *duiPtr;

    case INST_DICT_VERIFY:
	dictPtr = OBJ_AT_TOS;
	TRACE(("\"%.30s\" => ", O2S(dictPtr)));
	if (Tcl_DictObjSize(interp, dictPtr, &done) != TCL_OK) {
	    TRACE_APPEND(("ERROR verifying dictionary nature of \"%.30s\": %s\n",
		    O2S(dictPtr), O2S(Tcl_GetObjResult(interp))));
	    goto gotError;
	}
	TRACE_APPEND(("OK\n"));
	NEXT_INST_F(1, 1, 0);
    break;

    case INST_DICT_EXISTS: {
	int found;

	opnd = TclGetUInt4AtPtr(pc+1);
	TRACE(("%u => ", opnd));
	dictPtr = OBJ_AT_DEPTH(opnd);
	if (opnd > 1) {
	    dictPtr = TclTraceDictPath(NULL, dictPtr, opnd-1,
		    &OBJ_AT_DEPTH(opnd-1), DICT_PATH_EXISTS);
	    if (dictPtr == NULL || dictPtr == DICT_PATH_NON_EXISTENT) {
		found = 0;
		goto afterDictExists;
	    }
	}
	if (Tcl_DictObjGet(NULL, dictPtr, OBJ_AT_TOS,
		&objResultPtr) == TCL_OK) {
	    found = (objResultPtr ? 1 : 0);
	} else {
	    found = 0;
	}
    afterDictExists:
	TRACE_APPEND(("%d\n", found));

	/*
	 * The INST_DICT_EXISTS instruction is usually followed by a
	 * conditional jump, so we can take advantage of this to do some
	 * peephole optimization (note that we're careful to not close out
	 * someone doing something else).
	 */

	JUMP_PEEPHOLE_V(found, 5, opnd+1);
    }
    case INST_DICT_GET:
	opnd = TclGetUInt4AtPtr(pc+1);
	TRACE(("%u => ", opnd));
	dictPtr = OBJ_AT_DEPTH(opnd);
	if (opnd > 1) {
	    dictPtr = TclTraceDictPath(interp, dictPtr, opnd-1,
		    &OBJ_AT_DEPTH(opnd-1), DICT_PATH_READ);
	    if (dictPtr == NULL) {
		TRACE_WITH_OBJ((
			"ERROR tracing dictionary path into \"%.30s\": ",
			O2S(OBJ_AT_DEPTH(opnd))),
			Tcl_GetObjResult(interp));
		goto gotError;
	    }
	}
	if (Tcl_DictObjGet(interp, dictPtr, OBJ_AT_TOS,
		&objResultPtr) != TCL_OK) {
	    TRACE_APPEND(("ERROR reading leaf dictionary key \"%.30s\": %s",
		    O2S(dictPtr), O2S(Tcl_GetObjResult(interp))));
	    goto gotError;
	}
	if (!objResultPtr) {
	    Tcl_SetObjResult(interp, Tcl_ObjPrintf(
		    "key \"%s\" not known in dictionary",
		    TclGetString(OBJ_AT_TOS)));
	    DECACHE_STACK_INFO();
	    Tcl_SetErrorCode(interp, "TCL", "LOOKUP", "DICT",
		    TclGetString(OBJ_AT_TOS), NULL);
	    CACHE_STACK_INFO();
	    TRACE_ERROR(interp);
	    goto gotError;
	}
	TRACE_APPEND(("%.30s\n", O2S(objResultPtr)));
	NEXT_INST_V(5, opnd+1, 1);
    case INST_DICT_GET_DEF:
	opnd = TclGetUInt4AtPtr(pc+1);
	TRACE(("%u => ", opnd));
	dictPtr = OBJ_AT_DEPTH(opnd+1);
	if (opnd > 1) {
	    dictPtr = TclTraceDictPath(interp, dictPtr, opnd-1,
		    &OBJ_AT_DEPTH(opnd), DICT_PATH_EXISTS);
	    if (dictPtr == NULL) {
		TRACE_WITH_OBJ((
			"ERROR tracing dictionary path into \"%.30s\": ",
			O2S(OBJ_AT_DEPTH(opnd+1))),
			Tcl_GetObjResult(interp));
		goto gotError;
	    } else if (dictPtr == DICT_PATH_NON_EXISTENT) {
		goto dictGetDefUseDefault;
	    }
	}
	if (Tcl_DictObjGet(interp, dictPtr, OBJ_UNDER_TOS,
		&objResultPtr) != TCL_OK) {
	    TRACE_APPEND(("ERROR reading leaf dictionary key \"%.30s\": %s",
		    O2S(dictPtr), O2S(Tcl_GetObjResult(interp))));
	    goto gotError;
	} else if (!objResultPtr) {
	dictGetDefUseDefault:
	    objResultPtr = OBJ_AT_TOS;
	}
	TRACE_APPEND(("%.30s\n", O2S(objResultPtr)));
	NEXT_INST_V(5, opnd+2, 1);

    case INST_DICT_SET:
    case INST_DICT_UNSET:
    case INST_DICT_INCR_IMM:
	opnd = TclGetUInt4AtPtr(pc+1);
	opnd2 = TclGetUInt4AtPtr(pc+5);

	varPtr = LOCAL(opnd2);
	while (TclIsVarLink(varPtr)) {
	    varPtr = varPtr->value.linkPtr;
	}
	TRACE(("%u %u => ", opnd, opnd2));
	if (TclIsVarDirectReadable(varPtr)) {
	    dictPtr = varPtr->value.objPtr;
	} else {
	    DECACHE_STACK_INFO();
	    dictPtr = TclPtrGetVarIdx(interp, varPtr, NULL, NULL, NULL, 0,
		    opnd2);
	    CACHE_STACK_INFO();
	}
	if (dictPtr == NULL) {
	    TclNewObj(dictPtr);
	    allocateDict = 1;
	} else {
	    allocateDict = Tcl_IsShared(dictPtr);
	    if (allocateDict) {
		dictPtr = Tcl_DuplicateObj(dictPtr);
	    }
	}

	switch (*pc) {
	case INST_DICT_SET:
	    cleanup = opnd + 1;
	    result = Tcl_DictObjPutKeyList(interp, dictPtr, opnd,
		    &OBJ_AT_DEPTH(opnd), OBJ_AT_TOS);
	    break;
	case INST_DICT_INCR_IMM:
	    cleanup = 1;
	    opnd = TclGetInt4AtPtr(pc+1);
	    result = Tcl_DictObjGet(interp, dictPtr, OBJ_AT_TOS, &valuePtr);
	    if (result != TCL_OK) {
		break;
	    }
	    if (valuePtr == NULL) {
		Tcl_DictObjPut(NULL, dictPtr, OBJ_AT_TOS, Tcl_NewWideIntObj(opnd));
	    } else {
		TclNewIntObj(value2Ptr, opnd);
		Tcl_IncrRefCount(value2Ptr);
		if (Tcl_IsShared(valuePtr)) {
		    valuePtr = Tcl_DuplicateObj(valuePtr);
		    Tcl_DictObjPut(NULL, dictPtr, OBJ_AT_TOS, valuePtr);
		}
		result = TclIncrObj(interp, valuePtr, value2Ptr);
		if (result == TCL_OK) {
		    TclInvalidateStringRep(dictPtr);
		}
		TclDecrRefCount(value2Ptr);
	    }
	    break;
	case INST_DICT_UNSET:
	    cleanup = opnd;
	    result = Tcl_DictObjRemoveKeyList(interp, dictPtr, opnd,
		    &OBJ_AT_DEPTH(opnd-1));
	    break;
	default:
	    cleanup = 0; /* stop compiler warning */
	    Tcl_Panic("Should not happen!");
	}

	if (result != TCL_OK) {
	    if (allocateDict) {
		TclDecrRefCount(dictPtr);
	    }
	    TRACE_APPEND(("ERROR updating dictionary: %s\n",
		    O2S(Tcl_GetObjResult(interp))));
	    goto checkForCatch;
	}

	if (TclIsVarDirectWritable(varPtr)) {
	    if (allocateDict) {
		value2Ptr = varPtr->value.objPtr;
		Tcl_IncrRefCount(dictPtr);
		if (value2Ptr != NULL) {
		    TclDecrRefCount(value2Ptr);
		}
		varPtr->value.objPtr = dictPtr;
	    }
	    objResultPtr = dictPtr;
	} else {
	    Tcl_IncrRefCount(dictPtr);
	    DECACHE_STACK_INFO();
	    objResultPtr = TclPtrSetVarIdx(interp, varPtr, NULL, NULL, NULL,
		    dictPtr, TCL_LEAVE_ERR_MSG, opnd2);
	    CACHE_STACK_INFO();
	    TclDecrRefCount(dictPtr);
	    if (objResultPtr == NULL) {
		TRACE_ERROR(interp);
		goto gotError;
	    }
	}
#ifndef TCL_COMPILE_DEBUG
	if (*(pc+9) == INST_POP) {
	    NEXT_INST_V(10, cleanup, 0);
	}
#endif
	TRACE_APPEND(("\"%.30s\"\n", O2S(objResultPtr)));
	NEXT_INST_V(9, cleanup, 1);

    case INST_DICT_APPEND:
    case INST_DICT_LAPPEND:
	opnd = TclGetUInt4AtPtr(pc+1);
	varPtr = LOCAL(opnd);
	while (TclIsVarLink(varPtr)) {
	    varPtr = varPtr->value.linkPtr;
	}
	TRACE(("%u => ", opnd));
	if (TclIsVarDirectReadable(varPtr)) {
	    dictPtr = varPtr->value.objPtr;
	} else {
	    DECACHE_STACK_INFO();
	    dictPtr = TclPtrGetVarIdx(interp, varPtr, NULL, NULL, NULL, 0,
		    opnd);
	    CACHE_STACK_INFO();
	}
	if (dictPtr == NULL) {
	    TclNewObj(dictPtr);
	    allocateDict = 1;
	} else {
	    allocateDict = Tcl_IsShared(dictPtr);
	    if (allocateDict) {
		dictPtr = Tcl_DuplicateObj(dictPtr);
	    }
	}

	if (Tcl_DictObjGet(interp, dictPtr, OBJ_UNDER_TOS,
		&valuePtr) != TCL_OK) {
	    if (allocateDict) {
		TclDecrRefCount(dictPtr);
	    }
	    TRACE_ERROR(interp);
	    goto gotError;
	}

	/*
	 * Note that a non-existent key results in a NULL valuePtr, which is a
	 * case handled separately below. What we *can* say at this point is
	 * that the write-back will always succeed.
	 */

	switch (*pc) {
	case INST_DICT_APPEND:
	    if (valuePtr == NULL) {
		Tcl_DictObjPut(NULL, dictPtr, OBJ_UNDER_TOS, OBJ_AT_TOS);
	    } else if (Tcl_IsShared(valuePtr)) {
		valuePtr = Tcl_DuplicateObj(valuePtr);
		Tcl_AppendObjToObj(valuePtr, OBJ_AT_TOS);
		Tcl_DictObjPut(NULL, dictPtr, OBJ_UNDER_TOS, valuePtr);
	    } else {
		Tcl_AppendObjToObj(valuePtr, OBJ_AT_TOS);

		/*
		 * Must invalidate the string representation of dictionary
		 * here because we have directly updated the internal
		 * representation; if we don't, callers could see the wrong
		 * string rep despite the internal version of the dictionary
		 * having the correct value. [Bug 3079830]
		 */

		TclInvalidateStringRep(dictPtr);
	    }
	    break;
	case INST_DICT_LAPPEND:
	    /*
	     * More complex because list-append can fail.
	     */

	    if (valuePtr == NULL) {
		Tcl_DictObjPut(NULL, dictPtr, OBJ_UNDER_TOS,
			Tcl_NewListObj(1, &OBJ_AT_TOS));
		break;
	    } else if (Tcl_IsShared(valuePtr)) {
		valuePtr = Tcl_DuplicateObj(valuePtr);
		if (Tcl_ListObjAppendElement(interp, valuePtr,
			OBJ_AT_TOS) != TCL_OK) {
		    TclDecrRefCount(valuePtr);
		    if (allocateDict) {
			TclDecrRefCount(dictPtr);
		    }
		    TRACE_ERROR(interp);
		    goto gotError;
		}
		Tcl_DictObjPut(NULL, dictPtr, OBJ_UNDER_TOS, valuePtr);
	    } else {
		if (Tcl_ListObjAppendElement(interp, valuePtr,
			OBJ_AT_TOS) != TCL_OK) {
		    if (allocateDict) {
			TclDecrRefCount(dictPtr);
		    }
		    TRACE_ERROR(interp);
		    goto gotError;
		}

		/*
		 * Must invalidate the string representation of dictionary
		 * here because we have directly updated the internal
		 * representation; if we don't, callers could see the wrong
		 * string rep despite the internal version of the dictionary
		 * having the correct value. [Bug 3079830]
		 */

		TclInvalidateStringRep(dictPtr);
	    }
	    break;
	default:
	    Tcl_Panic("Should not happen!");
	}

	if (TclIsVarDirectWritable(varPtr)) {
	    if (allocateDict) {
		value2Ptr = varPtr->value.objPtr;
		Tcl_IncrRefCount(dictPtr);
		if (value2Ptr != NULL) {
		    TclDecrRefCount(value2Ptr);
		}
		varPtr->value.objPtr = dictPtr;
	    }
	    objResultPtr = dictPtr;
	} else {
	    Tcl_IncrRefCount(dictPtr);
	    DECACHE_STACK_INFO();
	    objResultPtr = TclPtrSetVarIdx(interp, varPtr, NULL, NULL, NULL,
		    dictPtr, TCL_LEAVE_ERR_MSG, opnd);
	    CACHE_STACK_INFO();
	    TclDecrRefCount(dictPtr);
	    if (objResultPtr == NULL) {
		TRACE_ERROR(interp);
		goto gotError;
	    }
	}
#ifndef TCL_COMPILE_DEBUG
	if (*(pc+5) == INST_POP) {
	    NEXT_INST_F(6, 2, 0);
	}
#endif
	TRACE_APPEND(("%.30s\n", O2S(objResultPtr)));
	NEXT_INST_F(5, 2, 1);

    case INST_DICT_FIRST:
	opnd = TclGetUInt4AtPtr(pc+1);
	TRACE(("%u => ", opnd));
	dictPtr = POP_OBJECT();
	searchPtr = (Tcl_DictSearch *)ckalloc(sizeof(Tcl_DictSearch));
	if (Tcl_DictObjFirst(interp, dictPtr, searchPtr, &keyPtr,
		&valuePtr, &done) != TCL_OK) {

	    /*
	     * dictPtr is no longer on the stack, and we're not
	     * moving it into the internalrep of an iterator.  We need
	     * to drop the refcount [Tcl Bug 9b352768e6].
	     */

	    Tcl_DecrRefCount(dictPtr);
	    ckfree(searchPtr);
	    TRACE_ERROR(interp);
	    goto gotError;
	}
	{
	    Tcl_ObjInternalRep ir;
	    TclNewObj(statePtr);
	    ir.twoPtrValue.ptr1 = searchPtr;
	    ir.twoPtrValue.ptr2 = dictPtr;
	    Tcl_StoreInternalRep(statePtr, &dictIteratorType, &ir);
	}
	varPtr = LOCAL(opnd);
	if (varPtr->value.objPtr) {
	    if (TclHasInternalRep(varPtr->value.objPtr, &dictIteratorType)) {
		Tcl_Panic("mis-issued dictFirst!");
	    }
	    TclDecrRefCount(varPtr->value.objPtr);
	}
	varPtr->value.objPtr = statePtr;
	Tcl_IncrRefCount(statePtr);
	goto pushDictIteratorResult;

    case INST_DICT_NEXT:
	opnd = TclGetUInt4AtPtr(pc+1);
	TRACE(("%u => ", opnd));
	statePtr = (*LOCAL(opnd)).value.objPtr;
	{
	    const Tcl_ObjInternalRep *irPtr;

	    if (statePtr &&
		    (irPtr = TclFetchInternalRep(statePtr, &dictIteratorType))) {
		searchPtr = (Tcl_DictSearch *)irPtr->twoPtrValue.ptr1;
		Tcl_DictObjNext(searchPtr, &keyPtr, &valuePtr, &done);
	    } else {
		Tcl_Panic("mis-issued dictNext!");
	    }
	}
    pushDictIteratorResult:
	if (done) {
	    TclNewObj(emptyPtr);
	    PUSH_OBJECT(emptyPtr);
	    PUSH_OBJECT(emptyPtr);
	} else {
	    PUSH_OBJECT(valuePtr);
	    PUSH_OBJECT(keyPtr);
	}
	TRACE_APPEND(("\"%.30s\" \"%.30s\" %d\n",
		O2S(OBJ_UNDER_TOS), O2S(OBJ_AT_TOS), done));

	/*
	 * The INST_DICT_FIRST and INST_DICT_NEXT instructsions are always
	 * followed by a conditional jump, so we can take advantage of this to
	 * do some peephole optimization (note that we're careful to not close
	 * out someone doing something else).
	 */

	JUMP_PEEPHOLE_F(done, 5, 0);

    case INST_DICT_UPDATE_START:
	opnd = TclGetUInt4AtPtr(pc+1);
	opnd2 = TclGetUInt4AtPtr(pc+5);
	TRACE(("%u => ", opnd));
	varPtr = LOCAL(opnd);
	duiPtr = (DictUpdateInfo *)codePtr->auxDataArrayPtr[opnd2].clientData;
	while (TclIsVarLink(varPtr)) {
	    varPtr = varPtr->value.linkPtr;
	}
	if (TclIsVarDirectReadable(varPtr)) {
	    dictPtr = varPtr->value.objPtr;
	} else {
	    DECACHE_STACK_INFO();
	    dictPtr = TclPtrGetVarIdx(interp, varPtr, NULL, NULL, NULL,
		    TCL_LEAVE_ERR_MSG, opnd);
	    CACHE_STACK_INFO();
	    if (dictPtr == NULL) {
		TRACE_ERROR(interp);
		goto gotError;
	    }
	}
	Tcl_IncrRefCount(dictPtr);
	if (TclListObjGetElementsM(interp, OBJ_AT_TOS, &length,
		&keyPtrPtr) != TCL_OK) {
	    TRACE_ERROR(interp);
	    goto gotError;
	}
	if (length != duiPtr->length) {
	    Tcl_Panic("dictUpdateStart argument length mismatch");
	}
	for (i=0 ; i<length ; i++) {
	    if (Tcl_DictObjGet(interp, dictPtr, keyPtrPtr[i],
		    &valuePtr) != TCL_OK) {
		TRACE_ERROR(interp);
		Tcl_DecrRefCount(dictPtr);
		goto gotError;
	    }
	    varPtr = LOCAL(duiPtr->varIndices[i]);
	    while (TclIsVarLink(varPtr)) {
		varPtr = varPtr->value.linkPtr;
	    }
	    DECACHE_STACK_INFO();
	    if (valuePtr == NULL) {
		TclObjUnsetVar2(interp,
			localName(iPtr->varFramePtr, duiPtr->varIndices[i]),
			NULL, 0);
	    } else if (TclPtrSetVarIdx(interp, varPtr, NULL, NULL, NULL,
		    valuePtr, TCL_LEAVE_ERR_MSG,
		    duiPtr->varIndices[i]) == NULL) {
		CACHE_STACK_INFO();
		TRACE_ERROR(interp);
		Tcl_DecrRefCount(dictPtr);
		goto gotError;
	    }
	    CACHE_STACK_INFO();
	}
	TclDecrRefCount(dictPtr);
	TRACE_APPEND(("OK\n"));
	NEXT_INST_F(9, 0, 0);

    case INST_DICT_UPDATE_END:
	opnd = TclGetUInt4AtPtr(pc+1);
	opnd2 = TclGetUInt4AtPtr(pc+5);
	TRACE(("%u => ", opnd));
	varPtr = LOCAL(opnd);
	duiPtr = (DictUpdateInfo *)codePtr->auxDataArrayPtr[opnd2].clientData;
	while (TclIsVarLink(varPtr)) {
	    varPtr = varPtr->value.linkPtr;
	}
	if (TclIsVarDirectReadable(varPtr)) {
	    dictPtr = varPtr->value.objPtr;
	} else {
	    DECACHE_STACK_INFO();
	    dictPtr = TclPtrGetVarIdx(interp, varPtr, NULL, NULL, NULL, 0,
		    opnd);
	    CACHE_STACK_INFO();
	}
	if (dictPtr == NULL) {
	    TRACE_APPEND(("storage was unset\n"));
	    NEXT_INST_F(9, 1, 0);
	}
	if (Tcl_DictObjSize(interp, dictPtr, &length) != TCL_OK
		|| TclListObjGetElementsM(interp, OBJ_AT_TOS, &length,
			&keyPtrPtr) != TCL_OK) {
	    TRACE_ERROR(interp);
	    goto gotError;
	}
	allocdict = Tcl_IsShared(dictPtr);
	if (allocdict) {
	    dictPtr = Tcl_DuplicateObj(dictPtr);
	}
	if (length > 0) {
	    TclInvalidateStringRep(dictPtr);
	}
	for (i=0 ; i<length ; i++) {
	    Var *var2Ptr = LOCAL(duiPtr->varIndices[i]);

	    while (TclIsVarLink(var2Ptr)) {
		var2Ptr = var2Ptr->value.linkPtr;
	    }
	    if (TclIsVarDirectReadable(var2Ptr)) {
		valuePtr = var2Ptr->value.objPtr;
	    } else {
		DECACHE_STACK_INFO();
		valuePtr = TclPtrGetVarIdx(interp, var2Ptr, NULL, NULL, NULL,
			0, duiPtr->varIndices[i]);
		CACHE_STACK_INFO();
	    }
	    if (valuePtr == NULL) {
		Tcl_DictObjRemove(interp, dictPtr, keyPtrPtr[i]);
	    } else if (dictPtr == valuePtr) {
		Tcl_DictObjPut(interp, dictPtr, keyPtrPtr[i],
			Tcl_DuplicateObj(valuePtr));
	    } else {
		Tcl_DictObjPut(interp, dictPtr, keyPtrPtr[i], valuePtr);
	    }
	}
	if (TclIsVarDirectWritable(varPtr)) {
	    Tcl_IncrRefCount(dictPtr);
	    TclDecrRefCount(varPtr->value.objPtr);
	    varPtr->value.objPtr = dictPtr;
	} else {
	    DECACHE_STACK_INFO();
	    objResultPtr = TclPtrSetVarIdx(interp, varPtr, NULL, NULL, NULL,
		    dictPtr, TCL_LEAVE_ERR_MSG, opnd);
	    CACHE_STACK_INFO();
	    if (objResultPtr == NULL) {
		if (allocdict) {
		    TclDecrRefCount(dictPtr);
		}
		TRACE_ERROR(interp);
		goto gotError;
	    }
	}
	TRACE_APPEND(("written back\n"));
	NEXT_INST_F(9, 1, 0);

    case INST_DICT_EXPAND:
	dictPtr = OBJ_UNDER_TOS;
	listPtr = OBJ_AT_TOS;
	TRACE(("\"%.30s\" \"%.30s\" =>", O2S(dictPtr), O2S(listPtr)));
	if (TclListObjGetElementsM(interp, listPtr, &objc, &objv) != TCL_OK) {
	    TRACE_ERROR(interp);
	    goto gotError;
	}
	objResultPtr = TclDictWithInit(interp, dictPtr, objc, objv);
	if (objResultPtr == NULL) {
	    TRACE_ERROR(interp);
	    goto gotError;
	}
	TRACE_APPEND(("\"%.30s\"\n", O2S(objResultPtr)));
	NEXT_INST_F(1, 2, 1);

    case INST_DICT_RECOMBINE_STK:
	keysPtr = POP_OBJECT();
	varNamePtr = OBJ_UNDER_TOS;
	listPtr = OBJ_AT_TOS;
	TRACE(("\"%.30s\" \"%.30s\" \"%.30s\" => ",
		O2S(varNamePtr), O2S(valuePtr), O2S(keysPtr)));
	if (TclListObjGetElementsM(interp, listPtr, &objc, &objv) != TCL_OK) {
	    TRACE_ERROR(interp);
	    TclDecrRefCount(keysPtr);
	    goto gotError;
	}
	varPtr = TclObjLookupVarEx(interp, varNamePtr, NULL,
		TCL_LEAVE_ERR_MSG, "set", 1, 1, &arrayPtr);
	if (varPtr == NULL) {
	    TRACE_ERROR(interp);
	    TclDecrRefCount(keysPtr);
	    goto gotError;
	}
	DECACHE_STACK_INFO();
	result = TclDictWithFinish(interp, varPtr,arrayPtr,varNamePtr,NULL,-1,
		objc, objv, keysPtr);
	CACHE_STACK_INFO();
	TclDecrRefCount(keysPtr);
	if (result != TCL_OK) {
	    TRACE_ERROR(interp);
	    goto gotError;
	}
	TRACE_APPEND(("OK\n"));
	NEXT_INST_F(1, 2, 0);

    case INST_DICT_RECOMBINE_IMM:
	opnd = TclGetUInt4AtPtr(pc+1);
	listPtr = OBJ_UNDER_TOS;
	keysPtr = OBJ_AT_TOS;
	varPtr = LOCAL(opnd);
	TRACE(("%u <- \"%.30s\" \"%.30s\" => ", opnd, O2S(valuePtr),
		O2S(keysPtr)));
	if (TclListObjGetElementsM(interp, listPtr, &objc, &objv) != TCL_OK) {
	    TRACE_ERROR(interp);
	    goto gotError;
	}
	while (TclIsVarLink(varPtr)) {
	    varPtr = varPtr->value.linkPtr;
	}
	DECACHE_STACK_INFO();
	result = TclDictWithFinish(interp, varPtr, NULL, NULL, NULL, opnd,
		objc, objv, keysPtr);
	CACHE_STACK_INFO();
	if (result != TCL_OK) {
	    TRACE_ERROR(interp);
	    goto gotError;
	}
	TRACE_APPEND(("OK\n"));
	NEXT_INST_F(5, 2, 0);
    }
    break;

    /*
     *	   End of dictionary-related instructions.
     * -----------------------------------------------------------------
     */

    case INST_CLOCK_READ:
	{			/* Read the wall clock */
	    Tcl_WideInt wval;
	    Tcl_Time now;
	    switch(TclGetUInt1AtPtr(pc+1)) {
	    case 0:		/* clicks */
#ifdef TCL_WIDE_CLICKS
		wval = TclpGetWideClicks();
#else
		wval = (Tcl_WideInt)TclpGetClicks();
#endif
		break;
	    case 1:		/* microseconds */
		Tcl_GetTime(&now);
		wval = (Tcl_WideInt)now.sec * 1000000 + now.usec;
		break;
	    case 2:		/* milliseconds */
		Tcl_GetTime(&now);
		wval = (Tcl_WideInt)now.sec * 1000 + now.usec / 1000;
		break;
	    case 3:		/* seconds */
		Tcl_GetTime(&now);
		wval = (Tcl_WideInt)now.sec;
		break;
	    default:
		Tcl_Panic("clockRead instruction with unknown clock#");
	    }
	    TclNewIntObj(objResultPtr, wval);
	    TRACE_WITH_OBJ(("=> "), objResultPtr);
	    NEXT_INST_F(2, 0, 1);
	}
	break;

    default:
	Tcl_Panic("TclNRExecuteByteCode: unrecognized opCode %u", *pc);
    } /* end of switch on opCode */

    /*
     * Block for variables needed to process exception returns.
     */

    {
	ExceptionRange *rangePtr;
				/* Points to closest loop or catch exception
				 * range enclosing the pc. Used by various
				 * instructions and processCatch to process
				 * break, continue, and errors. */
	const char *bytes;

	/*
	 * An external evaluation (INST_INVOKE or INST_EVAL) returned
	 * something different from TCL_OK, or else INST_BREAK or
	 * INST_CONTINUE were called.
	 */

    processExceptionReturn:
#ifdef TCL_COMPILE_DEBUG
	switch (*pc) {
	case INST_INVOKE_STK1:
	    opnd = TclGetUInt1AtPtr(pc+1);
	    TRACE(("%u => ... after \"%.20s\": ", opnd, cmdNameBuf));
	    break;
	case INST_INVOKE_STK4:
	    opnd = TclGetUInt4AtPtr(pc+1);
	    TRACE(("%u => ... after \"%.20s\": ", opnd, cmdNameBuf));
	    break;
	case INST_EVAL_STK:
	    /*
	     * Note that the object at stacktop has to be used before doing
	     * the cleanup.
	     */

	    TRACE(("\"%.30s\" => ", O2S(OBJ_AT_TOS)));
	    break;
	default:
	    TRACE(("=> "));
	}
#endif
	if ((result == TCL_CONTINUE) || (result == TCL_BREAK)) {
	    rangePtr = GetExceptRangeForPc(pc, result, codePtr);
	    if (rangePtr == NULL) {
		TRACE_APPEND(("no encl. loop or catch, returning %s\n",
			StringForResultCode(result)));
		goto abnormalReturn;
	    }
	    if (rangePtr->type == CATCH_EXCEPTION_RANGE) {
		TRACE_APPEND(("%s ...\n", StringForResultCode(result)));
		goto processCatch;
	    }
	    while (cleanup--) {
		valuePtr = POP_OBJECT();
		TclDecrRefCount(valuePtr);
	    }
	    if (result == TCL_BREAK) {
		result = TCL_OK;
		pc = (codePtr->codeStart + rangePtr->breakOffset);
		TRACE_APPEND(("%s, range at %d, new pc %d\n",
			StringForResultCode(result),
			rangePtr->codeOffset, rangePtr->breakOffset));
		NEXT_INST_F(0, 0, 0);
	    }
	    if (rangePtr->continueOffset == -1) {
		TRACE_APPEND(("%s, loop w/o continue, checking for catch\n",
			StringForResultCode(result)));
		goto checkForCatch;
	    }
	    result = TCL_OK;
	    pc = (codePtr->codeStart + rangePtr->continueOffset);
	    TRACE_APPEND(("%s, range at %d, new pc %d\n",
		    StringForResultCode(result),
		    rangePtr->codeOffset, rangePtr->continueOffset));
	    NEXT_INST_F(0, 0, 0);
	}
#ifdef TCL_COMPILE_DEBUG
	if (traceInstructions) {
	    objPtr = Tcl_GetObjResult(interp);
	    if ((result != TCL_ERROR) && (result != TCL_RETURN)) {
		TRACE_APPEND(("OTHER RETURN CODE %d, result=\"%.30s\"\n ",
			result, O2S(objPtr)));
	    } else {
		TRACE_APPEND(("%s, result=\"%.30s\"\n",
			StringForResultCode(result), O2S(objPtr)));
	    }
	}
#endif
	goto checkForCatch;

	/*
	 * Division by zero in an expression. Control only reaches this point
	 * by "goto divideByZero".
	 */

    divideByZero:
	Tcl_SetObjResult(interp, Tcl_NewStringObj("divide by zero", -1));
	DECACHE_STACK_INFO();
	Tcl_SetErrorCode(interp, "ARITH", "DIVZERO", "divide by zero", NULL);
	CACHE_STACK_INFO();
	goto gotError;

    outOfMemory:
	Tcl_SetObjResult(interp, Tcl_NewStringObj("out of memory", -1));
	DECACHE_STACK_INFO();
	Tcl_SetErrorCode(interp, "ARITH", "OUTOFMEMORY", "out of memory", NULL);
	CACHE_STACK_INFO();
	goto gotError;

	/*
	 * Exponentiation of zero by negative number in an expression. Control
	 * only reaches this point by "goto exponOfZero".
	 */

    exponOfZero:
	Tcl_SetObjResult(interp, Tcl_NewStringObj(
		"exponentiation of zero by negative power", -1));
	DECACHE_STACK_INFO();
	Tcl_SetErrorCode(interp, "ARITH", "DOMAIN",
		"exponentiation of zero by negative power", NULL);
	CACHE_STACK_INFO();

	/*
	 * Almost all error paths feed through here rather than assigning to
	 * result themselves (for a small but consistent saving).
	 */

    gotError:
	result = TCL_ERROR;

	/*
	 * Execution has generated an "exception" such as TCL_ERROR. If the
	 * exception is an error, record information about what was being
	 * executed when the error occurred. Find the closest enclosing catch
	 * range, if any. If no enclosing catch range is found, stop execution
	 * and return the "exception" code.
	 */

    checkForCatch:
	if (iPtr->execEnvPtr->rewind) {
	    goto abnormalReturn;
	}
	if ((result == TCL_ERROR) && !(iPtr->flags & ERR_ALREADY_LOGGED)) {
	    const unsigned char *pcBeg;

	    bytes = GetSrcInfoForPc(pc, codePtr, &length, &pcBeg, NULL);
	    DECACHE_STACK_INFO();
	    TclLogCommandInfo(interp, codePtr->source, bytes,
		    bytes ? length : 0, pcBeg, tosPtr);
	    CACHE_STACK_INFO();
	}
	iPtr->flags &= ~ERR_ALREADY_LOGGED;

	/*
	 * Clear all expansions that may have started after the last
	 * INST_BEGIN_CATCH.
	 */

	while (auxObjList) {
	    if ((catchTop != initCatchTop)
		    && (PTR2UINT(*catchTop) >
			PTR2UINT(auxObjList->internalRep.twoPtrValue.ptr2))) {
		break;
	    }
	    POP_TAUX_OBJ();
	}

	/*
	 * We must not catch if the script in progress has been canceled with
	 * the TCL_CANCEL_UNWIND flag. Instead, it blows outwards until we
	 * either hit another interpreter (presumably where the script in
	 * progress has not been canceled) or we get to the top-level. We do
	 * NOT modify the interpreter result here because we know it will
	 * already be set prior to vectoring down to this point in the code.
	 */

	if (TclCanceled(iPtr) && (Tcl_Canceled(interp, 0) == TCL_ERROR)) {
#ifdef TCL_COMPILE_DEBUG
	    if (traceInstructions) {
		fprintf(stdout, "   ... cancel with unwind, returning %s\n",
			StringForResultCode(result));
	    }
#endif
	    goto abnormalReturn;
	}

	/*
	 * We must not catch an exceeded limit. Instead, it blows outwards
	 * until we either hit another interpreter (presumably where the limit
	 * is not exceeded) or we get to the top-level.
	 */

	if (TclLimitExceeded(iPtr->limit)) {
#ifdef TCL_COMPILE_DEBUG
	    if (traceInstructions) {
		fprintf(stdout, "   ... limit exceeded, returning %s\n",
			StringForResultCode(result));
	    }
#endif
	    goto abnormalReturn;
	}
	if (catchTop == initCatchTop) {
#ifdef TCL_COMPILE_DEBUG
	    if (traceInstructions) {
		fprintf(stdout, "   ... no enclosing catch, returning %s\n",
			StringForResultCode(result));
	    }
#endif
	    goto abnormalReturn;
	}
	rangePtr = GetExceptRangeForPc(pc, TCL_ERROR, codePtr);
	if (rangePtr == NULL) {
	    /*
	     * This is only possible when compiling a [catch] that sends its
	     * script to INST_EVAL. Cannot correct the compiler without
	     * breaking compat with previous .tbc compiled scripts.
	     */

#ifdef TCL_COMPILE_DEBUG
	    if (traceInstructions) {
		fprintf(stdout, "   ... no enclosing catch, returning %s\n",
			StringForResultCode(result));
	    }
#endif
	    goto abnormalReturn;
	}

	/*
	 * A catch exception range (rangePtr) was found to handle an
	 * "exception". It was found either by checkForCatch just above or by
	 * an instruction during break, continue, or error processing. Jump to
	 * its catchOffset after unwinding the operand stack to the depth it
	 * had when starting to execute the range's catch command.
	 */

    processCatch:
	while (CURR_DEPTH > PTR2UINT(*catchTop)) {
	    valuePtr = POP_OBJECT();
	    TclDecrRefCount(valuePtr);
	}
#ifdef TCL_COMPILE_DEBUG
	if (traceInstructions) {
	    fprintf(stdout, "  ... found catch at %d, catchTop=%" TCL_Z_MODIFIER "u, "
		    "unwound to %" TCL_Z_MODIFIER "u, new pc %" TCL_Z_MODIFIER "u\n",
		    rangePtr->codeOffset, (size_t)(catchTop - initCatchTop - 1),
		    PTR2UINT(*catchTop), (size_t)rangePtr->catchOffset);
	}
#endif
	pc = (codePtr->codeStart + rangePtr->catchOffset);
	NEXT_INST_F(0, 0, 0);	/* Restart the execution loop at pc. */

	/*
	 * end of infinite loop dispatching on instructions.
	 */

	/*
	 * Done or abnormal return code. Restore the stack to state it had when
	 * starting to execute the ByteCode. Panic if the stack is below the
	 * initial level.
	 */

    abnormalReturn:
	TCL_DTRACE_INST_LAST();

	/*
	 * Clear all expansions and same-level NR calls.
	 *
	 * Note that expansion markers have a NULL type; avoid removing other
	 * markers.
	 */

	while (auxObjList) {
	    POP_TAUX_OBJ();
	}
	while (tosPtr > initTosPtr) {
	    objPtr = POP_OBJECT();
	    Tcl_DecrRefCount(objPtr);
	}

	if (tosPtr < initTosPtr) {
	    fprintf(stderr,
		    "\nTclNRExecuteByteCode: abnormal return at pc %" TCL_Z_MODIFIER "u: "
		    "stack top %" TCL_Z_MODIFIER "u < entry stack top %d\n",
		    (size_t)(pc - codePtr->codeStart),
		    CURR_DEPTH, 0);
	    Tcl_Panic("TclNRExecuteByteCode execution failure: end stack top < start stack top");
	}
	CLANG_ASSERT(bcFramePtr);
    }

    iPtr->cmdFramePtr = bcFramePtr->nextPtr;
    TclReleaseByteCode(codePtr);
    TclStackFree(interp, TD);	/* free my stack */

    return result;

    /*
     * INST_START_CMD failure case removed where it doesn't bother that much
     *
     * Remark that if the interpreter is marked for deletion its
     * compileEpoch is modified, so that the epoch check also verifies
     * that the interp is not deleted. If no outside call has been made
     * since the last check, it is safe to omit the check.

     * case INST_START_CMD:
     */

	instStartCmdFailed:
	{
	    const char *bytes;

	    length = 0;

	    if (TclInterpReady(interp) == TCL_ERROR) {
		goto gotError;
	    }

	    /*
	     * We used to switch to direct eval; for NRE-awareness we now
	     * compile and eval the command so that this evaluation does not
	     * add a new TEBC instance. Bug [2910748], bug [fa6bf38d07]
	     *
	     * TODO: recompile, search this command and eval a code starting from,
	     * so that this evaluation does not add a new TEBC instance without
	     * NRE-trampoline.
	     */

	    codePtr->flags |= TCL_BYTECODE_RECOMPILE;
	    bytes = GetSrcInfoForPc(pc, codePtr, &length, NULL, NULL);
	    opnd = TclGetUInt4AtPtr(pc+1);
	    pc += (opnd-1);
	    assert(bytes);
	    PUSH_OBJECT(Tcl_NewStringObj(bytes, length));
	    goto instEvalStk;
	}
}

#undef codePtr
#undef iPtr
#undef bcFramePtr
#undef initCatchTop
#undef initTosPtr
#undef auxObjList
#undef catchTop
#undef TCONST
#undef esPtr

static int
FinalizeOONext(
    void *data[],
    Tcl_Interp *interp,
    int result)
{
    Interp *iPtr = (Interp *) interp;
    CallContext *contextPtr = (CallContext *)data[1];

    /*
     * Reset the variable lookup frame.
     */

    iPtr->varFramePtr = (CallFrame *)data[0];

    /*
     * Restore the call chain context index as we've finished the inner invoke
     * and want to operate in the outer context again.
     */

    contextPtr->index = PTR2INT(data[2]);
    contextPtr->skip = PTR2INT(data[3]);
    contextPtr->oPtr->flags &= ~FILTER_HANDLING;
    return result;
}

static int
FinalizeOONextFilter(
    void *data[],
    Tcl_Interp *interp,
    int result)
{
    Interp *iPtr = (Interp *) interp;
    CallContext *contextPtr = (CallContext *)data[1];

    /*
     * Reset the variable lookup frame.
     */

    iPtr->varFramePtr = (CallFrame *)data[0];

    /*
     * Restore the call chain context index as we've finished the inner invoke
     * and want to operate in the outer context again.
     */

    contextPtr->index = PTR2INT(data[2]);
    contextPtr->skip = PTR2INT(data[3]);
    contextPtr->oPtr->flags |= FILTER_HANDLING;
    return result;
}

/*
 * WidePwrSmallExpon --
 *
 * Helper to calculate small powers of integers whose result is wide.
 */
static inline Tcl_WideInt
WidePwrSmallExpon(Tcl_WideInt w1, long exponent) {

    Tcl_WideInt wResult;

    wResult = w1 * w1;		/* b**2 */
    switch (exponent) {
    case 2:
	break;
    case 3:
	wResult *= w1;		/* b**3 */
	break;
    case 4:
	wResult *= wResult;	/* b**4 */
	break;
    case 5:
	wResult *= wResult;	/* b**4 */
	wResult *= w1;		/* b**5 */
	break;
    case 6:
	wResult *= w1;		/* b**3 */
	wResult *= wResult;	/* b**6 */
	break;
    case 7:
	wResult *= w1;		/* b**3 */
	wResult *= wResult;	/* b**6 */
	wResult *= w1;		/* b**7 */
	break;
    case 8:
	wResult *= wResult;	/* b**4 */
	wResult *= wResult;	/* b**8 */
	break;
    case 9:
	wResult *= wResult;	/* b**4 */
	wResult *= wResult;	/* b**8 */
	wResult *= w1;		/* b**9 */
	break;
    case 10:
	wResult *= wResult;	/* b**4 */
	wResult *= w1;		/* b**5 */
	wResult *= wResult;	/* b**10 */
	break;
    case 11:
	wResult *= wResult;	/* b**4 */
	wResult *= w1;		/* b**5 */
	wResult *= wResult;	/* b**10 */
	wResult *= w1;		/* b**11 */
	break;
    case 12:
	wResult *= w1;		/* b**3 */
	wResult *= wResult;	/* b**6 */
	wResult *= wResult;	/* b**12 */
	break;
    case 13:
	wResult *= w1;		/* b**3 */
	wResult *= wResult;	/* b**6 */
	wResult *= wResult;	/* b**12 */
	wResult *= w1;		/* b**13 */
	break;
    case 14:
	wResult *= w1;		/* b**3 */
	wResult *= wResult;	/* b**6 */
	wResult *= w1;		/* b**7 */
	wResult *= wResult;	/* b**14 */
	break;
    case 15:
	wResult *= w1;		/* b**3 */
	wResult *= wResult;	/* b**6 */
	wResult *= w1;		/* b**7 */
	wResult *= wResult;	/* b**14 */
	wResult *= w1;		/* b**15 */
	break;
    case 16:
	wResult *= wResult;	/* b**4 */
	wResult *= wResult;	/* b**8 */
	wResult *= wResult;	/* b**16 */
	break;
    }
    return wResult;
}
/*
 *----------------------------------------------------------------------
 *
 * ExecuteExtendedBinaryMathOp, ExecuteExtendedUnaryMathOp --
 *
 *	These functions do advanced math for binary and unary operators
 *	respectively, so that the main TEBC code does not bear the cost of
 *	them.
 *
 * Results:
 *	A Tcl_Obj* result, or a NULL (in which case valuePtr is updated to
 *	hold the result value), or one of the special flag values
 *	GENERAL_ARITHMETIC_ERROR, EXPONENT_OF_ZERO or DIVIDED_BY_ZERO. The
 *	latter two signify a zero value raised to a negative power or a value
 *	divided by zero, respectively. With GENERAL_ARITHMETIC_ERROR, all
 *	error information will have already been reported in the interpreter
 *	result.
 *
 * Side effects:
 *	May update the Tcl_Obj indicated valuePtr if it is unshared. Will
 *	return a NULL when that happens.
 *
 *----------------------------------------------------------------------
 */

static Tcl_Obj *
ExecuteExtendedBinaryMathOp(
    Tcl_Interp *interp,		/* Where to report errors. */
    int opcode,			/* What operation to perform. */
    Tcl_Obj **constants,	/* The execution environment's constants. */
    Tcl_Obj *valuePtr,		/* The first operand on the stack. */
    Tcl_Obj *value2Ptr)		/* The second operand on the stack. */
{
#define WIDE_RESULT(w) \
    if (Tcl_IsShared(valuePtr)) {		\
	return Tcl_NewWideIntObj(w);		\
    } else {					\
	TclSetIntObj(valuePtr, (w));		\
	return NULL;				\
    }
#define BIG_RESULT(b) \
    if (Tcl_IsShared(valuePtr)) {		\
	return Tcl_NewBignumObj(b);		\
    } else {					\
	Tcl_SetBignumObj(valuePtr, (b));		\
	return NULL;				\
    }
#define DOUBLE_RESULT(d) \
    if (Tcl_IsShared(valuePtr)) {		\
	TclNewDoubleObj(objResultPtr, (d));	\
	return objResultPtr;			\
    } else {					\
	Tcl_SetDoubleObj(valuePtr, (d));	\
	return NULL;				\
    }

    int type1, type2;
    void *ptr1, *ptr2;
    double d1, d2, dResult;
    Tcl_WideInt w1, w2, wResult;
    mp_int big1, big2, bigResult, bigRemainder;
    Tcl_Obj *objResultPtr;
    int invalid, zero;
    long shift;
	mp_err err;

    (void) GetNumberFromObj(NULL, valuePtr, &ptr1, &type1);
    (void) GetNumberFromObj(NULL, value2Ptr, &ptr2, &type2);

    switch (opcode) {
    case INST_MOD:
	/* TODO: Attempts to re-use unshared operands on stack */

	w2 = 0;			/* silence gcc warning */
	if (type2 == TCL_NUMBER_INT) {
	    w2 = *((const Tcl_WideInt *)ptr2);
	    if (w2 == 0) {
		return DIVIDED_BY_ZERO;
	    }
	    if ((w2 == 1) || (w2 == -1)) {
		/*
		 * Div. by |1| always yields remainder of 0.
		 */

		return constants[0];
	    }
	}
	if (type1 == TCL_NUMBER_INT) {
	    w1 = *((const Tcl_WideInt *)ptr1);

	    if (w1 == 0) {
		/*
		 * 0 % (non-zero) always yields remainder of 0.
		 */

		return constants[0];
	    }
	    if (type2 == TCL_NUMBER_INT) {
		Tcl_WideInt wQuotient, wRemainder;
		w2 = *((const Tcl_WideInt *)ptr2);
		wQuotient = w1 / w2;

		/*
		 * Force Tcl's integer division rules.
		 * TODO: examine for logic simplification
		 */

		if (((wQuotient < 0)
			|| ((wQuotient == 0)
			&& ((w1 < 0 && w2 > 0)
			|| (w1 > 0 && w2 < 0))))
			&& (wQuotient * w2 != w1)) {
		    wQuotient -= 1;
		}
		wRemainder = (Tcl_WideInt)((Tcl_WideUInt)w1 -
			(Tcl_WideUInt)w2*(Tcl_WideUInt)wQuotient);
		WIDE_RESULT(wRemainder);
	    }

	    Tcl_TakeBignumFromObj(NULL, value2Ptr, &big2);

	    /* TODO: internals intrusion */
	    if ((w1 > ((Tcl_WideInt)0)) ^ !mp_isneg(&big2)) {
		/*
		 * Arguments are opposite sign; remainder is sum.
		 */

		err = mp_init_i64(&big1, w1);
		if (err == MP_OKAY) {
		    err = mp_add(&big2, &big1, &big2);
		    mp_clear(&big1);
		}
		if (err != MP_OKAY) {
		    return OUT_OF_MEMORY;
		}
		BIG_RESULT(&big2);
	    }

	    /*
	     * Arguments are same sign; remainder is first operand.
	     */

	    mp_clear(&big2);
	    return NULL;
	}
	Tcl_GetBignumFromObj(NULL, valuePtr, &big1);
	Tcl_GetBignumFromObj(NULL, value2Ptr, &big2);
	err = mp_init_multi(&bigResult, &bigRemainder, NULL);
	if (err == MP_OKAY) {
	    err = mp_div(&big1, &big2, &bigResult, &bigRemainder);
	}
	if ((err == MP_OKAY) && !mp_iszero(&bigRemainder) && (bigRemainder.sign != big2.sign)) {
	    /*
	     * Convert to Tcl's integer division rules.
	     */

	    if ((mp_sub_d(&bigResult, 1, &bigResult) != MP_OKAY)
		    || (mp_add(&bigRemainder, &big2, &bigRemainder) != MP_OKAY)) {
		return OUT_OF_MEMORY;
	    }
	}
	err = mp_copy(&bigRemainder, &bigResult);
	mp_clear(&bigRemainder);
	mp_clear(&big1);
	mp_clear(&big2);
	if (err != MP_OKAY) {
	    return OUT_OF_MEMORY;
	}
	BIG_RESULT(&bigResult);

    case INST_LSHIFT:
    case INST_RSHIFT: {
	/*
	 * Reject negative shift argument.
	 */

	switch (type2) {
	case TCL_NUMBER_INT:
	    invalid = (*((const Tcl_WideInt *)ptr2) < 0);
	    break;
	case TCL_NUMBER_BIG:
	    Tcl_TakeBignumFromObj(NULL, value2Ptr, &big2);
	    invalid = mp_isneg(&big2);
	    mp_clear(&big2);
	    break;
	default:
	    /* Unused, here to silence compiler warning */
	    invalid = 0;
	}
	if (invalid) {
	    Tcl_SetObjResult(interp, Tcl_NewStringObj(
		    "negative shift argument", -1));
	    return GENERAL_ARITHMETIC_ERROR;
	}

	/*
	 * Zero shifted any number of bits is still zero.
	 */

	if ((type1==TCL_NUMBER_INT) && (*((const Tcl_WideInt *)ptr1) == 0)) {
	    return constants[0];
	}

	if (opcode == INST_LSHIFT) {
	    /*
	     * Large left shifts create integer overflow.
	     *
	     * BEWARE! Can't use Tcl_GetIntFromObj() here because that
	     * converts values in the (unsigned) range to their signed int
	     * counterparts, leading to incorrect results.
	     */

	    if ((type2 != TCL_NUMBER_INT)
		    || (*((const Tcl_WideInt *)ptr2) > INT_MAX)) {
		/*
		 * Technically, we could hold the value (1 << (INT_MAX+1)) in
		 * an mp_int, but since we're using mp_mul_2d() to do the
		 * work, and it takes only an int argument, that's a good
		 * place to draw the line.
		 */

		Tcl_SetObjResult(interp, Tcl_NewStringObj(
			"integer value too large to represent", -1));
		return GENERAL_ARITHMETIC_ERROR;
	    }
	    shift = (int)(*((const Tcl_WideInt *)ptr2));

	    /*
	     * Handle shifts within the native wide range.
	     */

	    if ((type1 == TCL_NUMBER_INT)
		    && ((size_t)shift < CHAR_BIT*sizeof(Tcl_WideInt))) {
		w1 = *((const Tcl_WideInt *)ptr1);
		if (!((w1>0 ? w1 : ~w1)
			& -(((Tcl_WideUInt)1)
			<< (CHAR_BIT*sizeof(Tcl_WideInt) - 1 - shift)))) {
		    WIDE_RESULT((Tcl_WideUInt)w1 << shift);
		}
	    }
	} else {
	    /*
	     * Quickly force large right shifts to 0 or -1.
	     */

	    if ((type2 != TCL_NUMBER_INT)
		    || (*(const Tcl_WideInt *)ptr2 > INT_MAX)) {
		/*
		 * Again, technically, the value to be shifted could be an
		 * mp_int so huge that a right shift by (INT_MAX+1) bits could
		 * not take us to the result of 0 or -1, but since we're using
		 * mp_div_2d to do the work, and it takes only an int
		 * argument, we draw the line there.
		 */

		switch (type1) {
		case TCL_NUMBER_INT:
		    zero = (*(const Tcl_WideInt *)ptr1 > 0);
		    break;
		case TCL_NUMBER_BIG:
		    Tcl_TakeBignumFromObj(NULL, valuePtr, &big1);
		    zero = !mp_isneg(&big1);
		    mp_clear(&big1);
		    break;
		default:
		    /* Unused, here to silence compiler warning. */
		    zero = 0;
		}
		if (zero) {
		    return constants[0];
		}
		WIDE_RESULT(-1);
	    }
	    shift = (int)(*(const Tcl_WideInt *)ptr2);

	    /*
	     * Handle shifts within the native wide range.
	     */

	    if (type1 == TCL_NUMBER_INT) {
		w1 = *(const Tcl_WideInt *)ptr1;
		if ((size_t)shift >= CHAR_BIT*sizeof(Tcl_WideInt)) {
		    if (w1 >= 0) {
			return constants[0];
		    }
		    WIDE_RESULT(-1);
		}
		WIDE_RESULT(w1 >> shift);
	    }
	}

	Tcl_TakeBignumFromObj(NULL, valuePtr, &big1);

	err = mp_init(&bigResult);
	if (err == MP_OKAY) {
	    if (opcode == INST_LSHIFT) {
		err = mp_mul_2d(&big1, shift, &bigResult);
	    } else {
		err = mp_signed_rsh(&big1, shift, &bigResult);
	    }
	}
	if (err != MP_OKAY) {
	    return OUT_OF_MEMORY;
	}
	mp_clear(&big1);
	BIG_RESULT(&bigResult);
    }

    case INST_BITOR:
    case INST_BITXOR:
    case INST_BITAND:
	if ((type1 != TCL_NUMBER_INT) || (type2 != TCL_NUMBER_INT)) {
	    Tcl_TakeBignumFromObj(NULL, valuePtr, &big1);
	    Tcl_TakeBignumFromObj(NULL, value2Ptr, &big2);

	    err = mp_init(&bigResult);

	    if (err == MP_OKAY) {
		switch (opcode) {
		case INST_BITAND:
		    err = mp_and(&big1, &big2, &bigResult);
		    break;

		case INST_BITOR:
		    err = mp_or(&big1, &big2, &bigResult);
		    break;

		case INST_BITXOR:
		    err = mp_xor(&big1, &big2, &bigResult);
		    break;
		}
	    }
	    if (err != MP_OKAY) {
		return OUT_OF_MEMORY;
	    }

	    mp_clear(&big1);
	    mp_clear(&big2);
	    BIG_RESULT(&bigResult);
	}

	w1 = *((const Tcl_WideInt *)ptr1);
	w2 = *((const Tcl_WideInt *)ptr2);

	switch (opcode) {
	case INST_BITAND:
	    wResult = w1 & w2;
	    break;
	case INST_BITOR:
	    wResult = w1 | w2;
	    break;
	case INST_BITXOR:
	    wResult = w1 ^ w2;
	    break;
	default:
	    /* Unused, here to silence compiler warning. */
	    wResult = 0;
	}
	WIDE_RESULT(wResult);

    case INST_EXPON: {
	int oddExponent = 0, negativeExponent = 0;
	unsigned short base;

	if ((type1 == TCL_NUMBER_DOUBLE) || (type2 == TCL_NUMBER_DOUBLE)) {
	    Tcl_GetDoubleFromObj(NULL, valuePtr, &d1);
	    Tcl_GetDoubleFromObj(NULL, value2Ptr, &d2);

	    if (d1==0.0 && d2<0.0) {
		return EXPONENT_OF_ZERO;
	    }
	    dResult = pow(d1, d2);
	    goto doubleResult;
	}
	w1 = w2 = 0; /* to silence compiler warning (maybe-uninitialized) */
	if (type2 == TCL_NUMBER_INT) {
	    w2 = *((const Tcl_WideInt *) ptr2);
	    if (w2 == 0) {
		/*
		 * Anything to the zero power is 1.
		 */

		return constants[1];
	    } else if (w2 == 1) {
		/*
		 * Anything to the first power is itself
		 */

		return NULL;
	    }

	    negativeExponent = (w2 < 0);
	    oddExponent = (int)w2 & 1;
	} else {
	    Tcl_TakeBignumFromObj(NULL, value2Ptr, &big2);
	    negativeExponent = mp_isneg(&big2);
	    err = mp_mod_2d(&big2, 1, &big2);
	    oddExponent = (err == MP_OKAY) && !mp_iszero(&big2);
	    mp_clear(&big2);
	}

	if (type1 == TCL_NUMBER_INT) {
	    w1 = *((const Tcl_WideInt *)ptr1);

	    if (negativeExponent) {
		switch (w1) {
		case 0:
		    /*
		     * Zero to a negative power is div by zero error.
		     */

		    return EXPONENT_OF_ZERO;
		case -1:
		    if (oddExponent) {
			WIDE_RESULT(-1);
		    }
		    /* fallthrough */
		case 1:
		    /*
		     * 1 to any power is 1.
		     */

		    return constants[1];
		}
	    }
	}
	if (negativeExponent) {

	    /*
	     * Integers with magnitude greater than 1 raise to a negative
	     * power yield the answer zero (see TIP 123).
	     */
	    return constants[0];
	}

	if (type1 != TCL_NUMBER_INT) {
	    goto overflowExpon;
	}

	switch (w1) {
	    case 0:
		/*
		 * Zero to a positive power is zero.
		 */

		return constants[0];
	    case 1:
		/*
		 * 1 to any power is 1.
		 */

		return constants[1];
	    case -1:
		if (!oddExponent) {
		    return constants[1];
		}
		WIDE_RESULT(-1);
	}

	/*
	 * We refuse to accept exponent arguments that exceed one mp_digit
	 * which means the max exponent value is 2**28-1 = 0x0FFFFFFF =
	 * 268435455, which fits into a signed 32 bit int which is within the
	 * range of the long int type. This means any numeric Tcl_Obj value
	 * not using TCL_NUMBER_INT type must hold a value larger than we
	 * accept.
	 */

	if (type2 != TCL_NUMBER_INT) {
	    Tcl_SetObjResult(interp, Tcl_NewStringObj(
		    "exponent too large", -1));
	    return GENERAL_ARITHMETIC_ERROR;
	}

	/* From here (up to overflowExpon) w1 and exponent w2 are wide-int's. */
	assert(type1 == TCL_NUMBER_INT && type2 == TCL_NUMBER_INT);

	if (w1 == 2) {
	    /*
	     * Reduce small powers of 2 to shifts.
	     */

	    if ((Tcl_WideUInt)w2 < (Tcl_WideUInt)CHAR_BIT*sizeof(Tcl_WideInt) - 1) {
		WIDE_RESULT(((Tcl_WideInt)1) << (int)w2);
	    }
	    goto overflowExpon;
	}
	if (w1 == -2) {
	    int signum = oddExponent ? -1 : 1;

	    /*
	     * Reduce small powers of 2 to shifts.
	     */

	    if ((Tcl_WideUInt)w2 < CHAR_BIT * sizeof(Tcl_WideInt) - 1) {
		WIDE_RESULT(signum * (((Tcl_WideInt)1) << (int) w2));
	    }
	    goto overflowExpon;
	}
	if (w2 - 2 < (long)MaxBase64Size
		&& w1 <=  MaxBase64[w2 - 2]
		&& w1 >= -MaxBase64[w2 - 2]) {
	    /*
	     * Small powers of integers whose result is wide.
	     */
	    wResult = WidePwrSmallExpon(w1, (long)w2);

	    WIDE_RESULT(wResult);
	}

	/*
	 * Handle cases of powers > 16 that still fit in a 64-bit word by
	 * doing table lookup.
	 */

	if (w1 - 3 >= 0 && w1 - 2 < (long)Exp64IndexSize
		&& w2 - 2 < (long)(Exp64ValueSize + MaxBase64Size)) {
	    base = Exp64Index[w1 - 3]
		    + (unsigned short) (w2 - 2 - MaxBase64Size);
	    if (base < Exp64Index[w1 - 2]) {
		/*
		 * 64-bit number raised to intermediate power, done by
		 * table lookup.
		 */

		WIDE_RESULT(Exp64Value[base]);
	    }
	}

	if (-w1 - 3 >= 0 && -w1 - 2 < (long)Exp64IndexSize
		&& w2 - 2 < (long)(Exp64ValueSize + MaxBase64Size)) {
	    base = Exp64Index[-w1 - 3]
		    + (unsigned short) (w2 - 2 - MaxBase64Size);
	    if (base < Exp64Index[-w1 - 2]) {
		/*
		 * 64-bit number raised to intermediate power, done by
		 * table lookup.
		 */

		wResult = oddExponent ? -Exp64Value[base] : Exp64Value[base];
		WIDE_RESULT(wResult);
	    }
	}

    overflowExpon:

	if ((TclGetWideIntFromObj(NULL, value2Ptr, &w2) != TCL_OK)
		|| (value2Ptr->typePtr != &tclIntType)
		|| (Tcl_WideUInt)w2 >= (1<<28)) {
	    Tcl_SetObjResult(interp, Tcl_NewStringObj(
		    "exponent too large", -1));
	    return GENERAL_ARITHMETIC_ERROR;
	}
	Tcl_TakeBignumFromObj(NULL, valuePtr, &big1);
	err = mp_init(&bigResult);
	if (err == MP_OKAY) {
	    err = mp_expt_u32(&big1, (unsigned int)w2, &bigResult);
	}
	if (err != MP_OKAY) {
	    return OUT_OF_MEMORY;
	}
	mp_clear(&big1);
	BIG_RESULT(&bigResult);
    }

    case INST_ADD:
    case INST_SUB:
    case INST_MULT:
    case INST_DIV:
	if ((type1 == TCL_NUMBER_DOUBLE) || (type2 == TCL_NUMBER_DOUBLE)) {
	    /*
	     * At least one of the values is floating-point, so perform
	     * floating point calculations.
	     */

	    Tcl_GetDoubleFromObj(NULL, valuePtr, &d1);
	    Tcl_GetDoubleFromObj(NULL, value2Ptr, &d2);

	    switch (opcode) {
	    case INST_ADD:
		dResult = d1 + d2;
		break;
	    case INST_SUB:
		dResult = d1 - d2;
		break;
	    case INST_MULT:
		dResult = d1 * d2;
		break;
	    case INST_DIV:
#ifndef IEEE_FLOATING_POINT
		if (d2 == 0.0) {
		    return DIVIDED_BY_ZERO;
		}
#endif
		/*
		 * We presume that we are running with zero-divide unmasked if
		 * we're on an IEEE box. Otherwise, this statement might cause
		 * demons to fly out our noses.
		 */

		dResult = d1 / d2;
		break;
	    default:
		/* Unused, here to silence compiler warning. */
		dResult = 0;
	    }

	doubleResult:
#ifndef ACCEPT_NAN
	    /*
	     * Check now for IEEE floating-point error.
	     */

	    if (isnan(dResult)) {
		TclExprFloatError(interp, dResult);
		return GENERAL_ARITHMETIC_ERROR;
	    }
#endif
	    DOUBLE_RESULT(dResult);
	}
	if ((type1 == TCL_NUMBER_INT) && (type2 == TCL_NUMBER_INT)) {
	    w1 = *((const Tcl_WideInt *)ptr1);
	    w2 = *((const Tcl_WideInt *)ptr2);

	    switch (opcode) {
	    case INST_ADD:
		wResult = (Tcl_WideInt)((Tcl_WideUInt)w1 + (Tcl_WideUInt)w2);
		if ((type1 == TCL_NUMBER_INT) || (type2 == TCL_NUMBER_INT))
		{
		    /*
		     * Check for overflow.
		     */

		    if (Overflowing(w1, w2, wResult)) {
			goto overflowBasic;
		    }
		}
		break;

	    case INST_SUB:
		wResult = (Tcl_WideInt)((Tcl_WideUInt)w1 - (Tcl_WideUInt)w2);
		if ((type1 == TCL_NUMBER_INT) || (type2 == TCL_NUMBER_INT))
		{
		    /*
		     * Must check for overflow. The macro tests for overflows
		     * in sums by looking at the sign bits. As we have a
		     * subtraction here, we are adding -w2. As -w2 could in
		     * turn overflow, we test with ~w2 instead: it has the
		     * opposite sign bit to w2 so it does the job. Note that
		     * the only "bad" case (w2==0) is irrelevant for this
		     * macro, as in that case w1 and wResult have the same
		     * sign and there is no overflow anyway.
		     */

		    if (Overflowing(w1, ~w2, wResult)) {
			goto overflowBasic;
		    }
		}
		break;

	    case INST_MULT:
		if ((w1 < INT_MIN) || (w1 > INT_MAX) || (w2 < INT_MIN) || (w2 > INT_MAX)) {
		    goto overflowBasic;
		}
		wResult = w1 * w2;
		break;

	    case INST_DIV:
		if (w2 == 0) {
		    return DIVIDED_BY_ZERO;
		}

		/*
		 * Need a bignum to represent (WIDE_MIN / -1)
		 */

		if ((w1 == WIDE_MIN) && (w2 == -1)) {
		    goto overflowBasic;
		}
		wResult = w1 / w2;

		/*
		 * Force Tcl's integer division rules.
		 * TODO: examine for logic simplification
		 */

		if (((wResult < 0) || ((wResult == 0) &&
			((w1 < 0 && w2 > 0) || (w1 > 0 && w2 < 0)))) &&
			(wResult*w2 != w1)) {
		    wResult -= 1;
		}
		break;

	    default:
		/*
		 * Unused, here to silence compiler warning.
		 */

		wResult = 0;
	    }

	    WIDE_RESULT(wResult);
	}

    overflowBasic:
	Tcl_TakeBignumFromObj(NULL, valuePtr, &big1);
	Tcl_TakeBignumFromObj(NULL, value2Ptr, &big2);
	err = mp_init(&bigResult);
	if (err == MP_OKAY) {
	switch (opcode) {
	case INST_ADD:
		err = mp_add(&big1, &big2, &bigResult);
		break;
	case INST_SUB:
		err = mp_sub(&big1, &big2, &bigResult);
		break;
	case INST_MULT:
		err = mp_mul(&big1, &big2, &bigResult);
		break;
	case INST_DIV:
		if (mp_iszero(&big2)) {
		    mp_clear(&big1);
		    mp_clear(&big2);
		    mp_clear(&bigResult);
		    return DIVIDED_BY_ZERO;
		}
		err = mp_init(&bigRemainder);
		if (err == MP_OKAY) {
		    err = mp_div(&big1, &big2, &bigResult, &bigRemainder);
		}
		/* TODO: internals intrusion */
		if (!mp_iszero(&bigRemainder)
			&& (bigRemainder.sign != big2.sign)) {
		    /*
		     * Convert to Tcl's integer division rules.
		     */

		    err = mp_sub_d(&bigResult, 1, &bigResult);
		    if (err == MP_OKAY) {
			err = mp_add(&bigRemainder, &big2, &bigRemainder);
		    }
		}
		mp_clear(&bigRemainder);
		break;
	    }
	}
	mp_clear(&big1);
	mp_clear(&big2);
	BIG_RESULT(&bigResult);
    }

    Tcl_Panic("unexpected opcode");
    return NULL;
}

static Tcl_Obj *
ExecuteExtendedUnaryMathOp(
    int opcode,			/* What operation to perform. */
    Tcl_Obj *valuePtr)		/* The operand on the stack. */
{
    void *ptr = NULL;
    int type;
    Tcl_WideInt w;
    mp_int big;
    Tcl_Obj *objResultPtr;
    mp_err err = MP_OKAY;

    (void) GetNumberFromObj(NULL, valuePtr, &ptr, &type);

    switch (opcode) {
    case INST_BITNOT:
	if (type == TCL_NUMBER_INT) {
	    w = *((const Tcl_WideInt *) ptr);
	    WIDE_RESULT(~w);
	}
	Tcl_TakeBignumFromObj(NULL, valuePtr, &big);
	/* ~a = - a - 1 */
	err = mp_neg(&big, &big);
	if (err == MP_OKAY) {
	    err = mp_sub_d(&big, 1, &big);
	}
	if (err != MP_OKAY) {
	    return OUT_OF_MEMORY;
	}
	BIG_RESULT(&big);
    case INST_UMINUS:
	switch (type) {
	case TCL_NUMBER_DOUBLE:
	    DOUBLE_RESULT(-(*((const double *) ptr)));
	case TCL_NUMBER_INT:
	    w = *((const Tcl_WideInt *) ptr);
	    if (w != WIDE_MIN) {
		WIDE_RESULT(-w);
	    }
	    err = mp_init_i64(&big, w);
	    if (err != MP_OKAY) {
		return OUT_OF_MEMORY;
	    }
	    break;
	default:
	    Tcl_TakeBignumFromObj(NULL, valuePtr, &big);
	}
	err = mp_neg(&big, &big);
	if (err != MP_OKAY) {
	    return OUT_OF_MEMORY;
	}
	BIG_RESULT(&big);
    }

    Tcl_Panic("unexpected opcode");
    return NULL;
}
#undef WIDE_RESULT
#undef BIG_RESULT
#undef DOUBLE_RESULT

/*
 *----------------------------------------------------------------------
 *
 * CompareTwoNumbers --
 *
 *	This function compares a pair of numbers in Tcl_Objs. Each argument
 *	must already be known to be numeric and not NaN.
 *
 * Results:
 *	One of MP_LT, MP_EQ or MP_GT, depending on whether valuePtr is less
 *	than, equal to, or greater than value2Ptr (respectively).
 *
 * Side effects:
 *	None, provided both values are numeric.
 *
 *----------------------------------------------------------------------
 */

int
TclCompareTwoNumbers(
    Tcl_Obj *valuePtr,
    Tcl_Obj *value2Ptr)
{
    int type1 = TCL_NUMBER_NAN, type2 = TCL_NUMBER_NAN, compare;
    void *ptr1, *ptr2;
    mp_int big1, big2;
    double d1, d2, tmp;
    Tcl_WideInt w1, w2;

    (void) GetNumberFromObj(NULL, valuePtr, &ptr1, &type1);
    (void) GetNumberFromObj(NULL, value2Ptr, &ptr2, &type2);

    switch (type1) {
    case TCL_NUMBER_INT:
	w1 = *((const Tcl_WideInt *)ptr1);
	switch (type2) {
	case TCL_NUMBER_INT:
	    w2 = *((const Tcl_WideInt *)ptr2);
	wideCompare:
	    return (w1 < w2) ? MP_LT : ((w1 > w2) ? MP_GT : MP_EQ);
	case TCL_NUMBER_DOUBLE:
	    d2 = *((const double *)ptr2);
	    d1 = (double) w1;

	    /*
	     * If the double has a fractional part, or if the long can be
	     * converted to double without loss of precision, then compare as
	     * doubles.
	     */

	    if (DBL_MANT_DIG > CHAR_BIT*sizeof(Tcl_WideInt) || w1 == (Tcl_WideInt)d1
		    || modf(d2, &tmp) != 0.0) {
		goto doubleCompare;
	    }

	    /*
	     * Otherwise, to make comparision based on full precision, need to
	     * convert the double to a suitably sized integer.
	     *
	     * Need this to get comparsions like
	     *	  expr 20000000000000003 < 20000000000000004.0
	     * right. Converting the first argument to double will yield two
	     * double values that are equivalent within double precision.
	     * Converting the double to an integer gets done exactly, then
	     * integer comparison can tell the difference.
	     */

	    if (d2 < (double)WIDE_MIN) {
		return MP_GT;
	    }
	    if (d2 > (double)WIDE_MAX) {
		return MP_LT;
	    }
	    w2 = (Tcl_WideInt)d2;
	    goto wideCompare;
	case TCL_NUMBER_BIG:
	    Tcl_TakeBignumFromObj(NULL, value2Ptr, &big2);
	    if (mp_isneg(&big2)) {
		compare = MP_GT;
	    } else {
		compare = MP_LT;
	    }
	    mp_clear(&big2);
	    return compare;
	}
    break;

    case TCL_NUMBER_DOUBLE:
	d1 = *((const double *)ptr1);
	switch (type2) {
	case TCL_NUMBER_DOUBLE:
	    d2 = *((const double *)ptr2);
	doubleCompare:
	    return (d1 < d2) ? MP_LT : ((d1 > d2) ? MP_GT : MP_EQ);
	case TCL_NUMBER_INT:
	    w2 = *((const Tcl_WideInt *)ptr2);
	    d2 = (double) w2;
	    if (DBL_MANT_DIG > CHAR_BIT*sizeof(Tcl_WideInt)
		    || w2 == (Tcl_WideInt)d2 || modf(d1, &tmp) != 0.0) {
		goto doubleCompare;
	    }
	    if (d1 < (double)WIDE_MIN) {
		return MP_LT;
	    }
	    if (d1 > (double)WIDE_MAX) {
		return MP_GT;
	    }
	    w1 = (Tcl_WideInt)d1;
	    goto wideCompare;
	case TCL_NUMBER_BIG:
	    if (isinf(d1)) {
		return (d1 > 0.0) ? MP_GT : MP_LT;
	    }
	    Tcl_TakeBignumFromObj(NULL, value2Ptr, &big2);
	    if ((d1 < (double)WIDE_MAX) && (d1 > (double)WIDE_MIN)) {
		if (mp_isneg(&big2)) {
		    compare = MP_GT;
		} else {
		    compare = MP_LT;
		}
		mp_clear(&big2);
		return compare;
	    }
	    if (DBL_MANT_DIG > CHAR_BIT*sizeof(long)
		    && modf(d1, &tmp) != 0.0) {
		d2 = TclBignumToDouble(&big2);
		mp_clear(&big2);
		goto doubleCompare;
	    }
	    Tcl_InitBignumFromDouble(NULL, d1, &big1);
	    goto bigCompare;
	}
    break;

    case TCL_NUMBER_BIG:
	Tcl_TakeBignumFromObj(NULL, valuePtr, &big1);
	switch (type2) {
	case TCL_NUMBER_INT:
	    compare = mp_cmp_d(&big1, 0);
	    mp_clear(&big1);
	    return compare;
	case TCL_NUMBER_DOUBLE:
	    d2 = *((const double *)ptr2);
	    if (isinf(d2)) {
		compare = (d2 > 0.0) ? MP_LT : MP_GT;
		mp_clear(&big1);
		return compare;
	    }
	    if ((d2 < (double)WIDE_MAX) && (d2 > (double)WIDE_MIN)) {
		compare = mp_cmp_d(&big1, 0);
		mp_clear(&big1);
		return compare;
	    }
	    if (DBL_MANT_DIG > CHAR_BIT*sizeof(long)
		    && modf(d2, &tmp) != 0.0) {
		d1 = TclBignumToDouble(&big1);
		mp_clear(&big1);
		goto doubleCompare;
	    }
	    Tcl_InitBignumFromDouble(NULL, d2, &big2);
	    goto bigCompare;
	case TCL_NUMBER_BIG:
	    Tcl_TakeBignumFromObj(NULL, value2Ptr, &big2);
	bigCompare:
	    compare = mp_cmp(&big1, &big2);
	    mp_clear(&big1);
	    mp_clear(&big2);
	    return compare;
	}
    break;
    default:
	Tcl_Panic("unexpected number type");
    }
    return TCL_ERROR;
}

#ifdef TCL_COMPILE_DEBUG
/*
 *----------------------------------------------------------------------
 *
 * PrintByteCodeInfo --
 *
 *	This procedure prints a summary about a bytecode object to stdout. It
 *	is called by TclNRExecuteByteCode when starting to execute the bytecode
 *	object if tclTraceExec has the value 2 or more.
 *
 * Results:
 *	None.
 *
 * Side effects:
 *	None.
 *
 *----------------------------------------------------------------------
 */

static void
PrintByteCodeInfo(
    ByteCode *codePtr)	/* The bytecode whose summary is printed to
				 * stdout. */
{
    Proc *procPtr = codePtr->procPtr;
    Interp *iPtr = (Interp *) *codePtr->interpHandle;

    fprintf(stdout, "\nExecuting ByteCode 0x%p, refCt %" TCL_Z_MODIFIER "u, epoch %u, interp 0x%p (epoch %u)\n",
	    codePtr, (size_t)codePtr->refCount, codePtr->compileEpoch, iPtr,
	    iPtr->compileEpoch);

    fprintf(stdout, "  Source: ");
    TclPrintSource(stdout, codePtr->source, 60);

    fprintf(stdout, "\n  Cmds %d, src %d, inst %u, litObjs %u, aux %d, stkDepth %u, code/src %.2f\n",
	    codePtr->numCommands, codePtr->numSrcBytes,
	    codePtr->numCodeBytes, codePtr->numLitObjects,
	    codePtr->numAuxDataItems, codePtr->maxStackDepth,
#ifdef TCL_COMPILE_STATS
	    codePtr->numSrcBytes?
		    ((float)codePtr->structureSize)/codePtr->numSrcBytes :
#endif
	    0.0);

#ifdef TCL_COMPILE_STATS
    fprintf(stdout, "  Code %lu = header %lu+inst %d+litObj %lu+exc %lu+aux %lu+cmdMap %d\n",
	    (unsigned long) codePtr->structureSize,
	    (unsigned long) offsetof(ByteCode, localCachePtr),
	    codePtr->numCodeBytes,
	    (unsigned long) (codePtr->numLitObjects * sizeof(Tcl_Obj *)),
	    (unsigned long) (codePtr->numExceptRanges*sizeof(ExceptionRange)),
	    (unsigned long) (codePtr->numAuxDataItems * sizeof(AuxData)),
	    codePtr->numCmdLocBytes);
#endif /* TCL_COMPILE_STATS */
    if (procPtr != NULL) {
	fprintf(stdout,
		"  Proc 0x%p, refCt %d, args %d, compiled locals %d\n",
		procPtr, procPtr->refCount, procPtr->numArgs,
		procPtr->numCompiledLocals);
    }
}
#endif /* TCL_COMPILE_DEBUG */

/*
 *----------------------------------------------------------------------
 *
 * ValidatePcAndStackTop --
 *
 *	This procedure is called by TclNRExecuteByteCode when debugging to
 *	verify that the program counter and stack top are valid during
 *	execution.
 *
 * Results:
 *	None.
 *
 * Side effects:
 *	Prints a message to stderr and panics if either the pc or stack top
 *	are invalid.
 *
 *----------------------------------------------------------------------
 */

#ifdef TCL_COMPILE_DEBUG
static void
ValidatePcAndStackTop(
    ByteCode *codePtr,	/* The bytecode whose summary is printed to
				 * stdout. */
    const unsigned char *pc,	/* Points to first byte of a bytecode
				 * instruction. The program counter. */
    size_t stackTop,		/* Current stack top. Must be between
				 * stackLowerBound and stackUpperBound
				 * (inclusive). */
    int checkStack)		/* 0 if the stack depth check should be
				 * skipped. */
{
    size_t stackUpperBound = codePtr->maxStackDepth;
				/* Greatest legal value for stackTop. */
    size_t relativePc = (size_t)(pc - codePtr->codeStart);
    size_t codeStart = (size_t)codePtr->codeStart;
    size_t codeEnd = (size_t)
	    (codePtr->codeStart + codePtr->numCodeBytes);
    unsigned char opCode = *pc;

    if ((PTR2UINT(pc) < codeStart) || (PTR2UINT(pc) > codeEnd)) {
	fprintf(stderr, "\nBad instruction pc 0x%p in TclNRExecuteByteCode\n",
		pc);
	Tcl_Panic("TclNRExecuteByteCode execution failure: bad pc");
    }
    if ((unsigned) opCode > LAST_INST_OPCODE) {
	fprintf(stderr, "\nBad opcode %d at pc %" TCL_Z_MODIFIER "u in TclNRExecuteByteCode\n",
		(unsigned) opCode, relativePc);
	Tcl_Panic("TclNRExecuteByteCode execution failure: bad opcode");
    }
    if (checkStack &&
	    (stackTop > stackUpperBound)) {
	int numChars;
	const char *cmd = GetSrcInfoForPc(pc, codePtr, &numChars, NULL, NULL);

	fprintf(stderr, "\nBad stack top %" TCL_Z_MODIFIER "u at pc %" TCL_Z_MODIFIER "u in TclNRExecuteByteCode (min 0, max %" TCL_Z_MODIFIER "u)",
		stackTop, relativePc, stackUpperBound);
	if (cmd != NULL) {
	    Tcl_Obj *message;

	    TclNewLiteralStringObj(message, "\n executing ");
	    Tcl_IncrRefCount(message);
	    Tcl_AppendLimitedToObj(message, cmd, numChars, 100, NULL);
	    fprintf(stderr,"%s\n", TclGetString(message));
	    Tcl_DecrRefCount(message);
	} else {
	    fprintf(stderr, "\n");
	}
	Tcl_Panic("TclNRExecuteByteCode execution failure: bad stack top");
    }
}
#endif /* TCL_COMPILE_DEBUG */

/*
 *----------------------------------------------------------------------
 *
 * IllegalExprOperandType --
 *
 *	Used by TclNRExecuteByteCode to append an error message to the interp
 *	result when an illegal operand type is detected by an expression
 *	instruction. The argument opndPtr holds the operand object in error.
 *
 * Results:
 *	None.
 *
 * Side effects:
 *	An error message is appended to the interp result.
 *
 *----------------------------------------------------------------------
 */

static void
IllegalExprOperandType(
    Tcl_Interp *interp,		/* Interpreter to which error information
				 * pertains. */
    const unsigned char *pc, /* Points to the instruction being executed
				 * when the illegal type was found. */
    Tcl_Obj *opndPtr)		/* Points to the operand holding the value
				 * with the illegal type. */
{
    void *ptr;
    int type;
    const unsigned char opcode = *pc;
    const char *description, *op = "unknown";

    if (opcode == INST_EXPON) {
	op = "**";
    } else if (opcode <= INST_LNOT) {
	op = operatorStrings[opcode - INST_LOR];
    }

    if (GetNumberFromObj(NULL, opndPtr, &ptr, &type) != TCL_OK) {
	int numBytes;
	const char *bytes = TclGetStringFromObj(opndPtr, &numBytes);

	if (numBytes == 0) {
	    description = "empty string";
	} else if (TclCheckBadOctal(NULL, bytes)) {
	    description = "invalid octal number";
	} else {
	    description = "non-numeric string";
	}
    } else if (type == TCL_NUMBER_NAN) {
	description = "non-numeric floating-point value";
    } else if (type == TCL_NUMBER_DOUBLE) {
	description = "floating-point value";
    } else {
	/* TODO: No caller needs this. Eliminate? */
	description = "(big) integer";
    }

    Tcl_SetObjResult(interp, Tcl_ObjPrintf(
	    "can't use %s as operand of \"%s\"", description, op));
    Tcl_SetErrorCode(interp, "ARITH", "DOMAIN", description, NULL);
}

/*
 *----------------------------------------------------------------------
 *
 * TclGetSrcInfoForPc, GetSrcInfoForPc, TclGetSourceFromFrame --
 *
 *	Given a program counter value, finds the closest command in the
 *	bytecode code unit's CmdLocation array and returns information about
 *	that command's source: a pointer to its first byte and the number of
 *	characters.
 *
 * Results:
 *	If a command is found that encloses the program counter value, a
 *	pointer to the command's source is returned and the length of the
 *	source is stored at *lengthPtr. If multiple commands resulted in code
 *	at pc, information about the closest enclosing command is returned. If
 *	no matching command is found, NULL is returned and *lengthPtr is
 *	unchanged.
 *
 * Side effects:
 *	The CmdFrame at *cfPtr is updated.
 *
 *----------------------------------------------------------------------
 */

Tcl_Obj *
TclGetSourceFromFrame(
    CmdFrame *cfPtr,
    int objc,
    Tcl_Obj *const objv[])
{
    if (cfPtr == NULL) {
        return Tcl_NewListObj(objc, objv);
    }
    if (cfPtr->cmdObj == NULL) {
        if (cfPtr->cmd == NULL) {
	    ByteCode *codePtr = (ByteCode *) cfPtr->data.tebc.codePtr;

            cfPtr->cmd = GetSrcInfoForPc((unsigned char *)
		    cfPtr->data.tebc.pc, codePtr, &cfPtr->len, NULL, NULL);
        }
	if (cfPtr->cmd) {
	    cfPtr->cmdObj = Tcl_NewStringObj(cfPtr->cmd, cfPtr->len);
	} else {
	    cfPtr->cmdObj = Tcl_NewListObj(objc, objv);
	}
        Tcl_IncrRefCount(cfPtr->cmdObj);
    }
    return cfPtr->cmdObj;
}

void
TclGetSrcInfoForPc(
    CmdFrame *cfPtr)
{
    ByteCode *codePtr = (ByteCode *) cfPtr->data.tebc.codePtr;

    assert(cfPtr->type == TCL_LOCATION_BC);

    if (cfPtr->cmd == NULL) {

	cfPtr->cmd = GetSrcInfoForPc(
		(unsigned char *) cfPtr->data.tebc.pc, codePtr,
		&cfPtr->len, NULL, NULL);
    }

    if (cfPtr->cmd != NULL) {
	/*
	 * We now have the command. We can get the srcOffset back and from
	 * there find the list of word locations for this command.
	 */

	ExtCmdLoc *eclPtr;
	ECL *locPtr = NULL;
	int srcOffset, i;
	Interp *iPtr = (Interp *) *codePtr->interpHandle;
	Tcl_HashEntry *hePtr =
		Tcl_FindHashEntry(iPtr->lineBCPtr, codePtr);

	if (!hePtr) {
	    return;
	}

	srcOffset = cfPtr->cmd - codePtr->source;
	eclPtr = (ExtCmdLoc *)Tcl_GetHashValue(hePtr);

	for (i=0; i < eclPtr->nuloc; i++) {
	    if (eclPtr->loc[i].srcOffset == srcOffset) {
		locPtr = eclPtr->loc+i;
		break;
	    }
	}
	if (locPtr == NULL) {
	    Tcl_Panic("LocSearch failure");
	}

	cfPtr->line = locPtr->line;
	cfPtr->nline = locPtr->nline;
	cfPtr->type = eclPtr->type;

	if (eclPtr->type == TCL_LOCATION_SOURCE) {
	    cfPtr->data.eval.path = eclPtr->path;
	    Tcl_IncrRefCount(cfPtr->data.eval.path);
	}

	/*
	 * Do not set cfPtr->data.eval.path NULL for non-SOURCE. Needed for
	 * cfPtr->data.tebc.codePtr.
	 */
    }
}

static const char *
GetSrcInfoForPc(
    const unsigned char *pc,	/* The program counter value for which to
				 * return the closest command's source info.
				 * This points within a bytecode instruction
				 * in codePtr's code. */
    ByteCode *codePtr,		/* The bytecode sequence in which to look up
				 * the command source for the pc. */
    int *lengthPtr,		/* If non-NULL, the location where the length
				 * of the command's source should be stored.
				 * If NULL, no length is stored. */
    const unsigned char **pcBeg,/* If non-NULL, the bytecode location
				 * where the current instruction starts.
				 * If NULL; no pointer is stored. */
    int *cmdIdxPtr)		/* If non-NULL, the location where the index
				 * of the command containing the pc should
				 * be stored. */
{
    int pcOffset = (pc - codePtr->codeStart);
    int numCmds = codePtr->numCommands;
    unsigned char *codeDeltaNext, *codeLengthNext;
    unsigned char *srcDeltaNext, *srcLengthNext;
    int codeOffset, codeLen, codeEnd, srcOffset, srcLen, delta, i;
    int bestDist = INT_MAX;	/* Distance of pc to best cmd's start pc. */
    int bestSrcOffset = -1;	/* Initialized to avoid compiler warning. */
    int bestSrcLength = -1;	/* Initialized to avoid compiler warning. */
    int bestCmdIdx = -1;

    /* The pc must point within the bytecode */
    assert ((pcOffset >= 0) && (pcOffset < codePtr->numCodeBytes));

    /*
     * Decode the code and source offset and length for each command. The
     * closest enclosing command is the last one whose code started before
     * pcOffset.
     */

    codeDeltaNext = codePtr->codeDeltaStart;
    codeLengthNext = codePtr->codeLengthStart;
    srcDeltaNext = codePtr->srcDeltaStart;
    srcLengthNext = codePtr->srcLengthStart;
    codeOffset = srcOffset = 0;
    for (i = 0;  i < numCmds;  i++) {
	if ((unsigned) *codeDeltaNext == (unsigned) 0xFF) {
	    codeDeltaNext++;
	    delta = TclGetInt4AtPtr(codeDeltaNext);
	    codeDeltaNext += 4;
	} else {
	    delta = TclGetInt1AtPtr(codeDeltaNext);
	    codeDeltaNext++;
	}
	codeOffset += delta;

	if ((unsigned) *codeLengthNext == (unsigned) 0xFF) {
	    codeLengthNext++;
	    codeLen = TclGetInt4AtPtr(codeLengthNext);
	    codeLengthNext += 4;
	} else {
	    codeLen = TclGetInt1AtPtr(codeLengthNext);
	    codeLengthNext++;
	}
	codeEnd = (codeOffset + codeLen - 1);

	if ((unsigned) *srcDeltaNext == (unsigned) 0xFF) {
	    srcDeltaNext++;
	    delta = TclGetInt4AtPtr(srcDeltaNext);
	    srcDeltaNext += 4;
	} else {
	    delta = TclGetInt1AtPtr(srcDeltaNext);
	    srcDeltaNext++;
	}
	srcOffset += delta;

	if ((unsigned) *srcLengthNext == (unsigned) 0xFF) {
	    srcLengthNext++;
	    srcLen = TclGetInt4AtPtr(srcLengthNext);
	    srcLengthNext += 4;
	} else {
	    srcLen = TclGetInt1AtPtr(srcLengthNext);
	    srcLengthNext++;
	}

	if (codeOffset > pcOffset) {	/* Best cmd already found */
	    break;
	}
	if (pcOffset <= codeEnd) {	/* This cmd's code encloses pc */
	    int dist = (pcOffset - codeOffset);

	    if (dist <= bestDist) {
		bestDist = dist;
		bestSrcOffset = srcOffset;
		bestSrcLength = srcLen;
		bestCmdIdx = i;
	    }
	}
    }

    if (pcBeg != NULL) {
	const unsigned char *curr, *prev;

	/*
	 * Walk from beginning of command or BC to pc, by complete
	 * instructions. Stop when crossing pc; keep previous.
	 */

	curr = ((bestDist == INT_MAX) ? codePtr->codeStart : pc - bestDist);
	prev = curr;
	while (curr <= pc) {
	    prev = curr;
	    curr += tclInstructionTable[*curr].numBytes;
	}
	*pcBeg = prev;
    }

    if (bestDist == INT_MAX) {
	return NULL;
    }

    if (lengthPtr != NULL) {
	*lengthPtr = bestSrcLength;
    }

    if (cmdIdxPtr != NULL) {
	*cmdIdxPtr = bestCmdIdx;
    }

    return (codePtr->source + bestSrcOffset);
}

/*
 *----------------------------------------------------------------------
 *
 * GetExceptRangeForPc --
 *
 *	Given a program counter value, return the closest enclosing
 *	ExceptionRange.
 *
 * Results:
 *	If the searchMode is TCL_ERROR, this procedure ignores loop exception
 *	ranges and returns a pointer to the closest catch range. If the
 *	searchMode is TCL_BREAK, this procedure returns a pointer to the most
 *	closely enclosing ExceptionRange regardless of whether it is a loop or
 *	catch exception range. If the searchMode is TCL_CONTINUE, this
 *	procedure returns a pointer to the most closely enclosing
 *	ExceptionRange (of any type) skipping only loop exception ranges if
 *	they don't have a sensible continueOffset defined. If no matching
 *	ExceptionRange is found that encloses pc, a NULL is returned.
 *
 * Side effects:
 *	None.
 *
 *----------------------------------------------------------------------
 */

static ExceptionRange *
GetExceptRangeForPc(
    const unsigned char *pc,	/* The program counter value for which to
				 * search for a closest enclosing exception
				 * range. This points to a bytecode
				 * instruction in codePtr's code. */
    int searchMode,		/* If TCL_BREAK, consider either loop or catch
				 * ExceptionRanges in search. If TCL_ERROR
				 * consider only catch ranges (and ignore any
				 * closer loop ranges). If TCL_CONTINUE, look
				 * for loop ranges that define a continue
				 * point or a catch range. */
    ByteCode *codePtr)		/* Points to the ByteCode in which to search
				 * for the enclosing ExceptionRange. */
{
    ExceptionRange *rangeArrayPtr;
    int numRanges = codePtr->numExceptRanges;
    ExceptionRange *rangePtr;
    int pcOffset = pc - codePtr->codeStart;
    int start;

    if (numRanges == 0) {
	return NULL;
    }

    /*
     * This exploits peculiarities of our compiler: nested ranges are always
     * *after* their containing ranges, so that by scanning backwards we are
     * sure that the first matching range is indeed the deepest.
     */

    rangeArrayPtr = codePtr->exceptArrayPtr;
    rangePtr = rangeArrayPtr + numRanges;
    while (--rangePtr >= rangeArrayPtr) {
	start = rangePtr->codeOffset;
	if ((start <= pcOffset) &&
		(pcOffset < (start + rangePtr->numCodeBytes))) {
	    if (rangePtr->type == CATCH_EXCEPTION_RANGE) {
		return rangePtr;
	    }
	    if (searchMode == TCL_BREAK) {
		return rangePtr;
	    }
	    if (searchMode == TCL_CONTINUE && rangePtr->continueOffset != -1){
		return rangePtr;
	    }
	}
    }
    return NULL;
}

/*
 *----------------------------------------------------------------------
 *
 * GetOpcodeName --
 *
 *	This procedure is called by the TRACE and TRACE_WITH_OBJ macros used
 *	in TclNRExecuteByteCode when debugging. It returns the name of the
 *	bytecode instruction at a specified instruction pc.
 *
 * Results:
 *	A character string for the instruction.
 *
 * Side effects:
 *	None.
 *
 *----------------------------------------------------------------------
 */

#ifdef TCL_COMPILE_DEBUG
static const char *
GetOpcodeName(
    const unsigned char *pc)	/* Points to the instruction whose name should
				 * be returned. */
{
    unsigned char opCode = *pc;

    return tclInstructionTable[opCode].name;
}
#endif /* TCL_COMPILE_DEBUG */

/*
 *----------------------------------------------------------------------
 *
 * TclExprFloatError --
 *
 *	This procedure is called when an error occurs during a floating-point
 *	operation. It reads errno and sets interp->objResultPtr accordingly.
 *
 * Results:
 *	interp->objResultPtr is set to hold an error message.
 *
 * Side effects:
 *	None.
 *
 *----------------------------------------------------------------------
 */

void
TclExprFloatError(
    Tcl_Interp *interp,		/* Where to store error message. */
    double value)		/* Value returned after error; used to
				 * distinguish underflows from overflows. */
{
    const char *s;

    if ((errno == EDOM) || isnan(value)) {
	s = "domain error: argument not in valid range";
	Tcl_SetObjResult(interp, Tcl_NewStringObj(s, -1));
	Tcl_SetErrorCode(interp, "ARITH", "DOMAIN", s, NULL);
    } else if ((errno == ERANGE) || isinf(value)) {
	if (value == 0.0) {
	    s = "floating-point value too small to represent";
	    Tcl_SetObjResult(interp, Tcl_NewStringObj(s, -1));
	    Tcl_SetErrorCode(interp, "ARITH", "UNDERFLOW", s, NULL);
	} else {
	    s = "floating-point value too large to represent";
	    Tcl_SetObjResult(interp, Tcl_NewStringObj(s, -1));
	    Tcl_SetErrorCode(interp, "ARITH", "OVERFLOW", s, NULL);
	}
    } else {
	Tcl_Obj *objPtr = Tcl_ObjPrintf(
		"unknown floating-point error, errno = %d", errno);

	Tcl_SetErrorCode(interp, "ARITH", "UNKNOWN",
		TclGetString(objPtr), NULL);
	Tcl_SetObjResult(interp, objPtr);
    }
}

#ifdef TCL_COMPILE_STATS
/*
 *----------------------------------------------------------------------
 *
 * TclLog2 --
 *
 *	Procedure used while collecting compilation statistics to determine
 *	the log base 2 of an integer.
 *
 * Results:
 *	Returns the log base 2 of the operand. If the argument is less than or
 *	equal to zero, a zero is returned.
 *
 * Side effects:
 *	None.
 *
 *----------------------------------------------------------------------
 */

int
TclLog2(
    int value)		/* The integer for which to compute the log
				 * base 2. */
{
    int n = value;
    int result = 0;

    while (n > 1) {
	n = n >> 1;
	result++;
    }
    return result;
}

/*
 *----------------------------------------------------------------------
 *
 * EvalStatsCmd --
 *
 *	Implements the "evalstats" command that prints instruction execution
 *	counts to stdout.
 *
 * Results:
 *	Standard Tcl results.
 *
 * Side effects:
 *	None.
 *
 *----------------------------------------------------------------------
 */

static int
EvalStatsCmd(
    TCL_UNUSED(void *),		/* Unused. */
    Tcl_Interp *interp,		/* The current interpreter. */
    int objc,			/* The number of arguments. */
    Tcl_Obj *const objv[])	/* The argument strings. */
{
    Interp *iPtr = (Interp *) interp;
    LiteralTable *globalTablePtr = &iPtr->literalTable;
    ByteCodeStats *statsPtr = &iPtr->stats;
    double totalCodeBytes, currentCodeBytes;
    double totalLiteralBytes, currentLiteralBytes;
    double objBytesIfUnshared, strBytesIfUnshared, sharingBytesSaved;
    double strBytesSharedMultX, strBytesSharedOnce;
    double numInstructions, currentHeaderBytes;
    size_t numCurrentByteCodes, numByteCodeLits;
    size_t refCountSum, literalMgmtBytes, sum;
    size_t numSharedMultX, numSharedOnce, minSizeDecade, maxSizeDecade, i;
    int decadeHigh, length;
    char *litTableStats;
    LiteralEntry *entryPtr;
    Tcl_Obj *objPtr;

#define Percent(a,b) ((a) * 100.0 / (b))

    TclNewObj(objPtr);
    Tcl_IncrRefCount(objPtr);

    numInstructions = 0.0;
    for (i = 0;  i < 256;  i++) {
	if (statsPtr->instructionCount[i] != 0) {
	    numInstructions += statsPtr->instructionCount[i];
	}
    }

    totalLiteralBytes = sizeof(LiteralTable)
	    + iPtr->literalTable.numBuckets * sizeof(LiteralEntry *)
	    + (statsPtr->numLiteralsCreated * sizeof(LiteralEntry))
	    + (statsPtr->numLiteralsCreated * sizeof(Tcl_Obj))
	    + statsPtr->totalLitStringBytes;
    totalCodeBytes = statsPtr->totalByteCodeBytes + totalLiteralBytes;

    numCurrentByteCodes =
	    statsPtr->numCompilations - statsPtr->numByteCodesFreed;
    currentHeaderBytes = numCurrentByteCodes
	    * offsetof(ByteCode, localCachePtr);
    literalMgmtBytes = sizeof(LiteralTable)
	    + (iPtr->literalTable.numBuckets * sizeof(LiteralEntry *))
	    + (iPtr->literalTable.numEntries * sizeof(LiteralEntry));
    currentLiteralBytes = literalMgmtBytes
	    + iPtr->literalTable.numEntries * sizeof(Tcl_Obj)
	    + statsPtr->currentLitStringBytes;
    currentCodeBytes = statsPtr->currentByteCodeBytes + currentLiteralBytes;

    /*
     * Summary statistics, total and current source and ByteCode sizes.
     */

    Tcl_AppendPrintfToObj(objPtr, "\n----------------------------------------------------------------\n");
    Tcl_AppendPrintfToObj(objPtr,
	    "Compilation and execution statistics for interpreter %#" TCL_Z_MODIFIER "x\n",
	    (size_t)iPtr);

    Tcl_AppendPrintfToObj(objPtr, "\nNumber ByteCodes executed\t%" TCL_Z_MODIFIER "u\n",
	    statsPtr->numExecutions);
    Tcl_AppendPrintfToObj(objPtr, "Number ByteCodes compiled\t%" TCL_Z_MODIFIER "u\n",
	    statsPtr->numCompilations);
    Tcl_AppendPrintfToObj(objPtr, "  Mean executions/compile\t%.1f\n",
	    statsPtr->numExecutions / (float)statsPtr->numCompilations);

    Tcl_AppendPrintfToObj(objPtr, "\nInstructions executed\t\t%.0f\n",
	    numInstructions);
    Tcl_AppendPrintfToObj(objPtr, "  Mean inst/compile\t\t%.0f\n",
	    numInstructions / statsPtr->numCompilations);
    Tcl_AppendPrintfToObj(objPtr, "  Mean inst/execution\t\t%.0f\n",
	    numInstructions / statsPtr->numExecutions);

    Tcl_AppendPrintfToObj(objPtr, "\nTotal ByteCodes\t\t\t%" TCL_Z_MODIFIER "u\n",
	    statsPtr->numCompilations);
    Tcl_AppendPrintfToObj(objPtr, "  Source bytes\t\t\t%.6g\n",
	    statsPtr->totalSrcBytes);
    Tcl_AppendPrintfToObj(objPtr, "  Code bytes\t\t\t%.6g\n",
	    totalCodeBytes);
    Tcl_AppendPrintfToObj(objPtr, "    ByteCode bytes\t\t%.6g\n",
	    statsPtr->totalByteCodeBytes);
    Tcl_AppendPrintfToObj(objPtr, "    Literal bytes\t\t%.6g\n",
	    totalLiteralBytes);
    Tcl_AppendPrintfToObj(objPtr, "      table %" TCL_Z_MODIFIER "u + bkts %" TCL_Z_MODIFIER "u + entries %" TCL_Z_MODIFIER "u + objects %" TCL_Z_MODIFIER "u + strings %.6g\n",
	    sizeof(LiteralTable),
	    iPtr->literalTable.numBuckets * sizeof(LiteralEntry *),
	    statsPtr->numLiteralsCreated * sizeof(LiteralEntry),
	    statsPtr->numLiteralsCreated * sizeof(Tcl_Obj),
	    statsPtr->totalLitStringBytes);
    Tcl_AppendPrintfToObj(objPtr, "  Mean code/compile\t\t%.1f\n",
	    totalCodeBytes / statsPtr->numCompilations);
    Tcl_AppendPrintfToObj(objPtr, "  Mean code/source\t\t%.1f\n",
	    totalCodeBytes / statsPtr->totalSrcBytes);

    Tcl_AppendPrintfToObj(objPtr, "\nCurrent (active) ByteCodes\t%" TCL_Z_MODIFIER "u\n",
	    numCurrentByteCodes);
    Tcl_AppendPrintfToObj(objPtr, "  Source bytes\t\t\t%.6g\n",
	    statsPtr->currentSrcBytes);
    Tcl_AppendPrintfToObj(objPtr, "  Code bytes\t\t\t%.6g\n",
	    currentCodeBytes);
    Tcl_AppendPrintfToObj(objPtr, "    ByteCode bytes\t\t%.6g\n",
	    statsPtr->currentByteCodeBytes);
    Tcl_AppendPrintfToObj(objPtr, "    Literal bytes\t\t%.6g\n",
	    currentLiteralBytes);
    Tcl_AppendPrintfToObj(objPtr, "      table %lu + bkts %lu + entries %lu + objects %lu + strings %.6g\n",
	    (unsigned long) sizeof(LiteralTable),
	    (unsigned long) (iPtr->literalTable.numBuckets * sizeof(LiteralEntry *)),
	    (unsigned long) (iPtr->literalTable.numEntries * sizeof(LiteralEntry)),
	    (unsigned long) (iPtr->literalTable.numEntries * sizeof(Tcl_Obj)),
	    statsPtr->currentLitStringBytes);
    Tcl_AppendPrintfToObj(objPtr, "  Mean code/source\t\t%.1f\n",
	    currentCodeBytes / statsPtr->currentSrcBytes);
    Tcl_AppendPrintfToObj(objPtr, "  Code + source bytes\t\t%.6g (%0.1f mean code/src)\n",
	    (currentCodeBytes + statsPtr->currentSrcBytes),
	    (currentCodeBytes / statsPtr->currentSrcBytes) + 1.0);

    /*
     * Tcl_IsShared statistics check
     *
     * This gives the refcount of each obj as Tcl_IsShared was called for it.
     * Shared objects must be duplicated before they can be modified.
     */

    numSharedMultX = 0;
    Tcl_AppendPrintfToObj(objPtr, "\nTcl_IsShared object check (all objects):\n");
    Tcl_AppendPrintfToObj(objPtr, "  Object had refcount <=1 (not shared)\t%" TCL_Z_MODIFIER "u\n",
	    tclObjsShared[1]);
    for (i = 2;  i < TCL_MAX_SHARED_OBJ_STATS;  i++) {
	Tcl_AppendPrintfToObj(objPtr, "  refcount ==%" TCL_Z_MODIFIER "u\t\t%" TCL_Z_MODIFIER "u\n",
		i, tclObjsShared[i]);
	numSharedMultX += tclObjsShared[i];
    }
    Tcl_AppendPrintfToObj(objPtr, "  refcount >=%" TCL_Z_MODIFIER "u\t\t%" TCL_Z_MODIFIER "u\n",
	    i, tclObjsShared[0]);
    numSharedMultX += tclObjsShared[0];
    Tcl_AppendPrintfToObj(objPtr, "  Total shared objects\t\t\t%" TCL_Z_MODIFIER "u\n",
	    numSharedMultX);

    /*
     * Literal table statistics.
     */

    numByteCodeLits = 0;
    refCountSum = 0;
    numSharedMultX = 0;
    numSharedOnce = 0;
    objBytesIfUnshared = 0.0;
    strBytesIfUnshared = 0.0;
    strBytesSharedMultX = 0.0;
    strBytesSharedOnce = 0.0;
    for (i = 0;  i < globalTablePtr->numBuckets;  i++) {
	for (entryPtr = globalTablePtr->buckets[i];  entryPtr != NULL;
		entryPtr = entryPtr->nextPtr) {
	    if (TclHasInternalRep(entryPtr->objPtr, &tclByteCodeType)) {
		numByteCodeLits++;
	    }
	    (void) TclGetStringFromObj(entryPtr->objPtr, &length);
	    refCountSum += entryPtr->refCount;
	    objBytesIfUnshared += (entryPtr->refCount * sizeof(Tcl_Obj));
	    strBytesIfUnshared += (entryPtr->refCount * (length+1));
	    if (entryPtr->refCount > 1) {
		numSharedMultX++;
		strBytesSharedMultX += (length+1);
	    } else {
		numSharedOnce++;
		strBytesSharedOnce += (length+1);
	    }
	}
    }
    sharingBytesSaved = (objBytesIfUnshared + strBytesIfUnshared)
	    - currentLiteralBytes;

    Tcl_AppendPrintfToObj(objPtr, "\nTotal objects (all interps)\t%" TCL_Z_MODIFIER "u\n",
	    tclObjsAlloced);
    Tcl_AppendPrintfToObj(objPtr, "Current objects\t\t\t%" TCL_Z_MODIFIER "u\n",
	    (tclObjsAlloced - tclObjsFreed));
    Tcl_AppendPrintfToObj(objPtr, "Total literal objects\t\t%" TCL_Z_MODIFIER "u\n",
	    statsPtr->numLiteralsCreated);

    Tcl_AppendPrintfToObj(objPtr, "\nCurrent literal objects\t\t%d (%0.1f%% of current objects)\n",
	    globalTablePtr->numEntries,
	    Percent(globalTablePtr->numEntries, tclObjsAlloced-tclObjsFreed));
    Tcl_AppendPrintfToObj(objPtr, "  ByteCode literals\t\t%" TCL_Z_MODIFIER "u (%0.1f%% of current literals)\n",
	    numByteCodeLits,
	    Percent(numByteCodeLits, globalTablePtr->numEntries));
    Tcl_AppendPrintfToObj(objPtr, "  Literals reused > 1x\t\t%" TCL_Z_MODIFIER "u\n",
	    numSharedMultX);
    Tcl_AppendPrintfToObj(objPtr, "  Mean reference count\t\t%.2f\n",
	    ((double) refCountSum) / globalTablePtr->numEntries);
    Tcl_AppendPrintfToObj(objPtr, "  Mean len, str reused >1x \t%.2f\n",
	    (numSharedMultX ? strBytesSharedMultX/numSharedMultX : 0.0));
    Tcl_AppendPrintfToObj(objPtr, "  Mean len, str used 1x\t\t%.2f\n",
	    (numSharedOnce ? strBytesSharedOnce/numSharedOnce : 0.0));
    Tcl_AppendPrintfToObj(objPtr, "  Total sharing savings\t\t%.6g (%0.1f%% of bytes if no sharing)\n",
	    sharingBytesSaved,
	    Percent(sharingBytesSaved, objBytesIfUnshared+strBytesIfUnshared));
    Tcl_AppendPrintfToObj(objPtr, "    Bytes with sharing\t\t%.6g\n",
	    currentLiteralBytes);
    Tcl_AppendPrintfToObj(objPtr, "      table %lu + bkts %lu + entries %lu + objects %lu + strings %.6g\n",
	    (unsigned long) sizeof(LiteralTable),
	    (unsigned long) (iPtr->literalTable.numBuckets * sizeof(LiteralEntry *)),
	    (unsigned long) (iPtr->literalTable.numEntries * sizeof(LiteralEntry)),
	    (unsigned long) (iPtr->literalTable.numEntries * sizeof(Tcl_Obj)),
	    statsPtr->currentLitStringBytes);
    Tcl_AppendPrintfToObj(objPtr, "    Bytes if no sharing\t\t%.6g = objects %.6g + strings %.6g\n",
	    (objBytesIfUnshared + strBytesIfUnshared),
	    objBytesIfUnshared, strBytesIfUnshared);
    Tcl_AppendPrintfToObj(objPtr, "  String sharing savings \t%.6g = unshared %.6g - shared %.6g\n",
	    (strBytesIfUnshared - statsPtr->currentLitStringBytes),
	    strBytesIfUnshared, statsPtr->currentLitStringBytes);
    Tcl_AppendPrintfToObj(objPtr, "  Literal mgmt overhead\t\t%" TCL_Z_MODIFIER "u (%0.1f%% of bytes with sharing)\n",
	    literalMgmtBytes,
	    Percent(literalMgmtBytes, currentLiteralBytes));
    Tcl_AppendPrintfToObj(objPtr, "    table %lu + buckets %lu + entries %lu\n",
	    (unsigned long) sizeof(LiteralTable),
	    (unsigned long) (iPtr->literalTable.numBuckets * sizeof(LiteralEntry *)),
	    (unsigned long) (iPtr->literalTable.numEntries * sizeof(LiteralEntry)));

    /*
     * Breakdown of current ByteCode space requirements.
     */

    Tcl_AppendPrintfToObj(objPtr, "\nBreakdown of current ByteCode requirements:\n");
    Tcl_AppendPrintfToObj(objPtr, "                         Bytes      Pct of    Avg per\n");
    Tcl_AppendPrintfToObj(objPtr, "                                     total    ByteCode\n");
    Tcl_AppendPrintfToObj(objPtr, "Total             %12.6g     100.00%%   %8.1f\n",
	    statsPtr->currentByteCodeBytes,
	    statsPtr->currentByteCodeBytes / numCurrentByteCodes);
    Tcl_AppendPrintfToObj(objPtr, "Header            %12.6g   %8.1f%%   %8.1f\n",
	    currentHeaderBytes,
	    Percent(currentHeaderBytes, statsPtr->currentByteCodeBytes),
	    currentHeaderBytes / numCurrentByteCodes);
    Tcl_AppendPrintfToObj(objPtr, "Instructions      %12.6g   %8.1f%%   %8.1f\n",
	    statsPtr->currentInstBytes,
	    Percent(statsPtr->currentInstBytes,statsPtr->currentByteCodeBytes),
	    statsPtr->currentInstBytes / numCurrentByteCodes);
    Tcl_AppendPrintfToObj(objPtr, "Literal ptr array %12.6g   %8.1f%%   %8.1f\n",
	    statsPtr->currentLitBytes,
	    Percent(statsPtr->currentLitBytes,statsPtr->currentByteCodeBytes),
	    statsPtr->currentLitBytes / numCurrentByteCodes);
    Tcl_AppendPrintfToObj(objPtr, "Exception table   %12.6g   %8.1f%%   %8.1f\n",
	    statsPtr->currentExceptBytes,
	    Percent(statsPtr->currentExceptBytes,statsPtr->currentByteCodeBytes),
	    statsPtr->currentExceptBytes / numCurrentByteCodes);
    Tcl_AppendPrintfToObj(objPtr, "Auxiliary data    %12.6g   %8.1f%%   %8.1f\n",
	    statsPtr->currentAuxBytes,
	    Percent(statsPtr->currentAuxBytes,statsPtr->currentByteCodeBytes),
	    statsPtr->currentAuxBytes / numCurrentByteCodes);
    Tcl_AppendPrintfToObj(objPtr, "Command map       %12.6g   %8.1f%%   %8.1f\n",
	    statsPtr->currentCmdMapBytes,
	    Percent(statsPtr->currentCmdMapBytes,statsPtr->currentByteCodeBytes),
	    statsPtr->currentCmdMapBytes / numCurrentByteCodes);

    /*
     * Detailed literal statistics.
     */

    Tcl_AppendPrintfToObj(objPtr, "\nLiteral string sizes:\n");
    Tcl_AppendPrintfToObj(objPtr, "\t Up to length\t\tPercentage\n");
    maxSizeDecade = 0;
    i = 32;
    while (i-- > 0) {
	if (statsPtr->literalCount[i] > 0) {
	    maxSizeDecade = i;
	    break;
	}
    }
    sum = 0;
    for (i = 0;  i <= maxSizeDecade;  i++) {
	decadeHigh = (1 << (i+1)) - 1;
	sum += statsPtr->literalCount[i];
	Tcl_AppendPrintfToObj(objPtr, "\t%10d\t\t%8.0f%%\n",
		decadeHigh, Percent(sum, statsPtr->numLiteralsCreated));
    }

    litTableStats = TclLiteralStats(globalTablePtr);
    Tcl_AppendPrintfToObj(objPtr, "\nCurrent literal table statistics:\n%s\n",
	    litTableStats);
    ckfree(litTableStats);

    /*
     * Source and ByteCode size distributions.
     */

    Tcl_AppendPrintfToObj(objPtr, "\nSource sizes:\n");
    Tcl_AppendPrintfToObj(objPtr, "\t Up to size\t\tPercentage\n");
    minSizeDecade = maxSizeDecade = 0;
    for (i = 0;  i < 31;  i++) {
	if (statsPtr->srcCount[i] > 0) {
	    minSizeDecade = i;
	    break;
	}
    }
    for (i = 31;  i != (size_t)-1;  i--) {
	if (statsPtr->srcCount[i] > 0) {
	    maxSizeDecade = i;
	    break;
	}
    }
    sum = 0;
    for (i = minSizeDecade;  i <= maxSizeDecade;  i++) {
	decadeHigh = (1 << (i+1)) - 1;
	sum += statsPtr->srcCount[i];
	Tcl_AppendPrintfToObj(objPtr, "\t%10d\t\t%8.0f%%\n",
		decadeHigh, Percent(sum, statsPtr->numCompilations));
    }

    Tcl_AppendPrintfToObj(objPtr, "\nByteCode sizes:\n");
    Tcl_AppendPrintfToObj(objPtr, "\t Up to size\t\tPercentage\n");
    minSizeDecade = maxSizeDecade = 0;
    for (i = 0;  i < 31;  i++) {
	if (statsPtr->byteCodeCount[i] > 0) {
	    minSizeDecade = i;
	    break;
	}
    }
    for (i = 31;  i != (size_t)-1;  i--) {
	if (statsPtr->byteCodeCount[i] > 0) {
	    maxSizeDecade = i;
	    break;
	}
    }
    sum = 0;
    for (i = minSizeDecade;  i <= maxSizeDecade;  i++) {
	decadeHigh = (1 << (i+1)) - 1;
	sum += statsPtr->byteCodeCount[i];
	Tcl_AppendPrintfToObj(objPtr, "\t%10d\t\t%8.0f%%\n",
		decadeHigh, Percent(sum, statsPtr->numCompilations));
    }

    Tcl_AppendPrintfToObj(objPtr, "\nByteCode longevity (excludes Current ByteCodes):\n");
    Tcl_AppendPrintfToObj(objPtr, "\t       Up to ms\t\tPercentage\n");
    minSizeDecade = maxSizeDecade = 0;
    for (i = 0;  i < 31;  i++) {
	if (statsPtr->lifetimeCount[i] > 0) {
	    minSizeDecade = i;
	    break;
	}
    }
    for (i = 31;  i != (size_t)-1;  i--) {
	if (statsPtr->lifetimeCount[i] > 0) {
	    maxSizeDecade = i;
	    break;
	}
    }
    sum = 0;
    for (i = minSizeDecade;  i <= maxSizeDecade;  i++) {
	decadeHigh = (1 << (i+1)) - 1;
	sum += statsPtr->lifetimeCount[i];
	Tcl_AppendPrintfToObj(objPtr, "\t%12.3f\t\t%8.0f%%\n",
		decadeHigh/1000.0, Percent(sum, statsPtr->numByteCodesFreed));
    }

    /*
     * Instruction counts.
     */

    Tcl_AppendPrintfToObj(objPtr, "\nInstruction counts:\n");
    for (i = 0;  i <= LAST_INST_OPCODE;  i++) {
	Tcl_AppendPrintfToObj(objPtr, "%20s %8" TCL_Z_MODIFIER "u ",
		tclInstructionTable[i].name, statsPtr->instructionCount[i]);
	if (statsPtr->instructionCount[i]) {
	    Tcl_AppendPrintfToObj(objPtr, "%6.1f%%\n",
		    Percent(statsPtr->instructionCount[i], numInstructions));
	} else {
	    Tcl_AppendPrintfToObj(objPtr, "0\n");
	}
    }

#ifdef TCL_MEM_DEBUG
    Tcl_AppendPrintfToObj(objPtr, "\nHeap Statistics:\n");
    TclDumpMemoryInfo(objPtr, 1);
#endif
    Tcl_AppendPrintfToObj(objPtr, "\n----------------------------------------------------------------\n");

    if (objc == 1) {
	Tcl_SetObjResult(interp, objPtr);
    } else {
	Tcl_Channel outChan;
	char *str = TclGetStringFromObj(objv[1], &length);

	if (length) {
	    if (strcmp(str, "stdout") == 0) {
		outChan = Tcl_GetStdChannel(TCL_STDOUT);
	    } else if (strcmp(str, "stderr") == 0) {
		outChan = Tcl_GetStdChannel(TCL_STDERR);
	    } else {
		outChan = Tcl_OpenFileChannel(NULL, str, "w", 0664);
	    }
	} else {
	    outChan = Tcl_GetStdChannel(TCL_STDOUT);
	}
	if (outChan != NULL) {
	    Tcl_WriteObj(outChan, objPtr);
	}
    }
    Tcl_DecrRefCount(objPtr);
    return TCL_OK;
}
#endif /* TCL_COMPILE_STATS */

#ifdef TCL_COMPILE_DEBUG
/*
 *----------------------------------------------------------------------
 *
 * StringForResultCode --
 *
 *	Procedure that returns a human-readable string representing a Tcl
 *	result code such as TCL_ERROR.
 *
 * Results:
 *	If the result code is one of the standard Tcl return codes, the result
 *	is a string representing that code such as "TCL_ERROR". Otherwise, the
 *	result string is that code formatted as a sequence of decimal digit
 *	characters. Note that the resulting string must not be modified by the
 *	caller.
 *
 * Side effects:
 *	None.
 *
 *----------------------------------------------------------------------
 */

static const char *
StringForResultCode(
    int result)			/* The Tcl result code for which to generate a
				 * string. */
{
    static char buf[TCL_INTEGER_SPACE];

    if ((result >= TCL_OK) && (result <= TCL_CONTINUE)) {
	return resultStrings[result];
    }
    TclFormatInt(buf, result);
    return buf;
}
#endif /* TCL_COMPILE_DEBUG */

/*
 * Local Variables:
 * mode: c
 * c-basic-offset: 4
 * fill-column: 78
 * End:
 */<|MERGE_RESOLUTION|>--- conflicted
+++ resolved
@@ -19,7 +19,8 @@
 #include "tclCompile.h"
 #include "tclOOInt.h"
 #include "tclTomMath.h"
-#include "tclArithSeries.h"
+//#include "tclArithSeries.h"
+#include "tclAbstractList.h"
 #include <math.h>
 #include <assert.h>
 
@@ -4891,32 +4892,17 @@
 	valuePtr = OBJ_UNDER_TOS;
 	TRACE(("\"%.30s\" \"%.30s\" => ", O2S(valuePtr), O2S(value2Ptr)));
 
-<<<<<<< HEAD
 	/* special case for AbstractList */
 	if (TclHasInternalRep(valuePtr,&tclAbstractListType)) {
 	    Tcl_AbstractListType *typePtr;
 	    typePtr = Tcl_AbstractListGetType(valuePtr);
 	    length = typePtr->lengthProc(valuePtr);
-=======
-
-	/* special case for ArithSeries */
-	if (TclHasInternalRep(valuePtr,&tclArithSeriesType)) {
-	    length = TclArithSeriesObjLength(valuePtr);
->>>>>>> 42bd6877
 	    if (TclGetIntForIndexM(interp, value2Ptr, length-1, &index)!=TCL_OK) {
 		CACHE_STACK_INFO();
 		TRACE_ERROR(interp);
 		goto gotError;
 	    }
-<<<<<<< HEAD
 	    objResultPtr = typePtr->indexProc(valuePtr, index);
-=======
-	    if (TclArithSeriesObjIndex(valuePtr, index, &objResultPtr) != TCL_OK) {
-		CACHE_STACK_INFO();
-		TRACE_ERROR(interp);
-		goto gotError;
-	    }
->>>>>>> 42bd6877
 	    goto lindexDone;
 	}
 
@@ -4966,28 +4952,6 @@
 	opnd = TclGetInt4AtPtr(pc+1);
 	TRACE(("\"%.30s\" %d => ", O2S(valuePtr), opnd));
 
-	/* special case for ArithSeries */
-	if (TclHasInternalRep(valuePtr,&tclArithSeriesType)) {
-	    length = TclArithSeriesObjLength(valuePtr);
-
-	    /* Decode end-offset index values. */
-
-	    index = TclIndexDecode(opnd, length);
-
-	    /* Compute value @ index */
-	    if (index >= 0 && index < length) {
-		if (TclArithSeriesObjIndex(valuePtr, index, &objResultPtr) != TCL_OK) {
-		    CACHE_STACK_INFO();
-		    TRACE_ERROR(interp);
-		    goto gotError;
-		}
-	    } else {
-		TclNewObj(objResultPtr);
-	    }
-	    pcAdjustment = 5;
-	    goto lindexFastPath2;
-	}
-
 	/*
 	 * Get the contents of the list, making sure that it really is a list
 	 * in the process.
@@ -5208,7 +5172,6 @@
 
 	fromIdx = TclIndexDecode(fromIdx, objc - 1);
 
-<<<<<<< HEAD
 	{
 	    Tcl_AbstractListType *typePtr;
 	    typePtr = Tcl_AbstractListGetType(valuePtr);
@@ -5220,17 +5183,6 @@
 	    }
 	}
 
-=======
-	if (TclHasInternalRep(valuePtr,&tclArithSeriesType)) {
-	    objResultPtr = TclArithSeriesObjRange(interp, valuePtr, fromIdx, toIdx);
-	    if (objResultPtr == NULL) {
-		TRACE_ERROR(interp);
-		goto gotError;
-	    }
-	} else {
-	    objResultPtr = TclListObjRange(valuePtr, fromIdx, toIdx);
-	}
->>>>>>> 42bd6877
 
 	TRACE_APPEND(("\"%.30s\"", O2S(objResultPtr)));
 	NEXT_INST_F(9, 1, 1);
@@ -5250,12 +5202,8 @@
 	if (length > 0) {
 	    int i = 0;
 	    Tcl_Obj *o;
-<<<<<<< HEAD
 	    int isAbstractList = TclHasInternalRep(value2Ptr,&tclAbstractListType);
 
-=======
-	    int isArithSeries = TclHasInternalRep(value2Ptr,&tclArithSeriesType);
->>>>>>> 42bd6877
 	    /*
 	     * An empty list doesn't match anything.
 	     */
@@ -5271,11 +5219,7 @@
 		if (s1len == s2len) {
 		    match = (memcmp(s1, s2, s1len) == 0);
 		}
-<<<<<<< HEAD
 		if (isAbstractList) {
-=======
-		if (isArithSeries) {
->>>>>>> 42bd6877
 		    TclDecrRefCount(o);
 		}
 		i++;
