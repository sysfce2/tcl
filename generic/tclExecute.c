/*
 * tclExecute.c --
 *
 *	This file contains procedures that execute byte-compiled Tcl commands.
 *
 * Copyright (c) 1996-1997 Sun Microsystems, Inc.
 * Copyright (c) 1998-2000 by Scriptics Corporation.
 * Copyright (c) 2001 by Kevin B. Kenny. All rights reserved.
 * Copyright (c) 2002-2010 by Miguel Sofer.
 * Copyright (c) 2005-2007 by Donal K. Fellows.
 * Copyright (c) 2007 Daniel A. Steffen <das@users.sourceforge.net>
 * Copyright (c) 2006-2008 by Joe Mistachkin.  All rights reserved.
 *
 * See the file "license.terms" for information on usage and redistribution of
 * this file, and for a DISCLAIMER OF ALL WARRANTIES.
 */

#include "tclInt.h"
#include "tclCompile.h"
#include "tclOOInt.h"
#include "tommath.h"
#include <math.h>
#include <assert.h>

/*
 * Hack to determine whether we may expect IEEE floating point. The hack is
 * formally incorrect in that non-IEEE platforms might have the same precision
 * and range, but VAX, IBM, and Cray do not; are there any other floating
 * point units that we might care about?
 */

#if (FLT_RADIX == 2) && (DBL_MANT_DIG == 53) && (DBL_MAX_EXP == 1024)
#define IEEE_FLOATING_POINT
#endif

/*
 * A counter that is used to work out when the bytecode engine should call
 * Tcl_AsyncReady() to see whether there is a signal that needs handling, and
 * other expensive periodic operations.
 */

#ifndef ASYNC_CHECK_COUNT
#   define ASYNC_CHECK_COUNT	64
#endif /* !ASYNC_CHECK_COUNT */

/*
 * Boolean flag indicating whether the Tcl bytecode interpreter has been
 * initialized.
 */

static int execInitialized = 0;
TCL_DECLARE_MUTEX(execMutex)

static int cachedInExit = 0;

#ifdef TCL_COMPILE_DEBUG
/*
 * Variable that controls whether execution tracing is enabled and, if so,
 * what level of tracing is desired:
 *    0: no execution tracing
 *    1: trace invocations of Tcl procs only
 *    2: trace invocations of all (not compiled away) commands
 *    3: display each instruction executed
 * This variable is linked to the Tcl variable "tcl_traceExec".
 */

int tclTraceExec = 0;
#endif

/*
 * Mapping from expression instruction opcodes to strings; used for error
 * messages. Note that these entries must match the order and number of the
 * expression opcodes (e.g., INST_LOR) in tclCompile.h.
 *
 * Does not include the string for INST_EXPON (and beyond), as that is
 * disjoint for backward-compatability reasons.
 */

static const char *const operatorStrings[] = {
    "||", "&&", "|", "^", "&", "==", "!=", "<", ">", "<=", ">=", "<<", ">>",
    "+", "-", "*", "/", "%", "+", "-", "~", "!"
};

/*
 * Mapping from Tcl result codes to strings; used for error and debugging
 * messages.
 */

#ifdef TCL_COMPILE_DEBUG
static const char *const resultStrings[] = {
    "TCL_OK", "TCL_ERROR", "TCL_RETURN", "TCL_BREAK", "TCL_CONTINUE"
};
#endif

/*
 * These are used by evalstats to monitor object usage in Tcl.
 */

#ifdef TCL_COMPILE_STATS
long		tclObjsAlloced = 0;
long		tclObjsFreed = 0;
long		tclObjsShared[TCL_MAX_SHARED_OBJ_STATS] = { 0, 0, 0, 0, 0 };
#endif /* TCL_COMPILE_STATS */

/*
 * Support pre-8.5 bytecodes unless specifically requested otherwise.
 */

#ifndef TCL_SUPPORT_84_BYTECODE
#define TCL_SUPPORT_84_BYTECODE 1
#endif

#if TCL_SUPPORT_84_BYTECODE
/*
 * We need to know the tclBuiltinFuncTable to support translation of pre-8.5
 * math functions to the namespace-based ::tcl::mathfunc::op in 8.5+.
 */

typedef struct {
    const char *name;		/* Name of function. */
    int numArgs;		/* Number of arguments for function. */
} BuiltinFunc;

/*
 * Table describing the built-in math functions. Entries in this table are
 * indexed by the values of the INST_CALL_BUILTIN_FUNC instruction's
 * operand byte.
 */

static BuiltinFunc const tclBuiltinFuncTable[] = {
    {"acos", 1},
    {"asin", 1},
    {"atan", 1},
    {"atan2", 2},
    {"ceil", 1},
    {"cos", 1},
    {"cosh", 1},
    {"exp", 1},
    {"floor", 1},
    {"fmod", 2},
    {"hypot", 2},
    {"log", 1},
    {"log10", 1},
    {"pow", 2},
    {"sin", 1},
    {"sinh", 1},
    {"sqrt", 1},
    {"tan", 1},
    {"tanh", 1},
    {"abs", 1},
    {"double", 1},
    {"int", 1},
    {"rand", 0},
    {"round", 1},
    {"srand", 1},
    {"wide", 1},
    {NULL, 0},
};

#define LAST_BUILTIN_FUNC	25
#endif

/*
 * NR_TEBC
 * Helpers for NR - non-recursive calls to TEBC
 * Minimal data required to fully reconstruct the execution state.
 */

typedef struct TEBCdata {
    ByteCode *codePtr;		/* Constant until the BC returns */
				/* -----------------------------------------*/
    ptrdiff_t *catchTop;	/* These fields are used on return TO this */
    Tcl_Obj *auxObjList;	/* this level: they record the state when a */
    CmdFrame cmdFrame;		/* new codePtr was received for NR */
                                /* execution. */
    void *stack[1];		/* Start of the actual combined catch and obj
				 * stacks; the struct will be expanded as
				 * necessary */
} TEBCdata;

#define TEBC_YIELD() \
    do {						\
	esPtr->tosPtr = tosPtr;				\
	TclNRAddCallback(interp, TEBCresume,		\
		TD, pc, INT2PTR(cleanup), NULL);	\
    } while (0)

#define TEBC_DATA_DIG() \
    do {					\
	tosPtr = esPtr->tosPtr;			\
    } while (0)

#define PUSH_TAUX_OBJ(objPtr) \
    do {							\
	if (auxObjList) {					\
	    objPtr->length += auxObjList->length;		\
	}							\
	objPtr->internalRep.twoPtrValue.ptr1 = auxObjList;	\
	auxObjList = objPtr;					\
    } while (0)

#define POP_TAUX_OBJ() \
    do {							\
	tmpPtr = auxObjList;					\
	auxObjList = tmpPtr->internalRep.twoPtrValue.ptr1;	\
	Tcl_DecrRefCount(tmpPtr);				\
    } while (0)

/*
 * These variable-access macros have to coincide with those in tclVar.c
 */

#define VarHashGetValue(hPtr) \
    ((Var *) ((char *)hPtr - TclOffset(VarInHash, entry)))

static inline Var *
VarHashCreateVar(
    TclVarHashTable *tablePtr,
    Tcl_Obj *key,
    int *newPtr)
{
    Tcl_HashEntry *hPtr = Tcl_CreateHashEntry(&tablePtr->table,
	    key, newPtr);

    if (!hPtr) {
	return NULL;
    }
    return VarHashGetValue(hPtr);
}

#define VarHashFindVar(tablePtr, key) \
    VarHashCreateVar((tablePtr), (key), NULL)

/*
 * The new macro for ending an instruction; note that a reasonable C-optimiser
 * will resolve all branches at compile time. (result) is always a constant;
 * the macro NEXT_INST_F handles constant (nCleanup), NEXT_INST_V is resolved
 * at runtime for variable (nCleanup).
 *
 * ARGUMENTS:
 *    pcAdjustment: how much to increment pc
 *    nCleanup: how many objects to remove from the stack
 *    resultHandling: 0 indicates no object should be pushed on the stack;
 *	otherwise, push objResultPtr. If (result < 0), objResultPtr already
 *	has the correct reference count.
 *
 * We use the new compile-time assertions to check that nCleanup is constant
 * and within range.
 */

/* Verify the stack depth, only when no expansion is in progress */

#ifdef TCL_COMPILE_DEBUG
#define CHECK_STACK()							\
    do {								\
	ValidatePcAndStackTop(codePtr, pc, CURR_DEPTH,			\
		/*checkStack*/ !(starting || auxObjList));		\
	starting = 0;							\
    } while (0)
#else
#define CHECK_STACK()
#endif

#define NEXT_INST_F(pcAdjustment, nCleanup, resultHandling)	\
    do {							\
	TCL_CT_ASSERT((nCleanup >= 0) && (nCleanup <= 2));	\
	CHECK_STACK();						\
	if (nCleanup == 0) {					\
	    if (resultHandling != 0) {				\
		if ((resultHandling) > 0) {			\
		    PUSH_OBJECT(objResultPtr);			\
		} else {					\
		    *(++tosPtr) = objResultPtr;			\
		}						\
	    }							\
	    pc += (pcAdjustment);				\
	    goto cleanup0;					\
	} else if (resultHandling != 0) {			\
	    if ((resultHandling) > 0) {				\
		Tcl_IncrRefCount(objResultPtr);			\
	    }							\
	    pc += (pcAdjustment);				\
	    switch (nCleanup) {					\
	    case 1: goto cleanup1_pushObjResultPtr;		\
	    case 2: goto cleanup2_pushObjResultPtr;		\
	    case 0: break;					\
	    }							\
	} else {						\
	    pc += (pcAdjustment);				\
	    switch (nCleanup) {					\
	    case 1: goto cleanup1;				\
	    case 2: goto cleanup2;				\
	    case 0: break;					\
	    }							\
	}							\
    } while (0)

#define NEXT_INST_V(pcAdjustment, nCleanup, resultHandling)	\
    CHECK_STACK();						\
    do {							\
	pc += (pcAdjustment);					\
	cleanup = (nCleanup);					\
	if (resultHandling) {					\
	    if ((resultHandling) > 0) {				\
		Tcl_IncrRefCount(objResultPtr);			\
	    }							\
	    goto cleanupV_pushObjResultPtr;			\
	} else {						\
	    goto cleanupV;					\
	}							\
    } while (0)

#ifndef TCL_COMPILE_DEBUG
#define JUMP_PEEPHOLE_F(condition, pcAdjustment, cleanup) \
    do {								\
	pc += (pcAdjustment);						\
	switch (*pc) {							\
	case INST_JUMP_FALSE1:						\
	    NEXT_INST_F(((condition)? 2 : TclGetInt1AtPtr(pc+1)), (cleanup), 0); \
	case INST_JUMP_TRUE1:						\
	    NEXT_INST_F(((condition)? TclGetInt1AtPtr(pc+1) : 2), (cleanup), 0); \
	case INST_JUMP_FALSE4:						\
	    NEXT_INST_F(((condition)? 5 : TclGetInt4AtPtr(pc+1)), (cleanup), 0); \
	case INST_JUMP_TRUE4:						\
	    NEXT_INST_F(((condition)? TclGetInt4AtPtr(pc+1) : 5), (cleanup), 0); \
	default:							\
	    if ((condition) < 0) {					\
		TclNewLongObj(objResultPtr, -1);				\
	    } else {							\
		objResultPtr = TCONST((condition) > 0);			\
	    }								\
	    NEXT_INST_F(0, (cleanup), 1);				\
	}								\
    } while (0)
#define JUMP_PEEPHOLE_V(condition, pcAdjustment, cleanup) \
    do {								\
	pc += (pcAdjustment);						\
	switch (*pc) {							\
	case INST_JUMP_FALSE1:						\
	    NEXT_INST_V(((condition)? 2 : TclGetInt1AtPtr(pc+1)), (cleanup), 0); \
	case INST_JUMP_TRUE1:						\
	    NEXT_INST_V(((condition)? TclGetInt1AtPtr(pc+1) : 2), (cleanup), 0); \
	case INST_JUMP_FALSE4:						\
	    NEXT_INST_V(((condition)? 5 : TclGetInt4AtPtr(pc+1)), (cleanup), 0); \
	case INST_JUMP_TRUE4:						\
	    NEXT_INST_V(((condition)? TclGetInt4AtPtr(pc+1) : 5), (cleanup), 0); \
	default:							\
	    if ((condition) < 0) {					\
		TclNewLongObj(objResultPtr, -1);				\
	    } else {							\
		objResultPtr = TCONST((condition) > 0);			\
	    }								\
	    NEXT_INST_V(0, (cleanup), 1);				\
	}								\
    } while (0)
#else /* TCL_COMPILE_DEBUG */
#define JUMP_PEEPHOLE_F(condition, pcAdjustment, cleanup) \
    do{									\
	if ((condition) < 0) {						\
	    TclNewLongObj(objResultPtr, -1);				\
	} else {							\
	    objResultPtr = TCONST((condition) > 0);			\
	}								\
	NEXT_INST_F((pcAdjustment), (cleanup), 1);			\
    } while (0)
#define JUMP_PEEPHOLE_V(condition, pcAdjustment, cleanup) \
    do{									\
	if ((condition) < 0) {						\
	    TclNewLongObj(objResultPtr, -1);				\
	} else {							\
	    objResultPtr = TCONST((condition) > 0);			\
	}								\
	NEXT_INST_V((pcAdjustment), (cleanup), 1);			\
    } while (0)
#endif

/*
 * Macros used to cache often-referenced Tcl evaluation stack information
 * in local variables. Note that a DECACHE_STACK_INFO()-CACHE_STACK_INFO()
 * pair must surround any call inside TclNRExecuteByteCode (and a few other
 * procedures that use this scheme) that could result in a recursive call
 * to TclNRExecuteByteCode.
 */

#define CACHE_STACK_INFO() \
    checkInterp = 1

#define DECACHE_STACK_INFO() \
    esPtr->tosPtr = tosPtr

/*
 * Macros used to access items on the Tcl evaluation stack. PUSH_OBJECT
 * increments the object's ref count since it makes the stack have another
 * reference pointing to the object. However, POP_OBJECT does not decrement
 * the ref count. This is because the stack may hold the only reference to the
 * object, so the object would be destroyed if its ref count were decremented
 * before the caller had a chance to, e.g., store it in a variable. It is the
 * caller's responsibility to decrement the ref count when it is finished with
 * an object.
 *
 * WARNING! It is essential that objPtr only appear once in the PUSH_OBJECT
 * macro. The actual parameter might be an expression with side effects, and
 * this ensures that it will be executed only once.
 */

#define PUSH_OBJECT(objPtr) \
    Tcl_IncrRefCount(*(++tosPtr) = (objPtr))

#define POP_OBJECT()	*(tosPtr--)

#define OBJ_AT_TOS	*tosPtr

#define OBJ_UNDER_TOS	*(tosPtr-1)

#define OBJ_AT_DEPTH(n)	*(tosPtr-(n))

#define CURR_DEPTH	((ptrdiff_t) (tosPtr - initTosPtr))

#define STACK_BASE(esPtr) ((esPtr)->stackWords - 1)

/*
 * Macros used to trace instruction execution. The macros TRACE,
 * TRACE_WITH_OBJ, and O2S are only used inside TclNRExecuteByteCode. O2S is
 * only used in TRACE* calls to get a string from an object.
 */

#ifdef TCL_COMPILE_DEBUG
#   define TRACE(a) \
    while (traceInstructions) {					\
	fprintf(stdout, "%2d: %2d (%u) %s ", iPtr->numLevels,	\
		(int) CURR_DEPTH,				\
		(unsigned) (pc - codePtr->codeStart),		\
		GetOpcodeName(pc));				\
	printf a;						\
	break;							\
    }
#   define TRACE_APPEND(a) \
    while (traceInstructions) {		\
	printf a;			\
	break;				\
    }
#   define TRACE_ERROR(interp) \
    TRACE_APPEND(("ERROR: %.30s\n", O2S(Tcl_GetObjResult(interp))));
#   define TRACE_WITH_OBJ(a, objPtr) \
    while (traceInstructions) {					\
	fprintf(stdout, "%2d: %2d (%u) %s ", iPtr->numLevels,	\
		(int) CURR_DEPTH,				\
		(unsigned) (pc - codePtr->codeStart),		\
		GetOpcodeName(pc));				\
	printf a;						\
	TclPrintObject(stdout, objPtr, 30);			\
	fprintf(stdout, "\n");					\
	break;							\
    }
#   define O2S(objPtr) \
    (objPtr ? TclGetString(objPtr) : "")
#else /* !TCL_COMPILE_DEBUG */
#   define TRACE(a)
#   define TRACE_APPEND(a)
#   define TRACE_ERROR(interp)
#   define TRACE_WITH_OBJ(a, objPtr)
#   define O2S(objPtr)
#endif /* TCL_COMPILE_DEBUG */

/*
 * DTrace instruction probe macros.
 */

#define TCL_DTRACE_INST_NEXT() \
    do {								\
	if (TCL_DTRACE_INST_DONE_ENABLED()) {				\
	    if (curInstName) {						\
		TCL_DTRACE_INST_DONE(curInstName, (int) CURR_DEPTH,	\
			tosPtr);					\
	    }								\
	    curInstName = tclInstructionTable[*pc].name;		\
	    if (TCL_DTRACE_INST_START_ENABLED()) {			\
		TCL_DTRACE_INST_START(curInstName, (int) CURR_DEPTH,	\
			tosPtr);					\
	    }								\
	} else if (TCL_DTRACE_INST_START_ENABLED()) {			\
	    TCL_DTRACE_INST_START(tclInstructionTable[*pc].name,	\
			(int) CURR_DEPTH, tosPtr);			\
	}								\
    } while (0)
#define TCL_DTRACE_INST_LAST() \
    do {								\
	if (TCL_DTRACE_INST_DONE_ENABLED() && curInstName) {		\
	    TCL_DTRACE_INST_DONE(curInstName, (int) CURR_DEPTH, tosPtr);\
	}								\
    } while (0)

/*
 * Macro used in this file to save a function call for common uses of
 * TclGetNumberFromObj(). The ANSI C "prototype" is:
 *
 * MODULE_SCOPE int GetNumberFromObj(Tcl_Interp *interp, Tcl_Obj *objPtr,
 *			ClientData *ptrPtr, int *tPtr);
 */

#ifdef TCL_WIDE_INT_IS_LONG
#define GetNumberFromObj(interp, objPtr, ptrPtr, tPtr) \
    (((objPtr)->typePtr == &tclIntType)					\
	?	(*(tPtr) = TCL_NUMBER_LONG,				\
		*(ptrPtr) = (ClientData)				\
		    (&((objPtr)->internalRep.longValue)), TCL_OK) :	\
    ((objPtr)->typePtr == &tclDoubleType)				\
	?	(((TclIsNaN((objPtr)->internalRep.doubleValue))		\
		    ?	(*(tPtr) = TCL_NUMBER_NAN)			\
		    :	(*(tPtr) = TCL_NUMBER_DOUBLE)),			\
		*(ptrPtr) = (ClientData)				\
		    (&((objPtr)->internalRep.doubleValue)), TCL_OK) :	\
<<<<<<< HEAD
    ((((objPtr)->typePtr == NULL) && ((objPtr)->bytes == NULL)) ||	\
    (((objPtr)->bytes != NULL) && ((objPtr)->length == 0)))		\
	? TCL_ERROR :			\
=======
    (((objPtr)->bytes != NULL) && ((objPtr)->length == 0))		\
	? (*(tPtr) = TCL_NUMBER_LONG),TCL_ERROR :			\
>>>>>>> 32973af1
    TclGetNumberFromObj((interp), (objPtr), (ptrPtr), (tPtr)))
#else /* !TCL_WIDE_INT_IS_LONG */
#define GetNumberFromObj(interp, objPtr, ptrPtr, tPtr) \
    (((objPtr)->typePtr == &tclIntType)					\
	?	(*(tPtr) = TCL_NUMBER_LONG,				\
		*(ptrPtr) = (ClientData)				\
		    (&((objPtr)->internalRep.longValue)), TCL_OK) :	\
    ((objPtr)->typePtr == &tclWideIntType)				\
	?	(*(tPtr) = TCL_NUMBER_WIDE,				\
		*(ptrPtr) = (ClientData)				\
		    (&((objPtr)->internalRep.wideValue)), TCL_OK) :	\
    ((objPtr)->typePtr == &tclDoubleType)				\
	?	(((TclIsNaN((objPtr)->internalRep.doubleValue))		\
		    ?	(*(tPtr) = TCL_NUMBER_NAN)			\
		    :	(*(tPtr) = TCL_NUMBER_DOUBLE)),			\
		*(ptrPtr) = (ClientData)				\
		    (&((objPtr)->internalRep.doubleValue)), TCL_OK) :	\
<<<<<<< HEAD
    ((((objPtr)->typePtr == NULL) && ((objPtr)->bytes == NULL)) ||	\
    (((objPtr)->bytes != NULL) && ((objPtr)->length == 0)))		\
	? TCL_ERROR :			\
=======
    (((objPtr)->bytes != NULL) && ((objPtr)->length == 0))		\
	? (*(tPtr) = TCL_NUMBER_LONG),TCL_ERROR :			\
>>>>>>> 32973af1
    TclGetNumberFromObj((interp), (objPtr), (ptrPtr), (tPtr)))
#endif /* TCL_WIDE_INT_IS_LONG */

/*
 * Macro used in this file to save a function call for common uses of
 * Tcl_GetBooleanFromObj(). The ANSI C "prototype" is:
 *
 * MODULE_SCOPE int TclGetBooleanFromObj(Tcl_Interp *interp, Tcl_Obj *objPtr,
 *			int *boolPtr);
 */

#define TclGetBooleanFromObj(interp, objPtr, boolPtr) \
    ((((objPtr)->typePtr == &tclIntType)				\
	|| ((objPtr)->typePtr == &tclBooleanType))			\
	? (*(boolPtr) = ((objPtr)->internalRep.longValue!=0), TCL_OK)	\
	: Tcl_GetBooleanFromObj((interp), (objPtr), (boolPtr)))

/*
 * Macro used to make the check for type overflow more mnemonic. This works by
 * comparing sign bits; the rest of the word is irrelevant. The ANSI C
 * "prototype" (where inttype_t is any integer type) is:
 *
 * MODULE_SCOPE int Overflowing(inttype_t a, inttype_t b, inttype_t sum);
 *
 * Check first the condition most likely to fail in usual code (at least for
 * usage in [incr]: do the first summand and the sum have != signs?
 */

#define Overflowing(a,b,sum) ((((a)^(sum)) < 0) && (((a)^(b)) >= 0))

/*
 * Macro for checking whether the type is NaN, used when we're thinking about
 * throwing an error for supplying a non-number number.
 */

#ifndef ACCEPT_NAN
#define IsErroringNaNType(type)		((type) == TCL_NUMBER_NAN)
#else
#define IsErroringNaNType(type)		0
#endif

/*
 * Auxiliary tables used to compute powers of small integers.
 */

#if (LONG_MAX == 0x7fffffff)

/*
 * Maximum base that, when raised to powers 2, 3, ... 8, fits in a 32-bit
 * signed integer.
 */

static const long MaxBase32[] = {46340, 1290, 215, 73, 35, 21, 14};
static const size_t MaxBase32Size = sizeof(MaxBase32)/sizeof(long);

/*
 * Table giving 3, 4, ..., 11, raised to the powers 9, 10, ..., as far as they
 * fit in a 32-bit signed integer. Exp32Index[i] gives the starting index of
 * powers of i+3; Exp32Value[i] gives the corresponding powers.
 */

static const unsigned short Exp32Index[] = {
    0, 11, 18, 23, 26, 29, 31, 32, 33
};
static const size_t Exp32IndexSize =
    sizeof(Exp32Index) / sizeof(unsigned short);
static const long Exp32Value[] = {
    19683, 59049, 177147, 531441, 1594323, 4782969, 14348907, 43046721,
    129140163, 387420489, 1162261467, 262144, 1048576, 4194304,
    16777216, 67108864, 268435456, 1073741824, 1953125, 9765625,
    48828125, 244140625, 1220703125, 10077696, 60466176, 362797056,
    40353607, 282475249, 1977326743, 134217728, 1073741824, 387420489,
    1000000000
};
static const size_t Exp32ValueSize = sizeof(Exp32Value)/sizeof(long);
#endif /* LONG_MAX == 0x7fffffff -- 32 bit machine */

#if (LONG_MAX > 0x7fffffff) || !defined(TCL_WIDE_INT_IS_LONG)

/*
 * Maximum base that, when raised to powers 2, 3, ..., 16, fits in a
 * Tcl_WideInt.
 */

static const Tcl_WideInt MaxBase64[] = {
    (Tcl_WideInt)46340*65536+62259,	/* 3037000499 == isqrt(2**63-1) */
    (Tcl_WideInt)2097151, (Tcl_WideInt)55108, (Tcl_WideInt)6208,
    (Tcl_WideInt)1448, (Tcl_WideInt)511, (Tcl_WideInt)234, (Tcl_WideInt)127,
    (Tcl_WideInt)78, (Tcl_WideInt)52, (Tcl_WideInt)38, (Tcl_WideInt)28,
    (Tcl_WideInt)22, (Tcl_WideInt)18, (Tcl_WideInt)15
};
static const size_t MaxBase64Size = sizeof(MaxBase64)/sizeof(Tcl_WideInt);

/*
 * Table giving 3, 4, ..., 13 raised to powers greater than 16 when the
 * results fit in a 64-bit signed integer.
 */

static const unsigned short Exp64Index[] = {
    0, 23, 38, 49, 57, 63, 67, 70, 72, 74, 75, 76
};
static const size_t Exp64IndexSize =
    sizeof(Exp64Index) / sizeof(unsigned short);
static const Tcl_WideInt Exp64Value[] = {
    (Tcl_WideInt)243*243*243*3*3,
    (Tcl_WideInt)243*243*243*3*3*3,
    (Tcl_WideInt)243*243*243*3*3*3*3,
    (Tcl_WideInt)243*243*243*243,
    (Tcl_WideInt)243*243*243*243*3,
    (Tcl_WideInt)243*243*243*243*3*3,
    (Tcl_WideInt)243*243*243*243*3*3*3,
    (Tcl_WideInt)243*243*243*243*3*3*3*3,
    (Tcl_WideInt)243*243*243*243*243,
    (Tcl_WideInt)243*243*243*243*243*3,
    (Tcl_WideInt)243*243*243*243*243*3*3,
    (Tcl_WideInt)243*243*243*243*243*3*3*3,
    (Tcl_WideInt)243*243*243*243*243*3*3*3*3,
    (Tcl_WideInt)243*243*243*243*243*243,
    (Tcl_WideInt)243*243*243*243*243*243*3,
    (Tcl_WideInt)243*243*243*243*243*243*3*3,
    (Tcl_WideInt)243*243*243*243*243*243*3*3*3,
    (Tcl_WideInt)243*243*243*243*243*243*3*3*3*3,
    (Tcl_WideInt)243*243*243*243*243*243*243,
    (Tcl_WideInt)243*243*243*243*243*243*243*3,
    (Tcl_WideInt)243*243*243*243*243*243*243*3*3,
    (Tcl_WideInt)243*243*243*243*243*243*243*3*3*3,
    (Tcl_WideInt)243*243*243*243*243*243*243*3*3*3*3,
    (Tcl_WideInt)1024*1024*1024*4*4,
    (Tcl_WideInt)1024*1024*1024*4*4*4,
    (Tcl_WideInt)1024*1024*1024*4*4*4*4,
    (Tcl_WideInt)1024*1024*1024*1024,
    (Tcl_WideInt)1024*1024*1024*1024*4,
    (Tcl_WideInt)1024*1024*1024*1024*4*4,
    (Tcl_WideInt)1024*1024*1024*1024*4*4*4,
    (Tcl_WideInt)1024*1024*1024*1024*4*4*4*4,
    (Tcl_WideInt)1024*1024*1024*1024*1024,
    (Tcl_WideInt)1024*1024*1024*1024*1024*4,
    (Tcl_WideInt)1024*1024*1024*1024*1024*4*4,
    (Tcl_WideInt)1024*1024*1024*1024*1024*4*4*4,
    (Tcl_WideInt)1024*1024*1024*1024*1024*4*4*4*4,
    (Tcl_WideInt)1024*1024*1024*1024*1024*1024,
    (Tcl_WideInt)1024*1024*1024*1024*1024*1024*4,
    (Tcl_WideInt)3125*3125*3125*5*5,
    (Tcl_WideInt)3125*3125*3125*5*5*5,
    (Tcl_WideInt)3125*3125*3125*5*5*5*5,
    (Tcl_WideInt)3125*3125*3125*3125,
    (Tcl_WideInt)3125*3125*3125*3125*5,
    (Tcl_WideInt)3125*3125*3125*3125*5*5,
    (Tcl_WideInt)3125*3125*3125*3125*5*5*5,
    (Tcl_WideInt)3125*3125*3125*3125*5*5*5*5,
    (Tcl_WideInt)3125*3125*3125*3125*3125,
    (Tcl_WideInt)3125*3125*3125*3125*3125*5,
    (Tcl_WideInt)3125*3125*3125*3125*3125*5*5,
    (Tcl_WideInt)7776*7776*7776*6*6,
    (Tcl_WideInt)7776*7776*7776*6*6*6,
    (Tcl_WideInt)7776*7776*7776*6*6*6*6,
    (Tcl_WideInt)7776*7776*7776*7776,
    (Tcl_WideInt)7776*7776*7776*7776*6,
    (Tcl_WideInt)7776*7776*7776*7776*6*6,
    (Tcl_WideInt)7776*7776*7776*7776*6*6*6,
    (Tcl_WideInt)7776*7776*7776*7776*6*6*6*6,
    (Tcl_WideInt)16807*16807*16807*7*7,
    (Tcl_WideInt)16807*16807*16807*7*7*7,
    (Tcl_WideInt)16807*16807*16807*7*7*7*7,
    (Tcl_WideInt)16807*16807*16807*16807,
    (Tcl_WideInt)16807*16807*16807*16807*7,
    (Tcl_WideInt)16807*16807*16807*16807*7*7,
    (Tcl_WideInt)32768*32768*32768*8*8,
    (Tcl_WideInt)32768*32768*32768*8*8*8,
    (Tcl_WideInt)32768*32768*32768*8*8*8*8,
    (Tcl_WideInt)32768*32768*32768*32768,
    (Tcl_WideInt)59049*59049*59049*9*9,
    (Tcl_WideInt)59049*59049*59049*9*9*9,
    (Tcl_WideInt)59049*59049*59049*9*9*9*9,
    (Tcl_WideInt)100000*100000*100000*10*10,
    (Tcl_WideInt)100000*100000*100000*10*10*10,
    (Tcl_WideInt)161051*161051*161051*11*11,
    (Tcl_WideInt)161051*161051*161051*11*11*11,
    (Tcl_WideInt)248832*248832*248832*12*12,
    (Tcl_WideInt)371293*371293*371293*13*13
};
static const size_t Exp64ValueSize = sizeof(Exp64Value) / sizeof(Tcl_WideInt);
#endif /* (LONG_MAX > 0x7fffffff) || !defined(TCL_WIDE_INT_IS_LONG) */

/*
 * Markers for ExecuteExtendedBinaryMathOp.
 */

#define DIVIDED_BY_ZERO		((Tcl_Obj *) -1)
#define EXPONENT_OF_ZERO	((Tcl_Obj *) -2)
#define GENERAL_ARITHMETIC_ERROR ((Tcl_Obj *) -3)

/*
 * Declarations for local procedures to this file:
 */

#ifdef TCL_COMPILE_STATS
static int		EvalStatsCmd(ClientData clientData,
			    Tcl_Interp *interp, int objc,
			    Tcl_Obj *const objv[]);
#endif /* TCL_COMPILE_STATS */
#ifdef TCL_COMPILE_DEBUG
static const char *	GetOpcodeName(const unsigned char *pc);
static void		PrintByteCodeInfo(ByteCode *codePtr);
static const char *	StringForResultCode(int result);
static void		ValidatePcAndStackTop(ByteCode *codePtr,
			    const unsigned char *pc, int stackTop,
			    int checkStack);
#endif /* TCL_COMPILE_DEBUG */
static ByteCode *	CompileExprObj(Tcl_Interp *interp, Tcl_Obj *objPtr);
static void		DeleteExecStack(ExecStack *esPtr);
static void		DupExprCodeInternalRep(Tcl_Obj *srcPtr,
			    Tcl_Obj *copyPtr);
MODULE_SCOPE int	TclCompareTwoNumbers(Tcl_Obj *valuePtr,
			    Tcl_Obj *value2Ptr);
static Tcl_Obj *	ExecuteExtendedBinaryMathOp(Tcl_Interp *interp,
			    int opcode, Tcl_Obj **constants,
			    Tcl_Obj *valuePtr, Tcl_Obj *value2Ptr);
static Tcl_Obj *	ExecuteExtendedUnaryMathOp(int opcode,
			    Tcl_Obj *valuePtr);
static void		FreeExprCodeInternalRep(Tcl_Obj *objPtr);
static ExceptionRange *	GetExceptRangeForPc(const unsigned char *pc,
			    int searchMode, ByteCode *codePtr);
static const char *	GetSrcInfoForPc(const unsigned char *pc,
			    ByteCode *codePtr, int *lengthPtr,
			    const unsigned char **pcBeg, int *cmdIdxPtr);
static Tcl_Obj **	GrowEvaluationStack(ExecEnv *eePtr, int growth,
			    int move);
static void		IllegalExprOperandType(Tcl_Interp *interp,
			    const unsigned char *pc, Tcl_Obj *opndPtr);
static void		InitByteCodeExecution(Tcl_Interp *interp);
static inline int	wordSkip(void *ptr);
static void		ReleaseDictIterator(Tcl_Obj *objPtr);
/* Useful elsewhere, make available in tclInt.h or stubs? */
static Tcl_Obj **	StackAllocWords(Tcl_Interp *interp, int numWords);
static Tcl_Obj **	StackReallocWords(Tcl_Interp *interp, int numWords);
static Tcl_NRPostProc	CopyCallback;
static Tcl_NRPostProc	ExprObjCallback;
static Tcl_NRPostProc	FinalizeOONext;
static Tcl_NRPostProc	FinalizeOONextFilter;
static Tcl_NRPostProc   TEBCresume;

/*
 * The structure below defines a bytecode Tcl object type to hold the
 * compiled bytecode for Tcl expressions.
 */

static const Tcl_ObjType exprCodeType = {
    "exprcode",
    FreeExprCodeInternalRep,	/* freeIntRepProc */
    DupExprCodeInternalRep,	/* dupIntRepProc */
    NULL,			/* updateStringProc */
    NULL			/* setFromAnyProc */
};

/*
 * Custom object type only used in this file; values of its type should never
 * be seen by user scripts.
 */

static const Tcl_ObjType dictIteratorType = {
    "dictIterator",
    ReleaseDictIterator,
    NULL, NULL, NULL
};

/*
 *----------------------------------------------------------------------
 *
 * ReleaseDictIterator --
 *
 *	This takes apart a dictionary iterator that is stored in the given Tcl
 *	object.
 *
 * Results:
 *	None.
 *
 * Side effects:
 *	Deallocates memory, marks the object as being untyped.
 *
 *----------------------------------------------------------------------
 */

static void
ReleaseDictIterator(
    Tcl_Obj *objPtr)
{
    Tcl_DictSearch *searchPtr;
    Tcl_Obj *dictPtr;

    /*
     * First kill the search, and then release the reference to the dictionary
     * that we were holding.
     */

    searchPtr = objPtr->internalRep.twoPtrValue.ptr1;
    Tcl_DictObjDone(searchPtr);
    ckfree(searchPtr);

    dictPtr = objPtr->internalRep.twoPtrValue.ptr2;
    TclDecrRefCount(dictPtr);

    objPtr->typePtr = NULL;
}

/*
 *----------------------------------------------------------------------
 *
 * InitByteCodeExecution --
 *
 *	This procedure is called once to initialize the Tcl bytecode
 *	interpreter.
 *
 * Results:
 *	None.
 *
 * Side effects:
 *	This procedure initializes the array of instruction names. If
 *	compiling with the TCL_COMPILE_STATS flag, it initializes the array
 *	that counts the executions of each instruction and it creates the
 *	"evalstats" command. It also establishes the link between the Tcl
 *	"tcl_traceExec" and C "tclTraceExec" variables.
 *
 *----------------------------------------------------------------------
 */

static void
InitByteCodeExecution(
    Tcl_Interp *interp)		/* Interpreter for which the Tcl variable
				 * "tcl_traceExec" is linked to control
				 * instruction tracing. */
{
#ifdef TCL_COMPILE_DEBUG
    if (Tcl_LinkVar(interp, "tcl_traceExec", (char *) &tclTraceExec,
	    TCL_LINK_INT) != TCL_OK) {
	Tcl_Panic("InitByteCodeExecution: can't create link for tcl_traceExec variable");
    }
#endif
#ifdef TCL_COMPILE_STATS
    Tcl_CreateObjCommand(interp, "evalstats", EvalStatsCmd, NULL, NULL);
#endif /* TCL_COMPILE_STATS */
}

/*
 *----------------------------------------------------------------------
 *
 * TclCreateExecEnv --
 *
 *	This procedure creates a new execution environment for Tcl bytecode
 *	execution. An ExecEnv points to a Tcl evaluation stack. An ExecEnv is
 *	typically created once for each Tcl interpreter (Interp structure) and
 *	recursively passed to TclNRExecuteByteCode to execute ByteCode sequences
 *	for nested commands.
 *
 * Results:
 *	A newly allocated ExecEnv is returned. This points to an empty
 *	evaluation stack of the standard initial size.
 *
 * Side effects:
 *	The bytecode interpreter is also initialized here, as this procedure
 *	will be called before any call to TclNRExecuteByteCode.
 *
 *----------------------------------------------------------------------
 */

ExecEnv *
TclCreateExecEnv(
    Tcl_Interp *interp,		/* Interpreter for which the execution
				 * environment is being created. */
    int size)			/* The initial stack size, in number of words
				 * [sizeof(Tcl_Obj*)] */
{
    ExecEnv *eePtr = ckalloc(sizeof(ExecEnv));
    ExecStack *esPtr = ckalloc(sizeof(ExecStack)
	    + (size_t) (size-1) * sizeof(Tcl_Obj *));

    eePtr->execStackPtr = esPtr;
    TclNewLongObj(eePtr->constants[0], 0);
    Tcl_IncrRefCount(eePtr->constants[0]);
    TclNewLongObj(eePtr->constants[1], 1);
    Tcl_IncrRefCount(eePtr->constants[1]);
    eePtr->interp = interp;
    eePtr->callbackPtr = NULL;
    eePtr->corPtr = NULL;
    eePtr->rewind = 0;

    esPtr->prevPtr = NULL;
    esPtr->nextPtr = NULL;
    esPtr->markerPtr = NULL;
    esPtr->endPtr = &esPtr->stackWords[size-1];
    esPtr->tosPtr = STACK_BASE(esPtr);

    Tcl_MutexLock(&execMutex);
    if (!execInitialized) {
	InitByteCodeExecution(interp);
	execInitialized = 1;
    }
    Tcl_MutexUnlock(&execMutex);

    return eePtr;
}

/*
 *----------------------------------------------------------------------
 *
 * TclDeleteExecEnv --
 *
 *	Frees the storage for an ExecEnv.
 *
 * Results:
 *	None.
 *
 * Side effects:
 *	Storage for an ExecEnv and its contained storage (e.g. the evaluation
 *	stack) is freed.
 *
 *----------------------------------------------------------------------
 */

static void
DeleteExecStack(
    ExecStack *esPtr)
{
    if (esPtr->markerPtr && !cachedInExit) {
	Tcl_Panic("freeing an execStack which is still in use");
    }

    if (esPtr->prevPtr) {
	esPtr->prevPtr->nextPtr = esPtr->nextPtr;
    }
    if (esPtr->nextPtr) {
	esPtr->nextPtr->prevPtr = esPtr->prevPtr;
    }
    ckfree(esPtr);
}

void
TclDeleteExecEnv(
    ExecEnv *eePtr)		/* Execution environment to free. */
{
    ExecStack *esPtr = eePtr->execStackPtr, *tmpPtr;

	cachedInExit = TclInExit();

    /*
     * Delete all stacks in this exec env.
     */

    while (esPtr->nextPtr) {
	esPtr = esPtr->nextPtr;
    }
    while (esPtr) {
	tmpPtr = esPtr;
	esPtr = tmpPtr->prevPtr;
	DeleteExecStack(tmpPtr);
    }

    TclDecrRefCount(eePtr->constants[0]);
    TclDecrRefCount(eePtr->constants[1]);
    if (eePtr->callbackPtr && !cachedInExit) {
	Tcl_Panic("Deleting execEnv with pending TEOV callbacks!");
    }
    if (eePtr->corPtr && !cachedInExit) {
	Tcl_Panic("Deleting execEnv with existing coroutine");
    }
    ckfree(eePtr);
}

/*
 *----------------------------------------------------------------------
 *
 * TclFinalizeExecution --
 *
 *	Finalizes the execution environment setup so that it can be later
 *	reinitialized.
 *
 * Results:
 *	None.
 *
 * Side effects:
 *	After this call, the next time TclCreateExecEnv will be called it will
 *	call InitByteCodeExecution.
 *
 *----------------------------------------------------------------------
 */

void
TclFinalizeExecution(void)
{
    Tcl_MutexLock(&execMutex);
    execInitialized = 0;
    Tcl_MutexUnlock(&execMutex);
}

/*
 * Auxiliary code to insure that GrowEvaluationStack always returns correctly
 * aligned memory.
 *
 * WALLOCALIGN represents the alignment reqs in words, just as TCL_ALLOCALIGN
 * represents the reqs in bytes. This assumes that TCL_ALLOCALIGN is a
 * multiple of the wordsize 'sizeof(Tcl_Obj *)'.
 */

#define WALLOCALIGN \
    (TCL_ALLOCALIGN/sizeof(Tcl_Obj *))

/*
 * wordSkip computes how many words have to be skipped until the next aligned
 * word. Note that we are only interested in the low order bits of ptr, so
 * that any possible information loss in PTR2INT is of no consequence.
 */

static inline int
wordSkip(
    void *ptr)
{
    int mask = TCL_ALLOCALIGN-1;
    int base = PTR2INT(ptr) & mask;
    return (TCL_ALLOCALIGN - base)/sizeof(Tcl_Obj *);
}

/*
 * Given a marker, compute where the following aligned memory starts.
 */

#define MEMSTART(markerPtr) \
    ((markerPtr) + wordSkip(markerPtr))

/*
 *----------------------------------------------------------------------
 *
 * GrowEvaluationStack --
 *
 *	This procedure grows a Tcl evaluation stack stored in an ExecEnv,
 *	copying over the words since the last mark if so requested. A mark is
 *	set at the beginning of the new area when no copying is requested.
 *
 * Results:
 *	Returns a pointer to the first usable word in the (possibly) grown
 *	stack.
 *
 * Side effects:
 *	The size of the evaluation stack may be grown, a marker is set
 *
 *----------------------------------------------------------------------
 */

static Tcl_Obj **
GrowEvaluationStack(
    ExecEnv *eePtr,		/* Points to the ExecEnv with an evaluation
				 * stack to enlarge. */
    int growth,			/* How much larger than the current used
				 * size. */
    int move)			/* 1 if move words since last marker. */
{
    ExecStack *esPtr = eePtr->execStackPtr, *oldPtr = NULL;
    int newBytes, newElems, currElems;
    int needed = growth - (esPtr->endPtr - esPtr->tosPtr);
    Tcl_Obj **markerPtr = esPtr->markerPtr, **memStart;
    int moveWords = 0;

    if (move) {
	if (!markerPtr) {
	    Tcl_Panic("STACK: Reallocating with no previous alloc");
	}
	if (needed <= 0) {
	    return MEMSTART(markerPtr);
	}
    } else {
#ifndef PURIFY
	Tcl_Obj **tmpMarkerPtr = esPtr->tosPtr + 1;
	int offset = wordSkip(tmpMarkerPtr);

	if (needed + offset < 0) {
	    /*
	     * Put a marker pointing to the previous marker in this stack, and
	     * store it in esPtr as the current marker. Return a pointer to
	     * the start of aligned memory.
	     */

	    esPtr->markerPtr = tmpMarkerPtr;
	    memStart = tmpMarkerPtr + offset;
	    esPtr->tosPtr = memStart - 1;
	    *esPtr->markerPtr = (Tcl_Obj *) markerPtr;
	    return memStart;
	}
#endif
    }

    /*
     * Reset move to hold the number of words to be moved to new stack (if
     * any) and growth to hold the complete stack requirements: add one for
     * the marker, (WALLOCALIGN-1) for the maximal possible offset.
     */

    if (move) {
	moveWords = esPtr->tosPtr - MEMSTART(markerPtr) + 1;
    }
    needed = growth + moveWords + WALLOCALIGN;


    /*
     * Check if there is enough room in the next stack (if there is one, it
     * should be both empty and the last one!)
     */

    if (esPtr->nextPtr) {
	oldPtr = esPtr;
	esPtr = oldPtr->nextPtr;
	currElems = esPtr->endPtr - STACK_BASE(esPtr);
	if (esPtr->markerPtr || (esPtr->tosPtr != STACK_BASE(esPtr))) {
	    Tcl_Panic("STACK: Stack after current is in use");
	}
	if (esPtr->nextPtr) {
	    Tcl_Panic("STACK: Stack after current is not last");
	}
	if (needed <= currElems) {
	    goto newStackReady;
	}
	DeleteExecStack(esPtr);
	esPtr = oldPtr;
    } else {
	currElems = esPtr->endPtr - STACK_BASE(esPtr);
    }

    /*
     * We need to allocate a new stack! It needs to store 'growth' words,
     * including the elements to be copied over and the new marker.
     */

#ifndef PURIFY
    newElems = 2*currElems;
    while (needed > newElems) {
	newElems *= 2;
    }
#else
    newElems = needed;
#endif

    newBytes = sizeof(ExecStack) + (newElems-1) * sizeof(Tcl_Obj *);

    oldPtr = esPtr;
    esPtr = ckalloc(newBytes);

    oldPtr->nextPtr = esPtr;
    esPtr->prevPtr = oldPtr;
    esPtr->nextPtr = NULL;
    esPtr->endPtr = &esPtr->stackWords[newElems-1];

  newStackReady:
    eePtr->execStackPtr = esPtr;

    /*
     * Store a NULL marker at the beginning of the stack, to indicate that
     * this is the first marker in this stack and that rewinding to here
     * should actually be a return to the previous stack.
     */

    esPtr->stackWords[0] = NULL;
    esPtr->markerPtr = &esPtr->stackWords[0];
    memStart = MEMSTART(esPtr->markerPtr);
    esPtr->tosPtr = memStart - 1;

    if (move) {
	memcpy(memStart, MEMSTART(markerPtr), moveWords*sizeof(Tcl_Obj *));
	esPtr->tosPtr += moveWords;
	oldPtr->markerPtr = (Tcl_Obj **) *markerPtr;
	oldPtr->tosPtr = markerPtr-1;
    }

    /*
     * Free the old stack if it is now unused.
     */

    if (!oldPtr->markerPtr) {
	DeleteExecStack(oldPtr);
    }

    return memStart;
}

/*
 *--------------------------------------------------------------
 *
 * TclStackAlloc, TclStackRealloc, TclStackFree --
 *
 *	Allocate memory from the execution stack; it has to be returned later
 *	with a call to TclStackFree.
 *
 * Results:
 *	A pointer to the first byte allocated, or panics if the allocation did
 *	not succeed.
 *
 * Side effects:
 *	The execution stack may be grown.
 *
 *--------------------------------------------------------------
 */

static Tcl_Obj **
StackAllocWords(
    Tcl_Interp *interp,
    int numWords)
{
    /*
     * Note that GrowEvaluationStack sets a marker in the stack. This marker
     * is read when rewinding, e.g., by TclStackFree.
     */

    Interp *iPtr = (Interp *) interp;
    ExecEnv *eePtr = iPtr->execEnvPtr;
    Tcl_Obj **resPtr = GrowEvaluationStack(eePtr, numWords, 0);

    eePtr->execStackPtr->tosPtr += numWords;
    return resPtr;
}

static Tcl_Obj **
StackReallocWords(
    Tcl_Interp *interp,
    int numWords)
{
    Interp *iPtr = (Interp *) interp;
    ExecEnv *eePtr = iPtr->execEnvPtr;
    Tcl_Obj **resPtr = GrowEvaluationStack(eePtr, numWords, 1);

    eePtr->execStackPtr->tosPtr += numWords;
    return resPtr;
}

void
TclStackFree(
    Tcl_Interp *interp,
    void *freePtr)
{
    Interp *iPtr = (Interp *) interp;
    ExecEnv *eePtr;
    ExecStack *esPtr;
    Tcl_Obj **markerPtr, *marker;

    if (iPtr == NULL || iPtr->execEnvPtr == NULL) {
	ckfree(freePtr);
	return;
    }

    /*
     * Rewind the stack to the previous marker position. The current marker,
     * as set in the last call to GrowEvaluationStack, contains a pointer to
     * the previous marker.
     */

    eePtr = iPtr->execEnvPtr;
    esPtr = eePtr->execStackPtr;
    markerPtr = esPtr->markerPtr;
    marker = *markerPtr;

    if ((freePtr != NULL) && (MEMSTART(markerPtr) != (Tcl_Obj **)freePtr)) {
	Tcl_Panic("TclStackFree: incorrect freePtr (%p != %p). Call out of sequence?",
		freePtr, MEMSTART(markerPtr));
    }

    esPtr->tosPtr = markerPtr - 1;
    esPtr->markerPtr = (Tcl_Obj **) marker;
    if (marker) {
	return;
    }

    /*
     * Return to previous active stack. Note that repeated expansions or
     * reallocs could have generated several unused intervening stacks: free
     * them too.
     */

    while (esPtr->nextPtr) {
	esPtr = esPtr->nextPtr;
    }
    esPtr->tosPtr = STACK_BASE(esPtr);
    while (esPtr->prevPtr) {
	ExecStack *tmpPtr = esPtr->prevPtr;
	if (tmpPtr->tosPtr == STACK_BASE(tmpPtr)) {
	    DeleteExecStack(tmpPtr);
	} else {
	    break;
	}
    }
    if (esPtr->prevPtr) {
	eePtr->execStackPtr = esPtr->prevPtr;
#ifdef PURIFY
	eePtr->execStackPtr->nextPtr = NULL;
	DeleteExecStack(esPtr);
#endif
    } else {
	eePtr->execStackPtr = esPtr;
    }
}

void *
TclStackAlloc(
    Tcl_Interp *interp,
    int numBytes)
{
    Interp *iPtr = (Interp *) interp;
    int numWords = (numBytes + (sizeof(Tcl_Obj *) - 1))/sizeof(Tcl_Obj *);

    if (iPtr == NULL || iPtr->execEnvPtr == NULL) {
	return (void *) ckalloc(numBytes);
    }

    return (void *) StackAllocWords(interp, numWords);
}

void *
TclStackRealloc(
    Tcl_Interp *interp,
    void *ptr,
    int numBytes)
{
    Interp *iPtr = (Interp *) interp;
    ExecEnv *eePtr;
    ExecStack *esPtr;
    Tcl_Obj **markerPtr;
    int numWords;

    if (iPtr == NULL || iPtr->execEnvPtr == NULL) {
	return (void *) ckrealloc((char *) ptr, numBytes);
    }

    eePtr = iPtr->execEnvPtr;
    esPtr = eePtr->execStackPtr;
    markerPtr = esPtr->markerPtr;

    if (MEMSTART(markerPtr) != (Tcl_Obj **)ptr) {
	Tcl_Panic("TclStackRealloc: incorrect ptr. Call out of sequence?");
    }

    numWords = (numBytes + (sizeof(Tcl_Obj *) - 1))/sizeof(Tcl_Obj *);
    return (void *) StackReallocWords(interp, numWords);
}

/*
 *--------------------------------------------------------------
 *
 * Tcl_ExprObj --
 *
 *	Evaluate an expression in a Tcl_Obj.
 *
 * Results:
 *	A standard Tcl object result. If the result is other than TCL_OK, then
 *	the interpreter's result contains an error message. If the result is
 *	TCL_OK, then a pointer to the expression's result value object is
 *	stored in resultPtrPtr. In that case, the object's ref count is
 *	incremented to reflect the reference returned to the caller; the
 *	caller is then responsible for the resulting object and must, for
 *	example, decrement the ref count when it is finished with the object.
 *
 * Side effects:
 *	Any side effects caused by subcommands in the expression, if any. The
 *	interpreter result is not modified unless there is an error.
 *
 *--------------------------------------------------------------
 */

int
Tcl_ExprObj(
    Tcl_Interp *interp,		/* Context in which to evaluate the
				 * expression. */
    register Tcl_Obj *objPtr,	/* Points to Tcl object containing expression
				 * to evaluate. */
    Tcl_Obj **resultPtrPtr)	/* Where the Tcl_Obj* that is the expression
				 * result is stored if no errors occur. */
{
    NRE_callback *rootPtr = TOP_CB(interp);
    Tcl_Obj *resultPtr;

    TclNewObj(resultPtr);
    TclNRAddCallback(interp, CopyCallback, resultPtrPtr, resultPtr,
	    NULL, NULL);
    Tcl_NRExprObj(interp, objPtr, resultPtr);
    return TclNRRunCallbacks(interp, TCL_OK, rootPtr);
}

static int
CopyCallback(
    ClientData data[],
    Tcl_Interp *interp,
    int result)
{
    Tcl_Obj **resultPtrPtr = data[0];
    Tcl_Obj *resultPtr = data[1];

    if (result == TCL_OK) {
	*resultPtrPtr = resultPtr;
	Tcl_IncrRefCount(resultPtr);
    } else {
	Tcl_DecrRefCount(resultPtr);
    }
    return result;
}

/*
 *--------------------------------------------------------------
 *
 * Tcl_NRExprObj --
 *
 *	Request evaluation of the expression in a Tcl_Obj by the NR stack.
 *
 * Results:
 *	Returns TCL_OK.
 *
 * Side effects:
 *	Compiles objPtr as a Tcl expression and places callbacks on the
 *	NR stack to execute the bytecode and store the result in resultPtr.
 *	If bytecode execution raises an exception, nothing is written
 *	to resultPtr, and the exceptional return code flows up the NR
 *	stack.  If the exception is TCL_ERROR, an error message is left
 *	in the interp result and the interp's return options dictionary
 *	holds additional error information too.  Execution of the bytecode
 *	may have other side effects, depending on the expression.
 *
 *--------------------------------------------------------------
 */

int
Tcl_NRExprObj(
    Tcl_Interp *interp,
    Tcl_Obj *objPtr,
    Tcl_Obj *resultPtr)
{
    ByteCode *codePtr;
    Tcl_InterpState state = Tcl_SaveInterpState(interp, TCL_OK);

    Tcl_ResetResult(interp);
    codePtr = CompileExprObj(interp, objPtr);

    Tcl_NRAddCallback(interp, ExprObjCallback, state, resultPtr,
	    NULL, NULL);
    return TclNRExecuteByteCode(interp, codePtr);
}

static int
ExprObjCallback(
    ClientData data[],
    Tcl_Interp *interp,
    int result)
{
    Tcl_InterpState state = data[0];
    Tcl_Obj *resultPtr = data[1];

    if (result == TCL_OK) {
	TclSetDuplicateObj(resultPtr, Tcl_GetObjResult(interp));
	(void) Tcl_RestoreInterpState(interp, state);
    } else {
	Tcl_DiscardInterpState(state);
    }
    return result;
}

/*
 *----------------------------------------------------------------------
 *
 * CompileExprObj --
 *	Compile a Tcl expression value into ByteCode.
 *
 * Results:
 *	A (ByteCode *) is returned pointing to the resulting ByteCode.
 *
 * Side effects:
 *	The Tcl_ObjType of objPtr is changed to the "exprcode" type,
 *	and the ByteCode is kept in the internal rep (along with context
 *	data for checking validity) for faster operations the next time
 *	CompileExprObj is called on the same value.
 *
 *----------------------------------------------------------------------
 */

static ByteCode *
CompileExprObj(
    Tcl_Interp *interp,
    Tcl_Obj *objPtr)
{
    Interp *iPtr = (Interp *) interp;
    CompileEnv compEnv;		/* Compilation environment structure allocated
				 * in frame. */
    register ByteCode *codePtr = NULL;
				/* Tcl Internal type of bytecode. Initialized
				 * to avoid compiler warning. */

    /*
     * Get the expression ByteCode from the object. If it exists, make sure it
     * is valid in the current context.
     */
    if (objPtr->typePtr == &exprCodeType) {
	Namespace *namespacePtr = iPtr->varFramePtr->nsPtr;

	codePtr = objPtr->internalRep.twoPtrValue.ptr1;
	if (((Interp *) *codePtr->interpHandle != iPtr)
		|| (codePtr->compileEpoch != iPtr->compileEpoch)
		|| (codePtr->nsPtr != namespacePtr)
		|| (codePtr->nsEpoch != namespacePtr->resolverEpoch)
		|| (codePtr->localCachePtr != iPtr->varFramePtr->localCachePtr)) {
	    TclFreeIntRep(objPtr);
	}
    }
    if (objPtr->typePtr != &exprCodeType) {
	/*
	 * TIP #280: No invoker (yet) - Expression compilation.
	 */

	const char *string = TclGetString(objPtr);

	TclInitCompileEnv(interp, &compEnv, string, objPtr->length, NULL, 0);
	TclCompileExpr(interp, string, objPtr->length, &compEnv, 0);

	/*
	 * Successful compilation. If the expression yielded no instructions,
	 * push an zero object as the expression's result.
	 */

	if (compEnv.codeNext == compEnv.codeStart) {
	    TclEmitPush(TclRegisterLiteral(&compEnv, "0", 1, 0),
		    &compEnv);
	}

	/*
	 * Add a "done" instruction as the last instruction and change the
	 * object into a ByteCode object. Ownership of the literal objects and
	 * aux data items is given to the ByteCode object.
	 */

	TclEmitOpcode(INST_DONE, &compEnv);
	codePtr = TclInitByteCodeObj(objPtr, &exprCodeType, &compEnv);
	TclFreeCompileEnv(&compEnv);
	if (iPtr->varFramePtr->localCachePtr) {
	    codePtr->localCachePtr = iPtr->varFramePtr->localCachePtr;
	    codePtr->localCachePtr->refCount++;
	}
#ifdef TCL_COMPILE_DEBUG
	if (tclTraceCompile == 2) {
	    TclPrintByteCodeObj(interp, objPtr);
	    fflush(stdout);
	}
#endif /* TCL_COMPILE_DEBUG */
    }
    return codePtr;
}

/*
 *----------------------------------------------------------------------
 *
 * DupExprCodeInternalRep --
 *
 *	Part of the Tcl object type implementation for Tcl expression
 *	bytecode. We do not copy the bytecode intrep. Instead, we return
 *	without setting copyPtr->typePtr, so the copy is a plain string copy
 *	of the expression value, and if it is to be used as a compiled
 *	expression, it will just need a recompile.
 *
 *	This makes sense, because with Tcl's copy-on-write practices, the
 *	usual (only?) time Tcl_DuplicateObj() will be called is when the copy
 *	is about to be modified, which would invalidate any copied bytecode
 *	anyway. The only reason it might make sense to copy the bytecode is if
 *	we had some modifying routines that operated directly on the intrep,
 *	like we do for lists and dicts.
 *
 * Results:
 *	None.
 *
 * Side effects:
 *	None.
 *
 *----------------------------------------------------------------------
 */

static void
DupExprCodeInternalRep(
    Tcl_Obj *srcPtr,
    Tcl_Obj *copyPtr)
{
    return;
}

/*
 *----------------------------------------------------------------------
 *
 * FreeExprCodeInternalRep --
 *
 *	Part of the Tcl object type implementation for Tcl expression
 *	bytecode. Frees the storage allocated to hold the internal rep, unless
 *	ref counts indicate bytecode execution is still in progress.
 *
 * Results:
 *	None.
 *
 * Side effects:
 *	May free allocated memory. Leaves objPtr untyped.
 *
 *----------------------------------------------------------------------
 */

static void
FreeExprCodeInternalRep(
    Tcl_Obj *objPtr)
{
    ByteCode *codePtr = objPtr->internalRep.twoPtrValue.ptr1;

    TclReleaseByteCode(codePtr);
}

/*
 *----------------------------------------------------------------------
 *
 * TclCompileObj --
 *
 *	This procedure compiles the script contained in a Tcl_Obj.
 *
 * Results:
 *	A pointer to the corresponding ByteCode, never NULL.
 *
 * Side effects:
 *	The object is shimmered to bytecode type.
 *
 *----------------------------------------------------------------------
 */

ByteCode *
TclCompileObj(
    Tcl_Interp *interp,
    Tcl_Obj *objPtr,
    const CmdFrame *invoker,
    int word)
{
    register Interp *iPtr = (Interp *) interp;
    register ByteCode *codePtr;	/* Tcl Internal type of bytecode. */
    Namespace *namespacePtr = iPtr->varFramePtr->nsPtr;

    /*
     * If the object is not already of tclByteCodeType, compile it (and reset
     * the compilation flags in the interpreter; this should be done after any
     * compilation). Otherwise, check that it is "fresh" enough.
     */

    if (objPtr->typePtr == &tclByteCodeType) {
	/*
	 * Make sure the Bytecode hasn't been invalidated by, e.g., someone
	 * redefining a command with a compile procedure (this might make the
	 * compiled code wrong). The object needs to be recompiled if it was
	 * compiled in/for a different interpreter, or for a different
	 * namespace, or for the same namespace but with different name
	 * resolution rules. Precompiled objects, however, are immutable and
	 * therefore they are not recompiled, even if the epoch has changed.
	 *
	 * To be pedantically correct, we should also check that the
	 * originating procPtr is the same as the current context procPtr
	 * (assuming one exists at all - none for global level). This code is
	 * #def'ed out because [info body] was changed to never return a
	 * bytecode type object, which should obviate us from the extra checks
	 * here.
	 */

	codePtr = objPtr->internalRep.twoPtrValue.ptr1;
	if (((Interp *) *codePtr->interpHandle != iPtr)
		|| (codePtr->compileEpoch != iPtr->compileEpoch)
		|| (codePtr->nsPtr != namespacePtr)
		|| (codePtr->nsEpoch != namespacePtr->resolverEpoch)) {
	    if (!(codePtr->flags & TCL_BYTECODE_PRECOMPILED)) {
		goto recompileObj;
	    }
	    if ((Interp *) *codePtr->interpHandle != iPtr) {
		Tcl_Panic("Tcl_EvalObj: compiled script jumped interps");
	    }
	    codePtr->compileEpoch = iPtr->compileEpoch;
	}

	/*
	 * Check that any compiled locals do refer to the current proc
	 * environment! If not, recompile.
	 */

	if (!(codePtr->flags & TCL_BYTECODE_PRECOMPILED) &&
		(codePtr->procPtr == NULL) &&
		(codePtr->localCachePtr != iPtr->varFramePtr->localCachePtr)){
	    goto recompileObj;
	}

	/*
	 * #280.
	 * Literal sharing fix. This part of the fix is not required by 8.4
	 * nor 8.5, because they eval-direct any literals, so just saving the
	 * argument locations per command in bytecode is enough, embedded
	 * 'eval' commands, etc. get the correct information.
	 *
	 * But in 8.6 all the embedded script are compiled, and the resulting
	 * bytecode stored in the literal. Now the shared literal has bytecode
	 * with location data for _one_ particular location this literal is
	 * found at. If we get executed from a different location the bytecode
	 * has to be recompiled to get the correct locations. Not doing this
	 * will execute the saved bytecode with data for a different location,
	 * causing 'info frame' to point to the wrong place in the sources.
	 *
	 * Future optimizations ...
	 * (1) Save the location data (ExtCmdLoc) keyed by start line. In that
	 *     case we recompile once per location of the literal, but not
	 *     continously, because the moment we have all locations we do not
	 *     need to recompile any longer.
	 *
	 * (2) Alternative: Do not recompile, tell the execution engine the
	 *     offset between saved starting line and actual one. Then modify
	 *     the users to adjust the locations they have by this offset.
	 *
	 * (3) Alternative 2: Do not fully recompile, adjust just the location
	 *     information.
	 */

	if (invoker == NULL) {
	    return codePtr;
	} else {
	    Tcl_HashEntry *hePtr =
		    Tcl_FindHashEntry(iPtr->lineBCPtr, codePtr);
	    ExtCmdLoc *eclPtr;
	    CmdFrame *ctxCopyPtr;
	    int redo;

	    if (!hePtr) {
		return codePtr;
	    }

	    eclPtr = Tcl_GetHashValue(hePtr);
	    redo = 0;
	    ctxCopyPtr = TclStackAlloc(interp, sizeof(CmdFrame));
	    *ctxCopyPtr = *invoker;

	    if (invoker->type == TCL_LOCATION_BC) {
		/*
		 * Note: Type BC => ctx.data.eval.path    is not used.
		 *		    ctx.data.tebc.codePtr used instead
		 */

		TclGetSrcInfoForPc(ctxCopyPtr);
		if (ctxCopyPtr->type == TCL_LOCATION_SOURCE) {
		    /*
		     * The reference made by 'TclGetSrcInfoForPc' is dead.
		     */

		    Tcl_DecrRefCount(ctxCopyPtr->data.eval.path);
		    ctxCopyPtr->data.eval.path = NULL;
		}
	    }

	    if (word < ctxCopyPtr->nline) {
		/*
		 * Note: We do not care if the line[word] is -1. This is a
		 * difference and requires a recompile (location changed from
		 * absolute to relative, literal is used fixed and through
		 * variable)
		 *
		 * Example:
		 * test info-32.0 using literal of info-24.8
		 *     (dict with ... vs           set body ...).
		 */

		redo = ((eclPtr->type == TCL_LOCATION_SOURCE)
			    && (eclPtr->start != ctxCopyPtr->line[word]))
			|| ((eclPtr->type == TCL_LOCATION_BC)
			    && (ctxCopyPtr->type == TCL_LOCATION_SOURCE));
	    }

	    TclStackFree(interp, ctxCopyPtr);
	    if (!redo) {
		return codePtr;
	    }
	}
    }

  recompileObj:
    iPtr->errorLine = 1;

    /*
     * TIP #280. Remember the invoker for a moment in the interpreter
     * structures so that the byte code compiler can pick it up when
     * initializing the compilation environment, i.e. the extended location
     * information.
     */

    iPtr->invokeCmdFramePtr = invoker;
    iPtr->invokeWord = word;
    TclSetByteCodeFromAny(interp, objPtr, NULL, NULL);
    iPtr->invokeCmdFramePtr = NULL;
    codePtr = objPtr->internalRep.twoPtrValue.ptr1;
    if (iPtr->varFramePtr->localCachePtr) {
	codePtr->localCachePtr = iPtr->varFramePtr->localCachePtr;
	codePtr->localCachePtr->refCount++;
    }
    return codePtr;
}

/*
 *----------------------------------------------------------------------
 *
 * TclIncrObj --
 *
 *	Increment an integeral value in a Tcl_Obj by an integeral value held
 *	in another Tcl_Obj. Caller is responsible for making sure we can
 *	update the first object.
 *
 * Results:
 *	TCL_ERROR if either object is non-integer, and TCL_OK otherwise. On
 *	error, an error message is left in the interpreter (if it is not NULL,
 *	of course).
 *
 * Side effects:
 *	valuePtr gets the new incrmented value.
 *
 *----------------------------------------------------------------------
 */

int
TclIncrObj(
    Tcl_Interp *interp,
    Tcl_Obj *valuePtr,
    Tcl_Obj *incrPtr)
{
    ClientData ptr1, ptr2;
    int type1, type2;
    mp_int value, incr;

    if (Tcl_IsShared(valuePtr)) {
	Tcl_Panic("%s called with shared object", "TclIncrObj");
    }

    if (GetNumberFromObj(NULL, valuePtr, &ptr1, &type1) != TCL_OK) {
	/*
	 * Produce error message (reparse?!)
	 */

	return TclGetIntFromObj(interp, valuePtr, &type1);
    }
    if (GetNumberFromObj(NULL, incrPtr, &ptr2, &type2) != TCL_OK) {
	/*
	 * Produce error message (reparse?!)
	 */

	TclGetIntFromObj(interp, incrPtr, &type1);
	Tcl_AddErrorInfo(interp, "\n    (reading increment)");
	return TCL_ERROR;
    }

    if ((type1 == TCL_NUMBER_LONG) && (type2 == TCL_NUMBER_LONG)) {
	long augend = *((const long *) ptr1);
	long addend = *((const long *) ptr2);
	long sum = augend + addend;

	/*
	 * Overflow when (augend and sum have different sign) and (augend and
	 * addend have the same sign). This is encapsulated in the Overflowing
	 * macro.
	 */

	if (!Overflowing(augend, addend, sum)) {
	    TclSetLongObj(valuePtr, sum);
	    return TCL_OK;
	}
#ifndef TCL_WIDE_INT_IS_LONG
	{
	    Tcl_WideInt w1 = (Tcl_WideInt) augend;
	    Tcl_WideInt w2 = (Tcl_WideInt) addend;

	    /*
	     * We know the sum value is outside the long range, so we use the
	     * macro form that doesn't range test again.
	     */

	    TclSetWideIntObj(valuePtr, w1 + w2);
	    return TCL_OK;
	}
#endif
    }

    if ((type1 == TCL_NUMBER_DOUBLE) || (type1 == TCL_NUMBER_NAN)) {
	/*
	 * Produce error message (reparse?!)
	 */

	return TclGetIntFromObj(interp, valuePtr, &type1);
    }
    if ((type2 == TCL_NUMBER_DOUBLE) || (type2 == TCL_NUMBER_NAN)) {
	/*
	 * Produce error message (reparse?!)
	 */

	TclGetIntFromObj(interp, incrPtr, &type1);
	Tcl_AddErrorInfo(interp, "\n    (reading increment)");
	return TCL_ERROR;
    }

#ifndef TCL_WIDE_INT_IS_LONG
    if ((type1 != TCL_NUMBER_BIG) && (type2 != TCL_NUMBER_BIG)) {
	Tcl_WideInt w1, w2, sum;

	TclGetWideIntFromObj(NULL, valuePtr, &w1);
	TclGetWideIntFromObj(NULL, incrPtr, &w2);
	sum = w1 + w2;

	/*
	 * Check for overflow.
	 */

	if (!Overflowing(w1, w2, sum)) {
	    Tcl_SetWideIntObj(valuePtr, sum);
	    return TCL_OK;
	}
    }
#endif

    Tcl_TakeBignumFromObj(interp, valuePtr, &value);
    Tcl_GetBignumFromObj(interp, incrPtr, &incr);
    mp_add(&value, &incr, &value);
    mp_clear(&incr);
    Tcl_SetBignumObj(valuePtr, &value);
    return TCL_OK;
}

/*
 *----------------------------------------------------------------------
 *
 * ArgumentBCEnter --
 *
 *	This is a helper for TclNRExecuteByteCode/TEBCresume that encapsulates
 *	a code sequence that is fairly common in the code but *not* commonly
 *	called.
 *
 * Results:
 *	None
 *
 * Side effects:
 *	May register information about the bytecode in the command frame.
 *
 *----------------------------------------------------------------------
 */

static void
ArgumentBCEnter(
    Tcl_Interp *interp,
    ByteCode *codePtr,
    TEBCdata *tdPtr,
    const unsigned char *pc,
    int objc,
    Tcl_Obj **objv)
{
    int cmd;

    if (GetSrcInfoForPc(pc, codePtr, NULL, NULL, &cmd)) {
	TclArgumentBCEnter(interp, objv, objc, codePtr, &tdPtr->cmdFrame, cmd,
		pc - codePtr->codeStart);
    }
}

/*
 *----------------------------------------------------------------------
 *
 * TclNRExecuteByteCode --
 *
 *	This procedure executes the instructions of a ByteCode structure. It
 *	returns when a "done" instruction is executed or an error occurs.
 *
 * Results:
 *	The return value is one of the return codes defined in tcl.h (such as
 *	TCL_OK), and interp->objResultPtr refers to a Tcl object that either
 *	contains the result of executing the code or an error message.
 *
 * Side effects:
 *	Almost certainly, depending on the ByteCode's instructions.
 *
 *----------------------------------------------------------------------
 */
#define	bcFramePtr	(&TD->cmdFrame)
#define	initCatchTop	((ptrdiff_t *) (&TD->stack[-1]))
#define	initTosPtr	((Tcl_Obj **) (initCatchTop+codePtr->maxExceptDepth))
#define esPtr		(iPtr->execEnvPtr->execStackPtr)

int
TclNRExecuteByteCode(
    Tcl_Interp *interp,		/* Token for command interpreter. */
    ByteCode *codePtr)		/* The bytecode sequence to interpret. */
{
    Interp *iPtr = (Interp *) interp;
    TEBCdata *TD;
    int size = sizeof(TEBCdata) - 1
	    + (codePtr->maxStackDepth + codePtr->maxExceptDepth)
		* sizeof(void *);
    int numWords = (size + sizeof(Tcl_Obj *) - 1) / sizeof(Tcl_Obj *);

    TclPreserveByteCode(codePtr);

    /*
     * Reserve the stack, setup the TEBCdataPtr (TD) and CallFrame
     *
     * The execution uses a unified stack: first a TEBCdata, immediately
     * above it a CmdFrame, then the catch stack, then the execution stack.
     *
     * Make sure the catch stack is large enough to hold the maximum number of
     * catch commands that could ever be executing at the same time (this will
     * be no more than the exception range array's depth). Make sure the
     * execution stack is large enough to execute this ByteCode.
     */

    TD = (TEBCdata *) GrowEvaluationStack(iPtr->execEnvPtr, numWords, 0);
    esPtr->tosPtr = initTosPtr;

    TD->codePtr     = codePtr;
    TD->catchTop    = initCatchTop;
    TD->auxObjList  = NULL;

    /*
     * TIP #280: Initialize the frame. Do not push it yet: it will be pushed
     * every time that we call out from this TD, popped when we return to it.
     */

    bcFramePtr->type = ((codePtr->flags & TCL_BYTECODE_PRECOMPILED)
	    ? TCL_LOCATION_PREBC : TCL_LOCATION_BC);
    bcFramePtr->level = (iPtr->cmdFramePtr ? iPtr->cmdFramePtr->level+1 : 1);
    bcFramePtr->framePtr = iPtr->framePtr;
    bcFramePtr->nextPtr = iPtr->cmdFramePtr;
    bcFramePtr->nline = 0;
    bcFramePtr->line = NULL;
    bcFramePtr->litarg = NULL;
    bcFramePtr->data.tebc.codePtr = codePtr;
    bcFramePtr->data.tebc.pc = NULL;
    bcFramePtr->cmdObj = NULL;
    bcFramePtr->cmd = NULL;
    bcFramePtr->len = 0;

#ifdef TCL_COMPILE_STATS
    iPtr->stats.numExecutions++;
#endif

    /*
     * Test namespace-50.9 demonstrates the need for this call.
     * Use a --enable-symbols=mem bug to see.
     */

    TclResetRewriteEnsemble(interp, 1);

    /*
     * Push the callback for bytecode execution
     */

    TclNRAddCallback(interp, TEBCresume, TD, /* pc */ NULL,
	    /* cleanup */ INT2PTR(0), NULL);
    return TCL_OK;
}

static int
TEBCresume(
    ClientData data[],
    Tcl_Interp *interp,
    int result)
{
    /*
     * Compiler cast directive - not a real variable.
     *	   Interp *iPtr = (Interp *) interp;
     */
#define iPtr ((Interp *) interp)

    /*
     * Check just the read-traced/write-traced bit of a variable.
     */

#define ReadTraced(varPtr) ((varPtr)->flags & VAR_TRACED_READ)
#define WriteTraced(varPtr) ((varPtr)->flags & VAR_TRACED_WRITE)
#define UnsetTraced(varPtr) ((varPtr)->flags & VAR_TRACED_UNSET)

    /*
     * Bottom of allocated stack holds the NR data
     */

    /*
     * Constants: variables that do not change during the execution, used
     * sporadically: no special need for speed.
     */

    unsigned interruptCounter = 1;
				/* Counter that is used to work out when to
				 * call Tcl_AsyncReady(). This must be 1
				 * initially so that we call the async-check
				 * stanza early, otherwise there are command
				 * sequences that can make the interpreter
				 * busy-loop without an opportunity to
				 * recognise an interrupt. */
    const char *curInstName;
#ifdef TCL_COMPILE_DEBUG
    int traceInstructions;	/* Whether we are doing instruction-level
				 * tracing or not. */
#endif

    Var *compiledLocals = iPtr->varFramePtr->compiledLocals;
    Tcl_Obj **constants = &iPtr->execEnvPtr->constants[0];

#define LOCAL(i)	(&compiledLocals[(i)])
#define TCONST(i)	(constants[(i)])

    /*
     * These macros are just meant to save some global variables that are not
     * used too frequently
     */

    TEBCdata *TD = data[0];
#define auxObjList	(TD->auxObjList)
#define catchTop	(TD->catchTop)
#define codePtr		(TD->codePtr)

    /*
     * Globals: variables that store state, must remain valid at all times.
     */

    Tcl_Obj **tosPtr;		/* Cached pointer to top of evaluation
				 * stack. */
    const unsigned char *pc = data[1];
                                /* The current program counter. */
    unsigned char inst;         /* The currently running instruction */

    /*
     * Transfer variables - needed only between opcodes, but not while
     * executing an instruction.
     */

    int cleanup = PTR2INT(data[2]);
    Tcl_Obj *objResultPtr;
    int checkInterp;            /* Indicates when a check of interp readyness
				 * is necessary. Set by CACHE_STACK_INFO() */

    /*
     * Locals - variables that are used within opcodes or bounded sections of
     * the file (jumps between opcodes within a family).
     * NOTE: These are now mostly defined locally where needed.
     */

    Tcl_Obj *objPtr, *valuePtr, *value2Ptr, *part1Ptr, *part2Ptr, *tmpPtr;
    Tcl_Obj **objv;
    int objc = 0;
    int opnd, length, pcAdjustment;
    Var *varPtr, *arrayPtr;
#ifdef TCL_COMPILE_DEBUG
    char cmdNameBuf[21];
#endif

#ifdef TCL_COMPILE_DEBUG
    int starting = 1;
    traceInstructions = (tclTraceExec == 3);
#endif

    TEBC_DATA_DIG();

#ifdef TCL_COMPILE_DEBUG
    if (!pc && (tclTraceExec >= 2)) {
	PrintByteCodeInfo(codePtr);
	fprintf(stdout, "  Starting stack top=%d\n", (int) CURR_DEPTH);
	fflush(stdout);
    }
#endif

    if (!pc) {
	/* bytecode is starting from scratch */
	checkInterp = 0;
	pc = codePtr->codeStart;
	goto cleanup0;
    } else {
        /* resume from invocation */
	CACHE_STACK_INFO();

	NRE_ASSERT(iPtr->cmdFramePtr == bcFramePtr);
	if (bcFramePtr->cmdObj) {
	    Tcl_DecrRefCount(bcFramePtr->cmdObj);
	    bcFramePtr->cmdObj = NULL;
	    bcFramePtr->cmd = NULL;
	}
	iPtr->cmdFramePtr = bcFramePtr->nextPtr;
	if (iPtr->flags & INTERP_DEBUG_FRAME) {
	    TclArgumentBCRelease(interp, bcFramePtr);
	}
	if (iPtr->execEnvPtr->rewind) {
	    result = TCL_ERROR;
	    goto abnormalReturn;
	}
	if (codePtr->flags & TCL_BYTECODE_RECOMPILE) {
	    iPtr->flags |= ERR_ALREADY_LOGGED;
	    codePtr->flags &= ~TCL_BYTECODE_RECOMPILE;
	}

	if (result != TCL_OK) {
	    pc--;
	    goto processExceptionReturn;
	}

	/*
	 * Push the call's object result and continue execution with the next
	 * instruction.
	 */

	TRACE_WITH_OBJ(("%u => ... after \"%.20s\": TCL_OK, result=",
		objc, cmdNameBuf), Tcl_GetObjResult(interp));

	/*
	 * Reset the interp's result to avoid possible duplications of large
	 * objects [Bug 781585]. We do not call Tcl_ResetResult to avoid any
	 * side effects caused by the resetting of errorInfo and errorCode
	 * [Bug 804681], which are not needed here. We chose instead to
	 * manipulate the interp's object result directly.
	 *
	 * Note that the result object is now in objResultPtr, it keeps the
	 * refCount it had in its role of iPtr->objResultPtr.
	 */

	objResultPtr = Tcl_GetObjResult(interp);
	TclNewObj(objPtr);
	Tcl_IncrRefCount(objPtr);
	iPtr->objResultPtr = objPtr;
#ifndef TCL_COMPILE_DEBUG
	if (*pc == INST_POP) {
	    TclDecrRefCount(objResultPtr);
	    NEXT_INST_V(1, cleanup, 0);
	}
#endif
	NEXT_INST_V(0, cleanup, -1);
    }

    /*
     * Targets for standard instruction endings; unrolled for speed in the
     * most frequent cases (instructions that consume up to two stack
     * elements).
     *
     * This used to be a "for(;;)" loop, with each instruction doing its own
     * cleanup.
     */

  cleanupV_pushObjResultPtr:
    switch (cleanup) {
    case 0:
	*(++tosPtr) = (objResultPtr);
	goto cleanup0;
    default:
	cleanup -= 2;
	while (cleanup--) {
	    objPtr = POP_OBJECT();
	    TclDecrRefCount(objPtr);
	}
    case 2:
    cleanup2_pushObjResultPtr:
	objPtr = POP_OBJECT();
	TclDecrRefCount(objPtr);
    case 1:
    cleanup1_pushObjResultPtr:
	objPtr = OBJ_AT_TOS;
	TclDecrRefCount(objPtr);
    }
    OBJ_AT_TOS = objResultPtr;
    goto cleanup0;

  cleanupV:
    switch (cleanup) {
    default:
	cleanup -= 2;
	while (cleanup--) {
	    objPtr = POP_OBJECT();
	    TclDecrRefCount(objPtr);
	}
    case 2:
    cleanup2:
	objPtr = POP_OBJECT();
	TclDecrRefCount(objPtr);
    case 1:
    cleanup1:
	objPtr = POP_OBJECT();
	TclDecrRefCount(objPtr);
    case 0:
	/*
	 * We really want to do nothing now, but this is needed for some
	 * compilers (SunPro CC).
	 */

	break;
    }
  cleanup0:

    /*
     * Check for asynchronous handlers [Bug 746722]; we do the check every
     * ASYNC_CHECK_COUNT instructions.
     */

    if ((--interruptCounter) == 0) {
	interruptCounter = ASYNC_CHECK_COUNT;
	DECACHE_STACK_INFO();
	if (TclAsyncReady(iPtr)) {
	    result = Tcl_AsyncInvoke(interp, result);
	    if (result == TCL_ERROR) {
		CACHE_STACK_INFO();
		goto gotError;
	    }
	}

	if (TclCanceled(iPtr)) {
	    if (Tcl_Canceled(interp, TCL_LEAVE_ERR_MSG) == TCL_ERROR) {
		CACHE_STACK_INFO();
		goto gotError;
	    }
	}

	if (TclLimitReady(iPtr->limit)) {
	    if (Tcl_LimitCheck(interp) == TCL_ERROR) {
		CACHE_STACK_INFO();
		goto gotError;
	    }
	}
	CACHE_STACK_INFO();
    }

    /*
     * These two instructions account for 26% of all instructions (according
     * to measurements on tclbench by Ben Vitale
     * [http://www.cs.toronto.edu/syslab/pubs/tcl2005-vitale-zaleski.pdf]
     * Resolving them before the switch reduces the cost of branch
     * mispredictions, seems to improve runtime by 5% to 15%, and (amazingly!)
     * reduces total obj size.
     */

    inst = *pc;

    peepholeStart:
#ifdef TCL_COMPILE_STATS
    iPtr->stats.instructionCount[*pc]++;
#endif

#ifdef TCL_COMPILE_DEBUG
    /*
     * Skip the stack depth check if an expansion is in progress.
     */

    CHECK_STACK();
    if (traceInstructions) {
	fprintf(stdout, "%2d: %2d ", iPtr->numLevels, (int) CURR_DEPTH);
	TclPrintInstruction(codePtr, pc);
	fflush(stdout);
    }
#endif /* TCL_COMPILE_DEBUG */

    TCL_DTRACE_INST_NEXT();

    if (inst == INST_LOAD_SCALAR1) {
	goto instLoadScalar1;
    } else if (inst == INST_PUSH1) {
	PUSH_OBJECT(codePtr->objArrayPtr[TclGetUInt1AtPtr(pc+1)]);
	TRACE_WITH_OBJ(("%u => ", TclGetUInt1AtPtr(pc+1)), OBJ_AT_TOS);
	inst = *(pc += 2);
	goto peepholeStart;
    } else if (inst == INST_START_CMD) {
	/*
	 * Peephole: do not run INST_START_CMD, just skip it
	 */

	iPtr->cmdCount += TclGetUInt4AtPtr(pc+5);
	if (checkInterp) {
	    checkInterp = 0;
	    if (((codePtr->compileEpoch != iPtr->compileEpoch) ||
		 (codePtr->nsEpoch != iPtr->varFramePtr->nsPtr->resolverEpoch)) &&
		!(codePtr->flags & TCL_BYTECODE_PRECOMPILED)) {
		goto instStartCmdFailed;
	    }
	}
	inst = *(pc += 9);
	goto peepholeStart;
    } else if (inst == INST_NOP) {
#ifndef TCL_COMPILE_DEBUG
	while (inst == INST_NOP)
#endif
	{
	    inst = *++pc;
	}
	goto peepholeStart;
    }

    switch (inst) {
    case INST_SYNTAX:
    case INST_RETURN_IMM: {
	int code = TclGetInt4AtPtr(pc+1);
	int level = TclGetUInt4AtPtr(pc+5);

	/*
	 * OBJ_AT_TOS is returnOpts, OBJ_UNDER_TOS is resultObjPtr.
	 */

	TRACE(("%u %u => ", code, level));
	result = TclProcessReturn(interp, code, level, OBJ_AT_TOS);
	if (result == TCL_OK) {
	    TRACE_APPEND(("continuing to next instruction (result=\"%.30s\")\n",
		    O2S(objResultPtr)));
	    NEXT_INST_F(9, 1, 0);
	}
	Tcl_SetObjResult(interp, OBJ_UNDER_TOS);
	if (*pc == INST_SYNTAX) {
	    iPtr->flags &= ~ERR_ALREADY_LOGGED;
	}
	cleanup = 2;
	TRACE_APPEND(("\n"));
	goto processExceptionReturn;
    }

    case INST_RETURN_STK:
	TRACE(("=> "));
	objResultPtr = POP_OBJECT();
	result = Tcl_SetReturnOptions(interp, OBJ_AT_TOS);
	if (result == TCL_OK) {
	    Tcl_DecrRefCount(OBJ_AT_TOS);
	    OBJ_AT_TOS = objResultPtr;
	    TRACE_APPEND(("continuing to next instruction (result=\"%.30s\")\n",
		    O2S(objResultPtr)));
	    NEXT_INST_F(1, 0, 0);
	} else if (result == TCL_ERROR) {
	    /*
	     * BEWARE! Must do this in this order, because an error in the
	     * option dictionary overrides the result (and can be verified by
	     * test).
	     */

	    Tcl_SetObjResult(interp, objResultPtr);
	    Tcl_SetReturnOptions(interp, OBJ_AT_TOS);
	    Tcl_DecrRefCount(OBJ_AT_TOS);
	    OBJ_AT_TOS = objResultPtr;
	} else {
	    Tcl_DecrRefCount(OBJ_AT_TOS);
	    OBJ_AT_TOS = objResultPtr;
	    Tcl_SetObjResult(interp, objResultPtr);
	}
	cleanup = 1;
	TRACE_APPEND(("\n"));
	goto processExceptionReturn;

    {
	CoroutineData *corPtr;
	int yieldParameter;

    case INST_YIELD:
	corPtr = iPtr->execEnvPtr->corPtr;
	TRACE(("%.30s => ", O2S(OBJ_AT_TOS)));
	if (!corPtr) {
	    TRACE_APPEND(("ERROR: yield outside coroutine\n"));
	    Tcl_SetObjResult(interp, Tcl_NewStringObj(
		    "yield can only be called in a coroutine", -1));
	    DECACHE_STACK_INFO();
	    Tcl_SetErrorCode(interp, "TCL", "COROUTINE", "ILLEGAL_YIELD",
		    NULL);
	    CACHE_STACK_INFO();
	    goto gotError;
	}

#ifdef TCL_COMPILE_DEBUG
	if (tclTraceExec >= 2) {
	    if (traceInstructions) {
		TRACE_APPEND(("YIELD...\n"));
	    } else {
		fprintf(stdout, "%d: (%u) yielding value \"%.30s\"\n",
			iPtr->numLevels, (unsigned)(pc - codePtr->codeStart),
			Tcl_GetString(OBJ_AT_TOS));
	    }
	    fflush(stdout);
	}
#endif
	yieldParameter = 0;
	Tcl_SetObjResult(interp, OBJ_AT_TOS);
	goto doYield;

    case INST_YIELD_TO_INVOKE:
	corPtr = iPtr->execEnvPtr->corPtr;
	valuePtr = OBJ_AT_TOS;
	if (!corPtr) {
	    TRACE(("[%.30s] => ERROR: yield outside coroutine\n",
		    O2S(valuePtr)));
	    Tcl_SetObjResult(interp, Tcl_NewStringObj(
		    "yieldto can only be called in a coroutine", -1));
	    DECACHE_STACK_INFO();
	    Tcl_SetErrorCode(interp, "TCL", "COROUTINE", "ILLEGAL_YIELD",
		    NULL);
	    CACHE_STACK_INFO();
	    goto gotError;
	}
	if (((Namespace *)TclGetCurrentNamespace(interp))->flags & NS_DYING) {
	    TRACE(("[%.30s] => ERROR: yield in deleted\n",
		    O2S(valuePtr)));
	    Tcl_SetObjResult(interp, Tcl_NewStringObj(
		    "yieldto called in deleted namespace", -1));
	    DECACHE_STACK_INFO();
	    Tcl_SetErrorCode(interp, "TCL", "COROUTINE", "YIELDTO_IN_DELETED",
		    NULL);
	    CACHE_STACK_INFO();
	    goto gotError;
	}

#ifdef TCL_COMPILE_DEBUG
	if (tclTraceExec >= 2) {
	    if (traceInstructions) {
		TRACE(("[%.30s] => YIELD...\n", O2S(valuePtr)));
	    } else {
		/* FIXME: What is the right thing to trace? */
		fprintf(stdout, "%d: (%u) yielding to [%.30s]\n",
			iPtr->numLevels, (unsigned)(pc - codePtr->codeStart),
			TclGetString(valuePtr));
	    }
	    fflush(stdout);
	}
#endif

	/*
	 * Install a tailcall record in the caller and continue with the
	 * yield. The yield is switched into multi-return mode (via the
	 * 'yieldParameter').
	 */

	Tcl_IncrRefCount(valuePtr);
	iPtr->execEnvPtr = corPtr->callerEEPtr;
	TclSetTailcall(interp, valuePtr);
	iPtr->execEnvPtr = corPtr->eePtr;
	yieldParameter = (PTR2INT(NULL)+1);	/*==CORO_ACTIVATE_YIELDM*/

    doYield:
	/* TIP #280: Record the last piece of info needed by
	 * 'TclGetSrcInfoForPc', and push the frame.
	 */

	bcFramePtr->data.tebc.pc = (char *) pc;
	iPtr->cmdFramePtr = bcFramePtr;

	if (iPtr->flags & INTERP_DEBUG_FRAME) {
	    ArgumentBCEnter(interp, codePtr, TD, pc, objc, objv);
	}

	pc++;
	cleanup = 1;
	TEBC_YIELD();
	TclNRAddCallback(interp, TclNRCoroutineActivateCallback, corPtr,
		INT2PTR(yieldParameter), NULL, NULL);
	return TCL_OK;
    }

    case INST_TAILCALL: {
	Tcl_Obj *listPtr, *nsObjPtr;

	opnd = TclGetUInt1AtPtr(pc+1);

	if (!(iPtr->varFramePtr->isProcCallFrame & 1)) {
	    TRACE(("%d => ERROR: tailcall in non-proc context\n", opnd));
	    Tcl_SetObjResult(interp, Tcl_NewStringObj(
		    "tailcall can only be called from a proc or lambda", -1));
	    DECACHE_STACK_INFO();
	    Tcl_SetErrorCode(interp, "TCL", "TAILCALL", "ILLEGAL", NULL);
	    CACHE_STACK_INFO();
	    goto gotError;
	}

#ifdef TCL_COMPILE_DEBUG
	/* FIXME: What is the right thing to trace? */
	{
	    register int i;

	    TRACE(("%d [", opnd));
	    for (i=opnd-1 ; i>=0 ; i--) {
		TRACE_APPEND(("\"%.30s\"", O2S(OBJ_AT_DEPTH(i))));
		if (i > 0) {
		    TRACE_APPEND((" "));
		}
	    }
	    TRACE_APPEND(("] => RETURN..."));
	}
#endif

	/*
	 * Push the evaluation of the called command into the NR callback
	 * stack.
	 */

	listPtr = Tcl_NewListObj(opnd, &OBJ_AT_DEPTH(opnd-1));
	nsObjPtr = Tcl_NewStringObj(iPtr->varFramePtr->nsPtr->fullName, -1);
	TclListObjSetElement(interp, listPtr, 0, nsObjPtr);
	if (iPtr->varFramePtr->tailcallPtr) {
	    Tcl_DecrRefCount(iPtr->varFramePtr->tailcallPtr);
	}
	iPtr->varFramePtr->tailcallPtr = listPtr;

	result = TCL_RETURN;
	cleanup = opnd;
	goto processExceptionReturn;
    }

    case INST_DONE:
	if (tosPtr > initTosPtr) {
	    /*
	     * Set the interpreter's object result to point to the topmost
	     * object from the stack, and check for a possible [catch]. The
	     * stackTop's level and refCount will be handled by "processCatch"
	     * or "abnormalReturn".
	     */

	    Tcl_SetObjResult(interp, OBJ_AT_TOS);
#ifdef TCL_COMPILE_DEBUG
	    TRACE_WITH_OBJ(("=> return code=%d, result=", result),
		    iPtr->objResultPtr);
	    if (traceInstructions) {
		fprintf(stdout, "\n");
	    }
#endif
	    goto checkForCatch;
	}
	(void) POP_OBJECT();
	goto abnormalReturn;

    case INST_PUSH4:
	objResultPtr = codePtr->objArrayPtr[TclGetUInt4AtPtr(pc+1)];
	TRACE_WITH_OBJ(("%u => ", TclGetUInt4AtPtr(pc+1)), objResultPtr);
	NEXT_INST_F(5, 0, 1);

    case INST_POP:
	TRACE_WITH_OBJ(("=> discarding "), OBJ_AT_TOS);
	objPtr = POP_OBJECT();
	TclDecrRefCount(objPtr);
	NEXT_INST_F(1, 0, 0);

    case INST_DUP:
	objResultPtr = OBJ_AT_TOS;
	TRACE_WITH_OBJ(("=> "), objResultPtr);
	NEXT_INST_F(1, 0, 1);

    case INST_OVER:
	opnd = TclGetUInt4AtPtr(pc+1);
	objResultPtr = OBJ_AT_DEPTH(opnd);
	TRACE_WITH_OBJ(("%u => ", opnd), objResultPtr);
	NEXT_INST_F(5, 0, 1);

    case INST_REVERSE: {
	Tcl_Obj **a, **b;

	opnd = TclGetUInt4AtPtr(pc+1);
	a = tosPtr-(opnd-1);
	b = tosPtr;
	while (a<b) {
	    tmpPtr = *a;
	    *a = *b;
	    *b = tmpPtr;
	    a++; b--;
	}
	TRACE(("%u => OK\n", opnd));
	NEXT_INST_F(5, 0, 0);
    }

    case INST_STR_CONCAT1:

	opnd = TclGetUInt1AtPtr(pc+1);

	if (TCL_OK != TclStringCatObjv(interp, /* inPlace */ 1,
		opnd, &OBJ_AT_DEPTH(opnd-1), &objResultPtr)) {
	    TRACE_ERROR(interp);
	    goto gotError;
	}

	TRACE_WITH_OBJ(("%u => ", opnd), objResultPtr);
	NEXT_INST_V(2, opnd, 1);

    case INST_CONCAT_STK:
	/*
	 * Pop the opnd (objc) top stack elements, run through Tcl_ConcatObj,
	 * and then decrement their ref counts.
	 */

	opnd = TclGetUInt4AtPtr(pc+1);
	objResultPtr = Tcl_ConcatObj(opnd, &OBJ_AT_DEPTH(opnd-1));
	TRACE_WITH_OBJ(("%u => ", opnd), objResultPtr);
	NEXT_INST_V(5, opnd, 1);

    case INST_EXPAND_START:
	/*
	 * Push an element to the auxObjList. This records the current
	 * stack depth - i.e., the point in the stack where the expanded
	 * command starts.
	 *
	 * Use a Tcl_Obj as linked list element; slight mem waste, but faster
	 * allocation than ckalloc. This also abuses the Tcl_Obj structure, as
	 * we do not define a special tclObjType for it. It is not dangerous
	 * as the obj is never passed anywhere, so that all manipulations are
	 * performed here and in INST_INVOKE_EXPANDED (in case of an expansion
	 * error, also in INST_EXPAND_STKTOP).
	 */

	TclNewObj(objPtr);
	objPtr->internalRep.twoPtrValue.ptr2 = INT2PTR(CURR_DEPTH);
	objPtr->length = 0;
	PUSH_TAUX_OBJ(objPtr);
	TRACE(("=> mark depth as %d\n", (int) CURR_DEPTH));
	NEXT_INST_F(1, 0, 0);

    case INST_EXPAND_DROP:
	/*
	 * Drops an element of the auxObjList, popping stack elements to
	 * restore the stack to the state before the point where the aux
	 * element was created.
	 */

	CLANG_ASSERT(auxObjList);
	objc = CURR_DEPTH - PTR2INT(auxObjList->internalRep.twoPtrValue.ptr2);
	POP_TAUX_OBJ();
#ifdef TCL_COMPILE_DEBUG
	/* Ugly abuse! */
	starting = 1;
#endif
	TRACE(("=> drop %d items\n", objc));
	NEXT_INST_V(1, objc, 0);

    case INST_EXPAND_STKTOP: {
	int i;
	ptrdiff_t moved;

	/*
	 * Make sure that the element at stackTop is a list; if not, just
	 * leave with an error. Note that the element from the expand list
	 * will be removed at checkForCatch.
	 */

	objPtr = OBJ_AT_TOS;
	TRACE(("\"%.30s\" => ", O2S(objPtr)));
	if (TclListObjGetElements(interp, objPtr, &objc, &objv) != TCL_OK) {
	    TRACE_ERROR(interp);
	    goto gotError;
	}
	(void) POP_OBJECT();

	/*
	 * Make sure there is enough room in the stack to expand this list
	 * *and* process the rest of the command (at least up to the next
	 * argument expansion or command end). The operand is the current
	 * stack depth, as seen by the compiler.
	 */

	auxObjList->length += objc - 1;
	if ((objc > 1) && (auxObjList->length > 0)) {
	    length = auxObjList->length /* Total expansion room we need */
		    + codePtr->maxStackDepth /* Beyond the original max */
		    - CURR_DEPTH;	/* Relative to where we are */
	    DECACHE_STACK_INFO();
	    moved = GrowEvaluationStack(iPtr->execEnvPtr, length, 1)
		    - (Tcl_Obj **) TD;
	    if (moved) {
		/*
		 * Change the global data to point to the new stack: move the
		 * TEBCdataPtr TD, recompute the position of every other
		 * stack-allocated parameter, update the stack pointers.
		 */

		TD = (TEBCdata *) (((Tcl_Obj **)TD) + moved);

		catchTop += moved;
		tosPtr += moved;
	    }
	}

	/*
	 * Expand the list at stacktop onto the stack; free the list. Knowing
	 * that it has a freeIntRepProc we use Tcl_DecrRefCount().
	 */

	for (i = 0; i < objc; i++) {
	    PUSH_OBJECT(objv[i]);
	}

	TRACE_APPEND(("OK\n"));
	Tcl_DecrRefCount(objPtr);
	NEXT_INST_F(5, 0, 0);
    }

    case INST_EXPR_STK: {
	ByteCode *newCodePtr;

	bcFramePtr->data.tebc.pc = (char *) pc;
	iPtr->cmdFramePtr = bcFramePtr;
	DECACHE_STACK_INFO();
	newCodePtr = CompileExprObj(interp, OBJ_AT_TOS);
	CACHE_STACK_INFO();
	cleanup = 1;
	pc++;
	TEBC_YIELD();
	return TclNRExecuteByteCode(interp, newCodePtr);
    }

	/*
	 * INVOCATION BLOCK
	 */

    instEvalStk:
    case INST_EVAL_STK:
	bcFramePtr->data.tebc.pc = (char *) pc;
	iPtr->cmdFramePtr = bcFramePtr;

	cleanup = 1;
	pc += 1;
	TEBC_YIELD();
	return TclNREvalObjEx(interp, OBJ_AT_TOS, 0, NULL, 0);

    case INST_INVOKE_EXPANDED:
	CLANG_ASSERT(auxObjList);
	objc = CURR_DEPTH - PTR2INT(auxObjList->internalRep.twoPtrValue.ptr2);
	POP_TAUX_OBJ();
	if (objc) {
	    pcAdjustment = 1;
	    goto doInvocation;
	}

	/*
	 * Nothing was expanded, return {}.
	 */

	TclNewObj(objResultPtr);
	NEXT_INST_F(1, 0, 1);

    case INST_INVOKE_STK4:
	objc = TclGetUInt4AtPtr(pc+1);
	pcAdjustment = 5;
	goto doInvocation;

    case INST_INVOKE_STK1:
	objc = TclGetUInt1AtPtr(pc+1);
	pcAdjustment = 2;

    doInvocation:
	objv = &OBJ_AT_DEPTH(objc-1);
	cleanup = objc;

#ifdef TCL_COMPILE_DEBUG
	if (tclTraceExec >= 2) {
	    int i;

	    if (traceInstructions) {
		strncpy(cmdNameBuf, TclGetString(objv[0]), 20);
		TRACE(("%u => call ", objc));
	    } else {
		fprintf(stdout, "%d: (%u) invoking ", iPtr->numLevels,
			(unsigned)(pc - codePtr->codeStart));
	    }
	    for (i = 0;  i < objc;  i++) {
		TclPrintObject(stdout, objv[i], 15);
		fprintf(stdout, " ");
	    }
	    fprintf(stdout, "\n");
	    fflush(stdout);
	}
#endif /*TCL_COMPILE_DEBUG*/

	/*
	 * Finally, let TclEvalObjv handle the command.
	 *
	 * TIP #280: Record the last piece of info needed by
	 * 'TclGetSrcInfoForPc', and push the frame.
	 */

	bcFramePtr->data.tebc.pc = (char *) pc;
	iPtr->cmdFramePtr = bcFramePtr;

	if (iPtr->flags & INTERP_DEBUG_FRAME) {
	    ArgumentBCEnter(interp, codePtr, TD, pc, objc, objv);
	}

	DECACHE_STACK_INFO();

	pc += pcAdjustment;
	TEBC_YIELD();
	return TclNREvalObjv(interp, objc, objv,
		TCL_EVAL_NOERR | TCL_EVAL_SOURCE_IN_FRAME, NULL);

#if TCL_SUPPORT_84_BYTECODE
    case INST_CALL_BUILTIN_FUNC1:
	/*
	 * Call one of the built-in pre-8.5 Tcl math functions. This
	 * translates to INST_INVOKE_STK1 with the first argument of
	 * ::tcl::mathfunc::$objv[0]. We need to insert the named math
	 * function into the stack.
	 */

	opnd = TclGetUInt1AtPtr(pc+1);
	if ((opnd < 0) || (opnd > LAST_BUILTIN_FUNC)) {
	    TRACE(("UNRECOGNIZED BUILTIN FUNC CODE %d\n", opnd));
	    Tcl_Panic("TclNRExecuteByteCode: unrecognized builtin function code %d", opnd);
	}

	TclNewLiteralStringObj(objPtr, "::tcl::mathfunc::");
	Tcl_AppendToObj(objPtr, tclBuiltinFuncTable[opnd].name, -1);

	/*
	 * Only 0, 1 or 2 args.
	 */

	{
	    int numArgs = tclBuiltinFuncTable[opnd].numArgs;
	    Tcl_Obj *tmpPtr1, *tmpPtr2;

	    if (numArgs == 0) {
		PUSH_OBJECT(objPtr);
	    } else if (numArgs == 1) {
		tmpPtr1 = POP_OBJECT();
		PUSH_OBJECT(objPtr);
		PUSH_OBJECT(tmpPtr1);
		Tcl_DecrRefCount(tmpPtr1);
	    } else {
		tmpPtr2 = POP_OBJECT();
		tmpPtr1 = POP_OBJECT();
		PUSH_OBJECT(objPtr);
		PUSH_OBJECT(tmpPtr1);
		PUSH_OBJECT(tmpPtr2);
		Tcl_DecrRefCount(tmpPtr1);
		Tcl_DecrRefCount(tmpPtr2);
	    }
	    objc = numArgs + 1;
	}
	pcAdjustment = 2;
	goto doInvocation;

    case INST_CALL_FUNC1:
	/*
	 * Call a non-builtin Tcl math function previously registered by a
	 * call to Tcl_CreateMathFunc pre-8.5. This is essentially
	 * INST_INVOKE_STK1 converting the first arg to
	 * ::tcl::mathfunc::$objv[0].
	 */

	objc = TclGetUInt1AtPtr(pc+1);	/* Number of arguments. The function
					 * name is the 0-th argument. */

	objPtr = OBJ_AT_DEPTH(objc-1);
	TclNewLiteralStringObj(tmpPtr, "::tcl::mathfunc::");
	Tcl_AppendObjToObj(tmpPtr, objPtr);
	Tcl_DecrRefCount(objPtr);

	/*
	 * Variation of PUSH_OBJECT.
	 */

	OBJ_AT_DEPTH(objc-1) = tmpPtr;
	Tcl_IncrRefCount(tmpPtr);

	pcAdjustment = 2;
	goto doInvocation;
#else
    /*
     * INST_CALL_BUILTIN_FUNC1 and INST_CALL_FUNC1 were made obsolete by the
     * changes to add a ::tcl::mathfunc namespace in 8.5. Optional support
     * remains for existing bytecode precompiled files.
     */

    case INST_CALL_BUILTIN_FUNC1:
	Tcl_Panic("TclNRExecuteByteCode: obsolete INST_CALL_BUILTIN_FUNC1 found");
    case INST_CALL_FUNC1:
	Tcl_Panic("TclNRExecuteByteCode: obsolete INST_CALL_FUNC1 found");
#endif

    case INST_INVOKE_REPLACE:
	objc = TclGetUInt4AtPtr(pc+1);
	opnd = TclGetUInt1AtPtr(pc+5);
	objPtr = POP_OBJECT();
	objv = &OBJ_AT_DEPTH(objc-1);
	cleanup = objc;
#ifdef TCL_COMPILE_DEBUG
	if (tclTraceExec >= 2) {
	    int i;

	    if (traceInstructions) {
		strncpy(cmdNameBuf, TclGetString(objv[0]), 20);
		TRACE(("%u => call (implementation %s) ", objc, O2S(objPtr)));
	    } else {
		fprintf(stdout,
			"%d: (%u) invoking (using implementation %s) ",
			iPtr->numLevels, (unsigned)(pc - codePtr->codeStart),
			O2S(objPtr));
	    }
	    for (i = 0;  i < objc;  i++) {
		if (i < opnd) {
		    fprintf(stdout, "<");
		    TclPrintObject(stdout, objv[i], 15);
		    fprintf(stdout, ">");
		} else {
		    TclPrintObject(stdout, objv[i], 15);
		}
		fprintf(stdout, " ");
	    }
	    fprintf(stdout, "\n");
	    fflush(stdout);
	}
#endif /*TCL_COMPILE_DEBUG*/

	bcFramePtr->data.tebc.pc = (char *) pc;
	iPtr->cmdFramePtr = bcFramePtr;
	if (iPtr->flags & INTERP_DEBUG_FRAME) {
	    ArgumentBCEnter(interp, codePtr, TD, pc, objc, objv);
	}

	TclInitRewriteEnsemble(interp, opnd, 1, objv);

	{
	    Tcl_Obj *copyPtr = Tcl_NewListObj(objc - opnd + 1, NULL);

	    Tcl_ListObjAppendElement(NULL, copyPtr, objPtr);
	    Tcl_ListObjReplace(NULL, copyPtr, LIST_MAX, 0,
		    objc - opnd, objv + opnd);
	    Tcl_DecrRefCount(objPtr);
	    objPtr = copyPtr;
	}

	DECACHE_STACK_INFO();
	pc += 6;
	TEBC_YIELD();

	TclMarkTailcall(interp);
	TclNRAddCallback(interp, TclClearRootEnsemble, NULL, NULL, NULL, NULL);
	Tcl_ListObjGetElements(NULL, objPtr, &objc, &objv);
	TclNRAddCallback(interp, TclNRReleaseValues, objPtr, NULL, NULL, NULL);
	return TclNREvalObjv(interp, objc, objv, TCL_EVAL_INVOKE, NULL);

    /*
     * -----------------------------------------------------------------
     *	   Start of INST_LOAD instructions.
     *
     * WARNING: more 'goto' here than your doctor recommended! The different
     * instructions set the value of some variables and then jump to some
     * common execution code.
     */

    case INST_LOAD_SCALAR1:
    instLoadScalar1:
	opnd = TclGetUInt1AtPtr(pc+1);
	varPtr = LOCAL(opnd);
	while (TclIsVarLink(varPtr)) {
	    varPtr = varPtr->value.linkPtr;
	}
	TRACE(("%u => ", opnd));
	if (TclIsVarDirectReadable(varPtr)) {
	    /*
	     * No errors, no traces: just get the value.
	     */

	    objResultPtr = varPtr->value.objPtr;
	    TRACE_APPEND(("%.30s\n", O2S(objResultPtr)));
	    NEXT_INST_F(2, 0, 1);
	}
	pcAdjustment = 2;
	cleanup = 0;
	arrayPtr = NULL;
	part1Ptr = part2Ptr = NULL;
	goto doCallPtrGetVar;

    case INST_LOAD_SCALAR4:
	opnd = TclGetUInt4AtPtr(pc+1);
	varPtr = LOCAL(opnd);
	while (TclIsVarLink(varPtr)) {
	    varPtr = varPtr->value.linkPtr;
	}
	TRACE(("%u => ", opnd));
	if (TclIsVarDirectReadable(varPtr)) {
	    /*
	     * No errors, no traces: just get the value.
	     */

	    objResultPtr = varPtr->value.objPtr;
	    TRACE_APPEND(("%.30s\n", O2S(objResultPtr)));
	    NEXT_INST_F(5, 0, 1);
	}
	pcAdjustment = 5;
	cleanup = 0;
	arrayPtr = NULL;
	part1Ptr = part2Ptr = NULL;
	goto doCallPtrGetVar;

    case INST_LOAD_ARRAY4:
	opnd = TclGetUInt4AtPtr(pc+1);
	pcAdjustment = 5;
	goto doLoadArray;

    case INST_LOAD_ARRAY1:
	opnd = TclGetUInt1AtPtr(pc+1);
	pcAdjustment = 2;

    doLoadArray:
	part1Ptr = NULL;
	part2Ptr = OBJ_AT_TOS;
	arrayPtr = LOCAL(opnd);
	while (TclIsVarLink(arrayPtr)) {
	    arrayPtr = arrayPtr->value.linkPtr;
	}
	TRACE(("%u \"%.30s\" => ", opnd, O2S(part2Ptr)));
	if (TclIsVarArray(arrayPtr) && !ReadTraced(arrayPtr)) {
	    varPtr = VarHashFindVar(arrayPtr->value.tablePtr, part2Ptr);
	    if (varPtr && TclIsVarDirectReadable(varPtr)) {
		/*
		 * No errors, no traces: just get the value.
		 */

		objResultPtr = varPtr->value.objPtr;
		TRACE_APPEND(("%.30s\n", O2S(objResultPtr)));
		NEXT_INST_F(pcAdjustment, 1, 1);
	    }
	}
	varPtr = TclLookupArrayElement(interp, part1Ptr, part2Ptr,
		TCL_LEAVE_ERR_MSG, "read", 0, 1, arrayPtr, opnd);
	if (varPtr == NULL) {
	    TRACE_ERROR(interp);
	    goto gotError;
	}
	cleanup = 1;
	goto doCallPtrGetVar;

    case INST_LOAD_ARRAY_STK:
	cleanup = 2;
	part2Ptr = OBJ_AT_TOS;		/* element name */
	objPtr = OBJ_UNDER_TOS;		/* array name */
	TRACE(("\"%.30s(%.30s)\" => ", O2S(objPtr), O2S(part2Ptr)));
	goto doLoadStk;

    case INST_LOAD_STK:
    case INST_LOAD_SCALAR_STK:
	cleanup = 1;
	part2Ptr = NULL;
	objPtr = OBJ_AT_TOS;		/* variable name */
	TRACE(("\"%.30s\" => ", O2S(objPtr)));

    doLoadStk:
	part1Ptr = objPtr;
	varPtr = TclObjLookupVarEx(interp, part1Ptr, part2Ptr,
		TCL_LEAVE_ERR_MSG, "read", /*createPart1*/0, /*createPart2*/1,
		&arrayPtr);
	if (!varPtr) {
	    TRACE_ERROR(interp);
	    goto gotError;
	}

	if (TclIsVarDirectReadable2(varPtr, arrayPtr)) {
	    /*
	     * No errors, no traces: just get the value.
	     */

	    objResultPtr = varPtr->value.objPtr;
	    TRACE_APPEND(("%.30s\n", O2S(objResultPtr)));
	    NEXT_INST_V(1, cleanup, 1);
	}
	pcAdjustment = 1;
	opnd = -1;

    doCallPtrGetVar:
	/*
	 * There are either errors or the variable is traced: call
	 * TclPtrGetVar to process fully.
	 */

	DECACHE_STACK_INFO();
	objResultPtr = TclPtrGetVar(interp, varPtr, arrayPtr,
		part1Ptr, part2Ptr, TCL_LEAVE_ERR_MSG, opnd);
	CACHE_STACK_INFO();
	if (!objResultPtr) {
	    TRACE_ERROR(interp);
	    goto gotError;
	}
	TRACE_APPEND(("%.30s\n", O2S(objResultPtr)));
	NEXT_INST_V(pcAdjustment, cleanup, 1);

    /*
     *	   End of INST_LOAD instructions.
     * -----------------------------------------------------------------
     *	   Start of INST_STORE and related instructions.
     *
     * WARNING: more 'goto' here than your doctor recommended! The different
     * instructions set the value of some variables and then jump to somme
     * common execution code.
     */

    {
	int storeFlags, len;

    case INST_STORE_ARRAY4:
	opnd = TclGetUInt4AtPtr(pc+1);
	pcAdjustment = 5;
	goto doStoreArrayDirect;

    case INST_STORE_ARRAY1:
	opnd = TclGetUInt1AtPtr(pc+1);
	pcAdjustment = 2;

    doStoreArrayDirect:
	valuePtr = OBJ_AT_TOS;
	part2Ptr = OBJ_UNDER_TOS;
	arrayPtr = LOCAL(opnd);
	TRACE(("%u \"%.30s\" <- \"%.30s\" => ", opnd, O2S(part2Ptr),
		O2S(valuePtr)));
	while (TclIsVarLink(arrayPtr)) {
	    arrayPtr = arrayPtr->value.linkPtr;
	}
	if (TclIsVarArray(arrayPtr) && !WriteTraced(arrayPtr)) {
	    varPtr = VarHashFindVar(arrayPtr->value.tablePtr, part2Ptr);
	    if (varPtr && TclIsVarDirectWritable(varPtr)) {
		tosPtr--;
		Tcl_DecrRefCount(OBJ_AT_TOS);
		OBJ_AT_TOS = valuePtr;
		goto doStoreVarDirect;
	    }
	}
	cleanup = 2;
	storeFlags = TCL_LEAVE_ERR_MSG;
	part1Ptr = NULL;
	goto doStoreArrayDirectFailed;

    case INST_STORE_SCALAR4:
	opnd = TclGetUInt4AtPtr(pc+1);
	pcAdjustment = 5;
	goto doStoreScalarDirect;

    case INST_STORE_SCALAR1:
	opnd = TclGetUInt1AtPtr(pc+1);
	pcAdjustment = 2;

    doStoreScalarDirect:
	valuePtr = OBJ_AT_TOS;
	varPtr = LOCAL(opnd);
	TRACE(("%u <- \"%.30s\" => ", opnd, O2S(valuePtr)));
	while (TclIsVarLink(varPtr)) {
	    varPtr = varPtr->value.linkPtr;
	}
	if (!TclIsVarDirectWritable(varPtr)) {
	    storeFlags = TCL_LEAVE_ERR_MSG;
	    part1Ptr = NULL;
	    goto doStoreScalar;
	}

	/*
	 * No traces, no errors, plain 'set': we can safely inline. The value
	 * *will* be set to what's requested, so that the stack top remains
	 * pointing to the same Tcl_Obj.
	 */

    doStoreVarDirect:
	valuePtr = varPtr->value.objPtr;
	if (valuePtr != NULL) {
	    TclDecrRefCount(valuePtr);
	}
	objResultPtr = OBJ_AT_TOS;
	varPtr->value.objPtr = objResultPtr;
#ifndef TCL_COMPILE_DEBUG
	if (*(pc+pcAdjustment) == INST_POP) {
	    tosPtr--;
	    NEXT_INST_F((pcAdjustment+1), 0, 0);
	}
#else
	TRACE_APPEND(("%.30s\n", O2S(objResultPtr)));
#endif
	Tcl_IncrRefCount(objResultPtr);
	NEXT_INST_F(pcAdjustment, 0, 0);

    case INST_LAPPEND_STK:
	valuePtr = OBJ_AT_TOS; /* value to append */
	part2Ptr = NULL;
	storeFlags = (TCL_LEAVE_ERR_MSG | TCL_APPEND_VALUE
		| TCL_LIST_ELEMENT);
	goto doStoreStk;

    case INST_LAPPEND_ARRAY_STK:
	valuePtr = OBJ_AT_TOS; /* value to append */
	part2Ptr = OBJ_UNDER_TOS;
	storeFlags = (TCL_LEAVE_ERR_MSG | TCL_APPEND_VALUE
		| TCL_LIST_ELEMENT);
	goto doStoreStk;

    case INST_APPEND_STK:
	valuePtr = OBJ_AT_TOS; /* value to append */
	part2Ptr = NULL;
	storeFlags = (TCL_LEAVE_ERR_MSG | TCL_APPEND_VALUE);
	goto doStoreStk;

    case INST_APPEND_ARRAY_STK:
	valuePtr = OBJ_AT_TOS; /* value to append */
	part2Ptr = OBJ_UNDER_TOS;
	storeFlags = (TCL_LEAVE_ERR_MSG | TCL_APPEND_VALUE);
	goto doStoreStk;

    case INST_STORE_ARRAY_STK:
	valuePtr = OBJ_AT_TOS;
	part2Ptr = OBJ_UNDER_TOS;
	storeFlags = TCL_LEAVE_ERR_MSG;
	goto doStoreStk;

    case INST_STORE_STK:
    case INST_STORE_SCALAR_STK:
	valuePtr = OBJ_AT_TOS;
	part2Ptr = NULL;
	storeFlags = TCL_LEAVE_ERR_MSG;

    doStoreStk:
	objPtr = OBJ_AT_DEPTH(1 + (part2Ptr != NULL)); /* variable name */
	part1Ptr = objPtr;
#ifdef TCL_COMPILE_DEBUG
	if (part2Ptr == NULL) {
	    TRACE(("\"%.30s\" <- \"%.30s\" =>", O2S(part1Ptr),O2S(valuePtr)));
	} else {
	    TRACE(("\"%.30s(%.30s)\" <- \"%.30s\" => ",
		    O2S(part1Ptr), O2S(part2Ptr), O2S(valuePtr)));
	}
#endif
	varPtr = TclObjLookupVarEx(interp, objPtr,part2Ptr, TCL_LEAVE_ERR_MSG,
		"set", /*createPart1*/ 1, /*createPart2*/ 1, &arrayPtr);
	if (!varPtr) {
	    TRACE_ERROR(interp);
	    goto gotError;
	}
	cleanup = ((part2Ptr == NULL)? 2 : 3);
	pcAdjustment = 1;
	opnd = -1;
	goto doCallPtrSetVar;

    case INST_LAPPEND_ARRAY4:
	opnd = TclGetUInt4AtPtr(pc+1);
	pcAdjustment = 5;
	storeFlags = (TCL_LEAVE_ERR_MSG | TCL_APPEND_VALUE
		| TCL_LIST_ELEMENT);
	goto doStoreArray;

    case INST_LAPPEND_ARRAY1:
	opnd = TclGetUInt1AtPtr(pc+1);
	pcAdjustment = 2;
	storeFlags = (TCL_LEAVE_ERR_MSG | TCL_APPEND_VALUE
		| TCL_LIST_ELEMENT);
	goto doStoreArray;

    case INST_APPEND_ARRAY4:
	opnd = TclGetUInt4AtPtr(pc+1);
	pcAdjustment = 5;
	storeFlags = (TCL_LEAVE_ERR_MSG | TCL_APPEND_VALUE);
	goto doStoreArray;

    case INST_APPEND_ARRAY1:
	opnd = TclGetUInt1AtPtr(pc+1);
	pcAdjustment = 2;
	storeFlags = (TCL_LEAVE_ERR_MSG | TCL_APPEND_VALUE);
	goto doStoreArray;

    doStoreArray:
	valuePtr = OBJ_AT_TOS;
	part2Ptr = OBJ_UNDER_TOS;
	arrayPtr = LOCAL(opnd);
	TRACE(("%u \"%.30s\" <- \"%.30s\" => ", opnd, O2S(part2Ptr),
		O2S(valuePtr)));
	while (TclIsVarLink(arrayPtr)) {
	    arrayPtr = arrayPtr->value.linkPtr;
	}
	cleanup = 2;
	part1Ptr = NULL;

    doStoreArrayDirectFailed:
	varPtr = TclLookupArrayElement(interp, part1Ptr, part2Ptr,
		TCL_LEAVE_ERR_MSG, "set", 1, 1, arrayPtr, opnd);
	if (!varPtr) {
	    TRACE_ERROR(interp);
	    goto gotError;
	}
	goto doCallPtrSetVar;

    case INST_LAPPEND_SCALAR4:
	opnd = TclGetUInt4AtPtr(pc+1);
	pcAdjustment = 5;
	storeFlags = (TCL_LEAVE_ERR_MSG | TCL_APPEND_VALUE
		| TCL_LIST_ELEMENT);
	goto doStoreScalar;

    case INST_LAPPEND_SCALAR1:
	opnd = TclGetUInt1AtPtr(pc+1);
	pcAdjustment = 2;
	storeFlags = (TCL_LEAVE_ERR_MSG | TCL_APPEND_VALUE
		| TCL_LIST_ELEMENT);
	goto doStoreScalar;

    case INST_APPEND_SCALAR4:
	opnd = TclGetUInt4AtPtr(pc+1);
	pcAdjustment = 5;
	storeFlags = (TCL_LEAVE_ERR_MSG | TCL_APPEND_VALUE);
	goto doStoreScalar;

    case INST_APPEND_SCALAR1:
	opnd = TclGetUInt1AtPtr(pc+1);
	pcAdjustment = 2;
	storeFlags = (TCL_LEAVE_ERR_MSG | TCL_APPEND_VALUE);
	goto doStoreScalar;

    doStoreScalar:
	valuePtr = OBJ_AT_TOS;
	varPtr = LOCAL(opnd);
	TRACE(("%u <- \"%.30s\" => ", opnd, O2S(valuePtr)));
	while (TclIsVarLink(varPtr)) {
	    varPtr = varPtr->value.linkPtr;
	}
	cleanup = 1;
	arrayPtr = NULL;
	part1Ptr = part2Ptr = NULL;

    doCallPtrSetVar:
	DECACHE_STACK_INFO();
	objResultPtr = TclPtrSetVar(interp, varPtr, arrayPtr,
		part1Ptr, part2Ptr, valuePtr, storeFlags, opnd);
	CACHE_STACK_INFO();
	if (!objResultPtr) {
	    TRACE_ERROR(interp);
	    goto gotError;
	}
#ifndef TCL_COMPILE_DEBUG
	if (*(pc+pcAdjustment) == INST_POP) {
	    NEXT_INST_V((pcAdjustment+1), cleanup, 0);
	}
#endif
	TRACE_APPEND(("%.30s\n", O2S(objResultPtr)));
	NEXT_INST_V(pcAdjustment, cleanup, 1);

    case INST_LAPPEND_LIST:
	opnd = TclGetUInt4AtPtr(pc+1);
	valuePtr = OBJ_AT_TOS;
	varPtr = LOCAL(opnd);
	cleanup = 1;
	pcAdjustment = 5;
	while (TclIsVarLink(varPtr)) {
	    varPtr = varPtr->value.linkPtr;
	}
	TRACE(("%u <- \"%.30s\" => ", opnd, O2S(valuePtr)));
	if (TclListObjGetElements(interp, valuePtr, &objc, &objv)
		!= TCL_OK) {
	    TRACE_ERROR(interp);
	    goto gotError;
	}
	if (TclIsVarDirectReadable(varPtr)
		&& TclIsVarDirectWritable(varPtr)) {
	    goto lappendListDirect;
	}
	arrayPtr = NULL;
	part1Ptr = part2Ptr = NULL;
	goto lappendListPtr;

    case INST_LAPPEND_LIST_ARRAY:
	opnd = TclGetUInt4AtPtr(pc+1);
	valuePtr = OBJ_AT_TOS;
	part1Ptr = NULL;
	part2Ptr = OBJ_UNDER_TOS;
	arrayPtr = LOCAL(opnd);
	cleanup = 2;
	pcAdjustment = 5;
	while (TclIsVarLink(arrayPtr)) {
	    arrayPtr = arrayPtr->value.linkPtr;
	}
	TRACE(("%u \"%.30s\" \"%.30s\" => ",
		opnd, O2S(part2Ptr), O2S(valuePtr)));
	if (TclListObjGetElements(interp, valuePtr, &objc, &objv)
		!= TCL_OK) {
	    TRACE_ERROR(interp);
	    goto gotError;
	}
	if (TclIsVarArray(arrayPtr) && !ReadTraced(arrayPtr)
		&& !WriteTraced(arrayPtr)) {
	    varPtr = VarHashFindVar(arrayPtr->value.tablePtr, part2Ptr);
	    if (varPtr && TclIsVarDirectReadable(varPtr)
		    && TclIsVarDirectWritable(varPtr)) {
		goto lappendListDirect;
	    }
	}
	varPtr = TclLookupArrayElement(interp, part1Ptr, part2Ptr,
		TCL_LEAVE_ERR_MSG, "set", 1, 1, arrayPtr, opnd);
	if (varPtr == NULL) {
	    TRACE_ERROR(interp);
	    goto gotError;
	}
	goto lappendListPtr;

    case INST_LAPPEND_LIST_ARRAY_STK:
	pcAdjustment = 1;
	cleanup = 3;
	valuePtr = OBJ_AT_TOS;
	part2Ptr = OBJ_UNDER_TOS;	/* element name */
	part1Ptr = OBJ_AT_DEPTH(2);	/* array name */
	TRACE(("\"%.30s(%.30s)\" \"%.30s\" => ",
		O2S(part1Ptr), O2S(part2Ptr), O2S(valuePtr)));
	goto lappendList;

    case INST_LAPPEND_LIST_STK:
	pcAdjustment = 1;
	cleanup = 2;
	valuePtr = OBJ_AT_TOS;
	part2Ptr = NULL;
	part1Ptr = OBJ_UNDER_TOS;	/* variable name */
	TRACE(("\"%.30s\" \"%.30s\" => ", O2S(part1Ptr), O2S(valuePtr)));
	goto lappendList;

    lappendListDirect:
	objResultPtr = varPtr->value.objPtr;
	if (TclListObjLength(interp, objResultPtr, &len) != TCL_OK) {
	    TRACE_ERROR(interp);
	    goto gotError;
	}
	if (Tcl_IsShared(objResultPtr)) {
	    Tcl_Obj *newValue = Tcl_DuplicateObj(objResultPtr);

	    TclDecrRefCount(objResultPtr);
	    varPtr->value.objPtr = objResultPtr = newValue;
	    Tcl_IncrRefCount(newValue);
	}
	if (Tcl_ListObjReplace(interp, objResultPtr, len, 0, objc, objv)
		!= TCL_OK) {
	    TRACE_ERROR(interp);
	    goto gotError;
	}
	TRACE_APPEND(("%.30s\n", O2S(objResultPtr)));
	NEXT_INST_V(pcAdjustment, cleanup, 1);

    lappendList:
	opnd = -1;
	if (TclListObjGetElements(interp, valuePtr, &objc, &objv)
		!= TCL_OK) {
	    TRACE_ERROR(interp);
	    goto gotError;
	}
	DECACHE_STACK_INFO();
	varPtr = TclObjLookupVarEx(interp, part1Ptr, part2Ptr,
		TCL_LEAVE_ERR_MSG, "set", 1, 1, &arrayPtr);
	CACHE_STACK_INFO();
	if (!varPtr) {
	    TRACE_ERROR(interp);
	    goto gotError;
	}

    lappendListPtr:
	if (TclIsVarInHash(varPtr)) {
	    VarHashRefCount(varPtr)++;
	}
	if (arrayPtr && TclIsVarInHash(arrayPtr)) {
	    VarHashRefCount(arrayPtr)++;
	}
	DECACHE_STACK_INFO();
	objResultPtr = TclPtrGetVar(interp, varPtr, arrayPtr,
		part1Ptr, part2Ptr, TCL_LEAVE_ERR_MSG, opnd);
	CACHE_STACK_INFO();
	if (TclIsVarInHash(varPtr)) {
	    VarHashRefCount(varPtr)--;
	}
	if (arrayPtr && TclIsVarInHash(arrayPtr)) {
	    VarHashRefCount(arrayPtr)--;
	}

	{
	    int createdNewObj = 0;

	    if (!objResultPtr) {
		objResultPtr = valuePtr;
	    } else if (TclListObjLength(interp, objResultPtr, &len)!=TCL_OK) {
		TRACE_ERROR(interp);
		goto gotError;
	    } else {
		if (Tcl_IsShared(objResultPtr)) {
		    objResultPtr = Tcl_DuplicateObj(objResultPtr);
		    createdNewObj = 1;
		}
		if (Tcl_ListObjReplace(interp, objResultPtr, len,0, objc,objv)
			!= TCL_OK) {
		    goto errorInLappendListPtr;
		}
	    }
	    DECACHE_STACK_INFO();
	    objResultPtr = TclPtrSetVar(interp, varPtr, arrayPtr, part1Ptr,
		    part2Ptr, objResultPtr, TCL_LEAVE_ERR_MSG, opnd);
	    CACHE_STACK_INFO();
	    if (!objResultPtr) {
	    errorInLappendListPtr:
		if (createdNewObj) {
		    TclDecrRefCount(objResultPtr);
		}
		TRACE_ERROR(interp);
		goto gotError;
	    }
	}
	TRACE_APPEND(("%.30s\n", O2S(objResultPtr)));
	NEXT_INST_V(pcAdjustment, cleanup, 1);
    }

    /*
     *	   End of INST_STORE and related instructions.
     * -----------------------------------------------------------------
     *	   Start of INST_INCR instructions.
     *
     * WARNING: more 'goto' here than your doctor recommended! The different
     * instructions set the value of some variables and then jump to somme
     * common execution code.
     */

/*TODO: Consider more untangling here; merge with LOAD and STORE ? */

    {
	Tcl_Obj *incrPtr;
#ifndef TCL_WIDE_INT_IS_LONG
	Tcl_WideInt w;
#endif
	long increment;

    case INST_INCR_SCALAR1:
    case INST_INCR_ARRAY1:
    case INST_INCR_ARRAY_STK:
    case INST_INCR_SCALAR_STK:
    case INST_INCR_STK:
	opnd = TclGetUInt1AtPtr(pc+1);
	incrPtr = POP_OBJECT();
	switch (*pc) {
	case INST_INCR_SCALAR1:
	    pcAdjustment = 2;
	    goto doIncrScalar;
	case INST_INCR_ARRAY1:
	    pcAdjustment = 2;
	    goto doIncrArray;
	default:
	    pcAdjustment = 1;
	    goto doIncrStk;
	}

    case INST_INCR_ARRAY_STK_IMM:
    case INST_INCR_SCALAR_STK_IMM:
    case INST_INCR_STK_IMM:
	increment = TclGetInt1AtPtr(pc+1);
	incrPtr = Tcl_NewIntObj(increment);
	Tcl_IncrRefCount(incrPtr);
	pcAdjustment = 2;

    doIncrStk:
	if ((*pc == INST_INCR_ARRAY_STK_IMM)
		|| (*pc == INST_INCR_ARRAY_STK)) {
	    part2Ptr = OBJ_AT_TOS;
	    objPtr = OBJ_UNDER_TOS;
	    TRACE(("\"%.30s(%.30s)\" (by %ld) => ",
		    O2S(objPtr), O2S(part2Ptr), increment));
	} else {
	    part2Ptr = NULL;
	    objPtr = OBJ_AT_TOS;
	    TRACE(("\"%.30s\" (by %ld) => ", O2S(objPtr), increment));
	}
	part1Ptr = objPtr;
	opnd = -1;
	varPtr = TclObjLookupVarEx(interp, objPtr, part2Ptr,
		TCL_LEAVE_ERR_MSG, "read", 1, 1, &arrayPtr);
	if (!varPtr) {
	    DECACHE_STACK_INFO();
	    Tcl_AddErrorInfo(interp,
		    "\n    (reading value of variable to increment)");
	    CACHE_STACK_INFO();
	    TRACE_ERROR(interp);
	    Tcl_DecrRefCount(incrPtr);
	    goto gotError;
	}
	cleanup = ((part2Ptr == NULL)? 1 : 2);
	goto doIncrVar;

    case INST_INCR_ARRAY1_IMM:
	opnd = TclGetUInt1AtPtr(pc+1);
	increment = TclGetInt1AtPtr(pc+2);
	incrPtr = Tcl_NewIntObj(increment);
	Tcl_IncrRefCount(incrPtr);
	pcAdjustment = 3;

    doIncrArray:
	part1Ptr = NULL;
	part2Ptr = OBJ_AT_TOS;
	arrayPtr = LOCAL(opnd);
	cleanup = 1;
	while (TclIsVarLink(arrayPtr)) {
	    arrayPtr = arrayPtr->value.linkPtr;
	}
	TRACE(("%u \"%.30s\" (by %ld) => ", opnd, O2S(part2Ptr), increment));
	varPtr = TclLookupArrayElement(interp, part1Ptr, part2Ptr,
		TCL_LEAVE_ERR_MSG, "read", 1, 1, arrayPtr, opnd);
	if (!varPtr) {
	    TRACE_ERROR(interp);
	    Tcl_DecrRefCount(incrPtr);
	    goto gotError;
	}
	goto doIncrVar;

    case INST_INCR_SCALAR1_IMM:
	opnd = TclGetUInt1AtPtr(pc+1);
	increment = TclGetInt1AtPtr(pc+2);
	pcAdjustment = 3;
	cleanup = 0;
	varPtr = LOCAL(opnd);
	while (TclIsVarLink(varPtr)) {
	    varPtr = varPtr->value.linkPtr;
	}

	if (TclIsVarDirectModifyable(varPtr)) {
	    ClientData ptr;
	    int type;

	    objPtr = varPtr->value.objPtr;
	    if (GetNumberFromObj(NULL, objPtr, &ptr, &type) == TCL_OK) {
		if (type == TCL_NUMBER_LONG) {
		    long augend = *((const long *)ptr);
		    long sum = augend + increment;

		    /*
		     * Overflow when (augend and sum have different sign) and
		     * (augend and increment have the same sign). This is
		     * encapsulated in the Overflowing macro.
		     */

		    if (!Overflowing(augend, increment, sum)) {
			TRACE(("%u %ld => ", opnd, increment));
			if (Tcl_IsShared(objPtr)) {
			    objPtr->refCount--;	/* We know it's shared. */
			    TclNewLongObj(objResultPtr, sum);
			    Tcl_IncrRefCount(objResultPtr);
			    varPtr->value.objPtr = objResultPtr;
			} else {
			    objResultPtr = objPtr;
			    TclSetLongObj(objPtr, sum);
			}
			goto doneIncr;
		    }
#ifndef TCL_WIDE_INT_IS_LONG
		    w = (Tcl_WideInt)augend;

		    TRACE(("%u %ld => ", opnd, increment));
		    if (Tcl_IsShared(objPtr)) {
			objPtr->refCount--;	/* We know it's shared. */
			objResultPtr = Tcl_NewWideIntObj(w+increment);
			Tcl_IncrRefCount(objResultPtr);
			varPtr->value.objPtr = objResultPtr;
		    } else {
			objResultPtr = objPtr;

			/*
			 * We know the sum value is outside the long range;
			 * use macro form that doesn't range test again.
			 */

			TclSetWideIntObj(objPtr, w+increment);
		    }
		    goto doneIncr;
#endif
		}	/* end if (type == TCL_NUMBER_LONG) */
#ifndef TCL_WIDE_INT_IS_LONG
		if (type == TCL_NUMBER_WIDE) {
		    Tcl_WideInt sum;

		    w = *((const Tcl_WideInt *) ptr);
		    sum = w + increment;

		    /*
		     * Check for overflow.
		     */

		    if (!Overflowing(w, increment, sum)) {
			TRACE(("%u %ld => ", opnd, increment));
			if (Tcl_IsShared(objPtr)) {
			    objPtr->refCount--;	/* We know it's shared. */
			    objResultPtr = Tcl_NewWideIntObj(sum);
			    Tcl_IncrRefCount(objResultPtr);
			    varPtr->value.objPtr = objResultPtr;
			} else {
			    objResultPtr = objPtr;

			    /*
			     * We *do not* know the sum value is outside the
			     * long range (wide + long can yield long); use
			     * the function call that checks range.
			     */

			    Tcl_SetWideIntObj(objPtr, sum);
			}
			goto doneIncr;
		    }
		}
#endif
	    }
	    if (Tcl_IsShared(objPtr)) {
		objPtr->refCount--;	/* We know it's shared */
		objResultPtr = Tcl_DuplicateObj(objPtr);
		Tcl_IncrRefCount(objResultPtr);
		varPtr->value.objPtr = objResultPtr;
	    } else {
		objResultPtr = objPtr;
	    }
	    TclNewLongObj(incrPtr, increment);
	    if (TclIncrObj(interp, objResultPtr, incrPtr) != TCL_OK) {
		Tcl_DecrRefCount(incrPtr);
		TRACE_ERROR(interp);
		goto gotError;
	    }
	    Tcl_DecrRefCount(incrPtr);
	    goto doneIncr;
	}

	/*
	 * All other cases, flow through to generic handling.
	 */

	TclNewLongObj(incrPtr, increment);
	Tcl_IncrRefCount(incrPtr);

    doIncrScalar:
	varPtr = LOCAL(opnd);
	while (TclIsVarLink(varPtr)) {
	    varPtr = varPtr->value.linkPtr;
	}
	arrayPtr = NULL;
	part1Ptr = part2Ptr = NULL;
	cleanup = 0;
	TRACE(("%u %s => ", opnd, Tcl_GetString(incrPtr)));

    doIncrVar:
	if (TclIsVarDirectModifyable2(varPtr, arrayPtr)) {
	    objPtr = varPtr->value.objPtr;
	    if (Tcl_IsShared(objPtr)) {
		objPtr->refCount--;	/* We know it's shared */
		objResultPtr = Tcl_DuplicateObj(objPtr);
		Tcl_IncrRefCount(objResultPtr);
		varPtr->value.objPtr = objResultPtr;
	    } else {
		objResultPtr = objPtr;
	    }
	    if (TclIncrObj(interp, objResultPtr, incrPtr) != TCL_OK) {
		Tcl_DecrRefCount(incrPtr);
		TRACE_ERROR(interp);
		goto gotError;
	    }
	    Tcl_DecrRefCount(incrPtr);
	} else {
	    DECACHE_STACK_INFO();
	    objResultPtr = TclPtrIncrObjVar(interp, varPtr, arrayPtr,
		    part1Ptr, part2Ptr, incrPtr, TCL_LEAVE_ERR_MSG, opnd);
	    CACHE_STACK_INFO();
	    Tcl_DecrRefCount(incrPtr);
	    if (objResultPtr == NULL) {
		TRACE_ERROR(interp);
		goto gotError;
	    }
	}
    doneIncr:
	TRACE_APPEND(("%.30s\n", O2S(objResultPtr)));
#ifndef TCL_COMPILE_DEBUG
	if (*(pc+pcAdjustment) == INST_POP) {
	    NEXT_INST_V((pcAdjustment+1), cleanup, 0);
	}
#endif
	NEXT_INST_V(pcAdjustment, cleanup, 1);
    }

    /*
     *	   End of INST_INCR instructions.
     * -----------------------------------------------------------------
     *	   Start of INST_EXIST instructions.
     */

    case INST_EXIST_SCALAR:
	cleanup = 0;
	pcAdjustment = 5;
	opnd = TclGetUInt4AtPtr(pc+1);
	varPtr = LOCAL(opnd);
	while (TclIsVarLink(varPtr)) {
	    varPtr = varPtr->value.linkPtr;
	}
	TRACE(("%u => ", opnd));
	if (ReadTraced(varPtr)) {
	    DECACHE_STACK_INFO();
	    TclObjCallVarTraces(iPtr, NULL, varPtr, NULL, NULL,
		    TCL_TRACE_READS, 0, opnd);
	    CACHE_STACK_INFO();
	    if (TclIsVarUndefined(varPtr)) {
		TclCleanupVar(varPtr, NULL);
		varPtr = NULL;
	    }
	}
	goto afterExistsPeephole;

    case INST_EXIST_ARRAY:
	cleanup = 1;
	pcAdjustment = 5;
	opnd = TclGetUInt4AtPtr(pc+1);
	part2Ptr = OBJ_AT_TOS;
	arrayPtr = LOCAL(opnd);
	while (TclIsVarLink(arrayPtr)) {
	    arrayPtr = arrayPtr->value.linkPtr;
	}
	TRACE(("%u \"%.30s\" => ", opnd, O2S(part2Ptr)));
	if (TclIsVarArray(arrayPtr) && !ReadTraced(arrayPtr)) {
	    varPtr = VarHashFindVar(arrayPtr->value.tablePtr, part2Ptr);
	    if (!varPtr || !ReadTraced(varPtr)) {
		goto afterExistsPeephole;
	    }
	}
	varPtr = TclLookupArrayElement(interp, NULL, part2Ptr, 0, "access",
		0, 1, arrayPtr, opnd);
	if (varPtr) {
	    if (ReadTraced(varPtr) || (arrayPtr && ReadTraced(arrayPtr))) {
		DECACHE_STACK_INFO();
		TclObjCallVarTraces(iPtr, arrayPtr, varPtr, NULL, part2Ptr,
			TCL_TRACE_READS, 0, opnd);
		CACHE_STACK_INFO();
	    }
	    if (TclIsVarUndefined(varPtr)) {
		TclCleanupVar(varPtr, arrayPtr);
		varPtr = NULL;
	    }
	}
	goto afterExistsPeephole;

    case INST_EXIST_ARRAY_STK:
	cleanup = 2;
	pcAdjustment = 1;
	part2Ptr = OBJ_AT_TOS;		/* element name */
	part1Ptr = OBJ_UNDER_TOS;	/* array name */
	TRACE(("\"%.30s(%.30s)\" => ", O2S(part1Ptr), O2S(part2Ptr)));
	goto doExistStk;

    case INST_EXIST_STK:
	cleanup = 1;
	pcAdjustment = 1;
	part2Ptr = NULL;
	part1Ptr = OBJ_AT_TOS;		/* variable name */
	TRACE(("\"%.30s\" => ", O2S(part1Ptr)));

    doExistStk:
	varPtr = TclObjLookupVarEx(interp, part1Ptr, part2Ptr, 0, "access",
		/*createPart1*/0, /*createPart2*/1, &arrayPtr);
	if (varPtr) {
	    if (ReadTraced(varPtr) || (arrayPtr && ReadTraced(arrayPtr))) {
		DECACHE_STACK_INFO();
		TclObjCallVarTraces(iPtr, arrayPtr, varPtr, part1Ptr,part2Ptr,
			TCL_TRACE_READS, 0, -1);
		CACHE_STACK_INFO();
	    }
	    if (TclIsVarUndefined(varPtr)) {
		TclCleanupVar(varPtr, arrayPtr);
		varPtr = NULL;
	    }
	}

	/*
	 * Peep-hole optimisation: if you're about to jump, do jump from here.
	 */

    afterExistsPeephole: {
	int found = (varPtr && !TclIsVarUndefined(varPtr));

	TRACE_APPEND(("%d\n", found ? 1 : 0));
	JUMP_PEEPHOLE_V(found, pcAdjustment, cleanup);
    }

    /*
     *	   End of INST_EXIST instructions.
     * -----------------------------------------------------------------
     *	   Start of INST_UNSET instructions.
     */

    {
	int flags;

    case INST_UNSET_SCALAR:
	flags = TclGetUInt1AtPtr(pc+1) ? TCL_LEAVE_ERR_MSG : 0;
	opnd = TclGetUInt4AtPtr(pc+2);
	varPtr = LOCAL(opnd);
	while (TclIsVarLink(varPtr)) {
	    varPtr = varPtr->value.linkPtr;
	}
	TRACE(("%s %u => ", (flags ? "normal" : "noerr"), opnd));
	if (TclIsVarDirectUnsettable(varPtr) && !TclIsVarInHash(varPtr)) {
	    /*
	     * No errors, no traces, no searches: just make the variable cease
	     * to exist.
	     */

	    if (!TclIsVarUndefined(varPtr)) {
		TclDecrRefCount(varPtr->value.objPtr);
	    } else if (flags & TCL_LEAVE_ERR_MSG) {
		goto slowUnsetScalar;
	    }
	    varPtr->value.objPtr = NULL;
	    TRACE_APPEND(("OK\n"));
	    NEXT_INST_F(6, 0, 0);
	}

    slowUnsetScalar:
	DECACHE_STACK_INFO();
	if (TclPtrUnsetVar(interp, varPtr, NULL, NULL, NULL, flags,
		opnd) != TCL_OK && flags) {
	    goto errorInUnset;
	}
	CACHE_STACK_INFO();
	NEXT_INST_F(6, 0, 0);

    case INST_UNSET_ARRAY:
	flags = TclGetUInt1AtPtr(pc+1) ? TCL_LEAVE_ERR_MSG : 0;
	opnd = TclGetUInt4AtPtr(pc+2);
	part2Ptr = OBJ_AT_TOS;
	arrayPtr = LOCAL(opnd);
	while (TclIsVarLink(arrayPtr)) {
	    arrayPtr = arrayPtr->value.linkPtr;
	}
	TRACE(("%s %u \"%.30s\" => ",
		(flags ? "normal" : "noerr"), opnd, O2S(part2Ptr)));
	if (TclIsVarArray(arrayPtr) && !UnsetTraced(arrayPtr)) {
	    varPtr = VarHashFindVar(arrayPtr->value.tablePtr, part2Ptr);
	    if (varPtr && TclIsVarDirectUnsettable(varPtr)) {
		/*
		 * No nasty traces and element exists, so we can proceed to
		 * unset it. Might still not exist though...
		 */

		if (!TclIsVarUndefined(varPtr)) {
		    TclDecrRefCount(varPtr->value.objPtr);
		    TclSetVarUndefined(varPtr);
		    TclClearVarNamespaceVar(varPtr);
		    TclCleanupVar(varPtr, arrayPtr);
		} else if (flags & TCL_LEAVE_ERR_MSG) {
		    goto slowUnsetArray;
		}
		TRACE_APPEND(("OK\n"));
		NEXT_INST_F(6, 1, 0);
	    } else if (!varPtr && !(flags & TCL_LEAVE_ERR_MSG)) {
		/*
		 * Don't need to do anything here.
		 */

		TRACE_APPEND(("OK\n"));
		NEXT_INST_F(6, 1, 0);
	    }
	}
    slowUnsetArray:
	DECACHE_STACK_INFO();
	varPtr = TclLookupArrayElement(interp, NULL, part2Ptr, flags, "unset",
		0, 0, arrayPtr, opnd);
	if (!varPtr) {
	    if (flags & TCL_LEAVE_ERR_MSG) {
		goto errorInUnset;
	    }
	} else if (TclPtrUnsetVar(interp, varPtr, arrayPtr, NULL, part2Ptr,
		flags, opnd) != TCL_OK && (flags & TCL_LEAVE_ERR_MSG)) {
	    goto errorInUnset;
	}
	CACHE_STACK_INFO();
	NEXT_INST_F(6, 1, 0);

    case INST_UNSET_ARRAY_STK:
	flags = TclGetUInt1AtPtr(pc+1) ? TCL_LEAVE_ERR_MSG : 0;
	cleanup = 2;
	part2Ptr = OBJ_AT_TOS;		/* element name */
	part1Ptr = OBJ_UNDER_TOS;	/* array name */
	TRACE(("%s \"%.30s(%.30s)\" => ", (flags ? "normal" : "noerr"),
		O2S(part1Ptr), O2S(part2Ptr)));
	goto doUnsetStk;

    case INST_UNSET_STK:
	flags = TclGetUInt1AtPtr(pc+1) ? TCL_LEAVE_ERR_MSG : 0;
	cleanup = 1;
	part2Ptr = NULL;
	part1Ptr = OBJ_AT_TOS;		/* variable name */
	TRACE(("%s \"%.30s\" => ", (flags ? "normal" : "noerr"),
		O2S(part1Ptr)));

    doUnsetStk:
	DECACHE_STACK_INFO();
	if (TclObjUnsetVar2(interp, part1Ptr, part2Ptr, flags) != TCL_OK
		&& (flags & TCL_LEAVE_ERR_MSG)) {
	    goto errorInUnset;
	}
	CACHE_STACK_INFO();
	TRACE_APPEND(("OK\n"));
	NEXT_INST_V(2, cleanup, 0);

    errorInUnset:
	CACHE_STACK_INFO();
	TRACE_ERROR(interp);
	goto gotError;

	/*
	 * This is really an unset operation these days. Do not issue.
	 */

    case INST_DICT_DONE:
	opnd = TclGetUInt4AtPtr(pc+1);
	TRACE(("%u => OK\n", opnd));
	varPtr = LOCAL(opnd);
	while (TclIsVarLink(varPtr)) {
	    varPtr = varPtr->value.linkPtr;
	}
	if (TclIsVarDirectUnsettable(varPtr) && !TclIsVarInHash(varPtr)) {
	    if (!TclIsVarUndefined(varPtr)) {
		TclDecrRefCount(varPtr->value.objPtr);
	    }
	    varPtr->value.objPtr = NULL;
	} else {
	    DECACHE_STACK_INFO();
	    TclPtrUnsetVar(interp, varPtr, NULL, NULL, NULL, 0, opnd);
	    CACHE_STACK_INFO();
	}
	NEXT_INST_F(5, 0, 0);
    }

    /*
     *	   End of INST_UNSET instructions.
     * -----------------------------------------------------------------
     *	   Start of INST_ARRAY instructions.
     */

    case INST_ARRAY_EXISTS_IMM:
	opnd = TclGetUInt4AtPtr(pc+1);
	pcAdjustment = 5;
	cleanup = 0;
	part1Ptr = NULL;
	arrayPtr = NULL;
	TRACE(("%u => ", opnd));
	varPtr = LOCAL(opnd);
	while (TclIsVarLink(varPtr)) {
	    varPtr = varPtr->value.linkPtr;
	}
	goto doArrayExists;
    case INST_ARRAY_EXISTS_STK:
	opnd = -1;
	pcAdjustment = 1;
	cleanup = 1;
	part1Ptr = OBJ_AT_TOS;
	TRACE(("\"%.30s\" => ", O2S(part1Ptr)));
	varPtr = TclObjLookupVarEx(interp, part1Ptr, NULL, 0, NULL,
		/*createPart1*/0, /*createPart2*/0, &arrayPtr);
    doArrayExists:
	if (varPtr && (varPtr->flags & VAR_TRACED_ARRAY)
		&& (TclIsVarArray(varPtr) || TclIsVarUndefined(varPtr))) {
	    DECACHE_STACK_INFO();
	    result = TclObjCallVarTraces(iPtr, arrayPtr, varPtr, part1Ptr,
		    NULL, (TCL_LEAVE_ERR_MSG|TCL_NAMESPACE_ONLY|
		    TCL_GLOBAL_ONLY|TCL_TRACE_ARRAY), 1, opnd);
	    CACHE_STACK_INFO();
	    if (result == TCL_ERROR) {
		TRACE_ERROR(interp);
		goto gotError;
	    }
	}
	if (varPtr && TclIsVarArray(varPtr) && !TclIsVarUndefined(varPtr)) {
	    objResultPtr = TCONST(1);
	} else {
	    objResultPtr = TCONST(0);
	}
	TRACE_APPEND(("%.30s\n", O2S(objResultPtr)));
	NEXT_INST_V(pcAdjustment, cleanup, 1);

    case INST_ARRAY_MAKE_IMM:
	opnd = TclGetUInt4AtPtr(pc+1);
	pcAdjustment = 5;
	cleanup = 0;
	part1Ptr = NULL;
	arrayPtr = NULL;
	TRACE(("%u => ", opnd));
	varPtr = LOCAL(opnd);
	while (TclIsVarLink(varPtr)) {
	    varPtr = varPtr->value.linkPtr;
	}
	goto doArrayMake;
    case INST_ARRAY_MAKE_STK:
	opnd = -1;
	pcAdjustment = 1;
	cleanup = 1;
	part1Ptr = OBJ_AT_TOS;
	TRACE(("\"%.30s\" => ", O2S(part1Ptr)));
	varPtr = TclObjLookupVarEx(interp, part1Ptr, NULL, TCL_LEAVE_ERR_MSG,
		"set", /*createPart1*/1, /*createPart2*/0, &arrayPtr);
	if (varPtr == NULL) {
	    TRACE_ERROR(interp);
	    goto gotError;
	}
    doArrayMake:
	if (varPtr && !TclIsVarArray(varPtr)) {
	    if (TclIsVarArrayElement(varPtr) || !TclIsVarUndefined(varPtr)) {
		/*
		 * Either an array element, or a scalar: lose!
		 */

		TclObjVarErrMsg(interp, part1Ptr, NULL, "array set",
			"variable isn't array", opnd);
		DECACHE_STACK_INFO();
		Tcl_SetErrorCode(interp, "TCL", "WRITE", "ARRAY", NULL);
		CACHE_STACK_INFO();
		TRACE_ERROR(interp);
		goto gotError;
	    }
	    TclSetVarArray(varPtr);
	    varPtr->value.tablePtr = ckalloc(sizeof(TclVarHashTable));
	    TclInitVarHashTable(varPtr->value.tablePtr,
		    TclGetVarNsPtr(varPtr));
#ifdef TCL_COMPILE_DEBUG
	    TRACE_APPEND(("done\n"));
	} else {
	    TRACE_APPEND(("nothing to do\n"));
#endif
	}
	NEXT_INST_V(pcAdjustment, cleanup, 0);

    /*
     *	   End of INST_ARRAY instructions.
     * -----------------------------------------------------------------
     *	   Start of variable linking instructions.
     */

    {
	Var *otherPtr;
	CallFrame *framePtr, *savedFramePtr;
	Tcl_Namespace *nsPtr;
	Namespace *savedNsPtr;

    case INST_UPVAR:
	TRACE(("%d %.30s %.30s => ", TclGetInt4AtPtr(pc+1),
		O2S(OBJ_UNDER_TOS), O2S(OBJ_AT_TOS)));

	if (TclObjGetFrame(interp, OBJ_UNDER_TOS, &framePtr) == -1) {
	    TRACE_ERROR(interp);
	    goto gotError;
	}

	/*
	 * Locate the other variable.
	 */

	savedFramePtr = iPtr->varFramePtr;
	iPtr->varFramePtr = framePtr;
	otherPtr = TclObjLookupVarEx(interp, OBJ_AT_TOS, NULL,
		TCL_LEAVE_ERR_MSG, "access", /*createPart1*/ 1,
		/*createPart2*/ 1, &varPtr);
	iPtr->varFramePtr = savedFramePtr;
	if (!otherPtr) {
	    TRACE_ERROR(interp);
	    goto gotError;
	}
	goto doLinkVars;

    case INST_NSUPVAR:
	TRACE(("%d %.30s %.30s => ", TclGetInt4AtPtr(pc+1),
		O2S(OBJ_UNDER_TOS), O2S(OBJ_AT_TOS)));
	if (TclGetNamespaceFromObj(interp, OBJ_UNDER_TOS, &nsPtr) != TCL_OK) {
	    TRACE_ERROR(interp);
	    goto gotError;
	}

	/*
	 * Locate the other variable.
	 */

	savedNsPtr = iPtr->varFramePtr->nsPtr;
	iPtr->varFramePtr->nsPtr = (Namespace *) nsPtr;
	otherPtr = TclObjLookupVarEx(interp, OBJ_AT_TOS, NULL,
		(TCL_NAMESPACE_ONLY|TCL_LEAVE_ERR_MSG|TCL_AVOID_RESOLVERS),
		"access", /*createPart1*/ 1, /*createPart2*/ 1, &varPtr);
	iPtr->varFramePtr->nsPtr = savedNsPtr;
	if (!otherPtr) {
	    TRACE_ERROR(interp);
	    goto gotError;
	}
	goto doLinkVars;

    case INST_VARIABLE:
	TRACE(("%d, %.30s => ", TclGetInt4AtPtr(pc+1), O2S(OBJ_AT_TOS)));
	otherPtr = TclObjLookupVarEx(interp, OBJ_AT_TOS, NULL,
		(TCL_NAMESPACE_ONLY | TCL_LEAVE_ERR_MSG), "access",
		/*createPart1*/ 1, /*createPart2*/ 1, &varPtr);
	if (!otherPtr) {
	    TRACE_ERROR(interp);
	    goto gotError;
	}

	/*
	 * Do the [variable] magic.
	 */

	TclSetVarNamespaceVar(otherPtr);

    doLinkVars:

	/*
	 * If we are here, the local variable has already been created: do the
	 * little work of TclPtrMakeUpvar that remains to be done right here
	 * if there are no errors; otherwise, let it handle the case.
	 */

	opnd = TclGetInt4AtPtr(pc+1);
	varPtr = LOCAL(opnd);
	if ((varPtr != otherPtr) && !TclIsVarTraced(varPtr)
		&& (TclIsVarUndefined(varPtr) || TclIsVarLink(varPtr))) {
	    if (!TclIsVarUndefined(varPtr)) {
		/*
		 * Then it is a defined link.
		 */

		Var *linkPtr = varPtr->value.linkPtr;

		if (linkPtr == otherPtr) {
		    TRACE_APPEND(("already linked\n"));
		    NEXT_INST_F(5, 1, 0);
		}
		if (TclIsVarInHash(linkPtr)) {
		    VarHashRefCount(linkPtr)--;
		    if (TclIsVarUndefined(linkPtr)) {
			TclCleanupVar(linkPtr, NULL);
		    }
		}
	    }
	    TclSetVarLink(varPtr);
	    varPtr->value.linkPtr = otherPtr;
	    if (TclIsVarInHash(otherPtr)) {
		VarHashRefCount(otherPtr)++;
	    }
	} else if (TclPtrObjMakeUpvar(interp, otherPtr, NULL, 0,
		opnd) != TCL_OK) {
	    TRACE_ERROR(interp);
	    goto gotError;
	}

	/*
	 * Do not pop the namespace or frame index, it may be needed for other
	 * variables - and [variable] did not push it at all.
	 */

	TRACE_APPEND(("link made\n"));
	NEXT_INST_F(5, 1, 0);
    }

    /*
     *	   End of variable linking instructions.
     * -----------------------------------------------------------------
     */

    case INST_JUMP1:
	opnd = TclGetInt1AtPtr(pc+1);
	TRACE(("%d => new pc %u\n", opnd,
		(unsigned)(pc + opnd - codePtr->codeStart)));
	NEXT_INST_F(opnd, 0, 0);

    case INST_JUMP4:
	opnd = TclGetInt4AtPtr(pc+1);
	TRACE(("%d => new pc %u\n", opnd,
		(unsigned)(pc + opnd - codePtr->codeStart)));
	NEXT_INST_F(opnd, 0, 0);

    {
	int jmpOffset[2], b;

	/* TODO: consider rewrite so we don't compute the offset we're not
	 * going to take. */
    case INST_JUMP_FALSE4:
	jmpOffset[0] = TclGetInt4AtPtr(pc+1);	/* FALSE offset */
	jmpOffset[1] = 5;			/* TRUE offset */
	goto doCondJump;

    case INST_JUMP_TRUE4:
	jmpOffset[0] = 5;
	jmpOffset[1] = TclGetInt4AtPtr(pc+1);
	goto doCondJump;

    case INST_JUMP_FALSE1:
	jmpOffset[0] = TclGetInt1AtPtr(pc+1);
	jmpOffset[1] = 2;
	goto doCondJump;

    case INST_JUMP_TRUE1:
	jmpOffset[0] = 2;
	jmpOffset[1] = TclGetInt1AtPtr(pc+1);

    doCondJump:
	valuePtr = OBJ_AT_TOS;
	TRACE(("%d => ", jmpOffset[
		(*pc==INST_JUMP_FALSE1 || *pc==INST_JUMP_FALSE4) ? 0 : 1]));

	/* TODO - check claim that taking address of b harms performance */
	/* TODO - consider optimization search for constants */
	if (TclGetBooleanFromObj(interp, valuePtr, &b) != TCL_OK) {
	    TRACE_ERROR(interp);
	    goto gotError;
	}

#ifdef TCL_COMPILE_DEBUG
	if (b) {
	    if ((*pc == INST_JUMP_TRUE1) || (*pc == INST_JUMP_TRUE4)) {
		TRACE_APPEND(("%.20s true, new pc %u\n", O2S(valuePtr),
			(unsigned)(pc + jmpOffset[1] - codePtr->codeStart)));
	    } else {
		TRACE_APPEND(("%.20s true\n", O2S(valuePtr)));
	    }
	} else {
	    if ((*pc == INST_JUMP_TRUE1) || (*pc == INST_JUMP_TRUE4)) {
		TRACE_APPEND(("%.20s false\n", O2S(valuePtr)));
	    } else {
		TRACE_APPEND(("%.20s false, new pc %u\n", O2S(valuePtr),
			(unsigned)(pc + jmpOffset[0] - codePtr->codeStart)));
	    }
	}
#endif
	NEXT_INST_F(jmpOffset[b], 1, 0);
    }

    case INST_JUMP_TABLE: {
	Tcl_HashEntry *hPtr;
	JumptableInfo *jtPtr;

	/*
	 * Jump to location looked up in a hashtable; fall through to next
	 * instr if lookup fails.
	 */

	opnd = TclGetInt4AtPtr(pc+1);
	jtPtr = (JumptableInfo *) codePtr->auxDataArrayPtr[opnd].clientData;
	TRACE(("%d \"%.20s\" => ", opnd, O2S(OBJ_AT_TOS)));
	hPtr = Tcl_FindHashEntry(&jtPtr->hashTable, TclGetString(OBJ_AT_TOS));
	if (hPtr != NULL) {
	    int jumpOffset = PTR2INT(Tcl_GetHashValue(hPtr));

	    TRACE_APPEND(("found in table, new pc %u\n",
		    (unsigned)(pc - codePtr->codeStart + jumpOffset)));
	    NEXT_INST_F(jumpOffset, 1, 0);
	} else {
	    TRACE_APPEND(("not found in table\n"));
	    NEXT_INST_F(5, 1, 0);
	}
    }

    /*
     * These two instructions are now redundant: the complete logic of the LOR
     * and LAND is now handled by the expression compiler.
     */

    case INST_LOR:
    case INST_LAND: {
	/*
	 * Operands must be boolean or numeric. No int->double conversions are
	 * performed.
	 */

	int i1, i2, iResult;

	value2Ptr = OBJ_AT_TOS;
	valuePtr = OBJ_UNDER_TOS;
	if (TclGetBooleanFromObj(NULL, valuePtr, &i1) != TCL_OK) {
	    TRACE(("\"%.20s\" => ILLEGAL TYPE %s \n", O2S(valuePtr),
		    (valuePtr->typePtr? valuePtr->typePtr->name : "null")));
	    DECACHE_STACK_INFO();
	    IllegalExprOperandType(interp, pc, valuePtr);
	    CACHE_STACK_INFO();
	    goto gotError;
	}

	if (TclGetBooleanFromObj(NULL, value2Ptr, &i2) != TCL_OK) {
	    TRACE(("\"%.20s\" => ILLEGAL TYPE %s \n", O2S(value2Ptr),
		    (value2Ptr->typePtr? value2Ptr->typePtr->name : "null")));
	    DECACHE_STACK_INFO();
	    IllegalExprOperandType(interp, pc, value2Ptr);
	    CACHE_STACK_INFO();
	    goto gotError;
	}

	if (*pc == INST_LOR) {
	    iResult = (i1 || i2);
	} else {
	    iResult = (i1 && i2);
	}
	objResultPtr = TCONST(iResult);
	TRACE(("%.20s %.20s => %d\n", O2S(valuePtr),O2S(value2Ptr),iResult));
	NEXT_INST_F(1, 2, 1);
    }

    /*
     * -----------------------------------------------------------------
     *	   Start of general introspector instructions.
     */

    case INST_NS_CURRENT: {
	Namespace *currNsPtr = (Namespace *) TclGetCurrentNamespace(interp);

	if (currNsPtr == (Namespace *) TclGetGlobalNamespace(interp)) {
	    TclNewLiteralStringObj(objResultPtr, "::");
	} else {
	    TclNewStringObj(objResultPtr, currNsPtr->fullName,
		    strlen(currNsPtr->fullName));
	}
	TRACE_WITH_OBJ(("=> "), objResultPtr);
	NEXT_INST_F(1, 0, 1);
    }
    case INST_COROUTINE_NAME: {
	CoroutineData *corPtr = iPtr->execEnvPtr->corPtr;

	TclNewObj(objResultPtr);
	if (corPtr && !(corPtr->cmdPtr->flags & CMD_IS_DELETED)) {
	    Tcl_GetCommandFullName(interp, (Tcl_Command) corPtr->cmdPtr,
		    objResultPtr);
	}
	TRACE_WITH_OBJ(("=> "), objResultPtr);
	NEXT_INST_F(1, 0, 1);
    }
    case INST_INFO_LEVEL_NUM:
	TclNewLongObj(objResultPtr, iPtr->varFramePtr->level);
	TRACE_WITH_OBJ(("=> "), objResultPtr);
	NEXT_INST_F(1, 0, 1);
    case INST_INFO_LEVEL_ARGS: {
	int level;
	register CallFrame *framePtr = iPtr->varFramePtr;
	register CallFrame *rootFramePtr = iPtr->rootFramePtr;

	TRACE(("\"%.30s\" => ", O2S(OBJ_AT_TOS)));
	if (TclGetIntFromObj(interp, OBJ_AT_TOS, &level) != TCL_OK) {
	    TRACE_ERROR(interp);
	    goto gotError;
	}
	if (level <= 0) {
	    level += framePtr->level;
	}
	for (; (framePtr->level!=level) && (framePtr!=rootFramePtr) ;
		framePtr = framePtr->callerVarPtr) {
	    /* Empty loop body */
	}
	if (framePtr == rootFramePtr) {
	    Tcl_SetObjResult(interp, Tcl_ObjPrintf(
		    "bad level \"%s\"", TclGetString(OBJ_AT_TOS)));
	    TRACE_ERROR(interp);
	    DECACHE_STACK_INFO();
	    Tcl_SetErrorCode(interp, "TCL", "LOOKUP", "STACK_LEVEL",
		    TclGetString(OBJ_AT_TOS), NULL);
	    CACHE_STACK_INFO();
	    goto gotError;
	}
	objResultPtr = Tcl_NewListObj(framePtr->objc, framePtr->objv);
	TRACE_APPEND(("%.30s\n", O2S(objResultPtr)));
	NEXT_INST_F(1, 1, 1);
    }
    {
	Tcl_Command cmd, origCmd;

    case INST_RESOLVE_COMMAND:
	cmd = Tcl_GetCommandFromObj(interp, OBJ_AT_TOS);
	TclNewObj(objResultPtr);
	if (cmd != NULL) {
	    Tcl_GetCommandFullName(interp, cmd, objResultPtr);
	}
	TRACE_WITH_OBJ(("\"%.20s\" => ", O2S(OBJ_AT_TOS)), objResultPtr);
	NEXT_INST_F(1, 1, 1);

    case INST_ORIGIN_COMMAND:
	TRACE(("\"%.30s\" => ", O2S(OBJ_AT_TOS)));
	cmd = Tcl_GetCommandFromObj(interp, OBJ_AT_TOS);
	if (cmd == NULL) {
	    Tcl_SetObjResult(interp, Tcl_ObjPrintf(
		    "invalid command name \"%s\"", TclGetString(OBJ_AT_TOS)));
	    DECACHE_STACK_INFO();
	    Tcl_SetErrorCode(interp, "TCL", "LOOKUP", "COMMAND",
		    TclGetString(OBJ_AT_TOS), NULL);
	    CACHE_STACK_INFO();
	    TRACE_APPEND(("ERROR: not command\n"));
	    goto gotError;
	}
	origCmd = TclGetOriginalCommand(cmd);
	if (origCmd == NULL) {
	    origCmd = cmd;
	}
	TclNewObj(objResultPtr);
	Tcl_GetCommandFullName(interp, origCmd, objResultPtr);
	TRACE_APPEND(("\"%.30s\"", O2S(OBJ_AT_TOS)));
	NEXT_INST_F(1, 1, 1);
    }

    /*
     * -----------------------------------------------------------------
     *	   Start of TclOO support instructions.
     */

    {
	Object *oPtr;
	CallFrame *framePtr;
	CallContext *contextPtr;
	int skip, newDepth;

    case INST_TCLOO_SELF:
	framePtr = iPtr->varFramePtr;
	if (framePtr == NULL ||
		!(framePtr->isProcCallFrame & FRAME_IS_METHOD)) {
	    TRACE(("=> ERROR: no TclOO call context\n"));
	    Tcl_SetObjResult(interp, Tcl_NewStringObj(
		    "self may only be called from inside a method",
		    -1));
	    DECACHE_STACK_INFO();
	    Tcl_SetErrorCode(interp, "TCL", "OO", "CONTEXT_REQUIRED", NULL);
	    CACHE_STACK_INFO();
	    goto gotError;
	}
	contextPtr = framePtr->clientData;

	/*
	 * Call out to get the name; it's expensive to compute but cached.
	 */

	objResultPtr = TclOOObjectName(interp, contextPtr->oPtr);
	TRACE_WITH_OBJ(("=> "), objResultPtr);
	NEXT_INST_F(1, 0, 1);

    case INST_TCLOO_NEXT_CLASS:
	opnd = TclGetUInt1AtPtr(pc+1);
	framePtr = iPtr->varFramePtr;
	valuePtr = OBJ_AT_DEPTH(opnd - 2);
	objv = &OBJ_AT_DEPTH(opnd - 1);
	skip = 2;
	TRACE(("%d => ", opnd));
	if (framePtr == NULL ||
		!(framePtr->isProcCallFrame & FRAME_IS_METHOD)) {
	    TRACE_APPEND(("ERROR: no TclOO call context\n"));
	    Tcl_SetObjResult(interp, Tcl_NewStringObj(
		    "nextto may only be called from inside a method",
		    -1));
	    DECACHE_STACK_INFO();
	    Tcl_SetErrorCode(interp, "TCL", "OO", "CONTEXT_REQUIRED", NULL);
	    CACHE_STACK_INFO();
	    goto gotError;
	}
	contextPtr = framePtr->clientData;

	oPtr = (Object *) Tcl_GetObjectFromObj(interp, valuePtr);
	if (oPtr == NULL) {
	    TRACE_APPEND(("ERROR: \"%.30s\" not object\n", O2S(valuePtr)));
	    goto gotError;
	} else {
	    Class *classPtr = oPtr->classPtr;
	    struct MInvoke *miPtr;
	    int i;
	    const char *methodType;

	    if (classPtr == NULL) {
		TRACE_APPEND(("ERROR: \"%.30s\" not class\n", O2S(valuePtr)));
		Tcl_SetObjResult(interp, Tcl_ObjPrintf(
			"\"%s\" is not a class", TclGetString(valuePtr)));
		DECACHE_STACK_INFO();
		Tcl_SetErrorCode(interp, "TCL", "OO", "CLASS_REQUIRED", NULL);
		CACHE_STACK_INFO();
		goto gotError;
	    }

	    for (i=contextPtr->index+1 ; i<contextPtr->callPtr->numChain ; i++) {
		miPtr = contextPtr->callPtr->chain + i;
		if (!miPtr->isFilter &&
			miPtr->mPtr->declaringClassPtr == classPtr) {
		    newDepth = i;
#ifdef TCL_COMPILE_DEBUG
		    if (tclTraceExec >= 2) {
			if (traceInstructions) {
			    strncpy(cmdNameBuf, TclGetString(objv[0]), 20);
			} else {
			    fprintf(stdout, "%d: (%u) invoking ",
				    iPtr->numLevels,
				    (unsigned)(pc - codePtr->codeStart));
			}
			for (i = 0;  i < opnd;  i++) {
			    TclPrintObject(stdout, objv[i], 15);
			    fprintf(stdout, " ");
			}
			fprintf(stdout, "\n");
			fflush(stdout);
		    }
#endif /*TCL_COMPILE_DEBUG*/
		    goto doInvokeNext;
		}
	    }

	    if (contextPtr->callPtr->flags & CONSTRUCTOR) {
		methodType = "constructor";
	    } else if (contextPtr->callPtr->flags & DESTRUCTOR) {
		methodType = "destructor";
	    } else {
		methodType = "method";
	    }

	    TRACE_APPEND(("ERROR: \"%.30s\" not on reachable chain\n",
		    O2S(valuePtr)));
	    for (i=contextPtr->index ; i>=0 ; i--) {
		miPtr = contextPtr->callPtr->chain + i;
		if (miPtr->isFilter
			|| miPtr->mPtr->declaringClassPtr != classPtr) {
		    continue;
		}
		Tcl_SetObjResult(interp, Tcl_ObjPrintf(
			"%s implementation by \"%s\" not reachable from here",
			methodType, TclGetString(valuePtr)));
		DECACHE_STACK_INFO();
		Tcl_SetErrorCode(interp, "TCL", "OO", "CLASS_NOT_REACHABLE",
			NULL);
		CACHE_STACK_INFO();
		goto gotError;
	    }
	    Tcl_SetObjResult(interp, Tcl_ObjPrintf(
		    "%s has no non-filter implementation by \"%s\"",
		    methodType, TclGetString(valuePtr)));
	    DECACHE_STACK_INFO();
	    Tcl_SetErrorCode(interp, "TCL", "OO", "CLASS_NOT_THERE", NULL);
	    CACHE_STACK_INFO();
	    goto gotError;
	}

    case INST_TCLOO_NEXT:
	opnd = TclGetUInt1AtPtr(pc+1);
	objv = &OBJ_AT_DEPTH(opnd - 1);
	framePtr = iPtr->varFramePtr;
	skip = 1;
	TRACE(("%d => ", opnd));
	if (framePtr == NULL ||
		!(framePtr->isProcCallFrame & FRAME_IS_METHOD)) {
	    TRACE_APPEND(("ERROR: no TclOO call context\n"));
	    Tcl_SetObjResult(interp, Tcl_NewStringObj(
		    "next may only be called from inside a method",
		    -1));
	    DECACHE_STACK_INFO();
	    Tcl_SetErrorCode(interp, "TCL", "OO", "CONTEXT_REQUIRED", NULL);
	    CACHE_STACK_INFO();
	    goto gotError;
	}
	contextPtr = framePtr->clientData;

	newDepth = contextPtr->index + 1;
	if (newDepth >= contextPtr->callPtr->numChain) {
	    /*
	     * We're at the end of the chain; generate an error message unless
	     * the interpreter is being torn down, in which case we might be
	     * getting here because of methods/destructors doing a [next] (or
	     * equivalent) unexpectedly.
	     */

	    const char *methodType;

	    if (contextPtr->callPtr->flags & CONSTRUCTOR) {
		methodType = "constructor";
	    } else if (contextPtr->callPtr->flags & DESTRUCTOR) {
		methodType = "destructor";
	    } else {
		methodType = "method";
	    }

	    TRACE_APPEND(("ERROR: no TclOO next impl\n"));
	    Tcl_SetObjResult(interp, Tcl_ObjPrintf(
		    "no next %s implementation", methodType));
	    DECACHE_STACK_INFO();
	    Tcl_SetErrorCode(interp, "TCL", "OO", "NOTHING_NEXT", NULL);
	    CACHE_STACK_INFO();
	    goto gotError;
#ifdef TCL_COMPILE_DEBUG
	} else if (tclTraceExec >= 2) {
	    int i;

	    if (traceInstructions) {
		strncpy(cmdNameBuf, TclGetString(objv[0]), 20);
	    } else {
		fprintf(stdout, "%d: (%u) invoking ",
			iPtr->numLevels, (unsigned)(pc - codePtr->codeStart));
	    }
	    for (i = 0;  i < opnd;  i++) {
		TclPrintObject(stdout, objv[i], 15);
		fprintf(stdout, " ");
	    }
	    fprintf(stdout, "\n");
	    fflush(stdout);
#endif /*TCL_COMPILE_DEBUG*/
	}

    doInvokeNext:
	bcFramePtr->data.tebc.pc = (char *) pc;
	iPtr->cmdFramePtr = bcFramePtr;

	if (iPtr->flags & INTERP_DEBUG_FRAME) {
	    ArgumentBCEnter(interp, codePtr, TD, pc, opnd, objv);
	}

	pcAdjustment = 2;
	cleanup = opnd;
	DECACHE_STACK_INFO();
	iPtr->varFramePtr = framePtr->callerVarPtr;
	pc += pcAdjustment;
	TEBC_YIELD();

	TclPushTailcallPoint(interp);
	oPtr = contextPtr->oPtr;
	if (oPtr->flags & FILTER_HANDLING) {
	    TclNRAddCallback(interp, FinalizeOONextFilter,
		    framePtr, contextPtr, INT2PTR(contextPtr->index),
		    INT2PTR(contextPtr->skip));
	} else {
	    TclNRAddCallback(interp, FinalizeOONext,
		    framePtr, contextPtr, INT2PTR(contextPtr->index),
		    INT2PTR(contextPtr->skip));
	}
	contextPtr->skip = skip;
	contextPtr->index = newDepth;
	if (contextPtr->callPtr->chain[newDepth].isFilter
		|| contextPtr->callPtr->flags & FILTER_HANDLING) {
	    oPtr->flags |= FILTER_HANDLING;
	} else {
	    oPtr->flags &= ~FILTER_HANDLING;
	}

	{
	    register Method *const mPtr =
		    contextPtr->callPtr->chain[newDepth].mPtr;

	    return mPtr->typePtr->callProc(mPtr->clientData, interp,
		    (Tcl_ObjectContext) contextPtr, opnd, objv);
	}

    case INST_TCLOO_IS_OBJECT:
	oPtr = (Object *) Tcl_GetObjectFromObj(interp, OBJ_AT_TOS);
	objResultPtr = TCONST(oPtr != NULL ? 1 : 0);
	TRACE_WITH_OBJ(("%.30s => ", O2S(OBJ_AT_TOS)), objResultPtr);
	NEXT_INST_F(1, 1, 1);
    case INST_TCLOO_CLASS:
	oPtr = (Object *) Tcl_GetObjectFromObj(interp, OBJ_AT_TOS);
	if (oPtr == NULL) {
	    TRACE(("%.30s => ERROR: not object\n", O2S(OBJ_AT_TOS)));
	    goto gotError;
	}
	objResultPtr = TclOOObjectName(interp, oPtr->selfCls->thisPtr);
	TRACE_WITH_OBJ(("%.30s => ", O2S(OBJ_AT_TOS)), objResultPtr);
	NEXT_INST_F(1, 1, 1);
    case INST_TCLOO_NS:
	oPtr = (Object *) Tcl_GetObjectFromObj(interp, OBJ_AT_TOS);
	if (oPtr == NULL) {
	    TRACE(("%.30s => ERROR: not object\n", O2S(OBJ_AT_TOS)));
	    goto gotError;
	}

	/*
	 * TclOO objects *never* have the global namespace as their NS.
	 */

	TclNewStringObj(objResultPtr, oPtr->namespacePtr->fullName,
		strlen(oPtr->namespacePtr->fullName));
	TRACE_WITH_OBJ(("%.30s => ", O2S(OBJ_AT_TOS)), objResultPtr);
	NEXT_INST_F(1, 1, 1);
    }

    /*
     *     End of TclOO support instructions.
     * -----------------------------------------------------------------
     *	   Start of INST_LIST and related instructions.
     */

    {
	int index, numIndices, fromIdx, toIdx;
	int nocase, match, length2, cflags, s1len, s2len;
	const char *s1, *s2;

    case INST_LIST:
	/*
	 * Pop the opnd (objc) top stack elements into a new list obj and then
	 * decrement their ref counts.
	 */

	opnd = TclGetUInt4AtPtr(pc+1);
	objResultPtr = Tcl_NewListObj(opnd, &OBJ_AT_DEPTH(opnd-1));
	TRACE_WITH_OBJ(("%u => ", opnd), objResultPtr);
	NEXT_INST_V(5, opnd, 1);

    case INST_LIST_LENGTH:
	TRACE(("\"%.30s\" => ", O2S(OBJ_AT_TOS)));
	if (TclListObjLength(interp, OBJ_AT_TOS, &length) != TCL_OK) {
	    TRACE_ERROR(interp);
	    goto gotError;
	}
	TclNewLongObj(objResultPtr, length);
	TRACE_APPEND(("%d\n", length));
	NEXT_INST_F(1, 1, 1);

    case INST_LIST_INDEX:	/* lindex with objc == 3 */
	value2Ptr = OBJ_AT_TOS;
	valuePtr = OBJ_UNDER_TOS;
	TRACE(("\"%.30s\" \"%.30s\" => ", O2S(valuePtr), O2S(value2Ptr)));

	/*
	 * Extract the desired list element.
	 */

	if ((TclListObjGetElements(interp, valuePtr, &objc, &objv) == TCL_OK)
		&& (value2Ptr->typePtr != &tclListType)
		&& (TclGetIntForIndexM(NULL , value2Ptr, objc-1,
			&index) == TCL_OK)) {
	    TclDecrRefCount(value2Ptr);
	    tosPtr--;
	    pcAdjustment = 1;
	    goto lindexFastPath;
	}

	objResultPtr = TclLindexList(interp, valuePtr, value2Ptr);
	if (!objResultPtr) {
	    TRACE_ERROR(interp);
	    goto gotError;
	}

	/*
	 * Stash the list element on the stack.
	 */

	TRACE_APPEND(("\"%.30s\"\n", O2S(objResultPtr)));
	NEXT_INST_F(1, 2, -1);	/* Already has the correct refCount */

    case INST_LIST_INDEX_IMM:	/* lindex with objc==3 and index in bytecode
				 * stream */

	/*
	 * Pop the list and get the index.
	 */

	valuePtr = OBJ_AT_TOS;
	opnd = TclGetInt4AtPtr(pc+1);
	TRACE(("\"%.30s\" %d => ", O2S(valuePtr), opnd));

	/*
	 * Get the contents of the list, making sure that it really is a list
	 * in the process.
	 */

	if (TclListObjGetElements(interp, valuePtr, &objc, &objv) != TCL_OK) {
	    TRACE_ERROR(interp);
	    goto gotError;
	}

	/*
	 * Select the list item based on the index. Negative operand means
	 * end-based indexing.
	 */

	if (opnd < -1) {
	    index = opnd+1 + objc;
	} else {
	    index = opnd;
	}
	pcAdjustment = 5;

    lindexFastPath:
	if (index >= 0 && index < objc) {
	    objResultPtr = objv[index];
	} else {
	    TclNewObj(objResultPtr);
	}

	TRACE_APPEND(("\"%.30s\"\n", O2S(objResultPtr)));
	NEXT_INST_F(pcAdjustment, 1, 1);

    case INST_LIST_INDEX_MULTI:	/* 'lindex' with multiple index args */
	/*
	 * Determine the count of index args.
	 */

	opnd = TclGetUInt4AtPtr(pc+1);
	numIndices = opnd-1;

	/*
	 * Do the 'lindex' operation.
	 */

	TRACE(("%d => ", opnd));
	objResultPtr = TclLindexFlat(interp, OBJ_AT_DEPTH(numIndices),
		numIndices, &OBJ_AT_DEPTH(numIndices - 1));
	if (!objResultPtr) {
	    TRACE_ERROR(interp);
	    goto gotError;
	}

	/*
	 * Set result.
	 */

	TRACE_APPEND(("\"%.30s\"\n", O2S(objResultPtr)));
	NEXT_INST_V(5, opnd, -1);

    case INST_LSET_FLAT:
	/*
	 * Lset with 3, 5, or more args. Get the number of index args.
	 */

	opnd = TclGetUInt4AtPtr(pc + 1);
	numIndices = opnd - 2;
	TRACE(("%d => ", opnd));

	/*
	 * Get the old value of variable, and remove the stack ref. This is
	 * safe because the variable still references the object; the ref
	 * count will never go zero here - we can use the smaller macro
	 * Tcl_DecrRefCount.
	 */

	valuePtr = POP_OBJECT();
	Tcl_DecrRefCount(valuePtr); /* This one should be done here */

	/*
	 * Compute the new variable value.
	 */

	objResultPtr = TclLsetFlat(interp, valuePtr, numIndices,
		&OBJ_AT_DEPTH(numIndices), OBJ_AT_TOS);
	if (!objResultPtr) {
	    TRACE_ERROR(interp);
	    goto gotError;
	}

	/*
	 * Set result.
	 */

	TRACE_APPEND(("\"%.30s\"\n", O2S(objResultPtr)));
	NEXT_INST_V(5, numIndices+1, -1);

    case INST_LSET_LIST:	/* 'lset' with 4 args */
	/*
	 * Get the old value of variable, and remove the stack ref. This is
	 * safe because the variable still references the object; the ref
	 * count will never go zero here - we can use the smaller macro
	 * Tcl_DecrRefCount.
	 */

	objPtr = POP_OBJECT();
	Tcl_DecrRefCount(objPtr);	/* This one should be done here. */

	/*
	 * Get the new element value, and the index list.
	 */

	valuePtr = OBJ_AT_TOS;
	value2Ptr = OBJ_UNDER_TOS;
	TRACE(("\"%.30s\" \"%.30s\" \"%.30s\" => ",
		O2S(value2Ptr), O2S(valuePtr), O2S(objPtr)));

	/*
	 * Compute the new variable value.
	 */

	objResultPtr = TclLsetList(interp, objPtr, value2Ptr, valuePtr);
	if (!objResultPtr) {
	    TRACE_ERROR(interp);
	    goto gotError;
	}

	/*
	 * Set result.
	 */

	TRACE_APPEND(("\"%.30s\"\n", O2S(objResultPtr)));
	NEXT_INST_F(1, 2, -1);

    case INST_LIST_RANGE_IMM:	/* lrange with objc==4 and both indices in
				 * bytecode stream */

	/*
	 * Pop the list and get the indices.
	 */

	valuePtr = OBJ_AT_TOS;
	fromIdx = TclGetInt4AtPtr(pc+1);
	toIdx = TclGetInt4AtPtr(pc+5);
	TRACE(("\"%.30s\" %d %d => ", O2S(valuePtr), TclGetInt4AtPtr(pc+1),
		TclGetInt4AtPtr(pc+5)));

	/*
	 * Get the contents of the list, making sure that it really is a list
	 * in the process.
	 */

	if (TclListObjGetElements(interp, valuePtr, &objc, &objv) != TCL_OK) {
	    TRACE_ERROR(interp);
	    goto gotError;
	}

	/*
	 * Skip a lot of work if we're about to throw the result away (common
	 * with uses of [lassign]).
	 */

#ifndef TCL_COMPILE_DEBUG
	if (*(pc+9) == INST_POP) {
	    NEXT_INST_F(10, 1, 0);
	}
#endif

	/*
	 * Adjust the indices for end-based handling.
	 */

	if (fromIdx < -1) {
	    fromIdx += 1+objc;
	    if (fromIdx < -1) {
		fromIdx = -1;
	    }
	} else if (fromIdx > objc) {
	    fromIdx = objc;
	}
	if (toIdx < -1) {
	    toIdx += 1 + objc;
	    if (toIdx < -1) {
		toIdx = -1;
	    }
	} else if (toIdx > objc) {
	    toIdx = objc;
	}

	/*
	 * Check if we are referring to a valid, non-empty list range, and if
	 * so, build the list of elements in that range.
	 */

	if (fromIdx<=toIdx && fromIdx<objc && toIdx>=0) {
	    if (fromIdx < 0) {
		fromIdx = 0;
	    }
	    if (toIdx >= objc) {
		toIdx = objc-1;
	    }
	    if (fromIdx == 0 && toIdx != objc-1 && !Tcl_IsShared(valuePtr)) {
		Tcl_ListObjReplace(interp, valuePtr,
			toIdx + 1, LIST_MAX, 0, NULL);
		TRACE_APPEND(("%.30s\n", O2S(valuePtr)));
		NEXT_INST_F(9, 0, 0);
	    }
	    objResultPtr = Tcl_NewListObj(toIdx-fromIdx+1, objv+fromIdx);
	} else {
	    TclNewObj(objResultPtr);
	}

	TRACE_APPEND(("\"%.30s\"", O2S(objResultPtr)));
	NEXT_INST_F(9, 1, 1);

    case INST_LIST_IN:
    case INST_LIST_NOT_IN:	/* Basic list containment operators. */
	value2Ptr = OBJ_AT_TOS;
	valuePtr = OBJ_UNDER_TOS;

	s1 = TclGetStringFromObj(valuePtr, &s1len);
	TRACE(("\"%.30s\" \"%.30s\" => ", O2S(valuePtr), O2S(value2Ptr)));
	if (TclListObjLength(interp, value2Ptr, &length) != TCL_OK) {
	    TRACE_ERROR(interp);
	    goto gotError;
	}
	match = 0;
	if (length > 0) {
	    int i = 0;
	    Tcl_Obj *o;

	    /*
	     * An empty list doesn't match anything.
	     */

	    do {
		Tcl_ListObjIndex(NULL, value2Ptr, i, &o);
		if (o != NULL) {
		    s2 = TclGetStringFromObj(o, &s2len);
		} else {
		    s2 = "";
		    s2len = 0;
		}
		if (s1len == s2len) {
		    match = (memcmp(s1, s2, s1len) == 0);
		}
		i++;
	    } while (i < length && match == 0);
	}

	if (*pc == INST_LIST_NOT_IN) {
	    match = !match;
	}

	TRACE_APPEND(("%d\n", match));

	/*
	 * Peep-hole optimisation: if you're about to jump, do jump from here.
	 * We're saving the effort of pushing a boolean value only to pop it
	 * for branching.
	 */

	JUMP_PEEPHOLE_F(match, 1, 2);

    case INST_LIST_CONCAT:
	value2Ptr = OBJ_AT_TOS;
	valuePtr = OBJ_UNDER_TOS;
	TRACE(("\"%.30s\" \"%.30s\" => ", O2S(valuePtr), O2S(value2Ptr)));
	if (Tcl_IsShared(valuePtr)) {
	    objResultPtr = Tcl_DuplicateObj(valuePtr);
	    if (Tcl_ListObjAppendList(interp, objResultPtr,
		    value2Ptr) != TCL_OK) {
		TRACE_ERROR(interp);
		TclDecrRefCount(objResultPtr);
		goto gotError;
	    }
	    TRACE_APPEND(("\"%.30s\"\n", O2S(objResultPtr)));
	    NEXT_INST_F(1, 2, 1);
	} else {
	    if (Tcl_ListObjAppendList(interp, valuePtr, value2Ptr) != TCL_OK){
		TRACE_ERROR(interp);
		goto gotError;
	    }
	    TRACE_APPEND(("\"%.30s\"\n", O2S(valuePtr)));
	    NEXT_INST_F(1, 1, 0);
	}

    /*
     *	   End of INST_LIST and related instructions.
     * -----------------------------------------------------------------
     *	   Start of string-related instructions.
     */

    case INST_STR_EQ:
    case INST_STR_NEQ:		/* String (in)equality check */
    case INST_STR_CMP:		/* String compare. */
    stringCompare:
	value2Ptr = OBJ_AT_TOS;
	valuePtr = OBJ_UNDER_TOS;

	if (valuePtr == value2Ptr) {
	    match = 0;
	} else {
	    /*
	     * We only need to check (in)equality when we have equal length
	     * strings.  We can use memcmp in all (n)eq cases because we
	     * don't need to worry about lexical LE/BE variance.
	     */

	    typedef int (*memCmpFn_t)(const void*, const void*, size_t);
	    memCmpFn_t memCmpFn;
	    int checkEq = ((*pc == INST_EQ) || (*pc == INST_NEQ)
		    || (*pc == INST_STR_EQ) || (*pc == INST_STR_NEQ));

	    if (TclIsPureByteArray(valuePtr)
		    && TclIsPureByteArray(value2Ptr)) {
		s1 = (char *) Tcl_GetByteArrayFromObj(valuePtr, &s1len);
		s2 = (char *) Tcl_GetByteArrayFromObj(value2Ptr, &s2len);
		memCmpFn = memcmp;
	    } else if ((valuePtr->typePtr == &tclStringType)
		    && (value2Ptr->typePtr == &tclStringType)) {
		/*
		 * Do a unicode-specific comparison if both of the args are of
		 * String type. If the char length == byte length, we can do a
		 * memcmp. In benchmark testing this proved the most efficient
		 * check between the unicode and string comparison operations.
		 */

		s1len = Tcl_GetCharLength(valuePtr);
		s2len = Tcl_GetCharLength(value2Ptr);
		if ((s1len == valuePtr->length)
			&& (valuePtr->bytes != NULL)
			&& (s2len == value2Ptr->length)
			&& (value2Ptr->bytes != NULL)) {
		    s1 = valuePtr->bytes;
		    s2 = value2Ptr->bytes;
		    memCmpFn = memcmp;
		} else {
		    s1 = (char *) Tcl_GetUnicode(valuePtr);
		    s2 = (char *) Tcl_GetUnicode(value2Ptr);
		    if (
#ifdef WORDS_BIGENDIAN
			1
#else
			checkEq
#endif
			) {
			memCmpFn = memcmp;
			s1len *= sizeof(Tcl_UniChar);
			s2len *= sizeof(Tcl_UniChar);
		    } else {
			memCmpFn = (memCmpFn_t) Tcl_UniCharNcmp;
		    }
		}
	    } else {
		/*
		 * strcmp can't do a simple memcmp in order to handle the
		 * special Tcl \xC0\x80 null encoding for utf-8.
		 */

		s1 = TclGetStringFromObj(valuePtr, &s1len);
		s2 = TclGetStringFromObj(value2Ptr, &s2len);
		if (checkEq) {
		    memCmpFn = memcmp;
		} else {
		    memCmpFn = (memCmpFn_t) TclpUtfNcmp2;
		}
	    }

	    if (checkEq && (s1len != s2len)) {
		match = 1;
	    } else {
		/*
		 * The comparison function should compare up to the minimum
		 * byte length only.
		 */
		match = memCmpFn(s1, s2,
			(size_t) ((s1len < s2len) ? s1len : s2len));
		if (match == 0) {
		    match = s1len - s2len;
		}
	    }
	}

	/*
	 * Make sure only -1,0,1 is returned
	 * TODO: consider peephole opt.
	 */

	if (*pc != INST_STR_CMP) {
	    /*
	     * Take care of the opcodes that goto'ed into here.
	     */

	    switch (*pc) {
	    case INST_STR_EQ:
	    case INST_EQ:
		match = (match == 0);
		break;
	    case INST_STR_NEQ:
	    case INST_NEQ:
		match = (match != 0);
		break;
	    case INST_LT:
		match = (match < 0);
		break;
	    case INST_GT:
		match = (match > 0);
		break;
	    case INST_LE:
		match = (match <= 0);
		break;
	    case INST_GE:
		match = (match >= 0);
		break;
	    }
	}

	TRACE(("\"%.20s\" \"%.20s\" => %d\n", O2S(valuePtr), O2S(value2Ptr),
		(match < 0 ? -1 : match > 0 ? 1 : 0)));
	JUMP_PEEPHOLE_F(match, 1, 2);

    case INST_STR_LEN:
	valuePtr = OBJ_AT_TOS;
	length = Tcl_GetCharLength(valuePtr);
	TclNewLongObj(objResultPtr, length);
	TRACE(("\"%.20s\" => %d\n", O2S(valuePtr), length));
	NEXT_INST_F(1, 1, 1);

    case INST_STR_UPPER:
	valuePtr = OBJ_AT_TOS;
	TRACE(("\"%.20s\" => ", O2S(valuePtr)));
	if (Tcl_IsShared(valuePtr)) {
	    s1 = TclGetStringFromObj(valuePtr, &length);
	    TclNewStringObj(objResultPtr, s1, length);
	    length = Tcl_UtfToUpper(TclGetString(objResultPtr));
	    Tcl_SetObjLength(objResultPtr, length);
	    TRACE_APPEND(("\"%.20s\"\n", O2S(objResultPtr)));
	    NEXT_INST_F(1, 1, 1);
	} else {
	    length = Tcl_UtfToUpper(TclGetString(valuePtr));
	    Tcl_SetObjLength(valuePtr, length);
	    TclFreeIntRep(valuePtr);
	    TRACE_APPEND(("\"%.20s\"\n", O2S(valuePtr)));
	    NEXT_INST_F(1, 0, 0);
	}
    case INST_STR_LOWER:
	valuePtr = OBJ_AT_TOS;
	TRACE(("\"%.20s\" => ", O2S(valuePtr)));
	if (Tcl_IsShared(valuePtr)) {
	    s1 = TclGetStringFromObj(valuePtr, &length);
	    TclNewStringObj(objResultPtr, s1, length);
	    length = Tcl_UtfToLower(TclGetString(objResultPtr));
	    Tcl_SetObjLength(objResultPtr, length);
	    TRACE_APPEND(("\"%.20s\"\n", O2S(objResultPtr)));
	    NEXT_INST_F(1, 1, 1);
	} else {
	    length = Tcl_UtfToLower(TclGetString(valuePtr));
	    Tcl_SetObjLength(valuePtr, length);
	    TclFreeIntRep(valuePtr);
	    TRACE_APPEND(("\"%.20s\"\n", O2S(valuePtr)));
	    NEXT_INST_F(1, 0, 0);
	}
    case INST_STR_TITLE:
	valuePtr = OBJ_AT_TOS;
	TRACE(("\"%.20s\" => ", O2S(valuePtr)));
	if (Tcl_IsShared(valuePtr)) {
	    s1 = TclGetStringFromObj(valuePtr, &length);
	    TclNewStringObj(objResultPtr, s1, length);
	    length = Tcl_UtfToTitle(TclGetString(objResultPtr));
	    Tcl_SetObjLength(objResultPtr, length);
	    TRACE_APPEND(("\"%.20s\"\n", O2S(objResultPtr)));
	    NEXT_INST_F(1, 1, 1);
	} else {
	    length = Tcl_UtfToTitle(TclGetString(valuePtr));
	    Tcl_SetObjLength(valuePtr, length);
	    TclFreeIntRep(valuePtr);
	    TRACE_APPEND(("\"%.20s\"\n", O2S(valuePtr)));
	    NEXT_INST_F(1, 0, 0);
	}

    case INST_STR_INDEX:
	value2Ptr = OBJ_AT_TOS;
	valuePtr = OBJ_UNDER_TOS;
	TRACE(("\"%.20s\" %.20s => ", O2S(valuePtr), O2S(value2Ptr)));

	/*
	 * Get char length to calulate what 'end' means.
	 */

	length = Tcl_GetCharLength(valuePtr);
	if (TclGetIntForIndexM(interp, value2Ptr, length-1, &index)!=TCL_OK) {
	    TRACE_ERROR(interp);
	    goto gotError;
	}

	if ((index < 0) || (index >= length)) {
	    TclNewObj(objResultPtr);
	} else if (TclIsPureByteArray(valuePtr)) {
	    objResultPtr = Tcl_NewByteArrayObj(
		    Tcl_GetByteArrayFromObj(valuePtr, NULL)+index, 1);
	} else if (valuePtr->bytes && length == valuePtr->length) {
	    objResultPtr = Tcl_NewStringObj((const char *)
		    valuePtr->bytes+index, 1);
	} else {
	    char buf[TCL_UTF_MAX];
	    Tcl_UniChar ch = Tcl_GetUniChar(valuePtr, index);

	    /*
	     * This could be: Tcl_NewUnicodeObj((const Tcl_UniChar *)&ch, 1)
	     * but creating the object as a string seems to be faster in
	     * practical use.
	     */

	    length = Tcl_UniCharToUtf(ch, buf);
	    objResultPtr = Tcl_NewStringObj(buf, length);
	}

	TRACE_APPEND(("\"%s\"\n", O2S(objResultPtr)));
	NEXT_INST_F(1, 2, 1);

    case INST_STR_RANGE:
	TRACE(("\"%.20s\" %.20s %.20s =>",
		O2S(OBJ_AT_DEPTH(2)), O2S(OBJ_UNDER_TOS), O2S(OBJ_AT_TOS)));
	length = Tcl_GetCharLength(OBJ_AT_DEPTH(2)) - 1;
	if (TclGetIntForIndexM(interp, OBJ_UNDER_TOS, length,
		    &fromIdx) != TCL_OK
	    || TclGetIntForIndexM(interp, OBJ_AT_TOS, length,
		    &toIdx) != TCL_OK) {
	    TRACE_ERROR(interp);
	    goto gotError;
	}

	if (fromIdx < 0) {
	    fromIdx = 0;
	}
	if (toIdx >= length) {
	    toIdx = length;
	}
	if (toIdx >= fromIdx) {
	    objResultPtr = Tcl_GetRange(OBJ_AT_DEPTH(2), fromIdx, toIdx);
	} else {
	    TclNewObj(objResultPtr);
	}
	TRACE_APPEND(("\"%.30s\"\n", O2S(objResultPtr)));
	NEXT_INST_V(1, 3, 1);

    case INST_STR_RANGE_IMM:
	valuePtr = OBJ_AT_TOS;
	fromIdx = TclGetInt4AtPtr(pc+1);
	toIdx = TclGetInt4AtPtr(pc+5);
	length = Tcl_GetCharLength(valuePtr);
	TRACE(("\"%.20s\" %d %d => ", O2S(valuePtr), fromIdx, toIdx));

	/*
	 * Adjust indices for end-based indexing.
	 */

	if (fromIdx < -1) {
	    fromIdx += 1 + length;
	    if (fromIdx < 0) {
		fromIdx = 0;
	    }
	} else if (fromIdx >= length) {
	    fromIdx = length;
	}
	if (toIdx < -1) {
	    toIdx += 1 + length;
	} else if (toIdx >= length) {
	    toIdx = length - 1;
	}

	/*
	 * Check if we can do a sane substring.
	 */

	if (fromIdx <= toIdx) {
	    objResultPtr = Tcl_GetRange(valuePtr, fromIdx, toIdx);
	} else {
	    TclNewObj(objResultPtr);
	}
	TRACE_APPEND(("%.30s\n", O2S(objResultPtr)));
	NEXT_INST_F(9, 1, 1);

    {
	Tcl_UniChar *ustring1, *ustring2, *ustring3, *end, *p;
	int length3;
	Tcl_Obj *value3Ptr;

    case INST_STR_REPLACE:
	value3Ptr = POP_OBJECT();
	valuePtr = OBJ_AT_DEPTH(2);
	length = Tcl_GetCharLength(valuePtr) - 1;
	TRACE(("\"%.20s\" %s %s \"%.20s\" => ", O2S(valuePtr),
		O2S(OBJ_UNDER_TOS), O2S(OBJ_AT_TOS), O2S(value3Ptr)));
	if (TclGetIntForIndexM(interp, OBJ_UNDER_TOS, length,
		    &fromIdx) != TCL_OK
	    || TclGetIntForIndexM(interp, OBJ_AT_TOS, length,
		    &toIdx) != TCL_OK) {
	    TclDecrRefCount(value3Ptr);
	    TRACE_ERROR(interp);
	    goto gotError;
	}
	TclDecrRefCount(OBJ_AT_TOS);
	(void) POP_OBJECT();
	TclDecrRefCount(OBJ_AT_TOS);
	(void) POP_OBJECT();
	if (fromIdx < 0) {
	    fromIdx = 0;
	}

	if (fromIdx > toIdx || fromIdx > length) {
	    TRACE_APPEND(("\"%.30s\"\n", O2S(valuePtr)));
	    TclDecrRefCount(value3Ptr);
	    NEXT_INST_F(1, 0, 0);
	}

	if (toIdx > length) {
	    toIdx = length;
	}

	if (fromIdx == 0 && toIdx == length) {
	    TclDecrRefCount(OBJ_AT_TOS);
	    OBJ_AT_TOS = value3Ptr;
	    TRACE_APPEND(("\"%.30s\"\n", O2S(value3Ptr)));
	    NEXT_INST_F(1, 0, 0);
	}

	length3 = Tcl_GetCharLength(value3Ptr);

	/*
	 * See if we can splice in place. This happens when the number of
	 * characters being replaced is the same as the number of characters
	 * in the string to be inserted.
	 */

	if (length3 - 1 == toIdx - fromIdx) {
	    unsigned char *bytes1, *bytes2;

	    if (Tcl_IsShared(valuePtr)) {
		objResultPtr = Tcl_DuplicateObj(valuePtr);
	    } else {
		objResultPtr = valuePtr;
	    }
	    if (TclIsPureByteArray(objResultPtr)
		    && TclIsPureByteArray(value3Ptr)) {
		bytes1 = Tcl_GetByteArrayFromObj(objResultPtr, NULL);
		bytes2 = Tcl_GetByteArrayFromObj(value3Ptr, NULL);
		memcpy(bytes1 + fromIdx, bytes2, length3);
	    } else {
		ustring1 = Tcl_GetUnicodeFromObj(objResultPtr, NULL);
		ustring2 = Tcl_GetUnicodeFromObj(value3Ptr, NULL);
		memcpy(ustring1 + fromIdx, ustring2,
			length3 * sizeof(Tcl_UniChar));
	    }
	    Tcl_InvalidateStringRep(objResultPtr);
	    TclDecrRefCount(value3Ptr);
	    TRACE_APPEND(("\"%.30s\"\n", O2S(objResultPtr)));
	    if (objResultPtr == valuePtr) {
		NEXT_INST_F(1, 0, 0);
	    } else {
		NEXT_INST_F(1, 1, 1);
	    }
	}

	/*
	 * Get the unicode representation; this is where we guarantee to lose
	 * bytearrays.
	 */

	ustring1 = Tcl_GetUnicodeFromObj(valuePtr, &length);
	length--;

	/*
	 * Remove substring using copying.
	 */

	objResultPtr = NULL;
	if (fromIdx > 0) {
	    objResultPtr = Tcl_NewUnicodeObj(ustring1, fromIdx);
	}
	if (length3 > 0) {
	    if (objResultPtr) {
		Tcl_AppendObjToObj(objResultPtr, value3Ptr);
	    } else if (Tcl_IsShared(value3Ptr)) {
		objResultPtr = Tcl_DuplicateObj(value3Ptr);
	    } else {
		objResultPtr = value3Ptr;
	    }
	}
	if (toIdx < length) {
	    if (objResultPtr) {
		Tcl_AppendUnicodeToObj(objResultPtr, ustring1 + toIdx + 1,
			length - toIdx);
	    } else {
		objResultPtr = Tcl_NewUnicodeObj(ustring1 + toIdx + 1,
			length - toIdx);
	    }
	}
	if (objResultPtr == NULL) {
	    /* This has to be the case [string replace $s 0 end {}] */
	    /* which has result {} which is same as value3Ptr. */
	    objResultPtr = value3Ptr;
	}
	if (objResultPtr == value3Ptr) {
	    /* See [Bug 82e7f67325] */
	    TclDecrRefCount(OBJ_AT_TOS);
	    OBJ_AT_TOS = value3Ptr;
	    TRACE_APPEND(("\"%.30s\"\n", O2S(value3Ptr)));
	    NEXT_INST_F(1, 0, 0);
	}
	TclDecrRefCount(value3Ptr);
	TRACE_APPEND(("\"%.30s\"\n", O2S(objResultPtr)));
	NEXT_INST_F(1, 1, 1);

    case INST_STR_MAP:
	valuePtr = OBJ_AT_TOS;		/* "Main" string. */
	value3Ptr = OBJ_UNDER_TOS;	/* "Target" string. */
	value2Ptr = OBJ_AT_DEPTH(2);	/* "Source" string. */
	if (value3Ptr == value2Ptr) {
	    objResultPtr = valuePtr;
	    goto doneStringMap;
	} else if (valuePtr == value2Ptr) {
	    objResultPtr = value3Ptr;
	    goto doneStringMap;
	}
	ustring1 = Tcl_GetUnicodeFromObj(valuePtr, &length);
	if (length == 0) {
	    objResultPtr = valuePtr;
	    goto doneStringMap;
	}
	ustring2 = Tcl_GetUnicodeFromObj(value2Ptr, &length2);
	if (length2 > length || length2 == 0) {
	    objResultPtr = valuePtr;
	    goto doneStringMap;
	} else if (length2 == length) {
	    if (memcmp(ustring1, ustring2, sizeof(Tcl_UniChar) * length)) {
		objResultPtr = valuePtr;
	    } else {
		objResultPtr = value3Ptr;
	    }
	    goto doneStringMap;
	}
	ustring3 = Tcl_GetUnicodeFromObj(value3Ptr, &length3);

	objResultPtr = Tcl_NewUnicodeObj(ustring1, 0);
	p = ustring1;
	end = ustring1 + length;
	for (; ustring1 < end; ustring1++) {
	    if ((*ustring1 == *ustring2) && (length2==1 ||
		    memcmp(ustring1, ustring2, sizeof(Tcl_UniChar) * length2)
			    == 0)) {
		if (p != ustring1) {
		    Tcl_AppendUnicodeToObj(objResultPtr, p, ustring1-p);
		    p = ustring1 + length2;
		} else {
		    p += length2;
		}
		ustring1 = p - 1;

		Tcl_AppendUnicodeToObj(objResultPtr, ustring3, length3);
	    }
	}
	if (p != ustring1) {
	    /*
	     * Put the rest of the unmapped chars onto result.
	     */

	    Tcl_AppendUnicodeToObj(objResultPtr, p, ustring1 - p);
	}
    doneStringMap:
	TRACE_WITH_OBJ(("%.20s %.20s %.20s => ",
		O2S(value2Ptr), O2S(value3Ptr), O2S(valuePtr)), objResultPtr);
	NEXT_INST_V(1, 3, 1);

    case INST_STR_FIND:
	match = TclStringFind(OBJ_UNDER_TOS, OBJ_AT_TOS, 0);

	TRACE(("%.20s %.20s => %d\n",
		O2S(OBJ_UNDER_TOS), O2S(OBJ_AT_TOS), match));
	TclNewLongObj(objResultPtr, match);
	NEXT_INST_F(1, 2, 1);

    case INST_STR_FIND_LAST:
	match = TclStringLast(OBJ_UNDER_TOS, OBJ_AT_TOS, INT_MAX - 1);

	TRACE(("%.20s %.20s => %d\n",
		O2S(OBJ_UNDER_TOS), O2S(OBJ_AT_TOS), match));
	TclNewLongObj(objResultPtr, match);
	NEXT_INST_F(1, 2, 1);

    case INST_STR_CLASS:
	opnd = TclGetInt1AtPtr(pc+1);
	valuePtr = OBJ_AT_TOS;
	TRACE(("%s \"%.30s\" => ", tclStringClassTable[opnd].name,
		O2S(valuePtr)));
	ustring1 = Tcl_GetUnicodeFromObj(valuePtr, &length);
	match = 1;
	if (length > 0) {
	    end = ustring1 + length;
	    for (p=ustring1 ; p<end ; p++) {
		if (!tclStringClassTable[opnd].comparator(*p)) {
		    match = 0;
		    break;
		}
	    }
	}
	TRACE_APPEND(("%d\n", match));
	JUMP_PEEPHOLE_F(match, 2, 1);
    }

    case INST_STR_MATCH:
	nocase = TclGetInt1AtPtr(pc+1);
	valuePtr = OBJ_AT_TOS;		/* String */
	value2Ptr = OBJ_UNDER_TOS;	/* Pattern */

	/*
	 * Check that at least one of the objects is Unicode before promoting
	 * both.
	 */

	if ((valuePtr->typePtr == &tclStringType)
		|| (value2Ptr->typePtr == &tclStringType)) {
	    Tcl_UniChar *ustring1, *ustring2;

	    ustring1 = Tcl_GetUnicodeFromObj(valuePtr, &length);
	    ustring2 = Tcl_GetUnicodeFromObj(value2Ptr, &length2);
	    match = TclUniCharMatch(ustring1, length, ustring2, length2,
		    nocase);
	} else if (TclIsPureByteArray(valuePtr) && !nocase) {
	    unsigned char *bytes1, *bytes2;

	    bytes1 = Tcl_GetByteArrayFromObj(valuePtr, &length);
	    bytes2 = Tcl_GetByteArrayFromObj(value2Ptr, &length2);
	    match = TclByteArrayMatch(bytes1, length, bytes2, length2, 0);
	} else {
	    match = Tcl_StringCaseMatch(TclGetString(valuePtr),
		    TclGetString(value2Ptr), nocase);
	}

	/*
	 * Reuse value2Ptr object already on stack if possible. Adjustment is
	 * 2 due to the nocase byte
	 */

	TRACE(("%.20s %.20s => %d\n", O2S(valuePtr), O2S(value2Ptr), match));

	/*
	 * Peep-hole optimisation: if you're about to jump, do jump from here.
	 */

	JUMP_PEEPHOLE_F(match, 2, 2);

    {
	const char *string1, *string2;
	int trim1, trim2;

    case INST_STR_TRIM_LEFT:
	valuePtr = OBJ_UNDER_TOS;	/* String */
	value2Ptr = OBJ_AT_TOS;		/* TrimSet */
	string2 = TclGetStringFromObj(value2Ptr, &length2);
	string1 = TclGetStringFromObj(valuePtr, &length);
	trim1 = TclTrimLeft(string1, length, string2, length2);
	trim2 = 0;
	goto createTrimmedString;
    case INST_STR_TRIM_RIGHT:
	valuePtr = OBJ_UNDER_TOS;	/* String */
	value2Ptr = OBJ_AT_TOS;		/* TrimSet */
	string2 = TclGetStringFromObj(value2Ptr, &length2);
	string1 = TclGetStringFromObj(valuePtr, &length);
	trim2 = TclTrimRight(string1, length, string2, length2);
	trim1 = 0;
	goto createTrimmedString;
    case INST_STR_TRIM:
	valuePtr = OBJ_UNDER_TOS;	/* String */
	value2Ptr = OBJ_AT_TOS;		/* TrimSet */
	string2 = TclGetStringFromObj(value2Ptr, &length2);
	string1 = TclGetStringFromObj(valuePtr, &length);
	trim1 = TclTrimLeft(string1, length, string2, length2);
	if (trim1 < length) {
	    trim2 = TclTrimRight(string1, length, string2, length2);
	} else {
	    trim2 = 0;
	}
    createTrimmedString:
	/*
	 * Careful here; trim set often contains non-ASCII characters so we
	 * take care when printing. [Bug 971cb4f1db]
	 */

#ifdef TCL_COMPILE_DEBUG
	if (traceInstructions) {
	    TRACE(("\"%.30s\" ", O2S(valuePtr)));
	    TclPrintObject(stdout, value2Ptr, 30);
	    printf(" => ");
	}
#endif
	if (trim1 == 0 && trim2 == 0) {
#ifdef TCL_COMPILE_DEBUG
	    if (traceInstructions) {
		TclPrintObject(stdout, valuePtr, 30);
		printf("\n");
	    }
#endif
	    NEXT_INST_F(1, 1, 0);
	} else {
	    objResultPtr = Tcl_NewStringObj(string1+trim1, length-trim1-trim2);
#ifdef TCL_COMPILE_DEBUG
	    if (traceInstructions) {
		TclPrintObject(stdout, objResultPtr, 30);
		printf("\n");
	    }
#endif
	    NEXT_INST_F(1, 2, 1);
	}
    }

    case INST_REGEXP:
	cflags = TclGetInt1AtPtr(pc+1); /* RE compile flages like NOCASE */
	valuePtr = OBJ_AT_TOS;		/* String */
	value2Ptr = OBJ_UNDER_TOS;	/* Pattern */
	TRACE(("\"%.30s\" \"%.30s\" => ", O2S(valuePtr), O2S(value2Ptr)));

	/*
	 * Compile and match the regular expression.
	 */

	{
	    Tcl_RegExp regExpr =
		    Tcl_GetRegExpFromObj(interp, value2Ptr, cflags);

	    if (regExpr == NULL) {
		TRACE_ERROR(interp);
		goto gotError;
	    }
	    match = Tcl_RegExpExecObj(interp, regExpr, valuePtr, 0, 0, 0);
	    if (match < 0) {
		TRACE_ERROR(interp);
		goto gotError;
	    }
	}

	TRACE_APPEND(("%d\n", match));

	/*
	 * Peep-hole optimisation: if you're about to jump, do jump from here.
	 * Adjustment is 2 due to the nocase byte.
	 */

	JUMP_PEEPHOLE_F(match, 2, 2);
    }

    /*
     *	   End of string-related instructions.
     * -----------------------------------------------------------------
     *	   Start of numeric operator instructions.
     */

    {
	ClientData ptr1, ptr2;
	int type1, type2;
	long l1, l2, lResult;

    case INST_NUM_TYPE:
	if (GetNumberFromObj(NULL, OBJ_AT_TOS, &ptr1, &type1) != TCL_OK) {
	    type1 = 0;
	} else if (type1 == TCL_NUMBER_LONG) {
	    /* value is between LONG_MIN and LONG_MAX */
	    /* [string is integer] is -UINT_MAX to UINT_MAX range */
	    int i;

	    if (Tcl_GetIntFromObj(NULL, OBJ_AT_TOS, &i) != TCL_OK) {
		type1 = TCL_NUMBER_WIDE;
	    }
#ifndef TCL_WIDE_INT_IS_LONG
	} else if (type1 == TCL_NUMBER_WIDE) {
	    /* value is between WIDE_MIN and WIDE_MAX */
	    /* [string is wideinteger] is -UWIDE_MAX to UWIDE_MAX range */
	    int i;
	    if (Tcl_GetIntFromObj(NULL, OBJ_AT_TOS, &i) == TCL_OK) {
		type1 = TCL_NUMBER_LONG;
	    }
#endif
	} else if (type1 == TCL_NUMBER_BIG) {
	    /* value is an integer outside the WIDE_MIN to WIDE_MAX range */
	    /* [string is wideinteger] is -UWIDE_MAX to UWIDE_MAX range */
	    Tcl_WideInt w;

	    if (Tcl_GetWideIntFromObj(NULL, OBJ_AT_TOS, &w) == TCL_OK) {
		type1 = TCL_NUMBER_WIDE;
	    }
	}
	TclNewLongObj(objResultPtr, type1);
	TRACE(("\"%.20s\" => %d\n", O2S(OBJ_AT_TOS), type1));
	NEXT_INST_F(1, 1, 1);

    case INST_EQ:
    case INST_NEQ:
    case INST_LT:
    case INST_GT:
    case INST_LE:
    case INST_GE: {
	int iResult = 0, compare = 0;

	value2Ptr = OBJ_AT_TOS;
	valuePtr = OBJ_UNDER_TOS;

	if (GetNumberFromObj(NULL, valuePtr, &ptr1, &type1) != TCL_OK
		|| GetNumberFromObj(NULL, value2Ptr, &ptr2, &type2) != TCL_OK) {
	    /*
	     * At least one non-numeric argument - compare as strings.
	     */

	    goto stringCompare;
	}
	if (type1 == TCL_NUMBER_NAN || type2 == TCL_NUMBER_NAN) {
	    /*
	     * NaN arg: NaN != to everything, other compares are false.
	     */

	    iResult = (*pc == INST_NEQ);
	    goto foundResult;
	}
	if (valuePtr == value2Ptr) {
	    compare = MP_EQ;
	    goto convertComparison;
	}
	if ((type1 == TCL_NUMBER_LONG) && (type2 == TCL_NUMBER_LONG)) {
	    l1 = *((const long *)ptr1);
	    l2 = *((const long *)ptr2);
	    compare = (l1 < l2) ? MP_LT : ((l1 > l2) ? MP_GT : MP_EQ);
	} else {
	    compare = TclCompareTwoNumbers(valuePtr, value2Ptr);
	}

	/*
	 * Turn comparison outcome into appropriate result for opcode.
	 */

    convertComparison:
	switch (*pc) {
	case INST_EQ:
	    iResult = (compare == MP_EQ);
	    break;
	case INST_NEQ:
	    iResult = (compare != MP_EQ);
	    break;
	case INST_LT:
	    iResult = (compare == MP_LT);
	    break;
	case INST_GT:
	    iResult = (compare == MP_GT);
	    break;
	case INST_LE:
	    iResult = (compare != MP_GT);
	    break;
	case INST_GE:
	    iResult = (compare != MP_LT);
	    break;
	}

	/*
	 * Peep-hole optimisation: if you're about to jump, do jump from here.
	 */

    foundResult:
	TRACE(("\"%.20s\" \"%.20s\" => %d\n", O2S(valuePtr), O2S(value2Ptr),
		iResult));
	JUMP_PEEPHOLE_F(iResult, 1, 2);
    }

    case INST_MOD:
    case INST_LSHIFT:
    case INST_RSHIFT:
    case INST_BITOR:
    case INST_BITXOR:
    case INST_BITAND:
	value2Ptr = OBJ_AT_TOS;
	valuePtr = OBJ_UNDER_TOS;

	if ((GetNumberFromObj(NULL, valuePtr, &ptr1, &type1) != TCL_OK)
		|| (type1==TCL_NUMBER_DOUBLE) || (type1==TCL_NUMBER_NAN)) {
	    TRACE(("%.20s %.20s => ILLEGAL 1st TYPE %s\n", O2S(valuePtr),
		    O2S(value2Ptr), (valuePtr->typePtr?
		    valuePtr->typePtr->name : "null")));
	    DECACHE_STACK_INFO();
	    IllegalExprOperandType(interp, pc, valuePtr);
	    CACHE_STACK_INFO();
	    goto gotError;
	}

	if ((GetNumberFromObj(NULL, value2Ptr, &ptr2, &type2) != TCL_OK)
		|| (type2==TCL_NUMBER_DOUBLE) || (type2==TCL_NUMBER_NAN)) {
	    TRACE(("%.20s %.20s => ILLEGAL 2nd TYPE %s\n", O2S(valuePtr),
		    O2S(value2Ptr), (value2Ptr->typePtr?
		    value2Ptr->typePtr->name : "null")));
	    DECACHE_STACK_INFO();
	    IllegalExprOperandType(interp, pc, value2Ptr);
	    CACHE_STACK_INFO();
	    goto gotError;
	}

	/*
	 * Check for common, simple case.
	 */

	if ((type1 == TCL_NUMBER_LONG) && (type2 == TCL_NUMBER_LONG)) {
	    l1 = *((const long *)ptr1);
	    l2 = *((const long *)ptr2);

	    switch (*pc) {
	    case INST_MOD:
		if (l2 == 0) {
		    TRACE(("%s %s => DIVIDE BY ZERO\n", O2S(valuePtr),
			    O2S(value2Ptr)));
		    goto divideByZero;
		} else if ((l2 == 1) || (l2 == -1)) {
		    /*
		     * Div. by |1| always yields remainder of 0.
		     */

		    TRACE(("%s %s => ", O2S(valuePtr), O2S(value2Ptr)));
		    objResultPtr = TCONST(0);
		    TRACE(("%s\n", O2S(objResultPtr)));
		    NEXT_INST_F(1, 2, 1);
		} else if (l1 == 0) {
		    /*
		     * 0 % (non-zero) always yields remainder of 0.
		     */

		    TRACE(("%s %s => ", O2S(valuePtr), O2S(value2Ptr)));
		    objResultPtr = TCONST(0);
		    TRACE(("%s\n", O2S(objResultPtr)));
		    NEXT_INST_F(1, 2, 1);
		} else {
		    lResult = l1 / l2;

		    /*
		     * Force Tcl's integer division rules.
		     * TODO: examine for logic simplification
		     */

		    if ((lResult < 0 || (lResult == 0 &&
			    ((l1 < 0 && l2 > 0) || (l1 > 0 && l2 < 0)))) &&
			    (lResult * l2 != l1)) {
			lResult -= 1;
		    }
		    lResult = l1 - l2*lResult;
		    goto longResultOfArithmetic;
		}

	    case INST_RSHIFT:
		if (l2 < 0) {
		    Tcl_SetObjResult(interp, Tcl_NewStringObj(
			    "negative shift argument", -1));
#ifdef ERROR_CODE_FOR_EARLY_DETECTED_ARITH_ERROR
		    DECACHE_STACK_INFO();
		    Tcl_SetErrorCode(interp, "ARITH", "DOMAIN",
			    "domain error: argument not in valid range",
			    NULL);
		    CACHE_STACK_INFO();
#endif /* ERROR_CODE_FOR_EARLY_DETECTED_ARITH_ERROR */
		    goto gotError;
		} else if (l1 == 0) {
		    TRACE(("%s %s => ", O2S(valuePtr), O2S(value2Ptr)));
		    objResultPtr = TCONST(0);
		    TRACE(("%s\n", O2S(objResultPtr)));
		    NEXT_INST_F(1, 2, 1);
		} else {
		    /*
		     * Quickly force large right shifts to 0 or -1.
		     */

		    if (l2 >= (long)(CHAR_BIT*sizeof(long))) {
			/*
			 * We assume that INT_MAX is much larger than the
			 * number of bits in a long. This is a pretty safe
			 * assumption, given that the former is usually around
			 * 4e9 and the latter 32 or 64...
			 */

			TRACE(("%s %s => ", O2S(valuePtr), O2S(value2Ptr)));
			if (l1 > 0L) {
			    objResultPtr = TCONST(0);
			} else {
			    TclNewLongObj(objResultPtr, -1);
			}
			TRACE(("%s\n", O2S(objResultPtr)));
			NEXT_INST_F(1, 2, 1);
		    }

		    /*
		     * Handle shifts within the native long range.
		     */

		    lResult = l1 >> ((int) l2);
		    goto longResultOfArithmetic;
		}

	    case INST_LSHIFT:
		if (l2 < 0) {
		    Tcl_SetObjResult(interp, Tcl_NewStringObj(
			    "negative shift argument", -1));
#ifdef ERROR_CODE_FOR_EARLY_DETECTED_ARITH_ERROR
		    DECACHE_STACK_INFO();
		    Tcl_SetErrorCode(interp, "ARITH", "DOMAIN",
			    "domain error: argument not in valid range",
			    NULL);
		    CACHE_STACK_INFO();
#endif /* ERROR_CODE_FOR_EARLY_DETECTED_ARITH_ERROR */
		    goto gotError;
		} else if (l1 == 0) {
		    TRACE(("%s %s => ", O2S(valuePtr), O2S(value2Ptr)));
		    objResultPtr = TCONST(0);
		    TRACE(("%s\n", O2S(objResultPtr)));
		    NEXT_INST_F(1, 2, 1);
		} else if (l2 > (long) INT_MAX) {
		    /*
		     * Technically, we could hold the value (1 << (INT_MAX+1))
		     * in an mp_int, but since we're using mp_mul_2d() to do
		     * the work, and it takes only an int argument, that's a
		     * good place to draw the line.
		     */

		    Tcl_SetObjResult(interp, Tcl_NewStringObj(
			    "integer value too large to represent", -1));
#ifdef ERROR_CODE_FOR_EARLY_DETECTED_ARITH_ERROR
		    DECACHE_STACK_INFO();
		    Tcl_SetErrorCode(interp, "ARITH", "IOVERFLOW",
			    "integer value too large to represent", NULL);
		    CACHE_STACK_INFO();
#endif /* ERROR_CODE_FOR_EARLY_DETECTED_ARITH_ERROR */
		    goto gotError;
		} else {
		    int shift = (int) l2;

		    /*
		     * Handle shifts within the native long range.
		     */

		    if ((size_t) shift < CHAR_BIT*sizeof(long) && (l1 != 0)
			    && !((l1>0 ? l1 : ~l1) &
				-(1L<<(CHAR_BIT*sizeof(long) - 1 - shift)))) {
			lResult = l1 << shift;
			goto longResultOfArithmetic;
		    }
		}

		/*
		 * Too large; need to use the broken-out function.
		 */

		TRACE(("%s %s => ", O2S(valuePtr), O2S(value2Ptr)));
		break;

	    case INST_BITAND:
		lResult = l1 & l2;
		goto longResultOfArithmetic;
	    case INST_BITOR:
		lResult = l1 | l2;
		goto longResultOfArithmetic;
	    case INST_BITXOR:
		lResult = l1 ^ l2;
	    longResultOfArithmetic:
		TRACE(("%s %s => ", O2S(valuePtr), O2S(value2Ptr)));
		if (Tcl_IsShared(valuePtr)) {
		    TclNewLongObj(objResultPtr, lResult);
		    TRACE(("%s\n", O2S(objResultPtr)));
		    NEXT_INST_F(1, 2, 1);
		}
		TclSetLongObj(valuePtr, lResult);
		TRACE(("%s\n", O2S(valuePtr)));
		NEXT_INST_F(1, 1, 0);
	    }
	}

	/*
	 * DO NOT MERGE THIS WITH THE EQUIVALENT SECTION LATER! That would
	 * encourage the compiler to inline ExecuteExtendedBinaryMathOp, which
	 * is highly undesirable due to the overall impact on size.
	 */

	TRACE(("%s %s => ", O2S(valuePtr), O2S(value2Ptr)));
	objResultPtr = ExecuteExtendedBinaryMathOp(interp, *pc, &TCONST(0),
		valuePtr, value2Ptr);
	if (objResultPtr == DIVIDED_BY_ZERO) {
	    TRACE_APPEND(("DIVIDE BY ZERO\n"));
	    goto divideByZero;
	} else if (objResultPtr == GENERAL_ARITHMETIC_ERROR) {
	    TRACE_ERROR(interp);
	    goto gotError;
	} else if (objResultPtr == NULL) {
	    TRACE_APPEND(("%s\n", O2S(valuePtr)));
	    NEXT_INST_F(1, 1, 0);
	} else {
	    TRACE_APPEND(("%s\n", O2S(objResultPtr)));
	    NEXT_INST_F(1, 2, 1);
	}

    case INST_EXPON:
    case INST_ADD:
    case INST_SUB:
    case INST_DIV:
    case INST_MULT:
	value2Ptr = OBJ_AT_TOS;
	valuePtr = OBJ_UNDER_TOS;

	if ((GetNumberFromObj(NULL, valuePtr, &ptr1, &type1) != TCL_OK)
		|| IsErroringNaNType(type1)) {
	    TRACE(("%.20s %.20s => ILLEGAL 1st TYPE %s\n",
		    O2S(value2Ptr), O2S(valuePtr),
		    (valuePtr->typePtr? valuePtr->typePtr->name: "null")));
	    DECACHE_STACK_INFO();
	    IllegalExprOperandType(interp, pc, valuePtr);
	    CACHE_STACK_INFO();
	    goto gotError;
	}

#ifdef ACCEPT_NAN
	if (type1 == TCL_NUMBER_NAN) {
	    /*
	     * NaN first argument -> result is also NaN.
	     */

	    NEXT_INST_F(1, 1, 0);
	}
#endif

	if ((GetNumberFromObj(NULL, value2Ptr, &ptr2, &type2) != TCL_OK)
		|| IsErroringNaNType(type2)) {
	    TRACE(("%.20s %.20s => ILLEGAL 2nd TYPE %s\n",
		    O2S(value2Ptr), O2S(valuePtr),
		    (value2Ptr->typePtr? value2Ptr->typePtr->name: "null")));
	    DECACHE_STACK_INFO();
	    IllegalExprOperandType(interp, pc, value2Ptr);
	    CACHE_STACK_INFO();
	    goto gotError;
	}

#ifdef ACCEPT_NAN
	if (type2 == TCL_NUMBER_NAN) {
	    /*
	     * NaN second argument -> result is also NaN.
	     */

	    objResultPtr = value2Ptr;
	    NEXT_INST_F(1, 2, 1);
	}
#endif

	/*
	 * Handle (long,long) arithmetic as best we can without going out to
	 * an external function.
	 */

	if ((type1 == TCL_NUMBER_LONG) && (type2 == TCL_NUMBER_LONG)) {
	    Tcl_WideInt w1, w2, wResult;

	    l1 = *((const long *)ptr1);
	    l2 = *((const long *)ptr2);

	    switch (*pc) {
	    case INST_ADD:
		w1 = (Tcl_WideInt) l1;
		w2 = (Tcl_WideInt) l2;
		wResult = w1 + w2;
#ifdef TCL_WIDE_INT_IS_LONG
		/*
		 * Check for overflow.
		 */

		if (Overflowing(w1, w2, wResult)) {
		    goto overflow;
		}
#endif
		goto wideResultOfArithmetic;

	    case INST_SUB:
		w1 = (Tcl_WideInt) l1;
		w2 = (Tcl_WideInt) l2;
		wResult = w1 - w2;
#ifdef TCL_WIDE_INT_IS_LONG
		/*
		 * Must check for overflow. The macro tests for overflows in
		 * sums by looking at the sign bits. As we have a subtraction
		 * here, we are adding -w2. As -w2 could in turn overflow, we
		 * test with ~w2 instead: it has the opposite sign bit to w2
		 * so it does the job. Note that the only "bad" case (w2==0)
		 * is irrelevant for this macro, as in that case w1 and
		 * wResult have the same sign and there is no overflow anyway.
		 */

		if (Overflowing(w1, ~w2, wResult)) {
		    goto overflow;
		}
#endif
	    wideResultOfArithmetic:
		TRACE(("%s %s => ", O2S(valuePtr), O2S(value2Ptr)));
		if (Tcl_IsShared(valuePtr)) {
		    objResultPtr = Tcl_NewWideIntObj(wResult);
		    TRACE(("%s\n", O2S(objResultPtr)));
		    NEXT_INST_F(1, 2, 1);
		}
		Tcl_SetWideIntObj(valuePtr, wResult);
		TRACE(("%s\n", O2S(valuePtr)));
		NEXT_INST_F(1, 1, 0);

	    case INST_DIV:
		if (l2 == 0) {
		    TRACE(("%s %s => DIVIDE BY ZERO\n",
			    O2S(valuePtr), O2S(value2Ptr)));
		    goto divideByZero;
		} else if ((l1 == LONG_MIN) && (l2 == -1)) {
		    /*
		     * Can't represent (-LONG_MIN) as a long.
		     */

		    goto overflow;
		}
		lResult = l1 / l2;

		/*
		 * Force Tcl's integer division rules.
		 * TODO: examine for logic simplification
		 */

		if (((lResult < 0) || ((lResult == 0) &&
			((l1 < 0 && l2 > 0) || (l1 > 0 && l2 < 0)))) &&
			((lResult * l2) != l1)) {
		    lResult -= 1;
		}
		goto longResultOfArithmetic;

	    case INST_MULT:
		if (((sizeof(long) >= 2*sizeof(int))
			&& (l1 <= INT_MAX) && (l1 >= INT_MIN)
			&& (l2 <= INT_MAX) && (l2 >= INT_MIN))
			|| ((sizeof(long) >= 2*sizeof(short))
			&& (l1 <= SHRT_MAX) && (l1 >= SHRT_MIN)
			&& (l2 <= SHRT_MAX) && (l2 >= SHRT_MIN))) {
		    lResult = l1 * l2;
		    goto longResultOfArithmetic;
		}
	    }

	    /*
	     * Fall through with INST_EXPON, INST_DIV and large multiplies.
	     */
	}

    overflow:
	TRACE(("%s %s => ", O2S(valuePtr), O2S(value2Ptr)));
	objResultPtr = ExecuteExtendedBinaryMathOp(interp, *pc, &TCONST(0),
		valuePtr, value2Ptr);
	if (objResultPtr == DIVIDED_BY_ZERO) {
	    TRACE_APPEND(("DIVIDE BY ZERO\n"));
	    goto divideByZero;
	} else if (objResultPtr == EXPONENT_OF_ZERO) {
	    TRACE_APPEND(("EXPONENT OF ZERO\n"));
	    goto exponOfZero;
	} else if (objResultPtr == GENERAL_ARITHMETIC_ERROR) {
	    TRACE_ERROR(interp);
	    goto gotError;
	} else if (objResultPtr == NULL) {
	    TRACE_APPEND(("%s\n", O2S(valuePtr)));
	    NEXT_INST_F(1, 1, 0);
	} else {
	    TRACE_APPEND(("%s\n", O2S(objResultPtr)));
	    NEXT_INST_F(1, 2, 1);
	}

    case INST_LNOT: {
	int b;

	valuePtr = OBJ_AT_TOS;

	/* TODO - check claim that taking address of b harms performance */
	/* TODO - consider optimization search for constants */
	if (TclGetBooleanFromObj(NULL, valuePtr, &b) != TCL_OK) {
	    TRACE(("\"%.20s\" => ERROR: illegal type %s\n", O2S(valuePtr),
		    (valuePtr->typePtr? valuePtr->typePtr->name : "null")));
	    DECACHE_STACK_INFO();
	    IllegalExprOperandType(interp, pc, valuePtr);
	    CACHE_STACK_INFO();
	    goto gotError;
	}
	/* TODO: Consider peephole opt. */
	objResultPtr = TCONST(!b);
	TRACE_WITH_OBJ(("%s => ", O2S(valuePtr)), objResultPtr);
	NEXT_INST_F(1, 1, 1);
    }

    case INST_BITNOT:
	valuePtr = OBJ_AT_TOS;
	TRACE(("\"%.20s\" => ", O2S(valuePtr)));
	if ((GetNumberFromObj(NULL, valuePtr, &ptr1, &type1) != TCL_OK)
		|| (type1==TCL_NUMBER_NAN) || (type1==TCL_NUMBER_DOUBLE)) {
	    /*
	     * ... ~$NonInteger => raise an error.
	     */

	    TRACE_APPEND(("ERROR: illegal type %s\n",
		    (valuePtr->typePtr? valuePtr->typePtr->name : "null")));
	    DECACHE_STACK_INFO();
	    IllegalExprOperandType(interp, pc, valuePtr);
	    CACHE_STACK_INFO();
	    goto gotError;
	}
	if (type1 == TCL_NUMBER_LONG) {
	    l1 = *((const long *) ptr1);
	    if (Tcl_IsShared(valuePtr)) {
		TclNewLongObj(objResultPtr, ~l1);
		TRACE_APPEND(("%s\n", O2S(objResultPtr)));
		NEXT_INST_F(1, 1, 1);
	    }
	    TclSetLongObj(valuePtr, ~l1);
	    TRACE_APPEND(("%s\n", O2S(valuePtr)));
	    NEXT_INST_F(1, 0, 0);
	}
	objResultPtr = ExecuteExtendedUnaryMathOp(*pc, valuePtr);
	if (objResultPtr != NULL) {
	    TRACE_APPEND(("%s\n", O2S(objResultPtr)));
	    NEXT_INST_F(1, 1, 1);
	} else {
	    TRACE_APPEND(("%s\n", O2S(valuePtr)));
	    NEXT_INST_F(1, 0, 0);
	}

    case INST_UMINUS:
	valuePtr = OBJ_AT_TOS;
	TRACE(("\"%.20s\" => ", O2S(valuePtr)));
	if ((GetNumberFromObj(NULL, valuePtr, &ptr1, &type1) != TCL_OK)
		|| IsErroringNaNType(type1)) {
	    TRACE_APPEND(("ERROR: illegal type %s \n",
		    (valuePtr->typePtr? valuePtr->typePtr->name : "null")));
	    DECACHE_STACK_INFO();
	    IllegalExprOperandType(interp, pc, valuePtr);
	    CACHE_STACK_INFO();
	    goto gotError;
	}
	switch (type1) {
	case TCL_NUMBER_NAN:
	    /* -NaN => NaN */
	    TRACE_APPEND(("%s\n", O2S(valuePtr)));
	    NEXT_INST_F(1, 0, 0);
	case TCL_NUMBER_LONG:
	    l1 = *((const long *) ptr1);
	    if (l1 != LONG_MIN) {
		if (Tcl_IsShared(valuePtr)) {
		    TclNewLongObj(objResultPtr, -l1);
		    TRACE_APPEND(("%s\n", O2S(objResultPtr)));
		    NEXT_INST_F(1, 1, 1);
		}
		TclSetLongObj(valuePtr, -l1);
		TRACE_APPEND(("%s\n", O2S(valuePtr)));
		NEXT_INST_F(1, 0, 0);
	    }
	    /* FALLTHROUGH */
	}
	objResultPtr = ExecuteExtendedUnaryMathOp(*pc, valuePtr);
	if (objResultPtr != NULL) {
	    TRACE_APPEND(("%s\n", O2S(objResultPtr)));
	    NEXT_INST_F(1, 1, 1);
	} else {
	    TRACE_APPEND(("%s\n", O2S(valuePtr)));
	    NEXT_INST_F(1, 0, 0);
	}

    case INST_UPLUS:
    case INST_TRY_CVT_TO_NUMERIC:
	/*
	 * Try to convert the topmost stack object to numeric object. This is
	 * done in order to support [expr]'s policy of interpreting operands
	 * if at all possible as numbers first, then strings.
	 */

	valuePtr = OBJ_AT_TOS;
	TRACE(("\"%.20s\" => ", O2S(valuePtr)));

	if (GetNumberFromObj(NULL, valuePtr, &ptr1, &type1) != TCL_OK) {
	    if (*pc == INST_UPLUS) {
		/*
		 * ... +$NonNumeric => raise an error.
		 */

		TRACE_APPEND(("ERROR: illegal type %s\n",
			(valuePtr->typePtr? valuePtr->typePtr->name:"null")));
		DECACHE_STACK_INFO();
		IllegalExprOperandType(interp, pc, valuePtr);
		CACHE_STACK_INFO();
		goto gotError;
	    }

	    /* ... TryConvertToNumeric($NonNumeric) is acceptable */
	    TRACE_APPEND(("not numeric\n"));
	    NEXT_INST_F(1, 0, 0);
	}
	if (IsErroringNaNType(type1)) {
	    if (*pc == INST_UPLUS) {
		/*
		 * ... +$NonNumeric => raise an error.
		 */

		TRACE_APPEND(("ERROR: illegal type %s\n",
			(valuePtr->typePtr? valuePtr->typePtr->name:"null")));
		DECACHE_STACK_INFO();
		IllegalExprOperandType(interp, pc, valuePtr);
		CACHE_STACK_INFO();
	    } else {
		/*
		 * Numeric conversion of NaN -> error.
		 */

		TRACE_APPEND(("ERROR: IEEE floating pt error\n"));
		DECACHE_STACK_INFO();
		TclExprFloatError(interp, *((const double *) ptr1));
		CACHE_STACK_INFO();
	    }
	    goto gotError;
	}

	/*
	 * Ensure that the numeric value has a string rep the same as the
	 * formatted version of its internal rep. This is used, e.g., to make
	 * sure that "expr {0001}" yields "1", not "0001". We implement this
	 * by _discarding_ the string rep since we know it will be
	 * regenerated, if needed later, by formatting the internal rep's
	 * value.
	 */

	if (valuePtr->bytes == NULL) {
	    TRACE_APPEND(("numeric, same Tcl_Obj\n"));
	    NEXT_INST_F(1, 0, 0);
	}
	if (Tcl_IsShared(valuePtr)) {
	    /*
	     * Here we do some surgery within the Tcl_Obj internals. We want
	     * to copy the intrep, but not the string, so we temporarily hide
	     * the string so we do not copy it.
	     */

	    char *savedString = valuePtr->bytes;

	    valuePtr->bytes = NULL;
	    objResultPtr = Tcl_DuplicateObj(valuePtr);
	    valuePtr->bytes = savedString;
	    TRACE_APPEND(("numeric, new Tcl_Obj\n"));
	    NEXT_INST_F(1, 1, 1);
	}
	TclInvalidateStringRep(valuePtr);
	TRACE_APPEND(("numeric, same Tcl_Obj\n"));
	NEXT_INST_F(1, 0, 0);
    }

    /*
     *	   End of numeric operator instructions.
     * -----------------------------------------------------------------
     */

    case INST_TRY_CVT_TO_BOOLEAN:
	valuePtr = OBJ_AT_TOS;
	if (valuePtr->typePtr == &tclBooleanType) {
	    objResultPtr = TCONST(1);
	} else {
	    int result = (TclSetBooleanFromAny(NULL, valuePtr) == TCL_OK);
	    objResultPtr = TCONST(result);
	}
	TRACE_WITH_OBJ(("\"%.30s\" => ", O2S(valuePtr)), objResultPtr);
	NEXT_INST_F(1, 0, 1);

    case INST_BREAK:
	/*
	DECACHE_STACK_INFO();
	Tcl_ResetResult(interp);
	CACHE_STACK_INFO();
	*/
	result = TCL_BREAK;
	cleanup = 0;
	TRACE(("=> BREAK!\n"));
	goto processExceptionReturn;

    case INST_CONTINUE:
	/*
	DECACHE_STACK_INFO();
	Tcl_ResetResult(interp);
	CACHE_STACK_INFO();
	*/
	result = TCL_CONTINUE;
	cleanup = 0;
	TRACE(("=> CONTINUE!\n"));
	goto processExceptionReturn;

    {
	ForeachInfo *infoPtr;
	Var *iterVarPtr, *listVarPtr;
	Tcl_Obj *oldValuePtr, *listPtr, **elements;
	ForeachVarList *varListPtr;
	int numLists, iterNum, listTmpIndex, listLen, numVars;
	int varIndex, valIndex, continueLoop, j, iterTmpIndex;
	long i;

    case INST_FOREACH_START4: /* DEPRECATED */
	/*
	 * Initialize the temporary local var that holds the count of the
	 * number of iterations of the loop body to -1.
	 */

	opnd = TclGetUInt4AtPtr(pc+1);
	infoPtr = codePtr->auxDataArrayPtr[opnd].clientData;
	iterTmpIndex = infoPtr->loopCtTemp;
	iterVarPtr = LOCAL(iterTmpIndex);
	oldValuePtr = iterVarPtr->value.objPtr;

	if (oldValuePtr == NULL) {
	    TclNewLongObj(iterVarPtr->value.objPtr, -1);
	    Tcl_IncrRefCount(iterVarPtr->value.objPtr);
	} else {
	    TclSetLongObj(oldValuePtr, -1);
	}
	TRACE(("%u => loop iter count temp %d\n", opnd, iterTmpIndex));

#ifndef TCL_COMPILE_DEBUG
	/*
	 * Remark that the compiler ALWAYS sets INST_FOREACH_STEP4 immediately
	 * after INST_FOREACH_START4 - let us just fall through instead of
	 * jumping back to the top.
	 */

	pc += 5;
	TCL_DTRACE_INST_NEXT();
#else
	NEXT_INST_F(5, 0, 0);
#endif

    case INST_FOREACH_STEP4: /* DEPRECATED */
	/*
	 * "Step" a foreach loop (i.e., begin its next iteration) by assigning
	 * the next value list element to each loop var.
	 */

	opnd = TclGetUInt4AtPtr(pc+1);
	TRACE(("%u => ", opnd));
	infoPtr = codePtr->auxDataArrayPtr[opnd].clientData;
	numLists = infoPtr->numLists;

	/*
	 * Increment the temp holding the loop iteration number.
	 */

	iterVarPtr = LOCAL(infoPtr->loopCtTemp);
	valuePtr = iterVarPtr->value.objPtr;
	iterNum = valuePtr->internalRep.longValue + 1;
	TclSetLongObj(valuePtr, iterNum);

	/*
	 * Check whether all value lists are exhausted and we should stop the
	 * loop.
	 */

	continueLoop = 0;
	listTmpIndex = infoPtr->firstValueTemp;
	for (i = 0;  i < numLists;  i++) {
	    varListPtr = infoPtr->varLists[i];
	    numVars = varListPtr->numVars;

	    listVarPtr = LOCAL(listTmpIndex);
	    listPtr = listVarPtr->value.objPtr;
	    if (TclListObjLength(interp, listPtr, &listLen) != TCL_OK) {
		TRACE_APPEND(("ERROR converting list %ld, \"%.30s\": %s\n",
			i, O2S(listPtr), O2S(Tcl_GetObjResult(interp))));
		goto gotError;
	    }
	    if (listLen > iterNum * numVars) {
		continueLoop = 1;
	    }
	    listTmpIndex++;
	}

	/*
	 * If some var in some var list still has a remaining list element
	 * iterate one more time. Assign to var the next element from its
	 * value list. We already checked above that each list temp holds a
	 * valid list object (by calling Tcl_ListObjLength), but cannot rely
	 * on that check remaining valid: one list could have been shimmered
	 * as a side effect of setting a traced variable.
	 */

	if (continueLoop) {
	    listTmpIndex = infoPtr->firstValueTemp;
	    for (i = 0;  i < numLists;  i++) {
		varListPtr = infoPtr->varLists[i];
		numVars = varListPtr->numVars;

		listVarPtr = LOCAL(listTmpIndex);
		listPtr = TclListObjCopy(NULL, listVarPtr->value.objPtr);
		TclListObjGetElements(interp, listPtr, &listLen, &elements);

		valIndex = (iterNum * numVars);
		for (j = 0;  j < numVars;  j++) {
		    if (valIndex >= listLen) {
			TclNewObj(valuePtr);
		    } else {
			valuePtr = elements[valIndex];
		    }

		    varIndex = varListPtr->varIndexes[j];
		    varPtr = LOCAL(varIndex);
		    while (TclIsVarLink(varPtr)) {
			varPtr = varPtr->value.linkPtr;
		    }
		    if (TclIsVarDirectWritable(varPtr)) {
			value2Ptr = varPtr->value.objPtr;
			if (valuePtr != value2Ptr) {
			    if (value2Ptr != NULL) {
				TclDecrRefCount(value2Ptr);
			    }
			    varPtr->value.objPtr = valuePtr;
			    Tcl_IncrRefCount(valuePtr);
			}
		    } else {
			DECACHE_STACK_INFO();
			if (TclPtrSetVar(interp, varPtr, NULL, NULL, NULL,
				valuePtr, TCL_LEAVE_ERR_MSG, varIndex)==NULL){
			    CACHE_STACK_INFO();
			    TRACE_APPEND((
				    "ERROR init. index temp %d: %s\n",
				    varIndex, O2S(Tcl_GetObjResult(interp))));
			    TclDecrRefCount(listPtr);
			    goto gotError;
			}
			CACHE_STACK_INFO();
		    }
		    valIndex++;
		}
		TclDecrRefCount(listPtr);
		listTmpIndex++;
	    }
	}
	TRACE_APPEND(("%d lists, iter %d, %s loop\n",
		numLists, iterNum, (continueLoop? "continue" : "exit")));

	/*
	 * Run-time peep-hole optimisation: the compiler ALWAYS follows
	 * INST_FOREACH_STEP4 with an INST_JUMP_FALSE. We just skip that
	 * instruction and jump direct from here.
	 */

	pc += 5;
	if (*pc == INST_JUMP_FALSE1) {
	    NEXT_INST_F((continueLoop? 2 : TclGetInt1AtPtr(pc+1)), 0, 0);
	} else {
	    NEXT_INST_F((continueLoop? 5 : TclGetInt4AtPtr(pc+1)), 0, 0);
	}

    }
    {
	ForeachInfo *infoPtr;
	Tcl_Obj *listPtr, **elements, *tmpPtr;
	ForeachVarList *varListPtr;
	int numLists, iterMax, listLen, numVars;
	int iterTmp, iterNum, listTmpDepth;
	int varIndex, valIndex, j;
	long i;

    case INST_FOREACH_START:
	/*
	 * Initialize the data for the looping construct, pushing the
	 * corresponding Tcl_Objs to the stack.
	 */

	opnd = TclGetUInt4AtPtr(pc+1);
	infoPtr = codePtr->auxDataArrayPtr[opnd].clientData;
	numLists = infoPtr->numLists;
	TRACE(("%u => ", opnd));

	/*
	 * Compute the number of iterations that will be run: iterMax
	 */

	iterMax = 0;
	listTmpDepth = numLists-1;
	for (i = 0;  i < numLists;  i++) {
	    varListPtr = infoPtr->varLists[i];
	    numVars = varListPtr->numVars;
	    listPtr = OBJ_AT_DEPTH(listTmpDepth);
	    if (TclListObjLength(interp, listPtr, &listLen) != TCL_OK) {
		TRACE_APPEND(("ERROR converting list %ld, \"%s\": %s",
			i, O2S(listPtr), O2S(Tcl_GetObjResult(interp))));
		goto gotError;
	    }
	    if (Tcl_IsShared(listPtr)) {
		objPtr = TclListObjCopy(NULL, listPtr);
		Tcl_IncrRefCount(objPtr);
		Tcl_DecrRefCount(listPtr);
		OBJ_AT_DEPTH(listTmpDepth) = objPtr;
	    }
	    iterTmp = (listLen + (numVars - 1))/numVars;
	    if (iterTmp > iterMax) {
		iterMax = iterTmp;
	    }
	    listTmpDepth--;
	}

	/*
	 * Store the iterNum and iterMax in a single Tcl_Obj; we keep a
	 * nul-string obj with the pointer stored in the ptrValue so that the
	 * thing is properly garbage collected. THIS OBJ MAKES NO SENSE, but
	 * it will never leave this scope and is read-only.
	 */

	TclNewObj(tmpPtr);
	tmpPtr->internalRep.twoPtrValue.ptr1 = INT2PTR(0);
	tmpPtr->internalRep.twoPtrValue.ptr2 = INT2PTR(iterMax);
	PUSH_OBJECT(tmpPtr); /* iterCounts object */

	/*
	 * Store a pointer to the ForeachInfo struct; same dirty trick
	 * as above
	 */

	TclNewObj(tmpPtr);
	tmpPtr->internalRep.twoPtrValue.ptr1 = infoPtr;
	PUSH_OBJECT(tmpPtr); /* infoPtr object */
	TRACE_APPEND(("jump to loop step\n"));

	/*
	 * Jump directly to the INST_FOREACH_STEP instruction; the C code just
	 * falls through.
	 */

	pc += 5 - infoPtr->loopCtTemp;

    case INST_FOREACH_STEP:
	/*
	 * "Step" a foreach loop (i.e., begin its next iteration) by assigning
	 * the next value list element to each loop var.
	 */

	tmpPtr = OBJ_AT_TOS;
	infoPtr = tmpPtr->internalRep.twoPtrValue.ptr1;
	numLists = infoPtr->numLists;
	TRACE(("=> "));

	tmpPtr = OBJ_AT_DEPTH(1);
	iterNum = PTR2INT(tmpPtr->internalRep.twoPtrValue.ptr1);
	iterMax = PTR2INT(tmpPtr->internalRep.twoPtrValue.ptr2);

	/*
	 * If some list still has a remaining list element iterate one more
	 * time. Assign to var the next element from its value list.
	 */

	if (iterNum < iterMax) {
	    /*
	     * Set the variables and jump back to run the body
	     */

	    tmpPtr->internalRep.twoPtrValue.ptr1 = INT2PTR(iterNum + 1);

	    listTmpDepth = numLists + 1;

	    for (i = 0;  i < numLists;  i++) {
		varListPtr = infoPtr->varLists[i];
		numVars = varListPtr->numVars;

		listPtr = OBJ_AT_DEPTH(listTmpDepth);
		TclListObjGetElements(interp, listPtr, &listLen, &elements);

		valIndex = (iterNum * numVars);
		for (j = 0;  j < numVars;  j++) {
		    if (valIndex >= listLen) {
			TclNewObj(valuePtr);
		    } else {
			valuePtr = elements[valIndex];
		    }

		    varIndex = varListPtr->varIndexes[j];
		    varPtr = LOCAL(varIndex);
		    while (TclIsVarLink(varPtr)) {
			varPtr = varPtr->value.linkPtr;
		    }
		    if (TclIsVarDirectWritable(varPtr)) {
			value2Ptr = varPtr->value.objPtr;
			if (valuePtr != value2Ptr) {
			    if (value2Ptr != NULL) {
				TclDecrRefCount(value2Ptr);
			    }
			    varPtr->value.objPtr = valuePtr;
			    Tcl_IncrRefCount(valuePtr);
			}
		    } else {
			DECACHE_STACK_INFO();
			if (TclPtrSetVar(interp, varPtr, NULL, NULL, NULL,
				valuePtr, TCL_LEAVE_ERR_MSG, varIndex)==NULL){
			    CACHE_STACK_INFO();
			    TRACE_APPEND(("ERROR init. index temp %d: %.30s",
				    varIndex, O2S(Tcl_GetObjResult(interp))));
			    goto gotError;
			}
			CACHE_STACK_INFO();
		    }
		    valIndex++;
		}
		listTmpDepth--;
	    }
	    TRACE_APPEND(("jump to loop start\n"));
	    /* loopCtTemp being 'misused' for storing the jump size */
	    NEXT_INST_F(infoPtr->loopCtTemp, 0, 0);
	}

	TRACE_APPEND(("loop has no more iterations\n"));
#ifdef TCL_COMPILE_DEBUG
	NEXT_INST_F(1, 0, 0);
#else
	/*
	 * FALL THROUGH
	 */
	pc++;
#endif

    case INST_FOREACH_END:
	/* THIS INSTRUCTION IS ONLY CALLED AS A BREAK TARGET */
	tmpPtr = OBJ_AT_TOS;
	infoPtr = tmpPtr->internalRep.twoPtrValue.ptr1;
	numLists = infoPtr->numLists;
	TRACE(("=> loop terminated\n"));
	NEXT_INST_V(1, numLists+2, 0);

    case INST_LMAP_COLLECT:
	/*
	 * This instruction is only issued by lmap. The stack is:
	 *   - result
	 *   - infoPtr
	 *   - loop counters
	 *   - valLists
	 *   - collecting obj (unshared)
	 * The instruction lappends the result to the collecting obj.
	 */

	tmpPtr = OBJ_AT_DEPTH(1);
	infoPtr = tmpPtr->internalRep.twoPtrValue.ptr1;
	numLists = infoPtr->numLists;
	TRACE_APPEND(("=> appending to list at depth %d\n", 3 + numLists));

	objPtr = OBJ_AT_DEPTH(3 + numLists);
	Tcl_ListObjAppendElement(NULL, objPtr, OBJ_AT_TOS);
	NEXT_INST_F(1, 1, 0);
    }

    case INST_BEGIN_CATCH4:
	/*
	 * Record start of the catch command with exception range index equal
	 * to the operand. Push the current stack depth onto the special catch
	 * stack.
	 */

	*(++catchTop) = CURR_DEPTH;
	TRACE(("%u => catchTop=%d, stackTop=%d\n",
		TclGetUInt4AtPtr(pc+1), (int) (catchTop - initCatchTop - 1),
		(int) CURR_DEPTH));
	NEXT_INST_F(5, 0, 0);

    case INST_END_CATCH:
	catchTop--;
	DECACHE_STACK_INFO();
	Tcl_ResetResult(interp);
	CACHE_STACK_INFO();
	result = TCL_OK;
	TRACE(("=> catchTop=%d\n", (int) (catchTop - initCatchTop - 1)));
	NEXT_INST_F(1, 0, 0);

    case INST_PUSH_RESULT:
	objResultPtr = Tcl_GetObjResult(interp);
	TRACE_WITH_OBJ(("=> "), objResultPtr);

	/*
	 * See the comments at INST_INVOKE_STK
	 */

	TclNewObj(objPtr);
	Tcl_IncrRefCount(objPtr);
	iPtr->objResultPtr = objPtr;
	NEXT_INST_F(1, 0, -1);

    case INST_PUSH_RETURN_CODE:
	TclNewLongObj(objResultPtr, result);
	TRACE(("=> %u\n", result));
	NEXT_INST_F(1, 0, 1);

    case INST_PUSH_RETURN_OPTIONS:
	DECACHE_STACK_INFO();
	objResultPtr = Tcl_GetReturnOptions(interp, result);
	CACHE_STACK_INFO();
	TRACE_WITH_OBJ(("=> "), objResultPtr);
	NEXT_INST_F(1, 0, 1);

    case INST_RETURN_CODE_BRANCH: {
	int code;

	if (TclGetIntFromObj(NULL, OBJ_AT_TOS, &code) != TCL_OK) {
	    Tcl_Panic("INST_RETURN_CODE_BRANCH: TOS not a return code!");
	}
	if (code == TCL_OK) {
	    Tcl_Panic("INST_RETURN_CODE_BRANCH: TOS is TCL_OK!");
	}
	if (code < TCL_ERROR || code > TCL_CONTINUE) {
	    code = TCL_CONTINUE + 1;
	}
	TRACE(("\"%s\" => jump offset %d\n", O2S(OBJ_AT_TOS), 2*code-1));
	NEXT_INST_F(2*code-1, 1, 0);
    }

    /*
     * -----------------------------------------------------------------
     *	   Start of dictionary-related instructions.
     */

    {
	int opnd2, allocateDict, done, i, allocdict;
	Tcl_Obj *dictPtr, *statePtr, *keyPtr, *listPtr, *varNamePtr, *keysPtr;
	Tcl_Obj *emptyPtr, **keyPtrPtr;
	Tcl_DictSearch *searchPtr;
	DictUpdateInfo *duiPtr;

    case INST_DICT_VERIFY:
	dictPtr = OBJ_AT_TOS;
	TRACE(("\"%.30s\" => ", O2S(dictPtr)));
	if (Tcl_DictObjSize(interp, dictPtr, &done) != TCL_OK) {
	    TRACE_APPEND(("ERROR verifying dictionary nature of \"%.30s\": %s\n",
		    O2S(dictPtr), O2S(Tcl_GetObjResult(interp))));
	    goto gotError;
	}
	TRACE_APPEND(("OK\n"));
	NEXT_INST_F(1, 1, 0);

    case INST_DICT_GET:
    case INST_DICT_EXISTS: {
	register Tcl_Interp *interp2 = interp;
	register int found;

	opnd = TclGetUInt4AtPtr(pc+1);
	TRACE(("%u => ", opnd));
	dictPtr = OBJ_AT_DEPTH(opnd);
	if (*pc == INST_DICT_EXISTS) {
	    interp2 = NULL;
	}
	if (opnd > 1) {
	    dictPtr = TclTraceDictPath(interp2, dictPtr, opnd-1,
		    &OBJ_AT_DEPTH(opnd-1), DICT_PATH_READ);
	    if (dictPtr == NULL) {
		if (*pc == INST_DICT_EXISTS) {
		    found = 0;
		    goto afterDictExists;
		}
		TRACE_WITH_OBJ((
			"ERROR tracing dictionary path into \"%.30s\": ",
			O2S(OBJ_AT_DEPTH(opnd))),
			Tcl_GetObjResult(interp));
		goto gotError;
	    }
	}
	if (Tcl_DictObjGet(interp2, dictPtr, OBJ_AT_TOS,
		&objResultPtr) == TCL_OK) {
	    if (*pc == INST_DICT_EXISTS) {
		found = (objResultPtr ? 1 : 0);
		goto afterDictExists;
	    }
	    if (!objResultPtr) {
		Tcl_SetObjResult(interp, Tcl_ObjPrintf(
			"key \"%s\" not known in dictionary",
			TclGetString(OBJ_AT_TOS)));
		DECACHE_STACK_INFO();
		Tcl_SetErrorCode(interp, "TCL", "LOOKUP", "DICT",
			TclGetString(OBJ_AT_TOS), NULL);
		CACHE_STACK_INFO();
		TRACE_ERROR(interp);
		goto gotError;
	    }
	    TRACE_APPEND(("%.30s\n", O2S(objResultPtr)));
	    NEXT_INST_V(5, opnd+1, 1);
	} else if (*pc != INST_DICT_EXISTS) {
	    TRACE_APPEND(("ERROR reading leaf dictionary key \"%.30s\": %s",
		    O2S(dictPtr), O2S(Tcl_GetObjResult(interp))));
	    goto gotError;
	} else {
	    found = 0;
	}
    afterDictExists:
	TRACE_APPEND(("%d\n", found));

	/*
	 * The INST_DICT_EXISTS instruction is usually followed by a
	 * conditional jump, so we can take advantage of this to do some
	 * peephole optimization (note that we're careful to not close out
	 * someone doing something else).
	 */

	JUMP_PEEPHOLE_V(found, 5, opnd+1);
    }

    case INST_DICT_SET:
    case INST_DICT_UNSET:
    case INST_DICT_INCR_IMM:
	opnd = TclGetUInt4AtPtr(pc+1);
	opnd2 = TclGetUInt4AtPtr(pc+5);

	varPtr = LOCAL(opnd2);
	while (TclIsVarLink(varPtr)) {
	    varPtr = varPtr->value.linkPtr;
	}
	TRACE(("%u %u => ", opnd, opnd2));
	if (TclIsVarDirectReadable(varPtr)) {
	    dictPtr = varPtr->value.objPtr;
	} else {
	    DECACHE_STACK_INFO();
	    dictPtr = TclPtrGetVar(interp, varPtr, NULL,NULL,NULL, 0, opnd2);
	    CACHE_STACK_INFO();
	}
	if (dictPtr == NULL) {
	    TclNewObj(dictPtr);
	    allocateDict = 1;
	} else {
	    allocateDict = Tcl_IsShared(dictPtr);
	    if (allocateDict) {
		dictPtr = Tcl_DuplicateObj(dictPtr);
	    }
	}

	switch (*pc) {
	case INST_DICT_SET:
	    cleanup = opnd + 1;
	    result = Tcl_DictObjPutKeyList(interp, dictPtr, opnd,
		    &OBJ_AT_DEPTH(opnd), OBJ_AT_TOS);
	    break;
	case INST_DICT_INCR_IMM:
	    cleanup = 1;
	    opnd = TclGetInt4AtPtr(pc+1);
	    result = Tcl_DictObjGet(interp, dictPtr, OBJ_AT_TOS, &valuePtr);
	    if (result != TCL_OK) {
		break;
	    }
	    if (valuePtr == NULL) {
		Tcl_DictObjPut(NULL, dictPtr, OBJ_AT_TOS,Tcl_NewIntObj(opnd));
	    } else {
		value2Ptr = Tcl_NewIntObj(opnd);
		Tcl_IncrRefCount(value2Ptr);
		if (Tcl_IsShared(valuePtr)) {
		    valuePtr = Tcl_DuplicateObj(valuePtr);
		    Tcl_DictObjPut(NULL, dictPtr, OBJ_AT_TOS, valuePtr);
		}
		result = TclIncrObj(interp, valuePtr, value2Ptr);
		if (result == TCL_OK) {
		    TclInvalidateStringRep(dictPtr);
		}
		TclDecrRefCount(value2Ptr);
	    }
	    break;
	case INST_DICT_UNSET:
	    cleanup = opnd;
	    result = Tcl_DictObjRemoveKeyList(interp, dictPtr, opnd,
		    &OBJ_AT_DEPTH(opnd-1));
	    break;
	default:
	    cleanup = 0; /* stop compiler warning */
	    Tcl_Panic("Should not happen!");
	}

	if (result != TCL_OK) {
	    if (allocateDict) {
		TclDecrRefCount(dictPtr);
	    }
	    TRACE_APPEND(("ERROR updating dictionary: %s\n",
		    O2S(Tcl_GetObjResult(interp))));
	    goto checkForCatch;
	}

	if (TclIsVarDirectWritable(varPtr)) {
	    if (allocateDict) {
		value2Ptr = varPtr->value.objPtr;
		Tcl_IncrRefCount(dictPtr);
		if (value2Ptr != NULL) {
		    TclDecrRefCount(value2Ptr);
		}
		varPtr->value.objPtr = dictPtr;
	    }
	    objResultPtr = dictPtr;
	} else {
	    Tcl_IncrRefCount(dictPtr);
	    DECACHE_STACK_INFO();
	    objResultPtr = TclPtrSetVar(interp, varPtr, NULL, NULL, NULL,
		    dictPtr, TCL_LEAVE_ERR_MSG, opnd2);
	    CACHE_STACK_INFO();
	    TclDecrRefCount(dictPtr);
	    if (objResultPtr == NULL) {
		TRACE_ERROR(interp);
		goto gotError;
	    }
	}
#ifndef TCL_COMPILE_DEBUG
	if (*(pc+9) == INST_POP) {
	    NEXT_INST_V(10, cleanup, 0);
	}
#endif
	TRACE_APPEND(("\"%.30s\"\n", O2S(objResultPtr)));
	NEXT_INST_V(9, cleanup, 1);

    case INST_DICT_APPEND:
    case INST_DICT_LAPPEND:
	opnd = TclGetUInt4AtPtr(pc+1);
	varPtr = LOCAL(opnd);
	while (TclIsVarLink(varPtr)) {
	    varPtr = varPtr->value.linkPtr;
	}
	TRACE(("%u => ", opnd));
	if (TclIsVarDirectReadable(varPtr)) {
	    dictPtr = varPtr->value.objPtr;
	} else {
	    DECACHE_STACK_INFO();
	    dictPtr = TclPtrGetVar(interp, varPtr, NULL, NULL, NULL, 0, opnd);
	    CACHE_STACK_INFO();
	}
	if (dictPtr == NULL) {
	    TclNewObj(dictPtr);
	    allocateDict = 1;
	} else {
	    allocateDict = Tcl_IsShared(dictPtr);
	    if (allocateDict) {
		dictPtr = Tcl_DuplicateObj(dictPtr);
	    }
	}

	if (Tcl_DictObjGet(interp, dictPtr, OBJ_UNDER_TOS,
		&valuePtr) != TCL_OK) {
	    if (allocateDict) {
		TclDecrRefCount(dictPtr);
	    }
	    TRACE_ERROR(interp);
	    goto gotError;
	}

	/*
	 * Note that a non-existent key results in a NULL valuePtr, which is a
	 * case handled separately below. What we *can* say at this point is
	 * that the write-back will always succeed.
	 */

	switch (*pc) {
	case INST_DICT_APPEND:
	    if (valuePtr == NULL) {
		Tcl_DictObjPut(NULL, dictPtr, OBJ_UNDER_TOS, OBJ_AT_TOS);
	    } else if (Tcl_IsShared(valuePtr)) {
		valuePtr = Tcl_DuplicateObj(valuePtr);
		Tcl_AppendObjToObj(valuePtr, OBJ_AT_TOS);
		Tcl_DictObjPut(NULL, dictPtr, OBJ_UNDER_TOS, valuePtr);
	    } else {
		Tcl_AppendObjToObj(valuePtr, OBJ_AT_TOS);

		/*
		 * Must invalidate the string representation of dictionary
		 * here because we have directly updated the internal
		 * representation; if we don't, callers could see the wrong
		 * string rep despite the internal version of the dictionary
		 * having the correct value. [Bug 3079830]
		 */

		TclInvalidateStringRep(dictPtr);
	    }
	    break;
	case INST_DICT_LAPPEND:
	    /*
	     * More complex because list-append can fail.
	     */

	    if (valuePtr == NULL) {
		Tcl_DictObjPut(NULL, dictPtr, OBJ_UNDER_TOS,
			Tcl_NewListObj(1, &OBJ_AT_TOS));
		break;
	    } else if (Tcl_IsShared(valuePtr)) {
		valuePtr = Tcl_DuplicateObj(valuePtr);
		if (Tcl_ListObjAppendElement(interp, valuePtr,
			OBJ_AT_TOS) != TCL_OK) {
		    TclDecrRefCount(valuePtr);
		    if (allocateDict) {
			TclDecrRefCount(dictPtr);
		    }
		    TRACE_ERROR(interp);
		    goto gotError;
		}
		Tcl_DictObjPut(NULL, dictPtr, OBJ_UNDER_TOS, valuePtr);
	    } else {
		if (Tcl_ListObjAppendElement(interp, valuePtr,
			OBJ_AT_TOS) != TCL_OK) {
		    if (allocateDict) {
			TclDecrRefCount(dictPtr);
		    }
		    TRACE_ERROR(interp);
		    goto gotError;
		}

		/*
		 * Must invalidate the string representation of dictionary
		 * here because we have directly updated the internal
		 * representation; if we don't, callers could see the wrong
		 * string rep despite the internal version of the dictionary
		 * having the correct value. [Bug 3079830]
		 */

		TclInvalidateStringRep(dictPtr);
	    }
	    break;
	default:
	    Tcl_Panic("Should not happen!");
	}

	if (TclIsVarDirectWritable(varPtr)) {
	    if (allocateDict) {
		value2Ptr = varPtr->value.objPtr;
		Tcl_IncrRefCount(dictPtr);
		if (value2Ptr != NULL) {
		    TclDecrRefCount(value2Ptr);
		}
		varPtr->value.objPtr = dictPtr;
	    }
	    objResultPtr = dictPtr;
	} else {
	    Tcl_IncrRefCount(dictPtr);
	    DECACHE_STACK_INFO();
	    objResultPtr = TclPtrSetVar(interp, varPtr, NULL, NULL, NULL,
		    dictPtr, TCL_LEAVE_ERR_MSG, opnd);
	    CACHE_STACK_INFO();
	    TclDecrRefCount(dictPtr);
	    if (objResultPtr == NULL) {
		TRACE_ERROR(interp);
		goto gotError;
	    }
	}
#ifndef TCL_COMPILE_DEBUG
	if (*(pc+5) == INST_POP) {
	    NEXT_INST_F(6, 2, 0);
	}
#endif
	TRACE_APPEND(("%.30s\n", O2S(objResultPtr)));
	NEXT_INST_F(5, 2, 1);

    case INST_DICT_FIRST:
	opnd = TclGetUInt4AtPtr(pc+1);
	TRACE(("%u => ", opnd));
	dictPtr = POP_OBJECT();
	searchPtr = ckalloc(sizeof(Tcl_DictSearch));
	if (Tcl_DictObjFirst(interp, dictPtr, searchPtr, &keyPtr,
		&valuePtr, &done) != TCL_OK) {

	    /*
	     * dictPtr is no longer on the stack, and we're not
	     * moving it into the intrep of an iterator.  We need
	     * to drop the refcount [Tcl Bug 9b352768e6].
	     */

	    Tcl_DecrRefCount(dictPtr);
	    ckfree(searchPtr);
	    TRACE_ERROR(interp);
	    goto gotError;
	}
	TclNewObj(statePtr);
	statePtr->typePtr = &dictIteratorType;
	statePtr->internalRep.twoPtrValue.ptr1 = searchPtr;
	statePtr->internalRep.twoPtrValue.ptr2 = dictPtr;
	varPtr = LOCAL(opnd);
	if (varPtr->value.objPtr) {
	    if (varPtr->value.objPtr->typePtr == &dictIteratorType) {
		Tcl_Panic("mis-issued dictFirst!");
	    }
	    TclDecrRefCount(varPtr->value.objPtr);
	}
	varPtr->value.objPtr = statePtr;
	Tcl_IncrRefCount(statePtr);
	goto pushDictIteratorResult;

    case INST_DICT_NEXT:
	opnd = TclGetUInt4AtPtr(pc+1);
	TRACE(("%u => ", opnd));
	statePtr = (*LOCAL(opnd)).value.objPtr;
	if (statePtr == NULL || statePtr->typePtr != &dictIteratorType) {
	    Tcl_Panic("mis-issued dictNext!");
	}
	searchPtr = statePtr->internalRep.twoPtrValue.ptr1;
	Tcl_DictObjNext(searchPtr, &keyPtr, &valuePtr, &done);
    pushDictIteratorResult:
	if (done) {
	    TclNewObj(emptyPtr);
	    PUSH_OBJECT(emptyPtr);
	    PUSH_OBJECT(emptyPtr);
	} else {
	    PUSH_OBJECT(valuePtr);
	    PUSH_OBJECT(keyPtr);
	}
	TRACE_APPEND(("\"%.30s\" \"%.30s\" %d\n",
		O2S(OBJ_UNDER_TOS), O2S(OBJ_AT_TOS), done));

	/*
	 * The INST_DICT_FIRST and INST_DICT_NEXT instructsions are always
	 * followed by a conditional jump, so we can take advantage of this to
	 * do some peephole optimization (note that we're careful to not close
	 * out someone doing something else).
	 */

	JUMP_PEEPHOLE_F(done, 5, 0);

    case INST_DICT_UPDATE_START:
	opnd = TclGetUInt4AtPtr(pc+1);
	opnd2 = TclGetUInt4AtPtr(pc+5);
	TRACE(("%u => ", opnd));
	varPtr = LOCAL(opnd);
	duiPtr = codePtr->auxDataArrayPtr[opnd2].clientData;
	while (TclIsVarLink(varPtr)) {
	    varPtr = varPtr->value.linkPtr;
	}
	if (TclIsVarDirectReadable(varPtr)) {
	    dictPtr = varPtr->value.objPtr;
	} else {
	    DECACHE_STACK_INFO();
	    dictPtr = TclPtrGetVar(interp, varPtr, NULL, NULL, NULL,
		    TCL_LEAVE_ERR_MSG, opnd);
	    CACHE_STACK_INFO();
	    if (dictPtr == NULL) {
		TRACE_ERROR(interp);
		goto gotError;
	    }
	}
	Tcl_IncrRefCount(dictPtr);
	if (TclListObjGetElements(interp, OBJ_AT_TOS, &length,
		&keyPtrPtr) != TCL_OK) {
	    TRACE_ERROR(interp);
	    goto gotError;
	}
	if (length != duiPtr->length) {
	    Tcl_Panic("dictUpdateStart argument length mismatch");
	}
	for (i=0 ; i<length ; i++) {
	    if (Tcl_DictObjGet(interp, dictPtr, keyPtrPtr[i],
		    &valuePtr) != TCL_OK) {
		TRACE_ERROR(interp);
		Tcl_DecrRefCount(dictPtr);
		goto gotError;
	    }
	    varPtr = LOCAL(duiPtr->varIndices[i]);
	    while (TclIsVarLink(varPtr)) {
		varPtr = varPtr->value.linkPtr;
	    }
	    DECACHE_STACK_INFO();
	    if (valuePtr == NULL) {
		TclObjUnsetVar2(interp,
			localName(iPtr->varFramePtr, duiPtr->varIndices[i]),
			NULL, 0);
	    } else if (TclPtrSetVar(interp, varPtr, NULL, NULL, NULL,
		    valuePtr, TCL_LEAVE_ERR_MSG,
		    duiPtr->varIndices[i]) == NULL) {
		CACHE_STACK_INFO();
		TRACE_ERROR(interp);
		Tcl_DecrRefCount(dictPtr);
		goto gotError;
	    }
	    CACHE_STACK_INFO();
	}
	TclDecrRefCount(dictPtr);
	TRACE_APPEND(("OK\n"));
	NEXT_INST_F(9, 0, 0);

    case INST_DICT_UPDATE_END:
	opnd = TclGetUInt4AtPtr(pc+1);
	opnd2 = TclGetUInt4AtPtr(pc+5);
	TRACE(("%u => ", opnd));
	varPtr = LOCAL(opnd);
	duiPtr = codePtr->auxDataArrayPtr[opnd2].clientData;
	while (TclIsVarLink(varPtr)) {
	    varPtr = varPtr->value.linkPtr;
	}
	if (TclIsVarDirectReadable(varPtr)) {
	    dictPtr = varPtr->value.objPtr;
	} else {
	    DECACHE_STACK_INFO();
	    dictPtr = TclPtrGetVar(interp, varPtr, NULL, NULL, NULL, 0, opnd);
	    CACHE_STACK_INFO();
	}
	if (dictPtr == NULL) {
	    TRACE_APPEND(("storage was unset\n"));
	    NEXT_INST_F(9, 1, 0);
	}
	if (Tcl_DictObjSize(interp, dictPtr, &length) != TCL_OK
		|| TclListObjGetElements(interp, OBJ_AT_TOS, &length,
			&keyPtrPtr) != TCL_OK) {
	    TRACE_ERROR(interp);
	    goto gotError;
	}
	allocdict = Tcl_IsShared(dictPtr);
	if (allocdict) {
	    dictPtr = Tcl_DuplicateObj(dictPtr);
	}
	if (length > 0) {
	    TclInvalidateStringRep(dictPtr);
	}
	for (i=0 ; i<length ; i++) {
	    Var *var2Ptr = LOCAL(duiPtr->varIndices[i]);

	    while (TclIsVarLink(var2Ptr)) {
		var2Ptr = var2Ptr->value.linkPtr;
	    }
	    if (TclIsVarDirectReadable(var2Ptr)) {
		valuePtr = var2Ptr->value.objPtr;
	    } else {
		DECACHE_STACK_INFO();
		valuePtr = TclPtrGetVar(interp, var2Ptr, NULL, NULL, NULL, 0,
			duiPtr->varIndices[i]);
		CACHE_STACK_INFO();
	    }
	    if (valuePtr == NULL) {
		Tcl_DictObjRemove(interp, dictPtr, keyPtrPtr[i]);
	    } else if (dictPtr == valuePtr) {
		Tcl_DictObjPut(interp, dictPtr, keyPtrPtr[i],
			Tcl_DuplicateObj(valuePtr));
	    } else {
		Tcl_DictObjPut(interp, dictPtr, keyPtrPtr[i], valuePtr);
	    }
	}
	if (TclIsVarDirectWritable(varPtr)) {
	    Tcl_IncrRefCount(dictPtr);
	    TclDecrRefCount(varPtr->value.objPtr);
	    varPtr->value.objPtr = dictPtr;
	} else {
	    DECACHE_STACK_INFO();
	    objResultPtr = TclPtrSetVar(interp, varPtr, NULL, NULL, NULL,
		    dictPtr, TCL_LEAVE_ERR_MSG, opnd);
	    CACHE_STACK_INFO();
	    if (objResultPtr == NULL) {
		if (allocdict) {
		    TclDecrRefCount(dictPtr);
		}
		TRACE_ERROR(interp);
		goto gotError;
	    }
	}
	TRACE_APPEND(("written back\n"));
	NEXT_INST_F(9, 1, 0);

    case INST_DICT_EXPAND:
	dictPtr = OBJ_UNDER_TOS;
	listPtr = OBJ_AT_TOS;
	TRACE(("\"%.30s\" \"%.30s\" =>", O2S(dictPtr), O2S(listPtr)));
	if (TclListObjGetElements(interp, listPtr, &objc, &objv) != TCL_OK) {
	    TRACE_ERROR(interp);
	    goto gotError;
	}
	objResultPtr = TclDictWithInit(interp, dictPtr, objc, objv);
	if (objResultPtr == NULL) {
	    TRACE_ERROR(interp);
	    goto gotError;
	}
	TRACE_APPEND(("\"%.30s\"\n", O2S(objResultPtr)));
	NEXT_INST_F(1, 2, 1);

    case INST_DICT_RECOMBINE_STK:
	keysPtr = POP_OBJECT();
	varNamePtr = OBJ_UNDER_TOS;
	listPtr = OBJ_AT_TOS;
	TRACE(("\"%.30s\" \"%.30s\" \"%.30s\" => ",
		O2S(varNamePtr), O2S(valuePtr), O2S(keysPtr)));
	if (TclListObjGetElements(interp, listPtr, &objc, &objv) != TCL_OK) {
	    TRACE_ERROR(interp);
	    TclDecrRefCount(keysPtr);
	    goto gotError;
	}
	varPtr = TclObjLookupVarEx(interp, varNamePtr, NULL,
		TCL_LEAVE_ERR_MSG, "set", 1, 1, &arrayPtr);
	if (varPtr == NULL) {
	    TRACE_ERROR(interp);
	    TclDecrRefCount(keysPtr);
	    goto gotError;
	}
	DECACHE_STACK_INFO();
	result = TclDictWithFinish(interp, varPtr,arrayPtr,varNamePtr,NULL,-1,
		objc, objv, keysPtr);
	CACHE_STACK_INFO();
	TclDecrRefCount(keysPtr);
	if (result != TCL_OK) {
	    TRACE_ERROR(interp);
	    goto gotError;
	}
	TRACE_APPEND(("OK\n"));
	NEXT_INST_F(1, 2, 0);

    case INST_DICT_RECOMBINE_IMM:
	opnd = TclGetUInt4AtPtr(pc+1);
	listPtr = OBJ_UNDER_TOS;
	keysPtr = OBJ_AT_TOS;
	varPtr = LOCAL(opnd);
	TRACE(("%u <- \"%.30s\" \"%.30s\" => ", opnd, O2S(valuePtr),
		O2S(keysPtr)));
	if (TclListObjGetElements(interp, listPtr, &objc, &objv) != TCL_OK) {
	    TRACE_ERROR(interp);
	    goto gotError;
	}
	while (TclIsVarLink(varPtr)) {
	    varPtr = varPtr->value.linkPtr;
	}
	DECACHE_STACK_INFO();
	result = TclDictWithFinish(interp, varPtr, NULL, NULL, NULL, opnd,
		objc, objv, keysPtr);
	CACHE_STACK_INFO();
	if (result != TCL_OK) {
	    TRACE_ERROR(interp);
	    goto gotError;
	}
	TRACE_APPEND(("OK\n"));
	NEXT_INST_F(5, 2, 0);
    }

    /*
     *	   End of dictionary-related instructions.
     * -----------------------------------------------------------------
     */

    case INST_CLOCK_READ:
	{			/* Read the wall clock */
	    Tcl_WideInt wval;
	    Tcl_Time now;
	    switch(TclGetUInt1AtPtr(pc+1)) {
	    case 0:		/* clicks */
#ifdef TCL_WIDE_CLICKS
		wval = TclpGetWideClicks();
#else
		wval = (Tcl_WideInt) TclpGetClicks();
#endif
		break;
	    case 1:		/* microseconds */
		Tcl_GetTime(&now);
		wval = (Tcl_WideInt) now.sec * 1000000 + now.usec;
		break;
	    case 2:		/* milliseconds */
		Tcl_GetTime(&now);
		wval = (Tcl_WideInt) now.sec * 1000 + now.usec / 1000;
		break;
	    case 3:		/* seconds */
		Tcl_GetTime(&now);
		wval = (Tcl_WideInt) now.sec;
		break;
	    default:
		Tcl_Panic("clockRead instruction with unknown clock#");
	    }
	    /* TclNewWideObj(objResultPtr, wval); doesn't exist */
	    objResultPtr = Tcl_NewWideIntObj(wval);
	    TRACE_WITH_OBJ(("=> "), objResultPtr);
	    NEXT_INST_F(2, 0, 1);
	}

    default:
	Tcl_Panic("TclNRExecuteByteCode: unrecognized opCode %u", *pc);
    } /* end of switch on opCode */

    /*
     * Block for variables needed to process exception returns.
     */

    {
	ExceptionRange *rangePtr;
				/* Points to closest loop or catch exception
				 * range enclosing the pc. Used by various
				 * instructions and processCatch to process
				 * break, continue, and errors. */
	const char *bytes;

	/*
	 * An external evaluation (INST_INVOKE or INST_EVAL) returned
	 * something different from TCL_OK, or else INST_BREAK or
	 * INST_CONTINUE were called.
	 */

    processExceptionReturn:
#ifdef TCL_COMPILE_DEBUG
	switch (*pc) {
	case INST_INVOKE_STK1:
	    opnd = TclGetUInt1AtPtr(pc+1);
	    TRACE(("%u => ... after \"%.20s\": ", opnd, cmdNameBuf));
	    break;
	case INST_INVOKE_STK4:
	    opnd = TclGetUInt4AtPtr(pc+1);
	    TRACE(("%u => ... after \"%.20s\": ", opnd, cmdNameBuf));
	    break;
	case INST_EVAL_STK:
	    /*
	     * Note that the object at stacktop has to be used before doing
	     * the cleanup.
	     */

	    TRACE(("\"%.30s\" => ", O2S(OBJ_AT_TOS)));
	    break;
	default:
	    TRACE(("=> "));
	}
#endif
	if ((result == TCL_CONTINUE) || (result == TCL_BREAK)) {
	    rangePtr = GetExceptRangeForPc(pc, result, codePtr);
	    if (rangePtr == NULL) {
		TRACE_APPEND(("no encl. loop or catch, returning %s\n",
			StringForResultCode(result)));
		goto abnormalReturn;
	    }
	    if (rangePtr->type == CATCH_EXCEPTION_RANGE) {
		TRACE_APPEND(("%s ...\n", StringForResultCode(result)));
		goto processCatch;
	    }
	    while (cleanup--) {
		valuePtr = POP_OBJECT();
		TclDecrRefCount(valuePtr);
	    }
	    if (result == TCL_BREAK) {
		result = TCL_OK;
		pc = (codePtr->codeStart + rangePtr->breakOffset);
		TRACE_APPEND(("%s, range at %d, new pc %d\n",
			StringForResultCode(result),
			rangePtr->codeOffset, rangePtr->breakOffset));
		NEXT_INST_F(0, 0, 0);
	    }
	    if (rangePtr->continueOffset == -1) {
		TRACE_APPEND(("%s, loop w/o continue, checking for catch\n",
			StringForResultCode(result)));
		goto checkForCatch;
	    }
	    result = TCL_OK;
	    pc = (codePtr->codeStart + rangePtr->continueOffset);
	    TRACE_APPEND(("%s, range at %d, new pc %d\n",
		    StringForResultCode(result),
		    rangePtr->codeOffset, rangePtr->continueOffset));
	    NEXT_INST_F(0, 0, 0);
	}
#ifdef TCL_COMPILE_DEBUG
	if (traceInstructions) {
	    objPtr = Tcl_GetObjResult(interp);
	    if ((result != TCL_ERROR) && (result != TCL_RETURN)) {
		TRACE_APPEND(("OTHER RETURN CODE %d, result=\"%.30s\"\n ",
			result, O2S(objPtr)));
	    } else {
		TRACE_APPEND(("%s, result=\"%.30s\"\n",
			StringForResultCode(result), O2S(objPtr)));
	    }
	}
#endif
	goto checkForCatch;

	/*
	 * Division by zero in an expression. Control only reaches this point
	 * by "goto divideByZero".
	 */

    divideByZero:
	Tcl_SetObjResult(interp, Tcl_NewStringObj("divide by zero", -1));
	DECACHE_STACK_INFO();
	Tcl_SetErrorCode(interp, "ARITH", "DIVZERO", "divide by zero", NULL);
	CACHE_STACK_INFO();
	goto gotError;

	/*
	 * Exponentiation of zero by negative number in an expression. Control
	 * only reaches this point by "goto exponOfZero".
	 */

    exponOfZero:
	Tcl_SetObjResult(interp, Tcl_NewStringObj(
		"exponentiation of zero by negative power", -1));
	DECACHE_STACK_INFO();
	Tcl_SetErrorCode(interp, "ARITH", "DOMAIN",
		"exponentiation of zero by negative power", NULL);
	CACHE_STACK_INFO();

	/*
	 * Almost all error paths feed through here rather than assigning to
	 * result themselves (for a small but consistent saving).
	 */

    gotError:
	result = TCL_ERROR;

	/*
	 * Execution has generated an "exception" such as TCL_ERROR. If the
	 * exception is an error, record information about what was being
	 * executed when the error occurred. Find the closest enclosing catch
	 * range, if any. If no enclosing catch range is found, stop execution
	 * and return the "exception" code.
	 */

    checkForCatch:
	if (iPtr->execEnvPtr->rewind) {
	    goto abnormalReturn;
	}
	if ((result == TCL_ERROR) && !(iPtr->flags & ERR_ALREADY_LOGGED)) {
	    const unsigned char *pcBeg;

	    bytes = GetSrcInfoForPc(pc, codePtr, &length, &pcBeg, NULL);
	    DECACHE_STACK_INFO();
	    TclLogCommandInfo(interp, codePtr->source, bytes,
		    bytes ? length : 0, pcBeg, tosPtr);
	    CACHE_STACK_INFO();
	}
	iPtr->flags &= ~ERR_ALREADY_LOGGED;

	/*
	 * Clear all expansions that may have started after the last
	 * INST_BEGIN_CATCH.
	 */

	while (auxObjList) {
	    if ((catchTop != initCatchTop)
		    && (*catchTop > (ptrdiff_t)
			auxObjList->internalRep.twoPtrValue.ptr2)) {
		break;
	    }
	    POP_TAUX_OBJ();
	}

	/*
	 * We must not catch if the script in progress has been canceled with
	 * the TCL_CANCEL_UNWIND flag. Instead, it blows outwards until we
	 * either hit another interpreter (presumably where the script in
	 * progress has not been canceled) or we get to the top-level. We do
	 * NOT modify the interpreter result here because we know it will
	 * already be set prior to vectoring down to this point in the code.
	 */

	if (TclCanceled(iPtr) && (Tcl_Canceled(interp, 0) == TCL_ERROR)) {
#ifdef TCL_COMPILE_DEBUG
	    if (traceInstructions) {
		fprintf(stdout, "   ... cancel with unwind, returning %s\n",
			StringForResultCode(result));
	    }
#endif
	    goto abnormalReturn;
	}

	/*
	 * We must not catch an exceeded limit. Instead, it blows outwards
	 * until we either hit another interpreter (presumably where the limit
	 * is not exceeded) or we get to the top-level.
	 */

	if (TclLimitExceeded(iPtr->limit)) {
#ifdef TCL_COMPILE_DEBUG
	    if (traceInstructions) {
		fprintf(stdout, "   ... limit exceeded, returning %s\n",
			StringForResultCode(result));
	    }
#endif
	    goto abnormalReturn;
	}
	if (catchTop == initCatchTop) {
#ifdef TCL_COMPILE_DEBUG
	    if (traceInstructions) {
		fprintf(stdout, "   ... no enclosing catch, returning %s\n",
			StringForResultCode(result));
	    }
#endif
	    goto abnormalReturn;
	}
	rangePtr = GetExceptRangeForPc(pc, TCL_ERROR, codePtr);
	if (rangePtr == NULL) {
	    /*
	     * This is only possible when compiling a [catch] that sends its
	     * script to INST_EVAL. Cannot correct the compiler without
	     * breaking compat with previous .tbc compiled scripts.
	     */

#ifdef TCL_COMPILE_DEBUG
	    if (traceInstructions) {
		fprintf(stdout, "   ... no enclosing catch, returning %s\n",
			StringForResultCode(result));
	    }
#endif
	    goto abnormalReturn;
	}

	/*
	 * A catch exception range (rangePtr) was found to handle an
	 * "exception". It was found either by checkForCatch just above or by
	 * an instruction during break, continue, or error processing. Jump to
	 * its catchOffset after unwinding the operand stack to the depth it
	 * had when starting to execute the range's catch command.
	 */

    processCatch:
	while (CURR_DEPTH > *catchTop) {
	    valuePtr = POP_OBJECT();
	    TclDecrRefCount(valuePtr);
	}
#ifdef TCL_COMPILE_DEBUG
	if (traceInstructions) {
	    fprintf(stdout, "  ... found catch at %d, catchTop=%d, "
		    "unwound to %ld, new pc %u\n",
		    rangePtr->codeOffset, (int) (catchTop - initCatchTop - 1),
		    (long) *catchTop, (unsigned) rangePtr->catchOffset);
	}
#endif
	pc = (codePtr->codeStart + rangePtr->catchOffset);
	NEXT_INST_F(0, 0, 0);	/* Restart the execution loop at pc. */

	/*
	 * end of infinite loop dispatching on instructions.
	 */

	/*
	 * Abnormal return code. Restore the stack to state it had when
	 * starting to execute the ByteCode. Panic if the stack is below the
	 * initial level.
	 */

    abnormalReturn:
	TCL_DTRACE_INST_LAST();

	/*
	 * Clear all expansions and same-level NR calls.
	 *
	 * Note that expansion markers have a NULL type; avoid removing other
	 * markers.
	 */

	while (auxObjList) {
	    POP_TAUX_OBJ();
	}
	while (tosPtr > initTosPtr) {
	    objPtr = POP_OBJECT();
	    Tcl_DecrRefCount(objPtr);
	}

	if (tosPtr < initTosPtr) {
	    fprintf(stderr,
		    "\nTclNRExecuteByteCode: abnormal return at pc %u: "
		    "stack top %d < entry stack top %d\n",
		    (unsigned)(pc - codePtr->codeStart),
		    (unsigned) CURR_DEPTH, (unsigned) 0);
	    Tcl_Panic("TclNRExecuteByteCode execution failure: end stack top < start stack top");
	}
	CLANG_ASSERT(bcFramePtr);
    }

    iPtr->cmdFramePtr = bcFramePtr->nextPtr;
    TclReleaseByteCode(codePtr);
    TclStackFree(interp, TD);	/* free my stack */

    return result;

    /*
     * INST_START_CMD failure case removed where it doesn't bother that much
     *
     * Remark that if the interpreter is marked for deletion its
     * compileEpoch is modified, so that the epoch check also verifies
     * that the interp is not deleted. If no outside call has been made
     * since the last check, it is safe to omit the check.

     * case INST_START_CMD:
     */

	instStartCmdFailed:
	{
	    const char *bytes;

	    checkInterp = 1;
	    length = 0;

	    /*
	     * We used to switch to direct eval; for NRE-awareness we now
	     * compile and eval the command so that this evaluation does not
	     * add a new TEBC instance. [Bug 2910748]
	     */

	    if (TclInterpReady(interp) == TCL_ERROR) {
		goto gotError;
	    }

	    codePtr->flags |= TCL_BYTECODE_RECOMPILE;
	    bytes = GetSrcInfoForPc(pc, codePtr, &length, NULL, NULL);
	    opnd = TclGetUInt4AtPtr(pc+1);
	    pc += (opnd-1);
	    assert(bytes);
	    PUSH_OBJECT(Tcl_NewStringObj(bytes, length));
	    goto instEvalStk;
	}
}

#undef codePtr
#undef iPtr
#undef bcFramePtr
#undef initCatchTop
#undef initTosPtr
#undef auxObjList
#undef catchTop
#undef TCONST
#undef esPtr

static int
FinalizeOONext(
    ClientData data[],
    Tcl_Interp *interp,
    int result)
{
    Interp *iPtr = (Interp *) interp;
    CallContext *contextPtr = data[1];

    /*
     * Reset the variable lookup frame.
     */

    iPtr->varFramePtr = data[0];

    /*
     * Restore the call chain context index as we've finished the inner invoke
     * and want to operate in the outer context again.
     */

    contextPtr->index = PTR2INT(data[2]);
    contextPtr->skip = PTR2INT(data[3]);
    contextPtr->oPtr->flags &= ~FILTER_HANDLING;
    return result;
}

static int
FinalizeOONextFilter(
    ClientData data[],
    Tcl_Interp *interp,
    int result)
{
    Interp *iPtr = (Interp *) interp;
    CallContext *contextPtr = data[1];

    /*
     * Reset the variable lookup frame.
     */

    iPtr->varFramePtr = data[0];

    /*
     * Restore the call chain context index as we've finished the inner invoke
     * and want to operate in the outer context again.
     */

    contextPtr->index = PTR2INT(data[2]);
    contextPtr->skip = PTR2INT(data[3]);
    contextPtr->oPtr->flags |= FILTER_HANDLING;
    return result;
}

/*
 *----------------------------------------------------------------------
 *
 * ExecuteExtendedBinaryMathOp, ExecuteExtendedUnaryMathOp --
 *
 *	These functions do advanced math for binary and unary operators
 *	respectively, so that the main TEBC code does not bear the cost of
 *	them.
 *
 * Results:
 *	A Tcl_Obj* result, or a NULL (in which case valuePtr is updated to
 *	hold the result value), or one of the special flag values
 *	GENERAL_ARITHMETIC_ERROR, EXPONENT_OF_ZERO or DIVIDED_BY_ZERO. The
 *	latter two signify a zero value raised to a negative power or a value
 *	divided by zero, respectively. With GENERAL_ARITHMETIC_ERROR, all
 *	error information will have already been reported in the interpreter
 *	result.
 *
 * Side effects:
 *	May update the Tcl_Obj indicated valuePtr if it is unshared. Will
 *	return a NULL when that happens.
 *
 *----------------------------------------------------------------------
 */

static Tcl_Obj *
ExecuteExtendedBinaryMathOp(
    Tcl_Interp *interp,		/* Where to report errors. */
    int opcode,			/* What operation to perform. */
    Tcl_Obj **constants,	/* The execution environment's constants. */
    Tcl_Obj *valuePtr,		/* The first operand on the stack. */
    Tcl_Obj *value2Ptr)		/* The second operand on the stack. */
{
#define LONG_RESULT(l) \
    if (Tcl_IsShared(valuePtr)) {		\
	TclNewLongObj(objResultPtr, l);		\
	return objResultPtr;			\
    } else {					\
	Tcl_SetLongObj(valuePtr, l);		\
	return NULL;				\
    }
#define WIDE_RESULT(w) \
    if (Tcl_IsShared(valuePtr)) {		\
	return Tcl_NewWideIntObj(w);		\
    } else {					\
	Tcl_SetWideIntObj(valuePtr, w);		\
	return NULL;				\
    }
#define BIG_RESULT(b) \
    if (Tcl_IsShared(valuePtr)) {		\
	return Tcl_NewBignumObj(b);		\
    } else {					\
	Tcl_SetBignumObj(valuePtr, b);		\
	return NULL;				\
    }
#define DOUBLE_RESULT(d) \
    if (Tcl_IsShared(valuePtr)) {		\
	TclNewDoubleObj(objResultPtr, (d));	\
	return objResultPtr;			\
    } else {					\
	Tcl_SetDoubleObj(valuePtr, (d));	\
	return NULL;				\
    }

    int type1, type2;
    ClientData ptr1, ptr2;
    double d1, d2, dResult;
    long l1, l2, lResult;
    Tcl_WideInt w1, w2, wResult;
    mp_int big1, big2, bigResult, bigRemainder;
    Tcl_Obj *objResultPtr;
    int invalid, numPos, zero;
    long shift;

    (void) GetNumberFromObj(NULL, valuePtr, &ptr1, &type1);
    (void) GetNumberFromObj(NULL, value2Ptr, &ptr2, &type2);

    switch (opcode) {
    case INST_MOD:
	/* TODO: Attempts to re-use unshared operands on stack */

	l2 = 0;			/* silence gcc warning */
	if (type2 == TCL_NUMBER_LONG) {
	    l2 = *((const long *)ptr2);
	    if (l2 == 0) {
		return DIVIDED_BY_ZERO;
	    }
	    if ((l2 == 1) || (l2 == -1)) {
		/*
		 * Div. by |1| always yields remainder of 0.
		 */

		return constants[0];
	    }
	}
#ifndef TCL_WIDE_INT_IS_LONG
	if (type1 == TCL_NUMBER_WIDE) {
	    w1 = *((const Tcl_WideInt *)ptr1);
	    if (type2 != TCL_NUMBER_BIG) {
		Tcl_WideInt wQuotient, wRemainder;
		Tcl_GetWideIntFromObj(NULL, value2Ptr, &w2);
		wQuotient = w1 / w2;

		/*
		 * Force Tcl's integer division rules.
		 * TODO: examine for logic simplification
		 */

		if (((wQuotient < (Tcl_WideInt) 0)
			|| ((wQuotient == (Tcl_WideInt) 0)
			&& ((w1 < (Tcl_WideInt)0 && w2 > (Tcl_WideInt)0)
			|| (w1 > (Tcl_WideInt)0 && w2 < (Tcl_WideInt)0))))
			&& (wQuotient * w2 != w1)) {
		    wQuotient -= (Tcl_WideInt) 1;
		}
		wRemainder = w1 - w2*wQuotient;
		WIDE_RESULT(wRemainder);
	    }

	    Tcl_TakeBignumFromObj(NULL, value2Ptr, &big2);

	    /* TODO: internals intrusion */
	    if ((w1 > ((Tcl_WideInt) 0)) ^ (big2.sign == MP_ZPOS)) {
		/*
		 * Arguments are opposite sign; remainder is sum.
		 */

		TclBNInitBignumFromWideInt(&big1, w1);
		mp_add(&big2, &big1, &big2);
		mp_clear(&big1);
		BIG_RESULT(&big2);
	    }

	    /*
	     * Arguments are same sign; remainder is first operand.
	     */

	    mp_clear(&big2);
	    return NULL;
	}
#endif
	Tcl_GetBignumFromObj(NULL, valuePtr, &big1);
	Tcl_GetBignumFromObj(NULL, value2Ptr, &big2);
	mp_init(&bigResult);
	mp_init(&bigRemainder);
	mp_div(&big1, &big2, &bigResult, &bigRemainder);
	if (!mp_iszero(&bigRemainder) && (bigRemainder.sign != big2.sign)) {
	    /*
	     * Convert to Tcl's integer division rules.
	     */

	    mp_sub_d(&bigResult, 1, &bigResult);
	    mp_add(&bigRemainder, &big2, &bigRemainder);
	}
	mp_copy(&bigRemainder, &bigResult);
	mp_clear(&bigRemainder);
	mp_clear(&big1);
	mp_clear(&big2);
	BIG_RESULT(&bigResult);

    case INST_LSHIFT:
    case INST_RSHIFT: {
	/*
	 * Reject negative shift argument.
	 */

	switch (type2) {
	case TCL_NUMBER_LONG:
	    invalid = (*((const long *)ptr2) < 0L);
	    break;
#ifndef TCL_WIDE_INT_IS_LONG
	case TCL_NUMBER_WIDE:
	    invalid = (*((const Tcl_WideInt *)ptr2) < (Tcl_WideInt)0);
	    break;
#endif
	case TCL_NUMBER_BIG:
	    Tcl_TakeBignumFromObj(NULL, value2Ptr, &big2);
	    invalid = (mp_cmp_d(&big2, 0) == MP_LT);
	    mp_clear(&big2);
	    break;
	default:
	    /* Unused, here to silence compiler warning */
	    invalid = 0;
	}
	if (invalid) {
	    Tcl_SetObjResult(interp, Tcl_NewStringObj(
		    "negative shift argument", -1));
	    return GENERAL_ARITHMETIC_ERROR;
	}

	/*
	 * Zero shifted any number of bits is still zero.
	 */

	if ((type1==TCL_NUMBER_LONG) && (*((const long *)ptr1) == (long)0)) {
	    return constants[0];
	}

	if (opcode == INST_LSHIFT) {
	    /*
	     * Large left shifts create integer overflow.
	     *
	     * BEWARE! Can't use Tcl_GetIntFromObj() here because that
	     * converts values in the (unsigned) range to their signed int
	     * counterparts, leading to incorrect results.
	     */

	    if ((type2 != TCL_NUMBER_LONG)
		    || (*((const long *)ptr2) > (long) INT_MAX)) {
		/*
		 * Technically, we could hold the value (1 << (INT_MAX+1)) in
		 * an mp_int, but since we're using mp_mul_2d() to do the
		 * work, and it takes only an int argument, that's a good
		 * place to draw the line.
		 */

		Tcl_SetObjResult(interp, Tcl_NewStringObj(
			"integer value too large to represent", -1));
		return GENERAL_ARITHMETIC_ERROR;
	    }
	    shift = (int)(*((const long *)ptr2));

	    /*
	     * Handle shifts within the native wide range.
	     */

	    if ((type1 != TCL_NUMBER_BIG)
		    && ((size_t)shift < CHAR_BIT*sizeof(Tcl_WideInt))) {
		TclGetWideIntFromObj(NULL, valuePtr, &w1);
		if (!((w1>0 ? w1 : ~w1)
			& -(((Tcl_WideInt)1)
			<< (CHAR_BIT*sizeof(Tcl_WideInt) - 1 - shift)))) {
		    WIDE_RESULT(w1 << shift);
		}
	    }
	} else {
	    /*
	     * Quickly force large right shifts to 0 or -1.
	     */

	    if ((type2 != TCL_NUMBER_LONG)
		    || (*(const long *)ptr2 > INT_MAX)) {
		/*
		 * Again, technically, the value to be shifted could be an
		 * mp_int so huge that a right shift by (INT_MAX+1) bits could
		 * not take us to the result of 0 or -1, but since we're using
		 * mp_div_2d to do the work, and it takes only an int
		 * argument, we draw the line there.
		 */

		switch (type1) {
		case TCL_NUMBER_LONG:
		    zero = (*(const long *)ptr1 > 0L);
		    break;
#ifndef TCL_WIDE_INT_IS_LONG
		case TCL_NUMBER_WIDE:
		    zero = (*(const Tcl_WideInt *)ptr1 > (Tcl_WideInt)0);
		    break;
#endif
		case TCL_NUMBER_BIG:
		    Tcl_TakeBignumFromObj(NULL, valuePtr, &big1);
		    zero = (mp_cmp_d(&big1, 0) == MP_GT);
		    mp_clear(&big1);
		    break;
		default:
		    /* Unused, here to silence compiler warning. */
		    zero = 0;
		}
		if (zero) {
		    return constants[0];
		}
		LONG_RESULT(-1);
	    }
	    shift = (int)(*(const long *)ptr2);

#ifndef TCL_WIDE_INT_IS_LONG
	    /*
	     * Handle shifts within the native wide range.
	     */

	    if (type1 == TCL_NUMBER_WIDE) {
		w1 = *(const Tcl_WideInt *)ptr1;
		if ((size_t)shift >= CHAR_BIT*sizeof(Tcl_WideInt)) {
		    if (w1 >= (Tcl_WideInt)0) {
			return constants[0];
		    }
		    LONG_RESULT(-1);
		}
		WIDE_RESULT(w1 >> shift);
	    }
#endif
	}

	Tcl_TakeBignumFromObj(NULL, valuePtr, &big1);

	mp_init(&bigResult);
	if (opcode == INST_LSHIFT) {
	    mp_mul_2d(&big1, shift, &bigResult);
	} else {
	    mp_init(&bigRemainder);
	    mp_div_2d(&big1, shift, &bigResult, &bigRemainder);
	    if (mp_cmp_d(&bigRemainder, 0) == MP_LT) {
		/*
		 * Convert to Tcl's integer division rules.
		 */

		mp_sub_d(&bigResult, 1, &bigResult);
	    }
	    mp_clear(&bigRemainder);
	}
	mp_clear(&big1);
	BIG_RESULT(&bigResult);
    }

    case INST_BITOR:
    case INST_BITXOR:
    case INST_BITAND:
	if ((type1 == TCL_NUMBER_BIG) || (type2 == TCL_NUMBER_BIG)) {
	    mp_int *First, *Second;

	    Tcl_TakeBignumFromObj(NULL, valuePtr, &big1);
	    Tcl_TakeBignumFromObj(NULL, value2Ptr, &big2);

	    /*
	     * Count how many positive arguments we have. If only one of the
	     * arguments is negative, store it in 'Second'.
	     */

	    if (mp_cmp_d(&big1, 0) != MP_LT) {
		numPos = 1 + (mp_cmp_d(&big2, 0) != MP_LT);
		First = &big1;
		Second = &big2;
	    } else {
		First = &big2;
		Second = &big1;
		numPos = (mp_cmp_d(First, 0) != MP_LT);
	    }
	    mp_init(&bigResult);

	    switch (opcode) {
	    case INST_BITAND:
		switch (numPos) {
		case 2:
		    /*
		     * Both arguments positive, base case.
		     */

		    mp_and(First, Second, &bigResult);
		    break;
		case 1:
		    /*
		     * First is positive; second negative:
		     * P & N = P & ~~N = P&~(-N-1) = P & (P ^ (-N-1))
		     */

		    mp_neg(Second, Second);
		    mp_sub_d(Second, 1, Second);
		    mp_xor(First, Second, &bigResult);
		    mp_and(First, &bigResult, &bigResult);
		    break;
		case 0:
		    /*
		     * Both arguments negative:
		     * a & b = ~ (~a | ~b) = -(-a-1|-b-1)-1
		     */

		    mp_neg(First, First);
		    mp_sub_d(First, 1, First);
		    mp_neg(Second, Second);
		    mp_sub_d(Second, 1, Second);
		    mp_or(First, Second, &bigResult);
		    mp_neg(&bigResult, &bigResult);
		    mp_sub_d(&bigResult, 1, &bigResult);
		    break;
		}
		break;

	    case INST_BITOR:
		switch (numPos) {
		case 2:
		    /*
		     * Both arguments positive, base case.
		     */

		    mp_or(First, Second, &bigResult);
		    break;
		case 1:
		    /*
		     * First is positive; second negative:
		     * N|P = ~(~N&~P) = ~((-N-1)&~P) = -((-N-1)&((-N-1)^P))-1
		     */

		    mp_neg(Second, Second);
		    mp_sub_d(Second, 1, Second);
		    mp_xor(First, Second, &bigResult);
		    mp_and(Second, &bigResult, &bigResult);
		    mp_neg(&bigResult, &bigResult);
		    mp_sub_d(&bigResult, 1, &bigResult);
		    break;
		case 0:
		    /*
		     * Both arguments negative:
		     * a | b = ~ (~a & ~b) = -(-a-1&-b-1)-1
		     */

		    mp_neg(First, First);
		    mp_sub_d(First, 1, First);
		    mp_neg(Second, Second);
		    mp_sub_d(Second, 1, Second);
		    mp_and(First, Second, &bigResult);
		    mp_neg(&bigResult, &bigResult);
		    mp_sub_d(&bigResult, 1, &bigResult);
		    break;
		}
		break;

	    case INST_BITXOR:
		switch (numPos) {
		case 2:
		    /*
		     * Both arguments positive, base case.
		     */

		    mp_xor(First, Second, &bigResult);
		    break;
		case 1:
		    /*
		     * First is positive; second negative:
		     * P^N = ~(P^~N) = -(P^(-N-1))-1
		     */

		    mp_neg(Second, Second);
		    mp_sub_d(Second, 1, Second);
		    mp_xor(First, Second, &bigResult);
		    mp_neg(&bigResult, &bigResult);
		    mp_sub_d(&bigResult, 1, &bigResult);
		    break;
		case 0:
		    /*
		     * Both arguments negative:
		     * a ^ b = (~a ^ ~b) = (-a-1^-b-1)
		     */

		    mp_neg(First, First);
		    mp_sub_d(First, 1, First);
		    mp_neg(Second, Second);
		    mp_sub_d(Second, 1, Second);
		    mp_xor(First, Second, &bigResult);
		    break;
		}
		break;
	    }

	    mp_clear(&big1);
	    mp_clear(&big2);
	    BIG_RESULT(&bigResult);
	}

#ifndef TCL_WIDE_INT_IS_LONG
	if ((type1 == TCL_NUMBER_WIDE) || (type2 == TCL_NUMBER_WIDE)) {
	    TclGetWideIntFromObj(NULL, valuePtr, &w1);
	    TclGetWideIntFromObj(NULL, value2Ptr, &w2);

	    switch (opcode) {
	    case INST_BITAND:
		wResult = w1 & w2;
		break;
	    case INST_BITOR:
		wResult = w1 | w2;
		break;
	    case INST_BITXOR:
		wResult = w1 ^ w2;
		break;
	    default:
		/* Unused, here to silence compiler warning. */
		wResult = 0;
	    }
	    WIDE_RESULT(wResult);
	}
#endif
	l1 = *((const long *)ptr1);
	l2 = *((const long *)ptr2);

	switch (opcode) {
	case INST_BITAND:
	    lResult = l1 & l2;
	    break;
	case INST_BITOR:
	    lResult = l1 | l2;
	    break;
	case INST_BITXOR:
	    lResult = l1 ^ l2;
	    break;
	default:
	    /* Unused, here to silence compiler warning. */
	    lResult = 0;
	}
	LONG_RESULT(lResult);

    case INST_EXPON: {
	int oddExponent = 0, negativeExponent = 0;
	unsigned short base;

	if ((type1 == TCL_NUMBER_DOUBLE) || (type2 == TCL_NUMBER_DOUBLE)) {
	    Tcl_GetDoubleFromObj(NULL, valuePtr, &d1);
	    Tcl_GetDoubleFromObj(NULL, value2Ptr, &d2);

	    if (d1==0.0 && d2<0.0) {
		return EXPONENT_OF_ZERO;
	    }
	    dResult = pow(d1, d2);
	    goto doubleResult;
	}
	l1 = l2 = 0;
	if (type2 == TCL_NUMBER_LONG) {
	    l2 = *((const long *) ptr2);
	    if (l2 == 0) {
		/*
		 * Anything to the zero power is 1.
		 */

		return constants[1];
	    } else if (l2 == 1) {
		/*
		 * Anything to the first power is itself
		 */

		return NULL;
	    }
	}

	switch (type2) {
	case TCL_NUMBER_LONG:
	    negativeExponent = (l2 < 0);
	    oddExponent = (int) (l2 & 1);
	    break;
#ifndef TCL_WIDE_INT_IS_LONG
	case TCL_NUMBER_WIDE:
	    w2 = *((const Tcl_WideInt *)ptr2);
	    negativeExponent = (w2 < 0);
	    oddExponent = (int) (w2 & (Tcl_WideInt)1);
	    break;
#endif
	case TCL_NUMBER_BIG:
	    Tcl_TakeBignumFromObj(NULL, value2Ptr, &big2);
	    negativeExponent = (mp_cmp_d(&big2, 0) == MP_LT);
	    mp_mod_2d(&big2, 1, &big2);
	    oddExponent = !mp_iszero(&big2);
	    mp_clear(&big2);
	    break;
	}

	if (type1 == TCL_NUMBER_LONG) {
	    l1 = *((const long *)ptr1);
	}
	if (negativeExponent) {
	    if (type1 == TCL_NUMBER_LONG) {
		switch (l1) {
		case 0:
		    /*
		     * Zero to a negative power is div by zero error.
		     */

		    return EXPONENT_OF_ZERO;
		case -1:
		    if (oddExponent) {
			LONG_RESULT(-1);
		    }
		    /* fallthrough */
		case 1:
		    /*
		     * 1 to any power is 1.
		     */

		    return constants[1];
		}
	    }

	    /*
	     * Integers with magnitude greater than 1 raise to a negative
	     * power yield the answer zero (see TIP 123).
	     */

	    return constants[0];
	}

	if (type1 == TCL_NUMBER_LONG) {
	    switch (l1) {
	    case 0:
		/*
		 * Zero to a positive power is zero.
		 */

		return constants[0];
	    case 1:
		/*
		 * 1 to any power is 1.
		 */

		return constants[1];
	    case -1:
		if (!oddExponent) {
		    return constants[1];
		}
		LONG_RESULT(-1);
	    }
	}

	/*
	 * We refuse to accept exponent arguments that exceed one mp_digit
	 * which means the max exponent value is 2**28-1 = 0x0fffffff =
	 * 268435455, which fits into a signed 32 bit int which is within the
	 * range of the long int type. This means any numeric Tcl_Obj value
	 * not using TCL_NUMBER_LONG type must hold a value larger than we
	 * accept.
	 */

	if (type2 != TCL_NUMBER_LONG) {
	    Tcl_SetObjResult(interp, Tcl_NewStringObj(
		    "exponent too large", -1));
	    return GENERAL_ARITHMETIC_ERROR;
	}

	if (type1 == TCL_NUMBER_LONG) {
	    if (l1 == 2) {
		/*
		 * Reduce small powers of 2 to shifts.
		 */

		if ((unsigned long) l2 < CHAR_BIT * sizeof(long) - 1) {
		    LONG_RESULT(1L << l2);
		}
#if !defined(TCL_WIDE_INT_IS_LONG)
		if ((unsigned long)l2 < CHAR_BIT*sizeof(Tcl_WideInt) - 1) {
		    WIDE_RESULT(((Tcl_WideInt) 1) << l2);
		}
#endif
		goto overflowExpon;
	    }
	    if (l1 == -2) {
		int signum = oddExponent ? -1 : 1;

		/*
		 * Reduce small powers of 2 to shifts.
		 */

		if ((unsigned long) l2 < CHAR_BIT * sizeof(long) - 1) {
		    LONG_RESULT(signum * (1L << l2));
		}
#if !defined(TCL_WIDE_INT_IS_LONG)
		if ((unsigned long)l2 < CHAR_BIT*sizeof(Tcl_WideInt) - 1){
		    WIDE_RESULT(signum * (((Tcl_WideInt) 1) << l2));
		}
#endif
		goto overflowExpon;
	    }
#if (LONG_MAX == 0x7fffffff)
	    if (l2 - 2 < (long)MaxBase32Size
		    && l1 <= MaxBase32[l2 - 2]
		    && l1 >= -MaxBase32[l2 - 2]) {
		/*
		 * Small powers of 32-bit integers.
		 */

		lResult = l1 * l1;		/* b**2 */
		switch (l2) {
		case 2:
		    break;
		case 3:
		    lResult *= l1;		/* b**3 */
		    break;
		case 4:
		    lResult *= lResult;		/* b**4 */
		    break;
		case 5:
		    lResult *= lResult;		/* b**4 */
		    lResult *= l1;		/* b**5 */
		    break;
		case 6:
		    lResult *= l1;		/* b**3 */
		    lResult *= lResult;		/* b**6 */
		    break;
		case 7:
		    lResult *= l1;		/* b**3 */
		    lResult *= lResult;		/* b**6 */
		    lResult *= l1;		/* b**7 */
		    break;
		case 8:
		    lResult *= lResult;		/* b**4 */
		    lResult *= lResult;		/* b**8 */
		    break;
		}
		LONG_RESULT(lResult);
	    }

	    if (l1 - 3 >= 0 && l1 -2 < (long)Exp32IndexSize
		    && l2 - 2 < (long)(Exp32ValueSize + MaxBase32Size)) {
		base = Exp32Index[l1 - 3]
			+ (unsigned short) (l2 - 2 - MaxBase32Size);
		if (base < Exp32Index[l1 - 2]) {
		    /*
		     * 32-bit number raised to intermediate power, done by
		     * table lookup.
		     */

		    LONG_RESULT(Exp32Value[base]);
		}
	    }
	    if (-l1 - 3 >= 0 && -l1 - 2 < (long)Exp32IndexSize
		    && l2 - 2 < (long)(Exp32ValueSize + MaxBase32Size)) {
		base = Exp32Index[-l1 - 3]
			+ (unsigned short) (l2 - 2 - MaxBase32Size);
		if (base < Exp32Index[-l1 - 2]) {
		    /*
		     * 32-bit number raised to intermediate power, done by
		     * table lookup.
		     */

		    lResult = (oddExponent) ?
			    -Exp32Value[base] : Exp32Value[base];
		    LONG_RESULT(lResult);
		}
	    }
#endif
	}
#if (LONG_MAX > 0x7fffffff) || !defined(TCL_WIDE_INT_IS_LONG)
	if (type1 == TCL_NUMBER_LONG) {
	    w1 = l1;
#ifndef TCL_WIDE_INT_IS_LONG
	} else if (type1 == TCL_NUMBER_WIDE) {
	    w1 = *((const Tcl_WideInt *) ptr1);
#endif
	} else {
	    goto overflowExpon;
	}
	if (l2 - 2 < (long)MaxBase64Size
		&& w1 <=  MaxBase64[l2 - 2]
		&& w1 >= -MaxBase64[l2 - 2]) {
	    /*
	     * Small powers of integers whose result is wide.
	     */

	    wResult = w1 * w1;		/* b**2 */
	    switch (l2) {
	    case 2:
		break;
	    case 3:
		wResult *= l1;		/* b**3 */
		break;
	    case 4:
		wResult *= wResult;	/* b**4 */
		break;
	    case 5:
		wResult *= wResult;	/* b**4 */
		wResult *= w1;		/* b**5 */
		break;
	    case 6:
		wResult *= w1;		/* b**3 */
		wResult *= wResult;	/* b**6 */
		break;
	    case 7:
		wResult *= w1;		/* b**3 */
		wResult *= wResult;	/* b**6 */
		wResult *= w1;		/* b**7 */
		break;
	    case 8:
		wResult *= wResult;	/* b**4 */
		wResult *= wResult;	/* b**8 */
		break;
	    case 9:
		wResult *= wResult;	/* b**4 */
		wResult *= wResult;	/* b**8 */
		wResult *= w1;		/* b**9 */
		break;
	    case 10:
		wResult *= wResult;	/* b**4 */
		wResult *= w1;		/* b**5 */
		wResult *= wResult;	/* b**10 */
		break;
	    case 11:
		wResult *= wResult;	/* b**4 */
		wResult *= w1;		/* b**5 */
		wResult *= wResult;	/* b**10 */
		wResult *= w1;		/* b**11 */
		break;
	    case 12:
		wResult *= w1;		/* b**3 */
		wResult *= wResult;	/* b**6 */
		wResult *= wResult;	/* b**12 */
		break;
	    case 13:
		wResult *= w1;		/* b**3 */
		wResult *= wResult;	/* b**6 */
		wResult *= wResult;	/* b**12 */
		wResult *= w1;		/* b**13 */
		break;
	    case 14:
		wResult *= w1;		/* b**3 */
		wResult *= wResult;	/* b**6 */
		wResult *= w1;		/* b**7 */
		wResult *= wResult;	/* b**14 */
		break;
	    case 15:
		wResult *= w1;		/* b**3 */
		wResult *= wResult;	/* b**6 */
		wResult *= w1;		/* b**7 */
		wResult *= wResult;	/* b**14 */
		wResult *= w1;		/* b**15 */
		break;
	    case 16:
		wResult *= wResult;	/* b**4 */
		wResult *= wResult;	/* b**8 */
		wResult *= wResult;	/* b**16 */
		break;
	    }
	    WIDE_RESULT(wResult);
	}

	/*
	 * Handle cases of powers > 16 that still fit in a 64-bit word by
	 * doing table lookup.
	 */

	if (w1 - 3 >= 0 && w1 - 2 < (long)Exp64IndexSize
		&& l2 - 2 < (long)(Exp64ValueSize + MaxBase64Size)) {
	    base = Exp64Index[w1 - 3]
		    + (unsigned short) (l2 - 2 - MaxBase64Size);
	    if (base < Exp64Index[w1 - 2]) {
		/*
		 * 64-bit number raised to intermediate power, done by
		 * table lookup.
		 */

		WIDE_RESULT(Exp64Value[base]);
	    }
	}

	if (-w1 - 3 >= 0 && -w1 - 2 < (long)Exp64IndexSize
		&& l2 - 2 < (long)(Exp64ValueSize + MaxBase64Size)) {
	    base = Exp64Index[-w1 - 3]
		    + (unsigned short) (l2 - 2 - MaxBase64Size);
	    if (base < Exp64Index[-w1 - 2]) {
		/*
		 * 64-bit number raised to intermediate power, done by
		 * table lookup.
		 */

		wResult = oddExponent ? -Exp64Value[base] : Exp64Value[base];
		WIDE_RESULT(wResult);
	    }
	}
#endif

    overflowExpon:
	Tcl_TakeBignumFromObj(NULL, value2Ptr, &big2);
	if (big2.used > 1) {
	    mp_clear(&big2);
	    Tcl_SetObjResult(interp, Tcl_NewStringObj(
		    "exponent too large", -1));
	    return GENERAL_ARITHMETIC_ERROR;
	}
	Tcl_TakeBignumFromObj(NULL, valuePtr, &big1);
	mp_init(&bigResult);
	mp_expt_d_ex(&big1, big2.dp[0], &bigResult, 1);
	mp_clear(&big1);
	mp_clear(&big2);
	BIG_RESULT(&bigResult);
    }

    case INST_ADD:
    case INST_SUB:
    case INST_MULT:
    case INST_DIV:
	if ((type1 == TCL_NUMBER_DOUBLE) || (type2 == TCL_NUMBER_DOUBLE)) {
	    /*
	     * At least one of the values is floating-point, so perform
	     * floating point calculations.
	     */

	    Tcl_GetDoubleFromObj(NULL, valuePtr, &d1);
	    Tcl_GetDoubleFromObj(NULL, value2Ptr, &d2);

	    switch (opcode) {
	    case INST_ADD:
		dResult = d1 + d2;
		break;
	    case INST_SUB:
		dResult = d1 - d2;
		break;
	    case INST_MULT:
		dResult = d1 * d2;
		break;
	    case INST_DIV:
#ifndef IEEE_FLOATING_POINT
		if (d2 == 0.0) {
		    return DIVIDED_BY_ZERO;
		}
#endif
		/*
		 * We presume that we are running with zero-divide unmasked if
		 * we're on an IEEE box. Otherwise, this statement might cause
		 * demons to fly out our noses.
		 */

		dResult = d1 / d2;
		break;
	    default:
		/* Unused, here to silence compiler warning. */
		dResult = 0;
	    }

	doubleResult:
#ifndef ACCEPT_NAN
	    /*
	     * Check now for IEEE floating-point error.
	     */

	    if (TclIsNaN(dResult)) {
		TclExprFloatError(interp, dResult);
		return GENERAL_ARITHMETIC_ERROR;
	    }
#endif
	    DOUBLE_RESULT(dResult);
	}
	if ((type1 != TCL_NUMBER_BIG) && (type2 != TCL_NUMBER_BIG)) {
	    TclGetWideIntFromObj(NULL, valuePtr, &w1);
	    TclGetWideIntFromObj(NULL, value2Ptr, &w2);

	    switch (opcode) {
	    case INST_ADD:
		wResult = w1 + w2;
#ifndef TCL_WIDE_INT_IS_LONG
		if ((type1 == TCL_NUMBER_WIDE) || (type2 == TCL_NUMBER_WIDE))
#endif
		{
		    /*
		     * Check for overflow.
		     */

		    if (Overflowing(w1, w2, wResult)) {
			goto overflowBasic;
		    }
		}
		break;

	    case INST_SUB:
		wResult = w1 - w2;
#ifndef TCL_WIDE_INT_IS_LONG
		if ((type1 == TCL_NUMBER_WIDE) || (type2 == TCL_NUMBER_WIDE))
#endif
		{
		    /*
		     * Must check for overflow. The macro tests for overflows
		     * in sums by looking at the sign bits. As we have a
		     * subtraction here, we are adding -w2. As -w2 could in
		     * turn overflow, we test with ~w2 instead: it has the
		     * opposite sign bit to w2 so it does the job. Note that
		     * the only "bad" case (w2==0) is irrelevant for this
		     * macro, as in that case w1 and wResult have the same
		     * sign and there is no overflow anyway.
		     */

		    if (Overflowing(w1, ~w2, wResult)) {
			goto overflowBasic;
		    }
		}
		break;

	    case INST_MULT:
		if ((type1 != TCL_NUMBER_LONG) || (type2 != TCL_NUMBER_LONG)
			|| (sizeof(Tcl_WideInt) < 2*sizeof(long))) {
		    goto overflowBasic;
		}
		wResult = w1 * w2;
		break;

	    case INST_DIV:
		if (w2 == 0) {
		    return DIVIDED_BY_ZERO;
		}

		/*
		 * Need a bignum to represent (LLONG_MIN / -1)
		 */

		if ((w1 == LLONG_MIN) && (w2 == -1)) {
		    goto overflowBasic;
		}
		wResult = w1 / w2;

		/*
		 * Force Tcl's integer division rules.
		 * TODO: examine for logic simplification
		 */

		if (((wResult < 0) || ((wResult == 0) &&
			((w1 < 0 && w2 > 0) || (w1 > 0 && w2 < 0)))) &&
			(wResult*w2 != w1)) {
		    wResult -= 1;
		}
		break;

	    default:
		/*
		 * Unused, here to silence compiler warning.
		 */

		wResult = 0;
	    }

	    WIDE_RESULT(wResult);
	}

    overflowBasic:
	Tcl_TakeBignumFromObj(NULL, valuePtr, &big1);
	Tcl_TakeBignumFromObj(NULL, value2Ptr, &big2);
	mp_init(&bigResult);
	switch (opcode) {
	case INST_ADD:
	    mp_add(&big1, &big2, &bigResult);
	    break;
	case INST_SUB:
	    mp_sub(&big1, &big2, &bigResult);
	    break;
	case INST_MULT:
	    mp_mul(&big1, &big2, &bigResult);
	    break;
	case INST_DIV:
	    if (mp_iszero(&big2)) {
		mp_clear(&big1);
		mp_clear(&big2);
		mp_clear(&bigResult);
		return DIVIDED_BY_ZERO;
	    }
	    mp_init(&bigRemainder);
	    mp_div(&big1, &big2, &bigResult, &bigRemainder);
	    /* TODO: internals intrusion */
	    if (!mp_iszero(&bigRemainder)
		    && (bigRemainder.sign != big2.sign)) {
		/*
		 * Convert to Tcl's integer division rules.
		 */

		mp_sub_d(&bigResult, 1, &bigResult);
		mp_add(&bigRemainder, &big2, &bigRemainder);
	    }
	    mp_clear(&bigRemainder);
	    break;
	}
	mp_clear(&big1);
	mp_clear(&big2);
	BIG_RESULT(&bigResult);
    }

    Tcl_Panic("unexpected opcode");
    return NULL;
}

static Tcl_Obj *
ExecuteExtendedUnaryMathOp(
    int opcode,			/* What operation to perform. */
    Tcl_Obj *valuePtr)		/* The operand on the stack. */
{
    ClientData ptr;
    int type;
    Tcl_WideInt w;
    mp_int big;
    Tcl_Obj *objResultPtr;

    (void) GetNumberFromObj(NULL, valuePtr, &ptr, &type);

    switch (opcode) {
    case INST_BITNOT:
#ifndef TCL_WIDE_INT_IS_LONG
	if (type == TCL_NUMBER_WIDE) {
	    w = *((const Tcl_WideInt *) ptr);
	    WIDE_RESULT(~w);
	}
#endif
	Tcl_TakeBignumFromObj(NULL, valuePtr, &big);
	/* ~a = - a - 1 */
	mp_neg(&big, &big);
	mp_sub_d(&big, 1, &big);
	BIG_RESULT(&big);
    case INST_UMINUS:
	switch (type) {
	case TCL_NUMBER_DOUBLE:
	    DOUBLE_RESULT(-(*((const double *) ptr)));
	case TCL_NUMBER_LONG:
	    w = (Tcl_WideInt) (*((const long *) ptr));
	    if (w != LLONG_MIN) {
		WIDE_RESULT(-w);
	    }
	    TclBNInitBignumFromLong(&big, *(const long *) ptr);
	    break;
#ifndef TCL_WIDE_INT_IS_LONG
	case TCL_NUMBER_WIDE:
	    w = *((const Tcl_WideInt *) ptr);
	    if (w != LLONG_MIN) {
		WIDE_RESULT(-w);
	    }
	    TclBNInitBignumFromWideInt(&big, w);
	    break;
#endif
	default:
	    Tcl_TakeBignumFromObj(NULL, valuePtr, &big);
	}
	mp_neg(&big, &big);
	BIG_RESULT(&big);
    }

    Tcl_Panic("unexpected opcode");
    return NULL;
}
#undef LONG_RESULT
#undef WIDE_RESULT
#undef BIG_RESULT
#undef DOUBLE_RESULT

/*
 *----------------------------------------------------------------------
 *
 * CompareTwoNumbers --
 *
 *	This function compares a pair of numbers in Tcl_Objs. Each argument
 *	must already be known to be numeric and not NaN.
 *
 * Results:
 *	One of MP_LT, MP_EQ or MP_GT, depending on whether valuePtr is less
 *	than, equal to, or greater than value2Ptr (respectively).
 *
 * Side effects:
 *	None, provided both values are numeric.
 *
 *----------------------------------------------------------------------
 */

int
TclCompareTwoNumbers(
    Tcl_Obj *valuePtr,
    Tcl_Obj *value2Ptr)
{
    int type1, type2, compare;
    ClientData ptr1, ptr2;
    mp_int big1, big2;
    double d1, d2, tmp;
    long l1, l2;
#ifndef TCL_WIDE_INT_IS_LONG
    Tcl_WideInt w1, w2;
#endif

    (void) GetNumberFromObj(NULL, valuePtr, &ptr1, &type1);
    (void) GetNumberFromObj(NULL, value2Ptr, &ptr2, &type2);

    switch (type1) {
    case TCL_NUMBER_LONG:
	l1 = *((const long *)ptr1);
	switch (type2) {
	case TCL_NUMBER_LONG:
	    l2 = *((const long *)ptr2);
	longCompare:
	    return (l1 < l2) ? MP_LT : ((l1 > l2) ? MP_GT : MP_EQ);
#ifndef TCL_WIDE_INT_IS_LONG
	case TCL_NUMBER_WIDE:
	    w2 = *((const Tcl_WideInt *)ptr2);
	    w1 = (Tcl_WideInt)l1;
	    goto wideCompare;
#endif
	case TCL_NUMBER_DOUBLE:
	    d2 = *((const double *)ptr2);
	    d1 = (double) l1;

	    /*
	     * If the double has a fractional part, or if the long can be
	     * converted to double without loss of precision, then compare as
	     * doubles.
	     */

	    if (DBL_MANT_DIG > CHAR_BIT*sizeof(long) || l1 == (long) d1
		    || modf(d2, &tmp) != 0.0) {
		goto doubleCompare;
	    }

	    /*
	     * Otherwise, to make comparision based on full precision, need to
	     * convert the double to a suitably sized integer.
	     *
	     * Need this to get comparsions like
	     *	  expr 20000000000000003 < 20000000000000004.0
	     * right. Converting the first argument to double will yield two
	     * double values that are equivalent within double precision.
	     * Converting the double to an integer gets done exactly, then
	     * integer comparison can tell the difference.
	     */

	    if (d2 < (double)LONG_MIN) {
		return MP_GT;
	    }
	    if (d2 > (double)LONG_MAX) {
		return MP_LT;
	    }
	    l2 = (long) d2;
	    goto longCompare;
	case TCL_NUMBER_BIG:
	    Tcl_TakeBignumFromObj(NULL, value2Ptr, &big2);
	    if (mp_cmp_d(&big2, 0) == MP_LT) {
		compare = MP_GT;
	    } else {
		compare = MP_LT;
	    }
	    mp_clear(&big2);
	    return compare;
	}

#ifndef TCL_WIDE_INT_IS_LONG
    case TCL_NUMBER_WIDE:
	w1 = *((const Tcl_WideInt *)ptr1);
	switch (type2) {
	case TCL_NUMBER_WIDE:
	    w2 = *((const Tcl_WideInt *)ptr2);
	wideCompare:
	    return (w1 < w2) ? MP_LT : ((w1 > w2) ? MP_GT : MP_EQ);
	case TCL_NUMBER_LONG:
	    l2 = *((const long *)ptr2);
	    w2 = (Tcl_WideInt)l2;
	    goto wideCompare;
	case TCL_NUMBER_DOUBLE:
	    d2 = *((const double *)ptr2);
	    d1 = (double) w1;
	    if (DBL_MANT_DIG > CHAR_BIT*sizeof(Tcl_WideInt)
		    || w1 == (Tcl_WideInt) d1 || modf(d2, &tmp) != 0.0) {
		goto doubleCompare;
	    }
	    if (d2 < (double)LLONG_MIN) {
		return MP_GT;
	    }
	    if (d2 > (double)LLONG_MAX) {
		return MP_LT;
	    }
	    w2 = (Tcl_WideInt) d2;
	    goto wideCompare;
	case TCL_NUMBER_BIG:
	    Tcl_TakeBignumFromObj(NULL, value2Ptr, &big2);
	    if (mp_cmp_d(&big2, 0) == MP_LT) {
		compare = MP_GT;
	    } else {
		compare = MP_LT;
	    }
	    mp_clear(&big2);
	    return compare;
	}
#endif

    case TCL_NUMBER_DOUBLE:
	d1 = *((const double *)ptr1);
	switch (type2) {
	case TCL_NUMBER_DOUBLE:
	    d2 = *((const double *)ptr2);
	doubleCompare:
	    return (d1 < d2) ? MP_LT : ((d1 > d2) ? MP_GT : MP_EQ);
	case TCL_NUMBER_LONG:
	    l2 = *((const long *)ptr2);
	    d2 = (double) l2;
	    if (DBL_MANT_DIG > CHAR_BIT*sizeof(long) || l2 == (long) d2
		    || modf(d1, &tmp) != 0.0) {
		goto doubleCompare;
	    }
	    if (d1 < (double)LONG_MIN) {
		return MP_LT;
	    }
	    if (d1 > (double)LONG_MAX) {
		return MP_GT;
	    }
	    l1 = (long) d1;
	    goto longCompare;
#ifndef TCL_WIDE_INT_IS_LONG
	case TCL_NUMBER_WIDE:
	    w2 = *((const Tcl_WideInt *)ptr2);
	    d2 = (double) w2;
	    if (DBL_MANT_DIG > CHAR_BIT*sizeof(Tcl_WideInt)
		    || w2 == (Tcl_WideInt) d2 || modf(d1, &tmp) != 0.0) {
		goto doubleCompare;
	    }
	    if (d1 < (double)LLONG_MIN) {
		return MP_LT;
	    }
	    if (d1 > (double)LLONG_MAX) {
		return MP_GT;
	    }
	    w1 = (Tcl_WideInt) d1;
	    goto wideCompare;
#endif
	case TCL_NUMBER_BIG:
	    if (TclIsInfinite(d1)) {
		return (d1 > 0.0) ? MP_GT : MP_LT;
	    }
	    Tcl_TakeBignumFromObj(NULL, value2Ptr, &big2);
	    if ((d1 < (double)LONG_MAX) && (d1 > (double)LONG_MIN)) {
		if (mp_cmp_d(&big2, 0) == MP_LT) {
		    compare = MP_GT;
		} else {
		    compare = MP_LT;
		}
		mp_clear(&big2);
		return compare;
	    }
	    if (DBL_MANT_DIG > CHAR_BIT*sizeof(long)
		    && modf(d1, &tmp) != 0.0) {
		d2 = TclBignumToDouble(&big2);
		mp_clear(&big2);
		goto doubleCompare;
	    }
	    Tcl_InitBignumFromDouble(NULL, d1, &big1);
	    goto bigCompare;
	}

    case TCL_NUMBER_BIG:
	Tcl_TakeBignumFromObj(NULL, valuePtr, &big1);
	switch (type2) {
#ifndef TCL_WIDE_INT_IS_LONG
	case TCL_NUMBER_WIDE:
#endif
	case TCL_NUMBER_LONG:
	    compare = mp_cmp_d(&big1, 0);
	    mp_clear(&big1);
	    return compare;
	case TCL_NUMBER_DOUBLE:
	    d2 = *((const double *)ptr2);
	    if (TclIsInfinite(d2)) {
		compare = (d2 > 0.0) ? MP_LT : MP_GT;
		mp_clear(&big1);
		return compare;
	    }
	    if ((d2 < (double)LONG_MAX) && (d2 > (double)LONG_MIN)) {
		compare = mp_cmp_d(&big1, 0);
		mp_clear(&big1);
		return compare;
	    }
	    if (DBL_MANT_DIG > CHAR_BIT*sizeof(long)
		    && modf(d2, &tmp) != 0.0) {
		d1 = TclBignumToDouble(&big1);
		mp_clear(&big1);
		goto doubleCompare;
	    }
	    Tcl_InitBignumFromDouble(NULL, d2, &big2);
	    goto bigCompare;
	case TCL_NUMBER_BIG:
	    Tcl_TakeBignumFromObj(NULL, value2Ptr, &big2);
	bigCompare:
	    compare = mp_cmp(&big1, &big2);
	    mp_clear(&big1);
	    mp_clear(&big2);
	    return compare;
	}
    default:
	Tcl_Panic("unexpected number type");
	return TCL_ERROR;
    }
}

#ifdef TCL_COMPILE_DEBUG
/*
 *----------------------------------------------------------------------
 *
 * PrintByteCodeInfo --
 *
 *	This procedure prints a summary about a bytecode object to stdout. It
 *	is called by TclNRExecuteByteCode when starting to execute the bytecode
 *	object if tclTraceExec has the value 2 or more.
 *
 * Results:
 *	None.
 *
 * Side effects:
 *	None.
 *
 *----------------------------------------------------------------------
 */

static void
PrintByteCodeInfo(
    register ByteCode *codePtr)	/* The bytecode whose summary is printed to
				 * stdout. */
{
    Proc *procPtr = codePtr->procPtr;
    Interp *iPtr = (Interp *) *codePtr->interpHandle;

    fprintf(stdout, "\nExecuting ByteCode 0x%p, refCt %" TCL_LL_MODIFIER "u, epoch %" TCL_LL_MODIFIER "u, interp 0x%p (epoch %" TCL_LL_MODIFIER "u)\n",
	    codePtr, (Tcl_WideInt)codePtr->refCount, (Tcl_WideInt)codePtr->compileEpoch, iPtr,
	    (Tcl_WideInt)iPtr->compileEpoch);

    fprintf(stdout, "  Source: ");
    TclPrintSource(stdout, codePtr->source, 60);

    fprintf(stdout, "\n  Cmds %d, src %d, inst %u, litObjs %u, aux %d, stkDepth %u, code/src %.2f\n",
	    codePtr->numCommands, codePtr->numSrcBytes,
	    codePtr->numCodeBytes, codePtr->numLitObjects,
	    codePtr->numAuxDataItems, codePtr->maxStackDepth,
#ifdef TCL_COMPILE_STATS
	    codePtr->numSrcBytes?
		    ((float)codePtr->structureSize)/codePtr->numSrcBytes :
#endif
	    0.0);

#ifdef TCL_COMPILE_STATS
    fprintf(stdout, "  Code %lu = header %lu+inst %d+litObj %lu+exc %lu+aux %lu+cmdMap %d\n",
	    (unsigned long) codePtr->structureSize,
	    (unsigned long) (sizeof(ByteCode)-sizeof(size_t)-sizeof(Tcl_Time)),
	    codePtr->numCodeBytes,
	    (unsigned long) (codePtr->numLitObjects * sizeof(Tcl_Obj *)),
	    (unsigned long) (codePtr->numExceptRanges*sizeof(ExceptionRange)),
	    (unsigned long) (codePtr->numAuxDataItems * sizeof(AuxData)),
	    codePtr->numCmdLocBytes);
#endif /* TCL_COMPILE_STATS */
    if (procPtr != NULL) {
	fprintf(stdout,
		"  Proc 0x%p, refCt %d, args %d, compiled locals %d\n",
		procPtr, procPtr->refCount, procPtr->numArgs,
		procPtr->numCompiledLocals);
    }
}
#endif /* TCL_COMPILE_DEBUG */

/*
 *----------------------------------------------------------------------
 *
 * ValidatePcAndStackTop --
 *
 *	This procedure is called by TclNRExecuteByteCode when debugging to
 *	verify that the program counter and stack top are valid during
 *	execution.
 *
 * Results:
 *	None.
 *
 * Side effects:
 *	Prints a message to stderr and panics if either the pc or stack top
 *	are invalid.
 *
 *----------------------------------------------------------------------
 */

#ifdef TCL_COMPILE_DEBUG
static void
ValidatePcAndStackTop(
    register ByteCode *codePtr,	/* The bytecode whose summary is printed to
				 * stdout. */
    const unsigned char *pc,	/* Points to first byte of a bytecode
				 * instruction. The program counter. */
    int stackTop,		/* Current stack top. Must be between
				 * stackLowerBound and stackUpperBound
				 * (inclusive). */
    int checkStack)		/* 0 if the stack depth check should be
				 * skipped. */
{
    int stackUpperBound = codePtr->maxStackDepth;
				/* Greatest legal value for stackTop. */
    unsigned relativePc = (unsigned) (pc - codePtr->codeStart);
    unsigned long codeStart = (unsigned long) codePtr->codeStart;
    unsigned long codeEnd = (unsigned long)
	    (codePtr->codeStart + codePtr->numCodeBytes);
    unsigned char opCode = *pc;

    if (((unsigned long) pc < codeStart) || ((unsigned long) pc > codeEnd)) {
	fprintf(stderr, "\nBad instruction pc 0x%p in TclNRExecuteByteCode\n",
		pc);
	Tcl_Panic("TclNRExecuteByteCode execution failure: bad pc");
    }
    if ((unsigned) opCode > LAST_INST_OPCODE) {
	fprintf(stderr, "\nBad opcode %d at pc %u in TclNRExecuteByteCode\n",
		(unsigned) opCode, relativePc);
	Tcl_Panic("TclNRExecuteByteCode execution failure: bad opcode");
    }
    if (checkStack &&
	    ((stackTop < 0) || (stackTop > stackUpperBound))) {
	int numChars;
	const char *cmd = GetSrcInfoForPc(pc, codePtr, &numChars, NULL, NULL);

	fprintf(stderr, "\nBad stack top %d at pc %u in TclNRExecuteByteCode (min 0, max %i)",
		stackTop, relativePc, stackUpperBound);
	if (cmd != NULL) {
	    Tcl_Obj *message;

	    TclNewLiteralStringObj(message, "\n executing ");
	    Tcl_IncrRefCount(message);
	    Tcl_AppendLimitedToObj(message, cmd, numChars, 100, NULL);
	    fprintf(stderr,"%s\n", TclGetString(message));
	    Tcl_DecrRefCount(message);
	} else {
	    fprintf(stderr, "\n");
	}
	Tcl_Panic("TclNRExecuteByteCode execution failure: bad stack top");
    }
}
#endif /* TCL_COMPILE_DEBUG */

/*
 *----------------------------------------------------------------------
 *
 * IllegalExprOperandType --
 *
 *	Used by TclNRExecuteByteCode to append an error message to the interp
 *	result when an illegal operand type is detected by an expression
 *	instruction. The argument opndPtr holds the operand object in error.
 *
 * Results:
 *	None.
 *
 * Side effects:
 *	An error message is appended to the interp result.
 *
 *----------------------------------------------------------------------
 */

static void
IllegalExprOperandType(
    Tcl_Interp *interp,		/* Interpreter to which error information
				 * pertains. */
    const unsigned char *pc, /* Points to the instruction being executed
				 * when the illegal type was found. */
    Tcl_Obj *opndPtr)		/* Points to the operand holding the value
				 * with the illegal type. */
{
    ClientData ptr;
    int type;
    const unsigned char opcode = *pc;
    const char *description, *operator = "unknown";

    if (opcode == INST_EXPON) {
	operator = "**";
    } else if (opcode <= INST_LNOT) {
	operator = operatorStrings[opcode - INST_LOR];
    }

    if (GetNumberFromObj(NULL, opndPtr, &ptr, &type) != TCL_OK) {
	int numBytes;
	const char *bytes = TclGetStringFromObj(opndPtr, &numBytes);

	if (numBytes == 0) {
	    description = "empty string";
	} else if (TclCheckBadOctal(NULL, bytes)) {
	    description = "invalid octal number";
	} else {
	    description = "non-numeric string";
	}
    } else if (type == TCL_NUMBER_NAN) {
	description = "non-numeric floating-point value";
    } else if (type == TCL_NUMBER_DOUBLE) {
	description = "floating-point value";
    } else {
	/* TODO: No caller needs this. Eliminate? */
	description = "(big) integer";
    }

    Tcl_SetObjResult(interp, Tcl_ObjPrintf(
	    "can't use %s as operand of \"%s\"", description, operator));
    Tcl_SetErrorCode(interp, "ARITH", "DOMAIN", description, NULL);
}

/*
 *----------------------------------------------------------------------
 *
 * TclGetSrcInfoForPc, GetSrcInfoForPc, TclGetSourceFromFrame --
 *
 *	Given a program counter value, finds the closest command in the
 *	bytecode code unit's CmdLocation array and returns information about
 *	that command's source: a pointer to its first byte and the number of
 *	characters.
 *
 * Results:
 *	If a command is found that encloses the program counter value, a
 *	pointer to the command's source is returned and the length of the
 *	source is stored at *lengthPtr. If multiple commands resulted in code
 *	at pc, information about the closest enclosing command is returned. If
 *	no matching command is found, NULL is returned and *lengthPtr is
 *	unchanged.
 *
 * Side effects:
 *	The CmdFrame at *cfPtr is updated.
 *
 *----------------------------------------------------------------------
 */

Tcl_Obj *
TclGetSourceFromFrame(
    CmdFrame *cfPtr,
    int objc,
    Tcl_Obj *const objv[])
{
    if (cfPtr == NULL) {
        return Tcl_NewListObj(objc, objv);
    }
    if (cfPtr->cmdObj == NULL) {
        if (cfPtr->cmd == NULL) {
	    ByteCode *codePtr = (ByteCode *) cfPtr->data.tebc.codePtr;

            cfPtr->cmd = GetSrcInfoForPc((unsigned char *)
		    cfPtr->data.tebc.pc, codePtr, &cfPtr->len, NULL, NULL);
        }
	if (cfPtr->cmd) {
	    cfPtr->cmdObj = Tcl_NewStringObj(cfPtr->cmd, cfPtr->len);
	} else {
	    cfPtr->cmdObj = Tcl_NewListObj(objc, objv);
	}
        Tcl_IncrRefCount(cfPtr->cmdObj);
    }
    return cfPtr->cmdObj;
}

void
TclGetSrcInfoForPc(
    CmdFrame *cfPtr)
{
    ByteCode *codePtr = (ByteCode *) cfPtr->data.tebc.codePtr;

    assert(cfPtr->type == TCL_LOCATION_BC);

    if (cfPtr->cmd == NULL) {

	cfPtr->cmd = GetSrcInfoForPc(
		(unsigned char *) cfPtr->data.tebc.pc, codePtr,
		&cfPtr->len, NULL, NULL);
    }

    if (cfPtr->cmd != NULL) {
	/*
	 * We now have the command. We can get the srcOffset back and from
	 * there find the list of word locations for this command.
	 */

	ExtCmdLoc *eclPtr;
	ECL *locPtr = NULL;
	int srcOffset, i;
	Interp *iPtr = (Interp *) *codePtr->interpHandle;
	Tcl_HashEntry *hePtr =
		Tcl_FindHashEntry(iPtr->lineBCPtr, codePtr);

	if (!hePtr) {
	    return;
	}

	srcOffset = cfPtr->cmd - codePtr->source;
	eclPtr = Tcl_GetHashValue(hePtr);

	for (i=0; i < eclPtr->nuloc; i++) {
	    if (eclPtr->loc[i].srcOffset == srcOffset) {
		locPtr = eclPtr->loc+i;
		break;
	    }
	}
	if (locPtr == NULL) {
	    Tcl_Panic("LocSearch failure");
	}

	cfPtr->line = locPtr->line;
	cfPtr->nline = locPtr->nline;
	cfPtr->type = eclPtr->type;

	if (eclPtr->type == TCL_LOCATION_SOURCE) {
	    cfPtr->data.eval.path = eclPtr->path;
	    Tcl_IncrRefCount(cfPtr->data.eval.path);
	}

	/*
	 * Do not set cfPtr->data.eval.path NULL for non-SOURCE. Needed for
	 * cfPtr->data.tebc.codePtr.
	 */
    }
}

static const char *
GetSrcInfoForPc(
    const unsigned char *pc,	/* The program counter value for which to
				 * return the closest command's source info.
				 * This points within a bytecode instruction
				 * in codePtr's code. */
    ByteCode *codePtr,		/* The bytecode sequence in which to look up
				 * the command source for the pc. */
    int *lengthPtr,		/* If non-NULL, the location where the length
				 * of the command's source should be stored.
				 * If NULL, no length is stored. */
    const unsigned char **pcBeg,/* If non-NULL, the bytecode location
				 * where the current instruction starts.
				 * If NULL; no pointer is stored. */
    int *cmdIdxPtr)		/* If non-NULL, the location where the index
				 * of the command containing the pc should
				 * be stored. */
{
    register int pcOffset = (pc - codePtr->codeStart);
    int numCmds = codePtr->numCommands;
    unsigned char *codeDeltaNext, *codeLengthNext;
    unsigned char *srcDeltaNext, *srcLengthNext;
    int codeOffset, codeLen, codeEnd, srcOffset, srcLen, delta, i;
    int bestDist = INT_MAX;	/* Distance of pc to best cmd's start pc. */
    int bestSrcOffset = -1;	/* Initialized to avoid compiler warning. */
    int bestSrcLength = -1;	/* Initialized to avoid compiler warning. */
    int bestCmdIdx = -1;

    /* The pc must point within the bytecode */
    assert ((pcOffset >= 0) && (pcOffset < codePtr->numCodeBytes));

    /*
     * Decode the code and source offset and length for each command. The
     * closest enclosing command is the last one whose code started before
     * pcOffset.
     */

    codeDeltaNext = codePtr->codeDeltaStart;
    codeLengthNext = codePtr->codeLengthStart;
    srcDeltaNext = codePtr->srcDeltaStart;
    srcLengthNext = codePtr->srcLengthStart;
    codeOffset = srcOffset = 0;
    for (i = 0;  i < numCmds;  i++) {
	if ((unsigned) *codeDeltaNext == (unsigned) 0xFF) {
	    codeDeltaNext++;
	    delta = TclGetInt4AtPtr(codeDeltaNext);
	    codeDeltaNext += 4;
	} else {
	    delta = TclGetInt1AtPtr(codeDeltaNext);
	    codeDeltaNext++;
	}
	codeOffset += delta;

	if ((unsigned) *codeLengthNext == (unsigned) 0xFF) {
	    codeLengthNext++;
	    codeLen = TclGetInt4AtPtr(codeLengthNext);
	    codeLengthNext += 4;
	} else {
	    codeLen = TclGetInt1AtPtr(codeLengthNext);
	    codeLengthNext++;
	}
	codeEnd = (codeOffset + codeLen - 1);

	if ((unsigned) *srcDeltaNext == (unsigned) 0xFF) {
	    srcDeltaNext++;
	    delta = TclGetInt4AtPtr(srcDeltaNext);
	    srcDeltaNext += 4;
	} else {
	    delta = TclGetInt1AtPtr(srcDeltaNext);
	    srcDeltaNext++;
	}
	srcOffset += delta;

	if ((unsigned) *srcLengthNext == (unsigned) 0xFF) {
	    srcLengthNext++;
	    srcLen = TclGetInt4AtPtr(srcLengthNext);
	    srcLengthNext += 4;
	} else {
	    srcLen = TclGetInt1AtPtr(srcLengthNext);
	    srcLengthNext++;
	}

	if (codeOffset > pcOffset) {	/* Best cmd already found */
	    break;
	}
	if (pcOffset <= codeEnd) {	/* This cmd's code encloses pc */
	    int dist = (pcOffset - codeOffset);

	    if (dist <= bestDist) {
		bestDist = dist;
		bestSrcOffset = srcOffset;
		bestSrcLength = srcLen;
		bestCmdIdx = i;
	    }
	}
    }

    if (pcBeg != NULL) {
	const unsigned char *curr, *prev;

	/*
	 * Walk from beginning of command or BC to pc, by complete
	 * instructions. Stop when crossing pc; keep previous.
	 */

	curr = ((bestDist == INT_MAX) ? codePtr->codeStart : pc - bestDist);
	prev = curr;
	while (curr <= pc) {
	    prev = curr;
	    curr += tclInstructionTable[*curr].numBytes;
	}
	*pcBeg = prev;
    }

    if (bestDist == INT_MAX) {
	return NULL;
    }

    if (lengthPtr != NULL) {
	*lengthPtr = bestSrcLength;
    }

    if (cmdIdxPtr != NULL) {
	*cmdIdxPtr = bestCmdIdx;
    }

    return (codePtr->source + bestSrcOffset);
}

/*
 *----------------------------------------------------------------------
 *
 * GetExceptRangeForPc --
 *
 *	Given a program counter value, return the closest enclosing
 *	ExceptionRange.
 *
 * Results:
 *	If the searchMode is TCL_ERROR, this procedure ignores loop exception
 *	ranges and returns a pointer to the closest catch range. If the
 *	searchMode is TCL_BREAK, this procedure returns a pointer to the most
 *	closely enclosing ExceptionRange regardless of whether it is a loop or
 *	catch exception range. If the searchMode is TCL_CONTINUE, this
 *	procedure returns a pointer to the most closely enclosing
 *	ExceptionRange (of any type) skipping only loop exception ranges if
 *	they don't have a sensible continueOffset defined. If no matching
 *	ExceptionRange is found that encloses pc, a NULL is returned.
 *
 * Side effects:
 *	None.
 *
 *----------------------------------------------------------------------
 */

static ExceptionRange *
GetExceptRangeForPc(
    const unsigned char *pc,	/* The program counter value for which to
				 * search for a closest enclosing exception
				 * range. This points to a bytecode
				 * instruction in codePtr's code. */
    int searchMode,		/* If TCL_BREAK, consider either loop or catch
				 * ExceptionRanges in search. If TCL_ERROR
				 * consider only catch ranges (and ignore any
				 * closer loop ranges). If TCL_CONTINUE, look
				 * for loop ranges that define a continue
				 * point or a catch range. */
    ByteCode *codePtr)		/* Points to the ByteCode in which to search
				 * for the enclosing ExceptionRange. */
{
    ExceptionRange *rangeArrayPtr;
    int numRanges = codePtr->numExceptRanges;
    register ExceptionRange *rangePtr;
    int pcOffset = pc - codePtr->codeStart;
    register int start;

    if (numRanges == 0) {
	return NULL;
    }

    /*
     * This exploits peculiarities of our compiler: nested ranges are always
     * *after* their containing ranges, so that by scanning backwards we are
     * sure that the first matching range is indeed the deepest.
     */

    rangeArrayPtr = codePtr->exceptArrayPtr;
    rangePtr = rangeArrayPtr + numRanges;
    while (--rangePtr >= rangeArrayPtr) {
	start = rangePtr->codeOffset;
	if ((start <= pcOffset) &&
		(pcOffset < (start + rangePtr->numCodeBytes))) {
	    if (rangePtr->type == CATCH_EXCEPTION_RANGE) {
		return rangePtr;
	    }
	    if (searchMode == TCL_BREAK) {
		return rangePtr;
	    }
	    if (searchMode == TCL_CONTINUE && rangePtr->continueOffset != -1){
		return rangePtr;
	    }
	}
    }
    return NULL;
}

/*
 *----------------------------------------------------------------------
 *
 * GetOpcodeName --
 *
 *	This procedure is called by the TRACE and TRACE_WITH_OBJ macros used
 *	in TclNRExecuteByteCode when debugging. It returns the name of the
 *	bytecode instruction at a specified instruction pc.
 *
 * Results:
 *	A character string for the instruction.
 *
 * Side effects:
 *	None.
 *
 *----------------------------------------------------------------------
 */

#ifdef TCL_COMPILE_DEBUG
static const char *
GetOpcodeName(
    const unsigned char *pc)	/* Points to the instruction whose name should
				 * be returned. */
{
    unsigned char opCode = *pc;

    return tclInstructionTable[opCode].name;
}
#endif /* TCL_COMPILE_DEBUG */

/*
 *----------------------------------------------------------------------
 *
 * TclExprFloatError --
 *
 *	This procedure is called when an error occurs during a floating-point
 *	operation. It reads errno and sets interp->objResultPtr accordingly.
 *
 * Results:
 *	interp->objResultPtr is set to hold an error message.
 *
 * Side effects:
 *	None.
 *
 *----------------------------------------------------------------------
 */

void
TclExprFloatError(
    Tcl_Interp *interp,		/* Where to store error message. */
    double value)		/* Value returned after error; used to
				 * distinguish underflows from overflows. */
{
    const char *s;

    if ((errno == EDOM) || TclIsNaN(value)) {
	s = "domain error: argument not in valid range";
	Tcl_SetObjResult(interp, Tcl_NewStringObj(s, -1));
	Tcl_SetErrorCode(interp, "ARITH", "DOMAIN", s, NULL);
    } else if ((errno == ERANGE) || TclIsInfinite(value)) {
	if (value == 0.0) {
	    s = "floating-point value too small to represent";
	    Tcl_SetObjResult(interp, Tcl_NewStringObj(s, -1));
	    Tcl_SetErrorCode(interp, "ARITH", "UNDERFLOW", s, NULL);
	} else {
	    s = "floating-point value too large to represent";
	    Tcl_SetObjResult(interp, Tcl_NewStringObj(s, -1));
	    Tcl_SetErrorCode(interp, "ARITH", "OVERFLOW", s, NULL);
	}
    } else {
	Tcl_Obj *objPtr = Tcl_ObjPrintf(
		"unknown floating-point error, errno = %d", errno);

	Tcl_SetErrorCode(interp, "ARITH", "UNKNOWN",
		TclGetString(objPtr), NULL);
	Tcl_SetObjResult(interp, objPtr);
    }
}

#ifdef TCL_COMPILE_STATS
/*
 *----------------------------------------------------------------------
 *
 * TclLog2 --
 *
 *	Procedure used while collecting compilation statistics to determine
 *	the log base 2 of an integer.
 *
 * Results:
 *	Returns the log base 2 of the operand. If the argument is less than or
 *	equal to zero, a zero is returned.
 *
 * Side effects:
 *	None.
 *
 *----------------------------------------------------------------------
 */

int
TclLog2(
    register int value)		/* The integer for which to compute the log
				 * base 2. */
{
    register int n = value;
    register int result = 0;

    while (n > 1) {
	n = n >> 1;
	result++;
    }
    return result;
}

/*
 *----------------------------------------------------------------------
 *
 * EvalStatsCmd --
 *
 *	Implements the "evalstats" command that prints instruction execution
 *	counts to stdout.
 *
 * Results:
 *	Standard Tcl results.
 *
 * Side effects:
 *	None.
 *
 *----------------------------------------------------------------------
 */

static int
EvalStatsCmd(
    ClientData unused,		/* Unused. */
    Tcl_Interp *interp,		/* The current interpreter. */
    int objc,			/* The number of arguments. */
    Tcl_Obj *const objv[])	/* The argument strings. */
{
    Interp *iPtr = (Interp *) interp;
    LiteralTable *globalTablePtr = &iPtr->literalTable;
    ByteCodeStats *statsPtr = &iPtr->stats;
    double totalCodeBytes, currentCodeBytes;
    double totalLiteralBytes, currentLiteralBytes;
    double objBytesIfUnshared, strBytesIfUnshared, sharingBytesSaved;
    double strBytesSharedMultX, strBytesSharedOnce;
    double numInstructions, currentHeaderBytes;
    long numCurrentByteCodes, numByteCodeLits;
    long refCountSum, literalMgmtBytes, sum;
    int numSharedMultX, numSharedOnce;
    int decadeHigh, minSizeDecade, maxSizeDecade, length, i;
    char *litTableStats;
    LiteralEntry *entryPtr;
    Tcl_Obj *objPtr;

#define Percent(a,b) ((a) * 100.0 / (b))

    objPtr = Tcl_NewObj();
    Tcl_IncrRefCount(objPtr);

    numInstructions = 0.0;
    for (i = 0;  i < 256;  i++) {
	if (statsPtr->instructionCount[i] != 0) {
	    numInstructions += statsPtr->instructionCount[i];
	}
    }

    totalLiteralBytes = sizeof(LiteralTable)
	    + iPtr->literalTable.numBuckets * sizeof(LiteralEntry *)
	    + (statsPtr->numLiteralsCreated * sizeof(LiteralEntry))
	    + (statsPtr->numLiteralsCreated * sizeof(Tcl_Obj))
	    + statsPtr->totalLitStringBytes;
    totalCodeBytes = statsPtr->totalByteCodeBytes + totalLiteralBytes;

    numCurrentByteCodes =
	    statsPtr->numCompilations - statsPtr->numByteCodesFreed;
    currentHeaderBytes = numCurrentByteCodes
	    * (sizeof(ByteCode) - sizeof(size_t) - sizeof(Tcl_Time));
    literalMgmtBytes = sizeof(LiteralTable)
	    + (iPtr->literalTable.numBuckets * sizeof(LiteralEntry *))
	    + (iPtr->literalTable.numEntries * sizeof(LiteralEntry));
    currentLiteralBytes = literalMgmtBytes
	    + iPtr->literalTable.numEntries * sizeof(Tcl_Obj)
	    + statsPtr->currentLitStringBytes;
    currentCodeBytes = statsPtr->currentByteCodeBytes + currentLiteralBytes;

    /*
     * Summary statistics, total and current source and ByteCode sizes.
     */

    Tcl_AppendPrintfToObj(objPtr, "\n----------------------------------------------------------------\n");
    Tcl_AppendPrintfToObj(objPtr,
	    "Compilation and execution statistics for interpreter %#lx\n",
	    (long int)iPtr);

    Tcl_AppendPrintfToObj(objPtr, "\nNumber ByteCodes executed\t%ld\n",
	    statsPtr->numExecutions);
    Tcl_AppendPrintfToObj(objPtr, "Number ByteCodes compiled\t%ld\n",
	    statsPtr->numCompilations);
    Tcl_AppendPrintfToObj(objPtr, "  Mean executions/compile\t%.1f\n",
	    statsPtr->numExecutions / (float)statsPtr->numCompilations);

    Tcl_AppendPrintfToObj(objPtr, "\nInstructions executed\t\t%.0f\n",
	    numInstructions);
    Tcl_AppendPrintfToObj(objPtr, "  Mean inst/compile\t\t%.0f\n",
	    numInstructions / statsPtr->numCompilations);
    Tcl_AppendPrintfToObj(objPtr, "  Mean inst/execution\t\t%.0f\n",
	    numInstructions / statsPtr->numExecutions);

    Tcl_AppendPrintfToObj(objPtr, "\nTotal ByteCodes\t\t\t%ld\n",
	    statsPtr->numCompilations);
    Tcl_AppendPrintfToObj(objPtr, "  Source bytes\t\t\t%.6g\n",
	    statsPtr->totalSrcBytes);
    Tcl_AppendPrintfToObj(objPtr, "  Code bytes\t\t\t%.6g\n",
	    totalCodeBytes);
    Tcl_AppendPrintfToObj(objPtr, "    ByteCode bytes\t\t%.6g\n",
	    statsPtr->totalByteCodeBytes);
    Tcl_AppendPrintfToObj(objPtr, "    Literal bytes\t\t%.6g\n",
	    totalLiteralBytes);
    Tcl_AppendPrintfToObj(objPtr, "      table %lu + bkts %lu + entries %lu + objects %lu + strings %.6g\n",
	    (unsigned long) sizeof(LiteralTable),
	    (unsigned long) (iPtr->literalTable.numBuckets * sizeof(LiteralEntry *)),
	    (unsigned long) (statsPtr->numLiteralsCreated * sizeof(LiteralEntry)),
	    (unsigned long) (statsPtr->numLiteralsCreated * sizeof(Tcl_Obj)),
	    statsPtr->totalLitStringBytes);
    Tcl_AppendPrintfToObj(objPtr, "  Mean code/compile\t\t%.1f\n",
	    totalCodeBytes / statsPtr->numCompilations);
    Tcl_AppendPrintfToObj(objPtr, "  Mean code/source\t\t%.1f\n",
	    totalCodeBytes / statsPtr->totalSrcBytes);

    Tcl_AppendPrintfToObj(objPtr, "\nCurrent (active) ByteCodes\t%ld\n",
	    numCurrentByteCodes);
    Tcl_AppendPrintfToObj(objPtr, "  Source bytes\t\t\t%.6g\n",
	    statsPtr->currentSrcBytes);
    Tcl_AppendPrintfToObj(objPtr, "  Code bytes\t\t\t%.6g\n",
	    currentCodeBytes);
    Tcl_AppendPrintfToObj(objPtr, "    ByteCode bytes\t\t%.6g\n",
	    statsPtr->currentByteCodeBytes);
    Tcl_AppendPrintfToObj(objPtr, "    Literal bytes\t\t%.6g\n",
	    currentLiteralBytes);
    Tcl_AppendPrintfToObj(objPtr, "      table %lu + bkts %lu + entries %lu + objects %lu + strings %.6g\n",
	    (unsigned long) sizeof(LiteralTable),
	    (unsigned long) (iPtr->literalTable.numBuckets * sizeof(LiteralEntry *)),
	    (unsigned long) (iPtr->literalTable.numEntries * sizeof(LiteralEntry)),
	    (unsigned long) (iPtr->literalTable.numEntries * sizeof(Tcl_Obj)),
	    statsPtr->currentLitStringBytes);
    Tcl_AppendPrintfToObj(objPtr, "  Mean code/source\t\t%.1f\n",
	    currentCodeBytes / statsPtr->currentSrcBytes);
    Tcl_AppendPrintfToObj(objPtr, "  Code + source bytes\t\t%.6g (%0.1f mean code/src)\n",
	    (currentCodeBytes + statsPtr->currentSrcBytes),
	    (currentCodeBytes / statsPtr->currentSrcBytes) + 1.0);

    /*
     * Tcl_IsShared statistics check
     *
     * This gives the refcount of each obj as Tcl_IsShared was called for it.
     * Shared objects must be duplicated before they can be modified.
     */

    numSharedMultX = 0;
    Tcl_AppendPrintfToObj(objPtr, "\nTcl_IsShared object check (all objects):\n");
    Tcl_AppendPrintfToObj(objPtr, "  Object had refcount <=1 (not shared)\t%ld\n",
	    tclObjsShared[1]);
    for (i = 2;  i < TCL_MAX_SHARED_OBJ_STATS;  i++) {
	Tcl_AppendPrintfToObj(objPtr, "  refcount ==%d\t\t%ld\n",
		i, tclObjsShared[i]);
	numSharedMultX += tclObjsShared[i];
    }
    Tcl_AppendPrintfToObj(objPtr, "  refcount >=%d\t\t%ld\n",
	    i, tclObjsShared[0]);
    numSharedMultX += tclObjsShared[0];
    Tcl_AppendPrintfToObj(objPtr, "  Total shared objects\t\t\t%d\n",
	    numSharedMultX);

    /*
     * Literal table statistics.
     */

    numByteCodeLits = 0;
    refCountSum = 0;
    numSharedMultX = 0;
    numSharedOnce = 0;
    objBytesIfUnshared = 0.0;
    strBytesIfUnshared = 0.0;
    strBytesSharedMultX = 0.0;
    strBytesSharedOnce = 0.0;
    for (i = 0;  i < globalTablePtr->numBuckets;  i++) {
	for (entryPtr = globalTablePtr->buckets[i];  entryPtr != NULL;
		entryPtr = entryPtr->nextPtr) {
	    if (entryPtr->objPtr->typePtr == &tclByteCodeType) {
		numByteCodeLits++;
	    }
	    (void) TclGetStringFromObj(entryPtr->objPtr, &length);
	    refCountSum += entryPtr->refCount;
	    objBytesIfUnshared += (entryPtr->refCount * sizeof(Tcl_Obj));
	    strBytesIfUnshared += (entryPtr->refCount * (length+1));
	    if (entryPtr->refCount > 1) {
		numSharedMultX++;
		strBytesSharedMultX += (length+1);
	    } else {
		numSharedOnce++;
		strBytesSharedOnce += (length+1);
	    }
	}
    }
    sharingBytesSaved = (objBytesIfUnshared + strBytesIfUnshared)
	    - currentLiteralBytes;

    Tcl_AppendPrintfToObj(objPtr, "\nTotal objects (all interps)\t%ld\n",
	    tclObjsAlloced);
    Tcl_AppendPrintfToObj(objPtr, "Current objects\t\t\t%ld\n",
	    (tclObjsAlloced - tclObjsFreed));
    Tcl_AppendPrintfToObj(objPtr, "Total literal objects\t\t%ld\n",
	    statsPtr->numLiteralsCreated);

    Tcl_AppendPrintfToObj(objPtr, "\nCurrent literal objects\t\t%d (%0.1f%% of current objects)\n",
	    globalTablePtr->numEntries,
	    Percent(globalTablePtr->numEntries, tclObjsAlloced-tclObjsFreed));
    Tcl_AppendPrintfToObj(objPtr, "  ByteCode literals\t\t%ld (%0.1f%% of current literals)\n",
	    numByteCodeLits,
	    Percent(numByteCodeLits, globalTablePtr->numEntries));
    Tcl_AppendPrintfToObj(objPtr, "  Literals reused > 1x\t\t%d\n",
	    numSharedMultX);
    Tcl_AppendPrintfToObj(objPtr, "  Mean reference count\t\t%.2f\n",
	    ((double) refCountSum) / globalTablePtr->numEntries);
    Tcl_AppendPrintfToObj(objPtr, "  Mean len, str reused >1x \t%.2f\n",
	    (numSharedMultX ? strBytesSharedMultX/numSharedMultX : 0.0));
    Tcl_AppendPrintfToObj(objPtr, "  Mean len, str used 1x\t\t%.2f\n",
	    (numSharedOnce ? strBytesSharedOnce/numSharedOnce : 0.0));
    Tcl_AppendPrintfToObj(objPtr, "  Total sharing savings\t\t%.6g (%0.1f%% of bytes if no sharing)\n",
	    sharingBytesSaved,
	    Percent(sharingBytesSaved, objBytesIfUnshared+strBytesIfUnshared));
    Tcl_AppendPrintfToObj(objPtr, "    Bytes with sharing\t\t%.6g\n",
	    currentLiteralBytes);
    Tcl_AppendPrintfToObj(objPtr, "      table %lu + bkts %lu + entries %lu + objects %lu + strings %.6g\n",
	    (unsigned long) sizeof(LiteralTable),
	    (unsigned long) (iPtr->literalTable.numBuckets * sizeof(LiteralEntry *)),
	    (unsigned long) (iPtr->literalTable.numEntries * sizeof(LiteralEntry)),
	    (unsigned long) (iPtr->literalTable.numEntries * sizeof(Tcl_Obj)),
	    statsPtr->currentLitStringBytes);
    Tcl_AppendPrintfToObj(objPtr, "    Bytes if no sharing\t\t%.6g = objects %.6g + strings %.6g\n",
	    (objBytesIfUnshared + strBytesIfUnshared),
	    objBytesIfUnshared, strBytesIfUnshared);
    Tcl_AppendPrintfToObj(objPtr, "  String sharing savings \t%.6g = unshared %.6g - shared %.6g\n",
	    (strBytesIfUnshared - statsPtr->currentLitStringBytes),
	    strBytesIfUnshared, statsPtr->currentLitStringBytes);
    Tcl_AppendPrintfToObj(objPtr, "  Literal mgmt overhead\t\t%ld (%0.1f%% of bytes with sharing)\n",
	    literalMgmtBytes,
	    Percent(literalMgmtBytes, currentLiteralBytes));
    Tcl_AppendPrintfToObj(objPtr, "    table %lu + buckets %lu + entries %lu\n",
	    (unsigned long) sizeof(LiteralTable),
	    (unsigned long) (iPtr->literalTable.numBuckets * sizeof(LiteralEntry *)),
	    (unsigned long) (iPtr->literalTable.numEntries * sizeof(LiteralEntry)));

    /*
     * Breakdown of current ByteCode space requirements.
     */

    Tcl_AppendPrintfToObj(objPtr, "\nBreakdown of current ByteCode requirements:\n");
    Tcl_AppendPrintfToObj(objPtr, "                         Bytes      Pct of    Avg per\n");
    Tcl_AppendPrintfToObj(objPtr, "                                     total    ByteCode\n");
    Tcl_AppendPrintfToObj(objPtr, "Total             %12.6g     100.00%%   %8.1f\n",
	    statsPtr->currentByteCodeBytes,
	    statsPtr->currentByteCodeBytes / numCurrentByteCodes);
    Tcl_AppendPrintfToObj(objPtr, "Header            %12.6g   %8.1f%%   %8.1f\n",
	    currentHeaderBytes,
	    Percent(currentHeaderBytes, statsPtr->currentByteCodeBytes),
	    currentHeaderBytes / numCurrentByteCodes);
    Tcl_AppendPrintfToObj(objPtr, "Instructions      %12.6g   %8.1f%%   %8.1f\n",
	    statsPtr->currentInstBytes,
	    Percent(statsPtr->currentInstBytes,statsPtr->currentByteCodeBytes),
	    statsPtr->currentInstBytes / numCurrentByteCodes);
    Tcl_AppendPrintfToObj(objPtr, "Literal ptr array %12.6g   %8.1f%%   %8.1f\n",
	    statsPtr->currentLitBytes,
	    Percent(statsPtr->currentLitBytes,statsPtr->currentByteCodeBytes),
	    statsPtr->currentLitBytes / numCurrentByteCodes);
    Tcl_AppendPrintfToObj(objPtr, "Exception table   %12.6g   %8.1f%%   %8.1f\n",
	    statsPtr->currentExceptBytes,
	    Percent(statsPtr->currentExceptBytes,statsPtr->currentByteCodeBytes),
	    statsPtr->currentExceptBytes / numCurrentByteCodes);
    Tcl_AppendPrintfToObj(objPtr, "Auxiliary data    %12.6g   %8.1f%%   %8.1f\n",
	    statsPtr->currentAuxBytes,
	    Percent(statsPtr->currentAuxBytes,statsPtr->currentByteCodeBytes),
	    statsPtr->currentAuxBytes / numCurrentByteCodes);
    Tcl_AppendPrintfToObj(objPtr, "Command map       %12.6g   %8.1f%%   %8.1f\n",
	    statsPtr->currentCmdMapBytes,
	    Percent(statsPtr->currentCmdMapBytes,statsPtr->currentByteCodeBytes),
	    statsPtr->currentCmdMapBytes / numCurrentByteCodes);

    /*
     * Detailed literal statistics.
     */

    Tcl_AppendPrintfToObj(objPtr, "\nLiteral string sizes:\n");
    Tcl_AppendPrintfToObj(objPtr, "\t Up to length\t\tPercentage\n");
    maxSizeDecade = 0;
    for (i = 31;  i >= 0;  i--) {
	if (statsPtr->literalCount[i] > 0) {
	    maxSizeDecade = i;
	    break;
	}
    }
    sum = 0;
    for (i = 0;  i <= maxSizeDecade;  i++) {
	decadeHigh = (1 << (i+1)) - 1;
	sum += statsPtr->literalCount[i];
	Tcl_AppendPrintfToObj(objPtr, "\t%10d\t\t%8.0f%%\n",
		decadeHigh, Percent(sum, statsPtr->numLiteralsCreated));
    }

    litTableStats = TclLiteralStats(globalTablePtr);
    Tcl_AppendPrintfToObj(objPtr, "\nCurrent literal table statistics:\n%s\n",
	    litTableStats);
    ckfree(litTableStats);

    /*
     * Source and ByteCode size distributions.
     */

    Tcl_AppendPrintfToObj(objPtr, "\nSource sizes:\n");
    Tcl_AppendPrintfToObj(objPtr, "\t Up to size\t\tPercentage\n");
    minSizeDecade = maxSizeDecade = 0;
    for (i = 0;  i < 31;  i++) {
	if (statsPtr->srcCount[i] > 0) {
	    minSizeDecade = i;
	    break;
	}
    }
    for (i = 31;  i >= 0;  i--) {
	if (statsPtr->srcCount[i] > 0) {
	    maxSizeDecade = i;
	    break;
	}
    }
    sum = 0;
    for (i = minSizeDecade;  i <= maxSizeDecade;  i++) {
	decadeHigh = (1 << (i+1)) - 1;
	sum += statsPtr->srcCount[i];
	Tcl_AppendPrintfToObj(objPtr, "\t%10d\t\t%8.0f%%\n",
		decadeHigh, Percent(sum, statsPtr->numCompilations));
    }

    Tcl_AppendPrintfToObj(objPtr, "\nByteCode sizes:\n");
    Tcl_AppendPrintfToObj(objPtr, "\t Up to size\t\tPercentage\n");
    minSizeDecade = maxSizeDecade = 0;
    for (i = 0;  i < 31;  i++) {
	if (statsPtr->byteCodeCount[i] > 0) {
	    minSizeDecade = i;
	    break;
	}
    }
    for (i = 31;  i >= 0;  i--) {
	if (statsPtr->byteCodeCount[i] > 0) {
	    maxSizeDecade = i;
	    break;
	}
    }
    sum = 0;
    for (i = minSizeDecade;  i <= maxSizeDecade;  i++) {
	decadeHigh = (1 << (i+1)) - 1;
	sum += statsPtr->byteCodeCount[i];
	Tcl_AppendPrintfToObj(objPtr, "\t%10d\t\t%8.0f%%\n",
		decadeHigh, Percent(sum, statsPtr->numCompilations));
    }

    Tcl_AppendPrintfToObj(objPtr, "\nByteCode longevity (excludes Current ByteCodes):\n");
    Tcl_AppendPrintfToObj(objPtr, "\t       Up to ms\t\tPercentage\n");
    minSizeDecade = maxSizeDecade = 0;
    for (i = 0;  i < 31;  i++) {
	if (statsPtr->lifetimeCount[i] > 0) {
	    minSizeDecade = i;
	    break;
	}
    }
    for (i = 31;  i >= 0;  i--) {
	if (statsPtr->lifetimeCount[i] > 0) {
	    maxSizeDecade = i;
	    break;
	}
    }
    sum = 0;
    for (i = minSizeDecade;  i <= maxSizeDecade;  i++) {
	decadeHigh = (1 << (i+1)) - 1;
	sum += statsPtr->lifetimeCount[i];
	Tcl_AppendPrintfToObj(objPtr, "\t%12.3f\t\t%8.0f%%\n",
		decadeHigh/1000.0, Percent(sum, statsPtr->numByteCodesFreed));
    }

    /*
     * Instruction counts.
     */

    Tcl_AppendPrintfToObj(objPtr, "\nInstruction counts:\n");
    for (i = 0;  i <= LAST_INST_OPCODE;  i++) {
	Tcl_AppendPrintfToObj(objPtr, "%20s %8ld ",
		tclInstructionTable[i].name, statsPtr->instructionCount[i]);
	if (statsPtr->instructionCount[i]) {
	    Tcl_AppendPrintfToObj(objPtr, "%6.1f%%\n",
		    Percent(statsPtr->instructionCount[i], numInstructions));
	} else {
	    Tcl_AppendPrintfToObj(objPtr, "0\n");
	}
    }

#ifdef TCL_MEM_DEBUG
    Tcl_AppendPrintfToObj(objPtr, "\nHeap Statistics:\n");
    TclDumpMemoryInfo((ClientData) objPtr, 1);
#endif
    Tcl_AppendPrintfToObj(objPtr, "\n----------------------------------------------------------------\n");

    if (objc == 1) {
	Tcl_SetObjResult(interp, objPtr);
    } else {
	Tcl_Channel outChan;
	char *str = TclGetStringFromObj(objv[1], &length);

	if (length) {
	    if (strcmp(str, "stdout") == 0) {
		outChan = Tcl_GetStdChannel(TCL_STDOUT);
	    } else if (strcmp(str, "stderr") == 0) {
		outChan = Tcl_GetStdChannel(TCL_STDERR);
	    } else {
		outChan = Tcl_OpenFileChannel(NULL, str, "w", 0664);
	    }
	} else {
	    outChan = Tcl_GetStdChannel(TCL_STDOUT);
	}
	if (outChan != NULL) {
	    Tcl_WriteObj(outChan, objPtr);
	}
    }
    Tcl_DecrRefCount(objPtr);
    return TCL_OK;
}
#endif /* TCL_COMPILE_STATS */

#ifdef TCL_COMPILE_DEBUG
/*
 *----------------------------------------------------------------------
 *
 * StringForResultCode --
 *
 *	Procedure that returns a human-readable string representing a Tcl
 *	result code such as TCL_ERROR.
 *
 * Results:
 *	If the result code is one of the standard Tcl return codes, the result
 *	is a string representing that code such as "TCL_ERROR". Otherwise, the
 *	result string is that code formatted as a sequence of decimal digit
 *	characters. Note that the resulting string must not be modified by the
 *	caller.
 *
 * Side effects:
 *	None.
 *
 *----------------------------------------------------------------------
 */

static const char *
StringForResultCode(
    int result)			/* The Tcl result code for which to generate a
				 * string. */
{
    static char buf[TCL_INTEGER_SPACE];

    if ((result >= TCL_OK) && (result <= TCL_CONTINUE)) {
	return resultStrings[result];
    }
    TclFormatInt(buf, result);
    return buf;
}
#endif /* TCL_COMPILE_DEBUG */

/*
 * Local Variables:
 * mode: c
 * c-basic-offset: 4
 * fill-column: 78
 * End:
 */<|MERGE_RESOLUTION|>--- conflicted
+++ resolved
@@ -514,14 +514,8 @@
 		    :	(*(tPtr) = TCL_NUMBER_DOUBLE)),			\
 		*(ptrPtr) = (ClientData)				\
 		    (&((objPtr)->internalRep.doubleValue)), TCL_OK) :	\
-<<<<<<< HEAD
-    ((((objPtr)->typePtr == NULL) && ((objPtr)->bytes == NULL)) ||	\
-    (((objPtr)->bytes != NULL) && ((objPtr)->length == 0)))		\
+    (((objPtr)->bytes != NULL) && ((objPtr)->length == 0))		\
 	? TCL_ERROR :			\
-=======
-    (((objPtr)->bytes != NULL) && ((objPtr)->length == 0))		\
-	? (*(tPtr) = TCL_NUMBER_LONG),TCL_ERROR :			\
->>>>>>> 32973af1
     TclGetNumberFromObj((interp), (objPtr), (ptrPtr), (tPtr)))
 #else /* !TCL_WIDE_INT_IS_LONG */
 #define GetNumberFromObj(interp, objPtr, ptrPtr, tPtr) \
@@ -539,14 +533,8 @@
 		    :	(*(tPtr) = TCL_NUMBER_DOUBLE)),			\
 		*(ptrPtr) = (ClientData)				\
 		    (&((objPtr)->internalRep.doubleValue)), TCL_OK) :	\
-<<<<<<< HEAD
-    ((((objPtr)->typePtr == NULL) && ((objPtr)->bytes == NULL)) ||	\
-    (((objPtr)->bytes != NULL) && ((objPtr)->length == 0)))		\
+    (((objPtr)->bytes != NULL) && ((objPtr)->length == 0))		\
 	? TCL_ERROR :			\
-=======
-    (((objPtr)->bytes != NULL) && ((objPtr)->length == 0))		\
-	? (*(tPtr) = TCL_NUMBER_LONG),TCL_ERROR :			\
->>>>>>> 32973af1
     TclGetNumberFromObj((interp), (objPtr), (ptrPtr), (tPtr)))
 #endif /* TCL_WIDE_INT_IS_LONG */
 
