/*
 * tclExecute.c --
 *
 *	This file contains procedures that execute byte-compiled Tcl commands.
 *
 * Copyright © 1996-1997 Sun Microsystems, Inc.
 * Copyright © 1998-2000 Scriptics Corporation.
 * Copyright © 2001 Kevin B. Kenny. All rights reserved.
 * Copyright © 2002-2010 Miguel Sofer.
 * Copyright © 2005-2007 Donal K. Fellows.
 * Copyright © 2007 Daniel A. Steffen <das@users.sourceforge.net>
 * Copyright © 2006-2008 Joe Mistachkin.  All rights reserved.
 * Copyright © 2021 Nathan Coulter.  All rights reserved.
 *
 * See the file "license.terms" for information on usage and redistribution of
 * this file, and for a DISCLAIMER OF ALL WARRANTIES.
 */

#include "tclInt.h"
#include "tclCompile.h"
#include "tclOOInt.h"
#include "tclTomMath.h"
#include <math.h>
#include <assert.h>

/*
 * Hack to determine whether we may expect IEEE floating point. The hack is
 * formally incorrect in that non-IEEE platforms might have the same precision
 * and range, but VAX, IBM, and Cray do not; are there any other floating
 * point units that we might care about?
 */

#if (FLT_RADIX == 2) && (DBL_MANT_DIG == 53) && (DBL_MAX_EXP == 1024)
#define IEEE_FLOATING_POINT
#endif

/*
 * A counter that is used to work out when the bytecode engine should call
 * Tcl_AsyncReady() to see whether there is a signal that needs handling, and
 * other expensive periodic operations.
 */

#ifndef ASYNC_CHECK_COUNT
#   define ASYNC_CHECK_COUNT	64
#endif /* !ASYNC_CHECK_COUNT */

/*
 * Boolean flag indicating whether the Tcl bytecode interpreter has been
 * initialized.
 */

static int execInitialized = 0;
TCL_DECLARE_MUTEX(execMutex)

static int cachedInExit = 0;

#ifdef TCL_COMPILE_DEBUG
/*
 * Variable that controls whether execution tracing is enabled and, if so,
 * what level of tracing is desired:
 *    0: no execution tracing
 *    1: trace invocations of Tcl procs only
 *    2: trace invocations of all (not compiled away) commands
 *    3: display each instruction executed
 * This variable is linked to the Tcl variable "tcl_traceExec".
 */

int tclTraceExec = 0;
#endif

/*
 * Mapping from expression instruction opcodes to strings; used for error
 * messages. Note that these entries must match the order and number of the
 * expression opcodes (e.g., INST_LOR) in tclCompile.h.
 *
 * Does not include the string for INST_EXPON (and beyond), as that is
 * disjoint for backward-compatibility reasons.
 */

static const char *const operatorStrings[] = {
    "|", "^", "&", "==", "!=", "<", ">", "<=", ">=", "<<", ">>",
    "+", "-", "*", "/", "%", "+", "-", "~", "!"
};

/*
 * Mapping from Tcl result codes to strings; used for error and debugging
 * messages.
 */

#ifdef TCL_COMPILE_DEBUG
static const char *const resultStrings[] = {
    "TCL_OK", "TCL_ERROR", "TCL_RETURN", "TCL_BREAK", "TCL_CONTINUE"
};
#endif

/*
 * These are used by evalstats to monitor object usage in Tcl.
 */

#ifdef TCL_COMPILE_STATS
size_t		tclObjsAlloced = 0;
size_t		tclObjsFreed = 0;
size_t		tclObjsShared[TCL_MAX_SHARED_OBJ_STATS] = { 0, 0, 0, 0, 0 };
#endif /* TCL_COMPILE_STATS */

/*
 * NR_TEBC
 * Helpers for NR - non-recursive calls to TEBC
 * Minimal data required to fully reconstruct the execution state.
 */

typedef struct {
    ByteCode *codePtr;		/* Constant until the BC returns */
				/* -----------------------------------------*/
    ptrdiff_t *catchTop;	/* These fields are used on return TO this */
    Tcl_Obj *auxObjList;	/* this level: they record the state when a */
    CmdFrame cmdFrame;		/* new codePtr was received for NR */
                                /* execution. */
    void *stack[1];		/* Start of the actual combined catch and obj
				 * stacks; the struct will be expanded as
				 * necessary */
} TEBCdata;

#define TEBC_YIELD() \
    do {						\
	esPtr->tosPtr = tosPtr;				\
	TclNRAddCallback(interp, TEBCresume,		\
		TD, pc, INT2PTR(cleanup), NULL);	\
    } while (0)

#define TEBC_DATA_DIG() \
    do {					\
	tosPtr = esPtr->tosPtr;			\
    } while (0)

#define PUSH_TAUX_OBJ(objPtr) \
    do {							\
	if (auxObjList) {					\
	    objPtr->length += auxObjList->length;		\
	}							\
	objPtr->internalRep.twoPtrValue.ptr1 = auxObjList;	\
	auxObjList = objPtr;					\
    } while (0)

#define POP_TAUX_OBJ() \
    do {							\
	tmpPtr = auxObjList;					\
	auxObjList = (Tcl_Obj *)tmpPtr->internalRep.twoPtrValue.ptr1;	\
	Tcl_DecrRefCount(tmpPtr);				\
    } while (0)

/*
 * These variable-access macros have to coincide with those in tclVar.c
 */

#define VarHashGetValue(hPtr) \
    ((Var *) ((char *)hPtr - offsetof(VarInHash, entry)))

static inline Var *
VarHashCreateVar(
    TclVarHashTable *tablePtr,
    Tcl_Obj *key,
    int *newPtr)
{
    Tcl_HashEntry *hPtr = Tcl_CreateHashEntry(&tablePtr->table,
	    key, newPtr);

    if (!hPtr) {
	return NULL;
    }
    return VarHashGetValue(hPtr);
}

#define VarHashFindVar(tablePtr, key) \
    VarHashCreateVar((tablePtr), (key), NULL)

/*
 * The new macro for ending an instruction; note that a reasonable C-optimiser
 * will resolve all branches at compile time. (result) is always a constant;
 * the macro NEXT_INST_F handles constant (nCleanup), NEXT_INST_V is resolved
 * at runtime for variable (nCleanup).
 *
 * ARGUMENTS:
 *    pcAdjustment: how much to increment pc
 *    nCleanup: how many objects to remove from the stack
 *    resultHandling: 0 indicates no object should be pushed on the stack;
 *	otherwise, push objResultPtr. If (result < 0), objResultPtr already
 *	has the correct reference count.
 *
 * We use the new compile-time assertions to check that nCleanup is constant
 * and within range.
 */

/* Verify the stack depth, only when no expansion is in progress */

#ifdef TCL_COMPILE_DEBUG
#define CHECK_STACK()							\
    do {								\
	ValidatePcAndStackTop(codePtr, pc, CURR_DEPTH,			\
		/*checkStack*/ !(starting || auxObjList));		\
	starting = 0;							\
    } while (0)
#else
#define CHECK_STACK()
#endif

#define NEXT_INST_F(pcAdjustment, nCleanup, resultHandling)	\
    do {							\
	TCL_CT_ASSERT((nCleanup >= 0) && (nCleanup <= 2));	\
	CHECK_STACK();						\
	if (nCleanup == 0) {					\
	    if (resultHandling != 0) {				\
		if ((resultHandling) > 0) {			\
		    PUSH_OBJECT(objResultPtr);			\
		} else {					\
		    *(++tosPtr) = objResultPtr;			\
		}						\
	    }							\
	    pc += (pcAdjustment);				\
	    goto cleanup0;					\
	} else if (resultHandling != 0) {			\
	    if ((resultHandling) > 0) {				\
		Tcl_IncrRefCount(objResultPtr);			\
	    }							\
	    pc += (pcAdjustment);				\
	    switch (nCleanup) {					\
	    case 1: goto cleanup1_pushObjResultPtr;		\
	    case 2: goto cleanup2_pushObjResultPtr;		\
	    case 0: break;					\
	    }							\
	} else {						\
	    pc += (pcAdjustment);				\
	    switch (nCleanup) {					\
	    case 1: goto cleanup1;				\
	    case 2: goto cleanup2;				\
	    case 0: break;					\
	    }							\
	}							\
    } while (0)

#define NEXT_INST_V(pcAdjustment, nCleanup, resultHandling)	\
    CHECK_STACK();						\
    do {							\
	pc += (pcAdjustment);					\
	cleanup = (nCleanup);					\
	if (resultHandling) {					\
	    if ((resultHandling) > 0) {				\
		Tcl_IncrRefCount(objResultPtr);			\
	    }							\
	    goto cleanupV_pushObjResultPtr;			\
	} else {						\
	    goto cleanupV;					\
	}							\
    } while (0)

#ifndef TCL_COMPILE_DEBUG
#define JUMP_PEEPHOLE_F(condition, pcAdjustment, cleanup) \
    do {								\
	pc += (pcAdjustment);						\
	switch (*pc) {							\
	case INST_JUMP_FALSE1:						\
	    NEXT_INST_F(((condition)? 2 : TclGetInt1AtPtr(pc+1)), (cleanup), 0); \
	break; \
	case INST_JUMP_TRUE1:						\
	    NEXT_INST_F(((condition)? TclGetInt1AtPtr(pc+1) : 2), (cleanup), 0); \
	break; \
	case INST_JUMP_FALSE4:						\
	    NEXT_INST_F(((condition)? 5 : TclGetInt4AtPtr(pc+1)), (cleanup), 0); \
	break; \
	case INST_JUMP_TRUE4:						\
	    NEXT_INST_F(((condition)? TclGetInt4AtPtr(pc+1) : 5), (cleanup), 0); \
	break; \
	default:							\
	    if ((condition) < 0) {					\
		TclNewIntObj(objResultPtr, -1);				\
	    } else {							\
		objResultPtr = TCONST((condition) > 0);			\
	    }								\
	    NEXT_INST_F(0, (cleanup), 1);				\
	break; \
	}								\
    } while (0)
#define JUMP_PEEPHOLE_V(condition, pcAdjustment, cleanup) \
    do {								\
	pc += (pcAdjustment);						\
	switch (*pc) {							\
	case INST_JUMP_FALSE1:						\
	    NEXT_INST_V(((condition)? 2 : TclGetInt1AtPtr(pc+1)), (cleanup), 0); \
	break; \
	case INST_JUMP_TRUE1:						\
	    NEXT_INST_V(((condition)? TclGetInt1AtPtr(pc+1) : 2), (cleanup), 0); \
	break; \
	case INST_JUMP_FALSE4:						\
	    NEXT_INST_V(((condition)? 5 : TclGetInt4AtPtr(pc+1)), (cleanup), 0); \
	break; \
	case INST_JUMP_TRUE4:						\
	    NEXT_INST_V(((condition)? TclGetInt4AtPtr(pc+1) : 5), (cleanup), 0); \
	break; \
	default:							\
	    if ((condition) < 0) {					\
		TclNewIntObj(objResultPtr, -1);				\
	    } else {							\
		objResultPtr = TCONST((condition) > 0);			\
	    }								\
	    NEXT_INST_V(0, (cleanup), 1);				\
	break; \
	}								\
    } while (0)
#else /* TCL_COMPILE_DEBUG */
#define JUMP_PEEPHOLE_F(condition, pcAdjustment, cleanup) \
    do{									\
	if ((condition) < 0) {						\
	    TclNewIntObj(objResultPtr, -1);				\
	} else {							\
	    objResultPtr = TCONST((condition) > 0);			\
	}								\
	NEXT_INST_F((pcAdjustment), (cleanup), 1);			\
    } while (0)
#define JUMP_PEEPHOLE_V(condition, pcAdjustment, cleanup) \
    do{									\
	if ((condition) < 0) {						\
	    TclNewIntObj(objResultPtr, -1);				\
	} else {							\
	    objResultPtr = TCONST((condition) > 0);			\
	}								\
	NEXT_INST_V((pcAdjustment), (cleanup), 1);			\
    } while (0)
#endif

/*
 * Macros used to cache often-referenced Tcl evaluation stack information
 * in local variables. Note that a DECACHE_STACK_INFO()-CACHE_STACK_INFO()
 * pair must surround any call inside TclNRExecuteByteCode (and a few other
 * procedures that use this scheme) that could result in a recursive call
 * to TclNRExecuteByteCode.
 */

#define CACHE_STACK_INFO() \
    checkInterp = 1

#define DECACHE_STACK_INFO() \
    esPtr->tosPtr = tosPtr

/*
 * Macros used to access items on the Tcl evaluation stack. PUSH_OBJECT
 * increments the object's ref count since it makes the stack have another
 * reference pointing to the object. However, POP_OBJECT does not decrement
 * the ref count. This is because the stack may hold the only reference to the
 * object, so the object would be destroyed if its ref count were decremented
 * before the caller had a chance to, e.g., store it in a variable. It is the
 * caller's responsibility to decrement the ref count when it is finished with
 * an object.
 *
 * WARNING! It is essential that objPtr only appear once in the PUSH_OBJECT
 * macro. The actual parameter might be an expression with side effects, and
 * this ensures that it will be executed only once.
 */

#define PUSH_OBJECT(objPtr) \
    Tcl_IncrRefCount(*(++tosPtr) = (objPtr))

#define POP_OBJECT()	*(tosPtr--)

#define OBJ_AT_TOS	*tosPtr

#define OBJ_UNDER_TOS	*(tosPtr-1)

#define OBJ_AT_DEPTH(n)	*(tosPtr-(n))

#define CURR_DEPTH	((ptrdiff_t) (tosPtr - initTosPtr))

#define STACK_BASE(esPtr) ((esPtr)->stackWords - 1)

/*
 * Macros used to trace instruction execution. The macros TRACE,
 * TRACE_WITH_OBJ, and O2S are only used inside TclNRExecuteByteCode. O2S is
 * only used in TRACE* calls to get a string from an object.
 */

#ifdef TCL_COMPILE_DEBUG
#   define TRACE(a) \
    while (traceInstructions) {					\
	fprintf(stdout, "%2d: %2d (%u) %s ", iPtr->numLevels,	\
		(int) CURR_DEPTH,				\
		(unsigned) (pc - codePtr->codeStart),		\
		GetOpcodeName(pc));				\
	printf a;						\
	break;							\
    }
#   define TRACE_APPEND(a) \
    while (traceInstructions) {		\
	printf a;			\
	break;				\
    }
#   define TRACE_ERROR(interp) \
    TRACE_APPEND(("ERROR: %.30s\n", O2S(Tcl_GetObjResult(interp))));
#   define TRACE_WITH_OBJ(a, objPtr) \
    while (traceInstructions) {					\
	fprintf(stdout, "%2d: %2d (%u) %s ", iPtr->numLevels,	\
		(int) CURR_DEPTH,				\
		(unsigned) (pc - codePtr->codeStart),		\
		GetOpcodeName(pc));				\
	printf a;						\
	TclPrintObject(stdout, objPtr, 30);			\
	fprintf(stdout, "\n");					\
	break;							\
    }
#   define O2S(objPtr) \
    (objPtr ? TclGetString(objPtr) : "")
#else /* !TCL_COMPILE_DEBUG */
#   define TRACE(a)
#   define TRACE_APPEND(a)
#   define TRACE_ERROR(interp)
#   define TRACE_WITH_OBJ(a, objPtr)
#   define O2S(objPtr)
#endif /* TCL_COMPILE_DEBUG */

/*
 * DTrace instruction probe macros.
 */

#define TCL_DTRACE_INST_NEXT() \
    do {								\
	if (TCL_DTRACE_INST_DONE_ENABLED()) {				\
	    if (curInstName) {						\
		TCL_DTRACE_INST_DONE(curInstName, (int) CURR_DEPTH,	\
			tosPtr);					\
	    }								\
	    curInstName = tclInstructionTable[*pc].name;		\
	    if (TCL_DTRACE_INST_START_ENABLED()) {			\
		TCL_DTRACE_INST_START(curInstName, (int) CURR_DEPTH,	\
			tosPtr);					\
	    }								\
	} else if (TCL_DTRACE_INST_START_ENABLED()) {			\
	    TCL_DTRACE_INST_START(tclInstructionTable[*pc].name,	\
			(int) CURR_DEPTH, tosPtr);			\
	}								\
    } while (0)
#define TCL_DTRACE_INST_LAST() \
    do {								\
	if (TCL_DTRACE_INST_DONE_ENABLED() && curInstName) {		\
	    TCL_DTRACE_INST_DONE(curInstName, (int) CURR_DEPTH, tosPtr);\
	}								\
    } while (0)

/*
 * Macro used in this file to save a function call for common uses of
 * TclGetNumberFromObj(). The ANSI C "prototype" is:
 *
 * MODULE_SCOPE int GetNumberFromObj(Tcl_Interp *interp, Tcl_Obj *objPtr,
 *			ClientData *ptrPtr, int *tPtr);
 */

#define GetNumberFromObj(interp, objPtr, ptrPtr, tPtr) \
    ((TclHasInternalRep((objPtr), &tclIntType))					\
	?	(*(tPtr) = TCL_NUMBER_INT,				\
		*(ptrPtr) = (void *)				\
		    (&((objPtr)->internalRep.wideValue)), TCL_OK) :	\
    TclHasInternalRep((objPtr), &tclDoubleType)				\
	?	(((TclIsNaN((objPtr)->internalRep.doubleValue))		\
		    ?	(*(tPtr) = TCL_NUMBER_NAN)			\
		    :	(*(tPtr) = TCL_NUMBER_DOUBLE)),			\
		*(ptrPtr) = (void *)				\
		    (&((objPtr)->internalRep.doubleValue)), TCL_OK) :	\
    (((objPtr)->bytes != NULL) && ((objPtr)->length == 0))		\
	? TCL_ERROR :			\
    TclGetNumberFromObj((interp), (objPtr), (ptrPtr), (tPtr)))

/*
 * Macro used to make the check for type overflow more mnemonic. This works by
 * comparing sign bits; the rest of the word is irrelevant. The ANSI C
 * "prototype" (where inttype_t is any integer type) is:
 *
 * MODULE_SCOPE int Overflowing(inttype_t a, inttype_t b, inttype_t sum);
 *
 * Check first the condition most likely to fail in usual code (at least for
 * usage in [incr]: do the first summand and the sum have != signs?
 */

#define Overflowing(a,b,sum) ((((a)^(sum)) < 0) && (((a)^(b)) >= 0))

/*
 * Macro for checking whether the type is NaN, used when we're thinking about
 * throwing an error for supplying a non-number number.
 */

#ifndef ACCEPT_NAN
#define IsErroringNaNType(type)		((type) == TCL_NUMBER_NAN)
#else
#define IsErroringNaNType(type)		0
#endif

/*
 * Auxiliary tables used to compute powers of small integers.
 */

/*
 * Maximum base that, when raised to powers 2, 3, ..., 16, fits in a
 * Tcl_WideInt.
 */

static const Tcl_WideInt MaxBase64[] = {
    (Tcl_WideInt)46340*65536+62259,	/* 3037000499 == isqrt(2**63-1) */
    (Tcl_WideInt)2097151, (Tcl_WideInt)55108, (Tcl_WideInt)6208,
    (Tcl_WideInt)1448, (Tcl_WideInt)511, (Tcl_WideInt)234, (Tcl_WideInt)127,
    (Tcl_WideInt)78, (Tcl_WideInt)52, (Tcl_WideInt)38, (Tcl_WideInt)28,
    (Tcl_WideInt)22, (Tcl_WideInt)18, (Tcl_WideInt)15
};
static const size_t MaxBase64Size = sizeof(MaxBase64)/sizeof(Tcl_WideInt);

/*
 * Table giving 3, 4, ..., 13 raised to powers greater than 16 when the
 * results fit in a 64-bit signed integer.
 */

static const unsigned short Exp64Index[] = {
    0, 23, 38, 49, 57, 63, 67, 70, 72, 74, 75, 76
};
static const size_t Exp64IndexSize =
    sizeof(Exp64Index) / sizeof(unsigned short);
static const Tcl_WideInt Exp64Value[] = {
    (Tcl_WideInt)243*243*243*3*3,
    (Tcl_WideInt)243*243*243*3*3*3,
    (Tcl_WideInt)243*243*243*3*3*3*3,
    (Tcl_WideInt)243*243*243*243,
    (Tcl_WideInt)243*243*243*243*3,
    (Tcl_WideInt)243*243*243*243*3*3,
    (Tcl_WideInt)243*243*243*243*3*3*3,
    (Tcl_WideInt)243*243*243*243*3*3*3*3,
    (Tcl_WideInt)243*243*243*243*243,
    (Tcl_WideInt)243*243*243*243*243*3,
    (Tcl_WideInt)243*243*243*243*243*3*3,
    (Tcl_WideInt)243*243*243*243*243*3*3*3,
    (Tcl_WideInt)243*243*243*243*243*3*3*3*3,
    (Tcl_WideInt)243*243*243*243*243*243,
    (Tcl_WideInt)243*243*243*243*243*243*3,
    (Tcl_WideInt)243*243*243*243*243*243*3*3,
    (Tcl_WideInt)243*243*243*243*243*243*3*3*3,
    (Tcl_WideInt)243*243*243*243*243*243*3*3*3*3,
    (Tcl_WideInt)243*243*243*243*243*243*243,
    (Tcl_WideInt)243*243*243*243*243*243*243*3,
    (Tcl_WideInt)243*243*243*243*243*243*243*3*3,
    (Tcl_WideInt)243*243*243*243*243*243*243*3*3*3,
    (Tcl_WideInt)243*243*243*243*243*243*243*3*3*3*3,
    (Tcl_WideInt)1024*1024*1024*4*4,
    (Tcl_WideInt)1024*1024*1024*4*4*4,
    (Tcl_WideInt)1024*1024*1024*4*4*4*4,
    (Tcl_WideInt)1024*1024*1024*1024,
    (Tcl_WideInt)1024*1024*1024*1024*4,
    (Tcl_WideInt)1024*1024*1024*1024*4*4,
    (Tcl_WideInt)1024*1024*1024*1024*4*4*4,
    (Tcl_WideInt)1024*1024*1024*1024*4*4*4*4,
    (Tcl_WideInt)1024*1024*1024*1024*1024,
    (Tcl_WideInt)1024*1024*1024*1024*1024*4,
    (Tcl_WideInt)1024*1024*1024*1024*1024*4*4,
    (Tcl_WideInt)1024*1024*1024*1024*1024*4*4*4,
    (Tcl_WideInt)1024*1024*1024*1024*1024*4*4*4*4,
    (Tcl_WideInt)1024*1024*1024*1024*1024*1024,
    (Tcl_WideInt)1024*1024*1024*1024*1024*1024*4,
    (Tcl_WideInt)3125*3125*3125*5*5,
    (Tcl_WideInt)3125*3125*3125*5*5*5,
    (Tcl_WideInt)3125*3125*3125*5*5*5*5,
    (Tcl_WideInt)3125*3125*3125*3125,
    (Tcl_WideInt)3125*3125*3125*3125*5,
    (Tcl_WideInt)3125*3125*3125*3125*5*5,
    (Tcl_WideInt)3125*3125*3125*3125*5*5*5,
    (Tcl_WideInt)3125*3125*3125*3125*5*5*5*5,
    (Tcl_WideInt)3125*3125*3125*3125*3125,
    (Tcl_WideInt)3125*3125*3125*3125*3125*5,
    (Tcl_WideInt)3125*3125*3125*3125*3125*5*5,
    (Tcl_WideInt)7776*7776*7776*6*6,
    (Tcl_WideInt)7776*7776*7776*6*6*6,
    (Tcl_WideInt)7776*7776*7776*6*6*6*6,
    (Tcl_WideInt)7776*7776*7776*7776,
    (Tcl_WideInt)7776*7776*7776*7776*6,
    (Tcl_WideInt)7776*7776*7776*7776*6*6,
    (Tcl_WideInt)7776*7776*7776*7776*6*6*6,
    (Tcl_WideInt)7776*7776*7776*7776*6*6*6*6,
    (Tcl_WideInt)16807*16807*16807*7*7,
    (Tcl_WideInt)16807*16807*16807*7*7*7,
    (Tcl_WideInt)16807*16807*16807*7*7*7*7,
    (Tcl_WideInt)16807*16807*16807*16807,
    (Tcl_WideInt)16807*16807*16807*16807*7,
    (Tcl_WideInt)16807*16807*16807*16807*7*7,
    (Tcl_WideInt)32768*32768*32768*8*8,
    (Tcl_WideInt)32768*32768*32768*8*8*8,
    (Tcl_WideInt)32768*32768*32768*8*8*8*8,
    (Tcl_WideInt)32768*32768*32768*32768,
    (Tcl_WideInt)59049*59049*59049*9*9,
    (Tcl_WideInt)59049*59049*59049*9*9*9,
    (Tcl_WideInt)59049*59049*59049*9*9*9*9,
    (Tcl_WideInt)100000*100000*100000*10*10,
    (Tcl_WideInt)100000*100000*100000*10*10*10,
    (Tcl_WideInt)161051*161051*161051*11*11,
    (Tcl_WideInt)161051*161051*161051*11*11*11,
    (Tcl_WideInt)248832*248832*248832*12*12,
    (Tcl_WideInt)371293*371293*371293*13*13
};
static const size_t Exp64ValueSize = sizeof(Exp64Value) / sizeof(Tcl_WideInt);

/*
 * Markers for ExecuteExtendedBinaryMathOp.
 */

#define DIVIDED_BY_ZERO		((Tcl_Obj *) -1)
#define EXPONENT_OF_ZERO	((Tcl_Obj *) -2)
#define GENERAL_ARITHMETIC_ERROR ((Tcl_Obj *) -3)
#define OUT_OF_MEMORY ((Tcl_Obj *) -4)

/*
 * Declarations for local procedures to this file:
 */

#ifdef TCL_COMPILE_STATS
static int		EvalStatsCmd(ClientData clientData,
			    Tcl_Interp *interp, int objc,
			    Tcl_Obj *const objv[]);
#endif /* TCL_COMPILE_STATS */
#ifdef TCL_COMPILE_DEBUG
static const char *	GetOpcodeName(const unsigned char *pc);
static void		PrintByteCodeInfo(ByteCode *codePtr);
static const char *	StringForResultCode(int result);
static void		ValidatePcAndStackTop(ByteCode *codePtr,
			    const unsigned char *pc, int stackTop,
			    int checkStack);
#endif /* TCL_COMPILE_DEBUG */
static ByteCode *	CompileExprObj(Tcl_Interp *interp, Tcl_Obj *objPtr);
static void		DeleteExecStack(ExecStack *esPtr);
static void		DupExprCodeInternalRep(Tcl_Obj *srcPtr,
			    Tcl_Obj *copyPtr);
static Tcl_Obj *	ExecuteExtendedBinaryMathOp(Tcl_Interp *interp,
			    int opcode, Tcl_Obj **constants,
			    Tcl_Obj *valuePtr, Tcl_Obj *value2Ptr);
static Tcl_Obj *	ExecuteExtendedUnaryMathOp(int opcode,
			    Tcl_Obj *valuePtr);
static void		FreeExprCodeInternalRep(Tcl_Obj *objPtr);
static ExceptionRange *	GetExceptRangeForPc(const unsigned char *pc,
			    int searchMode, ByteCode *codePtr);
static const char *	GetSrcInfoForPc(const unsigned char *pc,
			    ByteCode *codePtr, size_t *lengthPtr,
			    const unsigned char **pcBeg, int *cmdIdxPtr);
static Tcl_Obj **	GrowEvaluationStack(ExecEnv *eePtr, int growth,
			    int move);
static void		IllegalExprOperandType(Tcl_Interp *interp,
			    const unsigned char *pc, Tcl_Obj *opndPtr);
static void		InitByteCodeExecution(Tcl_Interp *interp);
static inline int	wordSkip(void *ptr);
static void		ReleaseDictIterator(Tcl_Obj *objPtr);
/* Useful elsewhere, make available in tclInt.h or stubs? */
static Tcl_Obj **	StackAllocWords(Tcl_Interp *interp, size_t numWords);
static Tcl_Obj **	StackReallocWords(Tcl_Interp *interp, size_t numWords);
static Tcl_NRPostProc	CopyCallback;
static Tcl_NRPostProc	ExprObjCallback;
static Tcl_NRPostProc	FinalizeOONext;
static Tcl_NRPostProc	FinalizeOONextFilter;
static Tcl_NRPostProc   TEBCresume;

/*
 * The structure below defines a bytecode Tcl object type to hold the
 * compiled bytecode for Tcl expressions.
 */

static const Tcl_ObjType exprCodeType = {
    "exprcode",
    FreeExprCodeInternalRep,	/* freeIntRepProc */
    DupExprCodeInternalRep,	/* dupIntRepProc */
    NULL,			/* updateStringProc */
    NULL			/* setFromAnyProc */
};

/*
 * Custom object type only used in this file; values of its type should never
 * be seen by user scripts.
 */

static const Tcl_ObjType dictIteratorType = {
    "dictIterator",
    ReleaseDictIterator,
    NULL, NULL, NULL
};

/*
 *----------------------------------------------------------------------
 *
 * ReleaseDictIterator --
 *
 *	This takes apart a dictionary iterator that is stored in the given Tcl
 *	object.
 *
 * Results:
 *	None.
 *
 * Side effects:
 *	Deallocates memory, marks the object as being untyped.
 *
 *----------------------------------------------------------------------
 */

static void
ReleaseDictIterator(
    Tcl_Obj *objPtr)
{
    Tcl_DictSearch *searchPtr;
    Tcl_Obj *dictPtr;
    const Tcl_ObjInternalRep *irPtr;

    irPtr = TclFetchInternalRep(objPtr, &dictIteratorType);
    assert(irPtr != NULL);

    /*
     * First kill the search, and then release the reference to the dictionary
     * that we were holding.
     */

    searchPtr = (Tcl_DictSearch *)irPtr->twoPtrValue.ptr1;
    Tcl_DictObjDone(searchPtr);
    Tcl_Free(searchPtr);

    dictPtr = (Tcl_Obj *)irPtr->twoPtrValue.ptr2;
    TclDecrRefCount(dictPtr);
}

/*
 *----------------------------------------------------------------------
 *
 * InitByteCodeExecution --
 *
 *	This procedure is called once to initialize the Tcl bytecode
 *	interpreter.
 *
 * Results:
 *	None.
 *
 * Side effects:
 *	This procedure initializes the array of instruction names. If
 *	compiling with the TCL_COMPILE_STATS flag, it initializes the array
 *	that counts the executions of each instruction and it creates the
 *	"evalstats" command. It also establishes the link between the Tcl
 *	"tcl_traceExec" and C "tclTraceExec" variables.
 *
 *----------------------------------------------------------------------
 */

#if defined(TCL_COMPILE_STATS) || defined(TCL_COMPILE_DEBUG)
static void
InitByteCodeExecution(
    Tcl_Interp *interp)		/* Interpreter for which the Tcl variable
				 * "tcl_traceExec" is linked to control
				 * instruction tracing. */
{
#ifdef TCL_COMPILE_DEBUG
    if (Tcl_LinkVar(interp, "tcl_traceExec", &tclTraceExec,
	    TCL_LINK_INT) != TCL_OK) {
	Tcl_Panic("InitByteCodeExecution: can't create link for tcl_traceExec variable");
    }
#endif
#ifdef TCL_COMPILE_STATS
    Tcl_CreateObjCommand(interp, "evalstats", EvalStatsCmd, NULL, NULL);
#endif /* TCL_COMPILE_STATS */
}

#else

static void
InitByteCodeExecution(
    TCL_UNUSED(Tcl_Interp *))
{
}
#endif

/*
 *----------------------------------------------------------------------
 *
 * TclCreateExecEnv --
 *
 *	This procedure creates a new execution environment for Tcl bytecode
 *	execution. An ExecEnv points to a Tcl evaluation stack. An ExecEnv is
 *	typically created once for each Tcl interpreter (Interp structure) and
 *	recursively passed to TclNRExecuteByteCode to execute ByteCode sequences
 *	for nested commands.
 *
 * Results:
 *	A newly allocated ExecEnv is returned. This points to an empty
 *	evaluation stack of the standard initial size.
 *
 * Side effects:
 *	The bytecode interpreter is also initialized here, as this procedure
 *	will be called before any call to TclNRExecuteByteCode.
 *
 *----------------------------------------------------------------------
 */

ExecEnv *
TclCreateExecEnv(
    Tcl_Interp *interp,		/* Interpreter for which the execution
				 * environment is being created. */
    size_t size)			/* The initial stack size, in number of words
				 * [sizeof(Tcl_Obj*)] */
{
    ExecEnv *eePtr = (ExecEnv *)Tcl_Alloc(sizeof(ExecEnv));
    ExecStack *esPtr = (ExecStack *)Tcl_Alloc(offsetof(ExecStack, stackWords)
	    + size * sizeof(Tcl_Obj *));

    eePtr->execStackPtr = esPtr;
    TclNewIntObj(eePtr->constants[0], 0);
    Tcl_IncrRefCount(eePtr->constants[0]);
    TclNewIntObj(eePtr->constants[1], 1);
    Tcl_IncrRefCount(eePtr->constants[1]);
    eePtr->interp = interp;
    eePtr->callbackPtr = NULL;
    eePtr->corPtr = NULL;
    eePtr->rewind = 0;

    esPtr->prevPtr = NULL;
    esPtr->nextPtr = NULL;
    esPtr->markerPtr = NULL;
    esPtr->endPtr = &esPtr->stackWords[size-1];
    esPtr->tosPtr = STACK_BASE(esPtr);

    Tcl_MutexLock(&execMutex);
    if (!execInitialized) {
	InitByteCodeExecution(interp);
	execInitialized = 1;
    }
    Tcl_MutexUnlock(&execMutex);

    return eePtr;
}

/*
 *----------------------------------------------------------------------
 *
 * TclDeleteExecEnv --
 *
 *	Frees the storage for an ExecEnv.
 *
 * Results:
 *	None.
 *
 * Side effects:
 *	Storage for an ExecEnv and its contained storage (e.g. the evaluation
 *	stack) is freed.
 *
 *----------------------------------------------------------------------
 */

static void
DeleteExecStack(
    ExecStack *esPtr)
{
    if (esPtr->markerPtr && !cachedInExit) {
	Tcl_Panic("freeing an execStack which is still in use");
    }

    if (esPtr->prevPtr) {
	esPtr->prevPtr->nextPtr = esPtr->nextPtr;
    }
    if (esPtr->nextPtr) {
	esPtr->nextPtr->prevPtr = esPtr->prevPtr;
    }
    Tcl_Free(esPtr);
}

void
TclDeleteExecEnv(
    ExecEnv *eePtr)		/* Execution environment to free. */
{
    ExecStack *esPtr = eePtr->execStackPtr, *tmpPtr;

	cachedInExit = TclInExit();

    /*
     * Delete all stacks in this exec env.
     */

    while (esPtr->nextPtr) {
	esPtr = esPtr->nextPtr;
    }
    while (esPtr) {
	tmpPtr = esPtr;
	esPtr = tmpPtr->prevPtr;
	DeleteExecStack(tmpPtr);
    }

    TclDecrRefCount(eePtr->constants[0]);
    TclDecrRefCount(eePtr->constants[1]);
    if (eePtr->callbackPtr && !cachedInExit) {
	Tcl_Panic("Deleting execEnv with pending TEOV callbacks!");
    }
    if (eePtr->corPtr && !cachedInExit) {
	Tcl_Panic("Deleting execEnv with existing coroutine");
    }
    Tcl_Free(eePtr);
}

/*
 *----------------------------------------------------------------------
 *
 * TclFinalizeExecution --
 *
 *	Finalizes the execution environment setup so that it can be later
 *	reinitialized.
 *
 * Results:
 *	None.
 *
 * Side effects:
 *	After this call, the next time TclCreateExecEnv will be called it will
 *	call InitByteCodeExecution.
 *
 *----------------------------------------------------------------------
 */

void
TclFinalizeExecution(void)
{
    Tcl_MutexLock(&execMutex);
    execInitialized = 0;
    Tcl_MutexUnlock(&execMutex);
}

/*
 * Auxiliary code to insure that GrowEvaluationStack always returns correctly
 * aligned memory.
 *
 * WALLOCALIGN represents the alignment reqs in words, just as TCL_ALLOCALIGN
 * represents the reqs in bytes. This assumes that TCL_ALLOCALIGN is a
 * multiple of the wordsize 'sizeof(Tcl_Obj *)'.
 */

#define WALLOCALIGN \
    (TCL_ALLOCALIGN/sizeof(Tcl_Obj *))

/*
 * wordSkip computes how many words have to be skipped until the next aligned
 * word. Note that we are only interested in the low order bits of ptr, so
 * that any possible information loss in PTR2INT is of no consequence.
 */

static inline int
wordSkip(
    void *ptr)
{
    int mask = TCL_ALLOCALIGN-1;
    int base = PTR2INT(ptr) & mask;
    return (TCL_ALLOCALIGN - base)/sizeof(Tcl_Obj *);
}

/*
 * Given a marker, compute where the following aligned memory starts.
 */

#define MEMSTART(markerPtr) \
    ((markerPtr) + wordSkip(markerPtr))

/*
 *----------------------------------------------------------------------
 *
 * GrowEvaluationStack --
 *
 *	This procedure grows a Tcl evaluation stack stored in an ExecEnv,
 *	copying over the words since the last mark if so requested. A mark is
 *	set at the beginning of the new area when no copying is requested.
 *
 * Results:
 *	Returns a pointer to the first usable word in the (possibly) grown
 *	stack.
 *
 * Side effects:
 *	The size of the evaluation stack may be grown, a marker is set
 *
 *----------------------------------------------------------------------
 */

static Tcl_Obj **
GrowEvaluationStack(
    ExecEnv *eePtr,		/* Points to the ExecEnv with an evaluation
				 * stack to enlarge. */
    int growth,			/* How much larger than the current used
				 * size. */
    int move)			/* 1 if move words since last marker. */
{
    ExecStack *esPtr = eePtr->execStackPtr, *oldPtr = NULL;
    size_t newBytes;
    int newElems, currElems, needed = growth - (esPtr->endPtr - esPtr->tosPtr);
    Tcl_Obj **markerPtr = esPtr->markerPtr, **memStart;
    int moveWords = 0;

    if (move) {
	if (!markerPtr) {
	    Tcl_Panic("STACK: Reallocating with no previous alloc");
	}
	if (needed <= 0) {
	    return MEMSTART(markerPtr);
	}
    } else {
#ifndef PURIFY
	Tcl_Obj **tmpMarkerPtr = esPtr->tosPtr + 1;
	int offset = wordSkip(tmpMarkerPtr);

	if (needed + offset < 0) {
	    /*
	     * Put a marker pointing to the previous marker in this stack, and
	     * store it in esPtr as the current marker. Return a pointer to
	     * the start of aligned memory.
	     */

	    esPtr->markerPtr = tmpMarkerPtr;
	    memStart = tmpMarkerPtr + offset;
	    esPtr->tosPtr = memStart - 1;
	    *esPtr->markerPtr = (Tcl_Obj *) markerPtr;
	    return memStart;
	}
#endif
    }

    /*
     * Reset move to hold the number of words to be moved to new stack (if
     * any) and growth to hold the complete stack requirements: add one for
     * the marker, (WALLOCALIGN-1) for the maximal possible offset.
     */

    if (move) {
	moveWords = esPtr->tosPtr - MEMSTART(markerPtr) + 1;
    }
    needed = growth + moveWords + WALLOCALIGN;


    /*
     * Check if there is enough room in the next stack (if there is one, it
     * should be both empty and the last one!)
     */

    if (esPtr->nextPtr) {
	oldPtr = esPtr;
	esPtr = oldPtr->nextPtr;
	currElems = esPtr->endPtr - STACK_BASE(esPtr);
	if (esPtr->markerPtr || (esPtr->tosPtr != STACK_BASE(esPtr))) {
	    Tcl_Panic("STACK: Stack after current is in use");
	}
	if (esPtr->nextPtr) {
	    Tcl_Panic("STACK: Stack after current is not last");
	}
	if (needed <= currElems) {
	    goto newStackReady;
	}
	DeleteExecStack(esPtr);
	esPtr = oldPtr;
    } else {
	currElems = esPtr->endPtr - STACK_BASE(esPtr);
    }

    /*
     * We need to allocate a new stack! It needs to store 'growth' words,
     * including the elements to be copied over and the new marker.
     */

#ifndef PURIFY
    newElems = 2*currElems;
    while (needed > newElems) {
	newElems *= 2;
    }
#else
    newElems = needed;
#endif

    newBytes = offsetof(ExecStack, stackWords) + newElems * sizeof(Tcl_Obj *);

    oldPtr = esPtr;
    esPtr = (ExecStack *)Tcl_Alloc(newBytes);

    oldPtr->nextPtr = esPtr;
    esPtr->prevPtr = oldPtr;
    esPtr->nextPtr = NULL;
    esPtr->endPtr = &esPtr->stackWords[newElems-1];

  newStackReady:
    eePtr->execStackPtr = esPtr;

    /*
     * Store a NULL marker at the beginning of the stack, to indicate that
     * this is the first marker in this stack and that rewinding to here
     * should actually be a return to the previous stack.
     */

    esPtr->stackWords[0] = NULL;
    esPtr->markerPtr = &esPtr->stackWords[0];
    memStart = MEMSTART(esPtr->markerPtr);
    esPtr->tosPtr = memStart - 1;

    if (move) {
	memcpy(memStart, MEMSTART(markerPtr), moveWords*sizeof(Tcl_Obj *));
	esPtr->tosPtr += moveWords;
	oldPtr->markerPtr = (Tcl_Obj **) *markerPtr;
	oldPtr->tosPtr = markerPtr-1;
    }

    /*
     * Free the old stack if it is now unused.
     */

    if (!oldPtr->markerPtr) {
	DeleteExecStack(oldPtr);
    }

    return memStart;
}

/*
 *--------------------------------------------------------------
 *
 * TclStackAlloc, TclStackRealloc, TclStackFree --
 *
 *	Allocate memory from the execution stack; it has to be returned later
 *	with a call to TclStackFree.
 *
 * Results:
 *	A pointer to the first byte allocated, or panics if the allocation did
 *	not succeed.
 *
 * Side effects:
 *	The execution stack may be grown.
 *
 *--------------------------------------------------------------
 */

static Tcl_Obj **
StackAllocWords(
    Tcl_Interp *interp,
    size_t numWords)
{
    /*
     * Note that GrowEvaluationStack sets a marker in the stack. This marker
     * is read when rewinding, e.g., by TclStackFree.
     */

    Interp *iPtr = (Interp *) interp;
    ExecEnv *eePtr = iPtr->execEnvPtr;
    Tcl_Obj **resPtr = GrowEvaluationStack(eePtr, numWords, 0);

    eePtr->execStackPtr->tosPtr += numWords;
    return resPtr;
}

static Tcl_Obj **
StackReallocWords(
    Tcl_Interp *interp,
    size_t numWords)
{
    Interp *iPtr = (Interp *) interp;
    ExecEnv *eePtr = iPtr->execEnvPtr;
    Tcl_Obj **resPtr = GrowEvaluationStack(eePtr, numWords, 1);

    eePtr->execStackPtr->tosPtr += numWords;
    return resPtr;
}

void
TclStackFree(
    Tcl_Interp *interp,
    void *freePtr)
{
    Interp *iPtr = (Interp *) interp;
    ExecEnv *eePtr;
    ExecStack *esPtr;
    Tcl_Obj **markerPtr, *marker;

    if (iPtr == NULL || iPtr->execEnvPtr == NULL) {
	Tcl_Free(freePtr);
	return;
    }

    /*
     * Rewind the stack to the previous marker position. The current marker,
     * as set in the last call to GrowEvaluationStack, contains a pointer to
     * the previous marker.
     */

    eePtr = iPtr->execEnvPtr;
    esPtr = eePtr->execStackPtr;
    markerPtr = esPtr->markerPtr;
    marker = *markerPtr;

    if ((freePtr != NULL) && (MEMSTART(markerPtr) != (Tcl_Obj **)freePtr)) {
	Tcl_Panic("TclStackFree: incorrect freePtr (%p != %p). Call out of sequence?",
		freePtr, MEMSTART(markerPtr));
    }

    esPtr->tosPtr = markerPtr - 1;
    esPtr->markerPtr = (Tcl_Obj **) marker;
    if (marker) {
	return;
    }

    /*
     * Return to previous active stack. Note that repeated expansions or
     * reallocs could have generated several unused intervening stacks: free
     * them too.
     */

    while (esPtr->nextPtr) {
	esPtr = esPtr->nextPtr;
    }
    esPtr->tosPtr = STACK_BASE(esPtr);
    while (esPtr->prevPtr) {
	ExecStack *tmpPtr = esPtr->prevPtr;
	if (tmpPtr->tosPtr == STACK_BASE(tmpPtr)) {
	    DeleteExecStack(tmpPtr);
	} else {
	    break;
	}
    }
    if (esPtr->prevPtr) {
	eePtr->execStackPtr = esPtr->prevPtr;
#ifdef PURIFY
	eePtr->execStackPtr->nextPtr = NULL;
	DeleteExecStack(esPtr);
#endif
    } else {
	eePtr->execStackPtr = esPtr;
    }
}

void *
TclStackAlloc(
    Tcl_Interp *interp,
    size_t numBytes)
{
    Interp *iPtr = (Interp *) interp;
    size_t numWords;

    if (iPtr == NULL || iPtr->execEnvPtr == NULL) {
	return (void *) Tcl_Alloc(numBytes);
    }
    numWords = (numBytes + (sizeof(Tcl_Obj *) - 1))/sizeof(Tcl_Obj *);
    return StackAllocWords(interp, numWords);
}

void *
TclStackRealloc(
    Tcl_Interp *interp,
    void *ptr,
    size_t numBytes)
{
    Interp *iPtr = (Interp *) interp;
    ExecEnv *eePtr;
    ExecStack *esPtr;
    Tcl_Obj **markerPtr;
    size_t numWords;

    if (iPtr == NULL || iPtr->execEnvPtr == NULL) {
	return Tcl_Realloc(ptr, numBytes);
    }

    eePtr = iPtr->execEnvPtr;
    esPtr = eePtr->execStackPtr;
    markerPtr = esPtr->markerPtr;

    if (MEMSTART(markerPtr) != (Tcl_Obj **)ptr) {
	Tcl_Panic("TclStackRealloc: incorrect ptr. Call out of sequence?");
    }

    numWords = (numBytes + (sizeof(Tcl_Obj *) - 1))/sizeof(Tcl_Obj *);
    return (void *) StackReallocWords(interp, numWords);
}

/*
 *--------------------------------------------------------------
 *
 * Tcl_ExprObj --
 *
 *	Evaluate an expression in a Tcl_Obj.
 *
 * Results:
 *	A standard Tcl object result. If the result is other than TCL_OK, then
 *	the interpreter's result contains an error message. If the result is
 *	TCL_OK, then a pointer to the expression's result value object is
 *	stored in resultPtrPtr. In that case, the object's ref count is
 *	incremented to reflect the reference returned to the caller; the
 *	caller is then responsible for the resulting object and must, for
 *	example, decrement the ref count when it is finished with the object.
 *
 * Side effects:
 *	Any side effects caused by subcommands in the expression, if any. The
 *	interpreter result is not modified unless there is an error.
 *
 *--------------------------------------------------------------
 */

int
Tcl_ExprObj(
    Tcl_Interp *interp,		/* Context in which to evaluate the
				 * expression. */
    Tcl_Obj *objPtr,		/* Points to Tcl object containing expression
				 * to evaluate. */
    Tcl_Obj **resultPtrPtr)	/* Where the Tcl_Obj* that is the expression
				 * result is stored if no errors occur. */
{
    NRE_callback *rootPtr = TOP_CB(interp);
    Tcl_Obj *resultPtr;

    TclNewObj(resultPtr);
    TclNRAddCallback(interp, CopyCallback, resultPtrPtr, resultPtr,
	    NULL, NULL);
    Tcl_NRExprObj(interp, objPtr, resultPtr);
    return TclNRRunCallbacks(interp, TCL_OK, rootPtr);
}

static int
CopyCallback(
    ClientData data[],
    TCL_UNUSED(Tcl_Interp *),
    int result)
{
    Tcl_Obj **resultPtrPtr = (Tcl_Obj **)data[0];
    Tcl_Obj *resultPtr = (Tcl_Obj *)data[1];

    if (result == TCL_OK) {
	*resultPtrPtr = resultPtr;
	Tcl_IncrRefCount(resultPtr);
    } else {
	Tcl_DecrRefCount(resultPtr);
    }
    return result;
}

/*
 *--------------------------------------------------------------
 *
 * Tcl_NRExprObj --
 *
 *	Request evaluation of the expression in a Tcl_Obj by the NR stack.
 *
 * Results:
 *	Returns TCL_OK.
 *
 * Side effects:
 *	Compiles objPtr as a Tcl expression and places callbacks on the
 *	NR stack to execute the bytecode and store the result in resultPtr.
 *	If bytecode execution raises an exception, nothing is written
 *	to resultPtr, and the exceptional return code flows up the NR
 *	stack.  If the exception is TCL_ERROR, an error message is left
 *	in the interp result and the interp's return options dictionary
 *	holds additional error information too.  Execution of the bytecode
 *	may have other side effects, depending on the expression.
 *
 *--------------------------------------------------------------
 */

int
Tcl_NRExprObj(
    Tcl_Interp *interp,
    Tcl_Obj *objPtr,
    Tcl_Obj *resultPtr)
{
    ByteCode *codePtr;
    Tcl_InterpState state = Tcl_SaveInterpState(interp, TCL_OK);

    Tcl_ResetResult(interp);
    codePtr = CompileExprObj(interp, objPtr);

    Tcl_NRAddCallback(interp, ExprObjCallback, state, resultPtr,
	    NULL, NULL);
    return TclNRExecuteByteCode(interp, codePtr);
}

static int
ExprObjCallback(
    ClientData data[],
    Tcl_Interp *interp,
    int result)
{
    Tcl_InterpState state = (Tcl_InterpState)data[0];
    Tcl_Obj *resultPtr = (Tcl_Obj *)data[1];

    if (result == TCL_OK) {
	TclSetDuplicateObj(resultPtr, Tcl_GetObjResult(interp));
	(void) Tcl_RestoreInterpState(interp, state);
    } else {
	Tcl_DiscardInterpState(state);
    }
    return result;
}

/*
 *----------------------------------------------------------------------
 *
 * CompileExprObj --
 *	Compile a Tcl expression value into ByteCode.
 *
 * Results:
 *	A (ByteCode *) is returned pointing to the resulting ByteCode.
 *
 * Side effects:
 *	The Tcl_ObjType of objPtr is changed to the "exprcode" type,
 *	and the ByteCode is kept in the internal rep (along with context
 *	data for checking validity) for faster operations the next time
 *	CompileExprObj is called on the same value.
 *
 *----------------------------------------------------------------------
 */

static ByteCode *
CompileExprObj(
    Tcl_Interp *interp,
    Tcl_Obj *objPtr)
{
    Interp *iPtr = (Interp *) interp;
    CompileEnv compEnv;		/* Compilation environment structure allocated
				 * in frame. */
    ByteCode *codePtr = NULL;
				/* Tcl Internal type of bytecode. Initialized
				 * to avoid compiler warning. */

    /*
     * Get the expression ByteCode from the object. If it exists, make sure it
     * is valid in the current context.
     */

    ByteCodeGetInternalRep(objPtr, &exprCodeType, codePtr);

    if (codePtr != NULL) {
	Namespace *namespacePtr = iPtr->varFramePtr->nsPtr;

	if (((Interp *) *codePtr->interpHandle != iPtr)
		|| (codePtr->compileEpoch != iPtr->compileEpoch)
		|| (codePtr->nsPtr != namespacePtr)
		|| (codePtr->nsEpoch != namespacePtr->resolverEpoch)
		|| (codePtr->localCachePtr != iPtr->varFramePtr->localCachePtr)) {
	    Tcl_StoreInternalRep(objPtr, &exprCodeType, NULL);
	    codePtr = NULL;
	}
    }

    if (codePtr == NULL) {
	/*
	 * TIP #280: No invoker (yet) - Expression compilation.
	 */

	size_t length;
	const char *string = Tcl_GetStringFromObj(objPtr, &length);

	TclInitCompileEnv(interp, &compEnv, string, length, NULL, 0);
	TclCompileExpr(interp, string, length, &compEnv, 0);

	/*
	 * Successful compilation. If the expression yielded no instructions,
	 * push an zero object as the expression's result.
	 */

	if (compEnv.codeNext == compEnv.codeStart) {
	    TclEmitPush(TclRegisterLiteral(&compEnv, "0", 1, 0),
		    &compEnv);
	}

	/*
	 * Add a "done" instruction as the last instruction and change the
	 * object into a ByteCode object. Ownership of the literal objects and
	 * aux data items is given to the ByteCode object.
	 */

	TclEmitOpcode(INST_DONE, &compEnv);
	codePtr = TclInitByteCodeObj(objPtr, &exprCodeType, &compEnv);
	TclFreeCompileEnv(&compEnv);
	if (iPtr->varFramePtr->localCachePtr) {
	    codePtr->localCachePtr = iPtr->varFramePtr->localCachePtr;
	    codePtr->localCachePtr->refCount++;
	}
#ifdef TCL_COMPILE_DEBUG
	if (tclTraceCompile == 2) {
	    TclPrintByteCodeObj(interp, objPtr);
	    fflush(stdout);
	}
#endif /* TCL_COMPILE_DEBUG */
    }
    return codePtr;
}

/*
 *----------------------------------------------------------------------
 *
 * DupExprCodeInternalRep --
 *
 *	Part of the Tcl object type implementation for Tcl expression
 *	bytecode. We do not copy the bytecode internalrep. Instead, we return
 *	without setting copyPtr->typePtr, so the copy is a plain string copy
 *	of the expression value, and if it is to be used as a compiled
 *	expression, it will just need a recompile.
 *
 *	This makes sense, because with Tcl's copy-on-write practices, the
 *	usual (only?) time Tcl_DuplicateObj() will be called is when the copy
 *	is about to be modified, which would invalidate any copied bytecode
 *	anyway. The only reason it might make sense to copy the bytecode is if
 *	we had some modifying routines that operated directly on the internalrep,
 *	like we do for lists and dicts.
 *
 * Results:
 *	None.
 *
 * Side effects:
 *	None.
 *
 *----------------------------------------------------------------------
 */

static void
DupExprCodeInternalRep(
    TCL_UNUSED(Tcl_Obj *),
    TCL_UNUSED(Tcl_Obj *))
{
    return;
}

/*
 *----------------------------------------------------------------------
 *
 * FreeExprCodeInternalRep --
 *
 *	Part of the Tcl object type implementation for Tcl expression
 *	bytecode. Frees the storage allocated to hold the internal rep, unless
 *	ref counts indicate bytecode execution is still in progress.
 *
 * Results:
 *	None.
 *
 * Side effects:
 *	May free allocated memory. Leaves objPtr untyped.
 *
 *----------------------------------------------------------------------
 */

static void
FreeExprCodeInternalRep(
    Tcl_Obj *objPtr)
{
    ByteCode *codePtr;
    ByteCodeGetInternalRep(objPtr, &exprCodeType, codePtr);
    assert(codePtr != NULL);

    TclReleaseByteCode(codePtr);
}

/*
 *----------------------------------------------------------------------
 *
 * TclCompileObj --
 *
 *	This procedure compiles the script contained in a Tcl_Obj.
 *
 * Results:
 *	A pointer to the corresponding ByteCode, never NULL.
 *
 * Side effects:
 *	The object is shimmered to bytecode type.
 *
 *----------------------------------------------------------------------
 */

ByteCode *
TclCompileObj(
    Tcl_Interp *interp,
    Tcl_Obj *objPtr,
    const CmdFrame *invoker,
    int word)
{
    Interp *iPtr = (Interp *) interp;
    ByteCode *codePtr;	/* Tcl Internal type of bytecode. */
    Namespace *namespacePtr = iPtr->varFramePtr->nsPtr;

    /*
     * If the object is not already of tclByteCodeType, compile it (and reset
     * the compilation flags in the interpreter; this should be done after any
     * compilation). Otherwise, check that it is "fresh" enough.
     */

    ByteCodeGetInternalRep(objPtr, &tclByteCodeType, codePtr);
    if (codePtr != NULL) {
	/*
	 * Make sure the Bytecode hasn't been invalidated by, e.g., someone
	 * redefining a command with a compile procedure (this might make the
	 * compiled code wrong). The object needs to be recompiled if it was
	 * compiled in/for a different interpreter, or for a different
	 * namespace, or for the same namespace but with different name
	 * resolution rules. Precompiled objects, however, are immutable and
	 * therefore they are not recompiled, even if the epoch has changed.
	 *
	 * To be pedantically correct, we should also check that the
	 * originating procPtr is the same as the current context procPtr
	 * (assuming one exists at all - none for global level). This code is
	 * #def'ed out because [info body] was changed to never return a
	 * bytecode type object, which should obviate us from the extra checks
	 * here.
	 */

	if (((Interp *) *codePtr->interpHandle != iPtr)
		|| (codePtr->compileEpoch != iPtr->compileEpoch)
		|| (codePtr->nsPtr != namespacePtr)
		|| (codePtr->nsEpoch != namespacePtr->resolverEpoch)) {
	    if (!(codePtr->flags & TCL_BYTECODE_PRECOMPILED)) {
		goto recompileObj;
	    }
	    if ((Interp *) *codePtr->interpHandle != iPtr) {
		Tcl_Panic("Tcl_EvalObj: compiled script jumped interps");
	    }
	    codePtr->compileEpoch = iPtr->compileEpoch;
	}

	/*
	 * Check that any compiled locals do refer to the current proc
	 * environment! If not, recompile.
	 */

	if (!(codePtr->flags & TCL_BYTECODE_PRECOMPILED) &&
		(codePtr->procPtr == NULL) &&
		(codePtr->localCachePtr != iPtr->varFramePtr->localCachePtr)){
	    goto recompileObj;
	}

	/*
	 * #280.
	 * Literal sharing fix. This part of the fix is not required by 8.4
	 * nor 8.5, because they eval-direct any literals, so just saving the
	 * argument locations per command in bytecode is enough, embedded
	 * 'eval' commands, etc. get the correct information.
	 *
	 * But in 8.6 all the embedded script are compiled, and the resulting
	 * bytecode stored in the literal. Now the shared literal has bytecode
	 * with location data for _one_ particular location this literal is
	 * found at. If we get executed from a different location the bytecode
	 * has to be recompiled to get the correct locations. Not doing this
	 * will execute the saved bytecode with data for a different location,
	 * causing 'info frame' to point to the wrong place in the sources.
	 *
	 * Future optimizations ...
	 * (1) Save the location data (ExtCmdLoc) keyed by start line. In that
	 *     case we recompile once per location of the literal, but not
	 *     continously, because the moment we have all locations we do not
	 *     need to recompile any longer.
	 *
	 * (2) Alternative: Do not recompile, tell the execution engine the
	 *     offset between saved starting line and actual one. Then modify
	 *     the users to adjust the locations they have by this offset.
	 *
	 * (3) Alternative 2: Do not fully recompile, adjust just the location
	 *     information.
	 */

	if (invoker == NULL) {
	    return codePtr;
	} else {
	    Tcl_HashEntry *hePtr =
		    Tcl_FindHashEntry(iPtr->lineBCPtr, codePtr);
	    ExtCmdLoc *eclPtr;
	    CmdFrame *ctxCopyPtr;
	    int redo;

	    if (!hePtr) {
		return codePtr;
	    }

	    eclPtr = (ExtCmdLoc *)Tcl_GetHashValue(hePtr);
	    redo = 0;
	    ctxCopyPtr = (CmdFrame *)TclStackAlloc(interp, sizeof(CmdFrame));
	    *ctxCopyPtr = *invoker;

	    if (invoker->type == TCL_LOCATION_BC) {
		/*
		 * Note: Type BC => ctx.data.eval.path    is not used.
		 *		    ctx.data.tebc.codePtr used instead
		 */

		TclGetSrcInfoForPc(ctxCopyPtr);
		if (ctxCopyPtr->type == TCL_LOCATION_SOURCE) {
		    /*
		     * The reference made by 'TclGetSrcInfoForPc' is dead.
		     */

		    Tcl_DecrRefCount(ctxCopyPtr->data.eval.path);
		    ctxCopyPtr->data.eval.path = NULL;
		}
	    }

	    if (word < ctxCopyPtr->nline) {
		/*
		 * Note: We do not care if the line[word] is -1. This is a
		 * difference and requires a recompile (location changed from
		 * absolute to relative, literal is used fixed and through
		 * variable)
		 *
		 * Example:
		 * test info-32.0 using literal of info-24.8
		 *     (dict with ... vs           set body ...).
		 */

		redo = ((eclPtr->type == TCL_LOCATION_SOURCE)
			    && (eclPtr->start != ctxCopyPtr->line[word]))
			|| ((eclPtr->type == TCL_LOCATION_BC)
			    && (ctxCopyPtr->type == TCL_LOCATION_SOURCE));
	    }

	    TclStackFree(interp, ctxCopyPtr);
	    if (!redo) {
		return codePtr;
	    }
	}
    }

  recompileObj:
    iPtr->errorLine = 1;

    /*
     * TIP #280. Remember the invoker for a moment in the interpreter
     * structures so that the byte code compiler can pick it up when
     * initializing the compilation environment, i.e. the extended location
     * information.
     */

    iPtr->invokeCmdFramePtr = invoker;
    iPtr->invokeWord = word;
    TclSetByteCodeFromAny(interp, objPtr, NULL, NULL);
    iPtr->invokeCmdFramePtr = NULL;
    ByteCodeGetInternalRep(objPtr, &tclByteCodeType, codePtr);
    if (iPtr->varFramePtr->localCachePtr) {
	codePtr->localCachePtr = iPtr->varFramePtr->localCachePtr;
	codePtr->localCachePtr->refCount++;
    }
    return codePtr;
}

/*
 *----------------------------------------------------------------------
 *
 * TclIncrObj --
 *
 *	Increment an integeral value in a Tcl_Obj by an integeral value held
 *	in another Tcl_Obj. Caller is responsible for making sure we can
 *	update the first object.
 *
 * Results:
 *	TCL_ERROR if either object is non-integer, and TCL_OK otherwise. On
 *	error, an error message is left in the interpreter (if it is not NULL,
 *	of course).
 *
 * Side effects:
 *	valuePtr gets the new incrmented value.
 *
 *----------------------------------------------------------------------
 */

int
TclIncrObj(
    Tcl_Interp *interp,
    Tcl_Obj *valuePtr,
    Tcl_Obj *incrPtr)
{
    ClientData ptr1, ptr2;
    int type1, type2;
    mp_int value, incr;
    mp_err err;

    if (Tcl_IsShared(valuePtr)) {
	Tcl_Panic("%s called with shared object", "TclIncrObj");
    }

    if (GetNumberFromObj(NULL, valuePtr, &ptr1, &type1) != TCL_OK) {
	/*
	 * Produce error message (reparse?!)
	 */

	return TclGetIntFromObj(interp, valuePtr, &type1);
    }
    if (GetNumberFromObj(NULL, incrPtr, &ptr2, &type2) != TCL_OK) {
	/*
	 * Produce error message (reparse?!)
	 */

	TclGetIntFromObj(interp, incrPtr, &type1);
	Tcl_AddErrorInfo(interp, "\n    (reading increment)");
	return TCL_ERROR;
    }

    if ((type1 == TCL_NUMBER_DOUBLE) || (type1 == TCL_NUMBER_NAN)) {
	/*
	 * Produce error message (reparse?!)
	 */

	return TclGetIntFromObj(interp, valuePtr, &type1);
    }
    if ((type2 == TCL_NUMBER_DOUBLE) || (type2 == TCL_NUMBER_NAN)) {
	/*
	 * Produce error message (reparse?!)
	 */

	TclGetIntFromObj(interp, incrPtr, &type1);
	Tcl_AddErrorInfo(interp, "\n    (reading increment)");
	return TCL_ERROR;
    }

    if ((type1 == TCL_NUMBER_INT) && (type2 == TCL_NUMBER_INT)) {
	Tcl_WideInt w1, w2, sum;

	w1 = *((const Tcl_WideInt *)ptr1);
	w2 = *((const Tcl_WideInt *)ptr2);
	sum = w1 + w2;

	/*
	 * Check for overflow.
	 */

	if (!Overflowing(w1, w2, sum)) {
	    TclSetIntObj(valuePtr, sum);
	    return TCL_OK;
	}
    }

    Tcl_TakeBignumFromObj(interp, valuePtr, &value);
    Tcl_GetBignumFromObj(interp, incrPtr, &incr);
    err = mp_add(&value, &incr, &value);
    mp_clear(&incr);
    if (err != MP_OKAY) {
	return TCL_ERROR;
    }
    Tcl_SetBignumObj(valuePtr, &value);
    return TCL_OK;
}

/*
 *----------------------------------------------------------------------
 *
 * ArgumentBCEnter --
 *
 *	This is a helper for TclNRExecuteByteCode/TEBCresume that encapsulates
 *	a code sequence that is fairly common in the code but *not* commonly
 *	called.
 *
 * Results:
 *	None
 *
 * Side effects:
 *	May register information about the bytecode in the command frame.
 *
 *----------------------------------------------------------------------
 */

static void
ArgumentBCEnter(
    Tcl_Interp *interp,
    ByteCode *codePtr,
    TEBCdata *tdPtr,
    const unsigned char *pc,
    int objc,
    Tcl_Obj **objv)
{
    int cmd;

    if (GetSrcInfoForPc(pc, codePtr, NULL, NULL, &cmd)) {
	TclArgumentBCEnter(interp, objv, objc, codePtr, &tdPtr->cmdFrame, cmd,
		pc - codePtr->codeStart);
    }
}

/*
 *----------------------------------------------------------------------
 *
 * TclNRExecuteByteCode --
 *
 *	This procedure executes the instructions of a ByteCode structure. It
 *	returns when a "done" instruction is executed or an error occurs.
 *
 * Results:
 *	The return value is one of the return codes defined in tcl.h (such as
 *	TCL_OK), and interp->objResultPtr refers to a Tcl object that either
 *	contains the result of executing the code or an error message.
 *
 * Side effects:
 *	Almost certainly, depending on the ByteCode's instructions.
 *
 *----------------------------------------------------------------------
 */
#define	bcFramePtr	(&TD->cmdFrame)
#define	initCatchTop	((ptrdiff_t *) (TD->stack-1))
#define	initTosPtr	((Tcl_Obj **) (initCatchTop+codePtr->maxExceptDepth))
#define esPtr		(iPtr->execEnvPtr->execStackPtr)

int
TclNRExecuteByteCode(
    Tcl_Interp *interp,		/* Token for command interpreter. */
    ByteCode *codePtr)		/* The bytecode sequence to interpret. */
{
    Interp *iPtr = (Interp *) interp;
    TEBCdata *TD;
    int size = sizeof(TEBCdata) - 1
	    + (codePtr->maxStackDepth + codePtr->maxExceptDepth)
		* sizeof(void *);
    int numWords = (size + sizeof(Tcl_Obj *) - 1) / sizeof(Tcl_Obj *);

    TclPreserveByteCode(codePtr);

    /*
     * Reserve the stack, setup the TEBCdataPtr (TD) and CallFrame
     *
     * The execution uses a unified stack: first a TEBCdata, immediately
     * above it a CmdFrame, then the catch stack, then the execution stack.
     *
     * Make sure the catch stack is large enough to hold the maximum number of
     * catch commands that could ever be executing at the same time (this will
     * be no more than the exception range array's depth). Make sure the
     * execution stack is large enough to execute this ByteCode.
     */

    TD = (TEBCdata *) GrowEvaluationStack(iPtr->execEnvPtr, numWords, 0);
    esPtr->tosPtr = initTosPtr;

    TD->codePtr     = codePtr;
    TD->catchTop    = initCatchTop;
    TD->auxObjList  = NULL;

    /*
     * TIP #280: Initialize the frame. Do not push it yet: it will be pushed
     * every time that we call out from this TD, popped when we return to it.
     */

    bcFramePtr->type = ((codePtr->flags & TCL_BYTECODE_PRECOMPILED)
	    ? TCL_LOCATION_PREBC : TCL_LOCATION_BC);
    bcFramePtr->level = (iPtr->cmdFramePtr ? iPtr->cmdFramePtr->level+1 : 1);
    bcFramePtr->framePtr = iPtr->framePtr;
    bcFramePtr->nextPtr = iPtr->cmdFramePtr;
    bcFramePtr->nline = 0;
    bcFramePtr->line = NULL;
    bcFramePtr->litarg = NULL;
    bcFramePtr->data.tebc.codePtr = codePtr;
    bcFramePtr->data.tebc.pc = NULL;
    bcFramePtr->cmdObj = NULL;
    bcFramePtr->cmd = NULL;
    bcFramePtr->len = 0;

#ifdef TCL_COMPILE_STATS
    iPtr->stats.numExecutions++;
#endif

    /*
     * Test namespace-50.9 demonstrates the need for this call.
     * Use a --enable-symbols=mem bug to see.
     */

    TclResetRewriteEnsemble(interp, 1);

    /*
     * Push the callback for bytecode execution
     */

    TclNRAddCallback(interp, TEBCresume, TD, /* pc */ NULL,
	    /* cleanup */ INT2PTR(0), INT2PTR(iPtr->evalFlags));

    /*
     * Reset discard result flag - because it is applicable for this call only,
     * and should not affect all the nested invocations may return result.
     */
    iPtr->evalFlags &= ~TCL_EVAL_DISCARD_RESULT;

    return TCL_OK;
}

static int
TEBCresume(
    ClientData data[],
    Tcl_Interp *interp,
    int result)
{
    /*
     * Compiler cast directive - not a real variable.
     *	   Interp *iPtr = (Interp *) interp;
     */
#define iPtr ((Interp *) interp)

    /*
     * Check just the read-traced/write-traced bit of a variable.
     */

#define ReadTraced(varPtr) ((varPtr)->flags & VAR_TRACED_READ)
#define WriteTraced(varPtr) ((varPtr)->flags & VAR_TRACED_WRITE)
#define UnsetTraced(varPtr) ((varPtr)->flags & VAR_TRACED_UNSET)

    /*
     * Bottom of allocated stack holds the NR data
     */

    /*
     * Constants: variables that do not change during the execution, used
     * sporadically: no special need for speed.
     */

    unsigned interruptCounter = 1;
				/* Counter that is used to work out when to
				 * call Tcl_AsyncReady(). This must be 1
				 * initially so that we call the async-check
				 * stanza early, otherwise there are command
				 * sequences that can make the interpreter
				 * busy-loop without an opportunity to
				 * recognise an interrupt. */
    const char *curInstName;
#ifdef TCL_COMPILE_DEBUG
    int traceInstructions;	/* Whether we are doing instruction-level
				 * tracing or not. */
#endif

    Var *compiledLocals = iPtr->varFramePtr->compiledLocals;
    Tcl_Obj **constants = &iPtr->execEnvPtr->constants[0];

#define LOCAL(i)	(&compiledLocals[(i)])
#define TCONST(i)	(constants[(i)])

    /*
     * These macros are just meant to save some global variables that are not
     * used too frequently
     */

    TEBCdata *TD = (TEBCdata *)data[0];
#define auxObjList	(TD->auxObjList)
#define catchTop	(TD->catchTop)
#define codePtr		(TD->codePtr)
#define curEvalFlags	PTR2INT(data[3])  /* calling iPtr->evalFlags */

    /*
     * Globals: variables that store state, must remain valid at all times.
     */

    Tcl_Obj **tosPtr;		/* Cached pointer to top of evaluation
				 * stack. */
    const unsigned char *pc = (const unsigned char *)data[1];
                                /* The current program counter. */
    unsigned char inst;         /* The currently running instruction */

    /*
     * Transfer variables - needed only between opcodes, but not while
     * executing an instruction.
     */

    int cleanup = PTR2INT(data[2]);
    Tcl_Obj *objResultPtr;
    int checkInterp = 0;        /* Indicates when a check of interp readyness
				 * is necessary. Set by CACHE_STACK_INFO() */

    /*
     * Locals - variables that are used within opcodes or bounded sections of
     * the file (jumps between opcodes within a family).
     * NOTE: These are now mostly defined locally where needed.
     */

    Tcl_Obj *objPtr, *valuePtr, *value2Ptr, *part1Ptr, *part2Ptr, *tmpPtr;
    Tcl_Obj **objv = NULL;
    int objc = 0;
    int opnd, length, pcAdjustment;
    Var *varPtr, *arrayPtr;
#ifdef TCL_COMPILE_DEBUG
    char cmdNameBuf[21];
#endif

#ifdef TCL_COMPILE_DEBUG
    int starting = 1;
    traceInstructions = (tclTraceExec == 3);
#endif

    TEBC_DATA_DIG();

#ifdef TCL_COMPILE_DEBUG
    if (!pc && (tclTraceExec >= 2)) {
	PrintByteCodeInfo(codePtr);
	fprintf(stdout, "  Starting stack top=%d\n", (int) CURR_DEPTH);
	fflush(stdout);
    }
#endif

    if (!pc) {
	/* bytecode is starting from scratch */
	pc = codePtr->codeStart;

	/*
	 * Reset the interp's result to avoid possible duplications of large
	 * objects [3c6e47363e], [781585], [804681], This can happen by start
	 * also in nested compiled blocks (enclosed in parent cycle).
	 * See else branch below for opposite handling by continuation/resume.
	 */

	objPtr = iPtr->objResultPtr;
	if (objPtr->refCount > 1) {
	    TclDecrRefCount(objPtr);
	    TclNewObj(objPtr);
	    Tcl_IncrRefCount(objPtr);
	    iPtr->objResultPtr = objPtr;
	}

	goto cleanup0;
    } else {
        /* resume from invocation */
	CACHE_STACK_INFO();

	NRE_ASSERT(iPtr->cmdFramePtr == bcFramePtr);
	if (bcFramePtr->cmdObj) {
	    Tcl_DecrRefCount(bcFramePtr->cmdObj);
	    bcFramePtr->cmdObj = NULL;
	    bcFramePtr->cmd = NULL;
	}
	iPtr->cmdFramePtr = bcFramePtr->nextPtr;
	if (iPtr->flags & INTERP_DEBUG_FRAME) {
	    TclArgumentBCRelease(interp, bcFramePtr);
	}
	if (iPtr->execEnvPtr->rewind) {
	    result = TCL_ERROR;
	    goto abnormalReturn;
	}
	if (codePtr->flags & TCL_BYTECODE_RECOMPILE) {
	    codePtr->flags &= ~TCL_BYTECODE_RECOMPILE;
	    checkInterp = 1;
	    iPtr->flags |= ERR_ALREADY_LOGGED;
	}

	if (result != TCL_OK) {
	    pc--;
	    goto processExceptionReturn;
	}

	/*
	 * Push the call's object result and continue execution with the next
	 * instruction.
	 */

	TRACE_WITH_OBJ(("%u => ... after \"%.20s\": TCL_OK, result=",
		objc, cmdNameBuf), Tcl_GetObjResult(interp));

	/*
	 * Obtain and reset interp's result to avoid possible duplications of
	 * objects [Bug 781585]. We do not call Tcl_ResetResult to avoid any
	 * side effects caused by the resetting of errorInfo and errorCode
	 * [Bug 804681], which are not needed here. We chose instead to
	 * manipulate the interp's object result directly.
	 *
	 * Note that the result object is now in objResultPtr, it keeps the
	 * refCount it had in its role of iPtr->objResultPtr.
	 */

	objResultPtr = Tcl_GetObjResult(interp);
	TclNewObj(objPtr);
	Tcl_IncrRefCount(objPtr);
	iPtr->objResultPtr = objPtr;
#ifndef TCL_COMPILE_DEBUG
	if (*pc == INST_POP) {
	    TclDecrRefCount(objResultPtr);
	    NEXT_INST_V(1, cleanup, 0);
	}
#endif
	NEXT_INST_V(0, cleanup, -1);
    }

    /*
     * Targets for standard instruction endings; unrolled for speed in the
     * most frequent cases (instructions that consume up to two stack
     * elements).
     *
     * This used to be a "for(;;)" loop, with each instruction doing its own
     * cleanup.
     */

  cleanupV_pushObjResultPtr:
    switch (cleanup) {
    case 0:
	*(++tosPtr) = (objResultPtr);
	goto cleanup0;
    default:
	cleanup -= 2;
	while (cleanup--) {
	    objPtr = POP_OBJECT();
	    TclDecrRefCount(objPtr);
	}
	/* FALLTHRU */
    case 2:
    cleanup2_pushObjResultPtr:
	objPtr = POP_OBJECT();
	TclDecrRefCount(objPtr);
	/* FALLTHRU */
    case 1:
    cleanup1_pushObjResultPtr:
	objPtr = OBJ_AT_TOS;
	TclDecrRefCount(objPtr);
    }
    OBJ_AT_TOS = objResultPtr;
    goto cleanup0;

  cleanupV:
    switch (cleanup) {
    default:
	cleanup -= 2;
	while (cleanup--) {
	    objPtr = POP_OBJECT();
	    TclDecrRefCount(objPtr);
	}
	/* FALLTHRU */
    case 2:
    cleanup2:
	objPtr = POP_OBJECT();
	TclDecrRefCount(objPtr);
	/* FALLTHRU */
    case 1:
    cleanup1:
	objPtr = POP_OBJECT();
	TclDecrRefCount(objPtr);
	/* FALLTHRU */
    case 0:
	/*
	 * We really want to do nothing now, but this is needed for some
	 * compilers (SunPro CC).
	 */

	break;
    }
  cleanup0:

    /*
     * Check for asynchronous handlers [Bug 746722]; we do the check every
     * ASYNC_CHECK_COUNT instructions.
     */

    if ((--interruptCounter) == 0) {
	interruptCounter = ASYNC_CHECK_COUNT;
	DECACHE_STACK_INFO();
	if (TclAsyncReady(iPtr)) {
	    result = Tcl_AsyncInvoke(interp, result);
	    if (result == TCL_ERROR) {
		CACHE_STACK_INFO();
		goto gotError;
	    }
	}

	if (TclCanceled(iPtr)) {
	    if (Tcl_Canceled(interp, TCL_LEAVE_ERR_MSG) == TCL_ERROR) {
		CACHE_STACK_INFO();
		goto gotError;
	    }
	}

	if (TclLimitReady(iPtr->limit)) {
	    if (Tcl_LimitCheck(interp) == TCL_ERROR) {
		CACHE_STACK_INFO();
		goto gotError;
	    }
	}
	CACHE_STACK_INFO();
    }

    /*
     * These two instructions account for 26% of all instructions (according
     * to measurements on tclbench by Ben Vitale
     * [http://www.cs.toronto.edu/syslab/pubs/tcl2005-vitale-zaleski.pdf]
     * Resolving them before the switch reduces the cost of branch
     * mispredictions, seems to improve runtime by 5% to 15%, and (amazingly!)
     * reduces total obj size.
     */

    inst = *pc;

    peepholeStart:
#ifdef TCL_COMPILE_STATS
    iPtr->stats.instructionCount[*pc]++;
#endif

#ifdef TCL_COMPILE_DEBUG
    /*
     * Skip the stack depth check if an expansion is in progress.
     */

    CHECK_STACK();
    if (traceInstructions) {
	fprintf(stdout, "%2d: %2d ", iPtr->numLevels, (int) CURR_DEPTH);
	TclPrintInstruction(codePtr, pc);
	fflush(stdout);
    }
#endif /* TCL_COMPILE_DEBUG */

    TCL_DTRACE_INST_NEXT();

    if (inst == INST_LOAD_SCALAR1) {
	goto instLoadScalar1;
    } else if (inst == INST_PUSH1) {
	PUSH_OBJECT(codePtr->objArrayPtr[TclGetUInt1AtPtr(pc+1)]);
	TRACE_WITH_OBJ(("%u => ", TclGetUInt1AtPtr(pc+1)), OBJ_AT_TOS);
	inst = *(pc += 2);
	goto peepholeStart;
    } else if (inst == INST_START_CMD) {
	/*
	 * Peephole: do not run INST_START_CMD, just skip it
	 */

	iPtr->cmdCount += TclGetUInt4AtPtr(pc+5);
	if (checkInterp) {
	    if (((codePtr->compileEpoch != iPtr->compileEpoch) ||
		 (codePtr->nsEpoch != iPtr->varFramePtr->nsPtr->resolverEpoch)) &&
		!(codePtr->flags & TCL_BYTECODE_PRECOMPILED)) {
		goto instStartCmdFailed;
	    }
	    checkInterp = 0;
	}
	inst = *(pc += 9);
	goto peepholeStart;
    } else if (inst == INST_NOP) {
#ifndef TCL_COMPILE_DEBUG
	while (inst == INST_NOP)
#endif
	{
	    inst = *++pc;
	}
	goto peepholeStart;
    }

    switch (inst) {
    case INST_SYNTAX:
    case INST_RETURN_IMM: {
	int code = TclGetInt4AtPtr(pc+1);
	int level = TclGetUInt4AtPtr(pc+5);

	/*
	 * OBJ_AT_TOS is returnOpts, OBJ_UNDER_TOS is resultObjPtr.
	 */

	TRACE(("%u %u => ", code, level));
	result = TclProcessReturn(interp, code, level, OBJ_AT_TOS);
	if (result == TCL_OK) {
	    TRACE_APPEND(("continuing to next instruction (result=\"%.30s\")\n",
		    O2S(objResultPtr)));
	    NEXT_INST_F(9, 1, 0);
	}
	Tcl_SetObjResult(interp, OBJ_UNDER_TOS);
	if (*pc == INST_SYNTAX) {
	    iPtr->flags &= ~ERR_ALREADY_LOGGED;
	}
	cleanup = 2;
	TRACE_APPEND(("\n"));
	goto processExceptionReturn;
    }

    case INST_RETURN_STK:
	TRACE(("=> "));
	objResultPtr = POP_OBJECT();
	result = Tcl_SetReturnOptions(interp, OBJ_AT_TOS);
	if (result == TCL_OK) {
	    Tcl_DecrRefCount(OBJ_AT_TOS);
	    OBJ_AT_TOS = objResultPtr;
	    TRACE_APPEND(("continuing to next instruction (result=\"%.30s\")\n",
		    O2S(objResultPtr)));
	    NEXT_INST_F(1, 0, 0);
	} else if (result == TCL_ERROR) {
	    /*
	     * BEWARE! Must do this in this order, because an error in the
	     * option dictionary overrides the result (and can be verified by
	     * test).
	     */

	    Tcl_SetObjResult(interp, objResultPtr);
	    Tcl_SetReturnOptions(interp, OBJ_AT_TOS);
	    Tcl_DecrRefCount(OBJ_AT_TOS);
	    OBJ_AT_TOS = objResultPtr;
	} else {
	    Tcl_DecrRefCount(OBJ_AT_TOS);
	    OBJ_AT_TOS = objResultPtr;
	    Tcl_SetObjResult(interp, objResultPtr);
	}
	cleanup = 1;
	TRACE_APPEND(("\n"));
	goto processExceptionReturn;

    {
	CoroutineData *corPtr;
	int yieldParameter;

    case INST_YIELD:
	corPtr = iPtr->execEnvPtr->corPtr;
	TRACE(("%.30s => ", O2S(OBJ_AT_TOS)));
	if (!corPtr) {
	    TRACE_APPEND(("ERROR: yield outside coroutine\n"));
	    Tcl_SetObjResult(interp, Tcl_NewStringObj(
		    "yield can only be called in a coroutine", -1));
	    DECACHE_STACK_INFO();
	    Tcl_SetErrorCode(interp, "TCL", "COROUTINE", "ILLEGAL_YIELD",
		    NULL);
	    CACHE_STACK_INFO();
	    goto gotError;
	}

#ifdef TCL_COMPILE_DEBUG
	if (tclTraceExec >= 2) {
	    if (traceInstructions) {
		TRACE_APPEND(("YIELD...\n"));
	    } else {
		fprintf(stdout, "%d: (%u) yielding value \"%.30s\"\n",
			iPtr->numLevels, (unsigned)(pc - codePtr->codeStart),
			Tcl_GetString(OBJ_AT_TOS));
	    }
	    fflush(stdout);
	}
#endif
	yieldParameter = 0;
	Tcl_SetObjResult(interp, OBJ_AT_TOS);
	goto doYield;

    case INST_YIELD_TO_INVOKE:
	corPtr = iPtr->execEnvPtr->corPtr;
	valuePtr = OBJ_AT_TOS;
	if (!corPtr) {
	    TRACE(("[%.30s] => ERROR: yield outside coroutine\n",
		    O2S(valuePtr)));
	    Tcl_SetObjResult(interp, Tcl_NewStringObj(
		    "yieldto can only be called in a coroutine", -1));
	    DECACHE_STACK_INFO();
	    Tcl_SetErrorCode(interp, "TCL", "COROUTINE", "ILLEGAL_YIELD",
		    NULL);
	    CACHE_STACK_INFO();
	    goto gotError;
	}
	if (((Namespace *)TclGetCurrentNamespace(interp))->flags & NS_DYING) {
	    TRACE(("[%.30s] => ERROR: yield in deleted\n",
		    O2S(valuePtr)));
	    Tcl_SetObjResult(interp, Tcl_NewStringObj(
		    "yieldto called in deleted namespace", -1));
	    DECACHE_STACK_INFO();
	    Tcl_SetErrorCode(interp, "TCL", "COROUTINE", "YIELDTO_IN_DELETED",
		    NULL);
	    CACHE_STACK_INFO();
	    goto gotError;
	}

#ifdef TCL_COMPILE_DEBUG
	if (tclTraceExec >= 2) {
	    if (traceInstructions) {
		TRACE(("[%.30s] => YIELD...\n", O2S(valuePtr)));
	    } else {
		/* FIXME: What is the right thing to trace? */
		fprintf(stdout, "%d: (%u) yielding to [%.30s]\n",
			iPtr->numLevels, (unsigned)(pc - codePtr->codeStart),
			TclGetString(valuePtr));
	    }
	    fflush(stdout);
	}
#endif

	/*
	 * Install a tailcall record in the caller and continue with the
	 * yield. The yield is switched into multi-return mode (via the
	 * 'yieldParameter').
	 */

	Tcl_IncrRefCount(valuePtr);
	iPtr->execEnvPtr = corPtr->callerEEPtr;
	TclSetTailcall(interp, valuePtr);
	corPtr->yieldPtr = valuePtr;
	iPtr->execEnvPtr = corPtr->eePtr;
	yieldParameter = (PTR2INT(NULL)+1);	/*==CORO_ACTIVATE_YIELDM*/

    doYield:
	/* TIP #280: Record the last piece of info needed by
	 * 'TclGetSrcInfoForPc', and push the frame.
	 */

	bcFramePtr->data.tebc.pc = (char *) pc;
	iPtr->cmdFramePtr = bcFramePtr;

	if (iPtr->flags & INTERP_DEBUG_FRAME) {
	    ArgumentBCEnter(interp, codePtr, TD, pc, objc, objv);
	}

	pc++;
	cleanup = 1;
	TEBC_YIELD();
	TclNRAddCallback(interp, TclNRCoroutineActivateCallback, corPtr,
		INT2PTR(yieldParameter), NULL, NULL);
	return TCL_OK;
    }

    case INST_TAILCALL: {
	Tcl_Obj *listPtr, *nsObjPtr;

	opnd = TclGetUInt1AtPtr(pc+1);

	if (!(iPtr->varFramePtr->isProcCallFrame & 1)) {
	    TRACE(("%d => ERROR: tailcall in non-proc context\n", opnd));
	    Tcl_SetObjResult(interp, Tcl_NewStringObj(
		    "tailcall can only be called from a proc or lambda", -1));
	    DECACHE_STACK_INFO();
	    Tcl_SetErrorCode(interp, "TCL", "TAILCALL", "ILLEGAL", NULL);
	    CACHE_STACK_INFO();
	    goto gotError;
	}

#ifdef TCL_COMPILE_DEBUG
	/* FIXME: What is the right thing to trace? */
	{
	    int i;

	    TRACE(("%d [", opnd));
	    for (i=opnd-1 ; i>=0 ; i--) {
		TRACE_APPEND(("\"%.30s\"", O2S(OBJ_AT_DEPTH(i))));
		if (i > 0) {
		    TRACE_APPEND((" "));
		}
	    }
	    TRACE_APPEND(("] => RETURN..."));
	}
#endif

	/*
	 * Push the evaluation of the called command into the NR callback
	 * stack.
	 */

	listPtr = Tcl_NewListObj(opnd, &OBJ_AT_DEPTH(opnd-1));
	nsObjPtr = Tcl_NewStringObj(iPtr->varFramePtr->nsPtr->fullName, -1);
	TclListObjSetElement(interp, listPtr, 0, nsObjPtr);
	if (iPtr->varFramePtr->tailcallPtr) {
	    Tcl_DecrRefCount(iPtr->varFramePtr->tailcallPtr);
	}
	iPtr->varFramePtr->tailcallPtr = listPtr;

	result = TCL_RETURN;
	cleanup = opnd;
	goto processExceptionReturn;
    }

    case INST_DONE:
	if (tosPtr > initTosPtr) {

	    if ((curEvalFlags & TCL_EVAL_DISCARD_RESULT) && (result == TCL_OK)) {
		/* simulate pop & fast done (like it does continue in loop) */
		TRACE_WITH_OBJ(("=> discarding "), OBJ_AT_TOS);
		objPtr = POP_OBJECT();
		TclDecrRefCount(objPtr);
		goto abnormalReturn;
	    }
	    /*
	     * Set the interpreter's object result to point to the topmost
	     * object from the stack, and check for a possible [catch]. The
	     * stackTop's level and refCount will be handled by "processCatch"
	     * or "abnormalReturn".
	     */

	    Tcl_SetObjResult(interp, OBJ_AT_TOS);
#ifdef TCL_COMPILE_DEBUG
	    TRACE_WITH_OBJ(("=> return code=%d, result=", result),
		    iPtr->objResultPtr);
	    if (traceInstructions) {
		fprintf(stdout, "\n");
	    }
#endif
	    goto checkForCatch;
	}
	(void) POP_OBJECT();
	goto abnormalReturn;

    case INST_PUSH4:
	objResultPtr = codePtr->objArrayPtr[TclGetUInt4AtPtr(pc+1)];
	TRACE_WITH_OBJ(("%u => ", TclGetUInt4AtPtr(pc+1)), objResultPtr);
	NEXT_INST_F(5, 0, 1);
    break;

    case INST_POP:
	TRACE_WITH_OBJ(("=> discarding "), OBJ_AT_TOS);
	objPtr = POP_OBJECT();
	TclDecrRefCount(objPtr);
	NEXT_INST_F(1, 0, 0);
    break;

    case INST_DUP:
	objResultPtr = OBJ_AT_TOS;
	TRACE_WITH_OBJ(("=> "), objResultPtr);
	NEXT_INST_F(1, 0, 1);
    break;

    case INST_OVER:
	opnd = TclGetUInt4AtPtr(pc+1);
	objResultPtr = OBJ_AT_DEPTH(opnd);
	TRACE_WITH_OBJ(("%u => ", opnd), objResultPtr);
	NEXT_INST_F(5, 0, 1);
    break;

    case INST_REVERSE: {
	Tcl_Obj **a, **b;

	opnd = TclGetUInt4AtPtr(pc+1);
	a = tosPtr-(opnd-1);
	b = tosPtr;
	while (a<b) {
	    tmpPtr = *a;
	    *a = *b;
	    *b = tmpPtr;
	    a++; b--;
	}
	TRACE(("%u => OK\n", opnd));
	NEXT_INST_F(5, 0, 0);
    }
    break;

    case INST_STR_CONCAT1:

	opnd = TclGetUInt1AtPtr(pc+1);
	objResultPtr = TclStringCat(interp, opnd, &OBJ_AT_DEPTH(opnd-1),
		TCL_STRING_IN_PLACE);
	if (objResultPtr == NULL) {
	    TRACE_ERROR(interp);
	    goto gotError;
	}

	TRACE_WITH_OBJ(("%u => ", opnd), objResultPtr);
	NEXT_INST_V(2, opnd, 1);
    break;

    case INST_CONCAT_STK:
	/*
	 * Pop the opnd (objc) top stack elements, run through Tcl_ConcatObj,
	 * and then decrement their ref counts.
	 */

	opnd = TclGetUInt4AtPtr(pc+1);
	objResultPtr = Tcl_ConcatObj(opnd, &OBJ_AT_DEPTH(opnd-1));
	TRACE_WITH_OBJ(("%u => ", opnd), objResultPtr);
	NEXT_INST_V(5, opnd, 1);
    break;

    case INST_EXPAND_START:
	/*
	 * Push an element to the auxObjList. This records the current
	 * stack depth - i.e., the point in the stack where the expanded
	 * command starts.
	 *
	 * Use a Tcl_Obj as linked list element; slight mem waste, but faster
	 * allocation than Tcl_Alloc. This also abuses the Tcl_Obj structure, as
	 * we do not define a special tclObjType for it. It is not dangerous
	 * as the obj is never passed anywhere, so that all manipulations are
	 * performed here and in INST_INVOKE_EXPANDED (in case of an expansion
	 * error, also in INST_EXPAND_STKTOP).
	 */

	TclNewObj(objPtr);
	objPtr->internalRep.twoPtrValue.ptr2 = INT2PTR(CURR_DEPTH);
	objPtr->length = 0;
	PUSH_TAUX_OBJ(objPtr);
	TRACE(("=> mark depth as %d\n", (int) CURR_DEPTH));
	NEXT_INST_F(1, 0, 0);
    break;

    case INST_EXPAND_DROP:
	/*
	 * Drops an element of the auxObjList, popping stack elements to
	 * restore the stack to the state before the point where the aux
	 * element was created.
	 */

	CLANG_ASSERT(auxObjList);
	objc = CURR_DEPTH - PTR2INT(auxObjList->internalRep.twoPtrValue.ptr2);
	POP_TAUX_OBJ();
#ifdef TCL_COMPILE_DEBUG
	/* Ugly abuse! */
	starting = 1;
#endif
	TRACE(("=> drop %d items\n", objc));
	NEXT_INST_V(1, objc, 0);

    case INST_EXPAND_STKTOP: {
	int i;
	ptrdiff_t moved;

	/*
	 * Make sure that the element at stackTop is a list; if not, just
	 * leave with an error. Note that the element from the expand list
	 * will be removed at checkForCatch.
	 */

	objPtr = OBJ_AT_TOS;
	TRACE(("\"%.30s\" => ", O2S(objPtr)));
	if (TclListObjGetElements(interp, objPtr, &objc, &objv) != TCL_OK) {
	    TRACE_ERROR(interp);
	    goto gotError;
	}
	(void) POP_OBJECT();

	/*
	 * Make sure there is enough room in the stack to expand this list
	 * *and* process the rest of the command (at least up to the next
	 * argument expansion or command end). The operand is the current
	 * stack depth, as seen by the compiler.
	 */

	auxObjList->length += objc - 1;
	if ((objc > 1) && (auxObjList->length > 0)) {
	    length = auxObjList->length /* Total expansion room we need */
		    + codePtr->maxStackDepth /* Beyond the original max */
		    - CURR_DEPTH;	/* Relative to where we are */
	    DECACHE_STACK_INFO();
	    moved = GrowEvaluationStack(iPtr->execEnvPtr, length, 1)
		    - (Tcl_Obj **) TD;
	    if (moved) {
		/*
		 * Change the global data to point to the new stack: move the
		 * TEBCdataPtr TD, recompute the position of every other
		 * stack-allocated parameter, update the stack pointers.
		 */

		TD = (TEBCdata *) (((Tcl_Obj **)TD) + moved);

		catchTop += moved;
		tosPtr += moved;
	    }
	}

	/*
	 * Expand the list at stacktop onto the stack; free the list. Knowing
	 * that it has a freeIntRepProc we use Tcl_DecrRefCount().
	 */

	for (i = 0; i < objc; i++) {
	    PUSH_OBJECT(objv[i]);
	}

	TRACE_APPEND(("OK\n"));
	Tcl_DecrRefCount(objPtr);
	NEXT_INST_F(5, 0, 0);
    }
    break;

    case INST_EXPR_STK: {
	ByteCode *newCodePtr;

	bcFramePtr->data.tebc.pc = (char *) pc;
	iPtr->cmdFramePtr = bcFramePtr;
	DECACHE_STACK_INFO();
	newCodePtr = CompileExprObj(interp, OBJ_AT_TOS);
	CACHE_STACK_INFO();
	cleanup = 1;
	pc++;
	TEBC_YIELD();
	return TclNRExecuteByteCode(interp, newCodePtr);
    }

	/*
	 * INVOCATION BLOCK
	 */

    case INST_EVAL_STK:
    instEvalStk:
	bcFramePtr->data.tebc.pc = (char *) pc;
	iPtr->cmdFramePtr = bcFramePtr;

	cleanup = 1;
	pc += 1;
	/* yield next instruction */
	TEBC_YIELD();
	/* add TEBCresume for object at top of stack */
	return TclNRExecuteByteCode(interp,
		    TclCompileObj(interp, OBJ_AT_TOS, NULL, 0));

    case INST_INVOKE_EXPANDED:
	CLANG_ASSERT(auxObjList);
	objc = CURR_DEPTH - PTR2INT(auxObjList->internalRep.twoPtrValue.ptr2);
	POP_TAUX_OBJ();
	if (objc) {
	    pcAdjustment = 1;
	    goto doInvocation;
	}

	/*
	 * Nothing was expanded, return {}.
	 */

	TclNewObj(objResultPtr);
	NEXT_INST_F(1, 0, 1);
    break;

    case INST_INVOKE_STK4:
	objc = TclGetUInt4AtPtr(pc+1);
	pcAdjustment = 5;
	goto doInvocation;

    case INST_INVOKE_STK1:
	objc = TclGetUInt1AtPtr(pc+1);
	pcAdjustment = 2;

    doInvocation:
	objv = &OBJ_AT_DEPTH(objc-1);
	cleanup = objc;

#ifdef TCL_COMPILE_DEBUG
	if (tclTraceExec >= 2) {
	    int i;

	    if (traceInstructions) {
		strncpy(cmdNameBuf, TclGetString(objv[0]), 20);
		TRACE(("%u => call ", objc));
	    } else {
		fprintf(stdout, "%d: (%u) invoking ", iPtr->numLevels,
			(unsigned)(pc - codePtr->codeStart));
	    }
	    for (i = 0;  i < objc;  i++) {
		TclPrintObject(stdout, objv[i], 15);
		fprintf(stdout, " ");
	    }
	    fprintf(stdout, "\n");
	    fflush(stdout);
	}
#endif /*TCL_COMPILE_DEBUG*/

	/*
	 * Finally, let TclEvalObjv handle the command.
	 *
	 * TIP #280: Record the last piece of info needed by
	 * 'TclGetSrcInfoForPc', and push the frame.
	 */

	bcFramePtr->data.tebc.pc = (char *) pc;
	iPtr->cmdFramePtr = bcFramePtr;

	if (iPtr->flags & INTERP_DEBUG_FRAME) {
	    ArgumentBCEnter(interp, codePtr, TD, pc, objc, objv);
	}

	DECACHE_STACK_INFO();

	pc += pcAdjustment;
	TEBC_YIELD();
	return TclNREvalObjv(interp, objc, objv,
		TCL_EVAL_NOERR | TCL_EVAL_SOURCE_IN_FRAME, NULL);

    case INST_INVOKE_REPLACE:
	objc = TclGetUInt4AtPtr(pc+1);
	opnd = TclGetUInt1AtPtr(pc+5);
	objPtr = POP_OBJECT();
	objv = &OBJ_AT_DEPTH(objc-1);
	cleanup = objc;
#ifdef TCL_COMPILE_DEBUG
	if (tclTraceExec >= 2) {
	    int i;

	    if (traceInstructions) {
		strncpy(cmdNameBuf, TclGetString(objv[0]), 20);
		TRACE(("%u => call (implementation %s) ", objc, O2S(objPtr)));
	    } else {
		fprintf(stdout,
			"%d: (%u) invoking (using implementation %s) ",
			iPtr->numLevels, (unsigned)(pc - codePtr->codeStart),
			O2S(objPtr));
	    }
	    for (i = 0;  i < objc;  i++) {
		if (i < opnd) {
		    fprintf(stdout, "<");
		    TclPrintObject(stdout, objv[i], 15);
		    fprintf(stdout, ">");
		} else {
		    TclPrintObject(stdout, objv[i], 15);
		}
		fprintf(stdout, " ");
	    }
	    fprintf(stdout, "\n");
	    fflush(stdout);
	}
#endif /*TCL_COMPILE_DEBUG*/

	bcFramePtr->data.tebc.pc = (char *) pc;
	iPtr->cmdFramePtr = bcFramePtr;
	if (iPtr->flags & INTERP_DEBUG_FRAME) {
	    ArgumentBCEnter(interp, codePtr, TD, pc, objc, objv);
	}

	TclInitRewriteEnsemble(interp, opnd, 1, objv);

	{
	    Tcl_Obj *copyPtr = Tcl_NewListObj(objc - opnd + 1, NULL);

	    Tcl_ListObjAppendElement(NULL, copyPtr, objPtr);
	    Tcl_ListObjReplace(NULL, copyPtr, LIST_MAX, 0,
		    objc - opnd, objv + opnd);
	    Tcl_DecrRefCount(objPtr);
	    objPtr = copyPtr;
	}

	DECACHE_STACK_INFO();
	pc += 6;
	TEBC_YIELD();

	TclMarkTailcall(interp);
	TclNRAddCallback(interp, TclClearRootEnsemble, NULL, NULL, NULL, NULL);
	Tcl_ListObjGetElements(NULL, objPtr, &objc, &objv);
	TclNRAddCallback(interp, TclNRReleaseValues, objPtr, NULL, NULL, NULL);
	return TclNREvalObjv(interp, objc, objv, TCL_EVAL_INVOKE, NULL);

    /*
     * -----------------------------------------------------------------
     *	   Start of INST_LOAD instructions.
     *
     * WARNING: more 'goto' here than your doctor recommended! The different
     * instructions set the value of some variables and then jump to some
     * common execution code.
     */

    case INST_LOAD_SCALAR1:
    instLoadScalar1:
	opnd = TclGetUInt1AtPtr(pc+1);
	varPtr = LOCAL(opnd);
	while (TclIsVarLink(varPtr)) {
	    varPtr = varPtr->value.linkPtr;
	}
	TRACE(("%u => ", opnd));
	if (TclIsVarDirectReadable(varPtr)) {
	    /*
	     * No errors, no traces: just get the value.
	     */

	    objResultPtr = varPtr->value.objPtr;
	    TRACE_APPEND(("%.30s\n", O2S(objResultPtr)));
	    NEXT_INST_F(2, 0, 1);
	}
	pcAdjustment = 2;
	cleanup = 0;
	arrayPtr = NULL;
	part1Ptr = part2Ptr = NULL;
	goto doCallPtrGetVar;

    case INST_LOAD_SCALAR4:
	opnd = TclGetUInt4AtPtr(pc+1);
	varPtr = LOCAL(opnd);
	while (TclIsVarLink(varPtr)) {
	    varPtr = varPtr->value.linkPtr;
	}
	TRACE(("%u => ", opnd));
	if (TclIsVarDirectReadable(varPtr)) {
	    /*
	     * No errors, no traces: just get the value.
	     */

	    objResultPtr = varPtr->value.objPtr;
	    TRACE_APPEND(("%.30s\n", O2S(objResultPtr)));
	    NEXT_INST_F(5, 0, 1);
	}
	pcAdjustment = 5;
	cleanup = 0;
	arrayPtr = NULL;
	part1Ptr = part2Ptr = NULL;
	goto doCallPtrGetVar;

    case INST_LOAD_ARRAY4:
	opnd = TclGetUInt4AtPtr(pc+1);
	pcAdjustment = 5;
	goto doLoadArray;

    case INST_LOAD_ARRAY1:
	opnd = TclGetUInt1AtPtr(pc+1);
	pcAdjustment = 2;

    doLoadArray:
	part1Ptr = NULL;
	part2Ptr = OBJ_AT_TOS;
	arrayPtr = LOCAL(opnd);
	while (TclIsVarLink(arrayPtr)) {
	    arrayPtr = arrayPtr->value.linkPtr;
	}
	TRACE(("%u \"%.30s\" => ", opnd, O2S(part2Ptr)));
	if (TclIsVarArray(arrayPtr) && !ReadTraced(arrayPtr)) {
	    varPtr = VarHashFindVar(arrayPtr->value.tablePtr, part2Ptr);
	    if (varPtr && TclIsVarDirectReadable(varPtr)) {
		/*
		 * No errors, no traces: just get the value.
		 */

		objResultPtr = varPtr->value.objPtr;
		TRACE_APPEND(("%.30s\n", O2S(objResultPtr)));
		NEXT_INST_F(pcAdjustment, 1, 1);
	    }
	}
	varPtr = TclLookupArrayElement(interp, part1Ptr, part2Ptr,
		TCL_LEAVE_ERR_MSG, "read", 0, 1, arrayPtr, opnd);
	if (varPtr == NULL) {
	    TRACE_ERROR(interp);
	    goto gotError;
	}
	cleanup = 1;
	goto doCallPtrGetVar;

    case INST_LOAD_ARRAY_STK:
	cleanup = 2;
	part2Ptr = OBJ_AT_TOS;		/* element name */
	objPtr = OBJ_UNDER_TOS;		/* array name */
	TRACE(("\"%.30s(%.30s)\" => ", O2S(objPtr), O2S(part2Ptr)));
	goto doLoadStk;

    case INST_LOAD_STK:
    case INST_LOAD_SCALAR_STK:
	cleanup = 1;
	part2Ptr = NULL;
	objPtr = OBJ_AT_TOS;		/* variable name */
	TRACE(("\"%.30s\" => ", O2S(objPtr)));

    doLoadStk:
	part1Ptr = objPtr;
	varPtr = TclObjLookupVarEx(interp, part1Ptr, part2Ptr,
		TCL_LEAVE_ERR_MSG, "read", /*createPart1*/0, /*createPart2*/1,
		&arrayPtr);
	if (!varPtr) {
	    TRACE_ERROR(interp);
	    goto gotError;
	}

	if (TclIsVarDirectReadable2(varPtr, arrayPtr)) {
	    /*
	     * No errors, no traces: just get the value.
	     */

	    objResultPtr = varPtr->value.objPtr;
	    TRACE_APPEND(("%.30s\n", O2S(objResultPtr)));
	    NEXT_INST_V(1, cleanup, 1);
	}
	pcAdjustment = 1;
	opnd = -1;

    doCallPtrGetVar:
	/*
	 * There are either errors or the variable is traced: call
	 * TclPtrGetVar to process fully.
	 */

	DECACHE_STACK_INFO();
	objResultPtr = TclPtrGetVarIdx(interp, varPtr, arrayPtr,
		part1Ptr, part2Ptr, TCL_LEAVE_ERR_MSG, opnd);
	CACHE_STACK_INFO();
	if (!objResultPtr) {
	    TRACE_ERROR(interp);
	    goto gotError;
	}
	TRACE_APPEND(("%.30s\n", O2S(objResultPtr)));
	NEXT_INST_V(pcAdjustment, cleanup, 1);

    /*
     *	   End of INST_LOAD instructions.
     * -----------------------------------------------------------------
     *	   Start of INST_STORE and related instructions.
     *
     * WARNING: more 'goto' here than your doctor recommended! The different
     * instructions set the value of some variables and then jump to somme
     * common execution code.
     */

    {
	int storeFlags, len;

    case INST_STORE_ARRAY4:
	opnd = TclGetUInt4AtPtr(pc+1);
	pcAdjustment = 5;
	goto doStoreArrayDirect;

    case INST_STORE_ARRAY1:
	opnd = TclGetUInt1AtPtr(pc+1);
	pcAdjustment = 2;

    doStoreArrayDirect:
	valuePtr = OBJ_AT_TOS;
	part2Ptr = OBJ_UNDER_TOS;
	arrayPtr = LOCAL(opnd);
	TRACE(("%u \"%.30s\" <- \"%.30s\" => ", opnd, O2S(part2Ptr),
		O2S(valuePtr)));
	while (TclIsVarLink(arrayPtr)) {
	    arrayPtr = arrayPtr->value.linkPtr;
	}
	if (TclIsVarArray(arrayPtr) && !WriteTraced(arrayPtr)) {
	    varPtr = VarHashFindVar(arrayPtr->value.tablePtr, part2Ptr);
	    if (varPtr && TclIsVarDirectWritable(varPtr)) {
		tosPtr--;
		Tcl_DecrRefCount(OBJ_AT_TOS);
		OBJ_AT_TOS = valuePtr;
		goto doStoreVarDirect;
	    }
	}
	cleanup = 2;
	storeFlags = TCL_LEAVE_ERR_MSG;
	part1Ptr = NULL;
	goto doStoreArrayDirectFailed;

    case INST_STORE_SCALAR4:
	opnd = TclGetUInt4AtPtr(pc+1);
	pcAdjustment = 5;
	goto doStoreScalarDirect;

    case INST_STORE_SCALAR1:
	opnd = TclGetUInt1AtPtr(pc+1);
	pcAdjustment = 2;

    doStoreScalarDirect:
	valuePtr = OBJ_AT_TOS;
	varPtr = LOCAL(opnd);
	TRACE(("%u <- \"%.30s\" => ", opnd, O2S(valuePtr)));
	while (TclIsVarLink(varPtr)) {
	    varPtr = varPtr->value.linkPtr;
	}
	if (!TclIsVarDirectWritable(varPtr)) {
	    storeFlags = TCL_LEAVE_ERR_MSG;
	    part1Ptr = NULL;
	    goto doStoreScalar;
	}

	/*
	 * No traces, no errors, plain 'set': we can safely inline. The value
	 * *will* be set to what's requested, so that the stack top remains
	 * pointing to the same Tcl_Obj.
	 */

    doStoreVarDirect:
	valuePtr = varPtr->value.objPtr;
	if (valuePtr != NULL) {
	    TclDecrRefCount(valuePtr);
	}
	objResultPtr = OBJ_AT_TOS;
	varPtr->value.objPtr = objResultPtr;
#ifndef TCL_COMPILE_DEBUG
	if (*(pc+pcAdjustment) == INST_POP) {
	    tosPtr--;
	    NEXT_INST_F((pcAdjustment+1), 0, 0);
	}
#else
	TRACE_APPEND(("%.30s\n", O2S(objResultPtr)));
#endif
	Tcl_IncrRefCount(objResultPtr);
	NEXT_INST_F(pcAdjustment, 0, 0);

    case INST_LAPPEND_STK:
	valuePtr = OBJ_AT_TOS; /* value to append */
	part2Ptr = NULL;
	storeFlags = (TCL_LEAVE_ERR_MSG | TCL_APPEND_VALUE
		| TCL_LIST_ELEMENT);
	goto doStoreStk;

    case INST_LAPPEND_ARRAY_STK:
	valuePtr = OBJ_AT_TOS; /* value to append */
	part2Ptr = OBJ_UNDER_TOS;
	storeFlags = (TCL_LEAVE_ERR_MSG | TCL_APPEND_VALUE
		| TCL_LIST_ELEMENT);
	goto doStoreStk;

    case INST_APPEND_STK:
	valuePtr = OBJ_AT_TOS; /* value to append */
	part2Ptr = NULL;
	storeFlags = (TCL_LEAVE_ERR_MSG | TCL_APPEND_VALUE);
	goto doStoreStk;

    case INST_APPEND_ARRAY_STK:
	valuePtr = OBJ_AT_TOS; /* value to append */
	part2Ptr = OBJ_UNDER_TOS;
	storeFlags = (TCL_LEAVE_ERR_MSG | TCL_APPEND_VALUE);
	goto doStoreStk;

    case INST_STORE_ARRAY_STK:
	valuePtr = OBJ_AT_TOS;
	part2Ptr = OBJ_UNDER_TOS;
	storeFlags = TCL_LEAVE_ERR_MSG;
	goto doStoreStk;

    case INST_STORE_STK:
    case INST_STORE_SCALAR_STK:
	valuePtr = OBJ_AT_TOS;
	part2Ptr = NULL;
	storeFlags = TCL_LEAVE_ERR_MSG;

    doStoreStk:
	objPtr = OBJ_AT_DEPTH(1 + (part2Ptr != NULL)); /* variable name */
	part1Ptr = objPtr;
#ifdef TCL_COMPILE_DEBUG
	if (part2Ptr == NULL) {
	    TRACE(("\"%.30s\" <- \"%.30s\" =>", O2S(part1Ptr),O2S(valuePtr)));
	} else {
	    TRACE(("\"%.30s(%.30s)\" <- \"%.30s\" => ",
		    O2S(part1Ptr), O2S(part2Ptr), O2S(valuePtr)));
	}
#endif
	varPtr = TclObjLookupVarEx(interp, objPtr,part2Ptr, TCL_LEAVE_ERR_MSG,
		"set", /*createPart1*/ 1, /*createPart2*/ 1, &arrayPtr);
	if (!varPtr) {
	    TRACE_ERROR(interp);
	    goto gotError;
	}
	cleanup = ((part2Ptr == NULL)? 2 : 3);
	pcAdjustment = 1;
	opnd = -1;
	goto doCallPtrSetVar;

    case INST_LAPPEND_ARRAY4:
	opnd = TclGetUInt4AtPtr(pc+1);
	pcAdjustment = 5;
	storeFlags = (TCL_LEAVE_ERR_MSG | TCL_APPEND_VALUE
		| TCL_LIST_ELEMENT);
	goto doStoreArray;

    case INST_LAPPEND_ARRAY1:
	opnd = TclGetUInt1AtPtr(pc+1);
	pcAdjustment = 2;
	storeFlags = (TCL_LEAVE_ERR_MSG | TCL_APPEND_VALUE
		| TCL_LIST_ELEMENT);
	goto doStoreArray;

    case INST_APPEND_ARRAY4:
	opnd = TclGetUInt4AtPtr(pc+1);
	pcAdjustment = 5;
	storeFlags = (TCL_LEAVE_ERR_MSG | TCL_APPEND_VALUE);
	goto doStoreArray;

    case INST_APPEND_ARRAY1:
	opnd = TclGetUInt1AtPtr(pc+1);
	pcAdjustment = 2;
	storeFlags = (TCL_LEAVE_ERR_MSG | TCL_APPEND_VALUE);
	goto doStoreArray;

    doStoreArray:
	valuePtr = OBJ_AT_TOS;
	part2Ptr = OBJ_UNDER_TOS;
	arrayPtr = LOCAL(opnd);
	TRACE(("%u \"%.30s\" <- \"%.30s\" => ", opnd, O2S(part2Ptr),
		O2S(valuePtr)));
	while (TclIsVarLink(arrayPtr)) {
	    arrayPtr = arrayPtr->value.linkPtr;
	}
	cleanup = 2;
	part1Ptr = NULL;

    doStoreArrayDirectFailed:
	varPtr = TclLookupArrayElement(interp, part1Ptr, part2Ptr,
		TCL_LEAVE_ERR_MSG, "set", 1, 1, arrayPtr, opnd);
	if (!varPtr) {
	    TRACE_ERROR(interp);
	    goto gotError;
	}
	goto doCallPtrSetVar;

    case INST_LAPPEND_SCALAR4:
	opnd = TclGetUInt4AtPtr(pc+1);
	pcAdjustment = 5;
	storeFlags = (TCL_LEAVE_ERR_MSG | TCL_APPEND_VALUE
		| TCL_LIST_ELEMENT);
	goto doStoreScalar;

    case INST_LAPPEND_SCALAR1:
	opnd = TclGetUInt1AtPtr(pc+1);
	pcAdjustment = 2;
	storeFlags = (TCL_LEAVE_ERR_MSG | TCL_APPEND_VALUE
		| TCL_LIST_ELEMENT);
	goto doStoreScalar;

    case INST_APPEND_SCALAR4:
	opnd = TclGetUInt4AtPtr(pc+1);
	pcAdjustment = 5;
	storeFlags = (TCL_LEAVE_ERR_MSG | TCL_APPEND_VALUE);
	goto doStoreScalar;

    case INST_APPEND_SCALAR1:
	opnd = TclGetUInt1AtPtr(pc+1);
	pcAdjustment = 2;
	storeFlags = (TCL_LEAVE_ERR_MSG | TCL_APPEND_VALUE);
	goto doStoreScalar;

    doStoreScalar:
	valuePtr = OBJ_AT_TOS;
	varPtr = LOCAL(opnd);
	TRACE(("%u <- \"%.30s\" => ", opnd, O2S(valuePtr)));
	while (TclIsVarLink(varPtr)) {
	    varPtr = varPtr->value.linkPtr;
	}
	cleanup = 1;
	arrayPtr = NULL;
	part1Ptr = part2Ptr = NULL;

    doCallPtrSetVar:
	DECACHE_STACK_INFO();
	objResultPtr = TclPtrSetVarIdx(interp, varPtr, arrayPtr,
		part1Ptr, part2Ptr, valuePtr, storeFlags, opnd);
	CACHE_STACK_INFO();
	if (!objResultPtr) {
	    TRACE_ERROR(interp);
	    goto gotError;
	}
#ifndef TCL_COMPILE_DEBUG
	if (*(pc+pcAdjustment) == INST_POP) {
	    NEXT_INST_V((pcAdjustment+1), cleanup, 0);
	}
#endif
	TRACE_APPEND(("%.30s\n", O2S(objResultPtr)));
	NEXT_INST_V(pcAdjustment, cleanup, 1);

    case INST_LAPPEND_LIST:
	opnd = TclGetUInt4AtPtr(pc+1);
	valuePtr = OBJ_AT_TOS;
	varPtr = LOCAL(opnd);
	cleanup = 1;
	pcAdjustment = 5;
	while (TclIsVarLink(varPtr)) {
	    varPtr = varPtr->value.linkPtr;
	}
	TRACE(("%u <- \"%.30s\" => ", opnd, O2S(valuePtr)));
	if (TclListObjGetElements(interp, valuePtr, &objc, &objv)
		!= TCL_OK) {
	    TRACE_ERROR(interp);
	    goto gotError;
	}
	if (TclIsVarDirectReadable(varPtr)
		&& TclIsVarDirectWritable(varPtr)) {
	    goto lappendListDirect;
	}
	arrayPtr = NULL;
	part1Ptr = part2Ptr = NULL;
	goto lappendListPtr;

    case INST_LAPPEND_LIST_ARRAY:
	opnd = TclGetUInt4AtPtr(pc+1);
	valuePtr = OBJ_AT_TOS;
	part1Ptr = NULL;
	part2Ptr = OBJ_UNDER_TOS;
	arrayPtr = LOCAL(opnd);
	cleanup = 2;
	pcAdjustment = 5;
	while (TclIsVarLink(arrayPtr)) {
	    arrayPtr = arrayPtr->value.linkPtr;
	}
	TRACE(("%u \"%.30s\" \"%.30s\" => ",
		opnd, O2S(part2Ptr), O2S(valuePtr)));
	if (TclListObjGetElements(interp, valuePtr, &objc, &objv)
		!= TCL_OK) {
	    TRACE_ERROR(interp);
	    goto gotError;
	}
	if (TclIsVarArray(arrayPtr) && !ReadTraced(arrayPtr)
		&& !WriteTraced(arrayPtr)) {
	    varPtr = VarHashFindVar(arrayPtr->value.tablePtr, part2Ptr);
	    if (varPtr && TclIsVarDirectReadable(varPtr)
		    && TclIsVarDirectWritable(varPtr)) {
		goto lappendListDirect;
	    }
	}
	varPtr = TclLookupArrayElement(interp, part1Ptr, part2Ptr,
		TCL_LEAVE_ERR_MSG, "set", 1, 1, arrayPtr, opnd);
	if (varPtr == NULL) {
	    TRACE_ERROR(interp);
	    goto gotError;
	}
	goto lappendListPtr;

    case INST_LAPPEND_LIST_ARRAY_STK:
	pcAdjustment = 1;
	cleanup = 3;
	valuePtr = OBJ_AT_TOS;
	part2Ptr = OBJ_UNDER_TOS;	/* element name */
	part1Ptr = OBJ_AT_DEPTH(2);	/* array name */
	TRACE(("\"%.30s(%.30s)\" \"%.30s\" => ",
		O2S(part1Ptr), O2S(part2Ptr), O2S(valuePtr)));
	goto lappendList;

    case INST_LAPPEND_LIST_STK:
	pcAdjustment = 1;
	cleanup = 2;
	valuePtr = OBJ_AT_TOS;
	part2Ptr = NULL;
	part1Ptr = OBJ_UNDER_TOS;	/* variable name */
	TRACE(("\"%.30s\" \"%.30s\" => ", O2S(part1Ptr), O2S(valuePtr)));
	goto lappendList;

    lappendListDirect:
	objResultPtr = varPtr->value.objPtr;
	if (TclListObjLength(interp, objResultPtr, &len) != TCL_OK) {
	    TRACE_ERROR(interp);
	    goto gotError;
	}
	if (Tcl_IsShared(objResultPtr)) {
	    Tcl_Obj *newValue = Tcl_DuplicateObj(objResultPtr);

	    TclDecrRefCount(objResultPtr);
	    varPtr->value.objPtr = objResultPtr = newValue;
	    Tcl_IncrRefCount(newValue);
	}
	if (Tcl_ListObjReplace(interp, objResultPtr, len, 0, objc, objv)
		!= TCL_OK) {
	    TRACE_ERROR(interp);
	    goto gotError;
	}
	TRACE_APPEND(("%.30s\n", O2S(objResultPtr)));
	NEXT_INST_V(pcAdjustment, cleanup, 1);

    lappendList:
	opnd = -1;
	if (TclListObjGetElements(interp, valuePtr, &objc, &objv)
		!= TCL_OK) {
	    TRACE_ERROR(interp);
	    goto gotError;
	}
	DECACHE_STACK_INFO();
	varPtr = TclObjLookupVarEx(interp, part1Ptr, part2Ptr,
		TCL_LEAVE_ERR_MSG, "set", 1, 1, &arrayPtr);
	CACHE_STACK_INFO();
	if (!varPtr) {
	    TRACE_ERROR(interp);
	    goto gotError;
	}

    lappendListPtr:
	if (TclIsVarInHash(varPtr)) {
	    VarHashRefCount(varPtr)++;
	}
	if (arrayPtr && TclIsVarInHash(arrayPtr)) {
	    VarHashRefCount(arrayPtr)++;
	}
	DECACHE_STACK_INFO();
	objResultPtr = TclPtrGetVarIdx(interp, varPtr, arrayPtr,
		part1Ptr, part2Ptr, TCL_LEAVE_ERR_MSG, opnd);
	CACHE_STACK_INFO();
	if (TclIsVarInHash(varPtr)) {
	    VarHashRefCount(varPtr)--;
	}
	if (arrayPtr && TclIsVarInHash(arrayPtr)) {
	    VarHashRefCount(arrayPtr)--;
	}

	{
	    int createdNewObj = 0;
	    Tcl_Obj *valueToAssign;

	    if (!objResultPtr) {
		valueToAssign = valuePtr;
	    } else if (TclListObjLength(interp, objResultPtr, &len)!=TCL_OK) {
		TRACE_ERROR(interp);
		goto gotError;
	    } else {
		if (Tcl_IsShared(objResultPtr)) {
		    valueToAssign = Tcl_DuplicateObj(objResultPtr);
		    createdNewObj = 1;
		} else {
		    valueToAssign = objResultPtr;
		}
		if (Tcl_ListObjReplace(interp, valueToAssign, len, 0,
			objc, objv) != TCL_OK) {
		    if (createdNewObj) {
			TclDecrRefCount(valueToAssign);
		    }
		    goto errorInLappendListPtr;
		}
	    }
	    DECACHE_STACK_INFO();
	    Tcl_IncrRefCount(valueToAssign);
	    objResultPtr = TclPtrSetVarIdx(interp, varPtr, arrayPtr, part1Ptr,
		    part2Ptr, valueToAssign, TCL_LEAVE_ERR_MSG, opnd);
	    TclDecrRefCount(valueToAssign);
	    CACHE_STACK_INFO();
	    if (!objResultPtr) {
	    errorInLappendListPtr:
		TRACE_ERROR(interp);
		goto gotError;
	    }
	}
	TRACE_APPEND(("%.30s\n", O2S(objResultPtr)));
	NEXT_INST_V(pcAdjustment, cleanup, 1);
    }

    /*
     *	   End of INST_STORE and related instructions.
     * -----------------------------------------------------------------
     *	   Start of INST_INCR instructions.
     *
     * WARNING: more 'goto' here than your doctor recommended! The different
     * instructions set the value of some variables and then jump to somme
     * common execution code.
     */

/*TODO: Consider more untangling here; merge with LOAD and STORE ? */

    {
	Tcl_Obj *incrPtr;
	Tcl_WideInt w;
	long increment;

    case INST_INCR_SCALAR1:
    case INST_INCR_ARRAY1:
    case INST_INCR_ARRAY_STK:
    case INST_INCR_SCALAR_STK:
    case INST_INCR_STK:
	opnd = TclGetUInt1AtPtr(pc+1);
	incrPtr = POP_OBJECT();
	switch (*pc) {
	case INST_INCR_SCALAR1:
	    pcAdjustment = 2;
	    goto doIncrScalar;
	case INST_INCR_ARRAY1:
	    pcAdjustment = 2;
	    goto doIncrArray;
	default:
	    pcAdjustment = 1;
	    goto doIncrStk;
	}

    case INST_INCR_ARRAY_STK_IMM:
    case INST_INCR_SCALAR_STK_IMM:
    case INST_INCR_STK_IMM:
	increment = TclGetInt1AtPtr(pc+1);
	TclNewIntObj(incrPtr, increment);
	Tcl_IncrRefCount(incrPtr);
	pcAdjustment = 2;

    doIncrStk:
	if ((*pc == INST_INCR_ARRAY_STK_IMM)
		|| (*pc == INST_INCR_ARRAY_STK)) {
	    part2Ptr = OBJ_AT_TOS;
	    objPtr = OBJ_UNDER_TOS;
	    TRACE(("\"%.30s(%.30s)\" (by %ld) => ",
		    O2S(objPtr), O2S(part2Ptr), increment));
	} else {
	    part2Ptr = NULL;
	    objPtr = OBJ_AT_TOS;
	    TRACE(("\"%.30s\" (by %ld) => ", O2S(objPtr), increment));
	}
	part1Ptr = objPtr;
	opnd = -1;
	varPtr = TclObjLookupVarEx(interp, objPtr, part2Ptr,
		TCL_LEAVE_ERR_MSG, "read", 1, 1, &arrayPtr);
	if (!varPtr) {
	    DECACHE_STACK_INFO();
	    Tcl_AddErrorInfo(interp,
		    "\n    (reading value of variable to increment)");
	    CACHE_STACK_INFO();
	    TRACE_ERROR(interp);
	    Tcl_DecrRefCount(incrPtr);
	    goto gotError;
	}
	cleanup = ((part2Ptr == NULL)? 1 : 2);
	goto doIncrVar;

    case INST_INCR_ARRAY1_IMM:
	opnd = TclGetUInt1AtPtr(pc+1);
	increment = TclGetInt1AtPtr(pc+2);
	TclNewIntObj(incrPtr, increment);
	Tcl_IncrRefCount(incrPtr);
	pcAdjustment = 3;

    doIncrArray:
	part1Ptr = NULL;
	part2Ptr = OBJ_AT_TOS;
	arrayPtr = LOCAL(opnd);
	cleanup = 1;
	while (TclIsVarLink(arrayPtr)) {
	    arrayPtr = arrayPtr->value.linkPtr;
	}
	TRACE(("%u \"%.30s\" (by %ld) => ", opnd, O2S(part2Ptr), increment));
	varPtr = TclLookupArrayElement(interp, part1Ptr, part2Ptr,
		TCL_LEAVE_ERR_MSG, "read", 1, 1, arrayPtr, opnd);
	if (!varPtr) {
	    TRACE_ERROR(interp);
	    Tcl_DecrRefCount(incrPtr);
	    goto gotError;
	}
	goto doIncrVar;

    case INST_INCR_SCALAR1_IMM:
	opnd = TclGetUInt1AtPtr(pc+1);
	increment = TclGetInt1AtPtr(pc+2);
	pcAdjustment = 3;
	cleanup = 0;
	varPtr = LOCAL(opnd);
	while (TclIsVarLink(varPtr)) {
	    varPtr = varPtr->value.linkPtr;
	}

	if (TclIsVarDirectModifyable(varPtr)) {
	    ClientData ptr;
	    int type;

	    objPtr = varPtr->value.objPtr;
	    if (GetNumberFromObj(NULL, objPtr, &ptr, &type) == TCL_OK) {
		if (type == TCL_NUMBER_INT) {
		    Tcl_WideInt augend = *((const Tcl_WideInt *)ptr);
		    Tcl_WideInt sum = augend + increment;

		    /*
		     * Overflow when (augend and sum have different sign) and
		     * (augend and increment have the same sign). This is
		     * encapsulated in the Overflowing macro.
		     */

		    if (!Overflowing(augend, increment, sum)) {
			TRACE(("%u %ld => ", opnd, increment));
			if (Tcl_IsShared(objPtr)) {
			    objPtr->refCount--;	/* We know it's shared. */
			    TclNewIntObj(objResultPtr, sum);
			    Tcl_IncrRefCount(objResultPtr);
			    varPtr->value.objPtr = objResultPtr;
			} else {
			    objResultPtr = objPtr;
			    TclSetIntObj(objPtr, sum);
			}
			goto doneIncr;
		    }
		    w = (Tcl_WideInt)augend;

		    TRACE(("%u %ld => ", opnd, increment));
		    if (Tcl_IsShared(objPtr)) {
			objPtr->refCount--;	/* We know it's shared. */
			TclNewIntObj(objResultPtr, w + increment);
			Tcl_IncrRefCount(objResultPtr);
			varPtr->value.objPtr = objResultPtr;
		    } else {
			objResultPtr = objPtr;

			/*
			 * We know the sum value is outside the long range;
			 * use macro form that doesn't range test again.
			 */

			TclSetIntObj(objPtr, w+increment);
		    }
		    goto doneIncr;
		}	/* end if (type == TCL_NUMBER_INT) */
	    }
	    if (Tcl_IsShared(objPtr)) {
		objPtr->refCount--;	/* We know it's shared */
		objResultPtr = Tcl_DuplicateObj(objPtr);
		Tcl_IncrRefCount(objResultPtr);
		varPtr->value.objPtr = objResultPtr;
	    } else {
		objResultPtr = objPtr;
	    }
	    TclNewIntObj(incrPtr, increment);
	    if (TclIncrObj(interp, objResultPtr, incrPtr) != TCL_OK) {
		Tcl_DecrRefCount(incrPtr);
		TRACE_ERROR(interp);
		goto gotError;
	    }
	    Tcl_DecrRefCount(incrPtr);
	    goto doneIncr;
	}

	/*
	 * All other cases, flow through to generic handling.
	 */

	TclNewIntObj(incrPtr, increment);
	Tcl_IncrRefCount(incrPtr);

    doIncrScalar:
	varPtr = LOCAL(opnd);
	while (TclIsVarLink(varPtr)) {
	    varPtr = varPtr->value.linkPtr;
	}
	arrayPtr = NULL;
	part1Ptr = part2Ptr = NULL;
	cleanup = 0;
	TRACE(("%u %s => ", opnd, TclGetString(incrPtr)));

    doIncrVar:
	if (TclIsVarDirectModifyable2(varPtr, arrayPtr)) {
	    objPtr = varPtr->value.objPtr;
	    if (Tcl_IsShared(objPtr)) {
		objPtr->refCount--;	/* We know it's shared */
		objResultPtr = Tcl_DuplicateObj(objPtr);
		Tcl_IncrRefCount(objResultPtr);
		varPtr->value.objPtr = objResultPtr;
	    } else {
		objResultPtr = objPtr;
	    }
	    if (TclIncrObj(interp, objResultPtr, incrPtr) != TCL_OK) {
		Tcl_DecrRefCount(incrPtr);
		TRACE_ERROR(interp);
		goto gotError;
	    }
	    Tcl_DecrRefCount(incrPtr);
	} else {
	    DECACHE_STACK_INFO();
	    objResultPtr = TclPtrIncrObjVarIdx(interp, varPtr, arrayPtr,
		    part1Ptr, part2Ptr, incrPtr, TCL_LEAVE_ERR_MSG, opnd);
	    CACHE_STACK_INFO();
	    Tcl_DecrRefCount(incrPtr);
	    if (objResultPtr == NULL) {
		TRACE_ERROR(interp);
		goto gotError;
	    }
	}
    doneIncr:
	TRACE_APPEND(("%.30s\n", O2S(objResultPtr)));
#ifndef TCL_COMPILE_DEBUG
	if (*(pc+pcAdjustment) == INST_POP) {
	    NEXT_INST_V((pcAdjustment+1), cleanup, 0);
	}
#endif
	NEXT_INST_V(pcAdjustment, cleanup, 1);
    }

    /*
     *	   End of INST_INCR instructions.
     * -----------------------------------------------------------------
     *	   Start of INST_EXIST instructions.
     */

    case INST_EXIST_SCALAR:
	cleanup = 0;
	pcAdjustment = 5;
	opnd = TclGetUInt4AtPtr(pc+1);
	varPtr = LOCAL(opnd);
	while (TclIsVarLink(varPtr)) {
	    varPtr = varPtr->value.linkPtr;
	}
	TRACE(("%u => ", opnd));
	if (ReadTraced(varPtr)) {
	    DECACHE_STACK_INFO();
	    TclObjCallVarTraces(iPtr, NULL, varPtr, NULL, NULL,
		    TCL_TRACE_READS, 0, opnd);
	    CACHE_STACK_INFO();
	    if (TclIsVarUndefined(varPtr)) {
		TclCleanupVar(varPtr, NULL);
		varPtr = NULL;
	    }
	}
	goto afterExistsPeephole;

    case INST_EXIST_ARRAY:
	cleanup = 1;
	pcAdjustment = 5;
	opnd = TclGetUInt4AtPtr(pc+1);
	part2Ptr = OBJ_AT_TOS;
	arrayPtr = LOCAL(opnd);
	while (TclIsVarLink(arrayPtr)) {
	    arrayPtr = arrayPtr->value.linkPtr;
	}
	TRACE(("%u \"%.30s\" => ", opnd, O2S(part2Ptr)));
	if (TclIsVarArray(arrayPtr) && !ReadTraced(arrayPtr)) {
	    varPtr = VarHashFindVar(arrayPtr->value.tablePtr, part2Ptr);
	    if (!varPtr || !ReadTraced(varPtr)) {
		goto afterExistsPeephole;
	    }
	}
	varPtr = TclLookupArrayElement(interp, NULL, part2Ptr, 0, "access",
		0, 1, arrayPtr, opnd);
	if (varPtr) {
	    if (ReadTraced(varPtr) || (arrayPtr && ReadTraced(arrayPtr))) {
		DECACHE_STACK_INFO();
		TclObjCallVarTraces(iPtr, arrayPtr, varPtr, NULL, part2Ptr,
			TCL_TRACE_READS, 0, opnd);
		CACHE_STACK_INFO();
	    }
	    if (TclIsVarUndefined(varPtr)) {
		TclCleanupVar(varPtr, arrayPtr);
		varPtr = NULL;
	    }
	}
	goto afterExistsPeephole;

    case INST_EXIST_ARRAY_STK:
	cleanup = 2;
	pcAdjustment = 1;
	part2Ptr = OBJ_AT_TOS;		/* element name */
	part1Ptr = OBJ_UNDER_TOS;	/* array name */
	TRACE(("\"%.30s(%.30s)\" => ", O2S(part1Ptr), O2S(part2Ptr)));
	goto doExistStk;

    case INST_EXIST_STK:
	cleanup = 1;
	pcAdjustment = 1;
	part2Ptr = NULL;
	part1Ptr = OBJ_AT_TOS;		/* variable name */
	TRACE(("\"%.30s\" => ", O2S(part1Ptr)));

    doExistStk:
	varPtr = TclObjLookupVarEx(interp, part1Ptr, part2Ptr, 0, "access",
		/*createPart1*/0, /*createPart2*/1, &arrayPtr);
	if (varPtr) {
	    if (ReadTraced(varPtr) || (arrayPtr && ReadTraced(arrayPtr))) {
		DECACHE_STACK_INFO();
		TclObjCallVarTraces(iPtr, arrayPtr, varPtr, part1Ptr,part2Ptr,
			TCL_TRACE_READS, 0, -1);
		CACHE_STACK_INFO();
	    }
	    if (TclIsVarUndefined(varPtr)) {
		TclCleanupVar(varPtr, arrayPtr);
		varPtr = NULL;
	    }
	}

	/*
	 * Peep-hole optimisation: if you're about to jump, do jump from here.
	 */

    afterExistsPeephole: {
	int found = (varPtr && !TclIsVarUndefined(varPtr));

	TRACE_APPEND(("%d\n", found ? 1 : 0));
	JUMP_PEEPHOLE_V(found, pcAdjustment, cleanup);
    }

    /*
     *	   End of INST_EXIST instructions.
     * -----------------------------------------------------------------
     *	   Start of INST_UNSET instructions.
     */

    {
	int flags;

    case INST_UNSET_SCALAR:
	flags = TclGetUInt1AtPtr(pc+1) ? TCL_LEAVE_ERR_MSG : 0;
	opnd = TclGetUInt4AtPtr(pc+2);
	varPtr = LOCAL(opnd);
	while (TclIsVarLink(varPtr)) {
	    varPtr = varPtr->value.linkPtr;
	}
	TRACE(("%s %u => ", (flags ? "normal" : "noerr"), opnd));
	if (TclIsVarDirectUnsettable(varPtr) && !TclIsVarInHash(varPtr)) {
	    /*
	     * No errors, no traces, no searches: just make the variable cease
	     * to exist.
	     */

	    if (!TclIsVarUndefined(varPtr)) {
		TclDecrRefCount(varPtr->value.objPtr);
	    } else if (flags & TCL_LEAVE_ERR_MSG) {
		goto slowUnsetScalar;
	    }
	    varPtr->value.objPtr = NULL;
	    TRACE_APPEND(("OK\n"));
	    NEXT_INST_F(6, 0, 0);
	}

    slowUnsetScalar:
	DECACHE_STACK_INFO();
	if (TclPtrUnsetVarIdx(interp, varPtr, NULL, NULL, NULL, flags,
		opnd) != TCL_OK && flags) {
	    goto errorInUnset;
	}
	CACHE_STACK_INFO();
	NEXT_INST_F(6, 0, 0);

    case INST_UNSET_ARRAY:
	flags = TclGetUInt1AtPtr(pc+1) ? TCL_LEAVE_ERR_MSG : 0;
	opnd = TclGetUInt4AtPtr(pc+2);
	part2Ptr = OBJ_AT_TOS;
	arrayPtr = LOCAL(opnd);
	while (TclIsVarLink(arrayPtr)) {
	    arrayPtr = arrayPtr->value.linkPtr;
	}
	TRACE(("%s %u \"%.30s\" => ",
		(flags ? "normal" : "noerr"), opnd, O2S(part2Ptr)));
	if (TclIsVarArray(arrayPtr) && !UnsetTraced(arrayPtr)
		&& !(arrayPtr->flags & VAR_SEARCH_ACTIVE)) {
	    varPtr = VarHashFindVar(arrayPtr->value.tablePtr, part2Ptr);
	    if (varPtr && TclIsVarDirectUnsettable(varPtr)) {
		/*
		 * No nasty traces and element exists, so we can proceed to
		 * unset it. Might still not exist though...
		 */

		if (!TclIsVarUndefined(varPtr)) {
		    TclDecrRefCount(varPtr->value.objPtr);
		    TclSetVarUndefined(varPtr);
		    TclClearVarNamespaceVar(varPtr);
		    TclCleanupVar(varPtr, arrayPtr);
		} else if (flags & TCL_LEAVE_ERR_MSG) {
		    goto slowUnsetArray;
		}
		TRACE_APPEND(("OK\n"));
		NEXT_INST_F(6, 1, 0);
	    } else if (!varPtr && !(flags & TCL_LEAVE_ERR_MSG)) {
		/*
		 * Don't need to do anything here.
		 */

		TRACE_APPEND(("OK\n"));
		NEXT_INST_F(6, 1, 0);
	    }
	}
    slowUnsetArray:
	DECACHE_STACK_INFO();
	varPtr = TclLookupArrayElement(interp, NULL, part2Ptr, flags, "unset",
		0, 0, arrayPtr, opnd);
	if (!varPtr) {
	    if (flags & TCL_LEAVE_ERR_MSG) {
		goto errorInUnset;
	    }
	} else if (TclPtrUnsetVarIdx(interp, varPtr, arrayPtr, NULL, part2Ptr,
		flags, opnd) != TCL_OK && (flags & TCL_LEAVE_ERR_MSG)) {
	    goto errorInUnset;
	}
	CACHE_STACK_INFO();
	NEXT_INST_F(6, 1, 0);

    case INST_UNSET_ARRAY_STK:
	flags = TclGetUInt1AtPtr(pc+1) ? TCL_LEAVE_ERR_MSG : 0;
	cleanup = 2;
	part2Ptr = OBJ_AT_TOS;		/* element name */
	part1Ptr = OBJ_UNDER_TOS;	/* array name */
	TRACE(("%s \"%.30s(%.30s)\" => ", (flags ? "normal" : "noerr"),
		O2S(part1Ptr), O2S(part2Ptr)));
	goto doUnsetStk;

    case INST_UNSET_STK:
	flags = TclGetUInt1AtPtr(pc+1) ? TCL_LEAVE_ERR_MSG : 0;
	cleanup = 1;
	part2Ptr = NULL;
	part1Ptr = OBJ_AT_TOS;		/* variable name */
	TRACE(("%s \"%.30s\" => ", (flags ? "normal" : "noerr"),
		O2S(part1Ptr)));

    doUnsetStk:
	DECACHE_STACK_INFO();
	if (TclObjUnsetVar2(interp, part1Ptr, part2Ptr, flags) != TCL_OK
		&& (flags & TCL_LEAVE_ERR_MSG)) {
	    goto errorInUnset;
	}
	CACHE_STACK_INFO();
	TRACE_APPEND(("OK\n"));
	NEXT_INST_V(2, cleanup, 0);

    errorInUnset:
	CACHE_STACK_INFO();
	TRACE_ERROR(interp);
	goto gotError;
    }
    break;

    /*
     *	   End of INST_UNSET instructions.
     * -----------------------------------------------------------------
     *	   Start of INST_ARRAY instructions.
     */

    case INST_ARRAY_EXISTS_IMM:
	opnd = TclGetUInt4AtPtr(pc+1);
	pcAdjustment = 5;
	cleanup = 0;
	part1Ptr = NULL;
	arrayPtr = NULL;
	TRACE(("%u => ", opnd));
	varPtr = LOCAL(opnd);
	while (TclIsVarLink(varPtr)) {
	    varPtr = varPtr->value.linkPtr;
	}
	goto doArrayExists;
    case INST_ARRAY_EXISTS_STK:
	opnd = -1;
	pcAdjustment = 1;
	cleanup = 1;
	part1Ptr = OBJ_AT_TOS;
	TRACE(("\"%.30s\" => ", O2S(part1Ptr)));
	varPtr = TclObjLookupVarEx(interp, part1Ptr, NULL, 0, NULL,
		/*createPart1*/0, /*createPart2*/0, &arrayPtr);
    doArrayExists:
	DECACHE_STACK_INFO();
	result = TclCheckArrayTraces(interp, varPtr, arrayPtr, part1Ptr, opnd);
	CACHE_STACK_INFO();
	if (result == TCL_ERROR) {
	    TRACE_ERROR(interp);
	    goto gotError;
	}
	if (varPtr && TclIsVarArray(varPtr) && !TclIsVarUndefined(varPtr)) {
	    objResultPtr = TCONST(1);
	} else {
	    objResultPtr = TCONST(0);
	}
	TRACE_APPEND(("%.30s\n", O2S(objResultPtr)));
	NEXT_INST_V(pcAdjustment, cleanup, 1);

    case INST_ARRAY_MAKE_IMM:
	opnd = TclGetUInt4AtPtr(pc+1);
	pcAdjustment = 5;
	cleanup = 0;
	part1Ptr = NULL;
	arrayPtr = NULL;
	TRACE(("%u => ", opnd));
	varPtr = LOCAL(opnd);
	while (TclIsVarLink(varPtr)) {
	    varPtr = varPtr->value.linkPtr;
	}
	goto doArrayMake;
    case INST_ARRAY_MAKE_STK:
	opnd = -1;
	pcAdjustment = 1;
	cleanup = 1;
	part1Ptr = OBJ_AT_TOS;
	TRACE(("\"%.30s\" => ", O2S(part1Ptr)));
	varPtr = TclObjLookupVarEx(interp, part1Ptr, NULL, TCL_LEAVE_ERR_MSG,
		"set", /*createPart1*/1, /*createPart2*/0, &arrayPtr);
	if (varPtr == NULL) {
	    TRACE_ERROR(interp);
	    goto gotError;
	}
    doArrayMake:
	if (varPtr && !TclIsVarArray(varPtr)) {
	    if (TclIsVarArrayElement(varPtr) || !TclIsVarUndefined(varPtr)) {
		/*
		 * Either an array element, or a scalar: lose!
		 */

		TclObjVarErrMsg(interp, part1Ptr, NULL, "array set",
			"variable isn't array", opnd);
		DECACHE_STACK_INFO();
		Tcl_SetErrorCode(interp, "TCL", "WRITE", "ARRAY", NULL);
		CACHE_STACK_INFO();
		TRACE_ERROR(interp);
		goto gotError;
	    }
	    TclInitArrayVar(varPtr);
#ifdef TCL_COMPILE_DEBUG
	    TRACE_APPEND(("done\n"));
	} else {
	    TRACE_APPEND(("nothing to do\n"));
#endif
	}
	NEXT_INST_V(pcAdjustment, cleanup, 0);

    /*
     *	   End of INST_ARRAY instructions.
     * -----------------------------------------------------------------
     *	   Start of variable linking instructions.
     */

    {
	Var *otherPtr;
	CallFrame *framePtr, *savedFramePtr;
	Tcl_Namespace *nsPtr;
	Namespace *savedNsPtr;

    case INST_UPVAR:
	TRACE(("%d %.30s %.30s => ", TclGetInt4AtPtr(pc+1),
		O2S(OBJ_UNDER_TOS), O2S(OBJ_AT_TOS)));

	if (TclObjGetFrame(interp, OBJ_UNDER_TOS, &framePtr) == -1) {
	    TRACE_ERROR(interp);
	    goto gotError;
	}

	/*
	 * Locate the other variable.
	 */

	savedFramePtr = iPtr->varFramePtr;
	iPtr->varFramePtr = framePtr;
	otherPtr = TclObjLookupVarEx(interp, OBJ_AT_TOS, NULL,
		TCL_LEAVE_ERR_MSG, "access", /*createPart1*/ 1,
		/*createPart2*/ 1, &varPtr);
	iPtr->varFramePtr = savedFramePtr;
	if (!otherPtr) {
	    TRACE_ERROR(interp);
	    goto gotError;
	}
	goto doLinkVars;

    case INST_NSUPVAR:
	TRACE(("%d %.30s %.30s => ", TclGetInt4AtPtr(pc+1),
		O2S(OBJ_UNDER_TOS), O2S(OBJ_AT_TOS)));
	if (TclGetNamespaceFromObj(interp, OBJ_UNDER_TOS, &nsPtr) != TCL_OK) {
	    TRACE_ERROR(interp);
	    goto gotError;
	}

	/*
	 * Locate the other variable.
	 */

	savedNsPtr = iPtr->varFramePtr->nsPtr;
	iPtr->varFramePtr->nsPtr = (Namespace *) nsPtr;
	otherPtr = TclObjLookupVarEx(interp, OBJ_AT_TOS, NULL,
		(TCL_NAMESPACE_ONLY|TCL_LEAVE_ERR_MSG|TCL_AVOID_RESOLVERS),
		"access", /*createPart1*/ 1, /*createPart2*/ 1, &varPtr);
	iPtr->varFramePtr->nsPtr = savedNsPtr;
	if (!otherPtr) {
	    TRACE_ERROR(interp);
	    goto gotError;
	}
	goto doLinkVars;

    case INST_VARIABLE:
	TRACE(("%d, %.30s => ", TclGetInt4AtPtr(pc+1), O2S(OBJ_AT_TOS)));
	otherPtr = TclObjLookupVarEx(interp, OBJ_AT_TOS, NULL,
		(TCL_NAMESPACE_ONLY | TCL_LEAVE_ERR_MSG), "access",
		/*createPart1*/ 1, /*createPart2*/ 1, &varPtr);
	if (!otherPtr) {
	    TRACE_ERROR(interp);
	    goto gotError;
	}

	/*
	 * Do the [variable] magic.
	 */

	TclSetVarNamespaceVar(otherPtr);

    doLinkVars:

	/*
	 * If we are here, the local variable has already been created: do the
	 * little work of TclPtrMakeUpvar that remains to be done right here
	 * if there are no errors; otherwise, let it handle the case.
	 */

	opnd = TclGetInt4AtPtr(pc+1);
	varPtr = LOCAL(opnd);
	if ((varPtr != otherPtr) && !TclIsVarTraced(varPtr)
		&& (TclIsVarUndefined(varPtr) || TclIsVarLink(varPtr))) {
	    if (!TclIsVarUndefined(varPtr)) {
		/*
		 * Then it is a defined link.
		 */

		Var *linkPtr = varPtr->value.linkPtr;

		if (linkPtr == otherPtr) {
		    TRACE_APPEND(("already linked\n"));
		    NEXT_INST_F(5, 1, 0);
		}
		if (TclIsVarInHash(linkPtr)) {
		    VarHashRefCount(linkPtr)--;
		    if (TclIsVarUndefined(linkPtr)) {
			TclCleanupVar(linkPtr, NULL);
		    }
		}
	    }
	    TclSetVarLink(varPtr);
	    varPtr->value.linkPtr = otherPtr;
	    if (TclIsVarInHash(otherPtr)) {
		VarHashRefCount(otherPtr)++;
	    }
	} else if (TclPtrObjMakeUpvarIdx(interp, otherPtr, NULL, 0,
		opnd) != TCL_OK) {
	    TRACE_ERROR(interp);
	    goto gotError;
	}

	/*
	 * Do not pop the namespace or frame index, it may be needed for other
	 * variables - and [variable] did not push it at all.
	 */

	TRACE_APPEND(("link made\n"));
	NEXT_INST_F(5, 1, 0);
    }
    break;

    /*
     *	   End of variable linking instructions.
     * -----------------------------------------------------------------
     */

    case INST_JUMP1:
	opnd = TclGetInt1AtPtr(pc+1);
	TRACE(("%d => new pc %u\n", opnd,
		(unsigned)(pc + opnd - codePtr->codeStart)));
	NEXT_INST_F(opnd, 0, 0);
    break;

    case INST_JUMP4:
	opnd = TclGetInt4AtPtr(pc+1);
	TRACE(("%d => new pc %u\n", opnd,
		(unsigned)(pc + opnd - codePtr->codeStart)));
	NEXT_INST_F(opnd, 0, 0);

    {
	int jmpOffset[2], b;

	/* TODO: consider rewrite so we don't compute the offset we're not
	 * going to take. */
    case INST_JUMP_FALSE4:
	jmpOffset[0] = TclGetInt4AtPtr(pc+1);	/* FALSE offset */
	jmpOffset[1] = 5;			/* TRUE offset */
	goto doCondJump;

    case INST_JUMP_TRUE4:
	jmpOffset[0] = 5;
	jmpOffset[1] = TclGetInt4AtPtr(pc+1);
	goto doCondJump;

    case INST_JUMP_FALSE1:
	jmpOffset[0] = TclGetInt1AtPtr(pc+1);
	jmpOffset[1] = 2;
	goto doCondJump;

    case INST_JUMP_TRUE1:
	jmpOffset[0] = 2;
	jmpOffset[1] = TclGetInt1AtPtr(pc+1);

    doCondJump:
	valuePtr = OBJ_AT_TOS;
	TRACE(("%d => ", jmpOffset[
		(*pc==INST_JUMP_FALSE1 || *pc==INST_JUMP_FALSE4) ? 0 : 1]));

	/* TODO - check claim that taking address of b harms performance */
	/* TODO - consider optimization search for constants */
	if (TclGetBooleanFromObj(interp, valuePtr, &b) != TCL_OK) {
	    TRACE_ERROR(interp);
	    goto gotError;
	}

#ifdef TCL_COMPILE_DEBUG
	if (b) {
	    if ((*pc == INST_JUMP_TRUE1) || (*pc == INST_JUMP_TRUE4)) {
		TRACE_APPEND(("%.20s true, new pc %u\n", O2S(valuePtr),
			(unsigned)(pc + jmpOffset[1] - codePtr->codeStart)));
	    } else {
		TRACE_APPEND(("%.20s true\n", O2S(valuePtr)));
	    }
	} else {
	    if ((*pc == INST_JUMP_TRUE1) || (*pc == INST_JUMP_TRUE4)) {
		TRACE_APPEND(("%.20s false\n", O2S(valuePtr)));
	    } else {
		TRACE_APPEND(("%.20s false, new pc %u\n", O2S(valuePtr),
			(unsigned)(pc + jmpOffset[0] - codePtr->codeStart)));
	    }
	}
#endif
	NEXT_INST_F(jmpOffset[b], 1, 0);
    }
    break;

    case INST_JUMP_TABLE: {
	Tcl_HashEntry *hPtr;
	JumptableInfo *jtPtr;

	/*
	 * Jump to location looked up in a hashtable; fall through to next
	 * instr if lookup fails.
	 */

	opnd = TclGetInt4AtPtr(pc+1);
	jtPtr = (JumptableInfo *) codePtr->auxDataArrayPtr[opnd].clientData;
	TRACE(("%d \"%.20s\" => ", opnd, O2S(OBJ_AT_TOS)));
	hPtr = Tcl_FindHashEntry(&jtPtr->hashTable, TclGetString(OBJ_AT_TOS));
	if (hPtr != NULL) {
	    int jumpOffset = PTR2INT(Tcl_GetHashValue(hPtr));

	    TRACE_APPEND(("found in table, new pc %u\n",
		    (unsigned)(pc - codePtr->codeStart + jumpOffset)));
	    NEXT_INST_F(jumpOffset, 1, 0);
	} else {
	    TRACE_APPEND(("not found in table\n"));
	    NEXT_INST_F(5, 1, 0);
	}
    }
    break;

    /*
     * -----------------------------------------------------------------
     *	   Start of general introspector instructions.
     */

    case INST_NS_CURRENT: {
	Namespace *currNsPtr = (Namespace *) TclGetCurrentNamespace(interp);

	if (currNsPtr == (Namespace *) TclGetGlobalNamespace(interp)) {
	    TclNewLiteralStringObj(objResultPtr, "::");
	} else {
	    TclNewStringObj(objResultPtr, currNsPtr->fullName,
		    strlen(currNsPtr->fullName));
	}
	TRACE_WITH_OBJ(("=> "), objResultPtr);
	NEXT_INST_F(1, 0, 1);
    }
    break;
    case INST_COROUTINE_NAME: {
	CoroutineData *corPtr = iPtr->execEnvPtr->corPtr;

	TclNewObj(objResultPtr);
	if (corPtr && !(corPtr->cmdPtr->flags & CMD_DYING)) {
	    Tcl_GetCommandFullName(interp, (Tcl_Command) corPtr->cmdPtr,
		    objResultPtr);
	}
	TRACE_WITH_OBJ(("=> "), objResultPtr);
	NEXT_INST_F(1, 0, 1);
    }
    break;
    case INST_INFO_LEVEL_NUM:
	TclNewIntObj(objResultPtr, iPtr->varFramePtr->level);
	TRACE_WITH_OBJ(("=> "), objResultPtr);
	NEXT_INST_F(1, 0, 1);
    break;
    case INST_INFO_LEVEL_ARGS: {
	int level;
	CallFrame *framePtr = iPtr->varFramePtr;
	CallFrame *rootFramePtr = iPtr->rootFramePtr;

	TRACE(("\"%.30s\" => ", O2S(OBJ_AT_TOS)));
	if (TclGetIntFromObj(interp, OBJ_AT_TOS, &level) != TCL_OK) {
	    TRACE_ERROR(interp);
	    goto gotError;
	}
	if (level <= 0) {
	    level += framePtr->level;
	}
	for (; (framePtr->level!=level) && (framePtr!=rootFramePtr) ;
		framePtr = framePtr->callerVarPtr) {
	    /* Empty loop body */
	}
	if (framePtr == rootFramePtr) {
	    Tcl_SetObjResult(interp, Tcl_ObjPrintf(
		    "bad level \"%s\"", TclGetString(OBJ_AT_TOS)));
	    TRACE_ERROR(interp);
	    DECACHE_STACK_INFO();
	    Tcl_SetErrorCode(interp, "TCL", "LOOKUP", "STACK_LEVEL",
		    TclGetString(OBJ_AT_TOS), NULL);
	    CACHE_STACK_INFO();
	    goto gotError;
	}
	objResultPtr = Tcl_NewListObj(framePtr->objc, framePtr->objv);
	TRACE_APPEND(("%.30s\n", O2S(objResultPtr)));
	NEXT_INST_F(1, 1, 1);
    }
    {
	Tcl_Command cmd, origCmd;

    case INST_RESOLVE_COMMAND:
	cmd = Tcl_GetCommandFromObj(interp, OBJ_AT_TOS);
	TclNewObj(objResultPtr);
	if (cmd != NULL) {
	    Tcl_GetCommandFullName(interp, cmd, objResultPtr);
	}
	TRACE_WITH_OBJ(("\"%.20s\" => ", O2S(OBJ_AT_TOS)), objResultPtr);
	NEXT_INST_F(1, 1, 1);

    case INST_ORIGIN_COMMAND:
	TRACE(("\"%.30s\" => ", O2S(OBJ_AT_TOS)));
	cmd = Tcl_GetCommandFromObj(interp, OBJ_AT_TOS);
	if (cmd == NULL) {
	    goto instOriginError;
	}
	origCmd = TclGetOriginalCommand(cmd);
	if (origCmd == NULL) {
	    origCmd = cmd;
	}

	TclNewObj(objResultPtr);
	Tcl_GetCommandFullName(interp, origCmd, objResultPtr);
	if (TclCheckEmptyString(objResultPtr) == TCL_EMPTYSTRING_YES ) {
	    Tcl_DecrRefCount(objResultPtr);
	    instOriginError:
	    Tcl_SetObjResult(interp, Tcl_ObjPrintf(
		    "invalid command name \"%s\"", TclGetString(OBJ_AT_TOS)));
	    DECACHE_STACK_INFO();
	    Tcl_SetErrorCode(interp, "TCL", "LOOKUP", "COMMAND",
		    TclGetString(OBJ_AT_TOS), NULL);
	    CACHE_STACK_INFO();
	    TRACE_APPEND(("ERROR: not command\n"));
	    goto gotError;
	}
	TRACE_APPEND(("\"%.30s\"", O2S(OBJ_AT_TOS)));
	NEXT_INST_F(1, 1, 1);
    }

    /*
     * -----------------------------------------------------------------
     *	   Start of TclOO support instructions.
     */

    {
	Object *oPtr;
	CallFrame *framePtr;
	CallContext *contextPtr;
	int skip, newDepth;

    case INST_TCLOO_SELF:
	framePtr = iPtr->varFramePtr;
	if (framePtr == NULL ||
		!(framePtr->isProcCallFrame & FRAME_IS_METHOD)) {
	    TRACE(("=> ERROR: no TclOO call context\n"));
	    Tcl_SetObjResult(interp, Tcl_NewStringObj(
		    "self may only be called from inside a method",
		    -1));
	    DECACHE_STACK_INFO();
	    Tcl_SetErrorCode(interp, "TCL", "OO", "CONTEXT_REQUIRED", NULL);
	    CACHE_STACK_INFO();
	    goto gotError;
	}
	contextPtr = (CallContext *)framePtr->clientData;

	/*
	 * Call out to get the name; it's expensive to compute but cached.
	 */

	objResultPtr = TclOOObjectName(interp, contextPtr->oPtr);
	TRACE_WITH_OBJ(("=> "), objResultPtr);
	NEXT_INST_F(1, 0, 1);

    case INST_TCLOO_NEXT_CLASS:
	opnd = TclGetUInt1AtPtr(pc+1);
	framePtr = iPtr->varFramePtr;
	valuePtr = OBJ_AT_DEPTH(opnd - 2);
	objv = &OBJ_AT_DEPTH(opnd - 1);
	skip = 2;
	TRACE(("%d => ", opnd));
	if (framePtr == NULL ||
		!(framePtr->isProcCallFrame & FRAME_IS_METHOD)) {
	    TRACE_APPEND(("ERROR: no TclOO call context\n"));
	    Tcl_SetObjResult(interp, Tcl_NewStringObj(
		    "nextto may only be called from inside a method",
		    -1));
	    DECACHE_STACK_INFO();
	    Tcl_SetErrorCode(interp, "TCL", "OO", "CONTEXT_REQUIRED", NULL);
	    CACHE_STACK_INFO();
	    goto gotError;
	}
	contextPtr = (CallContext *)framePtr->clientData;

	oPtr = (Object *) Tcl_GetObjectFromObj(interp, valuePtr);
	if (oPtr == NULL) {
	    TRACE_APPEND(("ERROR: \"%.30s\" not object\n", O2S(valuePtr)));
	    goto gotError;
	} else {
	    Class *classPtr = oPtr->classPtr;
	    struct MInvoke *miPtr;
	    int i;
	    const char *methodType;

	    if (classPtr == NULL) {
		TRACE_APPEND(("ERROR: \"%.30s\" not class\n", O2S(valuePtr)));
		Tcl_SetObjResult(interp, Tcl_ObjPrintf(
			"\"%s\" is not a class", TclGetString(valuePtr)));
		DECACHE_STACK_INFO();
		Tcl_SetErrorCode(interp, "TCL", "OO", "CLASS_REQUIRED", NULL);
		CACHE_STACK_INFO();
		goto gotError;
	    }

	    for (i=contextPtr->index+1 ; i<contextPtr->callPtr->numChain ; i++) {
		miPtr = contextPtr->callPtr->chain + i;
		if (!miPtr->isFilter &&
			miPtr->mPtr->declaringClassPtr == classPtr) {
		    newDepth = i;
#ifdef TCL_COMPILE_DEBUG
		    if (tclTraceExec >= 2) {
			if (traceInstructions) {
			    strncpy(cmdNameBuf, TclGetString(objv[0]), 20);
			} else {
			    fprintf(stdout, "%d: (%u) invoking ",
				    iPtr->numLevels,
				    (unsigned)(pc - codePtr->codeStart));
			}
			for (i = 0;  i < opnd;  i++) {
			    TclPrintObject(stdout, objv[i], 15);
			    fprintf(stdout, " ");
			}
			fprintf(stdout, "\n");
			fflush(stdout);
		    }
#endif /*TCL_COMPILE_DEBUG*/
		    goto doInvokeNext;
		}
	    }

	    if (contextPtr->callPtr->flags & CONSTRUCTOR) {
		methodType = "constructor";
	    } else if (contextPtr->callPtr->flags & DESTRUCTOR) {
		methodType = "destructor";
	    } else {
		methodType = "method";
	    }

	    TRACE_APPEND(("ERROR: \"%.30s\" not on reachable chain\n",
		    O2S(valuePtr)));
	    for (i=contextPtr->index ; i>=0 ; i--) {
		miPtr = contextPtr->callPtr->chain + i;
		if (miPtr->isFilter
			|| miPtr->mPtr->declaringClassPtr != classPtr) {
		    continue;
		}
		Tcl_SetObjResult(interp, Tcl_ObjPrintf(
			"%s implementation by \"%s\" not reachable from here",
			methodType, TclGetString(valuePtr)));
		DECACHE_STACK_INFO();
		Tcl_SetErrorCode(interp, "TCL", "OO", "CLASS_NOT_REACHABLE",
			NULL);
		CACHE_STACK_INFO();
		goto gotError;
	    }
	    Tcl_SetObjResult(interp, Tcl_ObjPrintf(
		    "%s has no non-filter implementation by \"%s\"",
		    methodType, TclGetString(valuePtr)));
	    DECACHE_STACK_INFO();
	    Tcl_SetErrorCode(interp, "TCL", "OO", "CLASS_NOT_THERE", NULL);
	    CACHE_STACK_INFO();
	    goto gotError;
	}

    case INST_TCLOO_NEXT:
	opnd = TclGetUInt1AtPtr(pc+1);
	objv = &OBJ_AT_DEPTH(opnd - 1);
	framePtr = iPtr->varFramePtr;
	skip = 1;
	TRACE(("%d => ", opnd));
	if (framePtr == NULL ||
		!(framePtr->isProcCallFrame & FRAME_IS_METHOD)) {
	    TRACE_APPEND(("ERROR: no TclOO call context\n"));
	    Tcl_SetObjResult(interp, Tcl_NewStringObj(
		    "next may only be called from inside a method",
		    -1));
	    DECACHE_STACK_INFO();
	    Tcl_SetErrorCode(interp, "TCL", "OO", "CONTEXT_REQUIRED", NULL);
	    CACHE_STACK_INFO();
	    goto gotError;
	}
	contextPtr = (CallContext *)framePtr->clientData;

	newDepth = contextPtr->index + 1;
	if (newDepth >= contextPtr->callPtr->numChain) {
	    /*
	     * We're at the end of the chain; generate an error message unless
	     * the interpreter is being torn down, in which case we might be
	     * getting here because of methods/destructors doing a [next] (or
	     * equivalent) unexpectedly.
	     */

	    const char *methodType;

	    if (contextPtr->callPtr->flags & CONSTRUCTOR) {
		methodType = "constructor";
	    } else if (contextPtr->callPtr->flags & DESTRUCTOR) {
		methodType = "destructor";
	    } else {
		methodType = "method";
	    }

	    TRACE_APPEND(("ERROR: no TclOO next impl\n"));
	    Tcl_SetObjResult(interp, Tcl_ObjPrintf(
		    "no next %s implementation", methodType));
	    DECACHE_STACK_INFO();
	    Tcl_SetErrorCode(interp, "TCL", "OO", "NOTHING_NEXT", NULL);
	    CACHE_STACK_INFO();
	    goto gotError;
#ifdef TCL_COMPILE_DEBUG
	} else if (tclTraceExec >= 2) {
	    int i;

	    if (traceInstructions) {
		strncpy(cmdNameBuf, TclGetString(objv[0]), 20);
	    } else {
		fprintf(stdout, "%d: (%u) invoking ",
			iPtr->numLevels, (unsigned)(pc - codePtr->codeStart));
	    }
	    for (i = 0;  i < opnd;  i++) {
		TclPrintObject(stdout, objv[i], 15);
		fprintf(stdout, " ");
	    }
	    fprintf(stdout, "\n");
	    fflush(stdout);
#endif /*TCL_COMPILE_DEBUG*/
	}

    doInvokeNext:
	bcFramePtr->data.tebc.pc = (char *) pc;
	iPtr->cmdFramePtr = bcFramePtr;

	if (iPtr->flags & INTERP_DEBUG_FRAME) {
	    ArgumentBCEnter(interp, codePtr, TD, pc, opnd, objv);
	}

	pcAdjustment = 2;
	cleanup = opnd;
	DECACHE_STACK_INFO();
	iPtr->varFramePtr = framePtr->callerVarPtr;
	pc += pcAdjustment;
	TEBC_YIELD();

	TclPushTailcallPoint(interp);
	oPtr = contextPtr->oPtr;
	if (oPtr->flags & FILTER_HANDLING) {
	    TclNRAddCallback(interp, FinalizeOONextFilter,
		    framePtr, contextPtr, INT2PTR(contextPtr->index),
		    INT2PTR(contextPtr->skip));
	} else {
	    TclNRAddCallback(interp, FinalizeOONext,
		    framePtr, contextPtr, INT2PTR(contextPtr->index),
		    INT2PTR(contextPtr->skip));
	}
	contextPtr->skip = skip;
	contextPtr->index = newDepth;
	if (contextPtr->callPtr->chain[newDepth].isFilter
		|| contextPtr->callPtr->flags & FILTER_HANDLING) {
	    oPtr->flags |= FILTER_HANDLING;
	} else {
	    oPtr->flags &= ~FILTER_HANDLING;
	}

	{
	    Method *const mPtr =
		    contextPtr->callPtr->chain[newDepth].mPtr;

	    return mPtr->typePtr->callProc(mPtr->clientData, interp,
		    (Tcl_ObjectContext) contextPtr, opnd, objv);
	}

    case INST_TCLOO_IS_OBJECT:
	oPtr = (Object *) Tcl_GetObjectFromObj(interp, OBJ_AT_TOS);
	objResultPtr = TCONST(oPtr != NULL ? 1 : 0);
	TRACE_WITH_OBJ(("%.30s => ", O2S(OBJ_AT_TOS)), objResultPtr);
	NEXT_INST_F(1, 1, 1);
    case INST_TCLOO_CLASS:
	oPtr = (Object *) Tcl_GetObjectFromObj(interp, OBJ_AT_TOS);
	if (oPtr == NULL) {
	    TRACE(("%.30s => ERROR: not object\n", O2S(OBJ_AT_TOS)));
	    goto gotError;
	}
	objResultPtr = TclOOObjectName(interp, oPtr->selfCls->thisPtr);
	TRACE_WITH_OBJ(("%.30s => ", O2S(OBJ_AT_TOS)), objResultPtr);
	NEXT_INST_F(1, 1, 1);
    case INST_TCLOO_NS:
	oPtr = (Object *) Tcl_GetObjectFromObj(interp, OBJ_AT_TOS);
	if (oPtr == NULL) {
	    TRACE(("%.30s => ERROR: not object\n", O2S(OBJ_AT_TOS)));
	    goto gotError;
	}

	/*
	 * TclOO objects *never* have the global namespace as their NS.
	 */

	TclNewStringObj(objResultPtr, oPtr->namespacePtr->fullName,
		strlen(oPtr->namespacePtr->fullName));
	TRACE_WITH_OBJ(("%.30s => ", O2S(OBJ_AT_TOS)), objResultPtr);
	NEXT_INST_F(1, 1, 1);
    }

    /*
     *     End of TclOO support instructions.
     * -----------------------------------------------------------------
     *	   Start of INST_LIST and related instructions.
     */

    {
	int dstatus, numIndices, nocase, match, cflags,
	    toIdxAnchor, fromIdxAnchor;
	size_t slength, length2, fromIdx, toIdx, index, s1len, s2len;
	const char *s1, *s2;

    case INST_LIST:
	/*
	 * Pop the opnd (objc) top stack elements into a new list obj and then
	 * decrement their ref counts.
	 */

	opnd = TclGetUInt4AtPtr(pc+1);
	objResultPtr = Tcl_NewListObj(opnd, &OBJ_AT_DEPTH(opnd-1));
	TRACE_WITH_OBJ(("%u => ", opnd), objResultPtr);
	NEXT_INST_V(5, opnd, 1);

    case INST_LIST_LENGTH:
	TRACE(("\"%.30s\" => ", O2S(OBJ_AT_TOS)));
	if (TclListObjLength(interp, OBJ_AT_TOS, &length) != TCL_OK) {
	    TRACE_ERROR(interp);
	    goto gotError;
	}
	TclNewIntObj(objResultPtr, length);
	TRACE_APPEND(("%d\n", length));
	NEXT_INST_F(1, 1, 1);

    case INST_LIST_INDEX:	/* lindex with objc == 3 */
	value2Ptr = OBJ_AT_TOS;
	valuePtr = OBJ_UNDER_TOS;
	TRACE(("\"%.30s\" \"%.30s\" => ", O2S(valuePtr), O2S(value2Ptr)));

	/*
	 * Extract the desired list element.
	 */

<<<<<<< HEAD
	if ((TclHasIntRep(valuePtr, tclListType)
	    || !TclObjectHasInterface(valuePtr, list, index))
	    && (TclListObjGetElements(interp, valuePtr, &objc, &objv)
		== TCL_OK)
	    && !TclHasIntRep(value2Ptr, tclListType)) {
=======
	if ((TclListObjGetElements(interp, valuePtr, &objc, &objv) == TCL_OK)
		&& !TclHasInternalRep(value2Ptr, &tclListType)) {
>>>>>>> 3ad4ff49
	    int code;

	    DECACHE_STACK_INFO();
	    code = TclGetIntForIndexM(interp, value2Ptr, objc-1, &index);
	    CACHE_STACK_INFO();
	    if (code == TCL_OK) {
		TclDecrRefCount(value2Ptr);
		tosPtr--;
		pcAdjustment = 1;
		goto lindexFastPath;
	    }
	    Tcl_ResetResult(interp);
	}

	objResultPtr = TclLindexList(interp, valuePtr, value2Ptr);
	if (!objResultPtr) {
	    TRACE_ERROR(interp);
	    goto gotError;
	}

	/*
	 * Stash the list element on the stack.
	 */

	TRACE_APPEND(("\"%.30s\"\n", O2S(objResultPtr)));
	NEXT_INST_F(1, 2, -1);	/* Already has the correct refCount */

    case INST_LIST_INDEX_IMM:	/* lindex with objc==3 and index in bytecode
				 * stream */

	/*
	 * Pop the list and get the index.
	 */

	valuePtr = OBJ_AT_TOS;
	opnd = TclGetInt4AtPtr(pc+1);
	TRACE(("\"%.30s\" %d => ", O2S(valuePtr), opnd));

	/*
	 * Get the contents of the list, making sure that it really is a list
	 * in the process.
	 */

	if (!TclHasIntRep(valuePtr, tclListType)
	    && TclObjectHasInterface(valuePtr, list, index)) {
	    if (TclListObjLength(interp, valuePtr, &objc) != TCL_OK) {
		TRACE_ERROR(interp);
		goto gotError;
	    }

	    if (TclIndexIsFromEnd(opnd) && !TclLengthIsFinite(objc)) {
		/* end-relative index, and list end is indeterminate */
		if (TclObjectDispatchNoDefault(interp, dstatus, valuePtr, list, indexEnd,
		    interp, valuePtr, index, &objResultPtr) != TCL_OK
		    || dstatus != TCL_OK) {
		    TRACE_ERROR(interp);
		    goto gotError;
		}
	    } else {
		index = TclIndexDecode(opnd, TclIndexLast(objc));
		if (Tcl_ListObjIndex(interp, valuePtr, index, &objResultPtr)
		    != TCL_OK) {
		    TRACE_ERROR(interp);
		    goto gotError;
		}
	    }
	    Tcl_IncrRefCount(objResultPtr);

	    /*
	     * Stash the list element on the stack.
	     */

	    TRACE_APPEND(("\"%.30s\"\n", O2S(objResultPtr)));
	    /* Already has the correct refCount */
	    NEXT_INST_F(5, 1, -1);
	} else {
	    if (TclListObjGetElements(interp, valuePtr, &objc, &objv) != TCL_OK) {
		TRACE_ERROR(interp);
		goto gotError;
	    }
	    /* Decode end-offset index values. */

	    index = TclIndexDecode(opnd, TclIndexLast(objc));
	    pcAdjustment = 5;
	}


    lindexFastPath:
	if (index < (size_t)objc) {
	    objResultPtr = objv[index];
	} else {
	    TclNewObj(objResultPtr);
	}

	TRACE_APPEND(("\"%.30s\"\n", O2S(objResultPtr)));
	NEXT_INST_F(pcAdjustment, 1, 1);

    case INST_LIST_INDEX_MULTI:	/* 'lindex' with multiple index args */
	/*
	 * Determine the count of index args.
	 */

	opnd = TclGetUInt4AtPtr(pc+1);
	numIndices = opnd-1;

	/*
	 * Do the 'lindex' operation.
	 */

	TRACE(("%d => ", opnd));
	objResultPtr = TclLindexFlat(interp, OBJ_AT_DEPTH(numIndices),
		numIndices, &OBJ_AT_DEPTH(numIndices - 1));
	if (!objResultPtr) {
	    TRACE_ERROR(interp);
	    goto gotError;
	}

	/*
	 * Set result.
	 */

	TRACE_APPEND(("\"%.30s\"\n", O2S(objResultPtr)));
	NEXT_INST_V(5, opnd, -1);

    case INST_LSET_FLAT:
	/*
	 * Lset with 3, 5, or more args. Get the number of index args.
	 */

	opnd = TclGetUInt4AtPtr(pc + 1);
	numIndices = opnd - 2;
	TRACE(("%d => ", opnd));

	/*
	 * Get the old value of variable, and remove the stack ref. This is
	 * safe because the variable still references the object; the ref
	 * count will never go zero here - we can use the smaller macro
	 * Tcl_DecrRefCount.
	 */

	valuePtr = POP_OBJECT();
	Tcl_DecrRefCount(valuePtr); /* This one should be done here */

	/*
	 * Compute the new variable value.
	 */

	objResultPtr = TclLsetFlat(interp, valuePtr, numIndices,
		&OBJ_AT_DEPTH(numIndices), OBJ_AT_TOS);
	if (!objResultPtr) {
	    TRACE_ERROR(interp);
	    goto gotError;
	}

	/*
	 * Set result.
	 */

	TRACE_APPEND(("\"%.30s\"\n", O2S(objResultPtr)));
	NEXT_INST_V(5, numIndices+1, -1);

    case INST_LSET_LIST:	/* 'lset' with 4 args */
	/*
	 * Get the old value of variable, and remove the stack ref. This is
	 * safe because the variable still references the object; the ref
	 * count will never go zero here - we can use the smaller macro
	 * Tcl_DecrRefCount.
	 */

	objPtr = POP_OBJECT();
	Tcl_DecrRefCount(objPtr);	/* This one should be done here. */

	/*
	 * Get the new element value, and the index list.
	 */

	valuePtr = OBJ_AT_TOS;
	value2Ptr = OBJ_UNDER_TOS;
	TRACE(("\"%.30s\" \"%.30s\" \"%.30s\" => ",
		O2S(value2Ptr), O2S(valuePtr), O2S(objPtr)));

	/*
	 * Compute the new variable value.
	 */

	objResultPtr = TclLsetList(interp, objPtr, value2Ptr, valuePtr);
	if (!objResultPtr) {
	    TRACE_ERROR(interp);
	    goto gotError;
	}

	/*
	 * Set result.
	 */

	TRACE_APPEND(("\"%.30s\"\n", O2S(objResultPtr)));
	NEXT_INST_F(1, 2, -1);

    case INST_LIST_RANGE_IMM:	/* lrange with objc==4 and both indices in
				 * bytecode stream */

	/*
	 * Pop the list and get the indices.
	 */

	valuePtr = OBJ_AT_TOS;
	fromIdx = TclGetInt4AtPtr(pc+1);
	toIdx = TclGetInt4AtPtr(pc+5);
	TRACE(("\"%.30s\" %d %d => ", O2S(valuePtr), TclGetInt4AtPtr(pc+1),
		TclGetInt4AtPtr(pc+5)));

	/*
	 * Get the length of the list, making sure that it really is a list
	 * in the process.
	 */

	if (TclListObjLength(interp, valuePtr, &objc) != TCL_OK) {
	    TRACE_ERROR(interp);
	    goto gotError;
	}

	/*
	 * Skip a lot of work if we're about to throw the result away (common
	 * with uses of [lassign]).
	 */

#ifndef TCL_COMPILE_DEBUG
	if (*(pc+9) == INST_POP) {
	    NEXT_INST_F(10, 1, 0);
	}
#endif

	/* Every range of an empty list is an empty list */
	if (objc == 0) {
	    /* avoid return of not canonical list (e. g. spaces in string repr.) */
	    if (!valuePtr->bytes || !valuePtr->length) {
		TRACE_APPEND(("\n"));
		NEXT_INST_F(9, 0, 0);
	    }
	    goto emptyList;
	}

	/* Decode index value operands. */

	if (toIdx == TCL_INDEX_NONE) {
	emptyList:
	    TclNewObj(objResultPtr);
	    TRACE_APPEND(("\"%.30s\"", O2S(objResultPtr)));
	    NEXT_INST_F(9, 1, 1);
	}

	toIdxAnchor = TclIndexIsFromEnd(toIdx);
	fromIdxAnchor = TclIndexIsFromEnd(fromIdx);

	if (!TclLengthIsFinite(objc)
	    && (toIdxAnchor == 1 || fromIdxAnchor == 1)) {

	    toIdx = TclIndexDecode(toIdx, SIZE_MAX);
	    fromIdx = TclIndexDecode(fromIdx, SIZE_MAX);
	    dstatus = TclObjectDispatchNoDefault(interp, objResultPtr,
		valuePtr, list, rangeEnd, interp, valuePtr, toIdxAnchor,
		toIdx, fromIdxAnchor, fromIdx);
	    if (dstatus != TCL_OK || objResultPtr == NULL) {
		goto gotError;
	    }
	} else {
	    toIdx = TclIndexDecode(toIdx, TclIndexLast(objc));
	    if (toIdx == TCL_INDEX_NONE) {
		goto emptyList;
	    } else if (TclLengthIsFinite(objc) && toIdx + 1 >= (size_t)objc + 1) {
		toIdx = TclIndexLast(objc);
	    }

	    assert (toIdx < (size_t)objc);
	    /*
	    assert ( fromIdx != TCL_INDEX_NONE );
	     *
	     * Extra safety for legacy bytecodes:
	     */
	    if (fromIdx == TCL_INDEX_NONE) {
		fromIdx = TCL_INDEX_START;
	    }

	    fromIdx = TclIndexDecode(fromIdx, objc - 1);

	    objResultPtr = TclListObjRange(interp, valuePtr, objc, fromIdx, toIdx);
	}


	TRACE_APPEND(("\"%.30s\"", O2S(objResultPtr)));
	NEXT_INST_F(9, 1, 1);

    case INST_LIST_IN:
    case INST_LIST_NOT_IN:	/* Basic list containment operators. */
	value2Ptr = OBJ_AT_TOS;
	valuePtr = OBJ_UNDER_TOS;

	s1 = Tcl_GetStringFromObj(valuePtr, &s1len);
	TRACE(("\"%.30s\" \"%.30s\" => ", O2S(valuePtr), O2S(value2Ptr)));
	if (TclListObjLength(interp, value2Ptr, &length) != TCL_OK) {
	    TRACE_ERROR(interp);
	    goto gotError;
	}
	match = 0;
	if (length > 0) {
	    int i = 0;
	    Tcl_Obj *o;

	    /*
	     * An empty list doesn't match anything.
	     */

	    do {
		Tcl_ListObjIndex(NULL, value2Ptr, i, &o);
		if (o != NULL) {
		    s2 = Tcl_GetStringFromObj(o, &s2len);
		} else {
		    s2 = "";
		    s2len = 0;
		}
		if (s1len == s2len) {
		    match = (memcmp(s1, s2, s1len) == 0);
		}
		i++;
	    } while (i < length && match == 0);
	}

	if (*pc == INST_LIST_NOT_IN) {
	    match = !match;
	}

	TRACE_APPEND(("%d\n", match));

	/*
	 * Peep-hole optimisation: if you're about to jump, do jump from here.
	 * We're saving the effort of pushing a boolean value only to pop it
	 * for branching.
	 */

	JUMP_PEEPHOLE_F(match, 1, 2);

    case INST_LIST_CONCAT:
	value2Ptr = OBJ_AT_TOS;
	valuePtr = OBJ_UNDER_TOS;
	TRACE(("\"%.30s\" \"%.30s\" => ", O2S(valuePtr), O2S(value2Ptr)));
	if (Tcl_IsShared(valuePtr)) {
	    objResultPtr = Tcl_DuplicateObj(valuePtr);
	    if (Tcl_ListObjAppendList(interp, objResultPtr,
		    value2Ptr) != TCL_OK) {
		TRACE_ERROR(interp);
		TclDecrRefCount(objResultPtr);
		goto gotError;
	    }
	    TRACE_APPEND(("\"%.30s\"\n", O2S(objResultPtr)));
	    NEXT_INST_F(1, 2, 1);
	} else {
	    if (Tcl_ListObjAppendList(interp, valuePtr, value2Ptr) != TCL_OK){
		TRACE_ERROR(interp);
		goto gotError;
	    }
	    TRACE_APPEND(("\"%.30s\"\n", O2S(valuePtr)));
	    NEXT_INST_F(1, 1, 0);
	}

    /*
     *	   End of INST_LIST and related instructions.
     * -----------------------------------------------------------------
     *	   Start of string-related instructions.
     */

    case INST_STR_EQ:
    case INST_STR_NEQ:		/* String (in)equality check */
    case INST_STR_CMP:		/* String compare. */
    case INST_STR_LT:
    case INST_STR_GT:
    case INST_STR_LE:
    case INST_STR_GE:
    stringCompare:
	value2Ptr = OBJ_AT_TOS;
	valuePtr = OBJ_UNDER_TOS;

	{
	    int checkEq = ((*pc == INST_EQ) || (*pc == INST_NEQ)
		    || (*pc == INST_STR_EQ) || (*pc == INST_STR_NEQ));
	    match = TclStringCmp(valuePtr, value2Ptr, checkEq, 0, -1);
	}

	/*
	 * Make sure only -1,0,1 is returned
	 * TODO: consider peephole opt.
	 */

	if (*pc != INST_STR_CMP) {
	    /*
	     * Take care of the opcodes that goto'ed into here.
	     */

	    switch (*pc) {
	    case INST_STR_EQ:
	    case INST_EQ:
		match = (match == 0);
		break;
	    case INST_STR_NEQ:
	    case INST_NEQ:
		match = (match != 0);
		break;
	    case INST_LT:
	    case INST_STR_LT:
		match = (match < 0);
		break;
	    case INST_GT:
	    case INST_STR_GT:
		match = (match > 0);
		break;
	    case INST_LE:
	    case INST_STR_LE:
		match = (match <= 0);
		break;
	    case INST_GE:
	    case INST_STR_GE:
		match = (match >= 0);
		break;
	    }
	}

	TRACE(("\"%.20s\" \"%.20s\" => %d\n", O2S(valuePtr), O2S(value2Ptr),
		(match < 0 ? -1 : match > 0 ? 1 : 0)));
	JUMP_PEEPHOLE_F(match, 1, 2);

    case INST_STR_LEN:
	valuePtr = OBJ_AT_TOS;
	slength = Tcl_GetCharLength(valuePtr);
	TclNewIntObj(objResultPtr, slength);
	TRACE(("\"%.20s\" => %" TCL_Z_MODIFIER "u\n", O2S(valuePtr), slength));
	NEXT_INST_F(1, 1, 1);

    case INST_STR_UPPER:
	valuePtr = OBJ_AT_TOS;
	TRACE(("\"%.20s\" => ", O2S(valuePtr)));
	if (Tcl_IsShared(valuePtr)) {
	    s1 = Tcl_GetStringFromObj(valuePtr, &slength);
	    TclNewStringObj(objResultPtr, s1, slength);
	    slength = Tcl_UtfToUpper(TclGetString(objResultPtr));
	    Tcl_SetObjLength(objResultPtr, slength);
	    TRACE_APPEND(("\"%.20s\"\n", O2S(objResultPtr)));
	    NEXT_INST_F(1, 1, 1);
	} else {
	    slength = Tcl_UtfToUpper(TclGetString(valuePtr));
	    Tcl_SetObjLength(valuePtr, slength);
	    TclFreeInternalRep(valuePtr);
	    TRACE_APPEND(("\"%.20s\"\n", O2S(valuePtr)));
	    NEXT_INST_F(1, 0, 0);
	}
    case INST_STR_LOWER:
	valuePtr = OBJ_AT_TOS;
	TRACE(("\"%.20s\" => ", O2S(valuePtr)));
	if (Tcl_IsShared(valuePtr)) {
	    s1 = Tcl_GetStringFromObj(valuePtr, &slength);
	    TclNewStringObj(objResultPtr, s1, slength);
	    slength = Tcl_UtfToLower(TclGetString(objResultPtr));
	    Tcl_SetObjLength(objResultPtr, slength);
	    TRACE_APPEND(("\"%.20s\"\n", O2S(objResultPtr)));
	    NEXT_INST_F(1, 1, 1);
	} else {
	    slength = Tcl_UtfToLower(TclGetString(valuePtr));
	    Tcl_SetObjLength(valuePtr, slength);
	    TclFreeInternalRep(valuePtr);
	    TRACE_APPEND(("\"%.20s\"\n", O2S(valuePtr)));
	    NEXT_INST_F(1, 0, 0);
	}
    case INST_STR_TITLE:
	valuePtr = OBJ_AT_TOS;
	TRACE(("\"%.20s\" => ", O2S(valuePtr)));
	if (Tcl_IsShared(valuePtr)) {
	    s1 = Tcl_GetStringFromObj(valuePtr, &slength);
	    TclNewStringObj(objResultPtr, s1, slength);
	    slength = Tcl_UtfToTitle(TclGetString(objResultPtr));
	    Tcl_SetObjLength(objResultPtr, slength);
	    TRACE_APPEND(("\"%.20s\"\n", O2S(objResultPtr)));
	    NEXT_INST_F(1, 1, 1);
	} else {
	    slength = Tcl_UtfToTitle(TclGetString(valuePtr));
	    Tcl_SetObjLength(valuePtr, slength);
	    TclFreeInternalRep(valuePtr);
	    TRACE_APPEND(("\"%.20s\"\n", O2S(valuePtr)));
	    NEXT_INST_F(1, 0, 0);
	}

    case INST_STR_INDEX:
	value2Ptr = OBJ_AT_TOS;
	valuePtr = OBJ_UNDER_TOS;
	TRACE(("\"%.20s\" %.20s => ", O2S(valuePtr), O2S(value2Ptr)));

	/*
	 * Get char length to calulate what 'end' means.
	 */

	slength = Tcl_GetCharLength(valuePtr);
	if (TclObjectHasInterface(valuePtr, string, index)) {
	    int status;
	    status = TclStringIndexInterface(interp, valuePtr, value2Ptr, &objResultPtr);
	    if (status != TCL_OK) {
		goto gotError;
	    }
	} else {
	    DECACHE_STACK_INFO();
	    if (TclGetIntForIndexM(interp, value2Ptr, slength-1, &index)!=TCL_OK) {
		CACHE_STACK_INFO();
		TRACE_ERROR(interp);
		goto gotError;
	    }
	    CACHE_STACK_INFO();

	    if (index >= slength) {
		TclNewObj(objResultPtr);
	    } else if (TclIsPureByteArray(valuePtr)) {
		objResultPtr = Tcl_NewByteArrayObj(
			TclGetByteArrayFromObj(valuePtr, NULL)+index, 1);
	    } else if (valuePtr->bytes && slength == valuePtr->length) {
		objResultPtr = Tcl_NewStringObj((const char *)
			valuePtr->bytes+index, 1);
	    } else {
		char buf[4] = "";
		int ch = Tcl_GetUniChar(valuePtr, index);

		/*
		 * This could be: Tcl_NewUnicodeObj((const Tcl_UniChar *)&ch, 1)
		 * but creating the object as a string seems to be faster in
		 * practical use.
		 */
		if (ch == -1) {
		    TclNewObj(objResultPtr);
		} else {
		    slength = Tcl_UniCharToUtf(ch, buf);
		    if ((ch >= 0xD800) && (slength < 3)) {
			slength += Tcl_UniCharToUtf(-1, buf + slength);
		    }
		    objResultPtr = Tcl_NewStringObj(buf, slength);
		}
	    }
	}
	TRACE_APPEND(("\"%s\"\n", O2S(objResultPtr)));
	NEXT_INST_F(1, 2, 1);

    case INST_STR_RANGE:
	TRACE(("\"%.20s\" %.20s %.20s =>",
		O2S(OBJ_AT_DEPTH(2)), O2S(OBJ_UNDER_TOS), O2S(OBJ_AT_TOS)));
	slength = Tcl_GetCharLength(OBJ_AT_DEPTH(2)) - 1;

	DECACHE_STACK_INFO();
	if (TclGetIntForIndexM(interp, OBJ_UNDER_TOS, slength,
		    &fromIdx) != TCL_OK) {
	    CACHE_STACK_INFO();
	    TRACE_ERROR(interp);
	    goto gotError;
	}
	if (TclGetIntForIndexM(interp, OBJ_AT_TOS, slength,
		    &toIdx) != TCL_OK) {
	    CACHE_STACK_INFO();
	    TRACE_ERROR(interp);
	    goto gotError;
	}
	CACHE_STACK_INFO();

	if (fromIdx == TCL_INDEX_NONE) {
	    fromIdx = TCL_INDEX_START;
	}
	if (toIdx + 1 >= slength + 1) {
	    toIdx = slength;
	}
	if (toIdx + 1 >= fromIdx + 1) {
	    objResultPtr = Tcl_GetRange(OBJ_AT_DEPTH(2), fromIdx, toIdx);
	} else {
	    TclNewObj(objResultPtr);
	}
	TRACE_APPEND(("\"%.30s\"\n", O2S(objResultPtr)));
	NEXT_INST_V(1, 3, 1);

    case INST_STR_RANGE_IMM:
	valuePtr = OBJ_AT_TOS;
	fromIdx = TclGetInt4AtPtr(pc+1);
	toIdx = TclGetInt4AtPtr(pc+5);
	slength = Tcl_GetCharLength(valuePtr);
	TRACE(("\"%.20s\" %d %d => ", O2S(valuePtr), (int)(fromIdx), (int)(toIdx)));

	/* Every range of an empty value is an empty value */
	if (slength == 0) {
	    TRACE_APPEND(("\n"));
	    NEXT_INST_F(9, 0, 0);
	}

	if (TclObjectHasInterface(valuePtr, list, index)) {
	    if ((TclIndexIsFromEnd(toIdx) || TclIndexIsFromEnd(fromIdx))
		&& !TclLengthIsFinite(slength)) {

		fromIdx = TclIndexDecode(fromIdx, TclIndexLast(slength));
		toIdx = TclIndexDecode(toIdx, TclIndexLast(slength));

		if (TclObjectDispatchNoDefault(interp, objResultPtr, valuePtr,
		    string, rangeEnd, valuePtr, fromIdx, toIdx) != TCL_OK
		    || objResultPtr == NULL) {
		    TRACE_ERROR(interp);
		    goto gotError;
		}
	    } else {
		fromIdx = TclIndexDecode(fromIdx, TclIndexLast(slength));
		toIdx = TclIndexDecode(toIdx, TclIndexLast(slength));
		if (TclObjectDispatchNoDefault(interp, objResultPtr, valuePtr,
		    string, range, valuePtr, fromIdx, toIdx) != TCL_OK
		    || objResultPtr == NULL) {
		    TRACE_ERROR(interp);
		    goto gotError;
		}
	    }
	} else {
	    /* Decode index operands. */

	    /*
	    assert ( toIdx != TCL_INDEX_NONE );
	     *
	     * Extra safety for legacy bytecodes:
	     */
	    if (toIdx == TCL_INDEX_NONE) {
		goto emptyRange;
	    }

	    toIdx = TclIndexDecode(toIdx, slength - 1);
	    if (toIdx == TCL_INDEX_NONE) {
		goto emptyRange;
	    } else if (toIdx >= slength) {
		toIdx = slength - 1;
	    }

	    assert ( toIdx != TCL_INDEX_NONE && toIdx < slength );

	    /*
	    assert ( fromIdx != TCL_INDEX_NONE );
	     *
	     * Extra safety for legacy bytecodes:
	     */
	    if (fromIdx == TCL_INDEX_NONE) {
		fromIdx = TCL_INDEX_START;
	    }

	    fromIdx = TclIndexDecode(fromIdx, slength - 1);
	    if (fromIdx == TCL_INDEX_NONE) {
		fromIdx = TCL_INDEX_START;
	    }

	    if (fromIdx + 1 <= toIdx + 1) {
		objResultPtr = Tcl_GetRange(valuePtr, fromIdx, toIdx);
		if (objResultPtr == NULL) {
		    goto gotError;
		}
	    } else {
	    emptyRange:
		TclNewObj(objResultPtr);
	    }
	}
	TRACE_APPEND(("%.30s\n", O2S(objResultPtr)));
	NEXT_INST_F(9, 1, 1);

    {
	Tcl_UniChar *ustring1, *ustring2, *ustring3, *end, *p;
	size_t length3;
	Tcl_Obj *value3Ptr;

    case INST_STR_REPLACE:
	value3Ptr = POP_OBJECT();
	valuePtr = OBJ_AT_DEPTH(2);
	slength = Tcl_GetCharLength(valuePtr) - 1;
	TRACE(("\"%.20s\" %s %s \"%.20s\" => ", O2S(valuePtr),
		O2S(OBJ_UNDER_TOS), O2S(OBJ_AT_TOS), O2S(value3Ptr)));
	DECACHE_STACK_INFO();
	if (TclGetIntForIndexM(interp, OBJ_UNDER_TOS, slength,
		    &fromIdx) != TCL_OK
	    || TclGetIntForIndexM(interp, OBJ_AT_TOS, slength,
		    &toIdx) != TCL_OK) {
	    CACHE_STACK_INFO();
	    TclDecrRefCount(value3Ptr);
	    TRACE_ERROR(interp);
	    goto gotError;
	}
	CACHE_STACK_INFO();
	TclDecrRefCount(OBJ_AT_TOS);
	(void) POP_OBJECT();
	TclDecrRefCount(OBJ_AT_TOS);
	(void) POP_OBJECT();

	if ((toIdx == TCL_INDEX_NONE) ||
		(fromIdx + 1 > slength + 1) ||
		(toIdx + 1 < fromIdx + 1)) {
	    TRACE_APPEND(("\"%.30s\"\n", O2S(valuePtr)));
	    TclDecrRefCount(value3Ptr);
	    NEXT_INST_F(1, 0, 0);
	}

	if (fromIdx == TCL_INDEX_NONE) {
	    fromIdx = TCL_INDEX_START;
	}

	if (toIdx + 1 > slength + 1) {
	    toIdx = slength;
	}

	if ((fromIdx == TCL_INDEX_START) && (toIdx == slength)) {
	    TclDecrRefCount(OBJ_AT_TOS);
	    OBJ_AT_TOS = value3Ptr;
	    TRACE_APPEND(("\"%.30s\"\n", O2S(value3Ptr)));
	    NEXT_INST_F(1, 0, 0);
	}

	objResultPtr = TclStringReplace(interp, valuePtr, fromIdx,
		toIdx - fromIdx + 1, value3Ptr, TCL_STRING_IN_PLACE);

	if (objResultPtr == value3Ptr) {
	    /* See [Bug 82e7f67325] */
	    TclDecrRefCount(OBJ_AT_TOS);
	    OBJ_AT_TOS = value3Ptr;
	    TRACE_APPEND(("\"%.30s\"\n", O2S(value3Ptr)));
	    NEXT_INST_F(1, 0, 0);
	}
	TclDecrRefCount(value3Ptr);
	TRACE_APPEND(("\"%.30s\"\n", O2S(objResultPtr)));
	NEXT_INST_F(1, 1, 1);

    case INST_STR_MAP:
	valuePtr = OBJ_AT_TOS;		/* "Main" string. */
	value3Ptr = OBJ_UNDER_TOS;	/* "Target" string. */
	value2Ptr = OBJ_AT_DEPTH(2);	/* "Source" string. */
	if (value3Ptr == value2Ptr) {
	    objResultPtr = valuePtr;
	    goto doneStringMap;
	} else if (valuePtr == value2Ptr) {
	    objResultPtr = value3Ptr;
	    goto doneStringMap;
	}
	ustring1 = Tcl_GetUnicodeFromObj(valuePtr, &slength);
	if (slength == 0) {
	    objResultPtr = valuePtr;
	    goto doneStringMap;
	}
	ustring2 = Tcl_GetUnicodeFromObj(value2Ptr, &length2);
	if (length2 > slength || length2 == 0) {
	    objResultPtr = valuePtr;
	    goto doneStringMap;
	} else if (length2 == slength) {
	    if (memcmp(ustring1, ustring2, sizeof(Tcl_UniChar) * slength)) {
		objResultPtr = valuePtr;
	    } else {
		objResultPtr = value3Ptr;
	    }
	    goto doneStringMap;
	}
	ustring3 = Tcl_GetUnicodeFromObj(value3Ptr, &length3);

	objResultPtr = Tcl_NewUnicodeObj(ustring1, 0);
	p = ustring1;
	end = ustring1 + slength;
	for (; ustring1 < end; ustring1++) {
	    if ((*ustring1 == *ustring2) && (length2==1 ||
		    memcmp(ustring1, ustring2, sizeof(Tcl_UniChar) * length2)
			    == 0)) {
		if (p != ustring1) {
		    TclAppendUnicodeToObj(objResultPtr, p, ustring1-p);
		    p = ustring1 + length2;
		} else {
		    p += length2;
		}
		ustring1 = p - 1;

		TclAppendUnicodeToObj(objResultPtr, ustring3, length3);
	    }
	}
	if (p != ustring1) {
	    /*
	     * Put the rest of the unmapped chars onto result.
	     */

	    TclAppendUnicodeToObj(objResultPtr, p, ustring1 - p);
	}
    doneStringMap:
	TRACE_WITH_OBJ(("%.20s %.20s %.20s => ",
		O2S(value2Ptr), O2S(value3Ptr), O2S(valuePtr)), objResultPtr);
	NEXT_INST_V(1, 3, 1);

    case INST_STR_FIND:
	objResultPtr = TclStringFirst(OBJ_UNDER_TOS, OBJ_AT_TOS, 0);

	TRACE(("%.20s %.20s => %s\n",
		O2S(OBJ_UNDER_TOS), O2S(OBJ_AT_TOS), O2S(objResultPtr)));
	NEXT_INST_F(1, 2, 1);

    case INST_STR_FIND_LAST:
	objResultPtr = TclStringLast(OBJ_UNDER_TOS, OBJ_AT_TOS, INT_MAX - 1);

	TRACE(("%.20s %.20s => %s\n",
		O2S(OBJ_UNDER_TOS), O2S(OBJ_AT_TOS), O2S(objResultPtr)));
	NEXT_INST_F(1, 2, 1);

    case INST_STR_CLASS:
	opnd = TclGetInt1AtPtr(pc+1);
	valuePtr = OBJ_AT_TOS;
	TRACE(("%s \"%.30s\" => ", tclStringClassTable[opnd].name,
		O2S(valuePtr)));
	ustring1 = Tcl_GetUnicodeFromObj(valuePtr, &slength);
	match = 1;
	if (slength > 0) {
	    int ch;
	    end = ustring1 + slength;
	    for (p=ustring1 ; p<end ; ) {
		p += TclUniCharToUCS4(p, &ch);
		if (!tclStringClassTable[opnd].comparator(ch)) {
		    match = 0;
		    break;
		}
	    }
	}
	TRACE_APPEND(("%d\n", match));
	JUMP_PEEPHOLE_F(match, 2, 1);
    }

    case INST_STR_MATCH:
	nocase = TclGetInt1AtPtr(pc+1);
	valuePtr = OBJ_AT_TOS;		/* String */
	value2Ptr = OBJ_UNDER_TOS;	/* Pattern */

	/*
	 * Check that at least one of the objects is Unicode before promoting
	 * both.
	 */

	if (TclHasInternalRep(valuePtr, &tclStringType)
		|| TclHasInternalRep(value2Ptr, &tclStringType)) {
	    Tcl_UniChar *ustring1, *ustring2;

	    ustring1 = Tcl_GetUnicodeFromObj(valuePtr, &slength);
	    ustring2 = Tcl_GetUnicodeFromObj(value2Ptr, &length2);
	    match = TclUniCharMatch(ustring1, slength, ustring2, length2,
		    nocase);
	} else if (TclIsPureByteArray(valuePtr) && !nocase) {
	    unsigned char *bytes1, *bytes2;
	    size_t wlen1 = 0, wlen2 = 0;

	    bytes1 = Tcl_GetByteArrayFromObj(valuePtr, &wlen1);
	    bytes2 = Tcl_GetByteArrayFromObj(value2Ptr, &wlen2);
	    match = TclByteArrayMatch(bytes1, wlen1, bytes2, wlen2, 0);
	} else {
	    match = Tcl_StringCaseMatch(TclGetString(valuePtr),
		    TclGetString(value2Ptr), nocase);
	}

	/*
	 * Reuse value2Ptr object already on stack if possible. Adjustment is
	 * 2 due to the nocase byte
	 */

	TRACE(("%.20s %.20s => %d\n", O2S(valuePtr), O2S(value2Ptr), match));

	/*
	 * Peep-hole optimisation: if you're about to jump, do jump from here.
	 */

	JUMP_PEEPHOLE_F(match, 2, 2);

    {
	const char *string1, *string2;
	size_t trim1, trim2;

    case INST_STR_TRIM_LEFT:
	valuePtr = OBJ_UNDER_TOS;	/* String */
	value2Ptr = OBJ_AT_TOS;		/* TrimSet */
	string2 = Tcl_GetStringFromObj(value2Ptr, &length2);
	string1 = Tcl_GetStringFromObj(valuePtr, &slength);
	trim1 = TclTrimLeft(string1, slength, string2, length2);
	trim2 = 0;
	goto createTrimmedString;
    case INST_STR_TRIM_RIGHT:
	valuePtr = OBJ_UNDER_TOS;	/* String */
	value2Ptr = OBJ_AT_TOS;		/* TrimSet */
	string2 = Tcl_GetStringFromObj(value2Ptr, &length2);
	string1 = Tcl_GetStringFromObj(valuePtr, &slength);
	trim2 = TclTrimRight(string1, slength, string2, length2);
	trim1 = 0;
	goto createTrimmedString;
    case INST_STR_TRIM:
	valuePtr = OBJ_UNDER_TOS;	/* String */
	value2Ptr = OBJ_AT_TOS;		/* TrimSet */
	string2 = Tcl_GetStringFromObj(value2Ptr, &length2);
	string1 = Tcl_GetStringFromObj(valuePtr, &slength);
	trim1 = TclTrim(string1, slength, string2, length2, &trim2);
    createTrimmedString:
	/*
	 * Careful here; trim set often contains non-ASCII characters so we
	 * take care when printing. [Bug 971cb4f1db]
	 */

#ifdef TCL_COMPILE_DEBUG
	if (traceInstructions) {
	    TRACE(("\"%.30s\" ", O2S(valuePtr)));
	    TclPrintObject(stdout, value2Ptr, 30);
	    printf(" => ");
	}
#endif
	if (trim1 == 0 && trim2 == 0) {
#ifdef TCL_COMPILE_DEBUG
	    if (traceInstructions) {
		TclPrintObject(stdout, valuePtr, 30);
		printf("\n");
	    }
#endif
	    NEXT_INST_F(1, 1, 0);
	} else {
	    objResultPtr = Tcl_NewStringObj(string1+trim1, slength-trim1-trim2);
#ifdef TCL_COMPILE_DEBUG
	    if (traceInstructions) {
		TclPrintObject(stdout, objResultPtr, 30);
		printf("\n");
	    }
#endif
	    NEXT_INST_F(1, 2, 1);
	}
    }

    case INST_REGEXP:
	cflags = TclGetInt1AtPtr(pc+1); /* RE compile flages like NOCASE */
	valuePtr = OBJ_AT_TOS;		/* String */
	value2Ptr = OBJ_UNDER_TOS;	/* Pattern */
	TRACE(("\"%.30s\" \"%.30s\" => ", O2S(valuePtr), O2S(value2Ptr)));

	/*
	 * Compile and match the regular expression.
	 */

	{
	    Tcl_RegExp regExpr =
		    Tcl_GetRegExpFromObj(interp, value2Ptr, cflags);

	    if (regExpr == NULL) {
		TRACE_ERROR(interp);
		goto gotError;
	    }
	    match = Tcl_RegExpExecObj(interp, regExpr, valuePtr, 0, 0, 0);
	    if (match < 0) {
		TRACE_ERROR(interp);
		goto gotError;
	    }
	}

	TRACE_APPEND(("%d\n", match));

	/*
	 * Peep-hole optimisation: if you're about to jump, do jump from here.
	 * Adjustment is 2 due to the nocase byte.
	 */

	JUMP_PEEPHOLE_F(match, 2, 2);
    }

    /*
     *	   End of string-related instructions.
     * -----------------------------------------------------------------
     *	   Start of numeric operator instructions.
     */

    {
	ClientData ptr1, ptr2;
	int type1, type2;
	Tcl_WideInt w1, w2, wResult;

    case INST_NUM_TYPE:
	if (GetNumberFromObj(NULL, OBJ_AT_TOS, &ptr1, &type1) != TCL_OK) {
	    type1 = 0;
	} else if (type1 == TCL_NUMBER_BIG) {
	    /* value is an integer outside the WIDE_MIN to WIDE_MAX range */
	    /* [string is wideinteger] is WIDE_MIN to WIDE_MAX range */
	    Tcl_WideInt w;

	    if (TclGetWideIntFromObj(NULL, OBJ_AT_TOS, &w) == TCL_OK) {
		type1 = TCL_NUMBER_INT;
	    }
	}
	TclNewIntObj(objResultPtr, type1);
	TRACE(("\"%.20s\" => %d\n", O2S(OBJ_AT_TOS), type1));
	NEXT_INST_F(1, 1, 1);

    case INST_EQ:
    case INST_NEQ:
    case INST_LT:
    case INST_GT:
    case INST_LE:
    case INST_GE: {
	int iResult = 0, compare = 0;

	value2Ptr = OBJ_AT_TOS;
	valuePtr = OBJ_UNDER_TOS;

	/*
	    Try to determine, without triggering generation of a string
	    representation, whether one value is not a number.
	*/
	if (TclCheckEmptyString(valuePtr) > 0 || TclCheckEmptyString(value2Ptr) > 0) {
	    goto stringCompare;
	}

	if (GetNumberFromObj(NULL, valuePtr, &ptr1, &type1) != TCL_OK
		|| GetNumberFromObj(NULL, value2Ptr, &ptr2, &type2) != TCL_OK) {
	    /*
	     * At least one non-numeric argument - compare as strings.
	     */

	    goto stringCompare;
	}
	if (type1 == TCL_NUMBER_NAN || type2 == TCL_NUMBER_NAN) {
	    /*
	     * NaN arg: NaN != to everything, other compares are false.
	     */

	    iResult = (*pc == INST_NEQ);
	    goto foundResult;
	}
	if (valuePtr == value2Ptr) {
	    compare = MP_EQ;
	    goto convertComparison;
	}
	if ((type1 == TCL_NUMBER_INT) && (type2 == TCL_NUMBER_INT)) {
	    w1 = *((const Tcl_WideInt *)ptr1);
	    w2 = *((const Tcl_WideInt *)ptr2);
	    compare = (w1 < w2) ? MP_LT : ((w1 > w2) ? MP_GT : MP_EQ);
	} else {
	    compare = TclCompareTwoNumbers(valuePtr, value2Ptr);
	}

	/*
	 * Turn comparison outcome into appropriate result for opcode.
	 */

    convertComparison:
	switch (*pc) {
	case INST_EQ:
	    iResult = (compare == MP_EQ);
	    break;
	case INST_NEQ:
	    iResult = (compare != MP_EQ);
	    break;
	case INST_LT:
	    iResult = (compare == MP_LT);
	    break;
	case INST_GT:
	    iResult = (compare == MP_GT);
	    break;
	case INST_LE:
	    iResult = (compare != MP_GT);
	    break;
	case INST_GE:
	    iResult = (compare != MP_LT);
	    break;
	}

	/*
	 * Peep-hole optimisation: if you're about to jump, do jump from here.
	 */

    foundResult:
	TRACE(("\"%.20s\" \"%.20s\" => %d\n", O2S(valuePtr), O2S(value2Ptr),
		iResult));
	JUMP_PEEPHOLE_F(iResult, 1, 2);
    }

    case INST_MOD:
    case INST_LSHIFT:
    case INST_RSHIFT:
    case INST_BITOR:
    case INST_BITXOR:
    case INST_BITAND:
	value2Ptr = OBJ_AT_TOS;
	valuePtr = OBJ_UNDER_TOS;

	if ((GetNumberFromObj(NULL, valuePtr, &ptr1, &type1) != TCL_OK)
		|| (type1==TCL_NUMBER_DOUBLE) || (type1==TCL_NUMBER_NAN)) {
	    TRACE(("%.20s %.20s => ILLEGAL 1st TYPE %s\n", O2S(valuePtr),
		    O2S(value2Ptr), (valuePtr->typePtr?
		    valuePtr->typePtr->name : "null")));
	    DECACHE_STACK_INFO();
	    IllegalExprOperandType(interp, pc, valuePtr);
	    CACHE_STACK_INFO();
	    goto gotError;
	}

	if ((GetNumberFromObj(NULL, value2Ptr, &ptr2, &type2) != TCL_OK)
		|| (type2==TCL_NUMBER_DOUBLE) || (type2==TCL_NUMBER_NAN)) {
	    TRACE(("%.20s %.20s => ILLEGAL 2nd TYPE %s\n", O2S(valuePtr),
		    O2S(value2Ptr), (value2Ptr->typePtr?
		    value2Ptr->typePtr->name : "null")));
	    DECACHE_STACK_INFO();
	    IllegalExprOperandType(interp, pc, value2Ptr);
	    CACHE_STACK_INFO();
	    goto gotError;
	}

	/*
	 * Check for common, simple case.
	 */

	if ((type1 == TCL_NUMBER_INT) && (type2 == TCL_NUMBER_INT)) {
	    w1 = *((const Tcl_WideInt *)ptr1);
	    w2 = *((const Tcl_WideInt *)ptr2);

	    switch (*pc) {
	    case INST_MOD:
		if (w2 == 0) {
		    TRACE(("%s %s => DIVIDE BY ZERO\n", O2S(valuePtr),
			    O2S(value2Ptr)));
		    goto divideByZero;
		} else if ((w2 == 1) || (w2 == -1)) {
		    /*
		     * Div. by |1| always yields remainder of 0.
		     */

		    TRACE(("%s %s => ", O2S(valuePtr), O2S(value2Ptr)));
		    objResultPtr = TCONST(0);
		    TRACE(("%s\n", O2S(objResultPtr)));
		    NEXT_INST_F(1, 2, 1);
		} else if (w1 == 0) {
		    /*
		     * 0 % (non-zero) always yields remainder of 0.
		     */

		    TRACE(("%s %s => ", O2S(valuePtr), O2S(value2Ptr)));
		    objResultPtr = TCONST(0);
		    TRACE(("%s\n", O2S(objResultPtr)));
		    NEXT_INST_F(1, 2, 1);
		} else {
		    wResult = w1 / w2;

		    /*
		     * Force Tcl's integer division rules.
		     * TODO: examine for logic simplification
		     */

		    if ((wResult < 0 || (wResult == 0 &&
			    ((w1 < 0 && w2 > 0) || (w1 > 0 && w2 < 0)))) &&
			    (wResult * w2 != w1)) {
			wResult -= 1;
		    }
		    wResult = w1 - w2*wResult;
		    goto wideResultOfArithmetic;
		}
		break;

	    case INST_RSHIFT:
		if (w2 < 0) {
		    Tcl_SetObjResult(interp, Tcl_NewStringObj(
			    "negative shift argument", -1));
#ifdef ERROR_CODE_FOR_EARLY_DETECTED_ARITH_ERROR
		    DECACHE_STACK_INFO();
		    Tcl_SetErrorCode(interp, "ARITH", "DOMAIN",
			    "domain error: argument not in valid range",
			    NULL);
		    CACHE_STACK_INFO();
#endif /* ERROR_CODE_FOR_EARLY_DETECTED_ARITH_ERROR */
		    goto gotError;
		} else if (w1 == 0) {
		    TRACE(("%s %s => ", O2S(valuePtr), O2S(value2Ptr)));
		    objResultPtr = TCONST(0);
		    TRACE(("%s\n", O2S(objResultPtr)));
		    NEXT_INST_F(1, 2, 1);
		} else {
		    /*
		     * Quickly force large right shifts to 0 or -1.
		     */

		    if (w2 >= (Tcl_WideInt)(CHAR_BIT*sizeof(long))) {
			/*
			 * We assume that INT_MAX is much larger than the
			 * number of bits in a long. This is a pretty safe
			 * assumption, given that the former is usually around
			 * 4e9 and the latter 32 or 64...
			 */

			TRACE(("%s %s => ", O2S(valuePtr), O2S(value2Ptr)));
			if (w1 > 0L) {
			    objResultPtr = TCONST(0);
			} else {
			    TclNewIntObj(objResultPtr, -1);
			}
			TRACE(("%s\n", O2S(objResultPtr)));
			NEXT_INST_F(1, 2, 1);
		    }

		    /*
		     * Handle shifts within the native long range.
		     */

		    wResult = w1 >> ((int) w2);
		    goto wideResultOfArithmetic;
		}
		break;

	    case INST_LSHIFT:
		if (w2 < 0) {
		    Tcl_SetObjResult(interp, Tcl_NewStringObj(
			    "negative shift argument", -1));
#ifdef ERROR_CODE_FOR_EARLY_DETECTED_ARITH_ERROR
		    DECACHE_STACK_INFO();
		    Tcl_SetErrorCode(interp, "ARITH", "DOMAIN",
			    "domain error: argument not in valid range",
			    NULL);
		    CACHE_STACK_INFO();
#endif /* ERROR_CODE_FOR_EARLY_DETECTED_ARITH_ERROR */
		    goto gotError;
		} else if (w1 == 0) {
		    TRACE(("%s %s => ", O2S(valuePtr), O2S(value2Ptr)));
		    objResultPtr = TCONST(0);
		    TRACE(("%s\n", O2S(objResultPtr)));
		    NEXT_INST_F(1, 2, 1);
		} else if (w2 > INT_MAX) {
		    /*
		     * Technically, we could hold the value (1 << (INT_MAX+1))
		     * in an mp_int, but since we're using mp_mul_2d() to do
		     * the work, and it takes only an int argument, that's a
		     * good place to draw the line.
		     */

		    Tcl_SetObjResult(interp, Tcl_NewStringObj(
			    "integer value too large to represent", -1));
#ifdef ERROR_CODE_FOR_EARLY_DETECTED_ARITH_ERROR
		    DECACHE_STACK_INFO();
		    Tcl_SetErrorCode(interp, "ARITH", "IOVERFLOW",
			    "integer value too large to represent", NULL);
		    CACHE_STACK_INFO();
#endif /* ERROR_CODE_FOR_EARLY_DETECTED_ARITH_ERROR */
		    goto gotError;
		} else {
		    int shift = (int) w2;

		    /*
		     * Handle shifts within the native long range.
		     */

		    if ((size_t) shift < CHAR_BIT*sizeof(long) && (w1 != 0)
			    && !((w1>0 ? w1 : ~w1) &
				-(1L<<(CHAR_BIT*sizeof(long) - 1 - shift)))) {
			wResult = w1 << shift;
			goto wideResultOfArithmetic;
		    }
		}

		/*
		 * Too large; need to use the broken-out function.
		 */

		TRACE(("%s %s => ", O2S(valuePtr), O2S(value2Ptr)));
		break;

	    case INST_BITAND:
		wResult = w1 & w2;
		goto wideResultOfArithmetic;
	    case INST_BITOR:
		wResult = w1 | w2;
		goto wideResultOfArithmetic;
	    case INST_BITXOR:
		wResult = w1 ^ w2;
		goto wideResultOfArithmetic;
	    }
	}

	/*
	 * DO NOT MERGE THIS WITH THE EQUIVALENT SECTION LATER! That would
	 * encourage the compiler to inline ExecuteExtendedBinaryMathOp, which
	 * is highly undesirable due to the overall impact on size.
	 */

	TRACE(("%s %s => ", O2S(valuePtr), O2S(value2Ptr)));
	objResultPtr = ExecuteExtendedBinaryMathOp(interp, *pc, &TCONST(0),
		valuePtr, value2Ptr);
	if (objResultPtr == DIVIDED_BY_ZERO) {
	    TRACE_APPEND(("DIVIDE BY ZERO\n"));
	    goto divideByZero;
	} else if (objResultPtr == GENERAL_ARITHMETIC_ERROR) {
	    TRACE_ERROR(interp);
	    goto gotError;
	} else if (objResultPtr == NULL) {
	    TRACE_APPEND(("%s\n", O2S(valuePtr)));
	    NEXT_INST_F(1, 1, 0);
	} else {
	    TRACE_APPEND(("%s\n", O2S(objResultPtr)));
	    NEXT_INST_F(1, 2, 1);
	}

    case INST_EXPON:
    case INST_ADD:
    case INST_SUB:
    case INST_DIV:
    case INST_MULT:
	value2Ptr = OBJ_AT_TOS;
	valuePtr = OBJ_UNDER_TOS;

	if ((GetNumberFromObj(NULL, valuePtr, &ptr1, &type1) != TCL_OK)
		|| IsErroringNaNType(type1)) {
	    TRACE(("%.20s %.20s => ILLEGAL 1st TYPE %s\n",
		    O2S(value2Ptr), O2S(valuePtr),
		    (valuePtr->typePtr? valuePtr->typePtr->name: "null")));
	    DECACHE_STACK_INFO();
	    IllegalExprOperandType(interp, pc, valuePtr);
	    CACHE_STACK_INFO();
	    goto gotError;
	}

#ifdef ACCEPT_NAN
	if (type1 == TCL_NUMBER_NAN) {
	    /*
	     * NaN first argument -> result is also NaN.
	     */

	    NEXT_INST_F(1, 1, 0);
	}
#endif

	if ((GetNumberFromObj(NULL, value2Ptr, &ptr2, &type2) != TCL_OK)
		|| IsErroringNaNType(type2)) {
	    TRACE(("%.20s %.20s => ILLEGAL 2nd TYPE %s\n",
		    O2S(value2Ptr), O2S(valuePtr),
		    (value2Ptr->typePtr? value2Ptr->typePtr->name: "null")));
	    DECACHE_STACK_INFO();
	    IllegalExprOperandType(interp, pc, value2Ptr);
	    CACHE_STACK_INFO();
	    goto gotError;
	}

#ifdef ACCEPT_NAN
	if (type2 == TCL_NUMBER_NAN) {
	    /*
	     * NaN second argument -> result is also NaN.
	     */

	    objResultPtr = value2Ptr;
	    NEXT_INST_F(1, 2, 1);
	}
#endif

	/*
	 * Handle (long,long) arithmetic as best we can without going out to
	 * an external function.
	 */

	if ((type1 == TCL_NUMBER_INT) && (type2 == TCL_NUMBER_INT)) {
	    w1 = *((const Tcl_WideInt *)ptr1);
	    w2 = *((const Tcl_WideInt *)ptr2);

	    switch (*pc) {
	    case INST_ADD:
		wResult = w1 + w2;
		/*
		 * Check for overflow.
		 */

		if (Overflowing(w1, w2, wResult)) {
		    goto overflow;
		}
		goto wideResultOfArithmetic;

	    case INST_SUB:
		wResult = w1 - w2;
		/*
		 * Must check for overflow. The macro tests for overflows in
		 * sums by looking at the sign bits. As we have a subtraction
		 * here, we are adding -w2. As -w2 could in turn overflow, we
		 * test with ~w2 instead: it has the opposite sign bit to w2
		 * so it does the job. Note that the only "bad" case (w2==0)
		 * is irrelevant for this macro, as in that case w1 and
		 * wResult have the same sign and there is no overflow anyway.
		 */

		if (Overflowing(w1, ~w2, wResult)) {
		    goto overflow;
		}
	    wideResultOfArithmetic:
		TRACE(("%s %s => ", O2S(valuePtr), O2S(value2Ptr)));
		if (Tcl_IsShared(valuePtr)) {
		    TclNewIntObj(objResultPtr, wResult);
		    TRACE(("%s\n", O2S(objResultPtr)));
		    NEXT_INST_F(1, 2, 1);
		}
		TclSetIntObj(valuePtr, wResult);
		TRACE(("%s\n", O2S(valuePtr)));
		NEXT_INST_F(1, 1, 0);
	    break;

	    case INST_DIV:
		if (w2 == 0) {
		    TRACE(("%s %s => DIVIDE BY ZERO\n",
			    O2S(valuePtr), O2S(value2Ptr)));
		    goto divideByZero;
		} else if ((w1 == WIDE_MIN) && (w2 == -1)) {
		    /*
		     * Can't represent (-WIDE_MIN) as a Tcl_WideInt.
		     */

		    goto overflow;
		}
		wResult = w1 / w2;

		/*
		 * Force Tcl's integer division rules.
		 * TODO: examine for logic simplification
		 */

		if (((wResult < 0) || ((wResult == 0) &&
			((w1 < 0 && w2 > 0) || (w1 > 0 && w2 < 0)))) &&
			((wResult * w2) != w1)) {
		    wResult -= 1;
		}
		goto wideResultOfArithmetic;

	    case INST_MULT:
		if (((sizeof(Tcl_WideInt) >= 2*sizeof(int))
			&& (w1 <= INT_MAX) && (w1 >= INT_MIN)
			&& (w2 <= INT_MAX) && (w2 >= INT_MIN))
			|| ((sizeof(Tcl_WideInt) >= 2*sizeof(short))
			&& (w1 <= SHRT_MAX) && (w1 >= SHRT_MIN)
			&& (w2 <= SHRT_MAX) && (w2 >= SHRT_MIN))) {
		    wResult = w1 * w2;
		    goto wideResultOfArithmetic;
		}
	    }

	    /*
	     * Fall through with INST_EXPON, INST_DIV and large multiplies.
	     */
	}

    overflow:
	TRACE(("%s %s => ", O2S(valuePtr), O2S(value2Ptr)));
	objResultPtr = ExecuteExtendedBinaryMathOp(interp, *pc, &TCONST(0),
		valuePtr, value2Ptr);
	if (objResultPtr == DIVIDED_BY_ZERO) {
	    TRACE_APPEND(("DIVIDE BY ZERO\n"));
	    goto divideByZero;
	} else if (objResultPtr == EXPONENT_OF_ZERO) {
	    TRACE_APPEND(("EXPONENT OF ZERO\n"));
	    goto exponOfZero;
	} else if (objResultPtr == GENERAL_ARITHMETIC_ERROR) {
	    TRACE_ERROR(interp);
	    goto gotError;
	} else if (objResultPtr == OUT_OF_MEMORY) {
	    TRACE_APPEND(("OUT OF MEMORY\n"));
	    goto outOfMemory;
	} else if (objResultPtr == NULL) {
	    TRACE_APPEND(("%s\n", O2S(valuePtr)));
	    NEXT_INST_F(1, 1, 0);
	} else {
	    TRACE_APPEND(("%s\n", O2S(objResultPtr)));
	    NEXT_INST_F(1, 2, 1);
	}

    case INST_LNOT: {
	int b;

	valuePtr = OBJ_AT_TOS;

	/* TODO - check claim that taking address of b harms performance */
	/* TODO - consider optimization search for constants */
	if (TclGetBooleanFromObj(NULL, valuePtr, &b) != TCL_OK) {
	    TRACE(("\"%.20s\" => ERROR: illegal type %s\n", O2S(valuePtr),
		    (valuePtr->typePtr? valuePtr->typePtr->name : "null")));
	    DECACHE_STACK_INFO();
	    IllegalExprOperandType(interp, pc, valuePtr);
	    CACHE_STACK_INFO();
	    goto gotError;
	}
	/* TODO: Consider peephole opt. */
	objResultPtr = TCONST(!b);
	TRACE_WITH_OBJ(("%s => ", O2S(valuePtr)), objResultPtr);
	NEXT_INST_F(1, 1, 1);
    }

    case INST_BITNOT:
	valuePtr = OBJ_AT_TOS;
	TRACE(("\"%.20s\" => ", O2S(valuePtr)));
	if ((GetNumberFromObj(NULL, valuePtr, &ptr1, &type1) != TCL_OK)
		|| (type1==TCL_NUMBER_NAN) || (type1==TCL_NUMBER_DOUBLE)) {
	    /*
	     * ... ~$NonInteger => raise an error.
	     */

	    TRACE_APPEND(("ERROR: illegal type %s\n",
		    (valuePtr->typePtr? valuePtr->typePtr->name : "null")));
	    DECACHE_STACK_INFO();
	    IllegalExprOperandType(interp, pc, valuePtr);
	    CACHE_STACK_INFO();
	    goto gotError;
	}
	if (type1 == TCL_NUMBER_INT) {
	    w1 = *((const Tcl_WideInt *) ptr1);
	    if (Tcl_IsShared(valuePtr)) {
		TclNewIntObj(objResultPtr, ~w1);
		TRACE_APPEND(("%s\n", O2S(objResultPtr)));
		NEXT_INST_F(1, 1, 1);
	    }
	    TclSetIntObj(valuePtr, ~w1);
	    TRACE_APPEND(("%s\n", O2S(valuePtr)));
	    NEXT_INST_F(1, 0, 0);
	}
	objResultPtr = ExecuteExtendedUnaryMathOp(*pc, valuePtr);
	if (objResultPtr != NULL) {
	    TRACE_APPEND(("%s\n", O2S(objResultPtr)));
	    NEXT_INST_F(1, 1, 1);
	} else {
	    TRACE_APPEND(("%s\n", O2S(valuePtr)));
	    NEXT_INST_F(1, 0, 0);
	}

    case INST_UMINUS:
	valuePtr = OBJ_AT_TOS;
	TRACE(("\"%.20s\" => ", O2S(valuePtr)));
	if ((GetNumberFromObj(NULL, valuePtr, &ptr1, &type1) != TCL_OK)
		|| IsErroringNaNType(type1)) {
	    TRACE_APPEND(("ERROR: illegal type %s \n",
		    (valuePtr->typePtr? valuePtr->typePtr->name : "null")));
	    DECACHE_STACK_INFO();
	    IllegalExprOperandType(interp, pc, valuePtr);
	    CACHE_STACK_INFO();
	    goto gotError;
	}
	switch (type1) {
	case TCL_NUMBER_NAN:
	    /* -NaN => NaN */
	    TRACE_APPEND(("%s\n", O2S(valuePtr)));
	    NEXT_INST_F(1, 0, 0);
	break;
	case TCL_NUMBER_INT:
	    w1 = *((const Tcl_WideInt *) ptr1);
	    if (w1 != WIDE_MIN) {
		if (Tcl_IsShared(valuePtr)) {
		    TclNewIntObj(objResultPtr, -w1);
		    TRACE_APPEND(("%s\n", O2S(objResultPtr)));
		    NEXT_INST_F(1, 1, 1);
		}
		TclSetIntObj(valuePtr, -w1);
		TRACE_APPEND(("%s\n", O2S(valuePtr)));
		NEXT_INST_F(1, 0, 0);
	    }
	    /* FALLTHROUGH */
	}
	objResultPtr = ExecuteExtendedUnaryMathOp(*pc, valuePtr);
	if (objResultPtr != NULL) {
	    TRACE_APPEND(("%s\n", O2S(objResultPtr)));
	    NEXT_INST_F(1, 1, 1);
	} else {
	    TRACE_APPEND(("%s\n", O2S(valuePtr)));
	    NEXT_INST_F(1, 0, 0);
	}

    case INST_UPLUS:
    case INST_TRY_CVT_TO_NUMERIC:
	/*
	 * Try to convert the topmost stack object to numeric object. This is
	 * done in order to support [expr]'s policy of interpreting operands
	 * if at all possible as numbers first, then strings.
	 */

	valuePtr = OBJ_AT_TOS;
	TRACE(("\"%.20s\" => ", O2S(valuePtr)));

	if (GetNumberFromObj(NULL, valuePtr, &ptr1, &type1) != TCL_OK) {
	    if (*pc == INST_UPLUS) {
		/*
		 * ... +$NonNumeric => raise an error.
		 */

		TRACE_APPEND(("ERROR: illegal type %s\n",
			(valuePtr->typePtr? valuePtr->typePtr->name:"null")));
		DECACHE_STACK_INFO();
		IllegalExprOperandType(interp, pc, valuePtr);
		CACHE_STACK_INFO();
		goto gotError;
	    }

	    /* ... TryConvertToNumeric($NonNumeric) is acceptable */
	    TRACE_APPEND(("not numeric\n"));
	    NEXT_INST_F(1, 0, 0);
	}
	if (IsErroringNaNType(type1)) {
	    if (*pc == INST_UPLUS) {
		/*
		 * ... +$NonNumeric => raise an error.
		 */

		TRACE_APPEND(("ERROR: illegal type %s\n",
			(valuePtr->typePtr? valuePtr->typePtr->name:"null")));
		DECACHE_STACK_INFO();
		IllegalExprOperandType(interp, pc, valuePtr);
		CACHE_STACK_INFO();
	    } else {
		/*
		 * Numeric conversion of NaN -> error.
		 */

		TRACE_APPEND(("ERROR: IEEE floating pt error\n"));
		DECACHE_STACK_INFO();
		TclExprFloatError(interp, *((const double *) ptr1));
		CACHE_STACK_INFO();
	    }
	    goto gotError;
	}

	/*
	 * Ensure that the numeric value has a string rep the same as the
	 * formatted version of its internal rep. This is used, e.g., to make
	 * sure that "expr {0001}" yields "1", not "0001". We implement this
	 * by _discarding_ the string rep since we know it will be
	 * regenerated, if needed later, by formatting the internal rep's
	 * value.
	 */

	if (valuePtr->bytes == NULL) {
	    TRACE_APPEND(("numeric, same Tcl_Obj\n"));
	    NEXT_INST_F(1, 0, 0);
	}
	if (Tcl_IsShared(valuePtr)) {
	    /*
	     * Here we do some surgery within the Tcl_Obj internals. We want
	     * to copy the internalrep, but not the string, so we temporarily hide
	     * the string so we do not copy it.
	     */

	    char *savedString = valuePtr->bytes;

	    valuePtr->bytes = NULL;
	    objResultPtr = Tcl_DuplicateObj(valuePtr);
	    valuePtr->bytes = savedString;
	    TRACE_APPEND(("numeric, new Tcl_Obj\n"));
	    NEXT_INST_F(1, 1, 1);
	}
	TclInvalidateStringRep(valuePtr);
	TRACE_APPEND(("numeric, same Tcl_Obj\n"));
	NEXT_INST_F(1, 0, 0);
    }
    break;

    /*
     *	   End of numeric operator instructions.
     * -----------------------------------------------------------------
     */

    case INST_TRY_CVT_TO_BOOLEAN:
	valuePtr = OBJ_AT_TOS;
	if (TclHasInternalRep(valuePtr,  &tclBooleanType)) {
	    objResultPtr = TCONST(1);
	} else {
	    int res = (TclSetBooleanFromAny(NULL, valuePtr) == TCL_OK);
	    objResultPtr = TCONST(res);
	}
	TRACE_WITH_OBJ(("\"%.30s\" => ", O2S(valuePtr)), objResultPtr);
	NEXT_INST_F(1, 0, 1);
    break;

    case INST_BREAK:
	/*
	DECACHE_STACK_INFO();
	Tcl_ResetResult(interp);
	CACHE_STACK_INFO();
	*/
	result = TCL_BREAK;
	cleanup = 0;
	TRACE(("=> BREAK!\n"));
	goto processExceptionReturn;

    case INST_CONTINUE:
	/*
	DECACHE_STACK_INFO();
	Tcl_ResetResult(interp);
	CACHE_STACK_INFO();
	*/
	result = TCL_CONTINUE;
	cleanup = 0;
	TRACE(("=> CONTINUE!\n"));
	goto processExceptionReturn;

    {
	ForeachInfo *infoPtr;
	Tcl_Obj *listPtr, **elements;
	ForeachVarList *varListPtr;
	int numLists, listLen, numVars;
	int listTmpDepth;
	size_t iterNum, iterMax, iterTmp;
	int varIndex, valIndex, j;
	long i;

    case INST_FOREACH_START:
	/*
	 * Initialize the data for the looping construct, pushing the
	 * corresponding Tcl_Objs to the stack.
	 */

	opnd = TclGetUInt4AtPtr(pc+1);
	infoPtr = (ForeachInfo *)codePtr->auxDataArrayPtr[opnd].clientData;
	numLists = infoPtr->numLists;
	TRACE(("%u => ", opnd));

	/*
	 * Compute the number of iterations that will be run: iterMax
	 */

	iterMax = 0;
	listTmpDepth = numLists-1;
	for (i = 0;  i < numLists;  i++) {
	    varListPtr = infoPtr->varLists[i];
	    numVars = varListPtr->numVars;
	    listPtr = OBJ_AT_DEPTH(listTmpDepth);
	    if (TclListObjLength(interp, listPtr, &listLen) != TCL_OK) {
		TRACE_APPEND(("ERROR converting list %ld, \"%s\": %s",
			i, O2S(listPtr), O2S(Tcl_GetObjResult(interp))));
		goto gotError;
	    }
	    if (Tcl_IsShared(listPtr)) {
		objPtr = TclListObjCopy(NULL, listPtr);
		Tcl_IncrRefCount(objPtr);
		Tcl_DecrRefCount(listPtr);
		OBJ_AT_DEPTH(listTmpDepth) = objPtr;
	    }
	    iterTmp = (listLen + (numVars - 1))/numVars;
	    if (iterTmp > iterMax) {
		iterMax = iterTmp;
	    }
	    listTmpDepth--;
	}

	/*
	 * Store the iterNum and iterMax in a single Tcl_Obj; we keep a
	 * nul-string obj with the pointer stored in the ptrValue so that the
	 * thing is properly garbage collected. THIS OBJ MAKES NO SENSE, but
	 * it will never leave this scope and is read-only.
	 */

	TclNewObj(tmpPtr);
	tmpPtr->internalRep.twoPtrValue.ptr1 = NULL;
	tmpPtr->internalRep.twoPtrValue.ptr2 = (void *)iterMax;
	PUSH_OBJECT(tmpPtr); /* iterCounts object */

	/*
	 * Store a pointer to the ForeachInfo struct; same dirty trick
	 * as above
	 */

	TclNewObj(tmpPtr);
	tmpPtr->internalRep.twoPtrValue.ptr1 = infoPtr;
	PUSH_OBJECT(tmpPtr); /* infoPtr object */
	TRACE_APPEND(("jump to loop step\n"));

	/*
	 * Jump directly to the INST_FOREACH_STEP instruction; the C code just
	 * falls through.
	 */

	pc += 5 - infoPtr->loopCtTemp;

    case INST_FOREACH_STEP:
	/*
	 * "Step" a foreach loop (i.e., begin its next iteration) by assigning
	 * the next value list element to each loop var.
	 */

	tmpPtr = OBJ_AT_TOS;
	infoPtr = (ForeachInfo *)tmpPtr->internalRep.twoPtrValue.ptr1;
	numLists = infoPtr->numLists;
	TRACE(("=> "));

	tmpPtr = OBJ_AT_DEPTH(1);
	iterNum = (size_t)tmpPtr->internalRep.twoPtrValue.ptr1;
	iterMax = (size_t)tmpPtr->internalRep.twoPtrValue.ptr2;

	/*
	 * If some list still has a remaining list element iterate one more
	 * time. Assign to var the next element from its value list.
	 */

	if (iterNum < iterMax) {
	    /*
	     * Set the variables and jump back to run the body
	     */

	    tmpPtr->internalRep.twoPtrValue.ptr1 =(void *)(iterNum + 1);

	    listTmpDepth = numLists + 1;

	    for (i = 0;  i < numLists;  i++) {
		varListPtr = infoPtr->varLists[i];
		numVars = varListPtr->numVars;

		listPtr = OBJ_AT_DEPTH(listTmpDepth);
		TclListObjGetElements(interp, listPtr, &listLen, &elements);

		valIndex = (iterNum * numVars);
		for (j = 0;  j < numVars;  j++) {
		    if (valIndex >= listLen) {
			TclNewObj(valuePtr);
		    } else {
			valuePtr = elements[valIndex];
		    }

		    varIndex = varListPtr->varIndexes[j];
		    varPtr = LOCAL(varIndex);
		    while (TclIsVarLink(varPtr)) {
			varPtr = varPtr->value.linkPtr;
		    }
		    if (TclIsVarDirectWritable(varPtr)) {
			value2Ptr = varPtr->value.objPtr;
			if (valuePtr != value2Ptr) {
			    if (value2Ptr != NULL) {
				TclDecrRefCount(value2Ptr);
			    }
			    varPtr->value.objPtr = valuePtr;
			    Tcl_IncrRefCount(valuePtr);
			}
		    } else {
			DECACHE_STACK_INFO();
			if (TclPtrSetVarIdx(interp, varPtr, NULL, NULL, NULL,
				valuePtr, TCL_LEAVE_ERR_MSG, varIndex)==NULL){
			    CACHE_STACK_INFO();
			    TRACE_APPEND(("ERROR init. index temp %d: %.30s",
				    varIndex, O2S(Tcl_GetObjResult(interp))));
			    goto gotError;
			}
			CACHE_STACK_INFO();
		    }
		    valIndex++;
		}
		listTmpDepth--;
	    }
	    TRACE_APPEND(("jump to loop start\n"));
	    /* loopCtTemp being 'misused' for storing the jump size */
	    NEXT_INST_F(infoPtr->loopCtTemp, 0, 0);
	}

	TRACE_APPEND(("loop has no more iterations\n"));
#ifdef TCL_COMPILE_DEBUG
	NEXT_INST_F(1, 0, 0);
#else
	/*
	 * FALL THROUGH
	 */
	pc++;
#endif

    case INST_FOREACH_END:
	/* THIS INSTRUCTION IS ONLY CALLED AS A BREAK TARGET */
	tmpPtr = OBJ_AT_TOS;
	infoPtr = (ForeachInfo *)tmpPtr->internalRep.twoPtrValue.ptr1;
	numLists = infoPtr->numLists;
	TRACE(("=> loop terminated\n"));
	NEXT_INST_V(1, numLists+2, 0);

    case INST_LMAP_COLLECT:
	/*
	 * This instruction is only issued by lmap. The stack is:
	 *   - result
	 *   - infoPtr
	 *   - loop counters
	 *   - valLists
	 *   - collecting obj (unshared)
	 * The instruction lappends the result to the collecting obj.
	 */

	tmpPtr = OBJ_AT_DEPTH(1);
	infoPtr = (ForeachInfo *)tmpPtr->internalRep.twoPtrValue.ptr1;
	numLists = infoPtr->numLists;
	TRACE_APPEND(("=> appending to list at depth %d\n", 3 + numLists));

	objPtr = OBJ_AT_DEPTH(3 + numLists);
	Tcl_ListObjAppendElement(NULL, objPtr, OBJ_AT_TOS);
	NEXT_INST_F(1, 1, 0);
    }
    break;

    case INST_BEGIN_CATCH4:
	/*
	 * Record start of the catch command with exception range index equal
	 * to the operand. Push the current stack depth onto the special catch
	 * stack.
	 */

	*(++catchTop) = CURR_DEPTH;
	TRACE(("%u => catchTop=%d, stackTop=%d\n",
		TclGetUInt4AtPtr(pc+1), (int) (catchTop - initCatchTop - 1),
		(int) CURR_DEPTH));
	NEXT_INST_F(5, 0, 0);
    break;

    case INST_END_CATCH:
	catchTop--;
	DECACHE_STACK_INFO();
	Tcl_ResetResult(interp);
	CACHE_STACK_INFO();
	result = TCL_OK;
	TRACE(("=> catchTop=%d\n", (int) (catchTop - initCatchTop - 1)));
	NEXT_INST_F(1, 0, 0);
    break;

    case INST_PUSH_RESULT:
	objResultPtr = Tcl_GetObjResult(interp);
	TRACE_WITH_OBJ(("=> "), objResultPtr);

	/*
	 * See the comments at INST_INVOKE_STK
	 */

	TclNewObj(objPtr);
	Tcl_IncrRefCount(objPtr);
	iPtr->objResultPtr = objPtr;
	NEXT_INST_F(1, 0, -1);
    break;

    case INST_PUSH_RETURN_CODE:
	TclNewIntObj(objResultPtr, result);
	TRACE(("=> %u\n", result));
	NEXT_INST_F(1, 0, 1);
    break;

    case INST_PUSH_RETURN_OPTIONS:
	DECACHE_STACK_INFO();
	objResultPtr = Tcl_GetReturnOptions(interp, result);
	CACHE_STACK_INFO();
	TRACE_WITH_OBJ(("=> "), objResultPtr);
	NEXT_INST_F(1, 0, 1);
    break;

    case INST_RETURN_CODE_BRANCH: {
	int code;

	if (TclGetIntFromObj(NULL, OBJ_AT_TOS, &code) != TCL_OK) {
	    Tcl_Panic("INST_RETURN_CODE_BRANCH: TOS not a return code!");
	}
	if (code == TCL_OK) {
	    Tcl_Panic("INST_RETURN_CODE_BRANCH: TOS is TCL_OK!");
	}
	if (code < TCL_ERROR || code > TCL_CONTINUE) {
	    code = TCL_CONTINUE + 1;
	}
	TRACE(("\"%s\" => jump offset %d\n", O2S(OBJ_AT_TOS), 2*code-1));
	NEXT_INST_F(2*code-1, 1, 0);
    }

    /*
     * -----------------------------------------------------------------
     *	   Start of dictionary-related instructions.
     */

    {
	int opnd2, allocateDict, done, i, allocdict;
	Tcl_Obj *dictPtr, *statePtr, *keyPtr, *listPtr, *varNamePtr, *keysPtr;
	Tcl_Obj *emptyPtr, **keyPtrPtr;
	Tcl_DictSearch *searchPtr;
	DictUpdateInfo *duiPtr;

    case INST_DICT_VERIFY:
	dictPtr = OBJ_AT_TOS;
	TRACE(("\"%.30s\" => ", O2S(dictPtr)));
	if (Tcl_DictObjSize(interp, dictPtr, &done) != TCL_OK) {
	    TRACE_APPEND(("ERROR verifying dictionary nature of \"%.30s\": %s\n",
		    O2S(dictPtr), O2S(Tcl_GetObjResult(interp))));
	    goto gotError;
	}
	TRACE_APPEND(("OK\n"));
	NEXT_INST_F(1, 1, 0);
    break;

    case INST_DICT_EXISTS: {
	int found;

	opnd = TclGetUInt4AtPtr(pc+1);
	TRACE(("%u => ", opnd));
	dictPtr = OBJ_AT_DEPTH(opnd);
	if (opnd > 1) {
	    dictPtr = TclTraceDictPath(NULL, dictPtr, opnd-1,
		    &OBJ_AT_DEPTH(opnd-1), DICT_PATH_EXISTS);
	    if (dictPtr == NULL || dictPtr == DICT_PATH_NON_EXISTENT) {
		found = 0;
		goto afterDictExists;
	    }
	}
	if (Tcl_DictObjGet(NULL, dictPtr, OBJ_AT_TOS,
		&objResultPtr) == TCL_OK) {
	    found = (objResultPtr ? 1 : 0);
	} else {
	    found = 0;
	}
    afterDictExists:
	TRACE_APPEND(("%d\n", found));

	/*
	 * The INST_DICT_EXISTS instruction is usually followed by a
	 * conditional jump, so we can take advantage of this to do some
	 * peephole optimization (note that we're careful to not close out
	 * someone doing something else).
	 */

	JUMP_PEEPHOLE_V(found, 5, opnd+1);
    }
    case INST_DICT_GET:
	opnd = TclGetUInt4AtPtr(pc+1);
	TRACE(("%u => ", opnd));
	dictPtr = OBJ_AT_DEPTH(opnd);
	if (opnd > 1) {
	    dictPtr = TclTraceDictPath(interp, dictPtr, opnd-1,
		    &OBJ_AT_DEPTH(opnd-1), DICT_PATH_READ);
	    if (dictPtr == NULL) {
		TRACE_WITH_OBJ((
			"ERROR tracing dictionary path into \"%.30s\": ",
			O2S(OBJ_AT_DEPTH(opnd))),
			Tcl_GetObjResult(interp));
		goto gotError;
	    }
	}
	if (Tcl_DictObjGet(interp, dictPtr, OBJ_AT_TOS,
		&objResultPtr) != TCL_OK) {
	    TRACE_APPEND(("ERROR reading leaf dictionary key \"%.30s\": %s",
		    O2S(dictPtr), O2S(Tcl_GetObjResult(interp))));
	    goto gotError;
	}
	if (!objResultPtr) {
	    Tcl_SetObjResult(interp, Tcl_ObjPrintf(
		    "key \"%s\" not known in dictionary",
		    TclGetString(OBJ_AT_TOS)));
	    DECACHE_STACK_INFO();
	    Tcl_SetErrorCode(interp, "TCL", "LOOKUP", "DICT",
		    TclGetString(OBJ_AT_TOS), NULL);
	    CACHE_STACK_INFO();
	    TRACE_ERROR(interp);
	    goto gotError;
	}
	TRACE_APPEND(("%.30s\n", O2S(objResultPtr)));
	NEXT_INST_V(5, opnd+1, 1);
    case INST_DICT_GET_DEF:
	opnd = TclGetUInt4AtPtr(pc+1);
	TRACE(("%u => ", opnd));
	dictPtr = OBJ_AT_DEPTH(opnd+1);
	if (opnd > 1) {
	    dictPtr = TclTraceDictPath(interp, dictPtr, opnd-1,
		    &OBJ_AT_DEPTH(opnd), DICT_PATH_EXISTS);
	    if (dictPtr == NULL) {
		TRACE_WITH_OBJ((
			"ERROR tracing dictionary path into \"%.30s\": ",
			O2S(OBJ_AT_DEPTH(opnd+1))),
			Tcl_GetObjResult(interp));
		goto gotError;
	    } else if (dictPtr == DICT_PATH_NON_EXISTENT) {
		goto dictGetDefUseDefault;
	    }
	}
	if (Tcl_DictObjGet(interp, dictPtr, OBJ_UNDER_TOS,
		&objResultPtr) != TCL_OK) {
	    TRACE_APPEND(("ERROR reading leaf dictionary key \"%.30s\": %s",
		    O2S(dictPtr), O2S(Tcl_GetObjResult(interp))));
	    goto gotError;
	} else if (!objResultPtr) {
	dictGetDefUseDefault:
	    objResultPtr = OBJ_AT_TOS;
	}
	TRACE_APPEND(("%.30s\n", O2S(objResultPtr)));
	NEXT_INST_V(5, opnd+2, 1);

    case INST_DICT_SET:
    case INST_DICT_UNSET:
    case INST_DICT_INCR_IMM:
	opnd = TclGetUInt4AtPtr(pc+1);
	opnd2 = TclGetUInt4AtPtr(pc+5);

	varPtr = LOCAL(opnd2);
	while (TclIsVarLink(varPtr)) {
	    varPtr = varPtr->value.linkPtr;
	}
	TRACE(("%u %u => ", opnd, opnd2));
	if (TclIsVarDirectReadable(varPtr)) {
	    dictPtr = varPtr->value.objPtr;
	} else {
	    DECACHE_STACK_INFO();
	    dictPtr = TclPtrGetVarIdx(interp, varPtr, NULL, NULL, NULL, 0,
		    opnd2);
	    CACHE_STACK_INFO();
	}
	if (dictPtr == NULL) {
	    TclNewObj(dictPtr);
	    allocateDict = 1;
	} else {
	    allocateDict = Tcl_IsShared(dictPtr);
	    if (allocateDict) {
		dictPtr = Tcl_DuplicateObj(dictPtr);
	    }
	}

	switch (*pc) {
	case INST_DICT_SET:
	    cleanup = opnd + 1;
	    result = Tcl_DictObjPutKeyList(interp, dictPtr, opnd,
		    &OBJ_AT_DEPTH(opnd), OBJ_AT_TOS);
	    break;
	case INST_DICT_INCR_IMM:
	    cleanup = 1;
	    opnd = TclGetInt4AtPtr(pc+1);
	    result = Tcl_DictObjGet(interp, dictPtr, OBJ_AT_TOS, &valuePtr);
	    if (result != TCL_OK) {
		break;
	    }
	    if (valuePtr == NULL) {
		Tcl_DictObjPut(NULL, dictPtr, OBJ_AT_TOS, Tcl_NewWideIntObj(opnd));
	    } else {
		TclNewIntObj(value2Ptr, opnd);
		Tcl_IncrRefCount(value2Ptr);
		if (Tcl_IsShared(valuePtr)) {
		    valuePtr = Tcl_DuplicateObj(valuePtr);
		    Tcl_DictObjPut(NULL, dictPtr, OBJ_AT_TOS, valuePtr);
		}
		result = TclIncrObj(interp, valuePtr, value2Ptr);
		if (result == TCL_OK) {
		    TclInvalidateStringRep(dictPtr);
		}
		TclDecrRefCount(value2Ptr);
	    }
	    break;
	case INST_DICT_UNSET:
	    cleanup = opnd;
	    result = Tcl_DictObjRemoveKeyList(interp, dictPtr, opnd,
		    &OBJ_AT_DEPTH(opnd-1));
	    break;
	default:
	    cleanup = 0; /* stop compiler warning */
	    Tcl_Panic("Should not happen!");
	}

	if (result != TCL_OK) {
	    if (allocateDict) {
		TclDecrRefCount(dictPtr);
	    }
	    TRACE_APPEND(("ERROR updating dictionary: %s\n",
		    O2S(Tcl_GetObjResult(interp))));
	    goto checkForCatch;
	}

	if (TclIsVarDirectWritable(varPtr)) {
	    if (allocateDict) {
		value2Ptr = varPtr->value.objPtr;
		Tcl_IncrRefCount(dictPtr);
		if (value2Ptr != NULL) {
		    TclDecrRefCount(value2Ptr);
		}
		varPtr->value.objPtr = dictPtr;
	    }
	    objResultPtr = dictPtr;
	} else {
	    Tcl_IncrRefCount(dictPtr);
	    DECACHE_STACK_INFO();
	    objResultPtr = TclPtrSetVarIdx(interp, varPtr, NULL, NULL, NULL,
		    dictPtr, TCL_LEAVE_ERR_MSG, opnd2);
	    CACHE_STACK_INFO();
	    TclDecrRefCount(dictPtr);
	    if (objResultPtr == NULL) {
		TRACE_ERROR(interp);
		goto gotError;
	    }
	}
#ifndef TCL_COMPILE_DEBUG
	if (*(pc+9) == INST_POP) {
	    NEXT_INST_V(10, cleanup, 0);
	}
#endif
	TRACE_APPEND(("\"%.30s\"\n", O2S(objResultPtr)));
	NEXT_INST_V(9, cleanup, 1);

    case INST_DICT_APPEND:
    case INST_DICT_LAPPEND:
	opnd = TclGetUInt4AtPtr(pc+1);
	varPtr = LOCAL(opnd);
	while (TclIsVarLink(varPtr)) {
	    varPtr = varPtr->value.linkPtr;
	}
	TRACE(("%u => ", opnd));
	if (TclIsVarDirectReadable(varPtr)) {
	    dictPtr = varPtr->value.objPtr;
	} else {
	    DECACHE_STACK_INFO();
	    dictPtr = TclPtrGetVarIdx(interp, varPtr, NULL, NULL, NULL, 0,
		    opnd);
	    CACHE_STACK_INFO();
	}
	if (dictPtr == NULL) {
	    TclNewObj(dictPtr);
	    allocateDict = 1;
	} else {
	    allocateDict = Tcl_IsShared(dictPtr);
	    if (allocateDict) {
		dictPtr = Tcl_DuplicateObj(dictPtr);
	    }
	}

	if (Tcl_DictObjGet(interp, dictPtr, OBJ_UNDER_TOS,
		&valuePtr) != TCL_OK) {
	    if (allocateDict) {
		TclDecrRefCount(dictPtr);
	    }
	    TRACE_ERROR(interp);
	    goto gotError;
	}

	/*
	 * Note that a non-existent key results in a NULL valuePtr, which is a
	 * case handled separately below. What we *can* say at this point is
	 * that the write-back will always succeed.
	 */

	switch (*pc) {
	case INST_DICT_APPEND:
	    if (valuePtr == NULL) {
		Tcl_DictObjPut(NULL, dictPtr, OBJ_UNDER_TOS, OBJ_AT_TOS);
	    } else if (Tcl_IsShared(valuePtr)) {
		valuePtr = Tcl_DuplicateObj(valuePtr);
		Tcl_AppendObjToObj(valuePtr, OBJ_AT_TOS);
		Tcl_DictObjPut(NULL, dictPtr, OBJ_UNDER_TOS, valuePtr);
	    } else {
		Tcl_AppendObjToObj(valuePtr, OBJ_AT_TOS);

		/*
		 * Must invalidate the string representation of dictionary
		 * here because we have directly updated the internal
		 * representation; if we don't, callers could see the wrong
		 * string rep despite the internal version of the dictionary
		 * having the correct value. [Bug 3079830]
		 */

		TclInvalidateStringRep(dictPtr);
	    }
	    break;
	case INST_DICT_LAPPEND:
	    /*
	     * More complex because list-append can fail.
	     */

	    if (valuePtr == NULL) {
		Tcl_DictObjPut(NULL, dictPtr, OBJ_UNDER_TOS,
			Tcl_NewListObj(1, &OBJ_AT_TOS));
		break;
	    } else if (Tcl_IsShared(valuePtr)) {
		valuePtr = Tcl_DuplicateObj(valuePtr);
		if (Tcl_ListObjAppendElement(interp, valuePtr,
			OBJ_AT_TOS) != TCL_OK) {
		    TclDecrRefCount(valuePtr);
		    if (allocateDict) {
			TclDecrRefCount(dictPtr);
		    }
		    TRACE_ERROR(interp);
		    goto gotError;
		}
		Tcl_DictObjPut(NULL, dictPtr, OBJ_UNDER_TOS, valuePtr);
	    } else {
		if (Tcl_ListObjAppendElement(interp, valuePtr,
			OBJ_AT_TOS) != TCL_OK) {
		    if (allocateDict) {
			TclDecrRefCount(dictPtr);
		    }
		    TRACE_ERROR(interp);
		    goto gotError;
		}

		/*
		 * Must invalidate the string representation of dictionary
		 * here because we have directly updated the internal
		 * representation; if we don't, callers could see the wrong
		 * string rep despite the internal version of the dictionary
		 * having the correct value. [Bug 3079830]
		 */

		TclInvalidateStringRep(dictPtr);
	    }
	    break;
	default:
	    Tcl_Panic("Should not happen!");
	}

	if (TclIsVarDirectWritable(varPtr)) {
	    if (allocateDict) {
		value2Ptr = varPtr->value.objPtr;
		Tcl_IncrRefCount(dictPtr);
		if (value2Ptr != NULL) {
		    TclDecrRefCount(value2Ptr);
		}
		varPtr->value.objPtr = dictPtr;
	    }
	    objResultPtr = dictPtr;
	} else {
	    Tcl_IncrRefCount(dictPtr);
	    DECACHE_STACK_INFO();
	    objResultPtr = TclPtrSetVarIdx(interp, varPtr, NULL, NULL, NULL,
		    dictPtr, TCL_LEAVE_ERR_MSG, opnd);
	    CACHE_STACK_INFO();
	    TclDecrRefCount(dictPtr);
	    if (objResultPtr == NULL) {
		TRACE_ERROR(interp);
		goto gotError;
	    }
	}
#ifndef TCL_COMPILE_DEBUG
	if (*(pc+5) == INST_POP) {
	    NEXT_INST_F(6, 2, 0);
	}
#endif
	TRACE_APPEND(("%.30s\n", O2S(objResultPtr)));
	NEXT_INST_F(5, 2, 1);

    case INST_DICT_FIRST:
	opnd = TclGetUInt4AtPtr(pc+1);
	TRACE(("%u => ", opnd));
	dictPtr = POP_OBJECT();
	searchPtr = (Tcl_DictSearch *)Tcl_Alloc(sizeof(Tcl_DictSearch));
	if (Tcl_DictObjFirst(interp, dictPtr, searchPtr, &keyPtr,
		&valuePtr, &done) != TCL_OK) {

	    /*
	     * dictPtr is no longer on the stack, and we're not
	     * moving it into the internalrep of an iterator.  We need
	     * to drop the refcount [Tcl Bug 9b352768e6].
	     */

	    Tcl_DecrRefCount(dictPtr);
	    Tcl_Free(searchPtr);
	    TRACE_ERROR(interp);
	    goto gotError;
	}
	{
	    Tcl_ObjInternalRep ir;
	    TclNewObj(statePtr);
	    ir.twoPtrValue.ptr1 = searchPtr;
	    ir.twoPtrValue.ptr2 = dictPtr;
	    Tcl_StoreInternalRep(statePtr, &dictIteratorType, &ir);
	}
	varPtr = LOCAL(opnd);
	if (varPtr->value.objPtr) {
	    if (TclHasInternalRep(varPtr->value.objPtr, &dictIteratorType)) {
		Tcl_Panic("mis-issued dictFirst!");
	    }
	    TclDecrRefCount(varPtr->value.objPtr);
	}
	varPtr->value.objPtr = statePtr;
	Tcl_IncrRefCount(statePtr);
	goto pushDictIteratorResult;

    case INST_DICT_NEXT:
	opnd = TclGetUInt4AtPtr(pc+1);
	TRACE(("%u => ", opnd));
	statePtr = (*LOCAL(opnd)).value.objPtr;
	{
	    const Tcl_ObjInternalRep *irPtr;

	    if (statePtr &&
		    (irPtr = TclFetchInternalRep(statePtr, &dictIteratorType))) {
		searchPtr = (Tcl_DictSearch *)irPtr->twoPtrValue.ptr1;
		Tcl_DictObjNext(searchPtr, &keyPtr, &valuePtr, &done);
	    } else {
		Tcl_Panic("mis-issued dictNext!");
	    }
	}
    pushDictIteratorResult:
	if (done) {
	    TclNewObj(emptyPtr);
	    PUSH_OBJECT(emptyPtr);
	    PUSH_OBJECT(emptyPtr);
	} else {
	    PUSH_OBJECT(valuePtr);
	    PUSH_OBJECT(keyPtr);
	}
	TRACE_APPEND(("\"%.30s\" \"%.30s\" %d\n",
		O2S(OBJ_UNDER_TOS), O2S(OBJ_AT_TOS), done));

	/*
	 * The INST_DICT_FIRST and INST_DICT_NEXT instructsions are always
	 * followed by a conditional jump, so we can take advantage of this to
	 * do some peephole optimization (note that we're careful to not close
	 * out someone doing something else).
	 */

	JUMP_PEEPHOLE_F(done, 5, 0);

    case INST_DICT_UPDATE_START:
	opnd = TclGetUInt4AtPtr(pc+1);
	opnd2 = TclGetUInt4AtPtr(pc+5);
	TRACE(("%u => ", opnd));
	varPtr = LOCAL(opnd);
	duiPtr = (DictUpdateInfo *)codePtr->auxDataArrayPtr[opnd2].clientData;
	while (TclIsVarLink(varPtr)) {
	    varPtr = varPtr->value.linkPtr;
	}
	if (TclIsVarDirectReadable(varPtr)) {
	    dictPtr = varPtr->value.objPtr;
	} else {
	    DECACHE_STACK_INFO();
	    dictPtr = TclPtrGetVarIdx(interp, varPtr, NULL, NULL, NULL,
		    TCL_LEAVE_ERR_MSG, opnd);
	    CACHE_STACK_INFO();
	    if (dictPtr == NULL) {
		TRACE_ERROR(interp);
		goto gotError;
	    }
	}
	Tcl_IncrRefCount(dictPtr);
	if (TclListObjGetElements(interp, OBJ_AT_TOS, &length,
		&keyPtrPtr) != TCL_OK) {
	    TRACE_ERROR(interp);
	    goto gotError;
	}
	if ((size_t)length != duiPtr->length) {
	    Tcl_Panic("dictUpdateStart argument length mismatch");
	}
	for (i=0 ; i<length ; i++) {
	    if (Tcl_DictObjGet(interp, dictPtr, keyPtrPtr[i],
		    &valuePtr) != TCL_OK) {
		TRACE_ERROR(interp);
		Tcl_DecrRefCount(dictPtr);
		goto gotError;
	    }
	    varPtr = LOCAL(duiPtr->varIndices[i]);
	    while (TclIsVarLink(varPtr)) {
		varPtr = varPtr->value.linkPtr;
	    }
	    DECACHE_STACK_INFO();
	    if (valuePtr == NULL) {
		TclObjUnsetVar2(interp,
			localName(iPtr->varFramePtr, duiPtr->varIndices[i]),
			NULL, 0);
	    } else if (TclPtrSetVarIdx(interp, varPtr, NULL, NULL, NULL,
		    valuePtr, TCL_LEAVE_ERR_MSG,
		    duiPtr->varIndices[i]) == NULL) {
		CACHE_STACK_INFO();
		TRACE_ERROR(interp);
		Tcl_DecrRefCount(dictPtr);
		goto gotError;
	    }
	    CACHE_STACK_INFO();
	}
	TclDecrRefCount(dictPtr);
	TRACE_APPEND(("OK\n"));
	NEXT_INST_F(9, 0, 0);

    case INST_DICT_UPDATE_END:
	opnd = TclGetUInt4AtPtr(pc+1);
	opnd2 = TclGetUInt4AtPtr(pc+5);
	TRACE(("%u => ", opnd));
	varPtr = LOCAL(opnd);
	duiPtr = (DictUpdateInfo *)codePtr->auxDataArrayPtr[opnd2].clientData;
	while (TclIsVarLink(varPtr)) {
	    varPtr = varPtr->value.linkPtr;
	}
	if (TclIsVarDirectReadable(varPtr)) {
	    dictPtr = varPtr->value.objPtr;
	} else {
	    DECACHE_STACK_INFO();
	    dictPtr = TclPtrGetVarIdx(interp, varPtr, NULL, NULL, NULL, 0,
		    opnd);
	    CACHE_STACK_INFO();
	}
	if (dictPtr == NULL) {
	    TRACE_APPEND(("storage was unset\n"));
	    NEXT_INST_F(9, 1, 0);
	}
	if (Tcl_DictObjSize(interp, dictPtr, &length) != TCL_OK
		|| TclListObjGetElements(interp, OBJ_AT_TOS, &length,
			&keyPtrPtr) != TCL_OK) {
	    TRACE_ERROR(interp);
	    goto gotError;
	}
	allocdict = Tcl_IsShared(dictPtr);
	if (allocdict) {
	    dictPtr = Tcl_DuplicateObj(dictPtr);
	}
	if (length > 0) {
	    TclInvalidateStringRep(dictPtr);
	}
	for (i=0 ; i<length ; i++) {
	    Var *var2Ptr = LOCAL(duiPtr->varIndices[i]);

	    while (TclIsVarLink(var2Ptr)) {
		var2Ptr = var2Ptr->value.linkPtr;
	    }
	    if (TclIsVarDirectReadable(var2Ptr)) {
		valuePtr = var2Ptr->value.objPtr;
	    } else {
		DECACHE_STACK_INFO();
		valuePtr = TclPtrGetVarIdx(interp, var2Ptr, NULL, NULL, NULL,
			0, duiPtr->varIndices[i]);
		CACHE_STACK_INFO();
	    }
	    if (valuePtr == NULL) {
		Tcl_DictObjRemove(interp, dictPtr, keyPtrPtr[i]);
	    } else if (dictPtr == valuePtr) {
		Tcl_DictObjPut(interp, dictPtr, keyPtrPtr[i],
			Tcl_DuplicateObj(valuePtr));
	    } else {
		Tcl_DictObjPut(interp, dictPtr, keyPtrPtr[i], valuePtr);
	    }
	}
	if (TclIsVarDirectWritable(varPtr)) {
	    Tcl_IncrRefCount(dictPtr);
	    TclDecrRefCount(varPtr->value.objPtr);
	    varPtr->value.objPtr = dictPtr;
	} else {
	    DECACHE_STACK_INFO();
	    objResultPtr = TclPtrSetVarIdx(interp, varPtr, NULL, NULL, NULL,
		    dictPtr, TCL_LEAVE_ERR_MSG, opnd);
	    CACHE_STACK_INFO();
	    if (objResultPtr == NULL) {
		if (allocdict) {
		    TclDecrRefCount(dictPtr);
		}
		TRACE_ERROR(interp);
		goto gotError;
	    }
	}
	TRACE_APPEND(("written back\n"));
	NEXT_INST_F(9, 1, 0);

    case INST_DICT_EXPAND:
	dictPtr = OBJ_UNDER_TOS;
	listPtr = OBJ_AT_TOS;
	TRACE(("\"%.30s\" \"%.30s\" =>", O2S(dictPtr), O2S(listPtr)));
	if (TclListObjGetElements(interp, listPtr, &objc, &objv) != TCL_OK) {
	    TRACE_ERROR(interp);
	    goto gotError;
	}
	objResultPtr = TclDictWithInit(interp, dictPtr, objc, objv);
	if (objResultPtr == NULL) {
	    TRACE_ERROR(interp);
	    goto gotError;
	}
	TRACE_APPEND(("\"%.30s\"\n", O2S(objResultPtr)));
	NEXT_INST_F(1, 2, 1);

    case INST_DICT_RECOMBINE_STK:
	keysPtr = POP_OBJECT();
	varNamePtr = OBJ_UNDER_TOS;
	listPtr = OBJ_AT_TOS;
	TRACE(("\"%.30s\" \"%.30s\" \"%.30s\" => ",
		O2S(varNamePtr), O2S(valuePtr), O2S(keysPtr)));
	if (TclListObjGetElements(interp, listPtr, &objc, &objv) != TCL_OK) {
	    TRACE_ERROR(interp);
	    TclDecrRefCount(keysPtr);
	    goto gotError;
	}
	varPtr = TclObjLookupVarEx(interp, varNamePtr, NULL,
		TCL_LEAVE_ERR_MSG, "set", 1, 1, &arrayPtr);
	if (varPtr == NULL) {
	    TRACE_ERROR(interp);
	    TclDecrRefCount(keysPtr);
	    goto gotError;
	}
	DECACHE_STACK_INFO();
	result = TclDictWithFinish(interp, varPtr,arrayPtr,varNamePtr,NULL,-1,
		objc, objv, keysPtr);
	CACHE_STACK_INFO();
	TclDecrRefCount(keysPtr);
	if (result != TCL_OK) {
	    TRACE_ERROR(interp);
	    goto gotError;
	}
	TRACE_APPEND(("OK\n"));
	NEXT_INST_F(1, 2, 0);

    case INST_DICT_RECOMBINE_IMM:
	opnd = TclGetUInt4AtPtr(pc+1);
	listPtr = OBJ_UNDER_TOS;
	keysPtr = OBJ_AT_TOS;
	varPtr = LOCAL(opnd);
	TRACE(("%u <- \"%.30s\" \"%.30s\" => ", opnd, O2S(valuePtr),
		O2S(keysPtr)));
	if (TclListObjGetElements(interp, listPtr, &objc, &objv) != TCL_OK) {
	    TRACE_ERROR(interp);
	    goto gotError;
	}
	while (TclIsVarLink(varPtr)) {
	    varPtr = varPtr->value.linkPtr;
	}
	DECACHE_STACK_INFO();
	result = TclDictWithFinish(interp, varPtr, NULL, NULL, NULL, opnd,
		objc, objv, keysPtr);
	CACHE_STACK_INFO();
	if (result != TCL_OK) {
	    TRACE_ERROR(interp);
	    goto gotError;
	}
	TRACE_APPEND(("OK\n"));
	NEXT_INST_F(5, 2, 0);
    }
    break;

    /*
     *	   End of dictionary-related instructions.
     * -----------------------------------------------------------------
     */

    case INST_CLOCK_READ:
	{			/* Read the wall clock */
	    Tcl_WideInt wval;
	    Tcl_Time now;
	    switch(TclGetUInt1AtPtr(pc+1)) {
	    case 0:		/* clicks */
#ifdef TCL_WIDE_CLICKS
		wval = TclpGetWideClicks();
#else
		wval = (Tcl_WideInt) TclpGetClicks();
#endif
		break;
	    case 1:		/* microseconds */
		Tcl_GetTime(&now);
		wval = (Tcl_WideInt) now.sec * 1000000 + now.usec;
		break;
	    case 2:		/* milliseconds */
		Tcl_GetTime(&now);
		wval = (Tcl_WideInt) now.sec * 1000 + now.usec / 1000;
		break;
	    case 3:		/* seconds */
		Tcl_GetTime(&now);
		wval = (Tcl_WideInt) now.sec;
		break;
	    default:
		Tcl_Panic("clockRead instruction with unknown clock#");
	    }
	    TclNewIntObj(objResultPtr, wval);
	    TRACE_WITH_OBJ(("=> "), objResultPtr);
	    NEXT_INST_F(2, 0, 1);
	}
	break;

    default:
	Tcl_Panic("TclNRExecuteByteCode: unrecognized opCode %u", *pc);
    } /* end of switch on opCode */

    /*
     * Block for variables needed to process exception returns.
     */

    {
	ExceptionRange *rangePtr;
				/* Points to closest loop or catch exception
				 * range enclosing the pc. Used by various
				 * instructions and processCatch to process
				 * break, continue, and errors. */
	const char *bytes;

	/*
	 * An external evaluation (INST_INVOKE or INST_EVAL) returned
	 * something different from TCL_OK, or else INST_BREAK or
	 * INST_CONTINUE were called.
	 */

    processExceptionReturn:
#ifdef TCL_COMPILE_DEBUG
	switch (*pc) {
	case INST_INVOKE_STK1:
	    opnd = TclGetUInt1AtPtr(pc+1);
	    TRACE(("%u => ... after \"%.20s\": ", opnd, cmdNameBuf));
	    break;
	case INST_INVOKE_STK4:
	    opnd = TclGetUInt4AtPtr(pc+1);
	    TRACE(("%u => ... after \"%.20s\": ", opnd, cmdNameBuf));
	    break;
	case INST_EVAL_STK:
	    /*
	     * Note that the object at stacktop has to be used before doing
	     * the cleanup.
	     */

	    TRACE(("\"%.30s\" => ", O2S(OBJ_AT_TOS)));
	    break;
	default:
	    TRACE(("=> "));
	}
#endif
	if ((result == TCL_CONTINUE) || (result == TCL_BREAK)) {
	    rangePtr = GetExceptRangeForPc(pc, result, codePtr);
	    if (rangePtr == NULL) {
		TRACE_APPEND(("no encl. loop or catch, returning %s\n",
			StringForResultCode(result)));
		goto abnormalReturn;
	    }
	    if (rangePtr->type == CATCH_EXCEPTION_RANGE) {
		TRACE_APPEND(("%s ...\n", StringForResultCode(result)));
		goto processCatch;
	    }
	    while (cleanup--) {
		valuePtr = POP_OBJECT();
		TclDecrRefCount(valuePtr);
	    }
	    if (result == TCL_BREAK) {
		result = TCL_OK;
		pc = (codePtr->codeStart + rangePtr->breakOffset);
		TRACE_APPEND(("%s, range at %d, new pc %d\n",
			StringForResultCode(result),
			rangePtr->codeOffset, rangePtr->breakOffset));
		NEXT_INST_F(0, 0, 0);
	    }
	    if (rangePtr->continueOffset == -1) {
		TRACE_APPEND(("%s, loop w/o continue, checking for catch\n",
			StringForResultCode(result)));
		goto checkForCatch;
	    }
	    result = TCL_OK;
	    pc = (codePtr->codeStart + rangePtr->continueOffset);
	    TRACE_APPEND(("%s, range at %d, new pc %d\n",
		    StringForResultCode(result),
		    rangePtr->codeOffset, rangePtr->continueOffset));
	    NEXT_INST_F(0, 0, 0);
	}
#ifdef TCL_COMPILE_DEBUG
	if (traceInstructions) {
	    objPtr = Tcl_GetObjResult(interp);
	    if ((result != TCL_ERROR) && (result != TCL_RETURN)) {
		TRACE_APPEND(("OTHER RETURN CODE %d, result=\"%.30s\"\n ",
			result, O2S(objPtr)));
	    } else {
		TRACE_APPEND(("%s, result=\"%.30s\"\n",
			StringForResultCode(result), O2S(objPtr)));
	    }
	}
#endif
	goto checkForCatch;

	/*
	 * Division by zero in an expression. Control only reaches this point
	 * by "goto divideByZero".
	 */

    divideByZero:
	Tcl_SetObjResult(interp, Tcl_NewStringObj("divide by zero", -1));
	DECACHE_STACK_INFO();
	Tcl_SetErrorCode(interp, "ARITH", "DIVZERO", "divide by zero", NULL);
	CACHE_STACK_INFO();
	goto gotError;

    outOfMemory:
	Tcl_SetObjResult(interp, Tcl_NewStringObj("out of memory", -1));
	DECACHE_STACK_INFO();
	Tcl_SetErrorCode(interp, "ARITH", "OUTOFMEMORY", "out of memory", NULL);
	CACHE_STACK_INFO();
	goto gotError;

	/*
	 * Exponentiation of zero by negative number in an expression. Control
	 * only reaches this point by "goto exponOfZero".
	 */

    exponOfZero:
	Tcl_SetObjResult(interp, Tcl_NewStringObj(
		"exponentiation of zero by negative power", -1));
	DECACHE_STACK_INFO();
	Tcl_SetErrorCode(interp, "ARITH", "DOMAIN",
		"exponentiation of zero by negative power", NULL);
	CACHE_STACK_INFO();

	/*
	 * Almost all error paths feed through here rather than assigning to
	 * result themselves (for a small but consistent saving).
	 */

    gotError:
	result = TCL_ERROR;

	/*
	 * Execution has generated an "exception" such as TCL_ERROR. If the
	 * exception is an error, record information about what was being
	 * executed when the error occurred. Find the closest enclosing catch
	 * range, if any. If no enclosing catch range is found, stop execution
	 * and return the "exception" code.
	 */

    checkForCatch:
	if (iPtr->execEnvPtr->rewind) {
	    goto abnormalReturn;
	}
	if ((result == TCL_ERROR) && !(iPtr->flags & ERR_ALREADY_LOGGED)) {
	    const unsigned char *pcBeg;
	    size_t xxx1length;

	    bytes = GetSrcInfoForPc(pc, codePtr, &xxx1length, &pcBeg, NULL);
	    DECACHE_STACK_INFO();
	    TclLogCommandInfo(interp, codePtr->source, bytes,
		    bytes ? xxx1length : 0, pcBeg, tosPtr);
	    CACHE_STACK_INFO();
	}
	iPtr->flags &= ~ERR_ALREADY_LOGGED;

	/*
	 * Clear all expansions that may have started after the last
	 * INST_BEGIN_CATCH.
	 */

	while (auxObjList) {
	    if ((catchTop != initCatchTop)
		    && (*catchTop > (ptrdiff_t)
			auxObjList->internalRep.twoPtrValue.ptr2)) {
		break;
	    }
	    POP_TAUX_OBJ();
	}

	/*
	 * We must not catch if the script in progress has been canceled with
	 * the TCL_CANCEL_UNWIND flag. Instead, it blows outwards until we
	 * either hit another interpreter (presumably where the script in
	 * progress has not been canceled) or we get to the top-level. We do
	 * NOT modify the interpreter result here because we know it will
	 * already be set prior to vectoring down to this point in the code.
	 */

	if (TclCanceled(iPtr) && (Tcl_Canceled(interp, 0) == TCL_ERROR)) {
#ifdef TCL_COMPILE_DEBUG
	    if (traceInstructions) {
		fprintf(stdout, "   ... cancel with unwind, returning %s\n",
			StringForResultCode(result));
	    }
#endif
	    goto abnormalReturn;
	}

	/*
	 * We must not catch an exceeded limit. Instead, it blows outwards
	 * until we either hit another interpreter (presumably where the limit
	 * is not exceeded) or we get to the top-level.
	 */

	if (TclLimitExceeded(iPtr->limit)) {
#ifdef TCL_COMPILE_DEBUG
	    if (traceInstructions) {
		fprintf(stdout, "   ... limit exceeded, returning %s\n",
			StringForResultCode(result));
	    }
#endif
	    goto abnormalReturn;
	}
	if (catchTop == initCatchTop) {
#ifdef TCL_COMPILE_DEBUG
	    if (traceInstructions) {
		fprintf(stdout, "   ... no enclosing catch, returning %s\n",
			StringForResultCode(result));
	    }
#endif
	    goto abnormalReturn;
	}
	rangePtr = GetExceptRangeForPc(pc, TCL_ERROR, codePtr);
	if (rangePtr == NULL) {
	    /*
	     * This is only possible when compiling a [catch] that sends its
	     * script to INST_EVAL. Cannot correct the compiler without
	     * breaking compat with previous .tbc compiled scripts.
	     */

#ifdef TCL_COMPILE_DEBUG
	    if (traceInstructions) {
		fprintf(stdout, "   ... no enclosing catch, returning %s\n",
			StringForResultCode(result));
	    }
#endif
	    goto abnormalReturn;
	}

	/*
	 * A catch exception range (rangePtr) was found to handle an
	 * "exception". It was found either by checkForCatch just above or by
	 * an instruction during break, continue, or error processing. Jump to
	 * its catchOffset after unwinding the operand stack to the depth it
	 * had when starting to execute the range's catch command.
	 */

    processCatch:
	while (CURR_DEPTH > *catchTop) {
	    valuePtr = POP_OBJECT();
	    TclDecrRefCount(valuePtr);
	}
#ifdef TCL_COMPILE_DEBUG
	if (traceInstructions) {
	    fprintf(stdout, "  ... found catch at %d, catchTop=%d, "
		    "unwound to %ld, new pc %u\n",
		    rangePtr->codeOffset, (int) (catchTop - initCatchTop - 1),
		    (long) *catchTop, (unsigned) rangePtr->catchOffset);
	}
#endif
	pc = (codePtr->codeStart + rangePtr->catchOffset);
	NEXT_INST_F(0, 0, 0);	/* Restart the execution loop at pc. */

	/*
	 * end of infinite loop dispatching on instructions.
	 */

	/*
	 * Done or abnormal return code. Restore the stack to state it had when
	 * starting to execute the ByteCode. Panic if the stack is below the
	 * initial level.
	 */

    abnormalReturn:
	TCL_DTRACE_INST_LAST();

	/*
	 * Clear all expansions and same-level NR calls.
	 *
	 * Note that expansion markers have a NULL type; avoid removing other
	 * markers.
	 */

	while (auxObjList) {
	    POP_TAUX_OBJ();
	}
	while (tosPtr > initTosPtr) {
	    objPtr = POP_OBJECT();
	    Tcl_DecrRefCount(objPtr);
	}

	if (tosPtr < initTosPtr) {
	    fprintf(stderr,
		    "\nTclNRExecuteByteCode: abnormal return at pc %u: "
		    "stack top %d < entry stack top %d\n",
		    (unsigned)(pc - codePtr->codeStart),
		    (unsigned) CURR_DEPTH, (unsigned) 0);
	    Tcl_Panic("TclNRExecuteByteCode execution failure: end stack top < start stack top");
	}
	CLANG_ASSERT(bcFramePtr);
    }

    iPtr->cmdFramePtr = bcFramePtr->nextPtr;
    TclReleaseByteCode(codePtr);
    TclStackFree(interp, TD);	/* free my stack */

    return result;

    /*
     * INST_START_CMD failure case removed where it doesn't bother that much
     *
     * Remark that if the interpreter is marked for deletion its
     * compileEpoch is modified, so that the epoch check also verifies
     * that the interp is not deleted. If no outside call has been made
     * since the last check, it is safe to omit the check.

     * case INST_START_CMD:
     */

	instStartCmdFailed:
	{
	    const char *bytes;
	    size_t xxx1length;

	    xxx1length = 0;

	    if (TclInterpReady(interp) == TCL_ERROR) {
		goto gotError;
	    }

	    /*
	     * We used to switch to direct eval; for NRE-awareness we now
	     * compile and eval the command so that this evaluation does not
	     * add a new TEBC instance. Bug [2910748], bug [fa6bf38d07]
	     *
	     * TODO: recompile, search this command and eval a code starting from,
	     * so that this evaluation does not add a new TEBC instance without
	     * NRE-trampoline.
	     */

	    codePtr->flags |= TCL_BYTECODE_RECOMPILE;
	    bytes = GetSrcInfoForPc(pc, codePtr, &xxx1length, NULL, NULL);
	    opnd = TclGetUInt4AtPtr(pc+1);
	    pc += (opnd-1);
	    assert(bytes);
	    PUSH_OBJECT(Tcl_NewStringObj(bytes, xxx1length));
	    goto instEvalStk;
	}
}

#undef codePtr
#undef iPtr
#undef bcFramePtr
#undef initCatchTop
#undef initTosPtr
#undef auxObjList
#undef catchTop
#undef TCONST
#undef esPtr

static int
FinalizeOONext(
    ClientData data[],
    Tcl_Interp *interp,
    int result)
{
    Interp *iPtr = (Interp *) interp;
    CallContext *contextPtr = (CallContext *)data[1];

    /*
     * Reset the variable lookup frame.
     */

    iPtr->varFramePtr = (CallFrame *)data[0];

    /*
     * Restore the call chain context index as we've finished the inner invoke
     * and want to operate in the outer context again.
     */

    contextPtr->index = PTR2INT(data[2]);
    contextPtr->skip = PTR2INT(data[3]);
    contextPtr->oPtr->flags &= ~FILTER_HANDLING;
    return result;
}

static int
FinalizeOONextFilter(
    ClientData data[],
    Tcl_Interp *interp,
    int result)
{
    Interp *iPtr = (Interp *) interp;
    CallContext *contextPtr = (CallContext *)data[1];

    /*
     * Reset the variable lookup frame.
     */

    iPtr->varFramePtr = (CallFrame *)data[0];

    /*
     * Restore the call chain context index as we've finished the inner invoke
     * and want to operate in the outer context again.
     */

    contextPtr->index = PTR2INT(data[2]);
    contextPtr->skip = PTR2INT(data[3]);
    contextPtr->oPtr->flags |= FILTER_HANDLING;
    return result;
}

/*
 * WidePwrSmallExpon --
 *
 * Helper to calculate small powers of integers whose result is wide.
 */
static inline Tcl_WideInt
WidePwrSmallExpon(Tcl_WideInt w1, long exponent) {

    Tcl_WideInt wResult;

    wResult = w1 * w1;		/* b**2 */
    switch (exponent) {
    case 2:
	break;
    case 3:
	wResult *= w1;		/* b**3 */
	break;
    case 4:
	wResult *= wResult;	/* b**4 */
	break;
    case 5:
	wResult *= wResult;	/* b**4 */
	wResult *= w1;		/* b**5 */
	break;
    case 6:
	wResult *= w1;		/* b**3 */
	wResult *= wResult;	/* b**6 */
	break;
    case 7:
	wResult *= w1;		/* b**3 */
	wResult *= wResult;	/* b**6 */
	wResult *= w1;		/* b**7 */
	break;
    case 8:
	wResult *= wResult;	/* b**4 */
	wResult *= wResult;	/* b**8 */
	break;
    case 9:
	wResult *= wResult;	/* b**4 */
	wResult *= wResult;	/* b**8 */
	wResult *= w1;		/* b**9 */
	break;
    case 10:
	wResult *= wResult;	/* b**4 */
	wResult *= w1;		/* b**5 */
	wResult *= wResult;	/* b**10 */
	break;
    case 11:
	wResult *= wResult;	/* b**4 */
	wResult *= w1;		/* b**5 */
	wResult *= wResult;	/* b**10 */
	wResult *= w1;		/* b**11 */
	break;
    case 12:
	wResult *= w1;		/* b**3 */
	wResult *= wResult;	/* b**6 */
	wResult *= wResult;	/* b**12 */
	break;
    case 13:
	wResult *= w1;		/* b**3 */
	wResult *= wResult;	/* b**6 */
	wResult *= wResult;	/* b**12 */
	wResult *= w1;		/* b**13 */
	break;
    case 14:
	wResult *= w1;		/* b**3 */
	wResult *= wResult;	/* b**6 */
	wResult *= w1;		/* b**7 */
	wResult *= wResult;	/* b**14 */
	break;
    case 15:
	wResult *= w1;		/* b**3 */
	wResult *= wResult;	/* b**6 */
	wResult *= w1;		/* b**7 */
	wResult *= wResult;	/* b**14 */
	wResult *= w1;		/* b**15 */
	break;
    case 16:
	wResult *= wResult;	/* b**4 */
	wResult *= wResult;	/* b**8 */
	wResult *= wResult;	/* b**16 */
	break;
    }
    return wResult;
}
/*
 *----------------------------------------------------------------------
 *
 * ExecuteExtendedBinaryMathOp, ExecuteExtendedUnaryMathOp --
 *
 *	These functions do advanced math for binary and unary operators
 *	respectively, so that the main TEBC code does not bear the cost of
 *	them.
 *
 * Results:
 *	A Tcl_Obj* result, or a NULL (in which case valuePtr is updated to
 *	hold the result value), or one of the special flag values
 *	GENERAL_ARITHMETIC_ERROR, EXPONENT_OF_ZERO or DIVIDED_BY_ZERO. The
 *	latter two signify a zero value raised to a negative power or a value
 *	divided by zero, respectively. With GENERAL_ARITHMETIC_ERROR, all
 *	error information will have already been reported in the interpreter
 *	result.
 *
 * Side effects:
 *	May update the Tcl_Obj indicated valuePtr if it is unshared. Will
 *	return a NULL when that happens.
 *
 *----------------------------------------------------------------------
 */

static Tcl_Obj *
ExecuteExtendedBinaryMathOp(
    Tcl_Interp *interp,		/* Where to report errors. */
    int opcode,			/* What operation to perform. */
    Tcl_Obj **constants,	/* The execution environment's constants. */
    Tcl_Obj *valuePtr,		/* The first operand on the stack. */
    Tcl_Obj *value2Ptr)		/* The second operand on the stack. */
{
#define WIDE_RESULT(w) \
    if (Tcl_IsShared(valuePtr)) {		\
	return Tcl_NewWideIntObj(w);		\
    } else {					\
	TclSetIntObj(valuePtr, w);		\
	return NULL;				\
    }
#define BIG_RESULT(b) \
    if (Tcl_IsShared(valuePtr)) {		\
	return Tcl_NewBignumObj(b);		\
    } else {					\
	Tcl_SetBignumObj(valuePtr, b);		\
	return NULL;				\
    }
#define DOUBLE_RESULT(d) \
    if (Tcl_IsShared(valuePtr)) {		\
	TclNewDoubleObj(objResultPtr, (d));	\
	return objResultPtr;			\
    } else {					\
	Tcl_SetDoubleObj(valuePtr, (d));	\
	return NULL;				\
    }

    int type1, type2;
    ClientData ptr1, ptr2;
    double d1, d2, dResult;
    Tcl_WideInt w1, w2, wResult;
    mp_int big1, big2, bigResult, bigRemainder;
    Tcl_Obj *objResultPtr;
    int invalid, zero;
    long shift;
	mp_err err;

    (void) GetNumberFromObj(NULL, valuePtr, &ptr1, &type1);
    (void) GetNumberFromObj(NULL, value2Ptr, &ptr2, &type2);

    switch (opcode) {
    case INST_MOD:
	/* TODO: Attempts to re-use unshared operands on stack */

	w2 = 0;			/* silence gcc warning */
	if (type2 == TCL_NUMBER_INT) {
	    w2 = *((const Tcl_WideInt *)ptr2);
	    if (w2 == 0) {
		return DIVIDED_BY_ZERO;
	    }
	    if ((w2 == 1) || (w2 == -1)) {
		/*
		 * Div. by |1| always yields remainder of 0.
		 */

		return constants[0];
	    }
	}
	if (type1 == TCL_NUMBER_INT) {
	    w1 = *((const Tcl_WideInt *)ptr1);

	    if (w1 == 0) {
		/*
		 * 0 % (non-zero) always yields remainder of 0.
		 */

		return constants[0];
	    }
	    if (type2 == TCL_NUMBER_INT) {
		Tcl_WideInt wQuotient, wRemainder;
		w2 = *((const Tcl_WideInt *)ptr2);
		wQuotient = w1 / w2;

		/*
		 * Force Tcl's integer division rules.
		 * TODO: examine for logic simplification
		 */

		if (((wQuotient < (Tcl_WideInt) 0)
			|| ((wQuotient == (Tcl_WideInt) 0)
			&& ((w1 < 0 && w2 > 0)
			|| (w1 > 0 && w2 < 0))))
			&& (wQuotient * w2 != w1)) {
		    wQuotient -= (Tcl_WideInt) 1;
		}
		wRemainder = w1 - w2*wQuotient;
		WIDE_RESULT(wRemainder);
	    }

	    Tcl_TakeBignumFromObj(NULL, value2Ptr, &big2);

	    /* TODO: internals intrusion */
	    if ((w1 > ((Tcl_WideInt) 0)) ^ !mp_isneg(&big2)) {
		/*
		 * Arguments are opposite sign; remainder is sum.
		 */

		err = mp_init_i64(&big1, w1);
		if (err == MP_OKAY) {
		    err = mp_add(&big2, &big1, &big2);
		    mp_clear(&big1);
		}
		if (err != MP_OKAY) {
		    return OUT_OF_MEMORY;
		}
		BIG_RESULT(&big2);
	    }

	    /*
	     * Arguments are same sign; remainder is first operand.
	     */

	    mp_clear(&big2);
	    return NULL;
	}
	Tcl_GetBignumFromObj(NULL, valuePtr, &big1);
	Tcl_GetBignumFromObj(NULL, value2Ptr, &big2);
	err = mp_init_multi(&bigResult, &bigRemainder, NULL);
	if (err == MP_OKAY) {
	    err = mp_div(&big1, &big2, &bigResult, &bigRemainder);
	}
	if ((err == MP_OKAY) && !mp_iszero(&bigRemainder) && (bigRemainder.sign != big2.sign)) {
	    /*
	     * Convert to Tcl's integer division rules.
	     */

	    if ((mp_sub_d(&bigResult, 1, &bigResult) != MP_OKAY)
		    || (mp_add(&bigRemainder, &big2, &bigRemainder) != MP_OKAY)) {
		return OUT_OF_MEMORY;
	    }
	}
	err = mp_copy(&bigRemainder, &bigResult);
	mp_clear(&bigRemainder);
	mp_clear(&big1);
	mp_clear(&big2);
	if (err != MP_OKAY) {
	    return OUT_OF_MEMORY;
	}
	BIG_RESULT(&bigResult);

    case INST_LSHIFT:
    case INST_RSHIFT: {
	/*
	 * Reject negative shift argument.
	 */

	switch (type2) {
	case TCL_NUMBER_INT:
	    invalid = (*((const Tcl_WideInt *)ptr2) < 0);
	    break;
	case TCL_NUMBER_BIG:
	    Tcl_TakeBignumFromObj(NULL, value2Ptr, &big2);
	    invalid = mp_isneg(&big2);
	    mp_clear(&big2);
	    break;
	default:
	    /* Unused, here to silence compiler warning */
	    invalid = 0;
	}
	if (invalid) {
	    Tcl_SetObjResult(interp, Tcl_NewStringObj(
		    "negative shift argument", -1));
	    return GENERAL_ARITHMETIC_ERROR;
	}

	/*
	 * Zero shifted any number of bits is still zero.
	 */

	if ((type1==TCL_NUMBER_INT) && (*((const Tcl_WideInt *)ptr1) == 0)) {
	    return constants[0];
	}

	if (opcode == INST_LSHIFT) {
	    /*
	     * Large left shifts create integer overflow.
	     *
	     * BEWARE! Can't use Tcl_GetIntFromObj() here because that
	     * converts values in the (unsigned) range to their signed int
	     * counterparts, leading to incorrect results.
	     */

	    if ((type2 != TCL_NUMBER_INT)
		    || (*((const Tcl_WideInt *)ptr2) > INT_MAX)) {
		/*
		 * Technically, we could hold the value (1 << (INT_MAX+1)) in
		 * an mp_int, but since we're using mp_mul_2d() to do the
		 * work, and it takes only an int argument, that's a good
		 * place to draw the line.
		 */

		Tcl_SetObjResult(interp, Tcl_NewStringObj(
			"integer value too large to represent", -1));
		return GENERAL_ARITHMETIC_ERROR;
	    }
	    shift = (int)(*((const Tcl_WideInt *)ptr2));

	    /*
	     * Handle shifts within the native wide range.
	     */

	    if ((type1 == TCL_NUMBER_INT)
		    && ((size_t)shift < CHAR_BIT*sizeof(Tcl_WideInt))) {
		w1 = *((const Tcl_WideInt *)ptr1);
		if (!((w1>0 ? w1 : ~w1)
			& -(((Tcl_WideInt)1)
			<< (CHAR_BIT*sizeof(Tcl_WideInt) - 1 - shift)))) {
		    WIDE_RESULT(w1 << shift);
		}
	    }
	} else {
	    /*
	     * Quickly force large right shifts to 0 or -1.
	     */

	    if ((type2 != TCL_NUMBER_INT)
		    || (*(const Tcl_WideInt *)ptr2 > INT_MAX)) {
		/*
		 * Again, technically, the value to be shifted could be an
		 * mp_int so huge that a right shift by (INT_MAX+1) bits could
		 * not take us to the result of 0 or -1, but since we're using
		 * mp_div_2d to do the work, and it takes only an int
		 * argument, we draw the line there.
		 */

		switch (type1) {
		case TCL_NUMBER_INT:
		    zero = (*(const Tcl_WideInt *)ptr1 > 0);
		    break;
		case TCL_NUMBER_BIG:
		    Tcl_TakeBignumFromObj(NULL, valuePtr, &big1);
		    zero = !mp_isneg(&big1);
		    mp_clear(&big1);
		    break;
		default:
		    /* Unused, here to silence compiler warning. */
		    zero = 0;
		}
		if (zero) {
		    return constants[0];
		}
		WIDE_RESULT(-1);
	    }
	    shift = (int)(*(const Tcl_WideInt *)ptr2);

	    /*
	     * Handle shifts within the native wide range.
	     */

	    if (type1 == TCL_NUMBER_INT) {
		w1 = *(const Tcl_WideInt *)ptr1;
		if ((size_t)shift >= CHAR_BIT*sizeof(Tcl_WideInt)) {
		    if (w1 >= 0) {
			return constants[0];
		    }
		    WIDE_RESULT(-1);
		}
		WIDE_RESULT(w1 >> shift);
	    }
	}

	Tcl_TakeBignumFromObj(NULL, valuePtr, &big1);

	err = mp_init(&bigResult);
	if (err == MP_OKAY) {
	    if (opcode == INST_LSHIFT) {
		err = mp_mul_2d(&big1, shift, &bigResult);
	    } else {
		err = mp_signed_rsh(&big1, shift, &bigResult);
	    }
	}
	if (err != MP_OKAY) {
	    return OUT_OF_MEMORY;
	}
	mp_clear(&big1);
	BIG_RESULT(&bigResult);
    }

    case INST_BITOR:
    case INST_BITXOR:
    case INST_BITAND:
	if ((type1 != TCL_NUMBER_INT) || (type2 != TCL_NUMBER_INT)) {
	    Tcl_TakeBignumFromObj(NULL, valuePtr, &big1);
	    Tcl_TakeBignumFromObj(NULL, value2Ptr, &big2);

	    err = mp_init(&bigResult);

	    if (err == MP_OKAY) {
		switch (opcode) {
		case INST_BITAND:
		    err = mp_and(&big1, &big2, &bigResult);
		    break;

		case INST_BITOR:
		    err = mp_or(&big1, &big2, &bigResult);
		    break;

		case INST_BITXOR:
		    err = mp_xor(&big1, &big2, &bigResult);
		    break;
		}
	    }
	    if (err != MP_OKAY) {
		return OUT_OF_MEMORY;
	    }

	    mp_clear(&big1);
	    mp_clear(&big2);
	    BIG_RESULT(&bigResult);
	}

	w1 = *((const Tcl_WideInt *)ptr1);
	w2 = *((const Tcl_WideInt *)ptr2);

	switch (opcode) {
	case INST_BITAND:
	    wResult = w1 & w2;
	    break;
	case INST_BITOR:
	    wResult = w1 | w2;
	    break;
	case INST_BITXOR:
	    wResult = w1 ^ w2;
	    break;
	default:
	    /* Unused, here to silence compiler warning. */
	    wResult = 0;
	}
	WIDE_RESULT(wResult);

    case INST_EXPON: {
	int oddExponent = 0, negativeExponent = 0;
	unsigned short base;

	if ((type1 == TCL_NUMBER_DOUBLE) || (type2 == TCL_NUMBER_DOUBLE)) {
	    Tcl_GetDoubleFromObj(NULL, valuePtr, &d1);
	    Tcl_GetDoubleFromObj(NULL, value2Ptr, &d2);

	    if (d1==0.0 && d2<0.0) {
		return EXPONENT_OF_ZERO;
	    }
	    dResult = pow(d1, d2);
	    goto doubleResult;
	}
	w1 = w2 = 0; /* to silence compiler warning (maybe-uninitialized) */
	if (type2 == TCL_NUMBER_INT) {
	    w2 = *((const Tcl_WideInt *) ptr2);
	    if (w2 == 0) {
		/*
		 * Anything to the zero power is 1.
		 */

		return constants[1];
	    } else if (w2 == 1) {
		/*
		 * Anything to the first power is itself
		 */

		return NULL;
	    }

	    negativeExponent = (w2 < 0);
	    oddExponent = (int) (w2 & (Tcl_WideInt)1);
	} else {
	    Tcl_TakeBignumFromObj(NULL, value2Ptr, &big2);
	    negativeExponent = mp_isneg(&big2);
	    err = mp_mod_2d(&big2, 1, &big2);
	    oddExponent = (err == MP_OKAY) && !mp_iszero(&big2);
	    mp_clear(&big2);
	}

	if (type1 == TCL_NUMBER_INT) {
	    w1 = *((const Tcl_WideInt *)ptr1);

	    if (negativeExponent) {
		switch (w1) {
		case 0:
		    /*
		     * Zero to a negative power is div by zero error.
		     */

		    return EXPONENT_OF_ZERO;
		case -1:
		    if (oddExponent) {
			WIDE_RESULT(-1);
		    }
		    /* fallthrough */
		case 1:
		    /*
		     * 1 to any power is 1.
		     */

		    return constants[1];
		}
	    }
	}
	if (negativeExponent) {

	    /*
	     * Integers with magnitude greater than 1 raise to a negative
	     * power yield the answer zero (see TIP 123).
	     */
	    return constants[0];
	}

	if (type1 != TCL_NUMBER_INT) {
	    goto overflowExpon;
	}

	switch (w1) {
	    case 0:
		/*
		 * Zero to a positive power is zero.
		 */

		return constants[0];
	    case 1:
		/*
		 * 1 to any power is 1.
		 */

		return constants[1];
	    case -1:
		if (!oddExponent) {
		    return constants[1];
		}
		WIDE_RESULT(-1);
	}

	/*
	 * We refuse to accept exponent arguments that exceed one mp_digit
	 * which means the max exponent value is 2**28-1 = 0x0FFFFFFF =
	 * 268435455, which fits into a signed 32 bit int which is within the
	 * range of the long int type. This means any numeric Tcl_Obj value
	 * not using TCL_NUMBER_INT type must hold a value larger than we
	 * accept.
	 */

	if (type2 != TCL_NUMBER_INT) {
	    Tcl_SetObjResult(interp, Tcl_NewStringObj(
		    "exponent too large", -1));
	    return GENERAL_ARITHMETIC_ERROR;
	}

	/* From here (up to overflowExpon) w1 and exponent w2 are wide-int's. */
	assert(type1 == TCL_NUMBER_INT && type2 == TCL_NUMBER_INT);

	if (w1 == 2) {
	    /*
	     * Reduce small powers of 2 to shifts.
	     */

	    if ((Tcl_WideUInt) w2 < (Tcl_WideUInt) CHAR_BIT*sizeof(Tcl_WideInt) - 1) {
		WIDE_RESULT(((Tcl_WideInt) 1) << (int)w2);
	    }
	    goto overflowExpon;
	}
	if (w1 == -2) {
	    int signum = oddExponent ? -1 : 1;

	    /*
	     * Reduce small powers of 2 to shifts.
	     */

	    if ((Tcl_WideUInt) w2 < CHAR_BIT * sizeof(Tcl_WideInt) - 1) {
		WIDE_RESULT(signum * (((Tcl_WideInt) 1) << (int) w2));
	    }
	    goto overflowExpon;
	}
	if (w2 - 2 < (long)MaxBase64Size
		&& w1 <=  MaxBase64[w2 - 2]
		&& w1 >= -MaxBase64[w2 - 2]) {
	    /*
	     * Small powers of integers whose result is wide.
	     */
	    wResult = WidePwrSmallExpon(w1, (long)w2);

	    WIDE_RESULT(wResult);
	}

	/*
	 * Handle cases of powers > 16 that still fit in a 64-bit word by
	 * doing table lookup.
	 */

	if (w1 - 3 >= 0 && w1 - 2 < (long)Exp64IndexSize
		&& w2 - 2 < (long)(Exp64ValueSize + MaxBase64Size)) {
	    base = Exp64Index[w1 - 3]
		    + (unsigned short) (w2 - 2 - MaxBase64Size);
	    if (base < Exp64Index[w1 - 2]) {
		/*
		 * 64-bit number raised to intermediate power, done by
		 * table lookup.
		 */

		WIDE_RESULT(Exp64Value[base]);
	    }
	}

	if (-w1 - 3 >= 0 && -w1 - 2 < (long)Exp64IndexSize
		&& w2 - 2 < (long)(Exp64ValueSize + MaxBase64Size)) {
	    base = Exp64Index[-w1 - 3]
		    + (unsigned short) (w2 - 2 - MaxBase64Size);
	    if (base < Exp64Index[-w1 - 2]) {
		/*
		 * 64-bit number raised to intermediate power, done by
		 * table lookup.
		 */

		wResult = oddExponent ? -Exp64Value[base] : Exp64Value[base];
		WIDE_RESULT(wResult);
	    }
	}

    overflowExpon:

	if ((TclGetWideIntFromObj(NULL, value2Ptr, &w2) != TCL_OK)
		|| (value2Ptr->typePtr != &tclIntType)
		|| (Tcl_WideUInt)w2 >= (1<<28)) {
	    Tcl_SetObjResult(interp, Tcl_NewStringObj(
		    "exponent too large", -1));
	    return GENERAL_ARITHMETIC_ERROR;
	}
	Tcl_TakeBignumFromObj(NULL, valuePtr, &big1);
	err = mp_init(&bigResult);
	if (err == MP_OKAY) {
	    err = mp_expt_u32(&big1, (unsigned int)w2, &bigResult);
	}
	if (err != MP_OKAY) {
	    return OUT_OF_MEMORY;
	}
	mp_clear(&big1);
	BIG_RESULT(&bigResult);
    }

    case INST_ADD:
    case INST_SUB:
    case INST_MULT:
    case INST_DIV:
	if ((type1 == TCL_NUMBER_DOUBLE) || (type2 == TCL_NUMBER_DOUBLE)) {
	    /*
	     * At least one of the values is floating-point, so perform
	     * floating point calculations.
	     */

	    Tcl_GetDoubleFromObj(NULL, valuePtr, &d1);
	    Tcl_GetDoubleFromObj(NULL, value2Ptr, &d2);

	    switch (opcode) {
	    case INST_ADD:
		dResult = d1 + d2;
		break;
	    case INST_SUB:
		dResult = d1 - d2;
		break;
	    case INST_MULT:
		dResult = d1 * d2;
		break;
	    case INST_DIV:
#ifndef IEEE_FLOATING_POINT
		if (d2 == 0.0) {
		    return DIVIDED_BY_ZERO;
		}
#endif
		/*
		 * We presume that we are running with zero-divide unmasked if
		 * we're on an IEEE box. Otherwise, this statement might cause
		 * demons to fly out our noses.
		 */

		dResult = d1 / d2;
		break;
	    default:
		/* Unused, here to silence compiler warning. */
		dResult = 0;
	    }

	doubleResult:
#ifndef ACCEPT_NAN
	    /*
	     * Check now for IEEE floating-point error.
	     */

	    if (TclIsNaN(dResult)) {
		TclExprFloatError(interp, dResult);
		return GENERAL_ARITHMETIC_ERROR;
	    }
#endif
	    DOUBLE_RESULT(dResult);
	}
	if ((type1 == TCL_NUMBER_INT) && (type2 == TCL_NUMBER_INT)) {
	    w1 = *((const Tcl_WideInt *)ptr1);
	    w2 = *((const Tcl_WideInt *)ptr2);

	    switch (opcode) {
	    case INST_ADD:
		wResult = w1 + w2;
		if ((type1 == TCL_NUMBER_INT) || (type2 == TCL_NUMBER_INT))
		{
		    /*
		     * Check for overflow.
		     */

		    if (Overflowing(w1, w2, wResult)) {
			goto overflowBasic;
		    }
		}
		break;

	    case INST_SUB:
		wResult = w1 - w2;
		if ((type1 == TCL_NUMBER_INT) || (type2 == TCL_NUMBER_INT))
		{
		    /*
		     * Must check for overflow. The macro tests for overflows
		     * in sums by looking at the sign bits. As we have a
		     * subtraction here, we are adding -w2. As -w2 could in
		     * turn overflow, we test with ~w2 instead: it has the
		     * opposite sign bit to w2 so it does the job. Note that
		     * the only "bad" case (w2==0) is irrelevant for this
		     * macro, as in that case w1 and wResult have the same
		     * sign and there is no overflow anyway.
		     */

		    if (Overflowing(w1, ~w2, wResult)) {
			goto overflowBasic;
		    }
		}
		break;

	    case INST_MULT:
		if ((w1 < INT_MIN) || (w1 > INT_MAX) || (w2 < INT_MIN) || (w2 > INT_MAX)) {
		    goto overflowBasic;
		}
		wResult = w1 * w2;
		break;

	    case INST_DIV:
		if (w2 == 0) {
		    return DIVIDED_BY_ZERO;
		}

		/*
		 * Need a bignum to represent (WIDE_MIN / -1)
		 */

		if ((w1 == WIDE_MIN) && (w2 == -1)) {
		    goto overflowBasic;
		}
		wResult = w1 / w2;

		/*
		 * Force Tcl's integer division rules.
		 * TODO: examine for logic simplification
		 */

		if (((wResult < 0) || ((wResult == 0) &&
			((w1 < 0 && w2 > 0) || (w1 > 0 && w2 < 0)))) &&
			(wResult*w2 != w1)) {
		    wResult -= 1;
		}
		break;

	    default:
		/*
		 * Unused, here to silence compiler warning.
		 */

		wResult = 0;
	    }

	    WIDE_RESULT(wResult);
	}

    overflowBasic:
	Tcl_TakeBignumFromObj(NULL, valuePtr, &big1);
	Tcl_TakeBignumFromObj(NULL, value2Ptr, &big2);
	err = mp_init(&bigResult);
	if (err == MP_OKAY) {
	switch (opcode) {
	case INST_ADD:
		err = mp_add(&big1, &big2, &bigResult);
		break;
	case INST_SUB:
		err = mp_sub(&big1, &big2, &bigResult);
		break;
	case INST_MULT:
		err = mp_mul(&big1, &big2, &bigResult);
		break;
	case INST_DIV:
		if (mp_iszero(&big2)) {
		    mp_clear(&big1);
		    mp_clear(&big2);
		    mp_clear(&bigResult);
		    return DIVIDED_BY_ZERO;
		}
		err = mp_init(&bigRemainder);
		if (err == MP_OKAY) {
		    err = mp_div(&big1, &big2, &bigResult, &bigRemainder);
		}
		/* TODO: internals intrusion */
		if (!mp_iszero(&bigRemainder)
			&& (bigRemainder.sign != big2.sign)) {
		    /*
		     * Convert to Tcl's integer division rules.
		     */

		    err = mp_sub_d(&bigResult, 1, &bigResult);
		    if (err == MP_OKAY) {
			err = mp_add(&bigRemainder, &big2, &bigRemainder);
		    }
		}
		mp_clear(&bigRemainder);
		break;
	    }
	}
	mp_clear(&big1);
	mp_clear(&big2);
	BIG_RESULT(&bigResult);
    }

    Tcl_Panic("unexpected opcode");
    return NULL;
}

static Tcl_Obj *
ExecuteExtendedUnaryMathOp(
    int opcode,			/* What operation to perform. */
    Tcl_Obj *valuePtr)		/* The operand on the stack. */
{
    ClientData ptr = NULL;
    int type;
    Tcl_WideInt w;
    mp_int big;
    Tcl_Obj *objResultPtr;
    mp_err err = MP_OKAY;

    (void) GetNumberFromObj(NULL, valuePtr, &ptr, &type);

    switch (opcode) {
    case INST_BITNOT:
	if (type == TCL_NUMBER_INT) {
	    w = *((const Tcl_WideInt *) ptr);
	    WIDE_RESULT(~w);
	}
	Tcl_TakeBignumFromObj(NULL, valuePtr, &big);
	/* ~a = - a - 1 */
	err = mp_neg(&big, &big);
	if (err == MP_OKAY) {
	    err = mp_sub_d(&big, 1, &big);
	}
	if (err != MP_OKAY) {
	    return OUT_OF_MEMORY;
	}
	BIG_RESULT(&big);
    case INST_UMINUS:
	switch (type) {
	case TCL_NUMBER_DOUBLE:
	    DOUBLE_RESULT(-(*((const double *) ptr)));
	case TCL_NUMBER_INT:
	    w = *((const Tcl_WideInt *) ptr);
	    if (w != WIDE_MIN) {
		WIDE_RESULT(-w);
	    }
	    err = mp_init_i64(&big, w);
	    if (err != MP_OKAY) {
		return OUT_OF_MEMORY;
	    }
	    break;
	default:
	    Tcl_TakeBignumFromObj(NULL, valuePtr, &big);
	}
	err = mp_neg(&big, &big);
	if (err != MP_OKAY) {
	    return OUT_OF_MEMORY;
	}
	BIG_RESULT(&big);
    }

    Tcl_Panic("unexpected opcode");
    return NULL;
}
#undef WIDE_RESULT
#undef BIG_RESULT
#undef DOUBLE_RESULT

/*
 *----------------------------------------------------------------------
 *
 * CompareTwoNumbers --
 *
 *	This function compares a pair of numbers in Tcl_Objs. Each argument
 *	must already be known to be numeric and not NaN.
 *
 * Results:
 *	One of MP_LT, MP_EQ or MP_GT, depending on whether valuePtr is less
 *	than, equal to, or greater than value2Ptr (respectively).
 *
 * Side effects:
 *	None, provided both values are numeric.
 *
 *----------------------------------------------------------------------
 */

int
TclCompareTwoNumbers(
    Tcl_Obj *valuePtr,
    Tcl_Obj *value2Ptr)
{
    int type1 = TCL_NUMBER_NAN, type2 = TCL_NUMBER_NAN, compare;
    ClientData ptr1, ptr2;
    mp_int big1, big2;
    double d1, d2, tmp;
    Tcl_WideInt w1, w2;

    (void) GetNumberFromObj(NULL, valuePtr, &ptr1, &type1);
    (void) GetNumberFromObj(NULL, value2Ptr, &ptr2, &type2);

    switch (type1) {
    case TCL_NUMBER_INT:
	w1 = *((const Tcl_WideInt *)ptr1);
	switch (type2) {
	case TCL_NUMBER_INT:
	    w2 = *((const Tcl_WideInt *)ptr2);
	wideCompare:
	    return (w1 < w2) ? MP_LT : ((w1 > w2) ? MP_GT : MP_EQ);
	case TCL_NUMBER_DOUBLE:
	    d2 = *((const double *)ptr2);
	    d1 = (double) w1;

	    /*
	     * If the double has a fractional part, or if the long can be
	     * converted to double without loss of precision, then compare as
	     * doubles.
	     */

	    if (DBL_MANT_DIG > CHAR_BIT*sizeof(Tcl_WideInt) || w1 == (Tcl_WideInt) d1
		    || modf(d2, &tmp) != 0.0) {
		goto doubleCompare;
	    }

	    /*
	     * Otherwise, to make comparision based on full precision, need to
	     * convert the double to a suitably sized integer.
	     *
	     * Need this to get comparsions like
	     *	  expr 20000000000000003 < 20000000000000004.0
	     * right. Converting the first argument to double will yield two
	     * double values that are equivalent within double precision.
	     * Converting the double to an integer gets done exactly, then
	     * integer comparison can tell the difference.
	     */

	    if (d2 < (double)WIDE_MIN) {
		return MP_GT;
	    }
	    if (d2 > (double)WIDE_MAX) {
		return MP_LT;
	    }
	    w2 = (Tcl_WideInt) d2;
	    goto wideCompare;
	case TCL_NUMBER_BIG:
	    Tcl_TakeBignumFromObj(NULL, value2Ptr, &big2);
	    if (mp_isneg(&big2)) {
		compare = MP_GT;
	    } else {
		compare = MP_LT;
	    }
	    mp_clear(&big2);
	    return compare;
	}
    break;

    case TCL_NUMBER_DOUBLE:
	d1 = *((const double *)ptr1);
	switch (type2) {
	case TCL_NUMBER_DOUBLE:
	    d2 = *((const double *)ptr2);
	doubleCompare:
	    return (d1 < d2) ? MP_LT : ((d1 > d2) ? MP_GT : MP_EQ);
	case TCL_NUMBER_INT:
	    w2 = *((const Tcl_WideInt *)ptr2);
	    d2 = (double) w2;
	    if (DBL_MANT_DIG > CHAR_BIT*sizeof(Tcl_WideInt)
		    || w2 == (Tcl_WideInt) d2 || modf(d1, &tmp) != 0.0) {
		goto doubleCompare;
	    }
	    if (d1 < (double)WIDE_MIN) {
		return MP_LT;
	    }
	    if (d1 > (double)WIDE_MAX) {
		return MP_GT;
	    }
	    w1 = (Tcl_WideInt) d1;
	    goto wideCompare;
	case TCL_NUMBER_BIG:
	    if (TclIsInfinite(d1)) {
		return (d1 > 0.0) ? MP_GT : MP_LT;
	    }
	    Tcl_TakeBignumFromObj(NULL, value2Ptr, &big2);
	    if ((d1 < (double)WIDE_MAX) && (d1 > (double)WIDE_MIN)) {
		if (mp_isneg(&big2)) {
		    compare = MP_GT;
		} else {
		    compare = MP_LT;
		}
		mp_clear(&big2);
		return compare;
	    }
	    if (DBL_MANT_DIG > CHAR_BIT*sizeof(long)
		    && modf(d1, &tmp) != 0.0) {
		d2 = TclBignumToDouble(&big2);
		mp_clear(&big2);
		goto doubleCompare;
	    }
	    Tcl_InitBignumFromDouble(NULL, d1, &big1);
	    goto bigCompare;
	}
    break;

    case TCL_NUMBER_BIG:
	Tcl_TakeBignumFromObj(NULL, valuePtr, &big1);
	switch (type2) {
	case TCL_NUMBER_INT:
	    compare = mp_cmp_d(&big1, 0);
	    mp_clear(&big1);
	    return compare;
	case TCL_NUMBER_DOUBLE:
	    d2 = *((const double *)ptr2);
	    if (TclIsInfinite(d2)) {
		compare = (d2 > 0.0) ? MP_LT : MP_GT;
		mp_clear(&big1);
		return compare;
	    }
	    if ((d2 < (double)WIDE_MAX) && (d2 > (double)WIDE_MIN)) {
		compare = mp_cmp_d(&big1, 0);
		mp_clear(&big1);
		return compare;
	    }
	    if (DBL_MANT_DIG > CHAR_BIT*sizeof(long)
		    && modf(d2, &tmp) != 0.0) {
		d1 = TclBignumToDouble(&big1);
		mp_clear(&big1);
		goto doubleCompare;
	    }
	    Tcl_InitBignumFromDouble(NULL, d2, &big2);
	    goto bigCompare;
	case TCL_NUMBER_BIG:
	    Tcl_TakeBignumFromObj(NULL, value2Ptr, &big2);
	bigCompare:
	    compare = mp_cmp(&big1, &big2);
	    mp_clear(&big1);
	    mp_clear(&big2);
	    return compare;
	}
    break;
    default:
	Tcl_Panic("unexpected number type");
    }
    return TCL_ERROR;
}

#ifdef TCL_COMPILE_DEBUG
/*
 *----------------------------------------------------------------------
 *
 * PrintByteCodeInfo --
 *
 *	This procedure prints a summary about a bytecode object to stdout. It
 *	is called by TclNRExecuteByteCode when starting to execute the bytecode
 *	object if tclTraceExec has the value 2 or more.
 *
 * Results:
 *	None.
 *
 * Side effects:
 *	None.
 *
 *----------------------------------------------------------------------
 */

static void
PrintByteCodeInfo(
    ByteCode *codePtr)	/* The bytecode whose summary is printed to
				 * stdout. */
{
    Proc *procPtr = codePtr->procPtr;
    Interp *iPtr = (Interp *) *codePtr->interpHandle;

    fprintf(stdout, "\nExecuting ByteCode 0x%p, refCt %" TCL_Z_MODIFIER "u, epoch %" TCL_Z_MODIFIER "u, interp 0x%p (epoch %" TCL_Z_MODIFIER "u)\n",
	    codePtr, codePtr->refCount, codePtr->compileEpoch, iPtr,
	    iPtr->compileEpoch);
    fprintf(stdout, "  Source: ");
    TclPrintSource(stdout, codePtr->source, 60);

    fprintf(stdout, "\n  Cmds %d, src %d, inst %u, litObjs %u, aux %d, stkDepth %u, code/src %.2f\n",
	    codePtr->numCommands, codePtr->numSrcBytes,
	    codePtr->numCodeBytes, codePtr->numLitObjects,
	    codePtr->numAuxDataItems, codePtr->maxStackDepth,
#ifdef TCL_COMPILE_STATS
	    codePtr->numSrcBytes?
		    ((float)codePtr->structureSize)/codePtr->numSrcBytes :
#endif
	    0.0);

#ifdef TCL_COMPILE_STATS
    fprintf(stdout, "  Code %lu = header %lu+inst %d+litObj %lu+exc %lu+aux %lu+cmdMap %d\n",
	    (unsigned long) codePtr->structureSize,
	    (unsigned long) (sizeof(ByteCode)-sizeof(size_t)-sizeof(Tcl_Time)),
	    codePtr->numCodeBytes,
	    (unsigned long) (codePtr->numLitObjects * sizeof(Tcl_Obj *)),
	    (unsigned long) (codePtr->numExceptRanges*sizeof(ExceptionRange)),
	    (unsigned long) (codePtr->numAuxDataItems * sizeof(AuxData)),
	    codePtr->numCmdLocBytes);
#endif /* TCL_COMPILE_STATS */
    if (procPtr != NULL) {
	fprintf(stdout,
		"  Proc 0x%p, refCt %" TCL_Z_MODIFIER "u, args %d, compiled locals %d\n",
		procPtr, procPtr->refCount, procPtr->numArgs,
		procPtr->numCompiledLocals);
    }
}
#endif /* TCL_COMPILE_DEBUG */

/*
 *----------------------------------------------------------------------
 *
 * ValidatePcAndStackTop --
 *
 *	This procedure is called by TclNRExecuteByteCode when debugging to
 *	verify that the program counter and stack top are valid during
 *	execution.
 *
 * Results:
 *	None.
 *
 * Side effects:
 *	Prints a message to stderr and panics if either the pc or stack top
 *	are invalid.
 *
 *----------------------------------------------------------------------
 */

#ifdef TCL_COMPILE_DEBUG
static void
ValidatePcAndStackTop(
    ByteCode *codePtr,	/* The bytecode whose summary is printed to
				 * stdout. */
    const unsigned char *pc,	/* Points to first byte of a bytecode
				 * instruction. The program counter. */
    int stackTop,		/* Current stack top. Must be between
				 * stackLowerBound and stackUpperBound
				 * (inclusive). */
    int checkStack)		/* 0 if the stack depth check should be
				 * skipped. */
{
    int stackUpperBound = codePtr->maxStackDepth;
				/* Greatest legal value for stackTop. */
    size_t relativePc = (size_t) (pc - codePtr->codeStart);
    size_t codeStart = (size_t) codePtr->codeStart;
    size_t codeEnd = (size_t)
	    (codePtr->codeStart + codePtr->numCodeBytes);
    unsigned char opCode = *pc;

    if (((size_t) pc < codeStart) || ((size_t) pc > codeEnd)) {
	fprintf(stderr, "\nBad instruction pc 0x%p in TclNRExecuteByteCode\n",
		pc);
	Tcl_Panic("TclNRExecuteByteCode execution failure: bad pc");
    }
    if ((unsigned) opCode >= LAST_INST_OPCODE) {
	fprintf(stderr, "\nBad opcode %d at pc %" TCL_Z_MODIFIER "u in TclNRExecuteByteCode\n",
		(unsigned) opCode, relativePc);
	Tcl_Panic("TclNRExecuteByteCode execution failure: bad opcode");
    }
    if (checkStack &&
	    ((stackTop < 0) || (stackTop > stackUpperBound))) {
	size_t numChars;
	const char *cmd = GetSrcInfoForPc(pc, codePtr, &numChars, NULL, NULL);

	fprintf(stderr, "\nBad stack top %d at pc %" TCL_Z_MODIFIER "u in TclNRExecuteByteCode (min 0, max %i)",
		stackTop, relativePc, stackUpperBound);
	if (cmd != NULL) {
	    Tcl_Obj *message;

	    TclNewLiteralStringObj(message, "\n executing ");
	    Tcl_IncrRefCount(message);
	    Tcl_AppendLimitedToObj(message, cmd, numChars, 100, NULL);
	    fprintf(stderr,"%s\n", TclGetString(message));
	    Tcl_DecrRefCount(message);
	} else {
	    fprintf(stderr, "\n");
	}
	Tcl_Panic("TclNRExecuteByteCode execution failure: bad stack top");
    }
}
#endif /* TCL_COMPILE_DEBUG */

/*
 *----------------------------------------------------------------------
 *
 * IllegalExprOperandType --
 *
 *	Used by TclNRExecuteByteCode to append an error message to the interp
 *	result when an illegal operand type is detected by an expression
 *	instruction. The argument opndPtr holds the operand object in error.
 *
 * Results:
 *	None.
 *
 * Side effects:
 *	An error message is appended to the interp result.
 *
 *----------------------------------------------------------------------
 */

static void
IllegalExprOperandType(
    Tcl_Interp *interp,		/* Interpreter to which error information
				 * pertains. */
    const unsigned char *pc, /* Points to the instruction being executed
				 * when the illegal type was found. */
    Tcl_Obj *opndPtr)		/* Points to the operand holding the value
				 * with the illegal type. */
{
    ClientData ptr;
    int type;
    const unsigned char opcode = *pc;
    const char *description, *op = "unknown";

    if (opcode == INST_EXPON) {
	op = "**";
    } else if (opcode <= INST_LNOT) {
	op = operatorStrings[opcode - INST_BITOR];
    }

    if (GetNumberFromObj(NULL, opndPtr, &ptr, &type) != TCL_OK) {
	description = "non-numeric string";
    } else if (type == TCL_NUMBER_NAN) {
	description = "non-numeric floating-point value";
    } else if (type == TCL_NUMBER_DOUBLE) {
	description = "floating-point value";
    } else {
	/* TODO: No caller needs this. Eliminate? */
	description = "(big) integer";
    }

    Tcl_SetObjResult(interp, Tcl_ObjPrintf(
	    "can't use %s \"%s\" as operand of \"%s\"", description,
	    TclGetString(opndPtr), op));
    Tcl_SetErrorCode(interp, "ARITH", "DOMAIN", description, NULL);
}

/*
 *----------------------------------------------------------------------
 *
 * TclGetSrcInfoForPc, GetSrcInfoForPc, TclGetSourceFromFrame --
 *
 *	Given a program counter value, finds the closest command in the
 *	bytecode code unit's CmdLocation array and returns information about
 *	that command's source: a pointer to its first byte and the number of
 *	characters.
 *
 * Results:
 *	If a command is found that encloses the program counter value, a
 *	pointer to the command's source is returned and the length of the
 *	source is stored at *lengthPtr. If multiple commands resulted in code
 *	at pc, information about the closest enclosing command is returned. If
 *	no matching command is found, NULL is returned and *lengthPtr is
 *	unchanged.
 *
 * Side effects:
 *	The CmdFrame at *cfPtr is updated.
 *
 *----------------------------------------------------------------------
 */

Tcl_Obj *
TclGetSourceFromFrame(
    CmdFrame *cfPtr,
    int objc,
    Tcl_Obj *const objv[])
{
    if (cfPtr == NULL) {
        return Tcl_NewListObj(objc, objv);
    }
    if (cfPtr->cmdObj == NULL) {
        if (cfPtr->cmd == NULL) {
	    ByteCode *codePtr = (ByteCode *) cfPtr->data.tebc.codePtr;

            cfPtr->cmd = GetSrcInfoForPc((unsigned char *)
		    cfPtr->data.tebc.pc, codePtr, &cfPtr->len, NULL, NULL);
        }
	if (cfPtr->cmd) {
	    cfPtr->cmdObj = Tcl_NewStringObj(cfPtr->cmd, cfPtr->len);
	} else {
	    cfPtr->cmdObj = Tcl_NewListObj(objc, objv);
	}
        Tcl_IncrRefCount(cfPtr->cmdObj);
    }
    return cfPtr->cmdObj;
}

void
TclGetSrcInfoForPc(
    CmdFrame *cfPtr)
{
    ByteCode *codePtr = (ByteCode *) cfPtr->data.tebc.codePtr;

    assert(cfPtr->type == TCL_LOCATION_BC);

    if (cfPtr->cmd == NULL) {

	cfPtr->cmd = GetSrcInfoForPc(
		(unsigned char *) cfPtr->data.tebc.pc, codePtr,
		&cfPtr->len, NULL, NULL);
    }

    if (cfPtr->cmd != NULL) {
	/*
	 * We now have the command. We can get the srcOffset back and from
	 * there find the list of word locations for this command.
	 */

	ExtCmdLoc *eclPtr;
	ECL *locPtr = NULL;
	size_t srcOffset;
	int i;
	Interp *iPtr = (Interp *) *codePtr->interpHandle;
	Tcl_HashEntry *hePtr =
		Tcl_FindHashEntry(iPtr->lineBCPtr, codePtr);

	if (!hePtr) {
	    return;
	}

	srcOffset = cfPtr->cmd - codePtr->source;
	eclPtr = (ExtCmdLoc *)Tcl_GetHashValue(hePtr);

	for (i=0; i < eclPtr->nuloc; i++) {
	    if (eclPtr->loc[i].srcOffset == srcOffset) {
		locPtr = eclPtr->loc+i;
		break;
	    }
	}
	if (locPtr == NULL) {
	    Tcl_Panic("LocSearch failure");
	}

	cfPtr->line = locPtr->line;
	cfPtr->nline = locPtr->nline;
	cfPtr->type = eclPtr->type;

	if (eclPtr->type == TCL_LOCATION_SOURCE) {
	    cfPtr->data.eval.path = eclPtr->path;
	    Tcl_IncrRefCount(cfPtr->data.eval.path);
	}

	/*
	 * Do not set cfPtr->data.eval.path NULL for non-SOURCE. Needed for
	 * cfPtr->data.tebc.codePtr.
	 */
    }
}

static const char *
GetSrcInfoForPc(
    const unsigned char *pc,	/* The program counter value for which to
				 * return the closest command's source info.
				 * This points within a bytecode instruction
				 * in codePtr's code. */
    ByteCode *codePtr,		/* The bytecode sequence in which to look up
				 * the command source for the pc. */
    size_t *lengthPtr,		/* If non-NULL, the location where the length
				 * of the command's source should be stored.
				 * If NULL, no length is stored. */
    const unsigned char **pcBeg,/* If non-NULL, the bytecode location
				 * where the current instruction starts.
				 * If NULL; no pointer is stored. */
    int *cmdIdxPtr)		/* If non-NULL, the location where the index
				 * of the command containing the pc should
				 * be stored. */
{
    size_t pcOffset = (size_t)(pc - codePtr->codeStart);
    size_t numCmds = codePtr->numCommands;
    unsigned char *codeDeltaNext, *codeLengthNext;
    unsigned char *srcDeltaNext, *srcLengthNext;
    size_t codeOffset, codeLen, codeEnd, srcOffset, srcLen, delta, i;
    int bestDist = INT_MAX;	/* Distance of pc to best cmd's start pc. */
    int bestSrcOffset = -1;	/* Initialized to avoid compiler warning. */
    int bestSrcLength = -1;	/* Initialized to avoid compiler warning. */
    int bestCmdIdx = -1;

    /* The pc must point within the bytecode */
    assert (pcOffset < (size_t)codePtr->numCodeBytes);

    /*
     * Decode the code and source offset and length for each command. The
     * closest enclosing command is the last one whose code started before
     * pcOffset.
     */

    codeDeltaNext = codePtr->codeDeltaStart;
    codeLengthNext = codePtr->codeLengthStart;
    srcDeltaNext = codePtr->srcDeltaStart;
    srcLengthNext = codePtr->srcLengthStart;
    codeOffset = srcOffset = 0;
    for (i = 0;  i < numCmds;  i++) {
	if ((unsigned) *codeDeltaNext == (unsigned) 0xFF) {
	    codeDeltaNext++;
	    delta = TclGetInt4AtPtr(codeDeltaNext);
	    codeDeltaNext += 4;
	} else {
	    delta = TclGetInt1AtPtr(codeDeltaNext);
	    codeDeltaNext++;
	}
	codeOffset += delta;

	if ((unsigned) *codeLengthNext == (unsigned) 0xFF) {
	    codeLengthNext++;
	    codeLen = TclGetInt4AtPtr(codeLengthNext);
	    codeLengthNext += 4;
	} else {
	    codeLen = TclGetInt1AtPtr(codeLengthNext);
	    codeLengthNext++;
	}
	codeEnd = (codeOffset + codeLen - 1);

	if ((unsigned) *srcDeltaNext == (unsigned) 0xFF) {
	    srcDeltaNext++;
	    delta = TclGetInt4AtPtr(srcDeltaNext);
	    srcDeltaNext += 4;
	} else {
	    delta = TclGetInt1AtPtr(srcDeltaNext);
	    srcDeltaNext++;
	}
	srcOffset += delta;

	if ((unsigned) *srcLengthNext == (unsigned) 0xFF) {
	    srcLengthNext++;
	    srcLen = TclGetInt4AtPtr(srcLengthNext);
	    srcLengthNext += 4;
	} else {
	    srcLen = TclGetInt1AtPtr(srcLengthNext);
	    srcLengthNext++;
	}

	if (codeOffset > pcOffset) {	/* Best cmd already found */
	    break;
	}
	if (pcOffset <= codeEnd) {	/* This cmd's code encloses pc */
	    int dist = (pcOffset - codeOffset);

	    if (dist <= bestDist) {
		bestDist = dist;
		bestSrcOffset = srcOffset;
		bestSrcLength = srcLen;
		bestCmdIdx = i;
	    }
	}
    }

    if (pcBeg != NULL) {
	const unsigned char *curr, *prev;

	/*
	 * Walk from beginning of command or BC to pc, by complete
	 * instructions. Stop when crossing pc; keep previous.
	 */

	curr = ((bestDist == INT_MAX) ? codePtr->codeStart : pc - bestDist);
	prev = curr;
	while (curr <= pc) {
	    prev = curr;
	    curr += tclInstructionTable[*curr].numBytes;
	}
	*pcBeg = prev;
    }

    if (bestDist == INT_MAX) {
	return NULL;
    }

    if (lengthPtr != NULL) {
	*lengthPtr = bestSrcLength;
    }

    if (cmdIdxPtr != NULL) {
	*cmdIdxPtr = bestCmdIdx;
    }

    return (codePtr->source + bestSrcOffset);
}

/*
 *----------------------------------------------------------------------
 *
 * GetExceptRangeForPc --
 *
 *	Given a program counter value, return the closest enclosing
 *	ExceptionRange.
 *
 * Results:
 *	If the searchMode is TCL_ERROR, this procedure ignores loop exception
 *	ranges and returns a pointer to the closest catch range. If the
 *	searchMode is TCL_BREAK, this procedure returns a pointer to the most
 *	closely enclosing ExceptionRange regardless of whether it is a loop or
 *	catch exception range. If the searchMode is TCL_CONTINUE, this
 *	procedure returns a pointer to the most closely enclosing
 *	ExceptionRange (of any type) skipping only loop exception ranges if
 *	they don't have a sensible continueOffset defined. If no matching
 *	ExceptionRange is found that encloses pc, a NULL is returned.
 *
 * Side effects:
 *	None.
 *
 *----------------------------------------------------------------------
 */

static ExceptionRange *
GetExceptRangeForPc(
    const unsigned char *pc,	/* The program counter value for which to
				 * search for a closest enclosing exception
				 * range. This points to a bytecode
				 * instruction in codePtr's code. */
    int searchMode,		/* If TCL_BREAK, consider either loop or catch
				 * ExceptionRanges in search. If TCL_ERROR
				 * consider only catch ranges (and ignore any
				 * closer loop ranges). If TCL_CONTINUE, look
				 * for loop ranges that define a continue
				 * point or a catch range. */
    ByteCode *codePtr)		/* Points to the ByteCode in which to search
				 * for the enclosing ExceptionRange. */
{
    ExceptionRange *rangeArrayPtr;
    int numRanges = codePtr->numExceptRanges;
    ExceptionRange *rangePtr;
    size_t pcOffset = pc - codePtr->codeStart;
    size_t start;

    if (numRanges == 0) {
	return NULL;
    }

    /*
     * This exploits peculiarities of our compiler: nested ranges are always
     * *after* their containing ranges, so that by scanning backwards we are
     * sure that the first matching range is indeed the deepest.
     */

    rangeArrayPtr = codePtr->exceptArrayPtr;
    rangePtr = rangeArrayPtr + numRanges;
    while (--rangePtr >= rangeArrayPtr) {
	start = rangePtr->codeOffset;
	if ((start <= pcOffset) &&
		(pcOffset < (start + rangePtr->numCodeBytes))) {
	    if (rangePtr->type == CATCH_EXCEPTION_RANGE) {
		return rangePtr;
	    }
	    if (searchMode == TCL_BREAK) {
		return rangePtr;
	    }
	    if (searchMode == TCL_CONTINUE && rangePtr->continueOffset != -1){
		return rangePtr;
	    }
	}
    }
    return NULL;
}

/*
 *----------------------------------------------------------------------
 *
 * GetOpcodeName --
 *
 *	This procedure is called by the TRACE and TRACE_WITH_OBJ macros used
 *	in TclNRExecuteByteCode when debugging. It returns the name of the
 *	bytecode instruction at a specified instruction pc.
 *
 * Results:
 *	A character string for the instruction.
 *
 * Side effects:
 *	None.
 *
 *----------------------------------------------------------------------
 */

#ifdef TCL_COMPILE_DEBUG
static const char *
GetOpcodeName(
    const unsigned char *pc)	/* Points to the instruction whose name should
				 * be returned. */
{
    unsigned char opCode = *pc;

    return tclInstructionTable[opCode].name;
}
#endif /* TCL_COMPILE_DEBUG */

/*
 *----------------------------------------------------------------------
 *
 * TclExprFloatError --
 *
 *	This procedure is called when an error occurs during a floating-point
 *	operation. It reads errno and sets interp->objResultPtr accordingly.
 *
 * Results:
 *	interp->objResultPtr is set to hold an error message.
 *
 * Side effects:
 *	None.
 *
 *----------------------------------------------------------------------
 */

void
TclExprFloatError(
    Tcl_Interp *interp,		/* Where to store error message. */
    double value)		/* Value returned after error; used to
				 * distinguish underflows from overflows. */
{
    const char *s;

    if ((errno == EDOM) || TclIsNaN(value)) {
	s = "domain error: argument not in valid range";
	Tcl_SetObjResult(interp, Tcl_NewStringObj(s, -1));
	Tcl_SetErrorCode(interp, "ARITH", "DOMAIN", s, NULL);
    } else if ((errno == ERANGE) || TclIsInfinite(value)) {
	if (value == 0.0) {
	    s = "floating-point value too small to represent";
	    Tcl_SetObjResult(interp, Tcl_NewStringObj(s, -1));
	    Tcl_SetErrorCode(interp, "ARITH", "UNDERFLOW", s, NULL);
	} else {
	    s = "floating-point value too large to represent";
	    Tcl_SetObjResult(interp, Tcl_NewStringObj(s, -1));
	    Tcl_SetErrorCode(interp, "ARITH", "OVERFLOW", s, NULL);
	}
    } else {
	Tcl_Obj *objPtr = Tcl_ObjPrintf(
		"unknown floating-point error, errno = %d", errno);

	Tcl_SetErrorCode(interp, "ARITH", "UNKNOWN",
		TclGetString(objPtr), NULL);
	Tcl_SetObjResult(interp, objPtr);
    }
}

#ifdef TCL_COMPILE_STATS
/*
 *----------------------------------------------------------------------
 *
 * TclLog2 --
 *
 *	Procedure used while collecting compilation statistics to determine
 *	the log base 2 of an integer.
 *
 * Results:
 *	Returns the log base 2 of the operand. If the argument is less than or
 *	equal to zero, a zero is returned.
 *
 * Side effects:
 *	None.
 *
 *----------------------------------------------------------------------
 */

int
TclLog2(
    int value)		/* The integer for which to compute the log
				 * base 2. */
{
    int n = value;
    int result = 0;

    while (n > 1) {
	n = n >> 1;
	result++;
    }
    return result;
}

/*
 *----------------------------------------------------------------------
 *
 * EvalStatsCmd --
 *
 *	Implements the "evalstats" command that prints instruction execution
 *	counts to stdout.
 *
 * Results:
 *	Standard Tcl results.
 *
 * Side effects:
 *	None.
 *
 *----------------------------------------------------------------------
 */

static int
EvalStatsCmd(
    TCL_UNUSED(void *),		/* Unused. */
    Tcl_Interp *interp,		/* The current interpreter. */
    int objc,			/* The number of arguments. */
    Tcl_Obj *const objv[])	/* The argument strings. */
{
    Interp *iPtr = (Interp *) interp;
    LiteralTable *globalTablePtr = &iPtr->literalTable;
    ByteCodeStats *statsPtr = &iPtr->stats;
    double totalCodeBytes, currentCodeBytes;
    double totalLiteralBytes, currentLiteralBytes;
    double objBytesIfUnshared, strBytesIfUnshared, sharingBytesSaved;
    double strBytesSharedMultX, strBytesSharedOnce;
    double numInstructions, currentHeaderBytes;
    size_t numCurrentByteCodes, numByteCodeLits;
    size_t refCountSum, literalMgmtBytes, sum, decadeHigh, length;
    size_t numSharedMultX, numSharedOnce, minSizeDecade, maxSizeDecade, i;
    char *litTableStats;
    LiteralEntry *entryPtr;
    Tcl_Obj *objPtr;

#define Percent(a,b) ((a) * 100.0 / (b))

    TclNewObj(objPtr);
    Tcl_IncrRefCount(objPtr);

    numInstructions = 0.0;
    for (i = 0;  i < 256;  i++) {
	if (statsPtr->instructionCount[i] != 0) {
	    numInstructions += statsPtr->instructionCount[i];
	}
    }

    totalLiteralBytes = sizeof(LiteralTable)
	    + iPtr->literalTable.numBuckets * sizeof(LiteralEntry *)
	    + (statsPtr->numLiteralsCreated * sizeof(LiteralEntry))
	    + (statsPtr->numLiteralsCreated * sizeof(Tcl_Obj))
	    + statsPtr->totalLitStringBytes;
    totalCodeBytes = statsPtr->totalByteCodeBytes + totalLiteralBytes;

    numCurrentByteCodes =
	    statsPtr->numCompilations - statsPtr->numByteCodesFreed;
    currentHeaderBytes = numCurrentByteCodes
	    * (sizeof(ByteCode) - sizeof(size_t) - sizeof(Tcl_Time));
    literalMgmtBytes = sizeof(LiteralTable)
	    + (iPtr->literalTable.numBuckets * sizeof(LiteralEntry *))
	    + (iPtr->literalTable.numEntries * sizeof(LiteralEntry));
    currentLiteralBytes = literalMgmtBytes
	    + iPtr->literalTable.numEntries * sizeof(Tcl_Obj)
	    + statsPtr->currentLitStringBytes;
    currentCodeBytes = statsPtr->currentByteCodeBytes + currentLiteralBytes;

    /*
     * Summary statistics, total and current source and ByteCode sizes.
     */

    Tcl_AppendPrintfToObj(objPtr, "\n----------------------------------------------------------------\n");
    Tcl_AppendPrintfToObj(objPtr,
	    "Compilation and execution statistics for interpreter %p\n",
	    iPtr);

    Tcl_AppendPrintfToObj(objPtr, "\nNumber ByteCodes executed\t%" TCL_Z_MODIFIER "u\n",
	    statsPtr->numExecutions);
    Tcl_AppendPrintfToObj(objPtr, "Number ByteCodes compiled\t%" TCL_Z_MODIFIER "u\n",
	    statsPtr->numCompilations);
    Tcl_AppendPrintfToObj(objPtr, "  Mean executions/compile\t%.1f\n",
	    statsPtr->numExecutions / (float)statsPtr->numCompilations);

    Tcl_AppendPrintfToObj(objPtr, "\nInstructions executed\t\t%.0f\n",
	    numInstructions);
    Tcl_AppendPrintfToObj(objPtr, "  Mean inst/compile\t\t%.0f\n",
	    numInstructions / statsPtr->numCompilations);
    Tcl_AppendPrintfToObj(objPtr, "  Mean inst/execution\t\t%.0f\n",
	    numInstructions / statsPtr->numExecutions);

    Tcl_AppendPrintfToObj(objPtr, "\nTotal ByteCodes\t\t\t%" TCL_Z_MODIFIER "u\n",
	    statsPtr->numCompilations);
    Tcl_AppendPrintfToObj(objPtr, "  Source bytes\t\t\t%.6g\n",
	    statsPtr->totalSrcBytes);
    Tcl_AppendPrintfToObj(objPtr, "  Code bytes\t\t\t%.6g\n",
	    totalCodeBytes);
    Tcl_AppendPrintfToObj(objPtr, "    ByteCode bytes\t\t%.6g\n",
	    statsPtr->totalByteCodeBytes);
    Tcl_AppendPrintfToObj(objPtr, "    Literal bytes\t\t%.6g\n",
	    totalLiteralBytes);
    Tcl_AppendPrintfToObj(objPtr, "      table %" TCL_Z_MODIFIER "u + bkts %" TCL_Z_MODIFIER "u + entries %" TCL_Z_MODIFIER "u + objects %" TCL_Z_MODIFIER "u + strings %.6g\n",
	    sizeof(LiteralTable),
	    iPtr->literalTable.numBuckets * sizeof(LiteralEntry *),
	    statsPtr->numLiteralsCreated * sizeof(LiteralEntry),
	    statsPtr->numLiteralsCreated * sizeof(Tcl_Obj),
	    statsPtr->totalLitStringBytes);
    Tcl_AppendPrintfToObj(objPtr, "  Mean code/compile\t\t%.1f\n",
	    totalCodeBytes / statsPtr->numCompilations);
    Tcl_AppendPrintfToObj(objPtr, "  Mean code/source\t\t%.1f\n",
	    totalCodeBytes / statsPtr->totalSrcBytes);

    Tcl_AppendPrintfToObj(objPtr, "\nCurrent (active) ByteCodes\t%" TCL_Z_MODIFIER "u\n",
	    numCurrentByteCodes);
    Tcl_AppendPrintfToObj(objPtr, "  Source bytes\t\t\t%.6g\n",
	    statsPtr->currentSrcBytes);
    Tcl_AppendPrintfToObj(objPtr, "  Code bytes\t\t\t%.6g\n",
	    currentCodeBytes);
    Tcl_AppendPrintfToObj(objPtr, "    ByteCode bytes\t\t%.6g\n",
	    statsPtr->currentByteCodeBytes);
    Tcl_AppendPrintfToObj(objPtr, "    Literal bytes\t\t%.6g\n",
	    currentLiteralBytes);
    Tcl_AppendPrintfToObj(objPtr, "      table %" TCL_Z_MODIFIER "u + bkts %" TCL_Z_MODIFIER "u + entries %" TCL_Z_MODIFIER "u + objects %" TCL_Z_MODIFIER "u + strings %.6g\n",
	    sizeof(LiteralTable),
	    iPtr->literalTable.numBuckets * sizeof(LiteralEntry *),
	    iPtr->literalTable.numEntries * sizeof(LiteralEntry),
	    iPtr->literalTable.numEntries * sizeof(Tcl_Obj),
	    statsPtr->currentLitStringBytes);
    Tcl_AppendPrintfToObj(objPtr, "  Mean code/source\t\t%.1f\n",
	    currentCodeBytes / statsPtr->currentSrcBytes);
    Tcl_AppendPrintfToObj(objPtr, "  Code + source bytes\t\t%.6g (%0.1f mean code/src)\n",
	    (currentCodeBytes + statsPtr->currentSrcBytes),
	    (currentCodeBytes / statsPtr->currentSrcBytes) + 1.0);

    /*
     * Tcl_IsShared statistics check
     *
     * This gives the refcount of each obj as Tcl_IsShared was called for it.
     * Shared objects must be duplicated before they can be modified.
     */

    numSharedMultX = 0;
    Tcl_AppendPrintfToObj(objPtr, "\nTcl_IsShared object check (all objects):\n");
    Tcl_AppendPrintfToObj(objPtr, "  Object had refcount <=1 (not shared)\t%" TCL_Z_MODIFIER "u\n",
	    tclObjsShared[1]);
    for (i = 2;  i < TCL_MAX_SHARED_OBJ_STATS;  i++) {
	Tcl_AppendPrintfToObj(objPtr, "  refcount ==%" TCL_Z_MODIFIER "u\t\t%" TCL_Z_MODIFIER "u\n",
		i, tclObjsShared[i]);
	numSharedMultX += tclObjsShared[i];
    }
    Tcl_AppendPrintfToObj(objPtr, "  refcount >=%" TCL_Z_MODIFIER "u\t\t%" TCL_Z_MODIFIER "u\n",
	    i, tclObjsShared[0]);
    numSharedMultX += tclObjsShared[0];
    Tcl_AppendPrintfToObj(objPtr, "  Total shared objects\t\t\t%" TCL_Z_MODIFIER "u\n",
	    numSharedMultX);

    /*
     * Literal table statistics.
     */

    numByteCodeLits = 0;
    refCountSum = 0;
    numSharedMultX = 0;
    numSharedOnce = 0;
    objBytesIfUnshared = 0.0;
    strBytesIfUnshared = 0.0;
    strBytesSharedMultX = 0.0;
    strBytesSharedOnce = 0.0;
    for (i = 0;  i < globalTablePtr->numBuckets;  i++) {
	for (entryPtr = globalTablePtr->buckets[i];  entryPtr != NULL;
		entryPtr = entryPtr->nextPtr) {
	    if (TclHasInternalRep(entryPtr->objPtr, &tclByteCodeType)) {
		numByteCodeLits++;
	    }
	    (void) Tcl_GetStringFromObj(entryPtr->objPtr, &length);
	    refCountSum += entryPtr->refCount;
	    objBytesIfUnshared += (entryPtr->refCount * sizeof(Tcl_Obj));
	    strBytesIfUnshared += (entryPtr->refCount * (length+1));
	    if (entryPtr->refCount > 1) {
		numSharedMultX++;
		strBytesSharedMultX += (length+1);
	    } else {
		numSharedOnce++;
		strBytesSharedOnce += (length+1);
	    }
	}
    }
    sharingBytesSaved = (objBytesIfUnshared + strBytesIfUnshared)
	    - currentLiteralBytes;

    Tcl_AppendPrintfToObj(objPtr, "\nTotal objects (all interps)\t%" TCL_Z_MODIFIER "u\n",
	    tclObjsAlloced);
    Tcl_AppendPrintfToObj(objPtr, "Current objects\t\t\t%" TCL_Z_MODIFIER "u\n",
	    (tclObjsAlloced - tclObjsFreed));
    Tcl_AppendPrintfToObj(objPtr, "Total literal objects\t\t%" TCL_Z_MODIFIER "u\n",
	    statsPtr->numLiteralsCreated);

    Tcl_AppendPrintfToObj(objPtr, "\nCurrent literal objects\t\t%" TCL_Z_MODIFIER "u (%0.1f%% of current objects)\n",
	    globalTablePtr->numEntries,
	    Percent(globalTablePtr->numEntries, tclObjsAlloced-tclObjsFreed));
    Tcl_AppendPrintfToObj(objPtr, "  ByteCode literals\t\t%" TCL_Z_MODIFIER "u (%0.1f%% of current literals)\n",
	    numByteCodeLits,
	    Percent(numByteCodeLits, globalTablePtr->numEntries));
    Tcl_AppendPrintfToObj(objPtr, "  Literals reused > 1x\t\t%" TCL_Z_MODIFIER "u\n",
	    numSharedMultX);
    Tcl_AppendPrintfToObj(objPtr, "  Mean reference count\t\t%.2f\n",
	    ((double) refCountSum) / globalTablePtr->numEntries);
    Tcl_AppendPrintfToObj(objPtr, "  Mean len, str reused >1x \t%.2f\n",
	    (numSharedMultX ? strBytesSharedMultX/numSharedMultX : 0.0));
    Tcl_AppendPrintfToObj(objPtr, "  Mean len, str used 1x\t\t%.2f\n",
	    (numSharedOnce ? strBytesSharedOnce/numSharedOnce : 0.0));
    Tcl_AppendPrintfToObj(objPtr, "  Total sharing savings\t\t%.6g (%0.1f%% of bytes if no sharing)\n",
	    sharingBytesSaved,
	    Percent(sharingBytesSaved, objBytesIfUnshared+strBytesIfUnshared));
    Tcl_AppendPrintfToObj(objPtr, "    Bytes with sharing\t\t%.6g\n",
	    currentLiteralBytes);
    Tcl_AppendPrintfToObj(objPtr, "      table %lu + bkts %lu + entries %lu + objects %lu + strings %.6g\n",
	    (unsigned long) sizeof(LiteralTable),
	    (unsigned long) (iPtr->literalTable.numBuckets * sizeof(LiteralEntry *)),
	    (unsigned long) (iPtr->literalTable.numEntries * sizeof(LiteralEntry)),
	    (unsigned long) (iPtr->literalTable.numEntries * sizeof(Tcl_Obj)),
	    statsPtr->currentLitStringBytes);
    Tcl_AppendPrintfToObj(objPtr, "    Bytes if no sharing\t\t%.6g = objects %.6g + strings %.6g\n",
	    (objBytesIfUnshared + strBytesIfUnshared),
	    objBytesIfUnshared, strBytesIfUnshared);
    Tcl_AppendPrintfToObj(objPtr, "  String sharing savings \t%.6g = unshared %.6g - shared %.6g\n",
	    (strBytesIfUnshared - statsPtr->currentLitStringBytes),
	    strBytesIfUnshared, statsPtr->currentLitStringBytes);
    Tcl_AppendPrintfToObj(objPtr, "  Literal mgmt overhead\t\t%" TCL_Z_MODIFIER "u (%0.1f%% of bytes with sharing)\n",
	    literalMgmtBytes,
	    Percent(literalMgmtBytes, currentLiteralBytes));
    Tcl_AppendPrintfToObj(objPtr, "    table %lu + buckets %lu + entries %lu\n",
	    (unsigned long) sizeof(LiteralTable),
	    (unsigned long) (iPtr->literalTable.numBuckets * sizeof(LiteralEntry *)),
	    (unsigned long) (iPtr->literalTable.numEntries * sizeof(LiteralEntry)));

    /*
     * Breakdown of current ByteCode space requirements.
     */

    Tcl_AppendPrintfToObj(objPtr, "\nBreakdown of current ByteCode requirements:\n");
    Tcl_AppendPrintfToObj(objPtr, "                         Bytes      Pct of    Avg per\n");
    Tcl_AppendPrintfToObj(objPtr, "                                     total    ByteCode\n");
    Tcl_AppendPrintfToObj(objPtr, "Total             %12.6g     100.00%%   %8.1f\n",
	    statsPtr->currentByteCodeBytes,
	    statsPtr->currentByteCodeBytes / numCurrentByteCodes);
    Tcl_AppendPrintfToObj(objPtr, "Header            %12.6g   %8.1f%%   %8.1f\n",
	    currentHeaderBytes,
	    Percent(currentHeaderBytes, statsPtr->currentByteCodeBytes),
	    currentHeaderBytes / numCurrentByteCodes);
    Tcl_AppendPrintfToObj(objPtr, "Instructions      %12.6g   %8.1f%%   %8.1f\n",
	    statsPtr->currentInstBytes,
	    Percent(statsPtr->currentInstBytes,statsPtr->currentByteCodeBytes),
	    statsPtr->currentInstBytes / numCurrentByteCodes);
    Tcl_AppendPrintfToObj(objPtr, "Literal ptr array %12.6g   %8.1f%%   %8.1f\n",
	    statsPtr->currentLitBytes,
	    Percent(statsPtr->currentLitBytes,statsPtr->currentByteCodeBytes),
	    statsPtr->currentLitBytes / numCurrentByteCodes);
    Tcl_AppendPrintfToObj(objPtr, "Exception table   %12.6g   %8.1f%%   %8.1f\n",
	    statsPtr->currentExceptBytes,
	    Percent(statsPtr->currentExceptBytes,statsPtr->currentByteCodeBytes),
	    statsPtr->currentExceptBytes / numCurrentByteCodes);
    Tcl_AppendPrintfToObj(objPtr, "Auxiliary data    %12.6g   %8.1f%%   %8.1f\n",
	    statsPtr->currentAuxBytes,
	    Percent(statsPtr->currentAuxBytes,statsPtr->currentByteCodeBytes),
	    statsPtr->currentAuxBytes / numCurrentByteCodes);
    Tcl_AppendPrintfToObj(objPtr, "Command map       %12.6g   %8.1f%%   %8.1f\n",
	    statsPtr->currentCmdMapBytes,
	    Percent(statsPtr->currentCmdMapBytes,statsPtr->currentByteCodeBytes),
	    statsPtr->currentCmdMapBytes / numCurrentByteCodes);

    /*
     * Detailed literal statistics.
     */

    Tcl_AppendPrintfToObj(objPtr, "\nLiteral string sizes:\n");
    Tcl_AppendPrintfToObj(objPtr, "\t Up to length\t\tPercentage\n");
    maxSizeDecade = 0;
    i = 32;
    while (i-- > 0) {
	if (statsPtr->literalCount[i] > 0) {
	    maxSizeDecade = i;
	    break;
	}
    }
    sum = 0;
    for (i = 0;  i <= maxSizeDecade;  i++) {
	decadeHigh = (1 << (i+1)) - 1;
	sum += statsPtr->literalCount[i];
	Tcl_AppendPrintfToObj(objPtr, "\t%10" TCL_Z_MODIFIER "u\t\t%8.0f%%\n",
		decadeHigh, Percent(sum, statsPtr->numLiteralsCreated));
    }

    litTableStats = TclLiteralStats(globalTablePtr);
    Tcl_AppendPrintfToObj(objPtr, "\nCurrent literal table statistics:\n%s\n",
	    litTableStats);
    Tcl_Free(litTableStats);

    /*
     * Source and ByteCode size distributions.
     */

    Tcl_AppendPrintfToObj(objPtr, "\nSource sizes:\n");
    Tcl_AppendPrintfToObj(objPtr, "\t Up to size\t\tPercentage\n");
    minSizeDecade = maxSizeDecade = 0;
    for (i = 0;  i < 31;  i++) {
	if (statsPtr->srcCount[i] > 0) {
	    minSizeDecade = i;
	    break;
	}
    }
    for (i = 31;  i != (size_t)-1;  i--) {
	if (statsPtr->srcCount[i] > 0) {
	    break;		/* maxSizeDecade to consume 'i' value
				 * below... */
	}
    }
    maxSizeDecade = i;
    sum = 0;
    for (i = minSizeDecade;  i <= maxSizeDecade;  i++) {
	decadeHigh = (1 << (i+1)) - 1;
	sum += statsPtr->srcCount[i];
	Tcl_AppendPrintfToObj(objPtr, "\t%10" TCL_Z_MODIFIER "u\t\t%8.0f%%\n",
		decadeHigh, Percent(sum, statsPtr->numCompilations));
    }

    Tcl_AppendPrintfToObj(objPtr, "\nByteCode sizes:\n");
    Tcl_AppendPrintfToObj(objPtr, "\t Up to size\t\tPercentage\n");
    minSizeDecade = maxSizeDecade = 0;
    for (i = 0;  i < 31;  i++) {
	if (statsPtr->byteCodeCount[i] > 0) {
	    minSizeDecade = i;
	    break;
	}
    }
    for (i = 31;  i != (size_t)-1;  i--) {
	if (statsPtr->byteCodeCount[i] > 0) {
	    break;		/* maxSizeDecade to consume 'i' value
				 * below... */
	}
    }
    maxSizeDecade = i;
    sum = 0;
    for (i = minSizeDecade;  i <= maxSizeDecade;  i++) {
	decadeHigh = (1 << (i+1)) - 1;
	sum += statsPtr->byteCodeCount[i];
	Tcl_AppendPrintfToObj(objPtr, "\t%10" TCL_Z_MODIFIER "u\t\t%8.0f%%\n",
		decadeHigh, Percent(sum, statsPtr->numCompilations));
    }

    Tcl_AppendPrintfToObj(objPtr, "\nByteCode longevity (excludes Current ByteCodes):\n");
    Tcl_AppendPrintfToObj(objPtr, "\t       Up to ms\t\tPercentage\n");
    minSizeDecade = maxSizeDecade = 0;
    for (i = 0;  i < 31;  i++) {
	if (statsPtr->lifetimeCount[i] > 0) {
	    minSizeDecade = i;
	    break;
	}
    }
    for (i = 31;  i != (size_t)-1;  i--) {
	if (statsPtr->lifetimeCount[i] > 0) {
	    break;		/* maxSizeDecade to consume 'i' value
				 * below... */
	}
    }
    maxSizeDecade = i;
    sum = 0;
    for (i = minSizeDecade;  i <= maxSizeDecade;  i++) {
	decadeHigh = (1 << (i+1)) - 1;
	sum += statsPtr->lifetimeCount[i];
	Tcl_AppendPrintfToObj(objPtr, "\t%12.3f\t\t%8.0f%%\n",
		decadeHigh/1000.0, Percent(sum, statsPtr->numByteCodesFreed));
    }

    /*
     * Instruction counts.
     */

    Tcl_AppendPrintfToObj(objPtr, "\nInstruction counts:\n");
    for (i = 0;  i < LAST_INST_OPCODE;  i++) {
	Tcl_AppendPrintfToObj(objPtr, "%20s %8" TCL_Z_MODIFIER "u ",
		tclInstructionTable[i].name, statsPtr->instructionCount[i]);
	if (statsPtr->instructionCount[i]) {
	    Tcl_AppendPrintfToObj(objPtr, "%6.1f%%\n",
		    Percent(statsPtr->instructionCount[i], numInstructions));
	} else {
	    Tcl_AppendPrintfToObj(objPtr, "0\n");
	}
    }

#ifdef TCL_MEM_DEBUG
    Tcl_AppendPrintfToObj(objPtr, "\nHeap Statistics:\n");
    TclDumpMemoryInfo(objPtr, 1);
#endif
    Tcl_AppendPrintfToObj(objPtr, "\n----------------------------------------------------------------\n");

    if (objc == 1) {
	Tcl_SetObjResult(interp, objPtr);
    } else {
	Tcl_Channel outChan;
	char *str = Tcl_GetStringFromObj(objv[1], &length);

	if (length) {
	    if (strcmp(str, "stdout") == 0) {
		outChan = Tcl_GetStdChannel(TCL_STDOUT);
	    } else if (strcmp(str, "stderr") == 0) {
		outChan = Tcl_GetStdChannel(TCL_STDERR);
	    } else {
		outChan = Tcl_OpenFileChannel(NULL, str, "w", 0664);
	    }
	} else {
	    outChan = Tcl_GetStdChannel(TCL_STDOUT);
	}
	if (outChan != NULL) {
	    Tcl_WriteObj(outChan, objPtr);
	}
    }
    Tcl_DecrRefCount(objPtr);
    return TCL_OK;
}
#endif /* TCL_COMPILE_STATS */

#ifdef TCL_COMPILE_DEBUG
/*
 *----------------------------------------------------------------------
 *
 * StringForResultCode --
 *
 *	Procedure that returns a human-readable string representing a Tcl
 *	result code such as TCL_ERROR.
 *
 * Results:
 *	If the result code is one of the standard Tcl return codes, the result
 *	is a string representing that code such as "TCL_ERROR". Otherwise, the
 *	result string is that code formatted as a sequence of decimal digit
 *	characters. Note that the resulting string must not be modified by the
 *	caller.
 *
 * Side effects:
 *	None.
 *
 *----------------------------------------------------------------------
 */

static const char *
StringForResultCode(
    int result)			/* The Tcl result code for which to generate a
				 * string. */
{
    static char buf[TCL_INTEGER_SPACE];

    if ((result >= TCL_OK) && (result <= TCL_CONTINUE)) {
	return resultStrings[result];
    }
    TclFormatInt(buf, result);
    return buf;
}
#endif /* TCL_COMPILE_DEBUG */

/*
 * Local Variables:
 * mode: c
 * c-basic-offset: 4
 * fill-column: 78
 * End:
 */<|MERGE_RESOLUTION|>--- conflicted
+++ resolved
@@ -1499,7 +1499,7 @@
  * DupExprCodeInternalRep --
  *
  *	Part of the Tcl object type implementation for Tcl expression
- *	bytecode. We do not copy the bytecode internalrep. Instead, we return
+ *	bytecode. We do not copy the bytecode intrep. Instead, we return
  *	without setting copyPtr->typePtr, so the copy is a plain string copy
  *	of the expression value, and if it is to be used as a compiled
  *	expression, it will just need a recompile.
@@ -1508,7 +1508,7 @@
  *	usual (only?) time Tcl_DuplicateObj() will be called is when the copy
  *	is about to be modified, which would invalidate any copied bytecode
  *	anyway. The only reason it might make sense to copy the bytecode is if
- *	we had some modifying routines that operated directly on the internalrep,
+ *	we had some modifying routines that operated directly on the intrep,
  *	like we do for lists and dicts.
  *
  * Results:
@@ -4677,16 +4677,11 @@
 	 * Extract the desired list element.
 	 */
 
-<<<<<<< HEAD
-	if ((TclHasIntRep(valuePtr, tclListType)
+	if ((TclHasInternalRep(valuePtr, tclListType)
 	    || !TclObjectHasInterface(valuePtr, list, index))
 	    && (TclListObjGetElements(interp, valuePtr, &objc, &objv)
 		== TCL_OK)
-	    && !TclHasIntRep(value2Ptr, tclListType)) {
-=======
-	if ((TclListObjGetElements(interp, valuePtr, &objc, &objv) == TCL_OK)
-		&& !TclHasInternalRep(value2Ptr, &tclListType)) {
->>>>>>> 3ad4ff49
+	    && !TclHasInternalRep(value2Ptr, tclListType)) {
 	    int code;
 
 	    DECACHE_STACK_INFO();
@@ -4730,7 +4725,7 @@
 	 * in the process.
 	 */
 
-	if (!TclHasIntRep(valuePtr, tclListType)
+	if (!TclHasInternalRep(valuePtr, tclListType)
 	    && TclObjectHasInterface(valuePtr, list, index)) {
 	    if (TclListObjLength(interp, valuePtr, &objc) != TCL_OK) {
 		TRACE_ERROR(interp);
@@ -6310,7 +6305,7 @@
 	if (Tcl_IsShared(valuePtr)) {
 	    /*
 	     * Here we do some surgery within the Tcl_Obj internals. We want
-	     * to copy the internalrep, but not the string, so we temporarily hide
+	     * to copy the intrep, but not the string, so we temporarily hide
 	     * the string so we do not copy it.
 	     */
 
@@ -7006,7 +7001,7 @@
 
 	    /*
 	     * dictPtr is no longer on the stack, and we're not
-	     * moving it into the internalrep of an iterator.  We need
+	     * moving it into the intrep of an iterator.  We need
 	     * to drop the refcount [Tcl Bug 9b352768e6].
 	     */
 
