--- conflicted
+++ resolved
@@ -6420,12 +6420,7 @@
 	NEXT_INST_F(1, 1, 0);
 
     case INST_DICT_EXISTS: {
-<<<<<<< HEAD
-	Tcl_Interp *interp2 = interp;
 	int found;
-=======
-	register int found;
->>>>>>> 4a4315d4
 
 	opnd = TclGetUInt4AtPtr(pc+1);
 	TRACE(("%u => ", opnd));
