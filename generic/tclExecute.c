/*
 * tclExecute.c --
 *
 *	This file contains procedures that execute byte-compiled Tcl commands.
 *
<<<<<<< HEAD
 * Copyright © 1996-1997 Sun Microsystems, Inc.
 * Copyright © 1998-2000 Scriptics Corporation.
 * Copyright © 2001 Kevin B. Kenny. All rights reserved.
 * Copyright © 2002-2010 Miguel Sofer.
 * Copyright © 2005-2007 Donal K. Fellows.
 * Copyright © 2007 Daniel A. Steffen <das@users.sourceforge.net>
 * Copyright © 2006-2008 Joe Mistachkin.  All rights reserved.
=======
 * Copyright (c) 1996-1997 Sun Microsystems, Inc.
 * Copyright (c) 1998-2000 Scriptics Corporation.
 * Copyright (c) 2001 Kevin B. Kenny. All rights reserved.
 * Copyright (c) 2002-2010 Miguel Sofer.
 * Copyright (c) 2005-2007 Donal K. Fellows.
 * Copyright (c) 2007 Daniel A. Steffen <das@users.sourceforge.net>
 * Copyright (c) 2006-2008 Joe Mistachkin.  All rights reserved.
>>>>>>> 813e29b2
 *
 * See the file "license.terms" for information on usage and redistribution of
 * this file, and for a DISCLAIMER OF ALL WARRANTIES.
 */

#include "tclInt.h"
#include "tclCompile.h"
#include "tclOOInt.h"
#include "tclTomMath.h"
#include <math.h>
#include <assert.h>

/*
 * Hack to determine whether we may expect IEEE floating point. The hack is
 * formally incorrect in that non-IEEE platforms might have the same precision
 * and range, but VAX, IBM, and Cray do not; are there any other floating
 * point units that we might care about?
 */

#if (FLT_RADIX == 2) && (DBL_MANT_DIG == 53) && (DBL_MAX_EXP == 1024)
#define IEEE_FLOATING_POINT
#endif

/*
 * A counter that is used to work out when the bytecode engine should call
 * Tcl_AsyncReady() to see whether there is a signal that needs handling, and
 * other expensive periodic operations.
 */

#ifndef ASYNC_CHECK_COUNT
#   define ASYNC_CHECK_COUNT	64
#endif /* !ASYNC_CHECK_COUNT */

/*
 * Boolean flag indicating whether the Tcl bytecode interpreter has been
 * initialized.
 */

static int execInitialized = 0;
TCL_DECLARE_MUTEX(execMutex)

static int cachedInExit = 0;

#ifdef TCL_COMPILE_DEBUG
/*
 * Variable that controls whether execution tracing is enabled and, if so,
 * what level of tracing is desired:
 *    0: no execution tracing
 *    1: trace invocations of Tcl procs only
 *    2: trace invocations of all (not compiled away) commands
 *    3: display each instruction executed
 * This variable is linked to the Tcl variable "tcl_traceExec".
 */

int tclTraceExec = 0;
#endif

/*
 * Mapping from expression instruction opcodes to strings; used for error
 * messages. Note that these entries must match the order and number of the
 * expression opcodes (e.g., INST_LOR) in tclCompile.h.
 *
 * Does not include the string for INST_EXPON (and beyond), as that is
 * disjoint for backward-compatibility reasons.
 */

static const char *const operatorStrings[] = {
    "||", "&&", "|", "^", "&", "==", "!=", "<", ">", "<=", ">=", "<<", ">>",
    "+", "-", "*", "/", "%", "+", "-", "~", "!"
};

/*
 * Mapping from Tcl result codes to strings; used for error and debugging
 * messages.
 */

#ifdef TCL_COMPILE_DEBUG
static const char *const resultStrings[] = {
    "TCL_OK", "TCL_ERROR", "TCL_RETURN", "TCL_BREAK", "TCL_CONTINUE"
};
#endif

/*
 * These are used by evalstats to monitor object usage in Tcl.
 */

#ifdef TCL_COMPILE_STATS
size_t		tclObjsAlloced = 0;
size_t		tclObjsFreed = 0;
size_t		tclObjsShared[TCL_MAX_SHARED_OBJ_STATS] = { 0, 0, 0, 0, 0 };
#endif /* TCL_COMPILE_STATS */

/*
 * Support pre-8.5 bytecodes unless specifically requested otherwise.
 */

#ifndef TCL_SUPPORT_84_BYTECODE
#define TCL_SUPPORT_84_BYTECODE 1
#endif

#if TCL_SUPPORT_84_BYTECODE
/*
 * We need to know the tclBuiltinFuncTable to support translation of pre-8.5
 * math functions to the namespace-based ::tcl::mathfunc::op in 8.5+.
 */

typedef struct {
    const char *name;		/* Name of function. */
    int numArgs;		/* Number of arguments for function. */
} BuiltinFunc;

/*
 * Table describing the built-in math functions. Entries in this table are
 * indexed by the values of the INST_CALL_BUILTIN_FUNC instruction's
 * operand byte.
 */

static BuiltinFunc const tclBuiltinFuncTable[] = {
    {"acos", 1},
    {"asin", 1},
    {"atan", 1},
    {"atan2", 2},
    {"ceil", 1},
    {"cos", 1},
    {"cosh", 1},
    {"exp", 1},
    {"floor", 1},
    {"fmod", 2},
    {"hypot", 2},
    {"log", 1},
    {"log10", 1},
    {"pow", 2},
    {"sin", 1},
    {"sinh", 1},
    {"sqrt", 1},
    {"tan", 1},
    {"tanh", 1},
    {"abs", 1},
    {"double", 1},
    {"int", 1},
    {"rand", 0},
    {"round", 1},
    {"srand", 1},
    {"wide", 1},
    {NULL, 0},
};

#define LAST_BUILTIN_FUNC	25
#endif

/*
 * NR_TEBC
 * Helpers for NR - non-recursive calls to TEBC
 * Minimal data required to fully reconstruct the execution state.
 */

typedef struct {
    ByteCode *codePtr;		/* Constant until the BC returns */
				/* -----------------------------------------*/
    Tcl_Obj **catchTop;		/* These fields are used on return TO this */
    Tcl_Obj *auxObjList;	/* this level: they record the state when a */
    CmdFrame cmdFrame;		/* new codePtr was received for NR */
                                /* execution. */
    Tcl_Obj *stack[1];		/* Start of the actual combined catch and obj
				 * stacks; the struct will be expanded as
				 * necessary */
} TEBCdata;

#define TEBC_YIELD() \
    do {						\
	esPtr->tosPtr = tosPtr;				\
	TclNRAddCallback(interp, TEBCresume,		\
		TD, pc, INT2PTR(cleanup), NULL);	\
    } while (0)

#define TEBC_DATA_DIG() \
    do {					\
	tosPtr = esPtr->tosPtr;			\
    } while (0)

#define PUSH_TAUX_OBJ(objPtr) \
    do {							\
	if (auxObjList) {					\
	    (objPtr)->length += auxObjList->length;		\
	}							\
	(objPtr)->internalRep.twoPtrValue.ptr1 = auxObjList;	\
	auxObjList = (objPtr);					\
    } while (0)

#define POP_TAUX_OBJ() \
    do {							\
	tmpPtr = auxObjList;					\
	auxObjList = (Tcl_Obj *)tmpPtr->internalRep.twoPtrValue.ptr1;	\
	Tcl_DecrRefCount(tmpPtr);				\
    } while (0)

/*
 * These variable-access macros have to coincide with those in tclVar.c
 */

#define VarHashGetValue(hPtr) \
    ((Var *) ((char *)hPtr - offsetof(VarInHash, entry)))

static inline Var *
VarHashCreateVar(
    TclVarHashTable *tablePtr,
    Tcl_Obj *key,
    int *newPtr)
{
    Tcl_HashEntry *hPtr = Tcl_CreateHashEntry(&tablePtr->table,
	    key, newPtr);

    if (!hPtr) {
	return NULL;
    }
    return VarHashGetValue(hPtr);
}

#define VarHashFindVar(tablePtr, key) \
    VarHashCreateVar((tablePtr), (key), NULL)

/*
 * The new macro for ending an instruction; note that a reasonable C-optimiser
 * will resolve all branches at compile time. (result) is always a constant;
 * the macro NEXT_INST_F handles constant (nCleanup), NEXT_INST_V is resolved
 * at runtime for variable (nCleanup).
 *
 * ARGUMENTS:
 *    pcAdjustment: how much to increment pc
 *    nCleanup: how many objects to remove from the stack
 *    resultHandling: 0 indicates no object should be pushed on the stack;
 *	otherwise, push objResultPtr. If (result < 0), objResultPtr already
 *	has the correct reference count.
 *
 * We use the new compile-time assertions to check that nCleanup is constant
 * and within range.
 */

/* Verify the stack depth, only when no expansion is in progress */

#ifdef TCL_COMPILE_DEBUG
#define CHECK_STACK()							\
    do {								\
	ValidatePcAndStackTop(codePtr, pc, CURR_DEPTH,			\
		/*checkStack*/ !(starting || auxObjList));		\
	starting = 0;							\
    } while (0)
#else
#define CHECK_STACK()
#endif

#define NEXT_INST_F(pcAdjustment, nCleanup, resultHandling)	\
    do {							\
	TCL_CT_ASSERT((nCleanup >= 0) && (nCleanup <= 2));	\
	CHECK_STACK();						\
	if (nCleanup == 0) {					\
	    if (resultHandling != 0) {				\
		if ((resultHandling) > 0) {			\
		    PUSH_OBJECT(objResultPtr);			\
		} else {					\
		    *(++tosPtr) = objResultPtr;			\
		}						\
	    }							\
	    pc += (pcAdjustment);				\
	    goto cleanup0;					\
	} else if (resultHandling != 0) {			\
	    if ((resultHandling) > 0) {				\
		Tcl_IncrRefCount(objResultPtr);			\
	    }							\
	    pc += (pcAdjustment);				\
	    switch (nCleanup) {					\
	    case 1: goto cleanup1_pushObjResultPtr;		\
	    case 2: goto cleanup2_pushObjResultPtr;		\
	    case 0: break;					\
	    }							\
	} else {						\
	    pc += (pcAdjustment);				\
	    switch (nCleanup) {					\
	    case 1: goto cleanup1;				\
	    case 2: goto cleanup2;				\
	    case 0: break;					\
	    }							\
	}							\
    } while (0)

#define NEXT_INST_V(pcAdjustment, nCleanup, resultHandling)	\
    CHECK_STACK();						\
    do {							\
	pc += (pcAdjustment);					\
	cleanup = (nCleanup);					\
	if (resultHandling) {					\
	    if ((resultHandling) > 0) {				\
		Tcl_IncrRefCount(objResultPtr);			\
	    }							\
	    goto cleanupV_pushObjResultPtr;			\
	} else {						\
	    goto cleanupV;					\
	}							\
    } while (0)

#ifndef TCL_COMPILE_DEBUG
#define JUMP_PEEPHOLE_F(condition, pcAdjustment, cleanup) \
    do {								\
	pc += (pcAdjustment);						\
	switch (*pc) {							\
	case INST_JUMP_FALSE1:						\
	    NEXT_INST_F(((condition)? 2 : TclGetInt1AtPtr(pc+1)), (cleanup), 0); \
	break; \
	case INST_JUMP_TRUE1:						\
	    NEXT_INST_F(((condition)? TclGetInt1AtPtr(pc+1) : 2), (cleanup), 0); \
	break; \
	case INST_JUMP_FALSE4:						\
	    NEXT_INST_F(((condition)? 5 : TclGetInt4AtPtr(pc+1)), (cleanup), 0); \
	break; \
	case INST_JUMP_TRUE4:						\
	    NEXT_INST_F(((condition)? TclGetInt4AtPtr(pc+1) : 5), (cleanup), 0); \
	break; \
	default:							\
	    if ((condition) < 0) {					\
		TclNewIntObj(objResultPtr, -1);				\
	    } else {							\
		objResultPtr = TCONST((condition) > 0);			\
	    }								\
	    NEXT_INST_F(0, (cleanup), 1);				\
	break; \
	}								\
    } while (0)
#define JUMP_PEEPHOLE_V(condition, pcAdjustment, cleanup) \
    do {								\
	pc += (pcAdjustment);						\
	switch (*pc) {							\
	case INST_JUMP_FALSE1:						\
	    NEXT_INST_V(((condition)? 2 : TclGetInt1AtPtr(pc+1)), (cleanup), 0); \
	break; \
	case INST_JUMP_TRUE1:						\
	    NEXT_INST_V(((condition)? TclGetInt1AtPtr(pc+1) : 2), (cleanup), 0); \
	break; \
	case INST_JUMP_FALSE4:						\
	    NEXT_INST_V(((condition)? 5 : TclGetInt4AtPtr(pc+1)), (cleanup), 0); \
	break; \
	case INST_JUMP_TRUE4:						\
	    NEXT_INST_V(((condition)? TclGetInt4AtPtr(pc+1) : 5), (cleanup), 0); \
	break; \
	default:							\
	    if ((condition) < 0) {					\
		TclNewIntObj(objResultPtr, -1);				\
	    } else {							\
		objResultPtr = TCONST((condition) > 0);			\
	    }								\
	    NEXT_INST_V(0, (cleanup), 1);				\
	break; \
	}								\
    } while (0)
#else /* TCL_COMPILE_DEBUG */
#define JUMP_PEEPHOLE_F(condition, pcAdjustment, cleanup) \
    do{									\
	if ((condition) < 0) {						\
	    TclNewIntObj(objResultPtr, -1);				\
	} else {							\
	    objResultPtr = TCONST((condition) > 0);			\
	}								\
	NEXT_INST_F((pcAdjustment), (cleanup), 1);			\
    } while (0)
#define JUMP_PEEPHOLE_V(condition, pcAdjustment, cleanup) \
    do{									\
	if ((condition) < 0) {						\
	    TclNewIntObj(objResultPtr, -1);				\
	} else {							\
	    objResultPtr = TCONST((condition) > 0);			\
	}								\
	NEXT_INST_V((pcAdjustment), (cleanup), 1);			\
    } while (0)
#endif

/*
 * Macros used to cache often-referenced Tcl evaluation stack information
 * in local variables. Note that a DECACHE_STACK_INFO()-CACHE_STACK_INFO()
 * pair must surround any call inside TclNRExecuteByteCode (and a few other
 * procedures that use this scheme) that could result in a recursive call
 * to TclNRExecuteByteCode.
 */

#define CACHE_STACK_INFO() \
    checkInterp = 1

#define DECACHE_STACK_INFO() \
    esPtr->tosPtr = tosPtr

/*
 * Macros used to access items on the Tcl evaluation stack. PUSH_OBJECT
 * increments the object's ref count since it makes the stack have another
 * reference pointing to the object. However, POP_OBJECT does not decrement
 * the ref count. This is because the stack may hold the only reference to the
 * object, so the object would be destroyed if its ref count were decremented
 * before the caller had a chance to, e.g., store it in a variable. It is the
 * caller's responsibility to decrement the ref count when it is finished with
 * an object.
 *
 * WARNING! It is essential that objPtr only appear once in the PUSH_OBJECT
 * macro. The actual parameter might be an expression with side effects, and
 * this ensures that it will be executed only once.
 */

#define PUSH_OBJECT(objPtr) \
    Tcl_IncrRefCount(*(++tosPtr) = (objPtr))

#define POP_OBJECT()	*(tosPtr--)

#define OBJ_AT_TOS	*tosPtr

#define OBJ_UNDER_TOS	*(tosPtr-1)

#define OBJ_AT_DEPTH(n)	*(tosPtr-(n))

#define CURR_DEPTH	(tosPtr - initTosPtr)

#define STACK_BASE(esPtr) ((esPtr)->stackWords - 1)

/*
 * Macros used to trace instruction execution. The macros TRACE,
 * TRACE_WITH_OBJ, and O2S are only used inside TclNRExecuteByteCode. O2S is
 * only used in TRACE* calls to get a string from an object.
 */

#ifdef TCL_COMPILE_DEBUG
#   define TRACE(a) \
    while (traceInstructions) {					\
	fprintf(stdout, "%2" TCL_SIZE_MODIFIER "d: %2" TCL_T_MODIFIER "d (%" TCL_T_MODIFIER "d) %s ", iPtr->numLevels,	\
		CURR_DEPTH,				\
		(pc - codePtr->codeStart),		\
		GetOpcodeName(pc));				\
	printf a;						\
	break;							\
    }
#   define TRACE_APPEND(a) \
    while (traceInstructions) {		\
	printf a;			\
	break;				\
    }
#   define TRACE_ERROR(interp) \
    TRACE_APPEND(("ERROR: %.30s\n", O2S(Tcl_GetObjResult(interp))));
#   define TRACE_WITH_OBJ(a, objPtr) \
    while (traceInstructions) {					\
	fprintf(stdout, "%2" TCL_SIZE_MODIFIER "d: %2" TCL_T_MODIFIER "d (%" TCL_T_MODIFIER "d) %s ", iPtr->numLevels,	\
		CURR_DEPTH,				\
		(pc - codePtr->codeStart),		\
		GetOpcodeName(pc));				\
	printf a;						\
	TclPrintObject(stdout, objPtr, 30);			\
	fprintf(stdout, "\n");					\
	break;							\
    }
#   define O2S(objPtr) \
    (objPtr ? TclGetString(objPtr) : "")
#else /* !TCL_COMPILE_DEBUG */
#   define TRACE(a)
#   define TRACE_APPEND(a)
#   define TRACE_ERROR(interp)
#   define TRACE_WITH_OBJ(a, objPtr)
#   define O2S(objPtr)
#endif /* TCL_COMPILE_DEBUG */

/*
 * DTrace instruction probe macros.
 */

#define TCL_DTRACE_INST_NEXT() \
    do {								\
	if (TCL_DTRACE_INST_DONE_ENABLED()) {				\
	    if (curInstName) {						\
		TCL_DTRACE_INST_DONE(curInstName, (int) CURR_DEPTH,	\
			tosPtr);					\
	    }								\
	    curInstName = tclInstructionTable[*pc].name;		\
	    if (TCL_DTRACE_INST_START_ENABLED()) {			\
		TCL_DTRACE_INST_START(curInstName, (int) CURR_DEPTH,	\
			tosPtr);					\
	    }								\
	} else if (TCL_DTRACE_INST_START_ENABLED()) {			\
	    TCL_DTRACE_INST_START(tclInstructionTable[*pc].name,	\
			(int) CURR_DEPTH, tosPtr);			\
	}								\
    } while (0)
#define TCL_DTRACE_INST_LAST() \
    do {								\
	if (TCL_DTRACE_INST_DONE_ENABLED() && curInstName) {		\
	    TCL_DTRACE_INST_DONE(curInstName, (int) CURR_DEPTH, tosPtr);\
	}								\
    } while (0)

/*
 * Macro used in this file to save a function call for common uses of
 * Tcl_GetNumberFromObj(). The ANSI C "prototype" is:
 *
 * MODULE_SCOPE int GetNumberFromObj(Tcl_Interp *interp, Tcl_Obj *objPtr,
 *			void **ptrPtr, int *tPtr);
 */

#define GetNumberFromObj(interp, objPtr, ptrPtr, tPtr) \
    ((TclHasInternalRep((objPtr), &tclIntType))					\
	?	(*(tPtr) = TCL_NUMBER_INT,				\
		*(ptrPtr) = (void *)				\
		    (&((objPtr)->internalRep.wideValue)), TCL_OK) :	\
    TclHasInternalRep((objPtr), &tclDoubleType)				\
	?	(((isnan((objPtr)->internalRep.doubleValue))		\
		    ?	(*(tPtr) = TCL_NUMBER_NAN)			\
		    :	(*(tPtr) = TCL_NUMBER_DOUBLE)),			\
		*(ptrPtr) = (void *)				\
		    (&((objPtr)->internalRep.doubleValue)), TCL_OK) :	\
    (((objPtr)->bytes != NULL) && ((objPtr)->length == 0))		\
	? TCL_ERROR :			\
    Tcl_GetNumberFromObj((interp), (objPtr), (ptrPtr), (tPtr)))

/*
 * Macro used to make the check for type overflow more mnemonic. This works by
 * comparing sign bits; the rest of the word is irrelevant. The ANSI C
 * "prototype" (where inttype_t is any integer type) is:
 *
 * MODULE_SCOPE int Overflowing(inttype_t a, inttype_t b, inttype_t sum);
 *
 * Check first the condition most likely to fail in usual code (at least for
 * usage in [incr]: do the first summand and the sum have != signs?
 */

#define Overflowing(a,b,sum) ((((a)^(sum)) < 0) && (((a)^(b)) >= 0))

/*
 * Macro for checking whether the type is NaN, used when we're thinking about
 * throwing an error for supplying a non-number number.
 */

#ifndef ACCEPT_NAN
#define IsErroringNaNType(type)		((type) == TCL_NUMBER_NAN)
#else
#define IsErroringNaNType(type)		0
#endif

/*
 * Auxiliary tables used to compute powers of small integers.
 */

/*
 * Maximum base that, when raised to powers 2, 3, ..., 16, fits in a
 * Tcl_WideInt.
 */

static const Tcl_WideInt MaxBase64[] = {
    (Tcl_WideInt)46340*65536+62259,	/* 3037000499 == isqrt(2**63-1) */
    (Tcl_WideInt)2097151, (Tcl_WideInt)55108, (Tcl_WideInt)6208,
    (Tcl_WideInt)1448, (Tcl_WideInt)511, (Tcl_WideInt)234, (Tcl_WideInt)127,
    (Tcl_WideInt)78, (Tcl_WideInt)52, (Tcl_WideInt)38, (Tcl_WideInt)28,
    (Tcl_WideInt)22, (Tcl_WideInt)18, (Tcl_WideInt)15
};
static const size_t MaxBase64Size = sizeof(MaxBase64)/sizeof(Tcl_WideInt);

/*
 * Table giving 3, 4, ..., 13 raised to powers greater than 16 when the
 * results fit in a 64-bit signed integer.
 */

static const unsigned short Exp64Index[] = {
    0, 23, 38, 49, 57, 63, 67, 70, 72, 74, 75, 76
};
static const size_t Exp64IndexSize =
    sizeof(Exp64Index) / sizeof(unsigned short);
static const Tcl_WideInt Exp64Value[] = {
    (Tcl_WideInt)243*243*243*3*3,
    (Tcl_WideInt)243*243*243*3*3*3,
    (Tcl_WideInt)243*243*243*3*3*3*3,
    (Tcl_WideInt)243*243*243*243,
    (Tcl_WideInt)243*243*243*243*3,
    (Tcl_WideInt)243*243*243*243*3*3,
    (Tcl_WideInt)243*243*243*243*3*3*3,
    (Tcl_WideInt)243*243*243*243*3*3*3*3,
    (Tcl_WideInt)243*243*243*243*243,
    (Tcl_WideInt)243*243*243*243*243*3,
    (Tcl_WideInt)243*243*243*243*243*3*3,
    (Tcl_WideInt)243*243*243*243*243*3*3*3,
    (Tcl_WideInt)243*243*243*243*243*3*3*3*3,
    (Tcl_WideInt)243*243*243*243*243*243,
    (Tcl_WideInt)243*243*243*243*243*243*3,
    (Tcl_WideInt)243*243*243*243*243*243*3*3,
    (Tcl_WideInt)243*243*243*243*243*243*3*3*3,
    (Tcl_WideInt)243*243*243*243*243*243*3*3*3*3,
    (Tcl_WideInt)243*243*243*243*243*243*243,
    (Tcl_WideInt)243*243*243*243*243*243*243*3,
    (Tcl_WideInt)243*243*243*243*243*243*243*3*3,
    (Tcl_WideInt)243*243*243*243*243*243*243*3*3*3,
    (Tcl_WideInt)243*243*243*243*243*243*243*3*3*3*3,
    (Tcl_WideInt)1024*1024*1024*4*4,
    (Tcl_WideInt)1024*1024*1024*4*4*4,
    (Tcl_WideInt)1024*1024*1024*4*4*4*4,
    (Tcl_WideInt)1024*1024*1024*1024,
    (Tcl_WideInt)1024*1024*1024*1024*4,
    (Tcl_WideInt)1024*1024*1024*1024*4*4,
    (Tcl_WideInt)1024*1024*1024*1024*4*4*4,
    (Tcl_WideInt)1024*1024*1024*1024*4*4*4*4,
    (Tcl_WideInt)1024*1024*1024*1024*1024,
    (Tcl_WideInt)1024*1024*1024*1024*1024*4,
    (Tcl_WideInt)1024*1024*1024*1024*1024*4*4,
    (Tcl_WideInt)1024*1024*1024*1024*1024*4*4*4,
    (Tcl_WideInt)1024*1024*1024*1024*1024*4*4*4*4,
    (Tcl_WideInt)1024*1024*1024*1024*1024*1024,
    (Tcl_WideInt)1024*1024*1024*1024*1024*1024*4,
    (Tcl_WideInt)3125*3125*3125*5*5,
    (Tcl_WideInt)3125*3125*3125*5*5*5,
    (Tcl_WideInt)3125*3125*3125*5*5*5*5,
    (Tcl_WideInt)3125*3125*3125*3125,
    (Tcl_WideInt)3125*3125*3125*3125*5,
    (Tcl_WideInt)3125*3125*3125*3125*5*5,
    (Tcl_WideInt)3125*3125*3125*3125*5*5*5,
    (Tcl_WideInt)3125*3125*3125*3125*5*5*5*5,
    (Tcl_WideInt)3125*3125*3125*3125*3125,
    (Tcl_WideInt)3125*3125*3125*3125*3125*5,
    (Tcl_WideInt)3125*3125*3125*3125*3125*5*5,
    (Tcl_WideInt)7776*7776*7776*6*6,
    (Tcl_WideInt)7776*7776*7776*6*6*6,
    (Tcl_WideInt)7776*7776*7776*6*6*6*6,
    (Tcl_WideInt)7776*7776*7776*7776,
    (Tcl_WideInt)7776*7776*7776*7776*6,
    (Tcl_WideInt)7776*7776*7776*7776*6*6,
    (Tcl_WideInt)7776*7776*7776*7776*6*6*6,
    (Tcl_WideInt)7776*7776*7776*7776*6*6*6*6,
    (Tcl_WideInt)16807*16807*16807*7*7,
    (Tcl_WideInt)16807*16807*16807*7*7*7,
    (Tcl_WideInt)16807*16807*16807*7*7*7*7,
    (Tcl_WideInt)16807*16807*16807*16807,
    (Tcl_WideInt)16807*16807*16807*16807*7,
    (Tcl_WideInt)16807*16807*16807*16807*7*7,
    (Tcl_WideInt)32768*32768*32768*8*8,
    (Tcl_WideInt)32768*32768*32768*8*8*8,
    (Tcl_WideInt)32768*32768*32768*8*8*8*8,
    (Tcl_WideInt)32768*32768*32768*32768,
    (Tcl_WideInt)59049*59049*59049*9*9,
    (Tcl_WideInt)59049*59049*59049*9*9*9,
    (Tcl_WideInt)59049*59049*59049*9*9*9*9,
    (Tcl_WideInt)100000*100000*100000*10*10,
    (Tcl_WideInt)100000*100000*100000*10*10*10,
    (Tcl_WideInt)161051*161051*161051*11*11,
    (Tcl_WideInt)161051*161051*161051*11*11*11,
    (Tcl_WideInt)248832*248832*248832*12*12,
    (Tcl_WideInt)371293*371293*371293*13*13
};
static const size_t Exp64ValueSize = sizeof(Exp64Value) / sizeof(Tcl_WideInt);

/*
 * Markers for ExecuteExtendedBinaryMathOp.
 */

#define DIVIDED_BY_ZERO		((Tcl_Obj *) -1)
#define EXPONENT_OF_ZERO	((Tcl_Obj *) -2)
#define GENERAL_ARITHMETIC_ERROR ((Tcl_Obj *) -3)
#define OUT_OF_MEMORY ((Tcl_Obj *) -4)

/*
 * Declarations for local procedures to this file:
 */

#ifdef TCL_COMPILE_STATS
static Tcl_ObjCmdProc EvalStatsCmd;
#endif /* TCL_COMPILE_STATS */
#ifdef TCL_COMPILE_DEBUG
static const char *	GetOpcodeName(const unsigned char *pc);
static void		PrintByteCodeInfo(ByteCode *codePtr);
static const char *	StringForResultCode(int result);
static void		ValidatePcAndStackTop(ByteCode *codePtr,
			    const unsigned char *pc, size_t stackTop,
			    int checkStack);
#endif /* TCL_COMPILE_DEBUG */
static ByteCode *	CompileExprObj(Tcl_Interp *interp, Tcl_Obj *objPtr);
static void		DeleteExecStack(ExecStack *esPtr);
static void		DupExprCodeInternalRep(Tcl_Obj *srcPtr,
			    Tcl_Obj *copyPtr);
static Tcl_Obj *	ExecuteExtendedBinaryMathOp(Tcl_Interp *interp,
			    int opcode, Tcl_Obj **constants,
			    Tcl_Obj *valuePtr, Tcl_Obj *value2Ptr);
static Tcl_Obj *	ExecuteExtendedUnaryMathOp(int opcode,
			    Tcl_Obj *valuePtr);
static void		FreeExprCodeInternalRep(Tcl_Obj *objPtr);
static ExceptionRange *	GetExceptRangeForPc(const unsigned char *pc,
			    int searchMode, ByteCode *codePtr);
static const char *	GetSrcInfoForPc(const unsigned char *pc,
			    ByteCode *codePtr, Tcl_Size *lengthPtr,
			    const unsigned char **pcBeg, int *cmdIdxPtr);
static Tcl_Obj **	GrowEvaluationStack(ExecEnv *eePtr, TCL_HASH_TYPE growth,
			    int move);
static void		IllegalExprOperandType(Tcl_Interp *interp,
			    const unsigned char *pc, Tcl_Obj *opndPtr);
static void		InitByteCodeExecution(Tcl_Interp *interp);
static inline int	wordSkip(void *ptr);
static void		ReleaseDictIterator(Tcl_Obj *objPtr);
/* Useful elsewhere, make available in tclInt.h or stubs? */
static Tcl_Obj **	StackAllocWords(Tcl_Interp *interp, TCL_HASH_TYPE numWords);
static Tcl_Obj **	StackReallocWords(Tcl_Interp *interp, TCL_HASH_TYPE numWords);
static Tcl_NRPostProc	CopyCallback;
static Tcl_NRPostProc	ExprObjCallback;
static Tcl_NRPostProc	FinalizeOONext;
static Tcl_NRPostProc	FinalizeOONextFilter;
static Tcl_NRPostProc   TEBCresume;

/*
 * The structure below defines a bytecode Tcl object type to hold the
 * compiled bytecode for Tcl expressions.
 */

static const Tcl_ObjType exprCodeType = {
    "exprcode",
    FreeExprCodeInternalRep,	/* freeIntRepProc */
    DupExprCodeInternalRep,	/* dupIntRepProc */
    NULL,			/* updateStringProc */
    NULL			/* setFromAnyProc */
};

/*
 * Custom object type only used in this file; values of its type should never
 * be seen by user scripts.
 */

static const Tcl_ObjType dictIteratorType = {
    "dictIterator",
    ReleaseDictIterator,
    NULL, NULL, NULL
};

/*
 *----------------------------------------------------------------------
 *
 * ReleaseDictIterator --
 *
 *	This takes apart a dictionary iterator that is stored in the given Tcl
 *	object.
 *
 * Results:
 *	None.
 *
 * Side effects:
 *	Deallocates memory, marks the object as being untyped.
 *
 *----------------------------------------------------------------------
 */

static void
ReleaseDictIterator(
    Tcl_Obj *objPtr)
{
    Tcl_DictSearch *searchPtr;
    Tcl_Obj *dictPtr;
    const Tcl_ObjInternalRep *irPtr;

    irPtr = TclFetchInternalRep(objPtr, &dictIteratorType);
    assert(irPtr != NULL);

    /*
     * First kill the search, and then release the reference to the dictionary
     * that we were holding.
     */

    searchPtr = (Tcl_DictSearch *)irPtr->twoPtrValue.ptr1;
    Tcl_DictObjDone(searchPtr);
    ckfree(searchPtr);

    dictPtr = (Tcl_Obj *)irPtr->twoPtrValue.ptr2;
    TclDecrRefCount(dictPtr);
}

/*
 *----------------------------------------------------------------------
 *
 * InitByteCodeExecution --
 *
 *	This procedure is called once to initialize the Tcl bytecode
 *	interpreter.
 *
 * Results:
 *	None.
 *
 * Side effects:
 *	This procedure initializes the array of instruction names. If
 *	compiling with the TCL_COMPILE_STATS flag, it initializes the array
 *	that counts the executions of each instruction and it creates the
 *	"evalstats" command. It also establishes the link between the Tcl
 *	"tcl_traceExec" and C "tclTraceExec" variables.
 *
 *----------------------------------------------------------------------
 */

#if defined(TCL_COMPILE_STATS) || defined(TCL_COMPILE_DEBUG)
static void
InitByteCodeExecution(
    Tcl_Interp *interp)		/* Interpreter for which the Tcl variable
				 * "tcl_traceExec" is linked to control
				 * instruction tracing. */
{
#ifdef TCL_COMPILE_DEBUG
    if (Tcl_LinkVar(interp, "tcl_traceExec", &tclTraceExec,
	    TCL_LINK_INT) != TCL_OK) {
	Tcl_Panic("InitByteCodeExecution: can't create link for tcl_traceExec variable");
    }
#endif
#ifdef TCL_COMPILE_STATS
    Tcl_CreateObjCommand(interp, "evalstats", EvalStatsCmd, NULL, NULL);
#endif /* TCL_COMPILE_STATS */
}

#else

static void
InitByteCodeExecution(
    TCL_UNUSED(Tcl_Interp *))
{
}
#endif

/*
 *----------------------------------------------------------------------
 *
 * TclCreateExecEnv --
 *
 *	This procedure creates a new execution environment for Tcl bytecode
 *	execution. An ExecEnv points to a Tcl evaluation stack. An ExecEnv is
 *	typically created once for each Tcl interpreter (Interp structure) and
 *	recursively passed to TclNRExecuteByteCode to execute ByteCode sequences
 *	for nested commands.
 *
 * Results:
 *	A newly allocated ExecEnv is returned. This points to an empty
 *	evaluation stack of the standard initial size.
 *
 * Side effects:
 *	The bytecode interpreter is also initialized here, as this procedure
 *	will be called before any call to TclNRExecuteByteCode.
 *
 *----------------------------------------------------------------------
 */

ExecEnv *
TclCreateExecEnv(
    Tcl_Interp *interp,		/* Interpreter for which the execution
				 * environment is being created. */
    Tcl_Size size)			/* The initial stack size, in number of words
				 * [sizeof(Tcl_Obj*)] */
{
    ExecEnv *eePtr = (ExecEnv *)ckalloc(sizeof(ExecEnv));
    ExecStack *esPtr = (ExecStack *)ckalloc(offsetof(ExecStack, stackWords)
	    + size * sizeof(Tcl_Obj *));

    eePtr->execStackPtr = esPtr;
    TclNewIntObj(eePtr->constants[0], 0);
    Tcl_IncrRefCount(eePtr->constants[0]);
    TclNewIntObj(eePtr->constants[1], 1);
    Tcl_IncrRefCount(eePtr->constants[1]);
    eePtr->interp = interp;
    eePtr->callbackPtr = NULL;
    eePtr->corPtr = NULL;
    eePtr->rewind = 0;

    esPtr->prevPtr = NULL;
    esPtr->nextPtr = NULL;
    esPtr->markerPtr = NULL;
    esPtr->endPtr = &esPtr->stackWords[size-1];
    esPtr->tosPtr = STACK_BASE(esPtr);

    Tcl_MutexLock(&execMutex);
    if (!execInitialized) {
	InitByteCodeExecution(interp);
	execInitialized = 1;
    }
    Tcl_MutexUnlock(&execMutex);

    return eePtr;
}

/*
 *----------------------------------------------------------------------
 *
 * TclDeleteExecEnv --
 *
 *	Frees the storage for an ExecEnv.
 *
 * Results:
 *	None.
 *
 * Side effects:
 *	Storage for an ExecEnv and its contained storage (e.g. the evaluation
 *	stack) is freed.
 *
 *----------------------------------------------------------------------
 */

static void
DeleteExecStack(
    ExecStack *esPtr)
{
    if (esPtr->markerPtr && !cachedInExit) {
	Tcl_Panic("freeing an execStack which is still in use");
    }

    if (esPtr->prevPtr) {
	esPtr->prevPtr->nextPtr = esPtr->nextPtr;
    }
    if (esPtr->nextPtr) {
	esPtr->nextPtr->prevPtr = esPtr->prevPtr;
    }
    ckfree(esPtr);
}

void
TclDeleteExecEnv(
    ExecEnv *eePtr)		/* Execution environment to free. */
{
    ExecStack *esPtr = eePtr->execStackPtr, *tmpPtr;

	cachedInExit = TclInExit();

    /*
     * Delete all stacks in this exec env.
     */

    while (esPtr->nextPtr) {
	esPtr = esPtr->nextPtr;
    }
    while (esPtr) {
	tmpPtr = esPtr;
	esPtr = tmpPtr->prevPtr;
	DeleteExecStack(tmpPtr);
    }

    TclDecrRefCount(eePtr->constants[0]);
    TclDecrRefCount(eePtr->constants[1]);
    if (eePtr->callbackPtr && !cachedInExit) {
	Tcl_Panic("Deleting execEnv with pending TEOV callbacks!");
    }
    if (eePtr->corPtr && !cachedInExit) {
	Tcl_Panic("Deleting execEnv with existing coroutine");
    }
    ckfree(eePtr);
}

/*
 *----------------------------------------------------------------------
 *
 * TclFinalizeExecution --
 *
 *	Finalizes the execution environment setup so that it can be later
 *	reinitialized.
 *
 * Results:
 *	None.
 *
 * Side effects:
 *	After this call, the next time TclCreateExecEnv will be called it will
 *	call InitByteCodeExecution.
 *
 *----------------------------------------------------------------------
 */

void
TclFinalizeExecution(void)
{
    Tcl_MutexLock(&execMutex);
    execInitialized = 0;
    Tcl_MutexUnlock(&execMutex);
}

/*
 * Auxiliary code to insure that GrowEvaluationStack always returns correctly
 * aligned memory.
 *
 * WALLOCALIGN represents the alignment reqs in words, just as TCL_ALLOCALIGN
 * represents the reqs in bytes. This assumes that TCL_ALLOCALIGN is a
 * multiple of the wordsize 'sizeof(Tcl_Obj *)'.
 */

#define WALLOCALIGN \
    (TCL_ALLOCALIGN/sizeof(Tcl_Obj *))

/*
 * wordSkip computes how many words have to be skipped until the next aligned
 * word. Note that we are only interested in the low order bits of ptr, so
 * that any possible information loss in PTR2INT is of no consequence.
 */

static inline int
wordSkip(
    void *ptr)
{
    int mask = TCL_ALLOCALIGN-1;
    int base = PTR2INT(ptr) & mask;
    return (TCL_ALLOCALIGN - base)/sizeof(Tcl_Obj *);
}

/*
 * Given a marker, compute where the following aligned memory starts.
 */

#define MEMSTART(markerPtr) \
    ((markerPtr) + wordSkip(markerPtr))

/*
 *----------------------------------------------------------------------
 *
 * GrowEvaluationStack --
 *
 *	This procedure grows a Tcl evaluation stack stored in an ExecEnv,
 *	copying over the words since the last mark if so requested. A mark is
 *	set at the beginning of the new area when no copying is requested.
 *
 * Results:
 *	Returns a pointer to the first usable word in the (possibly) grown
 *	stack.
 *
 * Side effects:
 *	The size of the evaluation stack may be grown, a marker is set
 *
 *----------------------------------------------------------------------
 */

static Tcl_Obj **
GrowEvaluationStack(
    ExecEnv *eePtr,		/* Points to the ExecEnv with an evaluation
				 * stack to enlarge. */
    TCL_HASH_TYPE growth,	/* How much larger than the current used
				 * size. */
    int move)			/* 1 if move words since last marker. */
{
    ExecStack *esPtr = eePtr->execStackPtr, *oldPtr = NULL;
    TCL_HASH_TYPE newBytes;
    Tcl_Size newElems, currElems, needed = growth - (esPtr->endPtr - esPtr->tosPtr);
    Tcl_Obj **markerPtr = esPtr->markerPtr, **memStart;
    Tcl_Size moveWords = 0;

    if (move) {
	if (!markerPtr) {
	    Tcl_Panic("STACK: Reallocating with no previous alloc");
	}
	if (needed <= 0) {
	    return MEMSTART(markerPtr);
	}
    } else {
#ifndef PURIFY
	Tcl_Obj **tmpMarkerPtr = esPtr->tosPtr + 1;
	int offset = wordSkip(tmpMarkerPtr);

	if (needed + offset < 0) {
	    /*
	     * Put a marker pointing to the previous marker in this stack, and
	     * store it in esPtr as the current marker. Return a pointer to
	     * the start of aligned memory.
	     */

	    esPtr->markerPtr = tmpMarkerPtr;
	    memStart = tmpMarkerPtr + offset;
	    esPtr->tosPtr = memStart - 1;
	    *esPtr->markerPtr = (Tcl_Obj *) markerPtr;
	    return memStart;
	}
#endif
    }

    /*
     * Reset move to hold the number of words to be moved to new stack (if
     * any) and growth to hold the complete stack requirements: add one for
     * the marker, (WALLOCALIGN-1) for the maximal possible offset.
     */

    if (move) {
	moveWords = esPtr->tosPtr - MEMSTART(markerPtr) + 1;
    }
    needed = growth + moveWords + WALLOCALIGN;


    /*
     * Check if there is enough room in the next stack (if there is one, it
     * should be both empty and the last one!)
     */

    if (esPtr->nextPtr) {
	oldPtr = esPtr;
	esPtr = oldPtr->nextPtr;
	currElems = esPtr->endPtr - STACK_BASE(esPtr);
	if (esPtr->markerPtr || (esPtr->tosPtr != STACK_BASE(esPtr))) {
	    Tcl_Panic("STACK: Stack after current is in use");
	}
	if (esPtr->nextPtr) {
	    Tcl_Panic("STACK: Stack after current is not last");
	}
	if (needed <= currElems) {
	    goto newStackReady;
	}
	DeleteExecStack(esPtr);
	esPtr = oldPtr;
    } else {
	currElems = esPtr->endPtr - STACK_BASE(esPtr);
    }

    /*
     * We need to allocate a new stack! It needs to store 'growth' words,
     * including the elements to be copied over and the new marker.
     */

#ifndef PURIFY
    newElems = 2*currElems;
    while (needed > newElems) {
	newElems *= 2;
    }
#else
    newElems = needed;
#endif

    newBytes = offsetof(ExecStack, stackWords) + newElems * sizeof(Tcl_Obj *);

    oldPtr = esPtr;
    esPtr = (ExecStack *)ckalloc(newBytes);

    oldPtr->nextPtr = esPtr;
    esPtr->prevPtr = oldPtr;
    esPtr->nextPtr = NULL;
    esPtr->endPtr = &esPtr->stackWords[newElems-1];

  newStackReady:
    eePtr->execStackPtr = esPtr;

    /*
     * Store a NULL marker at the beginning of the stack, to indicate that
     * this is the first marker in this stack and that rewinding to here
     * should actually be a return to the previous stack.
     */

    esPtr->stackWords[0] = NULL;
    esPtr->markerPtr = &esPtr->stackWords[0];
    memStart = MEMSTART(esPtr->markerPtr);
    esPtr->tosPtr = memStart - 1;

    if (move) {
	memcpy(memStart, MEMSTART(markerPtr), moveWords*sizeof(Tcl_Obj *));
	esPtr->tosPtr += moveWords;
	oldPtr->markerPtr = (Tcl_Obj **) *markerPtr;
	oldPtr->tosPtr = markerPtr-1;
    }

    /*
     * Free the old stack if it is now unused.
     */

    if (!oldPtr->markerPtr) {
	DeleteExecStack(oldPtr);
    }

    return memStart;
}

/*
 *--------------------------------------------------------------
 *
 * TclStackAlloc, TclStackRealloc, TclStackFree --
 *
 *	Allocate memory from the execution stack; it has to be returned later
 *	with a call to TclStackFree.
 *
 * Results:
 *	A pointer to the first byte allocated, or panics if the allocation did
 *	not succeed.
 *
 * Side effects:
 *	The execution stack may be grown.
 *
 *--------------------------------------------------------------
 */

static Tcl_Obj **
StackAllocWords(
    Tcl_Interp *interp,
    TCL_HASH_TYPE numWords)
{
    /*
     * Note that GrowEvaluationStack sets a marker in the stack. This marker
     * is read when rewinding, e.g., by TclStackFree.
     */

    Interp *iPtr = (Interp *) interp;
    ExecEnv *eePtr = iPtr->execEnvPtr;
    Tcl_Obj **resPtr = GrowEvaluationStack(eePtr, numWords, 0);

    eePtr->execStackPtr->tosPtr += numWords;
    return resPtr;
}

static Tcl_Obj **
StackReallocWords(
    Tcl_Interp *interp,
    TCL_HASH_TYPE numWords)
{
    Interp *iPtr = (Interp *) interp;
    ExecEnv *eePtr = iPtr->execEnvPtr;
    Tcl_Obj **resPtr = GrowEvaluationStack(eePtr, numWords, 1);

    eePtr->execStackPtr->tosPtr += numWords;
    return resPtr;
}

void
TclStackFree(
    Tcl_Interp *interp,
    void *freePtr)
{
    Interp *iPtr = (Interp *) interp;
    ExecEnv *eePtr;
    ExecStack *esPtr;
    Tcl_Obj **markerPtr, *marker;

    if (iPtr == NULL || iPtr->execEnvPtr == NULL) {
	ckfree(freePtr);
	return;
    }

    /*
     * Rewind the stack to the previous marker position. The current marker,
     * as set in the last call to GrowEvaluationStack, contains a pointer to
     * the previous marker.
     */

    eePtr = iPtr->execEnvPtr;
    esPtr = eePtr->execStackPtr;
    markerPtr = esPtr->markerPtr;
    marker = *markerPtr;

    if ((freePtr != NULL) && (MEMSTART(markerPtr) != (Tcl_Obj **)freePtr)) {
	Tcl_Panic("TclStackFree: incorrect freePtr (%p != %p). Call out of sequence?",
		freePtr, MEMSTART(markerPtr));
    }

    esPtr->tosPtr = markerPtr - 1;
    esPtr->markerPtr = (Tcl_Obj **) marker;
    if (marker) {
	return;
    }

    /*
     * Return to previous active stack. Note that repeated expansions or
     * reallocs could have generated several unused intervening stacks: free
     * them too.
     */

    while (esPtr->nextPtr) {
	esPtr = esPtr->nextPtr;
    }
    esPtr->tosPtr = STACK_BASE(esPtr);
    while (esPtr->prevPtr) {
	ExecStack *tmpPtr = esPtr->prevPtr;
	if (tmpPtr->tosPtr == STACK_BASE(tmpPtr)) {
	    DeleteExecStack(tmpPtr);
	} else {
	    break;
	}
    }
    if (esPtr->prevPtr) {
	eePtr->execStackPtr = esPtr->prevPtr;
#ifdef PURIFY
	eePtr->execStackPtr->nextPtr = NULL;
	DeleteExecStack(esPtr);
#endif
    } else {
	eePtr->execStackPtr = esPtr;
    }
}

void *
TclStackAlloc(
    Tcl_Interp *interp,
    TCL_HASH_TYPE numBytes)
{
    Interp *iPtr = (Interp *) interp;
    TCL_HASH_TYPE numWords;

    if (iPtr == NULL || iPtr->execEnvPtr == NULL) {
	return ckalloc(numBytes);
    }
    numWords = (numBytes + (sizeof(Tcl_Obj *) - 1))/sizeof(Tcl_Obj *);
    return StackAllocWords(interp, numWords);
}

void *
TclStackRealloc(
    Tcl_Interp *interp,
    void *ptr,
    TCL_HASH_TYPE numBytes)
{
    Interp *iPtr = (Interp *) interp;
    ExecEnv *eePtr;
    ExecStack *esPtr;
    Tcl_Obj **markerPtr;
    TCL_HASH_TYPE numWords;

    if (iPtr == NULL || iPtr->execEnvPtr == NULL) {
	return ckrealloc((char *)ptr, numBytes);
    }

    eePtr = iPtr->execEnvPtr;
    esPtr = eePtr->execStackPtr;
    markerPtr = esPtr->markerPtr;

    if (MEMSTART(markerPtr) != (Tcl_Obj **)ptr) {
	Tcl_Panic("TclStackRealloc: incorrect ptr. Call out of sequence?");
    }

    numWords = (numBytes + (sizeof(Tcl_Obj *) - 1))/sizeof(Tcl_Obj *);
    return (void *) StackReallocWords(interp, numWords);
}

/*
 *--------------------------------------------------------------
 *
 * Tcl_ExprObj --
 *
 *	Evaluate an expression in a Tcl_Obj.
 *
 * Results:
 *	A standard Tcl object result. If the result is other than TCL_OK, then
 *	the interpreter's result contains an error message. If the result is
 *	TCL_OK, then a pointer to the expression's result value object is
 *	stored in resultPtrPtr. In that case, the object's ref count is
 *	incremented to reflect the reference returned to the caller; the
 *	caller is then responsible for the resulting object and must, for
 *	example, decrement the ref count when it is finished with the object.
 *
 * Side effects:
 *	Any side effects caused by subcommands in the expression, if any. The
 *	interpreter result is not modified unless there is an error.
 *
 *--------------------------------------------------------------
 */

int
Tcl_ExprObj(
    Tcl_Interp *interp,		/* Context in which to evaluate the
				 * expression. */
    Tcl_Obj *objPtr,		/* Points to Tcl object containing expression
				 * to evaluate. */
    Tcl_Obj **resultPtrPtr)	/* Where the Tcl_Obj* that is the expression
				 * result is stored if no errors occur. */
{
    NRE_callback *rootPtr = TOP_CB(interp);
    Tcl_Obj *resultPtr;

    TclNewObj(resultPtr);
    TclNRAddCallback(interp, CopyCallback, resultPtrPtr, resultPtr,
	    NULL, NULL);
    Tcl_NRExprObj(interp, objPtr, resultPtr);
    return TclNRRunCallbacks(interp, TCL_OK, rootPtr);
}

static int
CopyCallback(
    void *data[],
    TCL_UNUSED(Tcl_Interp *),
    int result)
{
    Tcl_Obj **resultPtrPtr = (Tcl_Obj **)data[0];
    Tcl_Obj *resultPtr = (Tcl_Obj *)data[1];

    if (result == TCL_OK) {
	*resultPtrPtr = resultPtr;
	Tcl_IncrRefCount(resultPtr);
    } else {
	Tcl_DecrRefCount(resultPtr);
    }
    return result;
}

/*
 *--------------------------------------------------------------
 *
 * Tcl_NRExprObj --
 *
 *	Request evaluation of the expression in a Tcl_Obj by the NR stack.
 *
 * Results:
 *	Returns TCL_OK.
 *
 * Side effects:
 *	Compiles objPtr as a Tcl expression and places callbacks on the
 *	NR stack to execute the bytecode and store the result in resultPtr.
 *	If bytecode execution raises an exception, nothing is written
 *	to resultPtr, and the exceptional return code flows up the NR
 *	stack.  If the exception is TCL_ERROR, an error message is left
 *	in the interp result and the interp's return options dictionary
 *	holds additional error information too.  Execution of the bytecode
 *	may have other side effects, depending on the expression.
 *
 *--------------------------------------------------------------
 */

int
Tcl_NRExprObj(
    Tcl_Interp *interp,
    Tcl_Obj *objPtr,
    Tcl_Obj *resultPtr)
{
    ByteCode *codePtr;
    Tcl_InterpState state = Tcl_SaveInterpState(interp, TCL_OK);

    Tcl_ResetResult(interp);
    codePtr = CompileExprObj(interp, objPtr);

    Tcl_NRAddCallback(interp, ExprObjCallback, state, resultPtr,
	    NULL, NULL);
    return TclNRExecuteByteCode(interp, codePtr);
}

static int
ExprObjCallback(
    void *data[],
    Tcl_Interp *interp,
    int result)
{
    Tcl_InterpState state = (Tcl_InterpState)data[0];
    Tcl_Obj *resultPtr = (Tcl_Obj *)data[1];

    if (result == TCL_OK) {
	TclSetDuplicateObj(resultPtr, Tcl_GetObjResult(interp));
	(void) Tcl_RestoreInterpState(interp, state);
    } else {
	Tcl_DiscardInterpState(state);
    }
    return result;
}

/*
 *----------------------------------------------------------------------
 *
 * CompileExprObj --
 *	Compile a Tcl expression value into ByteCode.
 *
 * Results:
 *	A (ByteCode *) is returned pointing to the resulting ByteCode.
 *
 * Side effects:
 *	The Tcl_ObjType of objPtr is changed to the "exprcode" type,
 *	and the ByteCode is kept in the internal rep (along with context
 *	data for checking validity) for faster operations the next time
 *	CompileExprObj is called on the same value.
 *
 *----------------------------------------------------------------------
 */

static ByteCode *
CompileExprObj(
    Tcl_Interp *interp,
    Tcl_Obj *objPtr)
{
    Interp *iPtr = (Interp *) interp;
    CompileEnv compEnv;		/* Compilation environment structure allocated
				 * in frame. */
    ByteCode *codePtr = NULL;
				/* Tcl Internal type of bytecode. Initialized
				 * to avoid compiler warning. */

    /*
     * Get the expression ByteCode from the object. If it exists, make sure it
     * is valid in the current context.
     */

    ByteCodeGetInternalRep(objPtr, &exprCodeType, codePtr);

    if (codePtr != NULL) {
	Namespace *namespacePtr = iPtr->varFramePtr->nsPtr;

	if (((Interp *) *codePtr->interpHandle != iPtr)
		|| (codePtr->compileEpoch != iPtr->compileEpoch)
		|| (codePtr->nsPtr != namespacePtr)
		|| (codePtr->nsEpoch != namespacePtr->resolverEpoch)
		|| (codePtr->localCachePtr != iPtr->varFramePtr->localCachePtr)) {
	    Tcl_StoreInternalRep(objPtr, &exprCodeType, NULL);
	    codePtr = NULL;
	}
    }

    if (codePtr == NULL) {
	/*
	 * TIP #280: No invoker (yet) - Expression compilation.
	 */

	Tcl_Size length;
	const char *string = TclGetStringFromObj(objPtr, &length);

	TclInitCompileEnv(interp, &compEnv, string, length, NULL, 0);
	TclCompileExpr(interp, string, length, &compEnv, 0);

	/*
	 * Successful compilation. If the expression yielded no instructions,
	 * push an zero object as the expression's result.
	 */

	if (compEnv.codeNext == compEnv.codeStart) {
	    TclEmitPush(TclRegisterLiteral(&compEnv, "0", 1, 0),
		    &compEnv);
	}

	/*
	 * Add a "done" instruction as the last instruction and change the
	 * object into a ByteCode object. Ownership of the literal objects and
	 * aux data items is given to the ByteCode object.
	 */

	TclEmitOpcode(INST_DONE, &compEnv);
	codePtr = TclInitByteCodeObj(objPtr, &exprCodeType, &compEnv);
	TclFreeCompileEnv(&compEnv);
	if (iPtr->varFramePtr->localCachePtr) {
	    codePtr->localCachePtr = iPtr->varFramePtr->localCachePtr;
	    codePtr->localCachePtr->refCount++;
	}
#ifdef TCL_COMPILE_DEBUG
	if (tclTraceCompile == 2) {
	    TclPrintByteCodeObj(interp, objPtr);
	    fflush(stdout);
	}
#endif /* TCL_COMPILE_DEBUG */
    }
    return codePtr;
}

/*
 *----------------------------------------------------------------------
 *
 * DupExprCodeInternalRep --
 *
 *	Part of the Tcl object type implementation for Tcl expression
 *	bytecode. We do not copy the bytecode internalrep. Instead, we return
 *	without setting copyPtr->typePtr, so the copy is a plain string copy
 *	of the expression value, and if it is to be used as a compiled
 *	expression, it will just need a recompile.
 *
 *	This makes sense, because with Tcl's copy-on-write practices, the
 *	usual (only?) time Tcl_DuplicateObj() will be called is when the copy
 *	is about to be modified, which would invalidate any copied bytecode
 *	anyway. The only reason it might make sense to copy the bytecode is if
 *	we had some modifying routines that operated directly on the internalrep,
 *	like we do for lists and dicts.
 *
 * Results:
 *	None.
 *
 * Side effects:
 *	None.
 *
 *----------------------------------------------------------------------
 */

static void
DupExprCodeInternalRep(
    TCL_UNUSED(Tcl_Obj *),
    TCL_UNUSED(Tcl_Obj *))
{
    return;
}

/*
 *----------------------------------------------------------------------
 *
 * FreeExprCodeInternalRep --
 *
 *	Part of the Tcl object type implementation for Tcl expression
 *	bytecode. Frees the storage allocated to hold the internal rep, unless
 *	ref counts indicate bytecode execution is still in progress.
 *
 * Results:
 *	None.
 *
 * Side effects:
 *	May free allocated memory. Leaves objPtr untyped.
 *
 *----------------------------------------------------------------------
 */

static void
FreeExprCodeInternalRep(
    Tcl_Obj *objPtr)
{
    ByteCode *codePtr;
    ByteCodeGetInternalRep(objPtr, &exprCodeType, codePtr);
    assert(codePtr != NULL);

    TclReleaseByteCode(codePtr);
}

/*
 *----------------------------------------------------------------------
 *
 * TclCompileObj --
 *
 *	This procedure compiles the script contained in a Tcl_Obj.
 *
 * Results:
 *	A pointer to the corresponding ByteCode, never NULL.
 *
 * Side effects:
 *	The object is shimmered to bytecode type.
 *
 *----------------------------------------------------------------------
 */

ByteCode *
TclCompileObj(
    Tcl_Interp *interp,
    Tcl_Obj *objPtr,
    const CmdFrame *invoker,
    int word)
{
    Interp *iPtr = (Interp *) interp;
    ByteCode *codePtr;	/* Tcl Internal type of bytecode. */
    Namespace *namespacePtr = iPtr->varFramePtr->nsPtr;

    /*
     * If the object is not already of tclByteCodeType, compile it (and reset
     * the compilation flags in the interpreter; this should be done after any
     * compilation). Otherwise, check that it is "fresh" enough.
     */

    ByteCodeGetInternalRep(objPtr, &tclByteCodeType, codePtr);
    if (codePtr != NULL) {
	/*
	 * Make sure the Bytecode hasn't been invalidated by, e.g., someone
	 * redefining a command with a compile procedure (this might make the
	 * compiled code wrong). The object needs to be recompiled if it was
	 * compiled in/for a different interpreter, or for a different
	 * namespace, or for the same namespace but with different name
	 * resolution rules. Precompiled objects, however, are immutable and
	 * therefore they are not recompiled, even if the epoch has changed.
	 *
	 * To be pedantically correct, we should also check that the
	 * originating procPtr is the same as the current context procPtr
	 * (assuming one exists at all - none for global level). This code is
	 * #def'ed out because [info body] was changed to never return a
	 * bytecode type object, which should obviate us from the extra checks
	 * here.
	 */

	if (((Interp *) *codePtr->interpHandle != iPtr)
		|| (codePtr->compileEpoch != iPtr->compileEpoch)
		|| (codePtr->nsPtr != namespacePtr)
		|| (codePtr->nsEpoch != namespacePtr->resolverEpoch)) {
	    if (!(codePtr->flags & TCL_BYTECODE_PRECOMPILED)) {
		goto recompileObj;
	    }
	    if ((Interp *) *codePtr->interpHandle != iPtr) {
		Tcl_Panic("Tcl_EvalObj: compiled script jumped interps");
	    }
	    codePtr->compileEpoch = iPtr->compileEpoch;
	}

	/*
	 * Check that any compiled locals do refer to the current proc
	 * environment! If not, recompile.
	 */

	if (!(codePtr->flags & TCL_BYTECODE_PRECOMPILED) &&
		(codePtr->procPtr == NULL) &&
		(codePtr->localCachePtr != iPtr->varFramePtr->localCachePtr)){
	    goto recompileObj;
	}

	/*
	 * #280.
	 * Literal sharing fix. This part of the fix is not required by 8.4
	 * nor 8.5, because they eval-direct any literals, so just saving the
	 * argument locations per command in bytecode is enough, embedded
	 * 'eval' commands, etc. get the correct information.
	 *
	 * But in 8.6 all the embedded script are compiled, and the resulting
	 * bytecode stored in the literal. Now the shared literal has bytecode
	 * with location data for _one_ particular location this literal is
	 * found at. If we get executed from a different location the bytecode
	 * has to be recompiled to get the correct locations. Not doing this
	 * will execute the saved bytecode with data for a different location,
	 * causing 'info frame' to point to the wrong place in the sources.
	 *
	 * Future optimizations ...
	 * (1) Save the location data (ExtCmdLoc) keyed by start line. In that
	 *     case we recompile once per location of the literal, but not
	 *     continuously, because the moment we have all locations we do not
	 *     need to recompile any longer.
	 *
	 * (2) Alternative: Do not recompile, tell the execution engine the
	 *     offset between saved starting line and actual one. Then modify
	 *     the users to adjust the locations they have by this offset.
	 *
	 * (3) Alternative 2: Do not fully recompile, adjust just the location
	 *     information.
	 */

	if (invoker == NULL) {
	    return codePtr;
	} else {
	    Tcl_HashEntry *hePtr =
		    Tcl_FindHashEntry(iPtr->lineBCPtr, codePtr);
	    ExtCmdLoc *eclPtr;
	    CmdFrame *ctxCopyPtr;
	    int redo;

	    if (!hePtr) {
		return codePtr;
	    }

	    eclPtr = (ExtCmdLoc *)Tcl_GetHashValue(hePtr);
	    redo = 0;
	    ctxCopyPtr = (CmdFrame *)TclStackAlloc(interp, sizeof(CmdFrame));
	    *ctxCopyPtr = *invoker;

	    if (invoker->type == TCL_LOCATION_BC) {
		/*
		 * Note: Type BC => ctx.data.eval.path    is not used.
		 *		    ctx.data.tebc.codePtr used instead
		 */

		TclGetSrcInfoForPc(ctxCopyPtr);
		if (ctxCopyPtr->type == TCL_LOCATION_SOURCE) {
		    /*
		     * The reference made by 'TclGetSrcInfoForPc' is dead.
		     */

		    Tcl_DecrRefCount(ctxCopyPtr->data.eval.path);
		    ctxCopyPtr->data.eval.path = NULL;
		}
	    }

	    if (word < ctxCopyPtr->nline) {
		/*
		 * Note: We do not care if the line[word] is -1. This is a
		 * difference and requires a recompile (location changed from
		 * absolute to relative, literal is used fixed and through
		 * variable)
		 *
		 * Example:
		 * test info-32.0 using literal of info-24.8
		 *     (dict with ... vs           set body ...).
		 */

		redo = ((eclPtr->type == TCL_LOCATION_SOURCE)
			    && (eclPtr->start != ctxCopyPtr->line[word]))
			|| ((eclPtr->type == TCL_LOCATION_BC)
			    && (ctxCopyPtr->type == TCL_LOCATION_SOURCE));
	    }

	    TclStackFree(interp, ctxCopyPtr);
	    if (!redo) {
		return codePtr;
	    }
	}
    }

  recompileObj:
    iPtr->errorLine = 1;

    /*
     * TIP #280. Remember the invoker for a moment in the interpreter
     * structures so that the byte code compiler can pick it up when
     * initializing the compilation environment, i.e. the extended location
     * information.
     */

    iPtr->invokeCmdFramePtr = invoker;
    iPtr->invokeWord = word;
    TclSetByteCodeFromAny(interp, objPtr, NULL, NULL);
    iPtr->invokeCmdFramePtr = NULL;
    ByteCodeGetInternalRep(objPtr, &tclByteCodeType, codePtr);
    if (iPtr->varFramePtr->localCachePtr) {
	codePtr->localCachePtr = iPtr->varFramePtr->localCachePtr;
	codePtr->localCachePtr->refCount++;
    }
    return codePtr;
}

/*
 *----------------------------------------------------------------------
 *
 * TclIncrObj --
 *
 *	Increment an integral value in a Tcl_Obj by an integral value held
 *	in another Tcl_Obj. Caller is responsible for making sure we can
 *	update the first object.
 *
 * Results:
 *	TCL_ERROR if either object is non-integer, and TCL_OK otherwise. On
 *	error, an error message is left in the interpreter (if it is not NULL,
 *	of course).
 *
 * Side effects:
 *	valuePtr gets the new incremented value.
 *
 *----------------------------------------------------------------------
 */

int
TclIncrObj(
    Tcl_Interp *interp,
    Tcl_Obj *valuePtr,
    Tcl_Obj *incrPtr)
{
    void *ptr1, *ptr2;
    int type1, type2;
    mp_int value, incr;
    mp_err err;

    if (Tcl_IsShared(valuePtr)) {
	Tcl_Panic("%s called with shared object", "TclIncrObj");
    }

    if (GetNumberFromObj(NULL, valuePtr, &ptr1, &type1) != TCL_OK) {
	/*
	 * Produce error message (reparse?!)
	 */

	return TclGetIntFromObj(interp, valuePtr, &type1);
    }
    if (GetNumberFromObj(NULL, incrPtr, &ptr2, &type2) != TCL_OK) {
	/*
	 * Produce error message (reparse?!)
	 */

	TclGetIntFromObj(interp, incrPtr, &type1);
	Tcl_AddErrorInfo(interp, "\n    (reading increment)");
	return TCL_ERROR;
    }

    if ((type1 == TCL_NUMBER_DOUBLE) || (type1 == TCL_NUMBER_NAN)) {
	/*
	 * Produce error message (reparse?!)
	 */

	return TclGetIntFromObj(interp, valuePtr, &type1);
    }
    if ((type2 == TCL_NUMBER_DOUBLE) || (type2 == TCL_NUMBER_NAN)) {
	/*
	 * Produce error message (reparse?!)
	 */

	TclGetIntFromObj(interp, incrPtr, &type1);
	Tcl_AddErrorInfo(interp, "\n    (reading increment)");
	return TCL_ERROR;
    }

    if ((type1 == TCL_NUMBER_INT) && (type2 == TCL_NUMBER_INT)) {
	Tcl_WideInt w1, w2, sum;

	w1 = *((const Tcl_WideInt *)ptr1);
	w2 = *((const Tcl_WideInt *)ptr2);
	sum = (Tcl_WideInt)((Tcl_WideUInt)w1 + (Tcl_WideUInt)w2);

	/*
	 * Check for overflow.
	 */

	if (!Overflowing(w1, w2, sum)) {
	    TclSetIntObj(valuePtr, sum);
	    return TCL_OK;
	}
    }

    Tcl_TakeBignumFromObj(interp, valuePtr, &value);
    Tcl_GetBignumFromObj(interp, incrPtr, &incr);
    err = mp_add(&value, &incr, &value);
    mp_clear(&incr);
    if (err != MP_OKAY) {
	return TCL_ERROR;
    }
    Tcl_SetBignumObj(valuePtr, &value);
    return TCL_OK;
}

/*
 *----------------------------------------------------------------------
 *
 * ArgumentBCEnter --
 *
 *	This is a helper for TclNRExecuteByteCode/TEBCresume that encapsulates
 *	a code sequence that is fairly common in the code but *not* commonly
 *	called.
 *
 * Results:
 *	None
 *
 * Side effects:
 *	May register information about the bytecode in the command frame.
 *
 *----------------------------------------------------------------------
 */

static void
ArgumentBCEnter(
    Tcl_Interp *interp,
    ByteCode *codePtr,
    TEBCdata *tdPtr,
    const unsigned char *pc,
    int objc,
    Tcl_Obj **objv)
{
    int cmd;

    if (GetSrcInfoForPc(pc, codePtr, NULL, NULL, &cmd)) {
	TclArgumentBCEnter(interp, objv, objc, codePtr, &tdPtr->cmdFrame, cmd,
		pc - codePtr->codeStart);
    }
}

/*
 *----------------------------------------------------------------------
 *
 * TclNRExecuteByteCode --
 *
 *	This procedure executes the instructions of a ByteCode structure. It
 *	returns when a "done" instruction is executed or an error occurs.
 *
 * Results:
 *	The return value is one of the return codes defined in tcl.h (such as
 *	TCL_OK), and interp->objResultPtr refers to a Tcl object that either
 *	contains the result of executing the code or an error message.
 *
 * Side effects:
 *	Almost certainly, depending on the ByteCode's instructions.
 *
 *----------------------------------------------------------------------
 */
#define	bcFramePtr	(&TD->cmdFrame)
#define	initCatchTop	(TD->stack-1)
#define	initTosPtr	(initCatchTop+codePtr->maxExceptDepth)
#define esPtr		(iPtr->execEnvPtr->execStackPtr)

int
TclNRExecuteByteCode(
    Tcl_Interp *interp,		/* Token for command interpreter. */
    ByteCode *codePtr)		/* The bytecode sequence to interpret. */
{
    Interp *iPtr = (Interp *) interp;
    TEBCdata *TD;
    TCL_HASH_TYPE size = sizeof(TEBCdata) - 1
	    + (codePtr->maxStackDepth + codePtr->maxExceptDepth)
		* sizeof(void *);
    TCL_HASH_TYPE numWords = (size + sizeof(Tcl_Obj *) - 1) / sizeof(Tcl_Obj *);

    TclPreserveByteCode(codePtr);

    /*
     * Reserve the stack, setup the TEBCdataPtr (TD) and CallFrame
     *
     * The execution uses a unified stack: first a TEBCdata, immediately
     * above it a CmdFrame, then the catch stack, then the execution stack.
     *
     * Make sure the catch stack is large enough to hold the maximum number of
     * catch commands that could ever be executing at the same time (this will
     * be no more than the exception range array's depth). Make sure the
     * execution stack is large enough to execute this ByteCode.
     */

    TD = (TEBCdata *) GrowEvaluationStack(iPtr->execEnvPtr, numWords, 0);
    esPtr->tosPtr = initTosPtr;

    TD->codePtr     = codePtr;
    TD->catchTop    = initCatchTop;
    TD->auxObjList  = NULL;

    /*
     * TIP #280: Initialize the frame. Do not push it yet: it will be pushed
     * every time that we call out from this TD, popped when we return to it.
     */

    bcFramePtr->type = ((codePtr->flags & TCL_BYTECODE_PRECOMPILED)
	    ? TCL_LOCATION_PREBC : TCL_LOCATION_BC);
    bcFramePtr->level = (iPtr->cmdFramePtr ? iPtr->cmdFramePtr->level+1 : 1);
    bcFramePtr->framePtr = iPtr->framePtr;
    bcFramePtr->nextPtr = iPtr->cmdFramePtr;
    bcFramePtr->nline = 0;
    bcFramePtr->line = NULL;
    bcFramePtr->litarg = NULL;
    bcFramePtr->data.tebc.codePtr = codePtr;
    bcFramePtr->data.tebc.pc = NULL;
    bcFramePtr->cmdObj = NULL;
    bcFramePtr->cmd = NULL;
    bcFramePtr->len = 0;

#ifdef TCL_COMPILE_STATS
    iPtr->stats.numExecutions++;
#endif

    /*
     * Test namespace-50.9 demonstrates the need for this call.
     * Use a --enable-symbols=mem bug to see.
     */

    TclResetRewriteEnsemble(interp, 1);

    /*
     * Push the callback for bytecode execution
     */

    TclNRAddCallback(interp, TEBCresume, TD, /* pc */ NULL,
	    /* cleanup */ NULL, INT2PTR(iPtr->evalFlags));

    /*
     * Reset discard result flag - because it is applicable for this call only,
     * and should not affect all the nested invocations may return result.
     */
    iPtr->evalFlags &= ~TCL_EVAL_DISCARD_RESULT;

    return TCL_OK;
}

static int
TEBCresume(
    void *data[],
    Tcl_Interp *interp,
    int result)
{
    /*
     * Compiler cast directive - not a real variable.
     *	   Interp *iPtr = (Interp *) interp;
     */
#define iPtr ((Interp *) interp)

    /*
     * Check just the read-traced/write-traced bit of a variable.
     */

#define ReadTraced(varPtr) ((varPtr)->flags & VAR_TRACED_READ)
#define WriteTraced(varPtr) ((varPtr)->flags & VAR_TRACED_WRITE)
#define UnsetTraced(varPtr) ((varPtr)->flags & VAR_TRACED_UNSET)

    /*
     * Bottom of allocated stack holds the NR data
     */

    /*
     * Constants: variables that do not change during the execution, used
     * sporadically: no special need for speed.
     */

    unsigned interruptCounter = 1;
				/* Counter that is used to work out when to
				 * call Tcl_AsyncReady(). This must be 1
				 * initially so that we call the async-check
				 * stanza early, otherwise there are command
				 * sequences that can make the interpreter
				 * busy-loop without an opportunity to
				 * recognise an interrupt. */
    const char *curInstName;
#ifdef TCL_COMPILE_DEBUG
    int traceInstructions;	/* Whether we are doing instruction-level
				 * tracing or not. */
#endif

    Var *compiledLocals = iPtr->varFramePtr->compiledLocals;
    Tcl_Obj **constants = &iPtr->execEnvPtr->constants[0];

#define LOCAL(i)	(&compiledLocals[(i)])
#define TCONST(i)	(constants[(i)])

    /*
     * These macros are just meant to save some global variables that are not
     * used too frequently
     */

    TEBCdata *TD = (TEBCdata *)data[0];
#define auxObjList	(TD->auxObjList)
#define catchTop	(TD->catchTop)
#define codePtr		(TD->codePtr)
#define curEvalFlags	PTR2INT(data[3])  /* calling iPtr->evalFlags */

    /*
     * Globals: variables that store state, must remain valid at all times.
     */

    Tcl_Obj **tosPtr;		/* Cached pointer to top of evaluation
				 * stack. */
    const unsigned char *pc = (const unsigned char *)data[1];
                                /* The current program counter. */
    unsigned char inst;         /* The currently running instruction */

    /*
     * Transfer variables - needed only between opcodes, but not while
     * executing an instruction.
     */

    int cleanup = PTR2INT(data[2]);
    Tcl_Obj *objResultPtr;
    int checkInterp = 0;        /* Indicates when a check of interp readyness
				 * is necessary. Set by CACHE_STACK_INFO() */

    /*
     * Locals - variables that are used within opcodes or bounded sections of
     * the file (jumps between opcodes within a family).
     * NOTE: These are now mostly defined locally where needed.
     */

    Tcl_Obj *objPtr, *valuePtr, *value2Ptr, *part1Ptr, *part2Ptr, *tmpPtr;
    Tcl_Obj **objv = NULL;
    Tcl_Size length, objc = 0;
    int opnd, pcAdjustment;
    Var *varPtr, *arrayPtr;
#ifdef TCL_COMPILE_DEBUG
    char cmdNameBuf[21];
#endif

#ifdef TCL_COMPILE_DEBUG
    int starting = 1;
    traceInstructions = (tclTraceExec == 3);
#endif

    TEBC_DATA_DIG();

#ifdef TCL_COMPILE_DEBUG
    if (!pc && (tclTraceExec >= 2)) {
	PrintByteCodeInfo(codePtr);
	fprintf(stdout, "  Starting stack top=%" TCL_T_MODIFIER "d\n", CURR_DEPTH);
	fflush(stdout);
    }
#endif

    if (!pc) {
	/* bytecode is starting from scratch */
	pc = codePtr->codeStart;

	/*
	 * Reset the interp's result to avoid possible duplications of large
	 * objects [3c6e47363e], [781585], [804681], This can happen by start
	 * also in nested compiled blocks (enclosed in parent cycle).
	 * See else branch below for opposite handling by continuation/resume.
	 */

	objPtr = iPtr->objResultPtr;
	if (objPtr->refCount > 1) {
	    TclDecrRefCount(objPtr);
	    TclNewObj(objPtr);
	    Tcl_IncrRefCount(objPtr);
	    iPtr->objResultPtr = objPtr;
	}

	goto cleanup0;
    } else {
        /* resume from invocation */
	CACHE_STACK_INFO();

	NRE_ASSERT(iPtr->cmdFramePtr == bcFramePtr);
	if (bcFramePtr->cmdObj) {
	    Tcl_DecrRefCount(bcFramePtr->cmdObj);
	    bcFramePtr->cmdObj = NULL;
	    bcFramePtr->cmd = NULL;
	}
	iPtr->cmdFramePtr = bcFramePtr->nextPtr;
	if (iPtr->flags & INTERP_DEBUG_FRAME) {
	    TclArgumentBCRelease(interp, bcFramePtr);
	}
	if (iPtr->execEnvPtr->rewind) {
	    result = TCL_ERROR;
	    goto abnormalReturn;
	}
	if (codePtr->flags & TCL_BYTECODE_RECOMPILE) {
	    codePtr->flags &= ~TCL_BYTECODE_RECOMPILE;
	    checkInterp = 1;
	    iPtr->flags |= ERR_ALREADY_LOGGED;
	}

	if (result != TCL_OK) {
	    pc--;
	    goto processExceptionReturn;
	}

	/*
	 * Push the call's object result and continue execution with the next
	 * instruction.
	 */

	TRACE_WITH_OBJ(("%" TCL_SIZE_MODIFIER "d => ... after \"%.20s\": TCL_OK, result=",
		objc, cmdNameBuf), Tcl_GetObjResult(interp));

	/*
	 * Obtain and reset interp's result to avoid possible duplications of
	 * objects [Bug 781585]. We do not call Tcl_ResetResult to avoid any
	 * side effects caused by the resetting of errorInfo and errorCode
	 * [Bug 804681], which are not needed here. We chose instead to
	 * manipulate the interp's object result directly.
	 *
	 * Note that the result object is now in objResultPtr, it keeps the
	 * refCount it had in its role of iPtr->objResultPtr.
	 */

	objResultPtr = Tcl_GetObjResult(interp);
	TclNewObj(objPtr);
	Tcl_IncrRefCount(objPtr);
	iPtr->objResultPtr = objPtr;
#ifndef TCL_COMPILE_DEBUG
	if (*pc == INST_POP) {
	    TclDecrRefCount(objResultPtr);
	    NEXT_INST_V(1, cleanup, 0);
	}
#endif
	NEXT_INST_V(0, cleanup, -1);
    }

    /*
     * Targets for standard instruction endings; unrolled for speed in the
     * most frequent cases (instructions that consume up to two stack
     * elements).
     *
     * This used to be a "for(;;)" loop, with each instruction doing its own
     * cleanup.
     */

  cleanupV_pushObjResultPtr:
    switch (cleanup) {
    case 0:
	*(++tosPtr) = (objResultPtr);
	goto cleanup0;
    default:
	cleanup -= 2;
	while (cleanup--) {
	    objPtr = POP_OBJECT();
	    TclDecrRefCount(objPtr);
	}
	/* FALLTHRU */
    case 2:
    cleanup2_pushObjResultPtr:
	objPtr = POP_OBJECT();
	TclDecrRefCount(objPtr);
	/* FALLTHRU */
    case 1:
    cleanup1_pushObjResultPtr:
	objPtr = OBJ_AT_TOS;
	TclDecrRefCount(objPtr);
    }
    OBJ_AT_TOS = objResultPtr;
    goto cleanup0;

  cleanupV:
    switch (cleanup) {
    default:
	cleanup -= 2;
	while (cleanup--) {
	    objPtr = POP_OBJECT();
	    TclDecrRefCount(objPtr);
	}
	/* FALLTHRU */
    case 2:
    cleanup2:
	objPtr = POP_OBJECT();
	TclDecrRefCount(objPtr);
	/* FALLTHRU */
    case 1:
    cleanup1:
	objPtr = POP_OBJECT();
	TclDecrRefCount(objPtr);
	/* FALLTHRU */
    case 0:
	/*
	 * We really want to do nothing now, but this is needed for some
	 * compilers (SunPro CC).
	 */

	break;
    }
  cleanup0:

    /*
     * Check for asynchronous handlers [Bug 746722]; we do the check every
     * ASYNC_CHECK_COUNT instructions.
     */

    if ((--interruptCounter) == 0) {
	interruptCounter = ASYNC_CHECK_COUNT;
	DECACHE_STACK_INFO();
	if (TclAsyncReady(iPtr)) {
	    result = Tcl_AsyncInvoke(interp, result);
	    if (result == TCL_ERROR) {
		CACHE_STACK_INFO();
		goto gotError;
	    }
	}

	if (TclCanceled(iPtr)) {
	    if (Tcl_Canceled(interp, TCL_LEAVE_ERR_MSG) == TCL_ERROR) {
		CACHE_STACK_INFO();
		goto gotError;
	    }
	}

	if (TclLimitReady(iPtr->limit)) {
	    if (Tcl_LimitCheck(interp) == TCL_ERROR) {
		CACHE_STACK_INFO();
		goto gotError;
	    }
	}
	CACHE_STACK_INFO();
    }

    /*
     * These two instructions account for 26% of all instructions (according
     * to measurements on tclbench by Ben Vitale
     * [http://www.cs.toronto.edu/syslab/pubs/tcl2005-vitale-zaleski.pdf]
     * Resolving them before the switch reduces the cost of branch
     * mispredictions, seems to improve runtime by 5% to 15%, and (amazingly!)
     * reduces total obj size.
     */

    inst = *pc;

    peepholeStart:
#ifdef TCL_COMPILE_STATS
    iPtr->stats.instructionCount[*pc]++;
#endif

#ifdef TCL_COMPILE_DEBUG
    /*
     * Skip the stack depth check if an expansion is in progress.
     */

    CHECK_STACK();
    if (traceInstructions) {
	fprintf(stdout, "%2" TCL_SIZE_MODIFIER "d: %2" TCL_T_MODIFIER "d ", iPtr->numLevels, CURR_DEPTH);
	TclPrintInstruction(codePtr, pc);
	fflush(stdout);
    }
#endif /* TCL_COMPILE_DEBUG */

    TCL_DTRACE_INST_NEXT();

    if (inst == INST_LOAD_SCALAR1) {
	goto instLoadScalar1;
    } else if (inst == INST_PUSH1) {
	PUSH_OBJECT(codePtr->objArrayPtr[TclGetUInt1AtPtr(pc+1)]);
	TRACE_WITH_OBJ(("%u => ", TclGetUInt1AtPtr(pc+1)), OBJ_AT_TOS);
	inst = *(pc += 2);
	goto peepholeStart;
    } else if (inst == INST_START_CMD) {
	/*
	 * Peephole: do not run INST_START_CMD, just skip it
	 */

	iPtr->cmdCount += TclGetUInt4AtPtr(pc+5);
	if (checkInterp) {
	    if (((codePtr->compileEpoch != iPtr->compileEpoch) ||
		 (codePtr->nsEpoch != iPtr->varFramePtr->nsPtr->resolverEpoch)) &&
		!(codePtr->flags & TCL_BYTECODE_PRECOMPILED)) {
		goto instStartCmdFailed;
	    }
	    checkInterp = 0;
	}
	inst = *(pc += 9);
	goto peepholeStart;
    } else if (inst == INST_NOP) {
#ifndef TCL_COMPILE_DEBUG
	while (inst == INST_NOP)
#endif
	{
	    inst = *++pc;
	}
	goto peepholeStart;
    }

    switch (inst) {
    case INST_SYNTAX:
    case INST_RETURN_IMM: {
	int code = TclGetInt4AtPtr(pc+1);
	int level = TclGetUInt4AtPtr(pc+5);

	/*
	 * OBJ_AT_TOS is returnOpts, OBJ_UNDER_TOS is resultObjPtr.
	 */

	TRACE(("%u %u => ", code, level));
	result = TclProcessReturn(interp, code, level, OBJ_AT_TOS);
	if (result == TCL_OK) {
	    TRACE_APPEND(("continuing to next instruction (result=\"%.30s\")\n",
		    O2S(objResultPtr)));
	    NEXT_INST_F(9, 1, 0);
	}
	Tcl_SetObjResult(interp, OBJ_UNDER_TOS);
	if (*pc == INST_SYNTAX) {
	    iPtr->flags &= ~ERR_ALREADY_LOGGED;
	}
	cleanup = 2;
	TRACE_APPEND(("\n"));
	goto processExceptionReturn;
    }

    case INST_RETURN_STK:
	TRACE(("=> "));
	objResultPtr = POP_OBJECT();
	result = Tcl_SetReturnOptions(interp, OBJ_AT_TOS);
	if (result == TCL_OK) {
	    Tcl_DecrRefCount(OBJ_AT_TOS);
	    OBJ_AT_TOS = objResultPtr;
	    TRACE_APPEND(("continuing to next instruction (result=\"%.30s\")\n",
		    O2S(objResultPtr)));
	    NEXT_INST_F(1, 0, 0);
	} else if (result == TCL_ERROR) {
	    /*
	     * BEWARE! Must do this in this order, because an error in the
	     * option dictionary overrides the result (and can be verified by
	     * test).
	     */

	    Tcl_SetObjResult(interp, objResultPtr);
	    Tcl_SetReturnOptions(interp, OBJ_AT_TOS);
	    Tcl_DecrRefCount(OBJ_AT_TOS);
	    OBJ_AT_TOS = objResultPtr;
	} else {
	    Tcl_DecrRefCount(OBJ_AT_TOS);
	    OBJ_AT_TOS = objResultPtr;
	    Tcl_SetObjResult(interp, objResultPtr);
	}
	cleanup = 1;
	TRACE_APPEND(("\n"));
	goto processExceptionReturn;

    {
	CoroutineData *corPtr;
	void *yieldParameter;

    case INST_YIELD:
	corPtr = iPtr->execEnvPtr->corPtr;
	TRACE(("%.30s => ", O2S(OBJ_AT_TOS)));
	if (!corPtr) {
	    TRACE_APPEND(("ERROR: yield outside coroutine\n"));
	    Tcl_SetObjResult(interp, Tcl_NewStringObj(
		    "yield can only be called in a coroutine", -1));
	    DECACHE_STACK_INFO();
	    Tcl_SetErrorCode(interp, "TCL", "COROUTINE", "ILLEGAL_YIELD",
		    NULL);
	    CACHE_STACK_INFO();
	    goto gotError;
	}

#ifdef TCL_COMPILE_DEBUG
	if (tclTraceExec >= 2) {
	    if (traceInstructions) {
		TRACE_APPEND(("YIELD...\n"));
	    } else {
		fprintf(stdout, "%" TCL_SIZE_MODIFIER "d: (%" TCL_T_MODIFIER "d) yielding value \"%.30s\"\n",
			iPtr->numLevels, (pc - codePtr->codeStart),
			Tcl_GetString(OBJ_AT_TOS));
	    }
	    fflush(stdout);
	}
#endif
	yieldParameter = NULL;	/*==CORO_ACTIVATE_YIELD*/
	Tcl_SetObjResult(interp, OBJ_AT_TOS);
	goto doYield;

    case INST_YIELD_TO_INVOKE:
	corPtr = iPtr->execEnvPtr->corPtr;
	valuePtr = OBJ_AT_TOS;
	if (!corPtr) {
	    TRACE(("[%.30s] => ERROR: yield outside coroutine\n",
		    O2S(valuePtr)));
	    Tcl_SetObjResult(interp, Tcl_NewStringObj(
		    "yieldto can only be called in a coroutine", -1));
	    DECACHE_STACK_INFO();
	    Tcl_SetErrorCode(interp, "TCL", "COROUTINE", "ILLEGAL_YIELD",
		    NULL);
	    CACHE_STACK_INFO();
	    goto gotError;
	}
	if (((Namespace *)TclGetCurrentNamespace(interp))->flags & NS_DYING) {
	    TRACE(("[%.30s] => ERROR: yield in deleted\n",
		    O2S(valuePtr)));
	    Tcl_SetObjResult(interp, Tcl_NewStringObj(
		    "yieldto called in deleted namespace", -1));
	    DECACHE_STACK_INFO();
	    Tcl_SetErrorCode(interp, "TCL", "COROUTINE", "YIELDTO_IN_DELETED",
		    NULL);
	    CACHE_STACK_INFO();
	    goto gotError;
	}

#ifdef TCL_COMPILE_DEBUG
	if (tclTraceExec >= 2) {
	    if (traceInstructions) {
		TRACE(("[%.30s] => YIELD...\n", O2S(valuePtr)));
	    } else {
		/* FIXME: What is the right thing to trace? */
		fprintf(stdout, "%" TCL_SIZE_MODIFIER "d: (%" TCL_T_MODIFIER "d) yielding to [%.30s]\n",
			iPtr->numLevels, (pc - codePtr->codeStart),
			TclGetString(valuePtr));
	    }
	    fflush(stdout);
	}
#endif

	/*
	 * Install a tailcall record in the caller and continue with the
	 * yield. The yield is switched into multi-return mode (via the
	 * 'yieldParameter').
	 */

	iPtr->execEnvPtr = corPtr->callerEEPtr;
	Tcl_IncrRefCount(valuePtr);
	TclSetTailcall(interp, valuePtr);
	corPtr->yieldPtr = valuePtr;
	iPtr->execEnvPtr = corPtr->eePtr;
	yieldParameter = INT2PTR(1);	/*==CORO_ACTIVATE_YIELDM*/

    doYield:
	/* TIP #280: Record the last piece of info needed by
	 * 'TclGetSrcInfoForPc', and push the frame.
	 */

	bcFramePtr->data.tebc.pc = (char *) pc;
	iPtr->cmdFramePtr = bcFramePtr;

	if (iPtr->flags & INTERP_DEBUG_FRAME) {
	    ArgumentBCEnter(interp, codePtr, TD, pc, objc, objv);
	}

	pc++;
	cleanup = 1;
	TEBC_YIELD();
	TclNRAddCallback(interp, TclNRCoroutineActivateCallback, corPtr,
		yieldParameter, NULL, NULL);
	return TCL_OK;
    }

    case INST_TAILCALL: {
	Tcl_Obj *listPtr, *nsObjPtr;

	opnd = TclGetUInt1AtPtr(pc+1);

	if (!(iPtr->varFramePtr->isProcCallFrame & 1)) {
	    TRACE(("%d => ERROR: tailcall in non-proc context\n", opnd));
	    Tcl_SetObjResult(interp, Tcl_NewStringObj(
		    "tailcall can only be called from a proc or lambda", -1));
	    DECACHE_STACK_INFO();
	    Tcl_SetErrorCode(interp, "TCL", "TAILCALL", "ILLEGAL", NULL);
	    CACHE_STACK_INFO();
	    goto gotError;
	}

#ifdef TCL_COMPILE_DEBUG
	/* FIXME: What is the right thing to trace? */
	{
	    int i;

	    TRACE(("%d [", opnd));
	    for (i=opnd-1 ; i>=0 ; i--) {
		TRACE_APPEND(("\"%.30s\"", O2S(OBJ_AT_DEPTH(i))));
		if (i > 0) {
		    TRACE_APPEND((" "));
		}
	    }
	    TRACE_APPEND(("] => RETURN..."));
	}
#endif

	/*
	 * Push the evaluation of the called command into the NR callback
	 * stack.
	 */

	listPtr = Tcl_NewListObj(opnd, &OBJ_AT_DEPTH(opnd-1));
	nsObjPtr = Tcl_NewStringObj(iPtr->varFramePtr->nsPtr->fullName, -1);
	TclListObjSetElement(interp, listPtr, 0, nsObjPtr);
	if (iPtr->varFramePtr->tailcallPtr) {
	    Tcl_DecrRefCount(iPtr->varFramePtr->tailcallPtr);
	}
	iPtr->varFramePtr->tailcallPtr = listPtr;

	result = TCL_RETURN;
	cleanup = opnd;
	goto processExceptionReturn;
    }

    case INST_DONE:
	if (tosPtr > initTosPtr) {

	    if ((curEvalFlags & TCL_EVAL_DISCARD_RESULT) && (result == TCL_OK)) {
		/* simulate pop & fast done (like it does continue in loop) */
		TRACE_WITH_OBJ(("=> discarding "), OBJ_AT_TOS);
		objPtr = POP_OBJECT();
		TclDecrRefCount(objPtr);
		goto abnormalReturn;
	    }
	    /*
	     * Set the interpreter's object result to point to the topmost
	     * object from the stack, and check for a possible [catch]. The
	     * stackTop's level and refCount will be handled by "processCatch"
	     * or "abnormalReturn".
	     */

	    Tcl_SetObjResult(interp, OBJ_AT_TOS);
#ifdef TCL_COMPILE_DEBUG
	    TRACE_WITH_OBJ(("=> return code=%d, result=", result),
		    iPtr->objResultPtr);
	    if (traceInstructions) {
		fprintf(stdout, "\n");
	    }
#endif
	    goto checkForCatch;
	}
	(void) POP_OBJECT();
	goto abnormalReturn;

    case INST_PUSH4:
	objResultPtr = codePtr->objArrayPtr[TclGetUInt4AtPtr(pc+1)];
	TRACE_WITH_OBJ(("%u => ", TclGetUInt4AtPtr(pc+1)), objResultPtr);
	NEXT_INST_F(5, 0, 1);
    break;

    case INST_POP:
	TRACE_WITH_OBJ(("=> discarding "), OBJ_AT_TOS);
	objPtr = POP_OBJECT();
	TclDecrRefCount(objPtr);
	NEXT_INST_F(1, 0, 0);
    break;

    case INST_DUP:
	objResultPtr = OBJ_AT_TOS;
	TRACE_WITH_OBJ(("=> "), objResultPtr);
	NEXT_INST_F(1, 0, 1);
    break;

    case INST_OVER:
	opnd = TclGetUInt4AtPtr(pc+1);
	objResultPtr = OBJ_AT_DEPTH(opnd);
	TRACE_WITH_OBJ(("%u => ", opnd), objResultPtr);
	NEXT_INST_F(5, 0, 1);
    break;

    case INST_REVERSE: {
	Tcl_Obj **a, **b;

	opnd = TclGetUInt4AtPtr(pc+1);
	a = tosPtr-(opnd-1);
	b = tosPtr;
	while (a<b) {
	    tmpPtr = *a;
	    *a = *b;
	    *b = tmpPtr;
	    a++; b--;
	}
	TRACE(("%u => OK\n", opnd));
	NEXT_INST_F(5, 0, 0);
    }
    break;

    case INST_STR_CONCAT1:

	opnd = TclGetUInt1AtPtr(pc+1);
	objResultPtr = TclStringCat(interp, opnd, &OBJ_AT_DEPTH(opnd-1),
		TCL_STRING_IN_PLACE);
	if (objResultPtr == NULL) {
	    TRACE_ERROR(interp);
	    goto gotError;
	}

	TRACE_WITH_OBJ(("%u => ", opnd), objResultPtr);
	NEXT_INST_V(2, opnd, 1);
    break;

    case INST_CONCAT_STK:
	/*
	 * Pop the opnd (objc) top stack elements, run through Tcl_ConcatObj,
	 * and then decrement their ref counts.
	 */

	opnd = TclGetUInt4AtPtr(pc+1);
	objResultPtr = Tcl_ConcatObj(opnd, &OBJ_AT_DEPTH(opnd-1));
	TRACE_WITH_OBJ(("%u => ", opnd), objResultPtr);
	NEXT_INST_V(5, opnd, 1);
    break;

    case INST_EXPAND_START:
	/*
	 * Push an element to the auxObjList. This records the current
	 * stack depth - i.e., the point in the stack where the expanded
	 * command starts.
	 *
	 * Use a Tcl_Obj as linked list element; slight mem waste, but faster
	 * allocation than ckalloc. This also abuses the Tcl_Obj structure, as
	 * we do not define a special tclObjType for it. It is not dangerous
	 * as the obj is never passed anywhere, so that all manipulations are
	 * performed here and in INST_INVOKE_EXPANDED (in case of an expansion
	 * error, also in INST_EXPAND_STKTOP).
	 */

	TclNewObj(objPtr);
	objPtr->internalRep.twoPtrValue.ptr2 = INT2PTR(CURR_DEPTH);
	objPtr->length = 0;
	PUSH_TAUX_OBJ(objPtr);
	TRACE(("=> mark depth as %" TCL_T_MODIFIER "d\n", CURR_DEPTH));
	NEXT_INST_F(1, 0, 0);
    break;

    case INST_EXPAND_DROP:
	/*
	 * Drops an element of the auxObjList, popping stack elements to
	 * restore the stack to the state before the point where the aux
	 * element was created.
	 */

	CLANG_ASSERT(auxObjList);
	objc = CURR_DEPTH - PTR2INT(auxObjList->internalRep.twoPtrValue.ptr2);
	POP_TAUX_OBJ();
#ifdef TCL_COMPILE_DEBUG
	/* Ugly abuse! */
	starting = 1;
#endif
	TRACE(("=> drop %" TCL_SIZE_MODIFIER "d items\n", objc));
	NEXT_INST_V(1, objc, 0);

    case INST_EXPAND_STKTOP: {
	Tcl_Size i;
	TEBCdata *newTD;
	ptrdiff_t oldCatchTopOff, oldTosPtrOff;

	/*
	 * Make sure that the element at stackTop is a list; if not, just
	 * leave with an error. Note that the element from the expand list
	 * will be removed at checkForCatch.
	 */

	objPtr = OBJ_AT_TOS;
	TRACE(("\"%.30s\" => ", O2S(objPtr)));
	if (TclListObjGetElementsM(interp, objPtr, &objc, &objv) != TCL_OK) {
	    TRACE_ERROR(interp);
	    goto gotError;
	}
	(void) POP_OBJECT();

	/*
	 * Make sure there is enough room in the stack to expand this list
	 * *and* process the rest of the command (at least up to the next
	 * argument expansion or command end). The operand is the current
	 * stack depth, as seen by the compiler.
	 */

	auxObjList->length += objc - 1;
	if ((objc > 1) && (auxObjList->length > 0)) {
	    length = auxObjList->length /* Total expansion room we need */
		    + codePtr->maxStackDepth /* Beyond the original max */
		    - CURR_DEPTH;	/* Relative to where we are */
	    DECACHE_STACK_INFO();
	    oldCatchTopOff = catchTop - initCatchTop;
	    oldTosPtrOff = tosPtr - initTosPtr;
	    newTD = (TEBCdata *)
		    GrowEvaluationStack(iPtr->execEnvPtr, length, 1);
	    if (newTD != TD) {
		/*
		 * Change the global data to point to the new stack: move the
		 * TEBCdataPtr TD, recompute the position of every other
		 * stack-allocated parameter, update the stack pointers.
		 */

		TD = newTD;

		catchTop = initCatchTop + oldCatchTopOff;
		tosPtr = initTosPtr + oldTosPtrOff;
	    }
	}

	/*
	 * Expand the list at stacktop onto the stack; free the list. Knowing
	 * that it has a freeIntRepProc we use Tcl_DecrRefCount().
	 */

	for (i = 0; i < objc; i++) {
	    PUSH_OBJECT(objv[i]);
	}

	TRACE_APPEND(("OK\n"));
	Tcl_DecrRefCount(objPtr);
	NEXT_INST_F(5, 0, 0);
    }
    break;

    case INST_EXPR_STK: {
	ByteCode *newCodePtr;

	bcFramePtr->data.tebc.pc = (char *) pc;
	iPtr->cmdFramePtr = bcFramePtr;
	DECACHE_STACK_INFO();
	newCodePtr = CompileExprObj(interp, OBJ_AT_TOS);
	CACHE_STACK_INFO();
	cleanup = 1;
	pc++;
	TEBC_YIELD();
	return TclNRExecuteByteCode(interp, newCodePtr);
    }

	/*
	 * INVOCATION BLOCK
	 */

    case INST_EVAL_STK:
    instEvalStk:
	bcFramePtr->data.tebc.pc = (char *) pc;
	iPtr->cmdFramePtr = bcFramePtr;

	cleanup = 1;
	pc += 1;
	/* yield next instruction */
	TEBC_YIELD();
	/* add TEBCResume for object at top of stack */
	return TclNRExecuteByteCode(interp,
		    TclCompileObj(interp, OBJ_AT_TOS, NULL, 0));

    case INST_INVOKE_EXPANDED:
	CLANG_ASSERT(auxObjList);
	objc = CURR_DEPTH - PTR2INT(auxObjList->internalRep.twoPtrValue.ptr2);
	POP_TAUX_OBJ();
	if (objc) {
	    pcAdjustment = 1;
	    goto doInvocation;
	}

	/*
	 * Nothing was expanded, return {}.
	 */

	TclNewObj(objResultPtr);
	NEXT_INST_F(1, 0, 1);
    break;

    case INST_INVOKE_STK4:
	objc = TclGetUInt4AtPtr(pc+1);
	pcAdjustment = 5;
	goto doInvocation;

    case INST_INVOKE_STK1:
	objc = TclGetUInt1AtPtr(pc+1);
	pcAdjustment = 2;

    doInvocation:
	objv = &OBJ_AT_DEPTH(objc-1);
	cleanup = objc;

#ifdef TCL_COMPILE_DEBUG
	if (tclTraceExec >= 2) {
	    Tcl_Size i;

	    if (traceInstructions) {
		strncpy(cmdNameBuf, TclGetString(objv[0]), 20);
		TRACE(("%" TCL_SIZE_MODIFIER "d => call ", objc));
	    } else {
		fprintf(stdout, "%" TCL_SIZE_MODIFIER "d: (%" TCL_T_MODIFIER "d) invoking ", iPtr->numLevels,
			(pc - codePtr->codeStart));
	    }
	    for (i = 0;  i < objc;  i++) {
		TclPrintObject(stdout, objv[i], 15);
		fprintf(stdout, " ");
	    }
	    fprintf(stdout, "\n");
	    fflush(stdout);
	}
#endif /*TCL_COMPILE_DEBUG*/

	/*
	 * Finally, let TclEvalObjv handle the command.
	 *
	 * TIP #280: Record the last piece of info needed by
	 * 'TclGetSrcInfoForPc', and push the frame.
	 */

	bcFramePtr->data.tebc.pc = (char *) pc;
	iPtr->cmdFramePtr = bcFramePtr;

	if (iPtr->flags & INTERP_DEBUG_FRAME) {
	    ArgumentBCEnter(interp, codePtr, TD, pc, objc, objv);
	}

	DECACHE_STACK_INFO();

	pc += pcAdjustment;
	TEBC_YIELD();
	return TclNREvalObjv(interp, objc, objv,
		TCL_EVAL_NOERR | TCL_EVAL_SOURCE_IN_FRAME, NULL);

#if TCL_SUPPORT_84_BYTECODE
    case INST_CALL_BUILTIN_FUNC1:
	/*
	 * Call one of the built-in pre-8.5 Tcl math functions. This
	 * translates to INST_INVOKE_STK1 with the first argument of
	 * ::tcl::mathfunc::$objv[0]. We need to insert the named math
	 * function into the stack.
	 */

	opnd = TclGetUInt1AtPtr(pc+1);
	if ((opnd < 0) || (opnd > LAST_BUILTIN_FUNC)) {
	    TRACE(("UNRECOGNIZED BUILTIN FUNC CODE %d\n", opnd));
	    Tcl_Panic("TclNRExecuteByteCode: unrecognized builtin function code %d", opnd);
	}

	TclNewLiteralStringObj(objPtr, "::tcl::mathfunc::");
	Tcl_AppendToObj(objPtr, tclBuiltinFuncTable[opnd].name, -1);

	/*
	 * Only 0, 1 or 2 args.
	 */

	{
	    int numArgs = tclBuiltinFuncTable[opnd].numArgs;
	    Tcl_Obj *tmpPtr1, *tmpPtr2;

	    if (numArgs == 0) {
		PUSH_OBJECT(objPtr);
	    } else if (numArgs == 1) {
		tmpPtr1 = POP_OBJECT();
		PUSH_OBJECT(objPtr);
		PUSH_OBJECT(tmpPtr1);
		Tcl_DecrRefCount(tmpPtr1);
	    } else {
		tmpPtr2 = POP_OBJECT();
		tmpPtr1 = POP_OBJECT();
		PUSH_OBJECT(objPtr);
		PUSH_OBJECT(tmpPtr1);
		PUSH_OBJECT(tmpPtr2);
		Tcl_DecrRefCount(tmpPtr1);
		Tcl_DecrRefCount(tmpPtr2);
	    }
	    objc = numArgs + 1;
	}
	pcAdjustment = 2;
	goto doInvocation;

    case INST_CALL_FUNC1:
	/*
	 * Call a non-builtin Tcl math function previously registered by a
	 * call to Tcl_CreateMathFunc pre-8.5. This is essentially
	 * INST_INVOKE_STK1 converting the first arg to
	 * ::tcl::mathfunc::$objv[0].
	 */

	objc = TclGetUInt1AtPtr(pc+1);	/* Number of arguments. The function
					 * name is the 0-th argument. */

	objPtr = OBJ_AT_DEPTH(objc-1);
	TclNewLiteralStringObj(tmpPtr, "::tcl::mathfunc::");
	Tcl_AppendObjToObj(tmpPtr, objPtr);
	Tcl_DecrRefCount(objPtr);

	/*
	 * Variation of PUSH_OBJECT.
	 */

	OBJ_AT_DEPTH(objc-1) = tmpPtr;
	Tcl_IncrRefCount(tmpPtr);

	pcAdjustment = 2;
	goto doInvocation;
#else
    /*
     * INST_CALL_BUILTIN_FUNC1 and INST_CALL_FUNC1 were made obsolete by the
     * changes to add a ::tcl::mathfunc namespace in 8.5. Optional support
     * remains for existing bytecode precompiled files.
     */

    case INST_CALL_BUILTIN_FUNC1:
	Tcl_Panic("TclNRExecuteByteCode: obsolete INST_CALL_BUILTIN_FUNC1 found");
    case INST_CALL_FUNC1:
	Tcl_Panic("TclNRExecuteByteCode: obsolete INST_CALL_FUNC1 found");
#endif

    case INST_INVOKE_REPLACE:
	objc = TclGetUInt4AtPtr(pc+1);
	opnd = TclGetUInt1AtPtr(pc+5);
	objPtr = POP_OBJECT();
	objv = &OBJ_AT_DEPTH(objc-1);
	cleanup = objc;
#ifdef TCL_COMPILE_DEBUG
	if (tclTraceExec >= 2) {
	    Tcl_Size i;

	    if (traceInstructions) {
		strncpy(cmdNameBuf, TclGetString(objv[0]), 20);
		TRACE(("%" TCL_SIZE_MODIFIER "d => call (implementation %s) ", objc, O2S(objPtr)));
	    } else {
		fprintf(stdout,
			"%" TCL_SIZE_MODIFIER "d: (%" TCL_T_MODIFIER "d) invoking (using implementation %s) ",
			iPtr->numLevels, (pc - codePtr->codeStart),
			O2S(objPtr));
	    }
	    for (i = 0;  i < objc;  i++) {
		if (i < opnd) {
		    fprintf(stdout, "<");
		    TclPrintObject(stdout, objv[i], 15);
		    fprintf(stdout, ">");
		} else {
		    TclPrintObject(stdout, objv[i], 15);
		}
		fprintf(stdout, " ");
	    }
	    fprintf(stdout, "\n");
	    fflush(stdout);
	}
#endif /*TCL_COMPILE_DEBUG*/

	bcFramePtr->data.tebc.pc = (char *) pc;
	iPtr->cmdFramePtr = bcFramePtr;
	if (iPtr->flags & INTERP_DEBUG_FRAME) {
	    ArgumentBCEnter(interp, codePtr, TD, pc, objc, objv);
	}

	TclInitRewriteEnsemble(interp, opnd, 1, objv);

	{
	    Tcl_Obj *copyPtr = Tcl_NewListObj(objc - opnd + 1, NULL);

	    Tcl_ListObjAppendElement(NULL, copyPtr, objPtr);
	    Tcl_ListObjReplace(NULL, copyPtr, LIST_MAX, 0,
		    objc - opnd, objv + opnd);
	    Tcl_DecrRefCount(objPtr);
	    objPtr = copyPtr;
	}

	DECACHE_STACK_INFO();
	pc += 6;
	TEBC_YIELD();

	TclMarkTailcall(interp);
	TclNRAddCallback(interp, TclClearRootEnsemble, NULL, NULL, NULL, NULL);
	TclListObjGetElementsM(NULL, objPtr, &objc, &objv);
	TclNRAddCallback(interp, TclNRReleaseValues, objPtr, NULL, NULL, NULL);
	return TclNREvalObjv(interp, objc, objv, TCL_EVAL_INVOKE, NULL);

    /*
     * -----------------------------------------------------------------
     *	   Start of INST_LOAD instructions.
     *
     * WARNING: more 'goto' here than your doctor recommended! The different
     * instructions set the value of some variables and then jump to some
     * common execution code.
     */

    case INST_LOAD_SCALAR1:
    instLoadScalar1:
	opnd = TclGetUInt1AtPtr(pc+1);
	varPtr = LOCAL(opnd);
	while (TclIsVarLink(varPtr)) {
	    varPtr = varPtr->value.linkPtr;
	}
	TRACE(("%u => ", opnd));
	if (TclIsVarDirectReadable(varPtr)) {
	    /*
	     * No errors, no traces: just get the value.
	     */

	    objResultPtr = varPtr->value.objPtr;
	    TRACE_APPEND(("%.30s\n", O2S(objResultPtr)));
	    NEXT_INST_F(2, 0, 1);
	}
	pcAdjustment = 2;
	cleanup = 0;
	arrayPtr = NULL;
	part1Ptr = part2Ptr = NULL;
	goto doCallPtrGetVar;

    case INST_LOAD_SCALAR4:
	opnd = TclGetUInt4AtPtr(pc+1);
	varPtr = LOCAL(opnd);
	while (TclIsVarLink(varPtr)) {
	    varPtr = varPtr->value.linkPtr;
	}
	TRACE(("%u => ", opnd));
	if (TclIsVarDirectReadable(varPtr)) {
	    /*
	     * No errors, no traces: just get the value.
	     */

	    objResultPtr = varPtr->value.objPtr;
	    TRACE_APPEND(("%.30s\n", O2S(objResultPtr)));
	    NEXT_INST_F(5, 0, 1);
	}
	pcAdjustment = 5;
	cleanup = 0;
	arrayPtr = NULL;
	part1Ptr = part2Ptr = NULL;
	goto doCallPtrGetVar;

    case INST_LOAD_ARRAY4:
	opnd = TclGetUInt4AtPtr(pc+1);
	pcAdjustment = 5;
	goto doLoadArray;

    case INST_LOAD_ARRAY1:
	opnd = TclGetUInt1AtPtr(pc+1);
	pcAdjustment = 2;

    doLoadArray:
	part1Ptr = NULL;
	part2Ptr = OBJ_AT_TOS;
	arrayPtr = LOCAL(opnd);
	while (TclIsVarLink(arrayPtr)) {
	    arrayPtr = arrayPtr->value.linkPtr;
	}
	TRACE(("%u \"%.30s\" => ", opnd, O2S(part2Ptr)));
	if (TclIsVarArray(arrayPtr) && !ReadTraced(arrayPtr)) {
	    varPtr = VarHashFindVar(arrayPtr->value.tablePtr, part2Ptr);
	    if (varPtr && TclIsVarDirectReadable(varPtr)) {
		/*
		 * No errors, no traces: just get the value.
		 */

		objResultPtr = varPtr->value.objPtr;
		TRACE_APPEND(("%.30s\n", O2S(objResultPtr)));
		NEXT_INST_F(pcAdjustment, 1, 1);
	    }
	}
	varPtr = TclLookupArrayElement(interp, part1Ptr, part2Ptr,
		TCL_LEAVE_ERR_MSG, "read", 0, 1, arrayPtr, opnd);
	if (varPtr == NULL) {
	    TRACE_ERROR(interp);
	    goto gotError;
	}
	cleanup = 1;
	goto doCallPtrGetVar;

    case INST_LOAD_ARRAY_STK:
	cleanup = 2;
	part2Ptr = OBJ_AT_TOS;		/* element name */
	objPtr = OBJ_UNDER_TOS;		/* array name */
	TRACE(("\"%.30s(%.30s)\" => ", O2S(objPtr), O2S(part2Ptr)));
	goto doLoadStk;

    case INST_LOAD_STK:
    case INST_LOAD_SCALAR_STK:
	cleanup = 1;
	part2Ptr = NULL;
	objPtr = OBJ_AT_TOS;		/* variable name */
	TRACE(("\"%.30s\" => ", O2S(objPtr)));

    doLoadStk:
	part1Ptr = objPtr;
	varPtr = TclObjLookupVarEx(interp, part1Ptr, part2Ptr,
		TCL_LEAVE_ERR_MSG, "read", /*createPart1*/0, /*createPart2*/1,
		&arrayPtr);
	if (!varPtr) {
	    TRACE_ERROR(interp);
	    goto gotError;
	}

	if (TclIsVarDirectReadable2(varPtr, arrayPtr)) {
	    /*
	     * No errors, no traces: just get the value.
	     */

	    objResultPtr = varPtr->value.objPtr;
	    TRACE_APPEND(("%.30s\n", O2S(objResultPtr)));
	    NEXT_INST_V(1, cleanup, 1);
	}
	pcAdjustment = 1;
	opnd = -1;

    doCallPtrGetVar:
	/*
	 * There are either errors or the variable is traced: call
	 * TclPtrGetVar to process fully.
	 */

	DECACHE_STACK_INFO();
	objResultPtr = TclPtrGetVarIdx(interp, varPtr, arrayPtr,
		part1Ptr, part2Ptr, TCL_LEAVE_ERR_MSG, opnd);
	CACHE_STACK_INFO();
	if (!objResultPtr) {
	    TRACE_ERROR(interp);
	    goto gotError;
	}
	TRACE_APPEND(("%.30s\n", O2S(objResultPtr)));
	NEXT_INST_V(pcAdjustment, cleanup, 1);

    /*
     *	   End of INST_LOAD instructions.
     * -----------------------------------------------------------------
     *	   Start of INST_STORE and related instructions.
     *
     * WARNING: more 'goto' here than your doctor recommended! The different
     * instructions set the value of some variables and then jump to somme
     * common execution code.
     */

    {
	int storeFlags;
	Tcl_Size len;

    case INST_STORE_ARRAY4:
	opnd = TclGetUInt4AtPtr(pc+1);
	pcAdjustment = 5;
	goto doStoreArrayDirect;

    case INST_STORE_ARRAY1:
	opnd = TclGetUInt1AtPtr(pc+1);
	pcAdjustment = 2;

    doStoreArrayDirect:
	valuePtr = OBJ_AT_TOS;
	part2Ptr = OBJ_UNDER_TOS;
	arrayPtr = LOCAL(opnd);
	TRACE(("%u \"%.30s\" <- \"%.30s\" => ", opnd, O2S(part2Ptr),
		O2S(valuePtr)));
	while (TclIsVarLink(arrayPtr)) {
	    arrayPtr = arrayPtr->value.linkPtr;
	}
	if (TclIsVarArray(arrayPtr) && !WriteTraced(arrayPtr)) {
	    varPtr = VarHashFindVar(arrayPtr->value.tablePtr, part2Ptr);
	    if (varPtr && TclIsVarDirectWritable(varPtr)) {
		tosPtr--;
		Tcl_DecrRefCount(OBJ_AT_TOS);
		OBJ_AT_TOS = valuePtr;
		goto doStoreVarDirect;
	    }
	}
	cleanup = 2;
	storeFlags = TCL_LEAVE_ERR_MSG;
	part1Ptr = NULL;
	goto doStoreArrayDirectFailed;

    case INST_STORE_SCALAR4:
	opnd = TclGetUInt4AtPtr(pc+1);
	pcAdjustment = 5;
	goto doStoreScalarDirect;

    case INST_STORE_SCALAR1:
	opnd = TclGetUInt1AtPtr(pc+1);
	pcAdjustment = 2;

    doStoreScalarDirect:
	valuePtr = OBJ_AT_TOS;
	varPtr = LOCAL(opnd);
	TRACE(("%u <- \"%.30s\" => ", opnd, O2S(valuePtr)));
	while (TclIsVarLink(varPtr)) {
	    varPtr = varPtr->value.linkPtr;
	}
	if (!TclIsVarDirectWritable(varPtr)) {
	    storeFlags = TCL_LEAVE_ERR_MSG;
	    part1Ptr = NULL;
	    goto doStoreScalar;
	}

	/*
	 * No traces, no errors, plain 'set': we can safely inline. The value
	 * *will* be set to what's requested, so that the stack top remains
	 * pointing to the same Tcl_Obj.
	 */

    doStoreVarDirect:
	valuePtr = varPtr->value.objPtr;
	if (valuePtr != NULL) {
	    TclDecrRefCount(valuePtr);
	}
	objResultPtr = OBJ_AT_TOS;
	varPtr->value.objPtr = objResultPtr;
#ifndef TCL_COMPILE_DEBUG
	if (*(pc+pcAdjustment) == INST_POP) {
	    tosPtr--;
	    NEXT_INST_F((pcAdjustment+1), 0, 0);
	}
#else
	TRACE_APPEND(("%.30s\n", O2S(objResultPtr)));
#endif
	Tcl_IncrRefCount(objResultPtr);
	NEXT_INST_F(pcAdjustment, 0, 0);

    case INST_LAPPEND_STK:
	valuePtr = OBJ_AT_TOS; /* value to append */
	part2Ptr = NULL;
	storeFlags = (TCL_LEAVE_ERR_MSG | TCL_APPEND_VALUE
		| TCL_LIST_ELEMENT);
	goto doStoreStk;

    case INST_LAPPEND_ARRAY_STK:
	valuePtr = OBJ_AT_TOS; /* value to append */
	part2Ptr = OBJ_UNDER_TOS;
	storeFlags = (TCL_LEAVE_ERR_MSG | TCL_APPEND_VALUE
		| TCL_LIST_ELEMENT);
	goto doStoreStk;

    case INST_APPEND_STK:
	valuePtr = OBJ_AT_TOS; /* value to append */
	part2Ptr = NULL;
	storeFlags = (TCL_LEAVE_ERR_MSG | TCL_APPEND_VALUE);
	goto doStoreStk;

    case INST_APPEND_ARRAY_STK:
	valuePtr = OBJ_AT_TOS; /* value to append */
	part2Ptr = OBJ_UNDER_TOS;
	storeFlags = (TCL_LEAVE_ERR_MSG | TCL_APPEND_VALUE);
	goto doStoreStk;

    case INST_STORE_ARRAY_STK:
	valuePtr = OBJ_AT_TOS;
	part2Ptr = OBJ_UNDER_TOS;
	storeFlags = TCL_LEAVE_ERR_MSG;
	goto doStoreStk;

    case INST_STORE_STK:
    case INST_STORE_SCALAR_STK:
	valuePtr = OBJ_AT_TOS;
	part2Ptr = NULL;
	storeFlags = TCL_LEAVE_ERR_MSG;

    doStoreStk:
	objPtr = OBJ_AT_DEPTH(1 + (part2Ptr != NULL)); /* variable name */
	part1Ptr = objPtr;
#ifdef TCL_COMPILE_DEBUG
	if (part2Ptr == NULL) {
	    TRACE(("\"%.30s\" <- \"%.30s\" =>", O2S(part1Ptr),O2S(valuePtr)));
	} else {
	    TRACE(("\"%.30s(%.30s)\" <- \"%.30s\" => ",
		    O2S(part1Ptr), O2S(part2Ptr), O2S(valuePtr)));
	}
#endif
	varPtr = TclObjLookupVarEx(interp, objPtr,part2Ptr, TCL_LEAVE_ERR_MSG,
		"set", /*createPart1*/ 1, /*createPart2*/ 1, &arrayPtr);
	if (!varPtr) {
	    TRACE_ERROR(interp);
	    goto gotError;
	}
	cleanup = ((part2Ptr == NULL)? 2 : 3);
	pcAdjustment = 1;
	opnd = -1;
	goto doCallPtrSetVar;

    case INST_LAPPEND_ARRAY4:
	opnd = TclGetUInt4AtPtr(pc+1);
	pcAdjustment = 5;
	storeFlags = (TCL_LEAVE_ERR_MSG | TCL_APPEND_VALUE
		| TCL_LIST_ELEMENT);
	goto doStoreArray;

    case INST_LAPPEND_ARRAY1:
	opnd = TclGetUInt1AtPtr(pc+1);
	pcAdjustment = 2;
	storeFlags = (TCL_LEAVE_ERR_MSG | TCL_APPEND_VALUE
		| TCL_LIST_ELEMENT);
	goto doStoreArray;

    case INST_APPEND_ARRAY4:
	opnd = TclGetUInt4AtPtr(pc+1);
	pcAdjustment = 5;
	storeFlags = (TCL_LEAVE_ERR_MSG | TCL_APPEND_VALUE);
	goto doStoreArray;

    case INST_APPEND_ARRAY1:
	opnd = TclGetUInt1AtPtr(pc+1);
	pcAdjustment = 2;
	storeFlags = (TCL_LEAVE_ERR_MSG | TCL_APPEND_VALUE);
	goto doStoreArray;

    doStoreArray:
	valuePtr = OBJ_AT_TOS;
	part2Ptr = OBJ_UNDER_TOS;
	arrayPtr = LOCAL(opnd);
	TRACE(("%u \"%.30s\" <- \"%.30s\" => ", opnd, O2S(part2Ptr),
		O2S(valuePtr)));
	while (TclIsVarLink(arrayPtr)) {
	    arrayPtr = arrayPtr->value.linkPtr;
	}
	cleanup = 2;
	part1Ptr = NULL;

    doStoreArrayDirectFailed:
	varPtr = TclLookupArrayElement(interp, part1Ptr, part2Ptr,
		TCL_LEAVE_ERR_MSG, "set", 1, 1, arrayPtr, opnd);
	if (!varPtr) {
	    TRACE_ERROR(interp);
	    goto gotError;
	}
	goto doCallPtrSetVar;

    case INST_LAPPEND_SCALAR4:
	opnd = TclGetUInt4AtPtr(pc+1);
	pcAdjustment = 5;
	storeFlags = (TCL_LEAVE_ERR_MSG | TCL_APPEND_VALUE
		| TCL_LIST_ELEMENT);
	goto doStoreScalar;

    case INST_LAPPEND_SCALAR1:
	opnd = TclGetUInt1AtPtr(pc+1);
	pcAdjustment = 2;
	storeFlags = (TCL_LEAVE_ERR_MSG | TCL_APPEND_VALUE
		| TCL_LIST_ELEMENT);
	goto doStoreScalar;

    case INST_APPEND_SCALAR4:
	opnd = TclGetUInt4AtPtr(pc+1);
	pcAdjustment = 5;
	storeFlags = (TCL_LEAVE_ERR_MSG | TCL_APPEND_VALUE);
	goto doStoreScalar;

    case INST_APPEND_SCALAR1:
	opnd = TclGetUInt1AtPtr(pc+1);
	pcAdjustment = 2;
	storeFlags = (TCL_LEAVE_ERR_MSG | TCL_APPEND_VALUE);
	goto doStoreScalar;

    doStoreScalar:
	valuePtr = OBJ_AT_TOS;
	varPtr = LOCAL(opnd);
	TRACE(("%u <- \"%.30s\" => ", opnd, O2S(valuePtr)));
	while (TclIsVarLink(varPtr)) {
	    varPtr = varPtr->value.linkPtr;
	}
	cleanup = 1;
	arrayPtr = NULL;
	part1Ptr = part2Ptr = NULL;

    doCallPtrSetVar:
	DECACHE_STACK_INFO();
	objResultPtr = TclPtrSetVarIdx(interp, varPtr, arrayPtr,
		part1Ptr, part2Ptr, valuePtr, storeFlags, opnd);
	CACHE_STACK_INFO();
	if (!objResultPtr) {
	    TRACE_ERROR(interp);
	    goto gotError;
	}
#ifndef TCL_COMPILE_DEBUG
	if (*(pc+pcAdjustment) == INST_POP) {
	    NEXT_INST_V((pcAdjustment+1), cleanup, 0);
	}
#endif
	TRACE_APPEND(("%.30s\n", O2S(objResultPtr)));
	NEXT_INST_V(pcAdjustment, cleanup, 1);

    case INST_LAPPEND_LIST:
	opnd = TclGetUInt4AtPtr(pc+1);
	valuePtr = OBJ_AT_TOS;
	varPtr = LOCAL(opnd);
	cleanup = 1;
	pcAdjustment = 5;
	while (TclIsVarLink(varPtr)) {
	    varPtr = varPtr->value.linkPtr;
	}
	TRACE(("%u <- \"%.30s\" => ", opnd, O2S(valuePtr)));
	if (TclListObjGetElementsM(interp, valuePtr, &objc, &objv)
		!= TCL_OK) {
	    TRACE_ERROR(interp);
	    goto gotError;
	}
	if (TclIsVarDirectReadable(varPtr)
		&& TclIsVarDirectWritable(varPtr)) {
	    goto lappendListDirect;
	}
	arrayPtr = NULL;
	part1Ptr = part2Ptr = NULL;
	goto lappendListPtr;

    case INST_LAPPEND_LIST_ARRAY:
	opnd = TclGetUInt4AtPtr(pc+1);
	valuePtr = OBJ_AT_TOS;
	part1Ptr = NULL;
	part2Ptr = OBJ_UNDER_TOS;
	arrayPtr = LOCAL(opnd);
	cleanup = 2;
	pcAdjustment = 5;
	while (TclIsVarLink(arrayPtr)) {
	    arrayPtr = arrayPtr->value.linkPtr;
	}
	TRACE(("%u \"%.30s\" \"%.30s\" => ",
		opnd, O2S(part2Ptr), O2S(valuePtr)));
	if (TclListObjGetElementsM(interp, valuePtr, &objc, &objv)
		!= TCL_OK) {
	    TRACE_ERROR(interp);
	    goto gotError;
	}
	if (TclIsVarArray(arrayPtr) && !ReadTraced(arrayPtr)
		&& !WriteTraced(arrayPtr)) {
	    varPtr = VarHashFindVar(arrayPtr->value.tablePtr, part2Ptr);
	    if (varPtr && TclIsVarDirectReadable(varPtr)
		    && TclIsVarDirectWritable(varPtr)) {
		goto lappendListDirect;
	    }
	}
	varPtr = TclLookupArrayElement(interp, part1Ptr, part2Ptr,
		TCL_LEAVE_ERR_MSG, "set", 1, 1, arrayPtr, opnd);
	if (varPtr == NULL) {
	    TRACE_ERROR(interp);
	    goto gotError;
	}
	goto lappendListPtr;

    case INST_LAPPEND_LIST_ARRAY_STK:
	pcAdjustment = 1;
	cleanup = 3;
	valuePtr = OBJ_AT_TOS;
	part2Ptr = OBJ_UNDER_TOS;	/* element name */
	part1Ptr = OBJ_AT_DEPTH(2);	/* array name */
	TRACE(("\"%.30s(%.30s)\" \"%.30s\" => ",
		O2S(part1Ptr), O2S(part2Ptr), O2S(valuePtr)));
	goto lappendList;

    case INST_LAPPEND_LIST_STK:
	pcAdjustment = 1;
	cleanup = 2;
	valuePtr = OBJ_AT_TOS;
	part2Ptr = NULL;
	part1Ptr = OBJ_UNDER_TOS;	/* variable name */
	TRACE(("\"%.30s\" \"%.30s\" => ", O2S(part1Ptr), O2S(valuePtr)));
	goto lappendList;

    lappendListDirect:
	objResultPtr = varPtr->value.objPtr;
	if (TclListObjLengthM(interp, objResultPtr, &len) != TCL_OK) {
	    TRACE_ERROR(interp);
	    goto gotError;
	}
	if (Tcl_IsShared(objResultPtr)) {
	    Tcl_Obj *newValue = Tcl_DuplicateObj(objResultPtr);

	    TclDecrRefCount(objResultPtr);
	    varPtr->value.objPtr = objResultPtr = newValue;
	    Tcl_IncrRefCount(newValue);
	}
	if (TclListObjAppendElements(interp, objResultPtr, objc, objv)
		!= TCL_OK) {
	    TRACE_ERROR(interp);
	    goto gotError;
	}
	TRACE_APPEND(("%.30s\n", O2S(objResultPtr)));
	NEXT_INST_V(pcAdjustment, cleanup, 1);

    lappendList:
	opnd = -1;
	if (TclListObjGetElementsM(interp, valuePtr, &objc, &objv)
		!= TCL_OK) {
	    TRACE_ERROR(interp);
	    goto gotError;
	}
	DECACHE_STACK_INFO();
	varPtr = TclObjLookupVarEx(interp, part1Ptr, part2Ptr,
		TCL_LEAVE_ERR_MSG, "set", 1, 1, &arrayPtr);
	CACHE_STACK_INFO();
	if (!varPtr) {
	    TRACE_ERROR(interp);
	    goto gotError;
	}

    lappendListPtr:
	if (TclIsVarInHash(varPtr)) {
	    VarHashRefCount(varPtr)++;
	}
	if (arrayPtr && TclIsVarInHash(arrayPtr)) {
	    VarHashRefCount(arrayPtr)++;
	}
	DECACHE_STACK_INFO();
	objResultPtr = TclPtrGetVarIdx(interp, varPtr, arrayPtr,
		part1Ptr, part2Ptr, TCL_LEAVE_ERR_MSG, opnd);
	CACHE_STACK_INFO();
	if (TclIsVarInHash(varPtr)) {
	    VarHashRefCount(varPtr)--;
	}
	if (arrayPtr && TclIsVarInHash(arrayPtr)) {
	    VarHashRefCount(arrayPtr)--;
	}

	{
	    int createdNewObj = 0;
	    Tcl_Obj *valueToAssign;

	    if (!objResultPtr) {
		valueToAssign = valuePtr;
	    } else if (TclListObjLengthM(interp, objResultPtr, &len)!=TCL_OK) {
		TRACE_ERROR(interp);
		goto gotError;
	    } else {
		if (Tcl_IsShared(objResultPtr)) {
		    valueToAssign = Tcl_DuplicateObj(objResultPtr);
		    createdNewObj = 1;
		} else {
		    valueToAssign = objResultPtr;
		}
		if (TclListObjAppendElements(interp, valueToAssign,
			objc, objv) != TCL_OK) {
		    if (createdNewObj) {
			TclDecrRefCount(valueToAssign);
		    }
		    goto errorInLappendListPtr;
		}
	    }
	    DECACHE_STACK_INFO();
	    objResultPtr = TclPtrSetVarIdx(interp, varPtr, arrayPtr, part1Ptr,
		    part2Ptr, valueToAssign, TCL_LEAVE_ERR_MSG, opnd);
	    CACHE_STACK_INFO();
	    if (!objResultPtr) {
	    errorInLappendListPtr:
		TRACE_ERROR(interp);
		goto gotError;
	    }
	}
	TRACE_APPEND(("%.30s\n", O2S(objResultPtr)));
	NEXT_INST_V(pcAdjustment, cleanup, 1);
    }

    /*
     *	   End of INST_STORE and related instructions.
     * -----------------------------------------------------------------
     *	   Start of INST_INCR instructions.
     *
     * WARNING: more 'goto' here than your doctor recommended! The different
     * instructions set the value of some variables and then jump to some
     * common execution code.
     */

/*TODO: Consider more untangling here; merge with LOAD and STORE ? */

    {
	Tcl_Obj *incrPtr;
	Tcl_WideInt w;
	long increment;

    case INST_INCR_SCALAR1:
    case INST_INCR_ARRAY1:
    case INST_INCR_ARRAY_STK:
    case INST_INCR_SCALAR_STK:
    case INST_INCR_STK:
	opnd = TclGetUInt1AtPtr(pc+1);
	incrPtr = POP_OBJECT();
	switch (*pc) {
	case INST_INCR_SCALAR1:
	    pcAdjustment = 2;
	    goto doIncrScalar;
	case INST_INCR_ARRAY1:
	    pcAdjustment = 2;
	    goto doIncrArray;
	default:
	    pcAdjustment = 1;
	    goto doIncrStk;
	}

    case INST_INCR_ARRAY_STK_IMM:
    case INST_INCR_SCALAR_STK_IMM:
    case INST_INCR_STK_IMM:
	increment = TclGetInt1AtPtr(pc+1);
	TclNewIntObj(incrPtr, increment);
	Tcl_IncrRefCount(incrPtr);
	pcAdjustment = 2;

    doIncrStk:
	if ((*pc == INST_INCR_ARRAY_STK_IMM)
		|| (*pc == INST_INCR_ARRAY_STK)) {
	    part2Ptr = OBJ_AT_TOS;
	    objPtr = OBJ_UNDER_TOS;
	    TRACE(("\"%.30s(%.30s)\" (by %ld) => ",
		    O2S(objPtr), O2S(part2Ptr), increment));
	} else {
	    part2Ptr = NULL;
	    objPtr = OBJ_AT_TOS;
	    TRACE(("\"%.30s\" (by %ld) => ", O2S(objPtr), increment));
	}
	part1Ptr = objPtr;
	opnd = -1;
	varPtr = TclObjLookupVarEx(interp, objPtr, part2Ptr,
		TCL_LEAVE_ERR_MSG, "read", 1, 1, &arrayPtr);
	if (!varPtr) {
	    DECACHE_STACK_INFO();
	    Tcl_AddErrorInfo(interp,
		    "\n    (reading value of variable to increment)");
	    CACHE_STACK_INFO();
	    TRACE_ERROR(interp);
	    Tcl_DecrRefCount(incrPtr);
	    goto gotError;
	}
	cleanup = ((part2Ptr == NULL)? 1 : 2);
	goto doIncrVar;

    case INST_INCR_ARRAY1_IMM:
	opnd = TclGetUInt1AtPtr(pc+1);
	increment = TclGetInt1AtPtr(pc+2);
	TclNewIntObj(incrPtr, increment);
	Tcl_IncrRefCount(incrPtr);
	pcAdjustment = 3;

    doIncrArray:
	part1Ptr = NULL;
	part2Ptr = OBJ_AT_TOS;
	arrayPtr = LOCAL(opnd);
	cleanup = 1;
	while (TclIsVarLink(arrayPtr)) {
	    arrayPtr = arrayPtr->value.linkPtr;
	}
	TRACE(("%u \"%.30s\" (by %ld) => ", opnd, O2S(part2Ptr), increment));
	varPtr = TclLookupArrayElement(interp, part1Ptr, part2Ptr,
		TCL_LEAVE_ERR_MSG, "read", 1, 1, arrayPtr, opnd);
	if (!varPtr) {
	    TRACE_ERROR(interp);
	    Tcl_DecrRefCount(incrPtr);
	    goto gotError;
	}
	goto doIncrVar;

    case INST_INCR_SCALAR1_IMM:
	opnd = TclGetUInt1AtPtr(pc+1);
	increment = TclGetInt1AtPtr(pc+2);
	pcAdjustment = 3;
	cleanup = 0;
	varPtr = LOCAL(opnd);
	while (TclIsVarLink(varPtr)) {
	    varPtr = varPtr->value.linkPtr;
	}

	if (TclIsVarDirectModifyable(varPtr)) {
	    void *ptr;
	    int type;

	    objPtr = varPtr->value.objPtr;
	    if (GetNumberFromObj(NULL, objPtr, &ptr, &type) == TCL_OK) {
		if (type == TCL_NUMBER_INT) {
		    Tcl_WideInt augend = *((const Tcl_WideInt *)ptr);
		    Tcl_WideInt sum = (Tcl_WideInt)((Tcl_WideUInt)augend + (Tcl_WideUInt)increment);

		    /*
		     * Overflow when (augend and sum have different sign) and
		     * (augend and increment have the same sign). This is
		     * encapsulated in the Overflowing macro.
		     */

		    if (!Overflowing(augend, increment, sum)) {
			TRACE(("%u %ld => ", opnd, increment));
			if (Tcl_IsShared(objPtr)) {
			    objPtr->refCount--;	/* We know it's shared. */
			    TclNewIntObj(objResultPtr, sum);
			    Tcl_IncrRefCount(objResultPtr);
			    varPtr->value.objPtr = objResultPtr;
			} else {
			    objResultPtr = objPtr;
			    TclSetIntObj(objPtr, sum);
			}
			goto doneIncr;
		    }
		    w = (Tcl_WideInt)augend;

		    TRACE(("%u %ld => ", opnd, increment));
		    if (Tcl_IsShared(objPtr)) {
			objPtr->refCount--;	/* We know it's shared. */
			TclNewIntObj(objResultPtr, w + increment);
			Tcl_IncrRefCount(objResultPtr);
			varPtr->value.objPtr = objResultPtr;
		    } else {
			objResultPtr = objPtr;

			/*
			 * We know the sum value is outside the long range;
			 * use macro form that doesn't range test again.
			 */

			TclSetIntObj(objPtr, w+increment);
		    }
		    goto doneIncr;
		}	/* end if (type == TCL_NUMBER_INT) */
	    }
	    if (Tcl_IsShared(objPtr)) {
		objPtr->refCount--;	/* We know it's shared */
		objResultPtr = Tcl_DuplicateObj(objPtr);
		Tcl_IncrRefCount(objResultPtr);
		varPtr->value.objPtr = objResultPtr;
	    } else {
		objResultPtr = objPtr;
	    }
	    TclNewIntObj(incrPtr, increment);
	    if (TclIncrObj(interp, objResultPtr, incrPtr) != TCL_OK) {
		Tcl_DecrRefCount(incrPtr);
		TRACE_ERROR(interp);
		goto gotError;
	    }
	    Tcl_DecrRefCount(incrPtr);
	    goto doneIncr;
	}

	/*
	 * All other cases, flow through to generic handling.
	 */

	TclNewIntObj(incrPtr, increment);
	Tcl_IncrRefCount(incrPtr);

    doIncrScalar:
	varPtr = LOCAL(opnd);
	while (TclIsVarLink(varPtr)) {
	    varPtr = varPtr->value.linkPtr;
	}
	arrayPtr = NULL;
	part1Ptr = part2Ptr = NULL;
	cleanup = 0;
	TRACE(("%u %s => ", opnd, TclGetString(incrPtr)));

    doIncrVar:
	if (TclIsVarDirectModifyable2(varPtr, arrayPtr)) {
	    objPtr = varPtr->value.objPtr;
	    if (Tcl_IsShared(objPtr)) {
		objPtr->refCount--;	/* We know it's shared */
		objResultPtr = Tcl_DuplicateObj(objPtr);
		Tcl_IncrRefCount(objResultPtr);
		varPtr->value.objPtr = objResultPtr;
	    } else {
		objResultPtr = objPtr;
	    }
	    if (TclIncrObj(interp, objResultPtr, incrPtr) != TCL_OK) {
		Tcl_DecrRefCount(incrPtr);
		TRACE_ERROR(interp);
		goto gotError;
	    }
	    Tcl_DecrRefCount(incrPtr);
	} else {
	    DECACHE_STACK_INFO();
	    objResultPtr = TclPtrIncrObjVarIdx(interp, varPtr, arrayPtr,
		    part1Ptr, part2Ptr, incrPtr, TCL_LEAVE_ERR_MSG, opnd);
	    CACHE_STACK_INFO();
	    Tcl_DecrRefCount(incrPtr);
	    if (objResultPtr == NULL) {
		TRACE_ERROR(interp);
		goto gotError;
	    }
	}
    doneIncr:
	TRACE_APPEND(("%.30s\n", O2S(objResultPtr)));
#ifndef TCL_COMPILE_DEBUG
	if (*(pc+pcAdjustment) == INST_POP) {
	    NEXT_INST_V((pcAdjustment+1), cleanup, 0);
	}
#endif
	NEXT_INST_V(pcAdjustment, cleanup, 1);
    }

    /*
     *	   End of INST_INCR instructions.
     * -----------------------------------------------------------------
     *	   Start of INST_EXIST instructions.
     */

    case INST_EXIST_SCALAR:
	cleanup = 0;
	pcAdjustment = 5;
	opnd = TclGetUInt4AtPtr(pc+1);
	varPtr = LOCAL(opnd);
	while (TclIsVarLink(varPtr)) {
	    varPtr = varPtr->value.linkPtr;
	}
	TRACE(("%u => ", opnd));
	if (ReadTraced(varPtr)) {
	    DECACHE_STACK_INFO();
	    TclObjCallVarTraces(iPtr, NULL, varPtr, NULL, NULL,
		    TCL_TRACE_READS, 0, opnd);
	    CACHE_STACK_INFO();
	    if (TclIsVarUndefined(varPtr)) {
		TclCleanupVar(varPtr, NULL);
		varPtr = NULL;
	    }
	}
	goto afterExistsPeephole;

    case INST_EXIST_ARRAY:
	cleanup = 1;
	pcAdjustment = 5;
	opnd = TclGetUInt4AtPtr(pc+1);
	part2Ptr = OBJ_AT_TOS;
	arrayPtr = LOCAL(opnd);
	while (TclIsVarLink(arrayPtr)) {
	    arrayPtr = arrayPtr->value.linkPtr;
	}
	TRACE(("%u \"%.30s\" => ", opnd, O2S(part2Ptr)));
	if (TclIsVarArray(arrayPtr) && !ReadTraced(arrayPtr)) {
	    varPtr = VarHashFindVar(arrayPtr->value.tablePtr, part2Ptr);
	    if (!varPtr || !ReadTraced(varPtr)) {
		goto afterExistsPeephole;
	    }
	}
	varPtr = TclLookupArrayElement(interp, NULL, part2Ptr, 0, "access",
		0, 1, arrayPtr, opnd);
	if (varPtr) {
	    if (ReadTraced(varPtr) || (arrayPtr && ReadTraced(arrayPtr))) {
		DECACHE_STACK_INFO();
		TclObjCallVarTraces(iPtr, arrayPtr, varPtr, NULL, part2Ptr,
			TCL_TRACE_READS, 0, opnd);
		CACHE_STACK_INFO();
	    }
	    if (TclIsVarUndefined(varPtr)) {
		TclCleanupVar(varPtr, arrayPtr);
		varPtr = NULL;
	    }
	}
	goto afterExistsPeephole;

    case INST_EXIST_ARRAY_STK:
	cleanup = 2;
	pcAdjustment = 1;
	part2Ptr = OBJ_AT_TOS;		/* element name */
	part1Ptr = OBJ_UNDER_TOS;	/* array name */
	TRACE(("\"%.30s(%.30s)\" => ", O2S(part1Ptr), O2S(part2Ptr)));
	goto doExistStk;

    case INST_EXIST_STK:
	cleanup = 1;
	pcAdjustment = 1;
	part2Ptr = NULL;
	part1Ptr = OBJ_AT_TOS;		/* variable name */
	TRACE(("\"%.30s\" => ", O2S(part1Ptr)));

    doExistStk:
	varPtr = TclObjLookupVarEx(interp, part1Ptr, part2Ptr, 0, "access",
		/*createPart1*/0, /*createPart2*/1, &arrayPtr);
	if (varPtr) {
	    if (ReadTraced(varPtr) || (arrayPtr && ReadTraced(arrayPtr))) {
		DECACHE_STACK_INFO();
		TclObjCallVarTraces(iPtr, arrayPtr, varPtr, part1Ptr,part2Ptr,
			TCL_TRACE_READS, 0, -1);
		CACHE_STACK_INFO();
	    }
	    if (TclIsVarUndefined(varPtr)) {
		TclCleanupVar(varPtr, arrayPtr);
		varPtr = NULL;
	    }
	}

	/*
	 * Peep-hole optimisation: if you're about to jump, do jump from here.
	 */

    afterExistsPeephole: {
	int found = (varPtr && !TclIsVarUndefined(varPtr));

	TRACE_APPEND(("%d\n", found ? 1 : 0));
	JUMP_PEEPHOLE_V(found, pcAdjustment, cleanup);
    }

    /*
     *	   End of INST_EXIST instructions.
     * -----------------------------------------------------------------
     *	   Start of INST_UNSET instructions.
     */

    {
	int flags;

    case INST_UNSET_SCALAR:
	flags = TclGetUInt1AtPtr(pc+1) ? TCL_LEAVE_ERR_MSG : 0;
	opnd = TclGetUInt4AtPtr(pc+2);
	varPtr = LOCAL(opnd);
	while (TclIsVarLink(varPtr)) {
	    varPtr = varPtr->value.linkPtr;
	}
	TRACE(("%s %u => ", (flags ? "normal" : "noerr"), opnd));
	if (TclIsVarDirectUnsettable(varPtr) && !TclIsVarInHash(varPtr)) {
	    /*
	     * No errors, no traces, no searches: just make the variable cease
	     * to exist.
	     */

	    if (!TclIsVarUndefined(varPtr)) {
		TclDecrRefCount(varPtr->value.objPtr);
	    } else if (flags & TCL_LEAVE_ERR_MSG) {
		goto slowUnsetScalar;
	    }
	    varPtr->value.objPtr = NULL;
	    TRACE_APPEND(("OK\n"));
	    NEXT_INST_F(6, 0, 0);
	}

    slowUnsetScalar:
	DECACHE_STACK_INFO();
	if (TclPtrUnsetVarIdx(interp, varPtr, NULL, NULL, NULL, flags,
		opnd) != TCL_OK && flags) {
	    goto errorInUnset;
	}
	CACHE_STACK_INFO();
	NEXT_INST_F(6, 0, 0);

    case INST_UNSET_ARRAY:
	flags = TclGetUInt1AtPtr(pc+1) ? TCL_LEAVE_ERR_MSG : 0;
	opnd = TclGetUInt4AtPtr(pc+2);
	part2Ptr = OBJ_AT_TOS;
	arrayPtr = LOCAL(opnd);
	while (TclIsVarLink(arrayPtr)) {
	    arrayPtr = arrayPtr->value.linkPtr;
	}
	TRACE(("%s %u \"%.30s\" => ",
		(flags ? "normal" : "noerr"), opnd, O2S(part2Ptr)));
	if (TclIsVarArray(arrayPtr) && !UnsetTraced(arrayPtr)
		&& !(arrayPtr->flags & VAR_SEARCH_ACTIVE)) {
	    varPtr = VarHashFindVar(arrayPtr->value.tablePtr, part2Ptr);
	    if (varPtr && TclIsVarDirectUnsettable(varPtr)) {
		/*
		 * No nasty traces and element exists, so we can proceed to
		 * unset it. Might still not exist though...
		 */

		if (!TclIsVarUndefined(varPtr)) {
		    TclDecrRefCount(varPtr->value.objPtr);
		    TclSetVarUndefined(varPtr);
		    TclClearVarNamespaceVar(varPtr);
		    TclCleanupVar(varPtr, arrayPtr);
		} else if (flags & TCL_LEAVE_ERR_MSG) {
		    goto slowUnsetArray;
		}
		TRACE_APPEND(("OK\n"));
		NEXT_INST_F(6, 1, 0);
	    } else if (!varPtr && !(flags & TCL_LEAVE_ERR_MSG)) {
		/*
		 * Don't need to do anything here.
		 */

		TRACE_APPEND(("OK\n"));
		NEXT_INST_F(6, 1, 0);
	    }
	}
    slowUnsetArray:
	DECACHE_STACK_INFO();
	varPtr = TclLookupArrayElement(interp, NULL, part2Ptr, flags, "unset",
		0, 0, arrayPtr, opnd);
	if (!varPtr) {
	    if (flags & TCL_LEAVE_ERR_MSG) {
		goto errorInUnset;
	    }
	} else if (TclPtrUnsetVarIdx(interp, varPtr, arrayPtr, NULL, part2Ptr,
		flags, opnd) != TCL_OK && (flags & TCL_LEAVE_ERR_MSG)) {
	    goto errorInUnset;
	}
	CACHE_STACK_INFO();
	NEXT_INST_F(6, 1, 0);

    case INST_UNSET_ARRAY_STK:
	flags = TclGetUInt1AtPtr(pc+1) ? TCL_LEAVE_ERR_MSG : 0;
	cleanup = 2;
	part2Ptr = OBJ_AT_TOS;		/* element name */
	part1Ptr = OBJ_UNDER_TOS;	/* array name */
	TRACE(("%s \"%.30s(%.30s)\" => ", (flags ? "normal" : "noerr"),
		O2S(part1Ptr), O2S(part2Ptr)));
	goto doUnsetStk;

    case INST_UNSET_STK:
	flags = TclGetUInt1AtPtr(pc+1) ? TCL_LEAVE_ERR_MSG : 0;
	cleanup = 1;
	part2Ptr = NULL;
	part1Ptr = OBJ_AT_TOS;		/* variable name */
	TRACE(("%s \"%.30s\" => ", (flags ? "normal" : "noerr"),
		O2S(part1Ptr)));

    doUnsetStk:
	DECACHE_STACK_INFO();
	if (TclObjUnsetVar2(interp, part1Ptr, part2Ptr, flags) != TCL_OK
		&& (flags & TCL_LEAVE_ERR_MSG)) {
	    goto errorInUnset;
	}
	CACHE_STACK_INFO();
	TRACE_APPEND(("OK\n"));
	NEXT_INST_V(2, cleanup, 0);

    errorInUnset:
	CACHE_STACK_INFO();
	TRACE_ERROR(interp);
	goto gotError;

	/*
	 * This is really an unset operation these days. Do not issue.
	 */

    case INST_DICT_DONE:
	opnd = TclGetUInt4AtPtr(pc+1);
	TRACE(("%u => OK\n", opnd));
	varPtr = LOCAL(opnd);
	while (TclIsVarLink(varPtr)) {
	    varPtr = varPtr->value.linkPtr;
	}
	if (TclIsVarDirectUnsettable(varPtr) && !TclIsVarInHash(varPtr)) {
	    if (!TclIsVarUndefined(varPtr)) {
		TclDecrRefCount(varPtr->value.objPtr);
	    }
	    varPtr->value.objPtr = NULL;
	} else {
	    DECACHE_STACK_INFO();
	    TclPtrUnsetVarIdx(interp, varPtr, NULL, NULL, NULL, 0, opnd);
	    CACHE_STACK_INFO();
	}
	NEXT_INST_F(5, 0, 0);
    }
    break;

    /*
     *	   End of INST_UNSET instructions.
     * -----------------------------------------------------------------
     *	   Start of INST_ARRAY instructions.
     */

    case INST_ARRAY_EXISTS_IMM:
	opnd = TclGetUInt4AtPtr(pc+1);
	pcAdjustment = 5;
	cleanup = 0;
	part1Ptr = NULL;
	arrayPtr = NULL;
	TRACE(("%u => ", opnd));
	varPtr = LOCAL(opnd);
	while (TclIsVarLink(varPtr)) {
	    varPtr = varPtr->value.linkPtr;
	}
	goto doArrayExists;
    case INST_ARRAY_EXISTS_STK:
	opnd = -1;
	pcAdjustment = 1;
	cleanup = 1;
	part1Ptr = OBJ_AT_TOS;
	TRACE(("\"%.30s\" => ", O2S(part1Ptr)));
	varPtr = TclObjLookupVarEx(interp, part1Ptr, NULL, 0, NULL,
		/*createPart1*/0, /*createPart2*/0, &arrayPtr);
    doArrayExists:
	DECACHE_STACK_INFO();
	result = TclCheckArrayTraces(interp, varPtr, arrayPtr, part1Ptr, opnd);
	CACHE_STACK_INFO();
	if (result == TCL_ERROR) {
	    TRACE_ERROR(interp);
	    goto gotError;
	}
	if (varPtr && TclIsVarArray(varPtr) && !TclIsVarUndefined(varPtr)) {
	    objResultPtr = TCONST(1);
	} else {
	    objResultPtr = TCONST(0);
	}
	TRACE_APPEND(("%.30s\n", O2S(objResultPtr)));
	NEXT_INST_V(pcAdjustment, cleanup, 1);

    case INST_ARRAY_MAKE_IMM:
	opnd = TclGetUInt4AtPtr(pc+1);
	pcAdjustment = 5;
	cleanup = 0;
	part1Ptr = NULL;
	arrayPtr = NULL;
	TRACE(("%u => ", opnd));
	varPtr = LOCAL(opnd);
	while (TclIsVarLink(varPtr)) {
	    varPtr = varPtr->value.linkPtr;
	}
	goto doArrayMake;
    case INST_ARRAY_MAKE_STK:
	opnd = -1;
	pcAdjustment = 1;
	cleanup = 1;
	part1Ptr = OBJ_AT_TOS;
	TRACE(("\"%.30s\" => ", O2S(part1Ptr)));
	varPtr = TclObjLookupVarEx(interp, part1Ptr, NULL, TCL_LEAVE_ERR_MSG,
		"set", /*createPart1*/1, /*createPart2*/0, &arrayPtr);
	if (varPtr == NULL) {
	    TRACE_ERROR(interp);
	    goto gotError;
	}
    doArrayMake:
	if (varPtr && !TclIsVarArray(varPtr)) {
	    if (TclIsVarArrayElement(varPtr) || !TclIsVarUndefined(varPtr)) {
		/*
		 * Either an array element, or a scalar: lose!
		 */

		TclObjVarErrMsg(interp, part1Ptr, NULL, "array set",
			"variable isn't array", opnd);
		DECACHE_STACK_INFO();
		Tcl_SetErrorCode(interp, "TCL", "WRITE", "ARRAY", NULL);
		CACHE_STACK_INFO();
		TRACE_ERROR(interp);
		goto gotError;
	    }
	    TclInitArrayVar(varPtr);
#ifdef TCL_COMPILE_DEBUG
	    TRACE_APPEND(("done\n"));
	} else {
	    TRACE_APPEND(("nothing to do\n"));
#endif
	}
	NEXT_INST_V(pcAdjustment, cleanup, 0);

    /*
     *	   End of INST_ARRAY instructions.
     * -----------------------------------------------------------------
     *	   Start of variable linking instructions.
     */

    {
	Var *otherPtr;
	CallFrame *framePtr, *savedFramePtr;
	Tcl_Namespace *nsPtr;
	Namespace *savedNsPtr;

    case INST_UPVAR:
	TRACE(("%d %.30s %.30s => ", TclGetInt4AtPtr(pc+1),
		O2S(OBJ_UNDER_TOS), O2S(OBJ_AT_TOS)));

	if (TclObjGetFrame(interp, OBJ_UNDER_TOS, &framePtr) == -1) {
	    TRACE_ERROR(interp);
	    goto gotError;
	}

	/*
	 * Locate the other variable.
	 */

	savedFramePtr = iPtr->varFramePtr;
	iPtr->varFramePtr = framePtr;
	otherPtr = TclObjLookupVarEx(interp, OBJ_AT_TOS, NULL,
		TCL_LEAVE_ERR_MSG, "access", /*createPart1*/ 1,
		/*createPart2*/ 1, &varPtr);
	iPtr->varFramePtr = savedFramePtr;
	if (!otherPtr) {
	    TRACE_ERROR(interp);
	    goto gotError;
	}
	goto doLinkVars;

    case INST_NSUPVAR:
	TRACE(("%d %.30s %.30s => ", TclGetInt4AtPtr(pc+1),
		O2S(OBJ_UNDER_TOS), O2S(OBJ_AT_TOS)));
	if (TclGetNamespaceFromObj(interp, OBJ_UNDER_TOS, &nsPtr) != TCL_OK) {
	    TRACE_ERROR(interp);
	    goto gotError;
	}

	/*
	 * Locate the other variable.
	 */

	savedNsPtr = iPtr->varFramePtr->nsPtr;
	iPtr->varFramePtr->nsPtr = (Namespace *) nsPtr;
	otherPtr = TclObjLookupVarEx(interp, OBJ_AT_TOS, NULL,
		(TCL_NAMESPACE_ONLY|TCL_LEAVE_ERR_MSG|TCL_AVOID_RESOLVERS),
		"access", /*createPart1*/ 1, /*createPart2*/ 1, &varPtr);
	iPtr->varFramePtr->nsPtr = savedNsPtr;
	if (!otherPtr) {
	    TRACE_ERROR(interp);
	    goto gotError;
	}
	goto doLinkVars;

    case INST_VARIABLE:
	TRACE(("%d, %.30s => ", TclGetInt4AtPtr(pc+1), O2S(OBJ_AT_TOS)));
	otherPtr = TclObjLookupVarEx(interp, OBJ_AT_TOS, NULL,
		(TCL_NAMESPACE_ONLY | TCL_LEAVE_ERR_MSG), "access",
		/*createPart1*/ 1, /*createPart2*/ 1, &varPtr);
	if (!otherPtr) {
	    TRACE_ERROR(interp);
	    goto gotError;
	}

	/*
	 * Do the [variable] magic.
	 */

	TclSetVarNamespaceVar(otherPtr);

    doLinkVars:

	/*
	 * If we are here, the local variable has already been created: do the
	 * little work of TclPtrMakeUpvar that remains to be done right here
	 * if there are no errors; otherwise, let it handle the case.
	 */

	opnd = TclGetInt4AtPtr(pc+1);
	varPtr = LOCAL(opnd);
	if ((varPtr != otherPtr) && !TclIsVarTraced(varPtr)
		&& (TclIsVarUndefined(varPtr) || TclIsVarLink(varPtr))) {
	    if (!TclIsVarUndefined(varPtr)) {
		/*
		 * Then it is a defined link.
		 */

		Var *linkPtr = varPtr->value.linkPtr;

		if (linkPtr == otherPtr) {
		    TRACE_APPEND(("already linked\n"));
		    NEXT_INST_F(5, 1, 0);
		}
		if (TclIsVarInHash(linkPtr)) {
		    VarHashRefCount(linkPtr)--;
		    if (TclIsVarUndefined(linkPtr)) {
			TclCleanupVar(linkPtr, NULL);
		    }
		}
	    }
	    TclSetVarLink(varPtr);
	    varPtr->value.linkPtr = otherPtr;
	    if (TclIsVarInHash(otherPtr)) {
		VarHashRefCount(otherPtr)++;
	    }
	} else if (TclPtrObjMakeUpvarIdx(interp, otherPtr, NULL, 0,
		opnd) != TCL_OK) {
	    TRACE_ERROR(interp);
	    goto gotError;
	}

	/*
	 * Do not pop the namespace or frame index, it may be needed for other
	 * variables - and [variable] did not push it at all.
	 */

	TRACE_APPEND(("link made\n"));
	NEXT_INST_F(5, 1, 0);
    }
    break;

    /*
     *	   End of variable linking instructions.
     * -----------------------------------------------------------------
     */

    case INST_JUMP1:
	opnd = TclGetInt1AtPtr(pc+1);
	TRACE(("%d => new pc %" TCL_Z_MODIFIER "u\n", opnd,
		(size_t)(pc + opnd - codePtr->codeStart)));
	NEXT_INST_F(opnd, 0, 0);
    break;

    case INST_JUMP4:
	opnd = TclGetInt4AtPtr(pc+1);
	TRACE(("%d => new pc %" TCL_Z_MODIFIER "u\n", opnd,
		(size_t)(pc + opnd - codePtr->codeStart)));
	NEXT_INST_F(opnd, 0, 0);

    {
	int jmpOffset[2], b;

	/* TODO: consider rewrite so we don't compute the offset we're not
	 * going to take. */
    case INST_JUMP_FALSE4:
	jmpOffset[0] = TclGetInt4AtPtr(pc+1);	/* FALSE offset */
	jmpOffset[1] = 5;			/* TRUE offset */
	goto doCondJump;

    case INST_JUMP_TRUE4:
	jmpOffset[0] = 5;
	jmpOffset[1] = TclGetInt4AtPtr(pc+1);
	goto doCondJump;

    case INST_JUMP_FALSE1:
	jmpOffset[0] = TclGetInt1AtPtr(pc+1);
	jmpOffset[1] = 2;
	goto doCondJump;

    case INST_JUMP_TRUE1:
	jmpOffset[0] = 2;
	jmpOffset[1] = TclGetInt1AtPtr(pc+1);

    doCondJump:
	valuePtr = OBJ_AT_TOS;
	TRACE(("%d => ", jmpOffset[
		(*pc==INST_JUMP_FALSE1 || *pc==INST_JUMP_FALSE4) ? 0 : 1]));

	/* TODO - check claim that taking address of b harms performance */
	/* TODO - consider optimization search for constants */
	if (TclGetBooleanFromObj(interp, valuePtr, &b) != TCL_OK) {
	    TRACE_ERROR(interp);
	    goto gotError;
	}

#ifdef TCL_COMPILE_DEBUG
	if (b) {
	    if ((*pc == INST_JUMP_TRUE1) || (*pc == INST_JUMP_TRUE4)) {
		TRACE_APPEND(("%.20s true, new pc %" TCL_Z_MODIFIER "u\n", O2S(valuePtr),
			(size_t)(pc + jmpOffset[1] - codePtr->codeStart)));
	    } else {
		TRACE_APPEND(("%.20s true\n", O2S(valuePtr)));
	    }
	} else {
	    if ((*pc == INST_JUMP_TRUE1) || (*pc == INST_JUMP_TRUE4)) {
		TRACE_APPEND(("%.20s false\n", O2S(valuePtr)));
	    } else {
		TRACE_APPEND(("%.20s false, new pc %" TCL_Z_MODIFIER "u\n", O2S(valuePtr),
			(size_t)(pc + jmpOffset[0] - codePtr->codeStart)));
	    }
	}
#endif
	NEXT_INST_F(jmpOffset[b], 1, 0);
    }
    break;

    case INST_JUMP_TABLE: {
	Tcl_HashEntry *hPtr;
	JumptableInfo *jtPtr;

	/*
	 * Jump to location looked up in a hashtable; fall through to next
	 * instr if lookup fails.
	 */

	opnd = TclGetInt4AtPtr(pc+1);
	jtPtr = (JumptableInfo *) codePtr->auxDataArrayPtr[opnd].clientData;
	TRACE(("%d \"%.20s\" => ", opnd, O2S(OBJ_AT_TOS)));
	hPtr = Tcl_FindHashEntry(&jtPtr->hashTable, TclGetString(OBJ_AT_TOS));
	if (hPtr != NULL) {
	    int jumpOffset = PTR2INT(Tcl_GetHashValue(hPtr));

	    TRACE_APPEND(("found in table, new pc %" TCL_Z_MODIFIER "u\n",
		    (size_t)(pc - codePtr->codeStart + jumpOffset)));
	    NEXT_INST_F(jumpOffset, 1, 0);
	} else {
	    TRACE_APPEND(("not found in table\n"));
	    NEXT_INST_F(5, 1, 0);
	}
    }
    break;

    /*
     * These two instructions are now redundant: the complete logic of the LOR
     * and LAND is now handled by the expression compiler.
     */

    case INST_LOR:
    case INST_LAND: {
	/*
	 * Operands must be boolean or numeric. No int->double conversions are
	 * performed.
	 */

	int i1, i2, iResult;

	value2Ptr = OBJ_AT_TOS;
	valuePtr = OBJ_UNDER_TOS;
	if (TclGetBooleanFromObj(NULL, valuePtr, &i1) != TCL_OK) {
	    TRACE(("\"%.20s\" => ILLEGAL TYPE %s \n", O2S(valuePtr),
		    (valuePtr->typePtr? valuePtr->typePtr->name : "null")));
	    DECACHE_STACK_INFO();
	    IllegalExprOperandType(interp, pc, valuePtr);
	    CACHE_STACK_INFO();
	    goto gotError;
	}

	if (TclGetBooleanFromObj(NULL, value2Ptr, &i2) != TCL_OK) {
	    TRACE(("\"%.20s\" => ILLEGAL TYPE %s \n", O2S(value2Ptr),
		    (value2Ptr->typePtr? value2Ptr->typePtr->name : "null")));
	    DECACHE_STACK_INFO();
	    IllegalExprOperandType(interp, pc, value2Ptr);
	    CACHE_STACK_INFO();
	    goto gotError;
	}

	if (*pc == INST_LOR) {
	    iResult = (i1 || i2);
	} else {
	    iResult = (i1 && i2);
	}
	objResultPtr = TCONST(iResult);
	TRACE(("%.20s %.20s => %d\n", O2S(valuePtr),O2S(value2Ptr),iResult));
	NEXT_INST_F(1, 2, 1);
    }
    break;

    /*
     * -----------------------------------------------------------------
     *	   Start of general introspector instructions.
     */

    case INST_NS_CURRENT: {
	Namespace *currNsPtr = (Namespace *) TclGetCurrentNamespace(interp);

	if (currNsPtr == (Namespace *) TclGetGlobalNamespace(interp)) {
	    TclNewLiteralStringObj(objResultPtr, "::");
	} else {
	    TclNewStringObj(objResultPtr, currNsPtr->fullName,
		    strlen(currNsPtr->fullName));
	}
	TRACE_WITH_OBJ(("=> "), objResultPtr);
	NEXT_INST_F(1, 0, 1);
    }
    break;
    case INST_COROUTINE_NAME: {
	CoroutineData *corPtr = iPtr->execEnvPtr->corPtr;

	TclNewObj(objResultPtr);
	if (corPtr && !(corPtr->cmdPtr->flags & CMD_DYING)) {
	    Tcl_GetCommandFullName(interp, (Tcl_Command) corPtr->cmdPtr,
		    objResultPtr);
	}
	TRACE_WITH_OBJ(("=> "), objResultPtr);
	NEXT_INST_F(1, 0, 1);
    }
    break;
    case INST_INFO_LEVEL_NUM:
	TclNewIntObj(objResultPtr, iPtr->varFramePtr->level);
	TRACE_WITH_OBJ(("=> "), objResultPtr);
	NEXT_INST_F(1, 0, 1);
    break;
    case INST_INFO_LEVEL_ARGS: {
	int level;
	CallFrame *framePtr = iPtr->varFramePtr;
	CallFrame *rootFramePtr = iPtr->rootFramePtr;

	TRACE(("\"%.30s\" => ", O2S(OBJ_AT_TOS)));
	if (TclGetIntFromObj(interp, OBJ_AT_TOS, &level) != TCL_OK) {
	    TRACE_ERROR(interp);
	    goto gotError;
	}
	if (level <= 0) {
	    level += framePtr->level;
	}
	for (; (framePtr->level!=level) && (framePtr!=rootFramePtr) ;
		framePtr = framePtr->callerVarPtr) {
	    /* Empty loop body */
	}
	if (framePtr == rootFramePtr) {
	    Tcl_SetObjResult(interp, Tcl_ObjPrintf(
		    "bad level \"%s\"", TclGetString(OBJ_AT_TOS)));
	    TRACE_ERROR(interp);
	    DECACHE_STACK_INFO();
	    Tcl_SetErrorCode(interp, "TCL", "LOOKUP", "STACK_LEVEL",
		    TclGetString(OBJ_AT_TOS), NULL);
	    CACHE_STACK_INFO();
	    goto gotError;
	}
	objResultPtr = Tcl_NewListObj(framePtr->objc, framePtr->objv);
	TRACE_APPEND(("%.30s\n", O2S(objResultPtr)));
	NEXT_INST_F(1, 1, 1);
    }
    {
	Tcl_Command cmd, origCmd;

    case INST_RESOLVE_COMMAND:
	cmd = Tcl_GetCommandFromObj(interp, OBJ_AT_TOS);
	TclNewObj(objResultPtr);
	if (cmd != NULL) {
	    Tcl_GetCommandFullName(interp, cmd, objResultPtr);
	}
	TRACE_WITH_OBJ(("\"%.20s\" => ", O2S(OBJ_AT_TOS)), objResultPtr);
	NEXT_INST_F(1, 1, 1);

    case INST_ORIGIN_COMMAND:
	TRACE(("\"%.30s\" => ", O2S(OBJ_AT_TOS)));
	cmd = Tcl_GetCommandFromObj(interp, OBJ_AT_TOS);
	if (cmd == NULL) {
	    goto instOriginError;
	}
	origCmd = TclGetOriginalCommand(cmd);
	if (origCmd == NULL) {
	    origCmd = cmd;
	}

	TclNewObj(objResultPtr);
	Tcl_GetCommandFullName(interp, origCmd, objResultPtr);
	if (TclCheckEmptyString(objResultPtr) == TCL_EMPTYSTRING_YES ) {
	    Tcl_DecrRefCount(objResultPtr);
	    instOriginError:
	    Tcl_SetObjResult(interp, Tcl_ObjPrintf(
		    "invalid command name \"%s\"", TclGetString(OBJ_AT_TOS)));
	    DECACHE_STACK_INFO();
	    Tcl_SetErrorCode(interp, "TCL", "LOOKUP", "COMMAND",
		    TclGetString(OBJ_AT_TOS), NULL);
	    CACHE_STACK_INFO();
	    TRACE_APPEND(("ERROR: not command\n"));
	    goto gotError;
	}
	TRACE_APPEND(("\"%.30s\"", O2S(OBJ_AT_TOS)));
	NEXT_INST_F(1, 1, 1);
    }

    /*
     * -----------------------------------------------------------------
     *	   Start of TclOO support instructions.
     */

    {
	Object *oPtr;
	CallFrame *framePtr;
	CallContext *contextPtr;
	Tcl_Size skip, newDepth;

    case INST_TCLOO_SELF:
	framePtr = iPtr->varFramePtr;
	if (framePtr == NULL ||
		!(framePtr->isProcCallFrame & FRAME_IS_METHOD)) {
	    TRACE(("=> ERROR: no TclOO call context\n"));
	    Tcl_SetObjResult(interp, Tcl_NewStringObj(
		    "self may only be called from inside a method",
		    -1));
	    DECACHE_STACK_INFO();
	    Tcl_SetErrorCode(interp, "TCL", "OO", "CONTEXT_REQUIRED", NULL);
	    CACHE_STACK_INFO();
	    goto gotError;
	}
	contextPtr = (CallContext *)framePtr->clientData;

	/*
	 * Call out to get the name; it's expensive to compute but cached.
	 */

	objResultPtr = TclOOObjectName(interp, contextPtr->oPtr);
	TRACE_WITH_OBJ(("=> "), objResultPtr);
	NEXT_INST_F(1, 0, 1);

    case INST_TCLOO_NEXT_CLASS:
	opnd = TclGetUInt1AtPtr(pc+1);
	framePtr = iPtr->varFramePtr;
	valuePtr = OBJ_AT_DEPTH(opnd - 2);
	objv = &OBJ_AT_DEPTH(opnd - 1);
	skip = 2;
	TRACE(("%d => ", opnd));
	if (framePtr == NULL ||
		!(framePtr->isProcCallFrame & FRAME_IS_METHOD)) {
	    TRACE_APPEND(("ERROR: no TclOO call context\n"));
	    Tcl_SetObjResult(interp, Tcl_NewStringObj(
		    "nextto may only be called from inside a method",
		    -1));
	    DECACHE_STACK_INFO();
	    Tcl_SetErrorCode(interp, "TCL", "OO", "CONTEXT_REQUIRED", NULL);
	    CACHE_STACK_INFO();
	    goto gotError;
	}
	contextPtr = (CallContext *)framePtr->clientData;

	oPtr = (Object *) Tcl_GetObjectFromObj(interp, valuePtr);
	if (oPtr == NULL) {
	    TRACE_APPEND(("ERROR: \"%.30s\" not object\n", O2S(valuePtr)));
	    goto gotError;
	} else {
	    Class *classPtr = oPtr->classPtr;
	    struct MInvoke *miPtr;
	    Tcl_Size i;
	    const char *methodType;

	    if (classPtr == NULL) {
		TRACE_APPEND(("ERROR: \"%.30s\" not class\n", O2S(valuePtr)));
		Tcl_SetObjResult(interp, Tcl_ObjPrintf(
			"\"%s\" is not a class", TclGetString(valuePtr)));
		DECACHE_STACK_INFO();
		Tcl_SetErrorCode(interp, "TCL", "OO", "CLASS_REQUIRED", NULL);
		CACHE_STACK_INFO();
		goto gotError;
	    }

	    for (i=contextPtr->index+1 ; i<contextPtr->callPtr->numChain ; i++) {
		miPtr = contextPtr->callPtr->chain + i;
		if (!miPtr->isFilter &&
			miPtr->mPtr->declaringClassPtr == classPtr) {
		    newDepth = i;
#ifdef TCL_COMPILE_DEBUG
		    if (tclTraceExec >= 2) {
			if (traceInstructions) {
			    strncpy(cmdNameBuf, TclGetString(objv[0]), 20);
			} else {
			    fprintf(stdout, "%" TCL_SIZE_MODIFIER "d: (%" TCL_T_MODIFIER "d) invoking ",
				    iPtr->numLevels,
				    (size_t)(pc - codePtr->codeStart));
			}
			for (i = 0;  i < opnd;  i++) {
			    TclPrintObject(stdout, objv[i], 15);
			    fprintf(stdout, " ");
			}
			fprintf(stdout, "\n");
			fflush(stdout);
		    }
#endif /*TCL_COMPILE_DEBUG*/
		    goto doInvokeNext;
		}
	    }

	    if (contextPtr->callPtr->flags & CONSTRUCTOR) {
		methodType = "constructor";
	    } else if (contextPtr->callPtr->flags & DESTRUCTOR) {
		methodType = "destructor";
	    } else {
		methodType = "method";
	    }

	    TRACE_APPEND(("ERROR: \"%.30s\" not on reachable chain\n",
		    O2S(valuePtr)));
	    for (i = contextPtr->index ; i != TCL_INDEX_NONE ; i--) {
		miPtr = contextPtr->callPtr->chain + i;
		if (miPtr->isFilter
			|| miPtr->mPtr->declaringClassPtr != classPtr) {
		    continue;
		}
		Tcl_SetObjResult(interp, Tcl_ObjPrintf(
			"%s implementation by \"%s\" not reachable from here",
			methodType, TclGetString(valuePtr)));
		DECACHE_STACK_INFO();
		Tcl_SetErrorCode(interp, "TCL", "OO", "CLASS_NOT_REACHABLE",
			NULL);
		CACHE_STACK_INFO();
		goto gotError;
	    }
	    Tcl_SetObjResult(interp, Tcl_ObjPrintf(
		    "%s has no non-filter implementation by \"%s\"",
		    methodType, TclGetString(valuePtr)));
	    DECACHE_STACK_INFO();
	    Tcl_SetErrorCode(interp, "TCL", "OO", "CLASS_NOT_THERE", NULL);
	    CACHE_STACK_INFO();
	    goto gotError;
	}

    case INST_TCLOO_NEXT:
	opnd = TclGetUInt1AtPtr(pc+1);
	objv = &OBJ_AT_DEPTH(opnd - 1);
	framePtr = iPtr->varFramePtr;
	skip = 1;
	TRACE(("%d => ", opnd));
	if (framePtr == NULL ||
		!(framePtr->isProcCallFrame & FRAME_IS_METHOD)) {
	    TRACE_APPEND(("ERROR: no TclOO call context\n"));
	    Tcl_SetObjResult(interp, Tcl_NewStringObj(
		    "next may only be called from inside a method",
		    -1));
	    DECACHE_STACK_INFO();
	    Tcl_SetErrorCode(interp, "TCL", "OO", "CONTEXT_REQUIRED", NULL);
	    CACHE_STACK_INFO();
	    goto gotError;
	}
	contextPtr = (CallContext *)framePtr->clientData;

	newDepth = contextPtr->index + 1;
	if (newDepth >= contextPtr->callPtr->numChain) {
	    /*
	     * We're at the end of the chain; generate an error message unless
	     * the interpreter is being torn down, in which case we might be
	     * getting here because of methods/destructors doing a [next] (or
	     * equivalent) unexpectedly.
	     */

	    const char *methodType;

	    if (contextPtr->callPtr->flags & CONSTRUCTOR) {
		methodType = "constructor";
	    } else if (contextPtr->callPtr->flags & DESTRUCTOR) {
		methodType = "destructor";
	    } else {
		methodType = "method";
	    }

	    TRACE_APPEND(("ERROR: no TclOO next impl\n"));
	    Tcl_SetObjResult(interp, Tcl_ObjPrintf(
		    "no next %s implementation", methodType));
	    DECACHE_STACK_INFO();
	    Tcl_SetErrorCode(interp, "TCL", "OO", "NOTHING_NEXT", NULL);
	    CACHE_STACK_INFO();
	    goto gotError;
#ifdef TCL_COMPILE_DEBUG
	} else if (tclTraceExec >= 2) {
	    int i;

	    if (traceInstructions) {
		strncpy(cmdNameBuf, TclGetString(objv[0]), 20);
	    } else {
		fprintf(stdout, "%" TCL_SIZE_MODIFIER "d: (%" TCL_Z_MODIFIER "u) invoking ",
			iPtr->numLevels, (size_t)(pc - codePtr->codeStart));
	    }
	    for (i = 0;  i < opnd;  i++) {
		TclPrintObject(stdout, objv[i], 15);
		fprintf(stdout, " ");
	    }
	    fprintf(stdout, "\n");
	    fflush(stdout);
#endif /*TCL_COMPILE_DEBUG*/
	}

    doInvokeNext:
	bcFramePtr->data.tebc.pc = (char *) pc;
	iPtr->cmdFramePtr = bcFramePtr;

	if (iPtr->flags & INTERP_DEBUG_FRAME) {
	    ArgumentBCEnter(interp, codePtr, TD, pc, opnd, objv);
	}

	pcAdjustment = 2;
	cleanup = opnd;
	DECACHE_STACK_INFO();
	iPtr->varFramePtr = framePtr->callerVarPtr;
	pc += pcAdjustment;
	TEBC_YIELD();

	TclPushTailcallPoint(interp);
	oPtr = contextPtr->oPtr;
	if (oPtr->flags & FILTER_HANDLING) {
	    TclNRAddCallback(interp, FinalizeOONextFilter,
		    framePtr, contextPtr, INT2PTR(contextPtr->index),
		    INT2PTR(contextPtr->skip));
	} else {
	    TclNRAddCallback(interp, FinalizeOONext,
		    framePtr, contextPtr, INT2PTR(contextPtr->index),
		    INT2PTR(contextPtr->skip));
	}
	contextPtr->skip = skip;
	contextPtr->index = newDepth;
	if (contextPtr->callPtr->chain[newDepth].isFilter
		|| contextPtr->callPtr->flags & FILTER_HANDLING) {
	    oPtr->flags |= FILTER_HANDLING;
	} else {
	    oPtr->flags &= ~FILTER_HANDLING;
	}

	{
	    Method *const mPtr =
		    contextPtr->callPtr->chain[newDepth].mPtr;

	    if (mPtr->typePtr->version < TCL_OO_METHOD_VERSION_2) {
		return mPtr->typePtr->callProc(mPtr->clientData, interp,
			(Tcl_ObjectContext) contextPtr, opnd, objv);
	    }
	    return ((Tcl_MethodCallProc2 *)(void *)(mPtr->typePtr->callProc))(mPtr->clientData, interp,
		    (Tcl_ObjectContext) contextPtr, opnd, objv);
	}

    case INST_TCLOO_IS_OBJECT:
	oPtr = (Object *) Tcl_GetObjectFromObj(interp, OBJ_AT_TOS);
	objResultPtr = TCONST(oPtr != NULL ? 1 : 0);
	TRACE_WITH_OBJ(("%.30s => ", O2S(OBJ_AT_TOS)), objResultPtr);
	NEXT_INST_F(1, 1, 1);
    case INST_TCLOO_CLASS:
	oPtr = (Object *) Tcl_GetObjectFromObj(interp, OBJ_AT_TOS);
	if (oPtr == NULL) {
	    TRACE(("%.30s => ERROR: not object\n", O2S(OBJ_AT_TOS)));
	    goto gotError;
	}
	objResultPtr = TclOOObjectName(interp, oPtr->selfCls->thisPtr);
	TRACE_WITH_OBJ(("%.30s => ", O2S(OBJ_AT_TOS)), objResultPtr);
	NEXT_INST_F(1, 1, 1);
    case INST_TCLOO_NS:
	oPtr = (Object *) Tcl_GetObjectFromObj(interp, OBJ_AT_TOS);
	if (oPtr == NULL) {
	    TRACE(("%.30s => ERROR: not object\n", O2S(OBJ_AT_TOS)));
	    goto gotError;
	}

	/*
	 * TclOO objects *never* have the global namespace as their NS.
	 */

	TclNewStringObj(objResultPtr, oPtr->namespacePtr->fullName,
		strlen(oPtr->namespacePtr->fullName));
	TRACE_WITH_OBJ(("%.30s => ", O2S(OBJ_AT_TOS)), objResultPtr);
	NEXT_INST_F(1, 1, 1);
    }

    /*
     *     End of TclOO support instructions.
     * -----------------------------------------------------------------
     *	   Start of INST_LIST and related instructions.
     */

    {
	int numIndices, nocase, match, cflags;
	Tcl_Size length2, fromIdx, toIdx, index, s1len, s2len;
	const char *s1, *s2;

    case INST_LIST:
	/*
	 * Pop the opnd (objc) top stack elements into a new list obj and then
	 * decrement their ref counts.
	 */

	opnd = TclGetUInt4AtPtr(pc+1);
	objResultPtr = Tcl_NewListObj(opnd, &OBJ_AT_DEPTH(opnd-1));
	TRACE_WITH_OBJ(("%u => ", opnd), objResultPtr);
	NEXT_INST_V(5, opnd, 1);

    case INST_LIST_LENGTH:
	TRACE(("\"%.30s\" => ", O2S(OBJ_AT_TOS)));
	if (TclListObjLengthM(interp, OBJ_AT_TOS, &length) != TCL_OK) {
	    TRACE_ERROR(interp);
	    goto gotError;
	}
	TclNewIntObj(objResultPtr, length);
	TRACE_APPEND(("%" TCL_SIZE_MODIFIER "d\n", length));
	NEXT_INST_F(1, 1, 1);

    case INST_LIST_INDEX:	/* lindex with objc == 3 */
	value2Ptr = OBJ_AT_TOS;
	valuePtr = OBJ_UNDER_TOS;
	TRACE(("\"%.30s\" \"%.30s\" => ", O2S(valuePtr), O2S(value2Ptr)));


	/* special case for ArithSeries */
	if (TclHasInternalRep(valuePtr,&tclArithSeriesType)) {
	    length = TclArithSeriesObjLength(valuePtr);
	    if (TclGetIntForIndexM(interp, value2Ptr, length-1, &index)!=TCL_OK) {
		CACHE_STACK_INFO();
		TRACE_ERROR(interp);
		goto gotError;
	    }
	    objResultPtr = TclArithSeriesObjIndex(interp, valuePtr, index);
	    if (objResultPtr == NULL) {
		CACHE_STACK_INFO();
		TRACE_ERROR(interp);
		goto gotError;
	    }
	    Tcl_IncrRefCount(objResultPtr); // reference held here
	    goto lindexDone;
	}

	/*
	 * Extract the desired list element.
	 */

	if ((TclListObjGetElementsM(interp, valuePtr, &objc, &objv) == TCL_OK)
		&& !TclHasInternalRep(value2Ptr, &tclListType)) {
	    int code;

	    DECACHE_STACK_INFO();
	    code = TclGetIntForIndexM(interp, value2Ptr, objc-1, &index);
	    CACHE_STACK_INFO();
	    if (code == TCL_OK) {
		TclDecrRefCount(value2Ptr);
		tosPtr--;
		pcAdjustment = 1;
		goto lindexFastPath;
	    }
	    Tcl_ResetResult(interp);
	}

	DECACHE_STACK_INFO();
	objResultPtr = TclLindexList(interp, valuePtr, value2Ptr);
	CACHE_STACK_INFO();

    lindexDone:
	if (!objResultPtr) {
	    TRACE_ERROR(interp);
	    goto gotError;
	}

	/*
	 * Stash the list element on the stack.
	 */

	TRACE_APPEND(("\"%.30s\"\n", O2S(objResultPtr)));
	NEXT_INST_F(1, 2, -1);	/* Already has the correct refCount */

    case INST_LIST_INDEX_IMM:	/* lindex with objc==3 and index in bytecode
				 * stream */

	/*
	 * Pop the list and get the index.
	 */

	valuePtr = OBJ_AT_TOS;
	opnd = TclGetInt4AtPtr(pc+1);
	TRACE(("\"%.30s\" %d => ", O2S(valuePtr), opnd));

	/* special case for ArithSeries */
	if (TclHasInternalRep(valuePtr,&tclArithSeriesType)) {
	    length = TclArithSeriesObjLength(valuePtr);

	    /* Decode end-offset index values. */

	    index = TclIndexDecode(opnd, length-1);

	    /* Compute value @ index */
	    if (index >= 0 && index < length) {
		objResultPtr = TclArithSeriesObjIndex(interp, valuePtr, index);
		if (objResultPtr == NULL) {
		    CACHE_STACK_INFO();
		    TRACE_ERROR(interp);
		    goto gotError;
		}
	    } else {
		TclNewObj(objResultPtr);
	    }
	    pcAdjustment = 5;
	    goto lindexFastPath2;
	}

	/*
	 * Get the contents of the list, making sure that it really is a list
	 * in the process.
	 */

	if (TclListObjGetElementsM(interp, valuePtr, &objc, &objv) != TCL_OK) {
	    TRACE_ERROR(interp);
	    goto gotError;
	}

	/* Decode end-offset index values. */

	index = TclIndexDecode(opnd, objc - 1);
	pcAdjustment = 5;

    lindexFastPath:
	if (index >= 0 && index < objc) {
	    objResultPtr = objv[index];
	} else {
	    TclNewObj(objResultPtr);
	}

    lindexFastPath2:

	TRACE_APPEND(("\"%.30s\"\n", O2S(objResultPtr)));
	NEXT_INST_F(pcAdjustment, 1, 1);

    case INST_LIST_INDEX_MULTI:	/* 'lindex' with multiple index args */
	/*
	 * Determine the count of index args.
	 */

	opnd = TclGetUInt4AtPtr(pc+1);
	numIndices = opnd-1;

	/*
	 * Do the 'lindex' operation.
	 */

	TRACE(("%d => ", opnd));
	objResultPtr = TclLindexFlat(interp, OBJ_AT_DEPTH(numIndices),
		numIndices, &OBJ_AT_DEPTH(numIndices - 1));
	if (!objResultPtr) {
	    TRACE_ERROR(interp);
	    goto gotError;
	}

	/*
	 * Set result.
	 */

	TRACE_APPEND(("\"%.30s\"\n", O2S(objResultPtr)));
	NEXT_INST_V(5, opnd, -1);

    case INST_LSET_FLAT:
	/*
	 * Lset with 3, 5, or more args. Get the number of index args.
	 */

	opnd = TclGetUInt4AtPtr(pc + 1);
	numIndices = opnd - 2;
	TRACE(("%d => ", opnd));

	/*
	 * Get the old value of variable, and remove the stack ref. This is
	 * safe because the variable still references the object; the ref
	 * count will never go zero here - we can use the smaller macro
	 * Tcl_DecrRefCount.
	 */

	valuePtr = POP_OBJECT();
	Tcl_DecrRefCount(valuePtr); /* This one should be done here */

	/*
	 * Compute the new variable value.
	 */

	objResultPtr = TclLsetFlat(interp, valuePtr, numIndices,
		&OBJ_AT_DEPTH(numIndices), OBJ_AT_TOS);
	if (!objResultPtr) {
	    TRACE_ERROR(interp);
	    goto gotError;
	}

	/*
	 * Set result.
	 */

	TRACE_APPEND(("\"%.30s\"\n", O2S(objResultPtr)));
	NEXT_INST_V(5, numIndices+1, -1);

    case INST_LSET_LIST:	/* 'lset' with 4 args */
	/*
	 * Get the old value of variable, and remove the stack ref. This is
	 * safe because the variable still references the object; the ref
	 * count will never go zero here - we can use the smaller macro
	 * Tcl_DecrRefCount.
	 */

	objPtr = POP_OBJECT();
	Tcl_DecrRefCount(objPtr);	/* This one should be done here. */

	/*
	 * Get the new element value, and the index list.
	 */

	valuePtr = OBJ_AT_TOS;
	value2Ptr = OBJ_UNDER_TOS;
	TRACE(("\"%.30s\" \"%.30s\" \"%.30s\" => ",
		O2S(value2Ptr), O2S(valuePtr), O2S(objPtr)));

	/*
	 * Compute the new variable value.
	 */

	objResultPtr = TclLsetList(interp, objPtr, value2Ptr, valuePtr);
	if (!objResultPtr) {
	    TRACE_ERROR(interp);
	    goto gotError;
	}

	/*
	 * Set result.
	 */

	TRACE_APPEND(("\"%.30s\"\n", O2S(objResultPtr)));
	NEXT_INST_F(1, 2, -1);

    case INST_LIST_RANGE_IMM:	/* lrange with objc==4 and both indices in
				 * bytecode stream */

	/*
	 * Pop the list and get the indices.
	 */

	valuePtr = OBJ_AT_TOS;
	fromIdx = TclGetInt4AtPtr(pc+1);
	toIdx = TclGetInt4AtPtr(pc+5);
	TRACE(("\"%.30s\" %d %d => ", O2S(valuePtr), TclGetInt4AtPtr(pc+1),
		TclGetInt4AtPtr(pc+5)));

	/*
	 * Get the length of the list, making sure that it really is a list
	 * in the process.
	 */

	if (TclListObjLengthM(interp, valuePtr, &objc) != TCL_OK) {
	    TRACE_ERROR(interp);
	    goto gotError;
	}

	/*
	 * Skip a lot of work if we're about to throw the result away (common
	 * with uses of [lassign]).
	 */

#ifndef TCL_COMPILE_DEBUG
	if (*(pc+9) == INST_POP) {
	    NEXT_INST_F(10, 1, 0);
	}
#endif

	/* Every range of an empty list is an empty list */
	if (objc == 0) {
	    /* avoid return of not canonical list (e. g. spaces in string repr.) */
	    if (!valuePtr->bytes || !valuePtr->length) {
		TRACE_APPEND(("\n"));
		NEXT_INST_F(9, 0, 0);
	    }
	    goto emptyList;
	}

	/* Decode index value operands. */

	if (toIdx == TCL_INDEX_NONE) {
	emptyList:
	    TclNewObj(objResultPtr);
	    TRACE_APPEND(("\"%.30s\"", O2S(objResultPtr)));
	    NEXT_INST_F(9, 1, 1);
	}
	toIdx = TclIndexDecode(toIdx, objc - 1);
	if (toIdx < 0) {
	    goto emptyList;
	} else if (toIdx >= objc) {
	    toIdx = objc - 1;
	}

	assert (toIdx >= 0 && toIdx < objc);
	/*
	assert ( fromIdx != TCL_INDEX_NONE );
	 *
	 * Extra safety for legacy bytecodes:
	 */
	if (fromIdx == TCL_INDEX_NONE) {
	    fromIdx = TCL_INDEX_START;
	}

	fromIdx = TclIndexDecode(fromIdx, objc - 1);

	if (TclHasInternalRep(valuePtr,&tclArithSeriesType)) {
	    objResultPtr = TclArithSeriesObjRange(interp, valuePtr, fromIdx, toIdx);
	} else {
	    objResultPtr = TclListObjRange(interp, valuePtr, fromIdx, toIdx);
	}
	if (objResultPtr == NULL) {
	    TRACE_ERROR(interp);
	    goto gotError;
	}

	TRACE_APPEND(("\"%.30s\"", O2S(objResultPtr)));
	NEXT_INST_F(9, 1, 1);

    case INST_LIST_IN:
    case INST_LIST_NOT_IN:	/* Basic list containment operators. */
	value2Ptr = OBJ_AT_TOS;
	valuePtr = OBJ_UNDER_TOS;

	s1 = TclGetStringFromObj(valuePtr, &s1len);
	TRACE(("\"%.30s\" \"%.30s\" => ", O2S(valuePtr), O2S(value2Ptr)));
	if (TclListObjLengthM(interp, value2Ptr, &length) != TCL_OK) {
	    TRACE_ERROR(interp);
	    goto gotError;
	}
	match = 0;
	if (length > 0) {
	    Tcl_Size i = 0;
	    Tcl_Obj *o;
	    int isArithSeries = TclHasInternalRep(value2Ptr,&tclArithSeriesType);
	    /*
	     * An empty list doesn't match anything.
	     */

	    do {
		if (isArithSeries) {
		    o = TclArithSeriesObjIndex(NULL, value2Ptr, i);
		} else {
		    Tcl_ListObjIndex(NULL, value2Ptr, i, &o);
		}
		if (o != NULL) {
		    s2 = TclGetStringFromObj(o, &s2len);
		} else {
		    s2 = "";
		    s2len = 0;
		}
		if (s1len == s2len) {
		    match = (memcmp(s1, s2, s1len) == 0);
		}
		if (isArithSeries) {
		    TclDecrRefCount(o);
		}
		i++;
	    } while (i < length && match == 0);
	}

	if (*pc == INST_LIST_NOT_IN) {
	    match = !match;
	}

	TRACE_APPEND(("%d\n", match));

	/*
	 * Peep-hole optimisation: if you're about to jump, do jump from here.
	 * We're saving the effort of pushing a boolean value only to pop it
	 * for branching.
	 */

	JUMP_PEEPHOLE_F(match, 1, 2);

    case INST_LIST_CONCAT:
	value2Ptr = OBJ_AT_TOS;
	valuePtr = OBJ_UNDER_TOS;
	TRACE(("\"%.30s\" \"%.30s\" => ", O2S(valuePtr), O2S(value2Ptr)));
	if (Tcl_IsShared(valuePtr)) {
	    objResultPtr = Tcl_DuplicateObj(valuePtr);
	    if (Tcl_ListObjAppendList(interp, objResultPtr,
		    value2Ptr) != TCL_OK) {
		TRACE_ERROR(interp);
		TclDecrRefCount(objResultPtr);
		goto gotError;
	    }
	    TRACE_APPEND(("\"%.30s\"\n", O2S(objResultPtr)));
	    NEXT_INST_F(1, 2, 1);
	} else {
	    if (Tcl_ListObjAppendList(interp, valuePtr, value2Ptr) != TCL_OK){
		TRACE_ERROR(interp);
		goto gotError;
	    }
	    TRACE_APPEND(("\"%.30s\"\n", O2S(valuePtr)));
	    NEXT_INST_F(1, 1, 0);
	}

    case INST_LREPLACE4:
	{
	TCL_HASH_TYPE numToDelete, numNewElems;
	int end_indicator;
	int haveSecondIndex, flags;
	Tcl_Obj *fromIdxObj, *toIdxObj;
	opnd = TclGetInt4AtPtr(pc + 1);
	flags = TclGetInt1AtPtr(pc + 5);

	/* Stack: ... listobj index1 ?index2? new1 ... newN */
	valuePtr = OBJ_AT_DEPTH(opnd-1);

	/* haveSecondIndex==0 => pure insert */
	haveSecondIndex = (flags & TCL_LREPLACE4_SINGLE_INDEX) == 0;
	numNewElems = opnd - 2 - haveSecondIndex;

	/* end_indicator==1 => "end" is last element's index, 0=>index beyond */
	end_indicator = (flags & TCL_LREPLACE4_END_IS_LAST) != 0;
	fromIdxObj = OBJ_AT_DEPTH(opnd - 2);
	toIdxObj = haveSecondIndex ? OBJ_AT_DEPTH(opnd - 3) : NULL;
	if (Tcl_ListObjLength(interp, valuePtr, &length) != TCL_OK) {
	    TRACE_ERROR(interp);
	    goto gotError;
	}

	DECACHE_STACK_INFO();

	if (TclGetIntForIndexM(
		interp, fromIdxObj, length - end_indicator, &fromIdx)
	    != TCL_OK) {
	    CACHE_STACK_INFO();
	    TRACE_ERROR(interp);
	    goto gotError;
	}
	if (fromIdx == TCL_INDEX_NONE) {
	    fromIdx = 0;
	} else if (fromIdx > length) {
	    fromIdx = length;
	}
	numToDelete = 0;
	if (toIdxObj) {
	    if (TclGetIntForIndexM(
		    interp, toIdxObj, length - end_indicator, &toIdx)
		!= TCL_OK) {
		CACHE_STACK_INFO();
		TRACE_ERROR(interp);
		goto gotError;
	    }
	    if (toIdx > length) {
		toIdx = length;
	    }
	    if (toIdx >= fromIdx) {
		numToDelete = toIdx - fromIdx + 1;
	    }
	}

	CACHE_STACK_INFO();

	if (Tcl_IsShared(valuePtr)) {
	    objResultPtr = Tcl_DuplicateObj(valuePtr);
	    if (Tcl_ListObjReplace(interp,
				   objResultPtr,
				   fromIdx,
				   numToDelete,
				   numNewElems,
				   &OBJ_AT_DEPTH(numNewElems - 1))
		!= TCL_OK) {
		TRACE_ERROR(interp);
		Tcl_DecrRefCount(objResultPtr);
		goto gotError;
	    }
	    TRACE_APPEND(("\"%.30s\"\n", O2S(objResultPtr)));
	    NEXT_INST_V(6, opnd, 1);
	} else {
	    if (Tcl_ListObjReplace(interp,
				   valuePtr,
				   fromIdx,
				   numToDelete,
				   numNewElems,
				   &OBJ_AT_DEPTH(numNewElems - 1))
		!= TCL_OK) {
		TRACE_ERROR(interp);
		goto gotError;
	    }
	    TRACE_APPEND(("\"%.30s\"\n", O2S(valuePtr)));
	    NEXT_INST_V(6, opnd - 1, 0);
	}
	}

	/*
	 *	   End of INST_LIST and related instructions.
	 * -----------------------------------------------------------------
	 *	   Start of string-related instructions.
	 */

    case INST_STR_EQ:
    case INST_STR_NEQ:		/* String (in)equality check */
    case INST_STR_CMP:		/* String compare. */
    case INST_STR_LT:
    case INST_STR_GT:
    case INST_STR_LE:
    case INST_STR_GE:
    stringCompare:
	value2Ptr = OBJ_AT_TOS;
	valuePtr = OBJ_UNDER_TOS;

	{
	    int checkEq = ((*pc == INST_EQ) || (*pc == INST_NEQ)
		    || (*pc == INST_STR_EQ) || (*pc == INST_STR_NEQ));
	    match = TclStringCmp(valuePtr, value2Ptr, checkEq, 0, -1);
	}

	/*
	 * Make sure only -1,0,1 is returned
	 * TODO: consider peephole opt.
	 */

	if (*pc != INST_STR_CMP) {
	    /*
	     * Take care of the opcodes that goto'ed into here.
	     */

	    switch (*pc) {
	    case INST_STR_EQ:
	    case INST_EQ:
		match = (match == 0);
		break;
	    case INST_STR_NEQ:
	    case INST_NEQ:
		match = (match != 0);
		break;
	    case INST_LT:
	    case INST_STR_LT:
		match = (match < 0);
		break;
	    case INST_GT:
	    case INST_STR_GT:
		match = (match > 0);
		break;
	    case INST_LE:
	    case INST_STR_LE:
		match = (match <= 0);
		break;
	    case INST_GE:
	    case INST_STR_GE:
		match = (match >= 0);
		break;
	    }
	}

	TRACE(("\"%.20s\" \"%.20s\" => %d\n", O2S(valuePtr), O2S(value2Ptr),
		(match < 0 ? -1 : match > 0 ? 1 : 0)));
	JUMP_PEEPHOLE_F(match, 1, 2);

    case INST_STR_LEN:
	valuePtr = OBJ_AT_TOS;
	length = TclGetCharLength(valuePtr);
	TclNewIntObj(objResultPtr, length);
	TRACE(("\"%.20s\" => %" TCL_SIZE_MODIFIER "d\n", O2S(valuePtr), length));
	NEXT_INST_F(1, 1, 1);

    case INST_STR_UPPER:
	valuePtr = OBJ_AT_TOS;
	TRACE(("\"%.20s\" => ", O2S(valuePtr)));
	if (Tcl_IsShared(valuePtr)) {
	    s1 = TclGetStringFromObj(valuePtr, &length);
	    TclNewStringObj(objResultPtr, s1, length);
	    length = Tcl_UtfToUpper(TclGetString(objResultPtr));
	    Tcl_SetObjLength(objResultPtr, length);
	    TRACE_APPEND(("\"%.20s\"\n", O2S(objResultPtr)));
	    NEXT_INST_F(1, 1, 1);
	} else {
	    length = Tcl_UtfToUpper(TclGetString(valuePtr));
	    Tcl_SetObjLength(valuePtr, length);
	    TclFreeInternalRep(valuePtr);
	    TRACE_APPEND(("\"%.20s\"\n", O2S(valuePtr)));
	    NEXT_INST_F(1, 0, 0);
	}
    case INST_STR_LOWER:
	valuePtr = OBJ_AT_TOS;
	TRACE(("\"%.20s\" => ", O2S(valuePtr)));
	if (Tcl_IsShared(valuePtr)) {
	    s1 = TclGetStringFromObj(valuePtr, &length);
	    TclNewStringObj(objResultPtr, s1, length);
	    length = Tcl_UtfToLower(TclGetString(objResultPtr));
	    Tcl_SetObjLength(objResultPtr, length);
	    TRACE_APPEND(("\"%.20s\"\n", O2S(objResultPtr)));
	    NEXT_INST_F(1, 1, 1);
	} else {
	    length = Tcl_UtfToLower(TclGetString(valuePtr));
	    Tcl_SetObjLength(valuePtr, length);
	    TclFreeInternalRep(valuePtr);
	    TRACE_APPEND(("\"%.20s\"\n", O2S(valuePtr)));
	    NEXT_INST_F(1, 0, 0);
	}
    case INST_STR_TITLE:
	valuePtr = OBJ_AT_TOS;
	TRACE(("\"%.20s\" => ", O2S(valuePtr)));
	if (Tcl_IsShared(valuePtr)) {
	    s1 = TclGetStringFromObj(valuePtr, &length);
	    TclNewStringObj(objResultPtr, s1, length);
	    length = Tcl_UtfToTitle(TclGetString(objResultPtr));
	    Tcl_SetObjLength(objResultPtr, length);
	    TRACE_APPEND(("\"%.20s\"\n", O2S(objResultPtr)));
	    NEXT_INST_F(1, 1, 1);
	} else {
	    length = Tcl_UtfToTitle(TclGetString(valuePtr));
	    Tcl_SetObjLength(valuePtr, length);
	    TclFreeInternalRep(valuePtr);
	    TRACE_APPEND(("\"%.20s\"\n", O2S(valuePtr)));
	    NEXT_INST_F(1, 0, 0);
	}

    case INST_STR_INDEX:
	value2Ptr = OBJ_AT_TOS;
	valuePtr = OBJ_UNDER_TOS;
	TRACE(("\"%.20s\" %.20s => ", O2S(valuePtr), O2S(value2Ptr)));

	/*
	 * Get char length to calculate what 'end' means.
	 */

	length = TclGetCharLength(valuePtr);
	DECACHE_STACK_INFO();
	if (TclGetIntForIndexM(interp, value2Ptr, length-1, &index)!=TCL_OK) {
	    CACHE_STACK_INFO();
	    TRACE_ERROR(interp);
	    goto gotError;
	}
	CACHE_STACK_INFO();

	if ((index < 0) || (index >= length)) {
	    TclNewObj(objResultPtr);
	} else if (TclIsPureByteArray(valuePtr)) {
	    objResultPtr = Tcl_NewByteArrayObj(
		    TclGetByteArrayFromObj(valuePtr, (Tcl_Size *)NULL)+index, 1);
	} else if (valuePtr->bytes && length == valuePtr->length) {
	    objResultPtr = Tcl_NewStringObj((const char *)
		    valuePtr->bytes+index, 1);
	} else {
	    char buf[4] = "";
	    int ch = TclGetUniChar(valuePtr, index);

	    /*
	     * This could be: Tcl_NewUnicodeObj((const Tcl_UniChar *)&ch, 1)
	     * but creating the object as a string seems to be faster in
	     * practical use.
	     */
	    if (ch == -1) {
		TclNewObj(objResultPtr);
	    } else {
		length = Tcl_UniCharToUtf(ch, buf);
		if ((ch >= 0xD800) && (length < 3)) {
		    length += Tcl_UniCharToUtf(-1, buf + length);
		}
		objResultPtr = Tcl_NewStringObj(buf, length);
	    }
	}

	TRACE_APPEND(("\"%s\"\n", O2S(objResultPtr)));
	NEXT_INST_F(1, 2, 1);

    case INST_STR_RANGE:
	TRACE(("\"%.20s\" %.20s %.20s =>",
		O2S(OBJ_AT_DEPTH(2)), O2S(OBJ_UNDER_TOS), O2S(OBJ_AT_TOS)));
	length = TclGetCharLength(OBJ_AT_DEPTH(2)) - 1;

	DECACHE_STACK_INFO();
	if (TclGetIntForIndexM(interp, OBJ_UNDER_TOS, length,
		    &fromIdx) != TCL_OK) {
	    CACHE_STACK_INFO();
	    TRACE_ERROR(interp);
	    goto gotError;
	}
	if (TclGetIntForIndexM(interp, OBJ_AT_TOS, length,
		    &toIdx) != TCL_OK) {
	    CACHE_STACK_INFO();
	    TRACE_ERROR(interp);
	    goto gotError;
	}
	CACHE_STACK_INFO();

	if (toIdx < 0) {
	    TclNewObj(objResultPtr);
	} else {
	    objResultPtr = TclGetRange(OBJ_AT_DEPTH(2), fromIdx, toIdx);
	}
	TRACE_APPEND(("\"%.30s\"\n", O2S(objResultPtr)));
	NEXT_INST_V(1, 3, 1);

    case INST_STR_RANGE_IMM:
	valuePtr = OBJ_AT_TOS;
	fromIdx = TclGetInt4AtPtr(pc+1);
	toIdx = TclGetInt4AtPtr(pc+5);
	length = TclGetCharLength(valuePtr);
	TRACE(("\"%.20s\" %d %d => ", O2S(valuePtr), fromIdx, toIdx));

	/* Every range of an empty value is an empty value */
	if (length == 0) {
	    TRACE_APPEND(("\n"));
	    NEXT_INST_F(9, 0, 0);
	}

	/* Decode index operands. */

	/*
	assert ( toIdx != TCL_INDEX_NONE );
	 *
	 * Extra safety for legacy bytecodes:
	 */
	if (toIdx == TCL_INDEX_NONE) {
	    TclNewObj(objResultPtr);
	} else {
	    toIdx = TclIndexDecode(toIdx, length - 1);
	    /*
	    assert ( fromIdx != TCL_INDEX_NONE );
	     *
	     * Extra safety for legacy bytecodes:
	     */
	    if (fromIdx == TCL_INDEX_NONE) {
		fromIdx = TCL_INDEX_START;
	    }
	    fromIdx = TclIndexDecode(fromIdx, length - 1);
	    if (toIdx < 0) {
		TclNewObj(objResultPtr);
	    } else {
		objResultPtr = TclGetRange(valuePtr, fromIdx, toIdx);
	    }
	}
	TRACE_APPEND(("%.30s\n", O2S(objResultPtr)));
	NEXT_INST_F(9, 1, 1);

    {
	Tcl_UniChar *ustring1, *ustring2, *ustring3, *end, *p;
	Tcl_Size length3, endIdx;
	Tcl_Obj *value3Ptr;

    case INST_STR_REPLACE:
	value3Ptr = POP_OBJECT();
	valuePtr = OBJ_AT_DEPTH(2);
	endIdx = TclGetCharLength(valuePtr) - 1;
	TRACE(("\"%.20s\" %s %s \"%.20s\" => ", O2S(valuePtr),
		O2S(OBJ_UNDER_TOS), O2S(OBJ_AT_TOS), O2S(value3Ptr)));
	DECACHE_STACK_INFO();
	if (TclGetIntForIndexM(interp, OBJ_UNDER_TOS, endIdx,
		    &fromIdx) != TCL_OK
	    || TclGetIntForIndexM(interp, OBJ_AT_TOS, endIdx,
		    &toIdx) != TCL_OK) {
	    CACHE_STACK_INFO();
	    TclDecrRefCount(value3Ptr);
	    TRACE_ERROR(interp);
	    goto gotError;
	}
	CACHE_STACK_INFO();
	TclDecrRefCount(OBJ_AT_TOS);
	(void) POP_OBJECT();
	TclDecrRefCount(OBJ_AT_TOS);
	(void) POP_OBJECT();

	if ((toIdx < 0) ||
		(fromIdx > endIdx) ||
		(toIdx < fromIdx)) {
	    TRACE_APPEND(("\"%.30s\"\n", O2S(valuePtr)));
	    TclDecrRefCount(value3Ptr);
	    NEXT_INST_F(1, 0, 0);
	}

	if (fromIdx < 0) {
	    fromIdx = 0;
	}

	if (toIdx > endIdx) {
	    toIdx = endIdx;
	}

	if ((fromIdx == 0) && (toIdx == endIdx)) {
	    TclDecrRefCount(OBJ_AT_TOS);
	    OBJ_AT_TOS = value3Ptr;
	    TRACE_APPEND(("\"%.30s\"\n", O2S(value3Ptr)));
	    NEXT_INST_F(1, 0, 0);
	}

	objResultPtr = TclStringReplace(interp, valuePtr, fromIdx,
		toIdx - fromIdx + 1, value3Ptr, TCL_STRING_IN_PLACE);

	if (objResultPtr == value3Ptr) {
	    /* See [Bug 82e7f67325] */
	    TclDecrRefCount(OBJ_AT_TOS);
	    OBJ_AT_TOS = value3Ptr;
	    TRACE_APPEND(("\"%.30s\"\n", O2S(value3Ptr)));
	    NEXT_INST_F(1, 0, 0);
	}
	TclDecrRefCount(value3Ptr);
	TRACE_APPEND(("\"%.30s\"\n", O2S(objResultPtr)));
	NEXT_INST_F(1, 1, 1);

    case INST_STR_MAP:
	valuePtr = OBJ_AT_TOS;		/* "Main" string. */
	value3Ptr = OBJ_UNDER_TOS;	/* "Target" string. */
	value2Ptr = OBJ_AT_DEPTH(2);	/* "Source" string. */
	if (value3Ptr == value2Ptr) {
	    objResultPtr = valuePtr;
	    goto doneStringMap;
	} else if (valuePtr == value2Ptr) {
	    objResultPtr = value3Ptr;
	    goto doneStringMap;
	}
	ustring1 = TclGetUnicodeFromObj_(valuePtr, &length);
	if (length == 0) {
	    objResultPtr = valuePtr;
	    goto doneStringMap;
	}
	ustring2 = TclGetUnicodeFromObj_(value2Ptr, &length2);
	if (length2 > length || length2 == 0) {
	    objResultPtr = valuePtr;
	    goto doneStringMap;
	} else if (length2 == length) {
	    if (memcmp(ustring1, ustring2, sizeof(Tcl_UniChar) * length)) {
		objResultPtr = valuePtr;
	    } else {
		objResultPtr = value3Ptr;
	    }
	    goto doneStringMap;
	}
	ustring3 = TclGetUnicodeFromObj_(value3Ptr, &length3);

	objResultPtr = TclNewUnicodeObj(ustring1, 0);
	p = ustring1;
	end = ustring1 + length;
	for (; ustring1 < end; ustring1++) {
	    if ((*ustring1 == *ustring2) &&
		/* Fix bug [69218ab7b]: restrict max compare length. */
		((end-ustring1) >= length2) && (length2==1 ||
		    memcmp(ustring1, ustring2, sizeof(Tcl_UniChar) * length2)
			    == 0)) {
		if (p != ustring1) {
		    TclAppendUnicodeToObj(objResultPtr, p, ustring1-p);
		    p = ustring1 + length2;
		} else {
		    p += length2;
		}
		ustring1 = p - 1;

		TclAppendUnicodeToObj(objResultPtr, ustring3, length3);
	    }
	}
	if (p != ustring1) {
	    /*
	     * Put the rest of the unmapped chars onto result.
	     */

	    TclAppendUnicodeToObj(objResultPtr, p, ustring1 - p);
	}
    doneStringMap:
	TRACE_WITH_OBJ(("%.20s %.20s %.20s => ",
		O2S(value2Ptr), O2S(value3Ptr), O2S(valuePtr)), objResultPtr);
	NEXT_INST_V(1, 3, 1);

    case INST_STR_FIND:
	objResultPtr = TclStringFirst(OBJ_UNDER_TOS, OBJ_AT_TOS, 0);

	TRACE(("%.20s %.20s => %s\n",
		O2S(OBJ_UNDER_TOS), O2S(OBJ_AT_TOS), O2S(objResultPtr)));
	NEXT_INST_F(1, 2, 1);

    case INST_STR_FIND_LAST:
	objResultPtr = TclStringLast(OBJ_UNDER_TOS, OBJ_AT_TOS, INT_MAX - 1);

	TRACE(("%.20s %.20s => %s\n",
		O2S(OBJ_UNDER_TOS), O2S(OBJ_AT_TOS), O2S(objResultPtr)));
	NEXT_INST_F(1, 2, 1);

    case INST_STR_CLASS:
	opnd = TclGetInt1AtPtr(pc+1);
	valuePtr = OBJ_AT_TOS;
	TRACE(("%s \"%.30s\" => ", tclStringClassTable[opnd].name,
		O2S(valuePtr)));
	ustring1 = TclGetUnicodeFromObj_(valuePtr, &length);
	match = 1;
	if (length > 0) {
	    int ch;
	    end = ustring1 + length;
	    for (p=ustring1 ; p<end ; ) {
		p += TclUniCharToUCS4(p, &ch);
		if (!tclStringClassTable[opnd].comparator(ch)) {
		    match = 0;
		    break;
		}
	    }
	}
	TRACE_APPEND(("%d\n", match));
	JUMP_PEEPHOLE_F(match, 2, 1);
    }

    case INST_STR_MATCH:
	nocase = TclGetInt1AtPtr(pc+1);
	valuePtr = OBJ_AT_TOS;		/* String */
	value2Ptr = OBJ_UNDER_TOS;	/* Pattern */

	/*
	 * Check that at least one of the objects is Unicode before promoting
	 * both.
	 */

	if (TclHasInternalRep(valuePtr, &tclUniCharStringType)
		|| TclHasInternalRep(value2Ptr, &tclUniCharStringType)) {
	    Tcl_UniChar *ustring1, *ustring2;

	    ustring1 = TclGetUnicodeFromObj_(valuePtr, &length);
	    ustring2 = TclGetUnicodeFromObj_(value2Ptr, &length2);
	    match = TclUniCharMatch(ustring1, length, ustring2, length2,
		    nocase);
	} else if (TclIsPureByteArray(valuePtr) && !nocase) {
	    unsigned char *bytes1, *bytes2;

	    bytes1 = Tcl_GetByteArrayFromObj(valuePtr, &length);
	    bytes2 = Tcl_GetByteArrayFromObj(value2Ptr, &length2);
	    match = TclByteArrayMatch(bytes1, length, bytes2, length2, 0);
	} else {
	    match = Tcl_StringCaseMatch(TclGetString(valuePtr),
		    TclGetString(value2Ptr), nocase);
	}

	/*
	 * Reuse value2Ptr object already on stack if possible. Adjustment is
	 * 2 due to the nocase byte
	 */

	TRACE(("%.20s %.20s => %d\n", O2S(valuePtr), O2S(value2Ptr), match));

	/*
	 * Peep-hole optimisation: if you're about to jump, do jump from here.
	 */

	JUMP_PEEPHOLE_F(match, 2, 2);

    {
	const char *string1, *string2;
	Tcl_Size trim1, trim2;

    case INST_STR_TRIM_LEFT:
	valuePtr = OBJ_UNDER_TOS;	/* String */
	value2Ptr = OBJ_AT_TOS;		/* TrimSet */
	string2 = TclGetStringFromObj(value2Ptr, &length2);
	string1 = TclGetStringFromObj(valuePtr, &length);
	trim1 = TclTrimLeft(string1, length, string2, length2);
	trim2 = 0;
	goto createTrimmedString;
    case INST_STR_TRIM_RIGHT:
	valuePtr = OBJ_UNDER_TOS;	/* String */
	value2Ptr = OBJ_AT_TOS;		/* TrimSet */
	string2 = TclGetStringFromObj(value2Ptr, &length2);
	string1 = TclGetStringFromObj(valuePtr, &length);
	trim2 = TclTrimRight(string1, length, string2, length2);
	trim1 = 0;
	goto createTrimmedString;
    case INST_STR_TRIM:
	valuePtr = OBJ_UNDER_TOS;	/* String */
	value2Ptr = OBJ_AT_TOS;		/* TrimSet */
	string2 = TclGetStringFromObj(value2Ptr, &length2);
	string1 = TclGetStringFromObj(valuePtr, &length);
	trim1 = TclTrim(string1, length, string2, length2, &trim2);
    createTrimmedString:
	/*
	 * Careful here; trim set often contains non-ASCII characters so we
	 * take care when printing. [Bug 971cb4f1db]
	 */

#ifdef TCL_COMPILE_DEBUG
	if (traceInstructions) {
	    TRACE(("\"%.30s\" ", O2S(valuePtr)));
	    TclPrintObject(stdout, value2Ptr, 30);
	    printf(" => ");
	}
#endif
	if (trim1 == 0 && trim2 == 0) {
#ifdef TCL_COMPILE_DEBUG
	    if (traceInstructions) {
		TclPrintObject(stdout, valuePtr, 30);
		printf("\n");
	    }
#endif
	    NEXT_INST_F(1, 1, 0);
	} else {
	    objResultPtr = Tcl_NewStringObj(string1+trim1, length-trim1-trim2);
#ifdef TCL_COMPILE_DEBUG
	    if (traceInstructions) {
		TclPrintObject(stdout, objResultPtr, 30);
		printf("\n");
	    }
#endif
	    NEXT_INST_F(1, 2, 1);
	}
    }

    case INST_REGEXP:
	cflags = TclGetInt1AtPtr(pc+1); /* RE compile flages like NOCASE */
	valuePtr = OBJ_AT_TOS;		/* String */
	value2Ptr = OBJ_UNDER_TOS;	/* Pattern */
	TRACE(("\"%.30s\" \"%.30s\" => ", O2S(valuePtr), O2S(value2Ptr)));

	/*
	 * Compile and match the regular expression.
	 */

	{
	    Tcl_RegExp regExpr =
		    Tcl_GetRegExpFromObj(interp, value2Ptr, cflags);

	    if (regExpr == NULL) {
		TRACE_ERROR(interp);
		goto gotError;
	    }
	    match = Tcl_RegExpExecObj(interp, regExpr, valuePtr, 0, 0, 0);
	    if (match < 0) {
		TRACE_ERROR(interp);
		goto gotError;
	    }
	}

	TRACE_APPEND(("%d\n", match));

	/*
	 * Peep-hole optimisation: if you're about to jump, do jump from here.
	 * Adjustment is 2 due to the nocase byte.
	 */

	JUMP_PEEPHOLE_F(match, 2, 2);
    }

    /*
     *	   End of string-related instructions.
     * -----------------------------------------------------------------
     *	   Start of numeric operator instructions.
     */

    {
	void *ptr1, *ptr2;
	int type1, type2;
	Tcl_WideInt w1, w2, wResult;

    case INST_NUM_TYPE:
	if (GetNumberFromObj(NULL, OBJ_AT_TOS, &ptr1, &type1) != TCL_OK) {
	    type1 = 0;
	}
	TclNewIntObj(objResultPtr, type1);
	TRACE(("\"%.20s\" => %d\n", O2S(OBJ_AT_TOS), type1));
	NEXT_INST_F(1, 1, 1);

    case INST_EQ:
    case INST_NEQ:
    case INST_LT:
    case INST_GT:
    case INST_LE:
    case INST_GE: {
	int iResult = 0, compare = 0;

	value2Ptr = OBJ_AT_TOS;
	valuePtr = OBJ_UNDER_TOS;

	/*
	    Try to determine, without triggering generation of a string
	    representation, whether one value is not a number.
	*/
	if (TclCheckEmptyString(valuePtr) > 0 || TclCheckEmptyString(value2Ptr) > 0) {
	    goto stringCompare;
	}

	if (GetNumberFromObj(NULL, valuePtr, &ptr1, &type1) != TCL_OK
		|| GetNumberFromObj(NULL, value2Ptr, &ptr2, &type2) != TCL_OK) {
	    /*
	     * At least one non-numeric argument - compare as strings.
	     */

	    goto stringCompare;
	}
	if (type1 == TCL_NUMBER_NAN || type2 == TCL_NUMBER_NAN) {
	    /*
	     * NaN arg: NaN != to everything, other compares are false.
	     */

	    iResult = (*pc == INST_NEQ);
	    goto foundResult;
	}
	if (valuePtr == value2Ptr) {
	    compare = MP_EQ;
	    goto convertComparison;
	}
	if ((type1 == TCL_NUMBER_INT) && (type2 == TCL_NUMBER_INT)) {
	    w1 = *((const Tcl_WideInt *)ptr1);
	    w2 = *((const Tcl_WideInt *)ptr2);
	    compare = (w1 < w2) ? MP_LT : ((w1 > w2) ? MP_GT : MP_EQ);
	} else {
	    compare = TclCompareTwoNumbers(valuePtr, value2Ptr);
	}

	/*
	 * Turn comparison outcome into appropriate result for opcode.
	 */

    convertComparison:
	switch (*pc) {
	case INST_EQ:
	    iResult = (compare == MP_EQ);
	    break;
	case INST_NEQ:
	    iResult = (compare != MP_EQ);
	    break;
	case INST_LT:
	    iResult = (compare == MP_LT);
	    break;
	case INST_GT:
	    iResult = (compare == MP_GT);
	    break;
	case INST_LE:
	    iResult = (compare != MP_GT);
	    break;
	case INST_GE:
	    iResult = (compare != MP_LT);
	    break;
	}

	/*
	 * Peep-hole optimisation: if you're about to jump, do jump from here.
	 */

    foundResult:
	TRACE(("\"%.20s\" \"%.20s\" => %d\n", O2S(valuePtr), O2S(value2Ptr),
		iResult));
	JUMP_PEEPHOLE_F(iResult, 1, 2);
    }

    case INST_MOD:
    case INST_LSHIFT:
    case INST_RSHIFT:
    case INST_BITOR:
    case INST_BITXOR:
    case INST_BITAND:
	value2Ptr = OBJ_AT_TOS;
	valuePtr = OBJ_UNDER_TOS;

	if ((GetNumberFromObj(NULL, valuePtr, &ptr1, &type1) != TCL_OK)
		|| (type1==TCL_NUMBER_DOUBLE) || (type1==TCL_NUMBER_NAN)) {
	    TRACE(("%.20s %.20s => ILLEGAL 1st TYPE %s\n", O2S(valuePtr),
		    O2S(value2Ptr), (valuePtr->typePtr?
		    valuePtr->typePtr->name : "null")));
	    DECACHE_STACK_INFO();
	    IllegalExprOperandType(interp, pc, valuePtr);
	    CACHE_STACK_INFO();
	    goto gotError;
	}

	if ((GetNumberFromObj(NULL, value2Ptr, &ptr2, &type2) != TCL_OK)
		|| (type2==TCL_NUMBER_DOUBLE) || (type2==TCL_NUMBER_NAN)) {
	    TRACE(("%.20s %.20s => ILLEGAL 2nd TYPE %s\n", O2S(valuePtr),
		    O2S(value2Ptr), (value2Ptr->typePtr?
		    value2Ptr->typePtr->name : "null")));
	    DECACHE_STACK_INFO();
	    IllegalExprOperandType(interp, pc, value2Ptr);
	    CACHE_STACK_INFO();
	    goto gotError;
	}

	/*
	 * Check for common, simple case.
	 */

	if ((type1 == TCL_NUMBER_INT) && (type2 == TCL_NUMBER_INT)) {
	    w1 = *((const Tcl_WideInt *)ptr1);
	    w2 = *((const Tcl_WideInt *)ptr2);

	    switch (*pc) {
	    case INST_MOD:
		if (w2 == 0) {
		    TRACE(("%s %s => DIVIDE BY ZERO\n", O2S(valuePtr),
			    O2S(value2Ptr)));
		    goto divideByZero;
		} else if ((w2 == 1) || (w2 == -1)) {
		    /*
		     * Div. by |1| always yields remainder of 0.
		     */

		    TRACE(("%s %s => ", O2S(valuePtr), O2S(value2Ptr)));
		    objResultPtr = TCONST(0);
		    TRACE(("%s\n", O2S(objResultPtr)));
		    NEXT_INST_F(1, 2, 1);
		} else if (w1 == 0) {
		    /*
		     * 0 % (non-zero) always yields remainder of 0.
		     */

		    TRACE(("%s %s => ", O2S(valuePtr), O2S(value2Ptr)));
		    objResultPtr = TCONST(0);
		    TRACE(("%s\n", O2S(objResultPtr)));
		    NEXT_INST_F(1, 2, 1);
		} else {
		    wResult = w1 / w2;

		    /*
		     * Force Tcl's integer division rules.
		     * TODO: examine for logic simplification
		     */

		    if ((wResult < 0 || (wResult == 0 &&
			    ((w1 < 0 && w2 > 0) || (w1 > 0 && w2 < 0)))) &&
			    (wResult * w2 != w1)) {
			wResult -= 1;
		    }
		    wResult = (Tcl_WideInt)((Tcl_WideUInt)w1 -
			    (Tcl_WideUInt)w2*(Tcl_WideUInt)wResult);
		    goto wideResultOfArithmetic;
		}
		break;

	    case INST_RSHIFT:
		if (w2 < 0) {
		    Tcl_SetObjResult(interp, Tcl_NewStringObj(
			    "negative shift argument", -1));
#ifdef ERROR_CODE_FOR_EARLY_DETECTED_ARITH_ERROR
		    DECACHE_STACK_INFO();
		    Tcl_SetErrorCode(interp, "ARITH", "DOMAIN",
			    "domain error: argument not in valid range",
			    NULL);
		    CACHE_STACK_INFO();
#endif /* ERROR_CODE_FOR_EARLY_DETECTED_ARITH_ERROR */
		    goto gotError;
		} else if (w1 == 0) {
		    TRACE(("%s %s => ", O2S(valuePtr), O2S(value2Ptr)));
		    objResultPtr = TCONST(0);
		    TRACE(("%s\n", O2S(objResultPtr)));
		    NEXT_INST_F(1, 2, 1);
		} else {
		    /*
		     * Quickly force large right shifts to 0 or -1.
		     */

<<<<<<< HEAD
		    if (w2 >= (Tcl_WideInt)(CHAR_BIT*sizeof(long))) {
=======
		    if (l2 >= (long)(CHAR_BIT*sizeof(l1))) {
>>>>>>> 813e29b2
			/*
			 * We assume that INT_MAX is much larger than the
			 * number of bits in a long. This is a pretty safe
			 * assumption, given that the former is usually around
			 * 4e9 and the latter 32 or 64...
			 */

			TRACE(("%s %s => ", O2S(valuePtr), O2S(value2Ptr)));
			if (w1 > 0L) {
			    objResultPtr = TCONST(0);
			} else {
			    TclNewIntObj(objResultPtr, -1);
			}
			TRACE(("%s\n", O2S(objResultPtr)));
			NEXT_INST_F(1, 2, 1);
		    }

		    /*
		     * Handle shifts within the native long range.
		     */

		    wResult = w1 >> ((int) w2);
		    goto wideResultOfArithmetic;
		}
		break;

	    case INST_LSHIFT:
		if (w2 < 0) {
		    Tcl_SetObjResult(interp, Tcl_NewStringObj(
			    "negative shift argument", -1));
#ifdef ERROR_CODE_FOR_EARLY_DETECTED_ARITH_ERROR
		    DECACHE_STACK_INFO();
		    Tcl_SetErrorCode(interp, "ARITH", "DOMAIN",
			    "domain error: argument not in valid range",
			    NULL);
		    CACHE_STACK_INFO();
#endif /* ERROR_CODE_FOR_EARLY_DETECTED_ARITH_ERROR */
		    goto gotError;
		} else if (w1 == 0) {
		    TRACE(("%s %s => ", O2S(valuePtr), O2S(value2Ptr)));
		    objResultPtr = TCONST(0);
		    TRACE(("%s\n", O2S(objResultPtr)));
		    NEXT_INST_F(1, 2, 1);
		} else if (w2 > INT_MAX) {
		    /*
		     * Technically, we could hold the value (1 << (INT_MAX+1))
		     * in an mp_int, but since we're using mp_mul_2d() to do
		     * the work, and it takes only an int argument, that's a
		     * good place to draw the line.
		     */

		    Tcl_SetObjResult(interp, Tcl_NewStringObj(
			    "integer value too large to represent", -1));
#ifdef ERROR_CODE_FOR_EARLY_DETECTED_ARITH_ERROR
		    DECACHE_STACK_INFO();
		    Tcl_SetErrorCode(interp, "ARITH", "IOVERFLOW",
			    "integer value too large to represent", NULL);
		    CACHE_STACK_INFO();
#endif /* ERROR_CODE_FOR_EARLY_DETECTED_ARITH_ERROR */
		    goto gotError;
		} else {
		    int shift = (int) w2;

		    /*
		     * Handle shifts within the native long range.
		     */

<<<<<<< HEAD
		    if (((size_t)shift < CHAR_BIT*sizeof(long))
			    && !((w1>0 ? w1 : ~w1) &
				-(1UL<<(CHAR_BIT*sizeof(long) - 1 - shift)))) {
			wResult = (Tcl_WideUInt)w1 << shift;
			goto wideResultOfArithmetic;
=======
		    if (((size_t) shift < CHAR_BIT*sizeof(l1))
			    && !((l1>0 ? l1 : ~l1) &
				-(1UL<<(CHAR_BIT*sizeof(l1) - 1 - shift)))) {
			lResult = (unsigned long)l1 << shift;
			goto longResultOfArithmetic;
>>>>>>> 813e29b2
		    }
		}

		/*
		 * Too large; need to use the broken-out function.
		 */

		TRACE(("%s %s => ", O2S(valuePtr), O2S(value2Ptr)));
		break;

	    case INST_BITAND:
		wResult = w1 & w2;
		goto wideResultOfArithmetic;
	    case INST_BITOR:
		wResult = w1 | w2;
		goto wideResultOfArithmetic;
	    case INST_BITXOR:
		wResult = w1 ^ w2;
		goto wideResultOfArithmetic;
	    }
	}

	/*
	 * DO NOT MERGE THIS WITH THE EQUIVALENT SECTION LATER! That would
	 * encourage the compiler to inline ExecuteExtendedBinaryMathOp, which
	 * is highly undesirable due to the overall impact on size.
	 */

	TRACE(("%s %s => ", O2S(valuePtr), O2S(value2Ptr)));
	objResultPtr = ExecuteExtendedBinaryMathOp(interp, *pc, &TCONST(0),
		valuePtr, value2Ptr);
	if (objResultPtr == DIVIDED_BY_ZERO) {
	    TRACE_APPEND(("DIVIDE BY ZERO\n"));
	    goto divideByZero;
	} else if (objResultPtr == GENERAL_ARITHMETIC_ERROR) {
	    TRACE_ERROR(interp);
	    goto gotError;
	} else if (objResultPtr == NULL) {
	    TRACE_APPEND(("%s\n", O2S(valuePtr)));
	    NEXT_INST_F(1, 1, 0);
	} else {
	    TRACE_APPEND(("%s\n", O2S(objResultPtr)));
	    NEXT_INST_F(1, 2, 1);
	}

    case INST_EXPON:
    case INST_ADD:
    case INST_SUB:
    case INST_DIV:
    case INST_MULT:
	value2Ptr = OBJ_AT_TOS;
	valuePtr = OBJ_UNDER_TOS;

	if ((GetNumberFromObj(NULL, valuePtr, &ptr1, &type1) != TCL_OK)
		|| IsErroringNaNType(type1)) {
	    TRACE(("%.20s %.20s => ILLEGAL 1st TYPE %s\n",
		    O2S(value2Ptr), O2S(valuePtr),
		    (valuePtr->typePtr? valuePtr->typePtr->name: "null")));
	    DECACHE_STACK_INFO();
	    IllegalExprOperandType(interp, pc, valuePtr);
	    CACHE_STACK_INFO();
	    goto gotError;
	}

#ifdef ACCEPT_NAN
	if (type1 == TCL_NUMBER_NAN) {
	    /*
	     * NaN first argument -> result is also NaN.
	     */

	    NEXT_INST_F(1, 1, 0);
	}
#endif

	if ((GetNumberFromObj(NULL, value2Ptr, &ptr2, &type2) != TCL_OK)
		|| IsErroringNaNType(type2)) {
	    TRACE(("%.20s %.20s => ILLEGAL 2nd TYPE %s\n",
		    O2S(value2Ptr), O2S(valuePtr),
		    (value2Ptr->typePtr? value2Ptr->typePtr->name: "null")));
	    DECACHE_STACK_INFO();
	    IllegalExprOperandType(interp, pc, value2Ptr);
	    CACHE_STACK_INFO();
	    goto gotError;
	}

#ifdef ACCEPT_NAN
	if (type2 == TCL_NUMBER_NAN) {
	    /*
	     * NaN second argument -> result is also NaN.
	     */

	    objResultPtr = value2Ptr;
	    NEXT_INST_F(1, 2, 1);
	}
#endif

	/*
	 * Handle (long,long) arithmetic as best we can without going out to
	 * an external function.
	 */

	if ((type1 == TCL_NUMBER_INT) && (type2 == TCL_NUMBER_INT)) {
	    w1 = *((const Tcl_WideInt *)ptr1);
	    w2 = *((const Tcl_WideInt *)ptr2);

	    switch (*pc) {
	    case INST_ADD:
		wResult = (Tcl_WideInt)((Tcl_WideUInt)w1 + (Tcl_WideUInt)w2);
		/*
		 * Check for overflow.
		 */

		if (Overflowing(w1, w2, wResult)) {
		    goto overflow;
		}
		goto wideResultOfArithmetic;

	    case INST_SUB:
		wResult = (Tcl_WideInt)((Tcl_WideUInt)w1 - (Tcl_WideUInt)w2);
		/*
		 * Must check for overflow. The macro tests for overflows in
		 * sums by looking at the sign bits. As we have a subtraction
		 * here, we are adding -w2. As -w2 could in turn overflow, we
		 * test with ~w2 instead: it has the opposite sign bit to w2
		 * so it does the job. Note that the only "bad" case (w2==0)
		 * is irrelevant for this macro, as in that case w1 and
		 * wResult have the same sign and there is no overflow anyway.
		 */

		if (Overflowing(w1, ~w2, wResult)) {
		    goto overflow;
		}
	    wideResultOfArithmetic:
		TRACE(("%s %s => ", O2S(valuePtr), O2S(value2Ptr)));
		if (Tcl_IsShared(valuePtr)) {
		    TclNewIntObj(objResultPtr, wResult);
		    TRACE(("%s\n", O2S(objResultPtr)));
		    NEXT_INST_F(1, 2, 1);
		}
		TclSetIntObj(valuePtr, wResult);
		TRACE(("%s\n", O2S(valuePtr)));
		NEXT_INST_F(1, 1, 0);
	    break;

	    case INST_DIV:
		if (w2 == 0) {
		    TRACE(("%s %s => DIVIDE BY ZERO\n",
			    O2S(valuePtr), O2S(value2Ptr)));
		    goto divideByZero;
		} else if ((w1 == WIDE_MIN) && (w2 == -1)) {
		    /*
		     * Can't represent (-WIDE_MIN) as a Tcl_WideInt.
		     */

		    goto overflow;
		}
		wResult = w1 / w2;

		/*
		 * Force Tcl's integer division rules.
		 * TODO: examine for logic simplification
		 */

		if (((wResult < 0) || ((wResult == 0) &&
			((w1 < 0 && w2 > 0) || (w1 > 0 && w2 < 0)))) &&
			((wResult * w2) != w1)) {
		    wResult -= 1;
		}
		goto wideResultOfArithmetic;

	    case INST_MULT:
		if (((sizeof(Tcl_WideInt) >= 2*sizeof(int))
			&& (w1 <= INT_MAX) && (w1 >= INT_MIN)
			&& (w2 <= INT_MAX) && (w2 >= INT_MIN))
			|| ((sizeof(Tcl_WideInt) >= 2*sizeof(short))
			&& (w1 <= SHRT_MAX) && (w1 >= SHRT_MIN)
			&& (w2 <= SHRT_MAX) && (w2 >= SHRT_MIN))) {
		    wResult = w1 * w2;
		    goto wideResultOfArithmetic;
		}
	    }

	    /*
	     * Fall through with INST_EXPON, INST_DIV and large multiplies.
	     */
	}

    overflow:
	TRACE(("%s %s => ", O2S(valuePtr), O2S(value2Ptr)));
	objResultPtr = ExecuteExtendedBinaryMathOp(interp, *pc, &TCONST(0),
		valuePtr, value2Ptr);
	if (objResultPtr == DIVIDED_BY_ZERO) {
	    TRACE_APPEND(("DIVIDE BY ZERO\n"));
	    goto divideByZero;
	} else if (objResultPtr == EXPONENT_OF_ZERO) {
	    TRACE_APPEND(("EXPONENT OF ZERO\n"));
	    goto exponOfZero;
	} else if (objResultPtr == GENERAL_ARITHMETIC_ERROR) {
	    TRACE_ERROR(interp);
	    goto gotError;
	} else if (objResultPtr == OUT_OF_MEMORY) {
	    TRACE_APPEND(("OUT OF MEMORY\n"));
	    goto outOfMemory;
	} else if (objResultPtr == NULL) {
	    TRACE_APPEND(("%s\n", O2S(valuePtr)));
	    NEXT_INST_F(1, 1, 0);
	} else {
	    TRACE_APPEND(("%s\n", O2S(objResultPtr)));
	    NEXT_INST_F(1, 2, 1);
	}

    case INST_LNOT: {
	int b;

	valuePtr = OBJ_AT_TOS;

	/* TODO - check claim that taking address of b harms performance */
	/* TODO - consider optimization search for constants */
	if (TclGetBooleanFromObj(NULL, valuePtr, &b) != TCL_OK) {
	    TRACE(("\"%.20s\" => ERROR: illegal type %s\n", O2S(valuePtr),
		    (valuePtr->typePtr? valuePtr->typePtr->name : "null")));
	    DECACHE_STACK_INFO();
	    IllegalExprOperandType(interp, pc, valuePtr);
	    CACHE_STACK_INFO();
	    goto gotError;
	}
	/* TODO: Consider peephole opt. */
	objResultPtr = TCONST(!b);
	TRACE_WITH_OBJ(("%s => ", O2S(valuePtr)), objResultPtr);
	NEXT_INST_F(1, 1, 1);
    }

    case INST_BITNOT:
	valuePtr = OBJ_AT_TOS;
	TRACE(("\"%.20s\" => ", O2S(valuePtr)));
	if ((GetNumberFromObj(NULL, valuePtr, &ptr1, &type1) != TCL_OK)
		|| (type1==TCL_NUMBER_NAN) || (type1==TCL_NUMBER_DOUBLE)) {
	    /*
	     * ... ~$NonInteger => raise an error.
	     */

	    TRACE_APPEND(("ERROR: illegal type %s\n",
		    (valuePtr->typePtr? valuePtr->typePtr->name : "null")));
	    DECACHE_STACK_INFO();
	    IllegalExprOperandType(interp, pc, valuePtr);
	    CACHE_STACK_INFO();
	    goto gotError;
	}
	if (type1 == TCL_NUMBER_INT) {
	    w1 = *((const Tcl_WideInt *) ptr1);
	    if (Tcl_IsShared(valuePtr)) {
		TclNewIntObj(objResultPtr, ~w1);
		TRACE_APPEND(("%s\n", O2S(objResultPtr)));
		NEXT_INST_F(1, 1, 1);
	    }
	    TclSetIntObj(valuePtr, ~w1);
	    TRACE_APPEND(("%s\n", O2S(valuePtr)));
	    NEXT_INST_F(1, 0, 0);
	}
	objResultPtr = ExecuteExtendedUnaryMathOp(*pc, valuePtr);
	if (objResultPtr != NULL) {
	    TRACE_APPEND(("%s\n", O2S(objResultPtr)));
	    NEXT_INST_F(1, 1, 1);
	} else {
	    TRACE_APPEND(("%s\n", O2S(valuePtr)));
	    NEXT_INST_F(1, 0, 0);
	}

    case INST_UMINUS:
	valuePtr = OBJ_AT_TOS;
	TRACE(("\"%.20s\" => ", O2S(valuePtr)));
	if ((GetNumberFromObj(NULL, valuePtr, &ptr1, &type1) != TCL_OK)
		|| IsErroringNaNType(type1)) {
	    TRACE_APPEND(("ERROR: illegal type %s \n",
		    (valuePtr->typePtr? valuePtr->typePtr->name : "null")));
	    DECACHE_STACK_INFO();
	    IllegalExprOperandType(interp, pc, valuePtr);
	    CACHE_STACK_INFO();
	    goto gotError;
	}
	switch (type1) {
	case TCL_NUMBER_NAN:
	    /* -NaN => NaN */
	    TRACE_APPEND(("%s\n", O2S(valuePtr)));
	    NEXT_INST_F(1, 0, 0);
	break;
	case TCL_NUMBER_INT:
	    w1 = *((const Tcl_WideInt *) ptr1);
	    if (w1 != WIDE_MIN) {
		if (Tcl_IsShared(valuePtr)) {
		    TclNewIntObj(objResultPtr, -w1);
		    TRACE_APPEND(("%s\n", O2S(objResultPtr)));
		    NEXT_INST_F(1, 1, 1);
		}
		TclSetIntObj(valuePtr, -w1);
		TRACE_APPEND(("%s\n", O2S(valuePtr)));
		NEXT_INST_F(1, 0, 0);
	    }
	    /* FALLTHROUGH */
	}
	objResultPtr = ExecuteExtendedUnaryMathOp(*pc, valuePtr);
	if (objResultPtr != NULL) {
	    TRACE_APPEND(("%s\n", O2S(objResultPtr)));
	    NEXT_INST_F(1, 1, 1);
	} else {
	    TRACE_APPEND(("%s\n", O2S(valuePtr)));
	    NEXT_INST_F(1, 0, 0);
	}

    case INST_UPLUS:
    case INST_TRY_CVT_TO_NUMERIC:
	/*
	 * Try to convert the topmost stack object to numeric object. This is
	 * done in order to support [expr]'s policy of interpreting operands
	 * if at all possible as numbers first, then strings.
	 */

	valuePtr = OBJ_AT_TOS;
	TRACE(("\"%.20s\" => ", O2S(valuePtr)));

	if (GetNumberFromObj(NULL, valuePtr, &ptr1, &type1) != TCL_OK) {
	    if (*pc == INST_UPLUS) {
		/*
		 * ... +$NonNumeric => raise an error.
		 */

		TRACE_APPEND(("ERROR: illegal type %s\n",
			(valuePtr->typePtr? valuePtr->typePtr->name:"null")));
		DECACHE_STACK_INFO();
		IllegalExprOperandType(interp, pc, valuePtr);
		CACHE_STACK_INFO();
		goto gotError;
	    }

	    /* ... TryConvertToNumeric($NonNumeric) is acceptable */
	    TRACE_APPEND(("not numeric\n"));
	    NEXT_INST_F(1, 0, 0);
	}
	if (IsErroringNaNType(type1)) {
	    if (*pc == INST_UPLUS) {
		/*
		 * ... +$NonNumeric => raise an error.
		 */

		TRACE_APPEND(("ERROR: illegal type %s\n",
			(valuePtr->typePtr? valuePtr->typePtr->name:"null")));
		DECACHE_STACK_INFO();
		IllegalExprOperandType(interp, pc, valuePtr);
		CACHE_STACK_INFO();
	    } else {
		/*
		 * Numeric conversion of NaN -> error.
		 */

		TRACE_APPEND(("ERROR: IEEE floating pt error\n"));
		DECACHE_STACK_INFO();
		TclExprFloatError(interp, *((const double *) ptr1));
		CACHE_STACK_INFO();
	    }
	    goto gotError;
	}

	/*
	 * Ensure that the numeric value has a string rep the same as the
	 * formatted version of its internal rep. This is used, e.g., to make
	 * sure that "expr {0001}" yields "1", not "0001". We implement this
	 * by _discarding_ the string rep since we know it will be
	 * regenerated, if needed later, by formatting the internal rep's
	 * value.
	 */

	if (valuePtr->bytes == NULL) {
	    TRACE_APPEND(("numeric, same Tcl_Obj\n"));
	    NEXT_INST_F(1, 0, 0);
	}
	if (Tcl_IsShared(valuePtr)) {
	    /*
	     * Here we do some surgery within the Tcl_Obj internals. We want
	     * to copy the internalrep, but not the string, so we temporarily hide
	     * the string so we do not copy it.
	     */

	    char *savedString = valuePtr->bytes;

	    valuePtr->bytes = NULL;
	    objResultPtr = Tcl_DuplicateObj(valuePtr);
	    valuePtr->bytes = savedString;
	    TRACE_APPEND(("numeric, new Tcl_Obj\n"));
	    NEXT_INST_F(1, 1, 1);
	}
	TclInvalidateStringRep(valuePtr);
	TRACE_APPEND(("numeric, same Tcl_Obj\n"));
	NEXT_INST_F(1, 0, 0);
    }
    break;

    /*
     *	   End of numeric operator instructions.
     * -----------------------------------------------------------------
     */

    case INST_TRY_CVT_TO_BOOLEAN:
	valuePtr = OBJ_AT_TOS;
	if (TclHasInternalRep(valuePtr,  &tclBooleanType)) {
	    objResultPtr = TCONST(1);
	} else {
	    int res = (TclSetBooleanFromAny(NULL, valuePtr) == TCL_OK);
	    objResultPtr = TCONST(res);
	}
	TRACE_WITH_OBJ(("\"%.30s\" => ", O2S(valuePtr)), objResultPtr);
	NEXT_INST_F(1, 0, 1);
    break;

    case INST_BREAK:
	/*
	DECACHE_STACK_INFO();
	Tcl_ResetResult(interp);
	CACHE_STACK_INFO();
	*/
	result = TCL_BREAK;
	cleanup = 0;
	TRACE(("=> BREAK!\n"));
	goto processExceptionReturn;

    case INST_CONTINUE:
	/*
	DECACHE_STACK_INFO();
	Tcl_ResetResult(interp);
	CACHE_STACK_INFO();
	*/
	result = TCL_CONTINUE;
	cleanup = 0;
	TRACE(("=> CONTINUE!\n"));
	goto processExceptionReturn;

    {
	ForeachInfo *infoPtr;
	Var *iterVarPtr, *listVarPtr;
	Tcl_Obj *oldValuePtr, *listPtr, **elements;
	ForeachVarList *varListPtr;
	int numLists, listTmpIndex, listLen, numVars;
	size_t iterNum;
	int varIndex, valIndex, continueLoop, j, iterTmpIndex;
	long i;

    case INST_FOREACH_START4: /* DEPRECATED */
	/*
	 * Initialize the temporary local var that holds the count of the
	 * number of iterations of the loop body to -1.
	 */

	opnd = TclGetUInt4AtPtr(pc+1);
	infoPtr = (ForeachInfo *)codePtr->auxDataArrayPtr[opnd].clientData;
	iterTmpIndex = infoPtr->loopCtTemp;
	iterVarPtr = LOCAL(iterTmpIndex);
	oldValuePtr = iterVarPtr->value.objPtr;

	if (oldValuePtr == NULL) {
	    TclNewIntObj(iterVarPtr->value.objPtr, -1);
	    Tcl_IncrRefCount(iterVarPtr->value.objPtr);
	} else {
	    TclSetIntObj(oldValuePtr, -1);
	}
	TRACE(("%u => loop iter count temp %d\n", opnd, iterTmpIndex));

#ifndef TCL_COMPILE_DEBUG
	/*
	 * Remark that the compiler ALWAYS sets INST_FOREACH_STEP4 immediately
	 * after INST_FOREACH_START4 - let us just fall through instead of
	 * jumping back to the top.
	 */

	pc += 5;
	TCL_DTRACE_INST_NEXT();
#else
	NEXT_INST_F(5, 0, 0);
#endif

    case INST_FOREACH_STEP4: /* DEPRECATED */
	/*
	 * "Step" a foreach loop (i.e., begin its next iteration) by assigning
	 * the next value list element to each loop var.
	 */

	opnd = TclGetUInt4AtPtr(pc+1);
	TRACE(("%u => ", opnd));
	infoPtr = (ForeachInfo *)codePtr->auxDataArrayPtr[opnd].clientData;
	numLists = infoPtr->numLists;

	/*
	 * Increment the temp holding the loop iteration number.
	 */

	iterVarPtr = LOCAL(infoPtr->loopCtTemp);
	valuePtr = iterVarPtr->value.objPtr;
	iterNum = (size_t)valuePtr->internalRep.wideValue + 1;
	TclSetIntObj(valuePtr, iterNum);

	/*
	 * Check whether all value lists are exhausted and we should stop the
	 * loop.
	 */

	continueLoop = 0;
	listTmpIndex = infoPtr->firstValueTemp;
	for (i = 0;  i < numLists;  i++) {
	    varListPtr = infoPtr->varLists[i];
	    numVars = varListPtr->numVars;

	    listVarPtr = LOCAL(listTmpIndex);
	    listPtr = listVarPtr->value.objPtr;
	    if (TclListObjLengthM(interp, listPtr, &listLen) != TCL_OK) {
		TRACE_APPEND(("ERROR converting list %ld, \"%.30s\": %s\n",
			i, O2S(listPtr), O2S(Tcl_GetObjResult(interp))));
		goto gotError;
	    }
	    if ((size_t)listLen > iterNum * numVars) {
		continueLoop = 1;
	    }
	    listTmpIndex++;
	}

	/*
	 * If some var in some var list still has a remaining list element
	 * iterate one more time. Assign to var the next element from its
	 * value list. We already checked above that each list temp holds a
	 * valid list object (by calling Tcl_ListObjLength), but cannot rely
	 * on that check remaining valid: one list could have been shimmered
	 * as a side effect of setting a traced variable.
	 */

	if (continueLoop) {
	    listTmpIndex = infoPtr->firstValueTemp;
	    for (i = 0;  i < numLists;  i++) {
		varListPtr = infoPtr->varLists[i];
		numVars = varListPtr->numVars;

		listVarPtr = LOCAL(listTmpIndex);
		listPtr = TclDuplicatePureObj(NULL, listVarPtr->value.objPtr, &tclListType);
		TclListObjGetElementsM(interp, listPtr, &listLen, &elements);

		valIndex = (iterNum * numVars);
		for (j = 0;  j < numVars;  j++) {
		    if (valIndex >= listLen) {
			TclNewObj(valuePtr);
		    } else {
			valuePtr = elements[valIndex];
		    }

		    varIndex = varListPtr->varIndexes[j];
		    varPtr = LOCAL(varIndex);
		    while (TclIsVarLink(varPtr)) {
			varPtr = varPtr->value.linkPtr;
		    }
		    if (TclIsVarDirectWritable(varPtr)) {
			value2Ptr = varPtr->value.objPtr;
			if (valuePtr != value2Ptr) {
			    if (value2Ptr != NULL) {
				TclDecrRefCount(value2Ptr);
			    }
			    varPtr->value.objPtr = valuePtr;
			    Tcl_IncrRefCount(valuePtr);
			}
		    } else {
			DECACHE_STACK_INFO();
			if (TclPtrSetVarIdx(interp, varPtr, NULL, NULL, NULL,
				valuePtr, TCL_LEAVE_ERR_MSG, varIndex)==NULL){
			    CACHE_STACK_INFO();
			    TRACE_APPEND((
				    "ERROR init. index temp %d: %s\n",
				    varIndex, O2S(Tcl_GetObjResult(interp))));
			    TclDecrRefCount(listPtr);
			    goto gotError;
			}
			CACHE_STACK_INFO();
		    }
		    valIndex++;
		}
		TclDecrRefCount(listPtr);
		listTmpIndex++;
	    }
	}
	TRACE_APPEND(("%d lists, iter %" TCL_Z_MODIFIER "u, %s loop\n",
		numLists, iterNum, (continueLoop? "continue" : "exit")));

	/*
	 * Run-time peep-hole optimisation: the compiler ALWAYS follows
	 * INST_FOREACH_STEP4 with an INST_JUMP_FALSE. We just skip that
	 * instruction and jump direct from here.
	 */

	pc += 5;
	if (*pc == INST_JUMP_FALSE1) {
	    NEXT_INST_F((continueLoop? 2 : TclGetInt1AtPtr(pc+1)), 0, 0);
	} else {
	    NEXT_INST_F((continueLoop? 5 : TclGetInt4AtPtr(pc+1)), 0, 0);
	}

    }
    {
	ForeachInfo *infoPtr;
	Tcl_Obj *listPtr, **elements;
	ForeachVarList *varListPtr;
	Tcl_Size numLists, listLen, numVars, listTmpDepth;
	size_t iterNum, iterMax, iterTmp;
	int varIndex, valIndex, j;
	long i;

    case INST_FOREACH_START:
	/*
	 * Initialize the data for the looping construct, pushing the
	 * corresponding Tcl_Objs to the stack.
	 */

	opnd = TclGetUInt4AtPtr(pc+1);
	infoPtr = (ForeachInfo *)codePtr->auxDataArrayPtr[opnd].clientData;
	numLists = infoPtr->numLists;
	TRACE(("%u => ", opnd));

	/*
	 * Compute the number of iterations that will be run: iterMax
	 */

	iterMax = 0;
	listTmpDepth = numLists-1;
	for (i = 0;  i < numLists;  i++) {
	    varListPtr = infoPtr->varLists[i];
	    numVars = varListPtr->numVars;
	    listPtr = OBJ_AT_DEPTH(listTmpDepth);
	    if (TclListObjLengthM(interp, listPtr, &listLen) != TCL_OK) {
		TRACE_APPEND(("ERROR converting list %ld, \"%s\": %s",
			i, O2S(listPtr), O2S(Tcl_GetObjResult(interp))));
		goto gotError;
	    }
	    if (Tcl_IsShared(listPtr)) {
		/* Do NOT use TclDuplicatePureObj here - shimmers abstract list to list */
		objPtr = Tcl_DuplicateObj(listPtr);
		if (!objPtr) {
		    goto gotError;
		}
		Tcl_IncrRefCount(objPtr);
		Tcl_DecrRefCount(listPtr);
		OBJ_AT_DEPTH(listTmpDepth) = objPtr;
	    }
	    iterTmp = (listLen + (numVars - 1))/numVars;
	    if (iterTmp > iterMax) {
		iterMax = iterTmp;
	    }
	    listTmpDepth--;
	}

	/*
	 * Store the iterNum and iterMax in a single Tcl_Obj; we keep a
	 * nul-string obj with the pointer stored in the ptrValue so that the
	 * thing is properly garbage collected. THIS OBJ MAKES NO SENSE, but
	 * it will never leave this scope and is read-only.
	 */

	TclNewObj(tmpPtr);
	tmpPtr->internalRep.twoPtrValue.ptr1 = NULL;
	tmpPtr->internalRep.twoPtrValue.ptr2 = (void *)iterMax;
	PUSH_OBJECT(tmpPtr); /* iterCounts object */

	/*
	 * Store a pointer to the ForeachInfo struct; same dirty trick
	 * as above
	 */

	TclNewObj(tmpPtr);
	tmpPtr->internalRep.twoPtrValue.ptr1 = infoPtr;
	PUSH_OBJECT(tmpPtr); /* infoPtr object */
	TRACE_APPEND(("jump to loop step\n"));

	/*
	 * Jump directly to the INST_FOREACH_STEP instruction; the C code just
	 * falls through.
	 */

	pc += 5 - infoPtr->loopCtTemp;

    case INST_FOREACH_STEP:
	/*
	 * "Step" a foreach loop (i.e., begin its next iteration) by assigning
	 * the next value list element to each loop var.
	 */

	tmpPtr = OBJ_AT_TOS;
	infoPtr = (ForeachInfo *)tmpPtr->internalRep.twoPtrValue.ptr1;
	numLists = infoPtr->numLists;
	TRACE(("=> "));

	tmpPtr = OBJ_AT_DEPTH(1);
	iterNum = (size_t)tmpPtr->internalRep.twoPtrValue.ptr1;
	iterMax = (size_t)tmpPtr->internalRep.twoPtrValue.ptr2;

	/*
	 * If some list still has a remaining list element iterate one more
	 * time. Assign to var the next element from its value list.
	 */

	if (iterNum < iterMax) {
	    int status;
	    /*
	     * Set the variables and jump back to run the body
	     */

	    tmpPtr->internalRep.twoPtrValue.ptr1 =(void *)(iterNum + 1);

	    listTmpDepth = numLists + 1;

	    for (i = 0;  i < numLists;  i++) {
		varListPtr = infoPtr->varLists[i];
		numVars = varListPtr->numVars;
		int hasAbstractList;

		listPtr = OBJ_AT_DEPTH(listTmpDepth);
		hasAbstractList =
		    TclHasInternalRep(listPtr, &tclArithSeriesType);
		DECACHE_STACK_INFO();
		if (hasAbstractList) {
		    status = Tcl_ListObjLength(interp, listPtr, &listLen);
		    elements = NULL;
		} else {
		    status = TclListObjGetElementsM(
			interp, listPtr, &listLen, &elements);
		}
		if (status != TCL_OK) {
		    CACHE_STACK_INFO();
		    goto gotError;
		}
		CACHE_STACK_INFO();

		valIndex = (iterNum * numVars);
		for (j = 0;  j < numVars;  j++) {
		    if (valIndex >= listLen) {
			TclNewObj(valuePtr);
		    } else {
			if (elements) {
			    valuePtr = elements[valIndex];
			} else {
			    DECACHE_STACK_INFO();
			    valuePtr = TclArithSeriesObjIndex(
				NULL, listPtr, valIndex);
			    if (valuePtr == NULL) {
				TclNewObj(valuePtr);
			    }
			    CACHE_STACK_INFO();
			}
		    }

		    varIndex = varListPtr->varIndexes[j];
		    varPtr = LOCAL(varIndex);
		    while (TclIsVarLink(varPtr)) {
			varPtr = varPtr->value.linkPtr;
		    }
		    if (TclIsVarDirectWritable(varPtr)) {
			value2Ptr = varPtr->value.objPtr;
			if (valuePtr != value2Ptr) {
			    if (value2Ptr != NULL) {
				TclDecrRefCount(value2Ptr);
			    }
			    varPtr->value.objPtr = valuePtr;
			    Tcl_IncrRefCount(valuePtr);
			}
		    } else {
			DECACHE_STACK_INFO();
			if (TclPtrSetVarIdx(interp, varPtr, NULL, NULL, NULL,
				valuePtr, TCL_LEAVE_ERR_MSG, varIndex)==NULL){
			    CACHE_STACK_INFO();
			    TRACE_APPEND(("ERROR init. index temp %" TCL_SIZE_MODIFIER "d: %.30s",
				    varIndex, O2S(Tcl_GetObjResult(interp))));
			    goto gotError;
			}
			CACHE_STACK_INFO();
		    }
		    valIndex++;
		}
		listTmpDepth--;
	    }
	    TRACE_APPEND(("jump to loop start\n"));
	    /* loopCtTemp being 'misused' for storing the jump size */
	    NEXT_INST_F(infoPtr->loopCtTemp, 0, 0);
	}

	TRACE_APPEND(("loop has no more iterations\n"));
#ifdef TCL_COMPILE_DEBUG
	NEXT_INST_F(1, 0, 0);
#else
	/*
	 * FALL THROUGH
	 */
	pc++;
#endif

    case INST_FOREACH_END:
	/* THIS INSTRUCTION IS ONLY CALLED AS A BREAK TARGET */
	tmpPtr = OBJ_AT_TOS;
	infoPtr = (ForeachInfo *)tmpPtr->internalRep.twoPtrValue.ptr1;
	numLists = infoPtr->numLists;
	TRACE(("=> loop terminated\n"));
	NEXT_INST_V(1, numLists+2, 0);

    case INST_LMAP_COLLECT:
	/*
	 * This instruction is only issued by lmap. The stack is:
	 *   - result
	 *   - infoPtr
	 *   - loop counters
	 *   - valLists
	 *   - collecting obj (unshared)
	 * The instruction lappends the result to the collecting obj.
	 */

	tmpPtr = OBJ_AT_DEPTH(1);
	infoPtr = (ForeachInfo *)tmpPtr->internalRep.twoPtrValue.ptr1;
	numLists = infoPtr->numLists;
	TRACE_APPEND(("=> appending to list at depth %" TCL_SIZE_MODIFIER "d\n", 3 + numLists));

	objPtr = OBJ_AT_DEPTH(3 + numLists);
	Tcl_ListObjAppendElement(NULL, objPtr, OBJ_AT_TOS);
	NEXT_INST_F(1, 1, 0);
    }
    break;

    case INST_BEGIN_CATCH4:
	/*
	 * Record start of the catch command with exception range index equal
	 * to the operand. Push the current stack depth onto the special catch
	 * stack.
	 */

	*(++catchTop) = (Tcl_Obj *)INT2PTR(CURR_DEPTH);
	TRACE(("%u => catchTop=%" TCL_T_MODIFIER "d, stackTop=%" TCL_T_MODIFIER "d\n",
		TclGetUInt4AtPtr(pc+1), (catchTop - initCatchTop - 1),
		CURR_DEPTH));
	NEXT_INST_F(5, 0, 0);
    break;

    case INST_END_CATCH:
	catchTop--;
	DECACHE_STACK_INFO();
	Tcl_ResetResult(interp);
	CACHE_STACK_INFO();
	result = TCL_OK;
	TRACE(("=> catchTop=%" TCL_Z_MODIFIER "u\n", (size_t)(catchTop - initCatchTop - 1)));
	NEXT_INST_F(1, 0, 0);
    break;

    case INST_PUSH_RESULT:
	objResultPtr = Tcl_GetObjResult(interp);
	TRACE_WITH_OBJ(("=> "), objResultPtr);

	/*
	 * See the comments at INST_INVOKE_STK
	 */

	TclNewObj(objPtr);
	Tcl_IncrRefCount(objPtr);
	iPtr->objResultPtr = objPtr;
	NEXT_INST_F(1, 0, -1);
    break;

    case INST_PUSH_RETURN_CODE:
	TclNewIntObj(objResultPtr, result);
	TRACE(("=> %u\n", result));
	NEXT_INST_F(1, 0, 1);
    break;

    case INST_PUSH_RETURN_OPTIONS:
	DECACHE_STACK_INFO();
	objResultPtr = Tcl_GetReturnOptions(interp, result);
	CACHE_STACK_INFO();
	TRACE_WITH_OBJ(("=> "), objResultPtr);
	NEXT_INST_F(1, 0, 1);
    break;

    case INST_RETURN_CODE_BRANCH: {
	int code;

	if (TclGetIntFromObj(NULL, OBJ_AT_TOS, &code) != TCL_OK) {
	    Tcl_Panic("INST_RETURN_CODE_BRANCH: TOS not a return code!");
	}
	if (code == TCL_OK) {
	    Tcl_Panic("INST_RETURN_CODE_BRANCH: TOS is TCL_OK!");
	}
	if (code < TCL_ERROR || code > TCL_CONTINUE) {
	    code = TCL_CONTINUE + 1;
	}
	TRACE(("\"%s\" => jump offset %d\n", O2S(OBJ_AT_TOS), 2*code-1));
	NEXT_INST_F(2*code-1, 1, 0);
    }

    /*
     * -----------------------------------------------------------------
     *	   Start of dictionary-related instructions.
     */

    {
	int opnd2, allocateDict, done, allocdict;
	Tcl_Size i;
	Tcl_Obj *dictPtr, *statePtr, *keyPtr, *listPtr, *varNamePtr, *keysPtr;
	Tcl_Obj *emptyPtr, **keyPtrPtr;
	Tcl_DictSearch *searchPtr;
	DictUpdateInfo *duiPtr;

    case INST_DICT_VERIFY:
	dictPtr = OBJ_AT_TOS;
	TRACE(("\"%.30s\" => ", O2S(dictPtr)));
	if (Tcl_DictObjSize(interp, dictPtr, &done) != TCL_OK) {
	    TRACE_APPEND(("ERROR verifying dictionary nature of \"%.30s\": %s\n",
		    O2S(dictPtr), O2S(Tcl_GetObjResult(interp))));
	    goto gotError;
	}
	TRACE_APPEND(("OK\n"));
	NEXT_INST_F(1, 1, 0);
    break;

    case INST_DICT_EXISTS: {
	int found;

	opnd = TclGetUInt4AtPtr(pc+1);
	TRACE(("%u => ", opnd));
	dictPtr = OBJ_AT_DEPTH(opnd);
	if (opnd > 1) {
	    dictPtr = TclTraceDictPath(NULL, dictPtr, opnd-1,
		    &OBJ_AT_DEPTH(opnd-1), DICT_PATH_EXISTS);
	    if (dictPtr == NULL || dictPtr == DICT_PATH_NON_EXISTENT) {
		found = 0;
		goto afterDictExists;
	    }
	}
	if (Tcl_DictObjGet(NULL, dictPtr, OBJ_AT_TOS,
		&objResultPtr) == TCL_OK) {
	    found = (objResultPtr ? 1 : 0);
	} else {
	    found = 0;
	}
    afterDictExists:
	TRACE_APPEND(("%d\n", found));

	/*
	 * The INST_DICT_EXISTS instruction is usually followed by a
	 * conditional jump, so we can take advantage of this to do some
	 * peephole optimization (note that we're careful to not close out
	 * someone doing something else).
	 */

	JUMP_PEEPHOLE_V(found, 5, opnd+1);
    }
    case INST_DICT_GET:
	opnd = TclGetUInt4AtPtr(pc+1);
	TRACE(("%u => ", opnd));
	dictPtr = OBJ_AT_DEPTH(opnd);
	if (opnd > 1) {
	    dictPtr = TclTraceDictPath(interp, dictPtr, opnd-1,
		    &OBJ_AT_DEPTH(opnd-1), DICT_PATH_READ);
	    if (dictPtr == NULL) {
		TRACE_WITH_OBJ((
			"ERROR tracing dictionary path into \"%.30s\": ",
			O2S(OBJ_AT_DEPTH(opnd))),
			Tcl_GetObjResult(interp));
		goto gotError;
	    }
	}
	if (Tcl_DictObjGet(interp, dictPtr, OBJ_AT_TOS,
		&objResultPtr) != TCL_OK) {
	    TRACE_APPEND(("ERROR reading leaf dictionary key \"%.30s\": %s",
		    O2S(dictPtr), O2S(Tcl_GetObjResult(interp))));
	    goto gotError;
	}
	if (!objResultPtr) {
	    Tcl_SetObjResult(interp, Tcl_ObjPrintf(
		    "key \"%s\" not known in dictionary",
		    TclGetString(OBJ_AT_TOS)));
	    DECACHE_STACK_INFO();
	    Tcl_SetErrorCode(interp, "TCL", "LOOKUP", "DICT",
		    TclGetString(OBJ_AT_TOS), NULL);
	    CACHE_STACK_INFO();
	    TRACE_ERROR(interp);
	    goto gotError;
	}
	TRACE_APPEND(("%.30s\n", O2S(objResultPtr)));
	NEXT_INST_V(5, opnd+1, 1);
    case INST_DICT_GET_DEF:
	opnd = TclGetUInt4AtPtr(pc+1);
	TRACE(("%u => ", opnd));
	dictPtr = OBJ_AT_DEPTH(opnd+1);
	if (opnd > 1) {
	    dictPtr = TclTraceDictPath(interp, dictPtr, opnd-1,
		    &OBJ_AT_DEPTH(opnd), DICT_PATH_EXISTS);
	    if (dictPtr == NULL) {
		TRACE_WITH_OBJ((
			"ERROR tracing dictionary path into \"%.30s\": ",
			O2S(OBJ_AT_DEPTH(opnd+1))),
			Tcl_GetObjResult(interp));
		goto gotError;
	    } else if (dictPtr == DICT_PATH_NON_EXISTENT) {
		goto dictGetDefUseDefault;
	    }
	}
	if (Tcl_DictObjGet(interp, dictPtr, OBJ_UNDER_TOS,
		&objResultPtr) != TCL_OK) {
	    TRACE_APPEND(("ERROR reading leaf dictionary key \"%.30s\": %s",
		    O2S(dictPtr), O2S(Tcl_GetObjResult(interp))));
	    goto gotError;
	} else if (!objResultPtr) {
	dictGetDefUseDefault:
	    objResultPtr = OBJ_AT_TOS;
	}
	TRACE_APPEND(("%.30s\n", O2S(objResultPtr)));
	NEXT_INST_V(5, opnd+2, 1);

    case INST_DICT_SET:
    case INST_DICT_UNSET:
    case INST_DICT_INCR_IMM:
	opnd = TclGetUInt4AtPtr(pc+1);
	opnd2 = TclGetUInt4AtPtr(pc+5);

	varPtr = LOCAL(opnd2);
	while (TclIsVarLink(varPtr)) {
	    varPtr = varPtr->value.linkPtr;
	}
	TRACE(("%u %u => ", opnd, opnd2));
	if (TclIsVarDirectReadable(varPtr)) {
	    dictPtr = varPtr->value.objPtr;
	} else {
	    DECACHE_STACK_INFO();
	    dictPtr = TclPtrGetVarIdx(interp, varPtr, NULL, NULL, NULL, 0,
		    opnd2);
	    CACHE_STACK_INFO();
	}
	if (dictPtr == NULL) {
	    TclNewObj(dictPtr);
	    allocateDict = 1;
	} else {
	    allocateDict = Tcl_IsShared(dictPtr);
	    if (allocateDict) {
		dictPtr = Tcl_DuplicateObj(dictPtr);
	    }
	}

	switch (*pc) {
	case INST_DICT_SET:
	    cleanup = opnd + 1;
	    result = Tcl_DictObjPutKeyList(interp, dictPtr, opnd,
		    &OBJ_AT_DEPTH(opnd), OBJ_AT_TOS);
	    break;
	case INST_DICT_INCR_IMM:
	    cleanup = 1;
	    opnd = TclGetInt4AtPtr(pc+1);
	    result = Tcl_DictObjGet(interp, dictPtr, OBJ_AT_TOS, &valuePtr);
	    if (result != TCL_OK) {
		break;
	    }
	    if (valuePtr == NULL) {
		Tcl_DictObjPut(NULL, dictPtr, OBJ_AT_TOS, Tcl_NewWideIntObj(opnd));
	    } else {
		TclNewIntObj(value2Ptr, opnd);
		Tcl_IncrRefCount(value2Ptr);
		if (Tcl_IsShared(valuePtr)) {
		    valuePtr = Tcl_DuplicateObj(valuePtr);
		    Tcl_DictObjPut(NULL, dictPtr, OBJ_AT_TOS, valuePtr);
		}
		result = TclIncrObj(interp, valuePtr, value2Ptr);
		if (result == TCL_OK) {
		    TclInvalidateStringRep(dictPtr);
		}
		TclDecrRefCount(value2Ptr);
	    }
	    break;
	case INST_DICT_UNSET:
	    cleanup = opnd;
	    result = Tcl_DictObjRemoveKeyList(interp, dictPtr, opnd,
		    &OBJ_AT_DEPTH(opnd-1));
	    break;
	default:
	    cleanup = 0; /* stop compiler warning */
	    Tcl_Panic("Should not happen!");
	}

	if (result != TCL_OK) {
	    if (allocateDict) {
		TclDecrRefCount(dictPtr);
	    }
	    TRACE_APPEND(("ERROR updating dictionary: %s\n",
		    O2S(Tcl_GetObjResult(interp))));
	    goto checkForCatch;
	}

	if (TclIsVarDirectWritable(varPtr)) {
	    if (allocateDict) {
		value2Ptr = varPtr->value.objPtr;
		Tcl_IncrRefCount(dictPtr);
		if (value2Ptr != NULL) {
		    TclDecrRefCount(value2Ptr);
		}
		varPtr->value.objPtr = dictPtr;
	    }
	    objResultPtr = dictPtr;
	} else {
	    Tcl_IncrRefCount(dictPtr);
	    DECACHE_STACK_INFO();
	    objResultPtr = TclPtrSetVarIdx(interp, varPtr, NULL, NULL, NULL,
		    dictPtr, TCL_LEAVE_ERR_MSG, opnd2);
	    CACHE_STACK_INFO();
	    TclDecrRefCount(dictPtr);
	    if (objResultPtr == NULL) {
		TRACE_ERROR(interp);
		goto gotError;
	    }
	}
#ifndef TCL_COMPILE_DEBUG
	if (*(pc+9) == INST_POP) {
	    NEXT_INST_V(10, cleanup, 0);
	}
#endif
	TRACE_APPEND(("\"%.30s\"\n", O2S(objResultPtr)));
	NEXT_INST_V(9, cleanup, 1);

    case INST_DICT_APPEND:
    case INST_DICT_LAPPEND:
	opnd = TclGetUInt4AtPtr(pc+1);
	varPtr = LOCAL(opnd);
	while (TclIsVarLink(varPtr)) {
	    varPtr = varPtr->value.linkPtr;
	}
	TRACE(("%u => ", opnd));
	if (TclIsVarDirectReadable(varPtr)) {
	    dictPtr = varPtr->value.objPtr;
	} else {
	    DECACHE_STACK_INFO();
	    dictPtr = TclPtrGetVarIdx(interp, varPtr, NULL, NULL, NULL, 0,
		    opnd);
	    CACHE_STACK_INFO();
	}
	if (dictPtr == NULL) {
	    TclNewObj(dictPtr);
	    allocateDict = 1;
	} else {
	    allocateDict = Tcl_IsShared(dictPtr);
	    if (allocateDict) {
		dictPtr = Tcl_DuplicateObj(dictPtr);
	    }
	}

	if (Tcl_DictObjGet(interp, dictPtr, OBJ_UNDER_TOS,
		&valuePtr) != TCL_OK) {
	    if (allocateDict) {
		TclDecrRefCount(dictPtr);
	    }
	    TRACE_ERROR(interp);
	    goto gotError;
	}

	/*
	 * Note that a non-existent key results in a NULL valuePtr, which is a
	 * case handled separately below. What we *can* say at this point is
	 * that the write-back will always succeed.
	 */

	switch (*pc) {
	case INST_DICT_APPEND:
	    if (valuePtr == NULL) {
		Tcl_DictObjPut(NULL, dictPtr, OBJ_UNDER_TOS, OBJ_AT_TOS);
	    } else if (Tcl_IsShared(valuePtr)) {
		valuePtr = Tcl_DuplicateObj(valuePtr);
		Tcl_AppendObjToObj(valuePtr, OBJ_AT_TOS);
		Tcl_DictObjPut(NULL, dictPtr, OBJ_UNDER_TOS, valuePtr);
	    } else {
		Tcl_AppendObjToObj(valuePtr, OBJ_AT_TOS);

		/*
		 * Must invalidate the string representation of dictionary
		 * here because we have directly updated the internal
		 * representation; if we don't, callers could see the wrong
		 * string rep despite the internal version of the dictionary
		 * having the correct value. [Bug 3079830]
		 */

		TclInvalidateStringRep(dictPtr);
	    }
	    break;
	case INST_DICT_LAPPEND:
	    /*
	     * More complex because list-append can fail.
	     */

	    if (valuePtr == NULL) {
		Tcl_DictObjPut(NULL, dictPtr, OBJ_UNDER_TOS,
			Tcl_NewListObj(1, &OBJ_AT_TOS));
		break;
	    } else if (Tcl_IsShared(valuePtr)) {
		valuePtr = Tcl_DuplicateObj(valuePtr);
		if (Tcl_ListObjAppendElement(interp, valuePtr,
			OBJ_AT_TOS) != TCL_OK) {
		    TclDecrRefCount(valuePtr);
		    if (allocateDict) {
			TclDecrRefCount(dictPtr);
		    }
		    TRACE_ERROR(interp);
		    goto gotError;
		}
		Tcl_DictObjPut(NULL, dictPtr, OBJ_UNDER_TOS, valuePtr);
	    } else {
		if (Tcl_ListObjAppendElement(interp, valuePtr,
			OBJ_AT_TOS) != TCL_OK) {
		    if (allocateDict) {
			TclDecrRefCount(dictPtr);
		    }
		    TRACE_ERROR(interp);
		    goto gotError;
		}

		/*
		 * Must invalidate the string representation of dictionary
		 * here because we have directly updated the internal
		 * representation; if we don't, callers could see the wrong
		 * string rep despite the internal version of the dictionary
		 * having the correct value. [Bug 3079830]
		 */

		TclInvalidateStringRep(dictPtr);
	    }
	    break;
	default:
	    Tcl_Panic("Should not happen!");
	}

	if (TclIsVarDirectWritable(varPtr)) {
	    if (allocateDict) {
		value2Ptr = varPtr->value.objPtr;
		Tcl_IncrRefCount(dictPtr);
		if (value2Ptr != NULL) {
		    TclDecrRefCount(value2Ptr);
		}
		varPtr->value.objPtr = dictPtr;
	    }
	    objResultPtr = dictPtr;
	} else {
	    Tcl_IncrRefCount(dictPtr);
	    DECACHE_STACK_INFO();
	    objResultPtr = TclPtrSetVarIdx(interp, varPtr, NULL, NULL, NULL,
		    dictPtr, TCL_LEAVE_ERR_MSG, opnd);
	    CACHE_STACK_INFO();
	    TclDecrRefCount(dictPtr);
	    if (objResultPtr == NULL) {
		TRACE_ERROR(interp);
		goto gotError;
	    }
	}
#ifndef TCL_COMPILE_DEBUG
	if (*(pc+5) == INST_POP) {
	    NEXT_INST_F(6, 2, 0);
	}
#endif
	TRACE_APPEND(("%.30s\n", O2S(objResultPtr)));
	NEXT_INST_F(5, 2, 1);

    case INST_DICT_FIRST:
	opnd = TclGetUInt4AtPtr(pc+1);
	TRACE(("%u => ", opnd));
	dictPtr = POP_OBJECT();
	searchPtr = (Tcl_DictSearch *)ckalloc(sizeof(Tcl_DictSearch));
	if (Tcl_DictObjFirst(interp, dictPtr, searchPtr, &keyPtr,
		&valuePtr, &done) != TCL_OK) {

	    /*
	     * dictPtr is no longer on the stack, and we're not
	     * moving it into the internalrep of an iterator.  We need
	     * to drop the refcount [Tcl Bug 9b352768e6].
	     */

	    Tcl_DecrRefCount(dictPtr);
	    ckfree(searchPtr);
	    TRACE_ERROR(interp);
	    goto gotError;
	}
	{
	    Tcl_ObjInternalRep ir;
	    TclNewObj(statePtr);
	    ir.twoPtrValue.ptr1 = searchPtr;
	    ir.twoPtrValue.ptr2 = dictPtr;
	    Tcl_StoreInternalRep(statePtr, &dictIteratorType, &ir);
	}
	varPtr = LOCAL(opnd);
	if (varPtr->value.objPtr) {
	    if (TclHasInternalRep(varPtr->value.objPtr, &dictIteratorType)) {
		Tcl_Panic("mis-issued dictFirst!");
	    }
	    TclDecrRefCount(varPtr->value.objPtr);
	}
	varPtr->value.objPtr = statePtr;
	Tcl_IncrRefCount(statePtr);
	goto pushDictIteratorResult;

    case INST_DICT_NEXT:
	opnd = TclGetUInt4AtPtr(pc+1);
	TRACE(("%u => ", opnd));
	statePtr = (*LOCAL(opnd)).value.objPtr;
	{
	    const Tcl_ObjInternalRep *irPtr;

	    if (statePtr &&
		    (irPtr = TclFetchInternalRep(statePtr, &dictIteratorType))) {
		searchPtr = (Tcl_DictSearch *)irPtr->twoPtrValue.ptr1;
		Tcl_DictObjNext(searchPtr, &keyPtr, &valuePtr, &done);
	    } else {
		Tcl_Panic("mis-issued dictNext!");
	    }
	}
    pushDictIteratorResult:
	if (done) {
	    TclNewObj(emptyPtr);
	    PUSH_OBJECT(emptyPtr);
	    PUSH_OBJECT(emptyPtr);
	} else {
	    PUSH_OBJECT(valuePtr);
	    PUSH_OBJECT(keyPtr);
	}
	TRACE_APPEND(("\"%.30s\" \"%.30s\" %d\n",
		O2S(OBJ_UNDER_TOS), O2S(OBJ_AT_TOS), done));

	/*
	 * The INST_DICT_FIRST and INST_DICT_NEXT instructions are always
	 * followed by a conditional jump, so we can take advantage of this to
	 * do some peephole optimization (note that we're careful to not close
	 * out someone doing something else).
	 */

	JUMP_PEEPHOLE_F(done, 5, 0);

    case INST_DICT_UPDATE_START:
	opnd = TclGetUInt4AtPtr(pc+1);
	opnd2 = TclGetUInt4AtPtr(pc+5);
	TRACE(("%u => ", opnd));
	varPtr = LOCAL(opnd);
	duiPtr = (DictUpdateInfo *)codePtr->auxDataArrayPtr[opnd2].clientData;
	while (TclIsVarLink(varPtr)) {
	    varPtr = varPtr->value.linkPtr;
	}
	if (TclIsVarDirectReadable(varPtr)) {
	    dictPtr = varPtr->value.objPtr;
	} else {
	    DECACHE_STACK_INFO();
	    dictPtr = TclPtrGetVarIdx(interp, varPtr, NULL, NULL, NULL,
		    TCL_LEAVE_ERR_MSG, opnd);
	    CACHE_STACK_INFO();
	    if (dictPtr == NULL) {
		TRACE_ERROR(interp);
		goto gotError;
	    }
	}
	Tcl_IncrRefCount(dictPtr);
	if (TclListObjGetElementsM(interp, OBJ_AT_TOS, &length,
		&keyPtrPtr) != TCL_OK) {
	    TRACE_ERROR(interp);
	    goto gotError;
	}
	if (length != duiPtr->length) {
	    Tcl_Panic("dictUpdateStart argument length mismatch");
	}
	for (i=0 ; i<length ; i++) {
	    if (Tcl_DictObjGet(interp, dictPtr, keyPtrPtr[i],
		    &valuePtr) != TCL_OK) {
		TRACE_ERROR(interp);
		Tcl_DecrRefCount(dictPtr);
		goto gotError;
	    }
	    varPtr = LOCAL(duiPtr->varIndices[i]);
	    while (TclIsVarLink(varPtr)) {
		varPtr = varPtr->value.linkPtr;
	    }
	    DECACHE_STACK_INFO();
	    if (valuePtr == NULL) {
		TclObjUnsetVar2(interp,
			localName(iPtr->varFramePtr, duiPtr->varIndices[i]),
			NULL, 0);
	    } else if (TclPtrSetVarIdx(interp, varPtr, NULL, NULL, NULL,
		    valuePtr, TCL_LEAVE_ERR_MSG,
		    duiPtr->varIndices[i]) == NULL) {
		CACHE_STACK_INFO();
		TRACE_ERROR(interp);
		Tcl_DecrRefCount(dictPtr);
		goto gotError;
	    }
	    CACHE_STACK_INFO();
	}
	TclDecrRefCount(dictPtr);
	TRACE_APPEND(("OK\n"));
	NEXT_INST_F(9, 0, 0);

    case INST_DICT_UPDATE_END:
	opnd = TclGetUInt4AtPtr(pc+1);
	opnd2 = TclGetUInt4AtPtr(pc+5);
	TRACE(("%u => ", opnd));
	varPtr = LOCAL(opnd);
	duiPtr = (DictUpdateInfo *)codePtr->auxDataArrayPtr[opnd2].clientData;
	while (TclIsVarLink(varPtr)) {
	    varPtr = varPtr->value.linkPtr;
	}
	if (TclIsVarDirectReadable(varPtr)) {
	    dictPtr = varPtr->value.objPtr;
	} else {
	    DECACHE_STACK_INFO();
	    dictPtr = TclPtrGetVarIdx(interp, varPtr, NULL, NULL, NULL, 0,
		    opnd);
	    CACHE_STACK_INFO();
	}
	if (dictPtr == NULL) {
	    TRACE_APPEND(("storage was unset\n"));
	    NEXT_INST_F(9, 1, 0);
	}
	if (Tcl_DictObjSize(interp, dictPtr, &length) != TCL_OK
		|| TclListObjGetElementsM(interp, OBJ_AT_TOS, &length,
			&keyPtrPtr) != TCL_OK) {
	    TRACE_ERROR(interp);
	    goto gotError;
	}
	allocdict = Tcl_IsShared(dictPtr);
	if (allocdict) {
	    dictPtr = Tcl_DuplicateObj(dictPtr);
	}
	if (length > 0) {
	    TclInvalidateStringRep(dictPtr);
	}
	for (i=0 ; i<length ; i++) {
	    Var *var2Ptr = LOCAL(duiPtr->varIndices[i]);

	    while (TclIsVarLink(var2Ptr)) {
		var2Ptr = var2Ptr->value.linkPtr;
	    }
	    if (TclIsVarDirectReadable(var2Ptr)) {
		valuePtr = var2Ptr->value.objPtr;
	    } else {
		DECACHE_STACK_INFO();
		valuePtr = TclPtrGetVarIdx(interp, var2Ptr, NULL, NULL, NULL,
			0, duiPtr->varIndices[i]);
		CACHE_STACK_INFO();
	    }
	    if (valuePtr == NULL) {
		Tcl_DictObjRemove(interp, dictPtr, keyPtrPtr[i]);
	    } else if (dictPtr == valuePtr) {
		Tcl_DictObjPut(interp, dictPtr, keyPtrPtr[i],
			Tcl_DuplicateObj(valuePtr));
	    } else {
		Tcl_DictObjPut(interp, dictPtr, keyPtrPtr[i], valuePtr);
	    }
	}
	if (TclIsVarDirectWritable(varPtr)) {
	    Tcl_IncrRefCount(dictPtr);
	    TclDecrRefCount(varPtr->value.objPtr);
	    varPtr->value.objPtr = dictPtr;
	} else {
	    DECACHE_STACK_INFO();
	    objResultPtr = TclPtrSetVarIdx(interp, varPtr, NULL, NULL, NULL,
		    dictPtr, TCL_LEAVE_ERR_MSG, opnd);
	    CACHE_STACK_INFO();
	    if (objResultPtr == NULL) {
		if (allocdict) {
		    TclDecrRefCount(dictPtr);
		}
		TRACE_ERROR(interp);
		goto gotError;
	    }
	}
	TRACE_APPEND(("written back\n"));
	NEXT_INST_F(9, 1, 0);

    case INST_DICT_EXPAND:
	dictPtr = OBJ_UNDER_TOS;
	listPtr = OBJ_AT_TOS;
	TRACE(("\"%.30s\" \"%.30s\" =>", O2S(dictPtr), O2S(listPtr)));
	if (TclListObjGetElementsM(interp, listPtr, &objc, &objv) != TCL_OK) {
	    TRACE_ERROR(interp);
	    goto gotError;
	}
	objResultPtr = TclDictWithInit(interp, dictPtr, objc, objv);
	if (objResultPtr == NULL) {
	    TRACE_ERROR(interp);
	    goto gotError;
	}
	TRACE_APPEND(("\"%.30s\"\n", O2S(objResultPtr)));
	NEXT_INST_F(1, 2, 1);

    case INST_DICT_RECOMBINE_STK:
	keysPtr = POP_OBJECT();
	varNamePtr = OBJ_UNDER_TOS;
	listPtr = OBJ_AT_TOS;
	TRACE(("\"%.30s\" \"%.30s\" \"%.30s\" => ",
		O2S(varNamePtr), O2S(valuePtr), O2S(keysPtr)));
	if (TclListObjGetElementsM(interp, listPtr, &objc, &objv) != TCL_OK) {
	    TRACE_ERROR(interp);
	    TclDecrRefCount(keysPtr);
	    goto gotError;
	}
	varPtr = TclObjLookupVarEx(interp, varNamePtr, NULL,
		TCL_LEAVE_ERR_MSG, "set", 1, 1, &arrayPtr);
	if (varPtr == NULL) {
	    TRACE_ERROR(interp);
	    TclDecrRefCount(keysPtr);
	    goto gotError;
	}
	DECACHE_STACK_INFO();
	result = TclDictWithFinish(interp, varPtr,arrayPtr,varNamePtr,NULL,-1,
		objc, objv, keysPtr);
	CACHE_STACK_INFO();
	TclDecrRefCount(keysPtr);
	if (result != TCL_OK) {
	    TRACE_ERROR(interp);
	    goto gotError;
	}
	TRACE_APPEND(("OK\n"));
	NEXT_INST_F(1, 2, 0);

    case INST_DICT_RECOMBINE_IMM:
	opnd = TclGetUInt4AtPtr(pc+1);
	listPtr = OBJ_UNDER_TOS;
	keysPtr = OBJ_AT_TOS;
	varPtr = LOCAL(opnd);
	TRACE(("%u <- \"%.30s\" \"%.30s\" => ", opnd, O2S(valuePtr),
		O2S(keysPtr)));
	if (TclListObjGetElementsM(interp, listPtr, &objc, &objv) != TCL_OK) {
	    TRACE_ERROR(interp);
	    goto gotError;
	}
	while (TclIsVarLink(varPtr)) {
	    varPtr = varPtr->value.linkPtr;
	}
	DECACHE_STACK_INFO();
	result = TclDictWithFinish(interp, varPtr, NULL, NULL, NULL, opnd,
		objc, objv, keysPtr);
	CACHE_STACK_INFO();
	if (result != TCL_OK) {
	    TRACE_ERROR(interp);
	    goto gotError;
	}
	TRACE_APPEND(("OK\n"));
	NEXT_INST_F(5, 2, 0);
    }
    break;

    /*
     *	   End of dictionary-related instructions.
     * -----------------------------------------------------------------
     */

    case INST_CLOCK_READ:
	{			/* Read the wall clock */
	    Tcl_WideInt wval;
	    Tcl_Time now;
	    switch (TclGetUInt1AtPtr(pc+1)) {
	    case 0:		/* clicks */
#ifdef TCL_WIDE_CLICKS
		wval = TclpGetWideClicks();
#else
		wval = (Tcl_WideInt)TclpGetClicks();
#endif
		break;
	    case 1:		/* microseconds */
		Tcl_GetTime(&now);
		wval = (Tcl_WideInt)now.sec * 1000000 + now.usec;
		break;
	    case 2:		/* milliseconds */
		Tcl_GetTime(&now);
		wval = (Tcl_WideInt)now.sec * 1000 + now.usec / 1000;
		break;
	    case 3:		/* seconds */
		Tcl_GetTime(&now);
		wval = (Tcl_WideInt)now.sec;
		break;
	    default:
		Tcl_Panic("clockRead instruction with unknown clock#");
	    }
	    TclNewIntObj(objResultPtr, wval);
	    TRACE_WITH_OBJ(("=> "), objResultPtr);
	    NEXT_INST_F(2, 0, 1);
	}
	break;

    default:
	Tcl_Panic("TclNRExecuteByteCode: unrecognized opCode %u", *pc);
    } /* end of switch on opCode */

    /*
     * Block for variables needed to process exception returns.
     */

    {
	ExceptionRange *rangePtr;
				/* Points to closest loop or catch exception
				 * range enclosing the pc. Used by various
				 * instructions and processCatch to process
				 * break, continue, and errors. */
	const char *bytes;

	/*
	 * An external evaluation (INST_INVOKE or INST_EVAL) returned
	 * something different from TCL_OK, or else INST_BREAK or
	 * INST_CONTINUE were called.
	 */

    processExceptionReturn:
#ifdef TCL_COMPILE_DEBUG
	switch (*pc) {
	case INST_INVOKE_STK1:
	    opnd = TclGetUInt1AtPtr(pc+1);
	    TRACE(("%u => ... after \"%.20s\": ", opnd, cmdNameBuf));
	    break;
	case INST_INVOKE_STK4:
	    opnd = TclGetUInt4AtPtr(pc+1);
	    TRACE(("%u => ... after \"%.20s\": ", opnd, cmdNameBuf));
	    break;
	case INST_EVAL_STK:
	    /*
	     * Note that the object at stacktop has to be used before doing
	     * the cleanup.
	     */

	    TRACE(("\"%.30s\" => ", O2S(OBJ_AT_TOS)));
	    break;
	default:
	    TRACE(("=> "));
	}
#endif
	if ((result == TCL_CONTINUE) || (result == TCL_BREAK)) {
	    rangePtr = GetExceptRangeForPc(pc, result, codePtr);
	    if (rangePtr == NULL) {
		TRACE_APPEND(("no encl. loop or catch, returning %s\n",
			StringForResultCode(result)));
		goto abnormalReturn;
	    }
	    if (rangePtr->type == CATCH_EXCEPTION_RANGE) {
		TRACE_APPEND(("%s ...\n", StringForResultCode(result)));
		goto processCatch;
	    }
	    while (cleanup--) {
		valuePtr = POP_OBJECT();
		TclDecrRefCount(valuePtr);
	    }
	    if (result == TCL_BREAK) {
		result = TCL_OK;
		pc = (codePtr->codeStart + rangePtr->breakOffset);
		TRACE_APPEND(("%s, range at %" TCL_SIZE_MODIFIER "d, new pc %" TCL_SIZE_MODIFIER "d\n",
			StringForResultCode(result),
			rangePtr->codeOffset, rangePtr->breakOffset));
		NEXT_INST_F(0, 0, 0);
	    }
	    if (rangePtr->continueOffset == TCL_INDEX_NONE) {
		TRACE_APPEND(("%s, loop w/o continue, checking for catch\n",
			StringForResultCode(result)));
		goto checkForCatch;
	    }
	    result = TCL_OK;
	    pc = (codePtr->codeStart + rangePtr->continueOffset);
	    TRACE_APPEND(("%s, range at %" TCL_SIZE_MODIFIER "d, new pc %" TCL_SIZE_MODIFIER "d\n",
		    StringForResultCode(result),
		    rangePtr->codeOffset, rangePtr->continueOffset));
	    NEXT_INST_F(0, 0, 0);
	}
#ifdef TCL_COMPILE_DEBUG
	if (traceInstructions) {
	    objPtr = Tcl_GetObjResult(interp);
	    if ((result != TCL_ERROR) && (result != TCL_RETURN)) {
		TRACE_APPEND(("OTHER RETURN CODE %d, result=\"%.30s\"\n ",
			result, O2S(objPtr)));
	    } else {
		TRACE_APPEND(("%s, result=\"%.30s\"\n",
			StringForResultCode(result), O2S(objPtr)));
	    }
	}
#endif
	goto checkForCatch;

	/*
	 * Division by zero in an expression. Control only reaches this point
	 * by "goto divideByZero".
	 */

    divideByZero:
	Tcl_SetObjResult(interp, Tcl_NewStringObj("divide by zero", -1));
	DECACHE_STACK_INFO();
	Tcl_SetErrorCode(interp, "ARITH", "DIVZERO", "divide by zero", NULL);
	CACHE_STACK_INFO();
	goto gotError;

    outOfMemory:
	Tcl_SetObjResult(interp, Tcl_NewStringObj("out of memory", -1));
	DECACHE_STACK_INFO();
	Tcl_SetErrorCode(interp, "ARITH", "OUTOFMEMORY", "out of memory", NULL);
	CACHE_STACK_INFO();
	goto gotError;

	/*
	 * Exponentiation of zero by negative number in an expression. Control
	 * only reaches this point by "goto exponOfZero".
	 */

    exponOfZero:
	Tcl_SetObjResult(interp, Tcl_NewStringObj(
		"exponentiation of zero by negative power", -1));
	DECACHE_STACK_INFO();
	Tcl_SetErrorCode(interp, "ARITH", "DOMAIN",
		"exponentiation of zero by negative power", NULL);
	CACHE_STACK_INFO();

	/*
	 * Almost all error paths feed through here rather than assigning to
	 * result themselves (for a small but consistent saving).
	 */

    gotError:
	result = TCL_ERROR;

	/*
	 * Execution has generated an "exception" such as TCL_ERROR. If the
	 * exception is an error, record information about what was being
	 * executed when the error occurred. Find the closest enclosing catch
	 * range, if any. If no enclosing catch range is found, stop execution
	 * and return the "exception" code.
	 */

    checkForCatch:
	if (iPtr->execEnvPtr->rewind) {
	    goto abnormalReturn;
	}
	if ((result == TCL_ERROR) && !(iPtr->flags & ERR_ALREADY_LOGGED)) {
	    const unsigned char *pcBeg;

	    bytes = GetSrcInfoForPc(pc, codePtr, &length, &pcBeg, NULL);
	    DECACHE_STACK_INFO();
	    TclLogCommandInfo(interp, codePtr->source, bytes,
		    bytes ? length : 0, pcBeg, tosPtr);
	    CACHE_STACK_INFO();
	}
	iPtr->flags &= ~ERR_ALREADY_LOGGED;

	/*
	 * Clear all expansions that may have started after the last
	 * INST_BEGIN_CATCH.
	 */

	while (auxObjList) {
	    if ((catchTop != initCatchTop)
		    && (PTR2INT(*catchTop) >
			PTR2INT(auxObjList->internalRep.twoPtrValue.ptr2))) {
		break;
	    }
	    POP_TAUX_OBJ();
	}

	/*
	 * We must not catch if the script in progress has been canceled with
	 * the TCL_CANCEL_UNWIND flag. Instead, it blows outwards until we
	 * either hit another interpreter (presumably where the script in
	 * progress has not been canceled) or we get to the top-level. We do
	 * NOT modify the interpreter result here because we know it will
	 * already be set prior to vectoring down to this point in the code.
	 */

	if (TclCanceled(iPtr) && (Tcl_Canceled(interp, 0) == TCL_ERROR)) {
#ifdef TCL_COMPILE_DEBUG
	    if (traceInstructions) {
		fprintf(stdout, "   ... cancel with unwind, returning %s\n",
			StringForResultCode(result));
	    }
#endif
	    goto abnormalReturn;
	}

	/*
	 * We must not catch an exceeded limit. Instead, it blows outwards
	 * until we either hit another interpreter (presumably where the limit
	 * is not exceeded) or we get to the top-level.
	 */

	if (TclLimitExceeded(iPtr->limit)) {
#ifdef TCL_COMPILE_DEBUG
	    if (traceInstructions) {
		fprintf(stdout, "   ... limit exceeded, returning %s\n",
			StringForResultCode(result));
	    }
#endif
	    goto abnormalReturn;
	}
	if (catchTop == initCatchTop) {
#ifdef TCL_COMPILE_DEBUG
	    if (traceInstructions) {
		fprintf(stdout, "   ... no enclosing catch, returning %s\n",
			StringForResultCode(result));
	    }
#endif
	    goto abnormalReturn;
	}
	rangePtr = GetExceptRangeForPc(pc, TCL_ERROR, codePtr);
	if (rangePtr == NULL) {
	    /*
	     * This is only possible when compiling a [catch] that sends its
	     * script to INST_EVAL. Cannot correct the compiler without
	     * breaking compat with previous .tbc compiled scripts.
	     */

#ifdef TCL_COMPILE_DEBUG
	    if (traceInstructions) {
		fprintf(stdout, "   ... no enclosing catch, returning %s\n",
			StringForResultCode(result));
	    }
#endif
	    goto abnormalReturn;
	}

	/*
	 * A catch exception range (rangePtr) was found to handle an
	 * "exception". It was found either by checkForCatch just above or by
	 * an instruction during break, continue, or error processing. Jump to
	 * its catchOffset after unwinding the operand stack to the depth it
	 * had when starting to execute the range's catch command.
	 */

    processCatch:
	while (CURR_DEPTH > PTR2INT(*catchTop)) {
	    valuePtr = POP_OBJECT();
	    TclDecrRefCount(valuePtr);
	}
#ifdef TCL_COMPILE_DEBUG
	if (traceInstructions) {
	    fprintf(stdout, "  ... found catch at %" TCL_SIZE_MODIFIER "d, catchTop=%" TCL_T_MODIFIER "d, "
		    "unwound to %" TCL_T_MODIFIER "d, new pc %" TCL_SIZE_MODIFIER "d\n",
		    rangePtr->codeOffset, (catchTop - initCatchTop - 1),
		    PTR2INT(*catchTop), rangePtr->catchOffset);
	}
#endif
	pc = (codePtr->codeStart + rangePtr->catchOffset);
	NEXT_INST_F(0, 0, 0);	/* Restart the execution loop at pc. */

	/*
	 * end of infinite loop dispatching on instructions.
	 */

	/*
	 * Done or abnormal return code. Restore the stack to state it had when
	 * starting to execute the ByteCode. Panic if the stack is below the
	 * initial level.
	 */

    abnormalReturn:
	TCL_DTRACE_INST_LAST();

	/*
	 * Clear all expansions and same-level NR calls.
	 *
	 * Note that expansion markers have a NULL type; avoid removing other
	 * markers.
	 */

	while (auxObjList) {
	    POP_TAUX_OBJ();
	}
	while (tosPtr > initTosPtr) {
	    objPtr = POP_OBJECT();
	    Tcl_DecrRefCount(objPtr);
	}

	if (tosPtr < initTosPtr) {
	    fprintf(stderr,
		    "\nTclNRExecuteByteCode: abnormal return at pc %" TCL_T_MODIFIER "d: "
		    "stack top %" TCL_T_MODIFIER "d < entry stack top %d\n",
		    (pc - codePtr->codeStart),
		    CURR_DEPTH, 0);
	    Tcl_Panic("TclNRExecuteByteCode execution failure: end stack top < start stack top");
	}
	CLANG_ASSERT(bcFramePtr);
    }

    iPtr->cmdFramePtr = bcFramePtr->nextPtr;
    TclReleaseByteCode(codePtr);
    TclStackFree(interp, TD);	/* free my stack */

    return result;

    /*
     * INST_START_CMD failure case removed where it doesn't bother that much
     *
     * Remark that if the interpreter is marked for deletion its
     * compileEpoch is modified, so that the epoch check also verifies
     * that the interp is not deleted. If no outside call has been made
     * since the last check, it is safe to omit the check.

     * case INST_START_CMD:
     */

	instStartCmdFailed:
	{
	    const char *bytes;

	    length = 0;

	    if (TclInterpReady(interp) == TCL_ERROR) {
		goto gotError;
	    }

	    /*
	     * We used to switch to direct eval; for NRE-awareness we now
	     * compile and eval the command so that this evaluation does not
	     * add a new TEBC instance. Bug [2910748], bug [fa6bf38d07]
	     *
	     * TODO: recompile, search this command and eval a code starting from,
	     * so that this evaluation does not add a new TEBC instance without
	     * NRE-trampoline.
	     */

	    codePtr->flags |= TCL_BYTECODE_RECOMPILE;
	    bytes = GetSrcInfoForPc(pc, codePtr, &length, NULL, NULL);
	    opnd = TclGetUInt4AtPtr(pc+1);
	    pc += (opnd-1);
	    assert(bytes);
	    PUSH_OBJECT(Tcl_NewStringObj(bytes, length));
	    goto instEvalStk;
	}
}

#undef codePtr
#undef iPtr
#undef bcFramePtr
#undef initCatchTop
#undef initTosPtr
#undef auxObjList
#undef catchTop
#undef TCONST
#undef esPtr

static int
FinalizeOONext(
    void *data[],
    Tcl_Interp *interp,
    int result)
{
    Interp *iPtr = (Interp *) interp;
    CallContext *contextPtr = (CallContext *)data[1];

    /*
     * Reset the variable lookup frame.
     */

    iPtr->varFramePtr = (CallFrame *)data[0];

    /*
     * Restore the call chain context index as we've finished the inner invoke
     * and want to operate in the outer context again.
     */

    contextPtr->index = PTR2INT(data[2]);
    contextPtr->skip = PTR2INT(data[3]);
    contextPtr->oPtr->flags &= ~FILTER_HANDLING;
    return result;
}

static int
FinalizeOONextFilter(
    void *data[],
    Tcl_Interp *interp,
    int result)
{
    Interp *iPtr = (Interp *) interp;
    CallContext *contextPtr = (CallContext *)data[1];

    /*
     * Reset the variable lookup frame.
     */

    iPtr->varFramePtr = (CallFrame *)data[0];

    /*
     * Restore the call chain context index as we've finished the inner invoke
     * and want to operate in the outer context again.
     */

    contextPtr->index = PTR2INT(data[2]);
    contextPtr->skip = PTR2INT(data[3]);
    contextPtr->oPtr->flags |= FILTER_HANDLING;
    return result;
}

/*
 * WidePwrSmallExpon --
 *
 * Helper to calculate small powers of integers whose result is wide.
 */
static inline Tcl_WideInt
WidePwrSmallExpon(Tcl_WideInt w1, long exponent) {

    Tcl_WideInt wResult;

    wResult = w1 * w1;		/* b**2 */
    switch (exponent) {
    case 2:
	break;
    case 3:
	wResult *= w1;		/* b**3 */
	break;
    case 4:
	wResult *= wResult;	/* b**4 */
	break;
    case 5:
	wResult *= wResult;	/* b**4 */
	wResult *= w1;		/* b**5 */
	break;
    case 6:
	wResult *= w1;		/* b**3 */
	wResult *= wResult;	/* b**6 */
	break;
    case 7:
	wResult *= w1;		/* b**3 */
	wResult *= wResult;	/* b**6 */
	wResult *= w1;		/* b**7 */
	break;
    case 8:
	wResult *= wResult;	/* b**4 */
	wResult *= wResult;	/* b**8 */
	break;
    case 9:
	wResult *= wResult;	/* b**4 */
	wResult *= wResult;	/* b**8 */
	wResult *= w1;		/* b**9 */
	break;
    case 10:
	wResult *= wResult;	/* b**4 */
	wResult *= w1;		/* b**5 */
	wResult *= wResult;	/* b**10 */
	break;
    case 11:
	wResult *= wResult;	/* b**4 */
	wResult *= w1;		/* b**5 */
	wResult *= wResult;	/* b**10 */
	wResult *= w1;		/* b**11 */
	break;
    case 12:
	wResult *= w1;		/* b**3 */
	wResult *= wResult;	/* b**6 */
	wResult *= wResult;	/* b**12 */
	break;
    case 13:
	wResult *= w1;		/* b**3 */
	wResult *= wResult;	/* b**6 */
	wResult *= wResult;	/* b**12 */
	wResult *= w1;		/* b**13 */
	break;
    case 14:
	wResult *= w1;		/* b**3 */
	wResult *= wResult;	/* b**6 */
	wResult *= w1;		/* b**7 */
	wResult *= wResult;	/* b**14 */
	break;
    case 15:
	wResult *= w1;		/* b**3 */
	wResult *= wResult;	/* b**6 */
	wResult *= w1;		/* b**7 */
	wResult *= wResult;	/* b**14 */
	wResult *= w1;		/* b**15 */
	break;
    case 16:
	wResult *= wResult;	/* b**4 */
	wResult *= wResult;	/* b**8 */
	wResult *= wResult;	/* b**16 */
	break;
    }
    return wResult;
}
/*
 *----------------------------------------------------------------------
 *
 * ExecuteExtendedBinaryMathOp, ExecuteExtendedUnaryMathOp --
 *
 *	These functions do advanced math for binary and unary operators
 *	respectively, so that the main TEBC code does not bear the cost of
 *	them.
 *
 * Results:
 *	A Tcl_Obj* result, or a NULL (in which case valuePtr is updated to
 *	hold the result value), or one of the special flag values
 *	GENERAL_ARITHMETIC_ERROR, EXPONENT_OF_ZERO or DIVIDED_BY_ZERO. The
 *	latter two signify a zero value raised to a negative power or a value
 *	divided by zero, respectively. With GENERAL_ARITHMETIC_ERROR, all
 *	error information will have already been reported in the interpreter
 *	result.
 *
 * Side effects:
 *	May update the Tcl_Obj indicated valuePtr if it is unshared. Will
 *	return a NULL when that happens.
 *
 *----------------------------------------------------------------------
 */

static Tcl_Obj *
ExecuteExtendedBinaryMathOp(
    Tcl_Interp *interp,		/* Where to report errors. */
    int opcode,			/* What operation to perform. */
    Tcl_Obj **constants,	/* The execution environment's constants. */
    Tcl_Obj *valuePtr,		/* The first operand on the stack. */
    Tcl_Obj *value2Ptr)		/* The second operand on the stack. */
{
#define WIDE_RESULT(w) \
    if (Tcl_IsShared(valuePtr)) {		\
	return Tcl_NewWideIntObj(w);		\
    } else {					\
	TclSetIntObj(valuePtr, (w));		\
	return NULL;				\
    }
#define BIG_RESULT(b) \
    if (Tcl_IsShared(valuePtr)) {		\
	return Tcl_NewBignumObj(b);		\
    } else {					\
	Tcl_SetBignumObj(valuePtr, (b));		\
	return NULL;				\
    }
#define DOUBLE_RESULT(d) \
    if (Tcl_IsShared(valuePtr)) {		\
	TclNewDoubleObj(objResultPtr, (d));	\
	return objResultPtr;			\
    } else {					\
	Tcl_SetDoubleObj(valuePtr, (d));	\
	return NULL;				\
    }

    int type1, type2;
    void *ptr1, *ptr2;
    double d1, d2, dResult;
    Tcl_WideInt w1, w2, wResult;
    mp_int big1, big2, bigResult, bigRemainder;
    Tcl_Obj *objResultPtr;
    int invalid, zero;
    long shift;
	mp_err err;

    (void) GetNumberFromObj(NULL, valuePtr, &ptr1, &type1);
    (void) GetNumberFromObj(NULL, value2Ptr, &ptr2, &type2);

    switch (opcode) {
    case INST_MOD:
	/* TODO: Attempts to re-use unshared operands on stack */

	w2 = 0;			/* silence gcc warning */
	if (type2 == TCL_NUMBER_INT) {
	    w2 = *((const Tcl_WideInt *)ptr2);
	    if (w2 == 0) {
		return DIVIDED_BY_ZERO;
	    }
	    if ((w2 == 1) || (w2 == -1)) {
		/*
		 * Div. by |1| always yields remainder of 0.
		 */

		return constants[0];
	    }
	}
	if (type1 == TCL_NUMBER_INT) {
	    w1 = *((const Tcl_WideInt *)ptr1);

	    if (w1 == 0) {
		/*
		 * 0 % (non-zero) always yields remainder of 0.
		 */

		return constants[0];
	    }
	    if (type2 == TCL_NUMBER_INT) {
		Tcl_WideInt wQuotient, wRemainder;
		w2 = *((const Tcl_WideInt *)ptr2);
		wQuotient = w1 / w2;

		/*
		 * Force Tcl's integer division rules.
		 * TODO: examine for logic simplification
		 */

		if (((wQuotient < 0)
			|| ((wQuotient == 0)
			&& ((w1 < 0 && w2 > 0)
			|| (w1 > 0 && w2 < 0))))
			&& (wQuotient * w2 != w1)) {
		    wQuotient -= 1;
		}
		wRemainder = (Tcl_WideInt)((Tcl_WideUInt)w1 -
			(Tcl_WideUInt)w2*(Tcl_WideUInt)wQuotient);
		WIDE_RESULT(wRemainder);
	    }

	    Tcl_TakeBignumFromObj(NULL, value2Ptr, &big2);

	    /* TODO: internals intrusion */
	    if ((w1 > ((Tcl_WideInt)0)) ^ !mp_isneg(&big2)) {
		/*
		 * Arguments are opposite sign; remainder is sum.
		 */

		err = mp_init_i64(&big1, w1);
		if (err == MP_OKAY) {
		    err = mp_add(&big2, &big1, &big2);
		    mp_clear(&big1);
		}
		if (err != MP_OKAY) {
		    return OUT_OF_MEMORY;
		}
		BIG_RESULT(&big2);
	    }

	    /*
	     * Arguments are same sign; remainder is first operand.
	     */

	    mp_clear(&big2);
	    return NULL;
	}
	Tcl_GetBignumFromObj(NULL, valuePtr, &big1);
	Tcl_GetBignumFromObj(NULL, value2Ptr, &big2);
	err = mp_init_multi(&bigResult, &bigRemainder, NULL);
	if (err == MP_OKAY) {
	    err = mp_div(&big1, &big2, &bigResult, &bigRemainder);
	}
	if ((err == MP_OKAY) && !mp_iszero(&bigRemainder) && (bigRemainder.sign != big2.sign)) {
	    /*
	     * Convert to Tcl's integer division rules.
	     */

	    if ((mp_sub_d(&bigResult, 1, &bigResult) != MP_OKAY)
		    || (mp_add(&bigRemainder, &big2, &bigRemainder) != MP_OKAY)) {
		return OUT_OF_MEMORY;
	    }
	}
	err = mp_copy(&bigRemainder, &bigResult);
	mp_clear(&bigRemainder);
	mp_clear(&big1);
	mp_clear(&big2);
	if (err != MP_OKAY) {
	    return OUT_OF_MEMORY;
	}
	BIG_RESULT(&bigResult);

    case INST_LSHIFT:
    case INST_RSHIFT: {
	/*
	 * Reject negative shift argument.
	 */

	switch (type2) {
	case TCL_NUMBER_INT:
	    invalid = (*((const Tcl_WideInt *)ptr2) < 0);
	    break;
	case TCL_NUMBER_BIG:
	    Tcl_TakeBignumFromObj(NULL, value2Ptr, &big2);
	    invalid = mp_isneg(&big2);
	    mp_clear(&big2);
	    break;
	default:
	    /* Unused, here to silence compiler warning */
	    invalid = 0;
	}
	if (invalid) {
	    Tcl_SetObjResult(interp, Tcl_NewStringObj(
		    "negative shift argument", -1));
	    return GENERAL_ARITHMETIC_ERROR;
	}

	/*
	 * Zero shifted any number of bits is still zero.
	 */

	if ((type1==TCL_NUMBER_INT) && (*((const Tcl_WideInt *)ptr1) == 0)) {
	    return constants[0];
	}

	if (opcode == INST_LSHIFT) {
	    /*
	     * Large left shifts create integer overflow.
	     *
	     * BEWARE! Can't use Tcl_GetIntFromObj() here because that
	     * converts values in the (unsigned) range to their signed int
	     * counterparts, leading to incorrect results.
	     */

	    if ((type2 != TCL_NUMBER_INT)
		    || (*((const Tcl_WideInt *)ptr2) > INT_MAX)) {
		/*
		 * Technically, we could hold the value (1 << (INT_MAX+1)) in
		 * an mp_int, but since we're using mp_mul_2d() to do the
		 * work, and it takes only an int argument, that's a good
		 * place to draw the line.
		 */

		Tcl_SetObjResult(interp, Tcl_NewStringObj(
			"integer value too large to represent", -1));
		return GENERAL_ARITHMETIC_ERROR;
	    }
	    shift = (int)(*((const Tcl_WideInt *)ptr2));

	    /*
	     * Handle shifts within the native wide range.
	     */

	    if ((type1 == TCL_NUMBER_INT)
		    && ((size_t)shift < CHAR_BIT*sizeof(Tcl_WideInt))) {
		w1 = *((const Tcl_WideInt *)ptr1);
		if (!((w1>0 ? w1 : ~w1)
			& -(((Tcl_WideUInt)1)
			<< (CHAR_BIT*sizeof(Tcl_WideInt) - 1 - shift)))) {
		    WIDE_RESULT((Tcl_WideUInt)w1 << shift);
		}
	    }
	} else {
	    /*
	     * Quickly force large right shifts to 0 or -1.
	     */

	    if ((type2 != TCL_NUMBER_INT)
		    || (*(const Tcl_WideInt *)ptr2 > INT_MAX)) {
		/*
		 * Again, technically, the value to be shifted could be an
		 * mp_int so huge that a right shift by (INT_MAX+1) bits could
		 * not take us to the result of 0 or -1, but since we're using
		 * mp_div_2d to do the work, and it takes only an int
		 * argument, we draw the line there.
		 */

		switch (type1) {
		case TCL_NUMBER_INT:
		    zero = (*(const Tcl_WideInt *)ptr1 > 0);
		    break;
		case TCL_NUMBER_BIG:
		    Tcl_TakeBignumFromObj(NULL, valuePtr, &big1);
		    zero = !mp_isneg(&big1);
		    mp_clear(&big1);
		    break;
		default:
		    /* Unused, here to silence compiler warning. */
		    zero = 0;
		}
		if (zero) {
		    return constants[0];
		}
		WIDE_RESULT(-1);
	    }
	    shift = (int)(*(const Tcl_WideInt *)ptr2);

	    /*
	     * Handle shifts within the native wide range.
	     */

	    if (type1 == TCL_NUMBER_INT) {
		w1 = *(const Tcl_WideInt *)ptr1;
		if ((size_t)shift >= CHAR_BIT*sizeof(Tcl_WideInt)) {
		    if (w1 >= 0) {
			return constants[0];
		    }
		    WIDE_RESULT(-1);
		}
		WIDE_RESULT(w1 >> shift);
	    }
	}

	Tcl_TakeBignumFromObj(NULL, valuePtr, &big1);

	err = mp_init(&bigResult);
	if (err == MP_OKAY) {
	    if (opcode == INST_LSHIFT) {
		err = mp_mul_2d(&big1, shift, &bigResult);
	    } else {
		err = mp_signed_rsh(&big1, shift, &bigResult);
	    }
	}
	if (err != MP_OKAY) {
	    return OUT_OF_MEMORY;
	}
	mp_clear(&big1);
	BIG_RESULT(&bigResult);
    }

    case INST_BITOR:
    case INST_BITXOR:
    case INST_BITAND:
	if ((type1 != TCL_NUMBER_INT) || (type2 != TCL_NUMBER_INT)) {
	    Tcl_TakeBignumFromObj(NULL, valuePtr, &big1);
	    Tcl_TakeBignumFromObj(NULL, value2Ptr, &big2);

	    err = mp_init(&bigResult);

	    if (err == MP_OKAY) {
		switch (opcode) {
		case INST_BITAND:
		    err = mp_and(&big1, &big2, &bigResult);
		    break;

		case INST_BITOR:
		    err = mp_or(&big1, &big2, &bigResult);
		    break;

		case INST_BITXOR:
		    err = mp_xor(&big1, &big2, &bigResult);
		    break;
		}
	    }
	    if (err != MP_OKAY) {
		return OUT_OF_MEMORY;
	    }

	    mp_clear(&big1);
	    mp_clear(&big2);
	    BIG_RESULT(&bigResult);
	}

	w1 = *((const Tcl_WideInt *)ptr1);
	w2 = *((const Tcl_WideInt *)ptr2);

	switch (opcode) {
	case INST_BITAND:
	    wResult = w1 & w2;
	    break;
	case INST_BITOR:
	    wResult = w1 | w2;
	    break;
	case INST_BITXOR:
	    wResult = w1 ^ w2;
	    break;
	default:
	    /* Unused, here to silence compiler warning. */
	    wResult = 0;
	}
	WIDE_RESULT(wResult);

    case INST_EXPON: {
	int oddExponent = 0, negativeExponent = 0;
	unsigned short base;

	if ((type1 == TCL_NUMBER_DOUBLE) || (type2 == TCL_NUMBER_DOUBLE)) {
	    Tcl_GetDoubleFromObj(NULL, valuePtr, &d1);
	    Tcl_GetDoubleFromObj(NULL, value2Ptr, &d2);

	    if (d1==0.0 && d2<0.0) {
		return EXPONENT_OF_ZERO;
	    }
	    dResult = pow(d1, d2);
	    goto doubleResult;
	}
	w1 = w2 = 0; /* to silence compiler warning (maybe-uninitialized) */
	if (type2 == TCL_NUMBER_INT) {
	    w2 = *((const Tcl_WideInt *) ptr2);
	    if (w2 == 0) {
		/*
		 * Anything to the zero power is 1.
		 */

		return constants[1];
	    } else if (w2 == 1) {
		/*
		 * Anything to the first power is itself
		 */

		return NULL;
	    }

	    negativeExponent = (w2 < 0);
	    oddExponent = (int)w2 & 1;
	} else {
	    Tcl_TakeBignumFromObj(NULL, value2Ptr, &big2);
	    negativeExponent = mp_isneg(&big2);
	    err = mp_mod_2d(&big2, 1, &big2);
	    oddExponent = (err == MP_OKAY) && !mp_iszero(&big2);
	    mp_clear(&big2);
	}

	if (type1 == TCL_NUMBER_INT) {
	    w1 = *((const Tcl_WideInt *)ptr1);

	    if (negativeExponent) {
		switch (w1) {
		case 0:
		    /*
		     * Zero to a negative power is div by zero error.
		     */

		    return EXPONENT_OF_ZERO;
		case -1:
		    if (oddExponent) {
			WIDE_RESULT(-1);
		    }
		    /* fallthrough */
		case 1:
		    /*
		     * 1 to any power is 1.
		     */

		    return constants[1];
		}
	    }
	}
	if (negativeExponent) {

	    /*
	     * Integers with magnitude greater than 1 raise to a negative
	     * power yield the answer zero (see TIP 123).
	     */
	    return constants[0];
	}

	if (type1 != TCL_NUMBER_INT) {
	    goto overflowExpon;
	}

	switch (w1) {
	    case 0:
		/*
		 * Zero to a positive power is zero.
		 */

		return constants[0];
	    case 1:
		/*
		 * 1 to any power is 1.
		 */

		return constants[1];
	    case -1:
		if (!oddExponent) {
		    return constants[1];
		}
		WIDE_RESULT(-1);
	}

	/*
	 * We refuse to accept exponent arguments that exceed one mp_digit
	 * which means the max exponent value is 2**28-1 = 0x0FFFFFFF =
	 * 268435455, which fits into a signed 32 bit int which is within the
	 * range of the long int type. This means any numeric Tcl_Obj value
	 * not using TCL_NUMBER_INT type must hold a value larger than we
	 * accept.
	 */

	if (type2 != TCL_NUMBER_INT) {
	    Tcl_SetObjResult(interp, Tcl_NewStringObj(
		    "exponent too large", -1));
	    return GENERAL_ARITHMETIC_ERROR;
	}

	/* From here (up to overflowExpon) w1 and exponent w2 are wide-int's. */
	assert(type1 == TCL_NUMBER_INT && type2 == TCL_NUMBER_INT);

	if (w1 == 2) {
	    /*
	     * Reduce small powers of 2 to shifts.
	     */

	    if ((Tcl_WideUInt)w2 < (Tcl_WideUInt)CHAR_BIT*sizeof(Tcl_WideInt) - 1) {
		WIDE_RESULT(((Tcl_WideInt)1) << (int)w2);
	    }
	    goto overflowExpon;
	}
	if (w1 == -2) {
	    int signum = oddExponent ? -1 : 1;

	    /*
	     * Reduce small powers of 2 to shifts.
	     */

	    if ((Tcl_WideUInt)w2 < CHAR_BIT * sizeof(Tcl_WideInt) - 1) {
		WIDE_RESULT(signum * (((Tcl_WideInt)1) << (int) w2));
	    }
	    goto overflowExpon;
	}
	if (w2 - 2 < (long)MaxBase64Size
		&& w1 <=  MaxBase64[w2 - 2]
		&& w1 >= -MaxBase64[w2 - 2]) {
	    /*
	     * Small powers of integers whose result is wide.
	     */
	    wResult = WidePwrSmallExpon(w1, (long)w2);

	    WIDE_RESULT(wResult);
	}

	/*
	 * Handle cases of powers > 16 that still fit in a 64-bit word by
	 * doing table lookup.
	 */

	if (w1 - 3 >= 0 && w1 - 2 < (long)Exp64IndexSize
		&& w2 - 2 < (long)(Exp64ValueSize + MaxBase64Size)) {
	    base = Exp64Index[w1 - 3]
		    + (unsigned short) (w2 - 2 - MaxBase64Size);
	    if (base < Exp64Index[w1 - 2]) {
		/*
		 * 64-bit number raised to intermediate power, done by
		 * table lookup.
		 */

		WIDE_RESULT(Exp64Value[base]);
	    }
	}

	if (-w1 - 3 >= 0 && -w1 - 2 < (long)Exp64IndexSize
		&& w2 - 2 < (long)(Exp64ValueSize + MaxBase64Size)) {
	    base = Exp64Index[-w1 - 3]
		    + (unsigned short) (w2 - 2 - MaxBase64Size);
	    if (base < Exp64Index[-w1 - 2]) {
		/*
		 * 64-bit number raised to intermediate power, done by
		 * table lookup.
		 */

		wResult = oddExponent ? -Exp64Value[base] : Exp64Value[base];
		WIDE_RESULT(wResult);
	    }
	}

    overflowExpon:

	if ((TclGetWideIntFromObj(NULL, value2Ptr, &w2) != TCL_OK)
		|| (value2Ptr->typePtr != &tclIntType)
		|| (Tcl_WideUInt)w2 >= (1<<28)) {
	    Tcl_SetObjResult(interp, Tcl_NewStringObj(
		    "exponent too large", -1));
	    return GENERAL_ARITHMETIC_ERROR;
	}
	Tcl_TakeBignumFromObj(NULL, valuePtr, &big1);
	err = mp_init(&bigResult);
	if (err == MP_OKAY) {
	    err = mp_expt_u32(&big1, (unsigned int)w2, &bigResult);
	}
	if (err != MP_OKAY) {
	    return OUT_OF_MEMORY;
	}
	mp_clear(&big1);
	BIG_RESULT(&bigResult);
    }

    case INST_ADD:
    case INST_SUB:
    case INST_MULT:
    case INST_DIV:
	if ((type1 == TCL_NUMBER_DOUBLE) || (type2 == TCL_NUMBER_DOUBLE)) {
	    /*
	     * At least one of the values is floating-point, so perform
	     * floating point calculations.
	     */

	    Tcl_GetDoubleFromObj(NULL, valuePtr, &d1);
	    Tcl_GetDoubleFromObj(NULL, value2Ptr, &d2);

	    switch (opcode) {
	    case INST_ADD:
		dResult = d1 + d2;
		break;
	    case INST_SUB:
		dResult = d1 - d2;
		break;
	    case INST_MULT:
		dResult = d1 * d2;
		break;
	    case INST_DIV:
#ifndef IEEE_FLOATING_POINT
		if (d2 == 0.0) {
		    return DIVIDED_BY_ZERO;
		}
#endif
		/*
		 * We presume that we are running with zero-divide unmasked if
		 * we're on an IEEE box. Otherwise, this statement might cause
		 * demons to fly out our noses.
		 */

		dResult = d1 / d2;
		break;
	    default:
		/* Unused, here to silence compiler warning. */
		dResult = 0;
	    }

	doubleResult:
#ifndef ACCEPT_NAN
	    /*
	     * Check now for IEEE floating-point error.
	     */

	    if (isnan(dResult)) {
		TclExprFloatError(interp, dResult);
		return GENERAL_ARITHMETIC_ERROR;
	    }
#endif
	    DOUBLE_RESULT(dResult);
	}
	if ((type1 == TCL_NUMBER_INT) && (type2 == TCL_NUMBER_INT)) {
	    w1 = *((const Tcl_WideInt *)ptr1);
	    w2 = *((const Tcl_WideInt *)ptr2);

	    switch (opcode) {
	    case INST_ADD:
		wResult = (Tcl_WideInt)((Tcl_WideUInt)w1 + (Tcl_WideUInt)w2);
		if ((type1 == TCL_NUMBER_INT) || (type2 == TCL_NUMBER_INT))
		{
		    /*
		     * Check for overflow.
		     */

		    if (Overflowing(w1, w2, wResult)) {
			goto overflowBasic;
		    }
		}
		break;

	    case INST_SUB:
		wResult = (Tcl_WideInt)((Tcl_WideUInt)w1 - (Tcl_WideUInt)w2);
		if ((type1 == TCL_NUMBER_INT) || (type2 == TCL_NUMBER_INT))
		{
		    /*
		     * Must check for overflow. The macro tests for overflows
		     * in sums by looking at the sign bits. As we have a
		     * subtraction here, we are adding -w2. As -w2 could in
		     * turn overflow, we test with ~w2 instead: it has the
		     * opposite sign bit to w2 so it does the job. Note that
		     * the only "bad" case (w2==0) is irrelevant for this
		     * macro, as in that case w1 and wResult have the same
		     * sign and there is no overflow anyway.
		     */

		    if (Overflowing(w1, ~w2, wResult)) {
			goto overflowBasic;
		    }
		}
		break;

	    case INST_MULT:
		if ((w1 < INT_MIN) || (w1 > INT_MAX) || (w2 < INT_MIN) || (w2 > INT_MAX)) {
		    goto overflowBasic;
		}
		wResult = w1 * w2;
		break;

	    case INST_DIV:
		if (w2 == 0) {
		    return DIVIDED_BY_ZERO;
		}

		/*
		 * Need a bignum to represent (WIDE_MIN / -1)
		 */

		if ((w1 == WIDE_MIN) && (w2 == -1)) {
		    goto overflowBasic;
		}
		wResult = w1 / w2;

		/*
		 * Force Tcl's integer division rules.
		 * TODO: examine for logic simplification
		 */

		if (((wResult < 0) || ((wResult == 0) &&
			((w1 < 0 && w2 > 0) || (w1 > 0 && w2 < 0)))) &&
			(wResult*w2 != w1)) {
		    wResult -= 1;
		}
		break;

	    default:
		/*
		 * Unused, here to silence compiler warning.
		 */

		wResult = 0;
	    }

	    WIDE_RESULT(wResult);
	}

    overflowBasic:
	Tcl_TakeBignumFromObj(NULL, valuePtr, &big1);
	Tcl_TakeBignumFromObj(NULL, value2Ptr, &big2);
	err = mp_init(&bigResult);
	if (err == MP_OKAY) {
	switch (opcode) {
	case INST_ADD:
		err = mp_add(&big1, &big2, &bigResult);
		break;
	case INST_SUB:
		err = mp_sub(&big1, &big2, &bigResult);
		break;
	case INST_MULT:
		err = mp_mul(&big1, &big2, &bigResult);
		break;
	case INST_DIV:
		if (mp_iszero(&big2)) {
		    mp_clear(&big1);
		    mp_clear(&big2);
		    mp_clear(&bigResult);
		    return DIVIDED_BY_ZERO;
		}
		err = mp_init(&bigRemainder);
		if (err == MP_OKAY) {
		    err = mp_div(&big1, &big2, &bigResult, &bigRemainder);
		}
		/* TODO: internals intrusion */
		if (!mp_iszero(&bigRemainder)
			&& (bigRemainder.sign != big2.sign)) {
		    /*
		     * Convert to Tcl's integer division rules.
		     */

		    err = mp_sub_d(&bigResult, 1, &bigResult);
		    if (err == MP_OKAY) {
			err = mp_add(&bigRemainder, &big2, &bigRemainder);
		    }
		}
		mp_clear(&bigRemainder);
		break;
	    }
	}
	mp_clear(&big1);
	mp_clear(&big2);
	BIG_RESULT(&bigResult);
    }

    Tcl_Panic("unexpected opcode");
    return NULL;
}

static Tcl_Obj *
ExecuteExtendedUnaryMathOp(
    int opcode,			/* What operation to perform. */
    Tcl_Obj *valuePtr)		/* The operand on the stack. */
{
    void *ptr = NULL;
    int type;
    Tcl_WideInt w;
    mp_int big;
    Tcl_Obj *objResultPtr;
    mp_err err = MP_OKAY;

    (void) GetNumberFromObj(NULL, valuePtr, &ptr, &type);

    switch (opcode) {
    case INST_BITNOT:
	if (type == TCL_NUMBER_INT) {
	    w = *((const Tcl_WideInt *) ptr);
	    WIDE_RESULT(~w);
	}
	Tcl_TakeBignumFromObj(NULL, valuePtr, &big);
	/* ~a = - a - 1 */
	err = mp_neg(&big, &big);
	if (err == MP_OKAY) {
	    err = mp_sub_d(&big, 1, &big);
	}
	if (err != MP_OKAY) {
	    return OUT_OF_MEMORY;
	}
	BIG_RESULT(&big);
    case INST_UMINUS:
	switch (type) {
	case TCL_NUMBER_DOUBLE:
	    DOUBLE_RESULT(-(*((const double *) ptr)));
	case TCL_NUMBER_INT:
	    w = *((const Tcl_WideInt *) ptr);
	    if (w != WIDE_MIN) {
		WIDE_RESULT(-w);
	    }
	    err = mp_init_i64(&big, w);
	    if (err != MP_OKAY) {
		return OUT_OF_MEMORY;
	    }
	    break;
	default:
	    Tcl_TakeBignumFromObj(NULL, valuePtr, &big);
	}
	err = mp_neg(&big, &big);
	if (err != MP_OKAY) {
	    return OUT_OF_MEMORY;
	}
	BIG_RESULT(&big);
    }

    Tcl_Panic("unexpected opcode");
    return NULL;
}
#undef WIDE_RESULT
#undef BIG_RESULT
#undef DOUBLE_RESULT

/*
 *----------------------------------------------------------------------
 *
 * CompareTwoNumbers --
 *
 *	This function compares a pair of numbers in Tcl_Objs. Each argument
 *	must already be known to be numeric and not NaN.
 *
 * Results:
 *	One of MP_LT, MP_EQ or MP_GT, depending on whether valuePtr is less
 *	than, equal to, or greater than value2Ptr (respectively).
 *
 * Side effects:
 *	None, provided both values are numeric.
 *
 *----------------------------------------------------------------------
 */

int
TclCompareTwoNumbers(
    Tcl_Obj *valuePtr,
    Tcl_Obj *value2Ptr)
{
    int type1 = TCL_NUMBER_NAN, type2 = TCL_NUMBER_NAN, compare;
    void *ptr1, *ptr2;
    mp_int big1, big2;
    double d1, d2, tmp;
    Tcl_WideInt w1, w2;

    (void) GetNumberFromObj(NULL, valuePtr, &ptr1, &type1);
    (void) GetNumberFromObj(NULL, value2Ptr, &ptr2, &type2);

    switch (type1) {
    case TCL_NUMBER_INT:
	w1 = *((const Tcl_WideInt *)ptr1);
	switch (type2) {
	case TCL_NUMBER_INT:
	    w2 = *((const Tcl_WideInt *)ptr2);
	wideCompare:
	    return (w1 < w2) ? MP_LT : ((w1 > w2) ? MP_GT : MP_EQ);
	case TCL_NUMBER_DOUBLE:
	    d2 = *((const double *)ptr2);
	    d1 = (double) w1;

	    /*
	     * If the double has a fractional part, or if the long can be
	     * converted to double without loss of precision, then compare as
	     * doubles.
	     */

	    if (DBL_MANT_DIG > CHAR_BIT*sizeof(Tcl_WideInt) || w1 == (Tcl_WideInt)d1
		    || modf(d2, &tmp) != 0.0) {
		goto doubleCompare;
	    }

	    /*
	     * Otherwise, to make comparision based on full precision, need to
	     * convert the double to a suitably sized integer.
	     *
	     * Need this to get comparsions like
	     *	  expr 20000000000000003 < 20000000000000004.0
	     * right. Converting the first argument to double will yield two
	     * double values that are equivalent within double precision.
	     * Converting the double to an integer gets done exactly, then
	     * integer comparison can tell the difference.
	     */

	    if (d2 < (double)WIDE_MIN) {
		return MP_GT;
	    }
	    if (d2 > (double)WIDE_MAX) {
		return MP_LT;
	    }
	    w2 = (Tcl_WideInt)d2;
	    goto wideCompare;
	case TCL_NUMBER_BIG:
	    Tcl_TakeBignumFromObj(NULL, value2Ptr, &big2);
	    if (mp_isneg(&big2)) {
		compare = MP_GT;
	    } else {
		compare = MP_LT;
	    }
	    mp_clear(&big2);
	    return compare;
	}
    break;

    case TCL_NUMBER_DOUBLE:
	d1 = *((const double *)ptr1);
	switch (type2) {
	case TCL_NUMBER_DOUBLE:
	    d2 = *((const double *)ptr2);
	doubleCompare:
	    return (d1 < d2) ? MP_LT : ((d1 > d2) ? MP_GT : MP_EQ);
	case TCL_NUMBER_INT:
	    w2 = *((const Tcl_WideInt *)ptr2);
	    d2 = (double) w2;
	    if (DBL_MANT_DIG > CHAR_BIT*sizeof(Tcl_WideInt)
		    || w2 == (Tcl_WideInt)d2 || modf(d1, &tmp) != 0.0) {
		goto doubleCompare;
	    }
	    if (d1 < (double)WIDE_MIN) {
		return MP_LT;
	    }
	    if (d1 > (double)WIDE_MAX) {
		return MP_GT;
	    }
	    w1 = (Tcl_WideInt)d1;
	    goto wideCompare;
	case TCL_NUMBER_BIG:
	    if (isinf(d1)) {
		return (d1 > 0.0) ? MP_GT : MP_LT;
	    }
	    Tcl_TakeBignumFromObj(NULL, value2Ptr, &big2);
	    if ((d1 < (double)WIDE_MAX) && (d1 > (double)WIDE_MIN)) {
		if (mp_isneg(&big2)) {
		    compare = MP_GT;
		} else {
		    compare = MP_LT;
		}
		mp_clear(&big2);
		return compare;
	    }
	    if (DBL_MANT_DIG > CHAR_BIT*sizeof(long)
		    && modf(d1, &tmp) != 0.0) {
		d2 = TclBignumToDouble(&big2);
		mp_clear(&big2);
		goto doubleCompare;
	    }
	    Tcl_InitBignumFromDouble(NULL, d1, &big1);
	    goto bigCompare;
	}
    break;

    case TCL_NUMBER_BIG:
	Tcl_TakeBignumFromObj(NULL, valuePtr, &big1);
	switch (type2) {
	case TCL_NUMBER_INT:
	    compare = mp_cmp_d(&big1, 0);
	    mp_clear(&big1);
	    return compare;
	case TCL_NUMBER_DOUBLE:
	    d2 = *((const double *)ptr2);
	    if (isinf(d2)) {
		compare = (d2 > 0.0) ? MP_LT : MP_GT;
		mp_clear(&big1);
		return compare;
	    }
	    if ((d2 < (double)WIDE_MAX) && (d2 > (double)WIDE_MIN)) {
		compare = mp_cmp_d(&big1, 0);
		mp_clear(&big1);
		return compare;
	    }
	    if (DBL_MANT_DIG > CHAR_BIT*sizeof(long)
		    && modf(d2, &tmp) != 0.0) {
		d1 = TclBignumToDouble(&big1);
		mp_clear(&big1);
		goto doubleCompare;
	    }
	    Tcl_InitBignumFromDouble(NULL, d2, &big2);
	    goto bigCompare;
	case TCL_NUMBER_BIG:
	    Tcl_TakeBignumFromObj(NULL, value2Ptr, &big2);
	bigCompare:
	    compare = mp_cmp(&big1, &big2);
	    mp_clear(&big1);
	    mp_clear(&big2);
	    return compare;
	}
    break;
    default:
	Tcl_Panic("unexpected number type");
    }
    return TCL_ERROR;
}

#ifdef TCL_COMPILE_DEBUG
/*
 *----------------------------------------------------------------------
 *
 * PrintByteCodeInfo --
 *
 *	This procedure prints a summary about a bytecode object to stdout. It
 *	is called by TclNRExecuteByteCode when starting to execute the bytecode
 *	object if tclTraceExec has the value 2 or more.
 *
 * Results:
 *	None.
 *
 * Side effects:
 *	None.
 *
 *----------------------------------------------------------------------
 */

static void
PrintByteCodeInfo(
    ByteCode *codePtr)	/* The bytecode whose summary is printed to
				 * stdout. */
{
    Proc *procPtr = codePtr->procPtr;
    Interp *iPtr = (Interp *) *codePtr->interpHandle;

    fprintf(stdout, "\nExecuting ByteCode 0x%p, refCt %" TCL_Z_MODIFIER "u, epoch %u, interp 0x%p (epoch %u)\n",
	    codePtr, (size_t)codePtr->refCount, codePtr->compileEpoch, iPtr,
	    iPtr->compileEpoch);
    fprintf(stdout, "  Source: ");
    TclPrintSource(stdout, codePtr->source, 60);

    fprintf(stdout, "\n  Cmds %d, src %d, inst %u, litObjs %u, aux %d, stkDepth %u, code/src %.2f\n",
	    codePtr->numCommands, codePtr->numSrcBytes,
	    codePtr->numCodeBytes, codePtr->numLitObjects,
	    codePtr->numAuxDataItems, codePtr->maxStackDepth,
#ifdef TCL_COMPILE_STATS
	    codePtr->numSrcBytes?
		    ((float)codePtr->structureSize)/codePtr->numSrcBytes :
#endif
	    0.0);

#ifdef TCL_COMPILE_STATS
    fprintf(stdout, "  Code %lu = header %" TCL_Z_MODIFIER "u+inst %d+litObj %" TCL_Z_MODIFIER "u+exc %" TCL_Z_MODIFIER "u+aux %" TCL_Z_MODIFIER "u+cmdMap %d\n",
	    (unsigned long) codePtr->structureSize,
	    offsetof(ByteCode, localCachePtr),
	    codePtr->numCodeBytes,
	    codePtr->numLitObjects * sizeof(Tcl_Obj *),
	    codePtr->numExceptRanges*sizeof(ExceptionRange),
	    codePtr->numAuxDataItems * sizeof(AuxData),
	    codePtr->numCmdLocBytes);
#endif /* TCL_COMPILE_STATS */
    if (procPtr != NULL) {
	fprintf(stdout,
		"  Proc 0x%p, refCt %d, args %d, compiled locals %d\n",
		procPtr, procPtr->refCount, procPtr->numArgs,
		procPtr->numCompiledLocals);
    }
}
#endif /* TCL_COMPILE_DEBUG */

/*
 *----------------------------------------------------------------------
 *
 * ValidatePcAndStackTop --
 *
 *	This procedure is called by TclNRExecuteByteCode when debugging to
 *	verify that the program counter and stack top are valid during
 *	execution.
 *
 * Results:
 *	None.
 *
 * Side effects:
 *	Prints a message to stderr and panics if either the pc or stack top
 *	are invalid.
 *
 *----------------------------------------------------------------------
 */

#ifdef TCL_COMPILE_DEBUG
static void
ValidatePcAndStackTop(
    ByteCode *codePtr,	/* The bytecode whose summary is printed to
				 * stdout. */
    const unsigned char *pc,	/* Points to first byte of a bytecode
				 * instruction. The program counter. */
    size_t stackTop,		/* Current stack top. Must be between
				 * stackLowerBound and stackUpperBound
				 * (inclusive). */
    int checkStack)		/* 0 if the stack depth check should be
				 * skipped. */
{
    size_t stackUpperBound = codePtr->maxStackDepth;
				/* Greatest legal value for stackTop. */
    size_t relativePc = (size_t)(pc - codePtr->codeStart);
    size_t codeStart = (size_t)codePtr->codeStart;
    size_t codeEnd = (size_t)
	    (codePtr->codeStart + codePtr->numCodeBytes);
    unsigned char opCode = *pc;

    if ((PTR2UINT(pc) < codeStart) || (PTR2UINT(pc) > codeEnd)) {
	fprintf(stderr, "\nBad instruction pc 0x%p in TclNRExecuteByteCode\n",
		pc);
	Tcl_Panic("TclNRExecuteByteCode execution failure: bad pc");
    }
    if ((unsigned) opCode > LAST_INST_OPCODE) {
	fprintf(stderr, "\nBad opcode %d at pc %" TCL_Z_MODIFIER "u in TclNRExecuteByteCode\n",
		(unsigned) opCode, relativePc);
	Tcl_Panic("TclNRExecuteByteCode execution failure: bad opcode");
    }
    if (checkStack &&
	    (stackTop > stackUpperBound)) {
	int numChars;
	const char *cmd = GetSrcInfoForPc(pc, codePtr, &numChars, NULL, NULL);

	fprintf(stderr, "\nBad stack top %" TCL_Z_MODIFIER "u at pc %" TCL_Z_MODIFIER "u in TclNRExecuteByteCode (min 0, max %" TCL_Z_MODIFIER "u)",
		stackTop, relativePc, stackUpperBound);
	if (cmd != NULL) {
	    Tcl_Obj *message;

	    TclNewLiteralStringObj(message, "\n executing ");
	    Tcl_IncrRefCount(message);
	    Tcl_AppendLimitedToObj(message, cmd, numChars, 100, NULL);
	    fprintf(stderr,"%s\n", TclGetString(message));
	    Tcl_DecrRefCount(message);
	} else {
	    fprintf(stderr, "\n");
	}
	Tcl_Panic("TclNRExecuteByteCode execution failure: bad stack top");
    }
}
#endif /* TCL_COMPILE_DEBUG */

/*
 *----------------------------------------------------------------------
 *
 * IllegalExprOperandType --
 *
 *	Used by TclNRExecuteByteCode to append an error message to the interp
 *	result when an illegal operand type is detected by an expression
 *	instruction. The argument opndPtr holds the operand object in error.
 *
 * Results:
 *	None.
 *
 * Side effects:
 *	An error message is appended to the interp result.
 *
 *----------------------------------------------------------------------
 */

static void
IllegalExprOperandType(
    Tcl_Interp *interp,		/* Interpreter to which error information
				 * pertains. */
    const unsigned char *pc, /* Points to the instruction being executed
				 * when the illegal type was found. */
    Tcl_Obj *opndPtr)		/* Points to the operand holding the value
				 * with the illegal type. */
{
    void *ptr;
    int type;
    const unsigned char opcode = *pc;
    const char *description, *op = "unknown";

    if (opcode == INST_EXPON) {
	op = "**";
    } else if (opcode <= INST_LNOT) {
	op = operatorStrings[opcode - INST_LOR];
    }

    if (GetNumberFromObj(NULL, opndPtr, &ptr, &type) != TCL_OK) {
	Tcl_Size numBytes;
	const char *bytes = TclGetStringFromObj(opndPtr, &numBytes);

	if (numBytes == 0) {
	    description = "empty string";
	} else if (TclCheckBadOctal(NULL, bytes)) {
	    description = "invalid octal number";
	} else {
	    description = "non-numeric string";
	}
    } else if (type == TCL_NUMBER_NAN) {
	description = "non-numeric floating-point value";
    } else if (type == TCL_NUMBER_DOUBLE) {
	description = "floating-point value";
    } else {
	/* TODO: No caller needs this. Eliminate? */
	description = "(big) integer";
    }

    Tcl_SetObjResult(interp, Tcl_ObjPrintf(
	    "can't use %s \"%s\" as operand of \"%s\"", description,
	    TclGetString(opndPtr), op));
    Tcl_SetErrorCode(interp, "ARITH", "DOMAIN", description, NULL);
}

/*
 *----------------------------------------------------------------------
 *
 * TclGetSrcInfoForPc, GetSrcInfoForPc, TclGetSourceFromFrame --
 *
 *	Given a program counter value, finds the closest command in the
 *	bytecode code unit's CmdLocation array and returns information about
 *	that command's source: a pointer to its first byte and the number of
 *	characters.
 *
 * Results:
 *	If a command is found that encloses the program counter value, a
 *	pointer to the command's source is returned and the length of the
 *	source is stored at *lengthPtr. If multiple commands resulted in code
 *	at pc, information about the closest enclosing command is returned. If
 *	no matching command is found, NULL is returned and *lengthPtr is
 *	unchanged.
 *
 * Side effects:
 *	The CmdFrame at *cfPtr is updated.
 *
 *----------------------------------------------------------------------
 */

Tcl_Obj *
TclGetSourceFromFrame(
    CmdFrame *cfPtr,
    int objc,
    Tcl_Obj *const objv[])
{
    if (cfPtr == NULL) {
        return Tcl_NewListObj(objc, objv);
    }
    if (cfPtr->cmdObj == NULL) {
        if (cfPtr->cmd == NULL) {
	    ByteCode *codePtr = (ByteCode *) cfPtr->data.tebc.codePtr;

            cfPtr->cmd = GetSrcInfoForPc((unsigned char *)
		    cfPtr->data.tebc.pc, codePtr, &cfPtr->len, NULL, NULL);
        }
	if (cfPtr->cmd) {
	    cfPtr->cmdObj = Tcl_NewStringObj(cfPtr->cmd, cfPtr->len);
	} else {
	    cfPtr->cmdObj = Tcl_NewListObj(objc, objv);
	}
        Tcl_IncrRefCount(cfPtr->cmdObj);
    }
    return cfPtr->cmdObj;
}

void
TclGetSrcInfoForPc(
    CmdFrame *cfPtr)
{
    ByteCode *codePtr = (ByteCode *) cfPtr->data.tebc.codePtr;

    assert(cfPtr->type == TCL_LOCATION_BC);

    if (cfPtr->cmd == NULL) {

	cfPtr->cmd = GetSrcInfoForPc(
		(unsigned char *) cfPtr->data.tebc.pc, codePtr,
		&cfPtr->len, NULL, NULL);
    }

    if (cfPtr->cmd != NULL) {
	/*
	 * We now have the command. We can get the srcOffset back and from
	 * there find the list of word locations for this command.
	 */

	ExtCmdLoc *eclPtr;
	ECL *locPtr = NULL;
	Tcl_Size srcOffset;
	int i;
	Interp *iPtr = (Interp *) *codePtr->interpHandle;
	Tcl_HashEntry *hePtr =
		Tcl_FindHashEntry(iPtr->lineBCPtr, codePtr);

	if (!hePtr) {
	    return;
	}

	srcOffset = cfPtr->cmd - codePtr->source;
	eclPtr = (ExtCmdLoc *)Tcl_GetHashValue(hePtr);

	for (i=0; i < eclPtr->nuloc; i++) {
	    if (eclPtr->loc[i].srcOffset == srcOffset) {
		locPtr = eclPtr->loc+i;
		break;
	    }
	}
	if (locPtr == NULL) {
	    Tcl_Panic("LocSearch failure");
	}

	cfPtr->line = locPtr->line;
	cfPtr->nline = locPtr->nline;
	cfPtr->type = eclPtr->type;

	if (eclPtr->type == TCL_LOCATION_SOURCE) {
	    cfPtr->data.eval.path = eclPtr->path;
	    Tcl_IncrRefCount(cfPtr->data.eval.path);
	}

	/*
	 * Do not set cfPtr->data.eval.path NULL for non-SOURCE. Needed for
	 * cfPtr->data.tebc.codePtr.
	 */
    }
}

static const char *
GetSrcInfoForPc(
    const unsigned char *pc,	/* The program counter value for which to
				 * return the closest command's source info.
				 * This points within a bytecode instruction
				 * in codePtr's code. */
    ByteCode *codePtr,		/* The bytecode sequence in which to look up
				 * the command source for the pc. */
    Tcl_Size *lengthPtr,	/* If non-NULL, the location where the length
				 * of the command's source should be stored.
				 * If NULL, no length is stored. */
    const unsigned char **pcBeg,/* If non-NULL, the bytecode location
				 * where the current instruction starts.
				 * If NULL; no pointer is stored. */
    int *cmdIdxPtr)		/* If non-NULL, the location where the index
				 * of the command containing the pc should
				 * be stored. */
{
    Tcl_Size pcOffset = pc - codePtr->codeStart;
    Tcl_Size numCmds = codePtr->numCommands;
    unsigned char *codeDeltaNext, *codeLengthNext;
    unsigned char *srcDeltaNext, *srcLengthNext;
    Tcl_Size codeOffset, codeLen, codeEnd, srcOffset, srcLen, delta, i;
    int bestDist = INT_MAX;	/* Distance of pc to best cmd's start pc. */
    int bestSrcOffset = -1;	/* Initialized to avoid compiler warning. */
    int bestSrcLength = -1;	/* Initialized to avoid compiler warning. */
    int bestCmdIdx = -1;

    /* The pc must point within the bytecode */
    assert ((pcOffset >= 0) && (pcOffset < codePtr->numCodeBytes));

    /*
     * Decode the code and source offset and length for each command. The
     * closest enclosing command is the last one whose code started before
     * pcOffset.
     */

    codeDeltaNext = codePtr->codeDeltaStart;
    codeLengthNext = codePtr->codeLengthStart;
    srcDeltaNext = codePtr->srcDeltaStart;
    srcLengthNext = codePtr->srcLengthStart;
    codeOffset = srcOffset = 0;
    for (i = 0;  i < numCmds;  i++) {
	if ((unsigned) *codeDeltaNext == (unsigned) 0xFF) {
	    codeDeltaNext++;
	    delta = TclGetInt4AtPtr(codeDeltaNext);
	    codeDeltaNext += 4;
	} else {
	    delta = TclGetInt1AtPtr(codeDeltaNext);
	    codeDeltaNext++;
	}
	codeOffset += delta;

	if ((unsigned) *codeLengthNext == (unsigned) 0xFF) {
	    codeLengthNext++;
	    codeLen = TclGetInt4AtPtr(codeLengthNext);
	    codeLengthNext += 4;
	} else {
	    codeLen = TclGetInt1AtPtr(codeLengthNext);
	    codeLengthNext++;
	}
	codeEnd = (codeOffset + codeLen - 1);

	if ((unsigned) *srcDeltaNext == (unsigned) 0xFF) {
	    srcDeltaNext++;
	    delta = TclGetInt4AtPtr(srcDeltaNext);
	    srcDeltaNext += 4;
	} else {
	    delta = TclGetInt1AtPtr(srcDeltaNext);
	    srcDeltaNext++;
	}
	srcOffset += delta;

	if ((unsigned) *srcLengthNext == (unsigned) 0xFF) {
	    srcLengthNext++;
	    srcLen = TclGetInt4AtPtr(srcLengthNext);
	    srcLengthNext += 4;
	} else {
	    srcLen = TclGetInt1AtPtr(srcLengthNext);
	    srcLengthNext++;
	}

	if (codeOffset > pcOffset) {	/* Best cmd already found */
	    break;
	}
	if (pcOffset <= codeEnd) {	/* This cmd's code encloses pc */
	    int dist = (pcOffset - codeOffset);

	    if (dist <= bestDist) {
		bestDist = dist;
		bestSrcOffset = srcOffset;
		bestSrcLength = srcLen;
		bestCmdIdx = i;
	    }
	}
    }

    if (pcBeg != NULL) {
	const unsigned char *curr, *prev;

	/*
	 * Walk from beginning of command or BC to pc, by complete
	 * instructions. Stop when crossing pc; keep previous.
	 */

	curr = ((bestDist == INT_MAX) ? codePtr->codeStart : pc - bestDist);
	prev = curr;
	while (curr <= pc) {
	    prev = curr;
	    curr += tclInstructionTable[*curr].numBytes;
	}
	*pcBeg = prev;
    }

    if (bestDist == INT_MAX) {
	return NULL;
    }

    if (lengthPtr != NULL) {
	*lengthPtr = bestSrcLength;
    }

    if (cmdIdxPtr != NULL) {
	*cmdIdxPtr = bestCmdIdx;
    }

    return (codePtr->source + bestSrcOffset);
}

/*
 *----------------------------------------------------------------------
 *
 * GetExceptRangeForPc --
 *
 *	Given a program counter value, return the closest enclosing
 *	ExceptionRange.
 *
 * Results:
 *	If the searchMode is TCL_ERROR, this procedure ignores loop exception
 *	ranges and returns a pointer to the closest catch range. If the
 *	searchMode is TCL_BREAK, this procedure returns a pointer to the most
 *	closely enclosing ExceptionRange regardless of whether it is a loop or
 *	catch exception range. If the searchMode is TCL_CONTINUE, this
 *	procedure returns a pointer to the most closely enclosing
 *	ExceptionRange (of any type) skipping only loop exception ranges if
 *	they don't have a sensible continueOffset defined. If no matching
 *	ExceptionRange is found that encloses pc, a NULL is returned.
 *
 * Side effects:
 *	None.
 *
 *----------------------------------------------------------------------
 */

static ExceptionRange *
GetExceptRangeForPc(
    const unsigned char *pc,	/* The program counter value for which to
				 * search for a closest enclosing exception
				 * range. This points to a bytecode
				 * instruction in codePtr's code. */
    int searchMode,		/* If TCL_BREAK, consider either loop or catch
				 * ExceptionRanges in search. If TCL_ERROR
				 * consider only catch ranges (and ignore any
				 * closer loop ranges). If TCL_CONTINUE, look
				 * for loop ranges that define a continue
				 * point or a catch range. */
    ByteCode *codePtr)		/* Points to the ByteCode in which to search
				 * for the enclosing ExceptionRange. */
{
    ExceptionRange *rangeArrayPtr;
    int numRanges = codePtr->numExceptRanges;
    ExceptionRange *rangePtr;
    int pcOffset = pc - codePtr->codeStart;
    int start;

    if (numRanges == 0) {
	return NULL;
    }

    /*
     * This exploits peculiarities of our compiler: nested ranges are always
     * *after* their containing ranges, so that by scanning backwards we are
     * sure that the first matching range is indeed the deepest.
     */

    rangeArrayPtr = codePtr->exceptArrayPtr;
    rangePtr = rangeArrayPtr + numRanges;
    while (--rangePtr >= rangeArrayPtr) {
	start = rangePtr->codeOffset;
	if ((start <= pcOffset) &&
		(pcOffset < (start + rangePtr->numCodeBytes))) {
	    if (rangePtr->type == CATCH_EXCEPTION_RANGE) {
		return rangePtr;
	    }
	    if (searchMode == TCL_BREAK) {
		return rangePtr;
	    }
	    if (searchMode == TCL_CONTINUE && rangePtr->continueOffset != TCL_INDEX_NONE){
		return rangePtr;
	    }
	}
    }
    return NULL;
}

/*
 *----------------------------------------------------------------------
 *
 * GetOpcodeName --
 *
 *	This procedure is called by the TRACE and TRACE_WITH_OBJ macros used
 *	in TclNRExecuteByteCode when debugging. It returns the name of the
 *	bytecode instruction at a specified instruction pc.
 *
 * Results:
 *	A character string for the instruction.
 *
 * Side effects:
 *	None.
 *
 *----------------------------------------------------------------------
 */

#ifdef TCL_COMPILE_DEBUG
static const char *
GetOpcodeName(
    const unsigned char *pc)	/* Points to the instruction whose name should
				 * be returned. */
{
    unsigned char opCode = *pc;

    return tclInstructionTable[opCode].name;
}
#endif /* TCL_COMPILE_DEBUG */

/*
 *----------------------------------------------------------------------
 *
 * TclExprFloatError --
 *
 *	This procedure is called when an error occurs during a floating-point
 *	operation. It reads errno and sets interp->objResultPtr accordingly.
 *
 * Results:
 *	interp->objResultPtr is set to hold an error message.
 *
 * Side effects:
 *	None.
 *
 *----------------------------------------------------------------------
 */

void
TclExprFloatError(
    Tcl_Interp *interp,		/* Where to store error message. */
    double value)		/* Value returned after error; used to
				 * distinguish underflows from overflows. */
{
    const char *s;

    if ((errno == EDOM) || isnan(value)) {
	s = "domain error: argument not in valid range";
	Tcl_SetObjResult(interp, Tcl_NewStringObj(s, -1));
	Tcl_SetErrorCode(interp, "ARITH", "DOMAIN", s, NULL);
    } else if ((errno == ERANGE) || isinf(value)) {
	if (value == 0.0) {
	    s = "floating-point value too small to represent";
	    Tcl_SetObjResult(interp, Tcl_NewStringObj(s, -1));
	    Tcl_SetErrorCode(interp, "ARITH", "UNDERFLOW", s, NULL);
	} else {
	    s = "floating-point value too large to represent";
	    Tcl_SetObjResult(interp, Tcl_NewStringObj(s, -1));
	    Tcl_SetErrorCode(interp, "ARITH", "OVERFLOW", s, NULL);
	}
    } else {
	Tcl_Obj *objPtr = Tcl_ObjPrintf(
		"unknown floating-point error, errno = %d", errno);

	Tcl_SetErrorCode(interp, "ARITH", "UNKNOWN",
		TclGetString(objPtr), NULL);
	Tcl_SetObjResult(interp, objPtr);
    }
}

#ifdef TCL_COMPILE_STATS
/*
 *----------------------------------------------------------------------
 *
 * TclLog2 --
 *
 *	Procedure used while collecting compilation statistics to determine
 *	the log base 2 of an integer.
 *
 * Results:
 *	Returns the log base 2 of the operand. If the argument is less than or
 *	equal to zero, a zero is returned.
 *
 * Side effects:
 *	None.
 *
 *----------------------------------------------------------------------
 */

int
TclLog2(
    int value)		/* The integer for which to compute the log
				 * base 2. */
{
    int n = value;
    int result = 0;

    while (n > 1) {
	n = n >> 1;
	result++;
    }
    return result;
}

/*
 *----------------------------------------------------------------------
 *
 * EvalStatsCmd --
 *
 *	Implements the "evalstats" command that prints instruction execution
 *	counts to stdout.
 *
 * Results:
 *	Standard Tcl results.
 *
 * Side effects:
 *	None.
 *
 *----------------------------------------------------------------------
 */

static int
EvalStatsCmd(
    TCL_UNUSED(void *),		/* Unused. */
    Tcl_Interp *interp,		/* The current interpreter. */
    int objc,			/* The number of arguments. */
    Tcl_Obj *const objv[])	/* The argument strings. */
{
    Interp *iPtr = (Interp *) interp;
    LiteralTable *globalTablePtr = &iPtr->literalTable;
    ByteCodeStats *statsPtr = &iPtr->stats;
    double totalCodeBytes, currentCodeBytes;
    double totalLiteralBytes, currentLiteralBytes;
    double objBytesIfUnshared, strBytesIfUnshared, sharingBytesSaved;
    double strBytesSharedMultX, strBytesSharedOnce;
    double numInstructions, currentHeaderBytes;
    size_t numCurrentByteCodes, numByteCodeLits;
    size_t refCountSum, literalMgmtBytes, sum;
    size_t numSharedMultX, numSharedOnce, minSizeDecade, maxSizeDecade, i;
    int decadeHigh, length;
    char *litTableStats;
    LiteralEntry *entryPtr;
    Tcl_Obj *objPtr;

#define Percent(a,b) ((a) * 100.0 / (b))

    TclNewObj(objPtr);
    Tcl_IncrRefCount(objPtr);

    numInstructions = 0.0;
    for (i = 0;  i < 256;  i++) {
	if (statsPtr->instructionCount[i] != 0) {
	    numInstructions += statsPtr->instructionCount[i];
	}
    }

    totalLiteralBytes = sizeof(LiteralTable)
	    + iPtr->literalTable.numBuckets * sizeof(LiteralEntry *)
	    + (statsPtr->numLiteralsCreated * sizeof(LiteralEntry))
	    + (statsPtr->numLiteralsCreated * sizeof(Tcl_Obj))
	    + statsPtr->totalLitStringBytes;
    totalCodeBytes = statsPtr->totalByteCodeBytes + totalLiteralBytes;

    numCurrentByteCodes =
	    statsPtr->numCompilations - statsPtr->numByteCodesFreed;
    currentHeaderBytes = numCurrentByteCodes
	    * offsetof(ByteCode, localCachePtr);
    literalMgmtBytes = sizeof(LiteralTable)
	    + (iPtr->literalTable.numBuckets * sizeof(LiteralEntry *))
	    + (iPtr->literalTable.numEntries * sizeof(LiteralEntry));
    currentLiteralBytes = literalMgmtBytes
	    + iPtr->literalTable.numEntries * sizeof(Tcl_Obj)
	    + statsPtr->currentLitStringBytes;
    currentCodeBytes = statsPtr->currentByteCodeBytes + currentLiteralBytes;

    /*
     * Summary statistics, total and current source and ByteCode sizes.
     */

    Tcl_AppendPrintfToObj(objPtr, "\n----------------------------------------------------------------\n");
    Tcl_AppendPrintfToObj(objPtr,
	    "Compilation and execution statistics for interpreter %p\n",
	    iPtr);

    Tcl_AppendPrintfToObj(objPtr, "\nNumber ByteCodes executed\t%" TCL_Z_MODIFIER "u\n",
	    statsPtr->numExecutions);
    Tcl_AppendPrintfToObj(objPtr, "Number ByteCodes compiled\t%" TCL_Z_MODIFIER "u\n",
	    statsPtr->numCompilations);
    Tcl_AppendPrintfToObj(objPtr, "  Mean executions/compile\t%.1f\n",
	    statsPtr->numExecutions / (float)statsPtr->numCompilations);

    Tcl_AppendPrintfToObj(objPtr, "\nInstructions executed\t\t%.0f\n",
	    numInstructions);
    Tcl_AppendPrintfToObj(objPtr, "  Mean inst/compile\t\t%.0f\n",
	    numInstructions / statsPtr->numCompilations);
    Tcl_AppendPrintfToObj(objPtr, "  Mean inst/execution\t\t%.0f\n",
	    numInstructions / statsPtr->numExecutions);

    Tcl_AppendPrintfToObj(objPtr, "\nTotal ByteCodes\t\t\t%" TCL_Z_MODIFIER "u\n",
	    statsPtr->numCompilations);
    Tcl_AppendPrintfToObj(objPtr, "  Source bytes\t\t\t%.6g\n",
	    statsPtr->totalSrcBytes);
    Tcl_AppendPrintfToObj(objPtr, "  Code bytes\t\t\t%.6g\n",
	    totalCodeBytes);
    Tcl_AppendPrintfToObj(objPtr, "    ByteCode bytes\t\t%.6g\n",
	    statsPtr->totalByteCodeBytes);
    Tcl_AppendPrintfToObj(objPtr, "    Literal bytes\t\t%.6g\n",
	    totalLiteralBytes);
    Tcl_AppendPrintfToObj(objPtr, "      table %" TCL_Z_MODIFIER "u + bkts %" TCL_Z_MODIFIER "u + entries %" TCL_Z_MODIFIER "u + objects %" TCL_Z_MODIFIER "u + strings %.6g\n",
	    sizeof(LiteralTable),
	    iPtr->literalTable.numBuckets * sizeof(LiteralEntry *),
	    statsPtr->numLiteralsCreated * sizeof(LiteralEntry),
	    statsPtr->numLiteralsCreated * sizeof(Tcl_Obj),
	    statsPtr->totalLitStringBytes);
    Tcl_AppendPrintfToObj(objPtr, "  Mean code/compile\t\t%.1f\n",
	    totalCodeBytes / statsPtr->numCompilations);
    Tcl_AppendPrintfToObj(objPtr, "  Mean code/source\t\t%.1f\n",
	    totalCodeBytes / statsPtr->totalSrcBytes);

    Tcl_AppendPrintfToObj(objPtr, "\nCurrent (active) ByteCodes\t%" TCL_Z_MODIFIER "u\n",
	    numCurrentByteCodes);
    Tcl_AppendPrintfToObj(objPtr, "  Source bytes\t\t\t%.6g\n",
	    statsPtr->currentSrcBytes);
    Tcl_AppendPrintfToObj(objPtr, "  Code bytes\t\t\t%.6g\n",
	    currentCodeBytes);
    Tcl_AppendPrintfToObj(objPtr, "    ByteCode bytes\t\t%.6g\n",
	    statsPtr->currentByteCodeBytes);
    Tcl_AppendPrintfToObj(objPtr, "    Literal bytes\t\t%.6g\n",
	    currentLiteralBytes);
    Tcl_AppendPrintfToObj(objPtr, "      table %" TCL_Z_MODIFIER "u + bkts %" TCL_Z_MODIFIER "u + entries %" TCL_Z_MODIFIER "u + objects %" TCL_Z_MODIFIER "u + strings %.6g\n",
	    sizeof(LiteralTable),
	    iPtr->literalTable.numBuckets * sizeof(LiteralEntry *),
	    iPtr->literalTable.numEntries * sizeof(LiteralEntry),
	    iPtr->literalTable.numEntries * sizeof(Tcl_Obj),
	    statsPtr->currentLitStringBytes);
    Tcl_AppendPrintfToObj(objPtr, "  Mean code/source\t\t%.1f\n",
	    currentCodeBytes / statsPtr->currentSrcBytes);
    Tcl_AppendPrintfToObj(objPtr, "  Code + source bytes\t\t%.6g (%0.1f mean code/src)\n",
	    (currentCodeBytes + statsPtr->currentSrcBytes),
	    (currentCodeBytes / statsPtr->currentSrcBytes) + 1.0);

    /*
     * Tcl_IsShared statistics check
     *
     * This gives the refcount of each obj as Tcl_IsShared was called for it.
     * Shared objects must be duplicated before they can be modified.
     */

    numSharedMultX = 0;
    Tcl_AppendPrintfToObj(objPtr, "\nTcl_IsShared object check (all objects):\n");
    Tcl_AppendPrintfToObj(objPtr, "  Object had refcount <=1 (not shared)\t%" TCL_Z_MODIFIER "u\n",
	    tclObjsShared[1]);
    for (i = 2;  i < TCL_MAX_SHARED_OBJ_STATS;  i++) {
	Tcl_AppendPrintfToObj(objPtr, "  refcount ==%" TCL_Z_MODIFIER "u\t\t%" TCL_Z_MODIFIER "u\n",
		i, tclObjsShared[i]);
	numSharedMultX += tclObjsShared[i];
    }
    Tcl_AppendPrintfToObj(objPtr, "  refcount >=%" TCL_Z_MODIFIER "u\t\t%" TCL_Z_MODIFIER "u\n",
	    i, tclObjsShared[0]);
    numSharedMultX += tclObjsShared[0];
    Tcl_AppendPrintfToObj(objPtr, "  Total shared objects\t\t\t%" TCL_Z_MODIFIER "u\n",
	    numSharedMultX);

    /*
     * Literal table statistics.
     */

    numByteCodeLits = 0;
    refCountSum = 0;
    numSharedMultX = 0;
    numSharedOnce = 0;
    objBytesIfUnshared = 0.0;
    strBytesIfUnshared = 0.0;
    strBytesSharedMultX = 0.0;
    strBytesSharedOnce = 0.0;
    for (i = 0;  i < globalTablePtr->numBuckets;  i++) {
	for (entryPtr = globalTablePtr->buckets[i];  entryPtr != NULL;
		entryPtr = entryPtr->nextPtr) {
	    if (TclHasInternalRep(entryPtr->objPtr, &tclByteCodeType)) {
		numByteCodeLits++;
	    }
	    (void) TclGetStringFromObj(entryPtr->objPtr, &length);
	    refCountSum += entryPtr->refCount;
	    objBytesIfUnshared += (entryPtr->refCount * sizeof(Tcl_Obj));
	    strBytesIfUnshared += (entryPtr->refCount * (length+1));
	    if (entryPtr->refCount > 1) {
		numSharedMultX++;
		strBytesSharedMultX += (length+1);
	    } else {
		numSharedOnce++;
		strBytesSharedOnce += (length+1);
	    }
	}
    }
    sharingBytesSaved = (objBytesIfUnshared + strBytesIfUnshared)
	    - currentLiteralBytes;

    Tcl_AppendPrintfToObj(objPtr, "\nTotal objects (all interps)\t%" TCL_Z_MODIFIER "u\n",
	    tclObjsAlloced);
    Tcl_AppendPrintfToObj(objPtr, "Current objects\t\t\t%" TCL_Z_MODIFIER "u\n",
	    (tclObjsAlloced - tclObjsFreed));
    Tcl_AppendPrintfToObj(objPtr, "Total literal objects\t\t%" TCL_Z_MODIFIER "u\n",
	    statsPtr->numLiteralsCreated);

    Tcl_AppendPrintfToObj(objPtr, "\nCurrent literal objects\t\t%" TCL_SIZE_MODIFIER "d (%0.1f%% of current objects)\n",
	    globalTablePtr->numEntries,
	    Percent(globalTablePtr->numEntries, tclObjsAlloced-tclObjsFreed));
    Tcl_AppendPrintfToObj(objPtr, "  ByteCode literals\t\t%" TCL_Z_MODIFIER "u (%0.1f%% of current literals)\n",
	    numByteCodeLits,
	    Percent(numByteCodeLits, globalTablePtr->numEntries));
    Tcl_AppendPrintfToObj(objPtr, "  Literals reused > 1x\t\t%" TCL_Z_MODIFIER "u\n",
	    numSharedMultX);
    Tcl_AppendPrintfToObj(objPtr, "  Mean reference count\t\t%.2f\n",
	    ((double) refCountSum) / globalTablePtr->numEntries);
    Tcl_AppendPrintfToObj(objPtr, "  Mean len, str reused >1x \t%.2f\n",
	    (numSharedMultX ? strBytesSharedMultX/numSharedMultX : 0.0));
    Tcl_AppendPrintfToObj(objPtr, "  Mean len, str used 1x\t\t%.2f\n",
	    (numSharedOnce ? strBytesSharedOnce/numSharedOnce : 0.0));
    Tcl_AppendPrintfToObj(objPtr, "  Total sharing savings\t\t%.6g (%0.1f%% of bytes if no sharing)\n",
	    sharingBytesSaved,
	    Percent(sharingBytesSaved, objBytesIfUnshared+strBytesIfUnshared));
    Tcl_AppendPrintfToObj(objPtr, "    Bytes with sharing\t\t%.6g\n",
	    currentLiteralBytes);
    Tcl_AppendPrintfToObj(objPtr, "      table %lu + bkts %lu + entries %lu + objects %lu + strings %.6g\n",
	    (unsigned long) sizeof(LiteralTable),
	    (unsigned long) (iPtr->literalTable.numBuckets * sizeof(LiteralEntry *)),
	    (unsigned long) (iPtr->literalTable.numEntries * sizeof(LiteralEntry)),
	    (unsigned long) (iPtr->literalTable.numEntries * sizeof(Tcl_Obj)),
	    statsPtr->currentLitStringBytes);
    Tcl_AppendPrintfToObj(objPtr, "    Bytes if no sharing\t\t%.6g = objects %.6g + strings %.6g\n",
	    (objBytesIfUnshared + strBytesIfUnshared),
	    objBytesIfUnshared, strBytesIfUnshared);
    Tcl_AppendPrintfToObj(objPtr, "  String sharing savings \t%.6g = unshared %.6g - shared %.6g\n",
	    (strBytesIfUnshared - statsPtr->currentLitStringBytes),
	    strBytesIfUnshared, statsPtr->currentLitStringBytes);
    Tcl_AppendPrintfToObj(objPtr, "  Literal mgmt overhead\t\t%" TCL_Z_MODIFIER "u (%0.1f%% of bytes with sharing)\n",
	    literalMgmtBytes,
	    Percent(literalMgmtBytes, currentLiteralBytes));
    Tcl_AppendPrintfToObj(objPtr, "    table %lu + buckets %lu + entries %lu\n",
	    (unsigned long) sizeof(LiteralTable),
	    (unsigned long) (iPtr->literalTable.numBuckets * sizeof(LiteralEntry *)),
	    (unsigned long) (iPtr->literalTable.numEntries * sizeof(LiteralEntry)));

    /*
     * Breakdown of current ByteCode space requirements.
     */

    Tcl_AppendPrintfToObj(objPtr, "\nBreakdown of current ByteCode requirements:\n");
    Tcl_AppendPrintfToObj(objPtr, "                         Bytes      Pct of    Avg per\n");
    Tcl_AppendPrintfToObj(objPtr, "                                     total    ByteCode\n");
    Tcl_AppendPrintfToObj(objPtr, "Total             %12.6g     100.00%%   %8.1f\n",
	    statsPtr->currentByteCodeBytes,
	    statsPtr->currentByteCodeBytes / numCurrentByteCodes);
    Tcl_AppendPrintfToObj(objPtr, "Header            %12.6g   %8.1f%%   %8.1f\n",
	    currentHeaderBytes,
	    Percent(currentHeaderBytes, statsPtr->currentByteCodeBytes),
	    currentHeaderBytes / numCurrentByteCodes);
    Tcl_AppendPrintfToObj(objPtr, "Instructions      %12.6g   %8.1f%%   %8.1f\n",
	    statsPtr->currentInstBytes,
	    Percent(statsPtr->currentInstBytes,statsPtr->currentByteCodeBytes),
	    statsPtr->currentInstBytes / numCurrentByteCodes);
    Tcl_AppendPrintfToObj(objPtr, "Literal ptr array %12.6g   %8.1f%%   %8.1f\n",
	    statsPtr->currentLitBytes,
	    Percent(statsPtr->currentLitBytes,statsPtr->currentByteCodeBytes),
	    statsPtr->currentLitBytes / numCurrentByteCodes);
    Tcl_AppendPrintfToObj(objPtr, "Exception table   %12.6g   %8.1f%%   %8.1f\n",
	    statsPtr->currentExceptBytes,
	    Percent(statsPtr->currentExceptBytes,statsPtr->currentByteCodeBytes),
	    statsPtr->currentExceptBytes / numCurrentByteCodes);
    Tcl_AppendPrintfToObj(objPtr, "Auxiliary data    %12.6g   %8.1f%%   %8.1f\n",
	    statsPtr->currentAuxBytes,
	    Percent(statsPtr->currentAuxBytes,statsPtr->currentByteCodeBytes),
	    statsPtr->currentAuxBytes / numCurrentByteCodes);
    Tcl_AppendPrintfToObj(objPtr, "Command map       %12.6g   %8.1f%%   %8.1f\n",
	    statsPtr->currentCmdMapBytes,
	    Percent(statsPtr->currentCmdMapBytes,statsPtr->currentByteCodeBytes),
	    statsPtr->currentCmdMapBytes / numCurrentByteCodes);

    /*
     * Detailed literal statistics.
     */

    Tcl_AppendPrintfToObj(objPtr, "\nLiteral string sizes:\n");
    Tcl_AppendPrintfToObj(objPtr, "\t Up to length\t\tPercentage\n");
    maxSizeDecade = 0;
    i = 32;
    while (i-- > 0) {
	if (statsPtr->literalCount[i] > 0) {
	    maxSizeDecade = i;
	    break;
	}
    }
    sum = 0;
    for (i = 0;  i <= maxSizeDecade;  i++) {
	decadeHigh = (1 << (i+1)) - 1;
	sum += statsPtr->literalCount[i];
	Tcl_AppendPrintfToObj(objPtr, "\t%10" TCL_SIZE_MODIFIER "d\t\t%8.0f%%\n",
		decadeHigh, Percent(sum, statsPtr->numLiteralsCreated));
    }

    litTableStats = TclLiteralStats(globalTablePtr);
    Tcl_AppendPrintfToObj(objPtr, "\nCurrent literal table statistics:\n%s\n",
	    litTableStats);
    ckfree(litTableStats);

    /*
     * Source and ByteCode size distributions.
     */

    Tcl_AppendPrintfToObj(objPtr, "\nSource sizes:\n");
    Tcl_AppendPrintfToObj(objPtr, "\t Up to size\t\tPercentage\n");
    minSizeDecade = maxSizeDecade = 0;
    for (i = 0;  i < 31;  i++) {
	if (statsPtr->srcCount[i] > 0) {
	    minSizeDecade = i;
	    break;
	}
    }
    for (i = 31;  i != (size_t)-1;  i--) {
	if (statsPtr->srcCount[i] > 0) {
	    maxSizeDecade = i;
	    break;
	}
    }
    sum = 0;
    for (i = minSizeDecade;  i <= maxSizeDecade;  i++) {
	decadeHigh = (1 << (i+1)) - 1;
	sum += statsPtr->srcCount[i];
	Tcl_AppendPrintfToObj(objPtr, "\t%10" TCL_SIZE_MODIFIER "d\t\t%8.0f%%\n",
		decadeHigh, Percent(sum, statsPtr->numCompilations));
    }

    Tcl_AppendPrintfToObj(objPtr, "\nByteCode sizes:\n");
    Tcl_AppendPrintfToObj(objPtr, "\t Up to size\t\tPercentage\n");
    minSizeDecade = maxSizeDecade = 0;
    for (i = 0;  i < 31;  i++) {
	if (statsPtr->byteCodeCount[i] > 0) {
	    minSizeDecade = i;
	    break;
	}
    }
    for (i = 31;  i != (size_t)-1;  i--) {
	if (statsPtr->byteCodeCount[i] > 0) {
	    maxSizeDecade = i;
	    break;
	}
    }
    sum = 0;
    for (i = minSizeDecade;  i <= maxSizeDecade;  i++) {
	decadeHigh = (1 << (i+1)) - 1;
	sum += statsPtr->byteCodeCount[i];
	Tcl_AppendPrintfToObj(objPtr, "\t%10" TCL_SIZE_MODIFIER "d\t\t%8.0f%%\n",
		decadeHigh, Percent(sum, statsPtr->numCompilations));
    }

    Tcl_AppendPrintfToObj(objPtr, "\nByteCode longevity (excludes Current ByteCodes):\n");
    Tcl_AppendPrintfToObj(objPtr, "\t       Up to ms\t\tPercentage\n");
    minSizeDecade = maxSizeDecade = 0;
    for (i = 0;  i < 31;  i++) {
	if (statsPtr->lifetimeCount[i] > 0) {
	    minSizeDecade = i;
	    break;
	}
    }
    for (i = 31;  i != (size_t)-1;  i--) {
	if (statsPtr->lifetimeCount[i] > 0) {
	    maxSizeDecade = i;
	    break;
	}
    }
    sum = 0;
    for (i = minSizeDecade;  i <= maxSizeDecade;  i++) {
	decadeHigh = (1 << (i+1)) - 1;
	sum += statsPtr->lifetimeCount[i];
	Tcl_AppendPrintfToObj(objPtr, "\t%12.3f\t\t%8.0f%%\n",
		decadeHigh/1000.0, Percent(sum, statsPtr->numByteCodesFreed));
    }

    /*
     * Instruction counts.
     */

    Tcl_AppendPrintfToObj(objPtr, "\nInstruction counts:\n");
    for (i = 0;  i <= LAST_INST_OPCODE;  i++) {
	Tcl_AppendPrintfToObj(objPtr, "%20s %8" TCL_Z_MODIFIER "u ",
		tclInstructionTable[i].name, statsPtr->instructionCount[i]);
	if (statsPtr->instructionCount[i]) {
	    Tcl_AppendPrintfToObj(objPtr, "%6.1f%%\n",
		    Percent(statsPtr->instructionCount[i], numInstructions));
	} else {
	    Tcl_AppendPrintfToObj(objPtr, "0\n");
	}
    }

#ifdef TCL_MEM_DEBUG
    Tcl_AppendPrintfToObj(objPtr, "\nHeap Statistics:\n");
    TclDumpMemoryInfo(objPtr, 1);
#endif
    Tcl_AppendPrintfToObj(objPtr, "\n----------------------------------------------------------------\n");

    if (objc == 1) {
	Tcl_SetObjResult(interp, objPtr);
    } else {
	Tcl_Channel outChan;
	char *str = TclGetStringFromObj(objv[1], &length);

	if (length) {
	    if (strcmp(str, "stdout") == 0) {
		outChan = Tcl_GetStdChannel(TCL_STDOUT);
	    } else if (strcmp(str, "stderr") == 0) {
		outChan = Tcl_GetStdChannel(TCL_STDERR);
	    } else {
		outChan = Tcl_OpenFileChannel(NULL, str, "w", 0664);
	    }
	} else {
	    outChan = Tcl_GetStdChannel(TCL_STDOUT);
	}
	if (outChan != NULL) {
	    Tcl_WriteObj(outChan, objPtr);
	}
    }
    Tcl_DecrRefCount(objPtr);
    return TCL_OK;
}
#endif /* TCL_COMPILE_STATS */

#ifdef TCL_COMPILE_DEBUG
/*
 *----------------------------------------------------------------------
 *
 * StringForResultCode --
 *
 *	Procedure that returns a human-readable string representing a Tcl
 *	result code such as TCL_ERROR.
 *
 * Results:
 *	If the result code is one of the standard Tcl return codes, the result
 *	is a string representing that code such as "TCL_ERROR". Otherwise, the
 *	result string is that code formatted as a sequence of decimal digit
 *	characters. Note that the resulting string must not be modified by the
 *	caller.
 *
 * Side effects:
 *	None.
 *
 *----------------------------------------------------------------------
 */

static const char *
StringForResultCode(
    int result)			/* The Tcl result code for which to generate a
				 * string. */
{
    static char buf[TCL_INTEGER_SPACE];

    if ((result >= TCL_OK) && (result <= TCL_CONTINUE)) {
	return resultStrings[result];
    }
    TclFormatInt(buf, result);
    return buf;
}
#endif /* TCL_COMPILE_DEBUG */

/*
 * Local Variables:
 * mode: c
 * c-basic-offset: 4
 * fill-column: 78
 * End:
 */<|MERGE_RESOLUTION|>--- conflicted
+++ resolved
@@ -3,7 +3,6 @@
  *
  *	This file contains procedures that execute byte-compiled Tcl commands.
  *
-<<<<<<< HEAD
  * Copyright © 1996-1997 Sun Microsystems, Inc.
  * Copyright © 1998-2000 Scriptics Corporation.
  * Copyright © 2001 Kevin B. Kenny. All rights reserved.
@@ -11,15 +10,6 @@
  * Copyright © 2005-2007 Donal K. Fellows.
  * Copyright © 2007 Daniel A. Steffen <das@users.sourceforge.net>
  * Copyright © 2006-2008 Joe Mistachkin.  All rights reserved.
-=======
- * Copyright (c) 1996-1997 Sun Microsystems, Inc.
- * Copyright (c) 1998-2000 Scriptics Corporation.
- * Copyright (c) 2001 Kevin B. Kenny. All rights reserved.
- * Copyright (c) 2002-2010 Miguel Sofer.
- * Copyright (c) 2005-2007 Donal K. Fellows.
- * Copyright (c) 2007 Daniel A. Steffen <das@users.sourceforge.net>
- * Copyright (c) 2006-2008 Joe Mistachkin.  All rights reserved.
->>>>>>> 813e29b2
  *
  * See the file "license.terms" for information on usage and redistribution of
  * this file, and for a DISCLAIMER OF ALL WARRANTIES.
@@ -6113,11 +6103,7 @@
 		     * Quickly force large right shifts to 0 or -1.
 		     */
 
-<<<<<<< HEAD
-		    if (w2 >= (Tcl_WideInt)(CHAR_BIT*sizeof(long))) {
-=======
-		    if (l2 >= (long)(CHAR_BIT*sizeof(l1))) {
->>>>>>> 813e29b2
+		    if (w2 >= (Tcl_WideInt)(CHAR_BIT*sizeof(w1))) {
 			/*
 			 * We assume that INT_MAX is much larger than the
 			 * number of bits in a long. This is a pretty safe
@@ -6185,19 +6171,11 @@
 		     * Handle shifts within the native long range.
 		     */
 
-<<<<<<< HEAD
-		    if (((size_t)shift < CHAR_BIT*sizeof(long))
+		    if (((size_t)shift < CHAR_BIT*sizeof(w1))
 			    && !((w1>0 ? w1 : ~w1) &
-				-(1UL<<(CHAR_BIT*sizeof(long) - 1 - shift)))) {
+				-(1UL<<(CHAR_BIT*sizeof(w1) - 1 - shift)))) {
 			wResult = (Tcl_WideUInt)w1 << shift;
 			goto wideResultOfArithmetic;
-=======
-		    if (((size_t) shift < CHAR_BIT*sizeof(l1))
-			    && !((l1>0 ? l1 : ~l1) &
-				-(1UL<<(CHAR_BIT*sizeof(l1) - 1 - shift)))) {
-			lResult = (unsigned long)l1 << shift;
-			goto longResultOfArithmetic;
->>>>>>> 813e29b2
 		    }
 		}
 
