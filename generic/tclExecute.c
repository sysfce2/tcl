/*
 * tclExecute.c --
 *
 *	This file contains procedures that execute byte-compiled Tcl commands.
 *
 * Copyright (c) 1996-1997 Sun Microsystems, Inc.
 * Copyright (c) 1998-2000 by Scriptics Corporation.
 * Copyright (c) 2001 by Kevin B. Kenny. All rights reserved.
 * Copyright (c) 2002-2010 by Miguel Sofer.
 * Copyright (c) 2005-2007 by Donal K. Fellows.
 * Copyright (c) 2007 Daniel A. Steffen <das@users.sourceforge.net>
 * Copyright (c) 2006-2008 by Joe Mistachkin.  All rights reserved.
 *
 * See the file "license.terms" for information on usage and redistribution of
 * this file, and for a DISCLAIMER OF ALL WARRANTIES.
 */

#include "tclInt.h"
#include "tclCompile.h"
#include "tclOOInt.h"
#include "tclTomMath.h"
#include <math.h>
#include <assert.h>

/*
 * Hack to determine whether we may expect IEEE floating point. The hack is
 * formally incorrect in that non-IEEE platforms might have the same precision
 * and range, but VAX, IBM, and Cray do not; are there any other floating
 * point units that we might care about?
 */

#if (FLT_RADIX == 2) && (DBL_MANT_DIG == 53) && (DBL_MAX_EXP == 1024)
#define IEEE_FLOATING_POINT
#endif

/*
 * A counter that is used to work out when the bytecode engine should call
 * Tcl_AsyncReady() to see whether there is a signal that needs handling, and
 * other expensive periodic operations.
 */

#ifndef ASYNC_CHECK_COUNT
#   define ASYNC_CHECK_COUNT	64
#endif /* !ASYNC_CHECK_COUNT */

/*
 * Boolean flag indicating whether the Tcl bytecode interpreter has been
 * initialized.
 */

static int execInitialized = 0;
TCL_DECLARE_MUTEX(execMutex)

static int cachedInExit = 0;

#ifdef TCL_COMPILE_DEBUG
/*
 * Variable that controls whether execution tracing is enabled and, if so,
 * what level of tracing is desired:
 *    0: no execution tracing
 *    1: trace invocations of Tcl procs only
 *    2: trace invocations of all (not compiled away) commands
 *    3: display each instruction executed
 * This variable is linked to the Tcl variable "tcl_traceExec".
 */

int tclTraceExec = 0;
#endif

/*
 * Mapping from expression instruction opcodes to strings; used for error
 * messages. Note that these entries must match the order and number of the
 * expression opcodes (e.g., INST_LOR) in tclCompile.h.
 *
 * Does not include the string for INST_EXPON (and beyond), as that is
 * disjoint for backward-compatability reasons.
 */

static const char *const operatorStrings[] = {
    "||", "&&", "|", "^", "&", "==", "!=", "<", ">", "<=", ">=", "<<", ">>",
    "+", "-", "*", "/", "%", "+", "-", "~", "!"
};

/*
 * Mapping from Tcl result codes to strings; used for error and debugging
 * messages.
 */

#ifdef TCL_COMPILE_DEBUG
static const char *const resultStrings[] = {
    "TCL_OK", "TCL_ERROR", "TCL_RETURN", "TCL_BREAK", "TCL_CONTINUE"
};
#endif

/*
 * These are used by evalstats to monitor object usage in Tcl.
 */

#ifdef TCL_COMPILE_STATS
size_t		tclObjsAlloced = 0;
size_t		tclObjsFreed = 0;
size_t		tclObjsShared[TCL_MAX_SHARED_OBJ_STATS] = { 0, 0, 0, 0, 0 };
#endif /* TCL_COMPILE_STATS */

/*
 * Support pre-8.5 bytecodes unless specifically requested otherwise.
 */

#ifndef TCL_SUPPORT_84_BYTECODE
#define TCL_SUPPORT_84_BYTECODE 1
#endif

#if TCL_SUPPORT_84_BYTECODE
/*
 * We need to know the tclBuiltinFuncTable to support translation of pre-8.5
 * math functions to the namespace-based ::tcl::mathfunc::op in 8.5+.
 */

typedef struct {
    const char *name;		/* Name of function. */
    int numArgs;		/* Number of arguments for function. */
} BuiltinFunc;

/*
 * Table describing the built-in math functions. Entries in this table are
 * indexed by the values of the INST_CALL_BUILTIN_FUNC instruction's
 * operand byte.
 */

static BuiltinFunc const tclBuiltinFuncTable[] = {
    {"acos", 1},
    {"asin", 1},
    {"atan", 1},
    {"atan2", 2},
    {"ceil", 1},
    {"cos", 1},
    {"cosh", 1},
    {"exp", 1},
    {"floor", 1},
    {"fmod", 2},
    {"hypot", 2},
    {"log", 1},
    {"log10", 1},
    {"pow", 2},
    {"sin", 1},
    {"sinh", 1},
    {"sqrt", 1},
    {"tan", 1},
    {"tanh", 1},
    {"abs", 1},
    {"double", 1},
    {"int", 1},
    {"rand", 0},
    {"round", 1},
    {"srand", 1},
    {"wide", 1},
    {NULL, 0},
};

#define LAST_BUILTIN_FUNC	25
#endif

/*
 * NR_TEBC
 * Helpers for NR - non-recursive calls to TEBC
 * Minimal data required to fully reconstruct the execution state.
 */

typedef struct TEBCdata {
    ByteCode *codePtr;		/* Constant until the BC returns */
				/* -----------------------------------------*/
    ptrdiff_t *catchTop;	/* These fields are used on return TO this */
    Tcl_Obj *auxObjList;	/* this level: they record the state when a */
    CmdFrame cmdFrame;		/* new codePtr was received for NR */
                                /* execution. */
    void *stack[1];		/* Start of the actual combined catch and obj
				 * stacks; the struct will be expanded as
				 * necessary */
} TEBCdata;

#define TEBC_YIELD() \
    do {						\
	esPtr->tosPtr = tosPtr;				\
	TclNRAddCallback(interp, TEBCresume,		\
		TD, pc, INT2PTR(cleanup), NULL);	\
    } while (0)

#define TEBC_DATA_DIG() \
    do {					\
	tosPtr = esPtr->tosPtr;			\
    } while (0)

#define PUSH_TAUX_OBJ(objPtr) \
    do {							\
	if (auxObjList) {					\
	    objPtr->length += auxObjList->length;		\
	}							\
	objPtr->internalRep.twoPtrValue.ptr1 = auxObjList;	\
	auxObjList = objPtr;					\
    } while (0)

#define POP_TAUX_OBJ() \
    do {							\
	tmpPtr = auxObjList;					\
	auxObjList = (Tcl_Obj *)tmpPtr->internalRep.twoPtrValue.ptr1;	\
	Tcl_DecrRefCount(tmpPtr);				\
    } while (0)

/*
 * These variable-access macros have to coincide with those in tclVar.c
 */

#define VarHashGetValue(hPtr) \
    ((Var *) ((char *)hPtr - offsetof(VarInHash, entry)))

static inline Var *
VarHashCreateVar(
    TclVarHashTable *tablePtr,
    Tcl_Obj *key,
    int *newPtr)
{
    Tcl_HashEntry *hPtr = Tcl_CreateHashEntry(&tablePtr->table,
	    key, newPtr);

    if (!hPtr) {
	return NULL;
    }
    return VarHashGetValue(hPtr);
}

#define VarHashFindVar(tablePtr, key) \
    VarHashCreateVar((tablePtr), (key), NULL)

/*
 * The new macro for ending an instruction; note that a reasonable C-optimiser
 * will resolve all branches at compile time. (result) is always a constant;
 * the macro NEXT_INST_F handles constant (nCleanup), NEXT_INST_V is resolved
 * at runtime for variable (nCleanup).
 *
 * ARGUMENTS:
 *    pcAdjustment: how much to increment pc
 *    nCleanup: how many objects to remove from the stack
 *    resultHandling: 0 indicates no object should be pushed on the stack;
 *	otherwise, push objResultPtr. If (result < 0), objResultPtr already
 *	has the correct reference count.
 *
 * We use the new compile-time assertions to check that nCleanup is constant
 * and within range.
 */

/* Verify the stack depth, only when no expansion is in progress */

#ifdef TCL_COMPILE_DEBUG
#define CHECK_STACK()							\
    do {								\
	ValidatePcAndStackTop(codePtr, pc, CURR_DEPTH,			\
		/*checkStack*/ !(starting || auxObjList));		\
	starting = 0;							\
    } while (0)
#else
#define CHECK_STACK()
#endif

#define NEXT_INST_F(pcAdjustment, nCleanup, resultHandling)	\
    do {							\
	TCL_CT_ASSERT((nCleanup >= 0) && (nCleanup <= 2));	\
	CHECK_STACK();						\
	if (nCleanup == 0) {					\
	    if (resultHandling != 0) {				\
		if ((resultHandling) > 0) {			\
		    PUSH_OBJECT(objResultPtr);			\
		} else {					\
		    *(++tosPtr) = objResultPtr;			\
		}						\
	    }							\
	    pc += (pcAdjustment);				\
	    goto cleanup0;					\
	} else if (resultHandling != 0) {			\
	    if ((resultHandling) > 0) {				\
		Tcl_IncrRefCount(objResultPtr);			\
	    }							\
	    pc += (pcAdjustment);				\
	    switch (nCleanup) {					\
	    case 1: goto cleanup1_pushObjResultPtr;		\
	    case 2: goto cleanup2_pushObjResultPtr;		\
	    case 0: break;					\
	    }							\
	} else {						\
	    pc += (pcAdjustment);				\
	    switch (nCleanup) {					\
	    case 1: goto cleanup1;				\
	    case 2: goto cleanup2;				\
	    case 0: break;					\
	    }							\
	}							\
    } while (0)

#define NEXT_INST_V(pcAdjustment, nCleanup, resultHandling)	\
    CHECK_STACK();						\
    do {							\
	pc += (pcAdjustment);					\
	cleanup = (nCleanup);					\
	if (resultHandling) {					\
	    if ((resultHandling) > 0) {				\
		Tcl_IncrRefCount(objResultPtr);			\
	    }							\
	    goto cleanupV_pushObjResultPtr;			\
	} else {						\
	    goto cleanupV;					\
	}							\
    } while (0)

#ifndef TCL_COMPILE_DEBUG
#define JUMP_PEEPHOLE_F(condition, pcAdjustment, cleanup) \
    do {								\
	pc += (pcAdjustment);						\
	switch (*pc) {							\
	case INST_JUMP_FALSE1:						\
	    NEXT_INST_F(((condition)? 2 : TclGetInt1AtPtr(pc+1)), (cleanup), 0); \
	break; \
	case INST_JUMP_TRUE1:						\
	    NEXT_INST_F(((condition)? TclGetInt1AtPtr(pc+1) : 2), (cleanup), 0); \
	break; \
	case INST_JUMP_FALSE4:						\
	    NEXT_INST_F(((condition)? 5 : TclGetInt4AtPtr(pc+1)), (cleanup), 0); \
	break; \
	case INST_JUMP_TRUE4:						\
	    NEXT_INST_F(((condition)? TclGetInt4AtPtr(pc+1) : 5), (cleanup), 0); \
	break; \
	default:							\
	    if ((condition) < 0) {					\
		TclNewIntObj(objResultPtr, -1);				\
	    } else {							\
		objResultPtr = TCONST((condition) > 0);			\
	    }								\
	    NEXT_INST_F(0, (cleanup), 1);				\
	break; \
	}								\
    } while (0)
#define JUMP_PEEPHOLE_V(condition, pcAdjustment, cleanup) \
    do {								\
	pc += (pcAdjustment);						\
	switch (*pc) {							\
	case INST_JUMP_FALSE1:						\
	    NEXT_INST_V(((condition)? 2 : TclGetInt1AtPtr(pc+1)), (cleanup), 0); \
	break; \
	case INST_JUMP_TRUE1:						\
	    NEXT_INST_V(((condition)? TclGetInt1AtPtr(pc+1) : 2), (cleanup), 0); \
	break; \
	case INST_JUMP_FALSE4:						\
	    NEXT_INST_V(((condition)? 5 : TclGetInt4AtPtr(pc+1)), (cleanup), 0); \
	break; \
	case INST_JUMP_TRUE4:						\
	    NEXT_INST_V(((condition)? TclGetInt4AtPtr(pc+1) : 5), (cleanup), 0); \
	break; \
	default:							\
	    if ((condition) < 0) {					\
		TclNewIntObj(objResultPtr, -1);				\
	    } else {							\
		objResultPtr = TCONST((condition) > 0);			\
	    }								\
	    NEXT_INST_V(0, (cleanup), 1);				\
	break; \
	}								\
    } while (0)
#else /* TCL_COMPILE_DEBUG */
#define JUMP_PEEPHOLE_F(condition, pcAdjustment, cleanup) \
    do{									\
	if ((condition) < 0) {						\
	    TclNewIntObj(objResultPtr, -1);				\
	} else {							\
	    objResultPtr = TCONST((condition) > 0);			\
	}								\
	NEXT_INST_F((pcAdjustment), (cleanup), 1);			\
    } while (0)
#define JUMP_PEEPHOLE_V(condition, pcAdjustment, cleanup) \
    do{									\
	if ((condition) < 0) {						\
	    TclNewIntObj(objResultPtr, -1);				\
	} else {							\
	    objResultPtr = TCONST((condition) > 0);			\
	}								\
	NEXT_INST_V((pcAdjustment), (cleanup), 1);			\
    } while (0)
#endif

/*
 * Macros used to cache often-referenced Tcl evaluation stack information
 * in local variables. Note that a DECACHE_STACK_INFO()-CACHE_STACK_INFO()
 * pair must surround any call inside TclNRExecuteByteCode (and a few other
 * procedures that use this scheme) that could result in a recursive call
 * to TclNRExecuteByteCode.
 */

#define CACHE_STACK_INFO() \
    checkInterp = 1

#define DECACHE_STACK_INFO() \
    esPtr->tosPtr = tosPtr

/*
 * Macros used to access items on the Tcl evaluation stack. PUSH_OBJECT
 * increments the object's ref count since it makes the stack have another
 * reference pointing to the object. However, POP_OBJECT does not decrement
 * the ref count. This is because the stack may hold the only reference to the
 * object, so the object would be destroyed if its ref count were decremented
 * before the caller had a chance to, e.g., store it in a variable. It is the
 * caller's responsibility to decrement the ref count when it is finished with
 * an object.
 *
 * WARNING! It is essential that objPtr only appear once in the PUSH_OBJECT
 * macro. The actual parameter might be an expression with side effects, and
 * this ensures that it will be executed only once.
 */

#define PUSH_OBJECT(objPtr) \
    Tcl_IncrRefCount(*(++tosPtr) = (objPtr))

#define POP_OBJECT()	*(tosPtr--)

#define OBJ_AT_TOS	*tosPtr

#define OBJ_UNDER_TOS	*(tosPtr-1)

#define OBJ_AT_DEPTH(n)	*(tosPtr-(n))

#define CURR_DEPTH	((ptrdiff_t) (tosPtr - initTosPtr))

#define STACK_BASE(esPtr) ((esPtr)->stackWords - 1)

/*
 * Macros used to trace instruction execution. The macros TRACE,
 * TRACE_WITH_OBJ, and O2S are only used inside TclNRExecuteByteCode. O2S is
 * only used in TRACE* calls to get a string from an object.
 */

#ifdef TCL_COMPILE_DEBUG
#   define TRACE(a) \
    while (traceInstructions) {					\
	fprintf(stdout, "%2d: %2d (%u) %s ", iPtr->numLevels,	\
		(int) CURR_DEPTH,				\
		(unsigned) (pc - codePtr->codeStart),		\
		GetOpcodeName(pc));				\
	printf a;						\
	break;							\
    }
#   define TRACE_APPEND(a) \
    while (traceInstructions) {		\
	printf a;			\
	break;				\
    }
#   define TRACE_ERROR(interp) \
    TRACE_APPEND(("ERROR: %.30s\n", O2S(Tcl_GetObjResult(interp))));
#   define TRACE_WITH_OBJ(a, objPtr) \
    while (traceInstructions) {					\
	fprintf(stdout, "%2d: %2d (%u) %s ", iPtr->numLevels,	\
		(int) CURR_DEPTH,				\
		(unsigned) (pc - codePtr->codeStart),		\
		GetOpcodeName(pc));				\
	printf a;						\
	TclPrintObject(stdout, objPtr, 30);			\
	fprintf(stdout, "\n");					\
	break;							\
    }
#   define O2S(objPtr) \
    (objPtr ? TclGetString(objPtr) : "")
#else /* !TCL_COMPILE_DEBUG */
#   define TRACE(a)
#   define TRACE_APPEND(a)
#   define TRACE_ERROR(interp)
#   define TRACE_WITH_OBJ(a, objPtr)
#   define O2S(objPtr)
#endif /* TCL_COMPILE_DEBUG */

/*
 * DTrace instruction probe macros.
 */

#define TCL_DTRACE_INST_NEXT() \
    do {								\
	if (TCL_DTRACE_INST_DONE_ENABLED()) {				\
	    if (curInstName) {						\
		TCL_DTRACE_INST_DONE(curInstName, (int) CURR_DEPTH,	\
			tosPtr);					\
	    }								\
	    curInstName = tclInstructionTable[*pc].name;		\
	    if (TCL_DTRACE_INST_START_ENABLED()) {			\
		TCL_DTRACE_INST_START(curInstName, (int) CURR_DEPTH,	\
			tosPtr);					\
	    }								\
	} else if (TCL_DTRACE_INST_START_ENABLED()) {			\
	    TCL_DTRACE_INST_START(tclInstructionTable[*pc].name,	\
			(int) CURR_DEPTH, tosPtr);			\
	}								\
    } while (0)
#define TCL_DTRACE_INST_LAST() \
    do {								\
	if (TCL_DTRACE_INST_DONE_ENABLED() && curInstName) {		\
	    TCL_DTRACE_INST_DONE(curInstName, (int) CURR_DEPTH, tosPtr);\
	}								\
    } while (0)

/*
 * Macro used in this file to save a function call for common uses of
 * TclGetNumberFromObj(). The ANSI C "prototype" is:
 *
 * MODULE_SCOPE int GetNumberFromObj(Tcl_Interp *interp, Tcl_Obj *objPtr,
 *			ClientData *ptrPtr, int *tPtr);
 */

#define GetNumberFromObj(interp, objPtr, ptrPtr, tPtr) \
    ((TclHasIntRep((objPtr), &tclIntType))					\
	?	(*(tPtr) = TCL_NUMBER_INT,				\
		*(ptrPtr) = (ClientData)				\
		    (&((objPtr)->internalRep.wideValue)), TCL_OK) :	\
    TclHasIntRep((objPtr), &tclDoubleType)				\
	?	(((TclIsNaN((objPtr)->internalRep.doubleValue))		\
		    ?	(*(tPtr) = TCL_NUMBER_NAN)			\
		    :	(*(tPtr) = TCL_NUMBER_DOUBLE)),			\
		*(ptrPtr) = (ClientData)				\
		    (&((objPtr)->internalRep.doubleValue)), TCL_OK) :	\
    (((objPtr)->bytes != NULL) && ((objPtr)->length == 0))		\
	? TCL_ERROR :			\
    TclGetNumberFromObj((interp), (objPtr), (ptrPtr), (tPtr)))

/*
 * Macro used to make the check for type overflow more mnemonic. This works by
 * comparing sign bits; the rest of the word is irrelevant. The ANSI C
 * "prototype" (where inttype_t is any integer type) is:
 *
 * MODULE_SCOPE int Overflowing(inttype_t a, inttype_t b, inttype_t sum);
 *
 * Check first the condition most likely to fail in usual code (at least for
 * usage in [incr]: do the first summand and the sum have != signs?
 */

#define Overflowing(a,b,sum) ((((a)^(sum)) < 0) && (((a)^(b)) >= 0))

/*
 * Macro for checking whether the type is NaN, used when we're thinking about
 * throwing an error for supplying a non-number number.
 */

#ifndef ACCEPT_NAN
#define IsErroringNaNType(type)		((type) == TCL_NUMBER_NAN)
#else
#define IsErroringNaNType(type)		0
#endif

/*
 * Auxiliary tables used to compute powers of small integers.
 */

/*
 * Maximum base that, when raised to powers 2, 3, ..., 16, fits in a
 * Tcl_WideInt.
 */

static const Tcl_WideInt MaxBase64[] = {
    (Tcl_WideInt)46340*65536+62259,	/* 3037000499 == isqrt(2**63-1) */
    (Tcl_WideInt)2097151, (Tcl_WideInt)55108, (Tcl_WideInt)6208,
    (Tcl_WideInt)1448, (Tcl_WideInt)511, (Tcl_WideInt)234, (Tcl_WideInt)127,
    (Tcl_WideInt)78, (Tcl_WideInt)52, (Tcl_WideInt)38, (Tcl_WideInt)28,
    (Tcl_WideInt)22, (Tcl_WideInt)18, (Tcl_WideInt)15
};
static const size_t MaxBase64Size = sizeof(MaxBase64)/sizeof(Tcl_WideInt);

/*
 * Table giving 3, 4, ..., 13 raised to powers greater than 16 when the
 * results fit in a 64-bit signed integer.
 */

static const unsigned short Exp64Index[] = {
    0, 23, 38, 49, 57, 63, 67, 70, 72, 74, 75, 76
};
static const size_t Exp64IndexSize =
    sizeof(Exp64Index) / sizeof(unsigned short);
static const Tcl_WideInt Exp64Value[] = {
    (Tcl_WideInt)243*243*243*3*3,
    (Tcl_WideInt)243*243*243*3*3*3,
    (Tcl_WideInt)243*243*243*3*3*3*3,
    (Tcl_WideInt)243*243*243*243,
    (Tcl_WideInt)243*243*243*243*3,
    (Tcl_WideInt)243*243*243*243*3*3,
    (Tcl_WideInt)243*243*243*243*3*3*3,
    (Tcl_WideInt)243*243*243*243*3*3*3*3,
    (Tcl_WideInt)243*243*243*243*243,
    (Tcl_WideInt)243*243*243*243*243*3,
    (Tcl_WideInt)243*243*243*243*243*3*3,
    (Tcl_WideInt)243*243*243*243*243*3*3*3,
    (Tcl_WideInt)243*243*243*243*243*3*3*3*3,
    (Tcl_WideInt)243*243*243*243*243*243,
    (Tcl_WideInt)243*243*243*243*243*243*3,
    (Tcl_WideInt)243*243*243*243*243*243*3*3,
    (Tcl_WideInt)243*243*243*243*243*243*3*3*3,
    (Tcl_WideInt)243*243*243*243*243*243*3*3*3*3,
    (Tcl_WideInt)243*243*243*243*243*243*243,
    (Tcl_WideInt)243*243*243*243*243*243*243*3,
    (Tcl_WideInt)243*243*243*243*243*243*243*3*3,
    (Tcl_WideInt)243*243*243*243*243*243*243*3*3*3,
    (Tcl_WideInt)243*243*243*243*243*243*243*3*3*3*3,
    (Tcl_WideInt)1024*1024*1024*4*4,
    (Tcl_WideInt)1024*1024*1024*4*4*4,
    (Tcl_WideInt)1024*1024*1024*4*4*4*4,
    (Tcl_WideInt)1024*1024*1024*1024,
    (Tcl_WideInt)1024*1024*1024*1024*4,
    (Tcl_WideInt)1024*1024*1024*1024*4*4,
    (Tcl_WideInt)1024*1024*1024*1024*4*4*4,
    (Tcl_WideInt)1024*1024*1024*1024*4*4*4*4,
    (Tcl_WideInt)1024*1024*1024*1024*1024,
    (Tcl_WideInt)1024*1024*1024*1024*1024*4,
    (Tcl_WideInt)1024*1024*1024*1024*1024*4*4,
    (Tcl_WideInt)1024*1024*1024*1024*1024*4*4*4,
    (Tcl_WideInt)1024*1024*1024*1024*1024*4*4*4*4,
    (Tcl_WideInt)1024*1024*1024*1024*1024*1024,
    (Tcl_WideInt)1024*1024*1024*1024*1024*1024*4,
    (Tcl_WideInt)3125*3125*3125*5*5,
    (Tcl_WideInt)3125*3125*3125*5*5*5,
    (Tcl_WideInt)3125*3125*3125*5*5*5*5,
    (Tcl_WideInt)3125*3125*3125*3125,
    (Tcl_WideInt)3125*3125*3125*3125*5,
    (Tcl_WideInt)3125*3125*3125*3125*5*5,
    (Tcl_WideInt)3125*3125*3125*3125*5*5*5,
    (Tcl_WideInt)3125*3125*3125*3125*5*5*5*5,
    (Tcl_WideInt)3125*3125*3125*3125*3125,
    (Tcl_WideInt)3125*3125*3125*3125*3125*5,
    (Tcl_WideInt)3125*3125*3125*3125*3125*5*5,
    (Tcl_WideInt)7776*7776*7776*6*6,
    (Tcl_WideInt)7776*7776*7776*6*6*6,
    (Tcl_WideInt)7776*7776*7776*6*6*6*6,
    (Tcl_WideInt)7776*7776*7776*7776,
    (Tcl_WideInt)7776*7776*7776*7776*6,
    (Tcl_WideInt)7776*7776*7776*7776*6*6,
    (Tcl_WideInt)7776*7776*7776*7776*6*6*6,
    (Tcl_WideInt)7776*7776*7776*7776*6*6*6*6,
    (Tcl_WideInt)16807*16807*16807*7*7,
    (Tcl_WideInt)16807*16807*16807*7*7*7,
    (Tcl_WideInt)16807*16807*16807*7*7*7*7,
    (Tcl_WideInt)16807*16807*16807*16807,
    (Tcl_WideInt)16807*16807*16807*16807*7,
    (Tcl_WideInt)16807*16807*16807*16807*7*7,
    (Tcl_WideInt)32768*32768*32768*8*8,
    (Tcl_WideInt)32768*32768*32768*8*8*8,
    (Tcl_WideInt)32768*32768*32768*8*8*8*8,
    (Tcl_WideInt)32768*32768*32768*32768,
    (Tcl_WideInt)59049*59049*59049*9*9,
    (Tcl_WideInt)59049*59049*59049*9*9*9,
    (Tcl_WideInt)59049*59049*59049*9*9*9*9,
    (Tcl_WideInt)100000*100000*100000*10*10,
    (Tcl_WideInt)100000*100000*100000*10*10*10,
    (Tcl_WideInt)161051*161051*161051*11*11,
    (Tcl_WideInt)161051*161051*161051*11*11*11,
    (Tcl_WideInt)248832*248832*248832*12*12,
    (Tcl_WideInt)371293*371293*371293*13*13
};
static const size_t Exp64ValueSize = sizeof(Exp64Value) / sizeof(Tcl_WideInt);

/*
 * Markers for ExecuteExtendedBinaryMathOp.
 */

#define DIVIDED_BY_ZERO		((Tcl_Obj *) -1)
#define EXPONENT_OF_ZERO	((Tcl_Obj *) -2)
#define GENERAL_ARITHMETIC_ERROR ((Tcl_Obj *) -3)
#define OUT_OF_MEMORY ((Tcl_Obj *) -4)

/*
 * Declarations for local procedures to this file:
 */

#ifdef TCL_COMPILE_STATS
static int		EvalStatsCmd(ClientData clientData,
			    Tcl_Interp *interp, int objc,
			    Tcl_Obj *const objv[]);
#endif /* TCL_COMPILE_STATS */
#ifdef TCL_COMPILE_DEBUG
static const char *	GetOpcodeName(const unsigned char *pc);
static void		PrintByteCodeInfo(ByteCode *codePtr);
static const char *	StringForResultCode(int result);
static void		ValidatePcAndStackTop(ByteCode *codePtr,
			    const unsigned char *pc, int stackTop,
			    int checkStack);
#endif /* TCL_COMPILE_DEBUG */
static ByteCode *	CompileExprObj(Tcl_Interp *interp, Tcl_Obj *objPtr);
static void		DeleteExecStack(ExecStack *esPtr);
static void		DupExprCodeInternalRep(Tcl_Obj *srcPtr,
			    Tcl_Obj *copyPtr);
static Tcl_Obj *	ExecuteExtendedBinaryMathOp(Tcl_Interp *interp,
			    int opcode, Tcl_Obj **constants,
			    Tcl_Obj *valuePtr, Tcl_Obj *value2Ptr);
static Tcl_Obj *	ExecuteExtendedUnaryMathOp(int opcode,
			    Tcl_Obj *valuePtr);
static void		FreeExprCodeInternalRep(Tcl_Obj *objPtr);
static ExceptionRange *	GetExceptRangeForPc(const unsigned char *pc,
			    int searchMode, ByteCode *codePtr);
static const char *	GetSrcInfoForPc(const unsigned char *pc,
			    ByteCode *codePtr, int *lengthPtr,
			    const unsigned char **pcBeg, int *cmdIdxPtr);
static Tcl_Obj **	GrowEvaluationStack(ExecEnv *eePtr, int growth,
			    int move);
static void		IllegalExprOperandType(Tcl_Interp *interp,
			    const unsigned char *pc, Tcl_Obj *opndPtr);
static void		InitByteCodeExecution(Tcl_Interp *interp);
static inline int	wordSkip(void *ptr);
static void		ReleaseDictIterator(Tcl_Obj *objPtr);
/* Useful elsewhere, make available in tclInt.h or stubs? */
static Tcl_Obj **	StackAllocWords(Tcl_Interp *interp, int numWords);
static Tcl_Obj **	StackReallocWords(Tcl_Interp *interp, int numWords);
static Tcl_NRPostProc	CopyCallback;
static Tcl_NRPostProc	ExprObjCallback;
static Tcl_NRPostProc	FinalizeOONext;
static Tcl_NRPostProc	FinalizeOONextFilter;
static Tcl_NRPostProc   TEBCresume;

/*
 * The structure below defines a bytecode Tcl object type to hold the
 * compiled bytecode for Tcl expressions.
 */

static const Tcl_ObjType exprCodeType = {
    "exprcode",
    FreeExprCodeInternalRep,	/* freeIntRepProc */
    DupExprCodeInternalRep,	/* dupIntRepProc */
    NULL,			/* updateStringProc */
    NULL			/* setFromAnyProc */
};

/*
 * Custom object type only used in this file; values of its type should never
 * be seen by user scripts.
 */

static const Tcl_ObjType dictIteratorType = {
    "dictIterator",
    ReleaseDictIterator,
    NULL, NULL, NULL
};

/*
 *----------------------------------------------------------------------
 *
 * ReleaseDictIterator --
 *
 *	This takes apart a dictionary iterator that is stored in the given Tcl
 *	object.
 *
 * Results:
 *	None.
 *
 * Side effects:
 *	Deallocates memory, marks the object as being untyped.
 *
 *----------------------------------------------------------------------
 */

static void
ReleaseDictIterator(
    Tcl_Obj *objPtr)
{
    Tcl_DictSearch *searchPtr;
    Tcl_Obj *dictPtr;
    const Tcl_ObjIntRep *irPtr;

    irPtr = TclFetchIntRep(objPtr, &dictIteratorType);
    assert(irPtr != NULL);

    /*
     * First kill the search, and then release the reference to the dictionary
     * that we were holding.
     */

    searchPtr = (Tcl_DictSearch *)irPtr->twoPtrValue.ptr1;
    Tcl_DictObjDone(searchPtr);
    ckfree(searchPtr);

    dictPtr = (Tcl_Obj *)irPtr->twoPtrValue.ptr2;
    TclDecrRefCount(dictPtr);
}

/*
 *----------------------------------------------------------------------
 *
 * InitByteCodeExecution --
 *
 *	This procedure is called once to initialize the Tcl bytecode
 *	interpreter.
 *
 * Results:
 *	None.
 *
 * Side effects:
 *	This procedure initializes the array of instruction names. If
 *	compiling with the TCL_COMPILE_STATS flag, it initializes the array
 *	that counts the executions of each instruction and it creates the
 *	"evalstats" command. It also establishes the link between the Tcl
 *	"tcl_traceExec" and C "tclTraceExec" variables.
 *
 *----------------------------------------------------------------------
 */

#if defined(TCL_COMPILE_STATS) || defined(TCL_COMPILE_DEBUG)
static void
InitByteCodeExecution(
    Tcl_Interp *interp)		/* Interpreter for which the Tcl variable
				 * "tcl_traceExec" is linked to control
				 * instruction tracing. */
{
#ifdef TCL_COMPILE_DEBUG
    if (Tcl_LinkVar(interp, "tcl_traceExec", &tclTraceExec,
	    TCL_LINK_INT) != TCL_OK) {
	Tcl_Panic("InitByteCodeExecution: can't create link for tcl_traceExec variable");
    }
#endif
#ifdef TCL_COMPILE_STATS
    Tcl_CreateObjCommand(interp, "evalstats", EvalStatsCmd, NULL, NULL);
#endif /* TCL_COMPILE_STATS */
}

#else

static void
InitByteCodeExecution(
    TCL_UNUSED(Tcl_Interp *))
{
}
#endif

/*
 *----------------------------------------------------------------------
 *
 * TclCreateExecEnv --
 *
 *	This procedure creates a new execution environment for Tcl bytecode
 *	execution. An ExecEnv points to a Tcl evaluation stack. An ExecEnv is
 *	typically created once for each Tcl interpreter (Interp structure) and
 *	recursively passed to TclNRExecuteByteCode to execute ByteCode sequences
 *	for nested commands.
 *
 * Results:
 *	A newly allocated ExecEnv is returned. This points to an empty
 *	evaluation stack of the standard initial size.
 *
 * Side effects:
 *	The bytecode interpreter is also initialized here, as this procedure
 *	will be called before any call to TclNRExecuteByteCode.
 *
 *----------------------------------------------------------------------
 */

ExecEnv *
TclCreateExecEnv(
    Tcl_Interp *interp,		/* Interpreter for which the execution
				 * environment is being created. */
    int size)			/* The initial stack size, in number of words
				 * [sizeof(Tcl_Obj*)] */
{
    ExecEnv *eePtr = (ExecEnv *)ckalloc(sizeof(ExecEnv));
    ExecStack *esPtr = (ExecStack *)ckalloc(offsetof(ExecStack, stackWords)
	    + size * sizeof(Tcl_Obj *));

    eePtr->execStackPtr = esPtr;
    TclNewIntObj(eePtr->constants[0], 0);
    Tcl_IncrRefCount(eePtr->constants[0]);
    TclNewIntObj(eePtr->constants[1], 1);
    Tcl_IncrRefCount(eePtr->constants[1]);
    eePtr->interp = interp;
    eePtr->callbackPtr = NULL;
    eePtr->corPtr = NULL;
    eePtr->rewind = 0;

    esPtr->prevPtr = NULL;
    esPtr->nextPtr = NULL;
    esPtr->markerPtr = NULL;
    esPtr->endPtr = &esPtr->stackWords[size-1];
    esPtr->tosPtr = STACK_BASE(esPtr);

    Tcl_MutexLock(&execMutex);
    if (!execInitialized) {
	InitByteCodeExecution(interp);
	execInitialized = 1;
    }
    Tcl_MutexUnlock(&execMutex);

    return eePtr;
}

/*
 *----------------------------------------------------------------------
 *
 * TclDeleteExecEnv --
 *
 *	Frees the storage for an ExecEnv.
 *
 * Results:
 *	None.
 *
 * Side effects:
 *	Storage for an ExecEnv and its contained storage (e.g. the evaluation
 *	stack) is freed.
 *
 *----------------------------------------------------------------------
 */

static void
DeleteExecStack(
    ExecStack *esPtr)
{
    if (esPtr->markerPtr && !cachedInExit) {
	Tcl_Panic("freeing an execStack which is still in use");
    }

    if (esPtr->prevPtr) {
	esPtr->prevPtr->nextPtr = esPtr->nextPtr;
    }
    if (esPtr->nextPtr) {
	esPtr->nextPtr->prevPtr = esPtr->prevPtr;
    }
    ckfree(esPtr);
}

void
TclDeleteExecEnv(
    ExecEnv *eePtr)		/* Execution environment to free. */
{
    ExecStack *esPtr = eePtr->execStackPtr, *tmpPtr;

	cachedInExit = TclInExit();

    /*
     * Delete all stacks in this exec env.
     */

    while (esPtr->nextPtr) {
	esPtr = esPtr->nextPtr;
    }
    while (esPtr) {
	tmpPtr = esPtr;
	esPtr = tmpPtr->prevPtr;
	DeleteExecStack(tmpPtr);
    }

    TclDecrRefCount(eePtr->constants[0]);
    TclDecrRefCount(eePtr->constants[1]);
    if (eePtr->callbackPtr && !cachedInExit) {
	Tcl_Panic("Deleting execEnv with pending TEOV callbacks!");
    }
    if (eePtr->corPtr && !cachedInExit) {
	Tcl_Panic("Deleting execEnv with existing coroutine");
    }
    ckfree(eePtr);
}

/*
 *----------------------------------------------------------------------
 *
 * TclFinalizeExecution --
 *
 *	Finalizes the execution environment setup so that it can be later
 *	reinitialized.
 *
 * Results:
 *	None.
 *
 * Side effects:
 *	After this call, the next time TclCreateExecEnv will be called it will
 *	call InitByteCodeExecution.
 *
 *----------------------------------------------------------------------
 */

void
TclFinalizeExecution(void)
{
    Tcl_MutexLock(&execMutex);
    execInitialized = 0;
    Tcl_MutexUnlock(&execMutex);
}

/*
 * Auxiliary code to insure that GrowEvaluationStack always returns correctly
 * aligned memory.
 *
 * WALLOCALIGN represents the alignment reqs in words, just as TCL_ALLOCALIGN
 * represents the reqs in bytes. This assumes that TCL_ALLOCALIGN is a
 * multiple of the wordsize 'sizeof(Tcl_Obj *)'.
 */

#define WALLOCALIGN \
    (TCL_ALLOCALIGN/sizeof(Tcl_Obj *))

/*
 * wordSkip computes how many words have to be skipped until the next aligned
 * word. Note that we are only interested in the low order bits of ptr, so
 * that any possible information loss in PTR2INT is of no consequence.
 */

static inline int
wordSkip(
    void *ptr)
{
    int mask = TCL_ALLOCALIGN-1;
    int base = PTR2INT(ptr) & mask;
    return (TCL_ALLOCALIGN - base)/sizeof(Tcl_Obj *);
}

/*
 * Given a marker, compute where the following aligned memory starts.
 */

#define MEMSTART(markerPtr) \
    ((markerPtr) + wordSkip(markerPtr))

/*
 *----------------------------------------------------------------------
 *
 * GrowEvaluationStack --
 *
 *	This procedure grows a Tcl evaluation stack stored in an ExecEnv,
 *	copying over the words since the last mark if so requested. A mark is
 *	set at the beginning of the new area when no copying is requested.
 *
 * Results:
 *	Returns a pointer to the first usable word in the (possibly) grown
 *	stack.
 *
 * Side effects:
 *	The size of the evaluation stack may be grown, a marker is set
 *
 *----------------------------------------------------------------------
 */

static Tcl_Obj **
GrowEvaluationStack(
    ExecEnv *eePtr,		/* Points to the ExecEnv with an evaluation
				 * stack to enlarge. */
    int growth,			/* How much larger than the current used
				 * size. */
    int move)			/* 1 if move words since last marker. */
{
    ExecStack *esPtr = eePtr->execStackPtr, *oldPtr = NULL;
    int newBytes, newElems, currElems;
    int needed = growth - (esPtr->endPtr - esPtr->tosPtr);
    Tcl_Obj **markerPtr = esPtr->markerPtr, **memStart;
    int moveWords = 0;

    if (move) {
	if (!markerPtr) {
	    Tcl_Panic("STACK: Reallocating with no previous alloc");
	}
	if (needed <= 0) {
	    return MEMSTART(markerPtr);
	}
    } else {
#ifndef PURIFY
	Tcl_Obj **tmpMarkerPtr = esPtr->tosPtr + 1;
	int offset = wordSkip(tmpMarkerPtr);

	if (needed + offset < 0) {
	    /*
	     * Put a marker pointing to the previous marker in this stack, and
	     * store it in esPtr as the current marker. Return a pointer to
	     * the start of aligned memory.
	     */

	    esPtr->markerPtr = tmpMarkerPtr;
	    memStart = tmpMarkerPtr + offset;
	    esPtr->tosPtr = memStart - 1;
	    *esPtr->markerPtr = (Tcl_Obj *) markerPtr;
	    return memStart;
	}
#endif
    }

    /*
     * Reset move to hold the number of words to be moved to new stack (if
     * any) and growth to hold the complete stack requirements: add one for
     * the marker, (WALLOCALIGN-1) for the maximal possible offset.
     */

    if (move) {
	moveWords = esPtr->tosPtr - MEMSTART(markerPtr) + 1;
    }
    needed = growth + moveWords + WALLOCALIGN;


    /*
     * Check if there is enough room in the next stack (if there is one, it
     * should be both empty and the last one!)
     */

    if (esPtr->nextPtr) {
	oldPtr = esPtr;
	esPtr = oldPtr->nextPtr;
	currElems = esPtr->endPtr - STACK_BASE(esPtr);
	if (esPtr->markerPtr || (esPtr->tosPtr != STACK_BASE(esPtr))) {
	    Tcl_Panic("STACK: Stack after current is in use");
	}
	if (esPtr->nextPtr) {
	    Tcl_Panic("STACK: Stack after current is not last");
	}
	if (needed <= currElems) {
	    goto newStackReady;
	}
	DeleteExecStack(esPtr);
	esPtr = oldPtr;
    } else {
	currElems = esPtr->endPtr - STACK_BASE(esPtr);
    }

    /*
     * We need to allocate a new stack! It needs to store 'growth' words,
     * including the elements to be copied over and the new marker.
     */

#ifndef PURIFY
    newElems = 2*currElems;
    while (needed > newElems) {
	newElems *= 2;
    }
#else
    newElems = needed;
#endif

    newBytes = offsetof(ExecStack, stackWords) + newElems * sizeof(Tcl_Obj *);

    oldPtr = esPtr;
    esPtr = (ExecStack *)ckalloc(newBytes);

    oldPtr->nextPtr = esPtr;
    esPtr->prevPtr = oldPtr;
    esPtr->nextPtr = NULL;
    esPtr->endPtr = &esPtr->stackWords[newElems-1];

  newStackReady:
    eePtr->execStackPtr = esPtr;

    /*
     * Store a NULL marker at the beginning of the stack, to indicate that
     * this is the first marker in this stack and that rewinding to here
     * should actually be a return to the previous stack.
     */

    esPtr->stackWords[0] = NULL;
    esPtr->markerPtr = &esPtr->stackWords[0];
    memStart = MEMSTART(esPtr->markerPtr);
    esPtr->tosPtr = memStart - 1;

    if (move) {
	memcpy(memStart, MEMSTART(markerPtr), moveWords*sizeof(Tcl_Obj *));
	esPtr->tosPtr += moveWords;
	oldPtr->markerPtr = (Tcl_Obj **) *markerPtr;
	oldPtr->tosPtr = markerPtr-1;
    }

    /*
     * Free the old stack if it is now unused.
     */

    if (!oldPtr->markerPtr) {
	DeleteExecStack(oldPtr);
    }

    return memStart;
}

/*
 *--------------------------------------------------------------
 *
 * TclStackAlloc, TclStackRealloc, TclStackFree --
 *
 *	Allocate memory from the execution stack; it has to be returned later
 *	with a call to TclStackFree.
 *
 * Results:
 *	A pointer to the first byte allocated, or panics if the allocation did
 *	not succeed.
 *
 * Side effects:
 *	The execution stack may be grown.
 *
 *--------------------------------------------------------------
 */

static Tcl_Obj **
StackAllocWords(
    Tcl_Interp *interp,
    int numWords)
{
    /*
     * Note that GrowEvaluationStack sets a marker in the stack. This marker
     * is read when rewinding, e.g., by TclStackFree.
     */

    Interp *iPtr = (Interp *) interp;
    ExecEnv *eePtr = iPtr->execEnvPtr;
    Tcl_Obj **resPtr = GrowEvaluationStack(eePtr, numWords, 0);

    eePtr->execStackPtr->tosPtr += numWords;
    return resPtr;
}

static Tcl_Obj **
StackReallocWords(
    Tcl_Interp *interp,
    int numWords)
{
    Interp *iPtr = (Interp *) interp;
    ExecEnv *eePtr = iPtr->execEnvPtr;
    Tcl_Obj **resPtr = GrowEvaluationStack(eePtr, numWords, 1);

    eePtr->execStackPtr->tosPtr += numWords;
    return resPtr;
}

void
TclStackFree(
    Tcl_Interp *interp,
    void *freePtr)
{
    Interp *iPtr = (Interp *) interp;
    ExecEnv *eePtr;
    ExecStack *esPtr;
    Tcl_Obj **markerPtr, *marker;

    if (iPtr == NULL || iPtr->execEnvPtr == NULL) {
	ckfree(freePtr);
	return;
    }

    /*
     * Rewind the stack to the previous marker position. The current marker,
     * as set in the last call to GrowEvaluationStack, contains a pointer to
     * the previous marker.
     */

    eePtr = iPtr->execEnvPtr;
    esPtr = eePtr->execStackPtr;
    markerPtr = esPtr->markerPtr;
    marker = *markerPtr;

    if ((freePtr != NULL) && (MEMSTART(markerPtr) != (Tcl_Obj **)freePtr)) {
	Tcl_Panic("TclStackFree: incorrect freePtr (%p != %p). Call out of sequence?",
		freePtr, MEMSTART(markerPtr));
    }

    esPtr->tosPtr = markerPtr - 1;
    esPtr->markerPtr = (Tcl_Obj **) marker;
    if (marker) {
	return;
    }

    /*
     * Return to previous active stack. Note that repeated expansions or
     * reallocs could have generated several unused intervening stacks: free
     * them too.
     */

    while (esPtr->nextPtr) {
	esPtr = esPtr->nextPtr;
    }
    esPtr->tosPtr = STACK_BASE(esPtr);
    while (esPtr->prevPtr) {
	ExecStack *tmpPtr = esPtr->prevPtr;
	if (tmpPtr->tosPtr == STACK_BASE(tmpPtr)) {
	    DeleteExecStack(tmpPtr);
	} else {
	    break;
	}
    }
    if (esPtr->prevPtr) {
	eePtr->execStackPtr = esPtr->prevPtr;
#ifdef PURIFY
	eePtr->execStackPtr->nextPtr = NULL;
	DeleteExecStack(esPtr);
#endif
    } else {
	eePtr->execStackPtr = esPtr;
    }
}

void *
TclStackAlloc(
    Tcl_Interp *interp,
    int numBytes)
{
    Interp *iPtr = (Interp *) interp;
    int numWords;

    if (iPtr == NULL || iPtr->execEnvPtr == NULL) {
	return (void *) ckalloc(numBytes);
    }
    numWords = (numBytes + (sizeof(Tcl_Obj *) - 1))/sizeof(Tcl_Obj *);
    return (void *) StackAllocWords(interp, numWords);
}

void *
TclStackRealloc(
    Tcl_Interp *interp,
    void *ptr,
    int numBytes)
{
    Interp *iPtr = (Interp *) interp;
    ExecEnv *eePtr;
    ExecStack *esPtr;
    Tcl_Obj **markerPtr;
    int numWords;

    if (iPtr == NULL || iPtr->execEnvPtr == NULL) {
	return (void *) ckrealloc((char *) ptr, numBytes);
    }

    eePtr = iPtr->execEnvPtr;
    esPtr = eePtr->execStackPtr;
    markerPtr = esPtr->markerPtr;

    if (MEMSTART(markerPtr) != (Tcl_Obj **)ptr) {
	Tcl_Panic("TclStackRealloc: incorrect ptr. Call out of sequence?");
    }

    numWords = (numBytes + (sizeof(Tcl_Obj *) - 1))/sizeof(Tcl_Obj *);
    return (void *) StackReallocWords(interp, numWords);
}

/*
 *--------------------------------------------------------------
 *
 * Tcl_ExprObj --
 *
 *	Evaluate an expression in a Tcl_Obj.
 *
 * Results:
 *	A standard Tcl object result. If the result is other than TCL_OK, then
 *	the interpreter's result contains an error message. If the result is
 *	TCL_OK, then a pointer to the expression's result value object is
 *	stored in resultPtrPtr. In that case, the object's ref count is
 *	incremented to reflect the reference returned to the caller; the
 *	caller is then responsible for the resulting object and must, for
 *	example, decrement the ref count when it is finished with the object.
 *
 * Side effects:
 *	Any side effects caused by subcommands in the expression, if any. The
 *	interpreter result is not modified unless there is an error.
 *
 *--------------------------------------------------------------
 */

int
Tcl_ExprObj(
    Tcl_Interp *interp,		/* Context in which to evaluate the
				 * expression. */
    Tcl_Obj *objPtr,	/* Points to Tcl object containing expression
				 * to evaluate. */
    Tcl_Obj **resultPtrPtr)	/* Where the Tcl_Obj* that is the expression
				 * result is stored if no errors occur. */
{
    NRE_callback *rootPtr = TOP_CB(interp);
    Tcl_Obj *resultPtr;

    TclNewObj(resultPtr);
    TclNRAddCallback(interp, CopyCallback, resultPtrPtr, resultPtr,
	    NULL, NULL);
    Tcl_NRExprObj(interp, objPtr, resultPtr);
    return TclNRRunCallbacks(interp, TCL_OK, rootPtr);
}

static int
CopyCallback(
    ClientData data[],
    TCL_UNUSED(Tcl_Interp *),
    int result)
{
    Tcl_Obj **resultPtrPtr = (Tcl_Obj **)data[0];
    Tcl_Obj *resultPtr = (Tcl_Obj *)data[1];

    if (result == TCL_OK) {
	*resultPtrPtr = resultPtr;
	Tcl_IncrRefCount(resultPtr);
    } else {
	Tcl_DecrRefCount(resultPtr);
    }
    return result;
}

/*
 *--------------------------------------------------------------
 *
 * Tcl_NRExprObj --
 *
 *	Request evaluation of the expression in a Tcl_Obj by the NR stack.
 *
 * Results:
 *	Returns TCL_OK.
 *
 * Side effects:
 *	Compiles objPtr as a Tcl expression and places callbacks on the
 *	NR stack to execute the bytecode and store the result in resultPtr.
 *	If bytecode execution raises an exception, nothing is written
 *	to resultPtr, and the exceptional return code flows up the NR
 *	stack.  If the exception is TCL_ERROR, an error message is left
 *	in the interp result and the interp's return options dictionary
 *	holds additional error information too.  Execution of the bytecode
 *	may have other side effects, depending on the expression.
 *
 *--------------------------------------------------------------
 */

int
Tcl_NRExprObj(
    Tcl_Interp *interp,
    Tcl_Obj *objPtr,
    Tcl_Obj *resultPtr)
{
    ByteCode *codePtr;
    Tcl_InterpState state = Tcl_SaveInterpState(interp, TCL_OK);

    Tcl_ResetResult(interp);
    codePtr = CompileExprObj(interp, objPtr);

    Tcl_NRAddCallback(interp, ExprObjCallback, state, resultPtr,
	    NULL, NULL);
    return TclNRExecuteByteCode(interp, codePtr);
}

static int
ExprObjCallback(
    ClientData data[],
    Tcl_Interp *interp,
    int result)
{
    Tcl_InterpState state = (Tcl_InterpState)data[0];
    Tcl_Obj *resultPtr = (Tcl_Obj *)data[1];

    if (result == TCL_OK) {
	TclSetDuplicateObj(resultPtr, Tcl_GetObjResult(interp));
	(void) Tcl_RestoreInterpState(interp, state);
    } else {
	Tcl_DiscardInterpState(state);
    }
    return result;
}

/*
 *----------------------------------------------------------------------
 *
 * CompileExprObj --
 *	Compile a Tcl expression value into ByteCode.
 *
 * Results:
 *	A (ByteCode *) is returned pointing to the resulting ByteCode.
 *
 * Side effects:
 *	The Tcl_ObjType of objPtr is changed to the "exprcode" type,
 *	and the ByteCode is kept in the internal rep (along with context
 *	data for checking validity) for faster operations the next time
 *	CompileExprObj is called on the same value.
 *
 *----------------------------------------------------------------------
 */

static ByteCode *
CompileExprObj(
    Tcl_Interp *interp,
    Tcl_Obj *objPtr)
{
    Interp *iPtr = (Interp *) interp;
    CompileEnv compEnv;		/* Compilation environment structure allocated
				 * in frame. */
    ByteCode *codePtr = NULL;
				/* Tcl Internal type of bytecode. Initialized
				 * to avoid compiler warning. */

    /*
     * Get the expression ByteCode from the object. If it exists, make sure it
     * is valid in the current context.
     */

    ByteCodeGetIntRep(objPtr, &exprCodeType, codePtr);

    if (codePtr != NULL) {
	Namespace *namespacePtr = iPtr->varFramePtr->nsPtr;

	if (((Interp *) *codePtr->interpHandle != iPtr)
		|| (codePtr->compileEpoch != iPtr->compileEpoch)
		|| (codePtr->nsPtr != namespacePtr)
		|| (codePtr->nsEpoch != namespacePtr->resolverEpoch)
		|| (codePtr->localCachePtr != iPtr->varFramePtr->localCachePtr)) {
	    Tcl_StoreIntRep(objPtr, &exprCodeType, NULL);
	    codePtr = NULL;
	}
    }

    if (codePtr == NULL) {
	/*
	 * TIP #280: No invoker (yet) - Expression compilation.
	 */

	const char *string = TclGetString(objPtr);

	TclInitCompileEnv(interp, &compEnv, string, objPtr->length, NULL, 0);
	TclCompileExpr(interp, string, objPtr->length, &compEnv, 0);

	/*
	 * Successful compilation. If the expression yielded no instructions,
	 * push an zero object as the expression's result.
	 */

	if (compEnv.codeNext == compEnv.codeStart) {
	    TclEmitPush(TclRegisterLiteral(&compEnv, "0", 1, 0),
		    &compEnv);
	}

	/*
	 * Add a "done" instruction as the last instruction and change the
	 * object into a ByteCode object. Ownership of the literal objects and
	 * aux data items is given to the ByteCode object.
	 */

	TclEmitOpcode(INST_DONE, &compEnv);
	codePtr = TclInitByteCodeObj(objPtr, &exprCodeType, &compEnv);
	TclFreeCompileEnv(&compEnv);
	if (iPtr->varFramePtr->localCachePtr) {
	    codePtr->localCachePtr = iPtr->varFramePtr->localCachePtr;
	    codePtr->localCachePtr->refCount++;
	}
#ifdef TCL_COMPILE_DEBUG
	if (tclTraceCompile == 2) {
	    TclPrintByteCodeObj(interp, objPtr);
	    fflush(stdout);
	}
#endif /* TCL_COMPILE_DEBUG */
    }
    return codePtr;
}

/*
 *----------------------------------------------------------------------
 *
 * DupExprCodeInternalRep --
 *
 *	Part of the Tcl object type implementation for Tcl expression
 *	bytecode. We do not copy the bytecode intrep. Instead, we return
 *	without setting copyPtr->typePtr, so the copy is a plain string copy
 *	of the expression value, and if it is to be used as a compiled
 *	expression, it will just need a recompile.
 *
 *	This makes sense, because with Tcl's copy-on-write practices, the
 *	usual (only?) time Tcl_DuplicateObj() will be called is when the copy
 *	is about to be modified, which would invalidate any copied bytecode
 *	anyway. The only reason it might make sense to copy the bytecode is if
 *	we had some modifying routines that operated directly on the intrep,
 *	like we do for lists and dicts.
 *
 * Results:
 *	None.
 *
 * Side effects:
 *	None.
 *
 *----------------------------------------------------------------------
 */

static void
DupExprCodeInternalRep(
    TCL_UNUSED(Tcl_Obj *),
    TCL_UNUSED(Tcl_Obj *))
{
    return;
}

/*
 *----------------------------------------------------------------------
 *
 * FreeExprCodeInternalRep --
 *
 *	Part of the Tcl object type implementation for Tcl expression
 *	bytecode. Frees the storage allocated to hold the internal rep, unless
 *	ref counts indicate bytecode execution is still in progress.
 *
 * Results:
 *	None.
 *
 * Side effects:
 *	May free allocated memory. Leaves objPtr untyped.
 *
 *----------------------------------------------------------------------
 */

static void
FreeExprCodeInternalRep(
    Tcl_Obj *objPtr)
{
    ByteCode *codePtr;
    ByteCodeGetIntRep(objPtr, &exprCodeType, codePtr);
    assert(codePtr != NULL);

    TclReleaseByteCode(codePtr);
}

/*
 *----------------------------------------------------------------------
 *
 * TclCompileObj --
 *
 *	This procedure compiles the script contained in a Tcl_Obj.
 *
 * Results:
 *	A pointer to the corresponding ByteCode, never NULL.
 *
 * Side effects:
 *	The object is shimmered to bytecode type.
 *
 *----------------------------------------------------------------------
 */

ByteCode *
TclCompileObj(
    Tcl_Interp *interp,
    Tcl_Obj *objPtr,
    const CmdFrame *invoker,
    int word)
{
    Interp *iPtr = (Interp *) interp;
    ByteCode *codePtr;	/* Tcl Internal type of bytecode. */
    Namespace *namespacePtr = iPtr->varFramePtr->nsPtr;

    /*
     * If the object is not already of tclByteCodeType, compile it (and reset
     * the compilation flags in the interpreter; this should be done after any
     * compilation). Otherwise, check that it is "fresh" enough.
     */

    ByteCodeGetIntRep(objPtr, &tclByteCodeType, codePtr);
    if (codePtr != NULL) {
	/*
	 * Make sure the Bytecode hasn't been invalidated by, e.g., someone
	 * redefining a command with a compile procedure (this might make the
	 * compiled code wrong). The object needs to be recompiled if it was
	 * compiled in/for a different interpreter, or for a different
	 * namespace, or for the same namespace but with different name
	 * resolution rules. Precompiled objects, however, are immutable and
	 * therefore they are not recompiled, even if the epoch has changed.
	 *
	 * To be pedantically correct, we should also check that the
	 * originating procPtr is the same as the current context procPtr
	 * (assuming one exists at all - none for global level). This code is
	 * #def'ed out because [info body] was changed to never return a
	 * bytecode type object, which should obviate us from the extra checks
	 * here.
	 */

	if (((Interp *) *codePtr->interpHandle != iPtr)
		|| (codePtr->compileEpoch != iPtr->compileEpoch)
		|| (codePtr->nsPtr != namespacePtr)
		|| (codePtr->nsEpoch != namespacePtr->resolverEpoch)) {
	    if (!(codePtr->flags & TCL_BYTECODE_PRECOMPILED)) {
		goto recompileObj;
	    }
	    if ((Interp *) *codePtr->interpHandle != iPtr) {
		Tcl_Panic("Tcl_EvalObj: compiled script jumped interps");
	    }
	    codePtr->compileEpoch = iPtr->compileEpoch;
	}

	/*
	 * Check that any compiled locals do refer to the current proc
	 * environment! If not, recompile.
	 */

	if (!(codePtr->flags & TCL_BYTECODE_PRECOMPILED) &&
		(codePtr->procPtr == NULL) &&
		(codePtr->localCachePtr != iPtr->varFramePtr->localCachePtr)){
	    goto recompileObj;
	}

	/*
	 * #280.
	 * Literal sharing fix. This part of the fix is not required by 8.4
	 * nor 8.5, because they eval-direct any literals, so just saving the
	 * argument locations per command in bytecode is enough, embedded
	 * 'eval' commands, etc. get the correct information.
	 *
	 * But in 8.6 all the embedded script are compiled, and the resulting
	 * bytecode stored in the literal. Now the shared literal has bytecode
	 * with location data for _one_ particular location this literal is
	 * found at. If we get executed from a different location the bytecode
	 * has to be recompiled to get the correct locations. Not doing this
	 * will execute the saved bytecode with data for a different location,
	 * causing 'info frame' to point to the wrong place in the sources.
	 *
	 * Future optimizations ...
	 * (1) Save the location data (ExtCmdLoc) keyed by start line. In that
	 *     case we recompile once per location of the literal, but not
	 *     continously, because the moment we have all locations we do not
	 *     need to recompile any longer.
	 *
	 * (2) Alternative: Do not recompile, tell the execution engine the
	 *     offset between saved starting line and actual one. Then modify
	 *     the users to adjust the locations they have by this offset.
	 *
	 * (3) Alternative 2: Do not fully recompile, adjust just the location
	 *     information.
	 */

	if (invoker == NULL) {
	    return codePtr;
	} else {
	    Tcl_HashEntry *hePtr =
		    Tcl_FindHashEntry(iPtr->lineBCPtr, codePtr);
	    ExtCmdLoc *eclPtr;
	    CmdFrame *ctxCopyPtr;
	    int redo;

	    if (!hePtr) {
		return codePtr;
	    }

	    eclPtr = (ExtCmdLoc *)Tcl_GetHashValue(hePtr);
	    redo = 0;
	    ctxCopyPtr = (CmdFrame *)TclStackAlloc(interp, sizeof(CmdFrame));
	    *ctxCopyPtr = *invoker;

	    if (invoker->type == TCL_LOCATION_BC) {
		/*
		 * Note: Type BC => ctx.data.eval.path    is not used.
		 *		    ctx.data.tebc.codePtr used instead
		 */

		TclGetSrcInfoForPc(ctxCopyPtr);
		if (ctxCopyPtr->type == TCL_LOCATION_SOURCE) {
		    /*
		     * The reference made by 'TclGetSrcInfoForPc' is dead.
		     */

		    Tcl_DecrRefCount(ctxCopyPtr->data.eval.path);
		    ctxCopyPtr->data.eval.path = NULL;
		}
	    }

	    if (word < ctxCopyPtr->nline) {
		/*
		 * Note: We do not care if the line[word] is -1. This is a
		 * difference and requires a recompile (location changed from
		 * absolute to relative, literal is used fixed and through
		 * variable)
		 *
		 * Example:
		 * test info-32.0 using literal of info-24.8
		 *     (dict with ... vs           set body ...).
		 */

		redo = ((eclPtr->type == TCL_LOCATION_SOURCE)
			    && (eclPtr->start != ctxCopyPtr->line[word]))
			|| ((eclPtr->type == TCL_LOCATION_BC)
			    && (ctxCopyPtr->type == TCL_LOCATION_SOURCE));
	    }

	    TclStackFree(interp, ctxCopyPtr);
	    if (!redo) {
		return codePtr;
	    }
	}
    }

  recompileObj:
    iPtr->errorLine = 1;

    /*
     * TIP #280. Remember the invoker for a moment in the interpreter
     * structures so that the byte code compiler can pick it up when
     * initializing the compilation environment, i.e. the extended location
     * information.
     */

    iPtr->invokeCmdFramePtr = invoker;
    iPtr->invokeWord = word;
    TclSetByteCodeFromAny(interp, objPtr, NULL, NULL);
    iPtr->invokeCmdFramePtr = NULL;
    ByteCodeGetIntRep(objPtr, &tclByteCodeType, codePtr);
    if (iPtr->varFramePtr->localCachePtr) {
	codePtr->localCachePtr = iPtr->varFramePtr->localCachePtr;
	codePtr->localCachePtr->refCount++;
    }
    return codePtr;
}

/*
 *----------------------------------------------------------------------
 *
 * TclIncrObj --
 *
 *	Increment an integeral value in a Tcl_Obj by an integeral value held
 *	in another Tcl_Obj. Caller is responsible for making sure we can
 *	update the first object.
 *
 * Results:
 *	TCL_ERROR if either object is non-integer, and TCL_OK otherwise. On
 *	error, an error message is left in the interpreter (if it is not NULL,
 *	of course).
 *
 * Side effects:
 *	valuePtr gets the new incrmented value.
 *
 *----------------------------------------------------------------------
 */

int
TclIncrObj(
    Tcl_Interp *interp,
    Tcl_Obj *valuePtr,
    Tcl_Obj *incrPtr)
{
    ClientData ptr1, ptr2;
    int type1, type2;
    mp_int value, incr;
    mp_err err;

    if (Tcl_IsShared(valuePtr)) {
	Tcl_Panic("%s called with shared object", "TclIncrObj");
    }

    if (GetNumberFromObj(NULL, valuePtr, &ptr1, &type1) != TCL_OK) {
	/*
	 * Produce error message (reparse?!)
	 */

	return TclGetIntFromObj(interp, valuePtr, &type1);
    }
    if (GetNumberFromObj(NULL, incrPtr, &ptr2, &type2) != TCL_OK) {
	/*
	 * Produce error message (reparse?!)
	 */

	TclGetIntFromObj(interp, incrPtr, &type1);
	Tcl_AddErrorInfo(interp, "\n    (reading increment)");
	return TCL_ERROR;
    }

    if ((type1 == TCL_NUMBER_DOUBLE) || (type1 == TCL_NUMBER_NAN)) {
	/*
	 * Produce error message (reparse?!)
	 */

	return TclGetIntFromObj(interp, valuePtr, &type1);
    }
    if ((type2 == TCL_NUMBER_DOUBLE) || (type2 == TCL_NUMBER_NAN)) {
	/*
	 * Produce error message (reparse?!)
	 */

	TclGetIntFromObj(interp, incrPtr, &type1);
	Tcl_AddErrorInfo(interp, "\n    (reading increment)");
	return TCL_ERROR;
    }

    if ((type1 == TCL_NUMBER_INT) && (type2 == TCL_NUMBER_INT)) {
	Tcl_WideInt w1, w2, sum;

	w1 = *((const Tcl_WideInt *)ptr1);
	w2 = *((const Tcl_WideInt *)ptr2);
	sum = w1 + w2;

	/*
	 * Check for overflow.
	 */

	if (!Overflowing(w1, w2, sum)) {
	    TclSetIntObj(valuePtr, sum);
	    return TCL_OK;
	}
    }

    Tcl_TakeBignumFromObj(interp, valuePtr, &value);
    Tcl_GetBignumFromObj(interp, incrPtr, &incr);
    err = mp_add(&value, &incr, &value);
    mp_clear(&incr);
    if (err != MP_OKAY) {
	return TCL_ERROR;
    }
    Tcl_SetBignumObj(valuePtr, &value);
    return TCL_OK;
}

/*
 *----------------------------------------------------------------------
 *
 * ArgumentBCEnter --
 *
 *	This is a helper for TclNRExecuteByteCode/TEBCresume that encapsulates
 *	a code sequence that is fairly common in the code but *not* commonly
 *	called.
 *
 * Results:
 *	None
 *
 * Side effects:
 *	May register information about the bytecode in the command frame.
 *
 *----------------------------------------------------------------------
 */

static void
ArgumentBCEnter(
    Tcl_Interp *interp,
    ByteCode *codePtr,
    TEBCdata *tdPtr,
    const unsigned char *pc,
    int objc,
    Tcl_Obj **objv)
{
    int cmd;

    if (GetSrcInfoForPc(pc, codePtr, NULL, NULL, &cmd)) {
	TclArgumentBCEnter(interp, objv, objc, codePtr, &tdPtr->cmdFrame, cmd,
		pc - codePtr->codeStart);
    }
}

/*
 *----------------------------------------------------------------------
 *
 * TclNRExecuteByteCode --
 *
 *	This procedure executes the instructions of a ByteCode structure. It
 *	returns when a "done" instruction is executed or an error occurs.
 *
 * Results:
 *	The return value is one of the return codes defined in tcl.h (such as
 *	TCL_OK), and interp->objResultPtr refers to a Tcl object that either
 *	contains the result of executing the code or an error message.
 *
 * Side effects:
 *	Almost certainly, depending on the ByteCode's instructions.
 *
 *----------------------------------------------------------------------
 */
#define	bcFramePtr	(&TD->cmdFrame)
#define	initCatchTop	((ptrdiff_t *) (TD->stack-1))
#define	initTosPtr	((Tcl_Obj **) (initCatchTop+codePtr->maxExceptDepth))
#define esPtr		(iPtr->execEnvPtr->execStackPtr)

int
TclNRExecuteByteCode(
    Tcl_Interp *interp,		/* Token for command interpreter. */
    ByteCode *codePtr)		/* The bytecode sequence to interpret. */
{
    Interp *iPtr = (Interp *) interp;
    TEBCdata *TD;
    int size = sizeof(TEBCdata) - 1
	    + (codePtr->maxStackDepth + codePtr->maxExceptDepth)
		* sizeof(void *);
    int numWords = (size + sizeof(Tcl_Obj *) - 1) / sizeof(Tcl_Obj *);

    TclPreserveByteCode(codePtr);

    /*
     * Reserve the stack, setup the TEBCdataPtr (TD) and CallFrame
     *
     * The execution uses a unified stack: first a TEBCdata, immediately
     * above it a CmdFrame, then the catch stack, then the execution stack.
     *
     * Make sure the catch stack is large enough to hold the maximum number of
     * catch commands that could ever be executing at the same time (this will
     * be no more than the exception range array's depth). Make sure the
     * execution stack is large enough to execute this ByteCode.
     */

    TD = (TEBCdata *) GrowEvaluationStack(iPtr->execEnvPtr, numWords, 0);
    esPtr->tosPtr = initTosPtr;

    TD->codePtr     = codePtr;
    TD->catchTop    = initCatchTop;
    TD->auxObjList  = NULL;

    /*
     * TIP #280: Initialize the frame. Do not push it yet: it will be pushed
     * every time that we call out from this TD, popped when we return to it.
     */

    bcFramePtr->type = ((codePtr->flags & TCL_BYTECODE_PRECOMPILED)
	    ? TCL_LOCATION_PREBC : TCL_LOCATION_BC);
    bcFramePtr->level = (iPtr->cmdFramePtr ? iPtr->cmdFramePtr->level+1 : 1);
    bcFramePtr->framePtr = iPtr->framePtr;
    bcFramePtr->nextPtr = iPtr->cmdFramePtr;
    bcFramePtr->nline = 0;
    bcFramePtr->line = NULL;
    bcFramePtr->litarg = NULL;
    bcFramePtr->data.tebc.codePtr = codePtr;
    bcFramePtr->data.tebc.pc = NULL;
    bcFramePtr->cmdObj = NULL;
    bcFramePtr->cmd = NULL;
    bcFramePtr->len = 0;

#ifdef TCL_COMPILE_STATS
    iPtr->stats.numExecutions++;
#endif

    /*
     * Test namespace-50.9 demonstrates the need for this call.
     * Use a --enable-symbols=mem bug to see.
     */

    TclResetRewriteEnsemble(interp, 1);

    /*
     * Push the callback for bytecode execution
     */

    TclNRAddCallback(interp, TEBCresume, TD, /* pc */ NULL,
	    /* cleanup */ INT2PTR(0), INT2PTR(iPtr->evalFlags));

    /*
     * Reset discard result flag - because it is applicable for this call only,
     * and should not affect all the nested invocations may return result.
     */
    iPtr->evalFlags &= ~TCL_EVAL_DISCARD_RESULT;

    return TCL_OK;
}

static int
TEBCresume(
    ClientData data[],
    Tcl_Interp *interp,
    int result)
{
    /*
     * Compiler cast directive - not a real variable.
     *	   Interp *iPtr = (Interp *) interp;
     */
#define iPtr ((Interp *) interp)

    /*
     * Check just the read-traced/write-traced bit of a variable.
     */

#define ReadTraced(varPtr) ((varPtr)->flags & VAR_TRACED_READ)
#define WriteTraced(varPtr) ((varPtr)->flags & VAR_TRACED_WRITE)
#define UnsetTraced(varPtr) ((varPtr)->flags & VAR_TRACED_UNSET)

    /*
     * Bottom of allocated stack holds the NR data
     */

    /*
     * Constants: variables that do not change during the execution, used
     * sporadically: no special need for speed.
     */

    unsigned interruptCounter = 1;
				/* Counter that is used to work out when to
				 * call Tcl_AsyncReady(). This must be 1
				 * initially so that we call the async-check
				 * stanza early, otherwise there are command
				 * sequences that can make the interpreter
				 * busy-loop without an opportunity to
				 * recognise an interrupt. */
    const char *curInstName;
#ifdef TCL_COMPILE_DEBUG
    int traceInstructions;	/* Whether we are doing instruction-level
				 * tracing or not. */
#endif

    Var *compiledLocals = iPtr->varFramePtr->compiledLocals;
    Tcl_Obj **constants = &iPtr->execEnvPtr->constants[0];

#define LOCAL(i)	(&compiledLocals[(i)])
#define TCONST(i)	(constants[(i)])

    /*
     * These macros are just meant to save some global variables that are not
     * used too frequently
     */

    TEBCdata *TD = (TEBCdata *)data[0];
#define auxObjList	(TD->auxObjList)
#define catchTop	(TD->catchTop)
#define codePtr		(TD->codePtr)
#define curEvalFlags	PTR2INT(data[3])  /* calling iPtr->evalFlags */

    /*
     * Globals: variables that store state, must remain valid at all times.
     */

    Tcl_Obj **tosPtr;		/* Cached pointer to top of evaluation
				 * stack. */
    const unsigned char *pc = (const unsigned char *)data[1];
                                /* The current program counter. */
    unsigned char inst;         /* The currently running instruction */

    /*
     * Transfer variables - needed only between opcodes, but not while
     * executing an instruction.
     */

    int cleanup = PTR2INT(data[2]);
    Tcl_Obj *objResultPtr;
    int checkInterp = 0;        /* Indicates when a check of interp readyness
				 * is necessary. Set by CACHE_STACK_INFO() */

    /*
     * Locals - variables that are used within opcodes or bounded sections of
     * the file (jumps between opcodes within a family).
     * NOTE: These are now mostly defined locally where needed.
     */

    Tcl_Obj *objPtr, *valuePtr, *value2Ptr, *part1Ptr, *part2Ptr, *tmpPtr;
    Tcl_Obj **objv = NULL;
    int objc = 0;
    int opnd, length, pcAdjustment;
    Var *varPtr, *arrayPtr;
#ifdef TCL_COMPILE_DEBUG
    char cmdNameBuf[21];
#endif

#ifdef TCL_COMPILE_DEBUG
    int starting = 1;
    traceInstructions = (tclTraceExec == 3);
#endif

    TEBC_DATA_DIG();

#ifdef TCL_COMPILE_DEBUG
    if (!pc && (tclTraceExec >= 2)) {
	PrintByteCodeInfo(codePtr);
	fprintf(stdout, "  Starting stack top=%d\n", (int) CURR_DEPTH);
	fflush(stdout);
    }
#endif

    if (!pc) {
	/* bytecode is starting from scratch */
	pc = codePtr->codeStart;

	/*
	 * Reset the interp's result to avoid possible duplications of large
	 * objects [3c6e47363e], [781585], [804681], This can happen by start
	 * also in nested compiled blocks (enclosed in parent cycle).
	 * See else branch below for opposite handling by continuation/resume.
	 */

	objPtr = iPtr->objResultPtr;
	if (objPtr->refCount > 1) {
	    TclDecrRefCount(objPtr);
	    TclNewObj(objPtr);
	    Tcl_IncrRefCount(objPtr);
	    iPtr->objResultPtr = objPtr;
	}

	goto cleanup0;
    } else {
        /* resume from invocation */
	CACHE_STACK_INFO();

	NRE_ASSERT(iPtr->cmdFramePtr == bcFramePtr);
	if (bcFramePtr->cmdObj) {
	    Tcl_DecrRefCount(bcFramePtr->cmdObj);
	    bcFramePtr->cmdObj = NULL;
	    bcFramePtr->cmd = NULL;
	}
	iPtr->cmdFramePtr = bcFramePtr->nextPtr;
	if (iPtr->flags & INTERP_DEBUG_FRAME) {
	    TclArgumentBCRelease(interp, bcFramePtr);
	}
	if (iPtr->execEnvPtr->rewind) {
	    result = TCL_ERROR;
	    goto abnormalReturn;
	}
	if (codePtr->flags & TCL_BYTECODE_RECOMPILE) {
	    codePtr->flags &= ~TCL_BYTECODE_RECOMPILE;
	    checkInterp = 1;
	    iPtr->flags |= ERR_ALREADY_LOGGED;
	}

	if (result != TCL_OK) {
	    pc--;
	    goto processExceptionReturn;
	}

	/*
	 * Push the call's object result and continue execution with the next
	 * instruction.
	 */

	TRACE_WITH_OBJ(("%u => ... after \"%.20s\": TCL_OK, result=",
		objc, cmdNameBuf), Tcl_GetObjResult(interp));

	/*
	 * Obtain and reset interp's result to avoid possible duplications of
	 * objects [Bug 781585]. We do not call Tcl_ResetResult to avoid any
	 * side effects caused by the resetting of errorInfo and errorCode
	 * [Bug 804681], which are not needed here. We chose instead to
	 * manipulate the interp's object result directly.
	 *
	 * Note that the result object is now in objResultPtr, it keeps the
	 * refCount it had in its role of iPtr->objResultPtr.
	 */

	objResultPtr = Tcl_GetObjResult(interp);
	TclNewObj(objPtr);
	Tcl_IncrRefCount(objPtr);
	iPtr->objResultPtr = objPtr;
#ifndef TCL_COMPILE_DEBUG
	if (*pc == INST_POP) {
	    TclDecrRefCount(objResultPtr);
	    NEXT_INST_V(1, cleanup, 0);
	}
#endif
	NEXT_INST_V(0, cleanup, -1);
    }

    /*
     * Targets for standard instruction endings; unrolled for speed in the
     * most frequent cases (instructions that consume up to two stack
     * elements).
     *
     * This used to be a "for(;;)" loop, with each instruction doing its own
     * cleanup.
     */

  cleanupV_pushObjResultPtr:
    switch (cleanup) {
    case 0:
	*(++tosPtr) = (objResultPtr);
	goto cleanup0;
    default:
	cleanup -= 2;
	while (cleanup--) {
	    objPtr = POP_OBJECT();
	    TclDecrRefCount(objPtr);
	}
	/* FALLTHRU */
    case 2:
    cleanup2_pushObjResultPtr:
	objPtr = POP_OBJECT();
	TclDecrRefCount(objPtr);
	/* FALLTHRU */
    case 1:
    cleanup1_pushObjResultPtr:
	objPtr = OBJ_AT_TOS;
	TclDecrRefCount(objPtr);
    }
    OBJ_AT_TOS = objResultPtr;
    goto cleanup0;

  cleanupV:
    switch (cleanup) {
    default:
	cleanup -= 2;
	while (cleanup--) {
	    objPtr = POP_OBJECT();
	    TclDecrRefCount(objPtr);
	}
	/* FALLTHRU */
    case 2:
    cleanup2:
	objPtr = POP_OBJECT();
	TclDecrRefCount(objPtr);
	/* FALLTHRU */
    case 1:
    cleanup1:
	objPtr = POP_OBJECT();
	TclDecrRefCount(objPtr);
	/* FALLTHRU */
    case 0:
	/*
	 * We really want to do nothing now, but this is needed for some
	 * compilers (SunPro CC).
	 */

	break;
    }
  cleanup0:

    /*
     * Check for asynchronous handlers [Bug 746722]; we do the check every
     * ASYNC_CHECK_COUNT instructions.
     */

    if ((--interruptCounter) == 0) {
	interruptCounter = ASYNC_CHECK_COUNT;
	DECACHE_STACK_INFO();
	if (TclAsyncReady(iPtr)) {
	    result = Tcl_AsyncInvoke(interp, result);
	    if (result == TCL_ERROR) {
		CACHE_STACK_INFO();
		goto gotError;
	    }
	}

	if (TclCanceled(iPtr)) {
	    if (Tcl_Canceled(interp, TCL_LEAVE_ERR_MSG) == TCL_ERROR) {
		CACHE_STACK_INFO();
		goto gotError;
	    }
	}

	if (TclLimitReady(iPtr->limit)) {
	    if (Tcl_LimitCheck(interp) == TCL_ERROR) {
		CACHE_STACK_INFO();
		goto gotError;
	    }
	}
	CACHE_STACK_INFO();
    }

    /*
     * These two instructions account for 26% of all instructions (according
     * to measurements on tclbench by Ben Vitale
     * [http://www.cs.toronto.edu/syslab/pubs/tcl2005-vitale-zaleski.pdf]
     * Resolving them before the switch reduces the cost of branch
     * mispredictions, seems to improve runtime by 5% to 15%, and (amazingly!)
     * reduces total obj size.
     */

    inst = *pc;

    peepholeStart:
#ifdef TCL_COMPILE_STATS
    iPtr->stats.instructionCount[*pc]++;
#endif

#ifdef TCL_COMPILE_DEBUG
    /*
     * Skip the stack depth check if an expansion is in progress.
     */

    CHECK_STACK();
    if (traceInstructions) {
	fprintf(stdout, "%2d: %2d ", iPtr->numLevels, (int) CURR_DEPTH);
	TclPrintInstruction(codePtr, pc);
	fflush(stdout);
    }
#endif /* TCL_COMPILE_DEBUG */

    TCL_DTRACE_INST_NEXT();

    if (inst == INST_LOAD_SCALAR1) {
	goto instLoadScalar1;
    } else if (inst == INST_PUSH1) {
	PUSH_OBJECT(codePtr->objArrayPtr[TclGetUInt1AtPtr(pc+1)]);
	TRACE_WITH_OBJ(("%u => ", TclGetUInt1AtPtr(pc+1)), OBJ_AT_TOS);
	inst = *(pc += 2);
	goto peepholeStart;
    } else if (inst == INST_START_CMD) {
	/*
	 * Peephole: do not run INST_START_CMD, just skip it
	 */

	iPtr->cmdCount += TclGetUInt4AtPtr(pc+5);
	if (checkInterp) {
	    if (((codePtr->compileEpoch != iPtr->compileEpoch) ||
		 (codePtr->nsEpoch != iPtr->varFramePtr->nsPtr->resolverEpoch)) &&
		!(codePtr->flags & TCL_BYTECODE_PRECOMPILED)) {
		goto instStartCmdFailed;
	    }
	    checkInterp = 0;
	}
	inst = *(pc += 9);
	goto peepholeStart;
    } else if (inst == INST_NOP) {
#ifndef TCL_COMPILE_DEBUG
	while (inst == INST_NOP)
#endif
	{
	    inst = *++pc;
	}
	goto peepholeStart;
    }

    switch (inst) {
    case INST_SYNTAX:
    case INST_RETURN_IMM: {
	int code = TclGetInt4AtPtr(pc+1);
	int level = TclGetUInt4AtPtr(pc+5);

	/*
	 * OBJ_AT_TOS is returnOpts, OBJ_UNDER_TOS is resultObjPtr.
	 */

	TRACE(("%u %u => ", code, level));
	result = TclProcessReturn(interp, code, level, OBJ_AT_TOS);
	if (result == TCL_OK) {
	    TRACE_APPEND(("continuing to next instruction (result=\"%.30s\")\n",
		    O2S(objResultPtr)));
	    NEXT_INST_F(9, 1, 0);
	}
	Tcl_SetObjResult(interp, OBJ_UNDER_TOS);
	if (*pc == INST_SYNTAX) {
	    iPtr->flags &= ~ERR_ALREADY_LOGGED;
	}
	cleanup = 2;
	TRACE_APPEND(("\n"));
	goto processExceptionReturn;
    }

    case INST_RETURN_STK:
	TRACE(("=> "));
	objResultPtr = POP_OBJECT();
	result = Tcl_SetReturnOptions(interp, OBJ_AT_TOS);
	if (result == TCL_OK) {
	    Tcl_DecrRefCount(OBJ_AT_TOS);
	    OBJ_AT_TOS = objResultPtr;
	    TRACE_APPEND(("continuing to next instruction (result=\"%.30s\")\n",
		    O2S(objResultPtr)));
	    NEXT_INST_F(1, 0, 0);
	} else if (result == TCL_ERROR) {
	    /*
	     * BEWARE! Must do this in this order, because an error in the
	     * option dictionary overrides the result (and can be verified by
	     * test).
	     */

	    Tcl_SetObjResult(interp, objResultPtr);
	    Tcl_SetReturnOptions(interp, OBJ_AT_TOS);
	    Tcl_DecrRefCount(OBJ_AT_TOS);
	    OBJ_AT_TOS = objResultPtr;
	} else {
	    Tcl_DecrRefCount(OBJ_AT_TOS);
	    OBJ_AT_TOS = objResultPtr;
	    Tcl_SetObjResult(interp, objResultPtr);
	}
	cleanup = 1;
	TRACE_APPEND(("\n"));
	goto processExceptionReturn;

    {
	CoroutineData *corPtr;
	int yieldParameter;

    case INST_YIELD:
	corPtr = iPtr->execEnvPtr->corPtr;
	TRACE(("%.30s => ", O2S(OBJ_AT_TOS)));
	if (!corPtr) {
	    TRACE_APPEND(("ERROR: yield outside coroutine\n"));
	    Tcl_SetObjResult(interp, Tcl_NewStringObj(
		    "yield can only be called in a coroutine", -1));
	    DECACHE_STACK_INFO();
	    Tcl_SetErrorCode(interp, "TCL", "COROUTINE", "ILLEGAL_YIELD",
		    NULL);
	    CACHE_STACK_INFO();
	    goto gotError;
	}

#ifdef TCL_COMPILE_DEBUG
	if (tclTraceExec >= 2) {
	    if (traceInstructions) {
		TRACE_APPEND(("YIELD...\n"));
	    } else {
		fprintf(stdout, "%d: (%u) yielding value \"%.30s\"\n",
			iPtr->numLevels, (unsigned)(pc - codePtr->codeStart),
			Tcl_GetString(OBJ_AT_TOS));
	    }
	    fflush(stdout);
	}
#endif
	yieldParameter = 0;
	Tcl_SetObjResult(interp, OBJ_AT_TOS);
	goto doYield;

    case INST_YIELD_TO_INVOKE:
	corPtr = iPtr->execEnvPtr->corPtr;
	valuePtr = OBJ_AT_TOS;
	if (!corPtr) {
	    TRACE(("[%.30s] => ERROR: yield outside coroutine\n",
		    O2S(valuePtr)));
	    Tcl_SetObjResult(interp, Tcl_NewStringObj(
		    "yieldto can only be called in a coroutine", -1));
	    DECACHE_STACK_INFO();
	    Tcl_SetErrorCode(interp, "TCL", "COROUTINE", "ILLEGAL_YIELD",
		    NULL);
	    CACHE_STACK_INFO();
	    goto gotError;
	}
	if (((Namespace *)TclGetCurrentNamespace(interp))->flags & NS_DYING) {
	    TRACE(("[%.30s] => ERROR: yield in deleted\n",
		    O2S(valuePtr)));
	    Tcl_SetObjResult(interp, Tcl_NewStringObj(
		    "yieldto called in deleted namespace", -1));
	    DECACHE_STACK_INFO();
	    Tcl_SetErrorCode(interp, "TCL", "COROUTINE", "YIELDTO_IN_DELETED",
		    NULL);
	    CACHE_STACK_INFO();
	    goto gotError;
	}

#ifdef TCL_COMPILE_DEBUG
	if (tclTraceExec >= 2) {
	    if (traceInstructions) {
		TRACE(("[%.30s] => YIELD...\n", O2S(valuePtr)));
	    } else {
		/* FIXME: What is the right thing to trace? */
		fprintf(stdout, "%d: (%u) yielding to [%.30s]\n",
			iPtr->numLevels, (unsigned)(pc - codePtr->codeStart),
			TclGetString(valuePtr));
	    }
	    fflush(stdout);
	}
#endif

	/*
	 * Install a tailcall record in the caller and continue with the
	 * yield. The yield is switched into multi-return mode (via the
	 * 'yieldParameter').
	 */

	Tcl_IncrRefCount(valuePtr);
	iPtr->execEnvPtr = corPtr->callerEEPtr;
	TclSetTailcall(interp, valuePtr);
	iPtr->execEnvPtr = corPtr->eePtr;
	yieldParameter = (PTR2INT(NULL)+1);	/*==CORO_ACTIVATE_YIELDM*/

    doYield:
	/* TIP #280: Record the last piece of info needed by
	 * 'TclGetSrcInfoForPc', and push the frame.
	 */

	bcFramePtr->data.tebc.pc = (char *) pc;
	iPtr->cmdFramePtr = bcFramePtr;

	if (iPtr->flags & INTERP_DEBUG_FRAME) {
	    ArgumentBCEnter(interp, codePtr, TD, pc, objc, objv);
	}

	pc++;
	cleanup = 1;
	TEBC_YIELD();
	TclNRAddCallback(interp, TclNRCoroutineActivateCallback, corPtr,
		INT2PTR(yieldParameter), NULL, NULL);
	return TCL_OK;
    }

    case INST_TAILCALL: {
	Tcl_Obj *listPtr, *nsObjPtr;

	opnd = TclGetUInt1AtPtr(pc+1);

	if (!(iPtr->varFramePtr->isProcCallFrame & 1)) {
	    TRACE(("%d => ERROR: tailcall in non-proc context\n", opnd));
	    Tcl_SetObjResult(interp, Tcl_NewStringObj(
		    "tailcall can only be called from a proc or lambda", -1));
	    DECACHE_STACK_INFO();
	    Tcl_SetErrorCode(interp, "TCL", "TAILCALL", "ILLEGAL", NULL);
	    CACHE_STACK_INFO();
	    goto gotError;
	}

#ifdef TCL_COMPILE_DEBUG
	/* FIXME: What is the right thing to trace? */
	{
	    int i;

	    TRACE(("%d [", opnd));
	    for (i=opnd-1 ; i>=0 ; i--) {
		TRACE_APPEND(("\"%.30s\"", O2S(OBJ_AT_DEPTH(i))));
		if (i > 0) {
		    TRACE_APPEND((" "));
		}
	    }
	    TRACE_APPEND(("] => RETURN..."));
	}
#endif

	/*
	 * Push the evaluation of the called command into the NR callback
	 * stack.
	 */

	listPtr = Tcl_NewListObj(opnd, &OBJ_AT_DEPTH(opnd-1));
	nsObjPtr = Tcl_NewStringObj(iPtr->varFramePtr->nsPtr->fullName, -1);
	TclListObjSetElement(interp, listPtr, 0, nsObjPtr);
	if (iPtr->varFramePtr->tailcallPtr) {
	    Tcl_DecrRefCount(iPtr->varFramePtr->tailcallPtr);
	}
	iPtr->varFramePtr->tailcallPtr = listPtr;

	result = TCL_RETURN;
	cleanup = opnd;
	goto processExceptionReturn;
    }

    case INST_DONE:
	if (tosPtr > initTosPtr) {

	    if ((curEvalFlags & TCL_EVAL_DISCARD_RESULT) && (result == TCL_OK)) {
		/* simulate pop & fast done (like it does continue in loop) */
		TRACE_WITH_OBJ(("=> discarding "), OBJ_AT_TOS);
		objPtr = POP_OBJECT();
		TclDecrRefCount(objPtr);
		goto abnormalReturn;
	    }
	    /*
	     * Set the interpreter's object result to point to the topmost
	     * object from the stack, and check for a possible [catch]. The
	     * stackTop's level and refCount will be handled by "processCatch"
	     * or "abnormalReturn".
	     */

	    Tcl_SetObjResult(interp, OBJ_AT_TOS);
#ifdef TCL_COMPILE_DEBUG
	    TRACE_WITH_OBJ(("=> return code=%d, result=", result),
		    iPtr->objResultPtr);
	    if (traceInstructions) {
		fprintf(stdout, "\n");
	    }
#endif
	    goto checkForCatch;
	}
	(void) POP_OBJECT();
	goto abnormalReturn;

    case INST_PUSH4:
	objResultPtr = codePtr->objArrayPtr[TclGetUInt4AtPtr(pc+1)];
	TRACE_WITH_OBJ(("%u => ", TclGetUInt4AtPtr(pc+1)), objResultPtr);
	NEXT_INST_F(5, 0, 1);
    break;

    case INST_POP:
	TRACE_WITH_OBJ(("=> discarding "), OBJ_AT_TOS);
	objPtr = POP_OBJECT();
	TclDecrRefCount(objPtr);
	NEXT_INST_F(1, 0, 0);
    break;

    case INST_DUP:
	objResultPtr = OBJ_AT_TOS;
	TRACE_WITH_OBJ(("=> "), objResultPtr);
	NEXT_INST_F(1, 0, 1);
    break;

    case INST_OVER:
	opnd = TclGetUInt4AtPtr(pc+1);
	objResultPtr = OBJ_AT_DEPTH(opnd);
	TRACE_WITH_OBJ(("%u => ", opnd), objResultPtr);
	NEXT_INST_F(5, 0, 1);
    break;

    case INST_REVERSE: {
	Tcl_Obj **a, **b;

	opnd = TclGetUInt4AtPtr(pc+1);
	a = tosPtr-(opnd-1);
	b = tosPtr;
	while (a<b) {
	    tmpPtr = *a;
	    *a = *b;
	    *b = tmpPtr;
	    a++; b--;
	}
	TRACE(("%u => OK\n", opnd));
	NEXT_INST_F(5, 0, 0);
    }
    break;

    case INST_STR_CONCAT1:

	opnd = TclGetUInt1AtPtr(pc+1);
	objResultPtr = TclStringCat(interp, opnd, &OBJ_AT_DEPTH(opnd-1),
		TCL_STRING_IN_PLACE);
	if (objResultPtr == NULL) {
	    TRACE_ERROR(interp);
	    goto gotError;
	}

	TRACE_WITH_OBJ(("%u => ", opnd), objResultPtr);
	NEXT_INST_V(2, opnd, 1);
    break;

    case INST_CONCAT_STK:
	/*
	 * Pop the opnd (objc) top stack elements, run through Tcl_ConcatObj,
	 * and then decrement their ref counts.
	 */

	opnd = TclGetUInt4AtPtr(pc+1);
	objResultPtr = Tcl_ConcatObj(opnd, &OBJ_AT_DEPTH(opnd-1));
	TRACE_WITH_OBJ(("%u => ", opnd), objResultPtr);
	NEXT_INST_V(5, opnd, 1);
    break;

    case INST_EXPAND_START:
	/*
	 * Push an element to the auxObjList. This records the current
	 * stack depth - i.e., the point in the stack where the expanded
	 * command starts.
	 *
	 * Use a Tcl_Obj as linked list element; slight mem waste, but faster
	 * allocation than ckalloc. This also abuses the Tcl_Obj structure, as
	 * we do not define a special tclObjType for it. It is not dangerous
	 * as the obj is never passed anywhere, so that all manipulations are
	 * performed here and in INST_INVOKE_EXPANDED (in case of an expansion
	 * error, also in INST_EXPAND_STKTOP).
	 */

	TclNewObj(objPtr);
	objPtr->internalRep.twoPtrValue.ptr2 = INT2PTR(CURR_DEPTH);
	objPtr->length = 0;
	PUSH_TAUX_OBJ(objPtr);
	TRACE(("=> mark depth as %d\n", (int) CURR_DEPTH));
	NEXT_INST_F(1, 0, 0);
    break;

    case INST_EXPAND_DROP:
	/*
	 * Drops an element of the auxObjList, popping stack elements to
	 * restore the stack to the state before the point where the aux
	 * element was created.
	 */

	CLANG_ASSERT(auxObjList);
	objc = CURR_DEPTH - PTR2INT(auxObjList->internalRep.twoPtrValue.ptr2);
	POP_TAUX_OBJ();
#ifdef TCL_COMPILE_DEBUG
	/* Ugly abuse! */
	starting = 1;
#endif
	TRACE(("=> drop %d items\n", objc));
	NEXT_INST_V(1, objc, 0);

    case INST_EXPAND_STKTOP: {
	int i;
	ptrdiff_t moved;

	/*
	 * Make sure that the element at stackTop is a list; if not, just
	 * leave with an error. Note that the element from the expand list
	 * will be removed at checkForCatch.
	 */

	objPtr = OBJ_AT_TOS;
	TRACE(("\"%.30s\" => ", O2S(objPtr)));
	if (TclListObjGetElements(interp, objPtr, &objc, &objv) != TCL_OK) {
	    TRACE_ERROR(interp);
	    goto gotError;
	}
	(void) POP_OBJECT();

	/*
	 * Make sure there is enough room in the stack to expand this list
	 * *and* process the rest of the command (at least up to the next
	 * argument expansion or command end). The operand is the current
	 * stack depth, as seen by the compiler.
	 */

	auxObjList->length += objc - 1;
	if ((objc > 1) && (auxObjList->length > 0)) {
	    length = auxObjList->length /* Total expansion room we need */
		    + codePtr->maxStackDepth /* Beyond the original max */
		    - CURR_DEPTH;	/* Relative to where we are */
	    DECACHE_STACK_INFO();
	    moved = GrowEvaluationStack(iPtr->execEnvPtr, length, 1)
		    - (Tcl_Obj **) TD;
	    if (moved) {
		/*
		 * Change the global data to point to the new stack: move the
		 * TEBCdataPtr TD, recompute the position of every other
		 * stack-allocated parameter, update the stack pointers.
		 */

		TD = (TEBCdata *) (((Tcl_Obj **)TD) + moved);

		catchTop += moved;
		tosPtr += moved;
	    }
	}

	/*
	 * Expand the list at stacktop onto the stack; free the list. Knowing
	 * that it has a freeIntRepProc we use Tcl_DecrRefCount().
	 */

	for (i = 0; i < objc; i++) {
	    PUSH_OBJECT(objv[i]);
	}

	TRACE_APPEND(("OK\n"));
	Tcl_DecrRefCount(objPtr);
	NEXT_INST_F(5, 0, 0);
    }
    break;

    case INST_EXPR_STK: {
	ByteCode *newCodePtr;

	bcFramePtr->data.tebc.pc = (char *) pc;
	iPtr->cmdFramePtr = bcFramePtr;
	DECACHE_STACK_INFO();
	newCodePtr = CompileExprObj(interp, OBJ_AT_TOS);
	CACHE_STACK_INFO();
	cleanup = 1;
	pc++;
	TEBC_YIELD();
	return TclNRExecuteByteCode(interp, newCodePtr);
    }

	/*
	 * INVOCATION BLOCK
	 */

    case INST_EVAL_STK:
    instEvalStk:
	bcFramePtr->data.tebc.pc = (char *) pc;
	iPtr->cmdFramePtr = bcFramePtr;

	cleanup = 1;
	pc += 1;
	/* yield next instruction */
	TEBC_YIELD();
	/* add TEBCResume for object at top of stack */
	return TclNRExecuteByteCode(interp,
		    TclCompileObj(interp, OBJ_AT_TOS, NULL, 0));

    case INST_INVOKE_EXPANDED:
	CLANG_ASSERT(auxObjList);
	objc = CURR_DEPTH - PTR2INT(auxObjList->internalRep.twoPtrValue.ptr2);
	POP_TAUX_OBJ();
	if (objc) {
	    pcAdjustment = 1;
	    goto doInvocation;
	}

	/*
	 * Nothing was expanded, return {}.
	 */

	TclNewObj(objResultPtr);
	NEXT_INST_F(1, 0, 1);
    break;

    case INST_INVOKE_STK4:
	objc = TclGetUInt4AtPtr(pc+1);
	pcAdjustment = 5;
	goto doInvocation;

    case INST_INVOKE_STK1:
	objc = TclGetUInt1AtPtr(pc+1);
	pcAdjustment = 2;

    doInvocation:
	objv = &OBJ_AT_DEPTH(objc-1);
	cleanup = objc;

#ifdef TCL_COMPILE_DEBUG
	if (tclTraceExec >= 2) {
	    int i;

	    if (traceInstructions) {
		strncpy(cmdNameBuf, TclGetString(objv[0]), 20);
		TRACE(("%u => call ", objc));
	    } else {
		fprintf(stdout, "%d: (%u) invoking ", iPtr->numLevels,
			(unsigned)(pc - codePtr->codeStart));
	    }
	    for (i = 0;  i < objc;  i++) {
		TclPrintObject(stdout, objv[i], 15);
		fprintf(stdout, " ");
	    }
	    fprintf(stdout, "\n");
	    fflush(stdout);
	}
#endif /*TCL_COMPILE_DEBUG*/

	/*
	 * Finally, let TclEvalObjv handle the command.
	 *
	 * TIP #280: Record the last piece of info needed by
	 * 'TclGetSrcInfoForPc', and push the frame.
	 */

	bcFramePtr->data.tebc.pc = (char *) pc;
	iPtr->cmdFramePtr = bcFramePtr;

	if (iPtr->flags & INTERP_DEBUG_FRAME) {
	    ArgumentBCEnter(interp, codePtr, TD, pc, objc, objv);
	}

	DECACHE_STACK_INFO();

	pc += pcAdjustment;
	TEBC_YIELD();
	return TclNREvalObjv(interp, objc, objv,
		TCL_EVAL_NOERR | TCL_EVAL_SOURCE_IN_FRAME, NULL);

#if TCL_SUPPORT_84_BYTECODE
    case INST_CALL_BUILTIN_FUNC1:
	/*
	 * Call one of the built-in pre-8.5 Tcl math functions. This
	 * translates to INST_INVOKE_STK1 with the first argument of
	 * ::tcl::mathfunc::$objv[0]. We need to insert the named math
	 * function into the stack.
	 */

	opnd = TclGetUInt1AtPtr(pc+1);
	if ((opnd < 0) || (opnd > LAST_BUILTIN_FUNC)) {
	    TRACE(("UNRECOGNIZED BUILTIN FUNC CODE %d\n", opnd));
	    Tcl_Panic("TclNRExecuteByteCode: unrecognized builtin function code %d", opnd);
	}

	TclNewLiteralStringObj(objPtr, "::tcl::mathfunc::");
	Tcl_AppendToObj(objPtr, tclBuiltinFuncTable[opnd].name, -1);

	/*
	 * Only 0, 1 or 2 args.
	 */

	{
	    int numArgs = tclBuiltinFuncTable[opnd].numArgs;
	    Tcl_Obj *tmpPtr1, *tmpPtr2;

	    if (numArgs == 0) {
		PUSH_OBJECT(objPtr);
	    } else if (numArgs == 1) {
		tmpPtr1 = POP_OBJECT();
		PUSH_OBJECT(objPtr);
		PUSH_OBJECT(tmpPtr1);
		Tcl_DecrRefCount(tmpPtr1);
	    } else {
		tmpPtr2 = POP_OBJECT();
		tmpPtr1 = POP_OBJECT();
		PUSH_OBJECT(objPtr);
		PUSH_OBJECT(tmpPtr1);
		PUSH_OBJECT(tmpPtr2);
		Tcl_DecrRefCount(tmpPtr1);
		Tcl_DecrRefCount(tmpPtr2);
	    }
	    objc = numArgs + 1;
	}
	pcAdjustment = 2;
	goto doInvocation;

    case INST_CALL_FUNC1:
	/*
	 * Call a non-builtin Tcl math function previously registered by a
	 * call to Tcl_CreateMathFunc pre-8.5. This is essentially
	 * INST_INVOKE_STK1 converting the first arg to
	 * ::tcl::mathfunc::$objv[0].
	 */

	objc = TclGetUInt1AtPtr(pc+1);	/* Number of arguments. The function
					 * name is the 0-th argument. */

	objPtr = OBJ_AT_DEPTH(objc-1);
	TclNewLiteralStringObj(tmpPtr, "::tcl::mathfunc::");
	Tcl_AppendObjToObj(tmpPtr, objPtr);
	Tcl_DecrRefCount(objPtr);

	/*
	 * Variation of PUSH_OBJECT.
	 */

	OBJ_AT_DEPTH(objc-1) = tmpPtr;
	Tcl_IncrRefCount(tmpPtr);

	pcAdjustment = 2;
	goto doInvocation;
#else
    /*
     * INST_CALL_BUILTIN_FUNC1 and INST_CALL_FUNC1 were made obsolete by the
     * changes to add a ::tcl::mathfunc namespace in 8.5. Optional support
     * remains for existing bytecode precompiled files.
     */

    case INST_CALL_BUILTIN_FUNC1:
	Tcl_Panic("TclNRExecuteByteCode: obsolete INST_CALL_BUILTIN_FUNC1 found");
    case INST_CALL_FUNC1:
	Tcl_Panic("TclNRExecuteByteCode: obsolete INST_CALL_FUNC1 found");
#endif

    case INST_INVOKE_REPLACE:
	objc = TclGetUInt4AtPtr(pc+1);
	opnd = TclGetUInt1AtPtr(pc+5);
	objPtr = POP_OBJECT();
	objv = &OBJ_AT_DEPTH(objc-1);
	cleanup = objc;
#ifdef TCL_COMPILE_DEBUG
	if (tclTraceExec >= 2) {
	    int i;

	    if (traceInstructions) {
		strncpy(cmdNameBuf, TclGetString(objv[0]), 20);
		TRACE(("%u => call (implementation %s) ", objc, O2S(objPtr)));
	    } else {
		fprintf(stdout,
			"%d: (%u) invoking (using implementation %s) ",
			iPtr->numLevels, (unsigned)(pc - codePtr->codeStart),
			O2S(objPtr));
	    }
	    for (i = 0;  i < objc;  i++) {
		if (i < opnd) {
		    fprintf(stdout, "<");
		    TclPrintObject(stdout, objv[i], 15);
		    fprintf(stdout, ">");
		} else {
		    TclPrintObject(stdout, objv[i], 15);
		}
		fprintf(stdout, " ");
	    }
	    fprintf(stdout, "\n");
	    fflush(stdout);
	}
#endif /*TCL_COMPILE_DEBUG*/

	bcFramePtr->data.tebc.pc = (char *) pc;
	iPtr->cmdFramePtr = bcFramePtr;
	if (iPtr->flags & INTERP_DEBUG_FRAME) {
	    ArgumentBCEnter(interp, codePtr, TD, pc, objc, objv);
	}

	TclInitRewriteEnsemble(interp, opnd, 1, objv);

	{
	    Tcl_Obj *copyPtr = Tcl_NewListObj(objc - opnd + 1, NULL);

	    Tcl_ListObjAppendElement(NULL, copyPtr, objPtr);
	    Tcl_ListObjReplace(NULL, copyPtr, LIST_MAX, 0,
		    objc - opnd, objv + opnd);
	    Tcl_DecrRefCount(objPtr);
	    objPtr = copyPtr;
	}

	DECACHE_STACK_INFO();
	pc += 6;
	TEBC_YIELD();

	TclMarkTailcall(interp);
	TclNRAddCallback(interp, TclClearRootEnsemble, NULL, NULL, NULL, NULL);
	Tcl_ListObjGetElements(NULL, objPtr, &objc, &objv);
	TclNRAddCallback(interp, TclNRReleaseValues, objPtr, NULL, NULL, NULL);
	return TclNREvalObjv(interp, objc, objv, TCL_EVAL_INVOKE, NULL);

    /*
     * -----------------------------------------------------------------
     *	   Start of INST_LOAD instructions.
     *
     * WARNING: more 'goto' here than your doctor recommended! The different
     * instructions set the value of some variables and then jump to some
     * common execution code.
     */

    case INST_LOAD_SCALAR1:
    instLoadScalar1:
	opnd = TclGetUInt1AtPtr(pc+1);
	varPtr = LOCAL(opnd);
	while (TclIsVarLink(varPtr)) {
	    varPtr = varPtr->value.linkPtr;
	}
	TRACE(("%u => ", opnd));
	if (TclIsVarDirectReadable(varPtr)) {
	    /*
	     * No errors, no traces: just get the value.
	     */

	    objResultPtr = varPtr->value.objPtr;
	    TRACE_APPEND(("%.30s\n", O2S(objResultPtr)));
	    NEXT_INST_F(2, 0, 1);
	}
	pcAdjustment = 2;
	cleanup = 0;
	arrayPtr = NULL;
	part1Ptr = part2Ptr = NULL;
	goto doCallPtrGetVar;

    case INST_LOAD_SCALAR4:
	opnd = TclGetUInt4AtPtr(pc+1);
	varPtr = LOCAL(opnd);
	while (TclIsVarLink(varPtr)) {
	    varPtr = varPtr->value.linkPtr;
	}
	TRACE(("%u => ", opnd));
	if (TclIsVarDirectReadable(varPtr)) {
	    /*
	     * No errors, no traces: just get the value.
	     */

	    objResultPtr = varPtr->value.objPtr;
	    TRACE_APPEND(("%.30s\n", O2S(objResultPtr)));
	    NEXT_INST_F(5, 0, 1);
	}
	pcAdjustment = 5;
	cleanup = 0;
	arrayPtr = NULL;
	part1Ptr = part2Ptr = NULL;
	goto doCallPtrGetVar;

    case INST_LOAD_ARRAY4:
	opnd = TclGetUInt4AtPtr(pc+1);
	pcAdjustment = 5;
	goto doLoadArray;

    case INST_LOAD_ARRAY1:
	opnd = TclGetUInt1AtPtr(pc+1);
	pcAdjustment = 2;

    doLoadArray:
	part1Ptr = NULL;
	part2Ptr = OBJ_AT_TOS;
	arrayPtr = LOCAL(opnd);
	while (TclIsVarLink(arrayPtr)) {
	    arrayPtr = arrayPtr->value.linkPtr;
	}
	TRACE(("%u \"%.30s\" => ", opnd, O2S(part2Ptr)));
	if (TclIsVarArray(arrayPtr) && !ReadTraced(arrayPtr)) {
	    varPtr = VarHashFindVar(arrayPtr->value.tablePtr, part2Ptr);
	    if (varPtr && TclIsVarDirectReadable(varPtr)) {
		/*
		 * No errors, no traces: just get the value.
		 */

		objResultPtr = varPtr->value.objPtr;
		TRACE_APPEND(("%.30s\n", O2S(objResultPtr)));
		NEXT_INST_F(pcAdjustment, 1, 1);
	    }
	}
	varPtr = TclLookupArrayElement(interp, part1Ptr, part2Ptr,
		TCL_LEAVE_ERR_MSG, "read", 0, 1, arrayPtr, opnd);
	if (varPtr == NULL) {
	    TRACE_ERROR(interp);
	    goto gotError;
	}
	cleanup = 1;
	goto doCallPtrGetVar;

    case INST_LOAD_ARRAY_STK:
	cleanup = 2;
	part2Ptr = OBJ_AT_TOS;		/* element name */
	objPtr = OBJ_UNDER_TOS;		/* array name */
	TRACE(("\"%.30s(%.30s)\" => ", O2S(objPtr), O2S(part2Ptr)));
	goto doLoadStk;

    case INST_LOAD_STK:
    case INST_LOAD_SCALAR_STK:
	cleanup = 1;
	part2Ptr = NULL;
	objPtr = OBJ_AT_TOS;		/* variable name */
	TRACE(("\"%.30s\" => ", O2S(objPtr)));

    doLoadStk:
	part1Ptr = objPtr;
	varPtr = TclObjLookupVarEx(interp, part1Ptr, part2Ptr,
		TCL_LEAVE_ERR_MSG, "read", /*createPart1*/0, /*createPart2*/1,
		&arrayPtr);
	if (!varPtr) {
	    TRACE_ERROR(interp);
	    goto gotError;
	}

	if (TclIsVarDirectReadable2(varPtr, arrayPtr)) {
	    /*
	     * No errors, no traces: just get the value.
	     */

	    objResultPtr = varPtr->value.objPtr;
	    TRACE_APPEND(("%.30s\n", O2S(objResultPtr)));
	    NEXT_INST_V(1, cleanup, 1);
	}
	pcAdjustment = 1;
	opnd = -1;

    doCallPtrGetVar:
	/*
	 * There are either errors or the variable is traced: call
	 * TclPtrGetVar to process fully.
	 */

	DECACHE_STACK_INFO();
	objResultPtr = TclPtrGetVarIdx(interp, varPtr, arrayPtr,
		part1Ptr, part2Ptr, TCL_LEAVE_ERR_MSG, opnd);
	CACHE_STACK_INFO();
	if (!objResultPtr) {
	    TRACE_ERROR(interp);
	    goto gotError;
	}
	TRACE_APPEND(("%.30s\n", O2S(objResultPtr)));
	NEXT_INST_V(pcAdjustment, cleanup, 1);

    /*
     *	   End of INST_LOAD instructions.
     * -----------------------------------------------------------------
     *	   Start of INST_STORE and related instructions.
     *
     * WARNING: more 'goto' here than your doctor recommended! The different
     * instructions set the value of some variables and then jump to somme
     * common execution code.
     */

    {
	int storeFlags, len;

    case INST_STORE_ARRAY4:
	opnd = TclGetUInt4AtPtr(pc+1);
	pcAdjustment = 5;
	goto doStoreArrayDirect;

    case INST_STORE_ARRAY1:
	opnd = TclGetUInt1AtPtr(pc+1);
	pcAdjustment = 2;

    doStoreArrayDirect:
	valuePtr = OBJ_AT_TOS;
	part2Ptr = OBJ_UNDER_TOS;
	arrayPtr = LOCAL(opnd);
	TRACE(("%u \"%.30s\" <- \"%.30s\" => ", opnd, O2S(part2Ptr),
		O2S(valuePtr)));
	while (TclIsVarLink(arrayPtr)) {
	    arrayPtr = arrayPtr->value.linkPtr;
	}
	if (TclIsVarArray(arrayPtr) && !WriteTraced(arrayPtr)) {
	    varPtr = VarHashFindVar(arrayPtr->value.tablePtr, part2Ptr);
	    if (varPtr && TclIsVarDirectWritable(varPtr)) {
		tosPtr--;
		Tcl_DecrRefCount(OBJ_AT_TOS);
		OBJ_AT_TOS = valuePtr;
		goto doStoreVarDirect;
	    }
	}
	cleanup = 2;
	storeFlags = TCL_LEAVE_ERR_MSG;
	part1Ptr = NULL;
	goto doStoreArrayDirectFailed;

    case INST_STORE_SCALAR4:
	opnd = TclGetUInt4AtPtr(pc+1);
	pcAdjustment = 5;
	goto doStoreScalarDirect;

    case INST_STORE_SCALAR1:
	opnd = TclGetUInt1AtPtr(pc+1);
	pcAdjustment = 2;

    doStoreScalarDirect:
	valuePtr = OBJ_AT_TOS;
	varPtr = LOCAL(opnd);
	TRACE(("%u <- \"%.30s\" => ", opnd, O2S(valuePtr)));
	while (TclIsVarLink(varPtr)) {
	    varPtr = varPtr->value.linkPtr;
	}
	if (!TclIsVarDirectWritable(varPtr)) {
	    storeFlags = TCL_LEAVE_ERR_MSG;
	    part1Ptr = NULL;
	    goto doStoreScalar;
	}

	/*
	 * No traces, no errors, plain 'set': we can safely inline. The value
	 * *will* be set to what's requested, so that the stack top remains
	 * pointing to the same Tcl_Obj.
	 */

    doStoreVarDirect:
	valuePtr = varPtr->value.objPtr;
	if (valuePtr != NULL) {
	    TclDecrRefCount(valuePtr);
	}
	objResultPtr = OBJ_AT_TOS;
	varPtr->value.objPtr = objResultPtr;
#ifndef TCL_COMPILE_DEBUG
	if (*(pc+pcAdjustment) == INST_POP) {
	    tosPtr--;
	    NEXT_INST_F((pcAdjustment+1), 0, 0);
	}
#else
	TRACE_APPEND(("%.30s\n", O2S(objResultPtr)));
#endif
	Tcl_IncrRefCount(objResultPtr);
	NEXT_INST_F(pcAdjustment, 0, 0);

    case INST_LAPPEND_STK:
	valuePtr = OBJ_AT_TOS; /* value to append */
	part2Ptr = NULL;
	storeFlags = (TCL_LEAVE_ERR_MSG | TCL_APPEND_VALUE
		| TCL_LIST_ELEMENT);
	goto doStoreStk;

    case INST_LAPPEND_ARRAY_STK:
	valuePtr = OBJ_AT_TOS; /* value to append */
	part2Ptr = OBJ_UNDER_TOS;
	storeFlags = (TCL_LEAVE_ERR_MSG | TCL_APPEND_VALUE
		| TCL_LIST_ELEMENT);
	goto doStoreStk;

    case INST_APPEND_STK:
	valuePtr = OBJ_AT_TOS; /* value to append */
	part2Ptr = NULL;
	storeFlags = (TCL_LEAVE_ERR_MSG | TCL_APPEND_VALUE);
	goto doStoreStk;

    case INST_APPEND_ARRAY_STK:
	valuePtr = OBJ_AT_TOS; /* value to append */
	part2Ptr = OBJ_UNDER_TOS;
	storeFlags = (TCL_LEAVE_ERR_MSG | TCL_APPEND_VALUE);
	goto doStoreStk;

    case INST_STORE_ARRAY_STK:
	valuePtr = OBJ_AT_TOS;
	part2Ptr = OBJ_UNDER_TOS;
	storeFlags = TCL_LEAVE_ERR_MSG;
	goto doStoreStk;

    case INST_STORE_STK:
    case INST_STORE_SCALAR_STK:
	valuePtr = OBJ_AT_TOS;
	part2Ptr = NULL;
	storeFlags = TCL_LEAVE_ERR_MSG;

    doStoreStk:
	objPtr = OBJ_AT_DEPTH(1 + (part2Ptr != NULL)); /* variable name */
	part1Ptr = objPtr;
#ifdef TCL_COMPILE_DEBUG
	if (part2Ptr == NULL) {
	    TRACE(("\"%.30s\" <- \"%.30s\" =>", O2S(part1Ptr),O2S(valuePtr)));
	} else {
	    TRACE(("\"%.30s(%.30s)\" <- \"%.30s\" => ",
		    O2S(part1Ptr), O2S(part2Ptr), O2S(valuePtr)));
	}
#endif
	varPtr = TclObjLookupVarEx(interp, objPtr,part2Ptr, TCL_LEAVE_ERR_MSG,
		"set", /*createPart1*/ 1, /*createPart2*/ 1, &arrayPtr);
	if (!varPtr) {
	    TRACE_ERROR(interp);
	    goto gotError;
	}
	cleanup = ((part2Ptr == NULL)? 2 : 3);
	pcAdjustment = 1;
	opnd = -1;
	goto doCallPtrSetVar;

    case INST_LAPPEND_ARRAY4:
	opnd = TclGetUInt4AtPtr(pc+1);
	pcAdjustment = 5;
	storeFlags = (TCL_LEAVE_ERR_MSG | TCL_APPEND_VALUE
		| TCL_LIST_ELEMENT);
	goto doStoreArray;

    case INST_LAPPEND_ARRAY1:
	opnd = TclGetUInt1AtPtr(pc+1);
	pcAdjustment = 2;
	storeFlags = (TCL_LEAVE_ERR_MSG | TCL_APPEND_VALUE
		| TCL_LIST_ELEMENT);
	goto doStoreArray;

    case INST_APPEND_ARRAY4:
	opnd = TclGetUInt4AtPtr(pc+1);
	pcAdjustment = 5;
	storeFlags = (TCL_LEAVE_ERR_MSG | TCL_APPEND_VALUE);
	goto doStoreArray;

    case INST_APPEND_ARRAY1:
	opnd = TclGetUInt1AtPtr(pc+1);
	pcAdjustment = 2;
	storeFlags = (TCL_LEAVE_ERR_MSG | TCL_APPEND_VALUE);
	goto doStoreArray;

    doStoreArray:
	valuePtr = OBJ_AT_TOS;
	part2Ptr = OBJ_UNDER_TOS;
	arrayPtr = LOCAL(opnd);
	TRACE(("%u \"%.30s\" <- \"%.30s\" => ", opnd, O2S(part2Ptr),
		O2S(valuePtr)));
	while (TclIsVarLink(arrayPtr)) {
	    arrayPtr = arrayPtr->value.linkPtr;
	}
	cleanup = 2;
	part1Ptr = NULL;

    doStoreArrayDirectFailed:
	varPtr = TclLookupArrayElement(interp, part1Ptr, part2Ptr,
		TCL_LEAVE_ERR_MSG, "set", 1, 1, arrayPtr, opnd);
	if (!varPtr) {
	    TRACE_ERROR(interp);
	    goto gotError;
	}
	goto doCallPtrSetVar;

    case INST_LAPPEND_SCALAR4:
	opnd = TclGetUInt4AtPtr(pc+1);
	pcAdjustment = 5;
	storeFlags = (TCL_LEAVE_ERR_MSG | TCL_APPEND_VALUE
		| TCL_LIST_ELEMENT);
	goto doStoreScalar;

    case INST_LAPPEND_SCALAR1:
	opnd = TclGetUInt1AtPtr(pc+1);
	pcAdjustment = 2;
	storeFlags = (TCL_LEAVE_ERR_MSG | TCL_APPEND_VALUE
		| TCL_LIST_ELEMENT);
	goto doStoreScalar;

    case INST_APPEND_SCALAR4:
	opnd = TclGetUInt4AtPtr(pc+1);
	pcAdjustment = 5;
	storeFlags = (TCL_LEAVE_ERR_MSG | TCL_APPEND_VALUE);
	goto doStoreScalar;

    case INST_APPEND_SCALAR1:
	opnd = TclGetUInt1AtPtr(pc+1);
	pcAdjustment = 2;
	storeFlags = (TCL_LEAVE_ERR_MSG | TCL_APPEND_VALUE);
	goto doStoreScalar;

    doStoreScalar:
	valuePtr = OBJ_AT_TOS;
	varPtr = LOCAL(opnd);
	TRACE(("%u <- \"%.30s\" => ", opnd, O2S(valuePtr)));
	while (TclIsVarLink(varPtr)) {
	    varPtr = varPtr->value.linkPtr;
	}
	cleanup = 1;
	arrayPtr = NULL;
	part1Ptr = part2Ptr = NULL;

    doCallPtrSetVar:
	DECACHE_STACK_INFO();
	objResultPtr = TclPtrSetVarIdx(interp, varPtr, arrayPtr,
		part1Ptr, part2Ptr, valuePtr, storeFlags, opnd);
	CACHE_STACK_INFO();
	if (!objResultPtr) {
	    TRACE_ERROR(interp);
	    goto gotError;
	}
#ifndef TCL_COMPILE_DEBUG
	if (*(pc+pcAdjustment) == INST_POP) {
	    NEXT_INST_V((pcAdjustment+1), cleanup, 0);
	}
#endif
	TRACE_APPEND(("%.30s\n", O2S(objResultPtr)));
	NEXT_INST_V(pcAdjustment, cleanup, 1);

    case INST_LAPPEND_LIST:
	opnd = TclGetUInt4AtPtr(pc+1);
	valuePtr = OBJ_AT_TOS;
	varPtr = LOCAL(opnd);
	cleanup = 1;
	pcAdjustment = 5;
	while (TclIsVarLink(varPtr)) {
	    varPtr = varPtr->value.linkPtr;
	}
	TRACE(("%u <- \"%.30s\" => ", opnd, O2S(valuePtr)));
	if (TclListObjGetElements(interp, valuePtr, &objc, &objv)
		!= TCL_OK) {
	    TRACE_ERROR(interp);
	    goto gotError;
	}
	if (TclIsVarDirectReadable(varPtr)
		&& TclIsVarDirectWritable(varPtr)) {
	    goto lappendListDirect;
	}
	arrayPtr = NULL;
	part1Ptr = part2Ptr = NULL;
	goto lappendListPtr;

    case INST_LAPPEND_LIST_ARRAY:
	opnd = TclGetUInt4AtPtr(pc+1);
	valuePtr = OBJ_AT_TOS;
	part1Ptr = NULL;
	part2Ptr = OBJ_UNDER_TOS;
	arrayPtr = LOCAL(opnd);
	cleanup = 2;
	pcAdjustment = 5;
	while (TclIsVarLink(arrayPtr)) {
	    arrayPtr = arrayPtr->value.linkPtr;
	}
	TRACE(("%u \"%.30s\" \"%.30s\" => ",
		opnd, O2S(part2Ptr), O2S(valuePtr)));
	if (TclListObjGetElements(interp, valuePtr, &objc, &objv)
		!= TCL_OK) {
	    TRACE_ERROR(interp);
	    goto gotError;
	}
	if (TclIsVarArray(arrayPtr) && !ReadTraced(arrayPtr)
		&& !WriteTraced(arrayPtr)) {
	    varPtr = VarHashFindVar(arrayPtr->value.tablePtr, part2Ptr);
	    if (varPtr && TclIsVarDirectReadable(varPtr)
		    && TclIsVarDirectWritable(varPtr)) {
		goto lappendListDirect;
	    }
	}
	varPtr = TclLookupArrayElement(interp, part1Ptr, part2Ptr,
		TCL_LEAVE_ERR_MSG, "set", 1, 1, arrayPtr, opnd);
	if (varPtr == NULL) {
	    TRACE_ERROR(interp);
	    goto gotError;
	}
	goto lappendListPtr;

    case INST_LAPPEND_LIST_ARRAY_STK:
	pcAdjustment = 1;
	cleanup = 3;
	valuePtr = OBJ_AT_TOS;
	part2Ptr = OBJ_UNDER_TOS;	/* element name */
	part1Ptr = OBJ_AT_DEPTH(2);	/* array name */
	TRACE(("\"%.30s(%.30s)\" \"%.30s\" => ",
		O2S(part1Ptr), O2S(part2Ptr), O2S(valuePtr)));
	goto lappendList;

    case INST_LAPPEND_LIST_STK:
	pcAdjustment = 1;
	cleanup = 2;
	valuePtr = OBJ_AT_TOS;
	part2Ptr = NULL;
	part1Ptr = OBJ_UNDER_TOS;	/* variable name */
	TRACE(("\"%.30s\" \"%.30s\" => ", O2S(part1Ptr), O2S(valuePtr)));
	goto lappendList;

    lappendListDirect:
	objResultPtr = varPtr->value.objPtr;
	if (TclListObjLength(interp, objResultPtr, &len) != TCL_OK) {
	    TRACE_ERROR(interp);
	    goto gotError;
	}
	if (Tcl_IsShared(objResultPtr)) {
	    Tcl_Obj *newValue = Tcl_DuplicateObj(objResultPtr);

	    TclDecrRefCount(objResultPtr);
	    varPtr->value.objPtr = objResultPtr = newValue;
	    Tcl_IncrRefCount(newValue);
	}
	if (Tcl_ListObjReplace(interp, objResultPtr, len, 0, objc, objv)
		!= TCL_OK) {
	    TRACE_ERROR(interp);
	    goto gotError;
	}
	TRACE_APPEND(("%.30s\n", O2S(objResultPtr)));
	NEXT_INST_V(pcAdjustment, cleanup, 1);

    lappendList:
	opnd = -1;
	if (TclListObjGetElements(interp, valuePtr, &objc, &objv)
		!= TCL_OK) {
	    TRACE_ERROR(interp);
	    goto gotError;
	}
	DECACHE_STACK_INFO();
	varPtr = TclObjLookupVarEx(interp, part1Ptr, part2Ptr,
		TCL_LEAVE_ERR_MSG, "set", 1, 1, &arrayPtr);
	CACHE_STACK_INFO();
	if (!varPtr) {
	    TRACE_ERROR(interp);
	    goto gotError;
	}

    lappendListPtr:
	if (TclIsVarInHash(varPtr)) {
	    VarHashRefCount(varPtr)++;
	}
	if (arrayPtr && TclIsVarInHash(arrayPtr)) {
	    VarHashRefCount(arrayPtr)++;
	}
	DECACHE_STACK_INFO();
	objResultPtr = TclPtrGetVarIdx(interp, varPtr, arrayPtr,
		part1Ptr, part2Ptr, TCL_LEAVE_ERR_MSG, opnd);
	CACHE_STACK_INFO();
	if (TclIsVarInHash(varPtr)) {
	    VarHashRefCount(varPtr)--;
	}
	if (arrayPtr && TclIsVarInHash(arrayPtr)) {
	    VarHashRefCount(arrayPtr)--;
	}

	{
	    int createdNewObj = 0;
	    Tcl_Obj *valueToAssign;

	    if (!objResultPtr) {
		valueToAssign = valuePtr;
	    } else if (TclListObjLength(interp, objResultPtr, &len)!=TCL_OK) {
		TRACE_ERROR(interp);
		goto gotError;
	    } else {
		if (Tcl_IsShared(objResultPtr)) {
		    valueToAssign = Tcl_DuplicateObj(objResultPtr);
		    createdNewObj = 1;
		} else {
		    valueToAssign = objResultPtr;
		}
		if (Tcl_ListObjReplace(interp, valueToAssign, len, 0,
			objc, objv) != TCL_OK) {
		    if (createdNewObj) {
			TclDecrRefCount(valueToAssign);
		    }
		    goto errorInLappendListPtr;
		}
	    }
	    DECACHE_STACK_INFO();
	    Tcl_IncrRefCount(valueToAssign);
	    objResultPtr = TclPtrSetVarIdx(interp, varPtr, arrayPtr, part1Ptr,
		    part2Ptr, valueToAssign, TCL_LEAVE_ERR_MSG, opnd);
	    TclDecrRefCount(valueToAssign);
	    CACHE_STACK_INFO();
	    if (!objResultPtr) {
	    errorInLappendListPtr:
		TRACE_ERROR(interp);
		goto gotError;
	    }
	}
	TRACE_APPEND(("%.30s\n", O2S(objResultPtr)));
	NEXT_INST_V(pcAdjustment, cleanup, 1);
    }

    /*
     *	   End of INST_STORE and related instructions.
     * -----------------------------------------------------------------
     *	   Start of INST_INCR instructions.
     *
     * WARNING: more 'goto' here than your doctor recommended! The different
     * instructions set the value of some variables and then jump to somme
     * common execution code.
     */

/*TODO: Consider more untangling here; merge with LOAD and STORE ? */

    {
	Tcl_Obj *incrPtr;
	Tcl_WideInt w;
	long increment;

    case INST_INCR_SCALAR1:
    case INST_INCR_ARRAY1:
    case INST_INCR_ARRAY_STK:
    case INST_INCR_SCALAR_STK:
    case INST_INCR_STK:
	opnd = TclGetUInt1AtPtr(pc+1);
	incrPtr = POP_OBJECT();
	switch (*pc) {
	case INST_INCR_SCALAR1:
	    pcAdjustment = 2;
	    goto doIncrScalar;
	case INST_INCR_ARRAY1:
	    pcAdjustment = 2;
	    goto doIncrArray;
	default:
	    pcAdjustment = 1;
	    goto doIncrStk;
	}

    case INST_INCR_ARRAY_STK_IMM:
    case INST_INCR_SCALAR_STK_IMM:
    case INST_INCR_STK_IMM:
	increment = TclGetInt1AtPtr(pc+1);
	TclNewIntObj(incrPtr, increment);
	Tcl_IncrRefCount(incrPtr);
	pcAdjustment = 2;

    doIncrStk:
	if ((*pc == INST_INCR_ARRAY_STK_IMM)
		|| (*pc == INST_INCR_ARRAY_STK)) {
	    part2Ptr = OBJ_AT_TOS;
	    objPtr = OBJ_UNDER_TOS;
	    TRACE(("\"%.30s(%.30s)\" (by %ld) => ",
		    O2S(objPtr), O2S(part2Ptr), increment));
	} else {
	    part2Ptr = NULL;
	    objPtr = OBJ_AT_TOS;
	    TRACE(("\"%.30s\" (by %ld) => ", O2S(objPtr), increment));
	}
	part1Ptr = objPtr;
	opnd = -1;
	varPtr = TclObjLookupVarEx(interp, objPtr, part2Ptr,
		TCL_LEAVE_ERR_MSG, "read", 1, 1, &arrayPtr);
	if (!varPtr) {
	    DECACHE_STACK_INFO();
	    Tcl_AddErrorInfo(interp,
		    "\n    (reading value of variable to increment)");
	    CACHE_STACK_INFO();
	    TRACE_ERROR(interp);
	    Tcl_DecrRefCount(incrPtr);
	    goto gotError;
	}
	cleanup = ((part2Ptr == NULL)? 1 : 2);
	goto doIncrVar;

    case INST_INCR_ARRAY1_IMM:
	opnd = TclGetUInt1AtPtr(pc+1);
	increment = TclGetInt1AtPtr(pc+2);
	TclNewIntObj(incrPtr, increment);
	Tcl_IncrRefCount(incrPtr);
	pcAdjustment = 3;

    doIncrArray:
	part1Ptr = NULL;
	part2Ptr = OBJ_AT_TOS;
	arrayPtr = LOCAL(opnd);
	cleanup = 1;
	while (TclIsVarLink(arrayPtr)) {
	    arrayPtr = arrayPtr->value.linkPtr;
	}
	TRACE(("%u \"%.30s\" (by %ld) => ", opnd, O2S(part2Ptr), increment));
	varPtr = TclLookupArrayElement(interp, part1Ptr, part2Ptr,
		TCL_LEAVE_ERR_MSG, "read", 1, 1, arrayPtr, opnd);
	if (!varPtr) {
	    TRACE_ERROR(interp);
	    Tcl_DecrRefCount(incrPtr);
	    goto gotError;
	}
	goto doIncrVar;

    case INST_INCR_SCALAR1_IMM:
	opnd = TclGetUInt1AtPtr(pc+1);
	increment = TclGetInt1AtPtr(pc+2);
	pcAdjustment = 3;
	cleanup = 0;
	varPtr = LOCAL(opnd);
	while (TclIsVarLink(varPtr)) {
	    varPtr = varPtr->value.linkPtr;
	}

	if (TclIsVarDirectModifyable(varPtr)) {
	    ClientData ptr;
	    int type;

	    objPtr = varPtr->value.objPtr;
	    if (GetNumberFromObj(NULL, objPtr, &ptr, &type) == TCL_OK) {
		if (type == TCL_NUMBER_INT) {
		    Tcl_WideInt augend = *((const Tcl_WideInt *)ptr);
		    Tcl_WideInt sum = augend + increment;

		    /*
		     * Overflow when (augend and sum have different sign) and
		     * (augend and increment have the same sign). This is
		     * encapsulated in the Overflowing macro.
		     */

		    if (!Overflowing(augend, increment, sum)) {
			TRACE(("%u %ld => ", opnd, increment));
			if (Tcl_IsShared(objPtr)) {
			    objPtr->refCount--;	/* We know it's shared. */
			    TclNewIntObj(objResultPtr, sum);
			    Tcl_IncrRefCount(objResultPtr);
			    varPtr->value.objPtr = objResultPtr;
			} else {
			    objResultPtr = objPtr;
			    TclSetIntObj(objPtr, sum);
			}
			goto doneIncr;
		    }
		    w = (Tcl_WideInt)augend;

		    TRACE(("%u %ld => ", opnd, increment));
		    if (Tcl_IsShared(objPtr)) {
			objPtr->refCount--;	/* We know it's shared. */
			objResultPtr = Tcl_NewWideIntObj(w+increment);
			Tcl_IncrRefCount(objResultPtr);
			varPtr->value.objPtr = objResultPtr;
		    } else {
			objResultPtr = objPtr;

			/*
			 * We know the sum value is outside the long range;
			 * use macro form that doesn't range test again.
			 */

			TclSetIntObj(objPtr, w+increment);
		    }
		    goto doneIncr;
		}	/* end if (type == TCL_NUMBER_INT) */
	    }
	    if (Tcl_IsShared(objPtr)) {
		objPtr->refCount--;	/* We know it's shared */
		objResultPtr = Tcl_DuplicateObj(objPtr);
		Tcl_IncrRefCount(objResultPtr);
		varPtr->value.objPtr = objResultPtr;
	    } else {
		objResultPtr = objPtr;
	    }
	    TclNewIntObj(incrPtr, increment);
	    if (TclIncrObj(interp, objResultPtr, incrPtr) != TCL_OK) {
		Tcl_DecrRefCount(incrPtr);
		TRACE_ERROR(interp);
		goto gotError;
	    }
	    Tcl_DecrRefCount(incrPtr);
	    goto doneIncr;
	}

	/*
	 * All other cases, flow through to generic handling.
	 */

	TclNewIntObj(incrPtr, increment);
	Tcl_IncrRefCount(incrPtr);

    doIncrScalar:
	varPtr = LOCAL(opnd);
	while (TclIsVarLink(varPtr)) {
	    varPtr = varPtr->value.linkPtr;
	}
	arrayPtr = NULL;
	part1Ptr = part2Ptr = NULL;
	cleanup = 0;
	TRACE(("%u %s => ", opnd, Tcl_GetString(incrPtr)));

    doIncrVar:
	if (TclIsVarDirectModifyable2(varPtr, arrayPtr)) {
	    objPtr = varPtr->value.objPtr;
	    if (Tcl_IsShared(objPtr)) {
		objPtr->refCount--;	/* We know it's shared */
		objResultPtr = Tcl_DuplicateObj(objPtr);
		Tcl_IncrRefCount(objResultPtr);
		varPtr->value.objPtr = objResultPtr;
	    } else {
		objResultPtr = objPtr;
	    }
	    if (TclIncrObj(interp, objResultPtr, incrPtr) != TCL_OK) {
		Tcl_DecrRefCount(incrPtr);
		TRACE_ERROR(interp);
		goto gotError;
	    }
	    Tcl_DecrRefCount(incrPtr);
	} else {
	    DECACHE_STACK_INFO();
	    objResultPtr = TclPtrIncrObjVarIdx(interp, varPtr, arrayPtr,
		    part1Ptr, part2Ptr, incrPtr, TCL_LEAVE_ERR_MSG, opnd);
	    CACHE_STACK_INFO();
	    Tcl_DecrRefCount(incrPtr);
	    if (objResultPtr == NULL) {
		TRACE_ERROR(interp);
		goto gotError;
	    }
	}
    doneIncr:
	TRACE_APPEND(("%.30s\n", O2S(objResultPtr)));
#ifndef TCL_COMPILE_DEBUG
	if (*(pc+pcAdjustment) == INST_POP) {
	    NEXT_INST_V((pcAdjustment+1), cleanup, 0);
	}
#endif
	NEXT_INST_V(pcAdjustment, cleanup, 1);
    }

    /*
     *	   End of INST_INCR instructions.
     * -----------------------------------------------------------------
     *	   Start of INST_EXIST instructions.
     */

    case INST_EXIST_SCALAR:
	cleanup = 0;
	pcAdjustment = 5;
	opnd = TclGetUInt4AtPtr(pc+1);
	varPtr = LOCAL(opnd);
	while (TclIsVarLink(varPtr)) {
	    varPtr = varPtr->value.linkPtr;
	}
	TRACE(("%u => ", opnd));
	if (ReadTraced(varPtr)) {
	    DECACHE_STACK_INFO();
	    TclObjCallVarTraces(iPtr, NULL, varPtr, NULL, NULL,
		    TCL_TRACE_READS, 0, opnd);
	    CACHE_STACK_INFO();
	    if (TclIsVarUndefined(varPtr)) {
		TclCleanupVar(varPtr, NULL);
		varPtr = NULL;
	    }
	}
	goto afterExistsPeephole;

    case INST_EXIST_ARRAY:
	cleanup = 1;
	pcAdjustment = 5;
	opnd = TclGetUInt4AtPtr(pc+1);
	part2Ptr = OBJ_AT_TOS;
	arrayPtr = LOCAL(opnd);
	while (TclIsVarLink(arrayPtr)) {
	    arrayPtr = arrayPtr->value.linkPtr;
	}
	TRACE(("%u \"%.30s\" => ", opnd, O2S(part2Ptr)));
	if (TclIsVarArray(arrayPtr) && !ReadTraced(arrayPtr)) {
	    varPtr = VarHashFindVar(arrayPtr->value.tablePtr, part2Ptr);
	    if (!varPtr || !ReadTraced(varPtr)) {
		goto afterExistsPeephole;
	    }
	}
	varPtr = TclLookupArrayElement(interp, NULL, part2Ptr, 0, "access",
		0, 1, arrayPtr, opnd);
	if (varPtr) {
	    if (ReadTraced(varPtr) || (arrayPtr && ReadTraced(arrayPtr))) {
		DECACHE_STACK_INFO();
		TclObjCallVarTraces(iPtr, arrayPtr, varPtr, NULL, part2Ptr,
			TCL_TRACE_READS, 0, opnd);
		CACHE_STACK_INFO();
	    }
	    if (TclIsVarUndefined(varPtr)) {
		TclCleanupVar(varPtr, arrayPtr);
		varPtr = NULL;
	    }
	}
	goto afterExistsPeephole;

    case INST_EXIST_ARRAY_STK:
	cleanup = 2;
	pcAdjustment = 1;
	part2Ptr = OBJ_AT_TOS;		/* element name */
	part1Ptr = OBJ_UNDER_TOS;	/* array name */
	TRACE(("\"%.30s(%.30s)\" => ", O2S(part1Ptr), O2S(part2Ptr)));
	goto doExistStk;

    case INST_EXIST_STK:
	cleanup = 1;
	pcAdjustment = 1;
	part2Ptr = NULL;
	part1Ptr = OBJ_AT_TOS;		/* variable name */
	TRACE(("\"%.30s\" => ", O2S(part1Ptr)));

    doExistStk:
	varPtr = TclObjLookupVarEx(interp, part1Ptr, part2Ptr, 0, "access",
		/*createPart1*/0, /*createPart2*/1, &arrayPtr);
	if (varPtr) {
	    if (ReadTraced(varPtr) || (arrayPtr && ReadTraced(arrayPtr))) {
		DECACHE_STACK_INFO();
		TclObjCallVarTraces(iPtr, arrayPtr, varPtr, part1Ptr,part2Ptr,
			TCL_TRACE_READS, 0, -1);
		CACHE_STACK_INFO();
	    }
	    if (TclIsVarUndefined(varPtr)) {
		TclCleanupVar(varPtr, arrayPtr);
		varPtr = NULL;
	    }
	}

	/*
	 * Peep-hole optimisation: if you're about to jump, do jump from here.
	 */

    afterExistsPeephole: {
	int found = (varPtr && !TclIsVarUndefined(varPtr));

	TRACE_APPEND(("%d\n", found ? 1 : 0));
	JUMP_PEEPHOLE_V(found, pcAdjustment, cleanup);
    }

    /*
     *	   End of INST_EXIST instructions.
     * -----------------------------------------------------------------
     *	   Start of INST_UNSET instructions.
     */

    {
	int flags;

    case INST_UNSET_SCALAR:
	flags = TclGetUInt1AtPtr(pc+1) ? TCL_LEAVE_ERR_MSG : 0;
	opnd = TclGetUInt4AtPtr(pc+2);
	varPtr = LOCAL(opnd);
	while (TclIsVarLink(varPtr)) {
	    varPtr = varPtr->value.linkPtr;
	}
	TRACE(("%s %u => ", (flags ? "normal" : "noerr"), opnd));
	if (TclIsVarDirectUnsettable(varPtr) && !TclIsVarInHash(varPtr)) {
	    /*
	     * No errors, no traces, no searches: just make the variable cease
	     * to exist.
	     */

	    if (!TclIsVarUndefined(varPtr)) {
		TclDecrRefCount(varPtr->value.objPtr);
	    } else if (flags & TCL_LEAVE_ERR_MSG) {
		goto slowUnsetScalar;
	    }
	    varPtr->value.objPtr = NULL;
	    TRACE_APPEND(("OK\n"));
	    NEXT_INST_F(6, 0, 0);
	}

    slowUnsetScalar:
	DECACHE_STACK_INFO();
	if (TclPtrUnsetVarIdx(interp, varPtr, NULL, NULL, NULL, flags,
		opnd) != TCL_OK && flags) {
	    goto errorInUnset;
	}
	CACHE_STACK_INFO();
	NEXT_INST_F(6, 0, 0);

    case INST_UNSET_ARRAY:
	flags = TclGetUInt1AtPtr(pc+1) ? TCL_LEAVE_ERR_MSG : 0;
	opnd = TclGetUInt4AtPtr(pc+2);
	part2Ptr = OBJ_AT_TOS;
	arrayPtr = LOCAL(opnd);
	while (TclIsVarLink(arrayPtr)) {
	    arrayPtr = arrayPtr->value.linkPtr;
	}
	TRACE(("%s %u \"%.30s\" => ",
		(flags ? "normal" : "noerr"), opnd, O2S(part2Ptr)));
	if (TclIsVarArray(arrayPtr) && !UnsetTraced(arrayPtr)
		&& !(arrayPtr->flags & VAR_SEARCH_ACTIVE)) {
	    varPtr = VarHashFindVar(arrayPtr->value.tablePtr, part2Ptr);
	    if (varPtr && TclIsVarDirectUnsettable(varPtr)) {
		/*
		 * No nasty traces and element exists, so we can proceed to
		 * unset it. Might still not exist though...
		 */

		if (!TclIsVarUndefined(varPtr)) {
		    TclDecrRefCount(varPtr->value.objPtr);
		    TclSetVarUndefined(varPtr);
		    TclClearVarNamespaceVar(varPtr);
		    TclCleanupVar(varPtr, arrayPtr);
		} else if (flags & TCL_LEAVE_ERR_MSG) {
		    goto slowUnsetArray;
		}
		TRACE_APPEND(("OK\n"));
		NEXT_INST_F(6, 1, 0);
	    } else if (!varPtr && !(flags & TCL_LEAVE_ERR_MSG)) {
		/*
		 * Don't need to do anything here.
		 */

		TRACE_APPEND(("OK\n"));
		NEXT_INST_F(6, 1, 0);
	    }
	}
    slowUnsetArray:
	DECACHE_STACK_INFO();
	varPtr = TclLookupArrayElement(interp, NULL, part2Ptr, flags, "unset",
		0, 0, arrayPtr, opnd);
	if (!varPtr) {
	    if (flags & TCL_LEAVE_ERR_MSG) {
		goto errorInUnset;
	    }
	} else if (TclPtrUnsetVarIdx(interp, varPtr, arrayPtr, NULL, part2Ptr,
		flags, opnd) != TCL_OK && (flags & TCL_LEAVE_ERR_MSG)) {
	    goto errorInUnset;
	}
	CACHE_STACK_INFO();
	NEXT_INST_F(6, 1, 0);

    case INST_UNSET_ARRAY_STK:
	flags = TclGetUInt1AtPtr(pc+1) ? TCL_LEAVE_ERR_MSG : 0;
	cleanup = 2;
	part2Ptr = OBJ_AT_TOS;		/* element name */
	part1Ptr = OBJ_UNDER_TOS;	/* array name */
	TRACE(("%s \"%.30s(%.30s)\" => ", (flags ? "normal" : "noerr"),
		O2S(part1Ptr), O2S(part2Ptr)));
	goto doUnsetStk;

    case INST_UNSET_STK:
	flags = TclGetUInt1AtPtr(pc+1) ? TCL_LEAVE_ERR_MSG : 0;
	cleanup = 1;
	part2Ptr = NULL;
	part1Ptr = OBJ_AT_TOS;		/* variable name */
	TRACE(("%s \"%.30s\" => ", (flags ? "normal" : "noerr"),
		O2S(part1Ptr)));

    doUnsetStk:
	DECACHE_STACK_INFO();
	if (TclObjUnsetVar2(interp, part1Ptr, part2Ptr, flags) != TCL_OK
		&& (flags & TCL_LEAVE_ERR_MSG)) {
	    goto errorInUnset;
	}
	CACHE_STACK_INFO();
	TRACE_APPEND(("OK\n"));
	NEXT_INST_V(2, cleanup, 0);

    errorInUnset:
	CACHE_STACK_INFO();
	TRACE_ERROR(interp);
	goto gotError;

	/*
	 * This is really an unset operation these days. Do not issue.
	 */

    case INST_DICT_DONE:
	opnd = TclGetUInt4AtPtr(pc+1);
	TRACE(("%u => OK\n", opnd));
	varPtr = LOCAL(opnd);
	while (TclIsVarLink(varPtr)) {
	    varPtr = varPtr->value.linkPtr;
	}
	if (TclIsVarDirectUnsettable(varPtr) && !TclIsVarInHash(varPtr)) {
	    if (!TclIsVarUndefined(varPtr)) {
		TclDecrRefCount(varPtr->value.objPtr);
	    }
	    varPtr->value.objPtr = NULL;
	} else {
	    DECACHE_STACK_INFO();
	    TclPtrUnsetVarIdx(interp, varPtr, NULL, NULL, NULL, 0, opnd);
	    CACHE_STACK_INFO();
	}
	NEXT_INST_F(5, 0, 0);
    }
    break;

    /*
     *	   End of INST_UNSET instructions.
     * -----------------------------------------------------------------
     *	   Start of INST_ARRAY instructions.
     */

    case INST_ARRAY_EXISTS_IMM:
	opnd = TclGetUInt4AtPtr(pc+1);
	pcAdjustment = 5;
	cleanup = 0;
	part1Ptr = NULL;
	arrayPtr = NULL;
	TRACE(("%u => ", opnd));
	varPtr = LOCAL(opnd);
	while (TclIsVarLink(varPtr)) {
	    varPtr = varPtr->value.linkPtr;
	}
	goto doArrayExists;
    case INST_ARRAY_EXISTS_STK:
	opnd = -1;
	pcAdjustment = 1;
	cleanup = 1;
	part1Ptr = OBJ_AT_TOS;
	TRACE(("\"%.30s\" => ", O2S(part1Ptr)));
	varPtr = TclObjLookupVarEx(interp, part1Ptr, NULL, 0, NULL,
		/*createPart1*/0, /*createPart2*/0, &arrayPtr);
    doArrayExists:
	DECACHE_STACK_INFO();
	result = TclCheckArrayTraces(interp, varPtr, arrayPtr, part1Ptr, opnd);
	CACHE_STACK_INFO();
	if (result == TCL_ERROR) {
	    TRACE_ERROR(interp);
	    goto gotError;
	}
	if (varPtr && TclIsVarArray(varPtr) && !TclIsVarUndefined(varPtr)) {
	    objResultPtr = TCONST(1);
	} else {
	    objResultPtr = TCONST(0);
	}
	TRACE_APPEND(("%.30s\n", O2S(objResultPtr)));
	NEXT_INST_V(pcAdjustment, cleanup, 1);

    case INST_ARRAY_MAKE_IMM:
	opnd = TclGetUInt4AtPtr(pc+1);
	pcAdjustment = 5;
	cleanup = 0;
	part1Ptr = NULL;
	arrayPtr = NULL;
	TRACE(("%u => ", opnd));
	varPtr = LOCAL(opnd);
	while (TclIsVarLink(varPtr)) {
	    varPtr = varPtr->value.linkPtr;
	}
	goto doArrayMake;
    case INST_ARRAY_MAKE_STK:
	opnd = -1;
	pcAdjustment = 1;
	cleanup = 1;
	part1Ptr = OBJ_AT_TOS;
	TRACE(("\"%.30s\" => ", O2S(part1Ptr)));
	varPtr = TclObjLookupVarEx(interp, part1Ptr, NULL, TCL_LEAVE_ERR_MSG,
		"set", /*createPart1*/1, /*createPart2*/0, &arrayPtr);
	if (varPtr == NULL) {
	    TRACE_ERROR(interp);
	    goto gotError;
	}
    doArrayMake:
	if (varPtr && !TclIsVarArray(varPtr)) {
	    if (TclIsVarArrayElement(varPtr) || !TclIsVarUndefined(varPtr)) {
		/*
		 * Either an array element, or a scalar: lose!
		 */

		TclObjVarErrMsg(interp, part1Ptr, NULL, "array set",
			"variable isn't array", opnd);
		DECACHE_STACK_INFO();
		Tcl_SetErrorCode(interp, "TCL", "WRITE", "ARRAY", NULL);
		CACHE_STACK_INFO();
		TRACE_ERROR(interp);
		goto gotError;
	    }
	    TclInitArrayVar(varPtr);
#ifdef TCL_COMPILE_DEBUG
	    TRACE_APPEND(("done\n"));
	} else {
	    TRACE_APPEND(("nothing to do\n"));
#endif
	}
	NEXT_INST_V(pcAdjustment, cleanup, 0);

    /*
     *	   End of INST_ARRAY instructions.
     * -----------------------------------------------------------------
     *	   Start of variable linking instructions.
     */

    {
	Var *otherPtr;
	CallFrame *framePtr, *savedFramePtr;
	Tcl_Namespace *nsPtr;
	Namespace *savedNsPtr;

    case INST_UPVAR:
	TRACE(("%d %.30s %.30s => ", TclGetInt4AtPtr(pc+1),
		O2S(OBJ_UNDER_TOS), O2S(OBJ_AT_TOS)));

	if (TclObjGetFrame(interp, OBJ_UNDER_TOS, &framePtr) == -1) {
	    TRACE_ERROR(interp);
	    goto gotError;
	}

	/*
	 * Locate the other variable.
	 */

	savedFramePtr = iPtr->varFramePtr;
	iPtr->varFramePtr = framePtr;
	otherPtr = TclObjLookupVarEx(interp, OBJ_AT_TOS, NULL,
		TCL_LEAVE_ERR_MSG, "access", /*createPart1*/ 1,
		/*createPart2*/ 1, &varPtr);
	iPtr->varFramePtr = savedFramePtr;
	if (!otherPtr) {
	    TRACE_ERROR(interp);
	    goto gotError;
	}
	goto doLinkVars;

    case INST_NSUPVAR:
	TRACE(("%d %.30s %.30s => ", TclGetInt4AtPtr(pc+1),
		O2S(OBJ_UNDER_TOS), O2S(OBJ_AT_TOS)));
	if (TclGetNamespaceFromObj(interp, OBJ_UNDER_TOS, &nsPtr) != TCL_OK) {
	    TRACE_ERROR(interp);
	    goto gotError;
	}

	/*
	 * Locate the other variable.
	 */

	savedNsPtr = iPtr->varFramePtr->nsPtr;
	iPtr->varFramePtr->nsPtr = (Namespace *) nsPtr;
	otherPtr = TclObjLookupVarEx(interp, OBJ_AT_TOS, NULL,
		(TCL_NAMESPACE_ONLY|TCL_LEAVE_ERR_MSG|TCL_AVOID_RESOLVERS),
		"access", /*createPart1*/ 1, /*createPart2*/ 1, &varPtr);
	iPtr->varFramePtr->nsPtr = savedNsPtr;
	if (!otherPtr) {
	    TRACE_ERROR(interp);
	    goto gotError;
	}
	goto doLinkVars;

    case INST_VARIABLE:
	TRACE(("%d, %.30s => ", TclGetInt4AtPtr(pc+1), O2S(OBJ_AT_TOS)));
	otherPtr = TclObjLookupVarEx(interp, OBJ_AT_TOS, NULL,
		(TCL_NAMESPACE_ONLY | TCL_LEAVE_ERR_MSG), "access",
		/*createPart1*/ 1, /*createPart2*/ 1, &varPtr);
	if (!otherPtr) {
	    TRACE_ERROR(interp);
	    goto gotError;
	}

	/*
	 * Do the [variable] magic.
	 */

	TclSetVarNamespaceVar(otherPtr);

    doLinkVars:

	/*
	 * If we are here, the local variable has already been created: do the
	 * little work of TclPtrMakeUpvar that remains to be done right here
	 * if there are no errors; otherwise, let it handle the case.
	 */

	opnd = TclGetInt4AtPtr(pc+1);
	varPtr = LOCAL(opnd);
	if ((varPtr != otherPtr) && !TclIsVarTraced(varPtr)
		&& (TclIsVarUndefined(varPtr) || TclIsVarLink(varPtr))) {
	    if (!TclIsVarUndefined(varPtr)) {
		/*
		 * Then it is a defined link.
		 */

		Var *linkPtr = varPtr->value.linkPtr;

		if (linkPtr == otherPtr) {
		    TRACE_APPEND(("already linked\n"));
		    NEXT_INST_F(5, 1, 0);
		}
		if (TclIsVarInHash(linkPtr)) {
		    VarHashRefCount(linkPtr)--;
		    if (TclIsVarUndefined(linkPtr)) {
			TclCleanupVar(linkPtr, NULL);
		    }
		}
	    }
	    TclSetVarLink(varPtr);
	    varPtr->value.linkPtr = otherPtr;
	    if (TclIsVarInHash(otherPtr)) {
		VarHashRefCount(otherPtr)++;
	    }
	} else if (TclPtrObjMakeUpvarIdx(interp, otherPtr, NULL, 0,
		opnd) != TCL_OK) {
	    TRACE_ERROR(interp);
	    goto gotError;
	}

	/*
	 * Do not pop the namespace or frame index, it may be needed for other
	 * variables - and [variable] did not push it at all.
	 */

	TRACE_APPEND(("link made\n"));
	NEXT_INST_F(5, 1, 0);
    }
    break;

    /*
     *	   End of variable linking instructions.
     * -----------------------------------------------------------------
     */

    case INST_JUMP1:
	opnd = TclGetInt1AtPtr(pc+1);
	TRACE(("%d => new pc %u\n", opnd,
		(unsigned)(pc + opnd - codePtr->codeStart)));
	NEXT_INST_F(opnd, 0, 0);
    break;

    case INST_JUMP4:
	opnd = TclGetInt4AtPtr(pc+1);
	TRACE(("%d => new pc %u\n", opnd,
		(unsigned)(pc + opnd - codePtr->codeStart)));
	NEXT_INST_F(opnd, 0, 0);

    {
	int jmpOffset[2], b;

	/* TODO: consider rewrite so we don't compute the offset we're not
	 * going to take. */
    case INST_JUMP_FALSE4:
	jmpOffset[0] = TclGetInt4AtPtr(pc+1);	/* FALSE offset */
	jmpOffset[1] = 5;			/* TRUE offset */
	goto doCondJump;

    case INST_JUMP_TRUE4:
	jmpOffset[0] = 5;
	jmpOffset[1] = TclGetInt4AtPtr(pc+1);
	goto doCondJump;

    case INST_JUMP_FALSE1:
	jmpOffset[0] = TclGetInt1AtPtr(pc+1);
	jmpOffset[1] = 2;
	goto doCondJump;

    case INST_JUMP_TRUE1:
	jmpOffset[0] = 2;
	jmpOffset[1] = TclGetInt1AtPtr(pc+1);

    doCondJump:
	valuePtr = OBJ_AT_TOS;
	TRACE(("%d => ", jmpOffset[
		(*pc==INST_JUMP_FALSE1 || *pc==INST_JUMP_FALSE4) ? 0 : 1]));

	/* TODO - check claim that taking address of b harms performance */
	/* TODO - consider optimization search for constants */
	if (TclGetBooleanFromObj(interp, valuePtr, &b) != TCL_OK) {
	    TRACE_ERROR(interp);
	    goto gotError;
	}

#ifdef TCL_COMPILE_DEBUG
	if (b) {
	    if ((*pc == INST_JUMP_TRUE1) || (*pc == INST_JUMP_TRUE4)) {
		TRACE_APPEND(("%.20s true, new pc %u\n", O2S(valuePtr),
			(unsigned)(pc + jmpOffset[1] - codePtr->codeStart)));
	    } else {
		TRACE_APPEND(("%.20s true\n", O2S(valuePtr)));
	    }
	} else {
	    if ((*pc == INST_JUMP_TRUE1) || (*pc == INST_JUMP_TRUE4)) {
		TRACE_APPEND(("%.20s false\n", O2S(valuePtr)));
	    } else {
		TRACE_APPEND(("%.20s false, new pc %u\n", O2S(valuePtr),
			(unsigned)(pc + jmpOffset[0] - codePtr->codeStart)));
	    }
	}
#endif
	NEXT_INST_F(jmpOffset[b], 1, 0);
    }
    break;

    case INST_JUMP_TABLE: {
	Tcl_HashEntry *hPtr;
	JumptableInfo *jtPtr;

	/*
	 * Jump to location looked up in a hashtable; fall through to next
	 * instr if lookup fails.
	 */

	opnd = TclGetInt4AtPtr(pc+1);
	jtPtr = (JumptableInfo *) codePtr->auxDataArrayPtr[opnd].clientData;
	TRACE(("%d \"%.20s\" => ", opnd, O2S(OBJ_AT_TOS)));
	hPtr = Tcl_FindHashEntry(&jtPtr->hashTable, TclGetString(OBJ_AT_TOS));
	if (hPtr != NULL) {
	    int jumpOffset = PTR2INT(Tcl_GetHashValue(hPtr));

	    TRACE_APPEND(("found in table, new pc %u\n",
		    (unsigned)(pc - codePtr->codeStart + jumpOffset)));
	    NEXT_INST_F(jumpOffset, 1, 0);
	} else {
	    TRACE_APPEND(("not found in table\n"));
	    NEXT_INST_F(5, 1, 0);
	}
    }
    break;

    /*
     * These two instructions are now redundant: the complete logic of the LOR
     * and LAND is now handled by the expression compiler.
     */

    case INST_LOR:
    case INST_LAND: {
	/*
	 * Operands must be boolean or numeric. No int->double conversions are
	 * performed.
	 */

	int i1, i2, iResult;

	value2Ptr = OBJ_AT_TOS;
	valuePtr = OBJ_UNDER_TOS;
	if (TclGetBooleanFromObj(NULL, valuePtr, &i1) != TCL_OK) {
	    TRACE(("\"%.20s\" => ILLEGAL TYPE %s \n", O2S(valuePtr),
		    (valuePtr->typePtr? valuePtr->typePtr->name : "null")));
	    DECACHE_STACK_INFO();
	    IllegalExprOperandType(interp, pc, valuePtr);
	    CACHE_STACK_INFO();
	    goto gotError;
	}

	if (TclGetBooleanFromObj(NULL, value2Ptr, &i2) != TCL_OK) {
	    TRACE(("\"%.20s\" => ILLEGAL TYPE %s \n", O2S(value2Ptr),
		    (value2Ptr->typePtr? value2Ptr->typePtr->name : "null")));
	    DECACHE_STACK_INFO();
	    IllegalExprOperandType(interp, pc, value2Ptr);
	    CACHE_STACK_INFO();
	    goto gotError;
	}

	if (*pc == INST_LOR) {
	    iResult = (i1 || i2);
	} else {
	    iResult = (i1 && i2);
	}
	objResultPtr = TCONST(iResult);
	TRACE(("%.20s %.20s => %d\n", O2S(valuePtr),O2S(value2Ptr),iResult));
	NEXT_INST_F(1, 2, 1);
    }
    break;

    /*
     * -----------------------------------------------------------------
     *	   Start of general introspector instructions.
     */

    case INST_NS_CURRENT: {
	Namespace *currNsPtr = (Namespace *) TclGetCurrentNamespace(interp);

	if (currNsPtr == (Namespace *) TclGetGlobalNamespace(interp)) {
	    TclNewLiteralStringObj(objResultPtr, "::");
	} else {
	    TclNewStringObj(objResultPtr, currNsPtr->fullName,
		    strlen(currNsPtr->fullName));
	}
	TRACE_WITH_OBJ(("=> "), objResultPtr);
	NEXT_INST_F(1, 0, 1);
    }
    break;
    case INST_COROUTINE_NAME: {
	CoroutineData *corPtr = iPtr->execEnvPtr->corPtr;

	TclNewObj(objResultPtr);
	if (corPtr && !(corPtr->cmdPtr->flags & CMD_DYING)) {
	    Tcl_GetCommandFullName(interp, (Tcl_Command) corPtr->cmdPtr,
		    objResultPtr);
	}
	TRACE_WITH_OBJ(("=> "), objResultPtr);
	NEXT_INST_F(1, 0, 1);
    }
    break;
    case INST_INFO_LEVEL_NUM:
	TclNewIntObj(objResultPtr, iPtr->varFramePtr->level);
	TRACE_WITH_OBJ(("=> "), objResultPtr);
	NEXT_INST_F(1, 0, 1);
    break;
    case INST_INFO_LEVEL_ARGS: {
	int level;
	CallFrame *framePtr = iPtr->varFramePtr;
	CallFrame *rootFramePtr = iPtr->rootFramePtr;

	TRACE(("\"%.30s\" => ", O2S(OBJ_AT_TOS)));
	if (TclGetIntFromObj(interp, OBJ_AT_TOS, &level) != TCL_OK) {
	    TRACE_ERROR(interp);
	    goto gotError;
	}
	if (level <= 0) {
	    level += framePtr->level;
	}
	for (; (framePtr->level!=level) && (framePtr!=rootFramePtr) ;
		framePtr = framePtr->callerVarPtr) {
	    /* Empty loop body */
	}
	if (framePtr == rootFramePtr) {
	    Tcl_SetObjResult(interp, Tcl_ObjPrintf(
		    "bad level \"%s\"", TclGetString(OBJ_AT_TOS)));
	    TRACE_ERROR(interp);
	    DECACHE_STACK_INFO();
	    Tcl_SetErrorCode(interp, "TCL", "LOOKUP", "STACK_LEVEL",
		    TclGetString(OBJ_AT_TOS), NULL);
	    CACHE_STACK_INFO();
	    goto gotError;
	}
	objResultPtr = Tcl_NewListObj(framePtr->objc, framePtr->objv);
	TRACE_APPEND(("%.30s\n", O2S(objResultPtr)));
	NEXT_INST_F(1, 1, 1);
    }
    {
	Tcl_Command cmd, origCmd;

    case INST_RESOLVE_COMMAND:
	cmd = Tcl_GetCommandFromObj(interp, OBJ_AT_TOS);
	TclNewObj(objResultPtr);
	if (cmd != NULL) {
	    Tcl_GetCommandFullName(interp, cmd, objResultPtr);
	}
	TRACE_WITH_OBJ(("\"%.20s\" => ", O2S(OBJ_AT_TOS)), objResultPtr);
	NEXT_INST_F(1, 1, 1);

    case INST_ORIGIN_COMMAND:
	TRACE(("\"%.30s\" => ", O2S(OBJ_AT_TOS)));
	cmd = Tcl_GetCommandFromObj(interp, OBJ_AT_TOS);
	if (cmd == NULL) {
	    goto instOriginError;
	}
	origCmd = TclGetOriginalCommand(cmd);
	if (origCmd == NULL) {
	    origCmd = cmd;
	}

	TclNewObj(objResultPtr);
	Tcl_GetCommandFullName(interp, origCmd, objResultPtr);
	if (TclCheckEmptyString(objResultPtr) == TCL_EMPTYSTRING_YES ) {
	    Tcl_DecrRefCount(objResultPtr);
	    instOriginError:
	    Tcl_SetObjResult(interp, Tcl_ObjPrintf(
		    "invalid command name \"%s\"", TclGetString(OBJ_AT_TOS)));
	    DECACHE_STACK_INFO();
	    Tcl_SetErrorCode(interp, "TCL", "LOOKUP", "COMMAND",
		    TclGetString(OBJ_AT_TOS), NULL);
	    CACHE_STACK_INFO();
	    TRACE_APPEND(("ERROR: not command\n"));
	    goto gotError;
	}
	TRACE_APPEND(("\"%.30s\"", O2S(OBJ_AT_TOS)));
	NEXT_INST_F(1, 1, 1);
    }

    /*
     * -----------------------------------------------------------------
     *	   Start of TclOO support instructions.
     */

    {
	Object *oPtr;
	CallFrame *framePtr;
	CallContext *contextPtr;
	int skip, newDepth;

    case INST_TCLOO_SELF:
	framePtr = iPtr->varFramePtr;
	if (framePtr == NULL ||
		!(framePtr->isProcCallFrame & FRAME_IS_METHOD)) {
	    TRACE(("=> ERROR: no TclOO call context\n"));
	    Tcl_SetObjResult(interp, Tcl_NewStringObj(
		    "self may only be called from inside a method",
		    -1));
	    DECACHE_STACK_INFO();
	    Tcl_SetErrorCode(interp, "TCL", "OO", "CONTEXT_REQUIRED", NULL);
	    CACHE_STACK_INFO();
	    goto gotError;
	}
	contextPtr = (CallContext *)framePtr->clientData;

	/*
	 * Call out to get the name; it's expensive to compute but cached.
	 */

	objResultPtr = TclOOObjectName(interp, contextPtr->oPtr);
	TRACE_WITH_OBJ(("=> "), objResultPtr);
	NEXT_INST_F(1, 0, 1);

    case INST_TCLOO_NEXT_CLASS:
	opnd = TclGetUInt1AtPtr(pc+1);
	framePtr = iPtr->varFramePtr;
	valuePtr = OBJ_AT_DEPTH(opnd - 2);
	objv = &OBJ_AT_DEPTH(opnd - 1);
	skip = 2;
	TRACE(("%d => ", opnd));
	if (framePtr == NULL ||
		!(framePtr->isProcCallFrame & FRAME_IS_METHOD)) {
	    TRACE_APPEND(("ERROR: no TclOO call context\n"));
	    Tcl_SetObjResult(interp, Tcl_NewStringObj(
		    "nextto may only be called from inside a method",
		    -1));
	    DECACHE_STACK_INFO();
	    Tcl_SetErrorCode(interp, "TCL", "OO", "CONTEXT_REQUIRED", NULL);
	    CACHE_STACK_INFO();
	    goto gotError;
	}
	contextPtr = (CallContext *)framePtr->clientData;

	oPtr = (Object *) Tcl_GetObjectFromObj(interp, valuePtr);
	if (oPtr == NULL) {
	    TRACE_APPEND(("ERROR: \"%.30s\" not object\n", O2S(valuePtr)));
	    goto gotError;
	} else {
	    Class *classPtr = oPtr->classPtr;
	    struct MInvoke *miPtr;
	    int i;
	    const char *methodType;

	    if (classPtr == NULL) {
		TRACE_APPEND(("ERROR: \"%.30s\" not class\n", O2S(valuePtr)));
		Tcl_SetObjResult(interp, Tcl_ObjPrintf(
			"\"%s\" is not a class", TclGetString(valuePtr)));
		DECACHE_STACK_INFO();
		Tcl_SetErrorCode(interp, "TCL", "OO", "CLASS_REQUIRED", NULL);
		CACHE_STACK_INFO();
		goto gotError;
	    }

	    for (i=contextPtr->index+1 ; i<contextPtr->callPtr->numChain ; i++) {
		miPtr = contextPtr->callPtr->chain + i;
		if (!miPtr->isFilter &&
			miPtr->mPtr->declaringClassPtr == classPtr) {
		    newDepth = i;
#ifdef TCL_COMPILE_DEBUG
		    if (tclTraceExec >= 2) {
			if (traceInstructions) {
			    strncpy(cmdNameBuf, TclGetString(objv[0]), 20);
			} else {
			    fprintf(stdout, "%d: (%u) invoking ",
				    iPtr->numLevels,
				    (unsigned)(pc - codePtr->codeStart));
			}
			for (i = 0;  i < opnd;  i++) {
			    TclPrintObject(stdout, objv[i], 15);
			    fprintf(stdout, " ");
			}
			fprintf(stdout, "\n");
			fflush(stdout);
		    }
#endif /*TCL_COMPILE_DEBUG*/
		    goto doInvokeNext;
		}
	    }

	    if (contextPtr->callPtr->flags & CONSTRUCTOR) {
		methodType = "constructor";
	    } else if (contextPtr->callPtr->flags & DESTRUCTOR) {
		methodType = "destructor";
	    } else {
		methodType = "method";
	    }

	    TRACE_APPEND(("ERROR: \"%.30s\" not on reachable chain\n",
		    O2S(valuePtr)));
	    for (i=contextPtr->index ; i>=0 ; i--) {
		miPtr = contextPtr->callPtr->chain + i;
		if (miPtr->isFilter
			|| miPtr->mPtr->declaringClassPtr != classPtr) {
		    continue;
		}
		Tcl_SetObjResult(interp, Tcl_ObjPrintf(
			"%s implementation by \"%s\" not reachable from here",
			methodType, TclGetString(valuePtr)));
		DECACHE_STACK_INFO();
		Tcl_SetErrorCode(interp, "TCL", "OO", "CLASS_NOT_REACHABLE",
			NULL);
		CACHE_STACK_INFO();
		goto gotError;
	    }
	    Tcl_SetObjResult(interp, Tcl_ObjPrintf(
		    "%s has no non-filter implementation by \"%s\"",
		    methodType, TclGetString(valuePtr)));
	    DECACHE_STACK_INFO();
	    Tcl_SetErrorCode(interp, "TCL", "OO", "CLASS_NOT_THERE", NULL);
	    CACHE_STACK_INFO();
	    goto gotError;
	}

    case INST_TCLOO_NEXT:
	opnd = TclGetUInt1AtPtr(pc+1);
	objv = &OBJ_AT_DEPTH(opnd - 1);
	framePtr = iPtr->varFramePtr;
	skip = 1;
	TRACE(("%d => ", opnd));
	if (framePtr == NULL ||
		!(framePtr->isProcCallFrame & FRAME_IS_METHOD)) {
	    TRACE_APPEND(("ERROR: no TclOO call context\n"));
	    Tcl_SetObjResult(interp, Tcl_NewStringObj(
		    "next may only be called from inside a method",
		    -1));
	    DECACHE_STACK_INFO();
	    Tcl_SetErrorCode(interp, "TCL", "OO", "CONTEXT_REQUIRED", NULL);
	    CACHE_STACK_INFO();
	    goto gotError;
	}
	contextPtr = (CallContext *)framePtr->clientData;

	newDepth = contextPtr->index + 1;
	if (newDepth >= contextPtr->callPtr->numChain) {
	    /*
	     * We're at the end of the chain; generate an error message unless
	     * the interpreter is being torn down, in which case we might be
	     * getting here because of methods/destructors doing a [next] (or
	     * equivalent) unexpectedly.
	     */

	    const char *methodType;

	    if (contextPtr->callPtr->flags & CONSTRUCTOR) {
		methodType = "constructor";
	    } else if (contextPtr->callPtr->flags & DESTRUCTOR) {
		methodType = "destructor";
	    } else {
		methodType = "method";
	    }

	    TRACE_APPEND(("ERROR: no TclOO next impl\n"));
	    Tcl_SetObjResult(interp, Tcl_ObjPrintf(
		    "no next %s implementation", methodType));
	    DECACHE_STACK_INFO();
	    Tcl_SetErrorCode(interp, "TCL", "OO", "NOTHING_NEXT", NULL);
	    CACHE_STACK_INFO();
	    goto gotError;
#ifdef TCL_COMPILE_DEBUG
	} else if (tclTraceExec >= 2) {
	    int i;

	    if (traceInstructions) {
		strncpy(cmdNameBuf, TclGetString(objv[0]), 20);
	    } else {
		fprintf(stdout, "%d: (%u) invoking ",
			iPtr->numLevels, (unsigned)(pc - codePtr->codeStart));
	    }
	    for (i = 0;  i < opnd;  i++) {
		TclPrintObject(stdout, objv[i], 15);
		fprintf(stdout, " ");
	    }
	    fprintf(stdout, "\n");
	    fflush(stdout);
#endif /*TCL_COMPILE_DEBUG*/
	}

    doInvokeNext:
	bcFramePtr->data.tebc.pc = (char *) pc;
	iPtr->cmdFramePtr = bcFramePtr;

	if (iPtr->flags & INTERP_DEBUG_FRAME) {
	    ArgumentBCEnter(interp, codePtr, TD, pc, opnd, objv);
	}

	pcAdjustment = 2;
	cleanup = opnd;
	DECACHE_STACK_INFO();
	iPtr->varFramePtr = framePtr->callerVarPtr;
	pc += pcAdjustment;
	TEBC_YIELD();

	TclPushTailcallPoint(interp);
	oPtr = contextPtr->oPtr;
	if (oPtr->flags & FILTER_HANDLING) {
	    TclNRAddCallback(interp, FinalizeOONextFilter,
		    framePtr, contextPtr, INT2PTR(contextPtr->index),
		    INT2PTR(contextPtr->skip));
	} else {
	    TclNRAddCallback(interp, FinalizeOONext,
		    framePtr, contextPtr, INT2PTR(contextPtr->index),
		    INT2PTR(contextPtr->skip));
	}
	contextPtr->skip = skip;
	contextPtr->index = newDepth;
	if (contextPtr->callPtr->chain[newDepth].isFilter
		|| contextPtr->callPtr->flags & FILTER_HANDLING) {
	    oPtr->flags |= FILTER_HANDLING;
	} else {
	    oPtr->flags &= ~FILTER_HANDLING;
	}

	{
	    Method *const mPtr =
		    contextPtr->callPtr->chain[newDepth].mPtr;

	    return mPtr->typePtr->callProc(mPtr->clientData, interp,
		    (Tcl_ObjectContext) contextPtr, opnd, objv);
	}

    case INST_TCLOO_IS_OBJECT:
	oPtr = (Object *) Tcl_GetObjectFromObj(interp, OBJ_AT_TOS);
	objResultPtr = TCONST(oPtr != NULL ? 1 : 0);
	TRACE_WITH_OBJ(("%.30s => ", O2S(OBJ_AT_TOS)), objResultPtr);
	NEXT_INST_F(1, 1, 1);
    case INST_TCLOO_CLASS:
	oPtr = (Object *) Tcl_GetObjectFromObj(interp, OBJ_AT_TOS);
	if (oPtr == NULL) {
	    TRACE(("%.30s => ERROR: not object\n", O2S(OBJ_AT_TOS)));
	    goto gotError;
	}
	objResultPtr = TclOOObjectName(interp, oPtr->selfCls->thisPtr);
	TRACE_WITH_OBJ(("%.30s => ", O2S(OBJ_AT_TOS)), objResultPtr);
	NEXT_INST_F(1, 1, 1);
    case INST_TCLOO_NS:
	oPtr = (Object *) Tcl_GetObjectFromObj(interp, OBJ_AT_TOS);
	if (oPtr == NULL) {
	    TRACE(("%.30s => ERROR: not object\n", O2S(OBJ_AT_TOS)));
	    goto gotError;
	}

	/*
	 * TclOO objects *never* have the global namespace as their NS.
	 */

	TclNewStringObj(objResultPtr, oPtr->namespacePtr->fullName,
		strlen(oPtr->namespacePtr->fullName));
	TRACE_WITH_OBJ(("%.30s => ", O2S(OBJ_AT_TOS)), objResultPtr);
	NEXT_INST_F(1, 1, 1);
    }

    /*
     *     End of TclOO support instructions.
     * -----------------------------------------------------------------
     *	   Start of INST_LIST and related instructions.
     */

    {
	int index, numIndices, fromIdx, toIdx;
	int nocase, match, length2, cflags, s1len, s2len;
	const char *s1, *s2;

    case INST_LIST:
	/*
	 * Pop the opnd (objc) top stack elements into a new list obj and then
	 * decrement their ref counts.
	 */

	opnd = TclGetUInt4AtPtr(pc+1);
	objResultPtr = Tcl_NewListObj(opnd, &OBJ_AT_DEPTH(opnd-1));
	TRACE_WITH_OBJ(("%u => ", opnd), objResultPtr);
	NEXT_INST_V(5, opnd, 1);

    case INST_LIST_LENGTH:
	TRACE(("\"%.30s\" => ", O2S(OBJ_AT_TOS)));
	if (TclListObjLength(interp, OBJ_AT_TOS, &length) != TCL_OK) {
	    TRACE_ERROR(interp);
	    goto gotError;
	}
	TclNewIntObj(objResultPtr, length);
	TRACE_APPEND(("%d\n", length));
	NEXT_INST_F(1, 1, 1);

    case INST_LIST_INDEX:	/* lindex with objc == 3 */
	value2Ptr = OBJ_AT_TOS;
	valuePtr = OBJ_UNDER_TOS;
	TRACE(("\"%.30s\" \"%.30s\" => ", O2S(valuePtr), O2S(value2Ptr)));

	/*
	 * Extract the desired list element.
	 */

	if ((TclListObjGetElements(interp, valuePtr, &objc, &objv) == TCL_OK)
<<<<<<< HEAD
		&& !TclHasIntRep(value2Ptr, &tclListType)
		&& (TclGetIntForIndexM(NULL, value2Ptr, objc-1,
			TCL_INDEX_ERROR, &index) == TCL_OK)) {
	    TclDecrRefCount(value2Ptr);
	    tosPtr--;
	    pcAdjustment = 1;
	    goto lindexFastPath;
=======
		&& !TclHasIntRep(value2Ptr, &tclListType)) {
	    int code;

	    DECACHE_STACK_INFO();
	    code = TclGetIntForIndexM(interp, value2Ptr, objc-1, &index);
	    CACHE_STACK_INFO();
	    if (code == TCL_OK) {
		TclDecrRefCount(value2Ptr);
		tosPtr--;
		pcAdjustment = 1;
		goto lindexFastPath;
	    }
	    Tcl_ResetResult(interp);
>>>>>>> 733b7a43
	}

	objResultPtr = TclLindexList(interp, valuePtr, value2Ptr);
	if (!objResultPtr) {
	    TRACE_ERROR(interp);
	    goto gotError;
	}

	/*
	 * Stash the list element on the stack.
	 */

	TRACE_APPEND(("\"%.30s\"\n", O2S(objResultPtr)));
	NEXT_INST_F(1, 2, -1);	/* Already has the correct refCount */

    case INST_LIST_INDEX_IMM:	/* lindex with objc==3 and index in bytecode
				 * stream */

	/*
	 * Pop the list and get the index.
	 */

	valuePtr = OBJ_AT_TOS;
	opnd = TclGetInt4AtPtr(pc+1);
	TRACE(("\"%.30s\" %d => ", O2S(valuePtr), opnd));

	/*
	 * Get the contents of the list, making sure that it really is a list
	 * in the process.
	 */

	if (TclListObjGetElements(interp, valuePtr, &objc, &objv) != TCL_OK) {
	    TRACE_ERROR(interp);
	    goto gotError;
	}

	/* Decode end-offset index values. */

	index = TclIndexDecode(opnd, objc - 1);
	pcAdjustment = 5;

    lindexFastPath:
	if (index >= 0 && index < objc) {
	    objResultPtr = objv[index];
	} else {
	    TclNewObj(objResultPtr);
	}

	TRACE_APPEND(("\"%.30s\"\n", O2S(objResultPtr)));
	NEXT_INST_F(pcAdjustment, 1, 1);

    case INST_LIST_INDEX_MULTI:	/* 'lindex' with multiple index args */
	/*
	 * Determine the count of index args.
	 */

	opnd = TclGetUInt4AtPtr(pc+1);
	numIndices = opnd-1;

	/*
	 * Do the 'lindex' operation.
	 */

	TRACE(("%d => ", opnd));
	objResultPtr = TclLindexFlat(interp, OBJ_AT_DEPTH(numIndices),
		numIndices, &OBJ_AT_DEPTH(numIndices - 1));
	if (!objResultPtr) {
	    TRACE_ERROR(interp);
	    goto gotError;
	}

	/*
	 * Set result.
	 */

	TRACE_APPEND(("\"%.30s\"\n", O2S(objResultPtr)));
	NEXT_INST_V(5, opnd, -1);

    case INST_LSET_FLAT:
	/*
	 * Lset with 3, 5, or more args. Get the number of index args.
	 */

	opnd = TclGetUInt4AtPtr(pc + 1);
	numIndices = opnd - 2;
	TRACE(("%d => ", opnd));

	/*
	 * Get the old value of variable, and remove the stack ref. This is
	 * safe because the variable still references the object; the ref
	 * count will never go zero here - we can use the smaller macro
	 * Tcl_DecrRefCount.
	 */

	valuePtr = POP_OBJECT();
	Tcl_DecrRefCount(valuePtr); /* This one should be done here */

	/*
	 * Compute the new variable value.
	 */

	objResultPtr = TclLsetFlat(interp, valuePtr, numIndices,
		&OBJ_AT_DEPTH(numIndices), OBJ_AT_TOS);
	if (!objResultPtr) {
	    TRACE_ERROR(interp);
	    goto gotError;
	}

	/*
	 * Set result.
	 */

	TRACE_APPEND(("\"%.30s\"\n", O2S(objResultPtr)));
	NEXT_INST_V(5, numIndices+1, -1);

    case INST_LSET_LIST:	/* 'lset' with 4 args */
	/*
	 * Get the old value of variable, and remove the stack ref. This is
	 * safe because the variable still references the object; the ref
	 * count will never go zero here - we can use the smaller macro
	 * Tcl_DecrRefCount.
	 */

	objPtr = POP_OBJECT();
	Tcl_DecrRefCount(objPtr);	/* This one should be done here. */

	/*
	 * Get the new element value, and the index list.
	 */

	valuePtr = OBJ_AT_TOS;
	value2Ptr = OBJ_UNDER_TOS;
	TRACE(("\"%.30s\" \"%.30s\" \"%.30s\" => ",
		O2S(value2Ptr), O2S(valuePtr), O2S(objPtr)));

	/*
	 * Compute the new variable value.
	 */

	objResultPtr = TclLsetList(interp, objPtr, value2Ptr, valuePtr);
	if (!objResultPtr) {
	    TRACE_ERROR(interp);
	    goto gotError;
	}

	/*
	 * Set result.
	 */

	TRACE_APPEND(("\"%.30s\"\n", O2S(objResultPtr)));
	NEXT_INST_F(1, 2, -1);

    case INST_LIST_RANGE_IMM:	/* lrange with objc==4 and both indices in
				 * bytecode stream */

	/*
	 * Pop the list and get the indices.
	 */

	valuePtr = OBJ_AT_TOS;
	fromIdx = TclGetInt4AtPtr(pc+1);
	toIdx = TclGetInt4AtPtr(pc+5);
	TRACE(("\"%.30s\" %d %d => ", O2S(valuePtr), TclGetInt4AtPtr(pc+1),
		TclGetInt4AtPtr(pc+5)));

	/*
	 * Get the length of the list, making sure that it really is a list
	 * in the process.
	 */

	if (TclListObjLength(interp, valuePtr, &objc) != TCL_OK) {
	    TRACE_ERROR(interp);
	    goto gotError;
	}

	/*
	 * Skip a lot of work if we're about to throw the result away (common
	 * with uses of [lassign]).
	 */

#ifndef TCL_COMPILE_DEBUG
	if (*(pc+9) == INST_POP) {
	    NEXT_INST_F(10, 1, 0);
	}
#endif

	/* Every range of an empty list is an empty list */
	if (objc == 0) {
	    /* avoid return of not canonical list (e. g. spaces in string repr.) */
	    if (!valuePtr->bytes || !valuePtr->length) {
		TRACE_APPEND(("\n"));
		NEXT_INST_F(9, 0, 0);
	    }
	    goto emptyList;
	}

	/* Decode index value operands. */

	if (toIdx == TCL_INDEX_NONE) {
	emptyList:
	    TclNewObj(objResultPtr);
	    TRACE_APPEND(("\"%.30s\"", O2S(objResultPtr)));
	    NEXT_INST_F(9, 1, 1);
	}
	toIdx = TclIndexDecode(toIdx, objc - 1);
	if (toIdx < 0) {
	    goto emptyList;
	} else if (toIdx >= objc) {
	    toIdx = objc - 1;
	}

	assert ( toIdx >= 0 && toIdx < objc);
	/*
	assert ( fromIdx != TCL_INDEX_NONE );
	 *
	 * Extra safety for legacy bytecodes:
	 */
	if (fromIdx == TCL_INDEX_NONE) {
	    fromIdx = TCL_INDEX_START;
	}

	fromIdx = TclIndexDecode(fromIdx, objc - 1);

	objResultPtr = TclListObjRange(valuePtr, fromIdx, toIdx);

	TRACE_APPEND(("\"%.30s\"", O2S(objResultPtr)));
	NEXT_INST_F(9, 1, 1);

    case INST_LIST_IN:
    case INST_LIST_NOT_IN:	/* Basic list containment operators. */
	value2Ptr = OBJ_AT_TOS;
	valuePtr = OBJ_UNDER_TOS;

	s1 = TclGetStringFromObj(valuePtr, &s1len);
	TRACE(("\"%.30s\" \"%.30s\" => ", O2S(valuePtr), O2S(value2Ptr)));
	if (TclListObjLength(interp, value2Ptr, &length) != TCL_OK) {
	    TRACE_ERROR(interp);
	    goto gotError;
	}
	match = 0;
	if (length > 0) {
	    int i = 0;
	    Tcl_Obj *o;

	    /*
	     * An empty list doesn't match anything.
	     */

	    do {
		Tcl_ListObjIndex(NULL, value2Ptr, i, &o);
		if (o != NULL) {
		    s2 = TclGetStringFromObj(o, &s2len);
		} else {
		    s2 = "";
		    s2len = 0;
		}
		if (s1len == s2len) {
		    match = (memcmp(s1, s2, s1len) == 0);
		}
		i++;
	    } while (i < length && match == 0);
	}

	if (*pc == INST_LIST_NOT_IN) {
	    match = !match;
	}

	TRACE_APPEND(("%d\n", match));

	/*
	 * Peep-hole optimisation: if you're about to jump, do jump from here.
	 * We're saving the effort of pushing a boolean value only to pop it
	 * for branching.
	 */

	JUMP_PEEPHOLE_F(match, 1, 2);

    case INST_LIST_CONCAT:
	value2Ptr = OBJ_AT_TOS;
	valuePtr = OBJ_UNDER_TOS;
	TRACE(("\"%.30s\" \"%.30s\" => ", O2S(valuePtr), O2S(value2Ptr)));
	if (Tcl_IsShared(valuePtr)) {
	    objResultPtr = Tcl_DuplicateObj(valuePtr);
	    if (Tcl_ListObjAppendList(interp, objResultPtr,
		    value2Ptr) != TCL_OK) {
		TRACE_ERROR(interp);
		TclDecrRefCount(objResultPtr);
		goto gotError;
	    }
	    TRACE_APPEND(("\"%.30s\"\n", O2S(objResultPtr)));
	    NEXT_INST_F(1, 2, 1);
	} else {
	    if (Tcl_ListObjAppendList(interp, valuePtr, value2Ptr) != TCL_OK){
		TRACE_ERROR(interp);
		goto gotError;
	    }
	    TRACE_APPEND(("\"%.30s\"\n", O2S(valuePtr)));
	    NEXT_INST_F(1, 1, 0);
	}

    /*
     *	   End of INST_LIST and related instructions.
     * -----------------------------------------------------------------
     *	   Start of string-related instructions.
     */

    case INST_STR_EQ:
    case INST_STR_NEQ:		/* String (in)equality check */
    case INST_STR_CMP:		/* String compare. */
    case INST_STR_LT:
    case INST_STR_GT:
    case INST_STR_LE:
    case INST_STR_GE:
    stringCompare:
	value2Ptr = OBJ_AT_TOS;
	valuePtr = OBJ_UNDER_TOS;

	{
	    int checkEq = ((*pc == INST_EQ) || (*pc == INST_NEQ)
		    || (*pc == INST_STR_EQ) || (*pc == INST_STR_NEQ));
	    match = TclStringCmp(valuePtr, value2Ptr, checkEq, 0, -1);
	}

	/*
	 * Make sure only -1,0,1 is returned
	 * TODO: consider peephole opt.
	 */

	if (*pc != INST_STR_CMP) {
	    /*
	     * Take care of the opcodes that goto'ed into here.
	     */

	    switch (*pc) {
	    case INST_STR_EQ:
	    case INST_EQ:
		match = (match == 0);
		break;
	    case INST_STR_NEQ:
	    case INST_NEQ:
		match = (match != 0);
		break;
	    case INST_LT:
	    case INST_STR_LT:
		match = (match < 0);
		break;
	    case INST_GT:
	    case INST_STR_GT:
		match = (match > 0);
		break;
	    case INST_LE:
	    case INST_STR_LE:
		match = (match <= 0);
		break;
	    case INST_GE:
	    case INST_STR_GE:
		match = (match >= 0);
		break;
	    }
	}

	TRACE(("\"%.20s\" \"%.20s\" => %d\n", O2S(valuePtr), O2S(value2Ptr),
		(match < 0 ? -1 : match > 0 ? 1 : 0)));
	JUMP_PEEPHOLE_F(match, 1, 2);

    case INST_STR_LEN:
	valuePtr = OBJ_AT_TOS;
	length = Tcl_GetCharLength(valuePtr);
	TclNewIntObj(objResultPtr, length);
	TRACE(("\"%.20s\" => %d\n", O2S(valuePtr), length));
	NEXT_INST_F(1, 1, 1);

    case INST_STR_UPPER:
	valuePtr = OBJ_AT_TOS;
	TRACE(("\"%.20s\" => ", O2S(valuePtr)));
	if (Tcl_IsShared(valuePtr)) {
	    s1 = TclGetStringFromObj(valuePtr, &length);
	    TclNewStringObj(objResultPtr, s1, length);
	    length = Tcl_UtfToUpper(TclGetString(objResultPtr));
	    Tcl_SetObjLength(objResultPtr, length);
	    TRACE_APPEND(("\"%.20s\"\n", O2S(objResultPtr)));
	    NEXT_INST_F(1, 1, 1);
	} else {
	    length = Tcl_UtfToUpper(TclGetString(valuePtr));
	    Tcl_SetObjLength(valuePtr, length);
	    TclFreeIntRep(valuePtr);
	    TRACE_APPEND(("\"%.20s\"\n", O2S(valuePtr)));
	    NEXT_INST_F(1, 0, 0);
	}
    case INST_STR_LOWER:
	valuePtr = OBJ_AT_TOS;
	TRACE(("\"%.20s\" => ", O2S(valuePtr)));
	if (Tcl_IsShared(valuePtr)) {
	    s1 = TclGetStringFromObj(valuePtr, &length);
	    TclNewStringObj(objResultPtr, s1, length);
	    length = Tcl_UtfToLower(TclGetString(objResultPtr));
	    Tcl_SetObjLength(objResultPtr, length);
	    TRACE_APPEND(("\"%.20s\"\n", O2S(objResultPtr)));
	    NEXT_INST_F(1, 1, 1);
	} else {
	    length = Tcl_UtfToLower(TclGetString(valuePtr));
	    Tcl_SetObjLength(valuePtr, length);
	    TclFreeIntRep(valuePtr);
	    TRACE_APPEND(("\"%.20s\"\n", O2S(valuePtr)));
	    NEXT_INST_F(1, 0, 0);
	}
    case INST_STR_TITLE:
	valuePtr = OBJ_AT_TOS;
	TRACE(("\"%.20s\" => ", O2S(valuePtr)));
	if (Tcl_IsShared(valuePtr)) {
	    s1 = TclGetStringFromObj(valuePtr, &length);
	    TclNewStringObj(objResultPtr, s1, length);
	    length = Tcl_UtfToTitle(TclGetString(objResultPtr));
	    Tcl_SetObjLength(objResultPtr, length);
	    TRACE_APPEND(("\"%.20s\"\n", O2S(objResultPtr)));
	    NEXT_INST_F(1, 1, 1);
	} else {
	    length = Tcl_UtfToTitle(TclGetString(valuePtr));
	    Tcl_SetObjLength(valuePtr, length);
	    TclFreeIntRep(valuePtr);
	    TRACE_APPEND(("\"%.20s\"\n", O2S(valuePtr)));
	    NEXT_INST_F(1, 0, 0);
	}

    case INST_STR_INDEX:
	value2Ptr = OBJ_AT_TOS;
	valuePtr = OBJ_UNDER_TOS;
	TRACE(("\"%.20s\" %.20s => ", O2S(valuePtr), O2S(value2Ptr)));

	/*
	 * Get char length to calulate what 'end' means.
	 */

	length = Tcl_GetCharLength(valuePtr);
<<<<<<< HEAD
	if (TclGetIntForIndexM(interp, value2Ptr, length-1, TCL_INDEX_ERROR, &index)!=TCL_OK) {
=======
	DECACHE_STACK_INFO();
	if (TclGetIntForIndexM(interp, value2Ptr, length-1, &index)!=TCL_OK) {
	    CACHE_STACK_INFO();
>>>>>>> 733b7a43
	    TRACE_ERROR(interp);
	    goto gotError;
	}
	CACHE_STACK_INFO();

	if ((index < 0) || (index >= length)) {
	    TclNewObj(objResultPtr);
	} else if (TclIsPureByteArray(valuePtr)) {
	    objResultPtr = Tcl_NewByteArrayObj(
		    Tcl_GetByteArrayFromObj(valuePtr, NULL)+index, 1);
	} else if (valuePtr->bytes && length == valuePtr->length) {
	    objResultPtr = Tcl_NewStringObj((const char *)
		    valuePtr->bytes+index, 1);
	} else {
	    char buf[4] = "";
	    int ch = Tcl_GetUniChar(valuePtr, index);

	    /*
	     * This could be: Tcl_NewUnicodeObj((const Tcl_UniChar *)&ch, 1)
	     * but creating the object as a string seems to be faster in
	     * practical use.
	     */
	    if (ch == -1) {
		TclNewObj(objResultPtr);
	    } else {
		length = Tcl_UniCharToUtf(ch, buf);
		if ((ch >= 0xD800) && (length < 3)) {
		    length += Tcl_UniCharToUtf(-1, buf + length);
		}
		objResultPtr = Tcl_NewStringObj(buf, length);
	    }
	}

	TRACE_APPEND(("\"%s\"\n", O2S(objResultPtr)));
	NEXT_INST_F(1, 2, 1);

    case INST_STR_RANGE:
	TRACE(("\"%.20s\" %.20s %.20s =>",
		O2S(OBJ_AT_DEPTH(2)), O2S(OBJ_UNDER_TOS), O2S(OBJ_AT_TOS)));
	length = Tcl_GetCharLength(OBJ_AT_DEPTH(2)) - 1;

	DECACHE_STACK_INFO();
	if (TclGetIntForIndexM(interp, OBJ_UNDER_TOS, length,
<<<<<<< HEAD
		    TCL_INDEX_ERROR, &fromIdx) != TCL_OK
	    || TclGetIntForIndexM(interp, OBJ_AT_TOS, length,
		    TCL_INDEX_ERROR, &toIdx) != TCL_OK) {
=======
		    &fromIdx) != TCL_OK) {
	    CACHE_STACK_INFO();
	    TRACE_ERROR(interp);
	    goto gotError;
	}
	if (TclGetIntForIndexM(interp, OBJ_AT_TOS, length,
		    &toIdx) != TCL_OK) {
	    CACHE_STACK_INFO();
>>>>>>> 733b7a43
	    TRACE_ERROR(interp);
	    goto gotError;
	}
	CACHE_STACK_INFO();

	if (fromIdx < 0) {
	    fromIdx = 0;
	}
	if (toIdx >= length) {
	    toIdx = length;
	}
	if (toIdx >= fromIdx) {
	    objResultPtr = Tcl_GetRange(OBJ_AT_DEPTH(2), fromIdx, toIdx);
	} else {
	    TclNewObj(objResultPtr);
	}
	TRACE_APPEND(("\"%.30s\"\n", O2S(objResultPtr)));
	NEXT_INST_V(1, 3, 1);

    case INST_STR_RANGE_IMM:
	valuePtr = OBJ_AT_TOS;
	fromIdx = TclGetInt4AtPtr(pc+1);
	toIdx = TclGetInt4AtPtr(pc+5);
	length = Tcl_GetCharLength(valuePtr);
	TRACE(("\"%.20s\" %d %d => ", O2S(valuePtr), fromIdx, toIdx));

	/* Every range of an empty value is an empty value */
	if (length == 0) {
	    TRACE_APPEND(("\n"));
	    NEXT_INST_F(9, 0, 0);
	}

	/* Decode index operands. */

	/*
	assert ( toIdx != TCL_INDEX_NONE );
	 *
	 * Extra safety for legacy bytecodes:
	 */
	if (toIdx == TCL_INDEX_NONE) {
	    goto emptyRange;
	}

	toIdx = TclIndexDecode(toIdx, length - 1);
	if (toIdx < 0) {
	    goto emptyRange;
	} else if (toIdx >= length) {
	    toIdx = length - 1;
	}

	assert ( toIdx >= 0 && toIdx < length );

	/*
	assert ( fromIdx != TCL_INDEX_NONE );
	 *
	 * Extra safety for legacy bytecodes:
	 */
	if (fromIdx == TCL_INDEX_NONE) {
	    fromIdx = TCL_INDEX_START;
	}

	fromIdx = TclIndexDecode(fromIdx, length - 1);
	if (fromIdx < 0) {
	    fromIdx = 0;
	}

	if (fromIdx <= toIdx) {
	    objResultPtr = Tcl_GetRange(valuePtr, fromIdx, toIdx);
	} else {
	emptyRange:
	    TclNewObj(objResultPtr);
	}
	TRACE_APPEND(("%.30s\n", O2S(objResultPtr)));
	NEXT_INST_F(9, 1, 1);

    {
	Tcl_UniChar *ustring1, *ustring2, *ustring3, *end, *p;
	int length3, endIdx;
	Tcl_Obj *value3Ptr;

    case INST_STR_REPLACE:
	value3Ptr = POP_OBJECT();
	valuePtr = OBJ_AT_DEPTH(2);
	endIdx = Tcl_GetCharLength(valuePtr) - 1;
	TRACE(("\"%.20s\" %s %s \"%.20s\" => ", O2S(valuePtr),
		O2S(OBJ_UNDER_TOS), O2S(OBJ_AT_TOS), O2S(value3Ptr)));
	DECACHE_STACK_INFO();
	if (TclGetIntForIndexM(interp, OBJ_UNDER_TOS, endIdx,
		    TCL_INDEX_ERROR, &fromIdx) != TCL_OK
	    || TclGetIntForIndexM(interp, OBJ_AT_TOS, endIdx,
<<<<<<< HEAD
		    TCL_INDEX_ERROR, &toIdx) != TCL_OK) {
=======
		    &toIdx) != TCL_OK) {
	    CACHE_STACK_INFO();
>>>>>>> 733b7a43
	    TclDecrRefCount(value3Ptr);
	    TRACE_ERROR(interp);
	    goto gotError;
	}
	CACHE_STACK_INFO();
	TclDecrRefCount(OBJ_AT_TOS);
	(void) POP_OBJECT();
	TclDecrRefCount(OBJ_AT_TOS);
	(void) POP_OBJECT();

	if ((toIdx < 0) ||
		(fromIdx > endIdx) ||
		(toIdx < fromIdx)) {
	    TRACE_APPEND(("\"%.30s\"\n", O2S(valuePtr)));
	    TclDecrRefCount(value3Ptr);
	    NEXT_INST_F(1, 0, 0);
	}

	if (fromIdx < 0) {
	    fromIdx = 0;
	}

	if (toIdx > endIdx) {
	    toIdx = endIdx;
	}

	if (fromIdx == 0 && toIdx == endIdx) {
	    TclDecrRefCount(OBJ_AT_TOS);
	    OBJ_AT_TOS = value3Ptr;
	    TRACE_APPEND(("\"%.30s\"\n", O2S(value3Ptr)));
	    NEXT_INST_F(1, 0, 0);
	}

	objResultPtr = TclStringReplace(interp, valuePtr, fromIdx,
		toIdx - fromIdx + 1, value3Ptr, TCL_STRING_IN_PLACE);

	if (objResultPtr == value3Ptr) {
	    /* See [Bug 82e7f67325] */
	    TclDecrRefCount(OBJ_AT_TOS);
	    OBJ_AT_TOS = value3Ptr;
	    TRACE_APPEND(("\"%.30s\"\n", O2S(value3Ptr)));
	    NEXT_INST_F(1, 0, 0);
	}
	TclDecrRefCount(value3Ptr);
	TRACE_APPEND(("\"%.30s\"\n", O2S(objResultPtr)));
	NEXT_INST_F(1, 1, 1);

    case INST_STR_MAP:
	valuePtr = OBJ_AT_TOS;		/* "Main" string. */
	value3Ptr = OBJ_UNDER_TOS;	/* "Target" string. */
	value2Ptr = OBJ_AT_DEPTH(2);	/* "Source" string. */
	if (value3Ptr == value2Ptr) {
	    objResultPtr = valuePtr;
	    goto doneStringMap;
	} else if (valuePtr == value2Ptr) {
	    objResultPtr = value3Ptr;
	    goto doneStringMap;
	}
	ustring1 = Tcl_GetUnicodeFromObj(valuePtr, &length);
	if (length == 0) {
	    objResultPtr = valuePtr;
	    goto doneStringMap;
	}
	ustring2 = Tcl_GetUnicodeFromObj(value2Ptr, &length2);
	if (length2 > length || length2 == 0) {
	    objResultPtr = valuePtr;
	    goto doneStringMap;
	} else if (length2 == length) {
	    if (memcmp(ustring1, ustring2, sizeof(Tcl_UniChar) * length)) {
		objResultPtr = valuePtr;
	    } else {
		objResultPtr = value3Ptr;
	    }
	    goto doneStringMap;
	}
	ustring3 = Tcl_GetUnicodeFromObj(value3Ptr, &length3);

	objResultPtr = Tcl_NewUnicodeObj(ustring1, 0);
	p = ustring1;
	end = ustring1 + length;
	for (; ustring1 < end; ustring1++) {
	    if ((*ustring1 == *ustring2) && (length2==1 ||
		    memcmp(ustring1, ustring2, sizeof(Tcl_UniChar) * length2)
			    == 0)) {
		if (p != ustring1) {
		    Tcl_AppendUnicodeToObj(objResultPtr, p, ustring1-p);
		    p = ustring1 + length2;
		} else {
		    p += length2;
		}
		ustring1 = p - 1;

		Tcl_AppendUnicodeToObj(objResultPtr, ustring3, length3);
	    }
	}
	if (p != ustring1) {
	    /*
	     * Put the rest of the unmapped chars onto result.
	     */

	    Tcl_AppendUnicodeToObj(objResultPtr, p, ustring1 - p);
	}
    doneStringMap:
	TRACE_WITH_OBJ(("%.20s %.20s %.20s => ",
		O2S(value2Ptr), O2S(value3Ptr), O2S(valuePtr)), objResultPtr);
	NEXT_INST_V(1, 3, 1);

    case INST_STR_FIND:
	objResultPtr = TclStringFirst(OBJ_UNDER_TOS, OBJ_AT_TOS, 0);

	TRACE(("%.20s %.20s => %d\n",
		O2S(OBJ_UNDER_TOS), O2S(OBJ_AT_TOS), O2S(objResultPtr)));
	NEXT_INST_F(1, 2, 1);

    case INST_STR_FIND_LAST:
	objResultPtr = TclStringLast(OBJ_UNDER_TOS, OBJ_AT_TOS, INT_MAX - 1);

	TRACE(("%.20s %.20s => %d\n",
		O2S(OBJ_UNDER_TOS), O2S(OBJ_AT_TOS), O2S(objResultPtr)));
	NEXT_INST_F(1, 2, 1);

    case INST_STR_CLASS:
	opnd = TclGetInt1AtPtr(pc+1);
	valuePtr = OBJ_AT_TOS;
	TRACE(("%s \"%.30s\" => ", tclStringClassTable[opnd].name,
		O2S(valuePtr)));
	ustring1 = Tcl_GetUnicodeFromObj(valuePtr, &length);
	match = 1;
	if (length > 0) {
	    int ch;
	    end = ustring1 + length;
	    for (p=ustring1 ; p<end ; ) {
		p += TclUniCharToUCS4(p, &ch);
		if (!tclStringClassTable[opnd].comparator(ch)) {
		    match = 0;
		    break;
		}
	    }
	}
	TRACE_APPEND(("%d\n", match));
	JUMP_PEEPHOLE_F(match, 2, 1);
    }

    case INST_STR_MATCH:
	nocase = TclGetInt1AtPtr(pc+1);
	valuePtr = OBJ_AT_TOS;		/* String */
	value2Ptr = OBJ_UNDER_TOS;	/* Pattern */

	/*
	 * Check that at least one of the objects is Unicode before promoting
	 * both.
	 */

	if (TclHasIntRep(valuePtr, &tclStringType)
		|| TclHasIntRep(value2Ptr, &tclStringType)) {
	    Tcl_UniChar *ustring1, *ustring2;

	    ustring1 = Tcl_GetUnicodeFromObj(valuePtr, &length);
	    ustring2 = Tcl_GetUnicodeFromObj(value2Ptr, &length2);
	    match = TclUniCharMatch(ustring1, length, ustring2, length2,
		    nocase);
	} else if (TclIsPureByteArray(valuePtr) && !nocase) {
	    unsigned char *bytes1, *bytes2;

	    bytes1 = Tcl_GetByteArrayFromObj(valuePtr, &length);
	    bytes2 = Tcl_GetByteArrayFromObj(value2Ptr, &length2);
	    match = TclByteArrayMatch(bytes1, length, bytes2, length2, 0);
	} else {
	    match = Tcl_StringCaseMatch(TclGetString(valuePtr),
		    TclGetString(value2Ptr), nocase);
	}

	/*
	 * Reuse value2Ptr object already on stack if possible. Adjustment is
	 * 2 due to the nocase byte
	 */

	TRACE(("%.20s %.20s => %d\n", O2S(valuePtr), O2S(value2Ptr), match));

	/*
	 * Peep-hole optimisation: if you're about to jump, do jump from here.
	 */

	JUMP_PEEPHOLE_F(match, 2, 2);

    {
	const char *string1, *string2;
	int trim1, trim2;

    case INST_STR_TRIM_LEFT:
	valuePtr = OBJ_UNDER_TOS;	/* String */
	value2Ptr = OBJ_AT_TOS;		/* TrimSet */
	string2 = TclGetStringFromObj(value2Ptr, &length2);
	string1 = TclGetStringFromObj(valuePtr, &length);
	trim1 = TclTrimLeft(string1, length, string2, length2);
	trim2 = 0;
	goto createTrimmedString;
    case INST_STR_TRIM_RIGHT:
	valuePtr = OBJ_UNDER_TOS;	/* String */
	value2Ptr = OBJ_AT_TOS;		/* TrimSet */
	string2 = TclGetStringFromObj(value2Ptr, &length2);
	string1 = TclGetStringFromObj(valuePtr, &length);
	trim2 = TclTrimRight(string1, length, string2, length2);
	trim1 = 0;
	goto createTrimmedString;
    case INST_STR_TRIM:
	valuePtr = OBJ_UNDER_TOS;	/* String */
	value2Ptr = OBJ_AT_TOS;		/* TrimSet */
	string2 = TclGetStringFromObj(value2Ptr, &length2);
	string1 = TclGetStringFromObj(valuePtr, &length);
	trim1 = TclTrim(string1, length, string2, length2, &trim2);
    createTrimmedString:
	/*
	 * Careful here; trim set often contains non-ASCII characters so we
	 * take care when printing. [Bug 971cb4f1db]
	 */

#ifdef TCL_COMPILE_DEBUG
	if (traceInstructions) {
	    TRACE(("\"%.30s\" ", O2S(valuePtr)));
	    TclPrintObject(stdout, value2Ptr, 30);
	    printf(" => ");
	}
#endif
	if (trim1 == 0 && trim2 == 0) {
#ifdef TCL_COMPILE_DEBUG
	    if (traceInstructions) {
		TclPrintObject(stdout, valuePtr, 30);
		printf("\n");
	    }
#endif
	    NEXT_INST_F(1, 1, 0);
	} else {
	    objResultPtr = Tcl_NewStringObj(string1+trim1, length-trim1-trim2);
#ifdef TCL_COMPILE_DEBUG
	    if (traceInstructions) {
		TclPrintObject(stdout, objResultPtr, 30);
		printf("\n");
	    }
#endif
	    NEXT_INST_F(1, 2, 1);
	}
    }

    case INST_REGEXP:
	cflags = TclGetInt1AtPtr(pc+1); /* RE compile flages like NOCASE */
	valuePtr = OBJ_AT_TOS;		/* String */
	value2Ptr = OBJ_UNDER_TOS;	/* Pattern */
	TRACE(("\"%.30s\" \"%.30s\" => ", O2S(valuePtr), O2S(value2Ptr)));

	/*
	 * Compile and match the regular expression.
	 */

	{
	    Tcl_RegExp regExpr =
		    Tcl_GetRegExpFromObj(interp, value2Ptr, cflags);

	    if (regExpr == NULL) {
		TRACE_ERROR(interp);
		goto gotError;
	    }
	    match = Tcl_RegExpExecObj(interp, regExpr, valuePtr, 0, 0, 0);
	    if (match < 0) {
		TRACE_ERROR(interp);
		goto gotError;
	    }
	}

	TRACE_APPEND(("%d\n", match));

	/*
	 * Peep-hole optimisation: if you're about to jump, do jump from here.
	 * Adjustment is 2 due to the nocase byte.
	 */

	JUMP_PEEPHOLE_F(match, 2, 2);
    }

    /*
     *	   End of string-related instructions.
     * -----------------------------------------------------------------
     *	   Start of numeric operator instructions.
     */

    {
	ClientData ptr1, ptr2;
	int type1, type2;
	Tcl_WideInt w1, w2, wResult;

    case INST_NUM_TYPE:
	if (GetNumberFromObj(NULL, OBJ_AT_TOS, &ptr1, &type1) != TCL_OK) {
	    type1 = 0;
	} else if (type1 == TCL_NUMBER_BIG) {
	    /* value is an integer outside the WIDE_MIN to WIDE_MAX range */
	    /* [string is wideinteger] is WIDE_MIN to WIDE_MAX range */
	    Tcl_WideInt w;

	    if (TclGetWideIntFromObj(NULL, OBJ_AT_TOS, &w) == TCL_OK) {
		type1 = TCL_NUMBER_INT;
	    }
	}
	TclNewIntObj(objResultPtr, type1);
	TRACE(("\"%.20s\" => %d\n", O2S(OBJ_AT_TOS), type1));
	NEXT_INST_F(1, 1, 1);

    case INST_EQ:
    case INST_NEQ:
    case INST_LT:
    case INST_GT:
    case INST_LE:
    case INST_GE: {
	int iResult = 0, compare = 0;

	value2Ptr = OBJ_AT_TOS;
	valuePtr = OBJ_UNDER_TOS;

	/*
	    Try to determine, without triggering generation of a string
	    representation, whether one value is not a number.
	*/
	if (TclCheckEmptyString(valuePtr) > 0 || TclCheckEmptyString(value2Ptr) > 0) {
	    goto stringCompare;
	}

	if (GetNumberFromObj(NULL, valuePtr, &ptr1, &type1) != TCL_OK
		|| GetNumberFromObj(NULL, value2Ptr, &ptr2, &type2) != TCL_OK) {
	    /*
	     * At least one non-numeric argument - compare as strings.
	     */

	    goto stringCompare;
	}
	if (type1 == TCL_NUMBER_NAN || type2 == TCL_NUMBER_NAN) {
	    /*
	     * NaN arg: NaN != to everything, other compares are false.
	     */

	    iResult = (*pc == INST_NEQ);
	    goto foundResult;
	}
	if (valuePtr == value2Ptr) {
	    compare = MP_EQ;
	    goto convertComparison;
	}
	if ((type1 == TCL_NUMBER_INT) && (type2 == TCL_NUMBER_INT)) {
	    w1 = *((const Tcl_WideInt *)ptr1);
	    w2 = *((const Tcl_WideInt *)ptr2);
	    compare = (w1 < w2) ? MP_LT : ((w1 > w2) ? MP_GT : MP_EQ);
	} else {
	    compare = TclCompareTwoNumbers(valuePtr, value2Ptr);
	}

	/*
	 * Turn comparison outcome into appropriate result for opcode.
	 */

    convertComparison:
	switch (*pc) {
	case INST_EQ:
	    iResult = (compare == MP_EQ);
	    break;
	case INST_NEQ:
	    iResult = (compare != MP_EQ);
	    break;
	case INST_LT:
	    iResult = (compare == MP_LT);
	    break;
	case INST_GT:
	    iResult = (compare == MP_GT);
	    break;
	case INST_LE:
	    iResult = (compare != MP_GT);
	    break;
	case INST_GE:
	    iResult = (compare != MP_LT);
	    break;
	}

	/*
	 * Peep-hole optimisation: if you're about to jump, do jump from here.
	 */

    foundResult:
	TRACE(("\"%.20s\" \"%.20s\" => %d\n", O2S(valuePtr), O2S(value2Ptr),
		iResult));
	JUMP_PEEPHOLE_F(iResult, 1, 2);
    }

    case INST_MOD:
    case INST_LSHIFT:
    case INST_RSHIFT:
    case INST_BITOR:
    case INST_BITXOR:
    case INST_BITAND:
	value2Ptr = OBJ_AT_TOS;
	valuePtr = OBJ_UNDER_TOS;

	if ((GetNumberFromObj(NULL, valuePtr, &ptr1, &type1) != TCL_OK)
		|| (type1==TCL_NUMBER_DOUBLE) || (type1==TCL_NUMBER_NAN)) {
	    TRACE(("%.20s %.20s => ILLEGAL 1st TYPE %s\n", O2S(valuePtr),
		    O2S(value2Ptr), (valuePtr->typePtr?
		    valuePtr->typePtr->name : "null")));
	    DECACHE_STACK_INFO();
	    IllegalExprOperandType(interp, pc, valuePtr);
	    CACHE_STACK_INFO();
	    goto gotError;
	}

	if ((GetNumberFromObj(NULL, value2Ptr, &ptr2, &type2) != TCL_OK)
		|| (type2==TCL_NUMBER_DOUBLE) || (type2==TCL_NUMBER_NAN)) {
	    TRACE(("%.20s %.20s => ILLEGAL 2nd TYPE %s\n", O2S(valuePtr),
		    O2S(value2Ptr), (value2Ptr->typePtr?
		    value2Ptr->typePtr->name : "null")));
	    DECACHE_STACK_INFO();
	    IllegalExprOperandType(interp, pc, value2Ptr);
	    CACHE_STACK_INFO();
	    goto gotError;
	}

	/*
	 * Check for common, simple case.
	 */

	if ((type1 == TCL_NUMBER_INT) && (type2 == TCL_NUMBER_INT)) {
	    w1 = *((const Tcl_WideInt *)ptr1);
	    w2 = *((const Tcl_WideInt *)ptr2);

	    switch (*pc) {
	    case INST_MOD:
		if (w2 == 0) {
		    TRACE(("%s %s => DIVIDE BY ZERO\n", O2S(valuePtr),
			    O2S(value2Ptr)));
		    goto divideByZero;
		} else if ((w2 == 1) || (w2 == -1)) {
		    /*
		     * Div. by |1| always yields remainder of 0.
		     */

		    TRACE(("%s %s => ", O2S(valuePtr), O2S(value2Ptr)));
		    objResultPtr = TCONST(0);
		    TRACE(("%s\n", O2S(objResultPtr)));
		    NEXT_INST_F(1, 2, 1);
		} else if (w1 == 0) {
		    /*
		     * 0 % (non-zero) always yields remainder of 0.
		     */

		    TRACE(("%s %s => ", O2S(valuePtr), O2S(value2Ptr)));
		    objResultPtr = TCONST(0);
		    TRACE(("%s\n", O2S(objResultPtr)));
		    NEXT_INST_F(1, 2, 1);
		} else {
		    wResult = w1 / w2;

		    /*
		     * Force Tcl's integer division rules.
		     * TODO: examine for logic simplification
		     */

		    if ((wResult < 0 || (wResult == 0 &&
			    ((w1 < 0 && w2 > 0) || (w1 > 0 && w2 < 0)))) &&
			    (wResult * w2 != w1)) {
			wResult -= 1;
		    }
		    wResult = w1 - w2*wResult;
		    goto wideResultOfArithmetic;
		}
		break;

	    case INST_RSHIFT:
		if (w2 < 0) {
		    Tcl_SetObjResult(interp, Tcl_NewStringObj(
			    "negative shift argument", -1));
#ifdef ERROR_CODE_FOR_EARLY_DETECTED_ARITH_ERROR
		    DECACHE_STACK_INFO();
		    Tcl_SetErrorCode(interp, "ARITH", "DOMAIN",
			    "domain error: argument not in valid range",
			    NULL);
		    CACHE_STACK_INFO();
#endif /* ERROR_CODE_FOR_EARLY_DETECTED_ARITH_ERROR */
		    goto gotError;
		} else if (w1 == 0) {
		    TRACE(("%s %s => ", O2S(valuePtr), O2S(value2Ptr)));
		    objResultPtr = TCONST(0);
		    TRACE(("%s\n", O2S(objResultPtr)));
		    NEXT_INST_F(1, 2, 1);
		} else {
		    /*
		     * Quickly force large right shifts to 0 or -1.
		     */

		    if (w2 >= (Tcl_WideInt)(CHAR_BIT*sizeof(long))) {
			/*
			 * We assume that INT_MAX is much larger than the
			 * number of bits in a long. This is a pretty safe
			 * assumption, given that the former is usually around
			 * 4e9 and the latter 32 or 64...
			 */

			TRACE(("%s %s => ", O2S(valuePtr), O2S(value2Ptr)));
			if (w1 > 0L) {
			    objResultPtr = TCONST(0);
			} else {
			    TclNewIntObj(objResultPtr, -1);
			}
			TRACE(("%s\n", O2S(objResultPtr)));
			NEXT_INST_F(1, 2, 1);
		    }

		    /*
		     * Handle shifts within the native long range.
		     */

		    wResult = w1 >> ((int) w2);
		    goto wideResultOfArithmetic;
		}
		break;

	    case INST_LSHIFT:
		if (w2 < 0) {
		    Tcl_SetObjResult(interp, Tcl_NewStringObj(
			    "negative shift argument", -1));
#ifdef ERROR_CODE_FOR_EARLY_DETECTED_ARITH_ERROR
		    DECACHE_STACK_INFO();
		    Tcl_SetErrorCode(interp, "ARITH", "DOMAIN",
			    "domain error: argument not in valid range",
			    NULL);
		    CACHE_STACK_INFO();
#endif /* ERROR_CODE_FOR_EARLY_DETECTED_ARITH_ERROR */
		    goto gotError;
		} else if (w1 == 0) {
		    TRACE(("%s %s => ", O2S(valuePtr), O2S(value2Ptr)));
		    objResultPtr = TCONST(0);
		    TRACE(("%s\n", O2S(objResultPtr)));
		    NEXT_INST_F(1, 2, 1);
		} else if (w2 > INT_MAX) {
		    /*
		     * Technically, we could hold the value (1 << (INT_MAX+1))
		     * in an mp_int, but since we're using mp_mul_2d() to do
		     * the work, and it takes only an int argument, that's a
		     * good place to draw the line.
		     */

		    Tcl_SetObjResult(interp, Tcl_NewStringObj(
			    "integer value too large to represent", -1));
#ifdef ERROR_CODE_FOR_EARLY_DETECTED_ARITH_ERROR
		    DECACHE_STACK_INFO();
		    Tcl_SetErrorCode(interp, "ARITH", "IOVERFLOW",
			    "integer value too large to represent", NULL);
		    CACHE_STACK_INFO();
#endif /* ERROR_CODE_FOR_EARLY_DETECTED_ARITH_ERROR */
		    goto gotError;
		} else {
		    int shift = (int) w2;

		    /*
		     * Handle shifts within the native long range.
		     */

		    if ((size_t) shift < CHAR_BIT*sizeof(long) && (w1 != 0)
			    && !((w1>0 ? w1 : ~w1) &
				-(1L<<(CHAR_BIT*sizeof(long) - 1 - shift)))) {
			wResult = w1 << shift;
			goto wideResultOfArithmetic;
		    }
		}

		/*
		 * Too large; need to use the broken-out function.
		 */

		TRACE(("%s %s => ", O2S(valuePtr), O2S(value2Ptr)));
		break;

	    case INST_BITAND:
		wResult = w1 & w2;
		goto wideResultOfArithmetic;
	    case INST_BITOR:
		wResult = w1 | w2;
		goto wideResultOfArithmetic;
	    case INST_BITXOR:
		wResult = w1 ^ w2;
		goto wideResultOfArithmetic;
	    }
	}

	/*
	 * DO NOT MERGE THIS WITH THE EQUIVALENT SECTION LATER! That would
	 * encourage the compiler to inline ExecuteExtendedBinaryMathOp, which
	 * is highly undesirable due to the overall impact on size.
	 */

	TRACE(("%s %s => ", O2S(valuePtr), O2S(value2Ptr)));
	objResultPtr = ExecuteExtendedBinaryMathOp(interp, *pc, &TCONST(0),
		valuePtr, value2Ptr);
	if (objResultPtr == DIVIDED_BY_ZERO) {
	    TRACE_APPEND(("DIVIDE BY ZERO\n"));
	    goto divideByZero;
	} else if (objResultPtr == GENERAL_ARITHMETIC_ERROR) {
	    TRACE_ERROR(interp);
	    goto gotError;
	} else if (objResultPtr == NULL) {
	    TRACE_APPEND(("%s\n", O2S(valuePtr)));
	    NEXT_INST_F(1, 1, 0);
	} else {
	    TRACE_APPEND(("%s\n", O2S(objResultPtr)));
	    NEXT_INST_F(1, 2, 1);
	}

    case INST_EXPON:
    case INST_ADD:
    case INST_SUB:
    case INST_DIV:
    case INST_MULT:
	value2Ptr = OBJ_AT_TOS;
	valuePtr = OBJ_UNDER_TOS;

	if ((GetNumberFromObj(NULL, valuePtr, &ptr1, &type1) != TCL_OK)
		|| IsErroringNaNType(type1)) {
	    TRACE(("%.20s %.20s => ILLEGAL 1st TYPE %s\n",
		    O2S(value2Ptr), O2S(valuePtr),
		    (valuePtr->typePtr? valuePtr->typePtr->name: "null")));
	    DECACHE_STACK_INFO();
	    IllegalExprOperandType(interp, pc, valuePtr);
	    CACHE_STACK_INFO();
	    goto gotError;
	}

#ifdef ACCEPT_NAN
	if (type1 == TCL_NUMBER_NAN) {
	    /*
	     * NaN first argument -> result is also NaN.
	     */

	    NEXT_INST_F(1, 1, 0);
	}
#endif

	if ((GetNumberFromObj(NULL, value2Ptr, &ptr2, &type2) != TCL_OK)
		|| IsErroringNaNType(type2)) {
	    TRACE(("%.20s %.20s => ILLEGAL 2nd TYPE %s\n",
		    O2S(value2Ptr), O2S(valuePtr),
		    (value2Ptr->typePtr? value2Ptr->typePtr->name: "null")));
	    DECACHE_STACK_INFO();
	    IllegalExprOperandType(interp, pc, value2Ptr);
	    CACHE_STACK_INFO();
	    goto gotError;
	}

#ifdef ACCEPT_NAN
	if (type2 == TCL_NUMBER_NAN) {
	    /*
	     * NaN second argument -> result is also NaN.
	     */

	    objResultPtr = value2Ptr;
	    NEXT_INST_F(1, 2, 1);
	}
#endif

	/*
	 * Handle (long,long) arithmetic as best we can without going out to
	 * an external function.
	 */

	if ((type1 == TCL_NUMBER_INT) && (type2 == TCL_NUMBER_INT)) {
	    w1 = *((const Tcl_WideInt *)ptr1);
	    w2 = *((const Tcl_WideInt *)ptr2);

	    switch (*pc) {
	    case INST_ADD:
		wResult = w1 + w2;
		/*
		 * Check for overflow.
		 */

		if (Overflowing(w1, w2, wResult)) {
		    goto overflow;
		}
		goto wideResultOfArithmetic;

	    case INST_SUB:
		wResult = w1 - w2;
		/*
		 * Must check for overflow. The macro tests for overflows in
		 * sums by looking at the sign bits. As we have a subtraction
		 * here, we are adding -w2. As -w2 could in turn overflow, we
		 * test with ~w2 instead: it has the opposite sign bit to w2
		 * so it does the job. Note that the only "bad" case (w2==0)
		 * is irrelevant for this macro, as in that case w1 and
		 * wResult have the same sign and there is no overflow anyway.
		 */

		if (Overflowing(w1, ~w2, wResult)) {
		    goto overflow;
		}
	    wideResultOfArithmetic:
		TRACE(("%s %s => ", O2S(valuePtr), O2S(value2Ptr)));
		if (Tcl_IsShared(valuePtr)) {
		    objResultPtr = Tcl_NewWideIntObj(wResult);
		    TRACE(("%s\n", O2S(objResultPtr)));
		    NEXT_INST_F(1, 2, 1);
		}
		TclSetIntObj(valuePtr, wResult);
		TRACE(("%s\n", O2S(valuePtr)));
		NEXT_INST_F(1, 1, 0);
	    break;

	    case INST_DIV:
		if (w2 == 0) {
		    TRACE(("%s %s => DIVIDE BY ZERO\n",
			    O2S(valuePtr), O2S(value2Ptr)));
		    goto divideByZero;
		} else if ((w1 == WIDE_MIN) && (w2 == -1)) {
		    /*
		     * Can't represent (-WIDE_MIN) as a Tcl_WideInt.
		     */

		    goto overflow;
		}
		wResult = w1 / w2;

		/*
		 * Force Tcl's integer division rules.
		 * TODO: examine for logic simplification
		 */

		if (((wResult < 0) || ((wResult == 0) &&
			((w1 < 0 && w2 > 0) || (w1 > 0 && w2 < 0)))) &&
			((wResult * w2) != w1)) {
		    wResult -= 1;
		}
		goto wideResultOfArithmetic;

	    case INST_MULT:
		if (((sizeof(Tcl_WideInt) >= 2*sizeof(int))
			&& (w1 <= INT_MAX) && (w1 >= INT_MIN)
			&& (w2 <= INT_MAX) && (w2 >= INT_MIN))
			|| ((sizeof(Tcl_WideInt) >= 2*sizeof(short))
			&& (w1 <= SHRT_MAX) && (w1 >= SHRT_MIN)
			&& (w2 <= SHRT_MAX) && (w2 >= SHRT_MIN))) {
		    wResult = w1 * w2;
		    goto wideResultOfArithmetic;
		}
	    }

	    /*
	     * Fall through with INST_EXPON, INST_DIV and large multiplies.
	     */
	}

    overflow:
	TRACE(("%s %s => ", O2S(valuePtr), O2S(value2Ptr)));
	objResultPtr = ExecuteExtendedBinaryMathOp(interp, *pc, &TCONST(0),
		valuePtr, value2Ptr);
	if (objResultPtr == DIVIDED_BY_ZERO) {
	    TRACE_APPEND(("DIVIDE BY ZERO\n"));
	    goto divideByZero;
	} else if (objResultPtr == EXPONENT_OF_ZERO) {
	    TRACE_APPEND(("EXPONENT OF ZERO\n"));
	    goto exponOfZero;
	} else if (objResultPtr == GENERAL_ARITHMETIC_ERROR) {
	    TRACE_ERROR(interp);
	    goto gotError;
	} else if (objResultPtr == OUT_OF_MEMORY) {
	    TRACE_APPEND(("OUT OF MEMORY\n"));
	    goto outOfMemory;
	} else if (objResultPtr == NULL) {
	    TRACE_APPEND(("%s\n", O2S(valuePtr)));
	    NEXT_INST_F(1, 1, 0);
	} else {
	    TRACE_APPEND(("%s\n", O2S(objResultPtr)));
	    NEXT_INST_F(1, 2, 1);
	}

    case INST_LNOT: {
	int b;

	valuePtr = OBJ_AT_TOS;

	/* TODO - check claim that taking address of b harms performance */
	/* TODO - consider optimization search for constants */
	if (TclGetBooleanFromObj(NULL, valuePtr, &b) != TCL_OK) {
	    TRACE(("\"%.20s\" => ERROR: illegal type %s\n", O2S(valuePtr),
		    (valuePtr->typePtr? valuePtr->typePtr->name : "null")));
	    DECACHE_STACK_INFO();
	    IllegalExprOperandType(interp, pc, valuePtr);
	    CACHE_STACK_INFO();
	    goto gotError;
	}
	/* TODO: Consider peephole opt. */
	objResultPtr = TCONST(!b);
	TRACE_WITH_OBJ(("%s => ", O2S(valuePtr)), objResultPtr);
	NEXT_INST_F(1, 1, 1);
    }

    case INST_BITNOT:
	valuePtr = OBJ_AT_TOS;
	TRACE(("\"%.20s\" => ", O2S(valuePtr)));
	if ((GetNumberFromObj(NULL, valuePtr, &ptr1, &type1) != TCL_OK)
		|| (type1==TCL_NUMBER_NAN) || (type1==TCL_NUMBER_DOUBLE)) {
	    /*
	     * ... ~$NonInteger => raise an error.
	     */

	    TRACE_APPEND(("ERROR: illegal type %s\n",
		    (valuePtr->typePtr? valuePtr->typePtr->name : "null")));
	    DECACHE_STACK_INFO();
	    IllegalExprOperandType(interp, pc, valuePtr);
	    CACHE_STACK_INFO();
	    goto gotError;
	}
	if (type1 == TCL_NUMBER_INT) {
	    w1 = *((const Tcl_WideInt *) ptr1);
	    if (Tcl_IsShared(valuePtr)) {
		TclNewIntObj(objResultPtr, ~w1);
		TRACE_APPEND(("%s\n", O2S(objResultPtr)));
		NEXT_INST_F(1, 1, 1);
	    }
	    TclSetIntObj(valuePtr, ~w1);
	    TRACE_APPEND(("%s\n", O2S(valuePtr)));
	    NEXT_INST_F(1, 0, 0);
	}
	objResultPtr = ExecuteExtendedUnaryMathOp(*pc, valuePtr);
	if (objResultPtr != NULL) {
	    TRACE_APPEND(("%s\n", O2S(objResultPtr)));
	    NEXT_INST_F(1, 1, 1);
	} else {
	    TRACE_APPEND(("%s\n", O2S(valuePtr)));
	    NEXT_INST_F(1, 0, 0);
	}

    case INST_UMINUS:
	valuePtr = OBJ_AT_TOS;
	TRACE(("\"%.20s\" => ", O2S(valuePtr)));
	if ((GetNumberFromObj(NULL, valuePtr, &ptr1, &type1) != TCL_OK)
		|| IsErroringNaNType(type1)) {
	    TRACE_APPEND(("ERROR: illegal type %s \n",
		    (valuePtr->typePtr? valuePtr->typePtr->name : "null")));
	    DECACHE_STACK_INFO();
	    IllegalExprOperandType(interp, pc, valuePtr);
	    CACHE_STACK_INFO();
	    goto gotError;
	}
	switch (type1) {
	case TCL_NUMBER_NAN:
	    /* -NaN => NaN */
	    TRACE_APPEND(("%s\n", O2S(valuePtr)));
	    NEXT_INST_F(1, 0, 0);
	break;
	case TCL_NUMBER_INT:
	    w1 = *((const Tcl_WideInt *) ptr1);
	    if (w1 != WIDE_MIN) {
		if (Tcl_IsShared(valuePtr)) {
		    TclNewIntObj(objResultPtr, -w1);
		    TRACE_APPEND(("%s\n", O2S(objResultPtr)));
		    NEXT_INST_F(1, 1, 1);
		}
		TclSetIntObj(valuePtr, -w1);
		TRACE_APPEND(("%s\n", O2S(valuePtr)));
		NEXT_INST_F(1, 0, 0);
	    }
	    /* FALLTHROUGH */
	}
	objResultPtr = ExecuteExtendedUnaryMathOp(*pc, valuePtr);
	if (objResultPtr != NULL) {
	    TRACE_APPEND(("%s\n", O2S(objResultPtr)));
	    NEXT_INST_F(1, 1, 1);
	} else {
	    TRACE_APPEND(("%s\n", O2S(valuePtr)));
	    NEXT_INST_F(1, 0, 0);
	}

    case INST_UPLUS:
    case INST_TRY_CVT_TO_NUMERIC:
	/*
	 * Try to convert the topmost stack object to numeric object. This is
	 * done in order to support [expr]'s policy of interpreting operands
	 * if at all possible as numbers first, then strings.
	 */

	valuePtr = OBJ_AT_TOS;
	TRACE(("\"%.20s\" => ", O2S(valuePtr)));

	if (GetNumberFromObj(NULL, valuePtr, &ptr1, &type1) != TCL_OK) {
	    if (*pc == INST_UPLUS) {
		/*
		 * ... +$NonNumeric => raise an error.
		 */

		TRACE_APPEND(("ERROR: illegal type %s\n",
			(valuePtr->typePtr? valuePtr->typePtr->name:"null")));
		DECACHE_STACK_INFO();
		IllegalExprOperandType(interp, pc, valuePtr);
		CACHE_STACK_INFO();
		goto gotError;
	    }

	    /* ... TryConvertToNumeric($NonNumeric) is acceptable */
	    TRACE_APPEND(("not numeric\n"));
	    NEXT_INST_F(1, 0, 0);
	}
	if (IsErroringNaNType(type1)) {
	    if (*pc == INST_UPLUS) {
		/*
		 * ... +$NonNumeric => raise an error.
		 */

		TRACE_APPEND(("ERROR: illegal type %s\n",
			(valuePtr->typePtr? valuePtr->typePtr->name:"null")));
		DECACHE_STACK_INFO();
		IllegalExprOperandType(interp, pc, valuePtr);
		CACHE_STACK_INFO();
	    } else {
		/*
		 * Numeric conversion of NaN -> error.
		 */

		TRACE_APPEND(("ERROR: IEEE floating pt error\n"));
		DECACHE_STACK_INFO();
		TclExprFloatError(interp, *((const double *) ptr1));
		CACHE_STACK_INFO();
	    }
	    goto gotError;
	}

	/*
	 * Ensure that the numeric value has a string rep the same as the
	 * formatted version of its internal rep. This is used, e.g., to make
	 * sure that "expr {0001}" yields "1", not "0001". We implement this
	 * by _discarding_ the string rep since we know it will be
	 * regenerated, if needed later, by formatting the internal rep's
	 * value.
	 */

	if (valuePtr->bytes == NULL) {
	    TRACE_APPEND(("numeric, same Tcl_Obj\n"));
	    NEXT_INST_F(1, 0, 0);
	}
	if (Tcl_IsShared(valuePtr)) {
	    /*
	     * Here we do some surgery within the Tcl_Obj internals. We want
	     * to copy the intrep, but not the string, so we temporarily hide
	     * the string so we do not copy it.
	     */

	    char *savedString = valuePtr->bytes;

	    valuePtr->bytes = NULL;
	    objResultPtr = Tcl_DuplicateObj(valuePtr);
	    valuePtr->bytes = savedString;
	    TRACE_APPEND(("numeric, new Tcl_Obj\n"));
	    NEXT_INST_F(1, 1, 1);
	}
	TclInvalidateStringRep(valuePtr);
	TRACE_APPEND(("numeric, same Tcl_Obj\n"));
	NEXT_INST_F(1, 0, 0);
    }
    break;

    /*
     *	   End of numeric operator instructions.
     * -----------------------------------------------------------------
     */

    case INST_TRY_CVT_TO_BOOLEAN:
	valuePtr = OBJ_AT_TOS;
	if (TclHasIntRep(valuePtr,  &tclBooleanType)) {
	    objResultPtr = TCONST(1);
	} else {
	    int result = (TclSetBooleanFromAny(NULL, valuePtr) == TCL_OK);
	    objResultPtr = TCONST(result);
	}
	TRACE_WITH_OBJ(("\"%.30s\" => ", O2S(valuePtr)), objResultPtr);
	NEXT_INST_F(1, 0, 1);
    break;

    case INST_BREAK:
	/*
	DECACHE_STACK_INFO();
	Tcl_ResetResult(interp);
	CACHE_STACK_INFO();
	*/
	result = TCL_BREAK;
	cleanup = 0;
	TRACE(("=> BREAK!\n"));
	goto processExceptionReturn;

    case INST_CONTINUE:
	/*
	DECACHE_STACK_INFO();
	Tcl_ResetResult(interp);
	CACHE_STACK_INFO();
	*/
	result = TCL_CONTINUE;
	cleanup = 0;
	TRACE(("=> CONTINUE!\n"));
	goto processExceptionReturn;

    {
	ForeachInfo *infoPtr;
	Var *iterVarPtr, *listVarPtr;
	Tcl_Obj *oldValuePtr, *listPtr, **elements;
	ForeachVarList *varListPtr;
	int numLists, listTmpIndex, listLen, numVars;
	size_t iterNum;
	int varIndex, valIndex, continueLoop, j, iterTmpIndex;
	long i;

    case INST_FOREACH_START4: /* DEPRECATED */
	/*
	 * Initialize the temporary local var that holds the count of the
	 * number of iterations of the loop body to -1.
	 */

	opnd = TclGetUInt4AtPtr(pc+1);
	infoPtr = (ForeachInfo *)codePtr->auxDataArrayPtr[opnd].clientData;
	iterTmpIndex = infoPtr->loopCtTemp;
	iterVarPtr = LOCAL(iterTmpIndex);
	oldValuePtr = iterVarPtr->value.objPtr;

	if (oldValuePtr == NULL) {
	    TclNewIntObj(iterVarPtr->value.objPtr, -1);
	    Tcl_IncrRefCount(iterVarPtr->value.objPtr);
	} else {
	    TclSetIntObj(oldValuePtr, -1);
	}
	TRACE(("%u => loop iter count temp %d\n", opnd, iterTmpIndex));

#ifndef TCL_COMPILE_DEBUG
	/*
	 * Remark that the compiler ALWAYS sets INST_FOREACH_STEP4 immediately
	 * after INST_FOREACH_START4 - let us just fall through instead of
	 * jumping back to the top.
	 */

	pc += 5;
	TCL_DTRACE_INST_NEXT();
#else
	NEXT_INST_F(5, 0, 0);
#endif

    case INST_FOREACH_STEP4: /* DEPRECATED */
	/*
	 * "Step" a foreach loop (i.e., begin its next iteration) by assigning
	 * the next value list element to each loop var.
	 */

	opnd = TclGetUInt4AtPtr(pc+1);
	TRACE(("%u => ", opnd));
	infoPtr = (ForeachInfo *)codePtr->auxDataArrayPtr[opnd].clientData;
	numLists = infoPtr->numLists;

	/*
	 * Increment the temp holding the loop iteration number.
	 */

	iterVarPtr = LOCAL(infoPtr->loopCtTemp);
	valuePtr = iterVarPtr->value.objPtr;
	iterNum = (size_t)valuePtr->internalRep.wideValue + 1;
	TclSetIntObj(valuePtr, iterNum);

	/*
	 * Check whether all value lists are exhausted and we should stop the
	 * loop.
	 */

	continueLoop = 0;
	listTmpIndex = infoPtr->firstValueTemp;
	for (i = 0;  i < numLists;  i++) {
	    varListPtr = infoPtr->varLists[i];
	    numVars = varListPtr->numVars;

	    listVarPtr = LOCAL(listTmpIndex);
	    listPtr = listVarPtr->value.objPtr;
	    if (TclListObjLength(interp, listPtr, &listLen) != TCL_OK) {
		TRACE_APPEND(("ERROR converting list %ld, \"%.30s\": %s\n",
			i, O2S(listPtr), O2S(Tcl_GetObjResult(interp))));
		goto gotError;
	    }
	    if ((size_t)listLen > iterNum * numVars) {
		continueLoop = 1;
	    }
	    listTmpIndex++;
	}

	/*
	 * If some var in some var list still has a remaining list element
	 * iterate one more time. Assign to var the next element from its
	 * value list. We already checked above that each list temp holds a
	 * valid list object (by calling Tcl_ListObjLength), but cannot rely
	 * on that check remaining valid: one list could have been shimmered
	 * as a side effect of setting a traced variable.
	 */

	if (continueLoop) {
	    listTmpIndex = infoPtr->firstValueTemp;
	    for (i = 0;  i < numLists;  i++) {
		varListPtr = infoPtr->varLists[i];
		numVars = varListPtr->numVars;

		listVarPtr = LOCAL(listTmpIndex);
		listPtr = TclListObjCopy(NULL, listVarPtr->value.objPtr);
		TclListObjGetElements(interp, listPtr, &listLen, &elements);

		valIndex = (iterNum * numVars);
		for (j = 0;  j < numVars;  j++) {
		    if (valIndex >= listLen) {
			TclNewObj(valuePtr);
		    } else {
			valuePtr = elements[valIndex];
		    }

		    varIndex = varListPtr->varIndexes[j];
		    varPtr = LOCAL(varIndex);
		    while (TclIsVarLink(varPtr)) {
			varPtr = varPtr->value.linkPtr;
		    }
		    if (TclIsVarDirectWritable(varPtr)) {
			value2Ptr = varPtr->value.objPtr;
			if (valuePtr != value2Ptr) {
			    if (value2Ptr != NULL) {
				TclDecrRefCount(value2Ptr);
			    }
			    varPtr->value.objPtr = valuePtr;
			    Tcl_IncrRefCount(valuePtr);
			}
		    } else {
			DECACHE_STACK_INFO();
			if (TclPtrSetVarIdx(interp, varPtr, NULL, NULL, NULL,
				valuePtr, TCL_LEAVE_ERR_MSG, varIndex)==NULL){
			    CACHE_STACK_INFO();
			    TRACE_APPEND((
				    "ERROR init. index temp %d: %s\n",
				    varIndex, O2S(Tcl_GetObjResult(interp))));
			    TclDecrRefCount(listPtr);
			    goto gotError;
			}
			CACHE_STACK_INFO();
		    }
		    valIndex++;
		}
		TclDecrRefCount(listPtr);
		listTmpIndex++;
	    }
	}
	TRACE_APPEND(("%d lists, iter %" TCL_Z_MODIFIER "u, %s loop\n",
		numLists, iterNum, (continueLoop? "continue" : "exit")));

	/*
	 * Run-time peep-hole optimisation: the compiler ALWAYS follows
	 * INST_FOREACH_STEP4 with an INST_JUMP_FALSE. We just skip that
	 * instruction and jump direct from here.
	 */

	pc += 5;
	if (*pc == INST_JUMP_FALSE1) {
	    NEXT_INST_F((continueLoop? 2 : TclGetInt1AtPtr(pc+1)), 0, 0);
	} else {
	    NEXT_INST_F((continueLoop? 5 : TclGetInt4AtPtr(pc+1)), 0, 0);
	}

    }
    {
	ForeachInfo *infoPtr;
	Tcl_Obj *listPtr, **elements, *tmpPtr;
	ForeachVarList *varListPtr;
	int numLists, listLen, numVars;
	int listTmpDepth;
	size_t iterNum, iterMax, iterTmp;
	int varIndex, valIndex, j;
	long i;

    case INST_FOREACH_START:
	/*
	 * Initialize the data for the looping construct, pushing the
	 * corresponding Tcl_Objs to the stack.
	 */

	opnd = TclGetUInt4AtPtr(pc+1);
	infoPtr = (ForeachInfo *)codePtr->auxDataArrayPtr[opnd].clientData;
	numLists = infoPtr->numLists;
	TRACE(("%u => ", opnd));

	/*
	 * Compute the number of iterations that will be run: iterMax
	 */

	iterMax = 0;
	listTmpDepth = numLists-1;
	for (i = 0;  i < numLists;  i++) {
	    varListPtr = infoPtr->varLists[i];
	    numVars = varListPtr->numVars;
	    listPtr = OBJ_AT_DEPTH(listTmpDepth);
	    if (TclListObjLength(interp, listPtr, &listLen) != TCL_OK) {
		TRACE_APPEND(("ERROR converting list %ld, \"%s\": %s",
			i, O2S(listPtr), O2S(Tcl_GetObjResult(interp))));
		goto gotError;
	    }
	    if (Tcl_IsShared(listPtr)) {
		objPtr = TclListObjCopy(NULL, listPtr);
		Tcl_IncrRefCount(objPtr);
		Tcl_DecrRefCount(listPtr);
		OBJ_AT_DEPTH(listTmpDepth) = objPtr;
	    }
	    iterTmp = (listLen + (numVars - 1))/numVars;
	    if (iterTmp > iterMax) {
		iterMax = iterTmp;
	    }
	    listTmpDepth--;
	}

	/*
	 * Store the iterNum and iterMax in a single Tcl_Obj; we keep a
	 * nul-string obj with the pointer stored in the ptrValue so that the
	 * thing is properly garbage collected. THIS OBJ MAKES NO SENSE, but
	 * it will never leave this scope and is read-only.
	 */

	TclNewObj(tmpPtr);
	tmpPtr->internalRep.twoPtrValue.ptr1 = NULL;
	tmpPtr->internalRep.twoPtrValue.ptr2 = (void *)iterMax;
	PUSH_OBJECT(tmpPtr); /* iterCounts object */

	/*
	 * Store a pointer to the ForeachInfo struct; same dirty trick
	 * as above
	 */

	TclNewObj(tmpPtr);
	tmpPtr->internalRep.twoPtrValue.ptr1 = infoPtr;
	PUSH_OBJECT(tmpPtr); /* infoPtr object */
	TRACE_APPEND(("jump to loop step\n"));

	/*
	 * Jump directly to the INST_FOREACH_STEP instruction; the C code just
	 * falls through.
	 */

	pc += 5 - infoPtr->loopCtTemp;

    case INST_FOREACH_STEP:
	/*
	 * "Step" a foreach loop (i.e., begin its next iteration) by assigning
	 * the next value list element to each loop var.
	 */

	tmpPtr = OBJ_AT_TOS;
	infoPtr = (ForeachInfo *)tmpPtr->internalRep.twoPtrValue.ptr1;
	numLists = infoPtr->numLists;
	TRACE(("=> "));

	tmpPtr = OBJ_AT_DEPTH(1);
	iterNum = (size_t)tmpPtr->internalRep.twoPtrValue.ptr1;
	iterMax = (size_t)tmpPtr->internalRep.twoPtrValue.ptr2;

	/*
	 * If some list still has a remaining list element iterate one more
	 * time. Assign to var the next element from its value list.
	 */

	if (iterNum < iterMax) {
	    /*
	     * Set the variables and jump back to run the body
	     */

	    tmpPtr->internalRep.twoPtrValue.ptr1 =(void *)(iterNum + 1);

	    listTmpDepth = numLists + 1;

	    for (i = 0;  i < numLists;  i++) {
		varListPtr = infoPtr->varLists[i];
		numVars = varListPtr->numVars;

		listPtr = OBJ_AT_DEPTH(listTmpDepth);
		TclListObjGetElements(interp, listPtr, &listLen, &elements);

		valIndex = (iterNum * numVars);
		for (j = 0;  j < numVars;  j++) {
		    if (valIndex >= listLen) {
			TclNewObj(valuePtr);
		    } else {
			valuePtr = elements[valIndex];
		    }

		    varIndex = varListPtr->varIndexes[j];
		    varPtr = LOCAL(varIndex);
		    while (TclIsVarLink(varPtr)) {
			varPtr = varPtr->value.linkPtr;
		    }
		    if (TclIsVarDirectWritable(varPtr)) {
			value2Ptr = varPtr->value.objPtr;
			if (valuePtr != value2Ptr) {
			    if (value2Ptr != NULL) {
				TclDecrRefCount(value2Ptr);
			    }
			    varPtr->value.objPtr = valuePtr;
			    Tcl_IncrRefCount(valuePtr);
			}
		    } else {
			DECACHE_STACK_INFO();
			if (TclPtrSetVarIdx(interp, varPtr, NULL, NULL, NULL,
				valuePtr, TCL_LEAVE_ERR_MSG, varIndex)==NULL){
			    CACHE_STACK_INFO();
			    TRACE_APPEND(("ERROR init. index temp %d: %.30s",
				    varIndex, O2S(Tcl_GetObjResult(interp))));
			    goto gotError;
			}
			CACHE_STACK_INFO();
		    }
		    valIndex++;
		}
		listTmpDepth--;
	    }
	    TRACE_APPEND(("jump to loop start\n"));
	    /* loopCtTemp being 'misused' for storing the jump size */
	    NEXT_INST_F(infoPtr->loopCtTemp, 0, 0);
	}

	TRACE_APPEND(("loop has no more iterations\n"));
#ifdef TCL_COMPILE_DEBUG
	NEXT_INST_F(1, 0, 0);
#else
	/*
	 * FALL THROUGH
	 */
	pc++;
#endif

    case INST_FOREACH_END:
	/* THIS INSTRUCTION IS ONLY CALLED AS A BREAK TARGET */
	tmpPtr = OBJ_AT_TOS;
	infoPtr = (ForeachInfo *)tmpPtr->internalRep.twoPtrValue.ptr1;
	numLists = infoPtr->numLists;
	TRACE(("=> loop terminated\n"));
	NEXT_INST_V(1, numLists+2, 0);

    case INST_LMAP_COLLECT:
	/*
	 * This instruction is only issued by lmap. The stack is:
	 *   - result
	 *   - infoPtr
	 *   - loop counters
	 *   - valLists
	 *   - collecting obj (unshared)
	 * The instruction lappends the result to the collecting obj.
	 */

	tmpPtr = OBJ_AT_DEPTH(1);
	infoPtr = (ForeachInfo *)tmpPtr->internalRep.twoPtrValue.ptr1;
	numLists = infoPtr->numLists;
	TRACE_APPEND(("=> appending to list at depth %d\n", 3 + numLists));

	objPtr = OBJ_AT_DEPTH(3 + numLists);
	Tcl_ListObjAppendElement(NULL, objPtr, OBJ_AT_TOS);
	NEXT_INST_F(1, 1, 0);
    }
    break;

    case INST_BEGIN_CATCH4:
	/*
	 * Record start of the catch command with exception range index equal
	 * to the operand. Push the current stack depth onto the special catch
	 * stack.
	 */

	*(++catchTop) = CURR_DEPTH;
	TRACE(("%u => catchTop=%d, stackTop=%d\n",
		TclGetUInt4AtPtr(pc+1), (int) (catchTop - initCatchTop - 1),
		(int) CURR_DEPTH));
	NEXT_INST_F(5, 0, 0);
    break;

    case INST_END_CATCH:
	catchTop--;
	DECACHE_STACK_INFO();
	Tcl_ResetResult(interp);
	CACHE_STACK_INFO();
	result = TCL_OK;
	TRACE(("=> catchTop=%d\n", (int) (catchTop - initCatchTop - 1)));
	NEXT_INST_F(1, 0, 0);
    break;

    case INST_PUSH_RESULT:
	objResultPtr = Tcl_GetObjResult(interp);
	TRACE_WITH_OBJ(("=> "), objResultPtr);

	/*
	 * See the comments at INST_INVOKE_STK
	 */

	TclNewObj(objPtr);
	Tcl_IncrRefCount(objPtr);
	iPtr->objResultPtr = objPtr;
	NEXT_INST_F(1, 0, -1);
    break;

    case INST_PUSH_RETURN_CODE:
	TclNewIntObj(objResultPtr, result);
	TRACE(("=> %u\n", result));
	NEXT_INST_F(1, 0, 1);
    break;

    case INST_PUSH_RETURN_OPTIONS:
	DECACHE_STACK_INFO();
	objResultPtr = Tcl_GetReturnOptions(interp, result);
	CACHE_STACK_INFO();
	TRACE_WITH_OBJ(("=> "), objResultPtr);
	NEXT_INST_F(1, 0, 1);
    break;

    case INST_RETURN_CODE_BRANCH: {
	int code;

	if (TclGetIntFromObj(NULL, OBJ_AT_TOS, &code) != TCL_OK) {
	    Tcl_Panic("INST_RETURN_CODE_BRANCH: TOS not a return code!");
	}
	if (code == TCL_OK) {
	    Tcl_Panic("INST_RETURN_CODE_BRANCH: TOS is TCL_OK!");
	}
	if (code < TCL_ERROR || code > TCL_CONTINUE) {
	    code = TCL_CONTINUE + 1;
	}
	TRACE(("\"%s\" => jump offset %d\n", O2S(OBJ_AT_TOS), 2*code-1));
	NEXT_INST_F(2*code-1, 1, 0);
    }

    /*
     * -----------------------------------------------------------------
     *	   Start of dictionary-related instructions.
     */

    {
	int opnd2, allocateDict, done, i, allocdict;
	Tcl_Obj *dictPtr, *statePtr, *keyPtr, *listPtr, *varNamePtr, *keysPtr;
	Tcl_Obj *emptyPtr, **keyPtrPtr;
	Tcl_DictSearch *searchPtr;
	DictUpdateInfo *duiPtr;

    case INST_DICT_VERIFY:
	dictPtr = OBJ_AT_TOS;
	TRACE(("\"%.30s\" => ", O2S(dictPtr)));
	if (Tcl_DictObjSize(interp, dictPtr, &done) != TCL_OK) {
	    TRACE_APPEND(("ERROR verifying dictionary nature of \"%.30s\": %s\n",
		    O2S(dictPtr), O2S(Tcl_GetObjResult(interp))));
	    goto gotError;
	}
	TRACE_APPEND(("OK\n"));
	NEXT_INST_F(1, 1, 0);
    break;

    case INST_DICT_EXISTS: {
	int found;

	opnd = TclGetUInt4AtPtr(pc+1);
	TRACE(("%u => ", opnd));
	dictPtr = OBJ_AT_DEPTH(opnd);
	if (opnd > 1) {
	    dictPtr = TclTraceDictPath(NULL, dictPtr, opnd-1,
		    &OBJ_AT_DEPTH(opnd-1), DICT_PATH_EXISTS);
	    if (dictPtr == NULL || dictPtr == DICT_PATH_NON_EXISTENT) {
		found = 0;
		goto afterDictExists;
	    }
	}
	if (Tcl_DictObjGet(NULL, dictPtr, OBJ_AT_TOS,
		&objResultPtr) == TCL_OK) {
	    found = (objResultPtr ? 1 : 0);
	} else {
	    found = 0;
	}
    afterDictExists:
	TRACE_APPEND(("%d\n", found));

	/*
	 * The INST_DICT_EXISTS instruction is usually followed by a
	 * conditional jump, so we can take advantage of this to do some
	 * peephole optimization (note that we're careful to not close out
	 * someone doing something else).
	 */

	JUMP_PEEPHOLE_V(found, 5, opnd+1);
    }
    case INST_DICT_GET:
	opnd = TclGetUInt4AtPtr(pc+1);
	TRACE(("%u => ", opnd));
	dictPtr = OBJ_AT_DEPTH(opnd);
	if (opnd > 1) {
	    dictPtr = TclTraceDictPath(interp, dictPtr, opnd-1,
		    &OBJ_AT_DEPTH(opnd-1), DICT_PATH_READ);
	    if (dictPtr == NULL) {
		TRACE_WITH_OBJ((
			"ERROR tracing dictionary path into \"%.30s\": ",
			O2S(OBJ_AT_DEPTH(opnd))),
			Tcl_GetObjResult(interp));
		goto gotError;
	    }
	}
	if (Tcl_DictObjGet(interp, dictPtr, OBJ_AT_TOS,
		&objResultPtr) != TCL_OK) {
	    TRACE_APPEND(("ERROR reading leaf dictionary key \"%.30s\": %s",
		    O2S(dictPtr), O2S(Tcl_GetObjResult(interp))));
	    goto gotError;
	}
	if (!objResultPtr) {
	    Tcl_SetObjResult(interp, Tcl_ObjPrintf(
		    "key \"%s\" not known in dictionary",
		    TclGetString(OBJ_AT_TOS)));
	    DECACHE_STACK_INFO();
	    Tcl_SetErrorCode(interp, "TCL", "LOOKUP", "DICT",
		    TclGetString(OBJ_AT_TOS), NULL);
	    CACHE_STACK_INFO();
	    TRACE_ERROR(interp);
	    goto gotError;
	}
	TRACE_APPEND(("%.30s\n", O2S(objResultPtr)));
	NEXT_INST_V(5, opnd+1, 1);
    case INST_DICT_GET_DEF:
	opnd = TclGetUInt4AtPtr(pc+1);
	TRACE(("%u => ", opnd));
	dictPtr = OBJ_AT_DEPTH(opnd+1);
	if (opnd > 1) {
	    dictPtr = TclTraceDictPath(interp, dictPtr, opnd-1,
		    &OBJ_AT_DEPTH(opnd), DICT_PATH_EXISTS);
	    if (dictPtr == NULL) {
		TRACE_WITH_OBJ((
			"ERROR tracing dictionary path into \"%.30s\": ",
			O2S(OBJ_AT_DEPTH(opnd+1))),
			Tcl_GetObjResult(interp));
		goto gotError;
	    } else if (dictPtr == DICT_PATH_NON_EXISTENT) {
		goto dictGetDefUseDefault;
	    }
	}
	if (Tcl_DictObjGet(interp, dictPtr, OBJ_UNDER_TOS,
		&objResultPtr) != TCL_OK) {
	    TRACE_APPEND(("ERROR reading leaf dictionary key \"%.30s\": %s",
		    O2S(dictPtr), O2S(Tcl_GetObjResult(interp))));
	    goto gotError;
	} else if (!objResultPtr) {
	dictGetDefUseDefault:
	    objResultPtr = OBJ_AT_TOS;
	}
	TRACE_APPEND(("%.30s\n", O2S(objResultPtr)));
	NEXT_INST_V(5, opnd+2, 1);

    case INST_DICT_SET:
    case INST_DICT_UNSET:
    case INST_DICT_INCR_IMM:
	opnd = TclGetUInt4AtPtr(pc+1);
	opnd2 = TclGetUInt4AtPtr(pc+5);

	varPtr = LOCAL(opnd2);
	while (TclIsVarLink(varPtr)) {
	    varPtr = varPtr->value.linkPtr;
	}
	TRACE(("%u %u => ", opnd, opnd2));
	if (TclIsVarDirectReadable(varPtr)) {
	    dictPtr = varPtr->value.objPtr;
	} else {
	    DECACHE_STACK_INFO();
	    dictPtr = TclPtrGetVarIdx(interp, varPtr, NULL, NULL, NULL, 0,
		    opnd2);
	    CACHE_STACK_INFO();
	}
	if (dictPtr == NULL) {
	    TclNewObj(dictPtr);
	    allocateDict = 1;
	} else {
	    allocateDict = Tcl_IsShared(dictPtr);
	    if (allocateDict) {
		dictPtr = Tcl_DuplicateObj(dictPtr);
	    }
	}

	switch (*pc) {
	case INST_DICT_SET:
	    cleanup = opnd + 1;
	    result = Tcl_DictObjPutKeyList(interp, dictPtr, opnd,
		    &OBJ_AT_DEPTH(opnd), OBJ_AT_TOS);
	    break;
	case INST_DICT_INCR_IMM:
	    cleanup = 1;
	    opnd = TclGetInt4AtPtr(pc+1);
	    result = Tcl_DictObjGet(interp, dictPtr, OBJ_AT_TOS, &valuePtr);
	    if (result != TCL_OK) {
		break;
	    }
	    if (valuePtr == NULL) {
		Tcl_DictObjPut(NULL, dictPtr, OBJ_AT_TOS, Tcl_NewWideIntObj(opnd));
	    } else {
		TclNewIntObj(value2Ptr, opnd);
		Tcl_IncrRefCount(value2Ptr);
		if (Tcl_IsShared(valuePtr)) {
		    valuePtr = Tcl_DuplicateObj(valuePtr);
		    Tcl_DictObjPut(NULL, dictPtr, OBJ_AT_TOS, valuePtr);
		}
		result = TclIncrObj(interp, valuePtr, value2Ptr);
		if (result == TCL_OK) {
		    TclInvalidateStringRep(dictPtr);
		}
		TclDecrRefCount(value2Ptr);
	    }
	    break;
	case INST_DICT_UNSET:
	    cleanup = opnd;
	    result = Tcl_DictObjRemoveKeyList(interp, dictPtr, opnd,
		    &OBJ_AT_DEPTH(opnd-1));
	    break;
	default:
	    cleanup = 0; /* stop compiler warning */
	    Tcl_Panic("Should not happen!");
	}

	if (result != TCL_OK) {
	    if (allocateDict) {
		TclDecrRefCount(dictPtr);
	    }
	    TRACE_APPEND(("ERROR updating dictionary: %s\n",
		    O2S(Tcl_GetObjResult(interp))));
	    goto checkForCatch;
	}

	if (TclIsVarDirectWritable(varPtr)) {
	    if (allocateDict) {
		value2Ptr = varPtr->value.objPtr;
		Tcl_IncrRefCount(dictPtr);
		if (value2Ptr != NULL) {
		    TclDecrRefCount(value2Ptr);
		}
		varPtr->value.objPtr = dictPtr;
	    }
	    objResultPtr = dictPtr;
	} else {
	    Tcl_IncrRefCount(dictPtr);
	    DECACHE_STACK_INFO();
	    objResultPtr = TclPtrSetVarIdx(interp, varPtr, NULL, NULL, NULL,
		    dictPtr, TCL_LEAVE_ERR_MSG, opnd2);
	    CACHE_STACK_INFO();
	    TclDecrRefCount(dictPtr);
	    if (objResultPtr == NULL) {
		TRACE_ERROR(interp);
		goto gotError;
	    }
	}
#ifndef TCL_COMPILE_DEBUG
	if (*(pc+9) == INST_POP) {
	    NEXT_INST_V(10, cleanup, 0);
	}
#endif
	TRACE_APPEND(("\"%.30s\"\n", O2S(objResultPtr)));
	NEXT_INST_V(9, cleanup, 1);

    case INST_DICT_APPEND:
    case INST_DICT_LAPPEND:
	opnd = TclGetUInt4AtPtr(pc+1);
	varPtr = LOCAL(opnd);
	while (TclIsVarLink(varPtr)) {
	    varPtr = varPtr->value.linkPtr;
	}
	TRACE(("%u => ", opnd));
	if (TclIsVarDirectReadable(varPtr)) {
	    dictPtr = varPtr->value.objPtr;
	} else {
	    DECACHE_STACK_INFO();
	    dictPtr = TclPtrGetVarIdx(interp, varPtr, NULL, NULL, NULL, 0,
		    opnd);
	    CACHE_STACK_INFO();
	}
	if (dictPtr == NULL) {
	    TclNewObj(dictPtr);
	    allocateDict = 1;
	} else {
	    allocateDict = Tcl_IsShared(dictPtr);
	    if (allocateDict) {
		dictPtr = Tcl_DuplicateObj(dictPtr);
	    }
	}

	if (Tcl_DictObjGet(interp, dictPtr, OBJ_UNDER_TOS,
		&valuePtr) != TCL_OK) {
	    if (allocateDict) {
		TclDecrRefCount(dictPtr);
	    }
	    TRACE_ERROR(interp);
	    goto gotError;
	}

	/*
	 * Note that a non-existent key results in a NULL valuePtr, which is a
	 * case handled separately below. What we *can* say at this point is
	 * that the write-back will always succeed.
	 */

	switch (*pc) {
	case INST_DICT_APPEND:
	    if (valuePtr == NULL) {
		Tcl_DictObjPut(NULL, dictPtr, OBJ_UNDER_TOS, OBJ_AT_TOS);
	    } else if (Tcl_IsShared(valuePtr)) {
		valuePtr = Tcl_DuplicateObj(valuePtr);
		Tcl_AppendObjToObj(valuePtr, OBJ_AT_TOS);
		Tcl_DictObjPut(NULL, dictPtr, OBJ_UNDER_TOS, valuePtr);
	    } else {
		Tcl_AppendObjToObj(valuePtr, OBJ_AT_TOS);

		/*
		 * Must invalidate the string representation of dictionary
		 * here because we have directly updated the internal
		 * representation; if we don't, callers could see the wrong
		 * string rep despite the internal version of the dictionary
		 * having the correct value. [Bug 3079830]
		 */

		TclInvalidateStringRep(dictPtr);
	    }
	    break;
	case INST_DICT_LAPPEND:
	    /*
	     * More complex because list-append can fail.
	     */

	    if (valuePtr == NULL) {
		Tcl_DictObjPut(NULL, dictPtr, OBJ_UNDER_TOS,
			Tcl_NewListObj(1, &OBJ_AT_TOS));
		break;
	    } else if (Tcl_IsShared(valuePtr)) {
		valuePtr = Tcl_DuplicateObj(valuePtr);
		if (Tcl_ListObjAppendElement(interp, valuePtr,
			OBJ_AT_TOS) != TCL_OK) {
		    TclDecrRefCount(valuePtr);
		    if (allocateDict) {
			TclDecrRefCount(dictPtr);
		    }
		    TRACE_ERROR(interp);
		    goto gotError;
		}
		Tcl_DictObjPut(NULL, dictPtr, OBJ_UNDER_TOS, valuePtr);
	    } else {
		if (Tcl_ListObjAppendElement(interp, valuePtr,
			OBJ_AT_TOS) != TCL_OK) {
		    if (allocateDict) {
			TclDecrRefCount(dictPtr);
		    }
		    TRACE_ERROR(interp);
		    goto gotError;
		}

		/*
		 * Must invalidate the string representation of dictionary
		 * here because we have directly updated the internal
		 * representation; if we don't, callers could see the wrong
		 * string rep despite the internal version of the dictionary
		 * having the correct value. [Bug 3079830]
		 */

		TclInvalidateStringRep(dictPtr);
	    }
	    break;
	default:
	    Tcl_Panic("Should not happen!");
	}

	if (TclIsVarDirectWritable(varPtr)) {
	    if (allocateDict) {
		value2Ptr = varPtr->value.objPtr;
		Tcl_IncrRefCount(dictPtr);
		if (value2Ptr != NULL) {
		    TclDecrRefCount(value2Ptr);
		}
		varPtr->value.objPtr = dictPtr;
	    }
	    objResultPtr = dictPtr;
	} else {
	    Tcl_IncrRefCount(dictPtr);
	    DECACHE_STACK_INFO();
	    objResultPtr = TclPtrSetVarIdx(interp, varPtr, NULL, NULL, NULL,
		    dictPtr, TCL_LEAVE_ERR_MSG, opnd);
	    CACHE_STACK_INFO();
	    TclDecrRefCount(dictPtr);
	    if (objResultPtr == NULL) {
		TRACE_ERROR(interp);
		goto gotError;
	    }
	}
#ifndef TCL_COMPILE_DEBUG
	if (*(pc+5) == INST_POP) {
	    NEXT_INST_F(6, 2, 0);
	}
#endif
	TRACE_APPEND(("%.30s\n", O2S(objResultPtr)));
	NEXT_INST_F(5, 2, 1);

    case INST_DICT_FIRST:
	opnd = TclGetUInt4AtPtr(pc+1);
	TRACE(("%u => ", opnd));
	dictPtr = POP_OBJECT();
	searchPtr = (Tcl_DictSearch *)ckalloc(sizeof(Tcl_DictSearch));
	if (Tcl_DictObjFirst(interp, dictPtr, searchPtr, &keyPtr,
		&valuePtr, &done) != TCL_OK) {

	    /*
	     * dictPtr is no longer on the stack, and we're not
	     * moving it into the intrep of an iterator.  We need
	     * to drop the refcount [Tcl Bug 9b352768e6].
	     */

	    Tcl_DecrRefCount(dictPtr);
	    ckfree(searchPtr);
	    TRACE_ERROR(interp);
	    goto gotError;
	}
	{
	    Tcl_ObjIntRep ir;
	    TclNewObj(statePtr);
	    ir.twoPtrValue.ptr1 = searchPtr;
	    ir.twoPtrValue.ptr2 = dictPtr;
	    Tcl_StoreIntRep(statePtr, &dictIteratorType, &ir);
	}
	varPtr = LOCAL(opnd);
	if (varPtr->value.objPtr) {
	    if (TclHasIntRep(varPtr->value.objPtr, &dictIteratorType)) {
		Tcl_Panic("mis-issued dictFirst!");
	    }
	    TclDecrRefCount(varPtr->value.objPtr);
	}
	varPtr->value.objPtr = statePtr;
	Tcl_IncrRefCount(statePtr);
	goto pushDictIteratorResult;

    case INST_DICT_NEXT:
	opnd = TclGetUInt4AtPtr(pc+1);
	TRACE(("%u => ", opnd));
	statePtr = (*LOCAL(opnd)).value.objPtr;
	{
	    const Tcl_ObjIntRep *irPtr;

	    if (statePtr &&
		    (irPtr = TclFetchIntRep(statePtr, &dictIteratorType))) {
		searchPtr = (Tcl_DictSearch *)irPtr->twoPtrValue.ptr1;
		Tcl_DictObjNext(searchPtr, &keyPtr, &valuePtr, &done);
	    } else {
		Tcl_Panic("mis-issued dictNext!");
	    }
	}
    pushDictIteratorResult:
	if (done) {
	    TclNewObj(emptyPtr);
	    PUSH_OBJECT(emptyPtr);
	    PUSH_OBJECT(emptyPtr);
	} else {
	    PUSH_OBJECT(valuePtr);
	    PUSH_OBJECT(keyPtr);
	}
	TRACE_APPEND(("\"%.30s\" \"%.30s\" %d\n",
		O2S(OBJ_UNDER_TOS), O2S(OBJ_AT_TOS), done));

	/*
	 * The INST_DICT_FIRST and INST_DICT_NEXT instructsions are always
	 * followed by a conditional jump, so we can take advantage of this to
	 * do some peephole optimization (note that we're careful to not close
	 * out someone doing something else).
	 */

	JUMP_PEEPHOLE_F(done, 5, 0);

    case INST_DICT_UPDATE_START:
	opnd = TclGetUInt4AtPtr(pc+1);
	opnd2 = TclGetUInt4AtPtr(pc+5);
	TRACE(("%u => ", opnd));
	varPtr = LOCAL(opnd);
	duiPtr = (DictUpdateInfo *)codePtr->auxDataArrayPtr[opnd2].clientData;
	while (TclIsVarLink(varPtr)) {
	    varPtr = varPtr->value.linkPtr;
	}
	if (TclIsVarDirectReadable(varPtr)) {
	    dictPtr = varPtr->value.objPtr;
	} else {
	    DECACHE_STACK_INFO();
	    dictPtr = TclPtrGetVarIdx(interp, varPtr, NULL, NULL, NULL,
		    TCL_LEAVE_ERR_MSG, opnd);
	    CACHE_STACK_INFO();
	    if (dictPtr == NULL) {
		TRACE_ERROR(interp);
		goto gotError;
	    }
	}
	Tcl_IncrRefCount(dictPtr);
	if (TclListObjGetElements(interp, OBJ_AT_TOS, &length,
		&keyPtrPtr) != TCL_OK) {
	    TRACE_ERROR(interp);
	    goto gotError;
	}
	if (length != duiPtr->length) {
	    Tcl_Panic("dictUpdateStart argument length mismatch");
	}
	for (i=0 ; i<length ; i++) {
	    if (Tcl_DictObjGet(interp, dictPtr, keyPtrPtr[i],
		    &valuePtr) != TCL_OK) {
		TRACE_ERROR(interp);
		Tcl_DecrRefCount(dictPtr);
		goto gotError;
	    }
	    varPtr = LOCAL(duiPtr->varIndices[i]);
	    while (TclIsVarLink(varPtr)) {
		varPtr = varPtr->value.linkPtr;
	    }
	    DECACHE_STACK_INFO();
	    if (valuePtr == NULL) {
		TclObjUnsetVar2(interp,
			localName(iPtr->varFramePtr, duiPtr->varIndices[i]),
			NULL, 0);
	    } else if (TclPtrSetVarIdx(interp, varPtr, NULL, NULL, NULL,
		    valuePtr, TCL_LEAVE_ERR_MSG,
		    duiPtr->varIndices[i]) == NULL) {
		CACHE_STACK_INFO();
		TRACE_ERROR(interp);
		Tcl_DecrRefCount(dictPtr);
		goto gotError;
	    }
	    CACHE_STACK_INFO();
	}
	TclDecrRefCount(dictPtr);
	TRACE_APPEND(("OK\n"));
	NEXT_INST_F(9, 0, 0);

    case INST_DICT_UPDATE_END:
	opnd = TclGetUInt4AtPtr(pc+1);
	opnd2 = TclGetUInt4AtPtr(pc+5);
	TRACE(("%u => ", opnd));
	varPtr = LOCAL(opnd);
	duiPtr = (DictUpdateInfo *)codePtr->auxDataArrayPtr[opnd2].clientData;
	while (TclIsVarLink(varPtr)) {
	    varPtr = varPtr->value.linkPtr;
	}
	if (TclIsVarDirectReadable(varPtr)) {
	    dictPtr = varPtr->value.objPtr;
	} else {
	    DECACHE_STACK_INFO();
	    dictPtr = TclPtrGetVarIdx(interp, varPtr, NULL, NULL, NULL, 0,
		    opnd);
	    CACHE_STACK_INFO();
	}
	if (dictPtr == NULL) {
	    TRACE_APPEND(("storage was unset\n"));
	    NEXT_INST_F(9, 1, 0);
	}
	if (Tcl_DictObjSize(interp, dictPtr, &length) != TCL_OK
		|| TclListObjGetElements(interp, OBJ_AT_TOS, &length,
			&keyPtrPtr) != TCL_OK) {
	    TRACE_ERROR(interp);
	    goto gotError;
	}
	allocdict = Tcl_IsShared(dictPtr);
	if (allocdict) {
	    dictPtr = Tcl_DuplicateObj(dictPtr);
	}
	if (length > 0) {
	    TclInvalidateStringRep(dictPtr);
	}
	for (i=0 ; i<length ; i++) {
	    Var *var2Ptr = LOCAL(duiPtr->varIndices[i]);

	    while (TclIsVarLink(var2Ptr)) {
		var2Ptr = var2Ptr->value.linkPtr;
	    }
	    if (TclIsVarDirectReadable(var2Ptr)) {
		valuePtr = var2Ptr->value.objPtr;
	    } else {
		DECACHE_STACK_INFO();
		valuePtr = TclPtrGetVarIdx(interp, var2Ptr, NULL, NULL, NULL,
			0, duiPtr->varIndices[i]);
		CACHE_STACK_INFO();
	    }
	    if (valuePtr == NULL) {
		Tcl_DictObjRemove(interp, dictPtr, keyPtrPtr[i]);
	    } else if (dictPtr == valuePtr) {
		Tcl_DictObjPut(interp, dictPtr, keyPtrPtr[i],
			Tcl_DuplicateObj(valuePtr));
	    } else {
		Tcl_DictObjPut(interp, dictPtr, keyPtrPtr[i], valuePtr);
	    }
	}
	if (TclIsVarDirectWritable(varPtr)) {
	    Tcl_IncrRefCount(dictPtr);
	    TclDecrRefCount(varPtr->value.objPtr);
	    varPtr->value.objPtr = dictPtr;
	} else {
	    DECACHE_STACK_INFO();
	    objResultPtr = TclPtrSetVarIdx(interp, varPtr, NULL, NULL, NULL,
		    dictPtr, TCL_LEAVE_ERR_MSG, opnd);
	    CACHE_STACK_INFO();
	    if (objResultPtr == NULL) {
		if (allocdict) {
		    TclDecrRefCount(dictPtr);
		}
		TRACE_ERROR(interp);
		goto gotError;
	    }
	}
	TRACE_APPEND(("written back\n"));
	NEXT_INST_F(9, 1, 0);

    case INST_DICT_EXPAND:
	dictPtr = OBJ_UNDER_TOS;
	listPtr = OBJ_AT_TOS;
	TRACE(("\"%.30s\" \"%.30s\" =>", O2S(dictPtr), O2S(listPtr)));
	if (TclListObjGetElements(interp, listPtr, &objc, &objv) != TCL_OK) {
	    TRACE_ERROR(interp);
	    goto gotError;
	}
	objResultPtr = TclDictWithInit(interp, dictPtr, objc, objv);
	if (objResultPtr == NULL) {
	    TRACE_ERROR(interp);
	    goto gotError;
	}
	TRACE_APPEND(("\"%.30s\"\n", O2S(objResultPtr)));
	NEXT_INST_F(1, 2, 1);

    case INST_DICT_RECOMBINE_STK:
	keysPtr = POP_OBJECT();
	varNamePtr = OBJ_UNDER_TOS;
	listPtr = OBJ_AT_TOS;
	TRACE(("\"%.30s\" \"%.30s\" \"%.30s\" => ",
		O2S(varNamePtr), O2S(valuePtr), O2S(keysPtr)));
	if (TclListObjGetElements(interp, listPtr, &objc, &objv) != TCL_OK) {
	    TRACE_ERROR(interp);
	    TclDecrRefCount(keysPtr);
	    goto gotError;
	}
	varPtr = TclObjLookupVarEx(interp, varNamePtr, NULL,
		TCL_LEAVE_ERR_MSG, "set", 1, 1, &arrayPtr);
	if (varPtr == NULL) {
	    TRACE_ERROR(interp);
	    TclDecrRefCount(keysPtr);
	    goto gotError;
	}
	DECACHE_STACK_INFO();
	result = TclDictWithFinish(interp, varPtr,arrayPtr,varNamePtr,NULL,-1,
		objc, objv, keysPtr);
	CACHE_STACK_INFO();
	TclDecrRefCount(keysPtr);
	if (result != TCL_OK) {
	    TRACE_ERROR(interp);
	    goto gotError;
	}
	TRACE_APPEND(("OK\n"));
	NEXT_INST_F(1, 2, 0);

    case INST_DICT_RECOMBINE_IMM:
	opnd = TclGetUInt4AtPtr(pc+1);
	listPtr = OBJ_UNDER_TOS;
	keysPtr = OBJ_AT_TOS;
	varPtr = LOCAL(opnd);
	TRACE(("%u <- \"%.30s\" \"%.30s\" => ", opnd, O2S(valuePtr),
		O2S(keysPtr)));
	if (TclListObjGetElements(interp, listPtr, &objc, &objv) != TCL_OK) {
	    TRACE_ERROR(interp);
	    goto gotError;
	}
	while (TclIsVarLink(varPtr)) {
	    varPtr = varPtr->value.linkPtr;
	}
	DECACHE_STACK_INFO();
	result = TclDictWithFinish(interp, varPtr, NULL, NULL, NULL, opnd,
		objc, objv, keysPtr);
	CACHE_STACK_INFO();
	if (result != TCL_OK) {
	    TRACE_ERROR(interp);
	    goto gotError;
	}
	TRACE_APPEND(("OK\n"));
	NEXT_INST_F(5, 2, 0);
    }
    break;

    /*
     *	   End of dictionary-related instructions.
     * -----------------------------------------------------------------
     */

    case INST_CLOCK_READ:
	{			/* Read the wall clock */
	    Tcl_WideInt wval;
	    Tcl_Time now;
	    switch(TclGetUInt1AtPtr(pc+1)) {
	    case 0:		/* clicks */
#ifdef TCL_WIDE_CLICKS
		wval = TclpGetWideClicks();
#else
		wval = (Tcl_WideInt) TclpGetClicks();
#endif
		break;
	    case 1:		/* microseconds */
		Tcl_GetTime(&now);
		wval = (Tcl_WideInt) now.sec * 1000000 + now.usec;
		break;
	    case 2:		/* milliseconds */
		Tcl_GetTime(&now);
		wval = (Tcl_WideInt) now.sec * 1000 + now.usec / 1000;
		break;
	    case 3:		/* seconds */
		Tcl_GetTime(&now);
		wval = (Tcl_WideInt) now.sec;
		break;
	    default:
		Tcl_Panic("clockRead instruction with unknown clock#");
	    }
	    objResultPtr = Tcl_NewWideIntObj(wval);
	    TRACE_WITH_OBJ(("=> "), objResultPtr);
	    NEXT_INST_F(2, 0, 1);
	}
	break;

    default:
	Tcl_Panic("TclNRExecuteByteCode: unrecognized opCode %u", *pc);
    } /* end of switch on opCode */

    /*
     * Block for variables needed to process exception returns.
     */

    {
	ExceptionRange *rangePtr;
				/* Points to closest loop or catch exception
				 * range enclosing the pc. Used by various
				 * instructions and processCatch to process
				 * break, continue, and errors. */
	const char *bytes;

	/*
	 * An external evaluation (INST_INVOKE or INST_EVAL) returned
	 * something different from TCL_OK, or else INST_BREAK or
	 * INST_CONTINUE were called.
	 */

    processExceptionReturn:
#ifdef TCL_COMPILE_DEBUG
	switch (*pc) {
	case INST_INVOKE_STK1:
	    opnd = TclGetUInt1AtPtr(pc+1);
	    TRACE(("%u => ... after \"%.20s\": ", opnd, cmdNameBuf));
	    break;
	case INST_INVOKE_STK4:
	    opnd = TclGetUInt4AtPtr(pc+1);
	    TRACE(("%u => ... after \"%.20s\": ", opnd, cmdNameBuf));
	    break;
	case INST_EVAL_STK:
	    /*
	     * Note that the object at stacktop has to be used before doing
	     * the cleanup.
	     */

	    TRACE(("\"%.30s\" => ", O2S(OBJ_AT_TOS)));
	    break;
	default:
	    TRACE(("=> "));
	}
#endif
	if ((result == TCL_CONTINUE) || (result == TCL_BREAK)) {
	    rangePtr = GetExceptRangeForPc(pc, result, codePtr);
	    if (rangePtr == NULL) {
		TRACE_APPEND(("no encl. loop or catch, returning %s\n",
			StringForResultCode(result)));
		goto abnormalReturn;
	    }
	    if (rangePtr->type == CATCH_EXCEPTION_RANGE) {
		TRACE_APPEND(("%s ...\n", StringForResultCode(result)));
		goto processCatch;
	    }
	    while (cleanup--) {
		valuePtr = POP_OBJECT();
		TclDecrRefCount(valuePtr);
	    }
	    if (result == TCL_BREAK) {
		result = TCL_OK;
		pc = (codePtr->codeStart + rangePtr->breakOffset);
		TRACE_APPEND(("%s, range at %d, new pc %d\n",
			StringForResultCode(result),
			rangePtr->codeOffset, rangePtr->breakOffset));
		NEXT_INST_F(0, 0, 0);
	    }
	    if (rangePtr->continueOffset == -1) {
		TRACE_APPEND(("%s, loop w/o continue, checking for catch\n",
			StringForResultCode(result)));
		goto checkForCatch;
	    }
	    result = TCL_OK;
	    pc = (codePtr->codeStart + rangePtr->continueOffset);
	    TRACE_APPEND(("%s, range at %d, new pc %d\n",
		    StringForResultCode(result),
		    rangePtr->codeOffset, rangePtr->continueOffset));
	    NEXT_INST_F(0, 0, 0);
	}
#ifdef TCL_COMPILE_DEBUG
	if (traceInstructions) {
	    objPtr = Tcl_GetObjResult(interp);
	    if ((result != TCL_ERROR) && (result != TCL_RETURN)) {
		TRACE_APPEND(("OTHER RETURN CODE %d, result=\"%.30s\"\n ",
			result, O2S(objPtr)));
	    } else {
		TRACE_APPEND(("%s, result=\"%.30s\"\n",
			StringForResultCode(result), O2S(objPtr)));
	    }
	}
#endif
	goto checkForCatch;

	/*
	 * Division by zero in an expression. Control only reaches this point
	 * by "goto divideByZero".
	 */

    divideByZero:
	Tcl_SetObjResult(interp, Tcl_NewStringObj("divide by zero", -1));
	DECACHE_STACK_INFO();
	Tcl_SetErrorCode(interp, "ARITH", "DIVZERO", "divide by zero", NULL);
	CACHE_STACK_INFO();
	goto gotError;

    outOfMemory:
	Tcl_SetObjResult(interp, Tcl_NewStringObj("out of memory", -1));
	DECACHE_STACK_INFO();
	Tcl_SetErrorCode(interp, "ARITH", "OUTOFMEMORY", "out of memory", NULL);
	CACHE_STACK_INFO();
	goto gotError;

	/*
	 * Exponentiation of zero by negative number in an expression. Control
	 * only reaches this point by "goto exponOfZero".
	 */

    exponOfZero:
	Tcl_SetObjResult(interp, Tcl_NewStringObj(
		"exponentiation of zero by negative power", -1));
	DECACHE_STACK_INFO();
	Tcl_SetErrorCode(interp, "ARITH", "DOMAIN",
		"exponentiation of zero by negative power", NULL);
	CACHE_STACK_INFO();

	/*
	 * Almost all error paths feed through here rather than assigning to
	 * result themselves (for a small but consistent saving).
	 */

    gotError:
	result = TCL_ERROR;

	/*
	 * Execution has generated an "exception" such as TCL_ERROR. If the
	 * exception is an error, record information about what was being
	 * executed when the error occurred. Find the closest enclosing catch
	 * range, if any. If no enclosing catch range is found, stop execution
	 * and return the "exception" code.
	 */

    checkForCatch:
	if (iPtr->execEnvPtr->rewind) {
	    goto abnormalReturn;
	}
	if ((result == TCL_ERROR) && !(iPtr->flags & ERR_ALREADY_LOGGED)) {
	    const unsigned char *pcBeg;

	    bytes = GetSrcInfoForPc(pc, codePtr, &length, &pcBeg, NULL);
	    DECACHE_STACK_INFO();
	    TclLogCommandInfo(interp, codePtr->source, bytes,
		    bytes ? length : 0, pcBeg, tosPtr);
	    CACHE_STACK_INFO();
	}
	iPtr->flags &= ~ERR_ALREADY_LOGGED;

	/*
	 * Clear all expansions that may have started after the last
	 * INST_BEGIN_CATCH.
	 */

	while (auxObjList) {
	    if ((catchTop != initCatchTop)
		    && (*catchTop > (ptrdiff_t)
			auxObjList->internalRep.twoPtrValue.ptr2)) {
		break;
	    }
	    POP_TAUX_OBJ();
	}

	/*
	 * We must not catch if the script in progress has been canceled with
	 * the TCL_CANCEL_UNWIND flag. Instead, it blows outwards until we
	 * either hit another interpreter (presumably where the script in
	 * progress has not been canceled) or we get to the top-level. We do
	 * NOT modify the interpreter result here because we know it will
	 * already be set prior to vectoring down to this point in the code.
	 */

	if (TclCanceled(iPtr) && (Tcl_Canceled(interp, 0) == TCL_ERROR)) {
#ifdef TCL_COMPILE_DEBUG
	    if (traceInstructions) {
		fprintf(stdout, "   ... cancel with unwind, returning %s\n",
			StringForResultCode(result));
	    }
#endif
	    goto abnormalReturn;
	}

	/*
	 * We must not catch an exceeded limit. Instead, it blows outwards
	 * until we either hit another interpreter (presumably where the limit
	 * is not exceeded) or we get to the top-level.
	 */

	if (TclLimitExceeded(iPtr->limit)) {
#ifdef TCL_COMPILE_DEBUG
	    if (traceInstructions) {
		fprintf(stdout, "   ... limit exceeded, returning %s\n",
			StringForResultCode(result));
	    }
#endif
	    goto abnormalReturn;
	}
	if (catchTop == initCatchTop) {
#ifdef TCL_COMPILE_DEBUG
	    if (traceInstructions) {
		fprintf(stdout, "   ... no enclosing catch, returning %s\n",
			StringForResultCode(result));
	    }
#endif
	    goto abnormalReturn;
	}
	rangePtr = GetExceptRangeForPc(pc, TCL_ERROR, codePtr);
	if (rangePtr == NULL) {
	    /*
	     * This is only possible when compiling a [catch] that sends its
	     * script to INST_EVAL. Cannot correct the compiler without
	     * breaking compat with previous .tbc compiled scripts.
	     */

#ifdef TCL_COMPILE_DEBUG
	    if (traceInstructions) {
		fprintf(stdout, "   ... no enclosing catch, returning %s\n",
			StringForResultCode(result));
	    }
#endif
	    goto abnormalReturn;
	}

	/*
	 * A catch exception range (rangePtr) was found to handle an
	 * "exception". It was found either by checkForCatch just above or by
	 * an instruction during break, continue, or error processing. Jump to
	 * its catchOffset after unwinding the operand stack to the depth it
	 * had when starting to execute the range's catch command.
	 */

    processCatch:
	while (CURR_DEPTH > *catchTop) {
	    valuePtr = POP_OBJECT();
	    TclDecrRefCount(valuePtr);
	}
#ifdef TCL_COMPILE_DEBUG
	if (traceInstructions) {
	    fprintf(stdout, "  ... found catch at %d, catchTop=%d, "
		    "unwound to %ld, new pc %u\n",
		    rangePtr->codeOffset, (int) (catchTop - initCatchTop - 1),
		    (long) *catchTop, (unsigned) rangePtr->catchOffset);
	}
#endif
	pc = (codePtr->codeStart + rangePtr->catchOffset);
	NEXT_INST_F(0, 0, 0);	/* Restart the execution loop at pc. */

	/*
	 * end of infinite loop dispatching on instructions.
	 */

	/*
	 * Done or abnormal return code. Restore the stack to state it had when
	 * starting to execute the ByteCode. Panic if the stack is below the
	 * initial level.
	 */

    abnormalReturn:
	TCL_DTRACE_INST_LAST();

	/*
	 * Clear all expansions and same-level NR calls.
	 *
	 * Note that expansion markers have a NULL type; avoid removing other
	 * markers.
	 */

	while (auxObjList) {
	    POP_TAUX_OBJ();
	}
	while (tosPtr > initTosPtr) {
	    objPtr = POP_OBJECT();
	    Tcl_DecrRefCount(objPtr);
	}

	if (tosPtr < initTosPtr) {
	    fprintf(stderr,
		    "\nTclNRExecuteByteCode: abnormal return at pc %u: "
		    "stack top %d < entry stack top %d\n",
		    (unsigned)(pc - codePtr->codeStart),
		    (unsigned) CURR_DEPTH, (unsigned) 0);
	    Tcl_Panic("TclNRExecuteByteCode execution failure: end stack top < start stack top");
	}
	CLANG_ASSERT(bcFramePtr);
    }

    iPtr->cmdFramePtr = bcFramePtr->nextPtr;
    TclReleaseByteCode(codePtr);
    TclStackFree(interp, TD);	/* free my stack */

    return result;

    /*
     * INST_START_CMD failure case removed where it doesn't bother that much
     *
     * Remark that if the interpreter is marked for deletion its
     * compileEpoch is modified, so that the epoch check also verifies
     * that the interp is not deleted. If no outside call has been made
     * since the last check, it is safe to omit the check.

     * case INST_START_CMD:
     */

	instStartCmdFailed:
	{
	    const char *bytes;

	    length = 0;

	    if (TclInterpReady(interp) == TCL_ERROR) {
		goto gotError;
	    }

	    /*
	     * We used to switch to direct eval; for NRE-awareness we now
	     * compile and eval the command so that this evaluation does not
	     * add a new TEBC instance. Bug [2910748], bug [fa6bf38d07]
	     *
	     * TODO: recompile, search this command and eval a code starting from,
	     * so that this evaluation does not add a new TEBC instance without
	     * NRE-trampoline.
	     */

	    codePtr->flags |= TCL_BYTECODE_RECOMPILE;
	    bytes = GetSrcInfoForPc(pc, codePtr, &length, NULL, NULL);
	    opnd = TclGetUInt4AtPtr(pc+1);
	    pc += (opnd-1);
	    assert(bytes);
	    PUSH_OBJECT(Tcl_NewStringObj(bytes, length));
	    goto instEvalStk;
	}
}

#undef codePtr
#undef iPtr
#undef bcFramePtr
#undef initCatchTop
#undef initTosPtr
#undef auxObjList
#undef catchTop
#undef TCONST
#undef esPtr

static int
FinalizeOONext(
    ClientData data[],
    Tcl_Interp *interp,
    int result)
{
    Interp *iPtr = (Interp *) interp;
    CallContext *contextPtr = (CallContext *)data[1];

    /*
     * Reset the variable lookup frame.
     */

    iPtr->varFramePtr = (CallFrame *)data[0];

    /*
     * Restore the call chain context index as we've finished the inner invoke
     * and want to operate in the outer context again.
     */

    contextPtr->index = PTR2INT(data[2]);
    contextPtr->skip = PTR2INT(data[3]);
    contextPtr->oPtr->flags &= ~FILTER_HANDLING;
    return result;
}

static int
FinalizeOONextFilter(
    ClientData data[],
    Tcl_Interp *interp,
    int result)
{
    Interp *iPtr = (Interp *) interp;
    CallContext *contextPtr = (CallContext *)data[1];

    /*
     * Reset the variable lookup frame.
     */

    iPtr->varFramePtr = (CallFrame *)data[0];

    /*
     * Restore the call chain context index as we've finished the inner invoke
     * and want to operate in the outer context again.
     */

    contextPtr->index = PTR2INT(data[2]);
    contextPtr->skip = PTR2INT(data[3]);
    contextPtr->oPtr->flags |= FILTER_HANDLING;
    return result;
}

/*
 * WidePwrSmallExpon --
 *
 * Helper to calculate small powers of integers whose result is wide.
 */
static inline Tcl_WideInt
WidePwrSmallExpon(Tcl_WideInt w1, long exponent) {

    Tcl_WideInt wResult;

    wResult = w1 * w1;		/* b**2 */
    switch (exponent) {
    case 2:
	break;
    case 3:
	wResult *= w1;		/* b**3 */
	break;
    case 4:
	wResult *= wResult;	/* b**4 */
	break;
    case 5:
	wResult *= wResult;	/* b**4 */
	wResult *= w1;		/* b**5 */
	break;
    case 6:
	wResult *= w1;		/* b**3 */
	wResult *= wResult;	/* b**6 */
	break;
    case 7:
	wResult *= w1;		/* b**3 */
	wResult *= wResult;	/* b**6 */
	wResult *= w1;		/* b**7 */
	break;
    case 8:
	wResult *= wResult;	/* b**4 */
	wResult *= wResult;	/* b**8 */
	break;
    case 9:
	wResult *= wResult;	/* b**4 */
	wResult *= wResult;	/* b**8 */
	wResult *= w1;		/* b**9 */
	break;
    case 10:
	wResult *= wResult;	/* b**4 */
	wResult *= w1;		/* b**5 */
	wResult *= wResult;	/* b**10 */
	break;
    case 11:
	wResult *= wResult;	/* b**4 */
	wResult *= w1;		/* b**5 */
	wResult *= wResult;	/* b**10 */
	wResult *= w1;		/* b**11 */
	break;
    case 12:
	wResult *= w1;		/* b**3 */
	wResult *= wResult;	/* b**6 */
	wResult *= wResult;	/* b**12 */
	break;
    case 13:
	wResult *= w1;		/* b**3 */
	wResult *= wResult;	/* b**6 */
	wResult *= wResult;	/* b**12 */
	wResult *= w1;		/* b**13 */
	break;
    case 14:
	wResult *= w1;		/* b**3 */
	wResult *= wResult;	/* b**6 */
	wResult *= w1;		/* b**7 */
	wResult *= wResult;	/* b**14 */
	break;
    case 15:
	wResult *= w1;		/* b**3 */
	wResult *= wResult;	/* b**6 */
	wResult *= w1;		/* b**7 */
	wResult *= wResult;	/* b**14 */
	wResult *= w1;		/* b**15 */
	break;
    case 16:
	wResult *= wResult;	/* b**4 */
	wResult *= wResult;	/* b**8 */
	wResult *= wResult;	/* b**16 */
	break;
    }
    return wResult;
}
/*
 *----------------------------------------------------------------------
 *
 * ExecuteExtendedBinaryMathOp, ExecuteExtendedUnaryMathOp --
 *
 *	These functions do advanced math for binary and unary operators
 *	respectively, so that the main TEBC code does not bear the cost of
 *	them.
 *
 * Results:
 *	A Tcl_Obj* result, or a NULL (in which case valuePtr is updated to
 *	hold the result value), or one of the special flag values
 *	GENERAL_ARITHMETIC_ERROR, EXPONENT_OF_ZERO or DIVIDED_BY_ZERO. The
 *	latter two signify a zero value raised to a negative power or a value
 *	divided by zero, respectively. With GENERAL_ARITHMETIC_ERROR, all
 *	error information will have already been reported in the interpreter
 *	result.
 *
 * Side effects:
 *	May update the Tcl_Obj indicated valuePtr if it is unshared. Will
 *	return a NULL when that happens.
 *
 *----------------------------------------------------------------------
 */

static Tcl_Obj *
ExecuteExtendedBinaryMathOp(
    Tcl_Interp *interp,		/* Where to report errors. */
    int opcode,			/* What operation to perform. */
    Tcl_Obj **constants,	/* The execution environment's constants. */
    Tcl_Obj *valuePtr,		/* The first operand on the stack. */
    Tcl_Obj *value2Ptr)		/* The second operand on the stack. */
{
#define WIDE_RESULT(w) \
    if (Tcl_IsShared(valuePtr)) {		\
	return Tcl_NewWideIntObj(w);		\
    } else {					\
	TclSetIntObj(valuePtr, w);		\
	return NULL;				\
    }
#define BIG_RESULT(b) \
    if (Tcl_IsShared(valuePtr)) {		\
	return Tcl_NewBignumObj(b);		\
    } else {					\
	Tcl_SetBignumObj(valuePtr, b);		\
	return NULL;				\
    }
#define DOUBLE_RESULT(d) \
    if (Tcl_IsShared(valuePtr)) {		\
	TclNewDoubleObj(objResultPtr, (d));	\
	return objResultPtr;			\
    } else {					\
	Tcl_SetDoubleObj(valuePtr, (d));	\
	return NULL;				\
    }

    int type1, type2;
    ClientData ptr1, ptr2;
    double d1, d2, dResult;
    Tcl_WideInt w1, w2, wResult;
    mp_int big1, big2, bigResult, bigRemainder;
    Tcl_Obj *objResultPtr;
    int invalid, zero;
    long shift;
	mp_err err;

    (void) GetNumberFromObj(NULL, valuePtr, &ptr1, &type1);
    (void) GetNumberFromObj(NULL, value2Ptr, &ptr2, &type2);

    switch (opcode) {
    case INST_MOD:
	/* TODO: Attempts to re-use unshared operands on stack */

	w2 = 0;			/* silence gcc warning */
	if (type2 == TCL_NUMBER_INT) {
	    w2 = *((const Tcl_WideInt *)ptr2);
	    if (w2 == 0) {
		return DIVIDED_BY_ZERO;
	    }
	    if ((w2 == 1) || (w2 == -1)) {
		/*
		 * Div. by |1| always yields remainder of 0.
		 */

		return constants[0];
	    }
	}
	if (type1 == TCL_NUMBER_INT) {
	    w1 = *((const Tcl_WideInt *)ptr1);

	    if (w1 == 0) {
		/*
		 * 0 % (non-zero) always yields remainder of 0.
		 */

		return constants[0];
	    }
	    if (type2 == TCL_NUMBER_INT) {
		Tcl_WideInt wQuotient, wRemainder;
		w2 = *((const Tcl_WideInt *)ptr2);
		wQuotient = w1 / w2;

		/*
		 * Force Tcl's integer division rules.
		 * TODO: examine for logic simplification
		 */

		if (((wQuotient < (Tcl_WideInt) 0)
			|| ((wQuotient == (Tcl_WideInt) 0)
			&& ((w1 < 0 && w2 > 0)
			|| (w1 > 0 && w2 < 0))))
			&& (wQuotient * w2 != w1)) {
		    wQuotient -= (Tcl_WideInt) 1;
		}
		wRemainder = w1 - w2*wQuotient;
		WIDE_RESULT(wRemainder);
	    }

	    Tcl_TakeBignumFromObj(NULL, value2Ptr, &big2);

	    /* TODO: internals intrusion */
	    if ((w1 > ((Tcl_WideInt) 0)) ^ !mp_isneg(&big2)) {
		/*
		 * Arguments are opposite sign; remainder is sum.
		 */

		err = mp_init_i64(&big1, w1);
		if (err == MP_OKAY) {
		    err = mp_add(&big2, &big1, &big2);
		    mp_clear(&big1);
		}
		if (err != MP_OKAY) {
		    return OUT_OF_MEMORY;
		}
		BIG_RESULT(&big2);
	    }

	    /*
	     * Arguments are same sign; remainder is first operand.
	     */

	    mp_clear(&big2);
	    return NULL;
	}
	Tcl_GetBignumFromObj(NULL, valuePtr, &big1);
	Tcl_GetBignumFromObj(NULL, value2Ptr, &big2);
	err = mp_init_multi(&bigResult, &bigRemainder, NULL);
	if (err == MP_OKAY) {
	    err = mp_div(&big1, &big2, &bigResult, &bigRemainder);
	}
	if ((err == MP_OKAY) && !mp_iszero(&bigRemainder) && (bigRemainder.sign != big2.sign)) {
	    /*
	     * Convert to Tcl's integer division rules.
	     */

	    if ((mp_sub_d(&bigResult, 1, &bigResult) != MP_OKAY)
		    || (mp_add(&bigRemainder, &big2, &bigRemainder) != MP_OKAY)) {
		return OUT_OF_MEMORY;
	    }
	}
	err = mp_copy(&bigRemainder, &bigResult);
	mp_clear(&bigRemainder);
	mp_clear(&big1);
	mp_clear(&big2);
	if (err != MP_OKAY) {
	    return OUT_OF_MEMORY;
	}
	BIG_RESULT(&bigResult);

    case INST_LSHIFT:
    case INST_RSHIFT: {
	/*
	 * Reject negative shift argument.
	 */

	switch (type2) {
	case TCL_NUMBER_INT:
	    invalid = (*((const Tcl_WideInt *)ptr2) < 0);
	    break;
	case TCL_NUMBER_BIG:
	    Tcl_TakeBignumFromObj(NULL, value2Ptr, &big2);
	    invalid = mp_isneg(&big2);
	    mp_clear(&big2);
	    break;
	default:
	    /* Unused, here to silence compiler warning */
	    invalid = 0;
	}
	if (invalid) {
	    Tcl_SetObjResult(interp, Tcl_NewStringObj(
		    "negative shift argument", -1));
	    return GENERAL_ARITHMETIC_ERROR;
	}

	/*
	 * Zero shifted any number of bits is still zero.
	 */

	if ((type1==TCL_NUMBER_INT) && (*((const Tcl_WideInt *)ptr1) == 0)) {
	    return constants[0];
	}

	if (opcode == INST_LSHIFT) {
	    /*
	     * Large left shifts create integer overflow.
	     *
	     * BEWARE! Can't use Tcl_GetIntFromObj() here because that
	     * converts values in the (unsigned) range to their signed int
	     * counterparts, leading to incorrect results.
	     */

	    if ((type2 != TCL_NUMBER_INT)
		    || (*((const Tcl_WideInt *)ptr2) > INT_MAX)) {
		/*
		 * Technically, we could hold the value (1 << (INT_MAX+1)) in
		 * an mp_int, but since we're using mp_mul_2d() to do the
		 * work, and it takes only an int argument, that's a good
		 * place to draw the line.
		 */

		Tcl_SetObjResult(interp, Tcl_NewStringObj(
			"integer value too large to represent", -1));
		return GENERAL_ARITHMETIC_ERROR;
	    }
	    shift = (int)(*((const Tcl_WideInt *)ptr2));

	    /*
	     * Handle shifts within the native wide range.
	     */

	    if ((type1 == TCL_NUMBER_INT)
		    && ((size_t)shift < CHAR_BIT*sizeof(Tcl_WideInt))) {
		w1 = *((const Tcl_WideInt *)ptr1);
		if (!((w1>0 ? w1 : ~w1)
			& -(((Tcl_WideInt)1)
			<< (CHAR_BIT*sizeof(Tcl_WideInt) - 1 - shift)))) {
		    WIDE_RESULT(w1 << shift);
		}
	    }
	} else {
	    /*
	     * Quickly force large right shifts to 0 or -1.
	     */

	    if ((type2 != TCL_NUMBER_INT)
		    || (*(const Tcl_WideInt *)ptr2 > INT_MAX)) {
		/*
		 * Again, technically, the value to be shifted could be an
		 * mp_int so huge that a right shift by (INT_MAX+1) bits could
		 * not take us to the result of 0 or -1, but since we're using
		 * mp_div_2d to do the work, and it takes only an int
		 * argument, we draw the line there.
		 */

		switch (type1) {
		case TCL_NUMBER_INT:
		    zero = (*(const Tcl_WideInt *)ptr1 > 0);
		    break;
		case TCL_NUMBER_BIG:
		    Tcl_TakeBignumFromObj(NULL, valuePtr, &big1);
		    zero = !mp_isneg(&big1);
		    mp_clear(&big1);
		    break;
		default:
		    /* Unused, here to silence compiler warning. */
		    zero = 0;
		}
		if (zero) {
		    return constants[0];
		}
		WIDE_RESULT(-1);
	    }
	    shift = (int)(*(const Tcl_WideInt *)ptr2);

	    /*
	     * Handle shifts within the native wide range.
	     */

	    if (type1 == TCL_NUMBER_INT) {
		w1 = *(const Tcl_WideInt *)ptr1;
		if ((size_t)shift >= CHAR_BIT*sizeof(Tcl_WideInt)) {
		    if (w1 >= 0) {
			return constants[0];
		    }
		    WIDE_RESULT(-1);
		}
		WIDE_RESULT(w1 >> shift);
	    }
	}

	Tcl_TakeBignumFromObj(NULL, valuePtr, &big1);

	err = mp_init(&bigResult);
	if (err == MP_OKAY) {
	    if (opcode == INST_LSHIFT) {
		err = mp_mul_2d(&big1, shift, &bigResult);
	    } else {
		err = mp_signed_rsh(&big1, shift, &bigResult);
	    }
	}
	if (err != MP_OKAY) {
	    return OUT_OF_MEMORY;
	}
	mp_clear(&big1);
	BIG_RESULT(&bigResult);
    }

    case INST_BITOR:
    case INST_BITXOR:
    case INST_BITAND:
	if ((type1 != TCL_NUMBER_INT) || (type2 != TCL_NUMBER_INT)) {
	    Tcl_TakeBignumFromObj(NULL, valuePtr, &big1);
	    Tcl_TakeBignumFromObj(NULL, value2Ptr, &big2);

	    err = mp_init(&bigResult);

	    if (err == MP_OKAY) {
		switch (opcode) {
		case INST_BITAND:
		    err = mp_and(&big1, &big2, &bigResult);
		    break;

		case INST_BITOR:
		    err = mp_or(&big1, &big2, &bigResult);
		    break;

		case INST_BITXOR:
		    err = mp_xor(&big1, &big2, &bigResult);
		    break;
		}
	    }
	    if (err != MP_OKAY) {
		return OUT_OF_MEMORY;
	    }

	    mp_clear(&big1);
	    mp_clear(&big2);
	    BIG_RESULT(&bigResult);
	}

	w1 = *((const Tcl_WideInt *)ptr1);
	w2 = *((const Tcl_WideInt *)ptr2);

	switch (opcode) {
	case INST_BITAND:
	    wResult = w1 & w2;
	    break;
	case INST_BITOR:
	    wResult = w1 | w2;
	    break;
	case INST_BITXOR:
	    wResult = w1 ^ w2;
	    break;
	default:
	    /* Unused, here to silence compiler warning. */
	    wResult = 0;
	}
	WIDE_RESULT(wResult);

    case INST_EXPON: {
	int oddExponent = 0, negativeExponent = 0;
	unsigned short base;

	if ((type1 == TCL_NUMBER_DOUBLE) || (type2 == TCL_NUMBER_DOUBLE)) {
	    Tcl_GetDoubleFromObj(NULL, valuePtr, &d1);
	    Tcl_GetDoubleFromObj(NULL, value2Ptr, &d2);

	    if (d1==0.0 && d2<0.0) {
		return EXPONENT_OF_ZERO;
	    }
	    dResult = pow(d1, d2);
	    goto doubleResult;
	}
	w1 = w2 = 0; /* to silence compiler warning (maybe-uninitialized) */
	if (type2 == TCL_NUMBER_INT) {
	    w2 = *((const Tcl_WideInt *) ptr2);
	    if (w2 == 0) {
		/*
		 * Anything to the zero power is 1.
		 */

		return constants[1];
	    } else if (w2 == 1) {
		/*
		 * Anything to the first power is itself
		 */

		return NULL;
	    }

	    negativeExponent = (w2 < 0);
	    oddExponent = (int) (w2 & (Tcl_WideInt)1);
	} else {
	    Tcl_TakeBignumFromObj(NULL, value2Ptr, &big2);
	    negativeExponent = mp_isneg(&big2);
	    err = mp_mod_2d(&big2, 1, &big2);
	    oddExponent = (err == MP_OKAY) && !mp_iszero(&big2);
	    mp_clear(&big2);
	}

	if (type1 == TCL_NUMBER_INT) {
	    w1 = *((const Tcl_WideInt *)ptr1);

	    if (negativeExponent) {
		switch (w1) {
		case 0:
		    /*
		     * Zero to a negative power is div by zero error.
		     */

		    return EXPONENT_OF_ZERO;
		case -1:
		    if (oddExponent) {
			WIDE_RESULT(-1);
		    }
		    /* fallthrough */
		case 1:
		    /*
		     * 1 to any power is 1.
		     */

		    return constants[1];
		}
	    }
	}
	if (negativeExponent) {

	    /*
	     * Integers with magnitude greater than 1 raise to a negative
	     * power yield the answer zero (see TIP 123).
	     */
	    return constants[0];
	}

	if (type1 != TCL_NUMBER_INT) {
	    goto overflowExpon;
	}

	switch (w1) {
	    case 0:
		/*
		 * Zero to a positive power is zero.
		 */

		return constants[0];
	    case 1:
		/*
		 * 1 to any power is 1.
		 */

		return constants[1];
	    case -1:
		if (!oddExponent) {
		    return constants[1];
		}
		WIDE_RESULT(-1);
	}

	/*
	 * We refuse to accept exponent arguments that exceed one mp_digit
	 * which means the max exponent value is 2**28-1 = 0x0FFFFFFF =
	 * 268435455, which fits into a signed 32 bit int which is within the
	 * range of the long int type. This means any numeric Tcl_Obj value
	 * not using TCL_NUMBER_INT type must hold a value larger than we
	 * accept.
	 */

	if (type2 != TCL_NUMBER_INT) {
	    Tcl_SetObjResult(interp, Tcl_NewStringObj(
		    "exponent too large", -1));
	    return GENERAL_ARITHMETIC_ERROR;
	}

	/* From here (up to overflowExpon) w1 and exponent w2 are wide-int's. */
	assert(type1 == TCL_NUMBER_INT && type2 == TCL_NUMBER_INT);

	if (w1 == 2) {
	    /*
	     * Reduce small powers of 2 to shifts.
	     */

	    if ((Tcl_WideUInt) w2 < (Tcl_WideUInt) CHAR_BIT*sizeof(Tcl_WideInt) - 1) {
		WIDE_RESULT(((Tcl_WideInt) 1) << (int)w2);
	    }
	    goto overflowExpon;
	}
	if (w1 == -2) {
	    int signum = oddExponent ? -1 : 1;

	    /*
	     * Reduce small powers of 2 to shifts.
	     */

	    if ((Tcl_WideUInt) w2 < CHAR_BIT * sizeof(Tcl_WideInt) - 1) {
		WIDE_RESULT(signum * (((Tcl_WideInt) 1) << (int) w2));
	    }
	    goto overflowExpon;
	}
	if (w2 - 2 < (long)MaxBase64Size
		&& w1 <=  MaxBase64[w2 - 2]
		&& w1 >= -MaxBase64[w2 - 2]) {
	    /*
	     * Small powers of integers whose result is wide.
	     */
	    wResult = WidePwrSmallExpon(w1, (long)w2);

	    WIDE_RESULT(wResult);
	}

	/*
	 * Handle cases of powers > 16 that still fit in a 64-bit word by
	 * doing table lookup.
	 */

	if (w1 - 3 >= 0 && w1 - 2 < (long)Exp64IndexSize
		&& w2 - 2 < (long)(Exp64ValueSize + MaxBase64Size)) {
	    base = Exp64Index[w1 - 3]
		    + (unsigned short) (w2 - 2 - MaxBase64Size);
	    if (base < Exp64Index[w1 - 2]) {
		/*
		 * 64-bit number raised to intermediate power, done by
		 * table lookup.
		 */

		WIDE_RESULT(Exp64Value[base]);
	    }
	}

	if (-w1 - 3 >= 0 && -w1 - 2 < (long)Exp64IndexSize
		&& w2 - 2 < (long)(Exp64ValueSize + MaxBase64Size)) {
	    base = Exp64Index[-w1 - 3]
		    + (unsigned short) (w2 - 2 - MaxBase64Size);
	    if (base < Exp64Index[-w1 - 2]) {
		/*
		 * 64-bit number raised to intermediate power, done by
		 * table lookup.
		 */

		wResult = oddExponent ? -Exp64Value[base] : Exp64Value[base];
		WIDE_RESULT(wResult);
	    }
	}

    overflowExpon:

	if ((TclGetWideIntFromObj(NULL, value2Ptr, &w2) != TCL_OK)
		|| (value2Ptr->typePtr != &tclIntType)
		|| (Tcl_WideUInt)w2 >= (1<<28)) {
	    Tcl_SetObjResult(interp, Tcl_NewStringObj(
		    "exponent too large", -1));
	    return GENERAL_ARITHMETIC_ERROR;
	}
	Tcl_TakeBignumFromObj(NULL, valuePtr, &big1);
	err = mp_init(&bigResult);
	if (err == MP_OKAY) {
	    err = mp_expt_u32(&big1, (unsigned int)w2, &bigResult);
	}
	if (err != MP_OKAY) {
	    return OUT_OF_MEMORY;
	}
	mp_clear(&big1);
	BIG_RESULT(&bigResult);
    }

    case INST_ADD:
    case INST_SUB:
    case INST_MULT:
    case INST_DIV:
	if ((type1 == TCL_NUMBER_DOUBLE) || (type2 == TCL_NUMBER_DOUBLE)) {
	    /*
	     * At least one of the values is floating-point, so perform
	     * floating point calculations.
	     */

	    Tcl_GetDoubleFromObj(NULL, valuePtr, &d1);
	    Tcl_GetDoubleFromObj(NULL, value2Ptr, &d2);

	    switch (opcode) {
	    case INST_ADD:
		dResult = d1 + d2;
		break;
	    case INST_SUB:
		dResult = d1 - d2;
		break;
	    case INST_MULT:
		dResult = d1 * d2;
		break;
	    case INST_DIV:
#ifndef IEEE_FLOATING_POINT
		if (d2 == 0.0) {
		    return DIVIDED_BY_ZERO;
		}
#endif
		/*
		 * We presume that we are running with zero-divide unmasked if
		 * we're on an IEEE box. Otherwise, this statement might cause
		 * demons to fly out our noses.
		 */

		dResult = d1 / d2;
		break;
	    default:
		/* Unused, here to silence compiler warning. */
		dResult = 0;
	    }

	doubleResult:
#ifndef ACCEPT_NAN
	    /*
	     * Check now for IEEE floating-point error.
	     */

	    if (TclIsNaN(dResult)) {
		TclExprFloatError(interp, dResult);
		return GENERAL_ARITHMETIC_ERROR;
	    }
#endif
	    DOUBLE_RESULT(dResult);
	}
	if ((type1 == TCL_NUMBER_INT) && (type2 == TCL_NUMBER_INT)) {
	    w1 = *((const Tcl_WideInt *)ptr1);
	    w2 = *((const Tcl_WideInt *)ptr2);

	    switch (opcode) {
	    case INST_ADD:
		wResult = w1 + w2;
		if ((type1 == TCL_NUMBER_INT) || (type2 == TCL_NUMBER_INT))
		{
		    /*
		     * Check for overflow.
		     */

		    if (Overflowing(w1, w2, wResult)) {
			goto overflowBasic;
		    }
		}
		break;

	    case INST_SUB:
		wResult = w1 - w2;
		if ((type1 == TCL_NUMBER_INT) || (type2 == TCL_NUMBER_INT))
		{
		    /*
		     * Must check for overflow. The macro tests for overflows
		     * in sums by looking at the sign bits. As we have a
		     * subtraction here, we are adding -w2. As -w2 could in
		     * turn overflow, we test with ~w2 instead: it has the
		     * opposite sign bit to w2 so it does the job. Note that
		     * the only "bad" case (w2==0) is irrelevant for this
		     * macro, as in that case w1 and wResult have the same
		     * sign and there is no overflow anyway.
		     */

		    if (Overflowing(w1, ~w2, wResult)) {
			goto overflowBasic;
		    }
		}
		break;

	    case INST_MULT:
		if ((w1 < INT_MIN) || (w1 > INT_MAX) || (w2 < INT_MIN) || (w2 > INT_MAX)) {
		    goto overflowBasic;
		}
		wResult = w1 * w2;
		break;

	    case INST_DIV:
		if (w2 == 0) {
		    return DIVIDED_BY_ZERO;
		}

		/*
		 * Need a bignum to represent (WIDE_MIN / -1)
		 */

		if ((w1 == WIDE_MIN) && (w2 == -1)) {
		    goto overflowBasic;
		}
		wResult = w1 / w2;

		/*
		 * Force Tcl's integer division rules.
		 * TODO: examine for logic simplification
		 */

		if (((wResult < 0) || ((wResult == 0) &&
			((w1 < 0 && w2 > 0) || (w1 > 0 && w2 < 0)))) &&
			(wResult*w2 != w1)) {
		    wResult -= 1;
		}
		break;

	    default:
		/*
		 * Unused, here to silence compiler warning.
		 */

		wResult = 0;
	    }

	    WIDE_RESULT(wResult);
	}

    overflowBasic:
	Tcl_TakeBignumFromObj(NULL, valuePtr, &big1);
	Tcl_TakeBignumFromObj(NULL, value2Ptr, &big2);
	err = mp_init(&bigResult);
	if (err == MP_OKAY) {
	switch (opcode) {
	case INST_ADD:
		err = mp_add(&big1, &big2, &bigResult);
		break;
	case INST_SUB:
		err = mp_sub(&big1, &big2, &bigResult);
		break;
	case INST_MULT:
		err = mp_mul(&big1, &big2, &bigResult);
		break;
	case INST_DIV:
		if (mp_iszero(&big2)) {
		    mp_clear(&big1);
		    mp_clear(&big2);
		    mp_clear(&bigResult);
		    return DIVIDED_BY_ZERO;
		}
		err = mp_init(&bigRemainder);
		if (err == MP_OKAY) {
		    err = mp_div(&big1, &big2, &bigResult, &bigRemainder);
		}
		/* TODO: internals intrusion */
		if (!mp_iszero(&bigRemainder)
			&& (bigRemainder.sign != big2.sign)) {
		    /*
		     * Convert to Tcl's integer division rules.
		     */

		    err = mp_sub_d(&bigResult, 1, &bigResult);
		    if (err == MP_OKAY) {
			err = mp_add(&bigRemainder, &big2, &bigRemainder);
		    }
		}
		mp_clear(&bigRemainder);
		break;
	    }
	}
	mp_clear(&big1);
	mp_clear(&big2);
	BIG_RESULT(&bigResult);
    }

    Tcl_Panic("unexpected opcode");
    return NULL;
}

static Tcl_Obj *
ExecuteExtendedUnaryMathOp(
    int opcode,			/* What operation to perform. */
    Tcl_Obj *valuePtr)		/* The operand on the stack. */
{
    ClientData ptr;
    int type;
    Tcl_WideInt w;
    mp_int big;
    Tcl_Obj *objResultPtr;
    mp_err err = MP_OKAY;

    (void) GetNumberFromObj(NULL, valuePtr, &ptr, &type);

    switch (opcode) {
    case INST_BITNOT:
	if (type == TCL_NUMBER_INT) {
	    w = *((const Tcl_WideInt *) ptr);
	    WIDE_RESULT(~w);
	}
	Tcl_TakeBignumFromObj(NULL, valuePtr, &big);
	/* ~a = - a - 1 */
	err = mp_neg(&big, &big);
	if (err == MP_OKAY) {
	    err = mp_sub_d(&big, 1, &big);
	}
	if (err != MP_OKAY) {
	    return OUT_OF_MEMORY;
	}
	BIG_RESULT(&big);
    case INST_UMINUS:
	switch (type) {
	case TCL_NUMBER_DOUBLE:
	    DOUBLE_RESULT(-(*((const double *) ptr)));
	case TCL_NUMBER_INT:
	    w = *((const Tcl_WideInt *) ptr);
	    if (w != WIDE_MIN) {
		WIDE_RESULT(-w);
	    }
	    err = mp_init_i64(&big, w);
	    if (err != MP_OKAY) {
		return OUT_OF_MEMORY;
	    }
	    break;
	default:
	    Tcl_TakeBignumFromObj(NULL, valuePtr, &big);
	}
	err = mp_neg(&big, &big);
	if (err != MP_OKAY) {
	    return OUT_OF_MEMORY;
	}
	BIG_RESULT(&big);
    }

    Tcl_Panic("unexpected opcode");
    return NULL;
}
#undef WIDE_RESULT
#undef BIG_RESULT
#undef DOUBLE_RESULT

/*
 *----------------------------------------------------------------------
 *
 * CompareTwoNumbers --
 *
 *	This function compares a pair of numbers in Tcl_Objs. Each argument
 *	must already be known to be numeric and not NaN.
 *
 * Results:
 *	One of MP_LT, MP_EQ or MP_GT, depending on whether valuePtr is less
 *	than, equal to, or greater than value2Ptr (respectively).
 *
 * Side effects:
 *	None, provided both values are numeric.
 *
 *----------------------------------------------------------------------
 */

int
TclCompareTwoNumbers(
    Tcl_Obj *valuePtr,
    Tcl_Obj *value2Ptr)
{
    int type1 = TCL_NUMBER_NAN, type2 = TCL_NUMBER_NAN, compare;
    ClientData ptr1, ptr2;
    mp_int big1, big2;
    double d1, d2, tmp;
    Tcl_WideInt w1, w2;

    (void) GetNumberFromObj(NULL, valuePtr, &ptr1, &type1);
    (void) GetNumberFromObj(NULL, value2Ptr, &ptr2, &type2);

    switch (type1) {
    case TCL_NUMBER_INT:
	w1 = *((const Tcl_WideInt *)ptr1);
	switch (type2) {
	case TCL_NUMBER_INT:
	    w2 = *((const Tcl_WideInt *)ptr2);
	wideCompare:
	    return (w1 < w2) ? MP_LT : ((w1 > w2) ? MP_GT : MP_EQ);
	case TCL_NUMBER_DOUBLE:
	    d2 = *((const double *)ptr2);
	    d1 = (double) w1;

	    /*
	     * If the double has a fractional part, or if the long can be
	     * converted to double without loss of precision, then compare as
	     * doubles.
	     */

	    if (DBL_MANT_DIG > CHAR_BIT*sizeof(Tcl_WideInt) || w1 == (Tcl_WideInt) d1
		    || modf(d2, &tmp) != 0.0) {
		goto doubleCompare;
	    }

	    /*
	     * Otherwise, to make comparision based on full precision, need to
	     * convert the double to a suitably sized integer.
	     *
	     * Need this to get comparsions like
	     *	  expr 20000000000000003 < 20000000000000004.0
	     * right. Converting the first argument to double will yield two
	     * double values that are equivalent within double precision.
	     * Converting the double to an integer gets done exactly, then
	     * integer comparison can tell the difference.
	     */

	    if (d2 < (double)WIDE_MIN) {
		return MP_GT;
	    }
	    if (d2 > (double)WIDE_MAX) {
		return MP_LT;
	    }
	    w2 = (Tcl_WideInt) d2;
	    goto wideCompare;
	case TCL_NUMBER_BIG:
	    Tcl_TakeBignumFromObj(NULL, value2Ptr, &big2);
	    if (mp_isneg(&big2)) {
		compare = MP_GT;
	    } else {
		compare = MP_LT;
	    }
	    mp_clear(&big2);
	    return compare;
	}
    break;

    case TCL_NUMBER_DOUBLE:
	d1 = *((const double *)ptr1);
	switch (type2) {
	case TCL_NUMBER_DOUBLE:
	    d2 = *((const double *)ptr2);
	doubleCompare:
	    return (d1 < d2) ? MP_LT : ((d1 > d2) ? MP_GT : MP_EQ);
	case TCL_NUMBER_INT:
	    w2 = *((const Tcl_WideInt *)ptr2);
	    d2 = (double) w2;
	    if (DBL_MANT_DIG > CHAR_BIT*sizeof(Tcl_WideInt)
		    || w2 == (Tcl_WideInt) d2 || modf(d1, &tmp) != 0.0) {
		goto doubleCompare;
	    }
	    if (d1 < (double)WIDE_MIN) {
		return MP_LT;
	    }
	    if (d1 > (double)WIDE_MAX) {
		return MP_GT;
	    }
	    w1 = (Tcl_WideInt) d1;
	    goto wideCompare;
	case TCL_NUMBER_BIG:
	    if (TclIsInfinite(d1)) {
		return (d1 > 0.0) ? MP_GT : MP_LT;
	    }
	    Tcl_TakeBignumFromObj(NULL, value2Ptr, &big2);
	    if ((d1 < (double)WIDE_MAX) && (d1 > (double)WIDE_MIN)) {
		if (mp_isneg(&big2)) {
		    compare = MP_GT;
		} else {
		    compare = MP_LT;
		}
		mp_clear(&big2);
		return compare;
	    }
	    if (DBL_MANT_DIG > CHAR_BIT*sizeof(long)
		    && modf(d1, &tmp) != 0.0) {
		d2 = TclBignumToDouble(&big2);
		mp_clear(&big2);
		goto doubleCompare;
	    }
	    Tcl_InitBignumFromDouble(NULL, d1, &big1);
	    goto bigCompare;
	}
    break;

    case TCL_NUMBER_BIG:
	Tcl_TakeBignumFromObj(NULL, valuePtr, &big1);
	switch (type2) {
	case TCL_NUMBER_INT:
	    compare = mp_cmp_d(&big1, 0);
	    mp_clear(&big1);
	    return compare;
	case TCL_NUMBER_DOUBLE:
	    d2 = *((const double *)ptr2);
	    if (TclIsInfinite(d2)) {
		compare = (d2 > 0.0) ? MP_LT : MP_GT;
		mp_clear(&big1);
		return compare;
	    }
	    if ((d2 < (double)WIDE_MAX) && (d2 > (double)WIDE_MIN)) {
		compare = mp_cmp_d(&big1, 0);
		mp_clear(&big1);
		return compare;
	    }
	    if (DBL_MANT_DIG > CHAR_BIT*sizeof(long)
		    && modf(d2, &tmp) != 0.0) {
		d1 = TclBignumToDouble(&big1);
		mp_clear(&big1);
		goto doubleCompare;
	    }
	    Tcl_InitBignumFromDouble(NULL, d2, &big2);
	    goto bigCompare;
	case TCL_NUMBER_BIG:
	    Tcl_TakeBignumFromObj(NULL, value2Ptr, &big2);
	bigCompare:
	    compare = mp_cmp(&big1, &big2);
	    mp_clear(&big1);
	    mp_clear(&big2);
	    return compare;
	}
    break;
    default:
	Tcl_Panic("unexpected number type");
    }
    return TCL_ERROR;
}

#ifdef TCL_COMPILE_DEBUG
/*
 *----------------------------------------------------------------------
 *
 * PrintByteCodeInfo --
 *
 *	This procedure prints a summary about a bytecode object to stdout. It
 *	is called by TclNRExecuteByteCode when starting to execute the bytecode
 *	object if tclTraceExec has the value 2 or more.
 *
 * Results:
 *	None.
 *
 * Side effects:
 *	None.
 *
 *----------------------------------------------------------------------
 */

static void
PrintByteCodeInfo(
    ByteCode *codePtr)	/* The bytecode whose summary is printed to
				 * stdout. */
{
    Proc *procPtr = codePtr->procPtr;
    Interp *iPtr = (Interp *) *codePtr->interpHandle;

    fprintf(stdout, "\nExecuting ByteCode 0x%p, refCt %" TCL_Z_MODIFIER "u, epoch %u, interp 0x%p (epoch %u)\n",
	    codePtr, (size_t)codePtr->refCount, codePtr->compileEpoch, iPtr,
	    iPtr->compileEpoch);

    fprintf(stdout, "  Source: ");
    TclPrintSource(stdout, codePtr->source, 60);

    fprintf(stdout, "\n  Cmds %d, src %d, inst %u, litObjs %u, aux %d, stkDepth %u, code/src %.2f\n",
	    codePtr->numCommands, codePtr->numSrcBytes,
	    codePtr->numCodeBytes, codePtr->numLitObjects,
	    codePtr->numAuxDataItems, codePtr->maxStackDepth,
#ifdef TCL_COMPILE_STATS
	    codePtr->numSrcBytes?
		    ((float)codePtr->structureSize)/codePtr->numSrcBytes :
#endif
	    0.0);

#ifdef TCL_COMPILE_STATS
    fprintf(stdout, "  Code %lu = header %lu+inst %d+litObj %lu+exc %lu+aux %lu+cmdMap %d\n",
	    (unsigned long) codePtr->structureSize,
	    (unsigned long) (sizeof(ByteCode)-sizeof(size_t)-sizeof(Tcl_Time)),
	    codePtr->numCodeBytes,
	    (unsigned long) (codePtr->numLitObjects * sizeof(Tcl_Obj *)),
	    (unsigned long) (codePtr->numExceptRanges*sizeof(ExceptionRange)),
	    (unsigned long) (codePtr->numAuxDataItems * sizeof(AuxData)),
	    codePtr->numCmdLocBytes);
#endif /* TCL_COMPILE_STATS */
    if (procPtr != NULL) {
	fprintf(stdout,
		"  Proc 0x%p, refCt %d, args %d, compiled locals %d\n",
		procPtr, procPtr->refCount, procPtr->numArgs,
		procPtr->numCompiledLocals);
    }
}
#endif /* TCL_COMPILE_DEBUG */

/*
 *----------------------------------------------------------------------
 *
 * ValidatePcAndStackTop --
 *
 *	This procedure is called by TclNRExecuteByteCode when debugging to
 *	verify that the program counter and stack top are valid during
 *	execution.
 *
 * Results:
 *	None.
 *
 * Side effects:
 *	Prints a message to stderr and panics if either the pc or stack top
 *	are invalid.
 *
 *----------------------------------------------------------------------
 */

#ifdef TCL_COMPILE_DEBUG
static void
ValidatePcAndStackTop(
    ByteCode *codePtr,	/* The bytecode whose summary is printed to
				 * stdout. */
    const unsigned char *pc,	/* Points to first byte of a bytecode
				 * instruction. The program counter. */
    int stackTop,		/* Current stack top. Must be between
				 * stackLowerBound and stackUpperBound
				 * (inclusive). */
    int checkStack)		/* 0 if the stack depth check should be
				 * skipped. */
{
    int stackUpperBound = codePtr->maxStackDepth;
				/* Greatest legal value for stackTop. */
    size_t relativePc = (size_t) (pc - codePtr->codeStart);
    size_t codeStart = (size_t) codePtr->codeStart;
    size_t codeEnd = (size_t)
	    (codePtr->codeStart + codePtr->numCodeBytes);
    unsigned char opCode = *pc;

    if (((size_t) pc < codeStart) || ((size_t) pc > codeEnd)) {
	fprintf(stderr, "\nBad instruction pc 0x%p in TclNRExecuteByteCode\n",
		pc);
	Tcl_Panic("TclNRExecuteByteCode execution failure: bad pc");
    }
    if ((unsigned) opCode > LAST_INST_OPCODE) {
	fprintf(stderr, "\nBad opcode %d at pc %" TCL_Z_MODIFIER "u in TclNRExecuteByteCode\n",
		(unsigned) opCode, relativePc);
	Tcl_Panic("TclNRExecuteByteCode execution failure: bad opcode");
    }
    if (checkStack &&
	    ((stackTop < 0) || (stackTop > stackUpperBound))) {
	int numChars;
	const char *cmd = GetSrcInfoForPc(pc, codePtr, &numChars, NULL, NULL);

	fprintf(stderr, "\nBad stack top %d at pc %" TCL_Z_MODIFIER "u in TclNRExecuteByteCode (min 0, max %i)",
		stackTop, relativePc, stackUpperBound);
	if (cmd != NULL) {
	    Tcl_Obj *message;

	    TclNewLiteralStringObj(message, "\n executing ");
	    Tcl_IncrRefCount(message);
	    Tcl_AppendLimitedToObj(message, cmd, numChars, 100, NULL);
	    fprintf(stderr,"%s\n", TclGetString(message));
	    Tcl_DecrRefCount(message);
	} else {
	    fprintf(stderr, "\n");
	}
	Tcl_Panic("TclNRExecuteByteCode execution failure: bad stack top");
    }
}
#endif /* TCL_COMPILE_DEBUG */

/*
 *----------------------------------------------------------------------
 *
 * IllegalExprOperandType --
 *
 *	Used by TclNRExecuteByteCode to append an error message to the interp
 *	result when an illegal operand type is detected by an expression
 *	instruction. The argument opndPtr holds the operand object in error.
 *
 * Results:
 *	None.
 *
 * Side effects:
 *	An error message is appended to the interp result.
 *
 *----------------------------------------------------------------------
 */

static void
IllegalExprOperandType(
    Tcl_Interp *interp,		/* Interpreter to which error information
				 * pertains. */
    const unsigned char *pc, /* Points to the instruction being executed
				 * when the illegal type was found. */
    Tcl_Obj *opndPtr)		/* Points to the operand holding the value
				 * with the illegal type. */
{
    ClientData ptr;
    int type;
    const unsigned char opcode = *pc;
    const char *description, *op = "unknown";

    if (opcode == INST_EXPON) {
	op = "**";
    } else if (opcode <= INST_LNOT) {
	op = operatorStrings[opcode - INST_LOR];
    }

    if (GetNumberFromObj(NULL, opndPtr, &ptr, &type) != TCL_OK) {
	int numBytes;
	const char *bytes = TclGetStringFromObj(opndPtr, &numBytes);

	if (numBytes == 0) {
	    description = "empty string";
	} else if (TclCheckBadOctal(NULL, bytes)) {
	    description = "invalid octal number";
	} else {
	    description = "non-numeric string";
	}
    } else if (type == TCL_NUMBER_NAN) {
	description = "non-numeric floating-point value";
    } else if (type == TCL_NUMBER_DOUBLE) {
	description = "floating-point value";
    } else {
	/* TODO: No caller needs this. Eliminate? */
	description = "(big) integer";
    }

    Tcl_SetObjResult(interp, Tcl_ObjPrintf(
	    "can't use %s as operand of \"%s\"", description, op));
    Tcl_SetErrorCode(interp, "ARITH", "DOMAIN", description, NULL);
}

/*
 *----------------------------------------------------------------------
 *
 * TclGetSrcInfoForPc, GetSrcInfoForPc, TclGetSourceFromFrame --
 *
 *	Given a program counter value, finds the closest command in the
 *	bytecode code unit's CmdLocation array and returns information about
 *	that command's source: a pointer to its first byte and the number of
 *	characters.
 *
 * Results:
 *	If a command is found that encloses the program counter value, a
 *	pointer to the command's source is returned and the length of the
 *	source is stored at *lengthPtr. If multiple commands resulted in code
 *	at pc, information about the closest enclosing command is returned. If
 *	no matching command is found, NULL is returned and *lengthPtr is
 *	unchanged.
 *
 * Side effects:
 *	The CmdFrame at *cfPtr is updated.
 *
 *----------------------------------------------------------------------
 */

Tcl_Obj *
TclGetSourceFromFrame(
    CmdFrame *cfPtr,
    int objc,
    Tcl_Obj *const objv[])
{
    if (cfPtr == NULL) {
        return Tcl_NewListObj(objc, objv);
    }
    if (cfPtr->cmdObj == NULL) {
        if (cfPtr->cmd == NULL) {
	    ByteCode *codePtr = (ByteCode *) cfPtr->data.tebc.codePtr;

            cfPtr->cmd = GetSrcInfoForPc((unsigned char *)
		    cfPtr->data.tebc.pc, codePtr, &cfPtr->len, NULL, NULL);
        }
	if (cfPtr->cmd) {
	    cfPtr->cmdObj = Tcl_NewStringObj(cfPtr->cmd, cfPtr->len);
	} else {
	    cfPtr->cmdObj = Tcl_NewListObj(objc, objv);
	}
        Tcl_IncrRefCount(cfPtr->cmdObj);
    }
    return cfPtr->cmdObj;
}

void
TclGetSrcInfoForPc(
    CmdFrame *cfPtr)
{
    ByteCode *codePtr = (ByteCode *) cfPtr->data.tebc.codePtr;

    assert(cfPtr->type == TCL_LOCATION_BC);

    if (cfPtr->cmd == NULL) {

	cfPtr->cmd = GetSrcInfoForPc(
		(unsigned char *) cfPtr->data.tebc.pc, codePtr,
		&cfPtr->len, NULL, NULL);
    }

    if (cfPtr->cmd != NULL) {
	/*
	 * We now have the command. We can get the srcOffset back and from
	 * there find the list of word locations for this command.
	 */

	ExtCmdLoc *eclPtr;
	ECL *locPtr = NULL;
	int srcOffset, i;
	Interp *iPtr = (Interp *) *codePtr->interpHandle;
	Tcl_HashEntry *hePtr =
		Tcl_FindHashEntry(iPtr->lineBCPtr, codePtr);

	if (!hePtr) {
	    return;
	}

	srcOffset = cfPtr->cmd - codePtr->source;
	eclPtr = (ExtCmdLoc *)Tcl_GetHashValue(hePtr);

	for (i=0; i < eclPtr->nuloc; i++) {
	    if (eclPtr->loc[i].srcOffset == srcOffset) {
		locPtr = eclPtr->loc+i;
		break;
	    }
	}
	if (locPtr == NULL) {
	    Tcl_Panic("LocSearch failure");
	}

	cfPtr->line = locPtr->line;
	cfPtr->nline = locPtr->nline;
	cfPtr->type = eclPtr->type;

	if (eclPtr->type == TCL_LOCATION_SOURCE) {
	    cfPtr->data.eval.path = eclPtr->path;
	    Tcl_IncrRefCount(cfPtr->data.eval.path);
	}

	/*
	 * Do not set cfPtr->data.eval.path NULL for non-SOURCE. Needed for
	 * cfPtr->data.tebc.codePtr.
	 */
    }
}

static const char *
GetSrcInfoForPc(
    const unsigned char *pc,	/* The program counter value for which to
				 * return the closest command's source info.
				 * This points within a bytecode instruction
				 * in codePtr's code. */
    ByteCode *codePtr,		/* The bytecode sequence in which to look up
				 * the command source for the pc. */
    int *lengthPtr,		/* If non-NULL, the location where the length
				 * of the command's source should be stored.
				 * If NULL, no length is stored. */
    const unsigned char **pcBeg,/* If non-NULL, the bytecode location
				 * where the current instruction starts.
				 * If NULL; no pointer is stored. */
    int *cmdIdxPtr)		/* If non-NULL, the location where the index
				 * of the command containing the pc should
				 * be stored. */
{
    int pcOffset = (pc - codePtr->codeStart);
    int numCmds = codePtr->numCommands;
    unsigned char *codeDeltaNext, *codeLengthNext;
    unsigned char *srcDeltaNext, *srcLengthNext;
    int codeOffset, codeLen, codeEnd, srcOffset, srcLen, delta, i;
    int bestDist = INT_MAX;	/* Distance of pc to best cmd's start pc. */
    int bestSrcOffset = -1;	/* Initialized to avoid compiler warning. */
    int bestSrcLength = -1;	/* Initialized to avoid compiler warning. */
    int bestCmdIdx = -1;

    /* The pc must point within the bytecode */
    assert ((pcOffset >= 0) && (pcOffset < codePtr->numCodeBytes));

    /*
     * Decode the code and source offset and length for each command. The
     * closest enclosing command is the last one whose code started before
     * pcOffset.
     */

    codeDeltaNext = codePtr->codeDeltaStart;
    codeLengthNext = codePtr->codeLengthStart;
    srcDeltaNext = codePtr->srcDeltaStart;
    srcLengthNext = codePtr->srcLengthStart;
    codeOffset = srcOffset = 0;
    for (i = 0;  i < numCmds;  i++) {
	if ((unsigned) *codeDeltaNext == (unsigned) 0xFF) {
	    codeDeltaNext++;
	    delta = TclGetInt4AtPtr(codeDeltaNext);
	    codeDeltaNext += 4;
	} else {
	    delta = TclGetInt1AtPtr(codeDeltaNext);
	    codeDeltaNext++;
	}
	codeOffset += delta;

	if ((unsigned) *codeLengthNext == (unsigned) 0xFF) {
	    codeLengthNext++;
	    codeLen = TclGetInt4AtPtr(codeLengthNext);
	    codeLengthNext += 4;
	} else {
	    codeLen = TclGetInt1AtPtr(codeLengthNext);
	    codeLengthNext++;
	}
	codeEnd = (codeOffset + codeLen - 1);

	if ((unsigned) *srcDeltaNext == (unsigned) 0xFF) {
	    srcDeltaNext++;
	    delta = TclGetInt4AtPtr(srcDeltaNext);
	    srcDeltaNext += 4;
	} else {
	    delta = TclGetInt1AtPtr(srcDeltaNext);
	    srcDeltaNext++;
	}
	srcOffset += delta;

	if ((unsigned) *srcLengthNext == (unsigned) 0xFF) {
	    srcLengthNext++;
	    srcLen = TclGetInt4AtPtr(srcLengthNext);
	    srcLengthNext += 4;
	} else {
	    srcLen = TclGetInt1AtPtr(srcLengthNext);
	    srcLengthNext++;
	}

	if (codeOffset > pcOffset) {	/* Best cmd already found */
	    break;
	}
	if (pcOffset <= codeEnd) {	/* This cmd's code encloses pc */
	    int dist = (pcOffset - codeOffset);

	    if (dist <= bestDist) {
		bestDist = dist;
		bestSrcOffset = srcOffset;
		bestSrcLength = srcLen;
		bestCmdIdx = i;
	    }
	}
    }

    if (pcBeg != NULL) {
	const unsigned char *curr, *prev;

	/*
	 * Walk from beginning of command or BC to pc, by complete
	 * instructions. Stop when crossing pc; keep previous.
	 */

	curr = ((bestDist == INT_MAX) ? codePtr->codeStart : pc - bestDist);
	prev = curr;
	while (curr <= pc) {
	    prev = curr;
	    curr += tclInstructionTable[*curr].numBytes;
	}
	*pcBeg = prev;
    }

    if (bestDist == INT_MAX) {
	return NULL;
    }

    if (lengthPtr != NULL) {
	*lengthPtr = bestSrcLength;
    }

    if (cmdIdxPtr != NULL) {
	*cmdIdxPtr = bestCmdIdx;
    }

    return (codePtr->source + bestSrcOffset);
}

/*
 *----------------------------------------------------------------------
 *
 * GetExceptRangeForPc --
 *
 *	Given a program counter value, return the closest enclosing
 *	ExceptionRange.
 *
 * Results:
 *	If the searchMode is TCL_ERROR, this procedure ignores loop exception
 *	ranges and returns a pointer to the closest catch range. If the
 *	searchMode is TCL_BREAK, this procedure returns a pointer to the most
 *	closely enclosing ExceptionRange regardless of whether it is a loop or
 *	catch exception range. If the searchMode is TCL_CONTINUE, this
 *	procedure returns a pointer to the most closely enclosing
 *	ExceptionRange (of any type) skipping only loop exception ranges if
 *	they don't have a sensible continueOffset defined. If no matching
 *	ExceptionRange is found that encloses pc, a NULL is returned.
 *
 * Side effects:
 *	None.
 *
 *----------------------------------------------------------------------
 */

static ExceptionRange *
GetExceptRangeForPc(
    const unsigned char *pc,	/* The program counter value for which to
				 * search for a closest enclosing exception
				 * range. This points to a bytecode
				 * instruction in codePtr's code. */
    int searchMode,		/* If TCL_BREAK, consider either loop or catch
				 * ExceptionRanges in search. If TCL_ERROR
				 * consider only catch ranges (and ignore any
				 * closer loop ranges). If TCL_CONTINUE, look
				 * for loop ranges that define a continue
				 * point or a catch range. */
    ByteCode *codePtr)		/* Points to the ByteCode in which to search
				 * for the enclosing ExceptionRange. */
{
    ExceptionRange *rangeArrayPtr;
    int numRanges = codePtr->numExceptRanges;
    ExceptionRange *rangePtr;
    int pcOffset = pc - codePtr->codeStart;
    int start;

    if (numRanges == 0) {
	return NULL;
    }

    /*
     * This exploits peculiarities of our compiler: nested ranges are always
     * *after* their containing ranges, so that by scanning backwards we are
     * sure that the first matching range is indeed the deepest.
     */

    rangeArrayPtr = codePtr->exceptArrayPtr;
    rangePtr = rangeArrayPtr + numRanges;
    while (--rangePtr >= rangeArrayPtr) {
	start = rangePtr->codeOffset;
	if ((start <= pcOffset) &&
		(pcOffset < (start + rangePtr->numCodeBytes))) {
	    if (rangePtr->type == CATCH_EXCEPTION_RANGE) {
		return rangePtr;
	    }
	    if (searchMode == TCL_BREAK) {
		return rangePtr;
	    }
	    if (searchMode == TCL_CONTINUE && rangePtr->continueOffset != -1){
		return rangePtr;
	    }
	}
    }
    return NULL;
}

/*
 *----------------------------------------------------------------------
 *
 * GetOpcodeName --
 *
 *	This procedure is called by the TRACE and TRACE_WITH_OBJ macros used
 *	in TclNRExecuteByteCode when debugging. It returns the name of the
 *	bytecode instruction at a specified instruction pc.
 *
 * Results:
 *	A character string for the instruction.
 *
 * Side effects:
 *	None.
 *
 *----------------------------------------------------------------------
 */

#ifdef TCL_COMPILE_DEBUG
static const char *
GetOpcodeName(
    const unsigned char *pc)	/* Points to the instruction whose name should
				 * be returned. */
{
    unsigned char opCode = *pc;

    return tclInstructionTable[opCode].name;
}
#endif /* TCL_COMPILE_DEBUG */

/*
 *----------------------------------------------------------------------
 *
 * TclExprFloatError --
 *
 *	This procedure is called when an error occurs during a floating-point
 *	operation. It reads errno and sets interp->objResultPtr accordingly.
 *
 * Results:
 *	interp->objResultPtr is set to hold an error message.
 *
 * Side effects:
 *	None.
 *
 *----------------------------------------------------------------------
 */

void
TclExprFloatError(
    Tcl_Interp *interp,		/* Where to store error message. */
    double value)		/* Value returned after error; used to
				 * distinguish underflows from overflows. */
{
    const char *s;

    if ((errno == EDOM) || TclIsNaN(value)) {
	s = "domain error: argument not in valid range";
	Tcl_SetObjResult(interp, Tcl_NewStringObj(s, -1));
	Tcl_SetErrorCode(interp, "ARITH", "DOMAIN", s, NULL);
    } else if ((errno == ERANGE) || TclIsInfinite(value)) {
	if (value == 0.0) {
	    s = "floating-point value too small to represent";
	    Tcl_SetObjResult(interp, Tcl_NewStringObj(s, -1));
	    Tcl_SetErrorCode(interp, "ARITH", "UNDERFLOW", s, NULL);
	} else {
	    s = "floating-point value too large to represent";
	    Tcl_SetObjResult(interp, Tcl_NewStringObj(s, -1));
	    Tcl_SetErrorCode(interp, "ARITH", "OVERFLOW", s, NULL);
	}
    } else {
	Tcl_Obj *objPtr = Tcl_ObjPrintf(
		"unknown floating-point error, errno = %d", errno);

	Tcl_SetErrorCode(interp, "ARITH", "UNKNOWN",
		TclGetString(objPtr), NULL);
	Tcl_SetObjResult(interp, objPtr);
    }
}

#ifdef TCL_COMPILE_STATS
/*
 *----------------------------------------------------------------------
 *
 * TclLog2 --
 *
 *	Procedure used while collecting compilation statistics to determine
 *	the log base 2 of an integer.
 *
 * Results:
 *	Returns the log base 2 of the operand. If the argument is less than or
 *	equal to zero, a zero is returned.
 *
 * Side effects:
 *	None.
 *
 *----------------------------------------------------------------------
 */

int
TclLog2(
    int value)		/* The integer for which to compute the log
				 * base 2. */
{
    int n = value;
    int result = 0;

    while (n > 1) {
	n = n >> 1;
	result++;
    }
    return result;
}

/*
 *----------------------------------------------------------------------
 *
 * EvalStatsCmd --
 *
 *	Implements the "evalstats" command that prints instruction execution
 *	counts to stdout.
 *
 * Results:
 *	Standard Tcl results.
 *
 * Side effects:
 *	None.
 *
 *----------------------------------------------------------------------
 */

static int
EvalStatsCmd(
    ClientData unused,		/* Unused. */
    Tcl_Interp *interp,		/* The current interpreter. */
    int objc,			/* The number of arguments. */
    Tcl_Obj *const objv[])	/* The argument strings. */
{
    Interp *iPtr = (Interp *) interp;
    LiteralTable *globalTablePtr = &iPtr->literalTable;
    ByteCodeStats *statsPtr = &iPtr->stats;
    double totalCodeBytes, currentCodeBytes;
    double totalLiteralBytes, currentLiteralBytes;
    double objBytesIfUnshared, strBytesIfUnshared, sharingBytesSaved;
    double strBytesSharedMultX, strBytesSharedOnce;
    double numInstructions, currentHeaderBytes;
    size_t numCurrentByteCodes, numByteCodeLits;
    size_t refCountSum, literalMgmtBytes, sum;
    size_t numSharedMultX, numSharedOnce, minSizeDecade, maxSizeDecade, i;
    int decadeHigh, length;
    char *litTableStats;
    LiteralEntry *entryPtr;
    Tcl_Obj *objPtr;

#define Percent(a,b) ((a) * 100.0 / (b))

    TclNewObj(objPtr);
    Tcl_IncrRefCount(objPtr);

    numInstructions = 0.0;
    for (i = 0;  i < 256;  i++) {
	if (statsPtr->instructionCount[i] != 0) {
	    numInstructions += statsPtr->instructionCount[i];
	}
    }

    totalLiteralBytes = sizeof(LiteralTable)
	    + iPtr->literalTable.numBuckets * sizeof(LiteralEntry *)
	    + (statsPtr->numLiteralsCreated * sizeof(LiteralEntry))
	    + (statsPtr->numLiteralsCreated * sizeof(Tcl_Obj))
	    + statsPtr->totalLitStringBytes;
    totalCodeBytes = statsPtr->totalByteCodeBytes + totalLiteralBytes;

    numCurrentByteCodes =
	    statsPtr->numCompilations - statsPtr->numByteCodesFreed;
    currentHeaderBytes = numCurrentByteCodes
	    * (sizeof(ByteCode) - sizeof(size_t) - sizeof(Tcl_Time));
    literalMgmtBytes = sizeof(LiteralTable)
	    + (iPtr->literalTable.numBuckets * sizeof(LiteralEntry *))
	    + (iPtr->literalTable.numEntries * sizeof(LiteralEntry));
    currentLiteralBytes = literalMgmtBytes
	    + iPtr->literalTable.numEntries * sizeof(Tcl_Obj)
	    + statsPtr->currentLitStringBytes;
    currentCodeBytes = statsPtr->currentByteCodeBytes + currentLiteralBytes;

    /*
     * Summary statistics, total and current source and ByteCode sizes.
     */

    Tcl_AppendPrintfToObj(objPtr, "\n----------------------------------------------------------------\n");
    Tcl_AppendPrintfToObj(objPtr,
	    "Compilation and execution statistics for interpreter %#" TCL_Z_MODIFIER "x\n",
	    (size_t)iPtr);

    Tcl_AppendPrintfToObj(objPtr, "\nNumber ByteCodes executed\t%" TCL_Z_MODIFIER "u\n",
	    statsPtr->numExecutions);
    Tcl_AppendPrintfToObj(objPtr, "Number ByteCodes compiled\t%" TCL_Z_MODIFIER "u\n",
	    statsPtr->numCompilations);
    Tcl_AppendPrintfToObj(objPtr, "  Mean executions/compile\t%.1f\n",
	    statsPtr->numExecutions / (float)statsPtr->numCompilations);

    Tcl_AppendPrintfToObj(objPtr, "\nInstructions executed\t\t%.0f\n",
	    numInstructions);
    Tcl_AppendPrintfToObj(objPtr, "  Mean inst/compile\t\t%.0f\n",
	    numInstructions / statsPtr->numCompilations);
    Tcl_AppendPrintfToObj(objPtr, "  Mean inst/execution\t\t%.0f\n",
	    numInstructions / statsPtr->numExecutions);

    Tcl_AppendPrintfToObj(objPtr, "\nTotal ByteCodes\t\t\t%" TCL_Z_MODIFIER "u\n",
	    statsPtr->numCompilations);
    Tcl_AppendPrintfToObj(objPtr, "  Source bytes\t\t\t%.6g\n",
	    statsPtr->totalSrcBytes);
    Tcl_AppendPrintfToObj(objPtr, "  Code bytes\t\t\t%.6g\n",
	    totalCodeBytes);
    Tcl_AppendPrintfToObj(objPtr, "    ByteCode bytes\t\t%.6g\n",
	    statsPtr->totalByteCodeBytes);
    Tcl_AppendPrintfToObj(objPtr, "    Literal bytes\t\t%.6g\n",
	    totalLiteralBytes);
    Tcl_AppendPrintfToObj(objPtr, "      table %" TCL_Z_MODIFIER "u + bkts %" TCL_Z_MODIFIER "u + entries %" TCL_Z_MODIFIER "u + objects %" TCL_Z_MODIFIER "u + strings %.6g\n",
	    sizeof(LiteralTable),
	    iPtr->literalTable.numBuckets * sizeof(LiteralEntry *),
	    statsPtr->numLiteralsCreated * sizeof(LiteralEntry),
	    statsPtr->numLiteralsCreated * sizeof(Tcl_Obj),
	    statsPtr->totalLitStringBytes);
    Tcl_AppendPrintfToObj(objPtr, "  Mean code/compile\t\t%.1f\n",
	    totalCodeBytes / statsPtr->numCompilations);
    Tcl_AppendPrintfToObj(objPtr, "  Mean code/source\t\t%.1f\n",
	    totalCodeBytes / statsPtr->totalSrcBytes);

    Tcl_AppendPrintfToObj(objPtr, "\nCurrent (active) ByteCodes\t%" TCL_Z_MODIFIER "u\n",
	    numCurrentByteCodes);
    Tcl_AppendPrintfToObj(objPtr, "  Source bytes\t\t\t%.6g\n",
	    statsPtr->currentSrcBytes);
    Tcl_AppendPrintfToObj(objPtr, "  Code bytes\t\t\t%.6g\n",
	    currentCodeBytes);
    Tcl_AppendPrintfToObj(objPtr, "    ByteCode bytes\t\t%.6g\n",
	    statsPtr->currentByteCodeBytes);
    Tcl_AppendPrintfToObj(objPtr, "    Literal bytes\t\t%.6g\n",
	    currentLiteralBytes);
    Tcl_AppendPrintfToObj(objPtr, "      table %lu + bkts %lu + entries %lu + objects %lu + strings %.6g\n",
	    (unsigned long) sizeof(LiteralTable),
	    (unsigned long) (iPtr->literalTable.numBuckets * sizeof(LiteralEntry *)),
	    (unsigned long) (iPtr->literalTable.numEntries * sizeof(LiteralEntry)),
	    (unsigned long) (iPtr->literalTable.numEntries * sizeof(Tcl_Obj)),
	    statsPtr->currentLitStringBytes);
    Tcl_AppendPrintfToObj(objPtr, "  Mean code/source\t\t%.1f\n",
	    currentCodeBytes / statsPtr->currentSrcBytes);
    Tcl_AppendPrintfToObj(objPtr, "  Code + source bytes\t\t%.6g (%0.1f mean code/src)\n",
	    (currentCodeBytes + statsPtr->currentSrcBytes),
	    (currentCodeBytes / statsPtr->currentSrcBytes) + 1.0);

    /*
     * Tcl_IsShared statistics check
     *
     * This gives the refcount of each obj as Tcl_IsShared was called for it.
     * Shared objects must be duplicated before they can be modified.
     */

    numSharedMultX = 0;
    Tcl_AppendPrintfToObj(objPtr, "\nTcl_IsShared object check (all objects):\n");
    Tcl_AppendPrintfToObj(objPtr, "  Object had refcount <=1 (not shared)\t%" TCL_Z_MODIFIER "u\n",
	    tclObjsShared[1]);
    for (i = 2;  i < TCL_MAX_SHARED_OBJ_STATS;  i++) {
	Tcl_AppendPrintfToObj(objPtr, "  refcount ==%" TCL_Z_MODIFIER "u\t\t%" TCL_Z_MODIFIER "u\n",
		i, tclObjsShared[i]);
	numSharedMultX += tclObjsShared[i];
    }
    Tcl_AppendPrintfToObj(objPtr, "  refcount >=%" TCL_Z_MODIFIER "u\t\t%" TCL_Z_MODIFIER "u\n",
	    i, tclObjsShared[0]);
    numSharedMultX += tclObjsShared[0];
    Tcl_AppendPrintfToObj(objPtr, "  Total shared objects\t\t\t%" TCL_Z_MODIFIER "u\n",
	    numSharedMultX);

    /*
     * Literal table statistics.
     */

    numByteCodeLits = 0;
    refCountSum = 0;
    numSharedMultX = 0;
    numSharedOnce = 0;
    objBytesIfUnshared = 0.0;
    strBytesIfUnshared = 0.0;
    strBytesSharedMultX = 0.0;
    strBytesSharedOnce = 0.0;
    for (i = 0;  i < globalTablePtr->numBuckets;  i++) {
	for (entryPtr = globalTablePtr->buckets[i];  entryPtr != NULL;
		entryPtr = entryPtr->nextPtr) {
	    if (TclHasIntRep(entryPtr->objPtr, &tclByteCodeType)) {
		numByteCodeLits++;
	    }
	    (void) TclGetStringFromObj(entryPtr->objPtr, &length);
	    refCountSum += entryPtr->refCount;
	    objBytesIfUnshared += (entryPtr->refCount * sizeof(Tcl_Obj));
	    strBytesIfUnshared += (entryPtr->refCount * (length+1));
	    if (entryPtr->refCount > 1) {
		numSharedMultX++;
		strBytesSharedMultX += (length+1);
	    } else {
		numSharedOnce++;
		strBytesSharedOnce += (length+1);
	    }
	}
    }
    sharingBytesSaved = (objBytesIfUnshared + strBytesIfUnshared)
	    - currentLiteralBytes;

    Tcl_AppendPrintfToObj(objPtr, "\nTotal objects (all interps)\t%" TCL_Z_MODIFIER "u\n",
	    tclObjsAlloced);
    Tcl_AppendPrintfToObj(objPtr, "Current objects\t\t\t%" TCL_Z_MODIFIER "u\n",
	    (tclObjsAlloced - tclObjsFreed));
    Tcl_AppendPrintfToObj(objPtr, "Total literal objects\t\t%" TCL_Z_MODIFIER "u\n",
	    statsPtr->numLiteralsCreated);

    Tcl_AppendPrintfToObj(objPtr, "\nCurrent literal objects\t\t%d (%0.1f%% of current objects)\n",
	    globalTablePtr->numEntries,
	    Percent(globalTablePtr->numEntries, tclObjsAlloced-tclObjsFreed));
    Tcl_AppendPrintfToObj(objPtr, "  ByteCode literals\t\t%" TCL_Z_MODIFIER "u (%0.1f%% of current literals)\n",
	    numByteCodeLits,
	    Percent(numByteCodeLits, globalTablePtr->numEntries));
    Tcl_AppendPrintfToObj(objPtr, "  Literals reused > 1x\t\t%" TCL_Z_MODIFIER "u\n",
	    numSharedMultX);
    Tcl_AppendPrintfToObj(objPtr, "  Mean reference count\t\t%.2f\n",
	    ((double) refCountSum) / globalTablePtr->numEntries);
    Tcl_AppendPrintfToObj(objPtr, "  Mean len, str reused >1x \t%.2f\n",
	    (numSharedMultX ? strBytesSharedMultX/numSharedMultX : 0.0));
    Tcl_AppendPrintfToObj(objPtr, "  Mean len, str used 1x\t\t%.2f\n",
	    (numSharedOnce ? strBytesSharedOnce/numSharedOnce : 0.0));
    Tcl_AppendPrintfToObj(objPtr, "  Total sharing savings\t\t%.6g (%0.1f%% of bytes if no sharing)\n",
	    sharingBytesSaved,
	    Percent(sharingBytesSaved, objBytesIfUnshared+strBytesIfUnshared));
    Tcl_AppendPrintfToObj(objPtr, "    Bytes with sharing\t\t%.6g\n",
	    currentLiteralBytes);
    Tcl_AppendPrintfToObj(objPtr, "      table %lu + bkts %lu + entries %lu + objects %lu + strings %.6g\n",
	    (unsigned long) sizeof(LiteralTable),
	    (unsigned long) (iPtr->literalTable.numBuckets * sizeof(LiteralEntry *)),
	    (unsigned long) (iPtr->literalTable.numEntries * sizeof(LiteralEntry)),
	    (unsigned long) (iPtr->literalTable.numEntries * sizeof(Tcl_Obj)),
	    statsPtr->currentLitStringBytes);
    Tcl_AppendPrintfToObj(objPtr, "    Bytes if no sharing\t\t%.6g = objects %.6g + strings %.6g\n",
	    (objBytesIfUnshared + strBytesIfUnshared),
	    objBytesIfUnshared, strBytesIfUnshared);
    Tcl_AppendPrintfToObj(objPtr, "  String sharing savings \t%.6g = unshared %.6g - shared %.6g\n",
	    (strBytesIfUnshared - statsPtr->currentLitStringBytes),
	    strBytesIfUnshared, statsPtr->currentLitStringBytes);
    Tcl_AppendPrintfToObj(objPtr, "  Literal mgmt overhead\t\t%" TCL_Z_MODIFIER "u (%0.1f%% of bytes with sharing)\n",
	    literalMgmtBytes,
	    Percent(literalMgmtBytes, currentLiteralBytes));
    Tcl_AppendPrintfToObj(objPtr, "    table %lu + buckets %lu + entries %lu\n",
	    (unsigned long) sizeof(LiteralTable),
	    (unsigned long) (iPtr->literalTable.numBuckets * sizeof(LiteralEntry *)),
	    (unsigned long) (iPtr->literalTable.numEntries * sizeof(LiteralEntry)));

    /*
     * Breakdown of current ByteCode space requirements.
     */

    Tcl_AppendPrintfToObj(objPtr, "\nBreakdown of current ByteCode requirements:\n");
    Tcl_AppendPrintfToObj(objPtr, "                         Bytes      Pct of    Avg per\n");
    Tcl_AppendPrintfToObj(objPtr, "                                     total    ByteCode\n");
    Tcl_AppendPrintfToObj(objPtr, "Total             %12.6g     100.00%%   %8.1f\n",
	    statsPtr->currentByteCodeBytes,
	    statsPtr->currentByteCodeBytes / numCurrentByteCodes);
    Tcl_AppendPrintfToObj(objPtr, "Header            %12.6g   %8.1f%%   %8.1f\n",
	    currentHeaderBytes,
	    Percent(currentHeaderBytes, statsPtr->currentByteCodeBytes),
	    currentHeaderBytes / numCurrentByteCodes);
    Tcl_AppendPrintfToObj(objPtr, "Instructions      %12.6g   %8.1f%%   %8.1f\n",
	    statsPtr->currentInstBytes,
	    Percent(statsPtr->currentInstBytes,statsPtr->currentByteCodeBytes),
	    statsPtr->currentInstBytes / numCurrentByteCodes);
    Tcl_AppendPrintfToObj(objPtr, "Literal ptr array %12.6g   %8.1f%%   %8.1f\n",
	    statsPtr->currentLitBytes,
	    Percent(statsPtr->currentLitBytes,statsPtr->currentByteCodeBytes),
	    statsPtr->currentLitBytes / numCurrentByteCodes);
    Tcl_AppendPrintfToObj(objPtr, "Exception table   %12.6g   %8.1f%%   %8.1f\n",
	    statsPtr->currentExceptBytes,
	    Percent(statsPtr->currentExceptBytes,statsPtr->currentByteCodeBytes),
	    statsPtr->currentExceptBytes / numCurrentByteCodes);
    Tcl_AppendPrintfToObj(objPtr, "Auxiliary data    %12.6g   %8.1f%%   %8.1f\n",
	    statsPtr->currentAuxBytes,
	    Percent(statsPtr->currentAuxBytes,statsPtr->currentByteCodeBytes),
	    statsPtr->currentAuxBytes / numCurrentByteCodes);
    Tcl_AppendPrintfToObj(objPtr, "Command map       %12.6g   %8.1f%%   %8.1f\n",
	    statsPtr->currentCmdMapBytes,
	    Percent(statsPtr->currentCmdMapBytes,statsPtr->currentByteCodeBytes),
	    statsPtr->currentCmdMapBytes / numCurrentByteCodes);

    /*
     * Detailed literal statistics.
     */

    Tcl_AppendPrintfToObj(objPtr, "\nLiteral string sizes:\n");
    Tcl_AppendPrintfToObj(objPtr, "\t Up to length\t\tPercentage\n");
    maxSizeDecade = 0;
    i = 32;
    while (i-- > 0) {
	if (statsPtr->literalCount[i] > 0) {
	    maxSizeDecade = i;
	    break;
	}
    }
    sum = 0;
    for (i = 0;  i <= maxSizeDecade;  i++) {
	decadeHigh = (1 << (i+1)) - 1;
	sum += statsPtr->literalCount[i];
	Tcl_AppendPrintfToObj(objPtr, "\t%10d\t\t%8.0f%%\n",
		decadeHigh, Percent(sum, statsPtr->numLiteralsCreated));
    }

    litTableStats = TclLiteralStats(globalTablePtr);
    Tcl_AppendPrintfToObj(objPtr, "\nCurrent literal table statistics:\n%s\n",
	    litTableStats);
    ckfree(litTableStats);

    /*
     * Source and ByteCode size distributions.
     */

    Tcl_AppendPrintfToObj(objPtr, "\nSource sizes:\n");
    Tcl_AppendPrintfToObj(objPtr, "\t Up to size\t\tPercentage\n");
    minSizeDecade = maxSizeDecade = 0;
    for (i = 0;  i < 31;  i++) {
	if (statsPtr->srcCount[i] > 0) {
	    minSizeDecade = i;
	    break;
	}
    }
    for (i = 31;  i >= 0;  i--) {
	if (statsPtr->srcCount[i] > 0) {
	    maxSizeDecade = i;
	    break;
	}
    }
    sum = 0;
    for (i = minSizeDecade;  i <= maxSizeDecade;  i++) {
	decadeHigh = (1 << (i+1)) - 1;
	sum += statsPtr->srcCount[i];
	Tcl_AppendPrintfToObj(objPtr, "\t%10d\t\t%8.0f%%\n",
		decadeHigh, Percent(sum, statsPtr->numCompilations));
    }

    Tcl_AppendPrintfToObj(objPtr, "\nByteCode sizes:\n");
    Tcl_AppendPrintfToObj(objPtr, "\t Up to size\t\tPercentage\n");
    minSizeDecade = maxSizeDecade = 0;
    for (i = 0;  i < 31;  i++) {
	if (statsPtr->byteCodeCount[i] > 0) {
	    minSizeDecade = i;
	    break;
	}
    }
    for (i = 31;  i >= 0;  i--) {
	if (statsPtr->byteCodeCount[i] > 0) {
	    maxSizeDecade = i;
	    break;
	}
    }
    sum = 0;
    for (i = minSizeDecade;  i <= maxSizeDecade;  i++) {
	decadeHigh = (1 << (i+1)) - 1;
	sum += statsPtr->byteCodeCount[i];
	Tcl_AppendPrintfToObj(objPtr, "\t%10d\t\t%8.0f%%\n",
		decadeHigh, Percent(sum, statsPtr->numCompilations));
    }

    Tcl_AppendPrintfToObj(objPtr, "\nByteCode longevity (excludes Current ByteCodes):\n");
    Tcl_AppendPrintfToObj(objPtr, "\t       Up to ms\t\tPercentage\n");
    minSizeDecade = maxSizeDecade = 0;
    for (i = 0;  i < 31;  i++) {
	if (statsPtr->lifetimeCount[i] > 0) {
	    minSizeDecade = i;
	    break;
	}
    }
    for (i = 31;  i >= 0;  i--) {
	if (statsPtr->lifetimeCount[i] > 0) {
	    maxSizeDecade = i;
	    break;
	}
    }
    sum = 0;
    for (i = minSizeDecade;  i <= maxSizeDecade;  i++) {
	decadeHigh = (1 << (i+1)) - 1;
	sum += statsPtr->lifetimeCount[i];
	Tcl_AppendPrintfToObj(objPtr, "\t%12.3f\t\t%8.0f%%\n",
		decadeHigh/1000.0, Percent(sum, statsPtr->numByteCodesFreed));
    }

    /*
     * Instruction counts.
     */

    Tcl_AppendPrintfToObj(objPtr, "\nInstruction counts:\n");
    for (i = 0;  i <= LAST_INST_OPCODE;  i++) {
	Tcl_AppendPrintfToObj(objPtr, "%20s %8" TCL_Z_MODIFIER "u ",
		tclInstructionTable[i].name, statsPtr->instructionCount[i]);
	if (statsPtr->instructionCount[i]) {
	    Tcl_AppendPrintfToObj(objPtr, "%6.1f%%\n",
		    Percent(statsPtr->instructionCount[i], numInstructions));
	} else {
	    Tcl_AppendPrintfToObj(objPtr, "0\n");
	}
    }

#ifdef TCL_MEM_DEBUG
    Tcl_AppendPrintfToObj(objPtr, "\nHeap Statistics:\n");
    TclDumpMemoryInfo((ClientData) objPtr, 1);
#endif
    Tcl_AppendPrintfToObj(objPtr, "\n----------------------------------------------------------------\n");

    if (objc == 1) {
	Tcl_SetObjResult(interp, objPtr);
    } else {
	Tcl_Channel outChan;
	char *str = TclGetStringFromObj(objv[1], &length);

	if (length) {
	    if (strcmp(str, "stdout") == 0) {
		outChan = Tcl_GetStdChannel(TCL_STDOUT);
	    } else if (strcmp(str, "stderr") == 0) {
		outChan = Tcl_GetStdChannel(TCL_STDERR);
	    } else {
		outChan = Tcl_OpenFileChannel(NULL, str, "w", 0664);
	    }
	} else {
	    outChan = Tcl_GetStdChannel(TCL_STDOUT);
	}
	if (outChan != NULL) {
	    Tcl_WriteObj(outChan, objPtr);
	}
    }
    Tcl_DecrRefCount(objPtr);
    return TCL_OK;
}
#endif /* TCL_COMPILE_STATS */

#ifdef TCL_COMPILE_DEBUG
/*
 *----------------------------------------------------------------------
 *
 * StringForResultCode --
 *
 *	Procedure that returns a human-readable string representing a Tcl
 *	result code such as TCL_ERROR.
 *
 * Results:
 *	If the result code is one of the standard Tcl return codes, the result
 *	is a string representing that code such as "TCL_ERROR". Otherwise, the
 *	result string is that code formatted as a sequence of decimal digit
 *	characters. Note that the resulting string must not be modified by the
 *	caller.
 *
 * Side effects:
 *	None.
 *
 *----------------------------------------------------------------------
 */

static const char *
StringForResultCode(
    int result)			/* The Tcl result code for which to generate a
				 * string. */
{
    static char buf[TCL_INTEGER_SPACE];

    if ((result >= TCL_OK) && (result <= TCL_CONTINUE)) {
	return resultStrings[result];
    }
    TclFormatInt(buf, result);
    return buf;
}
#endif /* TCL_COMPILE_DEBUG */

/*
 * Local Variables:
 * mode: c
 * c-basic-offset: 4
 * fill-column: 78
 * End:
 */<|MERGE_RESOLUTION|>--- conflicted
+++ resolved
@@ -4885,15 +4885,6 @@
 	 */
 
 	if ((TclListObjGetElements(interp, valuePtr, &objc, &objv) == TCL_OK)
-<<<<<<< HEAD
-		&& !TclHasIntRep(value2Ptr, &tclListType)
-		&& (TclGetIntForIndexM(NULL, value2Ptr, objc-1,
-			TCL_INDEX_ERROR, &index) == TCL_OK)) {
-	    TclDecrRefCount(value2Ptr);
-	    tosPtr--;
-	    pcAdjustment = 1;
-	    goto lindexFastPath;
-=======
 		&& !TclHasIntRep(value2Ptr, &tclListType)) {
 	    int code;
 
@@ -4907,7 +4898,6 @@
 		goto lindexFastPath;
 	    }
 	    Tcl_ResetResult(interp);
->>>>>>> 733b7a43
 	}
 
 	objResultPtr = TclLindexList(interp, valuePtr, value2Ptr);
@@ -5342,13 +5332,9 @@
 	 */
 
 	length = Tcl_GetCharLength(valuePtr);
-<<<<<<< HEAD
-	if (TclGetIntForIndexM(interp, value2Ptr, length-1, TCL_INDEX_ERROR, &index)!=TCL_OK) {
-=======
 	DECACHE_STACK_INFO();
 	if (TclGetIntForIndexM(interp, value2Ptr, length-1, &index)!=TCL_OK) {
 	    CACHE_STACK_INFO();
->>>>>>> 733b7a43
 	    TRACE_ERROR(interp);
 	    goto gotError;
 	}
@@ -5392,11 +5378,6 @@
 
 	DECACHE_STACK_INFO();
 	if (TclGetIntForIndexM(interp, OBJ_UNDER_TOS, length,
-<<<<<<< HEAD
-		    TCL_INDEX_ERROR, &fromIdx) != TCL_OK
-	    || TclGetIntForIndexM(interp, OBJ_AT_TOS, length,
-		    TCL_INDEX_ERROR, &toIdx) != TCL_OK) {
-=======
 		    &fromIdx) != TCL_OK) {
 	    CACHE_STACK_INFO();
 	    TRACE_ERROR(interp);
@@ -5405,7 +5386,6 @@
 	if (TclGetIntForIndexM(interp, OBJ_AT_TOS, length,
 		    &toIdx) != TCL_OK) {
 	    CACHE_STACK_INFO();
->>>>>>> 733b7a43
 	    TRACE_ERROR(interp);
 	    goto gotError;
 	}
@@ -5494,14 +5474,10 @@
 		O2S(OBJ_UNDER_TOS), O2S(OBJ_AT_TOS), O2S(value3Ptr)));
 	DECACHE_STACK_INFO();
 	if (TclGetIntForIndexM(interp, OBJ_UNDER_TOS, endIdx,
-		    TCL_INDEX_ERROR, &fromIdx) != TCL_OK
+		    &fromIdx) != TCL_OK
 	    || TclGetIntForIndexM(interp, OBJ_AT_TOS, endIdx,
-<<<<<<< HEAD
-		    TCL_INDEX_ERROR, &toIdx) != TCL_OK) {
-=======
 		    &toIdx) != TCL_OK) {
 	    CACHE_STACK_INFO();
->>>>>>> 733b7a43
 	    TclDecrRefCount(value3Ptr);
 	    TRACE_ERROR(interp);
 	    goto gotError;
