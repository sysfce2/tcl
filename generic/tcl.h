--- conflicted
+++ resolved
@@ -158,14 +158,9 @@
 #   endif
 #else
 #   define TCL_FORMAT_PRINTF(a,b)
-<<<<<<< HEAD
 #   if defined(_MSC_VER)
-#	define TCL_NORETURN _declspec(noreturn)
+#	define TCL_NORETURN __declspec(noreturn)
 #	define TCL_NOINLINE __declspec(noinline)
-=======
-#   if defined(_MSC_VER) && (_MSC_VER >= 1310)
-#	define TCL_NORETURN __declspec(noreturn)
->>>>>>> c24b204d
 #   else
 #	define TCL_NORETURN /* nothing */
 #	define TCL_NOINLINE /* nothing */
