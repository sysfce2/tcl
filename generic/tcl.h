--- conflicted
+++ resolved
@@ -193,8 +193,7 @@
  *       MSVCRT.
  */
 
-#if (defined(_WIN32) && (defined(_MSC_VER) || (defined(__BORLANDC__) && (__BORLANDC__ >= 0x0550)) || defined(__LCC__) || defined(__WATCOMC__) || (defined(__GNUC__) && defined(__declspec))))
-#   define HAVE_DECLSPEC 1
+#ifdef _WIN32
 #   ifdef STATIC_BUILD
 #       define DLLIMPORT
 #       define DLLEXPORT
@@ -362,37 +361,24 @@
  * sprintf(...,"%" TCL_LL_MODIFIER "d",...).
  */
 
-<<<<<<< HEAD
-#if !defined(TCL_WIDE_INT_TYPE) && !defined(TCL_WIDE_INT_IS_LONG) && !defined(_WIN32)
-=======
 #if !defined(TCL_WIDE_INT_TYPE) && !defined(TCL_WIDE_INT_IS_LONG)
 #   ifdef _WIN32
-#	define TCL_WIDE_INT_TYPE __int64
 #	if defined(_WIN32) && (!defined(__USE_MINGW_ANSI_STDIO) || !__USE_MINGW_ANSI_STDIO)
 #	    define TCL_LL_MODIFIER	"I64"
 #	else
 #	    define TCL_LL_MODIFIER	"ll"
 #	endif
 #   elif !defined(__GNUC__)
->>>>>>> 7a36f112
 /*
  * Don't know what platform it is and configure hasn't discovered what is
  * going on for us. Try to guess...
  */
-<<<<<<< HEAD
-#   include <limits.h>
-#   if defined(LLONG_MAX) && (LLONG_MAX == LONG_MAX)
-#	 define TCL_WIDE_INT_IS_LONG	1
-#   endif
-#endif
-=======
 #      include <limits.h>
 #      if defined(LLONG_MAX) && (LLONG_MAX == LONG_MAX)
 #         define TCL_WIDE_INT_IS_LONG	1
 #      endif
 #   endif /* !__GNUC__ */
 #endif /* !TCL_WIDE_INT_TYPE & !TCL_WIDE_INT_IS_LONG */
->>>>>>> 7a36f112
 
 #ifndef TCL_WIDE_INT_TYPE
 #   define TCL_WIDE_INT_TYPE		long long
@@ -402,11 +388,7 @@
 typedef unsigned TCL_WIDE_INT_TYPE	Tcl_WideUInt;
 
 #ifndef TCL_LL_MODIFIER
-#   if defined(_WIN32) && (!defined(__USE_MINGW_ANSI_STDIO) || !__USE_MINGW_ANSI_STDIO)
-#	define TCL_LL_MODIFIER	"I64"
-#   else
-#	define TCL_LL_MODIFIER	"ll"
-#   endif
+#   define TCL_LL_MODIFIER	"ll"
 #endif /* !TCL_LL_MODIFIER */
 #ifndef TCL_Z_MODIFIER
 #   if defined(__GNUC__) && !defined(_WIN32)
@@ -423,9 +405,7 @@
 #define Tcl_DoubleAsWide(val)	((Tcl_WideInt)((double)(val)))
 
 #ifdef _WIN32
-#   ifdef __BORLANDC__
-	typedef struct stati64 Tcl_StatBuf;
-#   elif defined(_WIN64) || defined(_USE_64BIT_TIME_T)
+#   if defined(_WIN64) || defined(_USE_64BIT_TIME_T)
 	typedef struct __stat64 Tcl_StatBuf;
 #   elif (defined(_MSC_VER) && (_MSC_VER < 1400)) || defined(_USE_32BIT_TIME_T)
 	typedef struct _stati64	Tcl_StatBuf;
