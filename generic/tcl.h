/*
 * tcl.h --
 *
 *	This header file describes the externally-visible facilities of the
 *	Tcl interpreter.
 *
 * Copyright (c) 1987-1994 The Regents of the University of California.
 * Copyright (c) 1993-1996 Lucent Technologies.
 * Copyright (c) 1994-1998 Sun Microsystems, Inc.
 * Copyright (c) 1998-2000 by Scriptics Corporation.
 * Copyright (c) 2002 by Kevin B. Kenny.  All rights reserved.
 *
 * See the file "license.terms" for information on usage and redistribution of
 * this file, and for a DISCLAIMER OF ALL WARRANTIES.
 */

#ifndef _TCL
#define _TCL

/*
 * For C++ compilers, use extern "C"
 */

#ifdef __cplusplus
extern "C" {
#endif

/*
 * The following defines are used to indicate the various release levels.
 */

#define TCL_ALPHA_RELEASE	0
#define TCL_BETA_RELEASE	1
#define TCL_FINAL_RELEASE	2

/*
 * When version numbers change here, must also go into the following files and
 * update the version numbers:
 *
 * library/init.tcl	(1 LOC patch)
 * unix/configure.ac	(2 LOC Major, 2 LOC minor, 1 LOC patch)
 * win/configure.ac	(as above)
 * win/tcl.m4		(not patchlevel)
 * README		(sections 0 and 2, with and without separator)
 * macosx/Tcl-Common.xcconfig (not patchlevel) 1 LOC
 * win/README		(not patchlevel) (sections 0 and 2)
 * unix/tcl.spec	(1 LOC patch)
 */

#define TCL_MAJOR_VERSION   8
#define TCL_MINOR_VERSION   7
#define TCL_RELEASE_LEVEL   TCL_ALPHA_RELEASE
#define TCL_RELEASE_SERIAL  6

#define TCL_VERSION	    "8.7"
#define TCL_PATCH_LEVEL	    "8.7a6"

#if !defined(TCL_NO_DEPRECATED) || defined(RC_INVOKED)
/*
 *----------------------------------------------------------------------------
 * The following definitions set up the proper options for Windows compilers.
 * We use this method because there is no autoconf equivalent.
 */

#ifdef _WIN32
#   ifndef __WIN32__
#	define __WIN32__
#   endif
#   ifndef WIN32
#	define WIN32
#   endif
#endif

/*
 * Utility macros: STRINGIFY takes an argument and wraps it in "" (double
 * quotation marks), JOIN joins two arguments.
 */

#ifndef STRINGIFY
#  define STRINGIFY(x) STRINGIFY1(x)
#  define STRINGIFY1(x) #x
#endif
#ifndef JOIN
#  define JOIN(a,b) JOIN1(a,b)
#  define JOIN1(a,b) a##b
#endif

#ifndef TCL_THREADS
#   define TCL_THREADS 1
#endif
#endif /* !TCL_NO_DEPRECATED */

/*
 * A special definition used to allow this header file to be included from
 * windows resource files so that they can obtain version information.
 * RC_INVOKED is defined by default by the windows RC tool.
 *
 * Resource compilers don't like all the C stuff, like typedefs and function
 * declarations, that occur below, so block them out.
 */

#ifndef RC_INVOKED

/*
 * Special macro to define mutexes.
 */

#define TCL_DECLARE_MUTEX(name) static Tcl_Mutex name;

/*
 * Tcl's public routine Tcl_FSSeek() uses the values SEEK_SET, SEEK_CUR, and
 * SEEK_END, all #define'd by stdio.h .
 *
 * Also, many extensions need stdio.h, and they've grown accustomed to tcl.h
 * providing it for them rather than #include-ing it themselves as they
 * should, so also for their sake, we keep the #include to be consistent with
 * prior Tcl releases.
 */

#include <stdio.h>

/*
 *----------------------------------------------------------------------------
 * Support for functions with a variable number of arguments.
 *
 * The following TCL_VARARGS* macros are to support old extensions
 * written for older versions of Tcl where the macros permitted
 * support for the varargs.h system as well as stdarg.h .
 *
 * New code should just directly be written to use stdarg.h conventions.
 */

#include <stdarg.h>
#if !defined(TCL_NO_DEPRECATED) && TCL_MAJOR_VERSION < 9
#    define TCL_VARARGS(type, name) (type name, ...)
#    define TCL_VARARGS_DEF(type, name) (type name, ...)
#    define TCL_VARARGS_START(type, name, list) (va_start(list, name), name)
#endif /* !TCL_NO_DEPRECATED */
#if defined(__GNUC__) && (__GNUC__ > 2)
#   if defined(_WIN32) && defined(__USE_MINGW_ANSI_STDIO) && __USE_MINGW_ANSI_STDIO
#	define TCL_FORMAT_PRINTF(a,b) __attribute__ ((__format__ (__MINGW_PRINTF_FORMAT, a, b)))
#   else
#	define TCL_FORMAT_PRINTF(a,b) __attribute__ ((__format__ (__printf__, a, b)))
#   endif
#   define TCL_NORETURN __attribute__ ((noreturn))
#   define TCL_NOINLINE __attribute__ ((noinline))
#   if defined(BUILD_tcl) || defined(BUILD_tk)
#	define TCL_NORETURN1 __attribute__ ((noreturn))
#   else
#	define TCL_NORETURN1 /* nothing */
#   endif
#else
#   define TCL_FORMAT_PRINTF(a,b)
#   if defined(_MSC_VER) && (_MSC_VER >= 1310)
#	define TCL_NORETURN _declspec(noreturn)
#	define TCL_NOINLINE __declspec(noinline)
#   else
#	define TCL_NORETURN /* nothing */
#	define TCL_NOINLINE /* nothing */
#   endif
#   define TCL_NORETURN1 /* nothing */
#endif

/*
 * Allow a part of Tcl's API to be explicitly marked as deprecated.
 *
 * Used to make TIP 330/336 generate moans even if people use the
 * compatibility macros. Change your code, guys! We won't support you forever.
 */

#if defined(__GNUC__) && ((__GNUC__ >= 4) || ((__GNUC__ == 3) && (__GNUC_MINOR__ >= 1)))
#   if (__GNUC__ > 4) || ((__GNUC__ == 4) && (__GNUC_MINOR__ >= 5))
#	define TCL_DEPRECATED_API(msg)	__attribute__ ((__deprecated__ (msg)))
#   else
#	define TCL_DEPRECATED_API(msg)	__attribute__ ((__deprecated__))
#   endif
#else
#   define TCL_DEPRECATED_API(msg)	/* nothing portable */
#endif

/*
 *----------------------------------------------------------------------------
 * Macros used to declare a function to be exported by a DLL. Used by Windows,
 * maps to no-op declarations on non-Windows systems. The default build on
 * windows is for a DLL, which causes the DLLIMPORT and DLLEXPORT macros to be
 * nonempty. To build a static library, the macro STATIC_BUILD should be
 * defined.
 *
 * Note: when building static but linking dynamically to MSVCRT we must still
 *       correctly decorate the C library imported function.  Use CRTIMPORT
 *       for this purpose.  _DLL is defined by the compiler when linking to
 *       MSVCRT.
 */

#ifdef _WIN32
#   ifdef STATIC_BUILD
#       define DLLIMPORT
#       define DLLEXPORT
#       ifdef _DLL
#           define CRTIMPORT __declspec(dllimport)
#       else
#           define CRTIMPORT
#       endif
#   else
#       define DLLIMPORT __declspec(dllimport)
#       define DLLEXPORT __declspec(dllexport)
#       define CRTIMPORT __declspec(dllimport)
#   endif
#else
#   define DLLIMPORT
#   if defined(__GNUC__) && __GNUC__ > 3
#       define DLLEXPORT __attribute__ ((visibility("default")))
#   else
#       define DLLEXPORT
#   endif
#   define CRTIMPORT
#endif

/*
 * These macros are used to control whether functions are being declared for
 * import or export. If a function is being declared while it is being built
 * to be included in a shared library, then it should have the DLLEXPORT
 * storage class. If is being declared for use by a module that is going to
 * link against the shared library, then it should have the DLLIMPORT storage
 * class. If the symbol is being declared for a static build or for use from a
 * stub library, then the storage class should be empty.
 *
 * The convention is that a macro called BUILD_xxxx, where xxxx is the name of
 * a library we are building, is set on the compile line for sources that are
 * to be placed in the library. When this macro is set, the storage class will
 * be set to DLLEXPORT. At the end of the header file, the storage class will
 * be reset to DLLIMPORT.
 */

#undef TCL_STORAGE_CLASS
#ifdef BUILD_tcl
#   define TCL_STORAGE_CLASS DLLEXPORT
#else
#   ifdef USE_TCL_STUBS
#      define TCL_STORAGE_CLASS
#   else
#      define TCL_STORAGE_CLASS DLLIMPORT
#   endif
#endif

/*
 * The following _ANSI_ARGS_ macro is to support old extensions
 * written for older versions of Tcl where it permitted support
 * for compilers written in the pre-prototype era of C.
 *
 * New code should use prototypes.
 */

#if !defined(TCL_NO_DEPRECATED) && TCL_MAJOR_VERSION < 9
#   undef _ANSI_ARGS_
#   define _ANSI_ARGS_(x)	x

/*
 * Definitions that allow this header file to be used either with or without
 * ANSI C features.
 */

#ifndef INLINE
#   define INLINE
#endif
#ifndef CONST
#   define CONST const
#endif

#endif /* !TCL_NO_DEPRECATED */

#ifndef CONST86
#      define CONST86 const
#endif

/*
 * Make sure EXTERN isn't defined elsewhere.
 */

#ifdef EXTERN
#   undef EXTERN
#endif /* EXTERN */

#ifdef __cplusplus
#   define EXTERN extern "C" TCL_STORAGE_CLASS
#else
#   define EXTERN extern TCL_STORAGE_CLASS
#endif

/*
 *----------------------------------------------------------------------------
 * The following code is copied from winnt.h. If we don't replicate it here,
 * then <windows.h> can't be included after tcl.h, since tcl.h also defines
 * VOID. This block is skipped under Cygwin and Mingw.
 */

#if !defined(TCL_NO_DEPRECATED) && TCL_MAJOR_VERSION < 9
#if defined(_WIN32) && !defined(HAVE_WINNT_IGNORE_VOID)
#ifndef VOID
#define VOID void
typedef char CHAR;
typedef short SHORT;
typedef long LONG;
#endif
#endif /* _WIN32 && !HAVE_WINNT_IGNORE_VOID */

/*
 * Macro to use instead of "void" for arguments that must have type "void *"
 * in ANSI C; maps them to type "char *" in non-ANSI systems.
 */

#ifndef __VXWORKS__
#   define VOID void
#endif
#endif /* !defined(TCL_NO_DEPRECATED) && TCL_MAJOR_VERSION < 9 */

/*
 * Miscellaneous declarations.
 */

#ifndef _CLIENTDATA
    typedef void *ClientData;
#   define _CLIENTDATA
#endif

/*
 * Darwin specific configure overrides (to support fat compiles, where
 * configure runs only once for multiple architectures):
 */

#ifdef __APPLE__
#   ifdef __LP64__
#	define TCL_WIDE_INT_IS_LONG 1
#	define TCL_CFG_DO64BIT 1
#    else /* !__LP64__ */
#	undef TCL_WIDE_INT_IS_LONG
#	undef TCL_CFG_DO64BIT
#    endif /* __LP64__ */
#    undef HAVE_STRUCT_STAT64
#endif /* __APPLE__ */

/* Cross-compiling 32-bit on a 64-bit platform? Then our
 * configure script does the wrong thing. Correct that here.
 */
#if defined(__GNUC__) && !defined(_WIN32) && !defined(__LP64__)
#   undef TCL_WIDE_INT_IS_LONG
#endif

/*
 * Define Tcl_WideInt to be a type that is (at least) 64-bits wide, and define
 * Tcl_WideUInt to be the unsigned variant of that type (assuming that where
 * we have one, we can have the other.)
 *
 * Also defines the following macros:
 * TCL_WIDE_INT_IS_LONG - if wide ints are really longs (i.e. we're on a
 *	LP64 system such as modern Solaris or Linux ... not including Win64)
 * Tcl_WideAsLong - forgetful converter from wideInt to long.
 * Tcl_LongAsWide - sign-extending converter from long to wideInt.
 * Tcl_WideAsDouble - converter from wideInt to double.
 * Tcl_DoubleAsWide - converter from double to wideInt.
 *
 * The following invariant should hold for any long value 'longVal':
 *	longVal == Tcl_WideAsLong(Tcl_LongAsWide(longVal))
 */

#if !defined(TCL_WIDE_INT_TYPE) && !defined(TCL_WIDE_INT_IS_LONG) && !defined(_WIN32) && !defined(__GNUC__)
/*
 * Don't know what platform it is and configure hasn't discovered what is
 * going on for us. Try to guess...
 */
#   include <limits.h>
#   if defined(LLONG_MAX) && (LLONG_MAX == LONG_MAX)
#	define TCL_WIDE_INT_IS_LONG	1
#   endif
#endif

#ifndef TCL_WIDE_INT_TYPE
#   define TCL_WIDE_INT_TYPE		long long
#endif /* !TCL_WIDE_INT_TYPE */

typedef TCL_WIDE_INT_TYPE		Tcl_WideInt;
typedef unsigned TCL_WIDE_INT_TYPE	Tcl_WideUInt;

#ifndef TCL_LL_MODIFIER
#   if defined(_WIN32) && (!defined(__USE_MINGW_ANSI_STDIO) || !__USE_MINGW_ANSI_STDIO)
#	define TCL_LL_MODIFIER	"I64"
#   else
#	define TCL_LL_MODIFIER	"ll"
#   endif
#endif /* !TCL_LL_MODIFIER */
#ifndef TCL_Z_MODIFIER
#   if defined(__GNUC__) && !defined(_WIN32)
#	define TCL_Z_MODIFIER	"z"
#   elif defined(_WIN64)
#	define TCL_Z_MODIFIER	TCL_LL_MODIFIER
#   else
#	define TCL_Z_MODIFIER	""
#   endif
#endif /* !TCL_Z_MODIFIER */
#define Tcl_WideAsLong(val)	((long)((Tcl_WideInt)(val)))
#define Tcl_LongAsWide(val)	((Tcl_WideInt)((long)(val)))
#define Tcl_WideAsDouble(val)	((double)((Tcl_WideInt)(val)))
#define Tcl_DoubleAsWide(val)	((Tcl_WideInt)((double)(val)))

#ifdef _WIN32
#   if defined(_WIN64) || defined(_USE_64BIT_TIME_T)
	typedef struct __stat64 Tcl_StatBuf;
#   elif (defined(_MSC_VER) && (_MSC_VER < 1400)) || defined(_USE_32BIT_TIME_T)
	typedef struct _stati64	Tcl_StatBuf;
#   else
	typedef struct _stat32i64 Tcl_StatBuf;
#   endif /* _MSC_VER < 1400 */
#elif defined(__CYGWIN__)
    typedef struct {
	dev_t st_dev;
	unsigned short st_ino;
	unsigned short st_mode;
	short st_nlink;
	short st_uid;
	short st_gid;
	/* Here is a 2-byte gap */
	dev_t st_rdev;
	/* Here is a 4-byte gap */
	long long st_size;
	struct {long tv_sec;} st_atim;
	struct {long tv_sec;} st_mtim;
	struct {long tv_sec;} st_ctim;
	/* Here is a 4-byte gap */
    } Tcl_StatBuf;
#elif defined(HAVE_STRUCT_STAT64) && !defined(__APPLE__)
    typedef struct stat64 Tcl_StatBuf;
#else
    typedef struct stat Tcl_StatBuf;
#endif

/*
 *----------------------------------------------------------------------------
 * Data structures defined opaquely in this module. The definitions below just
 * provide dummy types. A few fields are made visible in Tcl_Interp
 * structures, namely those used for returning a string result from commands.
 * Direct access to the result field is discouraged in Tcl 8.0. The
 * interpreter result is either an object or a string, and the two values are
 * kept consistent unless some C code sets interp->result directly.
 * Programmers should use either the function Tcl_GetObjResult() or
 * Tcl_GetStringResult() to read the interpreter's result. See the SetResult
 * man page for details.
 *
 * Note: any change to the Tcl_Interp definition below must be mirrored in the
 * "real" definition in tclInt.h.
 *
 * Note: Tcl_ObjCmdProc functions do not directly set result and freeProc.
 * Instead, they set a Tcl_Obj member in the "real" structure that can be
 * accessed with Tcl_GetObjResult() and Tcl_SetObjResult().
 */

typedef struct Tcl_Interp
#if !defined(TCL_NO_DEPRECATED) && TCL_MAJOR_VERSION < 9
{
    /* TIP #330: Strongly discourage extensions from using the string
     * result. */
    char *resultDontUse; /* Don't use in extensions! */
    void (*freeProcDontUse) (char *); /* Don't use in extensions! */
    int errorLineDontUse; /* Don't use in extensions! */
}
#endif /* !TCL_NO_DEPRECATED */
Tcl_Interp;

typedef struct Tcl_AsyncHandler_ *Tcl_AsyncHandler;
typedef struct Tcl_Channel_ *Tcl_Channel;
typedef struct Tcl_ChannelTypeVersion_ *Tcl_ChannelTypeVersion;
typedef struct Tcl_Command_ *Tcl_Command;
typedef struct Tcl_Condition_ *Tcl_Condition;
typedef struct Tcl_Dict_ *Tcl_Dict;
typedef struct Tcl_EncodingState_ *Tcl_EncodingState;
typedef struct Tcl_Encoding_ *Tcl_Encoding;
typedef struct Tcl_Event Tcl_Event;
typedef struct Tcl_InterpState_ *Tcl_InterpState;
typedef struct Tcl_LoadHandle_ *Tcl_LoadHandle;
typedef struct Tcl_Mutex_ *Tcl_Mutex;
typedef struct Tcl_Pid_ *Tcl_Pid;
typedef struct Tcl_RegExp_ *Tcl_RegExp;
typedef struct Tcl_ThreadDataKey_ *Tcl_ThreadDataKey;
typedef struct Tcl_ThreadId_ *Tcl_ThreadId;
typedef struct Tcl_TimerToken_ *Tcl_TimerToken;
typedef struct Tcl_Trace_ *Tcl_Trace;
typedef struct Tcl_Var_ *Tcl_Var;
typedef struct Tcl_ZLibStream_ *Tcl_ZlibStream;

/*
 *----------------------------------------------------------------------------
 * Definition of the interface to functions implementing threads. A function
 * following this definition is given to each call of 'Tcl_CreateThread' and
 * will be called as the main fuction of the new thread created by that call.
 */

#if defined _WIN32
typedef unsigned (__stdcall Tcl_ThreadCreateProc) (ClientData clientData);
#else
typedef void (Tcl_ThreadCreateProc) (ClientData clientData);
#endif

/*
 * Threading function return types used for abstracting away platform
 * differences when writing a Tcl_ThreadCreateProc. See the NewThread function
 * in generic/tclThreadTest.c for it's usage.
 */

#if defined _WIN32
#   define Tcl_ThreadCreateType		unsigned __stdcall
#   define TCL_THREAD_CREATE_RETURN	return 0
#else
#   define Tcl_ThreadCreateType		void
#   define TCL_THREAD_CREATE_RETURN
#endif

/*
 * Definition of values for default stacksize and the possible flags to be
 * given to Tcl_CreateThread.
 */

#define TCL_THREAD_STACK_DEFAULT (0)    /* Use default size for stack. */
#define TCL_THREAD_NOFLAGS	 (0000) /* Standard flags, default
					 * behaviour. */
#define TCL_THREAD_JOINABLE	 (0001) /* Mark the thread as joinable. */

/*
 * Flag values passed to Tcl_StringCaseMatch.
 */

#define TCL_MATCH_NOCASE	(1<<0)

/*
 * Flag values passed to Tcl_GetRegExpFromObj.
 */

#define	TCL_REG_BASIC		000000	/* BREs (convenience). */
#define	TCL_REG_EXTENDED	000001	/* EREs. */
#define	TCL_REG_ADVF		000002	/* Advanced features in EREs. */
#define	TCL_REG_ADVANCED	000003	/* AREs (which are also EREs). */
#define	TCL_REG_QUOTE		000004	/* No special characters, none. */
#define	TCL_REG_NOCASE		000010	/* Ignore case. */
#define	TCL_REG_NOSUB		000020	/* Don't care about subexpressions. */
#define	TCL_REG_EXPANDED	000040	/* Expanded format, white space &
					 * comments. */
#define	TCL_REG_NLSTOP		000100  /* \n doesn't match . or [^ ] */
#define	TCL_REG_NLANCH		000200  /* ^ matches after \n, $ before. */
#define	TCL_REG_NEWLINE		000300  /* Newlines are line terminators. */
#define	TCL_REG_CANMATCH	001000  /* Report details on partial/limited
					 * matches. */

/*
 * Flags values passed to Tcl_RegExpExecObj.
 */

#define	TCL_REG_NOTBOL	0001	/* Beginning of string does not match ^.  */
#define	TCL_REG_NOTEOL	0002	/* End of string does not match $. */

/*
 * Structures filled in by Tcl_RegExpInfo. Note that all offset values are
 * relative to the start of the match string, not the beginning of the entire
 * string.
 */

typedef struct Tcl_RegExpIndices {
    long start;			/* Character offset of first character in
				 * match. */
    long end;			/* Character offset of first character after
				 * the match. */
} Tcl_RegExpIndices;

typedef struct Tcl_RegExpInfo {
    int nsubs;			/* Number of subexpressions in the compiled
				 * expression. */
    Tcl_RegExpIndices *matches;	/* Array of nsubs match offset pairs. */
    long extendStart;		/* The offset at which a subsequent match
				 * might begin. */
    long reserved;		/* Reserved for later use. */
} Tcl_RegExpInfo;

/*
 * Picky compilers complain if this typdef doesn't appear before the struct's
 * reference in tclDecls.h.
 */

typedef Tcl_StatBuf *Tcl_Stat_;
typedef struct stat *Tcl_OldStat_;

/*
 *----------------------------------------------------------------------------
 * When a TCL command returns, the interpreter contains a result from the
 * command. Programmers are strongly encouraged to use one of the functions
 * Tcl_GetObjResult() or Tcl_GetStringResult() to read the interpreter's
 * result. See the SetResult man page for details. Besides this result, the
 * command function returns an integer code, which is one of the following:
 *
 * TCL_OK		Command completed normally; the interpreter's result
 *			contains the command's result.
 * TCL_ERROR		The command couldn't be completed successfully; the
 *			interpreter's result describes what went wrong.
 * TCL_RETURN		The command requests that the current function return;
 *			the interpreter's result contains the function's
 *			return value.
 * TCL_BREAK		The command requests that the innermost loop be
 *			exited; the interpreter's result is meaningless.
 * TCL_CONTINUE		Go on to the next iteration of the current loop; the
 *			interpreter's result is meaningless.
 */

#define TCL_OK			0
#define TCL_ERROR		1
#define TCL_RETURN		2
#define TCL_BREAK		3
#define TCL_CONTINUE		4

#if !defined(TCL_NO_DEPRECATED) && TCL_MAJOR_VERSION < 9
#define TCL_RESULT_SIZE		200
#endif

/*
 *----------------------------------------------------------------------------
 * Flags to control what substitutions are performed by Tcl_SubstObj():
 */

#define TCL_SUBST_COMMANDS	001
#define TCL_SUBST_VARIABLES	002
#define TCL_SUBST_BACKSLASHES	004
#define TCL_SUBST_ALL		007

/*
 * Argument descriptors for math function callbacks in expressions:
 */

#if !defined(TCL_NO_DEPRECATED) && TCL_MAJOR_VERSION < 9
typedef enum {
    TCL_INT, TCL_DOUBLE, TCL_EITHER, TCL_WIDE_INT
} Tcl_ValueType;

typedef struct Tcl_Value {
    Tcl_ValueType type;		/* Indicates intValue or doubleValue is valid,
				 * or both. */
    long intValue;		/* Integer value. */
    double doubleValue;		/* Double-precision floating value. */
    Tcl_WideInt wideValue;	/* Wide (min. 64-bit) integer value. */
} Tcl_Value;
#else
#define Tcl_ValueType void /* Just enough to prevent compilation error in Tcl */
#define Tcl_Value void /* Just enough to prevent compilation error in Tcl */
#endif

/*
 * Forward declaration of Tcl_Obj to prevent an error when the forward
 * reference to Tcl_Obj is encountered in the function types declared below.
 */

struct Tcl_Obj;

/*
 *----------------------------------------------------------------------------
 * Function types defined by Tcl:
 */

typedef int (Tcl_AppInitProc) (Tcl_Interp *interp);
typedef int (Tcl_AsyncProc) (ClientData clientData, Tcl_Interp *interp,
	int code);
typedef void (Tcl_ChannelProc) (ClientData clientData, int mask);
typedef void (Tcl_CloseProc) (ClientData data);
typedef void (Tcl_CmdDeleteProc) (ClientData clientData);
typedef int (Tcl_CmdProc) (ClientData clientData, Tcl_Interp *interp,
	int argc, const char *argv[]);
typedef void (Tcl_CmdTraceProc) (ClientData clientData, Tcl_Interp *interp,
	int level, char *command, Tcl_CmdProc *proc,
	ClientData cmdClientData, int argc, const char *argv[]);
typedef int (Tcl_CmdObjTraceProc) (ClientData clientData, Tcl_Interp *interp,
	int level, const char *command, Tcl_Command commandInfo, int objc,
	struct Tcl_Obj *const *objv);
typedef void (Tcl_CmdObjTraceDeleteProc) (ClientData clientData);
typedef void (Tcl_DupInternalRepProc) (struct Tcl_Obj *srcPtr,
	struct Tcl_Obj *dupPtr);
typedef int (Tcl_EncodingConvertProc) (ClientData clientData, const char *src,
	int srcLen, int flags, Tcl_EncodingState *statePtr, char *dst,
	int dstLen, int *srcReadPtr, int *dstWrotePtr, int *dstCharsPtr);
typedef void (Tcl_EncodingFreeProc) (ClientData clientData);
typedef int (Tcl_EventProc) (Tcl_Event *evPtr, int flags);
typedef void (Tcl_EventCheckProc) (ClientData clientData, int flags);
typedef int (Tcl_EventDeleteProc) (Tcl_Event *evPtr, ClientData clientData);
typedef void (Tcl_EventSetupProc) (ClientData clientData, int flags);
typedef void (Tcl_ExitProc) (ClientData clientData);
typedef void (Tcl_FileProc) (ClientData clientData, int mask);
typedef void (Tcl_FileFreeProc) (ClientData clientData);
typedef void (Tcl_FreeInternalRepProc) (struct Tcl_Obj *objPtr);
typedef void (Tcl_FreeProc) (char *blockPtr);
typedef void (Tcl_IdleProc) (ClientData clientData);
typedef void (Tcl_InterpDeleteProc) (ClientData clientData,
	Tcl_Interp *interp);
typedef int (Tcl_MathProc) (ClientData clientData, Tcl_Interp *interp,
	Tcl_Value *args, Tcl_Value *resultPtr);
typedef void (Tcl_NamespaceDeleteProc) (ClientData clientData);
typedef int (Tcl_ObjCmdProc) (ClientData clientData, Tcl_Interp *interp,
	int objc, struct Tcl_Obj *const *objv);
typedef int (Tcl_LibraryInitProc) (Tcl_Interp *interp);
typedef int (Tcl_LibraryUnloadProc) (Tcl_Interp *interp, int flags);
typedef void (Tcl_PanicProc) (const char *format, ...);
typedef void (Tcl_TcpAcceptProc) (ClientData callbackData, Tcl_Channel chan,
	char *address, int port);
typedef void (Tcl_TimerProc) (ClientData clientData);
typedef int (Tcl_SetFromAnyProc) (Tcl_Interp *interp, struct Tcl_Obj *objPtr);
typedef void (Tcl_UpdateStringProc) (struct Tcl_Obj *objPtr);
typedef char * (Tcl_VarTraceProc) (ClientData clientData, Tcl_Interp *interp,
	const char *part1, const char *part2, int flags);
typedef void (Tcl_CommandTraceProc) (ClientData clientData, Tcl_Interp *interp,
	const char *oldName, const char *newName, int flags);
typedef void (Tcl_CreateFileHandlerProc) (int fd, int mask, Tcl_FileProc *proc,
	ClientData clientData);
typedef void (Tcl_DeleteFileHandlerProc) (int fd);
typedef void (Tcl_AlertNotifierProc) (ClientData clientData);
typedef void (Tcl_ServiceModeHookProc) (int mode);
typedef ClientData (Tcl_InitNotifierProc) (void);
typedef void (Tcl_FinalizeNotifierProc) (ClientData clientData);
typedef void (Tcl_MainLoopProc) (void);

#ifndef TCL_NO_DEPRECATED
#   define Tcl_PackageInitProc Tcl_LibraryInitProc
#   define Tcl_PackageUnloadProc Tcl_LibraryUnloadProc
#endif

/*
 *----------------------------------------------------------------------------
 * The following structure represents a type of object, which is a particular
 * internal representation for an object plus a set of functions that provide
 * standard operations on objects of that type.
 */

typedef struct Tcl_ObjType {
    const char *name;		/* Name of the type, e.g. "int". */
    Tcl_FreeInternalRepProc *freeIntRepProc;
				/* Called to free any storage for the type's
				 * internal rep. NULL if the internal rep does
				 * not need freeing. */
    Tcl_DupInternalRepProc *dupIntRepProc;
				/* Called to create a new object as a copy of
				 * an existing object. */
    Tcl_UpdateStringProc *updateStringProc;
				/* Called to update the string rep from the
				 * type's internal representation. */
    Tcl_SetFromAnyProc *setFromAnyProc;
				/* Called to convert the object's internal rep
				 * to this type. Frees the internal rep of the
				 * old type. Returns TCL_ERROR on failure. */
} Tcl_ObjType;

/*
 * The following structure stores an internal representation (internalrep) for
 * a Tcl value. An internalrep is associated with an Tcl_ObjType when both
 * are stored in the same Tcl_Obj.  The routines of the Tcl_ObjType govern
 * the handling of the internalrep.
 */

typedef union Tcl_ObjInternalRep {	/* The internal representation: */
    long longValue;		/*   - an long integer value. */
    double doubleValue;		/*   - a double-precision floating value. */
    void *otherValuePtr;	/*   - another, type-specific value, */
				/*     not used internally any more. */
    Tcl_WideInt wideValue;	/*   - an integer value >= 64bits */
    struct {			/*   - internal rep as two pointers. */
	void *ptr1;
	void *ptr2;
    } twoPtrValue;
    struct {			/*   - internal rep as a pointer and a long, */
	void *ptr;		/*     not used internally any more. */
	unsigned long value;
    } ptrAndLongRep;
} Tcl_ObjInternalRep;

/*
 * One of the following structures exists for each object in the Tcl system.
 * An object stores a value as either a string, some internal representation,
 * or both.
 */

typedef struct Tcl_Obj {
    int refCount;		/* When 0 the object will be freed. */
    char *bytes;		/* This points to the first byte of the
				 * object's string representation. The array
				 * must be followed by a null byte (i.e., at
				 * offset length) but may also contain
				 * embedded null characters. The array's
				 * storage is allocated by ckalloc. NULL means
				 * the string rep is invalid and must be
				 * regenerated from the internal rep.  Clients
				 * should use Tcl_GetStringFromObj or
				 * Tcl_GetString to get a pointer to the byte
				 * array as a readonly value. */
    int length;			/* The number of bytes at *bytes, not
				 * including the terminating null. */
    const Tcl_ObjType *typePtr;	/* Denotes the object's type. Always
				 * corresponds to the type of the object's
				 * internal rep. NULL indicates the object has
				 * no internal rep (has no type). */
    Tcl_ObjInternalRep internalRep;	/* The internal representation: */
} Tcl_Obj;


/*
 *----------------------------------------------------------------------------
 * The following structure contains the state needed by Tcl_SaveResult. No-one
 * outside of Tcl should access any of these fields. This structure is
 * typically allocated on the stack.
 */

typedef struct Tcl_SavedResult {
    char *result;
    Tcl_FreeProc *freeProc;
    Tcl_Obj *objResultPtr;
    char *appendResult;
    int appendAvl;
    int appendUsed;
    char resultSpace[200+1];
} Tcl_SavedResult;

/*
 *----------------------------------------------------------------------------
 * The following definitions support Tcl's namespace facility. Note: the first
 * five fields must match exactly the fields in a Namespace structure (see
 * tclInt.h).
 */

typedef struct Tcl_Namespace {
    char *name;			/* The namespace's name within its parent
				 * namespace. This contains no ::'s. The name
				 * of the global namespace is "" although "::"
				 * is an synonym. */
    char *fullName;		/* The namespace's fully qualified name. This
				 * starts with ::. */
    ClientData clientData;	/* Arbitrary value associated with this
				 * namespace. */
    Tcl_NamespaceDeleteProc *deleteProc;
				/* Function invoked when deleting the
				 * namespace to, e.g., free clientData. */
    struct Tcl_Namespace *parentPtr;
				/* Points to the namespace that contains this
				 * one. NULL if this is the global
				 * namespace. */
} Tcl_Namespace;

/*
 *----------------------------------------------------------------------------
 * The following structure represents a call frame, or activation record. A
 * call frame defines a naming context for a procedure call: its local scope
 * (for local variables) and its namespace scope (used for non-local
 * variables; often the global :: namespace). A call frame can also define the
 * naming context for a namespace eval or namespace inscope command: the
 * namespace in which the command's code should execute. The Tcl_CallFrame
 * structures exist only while procedures or namespace eval/inscope's are
 * being executed, and provide a Tcl call stack.
 *
 * A call frame is initialized and pushed using Tcl_PushCallFrame and popped
 * using Tcl_PopCallFrame. Storage for a Tcl_CallFrame must be provided by the
 * Tcl_PushCallFrame caller, and callers typically allocate them on the C call
 * stack for efficiency. For this reason, Tcl_CallFrame is defined as a
 * structure and not as an opaque token. However, most Tcl_CallFrame fields
 * are hidden since applications should not access them directly; others are
 * declared as "dummyX".
 *
 * WARNING!! The structure definition must be kept consistent with the
 * CallFrame structure in tclInt.h. If you change one, change the other.
 */

typedef struct Tcl_CallFrame {
    Tcl_Namespace *nsPtr;
    int dummy1;
    int dummy2;
    void *dummy3;
    void *dummy4;
    void *dummy5;
    int dummy6;
    void *dummy7;
    void *dummy8;
    int dummy9;
    void *dummy10;
    void *dummy11;
    void *dummy12;
    void *dummy13;
} Tcl_CallFrame;

/*
 *----------------------------------------------------------------------------
 * Information about commands that is returned by Tcl_GetCommandInfo and
 * passed to Tcl_SetCommandInfo. objProc is an objc/objv object-based command
 * function while proc is a traditional Tcl argc/argv string-based function.
 * Tcl_CreateObjCommand and Tcl_CreateCommand ensure that both objProc and
 * proc are non-NULL and can be called to execute the command. However, it may
 * be faster to call one instead of the other. The member isNativeObjectProc
 * is set to 1 if an object-based function was registered by
 * Tcl_CreateObjCommand, and to 0 if a string-based function was registered by
 * Tcl_CreateCommand. The other function is typically set to a compatibility
 * wrapper that does string-to-object or object-to-string argument conversions
 * then calls the other function.
 */

typedef struct Tcl_CmdInfo {
    int isNativeObjectProc;	/* 1 if objProc was registered by a call to
				 * Tcl_CreateObjCommand; 0 otherwise.
				 * Tcl_SetCmdInfo does not modify this
				 * field. */
    Tcl_ObjCmdProc *objProc;	/* Command's object-based function. */
    ClientData objClientData;	/* ClientData for object proc. */
    Tcl_CmdProc *proc;		/* Command's string-based function. */
    ClientData clientData;	/* ClientData for string proc. */
    Tcl_CmdDeleteProc *deleteProc;
				/* Function to call when command is
				 * deleted. */
    ClientData deleteData;	/* Value to pass to deleteProc (usually the
				 * same as clientData). */
    Tcl_Namespace *namespacePtr;/* Points to the namespace that contains this
				 * command. Note that Tcl_SetCmdInfo will not
				 * change a command's namespace; use
				 * TclRenameCommand or Tcl_Eval (of 'rename')
				 * to do that. */
} Tcl_CmdInfo;

/*
 *----------------------------------------------------------------------------
 * The structure defined below is used to hold dynamic strings. The only
 * fields that clients should use are string and length, accessible via the
 * macros Tcl_DStringValue and Tcl_DStringLength.
 */

#define TCL_DSTRING_STATIC_SIZE 200
typedef struct Tcl_DString {
    char *string;		/* Points to beginning of string: either
				 * staticSpace below or a malloced array. */
    int length;			/* Number of non-NULL characters in the
				 * string. */
    int spaceAvl;		/* Total number of bytes available for the
				 * string and its terminating NULL char. */
    char staticSpace[TCL_DSTRING_STATIC_SIZE];
				/* Space to use in common case where string is
				 * small. */
} Tcl_DString;

#define Tcl_DStringLength(dsPtr) ((dsPtr)->length)
#define Tcl_DStringValue(dsPtr) ((dsPtr)->string)
#if !defined(TCL_NO_DEPRECATED) && TCL_MAJOR_VERSION < 9
#   define Tcl_DStringTrunc Tcl_DStringSetLength
#endif /* !TCL_NO_DEPRECATED */

/*
 * Definitions for the maximum number of digits of precision that may be
 * specified in the "tcl_precision" variable, and the number of bytes of
 * buffer space required by Tcl_PrintDouble.
 */

#define TCL_MAX_PREC		17
#define TCL_DOUBLE_SPACE	(TCL_MAX_PREC+10)

/*
 * Definition for a number of bytes of buffer space sufficient to hold the
 * string representation of an integer in base 10 (assuming the existence of
 * 64-bit integers).
 */

#define TCL_INTEGER_SPACE	(3*(int)sizeof(Tcl_WideInt))

/*
 * Flag values passed to Tcl_ConvertElement.
 * TCL_DONT_USE_BRACES forces it not to enclose the element in braces, but to
 *	use backslash quoting instead.
 * TCL_DONT_QUOTE_HASH disables the default quoting of the '#' character. It
 *	is safe to leave the hash unquoted when the element is not the first
 *	element of a list, and this flag can be used by the caller to indicate
 *	that condition.
 */

#define TCL_DONT_USE_BRACES	1
#define TCL_DONT_QUOTE_HASH	8

/*
 * Flags that may be passed to Tcl_GetIndexFromObj.
 * TCL_EXACT disallows abbreviated strings.
 * TCL_INDEX_TEMP_TABLE disallows caching of lookups. A possible use case is
 *      a table that will not live long enough to make it worthwhile.
 */

#define TCL_EXACT		1
#define TCL_INDEX_TEMP_TABLE	2

/*
 *----------------------------------------------------------------------------
 * Flag values passed to Tcl_RecordAndEval, Tcl_EvalObj, Tcl_EvalObjv.
 * WARNING: these bit choices must not conflict with the bit choices for
 * evalFlag bits in tclInt.h!
 *
 * Meanings:
 *	TCL_NO_EVAL:		Just record this command
 *	TCL_EVAL_GLOBAL:	Execute script in global namespace
 *	TCL_EVAL_DIRECT:	Do not compile this script
 *	TCL_EVAL_INVOKE:	Magical Tcl_EvalObjv mode for aliases/ensembles
 *				o Run in iPtr->lookupNsPtr or global namespace
 *				o Cut out of error traces
 *				o Don't reset the flags controlling ensemble
 *				  error message rewriting.
 *	TCL_CANCEL_UNWIND:	Magical Tcl_CancelEval mode that causes the
 *				stack for the script in progress to be
 *				completely unwound.
 *	TCL_EVAL_NOERR:	Do no exception reporting at all, just return
 *				as the caller will report.
 */

#define TCL_NO_EVAL		0x010000
#define TCL_EVAL_GLOBAL		0x020000
#define TCL_EVAL_DIRECT		0x040000
#define TCL_EVAL_INVOKE		0x080000
#define TCL_CANCEL_UNWIND	0x100000
#define TCL_EVAL_NOERR          0x200000

/*
 * Special freeProc values that may be passed to Tcl_SetResult (see the man
 * page for details):
 */

#define TCL_VOLATILE		((Tcl_FreeProc *) 1)
#define TCL_STATIC		((Tcl_FreeProc *) 0)
#define TCL_DYNAMIC		((Tcl_FreeProc *) 3)

/*
 * Flag values passed to variable-related functions.
 * WARNING: these bit choices must not conflict with the bit choice for
 * TCL_CANCEL_UNWIND, above.
 */

#define TCL_GLOBAL_ONLY		 1
#define TCL_NAMESPACE_ONLY	 2
#define TCL_APPEND_VALUE	 4
#define TCL_LIST_ELEMENT	 8
#define TCL_TRACE_READS		 0x10
#define TCL_TRACE_WRITES	 0x20
#define TCL_TRACE_UNSETS	 0x40
#define TCL_TRACE_DESTROYED	 0x80

#if !defined(TCL_NO_DEPRECATED) && TCL_MAJOR_VERSION < 9
#define TCL_INTERP_DESTROYED	 0x100
#endif

#define TCL_LEAVE_ERR_MSG	 0x200
#define TCL_TRACE_ARRAY		 0x800
#ifndef TCL_REMOVE_OBSOLETE_TRACES
/* Required to support old variable/vdelete/vinfo traces. */
#define TCL_TRACE_OLD_STYLE	 0x1000
#endif
/* Indicate the semantics of the result of a trace. */
#define TCL_TRACE_RESULT_DYNAMIC 0x8000
#define TCL_TRACE_RESULT_OBJECT  0x10000

/*
 * Flag values for ensemble commands.
 */

#define TCL_ENSEMBLE_PREFIX 0x02/* Flag value to say whether to allow
				 * unambiguous prefixes of commands or to
				 * require exact matches for command names. */

/*
 * Flag values passed to command-related functions.
 */

#define TCL_TRACE_RENAME	0x2000
#define TCL_TRACE_DELETE	0x4000

#define TCL_ALLOW_INLINE_COMPILATION 0x20000

/*
 * The TCL_PARSE_PART1 flag is deprecated and has no effect. The part1 is now
 * always parsed whenever the part2 is NULL. (This is to avoid a common error
 * when converting code to use the new object based APIs and forgetting to
 * give the flag)
 */

#if !defined(TCL_NO_DEPRECATED) && TCL_MAJOR_VERSION < 9
#   define TCL_PARSE_PART1	0x400
#endif /* !TCL_NO_DEPRECATED */

/*
 * Types for linked variables:
 */

#define TCL_LINK_INT		1
#define TCL_LINK_DOUBLE		2
#define TCL_LINK_BOOLEAN	3
#define TCL_LINK_STRING		4
#define TCL_LINK_WIDE_INT	5
#define TCL_LINK_CHAR		6
#define TCL_LINK_UCHAR		7
#define TCL_LINK_SHORT		8
#define TCL_LINK_USHORT		9
#define TCL_LINK_UINT		10
#if defined(TCL_WIDE_INT_IS_LONG) || defined(_WIN32) || defined(__CYGWIN__)
#define TCL_LINK_LONG		((sizeof(long) != sizeof(int)) ? TCL_LINK_WIDE_INT : TCL_LINK_INT)
#define TCL_LINK_ULONG		((sizeof(long) != sizeof(int)) ? TCL_LINK_WIDE_UINT : TCL_LINK_UINT)
#else
#define TCL_LINK_LONG		11
#define TCL_LINK_ULONG		12
#endif
#define TCL_LINK_FLOAT		13
#define TCL_LINK_WIDE_UINT	14
#define TCL_LINK_CHARS		15
#define TCL_LINK_BINARY		16
#define TCL_LINK_READ_ONLY	0x80

/*
 *----------------------------------------------------------------------------
 * Forward declarations of Tcl_HashTable and related types.
 */

#ifndef TCL_HASH_TYPE
#  define TCL_HASH_TYPE unsigned
#endif

typedef struct Tcl_HashKeyType Tcl_HashKeyType;
typedef struct Tcl_HashTable Tcl_HashTable;
typedef struct Tcl_HashEntry Tcl_HashEntry;

typedef TCL_HASH_TYPE (Tcl_HashKeyProc) (Tcl_HashTable *tablePtr, void *keyPtr);
typedef int (Tcl_CompareHashKeysProc) (void *keyPtr, Tcl_HashEntry *hPtr);
typedef Tcl_HashEntry * (Tcl_AllocHashEntryProc) (Tcl_HashTable *tablePtr,
	void *keyPtr);
typedef void (Tcl_FreeHashEntryProc) (Tcl_HashEntry *hPtr);

/*
 * Structure definition for an entry in a hash table. No-one outside Tcl
 * should access any of these fields directly; use the macros defined below.
 */

struct Tcl_HashEntry {
    Tcl_HashEntry *nextPtr;	/* Pointer to next entry in this hash bucket,
				 * or NULL for end of chain. */
    Tcl_HashTable *tablePtr;	/* Pointer to table containing entry. */
    void *hash;			/* Hash value, stored as pointer to ensure
				 * that the offsets of the fields in this
				 * structure are not changed. */
    ClientData clientData;	/* Application stores something here with
				 * Tcl_SetHashValue. */
    union {			/* Key has one of these forms: */
	char *oneWordValue;	/* One-word value for key. */
	Tcl_Obj *objPtr;	/* Tcl_Obj * key value. */
	int words[1];		/* Multiple integer words for key. The actual
				 * size will be as large as necessary for this
				 * table's keys. */
	char string[1];		/* String for key. The actual size will be as
				 * large as needed to hold the key. */
    } key;			/* MUST BE LAST FIELD IN RECORD!! */
};

/*
 * Flags used in Tcl_HashKeyType.
 *
 * TCL_HASH_KEY_RANDOMIZE_HASH -
 *				There are some things, pointers for example
 *				which don't hash well because they do not use
 *				the lower bits. If this flag is set then the
 *				hash table will attempt to rectify this by
 *				randomising the bits and then using the upper
 *				N bits as the index into the table.
 * TCL_HASH_KEY_SYSTEM_HASH -	If this flag is set then all memory internally
 *                              allocated for the hash table that is not for an
 *                              entry will use the system heap.
 */

#define TCL_HASH_KEY_RANDOMIZE_HASH 0x1
#define TCL_HASH_KEY_SYSTEM_HASH    0x2

/*
 * Structure definition for the methods associated with a hash table key type.
 */

#define TCL_HASH_KEY_TYPE_VERSION 1
struct Tcl_HashKeyType {
    int version;		/* Version of the table. If this structure is
				 * extended in future then the version can be
				 * used to distinguish between different
				 * structures. */
    int flags;			/* Flags, see above for details. */
    Tcl_HashKeyProc *hashKeyProc;
				/* Calculates a hash value for the key. If
				 * this is NULL then the pointer itself is
				 * used as a hash value. */
    Tcl_CompareHashKeysProc *compareKeysProc;
				/* Compares two keys and returns zero if they
				 * do not match, and non-zero if they do. If
				 * this is NULL then the pointers are
				 * compared. */
    Tcl_AllocHashEntryProc *allocEntryProc;
				/* Called to allocate memory for a new entry,
				 * i.e. if the key is a string then this could
				 * allocate a single block which contains
				 * enough space for both the entry and the
				 * string. Only the key field of the allocated
				 * Tcl_HashEntry structure needs to be filled
				 * in. If something else needs to be done to
				 * the key, i.e. incrementing a reference
				 * count then that should be done by this
				 * function. If this is NULL then Tcl_Alloc is
				 * used to allocate enough space for a
				 * Tcl_HashEntry and the key pointer is
				 * assigned to key.oneWordValue. */
    Tcl_FreeHashEntryProc *freeEntryProc;
				/* Called to free memory associated with an
				 * entry. If something else needs to be done
				 * to the key, i.e. decrementing a reference
				 * count then that should be done by this
				 * function. If this is NULL then Tcl_Free is
				 * used to free the Tcl_HashEntry. */
};

/*
 * Structure definition for a hash table.  Must be in tcl.h so clients can
 * allocate space for these structures, but clients should never access any
 * fields in this structure.
 */

#define TCL_SMALL_HASH_TABLE 4
struct Tcl_HashTable {
    Tcl_HashEntry **buckets;	/* Pointer to bucket array. Each element
				 * points to first entry in bucket's hash
				 * chain, or NULL. */
    Tcl_HashEntry *staticBuckets[TCL_SMALL_HASH_TABLE];
				/* Bucket array used for small tables (to
				 * avoid mallocs and frees). */
    int numBuckets;		/* Total number of buckets allocated at
				 * **bucketPtr. */
    int numEntries;		/* Total number of entries present in
				 * table. */
    int rebuildSize;		/* Enlarge table when numEntries gets to be
				 * this large. */
    int downShift;		/* Shift count used in hashing function.
				 * Designed to use high-order bits of
				 * randomized keys. */
    int mask;			/* Mask value used in hashing function. */
    int keyType;		/* Type of keys used in this table. It's
				 * either TCL_CUSTOM_KEYS, TCL_STRING_KEYS,
				 * TCL_ONE_WORD_KEYS, or an integer giving the
				 * number of ints that is the size of the
				 * key. */
    Tcl_HashEntry *(*findProc) (Tcl_HashTable *tablePtr, const char *key);
    Tcl_HashEntry *(*createProc) (Tcl_HashTable *tablePtr, const char *key,
	    int *newPtr);
    const Tcl_HashKeyType *typePtr;
				/* Type of the keys used in the
				 * Tcl_HashTable. */
};

/*
 * Structure definition for information used to keep track of searches through
 * hash tables:
 */

typedef struct Tcl_HashSearch {
    Tcl_HashTable *tablePtr;	/* Table being searched. */
    int nextIndex;		/* Index of next bucket to be enumerated after
				 * present one. */
    Tcl_HashEntry *nextEntryPtr;/* Next entry to be enumerated in the current
				 * bucket. */
} Tcl_HashSearch;

/*
 * Acceptable key types for hash tables:
 *
 * TCL_STRING_KEYS:		The keys are strings, they are copied into the
 *				entry.
 * TCL_ONE_WORD_KEYS:		The keys are pointers, the pointer is stored
 *				in the entry.
 * TCL_CUSTOM_TYPE_KEYS:	The keys are arbitrary types which are copied
 *				into the entry.
 * TCL_CUSTOM_PTR_KEYS:		The keys are pointers to arbitrary types, the
 *				pointer is stored in the entry.
 *
 * While maintaining binary compatibility the above have to be distinct values
 * as they are used to differentiate between old versions of the hash table
 * which don't have a typePtr and new ones which do. Once binary compatibility
 * is discarded in favour of making more wide spread changes TCL_STRING_KEYS
 * can be the same as TCL_CUSTOM_TYPE_KEYS, and TCL_ONE_WORD_KEYS can be the
 * same as TCL_CUSTOM_PTR_KEYS because they simply determine how the key is
 * accessed from the entry and not the behaviour.
 */

#define TCL_STRING_KEYS		(0)
#define TCL_ONE_WORD_KEYS	(1)
#define TCL_CUSTOM_TYPE_KEYS	(-2)
#define TCL_CUSTOM_PTR_KEYS	(-1)

/*
 * Structure definition for information used to keep track of searches through
 * dictionaries. These fields should not be accessed by code outside
 * tclDictObj.c
 */

typedef struct {
    void *next;			/* Search position for underlying hash
				 * table. */
    unsigned int epoch; 	/* Epoch marker for dictionary being searched,
				 * or 0 if search has terminated. */
    Tcl_Dict dictionaryPtr;	/* Reference to dictionary being searched. */
} Tcl_DictSearch;

/*
 *----------------------------------------------------------------------------
 * Flag values to pass to Tcl_DoOneEvent to disable searches for some kinds of
 * events:
 */

#define TCL_DONT_WAIT		(1<<1)
#define TCL_WINDOW_EVENTS	(1<<2)
#define TCL_FILE_EVENTS		(1<<3)
#define TCL_TIMER_EVENTS	(1<<4)
#define TCL_IDLE_EVENTS		(1<<5)	/* WAS 0x10 ???? */
#define TCL_ALL_EVENTS		(~TCL_DONT_WAIT)

/*
 * The following structure defines a generic event for the Tcl event system.
 * These are the things that are queued in calls to Tcl_QueueEvent and
 * serviced later by Tcl_DoOneEvent. There can be many different kinds of
 * events with different fields, corresponding to window events, timer events,
 * etc. The structure for a particular event consists of a Tcl_Event header
 * followed by additional information specific to that event.
 */

struct Tcl_Event {
    Tcl_EventProc *proc;	/* Function to call to service this event. */
    struct Tcl_Event *nextPtr;	/* Next in list of pending events, or NULL. */
};

/*
 * Positions to pass to Tcl_QueueEvent:
 */

typedef enum {
    TCL_QUEUE_TAIL, TCL_QUEUE_HEAD, TCL_QUEUE_MARK
} Tcl_QueuePosition;

/*
 * Values to pass to Tcl_SetServiceMode to specify the behavior of notifier
 * event routines.
 */

#define TCL_SERVICE_NONE 0
#define TCL_SERVICE_ALL 1

/*
 * The following structure keeps is used to hold a time value, either as an
 * absolute time (the number of seconds from the epoch) or as an elapsed time.
 * On Unix systems the epoch is Midnight Jan 1, 1970 GMT.
 */

typedef struct Tcl_Time {
    long sec;			/* Seconds. */
    long usec;			/* Microseconds. */
<<<<<<< HEAD
#if defined(_WIN32) && defined(_WIN64)
    long long reserved;	/* Not used, except for win64 <-> Cygwin64 interoperability. */
#endif
=======
>>>>>>> ee2bdcdf
} Tcl_Time;

typedef void (Tcl_SetTimerProc) (CONST86 Tcl_Time *timePtr);
typedef int (Tcl_WaitForEventProc) (CONST86 Tcl_Time *timePtr);

/*
 * TIP #233 (Virtualized Time)
 */

typedef void (Tcl_GetTimeProc)   (Tcl_Time *timebuf, ClientData clientData);
typedef void (Tcl_ScaleTimeProc) (Tcl_Time *timebuf, ClientData clientData);

/*
 *----------------------------------------------------------------------------
 * Bits to pass to Tcl_CreateFileHandler and Tcl_CreateChannelHandler to
 * indicate what sorts of events are of interest:
 */

#define TCL_READABLE		(1<<1)
#define TCL_WRITABLE		(1<<2)
#define TCL_EXCEPTION		(1<<3)

/*
 * Flag values to pass to Tcl_OpenCommandChannel to indicate the disposition
 * of the stdio handles. TCL_STDIN, TCL_STDOUT, TCL_STDERR, are also used in
 * Tcl_GetStdChannel.
 */

#define TCL_STDIN		(1<<1)
#define TCL_STDOUT		(1<<2)
#define TCL_STDERR		(1<<3)
#define TCL_ENFORCE_MODE	(1<<4)

/*
 * Bits passed to Tcl_DriverClose2Proc to indicate which side of a channel
 * should be closed.
 */

#define TCL_CLOSE_READ		(1<<1)
#define TCL_CLOSE_WRITE		(1<<2)

/*
 * Value to use as the closeProc for a channel that supports the close2Proc
 * interface.
 */

#define TCL_CLOSE2PROC		((Tcl_DriverCloseProc *) 1)

/*
 * Channel version tag. This was introduced in 8.3.2/8.4.
 */

#ifndef TCL_NO_DEPRECATED
#define TCL_CHANNEL_VERSION_1	((Tcl_ChannelTypeVersion) 0x1)
#define TCL_CHANNEL_VERSION_2	((Tcl_ChannelTypeVersion) 0x2)
#define TCL_CHANNEL_VERSION_3	((Tcl_ChannelTypeVersion) 0x3)
#define TCL_CHANNEL_VERSION_4	((Tcl_ChannelTypeVersion) 0x4)
#endif
#define TCL_CHANNEL_VERSION_5	((Tcl_ChannelTypeVersion) 0x5)

/*
 * TIP #218: Channel Actions, Ids for Tcl_DriverThreadActionProc.
 */

#define TCL_CHANNEL_THREAD_INSERT (0)
#define TCL_CHANNEL_THREAD_REMOVE (1)

/*
 * Typedefs for the various operations in a channel type:
 */

typedef int	(Tcl_DriverBlockModeProc) (ClientData instanceData, int mode);
typedef int	(Tcl_DriverCloseProc) (ClientData instanceData,
			Tcl_Interp *interp);
typedef int	(Tcl_DriverClose2Proc) (ClientData instanceData,
			Tcl_Interp *interp, int flags);
typedef int	(Tcl_DriverInputProc) (ClientData instanceData, char *buf,
			int toRead, int *errorCodePtr);
typedef int	(Tcl_DriverOutputProc) (ClientData instanceData,
			const char *buf, int toWrite, int *errorCodePtr);
typedef int	(Tcl_DriverSeekProc) (ClientData instanceData, long offset,
			int mode, int *errorCodePtr);
typedef int	(Tcl_DriverSetOptionProc) (ClientData instanceData,
			Tcl_Interp *interp, const char *optionName,
			const char *value);
typedef int	(Tcl_DriverGetOptionProc) (ClientData instanceData,
			Tcl_Interp *interp, const char *optionName,
			Tcl_DString *dsPtr);
typedef void	(Tcl_DriverWatchProc) (ClientData instanceData, int mask);
typedef int	(Tcl_DriverGetHandleProc) (ClientData instanceData,
			int direction, ClientData *handlePtr);
typedef int	(Tcl_DriverFlushProc) (ClientData instanceData);
typedef int	(Tcl_DriverHandlerProc) (ClientData instanceData,
			int interestMask);
typedef long long (Tcl_DriverWideSeekProc) (ClientData instanceData,
			long long offset, int mode, int *errorCodePtr);
/*
 * TIP #218, Channel Thread Actions
 */
typedef void	(Tcl_DriverThreadActionProc) (ClientData instanceData,
			int action);
/*
 * TIP #208, File Truncation (etc.)
 */
typedef int	(Tcl_DriverTruncateProc) (void *instanceData,
			long long length);

/*
 * struct Tcl_ChannelType:
 *
 * One such structure exists for each type (kind) of channel. It collects
 * together in one place all the functions that are part of the specific
 * channel type.
 *
 * It is recommend that the Tcl_Channel* functions are used to access elements
 * of this structure, instead of direct accessing.
 */

typedef struct Tcl_ChannelType {
    const char *typeName;	/* The name of the channel type in Tcl
				 * commands. This storage is owned by channel
				 * type. */
    Tcl_ChannelTypeVersion version;
				/* Version of the channel type. */
    Tcl_DriverCloseProc *closeProc;
				/* Function to call to close the channel, or
				 * NULL or TCL_CLOSE2PROC if the close2Proc should be
				 * used instead. */
    Tcl_DriverInputProc *inputProc;
				/* Function to call for input on channel. */
    Tcl_DriverOutputProc *outputProc;
				/* Function to call for output on channel. */
    Tcl_DriverSeekProc *seekProc;
				/* Function to call to seek on the channel.
				 * May be NULL. */
    Tcl_DriverSetOptionProc *setOptionProc;
				/* Set an option on a channel. */
    Tcl_DriverGetOptionProc *getOptionProc;
				/* Get an option from a channel. */
    Tcl_DriverWatchProc *watchProc;
				/* Set up the notifier to watch for events on
				 * this channel. */
    Tcl_DriverGetHandleProc *getHandleProc;
				/* Get an OS handle from the channel or NULL
				 * if not supported. */
    Tcl_DriverClose2Proc *close2Proc;
				/* Function to call to close the channel if
				 * the device supports closing the read &
				 * write sides independently. */
    Tcl_DriverBlockModeProc *blockModeProc;
				/* Set blocking mode for the raw channel. May
				 * be NULL. */
    /*
     * Only valid in TCL_CHANNEL_VERSION_2 channels or later.
     */
    Tcl_DriverFlushProc *flushProc;
				/* Function to call to flush a channel. May be
				 * NULL. */
    Tcl_DriverHandlerProc *handlerProc;
				/* Function to call to handle a channel event.
				 * This will be passed up the stacked channel
				 * chain. */
    /*
     * Only valid in TCL_CHANNEL_VERSION_3 channels or later.
     */
    Tcl_DriverWideSeekProc *wideSeekProc;
				/* Function to call to seek on the channel
				 * which can handle 64-bit offsets. May be
				 * NULL, and must be NULL if seekProc is
				 * NULL. */
    /*
     * Only valid in TCL_CHANNEL_VERSION_4 channels or later.
     * TIP #218, Channel Thread Actions.
     */
    Tcl_DriverThreadActionProc *threadActionProc;
				/* Function to call to notify the driver of
				 * thread specific activity for a channel. May
				 * be NULL. */
    /*
     * Only valid in TCL_CHANNEL_VERSION_5 channels or later.
     * TIP #208, File Truncation.
     */
    Tcl_DriverTruncateProc *truncateProc;
				/* Function to call to truncate the underlying
				 * file to a particular length. May be NULL if
				 * the channel does not support truncation. */
} Tcl_ChannelType;

/*
 * The following flags determine whether the blockModeProc above should set
 * the channel into blocking or nonblocking mode. They are passed as arguments
 * to the blockModeProc function in the above structure.
 */

#define TCL_MODE_BLOCKING	0	/* Put channel into blocking mode. */
#define TCL_MODE_NONBLOCKING	1	/* Put channel into nonblocking
					 * mode. */

/*
 *----------------------------------------------------------------------------
 * Enum for different types of file paths.
 */

typedef enum Tcl_PathType {
    TCL_PATH_ABSOLUTE,
    TCL_PATH_RELATIVE,
    TCL_PATH_VOLUME_RELATIVE
} Tcl_PathType;

/*
 * The following structure is used to pass glob type data amongst the various
 * glob routines and Tcl_FSMatchInDirectory.
 */

typedef struct Tcl_GlobTypeData {
    int type;			/* Corresponds to bcdpfls as in 'find -t'. */
    int perm;			/* Corresponds to file permissions. */
    Tcl_Obj *macType;		/* Acceptable Mac type. */
    Tcl_Obj *macCreator;	/* Acceptable Mac creator. */
} Tcl_GlobTypeData;

/*
 * Type and permission definitions for glob command.
 */

#define TCL_GLOB_TYPE_BLOCK		(1<<0)
#define TCL_GLOB_TYPE_CHAR		(1<<1)
#define TCL_GLOB_TYPE_DIR		(1<<2)
#define TCL_GLOB_TYPE_PIPE		(1<<3)
#define TCL_GLOB_TYPE_FILE		(1<<4)
#define TCL_GLOB_TYPE_LINK		(1<<5)
#define TCL_GLOB_TYPE_SOCK		(1<<6)
#define TCL_GLOB_TYPE_MOUNT		(1<<7)

#define TCL_GLOB_PERM_RONLY		(1<<0)
#define TCL_GLOB_PERM_HIDDEN		(1<<1)
#define TCL_GLOB_PERM_R			(1<<2)
#define TCL_GLOB_PERM_W			(1<<3)
#define TCL_GLOB_PERM_X			(1<<4)

/*
 * Flags for the unload callback function.
 */

#define TCL_UNLOAD_DETACH_FROM_INTERPRETER	(1<<0)
#define TCL_UNLOAD_DETACH_FROM_PROCESS		(1<<1)

/*
 * Typedefs for the various filesystem operations:
 */

typedef int (Tcl_FSStatProc) (Tcl_Obj *pathPtr, Tcl_StatBuf *buf);
typedef int (Tcl_FSAccessProc) (Tcl_Obj *pathPtr, int mode);
typedef Tcl_Channel (Tcl_FSOpenFileChannelProc) (Tcl_Interp *interp,
	Tcl_Obj *pathPtr, int mode, int permissions);
typedef int (Tcl_FSMatchInDirectoryProc) (Tcl_Interp *interp, Tcl_Obj *result,
	Tcl_Obj *pathPtr, const char *pattern, Tcl_GlobTypeData *types);
typedef Tcl_Obj * (Tcl_FSGetCwdProc) (Tcl_Interp *interp);
typedef int (Tcl_FSChdirProc) (Tcl_Obj *pathPtr);
typedef int (Tcl_FSLstatProc) (Tcl_Obj *pathPtr, Tcl_StatBuf *buf);
typedef int (Tcl_FSCreateDirectoryProc) (Tcl_Obj *pathPtr);
typedef int (Tcl_FSDeleteFileProc) (Tcl_Obj *pathPtr);
typedef int (Tcl_FSCopyDirectoryProc) (Tcl_Obj *srcPathPtr,
	Tcl_Obj *destPathPtr, Tcl_Obj **errorPtr);
typedef int (Tcl_FSCopyFileProc) (Tcl_Obj *srcPathPtr, Tcl_Obj *destPathPtr);
typedef int (Tcl_FSRemoveDirectoryProc) (Tcl_Obj *pathPtr, int recursive,
	Tcl_Obj **errorPtr);
typedef int (Tcl_FSRenameFileProc) (Tcl_Obj *srcPathPtr, Tcl_Obj *destPathPtr);
typedef void (Tcl_FSUnloadFileProc) (Tcl_LoadHandle loadHandle);
typedef Tcl_Obj * (Tcl_FSListVolumesProc) (void);
/* We have to declare the utime structure here. */
struct utimbuf;
typedef int (Tcl_FSUtimeProc) (Tcl_Obj *pathPtr, struct utimbuf *tval);
typedef int (Tcl_FSNormalizePathProc) (Tcl_Interp *interp, Tcl_Obj *pathPtr,
	int nextCheckpoint);
typedef int (Tcl_FSFileAttrsGetProc) (Tcl_Interp *interp, int index,
	Tcl_Obj *pathPtr, Tcl_Obj **objPtrRef);
typedef const char *CONST86 * (Tcl_FSFileAttrStringsProc) (Tcl_Obj *pathPtr,
	Tcl_Obj **objPtrRef);
typedef int (Tcl_FSFileAttrsSetProc) (Tcl_Interp *interp, int index,
	Tcl_Obj *pathPtr, Tcl_Obj *objPtr);
typedef Tcl_Obj * (Tcl_FSLinkProc) (Tcl_Obj *pathPtr, Tcl_Obj *toPtr,
	int linkType);
typedef int (Tcl_FSLoadFileProc) (Tcl_Interp *interp, Tcl_Obj *pathPtr,
	Tcl_LoadHandle *handlePtr, Tcl_FSUnloadFileProc **unloadProcPtr);
typedef int (Tcl_FSPathInFilesystemProc) (Tcl_Obj *pathPtr,
	ClientData *clientDataPtr);
typedef Tcl_Obj * (Tcl_FSFilesystemPathTypeProc) (Tcl_Obj *pathPtr);
typedef Tcl_Obj * (Tcl_FSFilesystemSeparatorProc) (Tcl_Obj *pathPtr);
typedef void (Tcl_FSFreeInternalRepProc) (ClientData clientData);
typedef ClientData (Tcl_FSDupInternalRepProc) (ClientData clientData);
typedef Tcl_Obj * (Tcl_FSInternalToNormalizedProc) (ClientData clientData);
typedef ClientData (Tcl_FSCreateInternalRepProc) (Tcl_Obj *pathPtr);

typedef struct Tcl_FSVersion_ *Tcl_FSVersion;

/*
 *----------------------------------------------------------------------------
 * Data structures related to hooking into the filesystem
 */

/*
 * Filesystem version tag.  This was introduced in 8.4.
 */

#define TCL_FILESYSTEM_VERSION_1	((Tcl_FSVersion) 0x1)

/*
 * struct Tcl_Filesystem:
 *
 * One such structure exists for each type (kind) of filesystem. It collects
 * together the functions that form the interface for a particulr the
 * filesystem. Tcl always accesses the filesystem through one of these
 * structures.
 *
 * Not all entries need be non-NULL; any which are NULL are simply ignored.
 * However, a complete filesystem should provide all of these functions. The
 * explanations in the structure show the importance of each function.
 */

typedef struct Tcl_Filesystem {
    const char *typeName;	/* The name of the filesystem. */
    int structureLength;	/* Length of this structure, so future binary
				 * compatibility can be assured. */
    Tcl_FSVersion version;	/* Version of the filesystem type. */
    Tcl_FSPathInFilesystemProc *pathInFilesystemProc;
				/* Determines whether the pathname is in this
				 * filesystem. This is the most important
				 * filesystem function. */
    Tcl_FSDupInternalRepProc *dupInternalRepProc;
				/* Duplicates the internal handle of the node.
				 * If it is NULL, the filesystem is less
				 * performant. */
    Tcl_FSFreeInternalRepProc *freeInternalRepProc;
				/* Frees the internal handle of the node.  NULL
				 * only if there is no need to free resources
				 * used for the internal handle. */
    Tcl_FSInternalToNormalizedProc *internalToNormalizedProc;
				/* Converts the internal handle to a normalized
				 * path.  NULL if the filesystem creates nodes
				 * having no pathname. */
    Tcl_FSCreateInternalRepProc *createInternalRepProc;
				/* Creates an internal handle for a pathname.
				 * May be NULL if pathnames have no internal
				 * handle or if pathInFilesystemProc always
				 * immediately creates an internal
				 * representation for pathnames in the
				 * filesystem. */
    Tcl_FSNormalizePathProc *normalizePathProc;
				/* Normalizes a path.  Should be implemented if
				 * the filesystems supports multiple paths to
				 * the same node. */
    Tcl_FSFilesystemPathTypeProc *filesystemPathTypeProc;
				/* Determines the type of a path in this
				 * filesystem. May be NULL. */
    Tcl_FSFilesystemSeparatorProc *filesystemSeparatorProc;
				/* Produces the separator character(s) for this
				 * filesystem. Must not be NULL. */
    Tcl_FSStatProc *statProc;	/* Called by 'Tcl_FSStat()'.  Provided by any
				 * reasonable filesystem. */
    Tcl_FSAccessProc *accessProc;
				/* Called by 'Tcl_FSAccess()'.  Implemented by
				 * any reasonable filesystem. */
    Tcl_FSOpenFileChannelProc *openFileChannelProc;
				/* Called by 'Tcl_FSOpenFileChannel()'.
				 * Provided by any reasonable filesystem. */
    Tcl_FSMatchInDirectoryProc *matchInDirectoryProc;
				/* Called by 'Tcl_FSMatchInDirectory()'.  NULL
				 * if the filesystem does not support glob or
				 * recursive copy. */
    Tcl_FSUtimeProc *utimeProc;	/* Called by 'Tcl_FSUtime()', by 'file
				 *  mtime' to set (not read) times, 'file
				 *  atime', and the open-r/open-w/fcopy variant
				 *  of 'file copy'. */
    Tcl_FSLinkProc *linkProc;	/* Called by 'Tcl_FSLink()'. NULL if reading or
				 *  creating links is not supported. */
    Tcl_FSListVolumesProc *listVolumesProc;
				/* Lists filesystem volumes added by this
				 * filesystem. NULL if the filesystem does not
				 * use volumes. */
    Tcl_FSFileAttrStringsProc *fileAttrStringsProc;
				/* List all valid attributes strings.  NULL if
				 * the filesystem does not support the 'file
				 * attributes' command.  Can be used to attach
				 * arbitrary additional data to files in a
				 * filesystem. */
    Tcl_FSFileAttrsGetProc *fileAttrsGetProc;
				/* Called by 'Tcl_FSFileAttrsGet()' and by
				 * 'file attributes'. */
    Tcl_FSFileAttrsSetProc *fileAttrsSetProc;
				/* Called by 'Tcl_FSFileAttrsSet()' and by
				 * 'file attributes'.  */
    Tcl_FSCreateDirectoryProc *createDirectoryProc;
				/* Called by 'Tcl_FSCreateDirectory()'.  May be
				 * NULL if the filesystem is read-only. */
    Tcl_FSRemoveDirectoryProc *removeDirectoryProc;
				/* Called by 'Tcl_FSRemoveDirectory()'.  May be
				 * NULL if the filesystem is read-only. */
    Tcl_FSDeleteFileProc *deleteFileProc;
				/* Called by 'Tcl_FSDeleteFile()' May be NULL
				 * if the filesystem is is read-only. */
    Tcl_FSCopyFileProc *copyFileProc;
				/* Called by 'Tcl_FSCopyFile()'.  If NULL, for
				 * a copy operation at the script level (not
				 * C) Tcl uses open-r, open-w and fcopy. */
    Tcl_FSRenameFileProc *renameFileProc;
				/* Called by 'Tcl_FSRenameFile()'. If NULL, for
				 * a rename operation at the script level (not
				 * C) Tcl performs a copy operation followed
				 * by a delete operation. */
    Tcl_FSCopyDirectoryProc *copyDirectoryProc;
				/* Called by 'Tcl_FSCopyDirectory()'. If NULL,
				 * for a copy operation at the script level
				 * (not C) Tcl recursively creates directories
				 * and copies files. */
    Tcl_FSLstatProc *lstatProc;	/* Called by 'Tcl_FSLstat()'. If NULL, Tcl
				 * attempts to use 'statProc' instead. */
    Tcl_FSLoadFileProc *loadFileProc;
				/* Called by 'Tcl_FSLoadFile()'. If NULL, Tcl
				 * performs a copy to a temporary file in the
				 * native filesystem and then calls
				 * Tcl_FSLoadFile() on that temporary copy. */
    Tcl_FSGetCwdProc *getCwdProc;
				/* Called by 'Tcl_FSGetCwd()'.  Normally NULL.
				 * Usually only called once:  If 'getcwd' is
				 * called before 'chdir' is ever called. */
    Tcl_FSChdirProc *chdirProc;	/* Called by 'Tcl_FSChdir()'.  For a virtual
				 * filesystem, chdirProc just returns zero
				 * (success) if the pathname is a valid
				 * directory, and some other value otherwise.
				 * For A real filesystem, chdirProc performs
				 * the correct action, e.g.  calls the system
				 * 'chdir' function. If not implemented, then
				 * 'cd' and 'pwd' fail for a pathname in this
				 * filesystem. On success Tcl stores the
				 * pathname for use by GetCwd.  If NULL, Tcl
				 * performs records the pathname as the new
				 * current directory if it passes a series of
				 * directory access checks. */
} Tcl_Filesystem;

/*
 * The following definitions are used as values for the 'linkAction' flag to
 * Tcl_FSLink, or the linkProc of any filesystem. Any combination of flags can
 * be given. For link creation, the linkProc should create a link which
 * matches any of the types given.
 *
 * TCL_CREATE_SYMBOLIC_LINK -	Create a symbolic or soft link.
 * TCL_CREATE_HARD_LINK -	Create a hard link.
 */

#define TCL_CREATE_SYMBOLIC_LINK	0x01
#define TCL_CREATE_HARD_LINK		0x02

/*
 *----------------------------------------------------------------------------
 * The following structure represents the Notifier functions that you can
 * override with the Tcl_SetNotifier call.
 */

typedef struct Tcl_NotifierProcs {
    Tcl_SetTimerProc *setTimerProc;
    Tcl_WaitForEventProc *waitForEventProc;
    Tcl_CreateFileHandlerProc *createFileHandlerProc;
    Tcl_DeleteFileHandlerProc *deleteFileHandlerProc;
    Tcl_InitNotifierProc *initNotifierProc;
    Tcl_FinalizeNotifierProc *finalizeNotifierProc;
    Tcl_AlertNotifierProc *alertNotifierProc;
    Tcl_ServiceModeHookProc *serviceModeHookProc;
} Tcl_NotifierProcs;

/*
 *----------------------------------------------------------------------------
 * The following data structures and declarations are for the new Tcl parser.
 *
 * For each word of a command, and for each piece of a word such as a variable
 * reference, one of the following structures is created to describe the
 * token.
 */

typedef struct Tcl_Token {
    int type;			/* Type of token, such as TCL_TOKEN_WORD; see
				 * below for valid types. */
    const char *start;		/* First character in token. */
    int size;			/* Number of bytes in token. */
    int numComponents;		/* If this token is composed of other tokens,
				 * this field tells how many of them there are
				 * (including components of components, etc.).
				 * The component tokens immediately follow
				 * this one. */
} Tcl_Token;

/*
 * Type values defined for Tcl_Token structures. These values are defined as
 * mask bits so that it's easy to check for collections of types.
 *
 * TCL_TOKEN_WORD -		The token describes one word of a command,
 *				from the first non-blank character of the word
 *				(which may be " or {) up to but not including
 *				the space, semicolon, or bracket that
 *				terminates the word. NumComponents counts the
 *				total number of sub-tokens that make up the
 *				word. This includes, for example, sub-tokens
 *				of TCL_TOKEN_VARIABLE tokens.
 * TCL_TOKEN_SIMPLE_WORD -	This token is just like TCL_TOKEN_WORD except
 *				that the word is guaranteed to consist of a
 *				single TCL_TOKEN_TEXT sub-token.
 * TCL_TOKEN_TEXT -		The token describes a range of literal text
 *				that is part of a word. NumComponents is
 *				always 0.
 * TCL_TOKEN_BS -		The token describes a backslash sequence that
 *				must be collapsed. NumComponents is always 0.
 * TCL_TOKEN_COMMAND -		The token describes a command whose result
 *				must be substituted into the word. The token
 *				includes the enclosing brackets. NumComponents
 *				is always 0.
 * TCL_TOKEN_VARIABLE -		The token describes a variable substitution,
 *				including the dollar sign, variable name, and
 *				array index (if there is one) up through the
 *				right parentheses. NumComponents tells how
 *				many additional tokens follow to represent the
 *				variable name. The first token will be a
 *				TCL_TOKEN_TEXT token that describes the
 *				variable name. If the variable is an array
 *				reference then there will be one or more
 *				additional tokens, of type TCL_TOKEN_TEXT,
 *				TCL_TOKEN_BS, TCL_TOKEN_COMMAND, and
 *				TCL_TOKEN_VARIABLE, that describe the array
 *				index; numComponents counts the total number
 *				of nested tokens that make up the variable
 *				reference, including sub-tokens of
 *				TCL_TOKEN_VARIABLE tokens.
 * TCL_TOKEN_SUB_EXPR -		The token describes one subexpression of an
 *				expression, from the first non-blank character
 *				of the subexpression up to but not including
 *				the space, brace, or bracket that terminates
 *				the subexpression. NumComponents counts the
 *				total number of following subtokens that make
 *				up the subexpression; this includes all
 *				subtokens for any nested TCL_TOKEN_SUB_EXPR
 *				tokens. For example, a numeric value used as a
 *				primitive operand is described by a
 *				TCL_TOKEN_SUB_EXPR token followed by a
 *				TCL_TOKEN_TEXT token. A binary subexpression
 *				is described by a TCL_TOKEN_SUB_EXPR token
 *				followed by the TCL_TOKEN_OPERATOR token for
 *				the operator, then TCL_TOKEN_SUB_EXPR tokens
 *				for the left then the right operands.
 * TCL_TOKEN_OPERATOR -		The token describes one expression operator.
 *				An operator might be the name of a math
 *				function such as "abs". A TCL_TOKEN_OPERATOR
 *				token is always preceded by one
 *				TCL_TOKEN_SUB_EXPR token for the operator's
 *				subexpression, and is followed by zero or more
 *				TCL_TOKEN_SUB_EXPR tokens for the operator's
 *				operands. NumComponents is always 0.
 * TCL_TOKEN_EXPAND_WORD -	This token is just like TCL_TOKEN_WORD except
 *				that it marks a word that began with the
 *				literal character prefix "{*}". This word is
 *				marked to be expanded - that is, broken into
 *				words after substitution is complete.
 */

#define TCL_TOKEN_WORD		1
#define TCL_TOKEN_SIMPLE_WORD	2
#define TCL_TOKEN_TEXT		4
#define TCL_TOKEN_BS		8
#define TCL_TOKEN_COMMAND	16
#define TCL_TOKEN_VARIABLE	32
#define TCL_TOKEN_SUB_EXPR	64
#define TCL_TOKEN_OPERATOR	128
#define TCL_TOKEN_EXPAND_WORD	256

/*
 * Parsing error types. On any parsing error, one of these values will be
 * stored in the error field of the Tcl_Parse structure defined below.
 */

#define TCL_PARSE_SUCCESS		0
#define TCL_PARSE_QUOTE_EXTRA		1
#define TCL_PARSE_BRACE_EXTRA		2
#define TCL_PARSE_MISSING_BRACE		3
#define TCL_PARSE_MISSING_BRACKET	4
#define TCL_PARSE_MISSING_PAREN		5
#define TCL_PARSE_MISSING_QUOTE		6
#define TCL_PARSE_MISSING_VAR_BRACE	7
#define TCL_PARSE_SYNTAX		8
#define TCL_PARSE_BAD_NUMBER		9

/*
 * A structure of the following type is filled in by Tcl_ParseCommand. It
 * describes a single command parsed from an input string.
 */

#define NUM_STATIC_TOKENS 20

typedef struct Tcl_Parse {
    const char *commentStart;	/* Pointer to # that begins the first of one
				 * or more comments preceding the command. */
    int commentSize;		/* Number of bytes in comments (up through
				 * newline character that terminates the last
				 * comment). If there were no comments, this
				 * field is 0. */
    const char *commandStart;	/* First character in first word of
				 * command. */
    int commandSize;		/* Number of bytes in command, including first
				 * character of first word, up through the
				 * terminating newline, close bracket, or
				 * semicolon. */
    int numWords;		/* Total number of words in command. May be
				 * 0. */
    Tcl_Token *tokenPtr;	/* Pointer to first token representing the
				 * words of the command. Initially points to
				 * staticTokens, but may change to point to
				 * malloc-ed space if command exceeds space in
				 * staticTokens. */
    int numTokens;		/* Total number of tokens in command. */
    int tokensAvailable;	/* Total number of tokens available at
				 * *tokenPtr. */
    int errorType;		/* One of the parsing error types defined
				 * above. */

    /*
     * The fields below are intended only for the private use of the parser.
     * They should not be used by functions that invoke Tcl_ParseCommand.
     */

    const char *string;		/* The original command string passed to
				 * Tcl_ParseCommand. */
    const char *end;		/* Points to the character just after the last
				 * one in the command string. */
    Tcl_Interp *interp;		/* Interpreter to use for error reporting, or
				 * NULL. */
    const char *term;		/* Points to character in string that
				 * terminated most recent token. Filled in by
				 * ParseTokens. If an error occurs, points to
				 * beginning of region where the error
				 * occurred (e.g. the open brace if the close
				 * brace is missing). */
    int incomplete;		/* This field is set to 1 by Tcl_ParseCommand
				 * if the command appears to be incomplete.
				 * This information is used by
				 * Tcl_CommandComplete. */
    Tcl_Token staticTokens[NUM_STATIC_TOKENS];
				/* Initial space for tokens for command. This
				 * space should be large enough to accommodate
				 * most commands; dynamic space is allocated
				 * for very large commands that don't fit
				 * here. */
} Tcl_Parse;

/*
 *----------------------------------------------------------------------------
 * The following structure represents a user-defined encoding. It collects
 * together all the functions that are used by the specific encoding.
 */

typedef struct Tcl_EncodingType {
    const char *encodingName;	/* The name of the encoding, e.g. "euc-jp".
				 * This name is the unique key for this
				 * encoding type. */
    Tcl_EncodingConvertProc *toUtfProc;
				/* Function to convert from external encoding
				 * into UTF-8. */
    Tcl_EncodingConvertProc *fromUtfProc;
				/* Function to convert from UTF-8 into
				 * external encoding. */
    Tcl_EncodingFreeProc *freeProc;
				/* If non-NULL, function to call when this
				 * encoding is deleted. */
    ClientData clientData;	/* Arbitrary value associated with encoding
				 * type. Passed to conversion functions. */
    int nullSize;		/* Number of zero bytes that signify
				 * end-of-string in this encoding. This number
				 * is used to determine the source string
				 * length when the srcLen argument is
				 * negative. Must be 1 or 2. */
} Tcl_EncodingType;

/*
 * The following definitions are used as values for the conversion control
 * flags argument when converting text from one character set to another:
 *
 * TCL_ENCODING_START -		Signifies that the source buffer is the first
 *				block in a (potentially multi-block) input
 *				stream. Tells the conversion function to reset
 *				to an initial state and perform any
 *				initialization that needs to occur before the
 *				first byte is converted. If the source buffer
 *				contains the entire input stream to be
 *				converted, this flag should be set.
 * TCL_ENCODING_END -		Signifies that the source buffer is the last
 *				block in a (potentially multi-block) input
 *				stream. Tells the conversion routine to
 *				perform any finalization that needs to occur
 *				after the last byte is converted and then to
 *				reset to an initial state. If the source
 *				buffer contains the entire input stream to be
 *				converted, this flag should be set.
 * TCL_ENCODING_STOPONERROR -	If set, the converter returns immediately upon
 *				encountering an invalid byte sequence or a
 *				source character that has no mapping in the
 *				target encoding. If clear, the converter
 *				substitues the problematic character(s) with
 *				one or more "close" characters in the
 *				destination buffer and then continues to
 *				convert the source.
 * TCL_ENCODING_NO_TERMINATE - 	If set, Tcl_ExternalToUtf does not append a
 *				terminating NUL byte.  Since it does not need
 *				an extra byte for a terminating NUL, it fills
 *				all dstLen bytes with encoded UTF-8 content if
 *				needed.  If clear, a byte is reserved in the
 *				dst space for NUL termination, and a
 *				terminating NUL is appended.
 * TCL_ENCODING_CHAR_LIMIT -	If set and dstCharsPtr is not NULL, then
 *				Tcl_ExternalToUtf takes the initial value of
 *				*dstCharsPtr as a limit of the maximum number
 *				of chars to produce in the encoded UTF-8
 *				content.  Otherwise, the number of chars
 *				produced is controlled only by other limiting
 *				factors.
 */

#define TCL_ENCODING_START		0x01
#define TCL_ENCODING_END		0x02
#define TCL_ENCODING_STOPONERROR	0x04
#define TCL_ENCODING_NO_TERMINATE	0x08
#define TCL_ENCODING_CHAR_LIMIT		0x10

/*
 * The following definitions are the error codes returned by the conversion
 * routines:
 *
 * TCL_OK -			All characters were converted.
 * TCL_CONVERT_NOSPACE -	The output buffer would not have been large
 *				enough for all of the converted data; as many
 *				characters as could fit were converted though.
 * TCL_CONVERT_MULTIBYTE -	The last few bytes in the source string were
 *				the beginning of a multibyte sequence, but
 *				more bytes were needed to complete this
 *				sequence. A subsequent call to the conversion
 *				routine should pass the beginning of this
 *				unconverted sequence plus additional bytes
 *				from the source stream to properly convert the
 *				formerly split-up multibyte sequence.
 * TCL_CONVERT_SYNTAX -		The source stream contained an invalid
 *				character sequence. This may occur if the
 *				input stream has been damaged or if the input
 *				encoding method was misidentified. This error
 *				is reported only if TCL_ENCODING_STOPONERROR
 *				was specified.
 * TCL_CONVERT_UNKNOWN -	The source string contained a character that
 *				could not be represented in the target
 *				encoding. This error is reported only if
 *				TCL_ENCODING_STOPONERROR was specified.
 */

#define TCL_CONVERT_MULTIBYTE	(-1)
#define TCL_CONVERT_SYNTAX	(-2)
#define TCL_CONVERT_UNKNOWN	(-3)
#define TCL_CONVERT_NOSPACE	(-4)

/*
 * The maximum number of bytes that are necessary to represent a single
 * Unicode character in UTF-8. The valid values are 3 and 4
 * (or perhaps 1 if we want to support a non-unicode enabled core). If 3,
 * then Tcl_UniChar must be 2-bytes in size (UTF-16) (the default). If > 3,
 * then Tcl_UniChar must be 4-bytes in size (UCS-4). At this time UTF-16 mode
 * is the default and recommended mode.
 */

#ifndef TCL_UTF_MAX
#define TCL_UTF_MAX		3
#endif

/*
 * This represents a Unicode character. Any changes to this should also be
 * reflected in regcustom.h.
 */

#if TCL_UTF_MAX > 3
    /*
     * int isn't 100% accurate as it should be a strict 4-byte value
     * (perhaps int32_t). ILP64/SILP64 systems may have troubles. The
     * size of this value must be reflected correctly in regcustom.h.
     */
typedef int Tcl_UniChar;
#else
typedef unsigned short Tcl_UniChar;
#endif

/*
 *----------------------------------------------------------------------------
 * TIP #59: The following structure is used in calls 'Tcl_RegisterConfig' to
 * provide the system with the embedded configuration data.
 */

typedef struct Tcl_Config {
    const char *key;		/* Configuration key to register. ASCII
				 * encoded, thus UTF-8. */
    const char *value;		/* The value associated with the key. System
				 * encoding. */
} Tcl_Config;

/*
 *----------------------------------------------------------------------------
 * Flags for TIP#143 limits, detailing which limits are active in an
 * interpreter. Used for Tcl_{Add,Remove}LimitHandler type argument.
 */

#define TCL_LIMIT_COMMANDS	0x01
#define TCL_LIMIT_TIME		0x02

/*
 * Structure containing information about a limit handler to be called when a
 * command- or time-limit is exceeded by an interpreter.
 */

typedef void (Tcl_LimitHandlerProc) (ClientData clientData, Tcl_Interp *interp);
typedef void (Tcl_LimitHandlerDeleteProc) (ClientData clientData);

#if 0
/*
 *----------------------------------------------------------------------------
 * We would like to provide an anonymous structure "mp_int" here, which is
 * compatible with libtommath's "mp_int", but without duplicating anything
 * from <tommath.h> or including <tommath.h> here. But the libtommath project
 * didn't honor our request. See: <https://github.com/libtom/libtommath/pull/473>
 *
 * That's why this part is commented out, and we are using (void *) in
 * various API's in stead of the more correct (mp_int *).
 */

#ifndef MP_INT_DECLARED
#define MP_INT_DECLARED
typedef struct mp_int mp_int;
#endif

#endif

/*
 *----------------------------------------------------------------------------
 * Definitions needed for Tcl_ParseArgvObj routines.
 * Based on tkArgv.c.
 * Modifications from the original are copyright (c) Sam Bromley 2006
 */

typedef struct {
    int type;			/* Indicates the option type; see below. */
    const char *keyStr;		/* The key string that flags the option in the
				 * argv array. */
    void *srcPtr;		/* Value to be used in setting dst; usage
				 * depends on type.*/
    void *dstPtr;		/* Address of value to be modified; usage
				 * depends on type.*/
    const char *helpStr;	/* Documentation message describing this
				 * option. */
    ClientData clientData;	/* Word to pass to function callbacks. */
} Tcl_ArgvInfo;

/*
 * Legal values for the type field of a Tcl_ArgInfo: see the user
 * documentation for details.
 */

#define TCL_ARGV_CONSTANT	15
#define TCL_ARGV_INT		16
#define TCL_ARGV_STRING		17
#define TCL_ARGV_REST		18
#define TCL_ARGV_FLOAT		19
#define TCL_ARGV_FUNC		20
#define TCL_ARGV_GENFUNC	21
#define TCL_ARGV_HELP		22
#define TCL_ARGV_END		23

/*
 * Types of callback functions for the TCL_ARGV_FUNC and TCL_ARGV_GENFUNC
 * argument types:
 */

typedef int (Tcl_ArgvFuncProc)(ClientData clientData, Tcl_Obj *objPtr,
	void *dstPtr);
typedef int (Tcl_ArgvGenFuncProc)(ClientData clientData, Tcl_Interp *interp,
	int objc, Tcl_Obj *const *objv, void *dstPtr);

/*
 * Shorthand for commonly used argTable entries.
 */

#define TCL_ARGV_AUTO_HELP \
    {TCL_ARGV_HELP,	"-help",	NULL,	NULL, \
	    "Print summary of command-line options and abort", NULL}
#define TCL_ARGV_AUTO_REST \
    {TCL_ARGV_REST,	"--",		NULL,	NULL, \
	    "Marks the end of the options", NULL}
#define TCL_ARGV_TABLE_END \
    {TCL_ARGV_END, NULL, NULL, NULL, NULL, NULL}

/*
 *----------------------------------------------------------------------------
 * Definitions needed for Tcl_Zlib routines. [TIP #234]
 *
 * Constants for the format flags describing what sort of data format is
 * desired/expected for the Tcl_ZlibDeflate, Tcl_ZlibInflate and
 * Tcl_ZlibStreamInit functions.
 */

#define TCL_ZLIB_FORMAT_RAW	1
#define TCL_ZLIB_FORMAT_ZLIB	2
#define TCL_ZLIB_FORMAT_GZIP	4
#define TCL_ZLIB_FORMAT_AUTO	8

/*
 * Constants that describe whether the stream is to operate in compressing or
 * decompressing mode.
 */

#define TCL_ZLIB_STREAM_DEFLATE	16
#define TCL_ZLIB_STREAM_INFLATE	32

/*
 * Constants giving compression levels. Use of TCL_ZLIB_COMPRESS_DEFAULT is
 * recommended.
 */

#define TCL_ZLIB_COMPRESS_NONE	0
#define TCL_ZLIB_COMPRESS_FAST	1
#define TCL_ZLIB_COMPRESS_BEST	9
#define TCL_ZLIB_COMPRESS_DEFAULT (-1)

/*
 * Constants for types of flushing, used with Tcl_ZlibFlush.
 */

#define TCL_ZLIB_NO_FLUSH	0
#define TCL_ZLIB_FLUSH		2
#define TCL_ZLIB_FULLFLUSH	3
#define TCL_ZLIB_FINALIZE	4

/*
 *----------------------------------------------------------------------------
 * Definitions needed for the Tcl_LoadFile function. [TIP #416]
 */

#define TCL_LOAD_GLOBAL 1
#define TCL_LOAD_LAZY 2

/*
 *----------------------------------------------------------------------------
 * Definitions needed for the Tcl_OpenTcpServerEx function. [TIP #456]
 */
#define TCL_TCPSERVER_REUSEADDR (1<<0)
#define TCL_TCPSERVER_REUSEPORT (1<<1)

/*
 * Constants for special int-typed values, see TIP #494
 */

#define TCL_IO_FAILURE	(-1)
#define TCL_AUTO_LENGTH	(-1)
#define TCL_INDEX_NONE	(-1)

/*
 *----------------------------------------------------------------------------
 * Single public declaration for NRE.
 */

typedef int (Tcl_NRPostProc) (ClientData data[], Tcl_Interp *interp,
				int result);

/*
 *----------------------------------------------------------------------------
 * The following constant is used to test for older versions of Tcl in the
 * stubs tables.
 */

#define TCL_STUB_MAGIC		((int) 0xFCA3BACF)

/*
 * The following function is required to be defined in all stubs aware
 * extensions. The function is actually implemented in the stub library, not
 * the main Tcl library, although there is a trivial implementation in the
 * main library in case an extension is statically linked into an application.
 */

const char *		Tcl_InitStubs(Tcl_Interp *interp, const char *version,
			    int exact, int magic);
const char *		TclTomMathInitializeStubs(Tcl_Interp *interp,
			    const char *version, int epoch, int revision);
#if defined(_WIN32)
    TCL_NORETURN void Tcl_ConsolePanic(const char *format, ...);
#else
#   define Tcl_ConsolePanic ((Tcl_PanicProc *)0)
#endif

#ifdef USE_TCL_STUBS
#if TCL_RELEASE_LEVEL == TCL_FINAL_RELEASE
#   define Tcl_InitStubs(interp, version, exact) \
	(Tcl_InitStubs)(interp, version, \
	    (exact)|(TCL_MAJOR_VERSION<<8)|(TCL_MINOR_VERSION<<16), \
	    TCL_STUB_MAGIC)
#else
#   define Tcl_InitStubs(interp, version, exact) \
	(Tcl_InitStubs)(interp, TCL_PATCH_LEVEL, \
	    1|(TCL_MAJOR_VERSION<<8)|(TCL_MINOR_VERSION<<16), \
	    TCL_STUB_MAGIC)
#endif
#else
#if TCL_RELEASE_LEVEL == TCL_FINAL_RELEASE
#   define Tcl_InitStubs(interp, version, exact) \
	Tcl_PkgInitStubsCheck(interp, version, \
		(exact)|(TCL_MAJOR_VERSION<<8)|(TCL_MINOR_VERSION<<16))
#else
#   define Tcl_InitStubs(interp, version, exact) \
	Tcl_PkgInitStubsCheck(interp, TCL_PATCH_LEVEL, \
		1|(TCL_MAJOR_VERSION<<8)|(TCL_MINOR_VERSION<<16))
#endif
#endif

/*
 * Public functions that are not accessible via the stubs table.
 * Tcl_GetMemoryInfo is needed for AOLserver. [Bug 1868171]
 */

#define Tcl_Main(argc, argv, proc) Tcl_MainEx(argc, argv, proc, \
	    ((Tcl_SetPanicProc(Tcl_ConsolePanic), Tcl_CreateInterp)()))
EXTERN void		Tcl_MainEx(int argc, char **argv,
			    Tcl_AppInitProc *appInitProc, Tcl_Interp *interp);
EXTERN const char *	Tcl_PkgInitStubsCheck(Tcl_Interp *interp,
			    const char *version, int exact);
EXTERN void		Tcl_InitSubsystems(void);
EXTERN void		Tcl_GetMemoryInfo(Tcl_DString *dsPtr);
EXTERN const char *	Tcl_SetPreInitScript(const char *string);
#ifndef TCL_NO_DEPRECATED
#   define Tcl_StaticPackage Tcl_StaticLibrary
#endif
#ifdef _WIN32
EXTERN int		TclZipfs_AppHook(int *argc, wchar_t ***argv);
#else
EXTERN int		TclZipfs_AppHook(int *argc, char ***argv);
#endif

/*
 *----------------------------------------------------------------------------
 * Include the public function declarations that are accessible via the stubs
 * table.
 */

#include "tclDecls.h"

/*
 * Include platform specific public function declarations that are accessible
 * via the stubs table. Make all TclOO symbols MODULE_SCOPE (which only
 * has effect on building it as a shared library). See ticket [3010352].
 */

#if defined(BUILD_tcl)
#   undef TCLAPI
#   define TCLAPI MODULE_SCOPE
#endif

#include "tclPlatDecls.h"

/*
 *----------------------------------------------------------------------------
 * The following declarations either map ckalloc and ckfree to malloc and
 * free, or they map them to functions with all sorts of debugging hooks
 * defined in tclCkalloc.c.
 */

#ifdef TCL_MEM_DEBUG

#   define ckalloc(x) \
    ((void *) Tcl_DbCkalloc((unsigned)(x), __FILE__, __LINE__))
#   define ckfree(x) \
    Tcl_DbCkfree((char *)(x), __FILE__, __LINE__)
#   define ckrealloc(x,y) \
    ((void *) Tcl_DbCkrealloc((char *)(x), (unsigned)(y), __FILE__, __LINE__))
#   define attemptckalloc(x) \
    ((void *) Tcl_AttemptDbCkalloc((unsigned)(x), __FILE__, __LINE__))
#   define attemptckrealloc(x,y) \
    ((void *) Tcl_AttemptDbCkrealloc((char *)(x), (unsigned)(y), __FILE__, __LINE__))

#else /* !TCL_MEM_DEBUG */

/*
 * If we are not using the debugging allocator, we should call the Tcl_Alloc,
 * et al. routines in order to guarantee that every module is using the same
 * memory allocator both inside and outside of the Tcl library.
 */

#   define ckalloc(x) \
    ((void *) Tcl_Alloc((unsigned)(x)))
#   define ckfree(x) \
    Tcl_Free((char *)(x))
#   define ckrealloc(x,y) \
    ((void *) Tcl_Realloc((char *)(x), (unsigned)(y)))
#   define attemptckalloc(x) \
    ((void *) Tcl_AttemptAlloc((unsigned)(x)))
#   define attemptckrealloc(x,y) \
    ((void *) Tcl_AttemptRealloc((char *)(x), (unsigned)(y)))
#   undef  Tcl_InitMemory
#   define Tcl_InitMemory(x)
#   undef  Tcl_DumpActiveMemory
#   define Tcl_DumpActiveMemory(x)
#   undef  Tcl_ValidateAllMemory
#   define Tcl_ValidateAllMemory(x,y)

#endif /* !TCL_MEM_DEBUG */

#ifdef TCL_MEM_DEBUG
#   undef Tcl_IncrRefCount
#   define Tcl_IncrRefCount(objPtr) \
	Tcl_DbIncrRefCount(objPtr, __FILE__, __LINE__)
#   undef Tcl_DecrRefCount
#   define Tcl_DecrRefCount(objPtr) \
	Tcl_DbDecrRefCount(objPtr, __FILE__, __LINE__)
#   undef Tcl_IsShared
#   define Tcl_IsShared(objPtr) \
	Tcl_DbIsShared(objPtr, __FILE__, __LINE__)
#else
#   undef Tcl_IncrRefCount
#   define Tcl_IncrRefCount(objPtr) \
	++(objPtr)->refCount
    /*
     * Use do/while0 idiom for optimum correctness without compiler warnings.
     * https://wiki.c2.com/?TrivialDoWhileLoop
     */
#   undef Tcl_DecrRefCount
#   define Tcl_DecrRefCount(objPtr) \
	do { \
	    Tcl_Obj *_objPtr = (objPtr); \
	    if (_objPtr->refCount-- <= 1) { \
		TclFreeObj(_objPtr); \
	    } \
	} while(0)
#   undef Tcl_IsShared
#   define Tcl_IsShared(objPtr) \
	((objPtr)->refCount > 1)
#endif

/*
 * Macros and definitions that help to debug the use of Tcl objects. When
 * TCL_MEM_DEBUG is defined, the Tcl_New declarations are overridden to call
 * debugging versions of the object creation functions.
 */

#ifdef TCL_MEM_DEBUG
#  undef  Tcl_NewBignumObj
#  define Tcl_NewBignumObj(val) \
     Tcl_DbNewBignumObj(val, __FILE__, __LINE__)
#  undef  Tcl_NewBooleanObj
#  define Tcl_NewBooleanObj(val) \
     Tcl_DbNewWideIntObj((val)!=0, __FILE__, __LINE__)
#  undef  Tcl_NewByteArrayObj
#  define Tcl_NewByteArrayObj(bytes, len) \
     Tcl_DbNewByteArrayObj(bytes, len, __FILE__, __LINE__)
#  undef  Tcl_NewDoubleObj
#  define Tcl_NewDoubleObj(val) \
     Tcl_DbNewDoubleObj(val, __FILE__, __LINE__)
#  undef  Tcl_NewListObj
#  define Tcl_NewListObj(objc, objv) \
     Tcl_DbNewListObj(objc, objv, __FILE__, __LINE__)
#  undef  Tcl_NewObj
#  define Tcl_NewObj() \
     Tcl_DbNewObj(__FILE__, __LINE__)
#  undef  Tcl_NewStringObj
#  define Tcl_NewStringObj(bytes, len) \
     Tcl_DbNewStringObj(bytes, len, __FILE__, __LINE__)
#  undef  Tcl_NewWideIntObj
#  define Tcl_NewWideIntObj(val) \
     Tcl_DbNewWideIntObj(val, __FILE__, __LINE__)
#endif /* TCL_MEM_DEBUG */

/*
 *----------------------------------------------------------------------------
 * Macros for clients to use to access fields of hash entries:
 */

#define Tcl_GetHashValue(h) ((h)->clientData)
#define Tcl_SetHashValue(h, value) ((h)->clientData = (ClientData) (value))
#define Tcl_GetHashKey(tablePtr, h) \
	((void *) (((tablePtr)->keyType == TCL_ONE_WORD_KEYS || \
		    (tablePtr)->keyType == TCL_CUSTOM_PTR_KEYS) \
		   ? (h)->key.oneWordValue \
		   : (h)->key.string))

/*
 * Macros to use for clients to use to invoke find and create functions for
 * hash tables:
 */

#undef  Tcl_FindHashEntry
#define Tcl_FindHashEntry(tablePtr, key) \
	(*((tablePtr)->findProc))(tablePtr, (const char *)(key))
#undef  Tcl_CreateHashEntry
#define Tcl_CreateHashEntry(tablePtr, key, newPtr) \
	(*((tablePtr)->createProc))(tablePtr, (const char *)(key), newPtr)

/*
 *----------------------------------------------------------------------------
 * Deprecated Tcl functions:
 */

#if !defined(TCL_NO_DEPRECATED) && TCL_MAJOR_VERSION < 9
/*
 * These function have been renamed. The old names are deprecated, but we
 * define these macros for backwards compatibility.
 */

#   define Tcl_Ckalloc		Tcl_Alloc
#   define Tcl_Ckfree		Tcl_Free
#   define Tcl_Ckrealloc	Tcl_Realloc
#   define Tcl_Return		Tcl_SetResult
#   define Tcl_TildeSubst	Tcl_TranslateFileName
#if !defined(__APPLE__) /* On OSX, there is a conflict with "mach/mach.h" */
#   define panic		Tcl_Panic
#endif
#   define panicVA		Tcl_PanicVA

/*
 *----------------------------------------------------------------------------
 * Convenience declaration of Tcl_AppInit for backwards compatibility. This
 * function is not *implemented* by the tcl library, so the storage class is
 * neither DLLEXPORT nor DLLIMPORT.
 */

extern Tcl_AppInitProc Tcl_AppInit;

#endif /* !TCL_NO_DEPRECATED */

#endif /* RC_INVOKED */

/*
 * end block for C++
 */

#ifdef __cplusplus
}
#endif

#endif /* _TCL */

/*
 * Local Variables:
 * mode: c
 * c-basic-offset: 4
 * fill-column: 78
 * End:
 */<|MERGE_RESOLUTION|>--- conflicted
+++ resolved
@@ -1357,12 +1357,6 @@
 typedef struct Tcl_Time {
     long sec;			/* Seconds. */
     long usec;			/* Microseconds. */
-<<<<<<< HEAD
-#if defined(_WIN32) && defined(_WIN64)
-    long long reserved;	/* Not used, except for win64 <-> Cygwin64 interoperability. */
-#endif
-=======
->>>>>>> ee2bdcdf
 } Tcl_Time;
 
 typedef void (Tcl_SetTimerProc) (CONST86 Tcl_Time *timePtr);
