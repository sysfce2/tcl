--- conflicted
+++ resolved
@@ -61,25 +61,6 @@
 #define TCL_PATCH_LEVEL	    "9.0a0"
  
-<<<<<<< HEAD
-=======
-#if defined(RC_INVOKED)
-/*
- * Utility macros: STRINGIFY takes an argument and wraps it in "" (double
- * quotation marks), JOIN joins two arguments.
- */
-
-#ifndef STRINGIFY
-#  define STRINGIFY(x) STRINGIFY1(x)
-#  define STRINGIFY1(x) #x
-#endif
-#ifndef JOIN
-#  define JOIN(a,b) JOIN1(a,b)
-#  define JOIN1(a,b) a##b
-#endif
-#endif /* !RC_INVOKED */
-
->>>>>>> 1c58e29d
 /*
  * A special definition used to allow this header file to be included from
  * windows resource files so that they can obtain version information.
@@ -206,62 +187,7 @@
 #ifdef BUILD_tcl
 #   define TCLAPI extern DLLEXPORT
 #else
-<<<<<<< HEAD
 #   define TCLAPI extern DLLIMPORT
-=======
-#   ifdef USE_TCL_STUBS
-#      define TCL_STORAGE_CLASS
-#   else
-#      define TCL_STORAGE_CLASS DLLIMPORT
-#   endif
-#endif
-
-#ifndef CONST86
-#      define CONST86 const
-#endif
-
-/*
- * Make sure EXTERN isn't defined elsewhere.
- */
-
-#ifdef EXTERN
-#   undef EXTERN
-#endif /* EXTERN */
-
-#ifdef __cplusplus
-#   define EXTERN extern "C" TCL_STORAGE_CLASS
-#else
-#   define EXTERN extern TCL_STORAGE_CLASS
-#endif
-
-/*
- *----------------------------------------------------------------------------
- * The following code is copied from winnt.h. If we don't replicate it here,
- * then <windows.h> can't be included after tcl.h, since tcl.h also defines
- * VOID. This block is skipped under Cygwin and Mingw.
- */
-
-#if defined(_WIN32) && !defined(HAVE_WINNT_IGNORE_VOID)
-#ifndef VOID
-#define VOID void
-typedef char CHAR;
-typedef short SHORT;
-typedef long LONG;
-#endif
-#endif /* _WIN32 && !HAVE_WINNT_IGNORE_VOID */
-
-/*
- * Macro to use instead of "void" for arguments that must have type "void *"
- * in ANSI C; maps them to type "char *" in non-ANSI systems.
- */
-
-#ifndef __VXWORKS__
-#   ifndef NO_VOID
-#	define VOID void
-#   else
-#	define VOID char
-#   endif
->>>>>>> 1c58e29d
 #endif
 
 /*
