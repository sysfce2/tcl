/*
 * tcl.h --
 *
 *	This header file describes the externally-visible facilities of the
 *	Tcl interpreter.
 *
 * Copyright (c) 1987-1994 The Regents of the University of California.
 * Copyright (c) 1993-1996 Lucent Technologies.
 * Copyright (c) 1994-1998 Sun Microsystems, Inc.
 * Copyright (c) 1998-2000 by Scriptics Corporation.
 * Copyright (c) 2002 by Kevin B. Kenny.  All rights reserved.
 *
 * See the file "license.terms" for information on usage and redistribution of
 * this file, and for a DISCLAIMER OF ALL WARRANTIES.
 */

#ifndef _TCL
#define _TCL

/*
 * For C++ compilers, use extern "C"
 */

#ifdef __cplusplus
extern "C" {
#endif

/*
 * The following defines are used to indicate the various release levels.
 */

#define TCL_ALPHA_RELEASE	0
#define TCL_BETA_RELEASE	1
#define TCL_FINAL_RELEASE	2

/*
 * When version numbers change here, must also go into the following files and
 * update the version numbers:
 *
 * library/init.tcl	(1 LOC patch)
 * unix/configure.ac	(2 LOC Major, 2 LOC minor, 1 LOC patch)
 * win/configure.ac	(as above)
 * win/tcl.m4		(not patchlevel)
 * README		(sections 0 and 2, with and without separator)
 * macosx/Tcl-Common.xcconfig (not patchlevel) 1 LOC
 * win/README		(not patchlevel) (sections 0 and 2)
 * unix/tcl.spec	(1 LOC patch)
 */

#if !defined(TCL_MAJOR_VERSION)
#   define TCL_MAJOR_VERSION   9
#endif
#if TCL_MAJOR_VERSION == 9
#   define TCL_MINOR_VERSION   0
#   define TCL_RELEASE_LEVEL   TCL_ALPHA_RELEASE
#   define TCL_RELEASE_SERIAL  4

#   define TCL_VERSION	    "9.0"
#   define TCL_PATCH_LEVEL	    "9.0a4"
#endif /* TCL_MAJOR_VERSION */

#if defined(RC_INVOKED)
/*
 * Utility macros: STRINGIFY takes an argument and wraps it in "" (double
 * quotation marks), JOIN joins two arguments.
 */

#ifndef STRINGIFY
#  define STRINGIFY(x) STRINGIFY1(x)
#  define STRINGIFY1(x) #x
#endif
#ifndef JOIN
#  define JOIN(a,b) JOIN1(a,b)
#  define JOIN1(a,b) a##b
#endif
#endif /* RC_INVOKED */

/*
 * A special definition used to allow this header file to be included from
 * windows resource files so that they can obtain version information.
 * RC_INVOKED is defined by default by the windows RC tool.
 *
 * Resource compilers don't like all the C stuff, like typedefs and function
 * declarations, that occur below, so block them out.
 */

#ifndef RC_INVOKED

/*
 * Special macro to define mutexes.
 */

#define TCL_DECLARE_MUTEX(name) static Tcl_Mutex name;

/*
 * Tcl's public routine Tcl_FSSeek() uses the values SEEK_SET, SEEK_CUR, and
 * SEEK_END, all #define'd by stdio.h .
 *
 * Also, many extensions need stdio.h, and they've grown accustomed to tcl.h
 * providing it for them rather than #include-ing it themselves as they
 * should, so also for their sake, we keep the #include to be consistent with
 * prior Tcl releases.
 */

#include <stdio.h>
#include <stddef.h>

#if defined(__GNUC__) && (__GNUC__ > 2)
#   if defined(_WIN32) && defined(__USE_MINGW_ANSI_STDIO) && __USE_MINGW_ANSI_STDIO
#	define TCL_FORMAT_PRINTF(a,b) __attribute__ ((__format__ (__MINGW_PRINTF_FORMAT, a, b)))
#   else
#	define TCL_FORMAT_PRINTF(a,b) __attribute__ ((__format__ (__printf__, a, b)))
#   endif
#   define TCL_NORETURN __attribute__ ((noreturn))
#   define TCL_NOINLINE __attribute__ ((noinline))
#   define TCL_NORETURN1 __attribute__ ((noreturn))
#else
#   define TCL_FORMAT_PRINTF(a,b)
#   if defined(_MSC_VER)
#	define TCL_NORETURN _declspec(noreturn)
#	define TCL_NOINLINE __declspec(noinline)
#   else
#	define TCL_NORETURN /* nothing */
#	define TCL_NOINLINE /* nothing */
#   endif
#   define TCL_NORETURN1 /* nothing */
#endif

/*
 * Allow a part of Tcl's API to be explicitly marked as deprecated.
 *
 * Used to make TIP 330/336 generate moans even if people use the
 * compatibility macros. Change your code, guys! We won't support you forever.
 */

#if defined(__GNUC__) && ((__GNUC__ >= 4) || ((__GNUC__ == 3) && (__GNUC_MINOR__ >= 1)))
#   if (__GNUC__ > 4) || ((__GNUC__ == 4) && (__GNUC_MINOR__ >= 5))
#	define TCL_DEPRECATED_API(msg)	__attribute__ ((__deprecated__ (msg)))
#   else
#	define TCL_DEPRECATED_API(msg)	__attribute__ ((__deprecated__))
#   endif
#else
#   define TCL_DEPRECATED_API(msg)	/* nothing portable */
#endif

/*
 *----------------------------------------------------------------------------
 * Macros used to declare a function to be exported by a DLL. Used by Windows,
 * maps to no-op declarations on non-Windows systems. The default build on
 * windows is for a DLL, which causes the DLLIMPORT and DLLEXPORT macros to be
 * nonempty. To build a static library, the macro STATIC_BUILD should be
 * defined.
 *
 * Note: when building static but linking dynamically to MSVCRT we must still
 *       correctly decorate the C library imported function.  Use CRTIMPORT
 *       for this purpose.  _DLL is defined by the compiler when linking to
 *       MSVCRT.
 */

#ifdef _WIN32
#   ifdef STATIC_BUILD
#       define DLLIMPORT
#       define DLLEXPORT
#       ifdef _DLL
#           define CRTIMPORT __declspec(dllimport)
#       else
#           define CRTIMPORT
#       endif
#   else
#       define DLLIMPORT __declspec(dllimport)
#       define DLLEXPORT __declspec(dllexport)
#       define CRTIMPORT __declspec(dllimport)
#   endif
#else
#   define DLLIMPORT
#   if defined(__GNUC__) && __GNUC__ > 3
#       define DLLEXPORT __attribute__ ((visibility("default")))
#   else
#       define DLLEXPORT
#   endif
#   define CRTIMPORT
#endif

/*
 * These macros are used to control whether functions are being declared for
 * import or export. If a function is being declared while it is being built
 * to be included in a shared library, then it should have the DLLEXPORT
 * storage class. If is being declared for use by a module that is going to
 * link against the shared library, then it should have the DLLIMPORT storage
 * class. If the symbol is being declared for a static build or for use from a
 * stub library, then the storage class should be empty.
 *
 * The convention is that a macro called BUILD_xxxx, where xxxx is the name of
 * a library we are building, is set on the compile line for sources that are
 * to be placed in the library. When this macro is set, the storage class will
 * be set to DLLEXPORT. At the end of the header file, the storage class will
 * be reset to DLLIMPORT.
 */

#undef TCL_STORAGE_CLASS
#ifdef BUILD_tcl
#   define TCL_STORAGE_CLASS DLLEXPORT
#else
#   ifdef USE_TCL_STUBS
#      define TCL_STORAGE_CLASS
#   else
#      define TCL_STORAGE_CLASS DLLIMPORT
#   endif
#endif

#if !defined(CONST86) && !defined(TCL_NO_DEPRECATED)
#      define CONST86 const
#endif

/*
 * Make sure EXTERN isn't defined elsewhere.
 */

#ifdef EXTERN
#   undef EXTERN
#endif /* EXTERN */

#ifdef __cplusplus
#   define EXTERN extern "C" TCL_STORAGE_CLASS
#else
#   define EXTERN extern TCL_STORAGE_CLASS
#endif

/*
 * Miscellaneous declarations.
 */

typedef void *ClientData;

/*
 * Darwin specific configure overrides (to support fat compiles, where
 * configure runs only once for multiple architectures):
 */

#ifdef __APPLE__
#   ifdef __LP64__
#	define TCL_WIDE_INT_IS_LONG 1
#	define TCL_CFG_DO64BIT 1
#    else /* !__LP64__ */
#	undef TCL_WIDE_INT_IS_LONG
#	undef TCL_CFG_DO64BIT
#    endif /* __LP64__ */
#    undef HAVE_STRUCT_STAT64
#endif /* __APPLE__ */

/* Cross-compiling 32-bit on a 64-bit platform? Then our
 * configure script does the wrong thing. Correct that here.
 */
#if defined(__GNUC__) && !defined(_WIN32) && !defined(__LP64__)
#   undef TCL_WIDE_INT_IS_LONG
#endif

/*
 * Define Tcl_WideInt to be a type that is (at least) 64-bits wide, and define
 * Tcl_WideUInt to be the unsigned variant of that type (assuming that where
 * we have one, we can have the other.)
 *
 * Also defines the following macros:
 * TCL_WIDE_INT_IS_LONG - if wide ints are really longs (i.e. we're on a
 *	LP64 system such as modern Solaris or Linux ... not including Win64)
 * Tcl_WideAsLong - forgetful converter from wideInt to long.
 * Tcl_LongAsWide - sign-extending converter from long to wideInt.
 * Tcl_WideAsDouble - converter from wideInt to double.
 * Tcl_DoubleAsWide - converter from double to wideInt.
 *
 * The following invariant should hold for any long value 'longVal':
 *	longVal == Tcl_WideAsLong(Tcl_LongAsWide(longVal))
 */

#if !defined(TCL_WIDE_INT_TYPE) && !defined(TCL_WIDE_INT_IS_LONG) && !defined(_WIN32) && !defined(__GNUC__)
/*
 * Don't know what platform it is and configure hasn't discovered what is
 * going on for us. Try to guess...
 */
#   include <limits.h>
#   if defined(LLONG_MAX) && (LLONG_MAX == LONG_MAX)
#	define TCL_WIDE_INT_IS_LONG	1
#   endif
#endif

#ifndef TCL_WIDE_INT_TYPE
#   define TCL_WIDE_INT_TYPE		long long
#endif /* !TCL_WIDE_INT_TYPE */

typedef TCL_WIDE_INT_TYPE		Tcl_WideInt;
typedef unsigned TCL_WIDE_INT_TYPE	Tcl_WideUInt;

#ifndef TCL_LL_MODIFIER
#   if defined(_WIN32) && (!defined(__USE_MINGW_ANSI_STDIO) || !__USE_MINGW_ANSI_STDIO)
#	define TCL_LL_MODIFIER	"I64"
#   else
#	define TCL_LL_MODIFIER	"ll"
#   endif
#endif /* !TCL_LL_MODIFIER */
#ifndef TCL_Z_MODIFIER
#   if defined(__GNUC__) && !defined(_WIN32)
#	define TCL_Z_MODIFIER	"z"
#   elif defined(_WIN64)
#	define TCL_Z_MODIFIER	TCL_LL_MODIFIER
#   else
#	define TCL_Z_MODIFIER	""
#   endif
#endif /* !TCL_Z_MODIFIER */
#ifndef TCL_T_MODIFIER
#   if defined(__GNUC__) && !defined(_WIN32)
#	define TCL_T_MODIFIER	"t"
#   elif defined(_WIN64)
#	define TCL_T_MODIFIER	TCL_LL_MODIFIER
#   else
#	define TCL_T_MODIFIER	TCL_Z_MODIFIER
#   endif
#endif /* !TCL_T_MODIFIER */

#define Tcl_WideAsLong(val)	((long)((Tcl_WideInt)(val)))
#define Tcl_LongAsWide(val)	((Tcl_WideInt)((long)(val)))
#define Tcl_WideAsDouble(val)	((double)((Tcl_WideInt)(val)))
#define Tcl_DoubleAsWide(val)	((Tcl_WideInt)((double)(val)))

#if TCL_MAJOR_VERSION < 9
    typedef int Tcl_Size;
#   define TCL_SIZE_MODIFIER ""
#   define TCL_SIZE_MAX INT_MAX
#else
    typedef ptrdiff_t Tcl_Size;
#   define TCL_SIZE_MAX PTRDIFF_MAX
#   define TCL_SIZE_MODIFIER TCL_T_MODIFIER
#endif /* TCL_MAJOR_VERSION */

#ifdef _WIN32
#   if TCL_MAJOR_VERSION > 8 || defined(_WIN64) || defined(_USE_64BIT_TIME_T)
	typedef struct __stat64 Tcl_StatBuf;
#   elif defined(_USE_32BIT_TIME_T)
	typedef struct _stati64	Tcl_StatBuf;
#   else
	typedef struct _stat32i64 Tcl_StatBuf;
#   endif
#elif defined(__CYGWIN__)
    typedef struct {
	unsigned st_dev;
	unsigned short st_ino;
	unsigned short st_mode;
	short st_nlink;
	short st_uid;
	short st_gid;
	/* Here is a 2-byte gap */
	unsigned st_rdev;
	/* Here is a 4-byte gap */
	long long st_size;
	struct {long tv_sec;} st_atim;
	struct {long tv_sec;} st_mtim;
	struct {long tv_sec;} st_ctim;
    } Tcl_StatBuf;
#elif defined(HAVE_STRUCT_STAT64) && !defined(__APPLE__)
    typedef struct stat64 Tcl_StatBuf;
#else
    typedef struct stat Tcl_StatBuf;
#endif

/*
 *----------------------------------------------------------------------------
 * Data structures defined opaquely in this module. The definitions below just
 * provide dummy types.
 */

typedef struct Tcl_AsyncHandler_ *Tcl_AsyncHandler;
typedef struct Tcl_Channel_ *Tcl_Channel;
typedef struct Tcl_ChannelTypeVersion_ *Tcl_ChannelTypeVersion;
typedef struct Tcl_Command_ *Tcl_Command;
typedef struct Tcl_Condition_ *Tcl_Condition;
typedef struct Tcl_Dict_ *Tcl_Dict;
typedef struct Tcl_EncodingState_ *Tcl_EncodingState;
typedef struct Tcl_Encoding_ *Tcl_Encoding;
typedef struct Tcl_Event Tcl_Event;
typedef struct Tcl_Interp Tcl_Interp;
typedef struct Tcl_InterpState_ *Tcl_InterpState;
typedef struct Tcl_LoadHandle_ *Tcl_LoadHandle;
typedef struct Tcl_Mutex_ *Tcl_Mutex;
typedef struct Tcl_Pid_ *Tcl_Pid;
typedef struct Tcl_RegExp_ *Tcl_RegExp;
typedef struct Tcl_ThreadDataKey_ *Tcl_ThreadDataKey;
typedef struct Tcl_ThreadId_ *Tcl_ThreadId;
typedef struct Tcl_TimerToken_ *Tcl_TimerToken;
typedef struct Tcl_Trace_ *Tcl_Trace;
typedef struct Tcl_Var_ *Tcl_Var;
typedef struct Tcl_ZLibStream_ *Tcl_ZlibStream;

/*
 *----------------------------------------------------------------------------
 * Definition of the interface to functions implementing threads. A function
 * following this definition is given to each call of 'Tcl_CreateThread' and
 * will be called as the main fuction of the new thread created by that call.
 */

#if defined _WIN32
typedef unsigned (__stdcall Tcl_ThreadCreateProc) (void *clientData);
#else
typedef void (Tcl_ThreadCreateProc) (void *clientData);
#endif

/*
 * Threading function return types used for abstracting away platform
 * differences when writing a Tcl_ThreadCreateProc. See the NewThread function
 * in generic/tclThreadTest.c for it's usage.
 */

#if defined _WIN32
#   define Tcl_ThreadCreateType		unsigned __stdcall
#   define TCL_THREAD_CREATE_RETURN	return 0
#else
#   define Tcl_ThreadCreateType		void
#   define TCL_THREAD_CREATE_RETURN
#endif

/*
 * Definition of values for default stacksize and the possible flags to be
 * given to Tcl_CreateThread.
 */

#define TCL_THREAD_STACK_DEFAULT (0)    /* Use default size for stack. */
#define TCL_THREAD_NOFLAGS	 (0000) /* Standard flags, default
					 * behaviour. */
#define TCL_THREAD_JOINABLE	 (0001) /* Mark the thread as joinable. */

/*
 * Flag values passed to Tcl_StringCaseMatch.
 */

#define TCL_MATCH_NOCASE	(1<<0)

/*
 * Flag values passed to Tcl_GetRegExpFromObj.
 */

#define	TCL_REG_BASIC		000000	/* BREs (convenience). */
#define	TCL_REG_EXTENDED	000001	/* EREs. */
#define	TCL_REG_ADVF		000002	/* Advanced features in EREs. */
#define	TCL_REG_ADVANCED	000003	/* AREs (which are also EREs). */
#define	TCL_REG_QUOTE		000004	/* No special characters, none. */
#define	TCL_REG_NOCASE		000010	/* Ignore case. */
#define	TCL_REG_NOSUB		000020	/* Don't care about subexpressions. */
#define	TCL_REG_EXPANDED	000040	/* Expanded format, white space &
					 * comments. */
#define	TCL_REG_NLSTOP		000100  /* \n doesn't match . or [^ ] */
#define	TCL_REG_NLANCH		000200  /* ^ matches after \n, $ before. */
#define	TCL_REG_NEWLINE		000300  /* Newlines are line terminators. */
#define	TCL_REG_CANMATCH	001000  /* Report details on partial/limited
					 * matches. */

/*
 * Flags values passed to Tcl_RegExpExecObj.
 */

#define	TCL_REG_NOTBOL	0001	/* Beginning of string does not match ^.  */
#define	TCL_REG_NOTEOL	0002	/* End of string does not match $. */

/*
 * Structures filled in by Tcl_RegExpInfo. Note that all offset values are
 * relative to the start of the match string, not the beginning of the entire
 * string.
 */

typedef struct Tcl_RegExpIndices {
#if TCL_MAJOR_VERSION > 8
    Tcl_Size start;			/* Character offset of first character in
				 * match. */
    Tcl_Size end;			/* Character offset of first character after
				 * the match. */
#else
    long start;
    long end;
#endif
} Tcl_RegExpIndices;

typedef struct Tcl_RegExpInfo {
    Tcl_Size nsubs;			/* Number of subexpressions in the compiled
				 * expression. */
    Tcl_RegExpIndices *matches;	/* Array of nsubs match offset pairs. */
#if TCL_MAJOR_VERSION > 8
    Tcl_Size extendStart;		/* The offset at which a subsequent match
				 * might begin. */
#else
    long extendStart;
    long reserved;		/* Reserved for later use. */
#endif
} Tcl_RegExpInfo;

/*
 * Picky compilers complain if this typdef doesn't appear before the struct's
 * reference in tclDecls.h.
 */

typedef Tcl_StatBuf *Tcl_Stat_;
typedef struct stat *Tcl_OldStat_;

/*
 *----------------------------------------------------------------------------
 * When a TCL command returns, the interpreter contains a result from the
 * command. Programmers are strongly encouraged to use one of the functions
 * Tcl_GetObjResult() or Tcl_GetStringResult() to read the interpreter's
 * result. See the SetResult man page for details. Besides this result, the
 * command function returns an integer code, which is one of the following:
 *
 * TCL_OK		Command completed normally; the interpreter's result
 *			contains the command's result.
 * TCL_ERROR		The command couldn't be completed successfully; the
 *			interpreter's result describes what went wrong.
 * TCL_RETURN		The command requests that the current function return;
 *			the interpreter's result contains the function's
 *			return value.
 * TCL_BREAK		The command requests that the innermost loop be
 *			exited; the interpreter's result is meaningless.
 * TCL_CONTINUE		Go on to the next iteration of the current loop; the
 *			interpreter's result is meaningless.
 */

#define TCL_OK			0
#define TCL_ERROR		1
#define TCL_RETURN		2
#define TCL_BREAK		3
#define TCL_CONTINUE		4

/*
 *----------------------------------------------------------------------------
 * Flags to control what substitutions are performed by Tcl_SubstObj():
 */

#define TCL_SUBST_COMMANDS	001
#define TCL_SUBST_VARIABLES	002
#define TCL_SUBST_BACKSLASHES	004
#define TCL_SUBST_ALL		007

/*
 * Forward declaration of Tcl_Obj to prevent an error when the forward
 * reference to Tcl_Obj is encountered in the function types declared below.
 */

struct Tcl_Obj;

/*
 *----------------------------------------------------------------------------
 * Function types defined by Tcl:
 */

typedef int (Tcl_AppInitProc) (Tcl_Interp *interp);
typedef int (Tcl_AsyncProc) (void *clientData, Tcl_Interp *interp,
	int code);
typedef void (Tcl_ChannelProc) (void *clientData, int mask);
typedef void (Tcl_CloseProc) (void *data);
typedef void (Tcl_CmdDeleteProc) (void *clientData);
typedef int (Tcl_CmdProc) (void *clientData, Tcl_Interp *interp,
	int argc, const char *argv[]);
typedef void (Tcl_CmdTraceProc) (void *clientData, Tcl_Interp *interp,
	int level, char *command, Tcl_CmdProc *proc,
	void *cmdClientData, int argc, const char *argv[]);
typedef int (Tcl_CmdObjTraceProc) (void *clientData, Tcl_Interp *interp,
	int level, const char *command, Tcl_Command commandInfo, int objc,
	struct Tcl_Obj *const *objv);
typedef int (Tcl_CmdObjTraceProc2) (void *clientData, Tcl_Interp *interp,
	Tcl_Size level, const char *command, Tcl_Command commandInfo, Tcl_Size objc,
	struct Tcl_Obj *const *objv);
typedef void (Tcl_CmdObjTraceDeleteProc) (void *clientData);
typedef void (Tcl_DupInternalRepProc) (struct Tcl_Obj *srcPtr,
	struct Tcl_Obj *dupPtr);
typedef int (Tcl_EncodingConvertProc) (void *clientData, const char *src,
	int srcLen, int flags, Tcl_EncodingState *statePtr, char *dst,
	int dstLen, int *srcReadPtr, int *dstWrotePtr, int *dstCharsPtr);
#define Tcl_EncodingFreeProc Tcl_FreeProc
typedef int (Tcl_EventProc) (Tcl_Event *evPtr, int flags);
typedef void (Tcl_EventCheckProc) (void *clientData, int flags);
typedef int (Tcl_EventDeleteProc) (Tcl_Event *evPtr, void *clientData);
typedef void (Tcl_EventSetupProc) (void *clientData, int flags);
#define Tcl_ExitProc Tcl_FreeProc
typedef void (Tcl_FileProc) (void *clientData, int mask);
#define Tcl_FileFreeProc Tcl_FreeProc
typedef void (Tcl_FreeInternalRepProc) (struct Tcl_Obj *objPtr);
typedef void (Tcl_FreeProc) (void *blockPtr);
typedef void (Tcl_IdleProc) (void *clientData);
typedef void (Tcl_InterpDeleteProc) (void *clientData,
	Tcl_Interp *interp);
typedef void (Tcl_NamespaceDeleteProc) (void *clientData);
typedef int (Tcl_ObjCmdProc) (void *clientData, Tcl_Interp *interp,
	int objc, struct Tcl_Obj *const *objv);
typedef int (Tcl_ObjCmdProc2) (void *clientData, Tcl_Interp *interp,
	Tcl_Size objc, struct Tcl_Obj *const *objv);
typedef int (Tcl_LibraryInitProc) (Tcl_Interp *interp);
typedef int (Tcl_LibraryUnloadProc) (Tcl_Interp *interp, int flags);
typedef void (Tcl_PanicProc) (const char *format, ...);
typedef void (Tcl_TcpAcceptProc) (void *callbackData, Tcl_Channel chan,
	char *address, int port);
typedef void (Tcl_TimerProc) (void *clientData);
typedef int (Tcl_SetFromAnyProc) (Tcl_Interp *interp, struct Tcl_Obj *objPtr);
typedef void (Tcl_UpdateStringProc) (struct Tcl_Obj *objPtr);
typedef char * (Tcl_VarTraceProc) (void *clientData, Tcl_Interp *interp,
	const char *part1, const char *part2, int flags);
typedef void (Tcl_CommandTraceProc) (void *clientData, Tcl_Interp *interp,
	const char *oldName, const char *newName, int flags);
typedef void (Tcl_CreateFileHandlerProc) (int fd, int mask, Tcl_FileProc *proc,
	void *clientData);
typedef void (Tcl_DeleteFileHandlerProc) (int fd);
typedef void (Tcl_AlertNotifierProc) (void *clientData);
typedef void (Tcl_ServiceModeHookProc) (int mode);
typedef void *(Tcl_InitNotifierProc) (void);
typedef void (Tcl_FinalizeNotifierProc) (void *clientData);
typedef void (Tcl_MainLoopProc) (void);

/* Abstract List functions */
typedef	      Tcl_Size	(Tcl_ObjTypeLengthProc)  (struct Tcl_Obj *listPtr);
typedef		   int	(Tcl_ObjTypeIndexProc)   (Tcl_Interp *interp, struct Tcl_Obj *listPtr,
                                             Tcl_Size index, struct Tcl_Obj** elemObj);
typedef		   int	(Tcl_ObjTypeSliceProc)   (Tcl_Interp *interp, struct Tcl_Obj *listPtr,
                                             Tcl_Size fromIdx, Tcl_Size toIdx,
                                             struct Tcl_Obj **newObjPtr);
typedef		   int	(Tcl_ObjTypeReverseProc) (Tcl_Interp *interp, struct Tcl_Obj *listPtr,
					     struct Tcl_Obj **newObjPtr);
typedef		   int	(Tcl_ObjTypeGetElements) (Tcl_Interp *interp, struct Tcl_Obj *listPtr,
					     Tcl_Size *objcptr, struct Tcl_Obj ***objvptr);
typedef	struct Tcl_Obj*	(Tcl_ObjTypeSetElement)  (Tcl_Interp *interp, struct Tcl_Obj *listPtr,
                                             Tcl_Size indexCount,
                                             struct Tcl_Obj *const indexArray[],
                                             struct Tcl_Obj *valueObj);
typedef            int  (Tcl_ObjTypeReplaceProc) (Tcl_Interp *interp, struct Tcl_Obj *listObj,
                                             Tcl_Size first, Tcl_Size numToDelete,
                                             Tcl_Size numToInsert,
                                             struct Tcl_Obj *const insertObjs[]);

#ifndef TCL_NO_DEPRECATED
#   define Tcl_PackageInitProc Tcl_LibraryInitProc
#   define Tcl_PackageUnloadProc Tcl_LibraryUnloadProc
#endif

/*
 *----------------------------------------------------------------------------
 * The following structure represents a type of object, which is a particular
 * internal representation for an object plus a set of functions that provide
 * standard operations on objects of that type.
 */

typedef struct Tcl_ObjType {
    const char *name;		/* Name of the type, e.g. "int". */
    Tcl_FreeInternalRepProc *freeIntRepProc;
				/* Called to free any storage for the type's
				 * internal rep. NULL if the internal rep does
				 * not need freeing. */
    Tcl_DupInternalRepProc *dupIntRepProc;
				/* Called to create a new object as a copy of
				 * an existing object. */
    Tcl_UpdateStringProc *updateStringProc;
				/* Called to update the string rep from the
				 * type's internal representation. */
    Tcl_SetFromAnyProc *setFromAnyProc;
				/* Called to convert the object's internal rep
				 * to this type. Frees the internal rep of the
				 * old type. Returns TCL_ERROR on failure. */
#if TCL_MAJOR_VERSION > 8
    size_t version;

    /* List emulation functions - ObjType Version 1 */
    Tcl_ObjTypeLengthProc *lengthProc;	     /* Return the [llength] of the
					     ** AbstractList */
    Tcl_ObjTypeIndexProc *indexProc;	     /* Return a value (Tcl_Obj) for
					     ** [lindex $al $index] */
    Tcl_ObjTypeSliceProc *sliceProc;	     /* Return an AbstractList for
					     ** [lrange $al $start $end] */
    Tcl_ObjTypeReverseProc *reverseProc;     /* Return an AbstractList for
					     ** [lreverse $al] */
    Tcl_ObjTypeGetElements *getElementsProc; /* Return an objv[] of all elements in
					     ** the list */
    Tcl_ObjTypeSetElement *setElementProc;   /* Replace the element at the indicie
					     ** with the given valueObj. */
    Tcl_ObjTypeReplaceProc *replaceProc;     /* Replace subset with subset */
#endif
} Tcl_ObjType;

#if TCL_MAJOR_VERSION > 8
#   define TCL_OBJTYPE_V0 0, \
	    0,0,0,0,0,0,0 /* Pre-Tcl 9 */
#   define TCL_OBJTYPE_V1(a) 1, \
	    a,0,0,0,0,0,0 /* Tcl 9 Version 1 */
#   define TCL_OBJTYPE_V2(a,b,c,d,e,f,g) 2, \
	    a,b,c,d,e,f,g /* Tcl 9 - AbstractLists */
#else
#   define TCL_OBJTYPE_V0 /* just empty */
#endif

/*
 * The following structure stores an internal representation (internalrep) for
 * a Tcl value. An internalrep is associated with an Tcl_ObjType when both
 * are stored in the same Tcl_Obj.  The routines of the Tcl_ObjType govern
 * the handling of the internalrep.
 */

typedef union Tcl_ObjInternalRep {	/* The internal representation: */
    long longValue;		/*   - an long integer value. */
    double doubleValue;		/*   - a double-precision floating value. */
    void *otherValuePtr;	/*   - another, type-specific value, */
				/*     not used internally any more. */
    Tcl_WideInt wideValue;	/*   - an integer value >= 64bits */
    struct {			/*   - internal rep as two pointers. */
	void *ptr1;
	void *ptr2;
    } twoPtrValue;
    struct {			/*   - internal rep as a pointer and a long, */
	void *ptr;		/*     not used internally any more. */
	unsigned long value;
    } ptrAndLongRep;
} Tcl_ObjInternalRep;

/*
 * One of the following structures exists for each object in the Tcl system.
 * An object stores a value as either a string, some internal representation,
 * or both.
 */

typedef struct Tcl_Obj {
    Tcl_Size refCount;		/* When 0 the object will be freed. */
    char *bytes;		/* This points to the first byte of the
				 * object's string representation. The array
				 * must be followed by a null byte (i.e., at
				 * offset length) but may also contain
				 * embedded null characters. The array's
				 * storage is allocated by Tcl_Alloc. NULL means
				 * the string rep is invalid and must be
				 * regenerated from the internal rep.  Clients
				 * should use Tcl_GetStringFromObj or
				 * Tcl_GetString to get a pointer to the byte
				 * array as a readonly value. */
    Tcl_Size length;		/* The number of bytes at *bytes, not
				 * including the terminating null. */
    const Tcl_ObjType *typePtr;	/* Denotes the object's type. Always
				 * corresponds to the type of the object's
				 * internal rep. NULL indicates the object has
				 * no internal rep (has no type). */
    Tcl_ObjInternalRep internalRep;	/* The internal representation: */
} Tcl_Obj;

/*
 *----------------------------------------------------------------------------
 * The following definitions support Tcl's namespace facility. Note: the first
 * five fields must match exactly the fields in a Namespace structure (see
 * tclInt.h).
 */

typedef struct Tcl_Namespace {
    char *name;			/* The namespace's name within its parent
				 * namespace. This contains no ::'s. The name
				 * of the global namespace is "" although "::"
				 * is an synonym. */
    char *fullName;		/* The namespace's fully qualified name. This
				 * starts with ::. */
    void *clientData;	/* Arbitrary value associated with this
				 * namespace. */
    Tcl_NamespaceDeleteProc *deleteProc;
				/* Function invoked when deleting the
				 * namespace to, e.g., free clientData. */
    struct Tcl_Namespace *parentPtr;
				/* Points to the namespace that contains this
				 * one. NULL if this is the global
				 * namespace. */
} Tcl_Namespace;

/*
 *----------------------------------------------------------------------------
 * The following structure represents a call frame, or activation record. A
 * call frame defines a naming context for a procedure call: its local scope
 * (for local variables) and its namespace scope (used for non-local
 * variables; often the global :: namespace). A call frame can also define the
 * naming context for a namespace eval or namespace inscope command: the
 * namespace in which the command's code should execute. The Tcl_CallFrame
 * structures exist only while procedures or namespace eval/inscope's are
 * being executed, and provide a Tcl call stack.
 *
 * A call frame is initialized and pushed using Tcl_PushCallFrame and popped
 * using Tcl_PopCallFrame. Storage for a Tcl_CallFrame must be provided by the
 * Tcl_PushCallFrame caller, and callers typically allocate them on the C call
 * stack for efficiency. For this reason, Tcl_CallFrame is defined as a
 * structure and not as an opaque token. However, most Tcl_CallFrame fields
 * are hidden since applications should not access them directly; others are
 * declared as "dummyX".
 *
 * WARNING!! The structure definition must be kept consistent with the
 * CallFrame structure in tclInt.h. If you change one, change the other.
 */

typedef struct Tcl_CallFrame {
    Tcl_Namespace *nsPtr;
    int dummy1;
    Tcl_Size dummy2;
    void *dummy3;
    void *dummy4;
    void *dummy5;
    Tcl_Size dummy6;
    void *dummy7;
    void *dummy8;
    Tcl_Size dummy9;
    void *dummy10;
    void *dummy11;
    void *dummy12;
    void *dummy13;
} Tcl_CallFrame;

/*
 *----------------------------------------------------------------------------
 * Information about commands that is returned by Tcl_GetCommandInfo and
 * passed to Tcl_SetCommandInfo. objProc is an objc/objv object-based command
 * function while proc is a traditional Tcl argc/argv string-based function.
 * Tcl_CreateObjCommand and Tcl_CreateCommand ensure that both objProc and
 * proc are non-NULL and can be called to execute the command. However, it may
 * be faster to call one instead of the other. The member isNativeObjectProc
 * is set to 1 if an object-based function was registered by
 * Tcl_CreateObjCommand, and to 0 if a string-based function was registered by
 * Tcl_CreateCommand. The other function is typically set to a compatibility
 * wrapper that does string-to-object or object-to-string argument conversions
 * then calls the other function.
 */

typedef struct {
    int isNativeObjectProc;	/* 1 if objProc was registered by a call to
				 * Tcl_CreateObjCommand; 2 if objProc was registered by
				 * a call to Tcl_CreateObjCommand2; 0 otherwise.
				 * Tcl_SetCmdInfo does not modify this field. */
    Tcl_ObjCmdProc *objProc;	/* Command's object-based function. */
    void *objClientData;	/* ClientData for object proc. */
    Tcl_CmdProc *proc;		/* Command's string-based function. */
    void *clientData;	/* ClientData for string proc. */
    Tcl_CmdDeleteProc *deleteProc;
				/* Function to call when command is
				 * deleted. */
    void *deleteData;	/* Value to pass to deleteProc (usually the
				 * same as clientData). */
    Tcl_Namespace *namespacePtr;/* Points to the namespace that contains this
				 * command. Note that Tcl_SetCmdInfo will not
				 * change a command's namespace; use
				 * TclRenameCommand or Tcl_Eval (of 'rename')
				 * to do that. */
    Tcl_ObjCmdProc2 *objProc2;	/* Command's object2-based function. */
    void *objClientData2;	/* ClientData for object2 proc. */
} Tcl_CmdInfo;

/*
 *----------------------------------------------------------------------------
 * The structure defined below is used to hold dynamic strings. The only
 * fields that clients should use are string and length, accessible via the
 * macros Tcl_DStringValue and Tcl_DStringLength.
 */

#define TCL_DSTRING_STATIC_SIZE 200
typedef struct Tcl_DString {
    char *string;		/* Points to beginning of string: either
				 * staticSpace below or a malloced array. */
    Tcl_Size length;		/* Number of bytes in string excluding
				 * terminating nul */
    Tcl_Size spaceAvl;		/* Total number of bytes available for the
				 * string and its terminating NULL char. */
    char staticSpace[TCL_DSTRING_STATIC_SIZE];
				/* Space to use in common case where string is
				 * small. */
} Tcl_DString;

#define Tcl_DStringLength(dsPtr) ((dsPtr)->length)
#define Tcl_DStringValue(dsPtr) ((dsPtr)->string)

/*
 * Definitions for the maximum number of digits of precision that may be
 * produced by Tcl_PrintDouble, and the number of bytes of buffer space
 * required by Tcl_PrintDouble.
 */

#define TCL_MAX_PREC		17
#define TCL_DOUBLE_SPACE	(TCL_MAX_PREC+10)

/*
 * Definition for a number of bytes of buffer space sufficient to hold the
 * string representation of an integer in base 10 (assuming the existence of
 * 64-bit integers).
 */

#define TCL_INTEGER_SPACE	(3*(int)sizeof(Tcl_WideInt))

/*
 *----------------------------------------------------------------------------
 * Type values returned by Tcl_GetNumberFromObj
 *	TCL_NUMBER_INT		Representation is a Tcl_WideInt
 *	TCL_NUMBER_BIG		Representation is an mp_int
 *	TCL_NUMBER_DOUBLE	Representation is a double
 *	TCL_NUMBER_NAN		Value is NaN.
 */

#define TCL_NUMBER_INT          2
#define TCL_NUMBER_BIG          3
#define TCL_NUMBER_DOUBLE       4
#define TCL_NUMBER_NAN          5

/*
 * Flag values passed to Tcl_ConvertElement.
 * TCL_DONT_USE_BRACES forces it not to enclose the element in braces, but to
 *	use backslash quoting instead.
 * TCL_DONT_QUOTE_HASH disables the default quoting of the '#' character. It
 *	is safe to leave the hash unquoted when the element is not the first
 *	element of a list, and this flag can be used by the caller to indicate
 *	that condition.
 */

#define TCL_DONT_USE_BRACES	1
#define TCL_DONT_QUOTE_HASH	8

/*
 * Flags that may be passed to Tcl_GetIndexFromObj.
 * TCL_EXACT disallows abbreviated strings.
 * TCL_NULL_OK allows the empty string or NULL to return TCL_OK.
 *      The returned value will be -1;
 * TCL_INDEX_TEMP_TABLE disallows caching of lookups. A possible use case is
 *      a table that will not live long enough to make it worthwhile.
 */

#define TCL_EXACT		1
#define TCL_NULL_OK		32
#define TCL_INDEX_TEMP_TABLE	64

/*
 * Flags that may be passed to Tcl_UniCharToUtf.
 * TCL_COMBINE Combine surrogates
 */

#if TCL_MAJOR_VERSION > 8
#    define TCL_COMBINE		0x1000000
#else
#    define TCL_COMBINE		0
#endif
/*
 *----------------------------------------------------------------------------
 * Flag values passed to Tcl_RecordAndEval, Tcl_EvalObj, Tcl_EvalObjv.
 * WARNING: these bit choices must not conflict with the bit choices for
 * evalFlag bits in tclInt.h!
 *
 * Meanings:
 *	TCL_NO_EVAL:		Just record this command
 *	TCL_EVAL_GLOBAL:	Execute script in global namespace
 *	TCL_EVAL_DIRECT:	Do not compile this script
 *	TCL_EVAL_INVOKE:	Magical Tcl_EvalObjv mode for aliases/ensembles
 *				o Run in iPtr->lookupNsPtr or global namespace
 *				o Cut out of error traces
 *				o Don't reset the flags controlling ensemble
 *				  error message rewriting.
 *	TCL_CANCEL_UNWIND:	Magical Tcl_CancelEval mode that causes the
 *				stack for the script in progress to be
 *				completely unwound.
 *	TCL_EVAL_NOERR:	Do no exception reporting at all, just return
 *				as the caller will report.
 */

#define TCL_NO_EVAL		0x010000
#define TCL_EVAL_GLOBAL		0x020000
#define TCL_EVAL_DIRECT		0x040000
#define TCL_EVAL_INVOKE		0x080000
#define TCL_CANCEL_UNWIND	0x100000
#define TCL_EVAL_NOERR          0x200000

/*
 * Special freeProc values that may be passed to Tcl_SetResult (see the man
 * page for details):
 */

#define TCL_VOLATILE		((Tcl_FreeProc *) 1)
#define TCL_STATIC		((Tcl_FreeProc *) 0)
#define TCL_DYNAMIC		((Tcl_FreeProc *) 3)

/*
 * Flag values passed to variable-related functions.
 * WARNING: these bit choices must not conflict with the bit choice for
 * TCL_CANCEL_UNWIND, above.
 */

#define TCL_GLOBAL_ONLY		 1
#define TCL_NAMESPACE_ONLY	 2
#define TCL_APPEND_VALUE	 4
#define TCL_LIST_ELEMENT	 8
#define TCL_TRACE_READS		 0x10
#define TCL_TRACE_WRITES	 0x20
#define TCL_TRACE_UNSETS	 0x40
#define TCL_TRACE_DESTROYED	 0x80

#define TCL_LEAVE_ERR_MSG	 0x200
#define TCL_TRACE_ARRAY		 0x800
#ifndef TCL_REMOVE_OBSOLETE_TRACES
/* Required to support old variable/vdelete/vinfo traces. */
#define TCL_TRACE_OLD_STYLE	 0x1000
#endif
/* Indicate the semantics of the result of a trace. */
#define TCL_TRACE_RESULT_DYNAMIC 0x8000
#define TCL_TRACE_RESULT_OBJECT  0x10000

/*
 * Flag values for ensemble commands.
 */

#define TCL_ENSEMBLE_PREFIX 0x02/* Flag value to say whether to allow
				 * unambiguous prefixes of commands or to
				 * require exact matches for command names. */

/*
 * Flag values passed to command-related functions.
 */

#define TCL_TRACE_RENAME	0x2000
#define TCL_TRACE_DELETE	0x4000

#define TCL_ALLOW_INLINE_COMPILATION 0x20000

/*
 * Types for linked variables:
 */

#define TCL_LINK_INT		1
#define TCL_LINK_DOUBLE		2
#define TCL_LINK_BOOLEAN	3
#define TCL_LINK_STRING		4
#define TCL_LINK_WIDE_INT	5
#define TCL_LINK_CHAR		6
#define TCL_LINK_UCHAR		7
#define TCL_LINK_SHORT		8
#define TCL_LINK_USHORT		9
#define TCL_LINK_UINT		10
#if defined(TCL_WIDE_INT_IS_LONG) || defined(_WIN32) || defined(__CYGWIN__)
#define TCL_LINK_LONG		((sizeof(long) != sizeof(int)) ? TCL_LINK_WIDE_INT : TCL_LINK_INT)
#define TCL_LINK_ULONG		((sizeof(long) != sizeof(int)) ? TCL_LINK_WIDE_UINT : TCL_LINK_UINT)
#else
#define TCL_LINK_LONG		11
#define TCL_LINK_ULONG		12
#endif
#define TCL_LINK_FLOAT		13
#define TCL_LINK_WIDE_UINT	14
#define TCL_LINK_CHARS		15
#define TCL_LINK_BINARY		16
#define TCL_LINK_READ_ONLY	0x80

/*
 *----------------------------------------------------------------------------
 * Forward declarations of Tcl_HashTable and related types.
 */

#ifndef TCL_HASH_TYPE
#if TCL_MAJOR_VERSION > 8
#  define TCL_HASH_TYPE size_t
#else
#  define TCL_HASH_TYPE unsigned
#endif
#endif

typedef struct Tcl_HashKeyType Tcl_HashKeyType;
typedef struct Tcl_HashTable Tcl_HashTable;
typedef struct Tcl_HashEntry Tcl_HashEntry;

typedef TCL_HASH_TYPE (Tcl_HashKeyProc) (Tcl_HashTable *tablePtr, void *keyPtr);
typedef int (Tcl_CompareHashKeysProc) (void *keyPtr, Tcl_HashEntry *hPtr);
typedef Tcl_HashEntry * (Tcl_AllocHashEntryProc) (Tcl_HashTable *tablePtr,
	void *keyPtr);
typedef void (Tcl_FreeHashEntryProc) (Tcl_HashEntry *hPtr);

/*
 * Structure definition for an entry in a hash table. No-one outside Tcl
 * should access any of these fields directly; use the macros defined below.
 */

struct Tcl_HashEntry {
    Tcl_HashEntry *nextPtr;	/* Pointer to next entry in this hash bucket,
				 * or NULL for end of chain. */
    Tcl_HashTable *tablePtr;	/* Pointer to table containing entry. */
    size_t hash;		/* Hash value. */
    void *clientData;	/* Application stores something here with
				 * Tcl_SetHashValue. */
    union {			/* Key has one of these forms: */
	char *oneWordValue;	/* One-word value for key. */
	Tcl_Obj *objPtr;	/* Tcl_Obj * key value. */
	int words[1];		/* Multiple integer words for key. The actual
				 * size will be as large as necessary for this
				 * table's keys. */
	char string[1];		/* String for key. The actual size will be as
				 * large as needed to hold the key. */
    } key;			/* MUST BE LAST FIELD IN RECORD!! */
};

/*
 * Flags used in Tcl_HashKeyType.
 *
 * TCL_HASH_KEY_RANDOMIZE_HASH -
 *				There are some things, pointers for example
 *				which don't hash well because they do not use
 *				the lower bits. If this flag is set then the
 *				hash table will attempt to rectify this by
 *				randomising the bits and then using the upper
 *				N bits as the index into the table.
 * TCL_HASH_KEY_SYSTEM_HASH -	If this flag is set then all memory internally
 *                              allocated for the hash table that is not for an
 *                              entry will use the system heap.
 */

#define TCL_HASH_KEY_RANDOMIZE_HASH 0x1
#define TCL_HASH_KEY_SYSTEM_HASH    0x2

/*
 * Structure definition for the methods associated with a hash table key type.
 */

#define TCL_HASH_KEY_TYPE_VERSION 1
struct Tcl_HashKeyType {
    int version;		/* Version of the table. If this structure is
				 * extended in future then the version can be
				 * used to distinguish between different
				 * structures. */
    int flags;			/* Flags, see above for details. */
    Tcl_HashKeyProc *hashKeyProc;
				/* Calculates a hash value for the key. If
				 * this is NULL then the pointer itself is
				 * used as a hash value. */
    Tcl_CompareHashKeysProc *compareKeysProc;
				/* Compares two keys and returns zero if they
				 * do not match, and non-zero if they do. If
				 * this is NULL then the pointers are
				 * compared. */
    Tcl_AllocHashEntryProc *allocEntryProc;
				/* Called to allocate memory for a new entry,
				 * i.e. if the key is a string then this could
				 * allocate a single block which contains
				 * enough space for both the entry and the
				 * string. Only the key field of the allocated
				 * Tcl_HashEntry structure needs to be filled
				 * in. If something else needs to be done to
				 * the key, i.e. incrementing a reference
				 * count then that should be done by this
				 * function. If this is NULL then Tcl_Alloc is
				 * used to allocate enough space for a
				 * Tcl_HashEntry and the key pointer is
				 * assigned to key.oneWordValue. */
    Tcl_FreeHashEntryProc *freeEntryProc;
				/* Called to free memory associated with an
				 * entry. If something else needs to be done
				 * to the key, i.e. decrementing a reference
				 * count then that should be done by this
				 * function. If this is NULL then Tcl_Free is
				 * used to free the Tcl_HashEntry. */
};

/*
 * Structure definition for a hash table.  Must be in tcl.h so clients can
 * allocate space for these structures, but clients should never access any
 * fields in this structure.
 */

#define TCL_SMALL_HASH_TABLE 4
struct Tcl_HashTable {
    Tcl_HashEntry **buckets;	/* Pointer to bucket array. Each element
				 * points to first entry in bucket's hash
				 * chain, or NULL. */
    Tcl_HashEntry *staticBuckets[TCL_SMALL_HASH_TABLE];
				/* Bucket array used for small tables (to
				 * avoid mallocs and frees). */
    Tcl_Size numBuckets;		/* Total number of buckets allocated at
				 * **bucketPtr. */
    Tcl_Size numEntries;		/* Total number of entries present in
				 * table. */
    Tcl_Size rebuildSize;		/* Enlarge table when numEntries gets to be
				 * this large. */
#if TCL_MAJOR_VERSION > 8
    size_t mask;		/* Mask value used in hashing function. */
#endif
    int downShift;		/* Shift count used in hashing function.
				 * Designed to use high-order bits of
				 * randomized keys. */
#if TCL_MAJOR_VERSION < 9
    int mask;		/* Mask value used in hashing function. */
#endif
    int keyType;		/* Type of keys used in this table. It's
				 * either TCL_CUSTOM_KEYS, TCL_STRING_KEYS,
				 * TCL_ONE_WORD_KEYS, or an integer giving the
				 * number of ints that is the size of the
				 * key. */
    Tcl_HashEntry *(*findProc) (Tcl_HashTable *tablePtr, const char *key);
    Tcl_HashEntry *(*createProc) (Tcl_HashTable *tablePtr, const char *key,
	    int *newPtr);
    const Tcl_HashKeyType *typePtr;
				/* Type of the keys used in the
				 * Tcl_HashTable. */
};

/*
 * Structure definition for information used to keep track of searches through
 * hash tables:
 */

typedef struct Tcl_HashSearch {
    Tcl_HashTable *tablePtr;	/* Table being searched. */
    Tcl_Size nextIndex;		/* Index of next bucket to be enumerated after
				 * present one. */
    Tcl_HashEntry *nextEntryPtr;/* Next entry to be enumerated in the current
				 * bucket. */
} Tcl_HashSearch;

/*
 * Acceptable key types for hash tables:
 *
 * TCL_STRING_KEYS:		The keys are strings, they are copied into the
 *				entry.
 * TCL_ONE_WORD_KEYS:		The keys are pointers, the pointer is stored
 *				in the entry.
 * TCL_CUSTOM_TYPE_KEYS:	The keys are arbitrary types which are copied
 *				into the entry.
 * TCL_CUSTOM_PTR_KEYS:		The keys are pointers to arbitrary types, the
 *				pointer is stored in the entry.
 *
 * While maintaining binary compatibility the above have to be distinct values
 * as they are used to differentiate between old versions of the hash table
 * which don't have a typePtr and new ones which do. Once binary compatibility
 * is discarded in favour of making more wide spread changes TCL_STRING_KEYS
 * can be the same as TCL_CUSTOM_TYPE_KEYS, and TCL_ONE_WORD_KEYS can be the
 * same as TCL_CUSTOM_PTR_KEYS because they simply determine how the key is
 * accessed from the entry and not the behaviour.
 */

#define TCL_STRING_KEYS		(0)
#define TCL_ONE_WORD_KEYS	(1)
#define TCL_CUSTOM_TYPE_KEYS	(-2)
#define TCL_CUSTOM_PTR_KEYS	(-1)

/*
 * Structure definition for information used to keep track of searches through
 * dictionaries. These fields should not be accessed by code outside
 * tclDictObj.c
 */

typedef struct {
    void *next;			/* Search position for underlying hash
				 * table. */
    TCL_HASH_TYPE epoch; 	/* Epoch marker for dictionary being searched,
				 * or 0 if search has terminated. */
    Tcl_Dict dictionaryPtr;	/* Reference to dictionary being searched. */
} Tcl_DictSearch;

/*
 *----------------------------------------------------------------------------
 * Flag values to pass to Tcl_DoOneEvent to disable searches for some kinds of
 * events:
 */

#define TCL_DONT_WAIT		(1<<1)
#define TCL_WINDOW_EVENTS	(1<<2)
#define TCL_FILE_EVENTS		(1<<3)
#define TCL_TIMER_EVENTS	(1<<4)
#define TCL_IDLE_EVENTS		(1<<5)	/* WAS 0x10 ???? */
#define TCL_ALL_EVENTS		(~TCL_DONT_WAIT)

/*
 * The following structure defines a generic event for the Tcl event system.
 * These are the things that are queued in calls to Tcl_QueueEvent and
 * serviced later by Tcl_DoOneEvent. There can be many different kinds of
 * events with different fields, corresponding to window events, timer events,
 * etc. The structure for a particular event consists of a Tcl_Event header
 * followed by additional information specific to that event.
 */

struct Tcl_Event {
    Tcl_EventProc *proc;	/* Function to call to service this event. */
    struct Tcl_Event *nextPtr;	/* Next in list of pending events, or NULL. */
};

/*
 * Positions to pass to Tcl_QueueEvent/Tcl_ThreadQueueEvent:
 */

typedef enum {
    TCL_QUEUE_TAIL, TCL_QUEUE_HEAD, TCL_QUEUE_MARK,
	    TCL_QUEUE_ALERT_IF_EMPTY=4
} Tcl_QueuePosition;

/*
 * Values to pass to Tcl_SetServiceMode to specify the behavior of notifier
 * event routines.
 */

#define TCL_SERVICE_NONE 0
#define TCL_SERVICE_ALL 1

/*
 * The following structure keeps is used to hold a time value, either as an
 * absolute time (the number of seconds from the epoch) or as an elapsed time.
 * On Unix systems the epoch is Midnight Jan 1, 1970 GMT.
 */

typedef struct Tcl_Time {
    long sec;			/* Seconds. */
    long usec;			/* Microseconds. */
} Tcl_Time;

typedef void (Tcl_SetTimerProc) (const Tcl_Time *timePtr);
typedef int (Tcl_WaitForEventProc) (const Tcl_Time *timePtr);

/*
 * TIP #233 (Virtualized Time)
 */

typedef void (Tcl_GetTimeProc)   (Tcl_Time *timebuf, void *clientData);
typedef void (Tcl_ScaleTimeProc) (Tcl_Time *timebuf, void *clientData);

/*
 *----------------------------------------------------------------------------
 * Bits to pass to Tcl_CreateFileHandler and Tcl_CreateChannelHandler to
 * indicate what sorts of events are of interest:
 */

#define TCL_READABLE		(1<<1)
#define TCL_WRITABLE		(1<<2)
#define TCL_EXCEPTION		(1<<3)

/*
 * Flag values to pass to Tcl_OpenCommandChannel to indicate the disposition
 * of the stdio handles. TCL_STDIN, TCL_STDOUT, TCL_STDERR, are also used in
 * Tcl_GetStdChannel.
 */

#define TCL_STDIN		(1<<1)
#define TCL_STDOUT		(1<<2)
#define TCL_STDERR		(1<<3)
#define TCL_ENFORCE_MODE	(1<<4)

/*
 * Bits passed to Tcl_DriverClose2Proc to indicate which side of a channel
 * should be closed.
 */

#define TCL_CLOSE_READ		(1<<1)
#define TCL_CLOSE_WRITE		(1<<2)

/*
 * Value to use as the closeProc for a channel that supports the close2Proc
 * interface.
 */

#if TCL_MAJOR_VERSION > 8
#   define TCL_CLOSE2PROC		NULL
#else
#   define TCL_CLOSE2PROC		((void *) 1)
#endif

/*
 * Channel version tag. This was introduced in 8.3.2/8.4.
 */

#define TCL_CHANNEL_VERSION_5	((Tcl_ChannelTypeVersion) 0x5)

/*
 * TIP #218: Channel Actions, Ids for Tcl_DriverThreadActionProc.
 */

#define TCL_CHANNEL_THREAD_INSERT (0)
#define TCL_CHANNEL_THREAD_REMOVE (1)

/*
 * Typedefs for the various operations in a channel type:
 */

typedef int	(Tcl_DriverBlockModeProc) (void *instanceData, int mode);
typedef void Tcl_DriverCloseProc;
typedef int	(Tcl_DriverClose2Proc) (void *instanceData,
			Tcl_Interp *interp, int flags);
typedef int	(Tcl_DriverInputProc) (void *instanceData, char *buf,
			int toRead, int *errorCodePtr);
typedef int	(Tcl_DriverOutputProc) (void *instanceData,
			const char *buf, int toWrite, int *errorCodePtr);
typedef void Tcl_DriverSeekProc;
typedef int	(Tcl_DriverSetOptionProc) (void *instanceData,
			Tcl_Interp *interp, const char *optionName,
			const char *value);
typedef int	(Tcl_DriverGetOptionProc) (void *instanceData,
			Tcl_Interp *interp, const char *optionName,
			Tcl_DString *dsPtr);
typedef void	(Tcl_DriverWatchProc) (void *instanceData, int mask);
typedef int	(Tcl_DriverGetHandleProc) (void *instanceData,
			int direction, void **handlePtr);
typedef int	(Tcl_DriverFlushProc) (void *instanceData);
typedef int	(Tcl_DriverHandlerProc) (void *instanceData,
			int interestMask);
typedef long long (Tcl_DriverWideSeekProc) (void *instanceData,
			long long offset, int mode, int *errorCodePtr);
/*
 * TIP #218, Channel Thread Actions
 */
typedef void	(Tcl_DriverThreadActionProc) (void *instanceData,
			int action);
/*
 * TIP #208, File Truncation (etc.)
 */
typedef int	(Tcl_DriverTruncateProc) (void *instanceData,
			long long length);

/*
 * struct Tcl_ChannelType:
 *
 * One such structure exists for each type (kind) of channel. It collects
 * together in one place all the functions that are part of the specific
 * channel type.
 *
 * It is recommend that the Tcl_Channel* functions are used to access elements
 * of this structure, instead of direct accessing.
 */

typedef struct Tcl_ChannelType {
    const char *typeName;	/* The name of the channel type in Tcl
				 * commands. This storage is owned by channel
				 * type. */
    Tcl_ChannelTypeVersion version;
				/* Version of the channel type. */
    void *closeProc;
				/* Not used any more. */
    Tcl_DriverInputProc *inputProc;
				/* Function to call for input on channel. */
    Tcl_DriverOutputProc *outputProc;
				/* Function to call for output on channel. */
    void *seekProc;
				/* Not used any more. */
    Tcl_DriverSetOptionProc *setOptionProc;
				/* Set an option on a channel. */
    Tcl_DriverGetOptionProc *getOptionProc;
				/* Get an option from a channel. */
    Tcl_DriverWatchProc *watchProc;
				/* Set up the notifier to watch for events on
				 * this channel. */
    Tcl_DriverGetHandleProc *getHandleProc;
				/* Get an OS handle from the channel or NULL
				 * if not supported. */
    Tcl_DriverClose2Proc *close2Proc;
				/* Function to call to close the channel if
				 * the device supports closing the read &
				 * write sides independently. */
    Tcl_DriverBlockModeProc *blockModeProc;
				/* Set blocking mode for the raw channel. May
				 * be NULL. */
    Tcl_DriverFlushProc *flushProc;
				/* Function to call to flush a channel. May be
				 * NULL. */
    Tcl_DriverHandlerProc *handlerProc;
				/* Function to call to handle a channel event.
				 * This will be passed up the stacked channel
				 * chain. */
    Tcl_DriverWideSeekProc *wideSeekProc;
				/* Function to call to seek on the channel
				 * which can handle 64-bit offsets. May be
				 * NULL, and must be NULL if seekProc is
				 * NULL. */
    Tcl_DriverThreadActionProc *threadActionProc;
				/* Function to call to notify the driver of
				 * thread specific activity for a channel. May
				 * be NULL. */
    Tcl_DriverTruncateProc *truncateProc;
				/* Function to call to truncate the underlying
				 * file to a particular length. May be NULL if
				 * the channel does not support truncation. */
} Tcl_ChannelType;

/*
 * The following flags determine whether the blockModeProc above should set
 * the channel into blocking or nonblocking mode. They are passed as arguments
 * to the blockModeProc function in the above structure.
 */

#define TCL_MODE_BLOCKING	0	/* Put channel into blocking mode. */
#define TCL_MODE_NONBLOCKING	1	/* Put channel into nonblocking
					 * mode. */

/*
 *----------------------------------------------------------------------------
 * Enum for different types of file paths.
 */

typedef enum Tcl_PathType {
    TCL_PATH_ABSOLUTE,
    TCL_PATH_RELATIVE,
    TCL_PATH_VOLUME_RELATIVE
} Tcl_PathType;

/*
 * The following structure is used to pass glob type data amongst the various
 * glob routines and Tcl_FSMatchInDirectory.
 */

typedef struct Tcl_GlobTypeData {
    int type;			/* Corresponds to bcdpfls as in 'find -t'. */
    int perm;			/* Corresponds to file permissions. */
    Tcl_Obj *macType;		/* Acceptable Mac type. */
    Tcl_Obj *macCreator;	/* Acceptable Mac creator. */
} Tcl_GlobTypeData;

/*
 * Type and permission definitions for glob command.
 */

#define TCL_GLOB_TYPE_BLOCK		(1<<0)
#define TCL_GLOB_TYPE_CHAR		(1<<1)
#define TCL_GLOB_TYPE_DIR		(1<<2)
#define TCL_GLOB_TYPE_PIPE		(1<<3)
#define TCL_GLOB_TYPE_FILE		(1<<4)
#define TCL_GLOB_TYPE_LINK		(1<<5)
#define TCL_GLOB_TYPE_SOCK		(1<<6)
#define TCL_GLOB_TYPE_MOUNT		(1<<7)

#define TCL_GLOB_PERM_RONLY		(1<<0)
#define TCL_GLOB_PERM_HIDDEN		(1<<1)
#define TCL_GLOB_PERM_R			(1<<2)
#define TCL_GLOB_PERM_W			(1<<3)
#define TCL_GLOB_PERM_X			(1<<4)

/*
 * Flags for the unload callback function.
 */

#define TCL_UNLOAD_DETACH_FROM_INTERPRETER	(1<<0)
#define TCL_UNLOAD_DETACH_FROM_PROCESS		(1<<1)

/*
 * Typedefs for the various filesystem operations:
 */

typedef int (Tcl_FSStatProc) (Tcl_Obj *pathPtr, Tcl_StatBuf *buf);
typedef int (Tcl_FSAccessProc) (Tcl_Obj *pathPtr, int mode);
typedef Tcl_Channel (Tcl_FSOpenFileChannelProc) (Tcl_Interp *interp,
	Tcl_Obj *pathPtr, int mode, int permissions);
typedef int (Tcl_FSMatchInDirectoryProc) (Tcl_Interp *interp, Tcl_Obj *result,
	Tcl_Obj *pathPtr, const char *pattern, Tcl_GlobTypeData *types);
typedef Tcl_Obj * (Tcl_FSGetCwdProc) (Tcl_Interp *interp);
typedef int (Tcl_FSChdirProc) (Tcl_Obj *pathPtr);
typedef int (Tcl_FSLstatProc) (Tcl_Obj *pathPtr, Tcl_StatBuf *buf);
typedef int (Tcl_FSCreateDirectoryProc) (Tcl_Obj *pathPtr);
typedef int (Tcl_FSDeleteFileProc) (Tcl_Obj *pathPtr);
typedef int (Tcl_FSCopyDirectoryProc) (Tcl_Obj *srcPathPtr,
	Tcl_Obj *destPathPtr, Tcl_Obj **errorPtr);
typedef int (Tcl_FSCopyFileProc) (Tcl_Obj *srcPathPtr, Tcl_Obj *destPathPtr);
typedef int (Tcl_FSRemoveDirectoryProc) (Tcl_Obj *pathPtr, int recursive,
	Tcl_Obj **errorPtr);
typedef int (Tcl_FSRenameFileProc) (Tcl_Obj *srcPathPtr, Tcl_Obj *destPathPtr);
typedef void (Tcl_FSUnloadFileProc) (Tcl_LoadHandle loadHandle);
typedef Tcl_Obj * (Tcl_FSListVolumesProc) (void);
/* We have to declare the utime structure here. */
struct utimbuf;
typedef int (Tcl_FSUtimeProc) (Tcl_Obj *pathPtr, struct utimbuf *tval);
typedef int (Tcl_FSNormalizePathProc) (Tcl_Interp *interp, Tcl_Obj *pathPtr,
	int nextCheckpoint);
typedef int (Tcl_FSFileAttrsGetProc) (Tcl_Interp *interp, int index,
	Tcl_Obj *pathPtr, Tcl_Obj **objPtrRef);
typedef const char *const * (Tcl_FSFileAttrStringsProc) (Tcl_Obj *pathPtr,
	Tcl_Obj **objPtrRef);
typedef int (Tcl_FSFileAttrsSetProc) (Tcl_Interp *interp, int index,
	Tcl_Obj *pathPtr, Tcl_Obj *objPtr);
typedef Tcl_Obj * (Tcl_FSLinkProc) (Tcl_Obj *pathPtr, Tcl_Obj *toPtr,
	int linkType);
typedef int (Tcl_FSLoadFileProc) (Tcl_Interp *interp, Tcl_Obj *pathPtr,
	Tcl_LoadHandle *handlePtr, Tcl_FSUnloadFileProc **unloadProcPtr);
typedef int (Tcl_FSPathInFilesystemProc) (Tcl_Obj *pathPtr,
	void **clientDataPtr);
typedef Tcl_Obj * (Tcl_FSFilesystemPathTypeProc) (Tcl_Obj *pathPtr);
typedef Tcl_Obj * (Tcl_FSFilesystemSeparatorProc) (Tcl_Obj *pathPtr);
#define Tcl_FSFreeInternalRepProc Tcl_FreeProc
typedef void *(Tcl_FSDupInternalRepProc) (void *clientData);
typedef Tcl_Obj * (Tcl_FSInternalToNormalizedProc) (void *clientData);
typedef void *(Tcl_FSCreateInternalRepProc) (Tcl_Obj *pathPtr);

typedef struct Tcl_FSVersion_ *Tcl_FSVersion;

/*
 *----------------------------------------------------------------------------
 * Data structures related to hooking into the filesystem
 */

/*
 * Filesystem version tag.  This was introduced in 8.4.
 */

#define TCL_FILESYSTEM_VERSION_1	((Tcl_FSVersion) 0x1)

/*
 * struct Tcl_Filesystem:
 *
 * One such structure exists for each type (kind) of filesystem. It collects
 * together the functions that form the interface for a particulr the
 * filesystem. Tcl always accesses the filesystem through one of these
 * structures.
 *
 * Not all entries need be non-NULL; any which are NULL are simply ignored.
 * However, a complete filesystem should provide all of these functions. The
 * explanations in the structure show the importance of each function.
 */

typedef struct Tcl_Filesystem {
    const char *typeName;	/* The name of the filesystem. */
    Tcl_Size structureLength;	/* Length of this structure, so future binary
				 * compatibility can be assured. */
    Tcl_FSVersion version;	/* Version of the filesystem type. */
    Tcl_FSPathInFilesystemProc *pathInFilesystemProc;
				/* Determines whether the pathname is in this
				 * filesystem. This is the most important
				 * filesystem function. */
    Tcl_FSDupInternalRepProc *dupInternalRepProc;
				/* Duplicates the internal handle of the node.
				 * If it is NULL, the filesystem is less
				 * performant. */
    Tcl_FSFreeInternalRepProc *freeInternalRepProc;
				/* Frees the internal handle of the node.  NULL
				 * only if there is no need to free resources
				 * used for the internal handle. */
    Tcl_FSInternalToNormalizedProc *internalToNormalizedProc;
				/* Converts the internal handle to a normalized
				 * path.  NULL if the filesystem creates nodes
				 * having no pathname. */
    Tcl_FSCreateInternalRepProc *createInternalRepProc;
				/* Creates an internal handle for a pathname.
				 * May be NULL if pathnames have no internal
				 * handle or if pathInFilesystemProc always
				 * immediately creates an internal
				 * representation for pathnames in the
				 * filesystem. */
    Tcl_FSNormalizePathProc *normalizePathProc;
				/* Normalizes a path.  Should be implemented if
				 * the filesystems supports multiple paths to
				 * the same node. */
    Tcl_FSFilesystemPathTypeProc *filesystemPathTypeProc;
				/* Determines the type of a path in this
				 * filesystem. May be NULL. */
    Tcl_FSFilesystemSeparatorProc *filesystemSeparatorProc;
				/* Produces the separator character(s) for this
				 * filesystem. Must not be NULL. */
    Tcl_FSStatProc *statProc;	/* Called by 'Tcl_FSStat()'.  Provided by any
				 * reasonable filesystem. */
    Tcl_FSAccessProc *accessProc;
				/* Called by 'Tcl_FSAccess()'.  Implemented by
				 * any reasonable filesystem. */
    Tcl_FSOpenFileChannelProc *openFileChannelProc;
				/* Called by 'Tcl_FSOpenFileChannel()'.
				 * Provided by any reasonable filesystem. */
    Tcl_FSMatchInDirectoryProc *matchInDirectoryProc;
				/* Called by 'Tcl_FSMatchInDirectory()'.  NULL
				 * if the filesystem does not support glob or
				 * recursive copy. */
    Tcl_FSUtimeProc *utimeProc;	/* Called by 'Tcl_FSUtime()', by 'file
				 *  mtime' to set (not read) times, 'file
				 *  atime', and the open-r/open-w/fcopy variant
				 *  of 'file copy'. */
    Tcl_FSLinkProc *linkProc;	/* Called by 'Tcl_FSLink()'. NULL if reading or
				 *  creating links is not supported. */
    Tcl_FSListVolumesProc *listVolumesProc;
				/* Lists filesystem volumes added by this
				 * filesystem. NULL if the filesystem does not
				 * use volumes. */
    Tcl_FSFileAttrStringsProc *fileAttrStringsProc;
				/* List all valid attributes strings.  NULL if
				 * the filesystem does not support the 'file
				 * attributes' command.  Can be used to attach
				 * arbitrary additional data to files in a
				 * filesystem. */
    Tcl_FSFileAttrsGetProc *fileAttrsGetProc;
				/* Called by 'Tcl_FSFileAttrsGet()' and by
				 * 'file attributes'. */
    Tcl_FSFileAttrsSetProc *fileAttrsSetProc;
				/* Called by 'Tcl_FSFileAttrsSet()' and by
				 * 'file attributes'.  */
    Tcl_FSCreateDirectoryProc *createDirectoryProc;
				/* Called by 'Tcl_FSCreateDirectory()'.  May be
				 * NULL if the filesystem is read-only. */
    Tcl_FSRemoveDirectoryProc *removeDirectoryProc;
				/* Called by 'Tcl_FSRemoveDirectory()'.  May be
				 * NULL if the filesystem is read-only. */
    Tcl_FSDeleteFileProc *deleteFileProc;
				/* Called by 'Tcl_FSDeleteFile()' May be NULL
				 * if the filesystem is is read-only. */
    Tcl_FSCopyFileProc *copyFileProc;
				/* Called by 'Tcl_FSCopyFile()'.  If NULL, for
				 * a copy operation at the script level (not
				 * C) Tcl uses open-r, open-w and fcopy. */
    Tcl_FSRenameFileProc *renameFileProc;
				/* Called by 'Tcl_FSRenameFile()'. If NULL, for
				 * a rename operation at the script level (not
				 * C) Tcl performs a copy operation followed
				 * by a delete operation. */
    Tcl_FSCopyDirectoryProc *copyDirectoryProc;
				/* Called by 'Tcl_FSCopyDirectory()'. If NULL,
				 * for a copy operation at the script level
				 * (not C) Tcl recursively creates directories
				 * and copies files. */
    Tcl_FSLstatProc *lstatProc;	/* Called by 'Tcl_FSLstat()'. If NULL, Tcl
				 * attempts to use 'statProc' instead. */
    Tcl_FSLoadFileProc *loadFileProc;
				/* Called by 'Tcl_FSLoadFile()'. If NULL, Tcl
				 * performs a copy to a temporary file in the
				 * native filesystem and then calls
				 * Tcl_FSLoadFile() on that temporary copy. */
    Tcl_FSGetCwdProc *getCwdProc;
				/* Called by 'Tcl_FSGetCwd()'.  Normally NULL.
				 * Usually only called once:  If 'getcwd' is
				 * called before 'chdir' is ever called. */
    Tcl_FSChdirProc *chdirProc;	/* Called by 'Tcl_FSChdir()'.  For a virtual
				 * filesystem, chdirProc just returns zero
				 * (success) if the pathname is a valid
				 * directory, and some other value otherwise.
				 * For A real filesystem, chdirProc performs
				 * the correct action, e.g.  calls the system
				 * 'chdir' function. If not implemented, then
				 * 'cd' and 'pwd' fail for a pathname in this
				 * filesystem. On success Tcl stores the
				 * pathname for use by GetCwd.  If NULL, Tcl
				 * performs records the pathname as the new
				 * current directory if it passes a series of
				 * directory access checks. */
} Tcl_Filesystem;

/*
 * The following definitions are used as values for the 'linkAction' flag to
 * Tcl_FSLink, or the linkProc of any filesystem. Any combination of flags can
 * be given. For link creation, the linkProc should create a link which
 * matches any of the types given.
 *
 * TCL_CREATE_SYMBOLIC_LINK -	Create a symbolic or soft link.
 * TCL_CREATE_HARD_LINK -	Create a hard link.
 */

#define TCL_CREATE_SYMBOLIC_LINK	0x01
#define TCL_CREATE_HARD_LINK		0x02

/*
 *----------------------------------------------------------------------------
 * The following structure represents the Notifier functions that you can
 * override with the Tcl_SetNotifier call.
 */

typedef struct Tcl_NotifierProcs {
    Tcl_SetTimerProc *setTimerProc;
    Tcl_WaitForEventProc *waitForEventProc;
    Tcl_CreateFileHandlerProc *createFileHandlerProc;
    Tcl_DeleteFileHandlerProc *deleteFileHandlerProc;
    Tcl_InitNotifierProc *initNotifierProc;
    Tcl_FinalizeNotifierProc *finalizeNotifierProc;
    Tcl_AlertNotifierProc *alertNotifierProc;
    Tcl_ServiceModeHookProc *serviceModeHookProc;
} Tcl_NotifierProcs;

/*
 *----------------------------------------------------------------------------
 * The following data structures and declarations are for the new Tcl parser.
 *
 * For each word of a command, and for each piece of a word such as a variable
 * reference, one of the following structures is created to describe the
 * token.
 */

typedef struct Tcl_Token {
    int type;			/* Type of token, such as TCL_TOKEN_WORD; see
				 * below for valid types. */
    const char *start;		/* First character in token. */
    Tcl_Size size;			/* Number of bytes in token. */
    Tcl_Size numComponents;		/* If this token is composed of other tokens,
				 * this field tells how many of them there are
				 * (including components of components, etc.).
				 * The component tokens immediately follow
				 * this one. */
} Tcl_Token;

/*
 * Type values defined for Tcl_Token structures. These values are defined as
 * mask bits so that it's easy to check for collections of types.
 *
 * TCL_TOKEN_WORD -		The token describes one word of a command,
 *				from the first non-blank character of the word
 *				(which may be " or {) up to but not including
 *				the space, semicolon, or bracket that
 *				terminates the word. NumComponents counts the
 *				total number of sub-tokens that make up the
 *				word. This includes, for example, sub-tokens
 *				of TCL_TOKEN_VARIABLE tokens.
 * TCL_TOKEN_SIMPLE_WORD -	This token is just like TCL_TOKEN_WORD except
 *				that the word is guaranteed to consist of a
 *				single TCL_TOKEN_TEXT sub-token.
 * TCL_TOKEN_TEXT -		The token describes a range of literal text
 *				that is part of a word. NumComponents is
 *				always 0.
 * TCL_TOKEN_BS -		The token describes a backslash sequence that
 *				must be collapsed. NumComponents is always 0.
 * TCL_TOKEN_COMMAND -		The token describes a command whose result
 *				must be substituted into the word. The token
 *				includes the enclosing brackets. NumComponents
 *				is always 0.
 * TCL_TOKEN_VARIABLE -		The token describes a variable substitution,
 *				including the dollar sign, variable name, and
 *				array index (if there is one) up through the
 *				right parentheses. NumComponents tells how
 *				many additional tokens follow to represent the
 *				variable name. The first token will be a
 *				TCL_TOKEN_TEXT token that describes the
 *				variable name. If the variable is an array
 *				reference then there will be one or more
 *				additional tokens, of type TCL_TOKEN_TEXT,
 *				TCL_TOKEN_BS, TCL_TOKEN_COMMAND, and
 *				TCL_TOKEN_VARIABLE, that describe the array
 *				index; numComponents counts the total number
 *				of nested tokens that make up the variable
 *				reference, including sub-tokens of
 *				TCL_TOKEN_VARIABLE tokens.
 * TCL_TOKEN_SUB_EXPR -		The token describes one subexpression of an
 *				expression, from the first non-blank character
 *				of the subexpression up to but not including
 *				the space, brace, or bracket that terminates
 *				the subexpression. NumComponents counts the
 *				total number of following subtokens that make
 *				up the subexpression; this includes all
 *				subtokens for any nested TCL_TOKEN_SUB_EXPR
 *				tokens. For example, a numeric value used as a
 *				primitive operand is described by a
 *				TCL_TOKEN_SUB_EXPR token followed by a
 *				TCL_TOKEN_TEXT token. A binary subexpression
 *				is described by a TCL_TOKEN_SUB_EXPR token
 *				followed by the TCL_TOKEN_OPERATOR token for
 *				the operator, then TCL_TOKEN_SUB_EXPR tokens
 *				for the left then the right operands.
 * TCL_TOKEN_OPERATOR -		The token describes one expression operator.
 *				An operator might be the name of a math
 *				function such as "abs". A TCL_TOKEN_OPERATOR
 *				token is always preceded by one
 *				TCL_TOKEN_SUB_EXPR token for the operator's
 *				subexpression, and is followed by zero or more
 *				TCL_TOKEN_SUB_EXPR tokens for the operator's
 *				operands. NumComponents is always 0.
 * TCL_TOKEN_EXPAND_WORD -	This token is just like TCL_TOKEN_WORD except
 *				that it marks a word that began with the
 *				literal character prefix "{*}". This word is
 *				marked to be expanded - that is, broken into
 *				words after substitution is complete.
 */

#define TCL_TOKEN_WORD		1
#define TCL_TOKEN_SIMPLE_WORD	2
#define TCL_TOKEN_TEXT		4
#define TCL_TOKEN_BS		8
#define TCL_TOKEN_COMMAND	16
#define TCL_TOKEN_VARIABLE	32
#define TCL_TOKEN_SUB_EXPR	64
#define TCL_TOKEN_OPERATOR	128
#define TCL_TOKEN_EXPAND_WORD	256

/*
 * Parsing error types. On any parsing error, one of these values will be
 * stored in the error field of the Tcl_Parse structure defined below.
 */

#define TCL_PARSE_SUCCESS		0
#define TCL_PARSE_QUOTE_EXTRA		1
#define TCL_PARSE_BRACE_EXTRA		2
#define TCL_PARSE_MISSING_BRACE		3
#define TCL_PARSE_MISSING_BRACKET	4
#define TCL_PARSE_MISSING_PAREN		5
#define TCL_PARSE_MISSING_QUOTE		6
#define TCL_PARSE_MISSING_VAR_BRACE	7
#define TCL_PARSE_SYNTAX		8
#define TCL_PARSE_BAD_NUMBER		9

/*
 * A structure of the following type is filled in by Tcl_ParseCommand. It
 * describes a single command parsed from an input string.
 */

#define NUM_STATIC_TOKENS 20

typedef struct Tcl_Parse {
    const char *commentStart;	/* Pointer to # that begins the first of one
				 * or more comments preceding the command. */
    Tcl_Size commentSize;		/* Number of bytes in comments (up through
				 * newline character that terminates the last
				 * comment). If there were no comments, this
				 * field is 0. */
    const char *commandStart;	/* First character in first word of
				 * command. */
    Tcl_Size commandSize;		/* Number of bytes in command, including first
				 * character of first word, up through the
				 * terminating newline, close bracket, or
				 * semicolon. */
    Tcl_Size numWords;		/* Total number of words in command. May be
				 * 0. */
    Tcl_Token *tokenPtr;	/* Pointer to first token representing the
				 * words of the command. Initially points to
				 * staticTokens, but may change to point to
				 * malloc-ed space if command exceeds space in
				 * staticTokens. */
    Tcl_Size numTokens;		/* Total number of tokens in command. */
    Tcl_Size tokensAvailable;	/* Total number of tokens available at
				 * *tokenPtr. */
    int errorType;		/* One of the parsing error types defined
				 * above. */
#if TCL_MAJOR_VERSION > 8
    int incomplete;		/* This field is set to 1 by Tcl_ParseCommand
				 * if the command appears to be incomplete.
				 * This information is used by
				 * Tcl_CommandComplete. */
#endif

    /*
     * The fields below are intended only for the private use of the parser.
     * They should not be used by functions that invoke Tcl_ParseCommand.
     */

    const char *string;		/* The original command string passed to
				 * Tcl_ParseCommand. */
    const char *end;		/* Points to the character just after the last
				 * one in the command string. */
    Tcl_Interp *interp;		/* Interpreter to use for error reporting, or
				 * NULL. */
    const char *term;		/* Points to character in string that
				 * terminated most recent token. Filled in by
				 * ParseTokens. If an error occurs, points to
				 * beginning of region where the error
				 * occurred (e.g. the open brace if the close
				 * brace is missing). */
#if TCL_MAJOR_VERSION < 9
    int incomplete;
#endif
    Tcl_Token staticTokens[NUM_STATIC_TOKENS];
				/* Initial space for tokens for command. This
				 * space should be large enough to accommodate
				 * most commands; dynamic space is allocated
				 * for very large commands that don't fit
				 * here. */
} Tcl_Parse;

/*
 *----------------------------------------------------------------------------
 * The following structure represents a user-defined encoding. It collects
 * together all the functions that are used by the specific encoding.
 */

typedef struct Tcl_EncodingType {
    const char *encodingName;	/* The name of the encoding, e.g. "euc-jp".
				 * This name is the unique key for this
				 * encoding type. */
    Tcl_EncodingConvertProc *toUtfProc;
				/* Function to convert from external encoding
				 * into UTF-8. */
    Tcl_EncodingConvertProc *fromUtfProc;
				/* Function to convert from UTF-8 into
				 * external encoding. */
    Tcl_FreeProc *freeProc;
				/* If non-NULL, function to call when this
				 * encoding is deleted. */
    void *clientData;	/* Arbitrary value associated with encoding
				 * type. Passed to conversion functions. */
    Tcl_Size nullSize;		/* Number of zero bytes that signify
				 * end-of-string in this encoding. This number
				 * is used to determine the source string
				 * length when the srcLen argument is
				 * negative. Must be 1, 2, or 4. */
} Tcl_EncodingType;

/*
 * The following definitions are used as values for the conversion control
 * flags argument when converting text from one character set to another:
 *
 * TCL_ENCODING_START -		Signifies that the source buffer is the first
 *				block in a (potentially multi-block) input
 *				stream. Tells the conversion function to reset
 *				to an initial state and perform any
 *				initialization that needs to occur before the
 *				first byte is converted. If the source buffer
 *				contains the entire input stream to be
 *				converted, this flag should be set.
 * TCL_ENCODING_END -		Signifies that the source buffer is the last
 *				block in a (potentially multi-block) input
 *				stream. Tells the conversion routine to
 *				perform any finalization that needs to occur
 *				after the last byte is converted and then to
 *				reset to an initial state. If the source
 *				buffer contains the entire input stream to be
 *				converted, this flag should be set.
 * TCL_ENCODING_STOPONERROR -	Not used any more.
 * TCL_ENCODING_NO_TERMINATE - 	If set, Tcl_ExternalToUtf does not append a
 *				terminating NUL byte.  Since it does not need
 *				an extra byte for a terminating NUL, it fills
 *				all dstLen bytes with encoded UTF-8 content if
 *				needed.  If clear, a byte is reserved in the
 *				dst space for NUL termination, and a
 *				terminating NUL is appended.
 * TCL_ENCODING_CHAR_LIMIT -	If set and dstCharsPtr is not NULL, then
 *				Tcl_ExternalToUtf takes the initial value of
 *				*dstCharsPtr as a limit of the maximum number
 *				of chars to produce in the encoded UTF-8
 *				content.  Otherwise, the number of chars
 *				produced is controlled only by other limiting
 *				factors.
 * TCL_ENCODING_PROFILE_* -	Mutually exclusive encoding profile ids. Note
 *				these are bit masks.
 *
 * NOTE: THESE BIT DEFINITIONS SHOULD NOT OVERLAP WITH INTERNAL USE BITS
 * DEFINED IN tclEncoding.c (ENCODING_INPUT et al). Be cognizant of this
 * when adding bits.
 */

#define TCL_ENCODING_START		0x01
#define TCL_ENCODING_END		0x02
#if TCL_MAJOR_VERSION > 8
#   define TCL_ENCODING_STOPONERROR	0x0 /* Not used any more */
#else
#   define TCL_ENCODING_STOPONERROR	0x04
#endif
#define TCL_ENCODING_NO_TERMINATE	0x08
#define TCL_ENCODING_CHAR_LIMIT		0x10
/* Internal use bits, do not define bits in this space. See above comment */
#define TCL_ENCODING_INTERNAL_USE_MASK  0xFF00
/*
 * Reserve top byte for profile values (disjoint, not a mask). In case of
 * changes, ensure ENCODING_PROFILE_* macros in tclInt.h are modified if
 * necessary.
 */
#define TCL_ENCODING_PROFILE_STRICT   TCL_ENCODING_STOPONERROR
#define TCL_ENCODING_PROFILE_TCL8     0x01000000
<<<<<<< HEAD
#define TCL_ENCODING_PROFILE_REPLACE  0x02000000
=======
#define TCL_ENCODING_PROFILE_STRICT   0x02000000
#define TCL_ENCODING_PROFILE_REPLACE  0x03000000
#define TCL_ENCODING_PROFILE_LOSSLESS 0x04000000
#if TCL_MAJOR_VERSION < 9
#define TCL_ENCODING_PROFILE_DEFAULT  TCL_ENCODING_PROFILE_TCL8
#else
#define TCL_ENCODING_PROFILE_DEFAULT  TCL_ENCODING_PROFILE_TCL8
#endif
>>>>>>> 633ebe17

/*
 * The following definitions are the error codes returned by the conversion
 * routines:
 *
 * TCL_OK -			All characters were converted.
 * TCL_CONVERT_NOSPACE -	The output buffer would not have been large
 *				enough for all of the converted data; as many
 *				characters as could fit were converted though.
 * TCL_CONVERT_MULTIBYTE -	The last few bytes in the source string were
 *				the beginning of a multibyte sequence, but
 *				more bytes were needed to complete this
 *				sequence. A subsequent call to the conversion
 *				routine should pass the beginning of this
 *				unconverted sequence plus additional bytes
 *				from the source stream to properly convert the
 *				formerly split-up multibyte sequence.
 * TCL_CONVERT_SYNTAX -		The source stream contained an invalid
 *				character sequence. This may occur if the
 *				input stream has been damaged or if the input
 *				encoding method was misidentified.
 * TCL_CONVERT_UNKNOWN -	The source string contained a character that
 *				could not be represented in the target
 *				encoding.
 */

#define TCL_CONVERT_MULTIBYTE	(-1)
#define TCL_CONVERT_SYNTAX	(-2)
#define TCL_CONVERT_UNKNOWN	(-3)
#define TCL_CONVERT_NOSPACE	(-4)

/*
 * The maximum number of bytes that are necessary to represent a single
 * Unicode character in UTF-8. The valid values are 3 and 4
 * (or perhaps 1 if we want to support a non-unicode enabled core). If > 3,
 * then Tcl_UniChar must be 4-bytes in size (UCS-4) (the default). If == 3,
 * then Tcl_UniChar must be 2-bytes in size (UTF-16). Since Tcl 9.0, UCS-4
 * mode is the default and recommended mode.
 */

#ifndef TCL_UTF_MAX
#   if TCL_MAJOR_VERSION > 8
#	define TCL_UTF_MAX		4
#   else
#	define TCL_UTF_MAX		3
#   endif
#endif

/*
 * This represents a Unicode character. Any changes to this should also be
 * reflected in regcustom.h.
 */

#if TCL_UTF_MAX > 3
    /*
     * int isn't 100% accurate as it should be a strict 4-byte value
     * (perhaps int32_t). ILP64/SILP64 systems may have troubles. The
     * size of this value must be reflected correctly in regcustom.h.
     */
typedef int Tcl_UniChar;
#else
typedef unsigned short Tcl_UniChar;
#endif

/*
 *----------------------------------------------------------------------------
 * TIP #59: The following structure is used in calls 'Tcl_RegisterConfig' to
 * provide the system with the embedded configuration data.
 */

typedef struct Tcl_Config {
    const char *key;		/* Configuration key to register. ASCII
				 * encoded, thus UTF-8. */
    const char *value;		/* The value associated with the key. System
				 * encoding. */
} Tcl_Config;

/*
 *----------------------------------------------------------------------------
 * Flags for TIP#143 limits, detailing which limits are active in an
 * interpreter. Used for Tcl_{Add,Remove}LimitHandler type argument.
 */

#define TCL_LIMIT_COMMANDS	0x01
#define TCL_LIMIT_TIME		0x02

/*
 * Structure containing information about a limit handler to be called when a
 * command- or time-limit is exceeded by an interpreter.
 */

typedef void (Tcl_LimitHandlerProc) (void *clientData, Tcl_Interp *interp);
typedef void (Tcl_LimitHandlerDeleteProc) (void *clientData);

#if 0
/*
 *----------------------------------------------------------------------------
 * We would like to provide an anonymous structure "mp_int" here, which is
 * compatible with libtommath's "mp_int", but without duplicating anything
 * from <tommath.h> or including <tommath.h> here. But the libtommath project
 * didn't honor our request. See: <https://github.com/libtom/libtommath/pull/473>
 *
 * That's why this part is commented out, and we are using (void *) in
 * various API's in stead of the more correct (mp_int *).
 */

#ifndef MP_INT_DECLARED
#define MP_INT_DECLARED
typedef struct mp_int mp_int;
#endif

#endif

/*
 *----------------------------------------------------------------------------
 * Definitions needed for Tcl_ParseArgvObj routines.
 * Based on tkArgv.c.
 * Modifications from the original are copyright (c) Sam Bromley 2006
 */

typedef struct {
    int type;			/* Indicates the option type; see below. */
    const char *keyStr;		/* The key string that flags the option in the
				 * argv array. */
    void *srcPtr;		/* Value to be used in setting dst; usage
				 * depends on type.*/
    void *dstPtr;		/* Address of value to be modified; usage
				 * depends on type.*/
    const char *helpStr;	/* Documentation message describing this
				 * option. */
    void *clientData;	/* Word to pass to function callbacks. */
} Tcl_ArgvInfo;

/*
 * Legal values for the type field of a Tcl_ArgInfo: see the user
 * documentation for details.
 */

#define TCL_ARGV_CONSTANT	15
#define TCL_ARGV_INT		16
#define TCL_ARGV_STRING		17
#define TCL_ARGV_REST		18
#define TCL_ARGV_FLOAT		19
#define TCL_ARGV_FUNC		20
#define TCL_ARGV_GENFUNC	21
#define TCL_ARGV_HELP		22
#define TCL_ARGV_END		23

/*
 * Types of callback functions for the TCL_ARGV_FUNC and TCL_ARGV_GENFUNC
 * argument types:
 */

typedef int (Tcl_ArgvFuncProc)(void *clientData, Tcl_Obj *objPtr,
	void *dstPtr);
typedef int (Tcl_ArgvGenFuncProc)(void *clientData, Tcl_Interp *interp,
	int objc, Tcl_Obj *const *objv, void *dstPtr);

/*
 * Shorthand for commonly used argTable entries.
 */

#define TCL_ARGV_AUTO_HELP \
    {TCL_ARGV_HELP,	"-help",	NULL,	NULL, \
	    "Print summary of command-line options and abort", NULL}
#define TCL_ARGV_AUTO_REST \
    {TCL_ARGV_REST,	"--",		NULL,	NULL, \
	    "Marks the end of the options", NULL}
#define TCL_ARGV_TABLE_END \
    {TCL_ARGV_END, NULL, NULL, NULL, NULL, NULL}

/*
 *----------------------------------------------------------------------------
 * Definitions needed for Tcl_Zlib routines. [TIP #234]
 *
 * Constants for the format flags describing what sort of data format is
 * desired/expected for the Tcl_ZlibDeflate, Tcl_ZlibInflate and
 * Tcl_ZlibStreamInit functions.
 */

#define TCL_ZLIB_FORMAT_RAW	1
#define TCL_ZLIB_FORMAT_ZLIB	2
#define TCL_ZLIB_FORMAT_GZIP	4
#define TCL_ZLIB_FORMAT_AUTO	8

/*
 * Constants that describe whether the stream is to operate in compressing or
 * decompressing mode.
 */

#define TCL_ZLIB_STREAM_DEFLATE	16
#define TCL_ZLIB_STREAM_INFLATE	32

/*
 * Constants giving compression levels. Use of TCL_ZLIB_COMPRESS_DEFAULT is
 * recommended.
 */

#define TCL_ZLIB_COMPRESS_NONE	0
#define TCL_ZLIB_COMPRESS_FAST	1
#define TCL_ZLIB_COMPRESS_BEST	9
#define TCL_ZLIB_COMPRESS_DEFAULT (-1)

/*
 * Constants for types of flushing, used with Tcl_ZlibFlush.
 */

#define TCL_ZLIB_NO_FLUSH	0
#define TCL_ZLIB_FLUSH		2
#define TCL_ZLIB_FULLFLUSH	3
#define TCL_ZLIB_FINALIZE	4

/*
 *----------------------------------------------------------------------------
 * Definitions needed for the Tcl_LoadFile function. [TIP #416]
 */

#define TCL_LOAD_GLOBAL 1
#define TCL_LOAD_LAZY 2

/*
 *----------------------------------------------------------------------------
 * Definitions needed for the Tcl_OpenTcpServerEx function. [TIP #456]
 */
#define TCL_TCPSERVER_REUSEADDR (1<<0)
#define TCL_TCPSERVER_REUSEPORT (1<<1)

/*
 * Constants for special Tcl_Size-typed values, see TIP #494
 */

#define TCL_IO_FAILURE	((Tcl_Size)-1)
#define TCL_AUTO_LENGTH	((Tcl_Size)-1)
#define TCL_INDEX_NONE  ((Tcl_Size)-1)

/*
 *----------------------------------------------------------------------------
 * Single public declaration for NRE.
 */

typedef int (Tcl_NRPostProc) (void *data[], Tcl_Interp *interp,
				int result);

/*
 *----------------------------------------------------------------------------
 * The following constant is used to test for older versions of Tcl in the
 * stubs tables.
 */

#if TCL_MAJOR_VERSION > 8
#   define TCL_STUB_MAGIC		((int) 0xFCA3BACB + (int) sizeof(void *))
#else
#   define TCL_STUB_MAGIC		((int) 0xFCA3BACF)
#endif

/*
 * The following function is required to be defined in all stubs aware
 * extensions. The function is actually implemented in the stub library, not
 * the main Tcl library, although there is a trivial implementation in the
 * main library in case an extension is statically linked into an application.
 */

const char *		Tcl_InitStubs(Tcl_Interp *interp, const char *version,
			    int exact, int magic);
const char *		TclTomMathInitializeStubs(Tcl_Interp *interp,
			    const char *version, int epoch, int revision);
const char *		TclInitStubTable(const char *version);
void *			TclStubCall(void *arg);
#if defined(_WIN32)
    TCL_NORETURN1 void Tcl_ConsolePanic(const char *format, ...);
#else
#   define Tcl_ConsolePanic NULL
#endif

#ifdef USE_TCL_STUBS
#if TCL_MAJOR_VERSION < 9
# if TCL_UTF_MAX < 4
#   define Tcl_InitStubs(interp, version, exact) \
	(Tcl_InitStubs)(interp, version, \
	    (exact)|(TCL_MAJOR_VERSION<<8)|(0xFF<<16), \
	    TCL_STUB_MAGIC)
# else
#   define Tcl_InitStubs(interp, version, exact) \
	(Tcl_InitStubs)(interp, "8.7.0", \
	    (exact)|(TCL_MAJOR_VERSION<<8)|(0xFF<<16), \
	    TCL_STUB_MAGIC)
# endif
#elif TCL_RELEASE_LEVEL == TCL_FINAL_RELEASE
#   define Tcl_InitStubs(interp, version, exact) \
	(Tcl_InitStubs)(interp, version, \
	    (exact)|(TCL_MAJOR_VERSION<<8)|(TCL_MINOR_VERSION<<16), \
	    TCL_STUB_MAGIC)
#else
#   define Tcl_InitStubs(interp, version, exact) \
	(Tcl_InitStubs)(interp, TCL_PATCH_LEVEL, \
	    1|(TCL_MAJOR_VERSION<<8)|(TCL_MINOR_VERSION<<16), \
	    TCL_STUB_MAGIC)
#endif
#else
#if TCL_MAJOR_VERSION < 9
#   error "Please define -DUSE_TCL_STUBS"
#elif TCL_RELEASE_LEVEL == TCL_FINAL_RELEASE
#   define Tcl_InitStubs(interp, version, exact) \
	Tcl_PkgInitStubsCheck(interp, version, \
		(exact)|(TCL_MAJOR_VERSION<<8)|(TCL_MINOR_VERSION<<16))
#else
#   define Tcl_InitStubs(interp, version, exact) \
	Tcl_PkgInitStubsCheck(interp, TCL_PATCH_LEVEL, \
		1|(TCL_MAJOR_VERSION<<8)|(TCL_MINOR_VERSION<<16))
#endif
#endif

/*
 * Public functions that are not accessible via the stubs table.
 * Tcl_GetMemoryInfo is needed for AOLserver. [Bug 1868171]
 */

#define Tcl_Main(argc, argv, proc) Tcl_MainEx(argc, argv, proc, \
	    ((Tcl_SetPanicProc(Tcl_ConsolePanic), Tcl_CreateInterp())))
EXTERN TCL_NORETURN void Tcl_MainEx(Tcl_Size argc, char **argv,
			    Tcl_AppInitProc *appInitProc, Tcl_Interp *interp);
EXTERN const char *	Tcl_PkgInitStubsCheck(Tcl_Interp *interp,
			    const char *version, int exact);
EXTERN const char *	Tcl_InitSubsystems(void);
EXTERN void		Tcl_GetMemoryInfo(Tcl_DString *dsPtr);
EXTERN const char *	Tcl_FindExecutable(const char *argv0);
EXTERN const char *	Tcl_SetPreInitScript(const char *string);
EXTERN const char *	Tcl_SetPanicProc(
			    TCL_NORETURN1 Tcl_PanicProc *panicProc);
EXTERN void		Tcl_StaticLibrary(Tcl_Interp *interp,
			    const char *prefix,
			    Tcl_LibraryInitProc *initProc,
			    Tcl_LibraryInitProc *safeInitProc);
#ifndef TCL_NO_DEPRECATED
#   define Tcl_StaticPackage Tcl_StaticLibrary
#endif
EXTERN Tcl_ExitProc *Tcl_SetExitProc(TCL_NORETURN1 Tcl_ExitProc *proc);
#ifdef _WIN32
EXTERN const char *TclZipfs_AppHook(int *argc, wchar_t ***argv);
#else
EXTERN const char *TclZipfs_AppHook(int *argc, char ***argv);
#endif
#if defined(_WIN32) && defined(UNICODE)
#ifndef USE_TCL_STUBS
#   define Tcl_FindExecutable(arg) ((Tcl_FindExecutable)((const char *)(arg)))
#endif
#   define Tcl_MainEx Tcl_MainExW
    EXTERN TCL_NORETURN void Tcl_MainExW(Tcl_Size argc, wchar_t **argv,
	    Tcl_AppInitProc *appInitProc, Tcl_Interp *interp);
#endif
#if defined(USE_TCL_STUBS) && (TCL_MAJOR_VERSION > 8)
#define Tcl_SetPanicProc(panicProc) \
    TclInitStubTable(((const char *(*)(Tcl_PanicProc *))TclStubCall((void *)panicProc))(panicProc))
#define Tcl_InitSubsystems() \
    TclInitStubTable(((const char *(*)(void))TclStubCall((void *)1))())
#define Tcl_FindExecutable(argv0) \
    TclInitStubTable(((const char *(*)(const char *))TclStubCall((void *)2))(argv0))
#define TclZipfs_AppHook(argcp, argvp) \
	TclInitStubTable(((const char *(*)(int *, void *))TclStubCall((void *)3))(argcp, argvp))
#define Tcl_MainExW(argc, argv, appInitProc, interp) \
	(void)((const char *(*)(Tcl_Size, const void *, Tcl_AppInitProc *, Tcl_Interp *)) \
	TclStubCall((void *)4))(argc, argv, appInitProc, interp)
#if !defined(_WIN32) || !defined(UNICODE)
#define Tcl_MainEx(argc, argv, appInitProc, interp) \
	(void)((const char *(*)(Tcl_Size, const void *, Tcl_AppInitProc *, Tcl_Interp *)) \
	TclStubCall((void *)5))(argc, argv, appInitProc, interp)
#endif
#define Tcl_StaticLibrary(interp, pkgName, initProc, safeInitProc) \
	(void)((const char *(*)(Tcl_Interp *, const char *, Tcl_LibraryInitProc *, Tcl_LibraryInitProc *)) \
	TclStubCall((void *)6))(interp, pkgName, initProc, safeInitProc)
#define Tcl_SetExitProc(proc) \
	((Tcl_ExitProc *(*)(Tcl_ExitProc *))TclStubCall((void *)7))(proc)
#define Tcl_GetMemoryInfo(dsPtr) \
	(void)((const char *(*)(Tcl_DString *))TclStubCall((void *)8))(dsPtr)
#define Tcl_SetPreInitScript(string) \
	((const char *(*)(const char *))TclStubCall((void *)9))(string)
#endif

/*
 *----------------------------------------------------------------------------
 * Include the public function declarations that are accessible via the stubs
 * table.
 */

#include "tclDecls.h"

/*
 * Include platform specific public function declarations that are accessible
 * via the stubs table. Make all TclOO symbols MODULE_SCOPE (which only
 * has effect on building it as a shared library). See ticket [3010352].
 */

#if defined(BUILD_tcl)
#   undef TCLAPI
#   define TCLAPI MODULE_SCOPE
#endif

#include "tclPlatDecls.h"

/*
 *----------------------------------------------------------------------------
 * The following declarations map ckalloc and ckfree to Tcl_Alloc and
 * Tcl_Free for use in Tcl-8.x-compatible extensions.
 */

#ifndef BUILD_tcl
#   define ckalloc Tcl_Alloc
#   define attemptckalloc Tcl_AttemptAlloc
#   ifdef _MSC_VER
	/* Silence invalid C4090 warnings */
#	define ckfree(a) Tcl_Free((void *)(a))
#	define ckrealloc(a,b) Tcl_Realloc((void *)(a),(b))
#	define attemptckrealloc(a,b) Tcl_AttemptRealloc((void *)(a),(b))
#   else
#	define ckfree Tcl_Free
#	define ckrealloc Tcl_Realloc
#	define attemptckrealloc Tcl_AttemptRealloc
#   endif
#endif

#ifndef TCL_MEM_DEBUG

/*
 * If we are not using the debugging allocator, we should call the Tcl_Alloc,
 * et al. routines in order to guarantee that every module is using the same
 * memory allocator both inside and outside of the Tcl library.
 */

#   undef  Tcl_InitMemory
#   define Tcl_InitMemory(x)
#   undef  Tcl_DumpActiveMemory
#   define Tcl_DumpActiveMemory(x)
#   undef  Tcl_ValidateAllMemory
#   define Tcl_ValidateAllMemory(x,y)

#endif /* !TCL_MEM_DEBUG */

#ifdef TCL_MEM_DEBUG
#   undef Tcl_IncrRefCount
#   define Tcl_IncrRefCount(objPtr) \
	Tcl_DbIncrRefCount(objPtr, __FILE__, __LINE__)
#   undef Tcl_DecrRefCount
#   define Tcl_DecrRefCount(objPtr) \
	Tcl_DbDecrRefCount(objPtr, __FILE__, __LINE__)
#   undef Tcl_IsShared
#   define Tcl_IsShared(objPtr) \
	Tcl_DbIsShared(objPtr, __FILE__, __LINE__)
/*
 * Free the Obj by effectively doing:
 *
 *   Tcl_IncrRefCount(objPtr);
 *   Tcl_DecrRefCount(objPtr);
 *
 * This will free the obj if there are no references to the obj.
 */
#   define Tcl_BumpObj(objPtr) \
    TclBumpObj(objPtr, __FILE__, __LINE__)

static inline void TclBumpObj(Tcl_Obj* objPtr, const char* fn, int line)
{
    if (objPtr) {
        if ((objPtr)->refCount == 0) {
            Tcl_DbDecrRefCount(objPtr, fn, line);
	}
    }
}
#else
#   undef Tcl_IncrRefCount
#   define Tcl_IncrRefCount(objPtr) \
	++(objPtr)->refCount
    /*
     * Use do/while0 idiom for optimum correctness without compiler warnings.
     * https://wiki.c2.com/?TrivialDoWhileLoop
     */
#   undef Tcl_DecrRefCount
#   define Tcl_DecrRefCount(objPtr) \
	do { \
	    Tcl_Obj *_objPtr = (objPtr); \
	    if (_objPtr->refCount-- <= 1) { \
		TclFreeObj(_objPtr); \
	    } \
	} while(0)
#   undef Tcl_IsShared
#   define Tcl_IsShared(objPtr) \
	((objPtr)->refCount > 1)

/*
 * Declare that obj will no longer be used or referenced.
 * This will release the obj if there is no referece count,
 * otherwise let it be.
 */
#   define Tcl_BumpObj(objPtr)     \
    TclBumpObj(objPtr);

static inline void TclBumpObj(Tcl_Obj* objPtr)
{
    if (objPtr) {
        if ((objPtr)->refCount == 0) {
            Tcl_DecrRefCount(objPtr);
	}
    }
}

#endif

/*
 * Macros and definitions that help to debug the use of Tcl objects. When
 * TCL_MEM_DEBUG is defined, the Tcl_New declarations are overridden to call
 * debugging versions of the object creation functions.
 */

#ifdef TCL_MEM_DEBUG
#  undef  Tcl_NewBignumObj
#  define Tcl_NewBignumObj(val) \
     Tcl_DbNewBignumObj(val, __FILE__, __LINE__)
#  undef  Tcl_NewBooleanObj
#  define Tcl_NewBooleanObj(val) \
     Tcl_DbNewWideIntObj((val)!=0, __FILE__, __LINE__)
#  undef  Tcl_NewByteArrayObj
#  define Tcl_NewByteArrayObj(bytes, len) \
     Tcl_DbNewByteArrayObj(bytes, len, __FILE__, __LINE__)
#  undef  Tcl_NewDoubleObj
#  define Tcl_NewDoubleObj(val) \
     Tcl_DbNewDoubleObj(val, __FILE__, __LINE__)
#  undef  Tcl_NewListObj
#  define Tcl_NewListObj(objc, objv) \
     Tcl_DbNewListObj(objc, objv, __FILE__, __LINE__)
#  undef  Tcl_NewObj
#  define Tcl_NewObj() \
     Tcl_DbNewObj(__FILE__, __LINE__)
#  undef  Tcl_NewStringObj
#  define Tcl_NewStringObj(bytes, len) \
     Tcl_DbNewStringObj(bytes, len, __FILE__, __LINE__)
#  undef  Tcl_NewWideIntObj
#  define Tcl_NewWideIntObj(val) \
     Tcl_DbNewWideIntObj(val, __FILE__, __LINE__)
#endif /* TCL_MEM_DEBUG */

/*
 *----------------------------------------------------------------------------
 * Macros for clients to use to access fields of hash entries:
 */

#define Tcl_GetHashValue(h) ((h)->clientData)
#define Tcl_SetHashValue(h, value) ((h)->clientData = (void *)(value))
#define Tcl_GetHashKey(tablePtr, h) \
	((void *) (((tablePtr)->keyType == TCL_ONE_WORD_KEYS || \
		    (tablePtr)->keyType == TCL_CUSTOM_PTR_KEYS) \
		   ? (h)->key.oneWordValue \
		   : (h)->key.string))

/*
 * Macros to use for clients to use to invoke find and create functions for
 * hash tables:
 */

#undef  Tcl_FindHashEntry
#define Tcl_FindHashEntry(tablePtr, key) \
	(*((tablePtr)->findProc))(tablePtr, (const char *)(key))
#undef  Tcl_CreateHashEntry
#define Tcl_CreateHashEntry(tablePtr, key, newPtr) \
	(*((tablePtr)->createProc))(tablePtr, (const char *)(key), newPtr)

#endif /* RC_INVOKED */

/*
 * end block for C++
 */

#ifdef __cplusplus
}
#endif

#endif /* _TCL */

/*
 * Local Variables:
 * mode: c
 * c-basic-offset: 4
 * fill-column: 78
 * End:
 */<|MERGE_RESOLUTION|>--- conflicted
+++ resolved
@@ -2022,18 +2022,8 @@
  */
 #define TCL_ENCODING_PROFILE_STRICT   TCL_ENCODING_STOPONERROR
 #define TCL_ENCODING_PROFILE_TCL8     0x01000000
-<<<<<<< HEAD
 #define TCL_ENCODING_PROFILE_REPLACE  0x02000000
-=======
-#define TCL_ENCODING_PROFILE_STRICT   0x02000000
-#define TCL_ENCODING_PROFILE_REPLACE  0x03000000
-#define TCL_ENCODING_PROFILE_LOSSLESS 0x04000000
-#if TCL_MAJOR_VERSION < 9
-#define TCL_ENCODING_PROFILE_DEFAULT  TCL_ENCODING_PROFILE_TCL8
-#else
-#define TCL_ENCODING_PROFILE_DEFAULT  TCL_ENCODING_PROFILE_TCL8
-#endif
->>>>>>> 633ebe17
+#define TCL_ENCODING_PROFILE_LOSSLESS 0x03000000
 
 /*
  * The following definitions are the error codes returned by the conversion
