--- conflicted
+++ resolved
@@ -52,7 +52,6 @@
  * tools/tcl.hpj.in	(not patchlevel, for windows installer)
  */
 
-<<<<<<< HEAD
 #define TCL_MAJOR_VERSION   8
 #define TCL_MINOR_VERSION   7
 #define TCL_RELEASE_LEVEL   TCL_ALPHA_RELEASE
@@ -60,15 +59,6 @@
 
 #define TCL_VERSION	    "8.7"
 #define TCL_PATCH_LEVEL	    "8.7a2"
-=======
-#define TCL_MAJOR_VERSION   9
-#define TCL_MINOR_VERSION   0
-#define TCL_RELEASE_LEVEL   TCL_ALPHA_RELEASE
-#define TCL_RELEASE_SERIAL  0
-
-#define TCL_VERSION	    "9.0"
-#define TCL_PATCH_LEVEL	    "9.0a0"
->>>>>>> 292be155
  
 #if !defined(TCL_NO_DEPRECATED) || defined(RC_INVOKED)
@@ -88,7 +78,6 @@
 #endif
 
 /*
-<<<<<<< HEAD
  * Utility macros: STRINGIFY takes an argument and wraps it in "" (double
  * quotation marks), JOIN joins two arguments.
  */
@@ -104,8 +93,6 @@
 #endif /* !TCL_NO_DEPRECATED */
 
 /*
-=======
->>>>>>> 292be155
  * A special definition used to allow this header file to be included from
  * windows resource files so that they can obtain version information.
  * RC_INVOKED is defined by default by the windows RC tool.
@@ -139,26 +126,11 @@
 
 #include <stdio.h>
 
-<<<<<<< HEAD
-/*
- *----------------------------------------------------------------------------
- * Support for functions with a variable number of arguments.
- *
- * The following TCL_VARARGS* macros are to support old extensions
- * written for older versions of Tcl where the macros permitted
- * support for the varargs.h system as well as stdarg.h .
- *
- * New code should just directly be written to use stdarg.h conventions.
- */
-
-#include <stdarg.h>
 #ifndef TCL_NO_DEPRECATED
 #    define TCL_VARARGS(type, name) (type name, ...)
 #    define TCL_VARARGS_DEF(type, name) (type name, ...)
 #    define TCL_VARARGS_START(type, name, list) (va_start(list, name), name)
 #endif /* !TCL_NO_DEPRECATED */
-=======
->>>>>>> 292be155
 #if defined(__GNUC__) && (__GNUC__ > 2)
 #   define TCL_FORMAT_PRINTF(a,b) __attribute__ ((__format__ (__printf__, a, b)))
 #   define TCL_NORETURN __attribute__ ((noreturn))
@@ -252,10 +224,10 @@
  * be reset to DLLIMPORT.
  */
 
+#undef TCL_STORAGE_CLASS
 #ifdef BUILD_tcl
-#   define TCLAPI DLLEXPORT
+#   define TCL_STORAGE_CLASS DLLEXPORT
 #else
-<<<<<<< HEAD
 #   ifdef USE_TCL_STUBS
 #      define TCL_STORAGE_CLASS
 #   else
@@ -355,16 +327,20 @@
 #   else
 #	define VOID char
 #   endif
-=======
-#   define TCLAPI DLLIMPORT
->>>>>>> 292be155
 #endif
 
 /*
  * Miscellaneous declarations.
  */
 
-typedef void *ClientData;
+#ifndef _CLIENTDATA
+#   ifndef NO_VOID
+	typedef void *ClientData;
+#   else
+	typedef int *ClientData;
+#   endif
+#   define _CLIENTDATA
+#endif
 
 /*
  * Darwin specific configure overrides (to support fat compiles, where
@@ -506,7 +482,6 @@
  * accessed with Tcl_GetObjResult() and Tcl_SetObjResult().
  */
 
-<<<<<<< HEAD
 typedef struct Tcl_Interp
 #ifndef TCL_NO_DEPRECATED
 {
@@ -540,9 +515,6 @@
 }
 #endif /* !TCL_NO_DEPRECATED */
 Tcl_Interp;
-=======
-typedef struct Tcl_Interp Tcl_Interp;
->>>>>>> 292be155
 
 typedef struct Tcl_AsyncHandler_ *Tcl_AsyncHandler;
 typedef struct Tcl_Channel_ *Tcl_Channel;
@@ -691,6 +663,8 @@
 #define TCL_BREAK		3
 #define TCL_CONTINUE		4
 
+#define TCL_RESULT_SIZE		200
+
 /*
  *----------------------------------------------------------------------------
  * Flags to control what substitutions are performed by Tcl_SubstObj():
@@ -702,13 +676,27 @@
 #define TCL_SUBST_ALL		007
 
 /*
+ * Argument descriptors for math function callbacks in expressions:
+ */
+
+typedef enum {
+    TCL_INT, TCL_DOUBLE, TCL_EITHER, TCL_WIDE_INT
+} Tcl_ValueType;
+
+typedef struct Tcl_Value {
+    Tcl_ValueType type;		/* Indicates intValue or doubleValue is valid,
+				 * or both. */
+    long intValue;		/* Integer value. */
+    double doubleValue;		/* Double-precision floating value. */
+    Tcl_WideInt wideValue;	/* Wide (min. 64-bit) integer value. */
+} Tcl_Value;
+
+/*
  * Forward declaration of Tcl_Obj to prevent an error when the forward
  * reference to Tcl_Obj is encountered in the function types declared below.
  */
 
 struct Tcl_Obj;
-
-typedef struct Tcl_Obj Tcl_Value;
 
 /*
  *----------------------------------------------------------------------------
@@ -722,10 +710,10 @@
 typedef void (Tcl_CloseProc) (ClientData data);
 typedef void (Tcl_CmdDeleteProc) (ClientData clientData);
 typedef int (Tcl_CmdProc) (ClientData clientData, Tcl_Interp *interp,
-	int argc, const char *argv[]);
+	int argc, CONST84 char *argv[]);
 typedef void (Tcl_CmdTraceProc) (ClientData clientData, Tcl_Interp *interp,
 	int level, char *command, Tcl_CmdProc *proc,
-	ClientData cmdClientData, int argc, const char *argv[]);
+	ClientData cmdClientData, int argc, CONST84 char *argv[]);
 typedef int (Tcl_CmdObjTraceProc) (ClientData clientData, Tcl_Interp *interp,
 	int level, const char *command, Tcl_Command commandInfo, int objc,
 	struct Tcl_Obj *const *objv);
@@ -748,6 +736,8 @@
 typedef void (Tcl_IdleProc) (ClientData clientData);
 typedef void (Tcl_InterpDeleteProc) (ClientData clientData,
 	Tcl_Interp *interp);
+typedef int (Tcl_MathProc) (ClientData clientData, Tcl_Interp *interp,
+	Tcl_Value *args, Tcl_Value *resultPtr);
 typedef void (Tcl_NamespaceDeleteProc) (ClientData clientData);
 typedef int (Tcl_ObjCmdProc) (ClientData clientData, Tcl_Interp *interp,
 	int objc, struct Tcl_Obj *const *objv);
@@ -760,7 +750,7 @@
 typedef int (Tcl_SetFromAnyProc) (Tcl_Interp *interp, struct Tcl_Obj *objPtr);
 typedef void (Tcl_UpdateStringProc) (struct Tcl_Obj *objPtr);
 typedef char * (Tcl_VarTraceProc) (ClientData clientData, Tcl_Interp *interp,
-	const char *part1, const char *part2, int flags);
+	CONST84 char *part1, CONST84 char *part2, int flags);
 typedef void (Tcl_CommandTraceProc) (ClientData clientData, Tcl_Interp *interp,
 	const char *oldName, const char *newName, int flags);
 typedef void (Tcl_CreateFileHandlerProc) (int fd, int mask, Tcl_FileProc *proc,
@@ -861,11 +851,20 @@
 
 /*
  *----------------------------------------------------------------------------
- * The following type contains the state needed by Tcl_SaveResult. This
- * structure is typically allocated on the stack.
- */
-
-typedef Tcl_Obj *Tcl_SavedResult;
+ * The following structure contains the state needed by Tcl_SaveResult. No-one
+ * outside of Tcl should access any of these fields. This structure is
+ * typically allocated on the stack.
+ */
+
+typedef struct Tcl_SavedResult {
+    char *result;
+    Tcl_FreeProc *freeProc;
+    Tcl_Obj *objResultPtr;
+    char *appendResult;
+    int appendAvl;
+    int appendUsed;
+    char resultSpace[TCL_RESULT_SIZE+1];
+} Tcl_SavedResult;
 
 /*
  *----------------------------------------------------------------------------
@@ -990,12 +989,9 @@
 
 #define Tcl_DStringLength(dsPtr) ((dsPtr)->length)
 #define Tcl_DStringValue(dsPtr) ((dsPtr)->string)
-<<<<<<< HEAD
 #ifndef TCL_NO_DEPRECATED
 #   define Tcl_DStringTrunc Tcl_DStringSetLength
 #endif /* !TCL_NO_DEPRECATED */
-=======
->>>>>>> 292be155
 
 /*
  * Definitions for the maximum number of digits of precision that may be
@@ -1115,7 +1111,6 @@
 #define TCL_ALLOW_INLINE_COMPILATION 0x20000
 
 /*
-<<<<<<< HEAD
  * The TCL_PARSE_PART1 flag is deprecated and has no effect. The part1 is now
  * always parsed whenever the part2 is NULL. (This is to avoid a common error
  * when converting code to use the new object based APIs and forgetting to
@@ -1127,8 +1122,6 @@
 #endif /* !TCL_NO_DEPRECATED */
 
 /*
-=======
->>>>>>> 292be155
  * Types for linked variables:
  */
 
@@ -1404,8 +1397,8 @@
     long usec;			/* Microseconds. */
 } Tcl_Time;
 
-typedef void (Tcl_SetTimerProc) (const Tcl_Time *timePtr);
-typedef int (Tcl_WaitForEventProc) (const Tcl_Time *timePtr);
+typedef void (Tcl_SetTimerProc) (CONST86 Tcl_Time *timePtr);
+typedef int (Tcl_WaitForEventProc) (CONST86 Tcl_Time *timePtr);
 
 /*
  * TIP #233 (Virtualized Time)
@@ -1479,14 +1472,14 @@
 typedef int	(Tcl_DriverInputProc) (ClientData instanceData, char *buf,
 			int toRead, int *errorCodePtr);
 typedef int	(Tcl_DriverOutputProc) (ClientData instanceData,
-			const char *buf, int toWrite, int *errorCodePtr);
+			CONST84 char *buf, int toWrite, int *errorCodePtr);
 typedef int	(Tcl_DriverSeekProc) (ClientData instanceData, long offset,
 			int mode, int *errorCodePtr);
 typedef int	(Tcl_DriverSetOptionProc) (ClientData instanceData,
 			Tcl_Interp *interp, const char *optionName,
 			const char *value);
 typedef int	(Tcl_DriverGetOptionProc) (ClientData instanceData,
-			Tcl_Interp *interp, const char *optionName,
+			Tcl_Interp *interp, CONST84 char *optionName,
 			Tcl_DString *dsPtr);
 typedef void	(Tcl_DriverWatchProc) (ClientData instanceData, int mask);
 typedef int	(Tcl_DriverGetHandleProc) (ClientData instanceData,
@@ -1677,7 +1670,7 @@
 	int nextCheckpoint);
 typedef int (Tcl_FSFileAttrsGetProc) (Tcl_Interp *interp, int index,
 	Tcl_Obj *pathPtr, Tcl_Obj **objPtrRef);
-typedef const char *const * (Tcl_FSFileAttrStringsProc) (Tcl_Obj *pathPtr,
+typedef const char *CONST86 * (Tcl_FSFileAttrStringsProc) (Tcl_Obj *pathPtr,
 	Tcl_Obj **objPtrRef);
 typedef int (Tcl_FSFileAttrsSetProc) (Tcl_Interp *interp, int index,
 	Tcl_Obj *pathPtr, Tcl_Obj *objPtr);
@@ -2408,31 +2401,15 @@
  */
 
 const char *		Tcl_InitStubs(Tcl_Interp *interp, const char *version,
-<<<<<<< HEAD
 			    int exact, int magic);
-=======
-			    int exact, const char *tclversion, int magic);
->>>>>>> 292be155
 const char *		TclTomMathInitializeStubs(Tcl_Interp *interp,
 			    const char *version, int epoch, int revision);
 
 #ifdef USE_TCL_STUBS
-<<<<<<< HEAD
 #define Tcl_InitStubs(interp, version, exact) \
     (Tcl_InitStubs)(interp, version, \
 	    (exact)|(TCL_MAJOR_VERSION<<8)|(TCL_MINOR_VERSION<<16), \
 	    TCL_STUB_MAGIC)
-=======
-#if TCL_RELEASE_LEVEL == TCL_FINAL_RELEASE
-#   define Tcl_InitStubs(interp, version, exact) \
-	(Tcl_InitStubs)((interp), (version), (exact)|(int)sizeof(size_t), \
-	TCL_VERSION, TCL_STUB_MAGIC)
-#else
-#   define Tcl_InitStubs(interp, version, exact) \
-	(Tcl_InitStubs)(interp, TCL_PATCH_LEVEL, 1|(int)sizeof(size_t), \
-	TCL_VERSION, TCL_STUB_MAGIC)
-#endif
->>>>>>> 292be155
 #else
 #define Tcl_InitStubs(interp, version, exact) \
     Tcl_PkgInitStubsCheck(interp, version, \
@@ -2445,24 +2422,12 @@
  */
 
 #define Tcl_Main(argc, argv, proc) Tcl_MainEx(argc, argv, proc, \
-<<<<<<< HEAD
 	    ((Tcl_CreateInterp)()))
 EXTERN void		Tcl_MainEx(int argc, char **argv,
-=======
-	    (Tcl_FindExecutable(argv[0]), (Tcl_CreateInterp)()))
-TCLAPI void		Tcl_FindExecutable(const char *argv0);
-TCLAPI void		Tcl_MainEx(int argc, char **argv,
->>>>>>> 292be155
 			    Tcl_AppInitProc *appInitProc, Tcl_Interp *interp);
-TCLAPI const char *	Tcl_PkgInitStubsCheck(Tcl_Interp *interp,
+EXTERN const char *	Tcl_PkgInitStubsCheck(Tcl_Interp *interp,
 			    const char *version, int exact);
-<<<<<<< HEAD
 EXTERN void		Tcl_GetMemoryInfo(Tcl_DString *dsPtr);
-=======
-#if defined(TCL_THREADS) && defined(USE_THREAD_ALLOC)
-TCLAPI void		Tcl_GetMemoryInfo(Tcl_DString *dsPtr);
-#endif
->>>>>>> 292be155
  
 /*
@@ -2546,19 +2511,11 @@
     /*
      * Use do/while0 idiom for optimum correctness without compiler warnings.
      * http://c2.com/cgi/wiki?TrivialDoWhileLoop
-     *
-     * Decrement refCount AFTER checking it for 0 or 1 (<2), because
-     * we cannot assume anymore that refCount is a signed type; In
-     * Tcl8 it was but in Tcl9 it is subject to change.
      */
 #   define Tcl_DecrRefCount(objPtr) \
 	do { \
 	    Tcl_Obj *_objPtr = (objPtr); \
-<<<<<<< HEAD
 	    if ((_objPtr)->refCount-- <= 1) { \
-=======
-	    if (_objPtr->refCount-- < 2) { \
->>>>>>> 292be155
 		TclFreeObj(_objPtr); \
 	    } \
 	} while(0)
@@ -2585,6 +2542,9 @@
 #  undef  Tcl_NewDoubleObj
 #  define Tcl_NewDoubleObj(val) \
      Tcl_DbNewDoubleObj(val, __FILE__, __LINE__)
+#  undef  Tcl_NewIntObj
+#  define Tcl_NewIntObj(val) \
+     Tcl_DbNewLongObj(val, __FILE__, __LINE__)
 #  undef  Tcl_NewListObj
 #  define Tcl_NewListObj(objc, objv) \
      Tcl_DbNewListObj(objc, objv, __FILE__, __LINE__)
@@ -2648,7 +2608,6 @@
 #define Tcl_ConditionFinalize(condPtr)
 #endif /* TCL_THREADS */
 
-<<<<<<< HEAD
 /*
  *----------------------------------------------------------------------------
  * Deprecated Tcl functions:
@@ -2681,8 +2640,6 @@
 
 #endif /* !TCL_NO_DEPRECATED */
 
-=======
->>>>>>> 292be155
 #endif /* RC_INVOKED */
 
 /*
