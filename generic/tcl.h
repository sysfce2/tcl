--- conflicted
+++ resolved
@@ -2157,29 +2157,16 @@
  */
 
 #define Tcl_Main(argc, argv, proc) Tcl_MainEx(argc, argv, proc, \
-<<<<<<< HEAD
-	    ((Tcl_SetPanicProc(Tcl_ConsolePanic), Tcl_CreateInterp)()))
+	    ((Tcl_SetPanicProc(Tcl_ConsolePanic), Tcl_CreateInterp())))
 TCLAPI TCL_NORETURN void Tcl_MainEx(int argc, char **argv,
-=======
-	    ((Tcl_SetPanicProc(Tcl_ConsolePanic), Tcl_CreateInterp())))
-EXTERN TCL_NORETURN void Tcl_MainEx(int argc, char **argv,
->>>>>>> 7c68bcc3
 			    Tcl_AppInitProc *appInitProc, Tcl_Interp *interp);
 TCLAPI const char *	Tcl_PkgInitStubsCheck(Tcl_Interp *interp,
 			    const char *version, int exact);
-<<<<<<< HEAD
-TCLAPI void		Tcl_InitSubsystems(void);
+TCLAPI const char *	Tcl_InitSubsystems(void);
 TCLAPI void		Tcl_GetMemoryInfo(Tcl_DString *dsPtr);
-TCLAPI void		Tcl_FindExecutable(const char *argv0);
+TCLAPI const char *	Tcl_FindExecutable(const char *argv0);
 TCLAPI const char *	Tcl_SetPreInitScript(const char *string);
-TCLAPI void		Tcl_SetPanicProc(
-=======
-EXTERN const char *	Tcl_InitSubsystems(void);
-EXTERN void		Tcl_GetMemoryInfo(Tcl_DString *dsPtr);
-EXTERN const char *	Tcl_FindExecutable(const char *argv0);
-EXTERN const char *	Tcl_SetPreInitScript(const char *string);
-EXTERN const char *	Tcl_SetPanicProc(
->>>>>>> 7c68bcc3
+TCLAPI const char *	Tcl_SetPanicProc(
 			    TCL_NORETURN1 Tcl_PanicProc *panicProc);
 TCLAPI void		Tcl_StaticLibrary(Tcl_Interp *interp,
 			    const char *prefix,
@@ -2190,15 +2177,9 @@
 #endif
 TCLAPI Tcl_ExitProc *Tcl_SetExitProc(TCL_NORETURN1 Tcl_ExitProc *proc);
 #ifdef _WIN32
-<<<<<<< HEAD
-TCLAPI int		TclZipfs_AppHook(int *argc, wchar_t ***argv);
+TCLAPI const char *TclZipfs_AppHook(int *argc, wchar_t ***argv);
 #else
-TCLAPI int		TclZipfs_AppHook(int *argc, char ***argv);
-=======
-EXTERN const char *TclZipfs_AppHook(int *argc, wchar_t ***argv);
-#else
-EXTERN const char *TclZipfs_AppHook(int *argc, char ***argv);
->>>>>>> 7c68bcc3
+TCLAPI const char *TclZipfs_AppHook(int *argc, char ***argv);
 #endif
 #if defined(_WIN32) && defined(UNICODE)
 #ifndef USE_TCL_STUBS
