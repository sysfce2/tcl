/*
 * tcl.h --
 *
 *	This header file describes the externally-visible facilities of the
 *	Tcl interpreter.
 *
 * Copyright (c) 1987-1994 The Regents of the University of California.
 * Copyright (c) 1993-1996 Lucent Technologies.
 * Copyright (c) 1994-1998 Sun Microsystems, Inc.
 * Copyright (c) 1998-2000 by Scriptics Corporation.
 * Copyright (c) 2002 by Kevin B. Kenny.  All rights reserved.
 *
 * See the file "license.terms" for information on usage and redistribution of
 * this file, and for a DISCLAIMER OF ALL WARRANTIES.
 */

#ifndef _TCL
#define _TCL

/*
 * For C++ compilers, use extern "C"
 */

#ifdef __cplusplus
extern "C" {
#endif

/*
 * The following defines are used to indicate the various release levels.
 */

#define TCL_ALPHA_RELEASE	0
#define TCL_BETA_RELEASE	1
#define TCL_FINAL_RELEASE	2

/*
 * When version numbers change here, must also go into the following files and
 * update the version numbers:
 *
 * library/init.tcl	(1 LOC patch)
 * unix/configure.ac	(2 LOC Major, 2 LOC minor, 1 LOC patch)
 * win/configure.ac	(as above)
 * win/tcl.m4		(not patchlevel)
 * README		(sections 0 and 2, with and without separator)
 * macosx/Tcl-Common.xcconfig (not patchlevel) 1 LOC
 * win/README		(not patchlevel) (sections 0 and 2)
 * unix/tcl.spec	(1 LOC patch)
 * tools/tcl.hpj.in	(not patchlevel, for windows installer)
 */

#define TCL_MAJOR_VERSION   9
#define TCL_MINOR_VERSION   0
#define TCL_RELEASE_LEVEL   TCL_ALPHA_RELEASE
#define TCL_RELEASE_SERIAL  2

#define TCL_VERSION	    "9.0"
#define TCL_PATCH_LEVEL	    "9.0a2"

#if defined(RC_INVOKED)
/*
 * Utility macros: STRINGIFY takes an argument and wraps it in "" (double
 * quotation marks), JOIN joins two arguments.
 */

#ifndef STRINGIFY
#  define STRINGIFY(x) STRINGIFY1(x)
#  define STRINGIFY1(x) #x
#endif
<<<<<<< HEAD
#endif /* RC_INVOKED */
=======
#ifndef JOIN
#  define JOIN(a,b) JOIN1(a,b)
#  define JOIN1(a,b) a##b
#endif

#ifndef TCL_THREADS
#   define TCL_THREADS 1
#endif
#endif /* !TCL_NO_DEPRECATED */
>>>>>>> 79b59e75

/*
 * A special definition used to allow this header file to be included from
 * windows resource files so that they can obtain version information.
 * RC_INVOKED is defined by default by the windows RC tool.
 *
 * Resource compilers don't like all the C stuff, like typedefs and function
 * declarations, that occur below, so block them out.
 */

#ifndef RC_INVOKED

/*
 * Special macro to define mutexes.
 */

#define TCL_DECLARE_MUTEX(name) static Tcl_Mutex name;

/*
 * Tcl's public routine Tcl_FSSeek() uses the values SEEK_SET, SEEK_CUR, and
 * SEEK_END, all #define'd by stdio.h .
 *
 * Also, many extensions need stdio.h, and they've grown accustomed to tcl.h
 * providing it for them rather than #include-ing it themselves as they
 * should, so also for their sake, we keep the #include to be consistent with
 * prior Tcl releases.
 */

#include <stdio.h>

#if defined(__GNUC__) && (__GNUC__ > 2)
#   define TCL_FORMAT_PRINTF(a,b) __attribute__ ((__format__ (__printf__, a, b)))
#   define TCL_NORETURN __attribute__ ((noreturn))
#   define TCL_NOINLINE __attribute__ ((noinline))
<<<<<<< HEAD
#   define TCL_NORETURN1 __attribute__ ((noreturn))
#   if defined(__cplusplus)
#	define TCL_UNUSED(T) T
#   else
#	define TCL_UNUSED(T) T JOIN(dummy, __LINE__) __attribute__((unused))
=======
#   if defined(BUILD_tcl) || defined(BUILD_tk)
#	define TCL_NORETURN1 __attribute__ ((noreturn))
#   else
#	define TCL_NORETURN1 /* nothing */
>>>>>>> 79b59e75
#   endif
#else
#   define TCL_FORMAT_PRINTF(a,b)
#   if defined(_MSC_VER) && (_MSC_VER >= 1310)
#	define TCL_NORETURN _declspec(noreturn)
#	define TCL_NOINLINE __declspec(noinline)
#   else
#	define TCL_NORETURN /* nothing */
#	define TCL_NOINLINE /* nothing */
#   endif
#   define TCL_NORETURN1 /* nothing */
#endif

/*
 * Allow a part of Tcl's API to be explicitly marked as deprecated.
 *
 * Used to make TIP 330/336 generate moans even if people use the
 * compatibility macros. Change your code, guys! We won't support you forever.
 */

#if defined(__GNUC__) && ((__GNUC__ >= 4) || ((__GNUC__ == 3) && (__GNUC_MINOR__ >= 1)))
#   if (__GNUC__ > 4) || ((__GNUC__ == 4) && (__GNUC_MINOR__ >= 5))
#	define TCL_DEPRECATED_API(msg)	__attribute__ ((__deprecated__ (msg)))
#   else
#	define TCL_DEPRECATED_API(msg)	__attribute__ ((__deprecated__))
#   endif
#else
#   define TCL_DEPRECATED_API(msg)	/* nothing portable */
#endif

/*
 *----------------------------------------------------------------------------
 * Macros used to declare a function to be exported by a DLL. Used by Windows,
 * maps to no-op declarations on non-Windows systems. The default build on
 * windows is for a DLL, which causes the DLLIMPORT and DLLEXPORT macros to be
 * nonempty. To build a static library, the macro STATIC_BUILD should be
 * defined.
 *
 * Note: when building static but linking dynamically to MSVCRT we must still
 *       correctly decorate the C library imported function.  Use CRTIMPORT
 *       for this purpose.  _DLL is defined by the compiler when linking to
 *       MSVCRT.
 */

#if (defined(_WIN32) && (defined(_MSC_VER) || (defined(__BORLANDC__) && (__BORLANDC__ >= 0x0550)) || defined(__LCC__) || defined(__WATCOMC__) || (defined(__GNUC__) && defined(__declspec))))
#   define HAVE_DECLSPEC 1
#   ifdef STATIC_BUILD
#       define DLLIMPORT
#       define DLLEXPORT
#       ifdef _DLL
#           define CRTIMPORT __declspec(dllimport)
#       else
#           define CRTIMPORT
#       endif
#   else
#       define DLLIMPORT __declspec(dllimport)
#       define DLLEXPORT __declspec(dllexport)
#       define CRTIMPORT __declspec(dllimport)
#   endif
#else
#   define DLLIMPORT
#   if defined(__GNUC__) && __GNUC__ > 3
#       define DLLEXPORT __attribute__ ((visibility("default")))
#   else
#       define DLLEXPORT
#   endif
#   define CRTIMPORT
#endif

/*
 * These macros are used to control whether functions are being declared for
 * import or export. If a function is being declared while it is being built
 * to be included in a shared library, then it should have the DLLEXPORT
 * storage class. If is being declared for use by a module that is going to
 * link against the shared library, then it should have the DLLIMPORT storage
 * class. If the symbol is being declared for a static build or for use from a
 * stub library, then the storage class should be empty.
 *
 * The convention is that a macro called BUILD_xxxx, where xxxx is the name of
 * a library we are building, is set on the compile line for sources that are
 * to be placed in the library. When this macro is set, the storage class will
 * be set to DLLEXPORT. At the end of the header file, the storage class will
 * be reset to DLLIMPORT.
 */

#undef TCL_STORAGE_CLASS
#ifdef BUILD_tcl
#   define TCL_STORAGE_CLASS DLLEXPORT
#else
#   ifdef USE_TCL_STUBS
#      define TCL_STORAGE_CLASS
#   else
#      define TCL_STORAGE_CLASS DLLIMPORT
#   endif
#endif

#if !defined(CONST86) && !defined(TCL_NO_DEPRECATED)
#      define CONST86 const
#endif

/*
 * Make sure EXTERN isn't defined elsewhere.
 */

#ifdef EXTERN
#   undef EXTERN
#endif /* EXTERN */

#ifdef __cplusplus
#   define EXTERN extern "C" TCL_STORAGE_CLASS
#else
#   define EXTERN extern TCL_STORAGE_CLASS
#endif

/*
 * Miscellaneous declarations.
 */

typedef void *ClientData;

/*
 * Darwin specific configure overrides (to support fat compiles, where
 * configure runs only once for multiple architectures):
 */

#ifdef __APPLE__
#   ifdef __LP64__
#	undef TCL_WIDE_INT_TYPE
#	define TCL_WIDE_INT_IS_LONG 1
#	define TCL_CFG_DO64BIT 1
#    else /* !__LP64__ */
#	define TCL_WIDE_INT_TYPE long long
#	undef TCL_WIDE_INT_IS_LONG
#	undef TCL_CFG_DO64BIT
#    endif /* __LP64__ */
#    undef HAVE_STRUCT_STAT64
#endif /* __APPLE__ */

/*
 * Define Tcl_WideInt to be a type that is (at least) 64-bits wide, and define
 * Tcl_WideUInt to be the unsigned variant of that type (assuming that where
 * we have one, we can have the other.)
 *
 * Also defines the following macros:
 * TCL_WIDE_INT_IS_LONG - if wide ints are really longs (i.e. we're on a
 *	LP64 system such as modern Solaris or Linux ... not including Win64)
 * Tcl_WideAsLong - forgetful converter from wideInt to long.
 * Tcl_LongAsWide - sign-extending converter from long to wideInt.
 * Tcl_WideAsDouble - converter from wideInt to double.
 * Tcl_DoubleAsWide - converter from double to wideInt.
 *
 * The following invariant should hold for any long value 'longVal':
 *	longVal == Tcl_WideAsLong(Tcl_LongAsWide(longVal))
 *
 * Note on converting between Tcl_WideInt and strings. This implementation (in
 * tclObj.c) depends on the function
 * sprintf(...,"%" TCL_LL_MODIFIER "d",...).
 */

#if !defined(TCL_WIDE_INT_TYPE)&&!defined(TCL_WIDE_INT_IS_LONG)
#   if defined(_MSC_VER) || defined(_WIN32)
#      define TCL_WIDE_INT_TYPE __int64
#      define TCL_LL_MODIFIER	"I64"
#      if defined(_WIN64)
#         define TCL_Z_MODIFIER	"I"
#      endif
#   elif defined(__GNUC__)
#      define TCL_Z_MODIFIER	"z"
#   else /* ! _WIN32 && ! __GNUC__ */
/*
 * Don't know what platform it is and configure hasn't discovered what is
 * going on for us. Try to guess...
 */
#      include <limits.h>
#      if defined(LLONG_MAX) && (LLONG_MAX == LONG_MAX)
#         define TCL_WIDE_INT_IS_LONG	1
#      endif
#   endif /* _WIN32 */
#endif /* !TCL_WIDE_INT_TYPE & !TCL_WIDE_INT_IS_LONG */

#ifndef TCL_WIDE_INT_TYPE
#   define TCL_WIDE_INT_TYPE		long long
#endif /* !TCL_WIDE_INT_TYPE */

typedef TCL_WIDE_INT_TYPE		Tcl_WideInt;
typedef unsigned TCL_WIDE_INT_TYPE	Tcl_WideUInt;

#ifndef TCL_LL_MODIFIER
#   define TCL_LL_MODIFIER	"ll"
#endif /* !TCL_LL_MODIFIER */
#ifndef TCL_Z_MODIFIER
#   if defined(__GNUC__) && !defined(_WIN32)
#	define TCL_Z_MODIFIER	"z"
#   else
#	define TCL_Z_MODIFIER	""
#   endif
#endif /* !TCL_Z_MODIFIER */
#define Tcl_WideAsLong(val)	((long)((Tcl_WideInt)(val)))
#define Tcl_LongAsWide(val)	((Tcl_WideInt)((long)(val)))
#define Tcl_WideAsDouble(val)	((double)((Tcl_WideInt)(val)))
#define Tcl_DoubleAsWide(val)	((Tcl_WideInt)((double)(val)))

#if defined(_WIN32)
    typedef struct __stat64 Tcl_StatBuf;
#elif defined(__CYGWIN__)
    typedef struct {
	dev_t st_dev;
	unsigned short st_ino;
	unsigned short st_mode;
	short st_nlink;
	short st_uid;
	short st_gid;
	/* Here is a 2-byte gap */
	dev_t st_rdev;
	/* Here is a 4-byte gap */
	long long st_size;
	struct {long long tv_sec;} st_atim;
	struct {long long tv_sec;} st_mtim;
	struct {long long tv_sec;} st_ctim;
    } Tcl_StatBuf;
#else
    typedef struct stat Tcl_StatBuf;
#endif

/*
 *----------------------------------------------------------------------------
 * Data structures defined opaquely in this module. The definitions below just
 * provide dummy types. A few fields are made visible in Tcl_Interp
 * structures, namely those used for returning a string result from commands.
 * Direct access to the result field is discouraged in Tcl 8.0. The
 * interpreter result is either an object or a string, and the two values are
 * kept consistent unless some C code sets interp->result directly.
 * Programmers should use either the function Tcl_GetObjResult() or
 * Tcl_GetStringResult() to read the interpreter's result. See the SetResult
 * man page for details.
 *
 * Note: any change to the Tcl_Interp definition below must be mirrored in the
 * "real" definition in tclInt.h.
 *
 * Note: Tcl_ObjCmdProc functions do not directly set result and freeProc.
 * Instead, they set a Tcl_Obj member in the "real" structure that can be
 * accessed with Tcl_GetObjResult() and Tcl_SetObjResult().
 */

typedef struct Tcl_Interp Tcl_Interp;

typedef struct Tcl_AsyncHandler_ *Tcl_AsyncHandler;
typedef struct Tcl_Channel_ *Tcl_Channel;
typedef struct Tcl_ChannelTypeVersion_ *Tcl_ChannelTypeVersion;
typedef struct Tcl_Command_ *Tcl_Command;
typedef struct Tcl_Condition_ *Tcl_Condition;
typedef struct Tcl_Dict_ *Tcl_Dict;
typedef struct Tcl_EncodingState_ *Tcl_EncodingState;
typedef struct Tcl_Encoding_ *Tcl_Encoding;
typedef struct Tcl_Event Tcl_Event;
typedef struct Tcl_InterpState_ *Tcl_InterpState;
typedef struct Tcl_LoadHandle_ *Tcl_LoadHandle;
typedef struct Tcl_Mutex_ *Tcl_Mutex;
typedef struct Tcl_Pid_ *Tcl_Pid;
typedef struct Tcl_RegExp_ *Tcl_RegExp;
typedef struct Tcl_ThreadDataKey_ *Tcl_ThreadDataKey;
typedef struct Tcl_ThreadId_ *Tcl_ThreadId;
typedef struct Tcl_TimerToken_ *Tcl_TimerToken;
typedef struct Tcl_Trace_ *Tcl_Trace;
typedef struct Tcl_Var_ *Tcl_Var;
typedef struct Tcl_ZLibStream_ *Tcl_ZlibStream;

/*
 *----------------------------------------------------------------------------
 * Definition of the interface to functions implementing threads. A function
 * following this definition is given to each call of 'Tcl_CreateThread' and
 * will be called as the main fuction of the new thread created by that call.
 */

#if defined _WIN32
typedef unsigned (__stdcall Tcl_ThreadCreateProc) (void *clientData);
#else
typedef void (Tcl_ThreadCreateProc) (void *clientData);
#endif

/*
 * Threading function return types used for abstracting away platform
 * differences when writing a Tcl_ThreadCreateProc. See the NewThread function
 * in generic/tclThreadTest.c for it's usage.
 */

#if defined _WIN32
#   define Tcl_ThreadCreateType		unsigned __stdcall
#   define TCL_THREAD_CREATE_RETURN	return 0
#else
#   define Tcl_ThreadCreateType		void
#   define TCL_THREAD_CREATE_RETURN
#endif

/*
 * Definition of values for default stacksize and the possible flags to be
 * given to Tcl_CreateThread.
 */

#define TCL_THREAD_STACK_DEFAULT (0)    /* Use default size for stack. */
#define TCL_THREAD_NOFLAGS	 (0000) /* Standard flags, default
					 * behaviour. */
#define TCL_THREAD_JOINABLE	 (0001) /* Mark the thread as joinable. */

/*
 * Flag values passed to Tcl_StringCaseMatch.
 */

#define TCL_MATCH_NOCASE	(1<<0)

/*
 * Flag values passed to Tcl_GetRegExpFromObj.
 */

#define	TCL_REG_BASIC		000000	/* BREs (convenience). */
#define	TCL_REG_EXTENDED	000001	/* EREs. */
#define	TCL_REG_ADVF		000002	/* Advanced features in EREs. */
#define	TCL_REG_ADVANCED	000003	/* AREs (which are also EREs). */
#define	TCL_REG_QUOTE		000004	/* No special characters, none. */
#define	TCL_REG_NOCASE		000010	/* Ignore case. */
#define	TCL_REG_NOSUB		000020	/* Don't care about subexpressions. */
#define	TCL_REG_EXPANDED	000040	/* Expanded format, white space &
					 * comments. */
#define	TCL_REG_NLSTOP		000100  /* \n doesn't match . or [^ ] */
#define	TCL_REG_NLANCH		000200  /* ^ matches after \n, $ before. */
#define	TCL_REG_NEWLINE		000300  /* Newlines are line terminators. */
#define	TCL_REG_CANMATCH	001000  /* Report details on partial/limited
					 * matches. */

/*
 * Flags values passed to Tcl_RegExpExecObj.
 */

#define	TCL_REG_NOTBOL	0001	/* Beginning of string does not match ^.  */
#define	TCL_REG_NOTEOL	0002	/* End of string does not match $. */

/*
 * Structures filled in by Tcl_RegExpInfo. Note that all offset values are
 * relative to the start of the match string, not the beginning of the entire
 * string.
 */

typedef struct Tcl_RegExpIndices {
    size_t start;			/* Character offset of first character in
				 * match. */
    size_t end;			/* Character offset of first character after
				 * the match. */
} Tcl_RegExpIndices;

typedef struct Tcl_RegExpInfo {
    size_t nsubs;			/* Number of subexpressions in the compiled
				 * expression. */
    Tcl_RegExpIndices *matches;	/* Array of nsubs match offset pairs. */
    size_t extendStart;		/* The offset at which a subsequent match
				 * might begin. */
} Tcl_RegExpInfo;

/*
 * Picky compilers complain if this typdef doesn't appear before the struct's
 * reference in tclDecls.h.
 */

typedef Tcl_StatBuf *Tcl_Stat_;
typedef struct stat *Tcl_OldStat_;

/*
 *----------------------------------------------------------------------------
 * When a TCL command returns, the interpreter contains a result from the
 * command. Programmers are strongly encouraged to use one of the functions
 * Tcl_GetObjResult() or Tcl_GetStringResult() to read the interpreter's
 * result. See the SetResult man page for details. Besides this result, the
 * command function returns an integer code, which is one of the following:
 *
 * TCL_OK		Command completed normally; the interpreter's result
 *			contains the command's result.
 * TCL_ERROR		The command couldn't be completed successfully; the
 *			interpreter's result describes what went wrong.
 * TCL_RETURN		The command requests that the current function return;
 *			the interpreter's result contains the function's
 *			return value.
 * TCL_BREAK		The command requests that the innermost loop be
 *			exited; the interpreter's result is meaningless.
 * TCL_CONTINUE		Go on to the next iteration of the current loop; the
 *			interpreter's result is meaningless.
 */

#define TCL_OK			0
#define TCL_ERROR		1
#define TCL_RETURN		2
#define TCL_BREAK		3
#define TCL_CONTINUE		4

/*
 *----------------------------------------------------------------------------
 * Flags to control what substitutions are performed by Tcl_SubstObj():
 */

#define TCL_SUBST_COMMANDS	001
#define TCL_SUBST_VARIABLES	002
#define TCL_SUBST_BACKSLASHES	004
#define TCL_SUBST_ALL		007

/*
 * Forward declaration of Tcl_Obj to prevent an error when the forward
 * reference to Tcl_Obj is encountered in the function types declared below.
 */

struct Tcl_Obj;

/*
 *----------------------------------------------------------------------------
 * Function types defined by Tcl:
 */

typedef int (Tcl_AppInitProc) (Tcl_Interp *interp);
typedef int (Tcl_AsyncProc) (void *clientData, Tcl_Interp *interp,
	int code);
typedef void (Tcl_ChannelProc) (void *clientData, int mask);
typedef void (Tcl_CloseProc) (void *data);
typedef void (Tcl_CmdDeleteProc) (void *clientData);
typedef int (Tcl_CmdProc) (void *clientData, Tcl_Interp *interp,
	int argc, const char *argv[]);
typedef void (Tcl_CmdTraceProc) (void *clientData, Tcl_Interp *interp,
	int level, char *command, Tcl_CmdProc *proc,
	void *cmdClientData, int argc, const char *argv[]);
typedef int (Tcl_CmdObjTraceProc) (void *clientData, Tcl_Interp *interp,
	int level, const char *command, Tcl_Command commandInfo, int objc,
	struct Tcl_Obj *const *objv);
typedef void (Tcl_CmdObjTraceDeleteProc) (void *clientData);
typedef void (Tcl_DupInternalRepProc) (struct Tcl_Obj *srcPtr,
	struct Tcl_Obj *dupPtr);
typedef int (Tcl_EncodingConvertProc) (void *clientData, const char *src,
	int srcLen, int flags, Tcl_EncodingState *statePtr, char *dst,
	int dstLen, int *srcReadPtr, int *dstWrotePtr, int *dstCharsPtr);
#define Tcl_EncodingFreeProc Tcl_FreeProc
typedef int (Tcl_EventProc) (Tcl_Event *evPtr, int flags);
typedef void (Tcl_EventCheckProc) (void *clientData, int flags);
typedef int (Tcl_EventDeleteProc) (Tcl_Event *evPtr, void *clientData);
typedef void (Tcl_EventSetupProc) (void *clientData, int flags);
#define Tcl_ExitProc Tcl_FreeProc
typedef void (Tcl_FileProc) (void *clientData, int mask);
#define Tcl_FileFreeProc Tcl_FreeProc
typedef void (Tcl_FreeInternalRepProc) (struct Tcl_Obj *objPtr);
typedef void (Tcl_FreeProc) (void *blockPtr);
typedef void (Tcl_IdleProc) (void *clientData);
typedef void (Tcl_InterpDeleteProc) (void *clientData,
	Tcl_Interp *interp);
typedef void (Tcl_NamespaceDeleteProc) (void *clientData);
typedef int (Tcl_ObjCmdProc) (void *clientData, Tcl_Interp *interp,
	int objc, struct Tcl_Obj *const *objv);
typedef int (Tcl_PackageInitProc) (Tcl_Interp *interp);
typedef int (Tcl_PackageUnloadProc) (Tcl_Interp *interp, int flags);
typedef void (Tcl_PanicProc) (const char *format, ...);
typedef void (Tcl_TcpAcceptProc) (void *callbackData, Tcl_Channel chan,
	char *address, int port);
typedef void (Tcl_TimerProc) (void *clientData);
typedef int (Tcl_SetFromAnyProc) (Tcl_Interp *interp, struct Tcl_Obj *objPtr);
typedef void (Tcl_UpdateStringProc) (struct Tcl_Obj *objPtr);
typedef char * (Tcl_VarTraceProc) (void *clientData, Tcl_Interp *interp,
	const char *part1, const char *part2, int flags);
typedef void (Tcl_CommandTraceProc) (void *clientData, Tcl_Interp *interp,
	const char *oldName, const char *newName, int flags);
typedef void (Tcl_CreateFileHandlerProc) (int fd, int mask, Tcl_FileProc *proc,
	void *clientData);
typedef void (Tcl_DeleteFileHandlerProc) (int fd);
typedef void (Tcl_AlertNotifierProc) (void *clientData);
typedef void (Tcl_ServiceModeHookProc) (int mode);
typedef void *(Tcl_InitNotifierProc) (void);
typedef void (Tcl_FinalizeNotifierProc) (void *clientData);
typedef void (Tcl_MainLoopProc) (void);

/*
 *----------------------------------------------------------------------------
 * The following structure represents a type of object, which is a particular
 * internal representation for an object plus a set of functions that provide
 * standard operations on objects of that type.
 */

typedef struct Tcl_ObjType {
    const char *name;		/* Name of the type, e.g. "int". */
    Tcl_FreeInternalRepProc *freeIntRepProc;
				/* Called to free any storage for the type's
				 * internal rep. NULL if the internal rep does
				 * not need freeing. */
    Tcl_DupInternalRepProc *dupIntRepProc;
				/* Called to create a new object as a copy of
				 * an existing object. */
    Tcl_UpdateStringProc *updateStringProc;
				/* Called to update the string rep from the
				 * type's internal representation. */
    Tcl_SetFromAnyProc *setFromAnyProc;
				/* Called to convert the object's internal rep
				 * to this type. Frees the internal rep of the
				 * old type. Returns TCL_ERROR on failure. */
} Tcl_ObjType;

/*
 * The following structure stores an internal representation (intrep) for
 * a Tcl value. An intrep is associated with an Tcl_ObjType when both
 * are stored in the same Tcl_Obj.  The routines of the Tcl_ObjType govern
 * the handling of the intrep.
 */

typedef union Tcl_ObjIntRep {	/* The internal representation: */
    long longValue;		/*   - an long integer value. */
    double doubleValue;		/*   - a double-precision floating value. */
    void *otherValuePtr;	/*   - another, type-specific value, */
				/*     not used internally any more. */
    Tcl_WideInt wideValue;	/*   - an integer value >= 64bits */
    struct {			/*   - internal rep as two pointers. */
	void *ptr1;
	void *ptr2;
    } twoPtrValue;
    struct {			/*   - internal rep as a pointer and a long, */
	void *ptr;		/*     not used internally any more. */
	unsigned long value;
    } ptrAndLongRep;
} Tcl_ObjIntRep;

/*
 * One of the following structures exists for each object in the Tcl system.
 * An object stores a value as either a string, some internal representation,
 * or both.
 */

typedef struct Tcl_Obj {
    size_t refCount;		/* When 0 the object will be freed. */
    char *bytes;		/* This points to the first byte of the
				 * object's string representation. The array
				 * must be followed by a null byte (i.e., at
				 * offset length) but may also contain
				 * embedded null characters. The array's
				 * storage is allocated by Tcl_Alloc. NULL means
				 * the string rep is invalid and must be
				 * regenerated from the internal rep.  Clients
				 * should use Tcl_GetStringFromObj or
				 * Tcl_GetString to get a pointer to the byte
				 * array as a readonly value. */
    size_t length;		/* The number of bytes at *bytes, not
				 * including the terminating null. */
    const Tcl_ObjType *typePtr;	/* Denotes the object's type. Always
				 * corresponds to the type of the object's
				 * internal rep. NULL indicates the object has
				 * no internal rep (has no type). */
    Tcl_ObjIntRep internalRep;	/* The internal representation: */
} Tcl_Obj;


/*
 *----------------------------------------------------------------------------
 * The following type contains the state needed by Tcl_SaveResult. It
 * is typically allocated on the stack.
 */

typedef Tcl_Obj *Tcl_SavedResult;

/*
 *----------------------------------------------------------------------------
 * The following definitions support Tcl's namespace facility. Note: the first
 * five fields must match exactly the fields in a Namespace structure (see
 * tclInt.h).
 */

typedef struct Tcl_Namespace {
    char *name;			/* The namespace's name within its parent
				 * namespace. This contains no ::'s. The name
				 * of the global namespace is "" although "::"
				 * is an synonym. */
    char *fullName;		/* The namespace's fully qualified name. This
				 * starts with ::. */
    void *clientData;	/* Arbitrary value associated with this
				 * namespace. */
    Tcl_NamespaceDeleteProc *deleteProc;
				/* Function invoked when deleting the
				 * namespace to, e.g., free clientData. */
    struct Tcl_Namespace *parentPtr;
				/* Points to the namespace that contains this
				 * one. NULL if this is the global
				 * namespace. */
} Tcl_Namespace;

/*
 *----------------------------------------------------------------------------
 * The following structure represents a call frame, or activation record. A
 * call frame defines a naming context for a procedure call: its local scope
 * (for local variables) and its namespace scope (used for non-local
 * variables; often the global :: namespace). A call frame can also define the
 * naming context for a namespace eval or namespace inscope command: the
 * namespace in which the command's code should execute. The Tcl_CallFrame
 * structures exist only while procedures or namespace eval/inscope's are
 * being executed, and provide a Tcl call stack.
 *
 * A call frame is initialized and pushed using Tcl_PushCallFrame and popped
 * using Tcl_PopCallFrame. Storage for a Tcl_CallFrame must be provided by the
 * Tcl_PushCallFrame caller, and callers typically allocate them on the C call
 * stack for efficiency. For this reason, Tcl_CallFrame is defined as a
 * structure and not as an opaque token. However, most Tcl_CallFrame fields
 * are hidden since applications should not access them directly; others are
 * declared as "dummyX".
 *
 * WARNING!! The structure definition must be kept consistent with the
 * CallFrame structure in tclInt.h. If you change one, change the other.
 */

typedef struct Tcl_CallFrame {
    Tcl_Namespace *nsPtr;
    int dummy1;
    int dummy2;
    void *dummy3;
    void *dummy4;
    void *dummy5;
    int dummy6;
    void *dummy7;
    void *dummy8;
    int dummy9;
    void *dummy10;
    void *dummy11;
    void *dummy12;
    void *dummy13;
} Tcl_CallFrame;

/*
 *----------------------------------------------------------------------------
 * Information about commands that is returned by Tcl_GetCommandInfo and
 * passed to Tcl_SetCommandInfo. objProc is an objc/objv object-based command
 * function while proc is a traditional Tcl argc/argv string-based function.
 * Tcl_CreateObjCommand and Tcl_CreateCommand ensure that both objProc and
 * proc are non-NULL and can be called to execute the command. However, it may
 * be faster to call one instead of the other. The member isNativeObjectProc
 * is set to 1 if an object-based function was registered by
 * Tcl_CreateObjCommand, and to 0 if a string-based function was registered by
 * Tcl_CreateCommand. The other function is typically set to a compatibility
 * wrapper that does string-to-object or object-to-string argument conversions
 * then calls the other function.
 */

typedef struct Tcl_CmdInfo {
    int isNativeObjectProc;	/* 1 if objProc was registered by a call to
				 * Tcl_CreateObjCommand; 0 otherwise.
				 * Tcl_SetCmdInfo does not modify this
				 * field. */
    Tcl_ObjCmdProc *objProc;	/* Command's object-based function. */
    void *objClientData;	/* ClientData for object proc. */
    Tcl_CmdProc *proc;		/* Command's string-based function. */
    void *clientData;	/* ClientData for string proc. */
    Tcl_CmdDeleteProc *deleteProc;
				/* Function to call when command is
				 * deleted. */
    void *deleteData;	/* Value to pass to deleteProc (usually the
				 * same as clientData). */
    Tcl_Namespace *namespacePtr;/* Points to the namespace that contains this
				 * command. Note that Tcl_SetCmdInfo will not
				 * change a command's namespace; use
				 * TclRenameCommand or Tcl_Eval (of 'rename')
				 * to do that. */
} Tcl_CmdInfo;

/*
 *----------------------------------------------------------------------------
 * The structure defined below is used to hold dynamic strings. The only
 * fields that clients should use are string and length, accessible via the
 * macros Tcl_DStringValue and Tcl_DStringLength.
 */

#define TCL_DSTRING_STATIC_SIZE 200
typedef struct Tcl_DString {
    char *string;		/* Points to beginning of string: either
				 * staticSpace below or a malloced array. */
    size_t length;		/* Number of non-NULL characters in the
				 * string. */
    size_t spaceAvl;		/* Total number of bytes available for the
				 * string and its terminating NULL char. */
    char staticSpace[TCL_DSTRING_STATIC_SIZE];
				/* Space to use in common case where string is
				 * small. */
} Tcl_DString;

#define Tcl_DStringLength(dsPtr) ((dsPtr)->length)
#define Tcl_DStringValue(dsPtr) ((dsPtr)->string)

/*
 * Definitions for the maximum number of digits of precision that may be
 * produced by Tcl_PrintDouble, and the number of bytes of buffer space
 * required by Tcl_PrintDouble.
 */

#define TCL_MAX_PREC		17
#define TCL_DOUBLE_SPACE	(TCL_MAX_PREC+10)

/*
 * Definition for a number of bytes of buffer space sufficient to hold the
 * string representation of an integer in base 10 (assuming the existence of
 * 64-bit integers).
 */

#define TCL_INTEGER_SPACE	24

/*
 * Flag values passed to Tcl_ConvertElement.
 * TCL_DONT_USE_BRACES forces it not to enclose the element in braces, but to
 *	use backslash quoting instead.
 * TCL_DONT_QUOTE_HASH disables the default quoting of the '#' character. It
 *	is safe to leave the hash unquoted when the element is not the first
 *	element of a list, and this flag can be used by the caller to indicate
 *	that condition.
 */

#define TCL_DONT_USE_BRACES	1
#define TCL_DONT_QUOTE_HASH	8

/*
 * Flag that may be passed to Tcl_GetIndexFromObj to force it to disallow
 * abbreviated strings.
 */

#define TCL_EXACT	1

/*
 *----------------------------------------------------------------------------
 * Flag values passed to Tcl_RecordAndEval, Tcl_EvalObj, Tcl_EvalObjv.
 * WARNING: these bit choices must not conflict with the bit choices for
 * evalFlag bits in tclInt.h!
 *
 * Meanings:
 *	TCL_NO_EVAL:		Just record this command
 *	TCL_EVAL_GLOBAL:	Execute script in global namespace
 *	TCL_EVAL_DIRECT:	Do not compile this script
 *	TCL_EVAL_INVOKE:	Magical Tcl_EvalObjv mode for aliases/ensembles
 *				o Run in iPtr->lookupNsPtr or global namespace
 *				o Cut out of error traces
 *				o Don't reset the flags controlling ensemble
 *				  error message rewriting.
 *	TCL_CANCEL_UNWIND:	Magical Tcl_CancelEval mode that causes the
 *				stack for the script in progress to be
 *				completely unwound.
 *	TCL_EVAL_NOERR:	Do no exception reporting at all, just return
 *				as the caller will report.
 */

#define TCL_NO_EVAL		0x010000
#define TCL_EVAL_GLOBAL		0x020000
#define TCL_EVAL_DIRECT		0x040000
#define TCL_EVAL_INVOKE		0x080000
#define TCL_CANCEL_UNWIND	0x100000
#define TCL_EVAL_NOERR          0x200000

/*
 * Special freeProc values that may be passed to Tcl_SetResult (see the man
 * page for details):
 */

#define TCL_VOLATILE		((Tcl_FreeProc *) 1)
#define TCL_STATIC		((Tcl_FreeProc *) 0)
#define TCL_DYNAMIC		((Tcl_FreeProc *) 3)

/*
 * Flag values passed to variable-related functions.
 * WARNING: these bit choices must not conflict with the bit choice for
 * TCL_CANCEL_UNWIND, above.
 */

#define TCL_GLOBAL_ONLY		 1
#define TCL_NAMESPACE_ONLY	 2
#define TCL_APPEND_VALUE	 4
#define TCL_LIST_ELEMENT	 8
#define TCL_TRACE_READS		 0x10
#define TCL_TRACE_WRITES	 0x20
#define TCL_TRACE_UNSETS	 0x40
#define TCL_TRACE_DESTROYED	 0x80

#define TCL_LEAVE_ERR_MSG	 0x200
#define TCL_TRACE_ARRAY		 0x800
#ifndef TCL_REMOVE_OBSOLETE_TRACES
/* Required to support old variable/vdelete/vinfo traces. */
#define TCL_TRACE_OLD_STYLE	 0x1000
#endif
/* Indicate the semantics of the result of a trace. */
#define TCL_TRACE_RESULT_DYNAMIC 0x8000
#define TCL_TRACE_RESULT_OBJECT  0x10000

/*
 * Flag values for ensemble commands.
 */

#define TCL_ENSEMBLE_PREFIX 0x02/* Flag value to say whether to allow
				 * unambiguous prefixes of commands or to
				 * require exact matches for command names. */

/*
 * Flag values passed to command-related functions.
 */

#define TCL_TRACE_RENAME	0x2000
#define TCL_TRACE_DELETE	0x4000

#define TCL_ALLOW_INLINE_COMPILATION 0x20000

/*
 * Types for linked variables:
 */

#define TCL_LINK_INT		1
#define TCL_LINK_DOUBLE		2
#define TCL_LINK_BOOLEAN	3
#define TCL_LINK_STRING		4
#define TCL_LINK_WIDE_INT	5
#define TCL_LINK_CHAR		6
#define TCL_LINK_UCHAR		7
#define TCL_LINK_SHORT		8
#define TCL_LINK_USHORT		9
#define TCL_LINK_UINT		10
#if defined(TCL_WIDE_INT_IS_LONG) || defined(_WIN32) || defined(__CYGWIN__)
#define TCL_LINK_LONG		((sizeof(long) != sizeof(int)) ? TCL_LINK_WIDE_INT : TCL_LINK_INT)
#define TCL_LINK_ULONG		((sizeof(long) != sizeof(int)) ? TCL_LINK_WIDE_UINT : TCL_LINK_UINT)
#else
#define TCL_LINK_LONG		11
#define TCL_LINK_ULONG		12
#endif
#define TCL_LINK_FLOAT		13
#define TCL_LINK_WIDE_UINT	14
#define TCL_LINK_CHARS		15
#define TCL_LINK_BINARY		16
#define TCL_LINK_READ_ONLY	0x80

/*
 *----------------------------------------------------------------------------
 * Forward declarations of Tcl_HashTable and related types.
 */

#ifndef TCL_HASH_TYPE
#  define TCL_HASH_TYPE size_t
#endif

typedef struct Tcl_HashKeyType Tcl_HashKeyType;
typedef struct Tcl_HashTable Tcl_HashTable;
typedef struct Tcl_HashEntry Tcl_HashEntry;

typedef TCL_HASH_TYPE (Tcl_HashKeyProc) (Tcl_HashTable *tablePtr, void *keyPtr);
typedef int (Tcl_CompareHashKeysProc) (void *keyPtr, Tcl_HashEntry *hPtr);
typedef Tcl_HashEntry * (Tcl_AllocHashEntryProc) (Tcl_HashTable *tablePtr,
	void *keyPtr);
typedef void (Tcl_FreeHashEntryProc) (Tcl_HashEntry *hPtr);

/*
 * Structure definition for an entry in a hash table. No-one outside Tcl
 * should access any of these fields directly; use the macros defined below.
 */

struct Tcl_HashEntry {
    Tcl_HashEntry *nextPtr;	/* Pointer to next entry in this hash bucket,
				 * or NULL for end of chain. */
    Tcl_HashTable *tablePtr;	/* Pointer to table containing entry. */
    size_t hash;		/* Hash value. */
    void *clientData;		/* Application stores something here with
				 * Tcl_SetHashValue. */
    union {			/* Key has one of these forms: */
	char *oneWordValue;	/* One-word value for key. */
	Tcl_Obj *objPtr;	/* Tcl_Obj * key value. */
	int words[1];		/* Multiple integer words for key. The actual
				 * size will be as large as necessary for this
				 * table's keys. */
	char string[1];		/* String for key. The actual size will be as
				 * large as needed to hold the key. */
    } key;			/* MUST BE LAST FIELD IN RECORD!! */
};

/*
 * Flags used in Tcl_HashKeyType.
 *
 * TCL_HASH_KEY_RANDOMIZE_HASH -
 *				There are some things, pointers for example
 *				which don't hash well because they do not use
 *				the lower bits. If this flag is set then the
 *				hash table will attempt to rectify this by
 *				randomising the bits and then using the upper
 *				N bits as the index into the table.
 * TCL_HASH_KEY_SYSTEM_HASH -	If this flag is set then all memory internally
 *                              allocated for the hash table that is not for an
 *                              entry will use the system heap.
 */

#define TCL_HASH_KEY_RANDOMIZE_HASH 0x1
#define TCL_HASH_KEY_SYSTEM_HASH    0x2

/*
 * Structure definition for the methods associated with a hash table key type.
 */

#define TCL_HASH_KEY_TYPE_VERSION 1
struct Tcl_HashKeyType {
    int version;		/* Version of the table. If this structure is
				 * extended in future then the version can be
				 * used to distinguish between different
				 * structures. */
    int flags;			/* Flags, see above for details. */
    Tcl_HashKeyProc *hashKeyProc;
				/* Calculates a hash value for the key. If
				 * this is NULL then the pointer itself is
				 * used as a hash value. */
    Tcl_CompareHashKeysProc *compareKeysProc;
				/* Compares two keys and returns zero if they
				 * do not match, and non-zero if they do. If
				 * this is NULL then the pointers are
				 * compared. */
    Tcl_AllocHashEntryProc *allocEntryProc;
				/* Called to allocate memory for a new entry,
				 * i.e. if the key is a string then this could
				 * allocate a single block which contains
				 * enough space for both the entry and the
				 * string. Only the key field of the allocated
				 * Tcl_HashEntry structure needs to be filled
				 * in. If something else needs to be done to
				 * the key, i.e. incrementing a reference
				 * count then that should be done by this
				 * function. If this is NULL then Tcl_Alloc is
				 * used to allocate enough space for a
				 * Tcl_HashEntry and the key pointer is
				 * assigned to key.oneWordValue. */
    Tcl_FreeHashEntryProc *freeEntryProc;
				/* Called to free memory associated with an
				 * entry. If something else needs to be done
				 * to the key, i.e. decrementing a reference
				 * count then that should be done by this
				 * function. If this is NULL then Tcl_Free is
				 * used to free the Tcl_HashEntry. */
};

/*
 * Structure definition for a hash table.  Must be in tcl.h so clients can
 * allocate space for these structures, but clients should never access any
 * fields in this structure.
 */

#define TCL_SMALL_HASH_TABLE 4
struct Tcl_HashTable {
    Tcl_HashEntry **buckets;	/* Pointer to bucket array. Each element
				 * points to first entry in bucket's hash
				 * chain, or NULL. */
    Tcl_HashEntry *staticBuckets[TCL_SMALL_HASH_TABLE];
				/* Bucket array used for small tables (to
				 * avoid mallocs and frees). */
    size_t numBuckets;		/* Total number of buckets allocated at
				 * **bucketPtr. */
    size_t numEntries;		/* Total number of entries present in
				 * table. */
    size_t rebuildSize;		/* Enlarge table when numEntries gets to be
				 * this large. */
    size_t mask;		/* Mask value used in hashing function. */
    int downShift;		/* Shift count used in hashing function.
				 * Designed to use high-order bits of
				 * randomized keys. */
    int keyType;		/* Type of keys used in this table. It's
				 * either TCL_CUSTOM_KEYS, TCL_STRING_KEYS,
				 * TCL_ONE_WORD_KEYS, or an integer giving the
				 * number of ints that is the size of the
				 * key. */
    Tcl_HashEntry *(*findProc) (Tcl_HashTable *tablePtr, const char *key);
    Tcl_HashEntry *(*createProc) (Tcl_HashTable *tablePtr, const char *key,
	    int *newPtr);
    const Tcl_HashKeyType *typePtr;
				/* Type of the keys used in the
				 * Tcl_HashTable. */
};

/*
 * Structure definition for information used to keep track of searches through
 * hash tables:
 */

typedef struct Tcl_HashSearch {
    Tcl_HashTable *tablePtr;	/* Table being searched. */
    size_t nextIndex;		/* Index of next bucket to be enumerated after
				 * present one. */
    Tcl_HashEntry *nextEntryPtr;/* Next entry to be enumerated in the current
				 * bucket. */
} Tcl_HashSearch;

/*
 * Acceptable key types for hash tables:
 *
 * TCL_STRING_KEYS:		The keys are strings, they are copied into the
 *				entry.
 * TCL_ONE_WORD_KEYS:		The keys are pointers, the pointer is stored
 *				in the entry.
 * TCL_CUSTOM_TYPE_KEYS:	The keys are arbitrary types which are copied
 *				into the entry.
 * TCL_CUSTOM_PTR_KEYS:		The keys are pointers to arbitrary types, the
 *				pointer is stored in the entry.
 *
 * While maintaining binary compatibility the above have to be distinct values
 * as they are used to differentiate between old versions of the hash table
 * which don't have a typePtr and new ones which do. Once binary compatibility
 * is discarded in favour of making more wide spread changes TCL_STRING_KEYS
 * can be the same as TCL_CUSTOM_TYPE_KEYS, and TCL_ONE_WORD_KEYS can be the
 * same as TCL_CUSTOM_PTR_KEYS because they simply determine how the key is
 * accessed from the entry and not the behaviour.
 */

#define TCL_STRING_KEYS		(0)
#define TCL_ONE_WORD_KEYS	(1)
#define TCL_CUSTOM_TYPE_KEYS	(-2)
#define TCL_CUSTOM_PTR_KEYS	(-1)

/*
 * Structure definition for information used to keep track of searches through
 * dictionaries. These fields should not be accessed by code outside
 * tclDictObj.c
 */

typedef struct {
    void *next;			/* Search position for underlying hash
				 * table. */
    size_t epoch;		/* Epoch marker for dictionary being searched,
				 * or 0 if search has terminated. */
    Tcl_Dict dictionaryPtr;	/* Reference to dictionary being searched. */
} Tcl_DictSearch;

/*
 *----------------------------------------------------------------------------
 * Flag values to pass to Tcl_DoOneEvent to disable searches for some kinds of
 * events:
 */

#define TCL_DONT_WAIT		(1<<1)
#define TCL_WINDOW_EVENTS	(1<<2)
#define TCL_FILE_EVENTS		(1<<3)
#define TCL_TIMER_EVENTS	(1<<4)
#define TCL_IDLE_EVENTS		(1<<5)	/* WAS 0x10 ???? */
#define TCL_ALL_EVENTS		(~TCL_DONT_WAIT)

/*
 * The following structure defines a generic event for the Tcl event system.
 * These are the things that are queued in calls to Tcl_QueueEvent and
 * serviced later by Tcl_DoOneEvent. There can be many different kinds of
 * events with different fields, corresponding to window events, timer events,
 * etc. The structure for a particular event consists of a Tcl_Event header
 * followed by additional information specific to that event.
 */

struct Tcl_Event {
    Tcl_EventProc *proc;	/* Function to call to service this event. */
    struct Tcl_Event *nextPtr;	/* Next in list of pending events, or NULL. */
};

/*
 * Positions to pass to Tcl_QueueEvent:
 */

typedef enum {
    TCL_QUEUE_TAIL, TCL_QUEUE_HEAD, TCL_QUEUE_MARK
} Tcl_QueuePosition;

/*
 * Values to pass to Tcl_SetServiceMode to specify the behavior of notifier
 * event routines.
 */

#define TCL_SERVICE_NONE 0
#define TCL_SERVICE_ALL 1

/*
 * The following structure keeps is used to hold a time value, either as an
 * absolute time (the number of seconds from the epoch) or as an elapsed time.
 * On Unix systems the epoch is Midnight Jan 1, 1970 GMT.
 */

typedef struct Tcl_Time {
    long sec;			/* Seconds. */
    long usec;			/* Microseconds. */
} Tcl_Time;

typedef void (Tcl_SetTimerProc) (const Tcl_Time *timePtr);
typedef int (Tcl_WaitForEventProc) (const Tcl_Time *timePtr);

/*
 * TIP #233 (Virtualized Time)
 */

typedef void (Tcl_GetTimeProc)   (Tcl_Time *timebuf, void *clientData);
typedef void (Tcl_ScaleTimeProc) (Tcl_Time *timebuf, void *clientData);

/*
 *----------------------------------------------------------------------------
 * Bits to pass to Tcl_CreateFileHandler and Tcl_CreateChannelHandler to
 * indicate what sorts of events are of interest:
 */

#define TCL_READABLE		(1<<1)
#define TCL_WRITABLE		(1<<2)
#define TCL_EXCEPTION		(1<<3)

/*
 * Flag values to pass to Tcl_OpenCommandChannel to indicate the disposition
 * of the stdio handles. TCL_STDIN, TCL_STDOUT, TCL_STDERR, are also used in
 * Tcl_GetStdChannel.
 */

#define TCL_STDIN		(1<<1)
#define TCL_STDOUT		(1<<2)
#define TCL_STDERR		(1<<3)
#define TCL_ENFORCE_MODE	(1<<4)

/*
 * Bits passed to Tcl_DriverClose2Proc to indicate which side of a channel
 * should be closed.
 */

#define TCL_CLOSE_READ		(1<<1)
#define TCL_CLOSE_WRITE		(1<<2)

/*
 * Value to use as the closeProc for a channel that supports the close2Proc
 * interface.
 */

#define TCL_CLOSE2PROC		NULL

/*
 * Channel version tag. This was introduced in 8.3.2/8.4.
 */

#define TCL_CHANNEL_VERSION_5	((Tcl_ChannelTypeVersion) 0x5)

/*
 * TIP #218: Channel Actions, Ids for Tcl_DriverThreadActionProc.
 */

#define TCL_CHANNEL_THREAD_INSERT (0)
#define TCL_CHANNEL_THREAD_REMOVE (1)

/*
 * Typedefs for the various operations in a channel type:
 */

typedef int	(Tcl_DriverBlockModeProc) (void *instanceData, int mode);
typedef int	(Tcl_DriverClose2Proc) (void *instanceData,
			Tcl_Interp *interp, int flags);
typedef int	(Tcl_DriverInputProc) (void *instanceData, char *buf,
			int toRead, int *errorCodePtr);
typedef int	(Tcl_DriverOutputProc) (void *instanceData,
			const char *buf, int toWrite, int *errorCodePtr);
typedef int	(Tcl_DriverSetOptionProc) (void *instanceData,
			Tcl_Interp *interp, const char *optionName,
			const char *value);
typedef int	(Tcl_DriverGetOptionProc) (void *instanceData,
			Tcl_Interp *interp, const char *optionName,
			Tcl_DString *dsPtr);
typedef void	(Tcl_DriverWatchProc) (void *instanceData, int mask);
typedef int	(Tcl_DriverGetHandleProc) (void *instanceData,
			int direction, void **handlePtr);
typedef int	(Tcl_DriverFlushProc) (void *instanceData);
typedef int	(Tcl_DriverHandlerProc) (void *instanceData,
			int interestMask);
typedef Tcl_WideInt (Tcl_DriverWideSeekProc) (void *instanceData,
			Tcl_WideInt offset, int mode, int *errorCodePtr);
/*
 * TIP #218, Channel Thread Actions
 */
typedef void	(Tcl_DriverThreadActionProc) (void *instanceData,
			int action);
/*
 * TIP #208, File Truncation (etc.)
 */
typedef int	(Tcl_DriverTruncateProc) (void *instanceData,
			Tcl_WideInt length);

/*
 * struct Tcl_ChannelType:
 *
 * One such structure exists for each type (kind) of channel. It collects
 * together in one place all the functions that are part of the specific
 * channel type.
 *
 * It is recommend that the Tcl_Channel* functions are used to access elements
 * of this structure, instead of direct accessing.
 */

typedef struct Tcl_ChannelType {
    const char *typeName;	/* The name of the channel type in Tcl
				 * commands. This storage is owned by channel
				 * type. */
    Tcl_ChannelTypeVersion version;
				/* Version of the channel type. */
    void *closeProc;
				/* Not used any more. */
    Tcl_DriverInputProc *inputProc;
				/* Function to call for input on channel. */
    Tcl_DriverOutputProc *outputProc;
				/* Function to call for output on channel. */
    void *seekProc;
				/* Not used any more. */
    Tcl_DriverSetOptionProc *setOptionProc;
				/* Set an option on a channel. */
    Tcl_DriverGetOptionProc *getOptionProc;
				/* Get an option from a channel. */
    Tcl_DriverWatchProc *watchProc;
				/* Set up the notifier to watch for events on
				 * this channel. */
    Tcl_DriverGetHandleProc *getHandleProc;
				/* Get an OS handle from the channel or NULL
				 * if not supported. */
    Tcl_DriverClose2Proc *close2Proc;
				/* Function to call to close the channel if
				 * the device supports closing the read &
				 * write sides independently. */
    Tcl_DriverBlockModeProc *blockModeProc;
				/* Set blocking mode for the raw channel. May
				 * be NULL. */
    Tcl_DriverFlushProc *flushProc;
				/* Function to call to flush a channel. May be
				 * NULL. */
    Tcl_DriverHandlerProc *handlerProc;
				/* Function to call to handle a channel event.
				 * This will be passed up the stacked channel
				 * chain. */
    Tcl_DriverWideSeekProc *wideSeekProc;
				/* Function to call to seek on the channel
				 * which can handle 64-bit offsets. May be
				 * NULL, and must be NULL if seekProc is
				 * NULL. */
    Tcl_DriverThreadActionProc *threadActionProc;
				/* Function to call to notify the driver of
				 * thread specific activity for a channel. May
				 * be NULL. */
    Tcl_DriverTruncateProc *truncateProc;
				/* Function to call to truncate the underlying
				 * file to a particular length. May be NULL if
				 * the channel does not support truncation. */
} Tcl_ChannelType;

/*
 * The following flags determine whether the blockModeProc above should set
 * the channel into blocking or nonblocking mode. They are passed as arguments
 * to the blockModeProc function in the above structure.
 */

#define TCL_MODE_BLOCKING	0	/* Put channel into blocking mode. */
#define TCL_MODE_NONBLOCKING	1	/* Put channel into nonblocking
					 * mode. */

/*
 *----------------------------------------------------------------------------
 * Enum for different types of file paths.
 */

typedef enum Tcl_PathType {
    TCL_PATH_ABSOLUTE,
    TCL_PATH_RELATIVE,
    TCL_PATH_VOLUME_RELATIVE
} Tcl_PathType;

/*
 * The following structure is used to pass glob type data amongst the various
 * glob routines and Tcl_FSMatchInDirectory.
 */

typedef struct Tcl_GlobTypeData {
    int type;			/* Corresponds to bcdpfls as in 'find -t'. */
    int perm;			/* Corresponds to file permissions. */
    Tcl_Obj *macType;		/* Acceptable Mac type. */
    Tcl_Obj *macCreator;	/* Acceptable Mac creator. */
} Tcl_GlobTypeData;

/*
 * Type and permission definitions for glob command.
 */

#define TCL_GLOB_TYPE_BLOCK		(1<<0)
#define TCL_GLOB_TYPE_CHAR		(1<<1)
#define TCL_GLOB_TYPE_DIR		(1<<2)
#define TCL_GLOB_TYPE_PIPE		(1<<3)
#define TCL_GLOB_TYPE_FILE		(1<<4)
#define TCL_GLOB_TYPE_LINK		(1<<5)
#define TCL_GLOB_TYPE_SOCK		(1<<6)
#define TCL_GLOB_TYPE_MOUNT		(1<<7)

#define TCL_GLOB_PERM_RONLY		(1<<0)
#define TCL_GLOB_PERM_HIDDEN		(1<<1)
#define TCL_GLOB_PERM_R			(1<<2)
#define TCL_GLOB_PERM_W			(1<<3)
#define TCL_GLOB_PERM_X			(1<<4)

/*
 * Flags for the unload callback function.
 */

#define TCL_UNLOAD_DETACH_FROM_INTERPRETER	(1<<0)
#define TCL_UNLOAD_DETACH_FROM_PROCESS		(1<<1)

/*
 * Typedefs for the various filesystem operations:
 */

typedef int (Tcl_FSStatProc) (Tcl_Obj *pathPtr, Tcl_StatBuf *buf);
typedef int (Tcl_FSAccessProc) (Tcl_Obj *pathPtr, int mode);
typedef Tcl_Channel (Tcl_FSOpenFileChannelProc) (Tcl_Interp *interp,
	Tcl_Obj *pathPtr, int mode, int permissions);
typedef int (Tcl_FSMatchInDirectoryProc) (Tcl_Interp *interp, Tcl_Obj *result,
	Tcl_Obj *pathPtr, const char *pattern, Tcl_GlobTypeData *types);
typedef Tcl_Obj * (Tcl_FSGetCwdProc) (Tcl_Interp *interp);
typedef int (Tcl_FSChdirProc) (Tcl_Obj *pathPtr);
typedef int (Tcl_FSLstatProc) (Tcl_Obj *pathPtr, Tcl_StatBuf *buf);
typedef int (Tcl_FSCreateDirectoryProc) (Tcl_Obj *pathPtr);
typedef int (Tcl_FSDeleteFileProc) (Tcl_Obj *pathPtr);
typedef int (Tcl_FSCopyDirectoryProc) (Tcl_Obj *srcPathPtr,
	Tcl_Obj *destPathPtr, Tcl_Obj **errorPtr);
typedef int (Tcl_FSCopyFileProc) (Tcl_Obj *srcPathPtr, Tcl_Obj *destPathPtr);
typedef int (Tcl_FSRemoveDirectoryProc) (Tcl_Obj *pathPtr, int recursive,
	Tcl_Obj **errorPtr);
typedef int (Tcl_FSRenameFileProc) (Tcl_Obj *srcPathPtr, Tcl_Obj *destPathPtr);
typedef void (Tcl_FSUnloadFileProc) (Tcl_LoadHandle loadHandle);
typedef Tcl_Obj * (Tcl_FSListVolumesProc) (void);
/* We have to declare the utime structure here. */
struct utimbuf;
typedef int (Tcl_FSUtimeProc) (Tcl_Obj *pathPtr, struct utimbuf *tval);
typedef int (Tcl_FSNormalizePathProc) (Tcl_Interp *interp, Tcl_Obj *pathPtr,
	int nextCheckpoint);
typedef int (Tcl_FSFileAttrsGetProc) (Tcl_Interp *interp, int index,
	Tcl_Obj *pathPtr, Tcl_Obj **objPtrRef);
typedef const char *const * (Tcl_FSFileAttrStringsProc) (Tcl_Obj *pathPtr,
	Tcl_Obj **objPtrRef);
typedef int (Tcl_FSFileAttrsSetProc) (Tcl_Interp *interp, int index,
	Tcl_Obj *pathPtr, Tcl_Obj *objPtr);
typedef Tcl_Obj * (Tcl_FSLinkProc) (Tcl_Obj *pathPtr, Tcl_Obj *toPtr,
	int linkType);
typedef int (Tcl_FSLoadFileProc) (Tcl_Interp *interp, Tcl_Obj *pathPtr,
	Tcl_LoadHandle *handlePtr, Tcl_FSUnloadFileProc **unloadProcPtr);
typedef int (Tcl_FSPathInFilesystemProc) (Tcl_Obj *pathPtr,
	void **clientDataPtr);
typedef Tcl_Obj * (Tcl_FSFilesystemPathTypeProc) (Tcl_Obj *pathPtr);
typedef Tcl_Obj * (Tcl_FSFilesystemSeparatorProc) (Tcl_Obj *pathPtr);
#define Tcl_FSFreeInternalRepProc Tcl_FreeProc
typedef void *(Tcl_FSDupInternalRepProc) (void *clientData);
typedef Tcl_Obj * (Tcl_FSInternalToNormalizedProc) (void *clientData);
typedef void *(Tcl_FSCreateInternalRepProc) (Tcl_Obj *pathPtr);

typedef struct Tcl_FSVersion_ *Tcl_FSVersion;

/*
 *----------------------------------------------------------------------------
 * Data structures related to hooking into the filesystem
 */

/*
 * Filesystem version tag.  This was introduced in 8.4.
 */

#define TCL_FILESYSTEM_VERSION_1	((Tcl_FSVersion) 0x1)

/*
 * struct Tcl_Filesystem:
 *
 * One such structure exists for each type (kind) of filesystem. It collects
 * together the functions that form the interface for a particulr the
 * filesystem. Tcl always accesses the filesystem through one of these
 * structures.
 *
 * Not all entries need be non-NULL; any which are NULL are simply ignored.
 * However, a complete filesystem should provide all of these functions. The
 * explanations in the structure show the importance of each function.
 */

typedef struct Tcl_Filesystem {
    const char *typeName;	/* The name of the filesystem. */
    size_t structureLength;	/* Length of this structure, so future binary
				 * compatibility can be assured. */
    Tcl_FSVersion version;	/* Version of the filesystem type. */
    Tcl_FSPathInFilesystemProc *pathInFilesystemProc;
				/* Determines whether the pathname is in this
				 * filesystem. This is the most important
				 * filesystem function. */
    Tcl_FSDupInternalRepProc *dupInternalRepProc;
				/* Duplicates the internal handle of the node.
				 * If it is NULL, the filesystem is less
				 * performant. */
    Tcl_FSFreeInternalRepProc *freeInternalRepProc;
				/* Frees the internal handle of the node.  NULL
				 * only if there is no need to free resources
				 * used for the internal handle. */
    Tcl_FSInternalToNormalizedProc *internalToNormalizedProc;
				/* Converts the internal handle to a normalized
				 * path.  NULL if the filesystem creates nodes
				 * having no pathname. */
    Tcl_FSCreateInternalRepProc *createInternalRepProc;
				/* Creates an internal handle for a pathname.
				 * May be NULL if pathnames have no internal
				 * handle or if pathInFilesystemProc always
				 * immediately creates an internal
				 * representation for pathnames in the
				 * filesystem. */
    Tcl_FSNormalizePathProc *normalizePathProc;
				/* Normalizes a path.  Should be implemented if
				 * the filesystems supports multiple paths to
				 * the same node. */
    Tcl_FSFilesystemPathTypeProc *filesystemPathTypeProc;
				/* Determines the type of a path in this
				 * filesystem. May be NULL. */
    Tcl_FSFilesystemSeparatorProc *filesystemSeparatorProc;
				/* Produces the separator character(s) for this
				 * filesystem. Must not be NULL. */
    Tcl_FSStatProc *statProc;	/* Called by 'Tcl_FSStat()'.  Provided by any
				 * reasonable filesystem. */
    Tcl_FSAccessProc *accessProc;
				/* Called by 'Tcl_FSAccess()'.  Implemented by
				 * any reasonable filesystem. */
    Tcl_FSOpenFileChannelProc *openFileChannelProc;
				/* Called by 'Tcl_FSOpenFileChannel()'.
				 * Provided by any reasonable filesystem. */
    Tcl_FSMatchInDirectoryProc *matchInDirectoryProc;
				/* Called by 'Tcl_FSMatchInDirectory()'.  NULL
				 * if the filesystem does not support glob or
				 * recursive copy. */
    Tcl_FSUtimeProc *utimeProc;	/* Called by 'Tcl_FSUtime()', by 'file
				 *  mtime' to set (not read) times, 'file
				 *  atime', and the open-r/open-w/fcopy variant
				 *  of 'file copy'. */
    Tcl_FSLinkProc *linkProc;	/* Called by 'Tcl_FSLink()'. NULL if reading or
				 *  creating links is not supported. */
    Tcl_FSListVolumesProc *listVolumesProc;
				/* Lists filesystem volumes added by this
				 * filesystem. NULL if the filesystem does not
				 * use volumes. */
    Tcl_FSFileAttrStringsProc *fileAttrStringsProc;
				/* List all valid attributes strings.  NULL if
				 * the filesystem does not support the 'file
				 * attributes' command.  Can be used to attach
				 * arbitrary additional data to files in a
				 * filesystem. */
    Tcl_FSFileAttrsGetProc *fileAttrsGetProc;
				/* Called by 'Tcl_FSFileAttrsGet()' and by
				 * 'file attributes'. */
    Tcl_FSFileAttrsSetProc *fileAttrsSetProc;
				/* Called by 'Tcl_FSFileAttrsSet()' and by
				 * 'file attributes'.  */
    Tcl_FSCreateDirectoryProc *createDirectoryProc;
				/* Called by 'Tcl_FSCreateDirectory()'.  May be
				 * NULL if the filesystem is read-only. */
    Tcl_FSRemoveDirectoryProc *removeDirectoryProc;
				/* Called by 'Tcl_FSRemoveDirectory()'.  May be
				 * NULL if the filesystem is read-only. */
    Tcl_FSDeleteFileProc *deleteFileProc;
				/* Called by 'Tcl_FSDeleteFile()' May be NULL
				 * if the filesystem is is read-only. */
    Tcl_FSCopyFileProc *copyFileProc;
				/* Called by 'Tcl_FSCopyFile()'.  If NULL, for
				 * a copy operation at the script level (not
				 * C) Tcl uses open-r, open-w and fcopy. */
    Tcl_FSRenameFileProc *renameFileProc;
				/* Called by 'Tcl_FSRenameFile()'. If NULL, for
				 * a rename operation at the script level (not
				 * C) Tcl performs a copy operation followed
				 * by a delete operation. */
    Tcl_FSCopyDirectoryProc *copyDirectoryProc;
				/* Called by 'Tcl_FSCopyDirectory()'. If NULL,
				 * for a copy operation at the script level
				 * (not C) Tcl recursively creates directories
				 * and copies files. */
    Tcl_FSLstatProc *lstatProc;	/* Called by 'Tcl_FSLstat()'. If NULL, Tcl
				 * attempts to use 'statProc' instead. */
    Tcl_FSLoadFileProc *loadFileProc;
				/* Called by 'Tcl_FSLoadFile()'. If NULL, Tcl
				 * performs a copy to a temporary file in the
				 * native filesystem and then calls
				 * Tcl_FSLoadFile() on that temporary copy. */
    Tcl_FSGetCwdProc *getCwdProc;
				/* Called by 'Tcl_FSGetCwd()'.  Normally NULL.
				 * Usually only called once:  If 'getcwd' is
				 * called before 'chdir' is ever called. */
    Tcl_FSChdirProc *chdirProc;	/* Called by 'Tcl_FSChdir()'.  For a virtual
				 * filesystem, chdirProc just returns zero
				 * (success) if the pathname is a valid
				 * directory, and some other value otherwise.
				 * For A real filesystem, chdirProc performs
				 * the correct action, e.g.  calls the system
				 * 'chdir' function. If not implemented, then
				 * 'cd' and 'pwd' fail for a pathname in this
				 * filesystem. On success Tcl stores the
				 * pathname for use by GetCwd.  If NULL, Tcl
				 * performs records the pathname as the new
				 * current directory if it passes a series of
				 * directory access checks. */
} Tcl_Filesystem;

/*
 * The following definitions are used as values for the 'linkAction' flag to
 * Tcl_FSLink, or the linkProc of any filesystem. Any combination of flags can
 * be given. For link creation, the linkProc should create a link which
 * matches any of the types given.
 *
 * TCL_CREATE_SYMBOLIC_LINK -	Create a symbolic or soft link.
 * TCL_CREATE_HARD_LINK -	Create a hard link.
 */

#define TCL_CREATE_SYMBOLIC_LINK	0x01
#define TCL_CREATE_HARD_LINK		0x02

/*
 *----------------------------------------------------------------------------
 * The following structure represents the Notifier functions that you can
 * override with the Tcl_SetNotifier call.
 */

typedef struct Tcl_NotifierProcs {
    Tcl_SetTimerProc *setTimerProc;
    Tcl_WaitForEventProc *waitForEventProc;
    Tcl_CreateFileHandlerProc *createFileHandlerProc;
    Tcl_DeleteFileHandlerProc *deleteFileHandlerProc;
    Tcl_InitNotifierProc *initNotifierProc;
    Tcl_FinalizeNotifierProc *finalizeNotifierProc;
    Tcl_AlertNotifierProc *alertNotifierProc;
    Tcl_ServiceModeHookProc *serviceModeHookProc;
} Tcl_NotifierProcs;

/*
 *----------------------------------------------------------------------------
 * The following data structures and declarations are for the new Tcl parser.
 *
 * For each word of a command, and for each piece of a word such as a variable
 * reference, one of the following structures is created to describe the
 * token.
 */

typedef struct Tcl_Token {
    int type;			/* Type of token, such as TCL_TOKEN_WORD; see
				 * below for valid types. */
    const char *start;		/* First character in token. */
    size_t size;			/* Number of bytes in token. */
    size_t numComponents;		/* If this token is composed of other tokens,
				 * this field tells how many of them there are
				 * (including components of components, etc.).
				 * The component tokens immediately follow
				 * this one. */
} Tcl_Token;

/*
 * Type values defined for Tcl_Token structures. These values are defined as
 * mask bits so that it's easy to check for collections of types.
 *
 * TCL_TOKEN_WORD -		The token describes one word of a command,
 *				from the first non-blank character of the word
 *				(which may be " or {) up to but not including
 *				the space, semicolon, or bracket that
 *				terminates the word. NumComponents counts the
 *				total number of sub-tokens that make up the
 *				word. This includes, for example, sub-tokens
 *				of TCL_TOKEN_VARIABLE tokens.
 * TCL_TOKEN_SIMPLE_WORD -	This token is just like TCL_TOKEN_WORD except
 *				that the word is guaranteed to consist of a
 *				single TCL_TOKEN_TEXT sub-token.
 * TCL_TOKEN_TEXT -		The token describes a range of literal text
 *				that is part of a word. NumComponents is
 *				always 0.
 * TCL_TOKEN_BS -		The token describes a backslash sequence that
 *				must be collapsed. NumComponents is always 0.
 * TCL_TOKEN_COMMAND -		The token describes a command whose result
 *				must be substituted into the word. The token
 *				includes the enclosing brackets. NumComponents
 *				is always 0.
 * TCL_TOKEN_VARIABLE -		The token describes a variable substitution,
 *				including the dollar sign, variable name, and
 *				array index (if there is one) up through the
 *				right parentheses. NumComponents tells how
 *				many additional tokens follow to represent the
 *				variable name. The first token will be a
 *				TCL_TOKEN_TEXT token that describes the
 *				variable name. If the variable is an array
 *				reference then there will be one or more
 *				additional tokens, of type TCL_TOKEN_TEXT,
 *				TCL_TOKEN_BS, TCL_TOKEN_COMMAND, and
 *				TCL_TOKEN_VARIABLE, that describe the array
 *				index; numComponents counts the total number
 *				of nested tokens that make up the variable
 *				reference, including sub-tokens of
 *				TCL_TOKEN_VARIABLE tokens.
 * TCL_TOKEN_SUB_EXPR -		The token describes one subexpression of an
 *				expression, from the first non-blank character
 *				of the subexpression up to but not including
 *				the space, brace, or bracket that terminates
 *				the subexpression. NumComponents counts the
 *				total number of following subtokens that make
 *				up the subexpression; this includes all
 *				subtokens for any nested TCL_TOKEN_SUB_EXPR
 *				tokens. For example, a numeric value used as a
 *				primitive operand is described by a
 *				TCL_TOKEN_SUB_EXPR token followed by a
 *				TCL_TOKEN_TEXT token. A binary subexpression
 *				is described by a TCL_TOKEN_SUB_EXPR token
 *				followed by the TCL_TOKEN_OPERATOR token for
 *				the operator, then TCL_TOKEN_SUB_EXPR tokens
 *				for the left then the right operands.
 * TCL_TOKEN_OPERATOR -		The token describes one expression operator.
 *				An operator might be the name of a math
 *				function such as "abs". A TCL_TOKEN_OPERATOR
 *				token is always preceeded by one
 *				TCL_TOKEN_SUB_EXPR token for the operator's
 *				subexpression, and is followed by zero or more
 *				TCL_TOKEN_SUB_EXPR tokens for the operator's
 *				operands. NumComponents is always 0.
 * TCL_TOKEN_EXPAND_WORD -	This token is just like TCL_TOKEN_WORD except
 *				that it marks a word that began with the
 *				literal character prefix "{*}". This word is
 *				marked to be expanded - that is, broken into
 *				words after substitution is complete.
 */

#define TCL_TOKEN_WORD		1
#define TCL_TOKEN_SIMPLE_WORD	2
#define TCL_TOKEN_TEXT		4
#define TCL_TOKEN_BS		8
#define TCL_TOKEN_COMMAND	16
#define TCL_TOKEN_VARIABLE	32
#define TCL_TOKEN_SUB_EXPR	64
#define TCL_TOKEN_OPERATOR	128
#define TCL_TOKEN_EXPAND_WORD	256

/*
 * Parsing error types. On any parsing error, one of these values will be
 * stored in the error field of the Tcl_Parse structure defined below.
 */

#define TCL_PARSE_SUCCESS		0
#define TCL_PARSE_QUOTE_EXTRA		1
#define TCL_PARSE_BRACE_EXTRA		2
#define TCL_PARSE_MISSING_BRACE		3
#define TCL_PARSE_MISSING_BRACKET	4
#define TCL_PARSE_MISSING_PAREN		5
#define TCL_PARSE_MISSING_QUOTE		6
#define TCL_PARSE_MISSING_VAR_BRACE	7
#define TCL_PARSE_SYNTAX		8
#define TCL_PARSE_BAD_NUMBER		9

/*
 * A structure of the following type is filled in by Tcl_ParseCommand. It
 * describes a single command parsed from an input string.
 */

#define NUM_STATIC_TOKENS 20

typedef struct Tcl_Parse {
    const char *commentStart;	/* Pointer to # that begins the first of one
				 * or more comments preceding the command. */
    size_t commentSize;		/* Number of bytes in comments (up through
				 * newline character that terminates the last
				 * comment). If there were no comments, this
				 * field is 0. */
    const char *commandStart;	/* First character in first word of
				 * command. */
    int commandSize;		/* Number of bytes in command, including first
				 * character of first word, up through the
				 * terminating newline, close bracket, or
				 * semicolon. */
    int numWords;		/* Total number of words in command. May be
				 * 0. */
    Tcl_Token *tokenPtr;	/* Pointer to first token representing the
				 * words of the command. Initially points to
				 * staticTokens, but may change to point to
				 * malloc-ed space if command exceeds space in
				 * staticTokens. */
    int numTokens;		/* Total number of tokens in command. */
    int tokensAvailable;	/* Total number of tokens available at
				 * *tokenPtr. */
    int errorType;		/* One of the parsing error types defined
				 * above. */

    /*
     * The fields below are intended only for the private use of the parser.
     * They should not be used by functions that invoke Tcl_ParseCommand.
     */

    const char *string;		/* The original command string passed to
				 * Tcl_ParseCommand. */
    const char *end;		/* Points to the character just after the last
				 * one in the command string. */
    Tcl_Interp *interp;		/* Interpreter to use for error reporting, or
				 * NULL. */
    const char *term;		/* Points to character in string that
				 * terminated most recent token. Filled in by
				 * ParseTokens. If an error occurs, points to
				 * beginning of region where the error
				 * occurred (e.g. the open brace if the close
				 * brace is missing). */
    int incomplete;		/* This field is set to 1 by Tcl_ParseCommand
				 * if the command appears to be incomplete.
				 * This information is used by
				 * Tcl_CommandComplete. */
    Tcl_Token staticTokens[NUM_STATIC_TOKENS];
				/* Initial space for tokens for command. This
				 * space should be large enough to accommodate
				 * most commands; dynamic space is allocated
				 * for very large commands that don't fit
				 * here. */
} Tcl_Parse;

/*
 *----------------------------------------------------------------------------
 * The following structure represents a user-defined encoding. It collects
 * together all the functions that are used by the specific encoding.
 */

typedef struct Tcl_EncodingType {
    const char *encodingName;	/* The name of the encoding, e.g. "euc-jp".
				 * This name is the unique key for this
				 * encoding type. */
    Tcl_EncodingConvertProc *toUtfProc;
				/* Function to convert from external encoding
				 * into UTF-8. */
    Tcl_EncodingConvertProc *fromUtfProc;
				/* Function to convert from UTF-8 into
				 * external encoding. */
    Tcl_FreeProc *freeProc;
				/* If non-NULL, function to call when this
				 * encoding is deleted. */
    void *clientData;	/* Arbitrary value associated with encoding
				 * type. Passed to conversion functions. */
    int nullSize;		/* Number of zero bytes that signify
				 * end-of-string in this encoding. This number
				 * is used to determine the source string
				 * length when the srcLen argument is
				 * negative. Must be 1 or 2. */
} Tcl_EncodingType;

/*
 * The following definitions are used as values for the conversion control
 * flags argument when converting text from one character set to another:
 *
 * TCL_ENCODING_START -		Signifies that the source buffer is the first
 *				block in a (potentially multi-block) input
 *				stream. Tells the conversion function to reset
 *				to an initial state and perform any
 *				initialization that needs to occur before the
 *				first byte is converted. If the source buffer
 *				contains the entire input stream to be
 *				converted, this flag should be set.
 * TCL_ENCODING_END -		Signifies that the source buffer is the last
 *				block in a (potentially multi-block) input
 *				stream. Tells the conversion routine to
 *				perform any finalization that needs to occur
 *				after the last byte is converted and then to
 *				reset to an initial state. If the source
 *				buffer contains the entire input stream to be
 *				converted, this flag should be set.
 * TCL_ENCODING_STOPONERROR -	If set, the converter returns immediately upon
 *				encountering an invalid byte sequence or a
 *				source character that has no mapping in the
 *				target encoding. If clear, the converter
 *				substitues the problematic character(s) with
 *				one or more "close" characters in the
 *				destination buffer and then continues to
 *				convert the source.
 * TCL_ENCODING_NO_TERMINATE - 	If set, Tcl_ExternalToUtf does not append a
 *				terminating NUL byte.  Since it does not need
 *				an extra byte for a terminating NUL, it fills
 *				all dstLen bytes with encoded UTF-8 content if
 *				needed.  If clear, a byte is reserved in the
 *				dst space for NUL termination, and a
 *				terminating NUL is appended.
 * TCL_ENCODING_CHAR_LIMIT -	If set and dstCharsPtr is not NULL, then
 *				Tcl_ExternalToUtf takes the initial value of
 *				*dstCharsPtr as a limit of the maximum number
 *				of chars to produce in the encoded UTF-8
 *				content.  Otherwise, the number of chars
 *				produced is controlled only by other limiting
 *				factors.
 */

#define TCL_ENCODING_START		0x01
#define TCL_ENCODING_END		0x02
#define TCL_ENCODING_STOPONERROR	0x04
#define TCL_ENCODING_NO_TERMINATE	0x08
#define TCL_ENCODING_CHAR_LIMIT		0x10

/*
 * The following definitions are the error codes returned by the conversion
 * routines:
 *
 * TCL_OK -			All characters were converted.
 * TCL_CONVERT_NOSPACE -	The output buffer would not have been large
 *				enough for all of the converted data; as many
 *				characters as could fit were converted though.
 * TCL_CONVERT_MULTIBYTE -	The last few bytes in the source string were
 *				the beginning of a multibyte sequence, but
 *				more bytes were needed to complete this
 *				sequence. A subsequent call to the conversion
 *				routine should pass the beginning of this
 *				unconverted sequence plus additional bytes
 *				from the source stream to properly convert the
 *				formerly split-up multibyte sequence.
 * TCL_CONVERT_SYNTAX -		The source stream contained an invalid
 *				character sequence. This may occur if the
 *				input stream has been damaged or if the input
 *				encoding method was misidentified. This error
 *				is reported only if TCL_ENCODING_STOPONERROR
 *				was specified.
 * TCL_CONVERT_UNKNOWN -	The source string contained a character that
 *				could not be represented in the target
 *				encoding. This error is reported only if
 *				TCL_ENCODING_STOPONERROR was specified.
 */

#define TCL_CONVERT_MULTIBYTE	(-1)
#define TCL_CONVERT_SYNTAX	(-2)
#define TCL_CONVERT_UNKNOWN	(-3)
#define TCL_CONVERT_NOSPACE	(-4)

/*
 * The maximum number of bytes that are necessary to represent a single
 * Unicode character in UTF-8. The valid values are 3 and 4
 * (or perhaps 1 if we want to support a non-unicode enabled core). If > 3,
 * then Tcl_UniChar must be 4-bytes in size (UCS-4) (the default). If == 3,
 * then Tcl_UniChar must be 2-bytes in size (UCS-2). Since Tcl 9.0, UCS-4
 * mode is the default and recommended mode.
 */

#ifndef TCL_UTF_MAX
#define TCL_UTF_MAX		4
#endif

/*
 * This represents a Unicode character. Any changes to this should also be
 * reflected in regcustom.h.
 */

#if TCL_UTF_MAX > 3
    /*
     * int isn't 100% accurate as it should be a strict 4-byte value
     * (perhaps wchar_t). ILP64/SILP64 systems may have troubles. The
     * size of this value must be reflected correctly in regcustom.h.
     */
typedef int Tcl_UniChar;
#else
typedef unsigned short Tcl_UniChar;
#endif

/*
 *----------------------------------------------------------------------------
 * TIP #59: The following structure is used in calls 'Tcl_RegisterConfig' to
 * provide the system with the embedded configuration data.
 */

typedef struct Tcl_Config {
    const char *key;		/* Configuration key to register. ASCII
				 * encoded, thus UTF-8. */
    const char *value;		/* The value associated with the key. System
				 * encoding. */
} Tcl_Config;

/*
 *----------------------------------------------------------------------------
 * Flags for TIP#143 limits, detailing which limits are active in an
 * interpreter. Used for Tcl_{Add,Remove}LimitHandler type argument.
 */

#define TCL_LIMIT_COMMANDS	0x01
#define TCL_LIMIT_TIME		0x02

/*
 * Structure containing information about a limit handler to be called when a
 * command- or time-limit is exceeded by an interpreter.
 */

typedef void (Tcl_LimitHandlerProc) (void *clientData, Tcl_Interp *interp);
typedef void (Tcl_LimitHandlerDeleteProc) (void *clientData);

#if 0
/*
 *----------------------------------------------------------------------------
 * We would like to provide an anonymous structure "mp_int" here, which is
 * compatible with libtommath's "mp_int", but without duplicating anything
 * from <tommath.h> or including <tommath.h> here. But the libtommath project
 * didn't honor our request. See: <https://github.com/libtom/libtommath/pull/473>
 *
 * That's why this part is commented out, and we are using (void *) in
 * various API's in stead of the more correct (mp_int *).
 */

#ifndef MP_INT_DECLARED
#define MP_INT_DECLARED
typedef struct mp_int mp_int;
#endif

#endif

/*
 *----------------------------------------------------------------------------
 * Definitions needed for Tcl_ParseArgvObj routines.
 * Based on tkArgv.c.
 * Modifications from the original are copyright (c) Sam Bromley 2006
 */

typedef struct {
    int type;			/* Indicates the option type; see below. */
    const char *keyStr;		/* The key string that flags the option in the
				 * argv array. */
    void *srcPtr;		/* Value to be used in setting dst; usage
				 * depends on type.*/
    void *dstPtr;		/* Address of value to be modified; usage
				 * depends on type.*/
    const char *helpStr;	/* Documentation message describing this
				 * option. */
    void *clientData;	/* Word to pass to function callbacks. */
} Tcl_ArgvInfo;

/*
 * Legal values for the type field of a Tcl_ArgInfo: see the user
 * documentation for details.
 */

#define TCL_ARGV_CONSTANT	15
#define TCL_ARGV_INT		16
#define TCL_ARGV_STRING		17
#define TCL_ARGV_REST		18
#define TCL_ARGV_FLOAT		19
#define TCL_ARGV_FUNC		20
#define TCL_ARGV_GENFUNC	21
#define TCL_ARGV_HELP		22
#define TCL_ARGV_END		23

/*
 * Types of callback functions for the TCL_ARGV_FUNC and TCL_ARGV_GENFUNC
 * argument types:
 */

typedef int (Tcl_ArgvFuncProc)(void *clientData, Tcl_Obj *objPtr,
	void *dstPtr);
typedef int (Tcl_ArgvGenFuncProc)(void *clientData, Tcl_Interp *interp,
	int objc, Tcl_Obj *const *objv, void *dstPtr);

/*
 * Shorthand for commonly used argTable entries.
 */

#define TCL_ARGV_AUTO_HELP \
    {TCL_ARGV_HELP,	"-help",	NULL,	NULL, \
	    "Print summary of command-line options and abort", NULL}
#define TCL_ARGV_AUTO_REST \
    {TCL_ARGV_REST,	"--",		NULL,	NULL, \
	    "Marks the end of the options", NULL}
#define TCL_ARGV_TABLE_END \
    {TCL_ARGV_END, NULL, NULL, NULL, NULL, NULL}

/*
 *----------------------------------------------------------------------------
 * Definitions needed for Tcl_Zlib routines. [TIP #234]
 *
 * Constants for the format flags describing what sort of data format is
 * desired/expected for the Tcl_ZlibDeflate, Tcl_ZlibInflate and
 * Tcl_ZlibStreamInit functions.
 */

#define TCL_ZLIB_FORMAT_RAW	1
#define TCL_ZLIB_FORMAT_ZLIB	2
#define TCL_ZLIB_FORMAT_GZIP	4
#define TCL_ZLIB_FORMAT_AUTO	8

/*
 * Constants that describe whether the stream is to operate in compressing or
 * decompressing mode.
 */

#define TCL_ZLIB_STREAM_DEFLATE	16
#define TCL_ZLIB_STREAM_INFLATE	32

/*
 * Constants giving compression levels. Use of TCL_ZLIB_COMPRESS_DEFAULT is
 * recommended.
 */

#define TCL_ZLIB_COMPRESS_NONE	0
#define TCL_ZLIB_COMPRESS_FAST	1
#define TCL_ZLIB_COMPRESS_BEST	9
#define TCL_ZLIB_COMPRESS_DEFAULT (-1)

/*
 * Constants for types of flushing, used with Tcl_ZlibFlush.
 */

#define TCL_ZLIB_NO_FLUSH	0
#define TCL_ZLIB_FLUSH		2
#define TCL_ZLIB_FULLFLUSH	3
#define TCL_ZLIB_FINALIZE	4

/*
 *----------------------------------------------------------------------------
 * Definitions needed for the Tcl_LoadFile function. [TIP #416]
 */

#define TCL_LOAD_GLOBAL 1
#define TCL_LOAD_LAZY 2

/*
 *----------------------------------------------------------------------------
 * Definitions needed for the Tcl_OpenTcpServerEx function. [TIP #456]
 */
#define TCL_TCPSERVER_REUSEADDR (1<<0)
#define TCL_TCPSERVER_REUSEPORT (1<<1)

/*
 * Constants for special size_t-typed values, see TIP #494
 */

#define TCL_IO_FAILURE	((size_t)-1)
#define TCL_AUTO_LENGTH	((size_t)-1)
#define TCL_INDEX_NONE  ((size_t)-1)

/*
 *----------------------------------------------------------------------------
 * Single public declaration for NRE.
 */

typedef int (Tcl_NRPostProc) (void *data[], Tcl_Interp *interp,
				int result);

/*
 *----------------------------------------------------------------------------
 * The following constant is used to test for older versions of Tcl in the
 * stubs tables.
 */

#define TCL_STUB_MAGIC		((int) 0xFCA3BACB + (int) sizeof(void *))

/*
 * The following function is required to be defined in all stubs aware
 * extensions. The function is actually implemented in the stub library, not
 * the main Tcl library, although there is a trivial implementation in the
 * main library in case an extension is statically linked into an application.
 */

const char *		Tcl_InitStubs(Tcl_Interp *interp, const char *version,
			    int exact, int magic);
const char *		TclTomMathInitializeStubs(Tcl_Interp *interp,
			    const char *version, int epoch, int revision);
#if defined(_WIN32)
    TCL_NORETURN1 void Tcl_ConsolePanic(const char *format, ...);
#else
#   define Tcl_ConsolePanic NULL
#endif

#ifdef USE_TCL_STUBS
#if TCL_RELEASE_LEVEL == TCL_FINAL_RELEASE
#   define Tcl_InitStubs(interp, version, exact) \
	(Tcl_InitStubs)(interp, version, \
	    (exact)|(TCL_MAJOR_VERSION<<8)|(TCL_MINOR_VERSION<<16), \
	    TCL_STUB_MAGIC)
#else
#   define Tcl_InitStubs(interp, version, exact) \
	(Tcl_InitStubs)(interp, TCL_PATCH_LEVEL, \
	    1|(TCL_MAJOR_VERSION<<8)|(TCL_MINOR_VERSION<<16), \
	    TCL_STUB_MAGIC)
#endif
#else
#if TCL_RELEASE_LEVEL == TCL_FINAL_RELEASE
#   define Tcl_InitStubs(interp, version, exact) \
	Tcl_PkgInitStubsCheck(interp, version, \
		(exact)|(TCL_MAJOR_VERSION<<8)|(TCL_MINOR_VERSION<<16))
#else
#   define Tcl_InitStubs(interp, version, exact) \
	Tcl_PkgInitStubsCheck(interp, TCL_PATCH_LEVEL, \
		1|(TCL_MAJOR_VERSION<<8)|(TCL_MINOR_VERSION<<16))
#endif
#endif

/*
 * Public functions that are not accessible via the stubs table.
 * Tcl_GetMemoryInfo is needed for AOLserver. [Bug 1868171]
 */

#define Tcl_Main(argc, argv, proc) Tcl_MainEx(argc, argv, proc, \
	    ((Tcl_SetPanicProc(Tcl_ConsolePanic), Tcl_CreateInterp)()))
EXTERN TCL_NORETURN void Tcl_MainEx(int argc, char **argv,
			    Tcl_AppInitProc *appInitProc, Tcl_Interp *interp);
EXTERN const char *	Tcl_PkgInitStubsCheck(Tcl_Interp *interp,
			    const char *version, int exact);
EXTERN void		Tcl_InitSubsystems(void);
EXTERN void		Tcl_GetMemoryInfo(Tcl_DString *dsPtr);
EXTERN void		Tcl_FindExecutable(const char *argv0);
EXTERN void		Tcl_SetPanicProc(
			    TCL_NORETURN1 Tcl_PanicProc *panicProc);
EXTERN void		Tcl_StaticPackage(Tcl_Interp *interp,
			    const char *pkgName,
			    Tcl_PackageInitProc *initProc,
			    Tcl_PackageInitProc *safeInitProc);
EXTERN Tcl_ExitProc *Tcl_SetExitProc(TCL_NORETURN1 Tcl_ExitProc *proc);
#ifdef _WIN32
EXTERN int		TclZipfs_AppHook(int *argc, wchar_t ***argv);
#else
EXTERN int		TclZipfs_AppHook(int *argc, char ***argv);
#endif

/*
 *----------------------------------------------------------------------------
 * Include the public function declarations that are accessible via the stubs
 * table.
 */

#include "tclDecls.h"

/*
 * Include platform specific public function declarations that are accessible
 * via the stubs table. Make all TclOO symbols MODULE_SCOPE (which only
 * has effect on building it as a shared library). See ticket [3010352].
 */

#if defined(BUILD_tcl)
#   undef TCLAPI
#   define TCLAPI MODULE_SCOPE
#endif

#include "tclPlatDecls.h"

/*
 *----------------------------------------------------------------------------
 * The following declarations map ckalloc and ckfree to Tcl_Alloc and
 * Tcl_Free for use in Tcl-8.x-compatible extensions.
 */

#ifndef BUILD_tcl
#   define ckalloc Tcl_Alloc
#   define attemptckalloc Tcl_AttemptAlloc
#   ifdef _MSC_VER
	/* Silence invalid C4090 warnings */
#	define ckfree(a) Tcl_Free((char *)(a))
#	define ckrealloc(a,b) Tcl_Realloc((char *)(a),(b))
#	define attemptckrealloc(a,b) Tcl_AttemptRealloc((char *)(a),(b))
#   else
#	define ckfree Tcl_Free
#	define ckrealloc Tcl_Realloc
#	define attemptckrealloc Tcl_AttemptRealloc
#   endif
#endif

#ifndef TCL_MEM_DEBUG

/*
 * If we are not using the debugging allocator, we should call the Tcl_Alloc,
 * et al. routines in order to guarantee that every module is using the same
 * memory allocator both inside and outside of the Tcl library.
 */

#   undef  Tcl_InitMemory
#   define Tcl_InitMemory(x)
#   undef  Tcl_DumpActiveMemory
#   define Tcl_DumpActiveMemory(x)
#   undef  Tcl_ValidateAllMemory
#   define Tcl_ValidateAllMemory(x,y)

#endif /* !TCL_MEM_DEBUG */

#ifdef TCL_MEM_DEBUG
#   undef Tcl_IncrRefCount
#   define Tcl_IncrRefCount(objPtr) \
	Tcl_DbIncrRefCount(objPtr, __FILE__, __LINE__)
#   undef Tcl_DecrRefCount
#   define Tcl_DecrRefCount(objPtr) \
	Tcl_DbDecrRefCount(objPtr, __FILE__, __LINE__)
#   undef Tcl_IsShared
#   define Tcl_IsShared(objPtr) \
	Tcl_DbIsShared(objPtr, __FILE__, __LINE__)
#else
#   undef Tcl_IncrRefCount
#   define Tcl_IncrRefCount(objPtr) \
	++(objPtr)->refCount
    /*
     * Use do/while0 idiom for optimum correctness without compiler warnings.
     * http://c2.com/cgi/wiki?TrivialDoWhileLoop
     */
#   undef Tcl_DecrRefCount
#   define Tcl_DecrRefCount(objPtr) \
	do { \
	    Tcl_Obj *_objPtr = (objPtr); \
	    if ((_objPtr)->refCount-- <= 1) { \
		TclFreeObj(_objPtr); \
	    } \
	} while(0)
#   undef Tcl_IsShared
#   define Tcl_IsShared(objPtr) \
	((objPtr)->refCount > 1)
#endif

/*
 * Macros and definitions that help to debug the use of Tcl objects. When
 * TCL_MEM_DEBUG is defined, the Tcl_New declarations are overridden to call
 * debugging versions of the object creation functions.
 */

#ifdef TCL_MEM_DEBUG
#  undef  Tcl_NewBignumObj
#  define Tcl_NewBignumObj(val) \
     Tcl_DbNewBignumObj(val, __FILE__, __LINE__)
#  undef  Tcl_NewBooleanObj
#  define Tcl_NewBooleanObj(val) \
     Tcl_DbNewWideIntObj((val)!=0, __FILE__, __LINE__)
#  undef  Tcl_NewByteArrayObj
#  define Tcl_NewByteArrayObj(bytes, len) \
     Tcl_DbNewByteArrayObj(bytes, len, __FILE__, __LINE__)
#  undef  Tcl_NewDoubleObj
#  define Tcl_NewDoubleObj(val) \
     Tcl_DbNewDoubleObj(val, __FILE__, __LINE__)
#  undef  Tcl_NewListObj
#  define Tcl_NewListObj(objc, objv) \
     Tcl_DbNewListObj(objc, objv, __FILE__, __LINE__)
#  undef  Tcl_NewObj
#  define Tcl_NewObj() \
     Tcl_DbNewObj(__FILE__, __LINE__)
#  undef  Tcl_NewStringObj
#  define Tcl_NewStringObj(bytes, len) \
     Tcl_DbNewStringObj(bytes, len, __FILE__, __LINE__)
#  undef  Tcl_NewWideIntObj
#  define Tcl_NewWideIntObj(val) \
     Tcl_DbNewWideIntObj(val, __FILE__, __LINE__)
#endif /* TCL_MEM_DEBUG */

/*
 *----------------------------------------------------------------------------
 * Macros for clients to use to access fields of hash entries:
 */

#define Tcl_GetHashValue(h) ((h)->clientData)
#define Tcl_SetHashValue(h, value) ((h)->clientData = (void *) (value))
#define Tcl_GetHashKey(tablePtr, h) \
	((void *) (((tablePtr)->keyType == TCL_ONE_WORD_KEYS || \
		    (tablePtr)->keyType == TCL_CUSTOM_PTR_KEYS) \
		   ? (h)->key.oneWordValue \
		   : (h)->key.string))

/*
 * Macros to use for clients to use to invoke find and create functions for
 * hash tables:
 */

#define Tcl_FindHashEntry(tablePtr, key) \
	(*((tablePtr)->findProc))(tablePtr, (const char *)(key))
#define Tcl_CreateHashEntry(tablePtr, key, newPtr) \
	(*((tablePtr)->createProc))(tablePtr, (const char *)(key), newPtr)

#endif /* RC_INVOKED */

/*
 * end block for C++
 */

#ifdef __cplusplus
}
#endif

#endif /* _TCL */

/*
 * Local Variables:
 * mode: c
 * c-basic-offset: 4
 * fill-column: 78
 * End:
 */<|MERGE_RESOLUTION|>--- conflicted
+++ resolved
@@ -67,19 +67,11 @@
 #  define STRINGIFY(x) STRINGIFY1(x)
 #  define STRINGIFY1(x) #x
 #endif
-<<<<<<< HEAD
-#endif /* RC_INVOKED */
-=======
 #ifndef JOIN
 #  define JOIN(a,b) JOIN1(a,b)
 #  define JOIN1(a,b) a##b
 #endif
-
-#ifndef TCL_THREADS
-#   define TCL_THREADS 1
-#endif
-#endif /* !TCL_NO_DEPRECATED */
->>>>>>> 79b59e75
+#endif /* RC_INVOKED */
 
 /*
  * A special definition used to allow this header file to be included from
@@ -114,19 +106,7 @@
 #   define TCL_FORMAT_PRINTF(a,b) __attribute__ ((__format__ (__printf__, a, b)))
 #   define TCL_NORETURN __attribute__ ((noreturn))
 #   define TCL_NOINLINE __attribute__ ((noinline))
-<<<<<<< HEAD
 #   define TCL_NORETURN1 __attribute__ ((noreturn))
-#   if defined(__cplusplus)
-#	define TCL_UNUSED(T) T
-#   else
-#	define TCL_UNUSED(T) T JOIN(dummy, __LINE__) __attribute__((unused))
-=======
-#   if defined(BUILD_tcl) || defined(BUILD_tk)
-#	define TCL_NORETURN1 __attribute__ ((noreturn))
-#   else
-#	define TCL_NORETURN1 /* nothing */
->>>>>>> 79b59e75
-#   endif
 #else
 #   define TCL_FORMAT_PRINTF(a,b)
 #   if defined(_MSC_VER) && (_MSC_VER >= 1310)
