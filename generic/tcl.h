/*
 * tcl.h --
 *
 *	This header file describes the externally-visible facilities of the
 *	Tcl interpreter.
 *
 * Copyright (c) 1987-1994 The Regents of the University of California.
 * Copyright (c) 1993-1996 Lucent Technologies.
 * Copyright (c) 1994-1998 Sun Microsystems, Inc.
 * Copyright (c) 1998-2000 by Scriptics Corporation.
 * Copyright (c) 2002 by Kevin B. Kenny.  All rights reserved.
 *
 * See the file "license.terms" for information on usage and redistribution of
 * this file, and for a DISCLAIMER OF ALL WARRANTIES.
 */

#ifndef _TCL
#define _TCL

/*
 * For C++ compilers, use extern "C"
 */

#ifdef __cplusplus
extern "C" {
#endif

/*
 * The following defines are used to indicate the various release levels.
 */

#define TCL_ALPHA_RELEASE	0
#define TCL_BETA_RELEASE	1
#define TCL_FINAL_RELEASE	2

/*
 * When version numbers change here, must also go into the following files and
 * update the version numbers:
 *
 * library/init.tcl	(1 LOC patch)
 * unix/configure.in	(2 LOC Major, 2 LOC minor, 1 LOC patch)
 * win/configure.in	(as above)
 * win/tcl.m4		(not patchlevel)
 * win/makefile.bc	(not patchlevel) 2 LOC
 * README		(sections 0 and 2, with and without separator)
 * macosx/Tcl.pbproj/project.pbxproj (not patchlevel) 1 LOC
 * macosx/Tcl.pbproj/default.pbxuser (not patchlevel) 1 LOC
 * macosx/Tcl.xcode/project.pbxproj (not patchlevel) 2 LOC
 * macosx/Tcl.xcode/default.pbxuser (not patchlevel) 1 LOC
 * macosx/Tcl-Common.xcconfig (not patchlevel) 1 LOC
 * win/README		(not patchlevel) (sections 0 and 2)
 * unix/tcl.spec	(1 LOC patch)
 * tools/tcl.hpj.in	(not patchlevel, for windows installer)
 */

#define TCL_MAJOR_VERSION   9
#define TCL_MINOR_VERSION   0
#define TCL_RELEASE_LEVEL   TCL_ALPHA_RELEASE
#define TCL_RELEASE_SERIAL  0

#define TCL_VERSION	    "9.0"
#define TCL_PATCH_LEVEL	    "9.0a0"

/*
 *----------------------------------------------------------------------------
 * The following definitions set up the proper options for Windows compilers.
 * We use this method because there is no autoconf equivalent.
 */

#ifndef __WIN32__
#   if defined(_WIN32) || defined(WIN32) || defined(__MINGW32__) || defined(__BORLANDC__) || (defined(__WATCOMC__) && defined(__WINDOWS_386__))
#	define __WIN32__
#	ifndef WIN32
#	    define WIN32
#	endif
#	ifndef _WIN32
#	    define _WIN32
#	endif
#   endif
#endif

/*
 * STRICT: See MSDN Article Q83456
 */

#ifdef __WIN32__
#   ifndef STRICT
#	define STRICT
#   endif
#endif /* __WIN32__ */

/*
 * A special definition used to allow this header file to be included from
 * windows resource files so that they can obtain version information.
 * RC_INVOKED is defined by default by the windows RC tool.
 *
 * Resource compilers don't like all the C stuff, like typedefs and function
 * declarations, that occur below, so block them out.
 */

#ifndef RC_INVOKED

/*
 * Special macro to define mutexes, that doesn't do anything if we are not
 * using threads.
 */

#ifdef TCL_THREADS
#define TCL_DECLARE_MUTEX(name) static Tcl_Mutex name;
#else
#define TCL_DECLARE_MUTEX(name)
#endif

/*
 * Tcl's public routine Tcl_FSSeek() uses the values SEEK_SET, SEEK_CUR, and
 * SEEK_END, all #define'd by stdio.h .
 *
 * Also, many extensions need stdio.h, and they've grown accustomed to tcl.h
 * providing it for them rather than #include-ing it themselves as they
 * should, so also for their sake, we keep the #include to be consistent with
 * prior Tcl releases.
 */

#include <stdio.h>

/*
 *----------------------------------------------------------------------------
 * Support for functions with a variable number of arguments.
 *
 * The following TCL_VARARGS* macros are to support old extensions
 * written for older versions of Tcl where the macros permitted
 * support for the varargs.h system as well as stdarg.h .
 *
 * New code should just directly be written to use stdarg.h conventions.
 */

#include <stdarg.h>
#if defined(__GNUC__) && (__GNUC__ > 2)
#   define TCL_FORMAT_PRINTF(a,b) __attribute__ ((__format__ (__printf__, a, b)))
#else
#   define TCL_FORMAT_PRINTF(a,b)
#endif

/*
 * Allow a part of Tcl's API to be explicitly marked as deprecated.
 *
 * Used to make TIP 330/336 generate moans even if people use the
 * compatibility macros. Change your code, guys! We won't support you forever.
 */

#if defined(__GNUC__) && ((__GNUC__ >= 4) || ((__GNUC__ == 3) && (__GNUC_MINOR__ >= 1)))
#   if (__GNUC__ > 4) || ((__GNUC__ == 4) && (__GNUC__MINOR__ >= 5))
#	define TCL_DEPRECATED_API(msg)	__attribute__ ((__deprecated__ (msg)))
#   else
#	define TCL_DEPRECATED_API(msg)	__attribute__ ((__deprecated__))
#   endif
#else
#   define TCL_DEPRECATED_API(msg)	/* nothing portable */
#endif

/*
 *----------------------------------------------------------------------------
 * Macros used to declare a function to be exported by a DLL. Used by Windows,
 * maps to no-op declarations on non-Windows systems. The default build on
 * windows is for a DLL, which causes the DLLIMPORT and DLLEXPORT macros to be
 * nonempty. To build a static library, the macro STATIC_BUILD should be
 * defined.
 *
 * Note: when building static but linking dynamically to MSVCRT we must still
 *       correctly decorate the C library imported function.  Use CRTIMPORT
 *       for this purpose.  _DLL is defined by the compiler when linking to
 *       MSVCRT.
 */

#if (defined(__WIN32__) && (defined(_MSC_VER) || (__BORLANDC__ >= 0x0550) || defined(__LCC__) || defined(__WATCOMC__) || (defined(__GNUC__) && defined(__declspec))))
#   define HAVE_DECLSPEC 1
#   ifdef STATIC_BUILD
#       define DLLIMPORT
#       define DLLEXPORT
#       ifdef _DLL
#           define CRTIMPORT __declspec(dllimport)
#       else
#           define CRTIMPORT
#       endif
#   else
#       define DLLIMPORT __declspec(dllimport)
#       define DLLEXPORT __declspec(dllexport)
#       define CRTIMPORT __declspec(dllimport)
#   endif
#else
#   define DLLIMPORT
#   if defined(__GNUC__) && __GNUC__ > 3
#       define DLLEXPORT __attribute__ ((visibility("default")))
#   else
#       define DLLEXPORT
#   endif
#   define CRTIMPORT
#endif

/*
 * These macros are used to control whether functions are being declared for
 * import or export. If a function is being declared while it is being built
 * to be included in a shared library, then it should have the DLLEXPORT
 * storage class. If is being declared for use by a module that is going to
 * link against the shared library, then it should have the DLLIMPORT storage
 * class. If the symbol is beind declared for a static build or for use from a
 * stub library, then the storage class should be empty.
 *
 * The convention is that a macro called BUILD_xxxx, where xxxx is the name of
 * a library we are building, is set on the compile line for sources that are
 * to be placed in the library. When this macro is set, the storage class will
 * be set to DLLEXPORT. At the end of the header file, the storage class will
 * be reset to DLLIMPORT.
 */

#ifdef BUILD_tcl
#   define TCLSOAPI DLLEXPORT
#else
#   define TCLSOAPI DLLIMPORT
#endif
#ifndef TCLAPI
#   if defined(BUILD_tcl)
#	define TCLAPI MODULE_SCOPE
#   else
#	define TCLAPI extern
#   endif
#endif
#define TCLOOAPI TCLAPI


/*
 * Miscellaneous declarations.
 */

typedef void *ClientData;

/*
 * Darwin specific configure overrides (to support fat compiles, where
 * configure runs only once for multiple architectures):
 */

#ifdef __APPLE__
#   ifdef __LP64__
#	undef TCL_WIDE_INT_TYPE
#	define TCL_WIDE_INT_IS_LONG 1
#	define TCL_CFG_DO64BIT 1
#    else /* !__LP64__ */
#	define TCL_WIDE_INT_TYPE long long
#	undef TCL_WIDE_INT_IS_LONG
#	undef TCL_CFG_DO64BIT
#    endif /* __LP64__ */
#    undef HAVE_STRUCT_STAT64
#endif /* __APPLE__ */

/*
 * Define Tcl_WideInt to be a type that is (at least) 64-bits wide, and define
 * Tcl_WideUInt to be the unsigned variant of that type (assuming that where
 * we have one, we can have the other.)
 *
 * Also defines the following macros:
 * TCL_WIDE_INT_IS_LONG - if wide ints are really longs (i.e. we're on a real
 *	64-bit system.)
 * Tcl_WideAsLong - forgetful converter from wideInt to long.
 * Tcl_LongAsWide - sign-extending converter from long to wideInt.
 * Tcl_WideAsDouble - converter from wideInt to double.
 * Tcl_DoubleAsWide - converter from double to wideInt.
 *
 * The following invariant should hold for any long value 'longVal':
 *	longVal == Tcl_WideAsLong(Tcl_LongAsWide(longVal))
 *
 * Note on converting between Tcl_WideInt and strings. This implementation (in
 * tclObj.c) depends on the function
 * sprintf(...,"%" TCL_LL_MODIFIER "d",...).
 */

#if !defined(TCL_WIDE_INT_TYPE)&&!defined(TCL_WIDE_INT_IS_LONG)
#   if defined(__WIN32__)
#      define TCL_WIDE_INT_TYPE __int64
#      ifdef __BORLANDC__
#         define TCL_LL_MODIFIER	"L"
#      else /* __BORLANDC__ */
#         define TCL_LL_MODIFIER	"I64"
#      endif /* __BORLANDC__ */
#   elif defined(__GNUC__)
#      define TCL_WIDE_INT_TYPE long long
#      define TCL_LL_MODIFIER	"ll"
#   else /* ! __WIN32__ && ! __GNUC__ */
/*
 * Don't know what platform it is and configure hasn't discovered what is
 * going on for us. Try to guess...
 */
#      ifdef NO_LIMITS_H
#	  error please define either TCL_WIDE_INT_TYPE or TCL_WIDE_INT_IS_LONG
#      else /* !NO_LIMITS_H */
#	  include <limits.h>
#	  if (INT_MAX < LONG_MAX)
#	     define TCL_WIDE_INT_IS_LONG	1
#	  else
#	     define TCL_WIDE_INT_TYPE long long
#         endif
#      endif /* NO_LIMITS_H */
#   endif /* __WIN32__ */
#endif /* !TCL_WIDE_INT_TYPE & !TCL_WIDE_INT_IS_LONG */
#ifdef TCL_WIDE_INT_IS_LONG
#   undef TCL_WIDE_INT_TYPE
#   define TCL_WIDE_INT_TYPE	long
#endif /* TCL_WIDE_INT_IS_LONG */

typedef TCL_WIDE_INT_TYPE		Tcl_WideInt;
typedef unsigned TCL_WIDE_INT_TYPE	Tcl_WideUInt;

#ifdef TCL_WIDE_INT_IS_LONG
#   define Tcl_WideAsLong(val)		((long)(val))
#   define Tcl_LongAsWide(val)		((long)(val))
#   define Tcl_WideAsDouble(val)	((double)((long)(val)))
#   define Tcl_DoubleAsWide(val)	((long)((double)(val)))
#   ifndef TCL_LL_MODIFIER
#      define TCL_LL_MODIFIER		"l"
#   endif /* !TCL_LL_MODIFIER */
#else /* TCL_WIDE_INT_IS_LONG */
/*
 * The next short section of defines are only done when not running on Windows
 * or some other strange platform.
 */
#   ifndef TCL_LL_MODIFIER
#      define TCL_LL_MODIFIER		"ll"
#   endif /* !TCL_LL_MODIFIER */
#   define Tcl_WideAsLong(val)		((long)((Tcl_WideInt)(val)))
#   define Tcl_LongAsWide(val)		((Tcl_WideInt)((long)(val)))
#   define Tcl_WideAsDouble(val)	((double)((Tcl_WideInt)(val)))
#   define Tcl_DoubleAsWide(val)	((Tcl_WideInt)((double)(val)))
#endif /* TCL_WIDE_INT_IS_LONG */

#if defined(__WIN32__)
#   ifdef __BORLANDC__
	typedef struct stati64 Tcl_StatBuf;
#   elif defined(_WIN64)
	typedef struct __stat64 Tcl_StatBuf;
#   elif (defined(_MSC_VER) && (_MSC_VER < 1400)) || defined(_USE_32BIT_TIME_T)
	typedef struct _stati64	Tcl_StatBuf;
#   else
	typedef struct _stat32i64 Tcl_StatBuf;
#   endif /* _MSC_VER < 1400 */
#elif defined(__CYGWIN__)
    typedef struct {
	dev_t st_dev;
	unsigned short st_ino;
	unsigned short st_mode;
	short st_nlink;
	short st_uid;
	short st_gid;
	/* Here is a 2-byte gap */
	dev_t st_rdev;
	/* Here is a 4-byte gap */
	long long st_size;
	struct {long tv_sec;} st_atim;
	struct {long tv_sec;} st_mtim;
	struct {long tv_sec;} st_ctim;
	/* Here is a 4-byte gap */
    } Tcl_StatBuf;
#elif defined(HAVE_STRUCT_STAT64) && !defined(__APPLE__)
    typedef struct stat64 Tcl_StatBuf;
#else
    typedef struct stat Tcl_StatBuf;
#endif

/*
 *----------------------------------------------------------------------------
 * Data structures defined opaquely in this module. The definitions below just
 * provide dummy types. A few fields are made visible in Tcl_Interp
 * structures, namely those used for returning a string result from commands.
 * Direct access to the result field is discouraged in Tcl 8.0. The
 * interpreter result is either an object or a string, and the two values are
 * kept consistent unless some C code sets interp->result directly.
 * Programmers should use either the function Tcl_GetObjResult() or
 * Tcl_GetStringResult() to read the interpreter's result. See the SetResult
 * man page for details.
 *
 * Note: any change to the Tcl_Interp definition below must be mirrored in the
 * "real" definition in tclInt.h.
 *
 * Note: Tcl_ObjCmdProc functions do not directly set result and freeProc.
 * Instead, they set a Tcl_Obj member in the "real" structure that can be
 * accessed with Tcl_GetObjResult() and Tcl_SetObjResult().
 */

typedef struct Tcl_Interp Tcl_Interp;

typedef struct Tcl_AsyncHandler_ *Tcl_AsyncHandler;
typedef struct Tcl_Channel_ *Tcl_Channel;
typedef struct Tcl_ChannelTypeVersion_ *Tcl_ChannelTypeVersion;
typedef struct Tcl_Command_ *Tcl_Command;
typedef struct Tcl_Condition_ *Tcl_Condition;
typedef struct Tcl_Dict_ *Tcl_Dict;
typedef struct Tcl_EncodingState_ *Tcl_EncodingState;
typedef struct Tcl_Encoding_ *Tcl_Encoding;
typedef struct Tcl_Event Tcl_Event;
typedef struct Tcl_InterpState_ *Tcl_InterpState;
typedef struct Tcl_LoadHandle_ *Tcl_LoadHandle;
typedef struct Tcl_Mutex_ *Tcl_Mutex;
typedef struct Tcl_Pid_ *Tcl_Pid;
typedef struct Tcl_RegExp_ *Tcl_RegExp;
typedef struct Tcl_ThreadDataKey_ *Tcl_ThreadDataKey;
typedef struct Tcl_ThreadId_ *Tcl_ThreadId;
typedef struct Tcl_TimerToken_ *Tcl_TimerToken;
typedef struct Tcl_Trace_ *Tcl_Trace;
typedef struct Tcl_Var_ *Tcl_Var;
typedef struct Tcl_ZLibStream_ *Tcl_ZlibStream;

/*
 *----------------------------------------------------------------------------
 * Definition of the interface to functions implementing threads. A function
 * following this definition is given to each call of 'Tcl_CreateThread' and
 * will be called as the main fuction of the new thread created by that call.
 */

#if defined __WIN32__
typedef unsigned (__stdcall Tcl_ThreadCreateProc) (ClientData clientData);
#else
typedef void (Tcl_ThreadCreateProc) (ClientData clientData);
#endif

/*
 * Threading function return types used for abstracting away platform
 * differences when writing a Tcl_ThreadCreateProc. See the NewThread function
 * in generic/tclThreadTest.c for it's usage.
 */

#if defined __WIN32__
#   define Tcl_ThreadCreateType		unsigned __stdcall
#   define TCL_THREAD_CREATE_RETURN	return 0
#else
#   define Tcl_ThreadCreateType		void
#   define TCL_THREAD_CREATE_RETURN
#endif

/*
 * Definition of values for default stacksize and the possible flags to be
 * given to Tcl_CreateThread.
 */

#define TCL_THREAD_STACK_DEFAULT (0)    /* Use default size for stack. */
#define TCL_THREAD_NOFLAGS	 (0000) /* Standard flags, default
					 * behaviour. */
#define TCL_THREAD_JOINABLE	 (0001) /* Mark the thread as joinable. */

/*
 * Flag values passed to Tcl_StringCaseMatch.
 */

#define TCL_MATCH_NOCASE	(1<<0)

/*
 * Flag values passed to Tcl_GetRegExpFromObj.
 */

#define	TCL_REG_BASIC		000000	/* BREs (convenience). */
#define	TCL_REG_EXTENDED	000001	/* EREs. */
#define	TCL_REG_ADVF		000002	/* Advanced features in EREs. */
#define	TCL_REG_ADVANCED	000003	/* AREs (which are also EREs). */
#define	TCL_REG_QUOTE		000004	/* No special characters, none. */
#define	TCL_REG_NOCASE		000010	/* Ignore case. */
#define	TCL_REG_NOSUB		000020	/* Don't care about subexpressions. */
#define	TCL_REG_EXPANDED	000040	/* Expanded format, white space &
					 * comments. */
#define	TCL_REG_NLSTOP		000100  /* \n doesn't match . or [^ ] */
#define	TCL_REG_NLANCH		000200  /* ^ matches after \n, $ before. */
#define	TCL_REG_NEWLINE		000300  /* Newlines are line terminators. */
#define	TCL_REG_CANMATCH	001000  /* Report details on partial/limited
					 * matches. */

/*
 * Flags values passed to Tcl_RegExpExecObj.
 */

#define	TCL_REG_NOTBOL	0001	/* Beginning of string does not match ^.  */
#define	TCL_REG_NOTEOL	0002	/* End of string does not match $. */

/*
 * Structures filled in by Tcl_RegExpInfo. Note that all offset values are
 * relative to the start of the match string, not the beginning of the entire
 * string.
 */

typedef struct Tcl_RegExpIndices {
    long start;			/* Character offset of first character in
				 * match. */
    long end;			/* Character offset of first character after
				 * the match. */
} Tcl_RegExpIndices;

typedef struct Tcl_RegExpInfo {
    int nsubs;			/* Number of subexpressions in the compiled
				 * expression. */
    Tcl_RegExpIndices *matches;	/* Array of nsubs match offset pairs. */
    long extendStart;		/* The offset at which a subsequent match
				 * might begin. */
    long reserved;		/* Reserved for later use. */
} Tcl_RegExpInfo;

/*
 * Picky compilers complain if this typdef doesn't appear before the struct's
 * reference in tclDecls.h.
 */

typedef Tcl_StatBuf *Tcl_Stat_;
typedef struct stat *Tcl_OldStat_;

/*
 *----------------------------------------------------------------------------
 * When a TCL command returns, the interpreter contains a result from the
 * command. Programmers are strongly encouraged to use one of the functions
 * Tcl_GetObjResult() or Tcl_GetStringResult() to read the interpreter's
 * result. See the SetResult man page for details. Besides this result, the
 * command function returns an integer code, which is one of the following:
 *
 * TCL_OK		Command completed normally; the interpreter's result
 *			contains the command's result.
 * TCL_ERROR		The command couldn't be completed successfully; the
 *			interpreter's result describes what went wrong.
 * TCL_RETURN		The command requests that the current function return;
 *			the interpreter's result contains the function's
 *			return value.
 * TCL_BREAK		The command requests that the innermost loop be
 *			exited; the interpreter's result is meaningless.
 * TCL_CONTINUE		Go on to the next iteration of the current loop; the
 *			interpreter's result is meaningless.
 */

#define TCL_OK			0
#define TCL_ERROR		1
#define TCL_RETURN		2
#define TCL_BREAK		3
#define TCL_CONTINUE		4

/*
 *----------------------------------------------------------------------------
 * Flags to control what substitutions are performed by Tcl_SubstObj():
 */

#define TCL_SUBST_COMMANDS	001
#define TCL_SUBST_VARIABLES	002
#define TCL_SUBST_BACKSLASHES	004
#define TCL_SUBST_ALL		007

/*
 * Forward declaration of Tcl_Obj to prevent an error when the forward
 * reference to Tcl_Obj is encountered in the function types declared below.
 */

struct Tcl_Obj;

typedef struct Tcl_Obj Tcl_Value;

/*
 *----------------------------------------------------------------------------
 * Function types defined by Tcl:
 */

typedef int (Tcl_AppInitProc) (Tcl_Interp *interp);
typedef int (Tcl_AsyncProc) (ClientData clientData, Tcl_Interp *interp,
	int code);
typedef void (Tcl_ChannelProc) (ClientData clientData, int mask);
typedef void (Tcl_CloseProc) (ClientData data);
typedef void (Tcl_CmdDeleteProc) (ClientData clientData);
typedef int (Tcl_CmdProc) (ClientData clientData, Tcl_Interp *interp,
	int argc, const char *argv[]);
typedef void (Tcl_CmdTraceProc) (ClientData clientData, Tcl_Interp *interp,
	int level, char *command, Tcl_CmdProc *proc,
	ClientData cmdClientData, int argc, const char *argv[]);
typedef int (Tcl_CmdObjTraceProc) (ClientData clientData, Tcl_Interp *interp,
	int level, const char *command, Tcl_Command commandInfo, int objc,
	struct Tcl_Obj *const *objv);
typedef void (Tcl_CmdObjTraceDeleteProc) (ClientData clientData);
typedef void (Tcl_DupInternalRepProc) (struct Tcl_Obj *srcPtr,
	struct Tcl_Obj *dupPtr);
typedef int (Tcl_EncodingConvertProc) (ClientData clientData, const char *src,
	int srcLen, int flags, Tcl_EncodingState *statePtr, char *dst,
	int dstLen, int *srcReadPtr, int *dstWrotePtr, int *dstCharsPtr);
typedef void (Tcl_EncodingFreeProc) (ClientData clientData);
typedef int (Tcl_EventProc) (Tcl_Event *evPtr, int flags);
typedef void (Tcl_EventCheckProc) (ClientData clientData, int flags);
typedef int (Tcl_EventDeleteProc) (Tcl_Event *evPtr, ClientData clientData);
typedef void (Tcl_EventSetupProc) (ClientData clientData, int flags);
typedef void (Tcl_ExitProc) (ClientData clientData);
typedef void (Tcl_FileProc) (ClientData clientData, int mask);
typedef void (Tcl_FileFreeProc) (ClientData clientData);
typedef void (Tcl_FreeInternalRepProc) (struct Tcl_Obj *objPtr);
typedef void (Tcl_FreeProc) (char *blockPtr);
typedef void (Tcl_IdleProc) (ClientData clientData);
typedef void (Tcl_InterpDeleteProc) (ClientData clientData,
	Tcl_Interp *interp);
typedef void (Tcl_NamespaceDeleteProc) (ClientData clientData);
typedef int (Tcl_ObjCmdProc) (ClientData clientData, Tcl_Interp *interp,
	int objc, struct Tcl_Obj *const *objv);
typedef int (Tcl_PackageInitProc) (Tcl_Interp *interp);
typedef int (Tcl_PackageUnloadProc) (Tcl_Interp *interp, int flags);
typedef void (Tcl_PanicProc) (const char *format, ...);
typedef void (Tcl_TcpAcceptProc) (ClientData callbackData, Tcl_Channel chan,
	char *address, int port);
typedef void (Tcl_TimerProc) (ClientData clientData);
typedef int (Tcl_SetFromAnyProc) (Tcl_Interp *interp, struct Tcl_Obj *objPtr);
typedef void (Tcl_UpdateStringProc) (struct Tcl_Obj *objPtr);
typedef char * (Tcl_VarTraceProc) (ClientData clientData, Tcl_Interp *interp,
	const char *part1, const char *part2, int flags);
typedef void (Tcl_CommandTraceProc) (ClientData clientData, Tcl_Interp *interp,
	const char *oldName, const char *newName, int flags);
typedef void (Tcl_CreateFileHandlerProc) (int fd, int mask, Tcl_FileProc *proc,
	ClientData clientData);
typedef void (Tcl_DeleteFileHandlerProc) (int fd);
typedef void (Tcl_AlertNotifierProc) (ClientData clientData);
typedef void (Tcl_ServiceModeHookProc) (int mode);
typedef ClientData (Tcl_InitNotifierProc) (void);
typedef void (Tcl_FinalizeNotifierProc) (ClientData clientData);
typedef void (Tcl_MainLoopProc) (void);

/*
 *----------------------------------------------------------------------------
 * The following structure represents a type of object, which is a particular
 * internal representation for an object plus a set of functions that provide
 * standard operations on objects of that type.
 */

typedef struct Tcl_ObjType {
    const char *name;		/* Name of the type, e.g. "int". */
    Tcl_FreeInternalRepProc *freeIntRepProc;
				/* Called to free any storage for the type's
				 * internal rep. NULL if the internal rep does
				 * not need freeing. */
    Tcl_DupInternalRepProc *dupIntRepProc;
				/* Called to create a new object as a copy of
				 * an existing object. */
    Tcl_UpdateStringProc *updateStringProc;
				/* Called to update the string rep from the
				 * type's internal representation. */
    Tcl_SetFromAnyProc *setFromAnyProc;
				/* Called to convert the object's internal rep
				 * to this type. Frees the internal rep of the
				 * old type. Returns TCL_ERROR on failure. */
} Tcl_ObjType;

/*
 * One of the following structures exists for each object in the Tcl system.
 * An object stores a value as either a string, some internal representation,
 * or both.
 */

typedef struct Tcl_Obj {
    int refCount;		/* When 0 the object will be freed. */
    char *bytes;		/* This points to the first byte of the
				 * object's string representation. The array
				 * must be followed by a null byte (i.e., at
				 * offset length) but may also contain
				 * embedded null characters. The array's
				 * storage is allocated by ckalloc. NULL means
				 * the string rep is invalid and must be
				 * regenerated from the internal rep.  Clients
				 * should use Tcl_GetStringFromObj or
				 * Tcl_GetString to get a pointer to the byte
				 * array as a readonly value. */
    int length;			/* The number of bytes at *bytes, not
				 * including the terminating null. */
    const Tcl_ObjType *typePtr;	/* Denotes the object's type. Always
				 * corresponds to the type of the object's
				 * internal rep. NULL indicates the object has
				 * no internal rep (has no type). */
    union {			/* The internal representation: */
	long longValue;		/*   - an long integer value. */
	double doubleValue;	/*   - a double-precision floating value. */
	void *otherValuePtr;	/*   - another, type-specific value. */
	Tcl_WideInt wideValue;	/*   - a long long value. */
	struct {		/*   - internal rep as two pointers. */
	    void *ptr1;
	    void *ptr2;
	} twoPtrValue;
	struct {		/*   - internal rep as a pointer and a long,
				 *     the main use of which is a bignum's
				 *     tightly packed fields, where the alloc,
				 *     used and signum flags are packed into a
				 *     single word with everything else hung
				 *     off the pointer. */
	    void *ptr;
	    unsigned long value;
	} ptrAndLongRep;
    } internalRep;
} Tcl_Obj;

/*
 * Macros to increment and decrement a Tcl_Obj's reference count, and to test
 * whether an object is shared (i.e. has reference count > 1). Note: clients
 * should use Tcl_DecrRefCount() when they are finished using an object, and
 * should never call TclFreeObj() directly. TclFreeObj() is only defined and
 * made public in tcl.h to support Tcl_DecrRefCount's macro definition.
 */

void		Tcl_IncrRefCount(Tcl_Obj *objPtr);
void		Tcl_DecrRefCount(Tcl_Obj *objPtr);
int		Tcl_IsShared(Tcl_Obj *objPtr);

/*
 *----------------------------------------------------------------------------
 * The following type contains the state needed by Tcl_SaveResult. This
 * structure is typically allocated on the stack.
 */

typedef Tcl_Obj *Tcl_SavedResult;

/*
 *----------------------------------------------------------------------------
 * The following definitions support Tcl's namespace facility. Note: the first
 * five fields must match exactly the fields in a Namespace structure (see
 * tclInt.h).
 */

typedef struct Tcl_Namespace {
    char *name;			/* The namespace's name within its parent
				 * namespace. This contains no ::'s. The name
				 * of the global namespace is "" although "::"
				 * is an synonym. */
    char *fullName;		/* The namespace's fully qualified name. This
				 * starts with ::. */
    ClientData clientData;	/* Arbitrary value associated with this
				 * namespace. */
    Tcl_NamespaceDeleteProc *deleteProc;
				/* Function invoked when deleting the
				 * namespace to, e.g., free clientData. */
    struct Tcl_Namespace *parentPtr;
				/* Points to the namespace that contains this
				 * one. NULL if this is the global
				 * namespace. */
} Tcl_Namespace;

/*
 *----------------------------------------------------------------------------
 * The following structure represents a call frame, or activation record. A
 * call frame defines a naming context for a procedure call: its local scope
 * (for local variables) and its namespace scope (used for non-local
 * variables; often the global :: namespace). A call frame can also define the
 * naming context for a namespace eval or namespace inscope command: the
 * namespace in which the command's code should execute. The Tcl_CallFrame
 * structures exist only while procedures or namespace eval/inscope's are
 * being executed, and provide a Tcl call stack.
 *
 * A call frame is initialized and pushed using Tcl_PushCallFrame and popped
 * using Tcl_PopCallFrame. Storage for a Tcl_CallFrame must be provided by the
 * Tcl_PushCallFrame caller, and callers typically allocate them on the C call
 * stack for efficiency. For this reason, Tcl_CallFrame is defined as a
 * structure and not as an opaque token. However, most Tcl_CallFrame fields
 * are hidden since applications should not access them directly; others are
 * declared as "dummyX".
 *
 * WARNING!! The structure definition must be kept consistent with the
 * CallFrame structure in tclInt.h. If you change one, change the other.
 */

typedef struct Tcl_CallFrame {
    Tcl_Namespace *nsPtr;
    int dummy1;
    int dummy2;
    void *dummy3;
    void *dummy4;
    void *dummy5;
    int dummy6;
    void *dummy7;
    void *dummy8;
    int dummy9;
    void *dummy10;
    void *dummy11;
    void *dummy12;
    void *dummy13;
} Tcl_CallFrame;

/*
 *----------------------------------------------------------------------------
 * Information about commands that is returned by Tcl_GetCommandInfo and
 * passed to Tcl_SetCommandInfo. objProc is an objc/objv object-based command
 * function while proc is a traditional Tcl argc/argv string-based function.
 * Tcl_CreateObjCommand and Tcl_CreateCommand ensure that both objProc and
 * proc are non-NULL and can be called to execute the command. However, it may
 * be faster to call one instead of the other. The member isNativeObjectProc
 * is set to 1 if an object-based function was registered by
 * Tcl_CreateObjCommand, and to 0 if a string-based function was registered by
 * Tcl_CreateCommand. The other function is typically set to a compatibility
 * wrapper that does string-to-object or object-to-string argument conversions
 * then calls the other function.
 */

typedef struct Tcl_CmdInfo {
    int isNativeObjectProc;	/* 1 if objProc was registered by a call to
				 * Tcl_CreateObjCommand; 0 otherwise.
				 * Tcl_SetCmdInfo does not modify this
				 * field. */
    Tcl_ObjCmdProc *objProc;	/* Command's object-based function. */
    ClientData objClientData;	/* ClientData for object proc. */
    Tcl_CmdProc *proc;		/* Command's string-based function. */
    ClientData clientData;	/* ClientData for string proc. */
    Tcl_CmdDeleteProc *deleteProc;
				/* Function to call when command is
				 * deleted. */
    ClientData deleteData;	/* Value to pass to deleteProc (usually the
				 * same as clientData). */
    Tcl_Namespace *namespacePtr;/* Points to the namespace that contains this
				 * command. Note that Tcl_SetCmdInfo will not
				 * change a command's namespace; use
				 * TclRenameCommand or Tcl_Eval (of 'rename')
				 * to do that. */
} Tcl_CmdInfo;

/*
 *----------------------------------------------------------------------------
 * The structure defined below is used to hold dynamic strings. The only
 * fields that clients should use are string and length, accessible via the
 * macros Tcl_DStringValue and Tcl_DStringLength.
 */

#define TCL_DSTRING_STATIC_SIZE 200
typedef struct Tcl_DString {
    char *string;		/* Points to beginning of string: either
				 * staticSpace below or a malloced array. */
    int length;			/* Number of non-NULL characters in the
				 * string. */
    int spaceAvl;		/* Total number of bytes available for the
				 * string and its terminating NULL char. */
    char staticSpace[TCL_DSTRING_STATIC_SIZE];
				/* Space to use in common case where string is
				 * small. */
} Tcl_DString;

#define Tcl_DStringLength(dsPtr) ((dsPtr)->length)
#define Tcl_DStringValue(dsPtr) ((dsPtr)->string)

/*
 * Definitions for the maximum number of digits of precision that may be
 * specified in the "tcl_precision" variable, and the number of bytes of
 * buffer space required by Tcl_PrintDouble.
 */

#define TCL_MAX_PREC		17
#define TCL_DOUBLE_SPACE	(TCL_MAX_PREC+10)

/*
 * Definition for a number of bytes of buffer space sufficient to hold the
 * string representation of an integer in base 10 (assuming the existence of
 * 64-bit integers).
 */

#define TCL_INTEGER_SPACE	24

/*
 * Flag values passed to Tcl_ConvertElement.
 * TCL_DONT_USE_BRACES forces it not to enclose the element in braces, but to
 *	use backslash quoting instead.
 * TCL_DONT_QUOTE_HASH disables the default quoting of the '#' character. It
 *	is safe to leave the hash unquoted when the element is not the first
 *	element of a list, and this flag can be used by the caller to indicate
 *	that condition.
 */

#define TCL_DONT_USE_BRACES	1
#define TCL_DONT_QUOTE_HASH	8

/*
 * Flag that may be passed to Tcl_GetIndexFromObj to force it to disallow
 * abbreviated strings.
 */

#define TCL_EXACT	1

/*
 *----------------------------------------------------------------------------
 * Flag values passed to Tcl_RecordAndEval, Tcl_EvalObj, Tcl_EvalObjv.
 * WARNING: these bit choices must not conflict with the bit choices for
 * evalFlag bits in tclInt.h!
 *
 * Meanings:
 *	TCL_NO_EVAL:		Just record this command
 *	TCL_EVAL_GLOBAL:	Execute script in global namespace
 *	TCL_EVAL_DIRECT:	Do not compile this script
 *	TCL_EVAL_INVOKE:	Magical Tcl_EvalObjv mode for aliases/ensembles
 *				o Run in iPtr->lookupNsPtr or global namespace
 *				o Cut out of error traces
 *				o Don't reset the flags controlling ensemble
 *				  error message rewriting.
 *	TCL_CANCEL_UNWIND:	Magical Tcl_CancelEval mode that causes the
 *				stack for the script in progress to be
 *				completely unwound.
 *	TCL_EVAL_NOERR:	Do no exception reporting at all, just return
 *				as the caller will report.
 */

#define TCL_NO_EVAL		0x010000
#define TCL_EVAL_GLOBAL		0x020000
#define TCL_EVAL_DIRECT		0x040000
#define TCL_EVAL_INVOKE		0x080000
#define TCL_CANCEL_UNWIND	0x100000
#define TCL_EVAL_NOERR          0x200000

/*
 * Special freeProc values that may be passed to Tcl_SetResult (see the man
 * page for details):
 */

#define TCL_VOLATILE		((Tcl_FreeProc *) 1)
#define TCL_STATIC		((Tcl_FreeProc *) 0)
#define TCL_DYNAMIC		((Tcl_FreeProc *) 3)

/*
 * Flag values passed to variable-related functions.
 * WARNING: these bit choices must not conflict with the bit choice for
 * TCL_CANCEL_UNWIND, above.
 */

#define TCL_GLOBAL_ONLY		 1
#define TCL_NAMESPACE_ONLY	 2
#define TCL_APPEND_VALUE	 4
#define TCL_LIST_ELEMENT	 8
#define TCL_TRACE_READS		 0x10
#define TCL_TRACE_WRITES	 0x20
#define TCL_TRACE_UNSETS	 0x40
#define TCL_TRACE_DESTROYED	 0x80
#define TCL_INTERP_DESTROYED	 0x100
#define TCL_LEAVE_ERR_MSG	 0x200
#define TCL_TRACE_ARRAY		 0x800
#ifndef TCL_REMOVE_OBSOLETE_TRACES
/* Required to support old variable/vdelete/vinfo traces. */
#define TCL_TRACE_OLD_STYLE	 0x1000
#endif
/* Indicate the semantics of the result of a trace. */
#define TCL_TRACE_RESULT_DYNAMIC 0x8000
#define TCL_TRACE_RESULT_OBJECT  0x10000

/*
 * Flag values for ensemble commands.
 */

#define TCL_ENSEMBLE_PREFIX 0x02/* Flag value to say whether to allow
				 * unambiguous prefixes of commands or to
				 * require exact matches for command names. */

/*
 * Flag values passed to command-related functions.
 */

#define TCL_TRACE_RENAME	0x2000
#define TCL_TRACE_DELETE	0x4000

#define TCL_ALLOW_INLINE_COMPILATION 0x20000

/*
 * Types for linked variables:
 */

#define TCL_LINK_INT		1
#define TCL_LINK_DOUBLE		2
#define TCL_LINK_BOOLEAN	3
#define TCL_LINK_STRING		4
#define TCL_LINK_WIDE_INT	5
#define TCL_LINK_CHAR		6
#define TCL_LINK_UCHAR		7
#define TCL_LINK_SHORT		8
#define TCL_LINK_USHORT		9
#define TCL_LINK_UINT		10
#define TCL_LINK_LONG		11
#define TCL_LINK_ULONG		12
#define TCL_LINK_FLOAT		13
#define TCL_LINK_WIDE_UINT	14
#define TCL_LINK_READ_ONLY	0x80

/*
 *----------------------------------------------------------------------------
 * Forward declarations of Tcl_HashTable and related types.
 */

typedef struct Tcl_HashKeyType Tcl_HashKeyType;
typedef struct Tcl_HashTable Tcl_HashTable;
typedef struct Tcl_HashEntry Tcl_HashEntry;

typedef unsigned (Tcl_HashKeyProc) (Tcl_HashTable *tablePtr, void *keyPtr);
typedef int (Tcl_CompareHashKeysProc) (void *keyPtr, Tcl_HashEntry *hPtr);
typedef Tcl_HashEntry * (Tcl_AllocHashEntryProc) (Tcl_HashTable *tablePtr,
	void *keyPtr);
typedef void (Tcl_FreeHashEntryProc) (Tcl_HashEntry *hPtr);

/*
 * This flag controls whether the hash table stores the hash of a key, or
 * recalculates it. There should be no reason for turning this flag off as it
 * is completely binary and source compatible unless you directly access the
 * bucketPtr member of the Tcl_HashTableEntry structure. This member has been
 * removed and the space used to store the hash value.
 */

#ifndef TCL_HASH_KEY_STORE_HASH
#   define TCL_HASH_KEY_STORE_HASH 1
#endif

/*
 * Structure definition for an entry in a hash table. No-one outside Tcl
 * should access any of these fields directly; use the macros defined below.
 */

struct Tcl_HashEntry {
    Tcl_HashEntry *nextPtr;	/* Pointer to next entry in this hash bucket,
				 * or NULL for end of chain. */
    Tcl_HashTable *tablePtr;	/* Pointer to table containing entry. */
#if TCL_HASH_KEY_STORE_HASH
    void *hash;			/* Hash value, stored as pointer to ensure
				 * that the offsets of the fields in this
				 * structure are not changed. */
#else
    Tcl_HashEntry **bucketPtr;	/* Pointer to bucket that points to first
				 * entry in this entry's chain: used for
				 * deleting the entry. */
#endif
    ClientData clientData;	/* Application stores something here with
				 * Tcl_SetHashValue. */
    union {			/* Key has one of these forms: */
	char *oneWordValue;	/* One-word value for key. */
	Tcl_Obj *objPtr;	/* Tcl_Obj * key value. */
	int words[1];		/* Multiple integer words for key. The actual
				 * size will be as large as necessary for this
				 * table's keys. */
	char string[1];		/* String for key. The actual size will be as
				 * large as needed to hold the key. */
    } key;			/* MUST BE LAST FIELD IN RECORD!! */
};

/*
 * Flags used in Tcl_HashKeyType.
 *
 * TCL_HASH_KEY_RANDOMIZE_HASH -
 *				There are some things, pointers for example
 *				which don't hash well because they do not use
 *				the lower bits. If this flag is set then the
 *				hash table will attempt to rectify this by
 *				randomising the bits and then using the upper
 *				N bits as the index into the table.
 * TCL_HASH_KEY_SYSTEM_HASH -	If this flag is set then all memory internally
 *                              allocated for the hash table that is not for an
 *                              entry will use the system heap.
 */

#define TCL_HASH_KEY_RANDOMIZE_HASH 0x1
#define TCL_HASH_KEY_SYSTEM_HASH    0x2

/*
 * Structure definition for the methods associated with a hash table key type.
 */

#define TCL_HASH_KEY_TYPE_VERSION 1
struct Tcl_HashKeyType {
    int version;		/* Version of the table. If this structure is
				 * extended in future then the version can be
				 * used to distinguish between different
				 * structures. */
    int flags;			/* Flags, see above for details. */
    Tcl_HashKeyProc *hashKeyProc;
				/* Calculates a hash value for the key. If
				 * this is NULL then the pointer itself is
				 * used as a hash value. */
    Tcl_CompareHashKeysProc *compareKeysProc;
				/* Compares two keys and returns zero if they
				 * do not match, and non-zero if they do. If
				 * this is NULL then the pointers are
				 * compared. */
    Tcl_AllocHashEntryProc *allocEntryProc;
				/* Called to allocate memory for a new entry,
				 * i.e. if the key is a string then this could
				 * allocate a single block which contains
				 * enough space for both the entry and the
				 * string. Only the key field of the allocated
				 * Tcl_HashEntry structure needs to be filled
				 * in. If something else needs to be done to
				 * the key, i.e. incrementing a reference
				 * count then that should be done by this
				 * function. If this is NULL then Tcl_Alloc is
				 * used to allocate enough space for a
				 * Tcl_HashEntry and the key pointer is
				 * assigned to key.oneWordValue. */
    Tcl_FreeHashEntryProc *freeEntryProc;
				/* Called to free memory associated with an
				 * entry. If something else needs to be done
				 * to the key, i.e. decrementing a reference
				 * count then that should be done by this
				 * function. If this is NULL then Tcl_Free is
				 * used to free the Tcl_HashEntry. */
};

/*
 * Structure definition for a hash table.  Must be in tcl.h so clients can
 * allocate space for these structures, but clients should never access any
 * fields in this structure.
 */

#define TCL_SMALL_HASH_TABLE 4
struct Tcl_HashTable {
    Tcl_HashEntry **buckets;	/* Pointer to bucket array. Each element
				 * points to first entry in bucket's hash
				 * chain, or NULL. */
    Tcl_HashEntry *staticBuckets[TCL_SMALL_HASH_TABLE];
				/* Bucket array used for small tables (to
				 * avoid mallocs and frees). */
    int numBuckets;		/* Total number of buckets allocated at
				 * **bucketPtr. */
    int numEntries;		/* Total number of entries present in
				 * table. */
    int rebuildSize;		/* Enlarge table when numEntries gets to be
				 * this large. */
    int downShift;		/* Shift count used in hashing function.
				 * Designed to use high-order bits of
				 * randomized keys. */
    int mask;			/* Mask value used in hashing function. */
    int keyType;		/* Type of keys used in this table. It's
				 * either TCL_CUSTOM_KEYS, TCL_STRING_KEYS,
				 * TCL_ONE_WORD_KEYS, or an integer giving the
				 * number of ints that is the size of the
				 * key. */
    Tcl_HashEntry *(*findProc) (Tcl_HashTable *tablePtr, const char *key);
    Tcl_HashEntry *(*createProc) (Tcl_HashTable *tablePtr, const char *key,
	    int *newPtr);
    const Tcl_HashKeyType *typePtr;
				/* Type of the keys used in the
				 * Tcl_HashTable. */
};

/*
 * Structure definition for information used to keep track of searches through
 * hash tables:
 */

typedef struct Tcl_HashSearch {
    Tcl_HashTable *tablePtr;	/* Table being searched. */
    int nextIndex;		/* Index of next bucket to be enumerated after
				 * present one. */
    Tcl_HashEntry *nextEntryPtr;/* Next entry to be enumerated in the current
				 * bucket. */
} Tcl_HashSearch;

/*
 * Acceptable key types for hash tables:
 *
 * TCL_STRING_KEYS:		The keys are strings, they are copied into the
 *				entry.
 * TCL_ONE_WORD_KEYS:		The keys are pointers, the pointer is stored
 *				in the entry.
 * TCL_CUSTOM_TYPE_KEYS:	The keys are arbitrary types which are copied
 *				into the entry.
 * TCL_CUSTOM_PTR_KEYS:		The keys are pointers to arbitrary types, the
 *				pointer is stored in the entry.
 *
 * While maintaining binary compatability the above have to be distinct values
 * as they are used to differentiate between old versions of the hash table
 * which don't have a typePtr and new ones which do. Once binary compatability
 * is discarded in favour of making more wide spread changes TCL_STRING_KEYS
 * can be the same as TCL_CUSTOM_TYPE_KEYS, and TCL_ONE_WORD_KEYS can be the
 * same as TCL_CUSTOM_PTR_KEYS because they simply determine how the key is
 * accessed from the entry and not the behaviour.
 */

#define TCL_STRING_KEYS		(0)
#define TCL_ONE_WORD_KEYS	(1)
#define TCL_CUSTOM_TYPE_KEYS	(-2)
#define TCL_CUSTOM_PTR_KEYS	(-1)

/*
 * Structure definition for information used to keep track of searches through
 * dictionaries. These fields should not be accessed by code outside
 * tclDictObj.c
 */

typedef struct {
    void *next;			/* Search position for underlying hash
				 * table. */
    int epoch;			/* Epoch marker for dictionary being searched,
				 * or -1 if search has terminated. */
    Tcl_Dict dictionaryPtr;	/* Reference to dictionary being searched. */
} Tcl_DictSearch;

/*
 *----------------------------------------------------------------------------
 * Flag values to pass to Tcl_DoOneEvent to disable searches for some kinds of
 * events:
 */

#define TCL_DONT_WAIT		(1<<1)
#define TCL_WINDOW_EVENTS	(1<<2)
#define TCL_FILE_EVENTS		(1<<3)
#define TCL_TIMER_EVENTS	(1<<4)
#define TCL_IDLE_EVENTS		(1<<5)	/* WAS 0x10 ???? */
#define TCL_ALL_EVENTS		(~TCL_DONT_WAIT)

/*
 * The following structure defines a generic event for the Tcl event system.
 * These are the things that are queued in calls to Tcl_QueueEvent and
 * serviced later by Tcl_DoOneEvent. There can be many different kinds of
 * events with different fields, corresponding to window events, timer events,
 * etc. The structure for a particular event consists of a Tcl_Event header
 * followed by additional information specific to that event.
 */

struct Tcl_Event {
    Tcl_EventProc *proc;	/* Function to call to service this event. */
    struct Tcl_Event *nextPtr;	/* Next in list of pending events, or NULL. */
};

/*
 * Positions to pass to Tcl_QueueEvent:
 */

typedef enum {
    TCL_QUEUE_TAIL, TCL_QUEUE_HEAD, TCL_QUEUE_MARK
} Tcl_QueuePosition;

/*
 * Values to pass to Tcl_SetServiceMode to specify the behavior of notifier
 * event routines.
 */

#define TCL_SERVICE_NONE 0
#define TCL_SERVICE_ALL 1

/*
 * The following structure keeps is used to hold a time value, either as an
 * absolute time (the number of seconds from the epoch) or as an elapsed time.
 * On Unix systems the epoch is Midnight Jan 1, 1970 GMT.
 */

typedef struct Tcl_Time {
    long sec;			/* Seconds. */
    long usec;			/* Microseconds. */
} Tcl_Time;

typedef void (Tcl_SetTimerProc) (const Tcl_Time *timePtr);
typedef int (Tcl_WaitForEventProc) (const Tcl_Time *timePtr);

/*
 * TIP #233 (Virtualized Time)
 */

typedef void (Tcl_GetTimeProc)   (Tcl_Time *timebuf, ClientData clientData);
typedef void (Tcl_ScaleTimeProc) (Tcl_Time *timebuf, ClientData clientData);

/*
 *----------------------------------------------------------------------------
 * Bits to pass to Tcl_CreateFileHandler and Tcl_CreateChannelHandler to
 * indicate what sorts of events are of interest:
 */

#define TCL_READABLE		(1<<1)
#define TCL_WRITABLE		(1<<2)
#define TCL_EXCEPTION		(1<<3)

/*
 * Flag values to pass to Tcl_OpenCommandChannel to indicate the disposition
 * of the stdio handles. TCL_STDIN, TCL_STDOUT, TCL_STDERR, are also used in
 * Tcl_GetStdChannel.
 */

#define TCL_STDIN		(1<<1)
#define TCL_STDOUT		(1<<2)
#define TCL_STDERR		(1<<3)
#define TCL_ENFORCE_MODE	(1<<4)

/*
 * Bits passed to Tcl_DriverClose2Proc to indicate which side of a channel
 * should be closed.
 */

#define TCL_CLOSE_READ		(1<<1)
#define TCL_CLOSE_WRITE		(1<<2)

/*
 * Value to use as the closeProc for a channel that supports the close2Proc
 * interface.
 */

#define TCL_CLOSE2PROC		((Tcl_DriverCloseProc *) 1)

/*
 * Channel version tag. This was introduced in 8.3.2/8.4.
 */

#define TCL_CHANNEL_VERSION_1	((Tcl_ChannelTypeVersion) 0x1)
#define TCL_CHANNEL_VERSION_2	((Tcl_ChannelTypeVersion) 0x2)
#define TCL_CHANNEL_VERSION_3	((Tcl_ChannelTypeVersion) 0x3)
#define TCL_CHANNEL_VERSION_4	((Tcl_ChannelTypeVersion) 0x4)
#define TCL_CHANNEL_VERSION_5	((Tcl_ChannelTypeVersion) 0x5)

/*
 * TIP #218: Channel Actions, Ids for Tcl_DriverThreadActionProc.
 */

#define TCL_CHANNEL_THREAD_INSERT (0)
#define TCL_CHANNEL_THREAD_REMOVE (1)

/*
 * Typedefs for the various operations in a channel type:
 */

typedef int	(Tcl_DriverBlockModeProc) (ClientData instanceData, int mode);
typedef int	(Tcl_DriverCloseProc) (ClientData instanceData,
			Tcl_Interp *interp);
typedef int	(Tcl_DriverClose2Proc) (ClientData instanceData,
			Tcl_Interp *interp, int flags);
typedef int	(Tcl_DriverInputProc) (ClientData instanceData, char *buf,
			int toRead, int *errorCodePtr);
typedef int	(Tcl_DriverOutputProc) (ClientData instanceData,
			const char *buf, int toWrite, int *errorCodePtr);
typedef int	(Tcl_DriverSeekProc) (ClientData instanceData, long offset,
			int mode, int *errorCodePtr);
typedef int	(Tcl_DriverSetOptionProc) (ClientData instanceData,
			Tcl_Interp *interp, const char *optionName,
			const char *value);
typedef int	(Tcl_DriverGetOptionProc) (ClientData instanceData,
			Tcl_Interp *interp, const char *optionName,
			Tcl_DString *dsPtr);
typedef void	(Tcl_DriverWatchProc) (ClientData instanceData, int mask);
typedef int	(Tcl_DriverGetHandleProc) (ClientData instanceData,
			int direction, ClientData *handlePtr);
typedef int	(Tcl_DriverFlushProc) (ClientData instanceData);
typedef int	(Tcl_DriverHandlerProc) (ClientData instanceData,
			int interestMask);
typedef Tcl_WideInt (Tcl_DriverWideSeekProc) (ClientData instanceData,
			Tcl_WideInt offset, int mode, int *errorCodePtr);
/*
 * TIP #218, Channel Thread Actions
 */
typedef void	(Tcl_DriverThreadActionProc) (ClientData instanceData,
			int action);
/*
 * TIP #208, File Truncation (etc.)
 */
typedef int	(Tcl_DriverTruncateProc) (ClientData instanceData,
			Tcl_WideInt length);

/*
 * struct Tcl_ChannelType:
 *
 * One such structure exists for each type (kind) of channel. It collects
 * together in one place all the functions that are part of the specific
 * channel type.
 *
 * It is recommend that the Tcl_Channel* functions are used to access elements
 * of this structure, instead of direct accessing.
 */

typedef struct Tcl_ChannelType {
    const char *typeName;	/* The name of the channel type in Tcl
				 * commands. This storage is owned by channel
				 * type. */
    Tcl_ChannelTypeVersion version;
				/* Version of the channel type. */
    Tcl_DriverCloseProc *closeProc;
				/* Function to call to close the channel, or
				 * TCL_CLOSE2PROC if the close2Proc should be
				 * used instead. */
    Tcl_DriverInputProc *inputProc;
				/* Function to call for input on channel. */
    Tcl_DriverOutputProc *outputProc;
				/* Function to call for output on channel. */
    Tcl_DriverSeekProc *seekProc;
				/* Function to call to seek on the channel.
				 * May be NULL. */
    Tcl_DriverSetOptionProc *setOptionProc;
				/* Set an option on a channel. */
    Tcl_DriverGetOptionProc *getOptionProc;
				/* Get an option from a channel. */
    Tcl_DriverWatchProc *watchProc;
				/* Set up the notifier to watch for events on
				 * this channel. */
    Tcl_DriverGetHandleProc *getHandleProc;
				/* Get an OS handle from the channel or NULL
				 * if not supported. */
    Tcl_DriverClose2Proc *close2Proc;
				/* Function to call to close the channel if
				 * the device supports closing the read &
				 * write sides independently. */
    Tcl_DriverBlockModeProc *blockModeProc;
				/* Set blocking mode for the raw channel. May
				 * be NULL. */
    /*
     * Only valid in TCL_CHANNEL_VERSION_2 channels or later.
     */
    Tcl_DriverFlushProc *flushProc;
				/* Function to call to flush a channel. May be
				 * NULL. */
    Tcl_DriverHandlerProc *handlerProc;
				/* Function to call to handle a channel event.
				 * This will be passed up the stacked channel
				 * chain. */
    /*
     * Only valid in TCL_CHANNEL_VERSION_3 channels or later.
     */
    Tcl_DriverWideSeekProc *wideSeekProc;
				/* Function to call to seek on the channel
				 * which can handle 64-bit offsets. May be
				 * NULL, and must be NULL if seekProc is
				 * NULL. */
    /*
     * Only valid in TCL_CHANNEL_VERSION_4 channels or later.
     * TIP #218, Channel Thread Actions.
     */
    Tcl_DriverThreadActionProc *threadActionProc;
				/* Function to call to notify the driver of
				 * thread specific activity for a channel. May
				 * be NULL. */
    /*
     * Only valid in TCL_CHANNEL_VERSION_5 channels or later.
     * TIP #208, File Truncation.
     */
    Tcl_DriverTruncateProc *truncateProc;
				/* Function to call to truncate the underlying
				 * file to a particular length. May be NULL if
				 * the channel does not support truncation. */
} Tcl_ChannelType;

/*
 * The following flags determine whether the blockModeProc above should set
 * the channel into blocking or nonblocking mode. They are passed as arguments
 * to the blockModeProc function in the above structure.
 */

#define TCL_MODE_BLOCKING	0	/* Put channel into blocking mode. */
#define TCL_MODE_NONBLOCKING	1	/* Put channel into nonblocking
					 * mode. */

/*
 *----------------------------------------------------------------------------
 * Enum for different types of file paths.
 */

typedef enum Tcl_PathType {
    TCL_PATH_ABSOLUTE,
    TCL_PATH_RELATIVE,
    TCL_PATH_VOLUME_RELATIVE
} Tcl_PathType;

/*
 * The following structure is used to pass glob type data amongst the various
 * glob routines and Tcl_FSMatchInDirectory.
 */

typedef struct Tcl_GlobTypeData {
    int type;			/* Corresponds to bcdpfls as in 'find -t'. */
    int perm;			/* Corresponds to file permissions. */
    Tcl_Obj *macType;		/* Acceptable Mac type. */
    Tcl_Obj *macCreator;	/* Acceptable Mac creator. */
} Tcl_GlobTypeData;

/*
 * Type and permission definitions for glob command.
 */

#define TCL_GLOB_TYPE_BLOCK		(1<<0)
#define TCL_GLOB_TYPE_CHAR		(1<<1)
#define TCL_GLOB_TYPE_DIR		(1<<2)
#define TCL_GLOB_TYPE_PIPE		(1<<3)
#define TCL_GLOB_TYPE_FILE		(1<<4)
#define TCL_GLOB_TYPE_LINK		(1<<5)
#define TCL_GLOB_TYPE_SOCK		(1<<6)
#define TCL_GLOB_TYPE_MOUNT		(1<<7)

#define TCL_GLOB_PERM_RONLY		(1<<0)
#define TCL_GLOB_PERM_HIDDEN		(1<<1)
#define TCL_GLOB_PERM_R			(1<<2)
#define TCL_GLOB_PERM_W			(1<<3)
#define TCL_GLOB_PERM_X			(1<<4)

/*
 * Flags for the unload callback function.
 */

#define TCL_UNLOAD_DETACH_FROM_INTERPRETER	(1<<0)
#define TCL_UNLOAD_DETACH_FROM_PROCESS		(1<<1)

/*
 * Typedefs for the various filesystem operations:
 */

typedef int (Tcl_FSStatProc) (Tcl_Obj *pathPtr, Tcl_StatBuf *buf);
typedef int (Tcl_FSAccessProc) (Tcl_Obj *pathPtr, int mode);
typedef Tcl_Channel (Tcl_FSOpenFileChannelProc) (Tcl_Interp *interp,
	Tcl_Obj *pathPtr, int mode, int permissions);
typedef int (Tcl_FSMatchInDirectoryProc) (Tcl_Interp *interp, Tcl_Obj *result,
	Tcl_Obj *pathPtr, const char *pattern, Tcl_GlobTypeData *types);
typedef Tcl_Obj * (Tcl_FSGetCwdProc) (Tcl_Interp *interp);
typedef int (Tcl_FSChdirProc) (Tcl_Obj *pathPtr);
typedef int (Tcl_FSLstatProc) (Tcl_Obj *pathPtr, Tcl_StatBuf *buf);
typedef int (Tcl_FSCreateDirectoryProc) (Tcl_Obj *pathPtr);
typedef int (Tcl_FSDeleteFileProc) (Tcl_Obj *pathPtr);
typedef int (Tcl_FSCopyDirectoryProc) (Tcl_Obj *srcPathPtr,
	Tcl_Obj *destPathPtr, Tcl_Obj **errorPtr);
typedef int (Tcl_FSCopyFileProc) (Tcl_Obj *srcPathPtr, Tcl_Obj *destPathPtr);
typedef int (Tcl_FSRemoveDirectoryProc) (Tcl_Obj *pathPtr, int recursive,
	Tcl_Obj **errorPtr);
typedef int (Tcl_FSRenameFileProc) (Tcl_Obj *srcPathPtr, Tcl_Obj *destPathPtr);
typedef void (Tcl_FSUnloadFileProc) (Tcl_LoadHandle loadHandle);
typedef Tcl_Obj * (Tcl_FSListVolumesProc) (void);
/* We have to declare the utime structure here. */
struct utimbuf;
typedef int (Tcl_FSUtimeProc) (Tcl_Obj *pathPtr, struct utimbuf *tval);
typedef int (Tcl_FSNormalizePathProc) (Tcl_Interp *interp, Tcl_Obj *pathPtr,
	int nextCheckpoint);
typedef int (Tcl_FSFileAttrsGetProc) (Tcl_Interp *interp, int index,
	Tcl_Obj *pathPtr, Tcl_Obj **objPtrRef);
typedef const char *const * (Tcl_FSFileAttrStringsProc) (Tcl_Obj *pathPtr,
	Tcl_Obj **objPtrRef);
typedef int (Tcl_FSFileAttrsSetProc) (Tcl_Interp *interp, int index,
	Tcl_Obj *pathPtr, Tcl_Obj *objPtr);
typedef Tcl_Obj * (Tcl_FSLinkProc) (Tcl_Obj *pathPtr, Tcl_Obj *toPtr,
	int linkType);
typedef int (Tcl_FSLoadFileProc) (Tcl_Interp *interp, Tcl_Obj *pathPtr,
	Tcl_LoadHandle *handlePtr, Tcl_FSUnloadFileProc **unloadProcPtr);
typedef int (Tcl_FSPathInFilesystemProc) (Tcl_Obj *pathPtr,
	ClientData *clientDataPtr);
typedef Tcl_Obj * (Tcl_FSFilesystemPathTypeProc) (Tcl_Obj *pathPtr);
typedef Tcl_Obj * (Tcl_FSFilesystemSeparatorProc) (Tcl_Obj *pathPtr);
typedef void (Tcl_FSFreeInternalRepProc) (ClientData clientData);
typedef ClientData (Tcl_FSDupInternalRepProc) (ClientData clientData);
typedef Tcl_Obj * (Tcl_FSInternalToNormalizedProc) (ClientData clientData);
typedef ClientData (Tcl_FSCreateInternalRepProc) (Tcl_Obj *pathPtr);

typedef struct Tcl_FSVersion_ *Tcl_FSVersion;

/*
 *----------------------------------------------------------------------------
 * Data structures related to hooking into the filesystem
 */

/*
 * Filesystem version tag.  This was introduced in 8.4.
 */

#define TCL_FILESYSTEM_VERSION_1	((Tcl_FSVersion) 0x1)

/*
 * struct Tcl_Filesystem:
 *
 * One such structure exists for each type (kind) of filesystem. It collects
 * together in one place all the functions that are part of the specific
 * filesystem. Tcl always accesses the filesystem through one of these
 * structures.
 *
 * Not all entries need be non-NULL; any which are NULL are simply ignored.
 * However, a complete filesystem should provide all of these functions. The
 * explanations in the structure show the importance of each function.
 */

typedef struct Tcl_Filesystem {
    const char *typeName;	/* The name of the filesystem. */
    int structureLength;	/* Length of this structure, so future binary
				 * compatibility can be assured. */
    Tcl_FSVersion version;	/* Version of the filesystem type. */
    Tcl_FSPathInFilesystemProc *pathInFilesystemProc;
				/* Function to check whether a path is in this
				 * filesystem. This is the most important
				 * filesystem function. */
    Tcl_FSDupInternalRepProc *dupInternalRepProc;
				/* Function to duplicate internal fs rep. May
				 * be NULL (but then fs is less efficient). */
    Tcl_FSFreeInternalRepProc *freeInternalRepProc;
				/* Function to free internal fs rep. Must be
				 * implemented if internal representations
				 * need freeing, otherwise it can be NULL. */
    Tcl_FSInternalToNormalizedProc *internalToNormalizedProc;
				/* Function to convert internal representation
				 * to a normalized path. Only required if the
				 * fs creates pure path objects with no
				 * string/path representation. */
    Tcl_FSCreateInternalRepProc *createInternalRepProc;
				/* Function to create a filesystem-specific
				 * internal representation. May be NULL if
				 * paths have no internal representation, or
				 * if the Tcl_FSPathInFilesystemProc for this
				 * filesystem always immediately creates an
				 * internal representation for paths it
				 * accepts. */
    Tcl_FSNormalizePathProc *normalizePathProc;
				/* Function to normalize a path.  Should be
				 * implemented for all filesystems which can
				 * have multiple string representations for
				 * the same path object. */
    Tcl_FSFilesystemPathTypeProc *filesystemPathTypeProc;
				/* Function to determine the type of a path in
				 * this filesystem. May be NULL. */
    Tcl_FSFilesystemSeparatorProc *filesystemSeparatorProc;
				/* Function to return the separator
				 * character(s) for this filesystem. Must be
				 * implemented. */
    Tcl_FSStatProc *statProc;	/* Function to process a 'Tcl_FSStat()' call.
				 * Must be implemented for any reasonable
				 * filesystem. */
    Tcl_FSAccessProc *accessProc;
				/* Function to process a 'Tcl_FSAccess()'
				 * call. Must be implemented for any
				 * reasonable filesystem. */
    Tcl_FSOpenFileChannelProc *openFileChannelProc;
				/* Function to process a
				 * 'Tcl_FSOpenFileChannel()' call. Must be
				 * implemented for any reasonable
				 * filesystem. */
    Tcl_FSMatchInDirectoryProc *matchInDirectoryProc;
				/* Function to process a
				 * 'Tcl_FSMatchInDirectory()'.  If not
				 * implemented, then glob and recursive copy
				 * functionality will be lacking in the
				 * filesystem. */
    Tcl_FSUtimeProc *utimeProc;	/* Function to process a 'Tcl_FSUtime()' call.
				 * Required to allow setting (not reading) of
				 * times with 'file mtime', 'file atime' and
				 * the open-r/open-w/fcopy implementation of
				 * 'file copy'. */
    Tcl_FSLinkProc *linkProc;	/* Function to process a 'Tcl_FSLink()' call.
				 * Should be implemented only if the
				 * filesystem supports links (reading or
				 * creating). */
    Tcl_FSListVolumesProc *listVolumesProc;
				/* Function to list any filesystem volumes
				 * added by this filesystem. Should be
				 * implemented only if the filesystem adds
				 * volumes at the head of the filesystem. */
    Tcl_FSFileAttrStringsProc *fileAttrStringsProc;
				/* Function to list all attributes strings
				 * which are valid for this filesystem. If not
				 * implemented the filesystem will not support
				 * the 'file attributes' command. This allows
				 * arbitrary additional information to be
				 * attached to files in the filesystem. */
    Tcl_FSFileAttrsGetProc *fileAttrsGetProc;
				/* Function to process a
				 * 'Tcl_FSFileAttrsGet()' call, used by 'file
				 * attributes'. */
    Tcl_FSFileAttrsSetProc *fileAttrsSetProc;
				/* Function to process a
				 * 'Tcl_FSFileAttrsSet()' call, used by 'file
				 * attributes'.  */
    Tcl_FSCreateDirectoryProc *createDirectoryProc;
				/* Function to process a
				 * 'Tcl_FSCreateDirectory()' call. Should be
				 * implemented unless the FS is read-only. */
    Tcl_FSRemoveDirectoryProc *removeDirectoryProc;
				/* Function to process a
				 * 'Tcl_FSRemoveDirectory()' call. Should be
				 * implemented unless the FS is read-only. */
    Tcl_FSDeleteFileProc *deleteFileProc;
				/* Function to process a 'Tcl_FSDeleteFile()'
				 * call. Should be implemented unless the FS
				 * is read-only. */
    Tcl_FSCopyFileProc *copyFileProc;
				/* Function to process a 'Tcl_FSCopyFile()'
				 * call. If not implemented Tcl will fall back
				 * on open-r, open-w and fcopy as a copying
				 * mechanism, for copying actions initiated in
				 * Tcl (not C). */
    Tcl_FSRenameFileProc *renameFileProc;
				/* Function to process a 'Tcl_FSRenameFile()'
				 * call. If not implemented, Tcl will fall
				 * back on a copy and delete mechanism, for
				 * rename actions initiated in Tcl (not C). */
    Tcl_FSCopyDirectoryProc *copyDirectoryProc;
				/* Function to process a
				 * 'Tcl_FSCopyDirectory()' call. If not
				 * implemented, Tcl will fall back on a
				 * recursive create-dir, file copy mechanism,
				 * for copying actions initiated in Tcl (not
				 * C). */
    Tcl_FSLstatProc *lstatProc;	/* Function to process a 'Tcl_FSLstat()' call.
				 * If not implemented, Tcl will attempt to use
				 * the 'statProc' defined above instead. */
    Tcl_FSLoadFileProc *loadFileProc;
				/* Function to process a 'Tcl_FSLoadFile()'
				 * call. If not implemented, Tcl will fall
				 * back on a copy to native-temp followed by a
				 * Tcl_FSLoadFile on that temporary copy. */
    Tcl_FSGetCwdProc *getCwdProc;
				/* Function to process a 'Tcl_FSGetCwd()'
				 * call. Most filesystems need not implement
				 * this. It will usually only be called once,
				 * if 'getcwd' is called before 'chdir'. May
				 * be NULL. */
    Tcl_FSChdirProc *chdirProc;	/* Function to process a 'Tcl_FSChdir()' call.
				 * If filesystems do not implement this, it
				 * will be emulated by a series of directory
				 * access checks. Otherwise, virtual
				 * filesystems which do implement it need only
				 * respond with a positive return result if
				 * the dirName is a valid directory in their
				 * filesystem. They need not remember the
				 * result, since that will be automatically
				 * remembered for use by GetCwd. Real
				 * filesystems should carry out the correct
				 * action (i.e. call the correct system
				 * 'chdir' api). If not implemented, then 'cd'
				 * and 'pwd' will fail inside the
				 * filesystem. */
} Tcl_Filesystem;

/*
 * The following definitions are used as values for the 'linkAction' flag to
 * Tcl_FSLink, or the linkProc of any filesystem. Any combination of flags can
 * be given. For link creation, the linkProc should create a link which
 * matches any of the types given.
 *
 * TCL_CREATE_SYMBOLIC_LINK -	Create a symbolic or soft link.
 * TCL_CREATE_HARD_LINK -	Create a hard link.
 */

#define TCL_CREATE_SYMBOLIC_LINK	0x01
#define TCL_CREATE_HARD_LINK		0x02

/*
 *----------------------------------------------------------------------------
 * The following structure represents the Notifier functions that you can
 * override with the Tcl_SetNotifier call.
 */

typedef struct Tcl_NotifierProcs {
    Tcl_SetTimerProc *setTimerProc;
    Tcl_WaitForEventProc *waitForEventProc;
    Tcl_CreateFileHandlerProc *createFileHandlerProc;
    Tcl_DeleteFileHandlerProc *deleteFileHandlerProc;
    Tcl_InitNotifierProc *initNotifierProc;
    Tcl_FinalizeNotifierProc *finalizeNotifierProc;
    Tcl_AlertNotifierProc *alertNotifierProc;
    Tcl_ServiceModeHookProc *serviceModeHookProc;
} Tcl_NotifierProcs;

/*
 *----------------------------------------------------------------------------
 * The following data structures and declarations are for the new Tcl parser.
 *
 * For each word of a command, and for each piece of a word such as a variable
 * reference, one of the following structures is created to describe the
 * token.
 */

typedef struct Tcl_Token {
    int type;			/* Type of token, such as TCL_TOKEN_WORD; see
				 * below for valid types. */
    const char *start;		/* First character in token. */
    int size;			/* Number of bytes in token. */
    int numComponents;		/* If this token is composed of other tokens,
				 * this field tells how many of them there are
				 * (including components of components, etc.).
				 * The component tokens immediately follow
				 * this one. */
} Tcl_Token;

/*
 * Type values defined for Tcl_Token structures. These values are defined as
 * mask bits so that it's easy to check for collections of types.
 *
 * TCL_TOKEN_WORD -		The token describes one word of a command,
 *				from the first non-blank character of the word
 *				(which may be " or {) up to but not including
 *				the space, semicolon, or bracket that
 *				terminates the word. NumComponents counts the
 *				total number of sub-tokens that make up the
 *				word. This includes, for example, sub-tokens
 *				of TCL_TOKEN_VARIABLE tokens.
 * TCL_TOKEN_SIMPLE_WORD -	This token is just like TCL_TOKEN_WORD except
 *				that the word is guaranteed to consist of a
 *				single TCL_TOKEN_TEXT sub-token.
 * TCL_TOKEN_TEXT -		The token describes a range of literal text
 *				that is part of a word. NumComponents is
 *				always 0.
 * TCL_TOKEN_BS -		The token describes a backslash sequence that
 *				must be collapsed. NumComponents is always 0.
 * TCL_TOKEN_COMMAND -		The token describes a command whose result
 *				must be substituted into the word. The token
 *				includes the enclosing brackets. NumComponents
 *				is always 0.
 * TCL_TOKEN_VARIABLE -		The token describes a variable substitution,
 *				including the dollar sign, variable name, and
 *				array index (if there is one) up through the
 *				right parentheses. NumComponents tells how
 *				many additional tokens follow to represent the
 *				variable name. The first token will be a
 *				TCL_TOKEN_TEXT token that describes the
 *				variable name. If the variable is an array
 *				reference then there will be one or more
 *				additional tokens, of type TCL_TOKEN_TEXT,
 *				TCL_TOKEN_BS, TCL_TOKEN_COMMAND, and
 *				TCL_TOKEN_VARIABLE, that describe the array
 *				index; numComponents counts the total number
 *				of nested tokens that make up the variable
 *				reference, including sub-tokens of
 *				TCL_TOKEN_VARIABLE tokens.
 * TCL_TOKEN_SUB_EXPR -		The token describes one subexpression of an
 *				expression, from the first non-blank character
 *				of the subexpression up to but not including
 *				the space, brace, or bracket that terminates
 *				the subexpression. NumComponents counts the
 *				total number of following subtokens that make
 *				up the subexpression; this includes all
 *				subtokens for any nested TCL_TOKEN_SUB_EXPR
 *				tokens. For example, a numeric value used as a
 *				primitive operand is described by a
 *				TCL_TOKEN_SUB_EXPR token followed by a
 *				TCL_TOKEN_TEXT token. A binary subexpression
 *				is described by a TCL_TOKEN_SUB_EXPR token
 *				followed by the TCL_TOKEN_OPERATOR token for
 *				the operator, then TCL_TOKEN_SUB_EXPR tokens
 *				for the left then the right operands.
 * TCL_TOKEN_OPERATOR -		The token describes one expression operator.
 *				An operator might be the name of a math
 *				function such as "abs". A TCL_TOKEN_OPERATOR
 *				token is always preceeded by one
 *				TCL_TOKEN_SUB_EXPR token for the operator's
 *				subexpression, and is followed by zero or more
 *				TCL_TOKEN_SUB_EXPR tokens for the operator's
 *				operands. NumComponents is always 0.
 * TCL_TOKEN_EXPAND_WORD -	This token is just like TCL_TOKEN_WORD except
 *				that it marks a word that began with the
 *				literal character prefix "{*}". This word is
 *				marked to be expanded - that is, broken into
 *				words after substitution is complete.
 */

#define TCL_TOKEN_WORD		1
#define TCL_TOKEN_SIMPLE_WORD	2
#define TCL_TOKEN_TEXT		4
#define TCL_TOKEN_BS		8
#define TCL_TOKEN_COMMAND	16
#define TCL_TOKEN_VARIABLE	32
#define TCL_TOKEN_SUB_EXPR	64
#define TCL_TOKEN_OPERATOR	128
#define TCL_TOKEN_EXPAND_WORD	256

/*
 * Parsing error types. On any parsing error, one of these values will be
 * stored in the error field of the Tcl_Parse structure defined below.
 */

#define TCL_PARSE_SUCCESS		0
#define TCL_PARSE_QUOTE_EXTRA		1
#define TCL_PARSE_BRACE_EXTRA		2
#define TCL_PARSE_MISSING_BRACE		3
#define TCL_PARSE_MISSING_BRACKET	4
#define TCL_PARSE_MISSING_PAREN		5
#define TCL_PARSE_MISSING_QUOTE		6
#define TCL_PARSE_MISSING_VAR_BRACE	7
#define TCL_PARSE_SYNTAX		8
#define TCL_PARSE_BAD_NUMBER		9

/*
 * A structure of the following type is filled in by Tcl_ParseCommand. It
 * describes a single command parsed from an input string.
 */

#define NUM_STATIC_TOKENS 20

typedef struct Tcl_Parse {
    const char *commentStart;	/* Pointer to # that begins the first of one
				 * or more comments preceding the command. */
    int commentSize;		/* Number of bytes in comments (up through
				 * newline character that terminates the last
				 * comment). If there were no comments, this
				 * field is 0. */
    const char *commandStart;	/* First character in first word of
				 * command. */
    int commandSize;		/* Number of bytes in command, including first
				 * character of first word, up through the
				 * terminating newline, close bracket, or
				 * semicolon. */
    int numWords;		/* Total number of words in command. May be
				 * 0. */
    Tcl_Token *tokenPtr;	/* Pointer to first token representing the
				 * words of the command. Initially points to
				 * staticTokens, but may change to point to
				 * malloc-ed space if command exceeds space in
				 * staticTokens. */
    int numTokens;		/* Total number of tokens in command. */
    int tokensAvailable;	/* Total number of tokens available at
				 * *tokenPtr. */
    int errorType;		/* One of the parsing error types defined
				 * above. */

    /*
     * The fields below are intended only for the private use of the parser.
     * They should not be used by functions that invoke Tcl_ParseCommand.
     */

    const char *string;		/* The original command string passed to
				 * Tcl_ParseCommand. */
    const char *end;		/* Points to the character just after the last
				 * one in the command string. */
    Tcl_Interp *interp;		/* Interpreter to use for error reporting, or
				 * NULL. */
    const char *term;		/* Points to character in string that
				 * terminated most recent token. Filled in by
				 * ParseTokens. If an error occurs, points to
				 * beginning of region where the error
				 * occurred (e.g. the open brace if the close
				 * brace is missing). */
    int incomplete;		/* This field is set to 1 by Tcl_ParseCommand
				 * if the command appears to be incomplete.
				 * This information is used by
				 * Tcl_CommandComplete. */
    Tcl_Token staticTokens[NUM_STATIC_TOKENS];
				/* Initial space for tokens for command. This
				 * space should be large enough to accommodate
				 * most commands; dynamic space is allocated
				 * for very large commands that don't fit
				 * here. */
} Tcl_Parse;

/*
 *----------------------------------------------------------------------------
 * The following structure represents a user-defined encoding. It collects
 * together all the functions that are used by the specific encoding.
 */

typedef struct Tcl_EncodingType {
    const char *encodingName;	/* The name of the encoding, e.g. "euc-jp".
				 * This name is the unique key for this
				 * encoding type. */
    Tcl_EncodingConvertProc *toUtfProc;
				/* Function to convert from external encoding
				 * into UTF-8. */
    Tcl_EncodingConvertProc *fromUtfProc;
				/* Function to convert from UTF-8 into
				 * external encoding. */
    Tcl_EncodingFreeProc *freeProc;
				/* If non-NULL, function to call when this
				 * encoding is deleted. */
    ClientData clientData;	/* Arbitrary value associated with encoding
				 * type. Passed to conversion functions. */
    int nullSize;		/* Number of zero bytes that signify
				 * end-of-string in this encoding. This number
				 * is used to determine the source string
				 * length when the srcLen argument is
				 * negative. Must be 1 or 2. */
} Tcl_EncodingType;

/*
 * The following definitions are used as values for the conversion control
 * flags argument when converting text from one character set to another:
 *
 * TCL_ENCODING_START -		Signifies that the source buffer is the first
 *				block in a (potentially multi-block) input
 *				stream. Tells the conversion function to reset
 *				to an initial state and perform any
 *				initialization that needs to occur before the
 *				first byte is converted. If the source buffer
 *				contains the entire input stream to be
 *				converted, this flag should be set.
 * TCL_ENCODING_END -		Signifies that the source buffer is the last
 *				block in a (potentially multi-block) input
 *				stream. Tells the conversion routine to
 *				perform any finalization that needs to occur
 *				after the last byte is converted and then to
 *				reset to an initial state. If the source
 *				buffer contains the entire input stream to be
 *				converted, this flag should be set.
 * TCL_ENCODING_STOPONERROR -	If set, then the converter will return
 *				immediately upon encountering an invalid byte
 *				sequence or a source character that has no
 *				mapping in the target encoding. If clear, then
 *				the converter will skip the problem,
 *				substituting one or more "close" characters in
 *				the destination buffer and then continue to
 *				convert the source.
 */

#define TCL_ENCODING_START		0x01
#define TCL_ENCODING_END		0x02
#define TCL_ENCODING_STOPONERROR	0x04

/*
 * The following definitions are the error codes returned by the conversion
 * routines:
 *
 * TCL_OK -			All characters were converted.
 * TCL_CONVERT_NOSPACE -	The output buffer would not have been large
 *				enough for all of the converted data; as many
 *				characters as could fit were converted though.
 * TCL_CONVERT_MULTIBYTE -	The last few bytes in the source string were
 *				the beginning of a multibyte sequence, but
 *				more bytes were needed to complete this
 *				sequence. A subsequent call to the conversion
 *				routine should pass the beginning of this
 *				unconverted sequence plus additional bytes
 *				from the source stream to properly convert the
 *				formerly split-up multibyte sequence.
 * TCL_CONVERT_SYNTAX -		The source stream contained an invalid
 *				character sequence. This may occur if the
 *				input stream has been damaged or if the input
 *				encoding method was misidentified. This error
 *				is reported only if TCL_ENCODING_STOPONERROR
 *				was specified.
 * TCL_CONVERT_UNKNOWN -	The source string contained a character that
 *				could not be represented in the target
 *				encoding. This error is reported only if
 *				TCL_ENCODING_STOPONERROR was specified.
 */

#define TCL_CONVERT_MULTIBYTE	(-1)
#define TCL_CONVERT_SYNTAX	(-2)
#define TCL_CONVERT_UNKNOWN	(-3)
#define TCL_CONVERT_NOSPACE	(-4)

/*
 * The maximum number of bytes that are necessary to represent a single
 * Unicode character in UTF-8. The valid values should be 3, 4 or 6
 * (or perhaps 1 if we want to support a non-unicode enabled core). If 3 or
 * 4, then Tcl_UniChar must be 2-bytes in size (UCS-2) (the default). If 6,
 * then Tcl_UniChar must be 4-bytes in size (UCS-4). At this time UCS-2 mode
 * is the default and recommended mode. UCS-4 is experimental and not
 * recommended. It works for the core, but most extensions expect UCS-2.
 */

#ifndef TCL_UTF_MAX
#define TCL_UTF_MAX		3
#endif

/*
 * This represents a Unicode character. Any changes to this should also be
 * reflected in regcustom.h.
 */

#if TCL_UTF_MAX > 4
    /*
     * unsigned int isn't 100% accurate as it should be a strict 4-byte value
     * (perhaps wchar_t). 64-bit systems may have troubles. The size of this
     * value must be reflected correctly in regcustom.h and
     * in tclEncoding.c.
     * XXX: Tcl is currently UCS-2 and planning UTF-16 for the Unicode
     * XXX: string rep that Tcl_UniChar represents.  Changing the size
     * XXX: of Tcl_UniChar is /not/ supported.
     */
typedef unsigned int Tcl_UniChar;
#else
typedef unsigned short Tcl_UniChar;
#endif

/*
 *----------------------------------------------------------------------------
 * TIP #59: The following structure is used in calls 'Tcl_RegisterConfig' to
 * provide the system with the embedded configuration data.
 */

typedef struct Tcl_Config {
    const char *key;		/* Configuration key to register. ASCII
				 * encoded, thus UTF-8. */
    const char *value;		/* The value associated with the key. System
				 * encoding. */
} Tcl_Config;

/*
 *----------------------------------------------------------------------------
 * Flags for TIP#143 limits, detailing which limits are active in an
 * interpreter. Used for Tcl_{Add,Remove}LimitHandler type argument.
 */

#define TCL_LIMIT_COMMANDS	0x01
#define TCL_LIMIT_TIME		0x02

/*
 * Structure containing information about a limit handler to be called when a
 * command- or time-limit is exceeded by an interpreter.
 */

typedef void (Tcl_LimitHandlerProc) (ClientData clientData, Tcl_Interp *interp);
typedef void (Tcl_LimitHandlerDeleteProc) (ClientData clientData);

/*
 *----------------------------------------------------------------------------
 * Override definitions for libtommath.
 */

typedef struct mp_int mp_int;
#define MP_INT_DECLARED
typedef unsigned int mp_digit;
#define MP_DIGIT_DECLARED

/*
 *----------------------------------------------------------------------------
 * Definitions needed for Tcl_ParseArgvObj routines.
 * Based on tkArgv.c.
 * Modifications from the original are copyright (c) Sam Bromley 2006
 */

typedef struct {
    int type;			/* Indicates the option type; see below. */
    const char *keyStr;		/* The key string that flags the option in the
				 * argv array. */
    void *srcPtr;		/* Value to be used in setting dst; usage
				 * depends on type.*/
    void *dstPtr;		/* Address of value to be modified; usage
				 * depends on type.*/
    const char *helpStr;	/* Documentation message describing this
				 * option. */
    ClientData clientData;	/* Word to pass to function callbacks. */
} Tcl_ArgvInfo;

/*
 * Legal values for the type field of a Tcl_ArgInfo: see the user
 * documentation for details.
 */

#define TCL_ARGV_CONSTANT	15
#define TCL_ARGV_INT		16
#define TCL_ARGV_STRING		17
#define TCL_ARGV_REST		18
#define TCL_ARGV_FLOAT		19
#define TCL_ARGV_FUNC		20
#define TCL_ARGV_GENFUNC	21
#define TCL_ARGV_HELP		22
#define TCL_ARGV_END		23

/*
 * Types of callback functions for the TCL_ARGV_FUNC and TCL_ARGV_GENFUNC
 * argument types:
 */

typedef int (Tcl_ArgvFuncProc)(ClientData clientData, Tcl_Obj *objPtr,
	void *dstPtr);
typedef int (Tcl_ArgvGenFuncProc)(ClientData clientData, Tcl_Interp *interp,
	int objc, Tcl_Obj *const *objv, void *dstPtr);

/*
 * Shorthand for commonly used argTable entries.
 */

#define TCL_ARGV_AUTO_HELP \
    {TCL_ARGV_HELP,	"-help",	NULL,	NULL, \
	    "Print summary of command-line options and abort", NULL}
#define TCL_ARGV_AUTO_REST \
    {TCL_ARGV_REST,	"--",		NULL,	NULL, \
	    "Marks the end of the options", NULL}
#define TCL_ARGV_TABLE_END \
    {TCL_ARGV_END, NULL, NULL, NULL, NULL, NULL}

/*
 *----------------------------------------------------------------------------
 * Definitions needed for Tcl_Zlib routines. [TIP #234]
 *
 * Constants for the format flags describing what sort of data format is
 * desired/expected for the Tcl_ZlibDeflate, Tcl_ZlibInflate and
 * Tcl_ZlibStreamInit functions.
 */

#define TCL_ZLIB_FORMAT_RAW	1
#define TCL_ZLIB_FORMAT_ZLIB	2
#define TCL_ZLIB_FORMAT_GZIP	4
#define TCL_ZLIB_FORMAT_AUTO	8

/*
 * Constants that describe whether the stream is to operate in compressing or
 * decompressing mode.
 */

#define TCL_ZLIB_STREAM_DEFLATE	16
#define TCL_ZLIB_STREAM_INFLATE	32

/*
 * Constants giving compression levels. Use of TCL_ZLIB_COMPRESS_DEFAULT is
 * recommended.
 */

#define TCL_ZLIB_COMPRESS_NONE	0
#define TCL_ZLIB_COMPRESS_FAST	1
#define TCL_ZLIB_COMPRESS_BEST	9
#define TCL_ZLIB_COMPRESS_DEFAULT (-1)

/*
 * Constants for types of flushing, used with Tcl_ZlibFlush.
 */

#define TCL_ZLIB_NO_FLUSH	0
#define TCL_ZLIB_FLUSH		2
#define TCL_ZLIB_FULLFLUSH	3
#define TCL_ZLIB_FINALIZE	4

/*
 *----------------------------------------------------------------------------
 * Definitions needed for the Tcl_LoadFile function. [TIP #416]
 */

#define TCL_LOAD_GLOBAL 1
#define TCL_LOAD_LAZY 2

/*
 *----------------------------------------------------------------------------
 * Single public declaration for NRE.
 */

typedef int (Tcl_NRPostProc) (ClientData data[], Tcl_Interp *interp,
				int result);

/*
 *----------------------------------------------------------------------------
 * The following constant is used to test for older versions of Tcl in the
 * stubs tables.
 */

#define TCL_STUB_MAGIC		((int) 0xFCA3BACF)

/*
 * The following function is required to be defined in all stubs aware
 * extensions. The function is actually implemented in the stub library, not
 * the main Tcl library, although there is a trivial implementation in the
 * main library in case an extension is statically linked into an application.
 */

const char *		Tcl_InitStubs(Tcl_Interp *interp, const char *version,
			    int exact, const char *tclversion, int magic);
const char *		TclTomMathInitializeStubs(Tcl_Interp *interp,
			    const char *version, int epoch, int revision);

<<<<<<< HEAD
/*
 * When not using stubs, make it a macro.
 */

#if TCL_RELEASE_LEVEL == TCL_FINAL_RELEASE
#define Tcl_InitStubs(interp, version, exact) \
    TclInitStubs(interp, version, exact, TCL_VERSION, TCL_STUB_MAGIC)
=======
#ifdef USE_TCL_STUBS
#if TCL_RELEASE_LEVEL == TCL_FINAL_RELEASE
#   define Tcl_InitStubs(interp, version, exact) \
	(Tcl_InitStubs)((interp), (version), (exact)|(int)sizeof(size_t), \
	TCL_VERSION, TCL_STUB_MAGIC)
#else
#   define Tcl_InitStubs(interp, version, exact) \
	(Tcl_InitStubs)(interp, TCL_PATCH_LEVEL, 1|(int)sizeof(size_t), \
	TCL_VERSION, TCL_STUB_MAGIC)
#endif
>>>>>>> bb71951f
#else
/* During alpha/beta phase we require extensions only to run with
 * that specific Tcl version. Extensions compiled against alpha/beta
 * Tcl headers should never be distributed separate from Tcl. */
#define Tcl_InitStubs(interp, version, exact) \
    TclInitStubs(interp, TCL_PATCH_LEVEL, 1, TCL_VERSION, TCL_STUB_MAGIC)
#endif

/*
 * Public functions that are not accessible via the stubs table.
 * Tcl_GetMemoryInfo is needed for AOLserver. [Bug 1868171]
 */

TCLSOAPI Tcl_Interp *Tcl_FindExecutable(const void *argv0);
TCLSOAPI void Tcl_MainEx(int argc, char **argv,
	Tcl_AppInitProc *appInitProc, Tcl_Interp *interp);
#define Tcl_FindExecutable(argv0) TclInitStubs( \
	(Tcl_FindExecutable)(argv0), NULL, 0, TCL_VERSION, TCL_STUB_MAGIC)
#define Tcl_Main(argc, argv, proc) Tcl_MainEx(argc, argv, proc, \
	    (Tcl_FindExecutable(argv[0]), (Tcl_CreateInterp)()))
#if defined(TCL_THREADS) && defined(USE_THREAD_ALLOC)
TCLSOAPI void		Tcl_GetMemoryInfo(Tcl_DString *dsPtr);
#endif

/*
 *----------------------------------------------------------------------------
 * Include the public function declarations that are accessible via the stubs
 * table.
 */

#include "tclDecls.h"

/*
 * Include platform specific public function declarations that are accessible
 * via the stubs table.
 */

#include "tclPlatDecls.h"

/*
 *----------------------------------------------------------------------------
 * The following declarations either map ckalloc and ckfree to malloc and
 * free, or they map them to functions with all sorts of debugging hooks
 * defined in tclCkalloc.c.
 */

#ifdef TCL_MEM_DEBUG

#   define ckalloc(x) \
    ((void *) Tcl_DbCkalloc((unsigned)(x), __FILE__, __LINE__))
#   define ckfree(x) \
    Tcl_DbCkfree((char *)(x), __FILE__, __LINE__)
#   define ckrealloc(x,y) \
    ((void *) Tcl_DbCkrealloc((char *)(x), (unsigned)(y), __FILE__, __LINE__))
#   define attemptckalloc(x) \
    ((void *) Tcl_AttemptDbCkalloc((unsigned)(x), __FILE__, __LINE__))
#   define attemptckrealloc(x,y) \
    ((void *) Tcl_AttemptDbCkrealloc((char *)(x), (unsigned)(y), __FILE__, __LINE__))

#else /* !TCL_MEM_DEBUG */

/*
 * If we are not using the debugging allocator, we should call the Tcl_Alloc,
 * et al. routines in order to guarantee that every module is using the same
 * memory allocator both inside and outside of the Tcl library.
 */

#   define ckalloc(x) \
    ((void *) Tcl_Alloc((unsigned)(x)))
#   define ckfree(x) \
    Tcl_Free((char *)(x))
#   define ckrealloc(x,y) \
    ((void *) Tcl_Realloc((char *)(x), (unsigned)(y)))
#   define attemptckalloc(x) \
    ((void *) Tcl_AttemptAlloc((unsigned)(x)))
#   define attemptckrealloc(x,y) \
    ((void *) Tcl_AttemptRealloc((char *)(x), (unsigned)(y)))
#   undef  Tcl_InitMemory
#   define Tcl_InitMemory(x)
#   undef  Tcl_DumpActiveMemory
#   define Tcl_DumpActiveMemory(x)
#   undef  Tcl_ValidateAllMemory
#   define Tcl_ValidateAllMemory(x,y)

#endif /* !TCL_MEM_DEBUG */

#ifdef TCL_MEM_DEBUG
#   define Tcl_IncrRefCount(objPtr) \
	Tcl_DbIncrRefCount(objPtr, __FILE__, __LINE__)
#   define Tcl_DecrRefCount(objPtr) \
	Tcl_DbDecrRefCount(objPtr, __FILE__, __LINE__)
#   define Tcl_IsShared(objPtr) \
	Tcl_DbIsShared(objPtr, __FILE__, __LINE__)
#else
#   define Tcl_IncrRefCount(objPtr) \
	++(objPtr)->refCount
    /*
     * Use do/while0 idiom for optimum correctness without compiler warnings.
     * http://c2.com/cgi/wiki?TrivialDoWhileLoop
     *
     * Decrement refCount AFTER checking it for 0 or 1 (<2), because
     * we cannot assume anymore that refCount is a signed type; In
     * Tcl8 it was but in Tcl9 it is subject to change.
     */
#   define Tcl_DecrRefCount(objPtr) \
	do { \
	    Tcl_Obj *_objPtr = (objPtr); \
	    if (_objPtr->refCount-- < 2) { \
		TclFreeObj(_objPtr); \
	    } \
	} while(0)
#   define Tcl_IsShared(objPtr) \
	((objPtr)->refCount > 1)
#endif

/*
 * Macros and definitions that help to debug the use of Tcl objects. When
 * TCL_MEM_DEBUG is defined, the Tcl_New declarations are overridden to call
 * debugging versions of the object creation functions.
 */

#ifdef TCL_MEM_DEBUG
#  undef  Tcl_NewBignumObj
#  define Tcl_NewBignumObj(val) \
     Tcl_DbNewBignumObj(val, __FILE__, __LINE__)
#  undef  Tcl_NewBooleanObj
#  define Tcl_NewBooleanObj(val) \
     Tcl_DbNewBooleanObj(val, __FILE__, __LINE__)
#  undef  Tcl_NewByteArrayObj
#  define Tcl_NewByteArrayObj(bytes, len) \
     Tcl_DbNewByteArrayObj(bytes, len, __FILE__, __LINE__)
#  undef  Tcl_NewDoubleObj
#  define Tcl_NewDoubleObj(val) \
     Tcl_DbNewDoubleObj(val, __FILE__, __LINE__)
#  undef  Tcl_NewListObj
#  define Tcl_NewListObj(objc, objv) \
     Tcl_DbNewListObj(objc, objv, __FILE__, __LINE__)
#  undef  Tcl_NewLongObj
#  define Tcl_NewLongObj(val) \
     Tcl_DbNewLongObj(val, __FILE__, __LINE__)
#  undef  Tcl_NewObj
#  define Tcl_NewObj() \
     Tcl_DbNewObj(__FILE__, __LINE__)
#  undef  Tcl_NewStringObj
#  define Tcl_NewStringObj(bytes, len) \
     Tcl_DbNewStringObj(bytes, len, __FILE__, __LINE__)
#  undef  Tcl_NewWideIntObj
#  define Tcl_NewWideIntObj(val) \
     Tcl_DbNewWideIntObj(val, __FILE__, __LINE__)
#endif /* TCL_MEM_DEBUG */

/*
 *----------------------------------------------------------------------------
 * Macros for clients to use to access fields of hash entries:
 */

#define Tcl_GetHashValue(h) ((h)->clientData)
#define Tcl_SetHashValue(h, value) ((h)->clientData = (ClientData) (value))
#define Tcl_GetHashKey(tablePtr, h) \
	((void *) (((tablePtr)->keyType == TCL_ONE_WORD_KEYS || \
		    (tablePtr)->keyType == TCL_CUSTOM_PTR_KEYS) \
		   ? (h)->key.oneWordValue \
		   : (h)->key.string))

/*
 * Macros to use for clients to use to invoke find and create functions for
 * hash tables:
 */

#undef  Tcl_FindHashEntry
#define Tcl_FindHashEntry(tablePtr, key) \
	(*((tablePtr)->findProc))(tablePtr, (const char *)(key))
#undef  Tcl_CreateHashEntry
#define Tcl_CreateHashEntry(tablePtr, key, newPtr) \
	(*((tablePtr)->createProc))(tablePtr, (const char *)(key), newPtr)

/*
 *----------------------------------------------------------------------------
 * Macros that eliminate the overhead of the thread synchronization functions
 * when compiling without thread support.
 */

#ifndef TCL_THREADS
#undef  Tcl_MutexLock
#define Tcl_MutexLock(mutexPtr)
#undef  Tcl_MutexUnlock
#define Tcl_MutexUnlock(mutexPtr)
#undef  Tcl_MutexFinalize
#define Tcl_MutexFinalize(mutexPtr)
#undef  Tcl_ConditionNotify
#define Tcl_ConditionNotify(condPtr)
#undef  Tcl_ConditionWait
#define Tcl_ConditionWait(condPtr, mutexPtr, timePtr)
#undef  Tcl_ConditionFinalize
#define Tcl_ConditionFinalize(condPtr)
#endif /* TCL_THREADS */

#endif /* RC_INVOKED */

/*
 * end block for C++
 */

#ifdef __cplusplus
}
#endif

#endif /* _TCL */

/*
 * Local Variables:
 * mode: c
 * c-basic-offset: 4
 * fill-column: 78
 * End:
 */<|MERGE_RESOLUTION|>--- conflicted
+++ resolved
@@ -2217,16 +2217,6 @@
 const char *		TclTomMathInitializeStubs(Tcl_Interp *interp,
 			    const char *version, int epoch, int revision);
 
-<<<<<<< HEAD
-/*
- * When not using stubs, make it a macro.
- */
-
-#if TCL_RELEASE_LEVEL == TCL_FINAL_RELEASE
-#define Tcl_InitStubs(interp, version, exact) \
-    TclInitStubs(interp, version, exact, TCL_VERSION, TCL_STUB_MAGIC)
-=======
-#ifdef USE_TCL_STUBS
 #if TCL_RELEASE_LEVEL == TCL_FINAL_RELEASE
 #   define Tcl_InitStubs(interp, version, exact) \
 	(Tcl_InitStubs)((interp), (version), (exact)|(int)sizeof(size_t), \
@@ -2236,14 +2226,6 @@
 	(Tcl_InitStubs)(interp, TCL_PATCH_LEVEL, 1|(int)sizeof(size_t), \
 	TCL_VERSION, TCL_STUB_MAGIC)
 #endif
->>>>>>> bb71951f
-#else
-/* During alpha/beta phase we require extensions only to run with
- * that specific Tcl version. Extensions compiled against alpha/beta
- * Tcl headers should never be distributed separate from Tcl. */
-#define Tcl_InitStubs(interp, version, exact) \
-    TclInitStubs(interp, TCL_PATCH_LEVEL, 1, TCL_VERSION, TCL_STUB_MAGIC)
-#endif
 
 /*
  * Public functions that are not accessible via the stubs table.
@@ -2253,10 +2235,10 @@
 TCLSOAPI Tcl_Interp *Tcl_FindExecutable(const void *argv0);
 TCLSOAPI void Tcl_MainEx(int argc, char **argv,
 	Tcl_AppInitProc *appInitProc, Tcl_Interp *interp);
-#define Tcl_FindExecutable(argv0) TclInitStubs( \
-	(Tcl_FindExecutable)(argv0), NULL, 0, TCL_VERSION, TCL_STUB_MAGIC)
+#define Tcl_FindExecutable(argv0) \
+	Tcl_InitStubs(Tcl_FindExecutable(argv0), NULL, 0)
 #define Tcl_Main(argc, argv, proc) Tcl_MainEx(argc, argv, proc, \
-	    (Tcl_FindExecutable(argv[0]), (Tcl_CreateInterp)()))
+	(Tcl_FindExecutable(argv[0]), Tcl_CreateInterp()))
 #if defined(TCL_THREADS) && defined(USE_THREAD_ALLOC)
 TCLSOAPI void		Tcl_GetMemoryInfo(Tcl_DString *dsPtr);
 #endif
