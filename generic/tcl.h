/*
 * tcl.h --
 *
 *	This header file describes the externally-visible facilities of the
 *	Tcl interpreter.
 *
 * Copyright (c) 1987-1994 The Regents of the University of California.
 * Copyright (c) 1993-1996 Lucent Technologies.
 * Copyright (c) 1994-1998 Sun Microsystems, Inc.
 * Copyright (c) 1998-2000 by Scriptics Corporation.
 * Copyright (c) 2002 by Kevin B. Kenny.  All rights reserved.
 *
 * See the file "license.terms" for information on usage and redistribution of
 * this file, and for a DISCLAIMER OF ALL WARRANTIES.
 */

#ifndef _TCL
#define _TCL

/*
 * For C++ compilers, use extern "C"
 */

#ifdef __cplusplus
extern "C" {
#endif

/*
 * The following defines are used to indicate the various release levels.
 */

#define TCL_ALPHA_RELEASE	0
#define TCL_BETA_RELEASE	1
#define TCL_FINAL_RELEASE	2

/*
 * When version numbers change here, must also go into the following files and
 * update the version numbers:
 *
 * library/init.tcl	(1 LOC patch)
 * unix/configure.ac	(2 LOC Major, 2 LOC minor, 1 LOC patch)
 * win/configure.ac	(as above)
 * win/tcl.m4		(not patchlevel)
 * README		(sections 0 and 2, with and without separator)
 * macosx/Tcl-Common.xcconfig (not patchlevel) 1 LOC
 * win/README		(not patchlevel) (sections 0 and 2)
 * unix/tcl.spec	(1 LOC patch)
 * tools/tcl.hpj.in	(not patchlevel, for windows installer)
 */

#define TCL_MAJOR_VERSION   8
#define TCL_MINOR_VERSION   7
#define TCL_RELEASE_LEVEL   TCL_ALPHA_RELEASE
#define TCL_RELEASE_SERIAL  4

#define TCL_VERSION	    "8.7"
#define TCL_PATCH_LEVEL	    "8.7a4"

#if !defined(TCL_NO_DEPRECATED) || defined(RC_INVOKED)
/*
 *----------------------------------------------------------------------------
 * The following definitions set up the proper options for Windows compilers.
 * We use this method because there is no autoconf equivalent.
 */

#ifdef _WIN32
#   ifndef __WIN32__
#	define __WIN32__
#   endif
#   ifndef WIN32
#	define WIN32
#   endif
#endif

/*
 * Utility macros: STRINGIFY takes an argument and wraps it in "" (double
 * quotation marks), JOIN joins two arguments.
 */

#ifndef STRINGIFY
#  define STRINGIFY(x) STRINGIFY1(x)
#  define STRINGIFY1(x) #x
#endif
#ifndef JOIN
#  define JOIN(a,b) JOIN1(a,b)
#  define JOIN1(a,b) a##b
#endif

#ifndef TCL_THREADS
#   define TCL_THREADS 1
#endif
#endif /* !TCL_NO_DEPRECATED */

/*
 * A special definition used to allow this header file to be included from
 * windows resource files so that they can obtain version information.
 * RC_INVOKED is defined by default by the windows RC tool.
 *
 * Resource compilers don't like all the C stuff, like typedefs and function
 * declarations, that occur below, so block them out.
 */

#ifndef RC_INVOKED

/*
 * Special macro to define mutexes.
 */

#define TCL_DECLARE_MUTEX(name) static Tcl_Mutex name;

/*
 * Tcl's public routine Tcl_FSSeek() uses the values SEEK_SET, SEEK_CUR, and
 * SEEK_END, all #define'd by stdio.h .
 *
 * Also, many extensions need stdio.h, and they've grown accustomed to tcl.h
 * providing it for them rather than #include-ing it themselves as they
 * should, so also for their sake, we keep the #include to be consistent with
 * prior Tcl releases.
 */

#include <stdio.h>

/*
 *----------------------------------------------------------------------------
 * Support for functions with a variable number of arguments.
 *
 * The following TCL_VARARGS* macros are to support old extensions
 * written for older versions of Tcl where the macros permitted
 * support for the varargs.h system as well as stdarg.h .
 *
 * New code should just directly be written to use stdarg.h conventions.
 */

#include <stdarg.h>
#if !defined(TCL_NO_DEPRECATED) && TCL_MAJOR_VERSION < 9
#    define TCL_VARARGS(type, name) (type name, ...)
#    define TCL_VARARGS_DEF(type, name) (type name, ...)
#    define TCL_VARARGS_START(type, name, list) (va_start(list, name), name)
#endif /* !TCL_NO_DEPRECATED */
#if defined(__GNUC__) && (__GNUC__ > 2)
#   define TCL_FORMAT_PRINTF(a,b) __attribute__ ((__format__ (__printf__, a, b)))
#   define TCL_NORETURN __attribute__ ((noreturn))
#   define TCL_NOINLINE __attribute__ ((noinline))
#   if defined(BUILD_tcl) || defined(BUILD_tk)
#	define TCL_NORETURN1 __attribute__ ((noreturn))
#   else
#	define TCL_NORETURN1 /* nothing */
#   endif
#else
#   define TCL_FORMAT_PRINTF(a,b)
#   if defined(_MSC_VER) && (_MSC_VER >= 1310)
#	define TCL_NORETURN _declspec(noreturn)
#	define TCL_NOINLINE __declspec(noinline)
#   else
#	define TCL_NORETURN /* nothing */
#	define TCL_NOINLINE /* nothing */
#   endif
#   define TCL_NORETURN1 /* nothing */
#endif

/*
 * Allow a part of Tcl's API to be explicitly marked as deprecated.
 *
 * Used to make TIP 330/336 generate moans even if people use the
 * compatibility macros. Change your code, guys! We won't support you forever.
 */

#if defined(__GNUC__) && ((__GNUC__ >= 4) || ((__GNUC__ == 3) && (__GNUC_MINOR__ >= 1)))
#   if (__GNUC__ > 4) || ((__GNUC__ == 4) && (__GNUC_MINOR__ >= 5))
#	define TCL_DEPRECATED_API(msg)	__attribute__ ((__deprecated__ (msg)))
#   else
#	define TCL_DEPRECATED_API(msg)	__attribute__ ((__deprecated__))
#   endif
#else
#   define TCL_DEPRECATED_API(msg)	/* nothing portable */
#endif

/*
 *----------------------------------------------------------------------------
 * Macros used to declare a function to be exported by a DLL. Used by Windows,
 * maps to no-op declarations on non-Windows systems. The default build on
 * windows is for a DLL, which causes the DLLIMPORT and DLLEXPORT macros to be
 * nonempty. To build a static library, the macro STATIC_BUILD should be
 * defined.
 *
 * Note: when building static but linking dynamically to MSVCRT we must still
 *       correctly decorate the C library imported function.  Use CRTIMPORT
 *       for this purpose.  _DLL is defined by the compiler when linking to
 *       MSVCRT.
 */

#if (defined(_WIN32) && (defined(_MSC_VER) || (defined(__BORLANDC__) && (__BORLANDC__ >= 0x0550)) || defined(__LCC__) || defined(__WATCOMC__) || (defined(__GNUC__) && defined(__declspec))))
#   define HAVE_DECLSPEC 1
#   ifdef STATIC_BUILD
#       define DLLIMPORT
#       define DLLEXPORT
#       ifdef _DLL
#           define CRTIMPORT __declspec(dllimport)
#       else
#           define CRTIMPORT
#       endif
#   else
#       define DLLIMPORT __declspec(dllimport)
#       define DLLEXPORT __declspec(dllexport)
#       define CRTIMPORT __declspec(dllimport)
#   endif
#else
#   define DLLIMPORT
#   if defined(__GNUC__) && __GNUC__ > 3
#       define DLLEXPORT __attribute__ ((visibility("default")))
#   else
#       define DLLEXPORT
#   endif
#   define CRTIMPORT
#endif

/*
 * These macros are used to control whether functions are being declared for
 * import or export. If a function is being declared while it is being built
 * to be included in a shared library, then it should have the DLLEXPORT
 * storage class. If is being declared for use by a module that is going to
 * link against the shared library, then it should have the DLLIMPORT storage
 * class. If the symbol is being declared for a static build or for use from a
 * stub library, then the storage class should be empty.
 *
 * The convention is that a macro called BUILD_xxxx, where xxxx is the name of
 * a library we are building, is set on the compile line for sources that are
 * to be placed in the library. When this macro is set, the storage class will
 * be set to DLLEXPORT. At the end of the header file, the storage class will
 * be reset to DLLIMPORT.
 */

#undef TCL_STORAGE_CLASS
#ifdef BUILD_tcl
#   define TCL_STORAGE_CLASS DLLEXPORT
#else
#   ifdef USE_TCL_STUBS
#      define TCL_STORAGE_CLASS
#   else
#      define TCL_STORAGE_CLASS DLLIMPORT
#   endif
#endif

/*
 * The following _ANSI_ARGS_ macro is to support old extensions
 * written for older versions of Tcl where it permitted support
 * for compilers written in the pre-prototype era of C.
 *
 * New code should use prototypes.
 */

#if !defined(TCL_NO_DEPRECATED) && TCL_MAJOR_VERSION < 9
#   undef _ANSI_ARGS_
#   define _ANSI_ARGS_(x)	x

/*
 * Definitions that allow this header file to be used either with or without
 * ANSI C features.
 */

#ifndef INLINE
#   define INLINE
#endif
#ifndef CONST
#   define CONST const
#endif

#endif /* !TCL_NO_DEPRECATED */

#ifndef CONST86
#      define CONST86 const
#endif

/*
 * Make sure EXTERN isn't defined elsewhere.
 */

#ifdef EXTERN
#   undef EXTERN
#endif /* EXTERN */

#ifdef __cplusplus
#   define EXTERN extern "C" TCL_STORAGE_CLASS
#else
#   define EXTERN extern TCL_STORAGE_CLASS
#endif

/*
 *----------------------------------------------------------------------------
 * The following code is copied from winnt.h. If we don't replicate it here,
 * then <windows.h> can't be included after tcl.h, since tcl.h also defines
 * VOID. This block is skipped under Cygwin and Mingw.
 */

#if !defined(TCL_NO_DEPRECATED) && TCL_MAJOR_VERSION < 9
#if defined(_WIN32) && !defined(HAVE_WINNT_IGNORE_VOID)
#ifndef VOID
#define VOID void
typedef char CHAR;
typedef short SHORT;
typedef long LONG;
#endif
#endif /* _WIN32 && !HAVE_WINNT_IGNORE_VOID */

/*
 * Macro to use instead of "void" for arguments that must have type "void *"
 * in ANSI C; maps them to type "char *" in non-ANSI systems.
 */

#ifndef __VXWORKS__
#   define VOID void
#endif
#endif /* !defined(TCL_NO_DEPRECATED) && TCL_MAJOR_VERSION < 9 */

/*
 * Miscellaneous declarations.
 */

#ifndef _CLIENTDATA
    typedef void *ClientData;
#   define _CLIENTDATA
#endif

/*
 * Darwin specific configure overrides (to support fat compiles, where
 * configure runs only once for multiple architectures):
 */

#ifdef __APPLE__
#   ifdef __LP64__
#	undef TCL_WIDE_INT_TYPE
#	define TCL_WIDE_INT_IS_LONG 1
#	define TCL_CFG_DO64BIT 1
#    else /* !__LP64__ */
#	define TCL_WIDE_INT_TYPE long long
#	undef TCL_WIDE_INT_IS_LONG
#	undef TCL_CFG_DO64BIT
#    endif /* __LP64__ */
#    undef HAVE_STRUCT_STAT64
#endif /* __APPLE__ */

/*
 * Define Tcl_WideInt to be a type that is (at least) 64-bits wide, and define
 * Tcl_WideUInt to be the unsigned variant of that type (assuming that where
 * we have one, we can have the other.)
 *
 * Also defines the following macros:
 * TCL_WIDE_INT_IS_LONG - if wide ints are really longs (i.e. we're on a
 *	LP64 system such as modern Solaris or Linux ... not including Win64)
 * Tcl_WideAsLong - forgetful converter from wideInt to long.
 * Tcl_LongAsWide - sign-extending converter from long to wideInt.
 * Tcl_WideAsDouble - converter from wideInt to double.
 * Tcl_DoubleAsWide - converter from double to wideInt.
 *
 * The following invariant should hold for any long value 'longVal':
 *	longVal == Tcl_WideAsLong(Tcl_LongAsWide(longVal))
 *
 * Note on converting between Tcl_WideInt and strings. This implementation (in
 * tclObj.c) depends on the function
 * sprintf(...,"%" TCL_LL_MODIFIER "d",...).
 */

#if !defined(TCL_WIDE_INT_TYPE)&&!defined(TCL_WIDE_INT_IS_LONG)
<<<<<<< HEAD
#   if defined(_MSC_VER) || defined(_WIN32)
=======
#   if defined(_WIN32) && (!defined(__USE_MINGW_ANSI_STDIO) || !__USE_MINGW_ANSI_STDIO)
>>>>>>> fd9662ee
#      define TCL_WIDE_INT_TYPE __int64
#      define TCL_LL_MODIFIER	"I64"
#      if defined(_WIN64)
#         define TCL_Z_MODIFIER	"I"
#      endif
#   elif defined(__GNUC__)
#      define TCL_Z_MODIFIER	"z"
#   else /* ! _WIN32 && ! __GNUC__ */
/*
 * Don't know what platform it is and configure hasn't discovered what is
 * going on for us. Try to guess...
 */
#      include <limits.h>
#      if defined(LLONG_MAX) && (LLONG_MAX == LONG_MAX)
#         define TCL_WIDE_INT_IS_LONG	1
#      endif
#   endif /* _WIN32 */
#endif /* !TCL_WIDE_INT_TYPE & !TCL_WIDE_INT_IS_LONG */

#ifndef TCL_WIDE_INT_TYPE
#   define TCL_WIDE_INT_TYPE		long long
#endif /* !TCL_WIDE_INT_TYPE */

typedef TCL_WIDE_INT_TYPE		Tcl_WideInt;
typedef unsigned TCL_WIDE_INT_TYPE	Tcl_WideUInt;

#ifndef TCL_LL_MODIFIER
#   define TCL_LL_MODIFIER	"ll"
#endif /* !TCL_LL_MODIFIER */
#ifndef TCL_Z_MODIFIER
#   if defined(__GNUC__) && !defined(_WIN32)
#	define TCL_Z_MODIFIER	"z"
#   else
#	define TCL_Z_MODIFIER	""
#   endif
#endif /* !TCL_Z_MODIFIER */
#define Tcl_WideAsLong(val)	((long)((Tcl_WideInt)(val)))
#define Tcl_LongAsWide(val)	((Tcl_WideInt)((long)(val)))
#define Tcl_WideAsDouble(val)	((double)((Tcl_WideInt)(val)))
#define Tcl_DoubleAsWide(val)	((Tcl_WideInt)((double)(val)))

#if defined(_WIN32)
#   ifdef __BORLANDC__
	typedef struct stati64 Tcl_StatBuf;
#   elif defined(_WIN64) || defined(_USE_64BIT_TIME_T)
	typedef struct __stat64 Tcl_StatBuf;
#   elif (defined(_MSC_VER) && (_MSC_VER < 1400)) || defined(_USE_32BIT_TIME_T)
	typedef struct _stati64	Tcl_StatBuf;
#   else
	typedef struct _stat32i64 Tcl_StatBuf;
#   endif /* _MSC_VER < 1400 */
#elif defined(__CYGWIN__)
    typedef struct {
	dev_t st_dev;
	unsigned short st_ino;
	unsigned short st_mode;
	short st_nlink;
	short st_uid;
	short st_gid;
	/* Here is a 2-byte gap */
	dev_t st_rdev;
	/* Here is a 4-byte gap */
	long long st_size;
	struct {long tv_sec;} st_atim;
	struct {long tv_sec;} st_mtim;
	struct {long tv_sec;} st_ctim;
	/* Here is a 4-byte gap */
    } Tcl_StatBuf;
#elif defined(HAVE_STRUCT_STAT64) && !defined(__APPLE__)
    typedef struct stat64 Tcl_StatBuf;
#else
    typedef struct stat Tcl_StatBuf;
#endif

/*
 *----------------------------------------------------------------------------
 * Data structures defined opaquely in this module. The definitions below just
 * provide dummy types. A few fields are made visible in Tcl_Interp
 * structures, namely those used for returning a string result from commands.
 * Direct access to the result field is discouraged in Tcl 8.0. The
 * interpreter result is either an object or a string, and the two values are
 * kept consistent unless some C code sets interp->result directly.
 * Programmers should use either the function Tcl_GetObjResult() or
 * Tcl_GetStringResult() to read the interpreter's result. See the SetResult
 * man page for details.
 *
 * Note: any change to the Tcl_Interp definition below must be mirrored in the
 * "real" definition in tclInt.h.
 *
 * Note: Tcl_ObjCmdProc functions do not directly set result and freeProc.
 * Instead, they set a Tcl_Obj member in the "real" structure that can be
 * accessed with Tcl_GetObjResult() and Tcl_SetObjResult().
 */

typedef struct Tcl_Interp
#if !defined(TCL_NO_DEPRECATED) && TCL_MAJOR_VERSION < 9
{
    /* TIP #330: Strongly discourage extensions from using the string
     * result. */
    char *resultDontUse; /* Don't use in extensions! */
    void (*freeProcDontUse) (char *); /* Don't use in extensions! */
    int errorLineDontUse; /* Don't use in extensions! */
}
#endif /* !TCL_NO_DEPRECATED */
Tcl_Interp;

typedef struct Tcl_AsyncHandler_ *Tcl_AsyncHandler;
typedef struct Tcl_Channel_ *Tcl_Channel;
typedef struct Tcl_ChannelTypeVersion_ *Tcl_ChannelTypeVersion;
typedef struct Tcl_Command_ *Tcl_Command;
typedef struct Tcl_Condition_ *Tcl_Condition;
typedef struct Tcl_Dict_ *Tcl_Dict;
typedef struct Tcl_EncodingState_ *Tcl_EncodingState;
typedef struct Tcl_Encoding_ *Tcl_Encoding;
typedef struct Tcl_Event Tcl_Event;
typedef struct Tcl_InterpState_ *Tcl_InterpState;
typedef struct Tcl_LoadHandle_ *Tcl_LoadHandle;
typedef struct Tcl_Mutex_ *Tcl_Mutex;
typedef struct Tcl_Pid_ *Tcl_Pid;
typedef struct Tcl_RegExp_ *Tcl_RegExp;
typedef struct Tcl_ThreadDataKey_ *Tcl_ThreadDataKey;
typedef struct Tcl_ThreadId_ *Tcl_ThreadId;
typedef struct Tcl_TimerToken_ *Tcl_TimerToken;
typedef struct Tcl_Trace_ *Tcl_Trace;
typedef struct Tcl_Var_ *Tcl_Var;
typedef struct Tcl_ZLibStream_ *Tcl_ZlibStream;

/*
 *----------------------------------------------------------------------------
 * Definition of the interface to functions implementing threads. A function
 * following this definition is given to each call of 'Tcl_CreateThread' and
 * will be called as the main fuction of the new thread created by that call.
 */

#if defined _WIN32
typedef unsigned (__stdcall Tcl_ThreadCreateProc) (ClientData clientData);
#else
typedef void (Tcl_ThreadCreateProc) (ClientData clientData);
#endif

/*
 * Threading function return types used for abstracting away platform
 * differences when writing a Tcl_ThreadCreateProc. See the NewThread function
 * in generic/tclThreadTest.c for it's usage.
 */

#if defined _WIN32
#   define Tcl_ThreadCreateType		unsigned __stdcall
#   define TCL_THREAD_CREATE_RETURN	return 0
#else
#   define Tcl_ThreadCreateType		void
#   define TCL_THREAD_CREATE_RETURN
#endif

/*
 * Definition of values for default stacksize and the possible flags to be
 * given to Tcl_CreateThread.
 */

#define TCL_THREAD_STACK_DEFAULT (0)    /* Use default size for stack. */
#define TCL_THREAD_NOFLAGS	 (0000) /* Standard flags, default
					 * behaviour. */
#define TCL_THREAD_JOINABLE	 (0001) /* Mark the thread as joinable. */

/*
 * Flag values passed to Tcl_StringCaseMatch.
 */

#define TCL_MATCH_NOCASE	(1<<0)

/*
 * Flag values passed to Tcl_GetRegExpFromObj.
 */

#define	TCL_REG_BASIC		000000	/* BREs (convenience). */
#define	TCL_REG_EXTENDED	000001	/* EREs. */
#define	TCL_REG_ADVF		000002	/* Advanced features in EREs. */
#define	TCL_REG_ADVANCED	000003	/* AREs (which are also EREs). */
#define	TCL_REG_QUOTE		000004	/* No special characters, none. */
#define	TCL_REG_NOCASE		000010	/* Ignore case. */
#define	TCL_REG_NOSUB		000020	/* Don't care about subexpressions. */
#define	TCL_REG_EXPANDED	000040	/* Expanded format, white space &
					 * comments. */
#define	TCL_REG_NLSTOP		000100  /* \n doesn't match . or [^ ] */
#define	TCL_REG_NLANCH		000200  /* ^ matches after \n, $ before. */
#define	TCL_REG_NEWLINE		000300  /* Newlines are line terminators. */
#define	TCL_REG_CANMATCH	001000  /* Report details on partial/limited
					 * matches. */

/*
 * Flags values passed to Tcl_RegExpExecObj.
 */

#define	TCL_REG_NOTBOL	0001	/* Beginning of string does not match ^.  */
#define	TCL_REG_NOTEOL	0002	/* End of string does not match $. */

/*
 * Structures filled in by Tcl_RegExpInfo. Note that all offset values are
 * relative to the start of the match string, not the beginning of the entire
 * string.
 */

typedef struct Tcl_RegExpIndices {
    long start;			/* Character offset of first character in
				 * match. */
    long end;			/* Character offset of first character after
				 * the match. */
} Tcl_RegExpIndices;

typedef struct Tcl_RegExpInfo {
    int nsubs;			/* Number of subexpressions in the compiled
				 * expression. */
    Tcl_RegExpIndices *matches;	/* Array of nsubs match offset pairs. */
    long extendStart;		/* The offset at which a subsequent match
				 * might begin. */
    long reserved;		/* Reserved for later use. */
} Tcl_RegExpInfo;

/*
 * Picky compilers complain if this typdef doesn't appear before the struct's
 * reference in tclDecls.h.
 */

typedef Tcl_StatBuf *Tcl_Stat_;
typedef struct stat *Tcl_OldStat_;

/*
 *----------------------------------------------------------------------------
 * When a TCL command returns, the interpreter contains a result from the
 * command. Programmers are strongly encouraged to use one of the functions
 * Tcl_GetObjResult() or Tcl_GetStringResult() to read the interpreter's
 * result. See the SetResult man page for details. Besides this result, the
 * command function returns an integer code, which is one of the following:
 *
 * TCL_OK		Command completed normally; the interpreter's result
 *			contains the command's result.
 * TCL_ERROR		The command couldn't be completed successfully; the
 *			interpreter's result describes what went wrong.
 * TCL_RETURN		The command requests that the current function return;
 *			the interpreter's result contains the function's
 *			return value.
 * TCL_BREAK		The command requests that the innermost loop be
 *			exited; the interpreter's result is meaningless.
 * TCL_CONTINUE		Go on to the next iteration of the current loop; the
 *			interpreter's result is meaningless.
 */

#define TCL_OK			0
#define TCL_ERROR		1
#define TCL_RETURN		2
#define TCL_BREAK		3
#define TCL_CONTINUE		4

#if !defined(TCL_NO_DEPRECATED) && TCL_MAJOR_VERSION < 9
#define TCL_RESULT_SIZE		200
#endif

/*
 *----------------------------------------------------------------------------
 * Flags to control what substitutions are performed by Tcl_SubstObj():
 */

#define TCL_SUBST_COMMANDS	001
#define TCL_SUBST_VARIABLES	002
#define TCL_SUBST_BACKSLASHES	004
#define TCL_SUBST_ALL		007

/*
 * Argument descriptors for math function callbacks in expressions:
 */

#if !defined(TCL_NO_DEPRECATED) && TCL_MAJOR_VERSION < 9
typedef enum {
    TCL_INT, TCL_DOUBLE, TCL_EITHER, TCL_WIDE_INT
} Tcl_ValueType;

typedef struct Tcl_Value {
    Tcl_ValueType type;		/* Indicates intValue or doubleValue is valid,
				 * or both. */
    long intValue;		/* Integer value. */
    double doubleValue;		/* Double-precision floating value. */
    Tcl_WideInt wideValue;	/* Wide (min. 64-bit) integer value. */
} Tcl_Value;
#else
#define Tcl_ValueType void /* Just enough to prevent compilation error in Tcl */
#define Tcl_Value void /* Just enough to prevent compilation error in Tcl */
#endif

/*
 * Forward declaration of Tcl_Obj to prevent an error when the forward
 * reference to Tcl_Obj is encountered in the function types declared below.
 */

struct Tcl_Obj;

/*
 *----------------------------------------------------------------------------
 * Function types defined by Tcl:
 */

typedef int (Tcl_AppInitProc) (Tcl_Interp *interp);
typedef int (Tcl_AsyncProc) (ClientData clientData, Tcl_Interp *interp,
	int code);
typedef void (Tcl_ChannelProc) (ClientData clientData, int mask);
typedef void (Tcl_CloseProc) (ClientData data);
typedef void (Tcl_CmdDeleteProc) (ClientData clientData);
typedef int (Tcl_CmdProc) (ClientData clientData, Tcl_Interp *interp,
	int argc, const char *argv[]);
typedef void (Tcl_CmdTraceProc) (ClientData clientData, Tcl_Interp *interp,
	int level, char *command, Tcl_CmdProc *proc,
	ClientData cmdClientData, int argc, const char *argv[]);
typedef int (Tcl_CmdObjTraceProc) (ClientData clientData, Tcl_Interp *interp,
	int level, const char *command, Tcl_Command commandInfo, int objc,
	struct Tcl_Obj *const *objv);
typedef void (Tcl_CmdObjTraceDeleteProc) (ClientData clientData);
typedef void (Tcl_DupInternalRepProc) (struct Tcl_Obj *srcPtr,
	struct Tcl_Obj *dupPtr);
typedef int (Tcl_EncodingConvertProc) (ClientData clientData, const char *src,
	int srcLen, int flags, Tcl_EncodingState *statePtr, char *dst,
	int dstLen, int *srcReadPtr, int *dstWrotePtr, int *dstCharsPtr);
typedef void (Tcl_EncodingFreeProc) (ClientData clientData);
typedef int (Tcl_EventProc) (Tcl_Event *evPtr, int flags);
typedef void (Tcl_EventCheckProc) (ClientData clientData, int flags);
typedef int (Tcl_EventDeleteProc) (Tcl_Event *evPtr, ClientData clientData);
typedef void (Tcl_EventSetupProc) (ClientData clientData, int flags);
typedef void (Tcl_ExitProc) (ClientData clientData);
typedef void (Tcl_FileProc) (ClientData clientData, int mask);
typedef void (Tcl_FileFreeProc) (ClientData clientData);
typedef void (Tcl_FreeInternalRepProc) (struct Tcl_Obj *objPtr);
typedef void (Tcl_FreeProc) (char *blockPtr);
typedef void (Tcl_IdleProc) (ClientData clientData);
typedef void (Tcl_InterpDeleteProc) (ClientData clientData,
	Tcl_Interp *interp);
typedef int (Tcl_MathProc) (ClientData clientData, Tcl_Interp *interp,
	Tcl_Value *args, Tcl_Value *resultPtr);
typedef void (Tcl_NamespaceDeleteProc) (ClientData clientData);
typedef int (Tcl_ObjCmdProc) (ClientData clientData, Tcl_Interp *interp,
	int objc, struct Tcl_Obj *const *objv);
typedef int (Tcl_PackageInitProc) (Tcl_Interp *interp);
typedef int (Tcl_PackageUnloadProc) (Tcl_Interp *interp, int flags);
typedef void (Tcl_PanicProc) (const char *format, ...);
typedef void (Tcl_TcpAcceptProc) (ClientData callbackData, Tcl_Channel chan,
	char *address, int port);
typedef void (Tcl_TimerProc) (ClientData clientData);
typedef int (Tcl_SetFromAnyProc) (Tcl_Interp *interp, struct Tcl_Obj *objPtr);
typedef void (Tcl_UpdateStringProc) (struct Tcl_Obj *objPtr);
typedef char * (Tcl_VarTraceProc) (ClientData clientData, Tcl_Interp *interp,
	const char *part1, const char *part2, int flags);
typedef void (Tcl_CommandTraceProc) (ClientData clientData, Tcl_Interp *interp,
	const char *oldName, const char *newName, int flags);
typedef void (Tcl_CreateFileHandlerProc) (int fd, int mask, Tcl_FileProc *proc,
	ClientData clientData);
typedef void (Tcl_DeleteFileHandlerProc) (int fd);
typedef void (Tcl_AlertNotifierProc) (ClientData clientData);
typedef void (Tcl_ServiceModeHookProc) (int mode);
typedef ClientData (Tcl_InitNotifierProc) (void);
typedef void (Tcl_FinalizeNotifierProc) (ClientData clientData);
typedef void (Tcl_MainLoopProc) (void);

/*
 *----------------------------------------------------------------------------
 * The following structure represents a type of object, which is a particular
 * internal representation for an object plus a set of functions that provide
 * standard operations on objects of that type.
 */

typedef struct Tcl_ObjType {
    const char *name;		/* Name of the type, e.g. "int". */
    Tcl_FreeInternalRepProc *freeIntRepProc;
				/* Called to free any storage for the type's
				 * internal rep. NULL if the internal rep does
				 * not need freeing. */
    Tcl_DupInternalRepProc *dupIntRepProc;
				/* Called to create a new object as a copy of
				 * an existing object. */
    Tcl_UpdateStringProc *updateStringProc;
				/* Called to update the string rep from the
				 * type's internal representation. */
    Tcl_SetFromAnyProc *setFromAnyProc;
				/* Called to convert the object's internal rep
				 * to this type. Frees the internal rep of the
				 * old type. Returns TCL_ERROR on failure. */
} Tcl_ObjType;

/*
 * The following structure stores an internal representation (intrep) for
 * a Tcl value. An intrep is associated with an Tcl_ObjType when both
 * are stored in the same Tcl_Obj.  The routines of the Tcl_ObjType govern
 * the handling of the intrep.
 */

typedef union Tcl_ObjIntRep {	/* The internal representation: */
    long longValue;		/*   - an long integer value. */
    double doubleValue;		/*   - a double-precision floating value. */
    void *otherValuePtr;	/*   - another, type-specific value, */
				/*     not used internally any more. */
    Tcl_WideInt wideValue;	/*   - an integer value >= 64bits */
    struct {			/*   - internal rep as two pointers. */
	void *ptr1;
	void *ptr2;
    } twoPtrValue;
    struct {			/*   - internal rep as a pointer and a long, */
	void *ptr;		/*     not used internally any more. */
	unsigned long value;
    } ptrAndLongRep;
} Tcl_ObjIntRep;

/*
 * One of the following structures exists for each object in the Tcl system.
 * An object stores a value as either a string, some internal representation,
 * or both.
 */

typedef struct Tcl_Obj {
    int refCount;		/* When 0 the object will be freed. */
    char *bytes;		/* This points to the first byte of the
				 * object's string representation. The array
				 * must be followed by a null byte (i.e., at
				 * offset length) but may also contain
				 * embedded null characters. The array's
				 * storage is allocated by ckalloc. NULL means
				 * the string rep is invalid and must be
				 * regenerated from the internal rep.  Clients
				 * should use Tcl_GetStringFromObj or
				 * Tcl_GetString to get a pointer to the byte
				 * array as a readonly value. */
    int length;			/* The number of bytes at *bytes, not
				 * including the terminating null. */
    const Tcl_ObjType *typePtr;	/* Denotes the object's type. Always
				 * corresponds to the type of the object's
				 * internal rep. NULL indicates the object has
				 * no internal rep (has no type). */
    Tcl_ObjIntRep internalRep;	/* The internal representation: */
} Tcl_Obj;


/*
 *----------------------------------------------------------------------------
 * The following structure contains the state needed by Tcl_SaveResult. No-one
 * outside of Tcl should access any of these fields. This structure is
 * typically allocated on the stack.
 */

typedef struct Tcl_SavedResult {
    char *result;
    Tcl_FreeProc *freeProc;
    Tcl_Obj *objResultPtr;
    char *appendResult;
    int appendAvl;
    int appendUsed;
    char resultSpace[200+1];
} Tcl_SavedResult;

/*
 *----------------------------------------------------------------------------
 * The following definitions support Tcl's namespace facility. Note: the first
 * five fields must match exactly the fields in a Namespace structure (see
 * tclInt.h).
 */

typedef struct Tcl_Namespace {
    char *name;			/* The namespace's name within its parent
				 * namespace. This contains no ::'s. The name
				 * of the global namespace is "" although "::"
				 * is an synonym. */
    char *fullName;		/* The namespace's fully qualified name. This
				 * starts with ::. */
    ClientData clientData;	/* Arbitrary value associated with this
				 * namespace. */
    Tcl_NamespaceDeleteProc *deleteProc;
				/* Function invoked when deleting the
				 * namespace to, e.g., free clientData. */
    struct Tcl_Namespace *parentPtr;
				/* Points to the namespace that contains this
				 * one. NULL if this is the global
				 * namespace. */
} Tcl_Namespace;

/*
 *----------------------------------------------------------------------------
 * The following structure represents a call frame, or activation record. A
 * call frame defines a naming context for a procedure call: its local scope
 * (for local variables) and its namespace scope (used for non-local
 * variables; often the global :: namespace). A call frame can also define the
 * naming context for a namespace eval or namespace inscope command: the
 * namespace in which the command's code should execute. The Tcl_CallFrame
 * structures exist only while procedures or namespace eval/inscope's are
 * being executed, and provide a Tcl call stack.
 *
 * A call frame is initialized and pushed using Tcl_PushCallFrame and popped
 * using Tcl_PopCallFrame. Storage for a Tcl_CallFrame must be provided by the
 * Tcl_PushCallFrame caller, and callers typically allocate them on the C call
 * stack for efficiency. For this reason, Tcl_CallFrame is defined as a
 * structure and not as an opaque token. However, most Tcl_CallFrame fields
 * are hidden since applications should not access them directly; others are
 * declared as "dummyX".
 *
 * WARNING!! The structure definition must be kept consistent with the
 * CallFrame structure in tclInt.h. If you change one, change the other.
 */

typedef struct Tcl_CallFrame {
    Tcl_Namespace *nsPtr;
    int dummy1;
    int dummy2;
    void *dummy3;
    void *dummy4;
    void *dummy5;
    int dummy6;
    void *dummy7;
    void *dummy8;
    int dummy9;
    void *dummy10;
    void *dummy11;
    void *dummy12;
    void *dummy13;
} Tcl_CallFrame;

/*
 *----------------------------------------------------------------------------
 * Information about commands that is returned by Tcl_GetCommandInfo and
 * passed to Tcl_SetCommandInfo. objProc is an objc/objv object-based command
 * function while proc is a traditional Tcl argc/argv string-based function.
 * Tcl_CreateObjCommand and Tcl_CreateCommand ensure that both objProc and
 * proc are non-NULL and can be called to execute the command. However, it may
 * be faster to call one instead of the other. The member isNativeObjectProc
 * is set to 1 if an object-based function was registered by
 * Tcl_CreateObjCommand, and to 0 if a string-based function was registered by
 * Tcl_CreateCommand. The other function is typically set to a compatibility
 * wrapper that does string-to-object or object-to-string argument conversions
 * then calls the other function.
 */

typedef struct Tcl_CmdInfo {
    int isNativeObjectProc;	/* 1 if objProc was registered by a call to
				 * Tcl_CreateObjCommand; 0 otherwise.
				 * Tcl_SetCmdInfo does not modify this
				 * field. */
    Tcl_ObjCmdProc *objProc;	/* Command's object-based function. */
    ClientData objClientData;	/* ClientData for object proc. */
    Tcl_CmdProc *proc;		/* Command's string-based function. */
    ClientData clientData;	/* ClientData for string proc. */
    Tcl_CmdDeleteProc *deleteProc;
				/* Function to call when command is
				 * deleted. */
    ClientData deleteData;	/* Value to pass to deleteProc (usually the
				 * same as clientData). */
    Tcl_Namespace *namespacePtr;/* Points to the namespace that contains this
				 * command. Note that Tcl_SetCmdInfo will not
				 * change a command's namespace; use
				 * TclRenameCommand or Tcl_Eval (of 'rename')
				 * to do that. */
} Tcl_CmdInfo;

/*
 *----------------------------------------------------------------------------
 * The structure defined below is used to hold dynamic strings. The only
 * fields that clients should use are string and length, accessible via the
 * macros Tcl_DStringValue and Tcl_DStringLength.
 */

#define TCL_DSTRING_STATIC_SIZE 200
typedef struct Tcl_DString {
    char *string;		/* Points to beginning of string: either
				 * staticSpace below or a malloced array. */
    int length;			/* Number of non-NULL characters in the
				 * string. */
    int spaceAvl;		/* Total number of bytes available for the
				 * string and its terminating NULL char. */
    char staticSpace[TCL_DSTRING_STATIC_SIZE];
				/* Space to use in common case where string is
				 * small. */
} Tcl_DString;

#define Tcl_DStringLength(dsPtr) ((dsPtr)->length)
#define Tcl_DStringValue(dsPtr) ((dsPtr)->string)
#if !defined(TCL_NO_DEPRECATED) && TCL_MAJOR_VERSION < 9
#   define Tcl_DStringTrunc Tcl_DStringSetLength
#endif /* !TCL_NO_DEPRECATED */

/*
 * Definitions for the maximum number of digits of precision that may be
 * specified in the "tcl_precision" variable, and the number of bytes of
 * buffer space required by Tcl_PrintDouble.
 */

#define TCL_MAX_PREC		17
#define TCL_DOUBLE_SPACE	(TCL_MAX_PREC+10)

/*
 * Definition for a number of bytes of buffer space sufficient to hold the
 * string representation of an integer in base 10 (assuming the existence of
 * 64-bit integers).
 */

#define TCL_INTEGER_SPACE	24

/*
 * Flag values passed to Tcl_ConvertElement.
 * TCL_DONT_USE_BRACES forces it not to enclose the element in braces, but to
 *	use backslash quoting instead.
 * TCL_DONT_QUOTE_HASH disables the default quoting of the '#' character. It
 *	is safe to leave the hash unquoted when the element is not the first
 *	element of a list, and this flag can be used by the caller to indicate
 *	that condition.
 */

#define TCL_DONT_USE_BRACES	1
#define TCL_DONT_QUOTE_HASH	8

/*
 * Flags that may be passed to Tcl_GetIndexFromObj.
 * TCL_EXACT disallows abbreviated strings.
 * TCL_INDEX_TEMP_TABLE disallows caching of lookups. A possible use case is
 *      a table that will not live long enough to make it worthwhile.
 */

#define TCL_EXACT		1
#define TCL_INDEX_TEMP_TABLE	2

/*
 *----------------------------------------------------------------------------
 * Flag values passed to Tcl_RecordAndEval, Tcl_EvalObj, Tcl_EvalObjv.
 * WARNING: these bit choices must not conflict with the bit choices for
 * evalFlag bits in tclInt.h!
 *
 * Meanings:
 *	TCL_NO_EVAL:		Just record this command
 *	TCL_EVAL_GLOBAL:	Execute script in global namespace
 *	TCL_EVAL_DIRECT:	Do not compile this script
 *	TCL_EVAL_INVOKE:	Magical Tcl_EvalObjv mode for aliases/ensembles
 *				o Run in iPtr->lookupNsPtr or global namespace
 *				o Cut out of error traces
 *				o Don't reset the flags controlling ensemble
 *				  error message rewriting.
 *	TCL_CANCEL_UNWIND:	Magical Tcl_CancelEval mode that causes the
 *				stack for the script in progress to be
 *				completely unwound.
 *	TCL_EVAL_NOERR:	Do no exception reporting at all, just return
 *				as the caller will report.
 */

#define TCL_NO_EVAL		0x010000
#define TCL_EVAL_GLOBAL		0x020000
#define TCL_EVAL_DIRECT		0x040000
#define TCL_EVAL_INVOKE		0x080000
#define TCL_CANCEL_UNWIND	0x100000
#define TCL_EVAL_NOERR          0x200000

/*
 * Special freeProc values that may be passed to Tcl_SetResult (see the man
 * page for details):
 */

#define TCL_VOLATILE		((Tcl_FreeProc *) 1)
#define TCL_STATIC		((Tcl_FreeProc *) 0)
#define TCL_DYNAMIC		((Tcl_FreeProc *) 3)

/*
 * Flag values passed to variable-related functions.
 * WARNING: these bit choices must not conflict with the bit choice for
 * TCL_CANCEL_UNWIND, above.
 */

#define TCL_GLOBAL_ONLY		 1
#define TCL_NAMESPACE_ONLY	 2
#define TCL_APPEND_VALUE	 4
#define TCL_LIST_ELEMENT	 8
#define TCL_TRACE_READS		 0x10
#define TCL_TRACE_WRITES	 0x20
#define TCL_TRACE_UNSETS	 0x40
#define TCL_TRACE_DESTROYED	 0x80

#if !defined(TCL_NO_DEPRECATED) && TCL_MAJOR_VERSION < 9
#define TCL_INTERP_DESTROYED	 0x100
#endif

#define TCL_LEAVE_ERR_MSG	 0x200
#define TCL_TRACE_ARRAY		 0x800
#ifndef TCL_REMOVE_OBSOLETE_TRACES
/* Required to support old variable/vdelete/vinfo traces. */
#define TCL_TRACE_OLD_STYLE	 0x1000
#endif
/* Indicate the semantics of the result of a trace. */
#define TCL_TRACE_RESULT_DYNAMIC 0x8000
#define TCL_TRACE_RESULT_OBJECT  0x10000

/*
 * Flag values for ensemble commands.
 */

#define TCL_ENSEMBLE_PREFIX 0x02/* Flag value to say whether to allow
				 * unambiguous prefixes of commands or to
				 * require exact matches for command names. */

/*
 * Flag values passed to command-related functions.
 */

#define TCL_TRACE_RENAME	0x2000
#define TCL_TRACE_DELETE	0x4000

#define TCL_ALLOW_INLINE_COMPILATION 0x20000

/*
 * The TCL_PARSE_PART1 flag is deprecated and has no effect. The part1 is now
 * always parsed whenever the part2 is NULL. (This is to avoid a common error
 * when converting code to use the new object based APIs and forgetting to
 * give the flag)
 */

#if !defined(TCL_NO_DEPRECATED) && TCL_MAJOR_VERSION < 9
#   define TCL_PARSE_PART1	0x400
#endif /* !TCL_NO_DEPRECATED */

/*
 * Types for linked variables:
 */

#define TCL_LINK_INT		1
#define TCL_LINK_DOUBLE		2
#define TCL_LINK_BOOLEAN	3
#define TCL_LINK_STRING		4
#define TCL_LINK_WIDE_INT	5
#define TCL_LINK_CHAR		6
#define TCL_LINK_UCHAR		7
#define TCL_LINK_SHORT		8
#define TCL_LINK_USHORT		9
#define TCL_LINK_UINT		10
#if defined(TCL_WIDE_INT_IS_LONG) || defined(_WIN32) || defined(__CYGWIN__)
#define TCL_LINK_LONG		((sizeof(long) != sizeof(int)) ? TCL_LINK_WIDE_INT : TCL_LINK_INT)
#define TCL_LINK_ULONG		((sizeof(long) != sizeof(int)) ? TCL_LINK_WIDE_UINT : TCL_LINK_UINT)
#else
#define TCL_LINK_LONG		11
#define TCL_LINK_ULONG		12
#endif
#define TCL_LINK_FLOAT		13
#define TCL_LINK_WIDE_UINT	14
#define TCL_LINK_CHARS		15
#define TCL_LINK_BINARY		16
#define TCL_LINK_READ_ONLY	0x80

/*
 *----------------------------------------------------------------------------
 * Forward declarations of Tcl_HashTable and related types.
 */

#ifndef TCL_HASH_TYPE
#  define TCL_HASH_TYPE unsigned
#endif

typedef struct Tcl_HashKeyType Tcl_HashKeyType;
typedef struct Tcl_HashTable Tcl_HashTable;
typedef struct Tcl_HashEntry Tcl_HashEntry;

typedef TCL_HASH_TYPE (Tcl_HashKeyProc) (Tcl_HashTable *tablePtr, void *keyPtr);
typedef int (Tcl_CompareHashKeysProc) (void *keyPtr, Tcl_HashEntry *hPtr);
typedef Tcl_HashEntry * (Tcl_AllocHashEntryProc) (Tcl_HashTable *tablePtr,
	void *keyPtr);
typedef void (Tcl_FreeHashEntryProc) (Tcl_HashEntry *hPtr);

/*
 * Structure definition for an entry in a hash table. No-one outside Tcl
 * should access any of these fields directly; use the macros defined below.
 */

struct Tcl_HashEntry {
    Tcl_HashEntry *nextPtr;	/* Pointer to next entry in this hash bucket,
				 * or NULL for end of chain. */
    Tcl_HashTable *tablePtr;	/* Pointer to table containing entry. */
    void *hash;			/* Hash value, stored as pointer to ensure
				 * that the offsets of the fields in this
				 * structure are not changed. */
    ClientData clientData;	/* Application stores something here with
				 * Tcl_SetHashValue. */
    union {			/* Key has one of these forms: */
	char *oneWordValue;	/* One-word value for key. */
	Tcl_Obj *objPtr;	/* Tcl_Obj * key value. */
	int words[1];		/* Multiple integer words for key. The actual
				 * size will be as large as necessary for this
				 * table's keys. */
	char string[1];		/* String for key. The actual size will be as
				 * large as needed to hold the key. */
    } key;			/* MUST BE LAST FIELD IN RECORD!! */
};

/*
 * Flags used in Tcl_HashKeyType.
 *
 * TCL_HASH_KEY_RANDOMIZE_HASH -
 *				There are some things, pointers for example
 *				which don't hash well because they do not use
 *				the lower bits. If this flag is set then the
 *				hash table will attempt to rectify this by
 *				randomising the bits and then using the upper
 *				N bits as the index into the table.
 * TCL_HASH_KEY_SYSTEM_HASH -	If this flag is set then all memory internally
 *                              allocated for the hash table that is not for an
 *                              entry will use the system heap.
 */

#define TCL_HASH_KEY_RANDOMIZE_HASH 0x1
#define TCL_HASH_KEY_SYSTEM_HASH    0x2

/*
 * Structure definition for the methods associated with a hash table key type.
 */

#define TCL_HASH_KEY_TYPE_VERSION 1
struct Tcl_HashKeyType {
    int version;		/* Version of the table. If this structure is
				 * extended in future then the version can be
				 * used to distinguish between different
				 * structures. */
    int flags;			/* Flags, see above for details. */
    Tcl_HashKeyProc *hashKeyProc;
				/* Calculates a hash value for the key. If
				 * this is NULL then the pointer itself is
				 * used as a hash value. */
    Tcl_CompareHashKeysProc *compareKeysProc;
				/* Compares two keys and returns zero if they
				 * do not match, and non-zero if they do. If
				 * this is NULL then the pointers are
				 * compared. */
    Tcl_AllocHashEntryProc *allocEntryProc;
				/* Called to allocate memory for a new entry,
				 * i.e. if the key is a string then this could
				 * allocate a single block which contains
				 * enough space for both the entry and the
				 * string. Only the key field of the allocated
				 * Tcl_HashEntry structure needs to be filled
				 * in. If something else needs to be done to
				 * the key, i.e. incrementing a reference
				 * count then that should be done by this
				 * function. If this is NULL then Tcl_Alloc is
				 * used to allocate enough space for a
				 * Tcl_HashEntry and the key pointer is
				 * assigned to key.oneWordValue. */
    Tcl_FreeHashEntryProc *freeEntryProc;
				/* Called to free memory associated with an
				 * entry. If something else needs to be done
				 * to the key, i.e. decrementing a reference
				 * count then that should be done by this
				 * function. If this is NULL then Tcl_Free is
				 * used to free the Tcl_HashEntry. */
};

/*
 * Structure definition for a hash table.  Must be in tcl.h so clients can
 * allocate space for these structures, but clients should never access any
 * fields in this structure.
 */

#define TCL_SMALL_HASH_TABLE 4
struct Tcl_HashTable {
    Tcl_HashEntry **buckets;	/* Pointer to bucket array. Each element
				 * points to first entry in bucket's hash
				 * chain, or NULL. */
    Tcl_HashEntry *staticBuckets[TCL_SMALL_HASH_TABLE];
				/* Bucket array used for small tables (to
				 * avoid mallocs and frees). */
    int numBuckets;		/* Total number of buckets allocated at
				 * **bucketPtr. */
    int numEntries;		/* Total number of entries present in
				 * table. */
    int rebuildSize;		/* Enlarge table when numEntries gets to be
				 * this large. */
    int downShift;		/* Shift count used in hashing function.
				 * Designed to use high-order bits of
				 * randomized keys. */
    int mask;			/* Mask value used in hashing function. */
    int keyType;		/* Type of keys used in this table. It's
				 * either TCL_CUSTOM_KEYS, TCL_STRING_KEYS,
				 * TCL_ONE_WORD_KEYS, or an integer giving the
				 * number of ints that is the size of the
				 * key. */
    Tcl_HashEntry *(*findProc) (Tcl_HashTable *tablePtr, const char *key);
    Tcl_HashEntry *(*createProc) (Tcl_HashTable *tablePtr, const char *key,
	    int *newPtr);
    const Tcl_HashKeyType *typePtr;
				/* Type of the keys used in the
				 * Tcl_HashTable. */
};

/*
 * Structure definition for information used to keep track of searches through
 * hash tables:
 */

typedef struct Tcl_HashSearch {
    Tcl_HashTable *tablePtr;	/* Table being searched. */
    int nextIndex;		/* Index of next bucket to be enumerated after
				 * present one. */
    Tcl_HashEntry *nextEntryPtr;/* Next entry to be enumerated in the current
				 * bucket. */
} Tcl_HashSearch;

/*
 * Acceptable key types for hash tables:
 *
 * TCL_STRING_KEYS:		The keys are strings, they are copied into the
 *				entry.
 * TCL_ONE_WORD_KEYS:		The keys are pointers, the pointer is stored
 *				in the entry.
 * TCL_CUSTOM_TYPE_KEYS:	The keys are arbitrary types which are copied
 *				into the entry.
 * TCL_CUSTOM_PTR_KEYS:		The keys are pointers to arbitrary types, the
 *				pointer is stored in the entry.
 *
 * While maintaining binary compatibility the above have to be distinct values
 * as they are used to differentiate between old versions of the hash table
 * which don't have a typePtr and new ones which do. Once binary compatibility
 * is discarded in favour of making more wide spread changes TCL_STRING_KEYS
 * can be the same as TCL_CUSTOM_TYPE_KEYS, and TCL_ONE_WORD_KEYS can be the
 * same as TCL_CUSTOM_PTR_KEYS because they simply determine how the key is
 * accessed from the entry and not the behaviour.
 */

#define TCL_STRING_KEYS		(0)
#define TCL_ONE_WORD_KEYS	(1)
#define TCL_CUSTOM_TYPE_KEYS	(-2)
#define TCL_CUSTOM_PTR_KEYS	(-1)

/*
 * Structure definition for information used to keep track of searches through
 * dictionaries. These fields should not be accessed by code outside
 * tclDictObj.c
 */

typedef struct {
    void *next;			/* Search position for underlying hash
				 * table. */
    unsigned int epoch; 	/* Epoch marker for dictionary being searched,
				 * or 0 if search has terminated. */
    Tcl_Dict dictionaryPtr;	/* Reference to dictionary being searched. */
} Tcl_DictSearch;

/*
 *----------------------------------------------------------------------------
 * Flag values to pass to Tcl_DoOneEvent to disable searches for some kinds of
 * events:
 */

#define TCL_DONT_WAIT		(1<<1)
#define TCL_WINDOW_EVENTS	(1<<2)
#define TCL_FILE_EVENTS		(1<<3)
#define TCL_TIMER_EVENTS	(1<<4)
#define TCL_IDLE_EVENTS		(1<<5)	/* WAS 0x10 ???? */
#define TCL_ALL_EVENTS		(~TCL_DONT_WAIT)

/*
 * The following structure defines a generic event for the Tcl event system.
 * These are the things that are queued in calls to Tcl_QueueEvent and
 * serviced later by Tcl_DoOneEvent. There can be many different kinds of
 * events with different fields, corresponding to window events, timer events,
 * etc. The structure for a particular event consists of a Tcl_Event header
 * followed by additional information specific to that event.
 */

struct Tcl_Event {
    Tcl_EventProc *proc;	/* Function to call to service this event. */
    struct Tcl_Event *nextPtr;	/* Next in list of pending events, or NULL. */
};

/*
 * Positions to pass to Tcl_QueueEvent:
 */

typedef enum {
    TCL_QUEUE_TAIL, TCL_QUEUE_HEAD, TCL_QUEUE_MARK
} Tcl_QueuePosition;

/*
 * Values to pass to Tcl_SetServiceMode to specify the behavior of notifier
 * event routines.
 */

#define TCL_SERVICE_NONE 0
#define TCL_SERVICE_ALL 1

/*
 * The following structure keeps is used to hold a time value, either as an
 * absolute time (the number of seconds from the epoch) or as an elapsed time.
 * On Unix systems the epoch is Midnight Jan 1, 1970 GMT.
 */

typedef struct Tcl_Time {
    long sec;			/* Seconds. */
    long usec;			/* Microseconds. */
} Tcl_Time;

typedef void (Tcl_SetTimerProc) (CONST86 Tcl_Time *timePtr);
typedef int (Tcl_WaitForEventProc) (CONST86 Tcl_Time *timePtr);

/*
 * TIP #233 (Virtualized Time)
 */

typedef void (Tcl_GetTimeProc)   (Tcl_Time *timebuf, ClientData clientData);
typedef void (Tcl_ScaleTimeProc) (Tcl_Time *timebuf, ClientData clientData);

/*
 *----------------------------------------------------------------------------
 * Bits to pass to Tcl_CreateFileHandler and Tcl_CreateChannelHandler to
 * indicate what sorts of events are of interest:
 */

#define TCL_READABLE		(1<<1)
#define TCL_WRITABLE		(1<<2)
#define TCL_EXCEPTION		(1<<3)

/*
 * Flag values to pass to Tcl_OpenCommandChannel to indicate the disposition
 * of the stdio handles. TCL_STDIN, TCL_STDOUT, TCL_STDERR, are also used in
 * Tcl_GetStdChannel.
 */

#define TCL_STDIN		(1<<1)
#define TCL_STDOUT		(1<<2)
#define TCL_STDERR		(1<<3)
#define TCL_ENFORCE_MODE	(1<<4)

/*
 * Bits passed to Tcl_DriverClose2Proc to indicate which side of a channel
 * should be closed.
 */

#define TCL_CLOSE_READ		(1<<1)
#define TCL_CLOSE_WRITE		(1<<2)

/*
 * Value to use as the closeProc for a channel that supports the close2Proc
 * interface.
 */

#define TCL_CLOSE2PROC		((Tcl_DriverCloseProc *) 1)

/*
 * Channel version tag. This was introduced in 8.3.2/8.4.
 */

#ifndef TCL_NO_DEPRECATED
#define TCL_CHANNEL_VERSION_1	((Tcl_ChannelTypeVersion) 0x1)
#define TCL_CHANNEL_VERSION_2	((Tcl_ChannelTypeVersion) 0x2)
#define TCL_CHANNEL_VERSION_3	((Tcl_ChannelTypeVersion) 0x3)
#define TCL_CHANNEL_VERSION_4	((Tcl_ChannelTypeVersion) 0x4)
#endif
#define TCL_CHANNEL_VERSION_5	((Tcl_ChannelTypeVersion) 0x5)

/*
 * TIP #218: Channel Actions, Ids for Tcl_DriverThreadActionProc.
 */

#define TCL_CHANNEL_THREAD_INSERT (0)
#define TCL_CHANNEL_THREAD_REMOVE (1)

/*
 * Typedefs for the various operations in a channel type:
 */

typedef int	(Tcl_DriverBlockModeProc) (ClientData instanceData, int mode);
typedef int	(Tcl_DriverCloseProc) (ClientData instanceData,
			Tcl_Interp *interp);
typedef int	(Tcl_DriverClose2Proc) (ClientData instanceData,
			Tcl_Interp *interp, int flags);
typedef int	(Tcl_DriverInputProc) (ClientData instanceData, char *buf,
			int toRead, int *errorCodePtr);
typedef int	(Tcl_DriverOutputProc) (ClientData instanceData,
			const char *buf, int toWrite, int *errorCodePtr);
typedef int	(Tcl_DriverSeekProc) (ClientData instanceData, long offset,
			int mode, int *errorCodePtr);
typedef int	(Tcl_DriverSetOptionProc) (ClientData instanceData,
			Tcl_Interp *interp, const char *optionName,
			const char *value);
typedef int	(Tcl_DriverGetOptionProc) (ClientData instanceData,
			Tcl_Interp *interp, const char *optionName,
			Tcl_DString *dsPtr);
typedef void	(Tcl_DriverWatchProc) (ClientData instanceData, int mask);
typedef int	(Tcl_DriverGetHandleProc) (ClientData instanceData,
			int direction, ClientData *handlePtr);
typedef int	(Tcl_DriverFlushProc) (ClientData instanceData);
typedef int	(Tcl_DriverHandlerProc) (ClientData instanceData,
			int interestMask);
typedef Tcl_WideInt (Tcl_DriverWideSeekProc) (ClientData instanceData,
			Tcl_WideInt offset, int mode, int *errorCodePtr);
/*
 * TIP #218, Channel Thread Actions
 */
typedef void	(Tcl_DriverThreadActionProc) (ClientData instanceData,
			int action);
/*
 * TIP #208, File Truncation (etc.)
 */
typedef int	(Tcl_DriverTruncateProc) (ClientData instanceData,
			Tcl_WideInt length);

/*
 * struct Tcl_ChannelType:
 *
 * One such structure exists for each type (kind) of channel. It collects
 * together in one place all the functions that are part of the specific
 * channel type.
 *
 * It is recommend that the Tcl_Channel* functions are used to access elements
 * of this structure, instead of direct accessing.
 */

typedef struct Tcl_ChannelType {
    const char *typeName;	/* The name of the channel type in Tcl
				 * commands. This storage is owned by channel
				 * type. */
    Tcl_ChannelTypeVersion version;
				/* Version of the channel type. */
    Tcl_DriverCloseProc *closeProc;
				/* Function to call to close the channel, or
				 * NULL or TCL_CLOSE2PROC if the close2Proc should be
				 * used instead. */
    Tcl_DriverInputProc *inputProc;
				/* Function to call for input on channel. */
    Tcl_DriverOutputProc *outputProc;
				/* Function to call for output on channel. */
    Tcl_DriverSeekProc *seekProc;
				/* Function to call to seek on the channel.
				 * May be NULL. */
    Tcl_DriverSetOptionProc *setOptionProc;
				/* Set an option on a channel. */
    Tcl_DriverGetOptionProc *getOptionProc;
				/* Get an option from a channel. */
    Tcl_DriverWatchProc *watchProc;
				/* Set up the notifier to watch for events on
				 * this channel. */
    Tcl_DriverGetHandleProc *getHandleProc;
				/* Get an OS handle from the channel or NULL
				 * if not supported. */
    Tcl_DriverClose2Proc *close2Proc;
				/* Function to call to close the channel if
				 * the device supports closing the read &
				 * write sides independently. */
    Tcl_DriverBlockModeProc *blockModeProc;
				/* Set blocking mode for the raw channel. May
				 * be NULL. */
    /*
     * Only valid in TCL_CHANNEL_VERSION_2 channels or later.
     */
    Tcl_DriverFlushProc *flushProc;
				/* Function to call to flush a channel. May be
				 * NULL. */
    Tcl_DriverHandlerProc *handlerProc;
				/* Function to call to handle a channel event.
				 * This will be passed up the stacked channel
				 * chain. */
    /*
     * Only valid in TCL_CHANNEL_VERSION_3 channels or later.
     */
    Tcl_DriverWideSeekProc *wideSeekProc;
				/* Function to call to seek on the channel
				 * which can handle 64-bit offsets. May be
				 * NULL, and must be NULL if seekProc is
				 * NULL. */
    /*
     * Only valid in TCL_CHANNEL_VERSION_4 channels or later.
     * TIP #218, Channel Thread Actions.
     */
    Tcl_DriverThreadActionProc *threadActionProc;
				/* Function to call to notify the driver of
				 * thread specific activity for a channel. May
				 * be NULL. */
    /*
     * Only valid in TCL_CHANNEL_VERSION_5 channels or later.
     * TIP #208, File Truncation.
     */
    Tcl_DriverTruncateProc *truncateProc;
				/* Function to call to truncate the underlying
				 * file to a particular length. May be NULL if
				 * the channel does not support truncation. */
} Tcl_ChannelType;

/*
 * The following flags determine whether the blockModeProc above should set
 * the channel into blocking or nonblocking mode. They are passed as arguments
 * to the blockModeProc function in the above structure.
 */

#define TCL_MODE_BLOCKING	0	/* Put channel into blocking mode. */
#define TCL_MODE_NONBLOCKING	1	/* Put channel into nonblocking
					 * mode. */

/*
 *----------------------------------------------------------------------------
 * Enum for different types of file paths.
 */

typedef enum Tcl_PathType {
    TCL_PATH_ABSOLUTE,
    TCL_PATH_RELATIVE,
    TCL_PATH_VOLUME_RELATIVE
} Tcl_PathType;

/*
 * The following structure is used to pass glob type data amongst the various
 * glob routines and Tcl_FSMatchInDirectory.
 */

typedef struct Tcl_GlobTypeData {
    int type;			/* Corresponds to bcdpfls as in 'find -t'. */
    int perm;			/* Corresponds to file permissions. */
    Tcl_Obj *macType;		/* Acceptable Mac type. */
    Tcl_Obj *macCreator;	/* Acceptable Mac creator. */
} Tcl_GlobTypeData;

/*
 * Type and permission definitions for glob command.
 */

#define TCL_GLOB_TYPE_BLOCK		(1<<0)
#define TCL_GLOB_TYPE_CHAR		(1<<1)
#define TCL_GLOB_TYPE_DIR		(1<<2)
#define TCL_GLOB_TYPE_PIPE		(1<<3)
#define TCL_GLOB_TYPE_FILE		(1<<4)
#define TCL_GLOB_TYPE_LINK		(1<<5)
#define TCL_GLOB_TYPE_SOCK		(1<<6)
#define TCL_GLOB_TYPE_MOUNT		(1<<7)

#define TCL_GLOB_PERM_RONLY		(1<<0)
#define TCL_GLOB_PERM_HIDDEN		(1<<1)
#define TCL_GLOB_PERM_R			(1<<2)
#define TCL_GLOB_PERM_W			(1<<3)
#define TCL_GLOB_PERM_X			(1<<4)

/*
 * Flags for the unload callback function.
 */

#define TCL_UNLOAD_DETACH_FROM_INTERPRETER	(1<<0)
#define TCL_UNLOAD_DETACH_FROM_PROCESS		(1<<1)

/*
 * Typedefs for the various filesystem operations:
 */

typedef int (Tcl_FSStatProc) (Tcl_Obj *pathPtr, Tcl_StatBuf *buf);
typedef int (Tcl_FSAccessProc) (Tcl_Obj *pathPtr, int mode);
typedef Tcl_Channel (Tcl_FSOpenFileChannelProc) (Tcl_Interp *interp,
	Tcl_Obj *pathPtr, int mode, int permissions);
typedef int (Tcl_FSMatchInDirectoryProc) (Tcl_Interp *interp, Tcl_Obj *result,
	Tcl_Obj *pathPtr, const char *pattern, Tcl_GlobTypeData *types);
typedef Tcl_Obj * (Tcl_FSGetCwdProc) (Tcl_Interp *interp);
typedef int (Tcl_FSChdirProc) (Tcl_Obj *pathPtr);
typedef int (Tcl_FSLstatProc) (Tcl_Obj *pathPtr, Tcl_StatBuf *buf);
typedef int (Tcl_FSCreateDirectoryProc) (Tcl_Obj *pathPtr);
typedef int (Tcl_FSDeleteFileProc) (Tcl_Obj *pathPtr);
typedef int (Tcl_FSCopyDirectoryProc) (Tcl_Obj *srcPathPtr,
	Tcl_Obj *destPathPtr, Tcl_Obj **errorPtr);
typedef int (Tcl_FSCopyFileProc) (Tcl_Obj *srcPathPtr, Tcl_Obj *destPathPtr);
typedef int (Tcl_FSRemoveDirectoryProc) (Tcl_Obj *pathPtr, int recursive,
	Tcl_Obj **errorPtr);
typedef int (Tcl_FSRenameFileProc) (Tcl_Obj *srcPathPtr, Tcl_Obj *destPathPtr);
typedef void (Tcl_FSUnloadFileProc) (Tcl_LoadHandle loadHandle);
typedef Tcl_Obj * (Tcl_FSListVolumesProc) (void);
/* We have to declare the utime structure here. */
struct utimbuf;
typedef int (Tcl_FSUtimeProc) (Tcl_Obj *pathPtr, struct utimbuf *tval);
typedef int (Tcl_FSNormalizePathProc) (Tcl_Interp *interp, Tcl_Obj *pathPtr,
	int nextCheckpoint);
typedef int (Tcl_FSFileAttrsGetProc) (Tcl_Interp *interp, int index,
	Tcl_Obj *pathPtr, Tcl_Obj **objPtrRef);
typedef const char *CONST86 * (Tcl_FSFileAttrStringsProc) (Tcl_Obj *pathPtr,
	Tcl_Obj **objPtrRef);
typedef int (Tcl_FSFileAttrsSetProc) (Tcl_Interp *interp, int index,
	Tcl_Obj *pathPtr, Tcl_Obj *objPtr);
typedef Tcl_Obj * (Tcl_FSLinkProc) (Tcl_Obj *pathPtr, Tcl_Obj *toPtr,
	int linkType);
typedef int (Tcl_FSLoadFileProc) (Tcl_Interp *interp, Tcl_Obj *pathPtr,
	Tcl_LoadHandle *handlePtr, Tcl_FSUnloadFileProc **unloadProcPtr);
typedef int (Tcl_FSPathInFilesystemProc) (Tcl_Obj *pathPtr,
	ClientData *clientDataPtr);
typedef Tcl_Obj * (Tcl_FSFilesystemPathTypeProc) (Tcl_Obj *pathPtr);
typedef Tcl_Obj * (Tcl_FSFilesystemSeparatorProc) (Tcl_Obj *pathPtr);
typedef void (Tcl_FSFreeInternalRepProc) (ClientData clientData);
typedef ClientData (Tcl_FSDupInternalRepProc) (ClientData clientData);
typedef Tcl_Obj * (Tcl_FSInternalToNormalizedProc) (ClientData clientData);
typedef ClientData (Tcl_FSCreateInternalRepProc) (Tcl_Obj *pathPtr);

typedef struct Tcl_FSVersion_ *Tcl_FSVersion;

/*
 *----------------------------------------------------------------------------
 * Data structures related to hooking into the filesystem
 */

/*
 * Filesystem version tag.  This was introduced in 8.4.
 */

#define TCL_FILESYSTEM_VERSION_1	((Tcl_FSVersion) 0x1)

/*
 * struct Tcl_Filesystem:
 *
 * One such structure exists for each type (kind) of filesystem. It collects
 * together the functions that form the interface for a particulr the
 * filesystem. Tcl always accesses the filesystem through one of these
 * structures.
 *
 * Not all entries need be non-NULL; any which are NULL are simply ignored.
 * However, a complete filesystem should provide all of these functions. The
 * explanations in the structure show the importance of each function.
 */

typedef struct Tcl_Filesystem {
    const char *typeName;	/* The name of the filesystem. */
    int structureLength;	/* Length of this structure, so future binary
				 * compatibility can be assured. */
    Tcl_FSVersion version;	/* Version of the filesystem type. */
    Tcl_FSPathInFilesystemProc *pathInFilesystemProc;
				/* Determines whether the pathname is in this
				 * filesystem. This is the most important
				 * filesystem function. */
    Tcl_FSDupInternalRepProc *dupInternalRepProc;
				/* Duplicates the internal handle of the node.
				 * If it is NULL, the filesystem is less
				 * performant. */
    Tcl_FSFreeInternalRepProc *freeInternalRepProc;
				/* Frees the internal handle of the node.  NULL
				 * only if there is no need to free resources
				 * used for the internal handle. */
    Tcl_FSInternalToNormalizedProc *internalToNormalizedProc;
				/* Converts the internal handle to a normalized
				 * path.  NULL if the filesystem creates nodes
				 * having no pathname. */
    Tcl_FSCreateInternalRepProc *createInternalRepProc;
				/* Creates an internal handle for a pathname.
				 * May be NULL if pathnames have no internal
				 * handle or if pathInFilesystemProc always
				 * immediately creates an internal
				 * representation for pathnames in the
				 * filesystem. */
    Tcl_FSNormalizePathProc *normalizePathProc;
				/* Normalizes a path.  Should be implemented if
				 * the filesystems supports multiple paths to
				 * the same node. */
    Tcl_FSFilesystemPathTypeProc *filesystemPathTypeProc;
				/* Determines the type of a path in this
				 * filesystem. May be NULL. */
    Tcl_FSFilesystemSeparatorProc *filesystemSeparatorProc;
				/* Produces the separator character(s) for this
				 * filesystem. Must not be NULL. */
    Tcl_FSStatProc *statProc;	/* Called by 'Tcl_FSStat()'.  Provided by any
				 * reasonable filesystem. */
    Tcl_FSAccessProc *accessProc;
				/* Called by 'Tcl_FSAccess()'.  Implemented by
				 * any reasonable filesystem. */
    Tcl_FSOpenFileChannelProc *openFileChannelProc;
				/* Called by 'Tcl_FSOpenFileChannel()'.
				 * Provided by any reasonable filesystem. */
    Tcl_FSMatchInDirectoryProc *matchInDirectoryProc;
				/* Called by 'Tcl_FSMatchInDirectory()'.  NULL
				 * if the filesystem does not support glob or
				 * recursive copy. */
    Tcl_FSUtimeProc *utimeProc;	/* Called by 'Tcl_FSUtime()', by 'file
				 *  mtime' to set (not read) times, 'file
				 *  atime', and the open-r/open-w/fcopy variant
				 *  of 'file copy'. */
    Tcl_FSLinkProc *linkProc;	/* Called by 'Tcl_FSLink()'. NULL if reading or
				 *  creating links is not supported. */
    Tcl_FSListVolumesProc *listVolumesProc;
				/* Lists filesystem volumes added by this
				 * filesystem. NULL if the filesystem does not
				 * use volumes. */
    Tcl_FSFileAttrStringsProc *fileAttrStringsProc;
				/* List all valid attributes strings.  NULL if
				 * the filesystem does not support the 'file
				 * attributes' command.  Can be used to attach
				 * arbitrary additional data to files in a
				 * filesystem. */
    Tcl_FSFileAttrsGetProc *fileAttrsGetProc;
				/* Called by 'Tcl_FSFileAttrsGet()' and by
				 * 'file attributes'. */
    Tcl_FSFileAttrsSetProc *fileAttrsSetProc;
				/* Called by 'Tcl_FSFileAttrsSet()' and by
				 * 'file attributes'.  */
    Tcl_FSCreateDirectoryProc *createDirectoryProc;
				/* Called by 'Tcl_FSCreateDirectory()'.  May be
				 * NULL if the filesystem is read-only. */
    Tcl_FSRemoveDirectoryProc *removeDirectoryProc;
				/* Called by 'Tcl_FSRemoveDirectory()'.  May be
				 * NULL if the filesystem is read-only. */
    Tcl_FSDeleteFileProc *deleteFileProc;
				/* Called by 'Tcl_FSDeleteFile()' May be NULL
				 * if the filesystem is is read-only. */
    Tcl_FSCopyFileProc *copyFileProc;
				/* Called by 'Tcl_FSCopyFile()'.  If NULL, for
				 * a copy operation at the script level (not
				 * C) Tcl uses open-r, open-w and fcopy. */
    Tcl_FSRenameFileProc *renameFileProc;
				/* Called by 'Tcl_FSRenameFile()'. If NULL, for
				 * a rename operation at the script level (not
				 * C) Tcl performs a copy operation followed
				 * by a delete operation. */
    Tcl_FSCopyDirectoryProc *copyDirectoryProc;
				/* Called by 'Tcl_FSCopyDirectory()'. If NULL,
				 * for a copy operation at the script level
				 * (not C) Tcl recursively creates directories
				 * and copies files. */
    Tcl_FSLstatProc *lstatProc;	/* Called by 'Tcl_FSLstat()'. If NULL, Tcl
				 * attempts to use 'statProc' instead. */
    Tcl_FSLoadFileProc *loadFileProc;
				/* Called by 'Tcl_FSLoadFile()'. If NULL, Tcl
				 * performs a copy to a temporary file in the
				 * native filesystem and then calls
				 * Tcl_FSLoadFile() on that temporary copy. */
    Tcl_FSGetCwdProc *getCwdProc;
				/* Called by 'Tcl_FSGetCwd()'.  Normally NULL.
				 * Usually only called once:  If 'getcwd' is
				 * called before 'chdir' is ever called. */
    Tcl_FSChdirProc *chdirProc;	/* Called by 'Tcl_FSChdir()'.  For a virtual
				 * filesystem, chdirProc just returns zero
				 * (success) if the pathname is a valid
				 * directory, and some other value otherwise.
				 * For A real filesystem, chdirProc performs
				 * the correct action, e.g.  calls the system
				 * 'chdir' function. If not implemented, then
				 * 'cd' and 'pwd' fail for a pathname in this
				 * filesystem. On success Tcl stores the
				 * pathname for use by GetCwd.  If NULL, Tcl
				 * performs records the pathname as the new
				 * current directory if it passes a series of
				 * directory access checks. */
} Tcl_Filesystem;

/*
 * The following definitions are used as values for the 'linkAction' flag to
 * Tcl_FSLink, or the linkProc of any filesystem. Any combination of flags can
 * be given. For link creation, the linkProc should create a link which
 * matches any of the types given.
 *
 * TCL_CREATE_SYMBOLIC_LINK -	Create a symbolic or soft link.
 * TCL_CREATE_HARD_LINK -	Create a hard link.
 */

#define TCL_CREATE_SYMBOLIC_LINK	0x01
#define TCL_CREATE_HARD_LINK		0x02

/*
 *----------------------------------------------------------------------------
 * The following structure represents the Notifier functions that you can
 * override with the Tcl_SetNotifier call.
 */

typedef struct Tcl_NotifierProcs {
    Tcl_SetTimerProc *setTimerProc;
    Tcl_WaitForEventProc *waitForEventProc;
    Tcl_CreateFileHandlerProc *createFileHandlerProc;
    Tcl_DeleteFileHandlerProc *deleteFileHandlerProc;
    Tcl_InitNotifierProc *initNotifierProc;
    Tcl_FinalizeNotifierProc *finalizeNotifierProc;
    Tcl_AlertNotifierProc *alertNotifierProc;
    Tcl_ServiceModeHookProc *serviceModeHookProc;
} Tcl_NotifierProcs;

/*
 *----------------------------------------------------------------------------
 * The following data structures and declarations are for the new Tcl parser.
 *
 * For each word of a command, and for each piece of a word such as a variable
 * reference, one of the following structures is created to describe the
 * token.
 */

typedef struct Tcl_Token {
    int type;			/* Type of token, such as TCL_TOKEN_WORD; see
				 * below for valid types. */
    const char *start;		/* First character in token. */
    int size;			/* Number of bytes in token. */
    int numComponents;		/* If this token is composed of other tokens,
				 * this field tells how many of them there are
				 * (including components of components, etc.).
				 * The component tokens immediately follow
				 * this one. */
} Tcl_Token;

/*
 * Type values defined for Tcl_Token structures. These values are defined as
 * mask bits so that it's easy to check for collections of types.
 *
 * TCL_TOKEN_WORD -		The token describes one word of a command,
 *				from the first non-blank character of the word
 *				(which may be " or {) up to but not including
 *				the space, semicolon, or bracket that
 *				terminates the word. NumComponents counts the
 *				total number of sub-tokens that make up the
 *				word. This includes, for example, sub-tokens
 *				of TCL_TOKEN_VARIABLE tokens.
 * TCL_TOKEN_SIMPLE_WORD -	This token is just like TCL_TOKEN_WORD except
 *				that the word is guaranteed to consist of a
 *				single TCL_TOKEN_TEXT sub-token.
 * TCL_TOKEN_TEXT -		The token describes a range of literal text
 *				that is part of a word. NumComponents is
 *				always 0.
 * TCL_TOKEN_BS -		The token describes a backslash sequence that
 *				must be collapsed. NumComponents is always 0.
 * TCL_TOKEN_COMMAND -		The token describes a command whose result
 *				must be substituted into the word. The token
 *				includes the enclosing brackets. NumComponents
 *				is always 0.
 * TCL_TOKEN_VARIABLE -		The token describes a variable substitution,
 *				including the dollar sign, variable name, and
 *				array index (if there is one) up through the
 *				right parentheses. NumComponents tells how
 *				many additional tokens follow to represent the
 *				variable name. The first token will be a
 *				TCL_TOKEN_TEXT token that describes the
 *				variable name. If the variable is an array
 *				reference then there will be one or more
 *				additional tokens, of type TCL_TOKEN_TEXT,
 *				TCL_TOKEN_BS, TCL_TOKEN_COMMAND, and
 *				TCL_TOKEN_VARIABLE, that describe the array
 *				index; numComponents counts the total number
 *				of nested tokens that make up the variable
 *				reference, including sub-tokens of
 *				TCL_TOKEN_VARIABLE tokens.
 * TCL_TOKEN_SUB_EXPR -		The token describes one subexpression of an
 *				expression, from the first non-blank character
 *				of the subexpression up to but not including
 *				the space, brace, or bracket that terminates
 *				the subexpression. NumComponents counts the
 *				total number of following subtokens that make
 *				up the subexpression; this includes all
 *				subtokens for any nested TCL_TOKEN_SUB_EXPR
 *				tokens. For example, a numeric value used as a
 *				primitive operand is described by a
 *				TCL_TOKEN_SUB_EXPR token followed by a
 *				TCL_TOKEN_TEXT token. A binary subexpression
 *				is described by a TCL_TOKEN_SUB_EXPR token
 *				followed by the TCL_TOKEN_OPERATOR token for
 *				the operator, then TCL_TOKEN_SUB_EXPR tokens
 *				for the left then the right operands.
 * TCL_TOKEN_OPERATOR -		The token describes one expression operator.
 *				An operator might be the name of a math
 *				function such as "abs". A TCL_TOKEN_OPERATOR
 *				token is always preceded by one
 *				TCL_TOKEN_SUB_EXPR token for the operator's
 *				subexpression, and is followed by zero or more
 *				TCL_TOKEN_SUB_EXPR tokens for the operator's
 *				operands. NumComponents is always 0.
 * TCL_TOKEN_EXPAND_WORD -	This token is just like TCL_TOKEN_WORD except
 *				that it marks a word that began with the
 *				literal character prefix "{*}". This word is
 *				marked to be expanded - that is, broken into
 *				words after substitution is complete.
 */

#define TCL_TOKEN_WORD		1
#define TCL_TOKEN_SIMPLE_WORD	2
#define TCL_TOKEN_TEXT		4
#define TCL_TOKEN_BS		8
#define TCL_TOKEN_COMMAND	16
#define TCL_TOKEN_VARIABLE	32
#define TCL_TOKEN_SUB_EXPR	64
#define TCL_TOKEN_OPERATOR	128
#define TCL_TOKEN_EXPAND_WORD	256

/*
 * Parsing error types. On any parsing error, one of these values will be
 * stored in the error field of the Tcl_Parse structure defined below.
 */

#define TCL_PARSE_SUCCESS		0
#define TCL_PARSE_QUOTE_EXTRA		1
#define TCL_PARSE_BRACE_EXTRA		2
#define TCL_PARSE_MISSING_BRACE		3
#define TCL_PARSE_MISSING_BRACKET	4
#define TCL_PARSE_MISSING_PAREN		5
#define TCL_PARSE_MISSING_QUOTE		6
#define TCL_PARSE_MISSING_VAR_BRACE	7
#define TCL_PARSE_SYNTAX		8
#define TCL_PARSE_BAD_NUMBER		9

/*
 * A structure of the following type is filled in by Tcl_ParseCommand. It
 * describes a single command parsed from an input string.
 */

#define NUM_STATIC_TOKENS 20

typedef struct Tcl_Parse {
    const char *commentStart;	/* Pointer to # that begins the first of one
				 * or more comments preceding the command. */
    int commentSize;		/* Number of bytes in comments (up through
				 * newline character that terminates the last
				 * comment). If there were no comments, this
				 * field is 0. */
    const char *commandStart;	/* First character in first word of
				 * command. */
    int commandSize;		/* Number of bytes in command, including first
				 * character of first word, up through the
				 * terminating newline, close bracket, or
				 * semicolon. */
    int numWords;		/* Total number of words in command. May be
				 * 0. */
    Tcl_Token *tokenPtr;	/* Pointer to first token representing the
				 * words of the command. Initially points to
				 * staticTokens, but may change to point to
				 * malloc-ed space if command exceeds space in
				 * staticTokens. */
    int numTokens;		/* Total number of tokens in command. */
    int tokensAvailable;	/* Total number of tokens available at
				 * *tokenPtr. */
    int errorType;		/* One of the parsing error types defined
				 * above. */

    /*
     * The fields below are intended only for the private use of the parser.
     * They should not be used by functions that invoke Tcl_ParseCommand.
     */

    const char *string;		/* The original command string passed to
				 * Tcl_ParseCommand. */
    const char *end;		/* Points to the character just after the last
				 * one in the command string. */
    Tcl_Interp *interp;		/* Interpreter to use for error reporting, or
				 * NULL. */
    const char *term;		/* Points to character in string that
				 * terminated most recent token. Filled in by
				 * ParseTokens. If an error occurs, points to
				 * beginning of region where the error
				 * occurred (e.g. the open brace if the close
				 * brace is missing). */
    int incomplete;		/* This field is set to 1 by Tcl_ParseCommand
				 * if the command appears to be incomplete.
				 * This information is used by
				 * Tcl_CommandComplete. */
    Tcl_Token staticTokens[NUM_STATIC_TOKENS];
				/* Initial space for tokens for command. This
				 * space should be large enough to accommodate
				 * most commands; dynamic space is allocated
				 * for very large commands that don't fit
				 * here. */
} Tcl_Parse;

/*
 *----------------------------------------------------------------------------
 * The following structure represents a user-defined encoding. It collects
 * together all the functions that are used by the specific encoding.
 */

typedef struct Tcl_EncodingType {
    const char *encodingName;	/* The name of the encoding, e.g. "euc-jp".
				 * This name is the unique key for this
				 * encoding type. */
    Tcl_EncodingConvertProc *toUtfProc;
				/* Function to convert from external encoding
				 * into UTF-8. */
    Tcl_EncodingConvertProc *fromUtfProc;
				/* Function to convert from UTF-8 into
				 * external encoding. */
    Tcl_EncodingFreeProc *freeProc;
				/* If non-NULL, function to call when this
				 * encoding is deleted. */
    ClientData clientData;	/* Arbitrary value associated with encoding
				 * type. Passed to conversion functions. */
    int nullSize;		/* Number of zero bytes that signify
				 * end-of-string in this encoding. This number
				 * is used to determine the source string
				 * length when the srcLen argument is
				 * negative. Must be 1 or 2. */
} Tcl_EncodingType;

/*
 * The following definitions are used as values for the conversion control
 * flags argument when converting text from one character set to another:
 *
 * TCL_ENCODING_START -		Signifies that the source buffer is the first
 *				block in a (potentially multi-block) input
 *				stream. Tells the conversion function to reset
 *				to an initial state and perform any
 *				initialization that needs to occur before the
 *				first byte is converted. If the source buffer
 *				contains the entire input stream to be
 *				converted, this flag should be set.
 * TCL_ENCODING_END -		Signifies that the source buffer is the last
 *				block in a (potentially multi-block) input
 *				stream. Tells the conversion routine to
 *				perform any finalization that needs to occur
 *				after the last byte is converted and then to
 *				reset to an initial state. If the source
 *				buffer contains the entire input stream to be
 *				converted, this flag should be set.
 * TCL_ENCODING_STOPONERROR -	If set, the converter returns immediately upon
 *				encountering an invalid byte sequence or a
 *				source character that has no mapping in the
 *				target encoding. If clear, the converter
 *				substitues the problematic character(s) with
 *				one or more "close" characters in the
 *				destination buffer and then continues to
 *				convert the source.
 * TCL_ENCODING_NO_TERMINATE - 	If set, Tcl_ExternalToUtf does not append a
 *				terminating NUL byte.  Since it does not need
 *				an extra byte for a terminating NUL, it fills
 *				all dstLen bytes with encoded UTF-8 content if
 *				needed.  If clear, a byte is reserved in the
 *				dst space for NUL termination, and a
 *				terminating NUL is appended.
 * TCL_ENCODING_CHAR_LIMIT -	If set and dstCharsPtr is not NULL, then
 *				Tcl_ExternalToUtf takes the initial value of
 *				*dstCharsPtr as a limit of the maximum number
 *				of chars to produce in the encoded UTF-8
 *				content.  Otherwise, the number of chars
 *				produced is controlled only by other limiting
 *				factors.
 */

#define TCL_ENCODING_START		0x01
#define TCL_ENCODING_END		0x02
#define TCL_ENCODING_STOPONERROR	0x04
#define TCL_ENCODING_NO_TERMINATE	0x08
#define TCL_ENCODING_CHAR_LIMIT		0x10

/*
 * The following definitions are the error codes returned by the conversion
 * routines:
 *
 * TCL_OK -			All characters were converted.
 * TCL_CONVERT_NOSPACE -	The output buffer would not have been large
 *				enough for all of the converted data; as many
 *				characters as could fit were converted though.
 * TCL_CONVERT_MULTIBYTE -	The last few bytes in the source string were
 *				the beginning of a multibyte sequence, but
 *				more bytes were needed to complete this
 *				sequence. A subsequent call to the conversion
 *				routine should pass the beginning of this
 *				unconverted sequence plus additional bytes
 *				from the source stream to properly convert the
 *				formerly split-up multibyte sequence.
 * TCL_CONVERT_SYNTAX -		The source stream contained an invalid
 *				character sequence. This may occur if the
 *				input stream has been damaged or if the input
 *				encoding method was misidentified. This error
 *				is reported only if TCL_ENCODING_STOPONERROR
 *				was specified.
 * TCL_CONVERT_UNKNOWN -	The source string contained a character that
 *				could not be represented in the target
 *				encoding. This error is reported only if
 *				TCL_ENCODING_STOPONERROR was specified.
 */

#define TCL_CONVERT_MULTIBYTE	(-1)
#define TCL_CONVERT_SYNTAX	(-2)
#define TCL_CONVERT_UNKNOWN	(-3)
#define TCL_CONVERT_NOSPACE	(-4)

/*
 * The maximum number of bytes that are necessary to represent a single
 * Unicode character in UTF-8. The valid values are 3 and 4
 * (or perhaps 1 if we want to support a non-unicode enabled core). If 3,
 * then Tcl_UniChar must be 2-bytes in size (UTF-16) (the default). If > 3,
 * then Tcl_UniChar must be 4-bytes in size (UCS-4). At this time UTF-16 mode
 * is the default and recommended mode.
 */

#ifndef TCL_UTF_MAX
#define TCL_UTF_MAX		3
#endif

/*
 * This represents a Unicode character. Any changes to this should also be
 * reflected in regcustom.h.
 */

#if TCL_UTF_MAX > 3
    /*
     * int isn't 100% accurate as it should be a strict 4-byte value
     * (perhaps wchar_t). ILP64/SILP64 systems may have troubles. The
     * size of this value must be reflected correctly in regcustom.h.
     */
typedef int Tcl_UniChar;
#else
typedef unsigned short Tcl_UniChar;
#endif

/*
 *----------------------------------------------------------------------------
 * TIP #59: The following structure is used in calls 'Tcl_RegisterConfig' to
 * provide the system with the embedded configuration data.
 */

typedef struct Tcl_Config {
    const char *key;		/* Configuration key to register. ASCII
				 * encoded, thus UTF-8. */
    const char *value;		/* The value associated with the key. System
				 * encoding. */
} Tcl_Config;

/*
 *----------------------------------------------------------------------------
 * Flags for TIP#143 limits, detailing which limits are active in an
 * interpreter. Used for Tcl_{Add,Remove}LimitHandler type argument.
 */

#define TCL_LIMIT_COMMANDS	0x01
#define TCL_LIMIT_TIME		0x02

/*
 * Structure containing information about a limit handler to be called when a
 * command- or time-limit is exceeded by an interpreter.
 */

typedef void (Tcl_LimitHandlerProc) (ClientData clientData, Tcl_Interp *interp);
typedef void (Tcl_LimitHandlerDeleteProc) (ClientData clientData);

#if 0
/*
 *----------------------------------------------------------------------------
 * We would like to provide an anonymous structure "mp_int" here, which is
 * compatible with libtommath's "mp_int", but without duplicating anything
 * from <tommath.h> or including <tommath.h> here. But the libtommath project
 * didn't honor our request. See: <https://github.com/libtom/libtommath/pull/473>
 *
 * That's why this part is commented out, and we are using (void *) in
 * various API's in stead of the more correct (mp_int *).
 */

#ifndef MP_INT_DECLARED
#define MP_INT_DECLARED
typedef struct mp_int mp_int;
#endif

#endif

/*
 *----------------------------------------------------------------------------
 * Definitions needed for Tcl_ParseArgvObj routines.
 * Based on tkArgv.c.
 * Modifications from the original are copyright (c) Sam Bromley 2006
 */

typedef struct {
    int type;			/* Indicates the option type; see below. */
    const char *keyStr;		/* The key string that flags the option in the
				 * argv array. */
    void *srcPtr;		/* Value to be used in setting dst; usage
				 * depends on type.*/
    void *dstPtr;		/* Address of value to be modified; usage
				 * depends on type.*/
    const char *helpStr;	/* Documentation message describing this
				 * option. */
    ClientData clientData;	/* Word to pass to function callbacks. */
} Tcl_ArgvInfo;

/*
 * Legal values for the type field of a Tcl_ArgInfo: see the user
 * documentation for details.
 */

#define TCL_ARGV_CONSTANT	15
#define TCL_ARGV_INT		16
#define TCL_ARGV_STRING		17
#define TCL_ARGV_REST		18
#define TCL_ARGV_FLOAT		19
#define TCL_ARGV_FUNC		20
#define TCL_ARGV_GENFUNC	21
#define TCL_ARGV_HELP		22
#define TCL_ARGV_END		23

/*
 * Types of callback functions for the TCL_ARGV_FUNC and TCL_ARGV_GENFUNC
 * argument types:
 */

typedef int (Tcl_ArgvFuncProc)(ClientData clientData, Tcl_Obj *objPtr,
	void *dstPtr);
typedef int (Tcl_ArgvGenFuncProc)(ClientData clientData, Tcl_Interp *interp,
	int objc, Tcl_Obj *const *objv, void *dstPtr);

/*
 * Shorthand for commonly used argTable entries.
 */

#define TCL_ARGV_AUTO_HELP \
    {TCL_ARGV_HELP,	"-help",	NULL,	NULL, \
	    "Print summary of command-line options and abort", NULL}
#define TCL_ARGV_AUTO_REST \
    {TCL_ARGV_REST,	"--",		NULL,	NULL, \
	    "Marks the end of the options", NULL}
#define TCL_ARGV_TABLE_END \
    {TCL_ARGV_END, NULL, NULL, NULL, NULL, NULL}

/*
 *----------------------------------------------------------------------------
 * Definitions needed for Tcl_Zlib routines. [TIP #234]
 *
 * Constants for the format flags describing what sort of data format is
 * desired/expected for the Tcl_ZlibDeflate, Tcl_ZlibInflate and
 * Tcl_ZlibStreamInit functions.
 */

#define TCL_ZLIB_FORMAT_RAW	1
#define TCL_ZLIB_FORMAT_ZLIB	2
#define TCL_ZLIB_FORMAT_GZIP	4
#define TCL_ZLIB_FORMAT_AUTO	8

/*
 * Constants that describe whether the stream is to operate in compressing or
 * decompressing mode.
 */

#define TCL_ZLIB_STREAM_DEFLATE	16
#define TCL_ZLIB_STREAM_INFLATE	32

/*
 * Constants giving compression levels. Use of TCL_ZLIB_COMPRESS_DEFAULT is
 * recommended.
 */

#define TCL_ZLIB_COMPRESS_NONE	0
#define TCL_ZLIB_COMPRESS_FAST	1
#define TCL_ZLIB_COMPRESS_BEST	9
#define TCL_ZLIB_COMPRESS_DEFAULT (-1)

/*
 * Constants for types of flushing, used with Tcl_ZlibFlush.
 */

#define TCL_ZLIB_NO_FLUSH	0
#define TCL_ZLIB_FLUSH		2
#define TCL_ZLIB_FULLFLUSH	3
#define TCL_ZLIB_FINALIZE	4

/*
 *----------------------------------------------------------------------------
 * Definitions needed for the Tcl_LoadFile function. [TIP #416]
 */

#define TCL_LOAD_GLOBAL 1
#define TCL_LOAD_LAZY 2

/*
 *----------------------------------------------------------------------------
 * Definitions needed for the Tcl_OpenTcpServerEx function. [TIP #456]
 */
#define TCL_TCPSERVER_REUSEADDR (1<<0)
#define TCL_TCPSERVER_REUSEPORT (1<<1)

/*
 * Constants for special int-typed values, see TIP #494
 */

#define TCL_IO_FAILURE	(-1)
#define TCL_AUTO_LENGTH	(-1)
#define TCL_INDEX_NONE	(-1)

/*
 *----------------------------------------------------------------------------
 * Single public declaration for NRE.
 */

typedef int (Tcl_NRPostProc) (ClientData data[], Tcl_Interp *interp,
				int result);

/*
 *----------------------------------------------------------------------------
 * The following constant is used to test for older versions of Tcl in the
 * stubs tables.
 */

#define TCL_STUB_MAGIC		((int) 0xFCA3BACF)

/*
 * The following function is required to be defined in all stubs aware
 * extensions. The function is actually implemented in the stub library, not
 * the main Tcl library, although there is a trivial implementation in the
 * main library in case an extension is statically linked into an application.
 */

const char *		Tcl_InitStubs(Tcl_Interp *interp, const char *version,
			    int exact, int magic);
const char *		TclTomMathInitializeStubs(Tcl_Interp *interp,
			    const char *version, int epoch, int revision);
#if defined(_WIN32)
    TCL_NORETURN void Tcl_ConsolePanic(const char *format, ...);
#else
#   define Tcl_ConsolePanic ((Tcl_PanicProc *)0)
#endif

#ifdef USE_TCL_STUBS
#if TCL_RELEASE_LEVEL == TCL_FINAL_RELEASE
#   define Tcl_InitStubs(interp, version, exact) \
	(Tcl_InitStubs)(interp, version, \
	    (exact)|(TCL_MAJOR_VERSION<<8)|(TCL_MINOR_VERSION<<16), \
	    TCL_STUB_MAGIC)
#else
#   define Tcl_InitStubs(interp, version, exact) \
	(Tcl_InitStubs)(interp, TCL_PATCH_LEVEL, \
	    1|(TCL_MAJOR_VERSION<<8)|(TCL_MINOR_VERSION<<16), \
	    TCL_STUB_MAGIC)
#endif
#else
#if TCL_RELEASE_LEVEL == TCL_FINAL_RELEASE
#   define Tcl_InitStubs(interp, version, exact) \
	Tcl_PkgInitStubsCheck(interp, version, \
		(exact)|(TCL_MAJOR_VERSION<<8)|(TCL_MINOR_VERSION<<16))
#else
#   define Tcl_InitStubs(interp, version, exact) \
	Tcl_PkgInitStubsCheck(interp, TCL_PATCH_LEVEL, \
		1|(TCL_MAJOR_VERSION<<8)|(TCL_MINOR_VERSION<<16))
#endif
#endif

/*
 * Public functions that are not accessible via the stubs table.
 * Tcl_GetMemoryInfo is needed for AOLserver. [Bug 1868171]
 */

#define Tcl_Main(argc, argv, proc) Tcl_MainEx(argc, argv, proc, \
	    ((Tcl_SetPanicProc(Tcl_ConsolePanic), Tcl_CreateInterp)()))
EXTERN void		Tcl_MainEx(int argc, char **argv,
			    Tcl_AppInitProc *appInitProc, Tcl_Interp *interp);
EXTERN const char *	Tcl_PkgInitStubsCheck(Tcl_Interp *interp,
			    const char *version, int exact);
EXTERN void		Tcl_InitSubsystems(void);
EXTERN void		Tcl_GetMemoryInfo(Tcl_DString *dsPtr);
#ifdef _WIN32
EXTERN int		TclZipfs_AppHook(int *argc, wchar_t ***argv);
#else
EXTERN int		TclZipfs_AppHook(int *argc, char ***argv);
#endif

/*
 *----------------------------------------------------------------------------
 * Include the public function declarations that are accessible via the stubs
 * table.
 */

#include "tclDecls.h"

/*
 * Include platform specific public function declarations that are accessible
 * via the stubs table. Make all TclOO symbols MODULE_SCOPE (which only
 * has effect on building it as a shared library). See ticket [3010352].
 */

#if defined(BUILD_tcl)
#   undef TCLAPI
#   define TCLAPI MODULE_SCOPE
#endif

#include "tclPlatDecls.h"

/*
 *----------------------------------------------------------------------------
 * The following declarations either map ckalloc and ckfree to malloc and
 * free, or they map them to functions with all sorts of debugging hooks
 * defined in tclCkalloc.c.
 */

#ifdef TCL_MEM_DEBUG

#   define ckalloc(x) \
    ((void *) Tcl_DbCkalloc((unsigned)(x), __FILE__, __LINE__))
#   define ckfree(x) \
    Tcl_DbCkfree((char *)(x), __FILE__, __LINE__)
#   define ckrealloc(x,y) \
    ((void *) Tcl_DbCkrealloc((char *)(x), (unsigned)(y), __FILE__, __LINE__))
#   define attemptckalloc(x) \
    ((void *) Tcl_AttemptDbCkalloc((unsigned)(x), __FILE__, __LINE__))
#   define attemptckrealloc(x,y) \
    ((void *) Tcl_AttemptDbCkrealloc((char *)(x), (unsigned)(y), __FILE__, __LINE__))

#else /* !TCL_MEM_DEBUG */

/*
 * If we are not using the debugging allocator, we should call the Tcl_Alloc,
 * et al. routines in order to guarantee that every module is using the same
 * memory allocator both inside and outside of the Tcl library.
 */

#   define ckalloc(x) \
    ((void *) Tcl_Alloc((unsigned)(x)))
#   define ckfree(x) \
    Tcl_Free((char *)(x))
#   define ckrealloc(x,y) \
    ((void *) Tcl_Realloc((char *)(x), (unsigned)(y)))
#   define attemptckalloc(x) \
    ((void *) Tcl_AttemptAlloc((unsigned)(x)))
#   define attemptckrealloc(x,y) \
    ((void *) Tcl_AttemptRealloc((char *)(x), (unsigned)(y)))
#   undef  Tcl_InitMemory
#   define Tcl_InitMemory(x)
#   undef  Tcl_DumpActiveMemory
#   define Tcl_DumpActiveMemory(x)
#   undef  Tcl_ValidateAllMemory
#   define Tcl_ValidateAllMemory(x,y)

#endif /* !TCL_MEM_DEBUG */

#ifdef TCL_MEM_DEBUG
#   undef Tcl_IncrRefCount
#   define Tcl_IncrRefCount(objPtr) \
	Tcl_DbIncrRefCount(objPtr, __FILE__, __LINE__)
#   undef Tcl_DecrRefCount
#   define Tcl_DecrRefCount(objPtr) \
	Tcl_DbDecrRefCount(objPtr, __FILE__, __LINE__)
#   undef Tcl_IsShared
#   define Tcl_IsShared(objPtr) \
	Tcl_DbIsShared(objPtr, __FILE__, __LINE__)
#else
#   undef Tcl_IncrRefCount
#   define Tcl_IncrRefCount(objPtr) \
	++(objPtr)->refCount
    /*
     * Use do/while0 idiom for optimum correctness without compiler warnings.
     * http://c2.com/cgi/wiki?TrivialDoWhileLoop
     */
#   undef Tcl_DecrRefCount
#   define Tcl_DecrRefCount(objPtr) \
	do { \
	    Tcl_Obj *_objPtr = (objPtr); \
	    if (_objPtr->refCount-- <= 1) { \
		TclFreeObj(_objPtr); \
	    } \
	} while(0)
#   undef Tcl_IsShared
#   define Tcl_IsShared(objPtr) \
	((objPtr)->refCount > 1)
#endif

/*
 * Macros and definitions that help to debug the use of Tcl objects. When
 * TCL_MEM_DEBUG is defined, the Tcl_New declarations are overridden to call
 * debugging versions of the object creation functions.
 */

#ifdef TCL_MEM_DEBUG
#  undef  Tcl_NewBignumObj
#  define Tcl_NewBignumObj(val) \
     Tcl_DbNewBignumObj(val, __FILE__, __LINE__)
#  undef  Tcl_NewBooleanObj
#  define Tcl_NewBooleanObj(val) \
     Tcl_DbNewWideIntObj((val)!=0, __FILE__, __LINE__)
#  undef  Tcl_NewByteArrayObj
#  define Tcl_NewByteArrayObj(bytes, len) \
     Tcl_DbNewByteArrayObj(bytes, len, __FILE__, __LINE__)
#  undef  Tcl_NewDoubleObj
#  define Tcl_NewDoubleObj(val) \
     Tcl_DbNewDoubleObj(val, __FILE__, __LINE__)
#  undef  Tcl_NewListObj
#  define Tcl_NewListObj(objc, objv) \
     Tcl_DbNewListObj(objc, objv, __FILE__, __LINE__)
#  undef  Tcl_NewObj
#  define Tcl_NewObj() \
     Tcl_DbNewObj(__FILE__, __LINE__)
#  undef  Tcl_NewStringObj
#  define Tcl_NewStringObj(bytes, len) \
     Tcl_DbNewStringObj(bytes, len, __FILE__, __LINE__)
#  undef  Tcl_NewWideIntObj
#  define Tcl_NewWideIntObj(val) \
     Tcl_DbNewWideIntObj(val, __FILE__, __LINE__)
#endif /* TCL_MEM_DEBUG */

/*
 *----------------------------------------------------------------------------
 * Macros for clients to use to access fields of hash entries:
 */

#define Tcl_GetHashValue(h) ((h)->clientData)
#define Tcl_SetHashValue(h, value) ((h)->clientData = (ClientData) (value))
#define Tcl_GetHashKey(tablePtr, h) \
	((void *) (((tablePtr)->keyType == TCL_ONE_WORD_KEYS || \
		    (tablePtr)->keyType == TCL_CUSTOM_PTR_KEYS) \
		   ? (h)->key.oneWordValue \
		   : (h)->key.string))

/*
 * Macros to use for clients to use to invoke find and create functions for
 * hash tables:
 */

#undef  Tcl_FindHashEntry
#define Tcl_FindHashEntry(tablePtr, key) \
	(*((tablePtr)->findProc))(tablePtr, (const char *)(key))
#undef  Tcl_CreateHashEntry
#define Tcl_CreateHashEntry(tablePtr, key, newPtr) \
	(*((tablePtr)->createProc))(tablePtr, (const char *)(key), newPtr)

/*
 *----------------------------------------------------------------------------
 * Deprecated Tcl functions:
 */

#if !defined(TCL_NO_DEPRECATED) && TCL_MAJOR_VERSION < 9
/*
 * These function have been renamed. The old names are deprecated, but we
 * define these macros for backwards compatibility.
 */

#   define Tcl_Ckalloc		Tcl_Alloc
#   define Tcl_Ckfree		Tcl_Free
#   define Tcl_Ckrealloc	Tcl_Realloc
#   define Tcl_Return		Tcl_SetResult
#   define Tcl_TildeSubst	Tcl_TranslateFileName
#if !defined(__APPLE__) /* On OSX, there is a conflict with "mach/mach.h" */
#   define panic		Tcl_Panic
#endif
#   define panicVA		Tcl_PanicVA

/*
 *----------------------------------------------------------------------------
 * Convenience declaration of Tcl_AppInit for backwards compatibility. This
 * function is not *implemented* by the tcl library, so the storage class is
 * neither DLLEXPORT nor DLLIMPORT.
 */

extern Tcl_AppInitProc Tcl_AppInit;

#endif /* !TCL_NO_DEPRECATED */

#endif /* RC_INVOKED */

/*
 * end block for C++
 */

#ifdef __cplusplus
}
#endif

#endif /* _TCL */

/*
 * Local Variables:
 * mode: c
 * c-basic-offset: 4
 * fill-column: 78
 * End:
 */<|MERGE_RESOLUTION|>--- conflicted
+++ resolved
@@ -362,11 +362,7 @@
  */
 
 #if !defined(TCL_WIDE_INT_TYPE)&&!defined(TCL_WIDE_INT_IS_LONG)
-<<<<<<< HEAD
-#   if defined(_MSC_VER) || defined(_WIN32)
-=======
 #   if defined(_WIN32) && (!defined(__USE_MINGW_ANSI_STDIO) || !__USE_MINGW_ANSI_STDIO)
->>>>>>> fd9662ee
 #      define TCL_WIDE_INT_TYPE __int64
 #      define TCL_LL_MODIFIER	"I64"
 #      if defined(_WIN64)
