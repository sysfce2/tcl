/*
 * tcl.h --
 *
 *	This header file describes the externally-visible facilities of the
 *	Tcl interpreter.
 *
 * Copyright (c) 1987-1994 The Regents of the University of California.
 * Copyright (c) 1993-1996 Lucent Technologies.
 * Copyright (c) 1994-1998 Sun Microsystems, Inc.
 * Copyright (c) 1998-2000 by Scriptics Corporation.
 * Copyright (c) 2002 by Kevin B. Kenny.  All rights reserved.
 *
 * See the file "license.terms" for information on usage and redistribution of
 * this file, and for a DISCLAIMER OF ALL WARRANTIES.
 */

#ifndef _TCL
#define _TCL

/*
 * For C++ compilers, use extern "C"
 */

#ifdef __cplusplus
extern "C" {
#endif

/*
 * The following defines are used to indicate the various release levels.
 */

#define TCL_ALPHA_RELEASE	0
#define TCL_BETA_RELEASE	1
#define TCL_FINAL_RELEASE	2

/*
 * When version numbers change here, must also go into the following files and
 * update the version numbers:
 *
 * library/init.tcl	(1 LOC patch)
 * unix/configure.ac	(2 LOC Major, 2 LOC minor, 1 LOC patch)
 * win/configure.ac	(as above)
 * win/tcl.m4		(not patchlevel)
 * README		(sections 0 and 2, with and without separator)
 * macosx/Tcl.pbproj/project.pbxproj (not patchlevel) 1 LOC
 * macosx/Tcl.pbproj/default.pbxuser (not patchlevel) 1 LOC
 * macosx/Tcl.xcode/project.pbxproj (not patchlevel) 2 LOC
 * macosx/Tcl.xcode/default.pbxuser (not patchlevel) 1 LOC
 * macosx/Tcl-Common.xcconfig (not patchlevel) 1 LOC
 * win/README		(not patchlevel) (sections 0 and 2)
 * unix/tcl.spec	(1 LOC patch)
 * tools/tcl.hpj.in	(not patchlevel, for windows installer)
 */

#define TCL_MAJOR_VERSION   8
#define TCL_MINOR_VERSION   7
#define TCL_RELEASE_LEVEL   TCL_ALPHA_RELEASE
#define TCL_RELEASE_SERIAL  0

#define TCL_VERSION	    "8.7"
#define TCL_PATCH_LEVEL	    "8.7a0"

/*
 *----------------------------------------------------------------------------
 * The following definitions set up the proper options for Windows compilers.
 * We use this method because there is no autoconf equivalent.
 */

#ifdef _WIN32
#   ifndef __WIN32__
#	define __WIN32__
#   endif
#   ifndef WIN32
#	define WIN32
#   endif
#endif

/*
 * Utility macros: STRINGIFY takes an argument and wraps it in "" (double
 * quotation marks), JOIN joins two arguments.
 */

#ifndef STRINGIFY
#  define STRINGIFY(x) STRINGIFY1(x)
#  define STRINGIFY1(x) #x
#endif
#ifndef JOIN
#  define JOIN(a,b) JOIN1(a,b)
#  define JOIN1(a,b) a##b
#endif

/*
 * A special definition used to allow this header file to be included from
 * windows resource files so that they can obtain version information.
 * RC_INVOKED is defined by default by the windows RC tool.
 *
 * Resource compilers don't like all the C stuff, like typedefs and function
 * declarations, that occur below, so block them out.
 */

#ifndef RC_INVOKED

/*
 * Special macro to define mutexes, that doesn't do anything if we are not
 * using threads.
 */

#ifdef TCL_THREADS
#define TCL_DECLARE_MUTEX(name) static Tcl_Mutex name;
#else
#define TCL_DECLARE_MUTEX(name)
#endif

/*
 * Tcl's public routine Tcl_FSSeek() uses the values SEEK_SET, SEEK_CUR, and
 * SEEK_END, all #define'd by stdio.h .
 *
 * Also, many extensions need stdio.h, and they've grown accustomed to tcl.h
 * providing it for them rather than #include-ing it themselves as they
 * should, so also for their sake, we keep the #include to be consistent with
 * prior Tcl releases.
 */

#include <stdio.h>

/*
 *----------------------------------------------------------------------------
 * Support for functions with a variable number of arguments.
 *
 * The following TCL_VARARGS* macros are to support old extensions
 * written for older versions of Tcl where the macros permitted
 * support for the varargs.h system as well as stdarg.h .
 *
 * New code should just directly be written to use stdarg.h conventions.
 */

#include <stdarg.h>
#ifndef TCL_NO_DEPRECATED
#    define TCL_VARARGS(type, name) (type name, ...)
#    define TCL_VARARGS_DEF(type, name) (type name, ...)
#    define TCL_VARARGS_START(type, name, list) (va_start(list, name), name)
#endif
#if defined(__GNUC__) && (__GNUC__ > 2)
#   define TCL_FORMAT_PRINTF(a,b) __attribute__ ((__format__ (__printf__, a, b)))
#   define TCL_NORETURN __attribute__ ((noreturn))
#   define TCL_NOINLINE __attribute__ ((noinline))
#   if defined(BUILD_tcl) || defined(BUILD_tk)
#	define TCL_NORETURN1 __attribute__ ((noreturn))
#   else
#	define TCL_NORETURN1 /* nothing */
#   endif
#else
#   define TCL_FORMAT_PRINTF(a,b)
#   if defined(_MSC_VER) && (_MSC_VER >= 1310)
#	define TCL_NORETURN _declspec(noreturn)
#	define TCL_NOINLINE __declspec(noinline)
#   else
#	define TCL_NORETURN /* nothing */
#	define TCL_NOINLINE /* nothing */
#   endif
#   define TCL_NORETURN1 /* nothing */
#endif

/*
 * Allow a part of Tcl's API to be explicitly marked as deprecated.
 *
 * Used to make TIP 330/336 generate moans even if people use the
 * compatibility macros. Change your code, guys! We won't support you forever.
 */

#if defined(__GNUC__) && ((__GNUC__ >= 4) || ((__GNUC__ == 3) && (__GNUC_MINOR__ >= 1)))
#   if (__GNUC__ > 4) || ((__GNUC__ == 4) && (__GNUC_MINOR__ >= 5))
#	define TCL_DEPRECATED_API(msg)	__attribute__ ((__deprecated__ (msg)))
#   else
#	define TCL_DEPRECATED_API(msg)	__attribute__ ((__deprecated__))
#   endif
#else
#   define TCL_DEPRECATED_API(msg)	/* nothing portable */
#endif

/*
 *----------------------------------------------------------------------------
 * Macros used to declare a function to be exported by a DLL. Used by Windows,
 * maps to no-op declarations on non-Windows systems. The default build on
 * windows is for a DLL, which causes the DLLIMPORT and DLLEXPORT macros to be
 * nonempty. To build a static library, the macro STATIC_BUILD should be
 * defined.
 *
 * Note: when building static but linking dynamically to MSVCRT we must still
 *       correctly decorate the C library imported function.  Use CRTIMPORT
 *       for this purpose.  _DLL is defined by the compiler when linking to
 *       MSVCRT.
 */

#if (defined(_WIN32) && (defined(_MSC_VER) || (defined(__BORLANDC__) && (__BORLANDC__ >= 0x0550)) || defined(__LCC__) || defined(__WATCOMC__) || (defined(__GNUC__) && defined(__declspec))))
#   define HAVE_DECLSPEC 1
#   ifdef STATIC_BUILD
#       define DLLIMPORT
#       define DLLEXPORT
#       ifdef _DLL
#           define CRTIMPORT __declspec(dllimport)
#       else
#           define CRTIMPORT
#       endif
#   else
#       define DLLIMPORT __declspec(dllimport)
#       define DLLEXPORT __declspec(dllexport)
#       define CRTIMPORT __declspec(dllimport)
#   endif
#else
#   define DLLIMPORT
#   if defined(__GNUC__) && __GNUC__ > 3
#       define DLLEXPORT __attribute__ ((visibility("default")))
#   else
#       define DLLEXPORT
#   endif
#   define CRTIMPORT
#endif

/*
 * These macros are used to control whether functions are being declared for
 * import or export. If a function is being declared while it is being built
 * to be included in a shared library, then it should have the DLLEXPORT
 * storage class. If is being declared for use by a module that is going to
 * link against the shared library, then it should have the DLLIMPORT storage
 * class. If the symbol is beind declared for a static build or for use from a
 * stub library, then the storage class should be empty.
 *
 * The convention is that a macro called BUILD_xxxx, where xxxx is the name of
 * a library we are building, is set on the compile line for sources that are
 * to be placed in the library. When this macro is set, the storage class will
 * be set to DLLEXPORT. At the end of the header file, the storage class will
 * be reset to DLLIMPORT.
 */

#undef TCL_STORAGE_CLASS
#ifdef BUILD_tcl
#   define TCL_STORAGE_CLASS DLLEXPORT
#else
#   ifdef USE_TCL_STUBS
#      define TCL_STORAGE_CLASS
#   else
#      define TCL_STORAGE_CLASS DLLIMPORT
#   endif
#endif

/*
 * The following _ANSI_ARGS_ macro is to support old extensions
 * written for older versions of Tcl where it permitted support
 * for compilers written in the pre-prototype era of C.
 *
 * New code should use prototypes.
 */

#ifndef TCL_NO_DEPRECATED
#   undef _ANSI_ARGS_
#   define _ANSI_ARGS_(x)	x
#endif

/*
 * Definitions that allow this header file to be used either with or without
 * ANSI C features.
 */

#ifndef INLINE
#   define INLINE
#endif

#ifdef NO_CONST
#   ifndef const
#      define const
#   endif
#endif
#ifndef CONST
#   define CONST const
#endif

#ifdef USE_NON_CONST
#   ifdef USE_COMPAT_CONST
#      error define at most one of USE_NON_CONST and USE_COMPAT_CONST
#   endif
#   define CONST84
#   define CONST84_RETURN
#else
#   ifdef USE_COMPAT_CONST
#      define CONST84
#      define CONST84_RETURN const
#   else
#      define CONST84 const
#      define CONST84_RETURN const
#   endif
#endif

#ifndef CONST86
#      define CONST86 CONST84
#endif

/*
 * Make sure EXTERN isn't defined elsewhere.
 */

#ifdef EXTERN
#   undef EXTERN
#endif /* EXTERN */

#ifdef __cplusplus
#   define EXTERN extern "C" TCL_STORAGE_CLASS
#else
#   define EXTERN extern TCL_STORAGE_CLASS
#endif

/*
 *----------------------------------------------------------------------------
 * The following code is copied from winnt.h. If we don't replicate it here,
 * then <windows.h> can't be included after tcl.h, since tcl.h also defines
 * VOID. This block is skipped under Cygwin and Mingw.
 */

#if defined(_WIN32) && !defined(HAVE_WINNT_IGNORE_VOID)
#ifndef VOID
#define VOID void
typedef char CHAR;
typedef short SHORT;
typedef long LONG;
#endif
#endif /* _WIN32 && !HAVE_WINNT_IGNORE_VOID */

/*
 * Macro to use instead of "void" for arguments that must have type "void *"
 * in ANSI C; maps them to type "char *" in non-ANSI systems.
 */

#ifndef __VXWORKS__
#   ifndef NO_VOID
#	define VOID void
#   else
#	define VOID char
#   endif
#endif

/*
 * Miscellaneous declarations.
 */

#ifndef _CLIENTDATA
#   ifndef NO_VOID
	typedef void *ClientData;
#   else
	typedef int *ClientData;
#   endif
#   define _CLIENTDATA
#endif

/*
 * Darwin specific configure overrides (to support fat compiles, where
 * configure runs only once for multiple architectures):
 */

#ifdef __APPLE__
#   ifdef __LP64__
#	undef TCL_WIDE_INT_TYPE
#	define TCL_WIDE_INT_IS_LONG 1
#	define TCL_CFG_DO64BIT 1
#    else /* !__LP64__ */
#	define TCL_WIDE_INT_TYPE long long
#	undef TCL_WIDE_INT_IS_LONG
#	undef TCL_CFG_DO64BIT
#    endif /* __LP64__ */
#    undef HAVE_STRUCT_STAT64
#endif /* __APPLE__ */

/*
 * Define Tcl_WideInt to be a type that is (at least) 64-bits wide, and define
 * Tcl_WideUInt to be the unsigned variant of that type (assuming that where
 * we have one, we can have the other.)
 *
 * Also defines the following macros:
 * TCL_WIDE_INT_IS_LONG - if wide ints are really longs (i.e. we're on a
 *	LP64 system such as modern Solaris or Linux ... not including Win64)
 * Tcl_WideAsLong - forgetful converter from wideInt to long.
 * Tcl_LongAsWide - sign-extending converter from long to wideInt.
 * Tcl_WideAsDouble - converter from wideInt to double.
 * Tcl_DoubleAsWide - converter from double to wideInt.
 *
 * The following invariant should hold for any long value 'longVal':
 *	longVal == Tcl_WideAsLong(Tcl_LongAsWide(longVal))
 *
 * Note on converting between Tcl_WideInt and strings. This implementation (in
 * tclObj.c) depends on the function
 * sprintf(...,"%" TCL_LL_MODIFIER "d",...).
 */

#if !defined(TCL_WIDE_INT_TYPE)&&!defined(TCL_WIDE_INT_IS_LONG)
#   if defined(_WIN32)
#      define TCL_WIDE_INT_TYPE __int64
#      define TCL_LL_MODIFIER	"I64"
#   elif defined(__GNUC__)
#      define TCL_WIDE_INT_TYPE long long
#      define TCL_LL_MODIFIER	"ll"
#   else /* ! _WIN32 && ! __GNUC__ */
/*
 * Don't know what platform it is and configure hasn't discovered what is
 * going on for us. Try to guess...
 */
#      include <limits.h>
#      if (INT_MAX < LONG_MAX)
#         define TCL_WIDE_INT_IS_LONG	1
#      else
#         define TCL_WIDE_INT_TYPE long long
#      endif
#   endif /* _WIN32 */
#endif /* !TCL_WIDE_INT_TYPE & !TCL_WIDE_INT_IS_LONG */
#ifdef TCL_WIDE_INT_IS_LONG
#   undef TCL_WIDE_INT_TYPE
#   define TCL_WIDE_INT_TYPE	long
#endif /* TCL_WIDE_INT_IS_LONG */

typedef TCL_WIDE_INT_TYPE		Tcl_WideInt;
typedef unsigned TCL_WIDE_INT_TYPE	Tcl_WideUInt;

#ifdef TCL_WIDE_INT_IS_LONG
#   ifndef TCL_LL_MODIFIER
#      define TCL_LL_MODIFIER		"l"
#   endif /* !TCL_LL_MODIFIER */
#else /* TCL_WIDE_INT_IS_LONG */
/*
 * The next short section of defines are only done when not running on Windows
 * or some other strange platform.
 */
#   ifndef TCL_LL_MODIFIER
#      define TCL_LL_MODIFIER		"ll"
#   endif /* !TCL_LL_MODIFIER */
#endif /* TCL_WIDE_INT_IS_LONG */

#define Tcl_WideAsLong(val)	((long)((Tcl_WideInt)(val)))
#define Tcl_LongAsWide(val)	((Tcl_WideInt)((long)(val)))
#define Tcl_WideAsDouble(val)	((double)((Tcl_WideInt)(val)))
#define Tcl_DoubleAsWide(val)	((Tcl_WideInt)((double)(val)))

#if defined(_WIN32)
#   ifdef __BORLANDC__
	typedef struct stati64 Tcl_StatBuf;
#   elif defined(_WIN64)
	typedef struct __stat64 Tcl_StatBuf;
#   elif (defined(_MSC_VER) && (_MSC_VER < 1400)) || defined(_USE_32BIT_TIME_T)
	typedef struct _stati64	Tcl_StatBuf;
#   else
	typedef struct _stat32i64 Tcl_StatBuf;
#   endif /* _MSC_VER < 1400 */
#elif defined(__CYGWIN__)
    typedef struct {
	dev_t st_dev;
	unsigned short st_ino;
	unsigned short st_mode;
	short st_nlink;
	short st_uid;
	short st_gid;
	/* Here is a 2-byte gap */
	dev_t st_rdev;
	/* Here is a 4-byte gap */
	long long st_size;
	struct {long tv_sec;} st_atim;
	struct {long tv_sec;} st_mtim;
	struct {long tv_sec;} st_ctim;
	/* Here is a 4-byte gap */
    } Tcl_StatBuf;
#elif defined(HAVE_STRUCT_STAT64) && !defined(__APPLE__)
    typedef struct stat64 Tcl_StatBuf;
#else
    typedef struct stat Tcl_StatBuf;
#endif

/*
 *----------------------------------------------------------------------------
 * Data structures defined opaquely in this module. The definitions below just
 * provide dummy types. A few fields are made visible in Tcl_Interp
 * structures, namely those used for returning a string result from commands.
 * Direct access to the result field is discouraged in Tcl 8.0. The
 * interpreter result is either an object or a string, and the two values are
 * kept consistent unless some C code sets interp->result directly.
 * Programmers should use either the function Tcl_GetObjResult() or
 * Tcl_GetStringResult() to read the interpreter's result. See the SetResult
 * man page for details.
 *
 * Note: any change to the Tcl_Interp definition below must be mirrored in the
 * "real" definition in tclInt.h.
 *
 * Note: Tcl_ObjCmdProc functions do not directly set result and freeProc.
 * Instead, they set a Tcl_Obj member in the "real" structure that can be
 * accessed with Tcl_GetObjResult() and Tcl_SetObjResult().
 */

typedef struct Tcl_Interp
#ifndef TCL_NO_DEPRECATED
{
    /* TIP #330: Strongly discourage extensions from using the string
     * result. */
#ifdef USE_INTERP_RESULT
    char *result TCL_DEPRECATED_API("use Tcl_GetStringResult/Tcl_SetResult");
				/* If the last command returned a string
				 * result, this points to it. */
    void (*freeProc) (char *blockPtr)
	    TCL_DEPRECATED_API("use Tcl_GetStringResult/Tcl_SetResult");
				/* Zero means the string result is statically
				 * allocated. TCL_DYNAMIC means it was
				 * allocated with ckalloc and should be freed
				 * with ckfree. Other values give the address
				 * of function to invoke to free the result.
				 * Tcl_Eval must free it before executing next
				 * command. */
#else
    char *resultDontUse; /* Don't use in extensions! */
    void (*freeProcDontUse) (char *); /* Don't use in extensions! */
#endif
#ifdef USE_INTERP_ERRORLINE
    int errorLine TCL_DEPRECATED_API("use Tcl_GetErrorLine/Tcl_SetErrorLine");
				/* When TCL_ERROR is returned, this gives the
				 * line number within the command where the
				 * error occurred (1 if first line). */
#else
    int errorLineDontUse; /* Don't use in extensions! */
#endif
}
#endif /* TCL_NO_DEPRECATED */
Tcl_Interp;

typedef struct Tcl_AsyncHandler_ *Tcl_AsyncHandler;
typedef struct Tcl_Channel_ *Tcl_Channel;
typedef struct Tcl_ChannelTypeVersion_ *Tcl_ChannelTypeVersion;
typedef struct Tcl_Command_ *Tcl_Command;
typedef struct Tcl_Condition_ *Tcl_Condition;
typedef struct Tcl_Dict_ *Tcl_Dict;
typedef struct Tcl_EncodingState_ *Tcl_EncodingState;
typedef struct Tcl_Encoding_ *Tcl_Encoding;
typedef struct Tcl_Event Tcl_Event;
typedef struct Tcl_InterpState_ *Tcl_InterpState;
typedef struct Tcl_LoadHandle_ *Tcl_LoadHandle;
typedef struct Tcl_Mutex_ *Tcl_Mutex;
typedef struct Tcl_Pid_ *Tcl_Pid;
typedef struct Tcl_RegExp_ *Tcl_RegExp;
typedef struct Tcl_ThreadDataKey_ *Tcl_ThreadDataKey;
typedef struct Tcl_ThreadId_ *Tcl_ThreadId;
typedef struct Tcl_TimerToken_ *Tcl_TimerToken;
typedef struct Tcl_Trace_ *Tcl_Trace;
typedef struct Tcl_Var_ *Tcl_Var;
typedef struct Tcl_ZLibStream_ *Tcl_ZlibStream;

/*
 *----------------------------------------------------------------------------
 * Definition of the interface to functions implementing threads. A function
 * following this definition is given to each call of 'Tcl_CreateThread' and
 * will be called as the main fuction of the new thread created by that call.
 */

#if defined _WIN32
typedef unsigned (__stdcall Tcl_ThreadCreateProc) (ClientData clientData);
#else
typedef void (Tcl_ThreadCreateProc) (ClientData clientData);
#endif

/*
 * Threading function return types used for abstracting away platform
 * differences when writing a Tcl_ThreadCreateProc. See the NewThread function
 * in generic/tclThreadTest.c for it's usage.
 */

#if defined _WIN32
#   define Tcl_ThreadCreateType		unsigned __stdcall
#   define TCL_THREAD_CREATE_RETURN	return 0
#else
#   define Tcl_ThreadCreateType		void
#   define TCL_THREAD_CREATE_RETURN
#endif

/*
 * Definition of values for default stacksize and the possible flags to be
 * given to Tcl_CreateThread.
 */

#define TCL_THREAD_STACK_DEFAULT (0)    /* Use default size for stack. */
#define TCL_THREAD_NOFLAGS	 (0000) /* Standard flags, default
					 * behaviour. */
#define TCL_THREAD_JOINABLE	 (0001) /* Mark the thread as joinable. */

/*
 * Flag values passed to Tcl_StringCaseMatch.
 */

#define TCL_MATCH_NOCASE	(1<<0)

/*
 * Flag values passed to Tcl_GetRegExpFromObj.
 */

#define	TCL_REG_BASIC		000000	/* BREs (convenience). */
#define	TCL_REG_EXTENDED	000001	/* EREs. */
#define	TCL_REG_ADVF		000002	/* Advanced features in EREs. */
#define	TCL_REG_ADVANCED	000003	/* AREs (which are also EREs). */
#define	TCL_REG_QUOTE		000004	/* No special characters, none. */
#define	TCL_REG_NOCASE		000010	/* Ignore case. */
#define	TCL_REG_NOSUB		000020	/* Don't care about subexpressions. */
#define	TCL_REG_EXPANDED	000040	/* Expanded format, white space &
					 * comments. */
#define	TCL_REG_NLSTOP		000100  /* \n doesn't match . or [^ ] */
#define	TCL_REG_NLANCH		000200  /* ^ matches after \n, $ before. */
#define	TCL_REG_NEWLINE		000300  /* Newlines are line terminators. */
#define	TCL_REG_CANMATCH	001000  /* Report details on partial/limited
					 * matches. */

/*
 * Flags values passed to Tcl_RegExpExecObj.
 */

#define	TCL_REG_NOTBOL	0001	/* Beginning of string does not match ^.  */
#define	TCL_REG_NOTEOL	0002	/* End of string does not match $. */

/*
 * Structures filled in by Tcl_RegExpInfo. Note that all offset values are
 * relative to the start of the match string, not the beginning of the entire
 * string.
 */

typedef struct Tcl_RegExpIndices {
    long start;			/* Character offset of first character in
				 * match. */
    long end;			/* Character offset of first character after
				 * the match. */
} Tcl_RegExpIndices;

typedef struct Tcl_RegExpInfo {
    int nsubs;			/* Number of subexpressions in the compiled
				 * expression. */
    Tcl_RegExpIndices *matches;	/* Array of nsubs match offset pairs. */
    long extendStart;		/* The offset at which a subsequent match
				 * might begin. */
    long reserved;		/* Reserved for later use. */
} Tcl_RegExpInfo;

/*
 * Picky compilers complain if this typdef doesn't appear before the struct's
 * reference in tclDecls.h.
 */

typedef Tcl_StatBuf *Tcl_Stat_;
typedef struct stat *Tcl_OldStat_;

/*
 *----------------------------------------------------------------------------
 * When a TCL command returns, the interpreter contains a result from the
 * command. Programmers are strongly encouraged to use one of the functions
 * Tcl_GetObjResult() or Tcl_GetStringResult() to read the interpreter's
 * result. See the SetResult man page for details. Besides this result, the
 * command function returns an integer code, which is one of the following:
 *
 * TCL_OK		Command completed normally; the interpreter's result
 *			contains the command's result.
 * TCL_ERROR		The command couldn't be completed successfully; the
 *			interpreter's result describes what went wrong.
 * TCL_RETURN		The command requests that the current function return;
 *			the interpreter's result contains the function's
 *			return value.
 * TCL_BREAK		The command requests that the innermost loop be
 *			exited; the interpreter's result is meaningless.
 * TCL_CONTINUE		Go on to the next iteration of the current loop; the
 *			interpreter's result is meaningless.
 */

#define TCL_OK			0
#define TCL_ERROR		1
#define TCL_RETURN		2
#define TCL_BREAK		3
#define TCL_CONTINUE		4

#define TCL_RESULT_SIZE		200

/*
 *----------------------------------------------------------------------------
 * Flags to control what substitutions are performed by Tcl_SubstObj():
 */

#define TCL_SUBST_COMMANDS	001
#define TCL_SUBST_VARIABLES	002
#define TCL_SUBST_BACKSLASHES	004
#define TCL_SUBST_ALL		007

/*
 * Argument descriptors for math function callbacks in expressions:
 */

typedef enum {
    TCL_INT, TCL_DOUBLE, TCL_EITHER, TCL_WIDE_INT
} Tcl_ValueType;

typedef struct Tcl_Value {
    Tcl_ValueType type;		/* Indicates intValue or doubleValue is valid,
				 * or both. */
    long intValue;		/* Integer value. */
    double doubleValue;		/* Double-precision floating value. */
    Tcl_WideInt wideValue;	/* Wide (min. 64-bit) integer value. */
} Tcl_Value;

/*
 * Forward declaration of Tcl_Obj to prevent an error when the forward
 * reference to Tcl_Obj is encountered in the function types declared below.
 */

struct Tcl_Obj;

/*
 *----------------------------------------------------------------------------
 * Function types defined by Tcl:
 */

typedef int (Tcl_AppInitProc) (Tcl_Interp *interp);
typedef int (Tcl_AsyncProc) (ClientData clientData, Tcl_Interp *interp,
	int code);
typedef void (Tcl_ChannelProc) (ClientData clientData, int mask);
typedef void (Tcl_CloseProc) (ClientData data);
typedef void (Tcl_CmdDeleteProc) (ClientData clientData);
typedef int (Tcl_CmdProc) (ClientData clientData, Tcl_Interp *interp,
	int argc, CONST84 char *argv[]);
typedef void (Tcl_CmdTraceProc) (ClientData clientData, Tcl_Interp *interp,
	int level, char *command, Tcl_CmdProc *proc,
	ClientData cmdClientData, int argc, CONST84 char *argv[]);
typedef int (Tcl_CmdObjTraceProc) (ClientData clientData, Tcl_Interp *interp,
	int level, const char *command, Tcl_Command commandInfo, int objc,
	struct Tcl_Obj *const *objv);
typedef void (Tcl_CmdObjTraceDeleteProc) (ClientData clientData);
typedef void (Tcl_DupInternalRepProc) (struct Tcl_Obj *srcPtr,
	struct Tcl_Obj *dupPtr);
typedef int (Tcl_EncodingConvertProc) (ClientData clientData, const char *src,
	int srcLen, int flags, Tcl_EncodingState *statePtr, char *dst,
	int dstLen, int *srcReadPtr, int *dstWrotePtr, int *dstCharsPtr);
typedef void (Tcl_EncodingFreeProc) (ClientData clientData);
typedef int (Tcl_EventProc) (Tcl_Event *evPtr, int flags);
typedef void (Tcl_EventCheckProc) (ClientData clientData, int flags);
typedef int (Tcl_EventDeleteProc) (Tcl_Event *evPtr, ClientData clientData);
typedef void (Tcl_EventSetupProc) (ClientData clientData, int flags);
typedef void (Tcl_ExitProc) (ClientData clientData);
typedef void (Tcl_FileProc) (ClientData clientData, int mask);
typedef void (Tcl_FileFreeProc) (ClientData clientData);
typedef void (Tcl_FreeInternalRepProc) (struct Tcl_Obj *objPtr);
typedef void (Tcl_FreeProc) (char *blockPtr);
typedef void (Tcl_IdleProc) (ClientData clientData);
typedef void (Tcl_InterpDeleteProc) (ClientData clientData,
	Tcl_Interp *interp);
typedef int (Tcl_MathProc) (ClientData clientData, Tcl_Interp *interp,
	Tcl_Value *args, Tcl_Value *resultPtr);
typedef void (Tcl_NamespaceDeleteProc) (ClientData clientData);
typedef int (Tcl_ObjCmdProc) (ClientData clientData, Tcl_Interp *interp,
	int objc, struct Tcl_Obj *const *objv);
typedef int (Tcl_PackageInitProc) (Tcl_Interp *interp);
typedef int (Tcl_PackageUnloadProc) (Tcl_Interp *interp, int flags);
typedef void (Tcl_PanicProc) (const char *format, ...);
typedef void (Tcl_TcpAcceptProc) (ClientData callbackData, Tcl_Channel chan,
	char *address, int port);
typedef void (Tcl_TimerProc) (ClientData clientData);
typedef int (Tcl_SetFromAnyProc) (Tcl_Interp *interp, struct Tcl_Obj *objPtr);
typedef void (Tcl_UpdateStringProc) (struct Tcl_Obj *objPtr);
typedef char * (Tcl_VarTraceProc) (ClientData clientData, Tcl_Interp *interp,
	CONST84 char *part1, CONST84 char *part2, int flags);
typedef void (Tcl_CommandTraceProc) (ClientData clientData, Tcl_Interp *interp,
	const char *oldName, const char *newName, int flags);
typedef void (Tcl_CreateFileHandlerProc) (int fd, int mask, Tcl_FileProc *proc,
	ClientData clientData);
typedef void (Tcl_DeleteFileHandlerProc) (int fd);
typedef void (Tcl_AlertNotifierProc) (ClientData clientData);
typedef void (Tcl_ServiceModeHookProc) (int mode);
typedef ClientData (Tcl_InitNotifierProc) (void);
typedef void (Tcl_FinalizeNotifierProc) (ClientData clientData);
typedef void (Tcl_MainLoopProc) (void);

/*
 *----------------------------------------------------------------------------
 * The following structure represents a type of object, which is a particular
 * internal representation for an object plus a set of functions that provide
 * standard operations on objects of that type.
 */

typedef struct Tcl_ObjType {
    const char *name;		/* Name of the type, e.g. "int". */
    Tcl_FreeInternalRepProc *freeIntRepProc;
				/* Called to free any storage for the type's
				 * internal rep. NULL if the internal rep does
				 * not need freeing. */
    Tcl_DupInternalRepProc *dupIntRepProc;
				/* Called to create a new object as a copy of
				 * an existing object. */
    Tcl_UpdateStringProc *updateStringProc;
				/* Called to update the string rep from the
				 * type's internal representation. */
    Tcl_SetFromAnyProc *setFromAnyProc;
				/* Called to convert the object's internal rep
				 * to this type. Frees the internal rep of the
				 * old type. Returns TCL_ERROR on failure. */
} Tcl_ObjType;

/*
 * One of the following structures exists for each object in the Tcl system.
 * An object stores a value as either a string, some internal representation,
 * or both.
 */

typedef struct Tcl_Obj {
    int refCount;		/* When 0 the object will be freed. */
    char *bytes;		/* This points to the first byte of the
				 * object's string representation. The array
				 * must be followed by a null byte (i.e., at
				 * offset length) but may also contain
				 * embedded null characters. The array's
				 * storage is allocated by ckalloc. NULL means
				 * the string rep is invalid and must be
				 * regenerated from the internal rep.  Clients
				 * should use Tcl_GetStringFromObj or
				 * Tcl_GetString to get a pointer to the byte
				 * array as a readonly value. */
    int length;			/* The number of bytes at *bytes, not
				 * including the terminating null. */
    const Tcl_ObjType *typePtr;	/* Denotes the object's type. Always
				 * corresponds to the type of the object's
				 * internal rep. NULL indicates the object has
				 * no internal rep (has no type). */
    union {			/* The internal representation: */
	long longValue;		/*   - an long integer value. */
	double doubleValue;	/*   - a double-precision floating value. */
	void *otherValuePtr;	/*   - another, type-specific value, not used
				 *     internally any more. */
	Tcl_WideInt wideValue;	/*   - a long long value. */
	struct {		/*   - internal rep as two pointers.
				 *     Many uses in Tcl, including a bignum's
				 *     tightly packed fields, where the alloc,
				 *     used and signum flags are packed into
				 *     ptr2 with everything else hung off
				 *     ptr1. */
	    void *ptr1;
	    void *ptr2;
	} twoPtrValue;
	struct {		/*   - internal rep as a pointer and a long,
				 *     not used internally any more. */
	    void *ptr;
	    unsigned long value;
	} ptrAndLongRep;
    } internalRep;
} Tcl_Obj;

/*
 * Macros to increment and decrement a Tcl_Obj's reference count, and to test
 * whether an object is shared (i.e. has reference count > 1). Note: clients
 * should use Tcl_DecrRefCount() when they are finished using an object, and
 * should never call TclFreeObj() directly. TclFreeObj() is only defined and
 * made public in tcl.h to support Tcl_DecrRefCount's macro definition.
 */

void		Tcl_IncrRefCount(Tcl_Obj *objPtr);
void		Tcl_DecrRefCount(Tcl_Obj *objPtr);
int		Tcl_IsShared(Tcl_Obj *objPtr);

/*
 *----------------------------------------------------------------------------
 * The following structure contains the state needed by Tcl_SaveResult. No-one
 * outside of Tcl should access any of these fields. This structure is
 * typically allocated on the stack.
 */

typedef struct Tcl_SavedResult {
    char *result;
    Tcl_FreeProc *freeProc;
    Tcl_Obj *objResultPtr;
    char *appendResult;
    int appendAvl;
    int appendUsed;
    char resultSpace[TCL_RESULT_SIZE+1];
} Tcl_SavedResult;

/*
 *----------------------------------------------------------------------------
 * The following definitions support Tcl's namespace facility. Note: the first
 * five fields must match exactly the fields in a Namespace structure (see
 * tclInt.h).
 */

typedef struct Tcl_Namespace {
    char *name;			/* The namespace's name within its parent
				 * namespace. This contains no ::'s. The name
				 * of the global namespace is "" although "::"
				 * is an synonym. */
    char *fullName;		/* The namespace's fully qualified name. This
				 * starts with ::. */
    ClientData clientData;	/* Arbitrary value associated with this
				 * namespace. */
    Tcl_NamespaceDeleteProc *deleteProc;
				/* Function invoked when deleting the
				 * namespace to, e.g., free clientData. */
    struct Tcl_Namespace *parentPtr;
				/* Points to the namespace that contains this
				 * one. NULL if this is the global
				 * namespace. */
} Tcl_Namespace;

/*
 *----------------------------------------------------------------------------
 * The following structure represents a call frame, or activation record. A
 * call frame defines a naming context for a procedure call: its local scope
 * (for local variables) and its namespace scope (used for non-local
 * variables; often the global :: namespace). A call frame can also define the
 * naming context for a namespace eval or namespace inscope command: the
 * namespace in which the command's code should execute. The Tcl_CallFrame
 * structures exist only while procedures or namespace eval/inscope's are
 * being executed, and provide a Tcl call stack.
 *
 * A call frame is initialized and pushed using Tcl_PushCallFrame and popped
 * using Tcl_PopCallFrame. Storage for a Tcl_CallFrame must be provided by the
 * Tcl_PushCallFrame caller, and callers typically allocate them on the C call
 * stack for efficiency. For this reason, Tcl_CallFrame is defined as a
 * structure and not as an opaque token. However, most Tcl_CallFrame fields
 * are hidden since applications should not access them directly; others are
 * declared as "dummyX".
 *
 * WARNING!! The structure definition must be kept consistent with the
 * CallFrame structure in tclInt.h. If you change one, change the other.
 */

typedef struct Tcl_CallFrame {
    Tcl_Namespace *nsPtr;
    int dummy1;
    int dummy2;
    void *dummy3;
    void *dummy4;
    void *dummy5;
    int dummy6;
    void *dummy7;
    void *dummy8;
    int dummy9;
    void *dummy10;
    void *dummy11;
    void *dummy12;
    void *dummy13;
} Tcl_CallFrame;

/*
 *----------------------------------------------------------------------------
 * Information about commands that is returned by Tcl_GetCommandInfo and
 * passed to Tcl_SetCommandInfo. objProc is an objc/objv object-based command
 * function while proc is a traditional Tcl argc/argv string-based function.
 * Tcl_CreateObjCommand and Tcl_CreateCommand ensure that both objProc and
 * proc are non-NULL and can be called to execute the command. However, it may
 * be faster to call one instead of the other. The member isNativeObjectProc
 * is set to 1 if an object-based function was registered by
 * Tcl_CreateObjCommand, and to 0 if a string-based function was registered by
 * Tcl_CreateCommand. The other function is typically set to a compatibility
 * wrapper that does string-to-object or object-to-string argument conversions
 * then calls the other function.
 */

typedef struct Tcl_CmdInfo {
    int isNativeObjectProc;	/* 1 if objProc was registered by a call to
				 * Tcl_CreateObjCommand; 0 otherwise.
				 * Tcl_SetCmdInfo does not modify this
				 * field. */
    Tcl_ObjCmdProc *objProc;	/* Command's object-based function. */
    ClientData objClientData;	/* ClientData for object proc. */
    Tcl_CmdProc *proc;		/* Command's string-based function. */
    ClientData clientData;	/* ClientData for string proc. */
    Tcl_CmdDeleteProc *deleteProc;
				/* Function to call when command is
				 * deleted. */
    ClientData deleteData;	/* Value to pass to deleteProc (usually the
				 * same as clientData). */
    Tcl_Namespace *namespacePtr;/* Points to the namespace that contains this
				 * command. Note that Tcl_SetCmdInfo will not
				 * change a command's namespace; use
				 * TclRenameCommand or Tcl_Eval (of 'rename')
				 * to do that. */
} Tcl_CmdInfo;

/*
 *----------------------------------------------------------------------------
 * The structure defined below is used to hold dynamic strings. The only
 * fields that clients should use are string and length, accessible via the
 * macros Tcl_DStringValue and Tcl_DStringLength.
 */

#define TCL_DSTRING_STATIC_SIZE 200
typedef struct Tcl_DString {
    char *string;		/* Points to beginning of string: either
				 * staticSpace below or a malloced array. */
    int length;			/* Number of non-NULL characters in the
				 * string. */
    int spaceAvl;		/* Total number of bytes available for the
				 * string and its terminating NULL char. */
    char staticSpace[TCL_DSTRING_STATIC_SIZE];
				/* Space to use in common case where string is
				 * small. */
} Tcl_DString;

#define Tcl_DStringLength(dsPtr) ((dsPtr)->length)
#define Tcl_DStringValue(dsPtr) ((dsPtr)->string)
#define Tcl_DStringTrunc Tcl_DStringSetLength

/*
 * Definitions for the maximum number of digits of precision that may be
 * specified in the "tcl_precision" variable, and the number of bytes of
 * buffer space required by Tcl_PrintDouble.
 */

#define TCL_MAX_PREC		17
#define TCL_DOUBLE_SPACE	(TCL_MAX_PREC+10)

/*
 * Definition for a number of bytes of buffer space sufficient to hold the
 * string representation of an integer in base 10 (assuming the existence of
 * 64-bit integers).
 */

#define TCL_INTEGER_SPACE	24

/*
 * Flag values passed to Tcl_ConvertElement.
 * TCL_DONT_USE_BRACES forces it not to enclose the element in braces, but to
 *	use backslash quoting instead.
 * TCL_DONT_QUOTE_HASH disables the default quoting of the '#' character. It
 *	is safe to leave the hash unquoted when the element is not the first
 *	element of a list, and this flag can be used by the caller to indicate
 *	that condition.
 */

#define TCL_DONT_USE_BRACES	1
#define TCL_DONT_QUOTE_HASH	8

/*
 * Flag that may be passed to Tcl_GetIndexFromObj to force it to disallow
 * abbreviated strings.
 */

#define TCL_EXACT	1

/*
 *----------------------------------------------------------------------------
 * Flag values passed to Tcl_RecordAndEval, Tcl_EvalObj, Tcl_EvalObjv.
 * WARNING: these bit choices must not conflict with the bit choices for
 * evalFlag bits in tclInt.h!
 *
 * Meanings:
 *	TCL_NO_EVAL:		Just record this command
 *	TCL_EVAL_GLOBAL:	Execute script in global namespace
 *	TCL_EVAL_DIRECT:	Do not compile this script
 *	TCL_EVAL_INVOKE:	Magical Tcl_EvalObjv mode for aliases/ensembles
 *				o Run in iPtr->lookupNsPtr or global namespace
 *				o Cut out of error traces
 *				o Don't reset the flags controlling ensemble
 *				  error message rewriting.
 *	TCL_CANCEL_UNWIND:	Magical Tcl_CancelEval mode that causes the
 *				stack for the script in progress to be
 *				completely unwound.
 *	TCL_EVAL_NOERR:	Do no exception reporting at all, just return
 *				as the caller will report.
 */

#define TCL_NO_EVAL		0x010000
#define TCL_EVAL_GLOBAL		0x020000
#define TCL_EVAL_DIRECT		0x040000
#define TCL_EVAL_INVOKE		0x080000
#define TCL_CANCEL_UNWIND	0x100000
#define TCL_EVAL_NOERR          0x200000

/*
 * Special freeProc values that may be passed to Tcl_SetResult (see the man
 * page for details):
 */

#define TCL_VOLATILE		((Tcl_FreeProc *) 1)
#define TCL_STATIC		((Tcl_FreeProc *) 0)
#define TCL_DYNAMIC		((Tcl_FreeProc *) 3)

/*
 * Flag values passed to variable-related functions.
 * WARNING: these bit choices must not conflict with the bit choice for
 * TCL_CANCEL_UNWIND, above.
 */

#define TCL_GLOBAL_ONLY		 1
#define TCL_NAMESPACE_ONLY	 2
#define TCL_APPEND_VALUE	 4
#define TCL_LIST_ELEMENT	 8
#define TCL_TRACE_READS		 0x10
#define TCL_TRACE_WRITES	 0x20
#define TCL_TRACE_UNSETS	 0x40
#define TCL_TRACE_DESTROYED	 0x80
#define TCL_INTERP_DESTROYED	 0x100
#define TCL_LEAVE_ERR_MSG	 0x200
#define TCL_TRACE_ARRAY		 0x800
#ifndef TCL_REMOVE_OBSOLETE_TRACES
/* Required to support old variable/vdelete/vinfo traces. */
#define TCL_TRACE_OLD_STYLE	 0x1000
#endif
/* Indicate the semantics of the result of a trace. */
#define TCL_TRACE_RESULT_DYNAMIC 0x8000
#define TCL_TRACE_RESULT_OBJECT  0x10000

/*
 * Flag values for ensemble commands.
 */

#define TCL_ENSEMBLE_PREFIX 0x02/* Flag value to say whether to allow
				 * unambiguous prefixes of commands or to
				 * require exact matches for command names. */

/*
 * Flag values passed to command-related functions.
 */

#define TCL_TRACE_RENAME	0x2000
#define TCL_TRACE_DELETE	0x4000

#define TCL_ALLOW_INLINE_COMPILATION 0x20000

/*
 * The TCL_PARSE_PART1 flag is deprecated and has no effect. The part1 is now
 * always parsed whenever the part2 is NULL. (This is to avoid a common error
 * when converting code to use the new object based APIs and forgetting to
 * give the flag)
 */

#ifndef TCL_NO_DEPRECATED
#   define TCL_PARSE_PART1	0x400
#endif

/*
 * Types for linked variables:
 */

#define TCL_LINK_INT		1
#define TCL_LINK_DOUBLE		2
#define TCL_LINK_BOOLEAN	3
#define TCL_LINK_STRING		4
#define TCL_LINK_WIDE_INT	5
#define TCL_LINK_CHAR		6
#define TCL_LINK_UCHAR		7
#define TCL_LINK_SHORT		8
#define TCL_LINK_USHORT		9
#define TCL_LINK_UINT		10
#if defined(TCL_WIDE_INT_IS_LONG) || defined(_WIN32) || defined(__CYGWIN__)
#define TCL_LINK_LONG		((sizeof(long) != sizeof(int)) ? TCL_LINK_WIDE_INT : TCL_LINK_INT)
#define TCL_LINK_ULONG		((sizeof(long) != sizeof(int)) ? TCL_LINK_WIDE_UINT : TCL_LINK_UINT)
#else
#define TCL_LINK_LONG		11
#define TCL_LINK_ULONG		12
#endif
#define TCL_LINK_FLOAT		13
#define TCL_LINK_WIDE_UINT	14
#define TCL_LINK_READ_ONLY	0x80

/*
 *----------------------------------------------------------------------------
 * Forward declarations of Tcl_HashTable and related types.
 */

#ifndef TCL_HASH_TYPE
#  define TCL_HASH_TYPE unsigned
#endif

typedef struct Tcl_HashKeyType Tcl_HashKeyType;
typedef struct Tcl_HashTable Tcl_HashTable;
typedef struct Tcl_HashEntry Tcl_HashEntry;

typedef TCL_HASH_TYPE (Tcl_HashKeyProc) (Tcl_HashTable *tablePtr, void *keyPtr);
typedef int (Tcl_CompareHashKeysProc) (void *keyPtr, Tcl_HashEntry *hPtr);
typedef Tcl_HashEntry * (Tcl_AllocHashEntryProc) (Tcl_HashTable *tablePtr,
	void *keyPtr);
typedef void (Tcl_FreeHashEntryProc) (Tcl_HashEntry *hPtr);

/*
 * Structure definition for an entry in a hash table. No-one outside Tcl
 * should access any of these fields directly; use the macros defined below.
 */

struct Tcl_HashEntry {
    Tcl_HashEntry *nextPtr;	/* Pointer to next entry in this hash bucket,
				 * or NULL for end of chain. */
    Tcl_HashTable *tablePtr;	/* Pointer to table containing entry. */
    void *hash;			/* Hash value, stored as pointer to ensure
				 * that the offsets of the fields in this
				 * structure are not changed. */
    ClientData clientData;	/* Application stores something here with
				 * Tcl_SetHashValue. */
    union {			/* Key has one of these forms: */
	char *oneWordValue;	/* One-word value for key. */
	Tcl_Obj *objPtr;	/* Tcl_Obj * key value. */
	int words[1];		/* Multiple integer words for key. The actual
				 * size will be as large as necessary for this
				 * table's keys. */
	char string[1];		/* String for key. The actual size will be as
				 * large as needed to hold the key. */
    } key;			/* MUST BE LAST FIELD IN RECORD!! */
};

/*
 * Flags used in Tcl_HashKeyType.
 *
 * TCL_HASH_KEY_RANDOMIZE_HASH -
 *				There are some things, pointers for example
 *				which don't hash well because they do not use
 *				the lower bits. If this flag is set then the
 *				hash table will attempt to rectify this by
 *				randomising the bits and then using the upper
 *				N bits as the index into the table.
 * TCL_HASH_KEY_SYSTEM_HASH -	If this flag is set then all memory internally
 *                              allocated for the hash table that is not for an
 *                              entry will use the system heap.
 */

#define TCL_HASH_KEY_RANDOMIZE_HASH 0x1
#define TCL_HASH_KEY_SYSTEM_HASH    0x2

/*
 * Structure definition for the methods associated with a hash table key type.
 */

#define TCL_HASH_KEY_TYPE_VERSION 1
struct Tcl_HashKeyType {
    int version;		/* Version of the table. If this structure is
				 * extended in future then the version can be
				 * used to distinguish between different
				 * structures. */
    int flags;			/* Flags, see above for details. */
    Tcl_HashKeyProc *hashKeyProc;
				/* Calculates a hash value for the key. If
				 * this is NULL then the pointer itself is
				 * used as a hash value. */
    Tcl_CompareHashKeysProc *compareKeysProc;
				/* Compares two keys and returns zero if they
				 * do not match, and non-zero if they do. If
				 * this is NULL then the pointers are
				 * compared. */
    Tcl_AllocHashEntryProc *allocEntryProc;
				/* Called to allocate memory for a new entry,
				 * i.e. if the key is a string then this could
				 * allocate a single block which contains
				 * enough space for both the entry and the
				 * string. Only the key field of the allocated
				 * Tcl_HashEntry structure needs to be filled
				 * in. If something else needs to be done to
				 * the key, i.e. incrementing a reference
				 * count then that should be done by this
				 * function. If this is NULL then Tcl_Alloc is
				 * used to allocate enough space for a
				 * Tcl_HashEntry and the key pointer is
				 * assigned to key.oneWordValue. */
    Tcl_FreeHashEntryProc *freeEntryProc;
				/* Called to free memory associated with an
				 * entry. If something else needs to be done
				 * to the key, i.e. decrementing a reference
				 * count then that should be done by this
				 * function. If this is NULL then Tcl_Free is
				 * used to free the Tcl_HashEntry. */
};

/*
 * Structure definition for a hash table.  Must be in tcl.h so clients can
 * allocate space for these structures, but clients should never access any
 * fields in this structure.
 */

#define TCL_SMALL_HASH_TABLE 4
struct Tcl_HashTable {
    Tcl_HashEntry **buckets;	/* Pointer to bucket array. Each element
				 * points to first entry in bucket's hash
				 * chain, or NULL. */
    Tcl_HashEntry *staticBuckets[TCL_SMALL_HASH_TABLE];
				/* Bucket array used for small tables (to
				 * avoid mallocs and frees). */
    int numBuckets;		/* Total number of buckets allocated at
				 * **bucketPtr. */
    int numEntries;		/* Total number of entries present in
				 * table. */
    int rebuildSize;		/* Enlarge table when numEntries gets to be
				 * this large. */
    int downShift;		/* Shift count used in hashing function.
				 * Designed to use high-order bits of
				 * randomized keys. */
    int mask;			/* Mask value used in hashing function. */
    int keyType;		/* Type of keys used in this table. It's
				 * either TCL_CUSTOM_KEYS, TCL_STRING_KEYS,
				 * TCL_ONE_WORD_KEYS, or an integer giving the
				 * number of ints that is the size of the
				 * key. */
    Tcl_HashEntry *(*findProc) (Tcl_HashTable *tablePtr, const char *key);
    Tcl_HashEntry *(*createProc) (Tcl_HashTable *tablePtr, const char *key,
	    int *newPtr);
    const Tcl_HashKeyType *typePtr;
				/* Type of the keys used in the
				 * Tcl_HashTable. */
};

/*
 * Structure definition for information used to keep track of searches through
 * hash tables:
 */

typedef struct Tcl_HashSearch {
    Tcl_HashTable *tablePtr;	/* Table being searched. */
    int nextIndex;		/* Index of next bucket to be enumerated after
				 * present one. */
    Tcl_HashEntry *nextEntryPtr;/* Next entry to be enumerated in the current
				 * bucket. */
} Tcl_HashSearch;

/*
 * Acceptable key types for hash tables:
 *
 * TCL_STRING_KEYS:		The keys are strings, they are copied into the
 *				entry.
 * TCL_ONE_WORD_KEYS:		The keys are pointers, the pointer is stored
 *				in the entry.
 * TCL_CUSTOM_TYPE_KEYS:	The keys are arbitrary types which are copied
 *				into the entry.
 * TCL_CUSTOM_PTR_KEYS:		The keys are pointers to arbitrary types, the
 *				pointer is stored in the entry.
 *
 * While maintaining binary compatibility the above have to be distinct values
 * as they are used to differentiate between old versions of the hash table
 * which don't have a typePtr and new ones which do. Once binary compatibility
 * is discarded in favour of making more wide spread changes TCL_STRING_KEYS
 * can be the same as TCL_CUSTOM_TYPE_KEYS, and TCL_ONE_WORD_KEYS can be the
 * same as TCL_CUSTOM_PTR_KEYS because they simply determine how the key is
 * accessed from the entry and not the behaviour.
 */

#define TCL_STRING_KEYS		(0)
#define TCL_ONE_WORD_KEYS	(1)
#define TCL_CUSTOM_TYPE_KEYS	(-2)
#define TCL_CUSTOM_PTR_KEYS	(-1)

/*
 * Structure definition for information used to keep track of searches through
 * dictionaries. These fields should not be accessed by code outside
 * tclDictObj.c
 */

typedef struct {
    void *next;			/* Search position for underlying hash
				 * table. */
    int epoch;			/* Epoch marker for dictionary being searched,
				 * or -1 if search has terminated. */
    Tcl_Dict dictionaryPtr;	/* Reference to dictionary being searched. */
} Tcl_DictSearch;

/*
 *----------------------------------------------------------------------------
 * Flag values to pass to Tcl_DoOneEvent to disable searches for some kinds of
 * events:
 */

#define TCL_DONT_WAIT		(1<<1)
#define TCL_WINDOW_EVENTS	(1<<2)
#define TCL_FILE_EVENTS		(1<<3)
#define TCL_TIMER_EVENTS	(1<<4)
#define TCL_IDLE_EVENTS		(1<<5)	/* WAS 0x10 ???? */
#define TCL_ALL_EVENTS		(~TCL_DONT_WAIT)

/*
 * The following structure defines a generic event for the Tcl event system.
 * These are the things that are queued in calls to Tcl_QueueEvent and
 * serviced later by Tcl_DoOneEvent. There can be many different kinds of
 * events with different fields, corresponding to window events, timer events,
 * etc. The structure for a particular event consists of a Tcl_Event header
 * followed by additional information specific to that event.
 */

struct Tcl_Event {
    Tcl_EventProc *proc;	/* Function to call to service this event. */
    struct Tcl_Event *nextPtr;	/* Next in list of pending events, or NULL. */
};

/*
 * Positions to pass to Tcl_QueueEvent:
 */

typedef enum {
    TCL_QUEUE_TAIL, TCL_QUEUE_HEAD, TCL_QUEUE_MARK
} Tcl_QueuePosition;

/*
 * Values to pass to Tcl_SetServiceMode to specify the behavior of notifier
 * event routines.
 */

#define TCL_SERVICE_NONE 0
#define TCL_SERVICE_ALL 1

/*
 * The following structure keeps is used to hold a time value, either as an
 * absolute time (the number of seconds from the epoch) or as an elapsed time.
 * On Unix systems the epoch is Midnight Jan 1, 1970 GMT.
 */

typedef struct Tcl_Time {
    long sec;			/* Seconds. */
    long usec;			/* Microseconds. */
} Tcl_Time;

typedef void (Tcl_SetTimerProc) (CONST86 Tcl_Time *timePtr);
typedef int (Tcl_WaitForEventProc) (CONST86 Tcl_Time *timePtr);

/*
 * TIP #233 (Virtualized Time)
 */

typedef void (Tcl_GetTimeProc)   (Tcl_Time *timebuf, ClientData clientData);
typedef void (Tcl_ScaleTimeProc) (Tcl_Time *timebuf, ClientData clientData);

/*
 *----------------------------------------------------------------------------
 * Bits to pass to Tcl_CreateFileHandler and Tcl_CreateChannelHandler to
 * indicate what sorts of events are of interest:
 */

#define TCL_READABLE		(1<<1)
#define TCL_WRITABLE		(1<<2)
#define TCL_EXCEPTION		(1<<3)

/*
 * Flag values to pass to Tcl_OpenCommandChannel to indicate the disposition
 * of the stdio handles. TCL_STDIN, TCL_STDOUT, TCL_STDERR, are also used in
 * Tcl_GetStdChannel.
 */

#define TCL_STDIN		(1<<1)
#define TCL_STDOUT		(1<<2)
#define TCL_STDERR		(1<<3)
#define TCL_ENFORCE_MODE	(1<<4)

/*
 * Bits passed to Tcl_DriverClose2Proc to indicate which side of a channel
 * should be closed.
 */

#define TCL_CLOSE_READ		(1<<1)
#define TCL_CLOSE_WRITE		(1<<2)

/*
 * Value to use as the closeProc for a channel that supports the close2Proc
 * interface.
 */

#define TCL_CLOSE2PROC		((Tcl_DriverCloseProc *) 1)

/*
 * Channel version tag. This was introduced in 8.3.2/8.4.
 */

#define TCL_CHANNEL_VERSION_1	((Tcl_ChannelTypeVersion) 0x1)
#define TCL_CHANNEL_VERSION_2	((Tcl_ChannelTypeVersion) 0x2)
#define TCL_CHANNEL_VERSION_3	((Tcl_ChannelTypeVersion) 0x3)
#define TCL_CHANNEL_VERSION_4	((Tcl_ChannelTypeVersion) 0x4)
#define TCL_CHANNEL_VERSION_5	((Tcl_ChannelTypeVersion) 0x5)

/*
 * TIP #218: Channel Actions, Ids for Tcl_DriverThreadActionProc.
 */

#define TCL_CHANNEL_THREAD_INSERT (0)
#define TCL_CHANNEL_THREAD_REMOVE (1)

/*
 * Typedefs for the various operations in a channel type:
 */

typedef int	(Tcl_DriverBlockModeProc) (ClientData instanceData, int mode);
typedef int	(Tcl_DriverCloseProc) (ClientData instanceData,
			Tcl_Interp *interp);
typedef int	(Tcl_DriverClose2Proc) (ClientData instanceData,
			Tcl_Interp *interp, int flags);
typedef int	(Tcl_DriverInputProc) (ClientData instanceData, char *buf,
			int toRead, int *errorCodePtr);
typedef int	(Tcl_DriverOutputProc) (ClientData instanceData,
			CONST84 char *buf, int toWrite, int *errorCodePtr);
typedef int	(Tcl_DriverSeekProc) (ClientData instanceData, long offset,
			int mode, int *errorCodePtr);
typedef int	(Tcl_DriverSetOptionProc) (ClientData instanceData,
			Tcl_Interp *interp, const char *optionName,
			const char *value);
typedef int	(Tcl_DriverGetOptionProc) (ClientData instanceData,
			Tcl_Interp *interp, CONST84 char *optionName,
			Tcl_DString *dsPtr);
typedef void	(Tcl_DriverWatchProc) (ClientData instanceData, int mask);
typedef int	(Tcl_DriverGetHandleProc) (ClientData instanceData,
			int direction, ClientData *handlePtr);
typedef int	(Tcl_DriverFlushProc) (ClientData instanceData);
typedef int	(Tcl_DriverHandlerProc) (ClientData instanceData,
			int interestMask);
typedef Tcl_WideInt (Tcl_DriverWideSeekProc) (ClientData instanceData,
			Tcl_WideInt offset, int mode, int *errorCodePtr);
/*
 * TIP #218, Channel Thread Actions
 */
typedef void	(Tcl_DriverThreadActionProc) (ClientData instanceData,
			int action);
/*
 * TIP #208, File Truncation (etc.)
 */
typedef int	(Tcl_DriverTruncateProc) (ClientData instanceData,
			Tcl_WideInt length);

/*
 * struct Tcl_ChannelType:
 *
 * One such structure exists for each type (kind) of channel. It collects
 * together in one place all the functions that are part of the specific
 * channel type.
 *
 * It is recommend that the Tcl_Channel* functions are used to access elements
 * of this structure, instead of direct accessing.
 */

typedef struct Tcl_ChannelType {
    const char *typeName;	/* The name of the channel type in Tcl
				 * commands. This storage is owned by channel
				 * type. */
    Tcl_ChannelTypeVersion version;
				/* Version of the channel type. */
    Tcl_DriverCloseProc *closeProc;
				/* Function to call to close the channel, or
				 * TCL_CLOSE2PROC if the close2Proc should be
				 * used instead. */
    Tcl_DriverInputProc *inputProc;
				/* Function to call for input on channel. */
    Tcl_DriverOutputProc *outputProc;
				/* Function to call for output on channel. */
    Tcl_DriverSeekProc *seekProc;
				/* Function to call to seek on the channel.
				 * May be NULL. */
    Tcl_DriverSetOptionProc *setOptionProc;
				/* Set an option on a channel. */
    Tcl_DriverGetOptionProc *getOptionProc;
				/* Get an option from a channel. */
    Tcl_DriverWatchProc *watchProc;
				/* Set up the notifier to watch for events on
				 * this channel. */
    Tcl_DriverGetHandleProc *getHandleProc;
				/* Get an OS handle from the channel or NULL
				 * if not supported. */
    Tcl_DriverClose2Proc *close2Proc;
				/* Function to call to close the channel if
				 * the device supports closing the read &
				 * write sides independently. */
    Tcl_DriverBlockModeProc *blockModeProc;
				/* Set blocking mode for the raw channel. May
				 * be NULL. */
    /*
     * Only valid in TCL_CHANNEL_VERSION_2 channels or later.
     */
    Tcl_DriverFlushProc *flushProc;
				/* Function to call to flush a channel. May be
				 * NULL. */
    Tcl_DriverHandlerProc *handlerProc;
				/* Function to call to handle a channel event.
				 * This will be passed up the stacked channel
				 * chain. */
    /*
     * Only valid in TCL_CHANNEL_VERSION_3 channels or later.
     */
    Tcl_DriverWideSeekProc *wideSeekProc;
				/* Function to call to seek on the channel
				 * which can handle 64-bit offsets. May be
				 * NULL, and must be NULL if seekProc is
				 * NULL. */
    /*
     * Only valid in TCL_CHANNEL_VERSION_4 channels or later.
     * TIP #218, Channel Thread Actions.
     */
    Tcl_DriverThreadActionProc *threadActionProc;
				/* Function to call to notify the driver of
				 * thread specific activity for a channel. May
				 * be NULL. */
    /*
     * Only valid in TCL_CHANNEL_VERSION_5 channels or later.
     * TIP #208, File Truncation.
     */
    Tcl_DriverTruncateProc *truncateProc;
				/* Function to call to truncate the underlying
				 * file to a particular length. May be NULL if
				 * the channel does not support truncation. */
} Tcl_ChannelType;

/*
 * The following flags determine whether the blockModeProc above should set
 * the channel into blocking or nonblocking mode. They are passed as arguments
 * to the blockModeProc function in the above structure.
 */

#define TCL_MODE_BLOCKING	0	/* Put channel into blocking mode. */
#define TCL_MODE_NONBLOCKING	1	/* Put channel into nonblocking
					 * mode. */

/*
 *----------------------------------------------------------------------------
 * Enum for different types of file paths.
 */

typedef enum Tcl_PathType {
    TCL_PATH_ABSOLUTE,
    TCL_PATH_RELATIVE,
    TCL_PATH_VOLUME_RELATIVE
} Tcl_PathType;

/*
 * The following structure is used to pass glob type data amongst the various
 * glob routines and Tcl_FSMatchInDirectory.
 */

typedef struct Tcl_GlobTypeData {
    int type;			/* Corresponds to bcdpfls as in 'find -t'. */
    int perm;			/* Corresponds to file permissions. */
    Tcl_Obj *macType;		/* Acceptable Mac type. */
    Tcl_Obj *macCreator;	/* Acceptable Mac creator. */
} Tcl_GlobTypeData;

/*
 * Type and permission definitions for glob command.
 */

#define TCL_GLOB_TYPE_BLOCK		(1<<0)
#define TCL_GLOB_TYPE_CHAR		(1<<1)
#define TCL_GLOB_TYPE_DIR		(1<<2)
#define TCL_GLOB_TYPE_PIPE		(1<<3)
#define TCL_GLOB_TYPE_FILE		(1<<4)
#define TCL_GLOB_TYPE_LINK		(1<<5)
#define TCL_GLOB_TYPE_SOCK		(1<<6)
#define TCL_GLOB_TYPE_MOUNT		(1<<7)

#define TCL_GLOB_PERM_RONLY		(1<<0)
#define TCL_GLOB_PERM_HIDDEN		(1<<1)
#define TCL_GLOB_PERM_R			(1<<2)
#define TCL_GLOB_PERM_W			(1<<3)
#define TCL_GLOB_PERM_X			(1<<4)

/*
 * Flags for the unload callback function.
 */

#define TCL_UNLOAD_DETACH_FROM_INTERPRETER	(1<<0)
#define TCL_UNLOAD_DETACH_FROM_PROCESS		(1<<1)

/*
 * Typedefs for the various filesystem operations:
 */

typedef int (Tcl_FSStatProc) (Tcl_Obj *pathPtr, Tcl_StatBuf *buf);
typedef int (Tcl_FSAccessProc) (Tcl_Obj *pathPtr, int mode);
typedef Tcl_Channel (Tcl_FSOpenFileChannelProc) (Tcl_Interp *interp,
	Tcl_Obj *pathPtr, int mode, int permissions);
typedef int (Tcl_FSMatchInDirectoryProc) (Tcl_Interp *interp, Tcl_Obj *result,
	Tcl_Obj *pathPtr, const char *pattern, Tcl_GlobTypeData *types);
typedef Tcl_Obj * (Tcl_FSGetCwdProc) (Tcl_Interp *interp);
typedef int (Tcl_FSChdirProc) (Tcl_Obj *pathPtr);
typedef int (Tcl_FSLstatProc) (Tcl_Obj *pathPtr, Tcl_StatBuf *buf);
typedef int (Tcl_FSCreateDirectoryProc) (Tcl_Obj *pathPtr);
typedef int (Tcl_FSDeleteFileProc) (Tcl_Obj *pathPtr);
typedef int (Tcl_FSCopyDirectoryProc) (Tcl_Obj *srcPathPtr,
	Tcl_Obj *destPathPtr, Tcl_Obj **errorPtr);
typedef int (Tcl_FSCopyFileProc) (Tcl_Obj *srcPathPtr, Tcl_Obj *destPathPtr);
typedef int (Tcl_FSRemoveDirectoryProc) (Tcl_Obj *pathPtr, int recursive,
	Tcl_Obj **errorPtr);
typedef int (Tcl_FSRenameFileProc) (Tcl_Obj *srcPathPtr, Tcl_Obj *destPathPtr);
typedef void (Tcl_FSUnloadFileProc) (Tcl_LoadHandle loadHandle);
typedef Tcl_Obj * (Tcl_FSListVolumesProc) (void);
/* We have to declare the utime structure here. */
struct utimbuf;
typedef int (Tcl_FSUtimeProc) (Tcl_Obj *pathPtr, struct utimbuf *tval);
typedef int (Tcl_FSNormalizePathProc) (Tcl_Interp *interp, Tcl_Obj *pathPtr,
	int nextCheckpoint);
typedef int (Tcl_FSFileAttrsGetProc) (Tcl_Interp *interp, int index,
	Tcl_Obj *pathPtr, Tcl_Obj **objPtrRef);
typedef const char *CONST86 * (Tcl_FSFileAttrStringsProc) (Tcl_Obj *pathPtr,
	Tcl_Obj **objPtrRef);
typedef int (Tcl_FSFileAttrsSetProc) (Tcl_Interp *interp, int index,
	Tcl_Obj *pathPtr, Tcl_Obj *objPtr);
typedef Tcl_Obj * (Tcl_FSLinkProc) (Tcl_Obj *pathPtr, Tcl_Obj *toPtr,
	int linkType);
typedef int (Tcl_FSLoadFileProc) (Tcl_Interp *interp, Tcl_Obj *pathPtr,
	Tcl_LoadHandle *handlePtr, Tcl_FSUnloadFileProc **unloadProcPtr);
typedef int (Tcl_FSPathInFilesystemProc) (Tcl_Obj *pathPtr,
	ClientData *clientDataPtr);
typedef Tcl_Obj * (Tcl_FSFilesystemPathTypeProc) (Tcl_Obj *pathPtr);
typedef Tcl_Obj * (Tcl_FSFilesystemSeparatorProc) (Tcl_Obj *pathPtr);
typedef void (Tcl_FSFreeInternalRepProc) (ClientData clientData);
typedef ClientData (Tcl_FSDupInternalRepProc) (ClientData clientData);
typedef Tcl_Obj * (Tcl_FSInternalToNormalizedProc) (ClientData clientData);
typedef ClientData (Tcl_FSCreateInternalRepProc) (Tcl_Obj *pathPtr);

typedef struct Tcl_FSVersion_ *Tcl_FSVersion;

/*
 *----------------------------------------------------------------------------
 * Data structures related to hooking into the filesystem
 */

/*
 * Filesystem version tag.  This was introduced in 8.4.
 */

#define TCL_FILESYSTEM_VERSION_1	((Tcl_FSVersion) 0x1)

/*
 * struct Tcl_Filesystem:
 *
 * One such structure exists for each type (kind) of filesystem. It collects
 * together in one place all the functions that are part of the specific
 * filesystem. Tcl always accesses the filesystem through one of these
 * structures.
 *
 * Not all entries need be non-NULL; any which are NULL are simply ignored.
 * However, a complete filesystem should provide all of these functions. The
 * explanations in the structure show the importance of each function.
 */

typedef struct Tcl_Filesystem {
    const char *typeName;	/* The name of the filesystem. */
    int structureLength;	/* Length of this structure, so future binary
				 * compatibility can be assured. */
    Tcl_FSVersion version;	/* Version of the filesystem type. */
    Tcl_FSPathInFilesystemProc *pathInFilesystemProc;
				/* Function to check whether a path is in this
				 * filesystem. This is the most important
				 * filesystem function. */
    Tcl_FSDupInternalRepProc *dupInternalRepProc;
				/* Function to duplicate internal fs rep. May
				 * be NULL (but then fs is less efficient). */
    Tcl_FSFreeInternalRepProc *freeInternalRepProc;
				/* Function to free internal fs rep. Must be
				 * implemented if internal representations
				 * need freeing, otherwise it can be NULL. */
    Tcl_FSInternalToNormalizedProc *internalToNormalizedProc;
				/* Function to convert internal representation
				 * to a normalized path. Only required if the
				 * fs creates pure path objects with no
				 * string/path representation. */
    Tcl_FSCreateInternalRepProc *createInternalRepProc;
				/* Function to create a filesystem-specific
				 * internal representation. May be NULL if
				 * paths have no internal representation, or
				 * if the Tcl_FSPathInFilesystemProc for this
				 * filesystem always immediately creates an
				 * internal representation for paths it
				 * accepts. */
    Tcl_FSNormalizePathProc *normalizePathProc;
				/* Function to normalize a path.  Should be
				 * implemented for all filesystems which can
				 * have multiple string representations for
				 * the same path object. */
    Tcl_FSFilesystemPathTypeProc *filesystemPathTypeProc;
				/* Function to determine the type of a path in
				 * this filesystem. May be NULL. */
    Tcl_FSFilesystemSeparatorProc *filesystemSeparatorProc;
				/* Function to return the separator
				 * character(s) for this filesystem. Must be
				 * implemented. */
    Tcl_FSStatProc *statProc;	/* Function to process a 'Tcl_FSStat()' call.
				 * Must be implemented for any reasonable
				 * filesystem. */
    Tcl_FSAccessProc *accessProc;
				/* Function to process a 'Tcl_FSAccess()'
				 * call. Must be implemented for any
				 * reasonable filesystem. */
    Tcl_FSOpenFileChannelProc *openFileChannelProc;
				/* Function to process a
				 * 'Tcl_FSOpenFileChannel()' call. Must be
				 * implemented for any reasonable
				 * filesystem. */
    Tcl_FSMatchInDirectoryProc *matchInDirectoryProc;
				/* Function to process a
				 * 'Tcl_FSMatchInDirectory()'.  If not
				 * implemented, then glob and recursive copy
				 * functionality will be lacking in the
				 * filesystem. */
    Tcl_FSUtimeProc *utimeProc;	/* Function to process a 'Tcl_FSUtime()' call.
				 * Required to allow setting (not reading) of
				 * times with 'file mtime', 'file atime' and
				 * the open-r/open-w/fcopy implementation of
				 * 'file copy'. */
    Tcl_FSLinkProc *linkProc;	/* Function to process a 'Tcl_FSLink()' call.
				 * Should be implemented only if the
				 * filesystem supports links (reading or
				 * creating). */
    Tcl_FSListVolumesProc *listVolumesProc;
				/* Function to list any filesystem volumes
				 * added by this filesystem. Should be
				 * implemented only if the filesystem adds
				 * volumes at the head of the filesystem. */
    Tcl_FSFileAttrStringsProc *fileAttrStringsProc;
				/* Function to list all attributes strings
				 * which are valid for this filesystem. If not
				 * implemented the filesystem will not support
				 * the 'file attributes' command. This allows
				 * arbitrary additional information to be
				 * attached to files in the filesystem. */
    Tcl_FSFileAttrsGetProc *fileAttrsGetProc;
				/* Function to process a
				 * 'Tcl_FSFileAttrsGet()' call, used by 'file
				 * attributes'. */
    Tcl_FSFileAttrsSetProc *fileAttrsSetProc;
				/* Function to process a
				 * 'Tcl_FSFileAttrsSet()' call, used by 'file
				 * attributes'.  */
    Tcl_FSCreateDirectoryProc *createDirectoryProc;
				/* Function to process a
				 * 'Tcl_FSCreateDirectory()' call. Should be
				 * implemented unless the FS is read-only. */
    Tcl_FSRemoveDirectoryProc *removeDirectoryProc;
				/* Function to process a
				 * 'Tcl_FSRemoveDirectory()' call. Should be
				 * implemented unless the FS is read-only. */
    Tcl_FSDeleteFileProc *deleteFileProc;
				/* Function to process a 'Tcl_FSDeleteFile()'
				 * call. Should be implemented unless the FS
				 * is read-only. */
    Tcl_FSCopyFileProc *copyFileProc;
				/* Function to process a 'Tcl_FSCopyFile()'
				 * call. If not implemented Tcl will fall back
				 * on open-r, open-w and fcopy as a copying
				 * mechanism, for copying actions initiated in
				 * Tcl (not C). */
    Tcl_FSRenameFileProc *renameFileProc;
				/* Function to process a 'Tcl_FSRenameFile()'
				 * call. If not implemented, Tcl will fall
				 * back on a copy and delete mechanism, for
				 * rename actions initiated in Tcl (not C). */
    Tcl_FSCopyDirectoryProc *copyDirectoryProc;
				/* Function to process a
				 * 'Tcl_FSCopyDirectory()' call. If not
				 * implemented, Tcl will fall back on a
				 * recursive create-dir, file copy mechanism,
				 * for copying actions initiated in Tcl (not
				 * C). */
    Tcl_FSLstatProc *lstatProc;	/* Function to process a 'Tcl_FSLstat()' call.
				 * If not implemented, Tcl will attempt to use
				 * the 'statProc' defined above instead. */
    Tcl_FSLoadFileProc *loadFileProc;
				/* Function to process a 'Tcl_FSLoadFile()'
				 * call. If not implemented, Tcl will fall
				 * back on a copy to native-temp followed by a
				 * Tcl_FSLoadFile on that temporary copy. */
    Tcl_FSGetCwdProc *getCwdProc;
				/* Function to process a 'Tcl_FSGetCwd()'
				 * call. Most filesystems need not implement
				 * this. It will usually only be called once,
				 * if 'getcwd' is called before 'chdir'. May
				 * be NULL. */
    Tcl_FSChdirProc *chdirProc;	/* Function to process a 'Tcl_FSChdir()' call.
				 * If filesystems do not implement this, it
				 * will be emulated by a series of directory
				 * access checks. Otherwise, virtual
				 * filesystems which do implement it need only
				 * respond with a positive return result if
				 * the dirName is a valid directory in their
				 * filesystem. They need not remember the
				 * result, since that will be automatically
				 * remembered for use by GetCwd. Real
				 * filesystems should carry out the correct
				 * action (i.e. call the correct system
				 * 'chdir' api). If not implemented, then 'cd'
				 * and 'pwd' will fail inside the
				 * filesystem. */
} Tcl_Filesystem;

/*
 * The following definitions are used as values for the 'linkAction' flag to
 * Tcl_FSLink, or the linkProc of any filesystem. Any combination of flags can
 * be given. For link creation, the linkProc should create a link which
 * matches any of the types given.
 *
 * TCL_CREATE_SYMBOLIC_LINK -	Create a symbolic or soft link.
 * TCL_CREATE_HARD_LINK -	Create a hard link.
 */

#define TCL_CREATE_SYMBOLIC_LINK	0x01
#define TCL_CREATE_HARD_LINK		0x02

/*
 *----------------------------------------------------------------------------
 * The following structure represents the Notifier functions that you can
 * override with the Tcl_SetNotifier call.
 */

typedef struct Tcl_NotifierProcs {
    Tcl_SetTimerProc *setTimerProc;
    Tcl_WaitForEventProc *waitForEventProc;
    Tcl_CreateFileHandlerProc *createFileHandlerProc;
    Tcl_DeleteFileHandlerProc *deleteFileHandlerProc;
    Tcl_InitNotifierProc *initNotifierProc;
    Tcl_FinalizeNotifierProc *finalizeNotifierProc;
    Tcl_AlertNotifierProc *alertNotifierProc;
    Tcl_ServiceModeHookProc *serviceModeHookProc;
} Tcl_NotifierProcs;

/*
 *----------------------------------------------------------------------------
 * The following data structures and declarations are for the new Tcl parser.
 *
 * For each word of a command, and for each piece of a word such as a variable
 * reference, one of the following structures is created to describe the
 * token.
 */

typedef struct Tcl_Token {
    int type;			/* Type of token, such as TCL_TOKEN_WORD; see
				 * below for valid types. */
    const char *start;		/* First character in token. */
    int size;			/* Number of bytes in token. */
    int numComponents;		/* If this token is composed of other tokens,
				 * this field tells how many of them there are
				 * (including components of components, etc.).
				 * The component tokens immediately follow
				 * this one. */
} Tcl_Token;

/*
 * Type values defined for Tcl_Token structures. These values are defined as
 * mask bits so that it's easy to check for collections of types.
 *
 * TCL_TOKEN_WORD -		The token describes one word of a command,
 *				from the first non-blank character of the word
 *				(which may be " or {) up to but not including
 *				the space, semicolon, or bracket that
 *				terminates the word. NumComponents counts the
 *				total number of sub-tokens that make up the
 *				word. This includes, for example, sub-tokens
 *				of TCL_TOKEN_VARIABLE tokens.
 * TCL_TOKEN_SIMPLE_WORD -	This token is just like TCL_TOKEN_WORD except
 *				that the word is guaranteed to consist of a
 *				single TCL_TOKEN_TEXT sub-token.
 * TCL_TOKEN_TEXT -		The token describes a range of literal text
 *				that is part of a word. NumComponents is
 *				always 0.
 * TCL_TOKEN_BS -		The token describes a backslash sequence that
 *				must be collapsed. NumComponents is always 0.
 * TCL_TOKEN_COMMAND -		The token describes a command whose result
 *				must be substituted into the word. The token
 *				includes the enclosing brackets. NumComponents
 *				is always 0.
 * TCL_TOKEN_VARIABLE -		The token describes a variable substitution,
 *				including the dollar sign, variable name, and
 *				array index (if there is one) up through the
 *				right parentheses. NumComponents tells how
 *				many additional tokens follow to represent the
 *				variable name. The first token will be a
 *				TCL_TOKEN_TEXT token that describes the
 *				variable name. If the variable is an array
 *				reference then there will be one or more
 *				additional tokens, of type TCL_TOKEN_TEXT,
 *				TCL_TOKEN_BS, TCL_TOKEN_COMMAND, and
 *				TCL_TOKEN_VARIABLE, that describe the array
 *				index; numComponents counts the total number
 *				of nested tokens that make up the variable
 *				reference, including sub-tokens of
 *				TCL_TOKEN_VARIABLE tokens.
 * TCL_TOKEN_SUB_EXPR -		The token describes one subexpression of an
 *				expression, from the first non-blank character
 *				of the subexpression up to but not including
 *				the space, brace, or bracket that terminates
 *				the subexpression. NumComponents counts the
 *				total number of following subtokens that make
 *				up the subexpression; this includes all
 *				subtokens for any nested TCL_TOKEN_SUB_EXPR
 *				tokens. For example, a numeric value used as a
 *				primitive operand is described by a
 *				TCL_TOKEN_SUB_EXPR token followed by a
 *				TCL_TOKEN_TEXT token. A binary subexpression
 *				is described by a TCL_TOKEN_SUB_EXPR token
 *				followed by the TCL_TOKEN_OPERATOR token for
 *				the operator, then TCL_TOKEN_SUB_EXPR tokens
 *				for the left then the right operands.
 * TCL_TOKEN_OPERATOR -		The token describes one expression operator.
 *				An operator might be the name of a math
 *				function such as "abs". A TCL_TOKEN_OPERATOR
 *				token is always preceeded by one
 *				TCL_TOKEN_SUB_EXPR token for the operator's
 *				subexpression, and is followed by zero or more
 *				TCL_TOKEN_SUB_EXPR tokens for the operator's
 *				operands. NumComponents is always 0.
 * TCL_TOKEN_EXPAND_WORD -	This token is just like TCL_TOKEN_WORD except
 *				that it marks a word that began with the
 *				literal character prefix "{*}". This word is
 *				marked to be expanded - that is, broken into
 *				words after substitution is complete.
 */

#define TCL_TOKEN_WORD		1
#define TCL_TOKEN_SIMPLE_WORD	2
#define TCL_TOKEN_TEXT		4
#define TCL_TOKEN_BS		8
#define TCL_TOKEN_COMMAND	16
#define TCL_TOKEN_VARIABLE	32
#define TCL_TOKEN_SUB_EXPR	64
#define TCL_TOKEN_OPERATOR	128
#define TCL_TOKEN_EXPAND_WORD	256

/*
 * Parsing error types. On any parsing error, one of these values will be
 * stored in the error field of the Tcl_Parse structure defined below.
 */

#define TCL_PARSE_SUCCESS		0
#define TCL_PARSE_QUOTE_EXTRA		1
#define TCL_PARSE_BRACE_EXTRA		2
#define TCL_PARSE_MISSING_BRACE		3
#define TCL_PARSE_MISSING_BRACKET	4
#define TCL_PARSE_MISSING_PAREN		5
#define TCL_PARSE_MISSING_QUOTE		6
#define TCL_PARSE_MISSING_VAR_BRACE	7
#define TCL_PARSE_SYNTAX		8
#define TCL_PARSE_BAD_NUMBER		9

/*
 * A structure of the following type is filled in by Tcl_ParseCommand. It
 * describes a single command parsed from an input string.
 */

#define NUM_STATIC_TOKENS 20

typedef struct Tcl_Parse {
    const char *commentStart;	/* Pointer to # that begins the first of one
				 * or more comments preceding the command. */
    int commentSize;		/* Number of bytes in comments (up through
				 * newline character that terminates the last
				 * comment). If there were no comments, this
				 * field is 0. */
    const char *commandStart;	/* First character in first word of
				 * command. */
    int commandSize;		/* Number of bytes in command, including first
				 * character of first word, up through the
				 * terminating newline, close bracket, or
				 * semicolon. */
    int numWords;		/* Total number of words in command. May be
				 * 0. */
    Tcl_Token *tokenPtr;	/* Pointer to first token representing the
				 * words of the command. Initially points to
				 * staticTokens, but may change to point to
				 * malloc-ed space if command exceeds space in
				 * staticTokens. */
    int numTokens;		/* Total number of tokens in command. */
    int tokensAvailable;	/* Total number of tokens available at
				 * *tokenPtr. */
    int errorType;		/* One of the parsing error types defined
				 * above. */

    /*
     * The fields below are intended only for the private use of the parser.
     * They should not be used by functions that invoke Tcl_ParseCommand.
     */

    const char *string;		/* The original command string passed to
				 * Tcl_ParseCommand. */
    const char *end;		/* Points to the character just after the last
				 * one in the command string. */
    Tcl_Interp *interp;		/* Interpreter to use for error reporting, or
				 * NULL. */
    const char *term;		/* Points to character in string that
				 * terminated most recent token. Filled in by
				 * ParseTokens. If an error occurs, points to
				 * beginning of region where the error
				 * occurred (e.g. the open brace if the close
				 * brace is missing). */
    int incomplete;		/* This field is set to 1 by Tcl_ParseCommand
				 * if the command appears to be incomplete.
				 * This information is used by
				 * Tcl_CommandComplete. */
    Tcl_Token staticTokens[NUM_STATIC_TOKENS];
				/* Initial space for tokens for command. This
				 * space should be large enough to accommodate
				 * most commands; dynamic space is allocated
				 * for very large commands that don't fit
				 * here. */
} Tcl_Parse;

/*
 *----------------------------------------------------------------------------
 * The following structure represents a user-defined encoding. It collects
 * together all the functions that are used by the specific encoding.
 */

typedef struct Tcl_EncodingType {
    const char *encodingName;	/* The name of the encoding, e.g. "euc-jp".
				 * This name is the unique key for this
				 * encoding type. */
    Tcl_EncodingConvertProc *toUtfProc;
				/* Function to convert from external encoding
				 * into UTF-8. */
    Tcl_EncodingConvertProc *fromUtfProc;
				/* Function to convert from UTF-8 into
				 * external encoding. */
    Tcl_EncodingFreeProc *freeProc;
				/* If non-NULL, function to call when this
				 * encoding is deleted. */
    ClientData clientData;	/* Arbitrary value associated with encoding
				 * type. Passed to conversion functions. */
    int nullSize;		/* Number of zero bytes that signify
				 * end-of-string in this encoding. This number
				 * is used to determine the source string
				 * length when the srcLen argument is
				 * negative. Must be 1 or 2. */
} Tcl_EncodingType;

/*
 * The following definitions are used as values for the conversion control
 * flags argument when converting text from one character set to another:
 *
 * TCL_ENCODING_START -		Signifies that the source buffer is the first
 *				block in a (potentially multi-block) input
 *				stream. Tells the conversion function to reset
 *				to an initial state and perform any
 *				initialization that needs to occur before the
 *				first byte is converted. If the source buffer
 *				contains the entire input stream to be
 *				converted, this flag should be set.
 * TCL_ENCODING_END -		Signifies that the source buffer is the last
 *				block in a (potentially multi-block) input
 *				stream. Tells the conversion routine to
 *				perform any finalization that needs to occur
 *				after the last byte is converted and then to
 *				reset to an initial state. If the source
 *				buffer contains the entire input stream to be
 *				converted, this flag should be set.
 * TCL_ENCODING_STOPONERROR -	If set, then the converter will return
 *				immediately upon encountering an invalid byte
 *				sequence or a source character that has no
 *				mapping in the target encoding. If clear, then
 *				the converter will skip the problem,
 *				substituting one or more "close" characters in
 *				the destination buffer and then continue to
 *				convert the source.
 * TCL_ENCODING_NO_TERMINATE - 	If set, Tcl_ExternalToUtf will not append a
 *				terminating NUL byte.  Knowing that it will
 *				not need space to do so, it will fill all
 *				dstLen bytes with encoded UTF-8 content, as
 *				other circumstances permit.  If clear, the
 *				default behavior is to reserve a byte in
 *				the dst space for NUL termination, and to
 *				append the NUL byte.
 * TCL_ENCODING_CHAR_LIMIT -	If set and dstCharsPtr is not NULL, then
 *				Tcl_ExternalToUtf takes the initial value
 *				of *dstCharsPtr is taken as a limit of the
 *				maximum number of chars to produce in the
 *				encoded UTF-8 content.  Otherwise, the
 *				number of chars produced is controlled only
 *				by other limiting factors.
 */

#define TCL_ENCODING_START		0x01
#define TCL_ENCODING_END		0x02
#define TCL_ENCODING_STOPONERROR	0x04
#define TCL_ENCODING_NO_TERMINATE	0x08
#define TCL_ENCODING_CHAR_LIMIT		0x10

/*
 * The following definitions are the error codes returned by the conversion
 * routines:
 *
 * TCL_OK -			All characters were converted.
 * TCL_CONVERT_NOSPACE -	The output buffer would not have been large
 *				enough for all of the converted data; as many
 *				characters as could fit were converted though.
 * TCL_CONVERT_MULTIBYTE -	The last few bytes in the source string were
 *				the beginning of a multibyte sequence, but
 *				more bytes were needed to complete this
 *				sequence. A subsequent call to the conversion
 *				routine should pass the beginning of this
 *				unconverted sequence plus additional bytes
 *				from the source stream to properly convert the
 *				formerly split-up multibyte sequence.
 * TCL_CONVERT_SYNTAX -		The source stream contained an invalid
 *				character sequence. This may occur if the
 *				input stream has been damaged or if the input
 *				encoding method was misidentified. This error
 *				is reported only if TCL_ENCODING_STOPONERROR
 *				was specified.
 * TCL_CONVERT_UNKNOWN -	The source string contained a character that
 *				could not be represented in the target
 *				encoding. This error is reported only if
 *				TCL_ENCODING_STOPONERROR was specified.
 */

#define TCL_CONVERT_MULTIBYTE	(-1)
#define TCL_CONVERT_SYNTAX	(-2)
#define TCL_CONVERT_UNKNOWN	(-3)
#define TCL_CONVERT_NOSPACE	(-4)

/*
 * The maximum number of bytes that are necessary to represent a single
 * Unicode character in UTF-8. The valid values should be 3, 4 or 6
 * (or perhaps 1 if we want to support a non-unicode enabled core). If 3 or
 * 4, then Tcl_UniChar must be 2-bytes in size (UCS-2) (the default). If 6,
 * then Tcl_UniChar must be 4-bytes in size (UCS-4). At this time UCS-2 mode
 * is the default and recommended mode. UCS-4 is experimental and not
 * recommended. It works for the core, but most extensions expect UCS-2.
 */

#ifndef TCL_UTF_MAX
#define TCL_UTF_MAX		3
#endif

/*
 * This represents a Unicode character. Any changes to this should also be
 * reflected in regcustom.h.
 */

#if TCL_UTF_MAX > 4
    /*
     * unsigned int isn't 100% accurate as it should be a strict 4-byte value
     * (perhaps wchar_t). 64-bit systems may have troubles. The size of this
     * value must be reflected correctly in regcustom.h and
     * in tclEncoding.c.
     * XXX: Tcl is currently UCS-2 and planning UTF-16 for the Unicode
     * XXX: string rep that Tcl_UniChar represents.  Changing the size
     * XXX: of Tcl_UniChar is /not/ supported.
     */
typedef unsigned int Tcl_UniChar;
#else
typedef unsigned short Tcl_UniChar;
#endif

/*
 *----------------------------------------------------------------------------
 * TIP #59: The following structure is used in calls 'Tcl_RegisterConfig' to
 * provide the system with the embedded configuration data.
 */

typedef struct Tcl_Config {
    const char *key;		/* Configuration key to register. ASCII
				 * encoded, thus UTF-8. */
    const char *value;		/* The value associated with the key. System
				 * encoding. */
} Tcl_Config;

/*
 *----------------------------------------------------------------------------
 * Flags for TIP#143 limits, detailing which limits are active in an
 * interpreter. Used for Tcl_{Add,Remove}LimitHandler type argument.
 */

#define TCL_LIMIT_COMMANDS	0x01
#define TCL_LIMIT_TIME		0x02

/*
 * Structure containing information about a limit handler to be called when a
 * command- or time-limit is exceeded by an interpreter.
 */

typedef void (Tcl_LimitHandlerProc) (ClientData clientData, Tcl_Interp *interp);
typedef void (Tcl_LimitHandlerDeleteProc) (ClientData clientData);

/*
 *----------------------------------------------------------------------------
 * Override definitions for libtommath.
 */

typedef struct mp_int mp_int;
#define MP_INT_DECLARED
typedef unsigned int mp_digit;
#define MP_DIGIT_DECLARED

/*
 *----------------------------------------------------------------------------
 * Definitions needed for Tcl_ParseArgvObj routines.
 * Based on tkArgv.c.
 * Modifications from the original are copyright (c) Sam Bromley 2006
 */

typedef struct {
    int type;			/* Indicates the option type; see below. */
    const char *keyStr;		/* The key string that flags the option in the
				 * argv array. */
    void *srcPtr;		/* Value to be used in setting dst; usage
				 * depends on type.*/
    void *dstPtr;		/* Address of value to be modified; usage
				 * depends on type.*/
    const char *helpStr;	/* Documentation message describing this
				 * option. */
    ClientData clientData;	/* Word to pass to function callbacks. */
} Tcl_ArgvInfo;

/*
 * Legal values for the type field of a Tcl_ArgInfo: see the user
 * documentation for details.
 */

#define TCL_ARGV_CONSTANT	15
#define TCL_ARGV_INT		16
#define TCL_ARGV_STRING		17
#define TCL_ARGV_REST		18
#define TCL_ARGV_FLOAT		19
#define TCL_ARGV_FUNC		20
#define TCL_ARGV_GENFUNC	21
#define TCL_ARGV_HELP		22
#define TCL_ARGV_END		23

/*
 * Types of callback functions for the TCL_ARGV_FUNC and TCL_ARGV_GENFUNC
 * argument types:
 */

typedef int (Tcl_ArgvFuncProc)(ClientData clientData, Tcl_Obj *objPtr,
	void *dstPtr);
typedef int (Tcl_ArgvGenFuncProc)(ClientData clientData, Tcl_Interp *interp,
	int objc, Tcl_Obj *const *objv, void *dstPtr);

/*
 * Shorthand for commonly used argTable entries.
 */

#define TCL_ARGV_AUTO_HELP \
    {TCL_ARGV_HELP,	"-help",	NULL,	NULL, \
	    "Print summary of command-line options and abort", NULL}
#define TCL_ARGV_AUTO_REST \
    {TCL_ARGV_REST,	"--",		NULL,	NULL, \
	    "Marks the end of the options", NULL}
#define TCL_ARGV_TABLE_END \
    {TCL_ARGV_END, NULL, NULL, NULL, NULL, NULL}

/*
 *----------------------------------------------------------------------------
 * Definitions needed for Tcl_Zlib routines. [TIP #234]
 *
 * Constants for the format flags describing what sort of data format is
 * desired/expected for the Tcl_ZlibDeflate, Tcl_ZlibInflate and
 * Tcl_ZlibStreamInit functions.
 */

#define TCL_ZLIB_FORMAT_RAW	1
#define TCL_ZLIB_FORMAT_ZLIB	2
#define TCL_ZLIB_FORMAT_GZIP	4
#define TCL_ZLIB_FORMAT_AUTO	8

/*
 * Constants that describe whether the stream is to operate in compressing or
 * decompressing mode.
 */

#define TCL_ZLIB_STREAM_DEFLATE	16
#define TCL_ZLIB_STREAM_INFLATE	32

/*
 * Constants giving compression levels. Use of TCL_ZLIB_COMPRESS_DEFAULT is
 * recommended.
 */

#define TCL_ZLIB_COMPRESS_NONE	0
#define TCL_ZLIB_COMPRESS_FAST	1
#define TCL_ZLIB_COMPRESS_BEST	9
#define TCL_ZLIB_COMPRESS_DEFAULT (-1)

/*
 * Constants for types of flushing, used with Tcl_ZlibFlush.
 */

#define TCL_ZLIB_NO_FLUSH	0
#define TCL_ZLIB_FLUSH		2
#define TCL_ZLIB_FULLFLUSH	3
#define TCL_ZLIB_FINALIZE	4

/*
 *----------------------------------------------------------------------------
 * Definitions needed for the Tcl_LoadFile function. [TIP #416]
 */

#define TCL_LOAD_GLOBAL 1
#define TCL_LOAD_LAZY 2

/*
 *----------------------------------------------------------------------------
 * Definitions needed for the Tcl_OpenTcpServerEx function. [TIP #456]
 */
#define TCL_TCPSERVER_REUSEADDR (1<<0)
#define TCL_TCPSERVER_REUSEPORT (1<<1)

/*
 *----------------------------------------------------------------------------
 * Single public declaration for NRE.
 */

typedef int (Tcl_NRPostProc) (ClientData data[], Tcl_Interp *interp,
				int result);

/*
 *----------------------------------------------------------------------------
 * The following constant is used to test for older versions of Tcl in the
 * stubs tables.
 */

#define TCL_STUB_MAGIC		((int) 0xFCA3BACF)

/*
 * The following function is required to be defined in all stubs aware
 * extensions. The function is actually implemented in the stub library, not
 * the main Tcl library, although there is a trivial implementation in the
 * main library in case an extension is statically linked into an application.
 */

const char *		Tcl_InitStubs(Tcl_Interp *interp, const char *version,
			    int exact, int magic);
const char *		TclTomMathInitializeStubs(Tcl_Interp *interp,
			    const char *version, int epoch, int revision);

#ifdef USE_TCL_STUBS
#define Tcl_InitStubs(interp, version, exact) \
    (Tcl_InitStubs)(interp, version, \
	    (exact)|(TCL_MAJOR_VERSION<<8)|(TCL_MINOR_VERSION<<16), \
	    TCL_STUB_MAGIC)
#else
#define Tcl_InitStubs(interp, version, exact) \
    Tcl_PkgInitStubsCheck(interp, version, \
	    (exact)|(TCL_MAJOR_VERSION<<8)|(TCL_MINOR_VERSION<<16))
#endif

/*
<<<<<<< HEAD
 * TODO - tommath stubs export goes here!
 */

/* Tcl_InitSubsystems, see TIP #414 */

#ifndef USE_TCL_STUBS
    EXTERN const char *Tcl_InitSubsystems(TCL_NORETURN1 Tcl_PanicProc *panicProc);
#endif

/*
=======
>>>>>>> 81afc01e
 * Public functions that are not accessible via the stubs table.
 * Tcl_GetMemoryInfo is needed for AOLserver. [Bug 1868171]
 */

#define Tcl_Main(argc, argv, proc) Tcl_MainEx(argc, argv, proc, \
	    ((Tcl_CreateInterp)()))
EXTERN void		Tcl_MainEx(int argc, char **argv,
			    Tcl_AppInitProc *appInitProc, Tcl_Interp *interp);
EXTERN const char *	Tcl_PkgInitStubsCheck(Tcl_Interp *interp,
			    const char *version, int exact);
EXTERN void		Tcl_GetMemoryInfo(Tcl_DString *dsPtr);

/*
 *----------------------------------------------------------------------------
 * Include the public function declarations that are accessible via the stubs
 * table.
 */

#include "tclDecls.h"

/*
 * Include platform specific public function declarations that are accessible
 * via the stubs table. Make all TclOO symbols MODULE_SCOPE (which only
 * has effect on building it as a shared library). See ticket [3010352].
 */

#if defined(BUILD_tcl)
#   undef TCLAPI
#   define TCLAPI MODULE_SCOPE
#endif

#include "tclPlatDecls.h"

/*
 *----------------------------------------------------------------------------
 * The following declarations either map ckalloc and ckfree to malloc and
 * free, or they map them to functions with all sorts of debugging hooks
 * defined in tclCkalloc.c.
 */

#ifdef TCL_MEM_DEBUG

#   define ckalloc(x) \
    ((void *) Tcl_DbCkalloc((unsigned)(x), __FILE__, __LINE__))
#   define ckfree(x) \
    Tcl_DbCkfree((char *)(x), __FILE__, __LINE__)
#   define ckrealloc(x,y) \
    ((void *) Tcl_DbCkrealloc((char *)(x), (unsigned)(y), __FILE__, __LINE__))
#   define attemptckalloc(x) \
    ((void *) Tcl_AttemptDbCkalloc((unsigned)(x), __FILE__, __LINE__))
#   define attemptckrealloc(x,y) \
    ((void *) Tcl_AttemptDbCkrealloc((char *)(x), (unsigned)(y), __FILE__, __LINE__))

#else /* !TCL_MEM_DEBUG */

/*
 * If we are not using the debugging allocator, we should call the Tcl_Alloc,
 * et al. routines in order to guarantee that every module is using the same
 * memory allocator both inside and outside of the Tcl library.
 */

#   define ckalloc(x) \
    ((void *) Tcl_Alloc((unsigned)(x)))
#   define ckfree(x) \
    Tcl_Free((char *)(x))
#   define ckrealloc(x,y) \
    ((void *) Tcl_Realloc((char *)(x), (unsigned)(y)))
#   define attemptckalloc(x) \
    ((void *) Tcl_AttemptAlloc((unsigned)(x)))
#   define attemptckrealloc(x,y) \
    ((void *) Tcl_AttemptRealloc((char *)(x), (unsigned)(y)))
#   undef  Tcl_InitMemory
#   define Tcl_InitMemory(x)
#   undef  Tcl_DumpActiveMemory
#   define Tcl_DumpActiveMemory(x)
#   undef  Tcl_ValidateAllMemory
#   define Tcl_ValidateAllMemory(x,y)

#endif /* !TCL_MEM_DEBUG */

#ifdef TCL_MEM_DEBUG
#   define Tcl_IncrRefCount(objPtr) \
	Tcl_DbIncrRefCount(objPtr, __FILE__, __LINE__)
#   define Tcl_DecrRefCount(objPtr) \
	Tcl_DbDecrRefCount(objPtr, __FILE__, __LINE__)
#   define Tcl_IsShared(objPtr) \
	Tcl_DbIsShared(objPtr, __FILE__, __LINE__)
#else
#   define Tcl_IncrRefCount(objPtr) \
	++(objPtr)->refCount
    /*
     * Use do/while0 idiom for optimum correctness without compiler warnings.
     * http://c2.com/cgi/wiki?TrivialDoWhileLoop
     */
#   define Tcl_DecrRefCount(objPtr) \
	do { \
	    Tcl_Obj *_objPtr = (objPtr); \
	    if ((_objPtr)->refCount-- <= 1) { \
		TclFreeObj(_objPtr); \
	    } \
	} while(0)
#   define Tcl_IsShared(objPtr) \
	((objPtr)->refCount > 1)
#endif

/*
 * Macros and definitions that help to debug the use of Tcl objects. When
 * TCL_MEM_DEBUG is defined, the Tcl_New declarations are overridden to call
 * debugging versions of the object creation functions.
 */

#ifdef TCL_MEM_DEBUG
#  undef  Tcl_NewBignumObj
#  define Tcl_NewBignumObj(val) \
     Tcl_DbNewBignumObj(val, __FILE__, __LINE__)
#  undef  Tcl_NewBooleanObj
#  define Tcl_NewBooleanObj(val) \
     Tcl_DbNewLongObj((val)!=0, __FILE__, __LINE__)
#  undef  Tcl_NewByteArrayObj
#  define Tcl_NewByteArrayObj(bytes, len) \
     Tcl_DbNewByteArrayObj(bytes, len, __FILE__, __LINE__)
#  undef  Tcl_NewDoubleObj
#  define Tcl_NewDoubleObj(val) \
     Tcl_DbNewDoubleObj(val, __FILE__, __LINE__)
#  undef  Tcl_NewIntObj
#  define Tcl_NewIntObj(val) \
     Tcl_DbNewLongObj(val, __FILE__, __LINE__)
#  undef  Tcl_NewListObj
#  define Tcl_NewListObj(objc, objv) \
     Tcl_DbNewListObj(objc, objv, __FILE__, __LINE__)
#  undef  Tcl_NewLongObj
#  define Tcl_NewLongObj(val) \
     Tcl_DbNewLongObj(val, __FILE__, __LINE__)
#  undef  Tcl_NewObj
#  define Tcl_NewObj() \
     Tcl_DbNewObj(__FILE__, __LINE__)
#  undef  Tcl_NewStringObj
#  define Tcl_NewStringObj(bytes, len) \
     Tcl_DbNewStringObj(bytes, len, __FILE__, __LINE__)
#  undef  Tcl_NewWideIntObj
#  define Tcl_NewWideIntObj(val) \
     Tcl_DbNewWideIntObj(val, __FILE__, __LINE__)
#endif /* TCL_MEM_DEBUG */

/*
 *----------------------------------------------------------------------------
 * Macros for clients to use to access fields of hash entries:
 */

#define Tcl_GetHashValue(h) ((h)->clientData)
#define Tcl_SetHashValue(h, value) ((h)->clientData = (ClientData) (value))
#define Tcl_GetHashKey(tablePtr, h) \
	((void *) (((tablePtr)->keyType == TCL_ONE_WORD_KEYS || \
		    (tablePtr)->keyType == TCL_CUSTOM_PTR_KEYS) \
		   ? (h)->key.oneWordValue \
		   : (h)->key.string))

/*
 * Macros to use for clients to use to invoke find and create functions for
 * hash tables:
 */

#undef  Tcl_FindHashEntry
#define Tcl_FindHashEntry(tablePtr, key) \
	(*((tablePtr)->findProc))(tablePtr, (const char *)(key))
#undef  Tcl_CreateHashEntry
#define Tcl_CreateHashEntry(tablePtr, key, newPtr) \
	(*((tablePtr)->createProc))(tablePtr, (const char *)(key), newPtr)

/*
 *----------------------------------------------------------------------------
 * Macros that eliminate the overhead of the thread synchronization functions
 * when compiling without thread support.
 */

#ifndef TCL_THREADS
#undef  Tcl_MutexLock
#define Tcl_MutexLock(mutexPtr)
#undef  Tcl_MutexUnlock
#define Tcl_MutexUnlock(mutexPtr)
#undef  Tcl_MutexFinalize
#define Tcl_MutexFinalize(mutexPtr)
#undef  Tcl_ConditionNotify
#define Tcl_ConditionNotify(condPtr)
#undef  Tcl_ConditionWait
#define Tcl_ConditionWait(condPtr, mutexPtr, timePtr)
#undef  Tcl_ConditionFinalize
#define Tcl_ConditionFinalize(condPtr)
#endif /* TCL_THREADS */

/*
 *----------------------------------------------------------------------------
 * Deprecated Tcl functions:
 */

#ifndef TCL_NO_DEPRECATED
/*
 * These function have been renamed. The old names are deprecated, but we
 * define these macros for backwards compatibilty.
 */

#   define Tcl_Ckalloc		Tcl_Alloc
#   define Tcl_Ckfree		Tcl_Free
#   define Tcl_Ckrealloc	Tcl_Realloc
#   define Tcl_Return		Tcl_SetResult
#   define Tcl_TildeSubst	Tcl_TranslateFileName
#if !defined(__APPLE__) /* On OSX, there is a conflict with "mach/mach.h" */
#   define panic		Tcl_Panic
#endif
#   define panicVA		Tcl_PanicVA
#endif /* !TCL_NO_DEPRECATED */

/*
 *----------------------------------------------------------------------------
 * Convenience declaration of Tcl_AppInit for backwards compatibility. This
 * function is not *implemented* by the tcl library, so the storage class is
 * neither DLLEXPORT nor DLLIMPORT.
 */

extern Tcl_AppInitProc Tcl_AppInit;

#endif /* RC_INVOKED */

/*
 * end block for C++
 */

#ifdef __cplusplus
}
#endif

#endif /* _TCL */

/*
 * Local Variables:
 * mode: c
 * c-basic-offset: 4
 * fill-column: 78
 * End:
 */<|MERGE_RESOLUTION|>--- conflicted
+++ resolved
@@ -2422,11 +2422,6 @@
 	    (exact)|(TCL_MAJOR_VERSION<<8)|(TCL_MINOR_VERSION<<16))
 #endif
 
-/*
-<<<<<<< HEAD
- * TODO - tommath stubs export goes here!
- */
-
 /* Tcl_InitSubsystems, see TIP #414 */
 
 #ifndef USE_TCL_STUBS
@@ -2434,8 +2429,6 @@
 #endif
 
 /*
-=======
->>>>>>> 81afc01e
  * Public functions that are not accessible via the stubs table.
  * Tcl_GetMemoryInfo is needed for AOLserver. [Bug 1868171]
  */
