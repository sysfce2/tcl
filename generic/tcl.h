--- conflicted
+++ resolved
@@ -2197,19 +2197,16 @@
 			    const char *version, int exact);
 EXTERN void		Tcl_InitSubsystems(void);
 EXTERN void		Tcl_GetMemoryInfo(Tcl_DString *dsPtr);
-<<<<<<< HEAD
 EXTERN void		Tcl_FindExecutable(const char *argv0);
 EXTERN void		Tcl_SetPanicProc(
 			    TCL_NORETURN1 Tcl_PanicProc *panicProc);
-EXTERN void		Tcl_StaticPackage(Tcl_Interp *interp,
+EXTERN void		Tcl_StaticLibrary(Tcl_Interp *interp,
 			    const char *prefix,
-			    Tcl_PackageInitProc *initProc,
-			    Tcl_PackageInitProc *safeInitProc);
-EXTERN Tcl_ExitProc *Tcl_SetExitProc(TCL_NORETURN1 Tcl_ExitProc *proc);
-=======
+			    Tcl_LibraryInitProc *initProc,
+			    Tcl_LibraryInitProc *safeInitProc);
 /* Undocumented. To be formalized by TIP #595 */
 #   define Tcl_StaticPackage Tcl_StaticLibrary
->>>>>>> 15b5f31c
+EXTERN Tcl_ExitProc *Tcl_SetExitProc(TCL_NORETURN1 Tcl_ExitProc *proc);
 #ifdef _WIN32
 EXTERN int		TclZipfs_AppHook(int *argc, wchar_t ***argv);
 #else
