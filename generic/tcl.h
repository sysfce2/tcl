/*
 * tcl.h --
 *
 *	This header file describes the externally-visible facilities of the
 *	Tcl interpreter.
 *
 * Copyright (c) 1987-1994 The Regents of the University of California.
 * Copyright (c) 1993-1996 Lucent Technologies.
 * Copyright (c) 1994-1998 Sun Microsystems, Inc.
 * Copyright (c) 1998-2000 by Scriptics Corporation.
 * Copyright (c) 2002 by Kevin B. Kenny.  All rights reserved.
 *
 * See the file "license.terms" for information on usage and redistribution of
 * this file, and for a DISCLAIMER OF ALL WARRANTIES.
 */

#ifndef _TCL
#define _TCL

/*
 * For C++ compilers, use extern "C"
 */

#ifdef __cplusplus
extern "C" {
#endif

/*
 * The following defines are used to indicate the various release levels.
 */

#define TCL_ALPHA_RELEASE	0
#define TCL_BETA_RELEASE	1
#define TCL_FINAL_RELEASE	2

/*
 * When version numbers change here, must also go into the following files and
 * update the version numbers:
 *
 * library/init.tcl	(1 LOC patch)
 * unix/configure.in	(2 LOC Major, 2 LOC minor, 1 LOC patch)
 * win/configure.in	(as above)
 * win/tcl.m4		(not patchlevel)
 * win/makefile.bc	(not patchlevel) 2 LOC
 * README		(sections 0 and 2, with and without separator)
 * macosx/Tcl.pbproj/project.pbxproj (not patchlevel) 1 LOC
 * macosx/Tcl.pbproj/default.pbxuser (not patchlevel) 1 LOC
 * macosx/Tcl.xcode/project.pbxproj (not patchlevel) 2 LOC
 * macosx/Tcl.xcode/default.pbxuser (not patchlevel) 1 LOC
 * macosx/Tcl-Common.xcconfig (not patchlevel) 1 LOC
 * win/README		(not patchlevel) (sections 0 and 2)
 * unix/tcl.spec	(1 LOC patch)
 * tools/tcl.hpj.in	(not patchlevel, for windows installer)
 */

#define TCL_MAJOR_VERSION   9
#define TCL_MINOR_VERSION   0
#define TCL_RELEASE_LEVEL   TCL_ALPHA_RELEASE
#define TCL_RELEASE_SERIAL  0

#define TCL_VERSION	    "9.0"
#define TCL_PATCH_LEVEL	    "9.0a0"

/*
 *----------------------------------------------------------------------------
 * The following definitions set up the proper options for Windows compilers.
 * We use this method because there is no autoconf equivalent.
 */

#ifndef __WIN32__
#   if defined(_WIN32) || defined(WIN32) || defined(__MINGW32__) || defined(__BORLANDC__) || (defined(__WATCOMC__) && defined(__WINDOWS_386__))
#	define __WIN32__
#	ifndef WIN32
#	    define WIN32
#	endif
#	ifndef _WIN32
#	    define _WIN32
#	endif
#   endif
#endif

/*
 * STRICT: See MSDN Article Q83456
 */

#ifdef __WIN32__
#   ifndef STRICT
#	define STRICT
#   endif
#endif /* __WIN32__ */

/*
 * A special definition used to allow this header file to be included from
 * windows resource files so that they can obtain version information.
 * RC_INVOKED is defined by default by the windows RC tool.
 *
 * Resource compilers don't like all the C stuff, like typedefs and function
 * declarations, that occur below, so block them out.
 */

#ifndef RC_INVOKED

/*
 * Special macro to define mutexes, that doesn't do anything if we are not
 * using threads.
 */

#ifdef TCL_THREADS
#define TCL_DECLARE_MUTEX(name) static Tcl_Mutex name;
#else
#define TCL_DECLARE_MUTEX(name)
#endif

/*
 * Tcl's public routine Tcl_FSSeek() uses the values SEEK_SET, SEEK_CUR, and
 * SEEK_END, all #define'd by stdio.h .
 *
 * Also, many extensions need stdio.h, and they've grown accustomed to tcl.h
 * providing it for them rather than #include-ing it themselves as they
 * should, so also for their sake, we keep the #include to be consistent with
 * prior Tcl releases.
 */

#include <stdio.h>

/*
 *----------------------------------------------------------------------------
 * Support for functions with a variable number of arguments.
 *
 * The following TCL_VARARGS* macros are to support old extensions
 * written for older versions of Tcl where the macros permitted
 * support for the varargs.h system as well as stdarg.h .
 *
 * New code should just directly be written to use stdarg.h conventions.
 */

#include <stdarg.h>
#if defined(__GNUC__) && (__GNUC__ > 2)
#   define TCL_FORMAT_PRINTF(a,b) __attribute__ ((__format__ (__printf__, a, b)))
#else
#   define TCL_FORMAT_PRINTF(a,b)
#endif

/*
 * Allow a part of Tcl's API to be explicitly marked as deprecated.
 *
 * Used to make TIP 330/336 generate moans even if people use the
 * compatibility macros. Change your code, guys! We won't support you forever.
 */

#if defined(__GNUC__) && ((__GNUC__ >= 4) || ((__GNUC__ == 3) && (__GNUC_MINOR__ >= 1)))
#   if (__GNUC__ > 4) || ((__GNUC__ == 4) && (__GNUC__MINOR__ >= 5))
#	define TCL_DEPRECATED_API(msg)	__attribute__ ((__deprecated__ (msg)))
#   else
#	define TCL_DEPRECATED_API(msg)	__attribute__ ((__deprecated__))
#   endif
#else
#   define TCL_DEPRECATED_API(msg)	/* nothing portable */
#endif

/*
 *----------------------------------------------------------------------------
 * Macros used to declare a function to be exported by a DLL. Used by Windows,
 * maps to no-op declarations on non-Windows systems. The default build on
 * windows is for a DLL, which causes the DLLIMPORT and DLLEXPORT macros to be
 * nonempty. To build a static library, the macro STATIC_BUILD should be
 * defined.
 *
 * Note: when building static but linking dynamically to MSVCRT we must still
 *       correctly decorate the C library imported function.  Use CRTIMPORT
 *       for this purpose.  _DLL is defined by the compiler when linking to
 *       MSVCRT.
 */

#if (defined(__WIN32__) && (defined(_MSC_VER) || (__BORLANDC__ >= 0x0550) || defined(__LCC__) || defined(__WATCOMC__) || (defined(__GNUC__) && defined(__declspec))))
#   define HAVE_DECLSPEC 1
#   ifdef STATIC_BUILD
#       define DLLIMPORT
#       define DLLEXPORT
#       ifdef _DLL
#           define CRTIMPORT __declspec(dllimport)
#       else
#           define CRTIMPORT
#       endif
#   else
#       define DLLIMPORT __declspec(dllimport)
#       define DLLEXPORT __declspec(dllexport)
#       define CRTIMPORT __declspec(dllimport)
#   endif
#else
#   define DLLIMPORT
#   if defined(__GNUC__) && __GNUC__ > 3
#       define DLLEXPORT __attribute__ ((visibility("default")))
#   else
#       define DLLEXPORT
#   endif
#   define CRTIMPORT
#endif

/*
 * These macros are used to control whether functions are being declared for
 * import or export. If a function is being declared while it is being built
 * to be included in a shared library, then it should have the DLLEXPORT
 * storage class. If is being declared for use by a module that is going to
 * link against the shared library, then it should have the DLLIMPORT storage
 * class. If the symbol is beind declared for a static build or for use from a
 * stub library, then the storage class should be empty.
 *
 * The convention is that a macro called BUILD_xxxx, where xxxx is the name of
 * a library we are building, is set on the compile line for sources that are
 * to be placed in the library. When this macro is set, the storage class will
 * be set to DLLEXPORT. At the end of the header file, the storage class will
 * be reset to DLLIMPORT.
 */

#ifdef BUILD_tcl
#   define TCLSOAPI DLLEXPORT
#else
#   define TCLSOAPI DLLIMPORT
#endif
#ifndef TCLAPI
#   if defined(BUILD_tcl)
#	define TCLAPI MODULE_SCOPE
#   else
#	define TCLAPI extern
#   endif
#endif
#define TCLOOAPI TCLAPI


/*
 * Miscellaneous declarations.
 */

typedef void *ClientData;

/*
 * Darwin specific configure overrides (to support fat compiles, where
 * configure runs only once for multiple architectures):
 */

#ifdef __APPLE__
#   ifdef __LP64__
#	undef TCL_WIDE_INT_TYPE
#	define TCL_WIDE_INT_IS_LONG 1
#	define TCL_CFG_DO64BIT 1
#    else /* !__LP64__ */
#	define TCL_WIDE_INT_TYPE long long
#	undef TCL_WIDE_INT_IS_LONG
#	undef TCL_CFG_DO64BIT
#    endif /* __LP64__ */
#    undef HAVE_STRUCT_STAT64
#endif /* __APPLE__ */

/*
 * Define Tcl_WideInt to be a type that is (at least) 64-bits wide, and define
 * Tcl_WideUInt to be the unsigned variant of that type (assuming that where
 * we have one, we can have the other.)
 *
 * Also defines the following macros:
 * TCL_WIDE_INT_IS_LONG - if wide ints are really longs (i.e. we're on a real
 *	64-bit system.)
 * Tcl_WideAsLong - forgetful converter from wideInt to long.
 * Tcl_LongAsWide - sign-extending converter from long to wideInt.
 * Tcl_WideAsDouble - converter from wideInt to double.
 * Tcl_DoubleAsWide - converter from double to wideInt.
 *
 * The following invariant should hold for any long value 'longVal':
 *	longVal == Tcl_WideAsLong(Tcl_LongAsWide(longVal))
 *
 * Note on converting between Tcl_WideInt and strings. This implementation (in
 * tclObj.c) depends on the function
 * sprintf(...,"%" TCL_LL_MODIFIER "d",...).
 */

#if !defined(TCL_WIDE_INT_TYPE)&&!defined(TCL_WIDE_INT_IS_LONG)
#   if defined(__WIN32__)
#      define TCL_WIDE_INT_TYPE __int64
#      ifdef __BORLANDC__
#         define TCL_LL_MODIFIER	"L"
#      else /* __BORLANDC__ */
#         define TCL_LL_MODIFIER	"I64"
#      endif /* __BORLANDC__ */
#   elif defined(__GNUC__)
#      define TCL_WIDE_INT_TYPE long long
#      define TCL_LL_MODIFIER	"ll"
#   else /* ! __WIN32__ && ! __GNUC__ */
/*
 * Don't know what platform it is and configure hasn't discovered what is
 * going on for us. Try to guess...
 */
#      ifdef NO_LIMITS_H
#	  error please define either TCL_WIDE_INT_TYPE or TCL_WIDE_INT_IS_LONG
#      else /* !NO_LIMITS_H */
#	  include <limits.h>
#	  if (INT_MAX < LONG_MAX)
#	     define TCL_WIDE_INT_IS_LONG	1
#	  else
#	     define TCL_WIDE_INT_TYPE long long
#         endif
#      endif /* NO_LIMITS_H */
#   endif /* __WIN32__ */
#endif /* !TCL_WIDE_INT_TYPE & !TCL_WIDE_INT_IS_LONG */
#ifdef TCL_WIDE_INT_IS_LONG
#   undef TCL_WIDE_INT_TYPE
#   define TCL_WIDE_INT_TYPE	long
#endif /* TCL_WIDE_INT_IS_LONG */

typedef TCL_WIDE_INT_TYPE		Tcl_WideInt;
typedef unsigned TCL_WIDE_INT_TYPE	Tcl_WideUInt;

#ifdef TCL_WIDE_INT_IS_LONG
#   define Tcl_WideAsLong(val)		((long)(val))
#   define Tcl_LongAsWide(val)		((long)(val))
#   define Tcl_WideAsDouble(val)	((double)((long)(val)))
#   define Tcl_DoubleAsWide(val)	((long)((double)(val)))
#   ifndef TCL_LL_MODIFIER
#      define TCL_LL_MODIFIER		"l"
#   endif /* !TCL_LL_MODIFIER */
#else /* TCL_WIDE_INT_IS_LONG */
/*
 * The next short section of defines are only done when not running on Windows
 * or some other strange platform.
 */
#   ifndef TCL_LL_MODIFIER
#      define TCL_LL_MODIFIER		"ll"
#   endif /* !TCL_LL_MODIFIER */
#   define Tcl_WideAsLong(val)		((long)((Tcl_WideInt)(val)))
#   define Tcl_LongAsWide(val)		((Tcl_WideInt)((long)(val)))
#   define Tcl_WideAsDouble(val)	((double)((Tcl_WideInt)(val)))
#   define Tcl_DoubleAsWide(val)	((Tcl_WideInt)((double)(val)))
#endif /* TCL_WIDE_INT_IS_LONG */

#if defined(__WIN32__)
#   ifdef __BORLANDC__
	typedef struct stati64 Tcl_StatBuf;
#   elif defined(_WIN64)
	typedef struct __stat64 Tcl_StatBuf;
#   elif (defined(_MSC_VER) && (_MSC_VER < 1400)) || defined(_USE_32BIT_TIME_T)
	typedef struct _stati64	Tcl_StatBuf;
#   else
	typedef struct _stat32i64 Tcl_StatBuf;
#   endif /* _MSC_VER < 1400 */
#elif defined(__CYGWIN__)
    typedef struct {
	dev_t st_dev;
	unsigned short st_ino;
	unsigned short st_mode;
	short st_nlink;
	short st_uid;
	short st_gid;
	/* Here is a 2-byte gap */
	dev_t st_rdev;
	/* Here is a 4-byte gap */
	long long st_size;
	struct {long tv_sec;} st_atim;
	struct {long tv_sec;} st_mtim;
	struct {long tv_sec;} st_ctim;
	/* Here is a 4-byte gap */
    } Tcl_StatBuf;
#elif defined(HAVE_STRUCT_STAT64) && !defined(__APPLE__)
    typedef struct stat64 Tcl_StatBuf;
#else
    typedef struct stat Tcl_StatBuf;
#endif

/*
 *----------------------------------------------------------------------------
 * Data structures defined opaquely in this module. The definitions below just
 * provide dummy types. A few fields are made visible in Tcl_Interp
 * structures, namely those used for returning a string result from commands.
 * Direct access to the result field is discouraged in Tcl 8.0. The
 * interpreter result is either an object or a string, and the two values are
 * kept consistent unless some C code sets interp->result directly.
 * Programmers should use either the function Tcl_GetObjResult() or
 * Tcl_GetStringResult() to read the interpreter's result. See the SetResult
 * man page for details.
 *
 * Note: any change to the Tcl_Interp definition below must be mirrored in the
 * "real" definition in tclInt.h.
 *
 * Note: Tcl_ObjCmdProc functions do not directly set result and freeProc.
 * Instead, they set a Tcl_Obj member in the "real" structure that can be
 * accessed with Tcl_GetObjResult() and Tcl_SetObjResult().
 */

typedef struct Tcl_Interp Tcl_Interp;

typedef struct Tcl_AsyncHandler_ *Tcl_AsyncHandler;
typedef struct Tcl_Channel_ *Tcl_Channel;
typedef struct Tcl_ChannelTypeVersion_ *Tcl_ChannelTypeVersion;
typedef struct Tcl_Command_ *Tcl_Command;
typedef struct Tcl_Condition_ *Tcl_Condition;
typedef struct Tcl_Dict_ *Tcl_Dict;
typedef struct Tcl_EncodingState_ *Tcl_EncodingState;
typedef struct Tcl_Encoding_ *Tcl_Encoding;
typedef struct Tcl_Event Tcl_Event;
typedef struct Tcl_InterpState_ *Tcl_InterpState;
typedef struct Tcl_LoadHandle_ *Tcl_LoadHandle;
typedef struct Tcl_Mutex_ *Tcl_Mutex;
typedef struct Tcl_Pid_ *Tcl_Pid;
typedef struct Tcl_RegExp_ *Tcl_RegExp;
typedef struct Tcl_ThreadDataKey_ *Tcl_ThreadDataKey;
typedef struct Tcl_ThreadId_ *Tcl_ThreadId;
typedef struct Tcl_TimerToken_ *Tcl_TimerToken;
typedef struct Tcl_Trace_ *Tcl_Trace;
typedef struct Tcl_Var_ *Tcl_Var;
typedef struct Tcl_ZLibStream_ *Tcl_ZlibStream;

/*
 *----------------------------------------------------------------------------
 * Definition of the interface to functions implementing threads. A function
 * following this definition is given to each call of 'Tcl_CreateThread' and
 * will be called as the main fuction of the new thread created by that call.
 */

#if defined __WIN32__
typedef unsigned (__stdcall Tcl_ThreadCreateProc) (ClientData clientData);
#else
typedef void (Tcl_ThreadCreateProc) (ClientData clientData);
#endif

/*
 * Threading function return types used for abstracting away platform
 * differences when writing a Tcl_ThreadCreateProc. See the NewThread function
 * in generic/tclThreadTest.c for it's usage.
 */

#if defined __WIN32__
#   define Tcl_ThreadCreateType		unsigned __stdcall
#   define TCL_THREAD_CREATE_RETURN	return 0
#else
#   define Tcl_ThreadCreateType		void
#   define TCL_THREAD_CREATE_RETURN
#endif

/*
 * Definition of values for default stacksize and the possible flags to be
 * given to Tcl_CreateThread.
 */

#define TCL_THREAD_STACK_DEFAULT (0)    /* Use default size for stack. */
#define TCL_THREAD_NOFLAGS	 (0000) /* Standard flags, default
					 * behaviour. */
#define TCL_THREAD_JOINABLE	 (0001) /* Mark the thread as joinable. */

/*
 * Flag values passed to Tcl_StringCaseMatch.
 */

#define TCL_MATCH_NOCASE	(1<<0)

/*
 * Flag values passed to Tcl_GetRegExpFromObj.
 */

#define	TCL_REG_BASIC		000000	/* BREs (convenience). */
#define	TCL_REG_EXTENDED	000001	/* EREs. */
#define	TCL_REG_ADVF		000002	/* Advanced features in EREs. */
#define	TCL_REG_ADVANCED	000003	/* AREs (which are also EREs). */
#define	TCL_REG_QUOTE		000004	/* No special characters, none. */
#define	TCL_REG_NOCASE		000010	/* Ignore case. */
#define	TCL_REG_NOSUB		000020	/* Don't care about subexpressions. */
#define	TCL_REG_EXPANDED	000040	/* Expanded format, white space &
					 * comments. */
#define	TCL_REG_NLSTOP		000100  /* \n doesn't match . or [^ ] */
#define	TCL_REG_NLANCH		000200  /* ^ matches after \n, $ before. */
#define	TCL_REG_NEWLINE		000300  /* Newlines are line terminators. */
#define	TCL_REG_CANMATCH	001000  /* Report details on partial/limited
					 * matches. */

/*
 * Flags values passed to Tcl_RegExpExecObj.
 */

#define	TCL_REG_NOTBOL	0001	/* Beginning of string does not match ^.  */
#define	TCL_REG_NOTEOL	0002	/* End of string does not match $. */

/*
 * Structures filled in by Tcl_RegExpInfo. Note that all offset values are
 * relative to the start of the match string, not the beginning of the entire
 * string.
 */

typedef struct Tcl_RegExpIndices {
    long start;			/* Character offset of first character in
				 * match. */
    long end;			/* Character offset of first character after
				 * the match. */
} Tcl_RegExpIndices;

typedef struct Tcl_RegExpInfo {
    int nsubs;			/* Number of subexpressions in the compiled
				 * expression. */
    Tcl_RegExpIndices *matches;	/* Array of nsubs match offset pairs. */
    long extendStart;		/* The offset at which a subsequent match
				 * might begin. */
    long reserved;		/* Reserved for later use. */
} Tcl_RegExpInfo;

/*
 * Picky compilers complain if this typdef doesn't appear before the struct's
 * reference in tclDecls.h.
 */

typedef Tcl_StatBuf *Tcl_Stat_;
typedef struct stat *Tcl_OldStat_;

/*
 *----------------------------------------------------------------------------
 * When a TCL command returns, the interpreter contains a result from the
 * command. Programmers are strongly encouraged to use one of the functions
 * Tcl_GetObjResult() or Tcl_GetStringResult() to read the interpreter's
 * result. See the SetResult man page for details. Besides this result, the
 * command function returns an integer code, which is one of the following:
 *
 * TCL_OK		Command completed normally; the interpreter's result
 *			contains the command's result.
 * TCL_ERROR		The command couldn't be completed successfully; the
 *			interpreter's result describes what went wrong.
 * TCL_RETURN		The command requests that the current function return;
 *			the interpreter's result contains the function's
 *			return value.
 * TCL_BREAK		The command requests that the innermost loop be
 *			exited; the interpreter's result is meaningless.
 * TCL_CONTINUE		Go on to the next iteration of the current loop; the
 *			interpreter's result is meaningless.
 */

#define TCL_OK			0
#define TCL_ERROR		1
#define TCL_RETURN		2
#define TCL_BREAK		3
#define TCL_CONTINUE		4

/*
 *----------------------------------------------------------------------------
 * Flags to control what substitutions are performed by Tcl_SubstObj():
 */

#define TCL_SUBST_COMMANDS	001
#define TCL_SUBST_VARIABLES	002
#define TCL_SUBST_BACKSLASHES	004
#define TCL_SUBST_ALL		007

/*
 * Forward declaration of Tcl_Obj to prevent an error when the forward
 * reference to Tcl_Obj is encountered in the function types declared below.
 */

struct Tcl_Obj;

typedef struct Tcl_Obj Tcl_Value;

/*
 *----------------------------------------------------------------------------
 * Function types defined by Tcl:
 */

typedef int (Tcl_AppInitProc) (Tcl_Interp *interp);
typedef int (Tcl_AsyncProc) (ClientData clientData, Tcl_Interp *interp,
	int code);
typedef void (Tcl_ChannelProc) (ClientData clientData, int mask);
typedef void (Tcl_CloseProc) (ClientData data);
typedef void (Tcl_CmdDeleteProc) (ClientData clientData);
typedef int (Tcl_CmdProc) (ClientData clientData, Tcl_Interp *interp,
	int argc, const char *argv[]);
typedef void (Tcl_CmdTraceProc) (ClientData clientData, Tcl_Interp *interp,
	int level, char *command, Tcl_CmdProc *proc,
	ClientData cmdClientData, int argc, const char *argv[]);
typedef int (Tcl_CmdObjTraceProc) (ClientData clientData, Tcl_Interp *interp,
	int level, const char *command, Tcl_Command commandInfo, int objc,
	struct Tcl_Obj *const *objv);
typedef void (Tcl_CmdObjTraceDeleteProc) (ClientData clientData);
typedef void (Tcl_DupInternalRepProc) (struct Tcl_Obj *srcPtr,
	struct Tcl_Obj *dupPtr);
typedef int (Tcl_EncodingConvertProc) (ClientData clientData, const char *src,
	int srcLen, int flags, Tcl_EncodingState *statePtr, char *dst,
	int dstLen, int *srcReadPtr, int *dstWrotePtr, int *dstCharsPtr);
typedef void (Tcl_EncodingFreeProc) (ClientData clientData);
typedef int (Tcl_EventProc) (Tcl_Event *evPtr, int flags);
typedef void (Tcl_EventCheckProc) (ClientData clientData, int flags);
typedef int (Tcl_EventDeleteProc) (Tcl_Event *evPtr, ClientData clientData);
typedef void (Tcl_EventSetupProc) (ClientData clientData, int flags);
typedef void (Tcl_ExitProc) (ClientData clientData);
typedef void (Tcl_FileProc) (ClientData clientData, int mask);
typedef void (Tcl_FileFreeProc) (ClientData clientData);
typedef void (Tcl_FreeInternalRepProc) (struct Tcl_Obj *objPtr);
typedef void (Tcl_FreeProc) (char *blockPtr);
typedef void (Tcl_IdleProc) (ClientData clientData);
typedef void (Tcl_InterpDeleteProc) (ClientData clientData,
	Tcl_Interp *interp);
typedef void (Tcl_NamespaceDeleteProc) (ClientData clientData);
typedef int (Tcl_ObjCmdProc) (ClientData clientData, Tcl_Interp *interp,
	int objc, struct Tcl_Obj *const *objv);
typedef int (Tcl_PackageInitProc) (Tcl_Interp *interp);
typedef int (Tcl_PackageUnloadProc) (Tcl_Interp *interp, int flags);
typedef void (Tcl_PanicProc) (const char *format, ...);
typedef void (Tcl_TcpAcceptProc) (ClientData callbackData, Tcl_Channel chan,
	char *address, int port);
typedef void (Tcl_TimerProc) (ClientData clientData);
typedef int (Tcl_SetFromAnyProc) (Tcl_Interp *interp, struct Tcl_Obj *objPtr);
typedef void (Tcl_UpdateStringProc) (struct Tcl_Obj *objPtr);
typedef char * (Tcl_VarTraceProc) (ClientData clientData, Tcl_Interp *interp,
	const char *part1, const char *part2, int flags);
typedef void (Tcl_CommandTraceProc) (ClientData clientData, Tcl_Interp *interp,
	const char *oldName, const char *newName, int flags);
typedef void (Tcl_CreateFileHandlerProc) (int fd, int mask, Tcl_FileProc *proc,
	ClientData clientData);
typedef void (Tcl_DeleteFileHandlerProc) (int fd);
typedef void (Tcl_AlertNotifierProc) (ClientData clientData);
typedef void (Tcl_ServiceModeHookProc) (int mode);
typedef ClientData (Tcl_InitNotifierProc) (void);
typedef void (Tcl_FinalizeNotifierProc) (ClientData clientData);
typedef void (Tcl_MainLoopProc) (void);

/*
 *----------------------------------------------------------------------------
 * The following structure represents a type of object, which is a particular
 * internal representation for an object plus a set of functions that provide
 * standard operations on objects of that type.
 */

typedef struct Tcl_ObjType {
    const char *name;		/* Name of the type, e.g. "int". */
    Tcl_FreeInternalRepProc *freeIntRepProc;
				/* Called to free any storage for the type's
				 * internal rep. NULL if the internal rep does
				 * not need freeing. */
    Tcl_DupInternalRepProc *dupIntRepProc;
				/* Called to create a new object as a copy of
				 * an existing object. */
    Tcl_UpdateStringProc *updateStringProc;
				/* Called to update the string rep from the
				 * type's internal representation. */
    Tcl_SetFromAnyProc *setFromAnyProc;
				/* Called to convert the object's internal rep
				 * to this type. Frees the internal rep of the
				 * old type. Returns TCL_ERROR on failure. */
} Tcl_ObjType;

/*
 * One of the following structures exists for each object in the Tcl system.
 * An object stores a value as either a string, some internal representation,
 * or both.
 */

typedef struct Tcl_Obj {
    int refCount;		/* When 0 the object will be freed. */
    char *bytes;		/* This points to the first byte of the
				 * object's string representation. The array
				 * must be followed by a null byte (i.e., at
				 * offset length) but may also contain
				 * embedded null characters. The array's
				 * storage is allocated by ckalloc. NULL means
				 * the string rep is invalid and must be
				 * regenerated from the internal rep.  Clients
				 * should use Tcl_GetStringFromObj or
				 * Tcl_GetString to get a pointer to the byte
				 * array as a readonly value. */
    int length;			/* The number of bytes at *bytes, not
				 * including the terminating null. */
    const Tcl_ObjType *typePtr;	/* Denotes the object's type. Always
				 * corresponds to the type of the object's
				 * internal rep. NULL indicates the object has
				 * no internal rep (has no type). */
    union {			/* The internal representation: */
	long longValue;		/*   - an long integer value. */
	double doubleValue;	/*   - a double-precision floating value. */
	void *otherValuePtr;	/*   - another, type-specific value. */
	Tcl_WideInt wideValue;	/*   - a long long value. */
	struct {		/*   - internal rep as two pointers. */
	    void *ptr1;
	    void *ptr2;
	} twoPtrValue;
	struct {		/*   - internal rep as a pointer and a long,
				 *     the main use of which is a bignum's
				 *     tightly packed fields, where the alloc,
				 *     used and signum flags are packed into a
				 *     single word with everything else hung
				 *     off the pointer. */
	    void *ptr;
	    unsigned long value;
	} ptrAndLongRep;
    } internalRep;
} Tcl_Obj;

/*
 * Macros to increment and decrement a Tcl_Obj's reference count, and to test
 * whether an object is shared (i.e. has reference count > 1). Note: clients
 * should use Tcl_DecrRefCount() when they are finished using an object, and
 * should never call TclFreeObj() directly. TclFreeObj() is only defined and
 * made public in tcl.h to support Tcl_DecrRefCount's macro definition.
 */

void		Tcl_IncrRefCount(Tcl_Obj *objPtr);
void		Tcl_DecrRefCount(Tcl_Obj *objPtr);
int		Tcl_IsShared(Tcl_Obj *objPtr);

/*
 *----------------------------------------------------------------------------
 * The following type contains the state needed by Tcl_SaveResult. This
 * structure is typically allocated on the stack.
 */

typedef Tcl_Obj *Tcl_SavedResult;

/*
 *----------------------------------------------------------------------------
 * The following definitions support Tcl's namespace facility. Note: the first
 * five fields must match exactly the fields in a Namespace structure (see
 * tclInt.h).
 */

typedef struct Tcl_Namespace {
    char *name;			/* The namespace's name within its parent
				 * namespace. This contains no ::'s. The name
				 * of the global namespace is "" although "::"
				 * is an synonym. */
    char *fullName;		/* The namespace's fully qualified name. This
				 * starts with ::. */
    ClientData clientData;	/* Arbitrary value associated with this
				 * namespace. */
    Tcl_NamespaceDeleteProc *deleteProc;
				/* Function invoked when deleting the
				 * namespace to, e.g., free clientData. */
    struct Tcl_Namespace *parentPtr;
				/* Points to the namespace that contains this
				 * one. NULL if this is the global
				 * namespace. */
} Tcl_Namespace;

/*
 *----------------------------------------------------------------------------
 * The following structure represents a call frame, or activation record. A
 * call frame defines a naming context for a procedure call: its local scope
 * (for local variables) and its namespace scope (used for non-local
 * variables; often the global :: namespace). A call frame can also define the
 * naming context for a namespace eval or namespace inscope command: the
 * namespace in which the command's code should execute. The Tcl_CallFrame
 * structures exist only while procedures or namespace eval/inscope's are
 * being executed, and provide a Tcl call stack.
 *
 * A call frame is initialized and pushed using Tcl_PushCallFrame and popped
 * using Tcl_PopCallFrame. Storage for a Tcl_CallFrame must be provided by the
 * Tcl_PushCallFrame caller, and callers typically allocate them on the C call
 * stack for efficiency. For this reason, Tcl_CallFrame is defined as a
 * structure and not as an opaque token. However, most Tcl_CallFrame fields
 * are hidden since applications should not access them directly; others are
 * declared as "dummyX".
 *
 * WARNING!! The structure definition must be kept consistent with the
 * CallFrame structure in tclInt.h. If you change one, change the other.
 */

typedef struct Tcl_CallFrame {
    Tcl_Namespace *nsPtr;
    int dummy1;
    int dummy2;
    void *dummy3;
    void *dummy4;
    void *dummy5;
    int dummy6;
    void *dummy7;
    void *dummy8;
    int dummy9;
    void *dummy10;
    void *dummy11;
    void *dummy12;
    void *dummy13;
} Tcl_CallFrame;

/*
 *----------------------------------------------------------------------------
 * Information about commands that is returned by Tcl_GetCommandInfo and
 * passed to Tcl_SetCommandInfo. objProc is an objc/objv object-based command
 * function while proc is a traditional Tcl argc/argv string-based function.
 * Tcl_CreateObjCommand and Tcl_CreateCommand ensure that both objProc and
 * proc are non-NULL and can be called to execute the command. However, it may
 * be faster to call one instead of the other. The member isNativeObjectProc
 * is set to 1 if an object-based function was registered by
 * Tcl_CreateObjCommand, and to 0 if a string-based function was registered by
 * Tcl_CreateCommand. The other function is typically set to a compatibility
 * wrapper that does string-to-object or object-to-string argument conversions
 * then calls the other function.
 */

typedef struct Tcl_CmdInfo {
    int isNativeObjectProc;	/* 1 if objProc was registered by a call to
				 * Tcl_CreateObjCommand; 0 otherwise.
				 * Tcl_SetCmdInfo does not modify this
				 * field. */
    Tcl_ObjCmdProc *objProc;	/* Command's object-based function. */
    ClientData objClientData;	/* ClientData for object proc. */
    Tcl_CmdProc *proc;		/* Command's string-based function. */
    ClientData clientData;	/* ClientData for string proc. */
    Tcl_CmdDeleteProc *deleteProc;
				/* Function to call when command is
				 * deleted. */
    ClientData deleteData;	/* Value to pass to deleteProc (usually the
				 * same as clientData). */
    Tcl_Namespace *namespacePtr;/* Points to the namespace that contains this
				 * command. Note that Tcl_SetCmdInfo will not
				 * change a command's namespace; use
				 * TclRenameCommand or Tcl_Eval (of 'rename')
				 * to do that. */
} Tcl_CmdInfo;

/*
 *----------------------------------------------------------------------------
 * The structure defined below is used to hold dynamic strings. The only
 * fields that clients should use are string and length, accessible via the
 * macros Tcl_DStringValue and Tcl_DStringLength.
 */

#define TCL_DSTRING_STATIC_SIZE 200
typedef struct Tcl_DString {
    char *string;		/* Points to beginning of string: either
				 * staticSpace below or a malloced array. */
    int length;			/* Number of non-NULL characters in the
				 * string. */
    int spaceAvl;		/* Total number of bytes available for the
				 * string and its terminating NULL char. */
    char staticSpace[TCL_DSTRING_STATIC_SIZE];
				/* Space to use in common case where string is
				 * small. */
} Tcl_DString;

#define Tcl_DStringLength(dsPtr) ((dsPtr)->length)
#define Tcl_DStringValue(dsPtr) ((dsPtr)->string)

/*
 * Definitions for the maximum number of digits of precision that may be
 * specified in the "tcl_precision" variable, and the number of bytes of
 * buffer space required by Tcl_PrintDouble.
 */

#define TCL_MAX_PREC		17
#define TCL_DOUBLE_SPACE	(TCL_MAX_PREC+10)

/*
 * Definition for a number of bytes of buffer space sufficient to hold the
 * string representation of an integer in base 10 (assuming the existence of
 * 64-bit integers).
 */

#define TCL_INTEGER_SPACE	24

/*
 * Flag values passed to Tcl_ConvertElement.
 * TCL_DONT_USE_BRACES forces it not to enclose the element in braces, but to
 *	use backslash quoting instead.
 * TCL_DONT_QUOTE_HASH disables the default quoting of the '#' character. It
 *	is safe to leave the hash unquoted when the element is not the first
 *	element of a list, and this flag can be used by the caller to indicate
 *	that condition.
 */

#define TCL_DONT_USE_BRACES	1
#define TCL_DONT_QUOTE_HASH	8

/*
 * Flag that may be passed to Tcl_GetIndexFromObj to force it to disallow
 * abbreviated strings.
 */

#define TCL_EXACT	1

/*
 *----------------------------------------------------------------------------
 * Flag values passed to Tcl_RecordAndEval, Tcl_EvalObj, Tcl_EvalObjv.
 * WARNING: these bit choices must not conflict with the bit choices for
 * evalFlag bits in tclInt.h!
 *
 * Meanings:
 *	TCL_NO_EVAL:		Just record this command
 *	TCL_EVAL_GLOBAL:	Execute script in global namespace
 *	TCL_EVAL_DIRECT:	Do not compile this script
 *	TCL_EVAL_INVOKE:	Magical Tcl_EvalObjv mode for aliases/ensembles
 *				o Run in iPtr->lookupNsPtr or global namespace
 *				o Cut out of error traces
 *				o Don't reset the flags controlling ensemble
 *				  error message rewriting.
 *	TCL_CANCEL_UNWIND:	Magical Tcl_CancelEval mode that causes the
 *				stack for the script in progress to be
 *				completely unwound.
 *	TCL_EVAL_NOERR:	Do no exception reporting at all, just return
 *				as the caller will report.
 */

#define TCL_NO_EVAL		0x010000
#define TCL_EVAL_GLOBAL		0x020000
#define TCL_EVAL_DIRECT		0x040000
#define TCL_EVAL_INVOKE		0x080000
#define TCL_CANCEL_UNWIND	0x100000
#define TCL_EVAL_NOERR          0x200000

/*
 * Special freeProc values that may be passed to Tcl_SetResult (see the man
 * page for details):
 */

#define TCL_VOLATILE		((Tcl_FreeProc *) 1)
#define TCL_STATIC		((Tcl_FreeProc *) 0)
#define TCL_DYNAMIC		((Tcl_FreeProc *) 3)

/*
 * Flag values passed to variable-related functions.
 * WARNING: these bit choices must not conflict with the bit choice for
 * TCL_CANCEL_UNWIND, above.
 */

#define TCL_GLOBAL_ONLY		 1
#define TCL_NAMESPACE_ONLY	 2
#define TCL_APPEND_VALUE	 4
#define TCL_LIST_ELEMENT	 8
#define TCL_TRACE_READS		 0x10
#define TCL_TRACE_WRITES	 0x20
#define TCL_TRACE_UNSETS	 0x40
#define TCL_TRACE_DESTROYED	 0x80
#define TCL_INTERP_DESTROYED	 0x100
#define TCL_LEAVE_ERR_MSG	 0x200
#define TCL_TRACE_ARRAY		 0x800
#ifndef TCL_REMOVE_OBSOLETE_TRACES
/* Required to support old variable/vdelete/vinfo traces. */
#define TCL_TRACE_OLD_STYLE	 0x1000
#endif
/* Indicate the semantics of the result of a trace. */
#define TCL_TRACE_RESULT_DYNAMIC 0x8000
#define TCL_TRACE_RESULT_OBJECT  0x10000

/*
 * Flag values for ensemble commands.
 */

#define TCL_ENSEMBLE_PREFIX 0x02/* Flag value to say whether to allow
				 * unambiguous prefixes of commands or to
				 * require exact matches for command names. */

/*
 * Flag values passed to command-related functions.
 */

#define TCL_TRACE_RENAME	0x2000
#define TCL_TRACE_DELETE	0x4000

#define TCL_ALLOW_INLINE_COMPILATION 0x20000

/*
 * Types for linked variables:
 */

#define TCL_LINK_INT		1
#define TCL_LINK_DOUBLE		2
#define TCL_LINK_BOOLEAN	3
#define TCL_LINK_STRING		4
#define TCL_LINK_WIDE_INT	5
#define TCL_LINK_CHAR		6
#define TCL_LINK_UCHAR		7
#define TCL_LINK_SHORT		8
#define TCL_LINK_USHORT		9
#define TCL_LINK_UINT		10
#define TCL_LINK_LONG		11
#define TCL_LINK_ULONG		12
#define TCL_LINK_FLOAT		13
#define TCL_LINK_WIDE_UINT	14
#define TCL_LINK_READ_ONLY	0x80

/*
 *----------------------------------------------------------------------------
 * Forward declarations of Tcl_HashTable and related types.
 */

typedef struct Tcl_HashKeyType Tcl_HashKeyType;
typedef struct Tcl_HashTable Tcl_HashTable;
typedef struct Tcl_HashEntry Tcl_HashEntry;

typedef unsigned (Tcl_HashKeyProc) (Tcl_HashTable *tablePtr, void *keyPtr);
typedef int (Tcl_CompareHashKeysProc) (void *keyPtr, Tcl_HashEntry *hPtr);
typedef Tcl_HashEntry * (Tcl_AllocHashEntryProc) (Tcl_HashTable *tablePtr,
	void *keyPtr);
typedef void (Tcl_FreeHashEntryProc) (Tcl_HashEntry *hPtr);

/*
 * This flag controls whether the hash table stores the hash of a key, or
 * recalculates it. There should be no reason for turning this flag off as it
 * is completely binary and source compatible unless you directly access the
 * bucketPtr member of the Tcl_HashTableEntry structure. This member has been
 * removed and the space used to store the hash value.
 */

#ifndef TCL_HASH_KEY_STORE_HASH
#   define TCL_HASH_KEY_STORE_HASH 1
#endif

/*
 * Structure definition for an entry in a hash table. No-one outside Tcl
 * should access any of these fields directly; use the macros defined below.
 */

struct Tcl_HashEntry {
    Tcl_HashEntry *nextPtr;	/* Pointer to next entry in this hash bucket,
				 * or NULL for end of chain. */
    Tcl_HashTable *tablePtr;	/* Pointer to table containing entry. */
#if TCL_HASH_KEY_STORE_HASH
    void *hash;			/* Hash value, stored as pointer to ensure
				 * that the offsets of the fields in this
				 * structure are not changed. */
#else
    Tcl_HashEntry **bucketPtr;	/* Pointer to bucket that points to first
				 * entry in this entry's chain: used for
				 * deleting the entry. */
#endif
    ClientData clientData;	/* Application stores something here with
				 * Tcl_SetHashValue. */
    union {			/* Key has one of these forms: */
	char *oneWordValue;	/* One-word value for key. */
	Tcl_Obj *objPtr;	/* Tcl_Obj * key value. */
	int words[1];		/* Multiple integer words for key. The actual
				 * size will be as large as necessary for this
				 * table's keys. */
	char string[1];		/* String for key. The actual size will be as
				 * large as needed to hold the key. */
    } key;			/* MUST BE LAST FIELD IN RECORD!! */
};

/*
 * Flags used in Tcl_HashKeyType.
 *
 * TCL_HASH_KEY_RANDOMIZE_HASH -
 *				There are some things, pointers for example
 *				which don't hash well because they do not use
 *				the lower bits. If this flag is set then the
 *				hash table will attempt to rectify this by
 *				randomising the bits and then using the upper
 *				N bits as the index into the table.
 * TCL_HASH_KEY_SYSTEM_HASH -	If this flag is set then all memory internally
 *                              allocated for the hash table that is not for an
 *                              entry will use the system heap.
 */

#define TCL_HASH_KEY_RANDOMIZE_HASH 0x1
#define TCL_HASH_KEY_SYSTEM_HASH    0x2

/*
 * Structure definition for the methods associated with a hash table key type.
 */

#define TCL_HASH_KEY_TYPE_VERSION 1
struct Tcl_HashKeyType {
    int version;		/* Version of the table. If this structure is
				 * extended in future then the version can be
				 * used to distinguish between different
				 * structures. */
    int flags;			/* Flags, see above for details. */
    Tcl_HashKeyProc *hashKeyProc;
				/* Calculates a hash value for the key. If
				 * this is NULL then the pointer itself is
				 * used as a hash value. */
    Tcl_CompareHashKeysProc *compareKeysProc;
				/* Compares two keys and returns zero if they
				 * do not match, and non-zero if they do. If
				 * this is NULL then the pointers are
				 * compared. */
    Tcl_AllocHashEntryProc *allocEntryProc;
				/* Called to allocate memory for a new entry,
				 * i.e. if the key is a string then this could
				 * allocate a single block which contains
				 * enough space for both the entry and the
				 * string. Only the key field of the allocated
				 * Tcl_HashEntry structure needs to be filled
				 * in. If something else needs to be done to
				 * the key, i.e. incrementing a reference
				 * count then that should be done by this
				 * function. If this is NULL then Tcl_Alloc is
				 * used to allocate enough space for a
				 * Tcl_HashEntry and the key pointer is
				 * assigned to key.oneWordValue. */
    Tcl_FreeHashEntryProc *freeEntryProc;
				/* Called to free memory associated with an
				 * entry. If something else needs to be done
				 * to the key, i.e. decrementing a reference
				 * count then that should be done by this
				 * function. If this is NULL then Tcl_Free is
				 * used to free the Tcl_HashEntry. */
};

/*
 * Structure definition for a hash table.  Must be in tcl.h so clients can
 * allocate space for these structures, but clients should never access any
 * fields in this structure.
 */

#define TCL_SMALL_HASH_TABLE 4
struct Tcl_HashTable {
    Tcl_HashEntry **buckets;	/* Pointer to bucket array. Each element
				 * points to first entry in bucket's hash
				 * chain, or NULL. */
    Tcl_HashEntry *staticBuckets[TCL_SMALL_HASH_TABLE];
				/* Bucket array used for small tables (to
				 * avoid mallocs and frees). */
    int numBuckets;		/* Total number of buckets allocated at
				 * **bucketPtr. */
    int numEntries;		/* Total number of entries present in
				 * table. */
    int rebuildSize;		/* Enlarge table when numEntries gets to be
				 * this large. */
    int downShift;		/* Shift count used in hashing function.
				 * Designed to use high-order bits of
				 * randomized keys. */
    int mask;			/* Mask value used in hashing function. */
    int keyType;		/* Type of keys used in this table. It's
				 * either TCL_CUSTOM_KEYS, TCL_STRING_KEYS,
				 * TCL_ONE_WORD_KEYS, or an integer giving the
				 * number of ints that is the size of the
				 * key. */
    Tcl_HashEntry *(*findProc) (Tcl_HashTable *tablePtr, const char *key);
    Tcl_HashEntry *(*createProc) (Tcl_HashTable *tablePtr, const char *key,
	    int *newPtr);
    const Tcl_HashKeyType *typePtr;
				/* Type of the keys used in the
				 * Tcl_HashTable. */
};

/*
 * Structure definition for information used to keep track of searches through
 * hash tables:
 */

typedef struct Tcl_HashSearch {
    Tcl_HashTable *tablePtr;	/* Table being searched. */
    int nextIndex;		/* Index of next bucket to be enumerated after
				 * present one. */
    Tcl_HashEntry *nextEntryPtr;/* Next entry to be enumerated in the current
				 * bucket. */
} Tcl_HashSearch;

/*
 * Acceptable key types for hash tables:
 *
 * TCL_STRING_KEYS:		The keys are strings, they are copied into the
 *				entry.
 * TCL_ONE_WORD_KEYS:		The keys are pointers, the pointer is stored
 *				in the entry.
 * TCL_CUSTOM_TYPE_KEYS:	The keys are arbitrary types which are copied
 *				into the entry.
 * TCL_CUSTOM_PTR_KEYS:		The keys are pointers to arbitrary types, the
 *				pointer is stored in the entry.
 *
 * While maintaining binary compatability the above have to be distinct values
 * as they are used to differentiate between old versions of the hash table
 * which don't have a typePtr and new ones which do. Once binary compatability
 * is discarded in favour of making more wide spread changes TCL_STRING_KEYS
 * can be the same as TCL_CUSTOM_TYPE_KEYS, and TCL_ONE_WORD_KEYS can be the
 * same as TCL_CUSTOM_PTR_KEYS because they simply determine how the key is
 * accessed from the entry and not the behaviour.
 */

#define TCL_STRING_KEYS		(0)
#define TCL_ONE_WORD_KEYS	(1)
#define TCL_CUSTOM_TYPE_KEYS	(-2)
#define TCL_CUSTOM_PTR_KEYS	(-1)

/*
 * Structure definition for information used to keep track of searches through
 * dictionaries. These fields should not be accessed by code outside
 * tclDictObj.c
 */

typedef struct {
    void *next;			/* Search position for underlying hash
				 * table. */
    int epoch;			/* Epoch marker for dictionary being searched,
				 * or -1 if search has terminated. */
    Tcl_Dict dictionaryPtr;	/* Reference to dictionary being searched. */
} Tcl_DictSearch;

/*
 *----------------------------------------------------------------------------
 * Flag values to pass to Tcl_DoOneEvent to disable searches for some kinds of
 * events:
 */

#define TCL_DONT_WAIT		(1<<1)
#define TCL_WINDOW_EVENTS	(1<<2)
#define TCL_FILE_EVENTS		(1<<3)
#define TCL_TIMER_EVENTS	(1<<4)
#define TCL_IDLE_EVENTS		(1<<5)	/* WAS 0x10 ???? */
#define TCL_ALL_EVENTS		(~TCL_DONT_WAIT)

/*
 * The following structure defines a generic event for the Tcl event system.
 * These are the things that are queued in calls to Tcl_QueueEvent and
 * serviced later by Tcl_DoOneEvent. There can be many different kinds of
 * events with different fields, corresponding to window events, timer events,
 * etc. The structure for a particular event consists of a Tcl_Event header
 * followed by additional information specific to that event.
 */

struct Tcl_Event {
    Tcl_EventProc *proc;	/* Function to call to service this event. */
    struct Tcl_Event *nextPtr;	/* Next in list of pending events, or NULL. */
};

/*
 * Positions to pass to Tcl_QueueEvent:
 */

typedef enum {
    TCL_QUEUE_TAIL, TCL_QUEUE_HEAD, TCL_QUEUE_MARK
} Tcl_QueuePosition;

/*
 * Values to pass to Tcl_SetServiceMode to specify the behavior of notifier
 * event routines.
 */

#define TCL_SERVICE_NONE 0
#define TCL_SERVICE_ALL 1

/*
 * The following structure keeps is used to hold a time value, either as an
 * absolute time (the number of seconds from the epoch) or as an elapsed time.
 * On Unix systems the epoch is Midnight Jan 1, 1970 GMT.
 */

typedef struct Tcl_Time {
    long sec;			/* Seconds. */
    long usec;			/* Microseconds. */
} Tcl_Time;

typedef void (Tcl_SetTimerProc) (const Tcl_Time *timePtr);
typedef int (Tcl_WaitForEventProc) (const Tcl_Time *timePtr);

/*
 * TIP #233 (Virtualized Time)
 */

typedef void (Tcl_GetTimeProc)   (Tcl_Time *timebuf, ClientData clientData);
typedef void (Tcl_ScaleTimeProc) (Tcl_Time *timebuf, ClientData clientData);

/*
 *----------------------------------------------------------------------------
 * Bits to pass to Tcl_CreateFileHandler and Tcl_CreateChannelHandler to
 * indicate what sorts of events are of interest:
 */

#define TCL_READABLE		(1<<1)
#define TCL_WRITABLE		(1<<2)
#define TCL_EXCEPTION		(1<<3)

/*
 * Flag values to pass to Tcl_OpenCommandChannel to indicate the disposition
 * of the stdio handles. TCL_STDIN, TCL_STDOUT, TCL_STDERR, are also used in
 * Tcl_GetStdChannel.
 */

#define TCL_STDIN		(1<<1)
#define TCL_STDOUT		(1<<2)
#define TCL_STDERR		(1<<3)
#define TCL_ENFORCE_MODE	(1<<4)

/*
 * Bits passed to Tcl_DriverClose2Proc to indicate which side of a channel
 * should be closed.
 */

#define TCL_CLOSE_READ		(1<<1)
#define TCL_CLOSE_WRITE		(1<<2)

/*
 * Value to use as the closeProc for a channel that supports the close2Proc
 * interface.
 */

#define TCL_CLOSE2PROC		((Tcl_DriverCloseProc *) 1)

/*
 * Channel version tag. This was introduced in 8.3.2/8.4.
 */

#define TCL_CHANNEL_VERSION_1	((Tcl_ChannelTypeVersion) 0x1)
#define TCL_CHANNEL_VERSION_2	((Tcl_ChannelTypeVersion) 0x2)
#define TCL_CHANNEL_VERSION_3	((Tcl_ChannelTypeVersion) 0x3)
#define TCL_CHANNEL_VERSION_4	((Tcl_ChannelTypeVersion) 0x4)
#define TCL_CHANNEL_VERSION_5	((Tcl_ChannelTypeVersion) 0x5)

/*
 * TIP #218: Channel Actions, Ids for Tcl_DriverThreadActionProc.
 */

#define TCL_CHANNEL_THREAD_INSERT (0)
#define TCL_CHANNEL_THREAD_REMOVE (1)

/*
 * Typedefs for the various operations in a channel type:
 */

typedef int	(Tcl_DriverBlockModeProc) (ClientData instanceData, int mode);
typedef int	(Tcl_DriverCloseProc) (ClientData instanceData,
			Tcl_Interp *interp);
typedef int	(Tcl_DriverClose2Proc) (ClientData instanceData,
			Tcl_Interp *interp, int flags);
typedef int	(Tcl_DriverInputProc) (ClientData instanceData, char *buf,
			int toRead, int *errorCodePtr);
typedef int	(Tcl_DriverOutputProc) (ClientData instanceData,
			const char *buf, int toWrite, int *errorCodePtr);
typedef int	(Tcl_DriverSeekProc) (ClientData instanceData, long offset,
			int mode, int *errorCodePtr);
typedef int	(Tcl_DriverSetOptionProc) (ClientData instanceData,
			Tcl_Interp *interp, const char *optionName,
			const char *value);
typedef int	(Tcl_DriverGetOptionProc) (ClientData instanceData,
			Tcl_Interp *interp, const char *optionName,
			Tcl_DString *dsPtr);
typedef void	(Tcl_DriverWatchProc) (ClientData instanceData, int mask);
typedef int	(Tcl_DriverGetHandleProc) (ClientData instanceData,
			int direction, ClientData *handlePtr);
typedef int	(Tcl_DriverFlushProc) (ClientData instanceData);
typedef int	(Tcl_DriverHandlerProc) (ClientData instanceData,
			int interestMask);
typedef Tcl_WideInt (Tcl_DriverWideSeekProc) (ClientData instanceData,
			Tcl_WideInt offset, int mode, int *errorCodePtr);
/*
 * TIP #218, Channel Thread Actions
 */
typedef void	(Tcl_DriverThreadActionProc) (ClientData instanceData,
			int action);
/*
 * TIP #208, File Truncation (etc.)
 */
typedef int	(Tcl_DriverTruncateProc) (ClientData instanceData,
			Tcl_WideInt length);

/*
 * struct Tcl_ChannelType:
 *
 * One such structure exists for each type (kind) of channel. It collects
 * together in one place all the functions that are part of the specific
 * channel type.
 *
 * It is recommend that the Tcl_Channel* functions are used to access elements
 * of this structure, instead of direct accessing.
 */

typedef struct Tcl_ChannelType {
    const char *typeName;	/* The name of the channel type in Tcl
				 * commands. This storage is owned by channel
				 * type. */
    Tcl_ChannelTypeVersion version;
				/* Version of the channel type. */
    Tcl_DriverCloseProc *closeProc;
				/* Function to call to close the channel, or
				 * TCL_CLOSE2PROC if the close2Proc should be
				 * used instead. */
    Tcl_DriverInputProc *inputProc;
				/* Function to call for input on channel. */
    Tcl_DriverOutputProc *outputProc;
				/* Function to call for output on channel. */
    Tcl_DriverSeekProc *seekProc;
				/* Function to call to seek on the channel.
				 * May be NULL. */
    Tcl_DriverSetOptionProc *setOptionProc;
				/* Set an option on a channel. */
    Tcl_DriverGetOptionProc *getOptionProc;
				/* Get an option from a channel. */
    Tcl_DriverWatchProc *watchProc;
				/* Set up the notifier to watch for events on
				 * this channel. */
    Tcl_DriverGetHandleProc *getHandleProc;
				/* Get an OS handle from the channel or NULL
				 * if not supported. */
    Tcl_DriverClose2Proc *close2Proc;
				/* Function to call to close the channel if
				 * the device supports closing the read &
				 * write sides independently. */
    Tcl_DriverBlockModeProc *blockModeProc;
				/* Set blocking mode for the raw channel. May
				 * be NULL. */
    /*
     * Only valid in TCL_CHANNEL_VERSION_2 channels or later.
     */
    Tcl_DriverFlushProc *flushProc;
				/* Function to call to flush a channel. May be
				 * NULL. */
    Tcl_DriverHandlerProc *handlerProc;
				/* Function to call to handle a channel event.
				 * This will be passed up the stacked channel
				 * chain. */
    /*
     * Only valid in TCL_CHANNEL_VERSION_3 channels or later.
     */
    Tcl_DriverWideSeekProc *wideSeekProc;
				/* Function to call to seek on the channel
				 * which can handle 64-bit offsets. May be
				 * NULL, and must be NULL if seekProc is
				 * NULL. */
    /*
     * Only valid in TCL_CHANNEL_VERSION_4 channels or later.
     * TIP #218, Channel Thread Actions.
     */
    Tcl_DriverThreadActionProc *threadActionProc;
				/* Function to call to notify the driver of
				 * thread specific activity for a channel. May
				 * be NULL. */
    /*
     * Only valid in TCL_CHANNEL_VERSION_5 channels or later.
     * TIP #208, File Truncation.
     */
    Tcl_DriverTruncateProc *truncateProc;
				/* Function to call to truncate the underlying
				 * file to a particular length. May be NULL if
				 * the channel does not support truncation. */
} Tcl_ChannelType;

/*
 * The following flags determine whether the blockModeProc above should set
 * the channel into blocking or nonblocking mode. They are passed as arguments
 * to the blockModeProc function in the above structure.
 */

#define TCL_MODE_BLOCKING	0	/* Put channel into blocking mode. */
#define TCL_MODE_NONBLOCKING	1	/* Put channel into nonblocking
					 * mode. */

/*
 *----------------------------------------------------------------------------
 * Enum for different types of file paths.
 */

typedef enum Tcl_PathType {
    TCL_PATH_ABSOLUTE,
    TCL_PATH_RELATIVE,
    TCL_PATH_VOLUME_RELATIVE
} Tcl_PathType;

/*
 * The following structure is used to pass glob type data amongst the various
 * glob routines and Tcl_FSMatchInDirectory.
 */

typedef struct Tcl_GlobTypeData {
    int type;			/* Corresponds to bcdpfls as in 'find -t'. */
    int perm;			/* Corresponds to file permissions. */
    Tcl_Obj *macType;		/* Acceptable Mac type. */
    Tcl_Obj *macCreator;	/* Acceptable Mac creator. */
} Tcl_GlobTypeData;

/*
 * Type and permission definitions for glob command.
 */

#define TCL_GLOB_TYPE_BLOCK		(1<<0)
#define TCL_GLOB_TYPE_CHAR		(1<<1)
#define TCL_GLOB_TYPE_DIR		(1<<2)
#define TCL_GLOB_TYPE_PIPE		(1<<3)
#define TCL_GLOB_TYPE_FILE		(1<<4)
#define TCL_GLOB_TYPE_LINK		(1<<5)
#define TCL_GLOB_TYPE_SOCK		(1<<6)
#define TCL_GLOB_TYPE_MOUNT		(1<<7)

#define TCL_GLOB_PERM_RONLY		(1<<0)
#define TCL_GLOB_PERM_HIDDEN		(1<<1)
#define TCL_GLOB_PERM_R			(1<<2)
#define TCL_GLOB_PERM_W			(1<<3)
#define TCL_GLOB_PERM_X			(1<<4)

/*
 * Flags for the unload callback function.
 */

#define TCL_UNLOAD_DETACH_FROM_INTERPRETER	(1<<0)
#define TCL_UNLOAD_DETACH_FROM_PROCESS		(1<<1)

/*
 * Typedefs for the various filesystem operations:
 */

typedef int (Tcl_FSStatProc) (Tcl_Obj *pathPtr, Tcl_StatBuf *buf);
typedef int (Tcl_FSAccessProc) (Tcl_Obj *pathPtr, int mode);
typedef Tcl_Channel (Tcl_FSOpenFileChannelProc) (Tcl_Interp *interp,
	Tcl_Obj *pathPtr, int mode, int permissions);
typedef int (Tcl_FSMatchInDirectoryProc) (Tcl_Interp *interp, Tcl_Obj *result,
	Tcl_Obj *pathPtr, const char *pattern, Tcl_GlobTypeData *types);
typedef Tcl_Obj * (Tcl_FSGetCwdProc) (Tcl_Interp *interp);
typedef int (Tcl_FSChdirProc) (Tcl_Obj *pathPtr);
typedef int (Tcl_FSLstatProc) (Tcl_Obj *pathPtr, Tcl_StatBuf *buf);
typedef int (Tcl_FSCreateDirectoryProc) (Tcl_Obj *pathPtr);
typedef int (Tcl_FSDeleteFileProc) (Tcl_Obj *pathPtr);
typedef int (Tcl_FSCopyDirectoryProc) (Tcl_Obj *srcPathPtr,
	Tcl_Obj *destPathPtr, Tcl_Obj **errorPtr);
typedef int (Tcl_FSCopyFileProc) (Tcl_Obj *srcPathPtr, Tcl_Obj *destPathPtr);
typedef int (Tcl_FSRemoveDirectoryProc) (Tcl_Obj *pathPtr, int recursive,
	Tcl_Obj **errorPtr);
typedef int (Tcl_FSRenameFileProc) (Tcl_Obj *srcPathPtr, Tcl_Obj *destPathPtr);
typedef void (Tcl_FSUnloadFileProc) (Tcl_LoadHandle loadHandle);
typedef Tcl_Obj * (Tcl_FSListVolumesProc) (void);
/* We have to declare the utime structure here. */
struct utimbuf;
typedef int (Tcl_FSUtimeProc) (Tcl_Obj *pathPtr, struct utimbuf *tval);
typedef int (Tcl_FSNormalizePathProc) (Tcl_Interp *interp, Tcl_Obj *pathPtr,
	int nextCheckpoint);
typedef int (Tcl_FSFileAttrsGetProc) (Tcl_Interp *interp, int index,
	Tcl_Obj *pathPtr, Tcl_Obj **objPtrRef);
typedef const char *const * (Tcl_FSFileAttrStringsProc) (Tcl_Obj *pathPtr,
	Tcl_Obj **objPtrRef);
typedef int (Tcl_FSFileAttrsSetProc) (Tcl_Interp *interp, int index,
	Tcl_Obj *pathPtr, Tcl_Obj *objPtr);
typedef Tcl_Obj * (Tcl_FSLinkProc) (Tcl_Obj *pathPtr, Tcl_Obj *toPtr,
	int linkType);
typedef int (Tcl_FSLoadFileProc) (Tcl_Interp *interp, Tcl_Obj *pathPtr,
	Tcl_LoadHandle *handlePtr, Tcl_FSUnloadFileProc **unloadProcPtr);
typedef int (Tcl_FSPathInFilesystemProc) (Tcl_Obj *pathPtr,
	ClientData *clientDataPtr);
typedef Tcl_Obj * (Tcl_FSFilesystemPathTypeProc) (Tcl_Obj *pathPtr);
typedef Tcl_Obj * (Tcl_FSFilesystemSeparatorProc) (Tcl_Obj *pathPtr);
typedef void (Tcl_FSFreeInternalRepProc) (ClientData clientData);
typedef ClientData (Tcl_FSDupInternalRepProc) (ClientData clientData);
typedef Tcl_Obj * (Tcl_FSInternalToNormalizedProc) (ClientData clientData);
typedef ClientData (Tcl_FSCreateInternalRepProc) (Tcl_Obj *pathPtr);

typedef struct Tcl_FSVersion_ *Tcl_FSVersion;

/*
 *----------------------------------------------------------------------------
 * Data structures related to hooking into the filesystem
 */

/*
 * Filesystem version tag.  This was introduced in 8.4.
 */

#define TCL_FILESYSTEM_VERSION_1	((Tcl_FSVersion) 0x1)

/*
 * struct Tcl_Filesystem:
 *
 * One such structure exists for each type (kind) of filesystem. It collects
 * together in one place all the functions that are part of the specific
 * filesystem. Tcl always accesses the filesystem through one of these
 * structures.
 *
 * Not all entries need be non-NULL; any which are NULL are simply ignored.
 * However, a complete filesystem should provide all of these functions. The
 * explanations in the structure show the importance of each function.
 */

typedef struct Tcl_Filesystem {
    const char *typeName;	/* The name of the filesystem. */
    int structureLength;	/* Length of this structure, so future binary
				 * compatibility can be assured. */
    Tcl_FSVersion version;	/* Version of the filesystem type. */
    Tcl_FSPathInFilesystemProc *pathInFilesystemProc;
				/* Function to check whether a path is in this
				 * filesystem. This is the most important
				 * filesystem function. */
    Tcl_FSDupInternalRepProc *dupInternalRepProc;
				/* Function to duplicate internal fs rep. May
				 * be NULL (but then fs is less efficient). */
    Tcl_FSFreeInternalRepProc *freeInternalRepProc;
				/* Function to free internal fs rep. Must be
				 * implemented if internal representations
				 * need freeing, otherwise it can be NULL. */
    Tcl_FSInternalToNormalizedProc *internalToNormalizedProc;
				/* Function to convert internal representation
				 * to a normalized path. Only required if the
				 * fs creates pure path objects with no
				 * string/path representation. */
    Tcl_FSCreateInternalRepProc *createInternalRepProc;
				/* Function to create a filesystem-specific
				 * internal representation. May be NULL if
				 * paths have no internal representation, or
				 * if the Tcl_FSPathInFilesystemProc for this
				 * filesystem always immediately creates an
				 * internal representation for paths it
				 * accepts. */
    Tcl_FSNormalizePathProc *normalizePathProc;
				/* Function to normalize a path.  Should be
				 * implemented for all filesystems which can
				 * have multiple string representations for
				 * the same path object. */
    Tcl_FSFilesystemPathTypeProc *filesystemPathTypeProc;
				/* Function to determine the type of a path in
				 * this filesystem. May be NULL. */
    Tcl_FSFilesystemSeparatorProc *filesystemSeparatorProc;
				/* Function to return the separator
				 * character(s) for this filesystem. Must be
				 * implemented. */
    Tcl_FSStatProc *statProc;	/* Function to process a 'Tcl_FSStat()' call.
				 * Must be implemented for any reasonable
				 * filesystem. */
    Tcl_FSAccessProc *accessProc;
				/* Function to process a 'Tcl_FSAccess()'
				 * call. Must be implemented for any
				 * reasonable filesystem. */
    Tcl_FSOpenFileChannelProc *openFileChannelProc;
				/* Function to process a
				 * 'Tcl_FSOpenFileChannel()' call. Must be
				 * implemented for any reasonable
				 * filesystem. */
    Tcl_FSMatchInDirectoryProc *matchInDirectoryProc;
				/* Function to process a
				 * 'Tcl_FSMatchInDirectory()'.  If not
				 * implemented, then glob and recursive copy
				 * functionality will be lacking in the
				 * filesystem. */
    Tcl_FSUtimeProc *utimeProc;	/* Function to process a 'Tcl_FSUtime()' call.
				 * Required to allow setting (not reading) of
				 * times with 'file mtime', 'file atime' and
				 * the open-r/open-w/fcopy implementation of
				 * 'file copy'. */
    Tcl_FSLinkProc *linkProc;	/* Function to process a 'Tcl_FSLink()' call.
				 * Should be implemented only if the
				 * filesystem supports links (reading or
				 * creating). */
    Tcl_FSListVolumesProc *listVolumesProc;
				/* Function to list any filesystem volumes
				 * added by this filesystem. Should be
				 * implemented only if the filesystem adds
				 * volumes at the head of the filesystem. */
    Tcl_FSFileAttrStringsProc *fileAttrStringsProc;
				/* Function to list all attributes strings
				 * which are valid for this filesystem. If not
				 * implemented the filesystem will not support
				 * the 'file attributes' command. This allows
				 * arbitrary additional information to be
				 * attached to files in the filesystem. */
    Tcl_FSFileAttrsGetProc *fileAttrsGetProc;
				/* Function to process a
				 * 'Tcl_FSFileAttrsGet()' call, used by 'file
				 * attributes'. */
    Tcl_FSFileAttrsSetProc *fileAttrsSetProc;
				/* Function to process a
				 * 'Tcl_FSFileAttrsSet()' call, used by 'file
				 * attributes'.  */
    Tcl_FSCreateDirectoryProc *createDirectoryProc;
				/* Function to process a
				 * 'Tcl_FSCreateDirectory()' call. Should be
				 * implemented unless the FS is read-only. */
    Tcl_FSRemoveDirectoryProc *removeDirectoryProc;
				/* Function to process a
				 * 'Tcl_FSRemoveDirectory()' call. Should be
				 * implemented unless the FS is read-only. */
    Tcl_FSDeleteFileProc *deleteFileProc;
				/* Function to process a 'Tcl_FSDeleteFile()'
				 * call. Should be implemented unless the FS
				 * is read-only. */
    Tcl_FSCopyFileProc *copyFileProc;
				/* Function to process a 'Tcl_FSCopyFile()'
				 * call. If not implemented Tcl will fall back
				 * on open-r, open-w and fcopy as a copying
				 * mechanism, for copying actions initiated in
				 * Tcl (not C). */
    Tcl_FSRenameFileProc *renameFileProc;
				/* Function to process a 'Tcl_FSRenameFile()'
				 * call. If not implemented, Tcl will fall
				 * back on a copy and delete mechanism, for
				 * rename actions initiated in Tcl (not C). */
    Tcl_FSCopyDirectoryProc *copyDirectoryProc;
				/* Function to process a
				 * 'Tcl_FSCopyDirectory()' call. If not
				 * implemented, Tcl will fall back on a
				 * recursive create-dir, file copy mechanism,
				 * for copying actions initiated in Tcl (not
				 * C). */
    Tcl_FSLstatProc *lstatProc;	/* Function to process a 'Tcl_FSLstat()' call.
				 * If not implemented, Tcl will attempt to use
				 * the 'statProc' defined above instead. */
    Tcl_FSLoadFileProc *loadFileProc;
				/* Function to process a 'Tcl_FSLoadFile()'
				 * call. If not implemented, Tcl will fall
				 * back on a copy to native-temp followed by a
				 * Tcl_FSLoadFile on that temporary copy. */
    Tcl_FSGetCwdProc *getCwdProc;
				/* Function to process a 'Tcl_FSGetCwd()'
				 * call. Most filesystems need not implement
				 * this. It will usually only be called once,
				 * if 'getcwd' is called before 'chdir'. May
				 * be NULL. */
    Tcl_FSChdirProc *chdirProc;	/* Function to process a 'Tcl_FSChdir()' call.
				 * If filesystems do not implement this, it
				 * will be emulated by a series of directory
				 * access checks. Otherwise, virtual
				 * filesystems which do implement it need only
				 * respond with a positive return result if
				 * the dirName is a valid directory in their
				 * filesystem. They need not remember the
				 * result, since that will be automatically
				 * remembered for use by GetCwd. Real
				 * filesystems should carry out the correct
				 * action (i.e. call the correct system
				 * 'chdir' api). If not implemented, then 'cd'
				 * and 'pwd' will fail inside the
				 * filesystem. */
} Tcl_Filesystem;

/*
 * The following definitions are used as values for the 'linkAction' flag to
 * Tcl_FSLink, or the linkProc of any filesystem. Any combination of flags can
 * be given. For link creation, the linkProc should create a link which
 * matches any of the types given.
 *
 * TCL_CREATE_SYMBOLIC_LINK -	Create a symbolic or soft link.
 * TCL_CREATE_HARD_LINK -	Create a hard link.
 */

#define TCL_CREATE_SYMBOLIC_LINK	0x01
#define TCL_CREATE_HARD_LINK		0x02

/*
 *----------------------------------------------------------------------------
 * The following structure represents the Notifier functions that you can
 * override with the Tcl_SetNotifier call.
 */

typedef struct Tcl_NotifierProcs {
    Tcl_SetTimerProc *setTimerProc;
    Tcl_WaitForEventProc *waitForEventProc;
    Tcl_CreateFileHandlerProc *createFileHandlerProc;
    Tcl_DeleteFileHandlerProc *deleteFileHandlerProc;
    Tcl_InitNotifierProc *initNotifierProc;
    Tcl_FinalizeNotifierProc *finalizeNotifierProc;
    Tcl_AlertNotifierProc *alertNotifierProc;
    Tcl_ServiceModeHookProc *serviceModeHookProc;
} Tcl_NotifierProcs;

/*
 *----------------------------------------------------------------------------
 * The following data structures and declarations are for the new Tcl parser.
 *
 * For each word of a command, and for each piece of a word such as a variable
 * reference, one of the following structures is created to describe the
 * token.
 */

typedef struct Tcl_Token {
    int type;			/* Type of token, such as TCL_TOKEN_WORD; see
				 * below for valid types. */
    const char *start;		/* First character in token. */
    int size;			/* Number of bytes in token. */
    int numComponents;		/* If this token is composed of other tokens,
				 * this field tells how many of them there are
				 * (including components of components, etc.).
				 * The component tokens immediately follow
				 * this one. */
} Tcl_Token;

/*
 * Type values defined for Tcl_Token structures. These values are defined as
 * mask bits so that it's easy to check for collections of types.
 *
 * TCL_TOKEN_WORD -		The token describes one word of a command,
 *				from the first non-blank character of the word
 *				(which may be " or {) up to but not including
 *				the space, semicolon, or bracket that
 *				terminates the word. NumComponents counts the
 *				total number of sub-tokens that make up the
 *				word. This includes, for example, sub-tokens
 *				of TCL_TOKEN_VARIABLE tokens.
 * TCL_TOKEN_SIMPLE_WORD -	This token is just like TCL_TOKEN_WORD except
 *				that the word is guaranteed to consist of a
 *				single TCL_TOKEN_TEXT sub-token.
 * TCL_TOKEN_TEXT -		The token describes a range of literal text
 *				that is part of a word. NumComponents is
 *				always 0.
 * TCL_TOKEN_BS -		The token describes a backslash sequence that
 *				must be collapsed. NumComponents is always 0.
 * TCL_TOKEN_COMMAND -		The token describes a command whose result
 *				must be substituted into the word. The token
 *				includes the enclosing brackets. NumComponents
 *				is always 0.
 * TCL_TOKEN_VARIABLE -		The token describes a variable substitution,
 *				including the dollar sign, variable name, and
 *				array index (if there is one) up through the
 *				right parentheses. NumComponents tells how
 *				many additional tokens follow to represent the
 *				variable name. The first token will be a
 *				TCL_TOKEN_TEXT token that describes the
 *				variable name. If the variable is an array
 *				reference then there will be one or more
 *				additional tokens, of type TCL_TOKEN_TEXT,
 *				TCL_TOKEN_BS, TCL_TOKEN_COMMAND, and
 *				TCL_TOKEN_VARIABLE, that describe the array
 *				index; numComponents counts the total number
 *				of nested tokens that make up the variable
 *				reference, including sub-tokens of
 *				TCL_TOKEN_VARIABLE tokens.
 * TCL_TOKEN_SUB_EXPR -		The token describes one subexpression of an
 *				expression, from the first non-blank character
 *				of the subexpression up to but not including
 *				the space, brace, or bracket that terminates
 *				the subexpression. NumComponents counts the
 *				total number of following subtokens that make
 *				up the subexpression; this includes all
 *				subtokens for any nested TCL_TOKEN_SUB_EXPR
 *				tokens. For example, a numeric value used as a
 *				primitive operand is described by a
 *				TCL_TOKEN_SUB_EXPR token followed by a
 *				TCL_TOKEN_TEXT token. A binary subexpression
 *				is described by a TCL_TOKEN_SUB_EXPR token
 *				followed by the TCL_TOKEN_OPERATOR token for
 *				the operator, then TCL_TOKEN_SUB_EXPR tokens
 *				for the left then the right operands.
 * TCL_TOKEN_OPERATOR -		The token describes one expression operator.
 *				An operator might be the name of a math
 *				function such as "abs". A TCL_TOKEN_OPERATOR
 *				token is always preceeded by one
 *				TCL_TOKEN_SUB_EXPR token for the operator's
 *				subexpression, and is followed by zero or more
 *				TCL_TOKEN_SUB_EXPR tokens for the operator's
 *				operands. NumComponents is always 0.
 * TCL_TOKEN_EXPAND_WORD -	This token is just like TCL_TOKEN_WORD except
 *				that it marks a word that began with the
 *				literal character prefix "{*}". This word is
 *				marked to be expanded - that is, broken into
 *				words after substitution is complete.
 */

#define TCL_TOKEN_WORD		1
#define TCL_TOKEN_SIMPLE_WORD	2
#define TCL_TOKEN_TEXT		4
#define TCL_TOKEN_BS		8
#define TCL_TOKEN_COMMAND	16
#define TCL_TOKEN_VARIABLE	32
#define TCL_TOKEN_SUB_EXPR	64
#define TCL_TOKEN_OPERATOR	128
#define TCL_TOKEN_EXPAND_WORD	256

/*
 * Parsing error types. On any parsing error, one of these values will be
 * stored in the error field of the Tcl_Parse structure defined below.
 */

#define TCL_PARSE_SUCCESS		0
#define TCL_PARSE_QUOTE_EXTRA		1
#define TCL_PARSE_BRACE_EXTRA		2
#define TCL_PARSE_MISSING_BRACE		3
#define TCL_PARSE_MISSING_BRACKET	4
#define TCL_PARSE_MISSING_PAREN		5
#define TCL_PARSE_MISSING_QUOTE		6
#define TCL_PARSE_MISSING_VAR_BRACE	7
#define TCL_PARSE_SYNTAX		8
#define TCL_PARSE_BAD_NUMBER		9

/*
 * A structure of the following type is filled in by Tcl_ParseCommand. It
 * describes a single command parsed from an input string.
 */

#define NUM_STATIC_TOKENS 20

typedef struct Tcl_Parse {
    const char *commentStart;	/* Pointer to # that begins the first of one
				 * or more comments preceding the command. */
    int commentSize;		/* Number of bytes in comments (up through
				 * newline character that terminates the last
				 * comment). If there were no comments, this
				 * field is 0. */
    const char *commandStart;	/* First character in first word of
				 * command. */
    int commandSize;		/* Number of bytes in command, including first
				 * character of first word, up through the
				 * terminating newline, close bracket, or
				 * semicolon. */
    int numWords;		/* Total number of words in command. May be
				 * 0. */
    Tcl_Token *tokenPtr;	/* Pointer to first token representing the
				 * words of the command. Initially points to
				 * staticTokens, but may change to point to
				 * malloc-ed space if command exceeds space in
				 * staticTokens. */
    int numTokens;		/* Total number of tokens in command. */
    int tokensAvailable;	/* Total number of tokens available at
				 * *tokenPtr. */
    int errorType;		/* One of the parsing error types defined
				 * above. */

    /*
     * The fields below are intended only for the private use of the parser.
     * They should not be used by functions that invoke Tcl_ParseCommand.
     */

    const char *string;		/* The original command string passed to
				 * Tcl_ParseCommand. */
    const char *end;		/* Points to the character just after the last
				 * one in the command string. */
    Tcl_Interp *interp;		/* Interpreter to use for error reporting, or
				 * NULL. */
    const char *term;		/* Points to character in string that
				 * terminated most recent token. Filled in by
				 * ParseTokens. If an error occurs, points to
				 * beginning of region where the error
				 * occurred (e.g. the open brace if the close
				 * brace is missing). */
    int incomplete;		/* This field is set to 1 by Tcl_ParseCommand
				 * if the command appears to be incomplete.
				 * This information is used by
				 * Tcl_CommandComplete. */
    Tcl_Token staticTokens[NUM_STATIC_TOKENS];
				/* Initial space for tokens for command. This
				 * space should be large enough to accommodate
				 * most commands; dynamic space is allocated
				 * for very large commands that don't fit
				 * here. */
} Tcl_Parse;

/*
 *----------------------------------------------------------------------------
 * The following structure represents a user-defined encoding. It collects
 * together all the functions that are used by the specific encoding.
 */

typedef struct Tcl_EncodingType {
    const char *encodingName;	/* The name of the encoding, e.g. "euc-jp".
				 * This name is the unique key for this
				 * encoding type. */
    Tcl_EncodingConvertProc *toUtfProc;
				/* Function to convert from external encoding
				 * into UTF-8. */
    Tcl_EncodingConvertProc *fromUtfProc;
				/* Function to convert from UTF-8 into
				 * external encoding. */
    Tcl_EncodingFreeProc *freeProc;
				/* If non-NULL, function to call when this
				 * encoding is deleted. */
    ClientData clientData;	/* Arbitrary value associated with encoding
				 * type. Passed to conversion functions. */
    int nullSize;		/* Number of zero bytes that signify
				 * end-of-string in this encoding. This number
				 * is used to determine the source string
				 * length when the srcLen argument is
				 * negative. Must be 1 or 2. */
} Tcl_EncodingType;

/*
 * The following definitions are used as values for the conversion control
 * flags argument when converting text from one character set to another:
 *
 * TCL_ENCODING_START -		Signifies that the source buffer is the first
 *				block in a (potentially multi-block) input
 *				stream. Tells the conversion function to reset
 *				to an initial state and perform any
 *				initialization that needs to occur before the
 *				first byte is converted. If the source buffer
 *				contains the entire input stream to be
 *				converted, this flag should be set.
 * TCL_ENCODING_END -		Signifies that the source buffer is the last
 *				block in a (potentially multi-block) input
 *				stream. Tells the conversion routine to
 *				perform any finalization that needs to occur
 *				after the last byte is converted and then to
 *				reset to an initial state. If the source
 *				buffer contains the entire input stream to be
 *				converted, this flag should be set.
 * TCL_ENCODING_STOPONERROR -	If set, then the converter will return
 *				immediately upon encountering an invalid byte
 *				sequence or a source character that has no
 *				mapping in the target encoding. If clear, then
 *				the converter will skip the problem,
 *				substituting one or more "close" characters in
 *				the destination buffer and then continue to
 *				convert the source.
 */

#define TCL_ENCODING_START		0x01
#define TCL_ENCODING_END		0x02
#define TCL_ENCODING_STOPONERROR	0x04

/*
 * The following definitions are the error codes returned by the conversion
 * routines:
 *
 * TCL_OK -			All characters were converted.
 * TCL_CONVERT_NOSPACE -	The output buffer would not have been large
 *				enough for all of the converted data; as many
 *				characters as could fit were converted though.
 * TCL_CONVERT_MULTIBYTE -	The last few bytes in the source string were
 *				the beginning of a multibyte sequence, but
 *				more bytes were needed to complete this
 *				sequence. A subsequent call to the conversion
 *				routine should pass the beginning of this
 *				unconverted sequence plus additional bytes
 *				from the source stream to properly convert the
 *				formerly split-up multibyte sequence.
 * TCL_CONVERT_SYNTAX -		The source stream contained an invalid
 *				character sequence. This may occur if the
 *				input stream has been damaged or if the input
 *				encoding method was misidentified. This error
 *				is reported only if TCL_ENCODING_STOPONERROR
 *				was specified.
 * TCL_CONVERT_UNKNOWN -	The source string contained a character that
 *				could not be represented in the target
 *				encoding. This error is reported only if
 *				TCL_ENCODING_STOPONERROR was specified.
 */

#define TCL_CONVERT_MULTIBYTE	(-1)
#define TCL_CONVERT_SYNTAX	(-2)
#define TCL_CONVERT_UNKNOWN	(-3)
#define TCL_CONVERT_NOSPACE	(-4)

/*
 * The maximum number of bytes that are necessary to represent a single
 * Unicode character in UTF-8. The valid values should be 3, 4 or 6
 * (or perhaps 1 if we want to support a non-unicode enabled core). If 3 or
 * 4, then Tcl_UniChar must be 2-bytes in size (UCS-2) (the default). If 6,
 * then Tcl_UniChar must be 4-bytes in size (UCS-4). At this time UCS-2 mode
 * is the default and recommended mode. UCS-4 is experimental and not
 * recommended. It works for the core, but most extensions expect UCS-2.
 */

#ifndef TCL_UTF_MAX
#define TCL_UTF_MAX		3
#endif

/*
 * This represents a Unicode character. Any changes to this should also be
 * reflected in regcustom.h.
 */

#if TCL_UTF_MAX > 4
    /*
     * unsigned int isn't 100% accurate as it should be a strict 4-byte value
     * (perhaps wchar_t). 64-bit systems may have troubles. The size of this
     * value must be reflected correctly in regcustom.h and
     * in tclEncoding.c.
     * XXX: Tcl is currently UCS-2 and planning UTF-16 for the Unicode
     * XXX: string rep that Tcl_UniChar represents.  Changing the size
     * XXX: of Tcl_UniChar is /not/ supported.
     */
typedef unsigned int Tcl_UniChar;
#else
typedef unsigned short Tcl_UniChar;
#endif

/*
 *----------------------------------------------------------------------------
 * TIP #59: The following structure is used in calls 'Tcl_RegisterConfig' to
 * provide the system with the embedded configuration data.
 */

typedef struct Tcl_Config {
    const char *key;		/* Configuration key to register. ASCII
				 * encoded, thus UTF-8. */
    const char *value;		/* The value associated with the key. System
				 * encoding. */
} Tcl_Config;

/*
 *----------------------------------------------------------------------------
 * Flags for TIP#143 limits, detailing which limits are active in an
 * interpreter. Used for Tcl_{Add,Remove}LimitHandler type argument.
 */

#define TCL_LIMIT_COMMANDS	0x01
#define TCL_LIMIT_TIME		0x02

/*
 * Structure containing information about a limit handler to be called when a
 * command- or time-limit is exceeded by an interpreter.
 */

typedef void (Tcl_LimitHandlerProc) (ClientData clientData, Tcl_Interp *interp);
typedef void (Tcl_LimitHandlerDeleteProc) (ClientData clientData);

/*
 *----------------------------------------------------------------------------
 * Override definitions for libtommath.
 */

typedef struct mp_int mp_int;
#define MP_INT_DECLARED
typedef unsigned int mp_digit;
#define MP_DIGIT_DECLARED

/*
 *----------------------------------------------------------------------------
 * Definitions needed for Tcl_ParseArgvObj routines.
 * Based on tkArgv.c.
 * Modifications from the original are copyright (c) Sam Bromley 2006
 */

typedef struct {
    int type;			/* Indicates the option type; see below. */
    const char *keyStr;		/* The key string that flags the option in the
				 * argv array. */
    void *srcPtr;		/* Value to be used in setting dst; usage
				 * depends on type.*/
    void *dstPtr;		/* Address of value to be modified; usage
				 * depends on type.*/
    const char *helpStr;	/* Documentation message describing this
				 * option. */
    ClientData clientData;	/* Word to pass to function callbacks. */
} Tcl_ArgvInfo;

/*
 * Legal values for the type field of a Tcl_ArgInfo: see the user
 * documentation for details.
 */

#define TCL_ARGV_CONSTANT	15
#define TCL_ARGV_INT		16
#define TCL_ARGV_STRING		17
#define TCL_ARGV_REST		18
#define TCL_ARGV_FLOAT		19
#define TCL_ARGV_FUNC		20
#define TCL_ARGV_GENFUNC	21
#define TCL_ARGV_HELP		22
#define TCL_ARGV_END		23

/*
 * Types of callback functions for the TCL_ARGV_FUNC and TCL_ARGV_GENFUNC
 * argument types:
 */

typedef int (Tcl_ArgvFuncProc)(ClientData clientData, Tcl_Obj *objPtr,
	void *dstPtr);
typedef int (Tcl_ArgvGenFuncProc)(ClientData clientData, Tcl_Interp *interp,
	int objc, Tcl_Obj *const *objv, void *dstPtr);

/*
 * Shorthand for commonly used argTable entries.
 */

#define TCL_ARGV_AUTO_HELP \
    {TCL_ARGV_HELP,	"-help",	NULL,	NULL, \
	    "Print summary of command-line options and abort", NULL}
#define TCL_ARGV_AUTO_REST \
    {TCL_ARGV_REST,	"--",		NULL,	NULL, \
	    "Marks the end of the options", NULL}
#define TCL_ARGV_TABLE_END \
    {TCL_ARGV_END, NULL, NULL, NULL, NULL, NULL}

/*
 *----------------------------------------------------------------------------
 * Definitions needed for Tcl_Zlib routines. [TIP #234]
 *
 * Constants for the format flags describing what sort of data format is
 * desired/expected for the Tcl_ZlibDeflate, Tcl_ZlibInflate and
 * Tcl_ZlibStreamInit functions.
 */

#define TCL_ZLIB_FORMAT_RAW	1
#define TCL_ZLIB_FORMAT_ZLIB	2
#define TCL_ZLIB_FORMAT_GZIP	4
#define TCL_ZLIB_FORMAT_AUTO	8

/*
 * Constants that describe whether the stream is to operate in compressing or
 * decompressing mode.
 */

#define TCL_ZLIB_STREAM_DEFLATE	16
#define TCL_ZLIB_STREAM_INFLATE	32

/*
 * Constants giving compression levels. Use of TCL_ZLIB_COMPRESS_DEFAULT is
 * recommended.
 */

#define TCL_ZLIB_COMPRESS_NONE	0
#define TCL_ZLIB_COMPRESS_FAST	1
#define TCL_ZLIB_COMPRESS_BEST	9
#define TCL_ZLIB_COMPRESS_DEFAULT (-1)

/*
 * Constants for types of flushing, used with Tcl_ZlibFlush.
 */

#define TCL_ZLIB_NO_FLUSH	0
#define TCL_ZLIB_FLUSH		2
#define TCL_ZLIB_FULLFLUSH	3
#define TCL_ZLIB_FINALIZE	4

/*
 *----------------------------------------------------------------------------
 * Definitions needed for the Tcl_LoadFile function. [TIP #416]
 */

#define TCL_LOAD_GLOBAL 1
#define TCL_LOAD_LAZY 2

/*
 *----------------------------------------------------------------------------
 * Single public declaration for NRE.
 */

typedef int (Tcl_NRPostProc) (ClientData data[], Tcl_Interp *interp,
				int result);

/*
 *----------------------------------------------------------------------------
 * The following constant is used to test for older versions of Tcl in the
 * stubs tables.
 */

#define TCL_STUB_MAGIC		((int) 0xFCA3BACF)

/*
 * The following function is required to be defined in all stubs aware
 * extensions. The function is actually implemented in the stub library, not
 * the main Tcl library, although there is a trivial implementation in the
 * main library in case an extension is statically linked into an application.
 */

const char *		Tcl_InitStubs(Tcl_Interp *interp, const char *version,
			    int exact, const char *tclversion, int magic);
const char *		TclTomMathInitializeStubs(Tcl_Interp *interp,
			    const char *version, int epoch, int revision);

#if TCL_RELEASE_LEVEL == TCL_FINAL_RELEASE
#   define Tcl_InitStubs(interp, version, exact) \
	(Tcl_InitStubs)((interp), (version), (exact)|(int)sizeof(size_t), \
	TCL_VERSION, TCL_STUB_MAGIC)
#else
#   define Tcl_InitStubs(interp, version, exact) \
	(Tcl_InitStubs)(interp, TCL_PATCH_LEVEL, 1|(int)sizeof(size_t), \
	TCL_VERSION, TCL_STUB_MAGIC)
#endif

/*
 * Public functions that are not accessible via the stubs table.
 * Tcl_GetMemoryInfo is needed for AOLserver. [Bug 1868171]
 */

const char *TclInitStubTable(const char *version);
TCLSOAPI const char *Tcl_FindExecutable(const void *argv0);
TCLSOAPI const char *Tcl_SetPanicProc(Tcl_PanicProc *proc);
TCLSOAPI void Tcl_MainEx(int argc, char **argv,
	Tcl_AppInitProc *appInitProc, Tcl_Interp *interp);
#define Tcl_FindExecutable(argv0) \
	TclInitStubTable((Tcl_FindExecutable)(argv0))
#define Tcl_SetPanicProc(proc) \
	TclInitStubTable((Tcl_SetPanicProc)(proc))
#define Tcl_Main(argc, argv, proc) Tcl_MainEx(argc, argv, proc, \
<<<<<<< HEAD
	    ((Tcl_CreateInterp)()))
TCLAPI void		Tcl_FindExecutable(const char *argv0);
TCLAPI void		Tcl_SetPanicProc(Tcl_PanicProc *panicProc);
TCLAPI void		Tcl_MainEx(int argc, char **argv,
			    Tcl_AppInitProc *appInitProc, Tcl_Interp *interp);
TCLAPI const char *	Tcl_PkgInitStubsCheck(Tcl_Interp *interp,
			    const char *version, int exact);
=======
	(Tcl_SetPanicProc(NULL), Tcl_CreateInterp()))
>>>>>>> f1feedfb
#if defined(TCL_THREADS) && defined(USE_THREAD_ALLOC)
TCLSOAPI void		Tcl_GetMemoryInfo(Tcl_DString *dsPtr);
#endif

/*
 *----------------------------------------------------------------------------
 * Include the public function declarations that are accessible via the stubs
 * table.
 */

#include "tclDecls.h"

/*
 * Include platform specific public function declarations that are accessible
 * via the stubs table.
 */

#include "tclPlatDecls.h"

/*
 *----------------------------------------------------------------------------
 * The following declarations either map ckalloc and ckfree to malloc and
 * free, or they map them to functions with all sorts of debugging hooks
 * defined in tclCkalloc.c.
 */

#ifdef TCL_MEM_DEBUG

#   define ckalloc(x) \
    ((void *) Tcl_DbCkalloc((unsigned)(x), __FILE__, __LINE__))
#   define ckfree(x) \
    Tcl_DbCkfree((char *)(x), __FILE__, __LINE__)
#   define ckrealloc(x,y) \
    ((void *) Tcl_DbCkrealloc((char *)(x), (unsigned)(y), __FILE__, __LINE__))
#   define attemptckalloc(x) \
    ((void *) Tcl_AttemptDbCkalloc((unsigned)(x), __FILE__, __LINE__))
#   define attemptckrealloc(x,y) \
    ((void *) Tcl_AttemptDbCkrealloc((char *)(x), (unsigned)(y), __FILE__, __LINE__))

#else /* !TCL_MEM_DEBUG */

/*
 * If we are not using the debugging allocator, we should call the Tcl_Alloc,
 * et al. routines in order to guarantee that every module is using the same
 * memory allocator both inside and outside of the Tcl library.
 */

#   define ckalloc(x) \
    ((void *) Tcl_Alloc((unsigned)(x)))
#   define ckfree(x) \
    Tcl_Free((char *)(x))
#   define ckrealloc(x,y) \
    ((void *) Tcl_Realloc((char *)(x), (unsigned)(y)))
#   define attemptckalloc(x) \
    ((void *) Tcl_AttemptAlloc((unsigned)(x)))
#   define attemptckrealloc(x,y) \
    ((void *) Tcl_AttemptRealloc((char *)(x), (unsigned)(y)))
#   undef  Tcl_InitMemory
#   define Tcl_InitMemory(x)
#   undef  Tcl_DumpActiveMemory
#   define Tcl_DumpActiveMemory(x)
#   undef  Tcl_ValidateAllMemory
#   define Tcl_ValidateAllMemory(x,y)

#endif /* !TCL_MEM_DEBUG */

#ifdef TCL_MEM_DEBUG
#   define Tcl_IncrRefCount(objPtr) \
	Tcl_DbIncrRefCount(objPtr, __FILE__, __LINE__)
#   define Tcl_DecrRefCount(objPtr) \
	Tcl_DbDecrRefCount(objPtr, __FILE__, __LINE__)
#   define Tcl_IsShared(objPtr) \
	Tcl_DbIsShared(objPtr, __FILE__, __LINE__)
#else
#   define Tcl_IncrRefCount(objPtr) \
	++(objPtr)->refCount
    /*
     * Use do/while0 idiom for optimum correctness without compiler warnings.
     * http://c2.com/cgi/wiki?TrivialDoWhileLoop
     *
     * Decrement refCount AFTER checking it for 0 or 1 (<2), because
     * we cannot assume anymore that refCount is a signed type; In
     * Tcl8 it was but in Tcl9 it is subject to change.
     */
#   define Tcl_DecrRefCount(objPtr) \
	do { \
	    Tcl_Obj *_objPtr = (objPtr); \
	    if (_objPtr->refCount-- < 2) { \
		TclFreeObj(_objPtr); \
	    } \
	} while(0)
#   define Tcl_IsShared(objPtr) \
	((objPtr)->refCount > 1)
#endif

/*
 * Macros and definitions that help to debug the use of Tcl objects. When
 * TCL_MEM_DEBUG is defined, the Tcl_New declarations are overridden to call
 * debugging versions of the object creation functions.
 */

#ifdef TCL_MEM_DEBUG
#  undef  Tcl_NewBignumObj
#  define Tcl_NewBignumObj(val) \
     Tcl_DbNewBignumObj(val, __FILE__, __LINE__)
#  undef  Tcl_NewBooleanObj
#  define Tcl_NewBooleanObj(val) \
     Tcl_DbNewBooleanObj(val, __FILE__, __LINE__)
#  undef  Tcl_NewByteArrayObj
#  define Tcl_NewByteArrayObj(bytes, len) \
     Tcl_DbNewByteArrayObj(bytes, len, __FILE__, __LINE__)
#  undef  Tcl_NewDoubleObj
#  define Tcl_NewDoubleObj(val) \
     Tcl_DbNewDoubleObj(val, __FILE__, __LINE__)
#  undef  Tcl_NewListObj
#  define Tcl_NewListObj(objc, objv) \
     Tcl_DbNewListObj(objc, objv, __FILE__, __LINE__)
#  undef  Tcl_NewLongObj
#  define Tcl_NewLongObj(val) \
     Tcl_DbNewLongObj(val, __FILE__, __LINE__)
#  undef  Tcl_NewObj
#  define Tcl_NewObj() \
     Tcl_DbNewObj(__FILE__, __LINE__)
#  undef  Tcl_NewStringObj
#  define Tcl_NewStringObj(bytes, len) \
     Tcl_DbNewStringObj(bytes, len, __FILE__, __LINE__)
#  undef  Tcl_NewWideIntObj
#  define Tcl_NewWideIntObj(val) \
     Tcl_DbNewWideIntObj(val, __FILE__, __LINE__)
#endif /* TCL_MEM_DEBUG */

/*
 *----------------------------------------------------------------------------
 * Macros for clients to use to access fields of hash entries:
 */

#define Tcl_GetHashValue(h) ((h)->clientData)
#define Tcl_SetHashValue(h, value) ((h)->clientData = (ClientData) (value))
#define Tcl_GetHashKey(tablePtr, h) \
	((void *) (((tablePtr)->keyType == TCL_ONE_WORD_KEYS || \
		    (tablePtr)->keyType == TCL_CUSTOM_PTR_KEYS) \
		   ? (h)->key.oneWordValue \
		   : (h)->key.string))

/*
 * Macros to use for clients to use to invoke find and create functions for
 * hash tables:
 */

#undef  Tcl_FindHashEntry
#define Tcl_FindHashEntry(tablePtr, key) \
	(*((tablePtr)->findProc))(tablePtr, (const char *)(key))
#undef  Tcl_CreateHashEntry
#define Tcl_CreateHashEntry(tablePtr, key, newPtr) \
	(*((tablePtr)->createProc))(tablePtr, (const char *)(key), newPtr)

/*
 *----------------------------------------------------------------------------
 * Macros that eliminate the overhead of the thread synchronization functions
 * when compiling without thread support.
 */

#ifndef TCL_THREADS
#undef  Tcl_MutexLock
#define Tcl_MutexLock(mutexPtr)
#undef  Tcl_MutexUnlock
#define Tcl_MutexUnlock(mutexPtr)
#undef  Tcl_MutexFinalize
#define Tcl_MutexFinalize(mutexPtr)
#undef  Tcl_ConditionNotify
#define Tcl_ConditionNotify(condPtr)
#undef  Tcl_ConditionWait
#define Tcl_ConditionWait(condPtr, mutexPtr, timePtr)
#undef  Tcl_ConditionFinalize
#define Tcl_ConditionFinalize(condPtr)
#endif /* TCL_THREADS */

#endif /* RC_INVOKED */

/*
 * end block for C++
 */

#ifdef __cplusplus
}
#endif

#endif /* _TCL */

/*
 * Local Variables:
 * mode: c
 * c-basic-offset: 4
 * fill-column: 78
 * End:
 */<|MERGE_RESOLUTION|>--- conflicted
+++ resolved
@@ -2242,17 +2242,7 @@
 #define Tcl_SetPanicProc(proc) \
 	TclInitStubTable((Tcl_SetPanicProc)(proc))
 #define Tcl_Main(argc, argv, proc) Tcl_MainEx(argc, argv, proc, \
-<<<<<<< HEAD
-	    ((Tcl_CreateInterp)()))
-TCLAPI void		Tcl_FindExecutable(const char *argv0);
-TCLAPI void		Tcl_SetPanicProc(Tcl_PanicProc *panicProc);
-TCLAPI void		Tcl_MainEx(int argc, char **argv,
-			    Tcl_AppInitProc *appInitProc, Tcl_Interp *interp);
-TCLAPI const char *	Tcl_PkgInitStubsCheck(Tcl_Interp *interp,
-			    const char *version, int exact);
-=======
 	(Tcl_SetPanicProc(NULL), Tcl_CreateInterp()))
->>>>>>> f1feedfb
 #if defined(TCL_THREADS) && defined(USE_THREAD_ALLOC)
 TCLSOAPI void		Tcl_GetMemoryInfo(Tcl_DString *dsPtr);
 #endif
