/*
 * tcl.h --
 *
 *	This header file describes the externally-visible facilities of the
 *	Tcl interpreter.
 *
 * Copyright (c) 1987-1994 The Regents of the University of California.
 * Copyright (c) 1993-1996 Lucent Technologies.
 * Copyright (c) 1994-1998 Sun Microsystems, Inc.
 * Copyright (c) 1998-2000 by Scriptics Corporation.
 * Copyright (c) 2002 by Kevin B. Kenny.  All rights reserved.
 *
 * See the file "license.terms" for information on usage and redistribution of
 * this file, and for a DISCLAIMER OF ALL WARRANTIES.
 */

#ifndef _TCL
#define _TCL

/*
 * For C++ compilers, use extern "C"
 */

#ifdef __cplusplus
extern "C" {
#endif

/*
 * The following defines are used to indicate the various release levels.
 */

#define TCL_ALPHA_RELEASE	0
#define TCL_BETA_RELEASE	1
#define TCL_FINAL_RELEASE	2

/*
 * When version numbers change here, must also go into the following files and
 * update the version numbers:
 *
 * library/init.tcl	(1 LOC patch)
 * unix/configure.ac	(2 LOC Major, 2 LOC minor, 1 LOC patch)
 * win/configure.ac	(as above)
 * win/tcl.m4		(not patchlevel)
 * README		(sections 0 and 2, with and without separator)
 * macosx/Tcl-Common.xcconfig (not patchlevel) 1 LOC
 * win/README		(not patchlevel) (sections 0 and 2)
 * unix/tcl.spec	(1 LOC patch)
 * tools/tcl.hpj.in	(not patchlevel, for windows installer)
 */

#define TCL_MAJOR_VERSION   8
<<<<<<< HEAD
#define TCL_MINOR_VERSION   7
#define TCL_RELEASE_LEVEL   TCL_ALPHA_RELEASE
#define TCL_RELEASE_SERIAL  2

#define TCL_VERSION	    "8.7"
#define TCL_PATCH_LEVEL	    "8.7a2"
=======
#define TCL_MINOR_VERSION   6
#define TCL_RELEASE_LEVEL   TCL_FINAL_RELEASE
#define TCL_RELEASE_SERIAL  9

#define TCL_VERSION	    "8.6"
#define TCL_PATCH_LEVEL	    "8.6.9"
>>>>>>> add64150

#if !defined(TCL_NO_DEPRECATED) || defined(RC_INVOKED)
/*
 *----------------------------------------------------------------------------
 * The following definitions set up the proper options for Windows compilers.
 * We use this method because there is no autoconf equivalent.
 */

#ifdef _WIN32
#   ifndef __WIN32__
#	define __WIN32__
#   endif
#   ifndef WIN32
#	define WIN32
#   endif
#endif

/*
 * Utility macros: STRINGIFY takes an argument and wraps it in "" (double
 * quotation marks), JOIN joins two arguments.
 */

#ifndef STRINGIFY
#  define STRINGIFY(x) STRINGIFY1(x)
#  define STRINGIFY1(x) #x
#endif
#ifndef JOIN
#  define JOIN(a,b) JOIN1(a,b)
#  define JOIN1(a,b) a##b
#endif

#ifndef TCL_THREADS
#   define TCL_THREADS 1
#endif
#endif /* !TCL_NO_DEPRECATED */

/*
 * A special definition used to allow this header file to be included from
 * windows resource files so that they can obtain version information.
 * RC_INVOKED is defined by default by the windows RC tool.
 *
 * Resource compilers don't like all the C stuff, like typedefs and function
 * declarations, that occur below, so block them out.
 */

#ifndef RC_INVOKED

/*
 * Special macro to define mutexes.
 */

#define TCL_DECLARE_MUTEX(name) static Tcl_Mutex name;

/*
 * Tcl's public routine Tcl_FSSeek() uses the values SEEK_SET, SEEK_CUR, and
 * SEEK_END, all #define'd by stdio.h .
 *
 * Also, many extensions need stdio.h, and they've grown accustomed to tcl.h
 * providing it for them rather than #include-ing it themselves as they
 * should, so also for their sake, we keep the #include to be consistent with
 * prior Tcl releases.
 */

#include <stdio.h>

/*
 *----------------------------------------------------------------------------
 * Support for functions with a variable number of arguments.
 *
 * The following TCL_VARARGS* macros are to support old extensions
 * written for older versions of Tcl where the macros permitted
 * support for the varargs.h system as well as stdarg.h .
 *
 * New code should just directly be written to use stdarg.h conventions.
 */

#include <stdarg.h>
#if !defined(TCL_NO_DEPRECATED) && TCL_MAJOR_VERSION < 9
#    define TCL_VARARGS(type, name) (type name, ...)
#    define TCL_VARARGS_DEF(type, name) (type name, ...)
#    define TCL_VARARGS_START(type, name, list) (va_start(list, name), name)
#endif /* !TCL_NO_DEPRECATED */
#if defined(__GNUC__) && (__GNUC__ > 2)
#   define TCL_FORMAT_PRINTF(a,b) __attribute__ ((__format__ (__printf__, a, b)))
#   define TCL_NORETURN __attribute__ ((noreturn))
#   define TCL_NOINLINE __attribute__ ((noinline))
#   if defined(BUILD_tcl) || defined(BUILD_tk)
#	define TCL_NORETURN1 __attribute__ ((noreturn))
#   else
#	define TCL_NORETURN1 /* nothing */
#   endif
#else
#   define TCL_FORMAT_PRINTF(a,b)
#   if defined(_MSC_VER) && (_MSC_VER >= 1310)
#	define TCL_NORETURN _declspec(noreturn)
#	define TCL_NOINLINE __declspec(noinline)
#   else
#	define TCL_NORETURN /* nothing */
#	define TCL_NOINLINE /* nothing */
#   endif
#   define TCL_NORETURN1 /* nothing */
#endif

/*
 * Allow a part of Tcl's API to be explicitly marked as deprecated.
 *
 * Used to make TIP 330/336 generate moans even if people use the
 * compatibility macros. Change your code, guys! We won't support you forever.
 */

#if defined(__GNUC__) && ((__GNUC__ >= 4) || ((__GNUC__ == 3) && (__GNUC_MINOR__ >= 1)))
#   if (__GNUC__ > 4) || ((__GNUC__ == 4) && (__GNUC_MINOR__ >= 5))
#	define TCL_DEPRECATED_API(msg)	__attribute__ ((__deprecated__ (msg)))
#   else
#	define TCL_DEPRECATED_API(msg)	__attribute__ ((__deprecated__))
#   endif
#else
#   define TCL_DEPRECATED_API(msg)	/* nothing portable */
#endif

/*
 *----------------------------------------------------------------------------
 * Macros used to declare a function to be exported by a DLL. Used by Windows,
 * maps to no-op declarations on non-Windows systems. The default build on
 * windows is for a DLL, which causes the DLLIMPORT and DLLEXPORT macros to be
 * nonempty. To build a static library, the macro STATIC_BUILD should be
 * defined.
 *
 * Note: when building static but linking dynamically to MSVCRT we must still
 *       correctly decorate the C library imported function.  Use CRTIMPORT
 *       for this purpose.  _DLL is defined by the compiler when linking to
 *       MSVCRT.
 */

#if (defined(_WIN32) && (defined(_MSC_VER) || (defined(__BORLANDC__) && (__BORLANDC__ >= 0x0550)) || defined(__LCC__) || defined(__WATCOMC__) || (defined(__GNUC__) && defined(__declspec))))
#   define HAVE_DECLSPEC 1
#   ifdef STATIC_BUILD
#       define DLLIMPORT
#       define DLLEXPORT
#       ifdef _DLL
#           define CRTIMPORT __declspec(dllimport)
#       else
#           define CRTIMPORT
#       endif
#   else
#       define DLLIMPORT __declspec(dllimport)
#       define DLLEXPORT __declspec(dllexport)
#       define CRTIMPORT __declspec(dllimport)
#   endif
#else
#   define DLLIMPORT
#   if defined(__GNUC__) && __GNUC__ > 3
#       define DLLEXPORT __attribute__ ((visibility("default")))
#   else
#       define DLLEXPORT
#   endif
#   define CRTIMPORT
#endif

/*
 * These macros are used to control whether functions are being declared for
 * import or export. If a function is being declared while it is being built
 * to be included in a shared library, then it should have the DLLEXPORT
 * storage class. If is being declared for use by a module that is going to
 * link against the shared library, then it should have the DLLIMPORT storage
 * class. If the symbol is being declared for a static build or for use from a
 * stub library, then the storage class should be empty.
 *
 * The convention is that a macro called BUILD_xxxx, where xxxx is the name of
 * a library we are building, is set on the compile line for sources that are
 * to be placed in the library. When this macro is set, the storage class will
 * be set to DLLEXPORT. At the end of the header file, the storage class will
 * be reset to DLLIMPORT.
 */

#undef TCL_STORAGE_CLASS
#ifdef BUILD_tcl
#   define TCL_STORAGE_CLASS DLLEXPORT
#else
#   ifdef USE_TCL_STUBS
#      define TCL_STORAGE_CLASS
#   else
#      define TCL_STORAGE_CLASS DLLIMPORT
#   endif
#endif

/*
 * The following _ANSI_ARGS_ macro is to support old extensions
 * written for older versions of Tcl where it permitted support
 * for compilers written in the pre-prototype era of C.
 *
 * New code should use prototypes.
 */

#if !defined(TCL_NO_DEPRECATED) && TCL_MAJOR_VERSION < 9
#   undef _ANSI_ARGS_
#   define _ANSI_ARGS_(x)	x

/*
 * Definitions that allow this header file to be used either with or without
 * ANSI C features.
 */

#ifndef INLINE
#   define INLINE
#endif
#ifndef CONST
#   define CONST const
#endif

#endif /* !TCL_NO_DEPRECATED */

#ifndef CONST86
#      define CONST86 const
#endif

/*
 * Make sure EXTERN isn't defined elsewhere.
 */

#ifdef EXTERN
#   undef EXTERN
#endif /* EXTERN */

#ifdef __cplusplus
#   define EXTERN extern "C" TCL_STORAGE_CLASS
#else
#   define EXTERN extern TCL_STORAGE_CLASS
#endif

/*
 *----------------------------------------------------------------------------
 * The following code is copied from winnt.h. If we don't replicate it here,
 * then <windows.h> can't be included after tcl.h, since tcl.h also defines
 * VOID. This block is skipped under Cygwin and Mingw.
 */

#if !defined(TCL_NO_DEPRECATED) && TCL_MAJOR_VERSION < 9
#if defined(_WIN32) && !defined(HAVE_WINNT_IGNORE_VOID)
#ifndef VOID
#define VOID void
typedef char CHAR;
typedef short SHORT;
typedef long LONG;
#endif
#endif /* _WIN32 && !HAVE_WINNT_IGNORE_VOID */

/*
 * Macro to use instead of "void" for arguments that must have type "void *"
 * in ANSI C; maps them to type "char *" in non-ANSI systems.
 */

#ifndef __VXWORKS__
#   define VOID void
#endif
#endif /* !defined(TCL_NO_DEPRECATED) && TCL_MAJOR_VERSION < 9 */

/*
 * Miscellaneous declarations.
 */

#ifndef _CLIENTDATA
    typedef void *ClientData;
#   define _CLIENTDATA
#endif

/*
 * Darwin specific configure overrides (to support fat compiles, where
 * configure runs only once for multiple architectures):
 */

#ifdef __APPLE__
#   ifdef __LP64__
#	undef TCL_WIDE_INT_TYPE
#	define TCL_WIDE_INT_IS_LONG 1
#	define TCL_CFG_DO64BIT 1
#    else /* !__LP64__ */
#	define TCL_WIDE_INT_TYPE long long
#	undef TCL_WIDE_INT_IS_LONG
#	undef TCL_CFG_DO64BIT
#    endif /* __LP64__ */
#    undef HAVE_STRUCT_STAT64
#endif /* __APPLE__ */

/*
 * Define Tcl_WideInt to be a type that is (at least) 64-bits wide, and define
 * Tcl_WideUInt to be the unsigned variant of that type (assuming that where
 * we have one, we can have the other.)
 *
 * Also defines the following macros:
 * TCL_WIDE_INT_IS_LONG - if wide ints are really longs (i.e. we're on a
 *	LP64 system such as modern Solaris or Linux ... not including Win64)
 * Tcl_WideAsLong - forgetful converter from wideInt to long.
 * Tcl_LongAsWide - sign-extending converter from long to wideInt.
 * Tcl_WideAsDouble - converter from wideInt to double.
 * Tcl_DoubleAsWide - converter from double to wideInt.
 *
 * The following invariant should hold for any long value 'longVal':
 *	longVal == Tcl_WideAsLong(Tcl_LongAsWide(longVal))
 *
 * Note on converting between Tcl_WideInt and strings. This implementation (in
 * tclObj.c) depends on the function
 * sprintf(...,"%" TCL_LL_MODIFIER "d",...).
 */

#if !defined(TCL_WIDE_INT_TYPE)&&!defined(TCL_WIDE_INT_IS_LONG)
#   if defined(_WIN32)
#      define TCL_WIDE_INT_TYPE __int64
#      define TCL_LL_MODIFIER	"I64"
#      if defined(_WIN64)
#         define TCL_Z_MODIFIER	"I"
#      endif
#   elif defined(__GNUC__)
#      define TCL_Z_MODIFIER	"z"
#   else /* ! _WIN32 && ! __GNUC__ */
/*
 * Don't know what platform it is and configure hasn't discovered what is
 * going on for us. Try to guess...
 */
#      include <limits.h>
#      if defined(LLONG_MAX) && (LLONG_MAX == LONG_MAX)
#         define TCL_WIDE_INT_IS_LONG	1
#      endif
#   endif /* _WIN32 */
#endif /* !TCL_WIDE_INT_TYPE & !TCL_WIDE_INT_IS_LONG */

#ifndef TCL_WIDE_INT_TYPE
#   define TCL_WIDE_INT_TYPE		long long
#endif /* !TCL_WIDE_INT_TYPE */

typedef TCL_WIDE_INT_TYPE		Tcl_WideInt;
typedef unsigned TCL_WIDE_INT_TYPE	Tcl_WideUInt;

#ifndef TCL_LL_MODIFIER
#   define TCL_LL_MODIFIER	"ll"
#endif /* !TCL_LL_MODIFIER */
#ifndef TCL_Z_MODIFIER
#   if defined(__GNUC__) && !defined(_WIN32)
#	define TCL_Z_MODIFIER	"z"
#   else
#	define TCL_Z_MODIFIER	""
#   endif
#endif /* !TCL_Z_MODIFIER */
#define Tcl_WideAsLong(val)	((long)((Tcl_WideInt)(val)))
#define Tcl_LongAsWide(val)	((Tcl_WideInt)((long)(val)))
#define Tcl_WideAsDouble(val)	((double)((Tcl_WideInt)(val)))
#define Tcl_DoubleAsWide(val)	((Tcl_WideInt)((double)(val)))

#if defined(_WIN32)
#   ifdef __BORLANDC__
	typedef struct stati64 Tcl_StatBuf;
#   elif defined(_WIN64)
	typedef struct __stat64 Tcl_StatBuf;
#   elif (defined(_MSC_VER) && (_MSC_VER < 1400)) || defined(_USE_32BIT_TIME_T)
	typedef struct _stati64	Tcl_StatBuf;
#   else
	typedef struct _stat32i64 Tcl_StatBuf;
#   endif /* _MSC_VER < 1400 */
#elif defined(__CYGWIN__)
    typedef struct {
	dev_t st_dev;
	unsigned short st_ino;
	unsigned short st_mode;
	short st_nlink;
	short st_uid;
	short st_gid;
	/* Here is a 2-byte gap */
	dev_t st_rdev;
	/* Here is a 4-byte gap */
	long long st_size;
	struct {long tv_sec;} st_atim;
	struct {long tv_sec;} st_mtim;
	struct {long tv_sec;} st_ctim;
	/* Here is a 4-byte gap */
    } Tcl_StatBuf;
#elif defined(HAVE_STRUCT_STAT64) && !defined(__APPLE__)
    typedef struct stat64 Tcl_StatBuf;
#else
    typedef struct stat Tcl_StatBuf;
#endif

/*
 *----------------------------------------------------------------------------
 * Data structures defined opaquely in this module. The definitions below just
 * provide dummy types. A few fields are made visible in Tcl_Interp
 * structures, namely those used for returning a string result from commands.
 * Direct access to the result field is discouraged in Tcl 8.0. The
 * interpreter result is either an object or a string, and the two values are
 * kept consistent unless some C code sets interp->result directly.
 * Programmers should use either the function Tcl_GetObjResult() or
 * Tcl_GetStringResult() to read the interpreter's result. See the SetResult
 * man page for details.
 *
 * Note: any change to the Tcl_Interp definition below must be mirrored in the
 * "real" definition in tclInt.h.
 *
 * Note: Tcl_ObjCmdProc functions do not directly set result and freeProc.
 * Instead, they set a Tcl_Obj member in the "real" structure that can be
 * accessed with Tcl_GetObjResult() and Tcl_SetObjResult().
 */

typedef struct Tcl_Interp
#if !defined(TCL_NO_DEPRECATED) && TCL_MAJOR_VERSION < 9
{
    /* TIP #330: Strongly discourage extensions from using the string
     * result. */
    char *resultDontUse; /* Don't use in extensions! */
    void (*freeProcDontUse) (char *); /* Don't use in extensions! */
    int errorLineDontUse; /* Don't use in extensions! */
}
#endif /* !TCL_NO_DEPRECATED */
Tcl_Interp;

typedef struct Tcl_AsyncHandler_ *Tcl_AsyncHandler;
typedef struct Tcl_Channel_ *Tcl_Channel;
typedef struct Tcl_ChannelTypeVersion_ *Tcl_ChannelTypeVersion;
typedef struct Tcl_Command_ *Tcl_Command;
typedef struct Tcl_Condition_ *Tcl_Condition;
typedef struct Tcl_Dict_ *Tcl_Dict;
typedef struct Tcl_EncodingState_ *Tcl_EncodingState;
typedef struct Tcl_Encoding_ *Tcl_Encoding;
typedef struct Tcl_Event Tcl_Event;
typedef struct Tcl_InterpState_ *Tcl_InterpState;
typedef struct Tcl_LoadHandle_ *Tcl_LoadHandle;
typedef struct Tcl_Mutex_ *Tcl_Mutex;
typedef struct Tcl_Pid_ *Tcl_Pid;
typedef struct Tcl_RegExp_ *Tcl_RegExp;
typedef struct Tcl_ThreadDataKey_ *Tcl_ThreadDataKey;
typedef struct Tcl_ThreadId_ *Tcl_ThreadId;
typedef struct Tcl_TimerToken_ *Tcl_TimerToken;
typedef struct Tcl_Trace_ *Tcl_Trace;
typedef struct Tcl_Var_ *Tcl_Var;
typedef struct Tcl_ZLibStream_ *Tcl_ZlibStream;

/*
 *----------------------------------------------------------------------------
 * Definition of the interface to functions implementing threads. A function
 * following this definition is given to each call of 'Tcl_CreateThread' and
 * will be called as the main fuction of the new thread created by that call.
 */

#if defined _WIN32
typedef unsigned (__stdcall Tcl_ThreadCreateProc) (ClientData clientData);
#else
typedef void (Tcl_ThreadCreateProc) (ClientData clientData);
#endif

/*
 * Threading function return types used for abstracting away platform
 * differences when writing a Tcl_ThreadCreateProc. See the NewThread function
 * in generic/tclThreadTest.c for it's usage.
 */

#if defined _WIN32
#   define Tcl_ThreadCreateType		unsigned __stdcall
#   define TCL_THREAD_CREATE_RETURN	return 0
#else
#   define Tcl_ThreadCreateType		void
#   define TCL_THREAD_CREATE_RETURN
#endif

/*
 * Definition of values for default stacksize and the possible flags to be
 * given to Tcl_CreateThread.
 */

#define TCL_THREAD_STACK_DEFAULT (0)    /* Use default size for stack. */
#define TCL_THREAD_NOFLAGS	 (0000) /* Standard flags, default
					 * behaviour. */
#define TCL_THREAD_JOINABLE	 (0001) /* Mark the thread as joinable. */

/*
 * Flag values passed to Tcl_StringCaseMatch.
 */

#define TCL_MATCH_NOCASE	(1<<0)

/*
 * Flag values passed to Tcl_GetRegExpFromObj.
 */

#define	TCL_REG_BASIC		000000	/* BREs (convenience). */
#define	TCL_REG_EXTENDED	000001	/* EREs. */
#define	TCL_REG_ADVF		000002	/* Advanced features in EREs. */
#define	TCL_REG_ADVANCED	000003	/* AREs (which are also EREs). */
#define	TCL_REG_QUOTE		000004	/* No special characters, none. */
#define	TCL_REG_NOCASE		000010	/* Ignore case. */
#define	TCL_REG_NOSUB		000020	/* Don't care about subexpressions. */
#define	TCL_REG_EXPANDED	000040	/* Expanded format, white space &
					 * comments. */
#define	TCL_REG_NLSTOP		000100  /* \n doesn't match . or [^ ] */
#define	TCL_REG_NLANCH		000200  /* ^ matches after \n, $ before. */
#define	TCL_REG_NEWLINE		000300  /* Newlines are line terminators. */
#define	TCL_REG_CANMATCH	001000  /* Report details on partial/limited
					 * matches. */

/*
 * Flags values passed to Tcl_RegExpExecObj.
 */

#define	TCL_REG_NOTBOL	0001	/* Beginning of string does not match ^.  */
#define	TCL_REG_NOTEOL	0002	/* End of string does not match $. */

/*
 * Structures filled in by Tcl_RegExpInfo. Note that all offset values are
 * relative to the start of the match string, not the beginning of the entire
 * string.
 */

typedef struct Tcl_RegExpIndices {
    long start;			/* Character offset of first character in
				 * match. */
    long end;			/* Character offset of first character after
				 * the match. */
} Tcl_RegExpIndices;

typedef struct Tcl_RegExpInfo {
    int nsubs;			/* Number of subexpressions in the compiled
				 * expression. */
    Tcl_RegExpIndices *matches;	/* Array of nsubs match offset pairs. */
    long extendStart;		/* The offset at which a subsequent match
				 * might begin. */
    long reserved;		/* Reserved for later use. */
} Tcl_RegExpInfo;

/*
 * Picky compilers complain if this typdef doesn't appear before the struct's
 * reference in tclDecls.h.
 */

typedef Tcl_StatBuf *Tcl_Stat_;
typedef struct stat *Tcl_OldStat_;

/*
 *----------------------------------------------------------------------------
 * When a TCL command returns, the interpreter contains a result from the
 * command. Programmers are strongly encouraged to use one of the functions
 * Tcl_GetObjResult() or Tcl_GetStringResult() to read the interpreter's
 * result. See the SetResult man page for details. Besides this result, the
 * command function returns an integer code, which is one of the following:
 *
 * TCL_OK		Command completed normally; the interpreter's result
 *			contains the command's result.
 * TCL_ERROR		The command couldn't be completed successfully; the
 *			interpreter's result describes what went wrong.
 * TCL_RETURN		The command requests that the current function return;
 *			the interpreter's result contains the function's
 *			return value.
 * TCL_BREAK		The command requests that the innermost loop be
 *			exited; the interpreter's result is meaningless.
 * TCL_CONTINUE		Go on to the next iteration of the current loop; the
 *			interpreter's result is meaningless.
 */

#define TCL_OK			0
#define TCL_ERROR		1
#define TCL_RETURN		2
#define TCL_BREAK		3
#define TCL_CONTINUE		4

#if !defined(TCL_NO_DEPRECATED) && TCL_MAJOR_VERSION < 9
#define TCL_RESULT_SIZE		200
#endif

/*
 *----------------------------------------------------------------------------
 * Flags to control what substitutions are performed by Tcl_SubstObj():
 */

#define TCL_SUBST_COMMANDS	001
#define TCL_SUBST_VARIABLES	002
#define TCL_SUBST_BACKSLASHES	004
#define TCL_SUBST_ALL		007

/*
 * Argument descriptors for math function callbacks in expressions:
 */

#if !defined(TCL_NO_DEPRECATED) && TCL_MAJOR_VERSION < 9
typedef enum {
    TCL_INT, TCL_DOUBLE, TCL_EITHER, TCL_WIDE_INT
} Tcl_ValueType;

typedef struct Tcl_Value {
    Tcl_ValueType type;		/* Indicates intValue or doubleValue is valid,
				 * or both. */
    long intValue;		/* Integer value. */
    double doubleValue;		/* Double-precision floating value. */
    Tcl_WideInt wideValue;	/* Wide (min. 64-bit) integer value. */
} Tcl_Value;
#else
#define Tcl_ValueType void /* Just enough to prevent compilation error in Tcl */
#define Tcl_Value void /* Just enough to prevent compilation error in Tcl */
#endif

/*
 * Forward declaration of Tcl_Obj to prevent an error when the forward
 * reference to Tcl_Obj is encountered in the function types declared below.
 */

struct Tcl_Obj;

/*
 *----------------------------------------------------------------------------
 * Function types defined by Tcl:
 */

typedef int (Tcl_AppInitProc) (Tcl_Interp *interp);
typedef int (Tcl_AsyncProc) (ClientData clientData, Tcl_Interp *interp,
	int code);
typedef void (Tcl_ChannelProc) (ClientData clientData, int mask);
typedef void (Tcl_CloseProc) (ClientData data);
typedef void (Tcl_CmdDeleteProc) (ClientData clientData);
typedef int (Tcl_CmdProc) (ClientData clientData, Tcl_Interp *interp,
	int argc, const char *argv[]);
typedef void (Tcl_CmdTraceProc) (ClientData clientData, Tcl_Interp *interp,
	int level, char *command, Tcl_CmdProc *proc,
	ClientData cmdClientData, int argc, const char *argv[]);
typedef int (Tcl_CmdObjTraceProc) (ClientData clientData, Tcl_Interp *interp,
	int level, const char *command, Tcl_Command commandInfo, int objc,
	struct Tcl_Obj *const *objv);
typedef void (Tcl_CmdObjTraceDeleteProc) (ClientData clientData);
typedef void (Tcl_DupInternalRepProc) (struct Tcl_Obj *srcPtr,
	struct Tcl_Obj *dupPtr);
typedef int (Tcl_EncodingConvertProc) (ClientData clientData, const char *src,
	int srcLen, int flags, Tcl_EncodingState *statePtr, char *dst,
	int dstLen, int *srcReadPtr, int *dstWrotePtr, int *dstCharsPtr);
typedef void (Tcl_EncodingFreeProc) (ClientData clientData);
typedef int (Tcl_EventProc) (Tcl_Event *evPtr, int flags);
typedef void (Tcl_EventCheckProc) (ClientData clientData, int flags);
typedef int (Tcl_EventDeleteProc) (Tcl_Event *evPtr, ClientData clientData);
typedef void (Tcl_EventSetupProc) (ClientData clientData, int flags);
typedef void (Tcl_ExitProc) (ClientData clientData);
typedef void (Tcl_FileProc) (ClientData clientData, int mask);
typedef void (Tcl_FileFreeProc) (ClientData clientData);
typedef void (Tcl_FreeInternalRepProc) (struct Tcl_Obj *objPtr);
typedef void (Tcl_FreeProc) (char *blockPtr);
typedef void (Tcl_IdleProc) (ClientData clientData);
typedef void (Tcl_InterpDeleteProc) (ClientData clientData,
	Tcl_Interp *interp);
typedef int (Tcl_MathProc) (ClientData clientData, Tcl_Interp *interp,
	Tcl_Value *args, Tcl_Value *resultPtr);
typedef void (Tcl_NamespaceDeleteProc) (ClientData clientData);
typedef int (Tcl_ObjCmdProc) (ClientData clientData, Tcl_Interp *interp,
	int objc, struct Tcl_Obj *const *objv);
typedef int (Tcl_PackageInitProc) (Tcl_Interp *interp);
typedef int (Tcl_PackageUnloadProc) (Tcl_Interp *interp, int flags);
typedef void (Tcl_PanicProc) (const char *format, ...);
typedef void (Tcl_TcpAcceptProc) (ClientData callbackData, Tcl_Channel chan,
	char *address, int port);
typedef void (Tcl_TimerProc) (ClientData clientData);
typedef int (Tcl_SetFromAnyProc) (Tcl_Interp *interp, struct Tcl_Obj *objPtr);
typedef void (Tcl_UpdateStringProc) (struct Tcl_Obj *objPtr);
typedef char * (Tcl_VarTraceProc) (ClientData clientData, Tcl_Interp *interp,
	const char *part1, const char *part2, int flags);
typedef void (Tcl_CommandTraceProc) (ClientData clientData, Tcl_Interp *interp,
	const char *oldName, const char *newName, int flags);
typedef void (Tcl_CreateFileHandlerProc) (int fd, int mask, Tcl_FileProc *proc,
	ClientData clientData);
typedef void (Tcl_DeleteFileHandlerProc) (int fd);
typedef void (Tcl_AlertNotifierProc) (ClientData clientData);
typedef void (Tcl_ServiceModeHookProc) (int mode);
typedef ClientData (Tcl_InitNotifierProc) (void);
typedef void (Tcl_FinalizeNotifierProc) (ClientData clientData);
typedef void (Tcl_MainLoopProc) (void);

/*
 *----------------------------------------------------------------------------
 * The following structure represents a type of object, which is a particular
 * internal representation for an object plus a set of functions that provide
 * standard operations on objects of that type.
 */

typedef struct Tcl_ObjType {
    const char *name;		/* Name of the type, e.g. "int". */
    Tcl_FreeInternalRepProc *freeIntRepProc;
				/* Called to free any storage for the type's
				 * internal rep. NULL if the internal rep does
				 * not need freeing. */
    Tcl_DupInternalRepProc *dupIntRepProc;
				/* Called to create a new object as a copy of
				 * an existing object. */
    Tcl_UpdateStringProc *updateStringProc;
				/* Called to update the string rep from the
				 * type's internal representation. */
    Tcl_SetFromAnyProc *setFromAnyProc;
				/* Called to convert the object's internal rep
				 * to this type. Frees the internal rep of the
				 * old type. Returns TCL_ERROR on failure. */
} Tcl_ObjType;

/*
 * The following structure stores an internal representation (intrep) for
 * a Tcl value. An intrep is associated with an Tcl_ObjType when both
 * are stored in the same Tcl_Obj.  The routines of the Tcl_ObjType govern
 * the handling of the intrep.
 */

typedef union Tcl_ObjIntRep {	/* The internal representation: */
    long longValue;		/*   - an long integer value. */
    double doubleValue;		/*   - a double-precision floating value. */
    void *otherValuePtr;	/*   - another, type-specific value, */
				/*     not used internally any more. */
    Tcl_WideInt wideValue;	/*   - an integer value >= 64bits */
    struct {			/*   - internal rep as two pointers. */
	void *ptr1;		
	void *ptr2;
    } twoPtrValue;
    struct {			/*   - internal rep as a pointer and a long, */
	void *ptr;		/*     not used internally any more. */
	unsigned long value;
    } ptrAndLongRep;
} Tcl_ObjIntRep;

/*
 * One of the following structures exists for each object in the Tcl system.
 * An object stores a value as either a string, some internal representation,
 * or both.
 */

typedef struct Tcl_Obj {
    int refCount;		/* When 0 the object will be freed. */
    char *bytes;		/* This points to the first byte of the
				 * object's string representation. The array
				 * must be followed by a null byte (i.e., at
				 * offset length) but may also contain
				 * embedded null characters. The array's
				 * storage is allocated by ckalloc. NULL means
				 * the string rep is invalid and must be
				 * regenerated from the internal rep.  Clients
				 * should use Tcl_GetStringFromObj or
				 * Tcl_GetString to get a pointer to the byte
				 * array as a readonly value. */
    int length;			/* The number of bytes at *bytes, not
				 * including the terminating null. */
    const Tcl_ObjType *typePtr;	/* Denotes the object's type. Always
				 * corresponds to the type of the object's
				 * internal rep. NULL indicates the object has
				 * no internal rep (has no type). */
    Tcl_ObjIntRep internalRep;	/* The internal representation: */
} Tcl_Obj;


/*
 *----------------------------------------------------------------------------
 * The following structure contains the state needed by Tcl_SaveResult. No-one
 * outside of Tcl should access any of these fields. This structure is
 * typically allocated on the stack.
 */

typedef struct Tcl_SavedResult {
    char *result;
    Tcl_FreeProc *freeProc;
    Tcl_Obj *objResultPtr;
    char *appendResult;
    int appendAvl;
    int appendUsed;
    char resultSpace[200+1];
} Tcl_SavedResult;

/*
 *----------------------------------------------------------------------------
 * The following definitions support Tcl's namespace facility. Note: the first
 * five fields must match exactly the fields in a Namespace structure (see
 * tclInt.h).
 */

typedef struct Tcl_Namespace {
    char *name;			/* The namespace's name within its parent
				 * namespace. This contains no ::'s. The name
				 * of the global namespace is "" although "::"
				 * is an synonym. */
    char *fullName;		/* The namespace's fully qualified name. This
				 * starts with ::. */
    ClientData clientData;	/* Arbitrary value associated with this
				 * namespace. */
    Tcl_NamespaceDeleteProc *deleteProc;
				/* Function invoked when deleting the
				 * namespace to, e.g., free clientData. */
    struct Tcl_Namespace *parentPtr;
				/* Points to the namespace that contains this
				 * one. NULL if this is the global
				 * namespace. */
} Tcl_Namespace;

/*
 *----------------------------------------------------------------------------
 * The following structure represents a call frame, or activation record. A
 * call frame defines a naming context for a procedure call: its local scope
 * (for local variables) and its namespace scope (used for non-local
 * variables; often the global :: namespace). A call frame can also define the
 * naming context for a namespace eval or namespace inscope command: the
 * namespace in which the command's code should execute. The Tcl_CallFrame
 * structures exist only while procedures or namespace eval/inscope's are
 * being executed, and provide a Tcl call stack.
 *
 * A call frame is initialized and pushed using Tcl_PushCallFrame and popped
 * using Tcl_PopCallFrame. Storage for a Tcl_CallFrame must be provided by the
 * Tcl_PushCallFrame caller, and callers typically allocate them on the C call
 * stack for efficiency. For this reason, Tcl_CallFrame is defined as a
 * structure and not as an opaque token. However, most Tcl_CallFrame fields
 * are hidden since applications should not access them directly; others are
 * declared as "dummyX".
 *
 * WARNING!! The structure definition must be kept consistent with the
 * CallFrame structure in tclInt.h. If you change one, change the other.
 */

typedef struct Tcl_CallFrame {
    Tcl_Namespace *nsPtr;
    int dummy1;
    int dummy2;
    void *dummy3;
    void *dummy4;
    void *dummy5;
    int dummy6;
    void *dummy7;
    void *dummy8;
    int dummy9;
    void *dummy10;
    void *dummy11;
    void *dummy12;
    void *dummy13;
} Tcl_CallFrame;

/*
 *----------------------------------------------------------------------------
 * Information about commands that is returned by Tcl_GetCommandInfo and
 * passed to Tcl_SetCommandInfo. objProc is an objc/objv object-based command
 * function while proc is a traditional Tcl argc/argv string-based function.
 * Tcl_CreateObjCommand and Tcl_CreateCommand ensure that both objProc and
 * proc are non-NULL and can be called to execute the command. However, it may
 * be faster to call one instead of the other. The member isNativeObjectProc
 * is set to 1 if an object-based function was registered by
 * Tcl_CreateObjCommand, and to 0 if a string-based function was registered by
 * Tcl_CreateCommand. The other function is typically set to a compatibility
 * wrapper that does string-to-object or object-to-string argument conversions
 * then calls the other function.
 */

typedef struct Tcl_CmdInfo {
    int isNativeObjectProc;	/* 1 if objProc was registered by a call to
				 * Tcl_CreateObjCommand; 0 otherwise.
				 * Tcl_SetCmdInfo does not modify this
				 * field. */
    Tcl_ObjCmdProc *objProc;	/* Command's object-based function. */
    ClientData objClientData;	/* ClientData for object proc. */
    Tcl_CmdProc *proc;		/* Command's string-based function. */
    ClientData clientData;	/* ClientData for string proc. */
    Tcl_CmdDeleteProc *deleteProc;
				/* Function to call when command is
				 * deleted. */
    ClientData deleteData;	/* Value to pass to deleteProc (usually the
				 * same as clientData). */
    Tcl_Namespace *namespacePtr;/* Points to the namespace that contains this
				 * command. Note that Tcl_SetCmdInfo will not
				 * change a command's namespace; use
				 * TclRenameCommand or Tcl_Eval (of 'rename')
				 * to do that. */
} Tcl_CmdInfo;

/*
 *----------------------------------------------------------------------------
 * The structure defined below is used to hold dynamic strings. The only
 * fields that clients should use are string and length, accessible via the
 * macros Tcl_DStringValue and Tcl_DStringLength.
 */

#define TCL_DSTRING_STATIC_SIZE 200
typedef struct Tcl_DString {
    char *string;		/* Points to beginning of string: either
				 * staticSpace below or a malloced array. */
    int length;			/* Number of non-NULL characters in the
				 * string. */
    int spaceAvl;		/* Total number of bytes available for the
				 * string and its terminating NULL char. */
    char staticSpace[TCL_DSTRING_STATIC_SIZE];
				/* Space to use in common case where string is
				 * small. */
} Tcl_DString;

#define Tcl_DStringLength(dsPtr) ((dsPtr)->length)
#define Tcl_DStringValue(dsPtr) ((dsPtr)->string)
#if !defined(TCL_NO_DEPRECATED) && TCL_MAJOR_VERSION < 9
#   define Tcl_DStringTrunc Tcl_DStringSetLength
#endif /* !TCL_NO_DEPRECATED */

/*
 * Definitions for the maximum number of digits of precision that may be
 * specified in the "tcl_precision" variable, and the number of bytes of
 * buffer space required by Tcl_PrintDouble.
 */

#define TCL_MAX_PREC		17
#define TCL_DOUBLE_SPACE	(TCL_MAX_PREC+10)

/*
 * Definition for a number of bytes of buffer space sufficient to hold the
 * string representation of an integer in base 10 (assuming the existence of
 * 64-bit integers).
 */

#define TCL_INTEGER_SPACE	24

/*
 * Flag values passed to Tcl_ConvertElement.
 * TCL_DONT_USE_BRACES forces it not to enclose the element in braces, but to
 *	use backslash quoting instead.
 * TCL_DONT_QUOTE_HASH disables the default quoting of the '#' character. It
 *	is safe to leave the hash unquoted when the element is not the first
 *	element of a list, and this flag can be used by the caller to indicate
 *	that condition.
 */

#define TCL_DONT_USE_BRACES	1
#define TCL_DONT_QUOTE_HASH	8

/*
 * Flag that may be passed to Tcl_GetIndexFromObj to force it to disallow
 * abbreviated strings.
 */

#define TCL_EXACT	1

/*
 *----------------------------------------------------------------------------
 * Flag values passed to Tcl_RecordAndEval, Tcl_EvalObj, Tcl_EvalObjv.
 * WARNING: these bit choices must not conflict with the bit choices for
 * evalFlag bits in tclInt.h!
 *
 * Meanings:
 *	TCL_NO_EVAL:		Just record this command
 *	TCL_EVAL_GLOBAL:	Execute script in global namespace
 *	TCL_EVAL_DIRECT:	Do not compile this script
 *	TCL_EVAL_INVOKE:	Magical Tcl_EvalObjv mode for aliases/ensembles
 *				o Run in iPtr->lookupNsPtr or global namespace
 *				o Cut out of error traces
 *				o Don't reset the flags controlling ensemble
 *				  error message rewriting.
 *	TCL_CANCEL_UNWIND:	Magical Tcl_CancelEval mode that causes the
 *				stack for the script in progress to be
 *				completely unwound.
 *	TCL_EVAL_NOERR:	Do no exception reporting at all, just return
 *				as the caller will report.
 */

#define TCL_NO_EVAL		0x010000
#define TCL_EVAL_GLOBAL		0x020000
#define TCL_EVAL_DIRECT		0x040000
#define TCL_EVAL_INVOKE		0x080000
#define TCL_CANCEL_UNWIND	0x100000
#define TCL_EVAL_NOERR          0x200000

/*
 * Special freeProc values that may be passed to Tcl_SetResult (see the man
 * page for details):
 */

#define TCL_VOLATILE		((Tcl_FreeProc *) 1)
#define TCL_STATIC		((Tcl_FreeProc *) 0)
#define TCL_DYNAMIC		((Tcl_FreeProc *) 3)

/*
 * Flag values passed to variable-related functions.
 * WARNING: these bit choices must not conflict with the bit choice for
 * TCL_CANCEL_UNWIND, above.
 */

#define TCL_GLOBAL_ONLY		 1
#define TCL_NAMESPACE_ONLY	 2
#define TCL_APPEND_VALUE	 4
#define TCL_LIST_ELEMENT	 8
#define TCL_TRACE_READS		 0x10
#define TCL_TRACE_WRITES	 0x20
#define TCL_TRACE_UNSETS	 0x40
#define TCL_TRACE_DESTROYED	 0x80
#define TCL_INTERP_DESTROYED	 0x100
#define TCL_LEAVE_ERR_MSG	 0x200
#define TCL_TRACE_ARRAY		 0x800
#ifndef TCL_REMOVE_OBSOLETE_TRACES
/* Required to support old variable/vdelete/vinfo traces. */
#define TCL_TRACE_OLD_STYLE	 0x1000
#endif
/* Indicate the semantics of the result of a trace. */
#define TCL_TRACE_RESULT_DYNAMIC 0x8000
#define TCL_TRACE_RESULT_OBJECT  0x10000

/*
 * Flag values for ensemble commands.
 */

#define TCL_ENSEMBLE_PREFIX 0x02/* Flag value to say whether to allow
				 * unambiguous prefixes of commands or to
				 * require exact matches for command names. */

/*
 * Flag values passed to command-related functions.
 */

#define TCL_TRACE_RENAME	0x2000
#define TCL_TRACE_DELETE	0x4000

#define TCL_ALLOW_INLINE_COMPILATION 0x20000

/*
 * The TCL_PARSE_PART1 flag is deprecated and has no effect. The part1 is now
 * always parsed whenever the part2 is NULL. (This is to avoid a common error
 * when converting code to use the new object based APIs and forgetting to
 * give the flag)
 */

#if !defined(TCL_NO_DEPRECATED) && TCL_MAJOR_VERSION < 9
#   define TCL_PARSE_PART1	0x400
#endif /* !TCL_NO_DEPRECATED */

/*
 * Types for linked variables:
 */

#define TCL_LINK_INT		1
#define TCL_LINK_DOUBLE		2
#define TCL_LINK_BOOLEAN	3
#define TCL_LINK_STRING		4
#define TCL_LINK_WIDE_INT	5
#define TCL_LINK_CHAR		6
#define TCL_LINK_UCHAR		7
#define TCL_LINK_SHORT		8
#define TCL_LINK_USHORT		9
#define TCL_LINK_UINT		10
#if defined(TCL_WIDE_INT_IS_LONG) || defined(_WIN32) || defined(__CYGWIN__)
#define TCL_LINK_LONG		((sizeof(long) != sizeof(int)) ? TCL_LINK_WIDE_INT : TCL_LINK_INT)
#define TCL_LINK_ULONG		((sizeof(long) != sizeof(int)) ? TCL_LINK_WIDE_UINT : TCL_LINK_UINT)
#else
#define TCL_LINK_LONG		11
#define TCL_LINK_ULONG		12
#endif
#define TCL_LINK_FLOAT		13
#define TCL_LINK_WIDE_UINT	14
#define TCL_LINK_READ_ONLY	0x80

/*
 *----------------------------------------------------------------------------
 * Forward declarations of Tcl_HashTable and related types.
 */

#ifndef TCL_HASH_TYPE
#  define TCL_HASH_TYPE unsigned
#endif

typedef struct Tcl_HashKeyType Tcl_HashKeyType;
typedef struct Tcl_HashTable Tcl_HashTable;
typedef struct Tcl_HashEntry Tcl_HashEntry;

typedef TCL_HASH_TYPE (Tcl_HashKeyProc) (Tcl_HashTable *tablePtr, void *keyPtr);
typedef int (Tcl_CompareHashKeysProc) (void *keyPtr, Tcl_HashEntry *hPtr);
typedef Tcl_HashEntry * (Tcl_AllocHashEntryProc) (Tcl_HashTable *tablePtr,
	void *keyPtr);
typedef void (Tcl_FreeHashEntryProc) (Tcl_HashEntry *hPtr);

/*
 * Structure definition for an entry in a hash table. No-one outside Tcl
 * should access any of these fields directly; use the macros defined below.
 */

struct Tcl_HashEntry {
    Tcl_HashEntry *nextPtr;	/* Pointer to next entry in this hash bucket,
				 * or NULL for end of chain. */
    Tcl_HashTable *tablePtr;	/* Pointer to table containing entry. */
    void *hash;			/* Hash value, stored as pointer to ensure
				 * that the offsets of the fields in this
				 * structure are not changed. */
    ClientData clientData;	/* Application stores something here with
				 * Tcl_SetHashValue. */
    union {			/* Key has one of these forms: */
	char *oneWordValue;	/* One-word value for key. */
	Tcl_Obj *objPtr;	/* Tcl_Obj * key value. */
	int words[1];		/* Multiple integer words for key. The actual
				 * size will be as large as necessary for this
				 * table's keys. */
	char string[1];		/* String for key. The actual size will be as
				 * large as needed to hold the key. */
    } key;			/* MUST BE LAST FIELD IN RECORD!! */
};

/*
 * Flags used in Tcl_HashKeyType.
 *
 * TCL_HASH_KEY_RANDOMIZE_HASH -
 *				There are some things, pointers for example
 *				which don't hash well because they do not use
 *				the lower bits. If this flag is set then the
 *				hash table will attempt to rectify this by
 *				randomising the bits and then using the upper
 *				N bits as the index into the table.
 * TCL_HASH_KEY_SYSTEM_HASH -	If this flag is set then all memory internally
 *                              allocated for the hash table that is not for an
 *                              entry will use the system heap.
 */

#define TCL_HASH_KEY_RANDOMIZE_HASH 0x1
#define TCL_HASH_KEY_SYSTEM_HASH    0x2

/*
 * Structure definition for the methods associated with a hash table key type.
 */

#define TCL_HASH_KEY_TYPE_VERSION 1
struct Tcl_HashKeyType {
    int version;		/* Version of the table. If this structure is
				 * extended in future then the version can be
				 * used to distinguish between different
				 * structures. */
    int flags;			/* Flags, see above for details. */
    Tcl_HashKeyProc *hashKeyProc;
				/* Calculates a hash value for the key. If
				 * this is NULL then the pointer itself is
				 * used as a hash value. */
    Tcl_CompareHashKeysProc *compareKeysProc;
				/* Compares two keys and returns zero if they
				 * do not match, and non-zero if they do. If
				 * this is NULL then the pointers are
				 * compared. */
    Tcl_AllocHashEntryProc *allocEntryProc;
				/* Called to allocate memory for a new entry,
				 * i.e. if the key is a string then this could
				 * allocate a single block which contains
				 * enough space for both the entry and the
				 * string. Only the key field of the allocated
				 * Tcl_HashEntry structure needs to be filled
				 * in. If something else needs to be done to
				 * the key, i.e. incrementing a reference
				 * count then that should be done by this
				 * function. If this is NULL then Tcl_Alloc is
				 * used to allocate enough space for a
				 * Tcl_HashEntry and the key pointer is
				 * assigned to key.oneWordValue. */
    Tcl_FreeHashEntryProc *freeEntryProc;
				/* Called to free memory associated with an
				 * entry. If something else needs to be done
				 * to the key, i.e. decrementing a reference
				 * count then that should be done by this
				 * function. If this is NULL then Tcl_Free is
				 * used to free the Tcl_HashEntry. */
};

/*
 * Structure definition for a hash table.  Must be in tcl.h so clients can
 * allocate space for these structures, but clients should never access any
 * fields in this structure.
 */

#define TCL_SMALL_HASH_TABLE 4
struct Tcl_HashTable {
    Tcl_HashEntry **buckets;	/* Pointer to bucket array. Each element
				 * points to first entry in bucket's hash
				 * chain, or NULL. */
    Tcl_HashEntry *staticBuckets[TCL_SMALL_HASH_TABLE];
				/* Bucket array used for small tables (to
				 * avoid mallocs and frees). */
    int numBuckets;		/* Total number of buckets allocated at
				 * **bucketPtr. */
    int numEntries;		/* Total number of entries present in
				 * table. */
    int rebuildSize;		/* Enlarge table when numEntries gets to be
				 * this large. */
    int downShift;		/* Shift count used in hashing function.
				 * Designed to use high-order bits of
				 * randomized keys. */
    int mask;			/* Mask value used in hashing function. */
    int keyType;		/* Type of keys used in this table. It's
				 * either TCL_CUSTOM_KEYS, TCL_STRING_KEYS,
				 * TCL_ONE_WORD_KEYS, or an integer giving the
				 * number of ints that is the size of the
				 * key. */
    Tcl_HashEntry *(*findProc) (Tcl_HashTable *tablePtr, const char *key);
    Tcl_HashEntry *(*createProc) (Tcl_HashTable *tablePtr, const char *key,
	    int *newPtr);
    const Tcl_HashKeyType *typePtr;
				/* Type of the keys used in the
				 * Tcl_HashTable. */
};

/*
 * Structure definition for information used to keep track of searches through
 * hash tables:
 */

typedef struct Tcl_HashSearch {
    Tcl_HashTable *tablePtr;	/* Table being searched. */
    int nextIndex;		/* Index of next bucket to be enumerated after
				 * present one. */
    Tcl_HashEntry *nextEntryPtr;/* Next entry to be enumerated in the current
				 * bucket. */
} Tcl_HashSearch;

/*
 * Acceptable key types for hash tables:
 *
 * TCL_STRING_KEYS:		The keys are strings, they are copied into the
 *				entry.
 * TCL_ONE_WORD_KEYS:		The keys are pointers, the pointer is stored
 *				in the entry.
 * TCL_CUSTOM_TYPE_KEYS:	The keys are arbitrary types which are copied
 *				into the entry.
 * TCL_CUSTOM_PTR_KEYS:		The keys are pointers to arbitrary types, the
 *				pointer is stored in the entry.
 *
 * While maintaining binary compatibility the above have to be distinct values
 * as they are used to differentiate between old versions of the hash table
 * which don't have a typePtr and new ones which do. Once binary compatibility
 * is discarded in favour of making more wide spread changes TCL_STRING_KEYS
 * can be the same as TCL_CUSTOM_TYPE_KEYS, and TCL_ONE_WORD_KEYS can be the
 * same as TCL_CUSTOM_PTR_KEYS because they simply determine how the key is
 * accessed from the entry and not the behaviour.
 */

#define TCL_STRING_KEYS		(0)
#define TCL_ONE_WORD_KEYS	(1)
#define TCL_CUSTOM_TYPE_KEYS	(-2)
#define TCL_CUSTOM_PTR_KEYS	(-1)

/*
 * Structure definition for information used to keep track of searches through
 * dictionaries. These fields should not be accessed by code outside
 * tclDictObj.c
 */

typedef struct {
    void *next;			/* Search position for underlying hash
				 * table. */
    unsigned int epoch; 	/* Epoch marker for dictionary being searched,
				 * or 0 if search has terminated. */
    Tcl_Dict dictionaryPtr;	/* Reference to dictionary being searched. */
} Tcl_DictSearch;

/*
 *----------------------------------------------------------------------------
 * Flag values to pass to Tcl_DoOneEvent to disable searches for some kinds of
 * events:
 */

#define TCL_DONT_WAIT		(1<<1)
#define TCL_WINDOW_EVENTS	(1<<2)
#define TCL_FILE_EVENTS		(1<<3)
#define TCL_TIMER_EVENTS	(1<<4)
#define TCL_IDLE_EVENTS		(1<<5)	/* WAS 0x10 ???? */
#define TCL_ALL_EVENTS		(~TCL_DONT_WAIT)

/*
 * The following structure defines a generic event for the Tcl event system.
 * These are the things that are queued in calls to Tcl_QueueEvent and
 * serviced later by Tcl_DoOneEvent. There can be many different kinds of
 * events with different fields, corresponding to window events, timer events,
 * etc. The structure for a particular event consists of a Tcl_Event header
 * followed by additional information specific to that event.
 */

struct Tcl_Event {
    Tcl_EventProc *proc;	/* Function to call to service this event. */
    struct Tcl_Event *nextPtr;	/* Next in list of pending events, or NULL. */
};

/*
 * Positions to pass to Tcl_QueueEvent:
 */

typedef enum {
    TCL_QUEUE_TAIL, TCL_QUEUE_HEAD, TCL_QUEUE_MARK
} Tcl_QueuePosition;

/*
 * Values to pass to Tcl_SetServiceMode to specify the behavior of notifier
 * event routines.
 */

#define TCL_SERVICE_NONE 0
#define TCL_SERVICE_ALL 1

/*
 * The following structure keeps is used to hold a time value, either as an
 * absolute time (the number of seconds from the epoch) or as an elapsed time.
 * On Unix systems the epoch is Midnight Jan 1, 1970 GMT.
 */

typedef struct Tcl_Time {
    long sec;			/* Seconds. */
    long usec;			/* Microseconds. */
} Tcl_Time;

typedef void (Tcl_SetTimerProc) (CONST86 Tcl_Time *timePtr);
typedef int (Tcl_WaitForEventProc) (CONST86 Tcl_Time *timePtr);

/*
 * TIP #233 (Virtualized Time)
 */

typedef void (Tcl_GetTimeProc)   (Tcl_Time *timebuf, ClientData clientData);
typedef void (Tcl_ScaleTimeProc) (Tcl_Time *timebuf, ClientData clientData);

/*
 *----------------------------------------------------------------------------
 * Bits to pass to Tcl_CreateFileHandler and Tcl_CreateChannelHandler to
 * indicate what sorts of events are of interest:
 */

#define TCL_READABLE		(1<<1)
#define TCL_WRITABLE		(1<<2)
#define TCL_EXCEPTION		(1<<3)

/*
 * Flag values to pass to Tcl_OpenCommandChannel to indicate the disposition
 * of the stdio handles. TCL_STDIN, TCL_STDOUT, TCL_STDERR, are also used in
 * Tcl_GetStdChannel.
 */

#define TCL_STDIN		(1<<1)
#define TCL_STDOUT		(1<<2)
#define TCL_STDERR		(1<<3)
#define TCL_ENFORCE_MODE	(1<<4)

/*
 * Bits passed to Tcl_DriverClose2Proc to indicate which side of a channel
 * should be closed.
 */

#define TCL_CLOSE_READ		(1<<1)
#define TCL_CLOSE_WRITE		(1<<2)

/*
 * Value to use as the closeProc for a channel that supports the close2Proc
 * interface.
 */

#define TCL_CLOSE2PROC		((Tcl_DriverCloseProc *) 1)

/*
 * Channel version tag. This was introduced in 8.3.2/8.4.
 */

#define TCL_CHANNEL_VERSION_1	((Tcl_ChannelTypeVersion) 0x1)
#define TCL_CHANNEL_VERSION_2	((Tcl_ChannelTypeVersion) 0x2)
#define TCL_CHANNEL_VERSION_3	((Tcl_ChannelTypeVersion) 0x3)
#define TCL_CHANNEL_VERSION_4	((Tcl_ChannelTypeVersion) 0x4)
#define TCL_CHANNEL_VERSION_5	((Tcl_ChannelTypeVersion) 0x5)

/*
 * TIP #218: Channel Actions, Ids for Tcl_DriverThreadActionProc.
 */

#define TCL_CHANNEL_THREAD_INSERT (0)
#define TCL_CHANNEL_THREAD_REMOVE (1)

/*
 * Typedefs for the various operations in a channel type:
 */

typedef int	(Tcl_DriverBlockModeProc) (ClientData instanceData, int mode);
typedef int	(Tcl_DriverCloseProc) (ClientData instanceData,
			Tcl_Interp *interp);
typedef int	(Tcl_DriverClose2Proc) (ClientData instanceData,
			Tcl_Interp *interp, int flags);
typedef int	(Tcl_DriverInputProc) (ClientData instanceData, char *buf,
			int toRead, int *errorCodePtr);
typedef int	(Tcl_DriverOutputProc) (ClientData instanceData,
			const char *buf, int toWrite, int *errorCodePtr);
typedef int	(Tcl_DriverSeekProc) (ClientData instanceData, long offset,
			int mode, int *errorCodePtr);
typedef int	(Tcl_DriverSetOptionProc) (ClientData instanceData,
			Tcl_Interp *interp, const char *optionName,
			const char *value);
typedef int	(Tcl_DriverGetOptionProc) (ClientData instanceData,
			Tcl_Interp *interp, const char *optionName,
			Tcl_DString *dsPtr);
typedef void	(Tcl_DriverWatchProc) (ClientData instanceData, int mask);
typedef int	(Tcl_DriverGetHandleProc) (ClientData instanceData,
			int direction, ClientData *handlePtr);
typedef int	(Tcl_DriverFlushProc) (ClientData instanceData);
typedef int	(Tcl_DriverHandlerProc) (ClientData instanceData,
			int interestMask);
typedef Tcl_WideInt (Tcl_DriverWideSeekProc) (ClientData instanceData,
			Tcl_WideInt offset, int mode, int *errorCodePtr);
/*
 * TIP #218, Channel Thread Actions
 */
typedef void	(Tcl_DriverThreadActionProc) (ClientData instanceData,
			int action);
/*
 * TIP #208, File Truncation (etc.)
 */
typedef int	(Tcl_DriverTruncateProc) (ClientData instanceData,
			Tcl_WideInt length);

/*
 * struct Tcl_ChannelType:
 *
 * One such structure exists for each type (kind) of channel. It collects
 * together in one place all the functions that are part of the specific
 * channel type.
 *
 * It is recommend that the Tcl_Channel* functions are used to access elements
 * of this structure, instead of direct accessing.
 */

typedef struct Tcl_ChannelType {
    const char *typeName;	/* The name of the channel type in Tcl
				 * commands. This storage is owned by channel
				 * type. */
    Tcl_ChannelTypeVersion version;
				/* Version of the channel type. */
    Tcl_DriverCloseProc *closeProc;
				/* Function to call to close the channel, or
				 * TCL_CLOSE2PROC if the close2Proc should be
				 * used instead. */
    Tcl_DriverInputProc *inputProc;
				/* Function to call for input on channel. */
    Tcl_DriverOutputProc *outputProc;
				/* Function to call for output on channel. */
    Tcl_DriverSeekProc *seekProc;
				/* Function to call to seek on the channel.
				 * May be NULL. */
    Tcl_DriverSetOptionProc *setOptionProc;
				/* Set an option on a channel. */
    Tcl_DriverGetOptionProc *getOptionProc;
				/* Get an option from a channel. */
    Tcl_DriverWatchProc *watchProc;
				/* Set up the notifier to watch for events on
				 * this channel. */
    Tcl_DriverGetHandleProc *getHandleProc;
				/* Get an OS handle from the channel or NULL
				 * if not supported. */
    Tcl_DriverClose2Proc *close2Proc;
				/* Function to call to close the channel if
				 * the device supports closing the read &
				 * write sides independently. */
    Tcl_DriverBlockModeProc *blockModeProc;
				/* Set blocking mode for the raw channel. May
				 * be NULL. */
    /*
     * Only valid in TCL_CHANNEL_VERSION_2 channels or later.
     */
    Tcl_DriverFlushProc *flushProc;
				/* Function to call to flush a channel. May be
				 * NULL. */
    Tcl_DriverHandlerProc *handlerProc;
				/* Function to call to handle a channel event.
				 * This will be passed up the stacked channel
				 * chain. */
    /*
     * Only valid in TCL_CHANNEL_VERSION_3 channels or later.
     */
    Tcl_DriverWideSeekProc *wideSeekProc;
				/* Function to call to seek on the channel
				 * which can handle 64-bit offsets. May be
				 * NULL, and must be NULL if seekProc is
				 * NULL. */
    /*
     * Only valid in TCL_CHANNEL_VERSION_4 channels or later.
     * TIP #218, Channel Thread Actions.
     */
    Tcl_DriverThreadActionProc *threadActionProc;
				/* Function to call to notify the driver of
				 * thread specific activity for a channel. May
				 * be NULL. */
    /*
     * Only valid in TCL_CHANNEL_VERSION_5 channels or later.
     * TIP #208, File Truncation.
     */
    Tcl_DriverTruncateProc *truncateProc;
				/* Function to call to truncate the underlying
				 * file to a particular length. May be NULL if
				 * the channel does not support truncation. */
} Tcl_ChannelType;

/*
 * The following flags determine whether the blockModeProc above should set
 * the channel into blocking or nonblocking mode. They are passed as arguments
 * to the blockModeProc function in the above structure.
 */

#define TCL_MODE_BLOCKING	0	/* Put channel into blocking mode. */
#define TCL_MODE_NONBLOCKING	1	/* Put channel into nonblocking
					 * mode. */

/*
 *----------------------------------------------------------------------------
 * Enum for different types of file paths.
 */

typedef enum Tcl_PathType {
    TCL_PATH_ABSOLUTE,
    TCL_PATH_RELATIVE,
    TCL_PATH_VOLUME_RELATIVE
} Tcl_PathType;

/*
 * The following structure is used to pass glob type data amongst the various
 * glob routines and Tcl_FSMatchInDirectory.
 */

typedef struct Tcl_GlobTypeData {
    int type;			/* Corresponds to bcdpfls as in 'find -t'. */
    int perm;			/* Corresponds to file permissions. */
    Tcl_Obj *macType;		/* Acceptable Mac type. */
    Tcl_Obj *macCreator;	/* Acceptable Mac creator. */
} Tcl_GlobTypeData;

/*
 * Type and permission definitions for glob command.
 */

#define TCL_GLOB_TYPE_BLOCK		(1<<0)
#define TCL_GLOB_TYPE_CHAR		(1<<1)
#define TCL_GLOB_TYPE_DIR		(1<<2)
#define TCL_GLOB_TYPE_PIPE		(1<<3)
#define TCL_GLOB_TYPE_FILE		(1<<4)
#define TCL_GLOB_TYPE_LINK		(1<<5)
#define TCL_GLOB_TYPE_SOCK		(1<<6)
#define TCL_GLOB_TYPE_MOUNT		(1<<7)

#define TCL_GLOB_PERM_RONLY		(1<<0)
#define TCL_GLOB_PERM_HIDDEN		(1<<1)
#define TCL_GLOB_PERM_R			(1<<2)
#define TCL_GLOB_PERM_W			(1<<3)
#define TCL_GLOB_PERM_X			(1<<4)

/*
 * Flags for the unload callback function.
 */

#define TCL_UNLOAD_DETACH_FROM_INTERPRETER	(1<<0)
#define TCL_UNLOAD_DETACH_FROM_PROCESS		(1<<1)

/*
 * Typedefs for the various filesystem operations:
 */

typedef int (Tcl_FSStatProc) (Tcl_Obj *pathPtr, Tcl_StatBuf *buf);
typedef int (Tcl_FSAccessProc) (Tcl_Obj *pathPtr, int mode);
typedef Tcl_Channel (Tcl_FSOpenFileChannelProc) (Tcl_Interp *interp,
	Tcl_Obj *pathPtr, int mode, int permissions);
typedef int (Tcl_FSMatchInDirectoryProc) (Tcl_Interp *interp, Tcl_Obj *result,
	Tcl_Obj *pathPtr, const char *pattern, Tcl_GlobTypeData *types);
typedef Tcl_Obj * (Tcl_FSGetCwdProc) (Tcl_Interp *interp);
typedef int (Tcl_FSChdirProc) (Tcl_Obj *pathPtr);
typedef int (Tcl_FSLstatProc) (Tcl_Obj *pathPtr, Tcl_StatBuf *buf);
typedef int (Tcl_FSCreateDirectoryProc) (Tcl_Obj *pathPtr);
typedef int (Tcl_FSDeleteFileProc) (Tcl_Obj *pathPtr);
typedef int (Tcl_FSCopyDirectoryProc) (Tcl_Obj *srcPathPtr,
	Tcl_Obj *destPathPtr, Tcl_Obj **errorPtr);
typedef int (Tcl_FSCopyFileProc) (Tcl_Obj *srcPathPtr, Tcl_Obj *destPathPtr);
typedef int (Tcl_FSRemoveDirectoryProc) (Tcl_Obj *pathPtr, int recursive,
	Tcl_Obj **errorPtr);
typedef int (Tcl_FSRenameFileProc) (Tcl_Obj *srcPathPtr, Tcl_Obj *destPathPtr);
typedef void (Tcl_FSUnloadFileProc) (Tcl_LoadHandle loadHandle);
typedef Tcl_Obj * (Tcl_FSListVolumesProc) (void);
/* We have to declare the utime structure here. */
struct utimbuf;
typedef int (Tcl_FSUtimeProc) (Tcl_Obj *pathPtr, struct utimbuf *tval);
typedef int (Tcl_FSNormalizePathProc) (Tcl_Interp *interp, Tcl_Obj *pathPtr,
	int nextCheckpoint);
typedef int (Tcl_FSFileAttrsGetProc) (Tcl_Interp *interp, int index,
	Tcl_Obj *pathPtr, Tcl_Obj **objPtrRef);
typedef const char *CONST86 * (Tcl_FSFileAttrStringsProc) (Tcl_Obj *pathPtr,
	Tcl_Obj **objPtrRef);
typedef int (Tcl_FSFileAttrsSetProc) (Tcl_Interp *interp, int index,
	Tcl_Obj *pathPtr, Tcl_Obj *objPtr);
typedef Tcl_Obj * (Tcl_FSLinkProc) (Tcl_Obj *pathPtr, Tcl_Obj *toPtr,
	int linkType);
typedef int (Tcl_FSLoadFileProc) (Tcl_Interp *interp, Tcl_Obj *pathPtr,
	Tcl_LoadHandle *handlePtr, Tcl_FSUnloadFileProc **unloadProcPtr);
typedef int (Tcl_FSPathInFilesystemProc) (Tcl_Obj *pathPtr,
	ClientData *clientDataPtr);
typedef Tcl_Obj * (Tcl_FSFilesystemPathTypeProc) (Tcl_Obj *pathPtr);
typedef Tcl_Obj * (Tcl_FSFilesystemSeparatorProc) (Tcl_Obj *pathPtr);
typedef void (Tcl_FSFreeInternalRepProc) (ClientData clientData);
typedef ClientData (Tcl_FSDupInternalRepProc) (ClientData clientData);
typedef Tcl_Obj * (Tcl_FSInternalToNormalizedProc) (ClientData clientData);
typedef ClientData (Tcl_FSCreateInternalRepProc) (Tcl_Obj *pathPtr);

typedef struct Tcl_FSVersion_ *Tcl_FSVersion;

/*
 *----------------------------------------------------------------------------
 * Data structures related to hooking into the filesystem
 */

/*
 * Filesystem version tag.  This was introduced in 8.4.
 */

#define TCL_FILESYSTEM_VERSION_1	((Tcl_FSVersion) 0x1)

/*
 * struct Tcl_Filesystem:
 *
 * One such structure exists for each type (kind) of filesystem. It collects
 * together in one place all the functions that are part of the specific
 * filesystem. Tcl always accesses the filesystem through one of these
 * structures.
 *
 * Not all entries need be non-NULL; any which are NULL are simply ignored.
 * However, a complete filesystem should provide all of these functions. The
 * explanations in the structure show the importance of each function.
 */

typedef struct Tcl_Filesystem {
    const char *typeName;	/* The name of the filesystem. */
    int structureLength;	/* Length of this structure, so future binary
				 * compatibility can be assured. */
    Tcl_FSVersion version;	/* Version of the filesystem type. */
    Tcl_FSPathInFilesystemProc *pathInFilesystemProc;
				/* Function to check whether a path is in this
				 * filesystem. This is the most important
				 * filesystem function. */
    Tcl_FSDupInternalRepProc *dupInternalRepProc;
				/* Function to duplicate internal fs rep. May
				 * be NULL (but then fs is less efficient). */
    Tcl_FSFreeInternalRepProc *freeInternalRepProc;
				/* Function to free internal fs rep. Must be
				 * implemented if internal representations
				 * need freeing, otherwise it can be NULL. */
    Tcl_FSInternalToNormalizedProc *internalToNormalizedProc;
				/* Function to convert internal representation
				 * to a normalized path. Only required if the
				 * fs creates pure path objects with no
				 * string/path representation. */
    Tcl_FSCreateInternalRepProc *createInternalRepProc;
				/* Function to create a filesystem-specific
				 * internal representation. May be NULL if
				 * paths have no internal representation, or
				 * if the Tcl_FSPathInFilesystemProc for this
				 * filesystem always immediately creates an
				 * internal representation for paths it
				 * accepts. */
    Tcl_FSNormalizePathProc *normalizePathProc;
				/* Function to normalize a path.  Should be
				 * implemented for all filesystems which can
				 * have multiple string representations for
				 * the same path object. */
    Tcl_FSFilesystemPathTypeProc *filesystemPathTypeProc;
				/* Function to determine the type of a path in
				 * this filesystem. May be NULL. */
    Tcl_FSFilesystemSeparatorProc *filesystemSeparatorProc;
				/* Function to return the separator
				 * character(s) for this filesystem. Must be
				 * implemented. */
    Tcl_FSStatProc *statProc;	/* Function to process a 'Tcl_FSStat()' call.
				 * Must be implemented for any reasonable
				 * filesystem. */
    Tcl_FSAccessProc *accessProc;
				/* Function to process a 'Tcl_FSAccess()'
				 * call. Must be implemented for any
				 * reasonable filesystem. */
    Tcl_FSOpenFileChannelProc *openFileChannelProc;
				/* Function to process a
				 * 'Tcl_FSOpenFileChannel()' call. Must be
				 * implemented for any reasonable
				 * filesystem. */
    Tcl_FSMatchInDirectoryProc *matchInDirectoryProc;
				/* Function to process a
				 * 'Tcl_FSMatchInDirectory()'.  If not
				 * implemented, then glob and recursive copy
				 * functionality will be lacking in the
				 * filesystem. */
    Tcl_FSUtimeProc *utimeProc;	/* Function to process a 'Tcl_FSUtime()' call.
				 * Required to allow setting (not reading) of
				 * times with 'file mtime', 'file atime' and
				 * the open-r/open-w/fcopy implementation of
				 * 'file copy'. */
    Tcl_FSLinkProc *linkProc;	/* Function to process a 'Tcl_FSLink()' call.
				 * Should be implemented only if the
				 * filesystem supports links (reading or
				 * creating). */
    Tcl_FSListVolumesProc *listVolumesProc;
				/* Function to list any filesystem volumes
				 * added by this filesystem. Should be
				 * implemented only if the filesystem adds
				 * volumes at the head of the filesystem. */
    Tcl_FSFileAttrStringsProc *fileAttrStringsProc;
				/* Function to list all attributes strings
				 * which are valid for this filesystem. If not
				 * implemented the filesystem will not support
				 * the 'file attributes' command. This allows
				 * arbitrary additional information to be
				 * attached to files in the filesystem. */
    Tcl_FSFileAttrsGetProc *fileAttrsGetProc;
				/* Function to process a
				 * 'Tcl_FSFileAttrsGet()' call, used by 'file
				 * attributes'. */
    Tcl_FSFileAttrsSetProc *fileAttrsSetProc;
				/* Function to process a
				 * 'Tcl_FSFileAttrsSet()' call, used by 'file
				 * attributes'.  */
    Tcl_FSCreateDirectoryProc *createDirectoryProc;
				/* Function to process a
				 * 'Tcl_FSCreateDirectory()' call. Should be
				 * implemented unless the FS is read-only. */
    Tcl_FSRemoveDirectoryProc *removeDirectoryProc;
				/* Function to process a
				 * 'Tcl_FSRemoveDirectory()' call. Should be
				 * implemented unless the FS is read-only. */
    Tcl_FSDeleteFileProc *deleteFileProc;
				/* Function to process a 'Tcl_FSDeleteFile()'
				 * call. Should be implemented unless the FS
				 * is read-only. */
    Tcl_FSCopyFileProc *copyFileProc;
				/* Function to process a 'Tcl_FSCopyFile()'
				 * call. If not implemented Tcl will fall back
				 * on open-r, open-w and fcopy as a copying
				 * mechanism, for copying actions initiated in
				 * Tcl (not C). */
    Tcl_FSRenameFileProc *renameFileProc;
				/* Function to process a 'Tcl_FSRenameFile()'
				 * call. If not implemented, Tcl will fall
				 * back on a copy and delete mechanism, for
				 * rename actions initiated in Tcl (not C). */
    Tcl_FSCopyDirectoryProc *copyDirectoryProc;
				/* Function to process a
				 * 'Tcl_FSCopyDirectory()' call. If not
				 * implemented, Tcl will fall back on a
				 * recursive create-dir, file copy mechanism,
				 * for copying actions initiated in Tcl (not
				 * C). */
    Tcl_FSLstatProc *lstatProc;	/* Function to process a 'Tcl_FSLstat()' call.
				 * If not implemented, Tcl will attempt to use
				 * the 'statProc' defined above instead. */
    Tcl_FSLoadFileProc *loadFileProc;
				/* Function to process a 'Tcl_FSLoadFile()'
				 * call. If not implemented, Tcl will fall
				 * back on a copy to native-temp followed by a
				 * Tcl_FSLoadFile on that temporary copy. */
    Tcl_FSGetCwdProc *getCwdProc;
				/* Function to process a 'Tcl_FSGetCwd()'
				 * call. Most filesystems need not implement
				 * this. It will usually only be called once,
				 * if 'getcwd' is called before 'chdir'. May
				 * be NULL. */
    Tcl_FSChdirProc *chdirProc;	/* Function to process a 'Tcl_FSChdir()' call.
				 * If filesystems do not implement this, it
				 * will be emulated by a series of directory
				 * access checks. Otherwise, virtual
				 * filesystems which do implement it need only
				 * respond with a positive return result if
				 * the dirName is a valid directory in their
				 * filesystem. They need not remember the
				 * result, since that will be automatically
				 * remembered for use by GetCwd. Real
				 * filesystems should carry out the correct
				 * action (i.e. call the correct system
				 * 'chdir' api). If not implemented, then 'cd'
				 * and 'pwd' will fail inside the
				 * filesystem. */
} Tcl_Filesystem;

/*
 * The following definitions are used as values for the 'linkAction' flag to
 * Tcl_FSLink, or the linkProc of any filesystem. Any combination of flags can
 * be given. For link creation, the linkProc should create a link which
 * matches any of the types given.
 *
 * TCL_CREATE_SYMBOLIC_LINK -	Create a symbolic or soft link.
 * TCL_CREATE_HARD_LINK -	Create a hard link.
 */

#define TCL_CREATE_SYMBOLIC_LINK	0x01
#define TCL_CREATE_HARD_LINK		0x02

/*
 *----------------------------------------------------------------------------
 * The following structure represents the Notifier functions that you can
 * override with the Tcl_SetNotifier call.
 */

typedef struct Tcl_NotifierProcs {
    Tcl_SetTimerProc *setTimerProc;
    Tcl_WaitForEventProc *waitForEventProc;
    Tcl_CreateFileHandlerProc *createFileHandlerProc;
    Tcl_DeleteFileHandlerProc *deleteFileHandlerProc;
    Tcl_InitNotifierProc *initNotifierProc;
    Tcl_FinalizeNotifierProc *finalizeNotifierProc;
    Tcl_AlertNotifierProc *alertNotifierProc;
    Tcl_ServiceModeHookProc *serviceModeHookProc;
} Tcl_NotifierProcs;

/*
 *----------------------------------------------------------------------------
 * The following data structures and declarations are for the new Tcl parser.
 *
 * For each word of a command, and for each piece of a word such as a variable
 * reference, one of the following structures is created to describe the
 * token.
 */

typedef struct Tcl_Token {
    int type;			/* Type of token, such as TCL_TOKEN_WORD; see
				 * below for valid types. */
    const char *start;		/* First character in token. */
    int size;			/* Number of bytes in token. */
    int numComponents;		/* If this token is composed of other tokens,
				 * this field tells how many of them there are
				 * (including components of components, etc.).
				 * The component tokens immediately follow
				 * this one. */
} Tcl_Token;

/*
 * Type values defined for Tcl_Token structures. These values are defined as
 * mask bits so that it's easy to check for collections of types.
 *
 * TCL_TOKEN_WORD -		The token describes one word of a command,
 *				from the first non-blank character of the word
 *				(which may be " or {) up to but not including
 *				the space, semicolon, or bracket that
 *				terminates the word. NumComponents counts the
 *				total number of sub-tokens that make up the
 *				word. This includes, for example, sub-tokens
 *				of TCL_TOKEN_VARIABLE tokens.
 * TCL_TOKEN_SIMPLE_WORD -	This token is just like TCL_TOKEN_WORD except
 *				that the word is guaranteed to consist of a
 *				single TCL_TOKEN_TEXT sub-token.
 * TCL_TOKEN_TEXT -		The token describes a range of literal text
 *				that is part of a word. NumComponents is
 *				always 0.
 * TCL_TOKEN_BS -		The token describes a backslash sequence that
 *				must be collapsed. NumComponents is always 0.
 * TCL_TOKEN_COMMAND -		The token describes a command whose result
 *				must be substituted into the word. The token
 *				includes the enclosing brackets. NumComponents
 *				is always 0.
 * TCL_TOKEN_VARIABLE -		The token describes a variable substitution,
 *				including the dollar sign, variable name, and
 *				array index (if there is one) up through the
 *				right parentheses. NumComponents tells how
 *				many additional tokens follow to represent the
 *				variable name. The first token will be a
 *				TCL_TOKEN_TEXT token that describes the
 *				variable name. If the variable is an array
 *				reference then there will be one or more
 *				additional tokens, of type TCL_TOKEN_TEXT,
 *				TCL_TOKEN_BS, TCL_TOKEN_COMMAND, and
 *				TCL_TOKEN_VARIABLE, that describe the array
 *				index; numComponents counts the total number
 *				of nested tokens that make up the variable
 *				reference, including sub-tokens of
 *				TCL_TOKEN_VARIABLE tokens.
 * TCL_TOKEN_SUB_EXPR -		The token describes one subexpression of an
 *				expression, from the first non-blank character
 *				of the subexpression up to but not including
 *				the space, brace, or bracket that terminates
 *				the subexpression. NumComponents counts the
 *				total number of following subtokens that make
 *				up the subexpression; this includes all
 *				subtokens for any nested TCL_TOKEN_SUB_EXPR
 *				tokens. For example, a numeric value used as a
 *				primitive operand is described by a
 *				TCL_TOKEN_SUB_EXPR token followed by a
 *				TCL_TOKEN_TEXT token. A binary subexpression
 *				is described by a TCL_TOKEN_SUB_EXPR token
 *				followed by the TCL_TOKEN_OPERATOR token for
 *				the operator, then TCL_TOKEN_SUB_EXPR tokens
 *				for the left then the right operands.
 * TCL_TOKEN_OPERATOR -		The token describes one expression operator.
 *				An operator might be the name of a math
 *				function such as "abs". A TCL_TOKEN_OPERATOR
 *				token is always preceded by one
 *				TCL_TOKEN_SUB_EXPR token for the operator's
 *				subexpression, and is followed by zero or more
 *				TCL_TOKEN_SUB_EXPR tokens for the operator's
 *				operands. NumComponents is always 0.
 * TCL_TOKEN_EXPAND_WORD -	This token is just like TCL_TOKEN_WORD except
 *				that it marks a word that began with the
 *				literal character prefix "{*}". This word is
 *				marked to be expanded - that is, broken into
 *				words after substitution is complete.
 */

#define TCL_TOKEN_WORD		1
#define TCL_TOKEN_SIMPLE_WORD	2
#define TCL_TOKEN_TEXT		4
#define TCL_TOKEN_BS		8
#define TCL_TOKEN_COMMAND	16
#define TCL_TOKEN_VARIABLE	32
#define TCL_TOKEN_SUB_EXPR	64
#define TCL_TOKEN_OPERATOR	128
#define TCL_TOKEN_EXPAND_WORD	256

/*
 * Parsing error types. On any parsing error, one of these values will be
 * stored in the error field of the Tcl_Parse structure defined below.
 */

#define TCL_PARSE_SUCCESS		0
#define TCL_PARSE_QUOTE_EXTRA		1
#define TCL_PARSE_BRACE_EXTRA		2
#define TCL_PARSE_MISSING_BRACE		3
#define TCL_PARSE_MISSING_BRACKET	4
#define TCL_PARSE_MISSING_PAREN		5
#define TCL_PARSE_MISSING_QUOTE		6
#define TCL_PARSE_MISSING_VAR_BRACE	7
#define TCL_PARSE_SYNTAX		8
#define TCL_PARSE_BAD_NUMBER		9

/*
 * A structure of the following type is filled in by Tcl_ParseCommand. It
 * describes a single command parsed from an input string.
 */

#define NUM_STATIC_TOKENS 20

typedef struct Tcl_Parse {
    const char *commentStart;	/* Pointer to # that begins the first of one
				 * or more comments preceding the command. */
    int commentSize;		/* Number of bytes in comments (up through
				 * newline character that terminates the last
				 * comment). If there were no comments, this
				 * field is 0. */
    const char *commandStart;	/* First character in first word of
				 * command. */
    int commandSize;		/* Number of bytes in command, including first
				 * character of first word, up through the
				 * terminating newline, close bracket, or
				 * semicolon. */
    int numWords;		/* Total number of words in command. May be
				 * 0. */
    Tcl_Token *tokenPtr;	/* Pointer to first token representing the
				 * words of the command. Initially points to
				 * staticTokens, but may change to point to
				 * malloc-ed space if command exceeds space in
				 * staticTokens. */
    int numTokens;		/* Total number of tokens in command. */
    int tokensAvailable;	/* Total number of tokens available at
				 * *tokenPtr. */
    int errorType;		/* One of the parsing error types defined
				 * above. */

    /*
     * The fields below are intended only for the private use of the parser.
     * They should not be used by functions that invoke Tcl_ParseCommand.
     */

    const char *string;		/* The original command string passed to
				 * Tcl_ParseCommand. */
    const char *end;		/* Points to the character just after the last
				 * one in the command string. */
    Tcl_Interp *interp;		/* Interpreter to use for error reporting, or
				 * NULL. */
    const char *term;		/* Points to character in string that
				 * terminated most recent token. Filled in by
				 * ParseTokens. If an error occurs, points to
				 * beginning of region where the error
				 * occurred (e.g. the open brace if the close
				 * brace is missing). */
    int incomplete;		/* This field is set to 1 by Tcl_ParseCommand
				 * if the command appears to be incomplete.
				 * This information is used by
				 * Tcl_CommandComplete. */
    Tcl_Token staticTokens[NUM_STATIC_TOKENS];
				/* Initial space for tokens for command. This
				 * space should be large enough to accommodate
				 * most commands; dynamic space is allocated
				 * for very large commands that don't fit
				 * here. */
} Tcl_Parse;

/*
 *----------------------------------------------------------------------------
 * The following structure represents a user-defined encoding. It collects
 * together all the functions that are used by the specific encoding.
 */

typedef struct Tcl_EncodingType {
    const char *encodingName;	/* The name of the encoding, e.g. "euc-jp".
				 * This name is the unique key for this
				 * encoding type. */
    Tcl_EncodingConvertProc *toUtfProc;
				/* Function to convert from external encoding
				 * into UTF-8. */
    Tcl_EncodingConvertProc *fromUtfProc;
				/* Function to convert from UTF-8 into
				 * external encoding. */
    Tcl_EncodingFreeProc *freeProc;
				/* If non-NULL, function to call when this
				 * encoding is deleted. */
    ClientData clientData;	/* Arbitrary value associated with encoding
				 * type. Passed to conversion functions. */
    int nullSize;		/* Number of zero bytes that signify
				 * end-of-string in this encoding. This number
				 * is used to determine the source string
				 * length when the srcLen argument is
				 * negative. Must be 1 or 2. */
} Tcl_EncodingType;

/*
 * The following definitions are used as values for the conversion control
 * flags argument when converting text from one character set to another:
 *
 * TCL_ENCODING_START -		Signifies that the source buffer is the first
 *				block in a (potentially multi-block) input
 *				stream. Tells the conversion function to reset
 *				to an initial state and perform any
 *				initialization that needs to occur before the
 *				first byte is converted. If the source buffer
 *				contains the entire input stream to be
 *				converted, this flag should be set.
 * TCL_ENCODING_END -		Signifies that the source buffer is the last
 *				block in a (potentially multi-block) input
 *				stream. Tells the conversion routine to
 *				perform any finalization that needs to occur
 *				after the last byte is converted and then to
 *				reset to an initial state. If the source
 *				buffer contains the entire input stream to be
 *				converted, this flag should be set.
 * TCL_ENCODING_STOPONERROR -	If set, then the converter will return
 *				immediately upon encountering an invalid byte
 *				sequence or a source character that has no
 *				mapping in the target encoding. If clear, then
 *				the converter will skip the problem,
 *				substituting one or more "close" characters in
 *				the destination buffer and then continue to
 *				convert the source.
 * TCL_ENCODING_NO_TERMINATE - 	If set, Tcl_ExternalToUtf will not append a
 *				terminating NUL byte.  Knowing that it will
 *				not need space to do so, it will fill all
 *				dstLen bytes with encoded UTF-8 content, as
 *				other circumstances permit.  If clear, the
 *				default behavior is to reserve a byte in
 *				the dst space for NUL termination, and to
 *				append the NUL byte.
 * TCL_ENCODING_CHAR_LIMIT -	If set and dstCharsPtr is not NULL, then
 *				Tcl_ExternalToUtf takes the initial value
 *				of *dstCharsPtr is taken as a limit of the
 *				maximum number of chars to produce in the
 *				encoded UTF-8 content.  Otherwise, the
 *				number of chars produced is controlled only
 *				by other limiting factors.
 */

#define TCL_ENCODING_START		0x01
#define TCL_ENCODING_END		0x02
#define TCL_ENCODING_STOPONERROR	0x04
#define TCL_ENCODING_NO_TERMINATE	0x08
#define TCL_ENCODING_CHAR_LIMIT		0x10

/*
 * The following definitions are the error codes returned by the conversion
 * routines:
 *
 * TCL_OK -			All characters were converted.
 * TCL_CONVERT_NOSPACE -	The output buffer would not have been large
 *				enough for all of the converted data; as many
 *				characters as could fit were converted though.
 * TCL_CONVERT_MULTIBYTE -	The last few bytes in the source string were
 *				the beginning of a multibyte sequence, but
 *				more bytes were needed to complete this
 *				sequence. A subsequent call to the conversion
 *				routine should pass the beginning of this
 *				unconverted sequence plus additional bytes
 *				from the source stream to properly convert the
 *				formerly split-up multibyte sequence.
 * TCL_CONVERT_SYNTAX -		The source stream contained an invalid
 *				character sequence. This may occur if the
 *				input stream has been damaged or if the input
 *				encoding method was misidentified. This error
 *				is reported only if TCL_ENCODING_STOPONERROR
 *				was specified.
 * TCL_CONVERT_UNKNOWN -	The source string contained a character that
 *				could not be represented in the target
 *				encoding. This error is reported only if
 *				TCL_ENCODING_STOPONERROR was specified.
 */

#define TCL_CONVERT_MULTIBYTE	(-1)
#define TCL_CONVERT_SYNTAX	(-2)
#define TCL_CONVERT_UNKNOWN	(-3)
#define TCL_CONVERT_NOSPACE	(-4)

/*
 * The maximum number of bytes that are necessary to represent a single
 * Unicode character in UTF-8. The valid values are 4 and 6
 * (or perhaps 1 if we want to support a non-unicode enabled core). If 4,
 * then Tcl_UniChar must be 2-bytes in size (UCS-2) (the default). If 6,
 * then Tcl_UniChar must be 4-bytes in size (UCS-4). At this time UCS-2 mode
 * is the default and recommended mode. UCS-4 is experimental and not
 * recommended. It works for the core, but most extensions expect UCS-2.
 */

#ifndef TCL_UTF_MAX
#define TCL_UTF_MAX		4
#endif

/*
 * This represents a Unicode character. Any changes to this should also be
 * reflected in regcustom.h.
 */

#if TCL_UTF_MAX > 4
    /*
     * unsigned int isn't 100% accurate as it should be a strict 4-byte value
     * (perhaps wchar_t). 64-bit systems may have troubles. The size of this
     * value must be reflected correctly in regcustom.h and
     * in tclEncoding.c.
     * XXX: Tcl is currently UCS-2 and planning UTF-16 for the Unicode
     * XXX: string rep that Tcl_UniChar represents.  Changing the size
     * XXX: of Tcl_UniChar is /not/ supported.
     */
typedef unsigned int Tcl_UniChar;
#else
typedef unsigned short Tcl_UniChar;
#endif

/*
 *----------------------------------------------------------------------------
 * TIP #59: The following structure is used in calls 'Tcl_RegisterConfig' to
 * provide the system with the embedded configuration data.
 */

typedef struct Tcl_Config {
    const char *key;		/* Configuration key to register. ASCII
				 * encoded, thus UTF-8. */
    const char *value;		/* The value associated with the key. System
				 * encoding. */
} Tcl_Config;

/*
 *----------------------------------------------------------------------------
 * Flags for TIP#143 limits, detailing which limits are active in an
 * interpreter. Used for Tcl_{Add,Remove}LimitHandler type argument.
 */

#define TCL_LIMIT_COMMANDS	0x01
#define TCL_LIMIT_TIME		0x02

/*
 * Structure containing information about a limit handler to be called when a
 * command- or time-limit is exceeded by an interpreter.
 */

typedef void (Tcl_LimitHandlerProc) (ClientData clientData, Tcl_Interp *interp);
typedef void (Tcl_LimitHandlerDeleteProc) (ClientData clientData);

/*
 *----------------------------------------------------------------------------
 * Override definitions for libtommath.
 */

typedef struct mp_int mp_int;
#define MP_INT_DECLARED
typedef unsigned int mp_digit;
#define MP_DIGIT_DECLARED
typedef unsigned TCL_WIDE_INT_TYPE mp_word;
#define MP_WORD_DECLARED

/*
 *----------------------------------------------------------------------------
 * Definitions needed for Tcl_ParseArgvObj routines.
 * Based on tkArgv.c.
 * Modifications from the original are copyright (c) Sam Bromley 2006
 */

typedef struct {
    int type;			/* Indicates the option type; see below. */
    const char *keyStr;		/* The key string that flags the option in the
				 * argv array. */
    void *srcPtr;		/* Value to be used in setting dst; usage
				 * depends on type.*/
    void *dstPtr;		/* Address of value to be modified; usage
				 * depends on type.*/
    const char *helpStr;	/* Documentation message describing this
				 * option. */
    ClientData clientData;	/* Word to pass to function callbacks. */
} Tcl_ArgvInfo;

/*
 * Legal values for the type field of a Tcl_ArgInfo: see the user
 * documentation for details.
 */

#define TCL_ARGV_CONSTANT	15
#define TCL_ARGV_INT		16
#define TCL_ARGV_STRING		17
#define TCL_ARGV_REST		18
#define TCL_ARGV_FLOAT		19
#define TCL_ARGV_FUNC		20
#define TCL_ARGV_GENFUNC	21
#define TCL_ARGV_HELP		22
#define TCL_ARGV_END		23

/*
 * Types of callback functions for the TCL_ARGV_FUNC and TCL_ARGV_GENFUNC
 * argument types:
 */

typedef int (Tcl_ArgvFuncProc)(ClientData clientData, Tcl_Obj *objPtr,
	void *dstPtr);
typedef int (Tcl_ArgvGenFuncProc)(ClientData clientData, Tcl_Interp *interp,
	int objc, Tcl_Obj *const *objv, void *dstPtr);

/*
 * Shorthand for commonly used argTable entries.
 */

#define TCL_ARGV_AUTO_HELP \
    {TCL_ARGV_HELP,	"-help",	NULL,	NULL, \
	    "Print summary of command-line options and abort", NULL}
#define TCL_ARGV_AUTO_REST \
    {TCL_ARGV_REST,	"--",		NULL,	NULL, \
	    "Marks the end of the options", NULL}
#define TCL_ARGV_TABLE_END \
    {TCL_ARGV_END, NULL, NULL, NULL, NULL, NULL}

/*
 *----------------------------------------------------------------------------
 * Definitions needed for Tcl_Zlib routines. [TIP #234]
 *
 * Constants for the format flags describing what sort of data format is
 * desired/expected for the Tcl_ZlibDeflate, Tcl_ZlibInflate and
 * Tcl_ZlibStreamInit functions.
 */

#define TCL_ZLIB_FORMAT_RAW	1
#define TCL_ZLIB_FORMAT_ZLIB	2
#define TCL_ZLIB_FORMAT_GZIP	4
#define TCL_ZLIB_FORMAT_AUTO	8

/*
 * Constants that describe whether the stream is to operate in compressing or
 * decompressing mode.
 */

#define TCL_ZLIB_STREAM_DEFLATE	16
#define TCL_ZLIB_STREAM_INFLATE	32

/*
 * Constants giving compression levels. Use of TCL_ZLIB_COMPRESS_DEFAULT is
 * recommended.
 */

#define TCL_ZLIB_COMPRESS_NONE	0
#define TCL_ZLIB_COMPRESS_FAST	1
#define TCL_ZLIB_COMPRESS_BEST	9
#define TCL_ZLIB_COMPRESS_DEFAULT (-1)

/*
 * Constants for types of flushing, used with Tcl_ZlibFlush.
 */

#define TCL_ZLIB_NO_FLUSH	0
#define TCL_ZLIB_FLUSH		2
#define TCL_ZLIB_FULLFLUSH	3
#define TCL_ZLIB_FINALIZE	4

/*
 *----------------------------------------------------------------------------
 * Definitions needed for the Tcl_LoadFile function. [TIP #416]
 */

#define TCL_LOAD_GLOBAL 1
#define TCL_LOAD_LAZY 2

/*
 *----------------------------------------------------------------------------
 * Definitions needed for the Tcl_OpenTcpServerEx function. [TIP #456]
 */
#define TCL_TCPSERVER_REUSEADDR (1<<0)
#define TCL_TCPSERVER_REUSEPORT (1<<1)

/*
 * Constants for special int-typed values, see TIP #494
 */

#define TCL_IO_FAILURE	(-1)
#define TCL_AUTO_LENGTH	(-1)

/*
 *----------------------------------------------------------------------------
 * Single public declaration for NRE.
 */

typedef int (Tcl_NRPostProc) (ClientData data[], Tcl_Interp *interp,
				int result);

/*
 *----------------------------------------------------------------------------
 * The following constant is used to test for older versions of Tcl in the
 * stubs tables. If TCL_UTF_MAX>4 use a different value.
 */

#define TCL_STUB_MAGIC		((int) 0xFCA3BACF + (TCL_UTF_MAX>4))

/*
 * The following function is required to be defined in all stubs aware
 * extensions. The function is actually implemented in the stub library, not
 * the main Tcl library, although there is a trivial implementation in the
 * main library in case an extension is statically linked into an application.
 */

const char *		Tcl_InitStubs(Tcl_Interp *interp, const char *version,
			    int exact, int magic);
const char *		TclTomMathInitializeStubs(Tcl_Interp *interp,
			    const char *version, int epoch, int revision);
#if defined(_WIN32)
    TCL_NORETURN void Tcl_ConsolePanic(const char *format, ...);
#else
#   define Tcl_ConsolePanic ((Tcl_PanicProc *)0)
#endif

#ifdef USE_TCL_STUBS
#if TCL_RELEASE_LEVEL == TCL_FINAL_RELEASE
#   define Tcl_InitStubs(interp, version, exact) \
	(Tcl_InitStubs)(interp, version, \
	    (exact)|(TCL_MAJOR_VERSION<<8)|(TCL_MINOR_VERSION<<16), \
	    TCL_STUB_MAGIC)
#else
#   define Tcl_InitStubs(interp, version, exact) \
	(Tcl_InitStubs)(interp, TCL_PATCH_LEVEL, \
	    1|(TCL_MAJOR_VERSION<<8)|(TCL_MINOR_VERSION<<16), \
	    TCL_STUB_MAGIC)
#endif
#else
#if TCL_RELEASE_LEVEL == TCL_FINAL_RELEASE
#   define Tcl_InitStubs(interp, version, exact) \
	Tcl_PkgInitStubsCheck(interp, version, \
		(exact)|(TCL_MAJOR_VERSION<<8)|(TCL_MINOR_VERSION<<16))
#else
#   define Tcl_InitStubs(interp, version, exact) \
	Tcl_PkgInitStubsCheck(interp, TCL_PATCH_LEVEL, \
		1|(TCL_MAJOR_VERSION<<8)|(TCL_MINOR_VERSION<<16))
#endif
#endif

/*
 * Public functions that are not accessible via the stubs table.
 * Tcl_GetMemoryInfo is needed for AOLserver. [Bug 1868171]
 */

#define Tcl_Main(argc, argv, proc) Tcl_MainEx(argc, argv, proc, \
	    ((Tcl_SetPanicProc(Tcl_ConsolePanic), Tcl_CreateInterp)()))
EXTERN void		Tcl_MainEx(int argc, char **argv,
			    Tcl_AppInitProc *appInitProc, Tcl_Interp *interp);
EXTERN const char *	Tcl_PkgInitStubsCheck(Tcl_Interp *interp,
			    const char *version, int exact);
EXTERN void		Tcl_GetMemoryInfo(Tcl_DString *dsPtr);
#ifndef _WIN32
EXTERN int		TclZipfs_AppHook(int *argc, char ***argv);
#endif

/*
 *----------------------------------------------------------------------------
 * Include the public function declarations that are accessible via the stubs
 * table.
 */

#include "tclDecls.h"

/*
 * Include platform specific public function declarations that are accessible
 * via the stubs table. Make all TclOO symbols MODULE_SCOPE (which only
 * has effect on building it as a shared library). See ticket [3010352].
 */

#if defined(BUILD_tcl)
#   undef TCLAPI
#   define TCLAPI MODULE_SCOPE
#endif

#include "tclPlatDecls.h"

/*
 *----------------------------------------------------------------------------
 * The following declarations either map ckalloc and ckfree to malloc and
 * free, or they map them to functions with all sorts of debugging hooks
 * defined in tclCkalloc.c.
 */

#ifdef TCL_MEM_DEBUG

#   define ckalloc(x) \
    ((void *) Tcl_DbCkalloc((unsigned)(x), __FILE__, __LINE__))
#   define ckfree(x) \
    Tcl_DbCkfree((char *)(x), __FILE__, __LINE__)
#   define ckrealloc(x,y) \
    ((void *) Tcl_DbCkrealloc((char *)(x), (unsigned)(y), __FILE__, __LINE__))
#   define attemptckalloc(x) \
    ((void *) Tcl_AttemptDbCkalloc((unsigned)(x), __FILE__, __LINE__))
#   define attemptckrealloc(x,y) \
    ((void *) Tcl_AttemptDbCkrealloc((char *)(x), (unsigned)(y), __FILE__, __LINE__))

#else /* !TCL_MEM_DEBUG */

/*
 * If we are not using the debugging allocator, we should call the Tcl_Alloc,
 * et al. routines in order to guarantee that every module is using the same
 * memory allocator both inside and outside of the Tcl library.
 */

#   define ckalloc(x) \
    ((void *) Tcl_Alloc((unsigned)(x)))
#   define ckfree(x) \
    Tcl_Free((char *)(x))
#   define ckrealloc(x,y) \
    ((void *) Tcl_Realloc((char *)(x), (unsigned)(y)))
#   define attemptckalloc(x) \
    ((void *) Tcl_AttemptAlloc((unsigned)(x)))
#   define attemptckrealloc(x,y) \
    ((void *) Tcl_AttemptRealloc((char *)(x), (unsigned)(y)))
#   undef  Tcl_InitMemory
#   define Tcl_InitMemory(x)
#   undef  Tcl_DumpActiveMemory
#   define Tcl_DumpActiveMemory(x)
#   undef  Tcl_ValidateAllMemory
#   define Tcl_ValidateAllMemory(x,y)

#endif /* !TCL_MEM_DEBUG */

#ifdef TCL_MEM_DEBUG
#   undef Tcl_IncrRefCount
#   define Tcl_IncrRefCount(objPtr) \
	Tcl_DbIncrRefCount(objPtr, __FILE__, __LINE__)
#   undef Tcl_DecrRefCount
#   define Tcl_DecrRefCount(objPtr) \
	Tcl_DbDecrRefCount(objPtr, __FILE__, __LINE__)
#   undef Tcl_IsShared
#   define Tcl_IsShared(objPtr) \
	Tcl_DbIsShared(objPtr, __FILE__, __LINE__)
#endif

/*
 * Macros and definitions that help to debug the use of Tcl objects. When
 * TCL_MEM_DEBUG is defined, the Tcl_New declarations are overridden to call
 * debugging versions of the object creation functions.
 */

#ifdef TCL_MEM_DEBUG
#  undef  Tcl_NewBignumObj
#  define Tcl_NewBignumObj(val) \
     Tcl_DbNewBignumObj(val, __FILE__, __LINE__)
#  undef  Tcl_NewBooleanObj
#  define Tcl_NewBooleanObj(val) \
     Tcl_DbNewLongObj((val)!=0, __FILE__, __LINE__)
#  undef  Tcl_NewByteArrayObj
#  define Tcl_NewByteArrayObj(bytes, len) \
     Tcl_DbNewByteArrayObj(bytes, len, __FILE__, __LINE__)
#  undef  Tcl_NewDoubleObj
#  define Tcl_NewDoubleObj(val) \
     Tcl_DbNewDoubleObj(val, __FILE__, __LINE__)
#  undef  Tcl_NewListObj
#  define Tcl_NewListObj(objc, objv) \
     Tcl_DbNewListObj(objc, objv, __FILE__, __LINE__)
#  undef  Tcl_NewObj
#  define Tcl_NewObj() \
     Tcl_DbNewObj(__FILE__, __LINE__)
#  undef  Tcl_NewStringObj
#  define Tcl_NewStringObj(bytes, len) \
     Tcl_DbNewStringObj(bytes, len, __FILE__, __LINE__)
#  undef  Tcl_NewWideIntObj
#  define Tcl_NewWideIntObj(val) \
     Tcl_DbNewWideIntObj(val, __FILE__, __LINE__)
#endif /* TCL_MEM_DEBUG */

/*
 *----------------------------------------------------------------------------
 * Macros for clients to use to access fields of hash entries:
 */

#define Tcl_GetHashValue(h) ((h)->clientData)
#define Tcl_SetHashValue(h, value) ((h)->clientData = (ClientData) (value))
#define Tcl_GetHashKey(tablePtr, h) \
	((void *) (((tablePtr)->keyType == TCL_ONE_WORD_KEYS || \
		    (tablePtr)->keyType == TCL_CUSTOM_PTR_KEYS) \
		   ? (h)->key.oneWordValue \
		   : (h)->key.string))

/*
 * Macros to use for clients to use to invoke find and create functions for
 * hash tables:
 */

#undef  Tcl_FindHashEntry
#define Tcl_FindHashEntry(tablePtr, key) \
	(*((tablePtr)->findProc))(tablePtr, (const char *)(key))
#undef  Tcl_CreateHashEntry
#define Tcl_CreateHashEntry(tablePtr, key, newPtr) \
	(*((tablePtr)->createProc))(tablePtr, (const char *)(key), newPtr)

/*
 *----------------------------------------------------------------------------
 * Deprecated Tcl functions:
 */

#if !defined(TCL_NO_DEPRECATED) && TCL_MAJOR_VERSION < 9
/*
 * These function have been renamed. The old names are deprecated, but we
 * define these macros for backwards compatibility.
 */

#   define Tcl_Ckalloc		Tcl_Alloc
#   define Tcl_Ckfree		Tcl_Free
#   define Tcl_Ckrealloc	Tcl_Realloc
#   define Tcl_Return		Tcl_SetResult
#   define Tcl_TildeSubst	Tcl_TranslateFileName
#if !defined(__APPLE__) /* On OSX, there is a conflict with "mach/mach.h" */
#   define panic		Tcl_Panic
#endif
#   define panicVA		Tcl_PanicVA

/*
 *----------------------------------------------------------------------------
 * Convenience declaration of Tcl_AppInit for backwards compatibility. This
 * function is not *implemented* by the tcl library, so the storage class is
 * neither DLLEXPORT nor DLLIMPORT.
 */

extern Tcl_AppInitProc Tcl_AppInit;

#endif /* !TCL_NO_DEPRECATED */

#endif /* RC_INVOKED */

/*
 * end block for C++
 */

#ifdef __cplusplus
}
#endif

#endif /* _TCL */

/*
 * Local Variables:
 * mode: c
 * c-basic-offset: 4
 * fill-column: 78
 * End:
 */<|MERGE_RESOLUTION|>--- conflicted
+++ resolved
@@ -49,21 +49,12 @@
  */
 
 #define TCL_MAJOR_VERSION   8
-<<<<<<< HEAD
 #define TCL_MINOR_VERSION   7
 #define TCL_RELEASE_LEVEL   TCL_ALPHA_RELEASE
 #define TCL_RELEASE_SERIAL  2
 
 #define TCL_VERSION	    "8.7"
 #define TCL_PATCH_LEVEL	    "8.7a2"
-=======
-#define TCL_MINOR_VERSION   6
-#define TCL_RELEASE_LEVEL   TCL_FINAL_RELEASE
-#define TCL_RELEASE_SERIAL  9
-
-#define TCL_VERSION	    "8.6"
-#define TCL_PATCH_LEVEL	    "8.6.9"
->>>>>>> add64150
  
 #if !defined(TCL_NO_DEPRECATED) || defined(RC_INVOKED)
