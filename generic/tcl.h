/*
 * tcl.h --
 *
 *	This header file describes the externally-visible facilities of the
 *	Tcl interpreter.
 *
 * Copyright (c) 1987-1994 The Regents of the University of California.
 * Copyright (c) 1993-1996 Lucent Technologies.
 * Copyright (c) 1994-1998 Sun Microsystems, Inc.
 * Copyright (c) 1998-2000 by Scriptics Corporation.
 * Copyright (c) 2002 by Kevin B. Kenny.  All rights reserved.
 *
 * See the file "license.terms" for information on usage and redistribution of
 * this file, and for a DISCLAIMER OF ALL WARRANTIES.
 */

#ifndef _TCL
#define _TCL

/*
 * For C++ compilers, use extern "C"
 */

#ifdef __cplusplus
extern "C" {
#endif

/*
 * The following defines are used to indicate the various release levels.
 */

#define TCL_ALPHA_RELEASE	0
#define TCL_BETA_RELEASE	1
#define TCL_FINAL_RELEASE	2

/*
 * When version numbers change here, must also go into the following files and
 * update the version numbers:
 *
 * library/init.tcl	(1 LOC patch)
 * unix/configure.ac	(2 LOC Major, 2 LOC minor, 1 LOC patch)
 * win/configure.ac	(as above)
 * win/tcl.m4		(not patchlevel)
 * README		(sections 0 and 2, with and without separator)
 * macosx/Tcl-Common.xcconfig (not patchlevel) 1 LOC
 * win/README		(not patchlevel) (sections 0 and 2)
 * unix/tcl.spec	(1 LOC patch)
 */

#define TCL_MAJOR_VERSION   9
#define TCL_MINOR_VERSION   0
#define TCL_RELEASE_LEVEL   TCL_ALPHA_RELEASE
#define TCL_RELEASE_SERIAL  4

#define TCL_VERSION	    "9.0"
#define TCL_PATCH_LEVEL	    "9.0a4"

/*
 * A special definition used to allow this header file to be included from
 * windows resource files so that they can obtain version information.
 * RC_INVOKED is defined by default by the windows RC tool.
 *
 * Resource compilers don't like all the C stuff, like typedefs and function
 * declarations, that occur below, so block them out.
 */

#ifndef RC_INVOKED

/*
 * Special macro to define mutexes.
 */

#define TCL_DECLARE_MUTEX(name) static Tcl_Mutex name;

/*
 * Tcl's public routine Tcl_FSSeek() uses the values SEEK_SET, SEEK_CUR, and
 * SEEK_END, all #define'd by stdio.h .
 *
 * Also, many extensions need stdio.h, and they've grown accustomed to tcl.h
 * providing it for them rather than #include-ing it themselves as they
 * should, so also for their sake, we keep the #include to be consistent with
 * prior Tcl releases.
 */

#include <stdio.h>
#include <stddef.h>

#if defined(__GNUC__) && (__GNUC__ > 2)
#   if defined(_WIN32) && defined(__USE_MINGW_ANSI_STDIO) && __USE_MINGW_ANSI_STDIO
#	define TCL_FORMAT_PRINTF(a,b) __attribute__ ((__format__ (__MINGW_PRINTF_FORMAT, a, b)))
#   else
#	define TCL_FORMAT_PRINTF(a,b) __attribute__ ((__format__ (__printf__, a, b)))
#   endif
#   define TCL_NORETURN __attribute__ ((noreturn))
#   define TCL_NOINLINE __attribute__ ((noinline))
#   define TCL_NORETURN1 __attribute__ ((noreturn))
#else
#   define TCL_FORMAT_PRINTF(a,b)
#   if defined(_MSC_VER) && (_MSC_VER >= 1310)
#	define TCL_NORETURN _declspec(noreturn)
#	define TCL_NOINLINE __declspec(noinline)
#   else
#	define TCL_NORETURN /* nothing */
#	define TCL_NOINLINE /* nothing */
#   endif
#   define TCL_NORETURN1 /* nothing */
#endif

/*
 * Allow a part of Tcl's API to be explicitly marked as deprecated.
 *
 * Used to make TIP 330/336 generate moans even if people use the
 * compatibility macros. Change your code, guys! We won't support you forever.
 */

#if defined(__GNUC__) && ((__GNUC__ >= 4) || ((__GNUC__ == 3) && (__GNUC_MINOR__ >= 1)))
#   if (__GNUC__ > 4) || ((__GNUC__ == 4) && (__GNUC_MINOR__ >= 5))
#	define TCL_DEPRECATED_API(msg)	__attribute__ ((__deprecated__ (msg)))
#   else
#	define TCL_DEPRECATED_API(msg)	__attribute__ ((__deprecated__))
#   endif
#else
#   define TCL_DEPRECATED_API(msg)	/* nothing portable */
#endif

/*
 *----------------------------------------------------------------------------
 * Macros used to declare a function to be exported by a DLL. Used by Windows,
 * maps to no-op declarations on non-Windows systems. The default build on
 * windows is for a DLL, which causes the DLLIMPORT and DLLEXPORT macros to be
 * nonempty. To build a static library, the macro STATIC_BUILD should be
 * defined.
 *
 * Note: when building static but linking dynamically to MSVCRT we must still
 *       correctly decorate the C library imported function.  Use CRTIMPORT
 *       for this purpose.  _DLL is defined by the compiler when linking to
 *       MSVCRT.
 */

#ifdef _WIN32
#   ifdef STATIC_BUILD
#       define DLLIMPORT
#       define DLLEXPORT
#       ifdef _DLL
#           define CRTIMPORT __declspec(dllimport)
#       else
#           define CRTIMPORT
#       endif
#   else
#       define DLLIMPORT __declspec(dllimport)
#       define DLLEXPORT __declspec(dllexport)
#       define CRTIMPORT __declspec(dllimport)
#   endif
#else
#   define DLLIMPORT
#   if defined(__GNUC__) && __GNUC__ > 3
#       define DLLEXPORT __attribute__ ((visibility("default")))
#   else
#       define DLLEXPORT
#   endif
#   define CRTIMPORT
#endif

/*
 * These macros are used to control whether functions are being declared for
 * import or export. If a function is being declared while it is being built
 * to be included in a shared library, then it should have the DLLEXPORT
 * storage class. If is being declared for use by a module that is going to
 * link against the shared library, then it should have the DLLIMPORT storage
 * class. If the symbol is being declared for a static build or for use from a
 * stub library, then the storage class should be empty.
 *
 * The convention is that a macro called BUILD_xxxx, where xxxx is the name of
 * a library we are building, is set on the compile line for sources that are
 * to be placed in the library. When this macro is set, the storage class will
 * be set to DLLEXPORT. At the end of the header file, the storage class will
 * be reset to DLLIMPORT.
 */

#ifdef BUILD_tcl
#   define TCLAPI extern DLLEXPORT
#else
#   define TCLAPI extern DLLIMPORT
#endif

#if !defined(CONST86) && !defined(TCL_NO_DEPRECATED)
#      define CONST86 const
#endif

/*
 * Miscellaneous declarations.
 */

typedef void *ClientData;

/*
 * Darwin specific configure overrides (to support fat compiles, where
 * configure runs only once for multiple architectures):
 */

#ifdef __APPLE__
#   ifdef __LP64__
#	define TCL_WIDE_INT_IS_LONG 1
#	define TCL_CFG_DO64BIT 1
#    else /* !__LP64__ */
#	undef TCL_WIDE_INT_IS_LONG
#	undef TCL_CFG_DO64BIT
#    endif /* __LP64__ */
#    undef HAVE_STRUCT_STAT64
#endif /* __APPLE__ */

/* Cross-compiling 32-bit on a 64-bit platform? Then our
 * configure script does the wrong thing. Correct that here.
 */
#if defined(__GNUC__) && !defined(_WIN32) && !defined(__LP64__)
#   undef TCL_WIDE_INT_IS_LONG
#endif

/*
 * Define Tcl_WideInt to be a type that is (at least) 64-bits wide, and define
 * Tcl_WideUInt to be the unsigned variant of that type (assuming that where
 * we have one, we can have the other.)
 *
 * Also defines the following macros:
 * TCL_WIDE_INT_IS_LONG - if wide ints are really longs (i.e. we're on a
 *	LP64 system such as modern Solaris or Linux ... not including Win64)
 * Tcl_WideAsLong - forgetful converter from wideInt to long.
 * Tcl_LongAsWide - sign-extending converter from long to wideInt.
 * Tcl_WideAsDouble - converter from wideInt to double.
 * Tcl_DoubleAsWide - converter from double to wideInt.
 *
 * The following invariant should hold for any long value 'longVal':
 *	longVal == Tcl_WideAsLong(Tcl_LongAsWide(longVal))
 */

#if !defined(TCL_WIDE_INT_TYPE) && !defined(TCL_WIDE_INT_IS_LONG) && !defined(_WIN32) && !defined(__GNUC__)
/*
 * Don't know what platform it is and configure hasn't discovered what is
 * going on for us. Try to guess...
 */
#   include <limits.h>
#   if defined(LLONG_MAX) && (LLONG_MAX == LONG_MAX)
#	define TCL_WIDE_INT_IS_LONG	1
#   endif
#endif

#ifndef TCL_WIDE_INT_TYPE
#   define TCL_WIDE_INT_TYPE		long long
#endif /* !TCL_WIDE_INT_TYPE */

typedef TCL_WIDE_INT_TYPE		Tcl_WideInt;
typedef unsigned TCL_WIDE_INT_TYPE	Tcl_WideUInt;

#ifndef TCL_LL_MODIFIER
#   if defined(_WIN32) && (!defined(__USE_MINGW_ANSI_STDIO) || !__USE_MINGW_ANSI_STDIO)
#	define TCL_LL_MODIFIER	"I64"
#   else
#	define TCL_LL_MODIFIER	"ll"
#   endif
#endif /* !TCL_LL_MODIFIER */
#ifndef TCL_Z_MODIFIER
#   if defined(__GNUC__) && !defined(_WIN32)
#	define TCL_Z_MODIFIER	"z"
#   elif defined(_WIN64)
#	define TCL_Z_MODIFIER	TCL_LL_MODIFIER
#   else
#	define TCL_Z_MODIFIER	""
#   endif
#endif /* !TCL_Z_MODIFIER */
#define Tcl_WideAsLong(val)	((long)((Tcl_WideInt)(val)))
#define Tcl_LongAsWide(val)	((Tcl_WideInt)((long)(val)))
#define Tcl_WideAsDouble(val)	((double)((Tcl_WideInt)(val)))
#define Tcl_DoubleAsWide(val)	((Tcl_WideInt)((double)(val)))

#if defined(_WIN32)
    typedef struct __stat64 Tcl_StatBuf;
#elif defined(__CYGWIN__)
    typedef struct {
	dev_t st_dev;
	unsigned short st_ino;
	unsigned short st_mode;
	short st_nlink;
	short st_uid;
	short st_gid;
	/* Here is a 2-byte gap */
	dev_t st_rdev;
	/* Here is a 4-byte gap */
	long long st_size;
	struct {long long tv_sec;} st_atim;
	struct {long long tv_sec;} st_mtim;
	struct {long long tv_sec;} st_ctim;
    } Tcl_StatBuf;
#elif defined(HAVE_STRUCT_STAT64) && !defined(__APPLE__)
    typedef struct stat64 Tcl_StatBuf;
#else
    typedef struct stat Tcl_StatBuf;
#endif

/*
 *----------------------------------------------------------------------------
 * Data structures defined opaquely in this module. The definitions below just
 * provide dummy types. A few fields are made visible in Tcl_Interp
 * structures, namely those used for returning a string result from commands.
 * Direct access to the result field is discouraged in Tcl 8.0. The
 * interpreter result is either an object or a string, and the two values are
 * kept consistent unless some C code sets interp->result directly.
 * Programmers should use either the function Tcl_GetObjResult() or
 * Tcl_GetStringResult() to read the interpreter's result. See the SetResult
 * man page for details.
 *
 * Note: any change to the Tcl_Interp definition below must be mirrored in the
 * "real" definition in tclInt.h.
 *
 * Note: Tcl_ObjCmdProc functions do not directly set result and freeProc.
 * Instead, they set a Tcl_Obj member in the "real" structure that can be
 * accessed with Tcl_GetObjResult() and Tcl_SetObjResult().
 */

typedef struct Tcl_Interp Tcl_Interp;

typedef struct Tcl_AsyncHandler_ *Tcl_AsyncHandler;
typedef struct Tcl_Channel_ *Tcl_Channel;
typedef struct Tcl_ChannelTypeVersion_ *Tcl_ChannelTypeVersion;
typedef struct Tcl_Command_ *Tcl_Command;
typedef struct Tcl_Condition_ *Tcl_Condition;
typedef struct Tcl_Dict_ *Tcl_Dict;
typedef struct Tcl_EncodingState_ *Tcl_EncodingState;
typedef struct Tcl_Encoding_ *Tcl_Encoding;
typedef struct Tcl_Event Tcl_Event;
typedef struct Tcl_InterpState_ *Tcl_InterpState;
typedef struct Tcl_LoadHandle_ *Tcl_LoadHandle;
typedef struct Tcl_Mutex_ *Tcl_Mutex;
typedef struct Tcl_Pid_ *Tcl_Pid;
typedef struct Tcl_RegExp_ *Tcl_RegExp;
typedef struct Tcl_ThreadDataKey_ *Tcl_ThreadDataKey;
typedef struct Tcl_ThreadId_ *Tcl_ThreadId;
typedef struct Tcl_TimerToken_ *Tcl_TimerToken;
typedef struct Tcl_Trace_ *Tcl_Trace;
typedef struct Tcl_Var_ *Tcl_Var;
typedef struct Tcl_ZLibStream_ *Tcl_ZlibStream;

/*
 *----------------------------------------------------------------------------
 * Definition of the interface to functions implementing threads. A function
 * following this definition is given to each call of 'Tcl_CreateThread' and
 * will be called as the main fuction of the new thread created by that call.
 */

#if defined _WIN32
typedef unsigned (__stdcall Tcl_ThreadCreateProc) (void *clientData);
#else
typedef void (Tcl_ThreadCreateProc) (void *clientData);
#endif

/*
 * Threading function return types used for abstracting away platform
 * differences when writing a Tcl_ThreadCreateProc. See the NewThread function
 * in generic/tclThreadTest.c for it's usage.
 */

#if defined _WIN32
#   define Tcl_ThreadCreateType		unsigned __stdcall
#   define TCL_THREAD_CREATE_RETURN	return 0
#else
#   define Tcl_ThreadCreateType		void
#   define TCL_THREAD_CREATE_RETURN
#endif

/*
 * Definition of values for default stacksize and the possible flags to be
 * given to Tcl_CreateThread.
 */

#define TCL_THREAD_STACK_DEFAULT (0)    /* Use default size for stack. */
#define TCL_THREAD_NOFLAGS	 (0000) /* Standard flags, default
					 * behaviour. */
#define TCL_THREAD_JOINABLE	 (0001) /* Mark the thread as joinable. */

/*
 * Flag values passed to Tcl_StringCaseMatch.
 */

#define TCL_MATCH_NOCASE	(1<<0)

/*
 * Flag values passed to Tcl_GetRegExpFromObj.
 */

#define	TCL_REG_BASIC		000000	/* BREs (convenience). */
#define	TCL_REG_EXTENDED	000001	/* EREs. */
#define	TCL_REG_ADVF		000002	/* Advanced features in EREs. */
#define	TCL_REG_ADVANCED	000003	/* AREs (which are also EREs). */
#define	TCL_REG_QUOTE		000004	/* No special characters, none. */
#define	TCL_REG_NOCASE		000010	/* Ignore case. */
#define	TCL_REG_NOSUB		000020	/* Don't care about subexpressions. */
#define	TCL_REG_EXPANDED	000040	/* Expanded format, white space &
					 * comments. */
#define	TCL_REG_NLSTOP		000100  /* \n doesn't match . or [^ ] */
#define	TCL_REG_NLANCH		000200  /* ^ matches after \n, $ before. */
#define	TCL_REG_NEWLINE		000300  /* Newlines are line terminators. */
#define	TCL_REG_CANMATCH	001000  /* Report details on partial/limited
					 * matches. */

/*
 * Flags values passed to Tcl_RegExpExecObj.
 */

#define	TCL_REG_NOTBOL	0001	/* Beginning of string does not match ^.  */
#define	TCL_REG_NOTEOL	0002	/* End of string does not match $. */

/*
 * Structures filled in by Tcl_RegExpInfo. Note that all offset values are
 * relative to the start of the match string, not the beginning of the entire
 * string.
 */

typedef struct Tcl_RegExpIndices {
    size_t start;			/* Character offset of first character in
				 * match. */
    size_t end;			/* Character offset of first character after
				 * the match. */
} Tcl_RegExpIndices;

typedef struct Tcl_RegExpInfo {
    size_t nsubs;			/* Number of subexpressions in the compiled
				 * expression. */
    Tcl_RegExpIndices *matches;	/* Array of nsubs match offset pairs. */
    size_t extendStart;		/* The offset at which a subsequent match
				 * might begin. */
} Tcl_RegExpInfo;

/*
 * Picky compilers complain if this typdef doesn't appear before the struct's
 * reference in tclDecls.h.
 */

typedef Tcl_StatBuf *Tcl_Stat_;
typedef struct stat *Tcl_OldStat_;

/*
 *----------------------------------------------------------------------------
 * When a TCL command returns, the interpreter contains a result from the
 * command. Programmers are strongly encouraged to use one of the functions
 * Tcl_GetObjResult() or Tcl_GetStringResult() to read the interpreter's
 * result. See the SetResult man page for details. Besides this result, the
 * command function returns an integer code, which is one of the following:
 *
 * TCL_OK		Command completed normally; the interpreter's result
 *			contains the command's result.
 * TCL_ERROR		The command couldn't be completed successfully; the
 *			interpreter's result describes what went wrong.
 * TCL_RETURN		The command requests that the current function return;
 *			the interpreter's result contains the function's
 *			return value.
 * TCL_BREAK		The command requests that the innermost loop be
 *			exited; the interpreter's result is meaningless.
 * TCL_CONTINUE		Go on to the next iteration of the current loop; the
 *			interpreter's result is meaningless.
 */

#define TCL_OK			0
#define TCL_ERROR		1
#define TCL_RETURN		2
#define TCL_BREAK		3
#define TCL_CONTINUE		4

/*
 *----------------------------------------------------------------------------
 * Flags to control what substitutions are performed by Tcl_SubstObj():
 */

#define TCL_SUBST_COMMANDS	001
#define TCL_SUBST_VARIABLES	002
#define TCL_SUBST_BACKSLASHES	004
#define TCL_SUBST_ALL		007

/*
 * Forward declaration of Tcl_Obj to prevent an error when the forward
 * reference to Tcl_Obj is encountered in the function types declared below.
 */

struct Tcl_Obj;

/*
 *----------------------------------------------------------------------------
 * Function types defined by Tcl:
 */

typedef int (Tcl_AppInitProc) (Tcl_Interp *interp);
typedef int (Tcl_AsyncProc) (void *clientData, Tcl_Interp *interp,
	int code);
typedef void (Tcl_ChannelProc) (void *clientData, int mask);
typedef void (Tcl_CloseProc) (void *data);
typedef void (Tcl_CmdDeleteProc) (void *clientData);
typedef int (Tcl_CmdProc) (void *clientData, Tcl_Interp *interp,
	int argc, const char *argv[]);
typedef void (Tcl_CmdTraceProc) (void *clientData, Tcl_Interp *interp,
	int level, char *command, Tcl_CmdProc *proc,
	void *cmdClientData, int argc, const char *argv[]);
typedef int (Tcl_CmdObjTraceProc) (void *clientData, Tcl_Interp *interp,
	int level, const char *command, Tcl_Command commandInfo, int objc,
	struct Tcl_Obj *const *objv);
typedef void (Tcl_CmdObjTraceDeleteProc) (void *clientData);
typedef void (Tcl_DupInternalRepProc) (struct Tcl_Obj *srcPtr,
	struct Tcl_Obj *dupPtr);
typedef int (Tcl_EncodingConvertProc) (void *clientData, const char *src,
	int srcLen, int flags, Tcl_EncodingState *statePtr, char *dst,
	int dstLen, int *srcReadPtr, int *dstWrotePtr, int *dstCharsPtr);
#define Tcl_EncodingFreeProc Tcl_FreeProc
typedef int (Tcl_EventProc) (Tcl_Event *evPtr, int flags);
typedef void (Tcl_EventCheckProc) (void *clientData, int flags);
typedef int (Tcl_EventDeleteProc) (Tcl_Event *evPtr, void *clientData);
typedef void (Tcl_EventSetupProc) (void *clientData, int flags);
#define Tcl_ExitProc Tcl_FreeProc
typedef void (Tcl_FileProc) (void *clientData, int mask);
#define Tcl_FileFreeProc Tcl_FreeProc
typedef void (Tcl_FreeInternalRepProc) (struct Tcl_Obj *objPtr);
typedef void (Tcl_FreeProc) (void *blockPtr);
typedef void (Tcl_IdleProc) (void *clientData);
typedef void (Tcl_InterpDeleteProc) (void *clientData,
	Tcl_Interp *interp);
typedef void (Tcl_NamespaceDeleteProc) (void *clientData);
typedef int (Tcl_ObjCmdProc) (void *clientData, Tcl_Interp *interp,
	int objc, struct Tcl_Obj *const *objv);
typedef int (Tcl_LibraryInitProc) (Tcl_Interp *interp);
typedef int (Tcl_LibraryUnloadProc) (Tcl_Interp *interp, int flags);
typedef void (Tcl_PanicProc) (const char *format, ...);
typedef void (Tcl_TcpAcceptProc) (void *callbackData, Tcl_Channel chan,
	char *address, int port);
typedef void (Tcl_TimerProc) (void *clientData);
typedef int (Tcl_SetFromAnyProc) (Tcl_Interp *interp, struct Tcl_Obj *objPtr);
typedef void (Tcl_UpdateStringProc) (struct Tcl_Obj *objPtr);
typedef char * (Tcl_VarTraceProc) (void *clientData, Tcl_Interp *interp,
	const char *part1, const char *part2, int flags);
typedef void (Tcl_CommandTraceProc) (void *clientData, Tcl_Interp *interp,
	const char *oldName, const char *newName, int flags);
typedef void (Tcl_CreateFileHandlerProc) (int fd, int mask, Tcl_FileProc *proc,
	void *clientData);
typedef void (Tcl_DeleteFileHandlerProc) (int fd);
typedef void (Tcl_AlertNotifierProc) (void *clientData);
typedef void (Tcl_ServiceModeHookProc) (int mode);
typedef void *(Tcl_InitNotifierProc) (void);
typedef void (Tcl_FinalizeNotifierProc) (void *clientData);
typedef void (Tcl_MainLoopProc) (void);

#ifndef TCL_NO_DEPRECATED
#   define Tcl_PackageInitProc Tcl_LibraryInitProc
#   define Tcl_PackageUnloadProc Tcl_LibraryUnloadProc
#endif

/*
 *----------------------------------------------------------------------------
 * The following structure represents a type of object, which is a particular
 * internal representation for an object plus a set of functions that provide
 * standard operations on objects of that type.
 */

typedef struct Tcl_ObjType {
    const char *name;		/* Name of the type, e.g. "int". */
    Tcl_FreeInternalRepProc *freeIntRepProc;
				/* Called to free any storage for the type's
				 * internal rep. NULL if the internal rep does
				 * not need freeing. */
    Tcl_DupInternalRepProc *dupIntRepProc;
				/* Called to create a new object as a copy of
				 * an existing object. */
    Tcl_UpdateStringProc *updateStringProc;
				/* Called to update the string rep from the
				 * type's internal representation. */
    Tcl_SetFromAnyProc *setFromAnyProc;
				/* Called to convert the object's internal rep
				 * to this type. Frees the internal rep of the
				 * old type. Returns TCL_ERROR on failure. */
} Tcl_ObjType;

/*
 * The following structure stores an internal representation (internalrep) for
 * a Tcl value. An internalrep is associated with an Tcl_ObjType when both
 * are stored in the same Tcl_Obj.  The routines of the Tcl_ObjType govern
 * the handling of the internalrep.
 */

typedef union Tcl_ObjInternalRep {	/* The internal representation: */
    long longValue;		/*   - an long integer value. */
    double doubleValue;		/*   - a double-precision floating value. */
    void *otherValuePtr;	/*   - another, type-specific value, */
				/*     not used internally any more. */
    Tcl_WideInt wideValue;	/*   - an integer value >= 64bits */
    struct {			/*   - internal rep as two pointers. */
	void *ptr1;
	void *ptr2;
    } twoPtrValue;
    struct {			/*   - internal rep as a pointer and a long, */
	void *ptr;		/*     not used internally any more. */
	unsigned long value;
    } ptrAndLongRep;
} Tcl_ObjInternalRep;

/*
 * One of the following structures exists for each object in the Tcl system.
 * An object stores a value as either a string, some internal representation,
 * or both.
 */

typedef struct Tcl_Obj {
    size_t refCount;		/* When 0 the object will be freed. */
    char *bytes;		/* This points to the first byte of the
				 * object's string representation. The array
				 * must be followed by a null byte (i.e., at
				 * offset length) but may also contain
				 * embedded null characters. The array's
				 * storage is allocated by Tcl_Alloc. NULL means
				 * the string rep is invalid and must be
				 * regenerated from the internal rep.  Clients
				 * should use Tcl_GetStringFromObj or
				 * Tcl_GetString to get a pointer to the byte
				 * array as a readonly value. */
    size_t length;		/* The number of bytes at *bytes, not
				 * including the terminating null. */
    const Tcl_ObjType *typePtr;	/* Denotes the object's type. Always
				 * corresponds to the type of the object's
				 * internal rep. NULL indicates the object has
				 * no internal rep (has no type). */
    Tcl_ObjInternalRep internalRep;	/* The internal representation: */
} Tcl_Obj;


/*
 *----------------------------------------------------------------------------
 * The following type contains the state needed by Tcl_SaveResult. It
 * is typically allocated on the stack.
 */

typedef Tcl_Obj *Tcl_SavedResult;

/*
 *----------------------------------------------------------------------------
 * The following definitions support Tcl's namespace facility. Note: the first
 * five fields must match exactly the fields in a Namespace structure (see
 * tclInt.h).
 */

typedef struct Tcl_Namespace {
    char *name;			/* The namespace's name within its parent
				 * namespace. This contains no ::'s. The name
				 * of the global namespace is "" although "::"
				 * is an synonym. */
    char *fullName;		/* The namespace's fully qualified name. This
				 * starts with ::. */
    void *clientData;	/* Arbitrary value associated with this
				 * namespace. */
    Tcl_NamespaceDeleteProc *deleteProc;
				/* Function invoked when deleting the
				 * namespace to, e.g., free clientData. */
    struct Tcl_Namespace *parentPtr;
				/* Points to the namespace that contains this
				 * one. NULL if this is the global
				 * namespace. */
} Tcl_Namespace;

/*
 *----------------------------------------------------------------------------
 * The following structure represents a call frame, or activation record. A
 * call frame defines a naming context for a procedure call: its local scope
 * (for local variables) and its namespace scope (used for non-local
 * variables; often the global :: namespace). A call frame can also define the
 * naming context for a namespace eval or namespace inscope command: the
 * namespace in which the command's code should execute. The Tcl_CallFrame
 * structures exist only while procedures or namespace eval/inscope's are
 * being executed, and provide a Tcl call stack.
 *
 * A call frame is initialized and pushed using Tcl_PushCallFrame and popped
 * using Tcl_PopCallFrame. Storage for a Tcl_CallFrame must be provided by the
 * Tcl_PushCallFrame caller, and callers typically allocate them on the C call
 * stack for efficiency. For this reason, Tcl_CallFrame is defined as a
 * structure and not as an opaque token. However, most Tcl_CallFrame fields
 * are hidden since applications should not access them directly; others are
 * declared as "dummyX".
 *
 * WARNING!! The structure definition must be kept consistent with the
 * CallFrame structure in tclInt.h. If you change one, change the other.
 */

typedef struct Tcl_CallFrame {
    Tcl_Namespace *nsPtr;
    int dummy1;
    size_t dummy2;
    void *dummy3;
    void *dummy4;
    void *dummy5;
    size_t dummy6;
    void *dummy7;
    void *dummy8;
    size_t dummy9;
    void *dummy10;
    void *dummy11;
    void *dummy12;
    void *dummy13;
} Tcl_CallFrame;

/*
 *----------------------------------------------------------------------------
 * Information about commands that is returned by Tcl_GetCommandInfo and
 * passed to Tcl_SetCommandInfo. objProc is an objc/objv object-based command
 * function while proc is a traditional Tcl argc/argv string-based function.
 * Tcl_CreateObjCommand and Tcl_CreateCommand ensure that both objProc and
 * proc are non-NULL and can be called to execute the command. However, it may
 * be faster to call one instead of the other. The member isNativeObjectProc
 * is set to 1 if an object-based function was registered by
 * Tcl_CreateObjCommand, and to 0 if a string-based function was registered by
 * Tcl_CreateCommand. The other function is typically set to a compatibility
 * wrapper that does string-to-object or object-to-string argument conversions
 * then calls the other function.
 */

typedef struct Tcl_CmdInfo {
    int isNativeObjectProc;	/* 1 if objProc was registered by a call to
				 * Tcl_CreateObjCommand; 0 otherwise.
				 * Tcl_SetCmdInfo does not modify this
				 * field. */
    Tcl_ObjCmdProc *objProc;	/* Command's object-based function. */
    void *objClientData;	/* ClientData for object proc. */
    Tcl_CmdProc *proc;		/* Command's string-based function. */
    void *clientData;	/* ClientData for string proc. */
    Tcl_CmdDeleteProc *deleteProc;
				/* Function to call when command is
				 * deleted. */
    void *deleteData;	/* Value to pass to deleteProc (usually the
				 * same as clientData). */
    Tcl_Namespace *namespacePtr;/* Points to the namespace that contains this
				 * command. Note that Tcl_SetCmdInfo will not
				 * change a command's namespace; use
				 * TclRenameCommand or Tcl_Eval (of 'rename')
				 * to do that. */
} Tcl_CmdInfo;

/*
 *----------------------------------------------------------------------------
 * The structure defined below is used to hold dynamic strings. The only
 * fields that clients should use are string and length, accessible via the
 * macros Tcl_DStringValue and Tcl_DStringLength.
 */

#define TCL_DSTRING_STATIC_SIZE 200
typedef struct Tcl_DString {
    char *string;		/* Points to beginning of string: either
				 * staticSpace below or a malloced array. */
    size_t length;		/* Number of non-NULL characters in the
				 * string. */
    size_t spaceAvl;		/* Total number of bytes available for the
				 * string and its terminating NULL char. */
    char staticSpace[TCL_DSTRING_STATIC_SIZE];
				/* Space to use in common case where string is
				 * small. */
} Tcl_DString;

#define Tcl_DStringLength(dsPtr) ((dsPtr)->length)
#define Tcl_DStringValue(dsPtr) ((dsPtr)->string)

/*
 * Definitions for the maximum number of digits of precision that may be
 * produced by Tcl_PrintDouble, and the number of bytes of buffer space
 * required by Tcl_PrintDouble.
 */

#define TCL_MAX_PREC		17
#define TCL_DOUBLE_SPACE	(TCL_MAX_PREC+10)

/*
 * Definition for a number of bytes of buffer space sufficient to hold the
 * string representation of an integer in base 10 (assuming the existence of
 * 64-bit integers).
 */

#define TCL_INTEGER_SPACE	(3*(int)sizeof(Tcl_WideInt))

/*
 * Flag values passed to Tcl_ConvertElement.
 * TCL_DONT_USE_BRACES forces it not to enclose the element in braces, but to
 *	use backslash quoting instead.
 * TCL_DONT_QUOTE_HASH disables the default quoting of the '#' character. It
 *	is safe to leave the hash unquoted when the element is not the first
 *	element of a list, and this flag can be used by the caller to indicate
 *	that condition.
 */

#define TCL_DONT_USE_BRACES	1
#define TCL_DONT_QUOTE_HASH	8

/*
 * Flags that may be passed to Tcl_GetIndexFromObj.
 * TCL_EXACT disallows abbreviated strings.
 * TCL_INDEX_NULL_OK allows the empty string or NULL to return TCL_OK.
 *      The returned value will be -1;
 * TCL_INDEX_TEMP_TABLE disallows caching of lookups. A possible use case is
 *      a table that will not live long enough to make it worthwhile.
 */

#define TCL_EXACT		1
#define TCL_INDEX_NULL_OK	32
#define TCL_INDEX_TEMP_TABLE	64

/*
 *----------------------------------------------------------------------------
 * Flag values passed to Tcl_RecordAndEval, Tcl_EvalObj, Tcl_EvalObjv.
 * WARNING: these bit choices must not conflict with the bit choices for
 * evalFlag bits in tclInt.h!
 *
 * Meanings:
 *	TCL_NO_EVAL:		Just record this command
 *	TCL_EVAL_GLOBAL:	Execute script in global namespace
 *	TCL_EVAL_DIRECT:	Do not compile this script
 *	TCL_EVAL_INVOKE:	Magical Tcl_EvalObjv mode for aliases/ensembles
 *				o Run in iPtr->lookupNsPtr or global namespace
 *				o Cut out of error traces
 *				o Don't reset the flags controlling ensemble
 *				  error message rewriting.
 *	TCL_CANCEL_UNWIND:	Magical Tcl_CancelEval mode that causes the
 *				stack for the script in progress to be
 *				completely unwound.
 *	TCL_EVAL_NOERR:	Do no exception reporting at all, just return
 *				as the caller will report.
 */

#define TCL_NO_EVAL		0x010000
#define TCL_EVAL_GLOBAL		0x020000
#define TCL_EVAL_DIRECT		0x040000
#define TCL_EVAL_INVOKE		0x080000
#define TCL_CANCEL_UNWIND	0x100000
#define TCL_EVAL_NOERR          0x200000

/*
 * Special freeProc values that may be passed to Tcl_SetResult (see the man
 * page for details):
 */

#define TCL_VOLATILE		((Tcl_FreeProc *) 1)
#define TCL_STATIC		((Tcl_FreeProc *) 0)
#define TCL_DYNAMIC		((Tcl_FreeProc *) 3)

/*
 * Flag values passed to variable-related functions.
 * WARNING: these bit choices must not conflict with the bit choice for
 * TCL_CANCEL_UNWIND, above.
 */

#define TCL_GLOBAL_ONLY		 1
#define TCL_NAMESPACE_ONLY	 2
#define TCL_APPEND_VALUE	 4
#define TCL_LIST_ELEMENT	 8
#define TCL_TRACE_READS		 0x10
#define TCL_TRACE_WRITES	 0x20
#define TCL_TRACE_UNSETS	 0x40
#define TCL_TRACE_DESTROYED	 0x80

#define TCL_LEAVE_ERR_MSG	 0x200
#define TCL_TRACE_ARRAY		 0x800
#ifndef TCL_REMOVE_OBSOLETE_TRACES
/* Required to support old variable/vdelete/vinfo traces. */
#define TCL_TRACE_OLD_STYLE	 0x1000
#endif
/* Indicate the semantics of the result of a trace. */
#define TCL_TRACE_RESULT_DYNAMIC 0x8000
#define TCL_TRACE_RESULT_OBJECT  0x10000

/*
 * Flag values for ensemble commands.
 */

#define TCL_ENSEMBLE_PREFIX 0x02/* Flag value to say whether to allow
				 * unambiguous prefixes of commands or to
				 * require exact matches for command names. */

/*
 * Flag values passed to command-related functions.
 */

#define TCL_TRACE_RENAME	0x2000
#define TCL_TRACE_DELETE	0x4000

#define TCL_ALLOW_INLINE_COMPILATION 0x20000

/*
 * Types for linked variables:
 */

#define TCL_LINK_INT		1
#define TCL_LINK_DOUBLE		2
#define TCL_LINK_BOOLEAN	3
#define TCL_LINK_STRING		4
#define TCL_LINK_WIDE_INT	5
#define TCL_LINK_CHAR		6
#define TCL_LINK_UCHAR		7
#define TCL_LINK_SHORT		8
#define TCL_LINK_USHORT		9
#define TCL_LINK_UINT		10
#if defined(TCL_WIDE_INT_IS_LONG) || defined(_WIN32) || defined(__CYGWIN__)
#define TCL_LINK_LONG		((sizeof(long) != sizeof(int)) ? TCL_LINK_WIDE_INT : TCL_LINK_INT)
#define TCL_LINK_ULONG		((sizeof(long) != sizeof(int)) ? TCL_LINK_WIDE_UINT : TCL_LINK_UINT)
#else
#define TCL_LINK_LONG		11
#define TCL_LINK_ULONG		12
#endif
#define TCL_LINK_FLOAT		13
#define TCL_LINK_WIDE_UINT	14
#define TCL_LINK_CHARS		15
#define TCL_LINK_BINARY		16
#define TCL_LINK_READ_ONLY	0x80

/*
 *----------------------------------------------------------------------------
 * Forward declarations of Tcl_HashTable and related types.
 */

#ifndef TCL_HASH_TYPE
#  define TCL_HASH_TYPE size_t
#endif

typedef struct Tcl_HashKeyType Tcl_HashKeyType;
typedef struct Tcl_HashTable Tcl_HashTable;
typedef struct Tcl_HashEntry Tcl_HashEntry;

typedef TCL_HASH_TYPE (Tcl_HashKeyProc) (Tcl_HashTable *tablePtr, void *keyPtr);
typedef int (Tcl_CompareHashKeysProc) (void *keyPtr, Tcl_HashEntry *hPtr);
typedef Tcl_HashEntry * (Tcl_AllocHashEntryProc) (Tcl_HashTable *tablePtr,
	void *keyPtr);
typedef void (Tcl_FreeHashEntryProc) (Tcl_HashEntry *hPtr);

/*
 * Structure definition for an entry in a hash table. No-one outside Tcl
 * should access any of these fields directly; use the macros defined below.
 */

struct Tcl_HashEntry {
    Tcl_HashEntry *nextPtr;	/* Pointer to next entry in this hash bucket,
				 * or NULL for end of chain. */
    Tcl_HashTable *tablePtr;	/* Pointer to table containing entry. */
    TCL_HASH_TYPE hash;		/* Hash value. */
    void *clientData;		/* Application stores something here with
				 * Tcl_SetHashValue. */
    union {			/* Key has one of these forms: */
	char *oneWordValue;	/* One-word value for key. */
	Tcl_Obj *objPtr;	/* Tcl_Obj * key value. */
	int words[1];		/* Multiple integer words for key. The actual
				 * size will be as large as necessary for this
				 * table's keys. */
	char string[1];		/* String for key. The actual size will be as
				 * large as needed to hold the key. */
    } key;			/* MUST BE LAST FIELD IN RECORD!! */
};

/*
 * Flags used in Tcl_HashKeyType.
 *
 * TCL_HASH_KEY_RANDOMIZE_HASH -
 *				There are some things, pointers for example
 *				which don't hash well because they do not use
 *				the lower bits. If this flag is set then the
 *				hash table will attempt to rectify this by
 *				randomising the bits and then using the upper
 *				N bits as the index into the table.
 * TCL_HASH_KEY_SYSTEM_HASH -	If this flag is set then all memory internally
 *                              allocated for the hash table that is not for an
 *                              entry will use the system heap.
 */

#define TCL_HASH_KEY_RANDOMIZE_HASH 0x1
#define TCL_HASH_KEY_SYSTEM_HASH    0x2

/*
 * Structure definition for the methods associated with a hash table key type.
 */

#define TCL_HASH_KEY_TYPE_VERSION 1
struct Tcl_HashKeyType {
    int version;		/* Version of the table. If this structure is
				 * extended in future then the version can be
				 * used to distinguish between different
				 * structures. */
    int flags;			/* Flags, see above for details. */
    Tcl_HashKeyProc *hashKeyProc;
				/* Calculates a hash value for the key. If
				 * this is NULL then the pointer itself is
				 * used as a hash value. */
    Tcl_CompareHashKeysProc *compareKeysProc;
				/* Compares two keys and returns zero if they
				 * do not match, and non-zero if they do. If
				 * this is NULL then the pointers are
				 * compared. */
    Tcl_AllocHashEntryProc *allocEntryProc;
				/* Called to allocate memory for a new entry,
				 * i.e. if the key is a string then this could
				 * allocate a single block which contains
				 * enough space for both the entry and the
				 * string. Only the key field of the allocated
				 * Tcl_HashEntry structure needs to be filled
				 * in. If something else needs to be done to
				 * the key, i.e. incrementing a reference
				 * count then that should be done by this
				 * function. If this is NULL then Tcl_Alloc is
				 * used to allocate enough space for a
				 * Tcl_HashEntry and the key pointer is
				 * assigned to key.oneWordValue. */
    Tcl_FreeHashEntryProc *freeEntryProc;
				/* Called to free memory associated with an
				 * entry. If something else needs to be done
				 * to the key, i.e. decrementing a reference
				 * count then that should be done by this
				 * function. If this is NULL then Tcl_Free is
				 * used to free the Tcl_HashEntry. */
};

/*
 * Structure definition for a hash table.  Must be in tcl.h so clients can
 * allocate space for these structures, but clients should never access any
 * fields in this structure.
 */

#define TCL_SMALL_HASH_TABLE 4
struct Tcl_HashTable {
    Tcl_HashEntry **buckets;	/* Pointer to bucket array. Each element
				 * points to first entry in bucket's hash
				 * chain, or NULL. */
    Tcl_HashEntry *staticBuckets[TCL_SMALL_HASH_TABLE];
				/* Bucket array used for small tables (to
				 * avoid mallocs and frees). */
    size_t numBuckets;		/* Total number of buckets allocated at
				 * **bucketPtr. */
    size_t numEntries;		/* Total number of entries present in
				 * table. */
    size_t rebuildSize;		/* Enlarge table when numEntries gets to be
				 * this large. */
    size_t mask;		/* Mask value used in hashing function. */
    int downShift;		/* Shift count used in hashing function.
				 * Designed to use high-order bits of
				 * randomized keys. */
    int keyType;		/* Type of keys used in this table. It's
				 * either TCL_CUSTOM_KEYS, TCL_STRING_KEYS,
				 * TCL_ONE_WORD_KEYS, or an integer giving the
				 * number of ints that is the size of the
				 * key. */
    Tcl_HashEntry *(*findProc) (Tcl_HashTable *tablePtr, const char *key);
    Tcl_HashEntry *(*createProc) (Tcl_HashTable *tablePtr, const char *key,
	    int *newPtr);
    const Tcl_HashKeyType *typePtr;
				/* Type of the keys used in the
				 * Tcl_HashTable. */
};

/*
 * Structure definition for information used to keep track of searches through
 * hash tables:
 */

typedef struct Tcl_HashSearch {
    Tcl_HashTable *tablePtr;	/* Table being searched. */
    size_t nextIndex;		/* Index of next bucket to be enumerated after
				 * present one. */
    Tcl_HashEntry *nextEntryPtr;/* Next entry to be enumerated in the current
				 * bucket. */
} Tcl_HashSearch;

/*
 * Acceptable key types for hash tables:
 *
 * TCL_STRING_KEYS:		The keys are strings, they are copied into the
 *				entry.
 * TCL_ONE_WORD_KEYS:		The keys are pointers, the pointer is stored
 *				in the entry.
 * TCL_CUSTOM_TYPE_KEYS:	The keys are arbitrary types which are copied
 *				into the entry.
 * TCL_CUSTOM_PTR_KEYS:		The keys are pointers to arbitrary types, the
 *				pointer is stored in the entry.
 *
 * While maintaining binary compatibility the above have to be distinct values
 * as they are used to differentiate between old versions of the hash table
 * which don't have a typePtr and new ones which do. Once binary compatibility
 * is discarded in favour of making more wide spread changes TCL_STRING_KEYS
 * can be the same as TCL_CUSTOM_TYPE_KEYS, and TCL_ONE_WORD_KEYS can be the
 * same as TCL_CUSTOM_PTR_KEYS because they simply determine how the key is
 * accessed from the entry and not the behaviour.
 */

#define TCL_STRING_KEYS		(0)
#define TCL_ONE_WORD_KEYS	(1)
#define TCL_CUSTOM_TYPE_KEYS	(-2)
#define TCL_CUSTOM_PTR_KEYS	(-1)

/*
 * Structure definition for information used to keep track of searches through
 * dictionaries. These fields should not be accessed by code outside
 * tclDictObj.c
 */

typedef struct {
    void *next;			/* Search position for underlying hash
				 * table. */
    size_t epoch;		/* Epoch marker for dictionary being searched,
				 * or 0 if search has terminated. */
    Tcl_Dict dictionaryPtr;	/* Reference to dictionary being searched. */
} Tcl_DictSearch;

/*
 *----------------------------------------------------------------------------
 * Flag values to pass to Tcl_DoOneEvent to disable searches for some kinds of
 * events:
 */

#define TCL_DONT_WAIT		(1<<1)
#define TCL_WINDOW_EVENTS	(1<<2)
#define TCL_FILE_EVENTS		(1<<3)
#define TCL_TIMER_EVENTS	(1<<4)
#define TCL_IDLE_EVENTS		(1<<5)	/* WAS 0x10 ???? */
#define TCL_ALL_EVENTS		(~TCL_DONT_WAIT)

/*
 * The following structure defines a generic event for the Tcl event system.
 * These are the things that are queued in calls to Tcl_QueueEvent and
 * serviced later by Tcl_DoOneEvent. There can be many different kinds of
 * events with different fields, corresponding to window events, timer events,
 * etc. The structure for a particular event consists of a Tcl_Event header
 * followed by additional information specific to that event.
 */

struct Tcl_Event {
    Tcl_EventProc *proc;	/* Function to call to service this event. */
    struct Tcl_Event *nextPtr;	/* Next in list of pending events, or NULL. */
};

/*
 * Positions to pass to Tcl_QueueEvent:
 */

typedef enum {
    TCL_QUEUE_TAIL, TCL_QUEUE_HEAD, TCL_QUEUE_MARK
} Tcl_QueuePosition;

/*
 * Values to pass to Tcl_SetServiceMode to specify the behavior of notifier
 * event routines.
 */

#define TCL_SERVICE_NONE 0
#define TCL_SERVICE_ALL 1

/*
 * The following structure keeps is used to hold a time value, either as an
 * absolute time (the number of seconds from the epoch) or as an elapsed time.
 * On Unix systems the epoch is Midnight Jan 1, 1970 GMT.
 */

typedef struct Tcl_Time {
    long sec;			/* Seconds. */
    long usec;			/* Microseconds. */
} Tcl_Time;

typedef void (Tcl_SetTimerProc) (const Tcl_Time *timePtr);
typedef int (Tcl_WaitForEventProc) (const Tcl_Time *timePtr);

/*
 * TIP #233 (Virtualized Time)
 */

typedef void (Tcl_GetTimeProc)   (Tcl_Time *timebuf, void *clientData);
typedef void (Tcl_ScaleTimeProc) (Tcl_Time *timebuf, void *clientData);

/*
 *----------------------------------------------------------------------------
 * Bits to pass to Tcl_CreateFileHandler and Tcl_CreateChannelHandler to
 * indicate what sorts of events are of interest:
 */

#define TCL_READABLE		(1<<1)
#define TCL_WRITABLE		(1<<2)
#define TCL_EXCEPTION		(1<<3)

/*
 * Flag values to pass to Tcl_OpenCommandChannel to indicate the disposition
 * of the stdio handles. TCL_STDIN, TCL_STDOUT, TCL_STDERR, are also used in
 * Tcl_GetStdChannel.
 */

#define TCL_STDIN		(1<<1)
#define TCL_STDOUT		(1<<2)
#define TCL_STDERR		(1<<3)
#define TCL_ENFORCE_MODE	(1<<4)

/*
 * Bits passed to Tcl_DriverClose2Proc to indicate which side of a channel
 * should be closed.
 */

#define TCL_CLOSE_READ		(1<<1)
#define TCL_CLOSE_WRITE		(1<<2)

/*
 * Value to use as the closeProc for a channel that supports the close2Proc
 * interface.
 */

#define TCL_CLOSE2PROC		NULL

/*
 * Channel version tag. This was introduced in 8.3.2/8.4.
 */

#define TCL_CHANNEL_VERSION_5	((Tcl_ChannelTypeVersion) 0x5)

/*
 * TIP #218: Channel Actions, Ids for Tcl_DriverThreadActionProc.
 */

#define TCL_CHANNEL_THREAD_INSERT (0)
#define TCL_CHANNEL_THREAD_REMOVE (1)

/*
 * Typedefs for the various operations in a channel type:
 */

typedef int	(Tcl_DriverBlockModeProc) (void *instanceData, int mode);
typedef void Tcl_DriverCloseProc;
typedef int	(Tcl_DriverClose2Proc) (void *instanceData,
			Tcl_Interp *interp, int flags);
typedef int	(Tcl_DriverInputProc) (void *instanceData, char *buf,
			int toRead, int *errorCodePtr);
typedef int	(Tcl_DriverOutputProc) (void *instanceData,
			const char *buf, int toWrite, int *errorCodePtr);
typedef void Tcl_DriverSeekProc;
typedef int	(Tcl_DriverSetOptionProc) (void *instanceData,
			Tcl_Interp *interp, const char *optionName,
			const char *value);
typedef int	(Tcl_DriverGetOptionProc) (void *instanceData,
			Tcl_Interp *interp, const char *optionName,
			Tcl_DString *dsPtr);
typedef void	(Tcl_DriverWatchProc) (void *instanceData, int mask);
typedef int	(Tcl_DriverGetHandleProc) (void *instanceData,
			int direction, void **handlePtr);
typedef int	(Tcl_DriverFlushProc) (void *instanceData);
typedef int	(Tcl_DriverHandlerProc) (void *instanceData,
			int interestMask);
typedef long long (Tcl_DriverWideSeekProc) (void *instanceData,
			long long offset, int mode, int *errorCodePtr);
/*
 * TIP #218, Channel Thread Actions
 */
typedef void	(Tcl_DriverThreadActionProc) (void *instanceData,
			int action);
/*
 * TIP #208, File Truncation (etc.)
 */
typedef int	(Tcl_DriverTruncateProc) (void *instanceData,
			long long length);

/*
 * struct Tcl_ChannelType:
 *
 * One such structure exists for each type (kind) of channel. It collects
 * together in one place all the functions that are part of the specific
 * channel type.
 *
 * It is recommend that the Tcl_Channel* functions are used to access elements
 * of this structure, instead of direct accessing.
 */

typedef struct Tcl_ChannelType {
    const char *typeName;	/* The name of the channel type in Tcl
				 * commands. This storage is owned by channel
				 * type. */
    Tcl_ChannelTypeVersion version;
				/* Version of the channel type. */
    void *closeProc;
				/* Not used any more. */
    Tcl_DriverInputProc *inputProc;
				/* Function to call for input on channel. */
    Tcl_DriverOutputProc *outputProc;
				/* Function to call for output on channel. */
    void *seekProc;
				/* Not used any more. */
    Tcl_DriverSetOptionProc *setOptionProc;
				/* Set an option on a channel. */
    Tcl_DriverGetOptionProc *getOptionProc;
				/* Get an option from a channel. */
    Tcl_DriverWatchProc *watchProc;
				/* Set up the notifier to watch for events on
				 * this channel. */
    Tcl_DriverGetHandleProc *getHandleProc;
				/* Get an OS handle from the channel or NULL
				 * if not supported. */
    Tcl_DriverClose2Proc *close2Proc;
				/* Function to call to close the channel if
				 * the device supports closing the read &
				 * write sides independently. */
    Tcl_DriverBlockModeProc *blockModeProc;
				/* Set blocking mode for the raw channel. May
				 * be NULL. */
    Tcl_DriverFlushProc *flushProc;
				/* Function to call to flush a channel. May be
				 * NULL. */
    Tcl_DriverHandlerProc *handlerProc;
				/* Function to call to handle a channel event.
				 * This will be passed up the stacked channel
				 * chain. */
    Tcl_DriverWideSeekProc *wideSeekProc;
				/* Function to call to seek on the channel
				 * which can handle 64-bit offsets. May be
				 * NULL, and must be NULL if seekProc is
				 * NULL. */
    Tcl_DriverThreadActionProc *threadActionProc;
				/* Function to call to notify the driver of
				 * thread specific activity for a channel. May
				 * be NULL. */
    Tcl_DriverTruncateProc *truncateProc;
				/* Function to call to truncate the underlying
				 * file to a particular length. May be NULL if
				 * the channel does not support truncation. */
} Tcl_ChannelType;

/*
 * The following flags determine whether the blockModeProc above should set
 * the channel into blocking or nonblocking mode. They are passed as arguments
 * to the blockModeProc function in the above structure.
 */

#define TCL_MODE_BLOCKING	0	/* Put channel into blocking mode. */
#define TCL_MODE_NONBLOCKING	1	/* Put channel into nonblocking
					 * mode. */

/*
 *----------------------------------------------------------------------------
 * Enum for different types of file paths.
 */

typedef enum Tcl_PathType {
    TCL_PATH_ABSOLUTE,
    TCL_PATH_RELATIVE,
    TCL_PATH_VOLUME_RELATIVE
} Tcl_PathType;

/*
 * The following structure is used to pass glob type data amongst the various
 * glob routines and Tcl_FSMatchInDirectory.
 */

typedef struct Tcl_GlobTypeData {
    int type;			/* Corresponds to bcdpfls as in 'find -t'. */
    int perm;			/* Corresponds to file permissions. */
    Tcl_Obj *macType;		/* Acceptable Mac type. */
    Tcl_Obj *macCreator;	/* Acceptable Mac creator. */
} Tcl_GlobTypeData;

/*
 * Type and permission definitions for glob command.
 */

#define TCL_GLOB_TYPE_BLOCK		(1<<0)
#define TCL_GLOB_TYPE_CHAR		(1<<1)
#define TCL_GLOB_TYPE_DIR		(1<<2)
#define TCL_GLOB_TYPE_PIPE		(1<<3)
#define TCL_GLOB_TYPE_FILE		(1<<4)
#define TCL_GLOB_TYPE_LINK		(1<<5)
#define TCL_GLOB_TYPE_SOCK		(1<<6)
#define TCL_GLOB_TYPE_MOUNT		(1<<7)

#define TCL_GLOB_PERM_RONLY		(1<<0)
#define TCL_GLOB_PERM_HIDDEN		(1<<1)
#define TCL_GLOB_PERM_R			(1<<2)
#define TCL_GLOB_PERM_W			(1<<3)
#define TCL_GLOB_PERM_X			(1<<4)

/*
 * Flags for the unload callback function.
 */

#define TCL_UNLOAD_DETACH_FROM_INTERPRETER	(1<<0)
#define TCL_UNLOAD_DETACH_FROM_PROCESS		(1<<1)

/*
 * Typedefs for the various filesystem operations:
 */

typedef int (Tcl_FSStatProc) (Tcl_Obj *pathPtr, Tcl_StatBuf *buf);
typedef int (Tcl_FSAccessProc) (Tcl_Obj *pathPtr, int mode);
typedef Tcl_Channel (Tcl_FSOpenFileChannelProc) (Tcl_Interp *interp,
	Tcl_Obj *pathPtr, int mode, int permissions);
typedef int (Tcl_FSMatchInDirectoryProc) (Tcl_Interp *interp, Tcl_Obj *result,
	Tcl_Obj *pathPtr, const char *pattern, Tcl_GlobTypeData *types);
typedef Tcl_Obj * (Tcl_FSGetCwdProc) (Tcl_Interp *interp);
typedef int (Tcl_FSChdirProc) (Tcl_Obj *pathPtr);
typedef int (Tcl_FSLstatProc) (Tcl_Obj *pathPtr, Tcl_StatBuf *buf);
typedef int (Tcl_FSCreateDirectoryProc) (Tcl_Obj *pathPtr);
typedef int (Tcl_FSDeleteFileProc) (Tcl_Obj *pathPtr);
typedef int (Tcl_FSCopyDirectoryProc) (Tcl_Obj *srcPathPtr,
	Tcl_Obj *destPathPtr, Tcl_Obj **errorPtr);
typedef int (Tcl_FSCopyFileProc) (Tcl_Obj *srcPathPtr, Tcl_Obj *destPathPtr);
typedef int (Tcl_FSRemoveDirectoryProc) (Tcl_Obj *pathPtr, int recursive,
	Tcl_Obj **errorPtr);
typedef int (Tcl_FSRenameFileProc) (Tcl_Obj *srcPathPtr, Tcl_Obj *destPathPtr);
typedef void (Tcl_FSUnloadFileProc) (Tcl_LoadHandle loadHandle);
typedef Tcl_Obj * (Tcl_FSListVolumesProc) (void);
/* We have to declare the utime structure here. */
struct utimbuf;
typedef int (Tcl_FSUtimeProc) (Tcl_Obj *pathPtr, struct utimbuf *tval);
typedef int (Tcl_FSNormalizePathProc) (Tcl_Interp *interp, Tcl_Obj *pathPtr,
	int nextCheckpoint);
typedef int (Tcl_FSFileAttrsGetProc) (Tcl_Interp *interp, int index,
	Tcl_Obj *pathPtr, Tcl_Obj **objPtrRef);
typedef const char *const * (Tcl_FSFileAttrStringsProc) (Tcl_Obj *pathPtr,
	Tcl_Obj **objPtrRef);
typedef int (Tcl_FSFileAttrsSetProc) (Tcl_Interp *interp, int index,
	Tcl_Obj *pathPtr, Tcl_Obj *objPtr);
typedef Tcl_Obj * (Tcl_FSLinkProc) (Tcl_Obj *pathPtr, Tcl_Obj *toPtr,
	int linkType);
typedef int (Tcl_FSLoadFileProc) (Tcl_Interp *interp, Tcl_Obj *pathPtr,
	Tcl_LoadHandle *handlePtr, Tcl_FSUnloadFileProc **unloadProcPtr);
typedef int (Tcl_FSPathInFilesystemProc) (Tcl_Obj *pathPtr,
	void **clientDataPtr);
typedef Tcl_Obj * (Tcl_FSFilesystemPathTypeProc) (Tcl_Obj *pathPtr);
typedef Tcl_Obj * (Tcl_FSFilesystemSeparatorProc) (Tcl_Obj *pathPtr);
#define Tcl_FSFreeInternalRepProc Tcl_FreeProc
typedef void *(Tcl_FSDupInternalRepProc) (void *clientData);
typedef Tcl_Obj * (Tcl_FSInternalToNormalizedProc) (void *clientData);
typedef void *(Tcl_FSCreateInternalRepProc) (Tcl_Obj *pathPtr);

typedef struct Tcl_FSVersion_ *Tcl_FSVersion;

/*
 *----------------------------------------------------------------------------
 * Data structures related to hooking into the filesystem
 */

/*
 * Filesystem version tag.  This was introduced in 8.4.
 */

#define TCL_FILESYSTEM_VERSION_1	((Tcl_FSVersion) 0x1)

/*
 * struct Tcl_Filesystem:
 *
 * One such structure exists for each type (kind) of filesystem. It collects
 * together the functions that form the interface for a particulr the
 * filesystem. Tcl always accesses the filesystem through one of these
 * structures.
 *
 * Not all entries need be non-NULL; any which are NULL are simply ignored.
 * However, a complete filesystem should provide all of these functions. The
 * explanations in the structure show the importance of each function.
 */

typedef struct Tcl_Filesystem {
    const char *typeName;	/* The name of the filesystem. */
    size_t structureLength;	/* Length of this structure, so future binary
				 * compatibility can be assured. */
    Tcl_FSVersion version;	/* Version of the filesystem type. */
    Tcl_FSPathInFilesystemProc *pathInFilesystemProc;
				/* Determines whether the pathname is in this
				 * filesystem. This is the most important
				 * filesystem function. */
    Tcl_FSDupInternalRepProc *dupInternalRepProc;
				/* Duplicates the internal handle of the node.
				 * If it is NULL, the filesystem is less
				 * performant. */
    Tcl_FSFreeInternalRepProc *freeInternalRepProc;
				/* Frees the internal handle of the node.  NULL
				 * only if there is no need to free resources
				 * used for the internal handle. */
    Tcl_FSInternalToNormalizedProc *internalToNormalizedProc;
				/* Converts the internal handle to a normalized
				 * path.  NULL if the filesystem creates nodes
				 * having no pathname. */
    Tcl_FSCreateInternalRepProc *createInternalRepProc;
				/* Creates an internal handle for a pathname.
				 * May be NULL if pathnames have no internal
				 * handle or if pathInFilesystemProc always
				 * immediately creates an internal
				 * representation for pathnames in the
				 * filesystem. */
    Tcl_FSNormalizePathProc *normalizePathProc;
				/* Normalizes a path.  Should be implemented if
				 * the filesystems supports multiple paths to
				 * the same node. */
    Tcl_FSFilesystemPathTypeProc *filesystemPathTypeProc;
				/* Determines the type of a path in this
				 * filesystem. May be NULL. */
    Tcl_FSFilesystemSeparatorProc *filesystemSeparatorProc;
				/* Produces the separator character(s) for this
				 * filesystem. Must not be NULL. */
    Tcl_FSStatProc *statProc;	/* Called by 'Tcl_FSStat()'.  Provided by any
				 * reasonable filesystem. */
    Tcl_FSAccessProc *accessProc;
				/* Called by 'Tcl_FSAccess()'.  Implemented by
				 * any reasonable filesystem. */
    Tcl_FSOpenFileChannelProc *openFileChannelProc;
				/* Called by 'Tcl_FSOpenFileChannel()'.
				 * Provided by any reasonable filesystem. */
    Tcl_FSMatchInDirectoryProc *matchInDirectoryProc;
				/* Called by 'Tcl_FSMatchInDirectory()'.  NULL
				 * if the filesystem does not support glob or
				 * recursive copy. */
    Tcl_FSUtimeProc *utimeProc;	/* Called by 'Tcl_FSUtime()', by 'file
				 *  mtime' to set (not read) times, 'file
				 *  atime', and the open-r/open-w/fcopy variant
				 *  of 'file copy'. */
    Tcl_FSLinkProc *linkProc;	/* Called by 'Tcl_FSLink()'. NULL if reading or
				 *  creating links is not supported. */
    Tcl_FSListVolumesProc *listVolumesProc;
				/* Lists filesystem volumes added by this
				 * filesystem. NULL if the filesystem does not
				 * use volumes. */
    Tcl_FSFileAttrStringsProc *fileAttrStringsProc;
				/* List all valid attributes strings.  NULL if
				 * the filesystem does not support the 'file
				 * attributes' command.  Can be used to attach
				 * arbitrary additional data to files in a
				 * filesystem. */
    Tcl_FSFileAttrsGetProc *fileAttrsGetProc;
				/* Called by 'Tcl_FSFileAttrsGet()' and by
				 * 'file attributes'. */
    Tcl_FSFileAttrsSetProc *fileAttrsSetProc;
				/* Called by 'Tcl_FSFileAttrsSet()' and by
				 * 'file attributes'.  */
    Tcl_FSCreateDirectoryProc *createDirectoryProc;
				/* Called by 'Tcl_FSCreateDirectory()'.  May be
				 * NULL if the filesystem is read-only. */
    Tcl_FSRemoveDirectoryProc *removeDirectoryProc;
				/* Called by 'Tcl_FSRemoveDirectory()'.  May be
				 * NULL if the filesystem is read-only. */
    Tcl_FSDeleteFileProc *deleteFileProc;
				/* Called by 'Tcl_FSDeleteFile()' May be NULL
				 * if the filesystem is is read-only. */
    Tcl_FSCopyFileProc *copyFileProc;
				/* Called by 'Tcl_FSCopyFile()'.  If NULL, for
				 * a copy operation at the script level (not
				 * C) Tcl uses open-r, open-w and fcopy. */
    Tcl_FSRenameFileProc *renameFileProc;
				/* Called by 'Tcl_FSRenameFile()'. If NULL, for
				 * a rename operation at the script level (not
				 * C) Tcl performs a copy operation followed
				 * by a delete operation. */
    Tcl_FSCopyDirectoryProc *copyDirectoryProc;
				/* Called by 'Tcl_FSCopyDirectory()'. If NULL,
				 * for a copy operation at the script level
				 * (not C) Tcl recursively creates directories
				 * and copies files. */
    Tcl_FSLstatProc *lstatProc;	/* Called by 'Tcl_FSLstat()'. If NULL, Tcl
				 * attempts to use 'statProc' instead. */
    Tcl_FSLoadFileProc *loadFileProc;
				/* Called by 'Tcl_FSLoadFile()'. If NULL, Tcl
				 * performs a copy to a temporary file in the
				 * native filesystem and then calls
				 * Tcl_FSLoadFile() on that temporary copy. */
    Tcl_FSGetCwdProc *getCwdProc;
				/* Called by 'Tcl_FSGetCwd()'.  Normally NULL.
				 * Usually only called once:  If 'getcwd' is
				 * called before 'chdir' is ever called. */
    Tcl_FSChdirProc *chdirProc;	/* Called by 'Tcl_FSChdir()'.  For a virtual
				 * filesystem, chdirProc just returns zero
				 * (success) if the pathname is a valid
				 * directory, and some other value otherwise.
				 * For A real filesystem, chdirProc performs
				 * the correct action, e.g.  calls the system
				 * 'chdir' function. If not implemented, then
				 * 'cd' and 'pwd' fail for a pathname in this
				 * filesystem. On success Tcl stores the
				 * pathname for use by GetCwd.  If NULL, Tcl
				 * performs records the pathname as the new
				 * current directory if it passes a series of
				 * directory access checks. */
} Tcl_Filesystem;

/*
 * The following definitions are used as values for the 'linkAction' flag to
 * Tcl_FSLink, or the linkProc of any filesystem. Any combination of flags can
 * be given. For link creation, the linkProc should create a link which
 * matches any of the types given.
 *
 * TCL_CREATE_SYMBOLIC_LINK -	Create a symbolic or soft link.
 * TCL_CREATE_HARD_LINK -	Create a hard link.
 */

#define TCL_CREATE_SYMBOLIC_LINK	0x01
#define TCL_CREATE_HARD_LINK		0x02

/*
 *----------------------------------------------------------------------------
 * The following structure represents the Notifier functions that you can
 * override with the Tcl_SetNotifier call.
 */

typedef struct Tcl_NotifierProcs {
    Tcl_SetTimerProc *setTimerProc;
    Tcl_WaitForEventProc *waitForEventProc;
    Tcl_CreateFileHandlerProc *createFileHandlerProc;
    Tcl_DeleteFileHandlerProc *deleteFileHandlerProc;
    Tcl_InitNotifierProc *initNotifierProc;
    Tcl_FinalizeNotifierProc *finalizeNotifierProc;
    Tcl_AlertNotifierProc *alertNotifierProc;
    Tcl_ServiceModeHookProc *serviceModeHookProc;
} Tcl_NotifierProcs;

/*
 *----------------------------------------------------------------------------
 * The following data structures and declarations are for the new Tcl parser.
 *
 * For each word of a command, and for each piece of a word such as a variable
 * reference, one of the following structures is created to describe the
 * token.
 */

typedef struct Tcl_Token {
    int type;			/* Type of token, such as TCL_TOKEN_WORD; see
				 * below for valid types. */
    const char *start;		/* First character in token. */
    size_t size;			/* Number of bytes in token. */
    size_t numComponents;		/* If this token is composed of other tokens,
				 * this field tells how many of them there are
				 * (including components of components, etc.).
				 * The component tokens immediately follow
				 * this one. */
} Tcl_Token;

/*
 * Type values defined for Tcl_Token structures. These values are defined as
 * mask bits so that it's easy to check for collections of types.
 *
 * TCL_TOKEN_WORD -		The token describes one word of a command,
 *				from the first non-blank character of the word
 *				(which may be " or {) up to but not including
 *				the space, semicolon, or bracket that
 *				terminates the word. NumComponents counts the
 *				total number of sub-tokens that make up the
 *				word. This includes, for example, sub-tokens
 *				of TCL_TOKEN_VARIABLE tokens.
 * TCL_TOKEN_SIMPLE_WORD -	This token is just like TCL_TOKEN_WORD except
 *				that the word is guaranteed to consist of a
 *				single TCL_TOKEN_TEXT sub-token.
 * TCL_TOKEN_TEXT -		The token describes a range of literal text
 *				that is part of a word. NumComponents is
 *				always 0.
 * TCL_TOKEN_BS -		The token describes a backslash sequence that
 *				must be collapsed. NumComponents is always 0.
 * TCL_TOKEN_COMMAND -		The token describes a command whose result
 *				must be substituted into the word. The token
 *				includes the enclosing brackets. NumComponents
 *				is always 0.
 * TCL_TOKEN_VARIABLE -		The token describes a variable substitution,
 *				including the dollar sign, variable name, and
 *				array index (if there is one) up through the
 *				right parentheses. NumComponents tells how
 *				many additional tokens follow to represent the
 *				variable name. The first token will be a
 *				TCL_TOKEN_TEXT token that describes the
 *				variable name. If the variable is an array
 *				reference then there will be one or more
 *				additional tokens, of type TCL_TOKEN_TEXT,
 *				TCL_TOKEN_BS, TCL_TOKEN_COMMAND, and
 *				TCL_TOKEN_VARIABLE, that describe the array
 *				index; numComponents counts the total number
 *				of nested tokens that make up the variable
 *				reference, including sub-tokens of
 *				TCL_TOKEN_VARIABLE tokens.
 * TCL_TOKEN_SUB_EXPR -		The token describes one subexpression of an
 *				expression, from the first non-blank character
 *				of the subexpression up to but not including
 *				the space, brace, or bracket that terminates
 *				the subexpression. NumComponents counts the
 *				total number of following subtokens that make
 *				up the subexpression; this includes all
 *				subtokens for any nested TCL_TOKEN_SUB_EXPR
 *				tokens. For example, a numeric value used as a
 *				primitive operand is described by a
 *				TCL_TOKEN_SUB_EXPR token followed by a
 *				TCL_TOKEN_TEXT token. A binary subexpression
 *				is described by a TCL_TOKEN_SUB_EXPR token
 *				followed by the TCL_TOKEN_OPERATOR token for
 *				the operator, then TCL_TOKEN_SUB_EXPR tokens
 *				for the left then the right operands.
 * TCL_TOKEN_OPERATOR -		The token describes one expression operator.
 *				An operator might be the name of a math
 *				function such as "abs". A TCL_TOKEN_OPERATOR
 *				token is always preceeded by one
 *				TCL_TOKEN_SUB_EXPR token for the operator's
 *				subexpression, and is followed by zero or more
 *				TCL_TOKEN_SUB_EXPR tokens for the operator's
 *				operands. NumComponents is always 0.
 * TCL_TOKEN_EXPAND_WORD -	This token is just like TCL_TOKEN_WORD except
 *				that it marks a word that began with the
 *				literal character prefix "{*}". This word is
 *				marked to be expanded - that is, broken into
 *				words after substitution is complete.
 */

#define TCL_TOKEN_WORD		1
#define TCL_TOKEN_SIMPLE_WORD	2
#define TCL_TOKEN_TEXT		4
#define TCL_TOKEN_BS		8
#define TCL_TOKEN_COMMAND	16
#define TCL_TOKEN_VARIABLE	32
#define TCL_TOKEN_SUB_EXPR	64
#define TCL_TOKEN_OPERATOR	128
#define TCL_TOKEN_EXPAND_WORD	256

/*
 * Parsing error types. On any parsing error, one of these values will be
 * stored in the error field of the Tcl_Parse structure defined below.
 */

#define TCL_PARSE_SUCCESS		0
#define TCL_PARSE_QUOTE_EXTRA		1
#define TCL_PARSE_BRACE_EXTRA		2
#define TCL_PARSE_MISSING_BRACE		3
#define TCL_PARSE_MISSING_BRACKET	4
#define TCL_PARSE_MISSING_PAREN		5
#define TCL_PARSE_MISSING_QUOTE		6
#define TCL_PARSE_MISSING_VAR_BRACE	7
#define TCL_PARSE_SYNTAX		8
#define TCL_PARSE_BAD_NUMBER		9

/*
 * A structure of the following type is filled in by Tcl_ParseCommand. It
 * describes a single command parsed from an input string.
 */

#define NUM_STATIC_TOKENS 20

typedef struct Tcl_Parse {
    const char *commentStart;	/* Pointer to # that begins the first of one
				 * or more comments preceding the command. */
    size_t commentSize;		/* Number of bytes in comments (up through
				 * newline character that terminates the last
				 * comment). If there were no comments, this
				 * field is 0. */
    const char *commandStart;	/* First character in first word of
				 * command. */
    size_t commandSize;		/* Number of bytes in command, including first
				 * character of first word, up through the
				 * terminating newline, close bracket, or
				 * semicolon. */
    size_t numWords;		/* Total number of words in command. May be
				 * 0. */
    Tcl_Token *tokenPtr;	/* Pointer to first token representing the
				 * words of the command. Initially points to
				 * staticTokens, but may change to point to
				 * malloc-ed space if command exceeds space in
				 * staticTokens. */
    size_t numTokens;		/* Total number of tokens in command. */
    size_t tokensAvailable;	/* Total number of tokens available at
				 * *tokenPtr. */
    int errorType;		/* One of the parsing error types defined
				 * above. */
#if TCL_MAJOR_VERSION > 8
    int incomplete;		/* This field is set to 1 by Tcl_ParseCommand
				 * if the command appears to be incomplete.
				 * This information is used by
				 * Tcl_CommandComplete. */
#endif

    /*
     * The fields below are intended only for the private use of the parser.
     * They should not be used by functions that invoke Tcl_ParseCommand.
     */

    const char *string;		/* The original command string passed to
				 * Tcl_ParseCommand. */
    const char *end;		/* Points to the character just after the last
				 * one in the command string. */
    Tcl_Interp *interp;		/* Interpreter to use for error reporting, or
				 * NULL. */
    const char *term;		/* Points to character in string that
				 * terminated most recent token. Filled in by
				 * ParseTokens. If an error occurs, points to
				 * beginning of region where the error
				 * occurred (e.g. the open brace if the close
				 * brace is missing). */
#if TCL_MAJOR_VERSION < 9
    int incomplete;
#endif
    Tcl_Token staticTokens[NUM_STATIC_TOKENS];
				/* Initial space for tokens for command. This
				 * space should be large enough to accommodate
				 * most commands; dynamic space is allocated
				 * for very large commands that don't fit
				 * here. */
} Tcl_Parse;

/*
 *----------------------------------------------------------------------------
 * The following structure represents a user-defined encoding. It collects
 * together all the functions that are used by the specific encoding.
 */

typedef struct Tcl_EncodingType {
    const char *encodingName;	/* The name of the encoding, e.g. "euc-jp".
				 * This name is the unique key for this
				 * encoding type. */
    Tcl_EncodingConvertProc *toUtfProc;
				/* Function to convert from external encoding
				 * into UTF-8. */
    Tcl_EncodingConvertProc *fromUtfProc;
				/* Function to convert from UTF-8 into
				 * external encoding. */
    Tcl_FreeProc *freeProc;
				/* If non-NULL, function to call when this
				 * encoding is deleted. */
    void *clientData;	/* Arbitrary value associated with encoding
				 * type. Passed to conversion functions. */
    int nullSize;		/* Number of zero bytes that signify
				 * end-of-string in this encoding. This number
				 * is used to determine the source string
				 * length when the srcLen argument is
				 * negative. Must be 1 or 2. */
} Tcl_EncodingType;

/*
 * The following definitions are used as values for the conversion control
 * flags argument when converting text from one character set to another:
 *
 * TCL_ENCODING_START -		Signifies that the source buffer is the first
 *				block in a (potentially multi-block) input
 *				stream. Tells the conversion function to reset
 *				to an initial state and perform any
 *				initialization that needs to occur before the
 *				first byte is converted. If the source buffer
 *				contains the entire input stream to be
 *				converted, this flag should be set.
 * TCL_ENCODING_END -		Signifies that the source buffer is the last
 *				block in a (potentially multi-block) input
 *				stream. Tells the conversion routine to
 *				perform any finalization that needs to occur
 *				after the last byte is converted and then to
 *				reset to an initial state. If the source
 *				buffer contains the entire input stream to be
 *				converted, this flag should be set.
 * TCL_ENCODING_STOPONERROR -	Not used any more.
 * TCL_ENCODING_NO_TERMINATE - 	If set, Tcl_ExternalToUtf does not append a
 *				terminating NUL byte.  Since it does not need
 *				an extra byte for a terminating NUL, it fills
 *				all dstLen bytes with encoded UTF-8 content if
 *				needed.  If clear, a byte is reserved in the
 *				dst space for NUL termination, and a
 *				terminating NUL is appended.
 * TCL_ENCODING_CHAR_LIMIT -	If set and dstCharsPtr is not NULL, then
 *				Tcl_ExternalToUtf takes the initial value of
 *				*dstCharsPtr as a limit of the maximum number
 *				of chars to produce in the encoded UTF-8
 *				content.  Otherwise, the number of chars
 *				produced is controlled only by other limiting
 *				factors.
 * TCL_ENCODING_MODIFIED -	Convert NULL bytes to \xC0\x80 in stead of
 *				0x00. Only valid for "utf-8" and "cesu-8".
 *				This flag is implicit for external -> internal conversions,
 *				optional for internal -> external conversions.
 * TCL_ENCODING_NOCOMPLAIN -	If set, the converter
 *				substitutes the problematic character(s) with
 *				one or more "close" characters in the
 *				destination buffer and then continues to
 *				convert the source. If clear, the converter returns
 *				immediately upon encountering an invalid byte sequence
 *				or a source character that has no mapping in the
 *				target encoding. Only for Tcl 9.x.
 */

#define TCL_ENCODING_START		0x01
#define TCL_ENCODING_END		0x02
#define TCL_ENCODING_STOPONERROR	0x0 /* Not used any more */
#define TCL_ENCODING_NO_TERMINATE	0x08
#define TCL_ENCODING_CHAR_LIMIT		0x10
#define TCL_ENCODING_MODIFIED		0x20
#define TCL_ENCODING_NOCOMPLAIN		0x40

/*
 * The following definitions are the error codes returned by the conversion
 * routines:
 *
 * TCL_OK -			All characters were converted.
 * TCL_CONVERT_NOSPACE -	The output buffer would not have been large
 *				enough for all of the converted data; as many
 *				characters as could fit were converted though.
 * TCL_CONVERT_MULTIBYTE -	The last few bytes in the source string were
 *				the beginning of a multibyte sequence, but
 *				more bytes were needed to complete this
 *				sequence. A subsequent call to the conversion
 *				routine should pass the beginning of this
 *				unconverted sequence plus additional bytes
 *				from the source stream to properly convert the
 *				formerly split-up multibyte sequence.
 * TCL_CONVERT_SYNTAX -		The source stream contained an invalid
 *				character sequence. This may occur if the
 *				input stream has been damaged or if the input
 *				encoding method was misidentified. This error
 *				is reported unless if TCL_ENCODING_NOCOMPLAIN
 *				was specified.
 * TCL_CONVERT_UNKNOWN -	The source string contained a character that
 *				could not be represented in the target
 *				encoding. This error is reported unless if
 *				TCL_ENCODING_NOCOMPLAIN was specified.
 */

#define TCL_CONVERT_MULTIBYTE	(-1)
#define TCL_CONVERT_SYNTAX	(-2)
#define TCL_CONVERT_UNKNOWN	(-3)
#define TCL_CONVERT_NOSPACE	(-4)

/*
 * The maximum number of bytes that are necessary to represent a single
 * Unicode character in UTF-8. The valid values are 3 and 4
 * (or perhaps 1 if we want to support a non-unicode enabled core). If > 3,
 * then Tcl_UniChar must be 4-bytes in size (UCS-4) (the default). If == 3,
 * then Tcl_UniChar must be 2-bytes in size (UTF-16). Since Tcl 9.0, UCS-4
 * mode is the default and recommended mode.
 */

#ifndef TCL_UTF_MAX
#define TCL_UTF_MAX		4
#endif

/*
 * This represents a Unicode character. Any changes to this should also be
 * reflected in regcustom.h.
 */

#if TCL_UTF_MAX > 3
    /*
     * int isn't 100% accurate as it should be a strict 4-byte value
     * (perhaps int32_t). ILP64/SILP64 systems may have troubles. The
     * size of this value must be reflected correctly in regcustom.h.
     */
typedef int Tcl_UniChar;
#else
typedef unsigned short Tcl_UniChar;
#endif

/*
 *----------------------------------------------------------------------------
 * TIP #59: The following structure is used in calls 'Tcl_RegisterConfig' to
 * provide the system with the embedded configuration data.
 */

typedef struct Tcl_Config {
    const char *key;		/* Configuration key to register. ASCII
				 * encoded, thus UTF-8. */
    const char *value;		/* The value associated with the key. System
				 * encoding. */
} Tcl_Config;

/*
 *----------------------------------------------------------------------------
 * Flags for TIP#143 limits, detailing which limits are active in an
 * interpreter. Used for Tcl_{Add,Remove}LimitHandler type argument.
 */

#define TCL_LIMIT_COMMANDS	0x01
#define TCL_LIMIT_TIME		0x02

/*
 * Structure containing information about a limit handler to be called when a
 * command- or time-limit is exceeded by an interpreter.
 */

typedef void (Tcl_LimitHandlerProc) (void *clientData, Tcl_Interp *interp);
typedef void (Tcl_LimitHandlerDeleteProc) (void *clientData);

#if 0
/*
 *----------------------------------------------------------------------------
 * We would like to provide an anonymous structure "mp_int" here, which is
 * compatible with libtommath's "mp_int", but without duplicating anything
 * from <tommath.h> or including <tommath.h> here. But the libtommath project
 * didn't honor our request. See: <https://github.com/libtom/libtommath/pull/473>
 *
 * That's why this part is commented out, and we are using (void *) in
 * various API's in stead of the more correct (mp_int *).
 */

#ifndef MP_INT_DECLARED
#define MP_INT_DECLARED
typedef struct mp_int mp_int;
#endif

#endif

/*
 *----------------------------------------------------------------------------
 * Definitions needed for Tcl_ParseArgvObj routines.
 * Based on tkArgv.c.
 * Modifications from the original are copyright (c) Sam Bromley 2006
 */

typedef struct {
    int type;			/* Indicates the option type; see below. */
    const char *keyStr;		/* The key string that flags the option in the
				 * argv array. */
    void *srcPtr;		/* Value to be used in setting dst; usage
				 * depends on type.*/
    void *dstPtr;		/* Address of value to be modified; usage
				 * depends on type.*/
    const char *helpStr;	/* Documentation message describing this
				 * option. */
    void *clientData;	/* Word to pass to function callbacks. */
} Tcl_ArgvInfo;

/*
 * Legal values for the type field of a Tcl_ArgInfo: see the user
 * documentation for details.
 */

#define TCL_ARGV_CONSTANT	15
#define TCL_ARGV_INT		16
#define TCL_ARGV_STRING		17
#define TCL_ARGV_REST		18
#define TCL_ARGV_FLOAT		19
#define TCL_ARGV_FUNC		20
#define TCL_ARGV_GENFUNC	21
#define TCL_ARGV_HELP		22
#define TCL_ARGV_END		23

/*
 * Types of callback functions for the TCL_ARGV_FUNC and TCL_ARGV_GENFUNC
 * argument types:
 */

typedef int (Tcl_ArgvFuncProc)(void *clientData, Tcl_Obj *objPtr,
	void *dstPtr);
typedef int (Tcl_ArgvGenFuncProc)(void *clientData, Tcl_Interp *interp,
	int objc, Tcl_Obj *const *objv, void *dstPtr);

/*
 * Shorthand for commonly used argTable entries.
 */

#define TCL_ARGV_AUTO_HELP \
    {TCL_ARGV_HELP,	"-help",	NULL,	NULL, \
	    "Print summary of command-line options and abort", NULL}
#define TCL_ARGV_AUTO_REST \
    {TCL_ARGV_REST,	"--",		NULL,	NULL, \
	    "Marks the end of the options", NULL}
#define TCL_ARGV_TABLE_END \
    {TCL_ARGV_END, NULL, NULL, NULL, NULL, NULL}

/*
 *----------------------------------------------------------------------------
 * Definitions needed for Tcl_Zlib routines. [TIP #234]
 *
 * Constants for the format flags describing what sort of data format is
 * desired/expected for the Tcl_ZlibDeflate, Tcl_ZlibInflate and
 * Tcl_ZlibStreamInit functions.
 */

#define TCL_ZLIB_FORMAT_RAW	1
#define TCL_ZLIB_FORMAT_ZLIB	2
#define TCL_ZLIB_FORMAT_GZIP	4
#define TCL_ZLIB_FORMAT_AUTO	8

/*
 * Constants that describe whether the stream is to operate in compressing or
 * decompressing mode.
 */

#define TCL_ZLIB_STREAM_DEFLATE	16
#define TCL_ZLIB_STREAM_INFLATE	32

/*
 * Constants giving compression levels. Use of TCL_ZLIB_COMPRESS_DEFAULT is
 * recommended.
 */

#define TCL_ZLIB_COMPRESS_NONE	0
#define TCL_ZLIB_COMPRESS_FAST	1
#define TCL_ZLIB_COMPRESS_BEST	9
#define TCL_ZLIB_COMPRESS_DEFAULT (-1)

/*
 * Constants for types of flushing, used with Tcl_ZlibFlush.
 */

#define TCL_ZLIB_NO_FLUSH	0
#define TCL_ZLIB_FLUSH		2
#define TCL_ZLIB_FULLFLUSH	3
#define TCL_ZLIB_FINALIZE	4

/*
 *----------------------------------------------------------------------------
 * Definitions needed for the Tcl_LoadFile function. [TIP #416]
 */

#define TCL_LOAD_GLOBAL 1
#define TCL_LOAD_LAZY 2

/*
 *----------------------------------------------------------------------------
 * Definitions needed for the Tcl_OpenTcpServerEx function. [TIP #456]
 */
#define TCL_TCPSERVER_REUSEADDR (1<<0)
#define TCL_TCPSERVER_REUSEPORT (1<<1)

/*
 * Constants for special size_t-typed values, see TIP #494
 */

#define TCL_IO_FAILURE	((size_t)-1)
#define TCL_AUTO_LENGTH	((size_t)-1)
#define TCL_INDEX_NONE  ((size_t)-1)

/*
 *----------------------------------------------------------------------------
 * Single public declaration for NRE.
 */

typedef int (Tcl_NRPostProc) (void *data[], Tcl_Interp *interp,
				int result);

/*
 *----------------------------------------------------------------------------
 * The following constant is used to test for older versions of Tcl in the
 * stubs tables.
 */

#define TCL_STUB_MAGIC		((int) 0xFCA3BACB + (int) sizeof(void *))

/*
 * The following function is required to be defined in all stubs aware
 * extensions. The function is actually implemented in the stub library, not
 * the main Tcl library, although there is a trivial implementation in the
 * main library in case an extension is statically linked into an application.
 */

const char *		Tcl_InitStubs(Tcl_Interp *interp, const char *version,
			    int exact, int magic);
const char *		TclTomMathInitializeStubs(Tcl_Interp *interp,
			    const char *version, int epoch, int revision);
const char *		TclInitStubTable(const char *version);
void *			TclStubCall(void *arg);
#if defined(_WIN32)
    TCL_NORETURN1 void Tcl_ConsolePanic(const char *format, ...);
#else
#   define Tcl_ConsolePanic NULL
#endif

#ifdef USE_TCL_STUBS
#if TCL_RELEASE_LEVEL == TCL_FINAL_RELEASE
#   define Tcl_InitStubs(interp, version, exact) \
	(Tcl_InitStubs)(interp, version, \
	    (exact)|(TCL_MAJOR_VERSION<<8)|(TCL_MINOR_VERSION<<16), \
	    TCL_STUB_MAGIC)
#else
#   define Tcl_InitStubs(interp, version, exact) \
	(Tcl_InitStubs)(interp, TCL_PATCH_LEVEL, \
	    1|(TCL_MAJOR_VERSION<<8)|(TCL_MINOR_VERSION<<16), \
	    TCL_STUB_MAGIC)
#endif
#else
#if TCL_RELEASE_LEVEL == TCL_FINAL_RELEASE
#   define Tcl_InitStubs(interp, version, exact) \
	Tcl_PkgInitStubsCheck(interp, version, \
		(exact)|(TCL_MAJOR_VERSION<<8)|(TCL_MINOR_VERSION<<16))
#else
#   define Tcl_InitStubs(interp, version, exact) \
	Tcl_PkgInitStubsCheck(interp, TCL_PATCH_LEVEL, \
		1|(TCL_MAJOR_VERSION<<8)|(TCL_MINOR_VERSION<<16))
#endif
#endif

/*
 * Public functions that are not accessible via the stubs table.
 * Tcl_GetMemoryInfo is needed for AOLserver. [Bug 1868171]
 */

#define Tcl_Main(argc, argv, proc) Tcl_MainEx(argc, argv, proc, \
	    ((Tcl_SetPanicProc(Tcl_ConsolePanic), Tcl_CreateInterp())))
<<<<<<< HEAD
TCLAPI TCL_NORETURN void Tcl_MainEx(int argc, char **argv,
=======
EXTERN TCL_NORETURN void Tcl_MainEx(size_t argc, char **argv,
>>>>>>> 5a3a1ddf
			    Tcl_AppInitProc *appInitProc, Tcl_Interp *interp);
TCLAPI const char *	Tcl_PkgInitStubsCheck(Tcl_Interp *interp,
			    const char *version, int exact);
TCLAPI const char *	Tcl_InitSubsystems(void);
TCLAPI void		Tcl_GetMemoryInfo(Tcl_DString *dsPtr);
TCLAPI const char *	Tcl_FindExecutable(const char *argv0);
TCLAPI const char *	Tcl_SetPreInitScript(const char *string);
TCLAPI const char *	Tcl_SetPanicProc(
			    TCL_NORETURN1 Tcl_PanicProc *panicProc);
TCLAPI void		Tcl_StaticLibrary(Tcl_Interp *interp,
			    const char *prefix,
			    Tcl_LibraryInitProc *initProc,
			    Tcl_LibraryInitProc *safeInitProc);
#ifndef TCL_NO_DEPRECATED
#   define Tcl_StaticPackage Tcl_StaticLibrary
#endif
TCLAPI Tcl_ExitProc *Tcl_SetExitProc(TCL_NORETURN1 Tcl_ExitProc *proc);
#ifdef _WIN32
TCLAPI const char *TclZipfs_AppHook(int *argc, wchar_t ***argv);
#else
TCLAPI const char *TclZipfs_AppHook(int *argc, char ***argv);
#endif
#if defined(_WIN32) && defined(UNICODE)
#ifndef USE_TCL_STUBS
#   define Tcl_FindExecutable(arg) ((Tcl_FindExecutable)((const char *)(arg)))
#endif
#   define Tcl_MainEx Tcl_MainExW
<<<<<<< HEAD
    TCLAPI TCL_NORETURN void Tcl_MainExW(int argc, wchar_t **argv,
=======
    EXTERN TCL_NORETURN void Tcl_MainExW(size_t argc, wchar_t **argv,
>>>>>>> 5a3a1ddf
	    Tcl_AppInitProc *appInitProc, Tcl_Interp *interp);
#endif
#ifdef USE_TCL_STUBS
#define Tcl_SetPanicProc(panicProc) \
    TclInitStubTable(((const char *(*)(Tcl_PanicProc *))TclStubCall((void *)panicProc))(panicProc))
#define Tcl_InitSubsystems() \
    TclInitStubTable(((const char *(*)(void))TclStubCall((void *)1))())
#define Tcl_FindExecutable(argv0) \
    TclInitStubTable(((const char *(*)(const char *))TclStubCall((void *)2))(argv0))
#define TclZipfs_AppHook(argcp, argvp) \
	TclInitStubTable(((const char *(*)(int *, void *))TclStubCall((void *)3))(argcp, argvp))
#define Tcl_MainExW(argc, argv, appInitProc, interp) \
	(void)((const char *(*)(size_t, const void *, Tcl_AppInitProc *, Tcl_Interp *)) \
	TclStubCall((void *)4))(argc, argv, appInitProc, interp)
#if !defined(_WIN32) || !defined(UNICODE)
#define Tcl_MainEx(argc, argv, appInitProc, interp) \
	(void)((const char *(*)(size_t, const void *, Tcl_AppInitProc *, Tcl_Interp *)) \
	TclStubCall((void *)5))(argc, argv, appInitProc, interp)
#endif
#define Tcl_StaticLibrary(interp, pkgName, initProc, safeInitProc) \
	(void)((const char *(*)(Tcl_Interp *, const char *, Tcl_LibraryInitProc *, Tcl_LibraryInitProc *)) \
	TclStubCall((void *)6))(interp, pkgName, initProc, safeInitProc)
#define Tcl_SetExitProc(proc) \
	((Tcl_ExitProc *(*)(Tcl_ExitProc *))TclStubCall((void *)7))(proc)
#define Tcl_GetMemoryInfo(dsPtr) \
	(void)((const char *(*)(Tcl_DString *))TclStubCall((void *)8))(dsPtr)
#define Tcl_SetPreInitScript(string) \
	((const char *(*)(const char *))TclStubCall((void *)9))(string)
#endif

/*
 *----------------------------------------------------------------------------
 * Include the public function declarations that are accessible via the stubs
 * table.
 */

#include "tclDecls.h"

/*
 * Include platform specific public function declarations that are accessible
 * via the stubs table. Make all TclOO symbols MODULE_SCOPE (which only
 * has effect on building it as a shared library). See ticket [3010352].
 */

#if defined(BUILD_tcl)
#   undef TCLAPI
#   define TCLAPI MODULE_SCOPE
#endif

#include "tclPlatDecls.h"

/*
 *----------------------------------------------------------------------------
 * The following declarations map ckalloc and ckfree to Tcl_Alloc and
 * Tcl_Free for use in Tcl-8.x-compatible extensions.
 */

#ifndef BUILD_tcl
#   define ckalloc Tcl_Alloc
#   define attemptckalloc Tcl_AttemptAlloc
#   ifdef _MSC_VER
	/* Silence invalid C4090 warnings */
#	define ckfree(a) Tcl_Free((char *)(a))
#	define ckrealloc(a,b) Tcl_Realloc((char *)(a),(b))
#	define attemptckrealloc(a,b) Tcl_AttemptRealloc((char *)(a),(b))
#   else
#	define ckfree Tcl_Free
#	define ckrealloc Tcl_Realloc
#	define attemptckrealloc Tcl_AttemptRealloc
#   endif
#endif

#ifndef TCL_MEM_DEBUG

/*
 * If we are not using the debugging allocator, we should call the Tcl_Alloc,
 * et al. routines in order to guarantee that every module is using the same
 * memory allocator both inside and outside of the Tcl library.
 */

#   undef  Tcl_InitMemory
#   define Tcl_InitMemory(x)
#   undef  Tcl_DumpActiveMemory
#   define Tcl_DumpActiveMemory(x)
#   undef  Tcl_ValidateAllMemory
#   define Tcl_ValidateAllMemory(x,y)

#endif /* !TCL_MEM_DEBUG */

#ifdef TCL_MEM_DEBUG
#   undef Tcl_IncrRefCount
#   define Tcl_IncrRefCount(objPtr) \
	Tcl_DbIncrRefCount(objPtr, __FILE__, __LINE__)
#   undef Tcl_DecrRefCount
#   define Tcl_DecrRefCount(objPtr) \
	Tcl_DbDecrRefCount(objPtr, __FILE__, __LINE__)
#   undef Tcl_IsShared
#   define Tcl_IsShared(objPtr) \
	Tcl_DbIsShared(objPtr, __FILE__, __LINE__)
#else
#   undef Tcl_IncrRefCount
#   define Tcl_IncrRefCount(objPtr) \
	++(objPtr)->refCount
    /*
     * Use do/while0 idiom for optimum correctness without compiler warnings.
     * https://wiki.c2.com/?TrivialDoWhileLoop
     */
#   undef Tcl_DecrRefCount
#   define Tcl_DecrRefCount(objPtr) \
	do { \
	    Tcl_Obj *_objPtr = (objPtr); \
	    if (_objPtr->refCount-- <= 1) { \
		TclFreeObj(_objPtr); \
	    } \
	} while(0)
#   undef Tcl_IsShared
#   define Tcl_IsShared(objPtr) \
	((objPtr)->refCount > 1)
#endif

/*
 * Macros and definitions that help to debug the use of Tcl objects. When
 * TCL_MEM_DEBUG is defined, the Tcl_New declarations are overridden to call
 * debugging versions of the object creation functions.
 */

#ifdef TCL_MEM_DEBUG
#  undef  Tcl_NewBignumObj
#  define Tcl_NewBignumObj(val) \
     Tcl_DbNewBignumObj(val, __FILE__, __LINE__)
#  undef  Tcl_NewBooleanObj
#  define Tcl_NewBooleanObj(val) \
     Tcl_DbNewWideIntObj((val)!=0, __FILE__, __LINE__)
#  undef  Tcl_NewByteArrayObj
#  define Tcl_NewByteArrayObj(bytes, len) \
     Tcl_DbNewByteArrayObj(bytes, len, __FILE__, __LINE__)
#  undef  Tcl_NewDoubleObj
#  define Tcl_NewDoubleObj(val) \
     Tcl_DbNewDoubleObj(val, __FILE__, __LINE__)
#  undef  Tcl_NewListObj
#  define Tcl_NewListObj(objc, objv) \
     Tcl_DbNewListObj(objc, objv, __FILE__, __LINE__)
#  undef  Tcl_NewObj
#  define Tcl_NewObj() \
     Tcl_DbNewObj(__FILE__, __LINE__)
#  undef  Tcl_NewStringObj
#  define Tcl_NewStringObj(bytes, len) \
     Tcl_DbNewStringObj(bytes, len, __FILE__, __LINE__)
#  undef  Tcl_NewWideIntObj
#  define Tcl_NewWideIntObj(val) \
     Tcl_DbNewWideIntObj(val, __FILE__, __LINE__)
#endif /* TCL_MEM_DEBUG */

/*
 *----------------------------------------------------------------------------
 * Macros for clients to use to access fields of hash entries:
 */

#define Tcl_GetHashValue(h) ((h)->clientData)
#define Tcl_SetHashValue(h, value) ((h)->clientData = (void *) (value))
#define Tcl_GetHashKey(tablePtr, h) \
	((void *) (((tablePtr)->keyType == TCL_ONE_WORD_KEYS || \
		    (tablePtr)->keyType == TCL_CUSTOM_PTR_KEYS) \
		   ? (h)->key.oneWordValue \
		   : (h)->key.string))

/*
 * Macros to use for clients to use to invoke find and create functions for
 * hash tables:
 */

#define Tcl_FindHashEntry(tablePtr, key) \
	(*((tablePtr)->findProc))(tablePtr, (const char *)(key))
#define Tcl_CreateHashEntry(tablePtr, key, newPtr) \
	(*((tablePtr)->createProc))(tablePtr, (const char *)(key), newPtr)

#endif /* RC_INVOKED */

/*
 * end block for C++
 */

#ifdef __cplusplus
}
#endif

#endif /* _TCL */

/*
 * Local Variables:
 * mode: c
 * c-basic-offset: 4
 * fill-column: 78
 * End:
 */<|MERGE_RESOLUTION|>--- conflicted
+++ resolved
@@ -2174,11 +2174,7 @@
 
 #define Tcl_Main(argc, argv, proc) Tcl_MainEx(argc, argv, proc, \
 	    ((Tcl_SetPanicProc(Tcl_ConsolePanic), Tcl_CreateInterp())))
-<<<<<<< HEAD
-TCLAPI TCL_NORETURN void Tcl_MainEx(int argc, char **argv,
-=======
-EXTERN TCL_NORETURN void Tcl_MainEx(size_t argc, char **argv,
->>>>>>> 5a3a1ddf
+TCLAPI TCL_NORETURN void Tcl_MainEx(size_t argc, char **argv,
 			    Tcl_AppInitProc *appInitProc, Tcl_Interp *interp);
 TCLAPI const char *	Tcl_PkgInitStubsCheck(Tcl_Interp *interp,
 			    const char *version, int exact);
@@ -2206,11 +2202,7 @@
 #   define Tcl_FindExecutable(arg) ((Tcl_FindExecutable)((const char *)(arg)))
 #endif
 #   define Tcl_MainEx Tcl_MainExW
-<<<<<<< HEAD
-    TCLAPI TCL_NORETURN void Tcl_MainExW(int argc, wchar_t **argv,
-=======
-    EXTERN TCL_NORETURN void Tcl_MainExW(size_t argc, wchar_t **argv,
->>>>>>> 5a3a1ddf
+    TCLAPI TCL_NORETURN void Tcl_MainExW(size_t argc, wchar_t **argv,
 	    Tcl_AppInitProc *appInitProc, Tcl_Interp *interp);
 #endif
 #ifdef USE_TCL_STUBS
