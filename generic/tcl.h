--- conflicted
+++ resolved
@@ -1973,26 +1973,14 @@
 #define TCL_ENCODING_CHAR_LIMIT		0x10
 /* Internal use bits, do not define bits in this space. See above comment */
 #define TCL_ENCODING_INTERNAL_USE_MASK  0xFF00
-<<<<<<< HEAD
-/* Reserve top byte for profile values (disjoint, not a mask) */
-#define TCL_ENCODING_PROFILE_STRICT   TCL_ENCODING_STOPONERROR
-#define TCL_ENCODING_PROFILE_TCL8     0x01000000
-#define TCL_ENCODING_PROFILE_REPLACE  0x02000000
-=======
 /* 
  * Reserve top byte for profile values (disjoint, not a mask). In case of
  * changes, ensure ENCODING_PROFILE_* macros in tclInt.h are modified if
  * necessary.
  */
+#define TCL_ENCODING_PROFILE_STRICT   TCL_ENCODING_STOPONERROR
 #define TCL_ENCODING_PROFILE_TCL8     0x01000000
-#define TCL_ENCODING_PROFILE_STRICT   0x02000000
-#define TCL_ENCODING_PROFILE_REPLACE  0x03000000
-#if TCL_MAJOR_VERSION < 9
-#define TCL_ENCODING_PROFILE_DEFAULT  TCL_ENCODING_PROFILE_TCL8
-#else
-#define TCL_ENCODING_PROFILE_DEFAULT  TCL_ENCODING_PROFILE_TCL8
-#endif
->>>>>>> aa4247d4
+#define TCL_ENCODING_PROFILE_REPLACE  0x02000000
 
 /*
  * The following definitions are the error codes returned by the conversion
