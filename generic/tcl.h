--- conflicted
+++ resolved
@@ -1125,11 +1125,7 @@
 typedef struct {
     void *next;			/* Search position for underlying hash
 				 * table. */
-<<<<<<< HEAD
-    size_t epoch;		/* Epoch marker for dictionary being searched,
-=======
     TCL_HASH_TYPE epoch; 	/* Epoch marker for dictionary being searched,
->>>>>>> f527a3f4
 				 * or 0 if search has terminated. */
     Tcl_Dict dictionaryPtr;	/* Reference to dictionary being searched. */
 } Tcl_DictSearch;
