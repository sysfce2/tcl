/*
 * tcl.h --
 *
 *	This header file describes the externally-visible facilities of the
 *	Tcl interpreter.
 *
 * Copyright (c) 1987-1994 The Regents of the University of California.
 * Copyright (c) 1993-1996 Lucent Technologies.
 * Copyright (c) 1994-1998 Sun Microsystems, Inc.
 * Copyright (c) 1998-2000 by Scriptics Corporation.
 * Copyright (c) 2002 by Kevin B. Kenny.  All rights reserved.
 *
 * See the file "license.terms" for information on usage and redistribution of
 * this file, and for a DISCLAIMER OF ALL WARRANTIES.
 */

#ifndef _TCL
#define _TCL

/*
 * For C++ compilers, use extern "C"
 */

#ifdef __cplusplus
extern "C" {
#endif

/*
 * The following defines are used to indicate the various release levels.
 */

#define TCL_ALPHA_RELEASE	0
#define TCL_BETA_RELEASE	1
#define TCL_FINAL_RELEASE	2

/*
 * When version numbers change here, must also go into the following files and
 * update the version numbers:
 *
 * library/init.tcl	(1 LOC patch)
 * unix/configure.ac	(2 LOC Major, 2 LOC minor, 1 LOC patch)
 * win/configure.ac	(as above)
 * win/tcl.m4		(not patchlevel)
 * README.md		(sections 0 and 2, with and without separator)
 * macosx/Tcl-Common.xcconfig (not patchlevel) 1 LOC
 * win/README		(not patchlevel) (sections 0 and 2)
 * unix/tcl.spec	(1 LOC patch)
 */

#if !defined(TCL_MAJOR_VERSION)
#   define TCL_MAJOR_VERSION	9
#endif
<<<<<<< HEAD
#if TCL_MAJOR_VERSION != 9
#   error "This header-file is for Tcl 9 only"
#endif
#define TCL_MINOR_VERSION   1
#define TCL_RELEASE_LEVEL   TCL_ALPHA_RELEASE
#define TCL_RELEASE_SERIAL  0

#define TCL_VERSION	    "9.1"
#define TCL_PATCH_LEVEL	    "9.1a0"
=======
#if TCL_MAJOR_VERSION == 9
#   define TCL_MINOR_VERSION	0
#   define TCL_RELEASE_LEVEL	TCL_BETA_RELEASE
#   define TCL_RELEASE_SERIAL	3

#   define TCL_VERSION		"9.0"
#   define TCL_PATCH_LEVEL	"9.0b3"
#endif /* TCL_MAJOR_VERSION */
>>>>>>> 8ffdbea9

#if defined(RC_INVOKED)
/*
 * Utility macros: STRINGIFY takes an argument and wraps it in "" (double
 * quotation marks), JOIN joins two arguments.
 */

#ifndef STRINGIFY
#  define STRINGIFY(x) STRINGIFY1(x)
#  define STRINGIFY1(x) #x
#endif
#ifndef JOIN
#  define JOIN(a,b) JOIN1(a,b)
#  define JOIN1(a,b) a##b
#endif
#endif /* RC_INVOKED */

/*
 * A special definition used to allow this header file to be included from
 * windows resource files so that they can obtain version information.
 * RC_INVOKED is defined by default by the windows RC tool.
 *
 * Resource compilers don't like all the C stuff, like typedefs and function
 * declarations, that occur below, so block them out.
 */

#ifndef RC_INVOKED

/*
 * Special macro to define mutexes.
 */

#define TCL_DECLARE_MUTEX(name) \
    static Tcl_Mutex name;

/*
 * Tcl's public routine Tcl_FSSeek() uses the values SEEK_SET, SEEK_CUR, and
 * SEEK_END, all #define'd by stdio.h .
 *
 * Also, many extensions need stdio.h, and they've grown accustomed to tcl.h
 * providing it for them rather than #include-ing it themselves as they
 * should, so also for their sake, we keep the #include to be consistent with
 * prior Tcl releases.
 */

#include <stdio.h>
#include <stddef.h>

#if defined(__GNUC__) && (__GNUC__ > 2)
#   if defined(_WIN32) && defined(__USE_MINGW_ANSI_STDIO) && __USE_MINGW_ANSI_STDIO
#	define TCL_FORMAT_PRINTF(a,b) __attribute__ ((__format__ (__MINGW_PRINTF_FORMAT, a, b)))
#   else
#	define TCL_FORMAT_PRINTF(a,b) __attribute__ ((__format__ (__printf__, a, b)))
#   endif
#   define TCL_NORETURN __attribute__ ((noreturn))
#   define TCL_NOINLINE __attribute__ ((noinline))
#   define TCL_NORETURN1 __attribute__ ((noreturn))
#else
#   define TCL_FORMAT_PRINTF(a,b)
#   if defined(_MSC_VER)
#	define TCL_NORETURN __declspec(noreturn)
#	define TCL_NOINLINE __declspec(noinline)
#   else
#	define TCL_NORETURN /* nothing */
#	define TCL_NOINLINE /* nothing */
#   endif
#   define TCL_NORETURN1 /* nothing */
#endif

/*
 * Allow a part of Tcl's API to be explicitly marked as deprecated.
 *
 * Used to make TIP 330/336 generate moans even if people use the
 * compatibility macros. Change your code, guys! We won't support you forever.
 */

#if defined(__GNUC__) && ((__GNUC__ >= 4) || ((__GNUC__ == 3) && (__GNUC_MINOR__ >= 1)))
#   if (__GNUC__ > 4) || ((__GNUC__ == 4) && (__GNUC_MINOR__ >= 5))
#	define TCL_DEPRECATED_API(msg)	__attribute__ ((__deprecated__ (msg)))
#   else
#	define TCL_DEPRECATED_API(msg)	__attribute__ ((__deprecated__))
#   endif
#else
#   define TCL_DEPRECATED_API(msg)	/* nothing portable */
#endif

/*
 *----------------------------------------------------------------------------
 * Macros used to declare a function to be exported by a DLL. Used by Windows,
 * maps to no-op declarations on non-Windows systems. The default build on
 * windows is for a DLL, which causes the DLLIMPORT and DLLEXPORT macros to be
 * nonempty. To build a static library, the macro STATIC_BUILD should be
 * defined.
 *
 * Note: when building static but linking dynamically to MSVCRT we must still
 *       correctly decorate the C library imported function.  Use CRTIMPORT
 *       for this purpose.  _DLL is defined by the compiler when linking to
 *       MSVCRT.
 */

#ifdef _WIN32
#   ifdef STATIC_BUILD
#       define DLLIMPORT
#       define DLLEXPORT
#       ifdef _DLL
#           define CRTIMPORT __declspec(dllimport)
#       else
#           define CRTIMPORT
#       endif
#   else
#       define DLLIMPORT __declspec(dllimport)
#       define DLLEXPORT __declspec(dllexport)
#       define CRTIMPORT __declspec(dllimport)
#   endif
#else
#   define DLLIMPORT
#   if defined(__GNUC__) && __GNUC__ > 3
#       define DLLEXPORT __attribute__ ((visibility("default")))
#   else
#       define DLLEXPORT
#   endif
#   define CRTIMPORT
#endif

/*
 * These macros are used to control whether functions are being declared for
 * import or export. If a function is being declared while it is being built
 * to be included in a shared library, then it should have the DLLEXPORT
 * storage class. If is being declared for use by a module that is going to
 * link against the shared library, then it should have the DLLIMPORT storage
 * class. If the symbol is being declared for a static build or for use from a
 * stub library, then the storage class should be empty.
 *
 * The convention is that a macro called BUILD_xxxx, where xxxx is the name of
 * a library we are building, is set on the compile line for sources that are
 * to be placed in the library. When this macro is set, the storage class will
 * be set to DLLEXPORT. At the end of the header file, the storage class will
 * be reset to DLLIMPORT.
 */

#undef TCL_STORAGE_CLASS
#ifdef BUILD_tcl
#   define TCL_STORAGE_CLASS DLLEXPORT
#else
#   ifdef USE_TCL_STUBS
#      define TCL_STORAGE_CLASS
#   else
#      define TCL_STORAGE_CLASS DLLIMPORT
#   endif
#endif

#if !defined(CONST86) && !defined(TCL_NO_DEPRECATED)
#      define CONST86 const
#endif

/*
 * Make sure EXTERN isn't defined elsewhere.
 */

#ifdef EXTERN
#   undef EXTERN
#endif /* EXTERN */

#ifdef __cplusplus
#   define EXTERN extern "C" TCL_STORAGE_CLASS
#else
#   define EXTERN extern TCL_STORAGE_CLASS
#endif

/*
 * Miscellaneous declarations.
 */

typedef void *ClientData;

/*
 * Darwin specific configure overrides (to support fat compiles, where
 * configure runs only once for multiple architectures):
 */

#ifdef __APPLE__
#   ifdef __LP64__
#	define TCL_WIDE_INT_IS_LONG 1
#	define TCL_CFG_DO64BIT 1
#    else /* !__LP64__ */
#	undef TCL_WIDE_INT_IS_LONG
#	undef TCL_CFG_DO64BIT
#    endif /* __LP64__ */
#    undef HAVE_STRUCT_STAT64
#endif /* __APPLE__ */

/* Cross-compiling 32-bit on a 64-bit platform? Then our
 * configure script does the wrong thing. Correct that here.
 */
#if defined(__GNUC__) && !defined(_WIN32) && !defined(__LP64__)
#   undef TCL_WIDE_INT_IS_LONG
#endif

/*
 * Define Tcl_WideInt to be a type that is (at least) 64-bits wide, and define
 * Tcl_WideUInt to be the unsigned variant of that type (assuming that where
 * we have one, we can have the other.)
 *
 * Also defines the following macros:
 * TCL_WIDE_INT_IS_LONG - if wide ints are really longs (i.e. we're on a
 *	LP64 system such as modern Solaris or Linux ... not including Win64)
 * Tcl_WideAsLong - forgetful converter from wideInt to long.
 * Tcl_LongAsWide - sign-extending converter from long to wideInt.
 * Tcl_WideAsDouble - converter from wideInt to double.
 * Tcl_DoubleAsWide - converter from double to wideInt.
 *
 * The following invariant should hold for any long value 'longVal':
 *	longVal == Tcl_WideAsLong(Tcl_LongAsWide(longVal))
 */

#if !defined(TCL_WIDE_INT_TYPE) && !defined(TCL_WIDE_INT_IS_LONG) && !defined(_WIN32) && !defined(__GNUC__)
/*
 * Don't know what platform it is and configure hasn't discovered what is
 * going on for us. Try to guess...
 */
#   include <limits.h>
#   if defined(LLONG_MAX) && (LLONG_MAX == LONG_MAX)
#	define TCL_WIDE_INT_IS_LONG	1
#   endif
#endif

#ifndef TCL_WIDE_INT_TYPE
#   define TCL_WIDE_INT_TYPE		long long
#endif /* !TCL_WIDE_INT_TYPE */

typedef TCL_WIDE_INT_TYPE		Tcl_WideInt;
typedef unsigned TCL_WIDE_INT_TYPE	Tcl_WideUInt;

#ifndef TCL_LL_MODIFIER
#   if defined(_WIN32) && (!defined(__USE_MINGW_ANSI_STDIO) || !__USE_MINGW_ANSI_STDIO)
#	define TCL_LL_MODIFIER	"I64"
#   else
#	define TCL_LL_MODIFIER	"ll"
#   endif
#endif /* !TCL_LL_MODIFIER */
#ifndef TCL_Z_MODIFIER
#   if defined(__GNUC__) && !defined(_WIN32)
#	define TCL_Z_MODIFIER	"z"
#   elif defined(_WIN64)
#	define TCL_Z_MODIFIER	TCL_LL_MODIFIER
#   else
#	define TCL_Z_MODIFIER	""
#   endif
#endif /* !TCL_Z_MODIFIER */
#ifndef TCL_T_MODIFIER
#   if defined(__GNUC__) && !defined(_WIN32)
#	define TCL_T_MODIFIER	"t"
#   elif defined(_WIN64)
#	define TCL_T_MODIFIER	TCL_LL_MODIFIER
#   else
#	define TCL_T_MODIFIER	TCL_Z_MODIFIER
#   endif
#endif /* !TCL_T_MODIFIER */

#define Tcl_WideAsLong(val)	((long)((Tcl_WideInt)(val)))
#define Tcl_LongAsWide(val)	((Tcl_WideInt)((long)(val)))
#define Tcl_WideAsDouble(val)	((double)((Tcl_WideInt)(val)))
#define Tcl_DoubleAsWide(val)	((Tcl_WideInt)((double)(val)))

typedef ptrdiff_t Tcl_Size;
#define TCL_SIZE_MAX ((Tcl_Size)(((size_t)-1)>>1))
#define TCL_SIZE_MODIFIER TCL_T_MODIFIER

#ifdef _WIN32
    typedef struct __stat64 Tcl_StatBuf;
#elif defined(__CYGWIN__)
    typedef struct {
	unsigned st_dev;
	unsigned short st_ino;
	unsigned short st_mode;
	short st_nlink;
	short st_uid;
	short st_gid;
	/* Here is a 2-byte gap */
	unsigned st_rdev;
	/* Here is a 4-byte gap */
	long long st_size;
	struct {long tv_sec;} st_atim;
	struct {long tv_sec;} st_mtim;
	struct {long tv_sec;} st_ctim;
    } Tcl_StatBuf;
#else
    typedef struct stat Tcl_StatBuf;
#endif

/*
 *----------------------------------------------------------------------------
 * Data structures defined opaquely in this module. The definitions below just
 * provide dummy types.
 */

typedef struct Tcl_AsyncHandler_ *Tcl_AsyncHandler;
typedef struct Tcl_Channel_ *Tcl_Channel;
typedef struct Tcl_ChannelTypeVersion_ *Tcl_ChannelTypeVersion;
typedef struct Tcl_Command_ *Tcl_Command;
typedef struct Tcl_Condition_ *Tcl_Condition;
typedef struct Tcl_Dict_ *Tcl_Dict;
typedef struct Tcl_EncodingState_ *Tcl_EncodingState;
typedef struct Tcl_Encoding_ *Tcl_Encoding;
typedef struct Tcl_Event Tcl_Event;
typedef struct Tcl_Interp Tcl_Interp;
typedef struct Tcl_InterpState_ *Tcl_InterpState;
typedef struct Tcl_LoadHandle_ *Tcl_LoadHandle;
typedef struct Tcl_Mutex_ *Tcl_Mutex;
typedef struct Tcl_Pid_ *Tcl_Pid;
typedef struct Tcl_RegExp_ *Tcl_RegExp;
typedef struct Tcl_ThreadDataKey_ *Tcl_ThreadDataKey;
typedef struct Tcl_ThreadId_ *Tcl_ThreadId;
typedef struct Tcl_TimerToken_ *Tcl_TimerToken;
typedef struct Tcl_Trace_ *Tcl_Trace;
typedef struct Tcl_Var_ *Tcl_Var;
typedef struct Tcl_ZLibStream_ *Tcl_ZlibStream;

/*
 *----------------------------------------------------------------------------
 * Definition of the interface to functions implementing threads. A function
 * following this definition is given to each call of 'Tcl_CreateThread' and
 * will be called as the main fuction of the new thread created by that call.
 */

#if defined _WIN32
typedef unsigned (__stdcall Tcl_ThreadCreateProc) (void *clientData);
#else
typedef void (Tcl_ThreadCreateProc) (void *clientData);
#endif

/*
 * Threading function return types used for abstracting away platform
 * differences when writing a Tcl_ThreadCreateProc. See the NewThread function
 * in generic/tclThreadTest.c for it's usage.
 */

#if defined _WIN32
#   define Tcl_ThreadCreateType		unsigned __stdcall
#   define TCL_THREAD_CREATE_RETURN	return 0
#else
#   define Tcl_ThreadCreateType		void
#   define TCL_THREAD_CREATE_RETURN
#endif

/*
 * Definition of values for default stacksize and the possible flags to be
 * given to Tcl_CreateThread.
 */

#define TCL_THREAD_STACK_DEFAULT (0)    /* Use default size for stack. */
#define TCL_THREAD_NOFLAGS	 (0000) /* Standard flags, default
					 * behaviour. */
#define TCL_THREAD_JOINABLE	 (0001) /* Mark the thread as joinable. */

/*
 * Flag values passed to Tcl_StringCaseMatch.
 */

#define TCL_MATCH_NOCASE	(1<<0)

/*
 * Flag values passed to Tcl_GetRegExpFromObj.
 */

#define	TCL_REG_BASIC		000000	/* BREs (convenience). */
#define	TCL_REG_EXTENDED	000001	/* EREs. */
#define	TCL_REG_ADVF		000002	/* Advanced features in EREs. */
#define	TCL_REG_ADVANCED	000003	/* AREs (which are also EREs). */
#define	TCL_REG_QUOTE		000004	/* No special characters, none. */
#define	TCL_REG_NOCASE		000010	/* Ignore case. */
#define	TCL_REG_NOSUB		000020	/* Don't care about subexpressions. */
#define	TCL_REG_EXPANDED	000040	/* Expanded format, white space &
					 * comments. */
#define	TCL_REG_NLSTOP		000100  /* \n doesn't match . or [^ ] */
#define	TCL_REG_NLANCH		000200  /* ^ matches after \n, $ before. */
#define	TCL_REG_NEWLINE		000300  /* Newlines are line terminators. */
#define	TCL_REG_CANMATCH	001000  /* Report details on partial/limited
					 * matches. */

/*
 * Flags values passed to Tcl_RegExpExecObj.
 */

#define	TCL_REG_NOTBOL	0001	/* Beginning of string does not match ^.  */
#define	TCL_REG_NOTEOL	0002	/* End of string does not match $. */

/*
 * Structures filled in by Tcl_RegExpInfo. Note that all offset values are
 * relative to the start of the match string, not the beginning of the entire
 * string.
 */

typedef struct Tcl_RegExpIndices {
<<<<<<< HEAD
    Tcl_Size start;			/* Character offset of first character in
=======
#if TCL_MAJOR_VERSION > 8
    Tcl_Size start;		/* Character offset of first character in
>>>>>>> 8ffdbea9
				 * match. */
    Tcl_Size end;		/* Character offset of first character after
				 * the match. */
} Tcl_RegExpIndices;

typedef struct Tcl_RegExpInfo {
    Tcl_Size nsubs;		/* Number of subexpressions in the compiled
				 * expression. */
    Tcl_RegExpIndices *matches;	/* Array of nsubs match offset pairs. */
<<<<<<< HEAD
    Tcl_Size extendStart;		/* The offset at which a subsequent match
=======
#if TCL_MAJOR_VERSION > 8
    Tcl_Size extendStart;	/* The offset at which a subsequent match
>>>>>>> 8ffdbea9
				 * might begin. */
} Tcl_RegExpInfo;

/*
 * Picky compilers complain if this typdef doesn't appear before the struct's
 * reference in tclDecls.h.
 */

typedef Tcl_StatBuf *Tcl_Stat_;
typedef struct stat *Tcl_OldStat_;

/*
 *----------------------------------------------------------------------------
 * When a TCL command returns, the interpreter contains a result from the
 * command. Programmers are strongly encouraged to use one of the functions
 * Tcl_GetObjResult() or Tcl_GetStringResult() to read the interpreter's
 * result. See the SetResult man page for details. Besides this result, the
 * command function returns an integer code, which is one of the following:
 *
 * TCL_OK		Command completed normally; the interpreter's result
 *			contains the command's result.
 * TCL_ERROR		The command couldn't be completed successfully; the
 *			interpreter's result describes what went wrong.
 * TCL_RETURN		The command requests that the current function return;
 *			the interpreter's result contains the function's
 *			return value.
 * TCL_BREAK		The command requests that the innermost loop be
 *			exited; the interpreter's result is meaningless.
 * TCL_CONTINUE		Go on to the next iteration of the current loop; the
 *			interpreter's result is meaningless.
 */

#define TCL_OK			0
#define TCL_ERROR		1
#define TCL_RETURN		2
#define TCL_BREAK		3
#define TCL_CONTINUE		4

/*
 *----------------------------------------------------------------------------
 * Flags to control what substitutions are performed by Tcl_SubstObj():
 */

#define TCL_SUBST_COMMANDS	001
#define TCL_SUBST_VARIABLES	002
#define TCL_SUBST_BACKSLASHES	004
#define TCL_SUBST_ALL		007

/*
 * Forward declaration of Tcl_Obj to prevent an error when the forward
 * reference to Tcl_Obj is encountered in the function types declared below.
 */

struct Tcl_Obj;

/*
 *----------------------------------------------------------------------------
 * Function types defined by Tcl:
 */

typedef int (Tcl_AppInitProc) (Tcl_Interp *interp);
typedef int (Tcl_AsyncProc) (void *clientData, Tcl_Interp *interp,
	int code);
typedef void (Tcl_ChannelProc) (void *clientData, int mask);
typedef void (Tcl_CloseProc) (void *data);
typedef void (Tcl_CmdDeleteProc) (void *clientData);
typedef int (Tcl_CmdProc) (void *clientData, Tcl_Interp *interp,
	int argc, const char *argv[]);
typedef void (Tcl_CmdTraceProc) (void *clientData, Tcl_Interp *interp,
	int level, char *command, Tcl_CmdProc *proc,
	void *cmdClientData, int argc, const char *argv[]);
#ifndef TCL_NO_DEPRECATED
typedef int (Tcl_CmdObjTraceProc) (void *clientData, Tcl_Interp *interp,
	int level, const char *command, Tcl_Command commandInfo, int objc,
	struct Tcl_Obj *const *objv);
#endif /* TCL_NO_DEPRECATED */
typedef void (Tcl_CmdObjTraceDeleteProc) (void *clientData);
typedef void (Tcl_DupInternalRepProc) (struct Tcl_Obj *srcPtr,
	struct Tcl_Obj *dupPtr);
typedef int (Tcl_EncodingConvertProc) (void *clientData, const char *src,
	int srcLen, int flags, Tcl_EncodingState *statePtr, char *dst,
	int dstLen, int *srcReadPtr, int *dstWrotePtr, int *dstCharsPtr);
typedef void (Tcl_EncodingFreeProc) (void *clientData);
typedef int (Tcl_EventProc) (Tcl_Event *evPtr, int flags);
typedef void (Tcl_EventCheckProc) (void *clientData, int flags);
typedef int (Tcl_EventDeleteProc) (Tcl_Event *evPtr, void *clientData);
typedef void (Tcl_EventSetupProc) (void *clientData, int flags);
typedef void (Tcl_ExitProc) (void *clientData);
typedef void (Tcl_FileProc) (void *clientData, int mask);
typedef void (Tcl_FileFreeProc) (void *clientData);
typedef void (Tcl_FreeInternalRepProc) (struct Tcl_Obj *objPtr);
typedef void (Tcl_IdleProc) (void *clientData);
typedef void (Tcl_InterpDeleteProc) (void *clientData,
	Tcl_Interp *interp);
typedef void (Tcl_NamespaceDeleteProc) (void *clientData);
#ifndef TCL_NO_DEPRECATED
typedef int (Tcl_ObjCmdProc) (void *clientData, Tcl_Interp *interp,
	int objc, struct Tcl_Obj *const *objv);
#endif /* TCL_NO_DEPRECATED */
typedef int (Tcl_ObjCmdProc2) (void *clientData, Tcl_Interp *interp,
	Tcl_Size objc, struct Tcl_Obj *const *objv);
typedef int (Tcl_CmdObjTraceProc2) (void *clientData, Tcl_Interp *interp,
	Tcl_Size level, const char *command, Tcl_Command commandInfo, Tcl_Size objc,
	struct Tcl_Obj *const *objv);
typedef void (Tcl_FreeProc) (void *blockPtr);
#define Tcl_ExitProc Tcl_FreeProc
#define Tcl_FileFreeProc Tcl_FreeProc
#define Tcl_FileFreeProc Tcl_FreeProc
#define Tcl_EncodingFreeProc Tcl_FreeProc
typedef int (Tcl_LibraryInitProc) (Tcl_Interp *interp);
typedef int (Tcl_LibraryUnloadProc) (Tcl_Interp *interp, int flags);
typedef void (Tcl_PanicProc) (const char *format, ...);
typedef void (Tcl_TcpAcceptProc) (void *callbackData, Tcl_Channel chan,
	char *address, int port);
typedef void (Tcl_TimerProc) (void *clientData);
typedef int (Tcl_SetFromAnyProc) (Tcl_Interp *interp, struct Tcl_Obj *objPtr);
typedef void (Tcl_UpdateStringProc) (struct Tcl_Obj *objPtr);
typedef char * (Tcl_VarTraceProc) (void *clientData, Tcl_Interp *interp,
	const char *part1, const char *part2, int flags);
typedef void (Tcl_CommandTraceProc) (void *clientData, Tcl_Interp *interp,
	const char *oldName, const char *newName, int flags);
typedef void (Tcl_CreateFileHandlerProc) (int fd, int mask, Tcl_FileProc *proc,
	void *clientData);
typedef void (Tcl_DeleteFileHandlerProc) (int fd);
typedef void (Tcl_AlertNotifierProc) (void *clientData);
typedef void (Tcl_ServiceModeHookProc) (int mode);
typedef void *(Tcl_InitNotifierProc) (void);
typedef void (Tcl_FinalizeNotifierProc) (void *clientData);
typedef void (Tcl_MainLoopProc) (void);

/* Abstract List functions */
typedef Tcl_Size (Tcl_ObjTypeLengthProc) (struct Tcl_Obj *listPtr);
typedef int (Tcl_ObjTypeIndexProc) (Tcl_Interp *interp, struct Tcl_Obj *listPtr,
	Tcl_Size index, struct Tcl_Obj** elemObj);
typedef int (Tcl_ObjTypeSliceProc) (Tcl_Interp *interp, struct Tcl_Obj *listPtr,
	Tcl_Size fromIdx, Tcl_Size toIdx, struct Tcl_Obj **newObjPtr);
typedef int (Tcl_ObjTypeReverseProc) (Tcl_Interp *interp,
	struct Tcl_Obj *listPtr, struct Tcl_Obj **newObjPtr);
typedef int (Tcl_ObjTypeGetElements) (Tcl_Interp *interp,
	struct Tcl_Obj *listPtr, Tcl_Size *objcptr, struct Tcl_Obj ***objvptr);
typedef	struct Tcl_Obj *(Tcl_ObjTypeSetElement) (Tcl_Interp *interp,
	struct Tcl_Obj *listPtr, Tcl_Size indexCount,
	struct Tcl_Obj *const indexArray[], struct Tcl_Obj *valueObj);
typedef int (Tcl_ObjTypeReplaceProc) (Tcl_Interp *interp,
	struct Tcl_Obj *listObj, Tcl_Size first, Tcl_Size numToDelete,
	Tcl_Size numToInsert, struct Tcl_Obj *const insertObjs[]);
typedef int (Tcl_ObjTypeInOperatorProc) (Tcl_Interp *interp,
	struct Tcl_Obj *valueObj, struct Tcl_Obj *listObj, int *boolResult);

#ifndef TCL_NO_DEPRECATED
#   define Tcl_PackageInitProc Tcl_LibraryInitProc
#   define Tcl_PackageUnloadProc Tcl_LibraryUnloadProc
#endif

/*
 *----------------------------------------------------------------------------
 * The following structure represents a type of object, which is a particular
 * internal representation for an object plus a set of functions that provide
 * standard operations on objects of that type.
 */

typedef struct Tcl_ObjType {
    const char *name;		/* Name of the type, e.g. "int". */
    Tcl_FreeInternalRepProc *freeIntRepProc;
				/* Called to free any storage for the type's
				 * internal rep. NULL if the internal rep does
				 * not need freeing. */
    Tcl_DupInternalRepProc *dupIntRepProc;
				/* Called to create a new object as a copy of
				 * an existing object. */
    Tcl_UpdateStringProc *updateStringProc;
				/* Called to update the string rep from the
				 * type's internal representation. */
    Tcl_SetFromAnyProc *setFromAnyProc;
				/* Called to convert the object's internal rep
				 * to this type. Frees the internal rep of the
				 * old type. Returns TCL_ERROR on failure. */
    size_t version;

    /* List emulation functions - ObjType Version 1 */
<<<<<<< HEAD
    Tcl_ObjTypeLengthProc *lengthProc;	     /* Return the [llength] of the
					     ** AbstractList */
    Tcl_ObjTypeIndexProc *indexProc;	     /* Return a value (Tcl_Obj) for
					     ** [lindex $al $index] */
    Tcl_ObjTypeSliceProc *sliceProc;	     /* Return an AbstractList for
					     ** [lrange $al $start $end] */
    Tcl_ObjTypeReverseProc *reverseProc;     /* Return an AbstractList for
					     ** [lreverse $al] */
    Tcl_ObjTypeGetElements *getElementsProc; /* Return an objv[] of all elements in
					     ** the list */
    Tcl_ObjTypeSetElement *setElementProc;   /* Replace the element at the indicie
					     ** with the given valueObj. */
    Tcl_ObjTypeReplaceProc *replaceProc;     /* Replace subset with subset */
    Tcl_ObjTypeInOperatorProc *inOperProc;   /* "in" and "ni" expr list
                                             ** operation Determine if the given
                                             ** string value matches an element in
                                             ** the list */
} Tcl_ObjType;

#define TCL_OBJTYPE_V0 0, \
	0,0,0,0,0,0,0,0 /* Pre-Tcl 9 */
#define TCL_OBJTYPE_V1(a) offsetof(Tcl_ObjType, indexProc), \
	a,0,0,0,0,0,0,0 /* Tcl 9 Version 1 */
#define TCL_OBJTYPE_V2(a,b,c,d,e,f,g,h) sizeof(Tcl_ObjType),  \
	a,b,c,d,e,f,g,h /* Tcl 9 - AbstractLists */
=======
    Tcl_ObjTypeLengthProc *lengthProc;
				/* Return the [llength] of the AbstractList */
    Tcl_ObjTypeIndexProc *indexProc;
				/* Return a value (Tcl_Obj) at a given index */
    Tcl_ObjTypeSliceProc *sliceProc;
				/* Return an AbstractList for
				 * [lrange $al $start $end] */
    Tcl_ObjTypeReverseProc *reverseProc;
				/* Return an AbstractList for [lreverse $al] */
    Tcl_ObjTypeGetElements *getElementsProc;
				/* Return an objv[] of all elements in the list */
    Tcl_ObjTypeSetElement *setElementProc;
				/* Replace the element at the indicies with the
				 * given valueObj. */
    Tcl_ObjTypeReplaceProc *replaceProc;
				/* Replace sublist with another sublist */
    Tcl_ObjTypeInOperatorProc *inOperProc;
				/* "in" and "ni" expr list operation.
				 * Determine if the given string value matches
				 * an element in the list. */
#endif
} Tcl_ObjType;

#if TCL_MAJOR_VERSION > 8
#   define TCL_OBJTYPE_V0 0, \
	   0,0,0,0,0,0,0,0	/* Pre-Tcl 9 */
#   define TCL_OBJTYPE_V1(a) offsetof(Tcl_ObjType, indexProc), \
	   a,0,0,0,0,0,0,0	/* Tcl 9 Version 1 */
#   define TCL_OBJTYPE_V2(a,b,c,d,e,f,g,h) sizeof(Tcl_ObjType),  \
	   a,b,c,d,e,f,g,h	/* Tcl 9 - AbstractLists */
#else
#   define TCL_OBJTYPE_V0 /* just empty */
#endif
>>>>>>> 8ffdbea9

/*
 * The following structure stores an internal representation (internalrep) for
 * a Tcl value. An internalrep is associated with an Tcl_ObjType when both
 * are stored in the same Tcl_Obj.  The routines of the Tcl_ObjType govern
 * the handling of the internalrep.
 */

typedef union Tcl_ObjInternalRep {	/* The internal representation: */
    long longValue;		/*   - an long integer value. */
    double doubleValue;		/*   - a double-precision floating value. */
    void *otherValuePtr;	/*   - another, type-specific value, */
				/*     not used internally any more. */
    Tcl_WideInt wideValue;	/*   - an integer value >= 64bits */
    struct {			/*   - internal rep as two pointers. */
	void *ptr1;
	void *ptr2;
    } twoPtrValue;
    struct {			/*   - internal rep as a pointer and a long, */
	void *ptr;		/*     not used internally any more. */
	unsigned long value;
    } ptrAndLongRep;
} Tcl_ObjInternalRep;

/*
 * One of the following structures exists for each object in the Tcl system.
 * An object stores a value as either a string, some internal representation,
 * or both.
 */

typedef struct Tcl_Obj {
    Tcl_Size refCount;		/* When 0 the object will be freed. */
    char *bytes;		/* This points to the first byte of the
				 * object's string representation. The array
				 * must be followed by a null byte (i.e., at
				 * offset length) but may also contain
				 * embedded null characters. The array's
				 * storage is allocated by Tcl_Alloc. NULL means
				 * the string rep is invalid and must be
				 * regenerated from the internal rep.  Clients
				 * should use Tcl_GetStringFromObj or
				 * Tcl_GetString to get a pointer to the byte
				 * array as a readonly value. */
    Tcl_Size length;		/* The number of bytes at *bytes, not
				 * including the terminating null. */
    const Tcl_ObjType *typePtr;	/* Denotes the object's type. Always
				 * corresponds to the type of the object's
				 * internal rep. NULL indicates the object has
				 * no internal rep (has no type). */
    Tcl_ObjInternalRep internalRep;
				/* The internal representation: */
} Tcl_Obj;

/*
 *----------------------------------------------------------------------------
 * The following definitions support Tcl's namespace facility. Note: the first
 * five fields must match exactly the fields in a Namespace structure (see
 * tclInt.h).
 */

typedef struct Tcl_Namespace {
    char *name;			/* The namespace's name within its parent
				 * namespace. This contains no ::'s. The name
				 * of the global namespace is "" although "::"
				 * is an synonym. */
    char *fullName;		/* The namespace's fully qualified name. This
				 * starts with ::. */
    void *clientData;		/* Arbitrary value associated with this
				 * namespace. */
    Tcl_NamespaceDeleteProc *deleteProc;
				/* Function invoked when deleting the
				 * namespace to, e.g., free clientData. */
    struct Tcl_Namespace *parentPtr;
				/* Points to the namespace that contains this
				 * one. NULL if this is the global
				 * namespace. */
} Tcl_Namespace;

/*
 *----------------------------------------------------------------------------
 * The following structure represents a call frame, or activation record. A
 * call frame defines a naming context for a procedure call: its local scope
 * (for local variables) and its namespace scope (used for non-local
 * variables; often the global :: namespace). A call frame can also define the
 * naming context for a namespace eval or namespace inscope command: the
 * namespace in which the command's code should execute. The Tcl_CallFrame
 * structures exist only while procedures or namespace eval/inscope's are
 * being executed, and provide a Tcl call stack.
 *
 * A call frame is initialized and pushed using Tcl_PushCallFrame and popped
 * using Tcl_PopCallFrame. Storage for a Tcl_CallFrame must be provided by the
 * Tcl_PushCallFrame caller, and callers typically allocate them on the C call
 * stack for efficiency. For this reason, Tcl_CallFrame is defined as a
 * structure and not as an opaque token. However, most Tcl_CallFrame fields
 * are hidden since applications should not access them directly; others are
 * declared as "dummyX".
 *
 * WARNING!! The structure definition must be kept consistent with the
 * CallFrame structure in tclInt.h. If you change one, change the other.
 */

typedef struct Tcl_CallFrame {
    Tcl_Namespace *nsPtr;
    int dummy1;
    Tcl_Size dummy2;
    void *dummy3;
    void *dummy4;
    void *dummy5;
    Tcl_Size dummy6;
    void *dummy7;
    void *dummy8;
    Tcl_Size dummy9;
    void *dummy10;
    void *dummy11;
    void *dummy12;
    void *dummy13;
} Tcl_CallFrame;

/*
 *----------------------------------------------------------------------------
 * Information about commands that is returned by Tcl_GetCommandInfo and
 * passed to Tcl_SetCommandInfo. objProc is an objc/objv object-based command
 * function while proc is a traditional Tcl argc/argv string-based function.
 * Tcl_CreateObjCommand and Tcl_CreateCommand ensure that both objProc and
 * proc are non-NULL and can be called to execute the command. However, it may
 * be faster to call one instead of the other. The member isNativeObjectProc
 * is set to 1 if an object-based function was registered by
 * Tcl_CreateObjCommand, and to 0 if a string-based function was registered by
 * Tcl_CreateCommand. The other function is typically set to a compatibility
 * wrapper that does string-to-object or object-to-string argument conversions
 * then calls the other function.
 */

typedef struct {
    int isNativeObjectProc;	/* 1 if objProc was registered by a call to
				 * Tcl_CreateObjCommand; 2 if objProc was registered by
				 * a call to Tcl_CreateObjCommand2; 0 otherwise.
				 * Tcl_SetCmdInfo does not modify this field. */
#ifdef TCL_NO_DEPRECATED
    void *objProcNotUsed;	/* Command's object-based function. */
    void *objClientDataNotUsed;	/* ClientData for object proc. */
#else
    Tcl_ObjCmdProc *objProc;	/* Command's object-based function. */
    void *objClientData;	/* ClientData for object proc. */
#endif
    Tcl_CmdProc *proc;		/* Command's string-based function. */
    void *clientData;		/* ClientData for string proc. */
    Tcl_CmdDeleteProc *deleteProc;
				/* Function to call when command is
				 * deleted. */
    void *deleteData;		/* Value to pass to deleteProc (usually the
				 * same as clientData). */
    Tcl_Namespace *namespacePtr;/* Points to the namespace that contains this
				 * command. Note that Tcl_SetCmdInfo will not
				 * change a command's namespace; use
				 * TclRenameCommand or Tcl_Eval (of 'rename')
				 * to do that. */
    Tcl_ObjCmdProc2 *objProc2;	/* Command's object2-based function. */
    void *objClientData2;	/* ClientData for object2 proc. */
} Tcl_CmdInfo;

/*
 *----------------------------------------------------------------------------
 * The structure defined below is used to hold dynamic strings. The only
 * fields that clients should use are string and length, accessible via the
 * macros Tcl_DStringValue and Tcl_DStringLength.
 */

#define TCL_DSTRING_STATIC_SIZE 200
typedef struct Tcl_DString {
    char *string;		/* Points to beginning of string: either
				 * staticSpace below or a malloced array. */
    Tcl_Size length;		/* Number of bytes in string excluding
				 * terminating nul */
    Tcl_Size spaceAvl;		/* Total number of bytes available for the
				 * string and its terminating NULL char. */
    char staticSpace[TCL_DSTRING_STATIC_SIZE];
				/* Space to use in common case where string is
				 * small. */
} Tcl_DString;

#define Tcl_DStringLength(dsPtr) ((dsPtr)->length)
#define Tcl_DStringValue(dsPtr) ((dsPtr)->string)

/*
 * Definitions for the maximum number of digits of precision that may be
 * produced by Tcl_PrintDouble, and the number of bytes of buffer space
 * required by Tcl_PrintDouble.
 */

#define TCL_MAX_PREC		17
#define TCL_DOUBLE_SPACE	(TCL_MAX_PREC+10)

/*
 * Definition for a number of bytes of buffer space sufficient to hold the
 * string representation of an integer in base 10 (assuming the existence of
 * 64-bit integers).
 */

#define TCL_INTEGER_SPACE	(3*(int)sizeof(Tcl_WideInt))

/*
 *----------------------------------------------------------------------------
 * Type values returned by Tcl_GetNumberFromObj
 *	TCL_NUMBER_INT		Representation is a Tcl_WideInt
 *	TCL_NUMBER_BIG		Representation is an mp_int
 *	TCL_NUMBER_DOUBLE	Representation is a double
 *	TCL_NUMBER_NAN		Value is NaN.
 */

#define TCL_NUMBER_INT          2
#define TCL_NUMBER_BIG          3
#define TCL_NUMBER_DOUBLE       4
#define TCL_NUMBER_NAN          5

/*
 * Flag values passed to Tcl_ConvertElement.
 * TCL_DONT_USE_BRACES forces it not to enclose the element in braces, but to
 *	use backslash quoting instead.
 * TCL_DONT_QUOTE_HASH disables the default quoting of the '#' character. It
 *	is safe to leave the hash unquoted when the element is not the first
 *	element of a list, and this flag can be used by the caller to indicate
 *	that condition.
 */

#define TCL_DONT_USE_BRACES	1
#define TCL_DONT_QUOTE_HASH	8

/*
 * Flags that may be passed to Tcl_GetIndexFromObj.
 * TCL_EXACT disallows abbreviated strings.
 * TCL_NULL_OK allows the empty string or NULL to return TCL_OK.
 *      The returned value will be -1;
 * TCL_INDEX_TEMP_TABLE disallows caching of lookups. A possible use case is
 *      a table that will not live long enough to make it worthwhile.
 */

#define TCL_EXACT		1
#define TCL_NULL_OK		32
#define TCL_INDEX_TEMP_TABLE	64

/*
 * Flags that may be passed to Tcl_UniCharToUtf.
 * TCL_COMBINE Combine surrogates
 */

#define TCL_COMBINE		0x1000000
/*
 *----------------------------------------------------------------------------
 * Flag values passed to Tcl_RecordAndEval, Tcl_EvalObj, Tcl_EvalObjv.
 * WARNING: these bit choices must not conflict with the bit choices for
 * evalFlag bits in tclInt.h!
 *
 * Meanings:
 *	TCL_NO_EVAL:		Just record this command
 *	TCL_EVAL_GLOBAL:	Execute script in global namespace
 *	TCL_EVAL_DIRECT:	Do not compile this script
 *	TCL_EVAL_INVOKE:	Magical Tcl_EvalObjv mode for aliases/ensembles
 *				o Run in iPtr->lookupNsPtr or global namespace
 *				o Cut out of error traces
 *				o Don't reset the flags controlling ensemble
 *				  error message rewriting.
 *	TCL_CANCEL_UNWIND:	Magical Tcl_CancelEval mode that causes the
 *				stack for the script in progress to be
 *				completely unwound.
 *	TCL_EVAL_NOERR:		Do no exception reporting at all, just return
 *				as the caller will report.
 */

#define TCL_NO_EVAL		0x010000
#define TCL_EVAL_GLOBAL		0x020000
#define TCL_EVAL_DIRECT		0x040000
#define TCL_EVAL_INVOKE		0x080000
#define TCL_CANCEL_UNWIND	0x100000
#define TCL_EVAL_NOERR          0x200000

/*
 * Special freeProc values that may be passed to Tcl_SetResult (see the man
 * page for details):
 */

#define TCL_VOLATILE		((Tcl_FreeProc *) 1)
#define TCL_STATIC		((Tcl_FreeProc *) 0)
#define TCL_DYNAMIC		((Tcl_FreeProc *) 3)

/*
 * Flag values passed to variable-related functions.
 * WARNING: these bit choices must not conflict with the bit choice for
 * TCL_CANCEL_UNWIND, above.
 */

#define TCL_GLOBAL_ONLY		 1
#define TCL_NAMESPACE_ONLY	 2
#define TCL_APPEND_VALUE	 4
#define TCL_LIST_ELEMENT	 8
#define TCL_TRACE_READS		 0x10
#define TCL_TRACE_WRITES	 0x20
#define TCL_TRACE_UNSETS	 0x40
#define TCL_TRACE_DESTROYED	 0x80

#define TCL_LEAVE_ERR_MSG	 0x200
#define TCL_TRACE_ARRAY		 0x800
/* Indicate the semantics of the result of a trace. */
#define TCL_TRACE_RESULT_DYNAMIC 0x8000
#define TCL_TRACE_RESULT_OBJECT  0x10000

/*
 * Flag values for ensemble commands.
 */

#define TCL_ENSEMBLE_PREFIX 0x02/* Flag value to say whether to allow
				 * unambiguous prefixes of commands or to
				 * require exact matches for command names. */

/*
 * Flag values passed to command-related functions.
 */

#define TCL_TRACE_RENAME	0x2000
#define TCL_TRACE_DELETE	0x4000

#define TCL_ALLOW_INLINE_COMPILATION 0x20000

/*
 * Types for linked variables:
 */

#define TCL_LINK_INT		1
#define TCL_LINK_DOUBLE		2
#define TCL_LINK_BOOLEAN	3
#define TCL_LINK_STRING		4
#define TCL_LINK_WIDE_INT	5
#define TCL_LINK_CHAR		6
#define TCL_LINK_UCHAR		7
#define TCL_LINK_SHORT		8
#define TCL_LINK_USHORT		9
#define TCL_LINK_UINT		10
#define TCL_LINK_LONG		((sizeof(long) != sizeof(int)) ? TCL_LINK_WIDE_INT : TCL_LINK_INT)
#define TCL_LINK_ULONG		((sizeof(long) != sizeof(int)) ? TCL_LINK_WIDE_UINT : TCL_LINK_UINT)
#define TCL_LINK_FLOAT		13
#define TCL_LINK_WIDE_UINT	14
#define TCL_LINK_CHARS		15
#define TCL_LINK_BINARY		16
#define TCL_LINK_READ_ONLY	0x80

/*
 *----------------------------------------------------------------------------
 * Forward declarations of Tcl_HashTable and related types.
 */

#ifndef TCL_HASH_TYPE
#   define TCL_HASH_TYPE size_t
#endif

typedef struct Tcl_HashKeyType Tcl_HashKeyType;
typedef struct Tcl_HashTable Tcl_HashTable;
typedef struct Tcl_HashEntry Tcl_HashEntry;

typedef TCL_HASH_TYPE (Tcl_HashKeyProc) (Tcl_HashTable *tablePtr, void *keyPtr);
typedef int (Tcl_CompareHashKeysProc) (void *keyPtr, Tcl_HashEntry *hPtr);
typedef Tcl_HashEntry * (Tcl_AllocHashEntryProc) (Tcl_HashTable *tablePtr,
	void *keyPtr);
typedef void (Tcl_FreeHashEntryProc) (Tcl_HashEntry *hPtr);

/*
 * Structure definition for an entry in a hash table. No-one outside Tcl
 * should access any of these fields directly; use the macros defined below.
 */

struct Tcl_HashEntry {
    Tcl_HashEntry *nextPtr;	/* Pointer to next entry in this hash bucket,
				 * or NULL for end of chain. */
    Tcl_HashTable *tablePtr;	/* Pointer to table containing entry. */
    size_t hash;		/* Hash value. */
    void *clientData;		/* Application stores something here with
				 * Tcl_SetHashValue. */
    union {			/* Key has one of these forms: */
	char *oneWordValue;	/* One-word value for key. */
	Tcl_Obj *objPtr;	/* Tcl_Obj * key value. */
	int words[1];		/* Multiple integer words for key. The actual
				 * size will be as large as necessary for this
				 * table's keys. */
	char string[1];		/* String for key. The actual size will be as
				 * large as needed to hold the key. */
    } key;			/* MUST BE LAST FIELD IN RECORD!! */
};

/*
 * Flags used in Tcl_HashKeyType.
 *
 * TCL_HASH_KEY_RANDOMIZE_HASH -
 *				There are some things, pointers for example
 *				which don't hash well because they do not use
 *				the lower bits. If this flag is set then the
 *				hash table will attempt to rectify this by
 *				randomising the bits and then using the upper
 *				N bits as the index into the table.
 * TCL_HASH_KEY_SYSTEM_HASH -	If this flag is set then all memory internally
 *                              allocated for the hash table that is not for an
 *                              entry will use the system heap.
 * TCL_HASH_KEY_DIRECT_COMPARE -
 * 	                        Allows fast comparison for hash keys directly
 *                              by compare of their key.oneWordValue values,
 *                              before call of compareKeysProc (much slower
 *                              than a direct compare, so it is speed-up only
 *                              flag). Don't use it if keys contain values rather
 *                              than pointers.
 */

#define TCL_HASH_KEY_RANDOMIZE_HASH 0x1
#define TCL_HASH_KEY_SYSTEM_HASH    0x2
#define TCL_HASH_KEY_DIRECT_COMPARE 0x4

/*
 * Structure definition for the methods associated with a hash table key type.
 */

#define TCL_HASH_KEY_TYPE_VERSION 1
struct Tcl_HashKeyType {
    int version;		/* Version of the table. If this structure is
				 * extended in future then the version can be
				 * used to distinguish between different
				 * structures. */
    int flags;			/* Flags, see above for details. */
    Tcl_HashKeyProc *hashKeyProc;
				/* Calculates a hash value for the key. If
				 * this is NULL then the pointer itself is
				 * used as a hash value. */
    Tcl_CompareHashKeysProc *compareKeysProc;
				/* Compares two keys and returns zero if they
				 * do not match, and non-zero if they do. If
				 * this is NULL then the pointers are
				 * compared. */
    Tcl_AllocHashEntryProc *allocEntryProc;
				/* Called to allocate memory for a new entry,
				 * i.e. if the key is a string then this could
				 * allocate a single block which contains
				 * enough space for both the entry and the
				 * string. Only the key field of the allocated
				 * Tcl_HashEntry structure needs to be filled
				 * in. If something else needs to be done to
				 * the key, i.e. incrementing a reference
				 * count then that should be done by this
				 * function. If this is NULL then Tcl_Alloc is
				 * used to allocate enough space for a
				 * Tcl_HashEntry and the key pointer is
				 * assigned to key.oneWordValue. */
    Tcl_FreeHashEntryProc *freeEntryProc;
				/* Called to free memory associated with an
				 * entry. If something else needs to be done
				 * to the key, i.e. decrementing a reference
				 * count then that should be done by this
				 * function. If this is NULL then Tcl_Free is
				 * used to free the Tcl_HashEntry. */
};

/*
 * Structure definition for a hash table.  Must be in tcl.h so clients can
 * allocate space for these structures, but clients should never access any
 * fields in this structure.
 */

#define TCL_SMALL_HASH_TABLE 4
struct Tcl_HashTable {
    Tcl_HashEntry **buckets;	/* Pointer to bucket array. Each element
				 * points to first entry in bucket's hash
				 * chain, or NULL. */
    Tcl_HashEntry *staticBuckets[TCL_SMALL_HASH_TABLE];
				/* Bucket array used for small tables (to
				 * avoid mallocs and frees). */
    Tcl_Size numBuckets;	/* Total number of buckets allocated at
				 * **bucketPtr. */
    Tcl_Size numEntries;	/* Total number of entries present in
				 * table. */
    Tcl_Size rebuildSize;	/* Enlarge table when numEntries gets to be
				 * this large. */
    size_t mask;		/* Mask value used in hashing function. */
    int downShift;		/* Shift count used in hashing function.
				 * Designed to use high-order bits of
				 * randomized keys. */
<<<<<<< HEAD
=======
#if TCL_MAJOR_VERSION < 9
    int mask;			/* Mask value used in hashing function. */
#endif
>>>>>>> 8ffdbea9
    int keyType;		/* Type of keys used in this table. It's
				 * either TCL_CUSTOM_KEYS, TCL_STRING_KEYS,
				 * TCL_ONE_WORD_KEYS, or an integer giving the
				 * number of ints that is the size of the
				 * key. */
    Tcl_HashEntry *(*findProc) (Tcl_HashTable *tablePtr, const char *key);
    Tcl_HashEntry *(*createProc) (Tcl_HashTable *tablePtr, const char *key,
	    int *newPtr);
    const Tcl_HashKeyType *typePtr;
				/* Type of the keys used in the
				 * Tcl_HashTable. */
};

/*
 * Structure definition for information used to keep track of searches through
 * hash tables:
 */

typedef struct Tcl_HashSearch {
    Tcl_HashTable *tablePtr;	/* Table being searched. */
    Tcl_Size nextIndex;		/* Index of next bucket to be enumerated after
				 * present one. */
    Tcl_HashEntry *nextEntryPtr;/* Next entry to be enumerated in the current
				 * bucket. */
} Tcl_HashSearch;

/*
 * Acceptable key types for hash tables:
 *
 * TCL_STRING_KEYS:		The keys are strings, they are copied into the
 *				entry.
 * TCL_ONE_WORD_KEYS:		The keys are pointers, the pointer is stored
 *				in the entry.
 * TCL_CUSTOM_TYPE_KEYS:	The keys are arbitrary types which are copied
 *				into the entry.
 * TCL_CUSTOM_PTR_KEYS:		The keys are pointers to arbitrary types, the
 *				pointer is stored in the entry.
 *
 * While maintaining binary compatibility the above have to be distinct values
 * as they are used to differentiate between old versions of the hash table
 * which don't have a typePtr and new ones which do. Once binary compatibility
 * is discarded in favour of making more wide spread changes TCL_STRING_KEYS
 * can be the same as TCL_CUSTOM_TYPE_KEYS, and TCL_ONE_WORD_KEYS can be the
 * same as TCL_CUSTOM_PTR_KEYS because they simply determine how the key is
 * accessed from the entry and not the behaviour.
 */

#define TCL_STRING_KEYS		(0)
#define TCL_ONE_WORD_KEYS	(1)
#define TCL_CUSTOM_TYPE_KEYS	(-2)
#define TCL_CUSTOM_PTR_KEYS	(-1)

/*
 * Structure definition for information used to keep track of searches through
 * dictionaries. These fields should not be accessed by code outside
 * tclDictObj.c
 */

typedef struct {
    void *next;			/* Search position for underlying hash
				 * table. */
    TCL_HASH_TYPE epoch; 	/* Epoch marker for dictionary being searched,
				 * or 0 if search has terminated. */
    Tcl_Dict dictionaryPtr;	/* Reference to dictionary being searched. */
} Tcl_DictSearch;

/*
 *----------------------------------------------------------------------------
 * Flag values to pass to Tcl_DoOneEvent to disable searches for some kinds of
 * events:
 */

#define TCL_DONT_WAIT		(1<<1)
#define TCL_WINDOW_EVENTS	(1<<2)
#define TCL_FILE_EVENTS		(1<<3)
#define TCL_TIMER_EVENTS	(1<<4)
#define TCL_IDLE_EVENTS		(1<<5)	/* WAS 0x10 ???? */
#define TCL_ALL_EVENTS		(~TCL_DONT_WAIT)

/*
 * The following structure defines a generic event for the Tcl event system.
 * These are the things that are queued in calls to Tcl_QueueEvent and
 * serviced later by Tcl_DoOneEvent. There can be many different kinds of
 * events with different fields, corresponding to window events, timer events,
 * etc. The structure for a particular event consists of a Tcl_Event header
 * followed by additional information specific to that event.
 */

struct Tcl_Event {
    Tcl_EventProc *proc;	/* Function to call to service this event. */
    struct Tcl_Event *nextPtr;	/* Next in list of pending events, or NULL. */
};

/*
 * Positions to pass to Tcl_QueueEvent/Tcl_ThreadQueueEvent:
 */

typedef enum {
    TCL_QUEUE_TAIL, TCL_QUEUE_HEAD, TCL_QUEUE_MARK,
	    TCL_QUEUE_ALERT_IF_EMPTY=4
} Tcl_QueuePosition;

/*
 * Values to pass to Tcl_SetServiceMode to specify the behavior of notifier
 * event routines.
 */

#define TCL_SERVICE_NONE 0
#define TCL_SERVICE_ALL 1

/*
 * The following structure keeps is used to hold a time value, either as an
 * absolute time (the number of seconds from the epoch) or as an elapsed time.
 * On Unix systems the epoch is Midnight Jan 1, 1970 GMT.
 */

typedef struct Tcl_Time {
    long long sec;		/* Seconds. */
#if defined(_CYGWIN_)
    int usec;			/* Microseconds. */
#else
    long usec;			/* Microseconds. */
#endif
} Tcl_Time;

typedef void (Tcl_SetTimerProc) (const Tcl_Time *timePtr);
typedef int (Tcl_WaitForEventProc) (const Tcl_Time *timePtr);

/*
 * TIP #233 (Virtualized Time)
 */

typedef void (Tcl_GetTimeProc)   (Tcl_Time *timebuf, void *clientData);
typedef void (Tcl_ScaleTimeProc) (Tcl_Time *timebuf, void *clientData);

/*
 *----------------------------------------------------------------------------
 * Bits to pass to Tcl_CreateFileHandler and Tcl_CreateChannelHandler to
 * indicate what sorts of events are of interest:
 */

#define TCL_READABLE		(1<<1)
#define TCL_WRITABLE		(1<<2)
#define TCL_EXCEPTION		(1<<3)

/*
 * Flag values to pass to Tcl_OpenCommandChannel to indicate the disposition
 * of the stdio handles. TCL_STDIN, TCL_STDOUT, TCL_STDERR, are also used in
 * Tcl_GetStdChannel.
 */

#define TCL_STDIN		(1<<1)
#define TCL_STDOUT		(1<<2)
#define TCL_STDERR		(1<<3)
#define TCL_ENFORCE_MODE	(1<<4)

/*
 * Bits passed to Tcl_DriverClose2Proc to indicate which side of a channel
 * should be closed.
 */

#define TCL_CLOSE_READ		(1<<1)
#define TCL_CLOSE_WRITE		(1<<2)

/*
 * Value to use as the closeProc for a channel that supports the close2Proc
 * interface.
 */

#define TCL_CLOSE2PROC		NULL

/*
 * Channel version tag. This was introduced in 8.3.2/8.4.
 */

#define TCL_CHANNEL_VERSION_5	((Tcl_ChannelTypeVersion) 0x5)

/*
 * TIP #218: Channel Actions, Ids for Tcl_DriverThreadActionProc.
 */

#define TCL_CHANNEL_THREAD_INSERT (0)
#define TCL_CHANNEL_THREAD_REMOVE (1)

/*
 * Typedefs for the various operations in a channel type:
 */

typedef int	(Tcl_DriverBlockModeProc) (void *instanceData, int mode);
typedef void Tcl_DriverCloseProc;
typedef int	(Tcl_DriverClose2Proc) (void *instanceData,
			Tcl_Interp *interp, int flags);
typedef int	(Tcl_DriverInputProc) (void *instanceData, char *buf,
			int toRead, int *errorCodePtr);
typedef int	(Tcl_DriverOutputProc) (void *instanceData,
			const char *buf, int toWrite, int *errorCodePtr);
typedef void Tcl_DriverSeekProc;
typedef int	(Tcl_DriverSetOptionProc) (void *instanceData,
			Tcl_Interp *interp, const char *optionName,
			const char *value);
typedef int	(Tcl_DriverGetOptionProc) (void *instanceData,
			Tcl_Interp *interp, const char *optionName,
			Tcl_DString *dsPtr);
typedef void	(Tcl_DriverWatchProc) (void *instanceData, int mask);
typedef int	(Tcl_DriverGetHandleProc) (void *instanceData,
			int direction, void **handlePtr);
typedef int	(Tcl_DriverFlushProc) (void *instanceData);
typedef int	(Tcl_DriverHandlerProc) (void *instanceData,
			int interestMask);
typedef long long (Tcl_DriverWideSeekProc) (void *instanceData,
			long long offset, int mode, int *errorCodePtr);
/*
 * TIP #218, Channel Thread Actions
 */
typedef void	(Tcl_DriverThreadActionProc) (void *instanceData,
			int action);
/*
 * TIP #208, File Truncation (etc.)
 */
typedef int	(Tcl_DriverTruncateProc) (void *instanceData,
			long long length);

/*
 * struct Tcl_ChannelType:
 *
 * One such structure exists for each type (kind) of channel. It collects
 * together in one place all the functions that are part of the specific
 * channel type.
 *
 * It is recommend that the Tcl_Channel* functions are used to access elements
 * of this structure, instead of direct accessing.
 */

typedef struct Tcl_ChannelType {
    const char *typeName;	/* The name of the channel type in Tcl
				 * commands. This storage is owned by channel
				 * type. */
    Tcl_ChannelTypeVersion version;
				/* Version of the channel type. */
    void *closeProc;		/* Not used any more. */
    Tcl_DriverInputProc *inputProc;
				/* Function to call for input on channel. */
    Tcl_DriverOutputProc *outputProc;
				/* Function to call for output on channel. */
    void *seekProc;		/* Not used any more. */
    Tcl_DriverSetOptionProc *setOptionProc;
				/* Set an option on a channel. */
    Tcl_DriverGetOptionProc *getOptionProc;
				/* Get an option from a channel. */
    Tcl_DriverWatchProc *watchProc;
				/* Set up the notifier to watch for events on
				 * this channel. */
    Tcl_DriverGetHandleProc *getHandleProc;
				/* Get an OS handle from the channel or NULL
				 * if not supported. */
    Tcl_DriverClose2Proc *close2Proc;
				/* Function to call to close the channel if
				 * the device supports closing the read &
				 * write sides independently. */
    Tcl_DriverBlockModeProc *blockModeProc;
				/* Set blocking mode for the raw channel. May
				 * be NULL. */
    Tcl_DriverFlushProc *flushProc;
				/* Function to call to flush a channel. May be
				 * NULL. */
    Tcl_DriverHandlerProc *handlerProc;
				/* Function to call to handle a channel event.
				 * This will be passed up the stacked channel
				 * chain. */
    Tcl_DriverWideSeekProc *wideSeekProc;
				/* Function to call to seek on the channel
				 * which can handle 64-bit offsets. May be
				 * NULL, and must be NULL if seekProc is
				 * NULL. */
    Tcl_DriverThreadActionProc *threadActionProc;
				/* Function to call to notify the driver of
				 * thread specific activity for a channel. May
				 * be NULL. */
    Tcl_DriverTruncateProc *truncateProc;
				/* Function to call to truncate the underlying
				 * file to a particular length. May be NULL if
				 * the channel does not support truncation. */
} Tcl_ChannelType;

/*
 * The following flags determine whether the blockModeProc above should set
 * the channel into blocking or nonblocking mode. They are passed as arguments
 * to the blockModeProc function in the above structure.
 */

#define TCL_MODE_BLOCKING	0	/* Put channel into blocking mode. */
#define TCL_MODE_NONBLOCKING	1	/* Put channel into nonblocking
					 * mode. */

/*
 *----------------------------------------------------------------------------
 * Enum for different types of file paths.
 */

typedef enum Tcl_PathType {
    TCL_PATH_ABSOLUTE,
    TCL_PATH_RELATIVE,
    TCL_PATH_VOLUME_RELATIVE
} Tcl_PathType;

/*
 * The following structure is used to pass glob type data amongst the various
 * glob routines and Tcl_FSMatchInDirectory.
 */

typedef struct Tcl_GlobTypeData {
    int type;			/* Corresponds to bcdpfls as in 'find -t'. */
    int perm;			/* Corresponds to file permissions. */
    Tcl_Obj *macType;		/* Acceptable Mac type. */
    Tcl_Obj *macCreator;	/* Acceptable Mac creator. */
} Tcl_GlobTypeData;

/*
 * Type and permission definitions for glob command.
 */

#define TCL_GLOB_TYPE_BLOCK		(1<<0)
#define TCL_GLOB_TYPE_CHAR		(1<<1)
#define TCL_GLOB_TYPE_DIR		(1<<2)
#define TCL_GLOB_TYPE_PIPE		(1<<3)
#define TCL_GLOB_TYPE_FILE		(1<<4)
#define TCL_GLOB_TYPE_LINK		(1<<5)
#define TCL_GLOB_TYPE_SOCK		(1<<6)
#define TCL_GLOB_TYPE_MOUNT		(1<<7)

#define TCL_GLOB_PERM_RONLY		(1<<0)
#define TCL_GLOB_PERM_HIDDEN		(1<<1)
#define TCL_GLOB_PERM_R			(1<<2)
#define TCL_GLOB_PERM_W			(1<<3)
#define TCL_GLOB_PERM_X			(1<<4)

/*
 * Flags for the unload callback function.
 */

#define TCL_UNLOAD_DETACH_FROM_INTERPRETER	(1<<0)
#define TCL_UNLOAD_DETACH_FROM_PROCESS		(1<<1)

/*
 * Typedefs for the various filesystem operations:
 */

typedef int (Tcl_FSStatProc) (Tcl_Obj *pathPtr, Tcl_StatBuf *buf);
typedef int (Tcl_FSAccessProc) (Tcl_Obj *pathPtr, int mode);
typedef Tcl_Channel (Tcl_FSOpenFileChannelProc) (Tcl_Interp *interp,
	Tcl_Obj *pathPtr, int mode, int permissions);
typedef int (Tcl_FSMatchInDirectoryProc) (Tcl_Interp *interp, Tcl_Obj *result,
	Tcl_Obj *pathPtr, const char *pattern, Tcl_GlobTypeData *types);
typedef Tcl_Obj * (Tcl_FSGetCwdProc) (Tcl_Interp *interp);
typedef int (Tcl_FSChdirProc) (Tcl_Obj *pathPtr);
typedef int (Tcl_FSLstatProc) (Tcl_Obj *pathPtr, Tcl_StatBuf *buf);
typedef int (Tcl_FSCreateDirectoryProc) (Tcl_Obj *pathPtr);
typedef int (Tcl_FSDeleteFileProc) (Tcl_Obj *pathPtr);
typedef int (Tcl_FSCopyDirectoryProc) (Tcl_Obj *srcPathPtr,
	Tcl_Obj *destPathPtr, Tcl_Obj **errorPtr);
typedef int (Tcl_FSCopyFileProc) (Tcl_Obj *srcPathPtr, Tcl_Obj *destPathPtr);
typedef int (Tcl_FSRemoveDirectoryProc) (Tcl_Obj *pathPtr, int recursive,
	Tcl_Obj **errorPtr);
typedef int (Tcl_FSRenameFileProc) (Tcl_Obj *srcPathPtr, Tcl_Obj *destPathPtr);
typedef void (Tcl_FSUnloadFileProc) (Tcl_LoadHandle loadHandle);
typedef Tcl_Obj * (Tcl_FSListVolumesProc) (void);
/* We have to declare the utime structure here. */
struct utimbuf;
typedef int (Tcl_FSUtimeProc) (Tcl_Obj *pathPtr, struct utimbuf *tval);
typedef int (Tcl_FSNormalizePathProc) (Tcl_Interp *interp, Tcl_Obj *pathPtr,
	int nextCheckpoint);
typedef int (Tcl_FSFileAttrsGetProc) (Tcl_Interp *interp, int index,
	Tcl_Obj *pathPtr, Tcl_Obj **objPtrRef);
typedef const char *const * (Tcl_FSFileAttrStringsProc) (Tcl_Obj *pathPtr,
	Tcl_Obj **objPtrRef);
typedef int (Tcl_FSFileAttrsSetProc) (Tcl_Interp *interp, int index,
	Tcl_Obj *pathPtr, Tcl_Obj *objPtr);
typedef Tcl_Obj * (Tcl_FSLinkProc) (Tcl_Obj *pathPtr, Tcl_Obj *toPtr,
	int linkType);
typedef int (Tcl_FSLoadFileProc) (Tcl_Interp *interp, Tcl_Obj *pathPtr,
	Tcl_LoadHandle *handlePtr, Tcl_FSUnloadFileProc **unloadProcPtr);
typedef int (Tcl_FSPathInFilesystemProc) (Tcl_Obj *pathPtr,
	void **clientDataPtr);
typedef Tcl_Obj * (Tcl_FSFilesystemPathTypeProc) (Tcl_Obj *pathPtr);
typedef Tcl_Obj * (Tcl_FSFilesystemSeparatorProc) (Tcl_Obj *pathPtr);
#define Tcl_FSFreeInternalRepProc Tcl_FreeProc
typedef void *(Tcl_FSDupInternalRepProc) (void *clientData);
typedef Tcl_Obj * (Tcl_FSInternalToNormalizedProc) (void *clientData);
typedef void *(Tcl_FSCreateInternalRepProc) (Tcl_Obj *pathPtr);

typedef struct Tcl_FSVersion_ *Tcl_FSVersion;

/*
 *----------------------------------------------------------------------------
 * Data structures related to hooking into the filesystem
 */

/*
 * Filesystem version tag.  This was introduced in 8.4.
 */

#define TCL_FILESYSTEM_VERSION_1	((Tcl_FSVersion) 0x1)

/*
 * struct Tcl_Filesystem:
 *
 * One such structure exists for each type (kind) of filesystem. It collects
 * together the functions that form the interface for a particulr the
 * filesystem. Tcl always accesses the filesystem through one of these
 * structures.
 *
 * Not all entries need be non-NULL; any which are NULL are simply ignored.
 * However, a complete filesystem should provide all of these functions. The
 * explanations in the structure show the importance of each function.
 */

typedef struct Tcl_Filesystem {
    const char *typeName;	/* The name of the filesystem. */
    Tcl_Size structureLength;	/* Length of this structure, so future binary
				 * compatibility can be assured. */
    Tcl_FSVersion version;	/* Version of the filesystem type. */
    Tcl_FSPathInFilesystemProc *pathInFilesystemProc;
				/* Determines whether the pathname is in this
				 * filesystem. This is the most important
				 * filesystem function. */
    Tcl_FSDupInternalRepProc *dupInternalRepProc;
				/* Duplicates the internal handle of the node.
				 * If it is NULL, the filesystem is less
				 * performant. */
    Tcl_FSFreeInternalRepProc *freeInternalRepProc;
				/* Frees the internal handle of the node.  NULL
				 * only if there is no need to free resources
				 * used for the internal handle. */
    Tcl_FSInternalToNormalizedProc *internalToNormalizedProc;
				/* Converts the internal handle to a normalized
				 * path.  NULL if the filesystem creates nodes
				 * having no pathname. */
    Tcl_FSCreateInternalRepProc *createInternalRepProc;
				/* Creates an internal handle for a pathname.
				 * May be NULL if pathnames have no internal
				 * handle or if pathInFilesystemProc always
				 * immediately creates an internal
				 * representation for pathnames in the
				 * filesystem. */
    Tcl_FSNormalizePathProc *normalizePathProc;
				/* Normalizes a path.  Should be implemented if
				 * the filesystems supports multiple paths to
				 * the same node. */
    Tcl_FSFilesystemPathTypeProc *filesystemPathTypeProc;
				/* Determines the type of a path in this
				 * filesystem. May be NULL. */
    Tcl_FSFilesystemSeparatorProc *filesystemSeparatorProc;
				/* Produces the separator character(s) for this
				 * filesystem. Must not be NULL. */
    Tcl_FSStatProc *statProc;	/* Called by 'Tcl_FSStat()'.  Provided by any
				 * reasonable filesystem. */
    Tcl_FSAccessProc *accessProc;
				/* Called by 'Tcl_FSAccess()'.  Implemented by
				 * any reasonable filesystem. */
    Tcl_FSOpenFileChannelProc *openFileChannelProc;
				/* Called by 'Tcl_FSOpenFileChannel()'.
				 * Provided by any reasonable filesystem. */
    Tcl_FSMatchInDirectoryProc *matchInDirectoryProc;
				/* Called by 'Tcl_FSMatchInDirectory()'.  NULL
				 * if the filesystem does not support glob or
				 * recursive copy. */
    Tcl_FSUtimeProc *utimeProc;	/* Called by 'Tcl_FSUtime()', by 'file
				 *  mtime' to set (not read) times, 'file
				 *  atime', and the open-r/open-w/fcopy variant
				 *  of 'file copy'. */
    Tcl_FSLinkProc *linkProc;	/* Called by 'Tcl_FSLink()'. NULL if reading or
				 *  creating links is not supported. */
    Tcl_FSListVolumesProc *listVolumesProc;
				/* Lists filesystem volumes added by this
				 * filesystem. NULL if the filesystem does not
				 * use volumes. */
    Tcl_FSFileAttrStringsProc *fileAttrStringsProc;
				/* List all valid attributes strings.  NULL if
				 * the filesystem does not support the 'file
				 * attributes' command.  Can be used to attach
				 * arbitrary additional data to files in a
				 * filesystem. */
    Tcl_FSFileAttrsGetProc *fileAttrsGetProc;
				/* Called by 'Tcl_FSFileAttrsGet()' and by
				 * 'file attributes'. */
    Tcl_FSFileAttrsSetProc *fileAttrsSetProc;
				/* Called by 'Tcl_FSFileAttrsSet()' and by
				 * 'file attributes'.  */
    Tcl_FSCreateDirectoryProc *createDirectoryProc;
				/* Called by 'Tcl_FSCreateDirectory()'.  May be
				 * NULL if the filesystem is read-only. */
    Tcl_FSRemoveDirectoryProc *removeDirectoryProc;
				/* Called by 'Tcl_FSRemoveDirectory()'.  May be
				 * NULL if the filesystem is read-only. */
    Tcl_FSDeleteFileProc *deleteFileProc;
				/* Called by 'Tcl_FSDeleteFile()' May be NULL
				 * if the filesystem is is read-only. */
    Tcl_FSCopyFileProc *copyFileProc;
				/* Called by 'Tcl_FSCopyFile()'.  If NULL, for
				 * a copy operation at the script level (not
				 * C) Tcl uses open-r, open-w and fcopy. */
    Tcl_FSRenameFileProc *renameFileProc;
				/* Called by 'Tcl_FSRenameFile()'. If NULL, for
				 * a rename operation at the script level (not
				 * C) Tcl performs a copy operation followed
				 * by a delete operation. */
    Tcl_FSCopyDirectoryProc *copyDirectoryProc;
				/* Called by 'Tcl_FSCopyDirectory()'. If NULL,
				 * for a copy operation at the script level
				 * (not C) Tcl recursively creates directories
				 * and copies files. */
    Tcl_FSLstatProc *lstatProc;	/* Called by 'Tcl_FSLstat()'. If NULL, Tcl
				 * attempts to use 'statProc' instead. */
    Tcl_FSLoadFileProc *loadFileProc;
				/* Called by 'Tcl_FSLoadFile()'. If NULL, Tcl
				 * performs a copy to a temporary file in the
				 * native filesystem and then calls
				 * Tcl_FSLoadFile() on that temporary copy. */
    Tcl_FSGetCwdProc *getCwdProc;
				/* Called by 'Tcl_FSGetCwd()'.  Normally NULL.
				 * Usually only called once:  If 'getcwd' is
				 * called before 'chdir' is ever called. */
    Tcl_FSChdirProc *chdirProc;	/* Called by 'Tcl_FSChdir()'.  For a virtual
				 * filesystem, chdirProc just returns zero
				 * (success) if the pathname is a valid
				 * directory, and some other value otherwise.
				 * For A real filesystem, chdirProc performs
				 * the correct action, e.g.  calls the system
				 * 'chdir' function. If not implemented, then
				 * 'cd' and 'pwd' fail for a pathname in this
				 * filesystem. On success Tcl stores the
				 * pathname for use by GetCwd.  If NULL, Tcl
				 * performs records the pathname as the new
				 * current directory if it passes a series of
				 * directory access checks. */
} Tcl_Filesystem;

/*
 * The following definitions are used as values for the 'linkAction' flag to
 * Tcl_FSLink, or the linkProc of any filesystem. Any combination of flags can
 * be given. For link creation, the linkProc should create a link which
 * matches any of the types given.
 *
 * TCL_CREATE_SYMBOLIC_LINK -	Create a symbolic or soft link.
 * TCL_CREATE_HARD_LINK -	Create a hard link.
 */

#define TCL_CREATE_SYMBOLIC_LINK	0x01
#define TCL_CREATE_HARD_LINK		0x02

/*
 *----------------------------------------------------------------------------
 * The following structure represents the Notifier functions that you can
 * override with the Tcl_SetNotifier call.
 */

typedef struct Tcl_NotifierProcs {
    Tcl_SetTimerProc *setTimerProc;
    Tcl_WaitForEventProc *waitForEventProc;
    Tcl_CreateFileHandlerProc *createFileHandlerProc;
    Tcl_DeleteFileHandlerProc *deleteFileHandlerProc;
    Tcl_InitNotifierProc *initNotifierProc;
    Tcl_FinalizeNotifierProc *finalizeNotifierProc;
    Tcl_AlertNotifierProc *alertNotifierProc;
    Tcl_ServiceModeHookProc *serviceModeHookProc;
} Tcl_NotifierProcs;

/*
 *----------------------------------------------------------------------------
 * The following data structures and declarations are for the new Tcl parser.
 *
 * For each word of a command, and for each piece of a word such as a variable
 * reference, one of the following structures is created to describe the
 * token.
 */

typedef struct Tcl_Token {
    int type;			/* Type of token, such as TCL_TOKEN_WORD; see
				 * below for valid types. */
    const char *start;		/* First character in token. */
    Tcl_Size size;		/* Number of bytes in token. */
    Tcl_Size numComponents;	/* If this token is composed of other tokens,
				 * this field tells how many of them there are
				 * (including components of components, etc.).
				 * The component tokens immediately follow
				 * this one. */
} Tcl_Token;

/*
 * Type values defined for Tcl_Token structures. These values are defined as
 * mask bits so that it's easy to check for collections of types.
 *
 * TCL_TOKEN_WORD -		The token describes one word of a command,
 *				from the first non-blank character of the word
 *				(which may be " or {) up to but not including
 *				the space, semicolon, or bracket that
 *				terminates the word. NumComponents counts the
 *				total number of sub-tokens that make up the
 *				word. This includes, for example, sub-tokens
 *				of TCL_TOKEN_VARIABLE tokens.
 * TCL_TOKEN_SIMPLE_WORD -	This token is just like TCL_TOKEN_WORD except
 *				that the word is guaranteed to consist of a
 *				single TCL_TOKEN_TEXT sub-token.
 * TCL_TOKEN_TEXT -		The token describes a range of literal text
 *				that is part of a word. NumComponents is
 *				always 0.
 * TCL_TOKEN_BS -		The token describes a backslash sequence that
 *				must be collapsed. NumComponents is always 0.
 * TCL_TOKEN_COMMAND -		The token describes a command whose result
 *				must be substituted into the word. The token
 *				includes the enclosing brackets. NumComponents
 *				is always 0.
 * TCL_TOKEN_VARIABLE -		The token describes a variable substitution,
 *				including the dollar sign, variable name, and
 *				array index (if there is one) up through the
 *				right parentheses. NumComponents tells how
 *				many additional tokens follow to represent the
 *				variable name. The first token will be a
 *				TCL_TOKEN_TEXT token that describes the
 *				variable name. If the variable is an array
 *				reference then there will be one or more
 *				additional tokens, of type TCL_TOKEN_TEXT,
 *				TCL_TOKEN_BS, TCL_TOKEN_COMMAND, and
 *				TCL_TOKEN_VARIABLE, that describe the array
 *				index; numComponents counts the total number
 *				of nested tokens that make up the variable
 *				reference, including sub-tokens of
 *				TCL_TOKEN_VARIABLE tokens.
 * TCL_TOKEN_SUB_EXPR -		The token describes one subexpression of an
 *				expression, from the first non-blank character
 *				of the subexpression up to but not including
 *				the space, brace, or bracket that terminates
 *				the subexpression. NumComponents counts the
 *				total number of following subtokens that make
 *				up the subexpression; this includes all
 *				subtokens for any nested TCL_TOKEN_SUB_EXPR
 *				tokens. For example, a numeric value used as a
 *				primitive operand is described by a
 *				TCL_TOKEN_SUB_EXPR token followed by a
 *				TCL_TOKEN_TEXT token. A binary subexpression
 *				is described by a TCL_TOKEN_SUB_EXPR token
 *				followed by the TCL_TOKEN_OPERATOR token for
 *				the operator, then TCL_TOKEN_SUB_EXPR tokens
 *				for the left then the right operands.
 * TCL_TOKEN_OPERATOR -		The token describes one expression operator.
 *				An operator might be the name of a math
 *				function such as "abs". A TCL_TOKEN_OPERATOR
 *				token is always preceded by one
 *				TCL_TOKEN_SUB_EXPR token for the operator's
 *				subexpression, and is followed by zero or more
 *				TCL_TOKEN_SUB_EXPR tokens for the operator's
 *				operands. NumComponents is always 0.
 * TCL_TOKEN_EXPAND_WORD -	This token is just like TCL_TOKEN_WORD except
 *				that it marks a word that began with the
 *				literal character prefix "{*}". This word is
 *				marked to be expanded - that is, broken into
 *				words after substitution is complete.
 */

#define TCL_TOKEN_WORD		1
#define TCL_TOKEN_SIMPLE_WORD	2
#define TCL_TOKEN_TEXT		4
#define TCL_TOKEN_BS		8
#define TCL_TOKEN_COMMAND	16
#define TCL_TOKEN_VARIABLE	32
#define TCL_TOKEN_SUB_EXPR	64
#define TCL_TOKEN_OPERATOR	128
#define TCL_TOKEN_EXPAND_WORD	256

/*
 * Parsing error types. On any parsing error, one of these values will be
 * stored in the error field of the Tcl_Parse structure defined below.
 */

#define TCL_PARSE_SUCCESS		0
#define TCL_PARSE_QUOTE_EXTRA		1
#define TCL_PARSE_BRACE_EXTRA		2
#define TCL_PARSE_MISSING_BRACE		3
#define TCL_PARSE_MISSING_BRACKET	4
#define TCL_PARSE_MISSING_PAREN		5
#define TCL_PARSE_MISSING_QUOTE		6
#define TCL_PARSE_MISSING_VAR_BRACE	7
#define TCL_PARSE_SYNTAX		8
#define TCL_PARSE_BAD_NUMBER		9

/*
 * A structure of the following type is filled in by Tcl_ParseCommand. It
 * describes a single command parsed from an input string.
 */

#define NUM_STATIC_TOKENS 20

typedef struct Tcl_Parse {
    const char *commentStart;	/* Pointer to # that begins the first of one
				 * or more comments preceding the command. */
    Tcl_Size commentSize;	/* Number of bytes in comments (up through
				 * newline character that terminates the last
				 * comment). If there were no comments, this
				 * field is 0. */
    const char *commandStart;	/* First character in first word of
				 * command. */
    Tcl_Size commandSize;	/* Number of bytes in command, including first
				 * character of first word, up through the
				 * terminating newline, close bracket, or
				 * semicolon. */
    Tcl_Size numWords;		/* Total number of words in command. May be
				 * 0. */
    Tcl_Token *tokenPtr;	/* Pointer to first token representing the
				 * words of the command. Initially points to
				 * staticTokens, but may change to point to
				 * malloc-ed space if command exceeds space in
				 * staticTokens. */
    Tcl_Size numTokens;		/* Total number of tokens in command. */
    Tcl_Size tokensAvailable;	/* Total number of tokens available at
				 * *tokenPtr. */
    int errorType;		/* One of the parsing error types defined
				 * above. */
    int incomplete;		/* This field is set to 1 by Tcl_ParseCommand
				 * if the command appears to be incomplete.
				 * This information is used by
				 * Tcl_CommandComplete. */

    /*
     * The fields below are intended only for the private use of the parser.
     * They should not be used by functions that invoke Tcl_ParseCommand.
     */

    const char *string;		/* The original command string passed to
				 * Tcl_ParseCommand. */
    const char *end;		/* Points to the character just after the last
				 * one in the command string. */
    Tcl_Interp *interp;		/* Interpreter to use for error reporting, or
				 * NULL. */
    const char *term;		/* Points to character in string that
				 * terminated most recent token. Filled in by
				 * ParseTokens. If an error occurs, points to
				 * beginning of region where the error
				 * occurred (e.g. the open brace if the close
				 * brace is missing). */
    Tcl_Token staticTokens[NUM_STATIC_TOKENS];
				/* Initial space for tokens for command. This
				 * space should be large enough to accommodate
				 * most commands; dynamic space is allocated
				 * for very large commands that don't fit
				 * here. */
} Tcl_Parse;

/*
 *----------------------------------------------------------------------------
 * The following structure represents a user-defined encoding. It collects
 * together all the functions that are used by the specific encoding.
 */

typedef struct Tcl_EncodingType {
    const char *encodingName;	/* The name of the encoding, e.g. "euc-jp".
				 * This name is the unique key for this
				 * encoding type. */
    Tcl_EncodingConvertProc *toUtfProc;
				/* Function to convert from external encoding
				 * into UTF-8. */
    Tcl_EncodingConvertProc *fromUtfProc;
				/* Function to convert from UTF-8 into
				 * external encoding. */
    Tcl_FreeProc *freeProc;
				/* If non-NULL, function to call when this
				 * encoding is deleted. */
    void *clientData;		/* Arbitrary value associated with encoding
				 * type. Passed to conversion functions. */
    Tcl_Size nullSize;		/* Number of zero bytes that signify
				 * end-of-string in this encoding. This number
				 * is used to determine the source string
				 * length when the srcLen argument is
				 * negative. Must be 1, 2, or 4. */
} Tcl_EncodingType;

/*
 * The following definitions are used as values for the conversion control
 * flags argument when converting text from one character set to another:
 *
 * TCL_ENCODING_START -		Signifies that the source buffer is the first
 *				block in a (potentially multi-block) input
 *				stream. Tells the conversion function to reset
 *				to an initial state and perform any
 *				initialization that needs to occur before the
 *				first byte is converted. If the source buffer
 *				contains the entire input stream to be
 *				converted, this flag should be set.
 * TCL_ENCODING_END -		Signifies that the source buffer is the last
 *				block in a (potentially multi-block) input
 *				stream. Tells the conversion routine to
 *				perform any finalization that needs to occur
 *				after the last byte is converted and then to
 *				reset to an initial state. If the source
 *				buffer contains the entire input stream to be
 *				converted, this flag should be set.
 * TCL_ENCODING_STOPONERROR -	Not used any more.
 * TCL_ENCODING_NO_TERMINATE - 	If set, Tcl_ExternalToUtf does not append a
 *				terminating NUL byte.  Since it does not need
 *				an extra byte for a terminating NUL, it fills
 *				all dstLen bytes with encoded UTF-8 content if
 *				needed.  If clear, a byte is reserved in the
 *				dst space for NUL termination, and a
 *				terminating NUL is appended.
 * TCL_ENCODING_CHAR_LIMIT -	If set and dstCharsPtr is not NULL, then
 *				Tcl_ExternalToUtf takes the initial value of
 *				*dstCharsPtr as a limit of the maximum number
 *				of chars to produce in the encoded UTF-8
 *				content.  Otherwise, the number of chars
 *				produced is controlled only by other limiting
 *				factors.
 * TCL_ENCODING_PROFILE_* -	Mutually exclusive encoding profile ids. Note
 *				these are bit masks.
 *
 * NOTE: THESE BIT DEFINITIONS SHOULD NOT OVERLAP WITH INTERNAL USE BITS
 * DEFINED IN tclEncoding.c (ENCODING_INPUT et al). Be cognizant of this
 * when adding bits.
 */

#define TCL_ENCODING_START		0x01
#define TCL_ENCODING_END		0x02
#define TCL_ENCODING_STOPONERROR	0x0 /* Not used any more */
#define TCL_ENCODING_NO_TERMINATE	0x08
#define TCL_ENCODING_CHAR_LIMIT		0x10
/* Internal use bits, do not define bits in this space. See above comment */
#define TCL_ENCODING_INTERNAL_USE_MASK  0xFF00
/*
 * Reserve top byte for profile values (disjoint, not a mask). In case of
 * changes, ensure ENCODING_PROFILE_* macros in tclInt.h are modified if
 * necessary.
 */
#define TCL_ENCODING_PROFILE_STRICT   0x00000000
#define TCL_ENCODING_PROFILE_TCL8     0x01000000
#define TCL_ENCODING_PROFILE_REPLACE  0x02000000

/*
 * The following definitions are the error codes returned by the conversion
 * routines:
 *
 * TCL_OK -			All characters were converted.
 * TCL_CONVERT_NOSPACE -	The output buffer would not have been large
 *				enough for all of the converted data; as many
 *				characters as could fit were converted though.
 * TCL_CONVERT_MULTIBYTE -	The last few bytes in the source string were
 *				the beginning of a multibyte sequence, but
 *				more bytes were needed to complete this
 *				sequence. A subsequent call to the conversion
 *				routine should pass the beginning of this
 *				unconverted sequence plus additional bytes
 *				from the source stream to properly convert the
 *				formerly split-up multibyte sequence.
 * TCL_CONVERT_SYNTAX -		The source stream contained an invalid
 *				character sequence. This may occur if the
 *				input stream has been damaged or if the input
 *				encoding method was misidentified.
 * TCL_CONVERT_UNKNOWN -	The source string contained a character that
 *				could not be represented in the target
 *				encoding.
 */

#define TCL_CONVERT_MULTIBYTE	(-1)
#define TCL_CONVERT_SYNTAX	(-2)
#define TCL_CONVERT_UNKNOWN	(-3)
#define TCL_CONVERT_NOSPACE	(-4)

/*
 * The maximum number of bytes that are necessary to represent a single
 * Unicode character in UTF-8. The valid values are 3 and 4. If > 3,
 * then Tcl_UniChar must be 4-bytes in size (UCS-4) (the default). If == 3,
 * then Tcl_UniChar must be 2-bytes in size (UTF-16). Since Tcl 9.0, UCS-4
 * mode is the default and recommended mode.
 */

#ifndef TCL_UTF_MAX
#   define TCL_UTF_MAX		4
#endif

/*
 * This represents a Unicode character. Any changes to this should also be
 * reflected in regcustom.h.
 */

#if TCL_UTF_MAX == 4
    /*
     * int isn't 100% accurate as it should be a strict 4-byte value
     * (perhaps int32_t). ILP64/SILP64 systems may have troubles. The
     * size of this value must be reflected correctly in regcustom.h.
     */
typedef int Tcl_UniChar;
#elif TCL_UTF_MAX == 3 && !defined(BUILD_tcl)
typedef unsigned short Tcl_UniChar;
#else
#   error "This TCL_UTF_MAX value is not supported"
#endif

/*
 *----------------------------------------------------------------------------
 * TIP #59: The following structure is used in calls 'Tcl_RegisterConfig' to
 * provide the system with the embedded configuration data.
 */

typedef struct Tcl_Config {
    const char *key;		/* Configuration key to register. ASCII
				 * encoded, thus UTF-8. */
    const char *value;		/* The value associated with the key. System
				 * encoding. */
} Tcl_Config;

/*
 *----------------------------------------------------------------------------
 * Flags for TIP#143 limits, detailing which limits are active in an
 * interpreter. Used for Tcl_{Add,Remove}LimitHandler type argument.
 */

#define TCL_LIMIT_COMMANDS	0x01
#define TCL_LIMIT_TIME		0x02

/*
 * Structure containing information about a limit handler to be called when a
 * command- or time-limit is exceeded by an interpreter.
 */

typedef void (Tcl_LimitHandlerProc) (void *clientData, Tcl_Interp *interp);
#define Tcl_LimitHandlerDeleteProc Tcl_FreeProc

#if 0
/*
 *----------------------------------------------------------------------------
 * We would like to provide an anonymous structure "mp_int" here, which is
 * compatible with libtommath's "mp_int", but without duplicating anything
 * from <tommath.h> or including <tommath.h> here. But the libtommath project
 * didn't honor our request. See: <https://github.com/libtom/libtommath/pull/473>
 *
 * That's why this part is commented out, and we are using (void *) in
 * various API's in stead of the more correct (mp_int *).
 */

#ifndef MP_INT_DECLARED
#define MP_INT_DECLARED
typedef struct mp_int mp_int;
#endif

#endif

/*
 *----------------------------------------------------------------------------
 * Definitions needed for Tcl_ParseArgvObj routines.
 * Based on tkArgv.c.
 * Modifications from the original are copyright (c) Sam Bromley 2006
 */

typedef struct {
    int type;			/* Indicates the option type; see below. */
    const char *keyStr;		/* The key string that flags the option in the
				 * argv array. */
    void *srcPtr;		/* Value to be used in setting dst; usage
				 * depends on type.*/
    void *dstPtr;		/* Address of value to be modified; usage
				 * depends on type.*/
    const char *helpStr;	/* Documentation message describing this
				 * option. */
    void *clientData;		/* Word to pass to function callbacks. */
} Tcl_ArgvInfo;

/*
 * Legal values for the type field of a Tcl_ArgInfo: see the user
 * documentation for details.
 */

#define TCL_ARGV_CONSTANT	15
#define TCL_ARGV_INT		16
#define TCL_ARGV_STRING		17
#define TCL_ARGV_REST		18
#define TCL_ARGV_FLOAT		19
#define TCL_ARGV_FUNC		20
#define TCL_ARGV_GENFUNC	21
#define TCL_ARGV_HELP		22
#define TCL_ARGV_END		23

/*
 * Types of callback functions for the TCL_ARGV_FUNC and TCL_ARGV_GENFUNC
 * argument types:
 */

typedef int (Tcl_ArgvFuncProc)(void *clientData, Tcl_Obj *objPtr,
	void *dstPtr);
typedef Tcl_Size (Tcl_ArgvGenFuncProc)(void *clientData, Tcl_Interp *interp,
	Tcl_Size objc, Tcl_Obj *const *objv, void *dstPtr);

/*
 * Shorthand for commonly used argTable entries.
 */

#define TCL_ARGV_AUTO_HELP \
    {TCL_ARGV_HELP,	"-help",	NULL,	NULL, \
	    "Print summary of command-line options and abort", NULL}
#define TCL_ARGV_AUTO_REST \
    {TCL_ARGV_REST,	"--",		NULL,	NULL, \
	    "Marks the end of the options", NULL}
#define TCL_ARGV_TABLE_END \
    {TCL_ARGV_END, NULL, NULL, NULL, NULL, NULL}

/*
 *----------------------------------------------------------------------------
 * Definitions needed for Tcl_Zlib routines. [TIP #234]
 *
 * Constants for the format flags describing what sort of data format is
 * desired/expected for the Tcl_ZlibDeflate, Tcl_ZlibInflate and
 * Tcl_ZlibStreamInit functions.
 */

#define TCL_ZLIB_FORMAT_RAW	1
#define TCL_ZLIB_FORMAT_ZLIB	2
#define TCL_ZLIB_FORMAT_GZIP	4
#define TCL_ZLIB_FORMAT_AUTO	8

/*
 * Constants that describe whether the stream is to operate in compressing or
 * decompressing mode.
 */

#define TCL_ZLIB_STREAM_DEFLATE	16
#define TCL_ZLIB_STREAM_INFLATE	32

/*
 * Constants giving compression levels. Use of TCL_ZLIB_COMPRESS_DEFAULT is
 * recommended.
 */

#define TCL_ZLIB_COMPRESS_NONE	0
#define TCL_ZLIB_COMPRESS_FAST	1
#define TCL_ZLIB_COMPRESS_BEST	9
#define TCL_ZLIB_COMPRESS_DEFAULT (-1)

/*
 * Constants for types of flushing, used with Tcl_ZlibFlush.
 */

#define TCL_ZLIB_NO_FLUSH	0
#define TCL_ZLIB_FLUSH		2
#define TCL_ZLIB_FULLFLUSH	3
#define TCL_ZLIB_FINALIZE	4

/*
 *----------------------------------------------------------------------------
 * Definitions needed for the Tcl_LoadFile function. [TIP #416]
 */

#define TCL_LOAD_GLOBAL 1
#define TCL_LOAD_LAZY 2

/*
 *----------------------------------------------------------------------------
 * Definitions needed for the Tcl_OpenTcpServerEx function. [TIP #456]
 */
#define TCL_TCPSERVER_REUSEADDR (1<<0)
#define TCL_TCPSERVER_REUSEPORT (1<<1)

/*
 * Constants for special Tcl_Size-typed values, see TIP #494
 */

#define TCL_IO_FAILURE	((Tcl_Size)-1)
#define TCL_AUTO_LENGTH	((Tcl_Size)-1)
#define TCL_INDEX_NONE  ((Tcl_Size)-1)

/*
 *----------------------------------------------------------------------------
 * Single public declaration for NRE.
 */

typedef int (Tcl_NRPostProc) (void *data[], Tcl_Interp *interp,
				int result);

/*
 *----------------------------------------------------------------------------
 * The following constant is used to test for older versions of Tcl in the
 * stubs tables.
 */

<<<<<<< HEAD
#define TCL_STUB_MAGIC		((int) 0xFCA3BACB + (int) sizeof(void *))
=======
#if TCL_MAJOR_VERSION > 8
#   define TCL_STUB_MAGIC	((int) 0xFCA3BACB + (int) sizeof(void *))
#else
#   define TCL_STUB_MAGIC	((int) 0xFCA3BACF)
#endif
>>>>>>> 8ffdbea9

/*
 * The following function is required to be defined in all stubs aware
 * extensions. The function is actually implemented in the stub library, not
 * the main Tcl library, although there is a trivial implementation in the
 * main library in case an extension is statically linked into an application.
 */

const char *		Tcl_InitStubs(Tcl_Interp *interp, const char *version,
			    int exact, int magic);
const char *		TclTomMathInitializeStubs(Tcl_Interp *interp,
			    const char *version, int epoch, int revision);
const char *		TclInitStubTable(const char *version);
void *			TclStubCall(void *arg);
#if defined(_WIN32)
    TCL_NORETURN void	Tcl_ConsolePanic(const char *format, ...);
#else
#   define Tcl_ConsolePanic ((Tcl_PanicProc *)NULL)
#endif

#ifdef USE_TCL_STUBS
#   define Tcl_InitStubs(interp, version, exact) \
	(Tcl_InitStubs)(interp, version, \
	    (exact)|(TCL_MAJOR_VERSION<<8)|(TCL_MINOR_VERSION<<16), \
	    TCL_STUB_MAGIC)
#else
#   define Tcl_InitStubs(interp, version, exact) \
	Tcl_PkgInitStubsCheck(interp, version, \
		(exact)|(TCL_MAJOR_VERSION<<8)|(TCL_MINOR_VERSION<<16))
#endif

/*
 * Public functions that are not accessible via the stubs table.
 * Tcl_GetMemoryInfo is needed for AOLserver. [Bug 1868171]
 */

#define Tcl_Main(argc, argv, proc) \
	Tcl_MainEx(argc, argv, proc, \
	    ((Tcl_SetPanicProc(Tcl_ConsolePanic), Tcl_CreateInterp())))
EXTERN TCL_NORETURN void Tcl_MainEx(Tcl_Size argc, char **argv,
			    Tcl_AppInitProc *appInitProc, Tcl_Interp *interp);
EXTERN const char *	Tcl_PkgInitStubsCheck(Tcl_Interp *interp,
			    const char *version, int exact);
EXTERN const char *	Tcl_InitSubsystems(void);
EXTERN void		Tcl_GetMemoryInfo(Tcl_DString *dsPtr);
EXTERN const char *	Tcl_FindExecutable(const char *argv0);
EXTERN const char *	Tcl_SetPreInitScript(const char *string);
EXTERN const char *	Tcl_SetPanicProc(
			    Tcl_PanicProc *panicProc);
EXTERN void		Tcl_StaticLibrary(Tcl_Interp *interp,
			    const char *prefix,
			    Tcl_LibraryInitProc *initProc,
			    Tcl_LibraryInitProc *safeInitProc);
#ifndef TCL_NO_DEPRECATED
#   define Tcl_StaticPackage Tcl_StaticLibrary
#endif
EXTERN Tcl_ExitProc *	Tcl_SetExitProc(Tcl_ExitProc *proc);
#ifdef _WIN32
EXTERN const char *	TclZipfs_AppHook(int *argc, wchar_t ***argv);
#else
EXTERN const char *TclZipfs_AppHook(int *argc, char ***argv);
#endif
#if defined(_WIN32) && defined(UNICODE)
#ifndef USE_TCL_STUBS
#   define Tcl_FindExecutable(arg) ((Tcl_FindExecutable)((const char *)(arg)))
#endif
#   define Tcl_MainEx Tcl_MainExW
    EXTERN TCL_NORETURN void Tcl_MainExW(Tcl_Size argc, wchar_t **argv,
	    Tcl_AppInitProc *appInitProc, Tcl_Interp *interp);
#endif
#if defined(USE_TCL_STUBS)
#define Tcl_SetPanicProc(panicProc) \
    TclInitStubTable(((const char *(*)(Tcl_PanicProc *))TclStubCall((void *)panicProc))(panicProc))
#define Tcl_InitSubsystems() \
    TclInitStubTable(((const char *(*)(void))TclStubCall((void *)1))())
#define Tcl_FindExecutable(argv0) \
    TclInitStubTable(((const char *(*)(const char *))TclStubCall((void *)2))(argv0))
#define TclZipfs_AppHook(argcp, argvp) \
	TclInitStubTable(((const char *(*)(int *, void *))TclStubCall((void *)3))(argcp, argvp))
#define Tcl_MainExW(argc, argv, appInitProc, interp) \
	(void)((const char *(*)(Tcl_Size, const void *, Tcl_AppInitProc *, Tcl_Interp *)) \
	TclStubCall((void *)4))(argc, argv, appInitProc, interp)
#if !defined(_WIN32) || !defined(UNICODE)
#define Tcl_MainEx(argc, argv, appInitProc, interp) \
	(void)((const char *(*)(Tcl_Size, const void *, Tcl_AppInitProc *, Tcl_Interp *)) \
	TclStubCall((void *)5))(argc, argv, appInitProc, interp)
#endif
#define Tcl_StaticLibrary(interp, pkgName, initProc, safeInitProc) \
	(void)((const char *(*)(Tcl_Interp *, const char *, Tcl_LibraryInitProc *, Tcl_LibraryInitProc *)) \
	TclStubCall((void *)6))(interp, pkgName, initProc, safeInitProc)
#define Tcl_SetExitProc(proc) \
	((Tcl_ExitProc *(*)(Tcl_ExitProc *))TclStubCall((void *)7))(proc)
#define Tcl_GetMemoryInfo(dsPtr) \
	(void)((const char *(*)(Tcl_DString *))TclStubCall((void *)8))(dsPtr)
#define Tcl_SetPreInitScript(string) \
	((const char *(*)(const char *))TclStubCall((void *)9))(string)
#endif

/*
 *----------------------------------------------------------------------------
 * Include the public function declarations that are accessible via the stubs
 * table.
 */

#include "tclDecls.h"

/*
 * Include platform specific public function declarations that are accessible
 * via the stubs table. Make all TclOO symbols MODULE_SCOPE (which only
 * has effect on building it as a shared library). See ticket [3010352].
 */

#if defined(BUILD_tcl)
#   undef TCLAPI
#   define TCLAPI MODULE_SCOPE
#endif

#include "tclPlatDecls.h"

/*
 *----------------------------------------------------------------------------
 * The following declarations map ckalloc and ckfree to Tcl_Alloc and
 * Tcl_Free for use in Tcl-8.x-compatible extensions.
 */

#ifndef BUILD_tcl
#   define ckalloc Tcl_Alloc
#   define attemptckalloc Tcl_AttemptAlloc
#   ifdef _MSC_VER
	/* Silence invalid C4090 warnings */
#	define ckfree(a) Tcl_Free((void *)(a))
#	define ckrealloc(a,b) Tcl_Realloc((void *)(a),(b))
#	define attemptckrealloc(a,b) Tcl_AttemptRealloc((void *)(a),(b))
#   else
#	define ckfree Tcl_Free
#	define ckrealloc Tcl_Realloc
#	define attemptckrealloc Tcl_AttemptRealloc
#   endif
#endif

#ifndef TCL_MEM_DEBUG

/*
 * If we are not using the debugging allocator, we should call the Tcl_Alloc,
 * et al. routines in order to guarantee that every module is using the same
 * memory allocator both inside and outside of the Tcl library.
 */

#   undef  Tcl_InitMemory
#   define Tcl_InitMemory(x)
#   undef  Tcl_DumpActiveMemory
#   define Tcl_DumpActiveMemory(x)
#   undef  Tcl_ValidateAllMemory
#   define Tcl_ValidateAllMemory(x,y)

#endif /* !TCL_MEM_DEBUG */

#ifdef TCL_MEM_DEBUG
#   undef Tcl_IncrRefCount
#   define Tcl_IncrRefCount(objPtr) \
	Tcl_DbIncrRefCount(objPtr, __FILE__, __LINE__)
#   undef Tcl_DecrRefCount
#   define Tcl_DecrRefCount(objPtr) \
	Tcl_DbDecrRefCount(objPtr, __FILE__, __LINE__)
#   undef Tcl_IsShared
#   define Tcl_IsShared(objPtr) \
	Tcl_DbIsShared(objPtr, __FILE__, __LINE__)
/*
 * Free the Obj by effectively doing:
 *
 *   Tcl_IncrRefCount(objPtr);
 *   Tcl_DecrRefCount(objPtr);
 *
 * This will free the obj if there are no references to the obj.
 */
#   define Tcl_BounceRefCount(objPtr) \
    TclBounceRefCount(objPtr, __FILE__, __LINE__)

static inline void
TclBounceRefCount(
    Tcl_Obj* objPtr,
    const char* fn,
    int line)
{
    if (objPtr) {
        if ((objPtr)->refCount == 0) {
            Tcl_DbDecrRefCount(objPtr, fn, line);
	}
    }
}
#else
#   undef Tcl_IncrRefCount
#   define Tcl_IncrRefCount(objPtr) \
	((void)++(objPtr)->refCount)
    /*
     * Use do/while0 idiom for optimum correctness without compiler warnings.
     * https://wiki.c2.com/?TrivialDoWhileLoop
     */
#   undef Tcl_DecrRefCount
#   define Tcl_DecrRefCount(objPtr) \
	do {								\
	    Tcl_Obj *_objPtr = (objPtr);				\
	    if (_objPtr->refCount-- <= 1) {				\
		TclFreeObj(_objPtr);					\
	    }								\
	} while(0)
#   undef Tcl_IsShared
#   define Tcl_IsShared(objPtr) \
	((objPtr)->refCount > 1)

/*
 * Declare that obj will no longer be used or referenced.
 * This will release the obj if there is no referece count,
 * otherwise let it be.
 */
#   define Tcl_BounceRefCount(objPtr) \
    TclBounceRefCount(objPtr);

static inline void
TclBounceRefCount(
    Tcl_Obj* objPtr)
{
    if (objPtr) {
        if ((objPtr)->refCount == 0) {
            Tcl_DecrRefCount(objPtr);
	}
    }
}

#endif

/*
 * Macros and definitions that help to debug the use of Tcl objects. When
 * TCL_MEM_DEBUG is defined, the Tcl_New declarations are overridden to call
 * debugging versions of the object creation functions.
 */

#ifdef TCL_MEM_DEBUG
#  undef  Tcl_NewBignumObj
#  define Tcl_NewBignumObj(val) \
     Tcl_DbNewBignumObj(val, __FILE__, __LINE__)
#  undef  Tcl_NewBooleanObj
#  define Tcl_NewBooleanObj(val) \
     Tcl_DbNewWideIntObj((val)!=0, __FILE__, __LINE__)
#  undef  Tcl_NewByteArrayObj
#  define Tcl_NewByteArrayObj(bytes, len) \
     Tcl_DbNewByteArrayObj(bytes, len, __FILE__, __LINE__)
#  undef  Tcl_NewDoubleObj
#  define Tcl_NewDoubleObj(val) \
     Tcl_DbNewDoubleObj(val, __FILE__, __LINE__)
#  undef  Tcl_NewListObj
#  define Tcl_NewListObj(objc, objv) \
     Tcl_DbNewListObj(objc, objv, __FILE__, __LINE__)
#  undef  Tcl_NewObj
#  define Tcl_NewObj() \
     Tcl_DbNewObj(__FILE__, __LINE__)
#  undef  Tcl_NewStringObj
#  define Tcl_NewStringObj(bytes, len) \
     Tcl_DbNewStringObj(bytes, len, __FILE__, __LINE__)
#  undef  Tcl_NewWideIntObj
#  define Tcl_NewWideIntObj(val) \
     Tcl_DbNewWideIntObj(val, __FILE__, __LINE__)
#endif /* TCL_MEM_DEBUG */

/*
 *----------------------------------------------------------------------------
 * Macros for clients to use to access fields of hash entries:
 */

#define Tcl_GetHashValue(h) ((h)->clientData)
#define Tcl_SetHashValue(h, value) ((h)->clientData = (void *)(value))
#define Tcl_GetHashKey(tablePtr, h) \
	((void *) (((tablePtr)->keyType == TCL_ONE_WORD_KEYS ||		\
		    (tablePtr)->keyType == TCL_CUSTOM_PTR_KEYS)		\
		? (h)->key.oneWordValue					\
		: (h)->key.string))

/*
 * Macros to use for clients to use to invoke find and create functions for
 * hash tables:
 */

#undef  Tcl_FindHashEntry
#define Tcl_FindHashEntry(tablePtr, key) \
	(*((tablePtr)->findProc))(tablePtr, (const char *)(key))
#undef  Tcl_CreateHashEntry
#define Tcl_CreateHashEntry(tablePtr, key, newPtr) \
	(*((tablePtr)->createProc))(tablePtr, (const char *)(key), newPtr)

#endif /* RC_INVOKED */

/*
 * end block for C++
 */

#ifdef __cplusplus
}
#endif

#endif /* _TCL */

/*
 * Local Variables:
 * mode: c
 * c-basic-offset: 4
 * fill-column: 78
 * End:
 */<|MERGE_RESOLUTION|>--- conflicted
+++ resolved
@@ -50,7 +50,6 @@
 #if !defined(TCL_MAJOR_VERSION)
 #   define TCL_MAJOR_VERSION	9
 #endif
-<<<<<<< HEAD
 #if TCL_MAJOR_VERSION != 9
 #   error "This header-file is for Tcl 9 only"
 #endif
@@ -60,16 +59,6 @@
 
 #define TCL_VERSION	    "9.1"
 #define TCL_PATCH_LEVEL	    "9.1a0"
-=======
-#if TCL_MAJOR_VERSION == 9
-#   define TCL_MINOR_VERSION	0
-#   define TCL_RELEASE_LEVEL	TCL_BETA_RELEASE
-#   define TCL_RELEASE_SERIAL	3
-
-#   define TCL_VERSION		"9.0"
-#   define TCL_PATCH_LEVEL	"9.0b3"
-#endif /* TCL_MAJOR_VERSION */
->>>>>>> 8ffdbea9
  
 #if defined(RC_INVOKED)
@@ -466,12 +455,7 @@
  */
 
 typedef struct Tcl_RegExpIndices {
-<<<<<<< HEAD
-    Tcl_Size start;			/* Character offset of first character in
-=======
-#if TCL_MAJOR_VERSION > 8
     Tcl_Size start;		/* Character offset of first character in
->>>>>>> 8ffdbea9
 				 * match. */
     Tcl_Size end;		/* Character offset of first character after
 				 * the match. */
@@ -481,12 +465,7 @@
     Tcl_Size nsubs;		/* Number of subexpressions in the compiled
 				 * expression. */
     Tcl_RegExpIndices *matches;	/* Array of nsubs match offset pairs. */
-<<<<<<< HEAD
-    Tcl_Size extendStart;		/* The offset at which a subsequent match
-=======
-#if TCL_MAJOR_VERSION > 8
     Tcl_Size extendStart;	/* The offset at which a subsequent match
->>>>>>> 8ffdbea9
 				 * might begin. */
 } Tcl_RegExpInfo;
 
@@ -668,33 +647,6 @@
     size_t version;
 
     /* List emulation functions - ObjType Version 1 */
-<<<<<<< HEAD
-    Tcl_ObjTypeLengthProc *lengthProc;	     /* Return the [llength] of the
-					     ** AbstractList */
-    Tcl_ObjTypeIndexProc *indexProc;	     /* Return a value (Tcl_Obj) for
-					     ** [lindex $al $index] */
-    Tcl_ObjTypeSliceProc *sliceProc;	     /* Return an AbstractList for
-					     ** [lrange $al $start $end] */
-    Tcl_ObjTypeReverseProc *reverseProc;     /* Return an AbstractList for
-					     ** [lreverse $al] */
-    Tcl_ObjTypeGetElements *getElementsProc; /* Return an objv[] of all elements in
-					     ** the list */
-    Tcl_ObjTypeSetElement *setElementProc;   /* Replace the element at the indicie
-					     ** with the given valueObj. */
-    Tcl_ObjTypeReplaceProc *replaceProc;     /* Replace subset with subset */
-    Tcl_ObjTypeInOperatorProc *inOperProc;   /* "in" and "ni" expr list
-                                             ** operation Determine if the given
-                                             ** string value matches an element in
-                                             ** the list */
-} Tcl_ObjType;
-
-#define TCL_OBJTYPE_V0 0, \
-	0,0,0,0,0,0,0,0 /* Pre-Tcl 9 */
-#define TCL_OBJTYPE_V1(a) offsetof(Tcl_ObjType, indexProc), \
-	a,0,0,0,0,0,0,0 /* Tcl 9 Version 1 */
-#define TCL_OBJTYPE_V2(a,b,c,d,e,f,g,h) sizeof(Tcl_ObjType),  \
-	a,b,c,d,e,f,g,h /* Tcl 9 - AbstractLists */
-=======
     Tcl_ObjTypeLengthProc *lengthProc;
 				/* Return the [llength] of the AbstractList */
     Tcl_ObjTypeIndexProc *indexProc;
@@ -715,20 +667,14 @@
 				/* "in" and "ni" expr list operation.
 				 * Determine if the given string value matches
 				 * an element in the list. */
-#endif
 } Tcl_ObjType;
 
-#if TCL_MAJOR_VERSION > 8
-#   define TCL_OBJTYPE_V0 0, \
-	   0,0,0,0,0,0,0,0	/* Pre-Tcl 9 */
-#   define TCL_OBJTYPE_V1(a) offsetof(Tcl_ObjType, indexProc), \
-	   a,0,0,0,0,0,0,0	/* Tcl 9 Version 1 */
-#   define TCL_OBJTYPE_V2(a,b,c,d,e,f,g,h) sizeof(Tcl_ObjType),  \
-	   a,b,c,d,e,f,g,h	/* Tcl 9 - AbstractLists */
-#else
-#   define TCL_OBJTYPE_V0 /* just empty */
-#endif
->>>>>>> 8ffdbea9
+#define TCL_OBJTYPE_V0 0, \
+	0,0,0,0,0,0,0,0 /* Pre-Tcl 9 */
+#define TCL_OBJTYPE_V1(a) offsetof(Tcl_ObjType, indexProc), \
+	a,0,0,0,0,0,0,0 /* Tcl 9 Version 1 */
+#define TCL_OBJTYPE_V2(a,b,c,d,e,f,g,h) sizeof(Tcl_ObjType),  \
+	a,b,c,d,e,f,g,h /* Tcl 9 - AbstractLists */
 
 /*
  * The following structure stores an internal representation (internalrep) for
@@ -1210,12 +1156,6 @@
     int downShift;		/* Shift count used in hashing function.
 				 * Designed to use high-order bits of
 				 * randomized keys. */
-<<<<<<< HEAD
-=======
-#if TCL_MAJOR_VERSION < 9
-    int mask;			/* Mask value used in hashing function. */
-#endif
->>>>>>> 8ffdbea9
     int keyType;		/* Type of keys used in this table. It's
 				 * either TCL_CUSTOM_KEYS, TCL_STRING_KEYS,
 				 * TCL_ONE_WORD_KEYS, or an integer giving the
@@ -2299,15 +2239,7 @@
  * stubs tables.
  */
 
-<<<<<<< HEAD
 #define TCL_STUB_MAGIC		((int) 0xFCA3BACB + (int) sizeof(void *))
-=======
-#if TCL_MAJOR_VERSION > 8
-#   define TCL_STUB_MAGIC	((int) 0xFCA3BACB + (int) sizeof(void *))
-#else
-#   define TCL_STUB_MAGIC	((int) 0xFCA3BACF)
-#endif
->>>>>>> 8ffdbea9
 
 /*
  * The following function is required to be defined in all stubs aware
