--- conflicted
+++ resolved
@@ -652,11 +652,7 @@
 	int argc, const char *argv[]);
 typedef void (Tcl_CmdTraceProc) (ClientData clientData, Tcl_Interp *interp,
 	int level, char *command, Tcl_CmdProc *proc,
-<<<<<<< HEAD
-	ClientData cmdClientData, size_t argc, const char *argv[]);
-=======
 	ClientData cmdClientData, int argc, const char *argv[]);
->>>>>>> fd5b3bb0
 typedef int (Tcl_CmdObjTraceProc) (ClientData clientData, Tcl_Interp *interp,
 	int level, const char *command, Tcl_Command commandInfo, size_t objc,
 	struct Tcl_Obj *const *objv);
@@ -1421,11 +1417,7 @@
 typedef int	(Tcl_DriverInputProc) (ClientData instanceData, char *buf,
 			size_t toRead, int *errorCodePtr);
 typedef int	(Tcl_DriverOutputProc) (ClientData instanceData,
-<<<<<<< HEAD
 			const char *buf, size_t toWrite, int *errorCodePtr);
-=======
-			const char *buf, int toWrite, int *errorCodePtr);
->>>>>>> fd5b3bb0
 typedef int	(Tcl_DriverSeekProc) (ClientData instanceData, long offset,
 			int mode, int *errorCodePtr);
 typedef int	(Tcl_DriverSetOptionProc) (ClientData instanceData,
