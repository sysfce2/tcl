--- conflicted
+++ resolved
@@ -2299,11 +2299,7 @@
 #   define Tcl_DecrRefCount(objPtr) \
 	do { \
 	    Tcl_Obj *_objPtr = (objPtr); \
-<<<<<<< HEAD
-	    if (_objPtr->refCount-- < 2) { \
-=======
 	    if ((_objPtr)->refCount-- <= 1) { \
->>>>>>> 4cd9155a
 		TclFreeObj(_objPtr); \
 	    } \
 	} while(0)
