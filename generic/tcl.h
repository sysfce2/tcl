/*
 * tcl.h --
 *
 *	This header file describes the externally-visible facilities of the
 *	Tcl interpreter.
 *
 * Copyright (c) 1987-1994 The Regents of the University of California.
 * Copyright (c) 1993-1996 Lucent Technologies.
 * Copyright (c) 1994-1998 Sun Microsystems, Inc.
 * Copyright (c) 1998-2000 by Scriptics Corporation.
 * Copyright (c) 2002 by Kevin B. Kenny.  All rights reserved.
 *
 * See the file "license.terms" for information on usage and redistribution of
 * this file, and for a DISCLAIMER OF ALL WARRANTIES.
 */

#ifndef _TCL
#define _TCL

/*
 * For C++ compilers, use extern "C"
 */

#ifdef __cplusplus
extern "C" {
#endif

/*
 * The following defines are used to indicate the various release levels.
 */

#define TCL_ALPHA_RELEASE	0
#define TCL_BETA_RELEASE	1
#define TCL_FINAL_RELEASE	2

/*
 * When version numbers change here, must also go into the following files and
 * update the version numbers:
 *
 * library/init.tcl	(1 LOC patch)
 * unix/configure.ac	(2 LOC Major, 2 LOC minor, 1 LOC patch)
 * win/configure.ac	(as above)
 * win/tcl.m4		(not patchlevel)
 * README		(sections 0 and 2, with and without separator)
 * macosx/Tcl-Common.xcconfig (not patchlevel) 1 LOC
 * win/README		(not patchlevel) (sections 0 and 2)
 * unix/tcl.spec	(1 LOC patch)
 * tools/tcl.hpj.in	(not patchlevel, for windows installer)
 */

#define TCL_MAJOR_VERSION   9
#define TCL_MINOR_VERSION   0
#define TCL_RELEASE_LEVEL   TCL_ALPHA_RELEASE
#define TCL_RELEASE_SERIAL  0

#define TCL_VERSION	    "9.0"
#define TCL_PATCH_LEVEL	    "9.0a0"

/*
 * A special definition used to allow this header file to be included from
 * windows resource files so that they can obtain version information.
 * RC_INVOKED is defined by default by the windows RC tool.
 *
 * Resource compilers don't like all the C stuff, like typedefs and function
 * declarations, that occur below, so block them out.
 */

#ifndef RC_INVOKED

/*
 * Special macro to define mutexes.
 */

#define TCL_DECLARE_MUTEX(name) static Tcl_Mutex name;

/*
 * Tcl's public routine Tcl_FSSeek() uses the values SEEK_SET, SEEK_CUR, and
 * SEEK_END, all #define'd by stdio.h .
 *
 * Also, many extensions need stdio.h, and they've grown accustomed to tcl.h
 * providing it for them rather than #include-ing it themselves as they
 * should, so also for their sake, we keep the #include to be consistent with
 * prior Tcl releases.
 */

#include <stdio.h>

#if defined(__GNUC__) && (__GNUC__ > 2)
#   define TCL_FORMAT_PRINTF(a,b) __attribute__ ((__format__ (__printf__, a, b)))
#   define TCL_NORETURN __attribute__ ((noreturn))
#   define TCL_NOINLINE __attribute__ ((noinline))
#   define TCL_NORETURN1 __attribute__ ((noreturn))
#else
#   define TCL_FORMAT_PRINTF(a,b)
#   if defined(_MSC_VER) && (_MSC_VER >= 1310)
#	define TCL_NORETURN _declspec(noreturn)
#	define TCL_NOINLINE __declspec(noinline)
#   else
#	define TCL_NORETURN /* nothing */
#	define TCL_NOINLINE /* nothing */
#   endif
#   define TCL_NORETURN1 /* nothing */
#endif

/*
 * Allow a part of Tcl's API to be explicitly marked as deprecated.
 *
 * Used to make TIP 330/336 generate moans even if people use the
 * compatibility macros. Change your code, guys! We won't support you forever.
 */

#if defined(__GNUC__) && ((__GNUC__ >= 4) || ((__GNUC__ == 3) && (__GNUC_MINOR__ >= 1)))
#   if (__GNUC__ > 4) || ((__GNUC__ == 4) && (__GNUC_MINOR__ >= 5))
#	define TCL_DEPRECATED_API(msg)	__attribute__ ((__deprecated__ (msg)))
#   else
#	define TCL_DEPRECATED_API(msg)	__attribute__ ((__deprecated__))
#   endif
#else
#   define TCL_DEPRECATED_API(msg)	/* nothing portable */
#endif

/*
 *----------------------------------------------------------------------------
 * Macros used to declare a function to be exported by a DLL. Used by Windows,
 * maps to no-op declarations on non-Windows systems. The default build on
 * windows is for a DLL, which causes the DLLIMPORT and DLLEXPORT macros to be
 * nonempty. To build a static library, the macro STATIC_BUILD should be
 * defined.
 *
 * Note: when building static but linking dynamically to MSVCRT we must still
 *       correctly decorate the C library imported function.  Use CRTIMPORT
 *       for this purpose.  _DLL is defined by the compiler when linking to
 *       MSVCRT.
 */

#if (defined(_WIN32) && (defined(_MSC_VER) || (defined(__BORLANDC__) && (__BORLANDC__ >= 0x0550)) || defined(__LCC__) || defined(__WATCOMC__) || (defined(__GNUC__) && defined(__declspec))))
#   define HAVE_DECLSPEC 1
#   ifdef STATIC_BUILD
#       define DLLIMPORT
#       define DLLEXPORT
#       ifdef _DLL
#           define CRTIMPORT __declspec(dllimport)
#       else
#           define CRTIMPORT
#       endif
#   else
#       define DLLIMPORT __declspec(dllimport)
#       define DLLEXPORT __declspec(dllexport)
#       define CRTIMPORT __declspec(dllimport)
#   endif
#else
#   define DLLIMPORT
#   if defined(__GNUC__) && __GNUC__ > 3
#       define DLLEXPORT __attribute__ ((visibility("default")))
#   else
#       define DLLEXPORT
#   endif
#   define CRTIMPORT
#endif

/*
 * These macros are used to control whether functions are being declared for
 * import or export. If a function is being declared while it is being built
 * to be included in a shared library, then it should have the DLLEXPORT
 * storage class. If is being declared for use by a module that is going to
 * link against the shared library, then it should have the DLLIMPORT storage
 * class. If the symbol is being declared for a static build or for use from a
 * stub library, then the storage class should be empty.
 *
 * The convention is that a macro called BUILD_xxxx, where xxxx is the name of
 * a library we are building, is set on the compile line for sources that are
 * to be placed in the library. When this macro is set, the storage class will
 * be set to DLLEXPORT. At the end of the header file, the storage class will
 * be reset to DLLIMPORT.
 */

#ifdef BUILD_tcl
#   define TCLAPI extern DLLEXPORT
#else
#   define TCLAPI extern DLLIMPORT
#endif

#if !defined(CONST86) && !defined(TCL_NO_DEPRECATED)
#      define CONST86 const
#endif

/*
 * Miscellaneous declarations.
 */

typedef void *ClientData;

/*
 * Darwin specific configure overrides (to support fat compiles, where
 * configure runs only once for multiple architectures):
 */

#ifdef __APPLE__
#   ifdef __LP64__
#	undef TCL_WIDE_INT_TYPE
#	define TCL_WIDE_INT_IS_LONG 1
#	define TCL_CFG_DO64BIT 1
#    else /* !__LP64__ */
#	define TCL_WIDE_INT_TYPE long long
#	undef TCL_WIDE_INT_IS_LONG
#	undef TCL_CFG_DO64BIT
#    endif /* __LP64__ */
#    undef HAVE_STRUCT_STAT64
#endif /* __APPLE__ */

/*
 * Define Tcl_WideInt to be a type that is (at least) 64-bits wide, and define
 * Tcl_WideUInt to be the unsigned variant of that type (assuming that where
 * we have one, we can have the other.)
 *
 * Also defines the following macros:
 * TCL_WIDE_INT_IS_LONG - if wide ints are really longs (i.e. we're on a
 *	LP64 system such as modern Solaris or Linux ... not including Win64)
 * Tcl_WideAsLong - forgetful converter from wideInt to long.
 * Tcl_LongAsWide - sign-extending converter from long to wideInt.
 * Tcl_WideAsDouble - converter from wideInt to double.
 * Tcl_DoubleAsWide - converter from double to wideInt.
 *
 * The following invariant should hold for any long value 'longVal':
 *	longVal == Tcl_WideAsLong(Tcl_LongAsWide(longVal))
 *
 * Note on converting between Tcl_WideInt and strings. This implementation (in
 * tclObj.c) depends on the function
 * sprintf(...,"%" TCL_LL_MODIFIER "d",...).
 */

#if !defined(TCL_WIDE_INT_TYPE)&&!defined(TCL_WIDE_INT_IS_LONG)
#   if defined(_WIN32)
#      define TCL_WIDE_INT_TYPE __int64
#      define TCL_LL_MODIFIER	"I64"
#      if defined(_WIN64)
#         define TCL_Z_MODIFIER	"I"
#      endif
#   elif defined(__GNUC__)
#      define TCL_Z_MODIFIER	"z"
#   else /* ! _WIN32 && ! __GNUC__ */
/*
 * Don't know what platform it is and configure hasn't discovered what is
 * going on for us. Try to guess...
 */
#      include <limits.h>
#      if defined(LLONG_MAX) && (LLONG_MAX == LONG_MAX)
#         define TCL_WIDE_INT_IS_LONG	1
#      endif
#   endif /* _WIN32 */
#endif /* !TCL_WIDE_INT_TYPE & !TCL_WIDE_INT_IS_LONG */

#ifndef TCL_WIDE_INT_TYPE
#   define TCL_WIDE_INT_TYPE		long long
#endif /* !TCL_WIDE_INT_TYPE */

typedef TCL_WIDE_INT_TYPE		Tcl_WideInt;
typedef unsigned TCL_WIDE_INT_TYPE	Tcl_WideUInt;

#ifndef TCL_LL_MODIFIER
#   define TCL_LL_MODIFIER	"ll"
#endif /* !TCL_LL_MODIFIER */
#ifndef TCL_Z_MODIFIER
#   if defined(__GNUC__) && !defined(_WIN32)
#	define TCL_Z_MODIFIER	"z"
#   else
#	define TCL_Z_MODIFIER	""
#   endif
#endif /* !TCL_Z_MODIFIER */
#define Tcl_WideAsLong(val)	((long)((Tcl_WideInt)(val)))
#define Tcl_LongAsWide(val)	((Tcl_WideInt)((long)(val)))
#define Tcl_WideAsDouble(val)	((double)((Tcl_WideInt)(val)))
#define Tcl_DoubleAsWide(val)	((Tcl_WideInt)((double)(val)))

#if defined(_WIN32)
#   ifdef __BORLANDC__
	typedef struct stati64 Tcl_StatBuf;
#   elif defined(_WIN64)
	typedef struct __stat64 Tcl_StatBuf;
#   elif (defined(_MSC_VER) && (_MSC_VER < 1400)) || defined(_USE_32BIT_TIME_T)
	typedef struct _stati64	Tcl_StatBuf;
#   else
	typedef struct _stat32i64 Tcl_StatBuf;
#   endif /* _MSC_VER < 1400 */
#elif defined(__CYGWIN__)
    typedef struct {
	dev_t st_dev;
	unsigned short st_ino;
	unsigned short st_mode;
	short st_nlink;
	short st_uid;
	short st_gid;
	/* Here is a 2-byte gap */
	dev_t st_rdev;
	/* Here is a 4-byte gap */
	long long st_size;
	struct {long tv_sec;} st_atim;
	struct {long tv_sec;} st_mtim;
	struct {long tv_sec;} st_ctim;
	/* Here is a 4-byte gap */
    } Tcl_StatBuf;
#elif defined(HAVE_STRUCT_STAT64) && !defined(__APPLE__)
    typedef struct stat64 Tcl_StatBuf;
#else
    typedef struct stat Tcl_StatBuf;
#endif

/*
 *----------------------------------------------------------------------------
 * Data structures defined opaquely in this module. The definitions below just
 * provide dummy types. A few fields are made visible in Tcl_Interp
 * structures, namely those used for returning a string result from commands.
 * Direct access to the result field is discouraged in Tcl 8.0. The
 * interpreter result is either an object or a string, and the two values are
 * kept consistent unless some C code sets interp->result directly.
 * Programmers should use either the function Tcl_GetObjResult() or
 * Tcl_GetStringResult() to read the interpreter's result. See the SetResult
 * man page for details.
 *
 * Note: any change to the Tcl_Interp definition below must be mirrored in the
 * "real" definition in tclInt.h.
 *
 * Note: Tcl_ObjCmdProc functions do not directly set result and freeProc.
 * Instead, they set a Tcl_Obj member in the "real" structure that can be
 * accessed with Tcl_GetObjResult() and Tcl_SetObjResult().
 */

typedef struct Tcl_Interp Tcl_Interp;

typedef struct Tcl_AsyncHandler_ *Tcl_AsyncHandler;
typedef struct Tcl_Channel_ *Tcl_Channel;
typedef struct Tcl_ChannelTypeVersion_ *Tcl_ChannelTypeVersion;
typedef struct Tcl_Command_ *Tcl_Command;
typedef struct Tcl_Condition_ *Tcl_Condition;
typedef struct Tcl_Dict_ *Tcl_Dict;
typedef struct Tcl_EncodingState_ *Tcl_EncodingState;
typedef struct Tcl_Encoding_ *Tcl_Encoding;
typedef struct Tcl_Event Tcl_Event;
typedef struct Tcl_InterpState_ *Tcl_InterpState;
typedef struct Tcl_LoadHandle_ *Tcl_LoadHandle;
typedef struct Tcl_Mutex_ *Tcl_Mutex;
typedef struct Tcl_Pid_ *Tcl_Pid;
typedef struct Tcl_RegExp_ *Tcl_RegExp;
typedef struct Tcl_ThreadDataKey_ *Tcl_ThreadDataKey;
typedef struct Tcl_ThreadId_ *Tcl_ThreadId;
typedef struct Tcl_TimerToken_ *Tcl_TimerToken;
typedef struct Tcl_Trace_ *Tcl_Trace;
typedef struct Tcl_Var_ *Tcl_Var;
typedef struct Tcl_ZLibStream_ *Tcl_ZlibStream;

/*
 *----------------------------------------------------------------------------
 * Definition of the interface to functions implementing threads. A function
 * following this definition is given to each call of 'Tcl_CreateThread' and
 * will be called as the main fuction of the new thread created by that call.
 */

#if defined _WIN32
typedef unsigned (__stdcall Tcl_ThreadCreateProc) (void *clientData);
#else
typedef void (Tcl_ThreadCreateProc) (void *clientData);
#endif

/*
 * Threading function return types used for abstracting away platform
 * differences when writing a Tcl_ThreadCreateProc. See the NewThread function
 * in generic/tclThreadTest.c for it's usage.
 */

#if defined _WIN32
#   define Tcl_ThreadCreateType		unsigned __stdcall
#   define TCL_THREAD_CREATE_RETURN	return 0
#else
#   define Tcl_ThreadCreateType		void
#   define TCL_THREAD_CREATE_RETURN
#endif

/*
 * Definition of values for default stacksize and the possible flags to be
 * given to Tcl_CreateThread.
 */

#define TCL_THREAD_STACK_DEFAULT (0)    /* Use default size for stack. */
#define TCL_THREAD_NOFLAGS	 (0000) /* Standard flags, default
					 * behaviour. */
#define TCL_THREAD_JOINABLE	 (0001) /* Mark the thread as joinable. */

/*
 * Flag values passed to Tcl_StringCaseMatch.
 */

#define TCL_MATCH_NOCASE	(1<<0)

/*
 * Flag values passed to Tcl_GetRegExpFromObj.
 */

#define	TCL_REG_BASIC		000000	/* BREs (convenience). */
#define	TCL_REG_EXTENDED	000001	/* EREs. */
#define	TCL_REG_ADVF		000002	/* Advanced features in EREs. */
#define	TCL_REG_ADVANCED	000003	/* AREs (which are also EREs). */
#define	TCL_REG_QUOTE		000004	/* No special characters, none. */
#define	TCL_REG_NOCASE		000010	/* Ignore case. */
#define	TCL_REG_NOSUB		000020	/* Don't care about subexpressions. */
#define	TCL_REG_EXPANDED	000040	/* Expanded format, white space &
					 * comments. */
#define	TCL_REG_NLSTOP		000100  /* \n doesn't match . or [^ ] */
#define	TCL_REG_NLANCH		000200  /* ^ matches after \n, $ before. */
#define	TCL_REG_NEWLINE		000300  /* Newlines are line terminators. */
#define	TCL_REG_CANMATCH	001000  /* Report details on partial/limited
					 * matches. */

/*
 * Flags values passed to Tcl_RegExpExecObj.
 */

#define	TCL_REG_NOTBOL	0001	/* Beginning of string does not match ^.  */
#define	TCL_REG_NOTEOL	0002	/* End of string does not match $. */

/*
 * Structures filled in by Tcl_RegExpInfo. Note that all offset values are
 * relative to the start of the match string, not the beginning of the entire
 * string.
 */

typedef struct Tcl_RegExpIndices {
    long start;			/* Character offset of first character in
				 * match. */
    long end;			/* Character offset of first character after
				 * the match. */
} Tcl_RegExpIndices;

typedef struct Tcl_RegExpInfo {
    int nsubs;			/* Number of subexpressions in the compiled
				 * expression. */
    Tcl_RegExpIndices *matches;	/* Array of nsubs match offset pairs. */
    long extendStart;		/* The offset at which a subsequent match
				 * might begin. */
    long reserved;		/* Reserved for later use. */
} Tcl_RegExpInfo;

/*
 * Picky compilers complain if this typdef doesn't appear before the struct's
 * reference in tclDecls.h.
 */

typedef Tcl_StatBuf *Tcl_Stat_;
typedef struct stat *Tcl_OldStat_;

/*
 *----------------------------------------------------------------------------
 * When a TCL command returns, the interpreter contains a result from the
 * command. Programmers are strongly encouraged to use one of the functions
 * Tcl_GetObjResult() or Tcl_GetStringResult() to read the interpreter's
 * result. See the SetResult man page for details. Besides this result, the
 * command function returns an integer code, which is one of the following:
 *
 * TCL_OK		Command completed normally; the interpreter's result
 *			contains the command's result.
 * TCL_ERROR		The command couldn't be completed successfully; the
 *			interpreter's result describes what went wrong.
 * TCL_RETURN		The command requests that the current function return;
 *			the interpreter's result contains the function's
 *			return value.
 * TCL_BREAK		The command requests that the innermost loop be
 *			exited; the interpreter's result is meaningless.
 * TCL_CONTINUE		Go on to the next iteration of the current loop; the
 *			interpreter's result is meaningless.
 */

#define TCL_OK			0
#define TCL_ERROR		1
#define TCL_RETURN		2
#define TCL_BREAK		3
#define TCL_CONTINUE		4

/*
 *----------------------------------------------------------------------------
 * Flags to control what substitutions are performed by Tcl_SubstObj():
 */

#define TCL_SUBST_COMMANDS	001
#define TCL_SUBST_VARIABLES	002
#define TCL_SUBST_BACKSLASHES	004
#define TCL_SUBST_ALL		007

/*
 * Forward declaration of Tcl_Obj to prevent an error when the forward
 * reference to Tcl_Obj is encountered in the function types declared below.
 */

struct Tcl_Obj;

/*
 *----------------------------------------------------------------------------
 * Function types defined by Tcl:
 */

typedef int (Tcl_AppInitProc) (Tcl_Interp *interp);
typedef int (Tcl_AsyncProc) (void *clientData, Tcl_Interp *interp,
	int code);
typedef void (Tcl_ChannelProc) (void *clientData, int mask);
typedef void (Tcl_CloseProc) (void *data);
typedef void (Tcl_CmdDeleteProc) (void *clientData);
typedef int (Tcl_CmdProc) (void *clientData, Tcl_Interp *interp,
	int argc, const char *argv[]);
typedef void (Tcl_CmdTraceProc) (void *clientData, Tcl_Interp *interp,
	int level, char *command, Tcl_CmdProc *proc,
	void *cmdClientData, int argc, const char *argv[]);
typedef int (Tcl_CmdObjTraceProc) (void *clientData, Tcl_Interp *interp,
	int level, const char *command, Tcl_Command commandInfo, int objc,
	struct Tcl_Obj *const *objv);
typedef void (Tcl_CmdObjTraceDeleteProc) (void *clientData);
typedef void (Tcl_DupInternalRepProc) (struct Tcl_Obj *srcPtr,
	struct Tcl_Obj *dupPtr);
typedef int (Tcl_EncodingConvertProc) (void *clientData, const char *src,
	int srcLen, int flags, Tcl_EncodingState *statePtr, char *dst,
	int dstLen, int *srcReadPtr, int *dstWrotePtr, int *dstCharsPtr);
#define Tcl_EncodingFreeProc Tcl_FreeProc
typedef int (Tcl_EventProc) (Tcl_Event *evPtr, int flags);
typedef void (Tcl_EventCheckProc) (void *clientData, int flags);
typedef int (Tcl_EventDeleteProc) (Tcl_Event *evPtr, void *clientData);
typedef void (Tcl_EventSetupProc) (void *clientData, int flags);
#define Tcl_ExitProc Tcl_FreeProc
typedef void (Tcl_FileProc) (void *clientData, int mask);
#define Tcl_FileFreeProc Tcl_FreeProc
typedef void (Tcl_FreeInternalRepProc) (struct Tcl_Obj *objPtr);
typedef void (Tcl_FreeProc) (void *blockPtr);
typedef void (Tcl_IdleProc) (void *clientData);
typedef void (Tcl_InterpDeleteProc) (void *clientData,
	Tcl_Interp *interp);
typedef void (Tcl_NamespaceDeleteProc) (void *clientData);
typedef int (Tcl_ObjCmdProc) (void *clientData, Tcl_Interp *interp,
	int objc, struct Tcl_Obj *const *objv);
typedef int (Tcl_PackageInitProc) (Tcl_Interp *interp);
typedef int (Tcl_PackageUnloadProc) (Tcl_Interp *interp, int flags);
typedef void (Tcl_PanicProc) (const char *format, ...);
typedef void (Tcl_TcpAcceptProc) (void *callbackData, Tcl_Channel chan,
	char *address, int port);
typedef void (Tcl_TimerProc) (void *clientData);
typedef int (Tcl_SetFromAnyProc) (Tcl_Interp *interp, struct Tcl_Obj *objPtr);
typedef void (Tcl_UpdateStringProc) (struct Tcl_Obj *objPtr);
typedef char * (Tcl_VarTraceProc) (void *clientData, Tcl_Interp *interp,
	const char *part1, const char *part2, int flags);
typedef void (Tcl_CommandTraceProc) (void *clientData, Tcl_Interp *interp,
	const char *oldName, const char *newName, int flags);
typedef void (Tcl_CreateFileHandlerProc) (int fd, int mask, Tcl_FileProc *proc,
	void *clientData);
typedef void (Tcl_DeleteFileHandlerProc) (int fd);
typedef void (Tcl_AlertNotifierProc) (void *clientData);
typedef void (Tcl_ServiceModeHookProc) (int mode);
typedef void *(Tcl_InitNotifierProc) (void);
typedef void (Tcl_FinalizeNotifierProc) (void *clientData);
typedef void (Tcl_MainLoopProc) (void);

/*
 *----------------------------------------------------------------------------
 * The following structure represents a type of object, which is a particular
 * internal representation for an object plus a set of functions that provide
 * standard operations on objects of that type.
 */

typedef struct Tcl_ObjType {
    const char *name;		/* Name of the type, e.g. "int". */
    Tcl_FreeInternalRepProc *freeIntRepProc;
				/* Called to free any storage for the type's
				 * internal rep. NULL if the internal rep does
				 * not need freeing. */
    Tcl_DupInternalRepProc *dupIntRepProc;
				/* Called to create a new object as a copy of
				 * an existing object. */
    Tcl_UpdateStringProc *updateStringProc;
				/* Called to update the string rep from the
				 * type's internal representation. */
    Tcl_SetFromAnyProc *setFromAnyProc;
				/* Called to convert the object's internal rep
				 * to this type. Frees the internal rep of the
				 * old type. Returns TCL_ERROR on failure. */
} Tcl_ObjType;

/*
 * The following structure stores an internal representation (intrep) for
 * a Tcl value. An intrep is associated with an Tcl_ObjType when both
 * are stored in the same Tcl_Obj.  The routines of the Tcl_ObjType govern
 * the handling of the intrep.
 */

typedef union Tcl_ObjIntRep {	/* The internal representation: */
    long longValue;		/*   - an long integer value. */
    double doubleValue;		/*   - a double-precision floating value. */
    void *otherValuePtr;	/*   - another, type-specific value, */
				/*     not used internally any more. */
    Tcl_WideInt wideValue;	/*   - an integer value >= 64bits */
    struct {			/*   - internal rep as two pointers. */
	void *ptr1;		
	void *ptr2;
    } twoPtrValue;
    struct {			/*   - internal rep as a pointer and a long, */
	void *ptr;		/*     not used internally any more. */
	unsigned long value;
    } ptrAndLongRep;
} Tcl_ObjIntRep;

/*
 * One of the following structures exists for each object in the Tcl system.
 * An object stores a value as either a string, some internal representation,
 * or both.
 */

typedef struct Tcl_Obj {
    size_t refCount;		/* When 0 the object will be freed. */
    char *bytes;		/* This points to the first byte of the
				 * object's string representation. The array
				 * must be followed by a null byte (i.e., at
				 * offset length) but may also contain
				 * embedded null characters. The array's
				 * storage is allocated by Tcl_Alloc. NULL means
				 * the string rep is invalid and must be
				 * regenerated from the internal rep.  Clients
				 * should use Tcl_GetStringFromObj or
				 * Tcl_GetString to get a pointer to the byte
				 * array as a readonly value. */
    size_t length;		/* The number of bytes at *bytes, not
				 * including the terminating null. */
    const Tcl_ObjType *typePtr;	/* Denotes the object's type. Always
				 * corresponds to the type of the object's
				 * internal rep. NULL indicates the object has
				 * no internal rep (has no type). */
    Tcl_ObjIntRep internalRep;	/* The internal representation: */
} Tcl_Obj;


/*
 *----------------------------------------------------------------------------
 * The following type contains the state needed by Tcl_SaveResult. It
 * is typically allocated on the stack.
 */

typedef Tcl_Obj *Tcl_SavedResult;

/*
 *----------------------------------------------------------------------------
 * The following definitions support Tcl's namespace facility. Note: the first
 * five fields must match exactly the fields in a Namespace structure (see
 * tclInt.h).
 */

typedef struct Tcl_Namespace {
    char *name;			/* The namespace's name within its parent
				 * namespace. This contains no ::'s. The name
				 * of the global namespace is "" although "::"
				 * is an synonym. */
    char *fullName;		/* The namespace's fully qualified name. This
				 * starts with ::. */
    void *clientData;	/* Arbitrary value associated with this
				 * namespace. */
    Tcl_NamespaceDeleteProc *deleteProc;
				/* Function invoked when deleting the
				 * namespace to, e.g., free clientData. */
    struct Tcl_Namespace *parentPtr;
				/* Points to the namespace that contains this
				 * one. NULL if this is the global
				 * namespace. */
} Tcl_Namespace;

/*
 *----------------------------------------------------------------------------
 * The following structure represents a call frame, or activation record. A
 * call frame defines a naming context for a procedure call: its local scope
 * (for local variables) and its namespace scope (used for non-local
 * variables; often the global :: namespace). A call frame can also define the
 * naming context for a namespace eval or namespace inscope command: the
 * namespace in which the command's code should execute. The Tcl_CallFrame
 * structures exist only while procedures or namespace eval/inscope's are
 * being executed, and provide a Tcl call stack.
 *
 * A call frame is initialized and pushed using Tcl_PushCallFrame and popped
 * using Tcl_PopCallFrame. Storage for a Tcl_CallFrame must be provided by the
 * Tcl_PushCallFrame caller, and callers typically allocate them on the C call
 * stack for efficiency. For this reason, Tcl_CallFrame is defined as a
 * structure and not as an opaque token. However, most Tcl_CallFrame fields
 * are hidden since applications should not access them directly; others are
 * declared as "dummyX".
 *
 * WARNING!! The structure definition must be kept consistent with the
 * CallFrame structure in tclInt.h. If you change one, change the other.
 */

typedef struct Tcl_CallFrame {
    Tcl_Namespace *nsPtr;
    int dummy1;
    int dummy2;
    void *dummy3;
    void *dummy4;
    void *dummy5;
    int dummy6;
    void *dummy7;
    void *dummy8;
    int dummy9;
    void *dummy10;
    void *dummy11;
    void *dummy12;
    void *dummy13;
} Tcl_CallFrame;

/*
 *----------------------------------------------------------------------------
 * Information about commands that is returned by Tcl_GetCommandInfo and
 * passed to Tcl_SetCommandInfo. objProc is an objc/objv object-based command
 * function while proc is a traditional Tcl argc/argv string-based function.
 * Tcl_CreateObjCommand and Tcl_CreateCommand ensure that both objProc and
 * proc are non-NULL and can be called to execute the command. However, it may
 * be faster to call one instead of the other. The member isNativeObjectProc
 * is set to 1 if an object-based function was registered by
 * Tcl_CreateObjCommand, and to 0 if a string-based function was registered by
 * Tcl_CreateCommand. The other function is typically set to a compatibility
 * wrapper that does string-to-object or object-to-string argument conversions
 * then calls the other function.
 */

typedef struct Tcl_CmdInfo {
    int isNativeObjectProc;	/* 1 if objProc was registered by a call to
				 * Tcl_CreateObjCommand; 0 otherwise.
				 * Tcl_SetCmdInfo does not modify this
				 * field. */
    Tcl_ObjCmdProc *objProc;	/* Command's object-based function. */
    void *objClientData;	/* ClientData for object proc. */
    Tcl_CmdProc *proc;		/* Command's string-based function. */
    void *clientData;	/* ClientData for string proc. */
    Tcl_CmdDeleteProc *deleteProc;
				/* Function to call when command is
				 * deleted. */
    void *deleteData;	/* Value to pass to deleteProc (usually the
				 * same as clientData). */
    Tcl_Namespace *namespacePtr;/* Points to the namespace that contains this
				 * command. Note that Tcl_SetCmdInfo will not
				 * change a command's namespace; use
				 * TclRenameCommand or Tcl_Eval (of 'rename')
				 * to do that. */
} Tcl_CmdInfo;

/*
 *----------------------------------------------------------------------------
 * The structure defined below is used to hold dynamic strings. The only
 * fields that clients should use are string and length, accessible via the
 * macros Tcl_DStringValue and Tcl_DStringLength.
 */

#define TCL_DSTRING_STATIC_SIZE 200
typedef struct Tcl_DString {
    char *string;		/* Points to beginning of string: either
				 * staticSpace below or a malloced array. */
    size_t length;		/* Number of non-NULL characters in the
				 * string. */
    size_t spaceAvl;		/* Total number of bytes available for the
				 * string and its terminating NULL char. */
    char staticSpace[TCL_DSTRING_STATIC_SIZE];
				/* Space to use in common case where string is
				 * small. */
} Tcl_DString;

#define Tcl_DStringLength(dsPtr) ((dsPtr)->length)
#define Tcl_DStringValue(dsPtr) ((dsPtr)->string)

/*
 * Definitions for the maximum number of digits of precision that may be
 * produced by Tcl_PrintDouble, and the number of bytes of buffer space
 * required by Tcl_PrintDouble.
 */

#define TCL_MAX_PREC		17
#define TCL_DOUBLE_SPACE	(TCL_MAX_PREC+10)

/*
 * Definition for a number of bytes of buffer space sufficient to hold the
 * string representation of an integer in base 10 (assuming the existence of
 * 64-bit integers).
 */

#define TCL_INTEGER_SPACE	24

/*
 * Flag values passed to Tcl_ConvertElement.
 * TCL_DONT_USE_BRACES forces it not to enclose the element in braces, but to
 *	use backslash quoting instead.
 * TCL_DONT_QUOTE_HASH disables the default quoting of the '#' character. It
 *	is safe to leave the hash unquoted when the element is not the first
 *	element of a list, and this flag can be used by the caller to indicate
 *	that condition.
 */

#define TCL_DONT_USE_BRACES	1
#define TCL_DONT_QUOTE_HASH	8

/*
 * Flag that may be passed to Tcl_GetIndexFromObj to force it to disallow
 * abbreviated strings.
 */

#define TCL_EXACT	1

/*
 *----------------------------------------------------------------------------
 * Flag values passed to Tcl_RecordAndEval, Tcl_EvalObj, Tcl_EvalObjv.
 * WARNING: these bit choices must not conflict with the bit choices for
 * evalFlag bits in tclInt.h!
 *
 * Meanings:
 *	TCL_NO_EVAL:		Just record this command
 *	TCL_EVAL_GLOBAL:	Execute script in global namespace
 *	TCL_EVAL_DIRECT:	Do not compile this script
 *	TCL_EVAL_INVOKE:	Magical Tcl_EvalObjv mode for aliases/ensembles
 *				o Run in iPtr->lookupNsPtr or global namespace
 *				o Cut out of error traces
 *				o Don't reset the flags controlling ensemble
 *				  error message rewriting.
 *	TCL_CANCEL_UNWIND:	Magical Tcl_CancelEval mode that causes the
 *				stack for the script in progress to be
 *				completely unwound.
 *	TCL_EVAL_NOERR:	Do no exception reporting at all, just return
 *				as the caller will report.
 */

#define TCL_NO_EVAL		0x010000
#define TCL_EVAL_GLOBAL		0x020000
#define TCL_EVAL_DIRECT		0x040000
#define TCL_EVAL_INVOKE		0x080000
#define TCL_CANCEL_UNWIND	0x100000
#define TCL_EVAL_NOERR          0x200000

/*
 * Special freeProc values that may be passed to Tcl_SetResult (see the man
 * page for details):
 */

#define TCL_VOLATILE		((Tcl_FreeProc *) 1)
#define TCL_STATIC		((Tcl_FreeProc *) 0)
#define TCL_DYNAMIC		((Tcl_FreeProc *) 3)

/*
 * Flag values passed to variable-related functions.
 * WARNING: these bit choices must not conflict with the bit choice for
 * TCL_CANCEL_UNWIND, above.
 */

#define TCL_GLOBAL_ONLY		 1
#define TCL_NAMESPACE_ONLY	 2
#define TCL_APPEND_VALUE	 4
#define TCL_LIST_ELEMENT	 8
#define TCL_TRACE_READS		 0x10
#define TCL_TRACE_WRITES	 0x20
#define TCL_TRACE_UNSETS	 0x40
#define TCL_TRACE_DESTROYED	 0x80
#define TCL_INTERP_DESTROYED	 0x100
#define TCL_LEAVE_ERR_MSG	 0x200
#define TCL_TRACE_ARRAY		 0x800
#ifndef TCL_REMOVE_OBSOLETE_TRACES
/* Required to support old variable/vdelete/vinfo traces. */
#define TCL_TRACE_OLD_STYLE	 0x1000
#endif
/* Indicate the semantics of the result of a trace. */
#define TCL_TRACE_RESULT_DYNAMIC 0x8000
#define TCL_TRACE_RESULT_OBJECT  0x10000

/*
 * Flag values for ensemble commands.
 */

#define TCL_ENSEMBLE_PREFIX 0x02/* Flag value to say whether to allow
				 * unambiguous prefixes of commands or to
				 * require exact matches for command names. */

/*
 * Flag values passed to command-related functions.
 */

#define TCL_TRACE_RENAME	0x2000
#define TCL_TRACE_DELETE	0x4000

#define TCL_ALLOW_INLINE_COMPILATION 0x20000

/*
 * Types for linked variables:
 */

#define TCL_LINK_INT		1
#define TCL_LINK_DOUBLE		2
#define TCL_LINK_BOOLEAN	3
#define TCL_LINK_STRING		4
#define TCL_LINK_WIDE_INT	5
#define TCL_LINK_CHAR		6
#define TCL_LINK_UCHAR		7
#define TCL_LINK_SHORT		8
#define TCL_LINK_USHORT		9
#define TCL_LINK_UINT		10
#if defined(TCL_WIDE_INT_IS_LONG) || defined(_WIN32) || defined(__CYGWIN__)
#define TCL_LINK_LONG		((sizeof(long) != sizeof(int)) ? TCL_LINK_WIDE_INT : TCL_LINK_INT)
#define TCL_LINK_ULONG		((sizeof(long) != sizeof(int)) ? TCL_LINK_WIDE_UINT : TCL_LINK_UINT)
#else
#define TCL_LINK_LONG		11
#define TCL_LINK_ULONG		12
#endif
#define TCL_LINK_FLOAT		13
#define TCL_LINK_WIDE_UINT	14
#define TCL_LINK_READ_ONLY	0x80

/*
 *----------------------------------------------------------------------------
 * Forward declarations of Tcl_HashTable and related types.
 */

#ifndef TCL_HASH_TYPE
#  define TCL_HASH_TYPE size_t
#endif

typedef struct Tcl_HashKeyType Tcl_HashKeyType;
typedef struct Tcl_HashTable Tcl_HashTable;
typedef struct Tcl_HashEntry Tcl_HashEntry;

typedef TCL_HASH_TYPE (Tcl_HashKeyProc) (Tcl_HashTable *tablePtr, void *keyPtr);
typedef int (Tcl_CompareHashKeysProc) (void *keyPtr, Tcl_HashEntry *hPtr);
typedef Tcl_HashEntry * (Tcl_AllocHashEntryProc) (Tcl_HashTable *tablePtr,
	void *keyPtr);
typedef void (Tcl_FreeHashEntryProc) (Tcl_HashEntry *hPtr);

/*
 * Structure definition for an entry in a hash table. No-one outside Tcl
 * should access any of these fields directly; use the macros defined below.
 */

struct Tcl_HashEntry {
    Tcl_HashEntry *nextPtr;	/* Pointer to next entry in this hash bucket,
				 * or NULL for end of chain. */
    Tcl_HashTable *tablePtr;	/* Pointer to table containing entry. */
    size_t hash;		/* Hash value. */
    void *clientData;		/* Application stores something here with
				 * Tcl_SetHashValue. */
    union {			/* Key has one of these forms: */
	char *oneWordValue;	/* One-word value for key. */
	Tcl_Obj *objPtr;	/* Tcl_Obj * key value. */
	int words[1];		/* Multiple integer words for key. The actual
				 * size will be as large as necessary for this
				 * table's keys. */
	char string[1];		/* String for key. The actual size will be as
				 * large as needed to hold the key. */
    } key;			/* MUST BE LAST FIELD IN RECORD!! */
};

/*
 * Flags used in Tcl_HashKeyType.
 *
 * TCL_HASH_KEY_RANDOMIZE_HASH -
 *				There are some things, pointers for example
 *				which don't hash well because they do not use
 *				the lower bits. If this flag is set then the
 *				hash table will attempt to rectify this by
 *				randomising the bits and then using the upper
 *				N bits as the index into the table.
 * TCL_HASH_KEY_SYSTEM_HASH -	If this flag is set then all memory internally
 *                              allocated for the hash table that is not for an
 *                              entry will use the system heap.
 */

#define TCL_HASH_KEY_RANDOMIZE_HASH 0x1
#define TCL_HASH_KEY_SYSTEM_HASH    0x2

/*
 * Structure definition for the methods associated with a hash table key type.
 */

#define TCL_HASH_KEY_TYPE_VERSION 1
struct Tcl_HashKeyType {
    int version;		/* Version of the table. If this structure is
				 * extended in future then the version can be
				 * used to distinguish between different
				 * structures. */
    int flags;			/* Flags, see above for details. */
    Tcl_HashKeyProc *hashKeyProc;
				/* Calculates a hash value for the key. If
				 * this is NULL then the pointer itself is
				 * used as a hash value. */
    Tcl_CompareHashKeysProc *compareKeysProc;
				/* Compares two keys and returns zero if they
				 * do not match, and non-zero if they do. If
				 * this is NULL then the pointers are
				 * compared. */
    Tcl_AllocHashEntryProc *allocEntryProc;
				/* Called to allocate memory for a new entry,
				 * i.e. if the key is a string then this could
				 * allocate a single block which contains
				 * enough space for both the entry and the
				 * string. Only the key field of the allocated
				 * Tcl_HashEntry structure needs to be filled
				 * in. If something else needs to be done to
				 * the key, i.e. incrementing a reference
				 * count then that should be done by this
				 * function. If this is NULL then Tcl_Alloc is
				 * used to allocate enough space for a
				 * Tcl_HashEntry and the key pointer is
				 * assigned to key.oneWordValue. */
    Tcl_FreeHashEntryProc *freeEntryProc;
				/* Called to free memory associated with an
				 * entry. If something else needs to be done
				 * to the key, i.e. decrementing a reference
				 * count then that should be done by this
				 * function. If this is NULL then Tcl_Free is
				 * used to free the Tcl_HashEntry. */
};

/*
 * Structure definition for a hash table.  Must be in tcl.h so clients can
 * allocate space for these structures, but clients should never access any
 * fields in this structure.
 */

#define TCL_SMALL_HASH_TABLE 4
struct Tcl_HashTable {
    Tcl_HashEntry **buckets;	/* Pointer to bucket array. Each element
				 * points to first entry in bucket's hash
				 * chain, or NULL. */
    Tcl_HashEntry *staticBuckets[TCL_SMALL_HASH_TABLE];
				/* Bucket array used for small tables (to
				 * avoid mallocs and frees). */
    size_t numBuckets;		/* Total number of buckets allocated at
				 * **bucketPtr. */
    size_t numEntries;		/* Total number of entries present in
				 * table. */
    size_t rebuildSize;		/* Enlarge table when numEntries gets to be
				 * this large. */
    size_t mask;		/* Mask value used in hashing function. */
    int downShift;		/* Shift count used in hashing function.
				 * Designed to use high-order bits of
				 * randomized keys. */
    int keyType;		/* Type of keys used in this table. It's
				 * either TCL_CUSTOM_KEYS, TCL_STRING_KEYS,
				 * TCL_ONE_WORD_KEYS, or an integer giving the
				 * number of ints that is the size of the
				 * key. */
    Tcl_HashEntry *(*findProc) (Tcl_HashTable *tablePtr, const char *key);
    Tcl_HashEntry *(*createProc) (Tcl_HashTable *tablePtr, const char *key,
	    int *newPtr);
    const Tcl_HashKeyType *typePtr;
				/* Type of the keys used in the
				 * Tcl_HashTable. */
};

/*
 * Structure definition for information used to keep track of searches through
 * hash tables:
 */

typedef struct Tcl_HashSearch {
    Tcl_HashTable *tablePtr;	/* Table being searched. */
    size_t nextIndex;		/* Index of next bucket to be enumerated after
				 * present one. */
    Tcl_HashEntry *nextEntryPtr;/* Next entry to be enumerated in the current
				 * bucket. */
} Tcl_HashSearch;

/*
 * Acceptable key types for hash tables:
 *
 * TCL_STRING_KEYS:		The keys are strings, they are copied into the
 *				entry.
 * TCL_ONE_WORD_KEYS:		The keys are pointers, the pointer is stored
 *				in the entry.
 * TCL_CUSTOM_TYPE_KEYS:	The keys are arbitrary types which are copied
 *				into the entry.
 * TCL_CUSTOM_PTR_KEYS:		The keys are pointers to arbitrary types, the
 *				pointer is stored in the entry.
 *
 * While maintaining binary compatibility the above have to be distinct values
 * as they are used to differentiate between old versions of the hash table
 * which don't have a typePtr and new ones which do. Once binary compatibility
 * is discarded in favour of making more wide spread changes TCL_STRING_KEYS
 * can be the same as TCL_CUSTOM_TYPE_KEYS, and TCL_ONE_WORD_KEYS can be the
 * same as TCL_CUSTOM_PTR_KEYS because they simply determine how the key is
 * accessed from the entry and not the behaviour.
 */

#define TCL_STRING_KEYS		(0)
#define TCL_ONE_WORD_KEYS	(1)
#define TCL_CUSTOM_TYPE_KEYS	(-2)
#define TCL_CUSTOM_PTR_KEYS	(-1)

/*
 * Structure definition for information used to keep track of searches through
 * dictionaries. These fields should not be accessed by code outside
 * tclDictObj.c
 */

typedef struct {
    void *next;			/* Search position for underlying hash
				 * table. */
    size_t epoch;		/* Epoch marker for dictionary being searched,
				 * or 0 if search has terminated. */
    Tcl_Dict dictionaryPtr;	/* Reference to dictionary being searched. */
} Tcl_DictSearch;

/*
 *----------------------------------------------------------------------------
 * Flag values to pass to Tcl_DoOneEvent to disable searches for some kinds of
 * events:
 */

#define TCL_DONT_WAIT		(1<<1)
#define TCL_WINDOW_EVENTS	(1<<2)
#define TCL_FILE_EVENTS		(1<<3)
#define TCL_TIMER_EVENTS	(1<<4)
#define TCL_IDLE_EVENTS		(1<<5)	/* WAS 0x10 ???? */
#define TCL_ALL_EVENTS		(~TCL_DONT_WAIT)

/*
 * The following structure defines a generic event for the Tcl event system.
 * These are the things that are queued in calls to Tcl_QueueEvent and
 * serviced later by Tcl_DoOneEvent. There can be many different kinds of
 * events with different fields, corresponding to window events, timer events,
 * etc. The structure for a particular event consists of a Tcl_Event header
 * followed by additional information specific to that event.
 */

struct Tcl_Event {
    Tcl_EventProc *proc;	/* Function to call to service this event. */
    struct Tcl_Event *nextPtr;	/* Next in list of pending events, or NULL. */
};

/*
 * Positions to pass to Tcl_QueueEvent:
 */

typedef enum {
    TCL_QUEUE_TAIL, TCL_QUEUE_HEAD, TCL_QUEUE_MARK
} Tcl_QueuePosition;

/*
 * Values to pass to Tcl_SetServiceMode to specify the behavior of notifier
 * event routines.
 */

#define TCL_SERVICE_NONE 0
#define TCL_SERVICE_ALL 1

/*
 * The following structure keeps is used to hold a time value, either as an
 * absolute time (the number of seconds from the epoch) or as an elapsed time.
 * On Unix systems the epoch is Midnight Jan 1, 1970 GMT.
 */

typedef struct Tcl_Time {
    long sec;			/* Seconds. */
    long usec;			/* Microseconds. */
} Tcl_Time;

typedef void (Tcl_SetTimerProc) (const Tcl_Time *timePtr);
typedef int (Tcl_WaitForEventProc) (const Tcl_Time *timePtr);

/*
 * TIP #233 (Virtualized Time)
 */

typedef void (Tcl_GetTimeProc)   (Tcl_Time *timebuf, void *clientData);
typedef void (Tcl_ScaleTimeProc) (Tcl_Time *timebuf, void *clientData);

/*
 *----------------------------------------------------------------------------
 * Bits to pass to Tcl_CreateFileHandler and Tcl_CreateChannelHandler to
 * indicate what sorts of events are of interest:
 */

#define TCL_READABLE		(1<<1)
#define TCL_WRITABLE		(1<<2)
#define TCL_EXCEPTION		(1<<3)

/*
 * Flag values to pass to Tcl_OpenCommandChannel to indicate the disposition
 * of the stdio handles. TCL_STDIN, TCL_STDOUT, TCL_STDERR, are also used in
 * Tcl_GetStdChannel.
 */

#define TCL_STDIN		(1<<1)
#define TCL_STDOUT		(1<<2)
#define TCL_STDERR		(1<<3)
#define TCL_ENFORCE_MODE	(1<<4)

/*
 * Bits passed to Tcl_DriverClose2Proc to indicate which side of a channel
 * should be closed.
 */

#define TCL_CLOSE_READ		(1<<1)
#define TCL_CLOSE_WRITE		(1<<2)

/*
 * Value to use as the closeProc for a channel that supports the close2Proc
 * interface.
 */

#define TCL_CLOSE2PROC		((Tcl_DriverCloseProc *) 1)

/*
 * Channel version tag. This was introduced in 8.3.2/8.4.
 */

#define TCL_CHANNEL_VERSION_1	((Tcl_ChannelTypeVersion) 0x1)
#define TCL_CHANNEL_VERSION_2	((Tcl_ChannelTypeVersion) 0x2)
#define TCL_CHANNEL_VERSION_3	((Tcl_ChannelTypeVersion) 0x3)
#define TCL_CHANNEL_VERSION_4	((Tcl_ChannelTypeVersion) 0x4)
#define TCL_CHANNEL_VERSION_5	((Tcl_ChannelTypeVersion) 0x5)

/*
 * TIP #218: Channel Actions, Ids for Tcl_DriverThreadActionProc.
 */

#define TCL_CHANNEL_THREAD_INSERT (0)
#define TCL_CHANNEL_THREAD_REMOVE (1)

/*
 * Typedefs for the various operations in a channel type:
 */

typedef int	(Tcl_DriverBlockModeProc) (void *instanceData, int mode);
typedef int	(Tcl_DriverCloseProc) (void *instanceData,
			Tcl_Interp *interp);
typedef int	(Tcl_DriverClose2Proc) (void *instanceData,
			Tcl_Interp *interp, int flags);
typedef int	(Tcl_DriverInputProc) (void *instanceData, char *buf,
			int toRead, int *errorCodePtr);
typedef int	(Tcl_DriverOutputProc) (void *instanceData,
			const char *buf, int toWrite, int *errorCodePtr);
typedef int	(Tcl_DriverSeekProc) (void *instanceData, long offset,
			int mode, int *errorCodePtr);
typedef int	(Tcl_DriverSetOptionProc) (void *instanceData,
			Tcl_Interp *interp, const char *optionName,
			const char *value);
typedef int	(Tcl_DriverGetOptionProc) (void *instanceData,
			Tcl_Interp *interp, const char *optionName,
			Tcl_DString *dsPtr);
typedef void	(Tcl_DriverWatchProc) (void *instanceData, int mask);
typedef int	(Tcl_DriverGetHandleProc) (void *instanceData,
			int direction, void **handlePtr);
typedef int	(Tcl_DriverFlushProc) (void *instanceData);
typedef int	(Tcl_DriverHandlerProc) (void *instanceData,
			int interestMask);
typedef Tcl_WideInt (Tcl_DriverWideSeekProc) (void *instanceData,
			Tcl_WideInt offset, int mode, int *errorCodePtr);
/*
 * TIP #218, Channel Thread Actions
 */
typedef void	(Tcl_DriverThreadActionProc) (void *instanceData,
			int action);
/*
 * TIP #208, File Truncation (etc.)
 */
typedef int	(Tcl_DriverTruncateProc) (void *instanceData,
			Tcl_WideInt length);

/*
 * struct Tcl_ChannelType:
 *
 * One such structure exists for each type (kind) of channel. It collects
 * together in one place all the functions that are part of the specific
 * channel type.
 *
 * It is recommend that the Tcl_Channel* functions are used to access elements
 * of this structure, instead of direct accessing.
 */

typedef struct Tcl_ChannelType {
    const char *typeName;	/* The name of the channel type in Tcl
				 * commands. This storage is owned by channel
				 * type. */
    Tcl_ChannelTypeVersion version;
				/* Version of the channel type. */
    Tcl_DriverCloseProc *closeProc;
				/* Function to call to close the channel, or
				 * TCL_CLOSE2PROC if the close2Proc should be
				 * used instead. */
    Tcl_DriverInputProc *inputProc;
				/* Function to call for input on channel. */
    Tcl_DriverOutputProc *outputProc;
				/* Function to call for output on channel. */
    Tcl_DriverSeekProc *seekProc;
				/* Function to call to seek on the channel.
				 * May be NULL. */
    Tcl_DriverSetOptionProc *setOptionProc;
				/* Set an option on a channel. */
    Tcl_DriverGetOptionProc *getOptionProc;
				/* Get an option from a channel. */
    Tcl_DriverWatchProc *watchProc;
				/* Set up the notifier to watch for events on
				 * this channel. */
    Tcl_DriverGetHandleProc *getHandleProc;
				/* Get an OS handle from the channel or NULL
				 * if not supported. */
    Tcl_DriverClose2Proc *close2Proc;
				/* Function to call to close the channel if
				 * the device supports closing the read &
				 * write sides independently. */
    Tcl_DriverBlockModeProc *blockModeProc;
				/* Set blocking mode for the raw channel. May
				 * be NULL. */
    /*
     * Only valid in TCL_CHANNEL_VERSION_2 channels or later.
     */
    Tcl_DriverFlushProc *flushProc;
				/* Function to call to flush a channel. May be
				 * NULL. */
    Tcl_DriverHandlerProc *handlerProc;
				/* Function to call to handle a channel event.
				 * This will be passed up the stacked channel
				 * chain. */
    /*
     * Only valid in TCL_CHANNEL_VERSION_3 channels or later.
     */
    Tcl_DriverWideSeekProc *wideSeekProc;
				/* Function to call to seek on the channel
				 * which can handle 64-bit offsets. May be
				 * NULL, and must be NULL if seekProc is
				 * NULL. */
    /*
     * Only valid in TCL_CHANNEL_VERSION_4 channels or later.
     * TIP #218, Channel Thread Actions.
     */
    Tcl_DriverThreadActionProc *threadActionProc;
				/* Function to call to notify the driver of
				 * thread specific activity for a channel. May
				 * be NULL. */
    /*
     * Only valid in TCL_CHANNEL_VERSION_5 channels or later.
     * TIP #208, File Truncation.
     */
    Tcl_DriverTruncateProc *truncateProc;
				/* Function to call to truncate the underlying
				 * file to a particular length. May be NULL if
				 * the channel does not support truncation. */
} Tcl_ChannelType;

/*
 * The following flags determine whether the blockModeProc above should set
 * the channel into blocking or nonblocking mode. They are passed as arguments
 * to the blockModeProc function in the above structure.
 */

#define TCL_MODE_BLOCKING	0	/* Put channel into blocking mode. */
#define TCL_MODE_NONBLOCKING	1	/* Put channel into nonblocking
					 * mode. */

/*
 *----------------------------------------------------------------------------
 * Enum for different types of file paths.
 */

typedef enum Tcl_PathType {
    TCL_PATH_ABSOLUTE,
    TCL_PATH_RELATIVE,
    TCL_PATH_VOLUME_RELATIVE
} Tcl_PathType;

/*
 * The following structure is used to pass glob type data amongst the various
 * glob routines and Tcl_FSMatchInDirectory.
 */

typedef struct Tcl_GlobTypeData {
    int type;			/* Corresponds to bcdpfls as in 'find -t'. */
    int perm;			/* Corresponds to file permissions. */
    Tcl_Obj *macType;		/* Acceptable Mac type. */
    Tcl_Obj *macCreator;	/* Acceptable Mac creator. */
} Tcl_GlobTypeData;

/*
 * Type and permission definitions for glob command.
 */

#define TCL_GLOB_TYPE_BLOCK		(1<<0)
#define TCL_GLOB_TYPE_CHAR		(1<<1)
#define TCL_GLOB_TYPE_DIR		(1<<2)
#define TCL_GLOB_TYPE_PIPE		(1<<3)
#define TCL_GLOB_TYPE_FILE		(1<<4)
#define TCL_GLOB_TYPE_LINK		(1<<5)
#define TCL_GLOB_TYPE_SOCK		(1<<6)
#define TCL_GLOB_TYPE_MOUNT		(1<<7)

#define TCL_GLOB_PERM_RONLY		(1<<0)
#define TCL_GLOB_PERM_HIDDEN		(1<<1)
#define TCL_GLOB_PERM_R			(1<<2)
#define TCL_GLOB_PERM_W			(1<<3)
#define TCL_GLOB_PERM_X			(1<<4)

/*
 * Flags for the unload callback function.
 */

#define TCL_UNLOAD_DETACH_FROM_INTERPRETER	(1<<0)
#define TCL_UNLOAD_DETACH_FROM_PROCESS		(1<<1)

/*
 * Typedefs for the various filesystem operations:
 */

typedef int (Tcl_FSStatProc) (Tcl_Obj *pathPtr, Tcl_StatBuf *buf);
typedef int (Tcl_FSAccessProc) (Tcl_Obj *pathPtr, int mode);
typedef Tcl_Channel (Tcl_FSOpenFileChannelProc) (Tcl_Interp *interp,
	Tcl_Obj *pathPtr, int mode, int permissions);
typedef int (Tcl_FSMatchInDirectoryProc) (Tcl_Interp *interp, Tcl_Obj *result,
	Tcl_Obj *pathPtr, const char *pattern, Tcl_GlobTypeData *types);
typedef Tcl_Obj * (Tcl_FSGetCwdProc) (Tcl_Interp *interp);
typedef int (Tcl_FSChdirProc) (Tcl_Obj *pathPtr);
typedef int (Tcl_FSLstatProc) (Tcl_Obj *pathPtr, Tcl_StatBuf *buf);
typedef int (Tcl_FSCreateDirectoryProc) (Tcl_Obj *pathPtr);
typedef int (Tcl_FSDeleteFileProc) (Tcl_Obj *pathPtr);
typedef int (Tcl_FSCopyDirectoryProc) (Tcl_Obj *srcPathPtr,
	Tcl_Obj *destPathPtr, Tcl_Obj **errorPtr);
typedef int (Tcl_FSCopyFileProc) (Tcl_Obj *srcPathPtr, Tcl_Obj *destPathPtr);
typedef int (Tcl_FSRemoveDirectoryProc) (Tcl_Obj *pathPtr, int recursive,
	Tcl_Obj **errorPtr);
typedef int (Tcl_FSRenameFileProc) (Tcl_Obj *srcPathPtr, Tcl_Obj *destPathPtr);
typedef void (Tcl_FSUnloadFileProc) (Tcl_LoadHandle loadHandle);
typedef Tcl_Obj * (Tcl_FSListVolumesProc) (void);
/* We have to declare the utime structure here. */
struct utimbuf;
typedef int (Tcl_FSUtimeProc) (Tcl_Obj *pathPtr, struct utimbuf *tval);
typedef int (Tcl_FSNormalizePathProc) (Tcl_Interp *interp, Tcl_Obj *pathPtr,
	int nextCheckpoint);
typedef int (Tcl_FSFileAttrsGetProc) (Tcl_Interp *interp, int index,
	Tcl_Obj *pathPtr, Tcl_Obj **objPtrRef);
typedef const char *const * (Tcl_FSFileAttrStringsProc) (Tcl_Obj *pathPtr,
	Tcl_Obj **objPtrRef);
typedef int (Tcl_FSFileAttrsSetProc) (Tcl_Interp *interp, int index,
	Tcl_Obj *pathPtr, Tcl_Obj *objPtr);
typedef Tcl_Obj * (Tcl_FSLinkProc) (Tcl_Obj *pathPtr, Tcl_Obj *toPtr,
	int linkType);
typedef int (Tcl_FSLoadFileProc) (Tcl_Interp *interp, Tcl_Obj *pathPtr,
	Tcl_LoadHandle *handlePtr, Tcl_FSUnloadFileProc **unloadProcPtr);
typedef int (Tcl_FSPathInFilesystemProc) (Tcl_Obj *pathPtr,
	void **clientDataPtr);
typedef Tcl_Obj * (Tcl_FSFilesystemPathTypeProc) (Tcl_Obj *pathPtr);
typedef Tcl_Obj * (Tcl_FSFilesystemSeparatorProc) (Tcl_Obj *pathPtr);
#define Tcl_FSFreeInternalRepProc Tcl_FreeProc
typedef void *(Tcl_FSDupInternalRepProc) (void *clientData);
typedef Tcl_Obj * (Tcl_FSInternalToNormalizedProc) (void *clientData);
typedef void *(Tcl_FSCreateInternalRepProc) (Tcl_Obj *pathPtr);

typedef struct Tcl_FSVersion_ *Tcl_FSVersion;

/*
 *----------------------------------------------------------------------------
 * Data structures related to hooking into the filesystem
 */

/*
 * Filesystem version tag.  This was introduced in 8.4.
 */

#define TCL_FILESYSTEM_VERSION_1	((Tcl_FSVersion) 0x1)

/*
 * struct Tcl_Filesystem:
 *
 * One such structure exists for each type (kind) of filesystem. It collects
 * together in one place all the functions that are part of the specific
 * filesystem. Tcl always accesses the filesystem through one of these
 * structures.
 *
 * Not all entries need be non-NULL; any which are NULL are simply ignored.
 * However, a complete filesystem should provide all of these functions. The
 * explanations in the structure show the importance of each function.
 */

typedef struct Tcl_Filesystem {
    const char *typeName;	/* The name of the filesystem. */
    size_t structureLength;	/* Length of this structure, so future binary
				 * compatibility can be assured. */
    Tcl_FSVersion version;	/* Version of the filesystem type. */
    Tcl_FSPathInFilesystemProc *pathInFilesystemProc;
				/* Function to check whether a path is in this
				 * filesystem. This is the most important
				 * filesystem function. */
    Tcl_FSDupInternalRepProc *dupInternalRepProc;
				/* Function to duplicate internal fs rep. May
				 * be NULL (but then fs is less efficient). */
    Tcl_FSFreeInternalRepProc *freeInternalRepProc;
				/* Function to free internal fs rep. Must be
				 * implemented if internal representations
				 * need freeing, otherwise it can be NULL. */
    Tcl_FSInternalToNormalizedProc *internalToNormalizedProc;
				/* Function to convert internal representation
				 * to a normalized path. Only required if the
				 * fs creates pure path objects with no
				 * string/path representation. */
    Tcl_FSCreateInternalRepProc *createInternalRepProc;
				/* Function to create a filesystem-specific
				 * internal representation. May be NULL if
				 * paths have no internal representation, or
				 * if the Tcl_FSPathInFilesystemProc for this
				 * filesystem always immediately creates an
				 * internal representation for paths it
				 * accepts. */
    Tcl_FSNormalizePathProc *normalizePathProc;
				/* Function to normalize a path.  Should be
				 * implemented for all filesystems which can
				 * have multiple string representations for
				 * the same path object. */
    Tcl_FSFilesystemPathTypeProc *filesystemPathTypeProc;
				/* Function to determine the type of a path in
				 * this filesystem. May be NULL. */
    Tcl_FSFilesystemSeparatorProc *filesystemSeparatorProc;
				/* Function to return the separator
				 * character(s) for this filesystem. Must be
				 * implemented. */
    Tcl_FSStatProc *statProc;	/* Function to process a 'Tcl_FSStat()' call.
				 * Must be implemented for any reasonable
				 * filesystem. */
    Tcl_FSAccessProc *accessProc;
				/* Function to process a 'Tcl_FSAccess()'
				 * call. Must be implemented for any
				 * reasonable filesystem. */
    Tcl_FSOpenFileChannelProc *openFileChannelProc;
				/* Function to process a
				 * 'Tcl_FSOpenFileChannel()' call. Must be
				 * implemented for any reasonable
				 * filesystem. */
    Tcl_FSMatchInDirectoryProc *matchInDirectoryProc;
				/* Function to process a
				 * 'Tcl_FSMatchInDirectory()'.  If not
				 * implemented, then glob and recursive copy
				 * functionality will be lacking in the
				 * filesystem. */
    Tcl_FSUtimeProc *utimeProc;	/* Function to process a 'Tcl_FSUtime()' call.
				 * Required to allow setting (not reading) of
				 * times with 'file mtime', 'file atime' and
				 * the open-r/open-w/fcopy implementation of
				 * 'file copy'. */
    Tcl_FSLinkProc *linkProc;	/* Function to process a 'Tcl_FSLink()' call.
				 * Should be implemented only if the
				 * filesystem supports links (reading or
				 * creating). */
    Tcl_FSListVolumesProc *listVolumesProc;
				/* Function to list any filesystem volumes
				 * added by this filesystem. Should be
				 * implemented only if the filesystem adds
				 * volumes at the head of the filesystem. */
    Tcl_FSFileAttrStringsProc *fileAttrStringsProc;
				/* Function to list all attributes strings
				 * which are valid for this filesystem. If not
				 * implemented the filesystem will not support
				 * the 'file attributes' command. This allows
				 * arbitrary additional information to be
				 * attached to files in the filesystem. */
    Tcl_FSFileAttrsGetProc *fileAttrsGetProc;
				/* Function to process a
				 * 'Tcl_FSFileAttrsGet()' call, used by 'file
				 * attributes'. */
    Tcl_FSFileAttrsSetProc *fileAttrsSetProc;
				/* Function to process a
				 * 'Tcl_FSFileAttrsSet()' call, used by 'file
				 * attributes'.  */
    Tcl_FSCreateDirectoryProc *createDirectoryProc;
				/* Function to process a
				 * 'Tcl_FSCreateDirectory()' call. Should be
				 * implemented unless the FS is read-only. */
    Tcl_FSRemoveDirectoryProc *removeDirectoryProc;
				/* Function to process a
				 * 'Tcl_FSRemoveDirectory()' call. Should be
				 * implemented unless the FS is read-only. */
    Tcl_FSDeleteFileProc *deleteFileProc;
				/* Function to process a 'Tcl_FSDeleteFile()'
				 * call. Should be implemented unless the FS
				 * is read-only. */
    Tcl_FSCopyFileProc *copyFileProc;
				/* Function to process a 'Tcl_FSCopyFile()'
				 * call. If not implemented Tcl will fall back
				 * on open-r, open-w and fcopy as a copying
				 * mechanism, for copying actions initiated in
				 * Tcl (not C). */
    Tcl_FSRenameFileProc *renameFileProc;
				/* Function to process a 'Tcl_FSRenameFile()'
				 * call. If not implemented, Tcl will fall
				 * back on a copy and delete mechanism, for
				 * rename actions initiated in Tcl (not C). */
    Tcl_FSCopyDirectoryProc *copyDirectoryProc;
				/* Function to process a
				 * 'Tcl_FSCopyDirectory()' call. If not
				 * implemented, Tcl will fall back on a
				 * recursive create-dir, file copy mechanism,
				 * for copying actions initiated in Tcl (not
				 * C). */
    Tcl_FSLstatProc *lstatProc;	/* Function to process a 'Tcl_FSLstat()' call.
				 * If not implemented, Tcl will attempt to use
				 * the 'statProc' defined above instead. */
    Tcl_FSLoadFileProc *loadFileProc;
				/* Function to process a 'Tcl_FSLoadFile()'
				 * call. If not implemented, Tcl will fall
				 * back on a copy to native-temp followed by a
				 * Tcl_FSLoadFile on that temporary copy. */
    Tcl_FSGetCwdProc *getCwdProc;
				/* Function to process a 'Tcl_FSGetCwd()'
				 * call. Most filesystems need not implement
				 * this. It will usually only be called once,
				 * if 'getcwd' is called before 'chdir'. May
				 * be NULL. */
    Tcl_FSChdirProc *chdirProc;	/* Function to process a 'Tcl_FSChdir()' call.
				 * If filesystems do not implement this, it
				 * will be emulated by a series of directory
				 * access checks. Otherwise, virtual
				 * filesystems which do implement it need only
				 * respond with a positive return result if
				 * the dirName is a valid directory in their
				 * filesystem. They need not remember the
				 * result, since that will be automatically
				 * remembered for use by GetCwd. Real
				 * filesystems should carry out the correct
				 * action (i.e. call the correct system
				 * 'chdir' api). If not implemented, then 'cd'
				 * and 'pwd' will fail inside the
				 * filesystem. */
} Tcl_Filesystem;

/*
 * The following definitions are used as values for the 'linkAction' flag to
 * Tcl_FSLink, or the linkProc of any filesystem. Any combination of flags can
 * be given. For link creation, the linkProc should create a link which
 * matches any of the types given.
 *
 * TCL_CREATE_SYMBOLIC_LINK -	Create a symbolic or soft link.
 * TCL_CREATE_HARD_LINK -	Create a hard link.
 */

#define TCL_CREATE_SYMBOLIC_LINK	0x01
#define TCL_CREATE_HARD_LINK		0x02

/*
 *----------------------------------------------------------------------------
 * The following structure represents the Notifier functions that you can
 * override with the Tcl_SetNotifier call.
 */

typedef struct Tcl_NotifierProcs {
    Tcl_SetTimerProc *setTimerProc;
    Tcl_WaitForEventProc *waitForEventProc;
    Tcl_CreateFileHandlerProc *createFileHandlerProc;
    Tcl_DeleteFileHandlerProc *deleteFileHandlerProc;
    Tcl_InitNotifierProc *initNotifierProc;
    Tcl_FinalizeNotifierProc *finalizeNotifierProc;
    Tcl_AlertNotifierProc *alertNotifierProc;
    Tcl_ServiceModeHookProc *serviceModeHookProc;
} Tcl_NotifierProcs;

/*
 *----------------------------------------------------------------------------
 * The following data structures and declarations are for the new Tcl parser.
 *
 * For each word of a command, and for each piece of a word such as a variable
 * reference, one of the following structures is created to describe the
 * token.
 */

typedef struct Tcl_Token {
    int type;			/* Type of token, such as TCL_TOKEN_WORD; see
				 * below for valid types. */
    const char *start;		/* First character in token. */
    size_t size;			/* Number of bytes in token. */
    size_t numComponents;		/* If this token is composed of other tokens,
				 * this field tells how many of them there are
				 * (including components of components, etc.).
				 * The component tokens immediately follow
				 * this one. */
} Tcl_Token;

/*
 * Type values defined for Tcl_Token structures. These values are defined as
 * mask bits so that it's easy to check for collections of types.
 *
 * TCL_TOKEN_WORD -		The token describes one word of a command,
 *				from the first non-blank character of the word
 *				(which may be " or {) up to but not including
 *				the space, semicolon, or bracket that
 *				terminates the word. NumComponents counts the
 *				total number of sub-tokens that make up the
 *				word. This includes, for example, sub-tokens
 *				of TCL_TOKEN_VARIABLE tokens.
 * TCL_TOKEN_SIMPLE_WORD -	This token is just like TCL_TOKEN_WORD except
 *				that the word is guaranteed to consist of a
 *				single TCL_TOKEN_TEXT sub-token.
 * TCL_TOKEN_TEXT -		The token describes a range of literal text
 *				that is part of a word. NumComponents is
 *				always 0.
 * TCL_TOKEN_BS -		The token describes a backslash sequence that
 *				must be collapsed. NumComponents is always 0.
 * TCL_TOKEN_COMMAND -		The token describes a command whose result
 *				must be substituted into the word. The token
 *				includes the enclosing brackets. NumComponents
 *				is always 0.
 * TCL_TOKEN_VARIABLE -		The token describes a variable substitution,
 *				including the dollar sign, variable name, and
 *				array index (if there is one) up through the
 *				right parentheses. NumComponents tells how
 *				many additional tokens follow to represent the
 *				variable name. The first token will be a
 *				TCL_TOKEN_TEXT token that describes the
 *				variable name. If the variable is an array
 *				reference then there will be one or more
 *				additional tokens, of type TCL_TOKEN_TEXT,
 *				TCL_TOKEN_BS, TCL_TOKEN_COMMAND, and
 *				TCL_TOKEN_VARIABLE, that describe the array
 *				index; numComponents counts the total number
 *				of nested tokens that make up the variable
 *				reference, including sub-tokens of
 *				TCL_TOKEN_VARIABLE tokens.
 * TCL_TOKEN_SUB_EXPR -		The token describes one subexpression of an
 *				expression, from the first non-blank character
 *				of the subexpression up to but not including
 *				the space, brace, or bracket that terminates
 *				the subexpression. NumComponents counts the
 *				total number of following subtokens that make
 *				up the subexpression; this includes all
 *				subtokens for any nested TCL_TOKEN_SUB_EXPR
 *				tokens. For example, a numeric value used as a
 *				primitive operand is described by a
 *				TCL_TOKEN_SUB_EXPR token followed by a
 *				TCL_TOKEN_TEXT token. A binary subexpression
 *				is described by a TCL_TOKEN_SUB_EXPR token
 *				followed by the TCL_TOKEN_OPERATOR token for
 *				the operator, then TCL_TOKEN_SUB_EXPR tokens
 *				for the left then the right operands.
 * TCL_TOKEN_OPERATOR -		The token describes one expression operator.
 *				An operator might be the name of a math
 *				function such as "abs". A TCL_TOKEN_OPERATOR
 *				token is always preceeded by one
 *				TCL_TOKEN_SUB_EXPR token for the operator's
 *				subexpression, and is followed by zero or more
 *				TCL_TOKEN_SUB_EXPR tokens for the operator's
 *				operands. NumComponents is always 0.
 * TCL_TOKEN_EXPAND_WORD -	This token is just like TCL_TOKEN_WORD except
 *				that it marks a word that began with the
 *				literal character prefix "{*}". This word is
 *				marked to be expanded - that is, broken into
 *				words after substitution is complete.
 */

#define TCL_TOKEN_WORD		1
#define TCL_TOKEN_SIMPLE_WORD	2
#define TCL_TOKEN_TEXT		4
#define TCL_TOKEN_BS		8
#define TCL_TOKEN_COMMAND	16
#define TCL_TOKEN_VARIABLE	32
#define TCL_TOKEN_SUB_EXPR	64
#define TCL_TOKEN_OPERATOR	128
#define TCL_TOKEN_EXPAND_WORD	256

/*
 * Parsing error types. On any parsing error, one of these values will be
 * stored in the error field of the Tcl_Parse structure defined below.
 */

#define TCL_PARSE_SUCCESS		0
#define TCL_PARSE_QUOTE_EXTRA		1
#define TCL_PARSE_BRACE_EXTRA		2
#define TCL_PARSE_MISSING_BRACE		3
#define TCL_PARSE_MISSING_BRACKET	4
#define TCL_PARSE_MISSING_PAREN		5
#define TCL_PARSE_MISSING_QUOTE		6
#define TCL_PARSE_MISSING_VAR_BRACE	7
#define TCL_PARSE_SYNTAX		8
#define TCL_PARSE_BAD_NUMBER		9

/*
 * A structure of the following type is filled in by Tcl_ParseCommand. It
 * describes a single command parsed from an input string.
 */

#define NUM_STATIC_TOKENS 20

typedef struct Tcl_Parse {
    const char *commentStart;	/* Pointer to # that begins the first of one
				 * or more comments preceding the command. */
    size_t commentSize;		/* Number of bytes in comments (up through
				 * newline character that terminates the last
				 * comment). If there were no comments, this
				 * field is 0. */
    const char *commandStart;	/* First character in first word of
				 * command. */
    int commandSize;		/* Number of bytes in command, including first
				 * character of first word, up through the
				 * terminating newline, close bracket, or
				 * semicolon. */
    int numWords;		/* Total number of words in command. May be
				 * 0. */
    Tcl_Token *tokenPtr;	/* Pointer to first token representing the
				 * words of the command. Initially points to
				 * staticTokens, but may change to point to
				 * malloc-ed space if command exceeds space in
				 * staticTokens. */
    int numTokens;		/* Total number of tokens in command. */
    int tokensAvailable;	/* Total number of tokens available at
				 * *tokenPtr. */
    int errorType;		/* One of the parsing error types defined
				 * above. */

    /*
     * The fields below are intended only for the private use of the parser.
     * They should not be used by functions that invoke Tcl_ParseCommand.
     */

    const char *string;		/* The original command string passed to
				 * Tcl_ParseCommand. */
    const char *end;		/* Points to the character just after the last
				 * one in the command string. */
    Tcl_Interp *interp;		/* Interpreter to use for error reporting, or
				 * NULL. */
    const char *term;		/* Points to character in string that
				 * terminated most recent token. Filled in by
				 * ParseTokens. If an error occurs, points to
				 * beginning of region where the error
				 * occurred (e.g. the open brace if the close
				 * brace is missing). */
    int incomplete;		/* This field is set to 1 by Tcl_ParseCommand
				 * if the command appears to be incomplete.
				 * This information is used by
				 * Tcl_CommandComplete. */
    Tcl_Token staticTokens[NUM_STATIC_TOKENS];
				/* Initial space for tokens for command. This
				 * space should be large enough to accommodate
				 * most commands; dynamic space is allocated
				 * for very large commands that don't fit
				 * here. */
} Tcl_Parse;

/*
 *----------------------------------------------------------------------------
 * The following structure represents a user-defined encoding. It collects
 * together all the functions that are used by the specific encoding.
 */

typedef struct Tcl_EncodingType {
    const char *encodingName;	/* The name of the encoding, e.g. "euc-jp".
				 * This name is the unique key for this
				 * encoding type. */
    Tcl_EncodingConvertProc *toUtfProc;
				/* Function to convert from external encoding
				 * into UTF-8. */
    Tcl_EncodingConvertProc *fromUtfProc;
				/* Function to convert from UTF-8 into
				 * external encoding. */
    Tcl_FreeProc *freeProc;
				/* If non-NULL, function to call when this
				 * encoding is deleted. */
    void *clientData;	/* Arbitrary value associated with encoding
				 * type. Passed to conversion functions. */
    int nullSize;		/* Number of zero bytes that signify
				 * end-of-string in this encoding. This number
				 * is used to determine the source string
				 * length when the srcLen argument is
				 * negative. Must be 1 or 2. */
} Tcl_EncodingType;

/*
 * The following definitions are used as values for the conversion control
 * flags argument when converting text from one character set to another:
 *
 * TCL_ENCODING_START -		Signifies that the source buffer is the first
 *				block in a (potentially multi-block) input
 *				stream. Tells the conversion function to reset
 *				to an initial state and perform any
 *				initialization that needs to occur before the
 *				first byte is converted. If the source buffer
 *				contains the entire input stream to be
 *				converted, this flag should be set.
 * TCL_ENCODING_END -		Signifies that the source buffer is the last
 *				block in a (potentially multi-block) input
 *				stream. Tells the conversion routine to
 *				perform any finalization that needs to occur
 *				after the last byte is converted and then to
 *				reset to an initial state. If the source
 *				buffer contains the entire input stream to be
 *				converted, this flag should be set.
 * TCL_ENCODING_STOPONERROR -	If set, then the converter will return
 *				immediately upon encountering an invalid byte
 *				sequence or a source character that has no
 *				mapping in the target encoding. If clear, then
 *				the converter will skip the problem,
 *				substituting one or more "close" characters in
 *				the destination buffer and then continue to
 *				convert the source.
 * TCL_ENCODING_NO_TERMINATE - 	If set, Tcl_ExternalToUtf will not append a
 *				terminating NUL byte.  Knowing that it will
 *				not need space to do so, it will fill all
 *				dstLen bytes with encoded UTF-8 content, as
 *				other circumstances permit.  If clear, the
 *				default behavior is to reserve a byte in
 *				the dst space for NUL termination, and to
 *				append the NUL byte.
 * TCL_ENCODING_CHAR_LIMIT -	If set and dstCharsPtr is not NULL, then
 *				Tcl_ExternalToUtf takes the initial value
 *				of *dstCharsPtr is taken as a limit of the
 *				maximum number of chars to produce in the
 *				encoded UTF-8 content.  Otherwise, the
 *				number of chars produced is controlled only
 *				by other limiting factors.
 */

#define TCL_ENCODING_START		0x01
#define TCL_ENCODING_END		0x02
#define TCL_ENCODING_STOPONERROR	0x04
#define TCL_ENCODING_NO_TERMINATE	0x08
#define TCL_ENCODING_CHAR_LIMIT		0x10

/*
 * The following definitions are the error codes returned by the conversion
 * routines:
 *
 * TCL_OK -			All characters were converted.
 * TCL_CONVERT_NOSPACE -	The output buffer would not have been large
 *				enough for all of the converted data; as many
 *				characters as could fit were converted though.
 * TCL_CONVERT_MULTIBYTE -	The last few bytes in the source string were
 *				the beginning of a multibyte sequence, but
 *				more bytes were needed to complete this
 *				sequence. A subsequent call to the conversion
 *				routine should pass the beginning of this
 *				unconverted sequence plus additional bytes
 *				from the source stream to properly convert the
 *				formerly split-up multibyte sequence.
 * TCL_CONVERT_SYNTAX -		The source stream contained an invalid
 *				character sequence. This may occur if the
 *				input stream has been damaged or if the input
 *				encoding method was misidentified. This error
 *				is reported only if TCL_ENCODING_STOPONERROR
 *				was specified.
 * TCL_CONVERT_UNKNOWN -	The source string contained a character that
 *				could not be represented in the target
 *				encoding. This error is reported only if
 *				TCL_ENCODING_STOPONERROR was specified.
 */

#define TCL_CONVERT_MULTIBYTE	(-1)
#define TCL_CONVERT_SYNTAX	(-2)
#define TCL_CONVERT_UNKNOWN	(-3)
#define TCL_CONVERT_NOSPACE	(-4)

/*
 * The maximum number of bytes that are necessary to represent a single
 * Unicode character in UTF-8. The valid values are 4 and 6
 * (or perhaps 1 if we want to support a non-unicode enabled core). If 4,
 * then Tcl_UniChar must be 2-bytes in size (UCS-2) (the default). If 6,
 * then Tcl_UniChar must be 4-bytes in size (UCS-4). At this time UCS-2 mode
 * is the default and recommended mode. UCS-4 is experimental and not
 * recommended. It works for the core, but most extensions expect UCS-2.
 */

#ifndef TCL_UTF_MAX
#define TCL_UTF_MAX		4
#endif

/*
 * This represents a Unicode character. Any changes to this should also be
 * reflected in regcustom.h.
 */

#if TCL_UTF_MAX > 4
    /*
     * unsigned int isn't 100% accurate as it should be a strict 4-byte value
     * (perhaps wchar_t). 64-bit systems may have troubles. The size of this
     * value must be reflected correctly in regcustom.h and
     * in tclEncoding.c.
     * XXX: Tcl is currently UCS-2 and planning UTF-16 for the Unicode
     * XXX: string rep that Tcl_UniChar represents.  Changing the size
     * XXX: of Tcl_UniChar is /not/ supported.
     */
typedef unsigned int Tcl_UniChar;
#else
typedef unsigned short Tcl_UniChar;
#endif

/*
 *----------------------------------------------------------------------------
 * TIP #59: The following structure is used in calls 'Tcl_RegisterConfig' to
 * provide the system with the embedded configuration data.
 */

typedef struct Tcl_Config {
    const char *key;		/* Configuration key to register. ASCII
				 * encoded, thus UTF-8. */
    const char *value;		/* The value associated with the key. System
				 * encoding. */
} Tcl_Config;

/*
 *----------------------------------------------------------------------------
 * Flags for TIP#143 limits, detailing which limits are active in an
 * interpreter. Used for Tcl_{Add,Remove}LimitHandler type argument.
 */

#define TCL_LIMIT_COMMANDS	0x01
#define TCL_LIMIT_TIME		0x02

/*
 * Structure containing information about a limit handler to be called when a
 * command- or time-limit is exceeded by an interpreter.
 */

typedef void (Tcl_LimitHandlerProc) (void *clientData, Tcl_Interp *interp);
typedef void (Tcl_LimitHandlerDeleteProc) (void *clientData);

/*
 *----------------------------------------------------------------------------
 * Override definitions for libtommath.
 */

typedef struct mp_int mp_int;
#define MP_INT_DECLARED
typedef unsigned int mp_digit;
#define MP_DIGIT_DECLARED
typedef unsigned TCL_WIDE_INT_TYPE mp_word;
#define MP_WORD_DECLARED

/*
 *----------------------------------------------------------------------------
 * Definitions needed for Tcl_ParseArgvObj routines.
 * Based on tkArgv.c.
 * Modifications from the original are copyright (c) Sam Bromley 2006
 */

typedef struct {
    int type;			/* Indicates the option type; see below. */
    const char *keyStr;		/* The key string that flags the option in the
				 * argv array. */
    void *srcPtr;		/* Value to be used in setting dst; usage
				 * depends on type.*/
    void *dstPtr;		/* Address of value to be modified; usage
				 * depends on type.*/
    const char *helpStr;	/* Documentation message describing this
				 * option. */
    void *clientData;	/* Word to pass to function callbacks. */
} Tcl_ArgvInfo;

/*
 * Legal values for the type field of a Tcl_ArgInfo: see the user
 * documentation for details.
 */

#define TCL_ARGV_CONSTANT	15
#define TCL_ARGV_INT		16
#define TCL_ARGV_STRING		17
#define TCL_ARGV_REST		18
#define TCL_ARGV_FLOAT		19
#define TCL_ARGV_FUNC		20
#define TCL_ARGV_GENFUNC	21
#define TCL_ARGV_HELP		22
#define TCL_ARGV_END		23

/*
 * Types of callback functions for the TCL_ARGV_FUNC and TCL_ARGV_GENFUNC
 * argument types:
 */

typedef int (Tcl_ArgvFuncProc)(void *clientData, Tcl_Obj *objPtr,
	void *dstPtr);
typedef int (Tcl_ArgvGenFuncProc)(void *clientData, Tcl_Interp *interp,
	int objc, Tcl_Obj *const *objv, void *dstPtr);

/*
 * Shorthand for commonly used argTable entries.
 */

#define TCL_ARGV_AUTO_HELP \
    {TCL_ARGV_HELP,	"-help",	NULL,	NULL, \
	    "Print summary of command-line options and abort", NULL}
#define TCL_ARGV_AUTO_REST \
    {TCL_ARGV_REST,	"--",		NULL,	NULL, \
	    "Marks the end of the options", NULL}
#define TCL_ARGV_TABLE_END \
    {TCL_ARGV_END, NULL, NULL, NULL, NULL, NULL}

/*
 *----------------------------------------------------------------------------
 * Definitions needed for Tcl_Zlib routines. [TIP #234]
 *
 * Constants for the format flags describing what sort of data format is
 * desired/expected for the Tcl_ZlibDeflate, Tcl_ZlibInflate and
 * Tcl_ZlibStreamInit functions.
 */

#define TCL_ZLIB_FORMAT_RAW	1
#define TCL_ZLIB_FORMAT_ZLIB	2
#define TCL_ZLIB_FORMAT_GZIP	4
#define TCL_ZLIB_FORMAT_AUTO	8

/*
 * Constants that describe whether the stream is to operate in compressing or
 * decompressing mode.
 */

#define TCL_ZLIB_STREAM_DEFLATE	16
#define TCL_ZLIB_STREAM_INFLATE	32

/*
 * Constants giving compression levels. Use of TCL_ZLIB_COMPRESS_DEFAULT is
 * recommended.
 */

#define TCL_ZLIB_COMPRESS_NONE	0
#define TCL_ZLIB_COMPRESS_FAST	1
#define TCL_ZLIB_COMPRESS_BEST	9
#define TCL_ZLIB_COMPRESS_DEFAULT (-1)

/*
 * Constants for types of flushing, used with Tcl_ZlibFlush.
 */

#define TCL_ZLIB_NO_FLUSH	0
#define TCL_ZLIB_FLUSH		2
#define TCL_ZLIB_FULLFLUSH	3
#define TCL_ZLIB_FINALIZE	4

/*
 *----------------------------------------------------------------------------
 * Definitions needed for the Tcl_LoadFile function. [TIP #416]
 */

#define TCL_LOAD_GLOBAL 1
#define TCL_LOAD_LAZY 2

/*
 *----------------------------------------------------------------------------
 * Definitions needed for the Tcl_OpenTcpServerEx function. [TIP #456]
 */
#define TCL_TCPSERVER_REUSEADDR (1<<0)
#define TCL_TCPSERVER_REUSEPORT (1<<1)

/*
 * Constants for special size_t-typed values, see TIP #494
 */

#define TCL_IO_FAILURE	((size_t)-1)
#define TCL_AUTO_LENGTH	((size_t)-1)

/*
 *----------------------------------------------------------------------------
 * Single public declaration for NRE.
 */

typedef int (Tcl_NRPostProc) (void *data[], Tcl_Interp *interp,
				int result);

/*
 *----------------------------------------------------------------------------
 * The following constant is used to test for older versions of Tcl in the
 * stubs tables. If TCL_UTF_MAX>4 use a different value.
 */

#define TCL_STUB_MAGIC		((int) 0xFCA3BACB + (int) sizeof(void *) + (TCL_UTF_MAX>4))

/*
 * The following function is required to be defined in all stubs aware
 * extensions. The function is actually implemented in the stub library, not
 * the main Tcl library, although there is a trivial implementation in the
 * main library in case an extension is statically linked into an application.
 */

const char *		Tcl_InitStubs(Tcl_Interp *interp, const char *version,
			    int exact, int magic);
const char *		TclTomMathInitializeStubs(Tcl_Interp *interp,
			    const char *version, int epoch, int revision);
#if defined(_WIN32)
    TCL_NORETURN1 void Tcl_ConsolePanic(const char *format, ...);
#else
#   define Tcl_ConsolePanic NULL
#endif

#ifdef USE_TCL_STUBS
#if TCL_RELEASE_LEVEL == TCL_FINAL_RELEASE
#   define Tcl_InitStubs(interp, version, exact) \
	(Tcl_InitStubs)(interp, version, \
	    (exact)|(TCL_MAJOR_VERSION<<8)|(TCL_MINOR_VERSION<<16), \
	    TCL_STUB_MAGIC)
#else
#   define Tcl_InitStubs(interp, version, exact) \
	(Tcl_InitStubs)(interp, TCL_PATCH_LEVEL, \
	    1|(TCL_MAJOR_VERSION<<8)|(TCL_MINOR_VERSION<<16), \
	    TCL_STUB_MAGIC)
#endif
#else
#if TCL_RELEASE_LEVEL == TCL_FINAL_RELEASE
#   define Tcl_InitStubs(interp, version, exact) \
	Tcl_PkgInitStubsCheck(interp, version, \
		(exact)|(TCL_MAJOR_VERSION<<8)|(TCL_MINOR_VERSION<<16))
#else
#   define Tcl_InitStubs(interp, version, exact) \
	Tcl_PkgInitStubsCheck(interp, TCL_PATCH_LEVEL, \
		1|(TCL_MAJOR_VERSION<<8)|(TCL_MINOR_VERSION<<16))
#endif
#endif

/*
 * Public functions that are not accessible via the stubs table.
 * Tcl_GetMemoryInfo is needed for AOLserver. [Bug 1868171]
 */

#define Tcl_Main(argc, argv, proc) Tcl_MainEx(argc, argv, proc, \
	    ((Tcl_SetPanicProc(Tcl_ConsolePanic), Tcl_CreateInterp)()))
TCLAPI void		Tcl_FindExecutable(const char *argv0);
TCLAPI void		Tcl_SetPanicProc(TCL_NORETURN1 Tcl_PanicProc *panicProc);
TCLAPI TCL_NORETURN void Tcl_MainEx(int argc, char **argv,
			    Tcl_AppInitProc *appInitProc, Tcl_Interp *interp);
#if defined(_WIN32) && defined(UNICODE)
TCLAPI void Tcl_MainExW(int argc, wchar_t **argv,
	    Tcl_AppInitProc *appInitProc, Tcl_Interp *interp);
#endif
TCLAPI const char *	Tcl_PkgInitStubsCheck(Tcl_Interp *interp,
			    const char *version, int exact);
<<<<<<< HEAD
TCLAPI void		Tcl_GetMemoryInfo(Tcl_DString *dsPtr);
=======
EXTERN void		Tcl_GetMemoryInfo(Tcl_DString *dsPtr);
EXTERN void		Tcl_FindExecutable(const char *argv0);
EXTERN void		Tcl_SetPanicProc(
			    TCL_NORETURN1 Tcl_PanicProc *panicProc);
EXTERN void		Tcl_StaticPackage(Tcl_Interp *interp,
			    const char *pkgName,
			    Tcl_PackageInitProc *initProc,
			    Tcl_PackageInitProc *safeInitProc);
EXTERN Tcl_ExitProc *Tcl_SetExitProc(TCL_NORETURN1 Tcl_ExitProc *proc);
>>>>>>> 9d94ed0d
#ifndef _WIN32
TCLAPI int		TclZipfs_AppHook(int *argc, char ***argv);
#endif

/*
 *----------------------------------------------------------------------------
 * Include the public function declarations that are accessible via the stubs
 * table.
 */

#include "tclDecls.h"

/*
 * Include platform specific public function declarations that are accessible
 * via the stubs table. Make all TclOO symbols MODULE_SCOPE (which only
 * has effect on building it as a shared library). See ticket [3010352].
 */

#if defined(BUILD_tcl)
#   undef TCLAPI
#   define TCLAPI MODULE_SCOPE
#endif

#include "tclPlatDecls.h"

/*
 *----------------------------------------------------------------------------
 * The following declarations map ckalloc and ckfree to Tcl_Alloc and
 * Tcl_Free.
 */

#define ckalloc Tcl_Alloc
#define ckfree Tcl_Free
#define ckrealloc Tcl_Realloc
#define attemptckalloc Tcl_AttemptAlloc
#define attemptckrealloc Tcl_AttemptRealloc

#ifndef TCL_MEM_DEBUG

/*
 * If we are not using the debugging allocator, we should call the Tcl_Alloc,
 * et al. routines in order to guarantee that every module is using the same
 * memory allocator both inside and outside of the Tcl library.
 */

#   undef  Tcl_InitMemory
#   define Tcl_InitMemory(x)
#   undef  Tcl_DumpActiveMemory
#   define Tcl_DumpActiveMemory(x)
#   undef  Tcl_ValidateAllMemory
#   define Tcl_ValidateAllMemory(x,y)

#endif /* !TCL_MEM_DEBUG */

#ifdef TCL_MEM_DEBUG
#   undef Tcl_IncrRefCount
#   define Tcl_IncrRefCount(objPtr) \
	Tcl_DbIncrRefCount(objPtr, __FILE__, __LINE__)
#   undef Tcl_DecrRefCount
#   define Tcl_DecrRefCount(objPtr) \
	Tcl_DbDecrRefCount(objPtr, __FILE__, __LINE__)
#   undef Tcl_IsShared
#   define Tcl_IsShared(objPtr) \
	Tcl_DbIsShared(objPtr, __FILE__, __LINE__)
#endif

/*
 * Macros and definitions that help to debug the use of Tcl objects. When
 * TCL_MEM_DEBUG is defined, the Tcl_New declarations are overridden to call
 * debugging versions of the object creation functions.
 */

#ifdef TCL_MEM_DEBUG
#  undef  Tcl_NewBignumObj
#  define Tcl_NewBignumObj(val) \
     Tcl_DbNewBignumObj(val, __FILE__, __LINE__)
#  undef  Tcl_NewBooleanObj
#  define Tcl_NewBooleanObj(val) \
     Tcl_DbNewLongObj((val)!=0, __FILE__, __LINE__)
#  undef  Tcl_NewByteArrayObj
#  define Tcl_NewByteArrayObj(bytes, len) \
     Tcl_DbNewByteArrayObj(bytes, len, __FILE__, __LINE__)
#  undef  Tcl_NewDoubleObj
#  define Tcl_NewDoubleObj(val) \
     Tcl_DbNewDoubleObj(val, __FILE__, __LINE__)
#  undef  Tcl_NewListObj
#  define Tcl_NewListObj(objc, objv) \
     Tcl_DbNewListObj(objc, objv, __FILE__, __LINE__)
#  undef  Tcl_NewObj
#  define Tcl_NewObj() \
     Tcl_DbNewObj(__FILE__, __LINE__)
#  undef  Tcl_NewStringObj
#  define Tcl_NewStringObj(bytes, len) \
     Tcl_DbNewStringObj(bytes, len, __FILE__, __LINE__)
#  undef  Tcl_NewWideIntObj
#  define Tcl_NewWideIntObj(val) \
     Tcl_DbNewWideIntObj(val, __FILE__, __LINE__)
#endif /* TCL_MEM_DEBUG */

/*
 *----------------------------------------------------------------------------
 * Macros for clients to use to access fields of hash entries:
 */

#define Tcl_GetHashValue(h) ((h)->clientData)
#define Tcl_SetHashValue(h, value) ((h)->clientData = (void *) (value))
#define Tcl_GetHashKey(tablePtr, h) \
	((void *) (((tablePtr)->keyType == TCL_ONE_WORD_KEYS || \
		    (tablePtr)->keyType == TCL_CUSTOM_PTR_KEYS) \
		   ? (h)->key.oneWordValue \
		   : (h)->key.string))

/*
 * Macros to use for clients to use to invoke find and create functions for
 * hash tables:
 */

#define Tcl_FindHashEntry(tablePtr, key) \
	(*((tablePtr)->findProc))(tablePtr, (const char *)(key))
#define Tcl_CreateHashEntry(tablePtr, key, newPtr) \
	(*((tablePtr)->createProc))(tablePtr, (const char *)(key), newPtr)

#endif /* RC_INVOKED */

/*
 * end block for C++
 */

#ifdef __cplusplus
}
#endif

#endif /* _TCL */

/*
 * Local Variables:
 * mode: c
 * c-basic-offset: 4
 * fill-column: 78
 * End:
 */<|MERGE_RESOLUTION|>--- conflicted
+++ resolved
@@ -2218,19 +2218,15 @@
 #endif
 TCLAPI const char *	Tcl_PkgInitStubsCheck(Tcl_Interp *interp,
 			    const char *version, int exact);
-<<<<<<< HEAD
 TCLAPI void		Tcl_GetMemoryInfo(Tcl_DString *dsPtr);
-=======
-EXTERN void		Tcl_GetMemoryInfo(Tcl_DString *dsPtr);
-EXTERN void		Tcl_FindExecutable(const char *argv0);
-EXTERN void		Tcl_SetPanicProc(
+TCLAPI void		Tcl_FindExecutable(const char *argv0);
+TCLAPI void		Tcl_SetPanicProc(
 			    TCL_NORETURN1 Tcl_PanicProc *panicProc);
-EXTERN void		Tcl_StaticPackage(Tcl_Interp *interp,
+TCLAPI void		Tcl_StaticPackage(Tcl_Interp *interp,
 			    const char *pkgName,
 			    Tcl_PackageInitProc *initProc,
 			    Tcl_PackageInitProc *safeInitProc);
-EXTERN Tcl_ExitProc *Tcl_SetExitProc(TCL_NORETURN1 Tcl_ExitProc *proc);
->>>>>>> 9d94ed0d
+TCLAPI Tcl_ExitProc *Tcl_SetExitProc(TCL_NORETURN1 Tcl_ExitProc *proc);
 #ifndef _WIN32
 TCLAPI int		TclZipfs_AppHook(int *argc, char ***argv);
 #endif
