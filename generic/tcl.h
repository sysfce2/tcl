/*
 * tcl.h --
 *
 *	This header file describes the externally-visible facilities of the
 *	Tcl interpreter.
 *
 * Copyright (c) 1987-1994 The Regents of the University of California.
 * Copyright (c) 1993-1996 Lucent Technologies.
 * Copyright (c) 1994-1998 Sun Microsystems, Inc.
 * Copyright (c) 1998-2000 by Scriptics Corporation.
 * Copyright (c) 2002 by Kevin B. Kenny.  All rights reserved.
 *
 * See the file "license.terms" for information on usage and redistribution of
 * this file, and for a DISCLAIMER OF ALL WARRANTIES.
 */

#ifndef _TCL
#define _TCL

/*
 * For C++ compilers, use extern "C"
 */

#ifdef __cplusplus
extern "C" {
#endif

/*
 * The following defines are used to indicate the various release levels.
 */

#define TCL_ALPHA_RELEASE	0
#define TCL_BETA_RELEASE	1
#define TCL_FINAL_RELEASE	2

/*
 * When version numbers change here, must also go into the following files and
 * update the version numbers:
 *
 * library/init.tcl	(1 LOC patch)
 * unix/configure.ac	(2 LOC Major, 2 LOC minor, 1 LOC patch)
 * win/configure.ac	(as above)
 * win/tcl.m4		(not patchlevel)
 * README		(sections 0 and 2, with and without separator)
 * macosx/Tcl.pbproj/project.pbxproj (not patchlevel) 1 LOC
 * macosx/Tcl.pbproj/default.pbxuser (not patchlevel) 1 LOC
 * macosx/Tcl.xcode/project.pbxproj (not patchlevel) 2 LOC
 * macosx/Tcl.xcode/default.pbxuser (not patchlevel) 1 LOC
 * macosx/Tcl-Common.xcconfig (not patchlevel) 1 LOC
 * win/README		(not patchlevel) (sections 0 and 2)
 * unix/tcl.spec	(1 LOC patch)
 * tools/tcl.hpj.in	(not patchlevel, for windows installer)
 */

#define TCL_MAJOR_VERSION   9
#define TCL_MINOR_VERSION   0
#define TCL_RELEASE_LEVEL   TCL_ALPHA_RELEASE
#define TCL_RELEASE_SERIAL  0

#define TCL_VERSION	    "9.0"
#define TCL_PATCH_LEVEL	    "9.0a0"

/*
 * A special definition used to allow this header file to be included from
 * windows resource files so that they can obtain version information.
 * RC_INVOKED is defined by default by the windows RC tool.
 *
 * Resource compilers don't like all the C stuff, like typedefs and function
 * declarations, that occur below, so block them out.
 */

#ifndef RC_INVOKED

/*
 * Special macro to define mutexes, that doesn't do anything if we are not
 * using threads.
 */

#ifdef TCL_THREADS
#define TCL_DECLARE_MUTEX(name) static Tcl_Mutex name;
#else
#define TCL_DECLARE_MUTEX(name)
#endif

/*
 * Tcl's public routine Tcl_FSSeek() uses the values SEEK_SET, SEEK_CUR, and
 * SEEK_END, all #define'd by stdio.h .
 *
 * Also, many extensions need stdio.h, and they've grown accustomed to tcl.h
 * providing it for them rather than #include-ing it themselves as they
 * should, so also for their sake, we keep the #include to be consistent with
 * prior Tcl releases.
 */

#include <stdio.h>

/*
 *----------------------------------------------------------------------------
 * Support for functions with a variable number of arguments.
 */

#include <stdarg.h>
#if defined(__GNUC__) && (__GNUC__ > 2)
#   define TCL_FORMAT_PRINTF(a,b) __attribute__ ((__format__ (__printf__, a, b)))
#   define TCL_NORETURN __attribute__ ((noreturn))
#   define TCL_NORETURN1 __attribute__ ((noreturn))
#   define TCL_NOINLINE __attribute__ ((noinline))
#else
#   define TCL_FORMAT_PRINTF(a,b)
#   if defined(_MSC_VER) && (_MSC_VER >= 1310)
#	define TCL_NORETURN _declspec(noreturn)
#	define TCL_NOINLINE __declspec(noinline)
#   else
#	define TCL_NORETURN /* nothing */
#	define TCL_NOINLINE /* nothing */
#   endif
#   define TCL_NORETURN1 /* nothing */
#endif

/*
 * Allow a part of Tcl's API to be explicitly marked as deprecated.
 *
 * Used to make TIP 330/336 generate moans even if people use the
 * compatibility macros. Change your code, guys! We won't support you forever.
 */

#if defined(__GNUC__) && ((__GNUC__ >= 4) || ((__GNUC__ == 3) && (__GNUC_MINOR__ >= 1)))
#   if (__GNUC__ > 4) || ((__GNUC__ == 4) && (__GNUC_MINOR__ >= 5))
#	define TCL_DEPRECATED_API(msg)	__attribute__ ((__deprecated__ (msg)))
#   else
#	define TCL_DEPRECATED_API(msg)	__attribute__ ((__deprecated__))
#   endif
#else
#   define TCL_DEPRECATED_API(msg)	/* nothing portable */
#endif

/*
 *----------------------------------------------------------------------------
 * Macros used to declare a function to be exported by a DLL. Used by Windows,
 * maps to no-op declarations on non-Windows systems. The default build on
 * windows is for a DLL, which causes the DLLIMPORT and DLLEXPORT macros to be
 * nonempty. To build a static library, the macro STATIC_BUILD should be
 * defined.
 *
 * Note: when building static but linking dynamically to MSVCRT we must still
 *       correctly decorate the C library imported function.  Use CRTIMPORT
 *       for this purpose.  _DLL is defined by the compiler when linking to
 *       MSVCRT.
 */

#if (defined(_WIN32) && (defined(_MSC_VER) || (defined(__BORLANDC__) && (__BORLANDC__ >= 0x0550)) || defined(__LCC__) || defined(__WATCOMC__) || (defined(__GNUC__) && defined(__declspec))))
#   define HAVE_DECLSPEC 1
#   ifdef STATIC_BUILD
#       define DLLIMPORT
#       define DLLEXPORT
#       ifdef _DLL
#           define CRTIMPORT __declspec(dllimport)
#       else
#           define CRTIMPORT
#       endif
#   else
#       define DLLIMPORT __declspec(dllimport)
#       define DLLEXPORT __declspec(dllexport)
#       define CRTIMPORT __declspec(dllimport)
#   endif
#else
#   define DLLIMPORT
#   if defined(__GNUC__) && __GNUC__ > 3
#       define DLLEXPORT __attribute__ ((visibility("default")))
#   else
#       define DLLEXPORT
#   endif
#   define CRTIMPORT
#endif

/*
 * These macros are used to control whether functions are being declared for
 * import or export. If a function is being declared while it is being built
 * to be included in a shared library, then it should have the DLLEXPORT
 * storage class. If is being declared for use by a module that is going to
 * link against the shared library, then it should have the DLLIMPORT storage
 * class. If the symbol is beind declared for a static build or for use from a
 * stub library, then the storage class should be empty.
 *
 * The convention is that a macro called BUILD_xxxx, where xxxx is the name of
 * a library we are building, is set on the compile line for sources that are
 * to be placed in the library. When this macro is set, the storage class will
 * be set to DLLEXPORT. At the end of the header file, the storage class will
 * be reset to DLLIMPORT.
 */

#ifdef BUILD_tcl
#   define TCLAPI extern DLLEXPORT
#else
#   define TCLAPI extern DLLIMPORT
#endif

/*
 * Miscellaneous declarations.
 */

typedef void *ClientData;

/*
 * Darwin specific configure overrides (to support fat compiles, where
 * configure runs only once for multiple architectures):
 */

#ifdef __APPLE__
#   ifdef __LP64__
#	undef TCL_WIDE_INT_TYPE
#	define TCL_WIDE_INT_IS_LONG 1
#	define TCL_CFG_DO64BIT 1
#    else /* !__LP64__ */
#	define TCL_WIDE_INT_TYPE long long
#	undef TCL_WIDE_INT_IS_LONG
#	undef TCL_CFG_DO64BIT
#    endif /* __LP64__ */
#    undef HAVE_STRUCT_STAT64
#endif /* __APPLE__ */

/*
 * Define Tcl_WideInt to be a type that is (at least) 64-bits wide, and define
 * Tcl_WideUInt to be the unsigned variant of that type (assuming that where
 * we have one, we can have the other.)
 *
 * Also defines the following macros:
 * TCL_WIDE_INT_IS_LONG - if wide ints are really longs (i.e. we're on a
 *	LP64 system such as modern Solaris or Linux ... not including Win64)
 * Tcl_WideAsLong - forgetful converter from wideInt to long.
 * Tcl_LongAsWide - sign-extending converter from long to wideInt.
 * Tcl_WideAsDouble - converter from wideInt to double.
 * Tcl_DoubleAsWide - converter from double to wideInt.
 *
 * The following invariant should hold for any long value 'longVal':
 *	longVal == Tcl_WideAsLong(Tcl_LongAsWide(longVal))
 *
 * Note on converting between Tcl_WideInt and strings. This implementation (in
 * tclObj.c) depends on the function
 * sprintf(...,"%" TCL_LL_MODIFIER "d",...).
 */

#if !defined(TCL_WIDE_INT_TYPE)&&!defined(TCL_WIDE_INT_IS_LONG)
#   if defined(_WIN32)
#      define TCL_WIDE_INT_TYPE __int64
#      define TCL_LL_MODIFIER	"I64"
#   elif defined(__GNUC__)
#      define TCL_WIDE_INT_TYPE long long
#      define TCL_LL_MODIFIER	"ll"
#   else /* ! _WIN32 && ! __GNUC__ */
/*
 * Don't know what platform it is and configure hasn't discovered what is
 * going on for us. Try to guess...
 */
#      include <limits.h>
#      if (INT_MAX < LONG_MAX)
#         define TCL_WIDE_INT_IS_LONG	1
#      else
#         define TCL_WIDE_INT_TYPE long long
#      endif
#   endif /* _WIN32 */
#endif /* !TCL_WIDE_INT_TYPE & !TCL_WIDE_INT_IS_LONG */
#ifdef TCL_WIDE_INT_IS_LONG
#   undef TCL_WIDE_INT_TYPE
#   define TCL_WIDE_INT_TYPE	long
#endif /* TCL_WIDE_INT_IS_LONG */

typedef TCL_WIDE_INT_TYPE		Tcl_WideInt;
typedef unsigned TCL_WIDE_INT_TYPE	Tcl_WideUInt;

#ifdef TCL_WIDE_INT_IS_LONG
#   ifndef TCL_LL_MODIFIER
#      define TCL_LL_MODIFIER		"l"
#   endif /* !TCL_LL_MODIFIER */
#else /* TCL_WIDE_INT_IS_LONG */
/*
 * The next short section of defines are only done when not running on Windows
 * or some other strange platform.
 */
#   ifndef TCL_LL_MODIFIER
#      define TCL_LL_MODIFIER		"ll"
#   endif /* !TCL_LL_MODIFIER */
#endif /* TCL_WIDE_INT_IS_LONG */

#define Tcl_WideAsLong(val)	((long)((Tcl_WideInt)(val)))
#define Tcl_LongAsWide(val)	((Tcl_WideInt)((long)(val)))
#define Tcl_WideAsDouble(val)	((double)((Tcl_WideInt)(val)))
#define Tcl_DoubleAsWide(val)	((Tcl_WideInt)((double)(val)))

#if defined(_WIN32)
#   ifdef __BORLANDC__
	typedef struct stati64 Tcl_StatBuf;
#   elif defined(_WIN64)
	typedef struct __stat64 Tcl_StatBuf;
#   elif (defined(_MSC_VER) && (_MSC_VER < 1400)) || defined(_USE_32BIT_TIME_T)
	typedef struct _stati64	Tcl_StatBuf;
#   else
	typedef struct _stat32i64 Tcl_StatBuf;
#   endif /* _MSC_VER < 1400 */
#elif defined(__CYGWIN__)
    typedef struct {
	dev_t st_dev;
	unsigned short st_ino;
	unsigned short st_mode;
	short st_nlink;
	short st_uid;
	short st_gid;
	/* Here is a 2-byte gap */
	dev_t st_rdev;
	/* Here is a 4-byte gap */
	long long st_size;
	struct {long tv_sec;} st_atim;
	struct {long tv_sec;} st_mtim;
	struct {long tv_sec;} st_ctim;
	/* Here is a 4-byte gap */
    } Tcl_StatBuf;
#elif defined(HAVE_STRUCT_STAT64) && !defined(__APPLE__)
    typedef struct stat64 Tcl_StatBuf;
#else
    typedef struct stat Tcl_StatBuf;
#endif

/*
 *----------------------------------------------------------------------------
 * Data structures defined opaquely in this module. The definitions below just
 * provide dummy types. A few fields are made visible in Tcl_Interp
 * structures, namely those used for returning a string result from commands.
 * Direct access to the result field is discouraged in Tcl 8.0. The
 * interpreter result is either an object or a string, and the two values are
 * kept consistent unless some C code sets interp->result directly.
 * Programmers should use either the function Tcl_GetObjResult() or
 * Tcl_GetStringResult() to read the interpreter's result. See the SetResult
 * man page for details.
 *
 * Note: any change to the Tcl_Interp definition below must be mirrored in the
 * "real" definition in tclInt.h.
 *
 * Note: Tcl_ObjCmdProc functions do not directly set result and freeProc.
 * Instead, they set a Tcl_Obj member in the "real" structure that can be
 * accessed with Tcl_GetObjResult() and Tcl_SetObjResult().
 */

typedef struct Tcl_Interp Tcl_Interp;

typedef struct Tcl_AsyncHandler_ *Tcl_AsyncHandler;
typedef struct Tcl_Channel_ *Tcl_Channel;
typedef struct Tcl_ChannelTypeVersion_ *Tcl_ChannelTypeVersion;
typedef struct Tcl_Command_ *Tcl_Command;
typedef struct Tcl_Condition_ *Tcl_Condition;
typedef struct Tcl_Dict_ *Tcl_Dict;
typedef struct Tcl_EncodingState_ *Tcl_EncodingState;
typedef struct Tcl_Encoding_ *Tcl_Encoding;
typedef struct Tcl_Event Tcl_Event;
typedef struct Tcl_InterpState_ *Tcl_InterpState;
typedef struct Tcl_LoadHandle_ *Tcl_LoadHandle;
typedef struct Tcl_Mutex_ *Tcl_Mutex;
typedef struct Tcl_Pid_ *Tcl_Pid;
typedef struct Tcl_RegExp_ *Tcl_RegExp;
typedef struct Tcl_ThreadDataKey_ *Tcl_ThreadDataKey;
typedef struct Tcl_ThreadId_ *Tcl_ThreadId;
typedef struct Tcl_TimerToken_ *Tcl_TimerToken;
typedef struct Tcl_Trace_ *Tcl_Trace;
typedef struct Tcl_Var_ *Tcl_Var;
typedef struct Tcl_ZLibStream_ *Tcl_ZlibStream;

/*
 *----------------------------------------------------------------------------
 * Definition of the interface to functions implementing threads. A function
 * following this definition is given to each call of 'Tcl_CreateThread' and
 * will be called as the main fuction of the new thread created by that call.
 */

#if defined _WIN32
typedef unsigned (__stdcall Tcl_ThreadCreateProc) (ClientData clientData);
#else
typedef void (Tcl_ThreadCreateProc) (ClientData clientData);
#endif

/*
 * Threading function return types used for abstracting away platform
 * differences when writing a Tcl_ThreadCreateProc. See the NewThread function
 * in generic/tclThreadTest.c for it's usage.
 */

#if defined _WIN32
#   define Tcl_ThreadCreateType		unsigned __stdcall
#   define TCL_THREAD_CREATE_RETURN	return 0
#else
#   define Tcl_ThreadCreateType		void
#   define TCL_THREAD_CREATE_RETURN
#endif

/*
 * Definition of values for default stacksize and the possible flags to be
 * given to Tcl_CreateThread.
 */

#define TCL_THREAD_STACK_DEFAULT (0)    /* Use default size for stack. */
#define TCL_THREAD_NOFLAGS	 (0000) /* Standard flags, default
					 * behaviour. */
#define TCL_THREAD_JOINABLE	 (0001) /* Mark the thread as joinable. */

/*
 * Flag values passed to Tcl_StringCaseMatch.
 */

#define TCL_MATCH_NOCASE	(1<<0)

/*
 * Flag values passed to Tcl_GetRegExpFromObj.
 */

#define	TCL_REG_BASIC		000000	/* BREs (convenience). */
#define	TCL_REG_EXTENDED	000001	/* EREs. */
#define	TCL_REG_ADVF		000002	/* Advanced features in EREs. */
#define	TCL_REG_ADVANCED	000003	/* AREs (which are also EREs). */
#define	TCL_REG_QUOTE		000004	/* No special characters, none. */
#define	TCL_REG_NOCASE		000010	/* Ignore case. */
#define	TCL_REG_NOSUB		000020	/* Don't care about subexpressions. */
#define	TCL_REG_EXPANDED	000040	/* Expanded format, white space &
					 * comments. */
#define	TCL_REG_NLSTOP		000100  /* \n doesn't match . or [^ ] */
#define	TCL_REG_NLANCH		000200  /* ^ matches after \n, $ before. */
#define	TCL_REG_NEWLINE		000300  /* Newlines are line terminators. */
#define	TCL_REG_CANMATCH	001000  /* Report details on partial/limited
					 * matches. */

/*
 * Flags values passed to Tcl_RegExpExecObj.
 */

#define	TCL_REG_NOTBOL	0001	/* Beginning of string does not match ^.  */
#define	TCL_REG_NOTEOL	0002	/* End of string does not match $. */

/*
 * Structures filled in by Tcl_RegExpInfo. Note that all offset values are
 * relative to the start of the match string, not the beginning of the entire
 * string.
 */

typedef struct Tcl_RegExpIndices {
    long start;			/* Character offset of first character in
				 * match. */
    long end;			/* Character offset of first character after
				 * the match. */
} Tcl_RegExpIndices;

typedef struct Tcl_RegExpInfo {
    int nsubs;			/* Number of subexpressions in the compiled
				 * expression. */
    Tcl_RegExpIndices *matches;	/* Array of nsubs match offset pairs. */
    long extendStart;		/* The offset at which a subsequent match
				 * might begin. */
    long reserved;		/* Reserved for later use. */
} Tcl_RegExpInfo;

/*
 * Picky compilers complain if this typdef doesn't appear before the struct's
 * reference in tclDecls.h.
 */

typedef Tcl_StatBuf *Tcl_Stat_;
typedef struct stat *Tcl_OldStat_;

/*
 *----------------------------------------------------------------------------
 * When a TCL command returns, the interpreter contains a result from the
 * command. Programmers are strongly encouraged to use one of the functions
 * Tcl_GetObjResult() or Tcl_GetStringResult() to read the interpreter's
 * result. See the SetResult man page for details. Besides this result, the
 * command function returns an integer code, which is one of the following:
 *
 * TCL_OK		Command completed normally; the interpreter's result
 *			contains the command's result.
 * TCL_ERROR		The command couldn't be completed successfully; the
 *			interpreter's result describes what went wrong.
 * TCL_RETURN		The command requests that the current function return;
 *			the interpreter's result contains the function's
 *			return value.
 * TCL_BREAK		The command requests that the innermost loop be
 *			exited; the interpreter's result is meaningless.
 * TCL_CONTINUE		Go on to the next iteration of the current loop; the
 *			interpreter's result is meaningless.
 */

#define TCL_OK			0
#define TCL_ERROR		1
#define TCL_RETURN		2
#define TCL_BREAK		3
#define TCL_CONTINUE		4

/*
 *----------------------------------------------------------------------------
 * Flags to control what substitutions are performed by Tcl_SubstObj():
 */

#define TCL_SUBST_COMMANDS	001
#define TCL_SUBST_VARIABLES	002
#define TCL_SUBST_BACKSLASHES	004
#define TCL_SUBST_ALL		007

/*
 * Forward declaration of Tcl_Obj to prevent an error when the forward
 * reference to Tcl_Obj is encountered in the function types declared below.
 */

struct Tcl_Obj;

typedef struct Tcl_Obj Tcl_Value;

/*
 *----------------------------------------------------------------------------
 * Function types defined by Tcl:
 */

typedef int (Tcl_AppInitProc) (Tcl_Interp *interp);
typedef int (Tcl_AsyncProc) (ClientData clientData, Tcl_Interp *interp,
	int code);
typedef void (Tcl_ChannelProc) (ClientData clientData, int mask);
typedef void (Tcl_CloseProc) (ClientData data);
typedef void (Tcl_CmdDeleteProc) (ClientData clientData);
typedef int (Tcl_CmdProc) (ClientData clientData, Tcl_Interp *interp,
	int argc, const char *argv[]);
typedef void (Tcl_CmdTraceProc) (ClientData clientData, Tcl_Interp *interp,
	int level, char *command, Tcl_CmdProc *proc,
	ClientData cmdClientData, int argc, const char *argv[]);
typedef int (Tcl_CmdObjTraceProc) (ClientData clientData, Tcl_Interp *interp,
	int level, const char *command, Tcl_Command commandInfo, int objc,
	struct Tcl_Obj *const *objv);
typedef void (Tcl_CmdObjTraceDeleteProc) (ClientData clientData);
typedef void (Tcl_DupInternalRepProc) (struct Tcl_Obj *srcPtr,
	struct Tcl_Obj *dupPtr);
typedef int (Tcl_EncodingConvertProc) (ClientData clientData, const char *src,
	int srcLen, int flags, Tcl_EncodingState *statePtr, char *dst,
	int dstLen, int *srcReadPtr, int *dstWrotePtr, int *dstCharsPtr);
typedef void (Tcl_EncodingFreeProc) (ClientData clientData);
typedef int (Tcl_EventProc) (Tcl_Event *evPtr, int flags);
typedef void (Tcl_EventCheckProc) (ClientData clientData, int flags);
typedef int (Tcl_EventDeleteProc) (Tcl_Event *evPtr, ClientData clientData);
typedef void (Tcl_EventSetupProc) (ClientData clientData, int flags);
typedef void (Tcl_ExitProc) (ClientData clientData);
typedef void (Tcl_FileProc) (ClientData clientData, int mask);
typedef void (Tcl_FileFreeProc) (ClientData clientData);
typedef void (Tcl_FreeInternalRepProc) (struct Tcl_Obj *objPtr);
typedef void (Tcl_FreeProc) (char *blockPtr);
typedef void (Tcl_IdleProc) (ClientData clientData);
typedef void (Tcl_InterpDeleteProc) (ClientData clientData,
	Tcl_Interp *interp);
typedef void (Tcl_NamespaceDeleteProc) (ClientData clientData);
typedef int (Tcl_ObjCmdProc) (ClientData clientData, Tcl_Interp *interp,
	int objc, struct Tcl_Obj *const *objv);
typedef int (Tcl_PackageInitProc) (Tcl_Interp *interp);
typedef int (Tcl_PackageUnloadProc) (Tcl_Interp *interp, int flags);
typedef void (Tcl_PanicProc) (const char *format, ...);
typedef void (Tcl_TcpAcceptProc) (ClientData callbackData, Tcl_Channel chan,
	char *address, int port);
typedef void (Tcl_TimerProc) (ClientData clientData);
typedef int (Tcl_SetFromAnyProc) (Tcl_Interp *interp, struct Tcl_Obj *objPtr);
typedef void (Tcl_UpdateStringProc) (struct Tcl_Obj *objPtr);
typedef char * (Tcl_VarTraceProc) (ClientData clientData, Tcl_Interp *interp,
	const char *part1, const char *part2, int flags);
typedef void (Tcl_CommandTraceProc) (ClientData clientData, Tcl_Interp *interp,
	const char *oldName, const char *newName, int flags);
typedef void (Tcl_CreateFileHandlerProc) (int fd, int mask, Tcl_FileProc *proc,
	ClientData clientData);
typedef void (Tcl_DeleteFileHandlerProc) (int fd);
typedef void (Tcl_AlertNotifierProc) (ClientData clientData);
typedef void (Tcl_ServiceModeHookProc) (int mode);
typedef ClientData (Tcl_InitNotifierProc) (void);
typedef void (Tcl_FinalizeNotifierProc) (ClientData clientData);
typedef void (Tcl_MainLoopProc) (void);

/*
 *----------------------------------------------------------------------------
 * The following structure represents a type of object, which is a particular
 * internal representation for an object plus a set of functions that provide
 * standard operations on objects of that type.
 */

typedef struct Tcl_ObjType {
    const char *name;		/* Name of the type, e.g. "int". */
    Tcl_FreeInternalRepProc *freeIntRepProc;
				/* Called to free any storage for the type's
				 * internal rep. NULL if the internal rep does
				 * not need freeing. */
    Tcl_DupInternalRepProc *dupIntRepProc;
				/* Called to create a new object as a copy of
				 * an existing object. */
    Tcl_UpdateStringProc *updateStringProc;
				/* Called to update the string rep from the
				 * type's internal representation. */
    Tcl_SetFromAnyProc *setFromAnyProc;
				/* Called to convert the object's internal rep
				 * to this type. Frees the internal rep of the
				 * old type. Returns TCL_ERROR on failure. */
} Tcl_ObjType;

/*
 * One of the following structures exists for each object in the Tcl system.
 * An object stores a value as either a string, some internal representation,
 * or both.
 */

typedef struct Tcl_Obj {
    int refCount;		/* When 0 the object will be freed. */
    char *bytes;		/* This points to the first byte of the
				 * object's string representation. The array
				 * must be followed by a null byte (i.e., at
				 * offset length) but may also contain
				 * embedded null characters. The array's
				 * storage is allocated by ckalloc. NULL means
				 * the string rep is invalid and must be
				 * regenerated from the internal rep.  Clients
				 * should use Tcl_GetStringFromObj or
				 * Tcl_GetString to get a pointer to the byte
				 * array as a readonly value. */
    int length;			/* The number of bytes at *bytes, not
				 * including the terminating null. */
    const Tcl_ObjType *typePtr;	/* Denotes the object's type. Always
				 * corresponds to the type of the object's
				 * internal rep. NULL indicates the object has
				 * no internal rep (has no type). */
    union {			/* The internal representation: */
	long longValue;		/*   - an long integer value. */
	double doubleValue;	/*   - a double-precision floating value. */
	void *otherValuePtr;	/*   - another, type-specific value, not used
				 *     internally any more. */
	Tcl_WideInt wideValue;	/*   - a long long value. */
	struct {		/*   - internal rep as two pointers.
				 *     Many uses in Tcl, including a bignum's
				 *     tightly packed fields, where the alloc,
				 *     used and signum flags are packed into
				 *     ptr2 with everything else hung off
				 *     ptr1. */
	    void *ptr1;
	    void *ptr2;
	} twoPtrValue;
	struct {		/*   - internal rep as a pointer and a long,
				 *     not used internally any more. */
	    void *ptr;
	    unsigned long value;
	} ptrAndLongRep;
    } internalRep;
} Tcl_Obj;

/*
 * Macros to increment and decrement a Tcl_Obj's reference count, and to test
 * whether an object is shared (i.e. has reference count > 1). Note: clients
 * should use Tcl_DecrRefCount() when they are finished using an object, and
 * should never call TclFreeObj() directly. TclFreeObj() is only defined and
 * made public in tcl.h to support Tcl_DecrRefCount's macro definition.
 */

void		Tcl_IncrRefCount(Tcl_Obj *objPtr);
void		Tcl_DecrRefCount(Tcl_Obj *objPtr);
int		Tcl_IsShared(Tcl_Obj *objPtr);

/*
 *----------------------------------------------------------------------------
 * The following type contains the state needed by Tcl_SaveResult. It
 * is typically allocated on the stack.
 */

typedef Tcl_Obj *Tcl_SavedResult;

/*
 *----------------------------------------------------------------------------
 * The following definitions support Tcl's namespace facility. Note: the first
 * five fields must match exactly the fields in a Namespace structure (see
 * tclInt.h).
 */

typedef struct Tcl_Namespace {
    char *name;			/* The namespace's name within its parent
				 * namespace. This contains no ::'s. The name
				 * of the global namespace is "" although "::"
				 * is an synonym. */
    char *fullName;		/* The namespace's fully qualified name. This
				 * starts with ::. */
    ClientData clientData;	/* Arbitrary value associated with this
				 * namespace. */
    Tcl_NamespaceDeleteProc *deleteProc;
				/* Function invoked when deleting the
				 * namespace to, e.g., free clientData. */
    struct Tcl_Namespace *parentPtr;
				/* Points to the namespace that contains this
				 * one. NULL if this is the global
				 * namespace. */
} Tcl_Namespace;

/*
 *----------------------------------------------------------------------------
 * The following structure represents a call frame, or activation record. A
 * call frame defines a naming context for a procedure call: its local scope
 * (for local variables) and its namespace scope (used for non-local
 * variables; often the global :: namespace). A call frame can also define the
 * naming context for a namespace eval or namespace inscope command: the
 * namespace in which the command's code should execute. The Tcl_CallFrame
 * structures exist only while procedures or namespace eval/inscope's are
 * being executed, and provide a Tcl call stack.
 *
 * A call frame is initialized and pushed using Tcl_PushCallFrame and popped
 * using Tcl_PopCallFrame. Storage for a Tcl_CallFrame must be provided by the
 * Tcl_PushCallFrame caller, and callers typically allocate them on the C call
 * stack for efficiency. For this reason, Tcl_CallFrame is defined as a
 * structure and not as an opaque token. However, most Tcl_CallFrame fields
 * are hidden since applications should not access them directly; others are
 * declared as "dummyX".
 *
 * WARNING!! The structure definition must be kept consistent with the
 * CallFrame structure in tclInt.h. If you change one, change the other.
 */

typedef struct Tcl_CallFrame {
    Tcl_Namespace *nsPtr;
    int dummy1;
    int dummy2;
    void *dummy3;
    void *dummy4;
    void *dummy5;
    int dummy6;
    void *dummy7;
    void *dummy8;
    int dummy9;
    void *dummy10;
    void *dummy11;
    void *dummy12;
    void *dummy13;
} Tcl_CallFrame;

/*
 *----------------------------------------------------------------------------
 * Information about commands that is returned by Tcl_GetCommandInfo and
 * passed to Tcl_SetCommandInfo. objProc is an objc/objv object-based command
 * function while proc is a traditional Tcl argc/argv string-based function.
 * Tcl_CreateObjCommand and Tcl_CreateCommand ensure that both objProc and
 * proc are non-NULL and can be called to execute the command. However, it may
 * be faster to call one instead of the other. The member isNativeObjectProc
 * is set to 1 if an object-based function was registered by
 * Tcl_CreateObjCommand, and to 0 if a string-based function was registered by
 * Tcl_CreateCommand. The other function is typically set to a compatibility
 * wrapper that does string-to-object or object-to-string argument conversions
 * then calls the other function.
 */

typedef struct Tcl_CmdInfo {
    int isNativeObjectProc;	/* 1 if objProc was registered by a call to
				 * Tcl_CreateObjCommand; 0 otherwise.
				 * Tcl_SetCmdInfo does not modify this
				 * field. */
    Tcl_ObjCmdProc *objProc;	/* Command's object-based function. */
    ClientData objClientData;	/* ClientData for object proc. */
    Tcl_CmdProc *proc;		/* Command's string-based function. */
    ClientData clientData;	/* ClientData for string proc. */
    Tcl_CmdDeleteProc *deleteProc;
				/* Function to call when command is
				 * deleted. */
    ClientData deleteData;	/* Value to pass to deleteProc (usually the
				 * same as clientData). */
    Tcl_Namespace *namespacePtr;/* Points to the namespace that contains this
				 * command. Note that Tcl_SetCmdInfo will not
				 * change a command's namespace; use
				 * TclRenameCommand or Tcl_Eval (of 'rename')
				 * to do that. */
} Tcl_CmdInfo;

/*
 *----------------------------------------------------------------------------
 * The structure defined below is used to hold dynamic strings. The only
 * fields that clients should use are string and length, accessible via the
 * macros Tcl_DStringValue and Tcl_DStringLength.
 */

#define TCL_DSTRING_STATIC_SIZE 200
typedef struct Tcl_DString {
    char *string;		/* Points to beginning of string: either
				 * staticSpace below or a malloced array. */
    int length;			/* Number of non-NULL characters in the
				 * string. */
    int spaceAvl;		/* Total number of bytes available for the
				 * string and its terminating NULL char. */
    char staticSpace[TCL_DSTRING_STATIC_SIZE];
				/* Space to use in common case where string is
				 * small. */
} Tcl_DString;

#define Tcl_DStringLength(dsPtr) ((dsPtr)->length)
#define Tcl_DStringValue(dsPtr) ((dsPtr)->string)

/*
 * Definitions for the maximum number of digits of precision that may be
 * specified in the "tcl_precision" variable, and the number of bytes of
 * buffer space required by Tcl_PrintDouble.
 */

#define TCL_MAX_PREC		17
#define TCL_DOUBLE_SPACE	(TCL_MAX_PREC+10)

/*
 * Definition for a number of bytes of buffer space sufficient to hold the
 * string representation of an integer in base 10 (assuming the existence of
 * 64-bit integers).
 */

#define TCL_INTEGER_SPACE	24

/*
 * Flag values passed to Tcl_ConvertElement.
 * TCL_DONT_USE_BRACES forces it not to enclose the element in braces, but to
 *	use backslash quoting instead.
 * TCL_DONT_QUOTE_HASH disables the default quoting of the '#' character. It
 *	is safe to leave the hash unquoted when the element is not the first
 *	element of a list, and this flag can be used by the caller to indicate
 *	that condition.
 */

#define TCL_DONT_USE_BRACES	1
#define TCL_DONT_QUOTE_HASH	8

/*
 * Flag that may be passed to Tcl_GetIndexFromObj to force it to disallow
 * abbreviated strings.
 */

#define TCL_EXACT	1

/*
 *----------------------------------------------------------------------------
 * Flag values passed to Tcl_RecordAndEval, Tcl_EvalObj, Tcl_EvalObjv.
 * WARNING: these bit choices must not conflict with the bit choices for
 * evalFlag bits in tclInt.h!
 *
 * Meanings:
 *	TCL_NO_EVAL:		Just record this command
 *	TCL_EVAL_GLOBAL:	Execute script in global namespace
 *	TCL_EVAL_DIRECT:	Do not compile this script
 *	TCL_EVAL_INVOKE:	Magical Tcl_EvalObjv mode for aliases/ensembles
 *				o Run in iPtr->lookupNsPtr or global namespace
 *				o Cut out of error traces
 *				o Don't reset the flags controlling ensemble
 *				  error message rewriting.
 *	TCL_CANCEL_UNWIND:	Magical Tcl_CancelEval mode that causes the
 *				stack for the script in progress to be
 *				completely unwound.
 *	TCL_EVAL_NOERR:	Do no exception reporting at all, just return
 *				as the caller will report.
 */

#define TCL_NO_EVAL		0x010000
#define TCL_EVAL_GLOBAL		0x020000
#define TCL_EVAL_DIRECT		0x040000
#define TCL_EVAL_INVOKE		0x080000
#define TCL_CANCEL_UNWIND	0x100000
#define TCL_EVAL_NOERR          0x200000

/*
 * Special freeProc values that may be passed to Tcl_SetResult (see the man
 * page for details):
 */

#define TCL_VOLATILE		((Tcl_FreeProc *) 1)
#define TCL_STATIC		((Tcl_FreeProc *) 0)
#define TCL_DYNAMIC		((Tcl_FreeProc *) 3)

/*
 * Flag values passed to variable-related functions.
 * WARNING: these bit choices must not conflict with the bit choice for
 * TCL_CANCEL_UNWIND, above.
 */

#define TCL_GLOBAL_ONLY		 1
#define TCL_NAMESPACE_ONLY	 2
#define TCL_APPEND_VALUE	 4
#define TCL_LIST_ELEMENT	 8
#define TCL_TRACE_READS		 0x10
#define TCL_TRACE_WRITES	 0x20
#define TCL_TRACE_UNSETS	 0x40
#define TCL_TRACE_DESTROYED	 0x80
#define TCL_INTERP_DESTROYED	 0x100
#define TCL_LEAVE_ERR_MSG	 0x200
#define TCL_TRACE_ARRAY		 0x800
#ifndef TCL_REMOVE_OBSOLETE_TRACES
/* Required to support old variable/vdelete/vinfo traces. */
#define TCL_TRACE_OLD_STYLE	 0x1000
#endif
/* Indicate the semantics of the result of a trace. */
#define TCL_TRACE_RESULT_DYNAMIC 0x8000
#define TCL_TRACE_RESULT_OBJECT  0x10000

/*
 * Flag values for ensemble commands.
 */

#define TCL_ENSEMBLE_PREFIX 0x02/* Flag value to say whether to allow
				 * unambiguous prefixes of commands or to
				 * require exact matches for command names. */

/*
 * Flag values passed to command-related functions.
 */

#define TCL_TRACE_RENAME	0x2000
#define TCL_TRACE_DELETE	0x4000

#define TCL_ALLOW_INLINE_COMPILATION 0x20000

/*
 * Types for linked variables:
 */

#define TCL_LINK_INT		1
#define TCL_LINK_DOUBLE		2
#define TCL_LINK_BOOLEAN	3
#define TCL_LINK_STRING		4
#define TCL_LINK_WIDE_INT	5
#define TCL_LINK_CHAR		6
#define TCL_LINK_UCHAR		7
#define TCL_LINK_SHORT		8
#define TCL_LINK_USHORT		9
#define TCL_LINK_UINT		10
#if defined(TCL_WIDE_INT_IS_LONG) || defined(_WIN32) || defined(__CYGWIN__)
#define TCL_LINK_LONG		((sizeof(long) != sizeof(int)) ? TCL_LINK_WIDE_INT : TCL_LINK_INT)
#define TCL_LINK_ULONG		((sizeof(long) != sizeof(int)) ? TCL_LINK_WIDE_UINT : TCL_LINK_UINT)
#else
#define TCL_LINK_LONG		11
#define TCL_LINK_ULONG		12
#endif
#define TCL_LINK_FLOAT		13
#define TCL_LINK_WIDE_UINT	14
#define TCL_LINK_READ_ONLY	0x80

/*
 *----------------------------------------------------------------------------
 * Forward declarations of Tcl_HashTable and related types.
 */

#ifndef TCL_HASH_TYPE
#  define TCL_HASH_TYPE unsigned
#endif

typedef struct Tcl_HashKeyType Tcl_HashKeyType;
typedef struct Tcl_HashTable Tcl_HashTable;
typedef struct Tcl_HashEntry Tcl_HashEntry;

typedef TCL_HASH_TYPE (Tcl_HashKeyProc) (Tcl_HashTable *tablePtr, void *keyPtr);
typedef int (Tcl_CompareHashKeysProc) (void *keyPtr, Tcl_HashEntry *hPtr);
typedef Tcl_HashEntry * (Tcl_AllocHashEntryProc) (Tcl_HashTable *tablePtr,
	void *keyPtr);
typedef void (Tcl_FreeHashEntryProc) (Tcl_HashEntry *hPtr);

/*
 * Structure definition for an entry in a hash table. No-one outside Tcl
 * should access any of these fields directly; use the macros defined below.
 */

struct Tcl_HashEntry {
    Tcl_HashEntry *nextPtr;	/* Pointer to next entry in this hash bucket,
				 * or NULL for end of chain. */
    Tcl_HashTable *tablePtr;	/* Pointer to table containing entry. */
    size_t hash;		/* Hash value. */
    void *clientData;		/* Application stores something here with
				 * Tcl_SetHashValue. */
    union {			/* Key has one of these forms: */
	char *oneWordValue;	/* One-word value for key. */
	Tcl_Obj *objPtr;	/* Tcl_Obj * key value. */
	int words[1];		/* Multiple integer words for key. The actual
				 * size will be as large as necessary for this
				 * table's keys. */
	char string[1];		/* String for key. The actual size will be as
				 * large as needed to hold the key. */
    } key;			/* MUST BE LAST FIELD IN RECORD!! */
};

/*
 * Flags used in Tcl_HashKeyType.
 *
 * TCL_HASH_KEY_RANDOMIZE_HASH -
 *				There are some things, pointers for example
 *				which don't hash well because they do not use
 *				the lower bits. If this flag is set then the
 *				hash table will attempt to rectify this by
 *				randomising the bits and then using the upper
 *				N bits as the index into the table.
 * TCL_HASH_KEY_SYSTEM_HASH -	If this flag is set then all memory internally
 *                              allocated for the hash table that is not for an
 *                              entry will use the system heap.
 */

#define TCL_HASH_KEY_RANDOMIZE_HASH 0x1
#define TCL_HASH_KEY_SYSTEM_HASH    0x2

/*
 * Structure definition for the methods associated with a hash table key type.
 */

#define TCL_HASH_KEY_TYPE_VERSION 1
struct Tcl_HashKeyType {
    int version;		/* Version of the table. If this structure is
				 * extended in future then the version can be
				 * used to distinguish between different
				 * structures. */
    int flags;			/* Flags, see above for details. */
    Tcl_HashKeyProc *hashKeyProc;
				/* Calculates a hash value for the key. If
				 * this is NULL then the pointer itself is
				 * used as a hash value. */
    Tcl_CompareHashKeysProc *compareKeysProc;
				/* Compares two keys and returns zero if they
				 * do not match, and non-zero if they do. If
				 * this is NULL then the pointers are
				 * compared. */
    Tcl_AllocHashEntryProc *allocEntryProc;
				/* Called to allocate memory for a new entry,
				 * i.e. if the key is a string then this could
				 * allocate a single block which contains
				 * enough space for both the entry and the
				 * string. Only the key field of the allocated
				 * Tcl_HashEntry structure needs to be filled
				 * in. If something else needs to be done to
				 * the key, i.e. incrementing a reference
				 * count then that should be done by this
				 * function. If this is NULL then Tcl_Alloc is
				 * used to allocate enough space for a
				 * Tcl_HashEntry and the key pointer is
				 * assigned to key.oneWordValue. */
    Tcl_FreeHashEntryProc *freeEntryProc;
				/* Called to free memory associated with an
				 * entry. If something else needs to be done
				 * to the key, i.e. decrementing a reference
				 * count then that should be done by this
				 * function. If this is NULL then Tcl_Free is
				 * used to free the Tcl_HashEntry. */
};

/*
 * Structure definition for a hash table.  Must be in tcl.h so clients can
 * allocate space for these structures, but clients should never access any
 * fields in this structure.
 */

#define TCL_SMALL_HASH_TABLE 4
struct Tcl_HashTable {
    Tcl_HashEntry **buckets;	/* Pointer to bucket array. Each element
				 * points to first entry in bucket's hash
				 * chain, or NULL. */
    Tcl_HashEntry *staticBuckets[TCL_SMALL_HASH_TABLE];
				/* Bucket array used for small tables (to
				 * avoid mallocs and frees). */
    size_t numBuckets;		/* Total number of buckets allocated at
				 * **bucketPtr. */
    size_t numEntries;		/* Total number of entries present in
				 * table. */
    size_t rebuildSize;		/* Enlarge table when numEntries gets to be
				 * this large. */
    size_t mask;		/* Mask value used in hashing function. */
    int downShift;		/* Shift count used in hashing function.
				 * Designed to use high-order bits of
				 * randomized keys. */
    int keyType;		/* Type of keys used in this table. It's
				 * either TCL_CUSTOM_KEYS, TCL_STRING_KEYS,
				 * TCL_ONE_WORD_KEYS, or an integer giving the
				 * number of ints that is the size of the
				 * key. */
    Tcl_HashEntry *(*findProc) (Tcl_HashTable *tablePtr, const char *key);
    Tcl_HashEntry *(*createProc) (Tcl_HashTable *tablePtr, const char *key,
	    int *newPtr);
    const Tcl_HashKeyType *typePtr;
				/* Type of the keys used in the
				 * Tcl_HashTable. */
};

/*
 * Structure definition for information used to keep track of searches through
 * hash tables:
 */

typedef struct Tcl_HashSearch {
    Tcl_HashTable *tablePtr;	/* Table being searched. */
    size_t nextIndex;		/* Index of next bucket to be enumerated after
				 * present one. */
    Tcl_HashEntry *nextEntryPtr;/* Next entry to be enumerated in the current
				 * bucket. */
} Tcl_HashSearch;

/*
 * Acceptable key types for hash tables:
 *
 * TCL_STRING_KEYS:		The keys are strings, they are copied into the
 *				entry.
 * TCL_ONE_WORD_KEYS:		The keys are pointers, the pointer is stored
 *				in the entry.
 * TCL_CUSTOM_TYPE_KEYS:	The keys are arbitrary types which are copied
 *				into the entry.
 * TCL_CUSTOM_PTR_KEYS:		The keys are pointers to arbitrary types, the
 *				pointer is stored in the entry.
 *
 * While maintaining binary compatibility the above have to be distinct values
 * as they are used to differentiate between old versions of the hash table
 * which don't have a typePtr and new ones which do. Once binary compatibility
 * is discarded in favour of making more wide spread changes TCL_STRING_KEYS
 * can be the same as TCL_CUSTOM_TYPE_KEYS, and TCL_ONE_WORD_KEYS can be the
 * same as TCL_CUSTOM_PTR_KEYS because they simply determine how the key is
 * accessed from the entry and not the behaviour.
 */

#define TCL_STRING_KEYS		(0)
#define TCL_ONE_WORD_KEYS	(1)
#define TCL_CUSTOM_TYPE_KEYS	(-2)
#define TCL_CUSTOM_PTR_KEYS	(-1)

/*
 * Structure definition for information used to keep track of searches through
 * dictionaries. These fields should not be accessed by code outside
 * tclDictObj.c
 */

typedef struct {
    void *next;			/* Search position for underlying hash
				 * table. */
<<<<<<< HEAD
    unsigned int epoch;		/* Epoch marker for dictionary being searched,
=======
    unsigned int epoch; 	/* Epoch marker for dictionary being searched,
>>>>>>> 18d79430
				 * or 0 if search has terminated. */
    Tcl_Dict dictionaryPtr;	/* Reference to dictionary being searched. */
} Tcl_DictSearch;

/*
 *----------------------------------------------------------------------------
 * Flag values to pass to Tcl_DoOneEvent to disable searches for some kinds of
 * events:
 */

#define TCL_DONT_WAIT		(1<<1)
#define TCL_WINDOW_EVENTS	(1<<2)
#define TCL_FILE_EVENTS		(1<<3)
#define TCL_TIMER_EVENTS	(1<<4)
#define TCL_IDLE_EVENTS		(1<<5)	/* WAS 0x10 ???? */
#define TCL_ALL_EVENTS		(~TCL_DONT_WAIT)

/*
 * The following structure defines a generic event for the Tcl event system.
 * These are the things that are queued in calls to Tcl_QueueEvent and
 * serviced later by Tcl_DoOneEvent. There can be many different kinds of
 * events with different fields, corresponding to window events, timer events,
 * etc. The structure for a particular event consists of a Tcl_Event header
 * followed by additional information specific to that event.
 */

struct Tcl_Event {
    Tcl_EventProc *proc;	/* Function to call to service this event. */
    struct Tcl_Event *nextPtr;	/* Next in list of pending events, or NULL. */
};

/*
 * Positions to pass to Tcl_QueueEvent:
 */

typedef enum {
    TCL_QUEUE_TAIL, TCL_QUEUE_HEAD, TCL_QUEUE_MARK
} Tcl_QueuePosition;

/*
 * Values to pass to Tcl_SetServiceMode to specify the behavior of notifier
 * event routines.
 */

#define TCL_SERVICE_NONE 0
#define TCL_SERVICE_ALL 1

/*
 * The following structure keeps is used to hold a time value, either as an
 * absolute time (the number of seconds from the epoch) or as an elapsed time.
 * On Unix systems the epoch is Midnight Jan 1, 1970 GMT.
 */

typedef struct Tcl_Time {
    long sec;			/* Seconds. */
    long usec;			/* Microseconds. */
} Tcl_Time;

typedef void (Tcl_SetTimerProc) (const Tcl_Time *timePtr);
typedef int (Tcl_WaitForEventProc) (const Tcl_Time *timePtr);

/*
 * TIP #233 (Virtualized Time)
 */

typedef void (Tcl_GetTimeProc)   (Tcl_Time *timebuf, ClientData clientData);
typedef void (Tcl_ScaleTimeProc) (Tcl_Time *timebuf, ClientData clientData);

/*
 *----------------------------------------------------------------------------
 * Bits to pass to Tcl_CreateFileHandler and Tcl_CreateChannelHandler to
 * indicate what sorts of events are of interest:
 */

#define TCL_READABLE		(1<<1)
#define TCL_WRITABLE		(1<<2)
#define TCL_EXCEPTION		(1<<3)

/*
 * Flag values to pass to Tcl_OpenCommandChannel to indicate the disposition
 * of the stdio handles. TCL_STDIN, TCL_STDOUT, TCL_STDERR, are also used in
 * Tcl_GetStdChannel.
 */

#define TCL_STDIN		(1<<1)
#define TCL_STDOUT		(1<<2)
#define TCL_STDERR		(1<<3)
#define TCL_ENFORCE_MODE	(1<<4)

/*
 * Bits passed to Tcl_DriverClose2Proc to indicate which side of a channel
 * should be closed.
 */

#define TCL_CLOSE_READ		(1<<1)
#define TCL_CLOSE_WRITE		(1<<2)

/*
 * Value to use as the closeProc for a channel that supports the close2Proc
 * interface.
 */

#define TCL_CLOSE2PROC		((Tcl_DriverCloseProc *) 1)

/*
 * Channel version tag. This was introduced in 8.3.2/8.4.
 */

#define TCL_CHANNEL_VERSION_1	((Tcl_ChannelTypeVersion) 0x1)
#define TCL_CHANNEL_VERSION_2	((Tcl_ChannelTypeVersion) 0x2)
#define TCL_CHANNEL_VERSION_3	((Tcl_ChannelTypeVersion) 0x3)
#define TCL_CHANNEL_VERSION_4	((Tcl_ChannelTypeVersion) 0x4)
#define TCL_CHANNEL_VERSION_5	((Tcl_ChannelTypeVersion) 0x5)

/*
 * TIP #218: Channel Actions, Ids for Tcl_DriverThreadActionProc.
 */

#define TCL_CHANNEL_THREAD_INSERT (0)
#define TCL_CHANNEL_THREAD_REMOVE (1)

/*
 * Typedefs for the various operations in a channel type:
 */

typedef int	(Tcl_DriverBlockModeProc) (ClientData instanceData, int mode);
typedef int	(Tcl_DriverCloseProc) (ClientData instanceData,
			Tcl_Interp *interp);
typedef int	(Tcl_DriverClose2Proc) (ClientData instanceData,
			Tcl_Interp *interp, int flags);
typedef int	(Tcl_DriverInputProc) (ClientData instanceData, char *buf,
			int toRead, int *errorCodePtr);
typedef int	(Tcl_DriverOutputProc) (ClientData instanceData,
			const char *buf, int toWrite, int *errorCodePtr);
typedef int	(Tcl_DriverSeekProc) (ClientData instanceData, long offset,
			int mode, int *errorCodePtr);
typedef int	(Tcl_DriverSetOptionProc) (ClientData instanceData,
			Tcl_Interp *interp, const char *optionName,
			const char *value);
typedef int	(Tcl_DriverGetOptionProc) (ClientData instanceData,
			Tcl_Interp *interp, const char *optionName,
			Tcl_DString *dsPtr);
typedef void	(Tcl_DriverWatchProc) (ClientData instanceData, int mask);
typedef int	(Tcl_DriverGetHandleProc) (ClientData instanceData,
			int direction, ClientData *handlePtr);
typedef int	(Tcl_DriverFlushProc) (ClientData instanceData);
typedef int	(Tcl_DriverHandlerProc) (ClientData instanceData,
			int interestMask);
typedef Tcl_WideInt (Tcl_DriverWideSeekProc) (ClientData instanceData,
			Tcl_WideInt offset, int mode, int *errorCodePtr);
/*
 * TIP #218, Channel Thread Actions
 */
typedef void	(Tcl_DriverThreadActionProc) (ClientData instanceData,
			int action);
/*
 * TIP #208, File Truncation (etc.)
 */
typedef int	(Tcl_DriverTruncateProc) (ClientData instanceData,
			Tcl_WideInt length);

/*
 * struct Tcl_ChannelType:
 *
 * One such structure exists for each type (kind) of channel. It collects
 * together in one place all the functions that are part of the specific
 * channel type.
 *
 * It is recommend that the Tcl_Channel* functions are used to access elements
 * of this structure, instead of direct accessing.
 */

typedef struct Tcl_ChannelType {
    const char *typeName;	/* The name of the channel type in Tcl
				 * commands. This storage is owned by channel
				 * type. */
    Tcl_ChannelTypeVersion version;
				/* Version of the channel type. */
    Tcl_DriverCloseProc *closeProc;
				/* Function to call to close the channel, or
				 * TCL_CLOSE2PROC if the close2Proc should be
				 * used instead. */
    Tcl_DriverInputProc *inputProc;
				/* Function to call for input on channel. */
    Tcl_DriverOutputProc *outputProc;
				/* Function to call for output on channel. */
    Tcl_DriverSeekProc *seekProc;
				/* Function to call to seek on the channel.
				 * May be NULL. */
    Tcl_DriverSetOptionProc *setOptionProc;
				/* Set an option on a channel. */
    Tcl_DriverGetOptionProc *getOptionProc;
				/* Get an option from a channel. */
    Tcl_DriverWatchProc *watchProc;
				/* Set up the notifier to watch for events on
				 * this channel. */
    Tcl_DriverGetHandleProc *getHandleProc;
				/* Get an OS handle from the channel or NULL
				 * if not supported. */
    Tcl_DriverClose2Proc *close2Proc;
				/* Function to call to close the channel if
				 * the device supports closing the read &
				 * write sides independently. */
    Tcl_DriverBlockModeProc *blockModeProc;
				/* Set blocking mode for the raw channel. May
				 * be NULL. */
    /*
     * Only valid in TCL_CHANNEL_VERSION_2 channels or later.
     */
    Tcl_DriverFlushProc *flushProc;
				/* Function to call to flush a channel. May be
				 * NULL. */
    Tcl_DriverHandlerProc *handlerProc;
				/* Function to call to handle a channel event.
				 * This will be passed up the stacked channel
				 * chain. */
    /*
     * Only valid in TCL_CHANNEL_VERSION_3 channels or later.
     */
    Tcl_DriverWideSeekProc *wideSeekProc;
				/* Function to call to seek on the channel
				 * which can handle 64-bit offsets. May be
				 * NULL, and must be NULL if seekProc is
				 * NULL. */
    /*
     * Only valid in TCL_CHANNEL_VERSION_4 channels or later.
     * TIP #218, Channel Thread Actions.
     */
    Tcl_DriverThreadActionProc *threadActionProc;
				/* Function to call to notify the driver of
				 * thread specific activity for a channel. May
				 * be NULL. */
    /*
     * Only valid in TCL_CHANNEL_VERSION_5 channels or later.
     * TIP #208, File Truncation.
     */
    Tcl_DriverTruncateProc *truncateProc;
				/* Function to call to truncate the underlying
				 * file to a particular length. May be NULL if
				 * the channel does not support truncation. */
} Tcl_ChannelType;

/*
 * The following flags determine whether the blockModeProc above should set
 * the channel into blocking or nonblocking mode. They are passed as arguments
 * to the blockModeProc function in the above structure.
 */

#define TCL_MODE_BLOCKING	0	/* Put channel into blocking mode. */
#define TCL_MODE_NONBLOCKING	1	/* Put channel into nonblocking
					 * mode. */

/*
 *----------------------------------------------------------------------------
 * Enum for different types of file paths.
 */

typedef enum Tcl_PathType {
    TCL_PATH_ABSOLUTE,
    TCL_PATH_RELATIVE,
    TCL_PATH_VOLUME_RELATIVE
} Tcl_PathType;

/*
 * The following structure is used to pass glob type data amongst the various
 * glob routines and Tcl_FSMatchInDirectory.
 */

typedef struct Tcl_GlobTypeData {
    int type;			/* Corresponds to bcdpfls as in 'find -t'. */
    int perm;			/* Corresponds to file permissions. */
    Tcl_Obj *macType;		/* Acceptable Mac type. */
    Tcl_Obj *macCreator;	/* Acceptable Mac creator. */
} Tcl_GlobTypeData;

/*
 * Type and permission definitions for glob command.
 */

#define TCL_GLOB_TYPE_BLOCK		(1<<0)
#define TCL_GLOB_TYPE_CHAR		(1<<1)
#define TCL_GLOB_TYPE_DIR		(1<<2)
#define TCL_GLOB_TYPE_PIPE		(1<<3)
#define TCL_GLOB_TYPE_FILE		(1<<4)
#define TCL_GLOB_TYPE_LINK		(1<<5)
#define TCL_GLOB_TYPE_SOCK		(1<<6)
#define TCL_GLOB_TYPE_MOUNT		(1<<7)

#define TCL_GLOB_PERM_RONLY		(1<<0)
#define TCL_GLOB_PERM_HIDDEN		(1<<1)
#define TCL_GLOB_PERM_R			(1<<2)
#define TCL_GLOB_PERM_W			(1<<3)
#define TCL_GLOB_PERM_X			(1<<4)

/*
 * Flags for the unload callback function.
 */

#define TCL_UNLOAD_DETACH_FROM_INTERPRETER	(1<<0)
#define TCL_UNLOAD_DETACH_FROM_PROCESS		(1<<1)

/*
 * Typedefs for the various filesystem operations:
 */

typedef int (Tcl_FSStatProc) (Tcl_Obj *pathPtr, Tcl_StatBuf *buf);
typedef int (Tcl_FSAccessProc) (Tcl_Obj *pathPtr, int mode);
typedef Tcl_Channel (Tcl_FSOpenFileChannelProc) (Tcl_Interp *interp,
	Tcl_Obj *pathPtr, int mode, int permissions);
typedef int (Tcl_FSMatchInDirectoryProc) (Tcl_Interp *interp, Tcl_Obj *result,
	Tcl_Obj *pathPtr, const char *pattern, Tcl_GlobTypeData *types);
typedef Tcl_Obj * (Tcl_FSGetCwdProc) (Tcl_Interp *interp);
typedef int (Tcl_FSChdirProc) (Tcl_Obj *pathPtr);
typedef int (Tcl_FSLstatProc) (Tcl_Obj *pathPtr, Tcl_StatBuf *buf);
typedef int (Tcl_FSCreateDirectoryProc) (Tcl_Obj *pathPtr);
typedef int (Tcl_FSDeleteFileProc) (Tcl_Obj *pathPtr);
typedef int (Tcl_FSCopyDirectoryProc) (Tcl_Obj *srcPathPtr,
	Tcl_Obj *destPathPtr, Tcl_Obj **errorPtr);
typedef int (Tcl_FSCopyFileProc) (Tcl_Obj *srcPathPtr, Tcl_Obj *destPathPtr);
typedef int (Tcl_FSRemoveDirectoryProc) (Tcl_Obj *pathPtr, int recursive,
	Tcl_Obj **errorPtr);
typedef int (Tcl_FSRenameFileProc) (Tcl_Obj *srcPathPtr, Tcl_Obj *destPathPtr);
typedef void (Tcl_FSUnloadFileProc) (Tcl_LoadHandle loadHandle);
typedef Tcl_Obj * (Tcl_FSListVolumesProc) (void);
/* We have to declare the utime structure here. */
struct utimbuf;
typedef int (Tcl_FSUtimeProc) (Tcl_Obj *pathPtr, struct utimbuf *tval);
typedef int (Tcl_FSNormalizePathProc) (Tcl_Interp *interp, Tcl_Obj *pathPtr,
	int nextCheckpoint);
typedef int (Tcl_FSFileAttrsGetProc) (Tcl_Interp *interp, int index,
	Tcl_Obj *pathPtr, Tcl_Obj **objPtrRef);
typedef const char *const * (Tcl_FSFileAttrStringsProc) (Tcl_Obj *pathPtr,
	Tcl_Obj **objPtrRef);
typedef int (Tcl_FSFileAttrsSetProc) (Tcl_Interp *interp, int index,
	Tcl_Obj *pathPtr, Tcl_Obj *objPtr);
typedef Tcl_Obj * (Tcl_FSLinkProc) (Tcl_Obj *pathPtr, Tcl_Obj *toPtr,
	int linkType);
typedef int (Tcl_FSLoadFileProc) (Tcl_Interp *interp, Tcl_Obj *pathPtr,
	Tcl_LoadHandle *handlePtr, Tcl_FSUnloadFileProc **unloadProcPtr);
typedef int (Tcl_FSPathInFilesystemProc) (Tcl_Obj *pathPtr,
	ClientData *clientDataPtr);
typedef Tcl_Obj * (Tcl_FSFilesystemPathTypeProc) (Tcl_Obj *pathPtr);
typedef Tcl_Obj * (Tcl_FSFilesystemSeparatorProc) (Tcl_Obj *pathPtr);
typedef void (Tcl_FSFreeInternalRepProc) (ClientData clientData);
typedef ClientData (Tcl_FSDupInternalRepProc) (ClientData clientData);
typedef Tcl_Obj * (Tcl_FSInternalToNormalizedProc) (ClientData clientData);
typedef ClientData (Tcl_FSCreateInternalRepProc) (Tcl_Obj *pathPtr);

typedef struct Tcl_FSVersion_ *Tcl_FSVersion;

/*
 *----------------------------------------------------------------------------
 * Data structures related to hooking into the filesystem
 */

/*
 * Filesystem version tag.  This was introduced in 8.4.
 */

#define TCL_FILESYSTEM_VERSION_1	((Tcl_FSVersion) 0x1)

/*
 * struct Tcl_Filesystem:
 *
 * One such structure exists for each type (kind) of filesystem. It collects
 * together in one place all the functions that are part of the specific
 * filesystem. Tcl always accesses the filesystem through one of these
 * structures.
 *
 * Not all entries need be non-NULL; any which are NULL are simply ignored.
 * However, a complete filesystem should provide all of these functions. The
 * explanations in the structure show the importance of each function.
 */

typedef struct Tcl_Filesystem {
    const char *typeName;	/* The name of the filesystem. */
    int structureLength;	/* Length of this structure, so future binary
				 * compatibility can be assured. */
    Tcl_FSVersion version;	/* Version of the filesystem type. */
    Tcl_FSPathInFilesystemProc *pathInFilesystemProc;
				/* Function to check whether a path is in this
				 * filesystem. This is the most important
				 * filesystem function. */
    Tcl_FSDupInternalRepProc *dupInternalRepProc;
				/* Function to duplicate internal fs rep. May
				 * be NULL (but then fs is less efficient). */
    Tcl_FSFreeInternalRepProc *freeInternalRepProc;
				/* Function to free internal fs rep. Must be
				 * implemented if internal representations
				 * need freeing, otherwise it can be NULL. */
    Tcl_FSInternalToNormalizedProc *internalToNormalizedProc;
				/* Function to convert internal representation
				 * to a normalized path. Only required if the
				 * fs creates pure path objects with no
				 * string/path representation. */
    Tcl_FSCreateInternalRepProc *createInternalRepProc;
				/* Function to create a filesystem-specific
				 * internal representation. May be NULL if
				 * paths have no internal representation, or
				 * if the Tcl_FSPathInFilesystemProc for this
				 * filesystem always immediately creates an
				 * internal representation for paths it
				 * accepts. */
    Tcl_FSNormalizePathProc *normalizePathProc;
				/* Function to normalize a path.  Should be
				 * implemented for all filesystems which can
				 * have multiple string representations for
				 * the same path object. */
    Tcl_FSFilesystemPathTypeProc *filesystemPathTypeProc;
				/* Function to determine the type of a path in
				 * this filesystem. May be NULL. */
    Tcl_FSFilesystemSeparatorProc *filesystemSeparatorProc;
				/* Function to return the separator
				 * character(s) for this filesystem. Must be
				 * implemented. */
    Tcl_FSStatProc *statProc;	/* Function to process a 'Tcl_FSStat()' call.
				 * Must be implemented for any reasonable
				 * filesystem. */
    Tcl_FSAccessProc *accessProc;
				/* Function to process a 'Tcl_FSAccess()'
				 * call. Must be implemented for any
				 * reasonable filesystem. */
    Tcl_FSOpenFileChannelProc *openFileChannelProc;
				/* Function to process a
				 * 'Tcl_FSOpenFileChannel()' call. Must be
				 * implemented for any reasonable
				 * filesystem. */
    Tcl_FSMatchInDirectoryProc *matchInDirectoryProc;
				/* Function to process a
				 * 'Tcl_FSMatchInDirectory()'.  If not
				 * implemented, then glob and recursive copy
				 * functionality will be lacking in the
				 * filesystem. */
    Tcl_FSUtimeProc *utimeProc;	/* Function to process a 'Tcl_FSUtime()' call.
				 * Required to allow setting (not reading) of
				 * times with 'file mtime', 'file atime' and
				 * the open-r/open-w/fcopy implementation of
				 * 'file copy'. */
    Tcl_FSLinkProc *linkProc;	/* Function to process a 'Tcl_FSLink()' call.
				 * Should be implemented only if the
				 * filesystem supports links (reading or
				 * creating). */
    Tcl_FSListVolumesProc *listVolumesProc;
				/* Function to list any filesystem volumes
				 * added by this filesystem. Should be
				 * implemented only if the filesystem adds
				 * volumes at the head of the filesystem. */
    Tcl_FSFileAttrStringsProc *fileAttrStringsProc;
				/* Function to list all attributes strings
				 * which are valid for this filesystem. If not
				 * implemented the filesystem will not support
				 * the 'file attributes' command. This allows
				 * arbitrary additional information to be
				 * attached to files in the filesystem. */
    Tcl_FSFileAttrsGetProc *fileAttrsGetProc;
				/* Function to process a
				 * 'Tcl_FSFileAttrsGet()' call, used by 'file
				 * attributes'. */
    Tcl_FSFileAttrsSetProc *fileAttrsSetProc;
				/* Function to process a
				 * 'Tcl_FSFileAttrsSet()' call, used by 'file
				 * attributes'.  */
    Tcl_FSCreateDirectoryProc *createDirectoryProc;
				/* Function to process a
				 * 'Tcl_FSCreateDirectory()' call. Should be
				 * implemented unless the FS is read-only. */
    Tcl_FSRemoveDirectoryProc *removeDirectoryProc;
				/* Function to process a
				 * 'Tcl_FSRemoveDirectory()' call. Should be
				 * implemented unless the FS is read-only. */
    Tcl_FSDeleteFileProc *deleteFileProc;
				/* Function to process a 'Tcl_FSDeleteFile()'
				 * call. Should be implemented unless the FS
				 * is read-only. */
    Tcl_FSCopyFileProc *copyFileProc;
				/* Function to process a 'Tcl_FSCopyFile()'
				 * call. If not implemented Tcl will fall back
				 * on open-r, open-w and fcopy as a copying
				 * mechanism, for copying actions initiated in
				 * Tcl (not C). */
    Tcl_FSRenameFileProc *renameFileProc;
				/* Function to process a 'Tcl_FSRenameFile()'
				 * call. If not implemented, Tcl will fall
				 * back on a copy and delete mechanism, for
				 * rename actions initiated in Tcl (not C). */
    Tcl_FSCopyDirectoryProc *copyDirectoryProc;
				/* Function to process a
				 * 'Tcl_FSCopyDirectory()' call. If not
				 * implemented, Tcl will fall back on a
				 * recursive create-dir, file copy mechanism,
				 * for copying actions initiated in Tcl (not
				 * C). */
    Tcl_FSLstatProc *lstatProc;	/* Function to process a 'Tcl_FSLstat()' call.
				 * If not implemented, Tcl will attempt to use
				 * the 'statProc' defined above instead. */
    Tcl_FSLoadFileProc *loadFileProc;
				/* Function to process a 'Tcl_FSLoadFile()'
				 * call. If not implemented, Tcl will fall
				 * back on a copy to native-temp followed by a
				 * Tcl_FSLoadFile on that temporary copy. */
    Tcl_FSGetCwdProc *getCwdProc;
				/* Function to process a 'Tcl_FSGetCwd()'
				 * call. Most filesystems need not implement
				 * this. It will usually only be called once,
				 * if 'getcwd' is called before 'chdir'. May
				 * be NULL. */
    Tcl_FSChdirProc *chdirProc;	/* Function to process a 'Tcl_FSChdir()' call.
				 * If filesystems do not implement this, it
				 * will be emulated by a series of directory
				 * access checks. Otherwise, virtual
				 * filesystems which do implement it need only
				 * respond with a positive return result if
				 * the dirName is a valid directory in their
				 * filesystem. They need not remember the
				 * result, since that will be automatically
				 * remembered for use by GetCwd. Real
				 * filesystems should carry out the correct
				 * action (i.e. call the correct system
				 * 'chdir' api). If not implemented, then 'cd'
				 * and 'pwd' will fail inside the
				 * filesystem. */
} Tcl_Filesystem;

/*
 * The following definitions are used as values for the 'linkAction' flag to
 * Tcl_FSLink, or the linkProc of any filesystem. Any combination of flags can
 * be given. For link creation, the linkProc should create a link which
 * matches any of the types given.
 *
 * TCL_CREATE_SYMBOLIC_LINK -	Create a symbolic or soft link.
 * TCL_CREATE_HARD_LINK -	Create a hard link.
 */

#define TCL_CREATE_SYMBOLIC_LINK	0x01
#define TCL_CREATE_HARD_LINK		0x02

/*
 *----------------------------------------------------------------------------
 * The following structure represents the Notifier functions that you can
 * override with the Tcl_SetNotifier call.
 */

typedef struct Tcl_NotifierProcs {
    Tcl_SetTimerProc *setTimerProc;
    Tcl_WaitForEventProc *waitForEventProc;
    Tcl_CreateFileHandlerProc *createFileHandlerProc;
    Tcl_DeleteFileHandlerProc *deleteFileHandlerProc;
    Tcl_InitNotifierProc *initNotifierProc;
    Tcl_FinalizeNotifierProc *finalizeNotifierProc;
    Tcl_AlertNotifierProc *alertNotifierProc;
    Tcl_ServiceModeHookProc *serviceModeHookProc;
} Tcl_NotifierProcs;

/*
 *----------------------------------------------------------------------------
 * The following data structures and declarations are for the new Tcl parser.
 *
 * For each word of a command, and for each piece of a word such as a variable
 * reference, one of the following structures is created to describe the
 * token.
 */

typedef struct Tcl_Token {
    int type;			/* Type of token, such as TCL_TOKEN_WORD; see
				 * below for valid types. */
    const char *start;		/* First character in token. */
    int size;			/* Number of bytes in token. */
    int numComponents;		/* If this token is composed of other tokens,
				 * this field tells how many of them there are
				 * (including components of components, etc.).
				 * The component tokens immediately follow
				 * this one. */
} Tcl_Token;

/*
 * Type values defined for Tcl_Token structures. These values are defined as
 * mask bits so that it's easy to check for collections of types.
 *
 * TCL_TOKEN_WORD -		The token describes one word of a command,
 *				from the first non-blank character of the word
 *				(which may be " or {) up to but not including
 *				the space, semicolon, or bracket that
 *				terminates the word. NumComponents counts the
 *				total number of sub-tokens that make up the
 *				word. This includes, for example, sub-tokens
 *				of TCL_TOKEN_VARIABLE tokens.
 * TCL_TOKEN_SIMPLE_WORD -	This token is just like TCL_TOKEN_WORD except
 *				that the word is guaranteed to consist of a
 *				single TCL_TOKEN_TEXT sub-token.
 * TCL_TOKEN_TEXT -		The token describes a range of literal text
 *				that is part of a word. NumComponents is
 *				always 0.
 * TCL_TOKEN_BS -		The token describes a backslash sequence that
 *				must be collapsed. NumComponents is always 0.
 * TCL_TOKEN_COMMAND -		The token describes a command whose result
 *				must be substituted into the word. The token
 *				includes the enclosing brackets. NumComponents
 *				is always 0.
 * TCL_TOKEN_VARIABLE -		The token describes a variable substitution,
 *				including the dollar sign, variable name, and
 *				array index (if there is one) up through the
 *				right parentheses. NumComponents tells how
 *				many additional tokens follow to represent the
 *				variable name. The first token will be a
 *				TCL_TOKEN_TEXT token that describes the
 *				variable name. If the variable is an array
 *				reference then there will be one or more
 *				additional tokens, of type TCL_TOKEN_TEXT,
 *				TCL_TOKEN_BS, TCL_TOKEN_COMMAND, and
 *				TCL_TOKEN_VARIABLE, that describe the array
 *				index; numComponents counts the total number
 *				of nested tokens that make up the variable
 *				reference, including sub-tokens of
 *				TCL_TOKEN_VARIABLE tokens.
 * TCL_TOKEN_SUB_EXPR -		The token describes one subexpression of an
 *				expression, from the first non-blank character
 *				of the subexpression up to but not including
 *				the space, brace, or bracket that terminates
 *				the subexpression. NumComponents counts the
 *				total number of following subtokens that make
 *				up the subexpression; this includes all
 *				subtokens for any nested TCL_TOKEN_SUB_EXPR
 *				tokens. For example, a numeric value used as a
 *				primitive operand is described by a
 *				TCL_TOKEN_SUB_EXPR token followed by a
 *				TCL_TOKEN_TEXT token. A binary subexpression
 *				is described by a TCL_TOKEN_SUB_EXPR token
 *				followed by the TCL_TOKEN_OPERATOR token for
 *				the operator, then TCL_TOKEN_SUB_EXPR tokens
 *				for the left then the right operands.
 * TCL_TOKEN_OPERATOR -		The token describes one expression operator.
 *				An operator might be the name of a math
 *				function such as "abs". A TCL_TOKEN_OPERATOR
 *				token is always preceeded by one
 *				TCL_TOKEN_SUB_EXPR token for the operator's
 *				subexpression, and is followed by zero or more
 *				TCL_TOKEN_SUB_EXPR tokens for the operator's
 *				operands. NumComponents is always 0.
 * TCL_TOKEN_EXPAND_WORD -	This token is just like TCL_TOKEN_WORD except
 *				that it marks a word that began with the
 *				literal character prefix "{*}". This word is
 *				marked to be expanded - that is, broken into
 *				words after substitution is complete.
 */

#define TCL_TOKEN_WORD		1
#define TCL_TOKEN_SIMPLE_WORD	2
#define TCL_TOKEN_TEXT		4
#define TCL_TOKEN_BS		8
#define TCL_TOKEN_COMMAND	16
#define TCL_TOKEN_VARIABLE	32
#define TCL_TOKEN_SUB_EXPR	64
#define TCL_TOKEN_OPERATOR	128
#define TCL_TOKEN_EXPAND_WORD	256

/*
 * Parsing error types. On any parsing error, one of these values will be
 * stored in the error field of the Tcl_Parse structure defined below.
 */

#define TCL_PARSE_SUCCESS		0
#define TCL_PARSE_QUOTE_EXTRA		1
#define TCL_PARSE_BRACE_EXTRA		2
#define TCL_PARSE_MISSING_BRACE		3
#define TCL_PARSE_MISSING_BRACKET	4
#define TCL_PARSE_MISSING_PAREN		5
#define TCL_PARSE_MISSING_QUOTE		6
#define TCL_PARSE_MISSING_VAR_BRACE	7
#define TCL_PARSE_SYNTAX		8
#define TCL_PARSE_BAD_NUMBER		9

/*
 * A structure of the following type is filled in by Tcl_ParseCommand. It
 * describes a single command parsed from an input string.
 */

#define NUM_STATIC_TOKENS 20

typedef struct Tcl_Parse {
    const char *commentStart;	/* Pointer to # that begins the first of one
				 * or more comments preceding the command. */
    int commentSize;		/* Number of bytes in comments (up through
				 * newline character that terminates the last
				 * comment). If there were no comments, this
				 * field is 0. */
    const char *commandStart;	/* First character in first word of
				 * command. */
    int commandSize;		/* Number of bytes in command, including first
				 * character of first word, up through the
				 * terminating newline, close bracket, or
				 * semicolon. */
    int numWords;		/* Total number of words in command. May be
				 * 0. */
    Tcl_Token *tokenPtr;	/* Pointer to first token representing the
				 * words of the command. Initially points to
				 * staticTokens, but may change to point to
				 * malloc-ed space if command exceeds space in
				 * staticTokens. */
    int numTokens;		/* Total number of tokens in command. */
    int tokensAvailable;	/* Total number of tokens available at
				 * *tokenPtr. */
    int errorType;		/* One of the parsing error types defined
				 * above. */

    /*
     * The fields below are intended only for the private use of the parser.
     * They should not be used by functions that invoke Tcl_ParseCommand.
     */

    const char *string;		/* The original command string passed to
				 * Tcl_ParseCommand. */
    const char *end;		/* Points to the character just after the last
				 * one in the command string. */
    Tcl_Interp *interp;		/* Interpreter to use for error reporting, or
				 * NULL. */
    const char *term;		/* Points to character in string that
				 * terminated most recent token. Filled in by
				 * ParseTokens. If an error occurs, points to
				 * beginning of region where the error
				 * occurred (e.g. the open brace if the close
				 * brace is missing). */
    int incomplete;		/* This field is set to 1 by Tcl_ParseCommand
				 * if the command appears to be incomplete.
				 * This information is used by
				 * Tcl_CommandComplete. */
    Tcl_Token staticTokens[NUM_STATIC_TOKENS];
				/* Initial space for tokens for command. This
				 * space should be large enough to accommodate
				 * most commands; dynamic space is allocated
				 * for very large commands that don't fit
				 * here. */
} Tcl_Parse;

/*
 *----------------------------------------------------------------------------
 * The following structure represents a user-defined encoding. It collects
 * together all the functions that are used by the specific encoding.
 */

typedef struct Tcl_EncodingType {
    const char *encodingName;	/* The name of the encoding, e.g. "euc-jp".
				 * This name is the unique key for this
				 * encoding type. */
    Tcl_EncodingConvertProc *toUtfProc;
				/* Function to convert from external encoding
				 * into UTF-8. */
    Tcl_EncodingConvertProc *fromUtfProc;
				/* Function to convert from UTF-8 into
				 * external encoding. */
    Tcl_EncodingFreeProc *freeProc;
				/* If non-NULL, function to call when this
				 * encoding is deleted. */
    ClientData clientData;	/* Arbitrary value associated with encoding
				 * type. Passed to conversion functions. */
    int nullSize;		/* Number of zero bytes that signify
				 * end-of-string in this encoding. This number
				 * is used to determine the source string
				 * length when the srcLen argument is
				 * negative. Must be 1 or 2. */
} Tcl_EncodingType;

/*
 * The following definitions are used as values for the conversion control
 * flags argument when converting text from one character set to another:
 *
 * TCL_ENCODING_START -		Signifies that the source buffer is the first
 *				block in a (potentially multi-block) input
 *				stream. Tells the conversion function to reset
 *				to an initial state and perform any
 *				initialization that needs to occur before the
 *				first byte is converted. If the source buffer
 *				contains the entire input stream to be
 *				converted, this flag should be set.
 * TCL_ENCODING_END -		Signifies that the source buffer is the last
 *				block in a (potentially multi-block) input
 *				stream. Tells the conversion routine to
 *				perform any finalization that needs to occur
 *				after the last byte is converted and then to
 *				reset to an initial state. If the source
 *				buffer contains the entire input stream to be
 *				converted, this flag should be set.
 * TCL_ENCODING_STOPONERROR -	If set, then the converter will return
 *				immediately upon encountering an invalid byte
 *				sequence or a source character that has no
 *				mapping in the target encoding. If clear, then
 *				the converter will skip the problem,
 *				substituting one or more "close" characters in
 *				the destination buffer and then continue to
 *				convert the source.
 * TCL_ENCODING_NO_TERMINATE - 	If set, Tcl_ExternalToUtf will not append a
 *				terminating NUL byte.  Knowing that it will
 *				not need space to do so, it will fill all
 *				dstLen bytes with encoded UTF-8 content, as
 *				other circumstances permit.  If clear, the
 *				default behavior is to reserve a byte in
 *				the dst space for NUL termination, and to
 *				append the NUL byte.
 * TCL_ENCODING_CHAR_LIMIT -	If set and dstCharsPtr is not NULL, then
 *				Tcl_ExternalToUtf takes the initial value
 *				of *dstCharsPtr is taken as a limit of the
 *				maximum number of chars to produce in the
 *				encoded UTF-8 content.  Otherwise, the
 *				number of chars produced is controlled only
 *				by other limiting factors.
 */

#define TCL_ENCODING_START		0x01
#define TCL_ENCODING_END		0x02
#define TCL_ENCODING_STOPONERROR	0x04
#define TCL_ENCODING_NO_TERMINATE	0x08
#define TCL_ENCODING_CHAR_LIMIT		0x10

/*
 * The following definitions are the error codes returned by the conversion
 * routines:
 *
 * TCL_OK -			All characters were converted.
 * TCL_CONVERT_NOSPACE -	The output buffer would not have been large
 *				enough for all of the converted data; as many
 *				characters as could fit were converted though.
 * TCL_CONVERT_MULTIBYTE -	The last few bytes in the source string were
 *				the beginning of a multibyte sequence, but
 *				more bytes were needed to complete this
 *				sequence. A subsequent call to the conversion
 *				routine should pass the beginning of this
 *				unconverted sequence plus additional bytes
 *				from the source stream to properly convert the
 *				formerly split-up multibyte sequence.
 * TCL_CONVERT_SYNTAX -		The source stream contained an invalid
 *				character sequence. This may occur if the
 *				input stream has been damaged or if the input
 *				encoding method was misidentified. This error
 *				is reported only if TCL_ENCODING_STOPONERROR
 *				was specified.
 * TCL_CONVERT_UNKNOWN -	The source string contained a character that
 *				could not be represented in the target
 *				encoding. This error is reported only if
 *				TCL_ENCODING_STOPONERROR was specified.
 */

#define TCL_CONVERT_MULTIBYTE	(-1)
#define TCL_CONVERT_SYNTAX	(-2)
#define TCL_CONVERT_UNKNOWN	(-3)
#define TCL_CONVERT_NOSPACE	(-4)

/*
 * The maximum number of bytes that are necessary to represent a single
 * Unicode character in UTF-8. The valid values should be 3, 4 or 6
 * (or perhaps 1 if we want to support a non-unicode enabled core). If 3 or
 * 4, then Tcl_UniChar must be 2-bytes in size (UCS-2) (the default). If 6,
 * then Tcl_UniChar must be 4-bytes in size (UCS-4). At this time UCS-2 mode
 * is the default and recommended mode. UCS-4 is experimental and not
 * recommended. It works for the core, but most extensions expect UCS-2.
 */

#ifndef TCL_UTF_MAX
#define TCL_UTF_MAX		3
#endif

/*
 * This represents a Unicode character. Any changes to this should also be
 * reflected in regcustom.h.
 */

#if TCL_UTF_MAX > 4
    /*
     * unsigned int isn't 100% accurate as it should be a strict 4-byte value
     * (perhaps wchar_t). 64-bit systems may have troubles. The size of this
     * value must be reflected correctly in regcustom.h and
     * in tclEncoding.c.
     * XXX: Tcl is currently UCS-2 and planning UTF-16 for the Unicode
     * XXX: string rep that Tcl_UniChar represents.  Changing the size
     * XXX: of Tcl_UniChar is /not/ supported.
     */
typedef unsigned int Tcl_UniChar;
#else
typedef unsigned short Tcl_UniChar;
#endif

/*
 *----------------------------------------------------------------------------
 * TIP #59: The following structure is used in calls 'Tcl_RegisterConfig' to
 * provide the system with the embedded configuration data.
 */

typedef struct Tcl_Config {
    const char *key;		/* Configuration key to register. ASCII
				 * encoded, thus UTF-8. */
    const char *value;		/* The value associated with the key. System
				 * encoding. */
} Tcl_Config;

/*
 *----------------------------------------------------------------------------
 * Flags for TIP#143 limits, detailing which limits are active in an
 * interpreter. Used for Tcl_{Add,Remove}LimitHandler type argument.
 */

#define TCL_LIMIT_COMMANDS	0x01
#define TCL_LIMIT_TIME		0x02

/*
 * Structure containing information about a limit handler to be called when a
 * command- or time-limit is exceeded by an interpreter.
 */

typedef void (Tcl_LimitHandlerProc) (ClientData clientData, Tcl_Interp *interp);
typedef void (Tcl_LimitHandlerDeleteProc) (ClientData clientData);

/*
 *----------------------------------------------------------------------------
 * Override definitions for libtommath.
 */

typedef struct mp_int mp_int;
#define MP_INT_DECLARED
typedef unsigned int mp_digit;
#define MP_DIGIT_DECLARED
typedef unsigned TCL_WIDE_INT_TYPE mp_word;
#define MP_WORD_DECLARED

/*
 *----------------------------------------------------------------------------
 * Definitions needed for Tcl_ParseArgvObj routines.
 * Based on tkArgv.c.
 * Modifications from the original are copyright (c) Sam Bromley 2006
 */

typedef struct {
    int type;			/* Indicates the option type; see below. */
    const char *keyStr;		/* The key string that flags the option in the
				 * argv array. */
    void *srcPtr;		/* Value to be used in setting dst; usage
				 * depends on type.*/
    void *dstPtr;		/* Address of value to be modified; usage
				 * depends on type.*/
    const char *helpStr;	/* Documentation message describing this
				 * option. */
    ClientData clientData;	/* Word to pass to function callbacks. */
} Tcl_ArgvInfo;

/*
 * Legal values for the type field of a Tcl_ArgInfo: see the user
 * documentation for details.
 */

#define TCL_ARGV_CONSTANT	15
#define TCL_ARGV_INT		16
#define TCL_ARGV_STRING		17
#define TCL_ARGV_REST		18
#define TCL_ARGV_FLOAT		19
#define TCL_ARGV_FUNC		20
#define TCL_ARGV_GENFUNC	21
#define TCL_ARGV_HELP		22
#define TCL_ARGV_END		23

/*
 * Types of callback functions for the TCL_ARGV_FUNC and TCL_ARGV_GENFUNC
 * argument types:
 */

typedef int (Tcl_ArgvFuncProc)(ClientData clientData, Tcl_Obj *objPtr,
	void *dstPtr);
typedef int (Tcl_ArgvGenFuncProc)(ClientData clientData, Tcl_Interp *interp,
	int objc, Tcl_Obj *const *objv, void *dstPtr);

/*
 * Shorthand for commonly used argTable entries.
 */

#define TCL_ARGV_AUTO_HELP \
    {TCL_ARGV_HELP,	"-help",	NULL,	NULL, \
	    "Print summary of command-line options and abort", NULL}
#define TCL_ARGV_AUTO_REST \
    {TCL_ARGV_REST,	"--",		NULL,	NULL, \
	    "Marks the end of the options", NULL}
#define TCL_ARGV_TABLE_END \
    {TCL_ARGV_END, NULL, NULL, NULL, NULL, NULL}

/*
 *----------------------------------------------------------------------------
 * Definitions needed for Tcl_Zlib routines. [TIP #234]
 *
 * Constants for the format flags describing what sort of data format is
 * desired/expected for the Tcl_ZlibDeflate, Tcl_ZlibInflate and
 * Tcl_ZlibStreamInit functions.
 */

#define TCL_ZLIB_FORMAT_RAW	1
#define TCL_ZLIB_FORMAT_ZLIB	2
#define TCL_ZLIB_FORMAT_GZIP	4
#define TCL_ZLIB_FORMAT_AUTO	8

/*
 * Constants that describe whether the stream is to operate in compressing or
 * decompressing mode.
 */

#define TCL_ZLIB_STREAM_DEFLATE	16
#define TCL_ZLIB_STREAM_INFLATE	32

/*
 * Constants giving compression levels. Use of TCL_ZLIB_COMPRESS_DEFAULT is
 * recommended.
 */

#define TCL_ZLIB_COMPRESS_NONE	0
#define TCL_ZLIB_COMPRESS_FAST	1
#define TCL_ZLIB_COMPRESS_BEST	9
#define TCL_ZLIB_COMPRESS_DEFAULT (-1)

/*
 * Constants for types of flushing, used with Tcl_ZlibFlush.
 */

#define TCL_ZLIB_NO_FLUSH	0
#define TCL_ZLIB_FLUSH		2
#define TCL_ZLIB_FULLFLUSH	3
#define TCL_ZLIB_FINALIZE	4

/*
 *----------------------------------------------------------------------------
 * Definitions needed for the Tcl_LoadFile function. [TIP #416]
 */

#define TCL_LOAD_GLOBAL 1
#define TCL_LOAD_LAZY 2

/*
 *----------------------------------------------------------------------------
 * Definitions needed for the Tcl_OpenTcpServerEx function. [TIP #456]
 */
#define TCL_TCPSERVER_REUSEADDR (1<<0)
#define TCL_TCPSERVER_REUSEPORT (1<<1)

/*
 *----------------------------------------------------------------------------
 * Single public declaration for NRE.
 */

typedef int (Tcl_NRPostProc) (ClientData data[], Tcl_Interp *interp,
				int result);

/*
 *----------------------------------------------------------------------------
 * The following constant is used to test for older versions of Tcl in the
 * stubs tables.
 */

#define TCL_STUB_MAGIC		((int) 0xFCA3BACB + (int) sizeof(void *))

/*
 * The following function is required to be defined in all stubs aware
 * extensions. The function is actually implemented in the stub library, not
 * the main Tcl library, although there is a trivial implementation in the
 * main library in case an extension is statically linked into an application.
 */

const char *		Tcl_InitStubs(Tcl_Interp *interp, const char *version,
			    int exact, int magic);
const char *		TclTomMathInitializeStubs(Tcl_Interp *interp,
			    const char *version, int epoch, int revision);

#ifdef USE_TCL_STUBS
#if TCL_RELEASE_LEVEL == TCL_FINAL_RELEASE
#   define Tcl_InitStubs(interp, version, exact) \
	(Tcl_InitStubs)(interp, version, \
	    (exact)|(TCL_MAJOR_VERSION<<8)|(TCL_MINOR_VERSION<<16), \
	    TCL_STUB_MAGIC)
#else
#   define Tcl_InitStubs(interp, version, exact) \
	(Tcl_InitStubs)(interp, TCL_PATCH_LEVEL, \
	    1|(TCL_MAJOR_VERSION<<8)|(TCL_MINOR_VERSION<<16), \
	    TCL_STUB_MAGIC)
#endif
#else
#if TCL_RELEASE_LEVEL == TCL_FINAL_RELEASE
#   define Tcl_InitStubs(interp, version, exact) \
	Tcl_PkgInitStubsCheck(interp, version, \
		(exact)|(TCL_MAJOR_VERSION<<8)|(TCL_MINOR_VERSION<<16))
#else
#   define Tcl_InitStubs(interp, version, exact) \
	Tcl_PkgInitStubsCheck(interp, TCL_PATCH_LEVEL, \
		1|(TCL_MAJOR_VERSION<<8)|(TCL_MINOR_VERSION<<16))
#endif
#endif

/*
 * Public functions that are not accessible via the stubs table.
 * Tcl_GetMemoryInfo is needed for AOLserver. [Bug 1868171]
 */

#define Tcl_Main(argc, argv, proc) Tcl_MainEx(argc, argv, proc, \
	    ((Tcl_CreateInterp)()))
TCLAPI void		Tcl_FindExecutable(const char *argv0);
TCLAPI void		Tcl_SetPanicProc(TCL_NORETURN1 Tcl_PanicProc *panicProc);
TCLAPI void		Tcl_MainEx(int argc, char **argv,
			    Tcl_AppInitProc *appInitProc, Tcl_Interp *interp);
#if defined(_WIN32) && defined(UNICODE)
TCLAPI void Tcl_MainExW(int argc, wchar_t **argv,
	    Tcl_AppInitProc *appInitProc, Tcl_Interp *interp);
#endif
TCLAPI const char *	Tcl_PkgInitStubsCheck(Tcl_Interp *interp,
			    const char *version, int exact);
TCLAPI void		Tcl_GetMemoryInfo(Tcl_DString *dsPtr);

/*
 *----------------------------------------------------------------------------
 * Include the public function declarations that are accessible via the stubs
 * table.
 */

#include "tclDecls.h"

/*
 * Include platform specific public function declarations that are accessible
 * via the stubs table.
 */

#if defined(BUILD_tcl)
#   undef TCLAPI
#   define TCLAPI MODULE_SCOPE
#endif

#include "tclPlatDecls.h"

/*
 *----------------------------------------------------------------------------
 * The following declarations either map ckalloc and ckfree to malloc and
 * free, or they map them to functions with all sorts of debugging hooks
 * defined in tclCkalloc.c.
 */

#ifdef TCL_MEM_DEBUG

#   define ckalloc(x) \
    ((void *) Tcl_DbCkalloc((unsigned)(x), __FILE__, __LINE__))
#   define ckfree(x) \
    Tcl_DbCkfree((char *)(x), __FILE__, __LINE__)
#   define ckrealloc(x,y) \
    ((void *) Tcl_DbCkrealloc((char *)(x), (unsigned)(y), __FILE__, __LINE__))
#   define attemptckalloc(x) \
    ((void *) Tcl_AttemptDbCkalloc((unsigned)(x), __FILE__, __LINE__))
#   define attemptckrealloc(x,y) \
    ((void *) Tcl_AttemptDbCkrealloc((char *)(x), (unsigned)(y), __FILE__, __LINE__))

#else /* !TCL_MEM_DEBUG */

/*
 * If we are not using the debugging allocator, we should call the Tcl_Alloc,
 * et al. routines in order to guarantee that every module is using the same
 * memory allocator both inside and outside of the Tcl library.
 */

#   define ckalloc(x) \
    ((void *) Tcl_Alloc((unsigned)(x)))
#   define ckfree(x) \
    Tcl_Free((char *)(x))
#   define ckrealloc(x,y) \
    ((void *) Tcl_Realloc((char *)(x), (unsigned)(y)))
#   define attemptckalloc(x) \
    ((void *) Tcl_AttemptAlloc((unsigned)(x)))
#   define attemptckrealloc(x,y) \
    ((void *) Tcl_AttemptRealloc((char *)(x), (unsigned)(y)))
#   undef  Tcl_InitMemory
#   define Tcl_InitMemory(x)
#   undef  Tcl_DumpActiveMemory
#   define Tcl_DumpActiveMemory(x)
#   undef  Tcl_ValidateAllMemory
#   define Tcl_ValidateAllMemory(x,y)

#endif /* !TCL_MEM_DEBUG */

#ifdef TCL_MEM_DEBUG
#   define Tcl_IncrRefCount(objPtr) \
	Tcl_DbIncrRefCount(objPtr, __FILE__, __LINE__)
#   define Tcl_DecrRefCount(objPtr) \
	Tcl_DbDecrRefCount(objPtr, __FILE__, __LINE__)
#   define Tcl_IsShared(objPtr) \
	Tcl_DbIsShared(objPtr, __FILE__, __LINE__)
#else
#   define Tcl_IncrRefCount(objPtr) \
	++(objPtr)->refCount
    /*
     * Use do/while0 idiom for optimum correctness without compiler warnings.
     * http://c2.com/cgi/wiki?TrivialDoWhileLoop
     */
#   define Tcl_DecrRefCount(objPtr) \
	do { \
	    Tcl_Obj *_objPtr = (objPtr); \
	    if ((_objPtr)->refCount-- <= 1) { \
		TclFreeObj(_objPtr); \
	    } \
	} while(0)
#   define Tcl_IsShared(objPtr) \
	((objPtr)->refCount > 1)
#endif

/*
 * Macros and definitions that help to debug the use of Tcl objects. When
 * TCL_MEM_DEBUG is defined, the Tcl_New declarations are overridden to call
 * debugging versions of the object creation functions.
 */

#ifdef TCL_MEM_DEBUG
#  undef  Tcl_NewBignumObj
#  define Tcl_NewBignumObj(val) \
     Tcl_DbNewBignumObj(val, __FILE__, __LINE__)
#  undef  Tcl_NewBooleanObj
#  define Tcl_NewBooleanObj(val) \
     Tcl_DbNewLongObj((val)!=0, __FILE__, __LINE__)
#  undef  Tcl_NewByteArrayObj
#  define Tcl_NewByteArrayObj(bytes, len) \
     Tcl_DbNewByteArrayObj(bytes, len, __FILE__, __LINE__)
#  undef  Tcl_NewDoubleObj
#  define Tcl_NewDoubleObj(val) \
     Tcl_DbNewDoubleObj(val, __FILE__, __LINE__)
#  undef  Tcl_NewListObj
#  define Tcl_NewListObj(objc, objv) \
     Tcl_DbNewListObj(objc, objv, __FILE__, __LINE__)
#  undef  Tcl_NewLongObj
#  define Tcl_NewLongObj(val) \
     Tcl_DbNewLongObj(val, __FILE__, __LINE__)
#  undef  Tcl_NewObj
#  define Tcl_NewObj() \
     Tcl_DbNewObj(__FILE__, __LINE__)
#  undef  Tcl_NewStringObj
#  define Tcl_NewStringObj(bytes, len) \
     Tcl_DbNewStringObj(bytes, len, __FILE__, __LINE__)
#  undef  Tcl_NewWideIntObj
#  define Tcl_NewWideIntObj(val) \
     Tcl_DbNewWideIntObj(val, __FILE__, __LINE__)
#endif /* TCL_MEM_DEBUG */

/*
 *----------------------------------------------------------------------------
 * Macros for clients to use to access fields of hash entries:
 */

#define Tcl_GetHashValue(h) ((h)->clientData)
#define Tcl_SetHashValue(h, value) ((h)->clientData = (void *) (value))
#define Tcl_GetHashKey(tablePtr, h) \
	((void *) (((tablePtr)->keyType == TCL_ONE_WORD_KEYS || \
		    (tablePtr)->keyType == TCL_CUSTOM_PTR_KEYS) \
		   ? (h)->key.oneWordValue \
		   : (h)->key.string))

/*
 * Macros to use for clients to use to invoke find and create functions for
 * hash tables:
 */

#define Tcl_FindHashEntry(tablePtr, key) \
	(*((tablePtr)->findProc))(tablePtr, (const char *)(key))
#define Tcl_CreateHashEntry(tablePtr, key, newPtr) \
	(*((tablePtr)->createProc))(tablePtr, (const char *)(key), newPtr)

/*
 *----------------------------------------------------------------------------
 * Macros that eliminate the overhead of the thread synchronization functions
 * when compiling without thread support.
 */

#ifndef TCL_THREADS
#undef  Tcl_MutexLock
#define Tcl_MutexLock(mutexPtr)
#undef  Tcl_MutexUnlock
#define Tcl_MutexUnlock(mutexPtr)
#undef  Tcl_MutexFinalize
#define Tcl_MutexFinalize(mutexPtr)
#undef  Tcl_ConditionNotify
#define Tcl_ConditionNotify(condPtr)
#undef  Tcl_ConditionWait
#define Tcl_ConditionWait(condPtr, mutexPtr, timePtr)
#undef  Tcl_ConditionFinalize
#define Tcl_ConditionFinalize(condPtr)
#endif /* TCL_THREADS */

#endif /* RC_INVOKED */

/*
 * end block for C++
 */

#ifdef __cplusplus
}
#endif

#endif /* _TCL */

/*
 * Local Variables:
 * mode: c
 * c-basic-offset: 4
 * fill-column: 78
 * End:
 */<|MERGE_RESOLUTION|>--- conflicted
+++ resolved
@@ -1122,11 +1122,7 @@
 typedef struct {
     void *next;			/* Search position for underlying hash
 				 * table. */
-<<<<<<< HEAD
-    unsigned int epoch;		/* Epoch marker for dictionary being searched,
-=======
     unsigned int epoch; 	/* Epoch marker for dictionary being searched,
->>>>>>> 18d79430
 				 * or 0 if search has terminated. */
     Tcl_Dict dictionaryPtr;	/* Reference to dictionary being searched. */
 } Tcl_DictSearch;
