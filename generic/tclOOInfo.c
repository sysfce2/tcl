--- conflicted
+++ resolved
@@ -8,11 +8,6 @@
  *
  * See the file "license.terms" for information on usage and redistribution of
  * this file, and for a DISCLAIMER OF ALL WARRANTIES.
-<<<<<<< HEAD
- *
- * RCS: @(#) $Id: tclOOInfo.c,v 1.4.2.12 2010/03/24 13:29:17 dgp Exp $
-=======
->>>>>>> 64eb210f
  */
 
 #ifdef HAVE_CONFIG_H
