--- conflicted
+++ resolved
@@ -17,7 +17,7 @@
 #include "tclOOInt.h"
 
 static inline Class *	GetClassFromObj(Tcl_Interp *interp, Tcl_Obj *objPtr);
-<<<<<<< HEAD
+static void		SortPropList(Tcl_Obj *list);
 static Tcl_ObjCmdProc2 InfoObjectCallCmd;
 static Tcl_ObjCmdProc2 InfoObjectClassCmd;
 static Tcl_ObjCmdProc2 InfoObjectDefnCmd;
@@ -29,6 +29,7 @@
 static Tcl_ObjCmdProc2 InfoObjectMethodTypeCmd;
 static Tcl_ObjCmdProc2 InfoObjectMixinsCmd;
 static Tcl_ObjCmdProc2 InfoObjectNsCmd;
+static Tcl_ObjCmdProc2 InfoObjectPropCmd;
 static Tcl_ObjCmdProc2 InfoObjectVarsCmd;
 static Tcl_ObjCmdProc2 InfoObjectVariablesCmd;
 static Tcl_ObjCmdProc2 InfoClassCallCmd;
@@ -42,41 +43,10 @@
 static Tcl_ObjCmdProc2 InfoClassMethodsCmd;
 static Tcl_ObjCmdProc2 InfoClassMethodTypeCmd;
 static Tcl_ObjCmdProc2 InfoClassMixinsCmd;
+static Tcl_ObjCmdProc2 InfoClassPropCmd;
 static Tcl_ObjCmdProc2 InfoClassSubsCmd;
 static Tcl_ObjCmdProc2 InfoClassSupersCmd;
 static Tcl_ObjCmdProc2 InfoClassVariablesCmd;
-=======
-static void		SortPropList(Tcl_Obj *list);
-static Tcl_ObjCmdProc InfoObjectCallCmd;
-static Tcl_ObjCmdProc InfoObjectClassCmd;
-static Tcl_ObjCmdProc InfoObjectDefnCmd;
-static Tcl_ObjCmdProc InfoObjectFiltersCmd;
-static Tcl_ObjCmdProc InfoObjectForwardCmd;
-static Tcl_ObjCmdProc InfoObjectIdCmd;
-static Tcl_ObjCmdProc InfoObjectIsACmd;
-static Tcl_ObjCmdProc InfoObjectMethodsCmd;
-static Tcl_ObjCmdProc InfoObjectMethodTypeCmd;
-static Tcl_ObjCmdProc InfoObjectMixinsCmd;
-static Tcl_ObjCmdProc InfoObjectNsCmd;
-static Tcl_ObjCmdProc InfoObjectPropCmd;
-static Tcl_ObjCmdProc InfoObjectVarsCmd;
-static Tcl_ObjCmdProc InfoObjectVariablesCmd;
-static Tcl_ObjCmdProc InfoClassCallCmd;
-static Tcl_ObjCmdProc InfoClassConstrCmd;
-static Tcl_ObjCmdProc InfoClassDefnCmd;
-static Tcl_ObjCmdProc InfoClassDefnNsCmd;
-static Tcl_ObjCmdProc InfoClassDestrCmd;
-static Tcl_ObjCmdProc InfoClassFiltersCmd;
-static Tcl_ObjCmdProc InfoClassForwardCmd;
-static Tcl_ObjCmdProc InfoClassInstancesCmd;
-static Tcl_ObjCmdProc InfoClassMethodsCmd;
-static Tcl_ObjCmdProc InfoClassMethodTypeCmd;
-static Tcl_ObjCmdProc InfoClassMixinsCmd;
-static Tcl_ObjCmdProc InfoClassPropCmd;
-static Tcl_ObjCmdProc InfoClassSubsCmd;
-static Tcl_ObjCmdProc InfoClassSupersCmd;
-static Tcl_ObjCmdProc InfoClassVariablesCmd;
->>>>>>> 3d041341
 
 /*
  * List of commands that are used to implement the [info object] subcommands.
@@ -1804,11 +1774,12 @@
 InfoClassPropCmd(
     TCL_UNUSED(void *),
     Tcl_Interp *interp,
-    int objc,
+    Tcl_Size objc,
     Tcl_Obj *const objv[])
 {
     Class *clsPtr;
-    int i, idx, all = 0, writable = 0, allocated = 0;
+    Tcl_Size i;
+    int idx, all = 0, writable = 0, allocated = 0;
     Tcl_Obj *result, *propObj;
 
     if (objc < 2) {
@@ -1867,11 +1838,12 @@
 InfoObjectPropCmd(
     TCL_UNUSED(void *),
     Tcl_Interp *interp,
-    int objc,
+    Tcl_Size objc,
     Tcl_Obj *const objv[])
 {
     Object *oPtr;
-    int i, idx, all = 0, writable = 0, allocated = 0;
+    Tcl_Size i;
+    int idx, all = 0, writable = 0, allocated = 0;
     Tcl_Obj *result, *propObj;
 
     if (objc < 2) {
