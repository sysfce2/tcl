--- conflicted
+++ resolved
@@ -130,10 +130,4 @@
 		: ((void)(len), NULL))
 #endif
 #endif
-
-<<<<<<< HEAD
-#endif /* _TCLPLATDECLS */
-
-=======
-#endif /* _TCLPLATDECLS */
->>>>>>> b0434245
+#endif /* _TCLPLATDECLS */