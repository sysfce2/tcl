--- conflicted
+++ resolved
@@ -19,12 +19,9 @@
 
 #include "tclInt.h"
 #include "tclRegexp.h"
-<<<<<<< HEAD
+#include "tclArithSeries.h"
 #include <math.h>
-#include "tclArithSeries.h"
-=======
 #include <assert.h>
->>>>>>> 8c034cf9
 
 /*
  * During execution of the "lsort" command, structures of the following type
