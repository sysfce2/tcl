/*
 * tclCmdIL.c --
 *
 *	This file contains the top-level command routines for most of the Tcl
 *	built-in commands whose names begin with the letters I through L. It
 *	contains only commands in the generic core (i.e., those that don't
 *	depend much upon UNIX facilities).
 *
 * Copyright (c) 1987-1993 The Regents of the University of California.
 * Copyright (c) 1993-1997 Lucent Technologies.
 * Copyright (c) 1994-1997 Sun Microsystems, Inc.
 * Copyright (c) 1998-1999 by Scriptics Corporation.
 * Copyright (c) 2001 by Kevin B. Kenny. All rights reserved.
 * Copyright (c) 2005 Donal K. Fellows.
 *
 * See the file "license.terms" for information on usage and redistribution of
 * this file, and for a DISCLAIMER OF ALL WARRANTIES.
 */

#include "tclInt.h"
#include "tclRegexp.h"

/*
 * During execution of the "lsort" command, structures of the following type
 * are used to arrange the objects being sorted into a collection of linked
 * lists.
 */

typedef struct SortElement {
    union {			/* The value that we sorting by. */
	const char *strValuePtr;
	Tcl_WideInt wideValue;
	double doubleValue;
	Tcl_Obj *objValuePtr;
    } collationKey;
    union {			/* Object being sorted, or its index. */
	Tcl_Obj *objPtr;
	int index;
    } payload;
    struct SortElement *nextPtr;/* Next element in the list, or NULL for end
				 * of list. */
} SortElement;

/*
 * These function pointer types are used with the "lsearch" and "lsort"
 * commands to facilitate the "-nocase" option.
 */

typedef int (*SortStrCmpFn_t) (const char *, const char *);
typedef int (*SortMemCmpFn_t) (const void *, const void *, size_t);

/*
 * The "lsort" command needs to pass certain information down to the function
 * that compares two list elements, and the comparison function needs to pass
 * success or failure information back up to the top-level "lsort" command.
 * The following structure is used to pass this information.
 */

typedef struct {
    int isIncreasing;		/* Nonzero means sort in increasing order. */
    int sortMode;		/* The sort mode. One of SORTMODE_* values
				 * defined below. */
    Tcl_Obj *compareCmdPtr;	/* The Tcl comparison command when sortMode is
				 * SORTMODE_COMMAND. Pre-initialized to hold
				 * base of command. */
    int *indexv;		/* If the -index option was specified, this
				 * holds an encoding of the indexes contained
				 * in the list supplied as an argument to
				 * that option.
				 * NULL if no indexes supplied, and points to
				 * singleIndex field when only one
				 * supplied. */
    int indexc;			/* Number of indexes in indexv array. */
    int singleIndex;		/* Static space for common index case. */
    int unique;
    int numElements;
    Tcl_Interp *interp;		/* The interpreter in which the sort is being
				 * done. */
    int resultCode;		/* Completion code for the lsort command. If
				 * an error occurs during the sort this is
				 * changed from TCL_OK to TCL_ERROR. */
} SortInfo;

/*
 * The "sortMode" field of the SortInfo structure can take on any of the
 * following values.
 */

#define SORTMODE_ASCII		0
#define SORTMODE_INTEGER	1
#define SORTMODE_REAL		2
#define SORTMODE_COMMAND	3
#define SORTMODE_DICTIONARY	4
#define SORTMODE_ASCII_NC	8

/*
 * Forward declarations for procedures defined in this file:
 */

static int		DictionaryCompare(const char *left, const char *right);
static Tcl_NRPostProc	IfConditionCallback;
static int		InfoArgsCmd(ClientData dummy, Tcl_Interp *interp,
			    int objc, Tcl_Obj *const objv[]);
static int		InfoBodyCmd(ClientData dummy, Tcl_Interp *interp,
			    int objc, Tcl_Obj *const objv[]);
static int		InfoCmdCountCmd(ClientData dummy, Tcl_Interp *interp,
			    int objc, Tcl_Obj *const objv[]);
static int		InfoCommandsCmd(ClientData dummy, Tcl_Interp *interp,
			    int objc, Tcl_Obj *const objv[]);
static int		InfoCompleteCmd(ClientData dummy, Tcl_Interp *interp,
			    int objc, Tcl_Obj *const objv[]);
static int		InfoDefaultCmd(ClientData dummy, Tcl_Interp *interp,
			    int objc, Tcl_Obj *const objv[]);
/* TIP #348 - New 'info' subcommand 'errorstack' */
static int		InfoErrorStackCmd(ClientData dummy, Tcl_Interp *interp,
			    int objc, Tcl_Obj *const objv[]);
/* TIP #280 - New 'info' subcommand 'frame' */
static int		InfoFrameCmd(ClientData dummy, Tcl_Interp *interp,
			    int objc, Tcl_Obj *const objv[]);
static int		InfoFunctionsCmd(ClientData dummy, Tcl_Interp *interp,
			    int objc, Tcl_Obj *const objv[]);
static int		InfoHostnameCmd(ClientData dummy, Tcl_Interp *interp,
			    int objc, Tcl_Obj *const objv[]);
static int		InfoLevelCmd(ClientData dummy, Tcl_Interp *interp,
			    int objc, Tcl_Obj *const objv[]);
static int		InfoLibraryCmd(ClientData dummy, Tcl_Interp *interp,
			    int objc, Tcl_Obj *const objv[]);
static int		InfoLoadedCmd(ClientData dummy, Tcl_Interp *interp,
			    int objc, Tcl_Obj *const objv[]);
static int		InfoNameOfExecutableCmd(ClientData dummy,
			    Tcl_Interp *interp, int objc,
			    Tcl_Obj *const objv[]);
static int		InfoPatchLevelCmd(ClientData dummy, Tcl_Interp *interp,
			    int objc, Tcl_Obj *const objv[]);
static int		InfoProcsCmd(ClientData dummy, Tcl_Interp *interp,
			    int objc, Tcl_Obj *const objv[]);
static int		InfoScriptCmd(ClientData dummy, Tcl_Interp *interp,
			    int objc, Tcl_Obj *const objv[]);
static int		InfoSharedlibCmd(ClientData dummy, Tcl_Interp *interp,
			    int objc, Tcl_Obj *const objv[]);
static int		InfoCmdTypeCmd(ClientData dummy, Tcl_Interp *interp,
			    int objc, Tcl_Obj *const objv[]);
static int		InfoTclVersionCmd(ClientData dummy, Tcl_Interp *interp,
			    int objc, Tcl_Obj *const objv[]);
static SortElement *	MergeLists(SortElement *leftPtr, SortElement *rightPtr,
			    SortInfo *infoPtr);
static int		SortCompare(SortElement *firstPtr, SortElement *second,
			    SortInfo *infoPtr);
static Tcl_Obj *	SelectObjFromSublist(Tcl_Obj *firstPtr,
			    SortInfo *infoPtr);

/*
 * Array of values describing how to implement each standard subcommand of the
 * "info" command.
 */

static const EnsembleImplMap defaultInfoMap[] = {
    {"args",		   InfoArgsCmd,		    TclCompileBasic1ArgCmd, NULL, NULL, 0},
    {"body",		   InfoBodyCmd,		    TclCompileBasic1ArgCmd, NULL, NULL, 0},
    {"cmdcount",	   InfoCmdCountCmd,	    TclCompileBasic0ArgCmd, NULL, NULL, 0},
    {"cmdtype",		   InfoCmdTypeCmd,	    TclCompileBasic1ArgCmd, NULL, NULL, 1},
    {"commands",	   InfoCommandsCmd,	    TclCompileInfoCommandsCmd, NULL, NULL, 0},
    {"complete",	   InfoCompleteCmd,	    TclCompileBasic1ArgCmd, NULL, NULL, 0},
    {"coroutine",	   TclInfoCoroutineCmd,     TclCompileInfoCoroutineCmd, NULL, NULL, 0},
    {"default",		   InfoDefaultCmd,	    TclCompileBasic3ArgCmd, NULL, NULL, 0},
    {"errorstack",	   InfoErrorStackCmd,	    TclCompileBasic0Or1ArgCmd, NULL, NULL, 0},
    {"exists",		   TclInfoExistsCmd,	    TclCompileInfoExistsCmd, NULL, NULL, 0},
    {"frame",		   InfoFrameCmd,	    TclCompileBasic0Or1ArgCmd, NULL, NULL, 0},
    {"functions",	   InfoFunctionsCmd,	    TclCompileBasic0Or1ArgCmd, NULL, NULL, 0},
    {"globals",		   TclInfoGlobalsCmd,	    TclCompileBasic0Or1ArgCmd, NULL, NULL, 0},
    {"hostname",	   InfoHostnameCmd,	    TclCompileBasic0ArgCmd, NULL, NULL, 0},
    {"level",		   InfoLevelCmd,	    TclCompileInfoLevelCmd, NULL, NULL, 0},
    {"library",		   InfoLibraryCmd,	    TclCompileBasic0ArgCmd, NULL, NULL, 0},
    {"loaded",		   InfoLoadedCmd,	    TclCompileBasic0Or1ArgCmd, NULL, NULL, 0},
    {"locals",		   TclInfoLocalsCmd,	    TclCompileBasic0Or1ArgCmd, NULL, NULL, 0},
    {"nameofexecutable",   InfoNameOfExecutableCmd, TclCompileBasic0ArgCmd, NULL, NULL, 1},
    {"patchlevel",	   InfoPatchLevelCmd,	    TclCompileBasic0ArgCmd, NULL, NULL, 0},
    {"procs",		   InfoProcsCmd,	    TclCompileBasic0Or1ArgCmd, NULL, NULL, 0},
    {"script",		   InfoScriptCmd,	    TclCompileBasic0Or1ArgCmd, NULL, NULL, 0},
    {"sharedlibextension", InfoSharedlibCmd,	    TclCompileBasic0ArgCmd, NULL, NULL, 0},
    {"tclversion",	   InfoTclVersionCmd,	    TclCompileBasic0ArgCmd, NULL, NULL, 0},
    {"vars",		   TclInfoVarsCmd,	    TclCompileBasic0Or1ArgCmd, NULL, NULL, 0},
    {NULL, NULL, NULL, NULL, NULL, 0}
};

/*
 *----------------------------------------------------------------------
 *
 * Tcl_IfObjCmd --
 *
 *	This procedure is invoked to process the "if" Tcl command. See the
 *	user documentation for details on what it does.
 *
 *	With the bytecode compiler, this procedure is only called when a
 *	command name is computed at runtime, and is "if" or the name to which
 *	"if" was renamed: e.g., "set z if; $z 1 {puts foo}"
 *
 * Results:
 *	A standard Tcl result.
 *
 * Side effects:
 *	See the user documentation.
 *
 *----------------------------------------------------------------------
 */

int
Tcl_IfObjCmd(
    ClientData dummy,		/* Not used. */
    Tcl_Interp *interp,		/* Current interpreter. */
    int objc,			/* Number of arguments. */
    Tcl_Obj *const objv[])	/* Argument objects. */
{
    return Tcl_NRCallObjProc(interp, TclNRIfObjCmd, dummy, objc, objv);
}

int
TclNRIfObjCmd(
    ClientData dummy,		/* Not used. */
    Tcl_Interp *interp,		/* Current interpreter. */
    int objc,			/* Number of arguments. */
    Tcl_Obj *const objv[])	/* Argument objects. */
{
    Tcl_Obj *boolObj;
    (void)dummy;

    if (objc <= 1) {
	Tcl_SetObjResult(interp, Tcl_ObjPrintf(
		"wrong # args: no expression after \"%s\" argument",
		TclGetString(objv[0])));
	Tcl_SetErrorCode(interp, "TCL", "WRONGARGS", NULL);
	return TCL_ERROR;
    }

    /*
     * At this point, objv[1] refers to the main expression to test. The
     * arguments after the expression must be "then" (optional) and a script
     * to execute if the expression is true.
     */

    TclNewObj(boolObj);
    Tcl_NRAddCallback(interp, IfConditionCallback, INT2PTR(objc),
	    (ClientData) objv, INT2PTR(1), boolObj);
    return Tcl_NRExprObj(interp, objv[1], boolObj);
}

static int
IfConditionCallback(
    ClientData data[],
    Tcl_Interp *interp,
    int result)
{
    Interp *iPtr = (Interp *) interp;
    int objc = PTR2INT(data[0]);
    Tcl_Obj *const *objv = (Tcl_Obj *const *)data[1];
    int i = PTR2INT(data[2]);
    Tcl_Obj *boolObj = (Tcl_Obj *)data[3];
    int value, thenScriptIndex = 0;
    const char *clause;

    if (result != TCL_OK) {
	TclDecrRefCount(boolObj);
	return result;
    }
    if (Tcl_GetBooleanFromObj(interp, boolObj, &value) != TCL_OK) {
	TclDecrRefCount(boolObj);
	return TCL_ERROR;
    }
    TclDecrRefCount(boolObj);

    while (1) {
	i++;
	if (i >= objc) {
	    goto missingScript;
	}
	clause = TclGetString(objv[i]);
	if ((i < objc) && (strcmp(clause, "then") == 0)) {
	    i++;
	}
	if (i >= objc) {
	    goto missingScript;
	}
	if (value) {
	    thenScriptIndex = i;
	    value = 0;
	}

	/*
	 * The expression evaluated to false. Skip the command, then see if
	 * there is an "else" or "elseif" clause.
	 */

	i++;
	if (i >= objc) {
	    if (thenScriptIndex) {
		/*
		 * TIP #280. Make invoking context available to branch.
		 */

		return TclNREvalObjEx(interp, objv[thenScriptIndex], 0,
			iPtr->cmdFramePtr, thenScriptIndex);
	    }
	    return TCL_OK;
	}
	clause = TclGetString(objv[i]);
	if ((clause[0] != 'e') || (strcmp(clause, "elseif") != 0)) {
	    break;
	}
	i++;

	/*
	 * At this point in the loop, objv and objc refer to an expression to
	 * test, either for the main expression or an expression following an
	 * "elseif". The arguments after the expression must be "then"
	 * (optional) and a script to execute if the expression is true.
	 */

	if (i >= objc) {
	    Tcl_SetObjResult(interp, Tcl_ObjPrintf(
		    "wrong # args: no expression after \"%s\" argument",
		    clause));
	    Tcl_SetErrorCode(interp, "TCL", "WRONGARGS", NULL);
	    return TCL_ERROR;
	}
	if (!thenScriptIndex) {
	    TclNewObj(boolObj);
	    Tcl_NRAddCallback(interp, IfConditionCallback, data[0], data[1],
		    INT2PTR(i), boolObj);
	    return Tcl_NRExprObj(interp, objv[i], boolObj);
	}
    }

    /*
     * Couldn't find a "then" or "elseif" clause to execute. Check now for an
     * "else" clause. We know that there's at least one more argument when we
     * get here.
     */

    if (strcmp(clause, "else") == 0) {
	i++;
	if (i >= objc) {
	    goto missingScript;
	}
    }
    if (i < objc - 1) {
	Tcl_SetObjResult(interp, Tcl_NewStringObj(
		"wrong # args: extra words after \"else\" clause in \"if\" command",
		-1));
	Tcl_SetErrorCode(interp, "TCL", "WRONGARGS", NULL);
	return TCL_ERROR;
    }
    if (thenScriptIndex) {
	/*
	 * TIP #280. Make invoking context available to branch/else.
	 */

	return TclNREvalObjEx(interp, objv[thenScriptIndex], 0,
		iPtr->cmdFramePtr, thenScriptIndex);
    }
    return TclNREvalObjEx(interp, objv[i], 0, iPtr->cmdFramePtr, i);

  missingScript:
    Tcl_SetObjResult(interp, Tcl_ObjPrintf(
	    "wrong # args: no script following \"%s\" argument",
	    TclGetString(objv[i-1])));
    Tcl_SetErrorCode(interp, "TCL", "WRONGARGS", NULL);
    return TCL_ERROR;
}

/*
 *----------------------------------------------------------------------
 *
 * Tcl_IncrObjCmd --
 *
 *	This procedure is invoked to process the "incr" Tcl command. See the
 *	user documentation for details on what it does.
 *
 *	With the bytecode compiler, this procedure is only called when a
 *	command name is computed at runtime, and is "incr" or the name to
 *	which "incr" was renamed: e.g., "set z incr; $z i -1"
 *
 * Results:
 *	A standard Tcl result.
 *
 * Side effects:
 *	See the user documentation.
 *
 *----------------------------------------------------------------------
 */

int
Tcl_IncrObjCmd(
    ClientData dummy,		/* Not used. */
    Tcl_Interp *interp,		/* Current interpreter. */
    int objc,			/* Number of arguments. */
    Tcl_Obj *const objv[])	/* Argument objects. */
{
    Tcl_Obj *newValuePtr, *incrPtr;
    (void)dummy;

    if ((objc != 2) && (objc != 3)) {
	Tcl_WrongNumArgs(interp, 1, objv, "varName ?increment?");
	return TCL_ERROR;
    }

    if (objc == 3) {
	incrPtr = objv[2];
    } else {
	incrPtr = Tcl_NewWideIntObj(1);
    }
    Tcl_IncrRefCount(incrPtr);
    newValuePtr = TclIncrObjVar2(interp, objv[1], NULL,
	    incrPtr, TCL_LEAVE_ERR_MSG);
    Tcl_DecrRefCount(incrPtr);

    if (newValuePtr == NULL) {
	return TCL_ERROR;
    }

    /*
     * Set the interpreter's object result to refer to the variable's new
     * value object.
     */

    Tcl_SetObjResult(interp, newValuePtr);
    return TCL_OK;
}

/*
 *----------------------------------------------------------------------
 *
 * TclInitInfoCmd --
 *
 *	This function is called to create the "info" Tcl command. See the user
 *	documentation for details on what it does.
 *
 * Results:
 *	Handle for the info command, or NULL on failure.
 *
 * Side effects:
 *	none
 *
 *----------------------------------------------------------------------
 */

Tcl_Command
TclInitInfoCmd(
    Tcl_Interp *interp)		/* Current interpreter. */
{
    return TclMakeEnsemble(interp, "info", defaultInfoMap);
}

/*
 *----------------------------------------------------------------------
 *
 * InfoArgsCmd --
 *
 *	Called to implement the "info args" command that returns the argument
 *	list for a procedure. Handles the following syntax:
 *
 *	    info args procName
 *
 * Results:
 *	Returns TCL_OK if successful and TCL_ERROR if there is an error.
 *
 * Side effects:
 *	Returns a result in the interpreter's result object. If there is an
 *	error, the result is an error message.
 *
 *----------------------------------------------------------------------
 */

static int
InfoArgsCmd(
    ClientData dummy,		/* Not used. */
    Tcl_Interp *interp,		/* Current interpreter. */
    int objc,			/* Number of arguments. */
    Tcl_Obj *const objv[])	/* Argument objects. */
{
    Interp *iPtr = (Interp *) interp;
    const char *name;
    Proc *procPtr;
    CompiledLocal *localPtr;
    Tcl_Obj *listObjPtr;
    (void)dummy;

    if (objc != 2) {
	Tcl_WrongNumArgs(interp, 1, objv, "procname");
	return TCL_ERROR;
    }

    name = TclGetString(objv[1]);
    procPtr = TclFindProc(iPtr, name);
    if (procPtr == NULL) {
	Tcl_SetObjResult(interp, Tcl_ObjPrintf(
		"\"%s\" isn't a procedure", name));
	Tcl_SetErrorCode(interp, "TCL", "LOOKUP", "PROCEDURE", name, NULL);
	return TCL_ERROR;
    }

    /*
     * Build a return list containing the arguments.
     */

    listObjPtr = Tcl_NewListObj(0, NULL);
    for (localPtr = procPtr->firstLocalPtr;  localPtr != NULL;
	    localPtr = localPtr->nextPtr) {
	if (TclIsVarArgument(localPtr)) {
	    Tcl_ListObjAppendElement(interp, listObjPtr,
		    Tcl_NewStringObj(localPtr->name, -1));
	}
    }
    Tcl_SetObjResult(interp, listObjPtr);
    return TCL_OK;
}

/*
 *----------------------------------------------------------------------
 *
 * InfoBodyCmd --
 *
 *	Called to implement the "info body" command that returns the body for
 *	a procedure. Handles the following syntax:
 *
 *	    info body procName
 *
 * Results:
 *	Returns TCL_OK if successful and TCL_ERROR if there is an error.
 *
 * Side effects:
 *	Returns a result in the interpreter's result object. If there is an
 *	error, the result is an error message.
 *
 *----------------------------------------------------------------------
 */

static int
InfoBodyCmd(
    ClientData dummy,		/* Not used. */
    Tcl_Interp *interp,		/* Current interpreter. */
    int objc,			/* Number of arguments. */
    Tcl_Obj *const objv[])	/* Argument objects. */
{
    Interp *iPtr = (Interp *) interp;
    const char *name, *bytes;
    Proc *procPtr;
    int numBytes;
    (void)dummy;

    if (objc != 2) {
	Tcl_WrongNumArgs(interp, 1, objv, "procname");
	return TCL_ERROR;
    }

    name = TclGetString(objv[1]);
    procPtr = TclFindProc(iPtr, name);
    if (procPtr == NULL) {
	Tcl_SetObjResult(interp, Tcl_ObjPrintf(
		"\"%s\" isn't a procedure", name));
	Tcl_SetErrorCode(interp, "TCL", "LOOKUP", "PROCEDURE", name, NULL);
	return TCL_ERROR;
    }

    /*
     * Here we used to return procPtr->bodyPtr, except when the body was
     * bytecompiled - in that case, the return was a copy of the body's string
     * rep. In order to better isolate the implementation details of the
     * compiler/engine subsystem, we now always return a copy of the string
     * rep. It is important to return a copy so that later manipulations of
     * the object do not invalidate the internal rep.
     */

    bytes = TclGetStringFromObj(procPtr->bodyPtr, &numBytes);
    Tcl_SetObjResult(interp, Tcl_NewStringObj(bytes, numBytes));
    return TCL_OK;
}

/*
 *----------------------------------------------------------------------
 *
 * InfoCmdCountCmd --
 *
 *	Called to implement the "info cmdcount" command that returns the
 *	number of commands that have been executed. Handles the following
 *	syntax:
 *
 *	    info cmdcount
 *
 * Results:
 *	Returns TCL_OK if successful and TCL_ERROR if there is an error.
 *
 * Side effects:
 *	Returns a result in the interpreter's result object. If there is an
 *	error, the result is an error message.
 *
 *----------------------------------------------------------------------
 */

static int
InfoCmdCountCmd(
    ClientData dummy,		/* Not used. */
    Tcl_Interp *interp,		/* Current interpreter. */
    int objc,			/* Number of arguments. */
    Tcl_Obj *const objv[])	/* Argument objects. */
{
    Interp *iPtr = (Interp *) interp;
    (void)dummy;

    if (objc != 1) {
	Tcl_WrongNumArgs(interp, 1, objv, NULL);
	return TCL_ERROR;
    }

    Tcl_SetObjResult(interp, Tcl_NewWideIntObj(iPtr->cmdCount));
    return TCL_OK;
}

/*
 *----------------------------------------------------------------------
 *
 * InfoCommandsCmd --
 *
 *	Called to implement the "info commands" command that returns the list
 *	of commands in the interpreter that match an optional pattern. The
 *	pattern, if any, consists of an optional sequence of namespace names
 *	separated by "::" qualifiers, which is followed by a glob-style
 *	pattern that restricts which commands are returned. Handles the
 *	following syntax:
 *
 *	    info commands ?pattern?
 *
 * Results:
 *	Returns TCL_OK if successful and TCL_ERROR if there is an error.
 *
 * Side effects:
 *	Returns a result in the interpreter's result object. If there is an
 *	error, the result is an error message.
 *
 *----------------------------------------------------------------------
 */

static int
InfoCommandsCmd(
    ClientData dummy,		/* Not used. */
    Tcl_Interp *interp,		/* Current interpreter. */
    int objc,			/* Number of arguments. */
    Tcl_Obj *const objv[])	/* Argument objects. */
{
    const char *cmdName, *pattern;
    const char *simplePattern;
    Tcl_HashEntry *entryPtr;
    Tcl_HashSearch search;
    Namespace *nsPtr;
    Namespace *globalNsPtr = (Namespace *) Tcl_GetGlobalNamespace(interp);
    Namespace *currNsPtr = (Namespace *) Tcl_GetCurrentNamespace(interp);
    Tcl_Obj *listPtr, *elemObjPtr;
    int specificNsInPattern = 0;/* Init. to avoid compiler warning. */
    Tcl_Command cmd;
    int i;
    (void)dummy;

    /*
     * Get the pattern and find the "effective namespace" in which to list
     * commands.
     */

    if (objc == 1) {
	simplePattern = NULL;
	nsPtr = currNsPtr;
	specificNsInPattern = 0;
    } else if (objc == 2) {
	/*
	 * From the pattern, get the effective namespace and the simple
	 * pattern (no namespace qualifiers or ::'s) at the end. If an error
	 * was found while parsing the pattern, return it. Otherwise, if the
	 * namespace wasn't found, just leave nsPtr NULL: we will return an
	 * empty list since no commands there can be found.
	 */

	Namespace *dummy1NsPtr, *dummy2NsPtr;

	pattern = TclGetString(objv[1]);
	TclGetNamespaceForQualName(interp, pattern, NULL, 0, &nsPtr,
		&dummy1NsPtr, &dummy2NsPtr, &simplePattern);

	if (nsPtr != NULL) {	/* We successfully found the pattern's ns. */
	    specificNsInPattern = (strcmp(simplePattern, pattern) != 0);
	}
    } else {
	Tcl_WrongNumArgs(interp, 1, objv, "?pattern?");
	return TCL_ERROR;
    }

    /*
     * Exit as quickly as possible if we couldn't find the namespace.
     */

    if (nsPtr == NULL) {
	return TCL_OK;
    }

    /*
     * Scan through the effective namespace's command table and create a list
     * with all commands that match the pattern. If a specific namespace was
     * requested in the pattern, qualify the command names with the namespace
     * name.
     */

    listPtr = Tcl_NewListObj(0, NULL);

    if (simplePattern != NULL && TclMatchIsTrivial(simplePattern)) {
	/*
	 * Special case for when the pattern doesn't include any of glob's
	 * special characters. This lets us avoid scans of any hash tables.
	 */

	entryPtr = Tcl_FindHashEntry(&nsPtr->cmdTable, simplePattern);
	if (entryPtr != NULL) {
	    if (specificNsInPattern) {
		cmd = (Tcl_Command)Tcl_GetHashValue(entryPtr);
		elemObjPtr = Tcl_NewObj();
		Tcl_GetCommandFullName(interp, cmd, elemObjPtr);
	    } else {
		cmdName = (const char *)Tcl_GetHashKey(&nsPtr->cmdTable, entryPtr);
		elemObjPtr = Tcl_NewStringObj(cmdName, -1);
	    }
	    Tcl_ListObjAppendElement(interp, listPtr, elemObjPtr);
	    Tcl_SetObjResult(interp, listPtr);
	    return TCL_OK;
	}
	if ((nsPtr != globalNsPtr) && !specificNsInPattern) {
	    Tcl_HashTable *tablePtr = NULL;	/* Quell warning. */

	    for (i=0 ; i<nsPtr->commandPathLength ; i++) {
		Namespace *pathNsPtr = nsPtr->commandPathArray[i].nsPtr;

		if (pathNsPtr == NULL) {
		    continue;
		}
		tablePtr = &pathNsPtr->cmdTable;
		entryPtr = Tcl_FindHashEntry(tablePtr, simplePattern);
		if (entryPtr != NULL) {
		    break;
		}
	    }
	    if (entryPtr == NULL) {
		tablePtr = &globalNsPtr->cmdTable;
		entryPtr = Tcl_FindHashEntry(tablePtr, simplePattern);
	    }
	    if (entryPtr != NULL) {
		cmdName = (const char *)Tcl_GetHashKey(tablePtr, entryPtr);
		Tcl_ListObjAppendElement(interp, listPtr,
			Tcl_NewStringObj(cmdName, -1));
		Tcl_SetObjResult(interp, listPtr);
		return TCL_OK;
	    }
	}
    } else if (nsPtr->commandPathLength == 0 || specificNsInPattern) {
	/*
	 * The pattern is non-trivial, but either there is no explicit path or
	 * there is an explicit namespace in the pattern. In both cases, the
	 * old matching scheme is perfect.
	 */

	entryPtr = Tcl_FirstHashEntry(&nsPtr->cmdTable, &search);
	while (entryPtr != NULL) {
	    cmdName = (const char *)Tcl_GetHashKey(&nsPtr->cmdTable, entryPtr);
	    if ((simplePattern == NULL)
		    || Tcl_StringMatch(cmdName, simplePattern)) {
		if (specificNsInPattern) {
		    cmd = (Tcl_Command)Tcl_GetHashValue(entryPtr);
		    elemObjPtr = Tcl_NewObj();
		    Tcl_GetCommandFullName(interp, cmd, elemObjPtr);
		} else {
		    elemObjPtr = Tcl_NewStringObj(cmdName, -1);
		}
		Tcl_ListObjAppendElement(interp, listPtr, elemObjPtr);
	    }
	    entryPtr = Tcl_NextHashEntry(&search);
	}

	/*
	 * If the effective namespace isn't the global :: namespace, and a
	 * specific namespace wasn't requested in the pattern, then add in all
	 * global :: commands that match the simple pattern. Of course, we add
	 * in only those commands that aren't hidden by a command in the
	 * effective namespace.
	 */

	if ((nsPtr != globalNsPtr) && !specificNsInPattern) {
	    entryPtr = Tcl_FirstHashEntry(&globalNsPtr->cmdTable, &search);
	    while (entryPtr != NULL) {
		cmdName = (const char *)Tcl_GetHashKey(&globalNsPtr->cmdTable, entryPtr);
		if ((simplePattern == NULL)
			|| Tcl_StringMatch(cmdName, simplePattern)) {
		    if (Tcl_FindHashEntry(&nsPtr->cmdTable,cmdName) == NULL) {
			Tcl_ListObjAppendElement(interp, listPtr,
				Tcl_NewStringObj(cmdName, -1));
		    }
		}
		entryPtr = Tcl_NextHashEntry(&search);
	    }
	}
    } else {
	/*
	 * The pattern is non-trivial (can match more than one command name),
	 * there is an explicit path, and there is no explicit namespace in
	 * the pattern. This means that we have to traverse the path to
	 * discover all the commands defined.
	 */

	Tcl_HashTable addedCommandsTable;
	int isNew;
	int foundGlobal = (nsPtr == globalNsPtr);

	/*
	 * We keep a hash of the objects already added to the result list.
	 */

	Tcl_InitObjHashTable(&addedCommandsTable);

	entryPtr = Tcl_FirstHashEntry(&nsPtr->cmdTable, &search);
	while (entryPtr != NULL) {
	    cmdName = (const char *)Tcl_GetHashKey(&nsPtr->cmdTable, entryPtr);
	    if ((simplePattern == NULL)
		    || Tcl_StringMatch(cmdName, simplePattern)) {
		elemObjPtr = Tcl_NewStringObj(cmdName, -1);
		Tcl_ListObjAppendElement(interp, listPtr, elemObjPtr);
		(void) Tcl_CreateHashEntry(&addedCommandsTable,
			elemObjPtr, &isNew);
	    }
	    entryPtr = Tcl_NextHashEntry(&search);
	}

	/*
	 * Search the path next.
	 */

	for (i=0 ; i<nsPtr->commandPathLength ; i++) {
	    Namespace *pathNsPtr = nsPtr->commandPathArray[i].nsPtr;

	    if (pathNsPtr == NULL) {
		continue;
	    }
	    if (pathNsPtr == globalNsPtr) {
		foundGlobal = 1;
	    }
	    entryPtr = Tcl_FirstHashEntry(&pathNsPtr->cmdTable, &search);
	    while (entryPtr != NULL) {
		cmdName = (const char *)Tcl_GetHashKey(&pathNsPtr->cmdTable, entryPtr);
		if ((simplePattern == NULL)
			|| Tcl_StringMatch(cmdName, simplePattern)) {
		    elemObjPtr = Tcl_NewStringObj(cmdName, -1);
		    (void) Tcl_CreateHashEntry(&addedCommandsTable,
			    elemObjPtr, &isNew);
		    if (isNew) {
			Tcl_ListObjAppendElement(interp, listPtr, elemObjPtr);
		    } else {
			TclDecrRefCount(elemObjPtr);
		    }
		}
		entryPtr = Tcl_NextHashEntry(&search);
	    }
	}

	/*
	 * If the effective namespace isn't the global :: namespace, and a
	 * specific namespace wasn't requested in the pattern, then add in all
	 * global :: commands that match the simple pattern. Of course, we add
	 * in only those commands that aren't hidden by a command in the
	 * effective namespace.
	 */

	if (!foundGlobal) {
	    entryPtr = Tcl_FirstHashEntry(&globalNsPtr->cmdTable, &search);
	    while (entryPtr != NULL) {
		cmdName = (const char *)Tcl_GetHashKey(&globalNsPtr->cmdTable, entryPtr);
		if ((simplePattern == NULL)
			|| Tcl_StringMatch(cmdName, simplePattern)) {
		    elemObjPtr = Tcl_NewStringObj(cmdName, -1);
		    if (Tcl_FindHashEntry(&addedCommandsTable,
			    (char *) elemObjPtr) == NULL) {
			Tcl_ListObjAppendElement(interp, listPtr, elemObjPtr);
		    } else {
			TclDecrRefCount(elemObjPtr);
		    }
		}
		entryPtr = Tcl_NextHashEntry(&search);
	    }
	}

	Tcl_DeleteHashTable(&addedCommandsTable);
    }

    Tcl_SetObjResult(interp, listPtr);
    return TCL_OK;
}

/*
 *----------------------------------------------------------------------
 *
 * InfoCompleteCmd --
 *
 *	Called to implement the "info complete" command that determines
 *	whether a string is a complete Tcl command. Handles the following
 *	syntax:
 *
 *	    info complete command
 *
 * Results:
 *	Returns TCL_OK if successful and TCL_ERROR if there is an error.
 *
 * Side effects:
 *	Returns a result in the interpreter's result object. If there is an
 *	error, the result is an error message.
 *
 *----------------------------------------------------------------------
 */

static int
InfoCompleteCmd(
    ClientData dummy,		/* Not used. */
    Tcl_Interp *interp,		/* Current interpreter. */
    int objc,			/* Number of arguments. */
    Tcl_Obj *const objv[])	/* Argument objects. */
{
    (void)dummy;

    if (objc != 2) {
	Tcl_WrongNumArgs(interp, 1, objv, "command");
	return TCL_ERROR;
    }

    Tcl_SetObjResult(interp, Tcl_NewBooleanObj(
	    TclObjCommandComplete(objv[1])));
    return TCL_OK;
}

/*
 *----------------------------------------------------------------------
 *
 * InfoDefaultCmd --
 *
 *	Called to implement the "info default" command that returns the
 *	default value for a procedure argument. Handles the following syntax:
 *
 *	    info default procName arg varName
 *
 * Results:
 *	Returns TCL_OK if successful and TCL_ERROR if there is an error.
 *
 * Side effects:
 *	Returns a result in the interpreter's result object. If there is an
 *	error, the result is an error message.
 *
 *----------------------------------------------------------------------
 */

static int
InfoDefaultCmd(
    ClientData dummy,		/* Not used. */
    Tcl_Interp *interp,		/* Current interpreter. */
    int objc,			/* Number of arguments. */
    Tcl_Obj *const objv[])	/* Argument objects. */
{
    Interp *iPtr = (Interp *) interp;
    const char *procName, *argName;
    Proc *procPtr;
    CompiledLocal *localPtr;
    Tcl_Obj *valueObjPtr;
    (void)dummy;

    if (objc != 4) {
	Tcl_WrongNumArgs(interp, 1, objv, "procname arg varname");
	return TCL_ERROR;
    }

    procName = TclGetString(objv[1]);
    argName = TclGetString(objv[2]);

    procPtr = TclFindProc(iPtr, procName);
    if (procPtr == NULL) {
	Tcl_SetObjResult(interp, Tcl_ObjPrintf(
		"\"%s\" isn't a procedure", procName));
	Tcl_SetErrorCode(interp, "TCL", "LOOKUP", "PROCEDURE", procName,
		NULL);
	return TCL_ERROR;
    }

    for (localPtr = procPtr->firstLocalPtr;  localPtr != NULL;
	    localPtr = localPtr->nextPtr) {
	if (TclIsVarArgument(localPtr)
		&& (strcmp(argName, localPtr->name) == 0)) {
	    if (localPtr->defValuePtr != NULL) {
		valueObjPtr = Tcl_ObjSetVar2(interp, objv[3], NULL,
			localPtr->defValuePtr, TCL_LEAVE_ERR_MSG);
		if (valueObjPtr == NULL) {
		    return TCL_ERROR;
		}
		Tcl_SetObjResult(interp, Tcl_NewWideIntObj(1));
	    } else {
		Tcl_Obj *nullObjPtr = Tcl_NewObj();

		valueObjPtr = Tcl_ObjSetVar2(interp, objv[3], NULL,
			nullObjPtr, TCL_LEAVE_ERR_MSG);
		if (valueObjPtr == NULL) {
		    return TCL_ERROR;
		}
		Tcl_SetObjResult(interp, Tcl_NewWideIntObj(0));
	    }
	    return TCL_OK;
	}
    }

    Tcl_SetObjResult(interp, Tcl_ObjPrintf(
	    "procedure \"%s\" doesn't have an argument \"%s\"",
	    procName, argName));
    Tcl_SetErrorCode(interp, "TCL", "LOOKUP", "ARGUMENT", argName, NULL);
    return TCL_ERROR;
}

/*
 *----------------------------------------------------------------------
 *
 * InfoErrorStackCmd --
 *
 *	Called to implement the "info errorstack" command that returns information
 *	about the last error's call stack. Handles the following syntax:
 *
 *	    info errorstack ?interp?
 *
 * Results:
 *	Returns TCL_OK if successful and TCL_ERROR if there is an error.
 *
 * Side effects:
 *	Returns a result in the interpreter's result object. If there is an
 *	error, the result is an error message.
 *
 *----------------------------------------------------------------------
 */

static int
InfoErrorStackCmd(
    ClientData dummy,		/* Not used. */
    Tcl_Interp *interp,		/* Current interpreter. */
    int objc,			/* Number of arguments. */
    Tcl_Obj *const objv[])	/* Argument objects. */
{
    Tcl_Interp *target;
    Interp *iPtr;
    (void)dummy;

    if ((objc != 1) && (objc != 2)) {
	Tcl_WrongNumArgs(interp, 1, objv, "?interp?");
	return TCL_ERROR;
    }

    target = interp;
    if (objc == 2) {
	target = Tcl_GetSlave(interp, TclGetString(objv[1]));
	if (target == NULL) {
	    return TCL_ERROR;
	}
    }

    iPtr = (Interp *) target;
    Tcl_SetObjResult(interp, iPtr->errorStack);

    return TCL_OK;
}

/*
 *----------------------------------------------------------------------
 *
 * TclInfoExistsCmd --
 *
 *	Called to implement the "info exists" command that determines whether
 *	a variable exists. Handles the following syntax:
 *
 *	    info exists varName
 *
 * Results:
 *	Returns TCL_OK if successful and TCL_ERROR if there is an error.
 *
 * Side effects:
 *	Returns a result in the interpreter's result object. If there is an
 *	error, the result is an error message.
 *
 *----------------------------------------------------------------------
 */

int
TclInfoExistsCmd(
    ClientData dummy,		/* Not used. */
    Tcl_Interp *interp,		/* Current interpreter. */
    int objc,			/* Number of arguments. */
    Tcl_Obj *const objv[])	/* Argument objects. */
{
    const char *varName;
    Var *varPtr;
    (void)dummy;

    if (objc != 2) {
	Tcl_WrongNumArgs(interp, 1, objv, "varName");
	return TCL_ERROR;
    }

    varName = TclGetString(objv[1]);
    varPtr = TclVarTraceExists(interp, varName);

    Tcl_SetObjResult(interp,
	    Tcl_NewBooleanObj(varPtr && varPtr->value.objPtr));
    return TCL_OK;
}

/*
 *----------------------------------------------------------------------
 *
 * InfoFrameCmd --
 *	TIP #280
 *
 *	Called to implement the "info frame" command that returns the location
 *	of either the currently executing command, or its caller. Handles the
 *	following syntax:
 *
 *		info frame ?number?
 *
 * Results:
 *	Returns TCL_OK if successful and TCL_ERROR if there is an error.
 *
 * Side effects:
 *	Returns a result in the interpreter's result object. If there is an
 *	error, the result is an error message.
 *
 *----------------------------------------------------------------------
 */

static int
InfoFrameCmd(
    ClientData dummy,		/* Not used. */
    Tcl_Interp *interp,		/* Current interpreter. */
    int objc,			/* Number of arguments. */
    Tcl_Obj *const objv[])	/* Argument objects. */
{
    Interp *iPtr = (Interp *) interp;
    int level, code = TCL_OK;
    CmdFrame *framePtr, **cmdFramePtrPtr = &iPtr->cmdFramePtr;
    CoroutineData *corPtr = iPtr->execEnvPtr->corPtr;
    int topLevel = 0;
    (void)dummy;

    if (objc > 2) {
	Tcl_WrongNumArgs(interp, 1, objv, "?number?");
	return TCL_ERROR;
    }

    while (corPtr) {
	while (*cmdFramePtrPtr) {
	    topLevel++;
	    cmdFramePtrPtr = &((*cmdFramePtrPtr)->nextPtr);
	}
	if (corPtr->caller.cmdFramePtr) {
	    *cmdFramePtrPtr = corPtr->caller.cmdFramePtr;
	}
	corPtr = corPtr->callerEEPtr->corPtr;
    }
    topLevel += (*cmdFramePtrPtr)->level;

    if (topLevel != iPtr->cmdFramePtr->level) {
	framePtr = iPtr->cmdFramePtr;
	while (framePtr) {
	    framePtr->level = topLevel--;
	    framePtr = framePtr->nextPtr;
	}
	if (topLevel) {
	    Tcl_Panic("Broken frame level calculation");
	}
	topLevel = iPtr->cmdFramePtr->level;
    }

    if (objc == 1) {
	/*
	 * Just "info frame".
	 */

	Tcl_SetObjResult(interp, Tcl_NewWideIntObj(topLevel));
	goto done;
    }

    /*
     * We've got "info frame level" and must parse the level first.
     */

    if (TclGetIntFromObj(interp, objv[1], &level) != TCL_OK) {
	code = TCL_ERROR;
	goto done;
    }

    if ((level > topLevel) || (level <= - topLevel)) {
    levelError:
	Tcl_SetObjResult(interp, Tcl_ObjPrintf(
		"bad level \"%s\"", TclGetString(objv[1])));
	Tcl_SetErrorCode(interp, "TCL", "LOOKUP", "LEVEL",
		TclGetString(objv[1]), NULL);
	code = TCL_ERROR;
	goto done;
    }

    /*
     * Let us convert to relative so that we know how many levels to go back
     */

    if (level > 0) {
	level -= topLevel;
    }

    framePtr = iPtr->cmdFramePtr;
    while (++level <= 0) {
	framePtr = framePtr->nextPtr;
	if (!framePtr) {
	    goto levelError;
	}
    }

    Tcl_SetObjResult(interp, TclInfoFrame(interp, framePtr));

  done:
    cmdFramePtrPtr = &iPtr->cmdFramePtr;
    corPtr = iPtr->execEnvPtr->corPtr;
    while (corPtr) {
	CmdFrame *endPtr = corPtr->caller.cmdFramePtr;

	if (endPtr) {
	    if (*cmdFramePtrPtr == endPtr) {
		*cmdFramePtrPtr = NULL;
	    } else {
		CmdFrame *runPtr = *cmdFramePtrPtr;

		while (runPtr->nextPtr != endPtr) {
		    runPtr->level -= endPtr->level;
		    runPtr = runPtr->nextPtr;
		}
		runPtr->level = 1;
		runPtr->nextPtr = NULL;
	    }
	    cmdFramePtrPtr = &corPtr->caller.cmdFramePtr;
	}
	corPtr = corPtr->callerEEPtr->corPtr;
    }
    return code;
}

/*
 *----------------------------------------------------------------------
 *
 * TclInfoFrame --
 *
 *	Core of InfoFrameCmd, returns TIP280 dict for a given frame.
 *
 * Results:
 *	Returns TIP280 dict.
 *
 * Side effects:
 *	None.
 *
 *----------------------------------------------------------------------
 */

Tcl_Obj *
TclInfoFrame(
    Tcl_Interp *interp,		/* Current interpreter. */
    CmdFrame *framePtr)		/* Frame to get info for. */
{
    Interp *iPtr = (Interp *) interp;
    Tcl_Obj *tmpObj;
    Tcl_Obj *lv[20];		/* Keep uptodate when more keys are added to
				 * the dict. */
    int lc = 0;
    /*
     * This array is indexed by the TCL_LOCATION_... values, except
     * for _LAST.
     */
    static const char *const typeString[TCL_LOCATION_LAST] = {
	"eval", "eval", "eval", "precompiled", "source", "proc"
    };
    Proc *procPtr = framePtr->framePtr ? framePtr->framePtr->procPtr : NULL;
    int needsFree = -1;

    /*
     * Pull the information and construct the dictionary to return, as list.
     * Regarding use of the CmdFrame fields see tclInt.h, and its definition.
     */

#define ADD_PAIR(name, value) \
	TclNewLiteralStringObj(tmpObj, name); \
	lv[lc++] = tmpObj; \
	lv[lc++] = (value)

    switch (framePtr->type) {
    case TCL_LOCATION_EVAL:
	/*
	 * Evaluation, dynamic script. Type, line, cmd, the latter through
	 * str.
	 */

	ADD_PAIR("type", Tcl_NewStringObj(typeString[framePtr->type], -1));
	if (framePtr->line) {
	    ADD_PAIR("line", Tcl_NewWideIntObj(framePtr->line[0]));
	} else {
	    ADD_PAIR("line", Tcl_NewWideIntObj(1));
	}
	ADD_PAIR("cmd", TclGetSourceFromFrame(framePtr, 0, NULL));
	break;

    case TCL_LOCATION_PREBC:
	/*
	 * Precompiled. Result contains the type as signal, nothing else.
	 */

	ADD_PAIR("type", Tcl_NewStringObj(typeString[framePtr->type], -1));
	break;

    case TCL_LOCATION_BC: {
	/*
	 * Execution of bytecode. Talk to the BC engine to fill out the frame.
	 */

	CmdFrame *fPtr = (CmdFrame *)TclStackAlloc(interp, sizeof(CmdFrame));

	*fPtr = *framePtr;

	/*
	 * Note:
	 * Type BC => f.data.eval.path	  is not used.
	 *	      f.data.tebc.codePtr is used instead.
	 */

	TclGetSrcInfoForPc(fPtr);

	/*
	 * Now filled: cmd.str.(cmd,len), line
	 * Possibly modified: type, path!
	 */

	ADD_PAIR("type", Tcl_NewStringObj(typeString[fPtr->type], -1));
	if (fPtr->line) {
	    ADD_PAIR("line", Tcl_NewWideIntObj(fPtr->line[0]));
	}

	if (fPtr->type == TCL_LOCATION_SOURCE) {
	    ADD_PAIR("file", fPtr->data.eval.path);

	    /*
	     * Death of reference by TclGetSrcInfoForPc.
	     */

	    Tcl_DecrRefCount(fPtr->data.eval.path);
	}

	ADD_PAIR("cmd", TclGetSourceFromFrame(fPtr, 0, NULL));
	if (fPtr->cmdObj && framePtr->cmdObj == NULL) {
	    needsFree = lc - 1;
	}
	TclStackFree(interp, fPtr);
	break;
    }

    case TCL_LOCATION_SOURCE:
	/*
	 * Evaluation of a script file.
	 */

	ADD_PAIR("type", Tcl_NewStringObj(typeString[framePtr->type], -1));
	ADD_PAIR("line", Tcl_NewWideIntObj(framePtr->line[0]));
	ADD_PAIR("file", framePtr->data.eval.path);

	/*
	 * Refcount framePtr->data.eval.path goes up when lv is converted into
	 * the result list object.
	 */

	ADD_PAIR("cmd", TclGetSourceFromFrame(framePtr, 0, NULL));
	break;

    case TCL_LOCATION_PROC:
	Tcl_Panic("TCL_LOCATION_PROC found in standard frame");
	break;
    }

    /*
     * 'proc'. Common to all frame types. Conditional on having an associated
     * Procedure CallFrame.
     */

    if (procPtr != NULL) {
	Tcl_HashEntry *namePtr = procPtr->cmdPtr->hPtr;

	if (namePtr) {
	    Tcl_Obj *procNameObj;

	    /*
	     * This is a regular command.
	     */

	    TclNewObj(procNameObj);
	    Tcl_GetCommandFullName(interp, (Tcl_Command) procPtr->cmdPtr,
		    procNameObj);
	    ADD_PAIR("proc", procNameObj);
	} else if (procPtr->cmdPtr->clientData) {
	    ExtraFrameInfo *efiPtr = (ExtraFrameInfo *)procPtr->cmdPtr->clientData;
	    int i;

	    /*
	     * This is a non-standard command. Luckily, it's told us how to
	     * render extra information about its frame.
	     */

	    for (i=0 ; i<efiPtr->length ; i++) {
		lv[lc++] = Tcl_NewStringObj(efiPtr->fields[i].name, -1);
		if (efiPtr->fields[i].proc) {
		    lv[lc++] =
			efiPtr->fields[i].proc(efiPtr->fields[i].clientData);
		} else {
		    lv[lc++] = (Tcl_Obj *)efiPtr->fields[i].clientData;
		}
	    }
	}
    }

    /*
     * 'level'. Common to all frame types. Conditional on having an associated
     * _visible_ CallFrame.
     */

    if ((framePtr->framePtr != NULL) && (iPtr->varFramePtr != NULL)) {
	CallFrame *current = framePtr->framePtr;
	CallFrame *top = iPtr->varFramePtr;
	CallFrame *idx;

	for (idx=top ; idx!=NULL ; idx=idx->callerVarPtr) {
	    if (idx == current) {
		int c = framePtr->framePtr->level;
		int t = iPtr->varFramePtr->level;

		ADD_PAIR("level", Tcl_NewWideIntObj(t - c));
		break;
	    }
	}
    }

    tmpObj = Tcl_NewListObj(lc, lv);
    if (needsFree >= 0) {
	Tcl_DecrRefCount(lv[needsFree]);
    }
    return tmpObj;
}

/*
 *----------------------------------------------------------------------
 *
 * InfoFunctionsCmd --
 *
 *	Called to implement the "info functions" command that returns the list
 *	of math functions matching an optional pattern. Handles the following
 *	syntax:
 *
 *	    info functions ?pattern?
 *
 * Results:
 *	Returns TCL_OK if successful and TCL_ERROR if there is an error.
 *
 * Side effects:
 *	Returns a result in the interpreter's result object. If there is an
 *	error, the result is an error message.
 *
 *----------------------------------------------------------------------
 */

static int
InfoFunctionsCmd(
    ClientData dummy,		/* Not used. */
    Tcl_Interp *interp,		/* Current interpreter. */
    int objc,			/* Number of arguments. */
    Tcl_Obj *const objv[])	/* Argument objects. */
{
    Tcl_Obj *script;
    int code;
    (void)dummy;

    if (objc > 2) {
	Tcl_WrongNumArgs(interp, 1, objv, "?pattern?");
	return TCL_ERROR;
    }

    script = Tcl_NewStringObj(
"	    ::apply [::list {{pattern *}} {\n"
"		::set cmds {}\n"
"		::foreach cmd [::info commands ::tcl::mathfunc::$pattern] {\n"
"		    ::lappend cmds [::namespace tail $cmd]\n"
"		}\n"
"		::foreach cmd [::info commands tcl::mathfunc::$pattern] {\n"
"		    ::set cmd [::namespace tail $cmd]\n"
"		    ::if {$cmd ni $cmds} {\n"
"			::lappend cmds $cmd\n"
"		    }\n"
"		}\n"
"		::return $cmds\n"
"	    } [::namespace current]] ", -1);

    if (objc == 2) {
	Tcl_Obj *arg = Tcl_NewListObj(1, &(objv[1]));

	Tcl_AppendObjToObj(script, arg);
	Tcl_DecrRefCount(arg);
    }

    Tcl_IncrRefCount(script);
    code = Tcl_EvalObjEx(interp, script, 0);

    Tcl_DecrRefCount(script);

    return code;
}

/*
 *----------------------------------------------------------------------
 *
 * InfoHostnameCmd --
 *
 *	Called to implement the "info hostname" command that returns the host
 *	name. Handles the following syntax:
 *
 *	    info hostname
 *
 * Results:
 *	Returns TCL_OK if successful and TCL_ERROR if there is an error.
 *
 * Side effects:
 *	Returns a result in the interpreter's result object. If there is an
 *	error, the result is an error message.
 *
 *----------------------------------------------------------------------
 */

static int
InfoHostnameCmd(
    ClientData dummy,		/* Not used. */
    Tcl_Interp *interp,		/* Current interpreter. */
    int objc,			/* Number of arguments. */
    Tcl_Obj *const objv[])	/* Argument objects. */
{
    const char *name;
    (void)dummy;

    if (objc != 1) {
	Tcl_WrongNumArgs(interp, 1, objv, NULL);
	return TCL_ERROR;
    }

    name = Tcl_GetHostName();
    if (name) {
	Tcl_SetObjResult(interp, Tcl_NewStringObj(name, -1));
	return TCL_OK;
    }

    Tcl_SetObjResult(interp, Tcl_NewStringObj(
	    "unable to determine name of host", -1));
    Tcl_SetErrorCode(interp, "TCL", "OPERATION", "HOSTNAME", "UNKNOWN", NULL);
    return TCL_ERROR;
}

/*
 *----------------------------------------------------------------------
 *
 * InfoLevelCmd --
 *
 *	Called to implement the "info level" command that returns information
 *	about the call stack. Handles the following syntax:
 *
 *	    info level ?number?
 *
 * Results:
 *	Returns TCL_OK if successful and TCL_ERROR if there is an error.
 *
 * Side effects:
 *	Returns a result in the interpreter's result object. If there is an
 *	error, the result is an error message.
 *
 *----------------------------------------------------------------------
 */

static int
InfoLevelCmd(
    ClientData dummy,		/* Not used. */
    Tcl_Interp *interp,		/* Current interpreter. */
    int objc,			/* Number of arguments. */
    Tcl_Obj *const objv[])	/* Argument objects. */
{
    Interp *iPtr = (Interp *) interp;
    (void)dummy;

    if (objc == 1) {		/* Just "info level" */
	Tcl_SetObjResult(interp, Tcl_NewWideIntObj(iPtr->varFramePtr->level));
	return TCL_OK;
    }

    if (objc == 2) {
	int level;
	CallFrame *framePtr, *rootFramePtr = iPtr->rootFramePtr;

	if (TclGetIntFromObj(interp, objv[1], &level) != TCL_OK) {
	    return TCL_ERROR;
	}
	if (level <= 0) {
	    if (iPtr->varFramePtr == rootFramePtr) {
		goto levelError;
	    }
	    level += iPtr->varFramePtr->level;
	}
	for (framePtr=iPtr->varFramePtr ; framePtr!=rootFramePtr;
		framePtr=framePtr->callerVarPtr) {
	    if (framePtr->level == level) {
		break;
	    }
	}
	if (framePtr == rootFramePtr) {
	    goto levelError;
	}

	Tcl_SetObjResult(interp,
		Tcl_NewListObj(framePtr->objc, framePtr->objv));
	return TCL_OK;
    }

    Tcl_WrongNumArgs(interp, 1, objv, "?number?");
    return TCL_ERROR;

  levelError:
    Tcl_SetObjResult(interp, Tcl_ObjPrintf(
	    "bad level \"%s\"", TclGetString(objv[1])));
    Tcl_SetErrorCode(interp, "TCL", "LOOKUP", "LEVEL",
	    TclGetString(objv[1]), NULL);
    return TCL_ERROR;
}

/*
 *----------------------------------------------------------------------
 *
 * InfoLibraryCmd --
 *
 *	Called to implement the "info library" command that returns the
 *	library directory for the Tcl installation. Handles the following
 *	syntax:
 *
 *	    info library
 *
 * Results:
 *	Returns TCL_OK if successful and TCL_ERROR if there is an error.
 *
 * Side effects:
 *	Returns a result in the interpreter's result object. If there is an
 *	error, the result is an error message.
 *
 *----------------------------------------------------------------------
 */

static int
InfoLibraryCmd(
    ClientData dummy,		/* Not used. */
    Tcl_Interp *interp,		/* Current interpreter. */
    int objc,			/* Number of arguments. */
    Tcl_Obj *const objv[])	/* Argument objects. */
{
    const char *libDirName;
    (void)dummy;

    if (objc != 1) {
	Tcl_WrongNumArgs(interp, 1, objv, NULL);
	return TCL_ERROR;
    }

    libDirName = Tcl_GetVar2(interp, "tcl_library", NULL, TCL_GLOBAL_ONLY);
    if (libDirName != NULL) {
	Tcl_SetObjResult(interp, Tcl_NewStringObj(libDirName, -1));
	return TCL_OK;
    }

    Tcl_SetObjResult(interp, Tcl_NewStringObj(
	    "no library has been specified for Tcl", -1));
    Tcl_SetErrorCode(interp, "TCL", "LOOKUP", "VARIABLE", "tcl_library",NULL);
    return TCL_ERROR;
}

/*
 *----------------------------------------------------------------------
 *
 * InfoLoadedCmd --
 *
 *	Called to implement the "info loaded" command that returns the
 *	packages that have been loaded into an interpreter. Handles the
 *	following syntax:
 *
 *	    info loaded ?interp?
 *
 * Results:
 *	Returns TCL_OK if successful and TCL_ERROR if there is an error.
 *
 * Side effects:
 *	Returns a result in the interpreter's result object. If there is an
 *	error, the result is an error message.
 *
 *----------------------------------------------------------------------
 */

static int
InfoLoadedCmd(
    ClientData dummy,		/* Not used. */
    Tcl_Interp *interp,		/* Current interpreter. */
    int objc,			/* Number of arguments. */
    Tcl_Obj *const objv[])	/* Argument objects. */
{
    const char *interpName, *packageName;
    (void)dummy;

    if (objc > 3) {
	Tcl_WrongNumArgs(interp, 1, objv, "?interp? ?packageName?");
	return TCL_ERROR;
    }

    if (objc < 2) {		/* Get loaded pkgs in all interpreters. */
	interpName = NULL;
    } else {			/* Get pkgs just in specified interp. */
	interpName = TclGetString(objv[1]);
    }
    if (objc < 3) {		/* Get loaded files in all packages. */
	packageName = NULL;
    } else {			/* Get pkgs just in specified interp. */
	packageName = TclGetString(objv[2]);
    }
    return TclGetLoadedPackagesEx(interp, interpName, packageName);
}

/*
 *----------------------------------------------------------------------
 *
 * InfoNameOfExecutableCmd --
 *
 *	Called to implement the "info nameofexecutable" command that returns
 *	the name of the binary file running this application. Handles the
 *	following syntax:
 *
 *	    info nameofexecutable
 *
 * Results:
 *	Returns TCL_OK if successful and TCL_ERROR if there is an error.
 *
 * Side effects:
 *	Returns a result in the interpreter's result object. If there is an
 *	error, the result is an error message.
 *
 *----------------------------------------------------------------------
 */

static int
InfoNameOfExecutableCmd(
    ClientData dummy,		/* Not used. */
    Tcl_Interp *interp,		/* Current interpreter. */
    int objc,			/* Number of arguments. */
    Tcl_Obj *const objv[])	/* Argument objects. */
{
    (void)dummy;

    if (objc != 1) {
	Tcl_WrongNumArgs(interp, 1, objv, NULL);
	return TCL_ERROR;
    }
    Tcl_SetObjResult(interp, TclGetObjNameOfExecutable());
    return TCL_OK;
}

/*
 *----------------------------------------------------------------------
 *
 * InfoPatchLevelCmd --
 *
 *	Called to implement the "info patchlevel" command that returns the
 *	default value for an argument to a procedure. Handles the following
 *	syntax:
 *
 *	    info patchlevel
 *
 * Results:
 *	Returns TCL_OK if successful and TCL_ERROR if there is an error.
 *
 * Side effects:
 *	Returns a result in the interpreter's result object. If there is an
 *	error, the result is an error message.
 *
 *----------------------------------------------------------------------
 */

static int
InfoPatchLevelCmd(
    ClientData dummy,		/* Not used. */
    Tcl_Interp *interp,		/* Current interpreter. */
    int objc,			/* Number of arguments. */
    Tcl_Obj *const objv[])	/* Argument objects. */
{
    const char *patchlevel;
    (void)dummy;

    if (objc != 1) {
	Tcl_WrongNumArgs(interp, 1, objv, NULL);
	return TCL_ERROR;
    }

    patchlevel = Tcl_GetVar2(interp, "tcl_patchLevel", NULL,
	    (TCL_GLOBAL_ONLY | TCL_LEAVE_ERR_MSG));
    if (patchlevel != NULL) {
	Tcl_SetObjResult(interp, Tcl_NewStringObj(patchlevel, -1));
	return TCL_OK;
    }
    return TCL_ERROR;
}

/*
 *----------------------------------------------------------------------
 *
 * InfoProcsCmd --
 *
 *	Called to implement the "info procs" command that returns the list of
 *	procedures in the interpreter that match an optional pattern. The
 *	pattern, if any, consists of an optional sequence of namespace names
 *	separated by "::" qualifiers, which is followed by a glob-style
 *	pattern that restricts which commands are returned. Handles the
 *	following syntax:
 *
 *	    info procs ?pattern?
 *
 * Results:
 *	Returns TCL_OK if successful and TCL_ERROR if there is an error.
 *
 * Side effects:
 *	Returns a result in the interpreter's result object. If there is an
 *	error, the result is an error message.
 *
 *----------------------------------------------------------------------
 */

static int
InfoProcsCmd(
    ClientData dummy,		/* Not used. */
    Tcl_Interp *interp,		/* Current interpreter. */
    int objc,			/* Number of arguments. */
    Tcl_Obj *const objv[])	/* Argument objects. */
{
    const char *cmdName, *pattern;
    const char *simplePattern;
    Namespace *nsPtr;
#ifdef INFO_PROCS_SEARCH_GLOBAL_NS
    Namespace *globalNsPtr = (Namespace *) Tcl_GetGlobalNamespace(interp);
#endif
    Namespace *currNsPtr = (Namespace *) Tcl_GetCurrentNamespace(interp);
    Tcl_Obj *listPtr, *elemObjPtr;
    int specificNsInPattern = 0;/* Init. to avoid compiler warning. */
    Tcl_HashEntry *entryPtr;
    Tcl_HashSearch search;
    Command *cmdPtr, *realCmdPtr;
    (void)dummy;

    /*
     * Get the pattern and find the "effective namespace" in which to list
     * procs.
     */

    if (objc == 1) {
	simplePattern = NULL;
	nsPtr = currNsPtr;
	specificNsInPattern = 0;
    } else if (objc == 2) {
	/*
	 * From the pattern, get the effective namespace and the simple
	 * pattern (no namespace qualifiers or ::'s) at the end. If an error
	 * was found while parsing the pattern, return it. Otherwise, if the
	 * namespace wasn't found, just leave nsPtr NULL: we will return an
	 * empty list since no commands there can be found.
	 */

	Namespace *dummy1NsPtr, *dummy2NsPtr;

	pattern = TclGetString(objv[1]);
	TclGetNamespaceForQualName(interp, pattern, NULL, /*flags*/ 0, &nsPtr,
		&dummy1NsPtr, &dummy2NsPtr, &simplePattern);

	if (nsPtr != NULL) {	/* We successfully found the pattern's ns. */
	    specificNsInPattern = (strcmp(simplePattern, pattern) != 0);
	}
    } else {
	Tcl_WrongNumArgs(interp, 1, objv, "?pattern?");
	return TCL_ERROR;
    }

    if (nsPtr == NULL) {
	return TCL_OK;
    }

    /*
     * Scan through the effective namespace's command table and create a list
     * with all procs that match the pattern. If a specific namespace was
     * requested in the pattern, qualify the command names with the namespace
     * name.
     */

    listPtr = Tcl_NewListObj(0, NULL);
#ifndef INFO_PROCS_SEARCH_GLOBAL_NS
    if (simplePattern != NULL && TclMatchIsTrivial(simplePattern)) {
	entryPtr = Tcl_FindHashEntry(&nsPtr->cmdTable, simplePattern);
	if (entryPtr != NULL) {
	    cmdPtr = (Command *)Tcl_GetHashValue(entryPtr);

	    if (!TclIsProc(cmdPtr)) {
		realCmdPtr = (Command *)
			TclGetOriginalCommand((Tcl_Command) cmdPtr);
		if (realCmdPtr != NULL && TclIsProc(realCmdPtr)) {
		    goto simpleProcOK;
		}
	    } else {
	    simpleProcOK:
		if (specificNsInPattern) {
		    elemObjPtr = Tcl_NewObj();
		    Tcl_GetCommandFullName(interp, (Tcl_Command) cmdPtr,
			    elemObjPtr);
		} else {
		    elemObjPtr = Tcl_NewStringObj(simplePattern, -1);
		}
		Tcl_ListObjAppendElement(interp, listPtr, elemObjPtr);
	    }
	}
    } else
#endif /* !INFO_PROCS_SEARCH_GLOBAL_NS */
    {
	entryPtr = Tcl_FirstHashEntry(&nsPtr->cmdTable, &search);
	while (entryPtr != NULL) {
	    cmdName = (const char *)Tcl_GetHashKey(&nsPtr->cmdTable, entryPtr);
	    if ((simplePattern == NULL)
		    || Tcl_StringMatch(cmdName, simplePattern)) {
		cmdPtr = (Command *)Tcl_GetHashValue(entryPtr);

		if (!TclIsProc(cmdPtr)) {
		    realCmdPtr = (Command *)
			    TclGetOriginalCommand((Tcl_Command) cmdPtr);
		    if (realCmdPtr != NULL && TclIsProc(realCmdPtr)) {
			goto procOK;
		    }
		} else {
		procOK:
		    if (specificNsInPattern) {
			elemObjPtr = Tcl_NewObj();
			Tcl_GetCommandFullName(interp, (Tcl_Command) cmdPtr,
				elemObjPtr);
		    } else {
			elemObjPtr = Tcl_NewStringObj(cmdName, -1);
		    }
		    Tcl_ListObjAppendElement(interp, listPtr, elemObjPtr);
		}
	    }
	    entryPtr = Tcl_NextHashEntry(&search);
	}

	/*
	 * If the effective namespace isn't the global :: namespace, and a
	 * specific namespace wasn't requested in the pattern, then add in all
	 * global :: procs that match the simple pattern. Of course, we add in
	 * only those procs that aren't hidden by a proc in the effective
	 * namespace.
	 */

#ifdef INFO_PROCS_SEARCH_GLOBAL_NS
	/*
	 * If "info procs" worked like "info commands", returning the commands
	 * also seen in the global namespace, then you would include this
	 * code. As this could break backwards compatibility with 8.0-8.2, we
	 * decided not to "fix" it in 8.3, leaving the behavior slightly
	 * different.
	 */

	if ((nsPtr != globalNsPtr) && !specificNsInPattern) {
	    entryPtr = Tcl_FirstHashEntry(&globalNsPtr->cmdTable, &search);
	    while (entryPtr != NULL) {
		cmdName = (const char *)Tcl_GetHashKey(&globalNsPtr->cmdTable, entryPtr);
		if ((simplePattern == NULL)
			|| Tcl_StringMatch(cmdName, simplePattern)) {
		    if (Tcl_FindHashEntry(&nsPtr->cmdTable,cmdName) == NULL) {
			cmdPtr = (Command *)Tcl_GetHashValue(entryPtr);
			realCmdPtr = (Command *) TclGetOriginalCommand(
				(Tcl_Command) cmdPtr);

			if (TclIsProc(cmdPtr) || ((realCmdPtr != NULL)
				&& TclIsProc(realCmdPtr))) {
			    Tcl_ListObjAppendElement(interp, listPtr,
				    Tcl_NewStringObj(cmdName, -1));
			}
		    }
		}
		entryPtr = Tcl_NextHashEntry(&search);
	    }
	}
#endif
    }

    Tcl_SetObjResult(interp, listPtr);
    return TCL_OK;
}

/*
 *----------------------------------------------------------------------
 *
 * InfoScriptCmd --
 *
 *	Called to implement the "info script" command that returns the script
 *	file that is currently being evaluated. Handles the following syntax:
 *
 *	    info script ?newName?
 *
 *	If newName is specified, it will set that as the internal name.
 *
 * Results:
 *	Returns TCL_OK if successful and TCL_ERROR if there is an error.
 *
 * Side effects:
 *	Returns a result in the interpreter's result object. If there is an
 *	error, the result is an error message. It may change the internal
 *	script filename.
 *
 *----------------------------------------------------------------------
 */

static int
InfoScriptCmd(
    ClientData dummy,		/* Not used. */
    Tcl_Interp *interp,		/* Current interpreter. */
    int objc,			/* Number of arguments. */
    Tcl_Obj *const objv[])	/* Argument objects. */
{
    Interp *iPtr = (Interp *) interp;
    (void)dummy;

    if ((objc != 1) && (objc != 2)) {
	Tcl_WrongNumArgs(interp, 1, objv, "?filename?");
	return TCL_ERROR;
    }

    if (objc == 2) {
	if (iPtr->scriptFile != NULL) {
	    Tcl_DecrRefCount(iPtr->scriptFile);
	}
	iPtr->scriptFile = objv[1];
	Tcl_IncrRefCount(iPtr->scriptFile);
    }
    if (iPtr->scriptFile != NULL) {
	Tcl_SetObjResult(interp, iPtr->scriptFile);
    }
    return TCL_OK;
}

/*
 *----------------------------------------------------------------------
 *
 * InfoSharedlibCmd --
 *
 *	Called to implement the "info sharedlibextension" command that returns
 *	the file extension used for shared libraries. Handles the following
 *	syntax:
 *
 *	    info sharedlibextension
 *
 * Results:
 *	Returns TCL_OK if successful and TCL_ERROR if there is an error.
 *
 * Side effects:
 *	Returns a result in the interpreter's result object. If there is an
 *	error, the result is an error message.
 *
 *----------------------------------------------------------------------
 */

static int
InfoSharedlibCmd(
    ClientData dummy,		/* Not used. */
    Tcl_Interp *interp,		/* Current interpreter. */
    int objc,			/* Number of arguments. */
    Tcl_Obj *const objv[])	/* Argument objects. */
{
    (void)dummy;

    if (objc != 1) {
	Tcl_WrongNumArgs(interp, 1, objv, NULL);
	return TCL_ERROR;
    }

#ifdef TCL_SHLIB_EXT
    Tcl_SetObjResult(interp, Tcl_NewStringObj(TCL_SHLIB_EXT, -1));
#endif
    return TCL_OK;
}

/*
 *----------------------------------------------------------------------
 *
 * InfoTclVersionCmd --
 *
 *	Called to implement the "info tclversion" command that returns the
 *	version number for this Tcl library. Handles the following syntax:
 *
 *	    info tclversion
 *
 * Results:
 *	Returns TCL_OK if successful and TCL_ERROR if there is an error.
 *
 * Side effects:
 *	Returns a result in the interpreter's result object. If there is an
 *	error, the result is an error message.
 *
 *----------------------------------------------------------------------
 */

static int
InfoTclVersionCmd(
    ClientData dummy,		/* Not used. */
    Tcl_Interp *interp,		/* Current interpreter. */
    int objc,			/* Number of arguments. */
    Tcl_Obj *const objv[])	/* Argument objects. */
{
    Tcl_Obj *version;
    (void)dummy;

    if (objc != 1) {
	Tcl_WrongNumArgs(interp, 1, objv, NULL);
	return TCL_ERROR;
    }

    version = Tcl_GetVar2Ex(interp, "tcl_version", NULL,
	    (TCL_GLOBAL_ONLY | TCL_LEAVE_ERR_MSG));
    if (version != NULL) {
	Tcl_SetObjResult(interp, version);
	return TCL_OK;
    }
    return TCL_ERROR;
}

/*
 *----------------------------------------------------------------------
 *
 * InfoCmdTypeCmd --
 *
 *	Called to implement the "info cmdtype" command that returns the type
 *	of a given command. Handles the following syntax:
 *
 *	    info cmdtype cmdName
 *
 * Results:
 *	Returns TCL_OK if successful and TCL_ERROR if there is an error.
 *
 * Side effects:
 *	Returns a type name. If there is an error, the result is an error
 *	message.
 *
 *----------------------------------------------------------------------
 */

static int
InfoCmdTypeCmd(
    ClientData dummy,		/* Not used. */
    Tcl_Interp *interp,		/* Current interpreter. */
    int objc,			/* Number of arguments. */
    Tcl_Obj *const objv[])	/* Argument objects. */
{
    Tcl_Command command;
    (void)dummy;

    if (objc != 2) {
	Tcl_WrongNumArgs(interp, 1, objv, "commandName");
	return TCL_ERROR;
    }
    command = Tcl_FindCommand(interp, TclGetString(objv[1]), NULL,
	    TCL_LEAVE_ERR_MSG);
    if (command == NULL) {
	return TCL_ERROR;
    }

    /*
     * There's one special case: safe slave interpreters can't see aliases as
     * aliases as they're part of the security mechanisms.
     */

    if (Tcl_IsSafe(interp)
	    && (((Command *) command)->objProc == TclAliasObjCmd)) {
	Tcl_AppendResult(interp, "native", NULL);
    } else {
	Tcl_SetObjResult(interp,
		Tcl_NewStringObj(TclGetCommandTypeName(command), -1));
    }
    return TCL_OK;
}

/*
 *----------------------------------------------------------------------
 *
 * Tcl_JoinObjCmd --
 *
 *	This procedure is invoked to process the "join" Tcl command. See the
 *	user documentation for details on what it does.
 *
 * Results:
 *	A standard Tcl object result.
 *
 * Side effects:
 *	See the user documentation.
 *
 *----------------------------------------------------------------------
 */

int
Tcl_JoinObjCmd(
    ClientData dummy,		/* Not used. */
    Tcl_Interp *interp,		/* Current interpreter. */
    int objc,			/* Number of arguments. */
    Tcl_Obj *const objv[])	/* The argument objects. */
{
    int length, listLen;
    Tcl_Obj *resObjPtr = NULL, *joinObjPtr, **elemPtrs;
    (void)dummy;

    if ((objc < 2) || (objc > 3)) {
	Tcl_WrongNumArgs(interp, 1, objv, "list ?joinString?");
	return TCL_ERROR;
    }

    /*
     * Make sure the list argument is a list object and get its length and a
     * pointer to its array of element pointers.
     */

    if (TclListObjGetElements(interp, objv[1], &listLen,
	    &elemPtrs) != TCL_OK) {
	return TCL_ERROR;
    }

    if (listLen == 0) {
	/* No elements to join; default empty result is correct. */
	return TCL_OK;
    }
    if (listLen == 1) {
	/* One element; return it */
	Tcl_SetObjResult(interp, elemPtrs[0]);
	return TCL_OK;
    }

    joinObjPtr = (objc == 2) ? Tcl_NewStringObj(" ", 1) : objv[2];
    Tcl_IncrRefCount(joinObjPtr);

    (void) TclGetStringFromObj(joinObjPtr, &length);
    if (length == 0) {
	resObjPtr = TclStringCat(interp, listLen, elemPtrs, 0);
    } else {
	int i;

	resObjPtr = Tcl_NewObj();
	for (i = 0;  i < listLen;  i++) {
	    if (i > 0) {

		/*
		 * NOTE: This code is relying on Tcl_AppendObjToObj() **NOT**
		 * to shimmer joinObjPtr.  If it did, then the case where
		 * objv[1] and objv[2] are the same value would not be safe.
		 * Accessing elemPtrs would crash.
		 */

		Tcl_AppendObjToObj(resObjPtr, joinObjPtr);
	    }
	    Tcl_AppendObjToObj(resObjPtr, elemPtrs[i]);
	}
    }
    Tcl_DecrRefCount(joinObjPtr);
    if (resObjPtr) {
	Tcl_SetObjResult(interp, resObjPtr);
	return TCL_OK;
    }
    return TCL_ERROR;
}

/*
 *----------------------------------------------------------------------
 *
 * Tcl_LassignObjCmd --
 *
 *	This object-based procedure is invoked to process the "lassign" Tcl
 *	command. See the user documentation for details on what it does.
 *
 * Results:
 *	A standard Tcl object result.
 *
 * Side effects:
 *	See the user documentation.
 *
 *----------------------------------------------------------------------
 */

int
Tcl_LassignObjCmd(
    ClientData dummy,		/* Not used. */
    Tcl_Interp *interp,		/* Current interpreter. */
    int objc,			/* Number of arguments. */
    Tcl_Obj *const objv[])	/* Argument objects. */
{
    Tcl_Obj *listCopyPtr;
    Tcl_Obj **listObjv;		/* The contents of the list. */
    int listObjc;		/* The length of the list. */
    int code = TCL_OK;
    (void)dummy;

    if (objc < 2) {
	Tcl_WrongNumArgs(interp, 1, objv, "list ?varName ...?");
	return TCL_ERROR;
    }

    listCopyPtr = TclListObjCopy(interp, objv[1]);
    if (listCopyPtr == NULL) {
	return TCL_ERROR;
    }

    TclListObjGetElements(NULL, listCopyPtr, &listObjc, &listObjv);

    objc -= 2;
    objv += 2;
    while (code == TCL_OK && objc > 0 && listObjc > 0) {
	if (Tcl_ObjSetVar2(interp, *objv++, NULL, *listObjv++,
		TCL_LEAVE_ERR_MSG) == NULL) {
	    code = TCL_ERROR;
	}
	objc--;
	listObjc--;
    }

    if (code == TCL_OK && objc > 0) {
	Tcl_Obj *emptyObj;

	TclNewObj(emptyObj);
	Tcl_IncrRefCount(emptyObj);
	while (code == TCL_OK && objc-- > 0) {
	    if (Tcl_ObjSetVar2(interp, *objv++, NULL, emptyObj,
		    TCL_LEAVE_ERR_MSG) == NULL) {
		code = TCL_ERROR;
	    }
	}
	Tcl_DecrRefCount(emptyObj);
    }

    if (code == TCL_OK && listObjc > 0) {
	Tcl_SetObjResult(interp, Tcl_NewListObj(listObjc, listObjv));
    }

    Tcl_DecrRefCount(listCopyPtr);
    return code;
}

/*
 *----------------------------------------------------------------------
 *
 * Tcl_LindexObjCmd --
 *
 *	This object-based procedure is invoked to process the "lindex" Tcl
 *	command. See the user documentation for details on what it does.
 *
 * Results:
 *	A standard Tcl object result.
 *
 * Side effects:
 *	See the user documentation.
 *
 *----------------------------------------------------------------------
 */

int
Tcl_LindexObjCmd(
    ClientData dummy,		/* Not used. */
    Tcl_Interp *interp,		/* Current interpreter. */
    int objc,			/* Number of arguments. */
    Tcl_Obj *const objv[])	/* Argument objects. */
{
    Tcl_Obj *elemPtr;		/* Pointer to the element being extracted. */
    (void)dummy;

    if (objc < 2) {
	Tcl_WrongNumArgs(interp, 1, objv, "list ?index ...?");
	return TCL_ERROR;
    }

    /*
     * If objc==3, then objv[2] may be either a single index or a list of
     * indices: go to TclLindexList to determine which. If objc>=4, or
     * objc==2, then objv[2 .. objc-2] are all single indices and processed as
     * such in TclLindexFlat.
     */

    if (objc == 3) {
	elemPtr = TclLindexList(interp, objv[1], objv[2]);
    } else {
	elemPtr = TclLindexFlat(interp, objv[1], objc-2, objv+2);
    }

    /*
     * Set the interpreter's object result to the last element extracted.
     */

    if (elemPtr == NULL) {
	return TCL_ERROR;
    }

    Tcl_SetObjResult(interp, elemPtr);
    Tcl_DecrRefCount(elemPtr);
    return TCL_OK;
}

/*
 *----------------------------------------------------------------------
 *
 * Tcl_LinsertObjCmd --
 *
 *	This object-based procedure is invoked to process the "linsert" Tcl
 *	command. See the user documentation for details on what it does.
 *
 * Results:
 *	A new Tcl list object formed by inserting zero or more elements into a
 *	list.
 *
 * Side effects:
 *	See the user documentation.
 *
 *----------------------------------------------------------------------
 */

int
Tcl_LinsertObjCmd(
    ClientData dummy,		/* Not used. */
    Tcl_Interp *interp,		/* Current interpreter. */
    int objc,		/* Number of arguments. */
    Tcl_Obj *const objv[])	/* Argument objects. */
{
    Tcl_Obj *listPtr;
    int index, len, result;
    (void)dummy;

    if (objc < 3) {
	Tcl_WrongNumArgs(interp, 1, objv, "list index ?element ...?");
	return TCL_ERROR;
    }

    result = TclListObjLength(interp, objv[1], &len);
    if (result != TCL_OK) {
	return result;
    }

    /*
     * Get the index. "end" is interpreted to be the index after the last
     * element, such that using it will cause any inserted elements to be
     * appended to the list.
     */

    result = TclGetIntForIndexM(interp, objv[2], /*end*/ len, &index);
    if (result != TCL_OK) {
	return result;
    }
    if (index > len) {
	index = len;
    }

    /*
     * If the list object is unshared we can modify it directly. Otherwise we
     * create a copy to modify: this is "copy on write".
     */

    listPtr = objv[1];
    if (Tcl_IsShared(listPtr)) {
	listPtr = TclListObjCopy(NULL, listPtr);
    }

    if ((objc == 4) && (index == len)) {
	/*
	 * Special case: insert one element at the end of the list.
	 */

	Tcl_ListObjAppendElement(NULL, listPtr, objv[3]);
    } else {
	if (TCL_OK != Tcl_ListObjReplace(interp, listPtr, index, 0,
		(objc-3), &(objv[3]))) {
	    return TCL_ERROR;
	}
    }

    /*
     * Set the interpreter's object result.
     */

    Tcl_SetObjResult(interp, listPtr);
    return TCL_OK;
}

/*
 *----------------------------------------------------------------------
 *
 * Tcl_ListObjCmd --
 *
 *	This procedure is invoked to process the "list" Tcl command. See the
 *	user documentation for details on what it does.
 *
 * Results:
 *	A standard Tcl object result.
 *
 * Side effects:
 *	See the user documentation.
 *
 *----------------------------------------------------------------------
 */

int
Tcl_ListObjCmd(
    ClientData dummy,		/* Not used. */
    Tcl_Interp *interp,		/* Current interpreter. */
    int objc,		/* Number of arguments. */
    Tcl_Obj *const objv[])
				/* The argument objects. */
{
    (void)dummy;
    /*
     * If there are no list elements, the result is an empty object.
     * Otherwise set the interpreter's result object to be a list object.
     */

    if (objc > 1) {
	Tcl_SetObjResult(interp, Tcl_NewListObj(objc-1, &objv[1]));
    }
    return TCL_OK;
}

/*
 *----------------------------------------------------------------------
 *
 * Tcl_LlengthObjCmd --
 *
 *	This object-based procedure is invoked to process the "llength" Tcl
 *	command. See the user documentation for details on what it does.
 *
 * Results:
 *	A standard Tcl object result.
 *
 * Side effects:
 *	See the user documentation.
 *
 *----------------------------------------------------------------------
 */

int
Tcl_LlengthObjCmd(
    ClientData dummy,		/* Not used. */
    Tcl_Interp *interp,		/* Current interpreter. */
    int objc,			/* Number of arguments. */
    Tcl_Obj *const objv[])
				/* Argument objects. */
{
    int listLen, result;
    (void)dummy;

    if (objc != 2) {
	Tcl_WrongNumArgs(interp, 1, objv, "list");
	return TCL_ERROR;
    }

    result = TclListObjLength(interp, objv[1], &listLen);
    if (result != TCL_OK) {
	return result;
    }

    /*
     * Set the interpreter's object result to an integer object holding the
     * length.
     */

    Tcl_SetObjResult(interp, Tcl_NewWideIntObj(listLen));
    return TCL_OK;
}

/*
 *----------------------------------------------------------------------
 *
 * Tcl_LpopObjCmd --
 *
 *	This procedure is invoked to process the "lpop" Tcl command. See the
 *	user documentation for details on what it does.
 *
 * Results:
 *	A standard Tcl object result.
 *
 * Side effects:
 *	See the user documentation.
 *
 *----------------------------------------------------------------------
 */

int
Tcl_LpopObjCmd(
    ClientData dummy,		/* Not used. */
    Tcl_Interp *interp,		/* Current interpreter. */
    int objc,			/* Number of arguments. */
    Tcl_Obj *const objv[])
				/* Argument objects. */
{
    int listLen, result;
    Tcl_Obj *elemPtr, *stored;
    Tcl_Obj *listPtr, **elemPtrs;
    (void)dummy;

    if (objc < 2) {
	Tcl_WrongNumArgs(interp, 1, objv, "listvar ?index?");
	return TCL_ERROR;
    }

    listPtr = Tcl_ObjGetVar2(interp, objv[1], NULL, TCL_LEAVE_ERR_MSG);
    if (listPtr == NULL) {
	return TCL_ERROR;
    }

    result = TclListObjGetElements(interp, listPtr, &listLen, &elemPtrs);
    if (result != TCL_OK) {
	return result;
    }

    /*
     * First, extract the element to be returned.
     * TclLindexFlat adds a ref count which is handled.
     */

    if (objc == 2) {
	elemPtr = elemPtrs[listLen - 1];
	Tcl_IncrRefCount(elemPtr);
    } else {
	elemPtr = TclLindexFlat(interp, listPtr, objc-2, objv+2);

	if (elemPtr == NULL) {
	    return TCL_ERROR;
	}
    }
    Tcl_SetObjResult(interp, elemPtr);
    Tcl_DecrRefCount(elemPtr);

    /*
     * Second, remove the element.
     * TclLsetFlat adds a ref count which is handled.
     */

    if (objc == 2) {
	if (Tcl_IsShared(listPtr)) {
	    listPtr = TclListObjCopy(NULL, listPtr);
	}
	result = Tcl_ListObjReplace(interp, listPtr, listLen - 1, 1, 0, NULL);
	if (result != TCL_OK) {
	    return result;
	}
	Tcl_IncrRefCount(listPtr);
    } else {
	listPtr = TclLsetFlat(interp, listPtr, objc-2, objv+2, NULL);

	if (listPtr == NULL) {
	    return TCL_ERROR;
	}
    }

    stored = Tcl_ObjSetVar2(interp, objv[1], NULL, listPtr, TCL_LEAVE_ERR_MSG);
    Tcl_DecrRefCount(listPtr);
    if (stored == NULL) {
	return TCL_ERROR;
    }

    return TCL_OK;
}

/*
 *----------------------------------------------------------------------
 *
 * Tcl_LrangeObjCmd --
 *
 *	This procedure is invoked to process the "lrange" Tcl command. See the
 *	user documentation for details on what it does.
 *
 * Results:
 *	A standard Tcl object result.
 *
 * Side effects:
 *	See the user documentation.
 *
 *----------------------------------------------------------------------
 */

int
Tcl_LrangeObjCmd(
    ClientData dummy,		/* Not used. */
    Tcl_Interp *interp,		/* Current interpreter. */
    int objc,			/* Number of arguments. */
    Tcl_Obj *const objv[])
				/* Argument objects. */
{
    int listLen, first, last, result;
    (void)dummy;

    if (objc != 4) {
	Tcl_WrongNumArgs(interp, 1, objv, "list first last");
	return TCL_ERROR;
    }

    result = TclListObjLength(interp, objv[1], &listLen);
    if (result != TCL_OK) {
	return result;
    }

    result = TclGetIntForIndexM(interp, objv[2], /*endValue*/ listLen - 1,
	    &first);
    if (result != TCL_OK) {
	return result;
    }

    result = TclGetIntForIndexM(interp, objv[3], /*endValue*/ listLen - 1,
	    &last);
    if (result != TCL_OK) {
	return result;
    }

    Tcl_SetObjResult(interp, TclListObjRange(objv[1], first, last));
    return TCL_OK;
}

/*
 *----------------------------------------------------------------------
 *
 * Tcl_LremoveObjCmd --
 *
 *	This procedure is invoked to process the "lremove" Tcl command. See the
 *	user documentation for details on what it does.
 *
 * Results:
 *	A standard Tcl object result.
 *
 * Side effects:
 *	See the user documentation.
 *
 *----------------------------------------------------------------------
 */

static int
LremoveIndexCompare(
    const void *el1Ptr,
    const void *el2Ptr)
{
    int idx1 = *((const int *) el1Ptr);
    int idx2 = *((const int *) el2Ptr);

    /*
     * This will put the larger element first.
     */

    return (idx1 < idx2) ? 1 : (idx1 > idx2) ? -1 : 0;
}

int
Tcl_LremoveObjCmd(
    ClientData dummy,		/* Not used. */
    Tcl_Interp *interp,		/* Current interpreter. */
    int objc,			/* Number of arguments. */
    Tcl_Obj *const objv[])	/* Argument objects. */
{
    int i, idxc;
    int listLen, *idxv, prevIdx, first, num;
    Tcl_Obj *listObj;
    (void)dummy;

    /*
     * Parse the arguments.
     */

    if (objc < 2) {
	Tcl_WrongNumArgs(interp, 1, objv, "list ?index ...?");
	return TCL_ERROR;
    }

    listObj = objv[1];
    if (TclListObjLength(interp, listObj, &listLen) != TCL_OK) {
	return TCL_ERROR;
    }

    idxc = objc - 2;
    if (idxc == 0) {
	Tcl_SetObjResult(interp, listObj);
	return TCL_OK;
    }
    idxv = (int *)ckalloc((objc - 2) * sizeof(int));
    for (i = 2; i < objc; i++) {
	if (TclGetIntForIndexM(interp, objv[i], /*endValue*/ listLen - 1,
		&idxv[i - 2]) != TCL_OK) {
	    ckfree(idxv);
	    return TCL_ERROR;
	}
    }

    /*
     * Sort the indices, large to small so that when we remove an index we
     * don't change the indices still to be processed.
     */

    if (idxc > 1) {
	qsort(idxv, idxc, sizeof(int), LremoveIndexCompare);
    }

    /*
     * Make our working copy, then do the actual removes piecemeal.
     */

    if (Tcl_IsShared(listObj)) {
	listObj = TclListObjCopy(NULL, listObj);
    }
    num = 0;
    first = listLen;
    for (i = 0, prevIdx = -1 ; i < idxc ; i++) {
	int idx = idxv[i];

	/*
	 * Repeated index and sanity check.
	 */

	if (idx == prevIdx) {
	    continue;
	}
	prevIdx = idx;
	if (idx < 0 || idx >= listLen) {
	    continue;
	}

	/*
	 * Coalesce adjacent removes to reduce the number of copies.
	 */

	if (num == 0) {
	    num = 1;
	    first = idx;
	} else if (idx + 1 == first) {
	    num++;
	    first = idx;
	} else {
	    /*
	     * Note that this operation can't fail now; we know we have a list
	     * and we're only ever contracting that list.
	     */

	    (void) Tcl_ListObjReplace(interp, listObj, first, num, 0, NULL);
	    listLen -= num;
	    num = 1;
	    first = idx;
	}
    }
    if (num != 0) {
	(void) Tcl_ListObjReplace(interp, listObj, first, num, 0, NULL);
    }
    ckfree(idxv);
    Tcl_SetObjResult(interp, listObj);
    return TCL_OK;
}

/*
 *----------------------------------------------------------------------
 *
 * Tcl_LrepeatObjCmd --
 *
 *	This procedure is invoked to process the "lrepeat" Tcl command. See
 *	the user documentation for details on what it does.
 *
 * Results:
 *	A standard Tcl object result.
 *
 * Side effects:
 *	See the user documentation.
 *
 *----------------------------------------------------------------------
 */

int
Tcl_LrepeatObjCmd(
    ClientData dummy,		/* Not used. */
    Tcl_Interp *interp,		/* Current interpreter. */
    int objc,		/* Number of arguments. */
    Tcl_Obj *const objv[])
				/* The argument objects. */
{
    int elementCount, i, totalElems;
    Tcl_Obj *listPtr, **dataArray = NULL;
    (void)dummy;

    /*
     * Check arguments for legality:
     *		lrepeat count ?value ...?
     */

    if (objc < 2) {
	Tcl_WrongNumArgs(interp, 1, objv, "count ?value ...?");
	return TCL_ERROR;
    }
    if (TCL_OK != TclGetIntFromObj(interp, objv[1], &elementCount)) {
	return TCL_ERROR;
    }
    if (elementCount < 0) {
	Tcl_SetObjResult(interp, Tcl_ObjPrintf(
		"bad count \"%d\": must be integer >= 0", elementCount));
	Tcl_SetErrorCode(interp, "TCL", "OPERATION", "LREPEAT", "NEGARG",
		NULL);
	return TCL_ERROR;
    }

    /*
     * Skip forward to the interesting arguments now we've finished parsing.
     */

    objc -= 2;
    objv += 2;

    /* Final sanity check. Do not exceed limits on max list length. */

    if (elementCount && objc > LIST_MAX/elementCount) {
	Tcl_SetObjResult(interp, Tcl_ObjPrintf(
		"max length of a Tcl list (%d elements) exceeded", LIST_MAX));
	Tcl_SetErrorCode(interp, "TCL", "MEMORY", NULL);
	return TCL_ERROR;
    }
    totalElems = objc * elementCount;

    /*
     * Get an empty list object that is allocated large enough to hold each
     * init value elementCount times.
     */

    listPtr = Tcl_NewListObj(totalElems, NULL);
    if (totalElems) {
	List *listRepPtr = ListRepPtr(listPtr);

	listRepPtr->elemCount = elementCount*objc;
	dataArray = &listRepPtr->elements;
    }

    /*
     * Set the elements. Note that we handle the common degenerate case of a
     * single value being repeated separately to permit the compiler as much
     * room as possible to optimize a loop that might be run a very large
     * number of times.
     */

    CLANG_ASSERT(dataArray || totalElems == 0 );
    if (objc == 1) {
	Tcl_Obj *tmpPtr = objv[0];

	tmpPtr->refCount += elementCount;
	for (i=0 ; i<elementCount ; i++) {
	    dataArray[i] = tmpPtr;
	}
    } else {
	int j, k = 0;

	for (i=0 ; i<elementCount ; i++) {
	    for (j=0 ; j<objc ; j++) {
		Tcl_IncrRefCount(objv[j]);
		dataArray[k++] = objv[j];
	    }
	}
    }

    Tcl_SetObjResult(interp, listPtr);
    return TCL_OK;
}

/*
 *----------------------------------------------------------------------
 *
 * Tcl_LreplaceObjCmd --
 *
 *	This object-based procedure is invoked to process the "lreplace" Tcl
 *	command. See the user documentation for details on what it does.
 *
 * Results:
 *	A new Tcl list object formed by replacing zero or more elements of a
 *	list.
 *
 * Side effects:
 *	See the user documentation.
 *
 *----------------------------------------------------------------------
 */

int
Tcl_LreplaceObjCmd(
    ClientData dummy,		/* Not used. */
    Tcl_Interp *interp,		/* Current interpreter. */
    int objc,			/* Number of arguments. */
    Tcl_Obj *const objv[])	/* Argument objects. */
{
    Tcl_Obj *listPtr;
    int first, last, listLen, numToDelete, result;
    (void)dummy;

    if (objc < 4) {
	Tcl_WrongNumArgs(interp, 1, objv,
		"list first last ?element ...?");
	return TCL_ERROR;
    }

    result = TclListObjLength(interp, objv[1], &listLen);
    if (result != TCL_OK) {
	return result;
    }

    /*
     * Get the first and last indexes. "end" is interpreted to be the index
     * for the last element, such that using it will cause that element to be
     * included for deletion.
     */

    result = TclGetIntForIndexM(interp, objv[2], /*end*/ listLen-1, &first);
    if (result != TCL_OK) {
	return result;
    }

    result = TclGetIntForIndexM(interp, objv[3], /*end*/ listLen-1, &last);
    if (result != TCL_OK) {
	return result;
    }

    if (first == TCL_INDEX_NONE) {
	first = 0;
    }
    if (first > listLen) {
	first = listLen;
    }

    if (last >= listLen) {
	last = listLen - 1;
    }
    if (first <= last) {
	numToDelete = last - first + 1;
    } else {
	numToDelete = 0;
    }

    /*
     * If the list object is unshared we can modify it directly, otherwise we
     * create a copy to modify: this is "copy on write".
     */

    listPtr = objv[1];
    if (Tcl_IsShared(listPtr)) {
	listPtr = TclListObjCopy(NULL, listPtr);
    }

    /*
     * Note that we call Tcl_ListObjReplace even when numToDelete == 0 and
     * objc == 4. In this case, the list value of listPtr is not changed (no
     * elements are removed or added), but by making the call we are assured
     * we end up with a list in canonical form. Resist any temptation to
     * optimize this case away.
     */

    if (TCL_OK != Tcl_ListObjReplace(interp, listPtr, first, numToDelete,
	    objc-4, objv+4)) {
	return TCL_ERROR;
    }

    /*
     * Set the interpreter's object result.
     */

    Tcl_SetObjResult(interp, listPtr);
    return TCL_OK;
}

/*
 *----------------------------------------------------------------------
 *
 * Tcl_LreverseObjCmd --
 *
 *	This procedure is invoked to process the "lreverse" Tcl command. See
 *	the user documentation for details on what it does.
 *
 * Results:
 *	A standard Tcl result.
 *
 * Side effects:
 *	See the user documentation.
 *
 *----------------------------------------------------------------------
 */

int
Tcl_LreverseObjCmd(
    ClientData dummy,	/* Not used. */
    Tcl_Interp *interp,		/* Current interpreter. */
    int objc,			/* Number of arguments. */
    Tcl_Obj *const objv[])	/* Argument values. */
{
    Tcl_Obj **elemv;
    int elemc, i, j;
    (void)dummy;

    if (objc != 2) {
	Tcl_WrongNumArgs(interp, 1, objv, "list");
	return TCL_ERROR;
    }
    if (TclListObjGetElements(interp, objv[1], &elemc, &elemv) != TCL_OK) {
	return TCL_ERROR;
    }

    /*
     * If the list is empty, just return it. [Bug 1876793]
     */

    if (!elemc) {
	Tcl_SetObjResult(interp, objv[1]);
	return TCL_OK;
    }

    if (Tcl_IsShared(objv[1])
	    || (ListRepPtr(objv[1])->refCount > 1)) {	/* Bug 1675044 */
	Tcl_Obj *resultObj, **dataArray;
	List *listRepPtr;

	resultObj = Tcl_NewListObj(elemc, NULL);
	listRepPtr = ListRepPtr(resultObj);
	listRepPtr->elemCount = elemc;
	dataArray = &listRepPtr->elements;

	for (i=0,j=elemc-1 ; i<elemc ; i++,j--) {
	    dataArray[j] = elemv[i];
	    Tcl_IncrRefCount(elemv[i]);
	}

	Tcl_SetObjResult(interp, resultObj);
    } else {

	/*
	 * Not shared, so swap "in place". This relies on Tcl_LOGE above
	 * returning a pointer to the live array of Tcl_Obj values.
	 */

	for (i=0,j=elemc-1 ; i<j ; i++,j--) {
	    Tcl_Obj *tmp = elemv[i];

	    elemv[i] = elemv[j];
	    elemv[j] = tmp;
	}
	TclInvalidateStringRep(objv[1]);
	Tcl_SetObjResult(interp, objv[1]);
    }
    return TCL_OK;
}

/*
 *----------------------------------------------------------------------
 *
 * Tcl_LsearchObjCmd --
 *
 *	This procedure is invoked to process the "lsearch" Tcl command. See
 *	the user documentation for details on what it does.
 *
 * Results:
 *	A standard Tcl result.
 *
 * Side effects:
 *	See the user documentation.
 *
 *----------------------------------------------------------------------
 */

int
Tcl_LsearchObjCmd(
    ClientData dummy,	/* Not used. */
    Tcl_Interp *interp,		/* Current interpreter. */
    int objc,			/* Number of arguments. */
    Tcl_Obj *const objv[])	/* Argument values. */
{
    const char *bytes, *patternBytes;
    int i, match, index, result=TCL_OK, listc, length, elemLen, bisect;
    int allocatedIndexVector = 0;
    int dataType, isIncreasing, lower, upper, start, groupSize, groupOffset;
    Tcl_WideInt patWide, objWide;
    int allMatches, inlineReturn, negatedMatch, returnSubindices, noCase;
    double patDouble, objDouble;
    SortInfo sortInfo;
    Tcl_Obj *patObj, **listv, *listPtr, *startPtr, *itemPtr;
    SortStrCmpFn_t strCmpFn = TclUtfCmp;
    Tcl_RegExp regexp = NULL;
    static const char *const options[] = {
	"-all",	    "-ascii",   "-bisect", "-decreasing", "-dictionary",
	"-exact",   "-glob",    "-increasing", "-index",
	"-inline",  "-integer", "-nocase",     "-not",
	"-real",    "-regexp",  "-sorted",     "-start", "-stride",
	"-subindices", NULL
    };
    enum options {
	LSEARCH_ALL, LSEARCH_ASCII, LSEARCH_BISECT, LSEARCH_DECREASING,
	LSEARCH_DICTIONARY, LSEARCH_EXACT, LSEARCH_GLOB, LSEARCH_INCREASING,
	LSEARCH_INDEX, LSEARCH_INLINE, LSEARCH_INTEGER, LSEARCH_NOCASE,
	LSEARCH_NOT, LSEARCH_REAL, LSEARCH_REGEXP, LSEARCH_SORTED,
	LSEARCH_START, LSEARCH_STRIDE, LSEARCH_SUBINDICES
    };
    enum datatypes {
	ASCII, DICTIONARY, INTEGER, REAL
    };
    enum modes {
	EXACT, GLOB, REGEXP, SORTED
    };
    enum modes mode;
    (void)dummy;

    mode = GLOB;
    dataType = ASCII;
    isIncreasing = 1;
    allMatches = 0;
    inlineReturn = 0;
    returnSubindices = 0;
    negatedMatch = 0;
    bisect = 0;
    listPtr = NULL;
    startPtr = NULL;
    groupSize = 1;
    groupOffset = 0;
    start = 0;
    noCase = 0;
    sortInfo.compareCmdPtr = NULL;
    sortInfo.isIncreasing = 1;
    sortInfo.sortMode = 0;
    sortInfo.interp = interp;
    sortInfo.resultCode = TCL_OK;
    sortInfo.indexv = NULL;
    sortInfo.indexc = 0;

    if (objc < 3) {
	Tcl_WrongNumArgs(interp, 1, objv, "?-option value ...? list pattern");
	return TCL_ERROR;
    }

    for (i = 1; i < objc-2; i++) {
	if (Tcl_GetIndexFromObj(interp, objv[i], options, "option", 0, &index)
		!= TCL_OK) {
	    result = TCL_ERROR;
	    goto done;
	}
	switch ((enum options) index) {
	case LSEARCH_ALL:		/* -all */
	    allMatches = 1;
	    break;
	case LSEARCH_ASCII:		/* -ascii */
	    dataType = ASCII;
	    break;
	case LSEARCH_BISECT:		/* -bisect */
	    mode = SORTED;
	    bisect = 1;
	    break;
	case LSEARCH_DECREASING:	/* -decreasing */
	    isIncreasing = 0;
	    sortInfo.isIncreasing = 0;
	    break;
	case LSEARCH_DICTIONARY:	/* -dictionary */
	    dataType = DICTIONARY;
	    break;
	case LSEARCH_EXACT:		/* -increasing */
	    mode = EXACT;
	    break;
	case LSEARCH_GLOB:		/* -glob */
	    mode = GLOB;
	    break;
	case LSEARCH_INCREASING:	/* -increasing */
	    isIncreasing = 1;
	    sortInfo.isIncreasing = 1;
	    break;
	case LSEARCH_INLINE:		/* -inline */
	    inlineReturn = 1;
	    break;
	case LSEARCH_INTEGER:		/* -integer */
	    dataType = INTEGER;
	    break;
	case LSEARCH_NOCASE:		/* -nocase */
	    strCmpFn = TclUtfCasecmp;
	    noCase = 1;
	    break;
	case LSEARCH_NOT:		/* -not */
	    negatedMatch = 1;
	    break;
	case LSEARCH_REAL:		/* -real */
	    dataType = REAL;
	    break;
	case LSEARCH_REGEXP:		/* -regexp */
	    mode = REGEXP;
	    break;
	case LSEARCH_SORTED:		/* -sorted */
	    mode = SORTED;
	    break;
	case LSEARCH_SUBINDICES:	/* -subindices */
	    returnSubindices = 1;
	    break;
	case LSEARCH_START:		/* -start */
	    /*
	     * If there was a previous -start option, release its saved index
	     * because it will either be replaced or there will be an error.
	     */

	    if (startPtr != NULL) {
		Tcl_DecrRefCount(startPtr);
		startPtr = NULL;
	    }
	    if (i > objc-4) {
		Tcl_SetObjResult(interp, Tcl_NewStringObj(
			"missing starting index", -1));
		Tcl_SetErrorCode(interp, "TCL", "ARGUMENT", "MISSING", NULL);
		result = TCL_ERROR;
		goto done;
	    }
	    i++;
	    if (objv[i] == objv[objc - 2]) {
		/*
		 * Take copy to prevent shimmering problems. Note that it does
		 * not matter if the index obj is also a component of the list
		 * being searched. We only need to copy where the list and the
		 * index are one-and-the-same.
		 */

		startPtr = Tcl_DuplicateObj(objv[i]);
	    } else {
		startPtr = objv[i];
	    }
	    Tcl_IncrRefCount(startPtr);
	    break;
	case LSEARCH_STRIDE:		/* -stride */
	    if (i > objc-4) {
		Tcl_SetObjResult(interp, Tcl_NewStringObj(
			"\"-stride\" option must be "
			"followed by stride length", -1));
		Tcl_SetErrorCode(interp, "TCL", "ARGUMENT", "MISSING", NULL);
		result = TCL_ERROR;
		goto done;
	    }
	    if (Tcl_GetIntFromObj(interp, objv[i+1], &groupSize) != TCL_OK) {
		result = TCL_ERROR;
		goto done;
	    }
	    if (groupSize < 1) {
		Tcl_SetObjResult(interp, Tcl_NewStringObj(
			"stride length must be at least 1", -1));
		Tcl_SetErrorCode(interp, "TCL", "OPERATION", "LSORT",
			"BADSTRIDE", NULL);
		result = TCL_ERROR;
		goto done;
	    }
	    i++;
	    break;
	case LSEARCH_INDEX: {		/* -index */
	    Tcl_Obj **indices;
	    int j;

	    if (allocatedIndexVector) {
		TclStackFree(interp, sortInfo.indexv);
		allocatedIndexVector = 0;
	    }
	    if (i > objc-4) {
		Tcl_SetObjResult(interp, Tcl_NewStringObj(
			"\"-index\" option must be followed by list index",
			-1));
		Tcl_SetErrorCode(interp, "TCL", "ARGUMENT", "MISSING", NULL);
		result = TCL_ERROR;
		goto done;
	    }

	    /*
	     * Store the extracted indices for processing by sublist
	     * extraction. Note that we don't do this using objects because
	     * that has shimmering problems.
	     */

	    i++;
	    if (TclListObjGetElements(interp, objv[i],
		    &sortInfo.indexc, &indices) != TCL_OK) {
		result = TCL_ERROR;
		goto done;
	    }
	    switch (sortInfo.indexc) {
	    case 0:
		sortInfo.indexv = NULL;
		break;
	    case 1:
		sortInfo.indexv = &sortInfo.singleIndex;
		break;
	    default:
		sortInfo.indexv = (int *)
			TclStackAlloc(interp, sizeof(int) * sortInfo.indexc);
		allocatedIndexVector = 1; /* Cannot use indexc field, as it
					   * might be decreased by 1 later. */
	    }

	    /*
	     * Fill the array by parsing each index. We don't know whether
	     * their scale is sensible yet, but we at least perform the
	     * syntactic check here.
	     */

	    for (j=0 ; j<sortInfo.indexc ; j++) {
		int encoded = 0;
		if (TclIndexEncode(interp, indices[j], TCL_INDEX_NONE,
			TCL_INDEX_NONE, &encoded) != TCL_OK) {
		    result = TCL_ERROR;
		}
		if (encoded == (int)TCL_INDEX_NONE) {
		    Tcl_SetObjResult(interp, Tcl_ObjPrintf(
			    "index \"%s\" cannot select an element "
			    "from any list", TclGetString(indices[j])));
		    Tcl_SetErrorCode(interp, "TCL", "VALUE", "INDEX"
			    "OUTOFRANGE", NULL);
		    result = TCL_ERROR;
		}
		if (result == TCL_ERROR) {
		    Tcl_AppendObjToErrorInfo(interp, Tcl_ObjPrintf(
			    "\n    (-index option item number %d)", j));
		    goto done;
		}
		sortInfo.indexv[j] = encoded;
	    }
	    break;
	}
	}
    }

    /*
     * Subindices only make sense if asked for with -index option set.
     */

    if (returnSubindices && sortInfo.indexc==0) {
	Tcl_SetObjResult(interp, Tcl_NewStringObj(
		"-subindices cannot be used without -index option", -1));
	Tcl_SetErrorCode(interp, "TCL", "OPERATION", "LSEARCH",
		"BAD_OPTION_MIX", NULL);
	result = TCL_ERROR;
	goto done;
    }

    if (bisect && (allMatches || negatedMatch)) {
	Tcl_SetObjResult(interp, Tcl_NewStringObj(
		"-bisect is not compatible with -all or -not", -1));
	Tcl_SetErrorCode(interp, "TCL", "OPERATION", "LSEARCH",
		"BAD_OPTION_MIX", NULL);
	result = TCL_ERROR;
	goto done;
    }

    if (mode == REGEXP) {
	/*
	 * We can shimmer regexp/list if listv[i] == pattern, so get the
	 * regexp rep before the list rep. First time round, omit the interp
	 * and hope that the compilation will succeed. If it fails, we'll
	 * recompile in "expensive" mode with a place to put error messages.
	 */

	regexp = Tcl_GetRegExpFromObj(NULL, objv[objc - 1],
		TCL_REG_ADVANCED | TCL_REG_NOSUB |
		(noCase ? TCL_REG_NOCASE : 0));
	if (regexp == NULL) {
	    /*
	     * Failed to compile the RE. Try again without the TCL_REG_NOSUB
	     * flag in case the RE had sub-expressions in it [Bug 1366683]. If
	     * this fails, an error message will be left in the interpreter.
	     */

	    regexp = Tcl_GetRegExpFromObj(interp, objv[objc - 1],
		    TCL_REG_ADVANCED | (noCase ? TCL_REG_NOCASE : 0));
	}

	if (regexp == NULL) {
	    result = TCL_ERROR;
	    goto done;
	}
    }

    /*
     * Make sure the list argument is a list object and get its length and a
     * pointer to its array of element pointers.
     */

    result = TclListObjGetElements(interp, objv[objc - 2], &listc, &listv);
    if (result != TCL_OK) {
	goto done;
    }

    /*
     * Check for sanity when grouping elements of the overall list together
     * because of the -stride option. [TIP #351]
     */

    if (groupSize > 1) {
	if (listc % groupSize) {
	    Tcl_SetObjResult(interp, Tcl_NewStringObj(
		    "list size must be a multiple of the stride length",
		    -1));
	    Tcl_SetErrorCode(interp, "TCL", "OPERATION", "LSEARCH", "BADSTRIDE",
		    NULL);
	    result = TCL_ERROR;
	    goto done;
	}
	if (sortInfo.indexc > 0) {
	    /*
	     * Use the first value in the list supplied to -index as the
	     * offset of the element within each group by which to sort.
	     */

	    groupOffset = TclIndexDecode(sortInfo.indexv[0], groupSize - 1);
	    if (groupOffset < 0 || groupOffset >= groupSize) {
		Tcl_SetObjResult(interp, Tcl_NewStringObj(
			"when used with \"-stride\", the leading \"-index\""
			" value must be within the group", -1));
		Tcl_SetErrorCode(interp, "TCL", "OPERATION", "LSEARCH",
			"BADINDEX", NULL);
		result = TCL_ERROR;
		goto done;
	    }
	    if (sortInfo.indexc == 1) {
		sortInfo.indexc = 0;
		sortInfo.indexv = NULL;
	    } else {
		sortInfo.indexc--;

		for (i = 0; i < sortInfo.indexc; i++) {
		    sortInfo.indexv[i] = sortInfo.indexv[i+1];
		}
	    }
	}
    }

    /*
     * Get the user-specified start offset.
     */

    if (startPtr) {
	result = TclGetIntForIndexM(interp, startPtr, listc-1, &start);
	if (result != TCL_OK) {
	    goto done;
	}
	if (start == TCL_INDEX_NONE) {
	    start = TCL_INDEX_START;
	}

	/*
	 * If the search started past the end of the list, we just return a
	 * "did not match anything at all" result straight away. [Bug 1374778]
	 */

	if (start > listc-1) {
	    if (allMatches || inlineReturn) {
		Tcl_ResetResult(interp);
	    } else {
		Tcl_SetObjResult(interp, Tcl_NewWideIntObj(-1));
	    }
	    goto done;
	}

	/*
	 * If start points within a group, it points to the start of the group.
	 */

	if (groupSize > 1) {
	    start -= (start % groupSize);
	}
    }

    patObj = objv[objc - 1];
    patternBytes = NULL;
    if (mode == EXACT || mode == SORTED) {
	switch ((enum datatypes) dataType) {
	case ASCII:
	case DICTIONARY:
	    patternBytes = TclGetStringFromObj(patObj, &length);
	    break;
	case INTEGER:
	    result = TclGetWideIntFromObj(interp, patObj, &patWide);
	    if (result != TCL_OK) {
		goto done;
	    }

	    /*
	     * List representation might have been shimmered; restore it. [Bug
	     * 1844789]
	     */

	    TclListObjGetElements(NULL, objv[objc - 2], &listc, &listv);
	    break;
	case REAL:
	    result = Tcl_GetDoubleFromObj(interp, patObj, &patDouble);
	    if (result != TCL_OK) {
		goto done;
	    }

	    /*
	     * List representation might have been shimmered; restore it. [Bug
	     * 1844789]
	     */

	    TclListObjGetElements(NULL, objv[objc - 2], &listc, &listv);
	    break;
	}
    } else {
	patternBytes = TclGetStringFromObj(patObj, &length);
    }

    /*
     * Set default index value to -1, indicating failure; if we find the item
     * in the course of our search, index will be set to the correct value.
     */

    index = -1;
    match = 0;

    if (mode == SORTED && !allMatches && !negatedMatch) {
	/*
	 * If the data is sorted, we can do a more intelligent search. Note
	 * that there is no point in being smart when -all was specified; in
	 * that case, we have to look at all items anyway, and there is no
	 * sense in doing this when the match sense is inverted.
	 */

	/*
	 * With -stride, lower, upper and i are kept as multiples of groupSize.
	 */

	lower = start - groupSize;
	upper = listc;
	while (lower + groupSize != upper && sortInfo.resultCode == TCL_OK) {
	    i = (lower + upper)/2;
	    i -= i % groupSize;
	    if (sortInfo.indexc != 0) {
		itemPtr = SelectObjFromSublist(listv[i+groupOffset], &sortInfo);
		if (sortInfo.resultCode != TCL_OK) {
		    result = sortInfo.resultCode;
		    goto done;
		}
	    } else {
		itemPtr = listv[i+groupOffset];
	    }
	    switch ((enum datatypes) dataType) {
	    case ASCII:
		bytes = TclGetString(itemPtr);
		match = strCmpFn(patternBytes, bytes);
		break;
	    case DICTIONARY:
		bytes = TclGetString(itemPtr);
		match = DictionaryCompare(patternBytes, bytes);
		break;
	    case INTEGER:
		result = TclGetWideIntFromObj(interp, itemPtr, &objWide);
		if (result != TCL_OK) {
		    goto done;
		}
		if (patWide == objWide) {
		    match = 0;
		} else if (patWide < objWide) {
		    match = -1;
		} else {
		    match = 1;
		}
		break;
	    case REAL:
		result = Tcl_GetDoubleFromObj(interp, itemPtr, &objDouble);
		if (result != TCL_OK) {
		    goto done;
		}
		if (patDouble == objDouble) {
		    match = 0;
		} else if (patDouble < objDouble) {
		    match = -1;
		} else {
		    match = 1;
		}
		break;
	    }
	    if (match == 0) {
		/*
		 * Normally, binary search is written to stop when it finds a
		 * match. If there are duplicates of an element in the list,
		 * our first match might not be the first occurance.
		 * Consider: 0 0 0 1 1 1 2 2 2
		 *
		 * To maintain consistancy with standard lsearch semantics, we
		 * must find the leftmost occurance of the pattern in the
		 * list. Thus we don't just stop searching here. This
		 * variation means that a search always makes log n
		 * comparisons (normal binary search might "get lucky" with an
		 * early comparison).
		 *
		 * In bisect mode though, we want the last of equals.
		 */

		index = i;
		if (bisect) {
		    lower = i;
		} else {
		    upper = i;
		}
	    } else if (match > 0) {
		if (isIncreasing) {
		    lower = i;
		} else {
		    upper = i;
		}
	    } else {
		if (isIncreasing) {
		    upper = i;
		} else {
		    lower = i;
		}
	    }
	}
	if (bisect && index < 0) {
	    index = lower;
	}
    } else {
	/*
	 * We need to do a linear search, because (at least one) of:
	 *   - our matcher can only tell equal vs. not equal
	 *   - our matching sense is negated
	 *   - we're building a list of all matched items
	 */

	if (allMatches) {
	    listPtr = Tcl_NewListObj(0, NULL);
	}
	for (i = start; i < listc; i += groupSize) {
	    match = 0;
	    if (sortInfo.indexc != 0) {
		itemPtr = SelectObjFromSublist(listv[i+groupOffset], &sortInfo);
		if (sortInfo.resultCode != TCL_OK) {
		    if (listPtr != NULL) {
			Tcl_DecrRefCount(listPtr);
		    }
		    result = sortInfo.resultCode;
		    goto done;
		}
	    } else {
		itemPtr = listv[i+groupOffset];
	    }

	    switch (mode) {
	    case SORTED:
	    case EXACT:
		switch ((enum datatypes) dataType) {
		case ASCII:
		    bytes = TclGetStringFromObj(itemPtr, &elemLen);
		    if (length == elemLen) {
			/*
			 * This split allows for more optimal compilation of
			 * memcmp/strcasecmp.
			 */

			if (noCase) {
			    match = (TclUtfCasecmp(bytes, patternBytes) == 0);
			} else {
			    match = (memcmp(bytes, patternBytes,
				    (size_t) length) == 0);
			}
		    }
		    break;

		case DICTIONARY:
		    bytes = TclGetString(itemPtr);
		    match = (DictionaryCompare(bytes, patternBytes) == 0);
		    break;

		case INTEGER:
		    result = TclGetWideIntFromObj(interp, itemPtr, &objWide);
		    if (result != TCL_OK) {
			if (listPtr != NULL) {
			    Tcl_DecrRefCount(listPtr);
			}
			goto done;
		    }
		    match = (objWide == patWide);
		    break;

		case REAL:
		    result = Tcl_GetDoubleFromObj(interp,itemPtr, &objDouble);
		    if (result != TCL_OK) {
			if (listPtr) {
			    Tcl_DecrRefCount(listPtr);
			}
			goto done;
		    }
		    match = (objDouble == patDouble);
		    break;
		}
		break;

	    case GLOB:
		match = Tcl_StringCaseMatch(TclGetString(itemPtr),
			patternBytes, noCase);
		break;

	    case REGEXP:
		match = Tcl_RegExpExecObj(interp, regexp, itemPtr, 0, 0, 0);
		if (match < 0) {
		    Tcl_DecrRefCount(patObj);
		    if (listPtr != NULL) {
			Tcl_DecrRefCount(listPtr);
		    }
		    result = TCL_ERROR;
		    goto done;
		}
		break;
	    }

	    /*
	     * Invert match condition for -not.
	     */

	    if (negatedMatch) {
		match = !match;
	    }
	    if (!match) {
		continue;
	    }
	    if (!allMatches) {
		index = i;
		break;
	    } else if (inlineReturn) {
		/*
		 * Note that these appends are not expected to fail.
		 */

		if (returnSubindices && (sortInfo.indexc != 0)) {
		    itemPtr = SelectObjFromSublist(listv[i+groupOffset],
			    &sortInfo);
		    Tcl_ListObjAppendElement(interp, listPtr, itemPtr);
		} else if (groupSize > 1) {
		    Tcl_ListObjReplace(interp, listPtr, LIST_MAX, 0,
			    groupSize, &listv[i]);
		} else {
		    itemPtr = listv[i];
		    Tcl_ListObjAppendElement(interp, listPtr, itemPtr);
		}
	    } else if (returnSubindices) {
		int j;

		itemPtr = Tcl_NewWideIntObj(i+groupOffset);
		for (j=0 ; j<sortInfo.indexc ; j++) {
		    Tcl_ListObjAppendElement(interp, itemPtr, Tcl_NewWideIntObj(
			    TclIndexDecode(sortInfo.indexv[j], listc)));
		}
		Tcl_ListObjAppendElement(interp, listPtr, itemPtr);
	    } else {
		Tcl_ListObjAppendElement(interp, listPtr, Tcl_NewWideIntObj(i));
	    }
	}
    }

    /*
     * Return everything or a single value.
     */

    if (allMatches) {
	Tcl_SetObjResult(interp, listPtr);
    } else if (!inlineReturn) {
	if (returnSubindices) {
	    int j;

	    itemPtr = Tcl_NewWideIntObj(index+groupOffset);
	    for (j=0 ; j<sortInfo.indexc ; j++) {
		Tcl_ListObjAppendElement(interp, itemPtr, Tcl_NewWideIntObj(
			TclIndexDecode(sortInfo.indexv[j], listc)));
	    }
	    Tcl_SetObjResult(interp, itemPtr);
	} else {
	    Tcl_SetObjResult(interp, Tcl_NewWideIntObj(index));
	}
    } else if (index < 0) {
	/*
	 * Is this superfluous? The result should be a blank object by
	 * default...
	 */

	Tcl_SetObjResult(interp, Tcl_NewObj());
    } else {
	if (returnSubindices) {
	    Tcl_SetObjResult(interp, SelectObjFromSublist(listv[i+groupOffset],
		    &sortInfo));
	} else if (groupSize > 1) {
	    Tcl_SetObjResult(interp, Tcl_NewListObj(groupSize, &listv[index]));
	} else {
	    Tcl_SetObjResult(interp, listv[index]);
	}
    }
    result = TCL_OK;

    /*
     * Cleanup the index list array.
     */

  done:
    if (startPtr != NULL) {
	Tcl_DecrRefCount(startPtr);
    }
    if (allocatedIndexVector) {
	TclStackFree(interp, sortInfo.indexv);
    }
    return result;
}

/*
 *----------------------------------------------------------------------
 *
 * Tcl_LsetObjCmd --
 *
 *	This procedure is invoked to process the "lset" Tcl command. See the
 *	user documentation for details on what it does.
 *
 * Results:
 *	A standard Tcl result.
 *
 * Side effects:
 *	See the user documentation.
 *
 *----------------------------------------------------------------------
 */

int
Tcl_LsetObjCmd(
    ClientData dummy,	/* Not used. */
    Tcl_Interp *interp,		/* Current interpreter. */
    int objc,			/* Number of arguments. */
    Tcl_Obj *const objv[])	/* Argument values. */
{
    Tcl_Obj *listPtr;		/* Pointer to the list being altered. */
    Tcl_Obj *finalValuePtr;	/* Value finally assigned to the variable. */
    (void)dummy;

    /*
     * Check parameter count.
     */

    if (objc < 3) {
	Tcl_WrongNumArgs(interp, 1, objv,
		"listVar ?index? ?index ...? value");
	return TCL_ERROR;
    }

    /*
     * Look up the list variable's value.
     */

    listPtr = Tcl_ObjGetVar2(interp, objv[1], NULL, TCL_LEAVE_ERR_MSG);
    if (listPtr == NULL) {
	return TCL_ERROR;
    }

    /*
     * Substitute the value in the value. Return either the value or else an
     * unshared copy of it.
     */

    if (objc == 4) {
	finalValuePtr = TclLsetList(interp, listPtr, objv[2], objv[3]);
    } else {
	finalValuePtr = TclLsetFlat(interp, listPtr, objc-3, objv+2,
		objv[objc-1]);
    }

    /*
     * If substitution has failed, bail out.
     */

    if (finalValuePtr == NULL) {
	return TCL_ERROR;
    }

    /*
     * Finally, update the variable so that traces fire.
     */

    listPtr = Tcl_ObjSetVar2(interp, objv[1], NULL, finalValuePtr,
	    TCL_LEAVE_ERR_MSG);
    Tcl_DecrRefCount(finalValuePtr);
    if (listPtr == NULL) {
	return TCL_ERROR;
    }

    /*
     * Return the new value of the variable as the interpreter result.
     */

    Tcl_SetObjResult(interp, listPtr);
    return TCL_OK;
}

/*
 *----------------------------------------------------------------------
 *
 * Tcl_LsortObjCmd --
 *
 *	This procedure is invoked to process the "lsort" Tcl command. See the
 *	user documentation for details on what it does.
 *
 * Results:
 *	A standard Tcl result.
 *
 * Side effects:
 *	See the user documentation.
 *
 *----------------------------------------------------------------------
 */

int
Tcl_LsortObjCmd(
    ClientData dummy,	/* Not used. */
    Tcl_Interp *interp,		/* Current interpreter. */
    int objc,			/* Number of arguments. */
    Tcl_Obj *const objv[])	/* Argument values. */
{
    int i, j, index, indices, length, nocase = 0, indexc;
    int sortMode = SORTMODE_ASCII;
    int group, groupSize, groupOffset, idx, allocatedIndexVector = 0;
    Tcl_Obj *resultPtr, *cmdPtr, **listObjPtrs, *listObj, *indexPtr;
    size_t elmArrSize;
    SortElement *elementArray = NULL, *elementPtr;
    SortInfo sortInfo;		/* Information about this sort that needs to
				 * be passed to the comparison function. */
#   define MAXCALLOC 1024000
#   define NUM_LISTS 30
    SortElement *subList[NUM_LISTS+1];
				/* This array holds pointers to temporary
				 * lists built during the merge sort. Element
				 * i of the array holds a list of length
				 * 2**i. */
    static const char *const switches[] = {
	"-ascii", "-command", "-decreasing", "-dictionary", "-increasing",
	"-index", "-indices", "-integer", "-nocase", "-real", "-stride",
	"-unique", NULL
    };
    enum Lsort_Switches {
	LSORT_ASCII, LSORT_COMMAND, LSORT_DECREASING, LSORT_DICTIONARY,
	LSORT_INCREASING, LSORT_INDEX, LSORT_INDICES, LSORT_INTEGER,
	LSORT_NOCASE, LSORT_REAL, LSORT_STRIDE, LSORT_UNIQUE
    };
    (void)dummy;

    if (objc < 2) {
	Tcl_WrongNumArgs(interp, 1, objv, "?-option value ...? list");
	return TCL_ERROR;
    }

    /*
     * Parse arguments to set up the mode for the sort.
     */

    sortInfo.isIncreasing = 1;
    sortInfo.sortMode = SORTMODE_ASCII;
    sortInfo.indexv = NULL;
    sortInfo.indexc = 0;
    sortInfo.unique = 0;
    sortInfo.interp = interp;
    sortInfo.resultCode = TCL_OK;
    cmdPtr = NULL;
    indices = 0;
    group = 0;
    groupSize = 1;
    groupOffset = 0;
    indexPtr = NULL;
    for (i = 1; i < objc-1; i++) {
	if (Tcl_GetIndexFromObj(interp, objv[i], switches, "option", 0,
		&index) != TCL_OK) {
	    sortInfo.resultCode = TCL_ERROR;
	    goto done;
	}
	switch ((enum Lsort_Switches) index) {
	case LSORT_ASCII:
	    sortInfo.sortMode = SORTMODE_ASCII;
	    break;
	case LSORT_COMMAND:
	    if (i == objc-2) {
		Tcl_SetObjResult(interp, Tcl_NewStringObj(
			"\"-command\" option must be followed "
			"by comparison command", -1));
		Tcl_SetErrorCode(interp, "TCL", "ARGUMENT", "MISSING", NULL);
		sortInfo.resultCode = TCL_ERROR;
		goto done;
	    }
	    sortInfo.sortMode = SORTMODE_COMMAND;
	    cmdPtr = objv[i+1];
	    i++;
	    break;
	case LSORT_DECREASING:
	    sortInfo.isIncreasing = 0;
	    break;
	case LSORT_DICTIONARY:
	    sortInfo.sortMode = SORTMODE_DICTIONARY;
	    break;
	case LSORT_INCREASING:
	    sortInfo.isIncreasing = 1;
	    break;
	case LSORT_INDEX: {
	    int indexc;
	    Tcl_Obj **indexv;

	    if (i == objc-2) {
		Tcl_SetObjResult(interp, Tcl_NewStringObj(
			"\"-index\" option must be followed by list index",
			-1));
		Tcl_SetErrorCode(interp, "TCL", "ARGUMENT", "MISSING", NULL);
		sortInfo.resultCode = TCL_ERROR;
		goto done;
	    }
	    if (TclListObjGetElements(interp, objv[i+1], &indexc,
		    &indexv) != TCL_OK) {
		sortInfo.resultCode = TCL_ERROR;
		goto done;
	    }

	    /*
	     * Check each of the indices for syntactic correctness. Note that
	     * we do not store the converted values here because we do not
	     * know if this is the only -index option yet and so we can't
	     * allocate any space; that happens after the scan through all the
	     * options is done.
	     */

	    for (j=0 ; j<indexc ; j++) {
		int encoded = 0;
		int result = TclIndexEncode(interp, indexv[j],
			TCL_INDEX_NONE, TCL_INDEX_NONE, &encoded);

		if ((result == TCL_OK) && (encoded == (int)TCL_INDEX_NONE)) {
		    Tcl_SetObjResult(interp, Tcl_ObjPrintf(
			    "index \"%s\" cannot select an element "
			    "from any list", TclGetString(indexv[j])));
		    Tcl_SetErrorCode(interp, "TCL", "VALUE", "INDEX"
			    "OUTOFRANGE", NULL);
		    result = TCL_ERROR;
		}
		if (result == TCL_ERROR) {
		    Tcl_AppendObjToErrorInfo(interp, Tcl_ObjPrintf(
			    "\n    (-index option item number %d)", j));
		    sortInfo.resultCode = TCL_ERROR;
		    goto done;
		}
	    }
	    indexPtr = objv[i+1];
	    i++;
	    break;
	}
	case LSORT_INTEGER:
	    sortInfo.sortMode = SORTMODE_INTEGER;
	    break;
	case LSORT_NOCASE:
	    nocase = 1;
	    break;
	case LSORT_REAL:
	    sortInfo.sortMode = SORTMODE_REAL;
	    break;
	case LSORT_UNIQUE:
	    sortInfo.unique = 1;
	    break;
	case LSORT_INDICES:
	    indices = 1;
	    break;
	case LSORT_STRIDE:
	    if (i == objc-2) {
		Tcl_SetObjResult(interp, Tcl_NewStringObj(
			"\"-stride\" option must be "
			"followed by stride length", -1));
		Tcl_SetErrorCode(interp, "TCL", "ARGUMENT", "MISSING", NULL);
		sortInfo.resultCode = TCL_ERROR;
		goto done;
	    }
	    if (Tcl_GetIntFromObj(interp, objv[i+1], &groupSize) != TCL_OK) {
		sortInfo.resultCode = TCL_ERROR;
		goto done;
	    }
	    if (groupSize < 2) {
		Tcl_SetObjResult(interp, Tcl_NewStringObj(
			"stride length must be at least 2", -1));
		Tcl_SetErrorCode(interp, "TCL", "OPERATION", "LSORT",
			"BADSTRIDE", NULL);
		sortInfo.resultCode = TCL_ERROR;
		goto done;
	    }
	    group = 1;
	    i++;
	    break;
	}
    }
    if (nocase && (sortInfo.sortMode == SORTMODE_ASCII)) {
	sortInfo.sortMode = SORTMODE_ASCII_NC;
    }

    /*
     * Now extract the -index list for real, if present. No failures are
     * expected here; the values are all of the right type or convertible to
     * it.
     */

    if (indexPtr) {
	Tcl_Obj **indexv;

	TclListObjGetElements(interp, indexPtr, &sortInfo.indexc, &indexv);
	switch (sortInfo.indexc) {
	case 0:
	    sortInfo.indexv = NULL;
	    break;
	case 1:
	    sortInfo.indexv = &sortInfo.singleIndex;
	    break;
	default:
	    sortInfo.indexv = (int *)
		    TclStackAlloc(interp, sizeof(int) * sortInfo.indexc);
	    allocatedIndexVector = 1;	/* Cannot use indexc field, as it
					 * might be decreased by 1 later. */
	}
	for (j=0 ; j<sortInfo.indexc ; j++) {
	    /* Prescreened values, no errors or out of range possible */
	    TclIndexEncode(NULL, indexv[j], TCL_INDEX_NONE,
		    TCL_INDEX_NONE, &sortInfo.indexv[j]);
	}
    }

    listObj = objv[objc-1];

    if (sortInfo.sortMode == SORTMODE_COMMAND) {
	Tcl_Obj *newCommandPtr, *newObjPtr;

	/*
	 * When sorting using a command, we are reentrant and therefore might
	 * have the representation of the list being sorted shimmered out from
	 * underneath our feet. Take a copy (cheap) to prevent this. [Bug
	 * 1675116]
	 */

	listObj = TclListObjCopy(interp, listObj);
	if (listObj == NULL) {
	    sortInfo.resultCode = TCL_ERROR;
	    goto done;
	}

	/*
	 * The existing command is a list. We want to flatten it, append two
	 * dummy arguments on the end, and replace these arguments later.
	 */

	newCommandPtr = Tcl_DuplicateObj(cmdPtr);
	TclNewObj(newObjPtr);
	Tcl_IncrRefCount(newCommandPtr);
	if (Tcl_ListObjAppendElement(interp, newCommandPtr, newObjPtr)
		!= TCL_OK) {
	    TclDecrRefCount(newCommandPtr);
	    TclDecrRefCount(listObj);
	    Tcl_IncrRefCount(newObjPtr);
	    TclDecrRefCount(newObjPtr);
	    sortInfo.resultCode = TCL_ERROR;
	    goto done;
	}
	Tcl_ListObjAppendElement(interp, newCommandPtr, Tcl_NewObj());
	sortInfo.compareCmdPtr = newCommandPtr;
    }

    sortInfo.resultCode = TclListObjGetElements(interp, listObj,
	    &length, &listObjPtrs);
    if (sortInfo.resultCode != TCL_OK || length <= 0) {
	goto done;
    }

    /*
     * Check for sanity when grouping elements of the overall list together
     * because of the -stride option. [TIP #326]
     */

    if (group) {
	if (length % groupSize) {
	    Tcl_SetObjResult(interp, Tcl_NewStringObj(
		    "list size must be a multiple of the stride length",
		    -1));
	    Tcl_SetErrorCode(interp, "TCL", "OPERATION", "LSORT", "BADSTRIDE",
		    NULL);
	    sortInfo.resultCode = TCL_ERROR;
	    goto done;
	}
	length = length / groupSize;
	if (sortInfo.indexc > 0) {
	    /*
	     * Use the first value in the list supplied to -index as the
	     * offset of the element within each group by which to sort.
	     */

	    groupOffset = TclIndexDecode(sortInfo.indexv[0], groupSize - 1);
	    if (groupOffset < 0 || groupOffset >= groupSize) {
		Tcl_SetObjResult(interp, Tcl_NewStringObj(
			"when used with \"-stride\", the leading \"-index\""
			" value must be within the group", -1));
		Tcl_SetErrorCode(interp, "TCL", "OPERATION", "LSORT",
			"BADINDEX", NULL);
		sortInfo.resultCode = TCL_ERROR;
		goto done;
	    }
	    if (sortInfo.indexc == 1) {
		sortInfo.indexc = 0;
		sortInfo.indexv = NULL;
	    } else {
		sortInfo.indexc--;

		/*
		 * Do not shrink the actual memory block used; that doesn't
		 * work with TclStackAlloc-allocated memory. [Bug 2918962]
		 *
		 * TODO: Consider a pointer increment to replace this
		 * array shift.
		 */

		for (i = 0; i < sortInfo.indexc; i++) {
		    sortInfo.indexv[i] = sortInfo.indexv[i+1];
		}
	    }
	}
    }

    sortInfo.numElements = length;

    indexc = sortInfo.indexc;
    sortMode = sortInfo.sortMode;
    if ((sortMode == SORTMODE_ASCII_NC)
	    || (sortMode == SORTMODE_DICTIONARY)) {
	/*
	 * For this function's purpose all string-based modes are equivalent
	 */

	sortMode = SORTMODE_ASCII;
    }

    /*
     * Initialize the sublists. After the following loop, subList[i] will
     * contain a sorted sublist of length 2**i. Use one extra subList at the
     * end, always at NULL, to indicate the end of the lists.
     */

    for (j=0 ; j<=NUM_LISTS ; j++) {
	subList[j] = NULL;
    }

    /*
     * The following loop creates a SortElement for each list element and
     * begins sorting it into the sublists as it appears.
     */

<<<<<<< HEAD
    elementArray = (SortElement *)ckalloc(length * sizeof(SortElement));
=======
    elmArrSize = length * sizeof(SortElement);
    if (elmArrSize <= MAXCALLOC) {
	elementArray = ckalloc(elmArrSize);
    } else {
	elementArray = malloc(elmArrSize);
    }
    if (!elementArray) {
	Tcl_SetObjResult(interp, Tcl_ObjPrintf(
		"no enough memory to proccess sort of %d items", length));
	Tcl_SetErrorCode(interp, "TCL", "MEMORY", NULL);
	sortInfo.resultCode = TCL_ERROR;
	goto done;
    }
>>>>>>> 73cc9cd6

    for (i=0; i < length; i++) {
	idx = groupSize * i + groupOffset;
	if (indexc) {
	    /*
	     * If this is an indexed sort, retrieve the corresponding element
	     */
	    indexPtr = SelectObjFromSublist(listObjPtrs[idx], &sortInfo);
	    if (sortInfo.resultCode != TCL_OK) {
		goto done;
	    }
	} else {
	    indexPtr = listObjPtrs[idx];
	}

	/*
	 * Determine the "value" of this object for sorting purposes
	 */

	if (sortMode == SORTMODE_ASCII) {
	    elementArray[i].collationKey.strValuePtr = TclGetString(indexPtr);
	} else if (sortMode == SORTMODE_INTEGER) {
	    Tcl_WideInt a;

	    if (TclGetWideIntFromObj(sortInfo.interp, indexPtr, &a) != TCL_OK) {
		sortInfo.resultCode = TCL_ERROR;
		goto done;
	    }
	    elementArray[i].collationKey.wideValue = a;
	} else if (sortMode == SORTMODE_REAL) {
	    double a;

	    if (Tcl_GetDoubleFromObj(sortInfo.interp, indexPtr,
		    &a) != TCL_OK) {
		sortInfo.resultCode = TCL_ERROR;
		goto done;
	    }
	    elementArray[i].collationKey.doubleValue = a;
	} else {
	    elementArray[i].collationKey.objValuePtr = indexPtr;
	}

	/*
	 * Determine the representation of this element in the result: either
	 * the objPtr itself, or its index in the original list.
	 */

	if (indices || group) {
	    elementArray[i].payload.index = idx;
	} else {
	    elementArray[i].payload.objPtr = listObjPtrs[idx];
	}

	/*
	 * Merge this element in the pre-existing sublists (and merge together
	 * sublists when we have two of the same size).
	 */

	elementArray[i].nextPtr = NULL;
	elementPtr = &elementArray[i];
	for (j=0 ; subList[j] ; j++) {
	    elementPtr = MergeLists(subList[j], elementPtr, &sortInfo);
	    subList[j] = NULL;
	}
	if (j >= NUM_LISTS) {
	    j = NUM_LISTS-1;
	}
	subList[j] = elementPtr;
    }

    /*
     * Merge all sublists
     */

    elementPtr = subList[0];
    for (j=1 ; j<NUM_LISTS ; j++) {
	elementPtr = MergeLists(subList[j], elementPtr, &sortInfo);
    }

    /*
     * Now store the sorted elements in the result list.
     */

    if (sortInfo.resultCode == TCL_OK) {
	List *listRepPtr;
	Tcl_Obj **newArray, *objPtr;

	resultPtr = Tcl_NewListObj(sortInfo.numElements * groupSize, NULL);
	listRepPtr = ListRepPtr(resultPtr);
	newArray = &listRepPtr->elements;
	if (group) {
	    for (i=0; elementPtr!=NULL ; elementPtr=elementPtr->nextPtr) {
		idx = elementPtr->payload.index;
		for (j = 0; j < groupSize; j++) {
		    if (indices) {
			objPtr = Tcl_NewWideIntObj(idx + j - groupOffset);
			newArray[i++] = objPtr;
			Tcl_IncrRefCount(objPtr);
		    } else {
			objPtr = listObjPtrs[idx + j - groupOffset];
			newArray[i++] = objPtr;
			Tcl_IncrRefCount(objPtr);
		    }
		}
	    }
	} else if (indices) {
	    for (i=0; elementPtr != NULL ; elementPtr = elementPtr->nextPtr) {
		objPtr = Tcl_NewWideIntObj(elementPtr->payload.index);
		newArray[i++] = objPtr;
		Tcl_IncrRefCount(objPtr);
	    }
	} else {
	    for (i=0; elementPtr != NULL ; elementPtr = elementPtr->nextPtr) {
		objPtr = elementPtr->payload.objPtr;
		newArray[i++] = objPtr;
		Tcl_IncrRefCount(objPtr);
	    }
	}
	listRepPtr->elemCount = i;
	Tcl_SetObjResult(interp, resultPtr);
    }

  done:
    if (sortMode == SORTMODE_COMMAND) {
	TclDecrRefCount(sortInfo.compareCmdPtr);
	TclDecrRefCount(listObj);
	sortInfo.compareCmdPtr = NULL;
    }
    if (allocatedIndexVector) {
	TclStackFree(interp, sortInfo.indexv);
    }
    if (elementArray) {
	if (elmArrSize <= MAXCALLOC) {
	    ckfree((char *)elementArray);
	} else {
	    free((char *)elementArray);
	}
    }
    return sortInfo.resultCode;
}

/*
 *----------------------------------------------------------------------
 *
 * MergeLists -
 *
 *	This procedure combines two sorted lists of SortElement structures
 *	into a single sorted list.
 *
 * Results:
 *	The unified list of SortElement structures.
 *
 * Side effects:
 *	If infoPtr->unique is set then infoPtr->numElements may be updated.
 *	Possibly others, if a user-defined comparison command does something
 *	weird.
 *
 * Note:
 *	If infoPtr->unique is set, the merge assumes that there are no
 *	"repeated" elements in each of the left and right lists. In that case,
 *	if any element of the left list is equivalent to one in the right list
 *	it is omitted from the merged list.
 *
 *	This simplified mechanism works because of the special way our
 *	MergeSort creates the sublists to be merged and will fail to eliminate
 *	all repeats in the general case where they are already present in
 *	either the left or right list. A general code would need to skip
 *	adjacent initial repeats in the left and right lists before comparing
 *	their initial elements, at each step.
 *
 *----------------------------------------------------------------------
 */

static SortElement *
MergeLists(
    SortElement *leftPtr,	/* First list to be merged; may be NULL. */
    SortElement *rightPtr,	/* Second list to be merged; may be NULL. */
    SortInfo *infoPtr)		/* Information needed by the comparison
				 * operator. */
{
    SortElement *headPtr, *tailPtr;
    int cmp;

    if (leftPtr == NULL) {
	return rightPtr;
    }
    if (rightPtr == NULL) {
	return leftPtr;
    }
    cmp = SortCompare(leftPtr, rightPtr, infoPtr);
    if (cmp > 0 || (cmp == 0 && infoPtr->unique)) {
	if (cmp == 0) {
	    infoPtr->numElements--;
	    leftPtr = leftPtr->nextPtr;
	}
	tailPtr = rightPtr;
	rightPtr = rightPtr->nextPtr;
    } else {
	tailPtr = leftPtr;
	leftPtr = leftPtr->nextPtr;
    }
    headPtr = tailPtr;
    if (!infoPtr->unique) {
	while ((leftPtr != NULL) && (rightPtr != NULL)) {
	    cmp = SortCompare(leftPtr, rightPtr, infoPtr);
	    if (cmp > 0) {
		tailPtr->nextPtr = rightPtr;
		tailPtr = rightPtr;
		rightPtr = rightPtr->nextPtr;
	    } else {
		tailPtr->nextPtr = leftPtr;
		tailPtr = leftPtr;
		leftPtr = leftPtr->nextPtr;
	    }
	}
    } else {
	while ((leftPtr != NULL) && (rightPtr != NULL)) {
	    cmp = SortCompare(leftPtr, rightPtr, infoPtr);
	    if (cmp >= 0) {
		if (cmp == 0) {
		    infoPtr->numElements--;
		    leftPtr = leftPtr->nextPtr;
		}
		tailPtr->nextPtr = rightPtr;
		tailPtr = rightPtr;
		rightPtr = rightPtr->nextPtr;
	    } else {
		tailPtr->nextPtr = leftPtr;
		tailPtr = leftPtr;
		leftPtr = leftPtr->nextPtr;
	    }
	}
    }
    if (leftPtr != NULL) {
	tailPtr->nextPtr = leftPtr;
    } else {
	tailPtr->nextPtr = rightPtr;
    }
    return headPtr;
}

/*
 *----------------------------------------------------------------------
 *
 * SortCompare --
 *
 *	This procedure is invoked by MergeLists to determine the proper
 *	ordering between two elements.
 *
 * Results:
 *	A negative results means the the first element comes before the
 *	second, and a positive results means that the second element should
 *	come first. A result of zero means the two elements are equal and it
 *	doesn't matter which comes first.
 *
 * Side effects:
 *	None, unless a user-defined comparison command does something weird.
 *
 *----------------------------------------------------------------------
 */

static int
SortCompare(
    SortElement *elemPtr1, SortElement *elemPtr2,
				/* Values to be compared. */
    SortInfo *infoPtr)		/* Information passed from the top-level
				 * "lsort" command. */
{
    int order = 0;

    if (infoPtr->sortMode == SORTMODE_ASCII) {
	order = TclUtfCmp(elemPtr1->collationKey.strValuePtr,
		elemPtr2->collationKey.strValuePtr);
    } else if (infoPtr->sortMode == SORTMODE_ASCII_NC) {
	order = TclUtfCasecmp(elemPtr1->collationKey.strValuePtr,
		elemPtr2->collationKey.strValuePtr);
    } else if (infoPtr->sortMode == SORTMODE_DICTIONARY) {
	order = DictionaryCompare(elemPtr1->collationKey.strValuePtr,
		elemPtr2->collationKey.strValuePtr);
    } else if (infoPtr->sortMode == SORTMODE_INTEGER) {
	Tcl_WideInt a, b;

	a = elemPtr1->collationKey.wideValue;
	b = elemPtr2->collationKey.wideValue;
	order = ((a >= b) - (a <= b));
    } else if (infoPtr->sortMode == SORTMODE_REAL) {
	double a, b;

	a = elemPtr1->collationKey.doubleValue;
	b = elemPtr2->collationKey.doubleValue;
	order = ((a >= b) - (a <= b));
    } else {
	Tcl_Obj **objv, *paramObjv[2];
	int objc;
	Tcl_Obj *objPtr1, *objPtr2;

	if (infoPtr->resultCode != TCL_OK) {
	    /*
	     * Once an error has occurred, skip any future comparisons so as
	     * to preserve the error message in sortInterp->result.
	     */

	    return 0;
	}


	objPtr1 = elemPtr1->collationKey.objValuePtr;
	objPtr2 = elemPtr2->collationKey.objValuePtr;

	paramObjv[0] = objPtr1;
	paramObjv[1] = objPtr2;

	/*
	 * We made space in the command list for the two things to compare.
	 * Replace them and evaluate the result.
	 */

	TclListObjLength(infoPtr->interp, infoPtr->compareCmdPtr, &objc);
	Tcl_ListObjReplace(infoPtr->interp, infoPtr->compareCmdPtr, objc - 2,
		2, 2, paramObjv);
	TclListObjGetElements(infoPtr->interp, infoPtr->compareCmdPtr,
		&objc, &objv);

	infoPtr->resultCode = Tcl_EvalObjv(infoPtr->interp, objc, objv, 0);

	if (infoPtr->resultCode != TCL_OK) {
	    Tcl_AddErrorInfo(infoPtr->interp, "\n    (-compare command)");
	    return 0;
	}

	/*
	 * Parse the result of the command.
	 */

	if (TclGetIntFromObj(infoPtr->interp,
		Tcl_GetObjResult(infoPtr->interp), &order) != TCL_OK) {
	    Tcl_SetObjResult(infoPtr->interp, Tcl_NewStringObj(
		    "-compare command returned non-integer result", -1));
	    Tcl_SetErrorCode(infoPtr->interp, "TCL", "OPERATION", "LSORT",
		    "COMPARISONFAILED", NULL);
	    infoPtr->resultCode = TCL_ERROR;
	    return 0;
	}
    }
    if (!infoPtr->isIncreasing) {
	order = -order;
    }
    return order;
}

/*
 *----------------------------------------------------------------------
 *
 * DictionaryCompare
 *
 *	This function compares two strings as if they were being used in an
 *	index or card catalog. The case of alphabetic characters is ignored,
 *	except to break ties. Thus "B" comes before "b" but after "a". Also,
 *	integers embedded in the strings compare in numerical order. In other
 *	words, "x10y" comes after "x9y", not * before it as it would when
 *	using strcmp().
 *
 * Results:
 *	A negative result means that the first element comes before the
 *	second, and a positive result means that the second element should
 *	come first. A result of zero means the two elements are equal and it
 *	doesn't matter which comes first.
 *
 * Side effects:
 *	None.
 *
 *----------------------------------------------------------------------
 */

static int
DictionaryCompare(
    const char *left, const char *right)	/* The strings to compare. */
{
    Tcl_UniChar uniLeft = 0, uniRight = 0, uniLeftLower, uniRightLower;
    int diff, zeros;
    int secondaryDiff = 0;

    while (1) {
	if (isdigit(UCHAR(*right))		/* INTL: digit */
		&& isdigit(UCHAR(*left))) {	/* INTL: digit */
	    /*
	     * There are decimal numbers embedded in the two strings. Compare
	     * them as numbers, rather than strings. If one number has more
	     * leading zeros than the other, the number with more leading
	     * zeros sorts later, but only as a secondary choice.
	     */

	    zeros = 0;
	    while ((*right == '0') && isdigit(UCHAR(right[1]))) {
		right++;
		zeros--;
	    }
	    while ((*left == '0') && isdigit(UCHAR(left[1]))) {
		left++;
		zeros++;
	    }
	    if (secondaryDiff == 0) {
		secondaryDiff = zeros;
	    }

	    /*
	     * The code below compares the numbers in the two strings without
	     * ever converting them to integers. It does this by first
	     * comparing the lengths of the numbers and then comparing the
	     * digit values.
	     */

	    diff = 0;
	    while (1) {
		if (diff == 0) {
		    diff = UCHAR(*left) - UCHAR(*right);
		}
		right++;
		left++;
		if (!isdigit(UCHAR(*right))) {		/* INTL: digit */
		    if (isdigit(UCHAR(*left))) {	/* INTL: digit */
			return 1;
		    } else {
			/*
			 * The two numbers have the same length. See if their
			 * values are different.
			 */

			if (diff != 0) {
			    return diff;
			}
			break;
		    }
		} else if (!isdigit(UCHAR(*left))) {	/* INTL: digit */
		    return -1;
		}
	    }
	    continue;
	}

	/*
	 * Convert character to Unicode for comparison purposes. If either
	 * string is at the terminating null, do a byte-wise comparison and
	 * bail out immediately.
	 */

	if ((*left != '\0') && (*right != '\0')) {
	    left += TclUtfToUniChar(left, &uniLeft);
	    right += TclUtfToUniChar(right, &uniRight);

	    /*
	     * Convert both chars to lower for the comparison, because
	     * dictionary sorts are case insensitve. Covert to lower, not
	     * upper, so chars between Z and a will sort before A (where most
	     * other interesting punctuations occur).
	     */

	    uniLeftLower = Tcl_UniCharToLower(uniLeft);
	    uniRightLower = Tcl_UniCharToLower(uniRight);
	} else {
	    diff = UCHAR(*left) - UCHAR(*right);
	    break;
	}

	diff = uniLeftLower - uniRightLower;
	if (diff) {
	    return diff;
	}
	if (secondaryDiff == 0) {
	    if (Tcl_UniCharIsUpper(uniLeft) && Tcl_UniCharIsLower(uniRight)) {
		secondaryDiff = -1;
	    } else if (Tcl_UniCharIsUpper(uniRight)
		    && Tcl_UniCharIsLower(uniLeft)) {
		secondaryDiff = 1;
	    }
	}
    }
    if (diff == 0) {
	diff = secondaryDiff;
    }
    return diff;
}

/*
 *----------------------------------------------------------------------
 *
 * SelectObjFromSublist --
 *
 *	This procedure is invoked from lsearch and SortCompare. It is used for
 *	implementing the -index option, for the lsort and lsearch commands.
 *
 * Results:
 *	Returns NULL if a failure occurs, and sets the result in the infoPtr.
 *	Otherwise returns the Tcl_Obj* to the item.
 *
 * Side effects:
 *	None.
 *
 * Note:
 *	No reference counting is done, as the result is only used internally
 *	and never passed directly to user code.
 *
 *----------------------------------------------------------------------
 */

static Tcl_Obj *
SelectObjFromSublist(
    Tcl_Obj *objPtr,		/* Obj to select sublist from. */
    SortInfo *infoPtr)		/* Information passed from the top-level
				 * "lsearch" or "lsort" command. */
{
    int i;

    /*
     * Quick check for case when no "-index" option is there.
     */

    if (infoPtr->indexc == 0) {
	return objPtr;
    }

    /*
     * Iterate over the indices, traversing through the nested sublists as we
     * go.
     */

    for (i=0 ; i<infoPtr->indexc ; i++) {
	int listLen, index;
	Tcl_Obj *currentObj;

	if (TclListObjLength(infoPtr->interp, objPtr, &listLen) != TCL_OK) {
	    infoPtr->resultCode = TCL_ERROR;
	    return NULL;
	}

	index = TclIndexDecode(infoPtr->indexv[i], listLen - 1);

	if (Tcl_ListObjIndex(infoPtr->interp, objPtr, index,
		&currentObj) != TCL_OK) {
	    infoPtr->resultCode = TCL_ERROR;
	    return NULL;
	}
	if (currentObj == NULL) {
	    if (index == (int)TCL_INDEX_NONE) {
		index = TCL_INDEX_END - infoPtr->indexv[i];
		Tcl_SetObjResult(infoPtr->interp, Tcl_ObjPrintf(
			"element end-%d missing from sublist \"%s\"",
			index, TclGetString(objPtr)));
	    } else {
		Tcl_SetObjResult(infoPtr->interp, Tcl_ObjPrintf(
			"element %d missing from sublist \"%s\"",
			index, TclGetString(objPtr)));
	    }
	    Tcl_SetErrorCode(infoPtr->interp, "TCL", "OPERATION", "LSORT",
		    "INDEXFAILED", NULL);
	    infoPtr->resultCode = TCL_ERROR;
	    return NULL;
	}
	objPtr = currentObj;
    }
    return objPtr;
}

/*
 * Local Variables:
 * mode: c
 * c-basic-offset: 4
 * fill-column: 78
 * tab-width: 8
 * End:
 */<|MERGE_RESOLUTION|>--- conflicted
+++ resolved
@@ -4400,14 +4400,11 @@
      * begins sorting it into the sublists as it appears.
      */
 
-<<<<<<< HEAD
-    elementArray = (SortElement *)ckalloc(length * sizeof(SortElement));
-=======
     elmArrSize = length * sizeof(SortElement);
     if (elmArrSize <= MAXCALLOC) {
-	elementArray = ckalloc(elmArrSize);
+	elementArray = (SortElement *)ckalloc(elmArrSize);
     } else {
-	elementArray = malloc(elmArrSize);
+	elementArray = (SortElement *)malloc(elmArrSize);
     }
     if (!elementArray) {
 	Tcl_SetObjResult(interp, Tcl_ObjPrintf(
@@ -4416,7 +4413,6 @@
 	sortInfo.resultCode = TCL_ERROR;
 	goto done;
     }
->>>>>>> 73cc9cd6
 
     for (i=0; i < length; i++) {
 	idx = groupSize * i + groupOffset;
