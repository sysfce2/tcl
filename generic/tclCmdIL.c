/*
 * tclCmdIL.c --
 *
 *	This file contains the top-level command routines for most of the Tcl
 *	built-in commands whose names begin with the letters I through L. It
 *	contains only commands in the generic core (i.e., those that don't
 *	depend much upon UNIX facilities).
 *
 * Copyright © 1987-1993 The Regents of the University of California.
 * Copyright © 1993-1997 Lucent Technologies.
 * Copyright © 1994-1997 Sun Microsystems, Inc.
 * Copyright © 1998-1999 Scriptics Corporation.
 * Copyright © 2001 Kevin B. Kenny. All rights reserved.
 * Copyright © 2005 Donal K. Fellows.
 *
 * See the file "license.terms" for information on usage and redistribution of
 * this file, and for a DISCLAIMER OF ALL WARRANTIES.
 */

#include "tclInt.h"
#include "tclRegexp.h"
#include "tclArithSeries.h"
#include "tclTomMath.h"
#include <math.h>
#include <assert.h>

/*
 * During execution of the "lsort" command, structures of the following type
 * are used to arrange the objects being sorted into a collection of linked
 * lists.
 */

typedef struct SortElement {
    union {			/* The value that we sorting by. */
	const char *strValuePtr;
	Tcl_WideInt wideValue;
	double doubleValue;
	Tcl_Obj *objValuePtr;
    } collationKey;
    union {			/* Object being sorted, or its index. */
	Tcl_Obj *objPtr;
	size_t index;
    } payload;
    struct SortElement *nextPtr;/* Next element in the list, or NULL for end
				 * of list. */
} SortElement;

/*
 * These function pointer types are used with the "lsearch" and "lsort"
 * commands to facilitate the "-nocase" option.
 */

typedef int (*SortStrCmpFn_t) (const char *, const char *);
typedef int (*SortMemCmpFn_t) (const void *, const void *, Tcl_Size);

/*
 * The "lsort" command needs to pass certain information down to the function
 * that compares two list elements, and the comparison function needs to pass
 * success or failure information back up to the top-level "lsort" command.
 * The following structure is used to pass this information.
 */

typedef struct {
    int isIncreasing;		/* Nonzero means sort in increasing order. */
    int sortMode;		/* The sort mode. One of SORTMODE_* values
				 * defined below. */
    Tcl_Obj *compareCmdPtr;	/* The Tcl comparison command when sortMode is
				 * SORTMODE_COMMAND. Preinitialized to hold
				 * base of command. */
    int *indexv;		/* If the -index option was specified, this
				 * holds an encoding of the indexes contained
				 * in the list supplied as an argument to
				 * that option.
				 * NULL if no indexes supplied, and points to
				 * singleIndex field when only one
				 * supplied. */
    Tcl_Size indexc;		/* Number of indexes in indexv array. */
    int singleIndex;		/* Static space for common index case. */
    int unique;
    int numElements;
    Tcl_Interp *interp;		/* The interpreter in which the sort is being
				 * done. */
    int resultCode;		/* Completion code for the lsort command. If
				 * an error occurs during the sort this is
				 * changed from TCL_OK to TCL_ERROR. */
} SortInfo;

/*
 * The "sortMode" field of the SortInfo structure can take on any of the
 * following values.
 */

#define SORTMODE_ASCII		0
#define SORTMODE_INTEGER	1
#define SORTMODE_REAL		2
#define SORTMODE_COMMAND	3
#define SORTMODE_DICTIONARY	4
#define SORTMODE_ASCII_NC	8

/*
 * Definitions for [lseq] command
 */
static const char *const seq_operations[] = {
    "..", "to", "count", "by", NULL
};
typedef enum Sequence_Operators {
    LSEQ_DOTS, LSEQ_TO, LSEQ_COUNT, LSEQ_BY
} SequenceOperators;
static const char *const seq_step_keywords[] = {"by", NULL};
typedef enum Step_Operators {
    STEP_BY = 4
} SequenceByMode;
typedef enum Sequence_Decoded {
     NoneArg, NumericArg, RangeKeywordArg, ByKeywordArg
} SequenceDecoded;

/*
 * Forward declarations for procedures defined in this file:
 */

static int		DictionaryCompare(const char *left, const char *right);
static Tcl_NRPostProc	IfConditionCallback;
static Tcl_ObjCmdProc	InfoArgsCmd;
static Tcl_ObjCmdProc	InfoBodyCmd;
static Tcl_ObjCmdProc	InfoCmdCountCmd;
static Tcl_ObjCmdProc	InfoCommandsCmd;
static Tcl_ObjCmdProc	InfoCompleteCmd;
static Tcl_ObjCmdProc	InfoDefaultCmd;
/* TIP #348 - New 'info' subcommand 'errorstack' */
static Tcl_ObjCmdProc	InfoErrorStackCmd;
/* TIP #280 - New 'info' subcommand 'frame' */
static Tcl_ObjCmdProc	InfoFrameCmd;
static Tcl_ObjCmdProc	InfoFunctionsCmd;
static Tcl_ObjCmdProc	InfoHostnameCmd;
static Tcl_ObjCmdProc	InfoLevelCmd;
static Tcl_ObjCmdProc	InfoLibraryCmd;
static Tcl_ObjCmdProc	InfoLoadedCmd;
static Tcl_ObjCmdProc	InfoNameOfExecutableCmd;
static Tcl_ObjCmdProc	InfoPatchLevelCmd;
static Tcl_ObjCmdProc	InfoProcsCmd;
static Tcl_ObjCmdProc	InfoScriptCmd;
static Tcl_ObjCmdProc	InfoSharedlibCmd;
static Tcl_ObjCmdProc	InfoCmdTypeCmd;
static Tcl_ObjCmdProc	InfoTclVersionCmd;
static SortElement *	MergeLists(SortElement *leftPtr, SortElement *rightPtr,
			    SortInfo *infoPtr);
static int		SortCompare(SortElement *firstPtr, SortElement *second,
			    SortInfo *infoPtr);
static Tcl_Obj *	SelectObjFromSublist(Tcl_Obj *firstPtr,
			    SortInfo *infoPtr);

/*
 * Array of values describing how to implement each standard subcommand of the
 * "info" command.
 */

static const EnsembleImplMap defaultInfoMap[] = {
    {"args",		   InfoArgsCmd,		    TclCompileBasic1ArgCmd, NULL, NULL, 0},
    {"body",		   InfoBodyCmd,		    TclCompileBasic1ArgCmd, NULL, NULL, 0},
    {"cmdcount",	   InfoCmdCountCmd,	    TclCompileBasic0ArgCmd, NULL, NULL, 0},
    {"cmdtype",		   InfoCmdTypeCmd,	    TclCompileBasic1ArgCmd, NULL, NULL, 1},
    {"commands",	   InfoCommandsCmd,	    TclCompileInfoCommandsCmd, NULL, NULL, 0},
    {"complete",	   InfoCompleteCmd,	    TclCompileBasic1ArgCmd, NULL, NULL, 0},
    {"coroutine",	   TclInfoCoroutineCmd,     TclCompileInfoCoroutineCmd, NULL, NULL, 0},
    {"default",		   InfoDefaultCmd,	    TclCompileBasic3ArgCmd, NULL, NULL, 0},
    {"errorstack",	   InfoErrorStackCmd,	    TclCompileBasic0Or1ArgCmd, NULL, NULL, 0},
    {"exists",		   TclInfoExistsCmd,	    TclCompileInfoExistsCmd, NULL, NULL, 0},
    {"frame",		   InfoFrameCmd,	    TclCompileBasic0Or1ArgCmd, NULL, NULL, 0},
    {"functions",	   InfoFunctionsCmd,	    TclCompileBasic0Or1ArgCmd, NULL, NULL, 0},
    {"globals",		   TclInfoGlobalsCmd,	    TclCompileBasic0Or1ArgCmd, NULL, NULL, 0},
    {"hostname",	   InfoHostnameCmd,	    TclCompileBasic0ArgCmd, NULL, NULL, 0},
    {"level",		   InfoLevelCmd,	    TclCompileInfoLevelCmd, NULL, NULL, 0},
    {"library",		   InfoLibraryCmd,	    TclCompileBasic0ArgCmd, NULL, NULL, 0},
    {"loaded",		   InfoLoadedCmd,	    TclCompileBasic0Or1ArgCmd, NULL, NULL, 0},
    {"locals",		   TclInfoLocalsCmd,	    TclCompileBasic0Or1ArgCmd, NULL, NULL, 0},
    {"nameofexecutable",   InfoNameOfExecutableCmd, TclCompileBasic0ArgCmd, NULL, NULL, 1},
    {"patchlevel",	   InfoPatchLevelCmd,	    TclCompileBasic0ArgCmd, NULL, NULL, 0},
    {"procs",		   InfoProcsCmd,	    TclCompileBasic0Or1ArgCmd, NULL, NULL, 0},
    {"script",		   InfoScriptCmd,	    TclCompileBasic0Or1ArgCmd, NULL, NULL, 0},
    {"sharedlibextension", InfoSharedlibCmd,	    TclCompileBasic0ArgCmd, NULL, NULL, 0},
    {"tclversion",	   InfoTclVersionCmd,	    TclCompileBasic0ArgCmd, NULL, NULL, 0},
    {"vars",		   TclInfoVarsCmd,	    TclCompileBasic0Or1ArgCmd, NULL, NULL, 0},
    {NULL, NULL, NULL, NULL, NULL, 0}
};

/*
 *----------------------------------------------------------------------
 *
 * Tcl_IfObjCmd --
 *
 *	This procedure is invoked to process the "if" Tcl command. See the
 *	user documentation for details on what it does.
 *
 *	With the bytecode compiler, this procedure is only called when a
 *	command name is computed at runtime, and is "if" or the name to which
 *	"if" was renamed: e.g., "set z if; $z 1 {puts foo}"
 *
 * Results:
 *	A standard Tcl result.
 *
 * Side effects:
 *	See the user documentation.
 *
 *----------------------------------------------------------------------
 */

int
Tcl_IfObjCmd(
    void *clientData,
    Tcl_Interp *interp,		/* Current interpreter. */
    int objc,			/* Number of arguments. */
    Tcl_Obj *const objv[])	/* Argument objects. */
{
    return Tcl_NRCallObjProc(interp, TclNRIfObjCmd, clientData, objc, objv);
}

int
TclNRIfObjCmd(
    TCL_UNUSED(void *),
    Tcl_Interp *interp,		/* Current interpreter. */
    int objc,			/* Number of arguments. */
    Tcl_Obj *const objv[])	/* Argument objects. */
{
    Tcl_Obj *boolObj;

    if (objc <= 1) {
	Tcl_SetObjResult(interp, Tcl_ObjPrintf(
		"wrong # args: no expression after \"%s\" argument",
		TclGetString(objv[0])));
	Tcl_SetErrorCode(interp, "TCL", "WRONGARGS", NULL);
	return TCL_ERROR;
    }

    /*
     * At this point, objv[1] refers to the main expression to test. The
     * arguments after the expression must be "then" (optional) and a script
     * to execute if the expression is true.
     */

    TclNewObj(boolObj);
    Tcl_NRAddCallback(interp, IfConditionCallback, INT2PTR(objc),
	    (void *) objv, INT2PTR(1), boolObj);
    return Tcl_NRExprObj(interp, objv[1], boolObj);
}

static int
IfConditionCallback(
    void *data[],
    Tcl_Interp *interp,
    int result)
{
    Interp *iPtr = (Interp *) interp;
    int objc = PTR2INT(data[0]);
    Tcl_Obj *const *objv = (Tcl_Obj *const *)data[1];
    int i = PTR2INT(data[2]);
    Tcl_Obj *boolObj = (Tcl_Obj *)data[3];
    int value, thenScriptIndex = 0;
    const char *clause;

    if (result != TCL_OK) {
	TclDecrRefCount(boolObj);
	return result;
    }
    if (Tcl_GetBooleanFromObj(interp, boolObj, &value) != TCL_OK) {
	TclDecrRefCount(boolObj);
	return TCL_ERROR;
    }
    TclDecrRefCount(boolObj);

    while (1) {
	i++;
	if (i >= objc) {
	    goto missingScript;
	}
	clause = TclGetString(objv[i]);
	if ((i < objc) && (strcmp(clause, "then") == 0)) {
	    i++;
	}
	if (i >= objc) {
	    goto missingScript;
	}
	if (value) {
	    thenScriptIndex = i;
	    value = 0;
	}

	/*
	 * The expression evaluated to false. Skip the command, then see if
	 * there is an "else" or "elseif" clause.
	 */

	i++;
	if (i >= objc) {
	    if (thenScriptIndex) {
		/*
		 * TIP #280. Make invoking context available to branch.
		 */

		return TclNREvalObjEx(interp, objv[thenScriptIndex], 0,
			iPtr->cmdFramePtr, thenScriptIndex);
	    }
	    return TCL_OK;
	}
	clause = TclGetString(objv[i]);
	if ((clause[0] != 'e') || (strcmp(clause, "elseif") != 0)) {
	    break;
	}
	i++;

	/*
	 * At this point in the loop, objv and objc refer to an expression to
	 * test, either for the main expression or an expression following an
	 * "elseif". The arguments after the expression must be "then"
	 * (optional) and a script to execute if the expression is true.
	 */

	if (i >= objc) {
	    Tcl_SetObjResult(interp, Tcl_ObjPrintf(
		    "wrong # args: no expression after \"%s\" argument",
		    clause));
	    Tcl_SetErrorCode(interp, "TCL", "WRONGARGS", NULL);
	    return TCL_ERROR;
	}
	if (!thenScriptIndex) {
	    TclNewObj(boolObj);
	    Tcl_NRAddCallback(interp, IfConditionCallback, data[0], data[1],
		    INT2PTR(i), boolObj);
	    return Tcl_NRExprObj(interp, objv[i], boolObj);
	}
    }

    /*
     * Couldn't find a "then" or "elseif" clause to execute. Check now for an
     * "else" clause. We know that there's at least one more argument when we
     * get here.
     */

    if (strcmp(clause, "else") == 0) {
	i++;
	if (i >= objc) {
	    goto missingScript;
	}
    }
    if (i < objc - 1) {
	Tcl_SetObjResult(interp, Tcl_NewStringObj(
		"wrong # args: extra words after \"else\" clause in \"if\" command",
		-1));
	Tcl_SetErrorCode(interp, "TCL", "WRONGARGS", NULL);
	return TCL_ERROR;
    }
    if (thenScriptIndex) {
	/*
	 * TIP #280. Make invoking context available to branch/else.
	 */

	return TclNREvalObjEx(interp, objv[thenScriptIndex], 0,
		iPtr->cmdFramePtr, thenScriptIndex);
    }
    return TclNREvalObjEx(interp, objv[i], 0, iPtr->cmdFramePtr, i);

  missingScript:
    Tcl_SetObjResult(interp, Tcl_ObjPrintf(
	    "wrong # args: no script following \"%s\" argument",
	    TclGetString(objv[i-1])));
    Tcl_SetErrorCode(interp, "TCL", "WRONGARGS", NULL);
    return TCL_ERROR;
}

/*
 *----------------------------------------------------------------------
 *
 * Tcl_IncrObjCmd --
 *
 *	This procedure is invoked to process the "incr" Tcl command. See the
 *	user documentation for details on what it does.
 *
 *	With the bytecode compiler, this procedure is only called when a
 *	command name is computed at runtime, and is "incr" or the name to
 *	which "incr" was renamed: e.g., "set z incr; $z i -1"
 *
 * Results:
 *	A standard Tcl result.
 *
 * Side effects:
 *	See the user documentation.
 *
 *----------------------------------------------------------------------
 */

int
Tcl_IncrObjCmd(
    TCL_UNUSED(void *),
    Tcl_Interp *interp,		/* Current interpreter. */
    int objc,			/* Number of arguments. */
    Tcl_Obj *const objv[])	/* Argument objects. */
{
    Tcl_Obj *newValuePtr, *incrPtr;

    if ((objc != 2) && (objc != 3)) {
	Tcl_WrongNumArgs(interp, 1, objv, "varName ?increment?");
	return TCL_ERROR;
    }

    if (objc == 3) {
	incrPtr = objv[2];
    } else {
	TclNewIntObj(incrPtr, 1);
    }
    Tcl_IncrRefCount(incrPtr);
    newValuePtr = TclIncrObjVar2(interp, objv[1], NULL,
	    incrPtr, TCL_LEAVE_ERR_MSG);
    Tcl_DecrRefCount(incrPtr);

    if (newValuePtr == NULL) {
	return TCL_ERROR;
    }

    /*
     * Set the interpreter's object result to refer to the variable's new
     * value object.
     */

    Tcl_SetObjResult(interp, newValuePtr);
    return TCL_OK;
}

/*
 *----------------------------------------------------------------------
 *
 * TclInitInfoCmd --
 *
 *	This function is called to create the "info" Tcl command. See the user
 *	documentation for details on what it does.
 *
 * Results:
 *	Handle for the info command, or NULL on failure.
 *
 * Side effects:
 *	none
 *
 *----------------------------------------------------------------------
 */

Tcl_Command
TclInitInfoCmd(
    Tcl_Interp *interp)		/* Current interpreter. */
{
    return TclMakeEnsemble(interp, "info", defaultInfoMap);
}

/*
 *----------------------------------------------------------------------
 *
 * InfoArgsCmd --
 *
 *	Called to implement the "info args" command that returns the argument
 *	list for a procedure. Handles the following syntax:
 *
 *	    info args procName
 *
 * Results:
 *	Returns TCL_OK if successful and TCL_ERROR if there is an error.
 *
 * Side effects:
 *	Returns a result in the interpreter's result object. If there is an
 *	error, the result is an error message.
 *
 *----------------------------------------------------------------------
 */

static int
InfoArgsCmd(
    TCL_UNUSED(void *),
    Tcl_Interp *interp,		/* Current interpreter. */
    int objc,			/* Number of arguments. */
    Tcl_Obj *const objv[])	/* Argument objects. */
{
    Interp *iPtr = (Interp *) interp;
    const char *name;
    Proc *procPtr;
    CompiledLocal *localPtr;
    Tcl_Obj *listObjPtr;

    if (objc != 2) {
	Tcl_WrongNumArgs(interp, 1, objv, "procname");
	return TCL_ERROR;
    }

    name = TclGetString(objv[1]);
    procPtr = TclFindProc(iPtr, name);
    if (procPtr == NULL) {
	Tcl_SetObjResult(interp, Tcl_ObjPrintf(
		"\"%s\" isn't a procedure", name));
	Tcl_SetErrorCode(interp, "TCL", "LOOKUP", "PROCEDURE", name, NULL);
	return TCL_ERROR;
    }

    /*
     * Build a return list containing the arguments.
     */

    listObjPtr = Tcl_NewListObj(0, NULL);
    for (localPtr = procPtr->firstLocalPtr;  localPtr != NULL;
	    localPtr = localPtr->nextPtr) {
	if (TclIsVarArgument(localPtr)) {
	    Tcl_ListObjAppendElement(interp, listObjPtr,
		    Tcl_NewStringObj(localPtr->name, -1));
	}
    }
    Tcl_SetObjResult(interp, listObjPtr);
    return TCL_OK;
}

/*
 *----------------------------------------------------------------------
 *
 * InfoBodyCmd --
 *
 *	Called to implement the "info body" command that returns the body for
 *	a procedure. Handles the following syntax:
 *
 *	    info body procName
 *
 * Results:
 *	Returns TCL_OK if successful and TCL_ERROR if there is an error.
 *
 * Side effects:
 *	Returns a result in the interpreter's result object. If there is an
 *	error, the result is an error message.
 *
 *----------------------------------------------------------------------
 */

static int
InfoBodyCmd(
    TCL_UNUSED(void *),
    Tcl_Interp *interp,		/* Current interpreter. */
    int objc,			/* Number of arguments. */
    Tcl_Obj *const objv[])	/* Argument objects. */
{
    Interp *iPtr = (Interp *) interp;
    const char *name, *bytes;
    Proc *procPtr;
    Tcl_Size numBytes;

    if (objc != 2) {
	Tcl_WrongNumArgs(interp, 1, objv, "procname");
	return TCL_ERROR;
    }

    name = TclGetString(objv[1]);
    procPtr = TclFindProc(iPtr, name);
    if (procPtr == NULL) {
	Tcl_SetObjResult(interp, Tcl_ObjPrintf(
		"\"%s\" isn't a procedure", name));
	Tcl_SetErrorCode(interp, "TCL", "LOOKUP", "PROCEDURE", name, NULL);
	return TCL_ERROR;
    }

    /*
     * Here we used to return procPtr->bodyPtr, except when the body was
     * bytecompiled - in that case, the return was a copy of the body's string
     * rep. In order to better isolate the implementation details of the
     * compiler/engine subsystem, we now always return a copy of the string
     * rep. It is important to return a copy so that later manipulations of
     * the object do not invalidate the internal rep.
     */

    bytes = Tcl_GetStringFromObj(procPtr->bodyPtr, &numBytes);
    Tcl_SetObjResult(interp, Tcl_NewStringObj(bytes, numBytes));
    return TCL_OK;
}

/*
 *----------------------------------------------------------------------
 *
 * InfoCmdCountCmd --
 *
 *	Called to implement the "info cmdcount" command that returns the
 *	number of commands that have been executed. Handles the following
 *	syntax:
 *
 *	    info cmdcount
 *
 * Results:
 *	Returns TCL_OK if successful and TCL_ERROR if there is an error.
 *
 * Side effects:
 *	Returns a result in the interpreter's result object. If there is an
 *	error, the result is an error message.
 *
 *----------------------------------------------------------------------
 */

static int
InfoCmdCountCmd(
    TCL_UNUSED(void *),
    Tcl_Interp *interp,		/* Current interpreter. */
    int objc,			/* Number of arguments. */
    Tcl_Obj *const objv[])	/* Argument objects. */
{
    Interp *iPtr = (Interp *) interp;

    if (objc != 1) {
	Tcl_WrongNumArgs(interp, 1, objv, NULL);
	return TCL_ERROR;
    }

    Tcl_SetObjResult(interp, Tcl_NewWideIntObj(iPtr->cmdCount));
    return TCL_OK;
}

/*
 *----------------------------------------------------------------------
 *
 * InfoCommandsCmd --
 *
 *	Called to implement the "info commands" command that returns the list
 *	of commands in the interpreter that match an optional pattern. The
 *	pattern, if any, consists of an optional sequence of namespace names
 *	separated by "::" qualifiers, which is followed by a glob-style
 *	pattern that restricts which commands are returned. Handles the
 *	following syntax:
 *
 *	    info commands ?pattern?
 *
 * Results:
 *	Returns TCL_OK if successful and TCL_ERROR if there is an error.
 *
 * Side effects:
 *	Returns a result in the interpreter's result object. If there is an
 *	error, the result is an error message.
 *
 *----------------------------------------------------------------------
 */

static int
InfoCommandsCmd(
    TCL_UNUSED(void *),
    Tcl_Interp *interp,		/* Current interpreter. */
    int objc,			/* Number of arguments. */
    Tcl_Obj *const objv[])	/* Argument objects. */
{
    const char *cmdName, *pattern;
    const char *simplePattern;
    Tcl_HashEntry *entryPtr;
    Tcl_HashSearch search;
    Namespace *nsPtr;
    Namespace *globalNsPtr = (Namespace *) Tcl_GetGlobalNamespace(interp);
    Namespace *currNsPtr = (Namespace *) Tcl_GetCurrentNamespace(interp);
    Tcl_Obj *listPtr, *elemObjPtr;
    int specificNsInPattern = 0;/* Init. to avoid compiler warning. */
    Tcl_Command cmd;
    Tcl_Size i;

    /*
     * Get the pattern and find the "effective namespace" in which to list
     * commands.
     */

    if (objc == 1) {
	simplePattern = NULL;
	nsPtr = currNsPtr;
	specificNsInPattern = 0;
    } else if (objc == 2) {
	/*
	 * From the pattern, get the effective namespace and the simple
	 * pattern (no namespace qualifiers or ::'s) at the end. If an error
	 * was found while parsing the pattern, return it. Otherwise, if the
	 * namespace wasn't found, just leave nsPtr NULL: we will return an
	 * empty list since no commands there can be found.
	 */

	Namespace *dummy1NsPtr, *dummy2NsPtr;

	pattern = TclGetString(objv[1]);
	TclGetNamespaceForQualName(interp, pattern, NULL, 0, &nsPtr,
		&dummy1NsPtr, &dummy2NsPtr, &simplePattern);

	if (nsPtr != NULL) {	/* We successfully found the pattern's ns. */
	    specificNsInPattern = (strcmp(simplePattern, pattern) != 0);
	}
    } else {
	Tcl_WrongNumArgs(interp, 1, objv, "?pattern?");
	return TCL_ERROR;
    }

    /*
     * Exit as quickly as possible if we couldn't find the namespace.
     */

    if (nsPtr == NULL) {
	return TCL_OK;
    }

    /*
     * Scan through the effective namespace's command table and create a list
     * with all commands that match the pattern. If a specific namespace was
     * requested in the pattern, qualify the command names with the namespace
     * name.
     */

    listPtr = Tcl_NewListObj(0, NULL);

    if (simplePattern != NULL && TclMatchIsTrivial(simplePattern)) {
	/*
	 * Special case for when the pattern doesn't include any of glob's
	 * special characters. This lets us avoid scans of any hash tables.
	 */

	entryPtr = Tcl_FindHashEntry(&nsPtr->cmdTable, simplePattern);
	if (entryPtr != NULL) {
	    if (specificNsInPattern) {
		cmd = (Tcl_Command)Tcl_GetHashValue(entryPtr);
		elemObjPtr = Tcl_NewObj();
		Tcl_GetCommandFullName(interp, cmd, elemObjPtr);
	    } else {
		cmdName = (const char *)Tcl_GetHashKey(&nsPtr->cmdTable, entryPtr);
		elemObjPtr = Tcl_NewStringObj(cmdName, -1);
	    }
	    Tcl_ListObjAppendElement(interp, listPtr, elemObjPtr);
	    Tcl_SetObjResult(interp, listPtr);
	    return TCL_OK;
	}
	if ((nsPtr != globalNsPtr) && !specificNsInPattern) {
	    Tcl_HashTable *tablePtr = NULL;	/* Quell warning. */

	    for (i=0 ; i<nsPtr->commandPathLength ; i++) {
		Namespace *pathNsPtr = nsPtr->commandPathArray[i].nsPtr;

		if (pathNsPtr == NULL) {
		    continue;
		}
		tablePtr = &pathNsPtr->cmdTable;
		entryPtr = Tcl_FindHashEntry(tablePtr, simplePattern);
		if (entryPtr != NULL) {
		    break;
		}
	    }
	    if (entryPtr == NULL) {
		tablePtr = &globalNsPtr->cmdTable;
		entryPtr = Tcl_FindHashEntry(tablePtr, simplePattern);
	    }
	    if (entryPtr != NULL) {
		cmdName = (const char *)Tcl_GetHashKey(tablePtr, entryPtr);
		Tcl_ListObjAppendElement(interp, listPtr,
			Tcl_NewStringObj(cmdName, -1));
		Tcl_SetObjResult(interp, listPtr);
		return TCL_OK;
	    }
	}
    } else if (nsPtr->commandPathLength == 0 || specificNsInPattern) {
	/*
	 * The pattern is non-trivial, but either there is no explicit path or
	 * there is an explicit namespace in the pattern. In both cases, the
	 * old matching scheme is perfect.
	 */

	entryPtr = Tcl_FirstHashEntry(&nsPtr->cmdTable, &search);
	while (entryPtr != NULL) {
	    cmdName = (const char *)Tcl_GetHashKey(&nsPtr->cmdTable, entryPtr);
	    if ((simplePattern == NULL)
		    || Tcl_StringMatch(cmdName, simplePattern)) {
		if (specificNsInPattern) {
		    cmd = (Tcl_Command)Tcl_GetHashValue(entryPtr);
		    elemObjPtr = Tcl_NewObj();
		    Tcl_GetCommandFullName(interp, cmd, elemObjPtr);
		} else {
		    elemObjPtr = Tcl_NewStringObj(cmdName, -1);
		}
		Tcl_ListObjAppendElement(interp, listPtr, elemObjPtr);
	    }
	    entryPtr = Tcl_NextHashEntry(&search);
	}

	/*
	 * If the effective namespace isn't the global :: namespace, and a
	 * specific namespace wasn't requested in the pattern, then add in all
	 * global :: commands that match the simple pattern. Of course, we add
	 * in only those commands that aren't hidden by a command in the
	 * effective namespace.
	 */

	if ((nsPtr != globalNsPtr) && !specificNsInPattern) {
	    entryPtr = Tcl_FirstHashEntry(&globalNsPtr->cmdTable, &search);
	    while (entryPtr != NULL) {
		cmdName = (const char *)Tcl_GetHashKey(&globalNsPtr->cmdTable, entryPtr);
		if ((simplePattern == NULL)
			|| Tcl_StringMatch(cmdName, simplePattern)) {
		    if (Tcl_FindHashEntry(&nsPtr->cmdTable,cmdName) == NULL) {
			Tcl_ListObjAppendElement(interp, listPtr,
				Tcl_NewStringObj(cmdName, -1));
		    }
		}
		entryPtr = Tcl_NextHashEntry(&search);
	    }
	}
    } else {
	/*
	 * The pattern is non-trivial (can match more than one command name),
	 * there is an explicit path, and there is no explicit namespace in
	 * the pattern. This means that we have to traverse the path to
	 * discover all the commands defined.
	 */

	Tcl_HashTable addedCommandsTable;
	int isNew;
	int foundGlobal = (nsPtr == globalNsPtr);

	/*
	 * We keep a hash of the objects already added to the result list.
	 */

	Tcl_InitObjHashTable(&addedCommandsTable);

	entryPtr = Tcl_FirstHashEntry(&nsPtr->cmdTable, &search);
	while (entryPtr != NULL) {
	    cmdName = (const char *)Tcl_GetHashKey(&nsPtr->cmdTable, entryPtr);
	    if ((simplePattern == NULL)
		    || Tcl_StringMatch(cmdName, simplePattern)) {
		elemObjPtr = Tcl_NewStringObj(cmdName, -1);
		Tcl_ListObjAppendElement(interp, listPtr, elemObjPtr);
		(void) Tcl_CreateHashEntry(&addedCommandsTable,
			elemObjPtr, &isNew);
	    }
	    entryPtr = Tcl_NextHashEntry(&search);
	}

	/*
	 * Search the path next.
	 */

	for (i=0 ; i<nsPtr->commandPathLength ; i++) {
	    Namespace *pathNsPtr = nsPtr->commandPathArray[i].nsPtr;

	    if (pathNsPtr == NULL) {
		continue;
	    }
	    if (pathNsPtr == globalNsPtr) {
		foundGlobal = 1;
	    }
	    entryPtr = Tcl_FirstHashEntry(&pathNsPtr->cmdTable, &search);
	    while (entryPtr != NULL) {
		cmdName = (const char *)Tcl_GetHashKey(&pathNsPtr->cmdTable, entryPtr);
		if ((simplePattern == NULL)
			|| Tcl_StringMatch(cmdName, simplePattern)) {
		    elemObjPtr = Tcl_NewStringObj(cmdName, -1);
		    (void) Tcl_CreateHashEntry(&addedCommandsTable,
			    elemObjPtr, &isNew);
		    if (isNew) {
			Tcl_ListObjAppendElement(interp, listPtr, elemObjPtr);
		    } else {
			TclDecrRefCount(elemObjPtr);
		    }
		}
		entryPtr = Tcl_NextHashEntry(&search);
	    }
	}

	/*
	 * If the effective namespace isn't the global :: namespace, and a
	 * specific namespace wasn't requested in the pattern, then add in all
	 * global :: commands that match the simple pattern. Of course, we add
	 * in only those commands that aren't hidden by a command in the
	 * effective namespace.
	 */

	if (!foundGlobal) {
	    entryPtr = Tcl_FirstHashEntry(&globalNsPtr->cmdTable, &search);
	    while (entryPtr != NULL) {
		cmdName = (const char *)Tcl_GetHashKey(&globalNsPtr->cmdTable, entryPtr);
		if ((simplePattern == NULL)
			|| Tcl_StringMatch(cmdName, simplePattern)) {
		    elemObjPtr = Tcl_NewStringObj(cmdName, -1);
		    if (Tcl_FindHashEntry(&addedCommandsTable,
			    (char *) elemObjPtr) == NULL) {
			Tcl_ListObjAppendElement(interp, listPtr, elemObjPtr);
		    } else {
			TclDecrRefCount(elemObjPtr);
		    }
		}
		entryPtr = Tcl_NextHashEntry(&search);
	    }
	}

	Tcl_DeleteHashTable(&addedCommandsTable);
    }

    Tcl_SetObjResult(interp, listPtr);
    return TCL_OK;
}

/*
 *----------------------------------------------------------------------
 *
 * InfoCompleteCmd --
 *
 *	Called to implement the "info complete" command that determines
 *	whether a string is a complete Tcl command. Handles the following
 *	syntax:
 *
 *	    info complete command
 *
 * Results:
 *	Returns TCL_OK if successful and TCL_ERROR if there is an error.
 *
 * Side effects:
 *	Returns a result in the interpreter's result object. If there is an
 *	error, the result is an error message.
 *
 *----------------------------------------------------------------------
 */

static int
InfoCompleteCmd(
    TCL_UNUSED(void *),
    Tcl_Interp *interp,		/* Current interpreter. */
    int objc,			/* Number of arguments. */
    Tcl_Obj *const objv[])	/* Argument objects. */
{
    if (objc != 2) {
	Tcl_WrongNumArgs(interp, 1, objv, "command");
	return TCL_ERROR;
    }

    Tcl_SetObjResult(interp, Tcl_NewBooleanObj(
	    TclObjCommandComplete(objv[1])));
    return TCL_OK;
}

/*
 *----------------------------------------------------------------------
 *
 * InfoDefaultCmd --
 *
 *	Called to implement the "info default" command that returns the
 *	default value for a procedure argument. Handles the following syntax:
 *
 *	    info default procName arg varName
 *
 * Results:
 *	Returns TCL_OK if successful and TCL_ERROR if there is an error.
 *
 * Side effects:
 *	Returns a result in the interpreter's result object. If there is an
 *	error, the result is an error message.
 *
 *----------------------------------------------------------------------
 */

static int
InfoDefaultCmd(
    TCL_UNUSED(void *),
    Tcl_Interp *interp,		/* Current interpreter. */
    int objc,			/* Number of arguments. */
    Tcl_Obj *const objv[])	/* Argument objects. */
{
    Interp *iPtr = (Interp *) interp;
    const char *procName, *argName;
    Proc *procPtr;
    CompiledLocal *localPtr;
    Tcl_Obj *valueObjPtr;

    if (objc != 4) {
	Tcl_WrongNumArgs(interp, 1, objv, "procname arg varname");
	return TCL_ERROR;
    }

    procName = TclGetString(objv[1]);
    argName = TclGetString(objv[2]);

    procPtr = TclFindProc(iPtr, procName);
    if (procPtr == NULL) {
	Tcl_SetObjResult(interp, Tcl_ObjPrintf(
		"\"%s\" isn't a procedure", procName));
	Tcl_SetErrorCode(interp, "TCL", "LOOKUP", "PROCEDURE", procName,
		NULL);
	return TCL_ERROR;
    }

    for (localPtr = procPtr->firstLocalPtr;  localPtr != NULL;
	    localPtr = localPtr->nextPtr) {
	if (TclIsVarArgument(localPtr)
		&& (strcmp(argName, localPtr->name) == 0)) {
	    if (localPtr->defValuePtr != NULL) {
		valueObjPtr = Tcl_ObjSetVar2(interp, objv[3], NULL,
			localPtr->defValuePtr, TCL_LEAVE_ERR_MSG);
		if (valueObjPtr == NULL) {
		    return TCL_ERROR;
		}
		Tcl_SetObjResult(interp, Tcl_NewWideIntObj(1));
	    } else {
		Tcl_Obj *nullObjPtr = Tcl_NewObj();

		valueObjPtr = Tcl_ObjSetVar2(interp, objv[3], NULL,
			nullObjPtr, TCL_LEAVE_ERR_MSG);
		if (valueObjPtr == NULL) {
		    return TCL_ERROR;
		}
		Tcl_SetObjResult(interp, Tcl_NewWideIntObj(0));
	    }
	    return TCL_OK;
	}
    }

    Tcl_SetObjResult(interp, Tcl_ObjPrintf(
	    "procedure \"%s\" doesn't have an argument \"%s\"",
	    procName, argName));
    Tcl_SetErrorCode(interp, "TCL", "LOOKUP", "ARGUMENT", argName, NULL);
    return TCL_ERROR;
}

/*
 *----------------------------------------------------------------------
 *
 * InfoErrorStackCmd --
 *
 *	Called to implement the "info errorstack" command that returns information
 *	about the last error's call stack. Handles the following syntax:
 *
 *	    info errorstack ?interp?
 *
 * Results:
 *	Returns TCL_OK if successful and TCL_ERROR if there is an error.
 *
 * Side effects:
 *	Returns a result in the interpreter's result object. If there is an
 *	error, the result is an error message.
 *
 *----------------------------------------------------------------------
 */

static int
InfoErrorStackCmd(
    TCL_UNUSED(void *),
    Tcl_Interp *interp,		/* Current interpreter. */
    int objc,			/* Number of arguments. */
    Tcl_Obj *const objv[])	/* Argument objects. */
{
    Tcl_Interp *target;
    Interp *iPtr;

    if ((objc != 1) && (objc != 2)) {
	Tcl_WrongNumArgs(interp, 1, objv, "?interp?");
	return TCL_ERROR;
    }

    target = interp;
    if (objc == 2) {
	target = Tcl_GetChild(interp, TclGetString(objv[1]));
	if (target == NULL) {
	    return TCL_ERROR;
	}
    }

    iPtr = (Interp *) target;
    Tcl_SetObjResult(interp, iPtr->errorStack);

    return TCL_OK;
}

/*
 *----------------------------------------------------------------------
 *
 * TclInfoExistsCmd --
 *
 *	Called to implement the "info exists" command that determines whether
 *	a variable exists. Handles the following syntax:
 *
 *	    info exists varName
 *
 * Results:
 *	Returns TCL_OK if successful and TCL_ERROR if there is an error.
 *
 * Side effects:
 *	Returns a result in the interpreter's result object. If there is an
 *	error, the result is an error message.
 *
 *----------------------------------------------------------------------
 */

int
TclInfoExistsCmd(
    TCL_UNUSED(void *),
    Tcl_Interp *interp,		/* Current interpreter. */
    int objc,			/* Number of arguments. */
    Tcl_Obj *const objv[])	/* Argument objects. */
{
    const char *varName;
    Var *varPtr;

    if (objc != 2) {
	Tcl_WrongNumArgs(interp, 1, objv, "varName");
	return TCL_ERROR;
    }

    varName = TclGetString(objv[1]);
    varPtr = TclVarTraceExists(interp, varName);

    Tcl_SetObjResult(interp,
	    Tcl_NewBooleanObj(varPtr && varPtr->value.objPtr));
    return TCL_OK;
}

/*
 *----------------------------------------------------------------------
 *
 * InfoFrameCmd --
 *	TIP #280
 *
 *	Called to implement the "info frame" command that returns the location
 *	of either the currently executing command, or its caller. Handles the
 *	following syntax:
 *
 *		info frame ?number?
 *
 * Results:
 *	Returns TCL_OK if successful and TCL_ERROR if there is an error.
 *
 * Side effects:
 *	Returns a result in the interpreter's result object. If there is an
 *	error, the result is an error message.
 *
 *----------------------------------------------------------------------
 */

static int
InfoFrameCmd(
    TCL_UNUSED(void *),
    Tcl_Interp *interp,		/* Current interpreter. */
    int objc,			/* Number of arguments. */
    Tcl_Obj *const objv[])	/* Argument objects. */
{
    Interp *iPtr = (Interp *) interp;
    int level, code = TCL_OK;
    CmdFrame *framePtr, **cmdFramePtrPtr = &iPtr->cmdFramePtr;
    CoroutineData *corPtr = iPtr->execEnvPtr->corPtr;
    int topLevel = 0;

    if (objc > 2) {
	Tcl_WrongNumArgs(interp, 1, objv, "?number?");
	return TCL_ERROR;
    }

    while (corPtr) {
	while (*cmdFramePtrPtr) {
	    topLevel++;
	    cmdFramePtrPtr = &((*cmdFramePtrPtr)->nextPtr);
	}
	if (corPtr->caller.cmdFramePtr) {
	    *cmdFramePtrPtr = corPtr->caller.cmdFramePtr;
	}
	corPtr = corPtr->callerEEPtr->corPtr;
    }
    topLevel += (*cmdFramePtrPtr)->level;

    if (topLevel != iPtr->cmdFramePtr->level) {
	framePtr = iPtr->cmdFramePtr;
	while (framePtr) {
	    framePtr->level = topLevel--;
	    framePtr = framePtr->nextPtr;
	}
	if (topLevel) {
	    Tcl_Panic("Broken frame level calculation");
	}
	topLevel = iPtr->cmdFramePtr->level;
    }

    if (objc == 1) {
	/*
	 * Just "info frame".
	 */

	Tcl_SetObjResult(interp, Tcl_NewWideIntObj(topLevel));
	goto done;
    }

    /*
     * We've got "info frame level" and must parse the level first.
     */

    if (TclGetIntFromObj(interp, objv[1], &level) != TCL_OK) {
	code = TCL_ERROR;
	goto done;
    }

    if ((level > topLevel) || (level <= - topLevel)) {
    levelError:
	Tcl_SetObjResult(interp, Tcl_ObjPrintf(
		"bad level \"%s\"", TclGetString(objv[1])));
	Tcl_SetErrorCode(interp, "TCL", "LOOKUP", "LEVEL",
		TclGetString(objv[1]), NULL);
	code = TCL_ERROR;
	goto done;
    }

    /*
     * Let us convert to relative so that we know how many levels to go back
     */

    if (level > 0) {
	level -= topLevel;
    }

    framePtr = iPtr->cmdFramePtr;
    while (++level <= 0) {
	framePtr = framePtr->nextPtr;
	if (!framePtr) {
	    goto levelError;
	}
    }

    Tcl_SetObjResult(interp, TclInfoFrame(interp, framePtr));

  done:
    cmdFramePtrPtr = &iPtr->cmdFramePtr;
    corPtr = iPtr->execEnvPtr->corPtr;
    while (corPtr) {
	CmdFrame *endPtr = corPtr->caller.cmdFramePtr;

	if (endPtr) {
	    if (*cmdFramePtrPtr == endPtr) {
		*cmdFramePtrPtr = NULL;
	    } else {
		CmdFrame *runPtr = *cmdFramePtrPtr;

		while (runPtr->nextPtr != endPtr) {
		    runPtr->level -= endPtr->level;
		    runPtr = runPtr->nextPtr;
		}
		runPtr->level = 1;
		runPtr->nextPtr = NULL;
	    }
	    cmdFramePtrPtr = &corPtr->caller.cmdFramePtr;
	}
	corPtr = corPtr->callerEEPtr->corPtr;
    }
    return code;
}

/*
 *----------------------------------------------------------------------
 *
 * TclInfoFrame --
 *
 *	Core of InfoFrameCmd, returns TIP280 dict for a given frame.
 *
 * Results:
 *	Returns TIP280 dict.
 *
 * Side effects:
 *	None.
 *
 *----------------------------------------------------------------------
 */

Tcl_Obj *
TclInfoFrame(
    Tcl_Interp *interp,		/* Current interpreter. */
    CmdFrame *framePtr)		/* Frame to get info for. */
{
    Interp *iPtr = (Interp *) interp;
    Tcl_Obj *tmpObj;
    Tcl_Obj *lv[20] = {NULL};		/* Keep uptodate when more keys are added to
				 * the dict. */
    int lc = 0;
    /*
     * This array is indexed by the TCL_LOCATION_... values, except
     * for _LAST.
     */
    static const char *const typeString[TCL_LOCATION_LAST] = {
	"eval", "eval", "eval", "precompiled", "source", "proc"
    };
    Proc *procPtr = framePtr->framePtr ? framePtr->framePtr->procPtr : NULL;
    int needsFree = -1;

    /*
     * Pull the information and construct the dictionary to return, as list.
     * Regarding use of the CmdFrame fields see tclInt.h, and its definition.
     */

#define ADD_PAIR(name, value) \
	TclNewLiteralStringObj(tmpObj, name); \
	lv[lc++] = tmpObj; \
	lv[lc++] = (value)

    switch (framePtr->type) {
    case TCL_LOCATION_EVAL:
	/*
	 * Evaluation, dynamic script. Type, line, cmd, the latter through
	 * str.
	 */

	ADD_PAIR("type", Tcl_NewStringObj(typeString[framePtr->type], -1));
	if (framePtr->line) {
	    ADD_PAIR("line", Tcl_NewWideIntObj(framePtr->line[0]));
	} else {
	    ADD_PAIR("line", Tcl_NewWideIntObj(1));
	}
	ADD_PAIR("cmd", TclGetSourceFromFrame(framePtr, 0, NULL));
	break;

    case TCL_LOCATION_PREBC:
	/*
	 * Precompiled. Result contains the type as signal, nothing else.
	 */

	ADD_PAIR("type", Tcl_NewStringObj(typeString[framePtr->type], -1));
	break;

    case TCL_LOCATION_BC: {
	/*
	 * Execution of bytecode. Talk to the BC engine to fill out the frame.
	 */

	CmdFrame *fPtr = (CmdFrame *)TclStackAlloc(interp, sizeof(CmdFrame));

	*fPtr = *framePtr;

	/*
	 * Note:
	 * Type BC => f.data.eval.path	  is not used.
	 *	      f.data.tebc.codePtr is used instead.
	 */

	TclGetSrcInfoForPc(fPtr);

	/*
	 * Now filled: cmd.str.(cmd,len), line
	 * Possibly modified: type, path!
	 */

	ADD_PAIR("type", Tcl_NewStringObj(typeString[fPtr->type], -1));
	if (fPtr->line) {
	    ADD_PAIR("line", Tcl_NewWideIntObj(fPtr->line[0]));
	}

	if (fPtr->type == TCL_LOCATION_SOURCE) {
	    ADD_PAIR("file", fPtr->data.eval.path);

	    /*
	     * Death of reference by TclGetSrcInfoForPc.
	     */

	    Tcl_DecrRefCount(fPtr->data.eval.path);
	}

	ADD_PAIR("cmd", TclGetSourceFromFrame(fPtr, 0, NULL));
	if (fPtr->cmdObj && framePtr->cmdObj == NULL) {
	    needsFree = lc - 1;
	}
	TclStackFree(interp, fPtr);
	break;
    }

    case TCL_LOCATION_SOURCE:
	/*
	 * Evaluation of a script file.
	 */

	ADD_PAIR("type", Tcl_NewStringObj(typeString[framePtr->type], -1));
	ADD_PAIR("line", Tcl_NewWideIntObj(framePtr->line[0]));
	ADD_PAIR("file", framePtr->data.eval.path);

	/*
	 * Refcount framePtr->data.eval.path goes up when lv is converted into
	 * the result list object.
	 */

	ADD_PAIR("cmd", TclGetSourceFromFrame(framePtr, 0, NULL));
	break;

    case TCL_LOCATION_PROC:
	Tcl_Panic("TCL_LOCATION_PROC found in standard frame");
	break;
    }

    /*
     * 'proc'. Common to all frame types. Conditional on having an associated
     * Procedure CallFrame.
     */

    if (procPtr != NULL) {
	Tcl_HashEntry *namePtr = procPtr->cmdPtr->hPtr;

	if (namePtr) {
	    Tcl_Obj *procNameObj;

	    /*
	     * This is a regular command.
	     */

	    TclNewObj(procNameObj);
	    Tcl_GetCommandFullName(interp, (Tcl_Command) procPtr->cmdPtr,
		    procNameObj);
	    ADD_PAIR("proc", procNameObj);
	} else if (procPtr->cmdPtr->clientData) {
	    ExtraFrameInfo *efiPtr = (ExtraFrameInfo *)procPtr->cmdPtr->clientData;
	    Tcl_Size i;

	    /*
	     * This is a non-standard command. Luckily, it's told us how to
	     * render extra information about its frame.
	     */

	    for (i=0 ; i<efiPtr->length ; i++) {
		lv[lc++] = Tcl_NewStringObj(efiPtr->fields[i].name, -1);
		if (efiPtr->fields[i].proc) {
		    lv[lc++] =
			efiPtr->fields[i].proc(efiPtr->fields[i].clientData);
		} else {
		    lv[lc++] = (Tcl_Obj *)efiPtr->fields[i].clientData;
		}
	    }
	}
    }

    /*
     * 'level'. Common to all frame types. Conditional on having an associated
     * _visible_ CallFrame.
     */

    if ((framePtr->framePtr != NULL) && (iPtr->varFramePtr != NULL)) {
	CallFrame *current = framePtr->framePtr;
	CallFrame *top = iPtr->varFramePtr;
	CallFrame *idx;

	for (idx=top ; idx!=NULL ; idx=idx->callerVarPtr) {
	    if (idx == current) {
		int c = framePtr->framePtr->level;
		int t = iPtr->varFramePtr->level;

		ADD_PAIR("level", Tcl_NewWideIntObj(t - c));
		break;
	    }
	}
    }

    tmpObj = Tcl_NewListObj(lc, lv);
    if (needsFree >= 0) {
	Tcl_DecrRefCount(lv[needsFree]);
    }
    return tmpObj;
}

/*
 *----------------------------------------------------------------------
 *
 * InfoFunctionsCmd --
 *
 *	Called to implement the "info functions" command that returns the list
 *	of math functions matching an optional pattern. Handles the following
 *	syntax:
 *
 *	    info functions ?pattern?
 *
 * Results:
 *	Returns TCL_OK if successful and TCL_ERROR if there is an error.
 *
 * Side effects:
 *	Returns a result in the interpreter's result object. If there is an
 *	error, the result is an error message.
 *
 *----------------------------------------------------------------------
 */

static int
InfoFunctionsCmd(
    TCL_UNUSED(void *),
    Tcl_Interp *interp,		/* Current interpreter. */
    int objc,			/* Number of arguments. */
    Tcl_Obj *const objv[])	/* Argument objects. */
{
    Tcl_Obj *script;
    int code;

    if (objc > 2) {
	Tcl_WrongNumArgs(interp, 1, objv, "?pattern?");
	return TCL_ERROR;
    }

    script = Tcl_NewStringObj(
"	    ::apply [::list {{pattern *}} {\n"
"		::set cmds {}\n"
"		::foreach cmd [::info commands ::tcl::mathfunc::$pattern] {\n"
"		    ::lappend cmds [::namespace tail $cmd]\n"
"		}\n"
"		::foreach cmd [::info commands tcl::mathfunc::$pattern] {\n"
"		    ::set cmd [::namespace tail $cmd]\n"
"		    ::if {$cmd ni $cmds} {\n"
"			::lappend cmds $cmd\n"
"		    }\n"
"		}\n"
"		::return $cmds\n"
"	    } [::namespace current]] ", -1);

    if (objc == 2) {
	Tcl_Obj *arg = Tcl_NewListObj(1, &(objv[1]));

	Tcl_AppendObjToObj(script, arg);
	Tcl_DecrRefCount(arg);
    }

    Tcl_IncrRefCount(script);
    code = Tcl_EvalObjEx(interp, script, 0);

    Tcl_DecrRefCount(script);

    return code;
}

/*
 *----------------------------------------------------------------------
 *
 * InfoHostnameCmd --
 *
 *	Called to implement the "info hostname" command that returns the host
 *	name. Handles the following syntax:
 *
 *	    info hostname
 *
 * Results:
 *	Returns TCL_OK if successful and TCL_ERROR if there is an error.
 *
 * Side effects:
 *	Returns a result in the interpreter's result object. If there is an
 *	error, the result is an error message.
 *
 *----------------------------------------------------------------------
 */

static int
InfoHostnameCmd(
    TCL_UNUSED(void *),
    Tcl_Interp *interp,		/* Current interpreter. */
    int objc,			/* Number of arguments. */
    Tcl_Obj *const objv[])	/* Argument objects. */
{
    const char *name;

    if (objc != 1) {
	Tcl_WrongNumArgs(interp, 1, objv, NULL);
	return TCL_ERROR;
    }

    name = Tcl_GetHostName();
    if (name) {
	Tcl_SetObjResult(interp, Tcl_NewStringObj(name, -1));
	return TCL_OK;
    }

    Tcl_SetObjResult(interp, Tcl_NewStringObj(
	    "unable to determine name of host", -1));
    Tcl_SetErrorCode(interp, "TCL", "OPERATION", "HOSTNAME", "UNKNOWN", NULL);
    return TCL_ERROR;
}

/*
 *----------------------------------------------------------------------
 *
 * InfoLevelCmd --
 *
 *	Called to implement the "info level" command that returns information
 *	about the call stack. Handles the following syntax:
 *
 *	    info level ?number?
 *
 * Results:
 *	Returns TCL_OK if successful and TCL_ERROR if there is an error.
 *
 * Side effects:
 *	Returns a result in the interpreter's result object. If there is an
 *	error, the result is an error message.
 *
 *----------------------------------------------------------------------
 */

static int
InfoLevelCmd(
    TCL_UNUSED(void *),
    Tcl_Interp *interp,		/* Current interpreter. */
    int objc,			/* Number of arguments. */
    Tcl_Obj *const objv[])	/* Argument objects. */
{
    Interp *iPtr = (Interp *) interp;

    if (objc == 1) {		/* Just "info level" */
	Tcl_SetObjResult(interp, Tcl_NewWideIntObj((int)iPtr->varFramePtr->level));
	return TCL_OK;
    }

    if (objc == 2) {
	int level;
	CallFrame *framePtr, *rootFramePtr = iPtr->rootFramePtr;

	if (TclGetIntFromObj(interp, objv[1], &level) != TCL_OK) {
	    return TCL_ERROR;
	}
	if (level <= 0) {
	    if (iPtr->varFramePtr == rootFramePtr) {
		goto levelError;
	    }
	    level += iPtr->varFramePtr->level;
	}
	for (framePtr=iPtr->varFramePtr ; framePtr!=rootFramePtr;
		framePtr=framePtr->callerVarPtr) {
	    if ((int)framePtr->level == level) {
		break;
	    }
	}
	if (framePtr == rootFramePtr) {
	    goto levelError;
	}

	Tcl_SetObjResult(interp,
		Tcl_NewListObj(framePtr->objc, framePtr->objv));
	return TCL_OK;
    }

    Tcl_WrongNumArgs(interp, 1, objv, "?number?");
    return TCL_ERROR;

  levelError:
    Tcl_SetObjResult(interp, Tcl_ObjPrintf(
	    "bad level \"%s\"", TclGetString(objv[1])));
    Tcl_SetErrorCode(interp, "TCL", "LOOKUP", "LEVEL",
	    TclGetString(objv[1]), NULL);
    return TCL_ERROR;
}

/*
 *----------------------------------------------------------------------
 *
 * InfoLibraryCmd --
 *
 *	Called to implement the "info library" command that returns the
 *	library directory for the Tcl installation. Handles the following
 *	syntax:
 *
 *	    info library
 *
 * Results:
 *	Returns TCL_OK if successful and TCL_ERROR if there is an error.
 *
 * Side effects:
 *	Returns a result in the interpreter's result object. If there is an
 *	error, the result is an error message.
 *
 *----------------------------------------------------------------------
 */

static int
InfoLibraryCmd(
    TCL_UNUSED(void *),
    Tcl_Interp *interp,		/* Current interpreter. */
    int objc,			/* Number of arguments. */
    Tcl_Obj *const objv[])	/* Argument objects. */
{
    const char *libDirName;

    if (objc != 1) {
	Tcl_WrongNumArgs(interp, 1, objv, NULL);
	return TCL_ERROR;
    }

    libDirName = Tcl_GetVar2(interp, "tcl_library", NULL, TCL_GLOBAL_ONLY);
    if (libDirName != NULL) {
	Tcl_SetObjResult(interp, Tcl_NewStringObj(libDirName, -1));
	return TCL_OK;
    }

    Tcl_SetObjResult(interp, Tcl_NewStringObj(
	    "no library has been specified for Tcl", -1));
    Tcl_SetErrorCode(interp, "TCL", "LOOKUP", "VARIABLE", "tcl_library",NULL);
    return TCL_ERROR;
}

/*
 *----------------------------------------------------------------------
 *
 * InfoLoadedCmd --
 *
 *	Called to implement the "info loaded" command that returns the
 *	packages that have been loaded into an interpreter. Handles the
 *	following syntax:
 *
 *	    info loaded ?interp?
 *
 * Results:
 *	Returns TCL_OK if successful and TCL_ERROR if there is an error.
 *
 * Side effects:
 *	Returns a result in the interpreter's result object. If there is an
 *	error, the result is an error message.
 *
 *----------------------------------------------------------------------
 */

static int
InfoLoadedCmd(
    TCL_UNUSED(void *),
    Tcl_Interp *interp,		/* Current interpreter. */
    int objc,			/* Number of arguments. */
    Tcl_Obj *const objv[])	/* Argument objects. */
{
    const char *interpName, *packageName;

    if (objc > 3) {
	Tcl_WrongNumArgs(interp, 1, objv, "?interp? ?packageName?");
	return TCL_ERROR;
    }

    if (objc < 2) {		/* Get loaded pkgs in all interpreters. */
	interpName = NULL;
    } else {			/* Get pkgs just in specified interp. */
	interpName = TclGetString(objv[1]);
    }
    if (objc < 3) {		/* Get loaded files in all packages. */
	packageName = NULL;
    } else {			/* Get pkgs just in specified interp. */
	packageName = TclGetString(objv[2]);
    }
    return TclGetLoadedLibraries(interp, interpName, packageName);
}

/*
 *----------------------------------------------------------------------
 *
 * InfoNameOfExecutableCmd --
 *
 *	Called to implement the "info nameofexecutable" command that returns
 *	the name of the binary file running this application. Handles the
 *	following syntax:
 *
 *	    info nameofexecutable
 *
 * Results:
 *	Returns TCL_OK if successful and TCL_ERROR if there is an error.
 *
 * Side effects:
 *	Returns a result in the interpreter's result object. If there is an
 *	error, the result is an error message.
 *
 *----------------------------------------------------------------------
 */

static int
InfoNameOfExecutableCmd(
    TCL_UNUSED(void *),
    Tcl_Interp *interp,		/* Current interpreter. */
    int objc,			/* Number of arguments. */
    Tcl_Obj *const objv[])	/* Argument objects. */
{
    if (objc != 1) {
	Tcl_WrongNumArgs(interp, 1, objv, NULL);
	return TCL_ERROR;
    }
    Tcl_SetObjResult(interp, TclGetObjNameOfExecutable());
    return TCL_OK;
}

/*
 *----------------------------------------------------------------------
 *
 * InfoPatchLevelCmd --
 *
 *	Called to implement the "info patchlevel" command that returns the
 *	default value for an argument to a procedure. Handles the following
 *	syntax:
 *
 *	    info patchlevel
 *
 * Results:
 *	Returns TCL_OK if successful and TCL_ERROR if there is an error.
 *
 * Side effects:
 *	Returns a result in the interpreter's result object. If there is an
 *	error, the result is an error message.
 *
 *----------------------------------------------------------------------
 */

static int
InfoPatchLevelCmd(
    TCL_UNUSED(void *),
    Tcl_Interp *interp,		/* Current interpreter. */
    int objc,			/* Number of arguments. */
    Tcl_Obj *const objv[])	/* Argument objects. */
{
    const char *patchlevel;

    if (objc != 1) {
	Tcl_WrongNumArgs(interp, 1, objv, NULL);
	return TCL_ERROR;
    }

    patchlevel = Tcl_GetVar2(interp, "tcl_patchLevel", NULL,
	    (TCL_GLOBAL_ONLY | TCL_LEAVE_ERR_MSG));
    if (patchlevel != NULL) {
	Tcl_SetObjResult(interp, Tcl_NewStringObj(patchlevel, -1));
	return TCL_OK;
    }
    return TCL_ERROR;
}

/*
 *----------------------------------------------------------------------
 *
 * InfoProcsCmd --
 *
 *	Called to implement the "info procs" command that returns the list of
 *	procedures in the interpreter that match an optional pattern. The
 *	pattern, if any, consists of an optional sequence of namespace names
 *	separated by "::" qualifiers, which is followed by a glob-style
 *	pattern that restricts which commands are returned. Handles the
 *	following syntax:
 *
 *	    info procs ?pattern?
 *
 * Results:
 *	Returns TCL_OK if successful and TCL_ERROR if there is an error.
 *
 * Side effects:
 *	Returns a result in the interpreter's result object. If there is an
 *	error, the result is an error message.
 *
 *----------------------------------------------------------------------
 */

static int
InfoProcsCmd(
    TCL_UNUSED(void *),
    Tcl_Interp *interp,		/* Current interpreter. */
    int objc,			/* Number of arguments. */
    Tcl_Obj *const objv[])	/* Argument objects. */
{
    const char *cmdName, *pattern;
    const char *simplePattern;
    Namespace *nsPtr;
#ifdef INFO_PROCS_SEARCH_GLOBAL_NS
    Namespace *globalNsPtr = (Namespace *) Tcl_GetGlobalNamespace(interp);
#endif
    Namespace *currNsPtr = (Namespace *) Tcl_GetCurrentNamespace(interp);
    Tcl_Obj *listPtr, *elemObjPtr;
    int specificNsInPattern = 0;/* Init. to avoid compiler warning. */
    Tcl_HashEntry *entryPtr;
    Tcl_HashSearch search;
    Command *cmdPtr, *realCmdPtr;

    /*
     * Get the pattern and find the "effective namespace" in which to list
     * procs.
     */

    if (objc == 1) {
	simplePattern = NULL;
	nsPtr = currNsPtr;
	specificNsInPattern = 0;
    } else if (objc == 2) {
	/*
	 * From the pattern, get the effective namespace and the simple
	 * pattern (no namespace qualifiers or ::'s) at the end. If an error
	 * was found while parsing the pattern, return it. Otherwise, if the
	 * namespace wasn't found, just leave nsPtr NULL: we will return an
	 * empty list since no commands there can be found.
	 */

	Namespace *dummy1NsPtr, *dummy2NsPtr;

	pattern = TclGetString(objv[1]);
	TclGetNamespaceForQualName(interp, pattern, NULL, /*flags*/ 0, &nsPtr,
		&dummy1NsPtr, &dummy2NsPtr, &simplePattern);

	if (nsPtr != NULL) {	/* We successfully found the pattern's ns. */
	    specificNsInPattern = (strcmp(simplePattern, pattern) != 0);
	}
    } else {
	Tcl_WrongNumArgs(interp, 1, objv, "?pattern?");
	return TCL_ERROR;
    }

    if (nsPtr == NULL) {
	return TCL_OK;
    }

    /*
     * Scan through the effective namespace's command table and create a list
     * with all procs that match the pattern. If a specific namespace was
     * requested in the pattern, qualify the command names with the namespace
     * name.
     */

    listPtr = Tcl_NewListObj(0, NULL);
#ifndef INFO_PROCS_SEARCH_GLOBAL_NS
    if (simplePattern != NULL && TclMatchIsTrivial(simplePattern)) {
	entryPtr = Tcl_FindHashEntry(&nsPtr->cmdTable, simplePattern);
	if (entryPtr != NULL) {
	    cmdPtr = (Command *)Tcl_GetHashValue(entryPtr);

	    if (!TclIsProc(cmdPtr)) {
		realCmdPtr = (Command *)
			TclGetOriginalCommand((Tcl_Command) cmdPtr);
		if (realCmdPtr != NULL && TclIsProc(realCmdPtr)) {
		    goto simpleProcOK;
		}
	    } else {
	    simpleProcOK:
		if (specificNsInPattern) {
		    elemObjPtr = Tcl_NewObj();
		    Tcl_GetCommandFullName(interp, (Tcl_Command) cmdPtr,
			    elemObjPtr);
		} else {
		    elemObjPtr = Tcl_NewStringObj(simplePattern, -1);
		}
		Tcl_ListObjAppendElement(interp, listPtr, elemObjPtr);
	    }
	}
    } else
#endif /* !INFO_PROCS_SEARCH_GLOBAL_NS */
    {
	entryPtr = Tcl_FirstHashEntry(&nsPtr->cmdTable, &search);
	while (entryPtr != NULL) {
	    cmdName = (const char *)Tcl_GetHashKey(&nsPtr->cmdTable, entryPtr);
	    if ((simplePattern == NULL)
		    || Tcl_StringMatch(cmdName, simplePattern)) {
		cmdPtr = (Command *)Tcl_GetHashValue(entryPtr);

		if (!TclIsProc(cmdPtr)) {
		    realCmdPtr = (Command *)
			    TclGetOriginalCommand((Tcl_Command) cmdPtr);
		    if (realCmdPtr != NULL && TclIsProc(realCmdPtr)) {
			goto procOK;
		    }
		} else {
		procOK:
		    if (specificNsInPattern) {
			elemObjPtr = Tcl_NewObj();
			Tcl_GetCommandFullName(interp, (Tcl_Command) cmdPtr,
				elemObjPtr);
		    } else {
			elemObjPtr = Tcl_NewStringObj(cmdName, -1);
		    }
		    Tcl_ListObjAppendElement(interp, listPtr, elemObjPtr);
		}
	    }
	    entryPtr = Tcl_NextHashEntry(&search);
	}

	/*
	 * If the effective namespace isn't the global :: namespace, and a
	 * specific namespace wasn't requested in the pattern, then add in all
	 * global :: procs that match the simple pattern. Of course, we add in
	 * only those procs that aren't hidden by a proc in the effective
	 * namespace.
	 */

#ifdef INFO_PROCS_SEARCH_GLOBAL_NS
	/*
	 * If "info procs" worked like "info commands", returning the commands
	 * also seen in the global namespace, then you would include this
	 * code. As this could break backwards compatibility with 8.0-8.2, we
	 * decided not to "fix" it in 8.3, leaving the behavior slightly
	 * different.
	 */

	if ((nsPtr != globalNsPtr) && !specificNsInPattern) {
	    entryPtr = Tcl_FirstHashEntry(&globalNsPtr->cmdTable, &search);
	    while (entryPtr != NULL) {
		cmdName = (const char *)Tcl_GetHashKey(&globalNsPtr->cmdTable, entryPtr);
		if ((simplePattern == NULL)
			|| Tcl_StringMatch(cmdName, simplePattern)) {
		    if (Tcl_FindHashEntry(&nsPtr->cmdTable,cmdName) == NULL) {
			cmdPtr = (Command *)Tcl_GetHashValue(entryPtr);
			realCmdPtr = (Command *) TclGetOriginalCommand(
				(Tcl_Command) cmdPtr);

			if (TclIsProc(cmdPtr) || ((realCmdPtr != NULL)
				&& TclIsProc(realCmdPtr))) {
			    Tcl_ListObjAppendElement(interp, listPtr,
				    Tcl_NewStringObj(cmdName, -1));
			}
		    }
		}
		entryPtr = Tcl_NextHashEntry(&search);
	    }
	}
#endif
    }

    Tcl_SetObjResult(interp, listPtr);
    return TCL_OK;
}

/*
 *----------------------------------------------------------------------
 *
 * InfoScriptCmd --
 *
 *	Called to implement the "info script" command that returns the script
 *	file that is currently being evaluated. Handles the following syntax:
 *
 *	    info script ?newName?
 *
 *	If newName is specified, it will set that as the internal name.
 *
 * Results:
 *	Returns TCL_OK if successful and TCL_ERROR if there is an error.
 *
 * Side effects:
 *	Returns a result in the interpreter's result object. If there is an
 *	error, the result is an error message. It may change the internal
 *	script filename.
 *
 *----------------------------------------------------------------------
 */

static int
InfoScriptCmd(
    TCL_UNUSED(void *),
    Tcl_Interp *interp,		/* Current interpreter. */
    int objc,			/* Number of arguments. */
    Tcl_Obj *const objv[])	/* Argument objects. */
{
    Interp *iPtr = (Interp *) interp;

    if ((objc != 1) && (objc != 2)) {
	Tcl_WrongNumArgs(interp, 1, objv, "?filename?");
	return TCL_ERROR;
    }

    if (objc == 2) {
	if (iPtr->scriptFile != NULL) {
	    Tcl_DecrRefCount(iPtr->scriptFile);
	}
	iPtr->scriptFile = objv[1];
	Tcl_IncrRefCount(iPtr->scriptFile);
    }
    if (iPtr->scriptFile != NULL) {
	Tcl_SetObjResult(interp, iPtr->scriptFile);
    }
    return TCL_OK;
}

/*
 *----------------------------------------------------------------------
 *
 * InfoSharedlibCmd --
 *
 *	Called to implement the "info sharedlibextension" command that returns
 *	the file extension used for shared libraries. Handles the following
 *	syntax:
 *
 *	    info sharedlibextension
 *
 * Results:
 *	Returns TCL_OK if successful and TCL_ERROR if there is an error.
 *
 * Side effects:
 *	Returns a result in the interpreter's result object. If there is an
 *	error, the result is an error message.
 *
 *----------------------------------------------------------------------
 */

static int
InfoSharedlibCmd(
    TCL_UNUSED(void *),
    Tcl_Interp *interp,		/* Current interpreter. */
    int objc,			/* Number of arguments. */
    Tcl_Obj *const objv[])	/* Argument objects. */
{
    if (objc != 1) {
	Tcl_WrongNumArgs(interp, 1, objv, NULL);
	return TCL_ERROR;
    }

#ifdef TCL_SHLIB_EXT
    Tcl_SetObjResult(interp, Tcl_NewStringObj(TCL_SHLIB_EXT, -1));
#endif
    return TCL_OK;
}

/*
 *----------------------------------------------------------------------
 *
 * InfoTclVersionCmd --
 *
 *	Called to implement the "info tclversion" command that returns the
 *	version number for this Tcl library. Handles the following syntax:
 *
 *	    info tclversion
 *
 * Results:
 *	Returns TCL_OK if successful and TCL_ERROR if there is an error.
 *
 * Side effects:
 *	Returns a result in the interpreter's result object. If there is an
 *	error, the result is an error message.
 *
 *----------------------------------------------------------------------
 */

static int
InfoTclVersionCmd(
    TCL_UNUSED(void *),
    Tcl_Interp *interp,		/* Current interpreter. */
    int objc,			/* Number of arguments. */
    Tcl_Obj *const objv[])	/* Argument objects. */
{
    Tcl_Obj *version;

    if (objc != 1) {
	Tcl_WrongNumArgs(interp, 1, objv, NULL);
	return TCL_ERROR;
    }

    version = Tcl_GetVar2Ex(interp, "tcl_version", NULL,
	    (TCL_GLOBAL_ONLY | TCL_LEAVE_ERR_MSG));
    if (version != NULL) {
	Tcl_SetObjResult(interp, version);
	return TCL_OK;
    }
    return TCL_ERROR;
}

/*
 *----------------------------------------------------------------------
 *
 * InfoCmdTypeCmd --
 *
 *	Called to implement the "info cmdtype" command that returns the type
 *	of a given command. Handles the following syntax:
 *
 *	    info cmdtype cmdName
 *
 * Results:
 *	Returns TCL_OK if successful and TCL_ERROR if there is an error.
 *
 * Side effects:
 *	Returns a type name. If there is an error, the result is an error
 *	message.
 *
 *----------------------------------------------------------------------
 */

static int
InfoCmdTypeCmd(
    TCL_UNUSED(void *),
    Tcl_Interp *interp,		/* Current interpreter. */
    int objc,			/* Number of arguments. */
    Tcl_Obj *const objv[])	/* Argument objects. */
{
    Tcl_Command command;

    if (objc != 2) {
	Tcl_WrongNumArgs(interp, 1, objv, "commandName");
	return TCL_ERROR;
    }
    command = Tcl_FindCommand(interp, TclGetString(objv[1]), NULL,
	    TCL_LEAVE_ERR_MSG);
    if (command == NULL) {
	return TCL_ERROR;
    }

    /*
     * There's one special case: safe child interpreters can't see aliases as
     * aliases as they're part of the security mechanisms.
     */

    if (Tcl_IsSafe(interp)
	    && (((Command *) command)->objProc == TclAliasObjCmd)) {
	Tcl_AppendResult(interp, "native", NULL);
    } else {
	Tcl_SetObjResult(interp,
		Tcl_NewStringObj(TclGetCommandTypeName(command), -1));
    }
    return TCL_OK;
}

/*
 *----------------------------------------------------------------------
 *
 * Tcl_JoinObjCmd --
 *
 *	This procedure is invoked to process the "join" Tcl command. See the
 *	user documentation for details on what it does.
 *
 * Results:
 *	A standard Tcl object result.
 *
 * Side effects:
 *	See the user documentation.
 *
 *----------------------------------------------------------------------
 */

int
Tcl_JoinObjCmd(
    TCL_UNUSED(void *),
    Tcl_Interp *interp,		/* Current interpreter. */
    int objc,			/* Number of arguments. */
    Tcl_Obj *const objv[])	/* The argument objects. */
{
    Tcl_Size length, listLen;
    int status;
    Tcl_Obj *resObjPtr = NULL, *joinObjPtr, **elemPtrs = NULL;

    if ((objc < 2) || (objc > 3)) {
	Tcl_WrongNumArgs(interp, 1, objv, "list ?joinString?");
	return TCL_ERROR;
    }

    /*
     * Make sure the list argument is a list object and get its length and a
     * pointer to its array of element pointers.
     */

    if (TclObjectHasInterface(objv[1], list, length)) {
	status = TclObjectDispatchNoDefault(interp, status, objv[1], list,
	    length, interp, objv[1], &listLen);
	if (status != TCL_OK ) {
	    return TCL_ERROR;
	}
    } else {
	if (TclListObjGetElementsM(interp, objv[1], &listLen,
	    &elemPtrs) != TCL_OK) {
	    return TCL_ERROR;
	}
    }

    if (listLen == 0) {
	/* No elements to join; default empty result is correct. */
	return TCL_OK;
    }
    if (listLen == 1) {
	Tcl_Obj *valueObj;
	/* One element; return it */
	if (TclObjectHasInterface(objv[1], list, index)) {
	    TclObjectDispatchNoDefault(interp, status, objv[1], list,
		index, interp, objv[1], 0, &valueObj);
	    if (status != TCL_OK) {
		return TCL_ERROR;
	    }
	    Tcl_SetObjResult(interp, valueObj);
	} else {
	    if (elemPtrs == NULL) {
		if (TclListObjGetElementsM(interp, objv[1], &listLen,
		    &elemPtrs) != TCL_OK) {
		    return TCL_ERROR;
		}
	    }
	    Tcl_SetObjResult(interp, elemPtrs[0]);
	}
	return TCL_OK;
    }

    joinObjPtr = (objc == 2) ? Tcl_NewStringObj(" ", 1) : objv[2];
    Tcl_IncrRefCount(joinObjPtr);

    (void) Tcl_GetStringFromObj(joinObjPtr, &length);
    if (length == 0) {
	if (TclListObjGetElementsM(interp, objv[1], &listLen,
	    &elemPtrs) != TCL_OK) {
	    return TCL_ERROR;
	}
	resObjPtr = TclStringCat(interp, listLen, elemPtrs, 0);
    } else {
	Tcl_Size i;

	resObjPtr = Tcl_NewObj();
	if (TclObjectHasInterface(objv[1], list, index)) {
	    Tcl_Obj *valueObj;
	    for (i = 0;  i < listLen;  i++) {
		if (i > 0) {

		    /*
		     * NOTE: This code is relying on Tcl_AppendObjToObj() **NOT**
		     * to shimmer joinObjPtr.  If it did, then the case where
		     * objv[1] and objv[2] are the same value would not be safe.
		     * Accessing elemPtrs would crash.
		     */

		    Tcl_AppendObjToObj(resObjPtr, joinObjPtr);
		}
		TclObjectDispatchNoDefault(interp, status, objv[1], list,
		    index, interp, objv[1], i, &valueObj);
		if (status != TCL_OK) {
		    return TCL_ERROR;
		}
		Tcl_AppendObjToObj(resObjPtr, valueObj);
		TclBounceRefCount(valueObj);
	    }
	} else {
	    if (elemPtrs == NULL) {
		if (TclListObjGetElementsM(interp, objv[1], &listLen,
		    &elemPtrs) != TCL_OK) {
		    return TCL_ERROR;
		}
	    }
	    for (i = 0;  i < listLen;  i++) {
		if (i > 0) {

		    /*
		     * NOTE: This code is relying on Tcl_AppendObjToObj() **NOT**
		     * to shimmer joinObjPtr.  If it did, then the case where
		     * objv[1] and objv[2] are the same value would not be safe.
		     * Accessing elemPtrs would crash.
		     */

		    Tcl_AppendObjToObj(resObjPtr, joinObjPtr);
		}
		Tcl_AppendObjToObj(resObjPtr, elemPtrs[i]);
	    }
	}
    }
    Tcl_DecrRefCount(joinObjPtr);
    if (resObjPtr) {
	Tcl_SetObjResult(interp, resObjPtr);
	return TCL_OK;
    }
    return TCL_ERROR;
}

/*
 *----------------------------------------------------------------------
 *
 * Tcl_LassignObjCmd --
 *
 *	This object-based procedure is invoked to process the "lassign" Tcl
 *	command. See the user documentation for details on what it does.
 *
 * Results:
 *	A standard Tcl object result.
 *
 * Side effects:
 *	See the user documentation.
 *
 *----------------------------------------------------------------------
 */

int
Tcl_LassignObjCmd(
    TCL_UNUSED(void *),
    Tcl_Interp *interp,		/* Current interpreter. */
    int objc,			/* Number of arguments. */
    Tcl_Obj *const objv[])	/* Argument objects. */
{
    Tcl_Obj *listCopyPtr;
    Tcl_Obj **listObjv;		/* The contents of the list. */
    Tcl_Size listObjc;		/* The length of the list. */
    Tcl_Size origListObjc;	/* Original length */
    int code;

    if (objc < 2) {
	Tcl_WrongNumArgs(interp, 1, objv, "list ?varName ...?");
	return TCL_ERROR;
    }

    listCopyPtr = TclDuplicatePureObj(interp, objv[1], &tclListType.objType);
    if (!listCopyPtr) {
	return TCL_ERROR;
    }
    Tcl_IncrRefCount(listCopyPtr); /* Important! fs */

    code = TclListObjGetElementsM(
	interp, listCopyPtr, &listObjc, &listObjv);
    if (code != TCL_OK) {
	Tcl_DecrRefCount(listCopyPtr);
	return code;
    }
    origListObjc = listObjc;

    objc -= 2;
    objv += 2;
    while (code == TCL_OK && objc > 0 && listObjc > 0) {
	if (Tcl_ObjSetVar2(interp, *objv++, NULL, *listObjv++,
		TCL_LEAVE_ERR_MSG) == NULL) {
	    code = TCL_ERROR;
	}
	objc--;
	listObjc--;
    }

    if (code == TCL_OK && objc > 0) {
	Tcl_Obj *emptyObj;

	TclNewObj(emptyObj);
	Tcl_IncrRefCount(emptyObj);
	while (code == TCL_OK && objc-- > 0) {
	    if (Tcl_ObjSetVar2(interp, *objv++, NULL, emptyObj,
		    TCL_LEAVE_ERR_MSG) == NULL) {
		code = TCL_ERROR;
	    }
	}
	Tcl_DecrRefCount(emptyObj);
    }

    if (code == TCL_OK && listObjc > 0) {
	Tcl_Obj *resultObjPtr = TclListObjRange(
	    interp, listCopyPtr, origListObjc - listObjc, origListObjc - 1);
	if (resultObjPtr == NULL) {
	    code = TCL_ERROR;
	} else {
	    Tcl_SetObjResult(interp, resultObjPtr);
	}
    }

    Tcl_DecrRefCount(listCopyPtr);
    return code;
}

/*
 *----------------------------------------------------------------------
 *
 * Tcl_LindexObjCmd --
 *
 *	This object-based procedure is invoked to process the "lindex" Tcl
 *	command. See the user documentation for details on what it does.
 *
 * Results:
 *	A standard Tcl object result.
 *
 * Side effects:
 *	See the user documentation.
 *
 *----------------------------------------------------------------------
 */

int
Tcl_LindexObjCmd(
    TCL_UNUSED(void *),
    Tcl_Interp *interp,		/* Current interpreter. */
    int objc,			/* Number of arguments. */
    Tcl_Obj *const objv[])	/* Argument objects. */
{
    Tcl_Obj *elemPtr;		/* Pointer to the element being extracted. */

    if (objc < 2) {
	Tcl_WrongNumArgs(interp, 1, objv, "list ?index ...?");
	return TCL_ERROR;
    }

    /*
     * If objc==3, then objv[2] may be either a single index or a list of
     * indices: go to TclLindexList to determine which. If objc>=4, or
     * objc==2, then objv[2 .. objc-2] are all single indices and processed as
     * such in TclLindexFlat.
     */

    if (objc == 3) {
	elemPtr = TclLindexList(interp, objv[1], objv[2]);
    } else {
	elemPtr = TclLindexFlat(interp, objv[1], objc-2, objv+2);
    }

    /*
     * Set the interpreter's object result to the last element extracted.
     */

    if (elemPtr == NULL) {
	return TCL_ERROR;
    }

    Tcl_SetObjResult(interp, elemPtr);
    Tcl_DecrRefCount(elemPtr);
    return TCL_OK;
}

/*
 *----------------------------------------------------------------------
 *
 * Tcl_LinsertObjCmd --
 *
 *	This object-based procedure is invoked to process the "linsert" Tcl
 *	command. See the user documentation for details on what it does.
 *
 * Results:
 *	A new Tcl list object formed by inserting zero or more elements into a
 *	list.
 *
 * Side effects:
 *	See the user documentation.
 *
 *----------------------------------------------------------------------
 */

int
Tcl_LinsertObjCmd(
    TCL_UNUSED(void *),
    Tcl_Interp *interp,		/* Current interpreter. */
    int objc,		/* Number of arguments. */
    Tcl_Obj *const objv[])	/* Argument objects. */
{
    Tcl_Obj *listPtr;
    Tcl_Size len, index;
<<<<<<< HEAD
    int result, status;
=======
    int copied = 0, result;
>>>>>>> b359029b

    if (objc < 3) {
	Tcl_WrongNumArgs(interp, 1, objv, "list index ?element ...?");
	return TCL_ERROR;
    }

    result = TclListObjLengthM(interp, objv[1], &len);
    if (result != TCL_OK) {
	return result;
    }

    /*
     * Get the index. "end" is interpreted to be the index after the last
     * element, such that using it will cause any inserted elements to be
     * appended to the list.
     */

    result = TclGetIntForIndexM(interp, objv[2], /*end*/ len, &index);
    if (result != TCL_OK) {
	return result;
    }
    if (index > len) {
	index = len;
    }

    /*
     * If the list object is unshared we can modify it directly. Otherwise we
     * create a copy to modify: this is "copy on write".
     */

    listPtr = objv[1];
    if (Tcl_IsShared(listPtr)) {
<<<<<<< HEAD
	listPtr = Tcl_DuplicateObj(listPtr);
=======
	listPtr = TclDuplicatePureObj(interp, listPtr, &tclListType.objType);
	if (!listPtr) {
	    return TCL_ERROR;
	}
	copied = 1;
>>>>>>> b359029b
    }

    if ((objc == 4) && (index == len)) {
	/*
	 * Special case: insert one element at the end of the list.
	 */

<<<<<<< HEAD
	status = Tcl_ListObjAppendElement(NULL, listPtr, objv[3]);
	if (status != TCL_OK) {
	    return status;
=======
	result = Tcl_ListObjAppendElement(NULL, listPtr, objv[3]);
	if (result != TCL_OK) {
	    if (copied) {
		Tcl_DecrRefCount(listPtr);
	    }
	    return result;
>>>>>>> b359029b
	}
    } else {
	if (TCL_OK != Tcl_ListObjReplace(interp, listPtr, index, 0,
		(objc-3), &(objv[3]))) {
	    if (copied) {
		Tcl_DecrRefCount(listPtr);
	    }
	    return TCL_ERROR;
	}
    }

    /*
     * Set the interpreter's object result.
     */

    Tcl_SetObjResult(interp, listPtr);
    return TCL_OK;
}

/*
 *----------------------------------------------------------------------
 *
 * Tcl_ListObjCmd --
 *
 *	This procedure is invoked to process the "list" Tcl command. See the
 *	user documentation for details on what it does.
 *
 * Results:
 *	A standard Tcl object result.
 *
 * Side effects:
 *	See the user documentation.
 *
 *----------------------------------------------------------------------
 */

int
Tcl_ListObjCmd(
    TCL_UNUSED(void *),
    Tcl_Interp *interp,		/* Current interpreter. */
    int objc,		/* Number of arguments. */
    Tcl_Obj *const objv[])
				/* The argument objects. */
{
    /*
     * If there are no list elements, the result is an empty object.
     * Otherwise set the interpreter's result object to be a list object.
     */

    if (objc > 1) {
	Tcl_SetObjResult(interp, Tcl_NewListObj(objc-1, &objv[1]));
    }
    return TCL_OK;
}

/*
 *----------------------------------------------------------------------
 *
 * Tcl_LlengthObjCmd --
 *
 *	This object-based procedure is invoked to process the "llength" Tcl
 *	command. See the user documentation for details on what it does.
 *
 * Results:
 *	A standard Tcl object result.
 *
 * Side effects:
 *	See the user documentation.
 *
 *----------------------------------------------------------------------
 */

int
Tcl_LlengthObjCmd(
    TCL_UNUSED(void *),
    Tcl_Interp *interp,		/* Current interpreter. */
    int objc,			/* Number of arguments. */
    Tcl_Obj *const objv[])
				/* Argument objects. */
{
    Tcl_Size listLen;
    int result;
    Tcl_Obj *objPtr;

    if (objc != 2) {
	Tcl_WrongNumArgs(interp, 1, objv, "list");
	return TCL_ERROR;
    }

    result = TclListObjLengthM(interp, objv[1], &listLen);
    if (result != TCL_OK) {
	return result;
    }

    /*
     * Set the interpreter's object result to an integer object holding the
     * length.
     */

    TclNewUIntObj(objPtr, listLen);
    Tcl_SetObjResult(interp, objPtr);
    return TCL_OK;
}

/*
 *----------------------------------------------------------------------
 *
 * Tcl_LpopObjCmd --
 *
 *	This procedure is invoked to process the "lpop" Tcl command. See the
 *	user documentation for details on what it does.
 *
 * Results:
 *	A standard Tcl object result.
 *
 * Side effects:
 *	See the user documentation.
 *
 *----------------------------------------------------------------------
 */

int
Tcl_LpopObjCmd(
    TCL_UNUSED(void *),
    Tcl_Interp *interp,		/* Current interpreter. */
    int objc,			/* Number of arguments. */
    Tcl_Obj *const objv[])
				/* Argument objects. */
{
    Tcl_Size listLen;
    int copied = 0, result;
    Tcl_Obj *elemPtr, *stored;
    Tcl_Obj *listPtr, **elemPtrs;

    if (objc < 2) {
	Tcl_WrongNumArgs(interp, 1, objv, "listvar ?index?");
	return TCL_ERROR;
    }

    listPtr = Tcl_ObjGetVar2(interp, objv[1], NULL, TCL_LEAVE_ERR_MSG);
    if (listPtr == NULL) {
	return TCL_ERROR;
    }

    result = TclListObjGetElementsM(interp, listPtr, &listLen, &elemPtrs);
    if (result != TCL_OK) {
	return result;
    }

    /*
     * First, extract the element to be returned.
     * TclLindexFlat adds a ref count which is handled.
     */

    if (objc == 2) {
	if (!listLen) {
	    /* empty list, throw the same error as with index "end" */
	    Tcl_SetObjResult(interp, Tcl_NewStringObj(
		"index \"end\" out of range", -1));
	    Tcl_SetErrorCode(interp, "TCL", "VALUE", "INDEX"
		"OUTOFRANGE", NULL);
	    return TCL_ERROR;
	}
	elemPtr = elemPtrs[listLen - 1];
	Tcl_IncrRefCount(elemPtr);
    } else {
	elemPtr = TclLindexFlat(interp, listPtr, objc-2, objv+2);

	if (elemPtr == NULL) {
	    return TCL_ERROR;
	}
    }
    Tcl_SetObjResult(interp, elemPtr);
    Tcl_DecrRefCount(elemPtr);

    /*
     * Second, remove the element.
     * TclLsetFlat adds a ref count which is handled.
     */

    if (objc == 2) {
	if (Tcl_IsShared(listPtr)) {
	    listPtr = TclDuplicatePureObj(interp, listPtr, &tclListType.objType);
	    if (!listPtr) {
		return TCL_ERROR;
	    }
	    copied = 1;
	}
	result = Tcl_ListObjReplace(interp, listPtr, listLen - 1, 1, 0, NULL);
	if (result != TCL_OK) {
	    if (copied) {
		Tcl_DecrRefCount(listPtr);
	    }
	    return result;
	}
    } else {
	Tcl_Obj *newListPtr = TclLsetFlat(interp, listPtr, objc-2, objv+2, NULL);
	if (newListPtr == NULL) {
	    if (copied) {
		Tcl_DecrRefCount(listPtr);
	    }
	    return TCL_ERROR;
	} else {
	    listPtr = newListPtr;
	    TclUndoRefCount(listPtr);
	}
    }

    stored = Tcl_ObjSetVar2(interp, objv[1], NULL, listPtr, TCL_LEAVE_ERR_MSG);
    if (stored == NULL) {
	return TCL_ERROR;
    }

    return TCL_OK;
}

/*
 *----------------------------------------------------------------------
 *
 * Tcl_LrangeObjCmd --
 *
 *	This procedure is invoked to process the "lrange" Tcl command. See the
 *	user documentation for details on what it does.
 *
 * Results:
 *	A standard Tcl object result.
 *
 * Side effects:
 *	See the user documentation.
 *
 *----------------------------------------------------------------------
 */

int
Tcl_LrangeObjCmd(
    TCL_UNUSED(void *),
    Tcl_Interp *interp,		/* Current interpreter. */
    int objc,			/* Number of arguments. */
    Tcl_Obj *const objv[])
				/* Argument objects. */
{
    int result, status;
    Tcl_Size fromAnchor, first, fromIdx, last, listLen, toAnchor, toIdx;
    if (objc != 4) {
	Tcl_WrongNumArgs(interp, 1, objv, "list first last");
	return TCL_ERROR;
    }

    result = TclListObjLengthM(interp, objv[1], &listLen);
    if (result != TCL_OK) {
	return result;
    }

    result = TclGetIntForIndexM(interp, objv[2], /*endValue*/ TCL_SIZE_MAX - 1,
	&toIdx);
    if (result != TCL_OK) {
	return result;
    }

    result = TclGetIntForIndexM(interp, objv[2], /*endValue*/ TCL_SIZE_MAX - 1,
	&fromIdx);
    if (result != TCL_OK) {
	return result;
    }

    toAnchor = TclIndexIsFromEnd(toIdx);
    fromAnchor = TclIndexIsFromEnd(fromIdx);

    if (!Tcl_LengthIsFinite(listLen)
	&& (toAnchor == 1 || fromAnchor == 1)
	&& TclObjectHasInterface(objv[1], list, rangeEnd)
    ) {
	Tcl_Obj *objResultPtr;

	status = TclObjectDispatchNoDefault(interp, objResultPtr,
	    objv[1], list, rangeEnd, interp, objv[1], toAnchor,
	    toIdx, fromAnchor, fromIdx);
	if (status != TCL_OK || objResultPtr == NULL) {
	    return TCL_ERROR;
	} else {
	    Tcl_SetObjResult(interp, objResultPtr);
	}
    } else {
	result = TclGetIntForIndexM(interp, objv[2], /*endValue*/ listLen - 1,
		&first);
	if (result != TCL_OK) {
	    return result;
	}

	result = TclGetIntForIndexM(interp, objv[3], /*endValue*/ listLen - 1,
		&last);
	if (result != TCL_OK) {
	    return result;
	}

	Tcl_Obj *resultObj = TclListObjRange(interp, objv[1], first, last);
	if (resultObj == NULL) {
	    return TCL_ERROR;
	}
	Tcl_SetObjResult(interp, resultObj);
    }
    return TCL_OK;
}

/*
 *----------------------------------------------------------------------
 *
 * Tcl_LremoveObjCmd --
 *
 *	This procedure is invoked to process the "lremove" Tcl command. See the
 *	user documentation for details on what it does.
 *
 * Results:
 *	A standard Tcl object result.
 *
 * Side effects:
 *	See the user documentation.
 *
 *----------------------------------------------------------------------
 */

static int
LremoveIndexCompare(
    const void *el1Ptr,
    const void *el2Ptr)
{
    Tcl_Size idx1 = *((const Tcl_Size *) el1Ptr);
    Tcl_Size idx2 = *((const Tcl_Size *) el2Ptr);

    /*
     * This will put the larger element first.
     */

    return (idx1 < idx2) ? 1 : (idx1 > idx2) ? -1 : 0;
}

int
Tcl_LremoveObjCmd(
    TCL_UNUSED(void *),
    Tcl_Interp *interp,		/* Current interpreter. */
    int objc,			/* Number of arguments. */
    Tcl_Obj *const objv[])	/* Argument objects. */
{
    Tcl_Size i, idxc, prevIdx, first, num;
    Tcl_Size *idxv, listLen;
    Tcl_Obj *listObj;
    int copied = 0, status = TCL_OK;

    /*
     * Parse the arguments.
     */

    if (objc < 2) {
	Tcl_WrongNumArgs(interp, 1, objv, "list ?index ...?");
	return TCL_ERROR;
    }

    listObj = objv[1];
    if (TclListObjLengthM(interp, listObj, &listLen) != TCL_OK) {
	return TCL_ERROR;
    }

    idxc = objc - 2;
    if (idxc == 0) {
	Tcl_SetObjResult(interp, listObj);
	return TCL_OK;
    }
    idxv = (Tcl_Size *)Tcl_Alloc((objc - 2) * sizeof(*idxv));
    for (i = 2; i < objc; i++) {
	status = (TclGetIntForIndexM(interp, objv[i], /*endValue*/ listLen - 1,
		&idxv[i - 2]) != TCL_OK);
	if (status != TCL_OK) {
	    goto done;
	}
    }

    /*
     * Sort the indices, large to small so that when we remove an index we
     * don't change the indices still to be processed.
     */

    if (idxc > 1) {
	qsort(idxv, idxc, sizeof(*idxv), LremoveIndexCompare);
    }

    /*
     * Make our working copy, then do the actual removes piecemeal.
     */

    if (Tcl_IsShared(listObj)) {
	listObj = TclDuplicatePureObj(interp, listObj, &tclListType.objType);
	if (!listObj) {
	    status = TCL_ERROR;
	    goto done;
	}
	copied = 1;
    }
    num = 0;
    first = listLen;
    for (i = 0, prevIdx = -1 ; i < idxc ; i++) {
	Tcl_Size idx = idxv[i];

	/*
	 * Repeated index and sanity check.
	 */

	if (idx == prevIdx) {
	    continue;
	}
	prevIdx = idx;
	if (idx < 0 || idx >= listLen) {
	    continue;
	}

	/*
	 * Coalesce adjacent removes to reduce the number of copies.
	 */

	if (num == 0) {
	    num = 1;
	    first = idx;
	} else if (idx + 1 == first) {
	    num++;
	    first = idx;
	} else {
	    /*
	     * Note that this operation can't fail now; we know we have a list
	     * and we're only ever contracting that list.
	     */

	    status = Tcl_ListObjReplace(interp, listObj, first, num, 0, NULL);
	    if (status != TCL_OK) {
		goto done;
	    }
	    listLen -= num;
	    num = 1;
	    first = idx;
	}
    }
    if (num != 0) {
	status = Tcl_ListObjReplace(interp, listObj, first, num, 0, NULL);
	if (status != TCL_OK) {
	    if (copied) {
		Tcl_DecrRefCount(listObj);
	    }
	    goto done;
	}
    }
    Tcl_SetObjResult(interp, listObj);
done:
    Tcl_Free(idxv);
    return status;
}

/*
 *----------------------------------------------------------------------
 *
 * Tcl_LrepeatObjCmd --
 *
 *	This procedure is invoked to process the "lrepeat" Tcl command. See
 *	the user documentation for details on what it does.
 *
 * Results:
 *	A standard Tcl object result.
 *
 * Side effects:
 *	See the user documentation.
 *
 *----------------------------------------------------------------------
 */

int
Tcl_LrepeatObjCmd(
    TCL_UNUSED(void *),
    Tcl_Interp *interp,		/* Current interpreter. */
    int objc,		/* Number of arguments. */
    Tcl_Obj *const objv[])
				/* The argument objects. */
{
    Tcl_Size elementCount, i, totalElems;
    Tcl_Obj *listPtr, **dataArray = NULL;

    /*
     * Check arguments for legality:
     *		lrepeat count ?value ...?
     */

    if (objc < 2) {
	Tcl_WrongNumArgs(interp, 1, objv, "count ?value ...?");
	return TCL_ERROR;
    }
    if (TCL_OK != TclGetSizeIntFromObj(interp, objv[1], &elementCount)) {
	return TCL_ERROR;
    }
    if (elementCount < 0) {
	Tcl_SetObjResult(interp, Tcl_ObjPrintf(
		"bad count \"%" TCL_SIZE_MODIFIER "d\": must be integer >= 0", elementCount));
	Tcl_SetErrorCode(interp, "TCL", "OPERATION", "LREPEAT", "NEGARG",
		NULL);
	return TCL_ERROR;
    }

    /*
     * Skip forward to the interesting arguments now we've finished parsing.
     */

    objc -= 2;
    objv += 2;

    /* Final sanity check. Do not exceed limits on max list length. */

    if (elementCount && objc > LIST_MAX/elementCount) {
	Tcl_SetObjResult(interp, Tcl_ObjPrintf(
		"max length of a Tcl list (%" TCL_SIZE_MODIFIER "d elements) exceeded", LIST_MAX));
	Tcl_SetErrorCode(interp, "TCL", "MEMORY", NULL);
	return TCL_ERROR;
    }
    totalElems = objc * elementCount;

    /*
     * Get an empty list object that is allocated large enough to hold each
     * init value elementCount times.
     */

    listPtr = Tcl_NewListObj(totalElems, NULL);
    if (totalElems) {
	ListRep listRep;
	ListObjGetRep(listPtr, &listRep);
	dataArray = ListRepElementsBase(&listRep);
	listRep.storePtr->numUsed = totalElems;
	if (listRep.spanPtr) {
	    /* Future proofing in case Tcl_NewListObj returns a span */
	    listRep.spanPtr->spanStart = listRep.storePtr->firstUsed;
	    listRep.spanPtr->spanLength = listRep.storePtr->numUsed;
	}
    }

    /*
     * Set the elements. Note that we handle the common degenerate case of a
     * single value being repeated separately to permit the compiler as much
     * room as possible to optimize a loop that might be run a very large
     * number of times.
     */

    CLANG_ASSERT(dataArray || totalElems == 0 );
    if (objc == 1) {
	Tcl_Obj *tmpPtr = objv[0];

	tmpPtr->refCount += elementCount;
	for (i=0 ; i<elementCount ; i++) {
	    dataArray[i] = tmpPtr;
	}
    } else {
	Tcl_Size j, k = 0;

	for (i=0 ; i<elementCount ; i++) {
	    for (j=0 ; j<objc ; j++) {
		Tcl_IncrRefCount(objv[j]);
		dataArray[k++] = objv[j];
	    }
	}
    }

    Tcl_SetObjResult(interp, listPtr);
    return TCL_OK;
}

/*
 *----------------------------------------------------------------------
 *
 * Tcl_LreplaceObjCmd --
 *
 *	This object-based procedure is invoked to process the "lreplace" Tcl
 *	command. See the user documentation for details on what it does.
 *
 * Results:
 *	A new Tcl list object formed by replacing zero or more elements of a
 *	list.
 *
 * Side effects:
 *	See the user documentation.
 *
 *----------------------------------------------------------------------
 */

int
Tcl_LreplaceObjCmd(
    TCL_UNUSED(void *),
    Tcl_Interp *interp,		/* Current interpreter. */
    int objc,			/* Number of arguments. */
    Tcl_Obj *const objv[])	/* Argument objects. */
{
    Tcl_Obj *listPtr;
    Tcl_Size numToDelete, listLen, first, last;
    int result;

    if (objc < 4) {
	Tcl_WrongNumArgs(interp, 1, objv,
		"list first last ?element ...?");
	return TCL_ERROR;
    }

    result = TclListObjLengthM(interp, objv[1], &listLen);
    if (result != TCL_OK) {
	return result;
    }

    /*
     * Get the first and last indexes. "end" is interpreted to be the index
     * for the last element, such that using it will cause that element to be
     * included for deletion.
     */

    result = TclGetIntForIndexM(interp, objv[2], /*end*/ listLen-1, &first);
    if (result != TCL_OK) {
	return result;
    }

    result = TclGetIntForIndexM(interp, objv[3], /*end*/ listLen-1, &last);
    if (result != TCL_OK) {
	return result;
    }

    if (first < 0) {
	first = 0;
    } else if (first > listLen) {
	first = listLen;
    }

    if (last >= listLen) {
	last = listLen - 1;
    }
    if (first <= last) {
	numToDelete = last - first + 1;
    } else {
	numToDelete = 0;
    }

    /*
     * If the list object is unshared we can modify it directly, otherwise we
     * create a copy to modify: this is "copy on write".
     */

    listPtr = objv[1];
    if (Tcl_IsShared(listPtr)) {
	listPtr = TclDuplicatePureObj(interp, listPtr, &tclListType.objType);
	if (!listPtr) {
	    return TCL_ERROR;
	}
    }

    /*
     * Note that we call Tcl_ListObjReplace even when numToDelete == 0 and
     * objc == 4. In this case, the list value of listPtr is not changed (no
     * elements are removed or added), but by making the call we are assured
     * we end up with a list in canonical form. Resist any temptation to
     * optimize this case away.
     */

    if (TCL_OK != Tcl_ListObjReplace(interp, listPtr, first, numToDelete,
	    objc-4, objv+4)) {
	Tcl_DecrRefCount(listPtr);
	return TCL_ERROR;
    }

    /*
     * Set the interpreter's object result.
     */

    Tcl_SetObjResult(interp, listPtr);
    return TCL_OK;
}

/*
 *----------------------------------------------------------------------
 *
 * Tcl_LreverseObjCmd --
 *
 *	This procedure is invoked to process the "lreverse" Tcl command. See
 *	the user documentation for details on what it does.
 *
 * Results:
 *	A standard Tcl result.
 *
 * Side effects:
 *	See the user documentation.
 *
 *----------------------------------------------------------------------
 */

int
Tcl_LreverseObjCmd(
    TCL_UNUSED(void *),
    Tcl_Interp *interp,		/* Current interpreter. */
    int objc,			/* Number of arguments. */
    Tcl_Obj *const objv[])	/* Argument values. */
{
    Tcl_Obj **elemv;
    Tcl_Size elemc, i, j;

    if (objc != 2) {
	Tcl_WrongNumArgs(interp, 1, objv, "list");
	return TCL_ERROR;
    }

    if (TclObjectHasInterface(objv[1], list, reverse)) {
	TCL_UNUSEDVAR(int status);
	Tcl_Obj *resObj;
	TclObjectDispatchNoDefault(interp, resObj, objv[1], list,
	    reverse, interp, objv[1]);
	if (resObj) {
	    Tcl_SetObjResult(interp, resObj);
	    return TCL_OK;
	} else {
	    return TCL_ERROR;
	}
    }

    /* True List */
    if (TclListObjLengthM(interp, objv[1], &elemc) != TCL_OK) {
	return TCL_ERROR;
    }

    /*
     * If the list is empty, just return it. [Bug 1876793]
     */

    if (!elemc) {
	Tcl_SetObjResult(interp, objv[1]);
	return TCL_OK;
    }
    if (TclListObjGetElementsM(interp, objv[1], &elemc, &elemv) != TCL_OK) {
	return TCL_ERROR;
    }

    if (Tcl_IsShared(objv[1])
	|| ListObjRepIsShared(objv[1])) { /* Bug 1675044 */
	Tcl_Obj *resultObj, **dataArray;
	ListRep listRep;

	resultObj = Tcl_NewListObj(elemc, NULL);

	/* Modify the internal rep in-place */
	ListObjGetRep(resultObj, &listRep);
	listRep.storePtr->numUsed = elemc;
	dataArray = ListRepElementsBase(&listRep);
	if (listRep.spanPtr) {
	    /* Future proofing */
	    listRep.spanPtr->spanStart = listRep.storePtr->firstUsed;
	    listRep.spanPtr->spanLength = listRep.storePtr->numUsed;
	}

	for (i=0,j=elemc-1 ; i<elemc ; i++,j--) {
	    dataArray[j] = elemv[i];
	    Tcl_IncrRefCount(elemv[i]);
	}

	Tcl_SetObjResult(interp, resultObj);
    } else {

	/*
	 * Not shared, so swap "in place". This relies on Tcl_LOGE above
	 * returning a pointer to the live array of Tcl_Obj values.
	 */

	for (i=0,j=elemc-1 ; i<j ; i++,j--) {
	    Tcl_Obj *tmp = elemv[i];

	    elemv[i] = elemv[j];
	    elemv[j] = tmp;
	}
	TclInvalidateStringRep(objv[1]);
	Tcl_SetObjResult(interp, objv[1]);
    }
    return TCL_OK;
}

/*
 *----------------------------------------------------------------------
 *
 * Tcl_LsearchObjCmd --
 *
 *	This procedure is invoked to process the "lsearch" Tcl command. See
 *	the user documentation for details on what it does.
 *
 * Results:
 *	A standard Tcl result.
 *
 * Side effects:
 *	See the user documentation.
 *
 *----------------------------------------------------------------------
 */

int
Tcl_LsearchObjCmd(
    TCL_UNUSED(void *),
    Tcl_Interp *interp,		/* Current interpreter. */
    int objc,			/* Number of arguments. */
    Tcl_Obj *const objv[])	/* Argument values. */
{
    const char *bytes, *patternBytes;
    int match, result=TCL_OK, bisect;
    Tcl_Size i, length = 0, listc, elemLen, start, index;
    Tcl_Size groupSize, groupOffset, lower, upper;
    int allocatedIndexVector = 0;
    int isIncreasing;
    Tcl_WideInt patWide, objWide, wide;
    int allMatches, inlineReturn, negatedMatch, returnSubindices, noCase;
    double patDouble, objDouble;
    SortInfo sortInfo;
    Tcl_Obj *patObj, *itemPtr, *item2Ptr, *listPtr, *subjectPtr, *startPtr;
    SortStrCmpFn_t strCmpFn = TclUtfCmp;
    Tcl_RegExp regexp = NULL;
    static const char *const options[] = {
	"-all",	    "-ascii",   "-bisect", "-decreasing", "-dictionary",
	"-exact",   "-glob",    "-increasing", "-index",
	"-inline",  "-integer", "-nocase",     "-not",
	"-real",    "-regexp",  "-sorted",     "-start", "-stride",
	"-subindices", NULL
    };
    enum lsearchoptions {
	LSEARCH_ALL, LSEARCH_ASCII, LSEARCH_BISECT, LSEARCH_DECREASING,
	LSEARCH_DICTIONARY, LSEARCH_EXACT, LSEARCH_GLOB, LSEARCH_INCREASING,
	LSEARCH_INDEX, LSEARCH_INLINE, LSEARCH_INTEGER, LSEARCH_NOCASE,
	LSEARCH_NOT, LSEARCH_REAL, LSEARCH_REGEXP, LSEARCH_SORTED,
	LSEARCH_START, LSEARCH_STRIDE, LSEARCH_SUBINDICES
    };
    enum datatypes {
	ASCII, DICTIONARY, INTEGER, REAL
    } dataType;
    enum modes {
	EXACT, GLOB, REGEXP, SORTED
    };
    enum modes mode;

    mode = GLOB;
    dataType = ASCII;
    isIncreasing = 1;
    allMatches = 0;
    inlineReturn = 0;
    itemPtr = NULL;
    returnSubindices = 0;
    negatedMatch = 0;
    bisect = 0;
    listPtr = NULL;
    startPtr = NULL;
    groupSize = 1;
    groupOffset = 0;
    start = 0;
    noCase = 0;
    sortInfo.compareCmdPtr = NULL;
    sortInfo.isIncreasing = 1;
    sortInfo.sortMode = 0;
    sortInfo.interp = interp;
    sortInfo.resultCode = TCL_OK;
    sortInfo.indexv = NULL;
    sortInfo.indexc = 0;

    if (objc < 3) {
	Tcl_WrongNumArgs(interp, 1, objv, "?-option value ...? list pattern");
	return TCL_ERROR;
    }

    for (i = 1; i < objc-2; i++) {
	enum lsearchoptions idx;
	if (Tcl_GetIndexFromObj(interp, objv[i], options, "option", 0, &idx)
		!= TCL_OK) {
	    result = TCL_ERROR;
	    goto done;
	}
	switch (idx) {
	case LSEARCH_ALL:		/* -all */
	    allMatches = 1;
	    break;
	case LSEARCH_ASCII:		/* -ascii */
	    dataType = ASCII;
	    break;
	case LSEARCH_BISECT:		/* -bisect */
	    mode = SORTED;
	    bisect = 1;
	    break;
	case LSEARCH_DECREASING:	/* -decreasing */
	    isIncreasing = 0;
	    sortInfo.isIncreasing = 0;
	    break;
	case LSEARCH_DICTIONARY:	/* -dictionary */
	    dataType = DICTIONARY;
	    break;
	case LSEARCH_EXACT:		/* -increasing */
	    mode = EXACT;
	    break;
	case LSEARCH_GLOB:		/* -glob */
	    mode = GLOB;
	    break;
	case LSEARCH_INCREASING:	/* -increasing */
	    isIncreasing = 1;
	    sortInfo.isIncreasing = 1;
	    break;
	case LSEARCH_INLINE:		/* -inline */
	    inlineReturn = 1;
	    break;
	case LSEARCH_INTEGER:		/* -integer */
	    dataType = INTEGER;
	    break;
	case LSEARCH_NOCASE:		/* -nocase */
	    strCmpFn = TclUtfCasecmp;
	    noCase = 1;
	    break;
	case LSEARCH_NOT:		/* -not */
	    negatedMatch = 1;
	    break;
	case LSEARCH_REAL:		/* -real */
	    dataType = REAL;
	    break;
	case LSEARCH_REGEXP:		/* -regexp */
	    mode = REGEXP;
	    break;
	case LSEARCH_SORTED:		/* -sorted */
	    mode = SORTED;
	    break;
	case LSEARCH_SUBINDICES:	/* -subindices */
	    returnSubindices = 1;
	    break;
	case LSEARCH_START:		/* -start */
	    /*
	     * If there was a previous -start option, release its saved index
	     * because it will either be replaced or there will be an error.
	     */

	    if (startPtr != NULL) {
		Tcl_DecrRefCount(startPtr);
		startPtr = NULL;
	    }
	    if (i > objc-4) {
		Tcl_SetObjResult(interp, Tcl_NewStringObj(
			"missing starting index", -1));
		Tcl_SetErrorCode(interp, "TCL", "ARGUMENT", "MISSING", NULL);
		result = TCL_ERROR;
		goto done;
	    }
	    i++;
	    if (objv[i] == objv[objc - 2]) {
		/*
		 * Take copy to prevent shimmering problems. Note that it does
		 * not matter if the index obj is also a component of the list
		 * being searched. We only need to copy where the list and the
		 * index are one-and-the-same.
		 */

		startPtr = Tcl_DuplicateObj(objv[i]);
	    } else {
		startPtr = objv[i];
	    }
	    Tcl_IncrRefCount(startPtr);
	    break;
	case LSEARCH_STRIDE:		/* -stride */
	    if (i > objc-4) {
		Tcl_SetObjResult(interp, Tcl_NewStringObj(
			"\"-stride\" option must be "
			"followed by stride length", -1));
		Tcl_SetErrorCode(interp, "TCL", "ARGUMENT", "MISSING", NULL);
		result = TCL_ERROR;
		goto done;
	    }
	    if (Tcl_GetWideIntFromObj(interp, objv[i+1], &wide) != TCL_OK) {
		result = TCL_ERROR;
		goto done;
	    }
	    if (wide < 1) {
		Tcl_SetObjResult(interp, Tcl_NewStringObj(
			"stride length must be at least 1", -1));
		Tcl_SetErrorCode(interp, "TCL", "OPERATION", "LSEARCH",
			"BADSTRIDE", NULL);
		result = TCL_ERROR;
		goto done;
	    }
	    groupSize = wide;
	    i++;
	    break;
	case LSEARCH_INDEX: {		/* -index */
	    Tcl_Obj **indices;
	    Tcl_Size j;

	    if (allocatedIndexVector) {
		TclStackFree(interp, sortInfo.indexv);
		allocatedIndexVector = 0;
	    }
	    if (i > objc-4) {
		Tcl_SetObjResult(interp, Tcl_NewStringObj(
			"\"-index\" option must be followed by list index",
			-1));
		Tcl_SetErrorCode(interp, "TCL", "ARGUMENT", "MISSING", NULL);
		result = TCL_ERROR;
		goto done;
	    }

	    /*
	     * Store the extracted indices for processing by sublist
	     * extraction. Note that we don't do this using objects because
	     * that has shimmering problems.
	     */

	    i++;
	    if (TclListObjGetElementsM(interp, objv[i],
		    &sortInfo.indexc, &indices) != TCL_OK) {
		result = TCL_ERROR;
		goto done;
	    }
	    switch (sortInfo.indexc) {
	    case 0:
		sortInfo.indexv = NULL;
		break;
	    case 1:
		sortInfo.indexv = &sortInfo.singleIndex;
		break;
	    default:
		sortInfo.indexv = (int *)
			TclStackAlloc(interp, sizeof(int) * sortInfo.indexc);
		allocatedIndexVector = 1; /* Cannot use indexc field, as it
					   * might be decreased by 1 later. */
	    }

	    /*
	     * Fill the array by parsing each index. We don't know whether
	     * their scale is sensible yet, but we at least perform the
	     * syntactic check here.
	     */

	    for (j=0 ; j<sortInfo.indexc ; j++) {
		int encoded = 0;
		if (TclIndexEncode(interp, indices[j], TCL_INDEX_NONE,
			TCL_INDEX_NONE, &encoded) != TCL_OK) {
		    result = TCL_ERROR;
		}
		if (encoded == (int)TCL_INDEX_NONE) {
		    Tcl_SetObjResult(interp, Tcl_ObjPrintf(
			    "index \"%s\" out of range",
			    TclGetString(indices[j])));
		    Tcl_SetErrorCode(interp, "TCL", "VALUE", "INDEX"
			    "OUTOFRANGE", NULL);
		    result = TCL_ERROR;
		}
		if (result == TCL_ERROR) {
		    Tcl_AppendObjToErrorInfo(interp, Tcl_ObjPrintf(
			    "\n    (-index option item number %" TCL_Z_MODIFIER "u)", j));
		    goto done;
		}
		sortInfo.indexv[j] = encoded;
	    }
	    break;
	}
	}
    }

    /*
     * Subindices only make sense if asked for with -index option set.
     */

    if (returnSubindices && sortInfo.indexc==0) {
	Tcl_SetObjResult(interp, Tcl_NewStringObj(
		"-subindices cannot be used without -index option", -1));
	Tcl_SetErrorCode(interp, "TCL", "OPERATION", "LSEARCH",
		"BAD_OPTION_MIX", NULL);
	result = TCL_ERROR;
	goto done;
    }

    if (bisect && (allMatches || negatedMatch)) {
	Tcl_SetObjResult(interp, Tcl_NewStringObj(
		"-bisect is not compatible with -all or -not", -1));
	Tcl_SetErrorCode(interp, "TCL", "OPERATION", "LSEARCH",
		"BAD_OPTION_MIX", NULL);
	result = TCL_ERROR;
	goto done;
    }

    if (mode == REGEXP) {
	/*
	 * We can shimmer regexp/list if listv[i] == pattern, so get the
	 * regexp rep before the list rep. First time round, omit the interp
	 * and hope that the compilation will succeed. If it fails, we'll
	 * recompile in "expensive" mode with a place to put error messages.
	 */

	regexp = Tcl_GetRegExpFromObj(NULL, objv[objc - 1],
		TCL_REG_ADVANCED | TCL_REG_NOSUB |
		(noCase ? TCL_REG_NOCASE : 0));
	if (regexp == NULL) {
	    /*
	     * Failed to compile the RE. Try again without the TCL_REG_NOSUB
	     * flag in case the RE had sub-expressions in it [Bug 1366683]. If
	     * this fails, an error message will be left in the interpreter.
	     */

	    regexp = Tcl_GetRegExpFromObj(interp, objv[objc - 1],
		    TCL_REG_ADVANCED | (noCase ? TCL_REG_NOCASE : 0));
	}

	if (regexp == NULL) {
	    result = TCL_ERROR;
	    goto done;
	}
    }

    /*
     * Make sure the list argument is a list object and get its length and a
     * pointer to its array of element pointers.
     */

    subjectPtr = objv[objc-2];
    result = Tcl_ListObjLength(interp, subjectPtr, &listc);
    if (result != TCL_OK) {
	goto done;
    }

    /*
     * Check for sanity when grouping elements of the overall list together
     * because of the -stride option. [TIP #351]
     */

    if (groupSize > 1) {
	if (listc % groupSize) {
	    Tcl_SetObjResult(interp, Tcl_NewStringObj(
		    "list size must be a multiple of the stride length",
		    -1));
	    Tcl_SetErrorCode(interp, "TCL", "OPERATION", "LSEARCH", "BADSTRIDE",
		    NULL);
	    result = TCL_ERROR;
	    goto done;
	}
	if (sortInfo.indexc > 0) {
	    /*
	     * Use the first value in the list supplied to -index as the
	     * offset of the element within each group by which to sort.
	     */

	    groupOffset = TclIndexDecode(sortInfo.indexv[0], groupSize - 1);
	    if (groupOffset < 0 || groupOffset >= groupSize) {
		Tcl_SetObjResult(interp, Tcl_NewStringObj(
			"when used with \"-stride\", the leading \"-index\""
			" value must be within the group", -1));
		Tcl_SetErrorCode(interp, "TCL", "OPERATION", "LSEARCH",
			"BADINDEX", NULL);
		result = TCL_ERROR;
		goto done;
	    }
	    if (sortInfo.indexc == 1) {
		sortInfo.indexc = 0;
		sortInfo.indexv = NULL;
	    } else {
		sortInfo.indexc--;

		for (i = 0; i < sortInfo.indexc; i++) {
		    sortInfo.indexv[i] = sortInfo.indexv[i+1];
		}
	    }
	}
    }

    /*
     * Get the user-specified start offset.
     */

    if (startPtr) {
	result = TclGetIntForIndexM(interp, startPtr,
	    (Tcl_LengthIsFinite(listc) ? listc - 1 : TCL_SIZE_MAX), &start);
	if (result != TCL_OK) {
	    goto done;
	}
	if (start == TCL_INDEX_NONE) {
	    start = TCL_INDEX_START;
	}

	/*
	 * If the search started past the end of the list, just return a
	 * "did not match anything at all" result straight away. [Bug 1374778]
	 */

	if (Tcl_LengthIsFinite(listc) && start >= listc) {
	    if (allMatches || inlineReturn) {
		Tcl_ResetResult(interp);
	    } else {
		TclNewIntObj(itemPtr, -1);
		Tcl_SetObjResult(interp, itemPtr);
		itemPtr = NULL;
	    }
	    goto done;
	}

	/*
	 * If start points within a group, it points to the start of the group.
	 */

	if (groupSize > 1) {
	    start -= (start % groupSize);
	}
    }

    patObj = objv[objc - 1];
    patternBytes = NULL;
    if (mode == EXACT || mode == SORTED) {
	switch (dataType) {
	case ASCII:
	case DICTIONARY:
	    patternBytes = Tcl_GetStringFromObj(patObj, &length);
	    break;
	case INTEGER:
	    result = TclGetWideIntFromObj(interp, patObj, &patWide);
	    if (result != TCL_OK) {
		goto done;
	    }

	    /*
	     * [Bug 1844789], "lsearch -exact -integer ..." crashes, was
	     * previously fixed at this point.
	     */
	    break;
	case REAL:
	    result = Tcl_GetDoubleFromObj(interp, patObj, &patDouble);
	    if (result != TCL_OK) {
		goto done;
	    }

	    /*
	     * [Bug 1844789], "lsearch -exact -integer ..." crashes, was
	     * previously fixed at this point.
	     */
	    break;
	}
    } else {
	patternBytes = Tcl_GetStringFromObj(patObj, &length);
    }

    /*
     * Set default index value to -1, indicating failure; if we find the item
     * in the course of our search, index will be set to the correct value.
     */

    index = -1;
    match = 0;

    if (mode == SORTED && !allMatches && !negatedMatch) {
	int isfinite;
	/*
	 * If the data is sorted, we can do a more intelligent search. Note
	 * that there is no point in being smart when -all was specified; in
	 * that case, we have to look at all items anyway, and there is no
	 * sense in doing this when the match sense is inverted.
	 */

	/*
	 * With -stride, lower, upper and i are kept as multiples of groupSize.
	 */

	lower = start - groupSize;
	isfinite = Tcl_LengthIsFinite(listc);
	if (isfinite) {
	    upper = listc;
	} else {
	    upper = 1;
	}
	while (
	    (lower + groupSize < upper && sortInfo.resultCode == TCL_OK)
	    || !isfinite
	) {
	    i = (lower + upper) / 2;
	    if (i < 0) {
		result = TCL_ERROR;
		Tcl_SetObjResult(interp, Tcl_NewStringObj("sorted list is incoherent", -1));
		goto done;
	    }
	    i -= i % groupSize;
	    result = Tcl_ListObjIndex(interp, subjectPtr, i+groupOffset, &itemPtr);
	    if (result != TCL_OK) {
		if (isfinite) {
		    goto done;
		} else {
		    if (Tcl_ListObjLength(interp, subjectPtr, &listc) == TCL_OK) {
			isfinite = Tcl_LengthIsFinite(listc);
			if (isfinite) {
			    if (listc - 1 > i) {
				upper = listc = 1;
				break;
			    } else {
				goto done;
			    }
			} else {
			    goto done;
			}
		    } else {
			goto done;
		    }
		}
	    }
	    Tcl_IncrRefCount(itemPtr);
	    if (sortInfo.indexc != 0) {
		item2Ptr = SelectObjFromSublist(itemPtr, &sortInfo);
		if (sortInfo.resultCode != TCL_OK) {
		    result = sortInfo.resultCode;
		    goto done;
		}
		/* Increment item2Ptr refcount first in case it's the same
		 * object as itemPtr. */
		Tcl_IncrRefCount(item2Ptr);
		Tcl_DecrRefCount(itemPtr);
		itemPtr = item2Ptr;
	    }
	    switch (dataType) {
	    case ASCII:
		bytes = TclGetString(itemPtr);
		match = strCmpFn(patternBytes, bytes);
		break;
	    case DICTIONARY:
		bytes = TclGetString(itemPtr);
		match = DictionaryCompare(patternBytes, bytes);
		break;
	    case INTEGER:
		result = TclGetWideIntFromObj(interp, itemPtr, &objWide);
		if (result != TCL_OK) {
		    goto done;
		}
		if (patWide == objWide) {
		    match = 0;
		} else if (patWide < objWide) {
		    match = -1;
		} else {
		    match = 1;
		}
		break;
	    case REAL:
		result = Tcl_GetDoubleFromObj(interp, itemPtr, &objDouble);
		if (result != TCL_OK) {
		    goto done;
		}
		if (patDouble == objDouble) {
		    match = 0;
		} else if (patDouble < objDouble) {
		    match = -1;
		} else {
		    match = 1;
		}
		break;
	    }
	    Tcl_DecrRefCount(itemPtr);
	    itemPtr = NULL;
	    if (match == 0) {
		/*
		 * Normally, binary search is written to stop when it finds a
		 * match. If there are duplicates of an element in the list,
		 * our first match might not be the first occurrence.
		 * Consider: 0 0 0 1 1 1 2 2 2
		 *
		 * To maintain consistency with standard lsearch semantics, we
		 * must find the leftmost occurrence of the pattern in the
		 * list. Thus we don't just stop searching here. This
		 * variation means that a search always makes log n
		 * comparisons (normal binary search might "get lucky" with an
		 * early comparison).
		 *
		 * In bisect mode though, we want the last of equals.
		 */

		index = i;
		if (bisect) {
		    lower = i;
		} else {
		    upper = i;
		}
	    } else if (match > 0) {
		if (isIncreasing) {
		    lower = i;
		    if (!isfinite) {
			upper *= 2;
		    }
		} else {
		    upper = i;
		    isfinite = 1;
		}
	    } else {
		if (isIncreasing) {
		    upper = i;
		    isfinite = 1;
		} else {
		    lower = i;
		    if (!isfinite) {
			upper *= 2;
		    }
		}
	    }
	}
	if (bisect && index < 0) {
	    index = lower;
	}
    } else {
	/*
	 * We need to do a linear search, because (at least one) of:
	 *   - our matcher can only tell equal vs. not equal
	 *   - our matching sense is negated
	 *   - we're building a list of all matched items
	 */

	if (allMatches) {
	    listPtr = Tcl_NewListObj(0, NULL);
	}
	for (i = start; listc < 0 || i < listc; i += groupSize) {
	    match = 0;
	    result = Tcl_ListObjIndex(interp, subjectPtr, i+groupOffset, &itemPtr);
	    if (result != TCL_OK) {
		goto done;
	    }
	    Tcl_IncrRefCount(itemPtr);
	    if (sortInfo.indexc != 0) {
		item2Ptr = SelectObjFromSublist(itemPtr, &sortInfo);
		if (sortInfo.resultCode != TCL_OK) {
		    if (listPtr != NULL) {
			Tcl_DecrRefCount(listPtr);
		    }
		    result = sortInfo.resultCode;
		    goto done;
		}
		/* Increment item2Ptr refcount first in case it's the same
		 * object as itemPtr. */
		Tcl_IncrRefCount(item2Ptr);
		Tcl_DecrRefCount(itemPtr);
		itemPtr = item2Ptr;
	    }

	    switch (mode) {
	    case SORTED:
	    case EXACT:
		switch (dataType) {
		case ASCII:
		    bytes = Tcl_GetStringFromObj(itemPtr, &elemLen);
		    if (length == elemLen) {
			/*
			 * This split allows for more optimal compilation of
			 * memcmp/strcasecmp.
			 */

			if (noCase) {
			    match = (TclUtfCasecmp(bytes, patternBytes) == 0);
			} else {
			    match = (memcmp(bytes, patternBytes, length) == 0);
			}
		    }
		    break;

		case DICTIONARY:
		    bytes = TclGetString(itemPtr);
		    match = (DictionaryCompare(bytes, patternBytes) == 0);
		    break;

		case INTEGER:
		    result = TclGetWideIntFromObj(interp, itemPtr, &objWide);
		    if (result != TCL_OK) {
			if (listPtr != NULL) {
			    Tcl_DecrRefCount(listPtr);
			}
			goto done;
		    }
		    match = (objWide == patWide);
		    break;

		case REAL:
		    result = Tcl_GetDoubleFromObj(interp,itemPtr, &objDouble);
		    if (result != TCL_OK) {
			if (listPtr) {
			    Tcl_DecrRefCount(listPtr);
			}
			goto done;
		    }
		    match = (objDouble == patDouble);
		    break;
		}
		break;

	    case GLOB:
		match = Tcl_StringCaseMatch(TclGetString(itemPtr),
			patternBytes, noCase);
		break;

	    case REGEXP:
		match = Tcl_RegExpExecObj(interp, regexp, itemPtr, 0, 0, 0);
		if (match < 0) {
		    Tcl_DecrRefCount(patObj);
		    if (listPtr != NULL) {
			Tcl_DecrRefCount(listPtr);
		    }
		    result = TCL_ERROR;
		    goto done;
		}
		break;
	    }

	    /*
	     * Invert match condition for -not.
	     */

	    if (negatedMatch) {
		match = !match;
	    }
	    if (!match) {
		Tcl_DecrRefCount(itemPtr);
		itemPtr = NULL;
		continue;
	    }
	    if (!allMatches) {
		index = i;
		Tcl_DecrRefCount(itemPtr);
		itemPtr = NULL;
		break;
	    } else if (inlineReturn) {
		/*
		 * These append operations are expected to not fail.
		 */
		Tcl_DecrRefCount(itemPtr);
		itemPtr = NULL;

		if (returnSubindices && (sortInfo.indexc != 0)) {
		    result = Tcl_ListObjIndex(interp, subjectPtr, i+groupOffset, &itemPtr);
		    if (result != TCL_OK) {
			goto done;
		    }
		    Tcl_IncrRefCount(itemPtr);
		    item2Ptr = SelectObjFromSublist(itemPtr, &sortInfo);
		    Tcl_ListObjAppendElement(interp, listPtr, item2Ptr);
		    Tcl_DecrRefCount(itemPtr);
		} else if (groupSize > 1) {
		    Tcl_Size j;
		    for (j = 0; j < groupSize; j++) {
			result = Tcl_ListObjIndex(interp, subjectPtr,
			    i+j, &itemPtr);
			if (result != TCL_OK) {
			    goto done;
			}
			Tcl_ListObjReplace(interp, listPtr, LIST_MAX, 0,
				1, &itemPtr);
		    }
		} else {
		    result = Tcl_ListObjIndex(interp, subjectPtr, i, &itemPtr);
		    if (result != TCL_OK) {
			goto done;
		    }
		    Tcl_ListObjAppendElement(interp, listPtr, itemPtr);
		}
	    } else if (returnSubindices) {
		Tcl_Size j;

		Tcl_DecrRefCount(itemPtr);
		TclNewIndexObj(itemPtr, i+groupOffset);
		for (j=0 ; j<sortInfo.indexc ; j++) {
		    Tcl_Obj *elObj;
		    Tcl_Size elValue = TclIndexDecode(sortInfo.indexv[j], listc);
		    TclNewIndexObj(elObj, elValue);
		    Tcl_ListObjAppendElement(interp, itemPtr, elObj);
		}
		Tcl_ListObjAppendElement(interp, listPtr, itemPtr);
	    } else {
		Tcl_DecrRefCount(itemPtr);
		Tcl_ListObjAppendElement(interp, listPtr, Tcl_NewWideIntObj(i));
	    }
	    itemPtr = NULL;
	}
    }

    /*
     * Return everything or a single value.
     */

    if (allMatches) {
	Tcl_SetObjResult(interp, listPtr);
    } else if (!inlineReturn) {
	if (returnSubindices) {
	    Tcl_Size j;

	    TclNewIndexObj(itemPtr, index+groupOffset);
	    for (j=0 ; j<sortInfo.indexc ; j++) {
		Tcl_Obj *elObj;
		size_t elValue = TclIndexDecode(sortInfo.indexv[j], listc);
		TclNewIndexObj(elObj, elValue);
		Tcl_ListObjAppendElement(interp, itemPtr, elObj);
	    }
	    Tcl_SetObjResult(interp, itemPtr);
	    itemPtr = NULL;
	} else {
	    Tcl_Obj *elObj;
	    TclNewIndexObj(elObj, index);
	    Tcl_SetObjResult(interp, elObj);
	}
    } else if (index < 0) {
	/*
	 * Is this superfluous? The result should be a blank object by
	 * default...
	 */

	Tcl_SetObjResult(interp, Tcl_NewObj());
    } else {
	if (returnSubindices) {
	    result = Tcl_ListObjIndex(interp, subjectPtr, i+groupOffset, &itemPtr);
	    if (result != TCL_OK) {
		goto done;
	    }
	    item2Ptr = SelectObjFromSublist(itemPtr, &sortInfo);
	    Tcl_SetObjResult(interp, item2Ptr);
	} else if (groupSize > 1) {
	    Tcl_Size j;
	    listPtr = Tcl_NewListObj(0, NULL);
	    for (j = 0; j < groupSize; j++) {
		result = Tcl_ListObjIndex(interp, subjectPtr, index + j, &itemPtr);
		if (result != TCL_OK) {
		    Tcl_DecrRefCount(listPtr);
		    goto done;
		}
		Tcl_ListObjAppendElement(interp, listPtr, itemPtr);
	    }
	    Tcl_SetObjResult(interp, listPtr);
	} else {
	    result = Tcl_ListObjIndex(interp, subjectPtr, index, &itemPtr);
	    if (result != TCL_OK) {
		goto done;
	    }
	    Tcl_SetObjResult(interp, itemPtr);
	}
	itemPtr = NULL;
    }
    result = TCL_OK;

    /*
     * Cleanup the index list array.
     */

  done:
    if (itemPtr != NULL) {
	Tcl_DecrRefCount(itemPtr);
    }
    if (startPtr != NULL) {
	Tcl_DecrRefCount(startPtr);
    }
    if (allocatedIndexVector) {
	TclStackFree(interp, sortInfo.indexv);
    }
    return result;
}


/*
 *----------------------------------------------------------------------
 *
 * Tcl_LsetObjCmd --
 *
 *	This procedure is invoked to process the "lset" Tcl command. See the
 *	user documentation for details on what it does.
 *
 * Results:
 *	A standard Tcl result.
 *
 * Side effects:
 *	See the user documentation.
 *
 *----------------------------------------------------------------------
 */

int
Tcl_LsetObjCmd(
    TCL_UNUSED(void *),
    Tcl_Interp *interp,		/* Current interpreter. */
    int objc,			/* Number of arguments. */
    Tcl_Obj *const objv[])	/* Argument values. */
{
    Tcl_Obj *listPtr;		/* Pointer to the list being altered. */
    Tcl_Obj *finalValuePtr;	/* Value finally assigned to the variable. */

    /*
     * Check parameter count.
     */

    if (objc < 3) {
	Tcl_WrongNumArgs(interp, 1, objv,
		"listVar ?index? ?index ...? value");
	return TCL_ERROR;
    }

    /*
     * Look up the list variable's value.
     */

    listPtr = Tcl_ObjGetVar2(interp, objv[1], NULL, TCL_LEAVE_ERR_MSG);
    if (listPtr == NULL) {
	return TCL_ERROR;
    }

    /*
     * Substitute the value in the value. Return either the value or else an
     * unshared copy of it.
     */

    if (objc == 4) {
	finalValuePtr = TclLsetList(interp, listPtr, objv[2], objv[3]);
    } else {
	finalValuePtr = TclLsetFlat(interp, listPtr, objc-3, objv+2,
		objv[objc-1]);
    }

    /*
     * If substitution has failed, bail out.
     */

    if (finalValuePtr == NULL) {
	return TCL_ERROR;
    }

    /*
     * Finally, update the variable so that traces fire.
     */

    listPtr = Tcl_ObjSetVar2(interp, objv[1], NULL, finalValuePtr,
	    TCL_LEAVE_ERR_MSG);
    Tcl_DecrRefCount(finalValuePtr);
    if (listPtr == NULL) {
	return TCL_ERROR;
    }

    /*
     * Return the new value of the variable as the interpreter result.
     */

    Tcl_SetObjResult(interp, listPtr);
    return TCL_OK;
}

/*
 *----------------------------------------------------------------------
 *
 * SequenceIdentifyArgument --
 *   (for [lseq] command)
 *
 *  Given a Tcl_Obj, identify if it is a keyword or a number
 *
 *  Return Value
 *    0 - failure, unexpected value
 *    1 - value is a number
 *    2 - value is an operand keyword
 *    3 - value is a by keyword
 *
 *  The decoded value will be assigned to the appropriate
 *  pointer, if supplied.
 */

static SequenceDecoded
SequenceIdentifyArgument(
     Tcl_Interp *interp,        /* for error reporting  */
     Tcl_Obj *argPtr,           /* Argument to decode   */
     Tcl_Obj **numValuePtr,     /* Return numeric value */
     int *keywordIndexPtr)      /* Return keyword enum  */
{
    int status;
    SequenceOperators opmode;
    SequenceByMode bymode;
    void *clientData;

    status = Tcl_GetNumberFromObj(NULL, argPtr, &clientData, keywordIndexPtr);
    if (status == TCL_OK) {
	if (numValuePtr) {
	    *numValuePtr = argPtr;
	}
	return NumericArg;
    } else {
	/* Check for an index expression */
	long value;
	double dvalue;
	Tcl_Obj *exprValueObj;
	int keyword;
	Tcl_InterpState savedstate;
	savedstate = Tcl_SaveInterpState(interp, status);
	if (Tcl_ExprLongObj(interp, argPtr, &value) != TCL_OK) {
	    status = Tcl_RestoreInterpState(interp, savedstate);
	    exprValueObj = argPtr;
	} else {
	    // Determine if expression is double or int
	    if (Tcl_ExprDoubleObj(interp, argPtr, &dvalue) != TCL_OK) {
		keyword = TCL_NUMBER_INT;
		exprValueObj = argPtr;
	    } else {
		if (floor(dvalue) == dvalue) {
		    TclNewIntObj(exprValueObj, value);
		    keyword = TCL_NUMBER_INT;
		} else {
		    TclNewDoubleObj(exprValueObj, dvalue);
		    keyword = TCL_NUMBER_DOUBLE;
		}
	    }
	    status = Tcl_RestoreInterpState(interp, savedstate);
	    if (numValuePtr) {
		*numValuePtr = exprValueObj;
	    }
	    if (keywordIndexPtr) {
		*keywordIndexPtr = keyword ;// type of expression result
	    }
	    return NumericArg;
	}
    }

    status = Tcl_GetIndexFromObj(NULL, argPtr, seq_operations,
				 "range operation", 0, &opmode);
    if (status == TCL_OK) {
	if (keywordIndexPtr) {
	    *keywordIndexPtr = opmode;
	}
	return RangeKeywordArg;
    }

    status = Tcl_GetIndexFromObj(NULL, argPtr, seq_step_keywords,
				 "step keyword", 0, &bymode);
    if (status == TCL_OK) {
	if (keywordIndexPtr) {
	    *keywordIndexPtr = bymode;
	}
	return ByKeywordArg;
    }
    return NoneArg;
}

/*
 *----------------------------------------------------------------------
 *
 * Tcl_LseqObjCmd --
 *
 *	This procedure is invoked to process the "lseq" Tcl command.
 *	See the user documentation for details on what it does.
 *
 * Enumerated possible argument patterns:
 *
 * 1:
 *    lseq n
 * 2:
 *    lseq n n
 * 3:
 *    lseq n n n
 *    lseq n 'to' n
 *    lseq n 'count' n
 *    lseq n 'by' n
 * 4:
 *    lseq n 'to' n n
 *    lseq n n 'by' n
 *    lseq n 'count' n n
 * 5:
 *    lseq n 'to' n 'by' n
 *    lseq n 'count' n 'by' n
 *
 * Results:
 *	A standard Tcl object result.
 *
 * Side effects:
 *	See the user documentation.
 *
 *----------------------------------------------------------------------
 */

int
Tcl_LseqObjCmd(
    TCL_UNUSED(void *),
    Tcl_Interp *interp,	   /* Current interpreter. */
    int objc,		   /* Number of arguments. */
    Tcl_Obj *const objv[]) /* The argument objects. */
{
    Tcl_Obj *elementCount = NULL;
    Tcl_Obj *start = NULL, *end = NULL, *step = NULL;
    Tcl_WideInt values[5];
    Tcl_Obj *numValues[5];
    Tcl_Obj *numberObj;
    int status, keyword, useDoubles = 0;
    Tcl_Obj *arithSeriesPtr;
    SequenceOperators opmode;
    SequenceDecoded decoded;
    int i, arg_key = 0, value_i = 0;
    // Default constants
    Tcl_Obj *zero = Tcl_NewIntObj(0);
    Tcl_Obj *one = Tcl_NewIntObj(1);

    /*
     * Create a decoding key by looping through the arguments and identify
     * what kind of argument each one is.  Encode each argument as a decimal
     * digit.
     */
    if (objc > 6) {
	 /* Too many arguments */
	 arg_key=0;
    } else for (i=1; i<objc; i++) {
	 arg_key = (arg_key * 10);
	 numValues[value_i] = NULL;
	 decoded = SequenceIdentifyArgument(interp, objv[i], &numberObj, &keyword);
	 switch (decoded) {

	 case NoneArg:
	      /*
	       * Unrecognizable argument
	       * Reproduce operation error message
	       */
	      status = Tcl_GetIndexFromObj(interp, objv[i], seq_operations,
		           "operation", 0, &opmode);
	      goto done;

	 case NumericArg:
	      arg_key += NumericArg;
	      numValues[value_i] = numberObj;
	      Tcl_IncrRefCount(numValues[value_i]);
	      values[value_i] = keyword;  // This is the TCL_NUMBER_* value
	      useDoubles = useDoubles ? useDoubles : keyword == TCL_NUMBER_DOUBLE;
	      value_i++;
	      break;

	 case RangeKeywordArg:
	      arg_key += RangeKeywordArg;
	      values[value_i] = keyword;
	      value_i++;
	      break;

	 case ByKeywordArg:
	      arg_key += ByKeywordArg;
	      values[value_i] = keyword;
	      value_i++;
	      break;

	 default:
	      arg_key += 9; // Error state
	      value_i++;
	      break;
	 }
    }

    /*
     * The key encoding defines a valid set of arguments, or indicates an
     * error condition; process the values accordningly.
     */
    switch (arg_key) {

/*    No argument */
    case 0:
	 Tcl_WrongNumArgs(interp, 1, objv,
	     "n ??op? n ??by? n??");
	 status = TCL_ERROR;
	 goto done;
	 break;

/*    range n */
    case 1:
	start = zero;
	elementCount = numValues[0];
	end = NULL;
	step = one;
	break;

/*    range n n */
    case 11:
	start = numValues[0];
	end = numValues[1];
	break;

/*    range n n n */
    case 111:
	start = numValues[0];
	end = numValues[1];
	step = numValues[2];
	break;

/*    range n 'to' n    */
/*    range n 'count' n */
/*    range n 'by' n    */
    case 121:
	opmode = (SequenceOperators)values[1];
	switch (opmode) {
	case LSEQ_DOTS:
	case LSEQ_TO:
	    start = numValues[0];
	    end = numValues[2];
	    break;
	case LSEQ_BY:
	    start = zero;
	    elementCount = numValues[0];
	    step = numValues[2];
	    break;
	case LSEQ_COUNT:
	    start = numValues[0];
	    elementCount = numValues[2];
	    step = one;
	    break;
	default:
	    status = TCL_ERROR;
	    goto done;
	}
	break;

/*    range n 'to' n n    */
/*    range n 'count' n n */
    case 1211:
	opmode = (SequenceOperators)values[1];
	switch (opmode) {
	case LSEQ_DOTS:
	case LSEQ_TO:
	    start = numValues[0];
	    end = numValues[2];
	    step = numValues[3];
	    break;
	case LSEQ_COUNT:
	    start = numValues[0];
	    elementCount = numValues[2];
	    step = numValues[3];
	    break;
	case LSEQ_BY:
	    /* Error case */
	    status = TCL_ERROR;
	    goto done;
	    break;
	default:
	    status = TCL_ERROR;
	    goto done;
	    break;
	}
	break;

/*    range n n 'by' n */
    case 1121:
	start = numValues[0];
	end = numValues[1];
	opmode = (SequenceOperators)values[2];
	switch (opmode) {
	case LSEQ_BY:
	    step = numValues[3];
	    break;
	case LSEQ_DOTS:
	case LSEQ_TO:
	case LSEQ_COUNT:
	default:
	    status = TCL_ERROR;
	    goto done;
	    break;
	}
	break;

/*    range n 'to' n 'by' n    */
/*    range n 'count' n 'by' n */
    case 12121:
	start = numValues[0];
	opmode = (SequenceOperators)values[3];
	switch (opmode) {
	case LSEQ_BY:
	    step = numValues[4];
	    break;
	default:
	    status = TCL_ERROR;
	    goto done;
	    break;
	}
	opmode = (SequenceOperators)values[1];
	switch (opmode) {
	case LSEQ_DOTS:
	case LSEQ_TO:
	    start = numValues[0];
	    end = numValues[2];
	    break;
	case LSEQ_COUNT:
	    start = numValues[0];
	    elementCount = numValues[2];
	    break;
	default:
	    status = TCL_ERROR;
	    goto done;
	    break;
	}
	break;

/*    Error cases: incomplete arguments */
    case 12:
	 opmode = (SequenceOperators)values[1]; goto KeywordError; break;
    case 112:
	 opmode = (SequenceOperators)values[2]; goto KeywordError; break;
    case 1212:
	 opmode = (SequenceOperators)values[3]; goto KeywordError; break;
    KeywordError:
	 status = TCL_ERROR;
	 switch (opmode) {
	 case LSEQ_DOTS:
	 case LSEQ_TO:
	      Tcl_SetObjResult(interp, Tcl_ObjPrintf(
		  "missing \"to\" value."));
	      break;
	 case LSEQ_COUNT:
	      Tcl_SetObjResult(interp, Tcl_ObjPrintf(
		  "missing \"count\" value."));
	      break;
	 case LSEQ_BY:
	      Tcl_SetObjResult(interp, Tcl_ObjPrintf(
		  "missing \"by\" value."));
	      break;
	 }
	 status = TCL_ERROR;
	 goto done;
	 break;

/*    All other argument errors */
    default:
	 Tcl_WrongNumArgs(interp, 1, objv, "n ??op? n ??by? n??");
	 status = TCL_ERROR;
	 goto done;
	 break;
    }

    /*
     * Success!  Now lets create the series object.
     */
    status = TclNewArithSeriesObj(interp, &arithSeriesPtr,
		  useDoubles, start, end, step, elementCount);

    if (status == TCL_OK) {
	Tcl_SetObjResult(interp, arithSeriesPtr);
    }

 done:
    // Free number arguments.
    while (--value_i>=0) {
	if (numValues[value_i]) Tcl_DecrRefCount(numValues[value_i]);
    }

    // Free constants
    Tcl_DecrRefCount(zero);
    Tcl_DecrRefCount(one);

    return status;
}

/*
 *----------------------------------------------------------------------
 *
 * Tcl_LsortObjCmd --
 *
 *	This procedure is invoked to process the "lsort" Tcl command. See the
 *	user documentation for details on what it does.
 *
 * Results:
 *	A standard Tcl result.
 *
 * Side effects:
 *	See the user documentation.
 *
 *----------------------------------------------------------------------
 */

int
Tcl_LsortObjCmd(
    TCL_UNUSED(void *),
    Tcl_Interp *interp,		/* Current interpreter. */
    int objc,			/* Number of arguments. */
    Tcl_Obj *const objv[])	/* Argument values. */
{
    int indices, nocase = 0, indexc;
    int sortMode = SORTMODE_ASCII;
    int group, allocatedIndexVector = 0;
    Tcl_Size j, idx, groupSize, groupOffset, length;
    Tcl_WideInt wide;
    Tcl_Obj *resultPtr, *cmdPtr, **listObjPtrs, *listObj, *indexPtr;
    Tcl_Size i, elmArrSize;
    SortElement *elementArray = NULL, *elementPtr;
    SortInfo sortInfo;		/* Information about this sort that needs to
				 * be passed to the comparison function. */
#   define MAXCALLOC 1024000
#   define NUM_LISTS 30
    SortElement *subList[NUM_LISTS+1];
				/* This array holds pointers to temporary
				 * lists built during the merge sort. Element
				 * i of the array holds a list of length
				 * 2**i. */
    static const char *const switches[] = {
	"-ascii", "-command", "-decreasing", "-dictionary", "-increasing",
	"-index", "-indices", "-integer", "-nocase", "-real", "-stride",
	"-unique", NULL
    };
    enum Lsort_Switches {
	LSORT_ASCII, LSORT_COMMAND, LSORT_DECREASING, LSORT_DICTIONARY,
	LSORT_INCREASING, LSORT_INDEX, LSORT_INDICES, LSORT_INTEGER,
	LSORT_NOCASE, LSORT_REAL, LSORT_STRIDE, LSORT_UNIQUE
    } index;

    if (objc < 2) {
	Tcl_WrongNumArgs(interp, 1, objv, "?-option value ...? list");
	return TCL_ERROR;
    }

    /*
     * Parse arguments to set up the mode for the sort.
     */

    sortInfo.isIncreasing = 1;
    sortInfo.sortMode = SORTMODE_ASCII;
    sortInfo.indexv = NULL;
    sortInfo.indexc = 0;
    sortInfo.unique = 0;
    sortInfo.interp = interp;
    sortInfo.resultCode = TCL_OK;
    cmdPtr = NULL;
    indices = 0;
    group = 0;
    groupSize = 1;
    groupOffset = 0;
    indexPtr = NULL;
    for (i = 1; i < objc-1; i++) {
	if (Tcl_GetIndexFromObj(interp, objv[i], switches, "option", 0,
		&index) != TCL_OK) {
	    sortInfo.resultCode = TCL_ERROR;
	    goto done;
	}
	switch (index) {
	case LSORT_ASCII:
	    sortInfo.sortMode = SORTMODE_ASCII;
	    break;
	case LSORT_COMMAND:
	    if (i == objc-2) {
		Tcl_SetObjResult(interp, Tcl_NewStringObj(
			"\"-command\" option must be followed "
			"by comparison command", -1));
		Tcl_SetErrorCode(interp, "TCL", "ARGUMENT", "MISSING", NULL);
		sortInfo.resultCode = TCL_ERROR;
		goto done;
	    }
	    sortInfo.sortMode = SORTMODE_COMMAND;
	    cmdPtr = objv[i+1];
	    i++;
	    break;
	case LSORT_DECREASING:
	    sortInfo.isIncreasing = 0;
	    break;
	case LSORT_DICTIONARY:
	    sortInfo.sortMode = SORTMODE_DICTIONARY;
	    break;
	case LSORT_INCREASING:
	    sortInfo.isIncreasing = 1;
	    break;
	case LSORT_INDEX: {
	    Tcl_Size sortindex;
	    Tcl_Obj **indexv;

	    if (i == objc-2) {
		Tcl_SetObjResult(interp, Tcl_NewStringObj(
			"\"-index\" option must be followed by list index",
			-1));
		Tcl_SetErrorCode(interp, "TCL", "ARGUMENT", "MISSING", NULL);
		sortInfo.resultCode = TCL_ERROR;
		goto done;
	    }
	    if (TclListObjGetElementsM(interp, objv[i+1], &sortindex,
		    &indexv) != TCL_OK) {
		sortInfo.resultCode = TCL_ERROR;
		goto done;
	    }

	    /*
	     * Check each of the indices for syntactic correctness. Note that
	     * we do not store the converted values here because we do not
	     * know if this is the only -index option yet and so we can't
	     * allocate any space; that happens after the scan through all the
	     * options is done.
	     */

	    for (j=0 ; j<sortindex ; j++) {
		int encoded = 0;
		int result = TclIndexEncode(interp, indexv[j],
			TCL_INDEX_NONE, TCL_INDEX_NONE, &encoded);

		if ((result == TCL_OK) && (encoded == (int)TCL_INDEX_NONE)) {
		    Tcl_SetObjResult(interp, Tcl_ObjPrintf(
			    "index \"%s\" out of range",
			    TclGetString(indexv[j])));
		    Tcl_SetErrorCode(interp, "TCL", "VALUE", "INDEX"
			    "OUTOFRANGE", NULL);
		    result = TCL_ERROR;
		}
		if (result == TCL_ERROR) {
		    Tcl_AppendObjToErrorInfo(interp, Tcl_ObjPrintf(
			    "\n    (-index option item number %" TCL_Z_MODIFIER "u)", j));
		    sortInfo.resultCode = TCL_ERROR;
		    goto done;
		}
	    }
	    indexPtr = objv[i+1];
	    i++;
	    break;
	}
	case LSORT_INTEGER:
	    sortInfo.sortMode = SORTMODE_INTEGER;
	    break;
	case LSORT_NOCASE:
	    nocase = 1;
	    break;
	case LSORT_REAL:
	    sortInfo.sortMode = SORTMODE_REAL;
	    break;
	case LSORT_UNIQUE:
	    sortInfo.unique = 1;
	    break;
	case LSORT_INDICES:
	    indices = 1;
	    break;
	case LSORT_STRIDE:
	    if (i == objc-2) {
		Tcl_SetObjResult(interp, Tcl_NewStringObj(
			"\"-stride\" option must be "
			"followed by stride length", -1));
		Tcl_SetErrorCode(interp, "TCL", "ARGUMENT", "MISSING", NULL);
		sortInfo.resultCode = TCL_ERROR;
		goto done;
	    }
	    if (Tcl_GetWideIntFromObj(interp, objv[i+1], &wide) != TCL_OK) {
		sortInfo.resultCode = TCL_ERROR;
		goto done;
	    }
	    if (wide < 2) {
		Tcl_SetObjResult(interp, Tcl_NewStringObj(
			"stride length must be at least 2", -1));
		Tcl_SetErrorCode(interp, "TCL", "OPERATION", "LSORT",
			"BADSTRIDE", NULL);
		sortInfo.resultCode = TCL_ERROR;
		goto done;
	    }
	    groupSize = wide;
	    group = 1;
	    i++;
	    break;
	}
    }
    if (nocase && (sortInfo.sortMode == SORTMODE_ASCII)) {
	sortInfo.sortMode = SORTMODE_ASCII_NC;
    }

    /*
     * Now extract the -index list for real, if present. No failures are
     * expected here; the values are all of the right type or convertible to
     * it.
     */

    if (indexPtr) {
	Tcl_Obj **indexv;

	TclListObjGetElementsM(interp, indexPtr, &sortInfo.indexc, &indexv);
	switch (sortInfo.indexc) {
	case 0:
	    sortInfo.indexv = NULL;
	    break;
	case 1:
	    sortInfo.indexv = &sortInfo.singleIndex;
	    break;
	default:
	    sortInfo.indexv = (int *)
		    TclStackAlloc(interp, sizeof(int) * sortInfo.indexc);
	    allocatedIndexVector = 1;	/* Cannot use indexc field, as it
					 * might be decreased by 1 later. */
	}
	for (j=0 ; j<sortInfo.indexc ; j++) {
	    /* Prescreened values, no errors or out of range possible */
	    TclIndexEncode(NULL, indexv[j], TCL_INDEX_NONE,
		    TCL_INDEX_NONE, &sortInfo.indexv[j]);
	}
    }

    listObj = objv[objc-1];

    if (sortInfo.sortMode == SORTMODE_COMMAND) {
	Tcl_Obj *newCommandPtr, *newObjPtr;

	/*
	 * When sorting using a command, we are reentrant and therefore might
	 * have the representation of the list being sorted shimmered out from
	 * underneath our feet. Take a copy (cheap) to prevent this. [Bug
	 * 1675116]
	 */

	listObj = TclDuplicatePureObj(interp ,listObj, &tclListType.objType);
	if (listObj == NULL) {
	    sortInfo.resultCode = TCL_ERROR;
	    goto done;
	}

	/*
	 * The existing command is a list. We want to flatten it, append two
	 * dummy arguments on the end, and replace these arguments later.
	 */

	newCommandPtr = Tcl_DuplicateObj(cmdPtr);
	TclNewObj(newObjPtr);
	Tcl_IncrRefCount(newCommandPtr);
	if (Tcl_ListObjAppendElement(interp, newCommandPtr, newObjPtr)
		!= TCL_OK) {
	    TclDecrRefCount(newCommandPtr);
	    TclDecrRefCount(newObjPtr);
	    sortInfo.resultCode = TCL_ERROR;
	    goto done;
	}
	Tcl_ListObjAppendElement(interp, newCommandPtr, Tcl_NewObj());
	sortInfo.compareCmdPtr = newCommandPtr;
    }

    if (TclObjectHasInterface(listObj, list, all)) {
	TCL_UNUSEDVAR(int status);
	sortInfo.resultCode = TclObjectDispatchNoDefault(interp, status,
	    listObj, list, all, interp, listObj, &length, &listObjPtrs);
    } else {
	sortInfo.resultCode = TclListObjGetElementsM(interp, listObj,
	    &length, &listObjPtrs);
    }
    if (sortInfo.resultCode != TCL_OK || length <= 0) {
	goto done;
    }

    /*
     * Check for sanity when grouping elements of the overall list together
     * because of the -stride option. [TIP #326]
     */

    if (group) {
	if (length % groupSize) {
	    Tcl_SetObjResult(interp, Tcl_NewStringObj(
		    "list size must be a multiple of the stride length",
		    -1));
	    Tcl_SetErrorCode(interp, "TCL", "OPERATION", "LSORT", "BADSTRIDE",
		    NULL);
	    sortInfo.resultCode = TCL_ERROR;
	    goto done;
	}
	length = length / groupSize;
	if (sortInfo.indexc > 0) {
	    /*
	     * Use the first value in the list supplied to -index as the
	     * offset of the element within each group by which to sort.
	     */

	    groupOffset = TclIndexDecode(sortInfo.indexv[0], groupSize - 1);
	    if (groupOffset < 0 || groupOffset >= groupSize) {
		Tcl_SetObjResult(interp, Tcl_NewStringObj(
			"when used with \"-stride\", the leading \"-index\""
			" value must be within the group", -1));
		Tcl_SetErrorCode(interp, "TCL", "OPERATION", "LSORT",
			"BADINDEX", NULL);
		sortInfo.resultCode = TCL_ERROR;
		goto done;
	    }
	    if (sortInfo.indexc == 1) {
		sortInfo.indexc = 0;
		sortInfo.indexv = NULL;
	    } else {
		sortInfo.indexc--;

		/*
		 * Do not shrink the actual memory block used; that doesn't
		 * work with TclStackAlloc-allocated memory. [Bug 2918962]
		 *
		 * TODO: Consider a pointer increment to replace this
		 * array shift.
		 */

		for (i = 0; i < sortInfo.indexc; i++) {
		    sortInfo.indexv[i] = sortInfo.indexv[i+1];
		}
	    }
	}
    }

    sortInfo.numElements = length;

    indexc = sortInfo.indexc;
    sortMode = sortInfo.sortMode;
    if ((sortMode == SORTMODE_ASCII_NC)
	    || (sortMode == SORTMODE_DICTIONARY)) {
	/*
	 * For this function's purpose all string-based modes are equivalent
	 */

	sortMode = SORTMODE_ASCII;
    }

    /*
     * Initialize the sublists. After the following loop, subList[i] will
     * contain a sorted sublist of length 2**i. Use one extra subList at the
     * end, always at NULL, to indicate the end of the lists.
     */

    for (j=0 ; j<=NUM_LISTS ; j++) {
	subList[j] = NULL;
    }

    /*
     * The following loop creates a SortElement for each list element and
     * begins sorting it into the sublists as it appears.
     */

    elmArrSize = length * sizeof(SortElement);
    if (elmArrSize <= MAXCALLOC) {
	elementArray = (SortElement *)Tcl_Alloc(elmArrSize);
    } else {
	elementArray = (SortElement *)malloc(elmArrSize);
    }
    if (!elementArray) {
	Tcl_SetObjResult(interp, Tcl_ObjPrintf(
		"no enough memory to proccess sort of %" TCL_Z_MODIFIER "u items", length));
	Tcl_SetErrorCode(interp, "TCL", "MEMORY", NULL);
	sortInfo.resultCode = TCL_ERROR;
	goto done;
    }

    for (i=0; i < length; i++) {
	idx = groupSize * i + groupOffset;
	if (indexc) {
	    /*
	     * If this is an indexed sort, retrieve the corresponding element
	     */
	    indexPtr = SelectObjFromSublist(listObjPtrs[idx], &sortInfo);
	    if (sortInfo.resultCode != TCL_OK) {
		goto done;
	    }
	} else {
	    indexPtr = listObjPtrs[idx];
	}

	/*
	 * Determine the "value" of this object for sorting purposes
	 */

	if (sortMode == SORTMODE_ASCII) {
	    elementArray[i].collationKey.strValuePtr = TclGetString(indexPtr);
	} else if (sortMode == SORTMODE_INTEGER) {
	    Tcl_WideInt a;

	    if (TclGetWideIntFromObj(sortInfo.interp, indexPtr, &a) != TCL_OK) {
		sortInfo.resultCode = TCL_ERROR;
		goto done;
	    }
	    elementArray[i].collationKey.wideValue = a;
	} else if (sortMode == SORTMODE_REAL) {
	    double a;

	    if (Tcl_GetDoubleFromObj(sortInfo.interp, indexPtr,
		    &a) != TCL_OK) {
		sortInfo.resultCode = TCL_ERROR;
		goto done;
	    }
	    elementArray[i].collationKey.doubleValue = a;
	} else {
	    elementArray[i].collationKey.objValuePtr = indexPtr;
	}

	/*
	 * Determine the representation of this element in the result: either
	 * the objPtr itself, or its index in the original list.
	 */

	if (indices || group) {
	    elementArray[i].payload.index = idx;
	} else {
	    elementArray[i].payload.objPtr = listObjPtrs[idx];
	}

	/*
	 * Merge this element in the preexisting sublists (and merge together
	 * sublists when we have two of the same size).
	 */

	elementArray[i].nextPtr = NULL;
	elementPtr = &elementArray[i];
	for (j=0 ; subList[j] ; j++) {
	    elementPtr = MergeLists(subList[j], elementPtr, &sortInfo);
	    subList[j] = NULL;
	}
	if (j >= NUM_LISTS) {
	    j = NUM_LISTS-1;
	}
	subList[j] = elementPtr;
    }

    /*
     * Merge all sublists
     */

    elementPtr = subList[0];
    for (j=1 ; j<NUM_LISTS ; j++) {
	elementPtr = MergeLists(subList[j], elementPtr, &sortInfo);
    }

    /*
     * Now store the sorted elements in the result list.
     */

    if (sortInfo.resultCode == TCL_OK) {
	ListRep listRep;
	Tcl_Obj **newArray, *objPtr;

	resultPtr = Tcl_NewListObj(sortInfo.numElements * groupSize, NULL);
	ListObjGetRep(resultPtr, &listRep);
	newArray = ListRepElementsBase(&listRep);
	if (group) {
	    for (i=0; elementPtr != NULL ; elementPtr = elementPtr->nextPtr) {
		idx = elementPtr->payload.index;
		for (j = 0; j < groupSize; j++) {
		    if (indices) {
			TclNewIndexObj(objPtr, idx + j - groupOffset);
			newArray[i++] = objPtr;
			Tcl_IncrRefCount(objPtr);
		    } else {
			objPtr = listObjPtrs[idx + j - groupOffset];
			newArray[i++] = objPtr;
			Tcl_IncrRefCount(objPtr);
		    }
		}
	    }
	} else if (indices) {
	    for (i=0; elementPtr != NULL ; elementPtr = elementPtr->nextPtr) {
		TclNewIndexObj(objPtr, elementPtr->payload.index);
		newArray[i++] = objPtr;
		Tcl_IncrRefCount(objPtr);
	    }
	} else {
	    for (i=0; elementPtr != NULL ; elementPtr = elementPtr->nextPtr) {
		objPtr = elementPtr->payload.objPtr;
		newArray[i++] = objPtr;
		Tcl_IncrRefCount(objPtr);
	    }
	}
	listRep.storePtr->numUsed = i;
	if (listRep.spanPtr) {
	    listRep.spanPtr->spanStart = listRep.storePtr->firstUsed;
	    listRep.spanPtr->spanLength = listRep.storePtr->numUsed;
	}
	Tcl_SetObjResult(interp, resultPtr);
    }

  done:
    if (sortMode == SORTMODE_COMMAND) {
	TclDecrRefCount(sortInfo.compareCmdPtr);
	TclDecrRefCount(listObj);
	sortInfo.compareCmdPtr = NULL;
    }
    if (allocatedIndexVector) {
	TclStackFree(interp, sortInfo.indexv);
    }
    if (elementArray) {
	if (elmArrSize <= MAXCALLOC) {
	    Tcl_Free(elementArray);
	} else {
	    free((char *)elementArray);
	}
    }
    return sortInfo.resultCode;
}

/*
 *----------------------------------------------------------------------
 *
 * Tcl_LeditObjCmd --
 *
 *	This procedure is invoked to process the "ledit" Tcl command. See the
 *	user documentation for details on what it does.
 *
 * Results:
 *	A standard Tcl result.
 *
 * Side effects:
 *	See the user documentation.
 *
 *----------------------------------------------------------------------
 */

int
Tcl_LeditObjCmd(
    TCL_UNUSED(void *),
    Tcl_Interp *interp,		/* Current interpreter. */
    int objc,			/* Number of arguments. */
    Tcl_Obj *const objv[])	/* Argument values. */
{
    Tcl_Obj *listPtr;		/* Pointer to the list being altered. */
    Tcl_Obj *finalValuePtr;	/* Value finally assigned to the variable. */
    int createdNewObj;
    int result;
    Tcl_Size first;
    Tcl_Size last;
    Tcl_Size listLen;
    Tcl_Size numToDelete;

    if (objc < 4) {
	Tcl_WrongNumArgs(interp, 1, objv,
		"listVar first last ?element ...?");
	return TCL_ERROR;
    }

    listPtr = Tcl_ObjGetVar2(interp, objv[1], NULL, TCL_LEAVE_ERR_MSG);
    if (listPtr == NULL) {
	return TCL_ERROR;
    }

    /*
     * TODO - refactor the index extraction into a common function shared
     * by Tcl_{Lrange,Lreplace,Ledit}ObjCmd
     */

    result = TclListObjLengthM(interp, listPtr, &listLen);
    if (result != TCL_OK) {
	return result;
    }

    result = TclGetIntForIndexM(interp, objv[2], /*end*/ listLen-1, &first);
    if (result != TCL_OK) {
	return result;
    }

    result = TclGetIntForIndexM(interp, objv[3], /*end*/ listLen-1, &last);
    if (result != TCL_OK) {
	return result;
    }

    if (first < 0) {
	first = 0;
    } else if (first > listLen) {
	first = listLen;
    }

    /* The +1 in comparisons are necessitated by indices being unsigned */
    if (last >= listLen) {
	last = listLen - 1;
    }
    if (first <= last) {
	numToDelete = last - first + 1;
    } else {
	numToDelete = 0;
    }

    if (Tcl_IsShared(listPtr)) {
	listPtr = TclDuplicatePureObj(interp, listPtr, &tclListType.objType);
	if (!listPtr) {
	    return TCL_ERROR;
	}
	createdNewObj = 1;
    } else {
	createdNewObj = 0;
    }

    result =
	Tcl_ListObjReplace(interp, listPtr, first, numToDelete, objc - 4, objv + 4);
    if (result != TCL_OK) {
	if (createdNewObj) {
	    Tcl_DecrRefCount(listPtr);
	}
	return result;
    }

    /*
     * Tcl_ObjSetVar2 may return a value different from listPtr in the
     * presence of traces etc.
     */
    finalValuePtr =
	Tcl_ObjSetVar2(interp, objv[1], NULL, listPtr, TCL_LEAVE_ERR_MSG);
    if (finalValuePtr == NULL) {
	return TCL_ERROR;
    }

    Tcl_SetObjResult(interp, finalValuePtr);
    return TCL_OK;
}

/*
 *----------------------------------------------------------------------
 *
 * MergeLists -
 *
 *	This procedure combines two sorted lists of SortElement structures
 *	into a single sorted list.
 *
 * Results:
 *	The unified list of SortElement structures.
 *
 * Side effects:
 *	If infoPtr->unique is set then infoPtr->numElements may be updated.
 *	Possibly others, if a user-defined comparison command does something
 *	weird.
 *
 * Note:
 *	If infoPtr->unique is set, the merge assumes that there are no
 *	"repeated" elements in each of the left and right lists. In that case,
 *	if any element of the left list is equivalent to one in the right list
 *	it is omitted from the merged list.
 *
 *	This simplified mechanism works because of the special way our
 *	MergeSort creates the sublists to be merged and will fail to eliminate
 *	all repeats in the general case where they are already present in
 *	either the left or right list. A general code would need to skip
 *	adjacent initial repeats in the left and right lists before comparing
 *	their initial elements, at each step.
 *
 *----------------------------------------------------------------------
 */

static SortElement *
MergeLists(
    SortElement *leftPtr,	/* First list to be merged; may be NULL. */
    SortElement *rightPtr,	/* Second list to be merged; may be NULL. */
    SortInfo *infoPtr)		/* Information needed by the comparison
				 * operator. */
{
    SortElement *headPtr, *tailPtr;
    int cmp;

    if (leftPtr == NULL) {
	return rightPtr;
    }
    if (rightPtr == NULL) {
	return leftPtr;
    }
    cmp = SortCompare(leftPtr, rightPtr, infoPtr);
    if (cmp > 0 || (cmp == 0 && infoPtr->unique)) {
	if (cmp == 0) {
	    infoPtr->numElements--;
	    leftPtr = leftPtr->nextPtr;
	}
	tailPtr = rightPtr;
	rightPtr = rightPtr->nextPtr;
    } else {
	tailPtr = leftPtr;
	leftPtr = leftPtr->nextPtr;
    }
    headPtr = tailPtr;
    if (!infoPtr->unique) {
	while ((leftPtr != NULL) && (rightPtr != NULL)) {
	    cmp = SortCompare(leftPtr, rightPtr, infoPtr);
	    if (cmp > 0) {
		tailPtr->nextPtr = rightPtr;
		tailPtr = rightPtr;
		rightPtr = rightPtr->nextPtr;
	    } else {
		tailPtr->nextPtr = leftPtr;
		tailPtr = leftPtr;
		leftPtr = leftPtr->nextPtr;
	    }
	}
    } else {
	while ((leftPtr != NULL) && (rightPtr != NULL)) {
	    cmp = SortCompare(leftPtr, rightPtr, infoPtr);
	    if (cmp >= 0) {
		if (cmp == 0) {
		    infoPtr->numElements--;
		    leftPtr = leftPtr->nextPtr;
		}
		tailPtr->nextPtr = rightPtr;
		tailPtr = rightPtr;
		rightPtr = rightPtr->nextPtr;
	    } else {
		tailPtr->nextPtr = leftPtr;
		tailPtr = leftPtr;
		leftPtr = leftPtr->nextPtr;
	    }
	}
    }
    if (leftPtr != NULL) {
	tailPtr->nextPtr = leftPtr;
    } else {
	tailPtr->nextPtr = rightPtr;
    }
    return headPtr;
}

/*
 *----------------------------------------------------------------------
 *
 * SortCompare --
 *
 *	This procedure is invoked by MergeLists to determine the proper
 *	ordering between two elements.
 *
 * Results:
 *	A negative results means the first element comes before the
 *	second, and a positive results means that the second element should
 *	come first. A result of zero means the two elements are equal and it
 *	doesn't matter which comes first.
 *
 * Side effects:
 *	None, unless a user-defined comparison command does something weird.
 *
 *----------------------------------------------------------------------
 */

static int
SortCompare(
    SortElement *elemPtr1, SortElement *elemPtr2,
				/* Values to be compared. */
    SortInfo *infoPtr)		/* Information passed from the top-level
				 * "lsort" command. */
{
    int order = 0;

    if (infoPtr->sortMode == SORTMODE_ASCII) {
	order = TclUtfCmp(elemPtr1->collationKey.strValuePtr,
		elemPtr2->collationKey.strValuePtr);
    } else if (infoPtr->sortMode == SORTMODE_ASCII_NC) {
	order = TclUtfCasecmp(elemPtr1->collationKey.strValuePtr,
		elemPtr2->collationKey.strValuePtr);
    } else if (infoPtr->sortMode == SORTMODE_DICTIONARY) {
	order = DictionaryCompare(elemPtr1->collationKey.strValuePtr,
		elemPtr2->collationKey.strValuePtr);
    } else if (infoPtr->sortMode == SORTMODE_INTEGER) {
	Tcl_WideInt a, b;

	a = elemPtr1->collationKey.wideValue;
	b = elemPtr2->collationKey.wideValue;
	order = ((a >= b) - (a <= b));
    } else if (infoPtr->sortMode == SORTMODE_REAL) {
	double a, b;

	a = elemPtr1->collationKey.doubleValue;
	b = elemPtr2->collationKey.doubleValue;
	order = ((a >= b) - (a <= b));
    } else {
	Tcl_Obj **objv, *paramObjv[2];
	Tcl_Size objc;
	Tcl_Obj *objPtr1, *objPtr2;

	if (infoPtr->resultCode != TCL_OK) {
	    /*
	     * Once an error has occurred, skip any future comparisons so as
	     * to preserve the error message in sortInterp->result.
	     */

	    return 0;
	}


	objPtr1 = elemPtr1->collationKey.objValuePtr;
	objPtr2 = elemPtr2->collationKey.objValuePtr;

	paramObjv[0] = objPtr1;
	paramObjv[1] = objPtr2;

	/*
	 * We made space in the command list for the two things to compare.
	 * Replace them and evaluate the result.
	 */

	TclListObjLengthM(infoPtr->interp, infoPtr->compareCmdPtr, &objc);
	Tcl_ListObjReplace(infoPtr->interp, infoPtr->compareCmdPtr, objc - 2,
		2, 2, paramObjv);
	TclListObjGetElementsM(infoPtr->interp, infoPtr->compareCmdPtr,
		&objc, &objv);

	infoPtr->resultCode = Tcl_EvalObjv(infoPtr->interp, objc, objv, 0);

	if (infoPtr->resultCode != TCL_OK) {
	    Tcl_AddErrorInfo(infoPtr->interp, "\n    (-compare command)");
	    return 0;
	}

	/*
	 * Parse the result of the command.
	 */

	if (TclGetIntFromObj(infoPtr->interp,
		Tcl_GetObjResult(infoPtr->interp), &order) != TCL_OK) {
	    Tcl_SetObjResult(infoPtr->interp, Tcl_NewStringObj(
		    "-compare command returned non-integer result", -1));
	    Tcl_SetErrorCode(infoPtr->interp, "TCL", "OPERATION", "LSORT",
		    "COMPARISONFAILED", NULL);
	    infoPtr->resultCode = TCL_ERROR;
	    return 0;
	}
    }
    if (!infoPtr->isIncreasing) {
	order = -order;
    }
    return order;
}

/*
 *----------------------------------------------------------------------
 *
 * DictionaryCompare
 *
 *	This function compares two strings as if they were being used in an
 *	index or card catalog. The case of alphabetic characters is ignored,
 *	except to break ties. Thus "B" comes before "b" but after "a". Also,
 *	integers embedded in the strings compare in numerical order. In other
 *	words, "x10y" comes after "x9y", not * before it as it would when
 *	using strcmp().
 *
 * Results:
 *	A negative result means that the first element comes before the
 *	second, and a positive result means that the second element should
 *	come first. A result of zero means the two elements are equal and it
 *	doesn't matter which comes first.
 *
 * Side effects:
 *	None.
 *
 *----------------------------------------------------------------------
 */

static int
DictionaryCompare(
    const char *left, const char *right)	/* The strings to compare. */
{
    int uniLeft = 0, uniRight = 0, uniLeftLower, uniRightLower;
    int diff, zeros;
    int secondaryDiff = 0;

    while (1) {
	if (isdigit(UCHAR(*right))		/* INTL: digit */
		&& isdigit(UCHAR(*left))) {	/* INTL: digit */
	    /*
	     * There are decimal numbers embedded in the two strings. Compare
	     * them as numbers, rather than strings. If one number has more
	     * leading zeros than the other, the number with more leading
	     * zeros sorts later, but only as a secondary choice.
	     */

	    zeros = 0;
	    while ((*right == '0') && isdigit(UCHAR(right[1]))) {
		right++;
		zeros--;
	    }
	    while ((*left == '0') && isdigit(UCHAR(left[1]))) {
		left++;
		zeros++;
	    }
	    if (secondaryDiff == 0) {
		secondaryDiff = zeros;
	    }

	    /*
	     * The code below compares the numbers in the two strings without
	     * ever converting them to integers. It does this by first
	     * comparing the lengths of the numbers and then comparing the
	     * digit values.
	     */

	    diff = 0;
	    while (1) {
		if (diff == 0) {
		    diff = UCHAR(*left) - UCHAR(*right);
		}
		right++;
		left++;
		if (!isdigit(UCHAR(*right))) {		/* INTL: digit */
		    if (isdigit(UCHAR(*left))) {	/* INTL: digit */
			return 1;
		    } else {
			/*
			 * The two numbers have the same length. See if their
			 * values are different.
			 */

			if (diff != 0) {
			    return diff;
			}
			break;
		    }
		} else if (!isdigit(UCHAR(*left))) {	/* INTL: digit */
		    return -1;
		}
	    }
	    continue;
	}

	/*
	 * Convert character to Unicode for comparison purposes. If either
	 * string is at the terminating null, do a byte-wise comparison and
	 * bail out immediately.
	 */

	if ((*left != '\0') && (*right != '\0')) {
	    left += Tcl_UtfToUniChar(left, &uniLeft);
	    right += Tcl_UtfToUniChar(right, &uniRight);

	    /*
	     * Convert both chars to lower for the comparison, because
	     * dictionary sorts are case-insensitive. Covert to lower, not
	     * upper, so chars between Z and a will sort before A (where most
	     * other interesting punctuations occur).
	     */

	    uniLeftLower = Tcl_UniCharToLower(uniLeft);
	    uniRightLower = Tcl_UniCharToLower(uniRight);
	} else {
	    diff = UCHAR(*left) - UCHAR(*right);
	    break;
	}

	diff = uniLeftLower - uniRightLower;
	if (diff) {
	    return diff;
	}
	if (secondaryDiff == 0) {
	    if (Tcl_UniCharIsUpper(uniLeft) && Tcl_UniCharIsLower(uniRight)) {
		secondaryDiff = -1;
	    } else if (Tcl_UniCharIsUpper(uniRight)
		    && Tcl_UniCharIsLower(uniLeft)) {
		secondaryDiff = 1;
	    }
	}
    }
    if (diff == 0) {
	diff = secondaryDiff;
    }
    return diff;
}

/*
 *----------------------------------------------------------------------
 *
 * SelectObjFromSublist --
 *
 *	This procedure is invoked from lsearch and SortCompare. It is used for
 *	implementing the -index option, for the lsort and lsearch commands.
 *
 * Results:
 *	Returns NULL if a failure occurs, and sets the result in the infoPtr.
 *	Otherwise returns the Tcl_Obj* to the item.
 *
 * Side effects:
 *	None.
 *
 * Note:
 *	No reference counting is done, as the result is only used internally
 *	and never passed directly to user code.
 *
 *----------------------------------------------------------------------
 */

static Tcl_Obj *
SelectObjFromSublist(
    Tcl_Obj *objPtr,		/* Obj to select sublist from. */
    SortInfo *infoPtr)		/* Information passed from the top-level
				 * "lsearch" or "lsort" command. */
{
    Tcl_Size i;

    /*
     * Quick check for case when no "-index" option is there.
     */

    if (infoPtr->indexc == 0) {
	return objPtr;
    }

    /*
     * Iterate over the indices, traversing through the nested sublists as we
     * go.
     */

    for (i=0 ; i<infoPtr->indexc ; i++) {
	Tcl_Size listLen;
	int index;
	Tcl_Obj *currentObj;

	if (TclListObjLengthM(infoPtr->interp, objPtr, &listLen) != TCL_OK) {
	    infoPtr->resultCode = TCL_ERROR;
	    return NULL;
	}

	index = TclIndexDecode(infoPtr->indexv[i], listLen - 1);

	if (Tcl_ListObjIndex(infoPtr->interp, objPtr, index,
		&currentObj) != TCL_OK) {
	    infoPtr->resultCode = TCL_ERROR;
	    return NULL;
	}
	if (currentObj == NULL) {
	    if (index == TCL_INDEX_NONE) {
		index = TCL_INDEX_END - infoPtr->indexv[i];
		Tcl_SetObjResult(infoPtr->interp, Tcl_ObjPrintf(
			"element end-%d missing from sublist \"%s\"",
			index, TclGetString(objPtr)));
	    } else {
		Tcl_SetObjResult(infoPtr->interp, Tcl_ObjPrintf(
			"element %d missing from sublist \"%s\"",
			index, TclGetString(objPtr)));
	    }
	    Tcl_SetErrorCode(infoPtr->interp, "TCL", "OPERATION", "LSORT",
		    "INDEXFAILED", NULL);
	    infoPtr->resultCode = TCL_ERROR;
	    return NULL;
	}
	objPtr = currentObj;
    }
    return objPtr;
}

/*
 * Local Variables:
 * mode: c
 * c-basic-offset: 4
 * fill-column: 78
 * tab-width: 8
 * End:
 */<|MERGE_RESOLUTION|>--- conflicted
+++ resolved
@@ -2522,11 +2522,7 @@
 {
     Tcl_Obj *listPtr;
     Tcl_Size len, index;
-<<<<<<< HEAD
-    int result, status;
-=======
-    int copied = 0, result;
->>>>>>> b359029b
+    int copied = 0, result, status;
 
     if (objc < 3) {
 	Tcl_WrongNumArgs(interp, 1, objv, "list index ?element ...?");
@@ -2559,15 +2555,11 @@
 
     listPtr = objv[1];
     if (Tcl_IsShared(listPtr)) {
-<<<<<<< HEAD
-	listPtr = Tcl_DuplicateObj(listPtr);
-=======
 	listPtr = TclDuplicatePureObj(interp, listPtr, &tclListType.objType);
 	if (!listPtr) {
 	    return TCL_ERROR;
 	}
 	copied = 1;
->>>>>>> b359029b
     }
 
     if ((objc == 4) && (index == len)) {
@@ -2575,18 +2567,12 @@
 	 * Special case: insert one element at the end of the list.
 	 */
 
-<<<<<<< HEAD
-	status = Tcl_ListObjAppendElement(NULL, listPtr, objv[3]);
-	if (status != TCL_OK) {
-	    return status;
-=======
 	result = Tcl_ListObjAppendElement(NULL, listPtr, objv[3]);
 	if (result != TCL_OK) {
 	    if (copied) {
 		Tcl_DecrRefCount(listPtr);
 	    }
 	    return result;
->>>>>>> b359029b
 	}
     } else {
 	if (TCL_OK != Tcl_ListObjReplace(interp, listPtr, index, 0,
