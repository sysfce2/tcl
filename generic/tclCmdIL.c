--- conflicted
+++ resolved
@@ -2755,13 +2755,8 @@
     Tcl_Obj *const objv[])
 				/* Argument objects. */
 {
-<<<<<<< HEAD
     int result;
     size_t listLen, first, last;
-
-=======
-    int listLen, first, last, result;
->>>>>>> 8b5a187d
     if (objc != 4) {
 	Tcl_WrongNumArgs(interp, 1, objv, "list first last");
 	return TCL_ERROR;
