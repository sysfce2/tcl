--- conflicted
+++ resolved
@@ -3682,13 +3682,9 @@
     int objc,			/* Number of arguments. */
     Tcl_Obj *const objv[])	/* Argument values. */
 {
-<<<<<<< HEAD
-    int i, j, index, indices, length, nocase = 0, sortMode, indexc;
-    int group, groupSize, groupOffset, idx, allocatedIndexVector = 0;
-=======
     int i, j, index, indices, length, nocase = 0, indexc;
     int sortMode = SORTMODE_ASCII;
->>>>>>> 7965559c
+    int group, groupSize, groupOffset, idx, allocatedIndexVector = 0;
     Tcl_Obj *resultPtr, *cmdPtr, **listObjPtrs, *listObj, *indexPtr;
     SortElement *elementArray, *elementPtr;
     SortInfo sortInfo;		/* Information about this sort that needs to
