/*
 * tclCmdIL.c --
 *
 *	This file contains the top-level command routines for most of the Tcl
 *	built-in commands whose names begin with the letters I through L. It
 *	contains only commands in the generic core (i.e., those that don't
 *	depend much upon UNIX facilities).
 *
 * Copyright © 1987-1993 The Regents of the University of California.
 * Copyright © 1993-1997 Lucent Technologies.
 * Copyright © 1994-1997 Sun Microsystems, Inc.
 * Copyright © 1998-1999 Scriptics Corporation.
 * Copyright © 2001 Kevin B. Kenny. All rights reserved.
 * Copyright © 2005 Donal K. Fellows.
 *
 * See the file "license.terms" for information on usage and redistribution of
 * this file, and for a DISCLAIMER OF ALL WARRANTIES.
 */

#include <math.h>
#include "tclInt.h"
#include "tclRegexp.h"
<<<<<<< HEAD
#include "tclAbstractList.h"
#include "tclArithSeries.h"
=======
#include "tclArithSeries.h"
#include <math.h>
>>>>>>> 42bd6877
#include <assert.h>

/*
 * During execution of the "lsort" command, structures of the following type
 * are used to arrange the objects being sorted into a collection of linked
 * lists.
 */

typedef struct SortElement {
    union {			/* The value that we sorting by. */
	const char *strValuePtr;
	Tcl_WideInt wideValue;
	double doubleValue;
	Tcl_Obj *objValuePtr;
    } collationKey;
    union {			/* Object being sorted, or its index. */
	Tcl_Obj *objPtr;
	int index;
    } payload;
    struct SortElement *nextPtr;/* Next element in the list, or NULL for end
				 * of list. */
} SortElement;

/*
 * These function pointer types are used with the "lsearch" and "lsort"
 * commands to facilitate the "-nocase" option.
 */

typedef int (*SortStrCmpFn_t) (const char *, const char *);
typedef int (*SortMemCmpFn_t) (const void *, const void *, size_t);

/*
 * The "lsort" command needs to pass certain information down to the function
 * that compares two list elements, and the comparison function needs to pass
 * success or failure information back up to the top-level "lsort" command.
 * The following structure is used to pass this information.
 */

typedef struct {
    int isIncreasing;		/* Nonzero means sort in increasing order. */
    int sortMode;		/* The sort mode. One of SORTMODE_* values
				 * defined below. */
    Tcl_Obj *compareCmdPtr;	/* The Tcl comparison command when sortMode is
				 * SORTMODE_COMMAND. Pre-initialized to hold
				 * base of command. */
    int *indexv;		/* If the -index option was specified, this
				 * holds an encoding of the indexes contained
				 * in the list supplied as an argument to
				 * that option.
				 * NULL if no indexes supplied, and points to
				 * singleIndex field when only one
				 * supplied. */
    int indexc;			/* Number of indexes in indexv array. */
    int singleIndex;		/* Static space for common index case. */
    int unique;
    int numElements;
    Tcl_Interp *interp;		/* The interpreter in which the sort is being
				 * done. */
    int resultCode;		/* Completion code for the lsort command. If
				 * an error occurs during the sort this is
				 * changed from TCL_OK to TCL_ERROR. */
} SortInfo;

/*
 * The "sortMode" field of the SortInfo structure can take on any of the
 * following values.
 */

#define SORTMODE_ASCII		0
#define SORTMODE_INTEGER	1
#define SORTMODE_REAL		2
#define SORTMODE_COMMAND	3
#define SORTMODE_DICTIONARY	4
#define SORTMODE_ASCII_NC	8

/*
 * Definitions for [lseq] command
 */
static const char *const seq_operations[] = {
    "..", "to", "count", "by", NULL
};
typedef enum Sequence_Operators {
    LSEQ_DOTS, LSEQ_TO, LSEQ_COUNT, LSEQ_BY
} SequenceOperators;
static const char *const seq_step_keywords[] = {"by", NULL};
typedef enum Step_Operators {
    STEP_BY = 4
} SequenceByMode;
typedef enum Sequence_Decoded {
     NoneArg, NumericArg, RangeKeywordArg, ByKeywordArg
} SequenceDecoded;

/*
 * Forward declarations for procedures defined in this file:
 */

static int		DictionaryCompare(const char *left, const char *right);
static Tcl_NRPostProc	IfConditionCallback;
static Tcl_ObjCmdProc	InfoArgsCmd;
static Tcl_ObjCmdProc	InfoBodyCmd;
static Tcl_ObjCmdProc	InfoCmdCountCmd;
static Tcl_ObjCmdProc	InfoCommandsCmd;
static Tcl_ObjCmdProc	InfoCompleteCmd;
static Tcl_ObjCmdProc	InfoDefaultCmd;
/* TIP #348 - New 'info' subcommand 'errorstack' */
static Tcl_ObjCmdProc	InfoErrorStackCmd;
/* TIP #280 - New 'info' subcommand 'frame' */
static Tcl_ObjCmdProc	InfoFrameCmd;
static Tcl_ObjCmdProc	InfoFunctionsCmd;
static Tcl_ObjCmdProc	InfoHostnameCmd;
static Tcl_ObjCmdProc	InfoLevelCmd;
static Tcl_ObjCmdProc	InfoLibraryCmd;
static Tcl_ObjCmdProc	InfoLoadedCmd;
static Tcl_ObjCmdProc	InfoNameOfExecutableCmd;
static Tcl_ObjCmdProc	InfoPatchLevelCmd;
static Tcl_ObjCmdProc	InfoProcsCmd;
static Tcl_ObjCmdProc	InfoScriptCmd;
static Tcl_ObjCmdProc	InfoSharedlibCmd;
static Tcl_ObjCmdProc	InfoCmdTypeCmd;
static Tcl_ObjCmdProc	InfoTclVersionCmd;
static SortElement *	MergeLists(SortElement *leftPtr, SortElement *rightPtr,
			    SortInfo *infoPtr);
static int		SortCompare(SortElement *firstPtr, SortElement *second,
			    SortInfo *infoPtr);
static Tcl_Obj *	SelectObjFromSublist(Tcl_Obj *firstPtr,
			    SortInfo *infoPtr);

/*
 * Array of values describing how to implement each standard subcommand of the
 * "info" command.
 */

static const EnsembleImplMap defaultInfoMap[] = {
    {"args",		   InfoArgsCmd,		    TclCompileBasic1ArgCmd, NULL, NULL, 0},
    {"body",		   InfoBodyCmd,		    TclCompileBasic1ArgCmd, NULL, NULL, 0},
    {"cmdcount",	   InfoCmdCountCmd,	    TclCompileBasic0ArgCmd, NULL, NULL, 0},
    {"cmdtype",		   InfoCmdTypeCmd,	    TclCompileBasic1ArgCmd, NULL, NULL, 1},
    {"commands",	   InfoCommandsCmd,	    TclCompileInfoCommandsCmd, NULL, NULL, 0},
    {"complete",	   InfoCompleteCmd,	    TclCompileBasic1ArgCmd, NULL, NULL, 0},
    {"coroutine",	   TclInfoCoroutineCmd,     TclCompileInfoCoroutineCmd, NULL, NULL, 0},
    {"default",		   InfoDefaultCmd,	    TclCompileBasic3ArgCmd, NULL, NULL, 0},
    {"errorstack",	   InfoErrorStackCmd,	    TclCompileBasic0Or1ArgCmd, NULL, NULL, 0},
    {"exists",		   TclInfoExistsCmd,	    TclCompileInfoExistsCmd, NULL, NULL, 0},
    {"frame",		   InfoFrameCmd,	    TclCompileBasic0Or1ArgCmd, NULL, NULL, 0},
    {"functions",	   InfoFunctionsCmd,	    TclCompileBasic0Or1ArgCmd, NULL, NULL, 0},
    {"globals",		   TclInfoGlobalsCmd,	    TclCompileBasic0Or1ArgCmd, NULL, NULL, 0},
    {"hostname",	   InfoHostnameCmd,	    TclCompileBasic0ArgCmd, NULL, NULL, 0},
    {"level",		   InfoLevelCmd,	    TclCompileInfoLevelCmd, NULL, NULL, 0},
    {"library",		   InfoLibraryCmd,	    TclCompileBasic0ArgCmd, NULL, NULL, 0},
    {"loaded",		   InfoLoadedCmd,	    TclCompileBasic0Or1ArgCmd, NULL, NULL, 0},
    {"locals",		   TclInfoLocalsCmd,	    TclCompileBasic0Or1ArgCmd, NULL, NULL, 0},
    {"nameofexecutable",   InfoNameOfExecutableCmd, TclCompileBasic0ArgCmd, NULL, NULL, 1},
    {"patchlevel",	   InfoPatchLevelCmd,	    TclCompileBasic0ArgCmd, NULL, NULL, 0},
    {"procs",		   InfoProcsCmd,	    TclCompileBasic0Or1ArgCmd, NULL, NULL, 0},
    {"script",		   InfoScriptCmd,	    TclCompileBasic0Or1ArgCmd, NULL, NULL, 0},
    {"sharedlibextension", InfoSharedlibCmd,	    TclCompileBasic0ArgCmd, NULL, NULL, 0},
    {"tclversion",	   InfoTclVersionCmd,	    TclCompileBasic0ArgCmd, NULL, NULL, 0},
    {"vars",		   TclInfoVarsCmd,	    TclCompileBasic0Or1ArgCmd, NULL, NULL, 0},
    {NULL, NULL, NULL, NULL, NULL, 0}
};

/*
 * Definitions for [lseq] command
 */
static const char *const seq_operations[] = {
    "..", "to", "count", "by", NULL
};
typedef enum Sequence_Operators {
    LSEQ_DOTS, LSEQ_TO, LSEQ_COUNT, LSEQ_BY
} SequenceOperators;
static const char *const seq_step_keywords[] = {"by", NULL};
typedef enum Step_Operators {
    STEP_BY = 4
} SequenceByMode;
typedef enum Sequence_Decoded {
     NoneArg, NumericArg, RangeKeywordArg, ByKeywordArg
} SequenceDecoded;


/*
 *----------------------------------------------------------------------
 *
 * Tcl_IfObjCmd --
 *
 *	This procedure is invoked to process the "if" Tcl command. See the
 *	user documentation for details on what it does.
 *
 *	With the bytecode compiler, this procedure is only called when a
 *	command name is computed at runtime, and is "if" or the name to which
 *	"if" was renamed: e.g., "set z if; $z 1 {puts foo}"
 *
 * Results:
 *	A standard Tcl result.
 *
 * Side effects:
 *	See the user documentation.
 *
 *----------------------------------------------------------------------
 */

int
Tcl_IfObjCmd(
    ClientData clientData,
    Tcl_Interp *interp,		/* Current interpreter. */
    int objc,			/* Number of arguments. */
    Tcl_Obj *const objv[])	/* Argument objects. */
{
    return Tcl_NRCallObjProc(interp, TclNRIfObjCmd, clientData, objc, objv);
}

int
TclNRIfObjCmd(
    TCL_UNUSED(ClientData),
    Tcl_Interp *interp,		/* Current interpreter. */
    int objc,			/* Number of arguments. */
    Tcl_Obj *const objv[])	/* Argument objects. */
{
    Tcl_Obj *boolObj;

    if (objc <= 1) {
	Tcl_SetObjResult(interp, Tcl_ObjPrintf(
		"wrong # args: no expression after \"%s\" argument",
		TclGetString(objv[0])));
	Tcl_SetErrorCode(interp, "TCL", "WRONGARGS", NULL);
	return TCL_ERROR;
    }

    /*
     * At this point, objv[1] refers to the main expression to test. The
     * arguments after the expression must be "then" (optional) and a script
     * to execute if the expression is true.
     */

    TclNewObj(boolObj);
    Tcl_NRAddCallback(interp, IfConditionCallback, INT2PTR(objc),
	    (ClientData) objv, INT2PTR(1), boolObj);
    return Tcl_NRExprObj(interp, objv[1], boolObj);
}

static int
IfConditionCallback(
    ClientData data[],
    Tcl_Interp *interp,
    int result)
{
    Interp *iPtr = (Interp *) interp;
    int objc = PTR2INT(data[0]);
    Tcl_Obj *const *objv = (Tcl_Obj *const *)data[1];
    int i = PTR2INT(data[2]);
    Tcl_Obj *boolObj = (Tcl_Obj *)data[3];
    int value, thenScriptIndex = 0;
    const char *clause;

    if (result != TCL_OK) {
	TclDecrRefCount(boolObj);
	return result;
    }
    if (Tcl_GetBooleanFromObj(interp, boolObj, &value) != TCL_OK) {
	TclDecrRefCount(boolObj);
	return TCL_ERROR;
    }
    TclDecrRefCount(boolObj);

    while (1) {
	i++;
	if (i >= objc) {
	    goto missingScript;
	}
	clause = TclGetString(objv[i]);
	if ((i < objc) && (strcmp(clause, "then") == 0)) {
	    i++;
	}
	if (i >= objc) {
	    goto missingScript;
	}
	if (value) {
	    thenScriptIndex = i;
	    value = 0;
	}

	/*
	 * The expression evaluated to false. Skip the command, then see if
	 * there is an "else" or "elseif" clause.
	 */

	i++;
	if (i >= objc) {
	    if (thenScriptIndex) {
		/*
		 * TIP #280. Make invoking context available to branch.
		 */

		return TclNREvalObjEx(interp, objv[thenScriptIndex], 0,
			iPtr->cmdFramePtr, thenScriptIndex);
	    }
	    return TCL_OK;
	}
	clause = TclGetString(objv[i]);
	if ((clause[0] != 'e') || (strcmp(clause, "elseif") != 0)) {
	    break;
	}
	i++;

	/*
	 * At this point in the loop, objv and objc refer to an expression to
	 * test, either for the main expression or an expression following an
	 * "elseif". The arguments after the expression must be "then"
	 * (optional) and a script to execute if the expression is true.
	 */

	if (i >= objc) {
	    Tcl_SetObjResult(interp, Tcl_ObjPrintf(
		    "wrong # args: no expression after \"%s\" argument",
		    clause));
	    Tcl_SetErrorCode(interp, "TCL", "WRONGARGS", NULL);
	    return TCL_ERROR;
	}
	if (!thenScriptIndex) {
	    TclNewObj(boolObj);
	    Tcl_NRAddCallback(interp, IfConditionCallback, data[0], data[1],
		    INT2PTR(i), boolObj);
	    return Tcl_NRExprObj(interp, objv[i], boolObj);
	}
    }

    /*
     * Couldn't find a "then" or "elseif" clause to execute. Check now for an
     * "else" clause. We know that there's at least one more argument when we
     * get here.
     */

    if (strcmp(clause, "else") == 0) {
	i++;
	if (i >= objc) {
	    goto missingScript;
	}
    }
    if (i < objc - 1) {
	Tcl_SetObjResult(interp, Tcl_NewStringObj(
		"wrong # args: extra words after \"else\" clause in \"if\" command",
		-1));
	Tcl_SetErrorCode(interp, "TCL", "WRONGARGS", NULL);
	return TCL_ERROR;
    }
    if (thenScriptIndex) {
	/*
	 * TIP #280. Make invoking context available to branch/else.
	 */

	return TclNREvalObjEx(interp, objv[thenScriptIndex], 0,
		iPtr->cmdFramePtr, thenScriptIndex);
    }
    return TclNREvalObjEx(interp, objv[i], 0, iPtr->cmdFramePtr, i);

  missingScript:
    Tcl_SetObjResult(interp, Tcl_ObjPrintf(
	    "wrong # args: no script following \"%s\" argument",
	    TclGetString(objv[i-1])));
    Tcl_SetErrorCode(interp, "TCL", "WRONGARGS", NULL);
    return TCL_ERROR;
}

/*
 *----------------------------------------------------------------------
 *
 * Tcl_IncrObjCmd --
 *
 *	This procedure is invoked to process the "incr" Tcl command. See the
 *	user documentation for details on what it does.
 *
 *	With the bytecode compiler, this procedure is only called when a
 *	command name is computed at runtime, and is "incr" or the name to
 *	which "incr" was renamed: e.g., "set z incr; $z i -1"
 *
 * Results:
 *	A standard Tcl result.
 *
 * Side effects:
 *	See the user documentation.
 *
 *----------------------------------------------------------------------
 */

int
Tcl_IncrObjCmd(
    TCL_UNUSED(ClientData),
    Tcl_Interp *interp,		/* Current interpreter. */
    int objc,			/* Number of arguments. */
    Tcl_Obj *const objv[])	/* Argument objects. */
{
    Tcl_Obj *newValuePtr, *incrPtr;

    if ((objc != 2) && (objc != 3)) {
	Tcl_WrongNumArgs(interp, 1, objv, "varName ?increment?");
	return TCL_ERROR;
    }

    if (objc == 3) {
	incrPtr = objv[2];
    } else {
	TclNewIntObj(incrPtr, 1);
    }
    Tcl_IncrRefCount(incrPtr);
    newValuePtr = TclIncrObjVar2(interp, objv[1], NULL,
	    incrPtr, TCL_LEAVE_ERR_MSG);
    Tcl_DecrRefCount(incrPtr);

    if (newValuePtr == NULL) {
	return TCL_ERROR;
    }

    /*
     * Set the interpreter's object result to refer to the variable's new
     * value object.
     */

    Tcl_SetObjResult(interp, newValuePtr);
    return TCL_OK;
}

/*
 *----------------------------------------------------------------------
 *
 * TclInitInfoCmd --
 *
 *	This function is called to create the "info" Tcl command. See the user
 *	documentation for details on what it does.
 *
 * Results:
 *	Handle for the info command, or NULL on failure.
 *
 * Side effects:
 *	none
 *
 *----------------------------------------------------------------------
 */

Tcl_Command
TclInitInfoCmd(
    Tcl_Interp *interp)		/* Current interpreter. */
{
    return TclMakeEnsemble(interp, "info", defaultInfoMap);
}

/*
 *----------------------------------------------------------------------
 *
 * InfoArgsCmd --
 *
 *	Called to implement the "info args" command that returns the argument
 *	list for a procedure. Handles the following syntax:
 *
 *	    info args procName
 *
 * Results:
 *	Returns TCL_OK if successful and TCL_ERROR if there is an error.
 *
 * Side effects:
 *	Returns a result in the interpreter's result object. If there is an
 *	error, the result is an error message.
 *
 *----------------------------------------------------------------------
 */

static int
InfoArgsCmd(
    TCL_UNUSED(ClientData),
    Tcl_Interp *interp,		/* Current interpreter. */
    int objc,			/* Number of arguments. */
    Tcl_Obj *const objv[])	/* Argument objects. */
{
    Interp *iPtr = (Interp *) interp;
    const char *name;
    Proc *procPtr;
    CompiledLocal *localPtr;
    Tcl_Obj *listObjPtr;

    if (objc != 2) {
	Tcl_WrongNumArgs(interp, 1, objv, "procname");
	return TCL_ERROR;
    }

    name = TclGetString(objv[1]);
    procPtr = TclFindProc(iPtr, name);
    if (procPtr == NULL) {
	Tcl_SetObjResult(interp, Tcl_ObjPrintf(
		"\"%s\" isn't a procedure", name));
	Tcl_SetErrorCode(interp, "TCL", "LOOKUP", "PROCEDURE", name, NULL);
	return TCL_ERROR;
    }

    /*
     * Build a return list containing the arguments.
     */

    listObjPtr = Tcl_NewListObj(0, NULL);
    for (localPtr = procPtr->firstLocalPtr;  localPtr != NULL;
	    localPtr = localPtr->nextPtr) {
	if (TclIsVarArgument(localPtr)) {
	    Tcl_ListObjAppendElement(interp, listObjPtr,
		    Tcl_NewStringObj(localPtr->name, -1));
	}
    }
    Tcl_SetObjResult(interp, listObjPtr);
    return TCL_OK;
}

/*
 *----------------------------------------------------------------------
 *
 * InfoBodyCmd --
 *
 *	Called to implement the "info body" command that returns the body for
 *	a procedure. Handles the following syntax:
 *
 *	    info body procName
 *
 * Results:
 *	Returns TCL_OK if successful and TCL_ERROR if there is an error.
 *
 * Side effects:
 *	Returns a result in the interpreter's result object. If there is an
 *	error, the result is an error message.
 *
 *----------------------------------------------------------------------
 */

static int
InfoBodyCmd(
    TCL_UNUSED(ClientData),
    Tcl_Interp *interp,		/* Current interpreter. */
    int objc,			/* Number of arguments. */
    Tcl_Obj *const objv[])	/* Argument objects. */
{
    Interp *iPtr = (Interp *) interp;
    const char *name, *bytes;
    Proc *procPtr;
    int numBytes;

    if (objc != 2) {
	Tcl_WrongNumArgs(interp, 1, objv, "procname");
	return TCL_ERROR;
    }

    name = TclGetString(objv[1]);
    procPtr = TclFindProc(iPtr, name);
    if (procPtr == NULL) {
	Tcl_SetObjResult(interp, Tcl_ObjPrintf(
		"\"%s\" isn't a procedure", name));
	Tcl_SetErrorCode(interp, "TCL", "LOOKUP", "PROCEDURE", name, NULL);
	return TCL_ERROR;
    }

    /*
     * Here we used to return procPtr->bodyPtr, except when the body was
     * bytecompiled - in that case, the return was a copy of the body's string
     * rep. In order to better isolate the implementation details of the
     * compiler/engine subsystem, we now always return a copy of the string
     * rep. It is important to return a copy so that later manipulations of
     * the object do not invalidate the internal rep.
     */

    bytes = TclGetStringFromObj(procPtr->bodyPtr, &numBytes);
    Tcl_SetObjResult(interp, Tcl_NewStringObj(bytes, numBytes));
    return TCL_OK;
}

/*
 *----------------------------------------------------------------------
 *
 * InfoCmdCountCmd --
 *
 *	Called to implement the "info cmdcount" command that returns the
 *	number of commands that have been executed. Handles the following
 *	syntax:
 *
 *	    info cmdcount
 *
 * Results:
 *	Returns TCL_OK if successful and TCL_ERROR if there is an error.
 *
 * Side effects:
 *	Returns a result in the interpreter's result object. If there is an
 *	error, the result is an error message.
 *
 *----------------------------------------------------------------------
 */

static int
InfoCmdCountCmd(
    TCL_UNUSED(ClientData),
    Tcl_Interp *interp,		/* Current interpreter. */
    int objc,			/* Number of arguments. */
    Tcl_Obj *const objv[])	/* Argument objects. */
{
    Interp *iPtr = (Interp *) interp;

    if (objc != 1) {
	Tcl_WrongNumArgs(interp, 1, objv, NULL);
	return TCL_ERROR;
    }

    Tcl_SetObjResult(interp, Tcl_NewWideIntObj(iPtr->cmdCount));
    return TCL_OK;
}

/*
 *----------------------------------------------------------------------
 *
 * InfoCommandsCmd --
 *
 *	Called to implement the "info commands" command that returns the list
 *	of commands in the interpreter that match an optional pattern. The
 *	pattern, if any, consists of an optional sequence of namespace names
 *	separated by "::" qualifiers, which is followed by a glob-style
 *	pattern that restricts which commands are returned. Handles the
 *	following syntax:
 *
 *	    info commands ?pattern?
 *
 * Results:
 *	Returns TCL_OK if successful and TCL_ERROR if there is an error.
 *
 * Side effects:
 *	Returns a result in the interpreter's result object. If there is an
 *	error, the result is an error message.
 *
 *----------------------------------------------------------------------
 */

static int
InfoCommandsCmd(
    TCL_UNUSED(ClientData),
    Tcl_Interp *interp,		/* Current interpreter. */
    int objc,			/* Number of arguments. */
    Tcl_Obj *const objv[])	/* Argument objects. */
{
    const char *cmdName, *pattern;
    const char *simplePattern;
    Tcl_HashEntry *entryPtr;
    Tcl_HashSearch search;
    Namespace *nsPtr;
    Namespace *globalNsPtr = (Namespace *) Tcl_GetGlobalNamespace(interp);
    Namespace *currNsPtr = (Namespace *) Tcl_GetCurrentNamespace(interp);
    Tcl_Obj *listPtr, *elemObjPtr;
    int specificNsInPattern = 0;/* Init. to avoid compiler warning. */
    Tcl_Command cmd;
    int i;

    /*
     * Get the pattern and find the "effective namespace" in which to list
     * commands.
     */

    if (objc == 1) {
	simplePattern = NULL;
	nsPtr = currNsPtr;
	specificNsInPattern = 0;
    } else if (objc == 2) {
	/*
	 * From the pattern, get the effective namespace and the simple
	 * pattern (no namespace qualifiers or ::'s) at the end. If an error
	 * was found while parsing the pattern, return it. Otherwise, if the
	 * namespace wasn't found, just leave nsPtr NULL: we will return an
	 * empty list since no commands there can be found.
	 */

	Namespace *dummy1NsPtr, *dummy2NsPtr;

	pattern = TclGetString(objv[1]);
	TclGetNamespaceForQualName(interp, pattern, NULL, 0, &nsPtr,
		&dummy1NsPtr, &dummy2NsPtr, &simplePattern);

	if (nsPtr != NULL) {	/* We successfully found the pattern's ns. */
	    specificNsInPattern = (strcmp(simplePattern, pattern) != 0);
	}
    } else {
	Tcl_WrongNumArgs(interp, 1, objv, "?pattern?");
	return TCL_ERROR;
    }

    /*
     * Exit as quickly as possible if we couldn't find the namespace.
     */

    if (nsPtr == NULL) {
	return TCL_OK;
    }

    /*
     * Scan through the effective namespace's command table and create a list
     * with all commands that match the pattern. If a specific namespace was
     * requested in the pattern, qualify the command names with the namespace
     * name.
     */

    listPtr = Tcl_NewListObj(0, NULL);

    if (simplePattern != NULL && TclMatchIsTrivial(simplePattern)) {
	/*
	 * Special case for when the pattern doesn't include any of glob's
	 * special characters. This lets us avoid scans of any hash tables.
	 */

	entryPtr = Tcl_FindHashEntry(&nsPtr->cmdTable, simplePattern);
	if (entryPtr != NULL) {
	    if (specificNsInPattern) {
		cmd = (Tcl_Command)Tcl_GetHashValue(entryPtr);
		TclNewObj(elemObjPtr);
		Tcl_GetCommandFullName(interp, cmd, elemObjPtr);
	    } else {
		cmdName = (const char *)Tcl_GetHashKey(&nsPtr->cmdTable, entryPtr);
		elemObjPtr = Tcl_NewStringObj(cmdName, -1);
	    }
	    Tcl_ListObjAppendElement(interp, listPtr, elemObjPtr);
	    Tcl_SetObjResult(interp, listPtr);
	    return TCL_OK;
	}
	if ((nsPtr != globalNsPtr) && !specificNsInPattern) {
	    Tcl_HashTable *tablePtr = NULL;	/* Quell warning. */

	    for (i=0 ; i<nsPtr->commandPathLength ; i++) {
		Namespace *pathNsPtr = nsPtr->commandPathArray[i].nsPtr;

		if (pathNsPtr == NULL) {
		    continue;
		}
		tablePtr = &pathNsPtr->cmdTable;
		entryPtr = Tcl_FindHashEntry(tablePtr, simplePattern);
		if (entryPtr != NULL) {
		    break;
		}
	    }
	    if (entryPtr == NULL) {
		tablePtr = &globalNsPtr->cmdTable;
		entryPtr = Tcl_FindHashEntry(tablePtr, simplePattern);
	    }
	    if (entryPtr != NULL) {
		cmdName = (const char *)Tcl_GetHashKey(tablePtr, entryPtr);
		Tcl_ListObjAppendElement(interp, listPtr,
			Tcl_NewStringObj(cmdName, -1));
		Tcl_SetObjResult(interp, listPtr);
		return TCL_OK;
	    }
	}
    } else if (nsPtr->commandPathLength == 0 || specificNsInPattern) {
	/*
	 * The pattern is non-trivial, but either there is no explicit path or
	 * there is an explicit namespace in the pattern. In both cases, the
	 * old matching scheme is perfect.
	 */

	entryPtr = Tcl_FirstHashEntry(&nsPtr->cmdTable, &search);
	while (entryPtr != NULL) {
	    cmdName = (const char *)Tcl_GetHashKey(&nsPtr->cmdTable, entryPtr);
	    if ((simplePattern == NULL)
		    || Tcl_StringMatch(cmdName, simplePattern)) {
		if (specificNsInPattern) {
		    cmd = (Tcl_Command)Tcl_GetHashValue(entryPtr);
		    TclNewObj(elemObjPtr);
		    Tcl_GetCommandFullName(interp, cmd, elemObjPtr);
		} else {
		    elemObjPtr = Tcl_NewStringObj(cmdName, -1);
		}
		Tcl_ListObjAppendElement(interp, listPtr, elemObjPtr);
	    }
	    entryPtr = Tcl_NextHashEntry(&search);
	}

	/*
	 * If the effective namespace isn't the global :: namespace, and a
	 * specific namespace wasn't requested in the pattern, then add in all
	 * global :: commands that match the simple pattern. Of course, we add
	 * in only those commands that aren't hidden by a command in the
	 * effective namespace.
	 */

	if ((nsPtr != globalNsPtr) && !specificNsInPattern) {
	    entryPtr = Tcl_FirstHashEntry(&globalNsPtr->cmdTable, &search);
	    while (entryPtr != NULL) {
		cmdName = (const char *)Tcl_GetHashKey(&globalNsPtr->cmdTable, entryPtr);
		if ((simplePattern == NULL)
			|| Tcl_StringMatch(cmdName, simplePattern)) {
		    if (Tcl_FindHashEntry(&nsPtr->cmdTable,cmdName) == NULL) {
			Tcl_ListObjAppendElement(interp, listPtr,
				Tcl_NewStringObj(cmdName, -1));
		    }
		}
		entryPtr = Tcl_NextHashEntry(&search);
	    }
	}
    } else {
	/*
	 * The pattern is non-trivial (can match more than one command name),
	 * there is an explicit path, and there is no explicit namespace in
	 * the pattern. This means that we have to traverse the path to
	 * discover all the commands defined.
	 */

	Tcl_HashTable addedCommandsTable;
	int isNew;
	int foundGlobal = (nsPtr == globalNsPtr);

	/*
	 * We keep a hash of the objects already added to the result list.
	 */

	Tcl_InitObjHashTable(&addedCommandsTable);

	entryPtr = Tcl_FirstHashEntry(&nsPtr->cmdTable, &search);
	while (entryPtr != NULL) {
	    cmdName = (const char *)Tcl_GetHashKey(&nsPtr->cmdTable, entryPtr);
	    if ((simplePattern == NULL)
		    || Tcl_StringMatch(cmdName, simplePattern)) {
		elemObjPtr = Tcl_NewStringObj(cmdName, -1);
		Tcl_ListObjAppendElement(interp, listPtr, elemObjPtr);
		(void) Tcl_CreateHashEntry(&addedCommandsTable,
			elemObjPtr, &isNew);
	    }
	    entryPtr = Tcl_NextHashEntry(&search);
	}

	/*
	 * Search the path next.
	 */

	for (i=0 ; i<nsPtr->commandPathLength ; i++) {
	    Namespace *pathNsPtr = nsPtr->commandPathArray[i].nsPtr;

	    if (pathNsPtr == NULL) {
		continue;
	    }
	    if (pathNsPtr == globalNsPtr) {
		foundGlobal = 1;
	    }
	    entryPtr = Tcl_FirstHashEntry(&pathNsPtr->cmdTable, &search);
	    while (entryPtr != NULL) {
		cmdName = (const char *)Tcl_GetHashKey(&pathNsPtr->cmdTable, entryPtr);
		if ((simplePattern == NULL)
			|| Tcl_StringMatch(cmdName, simplePattern)) {
		    elemObjPtr = Tcl_NewStringObj(cmdName, -1);
		    (void) Tcl_CreateHashEntry(&addedCommandsTable,
			    elemObjPtr, &isNew);
		    if (isNew) {
			Tcl_ListObjAppendElement(interp, listPtr, elemObjPtr);
		    } else {
			TclDecrRefCount(elemObjPtr);
		    }
		}
		entryPtr = Tcl_NextHashEntry(&search);
	    }
	}

	/*
	 * If the effective namespace isn't the global :: namespace, and a
	 * specific namespace wasn't requested in the pattern, then add in all
	 * global :: commands that match the simple pattern. Of course, we add
	 * in only those commands that aren't hidden by a command in the
	 * effective namespace.
	 */

	if (!foundGlobal) {
	    entryPtr = Tcl_FirstHashEntry(&globalNsPtr->cmdTable, &search);
	    while (entryPtr != NULL) {
		cmdName = (const char *)Tcl_GetHashKey(&globalNsPtr->cmdTable, entryPtr);
		if ((simplePattern == NULL)
			|| Tcl_StringMatch(cmdName, simplePattern)) {
		    elemObjPtr = Tcl_NewStringObj(cmdName, -1);
		    if (Tcl_FindHashEntry(&addedCommandsTable,
			    (char *) elemObjPtr) == NULL) {
			Tcl_ListObjAppendElement(interp, listPtr, elemObjPtr);
		    } else {
			TclDecrRefCount(elemObjPtr);
		    }
		}
		entryPtr = Tcl_NextHashEntry(&search);
	    }
	}

	Tcl_DeleteHashTable(&addedCommandsTable);
    }

    Tcl_SetObjResult(interp, listPtr);
    return TCL_OK;
}

/*
 *----------------------------------------------------------------------
 *
 * InfoCompleteCmd --
 *
 *	Called to implement the "info complete" command that determines
 *	whether a string is a complete Tcl command. Handles the following
 *	syntax:
 *
 *	    info complete command
 *
 * Results:
 *	Returns TCL_OK if successful and TCL_ERROR if there is an error.
 *
 * Side effects:
 *	Returns a result in the interpreter's result object. If there is an
 *	error, the result is an error message.
 *
 *----------------------------------------------------------------------
 */

static int
InfoCompleteCmd(
    TCL_UNUSED(ClientData),
    Tcl_Interp *interp,		/* Current interpreter. */
    int objc,			/* Number of arguments. */
    Tcl_Obj *const objv[])	/* Argument objects. */
{
    if (objc != 2) {
	Tcl_WrongNumArgs(interp, 1, objv, "command");
	return TCL_ERROR;
    }

    Tcl_SetObjResult(interp, Tcl_NewBooleanObj(
	    TclObjCommandComplete(objv[1])));
    return TCL_OK;
}

/*
 *----------------------------------------------------------------------
 *
 * InfoDefaultCmd --
 *
 *	Called to implement the "info default" command that returns the
 *	default value for a procedure argument. Handles the following syntax:
 *
 *	    info default procName arg varName
 *
 * Results:
 *	Returns TCL_OK if successful and TCL_ERROR if there is an error.
 *
 * Side effects:
 *	Returns a result in the interpreter's result object. If there is an
 *	error, the result is an error message.
 *
 *----------------------------------------------------------------------
 */

static int
InfoDefaultCmd(
    TCL_UNUSED(ClientData),
    Tcl_Interp *interp,		/* Current interpreter. */
    int objc,			/* Number of arguments. */
    Tcl_Obj *const objv[])	/* Argument objects. */
{
    Interp *iPtr = (Interp *) interp;
    const char *procName, *argName;
    Proc *procPtr;
    CompiledLocal *localPtr;
    Tcl_Obj *valueObjPtr;

    if (objc != 4) {
	Tcl_WrongNumArgs(interp, 1, objv, "procname arg varname");
	return TCL_ERROR;
    }

    procName = TclGetString(objv[1]);
    argName = TclGetString(objv[2]);

    procPtr = TclFindProc(iPtr, procName);
    if (procPtr == NULL) {
	Tcl_SetObjResult(interp, Tcl_ObjPrintf(
		"\"%s\" isn't a procedure", procName));
	Tcl_SetErrorCode(interp, "TCL", "LOOKUP", "PROCEDURE", procName,
		NULL);
	return TCL_ERROR;
    }

    for (localPtr = procPtr->firstLocalPtr;  localPtr != NULL;
	    localPtr = localPtr->nextPtr) {
	if (TclIsVarArgument(localPtr)
		&& (strcmp(argName, localPtr->name) == 0)) {
	    if (localPtr->defValuePtr != NULL) {
		valueObjPtr = Tcl_ObjSetVar2(interp, objv[3], NULL,
			localPtr->defValuePtr, TCL_LEAVE_ERR_MSG);
		if (valueObjPtr == NULL) {
		    return TCL_ERROR;
		}
		Tcl_SetObjResult(interp, Tcl_NewWideIntObj(1));
	    } else {
		Tcl_Obj *nullObjPtr;

		TclNewObj(nullObjPtr);
		valueObjPtr = Tcl_ObjSetVar2(interp, objv[3], NULL,
			nullObjPtr, TCL_LEAVE_ERR_MSG);
		if (valueObjPtr == NULL) {
		    return TCL_ERROR;
		}
		Tcl_SetObjResult(interp, Tcl_NewWideIntObj(0));
	    }
	    return TCL_OK;
	}
    }

    Tcl_SetObjResult(interp, Tcl_ObjPrintf(
	    "procedure \"%s\" doesn't have an argument \"%s\"",
	    procName, argName));
    Tcl_SetErrorCode(interp, "TCL", "LOOKUP", "ARGUMENT", argName, NULL);
    return TCL_ERROR;
}

/*
 *----------------------------------------------------------------------
 *
 * InfoErrorStackCmd --
 *
 *	Called to implement the "info errorstack" command that returns information
 *	about the last error's call stack. Handles the following syntax:
 *
 *	    info errorstack ?interp?
 *
 * Results:
 *	Returns TCL_OK if successful and TCL_ERROR if there is an error.
 *
 * Side effects:
 *	Returns a result in the interpreter's result object. If there is an
 *	error, the result is an error message.
 *
 *----------------------------------------------------------------------
 */

static int
InfoErrorStackCmd(
    TCL_UNUSED(ClientData),
    Tcl_Interp *interp,		/* Current interpreter. */
    int objc,			/* Number of arguments. */
    Tcl_Obj *const objv[])	/* Argument objects. */
{
    Tcl_Interp *target;
    Interp *iPtr;

    if ((objc != 1) && (objc != 2)) {
	Tcl_WrongNumArgs(interp, 1, objv, "?interp?");
	return TCL_ERROR;
    }

    target = interp;
    if (objc == 2) {
	target = Tcl_GetChild(interp, TclGetString(objv[1]));
	if (target == NULL) {
	    return TCL_ERROR;
	}
    }

    iPtr = (Interp *) target;
    Tcl_SetObjResult(interp, iPtr->errorStack);

    return TCL_OK;
}

/*
 *----------------------------------------------------------------------
 *
 * TclInfoExistsCmd --
 *
 *	Called to implement the "info exists" command that determines whether
 *	a variable exists. Handles the following syntax:
 *
 *	    info exists varName
 *
 * Results:
 *	Returns TCL_OK if successful and TCL_ERROR if there is an error.
 *
 * Side effects:
 *	Returns a result in the interpreter's result object. If there is an
 *	error, the result is an error message.
 *
 *----------------------------------------------------------------------
 */

int
TclInfoExistsCmd(
    TCL_UNUSED(ClientData),
    Tcl_Interp *interp,		/* Current interpreter. */
    int objc,			/* Number of arguments. */
    Tcl_Obj *const objv[])	/* Argument objects. */
{
    const char *varName;
    Var *varPtr;

    if (objc != 2) {
	Tcl_WrongNumArgs(interp, 1, objv, "varName");
	return TCL_ERROR;
    }

    varName = TclGetString(objv[1]);
    varPtr = TclVarTraceExists(interp, varName);

    Tcl_SetObjResult(interp,
	    Tcl_NewBooleanObj(varPtr && varPtr->value.objPtr));
    return TCL_OK;
}

/*
 *----------------------------------------------------------------------
 *
 * InfoFrameCmd --
 *	TIP #280
 *
 *	Called to implement the "info frame" command that returns the location
 *	of either the currently executing command, or its caller. Handles the
 *	following syntax:
 *
 *		info frame ?number?
 *
 * Results:
 *	Returns TCL_OK if successful and TCL_ERROR if there is an error.
 *
 * Side effects:
 *	Returns a result in the interpreter's result object. If there is an
 *	error, the result is an error message.
 *
 *----------------------------------------------------------------------
 */

static int
InfoFrameCmd(
    TCL_UNUSED(ClientData),
    Tcl_Interp *interp,		/* Current interpreter. */
    int objc,			/* Number of arguments. */
    Tcl_Obj *const objv[])	/* Argument objects. */
{
    Interp *iPtr = (Interp *) interp;
    int level, code = TCL_OK;
    CmdFrame *framePtr, **cmdFramePtrPtr = &iPtr->cmdFramePtr;
    CoroutineData *corPtr = iPtr->execEnvPtr->corPtr;
    int topLevel = 0;

    if (objc > 2) {
	Tcl_WrongNumArgs(interp, 1, objv, "?number?");
	return TCL_ERROR;
    }

    while (corPtr) {
	while (*cmdFramePtrPtr) {
	    topLevel++;
	    cmdFramePtrPtr = &((*cmdFramePtrPtr)->nextPtr);
	}
	if (corPtr->caller.cmdFramePtr) {
	    *cmdFramePtrPtr = corPtr->caller.cmdFramePtr;
	}
	corPtr = corPtr->callerEEPtr->corPtr;
    }
    topLevel += (*cmdFramePtrPtr)->level;

    if (topLevel != iPtr->cmdFramePtr->level) {
	framePtr = iPtr->cmdFramePtr;
	while (framePtr) {
	    framePtr->level = topLevel--;
	    framePtr = framePtr->nextPtr;
	}
	if (topLevel) {
	    Tcl_Panic("Broken frame level calculation");
	}
	topLevel = iPtr->cmdFramePtr->level;
    }

    if (objc == 1) {
	/*
	 * Just "info frame".
	 */

	Tcl_SetObjResult(interp, Tcl_NewWideIntObj(topLevel));
	goto done;
    }

    /*
     * We've got "info frame level" and must parse the level first.
     */

    if (TclGetIntFromObj(interp, objv[1], &level) != TCL_OK) {
	code = TCL_ERROR;
	goto done;
    }

    if ((level > topLevel) || (level <= - topLevel)) {
    levelError:
	Tcl_SetObjResult(interp, Tcl_ObjPrintf(
		"bad level \"%s\"", TclGetString(objv[1])));
	Tcl_SetErrorCode(interp, "TCL", "LOOKUP", "LEVEL",
		TclGetString(objv[1]), NULL);
	code = TCL_ERROR;
	goto done;
    }

    /*
     * Let us convert to relative so that we know how many levels to go back
     */

    if (level > 0) {
	level -= topLevel;
    }

    framePtr = iPtr->cmdFramePtr;
    while (++level <= 0) {
	framePtr = framePtr->nextPtr;
	if (!framePtr) {
	    goto levelError;
	}
    }

    Tcl_SetObjResult(interp, TclInfoFrame(interp, framePtr));

  done:
    cmdFramePtrPtr = &iPtr->cmdFramePtr;
    corPtr = iPtr->execEnvPtr->corPtr;
    while (corPtr) {
	CmdFrame *endPtr = corPtr->caller.cmdFramePtr;

	if (endPtr) {
	    if (*cmdFramePtrPtr == endPtr) {
		*cmdFramePtrPtr = NULL;
	    } else {
		CmdFrame *runPtr = *cmdFramePtrPtr;

		while (runPtr->nextPtr != endPtr) {
		    runPtr->level -= endPtr->level;
		    runPtr = runPtr->nextPtr;
		}
		runPtr->level = 1;
		runPtr->nextPtr = NULL;
	    }
	    cmdFramePtrPtr = &corPtr->caller.cmdFramePtr;
	}
	corPtr = corPtr->callerEEPtr->corPtr;
    }
    return code;
}

/*
 *----------------------------------------------------------------------
 *
 * TclInfoFrame --
 *
 *	Core of InfoFrameCmd, returns TIP280 dict for a given frame.
 *
 * Results:
 *	Returns TIP280 dict.
 *
 * Side effects:
 *	None.
 *
 *----------------------------------------------------------------------
 */

Tcl_Obj *
TclInfoFrame(
    Tcl_Interp *interp,		/* Current interpreter. */
    CmdFrame *framePtr)		/* Frame to get info for. */
{
    Interp *iPtr = (Interp *) interp;
    Tcl_Obj *tmpObj;
    Tcl_Obj *lv[20] = {NULL};		/* Keep uptodate when more keys are added to
				 * the dict. */
    int lc = 0;
    /*
     * This array is indexed by the TCL_LOCATION_... values, except
     * for _LAST.
     */
    static const char *const typeString[TCL_LOCATION_LAST] = {
	"eval", "eval", "eval", "precompiled", "source", "proc"
    };
    Proc *procPtr = framePtr->framePtr ? framePtr->framePtr->procPtr : NULL;
    int needsFree = -1;

    /*
     * Pull the information and construct the dictionary to return, as list.
     * Regarding use of the CmdFrame fields see tclInt.h, and its definition.
     */

#define ADD_PAIR(name, value) \
	TclNewLiteralStringObj(tmpObj, name); \
	lv[lc++] = tmpObj; \
	lv[lc++] = (value)

    switch (framePtr->type) {
    case TCL_LOCATION_EVAL:
	/*
	 * Evaluation, dynamic script. Type, line, cmd, the latter through
	 * str.
	 */

	ADD_PAIR("type", Tcl_NewStringObj(typeString[framePtr->type], -1));
	if (framePtr->line) {
	    ADD_PAIR("line", Tcl_NewWideIntObj(framePtr->line[0]));
	} else {
	    ADD_PAIR("line", Tcl_NewWideIntObj(1));
	}
	ADD_PAIR("cmd", TclGetSourceFromFrame(framePtr, 0, NULL));
	break;

    case TCL_LOCATION_PREBC:
	/*
	 * Precompiled. Result contains the type as signal, nothing else.
	 */

	ADD_PAIR("type", Tcl_NewStringObj(typeString[framePtr->type], -1));
	break;

    case TCL_LOCATION_BC: {
	/*
	 * Execution of bytecode. Talk to the BC engine to fill out the frame.
	 */

	CmdFrame *fPtr = (CmdFrame *)TclStackAlloc(interp, sizeof(CmdFrame));

	*fPtr = *framePtr;

	/*
	 * Note:
	 * Type BC => f.data.eval.path	  is not used.
	 *	      f.data.tebc.codePtr is used instead.
	 */

	TclGetSrcInfoForPc(fPtr);

	/*
	 * Now filled: cmd.str.(cmd,len), line
	 * Possibly modified: type, path!
	 */

	ADD_PAIR("type", Tcl_NewStringObj(typeString[fPtr->type], -1));
	if (fPtr->line) {
	    ADD_PAIR("line", Tcl_NewWideIntObj(fPtr->line[0]));
	}

	if (fPtr->type == TCL_LOCATION_SOURCE) {
	    ADD_PAIR("file", fPtr->data.eval.path);

	    /*
	     * Death of reference by TclGetSrcInfoForPc.
	     */

	    Tcl_DecrRefCount(fPtr->data.eval.path);
	}

	ADD_PAIR("cmd", TclGetSourceFromFrame(fPtr, 0, NULL));
	if (fPtr->cmdObj && framePtr->cmdObj == NULL) {
	    needsFree = lc - 1;
	}
	TclStackFree(interp, fPtr);
	break;
    }

    case TCL_LOCATION_SOURCE:
	/*
	 * Evaluation of a script file.
	 */

	ADD_PAIR("type", Tcl_NewStringObj(typeString[framePtr->type], -1));
	ADD_PAIR("line", Tcl_NewWideIntObj(framePtr->line[0]));
	ADD_PAIR("file", framePtr->data.eval.path);

	/*
	 * Refcount framePtr->data.eval.path goes up when lv is converted into
	 * the result list object.
	 */

	ADD_PAIR("cmd", TclGetSourceFromFrame(framePtr, 0, NULL));
	break;

    case TCL_LOCATION_PROC:
	Tcl_Panic("TCL_LOCATION_PROC found in standard frame");
	break;
    }

    /*
     * 'proc'. Common to all frame types. Conditional on having an associated
     * Procedure CallFrame.
     */

    if (procPtr != NULL) {
	Tcl_HashEntry *namePtr = procPtr->cmdPtr->hPtr;

	if (namePtr) {
	    Tcl_Obj *procNameObj;

	    /*
	     * This is a regular command.
	     */

	    TclNewObj(procNameObj);
	    Tcl_GetCommandFullName(interp, (Tcl_Command) procPtr->cmdPtr,
		    procNameObj);
	    ADD_PAIR("proc", procNameObj);
	} else if (procPtr->cmdPtr->clientData) {
	    ExtraFrameInfo *efiPtr = (ExtraFrameInfo *)procPtr->cmdPtr->clientData;
	    int i;

	    /*
	     * This is a non-standard command. Luckily, it's told us how to
	     * render extra information about its frame.
	     */

	    for (i=0 ; i<efiPtr->length ; i++) {
		lv[lc++] = Tcl_NewStringObj(efiPtr->fields[i].name, -1);
		if (efiPtr->fields[i].proc) {
		    lv[lc++] =
			efiPtr->fields[i].proc(efiPtr->fields[i].clientData);
		} else {
		    lv[lc++] = (Tcl_Obj *)efiPtr->fields[i].clientData;
		}
	    }
	}
    }

    /*
     * 'level'. Common to all frame types. Conditional on having an associated
     * _visible_ CallFrame.
     */

    if ((framePtr->framePtr != NULL) && (iPtr->varFramePtr != NULL)) {
	CallFrame *current = framePtr->framePtr;
	CallFrame *top = iPtr->varFramePtr;
	CallFrame *idx;

	for (idx=top ; idx!=NULL ; idx=idx->callerVarPtr) {
	    if (idx == current) {
		int c = framePtr->framePtr->level;
		int t = iPtr->varFramePtr->level;

		ADD_PAIR("level", Tcl_NewWideIntObj(t - c));
		break;
	    }
	}
    }

    tmpObj = Tcl_NewListObj(lc, lv);
    if (needsFree >= 0) {
	Tcl_DecrRefCount(lv[needsFree]);
    }
    return tmpObj;
}

/*
 *----------------------------------------------------------------------
 *
 * InfoFunctionsCmd --
 *
 *	Called to implement the "info functions" command that returns the list
 *	of math functions matching an optional pattern. Handles the following
 *	syntax:
 *
 *	    info functions ?pattern?
 *
 * Results:
 *	Returns TCL_OK if successful and TCL_ERROR if there is an error.
 *
 * Side effects:
 *	Returns a result in the interpreter's result object. If there is an
 *	error, the result is an error message.
 *
 *----------------------------------------------------------------------
 */

static int
InfoFunctionsCmd(
    TCL_UNUSED(ClientData),
    Tcl_Interp *interp,		/* Current interpreter. */
    int objc,			/* Number of arguments. */
    Tcl_Obj *const objv[])	/* Argument objects. */
{
    Tcl_Obj *script;
    int code;

    if (objc > 2) {
	Tcl_WrongNumArgs(interp, 1, objv, "?pattern?");
	return TCL_ERROR;
    }

    script = Tcl_NewStringObj(
"	    ::apply [::list {{pattern *}} {\n"
"		::set cmds {}\n"
"		::foreach cmd [::info commands ::tcl::mathfunc::$pattern] {\n"
"		    ::lappend cmds [::namespace tail $cmd]\n"
"		}\n"
"		::foreach cmd [::info commands tcl::mathfunc::$pattern] {\n"
"		    ::set cmd [::namespace tail $cmd]\n"
"		    ::if {$cmd ni $cmds} {\n"
"			::lappend cmds $cmd\n"
"		    }\n"
"		}\n"
"		::return $cmds\n"
"	    } [::namespace current]] ", -1);

    if (objc == 2) {
	Tcl_Obj *arg = Tcl_NewListObj(1, &(objv[1]));

	Tcl_AppendObjToObj(script, arg);
	Tcl_DecrRefCount(arg);
    }

    Tcl_IncrRefCount(script);
    code = Tcl_EvalObjEx(interp, script, 0);

    Tcl_DecrRefCount(script);

    return code;
}

/*
 *----------------------------------------------------------------------
 *
 * InfoHostnameCmd --
 *
 *	Called to implement the "info hostname" command that returns the host
 *	name. Handles the following syntax:
 *
 *	    info hostname
 *
 * Results:
 *	Returns TCL_OK if successful and TCL_ERROR if there is an error.
 *
 * Side effects:
 *	Returns a result in the interpreter's result object. If there is an
 *	error, the result is an error message.
 *
 *----------------------------------------------------------------------
 */

static int
InfoHostnameCmd(
    TCL_UNUSED(ClientData),
    Tcl_Interp *interp,		/* Current interpreter. */
    int objc,			/* Number of arguments. */
    Tcl_Obj *const objv[])	/* Argument objects. */
{
    const char *name;

    if (objc != 1) {
	Tcl_WrongNumArgs(interp, 1, objv, NULL);
	return TCL_ERROR;
    }

    name = Tcl_GetHostName();
    if (name) {
	Tcl_SetObjResult(interp, Tcl_NewStringObj(name, -1));
	return TCL_OK;
    }

    Tcl_SetObjResult(interp, Tcl_NewStringObj(
	    "unable to determine name of host", -1));
    Tcl_SetErrorCode(interp, "TCL", "OPERATION", "HOSTNAME", "UNKNOWN", NULL);
    return TCL_ERROR;
}

/*
 *----------------------------------------------------------------------
 *
 * InfoLevelCmd --
 *
 *	Called to implement the "info level" command that returns information
 *	about the call stack. Handles the following syntax:
 *
 *	    info level ?number?
 *
 * Results:
 *	Returns TCL_OK if successful and TCL_ERROR if there is an error.
 *
 * Side effects:
 *	Returns a result in the interpreter's result object. If there is an
 *	error, the result is an error message.
 *
 *----------------------------------------------------------------------
 */

static int
InfoLevelCmd(
    TCL_UNUSED(ClientData),
    Tcl_Interp *interp,		/* Current interpreter. */
    int objc,			/* Number of arguments. */
    Tcl_Obj *const objv[])	/* Argument objects. */
{
    Interp *iPtr = (Interp *) interp;

    if (objc == 1) {		/* Just "info level" */
	Tcl_SetObjResult(interp, Tcl_NewWideIntObj(iPtr->varFramePtr->level));
	return TCL_OK;
    }

    if (objc == 2) {
	int level;
	CallFrame *framePtr, *rootFramePtr = iPtr->rootFramePtr;

	if (TclGetIntFromObj(interp, objv[1], &level) != TCL_OK) {
	    return TCL_ERROR;
	}
	if (level <= 0) {
	    if (iPtr->varFramePtr == rootFramePtr) {
		goto levelError;
	    }
	    level += iPtr->varFramePtr->level;
	}
	for (framePtr=iPtr->varFramePtr ; framePtr!=rootFramePtr;
		framePtr=framePtr->callerVarPtr) {
	    if (framePtr->level == level) {
		break;
	    }
	}
	if (framePtr == rootFramePtr) {
	    goto levelError;
	}

	Tcl_SetObjResult(interp,
		Tcl_NewListObj(framePtr->objc, framePtr->objv));
	return TCL_OK;
    }

    Tcl_WrongNumArgs(interp, 1, objv, "?number?");
    return TCL_ERROR;

  levelError:
    Tcl_SetObjResult(interp, Tcl_ObjPrintf(
	    "bad level \"%s\"", TclGetString(objv[1])));
    Tcl_SetErrorCode(interp, "TCL", "LOOKUP", "LEVEL",
	    TclGetString(objv[1]), NULL);
    return TCL_ERROR;
}

/*
 *----------------------------------------------------------------------
 *
 * InfoLibraryCmd --
 *
 *	Called to implement the "info library" command that returns the
 *	library directory for the Tcl installation. Handles the following
 *	syntax:
 *
 *	    info library
 *
 * Results:
 *	Returns TCL_OK if successful and TCL_ERROR if there is an error.
 *
 * Side effects:
 *	Returns a result in the interpreter's result object. If there is an
 *	error, the result is an error message.
 *
 *----------------------------------------------------------------------
 */

static int
InfoLibraryCmd(
    TCL_UNUSED(ClientData),
    Tcl_Interp *interp,		/* Current interpreter. */
    int objc,			/* Number of arguments. */
    Tcl_Obj *const objv[])	/* Argument objects. */
{
    const char *libDirName;

    if (objc != 1) {
	Tcl_WrongNumArgs(interp, 1, objv, NULL);
	return TCL_ERROR;
    }

    libDirName = Tcl_GetVar2(interp, "tcl_library", NULL, TCL_GLOBAL_ONLY);
    if (libDirName != NULL) {
	Tcl_SetObjResult(interp, Tcl_NewStringObj(libDirName, -1));
	return TCL_OK;
    }

    Tcl_SetObjResult(interp, Tcl_NewStringObj(
	    "no library has been specified for Tcl", -1));
    Tcl_SetErrorCode(interp, "TCL", "LOOKUP", "VARIABLE", "tcl_library",NULL);
    return TCL_ERROR;
}

/*
 *----------------------------------------------------------------------
 *
 * InfoLoadedCmd --
 *
 *	Called to implement the "info loaded" command that returns the
 *	packages that have been loaded into an interpreter. Handles the
 *	following syntax:
 *
 *	    info loaded ?interp?
 *
 * Results:
 *	Returns TCL_OK if successful and TCL_ERROR if there is an error.
 *
 * Side effects:
 *	Returns a result in the interpreter's result object. If there is an
 *	error, the result is an error message.
 *
 *----------------------------------------------------------------------
 */

static int
InfoLoadedCmd(
    TCL_UNUSED(ClientData),
    Tcl_Interp *interp,		/* Current interpreter. */
    int objc,			/* Number of arguments. */
    Tcl_Obj *const objv[])	/* Argument objects. */
{
    const char *interpName, *packageName;

    if (objc > 3) {
	Tcl_WrongNumArgs(interp, 1, objv, "?interp? ?packageName?");
	return TCL_ERROR;
    }

    if (objc < 2) {		/* Get loaded pkgs in all interpreters. */
	interpName = NULL;
    } else {			/* Get pkgs just in specified interp. */
	interpName = TclGetString(objv[1]);
    }
    if (objc < 3) {		/* Get loaded files in all packages. */
	packageName = NULL;
    } else {			/* Get pkgs just in specified interp. */
	packageName = TclGetString(objv[2]);
    }
    return TclGetLoadedLibraries(interp, interpName, packageName);
}

/*
 *----------------------------------------------------------------------
 *
 * InfoNameOfExecutableCmd --
 *
 *	Called to implement the "info nameofexecutable" command that returns
 *	the name of the binary file running this application. Handles the
 *	following syntax:
 *
 *	    info nameofexecutable
 *
 * Results:
 *	Returns TCL_OK if successful and TCL_ERROR if there is an error.
 *
 * Side effects:
 *	Returns a result in the interpreter's result object. If there is an
 *	error, the result is an error message.
 *
 *----------------------------------------------------------------------
 */

static int
InfoNameOfExecutableCmd(
    TCL_UNUSED(ClientData),
    Tcl_Interp *interp,		/* Current interpreter. */
    int objc,			/* Number of arguments. */
    Tcl_Obj *const objv[])	/* Argument objects. */
{
    if (objc != 1) {
	Tcl_WrongNumArgs(interp, 1, objv, NULL);
	return TCL_ERROR;
    }
    Tcl_SetObjResult(interp, TclGetObjNameOfExecutable());
    return TCL_OK;
}

/*
 *----------------------------------------------------------------------
 *
 * InfoPatchLevelCmd --
 *
 *	Called to implement the "info patchlevel" command that returns the
 *	default value for an argument to a procedure. Handles the following
 *	syntax:
 *
 *	    info patchlevel
 *
 * Results:
 *	Returns TCL_OK if successful and TCL_ERROR if there is an error.
 *
 * Side effects:
 *	Returns a result in the interpreter's result object. If there is an
 *	error, the result is an error message.
 *
 *----------------------------------------------------------------------
 */

static int
InfoPatchLevelCmd(
    TCL_UNUSED(ClientData),
    Tcl_Interp *interp,		/* Current interpreter. */
    int objc,			/* Number of arguments. */
    Tcl_Obj *const objv[])	/* Argument objects. */
{
    const char *patchlevel;

    if (objc != 1) {
	Tcl_WrongNumArgs(interp, 1, objv, NULL);
	return TCL_ERROR;
    }

    patchlevel = Tcl_GetVar2(interp, "tcl_patchLevel", NULL,
	    (TCL_GLOBAL_ONLY | TCL_LEAVE_ERR_MSG));
    if (patchlevel != NULL) {
	Tcl_SetObjResult(interp, Tcl_NewStringObj(patchlevel, -1));
	return TCL_OK;
    }
    return TCL_ERROR;
}

/*
 *----------------------------------------------------------------------
 *
 * InfoProcsCmd --
 *
 *	Called to implement the "info procs" command that returns the list of
 *	procedures in the interpreter that match an optional pattern. The
 *	pattern, if any, consists of an optional sequence of namespace names
 *	separated by "::" qualifiers, which is followed by a glob-style
 *	pattern that restricts which commands are returned. Handles the
 *	following syntax:
 *
 *	    info procs ?pattern?
 *
 * Results:
 *	Returns TCL_OK if successful and TCL_ERROR if there is an error.
 *
 * Side effects:
 *	Returns a result in the interpreter's result object. If there is an
 *	error, the result is an error message.
 *
 *----------------------------------------------------------------------
 */

static int
InfoProcsCmd(
    TCL_UNUSED(ClientData),
    Tcl_Interp *interp,		/* Current interpreter. */
    int objc,			/* Number of arguments. */
    Tcl_Obj *const objv[])	/* Argument objects. */
{
    const char *cmdName, *pattern;
    const char *simplePattern;
    Namespace *nsPtr;
#ifdef INFO_PROCS_SEARCH_GLOBAL_NS
    Namespace *globalNsPtr = (Namespace *) Tcl_GetGlobalNamespace(interp);
#endif
    Namespace *currNsPtr = (Namespace *) Tcl_GetCurrentNamespace(interp);
    Tcl_Obj *listPtr, *elemObjPtr;
    int specificNsInPattern = 0;/* Init. to avoid compiler warning. */
    Tcl_HashEntry *entryPtr;
    Tcl_HashSearch search;
    Command *cmdPtr, *realCmdPtr;

    /*
     * Get the pattern and find the "effective namespace" in which to list
     * procs.
     */

    if (objc == 1) {
	simplePattern = NULL;
	nsPtr = currNsPtr;
	specificNsInPattern = 0;
    } else if (objc == 2) {
	/*
	 * From the pattern, get the effective namespace and the simple
	 * pattern (no namespace qualifiers or ::'s) at the end. If an error
	 * was found while parsing the pattern, return it. Otherwise, if the
	 * namespace wasn't found, just leave nsPtr NULL: we will return an
	 * empty list since no commands there can be found.
	 */

	Namespace *dummy1NsPtr, *dummy2NsPtr;

	pattern = TclGetString(objv[1]);
	TclGetNamespaceForQualName(interp, pattern, NULL, /*flags*/ 0, &nsPtr,
		&dummy1NsPtr, &dummy2NsPtr, &simplePattern);

	if (nsPtr != NULL) {	/* We successfully found the pattern's ns. */
	    specificNsInPattern = (strcmp(simplePattern, pattern) != 0);
	}
    } else {
	Tcl_WrongNumArgs(interp, 1, objv, "?pattern?");
	return TCL_ERROR;
    }

    if (nsPtr == NULL) {
	return TCL_OK;
    }

    /*
     * Scan through the effective namespace's command table and create a list
     * with all procs that match the pattern. If a specific namespace was
     * requested in the pattern, qualify the command names with the namespace
     * name.
     */

    listPtr = Tcl_NewListObj(0, NULL);
#ifndef INFO_PROCS_SEARCH_GLOBAL_NS
    if (simplePattern != NULL && TclMatchIsTrivial(simplePattern)) {
	entryPtr = Tcl_FindHashEntry(&nsPtr->cmdTable, simplePattern);
	if (entryPtr != NULL) {
	    cmdPtr = (Command *)Tcl_GetHashValue(entryPtr);

	    if (!TclIsProc(cmdPtr)) {
		realCmdPtr = (Command *)
			TclGetOriginalCommand((Tcl_Command) cmdPtr);
		if (realCmdPtr != NULL && TclIsProc(realCmdPtr)) {
		    goto simpleProcOK;
		}
	    } else {
	    simpleProcOK:
		if (specificNsInPattern) {
		    TclNewObj(elemObjPtr);
		    Tcl_GetCommandFullName(interp, (Tcl_Command) cmdPtr,
			    elemObjPtr);
		} else {
		    elemObjPtr = Tcl_NewStringObj(simplePattern, -1);
		}
		Tcl_ListObjAppendElement(interp, listPtr, elemObjPtr);
	    }
	}
    } else
#endif /* !INFO_PROCS_SEARCH_GLOBAL_NS */
    {
	entryPtr = Tcl_FirstHashEntry(&nsPtr->cmdTable, &search);
	while (entryPtr != NULL) {
	    cmdName = (const char *)Tcl_GetHashKey(&nsPtr->cmdTable, entryPtr);
	    if ((simplePattern == NULL)
		    || Tcl_StringMatch(cmdName, simplePattern)) {
		cmdPtr = (Command *)Tcl_GetHashValue(entryPtr);

		if (!TclIsProc(cmdPtr)) {
		    realCmdPtr = (Command *)
			    TclGetOriginalCommand((Tcl_Command)cmdPtr);
		    if (realCmdPtr != NULL && TclIsProc(realCmdPtr)) {
			goto procOK;
		    }
		} else {
		procOK:
		    if (specificNsInPattern) {
			TclNewObj(elemObjPtr);
			Tcl_GetCommandFullName(interp, (Tcl_Command)cmdPtr,
				elemObjPtr);
		    } else {
			elemObjPtr = Tcl_NewStringObj(cmdName, -1);
		    }
		    Tcl_ListObjAppendElement(interp, listPtr, elemObjPtr);
		}
	    }
	    entryPtr = Tcl_NextHashEntry(&search);
	}

	/*
	 * If the effective namespace isn't the global :: namespace, and a
	 * specific namespace wasn't requested in the pattern, then add in all
	 * global :: procs that match the simple pattern. Of course, we add in
	 * only those procs that aren't hidden by a proc in the effective
	 * namespace.
	 */

#ifdef INFO_PROCS_SEARCH_GLOBAL_NS
	/*
	 * If "info procs" worked like "info commands", returning the commands
	 * also seen in the global namespace, then you would include this
	 * code. As this could break backwards compatibility with 8.0-8.2, we
	 * decided not to "fix" it in 8.3, leaving the behavior slightly
	 * different.
	 */

	if ((nsPtr != globalNsPtr) && !specificNsInPattern) {
	    entryPtr = Tcl_FirstHashEntry(&globalNsPtr->cmdTable, &search);
	    while (entryPtr != NULL) {
		cmdName = (const char *)Tcl_GetHashKey(&globalNsPtr->cmdTable, entryPtr);
		if ((simplePattern == NULL)
			|| Tcl_StringMatch(cmdName, simplePattern)) {
		    if (Tcl_FindHashEntry(&nsPtr->cmdTable,cmdName) == NULL) {
			cmdPtr = (Command *)Tcl_GetHashValue(entryPtr);
			realCmdPtr = (Command *) TclGetOriginalCommand(
				(Tcl_Command) cmdPtr);

			if (TclIsProc(cmdPtr) || ((realCmdPtr != NULL)
				&& TclIsProc(realCmdPtr))) {
			    Tcl_ListObjAppendElement(interp, listPtr,
				    Tcl_NewStringObj(cmdName, -1));
			}
		    }
		}
		entryPtr = Tcl_NextHashEntry(&search);
	    }
	}
#endif
    }

    Tcl_SetObjResult(interp, listPtr);
    return TCL_OK;
}

/*
 *----------------------------------------------------------------------
 *
 * InfoScriptCmd --
 *
 *	Called to implement the "info script" command that returns the script
 *	file that is currently being evaluated. Handles the following syntax:
 *
 *	    info script ?newName?
 *
 *	If newName is specified, it will set that as the internal name.
 *
 * Results:
 *	Returns TCL_OK if successful and TCL_ERROR if there is an error.
 *
 * Side effects:
 *	Returns a result in the interpreter's result object. If there is an
 *	error, the result is an error message. It may change the internal
 *	script filename.
 *
 *----------------------------------------------------------------------
 */

static int
InfoScriptCmd(
    TCL_UNUSED(ClientData),
    Tcl_Interp *interp,		/* Current interpreter. */
    int objc,			/* Number of arguments. */
    Tcl_Obj *const objv[])	/* Argument objects. */
{
    Interp *iPtr = (Interp *) interp;

    if ((objc != 1) && (objc != 2)) {
	Tcl_WrongNumArgs(interp, 1, objv, "?filename?");
	return TCL_ERROR;
    }

    if (objc == 2) {
	if (iPtr->scriptFile != NULL) {
	    Tcl_DecrRefCount(iPtr->scriptFile);
	}
	iPtr->scriptFile = objv[1];
	Tcl_IncrRefCount(iPtr->scriptFile);
    }
    if (iPtr->scriptFile != NULL) {
	Tcl_SetObjResult(interp, iPtr->scriptFile);
    }
    return TCL_OK;
}

/*
 *----------------------------------------------------------------------
 *
 * InfoSharedlibCmd --
 *
 *	Called to implement the "info sharedlibextension" command that returns
 *	the file extension used for shared libraries. Handles the following
 *	syntax:
 *
 *	    info sharedlibextension
 *
 * Results:
 *	Returns TCL_OK if successful and TCL_ERROR if there is an error.
 *
 * Side effects:
 *	Returns a result in the interpreter's result object. If there is an
 *	error, the result is an error message.
 *
 *----------------------------------------------------------------------
 */

static int
InfoSharedlibCmd(
    TCL_UNUSED(ClientData),
    Tcl_Interp *interp,		/* Current interpreter. */
    int objc,			/* Number of arguments. */
    Tcl_Obj *const objv[])	/* Argument objects. */
{
    if (objc != 1) {
	Tcl_WrongNumArgs(interp, 1, objv, NULL);
	return TCL_ERROR;
    }

#ifdef TCL_SHLIB_EXT
    Tcl_SetObjResult(interp, Tcl_NewStringObj(TCL_SHLIB_EXT, -1));
#endif
    return TCL_OK;
}

/*
 *----------------------------------------------------------------------
 *
 * InfoTclVersionCmd --
 *
 *	Called to implement the "info tclversion" command that returns the
 *	version number for this Tcl library. Handles the following syntax:
 *
 *	    info tclversion
 *
 * Results:
 *	Returns TCL_OK if successful and TCL_ERROR if there is an error.
 *
 * Side effects:
 *	Returns a result in the interpreter's result object. If there is an
 *	error, the result is an error message.
 *
 *----------------------------------------------------------------------
 */

static int
InfoTclVersionCmd(
    TCL_UNUSED(ClientData),
    Tcl_Interp *interp,		/* Current interpreter. */
    int objc,			/* Number of arguments. */
    Tcl_Obj *const objv[])	/* Argument objects. */
{
    Tcl_Obj *version;

    if (objc != 1) {
	Tcl_WrongNumArgs(interp, 1, objv, NULL);
	return TCL_ERROR;
    }

    version = Tcl_GetVar2Ex(interp, "tcl_version", NULL,
	    (TCL_GLOBAL_ONLY | TCL_LEAVE_ERR_MSG));
    if (version != NULL) {
	Tcl_SetObjResult(interp, version);
	return TCL_OK;
    }
    return TCL_ERROR;
}

/*
 *----------------------------------------------------------------------
 *
 * InfoCmdTypeCmd --
 *
 *	Called to implement the "info cmdtype" command that returns the type
 *	of a given command. Handles the following syntax:
 *
 *	    info cmdtype cmdName
 *
 * Results:
 *	Returns TCL_OK if successful and TCL_ERROR if there is an error.
 *
 * Side effects:
 *	Returns a type name. If there is an error, the result is an error
 *	message.
 *
 *----------------------------------------------------------------------
 */

static int
InfoCmdTypeCmd(
    TCL_UNUSED(ClientData),
    Tcl_Interp *interp,		/* Current interpreter. */
    int objc,			/* Number of arguments. */
    Tcl_Obj *const objv[])	/* Argument objects. */
{
    Tcl_Command command;

    if (objc != 2) {
	Tcl_WrongNumArgs(interp, 1, objv, "commandName");
	return TCL_ERROR;
    }
    command = Tcl_FindCommand(interp, TclGetString(objv[1]), NULL,
	    TCL_LEAVE_ERR_MSG);
    if (command == NULL) {
	return TCL_ERROR;
    }

    /*
     * There's one special case: safe interpreters can't see aliases as
     * aliases as they're part of the security mechanisms.
     */

    if (Tcl_IsSafe(interp)
	    && (((Command *) command)->objProc == TclAliasObjCmd)) {
	Tcl_AppendResult(interp, "native", NULL);
    } else {
	Tcl_SetObjResult(interp,
		Tcl_NewStringObj(TclGetCommandTypeName(command), -1));
    }
    return TCL_OK;
}

/*
 *----------------------------------------------------------------------
 *
 * Tcl_JoinObjCmd --
 *
 *	This procedure is invoked to process the "join" Tcl command. See the
 *	user documentation for details on what it does.
 *
 * Results:
 *	A standard Tcl object result.
 *
 * Side effects:
 *	See the user documentation.
 *
 *----------------------------------------------------------------------
 */

int
Tcl_JoinObjCmd(
    TCL_UNUSED(ClientData),
    Tcl_Interp *interp,		/* Current interpreter. */
    int objc,			/* Number of arguments. */
    Tcl_Obj *const objv[])	/* The argument objects. */
{
<<<<<<< HEAD
    int length, listLen, isAbstractList = 0;
=======
    int length, listLen, isArithSeries = 0;
>>>>>>> 42bd6877
    Tcl_Obj *resObjPtr = NULL, *joinObjPtr, **elemPtrs;

    if ((objc < 2) || (objc > 3)) {
	Tcl_WrongNumArgs(interp, 1, objv, "list ?joinString?");
	return TCL_ERROR;
    }

    /*
     * Make sure the list argument is a list object and get its length and a
     * pointer to its array of element pointers.
     */

<<<<<<< HEAD
    if (TclHasInternalRep(objv[1],&tclAbstractListType)) {
	listLen = Tcl_AbstractListObjLength(objv[1]);
	isAbstractList = (listLen ? 1 : 0);
	if (listLen > 1) {
	    Tcl_AbstractListObjGetElements(interp, objv[1], &listLen, &elemPtrs);
	}
    } else if (TclListObjGetElementsM(interp, objv[1], &listLen,
=======
    if (TclHasInternalRep(objv[1],&tclArithSeriesType)) {
	isArithSeries = 1;
	listLen = TclArithSeriesObjLength(objv[1]);
    } else {
	if (TclListObjGetElementsM(interp, objv[1], &listLen,
>>>>>>> 42bd6877
	    &elemPtrs) != TCL_OK) {
	    return TCL_ERROR;
	}
    }

    if (listLen == 0) {
	/* No elements to join; default empty result is correct. */
	return TCL_OK;
    }
    if (listLen == 1) {
	/* One element; return it */
<<<<<<< HEAD
	if (!isAbstractList) {
	    Tcl_SetObjResult(interp, elemPtrs[0]);
	} else {
	    Tcl_SetObjResult(interp, Tcl_AbstractListObjIndex(objv[1], 0));
=======
	if (isArithSeries) {
	    Tcl_Obj *valueObj;
	    if (TclArithSeriesObjIndex(objv[1], 0, &valueObj) != TCL_OK) {
		return TCL_ERROR;
	    }
	    Tcl_SetObjResult(interp, valueObj);
	} else {
	    Tcl_SetObjResult(interp, elemPtrs[0]);
>>>>>>> 42bd6877
	}
	return TCL_OK;
    }

    joinObjPtr = (objc == 2) ? Tcl_NewStringObj(" ", 1) : objv[2];
    Tcl_IncrRefCount(joinObjPtr);

    (void) TclGetStringFromObj(joinObjPtr, &length);
    if (length == 0) {
	resObjPtr = TclStringCat(interp, listLen, elemPtrs, 0);
    } else {
	int i;

	TclNewObj(resObjPtr);
	if (isArithSeries) {
	    Tcl_Obj *valueObj;
	    for (i = 0;  i < listLen;  i++) {
		if (i > 0) {

		    /*
		     * NOTE: This code is relying on Tcl_AppendObjToObj() **NOT**
		     * to shimmer joinObjPtr.  If it did, then the case where
		     * objv[1] and objv[2] are the same value would not be safe.
		     * Accessing elemPtrs would crash.
		     */

		    Tcl_AppendObjToObj(resObjPtr, joinObjPtr);
		}
		if (TclArithSeriesObjIndex(objv[1], i, &valueObj) != TCL_OK) {
		    return TCL_ERROR;
		}
		Tcl_AppendObjToObj(resObjPtr, valueObj);
		Tcl_DecrRefCount(valueObj);
	    }
	} else {
	    for (i = 0;  i < listLen;  i++) {
		if (i > 0) {

		    /*
		     * NOTE: This code is relying on Tcl_AppendObjToObj() **NOT**
		     * to shimmer joinObjPtr.  If it did, then the case where
		     * objv[1] and objv[2] are the same value would not be safe.
		     * Accessing elemPtrs would crash.
		     */

		    Tcl_AppendObjToObj(resObjPtr, joinObjPtr);
		}
		Tcl_AppendObjToObj(resObjPtr, elemPtrs[i]);
	    }
	}
    }
    Tcl_DecrRefCount(joinObjPtr);
    if (resObjPtr) {
	Tcl_SetObjResult(interp, resObjPtr);
	return TCL_OK;
    }
    return TCL_ERROR;
}

/*
 *----------------------------------------------------------------------
 *
 * Tcl_LassignObjCmd --
 *
 *	This object-based procedure is invoked to process the "lassign" Tcl
 *	command. See the user documentation for details on what it does.
 *
 * Results:
 *	A standard Tcl object result.
 *
 * Side effects:
 *	See the user documentation.
 *
 *----------------------------------------------------------------------
 */

int
Tcl_LassignObjCmd(
    TCL_UNUSED(ClientData),
    Tcl_Interp *interp,		/* Current interpreter. */
    int objc,			/* Number of arguments. */
    Tcl_Obj *const objv[])	/* Argument objects. */
{
    Tcl_Obj *listCopyPtr;
    Tcl_Obj **listObjv;		/* The contents of the list. */
    int listObjc;		/* The length of the list. */
    int code = TCL_OK;

    if (objc < 2) {
	Tcl_WrongNumArgs(interp, 1, objv, "list ?varName ...?");
	return TCL_ERROR;
    }

    listCopyPtr = TclListObjCopy(interp, objv[1]);
    if (listCopyPtr == NULL) {
	return TCL_ERROR;
    }

    TclListObjGetElementsM(NULL, listCopyPtr, &listObjc, &listObjv);

    objc -= 2;
    objv += 2;
    while (code == TCL_OK && objc > 0 && listObjc > 0) {
	if (Tcl_ObjSetVar2(interp, *objv++, NULL, *listObjv++,
		TCL_LEAVE_ERR_MSG) == NULL) {
	    code = TCL_ERROR;
	}
	objc--;
	listObjc--;
    }

    if (code == TCL_OK && objc > 0) {
	Tcl_Obj *emptyObj;

	TclNewObj(emptyObj);
	Tcl_IncrRefCount(emptyObj);
	while (code == TCL_OK && objc-- > 0) {
	    if (Tcl_ObjSetVar2(interp, *objv++, NULL, emptyObj,
		    TCL_LEAVE_ERR_MSG) == NULL) {
		code = TCL_ERROR;
	    }
	}
	Tcl_DecrRefCount(emptyObj);
    }

    if (code == TCL_OK && listObjc > 0) {
	Tcl_SetObjResult(interp, Tcl_NewListObj(listObjc, listObjv));
    }

    Tcl_DecrRefCount(listCopyPtr);
    return code;
}

/*
 *----------------------------------------------------------------------
 *
 * Tcl_LindexObjCmd --
 *
 *	This object-based procedure is invoked to process the "lindex" Tcl
 *	command. See the user documentation for details on what it does.
 *
 * Results:
 *	A standard Tcl object result.
 *
 * Side effects:
 *	See the user documentation.
 *
 *----------------------------------------------------------------------
 */

int
Tcl_LindexObjCmd(
    TCL_UNUSED(ClientData),
    Tcl_Interp *interp,		/* Current interpreter. */
    int objc,			/* Number of arguments. */
    Tcl_Obj *const objv[])	/* Argument objects. */
{
    Tcl_Obj *elemPtr;		/* Pointer to the element being extracted. */

    if (objc < 2) {
	Tcl_WrongNumArgs(interp, 1, objv, "list ?index ...?");
	return TCL_ERROR;
    }

    /*
     * If objc==3, then objv[2] may be either a single index or a list of
     * indices: go to TclLindexList to determine which. If objc>=4, or
     * objc==2, then objv[2 .. objc-2] are all single indices and processed as
     * such in TclLindexFlat.
     */

    if (objc == 3) {
	elemPtr = TclLindexList(interp, objv[1], objv[2]);
    } else {
	elemPtr = TclLindexFlat(interp, objv[1], objc-2, objv+2);
    }

    /*
     * Set the interpreter's object result to the last element extracted.
     */

    if (elemPtr == NULL) {
	return TCL_ERROR;
    }

    Tcl_SetObjResult(interp, elemPtr);
    Tcl_DecrRefCount(elemPtr);
    return TCL_OK;
}

/*
 *----------------------------------------------------------------------
 *
 * Tcl_LinsertObjCmd --
 *
 *	This object-based procedure is invoked to process the "linsert" Tcl
 *	command. See the user documentation for details on what it does.
 *
 * Results:
 *	A new Tcl list object formed by inserting zero or more elements into a
 *	list.
 *
 * Side effects:
 *	See the user documentation.
 *
 *----------------------------------------------------------------------
 */

int
Tcl_LinsertObjCmd(
    TCL_UNUSED(ClientData),
    Tcl_Interp *interp,		/* Current interpreter. */
    int objc,		/* Number of arguments. */
    Tcl_Obj *const objv[])	/* Argument objects. */
{
    Tcl_Obj *listPtr;
    int index, len, result;

    if (objc < 3) {
	Tcl_WrongNumArgs(interp, 1, objv, "list index ?element ...?");
	return TCL_ERROR;
    }

    result = TclListObjLengthM(interp, objv[1], &len);
    if (result != TCL_OK) {
	return result;
    }

    /*
     * Get the index. "end" is interpreted to be the index after the last
     * element, such that using it will cause any inserted elements to be
     * appended to the list.
     */

    result = TclGetIntForIndexM(interp, objv[2], /*end*/ len, &index);
    if (result != TCL_OK) {
	return result;
    }
    if (index > len) {
	index = len;
    }

    /*
     * If the list object is unshared we can modify it directly. Otherwise we
     * create a copy to modify: this is "copy on write".
     */

    listPtr = objv[1];
    if (Tcl_IsShared(listPtr)) {
	listPtr = TclListObjCopy(NULL, listPtr);
    }

    if ((objc == 4) && (index == len)) {
	/*
	 * Special case: insert one element at the end of the list.
	 */

	Tcl_ListObjAppendElement(NULL, listPtr, objv[3]);
    } else {
	if (TCL_OK != Tcl_ListObjReplace(interp, listPtr, index, 0,
		(objc-3), &(objv[3]))) {
	    return TCL_ERROR;
	}
    }

    /*
     * Set the interpreter's object result.
     */

    Tcl_SetObjResult(interp, listPtr);
    return TCL_OK;
}

/*
 *----------------------------------------------------------------------
 *
 * Tcl_ListObjCmd --
 *
 *	This procedure is invoked to process the "list" Tcl command. See the
 *	user documentation for details on what it does.
 *
 * Results:
 *	A standard Tcl object result.
 *
 * Side effects:
 *	See the user documentation.
 *
 *----------------------------------------------------------------------
 */

int
Tcl_ListObjCmd(
    TCL_UNUSED(ClientData),
    Tcl_Interp *interp,		/* Current interpreter. */
    int objc,		/* Number of arguments. */
    Tcl_Obj *const objv[])
				/* The argument objects. */
{
    /*
     * If there are no list elements, the result is an empty object.
     * Otherwise set the interpreter's result object to be a list object.
     */

    if (objc > 1) {
	Tcl_SetObjResult(interp, Tcl_NewListObj(objc-1, &objv[1]));
    }
    return TCL_OK;
}

/*
 *----------------------------------------------------------------------
 *
 * Tcl_LlengthObjCmd --
 *
 *	This object-based procedure is invoked to process the "llength" Tcl
 *	command. See the user documentation for details on what it does.
 *
 * Results:
 *	A standard Tcl object result.
 *
 * Side effects:
 *	See the user documentation.
 *
 *----------------------------------------------------------------------
 */

int
Tcl_LlengthObjCmd(
    TCL_UNUSED(ClientData),
    Tcl_Interp *interp,		/* Current interpreter. */
    int objc,			/* Number of arguments. */
    Tcl_Obj *const objv[])
				/* Argument objects. */
{
    int listLen, result;

    if (objc != 2) {
	Tcl_WrongNumArgs(interp, 1, objv, "list");
	return TCL_ERROR;
    }

    result = TclListObjLengthM(interp, objv[1], &listLen);
    if (result != TCL_OK) {
	return result;
    }

    /*
     * Set the interpreter's object result to an integer object holding the
     * length.
     */

    Tcl_SetObjResult(interp, Tcl_NewWideIntObj(listLen));
    return TCL_OK;
}

/*
 *----------------------------------------------------------------------
 *
 * Tcl_LpopObjCmd --
 *
 *	This procedure is invoked to process the "lpop" Tcl command. See the
 *	user documentation for details on what it does.
 *
 * Results:
 *	A standard Tcl object result.
 *
 * Side effects:
 *	See the user documentation.
 *
 *----------------------------------------------------------------------
 */

int
Tcl_LpopObjCmd(
    TCL_UNUSED(ClientData),
    Tcl_Interp *interp,		/* Current interpreter. */
    int objc,			/* Number of arguments. */
    Tcl_Obj *const objv[])
				/* Argument objects. */
{
    int listLen, result;
    Tcl_Obj *elemPtr, *stored;
    Tcl_Obj *listPtr, **elemPtrs;

    if (objc < 2) {
	Tcl_WrongNumArgs(interp, 1, objv, "listvar ?index?");
	return TCL_ERROR;
    }

    listPtr = Tcl_ObjGetVar2(interp, objv[1], NULL, TCL_LEAVE_ERR_MSG);
    if (listPtr == NULL) {
	return TCL_ERROR;
    }

    result = TclListObjGetElementsM(interp, listPtr, &listLen, &elemPtrs);
    if (result != TCL_OK) {
	return result;
    }

    /*
     * First, extract the element to be returned.
     * TclLindexFlat adds a ref count which is handled.
     */

    if (objc == 2) {
	if (!listLen) {
	    /* empty list, throw the same error as with index "end" */
	    Tcl_SetObjResult(interp, Tcl_NewStringObj(
		"index \"end\" out of range", -1));
	    Tcl_SetErrorCode(interp, "TCL", "VALUE", "INDEX"
		"OUTOFRANGE", NULL);
	    return TCL_ERROR;
	}
	elemPtr = elemPtrs[listLen - 1];
	Tcl_IncrRefCount(elemPtr);
    } else {
	elemPtr = TclLindexFlat(interp, listPtr, objc-2, objv+2);

	if (elemPtr == NULL) {
	    return TCL_ERROR;
	}
    }
    Tcl_SetObjResult(interp, elemPtr);
    Tcl_DecrRefCount(elemPtr);

    /*
     * Second, remove the element.
     * TclLsetFlat adds a ref count which is handled.
     */

    if (objc == 2) {
	if (Tcl_IsShared(listPtr)) {
	    listPtr = TclListObjCopy(NULL, listPtr);
	}
	result = Tcl_ListObjReplace(interp, listPtr, listLen - 1, 1, 0, NULL);
	if (result != TCL_OK) {
	    return result;
	}
	Tcl_IncrRefCount(listPtr);
    } else {
	listPtr = TclLsetFlat(interp, listPtr, objc-2, objv+2, NULL);

	if (listPtr == NULL) {
	    return TCL_ERROR;
	}
    }

    stored = Tcl_ObjSetVar2(interp, objv[1], NULL, listPtr, TCL_LEAVE_ERR_MSG);
    Tcl_DecrRefCount(listPtr);
    if (stored == NULL) {
	return TCL_ERROR;
    }

    return TCL_OK;
}

/*
 *----------------------------------------------------------------------
 *
 * Tcl_LrangeObjCmd --
 *
 *	This procedure is invoked to process the "lrange" Tcl command. See the
 *	user documentation for details on what it does.
 *
 * Results:
 *	A standard Tcl object result.
 *
 * Side effects:
 *	See the user documentation.
 *
 *----------------------------------------------------------------------
 */

int
Tcl_LrangeObjCmd(
    TCL_UNUSED(ClientData),
    Tcl_Interp *interp,		/* Current interpreter. */
    int objc,			/* Number of arguments. */
    Tcl_Obj *const objv[])
				/* Argument objects. */
{
    int listLen, first, last, result;
    if (objc != 4) {
	Tcl_WrongNumArgs(interp, 1, objv, "list first last");
	return TCL_ERROR;
    }

    result = TclListObjLengthM(interp, objv[1], &listLen);
    if (result != TCL_OK) {
	return result;
    }

    result = TclGetIntForIndexM(interp, objv[2], /*endValue*/ listLen - 1,
	    &first);
    if (result != TCL_OK) {
	return result;
    }

    result = TclGetIntForIndexM(interp, objv[3], /*endValue*/ listLen - 1,
	    &last);
    if (result != TCL_OK) {
	return result;
    }

<<<<<<< HEAD
    if (TclHasInternalRep(objv[1],&tclAbstractListType) &&
	TclAbstractListHasProc(objv[1], TCL_ABSL_SLICE)) {
	Tcl_SetObjResult(interp, Tcl_AbstractListObjRange(objv[1], first, last));
=======
    if (TclHasInternalRep(objv[1],&tclArithSeriesType)) {
	Tcl_Obj *rangeObj;
	rangeObj = TclArithSeriesObjRange(interp, objv[1], first, last);
	if (rangeObj) {
	    Tcl_SetObjResult(interp, rangeObj);
	} else {
	    return TCL_ERROR;
	}
>>>>>>> 42bd6877
    } else {
	Tcl_SetObjResult(interp, TclListObjRange(objv[1], first, last));
    }
    return TCL_OK;
}

/*
 *----------------------------------------------------------------------
 *
 * Tcl_LremoveObjCmd --
 *
 *	This procedure is invoked to process the "lremove" Tcl command. See the
 *	user documentation for details on what it does.
 *
 * Results:
 *	A standard Tcl object result.
 *
 * Side effects:
 *	See the user documentation.
 *
 *----------------------------------------------------------------------
 */

static int
LremoveIndexCompare(
    const void *el1Ptr,
    const void *el2Ptr)
{
    int idx1 = *((const int *) el1Ptr);
    int idx2 = *((const int *) el2Ptr);

    /*
     * This will put the larger element first.
     */

    return (idx1 < idx2) ? 1 : (idx1 > idx2) ? -1 : 0;
}

int
Tcl_LremoveObjCmd(
    TCL_UNUSED(ClientData),
    Tcl_Interp *interp,		/* Current interpreter. */
    int objc,			/* Number of arguments. */
    Tcl_Obj *const objv[])	/* Argument objects. */
{
    int i, idxc, listLen, prevIdx, first, num;
    int *idxv;
    Tcl_Obj *listObj;

    /*
     * Parse the arguments.
     */

    if (objc < 2) {
	Tcl_WrongNumArgs(interp, 1, objv, "list ?index ...?");
	return TCL_ERROR;
    }

    listObj = objv[1];
    if (TclListObjLengthM(interp, listObj, &listLen) != TCL_OK) {
	return TCL_ERROR;
    }

    idxc = objc - 2;
    if (idxc == 0) {
	Tcl_SetObjResult(interp, listObj);
	return TCL_OK;
    }
    idxv = (int *)ckalloc((objc - 2) * sizeof(int));
    for (i = 2; i < objc; i++) {
	if (TclGetIntForIndexM(interp, objv[i], /*endValue*/ listLen - 1,
		&idxv[i - 2]) != TCL_OK) {
	    ckfree(idxv);
	    return TCL_ERROR;
	}
    }

    /*
     * Sort the indices, large to small so that when we remove an index we
     * don't change the indices still to be processed.
     */

    if (idxc > 1) {
	qsort(idxv, idxc, sizeof(int), LremoveIndexCompare);
    }

    /*
     * Make our working copy, then do the actual removes piecemeal.
     */

    if (Tcl_IsShared(listObj)) {
	listObj = TclListObjCopy(NULL, listObj);
    }
    num = 0;
    first = listLen;
    for (i = 0, prevIdx = -1 ; i < idxc ; i++) {
	int idx = idxv[i];

	/*
	 * Repeated index and sanity check.
	 */

	if (idx == prevIdx) {
	    continue;
	}
	prevIdx = idx;
	if (idx < 0 || idx >= listLen) {
	    continue;
	}

	/*
	 * Coalesce adjacent removes to reduce the number of copies.
	 */

	if (num == 0) {
	    num = 1;
	    first = idx;
	} else if (idx + 1 == first) {
	    num++;
	    first = idx;
	} else {
	    /*
	     * Note that this operation can't fail now; we know we have a list
	     * and we're only ever contracting that list.
	     */

	    (void) Tcl_ListObjReplace(interp, listObj, first, num, 0, NULL);
	    listLen -= num;
	    num = 1;
	    first = idx;
	}
    }
    if (num != 0) {
	(void) Tcl_ListObjReplace(interp, listObj, first, num, 0, NULL);
    }
    ckfree(idxv);
    Tcl_SetObjResult(interp, listObj);
    return TCL_OK;
}

/*
 *----------------------------------------------------------------------
 *
 * Tcl_LrepeatObjCmd --
 *
 *	This procedure is invoked to process the "lrepeat" Tcl command. See
 *	the user documentation for details on what it does.
 *
 * Results:
 *	A standard Tcl object result.
 *
 * Side effects:
 *	See the user documentation.
 *
 *----------------------------------------------------------------------
 */

int
Tcl_LrepeatObjCmd(
    TCL_UNUSED(ClientData),
    Tcl_Interp *interp,		/* Current interpreter. */
    int objc,		/* Number of arguments. */
    Tcl_Obj *const objv[])
				/* The argument objects. */
{
    int elementCount, i, totalElems;
    Tcl_Obj *listPtr, **dataArray = NULL;

    /*
     * Check arguments for legality:
     *		lrepeat count ?value ...?
     */

    if (objc < 2) {
	Tcl_WrongNumArgs(interp, 1, objv, "count ?value ...?");
	return TCL_ERROR;
    }
    if (TCL_OK != TclGetIntFromObj(interp, objv[1], &elementCount)) {
	return TCL_ERROR;
    }
    if (elementCount < 0) {
	Tcl_SetObjResult(interp, Tcl_ObjPrintf(
		"bad count \"%d\": must be integer >= 0", elementCount));
	Tcl_SetErrorCode(interp, "TCL", "OPERATION", "LREPEAT", "NEGARG",
		NULL);
	return TCL_ERROR;
    }

    /*
     * Skip forward to the interesting arguments now we've finished parsing.
     */

    objc -= 2;
    objv += 2;

    /* Final sanity check. Do not exceed limits on max list length. */

    if (elementCount && objc > LIST_MAX/elementCount) {
	Tcl_SetObjResult(interp, Tcl_ObjPrintf(
		"max length of a Tcl list (%d elements) exceeded", LIST_MAX));
	Tcl_SetErrorCode(interp, "TCL", "MEMORY", NULL);
	return TCL_ERROR;
    }
    totalElems = objc * elementCount;

    /*
     * Get an empty list object that is allocated large enough to hold each
     * init value elementCount times.
     */

    listPtr = Tcl_NewListObj(totalElems, NULL);
    if (totalElems) {
	ListRep listRep;
	ListObjGetRep(listPtr, &listRep);
	dataArray = ListRepElementsBase(&listRep);
	listRep.storePtr->numUsed = totalElems;
	if (listRep.spanPtr) {
	    /* Future proofing in case Tcl_NewListObj returns a span */
	    listRep.spanPtr->spanStart = listRep.storePtr->firstUsed;
	    listRep.spanPtr->spanLength = listRep.storePtr->numUsed;
	}
    }

    /*
     * Set the elements. Note that we handle the common degenerate case of a
     * single value being repeated separately to permit the compiler as much
     * room as possible to optimize a loop that might be run a very large
     * number of times.
     */

    CLANG_ASSERT(dataArray || totalElems == 0 );
    if (objc == 1) {
	Tcl_Obj *tmpPtr = objv[0];

	tmpPtr->refCount += elementCount;
	for (i=0 ; i<elementCount ; i++) {
	    dataArray[i] = tmpPtr;
	}
    } else {
	int j, k = 0;

	for (i=0 ; i<elementCount ; i++) {
	    for (j=0 ; j<objc ; j++) {
		Tcl_IncrRefCount(objv[j]);
		dataArray[k++] = objv[j];
	    }
	}
    }

    Tcl_SetObjResult(interp, listPtr);
    return TCL_OK;
}

/*
 *----------------------------------------------------------------------
 *
 * Tcl_LreplaceObjCmd --
 *
 *	This object-based procedure is invoked to process the "lreplace" Tcl
 *	command. See the user documentation for details on what it does.
 *
 * Results:
 *	A new Tcl list object formed by replacing zero or more elements of a
 *	list.
 *
 * Side effects:
 *	See the user documentation.
 *
 *----------------------------------------------------------------------
 */

int
Tcl_LreplaceObjCmd(
    TCL_UNUSED(ClientData),
    Tcl_Interp *interp,		/* Current interpreter. */
    int objc,			/* Number of arguments. */
    Tcl_Obj *const objv[])	/* Argument objects. */
{
    Tcl_Obj *listPtr;
    int first, last;
    int listLen, numToDelete, result;

    if (objc < 4) {
	Tcl_WrongNumArgs(interp, 1, objv,
		"list first last ?element ...?");
	return TCL_ERROR;
    }

    result = TclListObjLengthM(interp, objv[1], &listLen);
    if (result != TCL_OK) {
	return result;
    }

    /*
     * Get the first and last indexes. "end" is interpreted to be the index
     * for the last element, such that using it will cause that element to be
     * included for deletion.
     */

    result = TclGetIntForIndexM(interp, objv[2], /*end*/ listLen-1, &first);
    if (result != TCL_OK) {
	return result;
    }

    result = TclGetIntForIndexM(interp, objv[3], /*end*/ listLen-1, &last);
    if (result != TCL_OK) {
	return result;
    }

    if (first == TCL_INDEX_NONE) {
	first = 0;
    } else if (first > listLen) {
	first = listLen;
    }

    if (last >= listLen) {
	last = listLen - 1;
    }
    if (first <= last) {
	numToDelete = last - first + 1;
    } else {
	numToDelete = 0;
    }

    /*
     * If the list object is unshared we can modify it directly, otherwise we
     * create a copy to modify: this is "copy on write".
     */

    listPtr = objv[1];
    if (Tcl_IsShared(listPtr)) {
	listPtr = TclListObjCopy(NULL, listPtr);
    }

    /*
     * Note that we call Tcl_ListObjReplace even when numToDelete == 0 and
     * objc == 4. In this case, the list value of listPtr is not changed (no
     * elements are removed or added), but by making the call we are assured
     * we end up with a list in canonical form. Resist any temptation to
     * optimize this case away.
     */

    if (TCL_OK != Tcl_ListObjReplace(interp, listPtr, first, numToDelete,
	    objc-4, objv+4)) {
	return TCL_ERROR;
    }

    /*
     * Set the interpreter's object result.
     */

    Tcl_SetObjResult(interp, listPtr);
    return TCL_OK;
}

/*
 *----------------------------------------------------------------------
 *
 * Tcl_LreverseObjCmd --
 *
 *	This procedure is invoked to process the "lreverse" Tcl command. See
 *	the user documentation for details on what it does.
 *
 * Results:
 *	A standard Tcl result.
 *
 * Side effects:
 *	See the user documentation.
 *
 *----------------------------------------------------------------------
 */

int
Tcl_LreverseObjCmd(
    TCL_UNUSED(ClientData),
    Tcl_Interp *interp,		/* Current interpreter. */
    int objc,			/* Number of arguments. */
    Tcl_Obj *const objv[])	/* Argument values. */
{
    Tcl_Obj **elemv;
    int elemc, i, j;

    if (objc != 2) {
	Tcl_WrongNumArgs(interp, 1, objv, "list");
	return TCL_ERROR;
    }
<<<<<<< HEAD
=======

>>>>>>> 42bd6877
    /*
     *  Handle ArithSeries special case - don't shimmer a series into a list
     *  just to reverse it.
     */
<<<<<<< HEAD
    if (TclHasInternalRep(objv[1],&tclAbstractListType) &&
	TclAbstractListHasProc(objv[1], TCL_ABSL_REVERSE)) {
	Tcl_Obj *resultObj;

	resultObj = Tcl_AbstractListObjReverse(objv[1]);

	if (resultObj) {
	    Tcl_SetObjResult(interp, resultObj);
	    return TCL_OK;
	}

    } /* end Abstract List */

=======
    if (TclHasInternalRep(objv[1],&tclArithSeriesType)) {
	Tcl_Obj *resObj = TclArithSeriesObjReverse(interp, objv[1]);
	if (resObj) {
	    Tcl_SetObjResult(interp, resObj);
	    return TCL_OK;
	} else {
	    return TCL_ERROR;
	}
    } /* end ArithSeries */

    /* True List */
>>>>>>> 42bd6877
    if (TclListObjGetElementsM(interp, objv[1], &elemc, &elemv) != TCL_OK) {
	return TCL_ERROR;
    }

    /*
     * If the list is empty, just return it. [Bug 1876793]
     */

    if (!elemc) {
	Tcl_SetObjResult(interp, objv[1]);
	return TCL_OK;
    }

    if (Tcl_IsShared(objv[1])
	|| ListObjRepIsShared(objv[1])) { /* Bug 1675044 */
	Tcl_Obj *resultObj, **dataArray;
	ListRep listRep;

	resultObj = Tcl_NewListObj(elemc, NULL);

	/* Modify the internal rep in-place */
	ListObjGetRep(resultObj, &listRep);
	listRep.storePtr->numUsed = elemc;
	dataArray = ListRepElementsBase(&listRep);
	if (listRep.spanPtr) {
	    /* Future proofing */
	    listRep.spanPtr->spanStart = listRep.storePtr->firstUsed;
	    listRep.spanPtr->spanLength = listRep.storePtr->numUsed;
	}

	for (i=0,j=elemc-1 ; i<elemc ; i++,j--) {
	    dataArray[j] = elemv[i];
	    Tcl_IncrRefCount(elemv[i]);
	}

	Tcl_SetObjResult(interp, resultObj);
    } else {

	/*
	 * Not shared, so swap "in place". This relies on Tcl_LOGE above
	 * returning a pointer to the live array of Tcl_Obj values.
	 */

	for (i=0,j=elemc-1 ; i<j ; i++,j--) {
	    Tcl_Obj *tmp = elemv[i];

	    elemv[i] = elemv[j];
	    elemv[j] = tmp;
	}
	TclInvalidateStringRep(objv[1]);
	Tcl_SetObjResult(interp, objv[1]);
    }
    return TCL_OK;
}

/*
 *----------------------------------------------------------------------
 *
 * Tcl_LsearchObjCmd --
 *
 *	This procedure is invoked to process the "lsearch" Tcl command. See
 *	the user documentation for details on what it does.
 *
 * Results:
 *	A standard Tcl result.
 *
 * Side effects:
 *	See the user documentation.
 *
 *----------------------------------------------------------------------
 */

int
Tcl_LsearchObjCmd(
    TCL_UNUSED(ClientData),
    Tcl_Interp *interp,		/* Current interpreter. */
    int objc,			/* Number of arguments. */
    Tcl_Obj *const objv[])	/* Argument values. */
{
    const char *bytes, *patternBytes;
    int i, match, index, result=TCL_OK, listc, bisect;
    int length, elemLen, start, groupSize, groupOffset, lower, upper;
    int allocatedIndexVector = 0;
    int dataType, isIncreasing;
    Tcl_WideInt patWide, objWide;
    int allMatches, inlineReturn, negatedMatch, returnSubindices, noCase;
    double patDouble, objDouble;
    SortInfo sortInfo;
    Tcl_Obj *patObj, **listv, *listPtr, *startPtr, *itemPtr;
    SortStrCmpFn_t strCmpFn = TclUtfCmp;
    Tcl_RegExp regexp = NULL;
    static const char *const options[] = {
	"-all",	    "-ascii",   "-bisect", "-decreasing", "-dictionary",
	"-exact",   "-glob",    "-increasing", "-index",
	"-inline",  "-integer", "-nocase",     "-not",
	"-real",    "-regexp",  "-sorted",     "-start", "-stride",
	"-subindices", NULL
    };
    enum lsearchoptions {
	LSEARCH_ALL, LSEARCH_ASCII, LSEARCH_BISECT, LSEARCH_DECREASING,
	LSEARCH_DICTIONARY, LSEARCH_EXACT, LSEARCH_GLOB, LSEARCH_INCREASING,
	LSEARCH_INDEX, LSEARCH_INLINE, LSEARCH_INTEGER, LSEARCH_NOCASE,
	LSEARCH_NOT, LSEARCH_REAL, LSEARCH_REGEXP, LSEARCH_SORTED,
	LSEARCH_START, LSEARCH_STRIDE, LSEARCH_SUBINDICES
    };
    enum datatypes {
	ASCII, DICTIONARY, INTEGER, REAL
    };
    enum modes {
	EXACT, GLOB, REGEXP, SORTED
    };
    enum modes mode;

    mode = GLOB;
    dataType = ASCII;
    isIncreasing = 1;
    allMatches = 0;
    inlineReturn = 0;
    returnSubindices = 0;
    negatedMatch = 0;
    bisect = 0;
    listPtr = NULL;
    startPtr = NULL;
    groupSize = 1;
    groupOffset = 0;
    start = 0;
    noCase = 0;
    sortInfo.compareCmdPtr = NULL;
    sortInfo.isIncreasing = 1;
    sortInfo.sortMode = 0;
    sortInfo.interp = interp;
    sortInfo.resultCode = TCL_OK;
    sortInfo.indexv = NULL;
    sortInfo.indexc = 0;

    if (objc < 3) {
	Tcl_WrongNumArgs(interp, 1, objv, "?-option value ...? list pattern");
	return TCL_ERROR;
    }

    for (i = 1; i < objc-2; i++) {
	if (Tcl_GetIndexFromObj(interp, objv[i], options, "option", 0, &index)
		!= TCL_OK) {
	    result = TCL_ERROR;
	    goto done;
	}
	switch ((enum lsearchoptions) index) {
	case LSEARCH_ALL:		/* -all */
	    allMatches = 1;
	    break;
	case LSEARCH_ASCII:		/* -ascii */
	    dataType = ASCII;
	    break;
	case LSEARCH_BISECT:		/* -bisect */
	    mode = SORTED;
	    bisect = 1;
	    break;
	case LSEARCH_DECREASING:	/* -decreasing */
	    isIncreasing = 0;
	    sortInfo.isIncreasing = 0;
	    break;
	case LSEARCH_DICTIONARY:	/* -dictionary */
	    dataType = DICTIONARY;
	    break;
	case LSEARCH_EXACT:		/* -increasing */
	    mode = EXACT;
	    break;
	case LSEARCH_GLOB:		/* -glob */
	    mode = GLOB;
	    break;
	case LSEARCH_INCREASING:	/* -increasing */
	    isIncreasing = 1;
	    sortInfo.isIncreasing = 1;
	    break;
	case LSEARCH_INLINE:		/* -inline */
	    inlineReturn = 1;
	    break;
	case LSEARCH_INTEGER:		/* -integer */
	    dataType = INTEGER;
	    break;
	case LSEARCH_NOCASE:		/* -nocase */
	    strCmpFn = TclUtfCasecmp;
	    noCase = 1;
	    break;
	case LSEARCH_NOT:		/* -not */
	    negatedMatch = 1;
	    break;
	case LSEARCH_REAL:		/* -real */
	    dataType = REAL;
	    break;
	case LSEARCH_REGEXP:		/* -regexp */
	    mode = REGEXP;
	    break;
	case LSEARCH_SORTED:		/* -sorted */
	    mode = SORTED;
	    break;
	case LSEARCH_SUBINDICES:	/* -subindices */
	    returnSubindices = 1;
	    break;
	case LSEARCH_START:		/* -start */
	    /*
	     * If there was a previous -start option, release its saved index
	     * because it will either be replaced or there will be an error.
	     */

	    if (startPtr != NULL) {
		Tcl_DecrRefCount(startPtr);
		startPtr = NULL;
	    }
	    if (i > objc-4) {
		Tcl_SetObjResult(interp, Tcl_NewStringObj(
			"missing starting index", -1));
		Tcl_SetErrorCode(interp, "TCL", "ARGUMENT", "MISSING", NULL);
		result = TCL_ERROR;
		goto done;
	    }
	    i++;
	    if (objv[i] == objv[objc - 2]) {
		/*
		 * Take copy to prevent shimmering problems. Note that it does
		 * not matter if the index obj is also a component of the list
		 * being searched. We only need to copy where the list and the
		 * index are one-and-the-same.
		 */

		startPtr = Tcl_DuplicateObj(objv[i]);
	    } else {
		startPtr = objv[i];
	    }
	    Tcl_IncrRefCount(startPtr);
	    break;
	case LSEARCH_STRIDE:		/* -stride */
	    if (i > objc-4) {
		Tcl_SetObjResult(interp, Tcl_NewStringObj(
			"\"-stride\" option must be "
			"followed by stride length", -1));
		Tcl_SetErrorCode(interp, "TCL", "ARGUMENT", "MISSING", NULL);
		result = TCL_ERROR;
		goto done;
	    }
	    if (Tcl_GetIntFromObj(interp, objv[i+1], &groupSize) != TCL_OK) {
		result = TCL_ERROR;
		goto done;
	    }
	    if (groupSize < 1) {
		Tcl_SetObjResult(interp, Tcl_NewStringObj(
			"stride length must be at least 1", -1));
		Tcl_SetErrorCode(interp, "TCL", "OPERATION", "LSEARCH",
			"BADSTRIDE", NULL);
		result = TCL_ERROR;
		goto done;
	    }
	    i++;
	    break;
	case LSEARCH_INDEX: {		/* -index */
	    Tcl_Obj **indices;
	    int j;

	    if (allocatedIndexVector) {
		TclStackFree(interp, sortInfo.indexv);
		allocatedIndexVector = 0;
	    }
	    if (i > objc-4) {
		Tcl_SetObjResult(interp, Tcl_NewStringObj(
			"\"-index\" option must be followed by list index",
			-1));
		Tcl_SetErrorCode(interp, "TCL", "ARGUMENT", "MISSING", NULL);
		result = TCL_ERROR;
		goto done;
	    }

	    /*
	     * Store the extracted indices for processing by sublist
	     * extraction. Note that we don't do this using objects because
	     * that has shimmering problems.
	     */

	    i++;
	    if (TclListObjGetElementsM(interp, objv[i],
		    &sortInfo.indexc, &indices) != TCL_OK) {
		result = TCL_ERROR;
		goto done;
	    }
	    switch (sortInfo.indexc) {
	    case 0:
		sortInfo.indexv = NULL;
		break;
	    case 1:
		sortInfo.indexv = &sortInfo.singleIndex;
		break;
	    default:
		sortInfo.indexv = (int *)
			TclStackAlloc(interp, sizeof(int) * sortInfo.indexc);
		allocatedIndexVector = 1; /* Cannot use indexc field, as it
					   * might be decreased by 1 later. */
	    }

	    /*
	     * Fill the array by parsing each index. We don't know whether
	     * their scale is sensible yet, but we at least perform the
	     * syntactic check here.
	     */

	    for (j=0 ; j<sortInfo.indexc ; j++) {
		int encoded = 0;
		if (TclIndexEncode(interp, indices[j], TCL_INDEX_NONE,
			TCL_INDEX_NONE, &encoded) != TCL_OK) {
		    result = TCL_ERROR;
		}
		if (encoded == (int)TCL_INDEX_NONE) {
		    Tcl_SetObjResult(interp, Tcl_ObjPrintf(
			    "index \"%s\" out of range",
			    TclGetString(indices[j])));
		    Tcl_SetErrorCode(interp, "TCL", "VALUE", "INDEX"
			    "OUTOFRANGE", NULL);
		    result = TCL_ERROR;
		}
		if (result == TCL_ERROR) {
		    Tcl_AppendObjToErrorInfo(interp, Tcl_ObjPrintf(
			    "\n    (-index option item number %d)", j));
		    goto done;
		}
		sortInfo.indexv[j] = encoded;
	    }
	    break;
	}
	}
    }

    /*
     * Subindices only make sense if asked for with -index option set.
     */

    if (returnSubindices && sortInfo.indexc==0) {
	Tcl_SetObjResult(interp, Tcl_NewStringObj(
		"-subindices cannot be used without -index option", -1));
	Tcl_SetErrorCode(interp, "TCL", "OPERATION", "LSEARCH",
		"BAD_OPTION_MIX", NULL);
	result = TCL_ERROR;
	goto done;
    }

    if (bisect && (allMatches || negatedMatch)) {
	Tcl_SetObjResult(interp, Tcl_NewStringObj(
		"-bisect is not compatible with -all or -not", -1));
	Tcl_SetErrorCode(interp, "TCL", "OPERATION", "LSEARCH",
		"BAD_OPTION_MIX", NULL);
	result = TCL_ERROR;
	goto done;
    }

    if (mode == REGEXP) {
	/*
	 * We can shimmer regexp/list if listv[i] == pattern, so get the
	 * regexp rep before the list rep. First time round, omit the interp
	 * and hope that the compilation will succeed. If it fails, we'll
	 * recompile in "expensive" mode with a place to put error messages.
	 */

	regexp = Tcl_GetRegExpFromObj(NULL, objv[objc - 1],
		TCL_REG_ADVANCED | TCL_REG_NOSUB |
		(noCase ? TCL_REG_NOCASE : 0));
	if (regexp == NULL) {
	    /*
	     * Failed to compile the RE. Try again without the TCL_REG_NOSUB
	     * flag in case the RE had sub-expressions in it [Bug 1366683]. If
	     * this fails, an error message will be left in the interpreter.
	     */

	    regexp = Tcl_GetRegExpFromObj(interp, objv[objc - 1],
		    TCL_REG_ADVANCED | (noCase ? TCL_REG_NOCASE : 0));
	}

	if (regexp == NULL) {
	    result = TCL_ERROR;
	    goto done;
	}
    }

    /*
     * Make sure the list argument is a list object and get its length and a
     * pointer to its array of element pointers.
     */

    result = TclListObjGetElementsM(interp, objv[objc - 2], &listc, &listv);
    if (result != TCL_OK) {
	goto done;
    }

    /*
     * Check for sanity when grouping elements of the overall list together
     * because of the -stride option. [TIP #351]
     */

    if (groupSize > 1) {
	if (listc % groupSize) {
	    Tcl_SetObjResult(interp, Tcl_NewStringObj(
		    "list size must be a multiple of the stride length",
		    -1));
	    Tcl_SetErrorCode(interp, "TCL", "OPERATION", "LSEARCH", "BADSTRIDE",
		    NULL);
	    result = TCL_ERROR;
	    goto done;
	}
	if (sortInfo.indexc > 0) {
	    /*
	     * Use the first value in the list supplied to -index as the
	     * offset of the element within each group by which to sort.
	     */

	    groupOffset = TclIndexDecode(sortInfo.indexv[0], groupSize - 1);
	    if (groupOffset < 0 || groupOffset >= groupSize) {
		Tcl_SetObjResult(interp, Tcl_NewStringObj(
			"when used with \"-stride\", the leading \"-index\""
			" value must be within the group", -1));
		Tcl_SetErrorCode(interp, "TCL", "OPERATION", "LSEARCH",
			"BADINDEX", NULL);
		result = TCL_ERROR;
		goto done;
	    }
	    if (sortInfo.indexc == 1) {
		sortInfo.indexc = 0;
		sortInfo.indexv = NULL;
	    } else {
		sortInfo.indexc--;

		for (i = 0; i < sortInfo.indexc; i++) {
		    sortInfo.indexv[i] = sortInfo.indexv[i+1];
		}
	    }
	}
    }

    /*
     * Get the user-specified start offset.
     */

    if (startPtr) {
	result = TclGetIntForIndexM(interp, startPtr, listc-1, &start);
	if (result != TCL_OK) {
	    goto done;
	}
	if (start == TCL_INDEX_NONE) {
	    start = TCL_INDEX_START;
	}

	/*
	 * If the search started past the end of the list, we just return a
	 * "did not match anything at all" result straight away. [Bug 1374778]
	 */

	if (start > listc-1) {
	    if (allMatches || inlineReturn) {
		Tcl_ResetResult(interp);
	    } else {
		TclNewIndexObj(itemPtr, TCL_INDEX_NONE);
		Tcl_SetObjResult(interp, itemPtr);
	    }
	    goto done;
	}

	/*
	 * If start points within a group, it points to the start of the group.
	 */

	if (groupSize > 1) {
	    start -= (start % groupSize);
	}
    }

    patObj = objv[objc - 1];
    patternBytes = NULL;
    if (mode == EXACT || mode == SORTED) {
	switch ((enum datatypes) dataType) {
	case ASCII:
	case DICTIONARY:
	    patternBytes = TclGetStringFromObj(patObj, &length);
	    break;
	case INTEGER:
	    result = TclGetWideIntFromObj(interp, patObj, &patWide);
	    if (result != TCL_OK) {
		goto done;
	    }

	    /*
	     * List representation might have been shimmered; restore it. [Bug
	     * 1844789]
	     */

	    TclListObjGetElementsM(NULL, objv[objc - 2], &listc, &listv);
	    break;
	case REAL:
	    result = Tcl_GetDoubleFromObj(interp, patObj, &patDouble);
	    if (result != TCL_OK) {
		goto done;
	    }

	    /*
	     * List representation might have been shimmered; restore it. [Bug
	     * 1844789]
	     */

	    TclListObjGetElementsM(NULL, objv[objc - 2], &listc, &listv);
	    break;
	}
    } else {
	patternBytes = TclGetStringFromObj(patObj, &length);
    }

    /*
     * Set default index value to -1, indicating failure; if we find the item
     * in the course of our search, index will be set to the correct value.
     */

    index = -1;
    match = 0;

    if (mode == SORTED && !allMatches && !negatedMatch) {
	/*
	 * If the data is sorted, we can do a more intelligent search. Note
	 * that there is no point in being smart when -all was specified; in
	 * that case, we have to look at all items anyway, and there is no
	 * sense in doing this when the match sense is inverted.
	 */

	/*
	 * With -stride, lower, upper and i are kept as multiples of groupSize.
	 */

	lower = start - groupSize;
	upper = listc;
	while (lower + groupSize != upper && sortInfo.resultCode == TCL_OK) {
	    i = (lower + upper)/2;
	    i -= i % groupSize;
	    if (sortInfo.indexc != 0) {
		itemPtr = SelectObjFromSublist(listv[i+groupOffset], &sortInfo);
		if (sortInfo.resultCode != TCL_OK) {
		    result = sortInfo.resultCode;
		    goto done;
		}
	    } else {
		itemPtr = listv[i+groupOffset];
	    }
	    switch ((enum datatypes) dataType) {
	    case ASCII:
		bytes = TclGetString(itemPtr);
		match = strCmpFn(patternBytes, bytes);
		break;
	    case DICTIONARY:
		bytes = TclGetString(itemPtr);
		match = DictionaryCompare(patternBytes, bytes);
		break;
	    case INTEGER:
		result = TclGetWideIntFromObj(interp, itemPtr, &objWide);
		if (result != TCL_OK) {
		    goto done;
		}
		if (patWide == objWide) {
		    match = 0;
		} else if (patWide < objWide) {
		    match = -1;
		} else {
		    match = 1;
		}
		break;
	    case REAL:
		result = Tcl_GetDoubleFromObj(interp, itemPtr, &objDouble);
		if (result != TCL_OK) {
		    goto done;
		}
		if (patDouble == objDouble) {
		    match = 0;
		} else if (patDouble < objDouble) {
		    match = -1;
		} else {
		    match = 1;
		}
		break;
	    }
	    if (match == 0) {
		/*
		 * Normally, binary search is written to stop when it finds a
		 * match. If there are duplicates of an element in the list,
		 * our first match might not be the first occurrence.
		 * Consider: 0 0 0 1 1 1 2 2 2
		 *
		 * To maintain consistency with standard lsearch semantics, we
		 * must find the leftmost occurrence of the pattern in the
		 * list. Thus we don't just stop searching here. This
		 * variation means that a search always makes log n
		 * comparisons (normal binary search might "get lucky" with an
		 * early comparison).
		 *
		 * In bisect mode though, we want the last of equals.
		 */

		index = i;
		if (bisect) {
		    lower = i;
		} else {
		    upper = i;
		}
	    } else if (match > 0) {
		if (isIncreasing) {
		    lower = i;
		} else {
		    upper = i;
		}
	    } else {
		if (isIncreasing) {
		    upper = i;
		} else {
		    lower = i;
		}
	    }
	}
	if (bisect && index < 0) {
	    index = lower;
	}
    } else {
	/*
	 * We need to do a linear search, because (at least one) of:
	 *   - our matcher can only tell equal vs. not equal
	 *   - our matching sense is negated
	 *   - we're building a list of all matched items
	 */

	if (allMatches) {
	    listPtr = Tcl_NewListObj(0, NULL);
	}
	for (i = start; i < listc; i += groupSize) {
	    match = 0;
	    if (sortInfo.indexc != 0) {
		itemPtr = SelectObjFromSublist(listv[i+groupOffset], &sortInfo);
		if (sortInfo.resultCode != TCL_OK) {
		    if (listPtr != NULL) {
			Tcl_DecrRefCount(listPtr);
		    }
		    result = sortInfo.resultCode;
		    goto done;
		}
	    } else {
		itemPtr = listv[i+groupOffset];
	    }

	    switch (mode) {
	    case SORTED:
	    case EXACT:
		switch ((enum datatypes) dataType) {
		case ASCII:
		    bytes = TclGetStringFromObj(itemPtr, &elemLen);
		    if (length == elemLen) {
			/*
			 * This split allows for more optimal compilation of
			 * memcmp/strcasecmp.
			 */

			if (noCase) {
			    match = (TclUtfCasecmp(bytes, patternBytes) == 0);
			} else {
			    match = (memcmp(bytes, patternBytes, length) == 0);
			}
		    }
		    break;

		case DICTIONARY:
		    bytes = TclGetString(itemPtr);
		    match = (DictionaryCompare(bytes, patternBytes) == 0);
		    break;

		case INTEGER:
		    result = TclGetWideIntFromObj(interp, itemPtr, &objWide);
		    if (result != TCL_OK) {
			if (listPtr != NULL) {
			    Tcl_DecrRefCount(listPtr);
			}
			goto done;
		    }
		    match = (objWide == patWide);
		    break;

		case REAL:
		    result = Tcl_GetDoubleFromObj(interp,itemPtr, &objDouble);
		    if (result != TCL_OK) {
			if (listPtr) {
			    Tcl_DecrRefCount(listPtr);
			}
			goto done;
		    }
		    match = (objDouble == patDouble);
		    break;
		}
		break;

	    case GLOB:
		match = Tcl_StringCaseMatch(TclGetString(itemPtr),
			patternBytes, noCase);
		break;

	    case REGEXP:
		match = Tcl_RegExpExecObj(interp, regexp, itemPtr, 0, 0, 0);
		if (match < 0) {
		    Tcl_DecrRefCount(patObj);
		    if (listPtr != NULL) {
			Tcl_DecrRefCount(listPtr);
		    }
		    result = TCL_ERROR;
		    goto done;
		}
		break;
	    }

	    /*
	     * Invert match condition for -not.
	     */

	    if (negatedMatch) {
		match = !match;
	    }
	    if (!match) {
		continue;
	    }
	    if (!allMatches) {
		index = i;
		break;
	    } else if (inlineReturn) {
		/*
		 * Note that these appends are not expected to fail.
		 */

		if (returnSubindices && (sortInfo.indexc != 0)) {
		    itemPtr = SelectObjFromSublist(listv[i+groupOffset],
			    &sortInfo);
		    Tcl_ListObjAppendElement(interp, listPtr, itemPtr);
		} else if (groupSize > 1) {
		    Tcl_ListObjReplace(interp, listPtr, LIST_MAX, 0,
			    groupSize, &listv[i]);
		} else {
		    itemPtr = listv[i];
		    Tcl_ListObjAppendElement(interp, listPtr, itemPtr);
		}
	    } else if (returnSubindices) {
		int j;

		TclNewIndexObj(itemPtr, i+groupOffset);
		for (j=0 ; j<sortInfo.indexc ; j++) {
		    Tcl_Obj *elObj;
		    TclNewIndexObj(elObj, TclIndexDecode(sortInfo.indexv[j], listc));
		    Tcl_ListObjAppendElement(interp, itemPtr, elObj);
		}
		Tcl_ListObjAppendElement(interp, listPtr, itemPtr);
	    } else {
		Tcl_ListObjAppendElement(interp, listPtr, Tcl_NewWideIntObj(i));
	    }
	}
    }

    /*
     * Return everything or a single value.
     */

    if (allMatches) {
	Tcl_SetObjResult(interp, listPtr);
    } else if (!inlineReturn) {
	if (returnSubindices) {
	    int j;

	    TclNewIndexObj(itemPtr, index+groupOffset);
	    for (j=0 ; j<sortInfo.indexc ; j++) {
		Tcl_Obj *elObj;
		TclNewIndexObj(elObj, TclIndexDecode(sortInfo.indexv[j], listc));
		Tcl_ListObjAppendElement(interp, itemPtr, elObj);
	    }
	    Tcl_SetObjResult(interp, itemPtr);
	} else {
		Tcl_Obj *elObj;
		TclNewIndexObj(elObj, index);
	    Tcl_SetObjResult(interp, elObj);
	}
    } else if (index < 0) {
	/*
	 * Is this superfluous? The result should be a blank object by
	 * default...
	 */

	Tcl_SetObjResult(interp, Tcl_NewObj());
    } else {
	if (returnSubindices) {
	    Tcl_SetObjResult(interp, SelectObjFromSublist(listv[i+groupOffset],
		    &sortInfo));
	} else if (groupSize > 1) {
	    Tcl_SetObjResult(interp, Tcl_NewListObj(groupSize, &listv[index]));
	} else {
	    Tcl_SetObjResult(interp, listv[index]);
	}
    }
    result = TCL_OK;

    /*
     * Cleanup the index list array.
     */

  done:
    if (startPtr != NULL) {
	Tcl_DecrRefCount(startPtr);
    }
    if (allocatedIndexVector) {
	TclStackFree(interp, sortInfo.indexv);
    }
    return result;
}


/*
 *----------------------------------------------------------------------
 *
 * SequenceIdentifyArgument --
 *   (for [lseq] command)
 *
 *  Given a Tcl_Obj, identify if it is a keyword or a number
 *
 *  Return Value
 *    0 - failure, unexpected value
 *    1 - value is a number
 *    2 - value is an operand keyword
 *    3 - value is a by keyword
 *
 *  The decoded value will be assigned to the appropriate
 *  pointer, if supplied.
 */

static SequenceDecoded
SequenceIdentifyArgument(
     Tcl_Interp *interp,        /* for error reporting  */
     Tcl_Obj *argPtr,           /* Argument to decode   */
     Tcl_Obj **numValuePtr,     /* Return numeric value */
     int *keywordIndexPtr)      /* Return keyword enum  */
{
    int status;
    SequenceOperators opmode;
    SequenceByMode bymode;
    union {
	Tcl_WideInt i;
	double d;
    } nvalue;

    status = TclGetNumberFromObj(NULL, argPtr, (ClientData*)&nvalue, keywordIndexPtr);
    if (status == TCL_OK) {
	if (numValuePtr) {
	    *numValuePtr = argPtr;
	}
	return NumericArg;
    } else {
	/* Check for an index expression */
	long value;
	double dvalue;
	Tcl_Obj *exprValueObj;
	int keyword;
	Tcl_InterpState savedstate;
	savedstate = Tcl_SaveInterpState(interp, status);
	if (Tcl_ExprLongObj(interp, argPtr, &value) != TCL_OK) {
	    status = Tcl_RestoreInterpState(interp, savedstate);
	    exprValueObj = argPtr;
	} else {
	    // Determine if expression is double or int
	    if (Tcl_ExprDoubleObj(interp, argPtr, &dvalue) != TCL_OK) {
		keyword = TCL_NUMBER_INT;
		exprValueObj = argPtr;
	    } else {
		if (floor(dvalue) == dvalue) {
		    exprValueObj = Tcl_NewWideIntObj(value);
		    keyword = TCL_NUMBER_INT;
		} else {
		    exprValueObj = Tcl_NewDoubleObj(dvalue);
		    keyword = TCL_NUMBER_DOUBLE;
		}
	    }
	    status = Tcl_RestoreInterpState(interp, savedstate);
	    if (numValuePtr) {
		*numValuePtr = exprValueObj;
	    }
	    if (keywordIndexPtr) {
		*keywordIndexPtr = keyword ;// type of expression result
	    }
	    return NumericArg;
	}
    }

    status = Tcl_GetIndexFromObj(NULL, argPtr, seq_operations,
				 "range operation", 0, &opmode);
    if (status == TCL_OK) {
	if (keywordIndexPtr) {
	    *keywordIndexPtr = opmode;
	}
	return RangeKeywordArg;
    }

    status = Tcl_GetIndexFromObj(NULL, argPtr, seq_step_keywords,
				 "step keyword", 0, &bymode);
    if (status == TCL_OK) {
	if (keywordIndexPtr) {
	    *keywordIndexPtr = bymode;
	}
	return ByKeywordArg;
    }
    return NoneArg;
}

/*
 *----------------------------------------------------------------------
 *
 * Tcl_LseqObjCmd --
 *
 *	This procedure is invoked to process the "lseq" Tcl command.
 *	See the user documentation for details on what it does.
 *
 * Enumerated possible argument patterns:
 *
 * 1:
 *    lseq n
 * 2:
 *    lseq n n
 * 3:
 *    lseq n n n
 *    lseq n 'to' n
 *    lseq n 'count' n
 *    lseq n 'by' n
 * 4:
 *    lseq n 'to' n n
 *    lseq n n 'by' n
 *    lseq n 'count' n n
 * 5:
 *    lseq n 'to' n 'by' n
 *    lseq n 'count' n 'by' n
 *
 * Results:
 *	A standard Tcl object result.
 *
 * Side effects:
 *	See the user documentation.
 *
 *----------------------------------------------------------------------
 */

int
Tcl_LseqObjCmd(
    TCL_UNUSED(ClientData),
    Tcl_Interp *interp,	   /* Current interpreter. */
    int objc,		   /* Number of arguments. */
    Tcl_Obj *const objv[]) /* The argument objects. */
{
    Tcl_Obj *elementCount = NULL;
    Tcl_Obj *start = NULL, *end = NULL, *step = NULL;
    Tcl_WideInt values[5];
    Tcl_Obj *numValues[5];
    Tcl_Obj *numberObj;
    int status = TCL_ERROR, keyword, useDoubles = 0;
    Tcl_Obj *arithSeriesPtr;
    SequenceOperators opmode;
    SequenceDecoded decoded;
    int i, arg_key = 0, value_i = 0;
    // Default constants
    Tcl_Obj *zero = Tcl_NewIntObj(0);
    Tcl_Obj *one = Tcl_NewIntObj(1);

    /*
     * Create a decoding key by looping through the arguments and identify
     * what kind of argument each one is.  Encode each argument as a decimal
     * digit.
     */
    if (objc > 6) {
	 /* Too many arguments */
	 arg_key=0;
    } else for (i=1; i<objc; i++) {
	 arg_key = (arg_key * 10);
	 numValues[value_i] = NULL;
	 decoded = SequenceIdentifyArgument(interp, objv[i], &numberObj, &keyword);
	 switch (decoded) {

	 case NoneArg:
	      /*
	       * Unrecognizable argument
	       * Reproduce operation error message
	       */
	      status = Tcl_GetIndexFromObj(interp, objv[i], seq_operations,
		           "operation", 0, &opmode);
	      goto done;

	 case NumericArg:
	      arg_key += NumericArg;
	      numValues[value_i] = numberObj;
	      Tcl_IncrRefCount(numValues[value_i]);
	      values[value_i] = keyword;  // This is the TCL_NUMBER_* value
	      useDoubles = useDoubles ? useDoubles : keyword == TCL_NUMBER_DOUBLE;
	      value_i++;
	      break;

	 case RangeKeywordArg:
	      arg_key += RangeKeywordArg;
	      values[value_i] = keyword;
	      value_i++;
	      break;

	 case ByKeywordArg:
	      arg_key += ByKeywordArg;
	      values[value_i] = keyword;
	      value_i++;
	      break;

	 default:
	      arg_key += 9; // Error state
	      value_i++;
	      break;
	 }
    }

    /*
     * The key encoding defines a valid set of arguments, or indicates an
     * error condition; process the values accordningly.
     */
    switch (arg_key) {

/*    No argument */
    case 0:
	 Tcl_WrongNumArgs(interp, 1, objv,
	     "n ??op? n ??by? n??");
	 goto done;
	 break;

/*    lseq n */
    case 1:
	start = zero;
	elementCount = numValues[0];
	end = NULL;
	step = one;
	break;

/*    lseq n n */
    case 11:
	start = numValues[0];
	end = numValues[1];
	break;

/*    lseq n n n */
    case 111:
	start = numValues[0];
	end = numValues[1];
	step = numValues[2];
	break;

/*    lseq n 'to' n    */
/*    lseq n 'count' n */
/*    lseq n 'by' n    */
    case 121:
	opmode = (SequenceOperators)values[1];
	switch (opmode) {
	case LSEQ_DOTS:
	case LSEQ_TO:
	    start = numValues[0];
	    end = numValues[2];
	    break;
	case LSEQ_BY:
	    start = zero;
	    elementCount = numValues[0];
	    step = numValues[2];
	    break;
	case LSEQ_COUNT:
	    start = numValues[0];
	    elementCount = numValues[2];
	    step = one;
	    break;
	default:
	    goto done;
	}
	break;

/*    lseq n 'to' n n    */
/*    lseq n 'count' n n */
    case 1211:
	opmode = (SequenceOperators)values[1];
	switch (opmode) {
	case LSEQ_DOTS:
	case LSEQ_TO:
	    start = numValues[0];
	    end = numValues[2];
	    step = numValues[3];
	    break;
	case LSEQ_COUNT:
	    start = numValues[0];
	    elementCount = numValues[2];
	    step = numValues[3];
	    break;
	case LSEQ_BY:
	    /* Error case */
	    goto done;
	    break;
	default:
	    goto done;
	    break;
	}
	break;

/*    lseq n n 'by' n */
    case 1121:
	start = numValues[0];
	end = numValues[1];
	opmode = (SequenceOperators)values[2];
	switch (opmode) {
	case LSEQ_BY:
	    step = numValues[3];
	    break;
	case LSEQ_DOTS:
	case LSEQ_TO:
	case LSEQ_COUNT:
	default:
	    goto done;
	    break;
	}
	break;

/*    lseq n 'to' n 'by' n    */
/*    lseq n 'count' n 'by' n */
    case 12121:
	start = numValues[0];
	opmode = (SequenceOperators)values[3];
	switch (opmode) {
	case LSEQ_BY:
	    step = numValues[4];
	    break;
	default:
	    goto done;
	    break;
	}
	opmode = (SequenceOperators)values[1];
	switch (opmode) {
	case LSEQ_DOTS:
	case LSEQ_TO:
	    start = numValues[0];
	    end = numValues[2];
	    break;
	case LSEQ_COUNT:
	    start = numValues[0];
	    elementCount = numValues[2];
	    break;
	default:
	    goto done;
	    break;
	}
	break;

/*    Error cases: incomplete arguments */
    case 12:
	 opmode = (SequenceOperators)values[1]; goto KeywordError; break;
    case 112:
	 opmode = (SequenceOperators)values[2]; goto KeywordError; break;
    case 1212:
	 opmode = (SequenceOperators)values[3]; goto KeywordError; break;
    KeywordError:
	 switch (opmode) {
	 case LSEQ_DOTS:
	 case LSEQ_TO:
	      Tcl_SetObjResult(interp, Tcl_ObjPrintf(
		  "missing \"to\" value."));
	      break;
	 case LSEQ_COUNT:
	      Tcl_SetObjResult(interp, Tcl_ObjPrintf(
		  "missing \"count\" value."));
	      break;
	 case LSEQ_BY:
	      Tcl_SetObjResult(interp, Tcl_ObjPrintf(
		  "missing \"by\" value."));
	      break;
	 }
	 goto done;
	 break;

/*    All other argument errors */
    default:
	 Tcl_WrongNumArgs(interp, 1, objv, "n ??op? n ??by? n??");
	 goto done;
	 break;
    }

    /*
     * Success!  Now lets create the series object.
     */
    arithSeriesPtr = TclNewArithSeriesObj(useDoubles, start, end, step, elementCount);

    Tcl_SetObjResult(interp, arithSeriesPtr);
    status = TCL_OK;

 done:
    // Free number arguments.
    while (--value_i>=0) {
	if (numValues[value_i]) Tcl_DecrRefCount(numValues[value_i]);
    }

    // Free constants
    Tcl_DecrRefCount(zero);
    Tcl_DecrRefCount(one);

    return status;
}

/*
 *----------------------------------------------------------------------
 *
 * Tcl_LsetObjCmd --
 *
 *	This procedure is invoked to process the "lset" Tcl command. See the
 *	user documentation for details on what it does.
 *
 * Results:
 *	A standard Tcl result.
 *
 * Side effects:
 *	See the user documentation.
 *
 *----------------------------------------------------------------------
 */

int
Tcl_LsetObjCmd(
    TCL_UNUSED(ClientData),
    Tcl_Interp *interp,		/* Current interpreter. */
    int objc,			/* Number of arguments. */
    Tcl_Obj *const objv[])	/* Argument values. */
{
    Tcl_Obj *listPtr;		/* Pointer to the list being altered. */
    Tcl_Obj *finalValuePtr;	/* Value finally assigned to the variable. */

    /*
     * Check parameter count.
     */

    if (objc < 3) {
	Tcl_WrongNumArgs(interp, 1, objv,
		"listVar ?index? ?index ...? value");
	return TCL_ERROR;
    }

    /*
     * Look up the list variable's value.
     */

    listPtr = Tcl_ObjGetVar2(interp, objv[1], NULL, TCL_LEAVE_ERR_MSG);
    if (listPtr == NULL) {
	return TCL_ERROR;
    }

    /*
     * Substitute the value in the value. Return either the value or else an
     * unshared copy of it.
     */

    if (objc == 4) {
	finalValuePtr = TclLsetList(interp, listPtr, objv[2], objv[3]);
    } else {
	finalValuePtr = TclLsetFlat(interp, listPtr, objc-3, objv+2,
		objv[objc-1]);
    }

    /*
     * If substitution has failed, bail out.
     */

    if (finalValuePtr == NULL) {
	return TCL_ERROR;
    }

    /*
     * Finally, update the variable so that traces fire.
     */

    listPtr = Tcl_ObjSetVar2(interp, objv[1], NULL, finalValuePtr,
	    TCL_LEAVE_ERR_MSG);
    Tcl_DecrRefCount(finalValuePtr);
    if (listPtr == NULL) {
	return TCL_ERROR;
    }

    /*
     * Return the new value of the variable as the interpreter result.
     */

    Tcl_SetObjResult(interp, listPtr);
    return TCL_OK;
}

/*
 *----------------------------------------------------------------------
 *
 * SequenceIdentifyArgument --
 *   (for [lseq] command)
 *
 *  Given a Tcl_Obj, identify if it is a keyword or a number
 *
 *  Return Value
 *    0 - failure, unexpected value
 *    1 - value is a number
 *    2 - value is an operand keyword
 *    3 - value is a by keyword
 *
 *  The decoded value will be assigned to the appropriate
 *  pointer, if supplied.
 */

static SequenceDecoded
SequenceIdentifyArgument(
     Tcl_Interp *interp,        /* for error reporting  */
     Tcl_Obj *argPtr,           /* Argument to decode   */
     Tcl_Obj **numValuePtr,     /* Return numeric value */
     int *keywordIndexPtr)      /* Return keyword enum  */
{
    int status;
    SequenceOperators opmode;
    SequenceByMode bymode;
    void *clientData;

    status = TclGetNumberFromObj(NULL, argPtr, &clientData, keywordIndexPtr);
    if (status == TCL_OK) {
	if (numValuePtr) {
	    *numValuePtr = argPtr;
	}
	return NumericArg;
    } else {
	/* Check for an index expression */
	long value;
	double dvalue;
	Tcl_Obj *exprValueObj;
	int keyword;
	Tcl_InterpState savedstate;
	savedstate = Tcl_SaveInterpState(interp, status);
	if (Tcl_ExprLongObj(interp, argPtr, &value) != TCL_OK) {
	    status = Tcl_RestoreInterpState(interp, savedstate);
	    exprValueObj = argPtr;
	} else {
	    // Determine if expression is double or int
	    if (Tcl_ExprDoubleObj(interp, argPtr, &dvalue) != TCL_OK) {
		keyword = TCL_NUMBER_INT;
		exprValueObj = argPtr;
	    } else {
		if (floor(dvalue) == dvalue) {
		    exprValueObj = Tcl_NewWideIntObj(value);
		    keyword = TCL_NUMBER_INT;
		} else {
		    exprValueObj = Tcl_NewDoubleObj(dvalue);
		    keyword = TCL_NUMBER_DOUBLE;
		}
	    }
	    status = Tcl_RestoreInterpState(interp, savedstate);
	    if (numValuePtr) {
		*numValuePtr = exprValueObj;
	    }
	    if (keywordIndexPtr) {
		*keywordIndexPtr = keyword ;// type of expression result
	    }
	    return NumericArg;
	}
    }

    status = Tcl_GetIndexFromObj(NULL, argPtr, seq_operations,
				 "range operation", 0, &opmode);
    if (status == TCL_OK) {
	if (keywordIndexPtr) {
	    *keywordIndexPtr = opmode;
	}
	return RangeKeywordArg;
    }

    status = Tcl_GetIndexFromObj(NULL, argPtr, seq_step_keywords,
				 "step keyword", 0, &bymode);
    if (status == TCL_OK) {
	if (keywordIndexPtr) {
	    *keywordIndexPtr = bymode;
	}
	return ByKeywordArg;
    }
    return NoneArg;
}

/*
 *----------------------------------------------------------------------
 *
 * Tcl_LseqObjCmd --
 *
 *	This procedure is invoked to process the "lseq" Tcl command.
 *	See the user documentation for details on what it does.
 *
 * Enumerated possible argument patterns:
 *
 * 1:
 *    lseq n
 * 2:
 *    lseq n n
 * 3:
 *    lseq n n n
 *    lseq n 'to' n
 *    lseq n 'count' n
 *    lseq n 'by' n
 * 4:
 *    lseq n 'to' n n
 *    lseq n n 'by' n
 *    lseq n 'count' n n
 * 5:
 *    lseq n 'to' n 'by' n
 *    lseq n 'count' n 'by' n
 *
 * Results:
 *	A standard Tcl object result.
 *
 * Side effects:
 *	See the user documentation.
 *
 *----------------------------------------------------------------------
 */

int
Tcl_LseqObjCmd(
    TCL_UNUSED(ClientData),
    Tcl_Interp *interp,	   /* Current interpreter. */
    int objc,		   /* Number of arguments. */
    Tcl_Obj *const objv[]) /* The argument objects. */
{
    Tcl_Obj *elementCount = NULL;
    Tcl_Obj *start = NULL, *end = NULL, *step = NULL;
    Tcl_WideInt values[5];
    Tcl_Obj *numValues[5];
    Tcl_Obj *numberObj;
    int status, keyword, useDoubles = 0;
    Tcl_Obj *arithSeriesPtr;
    SequenceOperators opmode;
    SequenceDecoded decoded;
    int i, arg_key = 0, value_i = 0;
    // Default constants
    Tcl_Obj *zero = Tcl_NewIntObj(0);
    Tcl_Obj *one = Tcl_NewIntObj(1);

    /*
     * Create a decoding key by looping through the arguments and identify
     * what kind of argument each one is.  Encode each argument as a decimal
     * digit.
     */
    if (objc > 6) {
	 /* Too many arguments */
	 arg_key=0;
    } else for (i=1; i<objc; i++) {
	 arg_key = (arg_key * 10);
	 numValues[value_i] = NULL;
	 decoded = SequenceIdentifyArgument(interp, objv[i], &numberObj, &keyword);
	 switch (decoded) {

	 case NoneArg:
	      /*
	       * Unrecognizable argument
	       * Reproduce operation error message
	       */
	      status = Tcl_GetIndexFromObj(interp, objv[i], seq_operations,
		           "operation", 0, &opmode);
	      goto done;

	 case NumericArg:
	      arg_key += NumericArg;
	      numValues[value_i] = numberObj;
	      Tcl_IncrRefCount(numValues[value_i]);
	      values[value_i] = keyword;  // This is the TCL_NUMBER_* value
	      useDoubles = useDoubles ? useDoubles : keyword == TCL_NUMBER_DOUBLE;
	      value_i++;
	      break;

	 case RangeKeywordArg:
	      arg_key += RangeKeywordArg;
	      values[value_i] = keyword;
	      value_i++;
	      break;

	 case ByKeywordArg:
	      arg_key += ByKeywordArg;
	      values[value_i] = keyword;
	      value_i++;
	      break;

	 default:
	      arg_key += 9; // Error state
	      value_i++;
	      break;
	 }
    }

    /*
     * The key encoding defines a valid set of arguments, or indicates an
     * error condition; process the values accordningly.
     */
    switch (arg_key) {

/*    No argument */
    case 0:
	 Tcl_WrongNumArgs(interp, 1, objv,
	     "n ??op? n ??by? n??");
	 status = TCL_ERROR;
	 goto done;
	 break;

/*    range n */
    case 1:
	start = zero;
	elementCount = numValues[0];
	end = NULL;
	step = one;
	break;

/*    range n n */
    case 11:
	start = numValues[0];
	end = numValues[1];
	break;

/*    range n n n */
    case 111:
	start = numValues[0];
	end = numValues[1];
	step = numValues[2];
	break;

/*    range n 'to' n    */
/*    range n 'count' n */
/*    range n 'by' n    */
    case 121:
	opmode = (SequenceOperators)values[1];
	switch (opmode) {
	case LSEQ_DOTS:
	case LSEQ_TO:
	    start = numValues[0];
	    end = numValues[2];
	    break;
	case LSEQ_BY:
	    start = zero;
	    elementCount = numValues[0];
	    step = numValues[2];
	    break;
	case LSEQ_COUNT:
	    start = numValues[0];
	    elementCount = numValues[2];
	    step = one;
	    break;
	default:
	    status = TCL_ERROR;
	    goto done;
	}
	break;

/*    range n 'to' n n    */
/*    range n 'count' n n */
    case 1211:
	opmode = (SequenceOperators)values[1];
	switch (opmode) {
	case LSEQ_DOTS:
	case LSEQ_TO:
	    start = numValues[0];
	    end = numValues[2];
	    step = numValues[3];
	    break;
	case LSEQ_COUNT:
	    start = numValues[0];
	    elementCount = numValues[2];
	    step = numValues[3];
	    break;
	case LSEQ_BY:
	    /* Error case */
	    status = TCL_ERROR;
	    goto done;
	    break;
	default:
	    status = TCL_ERROR;
	    goto done;
	    break;
	}
	break;

/*    range n n 'by' n */
    case 1121:
	start = numValues[0];
	end = numValues[1];
	opmode = (SequenceOperators)values[2];
	switch (opmode) {
	case LSEQ_BY:
	    step = numValues[3];
	    break;
	case LSEQ_DOTS:
	case LSEQ_TO:
	case LSEQ_COUNT:
	default:
	    status = TCL_ERROR;
	    goto done;
	    break;
	}
	break;

/*    range n 'to' n 'by' n    */
/*    range n 'count' n 'by' n */
    case 12121:
	start = numValues[0];
	opmode = (SequenceOperators)values[3];
	switch (opmode) {
	case LSEQ_BY:
	    step = numValues[4];
	    break;
	default:
	    status = TCL_ERROR;
	    goto done;
	    break;
	}
	opmode = (SequenceOperators)values[1];
	switch (opmode) {
	case LSEQ_DOTS:
	case LSEQ_TO:
	    start = numValues[0];
	    end = numValues[2];
	    break;
	case LSEQ_COUNT:
	    start = numValues[0];
	    elementCount = numValues[2];
	    break;
	default:
	    status = TCL_ERROR;
	    goto done;
	    break;
	}
	break;

/*    Error cases: incomplete arguments */
    case 12:
	 opmode = (SequenceOperators)values[1]; goto KeywordError; break;
    case 112:
	 opmode = (SequenceOperators)values[2]; goto KeywordError; break;
    case 1212:
	 opmode = (SequenceOperators)values[3]; goto KeywordError; break;
    KeywordError:
	 status = TCL_ERROR;
	 switch (opmode) {
	 case LSEQ_DOTS:
	 case LSEQ_TO:
	      Tcl_SetObjResult(interp, Tcl_ObjPrintf(
		  "missing \"to\" value."));
	      break;
	 case LSEQ_COUNT:
	      Tcl_SetObjResult(interp, Tcl_ObjPrintf(
		  "missing \"count\" value."));
	      break;
	 case LSEQ_BY:
	      Tcl_SetObjResult(interp, Tcl_ObjPrintf(
		  "missing \"by\" value."));
	      break;
	 }
	 status = TCL_ERROR;
	 goto done;
	 break;

/*    All other argument errors */
    default:
	 Tcl_WrongNumArgs(interp, 1, objv, "n ??op? n ??by? n??");
	 status = TCL_ERROR;
	 goto done;
	 break;
    }

    /*
     * Success!  Now lets create the series object.
     */
    status = TclNewArithSeriesObj(interp, &arithSeriesPtr,
		  useDoubles, start, end, step, elementCount);

    if (status == TCL_OK) {
	Tcl_SetObjResult(interp, arithSeriesPtr);
    }

 done:
    // Free number arguments.
    while (--value_i>=0) {
	if (numValues[value_i]) Tcl_DecrRefCount(numValues[value_i]);
    }

    // Free constants
    Tcl_DecrRefCount(zero);
    Tcl_DecrRefCount(one);

    return status;
}

/*
 *----------------------------------------------------------------------
 *
 * Tcl_LsortObjCmd --
 *
 *	This procedure is invoked to process the "lsort" Tcl command. See the
 *	user documentation for details on what it does.
 *
 * Results:
 *	A standard Tcl result.
 *
 * Side effects:
 *	See the user documentation.
 *
 *----------------------------------------------------------------------
 */

int
Tcl_LsortObjCmd(
    TCL_UNUSED(ClientData),
    Tcl_Interp *interp,		/* Current interpreter. */
    int objc,			/* Number of arguments. */
    Tcl_Obj *const objv[])	/* Argument values. */
{
    int i, j, index, indices, length, nocase = 0, indexc;
    int sortMode = SORTMODE_ASCII;
    int group, groupSize, groupOffset, idx, allocatedIndexVector = 0;
    Tcl_Obj *resultPtr, *cmdPtr, **listObjPtrs, *listObj, *indexPtr;
    size_t elmArrSize;
    SortElement *elementArray = NULL, *elementPtr;
    SortInfo sortInfo;		/* Information about this sort that needs to
				 * be passed to the comparison function. */
#   define MAXCALLOC 1024000
#   define NUM_LISTS 30
    SortElement *subList[NUM_LISTS+1];
				/* This array holds pointers to temporary
				 * lists built during the merge sort. Element
				 * i of the array holds a list of length
				 * 2**i. */
    static const char *const switches[] = {
	"-ascii", "-command", "-decreasing", "-dictionary", "-increasing",
	"-index", "-indices", "-integer", "-nocase", "-real", "-stride",
	"-unique", NULL
    };
    enum Lsort_Switches {
	LSORT_ASCII, LSORT_COMMAND, LSORT_DECREASING, LSORT_DICTIONARY,
	LSORT_INCREASING, LSORT_INDEX, LSORT_INDICES, LSORT_INTEGER,
	LSORT_NOCASE, LSORT_REAL, LSORT_STRIDE, LSORT_UNIQUE
    };

    if (objc < 2) {
	Tcl_WrongNumArgs(interp, 1, objv, "?-option value ...? list");
	return TCL_ERROR;
    }

    /*
     * Parse arguments to set up the mode for the sort.
     */

    sortInfo.isIncreasing = 1;
    sortInfo.sortMode = SORTMODE_ASCII;
    sortInfo.indexv = NULL;
    sortInfo.indexc = 0;
    sortInfo.unique = 0;
    sortInfo.interp = interp;
    sortInfo.resultCode = TCL_OK;
    cmdPtr = NULL;
    indices = 0;
    group = 0;
    groupSize = 1;
    groupOffset = 0;
    indexPtr = NULL;
    for (i = 1; i < objc-1; i++) {
	if (Tcl_GetIndexFromObj(interp, objv[i], switches, "option", 0,
		&index) != TCL_OK) {
	    sortInfo.resultCode = TCL_ERROR;
	    goto done;
	}
	switch ((enum Lsort_Switches) index) {
	case LSORT_ASCII:
	    sortInfo.sortMode = SORTMODE_ASCII;
	    break;
	case LSORT_COMMAND:
	    if (i == objc-2) {
		Tcl_SetObjResult(interp, Tcl_NewStringObj(
			"\"-command\" option must be followed "
			"by comparison command", -1));
		Tcl_SetErrorCode(interp, "TCL", "ARGUMENT", "MISSING", NULL);
		sortInfo.resultCode = TCL_ERROR;
		goto done;
	    }
	    sortInfo.sortMode = SORTMODE_COMMAND;
	    cmdPtr = objv[i+1];
	    i++;
	    break;
	case LSORT_DECREASING:
	    sortInfo.isIncreasing = 0;
	    break;
	case LSORT_DICTIONARY:
	    sortInfo.sortMode = SORTMODE_DICTIONARY;
	    break;
	case LSORT_INCREASING:
	    sortInfo.isIncreasing = 1;
	    break;
	case LSORT_INDEX: {
	    int sortindex;
	    Tcl_Obj **indexv;

	    if (i == objc-2) {
		Tcl_SetObjResult(interp, Tcl_NewStringObj(
			"\"-index\" option must be followed by list index",
			-1));
		Tcl_SetErrorCode(interp, "TCL", "ARGUMENT", "MISSING", NULL);
		sortInfo.resultCode = TCL_ERROR;
		goto done;
	    }
	    if (TclListObjGetElementsM(interp, objv[i+1], &sortindex,
		    &indexv) != TCL_OK) {
		sortInfo.resultCode = TCL_ERROR;
		goto done;
	    }

	    /*
	     * Check each of the indices for syntactic correctness. Note that
	     * we do not store the converted values here because we do not
	     * know if this is the only -index option yet and so we can't
	     * allocate any space; that happens after the scan through all the
	     * options is done.
	     */

	    for (j=0 ; j<sortindex ; j++) {
		int encoded = 0;
		int result = TclIndexEncode(interp, indexv[j],
			TCL_INDEX_NONE, TCL_INDEX_NONE, &encoded);

		if ((result == TCL_OK) && (encoded == (int)TCL_INDEX_NONE)) {
		    Tcl_SetObjResult(interp, Tcl_ObjPrintf(
			    "index \"%s\" out of range",
			    TclGetString(indexv[j])));
		    Tcl_SetErrorCode(interp, "TCL", "VALUE", "INDEX"
			    "OUTOFRANGE", NULL);
		    result = TCL_ERROR;
		}
		if (result == TCL_ERROR) {
		    Tcl_AppendObjToErrorInfo(interp, Tcl_ObjPrintf(
			    "\n    (-index option item number %d)", j));
		    sortInfo.resultCode = TCL_ERROR;
		    goto done;
		}
	    }
	    indexPtr = objv[i+1];
	    i++;
	    break;
	}
	case LSORT_INTEGER:
	    sortInfo.sortMode = SORTMODE_INTEGER;
	    break;
	case LSORT_NOCASE:
	    nocase = 1;
	    break;
	case LSORT_REAL:
	    sortInfo.sortMode = SORTMODE_REAL;
	    break;
	case LSORT_UNIQUE:
	    sortInfo.unique = 1;
	    break;
	case LSORT_INDICES:
	    indices = 1;
	    break;
	case LSORT_STRIDE:
	    if (i == objc-2) {
		Tcl_SetObjResult(interp, Tcl_NewStringObj(
			"\"-stride\" option must be "
			"followed by stride length", -1));
		Tcl_SetErrorCode(interp, "TCL", "ARGUMENT", "MISSING", NULL);
		sortInfo.resultCode = TCL_ERROR;
		goto done;
	    }
	    if (Tcl_GetIntFromObj(interp, objv[i+1], &groupSize) != TCL_OK) {
		sortInfo.resultCode = TCL_ERROR;
		goto done;
	    }
	    if (groupSize < 2) {
		Tcl_SetObjResult(interp, Tcl_NewStringObj(
			"stride length must be at least 2", -1));
		Tcl_SetErrorCode(interp, "TCL", "OPERATION", "LSORT",
			"BADSTRIDE", NULL);
		sortInfo.resultCode = TCL_ERROR;
		goto done;
	    }
	    group = 1;
	    i++;
	    break;
	}
    }
    if (nocase && (sortInfo.sortMode == SORTMODE_ASCII)) {
	sortInfo.sortMode = SORTMODE_ASCII_NC;
    }

    /*
     * Now extract the -index list for real, if present. No failures are
     * expected here; the values are all of the right type or convertible to
     * it.
     */

    if (indexPtr) {
	Tcl_Obj **indexv;

	TclListObjGetElementsM(interp, indexPtr, &sortInfo.indexc, &indexv);
	switch (sortInfo.indexc) {
	case 0:
	    sortInfo.indexv = NULL;
	    break;
	case 1:
	    sortInfo.indexv = &sortInfo.singleIndex;
	    break;
	default:
	    sortInfo.indexv = (int *)
		    TclStackAlloc(interp, sizeof(int) * sortInfo.indexc);
	    allocatedIndexVector = 1;	/* Cannot use indexc field, as it
					 * might be decreased by 1 later. */
	}
	for (j=0 ; j<sortInfo.indexc ; j++) {
	    /* Prescreened values, no errors or out of range possible */
	    TclIndexEncode(NULL, indexv[j], TCL_INDEX_NONE,
		    TCL_INDEX_NONE, &sortInfo.indexv[j]);
	}
    }

    listObj = objv[objc-1];

    if (sortInfo.sortMode == SORTMODE_COMMAND) {
	Tcl_Obj *newCommandPtr, *newObjPtr;

	/*
	 * When sorting using a command, we are reentrant and therefore might
	 * have the representation of the list being sorted shimmered out from
	 * underneath our feet. Take a copy (cheap) to prevent this. [Bug
	 * 1675116]
	 */

	listObj = TclListObjCopy(interp, listObj);
	if (listObj == NULL) {
	    sortInfo.resultCode = TCL_ERROR;
	    goto done;
	}

	/*
	 * The existing command is a list. We want to flatten it, append two
	 * dummy arguments on the end, and replace these arguments later.
	 */

	newCommandPtr = Tcl_DuplicateObj(cmdPtr);
	TclNewObj(newObjPtr);
	Tcl_IncrRefCount(newCommandPtr);
	if (Tcl_ListObjAppendElement(interp, newCommandPtr, newObjPtr)
		!= TCL_OK) {
	    TclDecrRefCount(newCommandPtr);
	    TclDecrRefCount(listObj);
	    Tcl_IncrRefCount(newObjPtr);
	    TclDecrRefCount(newObjPtr);
	    sortInfo.resultCode = TCL_ERROR;
	    goto done;
	}
	Tcl_ListObjAppendElement(interp, newCommandPtr, Tcl_NewObj());
	sortInfo.compareCmdPtr = newCommandPtr;
    }

<<<<<<< HEAD
    if (TclHasInternalRep(listObj,&tclAbstractListType)) {
	sortInfo.resultCode = Tcl_AbstractListObjGetElements(interp, listObj, &length, &listObjPtrs);
=======
    if (TclHasInternalRep(listObj,&tclArithSeriesType)) {
	sortInfo.resultCode = TclArithSeriesGetElements(interp,
	    listObj, &length, &listObjPtrs);
>>>>>>> 42bd6877
    } else {
	sortInfo.resultCode = TclListObjGetElementsM(interp, listObj,
	    &length, &listObjPtrs);
    }
    if (sortInfo.resultCode != TCL_OK || length <= 0) {
	goto done;
    }

    /*
     * Check for sanity when grouping elements of the overall list together
     * because of the -stride option. [TIP #326]
     */

    if (group) {
	if (length % groupSize) {
	    Tcl_SetObjResult(interp, Tcl_NewStringObj(
		    "list size must be a multiple of the stride length",
		    -1));
	    Tcl_SetErrorCode(interp, "TCL", "OPERATION", "LSORT", "BADSTRIDE",
		    NULL);
	    sortInfo.resultCode = TCL_ERROR;
	    goto done;
	}
	length = length / groupSize;
	if (sortInfo.indexc > 0) {
	    /*
	     * Use the first value in the list supplied to -index as the
	     * offset of the element within each group by which to sort.
	     */

	    groupOffset = TclIndexDecode(sortInfo.indexv[0], groupSize - 1);
	    if (groupOffset < 0 || groupOffset >= groupSize) {
		Tcl_SetObjResult(interp, Tcl_NewStringObj(
			"when used with \"-stride\", the leading \"-index\""
			" value must be within the group", -1));
		Tcl_SetErrorCode(interp, "TCL", "OPERATION", "LSORT",
			"BADINDEX", NULL);
		sortInfo.resultCode = TCL_ERROR;
		goto done;
	    }
	    if (sortInfo.indexc == 1) {
		sortInfo.indexc = 0;
		sortInfo.indexv = NULL;
	    } else {
		sortInfo.indexc--;

		/*
		 * Do not shrink the actual memory block used; that doesn't
		 * work with TclStackAlloc-allocated memory. [Bug 2918962]
		 *
		 * TODO: Consider a pointer increment to replace this
		 * array shift.
		 */

		for (i = 0; i < sortInfo.indexc; i++) {
		    sortInfo.indexv[i] = sortInfo.indexv[i+1];
		}
	    }
	}
    }

    sortInfo.numElements = length;

    indexc = sortInfo.indexc;
    sortMode = sortInfo.sortMode;
    if ((sortMode == SORTMODE_ASCII_NC)
	    || (sortMode == SORTMODE_DICTIONARY)) {
	/*
	 * For this function's purpose all string-based modes are equivalent
	 */

	sortMode = SORTMODE_ASCII;
    }

    /*
     * Initialize the sublists. After the following loop, subList[i] will
     * contain a sorted sublist of length 2**i. Use one extra subList at the
     * end, always at NULL, to indicate the end of the lists.
     */

    for (j=0 ; j<=NUM_LISTS ; j++) {
	subList[j] = NULL;
    }

    /*
     * The following loop creates a SortElement for each list element and
     * begins sorting it into the sublists as it appears.
     */

    elmArrSize = length * sizeof(SortElement);
    if (elmArrSize <= MAXCALLOC) {
	elementArray = (SortElement *)ckalloc(elmArrSize);
    } else {
	elementArray = (SortElement *)malloc(elmArrSize);
    }
    if (!elementArray) {
	Tcl_SetObjResult(interp, Tcl_ObjPrintf(
		"no enough memory to proccess sort of %d items", length));
	Tcl_SetErrorCode(interp, "TCL", "MEMORY", NULL);
	sortInfo.resultCode = TCL_ERROR;
	goto done;
    }

    for (i=0; i < length; i++) {
	idx = groupSize * i + groupOffset;
	if (indexc) {
	    /*
	     * If this is an indexed sort, retrieve the corresponding element
	     */
	    indexPtr = SelectObjFromSublist(listObjPtrs[idx], &sortInfo);
	    if (sortInfo.resultCode != TCL_OK) {
		goto done;
	    }
	} else {
	    indexPtr = listObjPtrs[idx];
	}

	/*
	 * Determine the "value" of this object for sorting purposes
	 */

	if (sortMode == SORTMODE_ASCII) {
	    elementArray[i].collationKey.strValuePtr = TclGetString(indexPtr);
	} else if (sortMode == SORTMODE_INTEGER) {
	    Tcl_WideInt a;

	    if (TclGetWideIntFromObj(sortInfo.interp, indexPtr, &a) != TCL_OK) {
		sortInfo.resultCode = TCL_ERROR;
		goto done;
	    }
	    elementArray[i].collationKey.wideValue = a;
	} else if (sortMode == SORTMODE_REAL) {
	    double a;

	    if (Tcl_GetDoubleFromObj(sortInfo.interp, indexPtr,
		    &a) != TCL_OK) {
		sortInfo.resultCode = TCL_ERROR;
		goto done;
	    }
	    elementArray[i].collationKey.doubleValue = a;
	} else {
	    elementArray[i].collationKey.objValuePtr = indexPtr;
	}

	/*
	 * Determine the representation of this element in the result: either
	 * the objPtr itself, or its index in the original list.
	 */

	if (indices || group) {
	    elementArray[i].payload.index = idx;
	} else {
	    elementArray[i].payload.objPtr = listObjPtrs[idx];
	}

	/*
	 * Merge this element in the pre-existing sublists (and merge together
	 * sublists when we have two of the same size).
	 */

	elementArray[i].nextPtr = NULL;
	elementPtr = &elementArray[i];
	for (j=0 ; subList[j] ; j++) {
	    elementPtr = MergeLists(subList[j], elementPtr, &sortInfo);
	    subList[j] = NULL;
	}
	if (j >= NUM_LISTS) {
	    j = NUM_LISTS-1;
	}
	subList[j] = elementPtr;
    }

    /*
     * Merge all sublists
     */

    elementPtr = subList[0];
    for (j=1 ; j<NUM_LISTS ; j++) {
	elementPtr = MergeLists(subList[j], elementPtr, &sortInfo);
    }

    /*
     * Now store the sorted elements in the result list.
     */

    if (sortInfo.resultCode == TCL_OK) {
	ListRep listRep;
	Tcl_Obj **newArray, *objPtr;

	resultPtr = Tcl_NewListObj(sortInfo.numElements * groupSize, NULL);
	ListObjGetRep(resultPtr, &listRep);
	newArray = ListRepElementsBase(&listRep);
	if (group) {
	    for (i=0; elementPtr!=NULL ; elementPtr=elementPtr->nextPtr) {
		idx = elementPtr->payload.index;
		for (j = 0; j < groupSize; j++) {
		    if (indices) {
			TclNewIndexObj(objPtr, idx + j - groupOffset);
			newArray[i++] = objPtr;
			Tcl_IncrRefCount(objPtr);
		    } else {
			objPtr = listObjPtrs[idx + j - groupOffset];
			newArray[i++] = objPtr;
			Tcl_IncrRefCount(objPtr);
		    }
		}
	    }
	} else if (indices) {
	    for (i=0; elementPtr != NULL ; elementPtr = elementPtr->nextPtr) {
		TclNewIndexObj(objPtr, elementPtr->payload.index);
		newArray[i++] = objPtr;
		Tcl_IncrRefCount(objPtr);
	    }
	} else {
	    for (i=0; elementPtr != NULL ; elementPtr = elementPtr->nextPtr) {
		objPtr = elementPtr->payload.objPtr;
		newArray[i++] = objPtr;
		Tcl_IncrRefCount(objPtr);
	    }
	}
	listRep.storePtr->numUsed = i;
	if (listRep.spanPtr) {
	    listRep.spanPtr->spanStart = listRep.storePtr->firstUsed;
	    listRep.spanPtr->spanLength = listRep.storePtr->numUsed;
	}
	Tcl_SetObjResult(interp, resultPtr);
    }

  done:
    if (sortMode == SORTMODE_COMMAND) {
	TclDecrRefCount(sortInfo.compareCmdPtr);
	TclDecrRefCount(listObj);
	sortInfo.compareCmdPtr = NULL;
    }
    if (allocatedIndexVector) {
	TclStackFree(interp, sortInfo.indexv);
    }
    if (elementArray) {
	if (elmArrSize <= MAXCALLOC) {
	    ckfree((char *)elementArray);
	} else {
	    free((char *)elementArray);
	}
    }
    return sortInfo.resultCode;
}

/*
 *----------------------------------------------------------------------
 *
 * Tcl_LeditObjCmd --
 *
 *	This procedure is invoked to process the "ledit" Tcl command. See the
 *	user documentation for details on what it does.
 *
 * Results:
 *	A standard Tcl result.
 *
 * Side effects:
 *	See the user documentation.
 *
 *----------------------------------------------------------------------
 */

int
Tcl_LeditObjCmd(
    TCL_UNUSED(ClientData),
    Tcl_Interp *interp,		/* Current interpreter. */
    int objc,			/* Number of arguments. */
    Tcl_Obj *const objv[])	/* Argument values. */
{
    Tcl_Obj *listPtr;		/* Pointer to the list being altered. */
    Tcl_Obj *finalValuePtr;	/* Value finally assigned to the variable. */
    int createdNewObj;
    int result;
    int first;
    int last;
    int listLen;
    int numToDelete;

    if (objc < 4) {
	Tcl_WrongNumArgs(interp, 1, objv,
		"listVar first last ?element ...?");
	return TCL_ERROR;
    }

    listPtr = Tcl_ObjGetVar2(interp, objv[1], NULL, TCL_LEAVE_ERR_MSG);
    if (listPtr == NULL) {
	return TCL_ERROR;
    }

    /*
     * TODO - refactor the index extraction into a common function shared
     * by Tcl_{Lrange,Lreplace,Ledit}ObjCmd
     */

    result = TclListObjLengthM(interp, listPtr, &listLen);
    if (result != TCL_OK) {
	return result;
    }

    result = TclGetIntForIndexM(interp, objv[2], /*end*/ listLen-1, &first);
    if (result != TCL_OK) {
	return result;
    }

    result = TclGetIntForIndexM(interp, objv[3], /*end*/ listLen-1, &last);
    if (result != TCL_OK) {
	return result;
    }

    if (first == TCL_INDEX_NONE) {
	first = 0;
    } else if (first > listLen) {
	first = listLen;
    }

    if (last >= listLen) {
	last = listLen - 1;
    }
    if (first <= last) {
	numToDelete = last - first + 1;
    } else {
	numToDelete = 0;
    }

    if (Tcl_IsShared(listPtr)) {
	listPtr = TclListObjCopy(NULL, listPtr);
	createdNewObj = 1;
    } else {
	createdNewObj = 0;
    }

    result =
	Tcl_ListObjReplace(interp, listPtr, first, numToDelete, objc - 4, objv + 4);
    if (result != TCL_OK) {
	if (createdNewObj) {
	    Tcl_DecrRefCount(listPtr);
	}
	return result;
    }

    /*
     * Tcl_ObjSetVar2 mau return a value different from listPtr in the
     * presence of traces etc.. Note that finalValuePtr will always have a
     * reference count of at least 1 corresponding to the reference from the
     * var. If it is same as listPtr, then ref count will be at least 2
     * since we are incr'ing the latter below (safer when calling
     * Tcl_ObjSetVar2 which can release it in some cases). Note that we
     * leave the incrref of listPtr this late because we want to pass it as
     * unshared to Tcl_ListObjReplace above if possible.
     */
    Tcl_IncrRefCount(listPtr);
    finalValuePtr =
	Tcl_ObjSetVar2(interp, objv[1], NULL, listPtr, TCL_LEAVE_ERR_MSG);
    Tcl_DecrRefCount(listPtr); /* safe irrespective of createdNewObj */
    if (finalValuePtr == NULL) {
	return TCL_ERROR;
    }

    Tcl_SetObjResult(interp, finalValuePtr);
    return TCL_OK;
}

/*
 *----------------------------------------------------------------------
 *
 * MergeLists -
 *
 *	This procedure combines two sorted lists of SortElement structures
 *	into a single sorted list.
 *
 * Results:
 *	The unified list of SortElement structures.
 *
 * Side effects:
 *	If infoPtr->unique is set then infoPtr->numElements may be updated.
 *	Possibly others, if a user-defined comparison command does something
 *	weird.
 *
 * Note:
 *	If infoPtr->unique is set, the merge assumes that there are no
 *	"repeated" elements in each of the left and right lists. In that case,
 *	if any element of the left list is equivalent to one in the right list
 *	it is omitted from the merged list.
 *
 *	This simplified mechanism works because of the special way our
 *	MergeSort creates the sublists to be merged and will fail to eliminate
 *	all repeats in the general case where they are already present in
 *	either the left or right list. A general code would need to skip
 *	adjacent initial repeats in the left and right lists before comparing
 *	their initial elements, at each step.
 *
 *----------------------------------------------------------------------
 */

static SortElement *
MergeLists(
    SortElement *leftPtr,	/* First list to be merged; may be NULL. */
    SortElement *rightPtr,	/* Second list to be merged; may be NULL. */
    SortInfo *infoPtr)		/* Information needed by the comparison
				 * operator. */
{
    SortElement *headPtr, *tailPtr;
    int cmp;

    if (leftPtr == NULL) {
	return rightPtr;
    }
    if (rightPtr == NULL) {
	return leftPtr;
    }
    cmp = SortCompare(leftPtr, rightPtr, infoPtr);
    if (cmp > 0 || (cmp == 0 && infoPtr->unique)) {
	if (cmp == 0) {
	    infoPtr->numElements--;
	    leftPtr = leftPtr->nextPtr;
	}
	tailPtr = rightPtr;
	rightPtr = rightPtr->nextPtr;
    } else {
	tailPtr = leftPtr;
	leftPtr = leftPtr->nextPtr;
    }
    headPtr = tailPtr;
    if (!infoPtr->unique) {
	while ((leftPtr != NULL) && (rightPtr != NULL)) {
	    cmp = SortCompare(leftPtr, rightPtr, infoPtr);
	    if (cmp > 0) {
		tailPtr->nextPtr = rightPtr;
		tailPtr = rightPtr;
		rightPtr = rightPtr->nextPtr;
	    } else {
		tailPtr->nextPtr = leftPtr;
		tailPtr = leftPtr;
		leftPtr = leftPtr->nextPtr;
	    }
	}
    } else {
	while ((leftPtr != NULL) && (rightPtr != NULL)) {
	    cmp = SortCompare(leftPtr, rightPtr, infoPtr);
	    if (cmp >= 0) {
		if (cmp == 0) {
		    infoPtr->numElements--;
		    leftPtr = leftPtr->nextPtr;
		}
		tailPtr->nextPtr = rightPtr;
		tailPtr = rightPtr;
		rightPtr = rightPtr->nextPtr;
	    } else {
		tailPtr->nextPtr = leftPtr;
		tailPtr = leftPtr;
		leftPtr = leftPtr->nextPtr;
	    }
	}
    }
    if (leftPtr != NULL) {
	tailPtr->nextPtr = leftPtr;
    } else {
	tailPtr->nextPtr = rightPtr;
    }
    return headPtr;
}

/*
 *----------------------------------------------------------------------
 *
 * SortCompare --
 *
 *	This procedure is invoked by MergeLists to determine the proper
 *	ordering between two elements.
 *
 * Results:
 *	A negative results means the the first element comes before the
 *	second, and a positive results means that the second element should
 *	come first. A result of zero means the two elements are equal and it
 *	doesn't matter which comes first.
 *
 * Side effects:
 *	None, unless a user-defined comparison command does something weird.
 *
 *----------------------------------------------------------------------
 */

static int
SortCompare(
    SortElement *elemPtr1, SortElement *elemPtr2,
				/* Values to be compared. */
    SortInfo *infoPtr)		/* Information passed from the top-level
				 * "lsort" command. */
{
    int order = 0;

    if (infoPtr->sortMode == SORTMODE_ASCII) {
	order = TclUtfCmp(elemPtr1->collationKey.strValuePtr,
		elemPtr2->collationKey.strValuePtr);
    } else if (infoPtr->sortMode == SORTMODE_ASCII_NC) {
	order = TclUtfCasecmp(elemPtr1->collationKey.strValuePtr,
		elemPtr2->collationKey.strValuePtr);
    } else if (infoPtr->sortMode == SORTMODE_DICTIONARY) {
	order = DictionaryCompare(elemPtr1->collationKey.strValuePtr,
		elemPtr2->collationKey.strValuePtr);
    } else if (infoPtr->sortMode == SORTMODE_INTEGER) {
	Tcl_WideInt a, b;

	a = elemPtr1->collationKey.wideValue;
	b = elemPtr2->collationKey.wideValue;
	order = ((a >= b) - (a <= b));
    } else if (infoPtr->sortMode == SORTMODE_REAL) {
	double a, b;

	a = elemPtr1->collationKey.doubleValue;
	b = elemPtr2->collationKey.doubleValue;
	order = ((a >= b) - (a <= b));
    } else {
	Tcl_Obj **objv, *paramObjv[2];
	int objc;
	Tcl_Obj *objPtr1, *objPtr2;

	if (infoPtr->resultCode != TCL_OK) {
	    /*
	     * Once an error has occurred, skip any future comparisons so as
	     * to preserve the error message in sortInterp->result.
	     */

	    return 0;
	}


	objPtr1 = elemPtr1->collationKey.objValuePtr;
	objPtr2 = elemPtr2->collationKey.objValuePtr;

	paramObjv[0] = objPtr1;
	paramObjv[1] = objPtr2;

	/*
	 * We made space in the command list for the two things to compare.
	 * Replace them and evaluate the result.
	 */

	TclListObjLengthM(infoPtr->interp, infoPtr->compareCmdPtr, &objc);
	Tcl_ListObjReplace(infoPtr->interp, infoPtr->compareCmdPtr, objc - 2,
		2, 2, paramObjv);
	TclListObjGetElementsM(infoPtr->interp, infoPtr->compareCmdPtr,
		&objc, &objv);

	infoPtr->resultCode = Tcl_EvalObjv(infoPtr->interp, objc, objv, 0);

	if (infoPtr->resultCode != TCL_OK) {
	    Tcl_AddErrorInfo(infoPtr->interp, "\n    (-compare command)");
	    return 0;
	}

	/*
	 * Parse the result of the command.
	 */

	if (TclGetIntFromObj(infoPtr->interp,
		Tcl_GetObjResult(infoPtr->interp), &order) != TCL_OK) {
	    Tcl_SetObjResult(infoPtr->interp, Tcl_NewStringObj(
		    "-compare command returned non-integer result", -1));
	    Tcl_SetErrorCode(infoPtr->interp, "TCL", "OPERATION", "LSORT",
		    "COMPARISONFAILED", NULL);
	    infoPtr->resultCode = TCL_ERROR;
	    return 0;
	}
    }
    if (!infoPtr->isIncreasing) {
	order = -order;
    }
    return order;
}

/*
 *----------------------------------------------------------------------
 *
 * DictionaryCompare
 *
 *	This function compares two strings as if they were being used in an
 *	index or card catalog. The case of alphabetic characters is ignored,
 *	except to break ties. Thus "B" comes before "b" but after "a". Also,
 *	integers embedded in the strings compare in numerical order. In other
 *	words, "x10y" comes after "x9y", not * before it as it would when
 *	using strcmp().
 *
 * Results:
 *	A negative result means that the first element comes before the
 *	second, and a positive result means that the second element should
 *	come first. A result of zero means the two elements are equal and it
 *	doesn't matter which comes first.
 *
 * Side effects:
 *	None.
 *
 *----------------------------------------------------------------------
 */

static int
DictionaryCompare(
    const char *left, const char *right)	/* The strings to compare. */
{
    int uniLeft = 0, uniRight = 0, uniLeftLower, uniRightLower;
    int diff, zeros;
    int secondaryDiff = 0;

    while (1) {
	if (isdigit(UCHAR(*right))		/* INTL: digit */
		&& isdigit(UCHAR(*left))) {	/* INTL: digit */
	    /*
	     * There are decimal numbers embedded in the two strings. Compare
	     * them as numbers, rather than strings. If one number has more
	     * leading zeros than the other, the number with more leading
	     * zeros sorts later, but only as a secondary choice.
	     */

	    zeros = 0;
	    while ((*right == '0') && isdigit(UCHAR(right[1]))) {
		right++;
		zeros--;
	    }
	    while ((*left == '0') && isdigit(UCHAR(left[1]))) {
		left++;
		zeros++;
	    }
	    if (secondaryDiff == 0) {
		secondaryDiff = zeros;
	    }

	    /*
	     * The code below compares the numbers in the two strings without
	     * ever converting them to integers. It does this by first
	     * comparing the lengths of the numbers and then comparing the
	     * digit values.
	     */

	    diff = 0;
	    while (1) {
		if (diff == 0) {
		    diff = UCHAR(*left) - UCHAR(*right);
		}
		right++;
		left++;
		if (!isdigit(UCHAR(*right))) {		/* INTL: digit */
		    if (isdigit(UCHAR(*left))) {	/* INTL: digit */
			return 1;
		    } else {
			/*
			 * The two numbers have the same length. See if their
			 * values are different.
			 */

			if (diff != 0) {
			    return diff;
			}
			break;
		    }
		} else if (!isdigit(UCHAR(*left))) {	/* INTL: digit */
		    return -1;
		}
	    }
	    continue;
	}

	/*
	 * Convert character to Unicode for comparison purposes. If either
	 * string is at the terminating null, do a byte-wise comparison and
	 * bail out immediately.
	 */

	if ((*left != '\0') && (*right != '\0')) {
	    left += TclUtfToUCS4(left, &uniLeft);
	    right += TclUtfToUCS4(right, &uniRight);

	    /*
	     * Convert both chars to lower for the comparison, because
	     * dictionary sorts are case insensitve. Covert to lower, not
	     * upper, so chars between Z and a will sort before A (where most
	     * other interesting punctuations occur).
	     */

	    uniLeftLower = Tcl_UniCharToLower(uniLeft);
	    uniRightLower = Tcl_UniCharToLower(uniRight);
	} else {
	    diff = UCHAR(*left) - UCHAR(*right);
	    break;
	}

	diff = uniLeftLower - uniRightLower;
	if (diff) {
	    return diff;
	}
	if (secondaryDiff == 0) {
	    if (Tcl_UniCharIsUpper(uniLeft) && Tcl_UniCharIsLower(uniRight)) {
		secondaryDiff = -1;
	    } else if (Tcl_UniCharIsUpper(uniRight)
		    && Tcl_UniCharIsLower(uniLeft)) {
		secondaryDiff = 1;
	    }
	}
    }
    if (diff == 0) {
	diff = secondaryDiff;
    }
    return diff;
}

/*
 *----------------------------------------------------------------------
 *
 * SelectObjFromSublist --
 *
 *	This procedure is invoked from lsearch and SortCompare. It is used for
 *	implementing the -index option, for the lsort and lsearch commands.
 *
 * Results:
 *	Returns NULL if a failure occurs, and sets the result in the infoPtr.
 *	Otherwise returns the Tcl_Obj* to the item.
 *
 * Side effects:
 *	None.
 *
 * Note:
 *	No reference counting is done, as the result is only used internally
 *	and never passed directly to user code.
 *
 *----------------------------------------------------------------------
 */

static Tcl_Obj *
SelectObjFromSublist(
    Tcl_Obj *objPtr,		/* Obj to select sublist from. */
    SortInfo *infoPtr)		/* Information passed from the top-level
				 * "lsearch" or "lsort" command. */
{
    int i;

    /*
     * Quick check for case when no "-index" option is there.
     */

    if (infoPtr->indexc == 0) {
	return objPtr;
    }

    /*
     * Iterate over the indices, traversing through the nested sublists as we
     * go.
     */

    for (i=0 ; i<infoPtr->indexc ; i++) {
	int listLen, index;
	Tcl_Obj *currentObj;

	if (TclListObjLengthM(infoPtr->interp, objPtr, &listLen) != TCL_OK) {
	    infoPtr->resultCode = TCL_ERROR;
	    return NULL;
	}

	index = TclIndexDecode(infoPtr->indexv[i], listLen - 1);

	if (Tcl_ListObjIndex(infoPtr->interp, objPtr, index,
		&currentObj) != TCL_OK) {
	    infoPtr->resultCode = TCL_ERROR;
	    return NULL;
	}
	if (currentObj == NULL) {
	    if (index == (int)TCL_INDEX_NONE) {
		index = TCL_INDEX_END - infoPtr->indexv[i];
		Tcl_SetObjResult(infoPtr->interp, Tcl_ObjPrintf(
			"element end-%d missing from sublist \"%s\"",
			index, TclGetString(objPtr)));
	    } else {
		Tcl_SetObjResult(infoPtr->interp, Tcl_ObjPrintf(
			"element %d missing from sublist \"%s\"",
			index, TclGetString(objPtr)));
	    }
	    Tcl_SetErrorCode(infoPtr->interp, "TCL", "OPERATION", "LSORT",
		    "INDEXFAILED", NULL);
	    infoPtr->resultCode = TCL_ERROR;
	    return NULL;
	}
	objPtr = currentObj;
    }
    return objPtr;
}

/*
 * Local Variables:
 * mode: c
 * c-basic-offset: 4
 * fill-column: 78
 * tab-width: 8
 * End:
 */<|MERGE_RESOLUTION|>--- conflicted
+++ resolved
@@ -20,13 +20,8 @@
 #include <math.h>
 #include "tclInt.h"
 #include "tclRegexp.h"
-<<<<<<< HEAD
 #include "tclAbstractList.h"
 #include "tclArithSeries.h"
-=======
-#include "tclArithSeries.h"
-#include <math.h>
->>>>>>> 42bd6877
 #include <assert.h>
 
 /*
@@ -101,23 +96,6 @@
 #define SORTMODE_COMMAND	3
 #define SORTMODE_DICTIONARY	4
 #define SORTMODE_ASCII_NC	8
-
-/*
- * Definitions for [lseq] command
- */
-static const char *const seq_operations[] = {
-    "..", "to", "count", "by", NULL
-};
-typedef enum Sequence_Operators {
-    LSEQ_DOTS, LSEQ_TO, LSEQ_COUNT, LSEQ_BY
-} SequenceOperators;
-static const char *const seq_step_keywords[] = {"by", NULL};
-typedef enum Step_Operators {
-    STEP_BY = 4
-} SequenceByMode;
-typedef enum Sequence_Decoded {
-     NoneArg, NumericArg, RangeKeywordArg, ByKeywordArg
-} SequenceDecoded;
 
 /*
  * Forward declarations for procedures defined in this file:
@@ -2251,11 +2229,7 @@
     int objc,			/* Number of arguments. */
     Tcl_Obj *const objv[])	/* The argument objects. */
 {
-<<<<<<< HEAD
     int length, listLen, isAbstractList = 0;
-=======
-    int length, listLen, isArithSeries = 0;
->>>>>>> 42bd6877
     Tcl_Obj *resObjPtr = NULL, *joinObjPtr, **elemPtrs;
 
     if ((objc < 2) || (objc > 3)) {
@@ -2268,7 +2242,6 @@
      * pointer to its array of element pointers.
      */
 
-<<<<<<< HEAD
     if (TclHasInternalRep(objv[1],&tclAbstractListType)) {
 	listLen = Tcl_AbstractListObjLength(objv[1]);
 	isAbstractList = (listLen ? 1 : 0);
@@ -2276,16 +2249,8 @@
 	    Tcl_AbstractListObjGetElements(interp, objv[1], &listLen, &elemPtrs);
 	}
     } else if (TclListObjGetElementsM(interp, objv[1], &listLen,
-=======
-    if (TclHasInternalRep(objv[1],&tclArithSeriesType)) {
-	isArithSeries = 1;
-	listLen = TclArithSeriesObjLength(objv[1]);
-    } else {
-	if (TclListObjGetElementsM(interp, objv[1], &listLen,
->>>>>>> 42bd6877
 	    &elemPtrs) != TCL_OK) {
-	    return TCL_ERROR;
-	}
+	return TCL_ERROR;
     }
 
     if (listLen == 0) {
@@ -2294,21 +2259,10 @@
     }
     if (listLen == 1) {
 	/* One element; return it */
-<<<<<<< HEAD
 	if (!isAbstractList) {
 	    Tcl_SetObjResult(interp, elemPtrs[0]);
 	} else {
 	    Tcl_SetObjResult(interp, Tcl_AbstractListObjIndex(objv[1], 0));
-=======
-	if (isArithSeries) {
-	    Tcl_Obj *valueObj;
-	    if (TclArithSeriesObjIndex(objv[1], 0, &valueObj) != TCL_OK) {
-		return TCL_ERROR;
-	    }
-	    Tcl_SetObjResult(interp, valueObj);
-	} else {
-	    Tcl_SetObjResult(interp, elemPtrs[0]);
->>>>>>> 42bd6877
 	}
 	return TCL_OK;
     }
@@ -2323,41 +2277,19 @@
 	int i;
 
 	TclNewObj(resObjPtr);
-	if (isArithSeries) {
-	    Tcl_Obj *valueObj;
-	    for (i = 0;  i < listLen;  i++) {
-		if (i > 0) {
-
-		    /*
-		     * NOTE: This code is relying on Tcl_AppendObjToObj() **NOT**
-		     * to shimmer joinObjPtr.  If it did, then the case where
-		     * objv[1] and objv[2] are the same value would not be safe.
-		     * Accessing elemPtrs would crash.
-		     */
-
-		    Tcl_AppendObjToObj(resObjPtr, joinObjPtr);
-		}
-		if (TclArithSeriesObjIndex(objv[1], i, &valueObj) != TCL_OK) {
-		    return TCL_ERROR;
-		}
-		Tcl_AppendObjToObj(resObjPtr, valueObj);
-		Tcl_DecrRefCount(valueObj);
-	    }
-	} else {
-	    for (i = 0;  i < listLen;  i++) {
-		if (i > 0) {
-
-		    /*
-		     * NOTE: This code is relying on Tcl_AppendObjToObj() **NOT**
-		     * to shimmer joinObjPtr.  If it did, then the case where
-		     * objv[1] and objv[2] are the same value would not be safe.
-		     * Accessing elemPtrs would crash.
-		     */
-
-		    Tcl_AppendObjToObj(resObjPtr, joinObjPtr);
-		}
-		Tcl_AppendObjToObj(resObjPtr, elemPtrs[i]);
-	    }
+	for (i = 0;  i < listLen;  i++) {
+	    if (i > 0) {
+
+		/*
+		 * NOTE: This code is relying on Tcl_AppendObjToObj() **NOT**
+		 * to shimmer joinObjPtr.  If it did, then the case where
+		 * objv[1] and objv[2] are the same value would not be safe.
+		 * Accessing elemPtrs would crash.
+		 */
+
+		Tcl_AppendObjToObj(resObjPtr, joinObjPtr);
+	    }
+	    Tcl_AppendObjToObj(resObjPtr, elemPtrs[i]);
 	}
     }
     Tcl_DecrRefCount(joinObjPtr);
@@ -2820,20 +2752,9 @@
 	return result;
     }
 
-<<<<<<< HEAD
     if (TclHasInternalRep(objv[1],&tclAbstractListType) &&
 	TclAbstractListHasProc(objv[1], TCL_ABSL_SLICE)) {
 	Tcl_SetObjResult(interp, Tcl_AbstractListObjRange(objv[1], first, last));
-=======
-    if (TclHasInternalRep(objv[1],&tclArithSeriesType)) {
-	Tcl_Obj *rangeObj;
-	rangeObj = TclArithSeriesObjRange(interp, objv[1], first, last);
-	if (rangeObj) {
-	    Tcl_SetObjResult(interp, rangeObj);
-	} else {
-	    return TCL_ERROR;
-	}
->>>>>>> 42bd6877
     } else {
 	Tcl_SetObjResult(interp, TclListObjRange(objv[1], first, last));
     }
@@ -3224,15 +3145,10 @@
 	Tcl_WrongNumArgs(interp, 1, objv, "list");
 	return TCL_ERROR;
     }
-<<<<<<< HEAD
-=======
-
->>>>>>> 42bd6877
     /*
      *  Handle ArithSeries special case - don't shimmer a series into a list
      *  just to reverse it.
      */
-<<<<<<< HEAD
     if (TclHasInternalRep(objv[1],&tclAbstractListType) &&
 	TclAbstractListHasProc(objv[1], TCL_ABSL_REVERSE)) {
 	Tcl_Obj *resultObj;
@@ -3246,19 +3162,6 @@
 
     } /* end Abstract List */
 
-=======
-    if (TclHasInternalRep(objv[1],&tclArithSeriesType)) {
-	Tcl_Obj *resObj = TclArithSeriesObjReverse(interp, objv[1]);
-	if (resObj) {
-	    Tcl_SetObjResult(interp, resObj);
-	    return TCL_OK;
-	} else {
-	    return TCL_ERROR;
-	}
-    } /* end ArithSeries */
-
-    /* True List */
->>>>>>> 42bd6877
     if (TclListObjGetElementsM(interp, objv[1], &elemc, &elemv) != TCL_OK) {
 	return TCL_ERROR;
     }
@@ -4556,408 +4459,6 @@
 /*
  *----------------------------------------------------------------------
  *
- * SequenceIdentifyArgument --
- *   (for [lseq] command)
- *
- *  Given a Tcl_Obj, identify if it is a keyword or a number
- *
- *  Return Value
- *    0 - failure, unexpected value
- *    1 - value is a number
- *    2 - value is an operand keyword
- *    3 - value is a by keyword
- *
- *  The decoded value will be assigned to the appropriate
- *  pointer, if supplied.
- */
-
-static SequenceDecoded
-SequenceIdentifyArgument(
-     Tcl_Interp *interp,        /* for error reporting  */
-     Tcl_Obj *argPtr,           /* Argument to decode   */
-     Tcl_Obj **numValuePtr,     /* Return numeric value */
-     int *keywordIndexPtr)      /* Return keyword enum  */
-{
-    int status;
-    SequenceOperators opmode;
-    SequenceByMode bymode;
-    void *clientData;
-
-    status = TclGetNumberFromObj(NULL, argPtr, &clientData, keywordIndexPtr);
-    if (status == TCL_OK) {
-	if (numValuePtr) {
-	    *numValuePtr = argPtr;
-	}
-	return NumericArg;
-    } else {
-	/* Check for an index expression */
-	long value;
-	double dvalue;
-	Tcl_Obj *exprValueObj;
-	int keyword;
-	Tcl_InterpState savedstate;
-	savedstate = Tcl_SaveInterpState(interp, status);
-	if (Tcl_ExprLongObj(interp, argPtr, &value) != TCL_OK) {
-	    status = Tcl_RestoreInterpState(interp, savedstate);
-	    exprValueObj = argPtr;
-	} else {
-	    // Determine if expression is double or int
-	    if (Tcl_ExprDoubleObj(interp, argPtr, &dvalue) != TCL_OK) {
-		keyword = TCL_NUMBER_INT;
-		exprValueObj = argPtr;
-	    } else {
-		if (floor(dvalue) == dvalue) {
-		    exprValueObj = Tcl_NewWideIntObj(value);
-		    keyword = TCL_NUMBER_INT;
-		} else {
-		    exprValueObj = Tcl_NewDoubleObj(dvalue);
-		    keyword = TCL_NUMBER_DOUBLE;
-		}
-	    }
-	    status = Tcl_RestoreInterpState(interp, savedstate);
-	    if (numValuePtr) {
-		*numValuePtr = exprValueObj;
-	    }
-	    if (keywordIndexPtr) {
-		*keywordIndexPtr = keyword ;// type of expression result
-	    }
-	    return NumericArg;
-	}
-    }
-
-    status = Tcl_GetIndexFromObj(NULL, argPtr, seq_operations,
-				 "range operation", 0, &opmode);
-    if (status == TCL_OK) {
-	if (keywordIndexPtr) {
-	    *keywordIndexPtr = opmode;
-	}
-	return RangeKeywordArg;
-    }
-
-    status = Tcl_GetIndexFromObj(NULL, argPtr, seq_step_keywords,
-				 "step keyword", 0, &bymode);
-    if (status == TCL_OK) {
-	if (keywordIndexPtr) {
-	    *keywordIndexPtr = bymode;
-	}
-	return ByKeywordArg;
-    }
-    return NoneArg;
-}
--
-/*
- *----------------------------------------------------------------------
- *
- * Tcl_LseqObjCmd --
- *
- *	This procedure is invoked to process the "lseq" Tcl command.
- *	See the user documentation for details on what it does.
- *
- * Enumerated possible argument patterns:
- *
- * 1:
- *    lseq n
- * 2:
- *    lseq n n
- * 3:
- *    lseq n n n
- *    lseq n 'to' n
- *    lseq n 'count' n
- *    lseq n 'by' n
- * 4:
- *    lseq n 'to' n n
- *    lseq n n 'by' n
- *    lseq n 'count' n n
- * 5:
- *    lseq n 'to' n 'by' n
- *    lseq n 'count' n 'by' n
- *
- * Results:
- *	A standard Tcl object result.
- *
- * Side effects:
- *	See the user documentation.
- *
- *----------------------------------------------------------------------
- */
-
-int
-Tcl_LseqObjCmd(
-    TCL_UNUSED(ClientData),
-    Tcl_Interp *interp,	   /* Current interpreter. */
-    int objc,		   /* Number of arguments. */
-    Tcl_Obj *const objv[]) /* The argument objects. */
-{
-    Tcl_Obj *elementCount = NULL;
-    Tcl_Obj *start = NULL, *end = NULL, *step = NULL;
-    Tcl_WideInt values[5];
-    Tcl_Obj *numValues[5];
-    Tcl_Obj *numberObj;
-    int status, keyword, useDoubles = 0;
-    Tcl_Obj *arithSeriesPtr;
-    SequenceOperators opmode;
-    SequenceDecoded decoded;
-    int i, arg_key = 0, value_i = 0;
-    // Default constants
-    Tcl_Obj *zero = Tcl_NewIntObj(0);
-    Tcl_Obj *one = Tcl_NewIntObj(1);
-
-    /*
-     * Create a decoding key by looping through the arguments and identify
-     * what kind of argument each one is.  Encode each argument as a decimal
-     * digit.
-     */
-    if (objc > 6) {
-	 /* Too many arguments */
-	 arg_key=0;
-    } else for (i=1; i<objc; i++) {
-	 arg_key = (arg_key * 10);
-	 numValues[value_i] = NULL;
-	 decoded = SequenceIdentifyArgument(interp, objv[i], &numberObj, &keyword);
-	 switch (decoded) {
-
-	 case NoneArg:
-	      /*
-	       * Unrecognizable argument
-	       * Reproduce operation error message
-	       */
-	      status = Tcl_GetIndexFromObj(interp, objv[i], seq_operations,
-		           "operation", 0, &opmode);
-	      goto done;
-
-	 case NumericArg:
-	      arg_key += NumericArg;
-	      numValues[value_i] = numberObj;
-	      Tcl_IncrRefCount(numValues[value_i]);
-	      values[value_i] = keyword;  // This is the TCL_NUMBER_* value
-	      useDoubles = useDoubles ? useDoubles : keyword == TCL_NUMBER_DOUBLE;
-	      value_i++;
-	      break;
-
-	 case RangeKeywordArg:
-	      arg_key += RangeKeywordArg;
-	      values[value_i] = keyword;
-	      value_i++;
-	      break;
-
-	 case ByKeywordArg:
-	      arg_key += ByKeywordArg;
-	      values[value_i] = keyword;
-	      value_i++;
-	      break;
-
-	 default:
-	      arg_key += 9; // Error state
-	      value_i++;
-	      break;
-	 }
-    }
-
-    /*
-     * The key encoding defines a valid set of arguments, or indicates an
-     * error condition; process the values accordningly.
-     */
-    switch (arg_key) {
-
-/*    No argument */
-    case 0:
-	 Tcl_WrongNumArgs(interp, 1, objv,
-	     "n ??op? n ??by? n??");
-	 status = TCL_ERROR;
-	 goto done;
-	 break;
-
-/*    range n */
-    case 1:
-	start = zero;
-	elementCount = numValues[0];
-	end = NULL;
-	step = one;
-	break;
-
-/*    range n n */
-    case 11:
-	start = numValues[0];
-	end = numValues[1];
-	break;
-
-/*    range n n n */
-    case 111:
-	start = numValues[0];
-	end = numValues[1];
-	step = numValues[2];
-	break;
-
-/*    range n 'to' n    */
-/*    range n 'count' n */
-/*    range n 'by' n    */
-    case 121:
-	opmode = (SequenceOperators)values[1];
-	switch (opmode) {
-	case LSEQ_DOTS:
-	case LSEQ_TO:
-	    start = numValues[0];
-	    end = numValues[2];
-	    break;
-	case LSEQ_BY:
-	    start = zero;
-	    elementCount = numValues[0];
-	    step = numValues[2];
-	    break;
-	case LSEQ_COUNT:
-	    start = numValues[0];
-	    elementCount = numValues[2];
-	    step = one;
-	    break;
-	default:
-	    status = TCL_ERROR;
-	    goto done;
-	}
-	break;
-
-/*    range n 'to' n n    */
-/*    range n 'count' n n */
-    case 1211:
-	opmode = (SequenceOperators)values[1];
-	switch (opmode) {
-	case LSEQ_DOTS:
-	case LSEQ_TO:
-	    start = numValues[0];
-	    end = numValues[2];
-	    step = numValues[3];
-	    break;
-	case LSEQ_COUNT:
-	    start = numValues[0];
-	    elementCount = numValues[2];
-	    step = numValues[3];
-	    break;
-	case LSEQ_BY:
-	    /* Error case */
-	    status = TCL_ERROR;
-	    goto done;
-	    break;
-	default:
-	    status = TCL_ERROR;
-	    goto done;
-	    break;
-	}
-	break;
-
-/*    range n n 'by' n */
-    case 1121:
-	start = numValues[0];
-	end = numValues[1];
-	opmode = (SequenceOperators)values[2];
-	switch (opmode) {
-	case LSEQ_BY:
-	    step = numValues[3];
-	    break;
-	case LSEQ_DOTS:
-	case LSEQ_TO:
-	case LSEQ_COUNT:
-	default:
-	    status = TCL_ERROR;
-	    goto done;
-	    break;
-	}
-	break;
-
-/*    range n 'to' n 'by' n    */
-/*    range n 'count' n 'by' n */
-    case 12121:
-	start = numValues[0];
-	opmode = (SequenceOperators)values[3];
-	switch (opmode) {
-	case LSEQ_BY:
-	    step = numValues[4];
-	    break;
-	default:
-	    status = TCL_ERROR;
-	    goto done;
-	    break;
-	}
-	opmode = (SequenceOperators)values[1];
-	switch (opmode) {
-	case LSEQ_DOTS:
-	case LSEQ_TO:
-	    start = numValues[0];
-	    end = numValues[2];
-	    break;
-	case LSEQ_COUNT:
-	    start = numValues[0];
-	    elementCount = numValues[2];
-	    break;
-	default:
-	    status = TCL_ERROR;
-	    goto done;
-	    break;
-	}
-	break;
-
-/*    Error cases: incomplete arguments */
-    case 12:
-	 opmode = (SequenceOperators)values[1]; goto KeywordError; break;
-    case 112:
-	 opmode = (SequenceOperators)values[2]; goto KeywordError; break;
-    case 1212:
-	 opmode = (SequenceOperators)values[3]; goto KeywordError; break;
-    KeywordError:
-	 status = TCL_ERROR;
-	 switch (opmode) {
-	 case LSEQ_DOTS:
-	 case LSEQ_TO:
-	      Tcl_SetObjResult(interp, Tcl_ObjPrintf(
-		  "missing \"to\" value."));
-	      break;
-	 case LSEQ_COUNT:
-	      Tcl_SetObjResult(interp, Tcl_ObjPrintf(
-		  "missing \"count\" value."));
-	      break;
-	 case LSEQ_BY:
-	      Tcl_SetObjResult(interp, Tcl_ObjPrintf(
-		  "missing \"by\" value."));
-	      break;
-	 }
-	 status = TCL_ERROR;
-	 goto done;
-	 break;
-
-/*    All other argument errors */
-    default:
-	 Tcl_WrongNumArgs(interp, 1, objv, "n ??op? n ??by? n??");
-	 status = TCL_ERROR;
-	 goto done;
-	 break;
-    }
-
-    /*
-     * Success!  Now lets create the series object.
-     */
-    status = TclNewArithSeriesObj(interp, &arithSeriesPtr,
-		  useDoubles, start, end, step, elementCount);
-
-    if (status == TCL_OK) {
-	Tcl_SetObjResult(interp, arithSeriesPtr);
-    }
-
- done:
-    // Free number arguments.
-    while (--value_i>=0) {
-	if (numValues[value_i]) Tcl_DecrRefCount(numValues[value_i]);
-    }
-
-    // Free constants
-    Tcl_DecrRefCount(zero);
-    Tcl_DecrRefCount(one);
-
-    return status;
-}
--
-/*
- *----------------------------------------------------------------------
- *
  * Tcl_LsortObjCmd --
  *
  *	This procedure is invoked to process the "lsort" Tcl command. See the
@@ -5223,14 +4724,8 @@
 	sortInfo.compareCmdPtr = newCommandPtr;
     }
 
-<<<<<<< HEAD
     if (TclHasInternalRep(listObj,&tclAbstractListType)) {
 	sortInfo.resultCode = Tcl_AbstractListObjGetElements(interp, listObj, &length, &listObjPtrs);
-=======
-    if (TclHasInternalRep(listObj,&tclArithSeriesType)) {
-	sortInfo.resultCode = TclArithSeriesGetElements(interp,
-	    listObj, &length, &listObjPtrs);
->>>>>>> 42bd6877
     } else {
 	sortInfo.resultCode = TclListObjGetElementsM(interp, listObj,
 	    &length, &listObjPtrs);
