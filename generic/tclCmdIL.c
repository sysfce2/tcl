/*
 * tclCmdIL.c --
 *
 *	This file contains the top-level command routines for most of the Tcl
 *	built-in commands whose names begin with the letters I through L. It
 *	contains only commands in the generic core (i.e., those that don't
 *	depend much upon UNIX facilities).
 *
 * Copyright © 1987-1993 The Regents of the University of California.
 * Copyright © 1993-1997 Lucent Technologies.
 * Copyright © 1994-1997 Sun Microsystems, Inc.
 * Copyright © 1998-1999 Scriptics Corporation.
 * Copyright © 2001 Kevin B. Kenny. All rights reserved.
 * Copyright © 2005 Donal K. Fellows.
 *
 * See the file "license.terms" for information on usage and redistribution of
 * this file, and for a DISCLAIMER OF ALL WARRANTIES.
 */

#include <math.h>
#include "tclInt.h"
#include "tclRegexp.h"
#include "tclAbstractList.h"
#include "tclArithSeries.h"
#include <assert.h>

/*
 * During execution of the "lsort" command, structures of the following type
 * are used to arrange the objects being sorted into a collection of linked
 * lists.
 */

typedef struct SortElement {
    union {			/* The value that we sorting by. */
	const char *strValuePtr;
	Tcl_WideInt wideValue;
	double doubleValue;
	Tcl_Obj *objValuePtr;
    } collationKey;
    union {			/* Object being sorted, or its index. */
	Tcl_Obj *objPtr;
	size_t index;
    } payload;
    struct SortElement *nextPtr;/* Next element in the list, or NULL for end
				 * of list. */
} SortElement;

/*
 * These function pointer types are used with the "lsearch" and "lsort"
 * commands to facilitate the "-nocase" option.
 */

typedef int (*SortStrCmpFn_t) (const char *, const char *);
typedef int (*SortMemCmpFn_t) (const void *, const void *, size_t);

/*
 * The "lsort" command needs to pass certain information down to the function
 * that compares two list elements, and the comparison function needs to pass
 * success or failure information back up to the top-level "lsort" command.
 * The following structure is used to pass this information.
 */

typedef struct {
    int isIncreasing;		/* Nonzero means sort in increasing order. */
    int sortMode;		/* The sort mode. One of SORTMODE_* values
				 * defined below. */
    Tcl_Obj *compareCmdPtr;	/* The Tcl comparison command when sortMode is
				 * SORTMODE_COMMAND. Pre-initialized to hold
				 * base of command. */
    int *indexv;		/* If the -index option was specified, this
				 * holds an encoding of the indexes contained
				 * in the list supplied as an argument to
				 * that option.
				 * NULL if no indexes supplied, and points to
				 * singleIndex field when only one
				 * supplied. */
    size_t indexc;			/* Number of indexes in indexv array. */
    int singleIndex;		/* Static space for common index case. */
    int unique;
    int numElements;
    Tcl_Interp *interp;		/* The interpreter in which the sort is being
				 * done. */
    int resultCode;		/* Completion code for the lsort command. If
				 * an error occurs during the sort this is
				 * changed from TCL_OK to TCL_ERROR. */
} SortInfo;

/*
 * The "sortMode" field of the SortInfo structure can take on any of the
 * following values.
 */

#define SORTMODE_ASCII		0
#define SORTMODE_INTEGER	1
#define SORTMODE_REAL		2
#define SORTMODE_COMMAND	3
#define SORTMODE_DICTIONARY	4
#define SORTMODE_ASCII_NC	8

/*
 * Forward declarations for procedures defined in this file:
 */

static int		DictionaryCompare(const char *left, const char *right);
static Tcl_NRPostProc	IfConditionCallback;
static Tcl_ObjCmdProc	InfoArgsCmd;
static Tcl_ObjCmdProc	InfoBodyCmd;
static Tcl_ObjCmdProc	InfoCmdCountCmd;
static Tcl_ObjCmdProc	InfoCommandsCmd;
static Tcl_ObjCmdProc	InfoCompleteCmd;
static Tcl_ObjCmdProc	InfoDefaultCmd;
/* TIP #348 - New 'info' subcommand 'errorstack' */
static Tcl_ObjCmdProc	InfoErrorStackCmd;
/* TIP #280 - New 'info' subcommand 'frame' */
static Tcl_ObjCmdProc	InfoFrameCmd;
static Tcl_ObjCmdProc	InfoFunctionsCmd;
static Tcl_ObjCmdProc	InfoHostnameCmd;
static Tcl_ObjCmdProc	InfoLevelCmd;
static Tcl_ObjCmdProc	InfoLibraryCmd;
static Tcl_ObjCmdProc	InfoLoadedCmd;
static Tcl_ObjCmdProc	InfoNameOfExecutableCmd;
static Tcl_ObjCmdProc	InfoPatchLevelCmd;
static Tcl_ObjCmdProc	InfoProcsCmd;
static Tcl_ObjCmdProc	InfoScriptCmd;
static Tcl_ObjCmdProc	InfoSharedlibCmd;
static Tcl_ObjCmdProc	InfoCmdTypeCmd;
static Tcl_ObjCmdProc	InfoTclVersionCmd;
static SortElement *	MergeLists(SortElement *leftPtr, SortElement *rightPtr,
			    SortInfo *infoPtr);
static int		SortCompare(SortElement *firstPtr, SortElement *second,
			    SortInfo *infoPtr);
static Tcl_Obj *	SelectObjFromSublist(Tcl_Obj *firstPtr,
			    SortInfo *infoPtr);

/*
 * Array of values describing how to implement each standard subcommand of the
 * "info" command.
 */

static const EnsembleImplMap defaultInfoMap[] = {
    {"args",		   InfoArgsCmd,		    TclCompileBasic1ArgCmd, NULL, NULL, 0},
    {"body",		   InfoBodyCmd,		    TclCompileBasic1ArgCmd, NULL, NULL, 0},
    {"cmdcount",	   InfoCmdCountCmd,	    TclCompileBasic0ArgCmd, NULL, NULL, 0},
    {"cmdtype",		   InfoCmdTypeCmd,	    TclCompileBasic1ArgCmd, NULL, NULL, 1},
    {"commands",	   InfoCommandsCmd,	    TclCompileInfoCommandsCmd, NULL, NULL, 0},
    {"complete",	   InfoCompleteCmd,	    TclCompileBasic1ArgCmd, NULL, NULL, 0},
    {"coroutine",	   TclInfoCoroutineCmd,     TclCompileInfoCoroutineCmd, NULL, NULL, 0},
    {"default",		   InfoDefaultCmd,	    TclCompileBasic3ArgCmd, NULL, NULL, 0},
    {"errorstack",	   InfoErrorStackCmd,	    TclCompileBasic0Or1ArgCmd, NULL, NULL, 0},
    {"exists",		   TclInfoExistsCmd,	    TclCompileInfoExistsCmd, NULL, NULL, 0},
    {"frame",		   InfoFrameCmd,	    TclCompileBasic0Or1ArgCmd, NULL, NULL, 0},
    {"functions",	   InfoFunctionsCmd,	    TclCompileBasic0Or1ArgCmd, NULL, NULL, 0},
    {"globals",		   TclInfoGlobalsCmd,	    TclCompileBasic0Or1ArgCmd, NULL, NULL, 0},
    {"hostname",	   InfoHostnameCmd,	    TclCompileBasic0ArgCmd, NULL, NULL, 0},
    {"level",		   InfoLevelCmd,	    TclCompileInfoLevelCmd, NULL, NULL, 0},
    {"library",		   InfoLibraryCmd,	    TclCompileBasic0ArgCmd, NULL, NULL, 0},
    {"loaded",		   InfoLoadedCmd,	    TclCompileBasic0Or1ArgCmd, NULL, NULL, 0},
    {"locals",		   TclInfoLocalsCmd,	    TclCompileBasic0Or1ArgCmd, NULL, NULL, 0},
    {"nameofexecutable",   InfoNameOfExecutableCmd, TclCompileBasic0ArgCmd, NULL, NULL, 1},
    {"patchlevel",	   InfoPatchLevelCmd,	    TclCompileBasic0ArgCmd, NULL, NULL, 0},
    {"procs",		   InfoProcsCmd,	    TclCompileBasic0Or1ArgCmd, NULL, NULL, 0},
    {"script",		   InfoScriptCmd,	    TclCompileBasic0Or1ArgCmd, NULL, NULL, 0},
    {"sharedlibextension", InfoSharedlibCmd,	    TclCompileBasic0ArgCmd, NULL, NULL, 0},
    {"tclversion",	   InfoTclVersionCmd,	    TclCompileBasic0ArgCmd, NULL, NULL, 0},
    {"vars",		   TclInfoVarsCmd,	    TclCompileBasic0Or1ArgCmd, NULL, NULL, 0},
    {NULL, NULL, NULL, NULL, NULL, 0}
};

/*
 * Definitions for [lseq] command
 */
static const char *const seq_operations[] = {
    "..", "to", "count", "by", NULL
};
typedef enum Sequence_Operators {
    LSEQ_DOTS, LSEQ_TO, LSEQ_COUNT, LSEQ_BY
} SequenceOperators;
static const char *const seq_step_keywords[] = {"by", NULL};
typedef enum Step_Operators {
    STEP_BY = 4
} SequenceByMode;
typedef enum Sequence_Decoded {
     NoneArg, NumericArg, RangeKeywordArg, ByKeywordArg
} SequenceDecoded;


/*
 *----------------------------------------------------------------------
 *
 * Tcl_IfObjCmd --
 *
 *	This procedure is invoked to process the "if" Tcl command. See the
 *	user documentation for details on what it does.
 *
 *	With the bytecode compiler, this procedure is only called when a
 *	command name is computed at runtime, and is "if" or the name to which
 *	"if" was renamed: e.g., "set z if; $z 1 {puts foo}"
 *
 * Results:
 *	A standard Tcl result.
 *
 * Side effects:
 *	See the user documentation.
 *
 *----------------------------------------------------------------------
 */

int
Tcl_IfObjCmd(
    void *clientData,
    Tcl_Interp *interp,		/* Current interpreter. */
    int objc,			/* Number of arguments. */
    Tcl_Obj *const objv[])	/* Argument objects. */
{
    return Tcl_NRCallObjProc(interp, TclNRIfObjCmd, clientData, objc, objv);
}

int
TclNRIfObjCmd(
    TCL_UNUSED(void *),
    Tcl_Interp *interp,		/* Current interpreter. */
    int objc,			/* Number of arguments. */
    Tcl_Obj *const objv[])	/* Argument objects. */
{
    Tcl_Obj *boolObj;

    if (objc <= 1) {
	Tcl_SetObjResult(interp, Tcl_ObjPrintf(
		"wrong # args: no expression after \"%s\" argument",
		TclGetString(objv[0])));
	Tcl_SetErrorCode(interp, "TCL", "WRONGARGS", NULL);
	return TCL_ERROR;
    }

    /*
     * At this point, objv[1] refers to the main expression to test. The
     * arguments after the expression must be "then" (optional) and a script
     * to execute if the expression is true.
     */

    TclNewObj(boolObj);
    Tcl_NRAddCallback(interp, IfConditionCallback, INT2PTR(objc),
	    (void *) objv, INT2PTR(1), boolObj);
    return Tcl_NRExprObj(interp, objv[1], boolObj);
}

static int
IfConditionCallback(
    void *data[],
    Tcl_Interp *interp,
    int result)
{
    Interp *iPtr = (Interp *) interp;
    int objc = PTR2INT(data[0]);
    Tcl_Obj *const *objv = (Tcl_Obj *const *)data[1];
    int i = PTR2INT(data[2]);
    Tcl_Obj *boolObj = (Tcl_Obj *)data[3];
    int value, thenScriptIndex = 0;
    const char *clause;

    if (result != TCL_OK) {
	TclDecrRefCount(boolObj);
	return result;
    }
    if (Tcl_GetBooleanFromObj(interp, boolObj, &value) != TCL_OK) {
	TclDecrRefCount(boolObj);
	return TCL_ERROR;
    }
    TclDecrRefCount(boolObj);

    while (1) {
	i++;
	if (i >= objc) {
	    goto missingScript;
	}
	clause = TclGetString(objv[i]);
	if ((i < objc) && (strcmp(clause, "then") == 0)) {
	    i++;
	}
	if (i >= objc) {
	    goto missingScript;
	}
	if (value) {
	    thenScriptIndex = i;
	    value = 0;
	}

	/*
	 * The expression evaluated to false. Skip the command, then see if
	 * there is an "else" or "elseif" clause.
	 */

	i++;
	if (i >= objc) {
	    if (thenScriptIndex) {
		/*
		 * TIP #280. Make invoking context available to branch.
		 */

		return TclNREvalObjEx(interp, objv[thenScriptIndex], 0,
			iPtr->cmdFramePtr, thenScriptIndex);
	    }
	    return TCL_OK;
	}
	clause = TclGetString(objv[i]);
	if ((clause[0] != 'e') || (strcmp(clause, "elseif") != 0)) {
	    break;
	}
	i++;

	/*
	 * At this point in the loop, objv and objc refer to an expression to
	 * test, either for the main expression or an expression following an
	 * "elseif". The arguments after the expression must be "then"
	 * (optional) and a script to execute if the expression is true.
	 */

	if (i >= objc) {
	    Tcl_SetObjResult(interp, Tcl_ObjPrintf(
		    "wrong # args: no expression after \"%s\" argument",
		    clause));
	    Tcl_SetErrorCode(interp, "TCL", "WRONGARGS", NULL);
	    return TCL_ERROR;
	}
	if (!thenScriptIndex) {
	    TclNewObj(boolObj);
	    Tcl_NRAddCallback(interp, IfConditionCallback, data[0], data[1],
		    INT2PTR(i), boolObj);
	    return Tcl_NRExprObj(interp, objv[i], boolObj);
	}
    }

    /*
     * Couldn't find a "then" or "elseif" clause to execute. Check now for an
     * "else" clause. We know that there's at least one more argument when we
     * get here.
     */

    if (strcmp(clause, "else") == 0) {
	i++;
	if (i >= objc) {
	    goto missingScript;
	}
    }
    if (i < objc - 1) {
	Tcl_SetObjResult(interp, Tcl_NewStringObj(
		"wrong # args: extra words after \"else\" clause in \"if\" command",
		-1));
	Tcl_SetErrorCode(interp, "TCL", "WRONGARGS", NULL);
	return TCL_ERROR;
    }
    if (thenScriptIndex) {
	/*
	 * TIP #280. Make invoking context available to branch/else.
	 */

	return TclNREvalObjEx(interp, objv[thenScriptIndex], 0,
		iPtr->cmdFramePtr, thenScriptIndex);
    }
    return TclNREvalObjEx(interp, objv[i], 0, iPtr->cmdFramePtr, i);

  missingScript:
    Tcl_SetObjResult(interp, Tcl_ObjPrintf(
	    "wrong # args: no script following \"%s\" argument",
	    TclGetString(objv[i-1])));
    Tcl_SetErrorCode(interp, "TCL", "WRONGARGS", NULL);
    return TCL_ERROR;
}

/*
 *----------------------------------------------------------------------
 *
 * Tcl_IncrObjCmd --
 *
 *	This procedure is invoked to process the "incr" Tcl command. See the
 *	user documentation for details on what it does.
 *
 *	With the bytecode compiler, this procedure is only called when a
 *	command name is computed at runtime, and is "incr" or the name to
 *	which "incr" was renamed: e.g., "set z incr; $z i -1"
 *
 * Results:
 *	A standard Tcl result.
 *
 * Side effects:
 *	See the user documentation.
 *
 *----------------------------------------------------------------------
 */

int
Tcl_IncrObjCmd(
    TCL_UNUSED(void *),
    Tcl_Interp *interp,		/* Current interpreter. */
    int objc,			/* Number of arguments. */
    Tcl_Obj *const objv[])	/* Argument objects. */
{
    Tcl_Obj *newValuePtr, *incrPtr;

    if ((objc != 2) && (objc != 3)) {
	Tcl_WrongNumArgs(interp, 1, objv, "varName ?increment?");
	return TCL_ERROR;
    }

    if (objc == 3) {
	incrPtr = objv[2];
    } else {
	TclNewIntObj(incrPtr, 1);
    }
    Tcl_IncrRefCount(incrPtr);
    newValuePtr = TclIncrObjVar2(interp, objv[1], NULL,
	    incrPtr, TCL_LEAVE_ERR_MSG);
    Tcl_DecrRefCount(incrPtr);

    if (newValuePtr == NULL) {
	return TCL_ERROR;
    }

    /*
     * Set the interpreter's object result to refer to the variable's new
     * value object.
     */

    Tcl_SetObjResult(interp, newValuePtr);
    return TCL_OK;
}

/*
 *----------------------------------------------------------------------
 *
 * TclInitInfoCmd --
 *
 *	This function is called to create the "info" Tcl command. See the user
 *	documentation for details on what it does.
 *
 * Results:
 *	Handle for the info command, or NULL on failure.
 *
 * Side effects:
 *	none
 *
 *----------------------------------------------------------------------
 */

Tcl_Command
TclInitInfoCmd(
    Tcl_Interp *interp)		/* Current interpreter. */
{
    return TclMakeEnsemble(interp, "info", defaultInfoMap);
}

/*
 *----------------------------------------------------------------------
 *
 * InfoArgsCmd --
 *
 *	Called to implement the "info args" command that returns the argument
 *	list for a procedure. Handles the following syntax:
 *
 *	    info args procName
 *
 * Results:
 *	Returns TCL_OK if successful and TCL_ERROR if there is an error.
 *
 * Side effects:
 *	Returns a result in the interpreter's result object. If there is an
 *	error, the result is an error message.
 *
 *----------------------------------------------------------------------
 */

static int
InfoArgsCmd(
    TCL_UNUSED(void *),
    Tcl_Interp *interp,		/* Current interpreter. */
    int objc,			/* Number of arguments. */
    Tcl_Obj *const objv[])	/* Argument objects. */
{
    Interp *iPtr = (Interp *) interp;
    const char *name;
    Proc *procPtr;
    CompiledLocal *localPtr;
    Tcl_Obj *listObjPtr;

    if (objc != 2) {
	Tcl_WrongNumArgs(interp, 1, objv, "procname");
	return TCL_ERROR;
    }

    name = TclGetString(objv[1]);
    procPtr = TclFindProc(iPtr, name);
    if (procPtr == NULL) {
	Tcl_SetObjResult(interp, Tcl_ObjPrintf(
		"\"%s\" isn't a procedure", name));
	Tcl_SetErrorCode(interp, "TCL", "LOOKUP", "PROCEDURE", name, NULL);
	return TCL_ERROR;
    }

    /*
     * Build a return list containing the arguments.
     */

    listObjPtr = Tcl_NewListObj(0, NULL);
    for (localPtr = procPtr->firstLocalPtr;  localPtr != NULL;
	    localPtr = localPtr->nextPtr) {
	if (TclIsVarArgument(localPtr)) {
	    Tcl_ListObjAppendElement(interp, listObjPtr,
		    Tcl_NewStringObj(localPtr->name, -1));
	}
    }
    Tcl_SetObjResult(interp, listObjPtr);
    return TCL_OK;
}

/*
 *----------------------------------------------------------------------
 *
 * InfoBodyCmd --
 *
 *	Called to implement the "info body" command that returns the body for
 *	a procedure. Handles the following syntax:
 *
 *	    info body procName
 *
 * Results:
 *	Returns TCL_OK if successful and TCL_ERROR if there is an error.
 *
 * Side effects:
 *	Returns a result in the interpreter's result object. If there is an
 *	error, the result is an error message.
 *
 *----------------------------------------------------------------------
 */

static int
InfoBodyCmd(
    TCL_UNUSED(void *),
    Tcl_Interp *interp,		/* Current interpreter. */
    int objc,			/* Number of arguments. */
    Tcl_Obj *const objv[])	/* Argument objects. */
{
    Interp *iPtr = (Interp *) interp;
    const char *name, *bytes;
    Proc *procPtr;
    size_t numBytes;

    if (objc != 2) {
	Tcl_WrongNumArgs(interp, 1, objv, "procname");
	return TCL_ERROR;
    }

    name = TclGetString(objv[1]);
    procPtr = TclFindProc(iPtr, name);
    if (procPtr == NULL) {
	Tcl_SetObjResult(interp, Tcl_ObjPrintf(
		"\"%s\" isn't a procedure", name));
	Tcl_SetErrorCode(interp, "TCL", "LOOKUP", "PROCEDURE", name, NULL);
	return TCL_ERROR;
    }

    /*
     * Here we used to return procPtr->bodyPtr, except when the body was
     * bytecompiled - in that case, the return was a copy of the body's string
     * rep. In order to better isolate the implementation details of the
     * compiler/engine subsystem, we now always return a copy of the string
     * rep. It is important to return a copy so that later manipulations of
     * the object do not invalidate the internal rep.
     */

    bytes = Tcl_GetStringFromObj(procPtr->bodyPtr, &numBytes);
    Tcl_SetObjResult(interp, Tcl_NewStringObj(bytes, numBytes));
    return TCL_OK;
}

/*
 *----------------------------------------------------------------------
 *
 * InfoCmdCountCmd --
 *
 *	Called to implement the "info cmdcount" command that returns the
 *	number of commands that have been executed. Handles the following
 *	syntax:
 *
 *	    info cmdcount
 *
 * Results:
 *	Returns TCL_OK if successful and TCL_ERROR if there is an error.
 *
 * Side effects:
 *	Returns a result in the interpreter's result object. If there is an
 *	error, the result is an error message.
 *
 *----------------------------------------------------------------------
 */

static int
InfoCmdCountCmd(
    TCL_UNUSED(void *),
    Tcl_Interp *interp,		/* Current interpreter. */
    int objc,			/* Number of arguments. */
    Tcl_Obj *const objv[])	/* Argument objects. */
{
    Interp *iPtr = (Interp *) interp;

    if (objc != 1) {
	Tcl_WrongNumArgs(interp, 1, objv, NULL);
	return TCL_ERROR;
    }

    Tcl_SetObjResult(interp, Tcl_NewWideIntObj(iPtr->cmdCount));
    return TCL_OK;
}

/*
 *----------------------------------------------------------------------
 *
 * InfoCommandsCmd --
 *
 *	Called to implement the "info commands" command that returns the list
 *	of commands in the interpreter that match an optional pattern. The
 *	pattern, if any, consists of an optional sequence of namespace names
 *	separated by "::" qualifiers, which is followed by a glob-style
 *	pattern that restricts which commands are returned. Handles the
 *	following syntax:
 *
 *	    info commands ?pattern?
 *
 * Results:
 *	Returns TCL_OK if successful and TCL_ERROR if there is an error.
 *
 * Side effects:
 *	Returns a result in the interpreter's result object. If there is an
 *	error, the result is an error message.
 *
 *----------------------------------------------------------------------
 */

static int
InfoCommandsCmd(
    TCL_UNUSED(void *),
    Tcl_Interp *interp,		/* Current interpreter. */
    int objc,			/* Number of arguments. */
    Tcl_Obj *const objv[])	/* Argument objects. */
{
    const char *cmdName, *pattern;
    const char *simplePattern;
    Tcl_HashEntry *entryPtr;
    Tcl_HashSearch search;
    Namespace *nsPtr;
    Namespace *globalNsPtr = (Namespace *) Tcl_GetGlobalNamespace(interp);
    Namespace *currNsPtr = (Namespace *) Tcl_GetCurrentNamespace(interp);
    Tcl_Obj *listPtr, *elemObjPtr;
    int specificNsInPattern = 0;/* Init. to avoid compiler warning. */
    Tcl_Command cmd;
    size_t i;

    /*
     * Get the pattern and find the "effective namespace" in which to list
     * commands.
     */

    if (objc == 1) {
	simplePattern = NULL;
	nsPtr = currNsPtr;
	specificNsInPattern = 0;
    } else if (objc == 2) {
	/*
	 * From the pattern, get the effective namespace and the simple
	 * pattern (no namespace qualifiers or ::'s) at the end. If an error
	 * was found while parsing the pattern, return it. Otherwise, if the
	 * namespace wasn't found, just leave nsPtr NULL: we will return an
	 * empty list since no commands there can be found.
	 */

	Namespace *dummy1NsPtr, *dummy2NsPtr;

	pattern = TclGetString(objv[1]);
	TclGetNamespaceForQualName(interp, pattern, NULL, 0, &nsPtr,
		&dummy1NsPtr, &dummy2NsPtr, &simplePattern);

	if (nsPtr != NULL) {	/* We successfully found the pattern's ns. */
	    specificNsInPattern = (strcmp(simplePattern, pattern) != 0);
	}
    } else {
	Tcl_WrongNumArgs(interp, 1, objv, "?pattern?");
	return TCL_ERROR;
    }

    /*
     * Exit as quickly as possible if we couldn't find the namespace.
     */

    if (nsPtr == NULL) {
	return TCL_OK;
    }

    /*
     * Scan through the effective namespace's command table and create a list
     * with all commands that match the pattern. If a specific namespace was
     * requested in the pattern, qualify the command names with the namespace
     * name.
     */

    listPtr = Tcl_NewListObj(0, NULL);

    if (simplePattern != NULL && TclMatchIsTrivial(simplePattern)) {
	/*
	 * Special case for when the pattern doesn't include any of glob's
	 * special characters. This lets us avoid scans of any hash tables.
	 */

	entryPtr = Tcl_FindHashEntry(&nsPtr->cmdTable, simplePattern);
	if (entryPtr != NULL) {
	    if (specificNsInPattern) {
		cmd = (Tcl_Command)Tcl_GetHashValue(entryPtr);
		elemObjPtr = Tcl_NewObj();
		Tcl_GetCommandFullName(interp, cmd, elemObjPtr);
	    } else {
		cmdName = (const char *)Tcl_GetHashKey(&nsPtr->cmdTable, entryPtr);
		elemObjPtr = Tcl_NewStringObj(cmdName, -1);
	    }
	    Tcl_ListObjAppendElement(interp, listPtr, elemObjPtr);
	    Tcl_SetObjResult(interp, listPtr);
	    return TCL_OK;
	}
	if ((nsPtr != globalNsPtr) && !specificNsInPattern) {
	    Tcl_HashTable *tablePtr = NULL;	/* Quell warning. */

	    for (i=0 ; i<nsPtr->commandPathLength ; i++) {
		Namespace *pathNsPtr = nsPtr->commandPathArray[i].nsPtr;

		if (pathNsPtr == NULL) {
		    continue;
		}
		tablePtr = &pathNsPtr->cmdTable;
		entryPtr = Tcl_FindHashEntry(tablePtr, simplePattern);
		if (entryPtr != NULL) {
		    break;
		}
	    }
	    if (entryPtr == NULL) {
		tablePtr = &globalNsPtr->cmdTable;
		entryPtr = Tcl_FindHashEntry(tablePtr, simplePattern);
	    }
	    if (entryPtr != NULL) {
		cmdName = (const char *)Tcl_GetHashKey(tablePtr, entryPtr);
		Tcl_ListObjAppendElement(interp, listPtr,
			Tcl_NewStringObj(cmdName, -1));
		Tcl_SetObjResult(interp, listPtr);
		return TCL_OK;
	    }
	}
    } else if (nsPtr->commandPathLength == 0 || specificNsInPattern) {
	/*
	 * The pattern is non-trivial, but either there is no explicit path or
	 * there is an explicit namespace in the pattern. In both cases, the
	 * old matching scheme is perfect.
	 */

	entryPtr = Tcl_FirstHashEntry(&nsPtr->cmdTable, &search);
	while (entryPtr != NULL) {
	    cmdName = (const char *)Tcl_GetHashKey(&nsPtr->cmdTable, entryPtr);
	    if ((simplePattern == NULL)
		    || Tcl_StringMatch(cmdName, simplePattern)) {
		if (specificNsInPattern) {
		    cmd = (Tcl_Command)Tcl_GetHashValue(entryPtr);
		    elemObjPtr = Tcl_NewObj();
		    Tcl_GetCommandFullName(interp, cmd, elemObjPtr);
		} else {
		    elemObjPtr = Tcl_NewStringObj(cmdName, -1);
		}
		Tcl_ListObjAppendElement(interp, listPtr, elemObjPtr);
	    }
	    entryPtr = Tcl_NextHashEntry(&search);
	}

	/*
	 * If the effective namespace isn't the global :: namespace, and a
	 * specific namespace wasn't requested in the pattern, then add in all
	 * global :: commands that match the simple pattern. Of course, we add
	 * in only those commands that aren't hidden by a command in the
	 * effective namespace.
	 */

	if ((nsPtr != globalNsPtr) && !specificNsInPattern) {
	    entryPtr = Tcl_FirstHashEntry(&globalNsPtr->cmdTable, &search);
	    while (entryPtr != NULL) {
		cmdName = (const char *)Tcl_GetHashKey(&globalNsPtr->cmdTable, entryPtr);
		if ((simplePattern == NULL)
			|| Tcl_StringMatch(cmdName, simplePattern)) {
		    if (Tcl_FindHashEntry(&nsPtr->cmdTable,cmdName) == NULL) {
			Tcl_ListObjAppendElement(interp, listPtr,
				Tcl_NewStringObj(cmdName, -1));
		    }
		}
		entryPtr = Tcl_NextHashEntry(&search);
	    }
	}
    } else {
	/*
	 * The pattern is non-trivial (can match more than one command name),
	 * there is an explicit path, and there is no explicit namespace in
	 * the pattern. This means that we have to traverse the path to
	 * discover all the commands defined.
	 */

	Tcl_HashTable addedCommandsTable;
	int isNew;
	int foundGlobal = (nsPtr == globalNsPtr);

	/*
	 * We keep a hash of the objects already added to the result list.
	 */

	Tcl_InitObjHashTable(&addedCommandsTable);

	entryPtr = Tcl_FirstHashEntry(&nsPtr->cmdTable, &search);
	while (entryPtr != NULL) {
	    cmdName = (const char *)Tcl_GetHashKey(&nsPtr->cmdTable, entryPtr);
	    if ((simplePattern == NULL)
		    || Tcl_StringMatch(cmdName, simplePattern)) {
		elemObjPtr = Tcl_NewStringObj(cmdName, -1);
		Tcl_ListObjAppendElement(interp, listPtr, elemObjPtr);
		(void) Tcl_CreateHashEntry(&addedCommandsTable,
			elemObjPtr, &isNew);
	    }
	    entryPtr = Tcl_NextHashEntry(&search);
	}

	/*
	 * Search the path next.
	 */

	for (i=0 ; i<nsPtr->commandPathLength ; i++) {
	    Namespace *pathNsPtr = nsPtr->commandPathArray[i].nsPtr;

	    if (pathNsPtr == NULL) {
		continue;
	    }
	    if (pathNsPtr == globalNsPtr) {
		foundGlobal = 1;
	    }
	    entryPtr = Tcl_FirstHashEntry(&pathNsPtr->cmdTable, &search);
	    while (entryPtr != NULL) {
		cmdName = (const char *)Tcl_GetHashKey(&pathNsPtr->cmdTable, entryPtr);
		if ((simplePattern == NULL)
			|| Tcl_StringMatch(cmdName, simplePattern)) {
		    elemObjPtr = Tcl_NewStringObj(cmdName, -1);
		    (void) Tcl_CreateHashEntry(&addedCommandsTable,
			    elemObjPtr, &isNew);
		    if (isNew) {
			Tcl_ListObjAppendElement(interp, listPtr, elemObjPtr);
		    } else {
			TclDecrRefCount(elemObjPtr);
		    }
		}
		entryPtr = Tcl_NextHashEntry(&search);
	    }
	}

	/*
	 * If the effective namespace isn't the global :: namespace, and a
	 * specific namespace wasn't requested in the pattern, then add in all
	 * global :: commands that match the simple pattern. Of course, we add
	 * in only those commands that aren't hidden by a command in the
	 * effective namespace.
	 */

	if (!foundGlobal) {
	    entryPtr = Tcl_FirstHashEntry(&globalNsPtr->cmdTable, &search);
	    while (entryPtr != NULL) {
		cmdName = (const char *)Tcl_GetHashKey(&globalNsPtr->cmdTable, entryPtr);
		if ((simplePattern == NULL)
			|| Tcl_StringMatch(cmdName, simplePattern)) {
		    elemObjPtr = Tcl_NewStringObj(cmdName, -1);
		    if (Tcl_FindHashEntry(&addedCommandsTable,
			    (char *) elemObjPtr) == NULL) {
			Tcl_ListObjAppendElement(interp, listPtr, elemObjPtr);
		    } else {
			TclDecrRefCount(elemObjPtr);
		    }
		}
		entryPtr = Tcl_NextHashEntry(&search);
	    }
	}

	Tcl_DeleteHashTable(&addedCommandsTable);
    }

    Tcl_SetObjResult(interp, listPtr);
    return TCL_OK;
}

/*
 *----------------------------------------------------------------------
 *
 * InfoCompleteCmd --
 *
 *	Called to implement the "info complete" command that determines
 *	whether a string is a complete Tcl command. Handles the following
 *	syntax:
 *
 *	    info complete command
 *
 * Results:
 *	Returns TCL_OK if successful and TCL_ERROR if there is an error.
 *
 * Side effects:
 *	Returns a result in the interpreter's result object. If there is an
 *	error, the result is an error message.
 *
 *----------------------------------------------------------------------
 */

static int
InfoCompleteCmd(
    TCL_UNUSED(void *),
    Tcl_Interp *interp,		/* Current interpreter. */
    int objc,			/* Number of arguments. */
    Tcl_Obj *const objv[])	/* Argument objects. */
{
    if (objc != 2) {
	Tcl_WrongNumArgs(interp, 1, objv, "command");
	return TCL_ERROR;
    }

    Tcl_SetObjResult(interp, Tcl_NewBooleanObj(
	    TclObjCommandComplete(objv[1])));
    return TCL_OK;
}

/*
 *----------------------------------------------------------------------
 *
 * InfoDefaultCmd --
 *
 *	Called to implement the "info default" command that returns the
 *	default value for a procedure argument. Handles the following syntax:
 *
 *	    info default procName arg varName
 *
 * Results:
 *	Returns TCL_OK if successful and TCL_ERROR if there is an error.
 *
 * Side effects:
 *	Returns a result in the interpreter's result object. If there is an
 *	error, the result is an error message.
 *
 *----------------------------------------------------------------------
 */

static int
InfoDefaultCmd(
    TCL_UNUSED(void *),
    Tcl_Interp *interp,		/* Current interpreter. */
    int objc,			/* Number of arguments. */
    Tcl_Obj *const objv[])	/* Argument objects. */
{
    Interp *iPtr = (Interp *) interp;
    const char *procName, *argName;
    Proc *procPtr;
    CompiledLocal *localPtr;
    Tcl_Obj *valueObjPtr;

    if (objc != 4) {
	Tcl_WrongNumArgs(interp, 1, objv, "procname arg varname");
	return TCL_ERROR;
    }

    procName = TclGetString(objv[1]);
    argName = TclGetString(objv[2]);

    procPtr = TclFindProc(iPtr, procName);
    if (procPtr == NULL) {
	Tcl_SetObjResult(interp, Tcl_ObjPrintf(
		"\"%s\" isn't a procedure", procName));
	Tcl_SetErrorCode(interp, "TCL", "LOOKUP", "PROCEDURE", procName,
		NULL);
	return TCL_ERROR;
    }

    for (localPtr = procPtr->firstLocalPtr;  localPtr != NULL;
	    localPtr = localPtr->nextPtr) {
	if (TclIsVarArgument(localPtr)
		&& (strcmp(argName, localPtr->name) == 0)) {
	    if (localPtr->defValuePtr != NULL) {
		valueObjPtr = Tcl_ObjSetVar2(interp, objv[3], NULL,
			localPtr->defValuePtr, TCL_LEAVE_ERR_MSG);
		if (valueObjPtr == NULL) {
		    return TCL_ERROR;
		}
		Tcl_SetObjResult(interp, Tcl_NewWideIntObj(1));
	    } else {
		Tcl_Obj *nullObjPtr = Tcl_NewObj();

		valueObjPtr = Tcl_ObjSetVar2(interp, objv[3], NULL,
			nullObjPtr, TCL_LEAVE_ERR_MSG);
		if (valueObjPtr == NULL) {
		    return TCL_ERROR;
		}
		Tcl_SetObjResult(interp, Tcl_NewWideIntObj(0));
	    }
	    return TCL_OK;
	}
    }

    Tcl_SetObjResult(interp, Tcl_ObjPrintf(
	    "procedure \"%s\" doesn't have an argument \"%s\"",
	    procName, argName));
    Tcl_SetErrorCode(interp, "TCL", "LOOKUP", "ARGUMENT", argName, NULL);
    return TCL_ERROR;
}

/*
 *----------------------------------------------------------------------
 *
 * InfoErrorStackCmd --
 *
 *	Called to implement the "info errorstack" command that returns information
 *	about the last error's call stack. Handles the following syntax:
 *
 *	    info errorstack ?interp?
 *
 * Results:
 *	Returns TCL_OK if successful and TCL_ERROR if there is an error.
 *
 * Side effects:
 *	Returns a result in the interpreter's result object. If there is an
 *	error, the result is an error message.
 *
 *----------------------------------------------------------------------
 */

static int
InfoErrorStackCmd(
    TCL_UNUSED(void *),
    Tcl_Interp *interp,		/* Current interpreter. */
    int objc,			/* Number of arguments. */
    Tcl_Obj *const objv[])	/* Argument objects. */
{
    Tcl_Interp *target;
    Interp *iPtr;

    if ((objc != 1) && (objc != 2)) {
	Tcl_WrongNumArgs(interp, 1, objv, "?interp?");
	return TCL_ERROR;
    }

    target = interp;
    if (objc == 2) {
	target = Tcl_GetChild(interp, TclGetString(objv[1]));
	if (target == NULL) {
	    return TCL_ERROR;
	}
    }

    iPtr = (Interp *) target;
    Tcl_SetObjResult(interp, iPtr->errorStack);

    return TCL_OK;
}

/*
 *----------------------------------------------------------------------
 *
 * TclInfoExistsCmd --
 *
 *	Called to implement the "info exists" command that determines whether
 *	a variable exists. Handles the following syntax:
 *
 *	    info exists varName
 *
 * Results:
 *	Returns TCL_OK if successful and TCL_ERROR if there is an error.
 *
 * Side effects:
 *	Returns a result in the interpreter's result object. If there is an
 *	error, the result is an error message.
 *
 *----------------------------------------------------------------------
 */

int
TclInfoExistsCmd(
    TCL_UNUSED(void *),
    Tcl_Interp *interp,		/* Current interpreter. */
    int objc,			/* Number of arguments. */
    Tcl_Obj *const objv[])	/* Argument objects. */
{
    const char *varName;
    Var *varPtr;

    if (objc != 2) {
	Tcl_WrongNumArgs(interp, 1, objv, "varName");
	return TCL_ERROR;
    }

    varName = TclGetString(objv[1]);
    varPtr = TclVarTraceExists(interp, varName);

    Tcl_SetObjResult(interp,
	    Tcl_NewBooleanObj(varPtr && varPtr->value.objPtr));
    return TCL_OK;
}

/*
 *----------------------------------------------------------------------
 *
 * InfoFrameCmd --
 *	TIP #280
 *
 *	Called to implement the "info frame" command that returns the location
 *	of either the currently executing command, or its caller. Handles the
 *	following syntax:
 *
 *		info frame ?number?
 *
 * Results:
 *	Returns TCL_OK if successful and TCL_ERROR if there is an error.
 *
 * Side effects:
 *	Returns a result in the interpreter's result object. If there is an
 *	error, the result is an error message.
 *
 *----------------------------------------------------------------------
 */

static int
InfoFrameCmd(
    TCL_UNUSED(void *),
    Tcl_Interp *interp,		/* Current interpreter. */
    int objc,			/* Number of arguments. */
    Tcl_Obj *const objv[])	/* Argument objects. */
{
    Interp *iPtr = (Interp *) interp;
    int level, code = TCL_OK;
    CmdFrame *framePtr, **cmdFramePtrPtr = &iPtr->cmdFramePtr;
    CoroutineData *corPtr = iPtr->execEnvPtr->corPtr;
    int topLevel = 0;

    if (objc > 2) {
	Tcl_WrongNumArgs(interp, 1, objv, "?number?");
	return TCL_ERROR;
    }

    while (corPtr) {
	while (*cmdFramePtrPtr) {
	    topLevel++;
	    cmdFramePtrPtr = &((*cmdFramePtrPtr)->nextPtr);
	}
	if (corPtr->caller.cmdFramePtr) {
	    *cmdFramePtrPtr = corPtr->caller.cmdFramePtr;
	}
	corPtr = corPtr->callerEEPtr->corPtr;
    }
    topLevel += (*cmdFramePtrPtr)->level;

    if (topLevel != iPtr->cmdFramePtr->level) {
	framePtr = iPtr->cmdFramePtr;
	while (framePtr) {
	    framePtr->level = topLevel--;
	    framePtr = framePtr->nextPtr;
	}
	if (topLevel) {
	    Tcl_Panic("Broken frame level calculation");
	}
	topLevel = iPtr->cmdFramePtr->level;
    }

    if (objc == 1) {
	/*
	 * Just "info frame".
	 */

	Tcl_SetObjResult(interp, Tcl_NewWideIntObj(topLevel));
	goto done;
    }

    /*
     * We've got "info frame level" and must parse the level first.
     */

    if (TclGetIntFromObj(interp, objv[1], &level) != TCL_OK) {
	code = TCL_ERROR;
	goto done;
    }

    if ((level > topLevel) || (level <= - topLevel)) {
    levelError:
	Tcl_SetObjResult(interp, Tcl_ObjPrintf(
		"bad level \"%s\"", TclGetString(objv[1])));
	Tcl_SetErrorCode(interp, "TCL", "LOOKUP", "LEVEL",
		TclGetString(objv[1]), NULL);
	code = TCL_ERROR;
	goto done;
    }

    /*
     * Let us convert to relative so that we know how many levels to go back
     */

    if (level > 0) {
	level -= topLevel;
    }

    framePtr = iPtr->cmdFramePtr;
    while (++level <= 0) {
	framePtr = framePtr->nextPtr;
	if (!framePtr) {
	    goto levelError;
	}
    }

    Tcl_SetObjResult(interp, TclInfoFrame(interp, framePtr));

  done:
    cmdFramePtrPtr = &iPtr->cmdFramePtr;
    corPtr = iPtr->execEnvPtr->corPtr;
    while (corPtr) {
	CmdFrame *endPtr = corPtr->caller.cmdFramePtr;

	if (endPtr) {
	    if (*cmdFramePtrPtr == endPtr) {
		*cmdFramePtrPtr = NULL;
	    } else {
		CmdFrame *runPtr = *cmdFramePtrPtr;

		while (runPtr->nextPtr != endPtr) {
		    runPtr->level -= endPtr->level;
		    runPtr = runPtr->nextPtr;
		}
		runPtr->level = 1;
		runPtr->nextPtr = NULL;
	    }
	    cmdFramePtrPtr = &corPtr->caller.cmdFramePtr;
	}
	corPtr = corPtr->callerEEPtr->corPtr;
    }
    return code;
}

/*
 *----------------------------------------------------------------------
 *
 * TclInfoFrame --
 *
 *	Core of InfoFrameCmd, returns TIP280 dict for a given frame.
 *
 * Results:
 *	Returns TIP280 dict.
 *
 * Side effects:
 *	None.
 *
 *----------------------------------------------------------------------
 */

Tcl_Obj *
TclInfoFrame(
    Tcl_Interp *interp,		/* Current interpreter. */
    CmdFrame *framePtr)		/* Frame to get info for. */
{
    Interp *iPtr = (Interp *) interp;
    Tcl_Obj *tmpObj;
    Tcl_Obj *lv[20] = {NULL};		/* Keep uptodate when more keys are added to
				 * the dict. */
    int lc = 0;
    /*
     * This array is indexed by the TCL_LOCATION_... values, except
     * for _LAST.
     */
    static const char *const typeString[TCL_LOCATION_LAST] = {
	"eval", "eval", "eval", "precompiled", "source", "proc"
    };
    Proc *procPtr = framePtr->framePtr ? framePtr->framePtr->procPtr : NULL;
    int needsFree = -1;

    /*
     * Pull the information and construct the dictionary to return, as list.
     * Regarding use of the CmdFrame fields see tclInt.h, and its definition.
     */

#define ADD_PAIR(name, value) \
	TclNewLiteralStringObj(tmpObj, name); \
	lv[lc++] = tmpObj; \
	lv[lc++] = (value)

    switch (framePtr->type) {
    case TCL_LOCATION_EVAL:
	/*
	 * Evaluation, dynamic script. Type, line, cmd, the latter through
	 * str.
	 */

	ADD_PAIR("type", Tcl_NewStringObj(typeString[framePtr->type], -1));
	if (framePtr->line) {
	    ADD_PAIR("line", Tcl_NewWideIntObj(framePtr->line[0]));
	} else {
	    ADD_PAIR("line", Tcl_NewWideIntObj(1));
	}
	ADD_PAIR("cmd", TclGetSourceFromFrame(framePtr, 0, NULL));
	break;

    case TCL_LOCATION_PREBC:
	/*
	 * Precompiled. Result contains the type as signal, nothing else.
	 */

	ADD_PAIR("type", Tcl_NewStringObj(typeString[framePtr->type], -1));
	break;

    case TCL_LOCATION_BC: {
	/*
	 * Execution of bytecode. Talk to the BC engine to fill out the frame.
	 */

	CmdFrame *fPtr = (CmdFrame *)TclStackAlloc(interp, sizeof(CmdFrame));

	*fPtr = *framePtr;

	/*
	 * Note:
	 * Type BC => f.data.eval.path	  is not used.
	 *	      f.data.tebc.codePtr is used instead.
	 */

	TclGetSrcInfoForPc(fPtr);

	/*
	 * Now filled: cmd.str.(cmd,len), line
	 * Possibly modified: type, path!
	 */

	ADD_PAIR("type", Tcl_NewStringObj(typeString[fPtr->type], -1));
	if (fPtr->line) {
	    ADD_PAIR("line", Tcl_NewWideIntObj(fPtr->line[0]));
	}

	if (fPtr->type == TCL_LOCATION_SOURCE) {
	    ADD_PAIR("file", fPtr->data.eval.path);

	    /*
	     * Death of reference by TclGetSrcInfoForPc.
	     */

	    Tcl_DecrRefCount(fPtr->data.eval.path);
	}

	ADD_PAIR("cmd", TclGetSourceFromFrame(fPtr, 0, NULL));
	if (fPtr->cmdObj && framePtr->cmdObj == NULL) {
	    needsFree = lc - 1;
	}
	TclStackFree(interp, fPtr);
	break;
    }

    case TCL_LOCATION_SOURCE:
	/*
	 * Evaluation of a script file.
	 */

	ADD_PAIR("type", Tcl_NewStringObj(typeString[framePtr->type], -1));
	ADD_PAIR("line", Tcl_NewWideIntObj(framePtr->line[0]));
	ADD_PAIR("file", framePtr->data.eval.path);

	/*
	 * Refcount framePtr->data.eval.path goes up when lv is converted into
	 * the result list object.
	 */

	ADD_PAIR("cmd", TclGetSourceFromFrame(framePtr, 0, NULL));
	break;

    case TCL_LOCATION_PROC:
	Tcl_Panic("TCL_LOCATION_PROC found in standard frame");
	break;
    }

    /*
     * 'proc'. Common to all frame types. Conditional on having an associated
     * Procedure CallFrame.
     */

    if (procPtr != NULL) {
	Tcl_HashEntry *namePtr = procPtr->cmdPtr->hPtr;

	if (namePtr) {
	    Tcl_Obj *procNameObj;

	    /*
	     * This is a regular command.
	     */

	    TclNewObj(procNameObj);
	    Tcl_GetCommandFullName(interp, (Tcl_Command) procPtr->cmdPtr,
		    procNameObj);
	    ADD_PAIR("proc", procNameObj);
	} else if (procPtr->cmdPtr->clientData) {
	    ExtraFrameInfo *efiPtr = (ExtraFrameInfo *)procPtr->cmdPtr->clientData;
	    size_t i;

	    /*
	     * This is a non-standard command. Luckily, it's told us how to
	     * render extra information about its frame.
	     */

	    for (i=0 ; i<efiPtr->length ; i++) {
		lv[lc++] = Tcl_NewStringObj(efiPtr->fields[i].name, -1);
		if (efiPtr->fields[i].proc) {
		    lv[lc++] =
			efiPtr->fields[i].proc(efiPtr->fields[i].clientData);
		} else {
		    lv[lc++] = (Tcl_Obj *)efiPtr->fields[i].clientData;
		}
	    }
	}
    }

    /*
     * 'level'. Common to all frame types. Conditional on having an associated
     * _visible_ CallFrame.
     */

    if ((framePtr->framePtr != NULL) && (iPtr->varFramePtr != NULL)) {
	CallFrame *current = framePtr->framePtr;
	CallFrame *top = iPtr->varFramePtr;
	CallFrame *idx;

	for (idx=top ; idx!=NULL ; idx=idx->callerVarPtr) {
	    if (idx == current) {
		int c = framePtr->framePtr->level;
		int t = iPtr->varFramePtr->level;

		ADD_PAIR("level", Tcl_NewWideIntObj(t - c));
		break;
	    }
	}
    }

    tmpObj = Tcl_NewListObj(lc, lv);
    if (needsFree >= 0) {
	Tcl_DecrRefCount(lv[needsFree]);
    }
    return tmpObj;
}

/*
 *----------------------------------------------------------------------
 *
 * InfoFunctionsCmd --
 *
 *	Called to implement the "info functions" command that returns the list
 *	of math functions matching an optional pattern. Handles the following
 *	syntax:
 *
 *	    info functions ?pattern?
 *
 * Results:
 *	Returns TCL_OK if successful and TCL_ERROR if there is an error.
 *
 * Side effects:
 *	Returns a result in the interpreter's result object. If there is an
 *	error, the result is an error message.
 *
 *----------------------------------------------------------------------
 */

static int
InfoFunctionsCmd(
    TCL_UNUSED(void *),
    Tcl_Interp *interp,		/* Current interpreter. */
    int objc,			/* Number of arguments. */
    Tcl_Obj *const objv[])	/* Argument objects. */
{
    Tcl_Obj *script;
    int code;

    if (objc > 2) {
	Tcl_WrongNumArgs(interp, 1, objv, "?pattern?");
	return TCL_ERROR;
    }

    script = Tcl_NewStringObj(
"	    ::apply [::list {{pattern *}} {\n"
"		::set cmds {}\n"
"		::foreach cmd [::info commands ::tcl::mathfunc::$pattern] {\n"
"		    ::lappend cmds [::namespace tail $cmd]\n"
"		}\n"
"		::foreach cmd [::info commands tcl::mathfunc::$pattern] {\n"
"		    ::set cmd [::namespace tail $cmd]\n"
"		    ::if {$cmd ni $cmds} {\n"
"			::lappend cmds $cmd\n"
"		    }\n"
"		}\n"
"		::return $cmds\n"
"	    } [::namespace current]] ", -1);

    if (objc == 2) {
	Tcl_Obj *arg = Tcl_NewListObj(1, &(objv[1]));

	Tcl_AppendObjToObj(script, arg);
	Tcl_DecrRefCount(arg);
    }

    Tcl_IncrRefCount(script);
    code = Tcl_EvalObjEx(interp, script, 0);

    Tcl_DecrRefCount(script);

    return code;
}

/*
 *----------------------------------------------------------------------
 *
 * InfoHostnameCmd --
 *
 *	Called to implement the "info hostname" command that returns the host
 *	name. Handles the following syntax:
 *
 *	    info hostname
 *
 * Results:
 *	Returns TCL_OK if successful and TCL_ERROR if there is an error.
 *
 * Side effects:
 *	Returns a result in the interpreter's result object. If there is an
 *	error, the result is an error message.
 *
 *----------------------------------------------------------------------
 */

static int
InfoHostnameCmd(
    TCL_UNUSED(void *),
    Tcl_Interp *interp,		/* Current interpreter. */
    int objc,			/* Number of arguments. */
    Tcl_Obj *const objv[])	/* Argument objects. */
{
    const char *name;

    if (objc != 1) {
	Tcl_WrongNumArgs(interp, 1, objv, NULL);
	return TCL_ERROR;
    }

    name = Tcl_GetHostName();
    if (name) {
	Tcl_SetObjResult(interp, Tcl_NewStringObj(name, -1));
	return TCL_OK;
    }

    Tcl_SetObjResult(interp, Tcl_NewStringObj(
	    "unable to determine name of host", -1));
    Tcl_SetErrorCode(interp, "TCL", "OPERATION", "HOSTNAME", "UNKNOWN", NULL);
    return TCL_ERROR;
}

/*
 *----------------------------------------------------------------------
 *
 * InfoLevelCmd --
 *
 *	Called to implement the "info level" command that returns information
 *	about the call stack. Handles the following syntax:
 *
 *	    info level ?number?
 *
 * Results:
 *	Returns TCL_OK if successful and TCL_ERROR if there is an error.
 *
 * Side effects:
 *	Returns a result in the interpreter's result object. If there is an
 *	error, the result is an error message.
 *
 *----------------------------------------------------------------------
 */

static int
InfoLevelCmd(
    TCL_UNUSED(void *),
    Tcl_Interp *interp,		/* Current interpreter. */
    int objc,			/* Number of arguments. */
    Tcl_Obj *const objv[])	/* Argument objects. */
{
    Interp *iPtr = (Interp *) interp;

    if (objc == 1) {		/* Just "info level" */
	Tcl_SetObjResult(interp, Tcl_NewWideIntObj((int)iPtr->varFramePtr->level));
	return TCL_OK;
    }

    if (objc == 2) {
	int level;
	CallFrame *framePtr, *rootFramePtr = iPtr->rootFramePtr;

	if (TclGetIntFromObj(interp, objv[1], &level) != TCL_OK) {
	    return TCL_ERROR;
	}
	if (level <= 0) {
	    if (iPtr->varFramePtr == rootFramePtr) {
		goto levelError;
	    }
	    level += iPtr->varFramePtr->level;
	}
	for (framePtr=iPtr->varFramePtr ; framePtr!=rootFramePtr;
		framePtr=framePtr->callerVarPtr) {
	    if ((int)framePtr->level == level) {
		break;
	    }
	}
	if (framePtr == rootFramePtr) {
	    goto levelError;
	}

	Tcl_SetObjResult(interp,
		Tcl_NewListObj(framePtr->objc, framePtr->objv));
	return TCL_OK;
    }

    Tcl_WrongNumArgs(interp, 1, objv, "?number?");
    return TCL_ERROR;

  levelError:
    Tcl_SetObjResult(interp, Tcl_ObjPrintf(
	    "bad level \"%s\"", TclGetString(objv[1])));
    Tcl_SetErrorCode(interp, "TCL", "LOOKUP", "LEVEL",
	    TclGetString(objv[1]), NULL);
    return TCL_ERROR;
}

/*
 *----------------------------------------------------------------------
 *
 * InfoLibraryCmd --
 *
 *	Called to implement the "info library" command that returns the
 *	library directory for the Tcl installation. Handles the following
 *	syntax:
 *
 *	    info library
 *
 * Results:
 *	Returns TCL_OK if successful and TCL_ERROR if there is an error.
 *
 * Side effects:
 *	Returns a result in the interpreter's result object. If there is an
 *	error, the result is an error message.
 *
 *----------------------------------------------------------------------
 */

static int
InfoLibraryCmd(
    TCL_UNUSED(void *),
    Tcl_Interp *interp,		/* Current interpreter. */
    int objc,			/* Number of arguments. */
    Tcl_Obj *const objv[])	/* Argument objects. */
{
    const char *libDirName;

    if (objc != 1) {
	Tcl_WrongNumArgs(interp, 1, objv, NULL);
	return TCL_ERROR;
    }

    libDirName = Tcl_GetVar2(interp, "tcl_library", NULL, TCL_GLOBAL_ONLY);
    if (libDirName != NULL) {
	Tcl_SetObjResult(interp, Tcl_NewStringObj(libDirName, -1));
	return TCL_OK;
    }

    Tcl_SetObjResult(interp, Tcl_NewStringObj(
	    "no library has been specified for Tcl", -1));
    Tcl_SetErrorCode(interp, "TCL", "LOOKUP", "VARIABLE", "tcl_library",NULL);
    return TCL_ERROR;
}

/*
 *----------------------------------------------------------------------
 *
 * InfoLoadedCmd --
 *
 *	Called to implement the "info loaded" command that returns the
 *	packages that have been loaded into an interpreter. Handles the
 *	following syntax:
 *
 *	    info loaded ?interp?
 *
 * Results:
 *	Returns TCL_OK if successful and TCL_ERROR if there is an error.
 *
 * Side effects:
 *	Returns a result in the interpreter's result object. If there is an
 *	error, the result is an error message.
 *
 *----------------------------------------------------------------------
 */

static int
InfoLoadedCmd(
    TCL_UNUSED(void *),
    Tcl_Interp *interp,		/* Current interpreter. */
    int objc,			/* Number of arguments. */
    Tcl_Obj *const objv[])	/* Argument objects. */
{
    const char *interpName, *packageName;

    if (objc > 3) {
	Tcl_WrongNumArgs(interp, 1, objv, "?interp? ?packageName?");
	return TCL_ERROR;
    }

    if (objc < 2) {		/* Get loaded pkgs in all interpreters. */
	interpName = NULL;
    } else {			/* Get pkgs just in specified interp. */
	interpName = TclGetString(objv[1]);
    }
    if (objc < 3) {		/* Get loaded files in all packages. */
	packageName = NULL;
    } else {			/* Get pkgs just in specified interp. */
	packageName = TclGetString(objv[2]);
    }
    return TclGetLoadedLibraries(interp, interpName, packageName);
}

/*
 *----------------------------------------------------------------------
 *
 * InfoNameOfExecutableCmd --
 *
 *	Called to implement the "info nameofexecutable" command that returns
 *	the name of the binary file running this application. Handles the
 *	following syntax:
 *
 *	    info nameofexecutable
 *
 * Results:
 *	Returns TCL_OK if successful and TCL_ERROR if there is an error.
 *
 * Side effects:
 *	Returns a result in the interpreter's result object. If there is an
 *	error, the result is an error message.
 *
 *----------------------------------------------------------------------
 */

static int
InfoNameOfExecutableCmd(
    TCL_UNUSED(void *),
    Tcl_Interp *interp,		/* Current interpreter. */
    int objc,			/* Number of arguments. */
    Tcl_Obj *const objv[])	/* Argument objects. */
{
    if (objc != 1) {
	Tcl_WrongNumArgs(interp, 1, objv, NULL);
	return TCL_ERROR;
    }
    Tcl_SetObjResult(interp, TclGetObjNameOfExecutable());
    return TCL_OK;
}

/*
 *----------------------------------------------------------------------
 *
 * InfoPatchLevelCmd --
 *
 *	Called to implement the "info patchlevel" command that returns the
 *	default value for an argument to a procedure. Handles the following
 *	syntax:
 *
 *	    info patchlevel
 *
 * Results:
 *	Returns TCL_OK if successful and TCL_ERROR if there is an error.
 *
 * Side effects:
 *	Returns a result in the interpreter's result object. If there is an
 *	error, the result is an error message.
 *
 *----------------------------------------------------------------------
 */

static int
InfoPatchLevelCmd(
    TCL_UNUSED(void *),
    Tcl_Interp *interp,		/* Current interpreter. */
    int objc,			/* Number of arguments. */
    Tcl_Obj *const objv[])	/* Argument objects. */
{
    const char *patchlevel;

    if (objc != 1) {
	Tcl_WrongNumArgs(interp, 1, objv, NULL);
	return TCL_ERROR;
    }

    patchlevel = Tcl_GetVar2(interp, "tcl_patchLevel", NULL,
	    (TCL_GLOBAL_ONLY | TCL_LEAVE_ERR_MSG));
    if (patchlevel != NULL) {
	Tcl_SetObjResult(interp, Tcl_NewStringObj(patchlevel, -1));
	return TCL_OK;
    }
    return TCL_ERROR;
}

/*
 *----------------------------------------------------------------------
 *
 * InfoProcsCmd --
 *
 *	Called to implement the "info procs" command that returns the list of
 *	procedures in the interpreter that match an optional pattern. The
 *	pattern, if any, consists of an optional sequence of namespace names
 *	separated by "::" qualifiers, which is followed by a glob-style
 *	pattern that restricts which commands are returned. Handles the
 *	following syntax:
 *
 *	    info procs ?pattern?
 *
 * Results:
 *	Returns TCL_OK if successful and TCL_ERROR if there is an error.
 *
 * Side effects:
 *	Returns a result in the interpreter's result object. If there is an
 *	error, the result is an error message.
 *
 *----------------------------------------------------------------------
 */

static int
InfoProcsCmd(
    TCL_UNUSED(void *),
    Tcl_Interp *interp,		/* Current interpreter. */
    int objc,			/* Number of arguments. */
    Tcl_Obj *const objv[])	/* Argument objects. */
{
    const char *cmdName, *pattern;
    const char *simplePattern;
    Namespace *nsPtr;
#ifdef INFO_PROCS_SEARCH_GLOBAL_NS
    Namespace *globalNsPtr = (Namespace *) Tcl_GetGlobalNamespace(interp);
#endif
    Namespace *currNsPtr = (Namespace *) Tcl_GetCurrentNamespace(interp);
    Tcl_Obj *listPtr, *elemObjPtr;
    int specificNsInPattern = 0;/* Init. to avoid compiler warning. */
    Tcl_HashEntry *entryPtr;
    Tcl_HashSearch search;
    Command *cmdPtr, *realCmdPtr;

    /*
     * Get the pattern and find the "effective namespace" in which to list
     * procs.
     */

    if (objc == 1) {
	simplePattern = NULL;
	nsPtr = currNsPtr;
	specificNsInPattern = 0;
    } else if (objc == 2) {
	/*
	 * From the pattern, get the effective namespace and the simple
	 * pattern (no namespace qualifiers or ::'s) at the end. If an error
	 * was found while parsing the pattern, return it. Otherwise, if the
	 * namespace wasn't found, just leave nsPtr NULL: we will return an
	 * empty list since no commands there can be found.
	 */

	Namespace *dummy1NsPtr, *dummy2NsPtr;

	pattern = TclGetString(objv[1]);
	TclGetNamespaceForQualName(interp, pattern, NULL, /*flags*/ 0, &nsPtr,
		&dummy1NsPtr, &dummy2NsPtr, &simplePattern);

	if (nsPtr != NULL) {	/* We successfully found the pattern's ns. */
	    specificNsInPattern = (strcmp(simplePattern, pattern) != 0);
	}
    } else {
	Tcl_WrongNumArgs(interp, 1, objv, "?pattern?");
	return TCL_ERROR;
    }

    if (nsPtr == NULL) {
	return TCL_OK;
    }

    /*
     * Scan through the effective namespace's command table and create a list
     * with all procs that match the pattern. If a specific namespace was
     * requested in the pattern, qualify the command names with the namespace
     * name.
     */

    listPtr = Tcl_NewListObj(0, NULL);
#ifndef INFO_PROCS_SEARCH_GLOBAL_NS
    if (simplePattern != NULL && TclMatchIsTrivial(simplePattern)) {
	entryPtr = Tcl_FindHashEntry(&nsPtr->cmdTable, simplePattern);
	if (entryPtr != NULL) {
	    cmdPtr = (Command *)Tcl_GetHashValue(entryPtr);

	    if (!TclIsProc(cmdPtr)) {
		realCmdPtr = (Command *)
			TclGetOriginalCommand((Tcl_Command) cmdPtr);
		if (realCmdPtr != NULL && TclIsProc(realCmdPtr)) {
		    goto simpleProcOK;
		}
	    } else {
	    simpleProcOK:
		if (specificNsInPattern) {
		    elemObjPtr = Tcl_NewObj();
		    Tcl_GetCommandFullName(interp, (Tcl_Command) cmdPtr,
			    elemObjPtr);
		} else {
		    elemObjPtr = Tcl_NewStringObj(simplePattern, -1);
		}
		Tcl_ListObjAppendElement(interp, listPtr, elemObjPtr);
	    }
	}
    } else
#endif /* !INFO_PROCS_SEARCH_GLOBAL_NS */
    {
	entryPtr = Tcl_FirstHashEntry(&nsPtr->cmdTable, &search);
	while (entryPtr != NULL) {
	    cmdName = (const char *)Tcl_GetHashKey(&nsPtr->cmdTable, entryPtr);
	    if ((simplePattern == NULL)
		    || Tcl_StringMatch(cmdName, simplePattern)) {
		cmdPtr = (Command *)Tcl_GetHashValue(entryPtr);

		if (!TclIsProc(cmdPtr)) {
		    realCmdPtr = (Command *)
			    TclGetOriginalCommand((Tcl_Command) cmdPtr);
		    if (realCmdPtr != NULL && TclIsProc(realCmdPtr)) {
			goto procOK;
		    }
		} else {
		procOK:
		    if (specificNsInPattern) {
			elemObjPtr = Tcl_NewObj();
			Tcl_GetCommandFullName(interp, (Tcl_Command) cmdPtr,
				elemObjPtr);
		    } else {
			elemObjPtr = Tcl_NewStringObj(cmdName, -1);
		    }
		    Tcl_ListObjAppendElement(interp, listPtr, elemObjPtr);
		}
	    }
	    entryPtr = Tcl_NextHashEntry(&search);
	}

	/*
	 * If the effective namespace isn't the global :: namespace, and a
	 * specific namespace wasn't requested in the pattern, then add in all
	 * global :: procs that match the simple pattern. Of course, we add in
	 * only those procs that aren't hidden by a proc in the effective
	 * namespace.
	 */

#ifdef INFO_PROCS_SEARCH_GLOBAL_NS
	/*
	 * If "info procs" worked like "info commands", returning the commands
	 * also seen in the global namespace, then you would include this
	 * code. As this could break backwards compatibility with 8.0-8.2, we
	 * decided not to "fix" it in 8.3, leaving the behavior slightly
	 * different.
	 */

	if ((nsPtr != globalNsPtr) && !specificNsInPattern) {
	    entryPtr = Tcl_FirstHashEntry(&globalNsPtr->cmdTable, &search);
	    while (entryPtr != NULL) {
		cmdName = (const char *)Tcl_GetHashKey(&globalNsPtr->cmdTable, entryPtr);
		if ((simplePattern == NULL)
			|| Tcl_StringMatch(cmdName, simplePattern)) {
		    if (Tcl_FindHashEntry(&nsPtr->cmdTable,cmdName) == NULL) {
			cmdPtr = (Command *)Tcl_GetHashValue(entryPtr);
			realCmdPtr = (Command *) TclGetOriginalCommand(
				(Tcl_Command) cmdPtr);

			if (TclIsProc(cmdPtr) || ((realCmdPtr != NULL)
				&& TclIsProc(realCmdPtr))) {
			    Tcl_ListObjAppendElement(interp, listPtr,
				    Tcl_NewStringObj(cmdName, -1));
			}
		    }
		}
		entryPtr = Tcl_NextHashEntry(&search);
	    }
	}
#endif
    }

    Tcl_SetObjResult(interp, listPtr);
    return TCL_OK;
}

/*
 *----------------------------------------------------------------------
 *
 * InfoScriptCmd --
 *
 *	Called to implement the "info script" command that returns the script
 *	file that is currently being evaluated. Handles the following syntax:
 *
 *	    info script ?newName?
 *
 *	If newName is specified, it will set that as the internal name.
 *
 * Results:
 *	Returns TCL_OK if successful and TCL_ERROR if there is an error.
 *
 * Side effects:
 *	Returns a result in the interpreter's result object. If there is an
 *	error, the result is an error message. It may change the internal
 *	script filename.
 *
 *----------------------------------------------------------------------
 */

static int
InfoScriptCmd(
    TCL_UNUSED(void *),
    Tcl_Interp *interp,		/* Current interpreter. */
    int objc,			/* Number of arguments. */
    Tcl_Obj *const objv[])	/* Argument objects. */
{
    Interp *iPtr = (Interp *) interp;

    if ((objc != 1) && (objc != 2)) {
	Tcl_WrongNumArgs(interp, 1, objv, "?filename?");
	return TCL_ERROR;
    }

    if (objc == 2) {
	if (iPtr->scriptFile != NULL) {
	    Tcl_DecrRefCount(iPtr->scriptFile);
	}
	iPtr->scriptFile = objv[1];
	Tcl_IncrRefCount(iPtr->scriptFile);
    }
    if (iPtr->scriptFile != NULL) {
	Tcl_SetObjResult(interp, iPtr->scriptFile);
    }
    return TCL_OK;
}

/*
 *----------------------------------------------------------------------
 *
 * InfoSharedlibCmd --
 *
 *	Called to implement the "info sharedlibextension" command that returns
 *	the file extension used for shared libraries. Handles the following
 *	syntax:
 *
 *	    info sharedlibextension
 *
 * Results:
 *	Returns TCL_OK if successful and TCL_ERROR if there is an error.
 *
 * Side effects:
 *	Returns a result in the interpreter's result object. If there is an
 *	error, the result is an error message.
 *
 *----------------------------------------------------------------------
 */

static int
InfoSharedlibCmd(
    TCL_UNUSED(void *),
    Tcl_Interp *interp,		/* Current interpreter. */
    int objc,			/* Number of arguments. */
    Tcl_Obj *const objv[])	/* Argument objects. */
{
    if (objc != 1) {
	Tcl_WrongNumArgs(interp, 1, objv, NULL);
	return TCL_ERROR;
    }

#ifdef TCL_SHLIB_EXT
    Tcl_SetObjResult(interp, Tcl_NewStringObj(TCL_SHLIB_EXT, -1));
#endif
    return TCL_OK;
}

/*
 *----------------------------------------------------------------------
 *
 * InfoTclVersionCmd --
 *
 *	Called to implement the "info tclversion" command that returns the
 *	version number for this Tcl library. Handles the following syntax:
 *
 *	    info tclversion
 *
 * Results:
 *	Returns TCL_OK if successful and TCL_ERROR if there is an error.
 *
 * Side effects:
 *	Returns a result in the interpreter's result object. If there is an
 *	error, the result is an error message.
 *
 *----------------------------------------------------------------------
 */

static int
InfoTclVersionCmd(
    TCL_UNUSED(void *),
    Tcl_Interp *interp,		/* Current interpreter. */
    int objc,			/* Number of arguments. */
    Tcl_Obj *const objv[])	/* Argument objects. */
{
    Tcl_Obj *version;

    if (objc != 1) {
	Tcl_WrongNumArgs(interp, 1, objv, NULL);
	return TCL_ERROR;
    }

    version = Tcl_GetVar2Ex(interp, "tcl_version", NULL,
	    (TCL_GLOBAL_ONLY | TCL_LEAVE_ERR_MSG));
    if (version != NULL) {
	Tcl_SetObjResult(interp, version);
	return TCL_OK;
    }
    return TCL_ERROR;
}

/*
 *----------------------------------------------------------------------
 *
 * InfoCmdTypeCmd --
 *
 *	Called to implement the "info cmdtype" command that returns the type
 *	of a given command. Handles the following syntax:
 *
 *	    info cmdtype cmdName
 *
 * Results:
 *	Returns TCL_OK if successful and TCL_ERROR if there is an error.
 *
 * Side effects:
 *	Returns a type name. If there is an error, the result is an error
 *	message.
 *
 *----------------------------------------------------------------------
 */

static int
InfoCmdTypeCmd(
    TCL_UNUSED(void *),
    Tcl_Interp *interp,		/* Current interpreter. */
    int objc,			/* Number of arguments. */
    Tcl_Obj *const objv[])	/* Argument objects. */
{
    Tcl_Command command;

    if (objc != 2) {
	Tcl_WrongNumArgs(interp, 1, objv, "commandName");
	return TCL_ERROR;
    }
    command = Tcl_FindCommand(interp, TclGetString(objv[1]), NULL,
	    TCL_LEAVE_ERR_MSG);
    if (command == NULL) {
	return TCL_ERROR;
    }

    /*
     * There's one special case: safe child interpreters can't see aliases as
     * aliases as they're part of the security mechanisms.
     */

    if (Tcl_IsSafe(interp)
	    && (((Command *) command)->objProc == TclAliasObjCmd)) {
	Tcl_AppendResult(interp, "native", NULL);
    } else {
	Tcl_SetObjResult(interp,
		Tcl_NewStringObj(TclGetCommandTypeName(command), -1));
    }
    return TCL_OK;
}

/*
 *----------------------------------------------------------------------
 *
 * Tcl_JoinObjCmd --
 *
 *	This procedure is invoked to process the "join" Tcl command. See the
 *	user documentation for details on what it does.
 *
 * Results:
 *	A standard Tcl object result.
 *
 * Side effects:
 *	See the user documentation.
 *
 *----------------------------------------------------------------------
 */

int
Tcl_JoinObjCmd(
    TCL_UNUSED(void *),
    Tcl_Interp *interp,		/* Current interpreter. */
    int objc,			/* Number of arguments. */
    Tcl_Obj *const objv[])	/* The argument objects. */
{
<<<<<<< HEAD
    size_t length, listLen;
    int isArithSeries = 0;
=======
    int length, listLen, isAbstractList = 0;
>>>>>>> e2e526be
    Tcl_Obj *resObjPtr = NULL, *joinObjPtr, **elemPtrs;

    if ((objc < 2) || (objc > 3)) {
	Tcl_WrongNumArgs(interp, 1, objv, "list ?joinString?");
	return TCL_ERROR;
    }

    /*
     * Make sure the list argument is a list object and get its length and a
     * pointer to its array of element pointers.
     */

    if (TclAbstractListHasProc(objv[1], TCL_ABSL_GETELEMENTS)) {
	listLen = Tcl_AbstractListObjLength(objv[1]);
	isAbstractList = (listLen ? 1 : 0);
	if (listLen > 1 &&
	    Tcl_AbstractListObjGetElements(interp, objv[1], &listLen, &elemPtrs)
	    != TCL_OK) {
	    return TCL_ERROR;
	}
    } else if (TclListObjGetElementsM(interp, objv[1], &listLen,
	    &elemPtrs) != TCL_OK) {
	return TCL_ERROR;
    }

    if (listLen == 0) {
	/* No elements to join; default empty result is correct. */
	return TCL_OK;
    }
    if (listLen == 1) {
	/* One element; return it */
	if (!isAbstractList) {
	    Tcl_SetObjResult(interp, elemPtrs[0]);
	} else {
            Tcl_Obj *elemObj;
            if (Tcl_AbstractListObjIndex(interp, objv[1], 0, &elemObj)
		!= TCL_OK) {
                return TCL_ERROR;
            }
	    Tcl_SetObjResult(interp, elemObj);
	}
	return TCL_OK;
    }

    joinObjPtr = (objc == 2) ? Tcl_NewStringObj(" ", 1) : objv[2];
    Tcl_IncrRefCount(joinObjPtr);

    (void) Tcl_GetStringFromObj(joinObjPtr, &length);
    if (length == 0) {
	resObjPtr = TclStringCat(interp, listLen, elemPtrs, 0);
    } else {
	size_t i;

<<<<<<< HEAD
	resObjPtr = Tcl_NewObj();
	if (isArithSeries) {
	    Tcl_Obj *valueObj;
	    for (i = 0;  i < listLen;  i++) {
		if (i > 0) {

		    /*
		     * NOTE: This code is relying on Tcl_AppendObjToObj() **NOT**
		     * to shimmer joinObjPtr.  If it did, then the case where
		     * objv[1] and objv[2] are the same value would not be safe.
		     * Accessing elemPtrs would crash.
		     */

		    Tcl_AppendObjToObj(resObjPtr, joinObjPtr);
		}
		if (TclArithSeriesObjIndex(objv[1], i, &valueObj) != TCL_OK) {
		    return TCL_ERROR;
		}
		Tcl_AppendObjToObj(resObjPtr, valueObj);
	    }
	} else {
	    for (i = 0;  i < listLen;  i++) {
		if (i > 0) {
=======
	TclNewObj(resObjPtr);
	for (i = 0;  i < listLen;  i++) {
	    if (i > 0) {
>>>>>>> e2e526be

		/*
		 * NOTE: This code is relying on Tcl_AppendObjToObj() **NOT**
		 * to shimmer joinObjPtr.  If it did, then the case where
		 * objv[1] and objv[2] are the same value would not be safe.
		 * Accessing elemPtrs would crash.
		 */

		Tcl_AppendObjToObj(resObjPtr, joinObjPtr);
	    }
	    Tcl_AppendObjToObj(resObjPtr, elemPtrs[i]);
	}
    }
    Tcl_DecrRefCount(joinObjPtr);
    if (resObjPtr) {
	Tcl_SetObjResult(interp, resObjPtr);
	return TCL_OK;
    }
    return TCL_ERROR;
}

/*
 *----------------------------------------------------------------------
 *
 * Tcl_LassignObjCmd --
 *
 *	This object-based procedure is invoked to process the "lassign" Tcl
 *	command. See the user documentation for details on what it does.
 *
 * Results:
 *	A standard Tcl object result.
 *
 * Side effects:
 *	See the user documentation.
 *
 *----------------------------------------------------------------------
 */

int
Tcl_LassignObjCmd(
    TCL_UNUSED(void *),
    Tcl_Interp *interp,		/* Current interpreter. */
    int objc,			/* Number of arguments. */
    Tcl_Obj *const objv[])	/* Argument objects. */
{
    Tcl_Obj *listCopyPtr;
    Tcl_Obj **listObjv;		/* The contents of the list. */
    size_t listObjc;		/* The length of the list. */
    int code = TCL_OK;

    if (objc < 2) {
	Tcl_WrongNumArgs(interp, 1, objv, "list ?varName ...?");
	return TCL_ERROR;
    }

    listCopyPtr = TclListObjCopy(interp, objv[1]);
    if (listCopyPtr == NULL) {
	return TCL_ERROR;
    }

    TclListObjGetElementsM(NULL, listCopyPtr, &listObjc, &listObjv);

    objc -= 2;
    objv += 2;
    while (code == TCL_OK && objc > 0 && listObjc > 0) {
	if (Tcl_ObjSetVar2(interp, *objv++, NULL, *listObjv++,
		TCL_LEAVE_ERR_MSG) == NULL) {
	    code = TCL_ERROR;
	}
	objc--;
	listObjc--;
    }

    if (code == TCL_OK && objc > 0) {
	Tcl_Obj *emptyObj;

	TclNewObj(emptyObj);
	Tcl_IncrRefCount(emptyObj);
	while (code == TCL_OK && objc-- > 0) {
	    if (Tcl_ObjSetVar2(interp, *objv++, NULL, emptyObj,
		    TCL_LEAVE_ERR_MSG) == NULL) {
		code = TCL_ERROR;
	    }
	}
	Tcl_DecrRefCount(emptyObj);
    }

    if (code == TCL_OK && listObjc > 0) {
	Tcl_SetObjResult(interp, Tcl_NewListObj(listObjc, listObjv));
    }

    Tcl_DecrRefCount(listCopyPtr);
    return code;
}

/*
 *----------------------------------------------------------------------
 *
 * Tcl_LindexObjCmd --
 *
 *	This object-based procedure is invoked to process the "lindex" Tcl
 *	command. See the user documentation for details on what it does.
 *
 * Results:
 *	A standard Tcl object result.
 *
 * Side effects:
 *	See the user documentation.
 *
 *----------------------------------------------------------------------
 */

int
Tcl_LindexObjCmd(
    TCL_UNUSED(void *),
    Tcl_Interp *interp,		/* Current interpreter. */
    int objc,			/* Number of arguments. */
    Tcl_Obj *const objv[])	/* Argument objects. */
{
    Tcl_Obj *elemPtr;		/* Pointer to the element being extracted. */

    if (objc < 2) {
	Tcl_WrongNumArgs(interp, 1, objv, "list ?index ...?");
	return TCL_ERROR;
    }

    /*
     * If objc==3, then objv[2] may be either a single index or a list of
     * indices: go to TclLindexList to determine which. If objc>=4, or
     * objc==2, then objv[2 .. objc-2] are all single indices and processed as
     * such in TclLindexFlat.
     */

    if (objc == 3) {
	elemPtr = TclLindexList(interp, objv[1], objv[2]);
    } else {
	elemPtr = TclLindexFlat(interp, objv[1], objc-2, objv+2);
    }

    /*
     * Set the interpreter's object result to the last element extracted.
     */

    if (elemPtr == NULL) {
	return TCL_ERROR;
    }

    Tcl_SetObjResult(interp, elemPtr);
    Tcl_DecrRefCount(elemPtr);
    return TCL_OK;
}

/*
 *----------------------------------------------------------------------
 *
 * Tcl_LinsertObjCmd --
 *
 *	This object-based procedure is invoked to process the "linsert" Tcl
 *	command. See the user documentation for details on what it does.
 *
 * Results:
 *	A new Tcl list object formed by inserting zero or more elements into a
 *	list.
 *
 * Side effects:
 *	See the user documentation.
 *
 *----------------------------------------------------------------------
 */

int
Tcl_LinsertObjCmd(
    TCL_UNUSED(void *),
    Tcl_Interp *interp,		/* Current interpreter. */
    int objc,		/* Number of arguments. */
    Tcl_Obj *const objv[])	/* Argument objects. */
{
    Tcl_Obj *listPtr;
    size_t len, index;
    int result;

    if (objc < 3) {
	Tcl_WrongNumArgs(interp, 1, objv, "list index ?element ...?");
	return TCL_ERROR;
    }

    result = TclListObjLengthM(interp, objv[1], &len);
    if (result != TCL_OK) {
	return result;
    }

    /*
     * Get the index. "end" is interpreted to be the index after the last
     * element, such that using it will cause any inserted elements to be
     * appended to the list.
     */

    result = TclGetIntForIndexM(interp, objv[2], /*end*/ len, &index);
    if (result != TCL_OK) {
	return result;
    }
    if (index + 1 > len + 1) {
	index = len;
    }

    /*
     * If the list object is unshared we can modify it directly. Otherwise we
     * create a copy to modify: this is "copy on write".
     */

    listPtr = objv[1];
    if (Tcl_IsShared(listPtr)) {
	listPtr = TclListObjCopy(NULL, listPtr);
    }

    if ((objc == 4) && (index == len)) {
	/*
	 * Special case: insert one element at the end of the list.
	 */

	Tcl_ListObjAppendElement(NULL, listPtr, objv[3]);
    } else {
	if (TCL_OK != Tcl_ListObjReplace(interp, listPtr, index, 0,
		(objc-3), &(objv[3]))) {
	    return TCL_ERROR;
	}
    }

    /*
     * Set the interpreter's object result.
     */

    Tcl_SetObjResult(interp, listPtr);
    return TCL_OK;
}

/*
 *----------------------------------------------------------------------
 *
 * Tcl_ListObjCmd --
 *
 *	This procedure is invoked to process the "list" Tcl command. See the
 *	user documentation for details on what it does.
 *
 * Results:
 *	A standard Tcl object result.
 *
 * Side effects:
 *	See the user documentation.
 *
 *----------------------------------------------------------------------
 */

int
Tcl_ListObjCmd(
    TCL_UNUSED(void *),
    Tcl_Interp *interp,		/* Current interpreter. */
    int objc,		/* Number of arguments. */
    Tcl_Obj *const objv[])
				/* The argument objects. */
{
    /*
     * If there are no list elements, the result is an empty object.
     * Otherwise set the interpreter's result object to be a list object.
     */

    if (objc > 1) {
	Tcl_SetObjResult(interp, Tcl_NewListObj(objc-1, &objv[1]));
    }
    return TCL_OK;
}

/*
 *----------------------------------------------------------------------
 *
 * Tcl_LlengthObjCmd --
 *
 *	This object-based procedure is invoked to process the "llength" Tcl
 *	command. See the user documentation for details on what it does.
 *
 * Results:
 *	A standard Tcl object result.
 *
 * Side effects:
 *	See the user documentation.
 *
 *----------------------------------------------------------------------
 */

int
Tcl_LlengthObjCmd(
    TCL_UNUSED(void *),
    Tcl_Interp *interp,		/* Current interpreter. */
    int objc,			/* Number of arguments. */
    Tcl_Obj *const objv[])
				/* Argument objects. */
{
    size_t listLen;
    int result;

    if (objc != 2) {
	Tcl_WrongNumArgs(interp, 1, objv, "list");
	return TCL_ERROR;
    }

    result = TclListObjLengthM(interp, objv[1], &listLen);
    if (result != TCL_OK) {
	return result;
    }

    /*
     * Set the interpreter's object result to an integer object holding the
     * length.
     */

    Tcl_SetObjResult(interp, Tcl_NewWideIntObj(listLen));
    return TCL_OK;
}

/*
 *----------------------------------------------------------------------
 *
 * Tcl_LpopObjCmd --
 *
 *	This procedure is invoked to process the "lpop" Tcl command. See the
 *	user documentation for details on what it does.
 *
 * Results:
 *	A standard Tcl object result.
 *
 * Side effects:
 *	See the user documentation.
 *
 *----------------------------------------------------------------------
 */

int
Tcl_LpopObjCmd(
    TCL_UNUSED(void *),
    Tcl_Interp *interp,		/* Current interpreter. */
    int objc,			/* Number of arguments. */
    Tcl_Obj *const objv[])
				/* Argument objects. */
{
    size_t listLen;
    int result;
    Tcl_Obj *elemPtr, *stored;
    Tcl_Obj *listPtr, **elemPtrs;

    if (objc < 2) {
	Tcl_WrongNumArgs(interp, 1, objv, "listvar ?index?");
	return TCL_ERROR;
    }

    listPtr = Tcl_ObjGetVar2(interp, objv[1], NULL, TCL_LEAVE_ERR_MSG);
    if (listPtr == NULL) {
	return TCL_ERROR;
    }

    result = TclListObjGetElementsM(interp, listPtr, &listLen, &elemPtrs);
    if (result != TCL_OK) {
	return result;
    }

    /*
     * First, extract the element to be returned.
     * TclLindexFlat adds a ref count which is handled.
     */

    if (objc == 2) {
	if (!listLen) {
	    /* empty list, throw the same error as with index "end" */
	    Tcl_SetObjResult(interp, Tcl_NewStringObj(
		"index \"end\" out of range", -1));
	    Tcl_SetErrorCode(interp, "TCL", "VALUE", "INDEX"
		"OUTOFRANGE", NULL);
	    return TCL_ERROR;
	}
	elemPtr = elemPtrs[listLen - 1];
	Tcl_IncrRefCount(elemPtr);
    } else {
	elemPtr = TclLindexFlat(interp, listPtr, objc-2, objv+2);

	if (elemPtr == NULL) {
	    return TCL_ERROR;
	}
    }
    Tcl_SetObjResult(interp, elemPtr);
    Tcl_DecrRefCount(elemPtr);

    /*
     * Second, remove the element.
     * TclLsetFlat adds a ref count which is handled.
     */

    if (objc == 2) {
	if (Tcl_IsShared(listPtr)) {
	    listPtr = TclListObjCopy(NULL, listPtr);
	}
	result = Tcl_ListObjReplace(interp, listPtr, listLen - 1, 1, 0, NULL);
	if (result != TCL_OK) {
	    return result;
	}
	Tcl_IncrRefCount(listPtr);
    } else {
	listPtr = TclLsetFlat(interp, listPtr, objc-2, objv+2, NULL);

	if (listPtr == NULL) {
	    return TCL_ERROR;
	}
    }

    stored = Tcl_ObjSetVar2(interp, objv[1], NULL, listPtr, TCL_LEAVE_ERR_MSG);
    Tcl_DecrRefCount(listPtr);
    if (stored == NULL) {
	return TCL_ERROR;
    }

    return TCL_OK;
}

/*
 *----------------------------------------------------------------------
 *
 * Tcl_LrangeObjCmd --
 *
 *	This procedure is invoked to process the "lrange" Tcl command. See the
 *	user documentation for details on what it does.
 *
 * Results:
 *	A standard Tcl object result.
 *
 * Side effects:
 *	See the user documentation.
 *
 *----------------------------------------------------------------------
 */

int
Tcl_LrangeObjCmd(
    TCL_UNUSED(void *),
    Tcl_Interp *interp,		/* Current interpreter. */
    int objc,			/* Number of arguments. */
    Tcl_Obj *const objv[])
				/* Argument objects. */
{
    int result;
    size_t listLen, first, last;
    if (objc != 4) {
	Tcl_WrongNumArgs(interp, 1, objv, "list first last");
	return TCL_ERROR;
    }

    result = TclListObjLengthM(interp, objv[1], &listLen);
    if (result != TCL_OK) {
	return result;
    }

    result = TclGetIntForIndexM(interp, objv[2], /*endValue*/ listLen - 1,
	    &first);
    if (result != TCL_OK) {
	return result;
    }

    result = TclGetIntForIndexM(interp, objv[3], /*endValue*/ listLen - 1,
	    &last);
    if (result != TCL_OK) {
	return result;
    }

    if (TclAbstractListHasProc(objv[1], TCL_ABSL_SLICE)) {
	Tcl_Obj *resultObj;
	int status = Tcl_AbstractListObjRange(interp, objv[1], first, last, &resultObj);
	if (status == TCL_OK) {
	    Tcl_SetObjResult(interp, resultObj);
	}
	return status;
    } else {
	Tcl_SetObjResult(interp, TclListObjRange(objv[1], first, last));
    }
    return TCL_OK;
}

/*
 *----------------------------------------------------------------------
 *
 * Tcl_LremoveObjCmd --
 *
 *	This procedure is invoked to process the "lremove" Tcl command. See the
 *	user documentation for details on what it does.
 *
 * Results:
 *	A standard Tcl object result.
 *
 * Side effects:
 *	See the user documentation.
 *
 *----------------------------------------------------------------------
 */

static int
LremoveIndexCompare(
    const void *el1Ptr,
    const void *el2Ptr)
{
    size_t idx1 = *((const size_t *) el1Ptr);
    size_t idx2 = *((const size_t *) el2Ptr);

    /*
     * This will put the larger element first.
     */

    return (idx1 < idx2) ? 1 : (idx1 > idx2) ? -1 : 0;
}

int
Tcl_LremoveObjCmd(
    TCL_UNUSED(void *),
    Tcl_Interp *interp,		/* Current interpreter. */
    int objc,			/* Number of arguments. */
    Tcl_Obj *const objv[])	/* Argument objects. */
{
    int i, idxc, prevIdx, first, num;
    size_t *idxv, listLen;
    Tcl_Obj *listObj;

    /*
     * Parse the arguments.
     */

    if (objc < 2) {
	Tcl_WrongNumArgs(interp, 1, objv, "list ?index ...?");
	return TCL_ERROR;
    }

    listObj = objv[1];
    if (TclListObjLengthM(interp, listObj, &listLen) != TCL_OK) {
	return TCL_ERROR;
    }

    idxc = objc - 2;
    if (idxc == 0) {
	Tcl_SetObjResult(interp, listObj);
	return TCL_OK;
    }
    idxv = (size_t *)Tcl_Alloc((objc - 2) * sizeof(size_t));
    for (i = 2; i < objc; i++) {
	if (TclGetIntForIndexM(interp, objv[i], /*endValue*/ listLen - 1,
		&idxv[i - 2]) != TCL_OK) {
	    Tcl_Free(idxv);
	    return TCL_ERROR;
	}
    }

    /*
     * Sort the indices, large to small so that when we remove an index we
     * don't change the indices still to be processed.
     */

    if (idxc > 1) {
	qsort(idxv, idxc, sizeof(size_t), LremoveIndexCompare);
    }

    /*
     * Make our working copy, then do the actual removes piecemeal.
     */

    if (Tcl_IsShared(listObj)) {
	listObj = TclListObjCopy(NULL, listObj);
    }
    num = 0;
    first = listLen;
    for (i = 0, prevIdx = -1 ; i < idxc ; i++) {
	int idx = idxv[i];

	/*
	 * Repeated index and sanity check.
	 */

	if (idx == prevIdx) {
	    continue;
	}
	prevIdx = idx;
	if (idx < 0 || idx >= (int)listLen) {
	    continue;
	}

	/*
	 * Coalesce adjacent removes to reduce the number of copies.
	 */

	if (num == 0) {
	    num = 1;
	    first = idx;
	} else if (idx + 1 == first) {
	    num++;
	    first = idx;
	} else {
	    /*
	     * Note that this operation can't fail now; we know we have a list
	     * and we're only ever contracting that list.
	     */

	    (void) Tcl_ListObjReplace(interp, listObj, first, num, 0, NULL);
	    listLen -= num;
	    num = 1;
	    first = idx;
	}
    }
    if (num != 0) {
	(void) Tcl_ListObjReplace(interp, listObj, first, num, 0, NULL);
    }
    Tcl_Free(idxv);
    Tcl_SetObjResult(interp, listObj);
    return TCL_OK;
}

/*
 *----------------------------------------------------------------------
 *
 * Tcl_LrepeatObjCmd --
 *
 *	This procedure is invoked to process the "lrepeat" Tcl command. See
 *	the user documentation for details on what it does.
 *
 * Results:
 *	A standard Tcl object result.
 *
 * Side effects:
 *	See the user documentation.
 *
 *----------------------------------------------------------------------
 */

int
Tcl_LrepeatObjCmd(
    TCL_UNUSED(void *),
    Tcl_Interp *interp,		/* Current interpreter. */
    int objc,		/* Number of arguments. */
    Tcl_Obj *const objv[])
				/* The argument objects. */
{
    int elementCount, i, totalElems;
    Tcl_Obj *listPtr, **dataArray = NULL;

    /*
     * Check arguments for legality:
     *		lrepeat count ?value ...?
     */

    if (objc < 2) {
	Tcl_WrongNumArgs(interp, 1, objv, "count ?value ...?");
	return TCL_ERROR;
    }
    if (TCL_OK != TclGetIntFromObj(interp, objv[1], &elementCount)) {
	return TCL_ERROR;
    }
    if (elementCount < 0) {
	Tcl_SetObjResult(interp, Tcl_ObjPrintf(
		"bad count \"%d\": must be integer >= 0", elementCount));
	Tcl_SetErrorCode(interp, "TCL", "OPERATION", "LREPEAT", "NEGARG",
		NULL);
	return TCL_ERROR;
    }

    /*
     * Skip forward to the interesting arguments now we've finished parsing.
     */

    objc -= 2;
    objv += 2;

    /* Final sanity check. Do not exceed limits on max list length. */

    if (elementCount && (size_t)objc > LIST_MAX/elementCount) {
	Tcl_SetObjResult(interp, Tcl_ObjPrintf(
		"max length of a Tcl list (%" TCL_Z_MODIFIER "u elements) exceeded", LIST_MAX));
	Tcl_SetErrorCode(interp, "TCL", "MEMORY", NULL);
	return TCL_ERROR;
    }
    totalElems = objc * elementCount;

    /*
     * Get an empty list object that is allocated large enough to hold each
     * init value elementCount times.
     */

    listPtr = Tcl_NewListObj(totalElems, NULL);
    if (totalElems) {
	ListRep listRep;
	ListObjGetRep(listPtr, &listRep);
	dataArray = ListRepElementsBase(&listRep);
	listRep.storePtr->numUsed = totalElems;
	if (listRep.spanPtr) {
	    /* Future proofing in case Tcl_NewListObj returns a span */
	    listRep.spanPtr->spanStart = listRep.storePtr->firstUsed;
	    listRep.spanPtr->spanLength = listRep.storePtr->numUsed;
	}
    }

    /*
     * Set the elements. Note that we handle the common degenerate case of a
     * single value being repeated separately to permit the compiler as much
     * room as possible to optimize a loop that might be run a very large
     * number of times.
     */

    CLANG_ASSERT(dataArray || totalElems == 0 );
    if (objc == 1) {
	Tcl_Obj *tmpPtr = objv[0];

	tmpPtr->refCount += elementCount;
	for (i=0 ; i<elementCount ; i++) {
	    dataArray[i] = tmpPtr;
	}
    } else {
	int j, k = 0;

	for (i=0 ; i<elementCount ; i++) {
	    for (j=0 ; j<objc ; j++) {
		Tcl_IncrRefCount(objv[j]);
		dataArray[k++] = objv[j];
	    }
	}
    }

    Tcl_SetObjResult(interp, listPtr);
    return TCL_OK;
}

/*
 *----------------------------------------------------------------------
 *
 * Tcl_LreplaceObjCmd --
 *
 *	This object-based procedure is invoked to process the "lreplace" Tcl
 *	command. See the user documentation for details on what it does.
 *
 * Results:
 *	A new Tcl list object formed by replacing zero or more elements of a
 *	list.
 *
 * Side effects:
 *	See the user documentation.
 *
 *----------------------------------------------------------------------
 */

int
Tcl_LreplaceObjCmd(
    TCL_UNUSED(void *),
    Tcl_Interp *interp,		/* Current interpreter. */
    int objc,			/* Number of arguments. */
    Tcl_Obj *const objv[])	/* Argument objects. */
{
    Tcl_Obj *listPtr;
    size_t numToDelete, listLen, first, last;
    int result;

    if (objc < 4) {
	Tcl_WrongNumArgs(interp, 1, objv,
		"list first last ?element ...?");
	return TCL_ERROR;
    }

    result = TclListObjLengthM(interp, objv[1], &listLen);
    if (result != TCL_OK) {
	return result;
    }

    /*
     * Get the first and last indexes. "end" is interpreted to be the index
     * for the last element, such that using it will cause that element to be
     * included for deletion.
     */

    result = TclGetIntForIndexM(interp, objv[2], /*end*/ listLen-1, &first);
    if (result != TCL_OK) {
	return result;
    }

    result = TclGetIntForIndexM(interp, objv[3], /*end*/ listLen-1, &last);
    if (result != TCL_OK) {
	return result;
    }

    if (first == TCL_INDEX_NONE) {
	first = 0;
    } else if (first > listLen) {
	first = listLen;
    }

    if (last + 1 > listLen) {
	last = listLen - 1;
    }
    if (first + 1 <= last + 1) {
	numToDelete = last - first + 1;
    } else {
	numToDelete = 0;
    }

    /*
     * If the list object is unshared we can modify it directly, otherwise we
     * create a copy to modify: this is "copy on write".
     */

    listPtr = objv[1];
    if (Tcl_IsShared(listPtr)) {
	listPtr = TclListObjCopy(NULL, listPtr);
    }

    /*
     * Note that we call Tcl_ListObjReplace even when numToDelete == 0 and
     * objc == 4. In this case, the list value of listPtr is not changed (no
     * elements are removed or added), but by making the call we are assured
     * we end up with a list in canonical form. Resist any temptation to
     * optimize this case away.
     */

    if (TCL_OK != Tcl_ListObjReplace(interp, listPtr, first, numToDelete,
	    objc-4, objv+4)) {
	return TCL_ERROR;
    }

    /*
     * Set the interpreter's object result.
     */

    Tcl_SetObjResult(interp, listPtr);
    return TCL_OK;
}

/*
 *----------------------------------------------------------------------
 *
 * Tcl_LreverseObjCmd --
 *
 *	This procedure is invoked to process the "lreverse" Tcl command. See
 *	the user documentation for details on what it does.
 *
 * Results:
 *	A standard Tcl result.
 *
 * Side effects:
 *	See the user documentation.
 *
 *----------------------------------------------------------------------
 */

int
Tcl_LreverseObjCmd(
    TCL_UNUSED(void *),
    Tcl_Interp *interp,		/* Current interpreter. */
    int objc,			/* Number of arguments. */
    Tcl_Obj *const objv[])	/* Argument values. */
{
    Tcl_Obj **elemv;
    size_t elemc, i, j;

    if (objc != 2) {
	Tcl_WrongNumArgs(interp, 1, objv, "list");
	return TCL_ERROR;
    }
    /*
     *  Handle AbstractList special case - do not shimmer into a list, if it
     *  supports a private Reverse function, just to reverse it.
     */
    if (TclAbstractListHasProc(objv[1], TCL_ABSL_REVERSE)) {
	Tcl_Obj *resultObj;

	if (Tcl_AbstractListObjReverse(interp, objv[1], &resultObj) == TCL_OK) {
	    Tcl_SetObjResult(interp, resultObj);
	    return TCL_OK;
	}
    } /* end Abstract List */

    if (TclListObjGetElementsM(interp, objv[1], &elemc, &elemv) != TCL_OK) {
	return TCL_ERROR;
    }

    /*
     * If the list is empty, just return it. [Bug 1876793]
     */

    if (!elemc) {
	Tcl_SetObjResult(interp, objv[1]);
	return TCL_OK;
    }

    if (Tcl_IsShared(objv[1])
	|| ListObjRepIsShared(objv[1])) { /* Bug 1675044 */
	Tcl_Obj *resultObj, **dataArray;
	ListRep listRep;

	resultObj = Tcl_NewListObj(elemc, NULL);

	/* Modify the internal rep in-place */
	ListObjGetRep(resultObj, &listRep);
	listRep.storePtr->numUsed = elemc;
	dataArray = ListRepElementsBase(&listRep);
	if (listRep.spanPtr) {
	    /* Future proofing */
	    listRep.spanPtr->spanStart = listRep.storePtr->firstUsed;
	    listRep.spanPtr->spanLength = listRep.storePtr->numUsed;
	}

	for (i=0,j=elemc-1 ; i<elemc ; i++,j--) {
	    dataArray[j] = elemv[i];
	    Tcl_IncrRefCount(elemv[i]);
	}

	Tcl_SetObjResult(interp, resultObj);
    } else {

	/*
	 * Not shared, so swap "in place". This relies on Tcl_LOGE above
	 * returning a pointer to the live array of Tcl_Obj values.
	 */

	for (i=0,j=elemc-1 ; i<j ; i++,j--) {
	    Tcl_Obj *tmp = elemv[i];

	    elemv[i] = elemv[j];
	    elemv[j] = tmp;
	}
	TclInvalidateStringRep(objv[1]);
	Tcl_SetObjResult(interp, objv[1]);
    }
    return TCL_OK;
}

/*
 *----------------------------------------------------------------------
 *
 * Tcl_LsearchObjCmd --
 *
 *	This procedure is invoked to process the "lsearch" Tcl command. See
 *	the user documentation for details on what it does.
 *
 * Results:
 *	A standard Tcl result.
 *
 * Side effects:
 *	See the user documentation.
 *
 *----------------------------------------------------------------------
 */

int
Tcl_LsearchObjCmd(
    TCL_UNUSED(void *),
    Tcl_Interp *interp,		/* Current interpreter. */
    int objc,			/* Number of arguments. */
    Tcl_Obj *const objv[])	/* Argument values. */
{
    const char *bytes, *patternBytes;
    int match, index, result=TCL_OK, bisect;
    size_t i, length = 0, listc, elemLen, start, groupSize, groupOffset, lower, upper;
    int allocatedIndexVector = 0;
    int isIncreasing;
    Tcl_WideInt patWide, objWide, wide;
    int allMatches, inlineReturn, negatedMatch, returnSubindices, noCase;
    double patDouble, objDouble;
    SortInfo sortInfo;
    Tcl_Obj *patObj, **listv, *listPtr, *startPtr, *itemPtr;
    SortStrCmpFn_t strCmpFn = TclUtfCmp;
    Tcl_RegExp regexp = NULL;
    static const char *const options[] = {
	"-all",	    "-ascii",   "-bisect", "-decreasing", "-dictionary",
	"-exact",   "-glob",    "-increasing", "-index",
	"-inline",  "-integer", "-nocase",     "-not",
	"-real",    "-regexp",  "-sorted",     "-start", "-stride",
	"-subindices", NULL
    };
    enum lsearchoptions {
	LSEARCH_ALL, LSEARCH_ASCII, LSEARCH_BISECT, LSEARCH_DECREASING,
	LSEARCH_DICTIONARY, LSEARCH_EXACT, LSEARCH_GLOB, LSEARCH_INCREASING,
	LSEARCH_INDEX, LSEARCH_INLINE, LSEARCH_INTEGER, LSEARCH_NOCASE,
	LSEARCH_NOT, LSEARCH_REAL, LSEARCH_REGEXP, LSEARCH_SORTED,
	LSEARCH_START, LSEARCH_STRIDE, LSEARCH_SUBINDICES
    };
    enum datatypes {
	ASCII, DICTIONARY, INTEGER, REAL
    } dataType;
    enum modes {
	EXACT, GLOB, REGEXP, SORTED
    };
    enum modes mode;

    mode = GLOB;
    dataType = ASCII;
    isIncreasing = 1;
    allMatches = 0;
    inlineReturn = 0;
    returnSubindices = 0;
    negatedMatch = 0;
    bisect = 0;
    listPtr = NULL;
    startPtr = NULL;
    groupSize = 1;
    groupOffset = 0;
    start = 0;
    noCase = 0;
    sortInfo.compareCmdPtr = NULL;
    sortInfo.isIncreasing = 1;
    sortInfo.sortMode = 0;
    sortInfo.interp = interp;
    sortInfo.resultCode = TCL_OK;
    sortInfo.indexv = NULL;
    sortInfo.indexc = 0;

    if (objc < 3) {
	Tcl_WrongNumArgs(interp, 1, objv, "?-option value ...? list pattern");
	return TCL_ERROR;
    }

    for (i = 1; i < (size_t)objc-2; i++) {
	enum lsearchoptions idx;
	if (Tcl_GetIndexFromObj(interp, objv[i], options, "option", 0, &idx)
		!= TCL_OK) {
	    result = TCL_ERROR;
	    goto done;
	}
	switch (idx) {
	case LSEARCH_ALL:		/* -all */
	    allMatches = 1;
	    break;
	case LSEARCH_ASCII:		/* -ascii */
	    dataType = ASCII;
	    break;
	case LSEARCH_BISECT:		/* -bisect */
	    mode = SORTED;
	    bisect = 1;
	    break;
	case LSEARCH_DECREASING:	/* -decreasing */
	    isIncreasing = 0;
	    sortInfo.isIncreasing = 0;
	    break;
	case LSEARCH_DICTIONARY:	/* -dictionary */
	    dataType = DICTIONARY;
	    break;
	case LSEARCH_EXACT:		/* -increasing */
	    mode = EXACT;
	    break;
	case LSEARCH_GLOB:		/* -glob */
	    mode = GLOB;
	    break;
	case LSEARCH_INCREASING:	/* -increasing */
	    isIncreasing = 1;
	    sortInfo.isIncreasing = 1;
	    break;
	case LSEARCH_INLINE:		/* -inline */
	    inlineReturn = 1;
	    break;
	case LSEARCH_INTEGER:		/* -integer */
	    dataType = INTEGER;
	    break;
	case LSEARCH_NOCASE:		/* -nocase */
	    strCmpFn = TclUtfCasecmp;
	    noCase = 1;
	    break;
	case LSEARCH_NOT:		/* -not */
	    negatedMatch = 1;
	    break;
	case LSEARCH_REAL:		/* -real */
	    dataType = REAL;
	    break;
	case LSEARCH_REGEXP:		/* -regexp */
	    mode = REGEXP;
	    break;
	case LSEARCH_SORTED:		/* -sorted */
	    mode = SORTED;
	    break;
	case LSEARCH_SUBINDICES:	/* -subindices */
	    returnSubindices = 1;
	    break;
	case LSEARCH_START:		/* -start */
	    /*
	     * If there was a previous -start option, release its saved index
	     * because it will either be replaced or there will be an error.
	     */

	    if (startPtr != NULL) {
		Tcl_DecrRefCount(startPtr);
		startPtr = NULL;
	    }
	    if (i + 4 > (size_t)objc) {
		Tcl_SetObjResult(interp, Tcl_NewStringObj(
			"missing starting index", -1));
		Tcl_SetErrorCode(interp, "TCL", "ARGUMENT", "MISSING", NULL);
		result = TCL_ERROR;
		goto done;
	    }
	    i++;
	    if (objv[i] == objv[objc - 2]) {
		/*
		 * Take copy to prevent shimmering problems. Note that it does
		 * not matter if the index obj is also a component of the list
		 * being searched. We only need to copy where the list and the
		 * index are one-and-the-same.
		 */

		startPtr = Tcl_DuplicateObj(objv[i]);
	    } else {
		startPtr = objv[i];
	    }
	    Tcl_IncrRefCount(startPtr);
	    break;
	case LSEARCH_STRIDE:		/* -stride */
	    if (i + 4 > (size_t)objc) {
		Tcl_SetObjResult(interp, Tcl_NewStringObj(
			"\"-stride\" option must be "
			"followed by stride length", -1));
		Tcl_SetErrorCode(interp, "TCL", "ARGUMENT", "MISSING", NULL);
		result = TCL_ERROR;
		goto done;
	    }
	    if (Tcl_GetWideIntFromObj(interp, objv[i+1], &wide) != TCL_OK) {
		result = TCL_ERROR;
		goto done;
	    }
	    if (wide < 1) {
		Tcl_SetObjResult(interp, Tcl_NewStringObj(
			"stride length must be at least 1", -1));
		Tcl_SetErrorCode(interp, "TCL", "OPERATION", "LSEARCH",
			"BADSTRIDE", NULL);
		result = TCL_ERROR;
		goto done;
	    }
	    groupSize = wide;
	    i++;
	    break;
	case LSEARCH_INDEX: {		/* -index */
	    Tcl_Obj **indices;
	    size_t j;

	    if (allocatedIndexVector) {
		TclStackFree(interp, sortInfo.indexv);
		allocatedIndexVector = 0;
	    }
	    if (i + 4 > (size_t)objc) {
		Tcl_SetObjResult(interp, Tcl_NewStringObj(
			"\"-index\" option must be followed by list index",
			-1));
		Tcl_SetErrorCode(interp, "TCL", "ARGUMENT", "MISSING", NULL);
		result = TCL_ERROR;
		goto done;
	    }

	    /*
	     * Store the extracted indices for processing by sublist
	     * extraction. Note that we don't do this using objects because
	     * that has shimmering problems.
	     */

	    i++;
	    if (TclListObjGetElementsM(interp, objv[i],
		    &sortInfo.indexc, &indices) != TCL_OK) {
		result = TCL_ERROR;
		goto done;
	    }
	    switch (sortInfo.indexc) {
	    case 0:
		sortInfo.indexv = NULL;
		break;
	    case 1:
		sortInfo.indexv = &sortInfo.singleIndex;
		break;
	    default:
		sortInfo.indexv = (int *)
			TclStackAlloc(interp, sizeof(int) * sortInfo.indexc);
		allocatedIndexVector = 1; /* Cannot use indexc field, as it
					   * might be decreased by 1 later. */
	    }

	    /*
	     * Fill the array by parsing each index. We don't know whether
	     * their scale is sensible yet, but we at least perform the
	     * syntactic check here.
	     */

	    for (j=0 ; j<sortInfo.indexc ; j++) {
		int encoded = 0;
		if (TclIndexEncode(interp, indices[j], TCL_INDEX_NONE,
			TCL_INDEX_NONE, &encoded) != TCL_OK) {
		    result = TCL_ERROR;
		}
		if (encoded == (int)TCL_INDEX_NONE) {
		    Tcl_SetObjResult(interp, Tcl_ObjPrintf(
			    "index \"%s\" out of range",
			    TclGetString(indices[j])));
		    Tcl_SetErrorCode(interp, "TCL", "VALUE", "INDEX"
			    "OUTOFRANGE", NULL);
		    result = TCL_ERROR;
		}
		if (result == TCL_ERROR) {
		    Tcl_AppendObjToErrorInfo(interp, Tcl_ObjPrintf(
			    "\n    (-index option item number %" TCL_Z_MODIFIER "u)", j));
		    goto done;
		}
		sortInfo.indexv[j] = encoded;
	    }
	    break;
	}
	}
    }

    /*
     * Subindices only make sense if asked for with -index option set.
     */

    if (returnSubindices && sortInfo.indexc==0) {
	Tcl_SetObjResult(interp, Tcl_NewStringObj(
		"-subindices cannot be used without -index option", -1));
	Tcl_SetErrorCode(interp, "TCL", "OPERATION", "LSEARCH",
		"BAD_OPTION_MIX", NULL);
	result = TCL_ERROR;
	goto done;
    }

    if (bisect && (allMatches || negatedMatch)) {
	Tcl_SetObjResult(interp, Tcl_NewStringObj(
		"-bisect is not compatible with -all or -not", -1));
	Tcl_SetErrorCode(interp, "TCL", "OPERATION", "LSEARCH",
		"BAD_OPTION_MIX", NULL);
	result = TCL_ERROR;
	goto done;
    }

    if (mode == REGEXP) {
	/*
	 * We can shimmer regexp/list if listv[i] == pattern, so get the
	 * regexp rep before the list rep. First time round, omit the interp
	 * and hope that the compilation will succeed. If it fails, we'll
	 * recompile in "expensive" mode with a place to put error messages.
	 */

	regexp = Tcl_GetRegExpFromObj(NULL, objv[objc - 1],
		TCL_REG_ADVANCED | TCL_REG_NOSUB |
		(noCase ? TCL_REG_NOCASE : 0));
	if (regexp == NULL) {
	    /*
	     * Failed to compile the RE. Try again without the TCL_REG_NOSUB
	     * flag in case the RE had sub-expressions in it [Bug 1366683]. If
	     * this fails, an error message will be left in the interpreter.
	     */

	    regexp = Tcl_GetRegExpFromObj(interp, objv[objc - 1],
		    TCL_REG_ADVANCED | (noCase ? TCL_REG_NOCASE : 0));
	}

	if (regexp == NULL) {
	    result = TCL_ERROR;
	    goto done;
	}
    }

    /*
     * Make sure the list argument is a list object and get its length and a
     * pointer to its array of element pointers.
     */

    result = TclListObjGetElementsM(interp, objv[objc - 2], &listc, &listv);
    if (result != TCL_OK) {
	goto done;
    }

    /*
     * Check for sanity when grouping elements of the overall list together
     * because of the -stride option. [TIP #351]
     */

    if (groupSize > 1) {
	if (listc % groupSize) {
	    Tcl_SetObjResult(interp, Tcl_NewStringObj(
		    "list size must be a multiple of the stride length",
		    -1));
	    Tcl_SetErrorCode(interp, "TCL", "OPERATION", "LSEARCH", "BADSTRIDE",
		    NULL);
	    result = TCL_ERROR;
	    goto done;
	}
	if (sortInfo.indexc > 0) {
	    /*
	     * Use the first value in the list supplied to -index as the
	     * offset of the element within each group by which to sort.
	     */

	    groupOffset = TclIndexDecode(sortInfo.indexv[0], groupSize - 1);
	    if (groupOffset >= groupSize) {
		Tcl_SetObjResult(interp, Tcl_NewStringObj(
			"when used with \"-stride\", the leading \"-index\""
			" value must be within the group", -1));
		Tcl_SetErrorCode(interp, "TCL", "OPERATION", "LSEARCH",
			"BADINDEX", NULL);
		result = TCL_ERROR;
		goto done;
	    }
	    if (sortInfo.indexc == 1) {
		sortInfo.indexc = 0;
		sortInfo.indexv = NULL;
	    } else {
		sortInfo.indexc--;

		for (i = 0; i < sortInfo.indexc; i++) {
		    sortInfo.indexv[i] = sortInfo.indexv[i+1];
		}
	    }
	}
    }

    /*
     * Get the user-specified start offset.
     */

    if (startPtr) {
	result = TclGetIntForIndexM(interp, startPtr, listc-1, &start);
	if (result != TCL_OK) {
	    goto done;
	}
	if (start == TCL_INDEX_NONE) {
	    start = TCL_INDEX_START;
	}

	/*
	 * If the search started past the end of the list, we just return a
	 * "did not match anything at all" result straight away. [Bug 1374778]
	 */

	if (start >= (size_t)listc) {
	    if (allMatches || inlineReturn) {
		Tcl_ResetResult(interp);
	    } else {
		TclNewIndexObj(itemPtr, TCL_INDEX_NONE);
		Tcl_SetObjResult(interp, itemPtr);
	    }
	    goto done;
	}

	/*
	 * If start points within a group, it points to the start of the group.
	 */

	if (groupSize > 1) {
	    start -= (start % groupSize);
	}
    }

    patObj = objv[objc - 1];
    patternBytes = NULL;
    if (mode == EXACT || mode == SORTED) {
	switch (dataType) {
	case ASCII:
	case DICTIONARY:
	    patternBytes = Tcl_GetStringFromObj(patObj, &length);
	    break;
	case INTEGER:
	    result = TclGetWideIntFromObj(interp, patObj, &patWide);
	    if (result != TCL_OK) {
		goto done;
	    }

	    /*
	     * List representation might have been shimmered; restore it. [Bug
	     * 1844789]
	     */

	    TclListObjGetElementsM(NULL, objv[objc - 2], &listc, &listv);
	    break;
	case REAL:
	    result = Tcl_GetDoubleFromObj(interp, patObj, &patDouble);
	    if (result != TCL_OK) {
		goto done;
	    }

	    /*
	     * List representation might have been shimmered; restore it. [Bug
	     * 1844789]
	     */

	    TclListObjGetElementsM(NULL, objv[objc - 2], &listc, &listv);
	    break;
	}
    } else {
	patternBytes = Tcl_GetStringFromObj(patObj, &length);
    }

    /*
     * Set default index value to -1, indicating failure; if we find the item
     * in the course of our search, index will be set to the correct value.
     */

    index = -1;
    match = 0;

    if (mode == SORTED && !allMatches && !negatedMatch) {
	/*
	 * If the data is sorted, we can do a more intelligent search. Note
	 * that there is no point in being smart when -all was specified; in
	 * that case, we have to look at all items anyway, and there is no
	 * sense in doing this when the match sense is inverted.
	 */

	/*
	 * With -stride, lower, upper and i are kept as multiples of groupSize.
	 */

	lower = start - groupSize;
	upper = listc;
	while (lower + groupSize != upper && sortInfo.resultCode == TCL_OK) {
	    i = (lower + upper)/2;
	    i -= i % groupSize;
	    if (sortInfo.indexc != 0) {
		itemPtr = SelectObjFromSublist(listv[i+groupOffset], &sortInfo);
		if (sortInfo.resultCode != TCL_OK) {
		    result = sortInfo.resultCode;
		    goto done;
		}
	    } else {
		itemPtr = listv[i+groupOffset];
	    }
	    switch (dataType) {
	    case ASCII:
		bytes = TclGetString(itemPtr);
		match = strCmpFn(patternBytes, bytes);
		break;
	    case DICTIONARY:
		bytes = TclGetString(itemPtr);
		match = DictionaryCompare(patternBytes, bytes);
		break;
	    case INTEGER:
		result = TclGetWideIntFromObj(interp, itemPtr, &objWide);
		if (result != TCL_OK) {
		    goto done;
		}
		if (patWide == objWide) {
		    match = 0;
		} else if (patWide < objWide) {
		    match = -1;
		} else {
		    match = 1;
		}
		break;
	    case REAL:
		result = Tcl_GetDoubleFromObj(interp, itemPtr, &objDouble);
		if (result != TCL_OK) {
		    goto done;
		}
		if (patDouble == objDouble) {
		    match = 0;
		} else if (patDouble < objDouble) {
		    match = -1;
		} else {
		    match = 1;
		}
		break;
	    }
	    if (match == 0) {
		/*
		 * Normally, binary search is written to stop when it finds a
		 * match. If there are duplicates of an element in the list,
		 * our first match might not be the first occurrence.
		 * Consider: 0 0 0 1 1 1 2 2 2
		 *
		 * To maintain consistency with standard lsearch semantics, we
		 * must find the leftmost occurrence of the pattern in the
		 * list. Thus we don't just stop searching here. This
		 * variation means that a search always makes log n
		 * comparisons (normal binary search might "get lucky" with an
		 * early comparison).
		 *
		 * In bisect mode though, we want the last of equals.
		 */

		index = i;
		if (bisect) {
		    lower = i;
		} else {
		    upper = i;
		}
	    } else if (match > 0) {
		if (isIncreasing) {
		    lower = i;
		} else {
		    upper = i;
		}
	    } else {
		if (isIncreasing) {
		    upper = i;
		} else {
		    lower = i;
		}
	    }
	}
	if (bisect && index < 0) {
	    index = lower;
	}
    } else {
	/*
	 * We need to do a linear search, because (at least one) of:
	 *   - our matcher can only tell equal vs. not equal
	 *   - our matching sense is negated
	 *   - we're building a list of all matched items
	 */

	if (allMatches) {
	    listPtr = Tcl_NewListObj(0, NULL);
	}
	for (i = start; i < listc; i += groupSize) {
	    match = 0;
	    if (sortInfo.indexc != 0) {
		itemPtr = SelectObjFromSublist(listv[i+groupOffset], &sortInfo);
		if (sortInfo.resultCode != TCL_OK) {
		    if (listPtr != NULL) {
			Tcl_DecrRefCount(listPtr);
		    }
		    result = sortInfo.resultCode;
		    goto done;
		}
	    } else {
		itemPtr = listv[i+groupOffset];
	    }

	    switch (mode) {
	    case SORTED:
	    case EXACT:
		switch (dataType) {
		case ASCII:
		    bytes = Tcl_GetStringFromObj(itemPtr, &elemLen);
		    if (length == elemLen) {
			/*
			 * This split allows for more optimal compilation of
			 * memcmp/strcasecmp.
			 */

			if (noCase) {
			    match = (TclUtfCasecmp(bytes, patternBytes) == 0);
			} else {
			    match = (memcmp(bytes, patternBytes, length) == 0);
			}
		    }
		    break;

		case DICTIONARY:
		    bytes = TclGetString(itemPtr);
		    match = (DictionaryCompare(bytes, patternBytes) == 0);
		    break;

		case INTEGER:
		    result = TclGetWideIntFromObj(interp, itemPtr, &objWide);
		    if (result != TCL_OK) {
			if (listPtr != NULL) {
			    Tcl_DecrRefCount(listPtr);
			}
			goto done;
		    }
		    match = (objWide == patWide);
		    break;

		case REAL:
		    result = Tcl_GetDoubleFromObj(interp,itemPtr, &objDouble);
		    if (result != TCL_OK) {
			if (listPtr) {
			    Tcl_DecrRefCount(listPtr);
			}
			goto done;
		    }
		    match = (objDouble == patDouble);
		    break;
		}
		break;

	    case GLOB:
		match = Tcl_StringCaseMatch(TclGetString(itemPtr),
			patternBytes, noCase);
		break;

	    case REGEXP:
		match = Tcl_RegExpExecObj(interp, regexp, itemPtr, 0, 0, 0);
		if (match < 0) {
		    Tcl_DecrRefCount(patObj);
		    if (listPtr != NULL) {
			Tcl_DecrRefCount(listPtr);
		    }
		    result = TCL_ERROR;
		    goto done;
		}
		break;
	    }

	    /*
	     * Invert match condition for -not.
	     */

	    if (negatedMatch) {
		match = !match;
	    }
	    if (!match) {
		continue;
	    }
	    if (!allMatches) {
		index = i;
		break;
	    } else if (inlineReturn) {
		/*
		 * Note that these appends are not expected to fail.
		 */

		if (returnSubindices && (sortInfo.indexc != 0)) {
		    itemPtr = SelectObjFromSublist(listv[i+groupOffset],
			    &sortInfo);
		    Tcl_ListObjAppendElement(interp, listPtr, itemPtr);
		} else if (groupSize > 1) {
		    Tcl_ListObjReplace(interp, listPtr, LIST_MAX, 0,
			    groupSize, &listv[i]);
		} else {
		    itemPtr = listv[i];
		    Tcl_ListObjAppendElement(interp, listPtr, itemPtr);
		}
	    } else if (returnSubindices) {
		size_t j;

		TclNewIndexObj(itemPtr, i+groupOffset);
		for (j=0 ; j<sortInfo.indexc ; j++) {
		    Tcl_Obj *elObj;
		    size_t elValue = TclIndexDecode(sortInfo.indexv[j], listc);
		    TclNewIndexObj(elObj, elValue);
		    Tcl_ListObjAppendElement(interp, itemPtr, elObj);
		}
		Tcl_ListObjAppendElement(interp, listPtr, itemPtr);
	    } else {
		Tcl_ListObjAppendElement(interp, listPtr, Tcl_NewWideIntObj(i));
	    }
	}
    }

    /*
     * Return everything or a single value.
     */

    if (allMatches) {
	Tcl_SetObjResult(interp, listPtr);
    } else if (!inlineReturn) {
	if (returnSubindices) {
	    size_t j;

	    TclNewIndexObj(itemPtr, index+groupOffset);
	    for (j=0 ; j<sortInfo.indexc ; j++) {
		Tcl_Obj *elObj;
		size_t elValue = TclIndexDecode(sortInfo.indexv[j], listc);
		TclNewIndexObj(elObj, elValue);
		Tcl_ListObjAppendElement(interp, itemPtr, elObj);
	    }
	    Tcl_SetObjResult(interp, itemPtr);
	} else {
		Tcl_Obj *elObj;
		TclNewIndexObj(elObj, index);
	    Tcl_SetObjResult(interp, elObj);
	}
    } else if (index < 0) {
	/*
	 * Is this superfluous? The result should be a blank object by
	 * default...
	 */

	Tcl_SetObjResult(interp, Tcl_NewObj());
    } else {
	if (returnSubindices) {
	    Tcl_SetObjResult(interp, SelectObjFromSublist(listv[i+groupOffset],
		    &sortInfo));
	} else if (groupSize > 1) {
	    Tcl_SetObjResult(interp, Tcl_NewListObj(groupSize, &listv[index]));
	} else {
	    Tcl_SetObjResult(interp, listv[index]);
	}
    }
    result = TCL_OK;

    /*
     * Cleanup the index list array.
     */

  done:
    if (startPtr != NULL) {
	Tcl_DecrRefCount(startPtr);
    }
    if (allocatedIndexVector) {
	TclStackFree(interp, sortInfo.indexv);
    }
    return result;
}
<<<<<<< HEAD

/*
 *----------------------------------------------------------------------
 *
 * Tcl_LsetObjCmd --
 *
 *	This procedure is invoked to process the "lset" Tcl command. See the
 *	user documentation for details on what it does.
 *
 * Results:
 *	A standard Tcl result.
 *
 * Side effects:
 *	See the user documentation.
 *
 *----------------------------------------------------------------------
 */

int
Tcl_LsetObjCmd(
    TCL_UNUSED(void *),
    Tcl_Interp *interp,		/* Current interpreter. */
    int objc,			/* Number of arguments. */
    Tcl_Obj *const objv[])	/* Argument values. */
{
    Tcl_Obj *listPtr;		/* Pointer to the list being altered. */
    Tcl_Obj *finalValuePtr;	/* Value finally assigned to the variable. */

    /*
     * Check parameter count.
     */

    if (objc < 3) {
	Tcl_WrongNumArgs(interp, 1, objv,
		"listVar ?index? ?index ...? value");
	return TCL_ERROR;
    }

    /*
     * Look up the list variable's value.
     */

    listPtr = Tcl_ObjGetVar2(interp, objv[1], NULL, TCL_LEAVE_ERR_MSG);
    if (listPtr == NULL) {
	return TCL_ERROR;
    }

    /*
     * Substitute the value in the value. Return either the value or else an
     * unshared copy of it.
     */

    if (objc == 4) {
	finalValuePtr = TclLsetList(interp, listPtr, objv[2], objv[3]);
    } else {
	finalValuePtr = TclLsetFlat(interp, listPtr, objc-3, objv+2,
		objv[objc-1]);
    }

    /*
     * If substitution has failed, bail out.
     */
=======
>>>>>>> e2e526be


/*
 *----------------------------------------------------------------------
 *
 * SequenceIdentifyArgument --
 *   (for [lseq] command)
 *
 *  Given a Tcl_Obj, identify if it is a keyword or a number
 *
 *  Return Value
 *    0 - failure, unexpected value
 *    1 - value is a number
 *    2 - value is an operand keyword
 *    3 - value is a by keyword
 *
 *  The decoded value will be assigned to the appropriate
 *  pointer, if supplied.
 */

static SequenceDecoded
SequenceIdentifyArgument(
     Tcl_Interp *interp,        /* for error reporting  */
     Tcl_Obj *argPtr,           /* Argument to decode   */
     Tcl_Obj **numValuePtr,     /* Return numeric value */
     int *keywordIndexPtr)      /* Return keyword enum  */
{
    int status;
    SequenceOperators opmode;
    SequenceByMode bymode;
    union {
	Tcl_WideInt i;
	double d;
    } *nvalue;

    status = Tcl_GetNumberFromObj(NULL, argPtr, (void**)&nvalue, keywordIndexPtr);
    if (status == TCL_OK) {
	if (numValuePtr) {
	    *numValuePtr = argPtr;
	}
	return NumericArg;
    } else {
	/* Check for an index expression */
	long value;
	double dvalue;
	Tcl_Obj *exprValueObj;
	int keyword;
	Tcl_InterpState savedstate;
	savedstate = Tcl_SaveInterpState(interp, status);
	if (Tcl_ExprLongObj(interp, argPtr, &value) != TCL_OK) {
	    status = Tcl_RestoreInterpState(interp, savedstate);
	    exprValueObj = argPtr;
	} else {
	    // Determine if expression is double or int
	    if (Tcl_ExprDoubleObj(interp, argPtr, &dvalue) != TCL_OK) {
		keyword = TCL_NUMBER_INT;
		exprValueObj = argPtr;
	    } else {
		if (floor(dvalue) == dvalue) {
		    exprValueObj = Tcl_NewWideIntObj(value);
		    keyword = TCL_NUMBER_INT;
		} else {
		    exprValueObj = Tcl_NewDoubleObj(dvalue);
		    keyword = TCL_NUMBER_DOUBLE;
		}
	    }
	    status = Tcl_RestoreInterpState(interp, savedstate);
	    if (numValuePtr) {
		*numValuePtr = exprValueObj;
	    }
	    if (keywordIndexPtr) {
		*keywordIndexPtr = keyword ;// type of expression result
	    }
	    return NumericArg;
	}
    }

    status = Tcl_GetIndexFromObj(NULL, argPtr, seq_operations,
				 "range operation", 0, &opmode);
    if (status == TCL_OK) {
	if (keywordIndexPtr) {
	    *keywordIndexPtr = opmode;
	}
	return RangeKeywordArg;
    }

    status = Tcl_GetIndexFromObj(NULL, argPtr, seq_step_keywords,
				 "step keyword", 0, &bymode);
    if (status == TCL_OK) {
	if (keywordIndexPtr) {
	    *keywordIndexPtr = bymode;
	}
	return ByKeywordArg;
    }
    return NoneArg;
}

/*
 *----------------------------------------------------------------------
 *
 * Tcl_LseqObjCmd --
 *
 *	This procedure is invoked to process the "lseq" Tcl command.
 *	See the user documentation for details on what it does.
 *
 * Enumerated possible argument patterns:
 *
 * 1:
 *    lseq n
 * 2:
 *    lseq n n
 * 3:
 *    lseq n n n
 *    lseq n 'to' n
 *    lseq n 'count' n
 *    lseq n 'by' n
 * 4:
 *    lseq n 'to' n n
 *    lseq n n 'by' n
 *    lseq n 'count' n n
 * 5:
 *    lseq n 'to' n 'by' n
 *    lseq n 'count' n 'by' n
 *
 * Results:
 *	A standard Tcl object result.
 *
 * Side effects:
 *	See the user documentation.
 *
 *----------------------------------------------------------------------
 */

int
Tcl_LseqObjCmd(
    TCL_UNUSED(void *),
    Tcl_Interp *interp,	   /* Current interpreter. */
    int objc,		   /* Number of arguments. */
    Tcl_Obj *const objv[]) /* The argument objects. */
{
    Tcl_Obj *elementCount = NULL;
    Tcl_Obj *start = NULL, *end = NULL, *step = NULL;
    Tcl_WideInt values[5];
    Tcl_Obj *numValues[5];
    Tcl_Obj *numberObj;
    int status = TCL_ERROR, keyword, useDoubles = 0;
    Tcl_Obj *arithSeriesPtr;
    SequenceOperators opmode;
    SequenceDecoded decoded;
    int i, arg_key = 0, value_i = 0;
    // Default constants
    Tcl_Obj *zero = Tcl_NewIntObj(0);
    Tcl_Obj *one = Tcl_NewIntObj(1);

    /*
     * Create a decoding key by looping through the arguments and identify
     * what kind of argument each one is.  Encode each argument as a decimal
     * digit.
     */
    if (objc > 6) {
	 /* Too many arguments */
	 arg_key=0;
    } else for (i=1; i<objc; i++) {
	 arg_key = (arg_key * 10);
	 numValues[value_i] = NULL;
	 decoded = SequenceIdentifyArgument(interp, objv[i], &numberObj, &keyword);
	 switch (decoded) {

	 case NoneArg:
	      /*
	       * Unrecognizable argument
	       * Reproduce operation error message
	       */
	      status = Tcl_GetIndexFromObj(interp, objv[i], seq_operations,
		           "operation", 0, &opmode);
	      goto done;

	 case NumericArg:
	      arg_key += NumericArg;
	      numValues[value_i] = numberObj;
	      Tcl_IncrRefCount(numValues[value_i]);
	      values[value_i] = keyword;  // This is the TCL_NUMBER_* value
	      useDoubles = useDoubles ? useDoubles : keyword == TCL_NUMBER_DOUBLE;
	      value_i++;
	      break;

	 case RangeKeywordArg:
	      arg_key += RangeKeywordArg;
	      values[value_i] = keyword;
	      value_i++;
	      break;

	 case ByKeywordArg:
	      arg_key += ByKeywordArg;
	      values[value_i] = keyword;
	      value_i++;
	      break;

	 default:
	      arg_key += 9; // Error state
	      value_i++;
	      break;
	 }
    }

    /*
     * The key encoding defines a valid set of arguments, or indicates an
     * error condition; process the values accordningly.
     */
    switch (arg_key) {

/*    No argument */
    case 0:
	 Tcl_WrongNumArgs(interp, 1, objv,
	     "n ??op? n ??by? n??");
	 goto done;
	 break;

/*    lseq n */
    case 1:
	start = zero;
	elementCount = numValues[0];
	end = NULL;
	step = one;
	break;

/*    lseq n n */
    case 11:
	start = numValues[0];
	end = numValues[1];
	break;

/*    lseq n n n */
    case 111:
	start = numValues[0];
	end = numValues[1];
	step = numValues[2];
	break;

/*    lseq n 'to' n    */
/*    lseq n 'count' n */
/*    lseq n 'by' n    */
    case 121:
	opmode = (SequenceOperators)values[1];
	switch (opmode) {
	case LSEQ_DOTS:
	case LSEQ_TO:
	    start = numValues[0];
	    end = numValues[2];
	    break;
	case LSEQ_BY:
	    start = zero;
	    elementCount = numValues[0];
	    step = numValues[2];
	    break;
	case LSEQ_COUNT:
	    start = numValues[0];
	    elementCount = numValues[2];
	    step = one;
	    break;
	default:
	    goto done;
	}
	break;

/*    lseq n 'to' n n    */
/*    lseq n 'count' n n */
    case 1211:
	opmode = (SequenceOperators)values[1];
	switch (opmode) {
	case LSEQ_DOTS:
	case LSEQ_TO:
	    start = numValues[0];
	    end = numValues[2];
	    step = numValues[3];
	    break;
	case LSEQ_COUNT:
	    start = numValues[0];
	    elementCount = numValues[2];
	    step = numValues[3];
	    break;
	case LSEQ_BY:
	    /* Error case */
	    goto done;
	    break;
	default:
	    goto done;
	    break;
	}
	break;

/*    lseq n n 'by' n */
    case 1121:
	start = numValues[0];
	end = numValues[1];
	opmode = (SequenceOperators)values[2];
	switch (opmode) {
	case LSEQ_BY:
	    step = numValues[3];
	    break;
	case LSEQ_DOTS:
	case LSEQ_TO:
	case LSEQ_COUNT:
	default:
	    goto done;
	    break;
	}
	break;

/*    lseq n 'to' n 'by' n    */
/*    lseq n 'count' n 'by' n */
    case 12121:
	start = numValues[0];
	opmode = (SequenceOperators)values[3];
	switch (opmode) {
	case LSEQ_BY:
	    step = numValues[4];
	    break;
	default:
	    goto done;
	    break;
	}
	opmode = (SequenceOperators)values[1];
	switch (opmode) {
	case LSEQ_DOTS:
	case LSEQ_TO:
	    start = numValues[0];
	    end = numValues[2];
	    break;
	case LSEQ_COUNT:
	    start = numValues[0];
	    elementCount = numValues[2];
	    break;
	default:
	    goto done;
	    break;
	}
	break;

/*    Error cases: incomplete arguments */
    case 12:
	 opmode = (SequenceOperators)values[1]; goto KeywordError; break;
    case 112:
	 opmode = (SequenceOperators)values[2]; goto KeywordError; break;
    case 1212:
	 opmode = (SequenceOperators)values[3]; goto KeywordError; break;
    KeywordError:
	 switch (opmode) {
	 case LSEQ_DOTS:
	 case LSEQ_TO:
	      Tcl_SetObjResult(interp, Tcl_ObjPrintf(
		  "missing \"to\" value."));
	      break;
	 case LSEQ_COUNT:
	      Tcl_SetObjResult(interp, Tcl_ObjPrintf(
		  "missing \"count\" value."));
	      break;
	 case LSEQ_BY:
	      Tcl_SetObjResult(interp, Tcl_ObjPrintf(
		  "missing \"by\" value."));
	      break;
	 }
	 goto done;
	 break;

/*    All other argument errors */
    default:
	 Tcl_WrongNumArgs(interp, 1, objv, "n ??op? n ??by? n??");
	 goto done;
	 break;
    }

    /*
     * Success!  Now lets create the series object.
     */
    status = TclNewArithSeriesObj(interp, &arithSeriesPtr, useDoubles, start, end, step, elementCount);
    if (status == TCL_OK) {
        Tcl_SetObjResult(interp, arithSeriesPtr);
    }

 done:
    // Free number arguments.
    while (--value_i>=0) {
	if (numValues[value_i]) Tcl_DecrRefCount(numValues[value_i]);
    }

    // Free constants
    Tcl_DecrRefCount(zero);
    Tcl_DecrRefCount(one);

    return status;
}

/*
 *----------------------------------------------------------------------
 *
 * Tcl_LsetObjCmd --
 *
 *	This procedure is invoked to process the "lset" Tcl command. See the
 *	user documentation for details on what it does.
 *
 * Results:
 *	A standard Tcl result.
 *
 * Side effects:
 *	See the user documentation.
 *
 *----------------------------------------------------------------------
 */

int
Tcl_LsetObjCmd(
    TCL_UNUSED(ClientData),
    Tcl_Interp *interp,		/* Current interpreter. */
    int objc,			/* Number of arguments. */
    Tcl_Obj *const objv[])	/* Argument values. */
{
    Tcl_Obj *listPtr;		/* Pointer to the list being altered. */
    Tcl_Obj *finalValuePtr;	/* Value finally assigned to the variable. */

    /*
     * Check parameter count.
     */

    if (objc < 3) {
	Tcl_WrongNumArgs(interp, 1, objv,
		"listVar ?index? ?index ...? value");
	return TCL_ERROR;
    }

    /*
     * Look up the list variable's value.
     */

    listPtr = Tcl_ObjGetVar2(interp, objv[1], NULL, TCL_LEAVE_ERR_MSG);
    if (listPtr == NULL) {
	return TCL_ERROR;
    }

    /*
     * Substitute the value in the value. Return either the value or else an
     * unshared copy of it.
     */

    if (objc == 4) {
	finalValuePtr = TclLsetList(interp, listPtr, objv[2], objv[3]);
    } else {
	if (TclAbstractListHasProc(listPtr, TCL_ABSL_SETELEMENT)) {
	    finalValuePtr = Tcl_AbstractListSetElement(interp, listPtr,
						       objc-3, objv+2, objv[objc-1]);
	    if (finalValuePtr) {
		Tcl_IncrRefCount(finalValuePtr);
	    }
	} else {
	    finalValuePtr = TclLsetFlat(interp, listPtr, objc-3, objv+2,
					objv[objc-1]);
	}
    }

    /*
     * If substitution has failed, bail out.
     */

    if (finalValuePtr == NULL) {
	return TCL_ERROR;
    }

    /*
     * Finally, update the variable so that traces fire.
     */

    listPtr = Tcl_ObjSetVar2(interp, objv[1], NULL, finalValuePtr,
	    TCL_LEAVE_ERR_MSG);
    Tcl_DecrRefCount(finalValuePtr);
    if (listPtr == NULL) {
	return TCL_ERROR;
    }

    /*
     * Return the new value of the variable as the interpreter result.
     */

    Tcl_SetObjResult(interp, listPtr);
    return TCL_OK;
}

/*
 *----------------------------------------------------------------------
 *
 * Tcl_LsortObjCmd --
 *
 *	This procedure is invoked to process the "lsort" Tcl command. See the
 *	user documentation for details on what it does.
 *
 * Results:
 *	A standard Tcl result.
 *
 * Side effects:
 *	See the user documentation.
 *
 *----------------------------------------------------------------------
 */

int
Tcl_LsortObjCmd(
    TCL_UNUSED(void *),
    Tcl_Interp *interp,		/* Current interpreter. */
    int objc,			/* Number of arguments. */
    Tcl_Obj *const objv[])	/* Argument values. */
{
    int indices, nocase = 0, indexc;
    int sortMode = SORTMODE_ASCII;
    int group, allocatedIndexVector = 0;
    size_t j, idx, groupSize, groupOffset, length;
    Tcl_WideInt wide;
    Tcl_Obj *resultPtr, *cmdPtr, **listObjPtrs, *listObj, *indexPtr;
    size_t i, elmArrSize;
    SortElement *elementArray = NULL, *elementPtr;
    SortInfo sortInfo;		/* Information about this sort that needs to
				 * be passed to the comparison function. */
#   define MAXCALLOC 1024000
#   define NUM_LISTS 30
    SortElement *subList[NUM_LISTS+1];
				/* This array holds pointers to temporary
				 * lists built during the merge sort. Element
				 * i of the array holds a list of length
				 * 2**i. */
    static const char *const switches[] = {
	"-ascii", "-command", "-decreasing", "-dictionary", "-increasing",
	"-index", "-indices", "-integer", "-nocase", "-real", "-stride",
	"-unique", NULL
    };
    enum Lsort_Switches {
	LSORT_ASCII, LSORT_COMMAND, LSORT_DECREASING, LSORT_DICTIONARY,
	LSORT_INCREASING, LSORT_INDEX, LSORT_INDICES, LSORT_INTEGER,
	LSORT_NOCASE, LSORT_REAL, LSORT_STRIDE, LSORT_UNIQUE
    } index;

    if (objc < 2) {
	Tcl_WrongNumArgs(interp, 1, objv, "?-option value ...? list");
	return TCL_ERROR;
    }

    /*
     * Parse arguments to set up the mode for the sort.
     */

    sortInfo.isIncreasing = 1;
    sortInfo.sortMode = SORTMODE_ASCII;
    sortInfo.indexv = NULL;
    sortInfo.indexc = 0;
    sortInfo.unique = 0;
    sortInfo.interp = interp;
    sortInfo.resultCode = TCL_OK;
    cmdPtr = NULL;
    indices = 0;
    group = 0;
    groupSize = 1;
    groupOffset = 0;
    indexPtr = NULL;
    for (i = 1; i < (size_t)objc-1; i++) {
	if (Tcl_GetIndexFromObj(interp, objv[i], switches, "option", 0,
		&index) != TCL_OK) {
	    sortInfo.resultCode = TCL_ERROR;
	    goto done;
	}
	switch (index) {
	case LSORT_ASCII:
	    sortInfo.sortMode = SORTMODE_ASCII;
	    break;
	case LSORT_COMMAND:
	    if (i + 2 == (size_t)objc) {
		Tcl_SetObjResult(interp, Tcl_NewStringObj(
			"\"-command\" option must be followed "
			"by comparison command", -1));
		Tcl_SetErrorCode(interp, "TCL", "ARGUMENT", "MISSING", NULL);
		sortInfo.resultCode = TCL_ERROR;
		goto done;
	    }
	    sortInfo.sortMode = SORTMODE_COMMAND;
	    cmdPtr = objv[i+1];
	    i++;
	    break;
	case LSORT_DECREASING:
	    sortInfo.isIncreasing = 0;
	    break;
	case LSORT_DICTIONARY:
	    sortInfo.sortMode = SORTMODE_DICTIONARY;
	    break;
	case LSORT_INCREASING:
	    sortInfo.isIncreasing = 1;
	    break;
	case LSORT_INDEX: {
	    size_t sortindex;
	    Tcl_Obj **indexv;

	    if (i + 2 == (size_t)objc) {
		Tcl_SetObjResult(interp, Tcl_NewStringObj(
			"\"-index\" option must be followed by list index",
			-1));
		Tcl_SetErrorCode(interp, "TCL", "ARGUMENT", "MISSING", NULL);
		sortInfo.resultCode = TCL_ERROR;
		goto done;
	    }
	    if (TclListObjGetElementsM(interp, objv[i+1], &sortindex,
		    &indexv) != TCL_OK) {
		sortInfo.resultCode = TCL_ERROR;
		goto done;
	    }

	    /*
	     * Check each of the indices for syntactic correctness. Note that
	     * we do not store the converted values here because we do not
	     * know if this is the only -index option yet and so we can't
	     * allocate any space; that happens after the scan through all the
	     * options is done.
	     */

	    for (j=0 ; j<sortindex ; j++) {
		int encoded = 0;
		int result = TclIndexEncode(interp, indexv[j],
			TCL_INDEX_NONE, TCL_INDEX_NONE, &encoded);

		if ((result == TCL_OK) && (encoded == (int)TCL_INDEX_NONE)) {
		    Tcl_SetObjResult(interp, Tcl_ObjPrintf(
			    "index \"%s\" out of range",
			    TclGetString(indexv[j])));
		    Tcl_SetErrorCode(interp, "TCL", "VALUE", "INDEX"
			    "OUTOFRANGE", NULL);
		    result = TCL_ERROR;
		}
		if (result == TCL_ERROR) {
		    Tcl_AppendObjToErrorInfo(interp, Tcl_ObjPrintf(
			    "\n    (-index option item number %" TCL_Z_MODIFIER "u)", j));
		    sortInfo.resultCode = TCL_ERROR;
		    goto done;
		}
	    }
	    indexPtr = objv[i+1];
	    i++;
	    break;
	}
	case LSORT_INTEGER:
	    sortInfo.sortMode = SORTMODE_INTEGER;
	    break;
	case LSORT_NOCASE:
	    nocase = 1;
	    break;
	case LSORT_REAL:
	    sortInfo.sortMode = SORTMODE_REAL;
	    break;
	case LSORT_UNIQUE:
	    sortInfo.unique = 1;
	    break;
	case LSORT_INDICES:
	    indices = 1;
	    break;
	case LSORT_STRIDE:
	    if (i + 2 == (size_t)objc) {
		Tcl_SetObjResult(interp, Tcl_NewStringObj(
			"\"-stride\" option must be "
			"followed by stride length", -1));
		Tcl_SetErrorCode(interp, "TCL", "ARGUMENT", "MISSING", NULL);
		sortInfo.resultCode = TCL_ERROR;
		goto done;
	    }
	    if (Tcl_GetWideIntFromObj(interp, objv[i+1], &wide) != TCL_OK) {
		sortInfo.resultCode = TCL_ERROR;
		goto done;
	    }
	    if (wide < 2) {
		Tcl_SetObjResult(interp, Tcl_NewStringObj(
			"stride length must be at least 2", -1));
		Tcl_SetErrorCode(interp, "TCL", "OPERATION", "LSORT",
			"BADSTRIDE", NULL);
		sortInfo.resultCode = TCL_ERROR;
		goto done;
	    }
	    groupSize = wide;
	    group = 1;
	    i++;
	    break;
	}
    }
    if (nocase && (sortInfo.sortMode == SORTMODE_ASCII)) {
	sortInfo.sortMode = SORTMODE_ASCII_NC;
    }

    /*
     * Now extract the -index list for real, if present. No failures are
     * expected here; the values are all of the right type or convertible to
     * it.
     */

    if (indexPtr) {
	Tcl_Obj **indexv;

	TclListObjGetElementsM(interp, indexPtr, &sortInfo.indexc, &indexv);
	switch (sortInfo.indexc) {
	case 0:
	    sortInfo.indexv = NULL;
	    break;
	case 1:
	    sortInfo.indexv = &sortInfo.singleIndex;
	    break;
	default:
	    sortInfo.indexv = (int *)
		    TclStackAlloc(interp, sizeof(int) * sortInfo.indexc);
	    allocatedIndexVector = 1;	/* Cannot use indexc field, as it
					 * might be decreased by 1 later. */
	}
	for (j=0 ; j<sortInfo.indexc ; j++) {
	    /* Prescreened values, no errors or out of range possible */
	    TclIndexEncode(NULL, indexv[j], TCL_INDEX_NONE,
		    TCL_INDEX_NONE, &sortInfo.indexv[j]);
	}
    }

    listObj = objv[objc-1];

    if (sortInfo.sortMode == SORTMODE_COMMAND) {
	Tcl_Obj *newCommandPtr, *newObjPtr;

	/*
	 * When sorting using a command, we are reentrant and therefore might
	 * have the representation of the list being sorted shimmered out from
	 * underneath our feet. Take a copy (cheap) to prevent this. [Bug
	 * 1675116]
	 */

	listObj = TclListObjCopy(interp, listObj);
	if (listObj == NULL) {
	    sortInfo.resultCode = TCL_ERROR;
	    goto done;
	}

	/*
	 * The existing command is a list. We want to flatten it, append two
	 * dummy arguments on the end, and replace these arguments later.
	 */

	newCommandPtr = Tcl_DuplicateObj(cmdPtr);
	TclNewObj(newObjPtr);
	Tcl_IncrRefCount(newCommandPtr);
	if (Tcl_ListObjAppendElement(interp, newCommandPtr, newObjPtr)
		!= TCL_OK) {
	    TclDecrRefCount(newCommandPtr);
	    TclDecrRefCount(listObj);
	    Tcl_IncrRefCount(newObjPtr);
	    TclDecrRefCount(newObjPtr);
	    sortInfo.resultCode = TCL_ERROR;
	    goto done;
	}
	Tcl_ListObjAppendElement(interp, newCommandPtr, Tcl_NewObj());
	sortInfo.compareCmdPtr = newCommandPtr;
    }

    if (TclAbstractListHasProc(objv[1], TCL_ABSL_GETELEMENTS)) {
	sortInfo.resultCode =
	    Tcl_AbstractListObjGetElements(interp, listObj, &length, &listObjPtrs);
    } else {
	sortInfo.resultCode = TclListObjGetElementsM(interp, listObj,
	    &length, &listObjPtrs);
    }
    if (sortInfo.resultCode != TCL_OK || length <= 0) {
	goto done;
    }

    /*
     * Check for sanity when grouping elements of the overall list together
     * because of the -stride option. [TIP #326]
     */

    if (group) {
	if (length % groupSize) {
	    Tcl_SetObjResult(interp, Tcl_NewStringObj(
		    "list size must be a multiple of the stride length",
		    -1));
	    Tcl_SetErrorCode(interp, "TCL", "OPERATION", "LSORT", "BADSTRIDE",
		    NULL);
	    sortInfo.resultCode = TCL_ERROR;
	    goto done;
	}
	length = length / groupSize;
	if (sortInfo.indexc > 0) {
	    /*
	     * Use the first value in the list supplied to -index as the
	     * offset of the element within each group by which to sort.
	     */

	    groupOffset = TclIndexDecode(sortInfo.indexv[0], groupSize - 1);
	    if (groupOffset >= groupSize) {
		Tcl_SetObjResult(interp, Tcl_NewStringObj(
			"when used with \"-stride\", the leading \"-index\""
			" value must be within the group", -1));
		Tcl_SetErrorCode(interp, "TCL", "OPERATION", "LSORT",
			"BADINDEX", NULL);
		sortInfo.resultCode = TCL_ERROR;
		goto done;
	    }
	    if (sortInfo.indexc == 1) {
		sortInfo.indexc = 0;
		sortInfo.indexv = NULL;
	    } else {
		sortInfo.indexc--;

		/*
		 * Do not shrink the actual memory block used; that doesn't
		 * work with TclStackAlloc-allocated memory. [Bug 2918962]
		 *
		 * TODO: Consider a pointer increment to replace this
		 * array shift.
		 */

		for (i = 0; i < sortInfo.indexc; i++) {
		    sortInfo.indexv[i] = sortInfo.indexv[i+1];
		}
	    }
	}
    }

    sortInfo.numElements = length;

    indexc = sortInfo.indexc;
    sortMode = sortInfo.sortMode;
    if ((sortMode == SORTMODE_ASCII_NC)
	    || (sortMode == SORTMODE_DICTIONARY)) {
	/*
	 * For this function's purpose all string-based modes are equivalent
	 */

	sortMode = SORTMODE_ASCII;
    }

    /*
     * Initialize the sublists. After the following loop, subList[i] will
     * contain a sorted sublist of length 2**i. Use one extra subList at the
     * end, always at NULL, to indicate the end of the lists.
     */

    for (j=0 ; j<=NUM_LISTS ; j++) {
	subList[j] = NULL;
    }

    /*
     * The following loop creates a SortElement for each list element and
     * begins sorting it into the sublists as it appears.
     */

    elmArrSize = length * sizeof(SortElement);
    if (elmArrSize <= MAXCALLOC) {
	elementArray = (SortElement *)Tcl_Alloc(elmArrSize);
    } else {
	elementArray = (SortElement *)malloc(elmArrSize);
    }
    if (!elementArray) {
	Tcl_SetObjResult(interp, Tcl_ObjPrintf(
		"no enough memory to proccess sort of %" TCL_Z_MODIFIER "u items", length));
	Tcl_SetErrorCode(interp, "TCL", "MEMORY", NULL);
	sortInfo.resultCode = TCL_ERROR;
	goto done;
    }

    for (i=0; i < length; i++) {
	idx = groupSize * i + groupOffset;
	if (indexc) {
	    /*
	     * If this is an indexed sort, retrieve the corresponding element
	     */
	    indexPtr = SelectObjFromSublist(listObjPtrs[idx], &sortInfo);
	    if (sortInfo.resultCode != TCL_OK) {
		goto done;
	    }
	} else {
	    indexPtr = listObjPtrs[idx];
	}

	/*
	 * Determine the "value" of this object for sorting purposes
	 */

	if (sortMode == SORTMODE_ASCII) {
	    elementArray[i].collationKey.strValuePtr = TclGetString(indexPtr);
	} else if (sortMode == SORTMODE_INTEGER) {
	    Tcl_WideInt a;

	    if (TclGetWideIntFromObj(sortInfo.interp, indexPtr, &a) != TCL_OK) {
		sortInfo.resultCode = TCL_ERROR;
		goto done;
	    }
	    elementArray[i].collationKey.wideValue = a;
	} else if (sortMode == SORTMODE_REAL) {
	    double a;

	    if (Tcl_GetDoubleFromObj(sortInfo.interp, indexPtr,
		    &a) != TCL_OK) {
		sortInfo.resultCode = TCL_ERROR;
		goto done;
	    }
	    elementArray[i].collationKey.doubleValue = a;
	} else {
	    elementArray[i].collationKey.objValuePtr = indexPtr;
	}

	/*
	 * Determine the representation of this element in the result: either
	 * the objPtr itself, or its index in the original list.
	 */

	if (indices || group) {
	    elementArray[i].payload.index = idx;
	} else {
	    elementArray[i].payload.objPtr = listObjPtrs[idx];
	}

	/*
	 * Merge this element in the pre-existing sublists (and merge together
	 * sublists when we have two of the same size).
	 */

	elementArray[i].nextPtr = NULL;
	elementPtr = &elementArray[i];
	for (j=0 ; subList[j] ; j++) {
	    elementPtr = MergeLists(subList[j], elementPtr, &sortInfo);
	    subList[j] = NULL;
	}
	if (j >= NUM_LISTS) {
	    j = NUM_LISTS-1;
	}
	subList[j] = elementPtr;
    }

    /*
     * Merge all sublists
     */

    elementPtr = subList[0];
    for (j=1 ; j<NUM_LISTS ; j++) {
	elementPtr = MergeLists(subList[j], elementPtr, &sortInfo);
    }

    /*
     * Now store the sorted elements in the result list.
     */

    if (sortInfo.resultCode == TCL_OK) {
	ListRep listRep;
	Tcl_Obj **newArray, *objPtr;

	resultPtr = Tcl_NewListObj(sortInfo.numElements * groupSize, NULL);
	ListObjGetRep(resultPtr, &listRep);
	newArray = ListRepElementsBase(&listRep);
	if (group) {
	    for (i=0; elementPtr!=NULL ; elementPtr=elementPtr->nextPtr) {
		idx = elementPtr->payload.index;
		for (j = 0; j < groupSize; j++) {
		    if (indices) {
			TclNewIndexObj(objPtr, idx + j - groupOffset);
			newArray[i++] = objPtr;
			Tcl_IncrRefCount(objPtr);
		    } else {
			objPtr = listObjPtrs[idx + j - groupOffset];
			newArray[i++] = objPtr;
			Tcl_IncrRefCount(objPtr);
		    }
		}
	    }
	} else if (indices) {
	    for (i=0; elementPtr != NULL ; elementPtr = elementPtr->nextPtr) {
		TclNewIndexObj(objPtr, elementPtr->payload.index);
		newArray[i++] = objPtr;
		Tcl_IncrRefCount(objPtr);
	    }
	} else {
	    for (i=0; elementPtr != NULL ; elementPtr = elementPtr->nextPtr) {
		objPtr = elementPtr->payload.objPtr;
		newArray[i++] = objPtr;
		Tcl_IncrRefCount(objPtr);
	    }
	}
	listRep.storePtr->numUsed = i;
	if (listRep.spanPtr) {
	    listRep.spanPtr->spanStart = listRep.storePtr->firstUsed;
	    listRep.spanPtr->spanLength = listRep.storePtr->numUsed;
	}
	Tcl_SetObjResult(interp, resultPtr);
    }

  done:
    if (sortMode == SORTMODE_COMMAND) {
	TclDecrRefCount(sortInfo.compareCmdPtr);
	TclDecrRefCount(listObj);
	sortInfo.compareCmdPtr = NULL;
    }
    if (allocatedIndexVector) {
	TclStackFree(interp, sortInfo.indexv);
    }
    if (elementArray) {
	if (elmArrSize <= MAXCALLOC) {
	    Tcl_Free(elementArray);
	} else {
	    free((char *)elementArray);
	}
    }
    return sortInfo.resultCode;
}

/*
 *----------------------------------------------------------------------
 *
 * Tcl_LeditObjCmd --
 *
 *	This procedure is invoked to process the "ledit" Tcl command. See the
 *	user documentation for details on what it does.
 *
 * Results:
 *	A standard Tcl result.
 *
 * Side effects:
 *	See the user documentation.
 *
 *----------------------------------------------------------------------
 */

int
Tcl_LeditObjCmd(
    TCL_UNUSED(void *),
    Tcl_Interp *interp,		/* Current interpreter. */
    int objc,			/* Number of arguments. */
    Tcl_Obj *const objv[])	/* Argument values. */
{
    Tcl_Obj *listPtr;		/* Pointer to the list being altered. */
    Tcl_Obj *finalValuePtr;	/* Value finally assigned to the variable. */
    int createdNewObj;
    int result;
    size_t first;
    size_t last;
    size_t listLen;
    size_t numToDelete;

    if (objc < 4) {
	Tcl_WrongNumArgs(interp, 1, objv,
		"listVar first last ?element ...?");
	return TCL_ERROR;
    }

    listPtr = Tcl_ObjGetVar2(interp, objv[1], NULL, TCL_LEAVE_ERR_MSG);
    if (listPtr == NULL) {
	return TCL_ERROR;
    }

    /*
     * TODO - refactor the index extraction into a common function shared
     * by Tcl_{Lrange,Lreplace,Ledit}ObjCmd
     */

    result = TclListObjLengthM(interp, listPtr, &listLen);
    if (result != TCL_OK) {
	return result;
    }

    result = TclGetIntForIndexM(interp, objv[2], /*end*/ listLen-1, &first);
    if (result != TCL_OK) {
	return result;
    }

    result = TclGetIntForIndexM(interp, objv[3], /*end*/ listLen-1, &last);
    if (result != TCL_OK) {
	return result;
    }

    if (first == TCL_INDEX_NONE) {
	first = 0;
    } else if (first > listLen) {
	first = listLen;
    }

    /* The +1 in comparisons are necessitated by indices being unsigned */
    if ((last + 1) > listLen) {
	last = listLen - 1;
    }
    if ((first + 1) <= (last + 1)) {
	numToDelete = last - first + 1;
    } else {
	numToDelete = 0;
    }

    if (Tcl_IsShared(listPtr)) {
	listPtr = TclListObjCopy(NULL, listPtr);
	createdNewObj = 1;
    } else {
	createdNewObj = 0;
    }

    result =
	Tcl_ListObjReplace(interp, listPtr, first, numToDelete, objc - 4, objv + 4);
    if (result != TCL_OK) {
	if (createdNewObj) {
	    Tcl_DecrRefCount(listPtr);
	}
	return result;
    }

    /*
     * Tcl_ObjSetVar2 may return a value different from listPtr in the
     * presence of traces etc.. Note that finalValuePtr will always have a
     * reference count of at least 1 corresponding to the reference from the
     * var. If it is same as listPtr, then ref count will be at least 2
     * since we are incr'ing the latter below (safer when calling
     * Tcl_ObjSetVar2 which can release it in some cases). Note that we
     * leave the incrref of listPtr this late because we want to pass it as
     * unshared to Tcl_ListObjReplace above if possible.
     */
    Tcl_IncrRefCount(listPtr);
    finalValuePtr =
	Tcl_ObjSetVar2(interp, objv[1], NULL, listPtr, TCL_LEAVE_ERR_MSG);
    Tcl_DecrRefCount(listPtr); /* safe irrespective of createdNewObj */
    if (finalValuePtr == NULL) {
	return TCL_ERROR;
    }

    Tcl_SetObjResult(interp, finalValuePtr);
    return TCL_OK;
}

/*
 *----------------------------------------------------------------------
 *
 * MergeLists -
 *
 *	This procedure combines two sorted lists of SortElement structures
 *	into a single sorted list.
 *
 * Results:
 *	The unified list of SortElement structures.
 *
 * Side effects:
 *	If infoPtr->unique is set then infoPtr->numElements may be updated.
 *	Possibly others, if a user-defined comparison command does something
 *	weird.
 *
 * Note:
 *	If infoPtr->unique is set, the merge assumes that there are no
 *	"repeated" elements in each of the left and right lists. In that case,
 *	if any element of the left list is equivalent to one in the right list
 *	it is omitted from the merged list.
 *
 *	This simplified mechanism works because of the special way our
 *	MergeSort creates the sublists to be merged and will fail to eliminate
 *	all repeats in the general case where they are already present in
 *	either the left or right list. A general code would need to skip
 *	adjacent initial repeats in the left and right lists before comparing
 *	their initial elements, at each step.
 *
 *----------------------------------------------------------------------
 */

static SortElement *
MergeLists(
    SortElement *leftPtr,	/* First list to be merged; may be NULL. */
    SortElement *rightPtr,	/* Second list to be merged; may be NULL. */
    SortInfo *infoPtr)		/* Information needed by the comparison
				 * operator. */
{
    SortElement *headPtr, *tailPtr;
    int cmp;

    if (leftPtr == NULL) {
	return rightPtr;
    }
    if (rightPtr == NULL) {
	return leftPtr;
    }
    cmp = SortCompare(leftPtr, rightPtr, infoPtr);
    if (cmp > 0 || (cmp == 0 && infoPtr->unique)) {
	if (cmp == 0) {
	    infoPtr->numElements--;
	    leftPtr = leftPtr->nextPtr;
	}
	tailPtr = rightPtr;
	rightPtr = rightPtr->nextPtr;
    } else {
	tailPtr = leftPtr;
	leftPtr = leftPtr->nextPtr;
    }
    headPtr = tailPtr;
    if (!infoPtr->unique) {
	while ((leftPtr != NULL) && (rightPtr != NULL)) {
	    cmp = SortCompare(leftPtr, rightPtr, infoPtr);
	    if (cmp > 0) {
		tailPtr->nextPtr = rightPtr;
		tailPtr = rightPtr;
		rightPtr = rightPtr->nextPtr;
	    } else {
		tailPtr->nextPtr = leftPtr;
		tailPtr = leftPtr;
		leftPtr = leftPtr->nextPtr;
	    }
	}
    } else {
	while ((leftPtr != NULL) && (rightPtr != NULL)) {
	    cmp = SortCompare(leftPtr, rightPtr, infoPtr);
	    if (cmp >= 0) {
		if (cmp == 0) {
		    infoPtr->numElements--;
		    leftPtr = leftPtr->nextPtr;
		}
		tailPtr->nextPtr = rightPtr;
		tailPtr = rightPtr;
		rightPtr = rightPtr->nextPtr;
	    } else {
		tailPtr->nextPtr = leftPtr;
		tailPtr = leftPtr;
		leftPtr = leftPtr->nextPtr;
	    }
	}
    }
    if (leftPtr != NULL) {
	tailPtr->nextPtr = leftPtr;
    } else {
	tailPtr->nextPtr = rightPtr;
    }
    return headPtr;
}

/*
 *----------------------------------------------------------------------
 *
 * SortCompare --
 *
 *	This procedure is invoked by MergeLists to determine the proper
 *	ordering between two elements.
 *
 * Results:
 *	A negative results means the the first element comes before the
 *	second, and a positive results means that the second element should
 *	come first. A result of zero means the two elements are equal and it
 *	doesn't matter which comes first.
 *
 * Side effects:
 *	None, unless a user-defined comparison command does something weird.
 *
 *----------------------------------------------------------------------
 */

static int
SortCompare(
    SortElement *elemPtr1, SortElement *elemPtr2,
				/* Values to be compared. */
    SortInfo *infoPtr)		/* Information passed from the top-level
				 * "lsort" command. */
{
    int order = 0;

    if (infoPtr->sortMode == SORTMODE_ASCII) {
	order = TclUtfCmp(elemPtr1->collationKey.strValuePtr,
		elemPtr2->collationKey.strValuePtr);
    } else if (infoPtr->sortMode == SORTMODE_ASCII_NC) {
	order = TclUtfCasecmp(elemPtr1->collationKey.strValuePtr,
		elemPtr2->collationKey.strValuePtr);
    } else if (infoPtr->sortMode == SORTMODE_DICTIONARY) {
	order = DictionaryCompare(elemPtr1->collationKey.strValuePtr,
		elemPtr2->collationKey.strValuePtr);
    } else if (infoPtr->sortMode == SORTMODE_INTEGER) {
	Tcl_WideInt a, b;

	a = elemPtr1->collationKey.wideValue;
	b = elemPtr2->collationKey.wideValue;
	order = ((a >= b) - (a <= b));
    } else if (infoPtr->sortMode == SORTMODE_REAL) {
	double a, b;

	a = elemPtr1->collationKey.doubleValue;
	b = elemPtr2->collationKey.doubleValue;
	order = ((a >= b) - (a <= b));
    } else {
	Tcl_Obj **objv, *paramObjv[2];
	size_t objc;
	Tcl_Obj *objPtr1, *objPtr2;

	if (infoPtr->resultCode != TCL_OK) {
	    /*
	     * Once an error has occurred, skip any future comparisons so as
	     * to preserve the error message in sortInterp->result.
	     */

	    return 0;
	}


	objPtr1 = elemPtr1->collationKey.objValuePtr;
	objPtr2 = elemPtr2->collationKey.objValuePtr;

	paramObjv[0] = objPtr1;
	paramObjv[1] = objPtr2;

	/*
	 * We made space in the command list for the two things to compare.
	 * Replace them and evaluate the result.
	 */

	TclListObjLengthM(infoPtr->interp, infoPtr->compareCmdPtr, &objc);
	Tcl_ListObjReplace(infoPtr->interp, infoPtr->compareCmdPtr, objc - 2,
		2, 2, paramObjv);
	TclListObjGetElementsM(infoPtr->interp, infoPtr->compareCmdPtr,
		&objc, &objv);

	infoPtr->resultCode = Tcl_EvalObjv(infoPtr->interp, objc, objv, 0);

	if (infoPtr->resultCode != TCL_OK) {
	    Tcl_AddErrorInfo(infoPtr->interp, "\n    (-compare command)");
	    return 0;
	}

	/*
	 * Parse the result of the command.
	 */

	if (TclGetIntFromObj(infoPtr->interp,
		Tcl_GetObjResult(infoPtr->interp), &order) != TCL_OK) {
	    Tcl_SetObjResult(infoPtr->interp, Tcl_NewStringObj(
		    "-compare command returned non-integer result", -1));
	    Tcl_SetErrorCode(infoPtr->interp, "TCL", "OPERATION", "LSORT",
		    "COMPARISONFAILED", NULL);
	    infoPtr->resultCode = TCL_ERROR;
	    return 0;
	}
    }
    if (!infoPtr->isIncreasing) {
	order = -order;
    }
    return order;
}

/*
 *----------------------------------------------------------------------
 *
 * DictionaryCompare
 *
 *	This function compares two strings as if they were being used in an
 *	index or card catalog. The case of alphabetic characters is ignored,
 *	except to break ties. Thus "B" comes before "b" but after "a". Also,
 *	integers embedded in the strings compare in numerical order. In other
 *	words, "x10y" comes after "x9y", not * before it as it would when
 *	using strcmp().
 *
 * Results:
 *	A negative result means that the first element comes before the
 *	second, and a positive result means that the second element should
 *	come first. A result of zero means the two elements are equal and it
 *	doesn't matter which comes first.
 *
 * Side effects:
 *	None.
 *
 *----------------------------------------------------------------------
 */

static int
DictionaryCompare(
    const char *left, const char *right)	/* The strings to compare. */
{
    int uniLeft = 0, uniRight = 0, uniLeftLower, uniRightLower;
    int diff, zeros;
    int secondaryDiff = 0;

    while (1) {
	if (isdigit(UCHAR(*right))		/* INTL: digit */
		&& isdigit(UCHAR(*left))) {	/* INTL: digit */
	    /*
	     * There are decimal numbers embedded in the two strings. Compare
	     * them as numbers, rather than strings. If one number has more
	     * leading zeros than the other, the number with more leading
	     * zeros sorts later, but only as a secondary choice.
	     */

	    zeros = 0;
	    while ((*right == '0') && isdigit(UCHAR(right[1]))) {
		right++;
		zeros--;
	    }
	    while ((*left == '0') && isdigit(UCHAR(left[1]))) {
		left++;
		zeros++;
	    }
	    if (secondaryDiff == 0) {
		secondaryDiff = zeros;
	    }

	    /*
	     * The code below compares the numbers in the two strings without
	     * ever converting them to integers. It does this by first
	     * comparing the lengths of the numbers and then comparing the
	     * digit values.
	     */

	    diff = 0;
	    while (1) {
		if (diff == 0) {
		    diff = UCHAR(*left) - UCHAR(*right);
		}
		right++;
		left++;
		if (!isdigit(UCHAR(*right))) {		/* INTL: digit */
		    if (isdigit(UCHAR(*left))) {	/* INTL: digit */
			return 1;
		    } else {
			/*
			 * The two numbers have the same length. See if their
			 * values are different.
			 */

			if (diff != 0) {
			    return diff;
			}
			break;
		    }
		} else if (!isdigit(UCHAR(*left))) {	/* INTL: digit */
		    return -1;
		}
	    }
	    continue;
	}

	/*
	 * Convert character to Unicode for comparison purposes. If either
	 * string is at the terminating null, do a byte-wise comparison and
	 * bail out immediately.
	 */

	if ((*left != '\0') && (*right != '\0')) {
	    left += TclUtfToUCS4(left, &uniLeft);
	    right += TclUtfToUCS4(right, &uniRight);

	    /*
	     * Convert both chars to lower for the comparison, because
	     * dictionary sorts are case insensitve. Covert to lower, not
	     * upper, so chars between Z and a will sort before A (where most
	     * other interesting punctuations occur).
	     */

	    uniLeftLower = Tcl_UniCharToLower(uniLeft);
	    uniRightLower = Tcl_UniCharToLower(uniRight);
	} else {
	    diff = UCHAR(*left) - UCHAR(*right);
	    break;
	}

	diff = uniLeftLower - uniRightLower;
	if (diff) {
	    return diff;
	}
	if (secondaryDiff == 0) {
	    if (Tcl_UniCharIsUpper(uniLeft) && Tcl_UniCharIsLower(uniRight)) {
		secondaryDiff = -1;
	    } else if (Tcl_UniCharIsUpper(uniRight)
		    && Tcl_UniCharIsLower(uniLeft)) {
		secondaryDiff = 1;
	    }
	}
    }
    if (diff == 0) {
	diff = secondaryDiff;
    }
    return diff;
}

/*
 *----------------------------------------------------------------------
 *
 * SelectObjFromSublist --
 *
 *	This procedure is invoked from lsearch and SortCompare. It is used for
 *	implementing the -index option, for the lsort and lsearch commands.
 *
 * Results:
 *	Returns NULL if a failure occurs, and sets the result in the infoPtr.
 *	Otherwise returns the Tcl_Obj* to the item.
 *
 * Side effects:
 *	None.
 *
 * Note:
 *	No reference counting is done, as the result is only used internally
 *	and never passed directly to user code.
 *
 *----------------------------------------------------------------------
 */

static Tcl_Obj *
SelectObjFromSublist(
    Tcl_Obj *objPtr,		/* Obj to select sublist from. */
    SortInfo *infoPtr)		/* Information passed from the top-level
				 * "lsearch" or "lsort" command. */
{
    size_t i;

    /*
     * Quick check for case when no "-index" option is there.
     */

    if (infoPtr->indexc == 0) {
	return objPtr;
    }

    /*
     * Iterate over the indices, traversing through the nested sublists as we
     * go.
     */

    for (i=0 ; i<infoPtr->indexc ; i++) {
	size_t listLen;
	int index;
	Tcl_Obj *currentObj;

	if (TclListObjLengthM(infoPtr->interp, objPtr, &listLen) != TCL_OK) {
	    infoPtr->resultCode = TCL_ERROR;
	    return NULL;
	}

	index = TclIndexDecode(infoPtr->indexv[i], listLen - 1);

	if (Tcl_ListObjIndex(infoPtr->interp, objPtr, index,
		&currentObj) != TCL_OK) {
	    infoPtr->resultCode = TCL_ERROR;
	    return NULL;
	}
	if (currentObj == NULL) {
	    if (index == (int)TCL_INDEX_NONE) {
		index = TCL_INDEX_END - infoPtr->indexv[i];
		Tcl_SetObjResult(infoPtr->interp, Tcl_ObjPrintf(
			"element end-%d missing from sublist \"%s\"",
			index, TclGetString(objPtr)));
	    } else {
		Tcl_SetObjResult(infoPtr->interp, Tcl_ObjPrintf(
			"element %d missing from sublist \"%s\"",
			index, TclGetString(objPtr)));
	    }
	    Tcl_SetErrorCode(infoPtr->interp, "TCL", "OPERATION", "LSORT",
		    "INDEXFAILED", NULL);
	    infoPtr->resultCode = TCL_ERROR;
	    return NULL;
	}
	objPtr = currentObj;
    }
    return objPtr;
}

/*
 * Local Variables:
 * mode: c
 * c-basic-offset: 4
 * fill-column: 78
 * tab-width: 8
 * End:
 */<|MERGE_RESOLUTION|>--- conflicted
+++ resolved
@@ -2228,12 +2228,7 @@
     int objc,			/* Number of arguments. */
     Tcl_Obj *const objv[])	/* The argument objects. */
 {
-<<<<<<< HEAD
-    size_t length, listLen;
-    int isArithSeries = 0;
-=======
-    int length, listLen, isAbstractList = 0;
->>>>>>> e2e526be
+    size_t length, listLen, isAbstractList = 0;
     Tcl_Obj *resObjPtr = NULL, *joinObjPtr, **elemPtrs;
 
     if ((objc < 2) || (objc > 3)) {
@@ -2287,35 +2282,9 @@
     } else {
 	size_t i;
 
-<<<<<<< HEAD
 	resObjPtr = Tcl_NewObj();
-	if (isArithSeries) {
-	    Tcl_Obj *valueObj;
-	    for (i = 0;  i < listLen;  i++) {
-		if (i > 0) {
-
-		    /*
-		     * NOTE: This code is relying on Tcl_AppendObjToObj() **NOT**
-		     * to shimmer joinObjPtr.  If it did, then the case where
-		     * objv[1] and objv[2] are the same value would not be safe.
-		     * Accessing elemPtrs would crash.
-		     */
-
-		    Tcl_AppendObjToObj(resObjPtr, joinObjPtr);
-		}
-		if (TclArithSeriesObjIndex(objv[1], i, &valueObj) != TCL_OK) {
-		    return TCL_ERROR;
-		}
-		Tcl_AppendObjToObj(resObjPtr, valueObj);
-	    }
-	} else {
-	    for (i = 0;  i < listLen;  i++) {
-		if (i > 0) {
-=======
-	TclNewObj(resObjPtr);
 	for (i = 0;  i < listLen;  i++) {
 	    if (i > 0) {
->>>>>>> e2e526be
 
 		/*
 		 * NOTE: This code is relying on Tcl_AppendObjToObj() **NOT**
@@ -2770,7 +2739,7 @@
 				/* Argument objects. */
 {
     int result;
-    size_t listLen, first, last;
+    Tcl_Size listLen, first, last;
     if (objc != 4) {
 	Tcl_WrongNumArgs(interp, 1, objv, "list first last");
 	return TCL_ERROR;
@@ -4019,73 +3988,6 @@
     }
     return result;
 }
-<<<<<<< HEAD
--
-/*
- *----------------------------------------------------------------------
- *
- * Tcl_LsetObjCmd --
- *
- *	This procedure is invoked to process the "lset" Tcl command. See the
- *	user documentation for details on what it does.
- *
- * Results:
- *	A standard Tcl result.
- *
- * Side effects:
- *	See the user documentation.
- *
- *----------------------------------------------------------------------
- */
-
-int
-Tcl_LsetObjCmd(
-    TCL_UNUSED(void *),
-    Tcl_Interp *interp,		/* Current interpreter. */
-    int objc,			/* Number of arguments. */
-    Tcl_Obj *const objv[])	/* Argument values. */
-{
-    Tcl_Obj *listPtr;		/* Pointer to the list being altered. */
-    Tcl_Obj *finalValuePtr;	/* Value finally assigned to the variable. */
-
-    /*
-     * Check parameter count.
-     */
-
-    if (objc < 3) {
-	Tcl_WrongNumArgs(interp, 1, objv,
-		"listVar ?index? ?index ...? value");
-	return TCL_ERROR;
-    }
-
-    /*
-     * Look up the list variable's value.
-     */
-
-    listPtr = Tcl_ObjGetVar2(interp, objv[1], NULL, TCL_LEAVE_ERR_MSG);
-    if (listPtr == NULL) {
-	return TCL_ERROR;
-    }
-
-    /*
-     * Substitute the value in the value. Return either the value or else an
-     * unshared copy of it.
-     */
-
-    if (objc == 4) {
-	finalValuePtr = TclLsetList(interp, listPtr, objv[2], objv[3]);
-    } else {
-	finalValuePtr = TclLsetFlat(interp, listPtr, objc-3, objv+2,
-		objv[objc-1]);
-    }
-
-    /*
-     * If substitution has failed, bail out.
-     */
-=======
->>>>>>> e2e526be
-
  
 /*
