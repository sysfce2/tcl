/* LibTomMath, multiple-precision integer library -- Tom St Denis */
/* SPDX-License-Identifier: Unlicense */

#ifndef BN_H_
#define BN_H_

#include "tclTomMathDecls.h"
#ifndef MODULE_SCOPE
#define MODULE_SCOPE extern
#endif



#ifdef __cplusplus
extern "C" {
#endif

/* MS Visual C++ doesn't have a 128bit type for words, so fall back to 32bit MPI's (where words are 64bit) */
#if (defined(_WIN32) || defined(__LLP64__) || defined(__e2k__) || defined(__LCC__)) && !defined(MP_64BIT)
#   define MP_32BIT
#endif

/* detect 64-bit mode if possible */
#if defined(NEVER)
#   if !(defined(MP_32BIT) || defined(MP_16BIT) || defined(MP_8BIT))
#      if defined(__GNUC__)
/* we support 128bit integers only via: __attribute__((mode(TI))) */
#         define MP_64BIT
#      else
/* otherwise we fall back to MP_32BIT even on 64bit platforms */
#         define MP_32BIT
#      endif
#   endif
#endif

#ifdef MP_DIGIT_BIT
#   error Defining MP_DIGIT_BIT is disallowed, use MP_8/16/31/32/64BIT
#endif

/* some default configurations.
 *
 * A "mp_digit" must be able to hold MP_DIGIT_BIT + 1 bits
 * A "mp_word" must be able to hold 2*MP_DIGIT_BIT + 1 bits
 *
 * At the very least a mp_digit must be able to hold 7 bits
 * [any size beyond that is ok provided it doesn't overflow the data type]
 */

#ifdef MP_8BIT
#ifndef MP_DIGIT_DECLARED
typedef unsigned char        mp_digit;
#define MP_DIGIT_DECLARED
#endif
#ifndef MP_WORD_DECLARED
typedef unsigned short       private_mp_word;
#define MP_WORD_DECLARED
#endif
#   define MP_SIZEOF_MP_DIGIT 1
#   ifdef DIGIT_BIT
#      error You must not define DIGIT_BIT when using MP_8BIT
#   endif
#elif defined(MP_16BIT)
#ifndef MP_DIGIT_DECLARED
typedef unsigned short       mp_digit;
#define MP_DIGIT_DECLARED
#endif
#ifndef MP_WORD_DECLARED
typedef unsigned int         private_mp_word;
#define MP_WORD_DECLARED
#endif
#   define MP_SIZEOF_MP_DIGIT 2
#   ifdef DIGIT_BIT
#      error You must not define DIGIT_BIT when using MP_16BIT
#   endif
#elif defined(MP_64BIT)
/* for GCC only on supported platforms */
#ifndef MP_DIGIT_DECLARED
typedef unsigned long long   mp_digit;
#define MP_DIGIT_DECLARED
#endif
typedef unsigned long        private_mp_word __attribute__((mode(TI)));
#   define DIGIT_BIT 60
#else
/* this is the default case, 28-bit digits */

/* this is to make porting into LibTomCrypt easier :-) */
#ifndef MP_DIGIT_DECLARED
typedef unsigned int         mp_digit;
#define MP_DIGIT_DECLARED
#endif
#ifndef MP_WORD_DECLARED
<<<<<<< HEAD
typedef unsigned long long   private_mp_word;
=======
#ifdef _WIN32
typedef unsigned __int64   mp_word;
#else
typedef unsigned long long   mp_word;
#endif
>>>>>>> 8e1aaf1e
#define MP_WORD_DECLARED
#endif

#   ifdef MP_31BIT
/* this is an extension that uses 31-bit digits */
#      define DIGIT_BIT 31
#   else
/* default case is 28-bit digits, defines MP_28BIT as a handy macro to test */
#      define DIGIT_BIT 28
#      define MP_28BIT
#   endif
#endif

/* otherwise the bits per digit is calculated automatically from the size of a mp_digit */
#ifndef DIGIT_BIT
#   define DIGIT_BIT (((CHAR_BIT * MP_SIZEOF_MP_DIGIT) - 1))  /* bits per digit */
#endif

#define MP_DIGIT_BIT     DIGIT_BIT
#define MP_MASK          ((((mp_digit)1)<<((mp_digit)DIGIT_BIT))-((mp_digit)1))
#define MP_DIGIT_MAX     MP_MASK

/* Primality generation flags */
#define MP_PRIME_BBS      0x0001 /* BBS style prime */
#define MP_PRIME_SAFE     0x0002 /* Safe prime (p-1)/2 == prime */
#define MP_PRIME_2MSB_ON  0x0008 /* force 2nd MSB to 1 */

#define LTM_PRIME_BBS      (MP_DEPRECATED_PRAGMA("LTM_PRIME_BBS has been deprecated, use MP_PRIME_BBS") MP_PRIME_BBS)
#define LTM_PRIME_SAFE     (MP_DEPRECATED_PRAGMA("LTM_PRIME_SAFE has been deprecated, use MP_PRIME_SAFE") MP_PRIME_SAFE)
#define LTM_PRIME_2MSB_ON  (MP_DEPRECATED_PRAGMA("LTM_PRIME_2MSB_ON has been deprecated, use MP_PRIME_2MSB_ON") MP_PRIME_2MSB_ON)

#ifdef MP_USE_ENUMS
typedef enum {
   MP_ZPOS = 0,
   MP_NEG = 1
} mp_sign;
typedef enum {
   MP_LT = -1,
   MP_EQ = 0,
   MP_GT = 1
} mp_ord;
typedef enum {
   MP_NO = 0,
   MP_YES = 1
} mp_bool;
typedef enum {
   MP_OKAY  = 0,
   MP_ERR   = -1,
   MP_MEM   = -2,
   MP_VAL   = -3,
   MP_ITER  = -4
} mp_err;
#else
typedef int mp_sign;
#define MP_ZPOS       0   /* positive integer */
#define MP_NEG        1   /* negative */
typedef int mp_ord;
#define MP_LT        -1   /* less than */
#define MP_EQ         0   /* equal to */
#define MP_GT         1   /* greater than */
typedef int mp_bool;
#define MP_YES        1   /* yes response */
#define MP_NO         0   /* no response */
typedef int mp_err;
#define MP_OKAY       0   /* ok result */
#define MP_ERR        -1  /* unknown error */
#define MP_MEM        -2  /* out of mem */
#define MP_VAL        -3  /* invalid input */
#define MP_RANGE      (MP_DEPRECATED_PRAGMA("MP_RANGE has been deprecated in favor of MP_VAL") MP_VAL)
#define MP_ITER       -4  /* Max. iterations reached */
#endif

/* tunable cutoffs */

/* define this to use lower memory usage routines (exptmods mostly) */
/* #define MP_LOW_MEM */

/* default precision */
#ifndef MP_PREC
#   ifndef MP_LOW_MEM
#      define MP_PREC 32        /* default digits of precision */
#   elif defined(MP_8BIT)
#      define MP_PREC 16        /* default digits of precision */
#   else
#      define MP_PREC 8         /* default digits of precision */
#   endif
#endif

/* size of comba arrays, should be at least 2 * 2**(BITS_PER_WORD - BITS_PER_DIGIT*2) */
#define PRIVATE_MP_WARRAY (int)(1uLL << (((CHAR_BIT * sizeof(private_mp_word)) - (2 * MP_DIGIT_BIT)) + 1))

#if defined(__GNUC__) && __GNUC__ >= 4
#   define MP_NULL_TERMINATED __attribute__((sentinel))
#else
#   define MP_NULL_TERMINATED
#endif

/*
 * MP_WUR - warn unused result
 * ---------------------------
 *
 * The result of functions annotated with MP_WUR must be
 * checked and cannot be ignored.
 *
 * Most functions in libtommath return an error code.
 * This error code must be checked in order to prevent crashes or invalid
 * results.
 *
 * If you still want to avoid the error checks for quick and dirty programs
 * without robustness guarantees, you can `#define MP_WUR` before including
 * tommath.h, disabling the warnings.
 */
#ifndef MP_WUR
#  if defined(__GNUC__) && __GNUC__ >= 4
#     define MP_WUR __attribute__((warn_unused_result))
#  else
#     define MP_WUR
#  endif
#endif

#if defined(__GNUC__) && (__GNUC__ * 100 + __GNUC_MINOR__ >= 301)
#  define MP_DEPRECATED(x) __attribute__((deprecated("replaced by " #x)))
#  define PRIVATE_MP_DEPRECATED_PRAGMA(s) _Pragma(#s)
#  define MP_DEPRECATED_PRAGMA(s) PRIVATE_MP_DEPRECATED_PRAGMA(GCC warning s)
#elif defined(_MSC_VER) && _MSC_VER >= 1500
#  define MP_DEPRECATED(x) __declspec(deprecated("replaced by " #x))
#  define MP_DEPRECATED_PRAGMA(s) __pragma(message(s))
#else
#  define MP_DEPRECATED
#  define MP_DEPRECATED_PRAGMA(s)
#endif

#define USED(m)    ((m)->used)
#define DIGIT(m,k) ((m)->dp[(k)])
#define SIGN(m)    ((m)->sign)

/* the infamous mp_int structure */
#ifndef MP_INT_DECLARED
#define MP_INT_DECLARED
typedef struct mp_int mp_int;
#endif
struct mp_int {
   int used, alloc, sign;
   mp_digit *dp;
};

/* callback for mp_prime_random, should fill dst with random bytes and return how many read [upto len] */
typedef int private_mp_prime_callback(unsigned char *dst, int len, void *dat);
typedef private_mp_prime_callback MP_DEPRECATED(mp_rand_source) ltm_prime_callback;

/* error code to char* string */
/*
const char *mp_error_to_string(mp_err code) MP_WUR;
*/

/* ---> init and deinit bignum functions <--- */
/* init a bignum */
/*
mp_err mp_init(mp_int *a) MP_WUR;
*/

/* free a bignum */
/*
void mp_clear(mp_int *a);
*/

/* init a null terminated series of arguments */
/*
mp_err mp_init_multi(mp_int *mp, ...);
*/

/* clear a null terminated series of arguments */
/*
void mp_clear_multi(mp_int *mp, ...);
*/

/* exchange two ints */
/*
void mp_exch(mp_int *a, mp_int *b);
*/

/* shrink ram required for a bignum */
/*
mp_err mp_shrink(mp_int *a) MP_WUR;
*/

/* grow an int to a given size */
/*
mp_err mp_grow(mp_int *a, int size) MP_WUR;
*/

/* init to a given number of digits */
/*
mp_err mp_init_size(mp_int *a, int size) MP_WUR;
*/

/* ---> Basic Manipulations <--- */
#define mp_iszero(a) (((a)->used == 0) ? MP_YES : MP_NO)
#define mp_iseven(a) (((a)->used == 0 || (((a)->dp[0] & 1) == 0)) ? MP_YES : MP_NO)
#define mp_isodd(a)  (((a)->used > 0 && (((a)->dp[0] & 1) == 1)) ? MP_YES : MP_NO)
#define mp_isneg(a)  (((a)->sign != MP_ZPOS) ? MP_YES : MP_NO)

/* set to zero */
/*
void mp_zero(mp_int *a);
*/

/* get and set doubles */
/*
double mp_get_double(const mp_int *a) MP_WUR;
*/
/*
mp_err mp_set_double(mp_int *a, double b) MP_WUR;
*/

/* get integer, set integer and init with integer () */
/*
int mp_get_i32(const mp_int *a) MP_WUR;
*/
/*
void mp_set_i32(mp_int *a, int b);
*/
/*
mp_err mp_init_i32(mp_int *a, int b) MP_WUR;
*/

/* get integer, set integer and init with integer, behaves like two complement for negative numbers (unsigned int) */
#define mp_get_u32(a) ((unsigned int)mp_get_i32(a))
/*
void mp_set_u32(mp_int *a, unsigned int b);
*/
/*
mp_err mp_init_u32(mp_int *a, unsigned int b) MP_WUR;
*/

/* set to a digit */
/*
void mp_set(mp_int *a, mp_digit b);
*/

/* set a 32-bit const */
/*
int mp_set_int(mp_int *a, unsigned long b);
*/

/* set a platform dependent unsigned long value */
/*
int mp_set_long(mp_int *a, unsigned long b);
*/

/* set a platform dependent unsigned long long value */
/*
int mp_set_long_long(mp_int *a, unsigned long long b);
*/

/* get magnitude */
/*
unsigned int mp_get_mag32(const mp_int *a) MP_WUR;
*/
/*
unsigned long long mp_get_mag64(const mp_int *a) MP_WUR;
*/

/* get integer, set integer (long) */
#define mp_get_l(a)        (sizeof (long) == 8 ? (long)mp_get_i64(a) : (long)mp_get_i32(a))
#define mp_set_l(a, b)     (sizeof (long) == 8 ? mp_set_i64((a), (b)) : mp_set_i32((a), (int)(b)))

/* get integer, set integer (unsigned long) */
#define mp_get_ul(a)       (sizeof (long) == 8 ? (unsigned long)mp_get_u64(a) : (unsigned long)mp_get_u32(a))
#define mp_set_ul(a, b)    (sizeof (long) == 8 ? mp_set_u64((a), (b)) : mp_set_u32((a), (unsigned int)(b)))
#define mp_get_magl(a)     (sizeof (long) == 8 ? (unsigned long)mp_get_mag64(a) : (unsigned long)mp_get_mag32(a))

/* set to single unsigned digit, up to MP_DIGIT_MAX */
/*
mp_err mp_init_set(mp_int *a, mp_digit b) MP_WUR;
*/

/* copy, b = a */
/*
mp_err mp_copy(const mp_int *a, mp_int *b) MP_WUR;
*/

/* inits and copies, a = b */
/*
mp_err mp_init_copy(mp_int *a, const mp_int *b) MP_WUR;
*/

/* trim unused digits */
/*
void mp_clamp(mp_int *a);
*/

/* import binary data */
/*
mp_err mp_import(mp_int *rop, size_t count, int order, size_t size, int endian, size_t nails, const void *op);
*/

/* export binary data */
/*
mp_err mp_export(void *rop, size_t *countp, int order, size_t size, int endian, size_t nails, const mp_int *op);
*/

/* ---> digit manipulation <--- */

/* right shift by "b" digits */
/*
void mp_rshd(mp_int *a, int b);
*/

/* left shift by "b" digits */
/*
mp_err mp_lshd(mp_int *a, int b) MP_WUR;
*/

/* c = a / 2**b, implemented as c = a >> b */
/*
mp_err mp_div_2d(const mp_int *a, int b, mp_int *c, mp_int *d) MP_WUR;
*/

/* b = a/2 */
/*
int mp_div_2(const mp_int *a, mp_int *b) MP_WUR;
*/

/* c = a * 2**b, implemented as c = a << b */
/*
int mp_mul_2d(const mp_int *a, int b, mp_int *c) MP_WUR;
*/

/* b = a*2 */
/*
int mp_mul_2(const mp_int *a, mp_int *b) MP_WUR;
*/

/* c = a mod 2**b */
/*
int mp_mod_2d(const mp_int *a, int b, mp_int *c);
*/

/* computes a = 2**b */
/*
int mp_2expt(mp_int *a, int b) MP_WUR;
*/

/* Counts the number of lsbs which are zero before the first zero bit */
/*
int mp_cnt_lsb(const mp_int *a) MP_WUR;
*/

/* I Love Earth! */

/* makes a pseudo-random mp_int of a given size */
/*
int mp_rand(mp_int *a, int digits) MP_WUR;
*/
/* makes a pseudo-random small int of a given size */
/*
int mp_rand_digit(mp_digit *r) MP_WUR;
*/

#ifdef MP_PRNG_ENABLE_LTM_RNG
/* A last resort to provide random data on systems without any of the other
 * implemented ways to gather entropy.
 * It is compatible with `rng_get_bytes()` from libtomcrypt so you could
 * provide that one and then set `ltm_rng = rng_get_bytes;` */
extern unsigned long (*ltm_rng)(unsigned char *out, unsigned long outlen, void (*callback)(void));
extern void (*ltm_rng_callback)(void);
#endif

/* ---> binary operations <--- */
/* c = a XOR b  */
/*
int mp_xor(const mp_int *a, const mp_int *b, mp_int *c);
*/

/* c = a OR b */
/*
int mp_or(const mp_int *a, const mp_int *b, mp_int *c);
*/

/* c = a AND b */
/*
int mp_and(const mp_int *a, const mp_int *b, mp_int *c);
*/

/* right shift (two complement) */
/*
mp_err mp_signed_rsh(const mp_int *a, int b, mp_int *c);
*/

/* ---> Basic arithmetic <--- */

/* b = ~a */
/*
mp_err mp_complement(const mp_int *a, mp_int *b);
*/

/* b = -a */
/*
mp_err mp_neg(const mp_int *a, mp_int *b) MP_WUR;
*/

/* b = |a| */
/*
mp_err mp_abs(const mp_int *a, mp_int *b) MP_WUR;
*/

/* compare a to b */
/*
mp_err mp_cmp(const mp_int *a, const mp_int *b) MP_WUR;
*/

/* compare |a| to |b| */
/*
mp_err mp_cmp_mag(const mp_int *a, const mp_int *b) MP_WUR;
*/

/* c = a + b */
/*
mp_err mp_add(const mp_int *a, const mp_int *b, mp_int *c) MP_WUR;
*/

/* c = a - b */
/*
mp_err mp_sub(const mp_int *a, const mp_int *b, mp_int *c) MP_WUR;
*/

/* c = a * b */
/*
mp_err mp_mul(const mp_int *a, const mp_int *b, mp_int *c) MP_WUR;
*/

/* b = a*a  */
/*
mp_err mp_sqr(const mp_int *a, mp_int *b) MP_WUR;
*/

/* a/b => cb + d == a */
/*
mp_err mp_div(const mp_int *a, const mp_int *b, mp_int *c, mp_int *d) MP_WUR;
*/

/* c = a mod b, 0 <= c < b  */
/*
mp_err mp_mod(const mp_int *a, const mp_int *b, mp_int *c) MP_WUR;
*/

/* ---> single digit functions <--- */

/* compare against a single digit */
/*
mp_ord mp_cmp_d(const mp_int *a, mp_digit b) MP_WUR;
*/

/* c = a + b */
/*
mp_err mp_add_d(const mp_int *a, mp_digit b, mp_int *c) MP_WUR;
*/

/* c = a - b */
/*
mp_err mp_sub_d(const mp_int *a, mp_digit b, mp_int *c) MP_WUR;
*/

/* c = a * b */
/*
mp_err mp_mul_d(const mp_int *a, mp_digit b, mp_int *c) MP_WUR;
*/

/* a/b => cb + d == a */
/*
mp_err mp_div_d(const mp_int *a, mp_digit b, mp_int *c, mp_digit *d) MP_WUR;
*/

/* a/3 => 3c + d == a */
/*
mp_err mp_div_3(const mp_int *a, mp_int *c, mp_digit *d) MP_WUR;
*/

/* c = a**b */
/*
mp_err mp_expt_d(const mp_int *a, mp_digit b, mp_int *c) MP_WUR;
*/

/* c = a mod b, 0 <= c < b  */
/*
mp_err mp_mod_d(const mp_int *a, mp_digit b, mp_digit *c) MP_WUR;
*/

/* ---> number theory <--- */

/* d = a + b (mod c) */
/*
mp_err mp_addmod(const mp_int *a, const mp_int *b, const mp_int *c, mp_int *d) MP_WUR;
*/

/* d = a - b (mod c) */
/*
mp_err mp_submod(const mp_int *a, const mp_int *b, const mp_int *c, mp_int *d) MP_WUR;
*/

/* d = a * b (mod c) */
/*
mp_err mp_mulmod(const mp_int *a, const mp_int *b, const mp_int *c, mp_int *d) MP_WUR;
*/

/* c = a * a (mod b) */
/*
mp_err mp_sqrmod(const mp_int *a, const mp_int *b, mp_int *c) MP_WUR;
*/

/* c = 1/a (mod b) */
/*
mp_err mp_invmod(const mp_int *a, const mp_int *b, mp_int *c) MP_WUR;
*/

/* c = (a, b) */
/*
mp_err mp_gcd(const mp_int *a, const mp_int *b, mp_int *c) MP_WUR;
*/

/* produces value such that U1*a + U2*b = U3 */
/*
mp_err mp_exteuclid(const mp_int *a, const mp_int *b, mp_int *U1, mp_int *U2, mp_int *U3) MP_WUR;
*/

/* c = [a, b] or (a*b)/(a, b) */
/*
mp_err mp_lcm(const mp_int *a, const mp_int *b, mp_int *c) MP_WUR;
*/

/* finds one of the b'th root of a, such that |c|**b <= |a|
 *
 * returns error if a < 0 and b is even
 */
/*
mp_err mp_n_root(const mp_int *a, mp_digit b, mp_int *c) MP_WUR;
*/
/*
MP_DEPRECATED(mp_n_root_ex) mp_err mp_n_root_ex(const mp_int *a, mp_digit b, mp_int *c, int fast) MP_WUR;
*/

/* special sqrt algo */
/*
mp_err mp_sqrt(const mp_int *arg, mp_int *ret) MP_WUR;
*/

/* special sqrt (mod prime) */
/*
mp_err mp_sqrtmod_prime(const mp_int *n, const mp_int *prime, mp_int *ret) MP_WUR;
*/

/* is number a square? */
/*
mp_err mp_is_square(const mp_int *arg, int *ret) MP_WUR;
*/

/* computes the jacobi c = (a | n) (or Legendre if b is prime)  */
/*
mp_err mp_jacobi(const mp_int *a, const mp_int *n, int *c) MP_WUR;
*/

/* used to setup the Barrett reduction for a given modulus b */
/*
mp_err mp_reduce_setup(mp_int *a, const mp_int *b) MP_WUR;
*/

/* Barrett Reduction, computes a (mod b) with a precomputed value c
 *
 * Assumes that 0 < x <= m*m, note if 0 > x > -(m*m) then you can merely
 * compute the reduction as -1 * mp_reduce(mp_abs(x)) [pseudo code].
 */
/*
mp_err mp_reduce(mp_int *x, const mp_int *m, const mp_int *mu) MP_WUR;
*/

/* setups the montgomery reduction */
/*
mp_err mp_montgomery_setup(const mp_int *n, mp_digit *rho) MP_WUR;
*/

/* computes a = B**n mod b without division or multiplication useful for
 * normalizing numbers in a Montgomery system.
 */
/*
mp_err mp_montgomery_calc_normalization(mp_int *a, const mp_int *b) MP_WUR;
*/

/* computes x/R == x (mod N) via Montgomery Reduction */
/*
mp_err mp_montgomery_reduce(mp_int *x, const mp_int *n, mp_digit rho) MP_WUR;
*/

/* returns 1 if a is a valid DR modulus */
/*
mp_bool mp_dr_is_modulus(const mp_int *a) MP_WUR;
*/

/* sets the value of "d" required for mp_dr_reduce */
/*
void mp_dr_setup(const mp_int *a, mp_digit *d);
*/

/* reduces a modulo n using the Diminished Radix method */
/*
mp_err mp_dr_reduce(mp_int *x, const mp_int *n, mp_digit k) MP_WUR;
*/

/* returns true if a can be reduced with mp_reduce_2k */
/*
mp_bool mp_reduce_is_2k(const mp_int *a) MP_WUR;
*/

/* determines k value for 2k reduction */
/*
mp_err mp_reduce_2k_setup(const mp_int *a, mp_digit *d) MP_WUR;
*/

/* reduces a modulo b where b is of the form 2**p - k [0 <= a] */
/*
mp_err mp_reduce_2k(mp_int *a, const mp_int *n, mp_digit d) MP_WUR;
*/

/* returns true if a can be reduced with mp_reduce_2k_l */
/*
mp_err mp_reduce_is_2k_l(const mp_int *a) MP_WUR;
*/

/* determines k value for 2k reduction */
/*
mp_err mp_reduce_2k_setup_l(const mp_int *a, mp_int *d) MP_WUR;
*/

/* reduces a modulo b where b is of the form 2**p - k [0 <= a] */
/*
mp_err mp_reduce_2k_l(mp_int *a, const mp_int *n, const mp_int *d) MP_WUR;
*/

/* Y = G**X (mod P) */
/*
mp_err mp_exptmod(const mp_int *G, const mp_int *X, const mp_int *P, mp_int *Y) MP_WUR;
*/

/* ---> Primes <--- */

/* number of primes */
#ifdef MP_8BIT
#  define PRIME_SIZE 31
#else
#  define PRIME_SIZE 256
#endif

/* table of first PRIME_SIZE primes */
#if defined(BUILD_tcl) || !defined(_WIN32)
MODULE_SCOPE const mp_digit ltm_prime_tab[PRIME_SIZE];
#endif

/* result=1 if a is divisible by one of the first PRIME_SIZE primes */
/*
MP_DEPRECATED(mp_prime_is_prime) mp_err mp_prime_is_divisible(const mp_int *a, mp_bool *result) MP_WUR;
*/

/* performs one Fermat test of "a" using base "b".
 * Sets result to 0 if composite or 1 if probable prime
 */
/*
mp_err mp_prime_fermat(const mp_int *a, const mp_int *b, mp_bool *result) MP_WUR;
*/

/* performs one Miller-Rabin test of "a" using base "b".
 * Sets result to 0 if composite or 1 if probable prime
 */
/*
mp_err mp_prime_miller_rabin(const mp_int *a, const mp_int *b, mp_bool *result) MP_WUR;
*/

/* This gives [for a given bit size] the number of trials required
 * such that Miller-Rabin gives a prob of failure lower than 2^-96
 */
/*
int mp_prime_rabin_miller_trials(int size) MP_WUR;
*/

/* performs one strong Lucas-Selfridge test of "a".
 * Sets result to 0 if composite or 1 if probable prime
 */
/*
mp_err mp_prime_strong_lucas_selfridge(const mp_int *a, mp_bool *result) MP_WUR;
*/

/* performs one Frobenius test of "a" as described by Paul Underwood.
 * Sets result to 0 if composite or 1 if probable prime
 */
/*
mp_err mp_prime_frobenius_underwood(const mp_int *N, mp_bool *result) MP_WUR;
*/

/* performs t random rounds of Miller-Rabin on "a" additional to
 * bases 2 and 3.  Also performs an initial sieve of trial
 * division.  Determines if "a" is prime with probability
 * of error no more than (1/4)**t.
 * Both a strong Lucas-Selfridge to complete the BPSW test
 * and a separate Frobenius test are available at compile time.
 * With t<0 a deterministic test is run for primes up to
 * 318665857834031151167461. With t<13 (abs(t)-13) additional
 * tests with sequential small primes are run starting at 43.
 * Is Fips 186.4 compliant if called with t as computed by
 * mp_prime_rabin_miller_trials();
 *
 * Sets result to 1 if probably prime, 0 otherwise
 */
/*
int mp_prime_is_prime(const mp_int *a, int t, int *result) MP_WUR;
*/

/* finds the next prime after the number "a" using "t" trials
 * of Miller-Rabin.
 *
 * bbs_style = 1 means the prime must be congruent to 3 mod 4
 */
/*
int mp_prime_next_prime(mp_int *a, int t, int bbs_style) MP_WUR;
*/

/* makes a truly random prime of a given size (bytes),
 * call with bbs = 1 if you want it to be congruent to 3 mod 4
 *
 * You have to supply a callback which fills in a buffer with random bytes.  "dat" is a parameter you can
 * have passed to the callback (e.g. a state or something).  This function doesn't use "dat" itself
 * so it can be NULL
 *
 * The prime generated will be larger than 2^(8*size).
 */
#define mp_prime_random(a, t, size, bbs, cb, dat) (MP_DEPRECATED_PRAGMA("mp_prime_random has been deprecated, use mp_prime_rand instead") mp_prime_random_ex(a, t, ((size) * 8) + 1, (bbs==1)?MP_PRIME_BBS:0, cb, dat))

/* makes a truly random prime of a given size (bits),
 *
 * Flags are as follows:
 *
 *   MP_PRIME_BBS      - make prime congruent to 3 mod 4
 *   MP_PRIME_SAFE     - make sure (p-1)/2 is prime as well (implies MP_PRIME_BBS)
 *   MP_PRIME_2MSB_ON  - make the 2nd highest bit one
 *
 * You have to supply a callback which fills in a buffer with random bytes.  "dat" is a parameter you can
 * have passed to the callback (e.g. a state or something).  This function doesn't use "dat" itself
 * so it can be NULL
 *
 */
/*
int mp_prime_random_ex(mp_int *a, int t, int size, int flags, ltm_prime_callback cb, void *dat);
*/

/* ---> radix conversion <--- */
/*
int mp_count_bits(const mp_int *a) MP_WUR;
*/

/*
int mp_unsigned_bin_size(const mp_int *a) MP_WUR;
*/
/*
mp_err mp_read_unsigned_bin(mp_int *a, const unsigned char *b, int c) MP_WUR;
*/
/*
mp_err mp_to_unsigned_bin(const mp_int *a, unsigned char *b) MP_WUR;
*/
/*
mp_err mp_to_unsigned_bin_n(const mp_int *a, unsigned char *b, unsigned long *outlen) MP_WUR;
*/

/*
int mp_signed_bin_size(const mp_int *a) MP_WUR;
*/
/*
mp_err mp_read_signed_bin(mp_int *a, const unsigned char *b, int c) MP_WUR;
*/
/*
mp_err mp_to_signed_bin(const mp_int *a,  unsigned char *b) MP_WUR;
*/
/*
mp_err mp_to_signed_bin_n(const mp_int *a, unsigned char *b, unsigned long *outlen) MP_WUR;
*/

/*
mp_err mp_read_radix(mp_int *a, const char *str, int radix) MP_WUR;
*/
/*
mp_err mp_toradix(const mp_int *a, char *str, int radix) MP_WUR;
*/
/*
mp_err mp_toradix_n(const mp_int *a, char *str, int radix, int maxlen) MP_WUR;
*/
/*
mp_err mp_radix_size(const mp_int *a, int radix, int *size) MP_WUR;
*/

#ifndef MP_NO_FILE
/*
mp_err mp_fread(mp_int *a, int radix, FILE *stream) MP_WUR;
*/
/*
mp_err mp_fwrite(const mp_int *a, int radix, FILE *stream) MP_WUR;
*/
#endif

#define mp_read_raw(mp, str, len) (MP_DEPRECATED_PRAGMA("replaced by mp_read_signed_bin") mp_read_signed_bin((mp), (str), (len)))
#define mp_raw_size(mp)           (MP_DEPRECATED_PRAGMA("replaced by mp_signed_bin_size") mp_signed_bin_size(mp))
#define mp_toraw(mp, str)         (MP_DEPRECATED_PRAGMA("replaced by mp_to_signed_bin") mp_to_signed_bin((mp), (str)))
#define mp_read_mag(mp, str, len) (MP_DEPRECATED_PRAGMA("replaced by mp_read_unsigned_bin") mp_read_unsigned_bin((mp), (str), (len))
#define mp_mag_size(mp)           (MP_DEPRECATED_PRAGMA("replaced by mp_unsigned_bin_size") mp_unsigned_bin_size(mp))
#define mp_tomag(mp, str)         (MP_DEPRECATED_PRAGMA("replaced by mp_to_unsigned_bin") mp_to_unsigned_bin((mp), (str)))

#define mp_tobinary(M, S)  mp_toradix((M), (S), 2)
#define mp_tooctal(M, S)   mp_toradix((M), (S), 8)
#define mp_todecimal(M, S) mp_toradix((M), (S), 10)
#define mp_tohex(M, S)     mp_toradix((M), (S), 16)

#ifdef __cplusplus
}
#endif

#endif<|MERGE_RESOLUTION|>--- conflicted
+++ resolved
@@ -89,15 +89,11 @@
 #define MP_DIGIT_DECLARED
 #endif
 #ifndef MP_WORD_DECLARED
-<<<<<<< HEAD
+#ifdef _WIN32
+typedef unsigned __int64   private_mp_word;
+#else
 typedef unsigned long long   private_mp_word;
-=======
-#ifdef _WIN32
-typedef unsigned __int64   mp_word;
-#else
-typedef unsigned long long   mp_word;
-#endif
->>>>>>> 8e1aaf1e
+#endif
 #define MP_WORD_DECLARED
 #endif
 
