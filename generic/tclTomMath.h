<<<<<<< HEAD
/* LibTomMath, multiple-precision integer library -- Tom St Denis
 *
 * LibTomMath is a library that provides multiple-precision
 * integer arithmetic as well as number theoretic functionality.
 *
 * The library was designed directly after the MPI library by
 * Michael Fromberger but has been written from scratch with
 * additional optimizations in place.
 *
 * SPDX-License-Identifier: Unlicense
 */
=======
/* LibTomMath, multiple-precision integer library -- Tom St Denis */
/* SPDX-License-Identifier: Unlicense */

>>>>>>> bc05b6d4
#ifndef BN_H_
#define BN_H_

#include "tclTomMathDecls.h"
#ifndef MODULE_SCOPE
#define MODULE_SCOPE extern
#endif



#ifdef __cplusplus
extern "C" {
#endif

/* MS Visual C++ doesn't have a 128bit type for words, so fall back to 32bit MPI's (where words are 64bit) */
#if defined(_WIN32) || defined(__LLP64__) || defined(__e2k__) || defined(__LCC__)
#   define MP_32BIT
#endif

/* detect 64-bit mode if possible */
#if defined(NEVER)
#   if !(defined(MP_32BIT) || defined(MP_16BIT) || defined(MP_8BIT))
#      if defined(__GNUC__)
/* we support 128bit integers only via: __attribute__((mode(TI))) */
#         define MP_64BIT
#      else
/* otherwise we fall back to MP_32BIT even on 64bit platforms */
#         define MP_32BIT
#      endif
#   endif
#endif

/* some default configurations.
 *
 * A "mp_digit" must be able to hold DIGIT_BIT + 1 bits
 * A "mp_word" must be able to hold 2*DIGIT_BIT + 1 bits
 *
 * At the very least a mp_digit must be able to hold 7 bits
 * [any size beyond that is ok provided it doesn't overflow the data type]
 */
#ifdef MP_8BIT
#ifndef MP_DIGIT_DECLARED
typedef unsigned char        mp_digit;
#define MP_DIGIT_DECLARED
#endif
#ifndef MP_WORD_DECLARED
typedef unsigned short       mp_word;
#define MP_WORD_DECLARED
#endif
#   define MP_SIZEOF_MP_DIGIT 1
#   ifdef DIGIT_BIT
#      error You must not define DIGIT_BIT when using MP_8BIT
#   endif
#elif defined(MP_16BIT)
#ifndef MP_DIGIT_DECLARED
typedef unsigned short       mp_digit;
#define MP_DIGIT_DECLARED
#endif
#ifndef MP_WORD_DECLARED
typedef unsigned int         mp_word;
#define MP_WORD_DECLARED
#endif
#   define MP_SIZEOF_MP_DIGIT 2
#   ifdef DIGIT_BIT
#      error You must not define DIGIT_BIT when using MP_16BIT
#   endif
#elif defined(MP_64BIT)
/* for GCC only on supported platforms */
#ifndef MP_DIGIT_DECLARED
typedef unsigned long long   mp_digit;
#define MP_DIGIT_DECLARED
#endif
typedef unsigned long        mp_word __attribute__((mode(TI)));
#   define DIGIT_BIT 60
#else
/* this is the default case, 28-bit digits */

/* this is to make porting into LibTomCrypt easier :-) */
#ifndef MP_DIGIT_DECLARED
typedef unsigned int         mp_digit;
#define MP_DIGIT_DECLARED
#endif
#ifndef MP_WORD_DECLARED
typedef unsigned long long   mp_word;
#define MP_WORD_DECLARED
#endif

#   ifdef MP_31BIT
/* this is an extension that uses 31-bit digits */
#      define DIGIT_BIT 31
#   else
/* default case is 28-bit digits, defines MP_28BIT as a handy macro to test */
#      define DIGIT_BIT 28
#      define MP_28BIT
#   endif
#endif

/* otherwise the bits per digit is calculated automatically from the size of a mp_digit */
#ifndef DIGIT_BIT
#   define DIGIT_BIT (((CHAR_BIT * MP_SIZEOF_MP_DIGIT) - 1))  /* bits per digit */
#endif

#define MP_DIGIT_BIT     DIGIT_BIT
#define MP_MASK          ((((mp_digit)1)<<((mp_digit)DIGIT_BIT))-((mp_digit)1))
#define MP_DIGIT_MAX     MP_MASK

typedef int mp_sign;
#define MP_ZPOS       0   /* positive integer */
#define MP_NEG        1   /* negative */
typedef int mp_ord;
#define MP_LT        -1   /* less than */
#define MP_EQ         0   /* equal to */
#define MP_GT         1   /* greater than */
typedef int mp_bool;
#define MP_YES        1   /* yes response */
#define MP_NO         0   /* no response */
typedef int mp_err;
#define MP_OKAY       0   /* ok result */
#define MP_ERR        -1  /* unknown error */
#define MP_MEM        -2  /* out of mem */
#define MP_VAL        -3  /* invalid input */
#define MP_RANGE      MP_VAL
#define MP_ITER       -4  /* Max. iterations reached */
<<<<<<< HEAD

#define MP_YES        1   /* yes response */
#define MP_NO         0   /* no response */
=======
>>>>>>> bc05b6d4

/* Primality generation flags */
#define LTM_PRIME_BBS      0x0001 /* BBS style prime */
#define LTM_PRIME_SAFE     0x0002 /* Safe prime (p-1)/2 == prime */
#define LTM_PRIME_2MSB_ON  0x0008 /* force 2nd MSB to 1 */

/* tunable cutoffs */

<<<<<<< HEAD
=======
#if defined(BUILD_tcl) || !defined(_WIN32)
MODULE_SCOPE int KARATSUBA_MUL_CUTOFF,
           KARATSUBA_SQR_CUTOFF,
           TOOM_MUL_CUTOFF,
           TOOM_SQR_CUTOFF;
#endif

>>>>>>> bc05b6d4
/* define this to use lower memory usage routines (exptmods mostly) */
/* #define MP_LOW_MEM */

/* default precision */
#ifndef MP_PREC
#   ifndef MP_LOW_MEM
#      define MP_PREC 32        /* default digits of precision */
<<<<<<< HEAD
=======
#   elif defined(MP_8BIT)
#      define MP_PREC 16        /* default digits of precision */
>>>>>>> bc05b6d4
#   else
#      define MP_PREC 8         /* default digits of precision */
#   endif
#endif

/* size of comba arrays, should be at least 2 * 2**(BITS_PER_WORD - BITS_PER_DIGIT*2) */
#define MP_WARRAY               (1u << (((sizeof(mp_word) * CHAR_BIT) - (2 * DIGIT_BIT)) + 1))

/*
 * MP_WUR - warn unused result
 * ---------------------------
 *
 * The result of functions annotated with MP_WUR must be
 * checked and cannot be ignored.
 *
 * Most functions in libtommath return an error code.
 * This error code must be checked in order to prevent crashes or invalid
 * results.
 *
 * If you still want to avoid the error checks for quick and dirty programs
 * without robustness guarantees, you can `#define MP_WUR` before including
 * tommath.h, disabling the warnings.
 */
#ifndef MP_WUR
#  if defined(__GNUC__) && __GNUC__ >= 4
#     define MP_WUR __attribute__((warn_unused_result))
#  else
#     define MP_WUR
#  endif
#endif

#if defined(__GNUC__) && (__GNUC__ * 100 + __GNUC_MINOR__ >= 301)
#  define MP_DEPRECATED(x) __attribute__((deprecated("replaced by " #x)))
#  define PRIVATE_MP_DEPRECATED_PRAGMA(s) _Pragma(#s)
#  define MP_DEPRECATED_PRAGMA(s) PRIVATE_MP_DEPRECATED_PRAGMA(GCC warning s)
#elif defined(_MSC_VER) && _MSC_VER >= 1500
#  define MP_DEPRECATED(x) __declspec(deprecated("replaced by " #x))
#  define MP_DEPRECATED_PRAGMA(s) __pragma(message(s))
#else
#  define MP_DEPRECATED
#  define MP_DEPRECATED_PRAGMA(s)
#endif

#define USED(m)    ((m)->used)
#define DIGIT(m,k) ((m)->dp[(k)])
#define SIGN(m)    ((m)->sign)

/* the infamous mp_int structure */
#ifndef MP_INT_DECLARED
#define MP_INT_DECLARED
typedef struct mp_int mp_int;
#endif
struct mp_int {
   int used, alloc, sign;
   mp_digit *dp;
};

/* callback for mp_prime_random, should fill dst with random bytes and return how many read [upto len] */
typedef int ltm_prime_callback(unsigned char *dst, int len, void *dat);


<<<<<<< HEAD
#define USED(m)     ((m)->used)
#define DIGIT(m, k) ((m)->dp[(k)])
#define SIGN(m)     ((m)->sign)

=======
>>>>>>> bc05b6d4
/* error code to char* string */
const char *mp_error_to_string(int code);

/* ---> init and deinit bignum functions <--- */
/* init a bignum */
/*
int mp_init(mp_int *a);
*/

/* free a bignum */
/*
void mp_clear(mp_int *a);
*/

/* init a null terminated series of arguments */
/*
int mp_init_multi(mp_int *mp, ...);
*/

/* clear a null terminated series of arguments */
/*
void mp_clear_multi(mp_int *mp, ...);
*/

/* exchange two ints */
/*
void mp_exch(mp_int *a, mp_int *b);
*/

/* shrink ram required for a bignum */
/*
int mp_shrink(mp_int *a);
*/

/* grow an int to a given size */
/*
int mp_grow(mp_int *a, int size);
*/

/* init to a given number of digits */
/*
int mp_init_size(mp_int *a, int size);
*/

/* ---> Basic Manipulations <--- */
#define mp_iszero(a) (((a)->used == 0) ? MP_YES : MP_NO)
#define mp_iseven(a) (!mp_get_bit((a),0))
#define mp_isodd(a)  mp_get_bit((a),0)
#define mp_isneg(a)  (((a)->sign != MP_ZPOS) ? MP_YES : MP_NO)

/* set to zero */
/*
void mp_zero(mp_int *a);
*/

/* set to a digit */
/*
void mp_set(mp_int *a, mp_digit b);
*/

/* set a 32-bit const */
/*
int mp_set_int(mp_int *a, unsigned long b);
*/

/* set a platform dependent unsigned long value */
/*
int mp_set_long(mp_int *a, unsigned long b);
*/

/* set a platform dependent unsigned long long value */
/*
int mp_set_long_long(mp_int *a, unsigned long long b);
*/

/* get a 32-bit value */
/*
unsigned long mp_get_int(const mp_int *a);
*/

/* get a platform dependent unsigned long value */
/*
unsigned long mp_get_long(const mp_int *a);
*/

/* get a platform dependent unsigned long long value */
/*
unsigned long long mp_get_long_long(const mp_int *a);
*/

/* initialize and set a digit */
/*
int mp_init_set(mp_int *a, mp_digit b);
*/

/* initialize and set 32-bit value */
/*
int mp_init_set_int(mp_int *a, unsigned long b);
*/

/* copy, b = a */
/*
int mp_copy(const mp_int *a, mp_int *b);
*/

/* inits and copies, a = b */
/*
int mp_init_copy(mp_int *a, const mp_int *b);
*/

/* trim unused digits */
/*
void mp_clamp(mp_int *a);
*/

/* import binary data */
/*
int mp_import(mp_int *rop, size_t count, int order, size_t size, int endian, size_t nails, const void *op);
*/

/* export binary data */
/*
int mp_export(void *rop, size_t *countp, int order, size_t size, int endian, size_t nails, const mp_int *op);
*/

/* ---> digit manipulation <--- */

/* right shift by "b" digits */
/*
void mp_rshd(mp_int *a, int b);
*/

/* left shift by "b" digits */
/*
int mp_lshd(mp_int *a, int b);
*/

/* c = a / 2**b, implemented as c = a >> b */
/*
int mp_div_2d(const mp_int *a, int b, mp_int *c, mp_int *d);
*/

/* b = a/2 */
/*
int mp_div_2(const mp_int *a, mp_int *b);
*/

/* c = a * 2**b, implemented as c = a << b */
/*
int mp_mul_2d(const mp_int *a, int b, mp_int *c);
*/

/* b = a*2 */
/*
int mp_mul_2(const mp_int *a, mp_int *b);
*/

/* c = a mod 2**b */
/*
int mp_mod_2d(const mp_int *a, int b, mp_int *c);
*/

/* computes a = 2**b */
/*
int mp_2expt(mp_int *a, int b);
*/

/* Counts the number of lsbs which are zero before the first zero bit */
/*
int mp_cnt_lsb(const mp_int *a);
*/

/* I Love Earth! */

/* makes a pseudo-random mp_int of a given size */
/*
int mp_rand(mp_int *a, int digits);
*/
/* makes a pseudo-random small int of a given size */
/*
int mp_rand_digit(mp_digit *r);
*/

#ifdef MP_PRNG_ENABLE_LTM_RNG
/* A last resort to provide random data on systems without any of the other
 * implemented ways to gather entropy.
 * It is compatible with `rng_get_bytes()` from libtomcrypt so you could
 * provide that one and then set `ltm_rng = rng_get_bytes;` */
extern unsigned long (*ltm_rng)(unsigned char *out, unsigned long outlen, void (*callback)(void));
extern void (*ltm_rng_callback)(void);
#endif

/* ---> binary operations <--- */
/* c = a XOR b  */
/*
int mp_xor(const mp_int *a, const mp_int *b, mp_int *c);
*/

/* c = a OR b */
/*
int mp_or(const mp_int *a, const mp_int *b, mp_int *c);
*/

/* c = a AND b */
/*
int mp_and(const mp_int *a, const mp_int *b, mp_int *c);
*/

/* c = a XOR b (two complement) */
/*
int mp_tc_xor(const mp_int *a, const mp_int *b, mp_int *c);
*/

/* c = a OR b (two complement) */
/*
int mp_tc_or(const mp_int *a, const mp_int *b, mp_int *c);
*/

/* c = a AND b (two complement) */
/*
int mp_tc_and(const mp_int *a, const mp_int *b, mp_int *c);
*/

/* right shift (two complement) */
/*
int mp_tc_div_2d(const mp_int *a, int b, mp_int *c);
*/

/* ---> Basic arithmetic <--- */

/* b = ~a */
/*
int mp_complement(const mp_int *a, mp_int *b);
*/

/* b = -a */
/*
int mp_neg(const mp_int *a, mp_int *b);
*/

/* b = |a| */
/*
int mp_abs(const mp_int *a, mp_int *b);
*/

/* compare a to b */
/*
int mp_cmp(const mp_int *a, const mp_int *b);
*/

/* compare |a| to |b| */
/*
int mp_cmp_mag(const mp_int *a, const mp_int *b);
*/

/* c = a + b */
/*
int mp_add(const mp_int *a, const mp_int *b, mp_int *c);
*/

/* c = a - b */
/*
int mp_sub(const mp_int *a, const mp_int *b, mp_int *c);
*/

/* c = a * b */
/*
int mp_mul(const mp_int *a, const mp_int *b, mp_int *c);
*/

/* b = a*a  */
/*
int mp_sqr(const mp_int *a, mp_int *b);
*/

/* a/b => cb + d == a */
/*
int mp_div(const mp_int *a, const mp_int *b, mp_int *c, mp_int *d);
*/

/* c = a mod b, 0 <= c < b  */
/*
int mp_mod(const mp_int *a, const mp_int *b, mp_int *c);
*/

/* ---> single digit functions <--- */

/* compare against a single digit */
/*
int mp_cmp_d(const mp_int *a, mp_digit b);
*/

/* c = a + b */
/*
int mp_add_d(const mp_int *a, mp_digit b, mp_int *c);
*/

/* c = a - b */
/*
int mp_sub_d(const mp_int *a, mp_digit b, mp_int *c);
*/

/* c = a * b */
/*
int mp_mul_d(const mp_int *a, mp_digit b, mp_int *c);
*/

/* a/b => cb + d == a */
/*
int mp_div_d(const mp_int *a, mp_digit b, mp_int *c, mp_digit *d);
*/

/* a/3 => 3c + d == a */
/*
int mp_div_3(const mp_int *a, mp_int *c, mp_digit *d);
*/

/* c = a**b */
/*
int mp_expt_d(const mp_int *a, mp_digit b, mp_int *c);
*/
/*
int mp_expt_d_ex(const mp_int *a, mp_digit b, mp_int *c, int fast);
*/

/* c = a mod b, 0 <= c < b  */
/*
int mp_mod_d(const mp_int *a, mp_digit b, mp_digit *c);
*/

/* ---> number theory <--- */

/* d = a + b (mod c) */
/*
int mp_addmod(const mp_int *a, const mp_int *b, const mp_int *c, mp_int *d);
*/

/* d = a - b (mod c) */
/*
int mp_submod(const mp_int *a, const mp_int *b, const mp_int *c, mp_int *d);
*/

/* d = a * b (mod c) */
/*
int mp_mulmod(const mp_int *a, const mp_int *b, const mp_int *c, mp_int *d);
*/

/* c = a * a (mod b) */
/*
int mp_sqrmod(const mp_int *a, const mp_int *b, mp_int *c);
*/

/* c = 1/a (mod b) */
/*
int mp_invmod(const mp_int *a, const mp_int *b, mp_int *c);
*/

/* c = (a, b) */
/*
int mp_gcd(const mp_int *a, const mp_int *b, mp_int *c);
*/

/* produces value such that U1*a + U2*b = U3 */
/*
int mp_exteuclid(const mp_int *a, const mp_int *b, mp_int *U1, mp_int *U2, mp_int *U3);
*/

/* c = [a, b] or (a*b)/(a, b) */
/*
int mp_lcm(const mp_int *a, const mp_int *b, mp_int *c);
*/

/* finds one of the b'th root of a, such that |c|**b <= |a|
 *
 * returns error if a < 0 and b is even
 */
/*
int mp_n_root(const mp_int *a, mp_digit b, mp_int *c);
*/
/*
int mp_n_root_ex(const mp_int *a, mp_digit b, mp_int *c, int fast);
*/

/* special sqrt algo */
/*
int mp_sqrt(const mp_int *arg, mp_int *ret);
*/

/* special sqrt (mod prime) */
/*
int mp_sqrtmod_prime(const mp_int *n, const mp_int *prime, mp_int *ret);
*/

/* is number a square? */
/*
int mp_is_square(const mp_int *arg, int *ret);
*/

/* computes the jacobi c = (a | n) (or Legendre if b is prime)  */
/*
int mp_jacobi(const mp_int *a, const mp_int *n, int *c);
*/

/* used to setup the Barrett reduction for a given modulus b */
/*
int mp_reduce_setup(mp_int *a, const mp_int *b);
*/

/* Barrett Reduction, computes a (mod b) with a precomputed value c
 *
 * Assumes that 0 < x <= m*m, note if 0 > x > -(m*m) then you can merely
 * compute the reduction as -1 * mp_reduce(mp_abs(x)) [pseudo code].
 */
/*
int mp_reduce(mp_int *x, const mp_int *m, const mp_int *mu);
*/

/* setups the montgomery reduction */
/*
int mp_montgomery_setup(const mp_int *n, mp_digit *rho);
*/

/* computes a = B**n mod b without division or multiplication useful for
 * normalizing numbers in a Montgomery system.
 */
/*
int mp_montgomery_calc_normalization(mp_int *a, const mp_int *b);
*/

/* computes x/R == x (mod N) via Montgomery Reduction */
/*
int mp_montgomery_reduce(mp_int *x, const mp_int *n, mp_digit rho);
*/

/* returns 1 if a is a valid DR modulus */
/*
int mp_dr_is_modulus(const mp_int *a);
*/

/* sets the value of "d" required for mp_dr_reduce */
/*
void mp_dr_setup(const mp_int *a, mp_digit *d);
*/

/* reduces a modulo n using the Diminished Radix method */
/*
int mp_dr_reduce(mp_int *x, const mp_int *n, mp_digit k);
*/

/* returns true if a can be reduced with mp_reduce_2k */
/*
int mp_reduce_is_2k(const mp_int *a);
*/

/* determines k value for 2k reduction */
/*
int mp_reduce_2k_setup(const mp_int *a, mp_digit *d);
*/

/* reduces a modulo b where b is of the form 2**p - k [0 <= a] */
/*
int mp_reduce_2k(mp_int *a, const mp_int *n, mp_digit d);
*/

/* returns true if a can be reduced with mp_reduce_2k_l */
/*
int mp_reduce_is_2k_l(const mp_int *a);
*/

/* determines k value for 2k reduction */
/*
int mp_reduce_2k_setup_l(const mp_int *a, mp_int *d);
*/

/* reduces a modulo b where b is of the form 2**p - k [0 <= a] */
/*
int mp_reduce_2k_l(mp_int *a, const mp_int *n, const mp_int *d);
*/

/* Y = G**X (mod P) */
/*
int mp_exptmod(const mp_int *G, const mp_int *X, const mp_int *P, mp_int *Y);
*/

/* ---> Primes <--- */

/* number of primes */
#ifdef MP_8BIT
#  define PRIME_SIZE 31
#else
#  define PRIME_SIZE 256
#endif

/* table of first PRIME_SIZE primes */
#if defined(BUILD_tcl) || !defined(_WIN32)
MODULE_SCOPE const mp_digit ltm_prime_tab[PRIME_SIZE];
#endif

/* result=1 if a is divisible by one of the first PRIME_SIZE primes */
/*
int mp_prime_is_divisible(const mp_int *a, int *result);
*/

/* performs one Fermat test of "a" using base "b".
 * Sets result to 0 if composite or 1 if probable prime
 */
/*
int mp_prime_fermat(const mp_int *a, const mp_int *b, int *result);
*/

/* performs one Miller-Rabin test of "a" using base "b".
 * Sets result to 0 if composite or 1 if probable prime
 */
/*
int mp_prime_miller_rabin(const mp_int *a, const mp_int *b, int *result);
*/

/* This gives [for a given bit size] the number of trials required
 * such that Miller-Rabin gives a prob of failure lower than 2^-96
 */
/*
int mp_prime_rabin_miller_trials(int size);
*/

/* performs t random rounds of Miller-Rabin on "a" additional to
 * bases 2 and 3.  Also performs an initial sieve of trial
 * division.  Determines if "a" is prime with probability
 * of error no more than (1/4)**t.
 * Both a strong Lucas-Selfridge to complete the BPSW test
 * and a separate Frobenius test are available at compile time.
 * With t<0 a deterministic test is run for primes up to
 * 318665857834031151167461. With t<13 (abs(t)-13) additional
 * tests with sequential small primes are run starting at 43.
 * Is Fips 186.4 compliant if called with t as computed by
 * mp_prime_rabin_miller_trials();
 *
 * Sets result to 1 if probably prime, 0 otherwise
 */
/*
int mp_prime_is_prime(const mp_int *a, int t, int *result);
*/

/* finds the next prime after the number "a" using "t" trials
 * of Miller-Rabin.
 *
 * bbs_style = 1 means the prime must be congruent to 3 mod 4
 */
/*
int mp_prime_next_prime(mp_int *a, int t, int bbs_style);
*/

/* makes a truly random prime of a given size (bytes),
 * call with bbs = 1 if you want it to be congruent to 3 mod 4
 *
 * You have to supply a callback which fills in a buffer with random bytes.  "dat" is a parameter you can
 * have passed to the callback (e.g. a state or something).  This function doesn't use "dat" itself
 * so it can be NULL
 *
 * The prime generated will be larger than 2^(8*size).
 */
#define mp_prime_random(a, t, size, bbs, cb, dat) mp_prime_random_ex(a, t, ((size) * 8) + 1, (bbs==1)?LTM_PRIME_BBS:0, cb, dat)

/* makes a truly random prime of a given size (bits),
 *
 * Flags are as follows:
 *
 *   LTM_PRIME_BBS      - make prime congruent to 3 mod 4
 *   LTM_PRIME_SAFE     - make sure (p-1)/2 is prime as well (implies LTM_PRIME_BBS)
 *   LTM_PRIME_2MSB_ON  - make the 2nd highest bit one
 *
 * You have to supply a callback which fills in a buffer with random bytes.  "dat" is a parameter you can
 * have passed to the callback (e.g. a state or something).  This function doesn't use "dat" itself
 * so it can be NULL
 *
 */
/*
int mp_prime_random_ex(mp_int *a, int t, int size, int flags, ltm_prime_callback cb, void *dat);
*/

/* ---> radix conversion <--- */
/*
int mp_count_bits(const mp_int *a);
*/

/*
int mp_unsigned_bin_size(const mp_int *a);
*/
/*
int mp_read_unsigned_bin(mp_int *a, const unsigned char *b, int c);
*/
/*
int mp_to_unsigned_bin(const mp_int *a, unsigned char *b);
*/
/*
int mp_to_unsigned_bin_n(const mp_int *a, unsigned char *b, unsigned long *outlen);
*/

/*
int mp_signed_bin_size(const mp_int *a);
*/
/*
int mp_read_signed_bin(mp_int *a, const unsigned char *b, int c);
*/
/*
int mp_to_signed_bin(const mp_int *a,  unsigned char *b);
*/
/*
int mp_to_signed_bin_n(const mp_int *a, unsigned char *b, unsigned long *outlen);
*/

/*
int mp_read_radix(mp_int *a, const char *str, int radix);
*/
/*
int mp_toradix(const mp_int *a, char *str, int radix);
*/
/*
int mp_toradix_n(const mp_int *a, char *str, int radix, int maxlen);
*/
/*
int mp_radix_size(const mp_int *a, int radix, int *size);
*/

#ifndef LTM_NO_FILE
/*
int mp_fread(mp_int *a, int radix, FILE *stream);
*/
/*
int mp_fwrite(const mp_int *a, int radix, FILE *stream);
*/
#endif

#define mp_read_raw(mp, str, len) mp_read_signed_bin((mp), (str), (len))
#define mp_raw_size(mp)           mp_signed_bin_size(mp)
#define mp_toraw(mp, str)         mp_to_signed_bin((mp), (str))
#define mp_read_mag(mp, str, len) mp_read_unsigned_bin((mp), (str), (len))
#define mp_mag_size(mp)           mp_unsigned_bin_size(mp)
#define mp_tomag(mp, str)         mp_to_unsigned_bin((mp), (str))

#define mp_tobinary(M, S)  mp_toradix((M), (S), 2)
#define mp_tooctal(M, S)   mp_toradix((M), (S), 8)
#define mp_todecimal(M, S) mp_toradix((M), (S), 10)
#define mp_tohex(M, S)     mp_toradix((M), (S), 16)

#ifdef __cplusplus
}
#endif

<<<<<<< HEAD
=======
#ifdef __cplusplus
}
>>>>>>> bc05b6d4
#endif


/* ref:         $Format:%D$ */
/* git commit:  $Format:%H$ */
/* commit time: $Format:%ai$ */
<|MERGE_RESOLUTION|>--- conflicted
+++ resolved
@@ -1,20 +1,6 @@
-<<<<<<< HEAD
-/* LibTomMath, multiple-precision integer library -- Tom St Denis
- *
- * LibTomMath is a library that provides multiple-precision
- * integer arithmetic as well as number theoretic functionality.
- *
- * The library was designed directly after the MPI library by
- * Michael Fromberger but has been written from scratch with
- * additional optimizations in place.
- *
- * SPDX-License-Identifier: Unlicense
- */
-=======
 /* LibTomMath, multiple-precision integer library -- Tom St Denis */
 /* SPDX-License-Identifier: Unlicense */
 
->>>>>>> bc05b6d4
 #ifndef BN_H_
 #define BN_H_
 
@@ -138,12 +124,6 @@
 #define MP_VAL        -3  /* invalid input */
 #define MP_RANGE      MP_VAL
 #define MP_ITER       -4  /* Max. iterations reached */
-<<<<<<< HEAD
-
-#define MP_YES        1   /* yes response */
-#define MP_NO         0   /* no response */
-=======
->>>>>>> bc05b6d4
 
 /* Primality generation flags */
 #define LTM_PRIME_BBS      0x0001 /* BBS style prime */
@@ -152,16 +132,6 @@
 
 /* tunable cutoffs */
 
-<<<<<<< HEAD
-=======
-#if defined(BUILD_tcl) || !defined(_WIN32)
-MODULE_SCOPE int KARATSUBA_MUL_CUTOFF,
-           KARATSUBA_SQR_CUTOFF,
-           TOOM_MUL_CUTOFF,
-           TOOM_SQR_CUTOFF;
-#endif
-
->>>>>>> bc05b6d4
 /* define this to use lower memory usage routines (exptmods mostly) */
 /* #define MP_LOW_MEM */
 
@@ -169,11 +139,8 @@
 #ifndef MP_PREC
 #   ifndef MP_LOW_MEM
 #      define MP_PREC 32        /* default digits of precision */
-<<<<<<< HEAD
-=======
 #   elif defined(MP_8BIT)
 #      define MP_PREC 16        /* default digits of precision */
->>>>>>> bc05b6d4
 #   else
 #      define MP_PREC 8         /* default digits of precision */
 #   endif
@@ -235,13 +202,6 @@
 typedef int ltm_prime_callback(unsigned char *dst, int len, void *dat);
 
 
-<<<<<<< HEAD
-#define USED(m)     ((m)->used)
-#define DIGIT(m, k) ((m)->dp[(k)])
-#define SIGN(m)     ((m)->sign)
-
-=======
->>>>>>> bc05b6d4
 /* error code to char* string */
 const char *mp_error_to_string(int code);
 
@@ -890,11 +850,6 @@
 }
 #endif
 
-<<<<<<< HEAD
-=======
-#ifdef __cplusplus
-}
->>>>>>> bc05b6d4
 #endif
 
 
