--- conflicted
+++ resolved
@@ -1093,19 +1093,7 @@
     }
     if (code == TCL_OK) {
 	if (underflow && (nconversions == 0)) {
-	    if (numVars) {
-<<<<<<< HEAD
-		TclNewObj(objPtr);
-=======
-		TclNewIndexObj(objPtr, TCL_INDEX_NONE);
->>>>>>> a83eef06
-	    } else {
-		if (objPtr) {
-		    Tcl_SetListObj(objPtr, 0, NULL);
-		} else {
-		    TclNewObj(objPtr);
-		}
-	    }
+	    TclNewObj(objPtr);
 	} else if (numVars) {
 	    TclNewIntObj(objPtr, result);
 	}
