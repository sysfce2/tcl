--- conflicted
+++ resolved
@@ -282,11 +282,6 @@
      * Print header lines describing the ByteCode.
      */
 
-<<<<<<< HEAD
-=======
-    snprintf(ptrBuf1, sizeof(ptrBuf1), "%p", codePtr);
-    snprintf(ptrBuf2, sizeof(ptrBuf1), "%p", iPtr);
->>>>>>> 18614557
     Tcl_AppendPrintfToObj(bufferObj,
 	    "ByteCode %p, refCt %u, epoch %u, interp %p (epoch %u)\n",
 	    codePtr, codePtr->refCount, codePtr->compileEpoch, iPtr,
@@ -333,10 +328,6 @@
 	Proc *procPtr = codePtr->procPtr;
 	int numCompiledLocals = procPtr->numCompiledLocals;
 
-<<<<<<< HEAD
-=======
-	snprintf(ptrBuf1, sizeof(ptrBuf1), "%p", procPtr);
->>>>>>> 18614557
 	Tcl_AppendPrintfToObj(bufferObj,
 		"  Proc %p, refCt %u, args %d, compiled locals %d\n",
 		procPtr, procPtr->refCount, procPtr->numArgs,
@@ -852,17 +843,11 @@
 
     InstNameGetInternalRep(objPtr, inst);
 
-<<<<<<< HEAD
     if (inst > LAST_INST_OPCODE) {
 	dst = Tcl_InitStringRep(objPtr, NULL, TCL_INTEGER_SPACE + 5);
 	TclOOM(dst, TCL_INTEGER_SPACE + 5);
-        sprintf(dst, "inst_%" TCL_Z_MODIFIER "u", inst);
+        snprintf(dst, TCL_INTEGER_SPACE + 5, "inst_%" TCL_Z_MODIFIER "u", inst);
 	(void) Tcl_InitStringRep(objPtr, NULL, strlen(dst));
-=======
-    if ((inst < 0) || (inst > LAST_INST_OPCODE)) {
-        snprintf(buf, sizeof(buf), "inst_%d", inst);
-        s = buf;
->>>>>>> 18614557
     } else {
 	const char *s = tclInstructionTable[inst].name;
 	unsigned int len = strlen(s);
