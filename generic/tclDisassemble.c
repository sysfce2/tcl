/*
 * tclDisassemble.c --
 *
 *	This file contains procedures that disassemble bytecode into either
 *	human-readable or Tcl-processable forms.
 *
 * Copyright (c) 1996-1998 Sun Microsystems, Inc.
 * Copyright (c) 2001 by Kevin B. Kenny. All rights reserved.
 * Copyright (c) 2013-2016 Donal K. Fellows.
 *
 * See the file "license.terms" for information on usage and redistribution of
 * this file, and for a DISCLAIMER OF ALL WARRANTIES.
 */

#include "tclInt.h"
#include "tclCompile.h"
#include "tclOOInt.h"
#include <assert.h>

/*
 * Prototypes for procedures defined later in this file:
 */

static Tcl_Obj *	DisassembleByteCodeAsDicts(Tcl_Interp *interp,
			    Tcl_Obj *objPtr);
static Tcl_Obj *	DisassembleByteCodeObj(Tcl_Interp *interp,
			    Tcl_Obj *objPtr);
static int		FormatInstruction(ByteCode *codePtr,
			    const unsigned char *pc, Tcl_Obj *bufferObj);
static void		GetLocationInformation(Tcl_Interp *interp,
			    Proc *procPtr, Tcl_Obj **fileObjPtr,
			    int *linePtr);
static void		PrintSourceToObj(Tcl_Obj *appendObj,
			    const char *stringPtr, int maxChars);
static void		UpdateStringOfInstName(Tcl_Obj *objPtr);

/*
 * The structure below defines an instruction name Tcl object to allow
 * reporting of inner contexts in errorstack without string allocation.
 */

static const Tcl_ObjType instNameType = {
    "instname",			/* name */
    NULL,			/* freeIntRepProc */
    NULL,			/* dupIntRepProc */
    UpdateStringOfInstName,	/* updateStringProc */
    NULL,			/* setFromAnyProc */
};

#define InstNameSetIntRep(objPtr, inst)				\
    do {							\
	Tcl_ObjIntRep ir;					\
	ir.longValue = (inst);					\
	Tcl_StoreIntRep((objPtr), &instNameType, &ir);		\
    } while (0)

#define InstNameGetIntRep(objPtr, inst)				\
    do {							\
	const Tcl_ObjIntRep *irPtr;				\
	irPtr = Tcl_FetchIntRep((objPtr), &instNameType);	\
	assert(irPtr != NULL);					\
	(inst) = irPtr->longValue;				\
    } while (0)


/*
 *----------------------------------------------------------------------
 *
 * GetLocationInformation --
 *
 *	This procedure looks up the information about where a procedure was
 *	originally declared.
 *
 * Results:
 *	Writes to the variables pointed at by fileObjPtr and linePtr.
 *
 * Side effects:
 *	None.
 *
 *----------------------------------------------------------------------
 */

static void
GetLocationInformation(
    Tcl_Interp *interp,		/* Where to look up the location
				 * information. */
    Proc *procPtr,		/* What to look up the information for. */
    Tcl_Obj **fileObjPtr,	/* Where to write the information about what
				 * file the code came from. Will be written
				 * to, either with the object (assume shared!)
				 * that describes what the file was, or with
				 * NULL if the information is not
				 * available. */
    int *linePtr)		/* Where to write the information about what
				 * line number represented the start of the
				 * code in question. Will be written to,
				 * either with the line number or with -1 if
				 * the information is not available. */
{
    Interp *iPtr = (Interp *) interp;
    Tcl_HashEntry *hePtr;
    CmdFrame *cfPtr;

    *fileObjPtr = NULL;
    *linePtr = -1;
    if (iPtr != NULL && procPtr != NULL) {
	hePtr = Tcl_FindHashEntry(iPtr->linePBodyPtr, procPtr);
	if (hePtr != NULL && (cfPtr = Tcl_GetHashValue(hePtr)) != NULL) {
	    *linePtr = cfPtr->line[0];
	    if (cfPtr->type == TCL_LOCATION_SOURCE) {
		*fileObjPtr = cfPtr->data.eval.path;
	    }
	}
    }
}

#ifdef TCL_COMPILE_DEBUG
/*
 *----------------------------------------------------------------------
 *
 * TclPrintByteCodeObj --
 *
 *	This procedure prints ("disassembles") the instructions of a bytecode
 *	object to stdout.
 *
 * Results:
 *	None.
 *
 * Side effects:
 *	None.
 *
 *----------------------------------------------------------------------
 */

void
TclPrintByteCodeObj(
    Tcl_Interp *interp,		/* Used only for getting location info. */
    Tcl_Obj *objPtr)		/* The bytecode object to disassemble. */
{
    Tcl_Obj *bufPtr = DisassembleByteCodeObj(interp, objPtr);

    fprintf(stdout, "\n%s", TclGetString(bufPtr));
    Tcl_DecrRefCount(bufPtr);
}

/*
 *----------------------------------------------------------------------
 *
 * TclPrintInstruction --
 *
 *	This procedure prints ("disassembles") one instruction from a bytecode
 *	object to stdout.
 *
 * Results:
 *	Returns the length in bytes of the current instruiction.
 *
 * Side effects:
 *	None.
 *
 *----------------------------------------------------------------------
 */

int
TclPrintInstruction(
    ByteCode *codePtr,		/* Bytecode containing the instruction. */
    const unsigned char *pc)	/* Points to first byte of instruction. */
{
    Tcl_Obj *bufferObj;
    int numBytes;

    TclNewObj(bufferObj);
    numBytes = FormatInstruction(codePtr, pc, bufferObj);
    fprintf(stdout, "%s", TclGetString(bufferObj));
    Tcl_DecrRefCount(bufferObj);
    return numBytes;
}

/*
 *----------------------------------------------------------------------
 *
 * TclPrintObject --
 *
 *	This procedure prints up to a specified number of characters from the
 *	argument Tcl object's string representation to a specified file.
 *
 * Results:
 *	None.
 *
 * Side effects:
 *	Outputs characters to the specified file.
 *
 *----------------------------------------------------------------------
 */

void
TclPrintObject(
    FILE *outFile,		/* The file to print the source to. */
    Tcl_Obj *objPtr,		/* Points to the Tcl object whose string
				 * representation should be printed. */
    int maxChars)		/* Maximum number of chars to print. */
{
    char *bytes;
    int length;

    bytes = TclGetStringFromObj(objPtr, &length);
    TclPrintSource(outFile, bytes, TclMin(length, maxChars));
}

/*
 *----------------------------------------------------------------------
 *
 * TclPrintSource --
 *
 *	This procedure prints up to a specified number of characters from the
 *	argument string to a specified file. It tries to produce legible
 *	output by adding backslashes as necessary.
 *
 * Results:
 *	None.
 *
 * Side effects:
 *	Outputs characters to the specified file.
 *
 *----------------------------------------------------------------------
 */

void
TclPrintSource(
    FILE *outFile,		/* The file to print the source to. */
    const char *stringPtr,	/* The string to print. */
    int maxChars)		/* Maximum number of chars to print. */
{
    Tcl_Obj *bufferObj;

    TclNewObj(bufferObj);
    PrintSourceToObj(bufferObj, stringPtr, maxChars);
    fprintf(outFile, "%s", TclGetString(bufferObj));
    Tcl_DecrRefCount(bufferObj);
}
#endif /* TCL_COMPILE_DEBUG */

/*
 *----------------------------------------------------------------------
 *
 * DisassembleByteCodeObj --
 *
 *	Given an object which is of bytecode type, return a disassembled
 *	version of the bytecode (in a new refcount 0 object). No guarantees
 *	are made about the details of the contents of the result.
 *
 *----------------------------------------------------------------------
 */

static Tcl_Obj *
DisassembleByteCodeObj(
    Tcl_Interp *interp,
    Tcl_Obj *objPtr)		/* The bytecode object to disassemble. */
{
    ByteCode *codePtr;
    unsigned char *codeStart, *codeLimit, *pc;
    unsigned char *codeDeltaNext, *codeLengthNext;
    unsigned char *srcDeltaNext, *srcLengthNext;
    int codeOffset, codeLen, srcOffset, srcLen, numCmds, delta, i, line;
    Interp *iPtr;
    Tcl_Obj *bufferObj, *fileObj;
    char ptrBuf1[20], ptrBuf2[20];

    ByteCodeGetIntRep(objPtr, &tclByteCodeType, codePtr);

    iPtr = (Interp *) *codePtr->interpHandle;

    TclNewObj(bufferObj);
    if (codePtr->refCount <= 0) {
	return bufferObj;	/* Already freed. */
    }

    codeStart = codePtr->codeStart;
    codeLimit = codeStart + codePtr->numCodeBytes;
    numCmds = codePtr->numCommands;

    /*
     * Print header lines describing the ByteCode.
     */

    sprintf(ptrBuf1, "%p", codePtr);
    sprintf(ptrBuf2, "%p", iPtr);
    Tcl_AppendPrintfToObj(bufferObj,
	    "ByteCode 0x%s, refCt %u, epoch %u, interp 0x%s (epoch %u)\n",
	    ptrBuf1, codePtr->refCount, codePtr->compileEpoch, ptrBuf2,
	    iPtr->compileEpoch);
    Tcl_AppendToObj(bufferObj, "  Source ", -1);
    PrintSourceToObj(bufferObj, codePtr->source,
	    TclMin(codePtr->numSrcBytes, 55));
    GetLocationInformation(interp, codePtr->procPtr, &fileObj, &line);
    if (line > -1 && fileObj != NULL) {
	Tcl_AppendPrintfToObj(bufferObj, "\n  File \"%s\" Line %d",
		Tcl_GetString(fileObj), line);
    }
    Tcl_AppendPrintfToObj(bufferObj,
	    "\n  Cmds %d, src %d, inst %d, litObjs %u, aux %d, stkDepth %u, code/src %.2f\n",
	    numCmds, codePtr->numSrcBytes, codePtr->numCodeBytes,
	    codePtr->numLitObjects, codePtr->numAuxDataItems,
	    codePtr->maxStackDepth,
#ifdef TCL_COMPILE_STATS
	    codePtr->numSrcBytes?
		    codePtr->structureSize/(float)codePtr->numSrcBytes :
#endif
	    0.0);

#ifdef TCL_COMPILE_STATS
    Tcl_AppendPrintfToObj(bufferObj,
	    "  Code %lu = header %lu+inst %d+litObj %lu+exc %lu+aux %lu+cmdMap %d\n",
	    (unsigned long) codePtr->structureSize,
	    (unsigned long) (sizeof(ByteCode) - sizeof(size_t) - sizeof(Tcl_Time)),
	    codePtr->numCodeBytes,
	    (unsigned long) (codePtr->numLitObjects * sizeof(Tcl_Obj *)),
	    (unsigned long) (codePtr->numExceptRanges*sizeof(ExceptionRange)),
	    (unsigned long) (codePtr->numAuxDataItems * sizeof(AuxData)),
	    codePtr->numCmdLocBytes);
#endif /* TCL_COMPILE_STATS */

    /*
     * If the ByteCode is the compiled body of a Tcl procedure, print
     * information about that procedure. Note that we don't know the
     * procedure's name since ByteCode's can be shared among procedures.
     */

    if (codePtr->procPtr != NULL) {
	Proc *procPtr = codePtr->procPtr;
	int numCompiledLocals = procPtr->numCompiledLocals;

	sprintf(ptrBuf1, "%p", procPtr);
	Tcl_AppendPrintfToObj(bufferObj,
		"  Proc 0x%s, refCt %d, args %d, compiled locals %d\n",
		ptrBuf1, procPtr->refCount, procPtr->numArgs,
		numCompiledLocals);
	if (numCompiledLocals > 0) {
	    CompiledLocal *localPtr = procPtr->firstLocalPtr;

	    for (i = 0;  i < numCompiledLocals;  i++) {
		Tcl_AppendPrintfToObj(bufferObj,
			"      slot %d%s%s%s%s%s%s", i,
			(localPtr->flags & (VAR_ARRAY|VAR_LINK)) ? "" : ", scalar",
			(localPtr->flags & VAR_ARRAY) ? ", array" : "",
			(localPtr->flags & VAR_LINK) ? ", link" : "",
			(localPtr->flags & VAR_ARGUMENT) ? ", arg" : "",
			(localPtr->flags & VAR_TEMPORARY) ? ", temp" : "",
			(localPtr->flags & VAR_RESOLVED) ? ", resolved" : "");
		if (TclIsVarTemporary(localPtr)) {
		    Tcl_AppendToObj(bufferObj, "\n", -1);
		} else {
		    Tcl_AppendPrintfToObj(bufferObj, ", \"%s\"\n",
			    localPtr->name);
		}
		localPtr = localPtr->nextPtr;
	    }
	}
    }

    /*
     * Print the ExceptionRange array.
     */

    if (codePtr->numExceptRanges > 0) {
	Tcl_AppendPrintfToObj(bufferObj, "  Exception ranges %d, depth %d:\n",
		codePtr->numExceptRanges, codePtr->maxExceptDepth);
	for (i = 0;  i < codePtr->numExceptRanges;  i++) {
	    ExceptionRange *rangePtr = &codePtr->exceptArrayPtr[i];

	    Tcl_AppendPrintfToObj(bufferObj,
		    "      %d: level %d, %s, pc %d-%d, ",
		    i, rangePtr->nestingLevel,
		    (rangePtr->type==LOOP_EXCEPTION_RANGE ? "loop" : "catch"),
		    rangePtr->codeOffset,
		    (rangePtr->codeOffset + rangePtr->numCodeBytes - 1));
	    switch (rangePtr->type) {
	    case LOOP_EXCEPTION_RANGE:
		Tcl_AppendPrintfToObj(bufferObj, "continue %d, break %d\n",
			rangePtr->continueOffset, rangePtr->breakOffset);
		break;
	    case CATCH_EXCEPTION_RANGE:
		Tcl_AppendPrintfToObj(bufferObj, "catch %d\n",
			rangePtr->catchOffset);
		break;
	    default:
		Tcl_Panic("DisassembleByteCodeObj: bad ExceptionRange type %d",
			rangePtr->type);
	    }
	}
    }

    /*
     * If there were no commands (e.g., an expression or an empty string was
     * compiled), just print all instructions and return.
     */

    if (numCmds == 0) {
	pc = codeStart;
	while (pc < codeLimit) {
	    Tcl_AppendToObj(bufferObj, "    ", -1);
	    pc += FormatInstruction(codePtr, pc, bufferObj);
	}
	return bufferObj;
    }

    /*
     * Print table showing the code offset, source offset, and source length
     * for each command. These are encoded as a sequence of bytes.
     */

    Tcl_AppendPrintfToObj(bufferObj, "  Commands %d:", numCmds);
    codeDeltaNext = codePtr->codeDeltaStart;
    codeLengthNext = codePtr->codeLengthStart;
    srcDeltaNext = codePtr->srcDeltaStart;
    srcLengthNext = codePtr->srcLengthStart;
    codeOffset = srcOffset = 0;
    for (i = 0;  i < numCmds;  i++) {
	if ((unsigned) *codeDeltaNext == (unsigned) 0xFF) {
	    codeDeltaNext++;
	    delta = TclGetInt4AtPtr(codeDeltaNext);
	    codeDeltaNext += 4;
	} else {
	    delta = TclGetInt1AtPtr(codeDeltaNext);
	    codeDeltaNext++;
	}
	codeOffset += delta;

	if ((unsigned) *codeLengthNext == (unsigned) 0xFF) {
	    codeLengthNext++;
	    codeLen = TclGetInt4AtPtr(codeLengthNext);
	    codeLengthNext += 4;
	} else {
	    codeLen = TclGetInt1AtPtr(codeLengthNext);
	    codeLengthNext++;
	}

	if ((unsigned) *srcDeltaNext == (unsigned) 0xFF) {
	    srcDeltaNext++;
	    delta = TclGetInt4AtPtr(srcDeltaNext);
	    srcDeltaNext += 4;
	} else {
	    delta = TclGetInt1AtPtr(srcDeltaNext);
	    srcDeltaNext++;
	}
	srcOffset += delta;

	if ((unsigned) *srcLengthNext == (unsigned) 0xFF) {
	    srcLengthNext++;
	    srcLen = TclGetInt4AtPtr(srcLengthNext);
	    srcLengthNext += 4;
	} else {
	    srcLen = TclGetInt1AtPtr(srcLengthNext);
	    srcLengthNext++;
	}

	Tcl_AppendPrintfToObj(bufferObj, "%s%4d: pc %d-%d, src %d-%d",
		((i % 2)? "     " : "\n   "),
		(i+1), codeOffset, (codeOffset + codeLen - 1),
		srcOffset, (srcOffset + srcLen - 1));
    }
    if (numCmds > 0) {
	Tcl_AppendToObj(bufferObj, "\n", -1);
    }

    /*
     * Print each instruction. If the instruction corresponds to the start of
     * a command, print the command's source. Note that we don't need the code
     * length here.
     */

    codeDeltaNext = codePtr->codeDeltaStart;
    srcDeltaNext = codePtr->srcDeltaStart;
    srcLengthNext = codePtr->srcLengthStart;
    codeOffset = srcOffset = 0;
    pc = codeStart;
    for (i = 0;  i < numCmds;  i++) {
	if ((unsigned) *codeDeltaNext == (unsigned) 0xFF) {
	    codeDeltaNext++;
	    delta = TclGetInt4AtPtr(codeDeltaNext);
	    codeDeltaNext += 4;
	} else {
	    delta = TclGetInt1AtPtr(codeDeltaNext);
	    codeDeltaNext++;
	}
	codeOffset += delta;

	if ((unsigned) *srcDeltaNext == (unsigned) 0xFF) {
	    srcDeltaNext++;
	    delta = TclGetInt4AtPtr(srcDeltaNext);
	    srcDeltaNext += 4;
	} else {
	    delta = TclGetInt1AtPtr(srcDeltaNext);
	    srcDeltaNext++;
	}
	srcOffset += delta;

	if ((unsigned) *srcLengthNext == (unsigned) 0xFF) {
	    srcLengthNext++;
	    srcLen = TclGetInt4AtPtr(srcLengthNext);
	    srcLengthNext += 4;
	} else {
	    srcLen = TclGetInt1AtPtr(srcLengthNext);
	    srcLengthNext++;
	}

	/*
	 * Print instructions before command i.
	 */

	while ((pc-codeStart) < codeOffset) {
	    Tcl_AppendToObj(bufferObj, "    ", -1);
	    pc += FormatInstruction(codePtr, pc, bufferObj);
	}

	Tcl_AppendPrintfToObj(bufferObj, "  Command %d: ", i+1);
	PrintSourceToObj(bufferObj, (codePtr->source + srcOffset),
		TclMin(srcLen, 55));
	Tcl_AppendToObj(bufferObj, "\n", -1);
    }
    if (pc < codeLimit) {
	/*
	 * Print instructions after the last command.
	 */

	while (pc < codeLimit) {
	    Tcl_AppendToObj(bufferObj, "    ", -1);
	    pc += FormatInstruction(codePtr, pc, bufferObj);
	}
    }
    return bufferObj;
}

/*
 *----------------------------------------------------------------------
 *
 * FormatInstruction --
 *
 *	Appends a representation of a bytecode instruction to a Tcl_Obj.
 *
 *----------------------------------------------------------------------
 */

static int
FormatInstruction(
    ByteCode *codePtr,		/* Bytecode containing the instruction. */
    const unsigned char *pc,	/* Points to first byte of instruction. */
    Tcl_Obj *bufferObj)		/* Object to append instruction info to. */
{
    Proc *procPtr = codePtr->procPtr;
    unsigned char opCode = *pc;
    register const InstructionDesc *instDesc = &tclInstructionTable[opCode];
    unsigned char *codeStart = codePtr->codeStart;
    unsigned pcOffset = pc - codeStart;
    int opnd = 0, i, j, numBytes = 1;
    int localCt = procPtr ? procPtr->numCompiledLocals : 0;
    CompiledLocal *localPtr = procPtr ? procPtr->firstLocalPtr : NULL;
    char suffixBuffer[128];	/* Additional info to print after main opcode
				 * and immediates. */
    char *suffixSrc = NULL;
    Tcl_Obj *suffixObj = NULL;
    AuxData *auxPtr = NULL;

    suffixBuffer[0] = '\0';
    Tcl_AppendPrintfToObj(bufferObj, "(%u) %s ", pcOffset, instDesc->name);
    for (i = 0;  i < instDesc->numOperands;  i++) {
	switch (instDesc->opTypes[i]) {
	case OPERAND_INT1:
	    opnd = TclGetInt1AtPtr(pc+numBytes); numBytes++;
	    Tcl_AppendPrintfToObj(bufferObj, "%+d ", opnd);
	    break;
	case OPERAND_INT4:
	    opnd = TclGetInt4AtPtr(pc+numBytes); numBytes += 4;
	    Tcl_AppendPrintfToObj(bufferObj, "%+d ", opnd);
	    break;
	case OPERAND_UINT1:
	    opnd = TclGetUInt1AtPtr(pc+numBytes); numBytes++;
	    Tcl_AppendPrintfToObj(bufferObj, "%u ", (unsigned) opnd);
	    break;
	case OPERAND_UINT4:
	    opnd = TclGetUInt4AtPtr(pc+numBytes); numBytes += 4;
	    if (opCode == INST_START_CMD) {
		sprintf(suffixBuffer+strlen(suffixBuffer),
			", %u cmds start here", opnd);
	    }
	    Tcl_AppendPrintfToObj(bufferObj, "%u ", (unsigned) opnd);
	    break;
	case OPERAND_OFFSET1:
	    opnd = TclGetInt1AtPtr(pc+numBytes); numBytes++;
	    sprintf(suffixBuffer, "pc %u", pcOffset+opnd);
	    Tcl_AppendPrintfToObj(bufferObj, "%+d ", opnd);
	    break;
	case OPERAND_OFFSET4:
	    opnd = TclGetInt4AtPtr(pc+numBytes); numBytes += 4;
	    if (opCode == INST_START_CMD) {
		sprintf(suffixBuffer, "next cmd at pc %u", pcOffset+opnd);
	    } else {
		sprintf(suffixBuffer, "pc %u", pcOffset+opnd);
	    }
	    Tcl_AppendPrintfToObj(bufferObj, "%+d ", opnd);
	    break;
	case OPERAND_LIT1:
	    opnd = TclGetUInt1AtPtr(pc+numBytes); numBytes++;
	    suffixObj = codePtr->objArrayPtr[opnd];
	    Tcl_AppendPrintfToObj(bufferObj, "%u ", (unsigned) opnd);
	    break;
	case OPERAND_LIT4:
	    opnd = TclGetUInt4AtPtr(pc+numBytes); numBytes += 4;
	    suffixObj = codePtr->objArrayPtr[opnd];
	    Tcl_AppendPrintfToObj(bufferObj, "%u ", (unsigned) opnd);
	    break;
	case OPERAND_AUX4:
	    opnd = TclGetUInt4AtPtr(pc+numBytes); numBytes += 4;
	    Tcl_AppendPrintfToObj(bufferObj, "%u ", (unsigned) opnd);
	    auxPtr = &codePtr->auxDataArrayPtr[opnd];
	    break;
	case OPERAND_IDX4:
	    opnd = TclGetInt4AtPtr(pc+numBytes); numBytes += 4;
	    if (opnd >= -1) {
		Tcl_AppendPrintfToObj(bufferObj, "%d ", opnd);
	    } else if (opnd == -2) {
		Tcl_AppendPrintfToObj(bufferObj, "end ");
	    } else {
		Tcl_AppendPrintfToObj(bufferObj, "end-%d ", -2-opnd);
	    }
	    break;
	case OPERAND_LVT1:
	    opnd = TclGetUInt1AtPtr(pc+numBytes);
	    numBytes++;
	    goto printLVTindex;
	case OPERAND_LVT4:
	    opnd = TclGetUInt4AtPtr(pc+numBytes);
	    numBytes += 4;
	printLVTindex:
	    if (localPtr != NULL) {
		if (opnd >= localCt) {
		    Tcl_Panic("FormatInstruction: bad local var index %u (%u locals)",
			    (unsigned) opnd, localCt);
		}
		for (j = 0;  j < opnd;  j++) {
		    localPtr = localPtr->nextPtr;
		}
		if (TclIsVarTemporary(localPtr)) {
		    sprintf(suffixBuffer, "temp var %u", (unsigned) opnd);
		} else {
		    sprintf(suffixBuffer, "var ");
		    suffixSrc = localPtr->name;
		}
	    }
	    Tcl_AppendPrintfToObj(bufferObj, "%%v%u ", (unsigned) opnd);
	    break;
	case OPERAND_SCLS1:
	    opnd = TclGetUInt1AtPtr(pc+numBytes); numBytes++;
	    Tcl_AppendPrintfToObj(bufferObj, "%s ",
		    tclStringClassTable[opnd].name);
	    break;
	case OPERAND_NONE:
	default:
	    break;
	}
    }
    if (suffixObj) {
	const char *bytes;
	int length;

	Tcl_AppendToObj(bufferObj, "\t# ", -1);
	bytes = TclGetStringFromObj(codePtr->objArrayPtr[opnd], &length);
	PrintSourceToObj(bufferObj, bytes, TclMin(length, 40));
    } else if (suffixBuffer[0]) {
	Tcl_AppendPrintfToObj(bufferObj, "\t# %s", suffixBuffer);
	if (suffixSrc) {
	    PrintSourceToObj(bufferObj, suffixSrc, 40);
	}
    }
    Tcl_AppendToObj(bufferObj, "\n", -1);
    if (auxPtr && auxPtr->type->printProc) {
	Tcl_AppendToObj(bufferObj, "\t\t[", -1);
	auxPtr->type->printProc(auxPtr->clientData, bufferObj, codePtr,
		pcOffset);
	Tcl_AppendToObj(bufferObj, "]\n", -1);
    }
    return numBytes;
}

/*
 *----------------------------------------------------------------------
 *
 * TclGetInnerContext --
 *
 *	If possible, returns a list capturing the inner context. Otherwise
 *	return NULL.
 *
 *----------------------------------------------------------------------
 */

Tcl_Obj *
TclGetInnerContext(
    Tcl_Interp *interp,
    const unsigned char *pc,
    Tcl_Obj **tosPtr)
{
    int objc = 0, off = 0;
    Tcl_Obj *result;
    Interp *iPtr = (Interp *) interp;

    switch (*pc) {
    case INST_STR_LEN:
    case INST_LNOT:
    case INST_BITNOT:
    case INST_UMINUS:
    case INST_UPLUS:
    case INST_TRY_CVT_TO_NUMERIC:
    case INST_EXPAND_STKTOP:
    case INST_EXPR_STK:
        objc = 1;
        break;

    case INST_LIST_IN:
    case INST_LIST_NOT_IN:	/* Basic list containment operators. */
    case INST_STR_EQ:
    case INST_STR_NEQ:		/* String (in)equality check */
    case INST_STR_CMP:		/* String compare. */
    case INST_STR_INDEX:
    case INST_STR_MATCH:
    case INST_REGEXP:
    case INST_EQ:
    case INST_NEQ:
    case INST_LT:
    case INST_GT:
    case INST_LE:
    case INST_GE:
    case INST_MOD:
    case INST_LSHIFT:
    case INST_RSHIFT:
    case INST_BITOR:
    case INST_BITXOR:
    case INST_BITAND:
    case INST_EXPON:
    case INST_ADD:
    case INST_SUB:
    case INST_DIV:
    case INST_MULT:
        objc = 2;
        break;

    case INST_RETURN_STK:
        /* early pop. TODO: dig out opt dict too :/ */
        objc = 1;
        break;

    case INST_SYNTAX:
    case INST_RETURN_IMM:
        objc = 2;
        break;

    case INST_INVOKE_STK4:
	objc = TclGetUInt4AtPtr(pc+1);
        break;

    case INST_INVOKE_STK1:
	objc = TclGetUInt1AtPtr(pc+1);
	break;
    }

    result = iPtr->innerContext;
    if (Tcl_IsShared(result)) {
        Tcl_DecrRefCount(result);
        iPtr->innerContext = result = Tcl_NewListObj(objc + 1, NULL);
        Tcl_IncrRefCount(result);
    } else {
        int len;

        /*
         * Reset while keeping the list intrep as much as possible.
         */

	Tcl_ListObjLength(interp, result, &len);
        Tcl_ListObjReplace(interp, result, 0, len, 0, NULL);
    }
    Tcl_ListObjAppendElement(NULL, result, TclNewInstNameObj(*pc));

    for (; objc>0 ; objc--) {
        Tcl_Obj *objPtr;

        objPtr = tosPtr[1 - objc + off];
        if (!objPtr) {
            Tcl_Panic("InnerContext: bad tos -- appending null object");
        }
        if ((objPtr->refCount<=0)
#ifdef TCL_MEM_DEBUG
                || (objPtr->refCount==0x61616161)
#endif
        ) {
            Tcl_Panic("InnerContext: bad tos -- appending freed object %p",
                    objPtr);
        }
        Tcl_ListObjAppendElement(NULL, result, objPtr);
    }

    return result;
}

/*
 *----------------------------------------------------------------------
 *
 * TclNewInstNameObj --
 *
 *	Creates a new InstName Tcl_Obj based on the given instruction
 *
 *----------------------------------------------------------------------
 */

Tcl_Obj *
TclNewInstNameObj(
    unsigned char inst)
{
    Tcl_Obj *objPtr = Tcl_NewObj();

    /* Optimized Tcl_InvalidateStringRep */
    objPtr->bytes = NULL;

    InstNameSetIntRep(objPtr, (long) inst);

    return objPtr;
}

/*
 *----------------------------------------------------------------------
 *
 * UpdateStringOfInstName --
 *
 *	Update the string representation for an instruction name object.
 *
 *----------------------------------------------------------------------
 */

static void
UpdateStringOfInstName(
    Tcl_Obj *objPtr)
{
    int inst;
    char *dst;

    InstNameGetIntRep(objPtr, inst);

    if ((inst < 0) || (inst > LAST_INST_OPCODE)) {
	dst = Tcl_InitStringRep(objPtr, NULL, TCL_INTEGER_SPACE + 5);
	TclOOM(dst, TCL_INTEGER_SPACE + 5);
        sprintf(dst, "inst_%d", inst);
	(void) Tcl_InitStringRep(objPtr, NULL, strlen(dst));
    } else {
	const char *s = tclInstructionTable[inst].name;
	int len = strlen(s);
	dst = Tcl_InitStringRep(objPtr, s, len);
	TclOOM(dst, len);
    }
}

/*
 *----------------------------------------------------------------------
 *
 * PrintSourceToObj --
 *
 *	Appends a quoted representation of a string to a Tcl_Obj.
 *
 *----------------------------------------------------------------------
 */

static void
PrintSourceToObj(
    Tcl_Obj *appendObj,		/* The object to print the source to. */
    const char *stringPtr,	/* The string to print. */
    int maxChars)		/* Maximum number of chars to print. */
{
    register const char *p;
    register int i = 0, len;
    Tcl_UniChar ch = 0;

    if (stringPtr == NULL) {
	Tcl_AppendToObj(appendObj, "\"\"", -1);
	return;
    }

    Tcl_AppendToObj(appendObj, "\"", -1);
    p = stringPtr;
    for (;  (*p != '\0') && (i < maxChars);  p+=len) {

	len = TclUtfToUniChar(p, &ch);
	switch (ch) {
	case '"':
	    Tcl_AppendToObj(appendObj, "\\\"", -1);
	    i += 2;
	    continue;
	case '\f':
	    Tcl_AppendToObj(appendObj, "\\f", -1);
	    i += 2;
	    continue;
	case '\n':
	    Tcl_AppendToObj(appendObj, "\\n", -1);
	    i += 2;
	    continue;
	case '\r':
	    Tcl_AppendToObj(appendObj, "\\r", -1);
	    i += 2;
	    continue;
	case '\t':
	    Tcl_AppendToObj(appendObj, "\\t", -1);
	    i += 2;
	    continue;
	case '\v':
	    Tcl_AppendToObj(appendObj, "\\v", -1);
	    i += 2;
	    continue;
	default:
#if TCL_UTF_MAX > 4
	    if (ch > 0xffff) {
		Tcl_AppendPrintfToObj(appendObj, "\\U%08x", ch);
		i += 10;
	    } else
#elif TCL_UTF_MAX > 3
	    /* If len == 0, this means we have a char > 0xffff, resulting in
	     * TclUtfToUniChar producing a surrogate pair. We want to output
	     * this pair as a single Unicode character.
	     */
	    if (len == 0) {
		int upper = ((ch & 0x3ff) + 1) << 10;
		len = TclUtfToUniChar(p, &ch);
		Tcl_AppendPrintfToObj(appendObj, "\\U%08x", upper + (ch & 0x3ff));
		i += 10;
	    } else
#endif
	    if (ch < 0x20 || ch >= 0x7f) {
		Tcl_AppendPrintfToObj(appendObj, "\\u%04x", ch);
		i += 6;
	    } else {
		Tcl_AppendPrintfToObj(appendObj, "%c", ch);
		i++;
	    }
	    continue;
	}
    }
    if (*p != '\0') {
	Tcl_AppendToObj(appendObj, "...", -1);
    }
    Tcl_AppendToObj(appendObj, "\"", -1);
}

/*
 *----------------------------------------------------------------------
 *
 * DisassembleByteCodeAsDicts --
 *
 *	Given an object which is of bytecode type, return a disassembled
 *	version of the bytecode (in a new refcount 0 object) in a dictionary.
 *	No guarantees are made about the details of the contents of the
 *	result, but it is intended to be more readable than the old output
 *	format.
 *
 *----------------------------------------------------------------------
 */

static Tcl_Obj *
DisassembleByteCodeAsDicts(
    Tcl_Interp *interp,		/* Used for looking up the CmdFrame for the
				 * procedure, if one exists. */
    Tcl_Obj *objPtr)		/* The bytecode-holding value to take apart */
{
    ByteCode *codePtr;
    Tcl_Obj *description, *literals, *variables, *instructions, *inst;
    Tcl_Obj *aux, *exn, *commands, *file;
    unsigned char *pc, *opnd, *codeOffPtr, *codeLenPtr, *srcOffPtr, *srcLenPtr;
    int codeOffset, codeLength, sourceOffset, sourceLength;
    int i, val, line;

    ByteCodeGetIntRep(objPtr, &tclByteCodeType, codePtr);

    /*
     * Get the literals from the bytecode.
     */

    literals = Tcl_NewObj();
    for (i=0 ; i<codePtr->numLitObjects ; i++) {
	Tcl_ListObjAppendElement(NULL, literals, codePtr->objArrayPtr[i]);
    }

    /*
     * Get the variables from the bytecode.
     */

    variables = Tcl_NewObj();
    if (codePtr->procPtr) {
	int localCount = codePtr->procPtr->numCompiledLocals;
	CompiledLocal *localPtr = codePtr->procPtr->firstLocalPtr;

	for (i=0 ; i<localCount ; i++,localPtr=localPtr->nextPtr) {
	    Tcl_Obj *descriptor[2];

	    descriptor[0] = Tcl_NewObj();
	    if (!(localPtr->flags & (VAR_ARRAY|VAR_LINK))) {
		Tcl_ListObjAppendElement(NULL, descriptor[0],
			Tcl_NewStringObj("scalar", -1));
	    }
	    if (localPtr->flags & VAR_ARRAY) {
		Tcl_ListObjAppendElement(NULL, descriptor[0],
			Tcl_NewStringObj("array", -1));
	    }
	    if (localPtr->flags & VAR_LINK) {
		Tcl_ListObjAppendElement(NULL, descriptor[0],
			Tcl_NewStringObj("link", -1));
	    }
	    if (localPtr->flags & VAR_ARGUMENT) {
		Tcl_ListObjAppendElement(NULL, descriptor[0],
			Tcl_NewStringObj("arg", -1));
	    }
	    if (localPtr->flags & VAR_TEMPORARY) {
		Tcl_ListObjAppendElement(NULL, descriptor[0],
			Tcl_NewStringObj("temp", -1));
	    }
	    if (localPtr->flags & VAR_RESOLVED) {
		Tcl_ListObjAppendElement(NULL, descriptor[0],
			Tcl_NewStringObj("resolved", -1));
	    }
	    if (localPtr->flags & VAR_TEMPORARY) {
		Tcl_ListObjAppendElement(NULL, variables,
			Tcl_NewListObj(1, descriptor));
	    } else {
		descriptor[1] = Tcl_NewStringObj(localPtr->name, -1);
		Tcl_ListObjAppendElement(NULL, variables,
			Tcl_NewListObj(2, descriptor));
	    }
	}
    }

    /*
     * Get the instructions from the bytecode.
     */

    instructions = Tcl_NewObj();
    for (pc=codePtr->codeStart; pc<codePtr->codeStart+codePtr->numCodeBytes;){
	const InstructionDesc *instDesc = &tclInstructionTable[*pc];
	int address = pc - codePtr->codeStart;

	inst = Tcl_NewObj();
	Tcl_ListObjAppendElement(NULL, inst, Tcl_NewStringObj(
		instDesc->name, -1));
	opnd = pc + 1;
	for (i=0 ; i<instDesc->numOperands ; i++) {
	    switch (instDesc->opTypes[i]) {
	    case OPERAND_INT1:
		val = TclGetInt1AtPtr(opnd);
		opnd += 1;
		goto formatNumber;
	    case OPERAND_UINT1:
		val = TclGetUInt1AtPtr(opnd);
		opnd += 1;
		goto formatNumber;
	    case OPERAND_INT4:
		val = TclGetInt4AtPtr(opnd);
		opnd += 4;
		goto formatNumber;
	    case OPERAND_UINT4:
		val = TclGetUInt4AtPtr(opnd);
		opnd += 4;
	    formatNumber:
		Tcl_ListObjAppendElement(NULL, inst, Tcl_NewIntObj(val));
		break;

	    case OPERAND_OFFSET1:
		val = TclGetInt1AtPtr(opnd);
		opnd += 1;
		goto formatAddress;
	    case OPERAND_OFFSET4:
		val = TclGetInt4AtPtr(opnd);
		opnd += 4;
	    formatAddress:
		Tcl_ListObjAppendElement(NULL, inst, Tcl_ObjPrintf(
			"pc %d", address + val));
		break;

	    case OPERAND_LIT1:
		val = TclGetUInt1AtPtr(opnd);
		opnd += 1;
		goto formatLiteral;
	    case OPERAND_LIT4:
		val = TclGetUInt4AtPtr(opnd);
		opnd += 4;
	    formatLiteral:
		Tcl_ListObjAppendElement(NULL, inst, Tcl_ObjPrintf(
			"@%d", val));
		break;

	    case OPERAND_LVT1:
		val = TclGetUInt1AtPtr(opnd);
		opnd += 1;
		goto formatVariable;
	    case OPERAND_LVT4:
		val = TclGetUInt4AtPtr(opnd);
		opnd += 4;
	    formatVariable:
		Tcl_ListObjAppendElement(NULL, inst, Tcl_ObjPrintf(
			"%%%d", val));
		break;
	    case OPERAND_IDX4:
		val = TclGetInt4AtPtr(opnd);
		opnd += 4;
		if (val >= -1) {
		    Tcl_ListObjAppendElement(NULL, inst, Tcl_ObjPrintf(
			    ".%d", val));
		} else if (val == -2) {
		    Tcl_ListObjAppendElement(NULL, inst, Tcl_NewStringObj(
			    ".end", -1));
		} else {
		    Tcl_ListObjAppendElement(NULL, inst, Tcl_ObjPrintf(
			    ".end-%d", -2-val));
		}
		break;
	    case OPERAND_AUX4:
		val = TclGetInt4AtPtr(opnd);
		opnd += 4;
		Tcl_ListObjAppendElement(NULL, inst, Tcl_ObjPrintf(
			"?%d", val));
		break;
	    case OPERAND_SCLS1:
		val = TclGetUInt1AtPtr(opnd);
		opnd++;
		Tcl_ListObjAppendElement(NULL, inst, Tcl_ObjPrintf(
			"=%s", tclStringClassTable[val].name));
		break;
	    case OPERAND_NONE:
		Tcl_Panic("opcode %d with more than zero 'no' operands", *pc);
	    }
	}
	Tcl_DictObjPut(NULL, instructions, Tcl_NewIntObj(address), inst);
	pc += instDesc->numBytes;
    }

    /*
     * Get the auxiliary data from the bytecode.
     */

    aux = Tcl_NewObj();
    for (i=0 ; i<codePtr->numAuxDataItems ; i++) {
	AuxData *auxData = &codePtr->auxDataArrayPtr[i];
	Tcl_Obj *auxDesc = Tcl_NewStringObj(auxData->type->name, -1);

	if (auxData->type->disassembleProc) {
	    Tcl_Obj *desc = Tcl_NewObj();

	    Tcl_DictObjPut(NULL, desc, Tcl_NewStringObj("name", -1), auxDesc);
	    auxDesc = desc;
	    auxData->type->disassembleProc(auxData->clientData, auxDesc,
		    codePtr, 0);
	} else if (auxData->type->printProc) {
	    Tcl_Obj *desc = Tcl_NewObj();

	    auxData->type->printProc(auxData->clientData, desc, codePtr, 0);
	    Tcl_ListObjAppendElement(NULL, auxDesc, desc);
	}
	Tcl_ListObjAppendElement(NULL, aux, auxDesc);
    }

    /*
     * Get the exception ranges from the bytecode.
     */

    exn = Tcl_NewObj();
    for (i=0 ; i<codePtr->numExceptRanges ; i++) {
	ExceptionRange *rangePtr = &codePtr->exceptArrayPtr[i];

	switch (rangePtr->type) {
	case LOOP_EXCEPTION_RANGE:
	    Tcl_ListObjAppendElement(NULL, exn, Tcl_ObjPrintf(
		    "type %s level %d from %d to %d break %d continue %d",
		    "loop", rangePtr->nestingLevel, rangePtr->codeOffset,
		    rangePtr->codeOffset + rangePtr->numCodeBytes - 1,
		    rangePtr->breakOffset, rangePtr->continueOffset));
	    break;
	case CATCH_EXCEPTION_RANGE:
	    Tcl_ListObjAppendElement(NULL, exn, Tcl_ObjPrintf(
		    "type %s level %d from %d to %d catch %d",
		    "catch", rangePtr->nestingLevel, rangePtr->codeOffset,
		    rangePtr->codeOffset + rangePtr->numCodeBytes - 1,
		    rangePtr->catchOffset));
	    break;
	}
    }

    /*
     * Get the command information from the bytecode.
     *
     * The way these are encoded in the bytecode is non-trivial; the Decode
     * macro (which updates its argument and returns the next decoded value)
     * handles this so that the rest of the code does not.
     */

#define Decode(ptr) \
    ((TclGetUInt1AtPtr(ptr) == 0xFF)			\
	? ((ptr)+=5 , TclGetInt4AtPtr((ptr)-4))		\
	: ((ptr)+=1 , TclGetInt1AtPtr((ptr)-1)))

    commands = Tcl_NewObj();
    codeOffPtr = codePtr->codeDeltaStart;
    codeLenPtr = codePtr->codeLengthStart;
    srcOffPtr = codePtr->srcDeltaStart;
    srcLenPtr = codePtr->srcLengthStart;
    codeOffset = sourceOffset = 0;
    for (i=0 ; i<codePtr->numCommands ; i++) {
	Tcl_Obj *cmd;

	codeOffset += Decode(codeOffPtr);
	codeLength = Decode(codeLenPtr);
	sourceOffset += Decode(srcOffPtr);
	sourceLength = Decode(srcLenPtr);
	cmd = Tcl_NewObj();
	Tcl_DictObjPut(NULL, cmd, Tcl_NewStringObj("codefrom", -1),
		Tcl_NewIntObj(codeOffset));
	Tcl_DictObjPut(NULL, cmd, Tcl_NewStringObj("codeto", -1),
		Tcl_NewIntObj(codeOffset + codeLength - 1));

	/*
	 * Convert byte offsets to character offsets; important if multibyte
	 * characters are present in the source!
	 */

	Tcl_DictObjPut(NULL, cmd, Tcl_NewStringObj("scriptfrom", -1),
		Tcl_NewIntObj(Tcl_NumUtfChars(codePtr->source,
			sourceOffset)));
	Tcl_DictObjPut(NULL, cmd, Tcl_NewStringObj("scriptto", -1),
		Tcl_NewIntObj(Tcl_NumUtfChars(codePtr->source,
			sourceOffset + sourceLength - 1)));
	Tcl_DictObjPut(NULL, cmd, Tcl_NewStringObj("script", -1),
		Tcl_NewStringObj(codePtr->source+sourceOffset, sourceLength));
	Tcl_ListObjAppendElement(NULL, commands, cmd);
    }

#undef Decode

    /*
     * Get the source file and line number information from the CmdFrame
     * system if it is available.
     */

    GetLocationInformation(interp, codePtr->procPtr, &file, &line);

    /*
     * Build the overall result.
     */

    description = Tcl_NewObj();
    Tcl_DictObjPut(NULL, description, Tcl_NewStringObj("literals", -1),
	    literals);
    Tcl_DictObjPut(NULL, description, Tcl_NewStringObj("variables", -1),
	    variables);
    Tcl_DictObjPut(NULL, description, Tcl_NewStringObj("exception", -1), exn);
    Tcl_DictObjPut(NULL, description, Tcl_NewStringObj("instructions", -1),
	    instructions);
    Tcl_DictObjPut(NULL, description, Tcl_NewStringObj("auxiliary", -1), aux);
    Tcl_DictObjPut(NULL, description, Tcl_NewStringObj("commands", -1),
	    commands);
    Tcl_DictObjPut(NULL, description, Tcl_NewStringObj("script", -1),
	    Tcl_NewStringObj(codePtr->source, codePtr->numSrcBytes));
    Tcl_DictObjPut(NULL, description, Tcl_NewStringObj("namespace", -1),
	    Tcl_NewStringObj(codePtr->nsPtr->fullName, -1));
    Tcl_DictObjPut(NULL, description, Tcl_NewStringObj("stackdepth", -1),
	    Tcl_NewIntObj(codePtr->maxStackDepth));
    Tcl_DictObjPut(NULL, description, Tcl_NewStringObj("exceptdepth", -1),
	    Tcl_NewIntObj(codePtr->maxExceptDepth));
    if (line > -1) {
	Tcl_DictObjPut(NULL, description,
		Tcl_NewStringObj("initiallinenumber", -1),
		Tcl_NewIntObj(line));
    }
    if (file) {
	Tcl_DictObjPut(NULL, description,
		Tcl_NewStringObj("sourcefile", -1), file);
    }
    return description;
}

/*
 *----------------------------------------------------------------------
 *
 * Tcl_DisassembleObjCmd --
 *
 *	Implementation of the "::tcl::unsupported::disassemble" command. This
 *	command is not documented, but will disassemble procedures, lambda
 *	terms and general scripts. Note that will compile terms if necessary
 *	in order to disassemble them.
 *
 *----------------------------------------------------------------------
 */

int
Tcl_DisassembleObjCmd(
    ClientData clientData,	/* What type of operation. */
    Tcl_Interp *interp,		/* Current interpreter. */
    int objc,			/* Number of arguments. */
    Tcl_Obj *const objv[])	/* Argument objects. */
{
    static const char *const types[] = {
	"constructor", "destructor",
	"lambda", "method", "objmethod", "proc", "script", NULL
    };
    enum Types {
	DISAS_CLASS_CONSTRUCTOR, DISAS_CLASS_DESTRUCTOR,
	DISAS_LAMBDA, DISAS_CLASS_METHOD, DISAS_OBJECT_METHOD, DISAS_PROC,
	DISAS_SCRIPT
    };
    int idx, result;
    Tcl_Obj *codeObjPtr = NULL;
    Proc *procPtr = NULL;
    Tcl_HashEntry *hPtr;
    Object *oPtr;
<<<<<<< HEAD
    ByteCode *codePtr;
=======
    Method *methodPtr;
>>>>>>> da4f0a3c

    if (objc < 2) {
	Tcl_WrongNumArgs(interp, 1, objv, "type ...");
	return TCL_ERROR;
    }
    if (Tcl_GetIndexFromObj(interp, objv[1], types, "type", 0, &idx)!=TCL_OK){
	return TCL_ERROR;
    }

    switch ((enum Types) idx) {
    case DISAS_LAMBDA: {
	Command cmd;
	Tcl_Obj *nsObjPtr;
	Tcl_Namespace *nsPtr;

	/*
	 * Compile (if uncompiled) and disassemble a lambda term.
	 */

	if (objc != 3) {
	    Tcl_WrongNumArgs(interp, 2, objv, "lambdaTerm");
	    return TCL_ERROR;
	}

	procPtr = TclGetLambdaFromObj(interp, objv[2], &nsObjPtr);
	if (procPtr == NULL) {
	    return TCL_ERROR;
	}

	memset(&cmd, 0, sizeof(Command));
	result = TclGetNamespaceFromObj(interp, nsObjPtr, &nsPtr);
	if (result != TCL_OK) {
	    return result;
	}
	cmd.nsPtr = (Namespace *) nsPtr;
	procPtr->cmdPtr = &cmd;
	result = TclPushProcCallFrame(procPtr, interp, objc, objv, 1);
	if (result != TCL_OK) {
	    return result;
	}
	TclPopStackFrame(interp);
	codeObjPtr = procPtr->bodyPtr;
	break;
    }
    case DISAS_PROC:
	if (objc != 3) {
	    Tcl_WrongNumArgs(interp, 2, objv, "procName");
	    return TCL_ERROR;
	}

	procPtr = TclFindProc((Interp *) interp, TclGetString(objv[2]));
	if (procPtr == NULL) {
	    Tcl_SetObjResult(interp, Tcl_ObjPrintf(
		    "\"%s\" isn't a procedure", TclGetString(objv[2])));
	    Tcl_SetErrorCode(interp, "TCL", "LOOKUP", "PROC",
		    TclGetString(objv[2]), NULL);
	    return TCL_ERROR;
	}

	/*
	 * Compile (if uncompiled) and disassemble a procedure.
	 */

	result = TclPushProcCallFrame(procPtr, interp, 2, objv+1, 1);
	if (result != TCL_OK) {
	    return result;
	}
	TclPopStackFrame(interp);
	codeObjPtr = procPtr->bodyPtr;
	break;
    case DISAS_SCRIPT:
	/*
	 * Compile and disassemble a script.
	 */

	if (objc != 3) {
	    Tcl_WrongNumArgs(interp, 2, objv, "script");
	    return TCL_ERROR;
	}

	if ((NULL == Tcl_FetchIntRep(objv[2], &tclByteCodeType)) && (TCL_OK
		!= TclSetByteCodeFromAny(interp, objv[2], NULL, NULL))) {
	    return TCL_ERROR;
	}
	codeObjPtr = objv[2];
	break;

    case DISAS_CLASS_CONSTRUCTOR:
	if (objc != 3) {
	    Tcl_WrongNumArgs(interp, 2, objv, "className");
	    return TCL_ERROR;
	}

	/*
	 * Look up the body of a constructor.
	 */

	oPtr = (Object *) Tcl_GetObjectFromObj(interp, objv[2]);
	if (oPtr == NULL) {
	    return TCL_ERROR;
	}
	if (oPtr->classPtr == NULL) {
	    Tcl_SetObjResult(interp, Tcl_ObjPrintf(
		    "\"%s\" is not a class", TclGetString(objv[2])));
	    Tcl_SetErrorCode(interp, "TCL", "LOOKUP", "CLASS",
		    TclGetString(objv[2]), NULL);
	    return TCL_ERROR;
	}

	methodPtr = oPtr->classPtr->constructorPtr;
	if (methodPtr == NULL) {
	    Tcl_SetObjResult(interp, Tcl_ObjPrintf(
		    "\"%s\" has no defined constructor",
		    TclGetString(objv[2])));
	    Tcl_SetErrorCode(interp, "TCL", "OPERATION", "DISASSEMBLE",
		    "CONSRUCTOR", NULL);
	    return TCL_ERROR;
	}
	procPtr = TclOOGetProcFromMethod(methodPtr);
	if (procPtr == NULL) {
	    Tcl_SetObjResult(interp, Tcl_NewStringObj(
		    "body not available for this kind of constructor", -1));
	    Tcl_SetErrorCode(interp, "TCL", "OPERATION", "DISASSEMBLE",
		    "METHODTYPE", NULL);
	    return TCL_ERROR;
	}

	/*
	 * Compile if necessary.
	 */

	if (procPtr->bodyPtr->typePtr != &tclByteCodeType) {
	    Command cmd;

	    /*
	     * Yes, this is ugly, but we need to pass the namespace in to the
	     * compiler in two places.
	     */

	    cmd.nsPtr = (Namespace *) oPtr->namespacePtr;
	    procPtr->cmdPtr = &cmd;
	    result = TclProcCompileProc(interp, procPtr, procPtr->bodyPtr,
		    (Namespace *) oPtr->namespacePtr, "body of constructor",
		    TclGetString(objv[2]));
	    procPtr->cmdPtr = NULL;
	    if (result != TCL_OK) {
		return result;
	    }
	}
	codeObjPtr = procPtr->bodyPtr;
	break;

    case DISAS_CLASS_DESTRUCTOR:
	if (objc != 3) {
	    Tcl_WrongNumArgs(interp, 2, objv, "className");
	    return TCL_ERROR;
	}

	/*
	 * Look up the body of a destructor.
	 */

	oPtr = (Object *) Tcl_GetObjectFromObj(interp, objv[2]);
	if (oPtr == NULL) {
	    return TCL_ERROR;
	}
	if (oPtr->classPtr == NULL) {
	    Tcl_SetObjResult(interp, Tcl_ObjPrintf(
		    "\"%s\" is not a class", TclGetString(objv[2])));
	    Tcl_SetErrorCode(interp, "TCL", "LOOKUP", "CLASS",
		    TclGetString(objv[2]), NULL);
	    return TCL_ERROR;
	}

	methodPtr = oPtr->classPtr->destructorPtr;
	if (methodPtr == NULL) {
	    Tcl_SetObjResult(interp, Tcl_ObjPrintf(
		    "\"%s\" has no defined destructor",
		    TclGetString(objv[2])));
	    Tcl_SetErrorCode(interp, "TCL", "OPERATION", "DISASSEMBLE",
		    "DESRUCTOR", NULL);
	    return TCL_ERROR;
	}
	procPtr = TclOOGetProcFromMethod(methodPtr);
	if (procPtr == NULL) {
	    Tcl_SetObjResult(interp, Tcl_NewStringObj(
		    "body not available for this kind of destructor", -1));
	    Tcl_SetErrorCode(interp, "TCL", "OPERATION", "DISASSEMBLE",
		    "METHODTYPE", NULL);
	    return TCL_ERROR;
	}

	/*
	 * Compile if necessary.
	 */

	if (procPtr->bodyPtr->typePtr != &tclByteCodeType) {
	    Command cmd;

	    /*
	     * Yes, this is ugly, but we need to pass the namespace in to the
	     * compiler in two places.
	     */

	    cmd.nsPtr = (Namespace *) oPtr->namespacePtr;
	    procPtr->cmdPtr = &cmd;
	    result = TclProcCompileProc(interp, procPtr, procPtr->bodyPtr,
		    (Namespace *) oPtr->namespacePtr, "body of destructor",
		    TclGetString(objv[2]));
	    procPtr->cmdPtr = NULL;
	    if (result != TCL_OK) {
		return result;
	    }
	}
	codeObjPtr = procPtr->bodyPtr;
	break;

    case DISAS_CLASS_METHOD:
	if (objc != 4) {
	    Tcl_WrongNumArgs(interp, 2, objv, "className methodName");
	    return TCL_ERROR;
	}

	/*
	 * Look up the body of a class method.
	 */

	oPtr = (Object *) Tcl_GetObjectFromObj(interp, objv[2]);
	if (oPtr == NULL) {
	    return TCL_ERROR;
	}
	if (oPtr->classPtr == NULL) {
	    Tcl_SetObjResult(interp, Tcl_ObjPrintf(
		    "\"%s\" is not a class", TclGetString(objv[2])));
	    Tcl_SetErrorCode(interp, "TCL", "LOOKUP", "CLASS",
		    TclGetString(objv[2]), NULL);
	    return TCL_ERROR;
	}
	hPtr = Tcl_FindHashEntry(&oPtr->classPtr->classMethods,
		(char *) objv[3]);
	goto methodBody;
    case DISAS_OBJECT_METHOD:
	if (objc != 4) {
	    Tcl_WrongNumArgs(interp, 2, objv, "objectName methodName");
	    return TCL_ERROR;
	}

	/*
	 * Look up the body of an instance method.
	 */

	oPtr = (Object *) Tcl_GetObjectFromObj(interp, objv[2]);
	if (oPtr == NULL) {
	    return TCL_ERROR;
	}
	if (oPtr->methodsPtr == NULL) {
	    goto unknownMethod;
	}
	hPtr = Tcl_FindHashEntry(oPtr->methodsPtr, (char *) objv[3]);

	/*
	 * Compile (if necessary) and disassemble a method body.
	 */

    methodBody:
	if (hPtr == NULL) {
	unknownMethod:
	    Tcl_SetObjResult(interp, Tcl_ObjPrintf(
		    "unknown method \"%s\"", TclGetString(objv[3])));
	    Tcl_SetErrorCode(interp, "TCL", "LOOKUP", "METHOD",
		    TclGetString(objv[3]), NULL);
	    return TCL_ERROR;
	}
	procPtr = TclOOGetProcFromMethod(Tcl_GetHashValue(hPtr));
	if (procPtr == NULL) {
	    Tcl_SetObjResult(interp, Tcl_NewStringObj(
		    "body not available for this kind of method", -1));
	    Tcl_SetErrorCode(interp, "TCL", "OPERATION", "DISASSEMBLE",
		    "METHODTYPE", NULL);
	    return TCL_ERROR;
	}
	if (NULL == Tcl_FetchIntRep(procPtr->bodyPtr, &tclByteCodeType)) {
	    Command cmd;

	    /*
	     * Yes, this is ugly, but we need to pass the namespace in to the
	     * compiler in two places.
	     */

	    cmd.nsPtr = (Namespace *) oPtr->namespacePtr;
	    procPtr->cmdPtr = &cmd;
	    result = TclProcCompileProc(interp, procPtr, procPtr->bodyPtr,
		    (Namespace *) oPtr->namespacePtr, "body of method",
		    TclGetString(objv[3]));
	    procPtr->cmdPtr = NULL;
	    if (result != TCL_OK) {
		return result;
	    }
	}
	codeObjPtr = procPtr->bodyPtr;
	break;
    default:
	CLANG_ASSERT(0);
    }

    /*
     * Do the actual disassembly.
     */

    ByteCodeGetIntRep(codeObjPtr, &tclByteCodeType, codePtr);

    if (codePtr->flags & TCL_BYTECODE_PRECOMPILED) {
	Tcl_SetObjResult(interp, Tcl_NewStringObj(
		"may not disassemble prebuilt bytecode", -1));
	Tcl_SetErrorCode(interp, "TCL", "OPERATION", "DISASSEMBLE",
		"BYTECODE", NULL);
	return TCL_ERROR;
    }
    if (PTR2INT(clientData)) {
	Tcl_SetObjResult(interp,
		DisassembleByteCodeAsDicts(interp, codeObjPtr));
    } else {
	Tcl_SetObjResult(interp,
		DisassembleByteCodeObj(interp, codeObjPtr));
    }
    return TCL_OK;
}

/*
 * Local Variables:
 * mode: c
 * c-basic-offset: 4
 * fill-column: 78
 * tab-width: 8
 * End:
 */<|MERGE_RESOLUTION|>--- conflicted
+++ resolved
@@ -1323,11 +1323,8 @@
     Proc *procPtr = NULL;
     Tcl_HashEntry *hPtr;
     Object *oPtr;
-<<<<<<< HEAD
     ByteCode *codePtr;
-=======
     Method *methodPtr;
->>>>>>> da4f0a3c
 
     if (objc < 2) {
 	Tcl_WrongNumArgs(interp, 1, objv, "type ...");
