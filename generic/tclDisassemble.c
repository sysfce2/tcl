/*
 * tclDisassemble.c --
 *
 *	This file contains procedures that disassemble bytecode into either
 *	human-readable or Tcl-processable forms.
 *
 * Copyright (c) 1996-1998 Sun Microsystems, Inc.
 * Copyright (c) 2001 by Kevin B. Kenny. All rights reserved.
 * Copyright (c) 2013-2016 Donal K. Fellows.
 *
 * See the file "license.terms" for information on usage and redistribution of
 * this file, and for a DISCLAIMER OF ALL WARRANTIES.
 */

#include "tclInt.h"
#include "tclCompile.h"
#include "tclOOInt.h"
#include <assert.h>

/*
 * Prototypes for procedures defined later in this file:
 */

static Tcl_Obj *	DisassembleByteCodeAsDicts(Tcl_Interp *interp,
			    Tcl_Obj *objPtr);
static Tcl_Obj *	DisassembleByteCodeObj(Tcl_Interp *interp,
			    Tcl_Obj *objPtr);
static int		FormatInstruction(ByteCode *codePtr,
			    const unsigned char *pc, Tcl_Obj *bufferObj);
static void		GetLocationInformation(Proc *procPtr,
			    Tcl_Obj **fileObjPtr, int *linePtr);
static void		PrintSourceToObj(Tcl_Obj *appendObj,
			    const char *stringPtr, int maxChars);
static void		UpdateStringOfInstName(Tcl_Obj *objPtr);

/*
 * The structure below defines an instruction name Tcl object to allow
 * reporting of inner contexts in errorstack without string allocation.
 */

static const Tcl_ObjType tclInstNameType = {
    "instname",			/* name */
    NULL,			/* freeIntRepProc */
    NULL,			/* dupIntRepProc */
    UpdateStringOfInstName,	/* updateStringProc */
    NULL,			/* setFromAnyProc */
};

/*
 * How to get the bytecode out of a Tcl_Obj.
 */

#define BYTECODE(objPtr)					\
    ((ByteCode *) (objPtr)->internalRep.twoPtrValue.ptr1)

/*
 *----------------------------------------------------------------------
 *
 * GetLocationInformation --
 *
 *	This procedure looks up the information about where a procedure was
 *	originally declared.
 *
 * Results:
 *	Writes to the variables pointed at by fileObjPtr and linePtr.
 *
 * Side effects:
 *	None.
 *
 *----------------------------------------------------------------------
 */

static void
GetLocationInformation(
    Proc *procPtr,		/* What to look up the information for. */
    Tcl_Obj **fileObjPtr,	/* Where to write the information about what
				 * file the code came from. Will be written
				 * to, either with the object (assume shared!)
				 * that describes what the file was, or with
				 * NULL if the information is not
				 * available. */
    int *linePtr)		/* Where to write the information about what
				 * line number represented the start of the
				 * code in question. Will be written to,
				 * either with the line number or with -1 if
				 * the information is not available. */
{
    CmdFrame *cfPtr = TclGetCmdFrameForProcedure(procPtr);

    *fileObjPtr = NULL;
    *linePtr = -1;
    if (cfPtr == NULL) {
	return;
    }

    /*
     * Get the source location data out of the CmdFrame.
     */

    *linePtr = cfPtr->line[0];
    if (cfPtr->type == TCL_LOCATION_SOURCE) {
	*fileObjPtr = cfPtr->data.eval.path;
    }
}

#ifdef TCL_COMPILE_DEBUG
/*
 *----------------------------------------------------------------------
 *
 * TclPrintByteCodeObj --
 *
 *	This procedure prints ("disassembles") the instructions of a bytecode
 *	object to stdout.
 *
 * Results:
 *	None.
 *
 * Side effects:
 *	None.
 *
 *----------------------------------------------------------------------
 */

void
TclPrintByteCodeObj(
    Tcl_Interp *interp,		/* Used only for getting location info. */
    Tcl_Obj *objPtr)		/* The bytecode object to disassemble. */
{
    Tcl_Obj *bufPtr = DisassembleByteCodeObj(interp, objPtr);

    fprintf(stdout, "\n%s", TclGetString(bufPtr));
    Tcl_DecrRefCount(bufPtr);
}

/*
 *----------------------------------------------------------------------
 *
 * TclPrintInstruction --
 *
 *	This procedure prints ("disassembles") one instruction from a bytecode
 *	object to stdout.
 *
 * Results:
 *	Returns the length in bytes of the current instruiction.
 *
 * Side effects:
 *	None.
 *
 *----------------------------------------------------------------------
 */

int
TclPrintInstruction(
    ByteCode *codePtr,		/* Bytecode containing the instruction. */
    const unsigned char *pc)	/* Points to first byte of instruction. */
{
    Tcl_Obj *bufferObj;
    int numBytes;

    TclNewObj(bufferObj);
    numBytes = FormatInstruction(codePtr, pc, bufferObj);
    fprintf(stdout, "%s", TclGetString(bufferObj));
    Tcl_DecrRefCount(bufferObj);
    return numBytes;
}

/*
 *----------------------------------------------------------------------
 *
 * TclPrintObject --
 *
 *	This procedure prints up to a specified number of characters from the
 *	argument Tcl object's string representation to a specified file.
 *
 * Results:
 *	None.
 *
 * Side effects:
 *	Outputs characters to the specified file.
 *
 *----------------------------------------------------------------------
 */

void
TclPrintObject(
    FILE *outFile,		/* The file to print the source to. */
    Tcl_Obj *objPtr,		/* Points to the Tcl object whose string
				 * representation should be printed. */
    int maxChars)		/* Maximum number of chars to print. */
{
    char *bytes;
    int length;

    bytes = TclGetStringFromObj(objPtr, &length);
    TclPrintSource(outFile, bytes, TclMin(length, maxChars));
}

/*
 *----------------------------------------------------------------------
 *
 * TclPrintSource --
 *
 *	This procedure prints up to a specified number of characters from the
 *	argument string to a specified file. It tries to produce legible
 *	output by adding backslashes as necessary.
 *
 * Results:
 *	None.
 *
 * Side effects:
 *	Outputs characters to the specified file.
 *
 *----------------------------------------------------------------------
 */

void
TclPrintSource(
    FILE *outFile,		/* The file to print the source to. */
    const char *stringPtr,	/* The string to print. */
    int maxChars)		/* Maximum number of chars to print. */
{
    Tcl_Obj *bufferObj;

    TclNewObj(bufferObj);
    PrintSourceToObj(bufferObj, stringPtr, maxChars);
    fprintf(outFile, "%s", TclGetString(bufferObj));
    Tcl_DecrRefCount(bufferObj);
}
#endif /* TCL_COMPILE_DEBUG */

/*
 *----------------------------------------------------------------------
 *
 * DisassembleByteCodeObj --
 *
 *	Given an object which is of bytecode type, return a disassembled
 *	version of the bytecode (in a new refcount 0 object). No guarantees
 *	are made about the details of the contents of the result.
 *
 *----------------------------------------------------------------------
 */

static Tcl_Obj *
DisassembleByteCodeObj(
    Tcl_Interp *interp,
    Tcl_Obj *objPtr)		/* The bytecode object to disassemble. */
{
    ByteCode *codePtr = BYTECODE(objPtr);
    unsigned char *codeStart, *codeLimit, *pc;
    unsigned char *codeDeltaNext, *codeLengthNext;
    unsigned char *srcDeltaNext, *srcLengthNext;
    int codeOffset, codeLen, srcOffset, srcLen, numCmds, delta, i, line;
    Interp *iPtr = (Interp *) *codePtr->interpHandle;
    Tcl_Obj *bufferObj, *fileObj;

    TclNewObj(bufferObj);
    if (!codePtr->refCount) {
	return bufferObj;	/* Already freed. */
    }

    codeStart = codePtr->codeStart;
    codeLimit = codeStart + codePtr->numCodeBytes;
    numCmds = codePtr->numCommands;

    /*
     * Print header lines describing the ByteCode.
     */

    Tcl_AppendPrintfToObj(bufferObj,
<<<<<<< HEAD
	    "ByteCode %p, refCt %" TCL_LL_MODIFIER "u, epoch %" TCL_LL_MODIFIER "u, interp %p (epoch %" TCL_LL_MODIFIER "u)\n",
	    codePtr, (Tcl_WideInt)codePtr->refCount, (Tcl_WideInt)codePtr->compileEpoch, iPtr,
	    (Tcl_WideInt)iPtr->compileEpoch);
=======
	    "ByteCode %p, refCt %" TCL_LL_MODIFIER "d, epoch %" TCL_LL_MODIFIER "d, interp %p (epoch %" TCL_LL_MODIFIER "d)\n",
	    codePtr, (Tcl_WideUInt)codePtr->refCount, (Tcl_WideUInt)codePtr->compileEpoch, iPtr,
		(Tcl_WideUInt)iPtr->compileEpoch);
>>>>>>> a430544f
    Tcl_AppendToObj(bufferObj, "  Source ", -1);
    PrintSourceToObj(bufferObj, codePtr->source,
	    TclMin(codePtr->numSrcBytes, 55));
    GetLocationInformation(codePtr->procPtr, &fileObj, &line);
    if (line > -1 && fileObj != NULL) {
	Tcl_AppendPrintfToObj(bufferObj, "\n  File \"%s\" Line %d",
		Tcl_GetString(fileObj), line);
    }
    Tcl_AppendPrintfToObj(bufferObj,
	    "\n  Cmds %d, src %d, inst %d, litObjs %u, aux %d, stkDepth %u, code/src %.2f\n",
	    numCmds, codePtr->numSrcBytes, codePtr->numCodeBytes,
	    codePtr->numLitObjects, codePtr->numAuxDataItems,
	    codePtr->maxStackDepth,
#ifdef TCL_COMPILE_STATS
	    codePtr->numSrcBytes?
		    codePtr->structureSize/(float)codePtr->numSrcBytes :
#endif
	    0.0);

#ifdef TCL_COMPILE_STATS
    Tcl_AppendPrintfToObj(bufferObj,
	    "  Code %lu = header %lu+inst %d+litObj %lu+exc %lu+aux %lu+cmdMap %d\n",
	    (unsigned long) codePtr->structureSize,
	    (unsigned long) (sizeof(ByteCode) - sizeof(size_t) - sizeof(Tcl_Time)),
	    codePtr->numCodeBytes,
	    (unsigned long) (codePtr->numLitObjects * sizeof(Tcl_Obj *)),
	    (unsigned long) (codePtr->numExceptRanges*sizeof(ExceptionRange)),
	    (unsigned long) (codePtr->numAuxDataItems * sizeof(AuxData)),
	    codePtr->numCmdLocBytes);
#endif /* TCL_COMPILE_STATS */

    /*
     * If the ByteCode is the compiled body of a Tcl procedure, print
     * information about that procedure. Note that we don't know the
     * procedure's name since ByteCode's can be shared among procedures.
     */

    if (codePtr->procPtr != NULL) {
	Proc *procPtr = codePtr->procPtr;
	int numCompiledLocals = procPtr->numCompiledLocals;

	Tcl_AppendPrintfToObj(bufferObj,
<<<<<<< HEAD
		"  Proc %p, refCt %" TCL_LL_MODIFIER "u, args %d, compiled locals %d\n",
		procPtr, (Tcl_WideUInt) procPtr->refCount, procPtr->numArgs,
=======
		"  Proc %p, refCt %" TCL_LL_MODIFIER "d, args %d, compiled locals %d\n",
		procPtr, (Tcl_WideUInt)procPtr->refCount, procPtr->numArgs,
>>>>>>> a430544f
		numCompiledLocals);
	if (numCompiledLocals > 0) {
	    CompiledLocal *localPtr = procPtr->firstLocalPtr;

	    for (i = 0;  i < numCompiledLocals;  i++) {
		Tcl_AppendPrintfToObj(bufferObj,
			"      slot %d%s%s%s%s%s%s", i,
			(localPtr->flags & (VAR_ARRAY|VAR_LINK)) ? "" : ", scalar",
			(localPtr->flags & VAR_ARRAY) ? ", array" : "",
			(localPtr->flags & VAR_LINK) ? ", link" : "",
			(localPtr->flags & VAR_ARGUMENT) ? ", arg" : "",
			(localPtr->flags & VAR_TEMPORARY) ? ", temp" : "",
			(localPtr->flags & VAR_RESOLVED) ? ", resolved" : "");
		if (TclIsVarTemporary(localPtr)) {
		    Tcl_AppendToObj(bufferObj, "\n", -1);
		} else {
		    Tcl_AppendPrintfToObj(bufferObj, ", \"%s\"\n",
			    localPtr->name);
		}
		localPtr = localPtr->nextPtr;
	    }
	}
    }

    /*
     * Print the ExceptionRange array.
     */

    if (codePtr->numExceptRanges > 0) {
	Tcl_AppendPrintfToObj(bufferObj, "  Exception ranges %d, depth %d:\n",
		codePtr->numExceptRanges, codePtr->maxExceptDepth);
	for (i = 0;  i < codePtr->numExceptRanges;  i++) {
	    ExceptionRange *rangePtr = &codePtr->exceptArrayPtr[i];

	    Tcl_AppendPrintfToObj(bufferObj,
		    "      %d: level %d, %s, pc %d-%d, ",
		    i, rangePtr->nestingLevel,
		    (rangePtr->type==LOOP_EXCEPTION_RANGE ? "loop" : "catch"),
		    rangePtr->codeOffset,
		    (rangePtr->codeOffset + rangePtr->numCodeBytes - 1));
	    switch (rangePtr->type) {
	    case LOOP_EXCEPTION_RANGE:
		Tcl_AppendPrintfToObj(bufferObj, "continue %d, break %d\n",
			rangePtr->continueOffset, rangePtr->breakOffset);
		break;
	    case CATCH_EXCEPTION_RANGE:
		Tcl_AppendPrintfToObj(bufferObj, "catch %d\n",
			rangePtr->catchOffset);
		break;
	    default:
		Tcl_Panic("DisassembleByteCodeObj: bad ExceptionRange type %d",
			rangePtr->type);
	    }
	}
    }

    /*
     * If there were no commands (e.g., an expression or an empty string was
     * compiled), just print all instructions and return.
     */

    if (numCmds == 0) {
	pc = codeStart;
	while (pc < codeLimit) {
	    Tcl_AppendToObj(bufferObj, "    ", -1);
	    pc += FormatInstruction(codePtr, pc, bufferObj);
	}
	return bufferObj;
    }

    /*
     * Print table showing the code offset, source offset, and source length
     * for each command. These are encoded as a sequence of bytes.
     */

    Tcl_AppendPrintfToObj(bufferObj, "  Commands %d:", numCmds);
    codeDeltaNext = codePtr->codeDeltaStart;
    codeLengthNext = codePtr->codeLengthStart;
    srcDeltaNext = codePtr->srcDeltaStart;
    srcLengthNext = codePtr->srcLengthStart;
    codeOffset = srcOffset = 0;
    for (i = 0;  i < numCmds;  i++) {
	if ((unsigned) *codeDeltaNext == (unsigned) 0xFF) {
	    codeDeltaNext++;
	    delta = TclGetInt4AtPtr(codeDeltaNext);
	    codeDeltaNext += 4;
	} else {
	    delta = TclGetInt1AtPtr(codeDeltaNext);
	    codeDeltaNext++;
	}
	codeOffset += delta;

	if ((unsigned) *codeLengthNext == (unsigned) 0xFF) {
	    codeLengthNext++;
	    codeLen = TclGetInt4AtPtr(codeLengthNext);
	    codeLengthNext += 4;
	} else {
	    codeLen = TclGetInt1AtPtr(codeLengthNext);
	    codeLengthNext++;
	}

	if ((unsigned) *srcDeltaNext == (unsigned) 0xFF) {
	    srcDeltaNext++;
	    delta = TclGetInt4AtPtr(srcDeltaNext);
	    srcDeltaNext += 4;
	} else {
	    delta = TclGetInt1AtPtr(srcDeltaNext);
	    srcDeltaNext++;
	}
	srcOffset += delta;

	if ((unsigned) *srcLengthNext == (unsigned) 0xFF) {
	    srcLengthNext++;
	    srcLen = TclGetInt4AtPtr(srcLengthNext);
	    srcLengthNext += 4;
	} else {
	    srcLen = TclGetInt1AtPtr(srcLengthNext);
	    srcLengthNext++;
	}

	Tcl_AppendPrintfToObj(bufferObj, "%s%4d: pc %d-%d, src %d-%d",
		((i % 2)? "     " : "\n   "),
		(i+1), codeOffset, (codeOffset + codeLen - 1),
		srcOffset, (srcOffset + srcLen - 1));
    }
    if (numCmds > 0) {
	Tcl_AppendToObj(bufferObj, "\n", -1);
    }

    /*
     * Print each instruction. If the instruction corresponds to the start of
     * a command, print the command's source. Note that we don't need the code
     * length here.
     */

    codeDeltaNext = codePtr->codeDeltaStart;
    srcDeltaNext = codePtr->srcDeltaStart;
    srcLengthNext = codePtr->srcLengthStart;
    codeOffset = srcOffset = 0;
    pc = codeStart;
    for (i = 0;  i < numCmds;  i++) {
	if ((unsigned) *codeDeltaNext == (unsigned) 0xFF) {
	    codeDeltaNext++;
	    delta = TclGetInt4AtPtr(codeDeltaNext);
	    codeDeltaNext += 4;
	} else {
	    delta = TclGetInt1AtPtr(codeDeltaNext);
	    codeDeltaNext++;
	}
	codeOffset += delta;

	if ((unsigned) *srcDeltaNext == (unsigned) 0xFF) {
	    srcDeltaNext++;
	    delta = TclGetInt4AtPtr(srcDeltaNext);
	    srcDeltaNext += 4;
	} else {
	    delta = TclGetInt1AtPtr(srcDeltaNext);
	    srcDeltaNext++;
	}
	srcOffset += delta;

	if ((unsigned) *srcLengthNext == (unsigned) 0xFF) {
	    srcLengthNext++;
	    srcLen = TclGetInt4AtPtr(srcLengthNext);
	    srcLengthNext += 4;
	} else {
	    srcLen = TclGetInt1AtPtr(srcLengthNext);
	    srcLengthNext++;
	}

	/*
	 * Print instructions before command i.
	 */

	while ((pc-codeStart) < codeOffset) {
	    Tcl_AppendToObj(bufferObj, "    ", -1);
	    pc += FormatInstruction(codePtr, pc, bufferObj);
	}

	Tcl_AppendPrintfToObj(bufferObj, "  Command %d: ", i+1);
	PrintSourceToObj(bufferObj, (codePtr->source + srcOffset),
		TclMin(srcLen, 55));
	Tcl_AppendToObj(bufferObj, "\n", -1);
    }
    if (pc < codeLimit) {
	/*
	 * Print instructions after the last command.
	 */

	while (pc < codeLimit) {
	    Tcl_AppendToObj(bufferObj, "    ", -1);
	    pc += FormatInstruction(codePtr, pc, bufferObj);
	}
    }
    return bufferObj;
}

/*
 *----------------------------------------------------------------------
 *
 * FormatInstruction --
 *
 *	Appends a representation of a bytecode instruction to a Tcl_Obj.
 *
 *----------------------------------------------------------------------
 */

static int
FormatInstruction(
    ByteCode *codePtr,		/* Bytecode containing the instruction. */
    const unsigned char *pc,	/* Points to first byte of instruction. */
    Tcl_Obj *bufferObj)		/* Object to append instruction info to. */
{
    Proc *procPtr = codePtr->procPtr;
    unsigned char opCode = *pc;
    register const InstructionDesc *instDesc = &tclInstructionTable[opCode];
    unsigned char *codeStart = codePtr->codeStart;
    unsigned pcOffset = pc - codeStart;
    int opnd = 0, i, j, numBytes = 1;
    int localCt = procPtr ? procPtr->numCompiledLocals : 0;
    CompiledLocal *localPtr = procPtr ? procPtr->firstLocalPtr : NULL;
    char suffixBuffer[128];	/* Additional info to print after main opcode
				 * and immediates. */
    char *suffixSrc = NULL;
    Tcl_Obj *suffixObj = NULL;
    AuxData *auxPtr = NULL;

    suffixBuffer[0] = '\0';
    Tcl_AppendPrintfToObj(bufferObj, "(%u) %s ", pcOffset, instDesc->name);
    for (i = 0;  i < instDesc->numOperands;  i++) {
	switch (instDesc->opTypes[i]) {
	case OPERAND_INT1:
	    opnd = TclGetInt1AtPtr(pc+numBytes); numBytes++;
	    Tcl_AppendPrintfToObj(bufferObj, "%+d ", opnd);
	    break;
	case OPERAND_INT4:
	    opnd = TclGetInt4AtPtr(pc+numBytes); numBytes += 4;
	    Tcl_AppendPrintfToObj(bufferObj, "%+d ", opnd);
	    break;
	case OPERAND_UINT1:
	    opnd = TclGetUInt1AtPtr(pc+numBytes); numBytes++;
	    Tcl_AppendPrintfToObj(bufferObj, "%u ", (unsigned) opnd);
	    break;
	case OPERAND_UINT4:
	    opnd = TclGetUInt4AtPtr(pc+numBytes); numBytes += 4;
	    if (opCode == INST_START_CMD) {
		sprintf(suffixBuffer+strlen(suffixBuffer),
			", %u cmds start here", opnd);
	    }
	    Tcl_AppendPrintfToObj(bufferObj, "%u ", (unsigned) opnd);
	    break;
	case OPERAND_OFFSET1:
	    opnd = TclGetInt1AtPtr(pc+numBytes); numBytes++;
	    sprintf(suffixBuffer, "pc %u", pcOffset+opnd);
	    Tcl_AppendPrintfToObj(bufferObj, "%+d ", opnd);
	    break;
	case OPERAND_OFFSET4:
	    opnd = TclGetInt4AtPtr(pc+numBytes); numBytes += 4;
	    if (opCode == INST_START_CMD) {
		sprintf(suffixBuffer, "next cmd at pc %u", pcOffset+opnd);
	    } else {
		sprintf(suffixBuffer, "pc %u", pcOffset+opnd);
	    }
	    Tcl_AppendPrintfToObj(bufferObj, "%+d ", opnd);
	    break;
	case OPERAND_LIT1:
	    opnd = TclGetUInt1AtPtr(pc+numBytes); numBytes++;
	    suffixObj = codePtr->objArrayPtr[opnd];
	    Tcl_AppendPrintfToObj(bufferObj, "%u ", (unsigned) opnd);
	    break;
	case OPERAND_LIT4:
	    opnd = TclGetUInt4AtPtr(pc+numBytes); numBytes += 4;
	    suffixObj = codePtr->objArrayPtr[opnd];
	    Tcl_AppendPrintfToObj(bufferObj, "%u ", (unsigned) opnd);
	    break;
	case OPERAND_AUX4:
	    opnd = TclGetUInt4AtPtr(pc+numBytes); numBytes += 4;
	    Tcl_AppendPrintfToObj(bufferObj, "%u ", (unsigned) opnd);
	    auxPtr = &codePtr->auxDataArrayPtr[opnd];
	    break;
	case OPERAND_IDX4:
	    opnd = TclGetInt4AtPtr(pc+numBytes); numBytes += 4;
	    if (opnd >= -1) {
		Tcl_AppendPrintfToObj(bufferObj, "%d ", opnd);
	    } else if (opnd == -2) {
		Tcl_AppendPrintfToObj(bufferObj, "end ");
	    } else {
		Tcl_AppendPrintfToObj(bufferObj, "end-%d ", -2-opnd);
	    }
	    break;
	case OPERAND_LVT1:
	    opnd = TclGetUInt1AtPtr(pc+numBytes);
	    numBytes++;
	    goto printLVTindex;
	case OPERAND_LVT4:
	    opnd = TclGetUInt4AtPtr(pc+numBytes);
	    numBytes += 4;
	printLVTindex:
	    if (localPtr != NULL) {
		if (opnd >= localCt) {
		    Tcl_Panic("FormatInstruction: bad local var index %u (%u locals)",
			    (unsigned) opnd, localCt);
		}
		for (j = 0;  j < opnd;  j++) {
		    localPtr = localPtr->nextPtr;
		}
		if (TclIsVarTemporary(localPtr)) {
		    sprintf(suffixBuffer, "temp var %u", (unsigned) opnd);
		} else {
		    sprintf(suffixBuffer, "var ");
		    suffixSrc = localPtr->name;
		}
	    }
	    Tcl_AppendPrintfToObj(bufferObj, "%%v%u ", (unsigned) opnd);
	    break;
	case OPERAND_SCLS1:
	    opnd = TclGetUInt1AtPtr(pc+numBytes); numBytes++;
	    Tcl_AppendPrintfToObj(bufferObj, "%s ",
		    tclStringClassTable[opnd].name);
	    break;
	case OPERAND_NONE:
	default:
	    break;
	}
    }
    if (suffixObj) {
	const char *bytes;
	int length;

	Tcl_AppendToObj(bufferObj, "\t# ", -1);
	bytes = TclGetStringFromObj(codePtr->objArrayPtr[opnd], &length);
	PrintSourceToObj(bufferObj, bytes, TclMin(length, 40));
    } else if (suffixBuffer[0]) {
	Tcl_AppendPrintfToObj(bufferObj, "\t# %s", suffixBuffer);
	if (suffixSrc) {
	    PrintSourceToObj(bufferObj, suffixSrc, 40);
	}
    }
    Tcl_AppendToObj(bufferObj, "\n", -1);
    if (auxPtr && auxPtr->type->printProc) {
	Tcl_AppendToObj(bufferObj, "\t\t[", -1);
	auxPtr->type->printProc(auxPtr->clientData, bufferObj, codePtr,
		pcOffset);
	Tcl_AppendToObj(bufferObj, "]\n", -1);
    }
    return numBytes;
}

/*
 *----------------------------------------------------------------------
 *
 * TclGetInnerContext --
 *
 *	If possible, returns a list capturing the inner context. Otherwise
 *	return NULL.
 *
 *----------------------------------------------------------------------
 */

Tcl_Obj *
TclGetInnerContext(
    Tcl_Interp *interp,
    const unsigned char *pc,
    Tcl_Obj **tosPtr)
{
    int objc = 0, off = 0;
    Tcl_Obj *result;
    Interp *iPtr = (Interp *) interp;

    switch (*pc) {
    case INST_STR_LEN:
    case INST_LNOT:
    case INST_BITNOT:
    case INST_UMINUS:
    case INST_UPLUS:
    case INST_TRY_CVT_TO_NUMERIC:
    case INST_EXPAND_STKTOP:
    case INST_EXPR_STK:
        objc = 1;
        break;

    case INST_LIST_IN:
    case INST_LIST_NOT_IN:	/* Basic list containment operators. */
    case INST_STR_EQ:
    case INST_STR_NEQ:		/* String (in)equality check */
    case INST_STR_CMP:		/* String compare. */
    case INST_STR_INDEX:
    case INST_STR_MATCH:
    case INST_REGEXP:
    case INST_EQ:
    case INST_NEQ:
    case INST_LT:
    case INST_GT:
    case INST_LE:
    case INST_GE:
    case INST_MOD:
    case INST_LSHIFT:
    case INST_RSHIFT:
    case INST_BITOR:
    case INST_BITXOR:
    case INST_BITAND:
    case INST_EXPON:
    case INST_ADD:
    case INST_SUB:
    case INST_DIV:
    case INST_MULT:
        objc = 2;
        break;

    case INST_RETURN_STK:
        /* early pop. TODO: dig out opt dict too :/ */
        objc = 1;
        break;

    case INST_SYNTAX:
    case INST_RETURN_IMM:
        objc = 2;
        break;

    case INST_INVOKE_STK4:
	objc = TclGetUInt4AtPtr(pc+1);
        break;

    case INST_INVOKE_STK1:
	objc = TclGetUInt1AtPtr(pc+1);
	break;
    }

    result = iPtr->innerContext;
    if (Tcl_IsShared(result)) {
        Tcl_DecrRefCount(result);
        iPtr->innerContext = result = Tcl_NewListObj(objc + 1, NULL);
        Tcl_IncrRefCount(result);
    } else {
        int len;

        /*
         * Reset while keeping the list intrep as much as possible.
         */

	Tcl_ListObjLength(interp, result, &len);
        Tcl_ListObjReplace(interp, result, 0, len, 0, NULL);
    }
    Tcl_ListObjAppendElement(NULL, result, TclNewInstNameObj(*pc));

    for (; objc>0 ; objc--) {
        Tcl_Obj *objPtr;

        objPtr = tosPtr[1 - objc + off];
        if (!objPtr) {
            Tcl_Panic("InnerContext: bad tos -- appending null object");
        }
        if ((objPtr->refCount<=0)
#ifdef TCL_MEM_DEBUG
                || (objPtr->refCount==0x61616161)
#endif
        ) {
            Tcl_Panic("InnerContext: bad tos -- appending freed object %p",
                    objPtr);
        }
        Tcl_ListObjAppendElement(NULL, result, objPtr);
    }

    return result;
}

/*
 *----------------------------------------------------------------------
 *
 * TclNewInstNameObj --
 *
 *	Creates a new InstName Tcl_Obj based on the given instruction
 *
 *----------------------------------------------------------------------
 */

Tcl_Obj *
TclNewInstNameObj(
    unsigned char inst)
{
    Tcl_Obj *objPtr = Tcl_NewObj();

    objPtr->typePtr = &tclInstNameType;
    objPtr->internalRep.longValue = (long) inst;
    objPtr->bytes = NULL;

    return objPtr;
}

/*
 *----------------------------------------------------------------------
 *
 * UpdateStringOfInstName --
 *
 *	Update the string representation for an instruction name object.
 *
 *----------------------------------------------------------------------
 */

static void
UpdateStringOfInstName(
    Tcl_Obj *objPtr)
{
    int inst = objPtr->internalRep.longValue;
    char *s, buf[20];
    int len;

    if ((inst < 0) || (inst > LAST_INST_OPCODE)) {
        sprintf(buf, "inst_%d", inst);
        s = buf;
    } else {
        s = (char *) tclInstructionTable[objPtr->internalRep.longValue].name;
    }
    len = strlen(s);
    objPtr->bytes = ckalloc(len + 1);
    memcpy(objPtr->bytes, s, len + 1);
    objPtr->length = len;
}

/*
 *----------------------------------------------------------------------
 *
 * PrintSourceToObj --
 *
 *	Appends a quoted representation of a string to a Tcl_Obj.
 *
 *----------------------------------------------------------------------
 */

static void
PrintSourceToObj(
    Tcl_Obj *appendObj,		/* The object to print the source to. */
    const char *stringPtr,	/* The string to print. */
    int maxChars)		/* Maximum number of chars to print. */
{
    register const char *p;
    register int i = 0, len;
    Tcl_UniChar ch = 0;

    if (stringPtr == NULL) {
	Tcl_AppendToObj(appendObj, "\"\"", -1);
	return;
    }

    Tcl_AppendToObj(appendObj, "\"", -1);
    p = stringPtr;
    for (;  (*p != '\0') && (i < maxChars);  p+=len) {

	len = TclUtfToUniChar(p, &ch);
	switch (ch) {
	case '"':
	    Tcl_AppendToObj(appendObj, "\\\"", -1);
	    i += 2;
	    continue;
	case '\f':
	    Tcl_AppendToObj(appendObj, "\\f", -1);
	    i += 2;
	    continue;
	case '\n':
	    Tcl_AppendToObj(appendObj, "\\n", -1);
	    i += 2;
	    continue;
	case '\r':
	    Tcl_AppendToObj(appendObj, "\\r", -1);
	    i += 2;
	    continue;
	case '\t':
	    Tcl_AppendToObj(appendObj, "\\t", -1);
	    i += 2;
	    continue;
	case '\v':
	    Tcl_AppendToObj(appendObj, "\\v", -1);
	    i += 2;
	    continue;
	default:
#if TCL_UTF_MAX > 4
	    if (ch > 0xffff) {
		Tcl_AppendPrintfToObj(appendObj, "\\U%08x", ch);
		i += 10;
	    } else
#elif TCL_UTF_MAX > 3
	    /* If len == 0, this means we have a char > 0xffff, resulting in
	     * TclUtfToUniChar producing a surrogate pair. We want to output
	     * this pair as a single Unicode character.
	     */
	    if (len == 0) {
		int upper = ((ch & 0x3ff) + 1) << 10;
		len = TclUtfToUniChar(p, &ch);
		Tcl_AppendPrintfToObj(appendObj, "\\U%08x", upper + (ch & 0x3ff));
		i += 10;
	    } else
#endif
	    if (ch < 0x20 || ch >= 0x7f) {
		Tcl_AppendPrintfToObj(appendObj, "\\u%04x", ch);
		i += 6;
	    } else {
		Tcl_AppendPrintfToObj(appendObj, "%c", ch);
		i++;
	    }
	    continue;
	}
    }
    if (*p != '\0') {
	Tcl_AppendToObj(appendObj, "...", -1);
    }
    Tcl_AppendToObj(appendObj, "\"", -1);
}

/*
 *----------------------------------------------------------------------
 *
 * DisassembleByteCodeAsDicts --
 *
 *	Given an object which is of bytecode type, return a disassembled
 *	version of the bytecode (in a new refcount 0 object) in a dictionary.
 *	No guarantees are made about the details of the contents of the
 *	result, but it is intended to be more readable than the old output
 *	format.
 *
 *----------------------------------------------------------------------
 */

static Tcl_Obj *
DisassembleByteCodeAsDicts(
    Tcl_Interp *interp,		/* Used for looking up the CmdFrame for the
				 * procedure, if one exists. */
    Tcl_Obj *objPtr)		/* The bytecode-holding value to take apart */
{
    ByteCode *codePtr = BYTECODE(objPtr);
    Tcl_Obj *description, *literals, *variables, *instructions, *inst;
    Tcl_Obj *aux, *exn, *commands, *file;
    unsigned char *pc, *opnd, *codeOffPtr, *codeLenPtr, *srcOffPtr, *srcLenPtr;
    int codeOffset, codeLength, sourceOffset, sourceLength;
    int i, val, line;

    /*
     * Get the literals from the bytecode.
     */

    literals = Tcl_NewObj();
    for (i=0 ; i<codePtr->numLitObjects ; i++) {
	Tcl_ListObjAppendElement(NULL, literals, codePtr->objArrayPtr[i]);
    }

    /*
     * Get the variables from the bytecode.
     */

    variables = Tcl_NewObj();
    if (codePtr->procPtr) {
	int localCount = codePtr->procPtr->numCompiledLocals;
	CompiledLocal *localPtr = codePtr->procPtr->firstLocalPtr;

	for (i=0 ; i<localCount ; i++,localPtr=localPtr->nextPtr) {
	    Tcl_Obj *descriptor[2];

	    descriptor[0] = Tcl_NewObj();
	    if (!(localPtr->flags & (VAR_ARRAY|VAR_LINK))) {
		Tcl_ListObjAppendElement(NULL, descriptor[0],
			Tcl_NewStringObj("scalar", -1));
	    }
	    if (localPtr->flags & VAR_ARRAY) {
		Tcl_ListObjAppendElement(NULL, descriptor[0],
			Tcl_NewStringObj("array", -1));
	    }
	    if (localPtr->flags & VAR_LINK) {
		Tcl_ListObjAppendElement(NULL, descriptor[0],
			Tcl_NewStringObj("link", -1));
	    }
	    if (localPtr->flags & VAR_ARGUMENT) {
		Tcl_ListObjAppendElement(NULL, descriptor[0],
			Tcl_NewStringObj("arg", -1));
	    }
	    if (localPtr->flags & VAR_TEMPORARY) {
		Tcl_ListObjAppendElement(NULL, descriptor[0],
			Tcl_NewStringObj("temp", -1));
	    }
	    if (localPtr->flags & VAR_RESOLVED) {
		Tcl_ListObjAppendElement(NULL, descriptor[0],
			Tcl_NewStringObj("resolved", -1));
	    }
	    if (localPtr->flags & VAR_TEMPORARY) {
		Tcl_ListObjAppendElement(NULL, variables,
			Tcl_NewListObj(1, descriptor));
	    } else {
		descriptor[1] = Tcl_NewStringObj(localPtr->name, -1);
		Tcl_ListObjAppendElement(NULL, variables,
			Tcl_NewListObj(2, descriptor));
	    }
	}
    }

    /*
     * Get the instructions from the bytecode.
     */

    instructions = Tcl_NewObj();
    for (pc=codePtr->codeStart; pc<codePtr->codeStart+codePtr->numCodeBytes;){
	const InstructionDesc *instDesc = &tclInstructionTable[*pc];
	int address = pc - codePtr->codeStart;

	inst = Tcl_NewObj();
	Tcl_ListObjAppendElement(NULL, inst, Tcl_NewStringObj(
		instDesc->name, -1));
	opnd = pc + 1;
	for (i=0 ; i<instDesc->numOperands ; i++) {
	    switch (instDesc->opTypes[i]) {
	    case OPERAND_INT1:
		val = TclGetInt1AtPtr(opnd);
		opnd += 1;
		goto formatNumber;
	    case OPERAND_UINT1:
		val = TclGetUInt1AtPtr(opnd);
		opnd += 1;
		goto formatNumber;
	    case OPERAND_INT4:
		val = TclGetInt4AtPtr(opnd);
		opnd += 4;
		goto formatNumber;
	    case OPERAND_UINT4:
		val = TclGetUInt4AtPtr(opnd);
		opnd += 4;
	    formatNumber:
		Tcl_ListObjAppendElement(NULL, inst, Tcl_NewIntObj(val));
		break;

	    case OPERAND_OFFSET1:
		val = TclGetInt1AtPtr(opnd);
		opnd += 1;
		goto formatAddress;
	    case OPERAND_OFFSET4:
		val = TclGetInt4AtPtr(opnd);
		opnd += 4;
	    formatAddress:
		Tcl_ListObjAppendElement(NULL, inst, Tcl_ObjPrintf(
			"pc %d", address + val));
		break;

	    case OPERAND_LIT1:
		val = TclGetUInt1AtPtr(opnd);
		opnd += 1;
		goto formatLiteral;
	    case OPERAND_LIT4:
		val = TclGetUInt4AtPtr(opnd);
		opnd += 4;
	    formatLiteral:
		Tcl_ListObjAppendElement(NULL, inst, Tcl_ObjPrintf(
			"@%d", val));
		break;

	    case OPERAND_LVT1:
		val = TclGetUInt1AtPtr(opnd);
		opnd += 1;
		goto formatVariable;
	    case OPERAND_LVT4:
		val = TclGetUInt4AtPtr(opnd);
		opnd += 4;
	    formatVariable:
		Tcl_ListObjAppendElement(NULL, inst, Tcl_ObjPrintf(
			"%%%d", val));
		break;
	    case OPERAND_IDX4:
		val = TclGetInt4AtPtr(opnd);
		opnd += 4;
		if (val >= -1) {
		    Tcl_ListObjAppendElement(NULL, inst, Tcl_ObjPrintf(
			    ".%d", val));
		} else if (val == -2) {
		    Tcl_ListObjAppendElement(NULL, inst, Tcl_NewStringObj(
			    ".end", -1));
		} else {
		    Tcl_ListObjAppendElement(NULL, inst, Tcl_ObjPrintf(
			    ".end-%d", -2-val));
		}
		break;
	    case OPERAND_AUX4:
		val = TclGetInt4AtPtr(opnd);
		opnd += 4;
		Tcl_ListObjAppendElement(NULL, inst, Tcl_ObjPrintf(
			"?%d", val));
		break;
	    case OPERAND_SCLS1:
		val = TclGetUInt1AtPtr(opnd);
		opnd++;
		Tcl_ListObjAppendElement(NULL, inst, Tcl_ObjPrintf(
			"=%s", tclStringClassTable[val].name));
		break;
	    case OPERAND_NONE:
		Tcl_Panic("opcode %d with more than zero 'no' operands", *pc);
	    }
	}
	Tcl_DictObjPut(NULL, instructions, Tcl_NewIntObj(address), inst);
	pc += instDesc->numBytes;
    }

    /*
     * Get the auxiliary data from the bytecode.
     */

    aux = Tcl_NewObj();
    for (i=0 ; i<codePtr->numAuxDataItems ; i++) {
	AuxData *auxData = &codePtr->auxDataArrayPtr[i];
	Tcl_Obj *auxDesc = Tcl_NewStringObj(auxData->type->name, -1);

	if (auxData->type->disassembleProc) {
	    Tcl_Obj *desc = Tcl_NewObj();

	    Tcl_DictObjPut(NULL, desc, Tcl_NewStringObj("name", -1), auxDesc);
	    auxDesc = desc;
	    auxData->type->disassembleProc(auxData->clientData, auxDesc,
		    codePtr, 0);
	} else if (auxData->type->printProc) {
	    Tcl_Obj *desc = Tcl_NewObj();

	    auxData->type->printProc(auxData->clientData, desc, codePtr, 0);
	    Tcl_ListObjAppendElement(NULL, auxDesc, desc);
	}
	Tcl_ListObjAppendElement(NULL, aux, auxDesc);
    }

    /*
     * Get the exception ranges from the bytecode.
     */

    exn = Tcl_NewObj();
    for (i=0 ; i<codePtr->numExceptRanges ; i++) {
	ExceptionRange *rangePtr = &codePtr->exceptArrayPtr[i];

	switch (rangePtr->type) {
	case LOOP_EXCEPTION_RANGE:
	    Tcl_ListObjAppendElement(NULL, exn, Tcl_ObjPrintf(
		    "type %s level %d from %d to %d break %d continue %d",
		    "loop", rangePtr->nestingLevel, rangePtr->codeOffset,
		    rangePtr->codeOffset + rangePtr->numCodeBytes - 1,
		    rangePtr->breakOffset, rangePtr->continueOffset));
	    break;
	case CATCH_EXCEPTION_RANGE:
	    Tcl_ListObjAppendElement(NULL, exn, Tcl_ObjPrintf(
		    "type %s level %d from %d to %d catch %d",
		    "catch", rangePtr->nestingLevel, rangePtr->codeOffset,
		    rangePtr->codeOffset + rangePtr->numCodeBytes - 1,
		    rangePtr->catchOffset));
	    break;
	}
    }

    /*
     * Get the command information from the bytecode.
     *
     * The way these are encoded in the bytecode is non-trivial; the Decode
     * macro (which updates its argument and returns the next decoded value)
     * handles this so that the rest of the code does not.
     */

#define Decode(ptr) \
    ((TclGetUInt1AtPtr(ptr) == 0xFF)			\
	? ((ptr)+=5 , TclGetInt4AtPtr((ptr)-4))		\
	: ((ptr)+=1 , TclGetInt1AtPtr((ptr)-1)))

    commands = Tcl_NewObj();
    codeOffPtr = codePtr->codeDeltaStart;
    codeLenPtr = codePtr->codeLengthStart;
    srcOffPtr = codePtr->srcDeltaStart;
    srcLenPtr = codePtr->srcLengthStart;
    codeOffset = sourceOffset = 0;
    for (i=0 ; i<codePtr->numCommands ; i++) {
	Tcl_Obj *cmd;

	codeOffset += Decode(codeOffPtr);
	codeLength = Decode(codeLenPtr);
	sourceOffset += Decode(srcOffPtr);
	sourceLength = Decode(srcLenPtr);
	cmd = Tcl_NewObj();
	Tcl_DictObjPut(NULL, cmd, Tcl_NewStringObj("codefrom", -1),
		Tcl_NewIntObj(codeOffset));
	Tcl_DictObjPut(NULL, cmd, Tcl_NewStringObj("codeto", -1),
		Tcl_NewIntObj(codeOffset + codeLength - 1));

	/*
	 * Convert byte offsets to character offsets; important if multibyte
	 * characters are present in the source!
	 */

	Tcl_DictObjPut(NULL, cmd, Tcl_NewStringObj("scriptfrom", -1),
		Tcl_NewIntObj(Tcl_NumUtfChars(codePtr->source,
			sourceOffset)));
	Tcl_DictObjPut(NULL, cmd, Tcl_NewStringObj("scriptto", -1),
		Tcl_NewIntObj(Tcl_NumUtfChars(codePtr->source,
			sourceOffset + sourceLength - 1)));
	Tcl_DictObjPut(NULL, cmd, Tcl_NewStringObj("script", -1),
		Tcl_NewStringObj(codePtr->source+sourceOffset, sourceLength));
	Tcl_ListObjAppendElement(NULL, commands, cmd);
    }

#undef Decode

    /*
     * Get the source file and line number information from the CmdFrame
     * system if it is available.
     */

    GetLocationInformation(codePtr->procPtr, &file, &line);

    /*
     * Build the overall result.
     */

    description = Tcl_NewObj();
    Tcl_DictObjPut(NULL, description, Tcl_NewStringObj("literals", -1),
	    literals);
    Tcl_DictObjPut(NULL, description, Tcl_NewStringObj("variables", -1),
	    variables);
    Tcl_DictObjPut(NULL, description, Tcl_NewStringObj("exception", -1), exn);
    Tcl_DictObjPut(NULL, description, Tcl_NewStringObj("instructions", -1),
	    instructions);
    Tcl_DictObjPut(NULL, description, Tcl_NewStringObj("auxiliary", -1), aux);
    Tcl_DictObjPut(NULL, description, Tcl_NewStringObj("commands", -1),
	    commands);
    Tcl_DictObjPut(NULL, description, Tcl_NewStringObj("script", -1),
	    Tcl_NewStringObj(codePtr->source, codePtr->numSrcBytes));
    Tcl_DictObjPut(NULL, description, Tcl_NewStringObj("namespace", -1),
	    Tcl_NewStringObj(codePtr->nsPtr->fullName, -1));
    Tcl_DictObjPut(NULL, description, Tcl_NewStringObj("stackdepth", -1),
	    Tcl_NewIntObj(codePtr->maxStackDepth));
    Tcl_DictObjPut(NULL, description, Tcl_NewStringObj("exceptdepth", -1),
	    Tcl_NewIntObj(codePtr->maxExceptDepth));
    if (line > -1) {
	Tcl_DictObjPut(NULL, description,
		Tcl_NewStringObj("initiallinenumber", -1),
		Tcl_NewIntObj(line));
    }
    if (file) {
	Tcl_DictObjPut(NULL, description,
		Tcl_NewStringObj("sourcefile", -1), file);
    }
    return description;
}

/*
 *----------------------------------------------------------------------
 *
 * Tcl_DisassembleObjCmd --
 *
 *	Implementation of the "::tcl::unsupported::disassemble" command. This
 *	command is not documented, but will disassemble procedures, lambda
 *	terms and general scripts. Note that will compile terms if necessary
 *	in order to disassemble them.
 *
 *----------------------------------------------------------------------
 */

int
Tcl_DisassembleObjCmd(
    ClientData clientData,	/* What type of operation. */
    Tcl_Interp *interp,		/* Current interpreter. */
    int objc,			/* Number of arguments. */
    Tcl_Obj *const objv[])	/* Argument objects. */
{
    static const char *const types[] = {
	"constructor", "destructor",
	"lambda", "method", "objmethod", "proc", "script", NULL
    };
    enum Types {
	DISAS_CLASS_CONSTRUCTOR, DISAS_CLASS_DESTRUCTOR,
	DISAS_LAMBDA, DISAS_CLASS_METHOD, DISAS_OBJECT_METHOD, DISAS_PROC,
	DISAS_SCRIPT
    };
    int idx, result;
    Tcl_Obj *codeObjPtr = NULL;
    Proc *procPtr = NULL;
    Tcl_HashEntry *hPtr;
    Object *oPtr;
    Method *methodPtr;

    if (objc < 2) {
	Tcl_WrongNumArgs(interp, 1, objv, "type ...");
	return TCL_ERROR;
    }
    if (Tcl_GetIndexFromObj(interp, objv[1], types, "type", 0, &idx)!=TCL_OK){
	return TCL_ERROR;
    }

    switch ((enum Types) idx) {
    case DISAS_LAMBDA: {
	Command cmd;
	Tcl_Obj *nsObjPtr;
	Tcl_Namespace *nsPtr;

	/*
	 * Compile (if uncompiled) and disassemble a lambda term.
	 *
	 * WARNING! Pokes inside the lambda objtype.
	 */

	if (objc != 3) {
	    Tcl_WrongNumArgs(interp, 2, objv, "lambdaTerm");
	    return TCL_ERROR;
	}
	if (objv[2]->typePtr == &tclLambdaType) {
	    procPtr = objv[2]->internalRep.twoPtrValue.ptr1;
	}
	if (procPtr == NULL || procPtr->iPtr != (Interp *) interp) {
	    result = tclLambdaType.setFromAnyProc(interp, objv[2]);
	    if (result != TCL_OK) {
		return result;
	    }
	    procPtr = objv[2]->internalRep.twoPtrValue.ptr1;
	}

	memset(&cmd, 0, sizeof(Command));
	nsObjPtr = objv[2]->internalRep.twoPtrValue.ptr2;
	result = TclGetNamespaceFromObj(interp, nsObjPtr, &nsPtr);
	if (result != TCL_OK) {
	    return result;
	}
	cmd.nsPtr = (Namespace *) nsPtr;
	procPtr->cmdPtr = &cmd;
	result = TclPushProcCallFrame(procPtr, interp, objc, objv, 1);
	if (result != TCL_OK) {
	    return result;
	}
	TclPopStackFrame(interp);
	codeObjPtr = procPtr->bodyPtr;
	break;
    }
    case DISAS_PROC:
	if (objc != 3) {
	    Tcl_WrongNumArgs(interp, 2, objv, "procName");
	    return TCL_ERROR;
	}

	procPtr = TclFindProc((Interp *) interp, TclGetString(objv[2]));
	if (procPtr == NULL) {
	    Tcl_SetObjResult(interp, Tcl_ObjPrintf(
		    "\"%s\" isn't a procedure", TclGetString(objv[2])));
	    Tcl_SetErrorCode(interp, "TCL", "LOOKUP", "PROC",
		    TclGetString(objv[2]), NULL);
	    return TCL_ERROR;
	}

	/*
	 * Compile (if uncompiled) and disassemble a procedure.
	 */

	result = TclPushProcCallFrame(procPtr, interp, 2, objv+1, 1);
	if (result != TCL_OK) {
	    return result;
	}
	TclPopStackFrame(interp);
	codeObjPtr = procPtr->bodyPtr;
	break;
    case DISAS_SCRIPT:
	/*
	 * Compile and disassemble a script.
	 */

	if (objc != 3) {
	    Tcl_WrongNumArgs(interp, 2, objv, "script");
	    return TCL_ERROR;
	}
	if ((objv[2]->typePtr != &tclByteCodeType)
		&& (TclSetByteCodeFromAny(interp, objv[2], NULL, NULL) != TCL_OK)) {
	    return TCL_ERROR;
	}
	codeObjPtr = objv[2];
	break;

    case DISAS_CLASS_CONSTRUCTOR:
	if (objc != 3) {
	    Tcl_WrongNumArgs(interp, 2, objv, "className");
	    return TCL_ERROR;
	}

	/*
	 * Look up the body of a constructor.
	 */

	oPtr = (Object *) Tcl_GetObjectFromObj(interp, objv[2]);
	if (oPtr == NULL) {
	    return TCL_ERROR;
	}
	if (oPtr->classPtr == NULL) {
	    Tcl_SetObjResult(interp, Tcl_ObjPrintf(
		    "\"%s\" is not a class", TclGetString(objv[2])));
	    Tcl_SetErrorCode(interp, "TCL", "LOOKUP", "CLASS",
		    TclGetString(objv[2]), NULL);
	    return TCL_ERROR;
	}

	methodPtr = oPtr->classPtr->constructorPtr;
	if (methodPtr == NULL) {
	    Tcl_SetObjResult(interp, Tcl_ObjPrintf(
		    "\"%s\" has no defined constructor",
		    TclGetString(objv[2])));
	    Tcl_SetErrorCode(interp, "TCL", "OPERATION", "DISASSEMBLE",
		    "CONSRUCTOR", NULL);
	    return TCL_ERROR;
	}
	procPtr = TclOOGetProcFromMethod(methodPtr);
	if (procPtr == NULL) {
	    Tcl_SetObjResult(interp, Tcl_NewStringObj(
		    "body not available for this kind of constructor", -1));
	    Tcl_SetErrorCode(interp, "TCL", "OPERATION", "DISASSEMBLE",
		    "METHODTYPE", NULL);
	    return TCL_ERROR;
	}

	/*
	 * Compile if necessary.
	 */

	if (procPtr->bodyPtr->typePtr != &tclByteCodeType) {
	    Command cmd;

	    /*
	     * Yes, this is ugly, but we need to pass the namespace in to the
	     * compiler in two places.
	     */

	    cmd.nsPtr = (Namespace *) oPtr->namespacePtr;
	    procPtr->cmdPtr = &cmd;
	    result = TclProcCompileProc(interp, procPtr, procPtr->bodyPtr,
		    (Namespace *) oPtr->namespacePtr, "body of constructor",
		    TclGetString(objv[2]));
	    procPtr->cmdPtr = NULL;
	    if (result != TCL_OK) {
		return result;
	    }
	}
	codeObjPtr = procPtr->bodyPtr;
	break;

    case DISAS_CLASS_DESTRUCTOR:
	if (objc != 3) {
	    Tcl_WrongNumArgs(interp, 2, objv, "className");
	    return TCL_ERROR;
	}

	/*
	 * Look up the body of a destructor.
	 */

	oPtr = (Object *) Tcl_GetObjectFromObj(interp, objv[2]);
	if (oPtr == NULL) {
	    return TCL_ERROR;
	}
	if (oPtr->classPtr == NULL) {
	    Tcl_SetObjResult(interp, Tcl_ObjPrintf(
		    "\"%s\" is not a class", TclGetString(objv[2])));
	    Tcl_SetErrorCode(interp, "TCL", "LOOKUP", "CLASS",
		    TclGetString(objv[2]), NULL);
	    return TCL_ERROR;
	}

	methodPtr = oPtr->classPtr->destructorPtr;
	if (methodPtr == NULL) {
	    Tcl_SetObjResult(interp, Tcl_ObjPrintf(
		    "\"%s\" has no defined destructor",
		    TclGetString(objv[2])));
	    Tcl_SetErrorCode(interp, "TCL", "OPERATION", "DISASSEMBLE",
		    "DESRUCTOR", NULL);
	    return TCL_ERROR;
	}
	procPtr = TclOOGetProcFromMethod(methodPtr);
	if (procPtr == NULL) {
	    Tcl_SetObjResult(interp, Tcl_NewStringObj(
		    "body not available for this kind of destructor", -1));
	    Tcl_SetErrorCode(interp, "TCL", "OPERATION", "DISASSEMBLE",
		    "METHODTYPE", NULL);
	    return TCL_ERROR;
	}

	/*
	 * Compile if necessary.
	 */

	if (procPtr->bodyPtr->typePtr != &tclByteCodeType) {
	    Command cmd;

	    /*
	     * Yes, this is ugly, but we need to pass the namespace in to the
	     * compiler in two places.
	     */

	    cmd.nsPtr = (Namespace *) oPtr->namespacePtr;
	    procPtr->cmdPtr = &cmd;
	    result = TclProcCompileProc(interp, procPtr, procPtr->bodyPtr,
		    (Namespace *) oPtr->namespacePtr, "body of destructor",
		    TclGetString(objv[2]));
	    procPtr->cmdPtr = NULL;
	    if (result != TCL_OK) {
		return result;
	    }
	}
	codeObjPtr = procPtr->bodyPtr;
	break;

    case DISAS_CLASS_METHOD:
	if (objc != 4) {
	    Tcl_WrongNumArgs(interp, 2, objv, "className methodName");
	    return TCL_ERROR;
	}

	/*
	 * Look up the body of a class method.
	 */

	oPtr = (Object *) Tcl_GetObjectFromObj(interp, objv[2]);
	if (oPtr == NULL) {
	    return TCL_ERROR;
	}
	if (oPtr->classPtr == NULL) {
	    Tcl_SetObjResult(interp, Tcl_ObjPrintf(
		    "\"%s\" is not a class", TclGetString(objv[2])));
	    Tcl_SetErrorCode(interp, "TCL", "LOOKUP", "CLASS",
		    TclGetString(objv[2]), NULL);
	    return TCL_ERROR;
	}
	hPtr = Tcl_FindHashEntry(&oPtr->classPtr->classMethods,
		(char *) objv[3]);
	goto methodBody;
    case DISAS_OBJECT_METHOD:
	if (objc != 4) {
	    Tcl_WrongNumArgs(interp, 2, objv, "objectName methodName");
	    return TCL_ERROR;
	}

	/*
	 * Look up the body of an instance method.
	 */

	oPtr = (Object *) Tcl_GetObjectFromObj(interp, objv[2]);
	if (oPtr == NULL) {
	    return TCL_ERROR;
	}
	if (oPtr->methodsPtr == NULL) {
	    goto unknownMethod;
	}
	hPtr = Tcl_FindHashEntry(oPtr->methodsPtr, (char *) objv[3]);

	/*
	 * Compile (if necessary) and disassemble a method body.
	 */

    methodBody:
	if (hPtr == NULL) {
	unknownMethod:
	    Tcl_SetObjResult(interp, Tcl_ObjPrintf(
		    "unknown method \"%s\"", TclGetString(objv[3])));
	    Tcl_SetErrorCode(interp, "TCL", "LOOKUP", "METHOD",
		    TclGetString(objv[3]), NULL);
	    return TCL_ERROR;
	}
	procPtr = TclOOGetProcFromMethod(Tcl_GetHashValue(hPtr));
	if (procPtr == NULL) {
	    Tcl_SetObjResult(interp, Tcl_NewStringObj(
		    "body not available for this kind of method", -1));
	    Tcl_SetErrorCode(interp, "TCL", "OPERATION", "DISASSEMBLE",
		    "METHODTYPE", NULL);
	    return TCL_ERROR;
	}
	if (procPtr->bodyPtr->typePtr != &tclByteCodeType) {
	    Command cmd;

	    /*
	     * Yes, this is ugly, but we need to pass the namespace in to the
	     * compiler in two places.
	     */

	    cmd.nsPtr = (Namespace *) oPtr->namespacePtr;
	    procPtr->cmdPtr = &cmd;
	    result = TclProcCompileProc(interp, procPtr, procPtr->bodyPtr,
		    (Namespace *) oPtr->namespacePtr, "body of method",
		    TclGetString(objv[3]));
	    procPtr->cmdPtr = NULL;
	    if (result != TCL_OK) {
		return result;
	    }
	}
	codeObjPtr = procPtr->bodyPtr;
	break;
    default:
	CLANG_ASSERT(0);
    }

    /*
     * Do the actual disassembly.
     */

    if (BYTECODE(codeObjPtr)->flags & TCL_BYTECODE_PRECOMPILED) {
	Tcl_SetObjResult(interp, Tcl_NewStringObj(
		"may not disassemble prebuilt bytecode", -1));
	Tcl_SetErrorCode(interp, "TCL", "OPERATION", "DISASSEMBLE",
		"BYTECODE", NULL);
	return TCL_ERROR;
    }
    if (PTR2INT(clientData)) {
	Tcl_SetObjResult(interp,
		DisassembleByteCodeAsDicts(interp, codeObjPtr));
    } else {
	Tcl_SetObjResult(interp,
		DisassembleByteCodeObj(interp, codeObjPtr));
    }
    return TCL_OK;
}

/*
 * Local Variables:
 * mode: c
 * c-basic-offset: 4
 * fill-column: 78
 * tab-width: 8
 * End:
 */<|MERGE_RESOLUTION|>--- conflicted
+++ resolved
@@ -273,15 +273,9 @@
      */
 
     Tcl_AppendPrintfToObj(bufferObj,
-<<<<<<< HEAD
-	    "ByteCode %p, refCt %" TCL_LL_MODIFIER "u, epoch %" TCL_LL_MODIFIER "u, interp %p (epoch %" TCL_LL_MODIFIER "u)\n",
-	    codePtr, (Tcl_WideInt)codePtr->refCount, (Tcl_WideInt)codePtr->compileEpoch, iPtr,
-	    (Tcl_WideInt)iPtr->compileEpoch);
-=======
 	    "ByteCode %p, refCt %" TCL_LL_MODIFIER "d, epoch %" TCL_LL_MODIFIER "d, interp %p (epoch %" TCL_LL_MODIFIER "d)\n",
 	    codePtr, (Tcl_WideUInt)codePtr->refCount, (Tcl_WideUInt)codePtr->compileEpoch, iPtr,
 		(Tcl_WideUInt)iPtr->compileEpoch);
->>>>>>> a430544f
     Tcl_AppendToObj(bufferObj, "  Source ", -1);
     PrintSourceToObj(bufferObj, codePtr->source,
 	    TclMin(codePtr->numSrcBytes, 55));
@@ -324,13 +318,8 @@
 	int numCompiledLocals = procPtr->numCompiledLocals;
 
 	Tcl_AppendPrintfToObj(bufferObj,
-<<<<<<< HEAD
-		"  Proc %p, refCt %" TCL_LL_MODIFIER "u, args %d, compiled locals %d\n",
-		procPtr, (Tcl_WideUInt) procPtr->refCount, procPtr->numArgs,
-=======
 		"  Proc %p, refCt %" TCL_LL_MODIFIER "d, args %d, compiled locals %d\n",
 		procPtr, (Tcl_WideUInt)procPtr->refCount, procPtr->numArgs,
->>>>>>> a430544f
 		numCompiledLocals);
 	if (numCompiledLocals > 0) {
 	    CompiledLocal *localPtr = procPtr->firstLocalPtr;
