/*
 * tclStringObj.c --
 *
 *	This file contains functions that implement string operations on Tcl
 *	objects. Some string operations work with UTF strings and others
 *	require Unicode format. Functions that require knowledge of the width
 *	of each character, such as indexing, operate on Unicode data.
 *
 *	A Unicode string is an internationalized string. Conceptually, a
 *	Unicode string is an array of 16-bit quantities organized as a
 *	sequence of properly formed UTF-8 characters. There is a one-to-one
 *	map between Unicode and UTF characters. Because Unicode characters
 *	have a fixed width, operations such as indexing operate on Unicode
 *	data. The String object is optimized for the case where each UTF char
 *	in a string is only one byte. In this case, we store the value of
 *	numChars, but we don't store the Unicode data (unless Tcl_GetUnicode
 *	is explicitly called).
 *
 *	The String object type stores one or both formats. The default
 *	behavior is to store UTF. Once Unicode is calculated by a function, it
 *	is stored in the internal rep for future access (without an additional
 *	O(n) cost).
 *
 *	To allow many appends to be done to an object without constantly
 *	reallocating the space for the string or Unicode representation, we
 *	allocate double the space for the string or Unicode and use the
 *	internal representation to keep track of how much space is used vs.
 *	allocated.
 *
 * Copyright © 1995-1997 Sun Microsystems, Inc.
 * Copyright © 1999 Scriptics Corporation.
 *
 * See the file "license.terms" for information on usage and redistribution of
 * this file, and for a DISCLAIMER OF ALL WARRANTIES.
 */

#include "tclInt.h"
#include "tclTomMath.h"
#include "tclStringRep.h"

#include "assert.h"
/*
 * Prototypes for functions defined later in this file:
 */

static void		AppendPrintfToObjVA(Tcl_Obj *objPtr,
			    const char *format, va_list argList);
static void		AppendUnicodeToUnicodeRep(Tcl_Obj *objPtr,
			    const Tcl_UniChar *unicode, int appendNumChars);
static void		AppendUnicodeToUtfRep(Tcl_Obj *objPtr,
			    const Tcl_UniChar *unicode, int numChars);
static void		AppendUtfToUnicodeRep(Tcl_Obj *objPtr,
			    const char *bytes, int numBytes);
static void		AppendUtfToUtfRep(Tcl_Obj *objPtr,
			    const char *bytes, int numBytes);
static void		DupStringInternalRep(Tcl_Obj *objPtr,
			    Tcl_Obj *copyPtr);
static int		ExtendStringRepWithUnicode(Tcl_Obj *objPtr,
			    const Tcl_UniChar *unicode, int numChars);
static void		ExtendUnicodeRepWithString(Tcl_Obj *objPtr,
			    const char *bytes, int numBytes,
			    int numAppendChars);
static void		FillUnicodeRep(Tcl_Obj *objPtr);
static void		FreeStringInternalRep(Tcl_Obj *objPtr);
static void		GrowStringBuffer(Tcl_Obj *objPtr, int needed, int flag);
static void		GrowUnicodeBuffer(Tcl_Obj *objPtr, int needed);
static int		SetStringFromAny(Tcl_Interp *interp, Tcl_Obj *objPtr);
static void		SetUnicodeObj(Tcl_Obj *objPtr,
			    const Tcl_UniChar *unicode, int numChars);
static int		UnicodeLength(const Tcl_UniChar *unicode);
static void		UpdateStringOfString(Tcl_Obj *objPtr);

#define ISCONTINUATION(bytes) (\
	((((bytes)[0] & 0xC0) == 0x80) || (((bytes)[0] == '\xED') \
	&& (((bytes)[1] & 0xF0) == 0xB0) && (((bytes)[2] & 0xC0) == 0x80))))


/*
 * The structure below defines the string Tcl object type by means of
 * functions that can be invoked by generic object code.
 */

const Tcl_ObjType tclStringType = {
    "string",			/* name */
    FreeStringInternalRep,	/* freeIntRepPro */
    DupStringInternalRep,	/* dupIntRepProc */
    UpdateStringOfString,	/* updateStringProc */
    SetStringFromAny		/* setFromAnyProc */
};

/*
 * TCL STRING GROWTH ALGORITHM
 *
 * When growing strings (during an append, for example), the following growth
 * algorithm is used:
 *
 *   Attempt to allocate 2 * (originalLength + appendLength)
 *   On failure:
 *	attempt to allocate originalLength + 2*appendLength + TCL_MIN_GROWTH
 *
 * This algorithm allows very good performance, as it rapidly increases the
 * memory allocated for a given string, which minimizes the number of
 * reallocations that must be performed. However, using only the doubling
 * algorithm can lead to a significant waste of memory. In particular, it may
 * fail even when there is sufficient memory available to complete the append
 * request (but there is not 2*totalLength memory available). So when the
 * doubling fails (because there is not enough memory available), the
 * algorithm requests a smaller amount of memory, which is still enough to
 * cover the request, but which hopefully will be less than the total
 * available memory.
 *
 * The addition of TCL_MIN_GROWTH allows for efficient handling of very
 * small appends. Without this extra slush factor, a sequence of several small
 * appends would cause several memory allocations. As long as
 * TCL_MIN_GROWTH is a reasonable size, we can avoid that behavior.
 *
 * The growth algorithm can be tuned by adjusting the following parameters:
 *
 * TCL_MIN_GROWTH		Additional space, in bytes, to allocate when
 *				the double allocation has failed. Default is
 *				1024 (1 kilobyte).  See tclInt.h.
 */

#ifndef TCL_MIN_UNICHAR_GROWTH
#define TCL_MIN_UNICHAR_GROWTH	TCL_MIN_GROWTH/sizeof(Tcl_UniChar)
#endif

static void
GrowStringBuffer(
    Tcl_Obj *objPtr,
    int needed,
    int flag)
{
    /*
     * Pre-conditions:
     *	objPtr->typePtr == &tclStringType
     *	needed > stringPtr->allocated
     *	flag || objPtr->bytes != NULL
     */

    String *stringPtr = GET_STRING(objPtr);
    char *ptr = NULL;
    int attempt;

    if (objPtr->bytes == &tclEmptyString) {
	objPtr->bytes = NULL;
    }
    if (flag == 0 || stringPtr->allocated > 0) {
	if (needed <= INT_MAX / 2) {
	    attempt = 2 * needed;
	    ptr = (char *)attemptckrealloc(objPtr->bytes, attempt + 1U);
	}
	if (ptr == NULL) {
	    /*
	     * Take care computing the amount of modest growth to avoid
	     * overflow into invalid argument values for attempt.
	     */

	    unsigned int limit = INT_MAX - needed;
	    unsigned int extra = needed - objPtr->length + TCL_MIN_GROWTH;
	    int growth = (int) ((extra > limit) ? limit : extra);

	    attempt = needed + growth;
	    ptr = (char *)attemptckrealloc(objPtr->bytes, attempt + 1U);
	}
    }
    if (ptr == NULL) {
	/*
	 * First allocation - just big enough; or last chance fallback.
	 */

	attempt = needed;
	ptr = (char *)ckrealloc(objPtr->bytes, attempt + 1U);
    }
    objPtr->bytes = ptr;
    stringPtr->allocated = attempt;
}

static void
GrowUnicodeBuffer(
    Tcl_Obj *objPtr,
    int needed)
{
    /*
     * Pre-conditions:
     *	objPtr->typePtr == &tclStringType
     *	needed > stringPtr->maxChars
     *	needed < STRING_MAXCHARS
     */

    String *ptr = NULL, *stringPtr = GET_STRING(objPtr);
    int attempt;

    if (stringPtr->maxChars > 0) {
	/*
	 * Subsequent appends - apply the growth algorithm.
	 */

	if (needed <= STRING_MAXCHARS / 2) {
	    attempt = 2 * needed;
	    ptr = stringAttemptRealloc(stringPtr, attempt);
	}
	if (ptr == NULL) {
	    /*
	     * Take care computing the amount of modest growth to avoid
	     * overflow into invalid argument values for attempt.
	     */

	    unsigned int limit = STRING_MAXCHARS - needed;
	    unsigned int extra = needed - stringPtr->numChars
		    + TCL_MIN_UNICHAR_GROWTH;
	    int growth = (int) ((extra > limit) ? limit : extra);

	    attempt = needed + growth;
	    ptr = stringAttemptRealloc(stringPtr, attempt);
	}
    }
    if (ptr == NULL) {
	/*
	 * First allocation - just big enough; or last chance fallback.
	 */

	attempt = needed;
	ptr = stringRealloc(stringPtr, attempt);
    }
    stringPtr = ptr;
    stringPtr->maxChars = attempt;
    SET_STRING(objPtr, stringPtr);
}

/*
 *----------------------------------------------------------------------
 *
 * Tcl_NewStringObj --
 *
 *	This function is normally called when not debugging: i.e., when
 *	TCL_MEM_DEBUG is not defined. It creates a new string object and
 *	initializes it from the byte pointer and length arguments.
 *
 *	When TCL_MEM_DEBUG is defined, this function just returns the result
 *	of calling the debugging version Tcl_DbNewStringObj.
 *
 * Results:
 *	A newly created string object is returned that has ref count zero.
 *
 * Side effects:
 *	The new object's internal string representation will be set to a copy
 *	of the length bytes starting at "bytes". If "length" is negative, use
 *	bytes up to the first NUL byte; i.e., assume "bytes" points to a
 *	C-style NUL-terminated string. The object's type is set to NULL. An
 *	extra NUL is added to the end of the new object's byte array.
 *
 *----------------------------------------------------------------------
 */

#ifdef TCL_MEM_DEBUG
#undef Tcl_NewStringObj
Tcl_Obj *
Tcl_NewStringObj(
    const char *bytes,		/* Points to the first of the length bytes
				 * used to initialize the new object. */
    int length)			/* The number of bytes to copy from "bytes"
				 * when initializing the new object. If
				 * negative, use bytes up to the first NUL
				 * byte. */
{
    return Tcl_DbNewStringObj(bytes, length, "unknown", 0);
}
#else /* if not TCL_MEM_DEBUG */
Tcl_Obj *
Tcl_NewStringObj(
    const char *bytes,		/* Points to the first of the length bytes
				 * used to initialize the new object. */
    int length)			/* The number of bytes to copy from "bytes"
				 * when initializing the new object. If
				 * negative, use bytes up to the first NUL
				 * byte. */
{
    Tcl_Obj *objPtr;

    if (length < 0) {
	length = (bytes? strlen(bytes) : 0);
    }
    TclNewStringObj(objPtr, bytes, length);
    return objPtr;
}
#endif /* TCL_MEM_DEBUG */

/*
 *----------------------------------------------------------------------
 *
 * Tcl_DbNewStringObj --
 *
 *	This function is normally called when debugging: i.e., when
 *	TCL_MEM_DEBUG is defined. It creates new string objects. It is the
 *	same as the Tcl_NewStringObj function above except that it calls
 *	Tcl_DbCkalloc directly with the file name and line number from its
 *	caller. This simplifies debugging since then the [memory active]
 *	command will report the correct file name and line number when
 *	reporting objects that haven't been freed.
 *
 *	When TCL_MEM_DEBUG is not defined, this function just returns the
 *	result of calling Tcl_NewStringObj.
 *
 * Results:
 *	A newly created string object is returned that has ref count zero.
 *
 * Side effects:
 *	The new object's internal string representation will be set to a copy
 *	of the length bytes starting at "bytes". If "length" is negative, use
 *	bytes up to the first NUL byte; i.e., assume "bytes" points to a
 *	C-style NUL-terminated string. The object's type is set to NULL. An
 *	extra NUL is added to the end of the new object's byte array.
 *
 *----------------------------------------------------------------------
 */

#ifdef TCL_MEM_DEBUG
Tcl_Obj *
Tcl_DbNewStringObj(
    const char *bytes,		/* Points to the first of the length bytes
				 * used to initialize the new object. */
    int length,			/* The number of bytes to copy from "bytes"
				 * when initializing the new object. If
				 * negative, use bytes up to the first NUL
				 * byte. */
    const char *file,		/* The name of the source file calling this
				 * function; used for debugging. */
    int line)			/* Line number in the source file; used for
				 * debugging. */
{
    Tcl_Obj *objPtr;

    if (length < 0) {
	length = (bytes? strlen(bytes) : 0);
    }
    TclDbNewObj(objPtr, file, line);
    TclInitStringRep(objPtr, bytes, length);
    return objPtr;
}
#else /* if not TCL_MEM_DEBUG */
Tcl_Obj *
Tcl_DbNewStringObj(
    const char *bytes,		/* Points to the first of the length bytes
				 * used to initialize the new object. */
    int length,			/* The number of bytes to copy from "bytes"
				 * when initializing the new object. If
				 * negative, use bytes up to the first NUL
				 * byte. */
    TCL_UNUSED(const char *) /*file*/,
    TCL_UNUSED(int) /*line*/)
{
    return Tcl_NewStringObj(bytes, length);
}
#endif /* TCL_MEM_DEBUG */

/*
 *---------------------------------------------------------------------------
 *
 * Tcl_NewUnicodeObj --
 *
 *	This function is creates a new String object and initializes it from
 *	the given Unicode String. If the Utf String is the same size as the
 *	Unicode string, don't duplicate the data.
 *
 * Results:
 *	The newly created object is returned. This object will have no initial
 *	string representation. The returned object has a ref count of 0.
 *
 * Side effects:
 *	Memory allocated for new object and copy of Unicode argument.
 *
 *---------------------------------------------------------------------------
 */

Tcl_Obj *
Tcl_NewUnicodeObj(
    const Tcl_UniChar *unicode,	/* The unicode string used to initialize the
				 * new object. */
    int numChars)		/* Number of characters in the unicode
				 * string. */
{
    Tcl_Obj *objPtr;

    TclNewObj(objPtr);
    SetUnicodeObj(objPtr, unicode, numChars);
    return objPtr;
}

/*
 *----------------------------------------------------------------------
 *
 * Tcl_GetCharLength --
 *
 *	Get the length of the Unicode string from the Tcl object.
 *
 * Results:
 *	Pointer to unicode string representing the unicode object.
 *
 * Side effects:
 *	Frees old internal rep. Allocates memory for new "String" internal
 *	rep.
 *
 *----------------------------------------------------------------------
 */

int
Tcl_GetCharLength(
    Tcl_Obj *objPtr)		/* The String object to get the num chars
				 * of. */
{
    String *stringPtr;
    int numChars;

    /*
     * Quick, no-shimmer return for short string reps.
     */

    if ((objPtr->bytes) && (objPtr->length < 2)) {
	/* 0 bytes -> 0 chars; 1 byte -> 1 char */
	return objPtr->length;
    }

    /*
     * Optimize the case where we're really dealing with a bytearray object;
     * we don't need to convert to a string to perform the get-length operation.
     *
     * Starting in Tcl 8.7, we check for a "pure" bytearray, because the
     * machinery behind that test is using a proper bytearray ObjType.  We
     * could also compute length of an improper bytearray without shimmering
     * but there's no value in that. We *want* to shimmer an improper bytearray
     * because improper bytearrays have worthless internal reps.
     */

    if (TclIsPureByteArray(objPtr)) {
	int length;

	(void) Tcl_GetByteArrayFromObj(objPtr, &length);
	return length;
    }

    /*
     * OK, need to work with the object as a string.
     */

    SetStringFromAny(NULL, objPtr);
    stringPtr = GET_STRING(objPtr);
    numChars = stringPtr->numChars;

    /*
     * If numChars is unknown, compute it.
     */

    if (numChars == -1) {
	TclNumUtfChars(numChars, objPtr->bytes, objPtr->length);
	stringPtr->numChars = numChars;
    }
    return numChars;
}

/*
 *----------------------------------------------------------------------
 *
 * TclCheckEmptyString --
 *
 *	Determine whether the string value of an object is or would be the
 *	empty string, without generating a string representation.
 *
 * Results:
 *	Returns 1 if empty, 0 if not, and -1 if unknown.
 *
 * Side effects:
 *	None.
 *
 *----------------------------------------------------------------------
 */
int
TclCheckEmptyString(
    Tcl_Obj *objPtr)
{
    int length = -1;

    if (objPtr->bytes == &tclEmptyString) {
	return TCL_EMPTYSTRING_YES;
    }

    if (TclListObjIsCanonical(objPtr)) {
	TclListObjLength(NULL, objPtr, &length);
	return length == 0;
    }

    if (TclIsPureDict(objPtr)) {
	Tcl_DictObjSize(NULL, objPtr, &length);
	return length == 0;
    }

    if (objPtr->bytes == NULL) {
	return TCL_EMPTYSTRING_UNKNOWN;
    }
    return objPtr->length == 0;
}

/*
 *----------------------------------------------------------------------
 *
 * Tcl_GetUniChar --
 *
 *	Get the index'th Unicode character from the String object. If index
 *	is out of range or it references a low surrogate preceded by a high
 *	surrogate, the result = -1;
 *
 * Results:
 *	Returns the index'th Unicode character in the Object.
 *
 * Side effects:
 *	Fills unichar with the index'th Unicode character.
 *
 *----------------------------------------------------------------------
 */

int
Tcl_GetUniChar(
    Tcl_Obj *objPtr,		/* The object to get the Unicode charater
				 * from. */
    int index)			/* Get the index'th Unicode character. */
{
    String *stringPtr;
    int ch, length;

    if (index < 0) {
	return -1;
    }

    /*
     * Optimize the case where we're really dealing with a bytearray object
     * we don't need to convert to a string to perform the indexing operation.
     */

    if (TclIsPureByteArray(objPtr)) {
	unsigned char *bytes = Tcl_GetByteArrayFromObj(objPtr, &length);
	if (index >= length) {
		return -1;
	}

	return (int) bytes[index];
    }

    /*
     * OK, need to work with the object as a string.
     */

    SetStringFromAny(NULL, objPtr);
    stringPtr = GET_STRING(objPtr);

    if (stringPtr->hasUnicode == 0) {
	/*
	 * If numChars is unknown, compute it.
	 */

	if (stringPtr->numChars == -1) {
	    TclNumUtfChars(stringPtr->numChars, objPtr->bytes, objPtr->length);
	}
	if (stringPtr->numChars == objPtr->length) {
	    return (unsigned char) objPtr->bytes[index];
	}
	FillUnicodeRep(objPtr);
	stringPtr = GET_STRING(objPtr);
    }

    if (index >= stringPtr->numChars) {
	return -1;
    }
    ch = stringPtr->unicode[index];
#if TCL_UTF_MAX < 4
    /* See: bug [11ae2be95dac9417] */
    if ((ch & 0xF800) == 0xD800) {
	if (ch & 0x400) {
	    if ((index > 0)
		    && ((stringPtr->unicode[index-1] & 0xFC00) == 0xD800)) {
		ch = -1; /* low surrogate preceded by high surrogate */
	    }
	} else if ((++index < stringPtr->numChars)
		&& ((stringPtr->unicode[index] & 0xFC00) == 0xDC00)) {
	    /* high surrogate followed by low surrogate */
	    ch = (((ch & 0x3FF) << 10) |
			(stringPtr->unicode[index] & 0x3FF)) + 0x10000;
	}
    }
#endif
    return ch;
}

/*
 *----------------------------------------------------------------------
 *
 * Tcl_GetUnicode --
 *
 *	Get the Unicode form of the String object. If the object is not
 *	already a String object, it will be converted to one. If the String
 *	object does not have a Unicode rep, then one is created from the UTF
 *	string format.
 *
 * Results:
 *	Returns a pointer to the object's internal Unicode string.
 *
 * Side effects:
 *	Converts the object to have the String internal rep.
 *
 *----------------------------------------------------------------------
 */

#undef Tcl_GetUnicodeFromObj
#ifndef TCL_NO_DEPRECATED
#undef Tcl_GetUnicode
Tcl_UniChar *
Tcl_GetUnicode(
    Tcl_Obj *objPtr)		/* The object to find the unicode string
				 * for. */
{
    return Tcl_GetUnicodeFromObj(objPtr, (int *)NULL);
}
#endif /* TCL_NO_DEPRECATED */

/*
 *----------------------------------------------------------------------
 *
 * Tcl_GetUnicodeFromObj/TclGetUnicodeFromObj --
 *
 *	Get the Unicode form of the String object with length. If the object
 *	is not already a String object, it will be converted to one. If the
 *	String object does not have a Unicode rep, then one is create from the
 *	UTF string format.
 *
 * Results:
 *	Returns a pointer to the object's internal Unicode string.
 *
 * Side effects:
 *	Converts the object to have the String internal rep.
 *
 *----------------------------------------------------------------------
 */

Tcl_UniChar *
Tcl_GetUnicodeFromObj(
    Tcl_Obj *objPtr,		/* The object to find the unicode string
				 * for. */
    int *lengthPtr)		/* If non-NULL, the location where the string
				 * rep's unichar length should be stored. If
				 * NULL, no length is stored. */
{
    String *stringPtr;

    SetStringFromAny(NULL, objPtr);
    stringPtr = GET_STRING(objPtr);

    if (stringPtr->hasUnicode == 0) {
	FillUnicodeRep(objPtr);
	stringPtr = GET_STRING(objPtr);
    }

    if (lengthPtr != NULL) {
	*lengthPtr = stringPtr->numChars;
    }
    return stringPtr->unicode;
}
Tcl_UniChar *
TclGetUnicodeFromObj(
    Tcl_Obj *objPtr,		/* The object to find the unicode string
				 * for. */
    size_t *lengthPtr)		/* If non-NULL, the location where the string
				 * rep's unichar length should be stored. If
				 * NULL, no length is stored. */
{
    String *stringPtr;

    SetStringFromAny(NULL, objPtr);
    stringPtr = GET_STRING(objPtr);

    if (stringPtr->hasUnicode == 0) {
	FillUnicodeRep(objPtr);
	stringPtr = GET_STRING(objPtr);
    }

    if (lengthPtr != NULL) {
#if TCL_MAJOR_VERSION > 8
	*lengthPtr = stringPtr->numChars;
#else
	*lengthPtr = ((size_t)(unsigned)(stringPtr->numChars + 1)) - 1;
#endif
    }
    return stringPtr->unicode;
}

/*
 *----------------------------------------------------------------------
 *
 * Tcl_GetRange --
 *
 *	Create a Tcl Object that contains the chars between first and last of
 *	the object indicated by "objPtr". If the object is not already a
 *	String object, convert it to one.
 *
 * Results:
 *	Returns a new Tcl Object of the String type.
 *
 * Side effects:
 *	Changes the internal rep of "objPtr" to the String type.
 *
 *----------------------------------------------------------------------
 */

Tcl_Obj *
Tcl_GetRange(
    Tcl_Obj *objPtr,		/* The Tcl object to find the range of. */
    int first,			/* First index of the range. */
    int last)			/* Last index of the range. */
{
    Tcl_Obj *newObjPtr;		/* The Tcl object to find the range of. */
    String *stringPtr;
    int length;

    if (first < 0) {
	first = 0;
    }

    /*
     * Optimize the case where we're really dealing with a bytearray object
     * we don't need to convert to a string to perform the substring operation.
     */

    if (TclIsPureByteArray(objPtr)) {
	unsigned char *bytes = Tcl_GetByteArrayFromObj(objPtr, &length);

	if (last < 0 || last >= length) {
	    last = length - 1;
	}
	if (last < first) {
	    TclNewObj(newObjPtr);
	    return newObjPtr;
	}
	return Tcl_NewByteArrayObj(bytes + first, last - first + 1);
    }

    /*
     * OK, need to work with the object as a string.
     */

    SetStringFromAny(NULL, objPtr);
    stringPtr = GET_STRING(objPtr);

    if (stringPtr->hasUnicode == 0) {
	/*
	 * If numChars is unknown, compute it.
	 */

	if (stringPtr->numChars == -1) {
	    TclNumUtfChars(stringPtr->numChars, objPtr->bytes, objPtr->length);
	}
	if (stringPtr->numChars == objPtr->length) {
	    if (last < 0 || last >= stringPtr->numChars) {
		last = stringPtr->numChars - 1;
	    }
	    if (last < first) {
		TclNewObj(newObjPtr);
		return newObjPtr;
	    }
	    newObjPtr = Tcl_NewStringObj(objPtr->bytes + first, last - first + 1);

	    /*
	     * Since we know the char length of the result, store it.
	     */

	    SetStringFromAny(NULL, newObjPtr);
	    stringPtr = GET_STRING(newObjPtr);
	    stringPtr->numChars = newObjPtr->length;
	    return newObjPtr;
	}
	FillUnicodeRep(objPtr);
	stringPtr = GET_STRING(objPtr);
    }
    if (last < 0 || last >= stringPtr->numChars) {
	last = stringPtr->numChars - 1;
    }
    if (last < first) {
	TclNewObj(newObjPtr);
	return newObjPtr;
    }
#if TCL_UTF_MAX < 4
    /* See: bug [11ae2be95dac9417] */
    if ((first > 0) && ((stringPtr->unicode[first] & 0xFC00) == 0xDC00)
	    && ((stringPtr->unicode[first-1] & 0xFC00) == 0xD800)) {
	++first;
    }
    if ((last + 1 < stringPtr->numChars)
	    && ((stringPtr->unicode[last+1] & 0xFC00) == 0xDC00)
	    && ((stringPtr->unicode[last] & 0xFC00) == 0xD800)) {
	++last;
    }
#endif
    return Tcl_NewUnicodeObj(stringPtr->unicode + first, last - first + 1);
}

/*
 *----------------------------------------------------------------------
 *
 * Tcl_SetStringObj --
 *
 *	Modify an object to hold a string that is a copy of the bytes
 *	indicated by the byte pointer and length arguments.
 *
 * Results:
 *	None.
 *
 * Side effects:
 *	The object's string representation will be set to a copy of the
 *	"length" bytes starting at "bytes". If "length" is negative, use bytes
 *	up to the first NUL byte; i.e., assume "bytes" points to a C-style
 *	NUL-terminated string. The object's old string and internal
 *	representations are freed and the object's type is set NULL.
 *
 *----------------------------------------------------------------------
 */

void
Tcl_SetStringObj(
    Tcl_Obj *objPtr,		/* Object whose internal rep to init. */
    const char *bytes,		/* Points to the first of the length bytes
				 * used to initialize the object. */
    int length)			/* The number of bytes to copy from "bytes"
				 * when initializing the object. If negative,
				 * use bytes up to the first NUL byte.*/
{
    if (Tcl_IsShared(objPtr)) {
	Tcl_Panic("%s called with shared object", "Tcl_SetStringObj");
    }

    /*
     * Set the type to NULL and free any internal rep for the old type.
     */

    TclFreeInternalRep(objPtr);

    /*
     * Free any old string rep, then set the string rep to a copy of the
     * length bytes starting at "bytes".
     */

    TclInvalidateStringRep(objPtr);
    if (length < 0) {
	length = (bytes? strlen(bytes) : 0);
    }
    TclInitStringRep(objPtr, bytes, length);
}

/*
 *----------------------------------------------------------------------
 *
 * Tcl_SetObjLength --
 *
 *	This function changes the length of the string representation of an
 *	object.
 *
 * Results:
 *	None.
 *
 * Side effects:
 *	If the size of objPtr's string representation is greater than length,
 *	then it is reduced to length and a new terminating null byte is stored
 *	in the strength. If the length of the string representation is greater
 *	than length, the storage space is reallocated to the given length; a
 *	null byte is stored at the end, but other bytes past the end of the
 *	original string representation are undefined. The object's internal
 *	representation is changed to "expendable string".
 *
 *----------------------------------------------------------------------
 */

void
Tcl_SetObjLength(
    Tcl_Obj *objPtr,		/* Pointer to object. This object must not
				 * currently be shared. */
    int length)			/* Number of bytes desired for string
				 * representation of object, not including
				 * terminating null byte. */
{
    String *stringPtr;

    if (length < 0) {
	/*
	 * Setting to a negative length is nonsense. This is probably the
	 * result of overflowing the signed integer range.
	 */

	Tcl_Panic("Tcl_SetObjLength: negative length requested: "
		"%d (integer overflow?)", length);
    }
    if (Tcl_IsShared(objPtr)) {
	Tcl_Panic("%s called with shared object", "Tcl_SetObjLength");
    }

    if (objPtr->bytes && objPtr->length == length) {
	return;
    }

    SetStringFromAny(NULL, objPtr);
    stringPtr = GET_STRING(objPtr);

    if (objPtr->bytes != NULL) {
	/*
	 * Change length of an existing string rep.
	 */
	if (length > stringPtr->allocated) {
	    /*
	     * Need to enlarge the buffer.
	     */
	    if (objPtr->bytes == &tclEmptyString) {
		objPtr->bytes = (char *)ckalloc((unsigned int)length + 1U);
	    } else {
		objPtr->bytes = (char *)ckrealloc(objPtr->bytes, (unsigned int)length + 1U);
	    }
	    stringPtr->allocated = length;
	}

	objPtr->length = length;
	objPtr->bytes[length] = 0;

	/*
	 * Invalidate the unicode data.
	 */

	stringPtr->numChars = -1;
	stringPtr->hasUnicode = 0;
    } else {
	/*
	 * Changing length of pure unicode string.
	 */

	stringCheckLimits(length);
	if (length > stringPtr->maxChars) {
	    stringPtr = stringRealloc(stringPtr, length);
	    SET_STRING(objPtr, stringPtr);
	    stringPtr->maxChars = length;
	}

	/*
	 * Mark the new end of the unicode string
	 */

	stringPtr->numChars = length;
	stringPtr->unicode[length] = 0;
	stringPtr->hasUnicode = 1;

	/*
	 * Can only get here when objPtr->bytes == NULL. No need to invalidate
	 * the string rep.
	 */
    }
}

/*
 *----------------------------------------------------------------------
 *
 * Tcl_AttemptSetObjLength --
 *
 *	This function changes the length of the string representation of an
 *	object. It uses the attempt* (non-panic'ing) memory allocators.
 *
 * Results:
 *	1 if the requested memory was allocated, 0 otherwise.
 *
 * Side effects:
 *	If the size of objPtr's string representation is greater than length,
 *	then it is reduced to length and a new terminating null byte is stored
 *	in the strength. If the length of the string representation is greater
 *	than length, the storage space is reallocated to the given length; a
 *	null byte is stored at the end, but other bytes past the end of the
 *	original string representation are undefined. The object's internal
 *	representation is changed to "expendable string".
 *
 *----------------------------------------------------------------------
 */

int
Tcl_AttemptSetObjLength(
    Tcl_Obj *objPtr,		/* Pointer to object. This object must not
				 * currently be shared. */
    int length)			/* Number of bytes desired for string
				 * representation of object, not including
				 * terminating null byte. */
{
    String *stringPtr;

    if (length < 0) {
	/*
	 * Setting to a negative length is nonsense. This is probably the
	 * result of overflowing the signed integer range.
	 */

	return 0;
    }
    if (Tcl_IsShared(objPtr)) {
	Tcl_Panic("%s called with shared object", "Tcl_AttemptSetObjLength");
    }
    if (objPtr->bytes && objPtr->length == length) {
	return 1;
    }

    SetStringFromAny(NULL, objPtr);
    stringPtr = GET_STRING(objPtr);

    if (objPtr->bytes != NULL) {
	/*
	 * Change length of an existing string rep.
	 */
	if (length > stringPtr->allocated) {
	    /*
	     * Need to enlarge the buffer.
	     */

	    char *newBytes;

	    if (objPtr->bytes == &tclEmptyString) {
		newBytes = (char *)attemptckalloc((unsigned int)length + 1U);
	    } else {
		newBytes = (char *)attemptckrealloc(objPtr->bytes, (unsigned int)length + 1U);
	    }
	    if (newBytes == NULL) {
		return 0;
	    }
	    objPtr->bytes = newBytes;
	    stringPtr->allocated = length;
	}

	objPtr->length = length;
	objPtr->bytes[length] = 0;

	/*
	 * Invalidate the unicode data.
	 */

	stringPtr->numChars = -1;
	stringPtr->hasUnicode = 0;
    } else {
	/*
	 * Changing length of pure unicode string.
	 */

	if (length > STRING_MAXCHARS) {
	    return 0;
	}
	if (length > stringPtr->maxChars) {
	    stringPtr = stringAttemptRealloc(stringPtr, length);
	    if (stringPtr == NULL) {
		return 0;
	    }
	    SET_STRING(objPtr, stringPtr);
	    stringPtr->maxChars = length;
	}

	/*
	 * Mark the new end of the unicode string.
	 */

	stringPtr->unicode[length] = 0;
	stringPtr->numChars = length;
	stringPtr->hasUnicode = 1;

	/*
	 * Can only get here when objPtr->bytes == NULL. No need to invalidate
	 * the string rep.
	 */
    }
    return 1;
}

/*
 *---------------------------------------------------------------------------
 *
 * Tcl_SetUnicodeObj --
 *
 *	Modify an object to hold the Unicode string indicated by "unicode".
 *
 * Results:
 *	None.
 *
 * Side effects:
 *	Memory allocated for new "String" internal rep.
 *
 *---------------------------------------------------------------------------
 */

void
Tcl_SetUnicodeObj(
    Tcl_Obj *objPtr,		/* The object to set the string of. */
    const Tcl_UniChar *unicode,	/* The unicode string used to initialize the
				 * object. */
    int numChars)		/* Number of characters in the unicode
				 * string. */
{
    if (Tcl_IsShared(objPtr)) {
	Tcl_Panic("%s called with shared object", "Tcl_SetUnicodeObj");
    }
    TclFreeInternalRep(objPtr);
    SetUnicodeObj(objPtr, unicode, numChars);
}

static int
UnicodeLength(
    const Tcl_UniChar *unicode)
{
    int numChars = 0;

    if (unicode) {
	while (numChars >= 0 && unicode[numChars] != 0) {
	    numChars++;
	}
    }
    stringCheckLimits(numChars);
    return numChars;
}

static void
SetUnicodeObj(
    Tcl_Obj *objPtr,		/* The object to set the string of. */
    const Tcl_UniChar *unicode,	/* The unicode string used to initialize the
				 * object. */
    int numChars)		/* Number of characters in the unicode
				 * string. */
{
    String *stringPtr;

    if (numChars < 0) {
	numChars = UnicodeLength(unicode);
    }

    /*
     * Allocate enough space for the String structure + Unicode string.
     */

    stringCheckLimits(numChars);
    stringPtr = stringAlloc(numChars);
    SET_STRING(objPtr, stringPtr);
    objPtr->typePtr = &tclStringType;

    stringPtr->maxChars = numChars;
    memcpy(stringPtr->unicode, unicode, numChars * sizeof(Tcl_UniChar));
    stringPtr->unicode[numChars] = 0;
    stringPtr->numChars = numChars;
    stringPtr->hasUnicode = 1;

    TclInvalidateStringRep(objPtr);
    stringPtr->allocated = 0;
}

/*
 *----------------------------------------------------------------------
 *
 * Tcl_AppendLimitedToObj --
 *
 *	This function appends a limited number of bytes from a sequence of
 *	bytes to an object, marking any limitation with an ellipsis.
 *
 * Results:
 *	None.
 *
 * Side effects:
 *	The bytes at *bytes are appended to the string representation of
 *	objPtr.
 *
 *----------------------------------------------------------------------
 */

void
Tcl_AppendLimitedToObj(
    Tcl_Obj *objPtr,		/* Points to the object to append to. */
    const char *bytes,		/* Points to the bytes to append to the
				 * object. */
    int length,			/* The number of bytes available to be
				 * appended from "bytes". If < 0, then all
				 * bytes up to a NUL byte are available. */
    int limit,			/* The maximum number of bytes to append to
				 * the object. */
    const char *ellipsis)	/* Ellipsis marker string, appended to the
				 * object to indicate not all available bytes
				 * at "bytes" were appended. */
{
    String *stringPtr;
    int toCopy = 0;
    int eLen = 0;

    if (length < 0) {
	length = (bytes ? strlen(bytes) : 0);
    }
    if (length == 0) {
	return;
    }
    if (limit <= 0) {
	return;
    }

    if (length <= limit) {
	toCopy = length;
    } else {
	if (ellipsis == NULL) {
	    ellipsis = "...";
	}
	eLen = strlen(ellipsis);
	while (eLen > limit) {
	    eLen = Tcl_UtfPrev(ellipsis+eLen, ellipsis) - ellipsis;
	}

	toCopy = Tcl_UtfPrev(bytes+limit+1-eLen, bytes) - bytes;
    }

    /*
     * If objPtr has a valid Unicode rep, then append the Unicode conversion
     * of "bytes" to the objPtr's Unicode rep, otherwise append "bytes" to
     * objPtr's string rep.
     */

    if (Tcl_IsShared(objPtr)) {
	Tcl_Panic("%s called with shared object", "Tcl_AppendLimitedToObj");
    }

    SetStringFromAny(NULL, objPtr);
    stringPtr = GET_STRING(objPtr);

    /* If appended string starts with a continuation byte or a lower surrogate,
     * force objPtr to unicode representation. See [7f1162a867] */
    if (bytes && ISCONTINUATION(bytes)) {
	Tcl_GetUnicode(objPtr);
	stringPtr = GET_STRING(objPtr);
    }
    if (stringPtr->hasUnicode && stringPtr->numChars > 0) {
	AppendUtfToUnicodeRep(objPtr, bytes, toCopy);
    } else {
	AppendUtfToUtfRep(objPtr, bytes, toCopy);
    }

    if (length <= limit) {
	return;
    }

    stringPtr = GET_STRING(objPtr);
    if (stringPtr->hasUnicode && stringPtr->numChars > 0) {
	AppendUtfToUnicodeRep(objPtr, ellipsis, eLen);
    } else {
	AppendUtfToUtfRep(objPtr, ellipsis, eLen);
    }
}

/*
 *----------------------------------------------------------------------
 *
 * Tcl_AppendToObj --
 *
 *	This function appends a sequence of bytes to an object.
 *
 * Results:
 *	None.
 *
 * Side effects:
 *	The bytes at *bytes are appended to the string representation of
 *	objPtr.
 *
 *----------------------------------------------------------------------
 */

void
Tcl_AppendToObj(
    Tcl_Obj *objPtr,		/* Points to the object to append to. */
    const char *bytes,		/* Points to the bytes to append to the
				 * object. */
    int length)			/* The number of bytes to append from "bytes".
				 * If < 0, then append all bytes up to NUL
				 * byte. */
{
    Tcl_AppendLimitedToObj(objPtr, bytes, length, INT_MAX, NULL);
}

/*
 *----------------------------------------------------------------------
 *
 * Tcl_AppendUnicodeToObj --
 *
 *	This function appends a Unicode string to an object in the most
 *	efficient manner possible. Length must be >= 0.
 *
 * Results:
 *	None.
 *
 * Side effects:
 *	Invalidates the string rep and creates a new Unicode string.
 *
 *----------------------------------------------------------------------
 */

void
Tcl_AppendUnicodeToObj(
    Tcl_Obj *objPtr,		/* Points to the object to append to. */
    const Tcl_UniChar *unicode,	/* The unicode string to append to the
				 * object. */
    int length)			/* Number of chars in "unicode". */
{
    String *stringPtr;

    if (Tcl_IsShared(objPtr)) {
	Tcl_Panic("%s called with shared object", "Tcl_AppendUnicodeToObj");
    }

    if (length == 0) {
	return;
    }

    SetStringFromAny(NULL, objPtr);
    stringPtr = GET_STRING(objPtr);

    /*
     * If objPtr has a valid Unicode rep, then append the "unicode" to the
     * objPtr's Unicode rep, otherwise the UTF conversion of "unicode" to
     * objPtr's string rep.
     */

    if (stringPtr->hasUnicode) {
	AppendUnicodeToUnicodeRep(objPtr, unicode, length);
    } else {
	AppendUnicodeToUtfRep(objPtr, unicode, length);
    }
}

/*
 *----------------------------------------------------------------------
 *
 * Tcl_AppendObjToObj --
 *
 *	This function appends the string rep of one object to another.
 *	"objPtr" cannot be a shared object.
 *
 * Results:
 *	None.
 *
 * Side effects:
 *	The string rep of appendObjPtr is appended to the string
 *	representation of objPtr.
 *	IMPORTANT: This routine does not and MUST NOT shimmer appendObjPtr.
 *	Callers are counting on that.
 *
 *----------------------------------------------------------------------
 */

void
Tcl_AppendObjToObj(
    Tcl_Obj *objPtr,		/* Points to the object to append to. */
    Tcl_Obj *appendObjPtr)	/* Object to append. */
{
    String *stringPtr;
    int length, numChars, appendNumChars = -1;
    const char *bytes;

    /*
     * Special case: second object is standard-empty is fast case. We know
     * that appending nothing to anything leaves that starting anything...
     */

    if (appendObjPtr->bytes == &tclEmptyString) {
	return;
    }

    /*
     * Handle append of one bytearray object to another as a special case.
     * Note that we only do this when the objects are pure so that the
     * bytearray faithfully represent the true value; Otherwise appending the
     * byte arrays together could lose information;
     */

    if ((TclIsPureByteArray(objPtr) || objPtr->bytes == &tclEmptyString)
	    && TclIsPureByteArray(appendObjPtr)) {
	/*
	 * You might expect the code here to be
	 *
	 *  bytes = Tcl_GetByteArrayFromObj(appendObjPtr, &length);
	 *  TclAppendBytesToByteArray(objPtr, bytes, length);
	 *
	 * and essentially all of the time that would be fine. However, it
	 * would run into trouble in the case where objPtr and appendObjPtr
	 * point to the same thing. That may never be a good idea. It seems to
	 * violate Copy On Write, and we don't have any tests for the
	 * situation, since making any Tcl commands that call
	 * Tcl_AppendObjToObj() do that appears impossible (They honor Copy On
	 * Write!). For the sake of extensions that go off into that realm,
	 * though, here's a more complex approach that can handle all the
	 * cases.
	 *
	 * First, get the lengths.
	 */

	int lengthSrc;

	(void) Tcl_GetByteArrayFromObj(objPtr, &length);
	(void) Tcl_GetByteArrayFromObj(appendObjPtr, &lengthSrc);

	/*
	 * Grow buffer enough for the append.
	 */

	TclAppendBytesToByteArray(objPtr, NULL, lengthSrc);

	/*
	 * Reset objPtr back to the original value.
	 */

	Tcl_SetByteArrayLength(objPtr, length);

	/*
	 * Now do the append knowing that buffer growth cannot cause any
	 * trouble.
	 */

	TclAppendBytesToByteArray(objPtr,
		TclGetByteArrayFromObj(appendObjPtr, NULL), lengthSrc);
	return;
    }

    /*
     * Must append as strings.
     */

    SetStringFromAny(NULL, objPtr);
    stringPtr = GET_STRING(objPtr);

    /* If appended string starts with a continuation byte or a lower surrogate,
     * force objPtr to unicode representation. See [7f1162a867]
     * This fixes append-3.4, append-3.7 and utf-1.18 testcases. */
    if (ISCONTINUATION(TclGetString(appendObjPtr))) {
	Tcl_GetUnicode(objPtr);
	stringPtr = GET_STRING(objPtr);
    }
    /*
     * If objPtr has a valid Unicode rep, then get a Unicode string from
     * appendObjPtr and append it.
     */

    if (stringPtr->hasUnicode) {
	/*
	 * If appendObjPtr is not of the "String" type, don't convert it.
	 */

	if (TclHasInternalRep(appendObjPtr, &tclStringType)) {
	    Tcl_UniChar *unicode =
		    Tcl_GetUnicodeFromObj(appendObjPtr, &numChars);

	    AppendUnicodeToUnicodeRep(objPtr, unicode, numChars);
	} else {
	    bytes = TclGetStringFromObj(appendObjPtr, &length);
	    AppendUtfToUnicodeRep(objPtr, bytes, length);
	}
	return;
    }

    /*
     * Append to objPtr's UTF string rep. If we know the number of characters
     * in both objects before appending, then set the combined number of
     * characters in the final (appended-to) object.
     */

    bytes = TclGetStringFromObj(appendObjPtr, &length);

    numChars = stringPtr->numChars;
    if ((numChars >= 0) && TclHasInternalRep(appendObjPtr, &tclStringType)) {
	String *appendStringPtr = GET_STRING(appendObjPtr);

	appendNumChars = appendStringPtr->numChars;
    }

    AppendUtfToUtfRep(objPtr, bytes, length);

    if (numChars >= 0 && appendNumChars >= 0) {
	stringPtr->numChars = numChars + appendNumChars;
    }
}

/*
 *----------------------------------------------------------------------
 *
 * AppendUnicodeToUnicodeRep --
 *
 *	This function appends the contents of "unicode" to the Unicode rep of
 *	"objPtr". objPtr must already have a valid Unicode rep.
 *
 * Results:
 *	None.
 *
 * Side effects:
 *	objPtr's internal rep is reallocated.
 *
 *----------------------------------------------------------------------
 */

static void
AppendUnicodeToUnicodeRep(
    Tcl_Obj *objPtr,		/* Points to the object to append to. */
    const Tcl_UniChar *unicode,	/* String to append. */
    int appendNumChars)		/* Number of chars of "unicode" to append. */
{
    String *stringPtr;
    int numChars;

    if (appendNumChars < 0) {
	appendNumChars = UnicodeLength(unicode);
    }
    if (appendNumChars == 0) {
	return;
    }

    SetStringFromAny(NULL, objPtr);
    stringPtr = GET_STRING(objPtr);

    /*
     * If not enough space has been allocated for the unicode rep, reallocate
     * the internal rep object with additional space. First try to double the
     * required allocation; if that fails, try a more modest increase. See the
     * "TCL STRING GROWTH ALGORITHM" comment at the top of this file for an
     * explanation of this growth algorithm.
     */

    numChars = stringPtr->numChars + appendNumChars;
    stringCheckLimits(numChars);

    if (numChars > stringPtr->maxChars) {
	int offset = -1;

	/*
	 * Protect against case where unicode points into the existing
	 * stringPtr->unicode array. Force it to follow any relocations due to
	 * the reallocs below.
	 */

	if (unicode && unicode >= stringPtr->unicode
		&& unicode <= stringPtr->unicode + stringPtr->maxChars) {
	    offset = unicode - stringPtr->unicode;
	}

	GrowUnicodeBuffer(objPtr, numChars);
	stringPtr = GET_STRING(objPtr);

	/*
	 * Relocate unicode if needed; see above.
	 */

	if (offset >= 0) {
	    unicode = stringPtr->unicode + offset;
	}
    }

    /*
     * Copy the new string onto the end of the old string, then add the
     * trailing null.
     */

    if (unicode) {
	memmove(stringPtr->unicode + stringPtr->numChars, unicode,
		appendNumChars * sizeof(Tcl_UniChar));
    }
    stringPtr->unicode[numChars] = 0;
    stringPtr->numChars = numChars;
    stringPtr->allocated = 0;

    TclInvalidateStringRep(objPtr);
}

/*
 *----------------------------------------------------------------------
 *
 * AppendUnicodeToUtfRep --
 *
 *	This function converts the contents of "unicode" to UTF and appends
 *	the UTF to the string rep of "objPtr".
 *
 * Results:
 *	None.
 *
 * Side effects:
 *	objPtr's internal rep is reallocated.
 *
 *----------------------------------------------------------------------
 */

static void
AppendUnicodeToUtfRep(
    Tcl_Obj *objPtr,		/* Points to the object to append to. */
    const Tcl_UniChar *unicode,	/* String to convert to UTF. */
    int numChars)		/* Number of chars of "unicode" to convert. */
{
    String *stringPtr = GET_STRING(objPtr);

    numChars = ExtendStringRepWithUnicode(objPtr, unicode, numChars);

    if (stringPtr->numChars != -1) {
	stringPtr->numChars += numChars;
    }
}

/*
 *----------------------------------------------------------------------
 *
 * AppendUtfToUnicodeRep --
 *
 *	This function converts the contents of "bytes" to Unicode and appends
 *	the Unicode to the Unicode rep of "objPtr". objPtr must already have a
 *	valid Unicode rep. numBytes must be non-negative.
 *
 * Results:
 *	None.
 *
 * Side effects:
 *	objPtr's internal rep is reallocated.
 *
 *----------------------------------------------------------------------
 */

static void
AppendUtfToUnicodeRep(
    Tcl_Obj *objPtr,		/* Points to the object to append to. */
    const char *bytes,		/* String to convert to Unicode. */
    int numBytes)		/* Number of bytes of "bytes" to convert. */
{
    String *stringPtr;

    if (numBytes == 0) {
	return;
    }

    ExtendUnicodeRepWithString(objPtr, bytes, numBytes, -1);
    TclInvalidateStringRep(objPtr);
    stringPtr = GET_STRING(objPtr);
    stringPtr->allocated = 0;
}

/*
 *----------------------------------------------------------------------
 *
 * AppendUtfToUtfRep --
 *
 *	This function appends "numBytes" bytes of "bytes" to the UTF string
 *	rep of "objPtr". objPtr must already have a valid String rep.
 *	numBytes must be non-negative.
 *
 * Results:
 *	None.
 *
 * Side effects:
 *	objPtr's internal rep is reallocated.
 *
 *----------------------------------------------------------------------
 */

static void
AppendUtfToUtfRep(
    Tcl_Obj *objPtr,		/* Points to the object to append to. */
    const char *bytes,		/* String to append. */
    int numBytes)		/* Number of bytes of "bytes" to append. */
{
    String *stringPtr;
    int newLength, oldLength;

    if (numBytes == 0) {
	return;
    }

    /*
     * Copy the new string onto the end of the old string, then add the
     * trailing null.
     */

    if (objPtr->bytes == NULL) {
	objPtr->length = 0;
    }
    oldLength = objPtr->length;
    if (numBytes > INT_MAX - oldLength) {
	Tcl_Panic("max size for a Tcl value (%d bytes) exceeded", INT_MAX);
    }
    newLength = numBytes + oldLength;

    stringPtr = GET_STRING(objPtr);
    if (newLength > stringPtr->allocated) {
	int offset = -1;

	/*
	 * Protect against case where unicode points into the existing
	 * stringPtr->unicode array. Force it to follow any relocations due to
	 * the reallocs below.
	 */

	if (bytes && objPtr->bytes && (bytes >= objPtr->bytes)
		&& (bytes <= objPtr->bytes + objPtr->length)) {
	    offset = bytes - objPtr->bytes;
	}

	/*
	 * TODO: consider passing flag=1: no overalloc on first append. This
	 * would make test stringObj-8.1 fail.
	 */

	GrowStringBuffer(objPtr, newLength, 0);

	/*
	 * Relocate bytes if needed; see above.
	 */

	if (offset >= 0) {
	    bytes = objPtr->bytes + offset;
	}
    }

    /*
     * Invalidate the unicode data.
     */

    stringPtr->numChars = -1;
    stringPtr->hasUnicode = 0;

    if (bytes) {
	memmove(objPtr->bytes + oldLength, bytes, numBytes);
    }
    objPtr->bytes[newLength] = 0;
    objPtr->length = newLength;
}

/*
 *----------------------------------------------------------------------
 *
 * Tcl_AppendStringsToObjVA --
 *
 *	This function appends one or more null-terminated strings to an
 *	object.
 *
 * Results:
 *	None.
 *
 * Side effects:
 *	The contents of all the string arguments are appended to the string
 *	representation of objPtr.
 *
 *----------------------------------------------------------------------
 */

void
Tcl_AppendStringsToObjVA(
    Tcl_Obj *objPtr,		/* Points to the object to append to. */
    va_list argList)		/* Variable argument list. */
{
    if (Tcl_IsShared(objPtr)) {
	Tcl_Panic("%s called with shared object", "Tcl_AppendStringsToObj");
    }

    while (1) {
	const char *bytes = va_arg(argList, char *);

	if (bytes == NULL) {
	    break;
	}
	Tcl_AppendToObj(objPtr, bytes, -1);
    }
}

/*
 *----------------------------------------------------------------------
 *
 * Tcl_AppendStringsToObj --
 *
 *	This function appends one or more null-terminated strings to an
 *	object.
 *
 * Results:
 *	None.
 *
 * Side effects:
 *	The contents of all the string arguments are appended to the string
 *	representation of objPtr.
 *
 *----------------------------------------------------------------------
 */

void
Tcl_AppendStringsToObj(
    Tcl_Obj *objPtr,
    ...)
{
    va_list argList;

    va_start(argList, objPtr);
    Tcl_AppendStringsToObjVA(objPtr, argList);
    va_end(argList);
}

/*
 *----------------------------------------------------------------------
 *
 * Tcl_AppendFormatToObj --
 *
 *	This function appends a list of Tcl_Obj's to a Tcl_Obj according to
 *	the formatting instructions embedded in the format string. The
 *	formatting instructions are inspired by sprintf(). Returns TCL_OK when
 *	successful. If there's an error in the arguments, TCL_ERROR is
 *	returned, and an error message is written to the interp, if non-NULL.
 *
 * Results:
 *	A standard Tcl result.
 *
 * Side effects:
 *	None.
 *
 *----------------------------------------------------------------------
 */

int
Tcl_AppendFormatToObj(
    Tcl_Interp *interp,
    Tcl_Obj *appendObj,
    const char *format,
    int objc,
    Tcl_Obj *const objv[])
{
    const char *span = format, *msg, *errCode;
    int numBytes = 0, objIndex = 0, gotXpg = 0, gotSequential = 0;
    int originalLength, limit;
    Tcl_UniChar ch = 0;
    static const char *mixedXPG =
	    "cannot mix \"%\" and \"%n$\" conversion specifiers";
    static const char *const badIndex[2] = {
	"not enough arguments for all format specifiers",
	"\"%n$\" argument index out of range"
    };
    static const char *overflow = "max size for a Tcl value exceeded";

    if (Tcl_IsShared(appendObj)) {
	Tcl_Panic("%s called with shared object", "Tcl_AppendFormatToObj");
    }
    TclGetStringFromObj(appendObj, &originalLength);
    limit = INT_MAX - originalLength;

    /*
     * Format string is NUL-terminated.
     */

    while (*format != '\0') {
	char *end;
	int gotMinus = 0, gotHash = 0, gotZero = 0, gotSpace = 0, gotPlus = 0;
	int width, gotPrecision, precision, sawFlag, useShort = 0, useBig = 0;
#ifndef TCL_WIDE_INT_IS_LONG
	int useWide = 0;
#endif
	int newXpg, numChars, allocSegment = 0, segmentLimit, segmentNumBytes;
	Tcl_Obj *segment;
	int step = TclUtfToUniChar(format, &ch);

	format += step;
	if (ch != '%') {
	    numBytes += step;
	    continue;
	}
	if (numBytes) {
	    if (numBytes > limit) {
		msg = overflow;
		errCode = "OVERFLOW";
		goto errorMsg;
	    }
	    Tcl_AppendToObj(appendObj, span, numBytes);
	    limit -= numBytes;
	    numBytes = 0;
	}

	/*
	 * Saw a % : process the format specifier.
	 *
	 * Step 0. Handle special case of escaped format marker (i.e., %%).
	 */

	step = TclUtfToUniChar(format, &ch);
	if (ch == '%') {
	    span = format;
	    numBytes = step;
	    format += step;
	    continue;
	}

	/*
	 * Step 1. XPG3 position specifier
	 */

	newXpg = 0;
	if (isdigit(UCHAR(ch))) {
	    int position = strtoul(format, &end, 10);

	    if (*end == '$') {
		newXpg = 1;
		objIndex = position - 1;
		format = end + 1;
		step = TclUtfToUniChar(format, &ch);
	    }
	}
	if (newXpg) {
	    if (gotSequential) {
		msg = mixedXPG;
		errCode = "MIXEDSPECTYPES";
		goto errorMsg;
	    }
	    gotXpg = 1;
	} else {
	    if (gotXpg) {
		msg = mixedXPG;
		errCode = "MIXEDSPECTYPES";
		goto errorMsg;
	    }
	    gotSequential = 1;
	}
	if ((objIndex < 0) || (objIndex >= objc)) {
	    msg = badIndex[gotXpg];
	    errCode = gotXpg ? "INDEXRANGE" : "FIELDVARMISMATCH";
	    goto errorMsg;
	}

	/*
	 * Step 2. Set of flags.
	 */

	sawFlag = 1;
	do {
	    switch (ch) {
	    case '-':
		gotMinus = 1;
		break;
	    case '#':
		gotHash = 1;
		break;
	    case '0':
		gotZero = 1;
		break;
	    case ' ':
		gotSpace = 1;
		break;
	    case '+':
		gotPlus = 1;
		break;
	    default:
		sawFlag = 0;
	    }
	    if (sawFlag) {
		format += step;
		step = TclUtfToUniChar(format, &ch);
	    }
	} while (sawFlag);

	/*
	 * Step 3. Minimum field width.
	 */

	width = 0;
	if (isdigit(UCHAR(ch))) {
	    width = strtoul(format, &end, 10);
	    if (width < 0) {
		msg = overflow;
		errCode = "OVERFLOW";
		goto errorMsg;
	    }
	    format = end;
	    step = TclUtfToUniChar(format, &ch);
	} else if (ch == '*') {
	    if (objIndex >= objc - 1) {
		msg = badIndex[gotXpg];
		errCode = gotXpg ? "INDEXRANGE" : "FIELDVARMISMATCH";
		goto errorMsg;
	    }
	    if (TclGetIntFromObj(interp, objv[objIndex], &width) != TCL_OK) {
		goto error;
	    }
	    if (width < 0) {
		width = -width;
		gotMinus = 1;
	    }
	    objIndex++;
	    format += step;
	    step = TclUtfToUniChar(format, &ch);
	}
	if (width > limit) {
	    msg = overflow;
	    errCode = "OVERFLOW";
	    goto errorMsg;
	}

	/*
	 * Step 4. Precision.
	 */

	gotPrecision = precision = 0;
	if (ch == '.') {
	    gotPrecision = 1;
	    format += step;
	    step = TclUtfToUniChar(format, &ch);
	}
	if (isdigit(UCHAR(ch))) {
	    precision = strtoul(format, &end, 10);
	    format = end;
	    step = TclUtfToUniChar(format, &ch);
	} else if (ch == '*') {
	    if (objIndex >= objc - 1) {
		msg = badIndex[gotXpg];
		errCode = gotXpg ? "INDEXRANGE" : "FIELDVARMISMATCH";
		goto errorMsg;
	    }
	    if (TclGetIntFromObj(interp, objv[objIndex], &precision)
		    != TCL_OK) {
		goto error;
	    }

	    /*
	     * TODO: Check this truncation logic.
	     */

	    if (precision < 0) {
		precision = 0;
	    }
	    objIndex++;
	    format += step;
	    step = TclUtfToUniChar(format, &ch);
	}

	/*
	 * Step 5. Length modifier.
	 */

	if (ch == 'h') {
	    useShort = 1;
	    format += step;
	    step = TclUtfToUniChar(format, &ch);
	} else if (ch == 'l') {
	    format += step;
	    step = TclUtfToUniChar(format, &ch);
	    if (ch == 'l') {
		useBig = 1;
		format += step;
		step = TclUtfToUniChar(format, &ch);
#ifndef TCL_WIDE_INT_IS_LONG
	    } else {
		useWide = 1;
#endif
	    }
	} else if (ch == 'I') {
	    if ((format[1] == '6') && (format[2] == '4')) {
		format += (step + 2);
		step = TclUtfToUniChar(format, &ch);
#ifndef TCL_WIDE_INT_IS_LONG
		useWide = 1;
#endif
	    } else if ((format[1] == '3') && (format[2] == '2')) {
		format += (step + 2);
		step = TclUtfToUniChar(format, &ch);
	    } else {
		format += step;
		step = TclUtfToUniChar(format, &ch);
	    }
	} else if ((ch == 't') || (ch == 'z') || (ch == 'q') || (ch == 'j')
		|| (ch == 'L')) {
	    format += step;
	    step = TclUtfToUniChar(format, &ch);
	    useBig = 1;
	}

	format += step;
	span = format;

	/*
	 * Step 6. The actual conversion character.
	 */

	segment = objv[objIndex];
	numChars = -1;
	if (ch == 'i') {
	    ch = 'd';
	}
	switch (ch) {
	case '\0':
	    msg = "format string ended in middle of field specifier";
	    errCode = "INCOMPLETE";
	    goto errorMsg;
	case 's':
	    if (gotPrecision) {
		numChars = Tcl_GetCharLength(segment);
		if (precision < numChars) {
		    if (precision < 1) {
			TclNewObj(segment);
		    } else {
			segment = Tcl_GetRange(segment, 0, precision - 1);
		    }
		    numChars = precision;
		    Tcl_IncrRefCount(segment);
		    allocSegment = 1;
		}
	    }
	    break;
	case 'c': {
	    char buf[4] = "";
	    int code, length;

	    if (TclGetIntFromObj(interp, segment, &code) != TCL_OK) {
		goto error;
	    }
	    length = Tcl_UniCharToUtf(code, buf);
	    if ((code >= 0xD800) && (length < 3)) {
		/* Special case for handling high surrogates. */
		length += Tcl_UniCharToUtf(-1, buf + length);
	    }
	    segment = Tcl_NewStringObj(buf, length);
	    Tcl_IncrRefCount(segment);
	    allocSegment = 1;
	    break;
	}

	case 'u':
	    /* FALLTHRU */
	case 'd':
	case 'o':
	case 'p':
	case 'x':
	case 'X':
	case 'b': {
	    short s = 0;	/* Silence compiler warning; only defined and
				 * used when useShort is true. */
	    long l;
	    Tcl_WideInt w;
	    mp_int big;
	    int toAppend, isNegative = 0;

#ifndef TCL_WIDE_INT_IS_LONG
	    if (ch == 'p') {
		useWide = 1;
	    }
#endif
	    if (useBig) {
		int cmpResult;
		if (Tcl_GetBignumFromObj(interp, segment, &big) != TCL_OK) {
		    goto error;
		}
		cmpResult = mp_cmp_d(&big, 0);
		isNegative = (cmpResult == MP_LT);
		if (cmpResult == MP_EQ) gotHash = 0;
		if (ch == 'u') {
		    if (isNegative) {
			mp_clear(&big);
			msg = "unsigned bignum format is invalid";
			errCode = "BADUNSIGNED";
			goto errorMsg;
		    } else {
			ch = 'd';
		    }
		}
#ifndef TCL_WIDE_INT_IS_LONG
	    } else if (useWide) {
		if (TclGetWideBitsFromObj(interp, segment, &w) != TCL_OK) {
		    goto error;
		}
		isNegative = (w < (Tcl_WideInt) 0);
		if (w == (Tcl_WideInt) 0) gotHash = 0;
#endif
	    } else if (TclGetLongFromObj(NULL, segment, &l) != TCL_OK) {
		if (TclGetWideBitsFromObj(interp, segment, &w) != TCL_OK) {
		    goto error;
		} else {
		    l = (long) w;
		}
		if (useShort) {
		    s = (short) l;
		    isNegative = (s < (short) 0);
		    if (s == (short) 0) gotHash = 0;
		} else {
		    isNegative = (l < (long) 0);
		    if (l == (long) 0) gotHash = 0;
		}
	    } else if (useShort) {
		s = (short) l;
		isNegative = (s < (short) 0);
		if (s == (short) 0) gotHash = 0;
	    } else {
		isNegative = (l < (long) 0);
		if (l == (long) 0) gotHash = 0;
	    }

	    TclNewObj(segment);
	    allocSegment = 1;
	    segmentLimit = INT_MAX;
	    Tcl_IncrRefCount(segment);

	    if ((isNegative || gotPlus || gotSpace) && (useBig || ch=='d')) {
		Tcl_AppendToObj(segment,
			(isNegative ? "-" : gotPlus ? "+" : " "), 1);
		segmentLimit -= 1;
	    }

	    if (gotHash || (ch == 'p')) {
		switch (ch) {
		case 'o':
		    Tcl_AppendToObj(segment, "0o", 2);
		    segmentLimit -= 2;
		    break;
		case 'p':
		case 'x':
		case 'X':
		    Tcl_AppendToObj(segment, "0x", 2);
		    segmentLimit -= 2;
		    break;
		case 'b':
		    Tcl_AppendToObj(segment, "0b", 2);
		    segmentLimit -= 2;
		    break;
#if TCL_MAJOR_VERSION < 9
		case 'd':
		    if (gotZero) {
			Tcl_AppendToObj(segment, "0d", 2);
			segmentLimit -= 2;
		    }
		    break;
#endif
		}
	    }

	    switch (ch) {
	    case 'd': {
		int length;
		Tcl_Obj *pure;
		const char *bytes;

		if (useShort) {
		    TclNewIntObj(pure, s);
#ifndef TCL_WIDE_INT_IS_LONG
		} else if (useWide) {
		    TclNewIntObj(pure, w);
#endif
		} else if (useBig) {
		    pure = Tcl_NewBignumObj(&big);
		} else {
		    TclNewIntObj(pure, l);
		}
		Tcl_IncrRefCount(pure);
		bytes = TclGetStringFromObj(pure, &length);

		/*
		 * Already did the sign above.
		 */

		if (*bytes == '-') {
		    length--;
		    bytes++;
		}
		toAppend = length;

		/*
		 * Canonical decimal string reps for integers are composed
		 * entirely of one-byte encoded characters, so "length" is the
		 * number of chars.
		 */

		if (gotPrecision) {
		    if (length < precision) {
			segmentLimit -= precision - length;
		    }
		    while (length < precision) {
			Tcl_AppendToObj(segment, "0", 1);
			length++;
		    }
		    gotZero = 0;
		}
		if (gotZero) {
		    length += Tcl_GetCharLength(segment);
		    if (length < width) {
			segmentLimit -= width - length;
		    }
		    while (length < width) {
			Tcl_AppendToObj(segment, "0", 1);
			length++;
		    }
		}
		if (toAppend > segmentLimit) {
		    msg = overflow;
		    errCode = "OVERFLOW";
		    goto errorMsg;
		}
		Tcl_AppendToObj(segment, bytes, toAppend);
		Tcl_DecrRefCount(pure);
		break;
	    }

	    case 'u':
	    case 'o':
	    case 'p':
	    case 'x':
	    case 'X':
	    case 'b': {
		Tcl_WideUInt bits = (Tcl_WideUInt) 0;
		Tcl_WideInt numDigits = (Tcl_WideInt) 0;
		int length, numBits = 4, base = 16, index = 0, shift = 0;
		Tcl_Obj *pure;
		char *bytes;

		if (ch == 'u') {
		    base = 10;
		} else if (ch == 'o') {
		    base = 8;
		    numBits = 3;
		} else if (ch == 'b') {
		    base = 2;
		    numBits = 1;
		}
		if (useShort) {
		    unsigned short us = (unsigned short) s;

		    bits = (Tcl_WideUInt) us;
		    while (us) {
			numDigits++;
			us /= base;
		    }
#ifndef TCL_WIDE_INT_IS_LONG
		} else if (useWide) {
		    Tcl_WideUInt uw = (Tcl_WideUInt) w;

		    bits = uw;
		    while (uw) {
			numDigits++;
			uw /= base;
		    }
#endif
		} else if (useBig && !mp_iszero(&big)) {
		    int leftover = (big.used * MP_DIGIT_BIT) % numBits;
		    mp_digit mask = (~(mp_digit)0) << (MP_DIGIT_BIT-leftover);

		    numDigits = 1 +
			    (((Tcl_WideInt) big.used * MP_DIGIT_BIT) / numBits);
		    while ((mask & big.dp[big.used-1]) == 0) {
			numDigits--;
			mask >>= numBits;
		    }
		    if (numDigits > INT_MAX) {
			msg = overflow;
			errCode = "OVERFLOW";
			goto errorMsg;
		    }
		} else if (!useBig) {
		    unsigned long ul = (unsigned long) l;

		    bits = (Tcl_WideUInt) ul;
		    while (ul) {
			numDigits++;
			ul /= base;
		    }
		}

		/*
		 * Need to be sure zero becomes "0", not "".
		 */

		if (numDigits == 0) {
		    numDigits = 1;
		}
		TclNewObj(pure);
		Tcl_SetObjLength(pure, (int) numDigits);
		bytes = TclGetString(pure);
		toAppend = length = (int) numDigits;
		while (numDigits--) {
		    int digitOffset;

		    if (useBig && !mp_iszero(&big)) {
			if (index < big.used && (size_t) shift <
				CHAR_BIT*sizeof(Tcl_WideUInt) - MP_DIGIT_BIT) {
			    bits |= ((Tcl_WideUInt) big.dp[index++]) << shift;
			    shift += MP_DIGIT_BIT;
			}
			shift -= numBits;
		    }
		    digitOffset = (int) (bits % base);
		    if (digitOffset > 9) {
			if (ch == 'X') {
			    bytes[numDigits] = 'A' + digitOffset - 10;
			} else {
			    bytes[numDigits] = 'a' + digitOffset - 10;
			}
		    } else {
			bytes[numDigits] = '0' + digitOffset;
		    }
		    bits /= base;
		}
		if (useBig) {
		    mp_clear(&big);
		}
		if (gotPrecision) {
		    if (length < precision) {
			segmentLimit -= precision - length;
		    }
		    while (length < precision) {
			Tcl_AppendToObj(segment, "0", 1);
			length++;
		    }
		    gotZero = 0;
		}
		if (gotZero) {
		    length += Tcl_GetCharLength(segment);
		    if (length < width) {
			segmentLimit -= width - length;
		    }
		    while (length < width) {
			Tcl_AppendToObj(segment, "0", 1);
			length++;
		    }
		}
		if (toAppend > segmentLimit) {
		    msg = overflow;
		    errCode = "OVERFLOW";
		    goto errorMsg;
		}
		Tcl_AppendObjToObj(segment, pure);
		Tcl_DecrRefCount(pure);
		break;
	    }

	    }
	    break;
	}

	case 'a':
	case 'A':
	case 'e':
	case 'E':
	case 'f':
	case 'g':
	case 'G': {
#define MAX_FLOAT_SIZE 320
	    char spec[2*TCL_INTEGER_SPACE + 9], *p = spec;
	    double d;
	    int length = MAX_FLOAT_SIZE;
	    char *bytes;

	    if (Tcl_GetDoubleFromObj(interp, segment, &d) != TCL_OK) {
		/* TODO: Figure out ACCEPT_NAN here */
		goto error;
	    }
	    *p++ = '%';
	    if (gotMinus) {
		*p++ = '-';
	    }
	    if (gotHash) {
		*p++ = '#';
	    }
	    if (gotZero) {
		*p++ = '0';
	    }
	    if (gotSpace) {
		*p++ = ' ';
	    }
	    if (gotPlus) {
		*p++ = '+';
	    }
	    if (width) {
		p += sprintf(p, "%d", width);
		if (width > length) {
		    length = width;
		}
	    }
	    if (gotPrecision) {
		*p++ = '.';
		p += sprintf(p, "%d", precision);
		if (precision > INT_MAX - length) {
		    msg = overflow;
		    errCode = "OVERFLOW";
		    goto errorMsg;
		}
		length += precision;
	    }

	    /*
	     * Don't pass length modifiers!
	     */

	    *p++ = (char) ch;
	    *p = '\0';

	    TclNewObj(segment);
	    allocSegment = 1;
	    if (!Tcl_AttemptSetObjLength(segment, length)) {
		msg = overflow;
		errCode = "OVERFLOW";
		goto errorMsg;
	    }
	    bytes = TclGetString(segment);
	    if (!Tcl_AttemptSetObjLength(segment, sprintf(bytes, spec, d))) {
		msg = overflow;
		errCode = "OVERFLOW";
		goto errorMsg;
	    }
	    if (ch == 'A') {
		char *q = TclGetString(segment) + 1;
		*q = 'x';
		q = strchr(q, 'P');
		if (q) *q = 'p';
	    }
	    break;
	}
	default:
	    if (interp != NULL) {
		Tcl_SetObjResult(interp,
			Tcl_ObjPrintf("bad field specifier \"%c\"", ch));
		Tcl_SetErrorCode(interp, "TCL", "FORMAT", "BADTYPE", NULL);
	    }
	    goto error;
	}

	if (width>0 && numChars<0) {
	    numChars = Tcl_GetCharLength(segment);
	}
	if (!gotMinus && width>0) {
	    if (numChars < width) {
		limit -= width - numChars;
	    }
	    while (numChars < width) {
		Tcl_AppendToObj(appendObj, (gotZero ? "0" : " "), 1);
		numChars++;
	    }
	}

	TclGetStringFromObj(segment, &segmentNumBytes);
	if (segmentNumBytes > limit) {
	    if (allocSegment) {
		Tcl_DecrRefCount(segment);
	    }
	    msg = overflow;
	    errCode = "OVERFLOW";
	    goto errorMsg;
	}
	Tcl_AppendObjToObj(appendObj, segment);
	limit -= segmentNumBytes;
	if (allocSegment) {
	    Tcl_DecrRefCount(segment);
	}
	if (width > 0) {
	    if (numChars < width) {
		limit -= width-numChars;
	    }
	    while (numChars < width) {
		Tcl_AppendToObj(appendObj, (gotZero ? "0" : " "), 1);
		numChars++;
	    }
	}

	objIndex += gotSequential;
    }
    if (numBytes) {
	if (numBytes > limit) {
	    msg = overflow;
	    errCode = "OVERFLOW";
	    goto errorMsg;
	}
	Tcl_AppendToObj(appendObj, span, numBytes);
	limit -= numBytes;
	numBytes = 0;
    }

    return TCL_OK;

  errorMsg:
    if (interp != NULL) {
	Tcl_SetObjResult(interp, Tcl_NewStringObj(msg, -1));
	Tcl_SetErrorCode(interp, "TCL", "FORMAT", errCode, NULL);
    }
  error:
    Tcl_SetObjLength(appendObj, originalLength);
    return TCL_ERROR;
}

/*
 *---------------------------------------------------------------------------
 *
 * Tcl_Format --
 *
 * Results:
 *	A refcount zero Tcl_Obj.
 *
 * Side effects:
 *	None.
 *
 *---------------------------------------------------------------------------
 */

Tcl_Obj *
Tcl_Format(
    Tcl_Interp *interp,
    const char *format,
    int objc,
    Tcl_Obj *const objv[])
{
    int result;
    Tcl_Obj *objPtr;

    TclNewObj(objPtr);
    result = Tcl_AppendFormatToObj(interp, objPtr, format, objc, objv);
    if (result != TCL_OK) {
	Tcl_DecrRefCount(objPtr);
	return NULL;
    }
    return objPtr;
}

/*
 *---------------------------------------------------------------------------
 *
 * AppendPrintfToObjVA --
 *
 * Results:
 *
 * Side effects:
 *
 *---------------------------------------------------------------------------
 */

static void
AppendPrintfToObjVA(
    Tcl_Obj *objPtr,
    const char *format,
    va_list argList)
{
    int code, objc;
    Tcl_Obj **objv, *list;
    const char *p;

    TclNewObj(list);
    p = format;
    Tcl_IncrRefCount(list);
    while (*p != '\0') {
	int size = 0, seekingConversion = 1, gotPrecision = 0;
	int lastNum = -1;

	if (*p++ != '%') {
	    continue;
	}
	if (*p == '%') {
	    p++;
	    continue;
	}
	do {
	    switch (*p) {
	    case '\0':
		seekingConversion = 0;
		break;
	    case 's': {
		const char *q, *end, *bytes = va_arg(argList, char *);
		seekingConversion = 0;

		/*
		 * The buffer to copy characters from starts at bytes and ends
		 * at either the first NUL byte, or after lastNum bytes, when
		 * caller has indicated a limit.
		 */

		end = bytes;
		while ((!gotPrecision || lastNum--) && (*end != '\0')) {
		    end++;
		}

		/*
		 * Within that buffer, we trim both ends if needed so that we
		 * copy only whole characters, and avoid copying any partial
		 * multi-byte characters.
		 */

		q = Tcl_UtfPrev(end, bytes);
		if (!Tcl_UtfCharComplete(q, (int)(end - q))) {
		    end = q;
		}

		q = bytes + 4;
		while ((bytes < end) && (bytes < q)
			&& ((*bytes & 0xC0) == 0x80)) {
		    bytes++;
		}

		Tcl_ListObjAppendElement(NULL, list,
			Tcl_NewStringObj(bytes , (int)(end - bytes)));

		break;
	    }
	    case 'c':
	    case 'i':
	    case 'u':
	    case 'd':
	    case 'o':
	    case 'p':
	    case 'x':
	    case 'X':
		seekingConversion = 0;
		switch (size) {
		case -1:
		case 0:
		    Tcl_ListObjAppendElement(NULL, list, Tcl_NewWideIntObj(
			    va_arg(argList, int)));
		    break;
		case 1:
		    Tcl_ListObjAppendElement(NULL, list, Tcl_NewWideIntObj(
			    va_arg(argList, long)));
		    break;
		case 2:
		    Tcl_ListObjAppendElement(NULL, list, Tcl_NewWideIntObj(
			    va_arg(argList, Tcl_WideInt)));
		    break;
		case 3:
		    Tcl_ListObjAppendElement(NULL, list, Tcl_NewBignumObj(
			    va_arg(argList, mp_int *)));
		    break;
		}
		break;
	    case 'a':
	    case 'A':
	    case 'e':
	    case 'E':
	    case 'f':
	    case 'g':
	    case 'G':
		if (size > 0) {
		Tcl_ListObjAppendElement(NULL, list, Tcl_NewDoubleObj(
			(double)va_arg(argList, long double)));
		} else {
			Tcl_ListObjAppendElement(NULL, list, Tcl_NewDoubleObj(
				va_arg(argList, double)));
		}
		seekingConversion = 0;
		break;
	    case '*':
		lastNum = (int) va_arg(argList, int);
		Tcl_ListObjAppendElement(NULL, list, Tcl_NewWideIntObj(lastNum));
		p++;
		break;
	    case '0': case '1': case '2': case '3': case '4':
	    case '5': case '6': case '7': case '8': case '9': {
		char *end;

		lastNum = (int) strtoul(p, &end, 10);
		p = end;
		break;
	    }
	    case '.':
		gotPrecision = 1;
		p++;
		break;
	    case 'l':
		++size;
		p++;
		break;
	    case 't':
	    case 'z':
		if (sizeof(size_t) == sizeof(Tcl_WideInt)) {
		    size = 2;
		}
		p++;
		break;
	    case 'j':
	    case 'q':
		size = 2;
		p++;
		break;
	    case 'I':
		if (p[1]=='6' && p[2]=='4') {
		    p += 2;
		    size = 2;
		} else if (p[1]=='3' && p[2]=='2') {
		    p += 2;
		} else if (sizeof(size_t) == sizeof(Tcl_WideInt)) {
		    size = 2;
		}
		p++;
		break;
	    case 'L':
		size = 3;
		p++;
		break;
	    case 'h':
		size = -1;
		/* FALLTHRU */
	    default:
		p++;
	    }
	} while (seekingConversion);
    }
    TclListObjGetElements(NULL, list, &objc, &objv);
    code = Tcl_AppendFormatToObj(NULL, objPtr, format, objc, objv);
    if (code != TCL_OK) {
	Tcl_AppendPrintfToObj(objPtr,
		"Unable to format \"%s\" with supplied arguments: %s",
		format, Tcl_GetString(list));
    }
    Tcl_DecrRefCount(list);
}

/*
 *---------------------------------------------------------------------------
 *
 * Tcl_AppendPrintfToObj --
 *
 * Results:
 *	A standard Tcl result.
 *
 * Side effects:
 *	None.
 *
 *---------------------------------------------------------------------------
 */

void
Tcl_AppendPrintfToObj(
    Tcl_Obj *objPtr,
    const char *format,
    ...)
{
    va_list argList;

    va_start(argList, format);
    AppendPrintfToObjVA(objPtr, format, argList);
    va_end(argList);
}

/*
 *---------------------------------------------------------------------------
 *
 * Tcl_ObjPrintf --
 *
 * Results:
 *	A refcount zero Tcl_Obj.
 *
 * Side effects:
 *	None.
 *
 *---------------------------------------------------------------------------
 */

Tcl_Obj *
Tcl_ObjPrintf(
    const char *format,
    ...)
{
    va_list argList;
    Tcl_Obj *objPtr;

    TclNewObj(objPtr);
    va_start(argList, format);
    AppendPrintfToObjVA(objPtr, format, argList);
    va_end(argList);
    return objPtr;
}

/*
 *---------------------------------------------------------------------------
 *
 * TclGetStringStorage --
 *
 *	Returns the string storage space of a Tcl_Obj.
 *
 * Results:
 *	The pointer value objPtr->bytes is returned and the number of bytes
 *	allocated there is written to *sizePtr (if known).
 *
 * Side effects:
 *	May set objPtr->bytes.
 *
 *---------------------------------------------------------------------------
 */

char *
TclGetStringStorage(
    Tcl_Obj *objPtr,
    unsigned int *sizePtr)
{
    String *stringPtr;

    if (!TclHasInternalRep(objPtr, &tclStringType) || objPtr->bytes == NULL) {
	return TclGetStringFromObj(objPtr, (int *)sizePtr);
    }

    stringPtr = GET_STRING(objPtr);
    *sizePtr = stringPtr->allocated;
    return objPtr->bytes;
}

/*
 *---------------------------------------------------------------------------
 *
 * TclStringRepeat --
 *
 *	Performs the [string repeat] function.
 *
 * Results:
 * 	A (Tcl_Obj *) pointing to the result value, or NULL in case of an
 * 	error.
 *
 * Side effects:
 * 	On error, when interp is not NULL, error information is left in it.
 *
 *---------------------------------------------------------------------------
 */

Tcl_Obj *
TclStringRepeat(
    Tcl_Interp *interp,
    Tcl_Obj *objPtr,
    int count,
    int flags)
{
    Tcl_Obj *objResultPtr;
    int inPlace = flags & TCL_STRING_IN_PLACE;
    int length = 0, unichar = 0, done = 1;
    int binary = TclIsPureByteArray(objPtr);

    /* assert (count >= 2) */

    /*
     * Analyze to determine what representation result should be.
     * GOALS:	Avoid shimmering & string rep generation.
     * 		Produce pure bytearray when possible.
     * 		Error on overflow.
     */

    if (!binary) {
	if (TclHasInternalRep(objPtr, &tclStringType)) {
	    String *stringPtr = GET_STRING(objPtr);
	    if (stringPtr->hasUnicode) {
		unichar = 1;
	    }
	}
    }

    if (binary) {
	/* Result will be pure byte array. Pre-size it */
	Tcl_GetByteArrayFromObj(objPtr, &length);
    } else if (unichar) {
	/* Result will be pure Tcl_UniChar array. Pre-size it. */
	Tcl_GetUnicodeFromObj(objPtr, &length);
    } else {
	/* Result will be concat of string reps. Pre-size it. */
	Tcl_GetStringFromObj(objPtr, &length);
    }

    if (length == 0) {
	/* Any repeats of empty is empty. */
	return objPtr;
    }

    if (count > INT_MAX/length) {
	if (interp) {
	    Tcl_SetObjResult(interp, Tcl_ObjPrintf(
		    "max size for a Tcl value (%d bytes) exceeded", INT_MAX));
	    Tcl_SetErrorCode(interp, "TCL", "MEMORY", NULL);
	}
	return NULL;
    }

    if (binary) {
	/* Efficiently produce a pure byte array result */
	objResultPtr = (!inPlace || Tcl_IsShared(objPtr)) ?
		Tcl_DuplicateObj(objPtr) : objPtr;

	Tcl_SetByteArrayLength(objResultPtr, count*length); /* PANIC? */
	Tcl_SetByteArrayLength(objResultPtr, length);
	while (count - done > done) {
	    Tcl_AppendObjToObj(objResultPtr, objResultPtr);
	    done *= 2;
	}
	TclAppendBytesToByteArray(objResultPtr,
		TclGetByteArrayFromObj(objResultPtr, NULL),
		(count - done) * length);
    } else if (unichar) {
	/*
	 * Efficiently produce a pure Tcl_UniChar array result.
	 */

	if (!inPlace || Tcl_IsShared(objPtr)) {
	    objResultPtr = Tcl_NewUnicodeObj(Tcl_GetUnicode(objPtr), length);
	} else {
	    TclInvalidateStringRep(objPtr);
	    objResultPtr = objPtr;
	}

        if (0 == Tcl_AttemptSetObjLength(objResultPtr, count*length)) {
	    if (interp) {
		Tcl_SetObjResult(interp, Tcl_ObjPrintf(
			"string size overflow: unable to alloc %"
			TCL_Z_MODIFIER "u bytes",
			STRING_SIZE(count*length)));
		Tcl_SetErrorCode(interp, "TCL", "MEMORY", NULL);
	    }
	    return NULL;
	}
	Tcl_SetObjLength(objResultPtr, length);
	while (count - done > done) {
	    Tcl_AppendObjToObj(objResultPtr, objResultPtr);
	    done *= 2;
	}
	Tcl_AppendUnicodeToObj(objResultPtr, Tcl_GetUnicode(objResultPtr),
		(count - done) * length);
    } else {
	/*
	 * Efficiently concatenate string reps.
	 */

	if (!inPlace || Tcl_IsShared(objPtr)) {
	    objResultPtr = Tcl_NewStringObj(Tcl_GetString(objPtr), length);
	} else {
	    TclFreeInternalRep(objPtr);
	    objResultPtr = objPtr;
	}
        if (0 == Tcl_AttemptSetObjLength(objResultPtr, count*length)) {
	    if (interp) {
		Tcl_SetObjResult(interp, Tcl_ObjPrintf(
			"string size overflow: unable to alloc %u bytes",
			count*length));
		Tcl_SetErrorCode(interp, "TCL", "MEMORY", NULL);
	    }
	    return NULL;
	}
	Tcl_SetObjLength(objResultPtr, length);
	while (count - done > done) {
	    Tcl_AppendObjToObj(objResultPtr, objResultPtr);
	    done *= 2;
	}
	Tcl_AppendToObj(objResultPtr, Tcl_GetString(objResultPtr),
		(count - done) * length);
    }
    return objResultPtr;
}

/*
 *---------------------------------------------------------------------------
 *
 * TclStringCat --
 *
 *	Performs the [string cat] function.
 *
 * Results:
 * 	A (Tcl_Obj *) pointing to the result value, or NULL in case of an
 * 	error.
 *
 * Side effects:
 * 	On error, when interp is not NULL, error information is left in it.
 *
 *---------------------------------------------------------------------------
 */

Tcl_Obj *
TclStringCat(
    Tcl_Interp *interp,
    int objc,
    Tcl_Obj * const objv[],
    int flags)
{
    Tcl_Obj *objResultPtr, * const *ov;
    int oc, length = 0, binary = 1;
    int allowUniChar = 1, requestUniChar = 0, forceUniChar = 0;
    int first = objc - 1;	/* Index of first value possibly not empty */
    int last = 0;		/* Index of last value possibly not empty */
    int inPlace = flags & TCL_STRING_IN_PLACE;

    /* assert ( objc >= 0 ) */

    if (objc <= 1) {
	/* Only one or no objects; return first or empty */
	return objc ? objv[0] : Tcl_NewObj();
    }

    /* assert ( objc >= 2 ) */

    /*
     * Analyze to determine what representation result should be.
     * GOALS:	Avoid shimmering & string rep generation.
     * 		Produce pure bytearray when possible.
     * 		Error on overflow.
     */

    ov = objv, oc = objc;
    do {
	Tcl_Obj *objPtr = *ov++;

	if (TclIsPureByteArray(objPtr)) {
	    allowUniChar = 0;
	} else if (objPtr->bytes) {
	    /* Value has a string rep. */
	    if (objPtr->length) {
		/*
		 * Non-empty string rep. Not a pure bytearray, so we won't
		 * create a pure bytearray.
		 */

	 	binary = 0;
	 	if (ov > objv+1 && ISCONTINUATION(TclGetString(objPtr))) {
	 	    forceUniChar = 1;
	 	} else if ((objPtr->typePtr) && (objPtr->typePtr != &tclStringType)) {
		    /* Prevent shimmer of non-string types. */
		    allowUniChar = 0;
		}
	    }
	} else {
	    /* assert (objPtr->typePtr != NULL) -- stork! */
	    binary = 0;
	    if (TclHasInternalRep(objPtr, &tclStringType)) {
		/* Have a pure Unicode value; ask to preserve it */
		requestUniChar = 1;
	    } else {
		/* Have another type; prevent shimmer */
		allowUniChar = 0;
	    }
	}
    } while (--oc && (binary || allowUniChar));

    if (binary) {
	/*
	 * Result will be pure byte array. Pre-size it
	 */

	int numBytes;
	ov = objv;
	oc = objc;
	do {
	    Tcl_Obj *objPtr = *ov++;

	    /*
	     * Every argument is either a bytearray with a ("pure")
	     * value we know we can safely use, or it is an empty string.
	     * We don't need to count bytes for the empty strings.
	     */

	    if (TclIsPureByteArray(objPtr)) {
		Tcl_GetByteArrayFromObj(objPtr, &numBytes); /* PANIC? */

		if (numBytes) {
		    last = objc - oc;
		    if (length == 0) {
			first = last;
		    } else if (numBytes > INT_MAX - length) {
			goto overflow;
		    }
		    length += numBytes;
		}
	    }
	} while (--oc);
    } else if ((allowUniChar && requestUniChar) || forceUniChar) {
	/*
	 * Result will be pure Tcl_UniChar array. Pre-size it.
	 */

	ov = objv;
	oc = objc;
	do {
	    Tcl_Obj *objPtr = *ov++;

	    if ((objPtr->bytes == NULL) || (objPtr->length)) {
		int numChars;

		Tcl_GetUnicodeFromObj(objPtr, &numChars); /* PANIC? */
		if (numChars) {
		    last = objc - oc;
		    if (length == 0) {
			first = last;
		    } else if (numChars > INT_MAX - length) {
			goto overflow;
		    }
		    length += numChars;
		}
	    }
	} while (--oc);
    } else {
	/* Result will be concat of string reps. Pre-size it. */
	ov = objv; oc = objc;
	do {
	    Tcl_Obj *pendingPtr = NULL;

	    /*
	     * Loop until a possibly non-empty value is reached.
	     * Keep string rep generation pending when possible.
	     */

	    do {
		/* assert ( pendingPtr == NULL ) */
		/* assert ( length == 0 ) */

		Tcl_Obj *objPtr = *ov++;

		if (objPtr->bytes == NULL) {
		    /* No string rep; Take the chance we can avoid making it */
		    pendingPtr = objPtr;
		} else {
		    Tcl_GetStringFromObj(objPtr, &length); /* PANIC? */
		}
	    } while (--oc && (length == 0) && (pendingPtr == NULL));

	    /*
 	     * Either we found a possibly non-empty value, and we remember
 	     * this index as the first and last such value so far seen,
	     * or (oc == 0) and all values are known empty,
 	     * so first = last = objc - 1 signals the right quick return.
 	     */

	    first = last = objc - oc - 1;

	    if (oc && (length == 0)) {
		int numBytes;

		/* assert ( pendingPtr != NULL ) */

		/*
		 * There's a pending value followed by more values.  Loop over
		 * remaining values generating strings until a non-empty value
		 * is found, or the pending value gets its string generated.
		 */

		do {
		    Tcl_Obj *objPtr = *ov++;
		    Tcl_GetStringFromObj(objPtr, &numBytes); /* PANIC? */
		} while (--oc && numBytes == 0 && pendingPtr->bytes == NULL);

		if (numBytes) {
		    last = objc -oc -1;
		}
		if (oc || numBytes) {
		    Tcl_GetStringFromObj(pendingPtr, &length);
		}
		if (length == 0) {
		    if (numBytes) {
			first = last;
		    }
		} else if (numBytes > INT_MAX - length) {
		    goto overflow;
		}
		length += numBytes;
	    }
	} while (oc && (length == 0));

	while (oc) {
	    int numBytes;
	    Tcl_Obj *objPtr = *ov++;

	    /* assert ( length > 0 && pendingPtr == NULL )  */

	    Tcl_GetStringFromObj(objPtr, &numBytes); /* PANIC? */
	    if (numBytes) {
		last = objc - oc;
		if (numBytes > INT_MAX - length) {
		    goto overflow;
		}
		length += numBytes;
	    }
	    --oc;
	}
    }

    if (last <= first /*|| length == 0 */) {
	/* Only one non-empty value or zero length; return first */
	/* NOTE: (length == 0) implies (last <= first) */
	return objv[first];
    }

    objv += first; objc = (last - first + 1);

    if (binary) {
	/* Efficiently produce a pure byte array result */
	unsigned char *dst;

	/*
	 * Broken interface! Byte array value routines offer no way to handle
	 * failure to allocate enough space. Following stanza may panic.
	 */

	if (inPlace && !Tcl_IsShared(*objv)) {
	    int start;

	    objResultPtr = *objv++; objc--;
	    Tcl_GetByteArrayFromObj(objResultPtr, &start);
	    dst = Tcl_SetByteArrayLength(objResultPtr, length) + start;
	} else {
	    objResultPtr = Tcl_NewByteArrayObj(NULL, length);
	    dst = Tcl_SetByteArrayLength(objResultPtr, length);
	}
	while (objc--) {
	    Tcl_Obj *objPtr = *objv++;

	    /*
	     * Every argument is either a bytearray with a ("pure")
	     * value we know we can safely use, or it is an empty string.
	     * We don't need to copy bytes from the empty strings.
	     */

	    if (TclIsPureByteArray(objPtr)) {
		int more;
		unsigned char *src = Tcl_GetByteArrayFromObj(objPtr, &more);
		memcpy(dst, src, more);
		dst += more;
	    }
	}
    } else if ((allowUniChar && requestUniChar) || forceUniChar) {
	/* Efficiently produce a pure Tcl_UniChar array result */
	Tcl_UniChar *dst;

	if (inPlace && !Tcl_IsShared(*objv)) {
	    int start;

	    objResultPtr = *objv++; objc--;

	    /* Ugly interface! Force resize of the unicode array. */
	    Tcl_GetUnicodeFromObj(objResultPtr, &start);
	    Tcl_InvalidateStringRep(objResultPtr);
	    if (0 == Tcl_AttemptSetObjLength(objResultPtr, length)) {
		if (interp) {
		    Tcl_SetObjResult(interp, Tcl_ObjPrintf(
		    	"concatenation failed: unable to alloc %"
			TCL_Z_MODIFIER "u bytes",
			STRING_SIZE(length)));
		    Tcl_SetErrorCode(interp, "TCL", "MEMORY", NULL);
		}
		return NULL;
	    }
	    dst = Tcl_GetUnicode(objResultPtr) + start;
	} else {
	    Tcl_UniChar ch = 0;

	    /* Ugly interface! No scheme to init array size. */
	    objResultPtr = Tcl_NewUnicodeObj(&ch, 0);	/* PANIC? */
	    if (0 == Tcl_AttemptSetObjLength(objResultPtr, length)) {
		Tcl_DecrRefCount(objResultPtr);
		if (interp) {
		    Tcl_SetObjResult(interp, Tcl_ObjPrintf(
		    	"concatenation failed: unable to alloc %"
			TCL_Z_MODIFIER "u bytes",
			STRING_SIZE(length)));
		    Tcl_SetErrorCode(interp, "TCL", "MEMORY", NULL);
		}
		return NULL;
	    }
	    dst = Tcl_GetUnicode(objResultPtr);
	}
	while (objc--) {
	    Tcl_Obj *objPtr = *objv++;

	    if ((objPtr->bytes == NULL) || (objPtr->length)) {
		int more;
		Tcl_UniChar *src = Tcl_GetUnicodeFromObj(objPtr, &more);
		memcpy(dst, src, more * sizeof(Tcl_UniChar));
		dst += more;
	    }
	}
    } else {
	/* Efficiently concatenate string reps */
	char *dst;

	if (inPlace && !Tcl_IsShared(*objv)) {
	    int start;

	    objResultPtr = *objv++; objc--;

	    Tcl_GetStringFromObj(objResultPtr, &start);
	    if (0 == Tcl_AttemptSetObjLength(objResultPtr, length)) {
		if (interp) {
		    Tcl_SetObjResult(interp, Tcl_ObjPrintf(
		    	"concatenation failed: unable to alloc %u bytes",
			length));
		    Tcl_SetErrorCode(interp, "TCL", "MEMORY", NULL);
		}
		return NULL;
	    }
	    dst = Tcl_GetString(objResultPtr) + start;

	    /* assert ( length > start ) */
	    TclFreeInternalRep(objResultPtr);
	} else {
	    TclNewObj(objResultPtr);	/* PANIC? */
	    if (0 == Tcl_AttemptSetObjLength(objResultPtr, length)) {
		Tcl_DecrRefCount(objResultPtr);
		if (interp) {
		    Tcl_SetObjResult(interp, Tcl_ObjPrintf(
		    	"concatenation failed: unable to alloc %u bytes",
			length));
		    Tcl_SetErrorCode(interp, "TCL", "MEMORY", NULL);
		}
		return NULL;
	    }
	    dst = Tcl_GetString(objResultPtr);
	}
	while (objc--) {
	    Tcl_Obj *objPtr = *objv++;

	    if ((objPtr->bytes == NULL) || (objPtr->length)) {
		int more;
		char *src = Tcl_GetStringFromObj(objPtr, &more);

		memcpy(dst, src, more);
		dst += more;
	    }
	}
	/* Must NUL-terminate! */
	*dst = '\0';
    }
    return objResultPtr;

  overflow:
    if (interp) {
	Tcl_SetObjResult(interp, Tcl_ObjPrintf(
		    "max size for a Tcl value (%d bytes) exceeded", INT_MAX));
	Tcl_SetErrorCode(interp, "TCL", "MEMORY", NULL);
    }
    return NULL;
}

/*
 *---------------------------------------------------------------------------
 *
 * TclStringCmp --
 *	Compare two Tcl_Obj values as strings.
 *
 * Results:
 *	Like memcmp, return -1, 0, or 1.
 *
 * Side effects:
 *	String representations may be generated.  Internal representation may
 *	be changed.
 *
 *---------------------------------------------------------------------------
 */

int
TclStringCmp(
    Tcl_Obj *value1Ptr,
    Tcl_Obj *value2Ptr,
    int checkEq,		/* comparison is only for equality */
    int nocase,			/* comparison is not case sensitive */
    int reqlength)		/* requested length */
{
    char *s1, *s2;
    int empty, length, match, s1len, s2len;
    memCmpFn_t memCmpFn;

    if ((reqlength == 0) || (value1Ptr == value2Ptr)) {
	/*
	 * Always match at 0 chars of if it is the same obj.
	 */
	match = 0;
    } else {
	if (!nocase && TclIsPureByteArray(value1Ptr)
		&& TclIsPureByteArray(value2Ptr)) {
	    /*
	     * Use binary versions of comparisons since that won't cause undue
	     * type conversions and it is much faster. Only do this if we're
	     * case-sensitive (which is all that really makes sense with byte
	     * arrays anyway, and we have no memcasecmp() for some reason... :^)
	     */

	    s1 = (char *) Tcl_GetByteArrayFromObj(value1Ptr, &s1len);
	    s2 = (char *) Tcl_GetByteArrayFromObj(value2Ptr, &s2len);
	    memCmpFn = memcmp;
	} else if (TclHasInternalRep(value1Ptr, &tclStringType)
		&& TclHasInternalRep(value2Ptr, &tclStringType)) {
	    /*
	     * Do a unicode-specific comparison if both of the args are of
	     * String type. If the char length == byte length, we can do a
	     * memcmp. In benchmark testing this proved the most efficient
	     * check between the unicode and string comparison operations.
	     */

	    if (nocase) {
		s1 = (char *) Tcl_GetUnicodeFromObj(value1Ptr, &s1len);
		s2 = (char *) Tcl_GetUnicodeFromObj(value2Ptr, &s2len);
		memCmpFn = (memCmpFn_t)(void *)Tcl_UniCharNcasecmp;
	    } else {
		s1len = Tcl_GetCharLength(value1Ptr);
		s2len = Tcl_GetCharLength(value2Ptr);
		if ((s1len == value1Ptr->length)
			&& (value1Ptr->bytes != NULL)
			&& (s2len == value2Ptr->length)
			&& (value2Ptr->bytes != NULL)) {
		    s1 = value1Ptr->bytes;
		    s2 = value2Ptr->bytes;
		    memCmpFn = memcmp;
		} else {
		    s1 = (char *) Tcl_GetUnicode(value1Ptr);
		    s2 = (char *) Tcl_GetUnicode(value2Ptr);
		    if (
#if defined(WORDS_BIGENDIAN) && (TCL_UTF_MAX > 3)
			    1
#else
			    checkEq
#endif
			    ) {
			memCmpFn = memcmp;
			s1len *= sizeof(Tcl_UniChar);
			s2len *= sizeof(Tcl_UniChar);
		    } else {
			memCmpFn = (memCmpFn_t)(void *)Tcl_UniCharNcmp;
		    }
		}
	    }
	} else {
	    empty = TclCheckEmptyString(value1Ptr);
	    if (empty > 0) {
		switch (TclCheckEmptyString(value2Ptr)) {
		case -1:
		    s1 = 0;
		    s1len = 0;
		    s2 = TclGetStringFromObj(value2Ptr, &s2len);
		    break;
		case 0:
		    match = -1;
		    goto matchdone;
		case 1:
		default: /* avoid warn: `s2` may be used uninitialized */
		    match = 0;
		    goto matchdone;
		}
	    } else if (TclCheckEmptyString(value2Ptr) > 0) {
		switch (empty) {
		case -1:
		    s2 = 0;
		    s2len = 0;
		    s1 = TclGetStringFromObj(value1Ptr, &s1len);
		    break;
		case 0:
		    match = 1;
		    goto matchdone;
		case 1:
		default: /* avoid warn: `s1` may be used uninitialized */
		    match = 0;
		    goto matchdone;
		}
	    } else {
		s1 = TclGetStringFromObj(value1Ptr, &s1len);
		s2 = TclGetStringFromObj(value2Ptr, &s2len);
	    }
	    if (!nocase && checkEq) {
		/*
		 * When we have equal-length we can check only for
		 * (in)equality. We can use memcmp in all (n)eq cases because
		 * we don't need to worry about lexical LE/BE variance.
		 */

		memCmpFn = memcmp;
	    } else {
		/*
		 * As a catch-all we will work with UTF-8. We cannot use
		 * memcmp() as that is unsafe with any string containing NUL
		 * (\xC0\x80 in Tcl's utf rep). We can use the more efficient
		 * TclpUtfNcmp2 if we are case-sensitive and no specific
		 * length was requested.
		 */

		if ((reqlength < 0) && !nocase) {
		    memCmpFn = (memCmpFn_t)(void *)TclpUtfNcmp2;
		} else {
		    s1len = Tcl_NumUtfChars(s1, s1len);
		    s2len = Tcl_NumUtfChars(s2, s2len);
		    memCmpFn = (memCmpFn_t)(void *)
			    (nocase ? Tcl_UtfNcasecmp : Tcl_UtfNcmp);
		}
	    }
	}

	length = (s1len < s2len) ? s1len : s2len;
	if (reqlength > 0 && reqlength < length) {
	    length = reqlength;
	} else if (reqlength < 0) {
	    /*
	     * The requested length is negative, so we ignore it by setting it
	     * to length + 1 so we correct the match var.
	     */

	    reqlength = length + 1;
	}

	if (checkEq && (s1len != s2len)) {
	    match = 1;		/* This will be reversed below. */
	} else {
	    /*
	     * The comparison function should compare up to the minimum byte
	     * length only.
	     */

	    match = memCmpFn(s1, s2, length);
	}
	if ((match == 0) && (reqlength > length)) {
	    match = s1len - s2len;
	}
	match = (match > 0) ? 1 : (match < 0) ? -1 : 0;
    }
  matchdone:
    return match;
}

/*
 *---------------------------------------------------------------------------
 *
 * TclStringFirst --
 *
 *	Implements the [string first] operation.
 *
 * Results:
 *	If needle is found as a substring of haystack, the index of the
 *	first instance of such a find is returned.  If needle is not present
 *	as a substring of haystack, -1 is returned.
 *
 * Side effects:
 *	needle and haystack may have their Tcl_ObjType changed.
 *
 *---------------------------------------------------------------------------
 */

Tcl_Obj *
TclStringFirst(
    Tcl_Obj *needle,
    Tcl_Obj *haystack,
    int start)
{
    int lh, ln = Tcl_GetCharLength(needle);
    Tcl_Obj *result;
    int value = -1;
    Tcl_UniChar *checkStr, *endStr, *uh, *un;

    if (start < 0) {
	start = 0;
    }
    if (ln == 0) {
	/* We don't find empty substrings.  Bizarre!
	 * Whenever this routine is turned into a proper substring
	 * finder, change to `return start` after limits imposed. */
	goto firstEnd;
    }

    if (TclIsPureByteArray(needle) && TclIsPureByteArray(haystack)) {
	unsigned char *end, *check, *bh;
	unsigned char *bn = Tcl_GetByteArrayFromObj(needle, &ln);

	/* Find bytes in bytes */
	bh = Tcl_GetByteArrayFromObj(haystack, &lh);
	if ((lh < ln) || (start > lh - ln)) {
	    /* Don't start the loop if there cannot be a valid answer */
	    goto firstEnd;
	}
	end = bh + lh;

	check = bh + start;
	while (check + ln <= end) {
	    /*
	     * Look for the leading byte of the needle in the haystack
	     * starting at check and stopping when there's not enough room
	     * for the needle left.
	     */
	    check = (unsigned char *)memchr(check, bn[0], (end + 1 - ln) - check);
	    if (check == NULL) {
		/* Leading byte not found -> needle cannot be found. */
		goto firstEnd;
	    }
	    /* Leading byte found, check rest of needle. */
	    if (0 == memcmp(check+1, bn+1, ln-1)) {
		/* Checks! Return the successful index. */
		value = (check - bh);
		goto firstEnd;
	    }
	    /* Rest of needle match failed; Iterate to continue search. */
	    check++;
	}
	goto firstEnd;
    }

    /*
     * TODO: It might be nice to support some cases where it is not
     * necessary to shimmer to &tclStringType to compute the result,
     * and instead operate just on the objPtr->bytes values directly.
     * However, we also do not want the answer to change based on the
     * code pathway, or if it does we want that to be for some values
     * we explicitly decline to support.  Getting there will involve
     * locking down in practice more firmly just what encodings produce
     * what supported results for the objPtr->bytes values.  For now,
     * do only the well-defined Tcl_UniChar array search.
     */

    un = Tcl_GetUnicodeFromObj(needle, &ln);
    uh = Tcl_GetUnicodeFromObj(haystack, &lh);
    if ((lh < ln) || (start > lh - ln)) {
	/* Don't start the loop if there cannot be a valid answer */
	goto firstEnd;
    }
    endStr = uh + lh;

    for (checkStr = uh + start; checkStr + ln <= endStr; checkStr++) {
	if ((*checkStr == *un) && (0 ==
		memcmp(checkStr + 1, un + 1, (ln-1) * sizeof(Tcl_UniChar)))) {
	    value =  (checkStr - uh);
	    goto firstEnd;
	}
    }
  firstEnd:
    TclNewIndexObj(result, value);
    return result;
}

/*
 *---------------------------------------------------------------------------
 *
 * TclStringLast --
 *
 *	Implements the [string last] operation.
 *
 * Results:
 *	If needle is found as a substring of haystack, the index of the
 *	last instance of such a find is returned.  If needle is not present
 *	as a substring of haystack, -1 is returned.
 *
 * Side effects:
 *	needle and haystack may have their Tcl_ObjType changed.
 *
 *---------------------------------------------------------------------------
 */

Tcl_Obj *
TclStringLast(
    Tcl_Obj *needle,
    Tcl_Obj *haystack,
    int last)
{
    int lh, ln = Tcl_GetCharLength(needle);
    Tcl_Obj *result;
    int value = -1;
    Tcl_UniChar *checkStr, *uh, *un;

    if (ln == 0) {
	/*
	 * 	We don't find empty substrings.  Bizarre!
	 *
	 * 	TODO: When we one day make this a true substring
	 * 	finder, change this to "return last", after limitation.
	 */
	goto lastEnd;
    }

    if (TclIsPureByteArray(needle) && TclIsPureByteArray(haystack)) {
	unsigned char *check, *bh = Tcl_GetByteArrayFromObj(haystack, &lh);
	unsigned char *bn = Tcl_GetByteArrayFromObj(needle, &ln);

	if (last >= lh) {
	    last = lh - 1;
	}
	if (last + 1 < ln) {
	    /* Don't start the loop if there cannot be a valid answer */
	    goto lastEnd;
	}
	check = bh + last + 1 - ln;

	while (check >= bh) {
	    if ((*check == bn[0])
		    && (0 == memcmp(check+1, bn+1, ln-1))) {
		value = (check - bh);
		goto lastEnd;
	    }
	    check--;
	}
	goto lastEnd;
    }

    uh = Tcl_GetUnicodeFromObj(haystack, &lh);
    un = Tcl_GetUnicodeFromObj(needle, &ln);

    if (last >= lh) {
	last = lh - 1;
    }
    if (last + 1 < ln) {
	/* Don't start the loop if there cannot be a valid answer */
	goto lastEnd;
    }
    checkStr = uh + last + 1 - ln;
    while (checkStr >= uh) {
	if ((*checkStr == un[0])
		&& (0 == memcmp(checkStr+1, un+1, (ln-1)*sizeof(Tcl_UniChar)))) {
	    value = (checkStr - uh);
	    goto lastEnd;
	}
	checkStr--;
    }
  lastEnd:
    TclNewIndexObj(result, value);
    return result;
}

/*
 *---------------------------------------------------------------------------
 *
 * TclStringReverse --
 *
 *	Implements the [string reverse] operation.
 *
 * Results:
 *	A Tcl value which is the [string reverse] of the argument supplied.
 *	When sharing rules permit and the caller requests, the returned value
 *	might be the argument with modifications done in place.
 *
 * Side effects:
 *	May allocate a new Tcl_Obj.
 *
 *---------------------------------------------------------------------------
 */

static void
ReverseBytes(
    unsigned char *to,		/* Copy bytes into here... */
    unsigned char *from,	/* ...from here... */
    int count)			/* Until this many are copied, */
				/* reversing as you go. */
{
    unsigned char *src = from + count;

    if (to == from) {
	/* Reversing in place */
	while (--src > to) {
	    unsigned char c = *src;

	    *src = *to;
	    *to++ = c;
	}
    } else {
	while (--src >= from) {
	    *to++ = *src;
	}
    }
}

Tcl_Obj *
TclStringReverse(
    Tcl_Obj *objPtr,
    int flags)
{
    String *stringPtr;
    Tcl_UniChar ch = 0;
    int inPlace = flags & TCL_STRING_IN_PLACE;
#if TCL_UTF_MAX < 4
    int needFlip = 0;
#endif

    if (TclIsPureByteArray(objPtr)) {
	int numBytes;
	unsigned char *from = Tcl_GetByteArrayFromObj(objPtr, &numBytes);

	if (!inPlace || Tcl_IsShared(objPtr)) {
	    objPtr = Tcl_NewByteArrayObj(NULL, numBytes);
	}
	ReverseBytes(TclGetByteArrayFromObj(objPtr, NULL), from, numBytes);
	return objPtr;
    }

    SetStringFromAny(NULL, objPtr);
    stringPtr = GET_STRING(objPtr);

    if (stringPtr->hasUnicode) {
	Tcl_UniChar *from = Tcl_GetUnicode(objPtr);
	stringPtr = GET_STRING(objPtr);
	Tcl_UniChar *src = from + stringPtr->numChars;
	Tcl_UniChar *to;

	if (!inPlace || Tcl_IsShared(objPtr)) {
	    /*
	     * Create a non-empty, pure unicode value, so we can coax
	     * Tcl_SetObjLength into growing the unicode rep buffer.
	     */

	    objPtr = Tcl_NewUnicodeObj(&ch, 1);
	    Tcl_SetObjLength(objPtr, stringPtr->numChars);
	    to = Tcl_GetUnicode(objPtr);
	    stringPtr = GET_STRING(objPtr);
	    while (--src >= from) {
#if TCL_UTF_MAX < 4
		ch = *src;
		if ((ch & 0xF800) == 0xD800) {
		    needFlip = 1;
		}
		*to++ = ch;
#else
		*to++ = *src;
#endif
	    }
	} else {
	    /*
	     * Reversing in place.
	     */

#if TCL_UTF_MAX < 4
	    to = src;
#endif
	    while (--src > from) {
		ch = *src;
#if TCL_UTF_MAX < 4
		if ((ch & 0xF800) == 0xD800) {
		    needFlip = 1;
		}
#endif
		*src = *from;
		*from++ = ch;
	    }
	}
#if TCL_UTF_MAX < 4
	if (needFlip) {
	    /*
	     * Flip back surrogate pairs.
	     */

	    from = to - stringPtr->numChars;
	    while (--to >= from) {
		ch = *to;
		if ((ch & 0xFC00) == 0xD800) {
		    if ((to-1 >= from) && ((to[-1] & 0xFC00) == 0xDC00)) {
			to[0] = to[-1];
			to[-1] = ch;
			--to;
		    }
		}
	    }
	}
#endif
    }

    if (objPtr->bytes) {
	int numChars = stringPtr->numChars;
	int numBytes = objPtr->length;
	char *to, *from = objPtr->bytes;

	if (!inPlace || Tcl_IsShared(objPtr)) {
	    TclNewObj(objPtr);
	    Tcl_SetObjLength(objPtr, numBytes);
	}
	to = objPtr->bytes;

	if (numChars < numBytes) {
	    /*
	     * Either numChars == -1 and we don't know how many chars are
	     * represented by objPtr->bytes and we need Pass 1 just in case,
	     * or numChars >= 0 and we know we have fewer chars than bytes, so
	     * we know there's a multibyte character needing Pass 1.
	     *
	     * Pass 1. Reverse the bytes of each multi-byte character.
	     */

	    int bytesLeft = numBytes;
	    int chw;

	    while (bytesLeft) {
		/*
		 * NOTE: We know that the from buffer is NUL-terminated. It's
		 * part of the contract for objPtr->bytes values. Thus, we can
		 * skip calling Tcl_UtfCharComplete() here.
		 */

		int bytesInChar = TclUtfToUCS4(from, &chw);

		ReverseBytes((unsigned char *)to, (unsigned char *)from,
			bytesInChar);
		to += bytesInChar;
		from += bytesInChar;
		bytesLeft -= bytesInChar;
	    }

	    from = to = objPtr->bytes;
	}
	/* Pass 2. Reverse all the bytes. */
	ReverseBytes((unsigned char *)to, (unsigned char *)from, numBytes);
    }

    return objPtr;
}

/*
 *---------------------------------------------------------------------------
 *
 * TclStringReplace --
 *
 *	Implements the inner engine of the [string replace] and
 *	[string insert] commands.
 *
 *	The result is a concatenation of a prefix from objPtr, characters
 *	0 through first-1, the insertPtr string value, and a suffix from
 *	objPtr, characters from first + count to the end. The effect is as if
 *	the inner substring of characters first through first+count-1 are
 *	removed and replaced with insertPtr. If insertPtr is NULL, it is
 *	treated as an empty string. When passed the flag TCL_STRING_IN_PLACE,
 *	this routine will try to do the work within objPtr, so long as no
 *	sharing forbids it. Without that request, or as needed, a new Tcl
 *	value will be allocated to be the result.
 *
 * Results:
 *	A Tcl value that is the result of the substring replacement. May
 *	return NULL in case of an error. When NULL is returned and interp is
 *	non-NULL, error information is left in interp
 *
 *---------------------------------------------------------------------------
 */

Tcl_Obj *
TclStringReplace(
    Tcl_Interp *interp,		/* For error reporting, may be NULL */
    Tcl_Obj *objPtr,		/* String to act upon */
    int first,			/* First index to replace */
    int count,			/* How many chars to replace */
    Tcl_Obj *insertPtr,		/* Replacement string, may be NULL */
    int flags)			/* TCL_STRING_IN_PLACE => attempt in-place */
{
    int inPlace = flags & TCL_STRING_IN_PLACE;
    Tcl_Obj *result;

    /* Caller is expected to pass sensible arguments */
    assert ( count >= 0 ) ;
    assert ( first >= 0 ) ;

    /* Replace nothing with nothing */
    if ((insertPtr == NULL) && (count == 0)) {
	if (inPlace) {
	    return objPtr;
	} else {
	    return Tcl_DuplicateObj(objPtr);
	}
    }

    /*
     * The caller very likely had to call Tcl_GetCharLength() or similar
     * to be able to process index values.  This means it is likely that
     * objPtr is either a proper "bytearray" or a "string" or else it has
     * a known and short string rep.
     */

    if (TclIsPureByteArray(objPtr)) {
	int numBytes;
	unsigned char *bytes = Tcl_GetByteArrayFromObj(objPtr, &numBytes);

	if (insertPtr == NULL) {
	    /* Replace something with nothing. */

	    assert ( first <= numBytes ) ;
	    assert ( count <= numBytes ) ;
	    assert ( first + count <= numBytes ) ;

	    result = Tcl_NewByteArrayObj(NULL, numBytes - count);/* PANIC? */
	    TclAppendBytesToByteArray(result, bytes, first);
	    TclAppendBytesToByteArray(result, bytes + first + count,
		    numBytes - count - first);
	    return result;
	}

	/* Replace everything */
	if ((first == 0) && (count == numBytes)) {
	    return insertPtr;
	}

	if (TclIsPureByteArray(insertPtr)) {
	    int newBytes;
	    unsigned char *iBytes
		    = Tcl_GetByteArrayFromObj(insertPtr, &newBytes);

	    if (count == newBytes && inPlace && !Tcl_IsShared(objPtr)) {
		/*
		 * Removal count and replacement count are equal.
		 * Other conditions permit. Do in-place splice.
		 */

		memcpy(bytes + first, iBytes, count);
		Tcl_InvalidateStringRep(objPtr);
		return objPtr;
	    }

	    if (newBytes > INT_MAX - (numBytes - count)) {
		if (interp) {
		    Tcl_SetObjResult(interp, Tcl_ObjPrintf(
			    "max size for a Tcl value (%d bytes) exceeded",
			    INT_MAX));
		    Tcl_SetErrorCode(interp, "TCL", "MEMORY", NULL);
		}
		return NULL;
	    }
	    result = Tcl_NewByteArrayObj(NULL, numBytes - count + newBytes);
								/* PANIC? */
	    Tcl_SetByteArrayLength(result, 0);
	    TclAppendBytesToByteArray(result, bytes, first);
	    TclAppendBytesToByteArray(result, iBytes, newBytes);
	    TclAppendBytesToByteArray(result, bytes + first + count,
		    numBytes - count - first);
	    return result;
	}

	/* Flow through to try other approaches below */
    }

    /*
     * TODO: Figure out how not to generate a Tcl_UniChar array rep
     * when it can be determined objPtr->bytes points to a string of
     * all single-byte characters so we can index it directly.
     */

    /* The traditional implementation... */
    {
	int numChars;
	Tcl_UniChar *ustring = Tcl_GetUnicodeFromObj(objPtr, &numChars);

	/* TODO: Is there an in-place option worth pursuing here? */

	result = Tcl_NewUnicodeObj(ustring, first);
	if (insertPtr) {
	    Tcl_AppendObjToObj(result, insertPtr);
	}
	if (first + count < numChars) {
	    Tcl_AppendUnicodeToObj(result, ustring + first + count,
		    numChars - first - count);
	}

	return result;
    }
}

/*
 *---------------------------------------------------------------------------
 *
 * FillUnicodeRep --
 *
 *	Populate the Unicode internal rep with the Unicode form of its string
 *	rep. The object must alread have a "String" internal rep.
 *
 * Results:
 *	None.
 *
 * Side effects:
 *	Reallocates the String internal rep.
 *
 *---------------------------------------------------------------------------
 */

static void
FillUnicodeRep(
    Tcl_Obj *objPtr)		/* The object in which to fill the unicode
				 * rep. */
{
    String *stringPtr = GET_STRING(objPtr);

    ExtendUnicodeRepWithString(objPtr, objPtr->bytes, objPtr->length,
	    stringPtr->numChars);
}

static void
ExtendUnicodeRepWithString(
    Tcl_Obj *objPtr,
    const char *bytes,
    int numBytes,
    int numAppendChars)
{
    String *stringPtr = GET_STRING(objPtr);
    int needed, numOrigChars = 0;
    Tcl_UniChar *dst, unichar = 0;

    if (stringPtr->hasUnicode) {
	numOrigChars = stringPtr->numChars;
    }
    if (numAppendChars == -1) {
	TclNumUtfChars(numAppendChars, bytes, numBytes);
    }
    needed = numOrigChars + numAppendChars;
    stringCheckLimits(needed);

    if (needed > stringPtr->maxChars) {
	GrowUnicodeBuffer(objPtr, needed);
	stringPtr = GET_STRING(objPtr);
    }

    stringPtr->hasUnicode = 1;
    if (bytes) {
	stringPtr->numChars = needed;
    } else {
	numAppendChars = 0;
    }
    dst = stringPtr->unicode + numOrigChars;
    if (numAppendChars-- > 0) {
	bytes += TclUtfToUniChar(bytes, &unichar);
#if TCL_UTF_MAX > 3
	/* join upper/lower surrogate */
	if (bytes && (stringPtr->unicode[numOrigChars - 1] | 0x3FF) == 0xDBFF && (unichar | 0x3FF) == 0xDFFF) {
		stringPtr->numChars--;
		unichar = ((stringPtr->unicode[numOrigChars - 1] & 0x3FF) << 10) + (unichar & 0x3FF) + 0x10000;
		dst--;
	}
#endif
	*dst++ = unichar;
	while (numAppendChars-- > 0) {
	    bytes += TclUtfToUniChar(bytes, &unichar);
	    *dst++ = unichar;
	}
    }
    *dst = 0;
}

/*
 *----------------------------------------------------------------------
 *
 * DupStringInternalRep --
 *
 *	Initialize the internal representation of a new Tcl_Obj to a copy of
 *	the internal representation of an existing string object.
 *
 * Results:
 *	None.
 *
 * Side effects:
 *	copyPtr's internal rep is set to a copy of srcPtr's internal
 *	representation.
 *
 *----------------------------------------------------------------------
 */

static void
DupStringInternalRep(
    Tcl_Obj *srcPtr,		/* Object with internal rep to copy. Must have
				 * an internal rep of type "String". */
    Tcl_Obj *copyPtr)		/* Object with internal rep to set. Must not
				 * currently have an internal rep.*/
{
    String *srcStringPtr = GET_STRING(srcPtr);
    String *copyStringPtr = NULL;

    if (srcStringPtr->numChars == -1) {
	/*
	 * The String struct in the source value holds zero useful data. Don't
	 * bother copying it. Don't even bother allocating space in which to
	 * copy it. Just let the copy be untyped.
	 */

	return;
    }

    if (srcStringPtr->hasUnicode) {
	int copyMaxChars;

	if (srcStringPtr->maxChars / 2 >= srcStringPtr->numChars) {
	    copyMaxChars = 2 * srcStringPtr->numChars;
	} else {
	    copyMaxChars = srcStringPtr->maxChars;
	}
	copyStringPtr = stringAttemptAlloc(copyMaxChars);
	if (copyStringPtr == NULL) {
	    copyMaxChars = srcStringPtr->numChars;
	    copyStringPtr = stringAlloc(copyMaxChars);
	}
	copyStringPtr->maxChars = copyMaxChars;
	memcpy(copyStringPtr->unicode, srcStringPtr->unicode,
		srcStringPtr->numChars * sizeof(Tcl_UniChar));
	copyStringPtr->unicode[srcStringPtr->numChars] = 0;
    } else {
	copyStringPtr = stringAlloc(0);
	copyStringPtr->maxChars = 0;
	copyStringPtr->unicode[0] = 0;
    }
    copyStringPtr->hasUnicode = srcStringPtr->hasUnicode;
    copyStringPtr->numChars = srcStringPtr->numChars;

    /*
     * Tricky point: the string value was copied by generic object management
     * code, so it doesn't contain any extra bytes that might exist in the
     * source object.
     */

    copyStringPtr->allocated = copyPtr->bytes ? copyPtr->length : 0;

    SET_STRING(copyPtr, copyStringPtr);
    copyPtr->typePtr = &tclStringType;
}

/*
 *----------------------------------------------------------------------
 *
 * SetStringFromAny --
 *
 *	Create an internal representation of type "String" for an object.
 *
 * Results:
 *	This operation always succeeds and returns TCL_OK.
 *
 * Side effects:
 *	Any old internal reputation for objPtr is freed and the internal
 *	representation is set to "String".
 *
 *----------------------------------------------------------------------
 */

static int
SetStringFromAny(
    TCL_UNUSED(Tcl_Interp *),
    Tcl_Obj *objPtr)		/* The object to convert. */
{
    if (!TclHasInternalRep(objPtr, &tclStringType)) {
	String *stringPtr = stringAlloc(0);

	/*
	 * Convert whatever we have into an untyped value. Just A String.
	 */

	(void) TclGetString(objPtr);
	TclFreeInternalRep(objPtr);

	/*
	 * Create a basic String internalrep that just points to the UTF-8 string
	 * already in place at objPtr->bytes.
	 */

	stringPtr->numChars = -1;
	stringPtr->allocated = objPtr->length;
	stringPtr->maxChars = 0;
	stringPtr->hasUnicode = 0;
	SET_STRING(objPtr, stringPtr);
	objPtr->typePtr = &tclStringType;
    }
    return TCL_OK;
}

/*
 *----------------------------------------------------------------------
 *
 * UpdateStringOfString --
 *
 *	Update the string representation for an object whose internal
 *	representation is "String".
 *
 * Results:
 *	None.
 *
 * Side effects:
 *	The object's string may be set by converting its Unicode represention
 *	to UTF format.
 *
 *----------------------------------------------------------------------
 */

static void
UpdateStringOfString(
    Tcl_Obj *objPtr)		/* Object with string rep to update. */
{
    String *stringPtr = GET_STRING(objPtr);

    /*
     * This routine is only called when we need to generate the
     * string rep objPtr->bytes because it does not exist -- it is NULL.
     * In that circumstance, any lingering claim about the size of
     * memory pointed to by that NULL pointer is clearly bogus, and
     * needs a reset.
     */

    stringPtr->allocated = 0;

    if (stringPtr->numChars == 0) {
	TclInitStringRep(objPtr, NULL, 0);
    } else {
	(void) ExtendStringRepWithUnicode(objPtr, stringPtr->unicode,
		stringPtr->numChars);
    }
}

static int
ExtendStringRepWithUnicode(
    Tcl_Obj *objPtr,
    const Tcl_UniChar *unicode,
    int numChars)
{
    /*
     * Pre-condition: this is the "string" Tcl_ObjType.
     */

    int i, origLength, size = 0;
    char *dst;
    String *stringPtr = GET_STRING(objPtr);

    if (numChars < 0) {
	numChars = UnicodeLength(unicode);
    }

    if (numChars == 0) {
	return 0;
    }

    if (objPtr->bytes == NULL) {
	objPtr->length = 0;
    }
    size = origLength = objPtr->length;

    /*
     * Quick cheap check in case we have more than enough room.
     */

    if (numChars <= (INT_MAX - size)/TCL_UTF_MAX
	    && stringPtr->allocated >= size + numChars * TCL_UTF_MAX) {
	goto copyBytes;
    }

    for (i = 0; i < numChars && size >= 0; i++) {
<<<<<<< HEAD
	size += TclUtfCount(unicode[i]);
=======
	size += (unsigned int)Tcl_UniCharToUtf((int) unicode[i], buf);
>>>>>>> 616b93b0
    }
    if (size < 0) {
	Tcl_Panic("max size for a Tcl value (%d bytes) exceeded", INT_MAX);
    }

    /*
     * Grow space if needed.
     */

    if (size > stringPtr->allocated) {
	GrowStringBuffer(objPtr, size, 1);
    }

  copyBytes:
    dst = objPtr->bytes + origLength;
    for (i = 0; i < numChars; i++) {
	dst += Tcl_UniCharToUtf(unicode[i], dst);
    }
    *dst = '\0';
    objPtr->length = dst - objPtr->bytes;
    return numChars;
}

/*
 *----------------------------------------------------------------------
 *
 * FreeStringInternalRep --
 *
 *	Deallocate the storage associated with a String data object's internal
 *	representation.
 *
 * Results:
 *	None.
 *
 * Side effects:
 *	Frees memory.
 *
 *----------------------------------------------------------------------
 */

static void
FreeStringInternalRep(
    Tcl_Obj *objPtr)		/* Object with internal rep to free. */
{
    ckfree(GET_STRING(objPtr));
    objPtr->typePtr = NULL;
}

/*
 * Local Variables:
 * mode: c
 * c-basic-offset: 4
 * fill-column: 78
 * End:
 */<|MERGE_RESOLUTION|>--- conflicted
+++ resolved
@@ -4435,11 +4435,7 @@
     }
 
     for (i = 0; i < numChars && size >= 0; i++) {
-<<<<<<< HEAD
-	size += TclUtfCount(unicode[i]);
-=======
-	size += (unsigned int)Tcl_UniCharToUtf((int) unicode[i], buf);
->>>>>>> 616b93b0
+	size += (unsigned int)TclUtfCount(unicode[i]);
     }
     if (size < 0) {
 	Tcl_Panic("max size for a Tcl value (%d bytes) exceeded", INT_MAX);
