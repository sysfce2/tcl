/*
 * tclStringObj.c --
 *
 *      This file contains functions that implement string operations on Tcl
 *      objects. Some string operations work with UTF-8 encoding forms.
 *      Functions that require knowledge of the width of each character,
 * 	such as indexing, operate on fixed width encoding forms such as UTF-32.
 *
 * 	Conceptually, a string is a sequence of Unicode code points. Internally
 * 	it may be stored in an encoding form such as a modified version of
 * 	UTF-8 or UTF-16 (when TCL_UTF_MAX=3) or UTF-32.
 *
 *	The String object is optimized for the case where each UTF char
 *	in a string is only one byte. In this case, we store the value of
 *	numChars, but we don't store the fixed form encoding (unless
 * 	Tcl_GetUnicode is explicitly called).
 *
 *      The String object type stores one or both formats. The default
 *      behavior is to store UTF-8. Once UTF-16/UTF32 is calculated, it is
 *      stored in the internal rep for future access (without an additional
 *      O(n) cost).
 *
 *	To allow many appends to be done to an object without constantly
 *	reallocating space, we allocate double the space and use the
 *	internal representation to keep track of how much space is used vs.
 *	allocated.
 *
 * Copyright © 1995-1997 Sun Microsystems, Inc.
 * Copyright © 1999 Scriptics Corporation.
 *
 * See the file "license.terms" for information on usage and redistribution of
 * this file, and for a DISCLAIMER OF ALL WARRANTIES.
 */

#include "tclInt.h"
#include "tclTomMath.h"
#include "tclStringRep.h"
#include "assert.h"
/*
 * Prototypes for functions defined later in this file:
 */

static void		AppendPrintfToObjVA(Tcl_Obj *objPtr,
			    const char *format, va_list argList);
static void		AppendUnicodeToUnicodeRep(Tcl_Obj *objPtr,
			    const Tcl_UniChar *unicode, Tcl_Size appendNumChars);
static void		AppendUnicodeToUtfRep(Tcl_Obj *objPtr,
			    const Tcl_UniChar *unicode, Tcl_Size numChars);
static void		AppendUtfToUnicodeRep(Tcl_Obj *objPtr,
			    const char *bytes, Tcl_Size numBytes);
static void		AppendUtfToUtfRep(Tcl_Obj *objPtr,
			    const char *bytes, Tcl_Size numBytes);
static void		DupStringInternalRep(Tcl_Obj *objPtr,
			    Tcl_Obj *copyPtr);
static Tcl_Size		ExtendStringRepWithUnicode(Tcl_Obj *objPtr,
			    const Tcl_UniChar *unicode, Tcl_Size numChars);
static void		ExtendUnicodeRepWithString(Tcl_Obj *objPtr,
			    const char *bytes, Tcl_Size numBytes,
			    Tcl_Size numAppendChars);
static void		FillUnicodeRep(Tcl_Obj *objPtr);
static void		FreeStringInternalRep(Tcl_Obj *objPtr);
static void		GrowStringBuffer(Tcl_Obj *objPtr, int needed, int flag);
static void		GrowUnicodeBuffer(Tcl_Obj *objPtr, int needed);
static int		SetStringFromAny(Tcl_Interp *interp, Tcl_Obj *objPtr);
static void		SetUnicodeObj(Tcl_Obj *objPtr,
			    const Tcl_UniChar *unicode, Tcl_Size numChars);
static Tcl_Size		UnicodeLength(const Tcl_UniChar *unicode);
#if !defined(TCL_NO_DEPRECATED)
static int		UTF16Length(const unsigned short *unicode);
#endif
static void		UpdateStringOfString(Tcl_Obj *objPtr);
#if !defined(TCL_NO_DEPRECATED)
static void		DupUTF16StringInternalRep(Tcl_Obj *objPtr,
			    Tcl_Obj *copyPtr);
static int		SetUTF16StringFromAny(Tcl_Interp *interp, Tcl_Obj *objPtr);
static void		UpdateStringOfUTF16String(Tcl_Obj *objPtr);
#endif

#define ISCONTINUATION(bytes) (\
	((((bytes)[0] & 0xC0) == 0x80) || (((bytes)[0] == '\xED') \
	&& (((bytes)[1] & 0xF0) == 0xB0) && (((bytes)[2] & 0xC0) == 0x80))))

#define SURROGATE(c_)      (((c_) & ~0x7FF) == 0xD800)
#define HIGH_SURROGATE(c_) (((c_) & ~0x3FF) == 0xD800)
#define LOW_SURROGATE(c_)  (((c_) & ~0x3FF) == 0xDC00)

/*
 * The structure below defines the string Tcl object type by means of
 * functions that can be invoked by generic object code.
 */

#ifndef TCL_NO_DEPRECATED
const Tcl_ObjType tclStringType = {
    "string",			/* name */
    FreeStringInternalRep,	/* freeIntRepPro */
    DupUTF16StringInternalRep,	/* dupIntRepProc */
    UpdateStringOfUTF16String,	/* updateStringProc */
    SetUTF16StringFromAny		/* setFromAnyProc */
};
#endif

const Tcl_ObjType tclUniCharStringType = {
    "utf32string",			/* name */
    FreeStringInternalRep,	/* freeIntRepPro */
    DupStringInternalRep,	/* dupIntRepProc */
    UpdateStringOfString,	/* updateStringProc */
    SetStringFromAny		/* setFromAnyProc */
};

typedef struct {
    int numChars;		/* The number of chars in the string. -1 means
				 * this value has not been calculated. >= 0
				 * means that there is a valid Unicode rep, or
				 * that the number of UTF bytes == the number
				 * of chars. */
    int allocated;		/* The amount of space actually allocated for
				 * the UTF string (minus 1 byte for the
				 * termination char). */
    int maxChars;		/* Max number of chars that can fit in the
				 * space allocated for the unicode array. */
    int hasUnicode;		/* Boolean determining whether the string has
				 * a Unicode representation. */
    Tcl_UniChar unicode[TCLFLEXARRAY];	/* The array of Unicode chars. The actual size
				 * of this field depends on the 'maxChars'
				 * field above. */
} UniCharString;

#define UNICHAR_STRING_MAXCHARS \
    (int)(((size_t)UINT_MAX  - offsetof(UniCharString, unicode))/sizeof(Tcl_UniChar) - 1)
#define UNICHAR_STRING_SIZE(numChars) \
    (offsetof(UniCharString, unicode) + sizeof(Tcl_UniChar) + ((numChars) * sizeof(Tcl_UniChar)))
#define uniCharStringCheckLimits(numChars) \
    do {								\
	if ((numChars) < 0 || (numChars) > UNICHAR_STRING_MAXCHARS) {		\
	    Tcl_Panic("max length for a Tcl unicode value (%d chars) exceeded", \
		      UNICHAR_STRING_MAXCHARS);					\
	}								\
    } while (0)
#define uniCharStringAttemptAlloc(numChars) \
    (UniCharString *) attemptckalloc(UNICHAR_STRING_SIZE(numChars))
#define uniCharStringAlloc(numChars) \
    (UniCharString *) ckalloc(UNICHAR_STRING_SIZE(numChars))
#define uniCharStringRealloc(ptr, numChars) \
    (UniCharString *) ckrealloc((ptr), UNICHAR_STRING_SIZE(numChars))
#define uniCharStringAttemptRealloc(ptr, numChars) \
    (UniCharString *) attemptckrealloc((ptr), UNICHAR_STRING_SIZE(numChars))
#define GET_UNICHAR_STRING(objPtr) \
    ((UniCharString *) (objPtr)->internalRep.twoPtrValue.ptr1)
#define SET_UNICHAR_STRING(objPtr, stringPtr) \
    ((objPtr)->internalRep.twoPtrValue.ptr2 = NULL),			\
    ((objPtr)->internalRep.twoPtrValue.ptr1 = (void *) (stringPtr))


#ifndef TCL_NO_DEPRECATED
static void
DupUTF16StringInternalRep(
    Tcl_Obj *srcPtr,		/* Object with internal rep to copy. Must have
				 * an internal rep of type "String". */
    Tcl_Obj *copyPtr)		/* Object with internal rep to set. Must not
				 * currently have an internal rep.*/
{
    String *srcStringPtr = GET_STRING(srcPtr);
    size_t size = offsetof(String, unicode) + (((srcStringPtr->allocated) + 1U) * sizeof(unsigned short));
    String *copyStringPtr = (String *)ckalloc(size);
    memcpy(copyStringPtr, srcStringPtr, size);

    SET_STRING(copyPtr, copyStringPtr);
    copyPtr->typePtr = &tclStringType;
}

static int
SetUTF16StringFromAny(
    TCL_UNUSED(Tcl_Interp *),
    Tcl_Obj *objPtr)		/* The object to convert. */
{
    if (!TclHasInternalRep(objPtr, &tclStringType)) {
	Tcl_DString ds;

	/*
	 * Convert whatever we have into an untyped value. Just A String.
	 */

	(void) TclGetString(objPtr);
	TclFreeInternalRep(objPtr);

	/*
	 * Create a basic String internalrep that just points to the UTF-8 string
	 * already in place at objPtr->bytes.
	 */

	Tcl_DStringInit(&ds);
	unsigned short *utf16string = Tcl_UtfToChar16DString(objPtr->bytes, objPtr->length, &ds);
	int size = Tcl_DStringLength(&ds);
	String *stringPtr = (String *)ckalloc((offsetof(String, unicode) + sizeof(unsigned short)) + size);

	memcpy(stringPtr->unicode, utf16string, size);
	Tcl_DStringFree(&ds);
	size /= sizeof(unsigned short);
	stringPtr->unicode[size] = 0;

	stringPtr->numChars = size;
	stringPtr->allocated = size;
	stringPtr->maxChars = size;
	stringPtr->hasUnicode = 1;
	SET_STRING(objPtr, stringPtr);
	objPtr->typePtr = &tclStringType;
    }
    return TCL_OK;
}

static void
UpdateStringOfUTF16String(
    Tcl_Obj *objPtr)		/* Object with string rep to update. */
{
    Tcl_DString ds;
    String *stringPtr = GET_STRING(objPtr);

	Tcl_DStringInit(&ds);
	const char *string = Tcl_Char16ToUtfDString(stringPtr->unicode, stringPtr->numChars, &ds);

	char *bytes = (char *)ckalloc(Tcl_DStringLength(&ds) + 1U);
	memcpy(bytes, string, Tcl_DStringLength(&ds));
	bytes[Tcl_DStringLength(&ds)] = 0;
	objPtr->bytes = bytes;
	objPtr->length = Tcl_DStringLength(&ds);
	Tcl_DStringFree(&ds);
}
#endif

/*
 * TCL STRING GROWTH ALGORITHM
 *
 * When growing strings (during an append, for example), the following growth
 * algorithm is used:
 *
 *   Attempt to allocate 2 * (originalLength + appendLength)
 *   On failure:
 *	attempt to allocate originalLength + 2*appendLength + TCL_MIN_GROWTH
 *
 * This algorithm allows very good performance, as it rapidly increases the
 * memory allocated for a given string, which minimizes the number of
 * reallocations that must be performed. However, using only the doubling
 * algorithm can lead to a significant waste of memory. In particular, it may
 * fail even when there is sufficient memory available to complete the append
 * request (but there is not 2*totalLength memory available). So when the
 * doubling fails (because there is not enough memory available), the
 * algorithm requests a smaller amount of memory, which is still enough to
 * cover the request, but which hopefully will be less than the total
 * available memory.
 *
 * The addition of TCL_MIN_GROWTH allows for efficient handling of very
 * small appends. Without this extra slush factor, a sequence of several small
 * appends would cause several memory allocations. As long as
 * TCL_MIN_GROWTH is a reasonable size, we can avoid that behavior.
 *
 * The growth algorithm can be tuned by adjusting the following parameters:
 *
 * TCL_MIN_GROWTH		Additional space, in bytes, to allocate when
 *				the double allocation has failed. Default is
 *				1024 (1 kilobyte).  See tclInt.h.
 */

#ifndef TCL_MIN_UNICHAR_GROWTH
#define TCL_MIN_UNICHAR_GROWTH	TCL_MIN_GROWTH/sizeof(Tcl_UniChar)
#endif

static void
GrowStringBuffer(
    Tcl_Obj *objPtr,
    int needed,
    int flag)
{
    /*
     * Preconditions:
     *	objPtr->typePtr == &tclStringType
     *	needed > stringPtr->allocated
     *	flag || objPtr->bytes != NULL
     */

    UniCharString *stringPtr = GET_UNICHAR_STRING(objPtr);
    char *ptr = NULL;
    int attempt;

    if (objPtr->bytes == &tclEmptyString) {
	objPtr->bytes = NULL;
    }
    if (flag == 0 || stringPtr->allocated > 0) {
	if (needed <= INT_MAX / 2) {
	    attempt = 2 * needed;
	    ptr = (char *)attemptckrealloc(objPtr->bytes, attempt + 1U);
	}
	if (ptr == NULL) {
	    /*
	     * Take care computing the amount of modest growth to avoid
	     * overflow into invalid argument values for attempt.
	     */

	    unsigned int limit = INT_MAX - needed;
	    unsigned int extra = needed - objPtr->length + TCL_MIN_GROWTH;
	    int growth = (int) ((extra > limit) ? limit : extra);

	    attempt = needed + growth;
	    ptr = (char *)attemptckrealloc(objPtr->bytes, attempt + 1U);
	}
    }
    if (ptr == NULL) {
	/*
	 * First allocation - just big enough; or last chance fallback.
	 */

	attempt = needed;
	ptr = (char *)ckrealloc(objPtr->bytes, attempt + 1U);
    }
    objPtr->bytes = ptr;
    stringPtr->allocated = attempt;
    memset(ptr + objPtr->length, 0, attempt + 1U - objPtr->length);
}

static void
GrowUnicodeBuffer(
    Tcl_Obj *objPtr,
    int needed)
{
    /*
     * Preconditions:
     *	objPtr->typePtr == &tclStringType
     *	needed > stringPtr->maxChars
     *	needed < UNICHAR_STRING_MAXCHARS
     */

    UniCharString *ptr = NULL, *stringPtr = GET_UNICHAR_STRING(objPtr);
    int attempt;

    if (stringPtr->maxChars > 0) {
	/*
	 * Subsequent appends - apply the growth algorithm.
	 */

	if (needed <= UNICHAR_STRING_MAXCHARS / 2) {
	    attempt = 2 * needed;
	    ptr = uniCharStringAttemptRealloc(stringPtr, attempt);
	}
	if (ptr == NULL) {
	    /*
	     * Take care computing the amount of modest growth to avoid
	     * overflow into invalid argument values for attempt.
	     */

	    unsigned int limit = UNICHAR_STRING_MAXCHARS - needed;
	    unsigned int extra = needed - stringPtr->numChars
		    + TCL_MIN_UNICHAR_GROWTH;
	    int growth = (int) ((extra > limit) ? limit : extra);

	    attempt = needed + growth;
	    ptr = uniCharStringAttemptRealloc(stringPtr, attempt);
	}
    }
    if (ptr == NULL) {
	/*
	 * First allocation - just big enough; or last chance fallback.
	 */

	attempt = needed;
	ptr = uniCharStringRealloc(stringPtr, attempt);
    }
    stringPtr = ptr;
    stringPtr->maxChars = attempt;
    SET_UNICHAR_STRING(objPtr, stringPtr);
}

/*
 *----------------------------------------------------------------------
 *
 * Tcl_NewStringObj --
 *
 *	This function is normally called when not debugging: i.e., when
 *	TCL_MEM_DEBUG is not defined. It creates a new string object and
 *	initializes it from the byte pointer and length arguments.
 *
 *	When TCL_MEM_DEBUG is defined, this function just returns the result
 *	of calling the debugging version Tcl_DbNewStringObj.
 *
 * Results:
 *	A newly created string object is returned that has ref count zero.
 *
 * Side effects:
 *	The new object's internal string representation will be set to a copy
 *	of the length bytes starting at "bytes". If "length" is negative, use
 *	bytes up to the first NUL byte; i.e., assume "bytes" points to a
 *	C-style NUL-terminated string. The object's type is set to NULL. An
 *	extra NUL is added to the end of the new object's byte array.
 *
 *----------------------------------------------------------------------
 */

#ifdef TCL_MEM_DEBUG
#undef Tcl_NewStringObj
Tcl_Obj *
Tcl_NewStringObj(
    const char *bytes,		/* Points to the first of the length bytes
				 * used to initialize the new object. */
    Tcl_Size length)		/* The number of bytes to copy from "bytes"
				 * when initializing the new object. If
				 * negative, use bytes up to the first NUL
				 * byte. */
{
    return Tcl_DbNewStringObj(bytes, length, "unknown", 0);
}
#else /* if not TCL_MEM_DEBUG */
Tcl_Obj *
Tcl_NewStringObj(
    const char *bytes,		/* Points to the first of the length bytes
				 * used to initialize the new object. */
    Tcl_Size length)		/* The number of bytes to copy from "bytes"
				 * when initializing the new object. If negative,
				 * use bytes up to the first NUL byte. */
{
    Tcl_Obj *objPtr;

    if (length < 0) {
	length = (bytes? strlen(bytes) : 0);
    }
    TclNewStringObj(objPtr, bytes, length);
    return objPtr;
}
#endif /* TCL_MEM_DEBUG */

/*
 *----------------------------------------------------------------------
 *
 * Tcl_DbNewStringObj --
 *
 *	This function is normally called when debugging: i.e., when
 *	TCL_MEM_DEBUG is defined. It creates new string objects. It is the
 *	same as the Tcl_NewStringObj function above except that it calls
 *	Tcl_DbCkalloc directly with the file name and line number from its
 *	caller. This simplifies debugging since then the [memory active]
 *	command will report the correct file name and line number when
 *	reporting objects that haven't been freed.
 *
 *	When TCL_MEM_DEBUG is not defined, this function just returns the
 *	result of calling Tcl_NewStringObj.
 *
 * Results:
 *	A newly created string object is returned that has ref count zero.
 *
 * Side effects:
 *	The new object's internal string representation will be set to a copy
 *	of the length bytes starting at "bytes". If "length" is negative, use
 *	bytes up to the first NUL byte; i.e., assume "bytes" points to a
 *	C-style NUL-terminated string. The object's type is set to NULL. An
 *	extra NUL is added to the end of the new object's byte array.
 *
 *----------------------------------------------------------------------
 */

#ifdef TCL_MEM_DEBUG
Tcl_Obj *
Tcl_DbNewStringObj(
    const char *bytes,		/* Points to the first of the length bytes
				 * used to initialize the new object. */
    int length,			/* The number of bytes to copy from "bytes"
				 * when initializing the new object. If
				 * negative, use bytes up to the first NUL
				 * byte. */
    const char *file,		/* The name of the source file calling this
				 * function; used for debugging. */
    int line)			/* Line number in the source file; used for
				 * debugging. */
{
    Tcl_Obj *objPtr;

    if (length < 0) {
	length = (bytes? strlen(bytes) : 0);
    }
    TclDbNewObj(objPtr, file, line);
    TclInitStringRep(objPtr, bytes, length);
    return objPtr;
}
#else /* if not TCL_MEM_DEBUG */
Tcl_Obj *
Tcl_DbNewStringObj(
    const char *bytes,		/* Points to the first of the length bytes
				 * used to initialize the new object. */
    int length,			/* The number of bytes to copy from "bytes"
				 * when initializing the new object. If
				 * negative, use bytes up to the first NUL
				 * byte. */
    TCL_UNUSED(const char *) /*file*/,
    TCL_UNUSED(int) /*line*/)
{
    return Tcl_NewStringObj(bytes, length);
}
#endif /* TCL_MEM_DEBUG */

/*
 *---------------------------------------------------------------------------
 *
 * Tcl_NewUnicodeObj --
 *
 *	This function is creates a new String object and initializes it from
 *	the given Unicode String. If the Utf String is the same size as the
 *	Unicode string, don't duplicate the data.
 *
 * Results:
 *	The newly created object is returned. This object will have no initial
 *	string representation. The returned object has a ref count of 0.
 *
 * Side effects:
 *	Memory allocated for new object and copy of Unicode argument.
 *
 *---------------------------------------------------------------------------
 */

Tcl_Obj *
TclNewUnicodeObj(
    const Tcl_UniChar *unicode,	/* The unicode string used to initialize the
				 * new object. */
    int numChars)		/* Number of characters in the unicode
				 * string. */
{
    Tcl_Obj *objPtr;

    TclNewObj(objPtr);
    SetUnicodeObj(objPtr, unicode, numChars);
    return objPtr;
}

#if !defined(TCL_NO_DEPRECATED)
Tcl_Obj *
Tcl_NewUnicodeObj(
    const unsigned short *unicode,	/* The unicode string used to initialize the
				 * new object. */
    int numChars)		/* Number of characters in the unicode
				 * string. */
{
    Tcl_Obj *objPtr;

    TclNewObj(objPtr);
    TclInvalidateStringRep(objPtr);

    if (numChars < 0) {
	numChars = UTF16Length(unicode);
    }

    String *stringPtr = (String *)ckalloc((offsetof(String, unicode)
	    + sizeof(unsigned short)) + numChars * sizeof(unsigned short));
    memcpy(stringPtr->unicode, unicode, numChars * sizeof(unsigned short));
    stringPtr->unicode[numChars] = 0;

    stringPtr->numChars = numChars;
    stringPtr->allocated = numChars;
    stringPtr->maxChars = numChars;
    stringPtr->hasUnicode = 1;
    SET_STRING(objPtr, stringPtr);
    objPtr->typePtr = &tclStringType;

    return objPtr;
}
#endif

/*
 *----------------------------------------------------------------------
 *
 * Tcl_GetCharLength --
 *
 *	Get the length of the Unicode string from the Tcl object.
 *
 * Results:
 *	Pointer to Unicode string representing the Unicode object.
 *
 * Side effects:
 *	Frees old internal rep. Allocates memory for new "String" internal
 *	rep.
 *
 *----------------------------------------------------------------------
 */

int
TclGetCharLength(
    Tcl_Obj *objPtr)		/* The String object to get the num chars
				 * of. */
{
    UniCharString *stringPtr;
    int numChars;

    /*
     * Quick, no-shimmer return for short string reps.
     */

    if ((objPtr->bytes) && (objPtr->length < 2)) {
	/* 0 bytes -> 0 chars; 1 byte -> 1 char */
	return objPtr->length;
    }

    /*
     * Optimize the case where we're really dealing with a bytearray object;
     * we don't need to convert to a string to perform the get-length operation.
     *
     * Starting in Tcl 8.7, we check for a "pure" bytearray, because the
     * machinery behind that test is using a proper bytearray ObjType.  We
     * could also compute length of an improper bytearray without shimmering
     * but there's no value in that. We *want* to shimmer an improper bytearray
     * because improper bytearrays have worthless internal reps.
     */

    if (TclIsPureByteArray(objPtr)) {
	(void) Tcl_GetByteArrayFromObj(objPtr, &numChars);
	return numChars;
    }

    /*
     * OK, need to work with the object as a string.
     */

    SetStringFromAny(NULL, objPtr);
    stringPtr = GET_UNICHAR_STRING(objPtr);
    numChars = stringPtr->numChars;

    /*
     * If numChars is unknown, compute it.
     */

    if (numChars == -1) {
	TclNumUtfCharsM(numChars, objPtr->bytes, objPtr->length);
	stringPtr->numChars = numChars;
    }
    return numChars;
}

#if !defined(TCL_NO_DEPRECATED)
#undef Tcl_GetCharLength
int
Tcl_GetCharLength(
    Tcl_Obj *objPtr)		/* The String object to get the num chars
				 * of. */
{
    int numChars;

    /*
     * Quick, no-shimmer return for short string reps.
     */

    if ((objPtr->bytes) && (objPtr->length < 2)) {
	/* 0 bytes -> 0 chars; 1 byte -> 1 char */
	return objPtr->length;
    }

    /*
     * Optimize the case where we're really dealing with a bytearray object;
     * we don't need to convert to a string to perform the get-length operation.
     *
     * Starting in Tcl 8.7, we check for a "pure" bytearray, because the
     * machinery behind that test is using a proper bytearray ObjType.  We
     * could also compute length of an improper bytearray without shimmering
     * but there's no value in that. We *want* to shimmer an improper bytearray
     * because improper bytearrays have worthless internal reps.
     */

    if (TclIsPureByteArray(objPtr)) {
	(void) Tcl_GetByteArrayFromObj(objPtr, &numChars);
    } else {
	Tcl_GetString(objPtr);
	numChars = TclNumUtfChars(objPtr->bytes, objPtr->length);
    }

    return numChars;
}
#endif


/*
 *----------------------------------------------------------------------
 *
 * TclCheckEmptyString --
 *
 *	Determine whether the string value of an object is or would be the
 *	empty string, without generating a string representation.
 *
 * Results:
 *	Returns 1 if empty, 0 if not, and -1 if unknown.
 *
 * Side effects:
 *	None.
 *
 *----------------------------------------------------------------------
 */
int
TclCheckEmptyString(
    Tcl_Obj *objPtr)
{
    Tcl_Size length = TCL_INDEX_NONE;

    if (objPtr->bytes == &tclEmptyString) {
	return TCL_EMPTYSTRING_YES;
    }

    if (TclIsPureByteArray(objPtr)
	&& TclGetCharLength(objPtr) == 0) {
	return TCL_EMPTYSTRING_YES;
    }

    if (TclListObjIsCanonical(objPtr)) {
	TclListObjLengthM(NULL, objPtr, &length);
	return length == 0;
    }

    if (TclIsPureDict(objPtr)) {
	Tcl_DictObjSize(NULL, objPtr, &length);
	return length == 0;
    }

    if (objPtr->bytes == NULL) {
	return TCL_EMPTYSTRING_UNKNOWN;
    }
    return objPtr->length == 0;
}

/*
 *----------------------------------------------------------------------
 *
 * Tcl_GetUniChar --
 *
 *	Get the index'th Unicode character from the String object. If index
 *	is out of range or it references a low surrogate preceded by a high
 *	surrogate, the result = -1;
 *
 * Results:
 *	Returns the index'th Unicode character in the Object.
 *
 * Side effects:
 *	Fills unichar with the index'th Unicode character.
 *
 *----------------------------------------------------------------------
 */

#if !defined(TCL_NO_DEPRECATED)
#undef Tcl_GetUniChar
int
Tcl_GetUniChar(
    Tcl_Obj *objPtr,		/* The object to get the Unicode charater
				 * from. */
    Tcl_Size index)		/* Get the index'th Unicode character. */
{
    String *stringPtr;
    int ch;

    if (index < 0) {
	return -1;
    }

    /*
     * Optimize the case where we're really dealing with a ByteArray object
     * we don't need to convert to a string to perform the indexing operation.
     */

    if (TclIsPureByteArray(objPtr)) {
	Tcl_Size length;
	unsigned char *bytes = Tcl_GetByteArrayFromObj(objPtr, &length);
	if (index >= length) {
		return -1;
	}

	return (int) bytes[index];
    }

    /*
     * OK, need to work with the object as a string.
     */

    SetUTF16StringFromAny(NULL, objPtr);
    stringPtr = GET_STRING(objPtr);

    if (index >= stringPtr->numChars) {
	return -1;
    }
    ch = stringPtr->unicode[index];
    /* See: bug [11ae2be95dac9417] */
    if (SURROGATE(ch)) {
	if (ch & 0x400) {
	    if ((index > 0)
		    && HIGH_SURROGATE(stringPtr->unicode[index-1])) {
		ch = -1; /* low surrogate preceded by high surrogate */
	    }
	} else if ((++index < stringPtr->numChars)
		&& LOW_SURROGATE(stringPtr->unicode[index])) {
	    /* high surrogate followed by low surrogate */
	    ch = (((ch & 0x3FF) << 10) |
			(stringPtr->unicode[index] & 0x3FF)) + 0x10000;
	}
    }
    return ch;
}
#endif

int
TclGetUniChar(
    Tcl_Obj *objPtr,		/* The object to get the Unicode character
				 * from. */
    Tcl_Size index)		/* Get the index'th Unicode character. */
{
    UniCharString *stringPtr;
    int ch;

    if (index < 0) {
	return -1;
    }

    /*
	 * Optimize the ByteArray case:  N need need to convert to a string to
	 * perform the indexing operation.
     */

    if (TclIsPureByteArray(objPtr)) {
	Tcl_Size length;
	unsigned char *bytes = Tcl_GetByteArrayFromObj(objPtr, &length);
	if (index >= length) {
		return -1;
	}

	return (int) bytes[index];
    }

    /*
     * OK, need to work with the object as a string.
     */

    SetStringFromAny(NULL, objPtr);
    stringPtr = GET_UNICHAR_STRING(objPtr);

    if (stringPtr->hasUnicode == 0) {
	/*
	 * If numChars is unknown, compute it.
	 */

	if (stringPtr->numChars == -1) {
	    TclNumUtfCharsM(stringPtr->numChars, objPtr->bytes, objPtr->length);
	}
        if (index >= stringPtr->numChars) {
            return -1;
        }
	if (stringPtr->numChars == objPtr->length) {
	    return (unsigned char) objPtr->bytes[index];
	}
	FillUnicodeRep(objPtr);
	stringPtr = GET_UNICHAR_STRING(objPtr);
    }

    if (index >= stringPtr->numChars) {
	return -1;
    }
    ch = stringPtr->unicode[index];
    return ch;
}

/*
 *----------------------------------------------------------------------
 *
 * Tcl_GetUnicode --
 *
 *	Get the Unicode form of the String object. If the object is not
 *	already a String object, it will be converted to one. If the String
 *	object does not have a Unicode rep, then one is created from the UTF
 *	string format.
 *
 * Results:
 *	Returns a pointer to the object's internal Unicode string.
 *
 * Side effects:
 *	Converts the object to have the String internal rep.
 *
 *----------------------------------------------------------------------
 */

#ifndef TCL_NO_DEPRECATED
#undef Tcl_GetUnicode
unsigned short *
Tcl_GetUnicode(
    Tcl_Obj *objPtr)		/* The object to find the Unicode string
				 * for. */
{
    return Tcl_GetUnicodeFromObj(objPtr, NULL);
}
#endif /* TCL_NO_DEPRECATED */

/*
 *----------------------------------------------------------------------
 *
 * Tcl_GetUnicodeFromObj --
 *
 *	Get the Unicode form of the String object with length. If the object
 *	is not already a String object, it will be converted to one. If the
 *	String object does not have a Unicode rep, then one is create from the
 *	UTF string format.
 *
 * Results:
 *	Returns a pointer to the object's internal Unicode string.
 *
 * Side effects:
 *	Converts the object to have the String internal rep.
 *
 *----------------------------------------------------------------------
 */

Tcl_UniChar *
TclGetUnicodeFromObj_(
    Tcl_Obj *objPtr,		/* The object to find the Unicode string
				 * for. */
    int *lengthPtr)		/* If non-NULL, the location where the string
				 * rep's Tcl_UniChar length should be stored. If
				 * NULL, no length is stored. */
{
    UniCharString *stringPtr;

    SetStringFromAny(NULL, objPtr);
    stringPtr = GET_UNICHAR_STRING(objPtr);

    if (stringPtr->hasUnicode == 0) {
	FillUnicodeRep(objPtr);
	stringPtr = GET_UNICHAR_STRING(objPtr);
    }

    if (lengthPtr != NULL) {
	*lengthPtr = stringPtr->numChars;
    }
    return stringPtr->unicode;
}

#if !defined(TCL_NO_DEPRECATED)
unsigned short *
Tcl_GetUnicodeFromObj(
    Tcl_Obj *objPtr,		/* The object to find the Unicode string
				 * for. */
    int *lengthPtr)		/* If non-NULL, the location where the string
				 * rep's Tcl_UniChar length should be stored. If
				 * NULL, no length is stored. */
{
    String *stringPtr;

    SetUTF16StringFromAny(NULL, objPtr);
    stringPtr = GET_STRING(objPtr);

    if (lengthPtr != NULL) {
	*lengthPtr = stringPtr->numChars;
    }
    return stringPtr->unicode;
}
#endif
<<<<<<< HEAD
=======

#if !defined(TCL_NO_DEPRECATED)
unsigned short *
TclGetUnicodeFromObj(
    Tcl_Obj *objPtr,		/* The object to find the unicode string
				 * for. */
    void *lengthPtr)	/* If non-NULL, the location where the string
				 * rep's unichar length should be stored. If
				 * NULL, no length is stored. */
{
    String *stringPtr;

    SetUTF16StringFromAny(NULL, objPtr);
    stringPtr = GET_STRING(objPtr);

    if (lengthPtr != NULL) {
	*(ptrdiff_t *)lengthPtr = stringPtr->numChars;
    }
    return stringPtr->unicode;
}
#endif
>>>>>>> e278dd4f

/*
 *----------------------------------------------------------------------
 *
 * Tcl_GetRange --
 *
 *	Create a Tcl Object that contains the chars between first and last of
 *	the object indicated by "objPtr". If the object is not already a
 *	String object, convert it to one.  If first is negative, the
 *	returned string start at the beginning of objPtr.  If last is
 *	negative, the returned string ends at the end of objPtr.
 *
 * Results:
 *	Returns a new Tcl Object of the String type.
 *
 * Side effects:
 *	Changes the internal rep of "objPtr" to the String type.
 *
 *----------------------------------------------------------------------
 */

#if !defined(TCL_NO_DEPRECATED)
#undef Tcl_GetRange
Tcl_Obj *
Tcl_GetRange(
    Tcl_Obj *objPtr,		/* The Tcl object to find the range of. */
    int first,			/* First index of the range. */
    int last)			/* Last index of the range. */
{
    Tcl_Obj *newObjPtr;		/* The Tcl object to find the range of. */
    int length;

    if (first < 0) {
	first = 0;
    }

    /*
     * Optimize the case where we're really dealing with a bytearray object
     * we don't need to convert to a string to perform the substring operation.
     */

    if (TclIsPureByteArray(objPtr)) {
	unsigned char *bytes = Tcl_GetByteArrayFromObj(objPtr, &length);

	if (last < 0 || last >= length) {
	    last = length - 1;
	}
	if (last < first) {
	    TclNewObj(newObjPtr);
	    return newObjPtr;
	}
	return Tcl_NewByteArrayObj(bytes + first, last - first + 1);
    }

    int numChars = TclNumUtfChars(objPtr->bytes, objPtr->length);

    if (last < 0 || last >= numChars) {
	last = numChars - 1;
    }
    if (last < first) {
	TclNewObj(newObjPtr);
	return newObjPtr;
    }
    const char *begin = Tcl_UtfAtIndex(objPtr->bytes, first);
    const char *end = Tcl_UtfAtIndex(objPtr->bytes, last + 1);
    return Tcl_NewStringObj(begin, end - begin);
}
#endif

Tcl_Obj *
TclGetRange(
    Tcl_Obj *objPtr,		/* The Tcl object to find the range of. */
    int first,			/* First index of the range. */
    int last)			/* Last index of the range. */
{
    Tcl_Obj *newObjPtr;		/* The Tcl object to find the range of. */
    UniCharString *stringPtr;
    int length;

    if (first < 0) {
	first = 0;
    }

    /*
     * Optimize the case where we're really dealing with a ByteArray object
     * we don't need to convert to a string to perform the substring operation.
     */

    if (TclIsPureByteArray(objPtr)) {
	unsigned char *bytes = Tcl_GetByteArrayFromObj(objPtr, &length);

	if (last < 0 || last >= length) {
	    last = length - 1;
	}
	if (last < first) {
	    TclNewObj(newObjPtr);
	    return newObjPtr;
	}
	return Tcl_NewByteArrayObj(bytes + first, last - first + 1);
    }

    /*
     * OK, need to work with the object as a string.
     */

    SetStringFromAny(NULL, objPtr);
    stringPtr = GET_UNICHAR_STRING(objPtr);

    if (stringPtr->hasUnicode == 0) {
	/*
	 * If numChars is unknown, compute it.
	 */

	if (stringPtr->numChars == TCL_INDEX_NONE) {
	    TclNumUtfCharsM(stringPtr->numChars, objPtr->bytes, objPtr->length);
	}
	if (stringPtr->numChars == objPtr->length) {
	    if (last < 0 || last >= stringPtr->numChars) {
		last = stringPtr->numChars - 1;
	    }
	    if (last < first) {
		TclNewObj(newObjPtr);
		return newObjPtr;
	    }
	    newObjPtr = Tcl_NewStringObj(objPtr->bytes + first, last - first + 1);

	    /*
	     * Since we know the char length of the result, store it.
	     */

	    SetStringFromAny(NULL, newObjPtr);
	    stringPtr = GET_UNICHAR_STRING(newObjPtr);
	    stringPtr->numChars = newObjPtr->length;
	    return newObjPtr;
	}
	FillUnicodeRep(objPtr);
	stringPtr = GET_UNICHAR_STRING(objPtr);
    }
    if (last < 0 || last >= stringPtr->numChars) {
	last = stringPtr->numChars - 1;
    }
    if (last < first) {
	TclNewObj(newObjPtr);
	return newObjPtr;
    }
    return TclNewUnicodeObj(stringPtr->unicode + first, last - first + 1);
}

/*
 *----------------------------------------------------------------------
 *
 * Tcl_SetStringObj --
 *
 *	Modify an object to hold a string that is a copy of the bytes
 *	indicated by the byte pointer and length arguments.
 *
 * Results:
 *	None.
 *
 * Side effects:
 *	The object's string representation will be set to a copy of the
 *	"length" bytes starting at "bytes". If "length" is negative, use bytes
 *	up to the first NUL byte; i.e., assume "bytes" points to a C-style
 *	NUL-terminated string. The object's old string and internal
 *	representations are freed and the object's type is set NULL.
 *
 *----------------------------------------------------------------------
 */

void
Tcl_SetStringObj(
    Tcl_Obj *objPtr,		/* Object whose internal rep to init. */
    const char *bytes,		/* Points to the first of the length bytes
				 * used to initialize the object. */
    Tcl_Size length)		/* The number of bytes to copy from "bytes"
				 * when initializing the object. If negative,
				 * use bytes up to the first NUL byte.*/
{
    if (Tcl_IsShared(objPtr)) {
	Tcl_Panic("%s called with shared object", "Tcl_SetStringObj");
    }

    /*
     * Set the type to NULL and free any internal rep for the old type.
     */

    TclFreeInternalRep(objPtr);

    /*
     * Free any old string rep, then set the string rep to a copy of the
     * length bytes starting at "bytes".
     */

    TclInvalidateStringRep(objPtr);
    if (length < 0) {
	length = (bytes? strlen(bytes) : 0);
    }
    TclInitStringRep(objPtr, bytes, length);
}

/*
 *----------------------------------------------------------------------
 *
 * Tcl_SetObjLength --
 *
 *	Changes the length of the string representation of objPtr.
 *
 * Results:
 *	None.
 *
 * Side effects:
 *	If the size of objPtr's string representation is greater than length, a
 *	new terminating null byte is stored in objPtr->bytes at length, and
 *	bytes at positions past length have no meaning.  If the length of the
 *	string representation is greater than length, the storage space is
 *	reallocated to length+1.
 *
 *	The object's internal representation is changed to &tclStringType.
 *
 *----------------------------------------------------------------------
 */

void
Tcl_SetObjLength(
    Tcl_Obj *objPtr,		/* Pointer to object. This object must not
				 * currently be shared. */
    Tcl_Size length)		/* Number of bytes desired for string
				 * representation of object, not including
				 * terminating null byte. */
{
    UniCharString *stringPtr;

    if (length < 0) {
	Tcl_Panic("Tcl_SetObjLength: length requested is negative: "
		"%" TCL_SIZE_MODIFIER "d (integer overflow?)", length);
    }
    if (Tcl_IsShared(objPtr)) {
	Tcl_Panic("%s called with shared object", "Tcl_SetObjLength");
    }

    if (objPtr->bytes && objPtr->length == length) {
	return;
    }

    SetStringFromAny(NULL, objPtr);
    stringPtr = GET_UNICHAR_STRING(objPtr);

    if (objPtr->bytes != NULL) {
	/*
	 * Change length of an existing string rep.
	 */
	if (length > stringPtr->allocated) {
	    /*
	     * Need to enlarge the buffer.
	     */
	    if (objPtr->bytes == &tclEmptyString) {
		objPtr->bytes = (char *)ckalloc((unsigned int)length + 1U);
	    } else {
		objPtr->bytes = (char *)ckrealloc(objPtr->bytes, (unsigned int)length + 1U);
	    }
	    stringPtr->allocated = length;
	}

	objPtr->length = length;
	objPtr->bytes[length] = 0;

	/*
	 * Invalidate the Unicode data.
	 */

	stringPtr->numChars = TCL_INDEX_NONE;
	stringPtr->hasUnicode = 0;
    } else {
	/*
	 * Changing length of pure unicode string.
	 */

	uniCharStringCheckLimits(length);
	if (length > stringPtr->maxChars) {
	    stringPtr = uniCharStringRealloc(stringPtr, length);
	    SET_UNICHAR_STRING(objPtr, stringPtr);
	    stringPtr->maxChars = length;
	}

	/*
	 * Mark the new end of the Unicode string
	 */

	stringPtr->numChars = length;
	stringPtr->unicode[length] = 0;
	stringPtr->hasUnicode = 1;

	/*
	 * Can only get here when objPtr->bytes == NULL. No need to invalidate
	 * the string rep.
	 */
    }
}

/*
 *----------------------------------------------------------------------
 *
 * Tcl_AttemptSetObjLength --
 *
 *	This function changes the length of the string representation of an
 *	object. It uses the attempt* (non-panic'ing) memory allocators.
 *
 * Results:
 *	1 if the requested memory was allocated, 0 otherwise.
 *
 * Side effects:
 *	If the size of objPtr's string representation is greater than length,
 *	then it is reduced to length and a new terminating null byte is stored
 *	in the strength. If the length of the string representation is greater
 *	than length, the storage space is reallocated to the given length; a
 *	null byte is stored at the end, but other bytes past the end of the
 *	original string representation are undefined. The object's internal
 *	representation is changed to "expendable string".
 *
 *----------------------------------------------------------------------
 */

int
Tcl_AttemptSetObjLength(
    Tcl_Obj *objPtr,		/* Pointer to object. This object must not
				 * currently be shared. */
    Tcl_Size length)		/* Number of bytes desired for string
				 * representation of object, not including
				 * terminating null byte. */
{
    UniCharString *stringPtr;

    if (length < 0) {
	/* Negative lengths => most likely integer overflow */
	return 0;
    }

    if (Tcl_IsShared(objPtr)) {
	Tcl_Panic("%s called with shared object", "Tcl_AttemptSetObjLength");
    }
    if (objPtr->bytes && objPtr->length == length) {
	return 1;
    }

    SetStringFromAny(NULL, objPtr);
    stringPtr = GET_UNICHAR_STRING(objPtr);

    if (objPtr->bytes != NULL) {
	/*
	 * Change length of an existing string rep.
	 */
	if (length > stringPtr->allocated) {
	    /*
	     * Need to enlarge the buffer.
	     */

	    char *newBytes;

	    if (objPtr->bytes == &tclEmptyString) {
		newBytes = (char *)attemptckalloc((unsigned int)length + 1U);
	    } else {
		newBytes = (char *)attemptckrealloc(objPtr->bytes, (unsigned int)length + 1U);
	    }
	    if (newBytes == NULL) {
		return 0;
	    }
	    objPtr->bytes = newBytes;
	    stringPtr->allocated = length;
	}

	objPtr->length = length;
	objPtr->bytes[length] = 0;

	/*
	 * Invalidate the Unicode data.
	 */

	stringPtr->numChars = TCL_INDEX_NONE;
	stringPtr->hasUnicode = 0;
    } else {
	/*
	 * Changing length of pure Unicode string.
	 */

	if (length > UNICHAR_STRING_MAXCHARS) {
	    return 0;
	}
	if (length > stringPtr->maxChars) {
	    stringPtr = uniCharStringAttemptRealloc(stringPtr, length);
	    if (stringPtr == NULL) {
		return 0;
	    }
	    SET_UNICHAR_STRING(objPtr, stringPtr);
	    stringPtr->maxChars = length;
	}

	/*
	 * Mark the new end of the Unicode string.
	 */

	stringPtr->unicode[length] = 0;
	stringPtr->numChars = length;
	stringPtr->hasUnicode = 1;

	/*
	 * Can only get here when objPtr->bytes == NULL. No need to invalidate
	 * the string rep.
	 */
    }
    return 1;
}

/*
 *---------------------------------------------------------------------------
 *
 * Tcl_SetUnicodeObj --
 *
 *	Modify an object to hold the Unicode string indicated by "unicode".
 *
 * Results:
 *	None.
 *
 * Side effects:
 *	Memory allocated for new "String" internal rep.
 *
 *---------------------------------------------------------------------------
 */

#if !defined(TCL_NO_DEPRECATED)
void
Tcl_SetUnicodeObj(
    Tcl_Obj *objPtr,		/* The object to set the string of. */
    const unsigned short *unicode,	/* The Unicode string used to initialize the
				 * object. */
    int numChars)		/* Number of characters in the Unicode
				 * string. */
{
    String *stringPtr;

    if (numChars < 0) {
	numChars = UTF16Length(unicode);
    }

    /*
     * Allocate enough space for the String structure + Unicode string.
     */

    stringCheckLimits(numChars);
    stringPtr = stringAlloc(numChars);
    SET_STRING(objPtr, stringPtr);
    objPtr->typePtr = &tclStringType;

    stringPtr->maxChars = numChars;
    memcpy(stringPtr->unicode, unicode, numChars * sizeof(unsigned char));
    stringPtr->unicode[numChars] = 0;
    stringPtr->numChars = numChars;
    stringPtr->hasUnicode = 1;

    TclInvalidateStringRep(objPtr);
    stringPtr->allocated = numChars;
}

static int
UTF16Length(
    const unsigned short *ucs2Ptr)
{
    int numChars = 0;

    if (ucs2Ptr) {
	while (numChars >= 0 && ucs2Ptr[numChars] != 0) {
	    numChars++;
	}
    }
    stringCheckLimits(numChars);
    return numChars;
}
#endif

static Tcl_Size
UnicodeLength(
    const Tcl_UniChar *unicode)
{
    Tcl_Size numChars = 0;

    if (unicode) {
	while ((numChars >= 0) && (unicode[numChars] != 0)) {
	    numChars++;
	}
    }
    uniCharStringCheckLimits(numChars);
    return numChars;
}

static void
SetUnicodeObj(
    Tcl_Obj *objPtr,		/* The object to set the string of. */
    const Tcl_UniChar *unicode,	/* The Unicode string used to initialize the
				 * object. */
    Tcl_Size numChars)		/* Number of characters in the Unicode
				 * string. */
{
    UniCharString *stringPtr;

    if (numChars < 0) {
	numChars = UnicodeLength(unicode);
    }

    /*
     * Allocate enough space for the String structure + Unicode string.
     */

    uniCharStringCheckLimits(numChars);
    stringPtr = uniCharStringAlloc(numChars);
    SET_UNICHAR_STRING(objPtr, stringPtr);
    objPtr->typePtr = &tclUniCharStringType;

    stringPtr->maxChars = numChars;
    memcpy(stringPtr->unicode, unicode, numChars * sizeof(Tcl_UniChar));
    stringPtr->unicode[numChars] = 0;
    stringPtr->numChars = numChars;
    stringPtr->hasUnicode = 1;

    TclInvalidateStringRep(objPtr);
    stringPtr->allocated = 0;
}

/*
 *----------------------------------------------------------------------
 *
 * Tcl_AppendLimitedToObj --
 *
 *	This function appends a limited number of bytes from a sequence of
 *	bytes to an object, marking any limitation with an ellipsis.
 *
 * Results:
 *	None.
 *
 * Side effects:
 *	The bytes at *bytes are appended to the string representation of
 *	objPtr.
 *
 *----------------------------------------------------------------------
 */

void
Tcl_AppendLimitedToObj(
    Tcl_Obj *objPtr,		/* Points to the object to append to. */
    const char *bytes,		/* Points to the bytes to append to the
				 * object. */
    Tcl_Size length,		/* The number of bytes available to be
				 * appended from "bytes". If -1, then
				 * all bytes up to a NUL byte are available. */
    Tcl_Size limit,		/* The maximum number of bytes to append to
				 * the object. */
    const char *ellipsis)	/* Ellipsis marker string, appended to the
				 * object to indicate not all available bytes
				 * at "bytes" were appended. */
{
    UniCharString *stringPtr;
    Tcl_Size toCopy = 0;
    Tcl_Size eLen = 0;

    if (length < 0) {
	length = (bytes ? strlen(bytes) : 0);
    }
    if (length == 0) {
	return;
    }
    if (limit <= 0) {
	return;
    }

    if (length <= limit) {
	toCopy = length;
    } else {
	if (ellipsis == NULL) {
	    ellipsis = "...";
	}
	eLen = strlen(ellipsis);
	while (eLen > limit) {
	    eLen = Tcl_UtfPrev(ellipsis+eLen, ellipsis) - ellipsis;
	}

	toCopy = Tcl_UtfPrev(bytes+limit+1-eLen, bytes) - bytes;
    }

    /*
     * If objPtr has a valid Unicode rep, then append the Unicode conversion
     * of "bytes" to the objPtr's Unicode rep, otherwise append "bytes" to
     * objPtr's string rep.
     */

    if (Tcl_IsShared(objPtr)) {
	Tcl_Panic("%s called with shared object", "Tcl_AppendLimitedToObj");
    }

    SetStringFromAny(NULL, objPtr);
    stringPtr = GET_UNICHAR_STRING(objPtr);

    /* If appended string starts with a continuation byte or a lower surrogate,
     * force objPtr to unicode representation. See [7f1162a867] */
    if (bytes && ISCONTINUATION(bytes)) {
	TclGetUnicodeFromObj_(objPtr, NULL);
	stringPtr = GET_UNICHAR_STRING(objPtr);
    }
    if (stringPtr->hasUnicode && stringPtr->numChars > 0) {
	AppendUtfToUnicodeRep(objPtr, bytes, toCopy);
    } else {
	AppendUtfToUtfRep(objPtr, bytes, toCopy);
    }

    if (length <= limit) {
	return;
    }

    stringPtr = GET_UNICHAR_STRING(objPtr);
    if (stringPtr->hasUnicode && stringPtr->numChars > 0) {
	AppendUtfToUnicodeRep(objPtr, ellipsis, eLen);
    } else {
	AppendUtfToUtfRep(objPtr, ellipsis, eLen);
    }
}

/*
 *----------------------------------------------------------------------
 *
 * Tcl_AppendToObj --
 *
 *	This function appends a sequence of bytes to an object.
 *
 * Results:
 *	None.
 *
 * Side effects:
 *	The bytes at *bytes are appended to the string representation of
 *	objPtr.
 *
 *----------------------------------------------------------------------
 */

void
Tcl_AppendToObj(
    Tcl_Obj *objPtr,		/* Points to the object to append to. */
    const char *bytes,		/* Points to the bytes to append to the
				 * object. */
    Tcl_Size length)		/* The number of bytes to append from "bytes".
				 * If negative, then append all bytes up to NUL
				 * byte. */
{
    Tcl_AppendLimitedToObj(objPtr, bytes, length, INT_MAX, NULL);
}

/*
 *----------------------------------------------------------------------
 *
 * Tcl_AppendUnicodeToObj --
 *
 *	This function appends a Unicode string to an object in the most
 *	efficient manner possible. Length must be >= 0.
 *
 * Results:
 *	None.
 *
 * Side effects:
 *	Invalidates the string rep and creates a new Unicode string.
 *
 *----------------------------------------------------------------------
 */

void
TclAppendUnicodeToObj(
    Tcl_Obj *objPtr,		/* Points to the object to append to. */
    const Tcl_UniChar *unicode,	/* The Unicode string to append to the
				 * object. */
    Tcl_Size length)		/* Number of chars in Unicode. Negative
    				 * lengths means nul terminated */
{
    UniCharString *stringPtr;

    if (Tcl_IsShared(objPtr)) {
	Tcl_Panic("%s called with shared object", "Tcl_AppendUnicodeToObj");
    }

    if (length == 0) {
	return;
    }

    SetStringFromAny(NULL, objPtr);
    stringPtr = GET_UNICHAR_STRING(objPtr);

    /*
     * If objPtr has a valid Unicode rep, then append the "unicode" to the
     * objPtr's Unicode rep, otherwise the UTF conversion of "unicode" to
     * objPtr's string rep.
     */

    if (stringPtr->hasUnicode) {
	AppendUnicodeToUnicodeRep(objPtr, unicode, length);
    } else {
	AppendUnicodeToUtfRep(objPtr, unicode, length);
    }
}

#if !defined(TCL_NO_DEPRECATED)
void
Tcl_AppendUnicodeToObj(
    Tcl_Obj *objPtr,		/* Points to the object to append to. */
    const unsigned short *unicode,	/* The unicode string to append to the
				 * object. */
    Tcl_Size length)		/* Number of chars in Unicode. Negative
    				 * lengths means nul terminated */
{
    String *stringPtr;

    if (Tcl_IsShared(objPtr)) {
	Tcl_Panic("%s called with shared object", "Tcl_AppendUnicodeToObj");
    }

    if (length == 0) {
	return;
    }

    SetUTF16StringFromAny(NULL, objPtr);
    stringPtr = GET_STRING(objPtr);
    stringPtr = stringAttemptRealloc(stringPtr, stringPtr->numChars + length);
    memcpy(&stringPtr->unicode[stringPtr->numChars], unicode, length);
    stringPtr->maxChars = stringPtr->allocated = stringPtr->numChars += length;
    stringPtr->unicode[stringPtr->numChars] = 0;
    SET_STRING(objPtr, stringPtr);
}
#endif

/*
 *----------------------------------------------------------------------
 *
 * Tcl_AppendObjToObj --
 *
 *	This function appends the string rep of one object to another.
 *	"objPtr" cannot be a shared object.
 *
 * Results:
 *	None.
 *
 * Side effects:
 *	The string rep of appendObjPtr is appended to the string
 *	representation of objPtr.
 *	IMPORTANT: This routine does not and MUST NOT shimmer appendObjPtr.
 *	Callers are counting on that.
 *
 *----------------------------------------------------------------------
 */

void
Tcl_AppendObjToObj(
    Tcl_Obj *objPtr,		/* Points to the object to append to. */
    Tcl_Obj *appendObjPtr)	/* Object to append. */
{
    UniCharString *stringPtr;
    Tcl_Size length, numChars;
    Tcl_Size appendNumChars = TCL_INDEX_NONE;
    const char *bytes;

    /*
     * Special case: second object is standard-empty is fast case. We know
     * that appending nothing to anything leaves that starting anything...
     */

    if (appendObjPtr->bytes == &tclEmptyString) {
	return;
    }

    /*
     * Handle append of one ByteArray object to another as a special case.
     * Note that we only do this when the objects are pure so that the
     * bytearray faithfully represent the true value; Otherwise appending the
     * byte arrays together could lose information;
     */

    if ((TclIsPureByteArray(objPtr) || objPtr->bytes == &tclEmptyString)
	    && TclIsPureByteArray(appendObjPtr)) {
	/*
	 * You might expect the code here to be
	 *
	 *  bytes = Tcl_GetByteArrayFromObj(appendObjPtr, &length);
	 *  TclAppendBytesToByteArray(objPtr, bytes, length);
	 *
	 * and essentially all of the time that would be fine. However, it
	 * would run into trouble in the case where objPtr and appendObjPtr
	 * point to the same thing. That may never be a good idea. It seems to
	 * violate Copy On Write, and we don't have any tests for the
	 * situation, since making any Tcl commands that call
	 * Tcl_AppendObjToObj() do that appears impossible (They honor Copy On
	 * Write!). For the sake of extensions that go off into that realm,
	 * though, here's a more complex approach that can handle all the
	 * cases.
	 *
	 * First, get the lengths.
	 */

	Tcl_Size lengthSrc;

	(void) Tcl_GetByteArrayFromObj(objPtr, &length);
	(void) Tcl_GetByteArrayFromObj(appendObjPtr, &lengthSrc);

	/*
	 * Grow buffer enough for the append.
	 */

	TclAppendBytesToByteArray(objPtr, NULL, lengthSrc);

	/*
	 * Reset objPtr back to the original value.
	 */

	Tcl_SetByteArrayLength(objPtr, length);

	/*
	 * Now do the append knowing that buffer growth cannot cause any
	 * trouble.
	 */

	TclAppendBytesToByteArray(objPtr,
		Tcl_GetByteArrayFromObj(appendObjPtr, NULL), lengthSrc);
	return;
    }

    /*
     * Must append as strings.
     */

    SetStringFromAny(NULL, objPtr);
    stringPtr = GET_UNICHAR_STRING(objPtr);

    /* If appended string starts with a continuation byte or a lower surrogate,
     * force objPtr to unicode representation. See [7f1162a867]
     * This fixes append-3.4, append-3.7 and utf-1.18 testcases. */
    if (ISCONTINUATION(TclGetString(appendObjPtr))) {
	TclGetUnicodeFromObj_(objPtr, NULL);
	stringPtr = GET_UNICHAR_STRING(objPtr);
    }
    /*
     * If objPtr has a valid Unicode rep, then get a Unicode string from
     * appendObjPtr and append it.
     */

    if (stringPtr->hasUnicode) {
	/*
	 * If appendObjPtr is not of the "String" type, don't convert it.
	 */

	if (TclHasInternalRep(appendObjPtr, &tclUniCharStringType)) {
	    Tcl_UniChar *unicode =
		    TclGetUnicodeFromObj_(appendObjPtr, &numChars);

	    AppendUnicodeToUnicodeRep(objPtr, unicode, numChars);
	} else {
	    bytes = TclGetStringFromObj(appendObjPtr, &length);
	    AppendUtfToUnicodeRep(objPtr, bytes, length);
	}
	return;
    }

    /*
     * Append to objPtr's UTF string rep. If we know the number of characters
     * in both objects before appending, then set the combined number of
     * characters in the final (appended-to) object.
     */

    bytes = TclGetStringFromObj(appendObjPtr, &length);

    numChars = stringPtr->numChars;
    if ((numChars >= 0) && TclHasInternalRep(appendObjPtr, &tclUniCharStringType)) {
	UniCharString *appendStringPtr = GET_UNICHAR_STRING(appendObjPtr);

	appendNumChars = appendStringPtr->numChars;
    }

    AppendUtfToUtfRep(objPtr, bytes, length);

    if (numChars >= 0 && appendNumChars >= 0) {
	stringPtr->numChars = numChars + appendNumChars;
    }
}

/*
 *----------------------------------------------------------------------
 *
 * AppendUnicodeToUnicodeRep --
 *
 *	Appends the contents of unicode to the Unicode rep of
 *	objPtr, which must already have a valid Unicode rep.
 *
 * Results:
 *	None.
 *
 * Side effects:
 *	objPtr's internal rep is reallocated.
 *
 *----------------------------------------------------------------------
 */

static void
AppendUnicodeToUnicodeRep(
    Tcl_Obj *objPtr,		/* Points to the object to append to. */
    const Tcl_UniChar *unicode,	/* String to append. */
    Tcl_Size appendNumChars)	/* Number of chars of "unicode" to append. */
{
    UniCharString *stringPtr;
    Tcl_Size numChars;

    if (appendNumChars < 0) {
	appendNumChars = UnicodeLength(unicode);
    }
    if (appendNumChars == 0) {
	return;
    }

    SetStringFromAny(NULL, objPtr);
    stringPtr = GET_UNICHAR_STRING(objPtr);

    /*
     * If not enough space has been allocated for the Unicode rep, reallocate
     * the internal rep object with additional space. First try to double the
     * required allocation; if that fails, try a more modest increase. See the
     * "TCL STRING GROWTH ALGORITHM" comment at the top of this file for an
     * explanation of this growth algorithm.
     */

    numChars = stringPtr->numChars + appendNumChars;
    uniCharStringCheckLimits(numChars);

    if (numChars > stringPtr->maxChars) {
	Tcl_Size offset = TCL_INDEX_NONE;

	/*
	 * Protect against case where Unicode points into the existing
	 * stringPtr->unicode array. Force it to follow any relocations due to
	 * the reallocs below.
	 */

	if (unicode && unicode >= stringPtr->unicode
		&& unicode <= stringPtr->unicode + stringPtr->maxChars) {
	    offset = unicode - stringPtr->unicode;
	}

	GrowUnicodeBuffer(objPtr, numChars);
	stringPtr = GET_UNICHAR_STRING(objPtr);

	/*
	 * Relocate Unicode if needed; see above.
	 */

	if (offset >= 0) {
	    unicode = stringPtr->unicode + offset;
	}
    }

    /*
     * Copy the new string onto the end of the old string, then add the
     * trailing null.
     */

    if (unicode) {
	memmove(stringPtr->unicode + stringPtr->numChars, unicode,
		appendNumChars * sizeof(Tcl_UniChar));
    }
    stringPtr->unicode[numChars] = 0;
    stringPtr->numChars = numChars;
    stringPtr->allocated = 0;

    TclInvalidateStringRep(objPtr);
}

/*
 *----------------------------------------------------------------------
 *
 * AppendUnicodeToUtfRep --
 *
 *	This function converts the contents of "unicode" to UTF and appends
 *	the UTF to the string rep of "objPtr".
 *
 * Results:
 *	None.
 *
 * Side effects:
 *	objPtr's internal rep is reallocated.
 *
 *----------------------------------------------------------------------
 */

static void
AppendUnicodeToUtfRep(
    Tcl_Obj *objPtr,		/* Points to the object to append to. */
    const Tcl_UniChar *unicode,	/* String to convert to UTF. */
    Tcl_Size numChars)		/* Number of chars of Unicode to convert. */
{
    UniCharString *stringPtr = GET_UNICHAR_STRING(objPtr);

    numChars = ExtendStringRepWithUnicode(objPtr, unicode, numChars);

    if (stringPtr->numChars != TCL_INDEX_NONE) {
	stringPtr->numChars += numChars;
    }
}

/*
 *----------------------------------------------------------------------
 *
 * AppendUtfToUnicodeRep --
 *
 *	This function converts the contents of "bytes" to Unicode and appends
 *	the Unicode to the Unicode rep of "objPtr". objPtr must already have a
 *	valid Unicode rep. numBytes must be non-negative.
 *
 * Results:
 *	None.
 *
 * Side effects:
 *	objPtr's internal rep is reallocated.
 *
 *----------------------------------------------------------------------
 */

static void
AppendUtfToUnicodeRep(
    Tcl_Obj *objPtr,		/* Points to the object to append to. */
    const char *bytes,		/* String to convert to Unicode. */
    Tcl_Size numBytes)		/* Number of bytes of "bytes" to convert. */
{
    UniCharString *stringPtr;

    if (numBytes == 0) {
	return;
    }

    ExtendUnicodeRepWithString(objPtr, bytes, numBytes, -1);
    TclInvalidateStringRep(objPtr);
    stringPtr = GET_UNICHAR_STRING(objPtr);
    stringPtr->allocated = 0;
}

/*
 *----------------------------------------------------------------------
 *
 * AppendUtfToUtfRep --
 *
 *	This function appends "numBytes" bytes of "bytes" to the UTF string
 *	rep of "objPtr". objPtr must already have a valid String rep.
 *	numBytes must be non-negative.
 *
 * Results:
 *	None.
 *
 * Side effects:
 *	objPtr's internal rep is reallocated.
 *
 *----------------------------------------------------------------------
 */

static void
AppendUtfToUtfRep(
    Tcl_Obj *objPtr,		/* Points to the object to append to. */
    const char *bytes,		/* String to append. */
    Tcl_Size numBytes)		/* Number of bytes of "bytes" to append. */
{
    UniCharString *stringPtr;
    Tcl_Size newLength, oldLength;

    if (numBytes == 0) {
	return;
    }

    /*
     * Copy the new string onto the end of the old string, then add the
     * trailing null.
     */

    if (objPtr->bytes == NULL) {
	objPtr->length = 0;
    }
    oldLength = objPtr->length;
    if (numBytes > INT_MAX - oldLength) {
	Tcl_Panic("max size for a Tcl value (%d bytes) exceeded", INT_MAX);
    }
    newLength = numBytes + oldLength;

    stringPtr = GET_UNICHAR_STRING(objPtr);
    if (newLength > stringPtr->allocated) {
	Tcl_Size offset = TCL_INDEX_NONE;

	/*
	 * Protect against case where unicode points into the existing
	 * stringPtr->unicode array. Force it to follow any relocations due to
	 * the reallocs below.
	 */

	if (bytes && objPtr->bytes && (bytes >= objPtr->bytes)
		&& (bytes <= objPtr->bytes + objPtr->length)) {
	    offset = bytes - objPtr->bytes;
	}

	/*
	 * TODO: consider passing flag=1: no overalloc on first append. This
	 * would make test stringObj-8.1 fail.
	 */

	GrowStringBuffer(objPtr, newLength, 0);

	/*
	 * Relocate bytes if needed; see above.
	 */

	if (offset >= 0) {
	    bytes = objPtr->bytes + offset;
	}
    }

    /*
     * Invalidate the unicode data.
     */

    stringPtr->numChars = -1;
    stringPtr->hasUnicode = 0;

    if (bytes) {
	memmove(objPtr->bytes + oldLength, bytes, numBytes);
    }
    objPtr->bytes[newLength] = 0;
    objPtr->length = newLength;
}

/*
 *----------------------------------------------------------------------
 *
 * Tcl_AppendStringsToObjVA --
 *
 *	This function appends one or more null-terminated strings to an
 *	object.
 *
 * Results:
 *	None.
 *
 * Side effects:
 *	The contents of all the string arguments are appended to the string
 *	representation of objPtr.
 *
 *----------------------------------------------------------------------
 */

void
Tcl_AppendStringsToObjVA(
    Tcl_Obj *objPtr,		/* Points to the object to append to. */
    va_list argList)		/* Variable argument list. */
{
    if (Tcl_IsShared(objPtr)) {
	Tcl_Panic("%s called with shared object", "Tcl_AppendStringsToObj");
    }

    while (1) {
	const char *bytes = va_arg(argList, char *);

	if (bytes == NULL) {
	    break;
	}
	Tcl_AppendToObj(objPtr, bytes, -1);
    }
}

/*
 *----------------------------------------------------------------------
 *
 * Tcl_AppendStringsToObj --
 *
 *	This function appends one or more null-terminated strings to an
 *	object.
 *
 * Results:
 *	None.
 *
 * Side effects:
 *	The contents of all the string arguments are appended to the string
 *	representation of objPtr.
 *
 *----------------------------------------------------------------------
 */

void
Tcl_AppendStringsToObj(
    Tcl_Obj *objPtr,
    ...)
{
    va_list argList;

    va_start(argList, objPtr);
    Tcl_AppendStringsToObjVA(objPtr, argList);
    va_end(argList);
}

/*
 *----------------------------------------------------------------------
 *
 * Tcl_AppendFormatToObj --
 *
 *	This function appends a list of Tcl_Obj's to a Tcl_Obj according to
 *	the formatting instructions embedded in the format string. The
 *	formatting instructions are inspired by sprintf(). Returns TCL_OK when
 *	successful. If there's an error in the arguments, TCL_ERROR is
 *	returned, and an error message is written to the interp, if non-NULL.
 *
 * Results:
 *	A standard Tcl result.
 *
 * Side effects:
 *	None.
 *
 *----------------------------------------------------------------------
 */

int
Tcl_AppendFormatToObj(
    Tcl_Interp *interp,
    Tcl_Obj *appendObj,
    const char *format,
    Tcl_Size objc,
    Tcl_Obj *const objv[])
{
    const char *span = format, *msg, *errCode;
    int gotXpg = 0, gotSequential = 0;
    Tcl_Size objIndex = 0, originalLength, limit, numBytes = 0;
    Tcl_UniChar ch = 0;
    static const char *mixedXPG =
	    "cannot mix \"%\" and \"%n$\" conversion specifiers";
    static const char *const badIndex[2] = {
	"not enough arguments for all format specifiers",
	"\"%n$\" argument index out of range"
    };
    static const char *overflow = "max size for a Tcl value exceeded";

    if (Tcl_IsShared(appendObj)) {
	Tcl_Panic("%s called with shared object", "Tcl_AppendFormatToObj");
    }
    TclGetStringFromObj(appendObj, &originalLength);
    limit = INT_MAX - originalLength;

    /*
     * Format string is NUL-terminated.
     */

    while (*format != '\0') {
	char *end;
	int gotMinus = 0, gotHash = 0, gotZero = 0, gotSpace = 0, gotPlus = 0;
	int gotPrecision, sawFlag, useShort = 0, useBig = 0;
	Tcl_WideInt width, precision;
#ifndef TCL_WIDE_INT_IS_LONG
	int useWide = 0;
#endif
	int newXpg, allocSegment = 0;
	Tcl_Size numChars, segmentLimit, segmentNumBytes;
	Tcl_Obj *segment;
	int step = TclUtfToUniChar(format, &ch);

	format += step;
	if (ch != '%') {
	    numBytes += step;
	    continue;
	}
	if (numBytes) {
	    if (numBytes > limit) {
		msg = overflow;
		errCode = "OVERFLOW";
		goto errorMsg;
	    }
	    Tcl_AppendToObj(appendObj, span, numBytes);
	    limit -= numBytes;
	    numBytes = 0;
	}

	/*
	 * Saw a % : process the format specifier.
	 *
	 * Step 0. Handle special case of escaped format marker (i.e., %%).
	 */

	step = TclUtfToUniChar(format, &ch);
	if (ch == '%') {
	    span = format;
	    numBytes = step;
	    format += step;
	    continue;
	}

	/*
	 * Step 1. XPG3 position specifier
	 */

	newXpg = 0;
	if (isdigit(UCHAR(ch))) {
	    int position = strtoul(format, &end, 10);

	    if (*end == '$') {
		newXpg = 1;
		objIndex = position - 1;
		format = end + 1;
		step = TclUtfToUniChar(format, &ch);
	    }
	}
	if (newXpg) {
	    if (gotSequential) {
		msg = mixedXPG;
		errCode = "MIXEDSPECTYPES";
		goto errorMsg;
	    }
	    gotXpg = 1;
	} else {
	    if (gotXpg) {
		msg = mixedXPG;
		errCode = "MIXEDSPECTYPES";
		goto errorMsg;
	    }
	    gotSequential = 1;
	}
	if ((objIndex < 0) || (objIndex >= objc)) {
	    msg = badIndex[gotXpg];
	    errCode = gotXpg ? "INDEXRANGE" : "FIELDVARMISMATCH";
	    goto errorMsg;
	}

	/*
	 * Step 2. Set of flags.
	 */

	sawFlag = 1;
	do {
	    switch (ch) {
	    case '-':
		gotMinus = 1;
		break;
	    case '#':
		gotHash = 1;
		break;
	    case '0':
		gotZero = 1;
		break;
	    case ' ':
		gotSpace = 1;
		break;
	    case '+':
		gotPlus = 1;
		break;
	    default:
		sawFlag = 0;
	    }
	    if (sawFlag) {
		format += step;
		step = TclUtfToUniChar(format, &ch);
	    }
	} while (sawFlag);

	/*
	 * Step 3. Minimum field width.
	 */

	width = 0;
	if (isdigit(UCHAR(ch))) {
	    /* Note ull will be >= 0 because of isdigit check above */
	    unsigned long long ull;
	    ull = strtoull(format, &end, 10);
	    /* Comparison is >=, not >, to leave room for nul */
	    if (ull >= WIDE_MAX) {
		msg = overflow;
		errCode = "OVERFLOW";
		goto errorMsg;
	    }
	    width = (Tcl_WideInt)ull;
	    format = end;
	    step = TclUtfToUniChar(format, &ch);
	} else if (ch == '*') {
	    if (objIndex >= objc - 1) {
		msg = badIndex[gotXpg];
		errCode = gotXpg ? "INDEXRANGE" : "FIELDVARMISMATCH";
		goto errorMsg;
	    }
	    if (TclGetWideIntFromObj(interp, objv[objIndex], &width) != TCL_OK) {
		goto error;
	    }
	    if (width < 0) {
		width = -width;
		gotMinus = 1;
	    }
	    objIndex++;
	    format += step;
	    step = TclUtfToUniChar(format, &ch);
	}
	if (width > limit) {
	    msg = overflow;
	    errCode = "OVERFLOW";
	    goto errorMsg;
	}

	/*
	 * Step 4. Precision.
	 */

	gotPrecision = precision = 0;
	if (ch == '.') {
	    gotPrecision = 1;
	    format += step;
	    step = TclUtfToUniChar(format, &ch);
	}
	if (isdigit(UCHAR(ch))) {
	    /* Note ull will be >= 0 because of isdigit check above */
	    unsigned long long ull;
	    ull = strtoull(format, &end, 10);
	    /* Comparison is >=, not >, to leave room for nul */
	    if (ull >= WIDE_MAX) {
		msg = overflow;
		errCode = "OVERFLOW";
		goto errorMsg;
	    }
	    precision = (Tcl_WideInt)ull;
	    format = end;
	    step = TclUtfToUniChar(format, &ch);
	} else if (ch == '*') {
	    if (objIndex >= objc - 1) {
		msg = badIndex[gotXpg];
		errCode = gotXpg ? "INDEXRANGE" : "FIELDVARMISMATCH";
		goto errorMsg;
	    }
	    if (TclGetWideIntFromObj(interp, objv[objIndex], &precision)
		    != TCL_OK) {
		goto error;
	    }

	    /*
	     * TODO: Check this truncation logic.
	     */

	    if (precision < 0) {
		precision = 0;
	    }
	    objIndex++;
	    format += step;
	    step = TclUtfToUniChar(format, &ch);
	}

	/*
	 * Step 5. Length modifier.
	 */

	if (ch == 'h') {
	    useShort = 1;
	    format += step;
	    step = TclUtfToUniChar(format, &ch);
	} else if (ch == 'l') {
	    format += step;
	    step = TclUtfToUniChar(format, &ch);
	    if (ch == 'l') {
		useBig = 1;
		format += step;
		step = TclUtfToUniChar(format, &ch);
#ifndef TCL_WIDE_INT_IS_LONG
	    } else {
		useWide = 1;
#endif
	    }
	} else if (ch == 'I') {
	    if ((format[1] == '6') && (format[2] == '4')) {
		format += (step + 2);
		step = TclUtfToUniChar(format, &ch);
#ifndef TCL_WIDE_INT_IS_LONG
		useWide = 1;
#endif
	    } else if ((format[1] == '3') && (format[2] == '2')) {
		format += (step + 2);
		step = TclUtfToUniChar(format, &ch);
	    } else {
		format += step;
		step = TclUtfToUniChar(format, &ch);
	    }
	} else if ((ch == 't') || (ch == 'z') || (ch == 'q') || (ch == 'j')
		|| (ch == 'L')) {
	    format += step;
	    step = TclUtfToUniChar(format, &ch);
	    useBig = 1;
	}

	format += step;
	span = format;

	/*
	 * Step 6. The actual conversion character.
	 */

	segment = objv[objIndex];
	numChars = -1;
	if (ch == 'i') {
	    ch = 'd';
	}
	switch (ch) {
	case '\0':
	    msg = "format string ended in middle of field specifier";
	    errCode = "INCOMPLETE";
	    goto errorMsg;
	case 's':
	    if (gotPrecision) {
		numChars = TclGetCharLength(segment);
		if (precision < numChars) {
		    if (precision < 1) {
			TclNewObj(segment);
		    } else {
			segment = TclGetRange(segment, 0, precision - 1);
		    }
		    numChars = precision;
		    Tcl_IncrRefCount(segment);
		    allocSegment = 1;
		}
	    }
	    break;
	case 'c': {
	    char buf[4] = "";
	    int code, length;

	    if (TclGetIntFromObj(interp, segment, &code) != TCL_OK) {
		goto error;
	    }
	    if ((unsigned)code > 0x10FFFF) {
	    	code = 0xFFFD;
	    }
	    length = Tcl_UniCharToUtf(code, buf);
	    if ((code >= 0xD800) && (length < 3)) {
		/* Special case for handling high surrogates. */
		length += Tcl_UniCharToUtf(-1, buf + length);
	    }
	    segment = Tcl_NewStringObj(buf, length);
	    Tcl_IncrRefCount(segment);
	    allocSegment = 1;
	    break;
	}

	case 'u':
	    /* FALLTHRU */
	case 'd':
	case 'o':
	case 'p':
	case 'x':
	case 'X':
	case 'b': {
	    short s = 0;	/* Silence compiler warning; only defined and
				 * used when useShort is true. */
	    long l;
	    Tcl_WideInt w;
	    mp_int big;
	    int isNegative = 0;
	    Tcl_Size toAppend;

#ifndef TCL_WIDE_INT_IS_LONG
	    if (ch == 'p') {
		useWide = 1;
	    }
#endif
	    if (useBig) {
		int cmpResult;
		if (Tcl_GetBignumFromObj(interp, segment, &big) != TCL_OK) {
		    goto error;
		}
		cmpResult = mp_cmp_d(&big, 0);
		isNegative = (cmpResult == MP_LT);
		if (cmpResult == MP_EQ) gotHash = 0;
		if (ch == 'u') {
		    if (isNegative) {
			mp_clear(&big);
			msg = "unsigned bignum format is invalid";
			errCode = "BADUNSIGNED";
			goto errorMsg;
		    } else {
			ch = 'd';
		    }
		}
#ifndef TCL_WIDE_INT_IS_LONG
	    } else if (useWide) {
		if (TclGetWideBitsFromObj(interp, segment, &w) != TCL_OK) {
		    goto error;
		}
		isNegative = (w < (Tcl_WideInt) 0);
		if (w == (Tcl_WideInt) 0) gotHash = 0;
#endif
	    } else if (TclGetLongFromObj(NULL, segment, &l) != TCL_OK) {
		if (TclGetWideBitsFromObj(interp, segment, &w) != TCL_OK) {
		    goto error;
		} else {
		    l = (long) w;
		}
		if (useShort) {
		    s = (short) l;
		    isNegative = (s < (short) 0);
		    if (s == (short) 0) gotHash = 0;
		} else {
		    isNegative = (l < (long) 0);
		    if (l == (long) 0) gotHash = 0;
		}
	    } else if (useShort) {
		s = (short) l;
		isNegative = (s < (short) 0);
		if (s == (short) 0) gotHash = 0;
	    } else {
		isNegative = (l < (long) 0);
		if (l == (long) 0) gotHash = 0;
	    }

	    TclNewObj(segment);
	    allocSegment = 1;
	    segmentLimit = INT_MAX;
	    Tcl_IncrRefCount(segment);

	    if ((isNegative || gotPlus || gotSpace) && (useBig || ch=='d')) {
		Tcl_AppendToObj(segment,
			(isNegative ? "-" : gotPlus ? "+" : " "), 1);
		segmentLimit -= 1;
	    }

	    if (gotHash || (ch == 'p')) {
		switch (ch) {
		case 'o':
		    Tcl_AppendToObj(segment, "0o", 2);
		    segmentLimit -= 2;
		    break;
		case 'p':
		case 'x':
		case 'X':
		    Tcl_AppendToObj(segment, "0x", 2);
		    segmentLimit -= 2;
		    break;
		case 'b':
		    Tcl_AppendToObj(segment, "0b", 2);
		    segmentLimit -= 2;
		    break;
#if TCL_MAJOR_VERSION < 9
		case 'd':
		    if (gotZero) {
			Tcl_AppendToObj(segment, "0d", 2);
			segmentLimit -= 2;
		    }
		    break;
#endif
		}
	    }

	    switch (ch) {
	    case 'd': {
		Tcl_Size length;
		Tcl_Obj *pure;
		const char *bytes;

		if (useShort) {
		    TclNewIntObj(pure, s);
#ifndef TCL_WIDE_INT_IS_LONG
		} else if (useWide) {
		    TclNewIntObj(pure, w);
#endif
		} else if (useBig) {
		    pure = Tcl_NewBignumObj(&big);
		} else {
		    TclNewIntObj(pure, l);
		}
		Tcl_IncrRefCount(pure);
		bytes = TclGetStringFromObj(pure, &length);

		/*
		 * Already did the sign above.
		 */

		if (*bytes == '-') {
		    length--;
		    bytes++;
		}
		toAppend = length;

		/*
		 * Canonical decimal string reps for integers are composed
		 * entirely of one-byte encoded characters, so "length" is the
		 * number of chars.
		 */

		if (gotPrecision) {
		    if (length < precision) {
			segmentLimit -= precision - length;
		    }
		    while (length < precision) {
			Tcl_AppendToObj(segment, "0", 1);
			length++;
		    }
		    gotZero = 0;
		}
		if (gotZero) {
		    length += TclGetCharLength(segment);
		    if (length < width) {
			segmentLimit -= width - length;
		    }
		    while (length < width) {
			Tcl_AppendToObj(segment, "0", 1);
			length++;
		    }
		}
		if (toAppend > segmentLimit) {
		    msg = overflow;
		    errCode = "OVERFLOW";
		    goto errorMsg;
		}
		Tcl_AppendToObj(segment, bytes, toAppend);
		Tcl_DecrRefCount(pure);
		break;
	    }

	    case 'u':
	    case 'o':
	    case 'p':
	    case 'x':
	    case 'X':
	    case 'b': {
		Tcl_WideUInt bits = (Tcl_WideUInt) 0;
		Tcl_WideInt numDigits = (Tcl_WideInt) 0;
		int numBits = 4, base = 16, index = 0, shift = 0;
		Tcl_Size length;
		Tcl_Obj *pure;
		char *bytes;

		if (ch == 'u') {
		    base = 10;
		} else if (ch == 'o') {
		    base = 8;
		    numBits = 3;
		} else if (ch == 'b') {
		    base = 2;
		    numBits = 1;
		}
		if (useShort) {
		    unsigned short us = (unsigned short) s;

		    bits = (Tcl_WideUInt) us;
		    while (us) {
			numDigits++;
			us /= base;
		    }
#ifndef TCL_WIDE_INT_IS_LONG
		} else if (useWide) {
		    Tcl_WideUInt uw = (Tcl_WideUInt) w;

		    bits = uw;
		    while (uw) {
			numDigits++;
			uw /= base;
		    }
#endif
		} else if (useBig && !mp_iszero(&big)) {
		    int leftover = (big.used * MP_DIGIT_BIT) % numBits;
		    mp_digit mask = (~(mp_digit)0) << (MP_DIGIT_BIT-leftover);

		    numDigits = 1 +
			    (((Tcl_WideInt) big.used * MP_DIGIT_BIT) / numBits);
		    while ((mask & big.dp[big.used-1]) == 0) {
			numDigits--;
			mask >>= numBits;
		    }
		    if (numDigits > INT_MAX) {
			msg = overflow;
			errCode = "OVERFLOW";
			goto errorMsg;
		    }
		} else if (!useBig) {
		    unsigned long ul = (unsigned long) l;

		    bits = (Tcl_WideUInt) ul;
		    while (ul) {
			numDigits++;
			ul /= base;
		    }
		}

		/*
		 * Need to be sure zero becomes "0", not "".
		 */

		if (numDigits == 0) {
		    numDigits = 1;
		}
		TclNewObj(pure);
		Tcl_SetObjLength(pure, (int) numDigits);
		bytes = TclGetString(pure);
		toAppend = length = (int) numDigits;
		while (numDigits--) {
		    int digitOffset;

		    if (useBig && !mp_iszero(&big)) {
			if (index < big.used && (size_t) shift <
				CHAR_BIT*sizeof(Tcl_WideUInt) - MP_DIGIT_BIT) {
			    bits |= ((Tcl_WideUInt) big.dp[index++]) << shift;
			    shift += MP_DIGIT_BIT;
			}
			shift -= numBits;
		    }
		    digitOffset = (int) (bits % base);
		    if (digitOffset > 9) {
			if (ch == 'X') {
			    bytes[numDigits] = 'A' + digitOffset - 10;
			} else {
			    bytes[numDigits] = 'a' + digitOffset - 10;
			}
		    } else {
			bytes[numDigits] = '0' + digitOffset;
		    }
		    bits /= base;
		}
		if (useBig) {
		    mp_clear(&big);
		}
		if (gotPrecision) {
		    if (length < precision) {
			segmentLimit -= precision - length;
		    }
		    while (length < precision) {
			Tcl_AppendToObj(segment, "0", 1);
			length++;
		    }
		    gotZero = 0;
		}
		if (gotZero) {
		    length += TclGetCharLength(segment);
		    if (length < width) {
			segmentLimit -= width - length;
		    }
		    while (length < width) {
			Tcl_AppendToObj(segment, "0", 1);
			length++;
		    }
		}
		if (toAppend > segmentLimit) {
		    msg = overflow;
		    errCode = "OVERFLOW";
		    goto errorMsg;
		}
		Tcl_AppendObjToObj(segment, pure);
		Tcl_DecrRefCount(pure);
		break;
	    }

	    }
	    break;
	}

	case 'a':
	case 'A':
	case 'e':
	case 'E':
	case 'f':
	case 'g':
	case 'G': {
#define MAX_FLOAT_SIZE 320
	    char spec[2*TCL_INTEGER_SPACE + 9], *p = spec;
	    double d;
	    int length = MAX_FLOAT_SIZE;
	    char *bytes;

	    if (Tcl_GetDoubleFromObj(interp, segment, &d) != TCL_OK) {
		/* TODO: Figure out ACCEPT_NAN here */
		goto error;
	    }
	    *p++ = '%';
	    if (gotMinus) {
		*p++ = '-';
	    }
	    if (gotHash) {
		*p++ = '#';
	    }
	    if (gotZero) {
		*p++ = '0';
	    }
	    if (gotSpace) {
		*p++ = ' ';
	    }
	    if (gotPlus) {
		*p++ = '+';
	    }
	    if (width) {
		p += snprintf(p, TCL_INTEGER_SPACE, "%" TCL_LL_MODIFIER "d", width);
		if (width > length) {
		    length = width;
		}
	    }
	    if (gotPrecision) {
		*p++ = '.';
		p += snprintf(p, TCL_INTEGER_SPACE, "%" TCL_LL_MODIFIER "d", precision);
		if (precision > INT_MAX - length) {
		    msg = overflow;
		    errCode = "OVERFLOW";
		    goto errorMsg;
		}
		length += precision;
	    }

	    /*
	     * Don't pass length modifiers!
	     */

	    *p++ = (char) ch;
	    *p = '\0';

	    TclNewObj(segment);
	    allocSegment = 1;
	    if (!Tcl_AttemptSetObjLength(segment, length)) {
		msg = overflow;
		errCode = "OVERFLOW";
		goto errorMsg;
	    }
	    bytes = TclGetString(segment);
	    if (!Tcl_AttemptSetObjLength(segment, snprintf(bytes, segment->length, spec, d))) {
		msg = overflow;
		errCode = "OVERFLOW";
		goto errorMsg;
	    }
	    if (ch == 'A') {
		char *q = TclGetString(segment) + 1;
		*q = 'x';
		q = strchr(q, 'P');
		if (q) *q = 'p';
	    }
	    break;
	}
	default:
	    if (interp != NULL) {
		Tcl_SetObjResult(interp,
			Tcl_ObjPrintf("bad field specifier \"%c\"", ch));
		Tcl_SetErrorCode(interp, "TCL", "FORMAT", "BADTYPE", NULL);
	    }
	    goto error;
	}

	if (width>0 && numChars<0) {
	    numChars = TclGetCharLength(segment);
	}
	if (!gotMinus && width>0) {
	    if (numChars < width) {
		limit -= width - numChars;
	    }
	    while (numChars < width) {
		Tcl_AppendToObj(appendObj, (gotZero ? "0" : " "), 1);
		numChars++;
	    }
	}

	TclGetStringFromObj(segment, &segmentNumBytes);
	if (segmentNumBytes > limit) {
	    if (allocSegment) {
		Tcl_DecrRefCount(segment);
	    }
	    msg = overflow;
	    errCode = "OVERFLOW";
	    goto errorMsg;
	}
	Tcl_AppendObjToObj(appendObj, segment);
	limit -= segmentNumBytes;
	if (allocSegment) {
	    Tcl_DecrRefCount(segment);
	}
	if (width > 0) {
	    if (numChars < width) {
		limit -= width-numChars;
	    }
	    while (numChars < width) {
		Tcl_AppendToObj(appendObj, (gotZero ? "0" : " "), 1);
		numChars++;
	    }
	}

	objIndex += gotSequential;
    }
    if (numBytes) {
	if (numBytes > limit) {
	    msg = overflow;
	    errCode = "OVERFLOW";
	    goto errorMsg;
	}
	Tcl_AppendToObj(appendObj, span, numBytes);
	limit -= numBytes;
	numBytes = 0;
    }

    return TCL_OK;

  errorMsg:
    if (interp != NULL) {
	Tcl_SetObjResult(interp, Tcl_NewStringObj(msg, -1));
	Tcl_SetErrorCode(interp, "TCL", "FORMAT", errCode, NULL);
    }
  error:
    Tcl_SetObjLength(appendObj, originalLength);
    return TCL_ERROR;
}

/*
 *---------------------------------------------------------------------------
 *
 * Tcl_Format --
 *
 * Results:
 *	A refcount zero Tcl_Obj.
 *
 * Side effects:
 *	None.
 *
 *---------------------------------------------------------------------------
 */

Tcl_Obj *
Tcl_Format(
    Tcl_Interp *interp,
    const char *format,
    Tcl_Size objc,
    Tcl_Obj *const objv[])
{
    int result;
    Tcl_Obj *objPtr;

    TclNewObj(objPtr);
    result = Tcl_AppendFormatToObj(interp, objPtr, format, objc, objv);
    if (result != TCL_OK) {
	Tcl_DecrRefCount(objPtr);
	return NULL;
    }
    return objPtr;
}

/*
 *---------------------------------------------------------------------------
 *
 * AppendPrintfToObjVA --
 *
 * Results:
 *
 * Side effects:
 *
 *---------------------------------------------------------------------------
 */

static void
AppendPrintfToObjVA(
    Tcl_Obj *objPtr,
    const char *format,
    va_list argList)
{
    int code;
    Tcl_Size objc;
    Tcl_Obj **objv, *list;
    const char *p;

    TclNewObj(list);
    p = format;
    Tcl_IncrRefCount(list);
    while (*p != '\0') {
	int size = 0, seekingConversion = 1, gotPrecision = 0;
	int lastNum = -1;

	if (*p++ != '%') {
	    continue;
	}
	if (*p == '%') {
	    p++;
	    continue;
	}
	do {
	    switch (*p) {
	    case '\0':
		seekingConversion = 0;
		break;
	    case 's': {
		const char *q, *end, *bytes = va_arg(argList, char *);
		seekingConversion = 0;

		/*
		 * The buffer to copy characters from starts at bytes and ends
		 * at either the first NUL byte, or after lastNum bytes, when
		 * caller has indicated a limit.
		 */

		end = bytes;
		while ((!gotPrecision || lastNum--) && (*end != '\0')) {
		    end++;
		}

		/*
		 * Within that buffer, we trim both ends if needed so that we
		 * copy only whole characters, and avoid copying any partial
		 * multi-byte characters.
		 */

		q = Tcl_UtfPrev(end, bytes);
		if (!Tcl_UtfCharComplete(q, (int)(end - q))) {
		    end = q;
		}

		q = bytes + 4;
		while ((bytes < end) && (bytes < q)
			&& ((*bytes & 0xC0) == 0x80)) {
		    bytes++;
		}

		Tcl_ListObjAppendElement(NULL, list,
			Tcl_NewStringObj(bytes , (int)(end - bytes)));

		break;
	    }
	    case 'p':
		if (sizeof(size_t) == sizeof(Tcl_WideInt)) {
		    size = 2;
		}
		/* FALLTHRU */
	    case 'c':
	    case 'i':
	    case 'u':
	    case 'd':
	    case 'o':
	    case 'x':
	    case 'X':
		seekingConversion = 0;
		switch (size) {
		case -1:
		case 0:
		    Tcl_ListObjAppendElement(NULL, list, Tcl_NewWideIntObj(
			    va_arg(argList, int)));
		    break;
		case 1:
		    Tcl_ListObjAppendElement(NULL, list, Tcl_NewWideIntObj(
			    va_arg(argList, long)));
		    break;
		case 2:
		    Tcl_ListObjAppendElement(NULL, list, Tcl_NewWideIntObj(
			    va_arg(argList, Tcl_WideInt)));
		    break;
		case 3:
		    Tcl_ListObjAppendElement(NULL, list, Tcl_NewBignumObj(
			    va_arg(argList, mp_int *)));
		    break;
		}
		break;
	    case 'a':
	    case 'A':
	    case 'e':
	    case 'E':
	    case 'f':
	    case 'g':
	    case 'G':
		if (size > 0) {
		Tcl_ListObjAppendElement(NULL, list, Tcl_NewDoubleObj(
			(double)va_arg(argList, long double)));
		} else {
			Tcl_ListObjAppendElement(NULL, list, Tcl_NewDoubleObj(
				va_arg(argList, double)));
		}
		seekingConversion = 0;
		break;
	    case '*':
		lastNum = (int) va_arg(argList, int);
		Tcl_ListObjAppendElement(NULL, list, Tcl_NewWideIntObj(lastNum));
		p++;
		break;
	    case '0': case '1': case '2': case '3': case '4':
	    case '5': case '6': case '7': case '8': case '9': {
		char *end;

		lastNum = (int) strtoul(p, &end, 10);
		p = end;
		break;
	    }
	    case '.':
		gotPrecision = 1;
		p++;
		break;
	    case 'l':
		++size;
		p++;
		break;
	    case 't':
	    case 'z':
		if (sizeof(size_t) == sizeof(Tcl_WideInt)) {
		    size = 2;
		}
		p++;
		break;
	    case 'j':
	    case 'q':
		size = 2;
		p++;
		break;
	    case 'I':
		if (p[1]=='6' && p[2]=='4') {
		    p += 2;
		    size = 2;
		} else if (p[1]=='3' && p[2]=='2') {
		    p += 2;
		} else if (sizeof(size_t) == sizeof(Tcl_WideInt)) {
		    size = 2;
		}
		p++;
		break;
	    case 'L':
		size = 3;
		p++;
		break;
	    case 'h':
		size = -1;
		/* FALLTHRU */
	    default:
		p++;
	    }
	} while (seekingConversion);
    }
    TclListObjGetElementsM(NULL, list, &objc, &objv);
    code = Tcl_AppendFormatToObj(NULL, objPtr, format, objc, objv);
    if (code != TCL_OK) {
	Tcl_AppendPrintfToObj(objPtr,
		"Unable to format \"%s\" with supplied arguments: %s",
		format, Tcl_GetString(list));
    }
    Tcl_DecrRefCount(list);
}

/*
 *---------------------------------------------------------------------------
 *
 * Tcl_AppendPrintfToObj --
 *
 * Results:
 *	A standard Tcl result.
 *
 * Side effects:
 *	None.
 *
 *---------------------------------------------------------------------------
 */

void
Tcl_AppendPrintfToObj(
    Tcl_Obj *objPtr,
    const char *format,
    ...)
{
    va_list argList;

    va_start(argList, format);
    AppendPrintfToObjVA(objPtr, format, argList);
    va_end(argList);
}

/*
 *---------------------------------------------------------------------------
 *
 * Tcl_ObjPrintf --
 *
 * Results:
 *	A refcount zero Tcl_Obj.
 *
 * Side effects:
 *	None.
 *
 *---------------------------------------------------------------------------
 */

Tcl_Obj *
Tcl_ObjPrintf(
    const char *format,
    ...)
{
    va_list argList;
    Tcl_Obj *objPtr;

    TclNewObj(objPtr);
    va_start(argList, format);
    AppendPrintfToObjVA(objPtr, format, argList);
    va_end(argList);
    return objPtr;
}

/*
 *---------------------------------------------------------------------------
 *
 * TclGetStringStorage --
 *
 *	Returns the string storage space of a Tcl_Obj.
 *
 * Results:
 *	The pointer value objPtr->bytes is returned and the number of bytes
 *	allocated there is written to *sizePtr (if known).
 *
 * Side effects:
 *	May set objPtr->bytes.
 *
 *---------------------------------------------------------------------------
 */

char *
TclGetStringStorage(
    Tcl_Obj *objPtr,
    unsigned int *sizePtr)
{
    UniCharString *stringPtr;

    if (!TclHasInternalRep(objPtr, &tclUniCharStringType) || objPtr->bytes == NULL) {
	return TclGetStringFromObj(objPtr, (int *)sizePtr);
    }

    stringPtr = GET_UNICHAR_STRING(objPtr);
    *sizePtr = stringPtr->allocated;
    return objPtr->bytes;
}

/*
 *---------------------------------------------------------------------------
 *
 * TclStringRepeat --
 *
 *	Performs the [string repeat] function.
 *
 * Results:
 * 	A (Tcl_Obj *) pointing to the result value, or NULL in case of an
 * 	error.
 *
 * Side effects:
 * 	On error, when interp is not NULL, error information is left in it.
 *
 *---------------------------------------------------------------------------
 */

Tcl_Obj *
TclStringRepeat(
    Tcl_Interp *interp,
    Tcl_Obj *objPtr,
    Tcl_Size count,
    int flags)
{
    Tcl_Obj *objResultPtr;
    int inPlace = flags & TCL_STRING_IN_PLACE;
    Tcl_Size length = 0;
    int unichar = 0;
    Tcl_Size done = 1;
    int binary = TclIsPureByteArray(objPtr);

    /* assert (count >= 2) */

    /*
     * Analyze to determine what representation result should be.
     * GOALS:	Avoid shimmering & string rep generation.
     * 		Produce pure bytearray when possible.
     * 		Error on overflow.
     */

    if (!binary) {
	if (TclHasInternalRep(objPtr, &tclUniCharStringType)) {
	    UniCharString *stringPtr = GET_UNICHAR_STRING(objPtr);
	    if (stringPtr->hasUnicode) {
		unichar = 1;
	    }
	}
    }

    if (binary) {
	/* Result will be pure byte array. Pre-size it */
	Tcl_GetByteArrayFromObj(objPtr, &length);
    } else if (unichar) {
	/* Result will be pure Tcl_UniChar array. Pre-size it. */
	TclGetUnicodeFromObj_(objPtr, &length);
    } else {
	/* Result will be concat of string reps. Pre-size it. */
	TclGetStringFromObj(objPtr, &length);
    }

    if (length == 0) {
	/* Any repeats of empty is empty. */
	return objPtr;
    }

    if (count > INT_MAX/length) {
	if (interp) {
	    Tcl_SetObjResult(interp, Tcl_ObjPrintf(
		    "max size for a Tcl value (%d bytes) exceeded", INT_MAX));
	    Tcl_SetErrorCode(interp, "TCL", "MEMORY", NULL);
	}
	return NULL;
    }

    if (binary) {
	/* Efficiently produce a pure byte array result */
	objResultPtr = (!inPlace || Tcl_IsShared(objPtr)) ?
		Tcl_DuplicateObj(objPtr) : objPtr;

	Tcl_SetByteArrayLength(objResultPtr, count*length); /* PANIC? */
	Tcl_SetByteArrayLength(objResultPtr, length);
	while (count - done > done) {
	    Tcl_AppendObjToObj(objResultPtr, objResultPtr);
	    done *= 2;
	}
	TclAppendBytesToByteArray(objResultPtr,
		Tcl_GetByteArrayFromObj(objResultPtr, NULL),
		(count - done) * length);
    } else if (unichar) {
	/*
	 * Efficiently produce a pure Tcl_UniChar array result.
	 */

	if (!inPlace || Tcl_IsShared(objPtr)) {
	    objResultPtr = TclNewUnicodeObj(TclGetUnicodeFromObj_(objPtr, NULL), length);
	} else {
	    TclInvalidateStringRep(objPtr);
	    objResultPtr = objPtr;
	}

        if (0 == Tcl_AttemptSetObjLength(objResultPtr, count*length)) {
	    if (interp) {
		Tcl_SetObjResult(interp, Tcl_ObjPrintf(
			"string size overflow: unable to alloc %"
			TCL_Z_MODIFIER "u bytes",
			UNICHAR_STRING_SIZE(count*length)));
		Tcl_SetErrorCode(interp, "TCL", "MEMORY", NULL);
	    }
	    return NULL;
	}
	Tcl_SetObjLength(objResultPtr, length);
	while (count - done > done) {
	    Tcl_AppendObjToObj(objResultPtr, objResultPtr);
	    done *= 2;
	}
	TclAppendUnicodeToObj(objResultPtr, TclGetUnicodeFromObj_(objResultPtr, NULL),
		(count - done) * length);
    } else {
	/*
	 * Efficiently concatenate string reps.
	 */

	if (!inPlace || Tcl_IsShared(objPtr)) {
	    objResultPtr = Tcl_NewStringObj(Tcl_GetString(objPtr), length);
	} else {
	    TclFreeInternalRep(objPtr);
	    objResultPtr = objPtr;
	}
        if (0 == Tcl_AttemptSetObjLength(objResultPtr, count*length)) {
	    if (interp) {
		Tcl_SetObjResult(interp, Tcl_ObjPrintf(
			"string size overflow: unable to alloc %u bytes",
			count*length));
		Tcl_SetErrorCode(interp, "TCL", "MEMORY", NULL);
	    }
	    return NULL;
	}
	Tcl_SetObjLength(objResultPtr, length);
	while (count - done > done) {
	    Tcl_AppendObjToObj(objResultPtr, objResultPtr);
	    done *= 2;
	}
	Tcl_AppendToObj(objResultPtr, Tcl_GetString(objResultPtr),
		(count - done) * length);
    }
    return objResultPtr;
}

/*
 *---------------------------------------------------------------------------
 *
 * TclStringCat --
 *
 *	Performs the [string cat] function.
 *
 * Results:
 * 	A (Tcl_Obj *) pointing to the result value, or NULL in case of an
 * 	error.
 *
 * Side effects:
 * 	On error, when interp is not NULL, error information is left in it.
 *
 *---------------------------------------------------------------------------
 */

Tcl_Obj *
TclStringCat(
    Tcl_Interp *interp,
    Tcl_Size objc,
    Tcl_Obj * const objv[],
    int flags)
{
    Tcl_Obj *objResultPtr, * const *ov;
    int binary = 1;
    Tcl_Size oc, length = 0;
    int allowUniChar = 1, requestUniChar = 0, forceUniChar = 0;
    Tcl_Size first = objc - 1;	/* Index of first value possibly not empty */
    Tcl_Size last = 0;		/* Index of last value possibly not empty */
    int inPlace = flags & TCL_STRING_IN_PLACE;

    /* assert ( objc >= 0 ) */

    if (objc <= 1) {
	if (objc != 1) {
	    /* Negative (shouldn't be) no objects; return empty */
	    Tcl_Obj *obj;
	    TclNewObj(obj);
	    return obj;
	}
	/* One object; return first */
	return objv[0];
    }

    /* assert ( objc >= 2 ) */

    /*
     * Analyze to determine what representation result should be.
     * GOALS:	Avoid shimmering & string rep generation.
     * 		Produce pure bytearray when possible.
     * 		Error on overflow.
     */

    ov = objv, oc = objc;
    do {
	Tcl_Obj *objPtr = *ov++;

	if (TclIsPureByteArray(objPtr)) {
	    allowUniChar = 0;
	} else if (objPtr->bytes) {
	    /* Value has a string rep. */
	    if (objPtr->length) {
		/*
		 * Non-empty string rep. Not a pure bytearray, so we won't
		 * create a pure bytearray.
		 */

	 	binary = 0;
	 	if (ov > objv+1 && ISCONTINUATION(TclGetString(objPtr))) {
	 	    forceUniChar = 1;
	 	} else if ((objPtr->typePtr) && (objPtr->typePtr != &tclUniCharStringType)) {
		    /* Prevent shimmer of non-string types. */
		    allowUniChar = 0;
		}
	    }
	} else {
	    /* assert (objPtr->typePtr != NULL) -- stork! */
	    binary = 0;
	    if (TclHasInternalRep(objPtr, &tclUniCharStringType)) {
		/* Have a pure Unicode value; ask to preserve it */
		requestUniChar = 1;
	    } else {
		/* Have another type; prevent shimmer */
		allowUniChar = 0;
	    }
	}
    } while (--oc && (binary || allowUniChar));

    if (binary) {
	/*
	 * Result will be pure byte array. Pre-size it
	 */

	Tcl_Size numBytes;
	ov = objv;
	oc = objc;
	do {
	    Tcl_Obj *objPtr = *ov++;

	    /*
	     * Every argument is either a bytearray with a ("pure")
	     * value we know we can safely use, or it is an empty string.
	     * We don't need to count bytes for the empty strings.
	     */

	    if (TclIsPureByteArray(objPtr)) {
		Tcl_GetByteArrayFromObj(objPtr, &numBytes); /* PANIC? */

		if (numBytes) {
		    last = objc - oc;
		    if (length == 0) {
			first = last;
		    }
		    if (length > (INT_MAX-numBytes)) {
			goto overflow;
		    }
		    length += numBytes;
		}
	    }
	} while (--oc);
    } else if ((allowUniChar && requestUniChar) || forceUniChar) {
	/*
	 * Result will be pure Tcl_UniChar array. Pre-size it.
	 */

	ov = objv;
	oc = objc;
	do {
	    Tcl_Obj *objPtr = *ov++;

	    if ((objPtr->bytes == NULL) || (objPtr->length)) {
		Tcl_Size numChars;

		TclGetUnicodeFromObj_(objPtr, &numChars); /* PANIC? */
		if (numChars) {
		    last = objc - oc;
		    if (length == 0) {
			first = last;
		    } else if (numChars > INT_MAX - length) {
			goto overflow;
		    }
		    length += numChars;
		}
	    }
	} while (--oc);
    } else {
	/* Result will be concat of string reps. Pre-size it. */
	ov = objv; oc = objc;
	do {
	    Tcl_Obj *pendingPtr = NULL;

	    /*
	     * Loop until a possibly non-empty value is reached.
	     * Keep string rep generation pending when possible.
	     */

	    do {
		/* assert ( pendingPtr == NULL ) */
		/* assert ( length == 0 ) */

		Tcl_Obj *objPtr = *ov++;

		if (objPtr->bytes == NULL) {
		    /* No string rep; Take the chance we can avoid making it */
		    pendingPtr = objPtr;
		} else {
		    TclGetStringFromObj(objPtr, &length); /* PANIC? */
		}
	    } while (--oc && (length == 0) && (pendingPtr == NULL));

	    /*
 	     * Either we found a possibly non-empty value, and we remember
 	     * this index as the first and last such value so far seen,
	     * or (oc == 0) and all values are known empty,
 	     * so first = last = objc - 1 signals the right quick return.
 	     */

	    first = last = objc - oc - 1;

	    if (oc && (length == 0)) {
		Tcl_Size numBytes;

		/* assert ( pendingPtr != NULL ) */

		/*
		 * There's a pending value followed by more values.  Loop over
		 * remaining values generating strings until a non-empty value
		 * is found, or the pending value gets its string generated.
		 */

		do {
		    Tcl_Obj *objPtr = *ov++;
		    TclGetStringFromObj(objPtr, &numBytes); /* PANIC? */
		} while (--oc && numBytes == 0 && pendingPtr->bytes == NULL);

		if (numBytes) {
		    last = objc -oc -1;
		}
		if (oc || numBytes) {
		    TclGetStringFromObj(pendingPtr, &length);
		}
		if (length == 0) {
		    if (numBytes) {
			first = last;
		    }
		} else if (numBytes > INT_MAX - length) {
		    goto overflow;
		}
		length += numBytes;
	    }
	} while (oc && (length == 0));

	while (oc) {
	    Tcl_Size numBytes;
	    Tcl_Obj *objPtr = *ov++;

	    /* assert ( length > 0 && pendingPtr == NULL )  */

	    TclGetStringFromObj(objPtr, &numBytes); /* PANIC? */
	    if (numBytes) {
		last = objc - oc;
		if (numBytes > INT_MAX - length) {
		    goto overflow;
		}
		length += numBytes;
	    }
	    --oc;
	}
    }

    if (last <= first /*|| length == 0 */) {
	/* Only one non-empty value or zero length; return first */
	/* NOTE: (length == 0) implies (last <= first) */
	return objv[first];
    }

    objv += first; objc = (last - first + 1);

    if (binary) {
	/* Efficiently produce a pure byte array result */
	unsigned char *dst;

	/*
	 * Broken interface! Byte array value routines offer no way to handle
	 * failure to allocate enough space. Following stanza may panic.
	 */

	if (inPlace && !Tcl_IsShared(*objv)) {
	    Tcl_Size start;

	    objResultPtr = *objv++; objc--;
	    Tcl_GetByteArrayFromObj(objResultPtr, &start);
	    dst = Tcl_SetByteArrayLength(objResultPtr, length) + start;
	} else {
	    objResultPtr = Tcl_NewByteArrayObj(NULL, length);
	    dst = Tcl_SetByteArrayLength(objResultPtr, length);
	}
	while (objc--) {
	    Tcl_Obj *objPtr = *objv++;

	    /*
	     * Every argument is either a bytearray with a ("pure")
	     * value we know we can safely use, or it is an empty string.
	     * We don't need to copy bytes from the empty strings.
	     */

	    if (TclIsPureByteArray(objPtr)) {
		Tcl_Size more;
		unsigned char *src = Tcl_GetByteArrayFromObj(objPtr, &more);
		memcpy(dst, src, more);
		dst += more;
	    }
	}
    } else if ((allowUniChar && requestUniChar) || forceUniChar) {
	/* Efficiently produce a pure Tcl_UniChar array result */
	Tcl_UniChar *dst;

	if (inPlace && !Tcl_IsShared(*objv)) {
	    Tcl_Size start;

	    objResultPtr = *objv++; objc--;

	    /* Ugly interface! Force resize of the unicode array. */
	    TclGetUnicodeFromObj_(objResultPtr, &start);
	    Tcl_InvalidateStringRep(objResultPtr);
	    if (0 == Tcl_AttemptSetObjLength(objResultPtr, length)) {
		if (interp) {
		    Tcl_SetObjResult(interp, Tcl_ObjPrintf(
		    	"concatenation failed: unable to alloc %"
			TCL_Z_MODIFIER "u bytes",
			UNICHAR_STRING_SIZE(length)));
		    Tcl_SetErrorCode(interp, "TCL", "MEMORY", NULL);
		}
		return NULL;
	    }
	    dst = TclGetUnicodeFromObj_(objResultPtr, NULL) + start;
	} else {
	    Tcl_UniChar ch = 0;

	    /* Ugly interface! No scheme to init array size. */
	    objResultPtr = TclNewUnicodeObj(&ch, 0);	/* PANIC? */
	    if (0 == Tcl_AttemptSetObjLength(objResultPtr, length)) {
		Tcl_DecrRefCount(objResultPtr);
		if (interp) {
		    Tcl_SetObjResult(interp, Tcl_ObjPrintf(
		    	"concatenation failed: unable to alloc %"
			TCL_Z_MODIFIER "u bytes",
			UNICHAR_STRING_SIZE(length)));
		    Tcl_SetErrorCode(interp, "TCL", "MEMORY", NULL);
		}
		return NULL;
	    }
	    dst = TclGetUnicodeFromObj_(objResultPtr, NULL);
	}
	while (objc--) {
	    Tcl_Obj *objPtr = *objv++;

	    if ((objPtr->bytes == NULL) || (objPtr->length)) {
		Tcl_Size more;
		Tcl_UniChar *src = TclGetUnicodeFromObj_(objPtr, &more);
		memcpy(dst, src, more * sizeof(Tcl_UniChar));
		dst += more;
	    }
	}
    } else {
	/* Efficiently concatenate string reps */
	char *dst;

	if (inPlace && !Tcl_IsShared(*objv)) {
	    Tcl_Size start;

	    objResultPtr = *objv++; objc--;

	    TclGetStringFromObj(objResultPtr, &start);
	    if (0 == Tcl_AttemptSetObjLength(objResultPtr, length)) {
		if (interp) {
		    Tcl_SetObjResult(interp, Tcl_ObjPrintf(
		    	"concatenation failed: unable to alloc %u bytes",
			length));
		    Tcl_SetErrorCode(interp, "TCL", "MEMORY", NULL);
		}
		return NULL;
	    }
	    dst = Tcl_GetString(objResultPtr) + start;

	    /* assert ( length > start ) */
	    TclFreeInternalRep(objResultPtr);
	} else {
	    TclNewObj(objResultPtr);	/* PANIC? */
	    if (0 == Tcl_AttemptSetObjLength(objResultPtr, length)) {
		Tcl_DecrRefCount(objResultPtr);
		if (interp) {
		    Tcl_SetObjResult(interp, Tcl_ObjPrintf(
		    	"concatenation failed: unable to alloc %u bytes",
			length));
		    Tcl_SetErrorCode(interp, "TCL", "MEMORY", NULL);
		}
		return NULL;
	    }
	    dst = Tcl_GetString(objResultPtr);
	}
	while (objc--) {
	    Tcl_Obj *objPtr = *objv++;

	    if ((objPtr->bytes == NULL) || (objPtr->length)) {
		Tcl_Size more;
		char *src = TclGetStringFromObj(objPtr, &more);

		memcpy(dst, src, more);
		dst += more;
	    }
	}
	/* Must NUL-terminate! */
	*dst = '\0';
    }
    return objResultPtr;

  overflow:
    if (interp) {
	Tcl_SetObjResult(interp, Tcl_ObjPrintf(
		    "max size for a Tcl value (%d bytes) exceeded", INT_MAX));
	Tcl_SetErrorCode(interp, "TCL", "MEMORY", NULL);
    }
    return NULL;
}

/*
 *---------------------------------------------------------------------------
 *
 * TclStringCmp --
 *	Compare two Tcl_Obj values as strings.
 *
 * Results:
 *	Like memcmp, return -1, 0, or 1.
 *
 * Side effects:
 *	String representations may be generated.  Internal representation may
 *	be changed.
 *
 *---------------------------------------------------------------------------
 */

int
TclStringCmp(
    Tcl_Obj *value1Ptr,
    Tcl_Obj *value2Ptr,
    int checkEq,		/* comparison is only for equality */
    int nocase,			/* comparison is not case sensitive */
    Tcl_Size reqlength)		/* requested length in characters;
						 * negative to compare whole strings */
{
    const char *s1, *s2;
    int empty, match;
    Tcl_Size length, s1len, s2len;
    memCmpFn_t memCmpFn;

    if ((reqlength == 0) || (value1Ptr == value2Ptr)) {
	/*
	 * Always match at 0 chars of if it is the same obj.
	 * Note: as documented reqlength negative means it is ignored
	 */
	match = 0;
    } else {
	if (!nocase && TclIsPureByteArray(value1Ptr)
		&& TclIsPureByteArray(value2Ptr)) {
	    /*
	     * Use binary versions of comparisons since that won't cause undue
	     * type conversions and it is much faster. Only do this if we're
	     * case-sensitive (which is all that really makes sense with byte
	     * arrays anyway, and we have no memcasecmp() for some reason... :^)
	     */

	    s1 = (char *) Tcl_GetByteArrayFromObj(value1Ptr, &s1len);
	    s2 = (char *) Tcl_GetByteArrayFromObj(value2Ptr, &s2len);
	    memCmpFn = memcmp;
	} else if (TclHasInternalRep(value1Ptr, &tclUniCharStringType)
		&& TclHasInternalRep(value2Ptr, &tclUniCharStringType)) {
	    /*
	     * Do a Unicode-specific comparison if both of the args are of String
	     * type. If the char length == byte length, we can do a memcmp. In
	     * benchmark testing this proved the most efficient check between the
	     * Unicode and string comparison operations.
	     */

	    if (nocase) {
		s1 = (char *) TclGetUnicodeFromObj_(value1Ptr, &s1len);
		s2 = (char *) TclGetUnicodeFromObj_(value2Ptr, &s2len);
		memCmpFn = (memCmpFn_t)(void *)TclUniCharNcasecmp;
	    } else {
		s1len = TclGetCharLength(value1Ptr);
		s2len = TclGetCharLength(value2Ptr);
		if ((s1len == value1Ptr->length)
			&& (value1Ptr->bytes != NULL)
			&& (s2len == value2Ptr->length)
			&& (value2Ptr->bytes != NULL)) {
			/* each byte represents one character so s1l3n, s2l3n, and
			 * reqlength are in both bytes and characters
			 */
		    s1 = value1Ptr->bytes;
		    s2 = value2Ptr->bytes;
		    memCmpFn = memcmp;
		} else {
		    s1 = (char *) TclGetUnicodeFromObj_(value1Ptr, NULL);
		    s2 = (char *) TclGetUnicodeFromObj_(value2Ptr, NULL);
		    if (
#if defined(WORDS_BIGENDIAN)
			    1
#else
			    checkEq
#endif
			    ) {
			memCmpFn = memcmp;
			s1len *= sizeof(Tcl_UniChar);
			s2len *= sizeof(Tcl_UniChar);
			if (reqlength > 0) {
			    reqlength *= sizeof(Tcl_UniChar);
			}
		    } else {
			memCmpFn = (memCmpFn_t)(void *)TclUniCharNcmp;
		    }
		}
	    }
	} else {
	    empty = TclCheckEmptyString(value1Ptr);
	    if (empty > 0) {
		switch (TclCheckEmptyString(value2Ptr)) {
		case -1:
		    s1 = 0;
		    s1len = 0;
		    s2 = TclGetStringFromObj(value2Ptr, &s2len);
		    break;
		case 0:
		    match = -1;
		    goto matchdone;
		case 1:
		default: /* avoid warn: `s2` may be used uninitialized */
		    match = 0;
		    goto matchdone;
		}
	    } else if (TclCheckEmptyString(value2Ptr) > 0) {
		switch (empty) {
		case -1:
		    s2 = 0;
		    s2len = 0;
		    s1 = TclGetStringFromObj(value1Ptr, &s1len);
		    break;
		case 0:
		    match = 1;
		    goto matchdone;
		case 1:
		default: /* avoid warn: `s1` may be used uninitialized */
		    match = 0;
		    goto matchdone;
		}
	    } else {
		s1 = TclGetStringFromObj(value1Ptr, &s1len);
		s2 = TclGetStringFromObj(value2Ptr, &s2len);
	    }
	    if (!nocase && checkEq && reqlength < 0) {
		/*
		 * When we have equal-length we can check only for
		 * (in)equality. We can use memcmp in all (n)eq cases because
		 * we don't need to worry about lexical LE/BE variance.
		 */

		memCmpFn = memcmp;
	    } else {
		/*
		 * As a catch-all we will work with UTF-8. We cannot use
		 * memcmp() as that is unsafe with any string containing NUL
		 * (\xC0\x80 in Tcl's utf rep). We can use the more efficient
		 * TclpUtfNcmp2 if we are case-sensitive and no specific
		 * length was requested.
		 */

		if ((reqlength < 0) && !nocase) {
		    memCmpFn = (memCmpFn_t)(void *)TclpUtfNcmp2;
		} else {
		    s1len = TclNumUtfChars(s1, s1len);
		    s2len = TclNumUtfChars(s2, s2len);
		    memCmpFn = (memCmpFn_t)(void *)
			    (nocase ? Tcl_UtfNcasecmp : Tcl_UtfNcmp);
		}
	    }
	}

	/* At this point s1len, s2len, and reqlength should by now have been
	 * adjusted so that they are all in the units expected by the selected
	 * comparison function.
	 */
	length = (s1len < s2len) ? s1len : s2len;
	if (reqlength < 0) {
	    /*
	     * The requested length is negative, so ignore it by setting it
	     * to length + 1 to correct the match var.
	     */

	    reqlength = length + 1;
	} else if (reqlength > 0 && reqlength < length) {
	    length = reqlength;
	}

	if (checkEq && reqlength < 0 && (s1len != s2len)) {
	    match = 1;		/* This will be reversed below. */
	} else {
	    /*
	     * The comparison function should compare up to the minimum byte
	     * length only.
	     */

	    match = memCmpFn(s1, s2, length);
	}
	if ((match == 0) && (reqlength > length)) {
	    match = s1len - s2len;
	}
	match = (match > 0) ? 1 : (match < 0) ? -1 : 0;
    }
  matchdone:
    return match;
}

/*
 *---------------------------------------------------------------------------
 *
 * TclStringFirst --
 *
 *	Implements the [string first] operation.
 *
 * Results:
 *	If needle is found as a substring of haystack, the index of the
 *	first instance of such a find is returned.  If needle is not present
 *	as a substring of haystack, -1 is returned.
 *
 * Side effects:
 *	needle and haystack may have their Tcl_ObjType changed.
 *
 *---------------------------------------------------------------------------
 */

Tcl_Obj *
TclStringFirst(
    Tcl_Obj *needle,
    Tcl_Obj *haystack,
    Tcl_Size start)
{
    int lh, ln = TclGetCharLength(needle);
    Tcl_Size value = TCL_INDEX_NONE;
    Tcl_UniChar *checkStr, *endStr, *uh, *un;
    Tcl_Obj *obj;

    if (start < 0) {
	start = 0;
    }
    if (ln == 0) {
	/* We don't find empty substrings.  Bizarre!
	 * Whenever this routine is turned into a proper substring
	 * finder, change to `return start` after limits imposed. */
	goto firstEnd;
    }

    if (TclIsPureByteArray(needle) && TclIsPureByteArray(haystack)) {
	unsigned char *end, *check, *bh;
	unsigned char *bn = Tcl_GetByteArrayFromObj(needle, &ln);

	/* Find bytes in bytes */
	bh = Tcl_GetByteArrayFromObj(haystack, &lh);
	if ((lh < ln) || (start > lh - ln)) {
	    /* Don't start the loop if there cannot be a valid answer */
	    goto firstEnd;
	}
	end = bh + lh;

	check = bh + start;
	while (check + ln <= end) {
	    /*
	     * Look for the leading byte of the needle in the haystack
	     * starting at check and stopping when there's not enough room
	     * for the needle left.
	     */
	    check = (unsigned char *)memchr(check, bn[0], (end + 1 - ln) - check);
	    if (check == NULL) {
		/* Leading byte not found -> needle cannot be found. */
		goto firstEnd;
	    }
	    /* Leading byte found, check rest of needle. */
	    if (0 == memcmp(check+1, bn+1, ln-1)) {
		/* Checks! Return the successful index. */
		value = (check - bh);
		goto firstEnd;
	    }
	    /* Rest of needle match failed; Iterate to continue search. */
	    check++;
	}
	goto firstEnd;
    }

    /*
     * TODO: It might be nice to support some cases where it is not
     * necessary to shimmer to &tclStringType to compute the result,
     * and instead operate just on the objPtr->bytes values directly.
     * However, we also do not want the answer to change based on the
     * code pathway, or if it does we want that to be for some values
     * we explicitly decline to support.  Getting there will involve
     * locking down in practice more firmly just what encodings produce
     * what supported results for the objPtr->bytes values.  For now,
     * do only the well-defined Tcl_UniChar array search.
     */

    un = TclGetUnicodeFromObj_(needle, &ln);
    uh = TclGetUnicodeFromObj_(haystack, &lh);
    if ((lh < ln) || (start > lh - ln)) {
	/* Don't start the loop if there cannot be a valid answer */
	goto firstEnd;
    }
    endStr = uh + lh;

    for (checkStr = uh + start; checkStr + ln <= endStr; checkStr++) {
	if ((*checkStr == *un) && (0 ==
		memcmp(checkStr + 1, un + 1, (ln-1) * sizeof(Tcl_UniChar)))) {
	    value =  (checkStr - uh);
	    goto firstEnd;
	}
    }
  firstEnd:
    TclNewIndexObj(obj, value);
    return obj;
}

/*
 *---------------------------------------------------------------------------
 *
 * TclStringLast --
 *
 *	Implements the [string last] operation.
 *
 * Results:
 *	If needle is found as a substring of haystack, the index of the
 *	last instance of such a find is returned.  If needle is not present
 *	as a substring of haystack, -1 is returned.
 *
 * Side effects:
 *	needle and haystack may have their Tcl_ObjType changed.
 *
 *---------------------------------------------------------------------------
 */

Tcl_Obj *
TclStringLast(
    Tcl_Obj *needle,
    Tcl_Obj *haystack,
    int last)
{
    Tcl_Size lh, ln = TclGetCharLength(needle);
    Tcl_Size value = TCL_INDEX_NONE;
    Tcl_UniChar *checkStr, *uh, *un;
    Tcl_Obj *obj;

    if (ln == 0) {
	/*
	 * 	We don't find empty substrings.  Bizarre!
	 *
	 * 	TODO: When we one day make this a true substring
	 * 	finder, change this to "return last", after limitation.
	 */
	goto lastEnd;
    }

    if (TclIsPureByteArray(needle) && TclIsPureByteArray(haystack)) {
	unsigned char *check, *bh = Tcl_GetByteArrayFromObj(haystack, &lh);
	unsigned char *bn = Tcl_GetByteArrayFromObj(needle, &ln);

	if (last >= lh) {
	    last = lh - 1;
	}
	if (last + 1 < ln) {
	    /* Don't start the loop if there cannot be a valid answer */
	    goto lastEnd;
	}
	check = bh + last + 1 - ln;

	while (check >= bh) {
	    if ((*check == bn[0])
		    && (0 == memcmp(check+1, bn+1, ln-1))) {
		value = (check - bh);
		goto lastEnd;
	    }
	    check--;
	}
	goto lastEnd;
    }

    uh = TclGetUnicodeFromObj_(haystack, &lh);
    un = TclGetUnicodeFromObj_(needle, &ln);

    if (last >= lh) {
	last = lh - 1;
    }
    if (last + 1 < ln) {
	/* Don't start the loop if there cannot be a valid answer */
	goto lastEnd;
    }
    checkStr = uh + last + 1 - ln;
    while (checkStr >= uh) {
	if ((*checkStr == un[0])
		&& (0 == memcmp(checkStr+1, un+1, (ln-1)*sizeof(Tcl_UniChar)))) {
	    value = (checkStr - uh);
	    goto lastEnd;
	}
	checkStr--;
    }
  lastEnd:
    TclNewIndexObj(obj, value);
    return obj;
}

/*
 *---------------------------------------------------------------------------
 *
 * TclStringReverse --
 *
 *	Implements the [string reverse] operation.
 *
 * Results:
 *	A Tcl value which is the [string reverse] of the argument supplied.
 *	When sharing rules permit and the caller requests, the returned value
 *	might be the argument with modifications done in place.
 *
 * Side effects:
 *	May allocate a new Tcl_Obj.
 *
 *---------------------------------------------------------------------------
 */

static void
ReverseBytes(
    unsigned char *to,		/* Copy bytes into here... */
    unsigned char *from,	/* ...from here... */
    Tcl_Size count)		/* Until this many are copied, */
				/* reversing as you go. */
{
    unsigned char *src = from + count;

    if (to == from) {
	/* Reversing in place */
	while (--src > to) {
	    unsigned char c = *src;

	    *src = *to;
	    *to++ = c;
	}
    } else {
	while (--src >= from) {
	    *to++ = *src;
	}
    }
}

Tcl_Obj *
TclStringReverse(
    Tcl_Obj *objPtr,
    int flags)
{
    UniCharString *stringPtr;
    Tcl_UniChar ch = 0;
    int inPlace = flags & TCL_STRING_IN_PLACE;

    if (TclIsPureByteArray(objPtr)) {
	Tcl_Size numBytes;
	unsigned char *from = Tcl_GetByteArrayFromObj(objPtr, &numBytes);

	if (!inPlace || Tcl_IsShared(objPtr)) {
	    objPtr = Tcl_NewByteArrayObj(NULL, numBytes);
	}
	ReverseBytes(Tcl_GetByteArrayFromObj(objPtr, NULL), from, numBytes);
	return objPtr;
    }

    SetStringFromAny(NULL, objPtr);
    stringPtr = GET_UNICHAR_STRING(objPtr);

    if (stringPtr->hasUnicode) {
	Tcl_UniChar *from = TclGetUnicodeFromObj_(objPtr, NULL);
	stringPtr = GET_UNICHAR_STRING(objPtr);
	Tcl_UniChar *src = from + stringPtr->numChars;
	Tcl_UniChar *to;

	if (!inPlace || Tcl_IsShared(objPtr)) {
	    /*
	     * Create a non-empty, pure Unicode value, so we can coax
	     * Tcl_SetObjLength into growing the Unicode rep buffer.
	     */

	    objPtr = TclNewUnicodeObj(&ch, 1);
	    Tcl_SetObjLength(objPtr, stringPtr->numChars);
	    to = TclGetUnicodeFromObj_(objPtr, NULL);
	    stringPtr = GET_UNICHAR_STRING(objPtr);
	    while (--src >= from) {
		*to++ = *src;
	    }
	} else {
	    /*
	     * Reversing in place.
	     */

	    while (--src > from) {
		ch = *src;
		*src = *from;
		*from++ = ch;
	    }
	}
    }

    if (objPtr->bytes) {
	Tcl_Size numChars = stringPtr->numChars;
	Tcl_Size numBytes = objPtr->length;
	char *to, *from = objPtr->bytes;

	if (!inPlace || Tcl_IsShared(objPtr)) {
	    TclNewObj(objPtr);
	    Tcl_SetObjLength(objPtr, numBytes);
	}
	to = objPtr->bytes;

	if (numChars < numBytes) {
	    /*
	     * Either numChars == -1 and we don't know how many chars are
	     * represented by objPtr->bytes and we need Pass 1 just in case,
	     * or numChars >= 0 and we know we have fewer chars than bytes, so
	     * we know there's a multibyte character needing Pass 1.
	     *
	     * Pass 1. Reverse the bytes of each multi-byte character.
	     */

	    Tcl_Size bytesLeft = numBytes;
	    int chw;

	    while (bytesLeft) {
		/*
		 * NOTE: We know that the from buffer is NUL-terminated. It's
		 * part of the contract for objPtr->bytes values. Thus, we can
		 * skip calling Tcl_UtfCharComplete() here.
		 */

		int bytesInChar = Tcl_UtfToUniChar(from, &chw);

		ReverseBytes((unsigned char *)to, (unsigned char *)from,
			bytesInChar);
		to += bytesInChar;
		from += bytesInChar;
		bytesLeft -= bytesInChar;
	    }

	    from = to = objPtr->bytes;
	}
	/* Pass 2. Reverse all the bytes. */
	ReverseBytes((unsigned char *)to, (unsigned char *)from, numBytes);
    }

    return objPtr;
}

/*
 *---------------------------------------------------------------------------
 *
 * TclStringReplace --
 *
 *	Implements the inner engine of the [string replace] and
 *	[string insert] commands.
 *
 *	The result is a concatenation of a prefix from objPtr, characters
 *	0 through first-1, the insertPtr string value, and a suffix from
 *	objPtr, characters from first + count to the end. The effect is as if
 *	the inner substring of characters first through first+count-1 are
 *	removed and replaced with insertPtr. If insertPtr is NULL, it is
 *	treated as an empty string. When passed the flag TCL_STRING_IN_PLACE,
 *	this routine will try to do the work within objPtr, so long as no
 *	sharing forbids it. Without that request, or as needed, a new Tcl
 *	value will be allocated to be the result.
 *
 * Results:
 *	A Tcl value that is the result of the substring replacement. May
 *	return NULL in case of an error. When NULL is returned and interp is
 *	non-NULL, error information is left in interp
 *
 *---------------------------------------------------------------------------
 */

Tcl_Obj *
TclStringReplace(
    Tcl_Interp *interp,		/* For error reporting, may be NULL */
    Tcl_Obj *objPtr,		/* String to act upon */
    int first,			/* First index to replace */
    int count,			/* How many chars to replace */
    Tcl_Obj *insertPtr,		/* Replacement string, may be NULL */
    int flags)			/* TCL_STRING_IN_PLACE => attempt in-place */
{
    int inPlace = flags & TCL_STRING_IN_PLACE;
    Tcl_Obj *result;

    /* Replace nothing with nothing */
    if ((insertPtr == NULL) && (count <= 0)) {
	if (inPlace) {
	    return objPtr;
	} else {
	    return Tcl_DuplicateObj(objPtr);
	}
    }
    if (first < 0) {
	first = 0;
    }

    /*
     * The caller very likely had to call Tcl_GetCharLength() or similar
     * to be able to process index values.  This means it is likely that
     * objPtr is either a proper "bytearray" or a "string" or else it has
     * a known and short string rep.
     */

    if (TclIsPureByteArray(objPtr)) {
	Tcl_Size numBytes;
	unsigned char *bytes = Tcl_GetByteArrayFromObj(objPtr, &numBytes);

	if (insertPtr == NULL) {
	    /* Replace something with nothing. */

	    assert ( first <= numBytes ) ;
	    assert ( count <= numBytes ) ;
	    assert ( first + count <= numBytes ) ;

	    result = Tcl_NewByteArrayObj(NULL, numBytes - count);/* PANIC? */
	    TclAppendBytesToByteArray(result, bytes, first);
	    TclAppendBytesToByteArray(result, bytes + first + count,
		    numBytes - count - first);
	    return result;
	}

	/* Replace everything */
	if ((first == 0) && (count == numBytes)) {
	    return insertPtr;
	}

	if (TclIsPureByteArray(insertPtr)) {
	    Tcl_Size newBytes;
	    unsigned char *iBytes
		    = Tcl_GetByteArrayFromObj(insertPtr, &newBytes);

	    if (count == newBytes && inPlace && !Tcl_IsShared(objPtr)) {
		/*
		 * Removal count and replacement count are equal.
		 * Other conditions permit. Do in-place splice.
		 */

		memcpy(bytes + first, iBytes, count);
		Tcl_InvalidateStringRep(objPtr);
		return objPtr;
	    }

	    if (newBytes > (INT_MAX - (numBytes - count))) {
		if (interp) {
		    Tcl_SetObjResult(interp, Tcl_ObjPrintf(
			    "max size for a Tcl value (%d bytes) exceeded",
			    INT_MAX));
		    Tcl_SetErrorCode(interp, "TCL", "MEMORY", NULL);
		}
		return NULL;
	    }
	    result = Tcl_NewByteArrayObj(NULL, numBytes - count + newBytes);
								/* PANIC? */
	    Tcl_SetByteArrayLength(result, 0);
	    TclAppendBytesToByteArray(result, bytes, first);
	    TclAppendBytesToByteArray(result, iBytes, newBytes);
	    TclAppendBytesToByteArray(result, bytes + first + count,
		    numBytes - count - first);
	    return result;
	}

	/* Flow through to try other approaches below */
    }

    /*
     * TODO: Figure out how not to generate a Tcl_UniChar array rep
     * when it can be determined objPtr->bytes points to a string of
     * all single-byte characters so we can index it directly.
     */

    /* The traditional implementation... */
    {
	Tcl_Size numChars;
	Tcl_UniChar *ustring = TclGetUnicodeFromObj_(objPtr, &numChars);

	/* TODO: Is there an in-place option worth pursuing here? */

	result = TclNewUnicodeObj(ustring, first);
	if (insertPtr) {
	    Tcl_AppendObjToObj(result, insertPtr);
	}
	if ((first + count) < numChars) {
	    TclAppendUnicodeToObj(result, ustring + first + count,
		    numChars - first - count);
	}

	return result;
    }
}

/*
 *---------------------------------------------------------------------------
 *
 * FillUnicodeRep --
 *
 *	Populate the Unicode internal rep with the Unicode form of its string
 *	rep. The object must already have a "String" internal rep.
 *
 * Results:
 *	None.
 *
 * Side effects:
 *	Reallocates the String internal rep.
 *
 *---------------------------------------------------------------------------
 */

static void
FillUnicodeRep(
    Tcl_Obj *objPtr)		/* The object in which to fill the unicode
				 * rep. */
{
    UniCharString *stringPtr = GET_UNICHAR_STRING(objPtr);

    ExtendUnicodeRepWithString(objPtr, objPtr->bytes, objPtr->length,
	    stringPtr->numChars);
}

static void
ExtendUnicodeRepWithString(
    Tcl_Obj *objPtr,
    const char *bytes,
    Tcl_Size numBytes,
    Tcl_Size numAppendChars)
{
    UniCharString *stringPtr = GET_UNICHAR_STRING(objPtr);
    Tcl_Size needed, numOrigChars = 0;
    Tcl_UniChar *dst, unichar = 0;

    if (stringPtr->hasUnicode) {
	numOrigChars = stringPtr->numChars;
    }
    if (numAppendChars < 0) {
	TclNumUtfCharsM(numAppendChars, bytes, numBytes);
    }
    needed = numOrigChars + numAppendChars;
    uniCharStringCheckLimits(needed);

    if (needed > stringPtr->maxChars) {
	GrowUnicodeBuffer(objPtr, needed);
	stringPtr = GET_UNICHAR_STRING(objPtr);
    }

    stringPtr->hasUnicode = 1;
    if (bytes) {
	stringPtr->numChars = needed;
    } else {
	numAppendChars = 0;
    }
    dst = stringPtr->unicode + numOrigChars;
    if (numAppendChars-- > 0) {
	bytes += TclUtfToUniChar(bytes, &unichar);
	/* join upper/lower surrogate */
	if (bytes && (stringPtr->unicode[numOrigChars - 1] | 0x3FF) == 0xDBFF && (unichar | 0x3FF) == 0xDFFF) {
		stringPtr->numChars--;
		unichar = ((stringPtr->unicode[numOrigChars - 1] & 0x3FF) << 10) + (unichar & 0x3FF) + 0x10000;
		dst--;
	}
	*dst++ = unichar;
	while (numAppendChars-- > 0) {
	    bytes += TclUtfToUniChar(bytes, &unichar);
	    *dst++ = unichar;
	}
    }
    *dst = 0;
}

/*
 *----------------------------------------------------------------------
 *
 * DupStringInternalRep --
 *
 *	Initialize the internal representation of a new Tcl_Obj to a copy of
 *	the internal representation of an existing string object.
 *
 * Results:
 *	None.
 *
 * Side effects:
 *	copyPtr's internal rep is set to a copy of srcPtr's internal
 *	representation.
 *
 *----------------------------------------------------------------------
 */

static void
DupStringInternalRep(
    Tcl_Obj *srcPtr,		/* Object with internal rep to copy. Must have
				 * an internal rep of type "String". */
    Tcl_Obj *copyPtr)		/* Object with internal rep to set. Must not
				 * currently have an internal rep.*/
{
    UniCharString *srcStringPtr = GET_UNICHAR_STRING(srcPtr);
    UniCharString *copyStringPtr = NULL;

    if (srcStringPtr->numChars == TCL_INDEX_NONE) {
	/*
	 * The String struct in the source value holds zero useful data. Don't
	 * bother copying it. Don't even bother allocating space in which to
	 * copy it. Just let the copy be untyped.
	 */

	return;
    }

    if (srcStringPtr->hasUnicode) {
	int copyMaxChars;

	if (srcStringPtr->maxChars / 2 >= srcStringPtr->numChars) {
	    copyMaxChars = 2 * srcStringPtr->numChars;
	} else {
	    copyMaxChars = srcStringPtr->maxChars;
	}
	copyStringPtr = uniCharStringAttemptAlloc(copyMaxChars);
	if (copyStringPtr == NULL) {
	    copyMaxChars = srcStringPtr->numChars;
	    copyStringPtr = uniCharStringAlloc(copyMaxChars);
	}
	copyStringPtr->maxChars = copyMaxChars;
	memcpy(copyStringPtr->unicode, srcStringPtr->unicode,
		srcStringPtr->numChars * sizeof(Tcl_UniChar));
	copyStringPtr->unicode[srcStringPtr->numChars] = 0;
    } else {
	copyStringPtr = uniCharStringAlloc(0);
	copyStringPtr->maxChars = 0;
	copyStringPtr->unicode[0] = 0;
    }
    copyStringPtr->hasUnicode = srcStringPtr->hasUnicode;
    copyStringPtr->numChars = srcStringPtr->numChars;

    /*
     * Tricky point: the string value was copied by generic object management
     * code, so it doesn't contain any extra bytes that might exist in the
     * source object.
     */

    copyStringPtr->allocated = copyPtr->bytes ? copyPtr->length : 0;

    SET_UNICHAR_STRING(copyPtr, copyStringPtr);
    copyPtr->typePtr = &tclUniCharStringType;
}

/*
 *----------------------------------------------------------------------
 *
 * SetStringFromAny --
 *
 *	Create an internal representation of type "String" for an object.
 *
 * Results:
 *	This operation always succeeds and returns TCL_OK.
 *
 * Side effects:
 *	Any old internal representation for objPtr is freed and the internal
 *	representation is set to &tclStringType.
 *
 *----------------------------------------------------------------------
 */

static int
SetStringFromAny(
    TCL_UNUSED(Tcl_Interp *),
    Tcl_Obj *objPtr)		/* The object to convert. */
{
    if (!TclHasInternalRep(objPtr, &tclUniCharStringType)) {
	UniCharString *stringPtr = uniCharStringAlloc(0);

	/*
	 * Convert whatever we have into an untyped value. Just A String.
	 */

	(void) TclGetString(objPtr);
	TclFreeInternalRep(objPtr);

	/*
	 * Create a basic String internalrep that just points to the UTF-8 string
	 * already in place at objPtr->bytes.
	 */

	stringPtr->numChars = -1;
	stringPtr->allocated = objPtr->length;
	stringPtr->maxChars = 0;
	stringPtr->hasUnicode = 0;
	SET_UNICHAR_STRING(objPtr, stringPtr);
	objPtr->typePtr = &tclUniCharStringType;
    }
    return TCL_OK;
}

/*
 *----------------------------------------------------------------------
 *
 * UpdateStringOfString --
 *
 *	Update the string representation for an object whose internal
 *	representation is "String".
 *
 * Results:
 *	None.
 *
 * Side effects:
 *	The object's string may be set by converting its Unicode representation
 *	to UTF format.
 *
 *----------------------------------------------------------------------
 */

static void
UpdateStringOfString(
    Tcl_Obj *objPtr)		/* Object with string rep to update. */
{
    UniCharString *stringPtr = GET_UNICHAR_STRING(objPtr);

    /*
     * This routine is only called when we need to generate the
     * string rep objPtr->bytes because it does not exist -- it is NULL.
     * In that circumstance, any lingering claim about the size of
     * memory pointed to by that NULL pointer is clearly bogus, and
     * needs a reset.
     */

    stringPtr->allocated = 0;

    if (stringPtr->numChars == 0) {
	TclInitEmptyStringRep(objPtr);
    } else {
	(void) ExtendStringRepWithUnicode(objPtr, stringPtr->unicode,
		stringPtr->numChars);
    }
}

static Tcl_Size
ExtendStringRepWithUnicode(
    Tcl_Obj *objPtr,
    const Tcl_UniChar *unicode,
    Tcl_Size numChars)
{
    /*
     * Precondition: this is the "string" Tcl_ObjType.
     */

    Tcl_Size i, origLength, size = 0;
    char *dst;
    UniCharString *stringPtr = GET_UNICHAR_STRING(objPtr);

    if (numChars < 0) {
	numChars = UnicodeLength(unicode);
    }

    if (numChars == 0) {
	return 0;
    }

    if (objPtr->bytes == NULL) {
	objPtr->length = 0;
    }
    size = origLength = objPtr->length;

    /*
     * Quick cheap check in case we have more than enough room.
     */

    if (numChars <= (INT_MAX - size)/TCL_UTF_MAX
	    && stringPtr->allocated >= size + numChars * TCL_UTF_MAX) {
	goto copyBytes;
    }

    for (i = 0; i < numChars && size >= 0; i++) {
	size += (unsigned int)TclUtfCount(unicode[i]);
    }
    if (size < 0) {
	Tcl_Panic("max size for a Tcl value (%d bytes) exceeded", INT_MAX);
    }

    /*
     * Grow space if needed.
     */

    if (size > stringPtr->allocated) {
	GrowStringBuffer(objPtr, size, 1);
    }

  copyBytes:
    dst = objPtr->bytes + origLength;
    for (i = 0; i < numChars; i++) {
	if (LOW_SURROGATE(unicode[i]) && ((i == 0) || !HIGH_SURROGATE(unicode[i-1]))) {
	    *dst = 0; /* In case of lower surrogate, don't try to combine */
	}
	dst += Tcl_UniCharToUtf(unicode[i], dst);
	if (HIGH_SURROGATE(unicode[i]) && ((i+1 >= numChars) || !LOW_SURROGATE(unicode[i+1]))) {
	    dst += Tcl_UniCharToUtf(-1, dst);
	}
    }
    *dst = '\0';
    objPtr->length = dst - objPtr->bytes;
    return numChars;
}

/*
 *----------------------------------------------------------------------
 *
 * FreeStringInternalRep --
 *
 *	Deallocate the storage associated with a (UniChar)String data object's internal
 *	representation.
 *
 * Results:
 *	None.
 *
 * Side effects:
 *	Frees memory.
 *
 *----------------------------------------------------------------------
 */

static void
FreeStringInternalRep(
    Tcl_Obj *objPtr)		/* Object with internal rep to free. */
{
    ckfree(GET_STRING(objPtr));
    objPtr->typePtr = NULL;
}

/*
 * Local Variables:
 * mode: c
 * c-basic-offset: 4
 * fill-column: 78
 * End:
 */<|MERGE_RESOLUTION|>--- conflicted
+++ resolved
@@ -912,7 +912,7 @@
  */
 
 Tcl_UniChar *
-TclGetUnicodeFromObj_(
+TclGetUnicodeFromObj(
     Tcl_Obj *objPtr,		/* The object to find the Unicode string
 				 * for. */
     int *lengthPtr)		/* If non-NULL, the location where the string
@@ -955,30 +955,6 @@
     return stringPtr->unicode;
 }
 #endif
-<<<<<<< HEAD
-=======
-
-#if !defined(TCL_NO_DEPRECATED)
-unsigned short *
-TclGetUnicodeFromObj(
-    Tcl_Obj *objPtr,		/* The object to find the unicode string
-				 * for. */
-    void *lengthPtr)	/* If non-NULL, the location where the string
-				 * rep's unichar length should be stored. If
-				 * NULL, no length is stored. */
-{
-    String *stringPtr;
-
-    SetUTF16StringFromAny(NULL, objPtr);
-    stringPtr = GET_STRING(objPtr);
-
-    if (lengthPtr != NULL) {
-	*(ptrdiff_t *)lengthPtr = stringPtr->numChars;
-    }
-    return stringPtr->unicode;
-}
-#endif
->>>>>>> e278dd4f
  
 /*
@@ -1587,7 +1563,7 @@
     /* If appended string starts with a continuation byte or a lower surrogate,
      * force objPtr to unicode representation. See [7f1162a867] */
     if (bytes && ISCONTINUATION(bytes)) {
-	TclGetUnicodeFromObj_(objPtr, NULL);
+	TclGetUnicodeFromObj(objPtr, NULL);
 	stringPtr = GET_UNICHAR_STRING(objPtr);
     }
     if (stringPtr->hasUnicode && stringPtr->numChars > 0) {
@@ -1826,7 +1802,7 @@
      * force objPtr to unicode representation. See [7f1162a867]
      * This fixes append-3.4, append-3.7 and utf-1.18 testcases. */
     if (ISCONTINUATION(TclGetString(appendObjPtr))) {
-	TclGetUnicodeFromObj_(objPtr, NULL);
+	TclGetUnicodeFromObj(objPtr, NULL);
 	stringPtr = GET_UNICHAR_STRING(objPtr);
     }
     /*
@@ -1841,7 +1817,7 @@
 
 	if (TclHasInternalRep(appendObjPtr, &tclUniCharStringType)) {
 	    Tcl_UniChar *unicode =
-		    TclGetUnicodeFromObj_(appendObjPtr, &numChars);
+		    TclGetUnicodeFromObj(appendObjPtr, &numChars);
 
 	    AppendUnicodeToUnicodeRep(objPtr, unicode, numChars);
 	} else {
@@ -3370,7 +3346,7 @@
 	Tcl_GetByteArrayFromObj(objPtr, &length);
     } else if (unichar) {
 	/* Result will be pure Tcl_UniChar array. Pre-size it. */
-	TclGetUnicodeFromObj_(objPtr, &length);
+	TclGetUnicodeFromObj(objPtr, &length);
     } else {
 	/* Result will be concat of string reps. Pre-size it. */
 	TclGetStringFromObj(objPtr, &length);
@@ -3410,7 +3386,7 @@
 	 */
 
 	if (!inPlace || Tcl_IsShared(objPtr)) {
-	    objResultPtr = TclNewUnicodeObj(TclGetUnicodeFromObj_(objPtr, NULL), length);
+	    objResultPtr = TclNewUnicodeObj(TclGetUnicodeFromObj(objPtr, NULL), length);
 	} else {
 	    TclInvalidateStringRep(objPtr);
 	    objResultPtr = objPtr;
@@ -3431,7 +3407,7 @@
 	    Tcl_AppendObjToObj(objResultPtr, objResultPtr);
 	    done *= 2;
 	}
-	TclAppendUnicodeToObj(objResultPtr, TclGetUnicodeFromObj_(objResultPtr, NULL),
+	TclAppendUnicodeToObj(objResultPtr, TclGetUnicodeFromObj(objResultPtr, NULL),
 		(count - done) * length);
     } else {
 	/*
@@ -3599,7 +3575,7 @@
 	    if ((objPtr->bytes == NULL) || (objPtr->length)) {
 		Tcl_Size numChars;
 
-		TclGetUnicodeFromObj_(objPtr, &numChars); /* PANIC? */
+		TclGetUnicodeFromObj(objPtr, &numChars); /* PANIC? */
 		if (numChars) {
 		    last = objc - oc;
 		    if (length == 0) {
@@ -3749,7 +3725,7 @@
 	    objResultPtr = *objv++; objc--;
 
 	    /* Ugly interface! Force resize of the unicode array. */
-	    TclGetUnicodeFromObj_(objResultPtr, &start);
+	    TclGetUnicodeFromObj(objResultPtr, &start);
 	    Tcl_InvalidateStringRep(objResultPtr);
 	    if (0 == Tcl_AttemptSetObjLength(objResultPtr, length)) {
 		if (interp) {
@@ -3761,7 +3737,7 @@
 		}
 		return NULL;
 	    }
-	    dst = TclGetUnicodeFromObj_(objResultPtr, NULL) + start;
+	    dst = TclGetUnicodeFromObj(objResultPtr, NULL) + start;
 	} else {
 	    Tcl_UniChar ch = 0;
 
@@ -3778,14 +3754,14 @@
 		}
 		return NULL;
 	    }
-	    dst = TclGetUnicodeFromObj_(objResultPtr, NULL);
+	    dst = TclGetUnicodeFromObj(objResultPtr, NULL);
 	}
 	while (objc--) {
 	    Tcl_Obj *objPtr = *objv++;
 
 	    if ((objPtr->bytes == NULL) || (objPtr->length)) {
 		Tcl_Size more;
-		Tcl_UniChar *src = TclGetUnicodeFromObj_(objPtr, &more);
+		Tcl_UniChar *src = TclGetUnicodeFromObj(objPtr, &more);
 		memcpy(dst, src, more * sizeof(Tcl_UniChar));
 		dst += more;
 	    }
@@ -3912,8 +3888,8 @@
 	     */
 
 	    if (nocase) {
-		s1 = (char *) TclGetUnicodeFromObj_(value1Ptr, &s1len);
-		s2 = (char *) TclGetUnicodeFromObj_(value2Ptr, &s2len);
+		s1 = (char *) TclGetUnicodeFromObj(value1Ptr, &s1len);
+		s2 = (char *) TclGetUnicodeFromObj(value2Ptr, &s2len);
 		memCmpFn = (memCmpFn_t)(void *)TclUniCharNcasecmp;
 	    } else {
 		s1len = TclGetCharLength(value1Ptr);
@@ -3929,8 +3905,8 @@
 		    s2 = value2Ptr->bytes;
 		    memCmpFn = memcmp;
 		} else {
-		    s1 = (char *) TclGetUnicodeFromObj_(value1Ptr, NULL);
-		    s2 = (char *) TclGetUnicodeFromObj_(value2Ptr, NULL);
+		    s1 = (char *) TclGetUnicodeFromObj(value1Ptr, NULL);
+		    s2 = (char *) TclGetUnicodeFromObj(value2Ptr, NULL);
 		    if (
 #if defined(WORDS_BIGENDIAN)
 			    1
@@ -4136,8 +4112,8 @@
      * do only the well-defined Tcl_UniChar array search.
      */
 
-    un = TclGetUnicodeFromObj_(needle, &ln);
-    uh = TclGetUnicodeFromObj_(haystack, &lh);
+    un = TclGetUnicodeFromObj(needle, &ln);
+    uh = TclGetUnicodeFromObj(haystack, &lh);
     if ((lh < ln) || (start > lh - ln)) {
 	/* Don't start the loop if there cannot be a valid answer */
 	goto firstEnd;
@@ -4220,8 +4196,8 @@
 	goto lastEnd;
     }
 
-    uh = TclGetUnicodeFromObj_(haystack, &lh);
-    un = TclGetUnicodeFromObj_(needle, &ln);
+    uh = TclGetUnicodeFromObj(haystack, &lh);
+    un = TclGetUnicodeFromObj(needle, &ln);
 
     if (last >= lh) {
 	last = lh - 1;
@@ -4311,7 +4287,7 @@
     stringPtr = GET_UNICHAR_STRING(objPtr);
 
     if (stringPtr->hasUnicode) {
-	Tcl_UniChar *from = TclGetUnicodeFromObj_(objPtr, NULL);
+	Tcl_UniChar *from = TclGetUnicodeFromObj(objPtr, NULL);
 	stringPtr = GET_UNICHAR_STRING(objPtr);
 	Tcl_UniChar *src = from + stringPtr->numChars;
 	Tcl_UniChar *to;
@@ -4324,7 +4300,7 @@
 
 	    objPtr = TclNewUnicodeObj(&ch, 1);
 	    Tcl_SetObjLength(objPtr, stringPtr->numChars);
-	    to = TclGetUnicodeFromObj_(objPtr, NULL);
+	    to = TclGetUnicodeFromObj(objPtr, NULL);
 	    stringPtr = GET_UNICHAR_STRING(objPtr);
 	    while (--src >= from) {
 		*to++ = *src;
@@ -4519,7 +4495,7 @@
     /* The traditional implementation... */
     {
 	Tcl_Size numChars;
-	Tcl_UniChar *ustring = TclGetUnicodeFromObj_(objPtr, &numChars);
+	Tcl_UniChar *ustring = TclGetUnicodeFromObj(objPtr, &numChars);
 
 	/* TODO: Is there an in-place option worth pursuing here? */
 
