/*
 * tclStringObj.c --
 *
 *	This file contains functions that implement string operations on Tcl
 *	objects. Some string operations work with UTF strings and others
 *	require Unicode format. Functions that require knowledge of the width
 *	of each character, such as indexing, operate on Unicode data.
 *
 *	A Unicode string is an internationalized string. Conceptually, a
 *	Unicode string is an array of 16-bit quantities organized as a
 *	sequence of properly formed UTF-8 characters. There is a one-to-one
 *	map between Unicode and UTF characters. Because Unicode characters
 *	have a fixed width, operations such as indexing operate on Unicode
 *	data. The String object is optimized for the case where each UTF char
 *	in a string is only one byte. In this case, we store the value of
 *	numChars, but we don't store the Unicode data (unless Tcl_GetUnicode
 *	is explicitly called).
 *
 *	The String object type stores one or both formats. The default
 *	behavior is to store UTF. Once Unicode is calculated by a function, it
 *	is stored in the internal rep for future access (without an additional
 *	O(n) cost).
 *
 *	To allow many appends to be done to an object without constantly
 *	reallocating the space for the string or Unicode representation, we
 *	allocate double the space for the string or Unicode and use the
 *	internal representation to keep track of how much space is used vs.
 *	allocated.
 *
 * Copyright (c) 1995-1997 Sun Microsystems, Inc.
 * Copyright (c) 1999 by Scriptics Corporation.
 *
 * See the file "license.terms" for information on usage and redistribution of
 * this file, and for a DISCLAIMER OF ALL WARRANTIES.
 */

#include "tclInt.h"
#include "tommath.h"
#include "tclStringRep.h"

/*
 * Prototypes for functions defined later in this file:
 */

static void		AppendPrintfToObjVA(Tcl_Obj *objPtr,
			    const char *format, va_list argList);
static void		AppendUnicodeToUnicodeRep(Tcl_Obj *objPtr,
			    const Tcl_UniChar *unicode, size_t appendNumChars);
static void		AppendUnicodeToUtfRep(Tcl_Obj *objPtr,
			    const Tcl_UniChar *unicode, size_t numChars);
static void		AppendUtfToUnicodeRep(Tcl_Obj *objPtr,
			    const char *bytes, size_t numBytes);
static void		AppendUtfToUtfRep(Tcl_Obj *objPtr,
			    const char *bytes, size_t numBytes);
static void		DupStringInternalRep(Tcl_Obj *objPtr,
			    Tcl_Obj *copyPtr);
static size_t		ExtendStringRepWithUnicode(Tcl_Obj *objPtr,
			    const Tcl_UniChar *unicode, size_t numChars);
static void		ExtendUnicodeRepWithString(Tcl_Obj *objPtr,
			    const char *bytes, size_t numBytes,
			    size_t numAppendChars);
static void		FillUnicodeRep(Tcl_Obj *objPtr);
static void		FreeStringInternalRep(Tcl_Obj *objPtr);
static void		GrowStringBuffer(Tcl_Obj *objPtr, size_t needed, int flag);
static void		GrowUnicodeBuffer(Tcl_Obj *objPtr, size_t needed);
static int		SetStringFromAny(Tcl_Interp *interp, Tcl_Obj *objPtr);
static void		SetUnicodeObj(Tcl_Obj *objPtr,
			    const Tcl_UniChar *unicode, size_t numChars);
static size_t		UnicodeLength(const Tcl_UniChar *unicode);
static void		UpdateStringOfString(Tcl_Obj *objPtr);

/*
 * The structure below defines the string Tcl object type by means of
 * functions that can be invoked by generic object code.
 */

const Tcl_ObjType tclStringType = {
    "string",			/* name */
    FreeStringInternalRep,	/* freeIntRepPro */
    DupStringInternalRep,	/* dupIntRepProc */
    UpdateStringOfString,	/* updateStringProc */
    SetStringFromAny		/* setFromAnyProc */
};

/*
 * TCL STRING GROWTH ALGORITHM
 *
 * When growing strings (during an append, for example), the following growth
 * algorithm is used:
 *
 *   Attempt to allocate 2 * (originalLength + appendLength)
 *   On failure:
 *	attempt to allocate originalLength + 2*appendLength + TCL_MIN_GROWTH
 *
 * This algorithm allows very good performance, as it rapidly increases the
 * memory allocated for a given string, which minimizes the number of
 * reallocations that must be performed. However, using only the doubling
 * algorithm can lead to a significant waste of memory. In particular, it may
 * fail even when there is sufficient memory available to complete the append
 * request (but there is not 2*totalLength memory available). So when the
 * doubling fails (because there is not enough memory available), the
 * algorithm requests a smaller amount of memory, which is still enough to
 * cover the request, but which hopefully will be less than the total
 * available memory.
 *
 * The addition of TCL_MIN_GROWTH allows for efficient handling of very
 * small appends. Without this extra slush factor, a sequence of several small
 * appends would cause several memory allocations. As long as
 * TCL_MIN_GROWTH is a reasonable size, we can avoid that behavior.
 *
 * The growth algorithm can be tuned by adjusting the following parameters:
 *
 * TCL_MIN_GROWTH		Additional space, in bytes, to allocate when
 *				the double allocation has failed. Default is
 *				1024 (1 kilobyte).  See tclInt.h.
 */

#ifndef TCL_MIN_UNICHAR_GROWTH
#define TCL_MIN_UNICHAR_GROWTH	TCL_MIN_GROWTH/sizeof(Tcl_UniChar)
#endif

static void
GrowStringBuffer(
    Tcl_Obj *objPtr,
    size_t needed,
    int flag)
{
    /*
     * Pre-conditions:
     *	objPtr->typePtr == &tclStringType
     *	needed > stringPtr->allocated
     *	flag || objPtr->bytes != NULL
     */

    String *stringPtr = GET_STRING(objPtr);
    char *ptr = NULL;
    size_t attempt;

    if (objPtr->bytes == tclEmptyStringRep) {
	objPtr->bytes = NULL;
    }
    if (flag == 0 || stringPtr->allocated > 0) {
	attempt = 2 * needed;
	if (attempt <= STRING_MAXCHARS) {
	    ptr = attemptckrealloc(objPtr->bytes, attempt + 1);
	}
	if (ptr == NULL) {
	    /*
	     * Take care computing the amount of modest growth to avoid
	     * overflow into invalid argument values for attempt.
	     */

	    size_t limit = INT_MAX - needed;
	    size_t extra = needed - objPtr->length + TCL_MIN_GROWTH;
	    size_t growth = (extra > limit) ? limit : extra;

	    attempt = needed + growth;
	    ptr = attemptckrealloc(objPtr->bytes, attempt + 1);
	}
    }
    if (ptr == NULL) {
	/*
	 * First allocation - just big enough; or last chance fallback.
	 */

	attempt = needed;
	ptr = ckrealloc(objPtr->bytes, attempt + 1);
    }
    objPtr->bytes = ptr;
    stringPtr->allocated = attempt;
}

static void
GrowUnicodeBuffer(
    Tcl_Obj *objPtr,
    size_t needed)
{
    /*
     * Pre-conditions:
     *	objPtr->typePtr == &tclStringType
     *	needed > stringPtr->maxChars
     *	needed < STRING_MAXCHARS
     */

    String *ptr = NULL, *stringPtr = GET_STRING(objPtr);
    size_t attempt;

    if (stringPtr->maxChars > 0) {
	/*
	 * Subsequent appends - apply the growth algorithm.
	 */

	attempt = 2 * needed;
	if (attempt <= STRING_MAXCHARS) {
	    ptr = stringAttemptRealloc(stringPtr, attempt);
	}
	if (ptr == NULL) {
	    /*
	     * Take care computing the amount of modest growth to avoid
	     * overflow into invalid argument values for attempt.
	     */

	    size_t limit = STRING_MAXCHARS - needed;
	    size_t extra = needed - stringPtr->numChars
		    + TCL_MIN_UNICHAR_GROWTH;
	    size_t growth = (extra > limit) ? limit : extra;

	    attempt = needed + growth;
	    ptr = stringAttemptRealloc(stringPtr, attempt);
	}
    }
    if (ptr == NULL) {
	/*
	 * First allocation - just big enough; or last chance fallback.
	 */

	attempt = needed;
	ptr = stringRealloc(stringPtr, attempt);
    }
    stringPtr = ptr;
    stringPtr->maxChars = attempt;
    SET_STRING(objPtr, stringPtr);
}

/*
 *----------------------------------------------------------------------
 *
 * Tcl_NewStringObj --
 *
 *	This function is normally called when not debugging: i.e., when
 *	TCL_MEM_DEBUG is not defined. It creates a new string object and
 *	initializes it from the byte pointer and length arguments.
 *
 *	When TCL_MEM_DEBUG is defined, this function just returns the result
 *	of calling the debugging version Tcl_DbNewStringObj.
 *
 * Results:
 *	A newly created string object is returned that has ref count zero.
 *
 * Side effects:
 *	The new object's internal string representation will be set to a copy
 *	of the length bytes starting at "bytes". If "length" is negative, use
 *	bytes up to the first NUL byte; i.e., assume "bytes" points to a
 *	C-style NUL-terminated string. The object's type is set to NULL. An
 *	extra NUL is added to the end of the new object's byte array.
 *
 *----------------------------------------------------------------------
 */

#ifdef TCL_MEM_DEBUG
#undef Tcl_NewStringObj
Tcl_Obj *
Tcl_NewStringObj(
    const char *bytes,		/* Points to the first of the length bytes
				 * used to initialize the new object. */
    int length)			/* The number of bytes to copy from "bytes"
				 * when initializing the new object. If
				 * negative, use bytes up to the first NUL
				 * byte. */
{
    return Tcl_DbNewStringObj(bytes, length, "unknown", 0);
}
#else /* if not TCL_MEM_DEBUG */
Tcl_Obj *
Tcl_NewStringObj(
    const char *bytes,		/* Points to the first of the length bytes
				 * used to initialize the new object. */
    int length)			/* The number of bytes to copy from "bytes"
				 * when initializing the new object. If
				 * negative, use bytes up to the first NUL
				 * byte. */
{
    Tcl_Obj *objPtr;

    if (length < 0) {
	length = (bytes? strlen(bytes) : 0);
    }
    TclNewStringObj(objPtr, bytes, length);
    return objPtr;
}
#endif /* TCL_MEM_DEBUG */

/*
 *----------------------------------------------------------------------
 *
 * Tcl_DbNewStringObj --
 *
 *	This function is normally called when debugging: i.e., when
 *	TCL_MEM_DEBUG is defined. It creates new string objects. It is the
 *	same as the Tcl_NewStringObj function above except that it calls
 *	Tcl_DbCkalloc directly with the file name and line number from its
 *	caller. This simplifies debugging since then the [memory active]
 *	command will report the correct file name and line number when
 *	reporting objects that haven't been freed.
 *
 *	When TCL_MEM_DEBUG is not defined, this function just returns the
 *	result of calling Tcl_NewStringObj.
 *
 * Results:
 *	A newly created string object is returned that has ref count zero.
 *
 * Side effects:
 *	The new object's internal string representation will be set to a copy
 *	of the length bytes starting at "bytes". If "length" is negative, use
 *	bytes up to the first NUL byte; i.e., assume "bytes" points to a
 *	C-style NUL-terminated string. The object's type is set to NULL. An
 *	extra NUL is added to the end of the new object's byte array.
 *
 *----------------------------------------------------------------------
 */

#ifdef TCL_MEM_DEBUG
Tcl_Obj *
Tcl_DbNewStringObj(
    const char *bytes,		/* Points to the first of the length bytes
				 * used to initialize the new object. */
    int length,			/* The number of bytes to copy from "bytes"
				 * when initializing the new object. If
				 * negative, use bytes up to the first NUL
				 * byte. */
    const char *file,		/* The name of the source file calling this
				 * function; used for debugging. */
    int line)			/* Line number in the source file; used for
				 * debugging. */
{
    Tcl_Obj *objPtr;

    if (length < 0) {
	length = (bytes? strlen(bytes) : 0);
    }
    TclDbNewObj(objPtr, file, line);
    TclInitStringRep(objPtr, bytes, length);
    return objPtr;
}
#else /* if not TCL_MEM_DEBUG */
Tcl_Obj *
Tcl_DbNewStringObj(
    const char *bytes,		/* Points to the first of the length bytes
				 * used to initialize the new object. */
    int length,			/* The number of bytes to copy from "bytes"
				 * when initializing the new object. If
				 * negative, use bytes up to the first NUL
				 * byte. */
    const char *file,		/* The name of the source file calling this
				 * function; used for debugging. */
    int line)			/* Line number in the source file; used for
				 * debugging. */
{
    return Tcl_NewStringObj(bytes, length);
}
#endif /* TCL_MEM_DEBUG */

/*
 *---------------------------------------------------------------------------
 *
 * Tcl_NewUnicodeObj --
 *
 *	This function is creates a new String object and initializes it from
 *	the given Unicode String. If the Utf String is the same size as the
 *	Unicode string, don't duplicate the data.
 *
 * Results:
 *	The newly created object is returned. This object will have no initial
 *	string representation. The returned object has a ref count of 0.
 *
 * Side effects:
 *	Memory allocated for new object and copy of Unicode argument.
 *
 *---------------------------------------------------------------------------
 */

Tcl_Obj *
Tcl_NewUnicodeObj(
    const Tcl_UniChar *unicode,	/* The unicode string used to initialize the
				 * new object. */
    int numChars)		/* Number of characters in the unicode
				 * string. */
{
    Tcl_Obj *objPtr;

    TclNewObj(objPtr);
    SetUnicodeObj(objPtr, unicode, numChars);
    return objPtr;
}

/*
 *----------------------------------------------------------------------
 *
 * Tcl_GetCharLength --
 *
 *	Get the length of the Unicode string from the Tcl object.
 *
 * Results:
 *	Pointer to unicode string representing the unicode object.
 *
 * Side effects:
 *	Frees old internal rep. Allocates memory for new "String" internal
 *	rep.
 *
 *----------------------------------------------------------------------
 */

int
Tcl_GetCharLength(
    Tcl_Obj *objPtr)		/* The String object to get the num chars
				 * of. */
{
    String *stringPtr;
    int numChars;

    /*
     * Quick, no-shimmer return for short string reps.
     */

    if ((objPtr->bytes) && (objPtr->length < 2)) {
	/* 0 bytes -> 0 chars; 1 byte -> 1 char */
	return objPtr->length;
    }

    /*
     * Optimize the case where we're really dealing with a bytearray object
     * without string representation; we don't need to convert to a string to
     * perform the get-length operation.
     */

    if (TclIsPureByteArray(objPtr)) {
	int length;

	(void) Tcl_GetByteArrayFromObj(objPtr, &length);
	return length;
    }

    /*
     * OK, need to work with the object as a string.
     */

    SetStringFromAny(NULL, objPtr);
    stringPtr = GET_STRING(objPtr);
    numChars = stringPtr->numChars;

    /*
     * If numChars is unknown, compute it.
     */

    if (numChars == -1) {
	TclNumUtfChars(numChars, objPtr->bytes, objPtr->length);
	stringPtr->numChars = numChars;
    }
    return numChars;
}

/*
 *----------------------------------------------------------------------
 *
 * Tcl_GetUniChar --
 *
 *	Get the index'th Unicode character from the String object. The index
 *	is assumed to be in the appropriate range.
 *
 * Results:
 *	Returns the index'th Unicode character in the Object.
 *
 * Side effects:
 *	Fills unichar with the index'th Unicode character.
 *
 *----------------------------------------------------------------------
 */

Tcl_UniChar
Tcl_GetUniChar(
    Tcl_Obj *objPtr,		/* The object to get the Unicode charater
				 * from. */
    int index)			/* Get the index'th Unicode character. */
{
    String *stringPtr;

    /*
     * Optimize the case where we're really dealing with a bytearray object
     * without string representation; we don't need to convert to a string to
     * perform the indexing operation.
     */

    if (TclIsPureByteArray(objPtr)) {
	unsigned char *bytes = Tcl_GetByteArrayFromObj(objPtr, NULL);

	return (Tcl_UniChar) bytes[index];
    }

    /*
     * OK, need to work with the object as a string.
     */

    SetStringFromAny(NULL, objPtr);
    stringPtr = GET_STRING(objPtr);

    if (stringPtr->hasUnicode == 0) {
	/*
	 * If numChars is unknown, compute it.
	 */

	if (stringPtr->numChars == (size_t)-1) {
	    TclNumUtfChars(stringPtr->numChars, objPtr->bytes, objPtr->length);
	}
	if (stringPtr->numChars == (size_t)objPtr->length) {
	    return (Tcl_UniChar) objPtr->bytes[index];
	}
	FillUnicodeRep(objPtr);
	stringPtr = GET_STRING(objPtr);
    }
    return stringPtr->unicode[index];
}

/*
 *----------------------------------------------------------------------
 *
 * Tcl_GetUnicode --
 *
 *	Get the Unicode form of the String object. If the object is not
 *	already a String object, it will be converted to one. If the String
 *	object does not have a Unicode rep, then one is create from the UTF
 *	string format.
 *
 * Results:
 *	Returns a pointer to the object's internal Unicode string.
 *
 * Side effects:
 *	Converts the object to have the String internal rep.
 *
 *----------------------------------------------------------------------
 */

Tcl_UniChar *
Tcl_GetUnicode(
    Tcl_Obj *objPtr)		/* The object to find the unicode string
				 * for. */
{
    return Tcl_GetUnicodeFromObj(objPtr, NULL);
}

/*
 *----------------------------------------------------------------------
 *
 * Tcl_GetUnicodeFromObj --
 *
 *	Get the Unicode form of the String object with length. If the object
 *	is not already a String object, it will be converted to one. If the
 *	String object does not have a Unicode rep, then one is create from the
 *	UTF string format.
 *
 * Results:
 *	Returns a pointer to the object's internal Unicode string.
 *
 * Side effects:
 *	Converts the object to have the String internal rep.
 *
 *----------------------------------------------------------------------
 */

Tcl_UniChar *
Tcl_GetUnicodeFromObj(
    Tcl_Obj *objPtr,		/* The object to find the unicode string
				 * for. */
    int *lengthPtr)		/* If non-NULL, the location where the string
				 * rep's unichar length should be stored. If
				 * NULL, no length is stored. */
{
    String *stringPtr;

    SetStringFromAny(NULL, objPtr);
    stringPtr = GET_STRING(objPtr);

    if (stringPtr->hasUnicode == 0) {
	FillUnicodeRep(objPtr);
	stringPtr = GET_STRING(objPtr);
    }

    if (lengthPtr != NULL) {
	*lengthPtr = stringPtr->numChars;
    }
    return stringPtr->unicode;
}

/*
 *----------------------------------------------------------------------
 *
 * Tcl_GetRange --
 *
 *	Create a Tcl Object that contains the chars between first and last of
 *	the object indicated by "objPtr". If the object is not already a
 *	String object, convert it to one. The first and last indices are
 *	assumed to be in the appropriate range.
 *
 * Results:
 *	Returns a new Tcl Object of the String type.
 *
 * Side effects:
 *	Changes the internal rep of "objPtr" to the String type.
 *
 *----------------------------------------------------------------------
 */

Tcl_Obj *
Tcl_GetRange(
    Tcl_Obj *objPtr,		/* The Tcl object to find the range of. */
    int first,			/* First index of the range. */
    int last)			/* Last index of the range. */
{
    Tcl_Obj *newObjPtr;		/* The Tcl object to find the range of. */
    String *stringPtr;

    /*
     * Optimize the case where we're really dealing with a bytearray object
     * without string representation; we don't need to convert to a string to
     * perform the substring operation.
     */

    if (TclIsPureByteArray(objPtr)) {
	unsigned char *bytes = Tcl_GetByteArrayFromObj(objPtr, NULL);

	return Tcl_NewByteArrayObj(bytes+first, last-first+1);
    }

    /*
     * OK, need to work with the object as a string.
     */

    SetStringFromAny(NULL, objPtr);
    stringPtr = GET_STRING(objPtr);

    if (stringPtr->hasUnicode == 0) {
	/*
	 * If numChars is unknown, compute it.
	 */

	if (stringPtr->numChars == (size_t)-1) {
	    TclNumUtfChars(stringPtr->numChars, objPtr->bytes, objPtr->length);
	}
	if (stringPtr->numChars == (size_t)objPtr->length) {
	    newObjPtr = Tcl_NewStringObj(objPtr->bytes + first, last-first+1);

	    /*
	     * Since we know the char length of the result, store it.
	     */

	    SetStringFromAny(NULL, newObjPtr);
	    stringPtr = GET_STRING(newObjPtr);
	    stringPtr->numChars = newObjPtr->length;
	    return newObjPtr;
	}
	FillUnicodeRep(objPtr);
	stringPtr = GET_STRING(objPtr);
    }

    return Tcl_NewUnicodeObj(stringPtr->unicode + first, last-first+1);
}

/*
 *----------------------------------------------------------------------
 *
 * Tcl_SetStringObj --
 *
 *	Modify an object to hold a string that is a copy of the bytes
 *	indicated by the byte pointer and length arguments.
 *
 * Results:
 *	None.
 *
 * Side effects:
 *	The object's string representation will be set to a copy of the
 *	"length" bytes starting at "bytes". If "length" is negative, use bytes
 *	up to the first NUL byte; i.e., assume "bytes" points to a C-style
 *	NUL-terminated string. The object's old string and internal
 *	representations are freed and the object's type is set NULL.
 *
 *----------------------------------------------------------------------
 */

void
Tcl_SetStringObj(
    Tcl_Obj *objPtr,		/* Object whose internal rep to init. */
    const char *bytes,		/* Points to the first of the length bytes
				 * used to initialize the object. */
    int length)			/* The number of bytes to copy from "bytes"
				 * when initializing the object. If negative,
				 * use bytes up to the first NUL byte.*/
{
    if (Tcl_IsShared(objPtr)) {
	Tcl_Panic("%s called with shared object", "Tcl_SetStringObj");
    }

    /*
     * Set the type to NULL and free any internal rep for the old type.
     */

    TclFreeIntRep(objPtr);

    /*
     * Free any old string rep, then set the string rep to a copy of the
     * length bytes starting at "bytes".
     */

    TclInvalidateStringRep(objPtr);
    if (length < 0) {
	length = (bytes? strlen(bytes) : 0);
    }
    TclInitStringRep(objPtr, bytes, length);
}

/*
 *----------------------------------------------------------------------
 *
 * Tcl_SetObjLength --
 *
 *	This function changes the length of the string representation of an
 *	object.
 *
 * Results:
 *	None.
 *
 * Side effects:
 *	If the size of objPtr's string representation is greater than length,
 *	then it is reduced to length and a new terminating null byte is stored
 *	in the strength. If the length of the string representation is greater
 *	than length, the storage space is reallocated to the given length; a
 *	null byte is stored at the end, but other bytes past the end of the
 *	original string representation are undefined. The object's internal
 *	representation is changed to "expendable string".
 *
 *----------------------------------------------------------------------
 */

void
Tcl_SetObjLength(
    Tcl_Obj *objPtr,		/* Pointer to object. This object must not
				 * currently be shared. */
    int length)			/* Number of bytes desired for string
				 * representation of object, not including
				 * terminating null byte. */
{
    String *stringPtr;

    if (length < 0) {
	/*
	 * Setting to a negative length is nonsense. This is probably the
	 * result of overflowing the signed integer range.
	 */

	Tcl_Panic("Tcl_SetObjLength: negative length requested: "
		"%d (integer overflow?)", length);
    }
    if (Tcl_IsShared(objPtr)) {
	Tcl_Panic("%s called with shared object", "Tcl_SetObjLength");
    }

    if (objPtr->bytes && objPtr->length == length) {
	return;
    }

    SetStringFromAny(NULL, objPtr);
    stringPtr = GET_STRING(objPtr);

    if (objPtr->bytes != NULL) {
	/*
	 * Change length of an existing string rep.
	 */
	if ((size_t)length > stringPtr->allocated) {
	    /*
	     * Need to enlarge the buffer.
	     */
	    if (objPtr->bytes == tclEmptyStringRep) {
		objPtr->bytes = ckalloc(length + 1);
	    } else {
		objPtr->bytes = ckrealloc(objPtr->bytes, length + 1);
	    }
	    stringPtr->allocated = length;
	}

	objPtr->length = length;
	objPtr->bytes[length] = 0;

	/*
	 * Invalidate the unicode data.
	 */

	stringPtr->numChars = (size_t)-1;
	stringPtr->hasUnicode = 0;
    } else {
	/*
	 * Changing length of pure unicode string.
	 */

	stringCheckLimits(length);
	if ((size_t)length > stringPtr->maxChars) {
	    stringPtr = stringRealloc(stringPtr, length);
	    SET_STRING(objPtr, stringPtr);
	    stringPtr->maxChars = length;
	}

	/*
	 * Mark the new end of the unicode string
	 */

	stringPtr->numChars = length;
	stringPtr->unicode[length] = 0;
	stringPtr->hasUnicode = 1;

	/*
	 * Can only get here when objPtr->bytes == NULL. No need to invalidate
	 * the string rep.
	 */
    }
}

/*
 *----------------------------------------------------------------------
 *
 * Tcl_AttemptSetObjLength --
 *
 *	This function changes the length of the string representation of an
 *	object. It uses the attempt* (non-panic'ing) memory allocators.
 *
 * Results:
 *	1 if the requested memory was allocated, 0 otherwise.
 *
 * Side effects:
 *	If the size of objPtr's string representation is greater than length,
 *	then it is reduced to length and a new terminating null byte is stored
 *	in the strength. If the length of the string representation is greater
 *	than length, the storage space is reallocated to the given length; a
 *	null byte is stored at the end, but other bytes past the end of the
 *	original string representation are undefined. The object's internal
 *	representation is changed to "expendable string".
 *
 *----------------------------------------------------------------------
 */

int
Tcl_AttemptSetObjLength(
    Tcl_Obj *objPtr,		/* Pointer to object. This object must not
				 * currently be shared. */
    int length)			/* Number of bytes desired for string
				 * representation of object, not including
				 * terminating null byte. */
{
    String *stringPtr;

    if (length < 0) {
	/*
	 * Setting to a negative length is nonsense. This is probably the
	 * result of overflowing the signed integer range.
	 */

	return 0;
    }
    if (Tcl_IsShared(objPtr)) {
	Tcl_Panic("%s called with shared object", "Tcl_AttemptSetObjLength");
    }
    if (objPtr->bytes && objPtr->length == length) {
	return 1;
    }

    SetStringFromAny(NULL, objPtr);
    stringPtr = GET_STRING(objPtr);

    if (objPtr->bytes != NULL) {
	/*
	 * Change length of an existing string rep.
	 */
	if ((size_t)length > stringPtr->allocated) {
	    /*
	     * Need to enlarge the buffer.
	     */

	    char *newBytes;

	    if (objPtr->bytes == tclEmptyStringRep) {
		newBytes = attemptckalloc(length + 1);
	    } else {
		newBytes = attemptckrealloc(objPtr->bytes, length + 1);
	    }
	    if (newBytes == NULL) {
		return 0;
	    }
	    objPtr->bytes = newBytes;
	    stringPtr->allocated = length;
	}

	objPtr->length = length;
	objPtr->bytes[length] = 0;

	/*
	 * Invalidate the unicode data.
	 */

	stringPtr->numChars = (size_t)-1;
	stringPtr->hasUnicode = 0;
    } else {
	/*
	 * Changing length of pure unicode string.
	 */

	if ((size_t)length > STRING_MAXCHARS) {
	    return 0;
	}
	if ((size_t)length > stringPtr->maxChars) {
	    stringPtr = stringAttemptRealloc(stringPtr, length);
	    if (stringPtr == NULL) {
		return 0;
	    }
	    SET_STRING(objPtr, stringPtr);
	    stringPtr->maxChars = length;
	}

	/*
	 * Mark the new end of the unicode string.
	 */

	stringPtr->unicode[length] = 0;
	stringPtr->numChars = length;
	stringPtr->hasUnicode = 1;

	/*
	 * Can only get here when objPtr->bytes == NULL. No need to invalidate
	 * the string rep.
	 */
    }
    return 1;
}

/*
 *---------------------------------------------------------------------------
 *
 * Tcl_SetUnicodeObj --
 *
 *	Modify an object to hold the Unicode string indicated by "unicode".
 *
 * Results:
 *	None.
 *
 * Side effects:
 *	Memory allocated for new "String" internal rep.
 *
 *---------------------------------------------------------------------------
 */

void
Tcl_SetUnicodeObj(
    Tcl_Obj *objPtr,		/* The object to set the string of. */
    const Tcl_UniChar *unicode,	/* The unicode string used to initialize the
				 * object. */
    int numChars)		/* Number of characters in the unicode
				 * string. */
{
    if (Tcl_IsShared(objPtr)) {
	Tcl_Panic("%s called with shared object", "Tcl_SetUnicodeObj");
    }
    TclFreeIntRep(objPtr);
    SetUnicodeObj(objPtr, unicode, numChars);
}

static size_t
UnicodeLength(
    const Tcl_UniChar *unicode)
{
    size_t numChars = 0;

    if (unicode) {
	while (numChars != (size_t)-1 && unicode[numChars] != 0) {
	    numChars++;
	}
    }
    stringCheckLimits(numChars);
    return numChars;
}

static void
SetUnicodeObj(
    Tcl_Obj *objPtr,		/* The object to set the string of. */
    const Tcl_UniChar *unicode,	/* The unicode string used to initialize the
				 * object. */
    size_t numChars)		/* Number of characters in the unicode
				 * string. */
{
    String *stringPtr;

    if (numChars == (size_t)-1) {
	numChars = UnicodeLength(unicode);
    }

    /*
     * Allocate enough space for the String structure + Unicode string.
     */

    stringCheckLimits(numChars);
    stringPtr = stringAlloc(numChars);
    SET_STRING(objPtr, stringPtr);
    objPtr->typePtr = &tclStringType;

    stringPtr->maxChars = numChars;
    memcpy(stringPtr->unicode, unicode, numChars * sizeof(Tcl_UniChar));
    stringPtr->unicode[numChars] = 0;
    stringPtr->numChars = numChars;
    stringPtr->hasUnicode = 1;

    TclInvalidateStringRep(objPtr);
    stringPtr->allocated = 0;
}

/*
 *----------------------------------------------------------------------
 *
 * Tcl_AppendLimitedToObj --
 *
 *	This function appends a limited number of bytes from a sequence of
 *	bytes to an object, marking any limitation with an ellipsis.
 *
 * Results:
 *	None.
 *
 * Side effects:
 *	The bytes at *bytes are appended to the string representation of
 *	objPtr.
 *
 *----------------------------------------------------------------------
 */

void
Tcl_AppendLimitedToObj(
    Tcl_Obj *objPtr,		/* Points to the object to append to. */
    const char *bytes,		/* Points to the bytes to append to the
				 * object. */
    int length,			/* The number of bytes available to be
				 * appended from "bytes". If < 0, then all
				 * bytes up to a NUL byte are available. */
    int limit,			/* The maximum number of bytes to append to
				 * the object. */
    const char *ellipsis)	/* Ellipsis marker string, appended to the
				 * object to indicate not all available bytes
				 * at "bytes" were appended. */
{
    String *stringPtr;
    int toCopy = 0;

    if (Tcl_IsShared(objPtr)) {
	Tcl_Panic("%s called with shared object", "Tcl_AppendLimitedToObj");
    }

    if (length < 0) {
	length = (bytes ? strlen(bytes) : 0);
    }
    if (length == 0) {
	return;
    }

    if (length <= limit) {
	toCopy = length;
    } else {
	if (ellipsis == NULL) {
	    ellipsis = "...";
	}
	toCopy = (bytes == NULL) ? limit
		: Tcl_UtfPrev(bytes+limit+1-strlen(ellipsis), bytes) - bytes;
    }

    /*
     * If objPtr has a valid Unicode rep, then append the Unicode conversion
     * of "bytes" to the objPtr's Unicode rep, otherwise append "bytes" to
     * objPtr's string rep.
     */

    SetStringFromAny(NULL, objPtr);
    stringPtr = GET_STRING(objPtr);

    if (stringPtr->hasUnicode && (stringPtr->numChars+1) > 1) {
	AppendUtfToUnicodeRep(objPtr, bytes, toCopy);
    } else {
	AppendUtfToUtfRep(objPtr, bytes, toCopy);
    }

    if (length <= limit) {
	return;
    }

    stringPtr = GET_STRING(objPtr);
    if (stringPtr->hasUnicode && (stringPtr->numChars+1) > 1) {
	AppendUtfToUnicodeRep(objPtr, ellipsis, strlen(ellipsis));
    } else {
	AppendUtfToUtfRep(objPtr, ellipsis, strlen(ellipsis));
    }
}

/*
 *----------------------------------------------------------------------
 *
 * Tcl_AppendToObj --
 *
 *	This function appends a sequence of bytes to an object.
 *
 * Results:
 *	None.
 *
 * Side effects:
 *	The bytes at *bytes are appended to the string representation of
 *	objPtr.
 *
 *----------------------------------------------------------------------
 */

void
Tcl_AppendToObj(
    Tcl_Obj *objPtr,		/* Points to the object to append to. */
    const char *bytes,		/* Points to the bytes to append to the
				 * object. */
    int length)			/* The number of bytes to append from "bytes".
				 * If < 0, then append all bytes up to NUL
				 * byte. */
{
    Tcl_AppendLimitedToObj(objPtr, bytes, length, INT_MAX, NULL);
}

/*
 *----------------------------------------------------------------------
 *
 * Tcl_AppendUnicodeToObj --
 *
 *	This function appends a Unicode string to an object in the most
 *	efficient manner possible. Length must be >= 0.
 *
 * Results:
 *	None.
 *
 * Side effects:
 *	Invalidates the string rep and creates a new Unicode string.
 *
 *----------------------------------------------------------------------
 */

void
Tcl_AppendUnicodeToObj(
    Tcl_Obj *objPtr,		/* Points to the object to append to. */
    const Tcl_UniChar *unicode,	/* The unicode string to append to the
				 * object. */
    int length)			/* Number of chars in "unicode". */
{
    String *stringPtr;

    if (Tcl_IsShared(objPtr)) {
	Tcl_Panic("%s called with shared object", "Tcl_AppendUnicodeToObj");
    }

    if (length == 0) {
	return;
    }

    SetStringFromAny(NULL, objPtr);
    stringPtr = GET_STRING(objPtr);

    /*
     * If objPtr has a valid Unicode rep, then append the "unicode" to the
     * objPtr's Unicode rep, otherwise the UTF conversion of "unicode" to
     * objPtr's string rep.
     */

    if (stringPtr->hasUnicode) {
	AppendUnicodeToUnicodeRep(objPtr, unicode, length);
    } else {
	AppendUnicodeToUtfRep(objPtr, unicode, length);
    }
}

/*
 *----------------------------------------------------------------------
 *
 * Tcl_AppendObjToObj --
 *
 *	This function appends the string rep of one object to another.
 *	"objPtr" cannot be a shared object.
 *
 * Results:
 *	None.
 *
 * Side effects:
 *	The string rep of appendObjPtr is appended to the string
 *	representation of objPtr.
 *	IMPORTANT: This routine does not and MUST NOT shimmer appendObjPtr.
 *	Callers are counting on that.
 *
 *----------------------------------------------------------------------
 */

void
Tcl_AppendObjToObj(
    Tcl_Obj *objPtr,		/* Points to the object to append to. */
    Tcl_Obj *appendObjPtr)	/* Object to append. */
{
    String *stringPtr;
    int length, numChars;
    size_t appendNumChars = (size_t)-1;
    const char *bytes;

    /*
     * Special case: second object is standard-empty is fast case. We know
     * that appending nothing to anything leaves that starting anything...
     */

    if (appendObjPtr->bytes == tclEmptyStringRep) {
	return;
    }

    /*
     * Handle append of one bytearray object to another as a special case.
     * Note that we only do this when the objects don't have string reps; if
     * it did, then appending the byte arrays together could well lose
     * information; this is a special-case optimization only.
     */

    if ((TclIsPureByteArray(objPtr) || objPtr->bytes == tclEmptyStringRep)
	    && TclIsPureByteArray(appendObjPtr)) {

	/*
	 * You might expect the code here to be
	 *
	 *  bytes = Tcl_GetByteArrayFromObj(appendObjPtr, &length);
	 *  TclAppendBytesToByteArray(objPtr, bytes, length);
	 *
	 * and essentially all of the time that would be fine.  However,
	 * it would run into trouble in the case where objPtr and
	 * appendObjPtr point to the same thing.  That may never be a
	 * good idea.  It seems to violate Copy On Write, and we don't
	 * have any tests for the situation, since making any Tcl commands
	 * that call Tcl_AppendObjToObj() do that appears impossible
	 * (They honor Copy On Write!).  For the sake of extensions that
	 * go off into that realm, though, here's a more complex approach
	 * that can handle all the cases.
	 */

	/* Get lengths */
	int lengthSrc;

	(void) Tcl_GetByteArrayFromObj(objPtr, &length);
	(void) Tcl_GetByteArrayFromObj(appendObjPtr, &lengthSrc);

	/* Grow buffer enough for the append */
	TclAppendBytesToByteArray(objPtr, NULL, lengthSrc);

	/* Reset objPtr back to the original value */
	Tcl_SetByteArrayLength(objPtr, length);

	/*
	 * Now do the append knowing that buffer growth cannot cause
	 * any trouble.
	 */

	TclAppendBytesToByteArray(objPtr,
		Tcl_GetByteArrayFromObj(appendObjPtr, NULL), lengthSrc);
	return;
    }

    /*
     * Must append as strings.
     */

    SetStringFromAny(NULL, objPtr);
    stringPtr = GET_STRING(objPtr);

    /*
     * If objPtr has a valid Unicode rep, then get a Unicode string from
     * appendObjPtr and append it.
     */

    if (stringPtr->hasUnicode) {
	/*
	 * If appendObjPtr is not of the "String" type, don't convert it.
	 */

	if (appendObjPtr->typePtr == &tclStringType) {
	    Tcl_UniChar *unicode =
		    Tcl_GetUnicodeFromObj(appendObjPtr, &numChars);

	    AppendUnicodeToUnicodeRep(objPtr, unicode, numChars);
	} else {
	    bytes = TclGetStringFromObj(appendObjPtr, &length);
	    AppendUtfToUnicodeRep(objPtr, bytes, length);
	}
	return;
    }

    /*
     * Append to objPtr's UTF string rep. If we know the number of characters
     * in both objects before appending, then set the combined number of
     * characters in the final (appended-to) object.
     */

    bytes = TclGetStringFromObj(appendObjPtr, &length);

    numChars = stringPtr->numChars;
    if ((numChars >= 0) && (appendObjPtr->typePtr == &tclStringType)) {
	String *appendStringPtr = GET_STRING(appendObjPtr);
	appendNumChars = appendStringPtr->numChars;
    }

    AppendUtfToUtfRep(objPtr, bytes, length);

    if (numChars >= 0 && appendNumChars != (size_t)-1) {
	stringPtr->numChars = numChars + appendNumChars;
    }
}

/*
 *----------------------------------------------------------------------
 *
 * AppendUnicodeToUnicodeRep --
 *
 *	This function appends the contents of "unicode" to the Unicode rep of
 *	"objPtr". objPtr must already have a valid Unicode rep.
 *
 * Results:
 *	None.
 *
 * Side effects:
 *	objPtr's internal rep is reallocated.
 *
 *----------------------------------------------------------------------
 */

static void
AppendUnicodeToUnicodeRep(
    Tcl_Obj *objPtr,		/* Points to the object to append to. */
    const Tcl_UniChar *unicode,	/* String to append. */
    size_t appendNumChars)		/* Number of chars of "unicode" to append. */
{
    String *stringPtr;
    size_t numChars;

    if (appendNumChars == (size_t)-1) {
	appendNumChars = UnicodeLength(unicode);
    }
    if (appendNumChars == 0) {
	return;
    }

    SetStringFromAny(NULL, objPtr);
    stringPtr = GET_STRING(objPtr);

    /*
     * If not enough space has been allocated for the unicode rep, reallocate
     * the internal rep object with additional space. First try to double the
     * required allocation; if that fails, try a more modest increase. See the
     * "TCL STRING GROWTH ALGORITHM" comment at the top of this file for an
     * explanation of this growth algorithm.
     */

    numChars = stringPtr->numChars + appendNumChars;
    stringCheckLimits(numChars);

    if (numChars > stringPtr->maxChars) {
	size_t offset = (size_t)-1;

	/*
	 * Protect against case where unicode points into the existing
	 * stringPtr->unicode array. Force it to follow any relocations due to
	 * the reallocs below.
	 */

	if (unicode && unicode >= stringPtr->unicode
		&& unicode <= stringPtr->unicode + stringPtr->maxChars) {
	    offset = unicode - stringPtr->unicode;
	}

	GrowUnicodeBuffer(objPtr, numChars);
	stringPtr = GET_STRING(objPtr);

	/*
	 * Relocate unicode if needed; see above.
	 */

	if (offset != (size_t)-1) {
	    unicode = stringPtr->unicode + offset;
	}
    }

    /*
     * Copy the new string onto the end of the old string, then add the
     * trailing null.
     */

    if (unicode) {
	memmove(stringPtr->unicode + stringPtr->numChars, unicode,
		appendNumChars * sizeof(Tcl_UniChar));
    }
    stringPtr->unicode[numChars] = 0;
    stringPtr->numChars = numChars;
    stringPtr->allocated = 0;

    TclInvalidateStringRep(objPtr);
}

/*
 *----------------------------------------------------------------------
 *
 * AppendUnicodeToUtfRep --
 *
 *	This function converts the contents of "unicode" to UTF and appends
 *	the UTF to the string rep of "objPtr".
 *
 * Results:
 *	None.
 *
 * Side effects:
 *	objPtr's internal rep is reallocated.
 *
 *----------------------------------------------------------------------
 */

static void
AppendUnicodeToUtfRep(
    Tcl_Obj *objPtr,		/* Points to the object to append to. */
    const Tcl_UniChar *unicode,	/* String to convert to UTF. */
    size_t numChars)		/* Number of chars of "unicode" to convert. */
{
    String *stringPtr = GET_STRING(objPtr);

    numChars = ExtendStringRepWithUnicode(objPtr, unicode, numChars);

    if (stringPtr->numChars != (size_t)-1) {
	stringPtr->numChars += numChars;
    }
}

/*
 *----------------------------------------------------------------------
 *
 * AppendUtfToUnicodeRep --
 *
 *	This function converts the contents of "bytes" to Unicode and appends
 *	the Unicode to the Unicode rep of "objPtr". objPtr must already have a
 *	valid Unicode rep. numBytes must be non-negative.
 *
 * Results:
 *	None.
 *
 * Side effects:
 *	objPtr's internal rep is reallocated.
 *
 *----------------------------------------------------------------------
 */

static void
AppendUtfToUnicodeRep(
    Tcl_Obj *objPtr,		/* Points to the object to append to. */
    const char *bytes,		/* String to convert to Unicode. */
    size_t numBytes)		/* Number of bytes of "bytes" to convert. */
{
    String *stringPtr;

    if (numBytes == 0) {
	return;
    }

    ExtendUnicodeRepWithString(objPtr, bytes, numBytes, -1);
    TclInvalidateStringRep(objPtr);
    stringPtr = GET_STRING(objPtr);
    stringPtr->allocated = 0;
}

/*
 *----------------------------------------------------------------------
 *
 * AppendUtfToUtfRep --
 *
 *	This function appends "numBytes" bytes of "bytes" to the UTF string
 *	rep of "objPtr". objPtr must already have a valid String rep.
 *	numBytes must be non-negative.
 *
 * Results:
 *	None.
 *
 * Side effects:
 *	objPtr's internal rep is reallocated.
 *
 *----------------------------------------------------------------------
 */

static void
AppendUtfToUtfRep(
    Tcl_Obj *objPtr,		/* Points to the object to append to. */
    const char *bytes,		/* String to append. */
    size_t numBytes)		/* Number of bytes of "bytes" to append. */
{
    String *stringPtr;
    size_t newLength, oldLength;

    if (numBytes == 0) {
	return;
    }

    /*
     * Copy the new string onto the end of the old string, then add the
     * trailing null.
     */

    if (objPtr->bytes == NULL) {
	objPtr->length = 0;
    }
    oldLength = objPtr->length;
    newLength = numBytes + oldLength;
    if ((int)newLength < 0) {
	Tcl_Panic("max size for a Tcl value (%d bytes) exceeded", INT_MAX);
    }

    stringPtr = GET_STRING(objPtr);
    if (newLength > stringPtr->allocated) {
	size_t offset = (size_t)-1;

	/*
	 * Protect against case where unicode points into the existing
	 * stringPtr->unicode array. Force it to follow any relocations due to
	 * the reallocs below.
	 */

	if (bytes && bytes >= objPtr->bytes
		&& bytes <= objPtr->bytes + objPtr->length) {
	    offset = bytes - objPtr->bytes;
	}

	/*
	 * TODO: consider passing flag=1: no overalloc on first append. This
	 * would make test stringObj-8.1 fail.
	 */

	GrowStringBuffer(objPtr, newLength, 0);

	/*
	 * Relocate bytes if needed; see above.
	 */

	if (offset != (size_t)-1) {
	    bytes = objPtr->bytes + offset;
	}
    }

    /*
     * Invalidate the unicode data.
     */

    stringPtr->numChars = (size_t)-1;
    stringPtr->hasUnicode = 0;

    if (bytes) {
	memmove(objPtr->bytes + oldLength, bytes, numBytes);
    }
    objPtr->bytes[newLength] = 0;
    objPtr->length = newLength;
}

/*
 *----------------------------------------------------------------------
 *
 * Tcl_AppendStringsToObjVA --
 *
 *	This function appends one or more null-terminated strings to an
 *	object.
 *
 * Results:
 *	None.
 *
 * Side effects:
 *	The contents of all the string arguments are appended to the string
 *	representation of objPtr.
 *
 *----------------------------------------------------------------------
 */

void
Tcl_AppendStringsToObjVA(
    Tcl_Obj *objPtr,		/* Points to the object to append to. */
    va_list argList)		/* Variable argument list. */
{
    if (Tcl_IsShared(objPtr)) {
	Tcl_Panic("%s called with shared object", "Tcl_AppendStringsToObj");
    }

    while (1) {
	const char *bytes = va_arg(argList, char *);

	if (bytes == NULL) {
	    break;
	}
	Tcl_AppendToObj(objPtr, bytes, -1);
    }
}

/*
 *----------------------------------------------------------------------
 *
 * Tcl_AppendStringsToObj --
 *
 *	This function appends one or more null-terminated strings to an
 *	object.
 *
 * Results:
 *	None.
 *
 * Side effects:
 *	The contents of all the string arguments are appended to the string
 *	representation of objPtr.
 *
 *----------------------------------------------------------------------
 */

void
Tcl_AppendStringsToObj(
    Tcl_Obj *objPtr,
    ...)
{
    va_list argList;

    va_start(argList, objPtr);
    Tcl_AppendStringsToObjVA(objPtr, argList);
    va_end(argList);
}

/*
 *----------------------------------------------------------------------
 *
 * Tcl_AppendFormatToObj --
 *
 *	This function appends a list of Tcl_Obj's to a Tcl_Obj according to
 *	the formatting instructions embedded in the format string. The
 *	formatting instructions are inspired by sprintf(). Returns TCL_OK when
 *	successful. If there's an error in the arguments, TCL_ERROR is
 *	returned, and an error message is written to the interp, if non-NULL.
 *
 * Results:
 *	A standard Tcl result.
 *
 * Side effects:
 *	None.
 *
 *----------------------------------------------------------------------
 */

int
Tcl_AppendFormatToObj(
    Tcl_Interp *interp,
    Tcl_Obj *appendObj,
    const char *format,
    int objc,
    Tcl_Obj *const objv[])
{
    const char *span = format, *msg, *errCode;
    int numBytes = 0, objIndex = 0, gotXpg = 0, gotSequential = 0;
    int originalLength, limit;
    static const char *mixedXPG =
	    "cannot mix \"%\" and \"%n$\" conversion specifiers";
    static const char *const badIndex[2] = {
	"not enough arguments for all format specifiers",
	"\"%n$\" argument index out of range"
    };
    static const char *overflow = "max size for a Tcl value exceeded";

    if (Tcl_IsShared(appendObj)) {
	Tcl_Panic("%s called with shared object", "Tcl_AppendFormatToObj");
    }
    TclGetStringFromObj(appendObj, &originalLength);
    limit = INT_MAX - originalLength;

    /*
     * Format string is NUL-terminated.
     */

    while (*format != '\0') {
	char *end;
	int gotMinus, gotHash, gotZero, gotSpace, gotPlus, sawFlag;
	int width, gotPrecision, precision, useShort, useWide, useBig;
	int newXpg, numChars, allocSegment = 0, segmentLimit, segmentNumBytes;
	Tcl_Obj *segment;
	Tcl_UniChar ch;
	int step = Tcl_UtfToUniChar(format, &ch);

	format += step;
	if (ch != '%') {
	    numBytes += step;
	    continue;
	}
	if (numBytes) {
	    if (numBytes > limit) {
		msg = overflow;
		errCode = "OVERFLOW";
		goto errorMsg;
	    }
	    Tcl_AppendToObj(appendObj, span, numBytes);
	    limit -= numBytes;
	    numBytes = 0;
	}

	/*
	 * Saw a % : process the format specifier.
	 *
	 * Step 0. Handle special case of escaped format marker (i.e., %%).
	 */

	step = Tcl_UtfToUniChar(format, &ch);
	if (ch == '%') {
	    span = format;
	    numBytes = step;
	    format += step;
	    continue;
	}

	/*
	 * Step 1. XPG3 position specifier
	 */

	newXpg = 0;
	if (isdigit(UCHAR(ch))) {
	    int position = strtoul(format, &end, 10);

	    if (*end == '$') {
		newXpg = 1;
		objIndex = position - 1;
		format = end + 1;
		step = Tcl_UtfToUniChar(format, &ch);
	    }
	}
	if (newXpg) {
	    if (gotSequential) {
		msg = mixedXPG;
		errCode = "MIXEDSPECTYPES";
		goto errorMsg;
	    }
	    gotXpg = 1;
	} else {
	    if (gotXpg) {
		msg = mixedXPG;
		errCode = "MIXEDSPECTYPES";
		goto errorMsg;
	    }
	    gotSequential = 1;
	}
	if ((objIndex < 0) || (objIndex >= objc)) {
	    msg = badIndex[gotXpg];
	    errCode = gotXpg ? "INDEXRANGE" : "FIELDVARMISMATCH";
	    goto errorMsg;
	}

	/*
	 * Step 2. Set of flags.
	 */

	gotMinus = gotHash = gotZero = gotSpace = gotPlus = 0;
	sawFlag = 1;
	do {
	    switch (ch) {
	    case '-':
		gotMinus = 1;
		break;
	    case '#':
		gotHash = 1;
		break;
	    case '0':
		gotZero = 1;
		break;
	    case ' ':
		gotSpace = 1;
		break;
	    case '+':
		gotPlus = 1;
		break;
	    default:
		sawFlag = 0;
	    }
	    if (sawFlag) {
		format += step;
		step = Tcl_UtfToUniChar(format, &ch);
	    }
	} while (sawFlag);

	/*
	 * Step 3. Minimum field width.
	 */

	width = 0;
	if (isdigit(UCHAR(ch))) {
	    width = strtoul(format, &end, 10);
	    format = end;
	    step = Tcl_UtfToUniChar(format, &ch);
	} else if (ch == '*') {
	    if (objIndex >= objc - 1) {
		msg = badIndex[gotXpg];
		errCode = gotXpg ? "INDEXRANGE" : "FIELDVARMISMATCH";
		goto errorMsg;
	    }
	    if (TclGetIntFromObj(interp, objv[objIndex], &width) != TCL_OK) {
		goto error;
	    }
	    if (width < 0) {
		width = -width;
		gotMinus = 1;
	    }
	    objIndex++;
	    format += step;
	    step = Tcl_UtfToUniChar(format, &ch);
	}
	if (width > limit) {
	    msg = overflow;
	    errCode = "OVERFLOW";
	    goto errorMsg;
	}

	/*
	 * Step 4. Precision.
	 */

	gotPrecision = precision = 0;
	if (ch == '.') {
	    gotPrecision = 1;
	    format += step;
	    step = Tcl_UtfToUniChar(format, &ch);
	}
	if (isdigit(UCHAR(ch))) {
	    precision = strtoul(format, &end, 10);
	    format = end;
	    step = Tcl_UtfToUniChar(format, &ch);
	} else if (ch == '*') {
	    if (objIndex >= objc - 1) {
		msg = badIndex[gotXpg];
		errCode = gotXpg ? "INDEXRANGE" : "FIELDVARMISMATCH";
		goto errorMsg;
	    }
	    if (TclGetIntFromObj(interp, objv[objIndex], &precision)
		    != TCL_OK) {
		goto error;
	    }

	    /*
	     * TODO: Check this truncation logic.
	     */

	    if (precision < 0) {
		precision = 0;
	    }
	    objIndex++;
	    format += step;
	    step = Tcl_UtfToUniChar(format, &ch);
	}

	/*
	 * Step 5. Length modifier.
	 */

	useShort = useWide = useBig = 0;
	if (ch == 'h') {
	    useShort = 1;
	    format += step;
	    step = Tcl_UtfToUniChar(format, &ch);
	} else if (ch == 'l') {
	    format += step;
	    step = Tcl_UtfToUniChar(format, &ch);
	    if (ch == 'l') {
		useBig = 1;
		format += step;
		step = Tcl_UtfToUniChar(format, &ch);
#ifndef TCL_WIDE_INT_IS_LONG
	    } else {
		useWide = 1;
#endif
	    }
	}

	format += step;
	span = format;

	/*
	 * Step 6. The actual conversion character.
	 */

	segment = objv[objIndex];
	numChars = -1;
	if (ch == 'i') {
	    ch = 'd';
	}
	switch (ch) {
	case '\0':
	    msg = "format string ended in middle of field specifier";
	    errCode = "INCOMPLETE";
	    goto errorMsg;
	case 's':
	    if (gotPrecision) {
		numChars = Tcl_GetCharLength(segment);
		if (precision < numChars) {
		    segment = Tcl_GetRange(segment, 0, precision - 1);
		    numChars = precision;
		    Tcl_IncrRefCount(segment);
		    allocSegment = 1;
		}
	    }
	    break;
	case 'c': {
	    char buf[TCL_UTF_MAX];
	    int code, length;

	    if (TclGetIntFromObj(interp, segment, &code) != TCL_OK) {
		goto error;
	    }
	    length = Tcl_UniCharToUtf(code, buf);
	    segment = Tcl_NewStringObj(buf, length);
	    Tcl_IncrRefCount(segment);
	    allocSegment = 1;
	    break;
	}

	case 'u':
	    if (useBig) {
		msg = "unsigned bignum format is invalid";
		errCode = "BADUNSIGNED";
		goto errorMsg;
	    }
	case 'd':
	case 'o':
	case 'x':
	case 'X':
	case 'b': {
	    short s = 0;	/* Silence compiler warning; only defined and
				 * used when useShort is true. */
	    long l;
	    Tcl_WideInt w;
	    mp_int big;
	    int toAppend, isNegative = 0;

	    if (useBig) {
		if (Tcl_GetBignumFromObj(interp, segment, &big) != TCL_OK) {
		    goto error;
		}
		isNegative = (mp_cmp_d(&big, 0) == MP_LT);
	    } else if (useWide) {
		if (Tcl_GetWideIntFromObj(NULL, segment, &w) != TCL_OK) {
		    Tcl_Obj *objPtr;

		    if (Tcl_GetBignumFromObj(interp,segment,&big) != TCL_OK) {
			goto error;
		    }
		    mp_mod_2d(&big, (int) CHAR_BIT*sizeof(Tcl_WideInt), &big);
		    objPtr = Tcl_NewBignumObj(&big);
		    Tcl_IncrRefCount(objPtr);
		    Tcl_GetWideIntFromObj(NULL, objPtr, &w);
		    Tcl_DecrRefCount(objPtr);
		}
		isNegative = (w < (Tcl_WideInt) 0);
	    } else if (TclGetLongFromObj(NULL, segment, &l) != TCL_OK) {
		if (Tcl_GetWideIntFromObj(NULL, segment, &w) != TCL_OK) {
		    Tcl_Obj *objPtr;

		    if (Tcl_GetBignumFromObj(interp,segment,&big) != TCL_OK) {
			goto error;
		    }
		    mp_mod_2d(&big, (int) CHAR_BIT * sizeof(long), &big);
		    objPtr = Tcl_NewBignumObj(&big);
		    Tcl_IncrRefCount(objPtr);
		    TclGetLongFromObj(NULL, objPtr, &l);
		    Tcl_DecrRefCount(objPtr);
		} else {
		    l = Tcl_WideAsLong(w);
		}
		if (useShort) {
		    s = (short) l;
		    isNegative = (s < (short) 0);
		} else {
		    isNegative = (l < (long) 0);
		}
	    } else if (useShort) {
		s = (short) l;
		isNegative = (s < (short) 0);
	    } else {
		isNegative = (l < (long) 0);
	    }

	    segment = Tcl_NewObj();
	    allocSegment = 1;
	    segmentLimit = INT_MAX;
	    Tcl_IncrRefCount(segment);

	    if ((isNegative || gotPlus || gotSpace) && (useBig || ch=='d')) {
		Tcl_AppendToObj(segment,
			(isNegative ? "-" : gotPlus ? "+" : " "), 1);
		segmentLimit -= 1;
	    }

	    if (gotHash) {
		switch (ch) {
		case 'o':
		    Tcl_AppendToObj(segment, "0", 1);
		    segmentLimit -= 1;
		    precision--;
		    break;
		case 'x':
		case 'X':
		    Tcl_AppendToObj(segment, "0x", 2);
		    segmentLimit -= 2;
		    break;
		case 'b':
		    Tcl_AppendToObj(segment, "0b", 2);
		    segmentLimit -= 2;
		    break;
		}
	    }

	    switch (ch) {
	    case 'd': {
		int length;
		Tcl_Obj *pure;
		const char *bytes;

		if (useShort) {
		    pure = Tcl_NewIntObj((int) s);
		} else if (useWide) {
		    pure = Tcl_NewWideIntObj(w);
		} else if (useBig) {
		    pure = Tcl_NewBignumObj(&big);
		} else {
		    pure = Tcl_NewLongObj(l);
		}
		Tcl_IncrRefCount(pure);
		bytes = TclGetStringFromObj(pure, &length);

		/*
		 * Already did the sign above.
		 */

		if (*bytes == '-') {
		    length--;
		    bytes++;
		}
		toAppend = length;

		/*
		 * Canonical decimal string reps for integers are composed
		 * entirely of one-byte encoded characters, so "length" is the
		 * number of chars.
		 */

		if (gotPrecision) {
		    if (length < precision) {
			segmentLimit -= precision - length;
		    }
		    while (length < precision) {
			Tcl_AppendToObj(segment, "0", 1);
			length++;
		    }
		    gotZero = 0;
		}
		if (gotZero) {
		    length += Tcl_GetCharLength(segment);
		    if (length < width) {
			segmentLimit -= width - length;
		    }
		    while (length < width) {
			Tcl_AppendToObj(segment, "0", 1);
			length++;
		    }
		}
		if (toAppend > segmentLimit) {
		    msg = overflow;
		    errCode = "OVERFLOW";
		    goto errorMsg;
		}
		Tcl_AppendToObj(segment, bytes, toAppend);
		Tcl_DecrRefCount(pure);
		break;
	    }

	    case 'u':
	    case 'o':
	    case 'x':
	    case 'X':
	    case 'b': {
		Tcl_WideUInt bits = (Tcl_WideUInt) 0;
		Tcl_WideInt numDigits = (Tcl_WideInt) 0;
		int length, numBits = 4, base = 16, index = 0, shift = 0;
		Tcl_Obj *pure;
		char *bytes;

		if (ch == 'u') {
		    base = 10;
		} else if (ch == 'o') {
		    base = 8;
		    numBits = 3;
		} else if (ch == 'b') {
		    base = 2;
		    numBits = 1;
		}
		if (useShort) {
		    unsigned short us = (unsigned short) s;

		    bits = (Tcl_WideUInt) us;
		    while (us) {
			numDigits++;
			us /= base;
		    }
		} else if (useWide) {
		    Tcl_WideUInt uw = (Tcl_WideUInt) w;

		    bits = uw;
		    while (uw) {
			numDigits++;
			uw /= base;
		    }
		} else if (useBig && big.used) {
		    int leftover = (big.used * DIGIT_BIT) % numBits;
		    mp_digit mask = (~(mp_digit)0) << (DIGIT_BIT-leftover);

		    numDigits = 1 +
			    (((Tcl_WideInt) big.used * DIGIT_BIT) / numBits);
		    while ((mask & big.dp[big.used-1]) == 0) {
			numDigits--;
			mask >>= numBits;
		    }
		    if (numDigits > INT_MAX) {
			msg = overflow;
			errCode = "OVERFLOW";
			goto errorMsg;
		    }
		} else if (!useBig) {
		    unsigned long ul = (unsigned long) l;

		    bits = (Tcl_WideUInt) ul;
		    while (ul) {
			numDigits++;
			ul /= base;
		    }
		}

		/*
		 * Need to be sure zero becomes "0", not "".
		 */

		if ((numDigits == 0) && !((ch == 'o') && gotHash)) {
		    numDigits = 1;
		}
		pure = Tcl_NewObj();
		Tcl_SetObjLength(pure, (int) numDigits);
		bytes = TclGetString(pure);
		toAppend = length = (int) numDigits;
		while (numDigits--) {
		    int digitOffset;

		    if (useBig && big.used) {
			if (index < big.used && (size_t) shift <
				CHAR_BIT*sizeof(Tcl_WideUInt) - DIGIT_BIT) {
			    bits |= ((Tcl_WideUInt) big.dp[index++]) << shift;
			    shift += DIGIT_BIT;
			}
			shift -= numBits;
		    }
		    digitOffset = (int) (bits % base);
		    if (digitOffset > 9) {
			bytes[numDigits] = 'a' + digitOffset - 10;
		    } else {
			bytes[numDigits] = '0' + digitOffset;
		    }
		    bits /= base;
		}
		if (useBig) {
		    mp_clear(&big);
		}
		if (gotPrecision) {
		    if (length < precision) {
			segmentLimit -= precision - length;
		    }
		    while (length < precision) {
			Tcl_AppendToObj(segment, "0", 1);
			length++;
		    }
		    gotZero = 0;
		}
		if (gotZero) {
		    length += Tcl_GetCharLength(segment);
		    if (length < width) {
			segmentLimit -= width - length;
		    }
		    while (length < width) {
			Tcl_AppendToObj(segment, "0", 1);
			length++;
		    }
		}
		if (toAppend > segmentLimit) {
		    msg = overflow;
		    errCode = "OVERFLOW";
		    goto errorMsg;
		}
		Tcl_AppendObjToObj(segment, pure);
		Tcl_DecrRefCount(pure);
		break;
	    }

	    }
	    break;
	}

	case 'e':
	case 'E':
	case 'f':
	case 'g':
	case 'G': {
#define MAX_FLOAT_SIZE 320
	    char spec[2*TCL_INTEGER_SPACE + 9], *p = spec;
	    double d;
	    int length = MAX_FLOAT_SIZE;
	    char *bytes;

	    if (Tcl_GetDoubleFromObj(interp, segment, &d) != TCL_OK) {
		/* TODO: Figure out ACCEPT_NAN here */
		goto error;
	    }
	    *p++ = '%';
	    if (gotMinus) {
		*p++ = '-';
	    }
	    if (gotHash) {
		*p++ = '#';
	    }
	    if (gotZero) {
		*p++ = '0';
	    }
	    if (gotSpace) {
		*p++ = ' ';
	    }
	    if (gotPlus) {
		*p++ = '+';
	    }
	    if (width) {
		p += sprintf(p, "%d", width);
		if (width > length) {
		    length = width;
		}
	    }
	    if (gotPrecision) {
		*p++ = '.';
		p += sprintf(p, "%d", precision);
		if (precision > INT_MAX - length) {
		    msg = overflow;
		    errCode = "OVERFLOW";
		    goto errorMsg;
		}
		length += precision;
	    }

	    /*
	     * Don't pass length modifiers!
	     */

	    *p++ = (char) ch;
	    *p = '\0';

	    segment = Tcl_NewObj();
	    allocSegment = 1;
	    if (!Tcl_AttemptSetObjLength(segment, length)) {
		msg = overflow;
		errCode = "OVERFLOW";
		goto errorMsg;
	    }
	    bytes = TclGetString(segment);
	    if (!Tcl_AttemptSetObjLength(segment, sprintf(bytes, spec, d))) {
		msg = overflow;
		errCode = "OVERFLOW";
		goto errorMsg;
	    }
	    break;
	}
	default:
	    if (interp != NULL) {
		Tcl_SetObjResult(interp,
			Tcl_ObjPrintf("bad field specifier \"%c\"", ch));
		Tcl_SetErrorCode(interp, "TCL", "FORMAT", "BADTYPE", NULL);
	    }
	    goto error;
	}

	switch (ch) {
	case 'E':
	case 'G':
	case 'X': {
	    Tcl_SetObjLength(segment, Tcl_UtfToUpper(TclGetString(segment)));
	}
	}

	if (width>0 && numChars<0) {
	    numChars = Tcl_GetCharLength(segment);
	}
	if (!gotMinus && width>0) {
	    if (numChars < width) {
		limit -= width - numChars;
	    }
	    while (numChars < width) {
		Tcl_AppendToObj(appendObj, (gotZero ? "0" : " "), 1);
		numChars++;
	    }
	}

	TclGetStringFromObj(segment, &segmentNumBytes);
	if (segmentNumBytes > limit) {
	    if (allocSegment) {
		Tcl_DecrRefCount(segment);
	    }
	    msg = overflow;
	    errCode = "OVERFLOW";
	    goto errorMsg;
	}
	Tcl_AppendObjToObj(appendObj, segment);
	limit -= segmentNumBytes;
	if (allocSegment) {
	    Tcl_DecrRefCount(segment);
	}
	if (width > 0) {
	    if (numChars < width) {
		limit -= width-numChars;
	    }
	    while (numChars < width) {
		Tcl_AppendToObj(appendObj, (gotZero ? "0" : " "), 1);
		numChars++;
	    }
	}

	objIndex += gotSequential;
    }
    if (numBytes) {
	if (numBytes > limit) {
	    msg = overflow;
	    errCode = "OVERFLOW";
	    goto errorMsg;
	}
	Tcl_AppendToObj(appendObj, span, numBytes);
	limit -= numBytes;
	numBytes = 0;
    }

    return TCL_OK;

  errorMsg:
    if (interp != NULL) {
	Tcl_SetObjResult(interp, Tcl_NewStringObj(msg, -1));
	Tcl_SetErrorCode(interp, "TCL", "FORMAT", errCode, NULL);
    }
  error:
    Tcl_SetObjLength(appendObj, originalLength);
    return TCL_ERROR;
}

/*
 *---------------------------------------------------------------------------
 *
 * Tcl_Format--
 *
 * Results:
 *	A refcount zero Tcl_Obj.
 *
 * Side effects:
 *	None.
 *
 *---------------------------------------------------------------------------
 */

Tcl_Obj *
Tcl_Format(
    Tcl_Interp *interp,
    const char *format,
    int objc,
    Tcl_Obj *const objv[])
{
    int result;
    Tcl_Obj *objPtr = Tcl_NewObj();

    result = Tcl_AppendFormatToObj(interp, objPtr, format, objc, objv);
    if (result != TCL_OK) {
	Tcl_DecrRefCount(objPtr);
	return NULL;
    }
    return objPtr;
}

/*
 *---------------------------------------------------------------------------
 *
 * AppendPrintfToObjVA --
 *
 * Results:
 *
 * Side effects:
 *
 *---------------------------------------------------------------------------
 */

static void
AppendPrintfToObjVA(
    Tcl_Obj *objPtr,
    const char *format,
    va_list argList)
{
    int code, objc;
    Tcl_Obj **objv, *list = Tcl_NewObj();
    const char *p;

    p = format;
    Tcl_IncrRefCount(list);
    while (*p != '\0') {
	int size = 0, seekingConversion = 1, gotPrecision = 0;
	int lastNum = -1;

	if (*p++ != '%') {
	    continue;
	}
	if (*p == '%') {
	    p++;
	    continue;
	}
	do {
	    switch (*p) {
	    case '\0':
		seekingConversion = 0;
		break;
	    case 's': {
		const char *q, *end, *bytes = va_arg(argList, char *);
		seekingConversion = 0;

		/*
		 * The buffer to copy characters from starts at bytes and ends
		 * at either the first NUL byte, or after lastNum bytes, when
		 * caller has indicated a limit.
		 */

		end = bytes;
		while ((!gotPrecision || lastNum--) && (*end != '\0')) {
		    end++;
		}

		/*
		 * Within that buffer, we trim both ends if needed so that we
		 * copy only whole characters, and avoid copying any partial
		 * multi-byte characters.
		 */

		q = Tcl_UtfPrev(end, bytes);
		if (!Tcl_UtfCharComplete(q, (int)(end - q))) {
		    end = q;
		}

		q = bytes + TCL_UTF_MAX;
		while ((bytes < end) && (bytes < q)
			&& ((*bytes & 0xC0) == 0x80)) {
		    bytes++;
		}

		Tcl_ListObjAppendElement(NULL, list,
			Tcl_NewStringObj(bytes , (int)(end - bytes)));

		break;
	    }
	    case 'c':
	    case 'i':
	    case 'u':
	    case 'd':
	    case 'o':
	    case 'x':
	    case 'X':
		seekingConversion = 0;
		switch (size) {
		case -1:
		case 0:
		    Tcl_ListObjAppendElement(NULL, list, Tcl_NewLongObj(
			    (long) va_arg(argList, int)));
		    break;
		case 1:
		    Tcl_ListObjAppendElement(NULL, list, Tcl_NewLongObj(
			    va_arg(argList, long)));
		    break;
		case 2:
		    Tcl_ListObjAppendElement(NULL, list, Tcl_NewWideIntObj(
			    va_arg(argList, Tcl_WideInt)));
		    break;
		}
		break;
	    case 'e':
	    case 'E':
	    case 'f':
	    case 'g':
	    case 'G':
		Tcl_ListObjAppendElement(NULL, list, Tcl_NewDoubleObj(
			va_arg(argList, double)));
		seekingConversion = 0;
		break;
	    case '*':
		lastNum = (int) va_arg(argList, int);
		Tcl_ListObjAppendElement(NULL, list, Tcl_NewIntObj(lastNum));
		p++;
		break;
	    case '0': case '1': case '2': case '3': case '4':
	    case '5': case '6': case '7': case '8': case '9': {
		char *end;

		lastNum = (int) strtoul(p, &end, 10);
		p = end;
		break;
	    }
	    case '.':
		gotPrecision = 1;
		p++;
		break;
	    /* TODO: support for bignum arguments */
	    case 'l':
		++size;
		p++;
		break;
	    case 'h':
		size = -1;
	    default:
		p++;
	    }
	} while (seekingConversion);
    }
    TclListObjGetElements(NULL, list, &objc, &objv);
    code = Tcl_AppendFormatToObj(NULL, objPtr, format, objc, objv);
    if (code != TCL_OK) {
	Tcl_AppendPrintfToObj(objPtr,
		"Unable to format \"%s\" with supplied arguments: %s",
		format, Tcl_GetString(list));
    }
    Tcl_DecrRefCount(list);
}

/*
 *---------------------------------------------------------------------------
 *
 * Tcl_AppendPrintfToObj --
 *
 * Results:
 *	A standard Tcl result.
 *
 * Side effects:
 *	None.
 *
 *---------------------------------------------------------------------------
 */

void
Tcl_AppendPrintfToObj(
    Tcl_Obj *objPtr,
    const char *format,
    ...)
{
    va_list argList;

    va_start(argList, format);
    AppendPrintfToObjVA(objPtr, format, argList);
    va_end(argList);
}

/*
 *---------------------------------------------------------------------------
 *
 * Tcl_ObjPrintf --
 *
 * Results:
 *	A refcount zero Tcl_Obj.
 *
 * Side effects:
 *	None.
 *
 *---------------------------------------------------------------------------
 */

Tcl_Obj *
Tcl_ObjPrintf(
    const char *format,
    ...)
{
    va_list argList;
    Tcl_Obj *objPtr = Tcl_NewObj();

    va_start(argList, format);
    AppendPrintfToObjVA(objPtr, format, argList);
    va_end(argList);
    return objPtr;
}

/*
 *---------------------------------------------------------------------------
 *
 * TclGetStringStorage --
 *
 *	Returns the string storage space of a Tcl_Obj.
 *
 * Results:
 *	The pointer value objPtr->bytes is returned and the number of bytes
 *	allocated there is written to *sizePtr (if known).
 *
 * Side effects:
 *	May set objPtr->bytes.
 *
 *---------------------------------------------------------------------------
 */

char *
TclGetStringStorage(
    Tcl_Obj *objPtr,
    unsigned int *sizePtr)
{
    String *stringPtr;

    if (objPtr->typePtr != &tclStringType || objPtr->bytes == NULL) {
	return TclGetStringFromObj(objPtr, (int *)sizePtr);
    }

    stringPtr = GET_STRING(objPtr);
    *sizePtr = stringPtr->allocated;
    return objPtr->bytes;
}

/*
 *---------------------------------------------------------------------------
 *
 * TclStringRepeat --
 *
 *	Performs the [string repeat] function.
 *
 * Results:
 * 	A standard Tcl result.
 *
 * Side effects:
 * 	Writes to *objPtrPtr the address of Tcl_Obj that is concatenation
 * 	of count copies of the value in objPtr.
 *
 *---------------------------------------------------------------------------
 */

int
TclStringRepeat(
    Tcl_Interp *interp,
    Tcl_Obj *objPtr,
    int count,
    Tcl_Obj **objPtrPtr)
{
    Tcl_Obj *objResultPtr;
    int length = 0, unichar = 0, done = 1;
    int binary = TclIsPureByteArray(objPtr);

    /* assert (count >= 2) */

    /*
     * Analyze to determine what representation result should be.
     * GOALS:	Avoid shimmering & string rep generation.
     * 		Produce pure bytearray when possible.
     * 		Error on overflow.
     */

    if (!binary) {
	if (objPtr->typePtr == &tclStringType) {
	    String *stringPtr = GET_STRING(objPtr);
	    if (stringPtr->hasUnicode) {
		unichar = 1;
	    }
	}
    }

    if (binary) {
	/* Result will be pure byte array. Pre-size it */
	Tcl_GetByteArrayFromObj(objPtr, &length);
    } else if (unichar) {
	/* Result will be pure Tcl_UniChar array. Pre-size it. */
	Tcl_GetUnicodeFromObj(objPtr, &length);
    } else {
	/* Result will be concat of string reps. Pre-size it. */
	Tcl_GetStringFromObj(objPtr, &length);
    }

    if (length == 0) {
	/* Any repeats of empty is empty. */
	*objPtrPtr = objPtr;
	return TCL_OK;
    }

    if (count > INT_MAX/length) {
	if (interp) {
	    Tcl_SetObjResult(interp, Tcl_ObjPrintf(
		    "max size for a Tcl value (%d bytes) exceeded", INT_MAX));
	    Tcl_SetErrorCode(interp, "TCL", "MEMORY", NULL);
	}
	return TCL_ERROR;
    }

    if (binary) {
	/* Efficiently produce a pure byte array result */
	objResultPtr = Tcl_IsShared(objPtr) ? Tcl_DuplicateObj(objPtr)
		: objPtr;

	Tcl_SetByteArrayLength(objResultPtr, count*length); /* PANIC? */
	Tcl_SetByteArrayLength(objResultPtr, length);
	while (count - done > done) {
	    Tcl_AppendObjToObj(objResultPtr, objResultPtr);
	    done *= 2;
	}
	TclAppendBytesToByteArray(objResultPtr,
		Tcl_GetByteArrayFromObj(objResultPtr, NULL),
		(count - done) * length);
    } else if (unichar) {
	/* Efficiently produce a pure Tcl_UniChar array result */
	if (Tcl_IsShared(objPtr)) {
	    objResultPtr = Tcl_NewUnicodeObj(Tcl_GetUnicode(objPtr), length);
	} else {
	    TclInvalidateStringRep(objPtr);
	    objResultPtr = objPtr;
	}

        if (0 == Tcl_AttemptSetObjLength(objResultPtr, count*length)) {
	    if (interp) {
		char buf[TCL_INTEGER_SPACE];
		sprintf(buf, "%" TCL_LL_MODIFIER "u", (Tcl_WideInt)STRING_SIZE(count*length));
		Tcl_SetObjResult(interp, Tcl_ObjPrintf(
<<<<<<< HEAD
			"string size overflow: unable to alloc %s bytes",
			buf));
=======
			"string size overflow: unable to alloc %llu bytes",
			(Tcl_WideUInt)STRING_SIZE(count*length)));
>>>>>>> 7ffb393e
		Tcl_SetErrorCode(interp, "TCL", "MEMORY", NULL);
	    }
	    return TCL_ERROR;
	}
	Tcl_SetObjLength(objResultPtr, length);
	while (count - done > done) {
	    Tcl_AppendObjToObj(objResultPtr, objResultPtr);
	    done *= 2;
	}
	Tcl_AppendUnicodeToObj(objResultPtr, Tcl_GetUnicode(objResultPtr),
		(count - done) * length);
    } else {
	/* Efficiently concatenate string reps */
	if (Tcl_IsShared(objPtr)) {
	    objResultPtr = Tcl_NewStringObj(Tcl_GetString(objPtr), length);
	} else {
	    TclFreeIntRep(objPtr);
	    objResultPtr = objPtr;
	}
        if (0 == Tcl_AttemptSetObjLength(objResultPtr, count*length)) {
	    if (interp) {
		Tcl_SetObjResult(interp, Tcl_ObjPrintf(
			"string size overflow: unable to alloc %u bytes",
			count*length));
		Tcl_SetErrorCode(interp, "TCL", "MEMORY", NULL);
	    }
	    return TCL_ERROR;
	}
	Tcl_SetObjLength(objResultPtr, length);
	while (count - done > done) {
	    Tcl_AppendObjToObj(objResultPtr, objResultPtr);
	    done *= 2;
	}
	Tcl_AppendToObj(objResultPtr, Tcl_GetString(objResultPtr),
		(count - done) * length);
    }
    *objPtrPtr = objResultPtr;
    return TCL_OK;
}

/*
 *---------------------------------------------------------------------------
 *
 * TclStringCatObjv --
 *
 *	Performs the [string cat] function.
 *
 * Results:
 * 	A standard Tcl result.
 *
 * Side effects:
 * 	Writes to *objPtrPtr the address of Tcl_Obj that is concatenation
 * 	of all objc values in objv.
 *
 *---------------------------------------------------------------------------
 */

int
TclStringCatObjv(
    Tcl_Interp *interp,
    int inPlace,
    int objc,
    Tcl_Obj * const objv[],
    Tcl_Obj **objPtrPtr)
{
    Tcl_Obj *objPtr, *objResultPtr, * const *ov;
    int oc, length = 0, binary = 1, first = 0;
    int allowUniChar = 1, requestUniChar = 0;

    /* assert (objc >= 2) */

    /*
     * Analyze to determine what representation result should be.
     * GOALS:	Avoid shimmering & string rep generation.
     * 		Produce pure bytearray when possible.
     * 		Error on overflow.
     */

    ov = objv, oc = objc;
    while (oc-- && (binary || allowUniChar)) {
	objPtr = *ov++;

	if (objPtr->bytes) {
	    /* Value has a string rep. */
	    if (objPtr->length) {
		/*
		 * Non-empty string rep. Not a pure bytearray, so we
		 * won't create a pure bytearray
		 */
	 	binary = 0;
		if ((objPtr->typePtr) && (objPtr->typePtr != &tclStringType)) {
		    /* Prevent shimmer of non-string types. */
		    allowUniChar = 0;
		}
	    }
	} else {
	    /* assert (objPtr->typePtr != NULL) -- stork! */
	    if (TclIsPureByteArray(objPtr)) {
		allowUniChar = 0;
	    } else {
		binary = 0;
		if (objPtr->typePtr == &tclStringType) {
		    /* Have a pure Unicode value; ask to preserve it */
		    requestUniChar = 1;
		} else {
		    /* Have another type; prevent shimmer */
		    allowUniChar = 0;
		}
	    }
	}
    }

    if (binary) {
	/* Result will be pure byte array. Pre-size it */
	ov = objv; oc = objc;
	while (oc-- && (length >= 0)) {
	    objPtr = *ov++;

	    if (objPtr->bytes == NULL) {
		int numBytes;

		Tcl_GetByteArrayFromObj(objPtr, &numBytes); /* PANIC? */
		if (length == 0) {
		    first = objc - oc - 1;
		}
		length += numBytes;
	    }
	}
    } else if (allowUniChar && requestUniChar) {
	/* Result will be pure Tcl_UniChar array. Pre-size it. */
	ov = objv; oc = objc;
	while (oc-- && (length >= 0)) {
	    objPtr = *ov++;

	    if ((objPtr->bytes == NULL) || (objPtr->length)) {
		int numChars;

		Tcl_GetUnicodeFromObj(objPtr, &numChars); /* PANIC? */
		if (length == 0) {
		    first = objc - oc - 1;
		}
		length += numChars;
	    }
	}
    } else {
	/* Result will be concat of string reps. Pre-size it. */
	ov = objv; oc = objc;
	while (oc-- && (length >= 0)) {
	    int numBytes;

	    objPtr = *ov++;

	    Tcl_GetStringFromObj(objPtr, &numBytes);	/* PANIC? */
	    if ((length == 0) && numBytes) {
		first = objc - oc - 1;
	    }
	    length += numBytes;
	}
    }

    if (length < 0) {
	if (interp) {
	    Tcl_SetObjResult(interp, Tcl_ObjPrintf(
		    "max size for a Tcl value (%d bytes) exceeded", INT_MAX));
	    Tcl_SetErrorCode(interp, "TCL", "MEMORY", NULL);
	}
	return TCL_ERROR;
    }

    if (length == 0) {
	/* Total length of zero means every value has length zero */
	*objPtrPtr = objv[0];
	return TCL_OK;
    }

    objv += first; objc -= first;

    if (binary) {
	/* Efficiently produce a pure byte array result */
	unsigned char *dst;

	/*
	 * Broken interface! Byte array value routines offer no way
	 * to handle failure to allocate enough space. Following
	 * stanza may panic.
	 */
	if (inPlace && !Tcl_IsShared(*objv)) {
	    int start;

	    objResultPtr = *objv++; objc--;
	    Tcl_GetByteArrayFromObj(objResultPtr, &start);
	    dst = Tcl_SetByteArrayLength(objResultPtr, length) + start;
	} else {
	    objResultPtr = Tcl_NewByteArrayObj(NULL, length);
	    dst = Tcl_SetByteArrayLength(objResultPtr, length);
	}
	while (objc--) {
	    Tcl_Obj *objPtr = *objv++;

	    if (objPtr->bytes == NULL) {
		int more;
		unsigned char *src = Tcl_GetByteArrayFromObj(objPtr, &more);
		memcpy(dst, src, (size_t) more);
		dst += more;
	    }
	}
    } else if (allowUniChar && requestUniChar) {
	/* Efficiently produce a pure Tcl_UniChar array result */
	Tcl_UniChar *dst;

	if (inPlace && !Tcl_IsShared(*objv)) {
	    int start;

	    objResultPtr = *objv++; objc--;

	    /* Ugly interface! Force resize of the unicode array. */
	    Tcl_GetUnicodeFromObj(objResultPtr, &start);
	    Tcl_InvalidateStringRep(objResultPtr);
	    if (0 == Tcl_AttemptSetObjLength(objResultPtr, length)) {
		if (interp) {
		    char buf[TCL_INTEGER_SPACE];
		    sprintf(buf, "%" TCL_LL_MODIFIER "u", (Tcl_WideInt)STRING_SIZE(length));
		    Tcl_SetObjResult(interp, Tcl_ObjPrintf(
<<<<<<< HEAD
		    	"concatenation failed: unable to alloc %s bytes",
			buf));
=======
		    	"concatenation failed: unable to alloc %llu bytes",
			(Tcl_WideUInt)STRING_SIZE(length)));
>>>>>>> 7ffb393e
		    Tcl_SetErrorCode(interp, "TCL", "MEMORY", NULL);
		}
		return TCL_ERROR;
	    }
	    dst = Tcl_GetUnicode(objResultPtr) + start;
	} else {
	    Tcl_UniChar ch = 0;

	    /* Ugly interface! No scheme to init array size. */
	    objResultPtr = Tcl_NewUnicodeObj(&ch, 0);	/* PANIC? */
	    if (0 == Tcl_AttemptSetObjLength(objResultPtr, length)) {
		if (interp) {
		    char buf[TCL_INTEGER_SPACE];
		    sprintf(buf, "%" TCL_LL_MODIFIER "u", (Tcl_WideInt)STRING_SIZE(length));
		    Tcl_SetObjResult(interp, Tcl_ObjPrintf(
<<<<<<< HEAD
		    	"concatenation failed: unable to alloc %s bytes",
			buf));
=======
		    	"concatenation failed: unable to alloc %llu bytes",
			(Tcl_WideUInt)STRING_SIZE(length)));
>>>>>>> 7ffb393e
		    Tcl_SetErrorCode(interp, "TCL", "MEMORY", NULL);
		}
		return TCL_ERROR;
	    }
	    dst = Tcl_GetUnicode(objResultPtr);
	}
	while (objc--) {
	    Tcl_Obj *objPtr = *objv++;

	    if ((objPtr->bytes == NULL) || (objPtr->length)) {
		int more;
		Tcl_UniChar *src = Tcl_GetUnicodeFromObj(objPtr, &more);
		memcpy(dst, src, more * sizeof(Tcl_UniChar));
		dst += more;
	    }
	}
    } else {
	/* Efficiently concatenate string reps */
	char *dst;

	if (inPlace && !Tcl_IsShared(*objv)) {
	    int start;

	    objResultPtr = *objv++; objc--;

	    Tcl_GetStringFromObj(objResultPtr, &start);
	    if (0 == Tcl_AttemptSetObjLength(objResultPtr, length)) {
		if (interp) {
		    Tcl_SetObjResult(interp, Tcl_ObjPrintf(
		    	"concatenation failed: unable to alloc %u bytes",
			length));
		    Tcl_SetErrorCode(interp, "TCL", "MEMORY", NULL);
		}
		return TCL_ERROR;
	    }
	    dst = Tcl_GetString(objResultPtr) + start;
	    if (length > start) {
		TclFreeIntRep(objResultPtr);
	    }
	} else {
	    objResultPtr = Tcl_NewObj();	/* PANIC? */
	    if (0 == Tcl_AttemptSetObjLength(objResultPtr, length)) {
		if (interp) {
		    Tcl_SetObjResult(interp, Tcl_ObjPrintf(
		    	"concatenation failed: unable to alloc %u bytes",
			length));
		    Tcl_SetErrorCode(interp, "TCL", "MEMORY", NULL);
		}
		return TCL_ERROR;
	    }
	    dst = Tcl_GetString(objResultPtr);
	}
	while (objc--) {
	    Tcl_Obj *objPtr = *objv++;

	    if ((objPtr->bytes == NULL) || (objPtr->length)) {
		int more;
		char *src = Tcl_GetStringFromObj(objPtr, &more);
		memcpy(dst, src, (size_t) more);
		dst += more;
	    }
	}
    }
    *objPtrPtr = objResultPtr;
    return TCL_OK;
}

/*
 *---------------------------------------------------------------------------
 *
 * TclStringFind --
 *
 *	Implements the [string first] operation.
 *
 * Results:
 *	If needle is found as a substring of haystack, the index of the
 *	first instance of such a find is returned.  If needle is not present
 *	as a substring of haystack, -1 is returned.
 *
 * Side effects:
 *	needle and haystack may have their Tcl_ObjType changed.
 *
 *---------------------------------------------------------------------------
 */

int
TclStringFind(
    Tcl_Obj *needle,
    Tcl_Obj *haystack,
    int start)
{
    int lh, ln = Tcl_GetCharLength(needle);

    if (ln == 0) {
	/*
	 * 	We don't find empty substrings.  Bizarre!
	 *
	 * 	TODO: When we one day make this a true substring
	 * 	finder, change this to "return 0"
	 */
	return -1;
    }

    if (TclIsPureByteArray(needle) && TclIsPureByteArray(haystack)) {
	unsigned char *end, *try, *bh;
	unsigned char *bn = Tcl_GetByteArrayFromObj(needle, &ln);

	bh = Tcl_GetByteArrayFromObj(haystack, &lh);
	end = bh + lh;

	try = bh + start;
	while (try + ln <= end) {
	    try = memchr(try, bn[0], end - try);

	    if (try == NULL) {
		return -1;
	    }
	    if (0 == memcmp(try+1, bn+1, ln-1)) {
		return (try - bh);
	    }
	    try++;
	}
	return -1;
    }

    lh = Tcl_GetCharLength(haystack);
    if (haystack->bytes && (lh == haystack->length)) {
	/* haystack is all single-byte chars */

	if (needle->bytes && (ln == needle->length)) {
	    /* needle is also all single-byte chars */
	    char *found = strstr(haystack->bytes + start, needle->bytes);

	    if (found) {
		return (found - haystack->bytes);
	    } else {
		return -1;
	    }
	} else {
	    /*
	     * Cannot find substring with a multi-byte char inside
	     * a string with no multi-byte chars.
	     */
	    return -1;
	}
    } else {
	Tcl_UniChar *try, *end, *uh;
	Tcl_UniChar *un = Tcl_GetUnicodeFromObj(needle, &ln);

	uh = Tcl_GetUnicodeFromObj(haystack, &lh);
	end = uh + lh;

	try = uh + start;
	while (try + ln <= end) {
	    if ((*try == *un)
		    && (0 == memcmp(try+1, un+1, (ln-1)*sizeof(Tcl_UniChar)))) {
		return (try - uh);
	    }
	    try++;
	}
	return -1;
    }
}

/*
 *---------------------------------------------------------------------------
 *
 * TclStringLast --
 *
 *	Implements the [string last] operation.
 *
 * Results:
 *	If needle is found as a substring of haystack, the index of the
 *	last instance of such a find is returned.  If needle is not present
 *	as a substring of haystack, -1 is returned.
 *
 * Side effects:
 *	needle and haystack may have their Tcl_ObjType changed.
 *
 *---------------------------------------------------------------------------
 */

int
TclStringLast(
    Tcl_Obj *needle,
    Tcl_Obj *haystack,
    int last)
{
    int lh, ln = Tcl_GetCharLength(needle);

    if (ln == 0) {
	/*
	 * 	We don't find empty substrings.  Bizarre!
	 *
	 * 	TODO: When we one day make this a true substring
	 * 	finder, change this to "return 0"
	 */
	return -1;
    }

    if (ln > last + 1) {
	return -1;
    }

    if (TclIsPureByteArray(needle) && TclIsPureByteArray(haystack)) {
	unsigned char *try, *bh;
	unsigned char *bn = Tcl_GetByteArrayFromObj(needle, &ln);

	bh = Tcl_GetByteArrayFromObj(haystack, &lh);

	if (last + 1 > lh) {
	    last = lh - 1;
	}
	try = bh + last + 1 - ln;
	while (try >= bh) {
	    if ((*try == bn[0])
		    && (0 == memcmp(try+1, bn+1, ln-1))) {
		return (try - bh);
	    }
	    try--;
	}
	return -1;
    }

    lh = Tcl_GetCharLength(haystack);
    if (last + 1 > lh) {
	last = lh - 1;
    }
    if (haystack->bytes && (lh == haystack->length)) {
	/* haystack is all single-byte chars */

	if (needle->bytes && (ln == needle->length)) {
	    /* needle is also all single-byte chars */

	    char *try = haystack->bytes + last + 1 - ln;
	    while (try >= haystack->bytes) {
		if ((*try == needle->bytes[0])
			&& (0 == memcmp(try+1, needle->bytes + 1, ln - 1))) {
		    return (try - haystack->bytes);
		}
		try--;
	    }
	    return -1;
	} else {
	    /*
	     * Cannot find substring with a multi-byte char inside
	     * a string with no multi-byte chars.
	     */
	    return -1;
	}
    } else {
	Tcl_UniChar *try, *uh;
	Tcl_UniChar *un = Tcl_GetUnicodeFromObj(needle, &ln);

	uh = Tcl_GetUnicodeFromObj(haystack, &lh);

	try = uh + last + 1 - ln;
	while (try >= uh) {
	    if ((*try == un[0])
		    && (0 == memcmp(try+1, un+1, (ln-1)*sizeof(Tcl_UniChar)))) {
		return (try - uh);
	    }
	    try--;
	}
	return -1;
    }
}

/*
 *---------------------------------------------------------------------------
 *
 * TclStringObjReverse --
 *
 *	Implements the [string reverse] operation.
 *
 * Results:
 *	An unshared Tcl value which is the [string reverse] of the argument
 *	supplied. When sharing rules permit, the returned value might be the
 *	argument with modifications done in place.
 *
 * Side effects:
 *	May allocate a new Tcl_Obj.
 *
 *---------------------------------------------------------------------------
 */

static void
ReverseBytes(
    unsigned char *to,		/* Copy bytes into here... */
    unsigned char *from,	/* ...from here... */
    int count)		/* Until this many are copied, */
				/* reversing as you go. */
{
    unsigned char *src = from + count;
    if (to == from) {
	/* Reversing in place */
	while (--src > to) {
	    unsigned char c = *src;
	    *src = *to;
	    *to++ = c;
	}
    }  else {
	while (--src >= from) {
	    *to++ = *src;
	}
    }
}

Tcl_Obj *
TclStringObjReverse(
    Tcl_Obj *objPtr)
{
    String *stringPtr;
    Tcl_UniChar ch;

    if (TclIsPureByteArray(objPtr)) {
	int numBytes;
	unsigned char *from = Tcl_GetByteArrayFromObj(objPtr, &numBytes);

	if (Tcl_IsShared(objPtr)) {
	    objPtr = Tcl_NewByteArrayObj(NULL, numBytes);
	}
	ReverseBytes(Tcl_GetByteArrayFromObj(objPtr, NULL), from, numBytes);
	return objPtr;
    }

    SetStringFromAny(NULL, objPtr);
    stringPtr = GET_STRING(objPtr);

    if (stringPtr->hasUnicode) {
	Tcl_UniChar *from = Tcl_GetUnicode(objPtr);
	Tcl_UniChar *src = from + stringPtr->numChars;

	if (Tcl_IsShared(objPtr)) {
	    Tcl_UniChar *to;

	    /*
	     * Create a non-empty, pure unicode value, so we can coax
	     * Tcl_SetObjLength into growing the unicode rep buffer.
	     */

	    ch = 0;
	    objPtr = Tcl_NewUnicodeObj(&ch, 1);
	    Tcl_SetObjLength(objPtr, stringPtr->numChars);
	    to = Tcl_GetUnicode(objPtr);
	    while (--src >= from) {
		*to++ = *src;
	    }
	} else {
	    /* Reversing in place */
	    while (--src > from) {
		ch = *src;
		*src = *from;
		*from++ = ch;
	    }
	}
    }

    if (objPtr->bytes) {
	int numChars = stringPtr->numChars;
	int numBytes = objPtr->length;
	char *to, *from = objPtr->bytes;

	if (Tcl_IsShared(objPtr)) {
	    objPtr = Tcl_NewObj();
	    Tcl_SetObjLength(objPtr, numBytes);
	}
	to = objPtr->bytes;

	if (numChars < numBytes) {
	    /*
	     * Either numChars == -1 and we don't know how many chars are
	     * represented by objPtr->bytes and we need Pass 1 just in case,
	     * or numChars >= 0 and we know we have fewer chars than bytes,
	     * so we know there's a multibyte character needing Pass 1.
	     *
	     * Pass 1. Reverse the bytes of each multi-byte character.
	     */
	    int charCount = 0;
	    int bytesLeft = numBytes;

	    while (bytesLeft) {
		/*
		 * NOTE: We know that the from buffer is NUL-terminated.
		 * It's part of the contract for objPtr->bytes values.
		 * Thus, we can skip calling Tcl_UtfCharComplete() here.
		 */
		int bytesInChar = Tcl_UtfToUniChar(from, &ch);

		ReverseBytes((unsigned char *)to, (unsigned char *)from,
			bytesInChar);
		to += bytesInChar;
		from += bytesInChar;
		bytesLeft -= bytesInChar;
		charCount++;
	    }

	    from = to = objPtr->bytes;
	    stringPtr->numChars = charCount;
	}
	/* Pass 2. Reverse all the bytes. */
	ReverseBytes((unsigned char *)to, (unsigned char *)from, numBytes);
    }

    return objPtr;
}

/*
 *---------------------------------------------------------------------------
 *
 * FillUnicodeRep --
 *
 *	Populate the Unicode internal rep with the Unicode form of its string
 *	rep. The object must alread have a "String" internal rep.
 *
 * Results:
 *	None.
 *
 * Side effects:
 *	Reallocates the String internal rep.
 *
 *---------------------------------------------------------------------------
 */

static void
FillUnicodeRep(
    Tcl_Obj *objPtr)		/* The object in which to fill the unicode
				 * rep. */
{
    String *stringPtr = GET_STRING(objPtr);

    ExtendUnicodeRepWithString(objPtr, objPtr->bytes, objPtr->length,
	    stringPtr->numChars);
}

static void
ExtendUnicodeRepWithString(
    Tcl_Obj *objPtr,
    const char *bytes,
    size_t numBytes,
    size_t numAppendChars)
{
    String *stringPtr = GET_STRING(objPtr);
    size_t needed, numOrigChars = 0;
    Tcl_UniChar *dst;

    if (stringPtr->hasUnicode) {
	numOrigChars = stringPtr->numChars;
    }
    if (numAppendChars == (size_t)-1) {
	TclNumUtfChars(numAppendChars, bytes, numBytes);
    }
    needed = numOrigChars + numAppendChars;
    stringCheckLimits(needed);

    if (needed > stringPtr->maxChars) {
	GrowUnicodeBuffer(objPtr, needed);
	stringPtr = GET_STRING(objPtr);
    }

    stringPtr->hasUnicode = 1;
    if (bytes) {
	stringPtr->numChars = needed;
    } else {
	numAppendChars = 0;
    }
    for (dst=stringPtr->unicode + numOrigChars; numAppendChars-- > 0; dst++) {
	bytes += TclUtfToUniChar(bytes, dst);
    }
    *dst = 0;
}

/*
 *----------------------------------------------------------------------
 *
 * DupStringInternalRep --
 *
 *	Initialize the internal representation of a new Tcl_Obj to a copy of
 *	the internal representation of an existing string object.
 *
 * Results:
 *	None.
 *
 * Side effects:
 *	copyPtr's internal rep is set to a copy of srcPtr's internal
 *	representation.
 *
 *----------------------------------------------------------------------
 */

static void
DupStringInternalRep(
    Tcl_Obj *srcPtr,		/* Object with internal rep to copy. Must have
				 * an internal rep of type "String". */
    Tcl_Obj *copyPtr)		/* Object with internal rep to set. Must not
				 * currently have an internal rep.*/
{
    String *srcStringPtr = GET_STRING(srcPtr);
    String *copyStringPtr = NULL;

    if (srcStringPtr->numChars == (size_t)-1) {
	/*
	 * The String struct in the source value holds zero useful data. Don't
	 * bother copying it. Don't even bother allocating space in which to
	 * copy it. Just let the copy be untyped.
	 */

	return;
    }

    if (srcStringPtr->hasUnicode) {
	int copyMaxChars;

	if (srcStringPtr->maxChars / 2 >= srcStringPtr->numChars) {
	    copyMaxChars = 2 * srcStringPtr->numChars;
	} else {
	    copyMaxChars = srcStringPtr->maxChars;
	}
	copyStringPtr = stringAttemptAlloc(copyMaxChars);
	if (copyStringPtr == NULL) {
	    copyMaxChars = srcStringPtr->numChars;
	    copyStringPtr = stringAlloc(copyMaxChars);
	}
	copyStringPtr->maxChars = copyMaxChars;
	memcpy(copyStringPtr->unicode, srcStringPtr->unicode,
		srcStringPtr->numChars * sizeof(Tcl_UniChar));
	copyStringPtr->unicode[srcStringPtr->numChars] = 0;
    } else {
	copyStringPtr = stringAlloc(0);
	copyStringPtr->maxChars = 0;
	copyStringPtr->unicode[0] = 0;
    }
    copyStringPtr->hasUnicode = srcStringPtr->hasUnicode;
    copyStringPtr->numChars = srcStringPtr->numChars;

    /*
     * Tricky point: the string value was copied by generic object management
     * code, so it doesn't contain any extra bytes that might exist in the
     * source object.
     */

    copyStringPtr->allocated = copyPtr->bytes ? copyPtr->length : 0;

    SET_STRING(copyPtr, copyStringPtr);
    copyPtr->typePtr = &tclStringType;
}

/*
 *----------------------------------------------------------------------
 *
 * SetStringFromAny --
 *
 *	Create an internal representation of type "String" for an object.
 *
 * Results:
 *	This operation always succeeds and returns TCL_OK.
 *
 * Side effects:
 *	Any old internal reputation for objPtr is freed and the internal
 *	representation is set to "String".
 *
 *----------------------------------------------------------------------
 */

static int
SetStringFromAny(
    Tcl_Interp *interp,		/* Used for error reporting if not NULL. */
    Tcl_Obj *objPtr)		/* The object to convert. */
{
    if (objPtr->typePtr != &tclStringType) {
	String *stringPtr = stringAlloc(0);

	/*
	 * Convert whatever we have into an untyped value. Just A String.
	 */

	(void) TclGetString(objPtr);
	TclFreeIntRep(objPtr);

	/*
	 * Create a basic String intrep that just points to the UTF-8 string
	 * already in place at objPtr->bytes.
	 */

	stringPtr->numChars = (size_t)-1;
	stringPtr->allocated = objPtr->length;
	stringPtr->maxChars = 0;
	stringPtr->hasUnicode = 0;
	SET_STRING(objPtr, stringPtr);
	objPtr->typePtr = &tclStringType;
    }
    return TCL_OK;
}

/*
 *----------------------------------------------------------------------
 *
 * UpdateStringOfString --
 *
 *	Update the string representation for an object whose internal
 *	representation is "String".
 *
 * Results:
 *	None.
 *
 * Side effects:
 *	The object's string may be set by converting its Unicode represention
 *	to UTF format.
 *
 *----------------------------------------------------------------------
 */

static void
UpdateStringOfString(
    Tcl_Obj *objPtr)		/* Object with string rep to update. */
{
    String *stringPtr = GET_STRING(objPtr);

    /*
     * This routine is only called when we need to generate the
     * string rep objPtr->bytes because it does not exist -- it is NULL.
     * In that circumstance, any lingering claim about the size of
     * memory pointed to by that NULL pointer is clearly bogus, and
     * needs a reset.
     */

    stringPtr->allocated = 0;

    if (stringPtr->numChars == 0) {
	TclInitStringRep(objPtr, tclEmptyStringRep, 0);
    } else {
	(void) ExtendStringRepWithUnicode(objPtr, stringPtr->unicode,
		stringPtr->numChars);
    }
}

static size_t
ExtendStringRepWithUnicode(
    Tcl_Obj *objPtr,
    const Tcl_UniChar *unicode,
    size_t numChars)
{
    /*
     * Pre-condition: this is the "string" Tcl_ObjType.
     */

    size_t i, origLength, size = 0;
    char *dst;
    String *stringPtr = GET_STRING(objPtr);

    if (numChars == (size_t)-1) {
	numChars = UnicodeLength(unicode);
    }

    if (numChars == 0) {
	return 0;
    }

    if (objPtr->bytes == NULL) {
	objPtr->length = 0;
    }
    size = origLength = objPtr->length;

    /*
     * Quick cheap check in case we have more than enough room.
     */

    if (numChars <= (INT_MAX - size)/TCL_UTF_MAX
	    && stringPtr->allocated >= size + numChars * TCL_UTF_MAX) {
	goto copyBytes;
    }

    for (i = 0; i < numChars; i++) {
	size += TclUtfCount(unicode[i]);
    }
    if ((int)size < 0) {
	Tcl_Panic("max size for a Tcl value (%d bytes) exceeded", INT_MAX);
    }

    /*
     * Grow space if needed.
     */

    if (size > stringPtr->allocated) {
	GrowStringBuffer(objPtr, size, 1);
    }

  copyBytes:
    dst = objPtr->bytes + origLength;
    for (i = 0; i < numChars; i++) {
	dst += Tcl_UniCharToUtf((int) unicode[i], dst);
    }
    *dst = '\0';
    objPtr->length = dst - objPtr->bytes;
    return numChars;
}

/*
 *----------------------------------------------------------------------
 *
 * FreeStringInternalRep --
 *
 *	Deallocate the storage associated with a String data object's internal
 *	representation.
 *
 * Results:
 *	None.
 *
 * Side effects:
 *	Frees memory.
 *
 *----------------------------------------------------------------------
 */

static void
FreeStringInternalRep(
    Tcl_Obj *objPtr)		/* Object with internal rep to free. */
{
    ckfree(GET_STRING(objPtr));
    objPtr->typePtr = NULL;
}

/*
 * Local Variables:
 * mode: c
 * c-basic-offset: 4
 * fill-column: 78
 * End:
 */<|MERGE_RESOLUTION|>--- conflicted
+++ resolved
@@ -2742,16 +2742,9 @@
 
         if (0 == Tcl_AttemptSetObjLength(objResultPtr, count*length)) {
 	    if (interp) {
-		char buf[TCL_INTEGER_SPACE];
-		sprintf(buf, "%" TCL_LL_MODIFIER "u", (Tcl_WideInt)STRING_SIZE(count*length));
 		Tcl_SetObjResult(interp, Tcl_ObjPrintf(
-<<<<<<< HEAD
-			"string size overflow: unable to alloc %s bytes",
-			buf));
-=======
 			"string size overflow: unable to alloc %llu bytes",
 			(Tcl_WideUInt)STRING_SIZE(count*length)));
->>>>>>> 7ffb393e
 		Tcl_SetErrorCode(interp, "TCL", "MEMORY", NULL);
 	    }
 	    return TCL_ERROR;
@@ -2973,16 +2966,9 @@
 	    Tcl_InvalidateStringRep(objResultPtr);
 	    if (0 == Tcl_AttemptSetObjLength(objResultPtr, length)) {
 		if (interp) {
-		    char buf[TCL_INTEGER_SPACE];
-		    sprintf(buf, "%" TCL_LL_MODIFIER "u", (Tcl_WideInt)STRING_SIZE(length));
 		    Tcl_SetObjResult(interp, Tcl_ObjPrintf(
-<<<<<<< HEAD
-		    	"concatenation failed: unable to alloc %s bytes",
-			buf));
-=======
 		    	"concatenation failed: unable to alloc %llu bytes",
 			(Tcl_WideUInt)STRING_SIZE(length)));
->>>>>>> 7ffb393e
 		    Tcl_SetErrorCode(interp, "TCL", "MEMORY", NULL);
 		}
 		return TCL_ERROR;
@@ -2995,16 +2981,9 @@
 	    objResultPtr = Tcl_NewUnicodeObj(&ch, 0);	/* PANIC? */
 	    if (0 == Tcl_AttemptSetObjLength(objResultPtr, length)) {
 		if (interp) {
-		    char buf[TCL_INTEGER_SPACE];
-		    sprintf(buf, "%" TCL_LL_MODIFIER "u", (Tcl_WideInt)STRING_SIZE(length));
 		    Tcl_SetObjResult(interp, Tcl_ObjPrintf(
-<<<<<<< HEAD
-		    	"concatenation failed: unable to alloc %s bytes",
-			buf));
-=======
 		    	"concatenation failed: unable to alloc %llu bytes",
 			(Tcl_WideUInt)STRING_SIZE(length)));
->>>>>>> 7ffb393e
 		    Tcl_SetErrorCode(interp, "TCL", "MEMORY", NULL);
 		}
 		return TCL_ERROR;
