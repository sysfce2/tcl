--- conflicted
+++ resolved
@@ -8,7 +8,7 @@
  *
  * 	Conceptually, a string is a sequence of Unicode code points. Internally
  * 	it may be stored in an encoding form such as a modified version of
- * 	UTF-8 or UTF-16 (when TCL_UTF_MAX=3) or UTF-32.
+ * 	UTF-8 or UTF-32.
  *
  *	The String object is optimized for the case where each UTF char
  *	in a string is only one byte. In this case, we store the value of
@@ -66,32 +66,15 @@
 			    const Tcl_UniChar *unicode, Tcl_Size numChars);
 static Tcl_Size		UnicodeLength(const Tcl_UniChar *unicode);
 static void		UpdateStringOfString(Tcl_Obj *objPtr);
-<<<<<<< HEAD
-=======
-#if !defined(TCL_NO_DEPRECATED)
-static void		DupUTF16StringInternalRep(Tcl_Obj *objPtr,
-			    Tcl_Obj *copyPtr);
-static int		SetUTF16StringFromAny(Tcl_Interp *interp, Tcl_Obj *objPtr);
-static void		UpdateStringOfUTF16String(Tcl_Obj *objPtr);
-#endif
->>>>>>> b9bb8fd5
-
-#if TCL_UTF_MAX > 3
+
 #define ISCONTINUATION(bytes) (\
 	((bytes)[0] & 0xC0) == 0x80)
-#else
-#define ISCONTINUATION(bytes) (\
-	((((bytes)[0] & 0xC0) == 0x80) || (((bytes)[0] == '\xED') \
-	&& (((bytes)[1] & 0xF0) == 0xB0) && (((bytes)[2] & 0xC0) == 0x80))))
-#endif
-
 
 /*
  * The structure below defines the string Tcl object type by means of
  * functions that can be invoked by generic object code.
  */
 
-<<<<<<< HEAD
 const Tcl_ObjType tclStringType = {
     "string",			/* name */
     FreeStringInternalRep,	/* freeIntRepPro */
@@ -100,145 +83,6 @@
     SetStringFromAny,		/* setFromAnyProc */
     TCL_OBJTYPE_V0
 };
-=======
-#ifndef TCL_NO_DEPRECATED
-const Tcl_ObjType tclStringType = {
-    "string",			/* name */
-    FreeStringInternalRep,	/* freeIntRepPro */
-    DupUTF16StringInternalRep,	/* dupIntRepProc */
-    UpdateStringOfUTF16String,	/* updateStringProc */
-    SetUTF16StringFromAny		/* setFromAnyProc */
-};
-#endif
-
-const Tcl_ObjType tclUniCharStringType = {
-    "utf32string",			/* name */
-    FreeStringInternalRep,	/* freeIntRepPro */
-    DupStringInternalRep,	/* dupIntRepProc */
-    UpdateStringOfString,	/* updateStringProc */
-    SetStringFromAny		/* setFromAnyProc */
-};
-
-typedef struct {
-    int numChars;		/* The number of chars in the string. -1 means
-				 * this value has not been calculated. >= 0
-				 * means that there is a valid Unicode rep, or
-				 * that the number of UTF bytes == the number
-				 * of chars. */
-    int allocated;		/* The amount of space actually allocated for
-				 * the UTF string (minus 1 byte for the
-				 * termination char). */
-    int maxChars;		/* Max number of chars that can fit in the
-				 * space allocated for the unicode array. */
-    int hasUnicode;		/* Boolean determining whether the string has
-				 * a Unicode representation. */
-    Tcl_UniChar unicode[TCLFLEXARRAY];	/* The array of Unicode chars. The actual size
-				 * of this field depends on the 'maxChars'
-				 * field above. */
-} UniCharString;
-
-#define UNICHAR_STRING_MAXCHARS \
-    (int)(((size_t)UINT_MAX  - offsetof(UniCharString, unicode))/sizeof(Tcl_UniChar) - 1)
-#define UNICHAR_STRING_SIZE(numChars) \
-    (offsetof(UniCharString, unicode) + sizeof(Tcl_UniChar) + ((numChars) * sizeof(Tcl_UniChar)))
-#define uniCharStringCheckLimits(numChars) \
-    do {								\
-	if ((numChars) < 0 || (numChars) > UNICHAR_STRING_MAXCHARS) {		\
-	    Tcl_Panic("max length for a Tcl unicode value (%d chars) exceeded", \
-		      UNICHAR_STRING_MAXCHARS);					\
-	}								\
-    } while (0)
-#define uniCharStringAttemptAlloc(numChars) \
-    (UniCharString *) attemptckalloc(UNICHAR_STRING_SIZE(numChars))
-#define uniCharStringAlloc(numChars) \
-    (UniCharString *) ckalloc(UNICHAR_STRING_SIZE(numChars))
-#define uniCharStringRealloc(ptr, numChars) \
-    (UniCharString *) ckrealloc((ptr), UNICHAR_STRING_SIZE(numChars))
-#define uniCharStringAttemptRealloc(ptr, numChars) \
-    (UniCharString *) attemptckrealloc((ptr), UNICHAR_STRING_SIZE(numChars))
-#define GET_UNICHAR_STRING(objPtr) \
-    ((UniCharString *) (objPtr)->internalRep.twoPtrValue.ptr1)
-#define SET_UNICHAR_STRING(objPtr, stringPtr) \
-    ((objPtr)->internalRep.twoPtrValue.ptr2 = NULL),			\
-    ((objPtr)->internalRep.twoPtrValue.ptr1 = (void *) (stringPtr))
-
-
-#ifndef TCL_NO_DEPRECATED
-static void
-DupUTF16StringInternalRep(
-    Tcl_Obj *srcPtr,		/* Object with internal rep to copy. Must have
-				 * an internal rep of type "String". */
-    Tcl_Obj *copyPtr)		/* Object with internal rep to set. Must not
-				 * currently have an internal rep.*/
-{
-    String *srcStringPtr = GET_STRING(srcPtr);
-    size_t size = offsetof(String, unicode) + (((srcStringPtr->allocated) + 1U) * sizeof(unsigned short));
-    String *copyStringPtr = (String *)ckalloc(size);
-    memcpy(copyStringPtr, srcStringPtr, size);
-
-    SET_STRING(copyPtr, copyStringPtr);
-    copyPtr->typePtr = &tclStringType;
-}
-
-static int
-SetUTF16StringFromAny(
-    TCL_UNUSED(Tcl_Interp *),
-    Tcl_Obj *objPtr)		/* The object to convert. */
-{
-    if (!TclHasInternalRep(objPtr, &tclStringType)) {
-	Tcl_DString ds;
-
-	/*
-	 * Convert whatever we have into an untyped value. Just A String.
-	 */
-
-	(void) TclGetString(objPtr);
-	TclFreeInternalRep(objPtr);
-
-	/*
-	 * Create a basic String internalrep that just points to the UTF-8 string
-	 * already in place at objPtr->bytes.
-	 */
-
-	Tcl_DStringInit(&ds);
-	unsigned short *utf16string = Tcl_UtfToChar16DString(objPtr->bytes, objPtr->length, &ds);
-	int size = Tcl_DStringLength(&ds);
-	String *stringPtr = (String *)ckalloc((offsetof(String, unicode) + sizeof(unsigned short)) + size);
-
-	memcpy(stringPtr->unicode, utf16string, size);
-	Tcl_DStringFree(&ds);
-	size /= sizeof(unsigned short);
-	stringPtr->unicode[size] = 0;
-
-	stringPtr->numChars = size;
-	stringPtr->allocated = size;
-	stringPtr->maxChars = size;
-	stringPtr->hasUnicode = 1;
-	SET_STRING(objPtr, stringPtr);
-	objPtr->typePtr = &tclStringType;
-    }
-    return TCL_OK;
-}
-
-static void
-UpdateStringOfUTF16String(
-    Tcl_Obj *objPtr)		/* Object with string rep to update. */
-{
-    Tcl_DString ds;
-    String *stringPtr = GET_STRING(objPtr);
-
-	Tcl_DStringInit(&ds);
-	const char *string = Tcl_Char16ToUtfDString(stringPtr->unicode, stringPtr->numChars, &ds);
-
-	char *bytes = (char *)ckalloc(Tcl_DStringLength(&ds) + 1U);
-	memcpy(bytes, string, Tcl_DStringLength(&ds));
-	bytes[Tcl_DStringLength(&ds)] = 0;
-	objPtr->bytes = bytes;
-	objPtr->length = Tcl_DStringLength(&ds);
-	Tcl_DStringFree(&ds);
-}
-#endif
->>>>>>> b9bb8fd5
  
 /*
@@ -517,42 +361,6 @@
 }
  
-<<<<<<< HEAD
-=======
-#if !defined(TCL_NO_DEPRECATED)
-Tcl_Obj *
-Tcl_NewUnicodeObj(
-    const unsigned short *unicode,	/* The unicode string used to initialize the
-				 * new object. */
-    int numChars)		/* Number of characters in the unicode
-				 * string. */
-{
-    Tcl_Obj *objPtr;
-
-    TclNewObj(objPtr);
-    TclInvalidateStringRep(objPtr);
-
-    if (numChars < 0) {
-	numChars = UTF16Length(unicode);
-    }
-
-    String *stringPtr = (String *)ckalloc((offsetof(String, unicode)
-	    + sizeof(unsigned short)) + numChars * sizeof(unsigned short));
-    memcpy(stringPtr->unicode, unicode, numChars * sizeof(unsigned short));
-    stringPtr->unicode[numChars] = 0;
-
-    stringPtr->numChars = numChars;
-    stringPtr->allocated = numChars;
-    stringPtr->maxChars = numChars;
-    stringPtr->hasUnicode = 1;
-    SET_STRING(objPtr, stringPtr);
-    objPtr->typePtr = &tclStringType;
-
-    return objPtr;
-}
-#endif
-
->>>>>>> b9bb8fd5
 /*
  *----------------------------------------------------------------------
  *
@@ -623,15 +431,8 @@
 }
  
-<<<<<<< HEAD
 Tcl_Size
 TclGetCharLength(
-=======
-#if !defined(TCL_NO_DEPRECATED)
-#undef Tcl_GetCharLength
-int
-Tcl_GetCharLength(
->>>>>>> b9bb8fd5
     Tcl_Obj *objPtr)		/* The String object to get the num chars
 				 * of. */
 {
@@ -695,7 +496,7 @@
     }
 
     if (TclIsPureByteArray(objPtr)
-	&& TclGetCharLength(objPtr) == 0) {
+	&& Tcl_GetCharLength(objPtr) == 0) {
 	return TCL_EMPTYSTRING_YES;
     }
 
@@ -734,11 +535,6 @@
  *----------------------------------------------------------------------
  */
 
-<<<<<<< HEAD
-=======
-#if !defined(TCL_NO_DEPRECATED)
-#undef Tcl_GetUniChar
->>>>>>> b9bb8fd5
 int
 Tcl_GetUniChar(
     Tcl_Obj *objPtr,		/* The object to get the Unicode charater
@@ -796,22 +592,6 @@
 	return -1;
     }
     ch = stringPtr->unicode[index];
-#if TCL_UTF_MAX < 4
-    /* See: bug [11ae2be95dac9417] */
-    if ((ch & 0xF800) == 0xD800) {
-	if (ch & 0x400) {
-	    if ((index > 0)
-		    && ((stringPtr->unicode[index-1] & 0xFC00) == 0xD800)) {
-		ch = -1; /* low surrogate preceded by high surrogate */
-	    }
-	} else if ((++index < stringPtr->numChars)
-		&& ((stringPtr->unicode[index] & 0xFC00) == 0xDC00)) {
-	    /* high surrogate followed by low surrogate */
-	    ch = (((ch & 0x3FF) << 10) |
-			(stringPtr->unicode[index] & 0x3FF)) + 0x10000;
-	}
-    }
-#endif
     return ch;
 }
 
@@ -847,13 +627,9 @@
     if (index >= numChars) {
 	return -1;
     }
-<<<<<<< HEAD
     const char *begin = TclUtfAtIndex(objPtr->bytes, index);
 #undef Tcl_UtfToUniChar
     Tcl_UtfToUniChar(begin, &ch);
-=======
-    ch = stringPtr->unicode[index];
->>>>>>> b9bb8fd5
     return ch;
 }
 @@ -908,12 +684,7 @@
 }
 #endif /* !defined(TCL_NO_DEPRECATED) */
 
-<<<<<<< HEAD
 Tcl_UniChar *
-=======
-#if !defined(TCL_NO_DEPRECATED)
-unsigned short *
->>>>>>> b9bb8fd5
 Tcl_GetUnicodeFromObj(
     Tcl_Obj *objPtr,		/* The object to find the unicode string
 				 * for. */
@@ -958,11 +729,6 @@
  *----------------------------------------------------------------------
  */
 
-<<<<<<< HEAD
-=======
-#if !defined(TCL_NO_DEPRECATED)
-#undef Tcl_GetRange
->>>>>>> b9bb8fd5
 Tcl_Obj *
 Tcl_GetRange(
     Tcl_Obj *objPtr,		/* The Tcl object to find the range of. */
@@ -995,56 +761,6 @@
 	return Tcl_NewByteArrayObj(bytes + first, last - first + 1);
     }
 
-<<<<<<< HEAD
-=======
-    int numChars = TclNumUtfChars(objPtr->bytes, objPtr->length);
-
-    if (last < 0 || last >= numChars) {
-	last = numChars - 1;
-    }
-    if (last < first) {
-	TclNewObj(newObjPtr);
-	return newObjPtr;
-    }
-    const char *begin = Tcl_UtfAtIndex(objPtr->bytes, first);
-    const char *end = Tcl_UtfAtIndex(objPtr->bytes, last + 1);
-    return Tcl_NewStringObj(begin, end - begin);
-}
-#endif
-
-Tcl_Obj *
-TclGetRange(
-    Tcl_Obj *objPtr,		/* The Tcl object to find the range of. */
-    int first,			/* First index of the range. */
-    int last)			/* Last index of the range. */
-{
-    Tcl_Obj *newObjPtr;		/* The Tcl object to find the range of. */
-    UniCharString *stringPtr;
-    int length;
-
-    if (first < 0) {
-	first = 0;
-    }
-
-    /*
-     * Optimize the case where we're really dealing with a ByteArray object
-     * we don't need to convert to a string to perform the substring operation.
-     */
-
-    if (TclIsPureByteArray(objPtr)) {
-	unsigned char *bytes = Tcl_GetByteArrayFromObj(objPtr, &length);
-
-	if (last < 0 || last >= length) {
-	    last = length - 1;
-	}
-	if (last < first) {
-	    TclNewObj(newObjPtr);
-	    return newObjPtr;
-	}
-	return Tcl_NewByteArrayObj(bytes + first, last - first + 1);
-    }
-
->>>>>>> b9bb8fd5
     /*
      * OK, need to work with the object as a string.
      */
@@ -1089,19 +805,6 @@
 	TclNewObj(newObjPtr);
 	return newObjPtr;
     }
-<<<<<<< HEAD
-#if TCL_UTF_MAX < 4
-    /* See: bug [11ae2be95dac9417] */
-    if ((first > 0) && ((stringPtr->unicode[first] & 0xFC00) == 0xDC00)
-	    && ((stringPtr->unicode[first-1] & 0xFC00) == 0xD800)) {
-	++first;
-    }
-    if ((last + 1 < stringPtr->numChars)
-	    && ((stringPtr->unicode[last+1] & 0xFC00) == 0xDC00)
-	    && ((stringPtr->unicode[last] & 0xFC00) == 0xD800)) {
-	++last;
-    }
-#endif
     return Tcl_NewUnicodeObj(stringPtr->unicode + first, last - first + 1);
 }
 
@@ -1148,9 +851,6 @@
     const char *begin = TclUtfAtIndex(objPtr->bytes, first);
     const char *end = TclUtfAtIndex(objPtr->bytes, last + 1);
     return Tcl_NewStringObj(begin, end - begin);
-=======
-    return TclNewUnicodeObj(stringPtr->unicode + first, last - first + 1);
->>>>>>> b9bb8fd5
 }
  
@@ -1568,13 +1268,8 @@
     /* If appended string starts with a continuation byte or a lower surrogate,
      * force objPtr to unicode representation. See [7f1162a867] */
     if (bytes && ISCONTINUATION(bytes)) {
-<<<<<<< HEAD
 	Tcl_GetUnicode(objPtr);
 	stringPtr = GET_STRING(objPtr);
-=======
-	TclGetUnicodeFromObj(objPtr, NULL);
-	stringPtr = GET_UNICHAR_STRING(objPtr);
->>>>>>> b9bb8fd5
     }
     if (stringPtr->hasUnicode && (stringPtr->numChars) > 0) {
 	AppendUtfToUnicodeRep(objPtr, bytes, toCopy);
@@ -1677,39 +1372,6 @@
 }
  
-<<<<<<< HEAD
-=======
-#if !defined(TCL_NO_DEPRECATED)
-void
-Tcl_AppendUnicodeToObj(
-    Tcl_Obj *objPtr,		/* Points to the object to append to. */
-    const unsigned short *unicode,	/* The unicode string to append to the
-				 * object. */
-    Tcl_Size length)		/* Number of chars in Unicode. Negative
-    				 * lengths means nul terminated */
-{
-    String *stringPtr;
-
-    if (Tcl_IsShared(objPtr)) {
-	Tcl_Panic("%s called with shared object", "Tcl_AppendUnicodeToObj");
-    }
-
-    if (length == 0) {
-	return;
-    }
-
-    SetUTF16StringFromAny(NULL, objPtr);
-    stringPtr = GET_STRING(objPtr);
-    stringPtr = stringAttemptRealloc(stringPtr, stringPtr->numChars + length);
-    memcpy(&stringPtr->unicode[stringPtr->numChars], unicode, length);
-    stringPtr->maxChars = stringPtr->allocated = stringPtr->numChars += length;
-    stringPtr->unicode[stringPtr->numChars] = 0;
-    SET_STRING(objPtr, stringPtr);
-}
-#endif
--
->>>>>>> b9bb8fd5
 /*
  *----------------------------------------------------------------------
  *
@@ -1815,13 +1477,8 @@
      * force objPtr to unicode representation. See [7f1162a867]
      * This fixes append-3.4, append-3.7 and utf-1.18 testcases. */
     if (ISCONTINUATION(TclGetString(appendObjPtr))) {
-<<<<<<< HEAD
 	Tcl_GetUnicode(objPtr);
 	stringPtr = GET_STRING(objPtr);
-=======
-	TclGetUnicodeFromObj(objPtr, NULL);
-	stringPtr = GET_UNICHAR_STRING(objPtr);
->>>>>>> b9bb8fd5
     }
     /*
      * If objPtr has a valid Unicode rep, then get a Unicode string from
@@ -1835,11 +1492,7 @@
 
 	if (TclHasInternalRep(appendObjPtr, &tclStringType)) {
 	    Tcl_UniChar *unicode =
-<<<<<<< HEAD
 		    Tcl_GetUnicodeFromObj(appendObjPtr, &numChars);
-=======
-		    TclGetUnicodeFromObj(appendObjPtr, &numChars);
->>>>>>> b9bb8fd5
 
 	    AppendUnicodeToUnicodeRep(objPtr, unicode, numChars);
 	} else {
@@ -2495,12 +2148,6 @@
 	    	code = 0xFFFD;
 	    }
 	    length = Tcl_UniCharToUtf(code, buf);
-#if TCL_UTF_MAX < 4
-	    if ((code >= 0xD800) && (length < 3)) {
-		/* Special case for handling high surrogates. */
-		length += Tcl_UniCharToUtf(-1, buf + length);
-	    }
-#endif
 	    segment = Tcl_NewStringObj(buf, length);
 	    Tcl_IncrRefCount(segment);
 	    allocSegment = 1;
@@ -3338,12 +2985,8 @@
 	maxCount = TCL_SIZE_MAX;
     } else if (unichar) {
 	/* Result will be pure Tcl_UniChar array. Pre-size it. */
-<<<<<<< HEAD
 	(void)Tcl_GetUnicodeFromObj(objPtr, &length);
 	maxCount = TCL_SIZE_MAX/sizeof(Tcl_UniChar);
-=======
-	TclGetUnicodeFromObj(objPtr, &length);
->>>>>>> b9bb8fd5
     } else {
 	/* Result will be concat of string reps. Pre-size it. */
 	(void)Tcl_GetStringFromObj(objPtr, &length);
@@ -3389,11 +3032,7 @@
 	 */
 
 	if (!inPlace || Tcl_IsShared(objPtr)) {
-<<<<<<< HEAD
 	    objResultPtr = Tcl_NewUnicodeObj(Tcl_GetUnicode(objPtr), length);
-=======
-	    objResultPtr = TclNewUnicodeObj(TclGetUnicodeFromObj(objPtr, NULL), length);
->>>>>>> b9bb8fd5
 	} else {
 	    TclInvalidateStringRep(objPtr);
 	    objResultPtr = objPtr;
@@ -3415,11 +3054,7 @@
 	    Tcl_AppendObjToObj(objResultPtr, objResultPtr);
 	    done *= 2;
 	}
-<<<<<<< HEAD
 	Tcl_AppendUnicodeToObj(objResultPtr, Tcl_GetUnicode(objResultPtr),
-=======
-	TclAppendUnicodeToObj(objResultPtr, TclGetUnicodeFromObj(objResultPtr, NULL),
->>>>>>> b9bb8fd5
 		(count - done) * length);
     } else {
 	/*
@@ -3588,11 +3223,7 @@
 	    if ((objPtr->bytes == NULL) || (objPtr->length)) {
 		Tcl_Size numChars;
 
-<<<<<<< HEAD
 		(void)Tcl_GetUnicodeFromObj(objPtr, &numChars); /* PANIC? */
-=======
-		TclGetUnicodeFromObj(objPtr, &numChars); /* PANIC? */
->>>>>>> b9bb8fd5
 		if (numChars) {
 		    last = objc - oc;
 		    if (length == 0) {
@@ -3746,11 +3377,7 @@
 	    objResultPtr = *objv++; objc--;
 
 	    /* Ugly interface! Force resize of the unicode array. */
-<<<<<<< HEAD
 	    (void)Tcl_GetUnicodeFromObj(objResultPtr, &start);
-=======
-	    TclGetUnicodeFromObj(objResultPtr, &start);
->>>>>>> b9bb8fd5
 	    Tcl_InvalidateStringRep(objResultPtr);
 	    if (0 == Tcl_AttemptSetObjLength(objResultPtr, length)) {
 		if (interp) {
@@ -3762,11 +3389,7 @@
 		}
 		return NULL;
 	    }
-<<<<<<< HEAD
 	    dst = Tcl_GetUnicode(objResultPtr) + start;
-=======
-	    dst = TclGetUnicodeFromObj(objResultPtr, NULL) + start;
->>>>>>> b9bb8fd5
 	} else {
 	    Tcl_UniChar ch = 0;
 
@@ -3783,22 +3406,14 @@
 		}
 		return NULL;
 	    }
-<<<<<<< HEAD
 	    dst = Tcl_GetUnicode(objResultPtr);
-=======
-	    dst = TclGetUnicodeFromObj(objResultPtr, NULL);
->>>>>>> b9bb8fd5
 	}
 	while (objc--) {
 	    Tcl_Obj *objPtr = *objv++;
 
 	    if ((objPtr->bytes == NULL) || (objPtr->length)) {
 		Tcl_Size more;
-<<<<<<< HEAD
 		Tcl_UniChar *src = Tcl_GetUnicodeFromObj(objPtr, &more);
-=======
-		Tcl_UniChar *src = TclGetUnicodeFromObj(objPtr, &more);
->>>>>>> b9bb8fd5
 		memcpy(dst, src, more * sizeof(Tcl_UniChar));
 		dst += more;
 	    }
@@ -3925,15 +3540,9 @@
 	     */
 
 	    if (nocase) {
-<<<<<<< HEAD
 		s1 = (char *) Tcl_GetUnicodeFromObj(value1Ptr, &s1len);
 		s2 = (char *) Tcl_GetUnicodeFromObj(value2Ptr, &s2len);
 		memCmpFn = (memCmpFn_t)TclUniCharNcasecmp;
-=======
-		s1 = (char *) TclGetUnicodeFromObj(value1Ptr, &s1len);
-		s2 = (char *) TclGetUnicodeFromObj(value2Ptr, &s2len);
-		memCmpFn = (memCmpFn_t)(void *)TclUniCharNcasecmp;
->>>>>>> b9bb8fd5
 	    } else {
 		s1len = Tcl_GetCharLength(value1Ptr);
 		s2len = Tcl_GetCharLength(value2Ptr);
@@ -3948,13 +3557,8 @@
 		    s2 = value2Ptr->bytes;
 		    memCmpFn = memcmp;
 		} else {
-<<<<<<< HEAD
 		    s1 = (char *) Tcl_GetUnicode(value1Ptr);
 		    s2 = (char *) Tcl_GetUnicode(value2Ptr);
-=======
-		    s1 = (char *) TclGetUnicodeFromObj(value1Ptr, NULL);
-		    s2 = (char *) TclGetUnicodeFromObj(value2Ptr, NULL);
->>>>>>> b9bb8fd5
 		    if (
 #if defined(WORDS_BIGENDIAN)
 			    1
@@ -4029,8 +3633,8 @@
 		if ((reqlength < 0) && !nocase) {
 		    memCmpFn = (memCmpFn_t)(void *)TclpUtfNcmp2;
 		} else {
-		    s1len = TclNumUtfChars(s1, s1len);
-		    s2len = TclNumUtfChars(s2, s2len);
+		    s1len = Tcl_NumUtfChars(s1, s1len);
+		    s2len = Tcl_NumUtfChars(s2, s2len);
 		    memCmpFn = (memCmpFn_t)(void *)
 			    (nocase ? Tcl_UtfNcasecmp : Tcl_UtfNcmp);
 		}
@@ -4160,13 +3764,8 @@
      * do only the well-defined Tcl_UniChar array search.
      */
 
-<<<<<<< HEAD
     un = Tcl_GetUnicodeFromObj(needle, &ln);
     uh = Tcl_GetUnicodeFromObj(haystack, &lh);
-=======
-    un = TclGetUnicodeFromObj(needle, &ln);
-    uh = TclGetUnicodeFromObj(haystack, &lh);
->>>>>>> b9bb8fd5
     if ((lh < ln) || (start > lh - ln)) {
 	/* Don't start the loop if there cannot be a valid answer */
 	goto firstEnd;
@@ -4249,13 +3848,8 @@
 	goto lastEnd;
     }
 
-<<<<<<< HEAD
     uh = Tcl_GetUnicodeFromObj(haystack, &lh);
     un = Tcl_GetUnicodeFromObj(needle, &ln);
-=======
-    uh = TclGetUnicodeFromObj(haystack, &lh);
-    un = TclGetUnicodeFromObj(needle, &ln);
->>>>>>> b9bb8fd5
 
     if (last >= lh) {
 	last = lh - 1;
@@ -4345,13 +3939,8 @@
     stringPtr = GET_STRING(objPtr);
 
     if (stringPtr->hasUnicode) {
-<<<<<<< HEAD
 	Tcl_UniChar *from = Tcl_GetUnicode(objPtr);
 	stringPtr = GET_STRING(objPtr);
-=======
-	Tcl_UniChar *from = TclGetUnicodeFromObj(objPtr, NULL);
-	stringPtr = GET_UNICHAR_STRING(objPtr);
->>>>>>> b9bb8fd5
 	Tcl_UniChar *src = from + stringPtr->numChars;
 	Tcl_UniChar *to;
 
@@ -4363,22 +3952,9 @@
 
 	    objPtr = Tcl_NewUnicodeObj(&ch, 1);
 	    Tcl_SetObjLength(objPtr, stringPtr->numChars);
-<<<<<<< HEAD
 	    to = Tcl_GetUnicode(objPtr);
 	    stringPtr = GET_STRING(objPtr);
 	    while (--src >= from) {
-#if TCL_UTF_MAX < 4
-		ch = *src;
-		if ((ch & 0xF800) == 0xD800) {
-		    needFlip = 1;
-		}
-		*to++ = ch;
-#else
-=======
-	    to = TclGetUnicodeFromObj(objPtr, NULL);
-	    stringPtr = GET_UNICHAR_STRING(objPtr);
-	    while (--src >= from) {
->>>>>>> b9bb8fd5
 		*to++ = *src;
 	    }
 	} else {
@@ -4388,40 +3964,10 @@
 
 	    while (--src > from) {
 		ch = *src;
-<<<<<<< HEAD
-#if TCL_UTF_MAX < 4
-		if ((ch & 0xF800) == 0xD800) {
-		    needFlip = 1;
-		}
-#endif
-=======
->>>>>>> b9bb8fd5
 		*src = *from;
 		*from++ = ch;
 	    }
 	}
-<<<<<<< HEAD
-#if TCL_UTF_MAX < 4
-	if (needFlip) {
-	    /*
-	     * Flip back surrogate pairs.
-	     */
-
-	    from = to - stringPtr->numChars;
-	    while (--to >= from) {
-		ch = *to;
-		if ((ch & 0xFC00) == 0xD800) {
-		    if ((to-1 >= from) && ((to[-1] & 0xFC00) == 0xDC00)) {
-			to[0] = to[-1];
-			to[-1] = ch;
-			--to;
-		    }
-		}
-	    }
-	}
-#endif
-=======
->>>>>>> b9bb8fd5
     }
 
     if (objPtr->bytes) {
@@ -4601,11 +4147,7 @@
     /* The traditional implementation... */
     {
 	Tcl_Size numChars;
-<<<<<<< HEAD
 	Tcl_UniChar *ustring = Tcl_GetUnicodeFromObj(objPtr, &numChars);
-=======
-	Tcl_UniChar *ustring = TclGetUnicodeFromObj(objPtr, &numChars);
->>>>>>> b9bb8fd5
 
 	/* TODO: Is there an in-place option worth pursuing here? */
 
@@ -4684,15 +4226,6 @@
     dst = stringPtr->unicode + numOrigChars;
     if (numAppendChars-- > 0) {
 	bytes += TclUtfToUniChar(bytes, &unichar);
-<<<<<<< HEAD
-=======
-	/* join upper/lower surrogate */
-	if (bytes && (stringPtr->unicode[numOrigChars - 1] | 0x3FF) == 0xDBFF && (unichar | 0x3FF) == 0xDFFF) {
-		stringPtr->numChars--;
-		unichar = ((stringPtr->unicode[numOrigChars - 1] & 0x3FF) << 10) + (unichar & 0x3FF) + 0x10000;
-		dst--;
-	}
->>>>>>> b9bb8fd5
 	*dst++ = unichar;
 	while (numAppendChars-- > 0) {
 	    bytes += TclUtfToUniChar(bytes, &unichar);
@@ -4922,14 +4455,6 @@
 
   copyBytes:
     dst = objPtr->bytes + origLength;
-#if TCL_UTF_MAX < 4
-    /* Initialize the buffer so that some random data doesn't trick
-     * Tcl_UniCharToUtf() into thinking it should combine surrogate pairs.
-     * Once TCL_UTF_MAX == 3 is removed and Tcl_UniCharToUtf restored to its
-     * prior non-stateful nature, this call to memset can also be removed.
-     */
-    memset(dst, 0xff, stringPtr->allocated - origLength);
-#endif
     for (i = 0; i < numChars; i++) {
 	dst += Tcl_UniCharToUtf(unicode[i], dst);
     }
