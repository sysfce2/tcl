--- conflicted
+++ resolved
@@ -2247,11 +2247,7 @@
 		    mp_digit mask = (~(mp_digit)0) << (MP_DIGIT_BIT-leftover);
 
 		    numDigits = 1 +
-<<<<<<< HEAD
-			    (((Tcl_WideInt) big.used * DIGIT_BIT) / numBits);
-=======
-			    (((Tcl_WideInt)big.used * MP_DIGIT_BIT) / numBits);
->>>>>>> bc05b6d4
+			    (((Tcl_WideInt) big.used * MP_DIGIT_BIT) / numBits);
 		    while ((mask & big.dp[big.used-1]) == 0) {
 			numDigits--;
 			mask >>= numBits;
@@ -2287,15 +2283,9 @@
 
 		    if (useBig && big.used) {
 			if (index < big.used && (size_t) shift <
-<<<<<<< HEAD
-				CHAR_BIT*sizeof(Tcl_WideUInt) - DIGIT_BIT) {
+				CHAR_BIT*sizeof(Tcl_WideUInt) - MP_DIGIT_BIT) {
 			    bits |= ((Tcl_WideUInt) big.dp[index++]) << shift;
-			    shift += DIGIT_BIT;
-=======
-				CHAR_BIT*sizeof(Tcl_WideUInt) - MP_DIGIT_BIT) {
-			    bits |= (((Tcl_WideUInt)big.dp[index++]) <<shift);
 			    shift += MP_DIGIT_BIT;
->>>>>>> bc05b6d4
 			}
 			shift -= numBits;
 		    }
