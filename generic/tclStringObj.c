--- conflicted
+++ resolved
@@ -129,15 +129,10 @@
 		(unsigned) STRING_SIZE(STRING_UALLOC(numChars)) )
 #define GET_STRING(objPtr) \
 	((String *) (objPtr)->internalRep.twoPtrValue.ptr1)
-<<<<<<< HEAD
 #define SET_STRING(objPtr, stringPtr) do { \
+	(objPtr)->internalRep.twoPtrValue.ptr1 = (void *) (stringPtr); \
 	(objPtr)->internalRep.twoPtrValue.ptr2 = NULL; \
-	(objPtr)->internalRep.twoPtrValue.ptr1 = (void *) (stringPtr); \
     } while(0)
-=======
-#define SET_STRING(objPtr, stringPtr) \
-	((objPtr)->internalRep.twoPtrValue.ptr1 = (void *) (stringPtr))
->>>>>>> cc943628
 
 /*
  * TCL STRING GROWTH ALGORITHM
@@ -411,6 +406,7 @@
 
     if ((objPtr->typePtr == &tclByteArrayType) ||
 	    (objPtr->typePtr == &tclByteCodeType) ||
+	    (objPtr->typePtr == &tclCmdNameType) ||
 	    (objPtr->typePtr == &tclDictType) ||
 	    (objPtr->typePtr == &tclEncodingType) ||
 	    (objPtr->typePtr == &tclEndOffsetType) ||
