--- conflicted
+++ resolved
@@ -3144,11 +3144,7 @@
      * Pre-condition: this is the "string" Tcl_ObjType.
      */
 
-<<<<<<< HEAD
     int incr, i, origLength, size = 0, offset = 0;
-=======
-    int i, origLength, size = 0;
->>>>>>> 6524bed3
     char *dst, buf[TCL_UTF_MAX];
     String *stringPtr = GET_STRING(objPtr);
 
