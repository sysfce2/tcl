--- conflicted
+++ resolved
@@ -3490,13 +3490,8 @@
     }
 
     if (TclIsPureByteArray(needle) && TclIsPureByteArray(haystack)) {
-<<<<<<< HEAD
-	unsigned char *end, *try, *bh;
+	unsigned char *end, *check, *bh;
 	unsigned char *bn = TclGetByteArrayFromObj(needle, &ln);
-=======
-	unsigned char *end, *check, *bh;
-	unsigned char *bn = Tcl_GetByteArrayFromObj(needle, &ln);
->>>>>>> 2ba9521d
 
 	/* Find bytes in bytes */
 	bh = TclGetByteArrayFromObj(haystack, &lh);
@@ -3542,13 +3537,8 @@
      */
 
     {
-<<<<<<< HEAD
-	Tcl_UniChar *try, *end, *uh;
+	Tcl_UniChar *check, *end, *uh;
 	Tcl_UniChar *un = TclGetUnicodeFromObj(needle, &ln);
-=======
-	Tcl_UniChar *check, *end, *uh;
-	Tcl_UniChar *un = Tcl_GetUnicodeFromObj(needle, &ln);
->>>>>>> 2ba9521d
 
 	uh = TclGetUnicodeFromObj(haystack, &lh);
 	if ((lh < ln) || (start > lh - ln)) {
@@ -3605,13 +3595,8 @@
     }
 
     if (TclIsPureByteArray(needle) && TclIsPureByteArray(haystack)) {
-<<<<<<< HEAD
-	unsigned char *try, *bh = TclGetByteArrayFromObj(haystack, &lh);
+	unsigned char *check, *bh = TclGetByteArrayFromObj(haystack, &lh);
 	unsigned char *bn = TclGetByteArrayFromObj(needle, &ln);
-=======
-	unsigned char *check, *bh = Tcl_GetByteArrayFromObj(haystack, &lh);
-	unsigned char *bn = Tcl_GetByteArrayFromObj(needle, &ln);
->>>>>>> 2ba9521d
 
 	if (last + 1 >= lh + 1) {
 	    last = lh - 1;
@@ -3633,13 +3618,8 @@
     }
 
     {
-<<<<<<< HEAD
-	Tcl_UniChar *try, *uh = TclGetUnicodeFromObj(haystack, &lh);
+	Tcl_UniChar *check, *uh = TclGetUnicodeFromObj(haystack, &lh);
 	Tcl_UniChar *un = TclGetUnicodeFromObj(needle, &ln);
-=======
-	Tcl_UniChar *check, *uh = Tcl_GetUnicodeFromObj(haystack, &lh);
-	Tcl_UniChar *un = Tcl_GetUnicodeFromObj(needle, &ln);
->>>>>>> 2ba9521d
 
 	if (last + 1 >= lh + 1) {
 	    last = lh - 1;
