--- conflicted
+++ resolved
@@ -1713,12 +1713,7 @@
 #endif
 	int newXpg, numChars, allocSegment = 0, segmentLimit, segmentNumBytes;
 	Tcl_Obj *segment;
-<<<<<<< HEAD
-	int step = Tcl_UtfToUniChar(format, &ch);
-=======
-	Tcl_UniChar ch;
 	int step = TclUtfToUniChar(format, &ch);
->>>>>>> 3be2fece
 
 	format += step;
 	if (ch != '%') {
