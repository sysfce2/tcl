--- conflicted
+++ resolved
@@ -32,12 +32,7 @@
  *
  * See the file "license.terms" for information on usage and redistribution of
  * this file, and for a DISCLAIMER OF ALL WARRANTIES.
-<<<<<<< HEAD
- *
- * RCS: @(#) $Id: tclStringObj.c,v 1.138 2010/10/19 22:50:37 dkf Exp $ */
-=======
- */
->>>>>>> 488806d8
+ */
 
 #include "tclInt.h"
 #include "tommath.h"
