/*
 * tclStringObj.c --
 *
 *	This file contains functions that implement string operations on Tcl
 *	objects. Some string operations work with UTF strings and others
 *	require Unicode format. Functions that require knowledge of the width
 *	of each character, such as indexing, operate on Unicode data.
 *
 *	A Unicode string is an internationalized string. Conceptually, a
 *	Unicode string is an array of 16-bit quantities organized as a
 *	sequence of properly formed UTF-8 characters. There is a one-to-one
 *	map between Unicode and UTF characters. Because Unicode characters
 *	have a fixed width, operations such as indexing operate on Unicode
 *	data. The String object is optimized for the case where each UTF char
 *	in a string is only one byte. In this case, we store the value of
 *	numChars, but we don't store the Unicode data (unless Tcl_GetUnicode
 *	is explicitly called).
 *
 *	The String object type stores one or both formats. The default
 *	behavior is to store UTF. Once Unicode is calculated by a function, it
 *	is stored in the internal rep for future access (without an additional
 *	O(n) cost).
 *
 *	To allow many appends to be done to an object without constantly
 *	reallocating the space for the string or Unicode representation, we
 *	allocate double the space for the string or Unicode and use the
 *	internal representation to keep track of how much space is used vs.
 *	allocated.
 *
 * Copyright (c) 1995-1997 Sun Microsystems, Inc.
 * Copyright (c) 1999 by Scriptics Corporation.
 *
 * See the file "license.terms" for information on usage and redistribution of
 * this file, and for a DISCLAIMER OF ALL WARRANTIES.
 */

#include "tclInt.h"
#include "tommath.h"
#include "tclStringRep.h"

/*
 * Prototypes for functions defined later in this file:
 */

static void		AppendPrintfToObjVA(Tcl_Obj *objPtr,
			    const char *format, va_list argList);
static void		AppendUnicodeToUnicodeRep(Tcl_Obj *objPtr,
			    const Tcl_UniChar *unicode, int appendNumChars);
static void		AppendUnicodeToUtfRep(Tcl_Obj *objPtr,
			    const Tcl_UniChar *unicode, int numChars);
static void		AppendUtfToUnicodeRep(Tcl_Obj *objPtr,
			    const char *bytes, int numBytes);
static void		AppendUtfToUtfRep(Tcl_Obj *objPtr,
			    const char *bytes, int numBytes);
static void		DupStringInternalRep(Tcl_Obj *objPtr,
			    Tcl_Obj *copyPtr);
static int		ExtendStringRepWithUnicode(Tcl_Obj *objPtr,
			    const Tcl_UniChar *unicode, int numChars);
static void		ExtendUnicodeRepWithString(Tcl_Obj *objPtr,
			    const char *bytes, int numBytes,
			    int numAppendChars);
static void		FillUnicodeRep(Tcl_Obj *objPtr);
static void		FreeStringInternalRep(Tcl_Obj *objPtr);
static void		GrowStringBuffer(Tcl_Obj *objPtr, int needed, int flag);
static void		GrowUnicodeBuffer(Tcl_Obj *objPtr, int needed);
static int		SetStringFromAny(Tcl_Interp *interp, Tcl_Obj *objPtr);
static void		SetUnicodeObj(Tcl_Obj *objPtr,
			    const Tcl_UniChar *unicode, int numChars);
static int		UnicodeLength(const Tcl_UniChar *unicode);
static void		UpdateStringOfString(Tcl_Obj *objPtr);

/*
 * The structure below defines the string Tcl object type by means of
 * functions that can be invoked by generic object code.
 */

const Tcl_ObjType tclStringType = {
    "string",			/* name */
    FreeStringInternalRep,	/* freeIntRepPro */
    DupStringInternalRep,	/* dupIntRepProc */
    UpdateStringOfString,	/* updateStringProc */
    SetStringFromAny		/* setFromAnyProc */
};

/*
 * TCL STRING GROWTH ALGORITHM
 *
 * When growing strings (during an append, for example), the following growth
 * algorithm is used:
 *
 *   Attempt to allocate 2 * (originalLength + appendLength)
 *   On failure:
 *	attempt to allocate originalLength + 2*appendLength + TCL_MIN_GROWTH
 *
 * This algorithm allows very good performance, as it rapidly increases the
 * memory allocated for a given string, which minimizes the number of
 * reallocations that must be performed. However, using only the doubling
 * algorithm can lead to a significant waste of memory. In particular, it may
 * fail even when there is sufficient memory available to complete the append
 * request (but there is not 2*totalLength memory available). So when the
 * doubling fails (because there is not enough memory available), the
 * algorithm requests a smaller amount of memory, which is still enough to
 * cover the request, but which hopefully will be less than the total
 * available memory.
 *
 * The addition of TCL_MIN_GROWTH allows for efficient handling of very
 * small appends. Without this extra slush factor, a sequence of several small
 * appends would cause several memory allocations. As long as
 * TCL_MIN_GROWTH is a reasonable size, we can avoid that behavior.
 *
 * The growth algorithm can be tuned by adjusting the following parameters:
 *
 * TCL_MIN_GROWTH		Additional space, in bytes, to allocate when
 *				the double allocation has failed. Default is
 *				1024 (1 kilobyte).  See tclInt.h.
 */

#ifndef TCL_MIN_UNICHAR_GROWTH
#define TCL_MIN_UNICHAR_GROWTH	TCL_MIN_GROWTH/sizeof(Tcl_UniChar)
#endif

static void
GrowStringBuffer(
    Tcl_Obj *objPtr,
    int needed,
    int flag)
{
    /*
     * Pre-conditions:
     *	objPtr->typePtr == &tclStringType
     *	needed > stringPtr->allocated
     *	flag || objPtr->bytes != NULL
     */

    String *stringPtr = GET_STRING(objPtr);
    char *ptr = NULL;
    int attempt;

    if (objPtr->bytes == &tclEmptyString) {
	objPtr->bytes = NULL;
    }
    if (flag == 0 || stringPtr->allocated > 0) {
	attempt = 2 * needed;
	if (attempt >= 0) {
	    ptr = attemptckrealloc(objPtr->bytes, attempt + 1);
	}
	if (ptr == NULL) {
	    /*
	     * Take care computing the amount of modest growth to avoid
	     * overflow into invalid argument values for attempt.
	     */

	    unsigned int limit = INT_MAX - needed;
	    unsigned int extra = needed - objPtr->length + TCL_MIN_GROWTH;
	    int growth = (int) ((extra > limit) ? limit : extra);

	    attempt = needed + growth;
	    ptr = attemptckrealloc(objPtr->bytes, attempt + 1);
	}
    }
    if (ptr == NULL) {
	/*
	 * First allocation - just big enough; or last chance fallback.
	 */

	attempt = needed;
	ptr = ckrealloc(objPtr->bytes, attempt + 1);
    }
    objPtr->bytes = ptr;
    stringPtr->allocated = attempt;
}

static void
GrowUnicodeBuffer(
    Tcl_Obj *objPtr,
    int needed)
{
    /*
     * Pre-conditions:
     *	objPtr->typePtr == &tclStringType
     *	needed > stringPtr->maxChars
     *	needed < STRING_MAXCHARS
     */

    String *ptr = NULL, *stringPtr = GET_STRING(objPtr);
    int attempt;

    if (stringPtr->maxChars > 0) {
	/*
	 * Subsequent appends - apply the growth algorithm.
	 */

	attempt = 2 * needed;
	if (attempt >= 0 && attempt <= STRING_MAXCHARS) {
	    ptr = stringAttemptRealloc(stringPtr, attempt);
	}
	if (ptr == NULL) {
	    /*
	     * Take care computing the amount of modest growth to avoid
	     * overflow into invalid argument values for attempt.
	     */

	    unsigned int limit = STRING_MAXCHARS - needed;
	    unsigned int extra = needed - stringPtr->numChars
		    + TCL_MIN_UNICHAR_GROWTH;
	    int growth = (int) ((extra > limit) ? limit : extra);

	    attempt = needed + growth;
	    ptr = stringAttemptRealloc(stringPtr, attempt);
	}
    }
    if (ptr == NULL) {
	/*
	 * First allocation - just big enough; or last chance fallback.
	 */

	attempt = needed;
	ptr = stringRealloc(stringPtr, attempt);
    }
    stringPtr = ptr;
    stringPtr->maxChars = attempt;
    SET_STRING(objPtr, stringPtr);
}

/*
 *----------------------------------------------------------------------
 *
 * Tcl_NewStringObj --
 *
 *	This function is normally called when not debugging: i.e., when
 *	TCL_MEM_DEBUG is not defined. It creates a new string object and
 *	initializes it from the byte pointer and length arguments.
 *
 *	When TCL_MEM_DEBUG is defined, this function just returns the result
 *	of calling the debugging version Tcl_DbNewStringObj.
 *
 * Results:
 *	A newly created string object is returned that has ref count zero.
 *
 * Side effects:
 *	The new object's internal string representation will be set to a copy
 *	of the length bytes starting at "bytes". If "length" is negative, use
 *	bytes up to the first NUL byte; i.e., assume "bytes" points to a
 *	C-style NUL-terminated string. The object's type is set to NULL. An
 *	extra NUL is added to the end of the new object's byte array.
 *
 *----------------------------------------------------------------------
 */

#ifdef TCL_MEM_DEBUG
#undef Tcl_NewStringObj
Tcl_Obj *
Tcl_NewStringObj(
    const char *bytes,		/* Points to the first of the length bytes
				 * used to initialize the new object. */
    int length)			/* The number of bytes to copy from "bytes"
				 * when initializing the new object. If
				 * negative, use bytes up to the first NUL
				 * byte. */
{
    return Tcl_DbNewStringObj(bytes, length, "unknown", 0);
}
#else /* if not TCL_MEM_DEBUG */
Tcl_Obj *
Tcl_NewStringObj(
    const char *bytes,		/* Points to the first of the length bytes
				 * used to initialize the new object. */
    int length)			/* The number of bytes to copy from "bytes"
				 * when initializing the new object. If
				 * negative, use bytes up to the first NUL
				 * byte. */
{
    Tcl_Obj *objPtr;

    if (length < 0) {
	length = (bytes? strlen(bytes) : 0);
    }
    TclNewStringObj(objPtr, bytes, length);
    return objPtr;
}
#endif /* TCL_MEM_DEBUG */

/*
 *----------------------------------------------------------------------
 *
 * Tcl_DbNewStringObj --
 *
 *	This function is normally called when debugging: i.e., when
 *	TCL_MEM_DEBUG is defined. It creates new string objects. It is the
 *	same as the Tcl_NewStringObj function above except that it calls
 *	Tcl_DbCkalloc directly with the file name and line number from its
 *	caller. This simplifies debugging since then the [memory active]
 *	command will report the correct file name and line number when
 *	reporting objects that haven't been freed.
 *
 *	When TCL_MEM_DEBUG is not defined, this function just returns the
 *	result of calling Tcl_NewStringObj.
 *
 * Results:
 *	A newly created string object is returned that has ref count zero.
 *
 * Side effects:
 *	The new object's internal string representation will be set to a copy
 *	of the length bytes starting at "bytes". If "length" is negative, use
 *	bytes up to the first NUL byte; i.e., assume "bytes" points to a
 *	C-style NUL-terminated string. The object's type is set to NULL. An
 *	extra NUL is added to the end of the new object's byte array.
 *
 *----------------------------------------------------------------------
 */

#ifdef TCL_MEM_DEBUG
Tcl_Obj *
Tcl_DbNewStringObj(
    const char *bytes,		/* Points to the first of the length bytes
				 * used to initialize the new object. */
    int length,			/* The number of bytes to copy from "bytes"
				 * when initializing the new object. If
				 * negative, use bytes up to the first NUL
				 * byte. */
    const char *file,		/* The name of the source file calling this
				 * function; used for debugging. */
    int line)			/* Line number in the source file; used for
				 * debugging. */
{
    Tcl_Obj *objPtr;

    if (length < 0) {
	length = (bytes? strlen(bytes) : 0);
    }
    TclDbNewObj(objPtr, file, line);
    TclInitStringRep(objPtr, bytes, length);
    return objPtr;
}
#else /* if not TCL_MEM_DEBUG */
Tcl_Obj *
Tcl_DbNewStringObj(
    const char *bytes,		/* Points to the first of the length bytes
				 * used to initialize the new object. */
    int length,			/* The number of bytes to copy from "bytes"
				 * when initializing the new object. If
				 * negative, use bytes up to the first NUL
				 * byte. */
    const char *file,		/* The name of the source file calling this
				 * function; used for debugging. */
    int line)			/* Line number in the source file; used for
				 * debugging. */
{
    return Tcl_NewStringObj(bytes, length);
}
#endif /* TCL_MEM_DEBUG */

/*
 *---------------------------------------------------------------------------
 *
 * Tcl_NewUnicodeObj --
 *
 *	This function is creates a new String object and initializes it from
 *	the given Unicode String. If the Utf String is the same size as the
 *	Unicode string, don't duplicate the data.
 *
 * Results:
 *	The newly created object is returned. This object will have no initial
 *	string representation. The returned object has a ref count of 0.
 *
 * Side effects:
 *	Memory allocated for new object and copy of Unicode argument.
 *
 *---------------------------------------------------------------------------
 */

Tcl_Obj *
Tcl_NewUnicodeObj(
    const Tcl_UniChar *unicode,	/* The unicode string used to initialize the
				 * new object. */
    int numChars)		/* Number of characters in the unicode
				 * string. */
{
    Tcl_Obj *objPtr;

    TclNewObj(objPtr);
    SetUnicodeObj(objPtr, unicode, numChars);
    return objPtr;
}

/*
 *----------------------------------------------------------------------
 *
 * Tcl_GetCharLength --
 *
 *	Get the length of the Unicode string from the Tcl object.
 *
 * Results:
 *	Pointer to unicode string representing the unicode object.
 *
 * Side effects:
 *	Frees old internal rep. Allocates memory for new "String" internal
 *	rep.
 *
 *----------------------------------------------------------------------
 */

int
Tcl_GetCharLength(
    Tcl_Obj *objPtr)		/* The String object to get the num chars
				 * of. */
{
    String *stringPtr;
    int numChars;

    /*
     * Quick, no-shimmer return for short string reps.
     */

    if ((objPtr->bytes) && (objPtr->length < 2)) {
	/* 0 bytes -> 0 chars; 1 byte -> 1 char */
	return objPtr->length;
    }

    /*
     * Optimize the case where we're really dealing with a bytearray object
     * without string representation; we don't need to convert to a string to
     * perform the get-length operation.
     */

    if (TclIsPureByteArray(objPtr)) {
	int length;

	(void) Tcl_GetByteArrayFromObj(objPtr, &length);
	return length;
    }

    /*
     * OK, need to work with the object as a string.
     */

    SetStringFromAny(NULL, objPtr);
    stringPtr = GET_STRING(objPtr);
    numChars = stringPtr->numChars;

    /*
     * If numChars is unknown, compute it.
     */

    if (numChars == -1) {
	TclNumUtfChars(numChars, objPtr->bytes, objPtr->length);
	stringPtr->numChars = numChars;
    }
    return numChars;
}

/*
 *----------------------------------------------------------------------
 *
 * Tcl_GetUniChar --
 *
 *	Get the index'th Unicode character from the String object. The index
 *	is assumed to be in the appropriate range.
 *
 * Results:
 *	Returns the index'th Unicode character in the Object.
 *
 * Side effects:
 *	Fills unichar with the index'th Unicode character.
 *
 *----------------------------------------------------------------------
 */

Tcl_UniChar
Tcl_GetUniChar(
    Tcl_Obj *objPtr,		/* The object to get the Unicode charater
				 * from. */
    int index)			/* Get the index'th Unicode character. */
{
    String *stringPtr;

    /*
     * Optimize the case where we're really dealing with a bytearray object
     * without string representation; we don't need to convert to a string to
     * perform the indexing operation.
     */

    if (TclIsPureByteArray(objPtr)) {
	unsigned char *bytes = Tcl_GetByteArrayFromObj(objPtr, NULL);

	return (Tcl_UniChar) bytes[index];
    }

    /*
     * OK, need to work with the object as a string.
     */

    SetStringFromAny(NULL, objPtr);
    stringPtr = GET_STRING(objPtr);

    if (stringPtr->hasUnicode == 0) {
	/*
	 * If numChars is unknown, compute it.
	 */

	if (stringPtr->numChars == -1) {
	    TclNumUtfChars(stringPtr->numChars, objPtr->bytes, objPtr->length);
	}
	if (stringPtr->numChars == objPtr->length) {
	    return (Tcl_UniChar) objPtr->bytes[index];
	}
	FillUnicodeRep(objPtr);
	stringPtr = GET_STRING(objPtr);
    }
    return stringPtr->unicode[index];
}

/*
 *----------------------------------------------------------------------
 *
 * Tcl_GetUnicode --
 *
 *	Get the Unicode form of the String object. If the object is not
 *	already a String object, it will be converted to one. If the String
 *	object does not have a Unicode rep, then one is create from the UTF
 *	string format.
 *
 * Results:
 *	Returns a pointer to the object's internal Unicode string.
 *
 * Side effects:
 *	Converts the object to have the String internal rep.
 *
 *----------------------------------------------------------------------
 */

Tcl_UniChar *
Tcl_GetUnicode(
    Tcl_Obj *objPtr)		/* The object to find the unicode string
				 * for. */
{
    return Tcl_GetUnicodeFromObj(objPtr, NULL);
}

/*
 *----------------------------------------------------------------------
 *
 * Tcl_GetUnicodeFromObj --
 *
 *	Get the Unicode form of the String object with length. If the object
 *	is not already a String object, it will be converted to one. If the
 *	String object does not have a Unicode rep, then one is create from the
 *	UTF string format.
 *
 * Results:
 *	Returns a pointer to the object's internal Unicode string.
 *
 * Side effects:
 *	Converts the object to have the String internal rep.
 *
 *----------------------------------------------------------------------
 */

Tcl_UniChar *
Tcl_GetUnicodeFromObj(
    Tcl_Obj *objPtr,		/* The object to find the unicode string
				 * for. */
    int *lengthPtr)		/* If non-NULL, the location where the string
				 * rep's unichar length should be stored. If
				 * NULL, no length is stored. */
{
    String *stringPtr;

    SetStringFromAny(NULL, objPtr);
    stringPtr = GET_STRING(objPtr);

    if (stringPtr->hasUnicode == 0) {
	FillUnicodeRep(objPtr);
	stringPtr = GET_STRING(objPtr);
    }

    if (lengthPtr != NULL) {
	*lengthPtr = stringPtr->numChars;
    }
    return stringPtr->unicode;
}

/*
 *----------------------------------------------------------------------
 *
 * Tcl_GetRange --
 *
 *	Create a Tcl Object that contains the chars between first and last of
 *	the object indicated by "objPtr". If the object is not already a
 *	String object, convert it to one. The first and last indices are
 *	assumed to be in the appropriate range.
 *
 * Results:
 *	Returns a new Tcl Object of the String type.
 *
 * Side effects:
 *	Changes the internal rep of "objPtr" to the String type.
 *
 *----------------------------------------------------------------------
 */

Tcl_Obj *
Tcl_GetRange(
    Tcl_Obj *objPtr,		/* The Tcl object to find the range of. */
    int first,			/* First index of the range. */
    int last)			/* Last index of the range. */
{
    Tcl_Obj *newObjPtr;		/* The Tcl object to find the range of. */
    String *stringPtr;

    /*
     * Optimize the case where we're really dealing with a bytearray object
     * without string representation; we don't need to convert to a string to
     * perform the substring operation.
     */

    if (TclIsPureByteArray(objPtr)) {
	unsigned char *bytes = Tcl_GetByteArrayFromObj(objPtr, NULL);

	return Tcl_NewByteArrayObj(bytes+first, last-first+1);
    }

    /*
     * OK, need to work with the object as a string.
     */

    SetStringFromAny(NULL, objPtr);
    stringPtr = GET_STRING(objPtr);

    if (stringPtr->hasUnicode == 0) {
	/*
	 * If numChars is unknown, compute it.
	 */

	if (stringPtr->numChars == -1) {
	    TclNumUtfChars(stringPtr->numChars, objPtr->bytes, objPtr->length);
	}
	if (stringPtr->numChars == objPtr->length) {
	    newObjPtr = Tcl_NewStringObj(objPtr->bytes + first, last-first+1);

	    /*
	     * Since we know the char length of the result, store it.
	     */

	    SetStringFromAny(NULL, newObjPtr);
	    stringPtr = GET_STRING(newObjPtr);
	    stringPtr->numChars = newObjPtr->length;
	    return newObjPtr;
	}
	FillUnicodeRep(objPtr);
	stringPtr = GET_STRING(objPtr);
    }

    return Tcl_NewUnicodeObj(stringPtr->unicode + first, last-first+1);
}

/*
 *----------------------------------------------------------------------
 *
 * Tcl_SetStringObj --
 *
 *	Modify an object to hold a string that is a copy of the bytes
 *	indicated by the byte pointer and length arguments.
 *
 * Results:
 *	None.
 *
 * Side effects:
 *	The object's string representation will be set to a copy of the
 *	"length" bytes starting at "bytes". If "length" is negative, use bytes
 *	up to the first NUL byte; i.e., assume "bytes" points to a C-style
 *	NUL-terminated string. The object's old string and internal
 *	representations are freed and the object's type is set NULL.
 *
 *----------------------------------------------------------------------
 */

void
Tcl_SetStringObj(
    Tcl_Obj *objPtr,		/* Object whose internal rep to init. */
    const char *bytes,		/* Points to the first of the length bytes
				 * used to initialize the object. */
    int length)			/* The number of bytes to copy from "bytes"
				 * when initializing the object. If negative,
				 * use bytes up to the first NUL byte.*/
{
    if (Tcl_IsShared(objPtr)) {
	Tcl_Panic("%s called with shared object", "Tcl_SetStringObj");
    }

    /*
     * Set the type to NULL and free any internal rep for the old type.
     */

    TclFreeIntRep(objPtr);

    /*
     * Free any old string rep, then set the string rep to a copy of the
     * length bytes starting at "bytes".
     */

    TclInvalidateStringRep(objPtr);
    if (length < 0) {
	length = (bytes? strlen(bytes) : 0);
    }
    TclInitStringRep(objPtr, bytes, length);
}

/*
 *----------------------------------------------------------------------
 *
 * Tcl_SetObjLength --
 *
 *	This function changes the length of the string representation of an
 *	object.
 *
 * Results:
 *	None.
 *
 * Side effects:
 *	If the size of objPtr's string representation is greater than length,
 *	then it is reduced to length and a new terminating null byte is stored
 *	in the strength. If the length of the string representation is greater
 *	than length, the storage space is reallocated to the given length; a
 *	null byte is stored at the end, but other bytes past the end of the
 *	original string representation are undefined. The object's internal
 *	representation is changed to "expendable string".
 *
 *----------------------------------------------------------------------
 */

void
Tcl_SetObjLength(
    Tcl_Obj *objPtr,		/* Pointer to object. This object must not
				 * currently be shared. */
    int length)			/* Number of bytes desired for string
				 * representation of object, not including
				 * terminating null byte. */
{
    String *stringPtr;

    if (length < 0) {
	/*
	 * Setting to a negative length is nonsense. This is probably the
	 * result of overflowing the signed integer range.
	 */

	Tcl_Panic("Tcl_SetObjLength: negative length requested: "
		"%d (integer overflow?)", length);
    }
    if (Tcl_IsShared(objPtr)) {
	Tcl_Panic("%s called with shared object", "Tcl_SetObjLength");
    }

    if (objPtr->bytes && objPtr->length == length) {
	return;
    }

    SetStringFromAny(NULL, objPtr);
    stringPtr = GET_STRING(objPtr);

    if (objPtr->bytes != NULL) {
	/*
	 * Change length of an existing string rep.
	 */
	if (length > stringPtr->allocated) {
	    /*
	     * Need to enlarge the buffer.
	     */
	    if (objPtr->bytes == &tclEmptyString) {
		objPtr->bytes = ckalloc(length + 1);
	    } else {
		objPtr->bytes = ckrealloc(objPtr->bytes, length + 1);
	    }
	    stringPtr->allocated = length;
	}

	objPtr->length = length;
	objPtr->bytes[length] = 0;

	/*
	 * Invalidate the unicode data.
	 */

	stringPtr->numChars = -1;
	stringPtr->hasUnicode = 0;
    } else {
	/*
	 * Changing length of pure unicode string.
	 */

	stringCheckLimits(length);
	if (length > stringPtr->maxChars) {
	    stringPtr = stringRealloc(stringPtr, length);
	    SET_STRING(objPtr, stringPtr);
	    stringPtr->maxChars = length;
	}

	/*
	 * Mark the new end of the unicode string
	 */

	stringPtr->numChars = length;
	stringPtr->unicode[length] = 0;
	stringPtr->hasUnicode = 1;

	/*
	 * Can only get here when objPtr->bytes == NULL. No need to invalidate
	 * the string rep.
	 */
    }
}

/*
 *----------------------------------------------------------------------
 *
 * Tcl_AttemptSetObjLength --
 *
 *	This function changes the length of the string representation of an
 *	object. It uses the attempt* (non-panic'ing) memory allocators.
 *
 * Results:
 *	1 if the requested memory was allocated, 0 otherwise.
 *
 * Side effects:
 *	If the size of objPtr's string representation is greater than length,
 *	then it is reduced to length and a new terminating null byte is stored
 *	in the strength. If the length of the string representation is greater
 *	than length, the storage space is reallocated to the given length; a
 *	null byte is stored at the end, but other bytes past the end of the
 *	original string representation are undefined. The object's internal
 *	representation is changed to "expendable string".
 *
 *----------------------------------------------------------------------
 */

int
Tcl_AttemptSetObjLength(
    Tcl_Obj *objPtr,		/* Pointer to object. This object must not
				 * currently be shared. */
    int length)			/* Number of bytes desired for string
				 * representation of object, not including
				 * terminating null byte. */
{
    String *stringPtr;

    if (length < 0) {
	/*
	 * Setting to a negative length is nonsense. This is probably the
	 * result of overflowing the signed integer range.
	 */

	return 0;
    }
    if (Tcl_IsShared(objPtr)) {
	Tcl_Panic("%s called with shared object", "Tcl_AttemptSetObjLength");
    }
    if (objPtr->bytes && objPtr->length == length) {
	return 1;
    }

    SetStringFromAny(NULL, objPtr);
    stringPtr = GET_STRING(objPtr);

    if (objPtr->bytes != NULL) {
	/*
	 * Change length of an existing string rep.
	 */
	if (length > stringPtr->allocated) {
	    /*
	     * Need to enlarge the buffer.
	     */

	    char *newBytes;

	    if (objPtr->bytes == &tclEmptyString) {
		newBytes = attemptckalloc(length + 1);
	    } else {
		newBytes = attemptckrealloc(objPtr->bytes, length + 1);
	    }
	    if (newBytes == NULL) {
		return 0;
	    }
	    objPtr->bytes = newBytes;
	    stringPtr->allocated = length;
	}

	objPtr->length = length;
	objPtr->bytes[length] = 0;

	/*
	 * Invalidate the unicode data.
	 */

	stringPtr->numChars = -1;
	stringPtr->hasUnicode = 0;
    } else {
	/*
	 * Changing length of pure unicode string.
	 */

	if (length > STRING_MAXCHARS) {
	    return 0;
	}
	if (length > stringPtr->maxChars) {
	    stringPtr = stringAttemptRealloc(stringPtr, length);
	    if (stringPtr == NULL) {
		return 0;
	    }
	    SET_STRING(objPtr, stringPtr);
	    stringPtr->maxChars = length;
	}

	/*
	 * Mark the new end of the unicode string.
	 */

	stringPtr->unicode[length] = 0;
	stringPtr->numChars = length;
	stringPtr->hasUnicode = 1;

	/*
	 * Can only get here when objPtr->bytes == NULL. No need to invalidate
	 * the string rep.
	 */
    }
    return 1;
}

/*
 *---------------------------------------------------------------------------
 *
 * Tcl_SetUnicodeObj --
 *
 *	Modify an object to hold the Unicode string indicated by "unicode".
 *
 * Results:
 *	None.
 *
 * Side effects:
 *	Memory allocated for new "String" internal rep.
 *
 *---------------------------------------------------------------------------
 */

void
Tcl_SetUnicodeObj(
    Tcl_Obj *objPtr,		/* The object to set the string of. */
    const Tcl_UniChar *unicode,	/* The unicode string used to initialize the
				 * object. */
    int numChars)		/* Number of characters in the unicode
				 * string. */
{
    if (Tcl_IsShared(objPtr)) {
	Tcl_Panic("%s called with shared object", "Tcl_SetUnicodeObj");
    }
    TclFreeIntRep(objPtr);
    SetUnicodeObj(objPtr, unicode, numChars);
}

static int
UnicodeLength(
    const Tcl_UniChar *unicode)
{
    int numChars = 0;

    if (unicode) {
	while (numChars >= 0 && unicode[numChars] != 0) {
	    numChars++;
	}
    }
    stringCheckLimits(numChars);
    return numChars;
}

static void
SetUnicodeObj(
    Tcl_Obj *objPtr,		/* The object to set the string of. */
    const Tcl_UniChar *unicode,	/* The unicode string used to initialize the
				 * object. */
    int numChars)		/* Number of characters in the unicode
				 * string. */
{
    String *stringPtr;

    if (numChars < 0) {
	numChars = UnicodeLength(unicode);
    }

    /*
     * Allocate enough space for the String structure + Unicode string.
     */

    stringCheckLimits(numChars);
    stringPtr = stringAlloc(numChars);
    SET_STRING(objPtr, stringPtr);
    objPtr->typePtr = &tclStringType;

    stringPtr->maxChars = numChars;
    memcpy(stringPtr->unicode, unicode, numChars * sizeof(Tcl_UniChar));
    stringPtr->unicode[numChars] = 0;
    stringPtr->numChars = numChars;
    stringPtr->hasUnicode = 1;

    TclInvalidateStringRep(objPtr);
    stringPtr->allocated = 0;
}

/*
 *----------------------------------------------------------------------
 *
 * Tcl_AppendLimitedToObj --
 *
 *	This function appends a limited number of bytes from a sequence of
 *	bytes to an object, marking any limitation with an ellipsis.
 *
 * Results:
 *	None.
 *
 * Side effects:
 *	The bytes at *bytes are appended to the string representation of
 *	objPtr.
 *
 *----------------------------------------------------------------------
 */

void
Tcl_AppendLimitedToObj(
    Tcl_Obj *objPtr,		/* Points to the object to append to. */
    const char *bytes,		/* Points to the bytes to append to the
				 * object. */
    int length,			/* The number of bytes available to be
				 * appended from "bytes". If < 0, then all
				 * bytes up to a NUL byte are available. */
    int limit,			/* The maximum number of bytes to append to
				 * the object. */
    const char *ellipsis)	/* Ellipsis marker string, appended to the
				 * object to indicate not all available bytes
				 * at "bytes" were appended. */
{
    String *stringPtr;
    int toCopy = 0;

    if (Tcl_IsShared(objPtr)) {
	Tcl_Panic("%s called with shared object", "Tcl_AppendLimitedToObj");
    }

    if (length < 0) {
	length = (bytes ? strlen(bytes) : 0);
    }
    if (length == 0) {
	return;
    }

    if (length <= limit) {
	toCopy = length;
    } else {
	if (ellipsis == NULL) {
	    ellipsis = "...";
	}
	toCopy = (bytes == NULL) ? limit
		: Tcl_UtfPrev(bytes+limit+1-strlen(ellipsis), bytes) - bytes;
    }

    /*
     * If objPtr has a valid Unicode rep, then append the Unicode conversion
     * of "bytes" to the objPtr's Unicode rep, otherwise append "bytes" to
     * objPtr's string rep.
     */

    SetStringFromAny(NULL, objPtr);
    stringPtr = GET_STRING(objPtr);

    if (stringPtr->hasUnicode && stringPtr->numChars > 0) {
	AppendUtfToUnicodeRep(objPtr, bytes, toCopy);
    } else {
	AppendUtfToUtfRep(objPtr, bytes, toCopy);
    }

    if (length <= limit) {
	return;
    }

    stringPtr = GET_STRING(objPtr);
    if (stringPtr->hasUnicode && stringPtr->numChars > 0) {
	AppendUtfToUnicodeRep(objPtr, ellipsis, strlen(ellipsis));
    } else {
	AppendUtfToUtfRep(objPtr, ellipsis, strlen(ellipsis));
    }
}

/*
 *----------------------------------------------------------------------
 *
 * Tcl_AppendToObj --
 *
 *	This function appends a sequence of bytes to an object.
 *
 * Results:
 *	None.
 *
 * Side effects:
 *	The bytes at *bytes are appended to the string representation of
 *	objPtr.
 *
 *----------------------------------------------------------------------
 */

void
Tcl_AppendToObj(
    Tcl_Obj *objPtr,		/* Points to the object to append to. */
    const char *bytes,		/* Points to the bytes to append to the
				 * object. */
    int length)			/* The number of bytes to append from "bytes".
				 * If < 0, then append all bytes up to NUL
				 * byte. */
{
    Tcl_AppendLimitedToObj(objPtr, bytes, length, INT_MAX, NULL);
}

/*
 *----------------------------------------------------------------------
 *
 * Tcl_AppendUnicodeToObj --
 *
 *	This function appends a Unicode string to an object in the most
 *	efficient manner possible. Length must be >= 0.
 *
 * Results:
 *	None.
 *
 * Side effects:
 *	Invalidates the string rep and creates a new Unicode string.
 *
 *----------------------------------------------------------------------
 */

void
Tcl_AppendUnicodeToObj(
    Tcl_Obj *objPtr,		/* Points to the object to append to. */
    const Tcl_UniChar *unicode,	/* The unicode string to append to the
				 * object. */
    int length)			/* Number of chars in "unicode". */
{
    String *stringPtr;

    if (Tcl_IsShared(objPtr)) {
	Tcl_Panic("%s called with shared object", "Tcl_AppendUnicodeToObj");
    }

    if (length == 0) {
	return;
    }

    SetStringFromAny(NULL, objPtr);
    stringPtr = GET_STRING(objPtr);

    /*
     * If objPtr has a valid Unicode rep, then append the "unicode" to the
     * objPtr's Unicode rep, otherwise the UTF conversion of "unicode" to
     * objPtr's string rep.
     */

    if (stringPtr->hasUnicode) {
	AppendUnicodeToUnicodeRep(objPtr, unicode, length);
    } else {
	AppendUnicodeToUtfRep(objPtr, unicode, length);
    }
}

/*
 *----------------------------------------------------------------------
 *
 * Tcl_AppendObjToObj --
 *
 *	This function appends the string rep of one object to another.
 *	"objPtr" cannot be a shared object.
 *
 * Results:
 *	None.
 *
 * Side effects:
 *	The string rep of appendObjPtr is appended to the string
 *	representation of objPtr.
 *	IMPORTANT: This routine does not and MUST NOT shimmer appendObjPtr.
 *	Callers are counting on that.
 *
 *----------------------------------------------------------------------
 */

void
Tcl_AppendObjToObj(
    Tcl_Obj *objPtr,		/* Points to the object to append to. */
    Tcl_Obj *appendObjPtr)	/* Object to append. */
{
    String *stringPtr;
    int length, numChars, appendNumChars = -1;
    const char *bytes;

    /*
     * Special case: second object is standard-empty is fast case. We know
     * that appending nothing to anything leaves that starting anything...
     */

    if (appendObjPtr->bytes == &tclEmptyString) {
	return;
    }

    /*
     * Handle append of one bytearray object to another as a special case.
     * Note that we only do this when the objects don't have string reps; if
     * it did, then appending the byte arrays together could well lose
     * information; this is a special-case optimization only.
     */

    if ((TclIsPureByteArray(objPtr) || objPtr->bytes == &tclEmptyString)
	    && TclIsPureByteArray(appendObjPtr)) {

	/*
	 * You might expect the code here to be
	 *
	 *  bytes = Tcl_GetByteArrayFromObj(appendObjPtr, &length);
	 *  TclAppendBytesToByteArray(objPtr, bytes, length);
	 *
	 * and essentially all of the time that would be fine.  However,
	 * it would run into trouble in the case where objPtr and
	 * appendObjPtr point to the same thing.  That may never be a
	 * good idea.  It seems to violate Copy On Write, and we don't
	 * have any tests for the situation, since making any Tcl commands
	 * that call Tcl_AppendObjToObj() do that appears impossible
	 * (They honor Copy On Write!).  For the sake of extensions that
	 * go off into that realm, though, here's a more complex approach
	 * that can handle all the cases.
	 */

	/* Get lengths */
	int lengthSrc;

	(void) Tcl_GetByteArrayFromObj(objPtr, &length);
	(void) Tcl_GetByteArrayFromObj(appendObjPtr, &lengthSrc);

	/* Grow buffer enough for the append */
	TclAppendBytesToByteArray(objPtr, NULL, lengthSrc);

	/* Reset objPtr back to the original value */
	Tcl_SetByteArrayLength(objPtr, length);

	/*
	 * Now do the append knowing that buffer growth cannot cause
	 * any trouble.
	 */

	TclAppendBytesToByteArray(objPtr,
		Tcl_GetByteArrayFromObj(appendObjPtr, NULL), lengthSrc);
	return;
    }

    /*
     * Must append as strings.
     */

    SetStringFromAny(NULL, objPtr);
    stringPtr = GET_STRING(objPtr);

    /*
     * If objPtr has a valid Unicode rep, then get a Unicode string from
     * appendObjPtr and append it.
     */

    if (stringPtr->hasUnicode) {
	/*
	 * If appendObjPtr is not of the "String" type, don't convert it.
	 */

	if (appendObjPtr->typePtr == &tclStringType) {
	    Tcl_UniChar *unicode =
		    Tcl_GetUnicodeFromObj(appendObjPtr, &numChars);

	    AppendUnicodeToUnicodeRep(objPtr, unicode, numChars);
	} else {
	    bytes = TclGetStringFromObj(appendObjPtr, &length);
	    AppendUtfToUnicodeRep(objPtr, bytes, length);
	}
	return;
    }

    /*
     * Append to objPtr's UTF string rep. If we know the number of characters
     * in both objects before appending, then set the combined number of
     * characters in the final (appended-to) object.
     */

    bytes = TclGetStringFromObj(appendObjPtr, &length);

    numChars = stringPtr->numChars;
    if ((numChars >= 0) && (appendObjPtr->typePtr == &tclStringType)) {
	String *appendStringPtr = GET_STRING(appendObjPtr);
	appendNumChars = appendStringPtr->numChars;
    }

    AppendUtfToUtfRep(objPtr, bytes, length);

    if (numChars >= 0 && appendNumChars >= 0) {
	stringPtr->numChars = numChars + appendNumChars;
    }
}

/*
 *----------------------------------------------------------------------
 *
 * AppendUnicodeToUnicodeRep --
 *
 *	This function appends the contents of "unicode" to the Unicode rep of
 *	"objPtr". objPtr must already have a valid Unicode rep.
 *
 * Results:
 *	None.
 *
 * Side effects:
 *	objPtr's internal rep is reallocated.
 *
 *----------------------------------------------------------------------
 */

static void
AppendUnicodeToUnicodeRep(
    Tcl_Obj *objPtr,		/* Points to the object to append to. */
    const Tcl_UniChar *unicode,	/* String to append. */
    int appendNumChars)		/* Number of chars of "unicode" to append. */
{
    String *stringPtr;
    int numChars;

    if (appendNumChars < 0) {
	appendNumChars = UnicodeLength(unicode);
    }
    if (appendNumChars == 0) {
	return;
    }

    SetStringFromAny(NULL, objPtr);
    stringPtr = GET_STRING(objPtr);

    /*
     * If not enough space has been allocated for the unicode rep, reallocate
     * the internal rep object with additional space. First try to double the
     * required allocation; if that fails, try a more modest increase. See the
     * "TCL STRING GROWTH ALGORITHM" comment at the top of this file for an
     * explanation of this growth algorithm.
     */

    numChars = stringPtr->numChars + appendNumChars;
    stringCheckLimits(numChars);

    if (numChars > stringPtr->maxChars) {
	int offset = -1;

	/*
	 * Protect against case where unicode points into the existing
	 * stringPtr->unicode array. Force it to follow any relocations due to
	 * the reallocs below.
	 */

	if (unicode && unicode >= stringPtr->unicode
		&& unicode <= stringPtr->unicode + stringPtr->maxChars) {
	    offset = unicode - stringPtr->unicode;
	}

	GrowUnicodeBuffer(objPtr, numChars);
	stringPtr = GET_STRING(objPtr);

	/*
	 * Relocate unicode if needed; see above.
	 */

	if (offset >= 0) {
	    unicode = stringPtr->unicode + offset;
	}
    }

    /*
     * Copy the new string onto the end of the old string, then add the
     * trailing null.
     */

    if (unicode) {
	memmove(stringPtr->unicode + stringPtr->numChars, unicode,
		appendNumChars * sizeof(Tcl_UniChar));
    }
    stringPtr->unicode[numChars] = 0;
    stringPtr->numChars = numChars;
    stringPtr->allocated = 0;

    TclInvalidateStringRep(objPtr);
}

/*
 *----------------------------------------------------------------------
 *
 * AppendUnicodeToUtfRep --
 *
 *	This function converts the contents of "unicode" to UTF and appends
 *	the UTF to the string rep of "objPtr".
 *
 * Results:
 *	None.
 *
 * Side effects:
 *	objPtr's internal rep is reallocated.
 *
 *----------------------------------------------------------------------
 */

static void
AppendUnicodeToUtfRep(
    Tcl_Obj *objPtr,		/* Points to the object to append to. */
    const Tcl_UniChar *unicode,	/* String to convert to UTF. */
    int numChars)		/* Number of chars of "unicode" to convert. */
{
    String *stringPtr = GET_STRING(objPtr);

    numChars = ExtendStringRepWithUnicode(objPtr, unicode, numChars);

    if (stringPtr->numChars != -1) {
	stringPtr->numChars += numChars;
    }
}

/*
 *----------------------------------------------------------------------
 *
 * AppendUtfToUnicodeRep --
 *
 *	This function converts the contents of "bytes" to Unicode and appends
 *	the Unicode to the Unicode rep of "objPtr". objPtr must already have a
 *	valid Unicode rep. numBytes must be non-negative.
 *
 * Results:
 *	None.
 *
 * Side effects:
 *	objPtr's internal rep is reallocated.
 *
 *----------------------------------------------------------------------
 */

static void
AppendUtfToUnicodeRep(
    Tcl_Obj *objPtr,		/* Points to the object to append to. */
    const char *bytes,		/* String to convert to Unicode. */
    int numBytes)		/* Number of bytes of "bytes" to convert. */
{
    String *stringPtr;

    if (numBytes == 0) {
	return;
    }

    ExtendUnicodeRepWithString(objPtr, bytes, numBytes, -1);
    TclInvalidateStringRep(objPtr);
    stringPtr = GET_STRING(objPtr);
    stringPtr->allocated = 0;
}

/*
 *----------------------------------------------------------------------
 *
 * AppendUtfToUtfRep --
 *
 *	This function appends "numBytes" bytes of "bytes" to the UTF string
 *	rep of "objPtr". objPtr must already have a valid String rep.
 *	numBytes must be non-negative.
 *
 * Results:
 *	None.
 *
 * Side effects:
 *	objPtr's internal rep is reallocated.
 *
 *----------------------------------------------------------------------
 */

static void
AppendUtfToUtfRep(
    Tcl_Obj *objPtr,		/* Points to the object to append to. */
    const char *bytes,		/* String to append. */
    int numBytes)		/* Number of bytes of "bytes" to append. */
{
    String *stringPtr;
    int newLength, oldLength;

    if (numBytes == 0) {
	return;
    }

    /*
     * Copy the new string onto the end of the old string, then add the
     * trailing null.
     */

    if (objPtr->bytes == NULL) {
	objPtr->length = 0;
    }
    oldLength = objPtr->length;
    newLength = numBytes + oldLength;
    if (newLength < 0) {
	Tcl_Panic("max size for a Tcl value (%d bytes) exceeded", INT_MAX);
    }

    stringPtr = GET_STRING(objPtr);
    if (newLength > stringPtr->allocated) {
	int offset = -1;

	/*
	 * Protect against case where unicode points into the existing
	 * stringPtr->unicode array. Force it to follow any relocations due to
	 * the reallocs below.
	 */

	if (bytes && bytes >= objPtr->bytes
		&& bytes <= objPtr->bytes + objPtr->length) {
	    offset = bytes - objPtr->bytes;
	}

	/*
	 * TODO: consider passing flag=1: no overalloc on first append. This
	 * would make test stringObj-8.1 fail.
	 */

	GrowStringBuffer(objPtr, newLength, 0);

	/*
	 * Relocate bytes if needed; see above.
	 */

	if (offset >= 0) {
	    bytes = objPtr->bytes + offset;
	}
    }

    /*
     * Invalidate the unicode data.
     */

    stringPtr->numChars = -1;
    stringPtr->hasUnicode = 0;

    if (bytes) {
	memmove(objPtr->bytes + oldLength, bytes, numBytes);
    }
    objPtr->bytes[newLength] = 0;
    objPtr->length = newLength;
}

/*
 *----------------------------------------------------------------------
 *
 * Tcl_AppendStringsToObjVA --
 *
 *	This function appends one or more null-terminated strings to an
 *	object.
 *
 * Results:
 *	None.
 *
 * Side effects:
 *	The contents of all the string arguments are appended to the string
 *	representation of objPtr.
 *
 *----------------------------------------------------------------------
 */

void
Tcl_AppendStringsToObjVA(
    Tcl_Obj *objPtr,		/* Points to the object to append to. */
    va_list argList)		/* Variable argument list. */
{
    if (Tcl_IsShared(objPtr)) {
	Tcl_Panic("%s called with shared object", "Tcl_AppendStringsToObj");
    }

    while (1) {
	const char *bytes = va_arg(argList, char *);

	if (bytes == NULL) {
	    break;
	}
	Tcl_AppendToObj(objPtr, bytes, -1);
    }
}

/*
 *----------------------------------------------------------------------
 *
 * Tcl_AppendStringsToObj --
 *
 *	This function appends one or more null-terminated strings to an
 *	object.
 *
 * Results:
 *	None.
 *
 * Side effects:
 *	The contents of all the string arguments are appended to the string
 *	representation of objPtr.
 *
 *----------------------------------------------------------------------
 */

void
Tcl_AppendStringsToObj(
    Tcl_Obj *objPtr,
    ...)
{
    va_list argList;

    va_start(argList, objPtr);
    Tcl_AppendStringsToObjVA(objPtr, argList);
    va_end(argList);
}

/*
 *----------------------------------------------------------------------
 *
 * Tcl_AppendFormatToObj --
 *
 *	This function appends a list of Tcl_Obj's to a Tcl_Obj according to
 *	the formatting instructions embedded in the format string. The
 *	formatting instructions are inspired by sprintf(). Returns TCL_OK when
 *	successful. If there's an error in the arguments, TCL_ERROR is
 *	returned, and an error message is written to the interp, if non-NULL.
 *
 * Results:
 *	A standard Tcl result.
 *
 * Side effects:
 *	None.
 *
 *----------------------------------------------------------------------
 */

int
Tcl_AppendFormatToObj(
    Tcl_Interp *interp,
    Tcl_Obj *appendObj,
    const char *format,
    int objc,
    Tcl_Obj *const objv[])
{
    const char *span = format, *msg, *errCode;
    int numBytes = 0, objIndex = 0, gotXpg = 0, gotSequential = 0;
    int originalLength, limit;
    static const char *mixedXPG =
	    "cannot mix \"%\" and \"%n$\" conversion specifiers";
    static const char *const badIndex[2] = {
	"not enough arguments for all format specifiers",
	"\"%n$\" argument index out of range"
    };
    static const char *overflow = "max size for a Tcl value exceeded";

    if (Tcl_IsShared(appendObj)) {
	Tcl_Panic("%s called with shared object", "Tcl_AppendFormatToObj");
    }
    TclGetStringFromObj(appendObj, &originalLength);
    limit = INT_MAX - originalLength;

    /*
     * Format string is NUL-terminated.
     */

    while (*format != '\0') {
	char *end;
	int gotMinus = 0, gotHash = 0, gotZero = 0, gotSpace = 0, gotPlus = 0;
	int width, gotPrecision, precision, sawFlag, useShort = 0, useBig = 0;
#ifndef TCL_WIDE_INT_IS_LONG
	int useWide = 0;
#endif
	int newXpg, numChars, allocSegment = 0, segmentLimit, segmentNumBytes;
	Tcl_Obj *segment;
	Tcl_UniChar ch;
	int step = TclUtfToUniChar(format, &ch);

	format += step;
	if (ch != '%') {
	    numBytes += step;
	    continue;
	}
	if (numBytes) {
	    if (numBytes > limit) {
		msg = overflow;
		errCode = "OVERFLOW";
		goto errorMsg;
	    }
	    Tcl_AppendToObj(appendObj, span, numBytes);
	    limit -= numBytes;
	    numBytes = 0;
	}

	/*
	 * Saw a % : process the format specifier.
	 *
	 * Step 0. Handle special case of escaped format marker (i.e., %%).
	 */

	step = TclUtfToUniChar(format, &ch);
	if (ch == '%') {
	    span = format;
	    numBytes = step;
	    format += step;
	    continue;
	}

	/*
	 * Step 1. XPG3 position specifier
	 */

	newXpg = 0;
	if (isdigit(UCHAR(ch))) {
	    int position = strtoul(format, &end, 10);

	    if (*end == '$') {
		newXpg = 1;
		objIndex = position - 1;
		format = end + 1;
		step = TclUtfToUniChar(format, &ch);
	    }
	}
	if (newXpg) {
	    if (gotSequential) {
		msg = mixedXPG;
		errCode = "MIXEDSPECTYPES";
		goto errorMsg;
	    }
	    gotXpg = 1;
	} else {
	    if (gotXpg) {
		msg = mixedXPG;
		errCode = "MIXEDSPECTYPES";
		goto errorMsg;
	    }
	    gotSequential = 1;
	}
	if ((objIndex < 0) || (objIndex >= objc)) {
	    msg = badIndex[gotXpg];
	    errCode = gotXpg ? "INDEXRANGE" : "FIELDVARMISMATCH";
	    goto errorMsg;
	}

	/*
	 * Step 2. Set of flags.
	 */

	sawFlag = 1;
	do {
	    switch (ch) {
	    case '-':
		gotMinus = 1;
		break;
	    case '#':
		gotHash = 1;
		break;
	    case '0':
		gotZero = 1;
		break;
	    case ' ':
		gotSpace = 1;
		break;
	    case '+':
		gotPlus = 1;
		break;
	    default:
		sawFlag = 0;
	    }
	    if (sawFlag) {
		format += step;
		step = TclUtfToUniChar(format, &ch);
	    }
	} while (sawFlag);

	/*
	 * Step 3. Minimum field width.
	 */

	width = 0;
	if (isdigit(UCHAR(ch))) {
	    width = strtoul(format, &end, 10);
	    format = end;
	    step = TclUtfToUniChar(format, &ch);
	} else if (ch == '*') {
	    if (objIndex >= objc - 1) {
		msg = badIndex[gotXpg];
		errCode = gotXpg ? "INDEXRANGE" : "FIELDVARMISMATCH";
		goto errorMsg;
	    }
	    if (TclGetIntFromObj(interp, objv[objIndex], &width) != TCL_OK) {
		goto error;
	    }
	    if (width < 0) {
		width = -width;
		gotMinus = 1;
	    }
	    objIndex++;
	    format += step;
	    step = TclUtfToUniChar(format, &ch);
	}
	if (width > limit) {
	    msg = overflow;
	    errCode = "OVERFLOW";
	    goto errorMsg;
	}

	/*
	 * Step 4. Precision.
	 */

	gotPrecision = precision = 0;
	if (ch == '.') {
	    gotPrecision = 1;
	    format += step;
	    step = TclUtfToUniChar(format, &ch);
	}
	if (isdigit(UCHAR(ch))) {
	    precision = strtoul(format, &end, 10);
	    format = end;
	    step = TclUtfToUniChar(format, &ch);
	} else if (ch == '*') {
	    if (objIndex >= objc - 1) {
		msg = badIndex[gotXpg];
		errCode = gotXpg ? "INDEXRANGE" : "FIELDVARMISMATCH";
		goto errorMsg;
	    }
	    if (TclGetIntFromObj(interp, objv[objIndex], &precision)
		    != TCL_OK) {
		goto error;
	    }

	    /*
	     * TODO: Check this truncation logic.
	     */

	    if (precision < 0) {
		precision = 0;
	    }
	    objIndex++;
	    format += step;
	    step = TclUtfToUniChar(format, &ch);
	}

	/*
	 * Step 5. Length modifier.
	 */

	if (ch == 'h') {
	    useShort = 1;
	    format += step;
	    step = TclUtfToUniChar(format, &ch);
	} else if (ch == 'l') {
	    format += step;
	    step = TclUtfToUniChar(format, &ch);
	    if (ch == 'l') {
		useBig = 1;
		format += step;
		step = TclUtfToUniChar(format, &ch);
#ifndef TCL_WIDE_INT_IS_LONG
	    } else {
		useWide = 1;
#endif
	    }
	} else if (ch == 'I') {
	    if ((format[1] == '6') && (format[2] == '4')) {
		format += (step + 2);
		step = Tcl_UtfToUniChar(format, &ch);
#ifndef TCL_WIDE_INT_IS_LONG
		useWide = 1;
#endif
	    } else if ((format[1] == '3') && (format[2] == '2')) {
		format += (step + 2);
		step = Tcl_UtfToUniChar(format, &ch);
	    } else {
		format += step;
		step = Tcl_UtfToUniChar(format, &ch);
	    }
	} else if ((ch == 't') || (ch == 'z')) {
	    format += step;
	    step = Tcl_UtfToUniChar(format, &ch);
#ifndef TCL_WIDE_INT_IS_LONG
	    if (sizeof(size_t) > sizeof(int)) {
		useWide = 1;
	    }
#endif
	} else if ((ch == 'q') ||(ch == 'j')) {
	    format += step;
	    step = Tcl_UtfToUniChar(format, &ch);
#ifndef TCL_WIDE_INT_IS_LONG
	    useWide = 1;
#endif
	}

	format += step;
	span = format;

	/*
	 * Step 6. The actual conversion character.
	 */

	segment = objv[objIndex];
	numChars = -1;
	if (ch == 'i') {
	    ch = 'd';
	}
	switch (ch) {
	case '\0':
	    msg = "format string ended in middle of field specifier";
	    errCode = "INCOMPLETE";
	    goto errorMsg;
	case 's':
	    if (gotPrecision) {
		numChars = Tcl_GetCharLength(segment);
		if (precision < numChars) {
		    segment = Tcl_GetRange(segment, 0, precision - 1);
		    numChars = precision;
		    Tcl_IncrRefCount(segment);
		    allocSegment = 1;
		}
	    }
	    break;
	case 'c': {
	    char buf[TCL_UTF_MAX];
	    int code, length;

	    if (TclGetIntFromObj(interp, segment, &code) != TCL_OK) {
		goto error;
	    }
	    length = Tcl_UniCharToUtf(code, buf);
	    segment = Tcl_NewStringObj(buf, length);
	    Tcl_IncrRefCount(segment);
	    allocSegment = 1;
	    break;
	}

	case 'u':
	    if (useBig) {
		msg = "unsigned bignum format is invalid";
		errCode = "BADUNSIGNED";
		goto errorMsg;
	    }
	case 'd':
	case 'o':
	case 'p':
	case 'x':
	case 'X':
	case 'b': {
	    short s = 0;	/* Silence compiler warning; only defined and
				 * used when useShort is true. */
	    long l;
	    Tcl_WideInt w;
	    mp_int big;
	    int toAppend, isNegative = 0;

#ifndef TCL_WIDE_INT_IS_LONG
	    if (ch == 'p') {
		useWide = 1;
	    }
#endif
	    if (useBig) {
		int cmpResult;
		if (Tcl_GetBignumFromObj(interp, segment, &big) != TCL_OK) {
		    goto error;
		}
		cmpResult = mp_cmp_d(&big, 0);
		isNegative = (cmpResult == MP_LT);
		if (cmpResult == MP_EQ) gotHash = 0;
#ifndef TCL_WIDE_INT_IS_LONG
	    } else if (useWide) {
		if (Tcl_GetWideIntFromObj(NULL, segment, &w) != TCL_OK) {
		    Tcl_Obj *objPtr;

		    if (Tcl_GetBignumFromObj(interp,segment,&big) != TCL_OK) {
			goto error;
		    }
		    mp_mod_2d(&big, (int) CHAR_BIT*sizeof(Tcl_WideInt), &big);
		    objPtr = Tcl_NewBignumObj(&big);
		    Tcl_IncrRefCount(objPtr);
		    Tcl_GetWideIntFromObj(NULL, objPtr, &w);
		    Tcl_DecrRefCount(objPtr);
		}
		isNegative = (w < (Tcl_WideInt) 0);
	    if (w == (Tcl_WideInt) 0) gotHash = 0;
#endif
	    } else if (TclGetLongFromObj(NULL, segment, &l) != TCL_OK) {
		if (Tcl_GetWideIntFromObj(NULL, segment, &w) != TCL_OK) {
		    Tcl_Obj *objPtr;

		    if (Tcl_GetBignumFromObj(interp,segment,&big) != TCL_OK) {
			goto error;
		    }
		    mp_mod_2d(&big, (int) CHAR_BIT * sizeof(long), &big);
		    objPtr = Tcl_NewBignumObj(&big);
		    Tcl_IncrRefCount(objPtr);
		    TclGetLongFromObj(NULL, objPtr, &l);
		    Tcl_DecrRefCount(objPtr);
		} else {
		    l = Tcl_WideAsLong(w);
		}
		if (useShort) {
		    s = (short) l;
		    isNegative = (s < (short) 0);
		    if (s == (short) 0) gotHash = 0;
		} else {
		    isNegative = (l < (long) 0);
		    if (l == (long) 0) gotHash = 0;
		}
	    } else if (useShort) {
		s = (short) l;
		isNegative = (s < (short) 0);
		if (s == (short) 0) gotHash = 0;
	    } else {
		isNegative = (l < (long) 0);
		if (l == (long) 0) gotHash = 0;
	    }

	    segment = Tcl_NewObj();
	    allocSegment = 1;
	    segmentLimit = INT_MAX;
	    Tcl_IncrRefCount(segment);

	    if ((isNegative || gotPlus || gotSpace) && (useBig || ch=='d')) {
		Tcl_AppendToObj(segment,
			(isNegative ? "-" : gotPlus ? "+" : " "), 1);
		segmentLimit -= 1;
	    }

	    if (gotHash || (ch == 'p')) {
		switch (ch) {
		case 'o':
		    Tcl_AppendToObj(segment, "0o", 2);
		    segmentLimit -= 2;
		    break;
		case 'X':
#if TCL_MAJOR_VERSION < 9
		    Tcl_AppendToObj(segment, "0X", 2);
		    segmentLimit -= 2;
		    break;
<<<<<<< HEAD
#endif
=======
		case 'X':
		    Tcl_AppendToObj(segment, "0X", 2);
		    segmentLimit -= 2;
		    break;
>>>>>>> 1816002e
		case 'p':
		case 'x':
		    Tcl_AppendToObj(segment, "0x", 2);
		    segmentLimit -= 2;
		    break;
		case 'b':
		    Tcl_AppendToObj(segment, "0b", 2);
		    segmentLimit -= 2;
		    break;
#if TCL_MAJOR_VERSION < 9
		case 'd':
		    if (gotZero) {
			Tcl_AppendToObj(segment, "0d", 2);
			segmentLimit -= 2;
		    }
		    break;
#endif
		}
	    }

	    switch (ch) {
	    case 'd': {
		int length;
		Tcl_Obj *pure;
		const char *bytes;

		if (useShort) {
		    pure = Tcl_NewIntObj((int) s);
#ifndef TCL_WIDE_INT_IS_LONG
		} else if (useWide) {
		    pure = Tcl_NewWideIntObj(w);
#endif
		} else if (useBig) {
		    pure = Tcl_NewBignumObj(&big);
		} else {
		    pure = Tcl_NewLongObj(l);
		}
		Tcl_IncrRefCount(pure);
		bytes = TclGetStringFromObj(pure, &length);

		/*
		 * Already did the sign above.
		 */

		if (*bytes == '-') {
		    length--;
		    bytes++;
		}
		toAppend = length;

		/*
		 * Canonical decimal string reps for integers are composed
		 * entirely of one-byte encoded characters, so "length" is the
		 * number of chars.
		 */

		if (gotPrecision) {
		    if (length < precision) {
			segmentLimit -= precision - length;
		    }
		    while (length < precision) {
			Tcl_AppendToObj(segment, "0", 1);
			length++;
		    }
		    gotZero = 0;
		}
		if (gotZero) {
		    length += Tcl_GetCharLength(segment);
		    if (length < width) {
			segmentLimit -= width - length;
		    }
		    while (length < width) {
			Tcl_AppendToObj(segment, "0", 1);
			length++;
		    }
		}
		if (toAppend > segmentLimit) {
		    msg = overflow;
		    errCode = "OVERFLOW";
		    goto errorMsg;
		}
		Tcl_AppendToObj(segment, bytes, toAppend);
		Tcl_DecrRefCount(pure);
		break;
	    }

	    case 'u':
	    case 'o':
	    case 'p':
	    case 'x':
	    case 'X':
	    case 'b': {
		Tcl_WideUInt bits = (Tcl_WideUInt) 0;
		Tcl_WideInt numDigits = (Tcl_WideInt) 0;
		int length, numBits = 4, base = 16, index = 0, shift = 0;
		Tcl_Obj *pure;
		char *bytes;

		if (ch == 'u') {
		    base = 10;
		} else if (ch == 'o') {
		    base = 8;
		    numBits = 3;
		} else if (ch == 'b') {
		    base = 2;
		    numBits = 1;
		}
		if (useShort) {
		    unsigned short us = (unsigned short) s;

		    bits = (Tcl_WideUInt) us;
		    while (us) {
			numDigits++;
			us /= base;
		    }
#ifndef TCL_WIDE_INT_IS_LONG
		} else if (useWide) {
		    Tcl_WideUInt uw = (Tcl_WideUInt) w;

		    bits = uw;
		    while (uw) {
			numDigits++;
			uw /= base;
		    }
#endif
		} else if (useBig && big.used) {
		    int leftover = (big.used * DIGIT_BIT) % numBits;
		    mp_digit mask = (~(mp_digit)0) << (DIGIT_BIT-leftover);

		    numDigits = 1 +
			    (((Tcl_WideInt) big.used * DIGIT_BIT) / numBits);
		    while ((mask & big.dp[big.used-1]) == 0) {
			numDigits--;
			mask >>= numBits;
		    }
		    if (numDigits > INT_MAX) {
			msg = overflow;
			errCode = "OVERFLOW";
			goto errorMsg;
		    }
		} else if (!useBig) {
		    unsigned long ul = (unsigned long) l;

		    bits = (Tcl_WideUInt) ul;
		    while (ul) {
			numDigits++;
			ul /= base;
		    }
		}

		/*
		 * Need to be sure zero becomes "0", not "".
		 */

		if (numDigits == 0) {
		    numDigits = 1;
		}
		pure = Tcl_NewObj();
		Tcl_SetObjLength(pure, (int) numDigits);
		bytes = TclGetString(pure);
		toAppend = length = (int) numDigits;
		while (numDigits--) {
		    int digitOffset;

		    if (useBig && big.used) {
			if (index < big.used && (size_t) shift <
				CHAR_BIT*sizeof(Tcl_WideUInt) - DIGIT_BIT) {
			    bits |= ((Tcl_WideUInt) big.dp[index++]) << shift;
			    shift += DIGIT_BIT;
			}
			shift -= numBits;
		    }
		    digitOffset = (int) (bits % base);
		    if (digitOffset > 9) {
			if (ch == 'X') {
			    bytes[numDigits] = 'A' + digitOffset - 10;
			} else {
			    bytes[numDigits] = 'a' + digitOffset - 10;
			}
		    } else {
			bytes[numDigits] = '0' + digitOffset;
		    }
		    bits /= base;
		}
		if (useBig) {
		    mp_clear(&big);
		}
		if (gotPrecision) {
		    if (length < precision) {
			segmentLimit -= precision - length;
		    }
		    while (length < precision) {
			Tcl_AppendToObj(segment, "0", 1);
			length++;
		    }
		    gotZero = 0;
		}
		if (gotZero) {
		    length += Tcl_GetCharLength(segment);
		    if (length < width) {
			segmentLimit -= width - length;
		    }
		    while (length < width) {
			Tcl_AppendToObj(segment, "0", 1);
			length++;
		    }
		}
		if (toAppend > segmentLimit) {
		    msg = overflow;
		    errCode = "OVERFLOW";
		    goto errorMsg;
		}
		Tcl_AppendObjToObj(segment, pure);
		Tcl_DecrRefCount(pure);
		break;
	    }

	    }
	    break;
	}

	case 'a':
	case 'A':
	case 'e':
	case 'E':
	case 'f':
	case 'g':
	case 'G': {
#define MAX_FLOAT_SIZE 320
	    char spec[2*TCL_INTEGER_SPACE + 9], *p = spec;
	    double d;
	    int length = MAX_FLOAT_SIZE;
	    char *bytes;

	    if (Tcl_GetDoubleFromObj(interp, segment, &d) != TCL_OK) {
		/* TODO: Figure out ACCEPT_NAN here */
		goto error;
	    }
	    *p++ = '%';
	    if (gotMinus) {
		*p++ = '-';
	    }
	    if (gotHash) {
		*p++ = '#';
	    }
	    if (gotZero) {
		*p++ = '0';
	    }
	    if (gotSpace) {
		*p++ = ' ';
	    }
	    if (gotPlus) {
		*p++ = '+';
	    }
	    if (width) {
		p += sprintf(p, "%d", width);
		if (width > length) {
		    length = width;
		}
	    }
	    if (gotPrecision) {
		*p++ = '.';
		p += sprintf(p, "%d", precision);
		if (precision > INT_MAX - length) {
		    msg = overflow;
		    errCode = "OVERFLOW";
		    goto errorMsg;
		}
		length += precision;
	    }

	    /*
	     * Don't pass length modifiers!
	     */

	    *p++ = (char) ch;
	    *p = '\0';

	    segment = Tcl_NewObj();
	    allocSegment = 1;
	    if (!Tcl_AttemptSetObjLength(segment, length)) {
		msg = overflow;
		errCode = "OVERFLOW";
		goto errorMsg;
	    }
	    bytes = TclGetString(segment);
	    if (!Tcl_AttemptSetObjLength(segment, sprintf(bytes, spec, d))) {
		msg = overflow;
		errCode = "OVERFLOW";
		goto errorMsg;
	    }
	    break;
	}
	default:
	    if (interp != NULL) {
		Tcl_SetObjResult(interp,
			Tcl_ObjPrintf("bad field specifier \"%c\"", ch));
		Tcl_SetErrorCode(interp, "TCL", "FORMAT", "BADTYPE", NULL);
	    }
	    goto error;
	}

<<<<<<< HEAD
	switch (ch) {
	case 'A': {
	    char *p = TclGetString(segment);
	    p[1] = 'x';
	    p = strchr(p, 'P');
	    if (p) *p = 'p';
	    break;
	}
	}

=======
>>>>>>> 1816002e
	if (width>0 && numChars<0) {
	    numChars = Tcl_GetCharLength(segment);
	}
	if (!gotMinus && width>0) {
	    if (numChars < width) {
		limit -= width - numChars;
	    }
	    while (numChars < width) {
		Tcl_AppendToObj(appendObj, (gotZero ? "0" : " "), 1);
		numChars++;
	    }
	}

	TclGetStringFromObj(segment, &segmentNumBytes);
	if (segmentNumBytes > limit) {
	    if (allocSegment) {
		Tcl_DecrRefCount(segment);
	    }
	    msg = overflow;
	    errCode = "OVERFLOW";
	    goto errorMsg;
	}
	Tcl_AppendObjToObj(appendObj, segment);
	limit -= segmentNumBytes;
	if (allocSegment) {
	    Tcl_DecrRefCount(segment);
	}
	if (width > 0) {
	    if (numChars < width) {
		limit -= width-numChars;
	    }
	    while (numChars < width) {
		Tcl_AppendToObj(appendObj, (gotZero ? "0" : " "), 1);
		numChars++;
	    }
	}

	objIndex += gotSequential;
    }
    if (numBytes) {
	if (numBytes > limit) {
	    msg = overflow;
	    errCode = "OVERFLOW";
	    goto errorMsg;
	}
	Tcl_AppendToObj(appendObj, span, numBytes);
	limit -= numBytes;
	numBytes = 0;
    }

    return TCL_OK;

  errorMsg:
    if (interp != NULL) {
	Tcl_SetObjResult(interp, Tcl_NewStringObj(msg, -1));
	Tcl_SetErrorCode(interp, "TCL", "FORMAT", errCode, NULL);
    }
  error:
    Tcl_SetObjLength(appendObj, originalLength);
    return TCL_ERROR;
}

/*
 *---------------------------------------------------------------------------
 *
 * Tcl_Format--
 *
 * Results:
 *	A refcount zero Tcl_Obj.
 *
 * Side effects:
 *	None.
 *
 *---------------------------------------------------------------------------
 */

Tcl_Obj *
Tcl_Format(
    Tcl_Interp *interp,
    const char *format,
    int objc,
    Tcl_Obj *const objv[])
{
    int result;
    Tcl_Obj *objPtr = Tcl_NewObj();

    result = Tcl_AppendFormatToObj(interp, objPtr, format, objc, objv);
    if (result != TCL_OK) {
	Tcl_DecrRefCount(objPtr);
	return NULL;
    }
    return objPtr;
}

/*
 *---------------------------------------------------------------------------
 *
 * AppendPrintfToObjVA --
 *
 * Results:
 *
 * Side effects:
 *
 *---------------------------------------------------------------------------
 */

static void
AppendPrintfToObjVA(
    Tcl_Obj *objPtr,
    const char *format,
    va_list argList)
{
    int code, objc;
    Tcl_Obj **objv, *list = Tcl_NewObj();
    const char *p;

    p = format;
    Tcl_IncrRefCount(list);
    while (*p != '\0') {
	int size = 0, seekingConversion = 1, gotPrecision = 0;
	int lastNum = -1;

	if (*p++ != '%') {
	    continue;
	}
	if (*p == '%') {
	    p++;
	    continue;
	}
	do {
	    switch (*p) {
	    case '\0':
		seekingConversion = 0;
		break;
	    case 's': {
		const char *q, *end, *bytes = va_arg(argList, char *);
		seekingConversion = 0;

		/*
		 * The buffer to copy characters from starts at bytes and ends
		 * at either the first NUL byte, or after lastNum bytes, when
		 * caller has indicated a limit.
		 */

		end = bytes;
		while ((!gotPrecision || lastNum--) && (*end != '\0')) {
		    end++;
		}

		/*
		 * Within that buffer, we trim both ends if needed so that we
		 * copy only whole characters, and avoid copying any partial
		 * multi-byte characters.
		 */

		q = Tcl_UtfPrev(end, bytes);
		if (!Tcl_UtfCharComplete(q, (int)(end - q))) {
		    end = q;
		}

		q = bytes + TCL_UTF_MAX;
		while ((bytes < end) && (bytes < q)
			&& ((*bytes & 0xC0) == 0x80)) {
		    bytes++;
		}

		Tcl_ListObjAppendElement(NULL, list,
			Tcl_NewStringObj(bytes , (int)(end - bytes)));

		break;
	    }
	    case 'c':
	    case 'i':
	    case 'u':
	    case 'd':
	    case 'o':
	    case 'p':
	    case 'x':
	    case 'X':
		seekingConversion = 0;
		switch (size) {
		case -1:
		case 0:
		    Tcl_ListObjAppendElement(NULL, list, Tcl_NewLongObj(
			    (long) va_arg(argList, int)));
		    break;
		case 1:
		    Tcl_ListObjAppendElement(NULL, list, Tcl_NewLongObj(
			    va_arg(argList, long)));
		    break;
		case 2:
		    Tcl_ListObjAppendElement(NULL, list, Tcl_NewWideIntObj(
			    va_arg(argList, Tcl_WideInt)));
		    break;
		}
		break;
	    case 'e':
	    case 'E':
	    case 'f':
	    case 'g':
	    case 'G':
		Tcl_ListObjAppendElement(NULL, list, Tcl_NewDoubleObj(
			va_arg(argList, double)));
		seekingConversion = 0;
		break;
	    case '*':
		lastNum = (int) va_arg(argList, int);
		Tcl_ListObjAppendElement(NULL, list, Tcl_NewIntObj(lastNum));
		p++;
		break;
	    case '0': case '1': case '2': case '3': case '4':
	    case '5': case '6': case '7': case '8': case '9': {
		char *end;

		lastNum = (int) strtoul(p, &end, 10);
		p = end;
		break;
	    }
	    case '.':
		gotPrecision = 1;
		p++;
		break;
	    /* TODO: support for bignum arguments */
	    case 'l':
		++size;
		p++;
		break;
	    case 't':
	    case 'z':
		if (sizeof(size_t) == sizeof(Tcl_WideInt)) {
		    size = 2;
		}
		p++;
		break;
	    case 'j':
	    case 'q':
		size = 2;
		p++;
		break;
	    case 'I':
		if (p[1]=='6' && p[2]=='4') {
		    p += 2;
		    size = 2;
		} else if (p[1]=='3' && p[2]=='2') {
		    p += 2;
		} else if (sizeof(size_t) == sizeof(Tcl_WideInt)) {
		    size = 2;
		}
		p++;
		break;
	    case 'h':
		size = -1;
	    default:
		p++;
	    }
	} while (seekingConversion);
    }
    TclListObjGetElements(NULL, list, &objc, &objv);
    code = Tcl_AppendFormatToObj(NULL, objPtr, format, objc, objv);
    if (code != TCL_OK) {
	Tcl_AppendPrintfToObj(objPtr,
		"Unable to format \"%s\" with supplied arguments: %s",
		format, Tcl_GetString(list));
    }
    Tcl_DecrRefCount(list);
}

/*
 *---------------------------------------------------------------------------
 *
 * Tcl_AppendPrintfToObj --
 *
 * Results:
 *	A standard Tcl result.
 *
 * Side effects:
 *	None.
 *
 *---------------------------------------------------------------------------
 */

void
Tcl_AppendPrintfToObj(
    Tcl_Obj *objPtr,
    const char *format,
    ...)
{
    va_list argList;

    va_start(argList, format);
    AppendPrintfToObjVA(objPtr, format, argList);
    va_end(argList);
}

/*
 *---------------------------------------------------------------------------
 *
 * Tcl_ObjPrintf --
 *
 * Results:
 *	A refcount zero Tcl_Obj.
 *
 * Side effects:
 *	None.
 *
 *---------------------------------------------------------------------------
 */

Tcl_Obj *
Tcl_ObjPrintf(
    const char *format,
    ...)
{
    va_list argList;
    Tcl_Obj *objPtr = Tcl_NewObj();

    va_start(argList, format);
    AppendPrintfToObjVA(objPtr, format, argList);
    va_end(argList);
    return objPtr;
}

/*
 *---------------------------------------------------------------------------
 *
 * TclGetStringStorage --
 *
 *	Returns the string storage space of a Tcl_Obj.
 *
 * Results:
 *	The pointer value objPtr->bytes is returned and the number of bytes
 *	allocated there is written to *sizePtr (if known).
 *
 * Side effects:
 *	May set objPtr->bytes.
 *
 *---------------------------------------------------------------------------
 */

char *
TclGetStringStorage(
    Tcl_Obj *objPtr,
    unsigned int *sizePtr)
{
    String *stringPtr;

    if (objPtr->typePtr != &tclStringType || objPtr->bytes == NULL) {
	return TclGetStringFromObj(objPtr, (int *)sizePtr);
    }

    stringPtr = GET_STRING(objPtr);
    *sizePtr = stringPtr->allocated;
    return objPtr->bytes;
}

/*
 *---------------------------------------------------------------------------
 *
 * TclStringRepeat --
 *
 *	Performs the [string repeat] function.
 *
 * Results:
 * 	A standard Tcl result.
 *
 * Side effects:
 * 	Writes to *objPtrPtr the address of Tcl_Obj that is concatenation
 * 	of count copies of the value in objPtr.
 *
 *---------------------------------------------------------------------------
 */

int
TclStringRepeat(
    Tcl_Interp *interp,
    Tcl_Obj *objPtr,
    int count,
    Tcl_Obj **objPtrPtr)
{
    Tcl_Obj *objResultPtr;
    int length = 0, unichar = 0, done = 1;
    int binary = TclIsPureByteArray(objPtr);

    /* assert (count >= 2) */

    /*
     * Analyze to determine what representation result should be.
     * GOALS:	Avoid shimmering & string rep generation.
     * 		Produce pure bytearray when possible.
     * 		Error on overflow.
     */

    if (!binary) {
	if (objPtr->typePtr == &tclStringType) {
	    String *stringPtr = GET_STRING(objPtr);
	    if (stringPtr->hasUnicode) {
		unichar = 1;
	    }
	}
    }

    if (binary) {
	/* Result will be pure byte array. Pre-size it */
	Tcl_GetByteArrayFromObj(objPtr, &length);
    } else if (unichar) {
	/* Result will be pure Tcl_UniChar array. Pre-size it. */
	Tcl_GetUnicodeFromObj(objPtr, &length);
    } else {
	/* Result will be concat of string reps. Pre-size it. */
	Tcl_GetStringFromObj(objPtr, &length);
    }

    if (length == 0) {
	/* Any repeats of empty is empty. */
	*objPtrPtr = objPtr;
	return TCL_OK;
    }

    if (count > INT_MAX/length) {
	if (interp) {
	    Tcl_SetObjResult(interp, Tcl_ObjPrintf(
		    "max size for a Tcl value (%d bytes) exceeded", INT_MAX));
	    Tcl_SetErrorCode(interp, "TCL", "MEMORY", NULL);
	}
	return TCL_ERROR;
    }

    if (binary) {
	/* Efficiently produce a pure byte array result */
	objResultPtr = Tcl_IsShared(objPtr) ? Tcl_DuplicateObj(objPtr)
		: objPtr;

	Tcl_SetByteArrayLength(objResultPtr, count*length); /* PANIC? */
	Tcl_SetByteArrayLength(objResultPtr, length);
	while (count - done > done) {
	    Tcl_AppendObjToObj(objResultPtr, objResultPtr);
	    done *= 2;
	}
	TclAppendBytesToByteArray(objResultPtr,
		Tcl_GetByteArrayFromObj(objResultPtr, NULL),
		(count - done) * length);
    } else if (unichar) {
	/* Efficiently produce a pure Tcl_UniChar array result */
	if (Tcl_IsShared(objPtr)) {
	    objResultPtr = Tcl_NewUnicodeObj(Tcl_GetUnicode(objPtr), length);
	} else {
	    TclInvalidateStringRep(objPtr);
	    objResultPtr = objPtr;
	}

        if (0 == Tcl_AttemptSetObjLength(objResultPtr, count*length)) {
	    if (interp) {
		Tcl_SetObjResult(interp, Tcl_ObjPrintf(
			"string size overflow: unable to alloc %"
			TCL_LL_MODIFIER "d bytes",
			(Tcl_WideUInt)STRING_SIZE(count*length)));
		Tcl_SetErrorCode(interp, "TCL", "MEMORY", NULL);
	    }
	    return TCL_ERROR;
	}
	Tcl_SetObjLength(objResultPtr, length);
	while (count - done > done) {
	    Tcl_AppendObjToObj(objResultPtr, objResultPtr);
	    done *= 2;
	}
	Tcl_AppendUnicodeToObj(objResultPtr, Tcl_GetUnicode(objResultPtr),
		(count - done) * length);
    } else {
	/* Efficiently concatenate string reps */
	if (Tcl_IsShared(objPtr)) {
	    objResultPtr = Tcl_NewStringObj(Tcl_GetString(objPtr), length);
	} else {
	    TclFreeIntRep(objPtr);
	    objResultPtr = objPtr;
	}
        if (0 == Tcl_AttemptSetObjLength(objResultPtr, count*length)) {
	    if (interp) {
		Tcl_SetObjResult(interp, Tcl_ObjPrintf(
			"string size overflow: unable to alloc %u bytes",
			count*length));
		Tcl_SetErrorCode(interp, "TCL", "MEMORY", NULL);
	    }
	    return TCL_ERROR;
	}
	Tcl_SetObjLength(objResultPtr, length);
	while (count - done > done) {
	    Tcl_AppendObjToObj(objResultPtr, objResultPtr);
	    done *= 2;
	}
	Tcl_AppendToObj(objResultPtr, Tcl_GetString(objResultPtr),
		(count - done) * length);
    }
    *objPtrPtr = objResultPtr;
    return TCL_OK;
}

/*
 *---------------------------------------------------------------------------
 *
 * TclStringCatObjv --
 *
 *	Performs the [string cat] function.
 *
 * Results:
 * 	A standard Tcl result.
 *
 * Side effects:
 * 	Writes to *objPtrPtr the address of Tcl_Obj that is concatenation
 * 	of all objc values in objv.
 *
 *---------------------------------------------------------------------------
 */

int
TclStringCatObjv(
    Tcl_Interp *interp,
    int inPlace,
    int objc,
    Tcl_Obj * const objv[],
    Tcl_Obj **objPtrPtr)
{
    Tcl_Obj *objResultPtr, * const *ov;
    int oc, length = 0, binary = 1;
    int allowUniChar = 1, requestUniChar = 0;
    int first = objc - 1;	/* Index of first value possibly not empty */
    int last = 0;		/* Index of last value possibly not empty */

    /* assert ( objc >= 0 ) */

    if (objc <= 1) {
	/* Only one or no objects; return first or empty */
	*objPtrPtr = objc ? objv[0] : Tcl_NewObj();
	return TCL_OK;
    }

    /* assert ( objc >= 2 ) */

    /*
     * Analyze to determine what representation result should be.
     * GOALS:	Avoid shimmering & string rep generation.
     * 		Produce pure bytearray when possible.
     * 		Error on overflow.
     */

    ov = objv, oc = objc;
    do {
	Tcl_Obj *objPtr = *ov++;

	if (objPtr->bytes) {
	    /* Value has a string rep. */
	    if (objPtr->length) {
		/*
		 * Non-empty string rep. Not a pure bytearray, so we
		 * won't create a pure bytearray
		 */
	 	binary = 0;
		if ((objPtr->typePtr) && (objPtr->typePtr != &tclStringType)) {
		    /* Prevent shimmer of non-string types. */
		    allowUniChar = 0;
		}
	    }
	} else {
	    /* assert (objPtr->typePtr != NULL) -- stork! */
	    if (TclIsPureByteArray(objPtr)) {
		allowUniChar = 0;
	    } else {
		binary = 0;
		if (objPtr->typePtr == &tclStringType) {
		    /* Have a pure Unicode value; ask to preserve it */
		    requestUniChar = 1;
		} else {
		    /* Have another type; prevent shimmer */
		    allowUniChar = 0;
		}
	    }
	}
    } while (--oc && (binary || allowUniChar));

    if (binary) {
	/* Result will be pure byte array. Pre-size it */
	ov = objv; oc = objc;
	do {
	    Tcl_Obj *objPtr = *ov++;

	    if (objPtr->bytes == NULL) {
		int numBytes;

		Tcl_GetByteArrayFromObj(objPtr, &numBytes); /* PANIC? */
		if (numBytes) {
		    last = objc - oc;
		    if (length == 0) {
			first = last;
		    } else if (numBytes > INT_MAX - length) {
			goto overflow;
		    }
		    length += numBytes;
		}
	    }
	} while (--oc);
    } else if (allowUniChar && requestUniChar) {
	/* Result will be pure Tcl_UniChar array. Pre-size it. */
	ov = objv; oc = objc;
	do {
	    Tcl_Obj *objPtr = *ov++;

	    if ((objPtr->bytes == NULL) || (objPtr->length)) {
		int numChars;

		Tcl_GetUnicodeFromObj(objPtr, &numChars); /* PANIC? */
		if (numChars) {
		    last = objc - oc;
		    if (length == 0) {
			first = last;
		    } else if (numChars > INT_MAX - length) {
			goto overflow;
		    }
		    length += numChars;
		}
	    }
	} while (--oc);
    } else {
	/* Result will be concat of string reps. Pre-size it. */
	ov = objv; oc = objc;
	do {
	    Tcl_Obj *pendingPtr = NULL;

	    /*
	     * Loop until a possibly non-empty value is reached.
	     * Keep string rep generation pending when possible.
	     */

	    do {
		/* assert ( pendingPtr == NULL ) */
		/* assert ( length == 0 ) */

		Tcl_Obj *objPtr = *ov++;

		if (objPtr->bytes == NULL) {
		    /* No string rep; Take the chance we can avoid making it */
		    pendingPtr = objPtr;
		} else {
		    Tcl_GetStringFromObj(objPtr, &length); /* PANIC? */
		}
	    } while (--oc && (length == 0) && (pendingPtr == NULL));

	    /*
 	     * Either we found a possibly non-empty value, and we
 	     * remember this index as the first and last such value so
 	     * far seen, or (oc == 0) and all values are known empty,
 	     * so first = last = objc - 1 signals the right quick return.
 	     */

	    first = last = objc - oc - 1;

	    if (oc && (length == 0)) {
		int numBytes;

		/* assert ( pendingPtr != NULL ) */

		/*
		 * There's a pending value followed by more values.
		 * Loop over remaining values generating strings until
		 * a non-empty value is found, or the pending value gets
		 * its string generated.
		 */

		do {
		    Tcl_Obj *objPtr = *ov++;
		    Tcl_GetStringFromObj(objPtr, &numBytes); /* PANIC? */
		} while (--oc && numBytes == 0 && pendingPtr->bytes == NULL);

		if (numBytes) {
		    last = objc -oc -1;
		}
		if (oc || numBytes) {
		    Tcl_GetStringFromObj(pendingPtr, &length);
		}
		if (length == 0) {
		    if (numBytes) {
			first = last;
		    }
		} else if (numBytes > INT_MAX - length) {
		    goto overflow;
		}
		length += numBytes;
	    }
	} while (oc && (length == 0));

	while (oc) {
	    int numBytes;
	    Tcl_Obj *objPtr = *ov++;

	    /* assert ( length > 0 && pendingPtr == NULL )  */

	    Tcl_GetStringFromObj(objPtr, &numBytes); /* PANIC? */
	    if (numBytes) {
		last = objc - oc;
		if (numBytes > INT_MAX - length) {
		    goto overflow;
		}
		length += numBytes;
	    }
	    --oc;
	}
    }

    if (last <= first /*|| length == 0 */) {
	/* Only one non-empty value or zero length; return first */
	/* NOTE: (length == 0) implies (last <= first) */
	*objPtrPtr = objv[first];
	return TCL_OK;
    }

    objv += first; objc = (last - first + 1);

    if (binary) {
	/* Efficiently produce a pure byte array result */
	unsigned char *dst;

	/*
	 * Broken interface! Byte array value routines offer no way
	 * to handle failure to allocate enough space. Following
	 * stanza may panic.
	 */
	if (inPlace && !Tcl_IsShared(*objv)) {
	    int start;

	    objResultPtr = *objv++; objc--;
	    Tcl_GetByteArrayFromObj(objResultPtr, &start);
	    dst = Tcl_SetByteArrayLength(objResultPtr, length) + start;
	} else {
	    objResultPtr = Tcl_NewByteArrayObj(NULL, length);
	    dst = Tcl_SetByteArrayLength(objResultPtr, length);
	}
	while (objc--) {
	    Tcl_Obj *objPtr = *objv++;

	    if (objPtr->bytes == NULL) {
		int more;
		unsigned char *src = Tcl_GetByteArrayFromObj(objPtr, &more);
		memcpy(dst, src, (size_t) more);
		dst += more;
	    }
	}
    } else if (allowUniChar && requestUniChar) {
	/* Efficiently produce a pure Tcl_UniChar array result */
	Tcl_UniChar *dst;

	if (inPlace && !Tcl_IsShared(*objv)) {
	    int start;

	    objResultPtr = *objv++; objc--;

	    /* Ugly interface! Force resize of the unicode array. */
	    Tcl_GetUnicodeFromObj(objResultPtr, &start);
	    Tcl_InvalidateStringRep(objResultPtr);
	    if (0 == Tcl_AttemptSetObjLength(objResultPtr, length)) {
		if (interp) {
		    Tcl_SetObjResult(interp, Tcl_ObjPrintf(
		    	"concatenation failed: unable to alloc %"
			TCL_LL_MODIFIER "d bytes",
			(Tcl_WideUInt)STRING_SIZE(length)));
		    Tcl_SetErrorCode(interp, "TCL", "MEMORY", NULL);
		}
		return TCL_ERROR;
	    }
	    dst = Tcl_GetUnicode(objResultPtr) + start;
	} else {
	    Tcl_UniChar ch = 0;

	    /* Ugly interface! No scheme to init array size. */
	    objResultPtr = Tcl_NewUnicodeObj(&ch, 0);	/* PANIC? */
	    if (0 == Tcl_AttemptSetObjLength(objResultPtr, length)) {
		if (interp) {
		    Tcl_SetObjResult(interp, Tcl_ObjPrintf(
		    	"concatenation failed: unable to alloc %"
			TCL_LL_MODIFIER "d bytes",
			(Tcl_WideUInt)STRING_SIZE(length)));
		    Tcl_SetErrorCode(interp, "TCL", "MEMORY", NULL);
		}
		return TCL_ERROR;
	    }
	    dst = Tcl_GetUnicode(objResultPtr);
	}
	while (objc--) {
	    Tcl_Obj *objPtr = *objv++;

	    if ((objPtr->bytes == NULL) || (objPtr->length)) {
		int more;
		Tcl_UniChar *src = Tcl_GetUnicodeFromObj(objPtr, &more);
		memcpy(dst, src, more * sizeof(Tcl_UniChar));
		dst += more;
	    }
	}
    } else {
	/* Efficiently concatenate string reps */
	char *dst;

	if (inPlace && !Tcl_IsShared(*objv)) {
	    int start;

	    objResultPtr = *objv++; objc--;

	    Tcl_GetStringFromObj(objResultPtr, &start);
	    if (0 == Tcl_AttemptSetObjLength(objResultPtr, length)) {
		if (interp) {
		    Tcl_SetObjResult(interp, Tcl_ObjPrintf(
		    	"concatenation failed: unable to alloc %u bytes",
			length));
		    Tcl_SetErrorCode(interp, "TCL", "MEMORY", NULL);
		}
		return TCL_ERROR;
	    }
	    dst = Tcl_GetString(objResultPtr) + start;

	    /* assert ( length > start ) */
	    TclFreeIntRep(objResultPtr);
	} else {
	    objResultPtr = Tcl_NewObj();	/* PANIC? */
	    if (0 == Tcl_AttemptSetObjLength(objResultPtr, length)) {
		if (interp) {
		    Tcl_SetObjResult(interp, Tcl_ObjPrintf(
		    	"concatenation failed: unable to alloc %u bytes",
			length));
		    Tcl_SetErrorCode(interp, "TCL", "MEMORY", NULL);
		}
		return TCL_ERROR;
	    }
	    dst = Tcl_GetString(objResultPtr);
	}
	while (objc--) {
	    Tcl_Obj *objPtr = *objv++;

	    if ((objPtr->bytes == NULL) || (objPtr->length)) {
		int more;
		char *src = Tcl_GetStringFromObj(objPtr, &more);
		memcpy(dst, src, (size_t) more);
		dst += more;
	    }
	}
    }
    *objPtrPtr = objResultPtr;
    return TCL_OK;

  overflow:
    if (interp) {
	Tcl_SetObjResult(interp, Tcl_ObjPrintf(
		    "max size for a Tcl value (%d bytes) exceeded", INT_MAX));
	Tcl_SetErrorCode(interp, "TCL", "MEMORY", NULL);
    }
    return TCL_ERROR;
}

/*
 *---------------------------------------------------------------------------
 *
 * TclStringFind --
 *
 *	Implements the [string first] operation.
 *
 * Results:
 *	If needle is found as a substring of haystack, the index of the
 *	first instance of such a find is returned.  If needle is not present
 *	as a substring of haystack, -1 is returned.
 *
 * Side effects:
 *	needle and haystack may have their Tcl_ObjType changed.
 *
 *---------------------------------------------------------------------------
 */

int
TclStringFind(
    Tcl_Obj *needle,
    Tcl_Obj *haystack,
    int start)
{
    int lh, ln = Tcl_GetCharLength(needle);

    if (ln == 0) {
	/*
	 * 	We don't find empty substrings.  Bizarre!
	 *
	 * 	TODO: When we one day make this a true substring
	 * 	finder, change this to "return 0"
	 */
	return -1;
    }

    if (TclIsPureByteArray(needle) && TclIsPureByteArray(haystack)) {
	unsigned char *end, *try, *bh;
	unsigned char *bn = Tcl_GetByteArrayFromObj(needle, &ln);

	bh = Tcl_GetByteArrayFromObj(haystack, &lh);
	end = bh + lh;

	try = bh + start;
	while (try + ln <= end) {
	    try = memchr(try, bn[0], end - try);

	    if (try == NULL) {
		return -1;
	    }
	    if (0 == memcmp(try+1, bn+1, ln-1)) {
		return (try - bh);
	    }
	    try++;
	}
	return -1;
    }

    lh = Tcl_GetCharLength(haystack);
    if (haystack->bytes && (lh == haystack->length)) {
	/* haystack is all single-byte chars */

	if (needle->bytes && (ln == needle->length)) {
	    /* needle is also all single-byte chars */
	    char *found = strstr(haystack->bytes + start, needle->bytes);

	    if (found) {
		return (found - haystack->bytes);
	    } else {
		return -1;
	    }
	} else {
	    /*
	     * Cannot find substring with a multi-byte char inside
	     * a string with no multi-byte chars.
	     */
	    return -1;
	}
    } else {
	Tcl_UniChar *try, *end, *uh;
	Tcl_UniChar *un = Tcl_GetUnicodeFromObj(needle, &ln);

	uh = Tcl_GetUnicodeFromObj(haystack, &lh);
	end = uh + lh;

	try = uh + start;
	while (try + ln <= end) {
	    if ((*try == *un)
		    && (0 == memcmp(try+1, un+1, (ln-1)*sizeof(Tcl_UniChar)))) {
		return (try - uh);
	    }
	    try++;
	}
	return -1;
    }
}

/*
 *---------------------------------------------------------------------------
 *
 * TclStringLast --
 *
 *	Implements the [string last] operation.
 *
 * Results:
 *	If needle is found as a substring of haystack, the index of the
 *	last instance of such a find is returned.  If needle is not present
 *	as a substring of haystack, -1 is returned.
 *
 * Side effects:
 *	needle and haystack may have their Tcl_ObjType changed.
 *
 *---------------------------------------------------------------------------
 */

int
TclStringLast(
    Tcl_Obj *needle,
    Tcl_Obj *haystack,
    int last)
{
    int lh, ln = Tcl_GetCharLength(needle);

    if (ln == 0) {
	/*
	 * 	We don't find empty substrings.  Bizarre!
	 *
	 * 	TODO: When we one day make this a true substring
	 * 	finder, change this to "return 0"
	 */
	return -1;
    }

    if (ln > last + 1) {
	return -1;
    }

    if (TclIsPureByteArray(needle) && TclIsPureByteArray(haystack)) {
	unsigned char *try, *bh;
	unsigned char *bn = Tcl_GetByteArrayFromObj(needle, &ln);

	bh = Tcl_GetByteArrayFromObj(haystack, &lh);

	if (last + 1 > lh) {
	    last = lh - 1;
	}
	try = bh + last + 1 - ln;
	while (try >= bh) {
	    if ((*try == bn[0])
		    && (0 == memcmp(try+1, bn+1, ln-1))) {
		return (try - bh);
	    }
	    try--;
	}
	return -1;
    }

    lh = Tcl_GetCharLength(haystack);
    if (last + 1 > lh) {
	last = lh - 1;
    }
    if (haystack->bytes && (lh == haystack->length)) {
	/* haystack is all single-byte chars */

	if (needle->bytes && (ln == needle->length)) {
	    /* needle is also all single-byte chars */

	    char *try = haystack->bytes + last + 1 - ln;
	    while (try >= haystack->bytes) {
		if ((*try == needle->bytes[0])
			&& (0 == memcmp(try+1, needle->bytes + 1, ln - 1))) {
		    return (try - haystack->bytes);
		}
		try--;
	    }
	    return -1;
	} else {
	    /*
	     * Cannot find substring with a multi-byte char inside
	     * a string with no multi-byte chars.
	     */
	    return -1;
	}
    } else {
	Tcl_UniChar *try, *uh;
	Tcl_UniChar *un = Tcl_GetUnicodeFromObj(needle, &ln);

	uh = Tcl_GetUnicodeFromObj(haystack, &lh);

	try = uh + last + 1 - ln;
	while (try >= uh) {
	    if ((*try == un[0])
		    && (0 == memcmp(try+1, un+1, (ln-1)*sizeof(Tcl_UniChar)))) {
		return (try - uh);
	    }
	    try--;
	}
	return -1;
    }
}

/*
 *---------------------------------------------------------------------------
 *
 * TclStringObjReverse --
 *
 *	Implements the [string reverse] operation.
 *
 * Results:
 *	An unshared Tcl value which is the [string reverse] of the argument
 *	supplied. When sharing rules permit, the returned value might be the
 *	argument with modifications done in place.
 *
 * Side effects:
 *	May allocate a new Tcl_Obj.
 *
 *---------------------------------------------------------------------------
 */

static void
ReverseBytes(
    unsigned char *to,		/* Copy bytes into here... */
    unsigned char *from,	/* ...from here... */
    int count)		/* Until this many are copied, */
				/* reversing as you go. */
{
    unsigned char *src = from + count;
    if (to == from) {
	/* Reversing in place */
	while (--src > to) {
	    unsigned char c = *src;
	    *src = *to;
	    *to++ = c;
	}
    }  else {
	while (--src >= from) {
	    *to++ = *src;
	}
    }
}

Tcl_Obj *
TclStringObjReverse(
    Tcl_Obj *objPtr)
{
    String *stringPtr;
    Tcl_UniChar ch;

    if (TclIsPureByteArray(objPtr)) {
	int numBytes;
	unsigned char *from = Tcl_GetByteArrayFromObj(objPtr, &numBytes);

	if (Tcl_IsShared(objPtr)) {
	    objPtr = Tcl_NewByteArrayObj(NULL, numBytes);
	}
	ReverseBytes(Tcl_GetByteArrayFromObj(objPtr, NULL), from, numBytes);
	return objPtr;
    }

    SetStringFromAny(NULL, objPtr);
    stringPtr = GET_STRING(objPtr);

    if (stringPtr->hasUnicode) {
	Tcl_UniChar *from = Tcl_GetUnicode(objPtr);
	Tcl_UniChar *src = from + stringPtr->numChars;

	if (Tcl_IsShared(objPtr)) {
	    Tcl_UniChar *to;

	    /*
	     * Create a non-empty, pure unicode value, so we can coax
	     * Tcl_SetObjLength into growing the unicode rep buffer.
	     */

	    ch = 0;
	    objPtr = Tcl_NewUnicodeObj(&ch, 1);
	    Tcl_SetObjLength(objPtr, stringPtr->numChars);
	    to = Tcl_GetUnicode(objPtr);
	    while (--src >= from) {
		*to++ = *src;
	    }
	} else {
	    /* Reversing in place */
	    while (--src > from) {
		ch = *src;
		*src = *from;
		*from++ = ch;
	    }
	}
    }

    if (objPtr->bytes) {
	int numChars = stringPtr->numChars;
	int numBytes = objPtr->length;
	char *to, *from = objPtr->bytes;

	if (Tcl_IsShared(objPtr)) {
	    objPtr = Tcl_NewObj();
	    Tcl_SetObjLength(objPtr, numBytes);
	}
	to = objPtr->bytes;

	if (numChars < numBytes) {
	    /*
	     * Either numChars == -1 and we don't know how many chars are
	     * represented by objPtr->bytes and we need Pass 1 just in case,
	     * or numChars >= 0 and we know we have fewer chars than bytes,
	     * so we know there's a multibyte character needing Pass 1.
	     *
	     * Pass 1. Reverse the bytes of each multi-byte character.
	     */
	    int charCount = 0;
	    int bytesLeft = numBytes;

	    while (bytesLeft) {
		/*
		 * NOTE: We know that the from buffer is NUL-terminated.
		 * It's part of the contract for objPtr->bytes values.
		 * Thus, we can skip calling Tcl_UtfCharComplete() here.
		 */
		int bytesInChar = TclUtfToUniChar(from, &ch);

		ReverseBytes((unsigned char *)to, (unsigned char *)from,
			bytesInChar);
		to += bytesInChar;
		from += bytesInChar;
		bytesLeft -= bytesInChar;
		charCount++;
	    }

	    from = to = objPtr->bytes;
	    stringPtr->numChars = charCount;
	}
	/* Pass 2. Reverse all the bytes. */
	ReverseBytes((unsigned char *)to, (unsigned char *)from, numBytes);
    }

    return objPtr;
}

/*
 *---------------------------------------------------------------------------
 *
 * FillUnicodeRep --
 *
 *	Populate the Unicode internal rep with the Unicode form of its string
 *	rep. The object must alread have a "String" internal rep.
 *
 * Results:
 *	None.
 *
 * Side effects:
 *	Reallocates the String internal rep.
 *
 *---------------------------------------------------------------------------
 */

static void
FillUnicodeRep(
    Tcl_Obj *objPtr)		/* The object in which to fill the unicode
				 * rep. */
{
    String *stringPtr = GET_STRING(objPtr);

    ExtendUnicodeRepWithString(objPtr, objPtr->bytes, objPtr->length,
	    stringPtr->numChars);
}

static void
ExtendUnicodeRepWithString(
    Tcl_Obj *objPtr,
    const char *bytes,
    int numBytes,
    int numAppendChars)
{
    String *stringPtr = GET_STRING(objPtr);
    int needed, numOrigChars = 0;
    Tcl_UniChar *dst;

    if (stringPtr->hasUnicode) {
	numOrigChars = stringPtr->numChars;
    }
    if (numAppendChars == -1) {
	TclNumUtfChars(numAppendChars, bytes, numBytes);
    }
    needed = numOrigChars + numAppendChars;
    stringCheckLimits(needed);

    if (needed > stringPtr->maxChars) {
	GrowUnicodeBuffer(objPtr, needed);
	stringPtr = GET_STRING(objPtr);
    }

    stringPtr->hasUnicode = 1;
    if (bytes) {
	stringPtr->numChars = needed;
    } else {
	numAppendChars = 0;
    }
    for (dst=stringPtr->unicode + numOrigChars; numAppendChars-- > 0; dst++) {
	bytes += TclUtfToUniChar(bytes, dst);
    }
    *dst = 0;
}

/*
 *----------------------------------------------------------------------
 *
 * DupStringInternalRep --
 *
 *	Initialize the internal representation of a new Tcl_Obj to a copy of
 *	the internal representation of an existing string object.
 *
 * Results:
 *	None.
 *
 * Side effects:
 *	copyPtr's internal rep is set to a copy of srcPtr's internal
 *	representation.
 *
 *----------------------------------------------------------------------
 */

static void
DupStringInternalRep(
    Tcl_Obj *srcPtr,		/* Object with internal rep to copy. Must have
				 * an internal rep of type "String". */
    Tcl_Obj *copyPtr)		/* Object with internal rep to set. Must not
				 * currently have an internal rep.*/
{
    String *srcStringPtr = GET_STRING(srcPtr);
    String *copyStringPtr = NULL;

    if (srcStringPtr->numChars == -1) {
	/*
	 * The String struct in the source value holds zero useful data. Don't
	 * bother copying it. Don't even bother allocating space in which to
	 * copy it. Just let the copy be untyped.
	 */

	return;
    }

    if (srcStringPtr->hasUnicode) {
	int copyMaxChars;

	if (srcStringPtr->maxChars / 2 >= srcStringPtr->numChars) {
	    copyMaxChars = 2 * srcStringPtr->numChars;
	} else {
	    copyMaxChars = srcStringPtr->maxChars;
	}
	copyStringPtr = stringAttemptAlloc(copyMaxChars);
	if (copyStringPtr == NULL) {
	    copyMaxChars = srcStringPtr->numChars;
	    copyStringPtr = stringAlloc(copyMaxChars);
	}
	copyStringPtr->maxChars = copyMaxChars;
	memcpy(copyStringPtr->unicode, srcStringPtr->unicode,
		srcStringPtr->numChars * sizeof(Tcl_UniChar));
	copyStringPtr->unicode[srcStringPtr->numChars] = 0;
    } else {
	copyStringPtr = stringAlloc(0);
	copyStringPtr->maxChars = 0;
	copyStringPtr->unicode[0] = 0;
    }
    copyStringPtr->hasUnicode = srcStringPtr->hasUnicode;
    copyStringPtr->numChars = srcStringPtr->numChars;

    /*
     * Tricky point: the string value was copied by generic object management
     * code, so it doesn't contain any extra bytes that might exist in the
     * source object.
     */

    copyStringPtr->allocated = copyPtr->bytes ? copyPtr->length : 0;

    SET_STRING(copyPtr, copyStringPtr);
    copyPtr->typePtr = &tclStringType;
}

/*
 *----------------------------------------------------------------------
 *
 * SetStringFromAny --
 *
 *	Create an internal representation of type "String" for an object.
 *
 * Results:
 *	This operation always succeeds and returns TCL_OK.
 *
 * Side effects:
 *	Any old internal reputation for objPtr is freed and the internal
 *	representation is set to "String".
 *
 *----------------------------------------------------------------------
 */

static int
SetStringFromAny(
    Tcl_Interp *interp,		/* Used for error reporting if not NULL. */
    Tcl_Obj *objPtr)		/* The object to convert. */
{
    if (objPtr->typePtr != &tclStringType) {
	String *stringPtr = stringAlloc(0);

	/*
	 * Convert whatever we have into an untyped value. Just A String.
	 */

	(void) TclGetString(objPtr);
	TclFreeIntRep(objPtr);

	/*
	 * Create a basic String intrep that just points to the UTF-8 string
	 * already in place at objPtr->bytes.
	 */

	stringPtr->numChars = -1;
	stringPtr->allocated = objPtr->length;
	stringPtr->maxChars = 0;
	stringPtr->hasUnicode = 0;
	SET_STRING(objPtr, stringPtr);
	objPtr->typePtr = &tclStringType;
    }
    return TCL_OK;
}

/*
 *----------------------------------------------------------------------
 *
 * UpdateStringOfString --
 *
 *	Update the string representation for an object whose internal
 *	representation is "String".
 *
 * Results:
 *	None.
 *
 * Side effects:
 *	The object's string may be set by converting its Unicode represention
 *	to UTF format.
 *
 *----------------------------------------------------------------------
 */

static void
UpdateStringOfString(
    Tcl_Obj *objPtr)		/* Object with string rep to update. */
{
    String *stringPtr = GET_STRING(objPtr);

    /*
     * This routine is only called when we need to generate the
     * string rep objPtr->bytes because it does not exist -- it is NULL.
     * In that circumstance, any lingering claim about the size of
     * memory pointed to by that NULL pointer is clearly bogus, and
     * needs a reset.
     */

    stringPtr->allocated = 0;

    if (stringPtr->numChars == 0) {
	TclInitStringRep(objPtr, &tclEmptyString, 0);
    } else {
	(void) ExtendStringRepWithUnicode(objPtr, stringPtr->unicode,
		stringPtr->numChars);
    }
}

static int
ExtendStringRepWithUnicode(
    Tcl_Obj *objPtr,
    const Tcl_UniChar *unicode,
    int numChars)
{
    /*
     * Pre-condition: this is the "string" Tcl_ObjType.
     */

    int i, origLength, size = 0;
    char *dst;
    String *stringPtr = GET_STRING(objPtr);

    if (numChars < 0) {
	numChars = UnicodeLength(unicode);
    }

    if (numChars == 0) {
	return 0;
    }

    if (objPtr->bytes == NULL) {
	objPtr->length = 0;
    }
    size = origLength = objPtr->length;

    /*
     * Quick cheap check in case we have more than enough room.
     */

    if (numChars <= (INT_MAX - size)/TCL_UTF_MAX
	    && stringPtr->allocated >= size + numChars * TCL_UTF_MAX) {
	goto copyBytes;
    }

    for (i = 0; i < numChars && size >= 0; i++) {
	size += TclUtfCount(unicode[i]);
    }
    if (size < 0) {
	Tcl_Panic("max size for a Tcl value (%d bytes) exceeded", INT_MAX);
    }

    /*
     * Grow space if needed.
     */

    if (size > stringPtr->allocated) {
	GrowStringBuffer(objPtr, size, 1);
    }

  copyBytes:
    dst = objPtr->bytes + origLength;
    for (i = 0; i < numChars; i++) {
	dst += Tcl_UniCharToUtf((int) unicode[i], dst);
    }
    *dst = '\0';
    objPtr->length = dst - objPtr->bytes;
    return numChars;
}

/*
 *----------------------------------------------------------------------
 *
 * FreeStringInternalRep --
 *
 *	Deallocate the storage associated with a String data object's internal
 *	representation.
 *
 * Results:
 *	None.
 *
 * Side effects:
 *	Frees memory.
 *
 *----------------------------------------------------------------------
 */

static void
FreeStringInternalRep(
    Tcl_Obj *objPtr)		/* Object with internal rep to free. */
{
    ckfree(GET_STRING(objPtr));
    objPtr->typePtr = NULL;
}

/*
 * Local Variables:
 * mode: c
 * c-basic-offset: 4
 * fill-column: 78
 * End:
 */<|MERGE_RESOLUTION|>--- conflicted
+++ resolved
@@ -2060,21 +2060,9 @@
 		    Tcl_AppendToObj(segment, "0o", 2);
 		    segmentLimit -= 2;
 		    break;
-		case 'X':
-#if TCL_MAJOR_VERSION < 9
-		    Tcl_AppendToObj(segment, "0X", 2);
-		    segmentLimit -= 2;
-		    break;
-<<<<<<< HEAD
-#endif
-=======
-		case 'X':
-		    Tcl_AppendToObj(segment, "0X", 2);
-		    segmentLimit -= 2;
-		    break;
->>>>>>> 1816002e
 		case 'p':
 		case 'x':
+		case 'X':
 		    Tcl_AppendToObj(segment, "0x", 2);
 		    segmentLimit -= 2;
 		    break;
@@ -2364,6 +2352,12 @@
 		errCode = "OVERFLOW";
 		goto errorMsg;
 	    }
+	    if (ch == 'A') {
+		char *p = TclGetString(segment) + 1;
+		*p = 'x';
+		p = strchr(p, 'P');
+		if (p) *p = 'p';
+	    }
 	    break;
 	}
 	default:
@@ -2375,19 +2369,6 @@
 	    goto error;
 	}
 
-<<<<<<< HEAD
-	switch (ch) {
-	case 'A': {
-	    char *p = TclGetString(segment);
-	    p[1] = 'x';
-	    p = strchr(p, 'P');
-	    if (p) *p = 'p';
-	    break;
-	}
-	}
-
-=======
->>>>>>> 1816002e
 	if (width>0 && numChars<0) {
 	    numChars = Tcl_GetCharLength(segment);
 	}
