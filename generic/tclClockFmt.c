--- conflicted
+++ resolved
@@ -539,11 +539,7 @@
 	allocsize -= sizeof(hPtr->key);
     }
 
-<<<<<<< HEAD
     fss = (ClockFmtScnStorage *)Tcl_Alloc(allocsize);
-=======
-    fss = (ClockFmtScnStorage *) ckalloc(allocsize);
->>>>>>> 2ce6b92f
 
     /* initialize */
     memset(fss, 0, sizeof(*fss));
@@ -621,20 +617,12 @@
  */
 
 static const Tcl_ObjType ClockFmtObjType = {
-<<<<<<< HEAD
-    "clock-format",	       /* name */
-    ClockFmtObj_FreeInternalRep, /* freeIntRepProc */
-    ClockFmtObj_DupInternalRep,	 /* dupIntRepProc */
-    ClockFmtObj_UpdateString,	 /* updateStringProc */
-    ClockFmtObj_SetFromAny,	 /* setFromAnyProc */
-    TCL_OBJTYPE_V0
-=======
     "clock-format",			/* name */
     ClockFmtObj_FreeInternalRep,	/* freeIntRepProc */
     ClockFmtObj_DupInternalRep,		/* dupIntRepProc */
     ClockFmtObj_UpdateString,		/* updateStringProc */
-    ClockFmtObj_SetFromAny		/* setFromAnyProc */
->>>>>>> 2ce6b92f
+    ClockFmtObj_SetFromAny,		/* setFromAnyProc */
+    TCL_OBJTYPE_V0
 };
 
 #define ObjClockFmtScn(objPtr) \
@@ -667,11 +655,7 @@
 
     /* if no format representation, dup string representation */
     if (fss == NULL) {
-<<<<<<< HEAD
 	copyPtr->bytes = (char *)Tcl_Alloc(srcPtr->length + 1);
-=======
-	copyPtr->bytes = (char *) ckalloc(srcPtr->length + 1);
->>>>>>> 2ce6b92f
 	memcpy(copyPtr->bytes, srcPtr->bytes, srcPtr->length + 1);
 	copyPtr->length = srcPtr->length;
     }
@@ -738,11 +722,7 @@
     }
     len = strlen(name);
     objPtr->length = len++,
-<<<<<<< HEAD
-    objPtr->bytes = (char *)Tcl_Alloc(len);
-=======
-    objPtr->bytes = (char *) attemptckalloc(len);
->>>>>>> 2ce6b92f
+    objPtr->bytes = (char *)Tcl_AttemptAlloc(len);
     if (objPtr->bytes) {
 	memcpy(objPtr->bytes, name, len);
     }
@@ -2148,13 +2128,8 @@
 }
 
 #define AllocTokenInChain(tok, chain, tokCnt, type) \
-<<<<<<< HEAD
-    if (++(tok) >= (chain) + (tokCnt)) { \
-	chain = (type)Tcl_Realloc((char *)(chain), \
-=======
     if (++(tok) >= (chain) + (tokCnt)) {				\
-	chain = (type) attemptckrealloc((char *)(chain),		\
->>>>>>> 2ce6b92f
+	chain = (type)Tcl_AttemptRealloc((char *)(chain),		\
 	    (tokCnt + CLOCK_MIN_TOK_CHAIN_BLOCK_SIZE) * sizeof(*(tok))); \
 	if ((chain) == NULL) { 						\
 	    goto done;							\
@@ -2200,11 +2175,7 @@
 
 	fss->scnSpaceCount = 0;
 
-<<<<<<< HEAD
 	scnTok = tok = (ClockScanToken *)Tcl_Alloc(sizeof(*tok) * fss->scnTokC);
-=======
-	scnTok = tok = (ClockScanToken *) ckalloc(sizeof(*tok) * fss->scnTokC);
->>>>>>> 2ce6b92f
 	memset(tok, 0, sizeof(*(tok)));
 	tokCnt = 1;
 	while (p < e) {
@@ -2354,12 +2325,8 @@
 	/* correct count of real used tokens and free mem if desired
 	 * (1 is acceptable delta to prevent memory fragmentation) */
 	if (fss->scnTokC > tokCnt + (CLOCK_MIN_TOK_CHAIN_BLOCK_SIZE / 2)) {
-<<<<<<< HEAD
-	    if ( (tok = (ClockScanToken *)Tcl_Realloc(scnTok, tokCnt * sizeof(*tok))) != NULL ) {
-=======
 	    if ((tok = (ClockScanToken *)
-		    attemptckrealloc(scnTok, tokCnt * sizeof(*tok))) != NULL) {
->>>>>>> 2ce6b92f
+		    Tcl_AttemptRealloc(scnTok, tokCnt * sizeof(*tok))) != NULL) {
 		scnTok = tok;
 	    }
 	}
@@ -2756,21 +2723,13 @@
 	char *newRes;
 	/* differentiate between stack and memory */
 	if (!FrmResultIsAllocated(dateFmt)) {
-<<<<<<< HEAD
-	    newRes = (char *)Tcl_Alloc(newsize);
-=======
-	    newRes = (char *) attemptckalloc(newsize);
->>>>>>> 2ce6b92f
+	    newRes = (char *)Tcl_AttemptAlloc(newsize);
 	    if (newRes == NULL) {
 		return TCL_ERROR;
 	    }
 	    memcpy(newRes, dateFmt->resMem, dateFmt->output - dateFmt->resMem);
 	} else {
-<<<<<<< HEAD
-	    newRes = (char *)Tcl_Realloc(dateFmt->resMem, newsize);
-=======
-	    newRes = (char *) attemptckrealloc(dateFmt->resMem, newsize);
->>>>>>> 2ce6b92f
+	    newRes = (char *)Tcl_AttemptRealloc(dateFmt->resMem, newsize);
 	    if (newRes == NULL) {
 		return TCL_ERROR;
 	    }
@@ -3298,11 +3257,7 @@
 	/* estimate token count by % char and format length */
 	fss->fmtTokC = EstimateTokenCount(p, e);
 
-<<<<<<< HEAD
 	fmtTok = tok = (ClockFormatToken *)Tcl_Alloc(sizeof(*tok) * fss->fmtTokC);
-=======
-	fmtTok = tok = (ClockFormatToken *) ckalloc(sizeof(*tok) * fss->fmtTokC);
->>>>>>> 2ce6b92f
 	memset(tok, 0, sizeof(*(tok)));
 	tokCnt = 1;
 	while (p < e) {
@@ -3396,12 +3351,8 @@
 	/* correct count of real used tokens and free mem if desired
 	 * (1 is acceptable delta to prevent memory fragmentation) */
 	if (fss->fmtTokC > tokCnt + (CLOCK_MIN_TOK_CHAIN_BLOCK_SIZE / 2)) {
-<<<<<<< HEAD
-	    if ( (tok = (ClockFormatToken *)Tcl_Realloc(fmtTok, tokCnt * sizeof(*tok))) != NULL ) {
-=======
 	    if ((tok = (ClockFormatToken *)
-		    attemptckrealloc(fmtTok, tokCnt * sizeof(*tok))) != NULL) {
->>>>>>> 2ce6b92f
+		    Tcl_AttemptRealloc(fmtTok, tokCnt * sizeof(*tok))) != NULL) {
 		fmtTok = tok;
 	    }
 	}
@@ -3443,12 +3394,7 @@
     dateFmt->resMem = resMem;
     dateFmt->resEnd = dateFmt->resMem + sizeof(resMem);
     if (fss->fmtMinAlloc > sizeof(resMem)) {
-<<<<<<< HEAD
-	dateFmt->resMem = (char *)Tcl_Alloc(fss->fmtMinAlloc);
-	dateFmt->resEnd = dateFmt->resMem + fss->fmtMinAlloc;
-=======
-	dateFmt->resMem = (char *) attemptckalloc(fss->fmtMinAlloc);
->>>>>>> 2ce6b92f
+	dateFmt->resMem = (char *)Tcl_AttemptAlloc(fss->fmtMinAlloc);
 	if (dateFmt->resMem == NULL) {
 	    return TCL_ERROR;
 	}
@@ -3571,21 +3517,13 @@
 	result->length = dateFmt->output - dateFmt->resMem;
 	size = result->length + 1;
 	if (dateFmt->resMem == resMem) {
-<<<<<<< HEAD
-	    result->bytes = (char *)Tcl_Alloc(size);
-=======
-	    result->bytes = (char *) attemptckalloc(size);
->>>>>>> 2ce6b92f
+	    result->bytes = (char *)Tcl_AttemptAlloc(size);
 	    if (result->bytes == NULL) {
 		return TCL_ERROR;
 	    }
 	    memcpy(result->bytes, dateFmt->resMem, size);
 	} else if ((dateFmt->resEnd - dateFmt->resMem) / size > MAX_FMT_RESULT_THRESHOLD) {
-<<<<<<< HEAD
-	    result->bytes = (char *)Tcl_Realloc(dateFmt->resMem, size);
-=======
-	    result->bytes = (char *) attemptckrealloc(dateFmt->resMem, size);
->>>>>>> 2ce6b92f
+	    result->bytes = (char *)Tcl_AttemptRealloc(dateFmt->resMem, size);
 	    if (result->bytes == NULL) {
 		result->bytes = dateFmt->resMem;
 	    }
