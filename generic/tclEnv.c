/*
 * tclEnv.c --
 *
 *	Tcl support for environment variables, including a setenv function.
 *	This file contains the generic portion of the environment module. It
 *	is primarily responsible for keeping the "env" arrays in sync with the
 *	system environment variables.
 *
 * Copyright (c) 1991-1994 The Regents of the University of California.
 * Copyright (c) 1994-1998 Sun Microsystems, Inc.
 *
 * See the file "license.terms" for information on usage and redistribution of
 * this file, and for a DISCLAIMER OF ALL WARRANTIES.
 */

#include "tclInt.h"

TCL_DECLARE_MUTEX(envMutex)	/* To serialize access to environ. */

static struct {
    int cacheSize;		/* Number of env strings in cache. */
    char **cache;		/* Array containing all of the environment
				 * strings that Tcl has allocated. */
#ifndef USE_PUTENV
    char **ourEnviron;		/* Cache of the array that we allocate. We
				 * need to track this in case another
				 * subsystem swaps around the environ array
				 * like we do. */
    int ourEnvironSize;		/* Non-zero means that the environ array was
				 * malloced and has this many total entries
				 * allocated to it (not all may be in use at
				 * once). Zero means that the environment
				 * array is in its original static state. */
#endif
} env;

#if defined(_WIN32)
#  define tenviron _wenviron
#  define tenviron2utfdstr(tenvstr, len, dstr) \
		Tcl_WinTCharToUtf((TCHAR *)tenvstr, len, dstr)
#  define utf2tenvirondstr(str, len, dstr) \
		(const WCHAR *)Tcl_WinUtfToTChar(str, len, dstr)
#  define techar WCHAR
#  ifdef USE_PUTENV
#    define putenv(env) _wputenv((const wchar_t *)env)
#  endif
#else 
#  define tenviron environ
#  define tenviron2utfdstr(tenvstr, len, dstr) \
		Tcl_ExternalToUtfDString(NULL, tenvstr, len, dstr)
#  define utf2tenvirondstr(str, len, dstr) \
		Tcl_UtfToExternalDString(NULL, str, len, dstr)
#  define techar char
#endif

#define tNTL sizeof(techar)

/*
 * Declarations for local functions defined in this file:
 */

static char *		EnvTraceProc(ClientData clientData, Tcl_Interp *interp,
			    const char *name1, const char *name2, int flags);
static void		ReplaceString(const char *oldStr, char *newStr);
MODULE_SCOPE void	TclSetEnv(const char *name, const char *value);
MODULE_SCOPE void	TclUnsetEnv(const char *name);

/*
 *----------------------------------------------------------------------
 *
 * TclSetupEnv --
 *
 *	This function is invoked for an interpreter to make environment
 *	variables accessible from that interpreter via the "env" associative
 *	array.
 *
 * Results:
 *	None.
 *
 * Side effects:
 *	The interpreter is added to a list of interpreters managed by us, so
 *	that its view of envariables can be kept consistent with the view in
 *	other interpreters. If this is the first call to TclSetupEnv, then
 *	additional initialization happens, such as copying the environment to
 *	dynamically-allocated space for ease of management.
 *
 *----------------------------------------------------------------------
 */

void
TclSetupEnv(
    Tcl_Interp *interp)		/* Interpreter whose "env" array is to be
				 * managed. */
{
    Var *varPtr, *arrayPtr;
    Tcl_Obj *varNamePtr;
    Tcl_DString envString;
    Tcl_HashTable namesHash;
    Tcl_HashEntry *hPtr;
    Tcl_HashSearch search;

    /*
     * Synchronize the values in the environ array with the contents of the
     * Tcl "env" variable. To do this:
     *    1) Remove the trace that fires when the "env" var is updated.
     *    2) Find the existing contents of the "env", storing in a hash table.
     *    3) Create/update elements for each environ variable, removing
     *	     elements from the hash table as we go.
     *    4) Remove the elements for each remaining entry in the hash table,
     *	     which must have existed before yet have no analog in the environ
     *	     variable.
     *    5) Add a trace that synchronizes the "env" array.
     */

    Tcl_UntraceVar2(interp, "env", NULL,
	    TCL_GLOBAL_ONLY | TCL_TRACE_WRITES | TCL_TRACE_UNSETS |
	    TCL_TRACE_READS | TCL_TRACE_ARRAY, EnvTraceProc, NULL);

    /*
     * Find out what elements are currently in the global env array.
     */

    TclNewLiteralStringObj(varNamePtr, "env");
    Tcl_IncrRefCount(varNamePtr);
    Tcl_InitObjHashTable(&namesHash);
    varPtr = TclObjLookupVarEx(interp, varNamePtr, NULL, TCL_GLOBAL_ONLY,
	    /*msg*/ 0, /*createPart1*/ 0, /*createPart2*/ 0, &arrayPtr);
    TclFindArrayPtrElements(varPtr, &namesHash);

    /*
     * Go through the environment array and transfer its values into Tcl. At
     * the same time, remove those elements we add/update from the hash table
     * of existing elements, so that after this part processes, that table
     * will hold just the parts to remove.
     */

    if (tenviron[0] != NULL) {
	int i;

	Tcl_MutexLock(&envMutex);
	for (i = 0; tenviron[i] != NULL; i++) {
	    Tcl_Obj *obj1, *obj2;
	    const char *p1;
	    char *p2;

<<<<<<< HEAD
	    p1 = Tcl_ExternalToUtfDString(NULL, environ[i], -1, &envString);
	    p2 = (char *)strchr(p1, '=');
=======
	    p1 = tenviron2utfdstr(tenviron[i], -1, &envString);
	    p2 = strchr(p1, '=');
>>>>>>> 9b8409d9
	    if (p2 == NULL) {
		/*
		 * This condition seem to happen occasionally under some
		 * versions of Solaris, or when encoding accidents swallow the
		 * '='; ignore the entry.
		 */

		Tcl_DStringFree(&envString);
		continue;
	    }
	    p2++;
	    p2[-1] = '\0';
#if defined(_WIN32)
	    /*
	     * Enforce PATH and COMSPEC to be all uppercase. This eliminates
	     * additional trace logic otherwise required in init.tcl.
	     */

	    if (strcasecmp(p1, "PATH") == 0) {
		p1 = "PATH";
	    } else if (strcasecmp(p1, "COMSPEC") == 0) {
		p1 = "COMSPEC";
	    }
#endif
	    obj1 = Tcl_NewStringObj(p1, -1);
	    obj2 = Tcl_NewStringObj(p2, -1);
	    Tcl_DStringFree(&envString);

	    Tcl_IncrRefCount(obj1);
	    Tcl_IncrRefCount(obj2);
	    Tcl_ObjSetVar2(interp, varNamePtr, obj1, obj2, TCL_GLOBAL_ONLY);
	    hPtr = Tcl_FindHashEntry(&namesHash, obj1);
	    if (hPtr != NULL) {
		Tcl_DeleteHashEntry(hPtr);
	    }
	    Tcl_DecrRefCount(obj1);
	    Tcl_DecrRefCount(obj2);
	}
	Tcl_MutexUnlock(&envMutex);
    }

    /*
     * Delete those elements that existed in the array but which had no
     * counterparts in the environment array.
     */

    for (hPtr=Tcl_FirstHashEntry(&namesHash, &search); hPtr!=NULL;
	    hPtr=Tcl_NextHashEntry(&search)) {
	Tcl_Obj *elemName = (Tcl_Obj *)Tcl_GetHashValue(hPtr);

	TclObjUnsetVar2(interp, varNamePtr, elemName, TCL_GLOBAL_ONLY);
    }
    Tcl_DeleteHashTable(&namesHash);
    Tcl_DecrRefCount(varNamePtr);

    /*
     * Re-establish the trace.
     */

    Tcl_TraceVar2(interp, "env", NULL,
	    TCL_GLOBAL_ONLY | TCL_TRACE_WRITES | TCL_TRACE_UNSETS |
	    TCL_TRACE_READS | TCL_TRACE_ARRAY, EnvTraceProc, NULL);
}

/*
 *----------------------------------------------------------------------
 *
 * TclSetEnv --
 *
 *	Set an environment variable, replacing an existing value or creating a
 *	new variable if there doesn't exist a variable by the given name. This
 *	function is intended to be a stand-in for the UNIX "setenv" function
 *	so that applications using that function will interface properly to
 *	Tcl. To make it a stand-in, the Makefile must define "TclSetEnv" to
 *	"setenv".
 *
 * Results:
 *	None.
 *
 * Side effects:
 *	The environ array gets updated.
 *
 *----------------------------------------------------------------------
 */

void
TclSetEnv(
    const char *name,		/* Name of variable whose value is to be set
				 * (UTF-8). */
    const char *value)		/* New value for variable (UTF-8). */
{
    Tcl_DString envString;
    unsigned nameLength, valueLength;
    int index, length;
    char *p, *oldValue;
    const techar *p2;

    /*
     * Figure out where the entry is going to go. If the name doesn't already
     * exist, enlarge the array if necessary to make room. If the name exists,
     * free its old entry.
     */

    Tcl_MutexLock(&envMutex);
    index = TclpFindVariable(name, &length);

    if (index == -1) {
#ifndef USE_PUTENV
	/*
	 * We need to handle the case where the environment may be changed
	 * outside our control. ourEnvironSize is only valid if the current
	 * environment is the one we allocated. [Bug 979640]
	 */

<<<<<<< HEAD
	if ((env.ourEnviron != environ) || (length+2 > env.ourEnvironSize)) {
	    char **newEnviron = (char **)ckalloc((length + 5) * sizeof(char *));
=======
	if ((env.ourEnviron != (char *)tenviron) || (length+2 > env.ourEnvironSize)) {
	    char **newEnviron = ckalloc((length + 5) * sizeof(char *));
>>>>>>> 9b8409d9

	    memcpy(newEnviron, tenviron, length * sizeof(char *));
	    if ((env.ourEnvironSize != 0) && (env.ourEnviron != NULL)) {
		ckfree(env.ourEnviron);
	    }
	    tenviron = (techar **)(env.ourEnviron = newEnviron);
	    env.ourEnvironSize = length + 5;
	}
	index = length;
	tenviron[index + 1] = NULL;
#endif /* USE_PUTENV */
	oldValue = NULL;
	nameLength = strlen(name);
    } else {
	const char *oldEnv;

	/*
	 * Compare the new value to the existing value. If they're the same
	 * then quit immediately (e.g. don't rewrite the value or propagate it
	 * to other interpreters). Otherwise, when there are N interpreters
	 * there will be N! propagations of the same value among the
	 * interpreters.
	 */

	oldEnv = tenviron2utfdstr(tenviron[index], -1, &envString);
	if (strcmp(value, oldEnv + (length + 1)) == 0) {
	    Tcl_DStringFree(&envString);
	    Tcl_MutexUnlock(&envMutex);
	    return;
	}
	Tcl_DStringFree(&envString);

<<<<<<< HEAD
	oldValue = environ[index];
	nameLength = length;
=======
	oldValue = (char *)tenviron[index];
	nameLength = (unsigned) length;
>>>>>>> 9b8409d9
    }

    /*
     * Create a new entry. Build a complete UTF string that contains a
     * "name=value" pattern. Then convert the string to the native encoding,
     * and set the environ array value.
     */

    valueLength = strlen(value);
    p = (char *)ckalloc(nameLength + valueLength + 2);
    memcpy(p, name, nameLength);
    p[nameLength] = '=';
    memcpy(p+nameLength+1, value, valueLength+1);
    p2 = utf2tenvirondstr(p, -1, &envString);

    /*
     * Copy the native string to heap memory.
     */

<<<<<<< HEAD
    p = (char *)ckrealloc(p, Tcl_DStringLength(&envString) + 1);
    memcpy(p, p2, Tcl_DStringLength(&envString) + 1);
=======
    p = ckrealloc(p, Tcl_DStringLength(&envString) + tNTL);
    memcpy(p, p2, Tcl_DStringLength(&envString) + tNTL);
>>>>>>> 9b8409d9
    Tcl_DStringFree(&envString);

#ifdef USE_PUTENV
    /*
     * Update the system environment.
     */

    putenv(p);
    index = TclpFindVariable(name, &length);
#else
    tenviron[index] = (techar *)p;
#endif /* USE_PUTENV */

    /*
     * Watch out for versions of putenv that copy the string (e.g. VC++). In
     * this case we need to free the string immediately. Otherwise update the
     * string in the cache.
     */

    if ((index != -1) && (tenviron[index] == (techar *)p)) {
	ReplaceString(oldValue, p);
#ifdef HAVE_PUTENV_THAT_COPIES
    } else {
	/*
	 * This putenv() copies instead of taking ownership.
	 */

	ckfree(p);
#endif /* HAVE_PUTENV_THAT_COPIES */
    }

    Tcl_MutexUnlock(&envMutex);

    if (!strcmp(name, "HOME")) {
	/*
	 * If the user's home directory has changed, we must invalidate the
	 * filesystem cache, because '~' expansions will now be incorrect.
	 */

	Tcl_FSMountsChanged(NULL);
    }
}

/*
 *----------------------------------------------------------------------
 *
 * Tcl_PutEnv --
 *
 *	Set an environment variable. Similar to setenv except that the
 *	information is passed in a single string of the form NAME=value,
 *	rather than as separate name strings. This function is intended to be
 *	a stand-in for the UNIX "putenv" function so that applications using
 *	that function will interface properly to Tcl. To make it a stand-in,
 *	the Makefile will define "Tcl_PutEnv" to "putenv".
 *
 * Results:
 *	None.
 *
 * Side effects:
 *	The environ array gets updated, as do all of the interpreters that we
 *	manage.
 *
 *----------------------------------------------------------------------
 */

int
Tcl_PutEnv(
    const char *assignment)	/* Info about environment variable in the form
				 * NAME=value. (native) */
{
    Tcl_DString nameString;
    const char *name;
    char *value;

    if (assignment == NULL) {
	return 0;
    }

    /*
     * First convert the native string to UTF. Then separate the string into
     * name and value parts, and call TclSetEnv to do all of the real work.
     */

    name = Tcl_ExternalToUtfDString(NULL, assignment, -1, &nameString);
    value = (char *)strchr(name, '=');

    if ((value != NULL) && (value != name)) {
	value[0] = '\0';
	TclSetEnv(name, value+1);
    }

    Tcl_DStringFree(&nameString);
    return 0;
}

/*
 *----------------------------------------------------------------------
 *
 * TclUnsetEnv --
 *
 *	Remove an environment variable, updating the "env" arrays in all
 *	interpreters managed by us. This function is intended to replace the
 *	UNIX "unsetenv" function (but to do this the Makefile must be modified
 *	to redefine "TclUnsetEnv" to "unsetenv".
 *
 * Results:
 *	None.
 *
 * Side effects:
 *	Interpreters are updated, as is environ.
 *
 *----------------------------------------------------------------------
 */

void
TclUnsetEnv(
    const char *name)		/* Name of variable to remove (UTF-8). */
{
    char *oldValue;
    int length;
    int index;
#ifdef USE_PUTENV_FOR_UNSET
    Tcl_DString envString;
    char *string;
#else
    char **envPtr;
#endif /* USE_PUTENV_FOR_UNSET */

    Tcl_MutexLock(&envMutex);
    index = TclpFindVariable(name, &length);

    /*
     * First make sure that the environment variable exists to avoid doing
     * needless work and to avoid recursion on the unset.
     */

    if (index == -1) {
	Tcl_MutexUnlock(&envMutex);
	return;
    }

    /*
     * Remember the old value so we can free it if Tcl created the string.
     */

    oldValue = (char *)tenviron[index];

    /*
     * Update the system environment. This must be done before we update the
     * interpreters or we will recurse.
     */

#ifdef USE_PUTENV_FOR_UNSET
    /*
     * For those platforms that support putenv to unset, Linux indicates
     * that no = should be included, and Windows requires it.
     */

#if defined(_WIN32)
<<<<<<< HEAD
    string = (char *)ckalloc(length + 2);
=======
    string = ckalloc(length + 2);
>>>>>>> 9b8409d9
    memcpy(string, name, length);
    string[length] = '=';
    string[length+1] = '\0';
#else
<<<<<<< HEAD
    string = (char *)ckalloc(length + 1);
=======
    string = ckalloc(length + 1);
>>>>>>> 9b8409d9
    memcpy(string, name, length);
    string[length] = '\0';
#endif /* _WIN32 */

<<<<<<< HEAD
    Tcl_UtfToExternalDString(NULL, string, -1, &envString);
    string = (char *)ckrealloc(string, Tcl_DStringLength(&envString) + 1);
    memcpy(string, Tcl_DStringValue(&envString),
	    Tcl_DStringLength(&envString)+1);
=======
    utf2tenvirondstr(string, -1, &envString);
    string = ckrealloc(string, Tcl_DStringLength(&envString) + tNTL);
    memcpy(string, Tcl_DStringValue(&envString),
	    (unsigned) Tcl_DStringLength(&envString) + tNTL);
>>>>>>> 9b8409d9
    Tcl_DStringFree(&envString);

    putenv(string);

    /*
     * Watch out for versions of putenv that copy the string (e.g. VC++). In
     * this case we need to free the string immediately. Otherwise update the
     * string in the cache.
     */

    if (tenviron[index] == (techar *)string) {
	ReplaceString(oldValue, string);
#ifdef HAVE_PUTENV_THAT_COPIES
    } else {
	/*
	 * This putenv() copies instead of taking ownership.
	 */

	ckfree(string);
#endif /* HAVE_PUTENV_THAT_COPIES */
    }
#else /* !USE_PUTENV_FOR_UNSET */
    for (envPtr = (char *)(tenviron+index+1); ; envPtr++) {
	envPtr[-1] = *envPtr;
	if (*envPtr == NULL) {
	    break;
	}
    }
    ReplaceString(oldValue, NULL);
#endif /* USE_PUTENV_FOR_UNSET */

    Tcl_MutexUnlock(&envMutex);
}

/*
 *---------------------------------------------------------------------------
 *
 * TclGetEnv --
 *
 *	Retrieve the value of an environment variable.
 *
 * Results:
 *	The result is a pointer to a string specifying the value of the
 *	environment variable, or NULL if that environment variable does not
 *	exist. Storage for the result string is allocated in valuePtr; the
 *	caller must call Tcl_DStringFree() when the result is no longer
 *	needed.
 *
 * Side effects:
 *	None.
 *
 *----------------------------------------------------------------------
 */

const char *
TclGetEnv(
    const char *name,		/* Name of environment variable to find
				 * (UTF-8). */
    Tcl_DString *valuePtr)	/* Uninitialized or free DString in which the
				 * value of the environment variable is
				 * stored. */
{
    int length, index;
    const char *result;

    Tcl_MutexLock(&envMutex);
    index = TclpFindVariable(name, &length);
    result = NULL;
    if (index != -1) {
	Tcl_DString envStr;

	result = tenviron2utfdstr(tenviron[index], -1, &envStr);
	result += length;
	if (*result == '=') {
	    result++;
	    Tcl_DStringInit(valuePtr);
	    Tcl_DStringAppend(valuePtr, result, -1);
	    result = Tcl_DStringValue(valuePtr);
	} else {
	    result = NULL;
	}
	Tcl_DStringFree(&envStr);
    }
    Tcl_MutexUnlock(&envMutex);
    return result;
}

/*
 *----------------------------------------------------------------------
 *
 * EnvTraceProc --
 *
 *	This function is invoked whenever an environment variable is read,
 *	modified or deleted. It propagates the change to the global "environ"
 *	array.
 *
 * Results:
 *	Returns NULL to indicate success, or an error-message if the array
 *	element being handled doesn't exist.
 *
 * Side effects:
 *	Environment variable changes get propagated. If the whole "env" array
 *	is deleted, then we stop managing things for this interpreter (usually
 *	this happens because the whole interpreter is being deleted).
 *
 *----------------------------------------------------------------------
 */

	/* ARGSUSED */
static char *
EnvTraceProc(
    TCL_UNUSED(ClientData),
    Tcl_Interp *interp,		/* Interpreter whose "env" variable is being
				 * modified. */
    const char *name1,		/* Better be "env". */
    const char *name2,		/* Name of variable being modified, or NULL if
				 * whole array is being deleted (UTF-8). */
    int flags)			/* Indicates what's happening. */
{
    /*
     * For array traces, let TclSetupEnv do all the work.
     */

    if (flags & TCL_TRACE_ARRAY) {
	TclSetupEnv(interp);
	return NULL;
    }

    /*
     * If name2 is NULL, then return and do nothing.
     */

    if (name2 == NULL) {
	return NULL;
    }

    /*
     * If a value is being set, call TclSetEnv to do all of the work.
     */

    if (flags & TCL_TRACE_WRITES) {
	const char *value;

	value = Tcl_GetVar2(interp, "env", name2, TCL_GLOBAL_ONLY);
	TclSetEnv(name2, value);
    }

    /*
     * If a value is being read, call TclGetEnv to do all of the work.
     */

    if (flags & TCL_TRACE_READS) {
	Tcl_DString valueString;
	const char *value = TclGetEnv(name2, &valueString);

	if (value == NULL) {
	    return (char *) "no such variable";
	}
	Tcl_SetVar2(interp, name1, name2, value, 0);
	Tcl_DStringFree(&valueString);
    }

    /*
     * For unset traces, let TclUnsetEnv do all the work.
     */

    if (flags & TCL_TRACE_UNSETS) {
	TclUnsetEnv(name2);
    }
    return NULL;
}

/*
 *----------------------------------------------------------------------
 *
 * ReplaceString --
 *
 *	Replace one string with another in the environment variable cache. The
 *	cache keeps track of all of the environment variables that Tcl has
 *	modified so they can be freed later.
 *
 * Results:
 *	None.
 *
 * Side effects:
 *	May free the old string.
 *
 *----------------------------------------------------------------------
 */

static void
ReplaceString(
    const char *oldStr,		/* Old environment string. */
    char *newStr)		/* New environment string. */
{
    int i;

    /*
     * Check to see if the old value was allocated by Tcl. If so, it needs to
     * be deallocated to avoid memory leaks. Note that this algorithm is O(n),
     * not O(1). This will result in n-squared behavior if lots of environment
     * changes are being made.
     */

    for (i = 0; i < env.cacheSize; i++) {
	if (env.cache[i]==oldStr || env.cache[i]==NULL) {
	    break;
	}
    }
    if (i < env.cacheSize) {
	/*
	 * Replace or delete the old value.
	 */

	if (env.cache[i]) {
	    ckfree(env.cache[i]);
	}

	if (newStr) {
	    env.cache[i] = newStr;
	} else {
	    for (; i < env.cacheSize-1; i++) {
		env.cache[i] = env.cache[i+1];
	    }
	    env.cache[env.cacheSize-1] = NULL;
	}
    } else {
	/*
	 * We need to grow the cache in order to hold the new string.
	 */

	const int growth = 5;

	env.cache = (char **)ckrealloc(env.cache,
		(env.cacheSize + growth) * sizeof(char *));
	env.cache[env.cacheSize] = newStr;
	(void) memset(env.cache+env.cacheSize+1, 0,
		(size_t) (growth-1) * sizeof(char *));
	env.cacheSize += growth;
    }
}

/*
 *----------------------------------------------------------------------
 *
 * TclFinalizeEnvironment --
 *
 *	This function releases any storage allocated by this module that isn't
 *	still in use by the global environment. Any strings that are still in
 *	the environment will be leaked.
 *
 * Results:
 *	None.
 *
 * Side effects:
 *	May deallocate storage.
 *
 *----------------------------------------------------------------------
 */

void
TclFinalizeEnvironment(void)
{
    /*
     * For now we just deallocate the cache array and none of the environment
     * strings. This may leak more memory that strictly necessary, since some
     * of the strings may no longer be in the environment. However,
     * determining which ones are ok to delete is n-squared, and is pretty
     * unlikely, so we don't bother.  However, in the case of DPURIFY, just
     * free all strings in the cache.
     */

    if (env.cache) {
#ifdef PURIFY
	int i;
	for (i = 0; i < env.cacheSize; i++) {
	    ckfree(env.cache[i]);
	}
#endif
	ckfree(env.cache);
	env.cache = NULL;
	env.cacheSize = 0;
#ifndef USE_PUTENV
	if ((env.ourEnviron != NULL)) {
	    ckfree(env.ourEnviron);
	    env.ourEnviron = NULL;
	}
	env.ourEnvironSize = 0;
#endif
    }
}

/*
 * Local Variables:
 * mode: c
 * c-basic-offset: 4
 * fill-column: 78
 * End:
 */<|MERGE_RESOLUTION|>--- conflicted
+++ resolved
@@ -36,10 +36,10 @@
 
 #if defined(_WIN32)
 #  define tenviron _wenviron
-#  define tenviron2utfdstr(tenvstr, len, dstr) \
-		Tcl_WinTCharToUtf((TCHAR *)tenvstr, len, dstr)
-#  define utf2tenvirondstr(str, len, dstr) \
-		(const WCHAR *)Tcl_WinUtfToTChar(str, len, dstr)
+#  define tenviron2utfdstr(string, len, dsPtr) (Tcl_DStringInit(dsPtr), \
+		(char *)Tcl_Char16ToUtfDString((const unsigned short *)(string), ((((len) + 2) >> 1) - 1), (dsPtr)))
+#  define utf2tenvirondstr(string, len, dsPtr) (Tcl_DStringInit(dsPtr), \
+		(const WCHAR *)Tcl_UtfToChar16DString((string), (len), (dsPtr)))
 #  define techar WCHAR
 #  ifdef USE_PUTENV
 #    define putenv(env) _wputenv((const wchar_t *)env)
@@ -144,13 +144,8 @@
 	    const char *p1;
 	    char *p2;
 
-<<<<<<< HEAD
-	    p1 = Tcl_ExternalToUtfDString(NULL, environ[i], -1, &envString);
+	    p1 = tenviron2utfdstr(tenviron[i], -1, &envString);
 	    p2 = (char *)strchr(p1, '=');
-=======
-	    p1 = tenviron2utfdstr(tenviron[i], -1, &envString);
-	    p2 = strchr(p1, '=');
->>>>>>> 9b8409d9
 	    if (p2 == NULL) {
 		/*
 		 * This condition seem to happen occasionally under some
@@ -266,13 +261,8 @@
 	 * environment is the one we allocated. [Bug 979640]
 	 */
 
-<<<<<<< HEAD
-	if ((env.ourEnviron != environ) || (length+2 > env.ourEnvironSize)) {
+	if ((env.ourEnviron != (char *)tenviron) || (length+2 > env.ourEnvironSize)) {
 	    char **newEnviron = (char **)ckalloc((length + 5) * sizeof(char *));
-=======
-	if ((env.ourEnviron != (char *)tenviron) || (length+2 > env.ourEnvironSize)) {
-	    char **newEnviron = ckalloc((length + 5) * sizeof(char *));
->>>>>>> 9b8409d9
 
 	    memcpy(newEnviron, tenviron, length * sizeof(char *));
 	    if ((env.ourEnvironSize != 0) && (env.ourEnviron != NULL)) {
@@ -305,13 +295,8 @@
 	}
 	Tcl_DStringFree(&envString);
 
-<<<<<<< HEAD
-	oldValue = environ[index];
+	oldValue = (char *)tenviron[index];
 	nameLength = length;
-=======
-	oldValue = (char *)tenviron[index];
-	nameLength = (unsigned) length;
->>>>>>> 9b8409d9
     }
 
     /*
@@ -331,13 +316,8 @@
      * Copy the native string to heap memory.
      */
 
-<<<<<<< HEAD
-    p = (char *)ckrealloc(p, Tcl_DStringLength(&envString) + 1);
-    memcpy(p, p2, Tcl_DStringLength(&envString) + 1);
-=======
-    p = ckrealloc(p, Tcl_DStringLength(&envString) + tNTL);
+    p = (char *)ckrealloc(p, Tcl_DStringLength(&envString) + tNTL);
     memcpy(p, p2, Tcl_DStringLength(&envString) + tNTL);
->>>>>>> 9b8409d9
     Tcl_DStringFree(&envString);
 
 #ifdef USE_PUTENV
@@ -499,35 +479,20 @@
      */
 
 #if defined(_WIN32)
-<<<<<<< HEAD
     string = (char *)ckalloc(length + 2);
-=======
-    string = ckalloc(length + 2);
->>>>>>> 9b8409d9
     memcpy(string, name, length);
     string[length] = '=';
     string[length+1] = '\0';
 #else
-<<<<<<< HEAD
     string = (char *)ckalloc(length + 1);
-=======
-    string = ckalloc(length + 1);
->>>>>>> 9b8409d9
     memcpy(string, name, length);
     string[length] = '\0';
 #endif /* _WIN32 */
 
-<<<<<<< HEAD
-    Tcl_UtfToExternalDString(NULL, string, -1, &envString);
-    string = (char *)ckrealloc(string, Tcl_DStringLength(&envString) + 1);
+    utf2tenvirondstr(string, -1, &envString);
+    string = (char *)ckrealloc(string, Tcl_DStringLength(&envString) + tNTL);
     memcpy(string, Tcl_DStringValue(&envString),
-	    Tcl_DStringLength(&envString)+1);
-=======
-    utf2tenvirondstr(string, -1, &envString);
-    string = ckrealloc(string, Tcl_DStringLength(&envString) + tNTL);
-    memcpy(string, Tcl_DStringValue(&envString),
-	    (unsigned) Tcl_DStringLength(&envString) + tNTL);
->>>>>>> 9b8409d9
+	    Tcl_DStringLength(&envString) + tNTL);
     Tcl_DStringFree(&envString);
 
     putenv(string);
