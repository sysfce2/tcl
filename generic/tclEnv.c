/*
 * tclEnv.c --
 *
 *	Tcl support for environment variables, including a setenv function.
 *	This file contains the generic portion of the environment module. It
 *	is primarily responsible for keeping the "env" arrays in sync with the
 *	system environment variables.
 *
 * Copyright © 1991-1994 The Regents of the University of California.
 * Copyright © 1994-1998 Sun Microsystems, Inc.
 *
 * See the file "license.terms" for information on usage and redistribution of
 * this file, and for a DISCLAIMER OF ALL WARRANTIES.
 */

#include "tclInt.h"
#include "tclBrodnik.h"

typedef char * pchar;
TclBrodnikArray(pchar);

TCL_DECLARE_MUTEX(envMutex)	/* To serialize access to environ. */

#if defined(_WIN32)
#  define tenviron _wenviron
#  define tenviron2utfdstr(str, dsPtr) (Tcl_DStringInit(dsPtr), \
		(char *)Tcl_Char16ToUtfDString((const unsigned short *)(str), -1, (dsPtr)))
#  define utf2tenvirondstr(str, dsPtr) (Tcl_DStringInit(dsPtr), \
		(const WCHAR *)Tcl_UtfToChar16DString((str), -1, (dsPtr)))
#  define techar WCHAR
#  ifdef USE_PUTENV
#    define putenv(env) _wputenv((const wchar_t *)env)
#  endif
#else
#  define tenviron environ
#  define tenviron2utfdstr(str, dsPtr) \
		Tcl_ExternalToUtfDString(NULL, str, -1, dsPtr)
#  define utf2tenvirondstr(str, dsPtr) \
		Tcl_UtfToExternalDString(NULL, str, -1, dsPtr)
#  define techar char
#endif


/* MODULE_SCOPE */
size_t TclEnvEpoch = 0;	/* Epoch of the tcl environment
				 * (if changed with tcl-env). */

static struct {
<<<<<<< HEAD
    BA_pchar *cachePtr;		/* Cache of the env strings we alloc'd */
=======
    Tcl_Size cacheSize;		/* Number of env strings in cache. */
    char **cache;		/* Array containing all of the environment
				 * strings that Tcl has allocated. */
>>>>>>> 72fef9d4
#ifndef USE_PUTENV
    techar **ourEnviron;		/* Cache of the array that we allocate. We
				 * need to track this in case another
				 * subsystem swaps around the environ array
				 * like we do. */
    Tcl_Size ourEnvironSize;	/* Non-zero means that the environ array was
				 * malloced and has this many total entries
				 * allocated to it (not all may be in use at
				 * once). Zero means that the environment
				 * array is in its original static state. */
#endif
} env;

#define tNTL sizeof(techar)

/*
 * Declarations for local functions defined in this file:
 */

static char *		EnvTraceProc(void *clientData, Tcl_Interp *interp,
			    const char *name1, const char *name2, int flags);
static void		ReplaceString(const char *oldStr, char *newStr);
MODULE_SCOPE void	TclSetEnv(const char *name, const char *value);
MODULE_SCOPE void	TclUnsetEnv(const char *name);

/*
 *----------------------------------------------------------------------
 *
 * TclSetupEnv --
 *
 *	This function is invoked for an interpreter to make environment
 *	variables accessible from that interpreter via the "env" associative
 *	array.
 *
 * Results:
 *	None.
 *
 * Side effects:
 *	The interpreter is added to a list of interpreters managed by us, so
 *	that its view of envariables can be kept consistent with the view in
 *	other interpreters. If this is the first call to TclSetupEnv, then
 *	additional initialization happens, such as copying the environment to
 *	dynamically-allocated space for ease of management.
 *
 *----------------------------------------------------------------------
 */

void
TclSetupEnv(
    Tcl_Interp *interp)		/* Interpreter whose "env" array is to be
				 * managed. */
{
    Var *varPtr, *arrayPtr;
    Tcl_Obj *varNamePtr;
    Tcl_DString envString;
    Tcl_HashTable namesHash;
    Tcl_HashEntry *hPtr;
    Tcl_HashSearch search;

    /*
     * Synchronize the values in the environ array with the contents of the
     * Tcl "env" variable. To do this:
     *    1) Remove the trace that fires when the "env" var is updated.
     *    2) Find the existing contents of the "env", storing in a hash table.
     *    3) Create/update elements for each environ variable, removing
     *	     elements from the hash table as we go.
     *    4) Remove the elements for each remaining entry in the hash table,
     *	     which must have existed before yet have no analog in the environ
     *	     variable.
     *    5) Add a trace that synchronizes the "env" array.
     */

    Tcl_UntraceVar2(interp, "env", NULL,
	    TCL_GLOBAL_ONLY | TCL_TRACE_WRITES | TCL_TRACE_UNSETS |
	    TCL_TRACE_READS | TCL_TRACE_ARRAY, EnvTraceProc, NULL);

    /*
     * Find out what elements are currently in the global env array.
     */

    TclNewLiteralStringObj(varNamePtr, "env");
    Tcl_IncrRefCount(varNamePtr);
    Tcl_InitObjHashTable(&namesHash);
    varPtr = TclObjLookupVarEx(interp, varNamePtr, NULL, TCL_GLOBAL_ONLY,
	    /*msg*/ 0, /*createPart1*/ 0, /*createPart2*/ 0, &arrayPtr);
    TclFindArrayPtrElements(varPtr, &namesHash);

#if defined(_WIN32)
    if (tenviron == NULL) {
	/*
	 * When we are started from main(), the _wenviron array could
	 * be NULL and will be initialized by the first _wgetenv() call.
	 */

	(void) _wgetenv(L"WINDIR");
    }
#endif

    /*
     * Go through the environment array and transfer its values into Tcl. At
     * the same time, remove those elements we add/update from the hash table
     * of existing elements, so that after this part processes, that table
     * will hold just the parts to remove.
     */

    if (tenviron[0] != NULL) {
	int i;

	Tcl_MutexLock(&envMutex);
	for (i = 0; tenviron[i] != NULL; i++) {
	    Tcl_Obj *obj1, *obj2;
	    const char *p1;
	    char *p2;

	    p1 = tenviron2utfdstr(tenviron[i], &envString);
	    if (p1 == NULL) {
		/* Ignore what cannot be decoded (should not happen) */
		continue;
	    }
	    p2 = (char *)strchr(p1, '=');
	    if (p2 == NULL) {
		/*
		 * This condition seem to happen occasionally under some
		 * versions of Solaris, or when encoding accidents swallow the
		 * '='; ignore the entry.
		 */

		Tcl_DStringFree(&envString);
		continue;
	    }
	    p2++;
	    p2[-1] = '\0';
#if defined(_WIN32)
	    /*
	     * Enforce PATH and COMSPEC to be all uppercase. This eliminates
	     * additional trace logic otherwise required in init.tcl.
	     */

	    if (strcasecmp(p1, "PATH") == 0) {
		p1 = "PATH";
	    } else if (strcasecmp(p1, "COMSPEC") == 0) {
		p1 = "COMSPEC";
	    }
#endif
	    obj1 = Tcl_NewStringObj(p1, -1);
	    obj2 = Tcl_NewStringObj(p2, -1);
	    Tcl_DStringFree(&envString);

	    Tcl_IncrRefCount(obj1);
	    Tcl_IncrRefCount(obj2);
	    Tcl_ObjSetVar2(interp, varNamePtr, obj1, obj2, TCL_GLOBAL_ONLY);
	    hPtr = Tcl_FindHashEntry(&namesHash, obj1);
	    if (hPtr != NULL) {
		Tcl_DeleteHashEntry(hPtr);
	    }
	    Tcl_DecrRefCount(obj1);
	    Tcl_DecrRefCount(obj2);
	}
	Tcl_MutexUnlock(&envMutex);
    }

    /*
     * Delete those elements that existed in the array but which had no
     * counterparts in the environment array.
     */

    for (hPtr=Tcl_FirstHashEntry(&namesHash, &search); hPtr!=NULL;
	    hPtr=Tcl_NextHashEntry(&search)) {
	Tcl_Obj *elemName = (Tcl_Obj *)Tcl_GetHashValue(hPtr);

	TclObjUnsetVar2(interp, varNamePtr, elemName, TCL_GLOBAL_ONLY);
    }
    Tcl_DeleteHashTable(&namesHash);
    Tcl_DecrRefCount(varNamePtr);

    /*
     * Re-establish the trace.
     */

    Tcl_TraceVar2(interp, "env", NULL,
	    TCL_GLOBAL_ONLY | TCL_TRACE_WRITES | TCL_TRACE_UNSETS |
	    TCL_TRACE_READS | TCL_TRACE_ARRAY, EnvTraceProc, NULL);
}

/*
 *----------------------------------------------------------------------
 *
 * TclSetEnv --
 *
 *	Set an environment variable, replacing an existing value or creating a
 *	new variable if there doesn't exist a variable by the given name. This
 *	function is intended to be a stand-in for the UNIX "setenv" function
 *	so that applications using that function will interface properly to
 *	Tcl. To make it a stand-in, the Makefile must define "TclSetEnv" to
 *	"setenv".
 *
 * Results:
 *	None.
 *
 * Side effects:
 *	The environ array gets updated.
 *
 *----------------------------------------------------------------------
 */

void
TclSetEnv(
    const char *name,		/* Name of variable whose value is to be set
				 * (UTF-8). */
    const char *value)		/* New value for variable (UTF-8). */
{
    Tcl_DString envString;
    Tcl_Size nameLength, valueLength;
    Tcl_Size index, length;
    char *p, *oldValue;
    const techar *p2;

    /*
     * Figure out where the entry is going to go. If the name doesn't already
     * exist, enlarge the array if necessary to make room. If the name exists,
     * free its old entry.
     */

    Tcl_MutexLock(&envMutex);
    index = TclpFindVariable(name, &length);

    if (index == TCL_INDEX_NONE) {
#ifndef USE_PUTENV
	/*
	 * We need to handle the case where the environment may be changed
	 * outside our control. ourEnvironSize is only valid if the current
	 * environment is the one we allocated. [Bug 979640]
	 */

	if ((env.ourEnviron != tenviron) || (length+2 > env.ourEnvironSize)) {
	    techar **newEnviron = (techar **)Tcl_Alloc((length + 5) * sizeof(techar *));

	    memcpy(newEnviron, tenviron, length * sizeof(techar *));
	    if ((env.ourEnvironSize != 0) && (env.ourEnviron != NULL)) {
		Tcl_Free(env.ourEnviron);
	    }
	    tenviron = (env.ourEnviron = newEnviron);
	    env.ourEnvironSize = length + 5;
	}
	index = length;
	tenviron[index + 1] = NULL;
#endif /* USE_PUTENV */
	oldValue = NULL;
	nameLength = strlen(name);
    } else {
	const char *oldEnv;

	/*
	 * Compare the new value to the existing value. If they're the same
	 * then quit immediately (e.g. don't rewrite the value or propagate it
	 * to other interpreters). Otherwise, when there are N interpreters
	 * there will be N! propagations of the same value among the
	 * interpreters.
	 */

	oldEnv = tenviron2utfdstr(tenviron[index], &envString);
	if (oldEnv == NULL || strcmp(value, oldEnv + (length + 1)) == 0) {
	    Tcl_DStringFree(&envString); /* OK even if oldEnv is NULL */
	    Tcl_MutexUnlock(&envMutex);
	    return;
	}
	Tcl_DStringFree(&envString);

	oldValue = (char *)tenviron[index];
	nameLength = length;
    }

    /*
     * Create a new entry. Build a complete UTF string that contains a
     * "name=value" pattern. Then convert the string to the native encoding,
     * and set the environ array value.
     */

    valueLength = strlen(value);
    p = (char *)Tcl_Alloc(nameLength + valueLength + 2);
    memcpy(p, name, nameLength);
    p[nameLength] = '=';
    memcpy(p+nameLength+1, value, valueLength+1);
    p2 = utf2tenvirondstr(p, &envString);
    if (p2 == NULL) {
	/* No way to signal error from here :-( but should not happen */
	Tcl_Free(p);
	Tcl_MutexUnlock(&envMutex);
	return;
    }

    /*
     * Copy the native string to heap memory.
     */

    p = (char *)Tcl_Realloc(p, Tcl_DStringLength(&envString) + tNTL);
    memcpy(p, p2, Tcl_DStringLength(&envString) + tNTL);
    Tcl_DStringFree(&envString);

#ifdef USE_PUTENV
    /*
     * Update the system environment.
     */

    putenv(p);
    index = TclpFindVariable(name, &length);
#else
    tenviron[index] = (techar *)p;
#endif /* USE_PUTENV */

    /*
     * Watch out for versions of putenv that copy the string (e.g. VC++). In
     * this case we need to free the string immediately. Otherwise update the
     * string in the cache.
     */

    if ((index != TCL_INDEX_NONE) && (tenviron[index] == (techar *)p)) {
	ReplaceString(oldValue, p);
#ifdef HAVE_PUTENV_THAT_COPIES
    } else {
	/*
	 * This putenv() copies instead of taking ownership.
	 */

	Tcl_Free(p);
#endif /* HAVE_PUTENV_THAT_COPIES */
    }

    Tcl_MutexUnlock(&envMutex);
}

/*
 *----------------------------------------------------------------------
 *
 * Tcl_PutEnv --
 *
 *	Set an environment variable. Similar to setenv except that the
 *	information is passed in a single string of the form NAME=value,
 *	rather than as separate name strings. This function is intended to be
 *	a stand-in for the UNIX "putenv" function so that applications using
 *	that function will interface properly to Tcl. To make it a stand-in,
 *	the Makefile will define "Tcl_PutEnv" to "putenv".
 *
 * Results:
 *	None.
 *
 * Side effects:
 *	The environ array gets updated, as do all of the interpreters that we
 *	manage.
 *
 *----------------------------------------------------------------------
 */

int
Tcl_PutEnv(
    const char *assignment)	/* Info about environment variable in the form
				 * NAME=value. (native) */
{
    Tcl_DString nameString;
    const char *name;
    char *value;

    if (assignment == NULL) {
	return 0;
    }

    /*
     * First convert the native string to Utf. Then separate the string into
     * name and value parts, and call TclSetEnv to do all of the real work.
     */

    name = Tcl_ExternalToUtfDString(NULL, assignment, TCL_INDEX_NONE, &nameString);
    value = (char *)strchr(name, '=');

    if ((value != NULL) && (value != name)) {
	value[0] = '\0';
#if defined(_WIN32)
	if (tenviron == NULL) {
	    /*
	     * When we are started from main(), the _wenviron array could
	     * be NULL and will be initialized by the first _wgetenv() call.
	     */

	(void) _wgetenv(L"WINDIR");
	}
#endif
	TclSetEnv(name, value+1);
    }
    TclEnvEpoch++;

    Tcl_DStringFree(&nameString);
    return 0;
}

/*
 *----------------------------------------------------------------------
 *
 * TclUnsetEnv --
 *
 *	Remove an environment variable, updating the "env" arrays in all
 *	interpreters managed by us. This function is intended to replace the
 *	UNIX "unsetenv" function (but to do this the Makefile must be modified
 *	to redefine "TclUnsetEnv" to "unsetenv".
 *
 * Results:
 *	None.
 *
 * Side effects:
 *	Interpreters are updated, as is environ.
 *
 *----------------------------------------------------------------------
 */

void
TclUnsetEnv(
    const char *name)		/* Name of variable to remove (UTF-8). */
{
    char *oldValue;
    Tcl_Size length, index;
#ifdef USE_PUTENV_FOR_UNSET
    Tcl_DString envString;
    char *string;
#else
    char **envPtr;
#endif /* USE_PUTENV_FOR_UNSET */

    Tcl_MutexLock(&envMutex);
    index = TclpFindVariable(name, &length);

    /*
     * First make sure that the environment variable exists to avoid doing
     * needless work and to avoid recursion on the unset.
     */

    if (index == -1) {
	Tcl_MutexUnlock(&envMutex);
	return;
    }

    /*
     * Remember the old value so we can free it if Tcl created the string.
     */

    oldValue = (char *)tenviron[index];

    /*
     * Update the system environment. This must be done before we update the
     * interpreters or we will recurse.
     */

#ifdef USE_PUTENV_FOR_UNSET
    /*
     * For those platforms that support putenv to unset, Linux indicates
     * that no = should be included, and Windows requires it.
     */

#if defined(_WIN32)
    string = (char *)Tcl_Alloc(length + 2);
    memcpy(string, name, length);
    string[length] = '=';
    string[length+1] = '\0';
#else
    string = (char *)Tcl_Alloc(length + 1);
    memcpy(string, name, length);
    string[length] = '\0';
#endif /* _WIN32 */

    if (utf2tenvirondstr(string, &envString) == NULL) {
	/* Should not happen except memory alloc fail. */
	Tcl_MutexUnlock(&envMutex);
	return;
    }
    string = (char *)Tcl_Realloc(string, Tcl_DStringLength(&envString) + tNTL);
    memcpy(string, Tcl_DStringValue(&envString),
	    Tcl_DStringLength(&envString) + tNTL);
    Tcl_DStringFree(&envString);

    putenv(string);

    /*
     * Watch out for versions of putenv that copy the string (e.g. VC++). In
     * this case we need to free the string immediately. Otherwise update the
     * string in the cache.
     */

    if (tenviron[index] == (techar *)string) {
	ReplaceString(oldValue, string);
#ifdef HAVE_PUTENV_THAT_COPIES
    } else {
	/*
	 * This putenv() copies instead of taking ownership.
	 */

	Tcl_Free(string);
#endif /* HAVE_PUTENV_THAT_COPIES */
    }
#else /* !USE_PUTENV_FOR_UNSET */
    for (envPtr = (char **)(tenviron+index+1); ; envPtr++) {
	envPtr[-1] = *envPtr;
	if (*envPtr == NULL) {
	    break;
	}
    }
    ReplaceString(oldValue, NULL);
#endif /* USE_PUTENV_FOR_UNSET */

    Tcl_MutexUnlock(&envMutex);
}

/*
 *---------------------------------------------------------------------------
 *
 * TclGetEnv --
 *
 *	Retrieve the value of an environment variable.
 *
 * Results:
 *	The result is a pointer to a string specifying the value of the
 *	environment variable, or NULL if that environment variable does not
 *	exist. Storage for the result string is allocated in valuePtr; the
 *	caller must call Tcl_DStringFree() when the result is no longer
 *	needed.
 *
 * Side effects:
 *	None.
 *
 *----------------------------------------------------------------------
 */

const char *
TclGetEnv(
    const char *name,		/* Name of environment variable to find
				 * (UTF-8). */
    Tcl_DString *valuePtr)	/* Uninitialized or free DString in which the
				 * value of the environment variable is
				 * stored. */
{
    Tcl_Size length, index;
    const char *result;

    Tcl_MutexLock(&envMutex);
    index = TclpFindVariable(name, &length);
    result = NULL;
    if (index != -1) {
	Tcl_DString envStr;

	result = tenviron2utfdstr(tenviron[index], &envStr);
	if (result) {
	    result += length;
	    if (*result == '=') {
		result++;
		Tcl_DStringInit(valuePtr);
		Tcl_DStringAppend(valuePtr, result, -1);
		result = Tcl_DStringValue(valuePtr);
	    } else {
		result = NULL;
	    }
	    Tcl_DStringFree(&envStr);
	}
    }
    Tcl_MutexUnlock(&envMutex);
    return result;
}

/*
 *----------------------------------------------------------------------
 *
 * EnvTraceProc --
 *
 *	This function is invoked whenever an environment variable is read,
 *	modified or deleted. It propagates the change to the global "environ"
 *	array.
 *
 * Results:
 *	Returns NULL to indicate success, or an error-message if the array
 *	element being handled doesn't exist.
 *
 * Side effects:
 *	Environment variable changes get propagated. If the whole "env" array
 *	is deleted, then we stop managing things for this interpreter (usually
 *	this happens because the whole interpreter is being deleted).
 *
 *----------------------------------------------------------------------
 */

static char *
EnvTraceProc(
    TCL_UNUSED(void *),
    Tcl_Interp *interp,		/* Interpreter whose "env" variable is being
				 * modified. */
    const char *name1,		/* Better be "env". */
    const char *name2,		/* Name of variable being modified, or NULL if
				 * whole array is being deleted (UTF-8). */
    int flags)			/* Indicates what's happening. */
{
    /*
     * For array traces, let TclSetupEnv do all the work.
     */

    if (flags & TCL_TRACE_ARRAY) {
	TclSetupEnv(interp);
	TclEnvEpoch++;
	return NULL;
    }

    /*
     * If name2 is NULL, then return and do nothing.
     */

    if (name2 == NULL) {
	return NULL;
    }

    /*
     * If a value is being set, call TclSetEnv to do all of the work.
     */

    if (flags & TCL_TRACE_WRITES) {
	const char *value;

	value = Tcl_GetVar2(interp, "env", name2, TCL_GLOBAL_ONLY);
	TclSetEnv(name2, value);
	TclEnvEpoch++;
    }

    /*
     * If a value is being read, call TclGetEnv to do all of the work.
     */

    if (flags & TCL_TRACE_READS) {
	Tcl_DString valueString;
	const char *value = TclGetEnv(name2, &valueString);

	if (value == NULL) {
	    return (char *) "no such variable";
	}
	Tcl_SetVar2(interp, name1, name2, value, 0);
	Tcl_DStringFree(&valueString);
    }

    /*
     * For unset traces, let TclUnsetEnv do all the work.
     */

    if (flags & TCL_TRACE_UNSETS) {
	TclUnsetEnv(name2);
	TclEnvEpoch++;
    }
    return NULL;
}

/*
 *----------------------------------------------------------------------
 *
 * ReplaceString --
 *
 *	Replace one string with another in the environment variable cache. The
 *	cache keeps track of all of the environment variables that Tcl has
 *	modified so they can be freed later.
 *
 * Results:
 *	None.
 *
 * Side effects:
 *	May free the old string.
 *
 *----------------------------------------------------------------------
 */

static void
ReplaceString(
    const char *oldStr,		/* Old environment string. */
    char *newStr)		/* New environment string. */
{
<<<<<<< HEAD
    if (env.cachePtr == NULL) {
	env.cachePtr = BA_pchar_Create();
    }
=======
    Tcl_Size i;
>>>>>>> 72fef9d4

    if (oldStr) {
	BP_pchar ptr;
	pchar *p = BA_pchar_First(env.cachePtr, &ptr);

	while (p) {
	    if (*p == oldStr) {
		pchar *lastPtr;

		Tcl_Free(*p);

		if (newStr) {
		    *p = newStr;
		    return;
		}

		lastPtr = BA_pchar_Detach(env.cachePtr);
		if (p != lastPtr) {
		    *p = *lastPtr;
		}
		return;
	    }
	    p = BP_pchar_Next(&ptr);
	}
    }

    if (newStr) {
	pchar *newPtr = BA_pchar_Append(env.cachePtr);
	*newPtr = newStr;
    }
}

/*
 *----------------------------------------------------------------------
 *
 * TclFinalizeEnvironment --
 *
 *	This function releases any storage allocated by this module that isn't
 *	still in use by the global environment. Any strings that are still in
 *	the environment will be leaked.
 *
 * Results:
 *	None.
 *
 * Side effects:
 *	May deallocate storage.
 *
 *----------------------------------------------------------------------
 */

void
TclFinalizeEnvironment(void)
{
    /*
     * For now we just deallocate the cache array and none of the environment
     * strings. This may leak more memory that strictly necessary, since some
     * of the strings may no longer be in the environment. However,
     * determining which ones are ok to delete is n-squared, and is pretty
     * unlikely, so we don't bother.  However, in the case of DPURIFY, just
     * free all strings in the cache.
     */

    if (env.cachePtr) {
#ifdef PURIFY
<<<<<<< HEAD
	pchar *p;
	while (p = BA_pchar_Detach(env.cachePtr)) {
	    Tcl_Free(*p);
=======
	Tcl_Size i;
	for (i = 0; i < env.cacheSize; i++) {
	    Tcl_Free(env.cache[i]);
>>>>>>> 72fef9d4
	}
#endif
	BA_pchar_Destroy(env.cachePtr);
	env.cachePtr = NULL;
    }
#ifndef USE_PUTENV
    if (env.ourEnviron && (env.ourEnviron != environ)) {
	Tcl_Free(env.ourEnviron);
    }
    env.ourEnviron = NULL;
    env.ourEnvironSize = 0;
#endif
}

/*
 * Local Variables:
 * mode: c
 * c-basic-offset: 4
 * fill-column: 78
 * End:
 */<|MERGE_RESOLUTION|>--- conflicted
+++ resolved
@@ -46,13 +46,7 @@
 				 * (if changed with tcl-env). */
 
 static struct {
-<<<<<<< HEAD
     BA_pchar *cachePtr;		/* Cache of the env strings we alloc'd */
-=======
-    Tcl_Size cacheSize;		/* Number of env strings in cache. */
-    char **cache;		/* Array containing all of the environment
-				 * strings that Tcl has allocated. */
->>>>>>> 72fef9d4
 #ifndef USE_PUTENV
     techar **ourEnviron;		/* Cache of the array that we allocate. We
 				 * need to track this in case another
@@ -734,13 +728,9 @@
     const char *oldStr,		/* Old environment string. */
     char *newStr)		/* New environment string. */
 {
-<<<<<<< HEAD
     if (env.cachePtr == NULL) {
 	env.cachePtr = BA_pchar_Create();
     }
-=======
-    Tcl_Size i;
->>>>>>> 72fef9d4
 
     if (oldStr) {
 	BP_pchar ptr;
@@ -806,15 +796,9 @@
 
     if (env.cachePtr) {
 #ifdef PURIFY
-<<<<<<< HEAD
 	pchar *p;
 	while (p = BA_pchar_Detach(env.cachePtr)) {
 	    Tcl_Free(*p);
-=======
-	Tcl_Size i;
-	for (i = 0; i < env.cacheSize; i++) {
-	    Tcl_Free(env.cache[i]);
->>>>>>> 72fef9d4
 	}
 #endif
 	BA_pchar_Destroy(env.cachePtr);
