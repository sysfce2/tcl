--- conflicted
+++ resolved
@@ -42,11 +42,7 @@
 				 * (if changed with tcl-env). */
 
 static struct {
-<<<<<<< HEAD
-    size_t cacheSize;		/* Number of env strings in cache. */
-=======
     Tcl_Size cacheSize;		/* Number of env strings in cache. */
->>>>>>> 7caf2af1
     char **cache;		/* Array containing all of the environment
 				 * strings that Tcl has allocated. */
 #ifndef USE_PUTENV
@@ -337,7 +333,7 @@
     p2 = utf2tenvirondstr(p, &envString);
     if (p2 == NULL) {
 	/* No way to signal error from here :-( but should not happen */
-	ckfree(p);
+	Tcl_Free(p);
 	Tcl_MutexUnlock(&envMutex);
 	return;
     }
@@ -520,17 +516,12 @@
     string[length] = '\0';
 #endif /* _WIN32 */
 
-<<<<<<< HEAD
-    utf2tenvirondstr(string, -1, &envString);
-    string = (char *)Tcl_Realloc(string, Tcl_DStringLength(&envString) + tNTL);
-=======
     if (utf2tenvirondstr(string, &envString) == NULL) {
 	/* Should not happen except memory alloc fail. */
 	Tcl_MutexUnlock(&envMutex);
 	return;
     }
-    string = (char *)ckrealloc(string, Tcl_DStringLength(&envString) + tNTL);
->>>>>>> 7caf2af1
+    string = (char *)Tcl_Realloc(string, Tcl_DStringLength(&envString) + tNTL);
     memcpy(string, Tcl_DStringValue(&envString),
 	    Tcl_DStringLength(&envString) + tNTL);
     Tcl_DStringFree(&envString);
@@ -735,11 +726,7 @@
     const char *oldStr,		/* Old environment string. */
     char *newStr)		/* New environment string. */
 {
-<<<<<<< HEAD
-    size_t i;
-=======
     Tcl_Size i;
->>>>>>> 7caf2af1
 
     /*
      * Check to see if the old value was allocated by Tcl. If so, it needs to
@@ -819,11 +806,7 @@
 
     if (env.cache) {
 #ifdef PURIFY
-<<<<<<< HEAD
-	size_t i;
-=======
 	Tcl_Size i;
->>>>>>> 7caf2af1
 	for (i = 0; i < env.cacheSize; i++) {
 	    Tcl_Free(env.cache[i]);
 	}
