/*
 * tclEnv.c --
 *
 *	Tcl support for environment variables, including a setenv function.
 *	This file contains the generic portion of the environment module. It
 *	is primarily responsible for keeping the "env" arrays in sync with the
 *	system environment variables.
 *
 * Copyright (c) 1991-1994 The Regents of the University of California.
 * Copyright (c) 1994-1998 Sun Microsystems, Inc.
 *
 * See the file "license.terms" for information on usage and redistribution of
 * this file, and for a DISCLAIMER OF ALL WARRANTIES.
 */

#include "tclInt.h"

TCL_DECLARE_MUTEX(envMutex)	/* To serialize access to environ. */

#if defined(_WIN32)
#  define tenviron _wenviron
#  define tenviron2utfdstr(string, len, dsPtr) (Tcl_DStringInit(dsPtr), \
		(char *)Tcl_Char16ToUtfDString((const unsigned short *)(string), ((((len) + 2) >> 1) - 1), (dsPtr)))
#  define utf2tenvirondstr(string, len, dsPtr) (Tcl_DStringInit(dsPtr), \
		(const WCHAR *)Tcl_UtfToChar16DString((string), (len), (dsPtr)))
#  define techar WCHAR
#  ifdef USE_PUTENV
#    define putenv(env) _wputenv((const wchar_t *)env)
#  endif
#else 
#  define tenviron environ
#  define tenviron2utfdstr(tenvstr, len, dstr) \
		Tcl_ExternalToUtfDString(NULL, tenvstr, len, dstr)
#  define utf2tenvirondstr(str, len, dstr) \
		Tcl_UtfToExternalDString(NULL, str, len, dstr)
#  define techar char
#endif

static struct {
    int cacheSize;		/* Number of env strings in cache. */
    char **cache;		/* Array containing all of the environment
				 * strings that Tcl has allocated. */
#ifndef USE_PUTENV
    techar **ourEnviron;		/* Cache of the array that we allocate. We
				 * need to track this in case another
				 * subsystem swaps around the environ array
				 * like we do. */
    int ourEnvironSize;		/* Non-zero means that the environ array was
				 * malloced and has this many total entries
				 * allocated to it (not all may be in use at
				 * once). Zero means that the environment
				 * array is in its original static state. */
#endif
} env;

#define tNTL sizeof(techar)

/*
 * Declarations for local functions defined in this file:
 */

static char *		EnvTraceProc(ClientData clientData, Tcl_Interp *interp,
			    const char *name1, const char *name2, int flags);
static void		ReplaceString(const char *oldStr, char *newStr);
MODULE_SCOPE void	TclSetEnv(const char *name, const char *value);
MODULE_SCOPE void	TclUnsetEnv(const char *name);

/*
 *----------------------------------------------------------------------
 *
 * TclSetupEnv --
 *
 *	This function is invoked for an interpreter to make environment
 *	variables accessible from that interpreter via the "env" associative
 *	array.
 *
 * Results:
 *	None.
 *
 * Side effects:
 *	The interpreter is added to a list of interpreters managed by us, so
 *	that its view of envariables can be kept consistent with the view in
 *	other interpreters. If this is the first call to TclSetupEnv, then
 *	additional initialization happens, such as copying the environment to
 *	dynamically-allocated space for ease of management.
 *
 *----------------------------------------------------------------------
 */

void
TclSetupEnv(
    Tcl_Interp *interp)		/* Interpreter whose "env" array is to be
				 * managed. */
{
    Var *varPtr, *arrayPtr;
    Tcl_Obj *varNamePtr;
    Tcl_DString envString;
    Tcl_HashTable namesHash;
    Tcl_HashEntry *hPtr;
    Tcl_HashSearch search;

    /*
     * Synchronize the values in the environ array with the contents of the
     * Tcl "env" variable. To do this:
     *    1) Remove the trace that fires when the "env" var is updated.
     *    2) Find the existing contents of the "env", storing in a hash table.
     *    3) Create/update elements for each environ variable, removing
     *	     elements from the hash table as we go.
     *    4) Remove the elements for each remaining entry in the hash table,
     *	     which must have existed before yet have no analog in the environ
     *	     variable.
     *    5) Add a trace that synchronizes the "env" array.
     */

    Tcl_UntraceVar2(interp, "env", NULL,
	    TCL_GLOBAL_ONLY | TCL_TRACE_WRITES | TCL_TRACE_UNSETS |
	    TCL_TRACE_READS | TCL_TRACE_ARRAY, EnvTraceProc, NULL);

    /*
     * Find out what elements are currently in the global env array.
     */

    TclNewLiteralStringObj(varNamePtr, "env");
    Tcl_IncrRefCount(varNamePtr);
    Tcl_InitObjHashTable(&namesHash);
    varPtr = TclObjLookupVarEx(interp, varNamePtr, NULL, TCL_GLOBAL_ONLY,
	    /*msg*/ 0, /*createPart1*/ 0, /*createPart2*/ 0, &arrayPtr);
    TclFindArrayPtrElements(varPtr, &namesHash);

    /*
     * Go through the environment array and transfer its values into Tcl. At
     * the same time, remove those elements we add/update from the hash table
     * of existing elements, so that after this part processes, that table
     * will hold just the parts to remove.
     */

    if (tenviron[0] != NULL) {
	int i;

	Tcl_MutexLock(&envMutex);
	for (i = 0; tenviron[i] != NULL; i++) {
	    Tcl_Obj *obj1, *obj2;
	    const char *p1;
	    char *p2;

	    p1 = tenviron2utfdstr(tenviron[i], -1, &envString);
	    p2 = (char *)strchr(p1, '=');
	    if (p2 == NULL) {
		/*
		 * This condition seem to happen occasionally under some
		 * versions of Solaris, or when encoding accidents swallow the
		 * '='; ignore the entry.
		 */

		Tcl_DStringFree(&envString);
		continue;
	    }
	    p2++;
	    p2[-1] = '\0';
#if defined(_WIN32)
	    /*
	     * Enforce PATH and COMSPEC to be all uppercase. This eliminates
	     * additional trace logic otherwise required in init.tcl.
	     */

	    if (strcasecmp(p1, "PATH") == 0) {
		p1 = "PATH";
	    } else if (strcasecmp(p1, "COMSPEC") == 0) {
		p1 = "COMSPEC";
	    }
#endif
	    obj1 = Tcl_NewStringObj(p1, -1);
	    obj2 = Tcl_NewStringObj(p2, -1);
	    Tcl_DStringFree(&envString);

	    Tcl_IncrRefCount(obj1);
	    Tcl_IncrRefCount(obj2);
	    Tcl_ObjSetVar2(interp, varNamePtr, obj1, obj2, TCL_GLOBAL_ONLY);
	    hPtr = Tcl_FindHashEntry(&namesHash, obj1);
	    if (hPtr != NULL) {
		Tcl_DeleteHashEntry(hPtr);
	    }
	    Tcl_DecrRefCount(obj1);
	    Tcl_DecrRefCount(obj2);
	}
	Tcl_MutexUnlock(&envMutex);
    }

    /*
     * Delete those elements that existed in the array but which had no
     * counterparts in the environment array.
     */

    for (hPtr=Tcl_FirstHashEntry(&namesHash, &search); hPtr!=NULL;
	    hPtr=Tcl_NextHashEntry(&search)) {
	Tcl_Obj *elemName = (Tcl_Obj *)Tcl_GetHashValue(hPtr);

	TclObjUnsetVar2(interp, varNamePtr, elemName, TCL_GLOBAL_ONLY);
    }
    Tcl_DeleteHashTable(&namesHash);
    Tcl_DecrRefCount(varNamePtr);

    /*
     * Re-establish the trace.
     */

    Tcl_TraceVar2(interp, "env", NULL,
	    TCL_GLOBAL_ONLY | TCL_TRACE_WRITES | TCL_TRACE_UNSETS |
	    TCL_TRACE_READS | TCL_TRACE_ARRAY, EnvTraceProc, NULL);
}

/*
 *----------------------------------------------------------------------
 *
 * TclSetEnv --
 *
 *	Set an environment variable, replacing an existing value or creating a
 *	new variable if there doesn't exist a variable by the given name. This
 *	function is intended to be a stand-in for the UNIX "setenv" function
 *	so that applications using that function will interface properly to
 *	Tcl. To make it a stand-in, the Makefile must define "TclSetEnv" to
 *	"setenv".
 *
 * Results:
 *	None.
 *
 * Side effects:
 *	The environ array gets updated.
 *
 *----------------------------------------------------------------------
 */

void
TclSetEnv(
    const char *name,		/* Name of variable whose value is to be set
				 * (UTF-8). */
    const char *value)		/* New value for variable (UTF-8). */
{
    Tcl_DString envString;
    unsigned nameLength, valueLength;
    int index, length;
    char *p, *oldValue;
    const techar *p2;

    /*
     * Figure out where the entry is going to go. If the name doesn't already
     * exist, enlarge the array if necessary to make room. If the name exists,
     * free its old entry.
     */

    Tcl_MutexLock(&envMutex);
    index = TclpFindVariable(name, &length);

    if (index == -1) {
#ifndef USE_PUTENV
	/*
	 * We need to handle the case where the environment may be changed
	 * outside our control. ourEnvironSize is only valid if the current
	 * environment is the one we allocated. [Bug 979640]
	 */

<<<<<<< HEAD
	if ((env.ourEnviron != (char *)tenviron) || (length+2 > env.ourEnvironSize)) {
	    char **newEnviron = (char **)ckalloc((length + 5) * sizeof(char *));
=======
	if ((env.ourEnviron != tenviron) || (length+2 > env.ourEnvironSize)) {
	    techar **newEnviron = (techar **)ckalloc((length + 5) * sizeof(techar *));
>>>>>>> b2f7e225

	    memcpy(newEnviron, tenviron, length * sizeof(techar *));
	    if ((env.ourEnvironSize != 0) && (env.ourEnviron != NULL)) {
		ckfree(env.ourEnviron);
	    }
	    tenviron = (env.ourEnviron = newEnviron);
	    env.ourEnvironSize = length + 5;
	}
	index = length;
	tenviron[index + 1] = NULL;
#endif /* USE_PUTENV */
	oldValue = NULL;
	nameLength = strlen(name);
    } else {
	const char *oldEnv;

	/*
	 * Compare the new value to the existing value. If they're the same
	 * then quit immediately (e.g. don't rewrite the value or propagate it
	 * to other interpreters). Otherwise, when there are N interpreters
	 * there will be N! propagations of the same value among the
	 * interpreters.
	 */

	oldEnv = tenviron2utfdstr(tenviron[index], -1, &envString);
	if (strcmp(value, oldEnv + (length + 1)) == 0) {
	    Tcl_DStringFree(&envString);
	    Tcl_MutexUnlock(&envMutex);
	    return;
	}
	Tcl_DStringFree(&envString);

	oldValue = (char *)tenviron[index];
	nameLength = length;
    }

    /*
     * Create a new entry. Build a complete UTF string that contains a
     * "name=value" pattern. Then convert the string to the native encoding,
     * and set the environ array value.
     */

    valueLength = strlen(value);
    p = (char *)ckalloc(nameLength + valueLength + 2);
    memcpy(p, name, nameLength);
    p[nameLength] = '=';
    memcpy(p+nameLength+1, value, valueLength+1);
    p2 = utf2tenvirondstr(p, -1, &envString);

    /*
     * Copy the native string to heap memory.
     */

    p = (char *)ckrealloc(p, Tcl_DStringLength(&envString) + tNTL);
    memcpy(p, p2, Tcl_DStringLength(&envString) + tNTL);
    Tcl_DStringFree(&envString);

#ifdef USE_PUTENV
    /*
     * Update the system environment.
     */

    putenv(p);
    index = TclpFindVariable(name, &length);
#else
    tenviron[index] = (techar *)p;
#endif /* USE_PUTENV */

    /*
     * Watch out for versions of putenv that copy the string (e.g. VC++). In
     * this case we need to free the string immediately. Otherwise update the
     * string in the cache.
     */

    if ((index != -1) && (tenviron[index] == (techar *)p)) {
	ReplaceString(oldValue, p);
#ifdef HAVE_PUTENV_THAT_COPIES
    } else {
	/*
	 * This putenv() copies instead of taking ownership.
	 */

	ckfree(p);
#endif /* HAVE_PUTENV_THAT_COPIES */
    }

    Tcl_MutexUnlock(&envMutex);

    if (!strcmp(name, "HOME")) {
	/*
	 * If the user's home directory has changed, we must invalidate the
	 * filesystem cache, because '~' expansions will now be incorrect.
	 */

	Tcl_FSMountsChanged(NULL);
    }
}

/*
 *----------------------------------------------------------------------
 *
 * Tcl_PutEnv --
 *
 *	Set an environment variable. Similar to setenv except that the
 *	information is passed in a single string of the form NAME=value,
 *	rather than as separate name strings. This function is intended to be
 *	a stand-in for the UNIX "putenv" function so that applications using
 *	that function will interface properly to Tcl. To make it a stand-in,
 *	the Makefile will define "Tcl_PutEnv" to "putenv".
 *
 * Results:
 *	None.
 *
 * Side effects:
 *	The environ array gets updated, as do all of the interpreters that we
 *	manage.
 *
 *----------------------------------------------------------------------
 */

int
Tcl_PutEnv(
    const char *assignment)	/* Info about environment variable in the form
				 * NAME=value. (native) */
{
    Tcl_DString nameString;
    const char *name;
    char *value;

    if (assignment == NULL) {
	return 0;
    }

    /*
     * First convert the native string to UTF. Then separate the string into
     * name and value parts, and call TclSetEnv to do all of the real work.
     */

    name = Tcl_ExternalToUtfDString(NULL, assignment, -1, &nameString);
    value = (char *)strchr(name, '=');

    if ((value != NULL) && (value != name)) {
	value[0] = '\0';
	TclSetEnv(name, value+1);
    }

    Tcl_DStringFree(&nameString);
    return 0;
}

/*
 *----------------------------------------------------------------------
 *
 * TclUnsetEnv --
 *
 *	Remove an environment variable, updating the "env" arrays in all
 *	interpreters managed by us. This function is intended to replace the
 *	UNIX "unsetenv" function (but to do this the Makefile must be modified
 *	to redefine "TclUnsetEnv" to "unsetenv".
 *
 * Results:
 *	None.
 *
 * Side effects:
 *	Interpreters are updated, as is environ.
 *
 *----------------------------------------------------------------------
 */

void
TclUnsetEnv(
    const char *name)		/* Name of variable to remove (UTF-8). */
{
    char *oldValue;
    int length;
    int index;
#ifdef USE_PUTENV_FOR_UNSET
    Tcl_DString envString;
    char *string;
#else
    char **envPtr;
#endif /* USE_PUTENV_FOR_UNSET */

    Tcl_MutexLock(&envMutex);
    index = TclpFindVariable(name, &length);

    /*
     * First make sure that the environment variable exists to avoid doing
     * needless work and to avoid recursion on the unset.
     */

    if (index == -1) {
	Tcl_MutexUnlock(&envMutex);
	return;
    }

    /*
     * Remember the old value so we can free it if Tcl created the string.
     */

    oldValue = (char *)tenviron[index];

    /*
     * Update the system environment. This must be done before we update the
     * interpreters or we will recurse.
     */

#ifdef USE_PUTENV_FOR_UNSET
    /*
     * For those platforms that support putenv to unset, Linux indicates
     * that no = should be included, and Windows requires it.
     */

#if defined(_WIN32)
    string = (char *)ckalloc(length + 2);
    memcpy(string, name, length);
    string[length] = '=';
    string[length+1] = '\0';
#else
    string = (char *)ckalloc(length + 1);
    memcpy(string, name, length);
    string[length] = '\0';
#endif /* _WIN32 */

    utf2tenvirondstr(string, -1, &envString);
    string = (char *)ckrealloc(string, Tcl_DStringLength(&envString) + tNTL);
    memcpy(string, Tcl_DStringValue(&envString),
	    Tcl_DStringLength(&envString) + tNTL);
    Tcl_DStringFree(&envString);

    putenv(string);

    /*
     * Watch out for versions of putenv that copy the string (e.g. VC++). In
     * this case we need to free the string immediately. Otherwise update the
     * string in the cache.
     */

    if (tenviron[index] == (techar *)string) {
	ReplaceString(oldValue, string);
#ifdef HAVE_PUTENV_THAT_COPIES
    } else {
	/*
	 * This putenv() copies instead of taking ownership.
	 */

	ckfree(string);
#endif /* HAVE_PUTENV_THAT_COPIES */
    }
#else /* !USE_PUTENV_FOR_UNSET */
    for (envPtr = (char **)(tenviron+index+1); ; envPtr++) {
	envPtr[-1] = *envPtr;
	if (*envPtr == NULL) {
	    break;
	}
    }
    ReplaceString(oldValue, NULL);
#endif /* USE_PUTENV_FOR_UNSET */

    Tcl_MutexUnlock(&envMutex);
}

/*
 *---------------------------------------------------------------------------
 *
 * TclGetEnv --
 *
 *	Retrieve the value of an environment variable.
 *
 * Results:
 *	The result is a pointer to a string specifying the value of the
 *	environment variable, or NULL if that environment variable does not
 *	exist. Storage for the result string is allocated in valuePtr; the
 *	caller must call Tcl_DStringFree() when the result is no longer
 *	needed.
 *
 * Side effects:
 *	None.
 *
 *----------------------------------------------------------------------
 */

const char *
TclGetEnv(
    const char *name,		/* Name of environment variable to find
				 * (UTF-8). */
    Tcl_DString *valuePtr)	/* Uninitialized or free DString in which the
				 * value of the environment variable is
				 * stored. */
{
    int length, index;
    const char *result;

    Tcl_MutexLock(&envMutex);
    index = TclpFindVariable(name, &length);
    result = NULL;
    if (index != -1) {
	Tcl_DString envStr;

	result = tenviron2utfdstr(tenviron[index], -1, &envStr);
	result += length;
	if (*result == '=') {
	    result++;
	    Tcl_DStringInit(valuePtr);
	    Tcl_DStringAppend(valuePtr, result, -1);
	    result = Tcl_DStringValue(valuePtr);
	} else {
	    result = NULL;
	}
	Tcl_DStringFree(&envStr);
    }
    Tcl_MutexUnlock(&envMutex);
    return result;
}

/*
 *----------------------------------------------------------------------
 *
 * EnvTraceProc --
 *
 *	This function is invoked whenever an environment variable is read,
 *	modified or deleted. It propagates the change to the global "environ"
 *	array.
 *
 * Results:
 *	Returns NULL to indicate success, or an error-message if the array
 *	element being handled doesn't exist.
 *
 * Side effects:
 *	Environment variable changes get propagated. If the whole "env" array
 *	is deleted, then we stop managing things for this interpreter (usually
 *	this happens because the whole interpreter is being deleted).
 *
 *----------------------------------------------------------------------
 */

	/* ARGSUSED */
static char *
EnvTraceProc(
    TCL_UNUSED(ClientData),
    Tcl_Interp *interp,		/* Interpreter whose "env" variable is being
				 * modified. */
    const char *name1,		/* Better be "env". */
    const char *name2,		/* Name of variable being modified, or NULL if
				 * whole array is being deleted (UTF-8). */
    int flags)			/* Indicates what's happening. */
{
    /*
     * For array traces, let TclSetupEnv do all the work.
     */

    if (flags & TCL_TRACE_ARRAY) {
	TclSetupEnv(interp);
	return NULL;
    }

    /*
     * If name2 is NULL, then return and do nothing.
     */

    if (name2 == NULL) {
	return NULL;
    }

    /*
     * If a value is being set, call TclSetEnv to do all of the work.
     */

    if (flags & TCL_TRACE_WRITES) {
	const char *value;

	value = Tcl_GetVar2(interp, "env", name2, TCL_GLOBAL_ONLY);
	TclSetEnv(name2, value);
    }

    /*
     * If a value is being read, call TclGetEnv to do all of the work.
     */

    if (flags & TCL_TRACE_READS) {
	Tcl_DString valueString;
	const char *value = TclGetEnv(name2, &valueString);

	if (value == NULL) {
	    return (char *) "no such variable";
	}
	Tcl_SetVar2(interp, name1, name2, value, 0);
	Tcl_DStringFree(&valueString);
    }

    /*
     * For unset traces, let TclUnsetEnv do all the work.
     */

    if (flags & TCL_TRACE_UNSETS) {
	TclUnsetEnv(name2);
    }
    return NULL;
}

/*
 *----------------------------------------------------------------------
 *
 * ReplaceString --
 *
 *	Replace one string with another in the environment variable cache. The
 *	cache keeps track of all of the environment variables that Tcl has
 *	modified so they can be freed later.
 *
 * Results:
 *	None.
 *
 * Side effects:
 *	May free the old string.
 *
 *----------------------------------------------------------------------
 */

static void
ReplaceString(
    const char *oldStr,		/* Old environment string. */
    char *newStr)		/* New environment string. */
{
    int i;

    /*
     * Check to see if the old value was allocated by Tcl. If so, it needs to
     * be deallocated to avoid memory leaks. Note that this algorithm is O(n),
     * not O(1). This will result in n-squared behavior if lots of environment
     * changes are being made.
     */

    for (i = 0; i < env.cacheSize; i++) {
	if (env.cache[i]==oldStr || env.cache[i]==NULL) {
	    break;
	}
    }
    if (i < env.cacheSize) {
	/*
	 * Replace or delete the old value.
	 */

	if (env.cache[i]) {
	    ckfree(env.cache[i]);
	}

	if (newStr) {
	    env.cache[i] = newStr;
	} else {
	    for (; i < env.cacheSize-1; i++) {
		env.cache[i] = env.cache[i+1];
	    }
	    env.cache[env.cacheSize-1] = NULL;
	}
    } else {
	/*
	 * We need to grow the cache in order to hold the new string.
	 */

	const int growth = 5;

	env.cache = (char **)ckrealloc(env.cache,
		(env.cacheSize + growth) * sizeof(char *));
	env.cache[env.cacheSize] = newStr;
	(void) memset(env.cache+env.cacheSize+1, 0,
		(size_t) (growth-1) * sizeof(char *));
	env.cacheSize += growth;
    }
}

/*
 *----------------------------------------------------------------------
 *
 * TclFinalizeEnvironment --
 *
 *	This function releases any storage allocated by this module that isn't
 *	still in use by the global environment. Any strings that are still in
 *	the environment will be leaked.
 *
 * Results:
 *	None.
 *
 * Side effects:
 *	May deallocate storage.
 *
 *----------------------------------------------------------------------
 */

void
TclFinalizeEnvironment(void)
{
    /*
     * For now we just deallocate the cache array and none of the environment
     * strings. This may leak more memory that strictly necessary, since some
     * of the strings may no longer be in the environment. However,
     * determining which ones are ok to delete is n-squared, and is pretty
     * unlikely, so we don't bother.  However, in the case of DPURIFY, just
     * free all strings in the cache.
     */

    if (env.cache) {
#ifdef PURIFY
	int i;
	for (i = 0; i < env.cacheSize; i++) {
	    ckfree(env.cache[i]);
	}
#endif
	ckfree(env.cache);
	env.cache = NULL;
	env.cacheSize = 0;
#ifndef USE_PUTENV
	if ((env.ourEnviron != NULL)) {
	    ckfree(env.ourEnviron);
	    env.ourEnviron = NULL;
	}
	env.ourEnvironSize = 0;
#endif
    }
}

/*
 * Local Variables:
 * mode: c
 * c-basic-offset: 4
 * fill-column: 78
 * End:
 */<|MERGE_RESOLUTION|>--- conflicted
+++ resolved
@@ -261,13 +261,8 @@
 	 * environment is the one we allocated. [Bug 979640]
 	 */
 
-<<<<<<< HEAD
-	if ((env.ourEnviron != (char *)tenviron) || (length+2 > env.ourEnvironSize)) {
-	    char **newEnviron = (char **)ckalloc((length + 5) * sizeof(char *));
-=======
 	if ((env.ourEnviron != tenviron) || (length+2 > env.ourEnvironSize)) {
 	    techar **newEnviron = (techar **)ckalloc((length + 5) * sizeof(techar *));
->>>>>>> b2f7e225
 
 	    memcpy(newEnviron, tenviron, length * sizeof(techar *));
 	    if ((env.ourEnvironSize != 0) && (env.ourEnviron != NULL)) {
