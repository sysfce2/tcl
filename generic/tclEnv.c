--- conflicted
+++ resolved
@@ -17,26 +17,6 @@
 
 TCL_DECLARE_MUTEX(envMutex)	/* To serialize access to environ. */
 
-<<<<<<< HEAD
-static struct {
-    size_t cacheSize;		/* Number of env strings in cache. */
-    char **cache;		/* Array containing all of the environment
-				 * strings that Tcl has allocated. */
-#ifndef USE_PUTENV
-    char **ourEnviron;		/* Cache of the array that we allocate. We
-				 * need to track this in case another
-				 * subsystem swaps around the environ array
-				 * like we do. */
-    size_t ourEnvironSize;	/* Non-zero means that the environ array was
-				 * malloced and has this many total entries
-				 * allocated to it (not all may be in use at
-				 * once). Zero means that the environment
-				 * array is in its original static state. */
-#endif
-} env;
-
-=======
->>>>>>> 27ee10bd
 #if defined(_WIN32)
 #  define tenviron _wenviron
 #  define tenviron2utfdstr(string, len, dsPtr) (Tcl_DStringInit(dsPtr), \
@@ -57,7 +37,7 @@
 #endif
 
 static struct {
-    int cacheSize;		/* Number of env strings in cache. */
+    size_t cacheSize;		/* Number of env strings in cache. */
     char **cache;		/* Array containing all of the environment
 				 * strings that Tcl has allocated. */
 #ifndef USE_PUTENV
@@ -281,13 +261,8 @@
 	 * environment is the one we allocated. [Bug 979640]
 	 */
 
-<<<<<<< HEAD
-	if ((env.ourEnviron != (char *)tenviron) || (length+2 > env.ourEnvironSize)) {
-	    char **newEnviron = (char **)Tcl_Alloc((length + 5) * sizeof(char *));
-=======
 	if ((env.ourEnviron != tenviron) || (length+2 > env.ourEnvironSize)) {
-	    techar **newEnviron = (techar **)ckalloc((length + 5) * sizeof(techar *));
->>>>>>> 27ee10bd
+	    techar **newEnviron = (techar **)Tcl_Alloc((length + 5) * sizeof(techar *));
 
 	    memcpy(newEnviron, tenviron, length * sizeof(techar *));
 	    if ((env.ourEnvironSize != 0) && (env.ourEnviron != NULL)) {
@@ -480,7 +455,7 @@
      * needless work and to avoid recursion on the unset.
      */
 
-    if (index == TCL_AUTO_LENGTH) {
+    if (index == TCL_INDEX_NONE) {
 	Tcl_MutexUnlock(&envMutex);
 	return;
     }
@@ -586,7 +561,7 @@
     Tcl_MutexLock(&envMutex);
     index = TclpFindVariable(name, &length);
     result = NULL;
-    if (index != TCL_AUTO_LENGTH) {
+    if (index != TCL_INDEX_NONE) {
 	Tcl_DString envStr;
 
 	result = tenviron2utfdstr(tenviron[index], -1, &envStr);
