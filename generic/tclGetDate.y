/*
 * tclGetDate.y --
 *
 *	Contains yacc grammar for parsing date and time strings. The output of
 *	this file should be the file tclDate.c which is used directly in the
 *	Tcl sources. Note that this file is largely obsolete in Tcl 8.5; it is
 *	only used when doing free-form date parsing, an ill-defined process
 *	anyway.
 *
 * Copyright (c) 1992-1995 Karl Lehenbauer and Mark Diekhans.
 * Copyright (c) 1995-1997 Sun Microsystems, Inc.
 * Copyright (c) 2015 Sergey G. Brester aka sebres.
 *
 * See the file "license.terms" for information on usage and redistribution of
 * this file, and for a DISCLAIMER OF ALL WARRANTIES.
 */

%parse-param {DateInfo* info}
%lex-param {DateInfo* info}
%pure-parser
 /* %error-verbose would be nice, but our token names are meaningless */
%locations

%{
/*
 * tclDate.c --
 *
 *	This file is generated from a yacc grammar defined in the file
 *	tclGetDate.y. It should not be edited directly.
 *
 * Copyright (c) 1992-1995 Karl Lehenbauer and Mark Diekhans.
 * Copyright (c) 1995-1997 Sun Microsystems, Inc.
 *
 * See the file "license.terms" for information on usage and redistribution of
 * this file, and for a DISCLAIMER OF ALL WARRANTIES.
 *
 */
#include "tclInt.h"

/*
 * Bison generates several labels that happen to be unused. MS Visual C++
 * doesn't like that, and complains. Tell it to shut up.
 */

#ifdef _MSC_VER
#pragma warning( disable : 4102 )
#endif /* _MSC_VER */

#if 0
#define YYDEBUG 1
#endif

/*
 * yyparse will accept a 'struct DateInfo' as its parameter; that's where the
 * parsed fields will be returned.
 */

#include "tclDate.h"

#define YYMALLOC	ckalloc
#define YYFREE(x)	(ckfree((void*) (x)))

#define EPOCH		1970
#define START_OF_TIME	1902
#define END_OF_TIME	2037

/*
 * The offset of tm_year of struct tm returned by localtime, gmtime, etc.
 * Posix requires 1900.
 */

#define TM_YEAR_BASE	1900

#define HOUR(x)		((int) (60 * x))
#define SECSPERDAY	(24L * 60L * 60L)
#define IsLeapYear(x)	((x % 4 == 0) && (x % 100 != 0 || x % 400 == 0))

/*
 * An entry in the lexical lookup table.
 */

typedef struct _TABLE {
    const char *name;
    int type;
    time_t value;
} TABLE;

/*
 * Daylight-savings mode: on, off, or not yet known.
 */

typedef enum _DSTMODE {
    DSTon, DSToff, DSTmaybe
} DSTMODE;

%}

%union {
    time_t Number;
    enum _MERIDIAN Meridian;
}

%{

/*
 * Prototypes of internal functions.
 */

static int		LookupWord(YYSTYPE* yylvalPtr, char *buff);
 static void		TclDateerror(YYLTYPE* location,
				     DateInfo* info, const char *s);
 static int		TclDatelex(YYSTYPE* yylvalPtr, YYLTYPE* location,
				   DateInfo* info);
MODULE_SCOPE int	yyparse(DateInfo*);

%}

%token	tAGO
%token	tDAY
%token	tDAYZONE
%token	tID
%token	tMERIDIAN
%token	tMONTH
%token	tMONTH_UNIT
%token	tSTARDATE
%token	tSEC_UNIT
%token	tUNUMBER
%token	tZONE
%token	tZONEwO4
%token	tZONEwO2
%token	tEPOCH
%token	tDST
%token	tISOBASE
%token	tDAY_UNIT
%token	tNEXT
%token	SP

%type	<Number>	tDAY
%type	<Number>	tDAYZONE
%type	<Number>	tMONTH
%type	<Number>	tMONTH_UNIT
%type	<Number>	tDST
%type	<Number>	tSEC_UNIT
%type	<Number>	tUNUMBER
%type	<Number>	INTNUM
%type	<Number>	tZONE
%type	<Number>	tZONEwO4
%type	<Number>	tZONEwO2
%type	<Number>	tISOBASE
%type	<Number>	tDAY_UNIT
%type	<Number>	unit
%type	<Number>	sign
%type	<Number>	tNEXT
%type	<Number>	tSTARDATE
%type	<Meridian>	tMERIDIAN
%type	<Meridian>	o_merid

%%

spec	: /* NULL */
	| spec item
	| spec SP item
	;

item	: time {
	    yyHaveTime++;
	}
	| zone {
	    yyHaveZone++;
	}
	| date {
	    yyHaveDate++;
	}
	| ordMonth {
	    yyHaveOrdinalMonth++;
	}
	| day {
	    yyHaveDay++;
	}
	| relspec {
	    yyHaveRel++;
	}
	| iso {
	    yyHaveTime++;
	    yyHaveDate++;
	}
	| trek {
	    yyHaveTime++;
	    yyHaveDate++;
	    yyHaveRel++;
	}
	| number
	;

time	: tUNUMBER tMERIDIAN {
	    yyHour = $1;
	    yyMinutes = 0;
	    yySeconds = 0;
	    yyMeridian = $2;
	}
	| tUNUMBER ':' tUNUMBER o_merid {
	    yyHour = $1;
	    yyMinutes = $3;
	    yySeconds = 0;
	    yyMeridian = $4;
	}
	| tUNUMBER ':' tUNUMBER ':' tUNUMBER o_merid {
	    yyHour = $1;
	    yyMinutes = $3;
	    yySeconds = $5;
	    yyMeridian = $6;
	}
	;

zone	: tZONE tDST {
	    yyTimezone = $1;
	    yyDSTmode = DSTon;
	}
	| tZONE {
	    yyTimezone = $1;
	    yyDSTmode = DSToff;
	}
	| tDAYZONE {
	    yyTimezone = $1;
	    yyDSTmode = DSTon;
	}
	| tZONEwO4 sign INTNUM { /* GMT+0100, GMT-1000, etc. */
	    yyTimezone = $1 - $2*($3 % 100 + ($3 / 100) * 60);
	    yyDSTmode = DSToff;
	}
	| tZONEwO2 sign INTNUM { /* GMT+1, GMT-10, etc. */
	    yyTimezone = $1 - $2*($3 * 60);
	    yyDSTmode = DSToff;
	}
	| sign INTNUM { /* +0100, -0100 */
	    yyTimezone = -$1*($2 % 100 + ($2 / 100) * 60);
	    yyDSTmode = DSToff;
	}
	;

comma	: ','
	| ',' SP
	;

day	: tDAY {
	    yyDayOrdinal = 1;
	    yyDayOfWeek = $1;
	    info->flags |= CLF_DAYOFWEEK;
	}
	| tDAY comma {
	    yyDayOrdinal = 1;
	    yyDayOfWeek = $1;
	    info->flags |= CLF_DAYOFWEEK;
	}
	| tUNUMBER tDAY {
	    yyDayOrdinal = $1;
	    yyDayOfWeek = $2;
	    info->flags |= CLF_DAYOFWEEK;
	}
	| sign SP tUNUMBER tDAY {
	    yyDayOrdinal = $1 * $3;
	    yyDayOfWeek = $4;
	    info->flags |= CLF_DAYOFWEEK;
	}
	| sign tUNUMBER tDAY {
	    yyDayOrdinal = $1 * $2;
	    yyDayOfWeek = $3;
	    info->flags |= CLF_DAYOFWEEK;
	}
	| tNEXT tDAY {
	    yyDayOrdinal = 2;
	    yyDayOfWeek = $2;
	    info->flags |= CLF_DAYOFWEEK;
	}
	;

date	: tUNUMBER '/' tUNUMBER {
	    yyMonth = $1;
	    yyDay = $3;
	}
	| tUNUMBER '/' tUNUMBER '/' tUNUMBER {
	    yyMonth = $1;
	    yyDay = $3;
	    yyYear = $5;
	}
	| tISOBASE {
	    yyYear = $1 / 10000;
	    yyMonth = ($1 % 10000)/100;
	    yyDay = $1 % 100;
	}
	| tUNUMBER '-' tMONTH '-' tUNUMBER {
	    yyDay = $1;
	    yyMonth = $3;
	    yyYear = $5;
	}
	| tUNUMBER '-' tUNUMBER '-' tUNUMBER {
	    yyMonth = $3;
	    yyDay = $5;
	    yyYear = $1;
	}
	| tMONTH tUNUMBER {
	    yyMonth = $1;
	    yyDay = $2;
	}
	| tMONTH tUNUMBER comma tUNUMBER {
	    yyMonth = $1;
	    yyDay = $2;
	    yyYear = $4;
	}
	| tUNUMBER tMONTH {
	    yyMonth = $2;
	    yyDay = $1;
	}
	| tEPOCH {
	    yyMonth = 1;
	    yyDay = 1;
	    yyYear = EPOCH;
	}
	| tUNUMBER tMONTH tUNUMBER {
	    yyMonth = $2;
	    yyDay = $1;
	    yyYear = $3;
	}
	;

ordMonth: tNEXT tMONTH {
	    yyMonthOrdinalIncr = 1;
	    yyMonthOrdinal = $2;
	}
	| tNEXT tUNUMBER tMONTH {
	    yyMonthOrdinalIncr = $2;
	    yyMonthOrdinal = $3;
	}
	;

iso	: tISOBASE tZONE tISOBASE {
	    if ($2 != HOUR( 7)) YYABORT; /* T */
	    yyYear = $1 / 10000;
	    yyMonth = ($1 % 10000)/100;
	    yyDay = $1 % 100;
	    yyHour = $3 / 10000;
	    yyMinutes = ($3 % 10000)/100;
	    yySeconds = $3 % 100;
	}
	| tISOBASE tISOBASE {
	    yyYear = $1 / 10000;
	    yyMonth = ($1 % 10000)/100;
	    yyDay = $1 % 100;
	    yyHour = $2 / 10000;
	    yyMinutes = ($2 % 10000)/100;
	    yySeconds = $2 % 100;
	}
	| tISOBASE SP tUNUMBER ':' tUNUMBER ':' tUNUMBER {
	    yyYear = $1 / 10000;
	    yyMonth = ($1 % 10000)/100;
	    yyDay = $1 % 100;
	    yyHour = $3;
	    yyMinutes = $5;
	    yySeconds = $7;
	}
	| tISOBASE tZONE tUNUMBER ':' tUNUMBER ':' tUNUMBER {
	    if ($2 != HOUR( 7)) YYABORT; /* T */
	    yyYear = $1 / 10000;
	    yyMonth = ($1 % 10000)/100;
	    yyDay = $1 % 100;
	    yyHour = $3;
	    yyMinutes = $5;
	    yySeconds = $7;
	}
	| tISOBASE SP tISOBASE {
	    yyYear = $1 / 10000;
	    yyMonth = ($1 % 10000)/100;
	    yyDay = $1 % 100;
	    yyHour = $3 / 10000;
	    yyMinutes = ($3 % 10000)/100;
	    yySeconds = $3 % 100;
	}
	;

trek	: tSTARDATE INTNUM '.' tUNUMBER {
	    /*
	     * Offset computed year by -377 so that the returned years will be
	     * in a range accessible with a 32 bit clock seconds value.
	     */

	    yyYear = $2/1000 + 2323 - 377;
	    yyDay  = 1;
	    yyMonth = 1;
	    yyRelDay += (($2%1000)*(365 + IsLeapYear(yyYear)))/1000;
	    yyRelSeconds += $4 * 144 * 60;
	}
	;

relspec : relunits tAGO {
	    yyRelSeconds *= -1;
	    yyRelMonth *= -1;
	    yyRelDay *= -1;
	}
	| relunits
	;

relunits : sign SP INTNUM unit {
	    *yyRelPointer += $1 * $3 * $4;
	}
	| sign INTNUM unit {
	    *yyRelPointer += $1 * $2 * $3;
	}
	| INTNUM unit {
	    *yyRelPointer += $1 * $2;
	}
	| tNEXT unit {
	    *yyRelPointer += $2;
	}
	| tNEXT INTNUM unit {
	    *yyRelPointer += $2 * $3;
	}
	| unit {
	    *yyRelPointer += $1;
	}
	;

sign	: '-' {
	    $$ = -1;
	}
	| '+' {
	    $$ =  1;
	}
	;

unit	: tSEC_UNIT {
	    $$ = $1;
	    yyRelPointer = &yyRelSeconds;
	}
	| tDAY_UNIT {
	    $$ = $1;
	    yyRelPointer = &yyRelDay;
	}
	| tMONTH_UNIT {
	    $$ = $1;
	    yyRelPointer = &yyRelMonth;
	}
	;

INTNUM	: tUNUMBER {
	    $$ = $1;
	}
	| tISOBASE {
	    $$ = $1;
	}
	;

number	: INTNUM {
	    if (yyHaveTime && yyHaveDate && !yyHaveRel) {
		yyYear = $1;
	    } else {
		yyHaveTime++;
		if (yyDigitCount <= 2) {
		    yyHour = $1;
		    yyMinutes = 0;
		} else {
		    yyHour = $1 / 100;
		    yyMinutes = $1 % 100;
		}
		yySeconds = 0;
		yyMeridian = MER24;
	    }
	}
	;

o_merid : /* NULL */ {
	    $$ = MER24;
	}
	| tMERIDIAN {
	    $$ = $1;
	}
	;

%%
/*
 * Month and day table.
 */

static const TABLE MonthDayTable[] = {
    { "january",	tMONTH,	 1 },
    { "february",	tMONTH,	 2 },
    { "march",		tMONTH,	 3 },
    { "april",		tMONTH,	 4 },
    { "may",		tMONTH,	 5 },
    { "june",		tMONTH,	 6 },
    { "july",		tMONTH,	 7 },
    { "august",		tMONTH,	 8 },
    { "september",	tMONTH,	 9 },
    { "sept",		tMONTH,	 9 },
    { "october",	tMONTH, 10 },
    { "november",	tMONTH, 11 },
    { "december",	tMONTH, 12 },
    { "sunday",		tDAY, 0 },
    { "monday",		tDAY, 1 },
    { "tuesday",	tDAY, 2 },
    { "tues",		tDAY, 2 },
    { "wednesday",	tDAY, 3 },
    { "wednes",		tDAY, 3 },
    { "thursday",	tDAY, 4 },
    { "thur",		tDAY, 4 },
    { "thurs",		tDAY, 4 },
    { "friday",		tDAY, 5 },
    { "saturday",	tDAY, 6 },
    { NULL, 0, 0 }
};

/*
 * Time units table.
 */

static const TABLE UnitsTable[] = {
    { "year",		tMONTH_UNIT,	12 },
    { "month",		tMONTH_UNIT,	 1 },
    { "fortnight",	tDAY_UNIT,	14 },
    { "week",		tDAY_UNIT,	 7 },
    { "day",		tDAY_UNIT,	 1 },
    { "hour",		tSEC_UNIT, 60 * 60 },
    { "minute",		tSEC_UNIT,	60 },
    { "min",		tSEC_UNIT,	60 },
    { "second",		tSEC_UNIT,	 1 },
    { "sec",		tSEC_UNIT,	 1 },
    { NULL, 0, 0 }
};

/*
 * Assorted relative-time words.
 */

static const TABLE OtherTable[] = {
    { "tomorrow",	tDAY_UNIT,	1 },
    { "yesterday",	tDAY_UNIT,	-1 },
    { "today",		tDAY_UNIT,	0 },
    { "now",		tSEC_UNIT,	0 },
    { "last",		tUNUMBER,	-1 },
    { "this",		tSEC_UNIT,	0 },
    { "next",		tNEXT,		1 },
#if 0
    { "first",		tUNUMBER,	1 },
    { "second",		tUNUMBER,	2 },
    { "third",		tUNUMBER,	3 },
    { "fourth",		tUNUMBER,	4 },
    { "fifth",		tUNUMBER,	5 },
    { "sixth",		tUNUMBER,	6 },
    { "seventh",	tUNUMBER,	7 },
    { "eighth",		tUNUMBER,	8 },
    { "ninth",		tUNUMBER,	9 },
    { "tenth",		tUNUMBER,	10 },
    { "eleventh",	tUNUMBER,	11 },
    { "twelfth",	tUNUMBER,	12 },
#endif
    { "ago",		tAGO,		1 },
    { "epoch",		tEPOCH,		0 },
    { "stardate",	tSTARDATE,	0 },
    { NULL, 0, 0 }
};

/*
 * The timezone table. (Note: This table was modified to not use any floating
 * point constants to work around an SGI compiler bug).
 */

static const TABLE TimezoneTable[] = {
    { "gmt",	tZONE,	   HOUR( 0) },	    /* Greenwich Mean */
    { "ut",	tZONE,	   HOUR( 0) },	    /* Universal (Coordinated) */
    { "utc",	tZONE,	   HOUR( 0) },
    { "uct",	tZONE,	   HOUR( 0) },	    /* Universal Coordinated Time */
    { "wet",	tZONE,	   HOUR( 0) },	    /* Western European */
    { "bst",	tDAYZONE,  HOUR( 0) },	    /* British Summer */
    { "wat",	tZONE,	   HOUR( 1) },	    /* West Africa */
    { "at",	tZONE,	   HOUR( 2) },	    /* Azores */
#if	0
    /* For completeness.  BST is also British Summer, and GST is
     * also Guam Standard. */
    { "bst",	tZONE,	   HOUR( 3) },	    /* Brazil Standard */
    { "gst",	tZONE,	   HOUR( 3) },	    /* Greenland Standard */
#endif
    { "nft",	tZONE,	   HOUR( 7/2) },    /* Newfoundland */
    { "nst",	tZONE,	   HOUR( 7/2) },    /* Newfoundland Standard */
    { "ndt",	tDAYZONE,  HOUR( 7/2) },    /* Newfoundland Daylight */
    { "ast",	tZONE,	   HOUR( 4) },	    /* Atlantic Standard */
    { "adt",	tDAYZONE,  HOUR( 4) },	    /* Atlantic Daylight */
    { "est",	tZONE,	   HOUR( 5) },	    /* Eastern Standard */
    { "edt",	tDAYZONE,  HOUR( 5) },	    /* Eastern Daylight */
    { "cst",	tZONE,	   HOUR( 6) },	    /* Central Standard */
    { "cdt",	tDAYZONE,  HOUR( 6) },	    /* Central Daylight */
    { "mst",	tZONE,	   HOUR( 7) },	    /* Mountain Standard */
    { "mdt",	tDAYZONE,  HOUR( 7) },	    /* Mountain Daylight */
    { "pst",	tZONE,	   HOUR( 8) },	    /* Pacific Standard */
    { "pdt",	tDAYZONE,  HOUR( 8) },	    /* Pacific Daylight */
    { "yst",	tZONE,	   HOUR( 9) },	    /* Yukon Standard */
    { "ydt",	tDAYZONE,  HOUR( 9) },	    /* Yukon Daylight */
    { "akst",	tZONE,	   HOUR( 9) },	    /* Alaska Standard */
    { "akdt",	tDAYZONE,  HOUR( 9) },	    /* Alaska Daylight */
    { "hst",	tZONE,	   HOUR(10) },	    /* Hawaii Standard */
    { "hdt",	tDAYZONE,  HOUR(10) },	    /* Hawaii Daylight */
    { "cat",	tZONE,	   HOUR(10) },	    /* Central Alaska */
    { "ahst",	tZONE,	   HOUR(10) },	    /* Alaska-Hawaii Standard */
    { "nt",	tZONE,	   HOUR(11) },	    /* Nome */
    { "idlw",	tZONE,	   HOUR(12) },	    /* International Date Line West */
    { "cet",	tZONE,	  -HOUR( 1) },	    /* Central European */
    { "cest",	tDAYZONE, -HOUR( 1) },	    /* Central European Summer */
    { "met",	tZONE,	  -HOUR( 1) },	    /* Middle European */
    { "mewt",	tZONE,	  -HOUR( 1) },	    /* Middle European Winter */
    { "mest",	tDAYZONE, -HOUR( 1) },	    /* Middle European Summer */
    { "swt",	tZONE,	  -HOUR( 1) },	    /* Swedish Winter */
    { "sst",	tDAYZONE, -HOUR( 1) },	    /* Swedish Summer */
    { "fwt",	tZONE,	  -HOUR( 1) },	    /* French Winter */
    { "fst",	tDAYZONE, -HOUR( 1) },	    /* French Summer */
    { "eet",	tZONE,	  -HOUR( 2) },	    /* Eastern Europe, USSR Zone 1 */
    { "bt",	tZONE,	  -HOUR( 3) },	    /* Baghdad, USSR Zone 2 */
    { "it",	tZONE,	  -HOUR( 7/2) },    /* Iran */
    { "zp4",	tZONE,	  -HOUR( 4) },	    /* USSR Zone 3 */
    { "zp5",	tZONE,	  -HOUR( 5) },	    /* USSR Zone 4 */
    { "ist",	tZONE,	  -HOUR(11/2) },    /* Indian Standard */
    { "zp6",	tZONE,	  -HOUR( 6) },	    /* USSR Zone 5 */
#if	0
    /* For completeness.  NST is also Newfoundland Stanard, nad SST is
     * also Swedish Summer. */
    { "nst",	tZONE,	  -HOUR(13/2) },    /* North Sumatra */
    { "sst",	tZONE,	  -HOUR( 7) },	    /* South Sumatra, USSR Zone 6 */
#endif	/* 0 */
    { "wast",	tZONE,	  -HOUR( 7) },	    /* West Australian Standard */
    { "wadt",	tDAYZONE, -HOUR( 7) },	    /* West Australian Daylight */
    { "jt",	tZONE,	  -HOUR(15/2) },    /* Java (3pm in Cronusland!) */
    { "cct",	tZONE,	  -HOUR( 8) },	    /* China Coast, USSR Zone 7 */
    { "jst",	tZONE,	  -HOUR( 9) },	    /* Japan Standard, USSR Zone 8 */
    { "jdt",	tDAYZONE, -HOUR( 9) },	    /* Japan Daylight */
    { "kst",	tZONE,	  -HOUR( 9) },	    /* Korea Standard */
    { "kdt",	tDAYZONE, -HOUR( 9) },	    /* Korea Daylight */
    { "cast",	tZONE,	  -HOUR(19/2) },    /* Central Australian Standard */
    { "cadt",	tDAYZONE, -HOUR(19/2) },    /* Central Australian Daylight */
    { "east",	tZONE,	  -HOUR(10) },	    /* Eastern Australian Standard */
    { "eadt",	tDAYZONE, -HOUR(10) },	    /* Eastern Australian Daylight */
    { "gst",	tZONE,	  -HOUR(10) },	    /* Guam Standard, USSR Zone 9 */
    { "nzt",	tZONE,	  -HOUR(12) },	    /* New Zealand */
    { "nzst",	tZONE,	  -HOUR(12) },	    /* New Zealand Standard */
    { "nzdt",	tDAYZONE, -HOUR(12) },	    /* New Zealand Daylight */
    { "idle",	tZONE,	  -HOUR(12) },	    /* International Date Line East */
    /* ADDED BY Marco Nijdam */
    { "dst",	tDST,	  HOUR( 0) },	    /* DST on (hour is ignored) */
    /* End ADDED */
    { NULL, 0, 0 }
};

/*
 * Military timezone table.
 */

static const TABLE MilitaryTable[] = {
    { "a",	tZONE,	-HOUR( 1) },
    { "b",	tZONE,	-HOUR( 2) },
    { "c",	tZONE,	-HOUR( 3) },
    { "d",	tZONE,	-HOUR( 4) },
    { "e",	tZONE,	-HOUR( 5) },
    { "f",	tZONE,	-HOUR( 6) },
    { "g",	tZONE,	-HOUR( 7) },
    { "h",	tZONE,	-HOUR( 8) },
    { "i",	tZONE,	-HOUR( 9) },
    { "k",	tZONE,	-HOUR(10) },
    { "l",	tZONE,	-HOUR(11) },
    { "m",	tZONE,	-HOUR(12) },
    { "n",	tZONE,	HOUR(  1) },
    { "o",	tZONE,	HOUR(  2) },
    { "p",	tZONE,	HOUR(  3) },
    { "q",	tZONE,	HOUR(  4) },
    { "r",	tZONE,	HOUR(  5) },
    { "s",	tZONE,	HOUR(  6) },
    { "t",	tZONE,	HOUR(  7) },
    { "u",	tZONE,	HOUR(  8) },
    { "v",	tZONE,	HOUR(  9) },
    { "w",	tZONE,	HOUR( 10) },
    { "x",	tZONE,	HOUR( 11) },
    { "y",	tZONE,	HOUR( 12) },
    { "z",	tZONE,	HOUR( 0) },
    { NULL, 0, 0 }
};

static inline const char *
bypassSpaces(
    register const char *s)
{
    if (isspace(UCHAR(*s))) {
	do {
	    s++;
	} while (isspace(UCHAR(*s)));
    }
    return s;
}

/*
 * Dump error messages in the bit bucket.
 */

static void
TclDateerror(
    YYLTYPE* location,
    DateInfo* infoPtr,
    const char *s)
{
    Tcl_Obj* t;
    Tcl_AppendToObj(infoPtr->messages, infoPtr->separatrix, -1);
    Tcl_AppendToObj(infoPtr->messages, s, -1);
    Tcl_AppendToObj(infoPtr->messages, " (characters ", -1);
    t = Tcl_NewIntObj(location->first_column);
    Tcl_IncrRefCount(t);
    Tcl_AppendObjToObj(infoPtr->messages, t);
    Tcl_DecrRefCount(t);
    Tcl_AppendToObj(infoPtr->messages, "-", -1);
    t = Tcl_NewIntObj(location->last_column);
    Tcl_IncrRefCount(t);
    Tcl_AppendObjToObj(infoPtr->messages, t);
    Tcl_DecrRefCount(t);
    Tcl_AppendToObj(infoPtr->messages, ")", -1);
    infoPtr->separatrix = "\n";
}

int
ToSeconds(
    int Hours,
    int Minutes,
    int Seconds,
    MERIDIAN Meridian)
{
    if (Minutes < 0 || Minutes > 59 || Seconds < 0 || Seconds > 59) {
	return -1;
    }
    switch (Meridian) {
    case MER24:
	if (Hours < 0 || Hours > 23) {
	    return -1;
	}
	return (Hours * 60L + Minutes) * 60L + Seconds;
    case MERam:
	if (Hours < 1 || Hours > 12) {
	    return -1;
	}
	return ((Hours % 12) * 60L + Minutes) * 60L + Seconds;
    case MERpm:
	if (Hours < 1 || Hours > 12) {
	    return -1;
	}
	return (((Hours % 12) + 12) * 60L + Minutes) * 60L + Seconds;
    }
    return -1;			/* Should never be reached */
}

static int
LookupWord(
    YYSTYPE* yylvalPtr,
    char *buff)
{
    register char *p;
    register char *q;
    register const TABLE *tp;
    int i, abbrev;

    /*
     * Make it lowercase.
     */

    Tcl_UtfToLower(buff);

    if (*buff == 'a' && (strcmp(buff, "am") == 0 || strcmp(buff, "a.m.") == 0)) {
	yylvalPtr->Meridian = MERam;
	return tMERIDIAN;
    }
    if (*buff == 'p' && (strcmp(buff, "pm") == 0 || strcmp(buff, "p.m.") == 0)) {
	yylvalPtr->Meridian = MERpm;
	return tMERIDIAN;
    }

    /*
     * See if we have an abbreviation for a month.
     */

    if (strlen(buff) == 3) {
	abbrev = 1;
    } else if (strlen(buff) == 4 && buff[3] == '.') {
	abbrev = 1;
	buff[3] = '\0';
    } else {
	abbrev = 0;
    }

    for (tp = MonthDayTable; tp->name; tp++) {
	if (abbrev) {
	    if (strncmp(buff, tp->name, 3) == 0) {
		yylvalPtr->Number = tp->value;
		return tp->type;
	    }
	} else if (strcmp(buff, tp->name) == 0) {
	    yylvalPtr->Number = tp->value;
	    return tp->type;
	}
    }

    for (tp = TimezoneTable; tp->name; tp++) {
	if (strcmp(buff, tp->name) == 0) {
	    yylvalPtr->Number = tp->value;
	    return tp->type;
	}
    }

    for (tp = UnitsTable; tp->name; tp++) {
	if (strcmp(buff, tp->name) == 0) {
	    yylvalPtr->Number = tp->value;
	    return tp->type;
	}
    }

    /*
     * Strip off any plural and try the units table again.
     */

    i = strlen(buff) - 1;
    if (i > 0 && buff[i] == 's') {
	buff[i] = '\0';
	for (tp = UnitsTable; tp->name; tp++) {
	    if (strcmp(buff, tp->name) == 0) {
		yylvalPtr->Number = tp->value;
		return tp->type;
	    }
	}
    }

    for (tp = OtherTable; tp->name; tp++) {
	if (strcmp(buff, tp->name) == 0) {
	    yylvalPtr->Number = tp->value;
	    return tp->type;
	}
    }

    /*
     * Military timezones.
     */

    if (buff[1] == '\0' && !(*buff & 0x80)
	    && isalpha(UCHAR(*buff))) {			/* INTL: ISO only */
	for (tp = MilitaryTable; tp->name; tp++) {
	    if (strcmp(buff, tp->name) == 0) {
		yylvalPtr->Number = tp->value;
		return tp->type;
	    }
	}
    }

    /*
     * Drop out any periods and try the timezone table again.
     */

    for (i = 0, p = q = buff; *q; q++) {
	if (*q != '.') {
	    *p++ = *q;
	} else {
	    i++;
	}
    }
    *p = '\0';
    if (i) {
	for (tp = TimezoneTable; tp->name; tp++) {
	    if (strcmp(buff, tp->name) == 0) {
		yylvalPtr->Number = tp->value;
		return tp->type;
	    }
	}
    }

    return tID;
}

static int
TclDatelex(
    YYSTYPE* yylvalPtr,
    YYLTYPE* location,
    DateInfo *info)
{
    register char c;
    register char *p;
    char buff[20];
    int Count;

    location->first_column = yyInput - info->dateStart;
    for ( ; ; ) {
<<<<<<< HEAD

	if (isspace(UCHAR(*yyInput))) {
	    yyInput = bypassSpaces(yyInput);
	    /* ignore space at end of text and before some words */
	    c = *yyInput;
	    if (c != '\0' && !isalpha(UCHAR(c))) {
		return SP;
	    }
=======
	while (TclIsSpaceProc(*yyInput)) {
	    yyInput++;
>>>>>>> 78000f7f
	}

	if (isdigit(UCHAR(c = *yyInput))) { /* INTL: digit */
	    
	    /*
	     * Convert the string into a number; count the number of digits.
	     */
	    register int num = c - '0';
	    p = (char *)yyInput;
	    while (isdigit(UCHAR(c = *(++p)))) {
		num *= 10;
		num += c - '0';
	    };
	    yylvalPtr->Number = num;
	    yyDigitCount = p - yyInput;
	    yyInput = p;

	    /* ignore spaces after digits (optional) */
	    yyInput = bypassSpaces(yyInput);
	    /*
	     * A number with 6 or more digits is considered an ISO 8601 base.
	     */

	    if (yyDigitCount >= 6) {
		location->last_column = yyInput - info->dateStart - 1;
		return tISOBASE;
	    } else {
		location->last_column = yyInput - info->dateStart - 1;
		return tUNUMBER;
	    }
	}
	if (!(c & 0x80) && isalpha(UCHAR(c))) {		  /* INTL: ISO only. */
	    int ret;
	    for (p = buff; isalpha(UCHAR(c = *yyInput++)) /* INTL: ISO only. */
		     || c == '.'; ) {
		if (p < &buff[sizeof buff - 1]) {
		    *p++ = c;
		}
	    }
	    *p = '\0';
	    yyInput--;
	    location->last_column = yyInput - info->dateStart - 1;
	    ret = LookupWord(yylvalPtr, buff);
	    /* 
	     * lookahead for +/- digit, to differentiate between "GMT+1000 day" and "GMT +1000 day",
	     * bypass spaces after token (but ignore by TZ+OFFS), because should 
	     * recognize next SP token, if TZ only.
	     */
	    if (ret == tZONE || ret == tDAYZONE) {
		c = *yyInput;
		if ((c == '+' || c == '-') && isdigit(UCHAR(*(yyInput+1)))) {
		    if ( !isdigit(UCHAR(*(yyInput+2)))
		      || !isdigit(UCHAR(*(yyInput+3)))) {
			/* GMT+1, GMT-10, etc. */
			return tZONEwO2;
		    }
		    if ( isdigit(UCHAR(*(yyInput+4)))
		      && !isdigit(UCHAR(*(yyInput+5)))) {
			/* GMT+1000, etc. */
			return tZONEwO4;
		    }
		}
	    }
	    yyInput = bypassSpaces(yyInput);
	    return ret;

	}
	if (c != '(') {
	    location->last_column = yyInput - info->dateStart;
	    return *yyInput++;
	}
	Count = 0;
	do {
	    c = *yyInput++;
	    if (c == '\0') {
		location->last_column = yyInput - info->dateStart - 1;
		return c;
	    } else if (c == '(') {
		Count++;
	    } else if (c == ')') {
		Count--;
	    }
	} while (Count > 0);
    }
}

int
TclClockFreeScan(
    Tcl_Interp *interp,		/* Tcl interpreter */
    DateInfo *info)		/* Input and result parameters */
{
    int status;

  #if YYDEBUG
    /* enable debugging if compiled with YYDEBUG */
    yydebug = 1;
  #endif

    /*
     * yyInput = stringToParse;
     *
     * ClockInitDateInfo(info) should be executed to pre-init info;
     */

    yyDSTmode = DSTmaybe;

    info->messages = Tcl_NewObj();
    info->separatrix = "";
    Tcl_IncrRefCount(info->messages);

    info->dateStart = yyInput;

    /* ignore spaces at begin */
    yyInput = bypassSpaces(yyInput);

    /* parse */
    status = yyparse(info);
    if (status == 1) {
	Tcl_SetObjResult(interp, info->messages);
	Tcl_DecrRefCount(info->messages);
	Tcl_SetErrorCode(interp, "TCL", "VALUE", "DATE", "PARSE", NULL);
	return TCL_ERROR;
    } else if (status == 2) {
	Tcl_SetObjResult(interp, Tcl_NewStringObj("memory exhausted", -1));
	Tcl_DecrRefCount(info->messages);
	Tcl_SetErrorCode(interp, "TCL", "MEMORY", NULL);
	return TCL_ERROR;
    } else if (status != 0) {
	Tcl_SetObjResult(interp, Tcl_NewStringObj("Unknown status returned "
						  "from date parser. Please "
						  "report this error as a "
						  "bug in Tcl.", -1));
	Tcl_DecrRefCount(info->messages);
	Tcl_SetErrorCode(interp, "TCL", "BUG", NULL);
	return TCL_ERROR;
    }
    Tcl_DecrRefCount(info->messages);

    if (yyHaveDate > 1) {
	Tcl_SetObjResult(interp,
		Tcl_NewStringObj("more than one date in string", -1));
	Tcl_SetErrorCode(interp, "TCL", "VALUE", "DATE", "MULTIPLE", NULL);
	return TCL_ERROR;
    }
    if (yyHaveTime > 1) {
	Tcl_SetObjResult(interp,
		Tcl_NewStringObj("more than one time of day in string", -1));
	Tcl_SetErrorCode(interp, "TCL", "VALUE", "DATE", "MULTIPLE", NULL);
	return TCL_ERROR;
    }
    if (yyHaveZone > 1) {
	Tcl_SetObjResult(interp,
		Tcl_NewStringObj("more than one time zone in string", -1));
	Tcl_SetErrorCode(interp, "TCL", "VALUE", "DATE", "MULTIPLE", NULL);
	return TCL_ERROR;
    }
    if (yyHaveDay > 1) {
	Tcl_SetObjResult(interp,
		Tcl_NewStringObj("more than one weekday in string", -1));
	Tcl_SetErrorCode(interp, "TCL", "VALUE", "DATE", "MULTIPLE", NULL);
	return TCL_ERROR;
    }
    if (yyHaveOrdinalMonth > 1) {
	Tcl_SetObjResult(interp,
		Tcl_NewStringObj("more than one ordinal month in string", -1));
	Tcl_SetErrorCode(interp, "TCL", "VALUE", "DATE", "MULTIPLE", NULL);
	return TCL_ERROR;
    }

    return TCL_OK;
}

/*
 * Local Variables:
 * mode: c
 * c-basic-offset: 4
 * fill-column: 78
 * End:
 */<|MERGE_RESOLUTION|>--- conflicted
+++ resolved
@@ -684,10 +684,8 @@
 bypassSpaces(
     register const char *s)
 {
-    if (isspace(UCHAR(*s))) {
-	do {
-	    s++;
-	} while (isspace(UCHAR(*s)));
+    while (TclIsSpaceProc(*s)) {
+	s++;
     }
     return s;
 }
@@ -886,7 +884,6 @@
 
     location->first_column = yyInput - info->dateStart;
     for ( ; ; ) {
-<<<<<<< HEAD
 
 	if (isspace(UCHAR(*yyInput))) {
 	    yyInput = bypassSpaces(yyInput);
@@ -895,10 +892,6 @@
 	    if (c != '\0' && !isalpha(UCHAR(c))) {
 		return SP;
 	    }
-=======
-	while (TclIsSpaceProc(*yyInput)) {
-	    yyInput++;
->>>>>>> 78000f7f
 	}
 
 	if (isdigit(UCHAR(c = *yyInput))) { /* INTL: digit */
