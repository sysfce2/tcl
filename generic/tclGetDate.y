/*
 * tclGetDate.y --
 *
 *	Contains yacc grammar for parsing date and time strings. The output of
 *	this file should be the file tclDate.c which is used directly in the
 *	Tcl sources. Note that this file is largely obsolete in Tcl 8.5; it is
 *	only used when doing free-form date parsing, an ill-defined process
 *	anyway.
 *
 * Copyright (c) 1992-1995 Karl Lehenbauer & Mark Diekhans.
 * Copyright (c) 1995-1997 Sun Microsystems, Inc.
 * Copyright (c) 2015 Sergey G. Brester aka sebres.
 *
 * See the file "license.terms" for information on usage and redistribution of
 * this file, and for a DISCLAIMER OF ALL WARRANTIES.
 */

%parse-param {DateInfo* info}
%lex-param {DateInfo* info}
%define api.pure
 /* %error-verbose would be nice, but our token names are meaningless */
%locations

%{
/*
 * tclDate.c --
 *
 *	This file is generated from a yacc grammar defined in the file
 *	tclGetDate.y. It should not be edited directly.
 *
 * Copyright (c) 1992-1995 Karl Lehenbauer & Mark Diekhans.
 * Copyright (c) 1995-1997 Sun Microsystems, Inc.
 *
 * See the file "license.terms" for information on usage and redistribution of
 * this file, and for a DISCLAIMER OF ALL WARRANTIES.
 *
 */
#include "tclInt.h"

/*
 * Bison generates several labels that happen to be unused. MS Visual C++
 * doesn't like that, and complains. Tell it to shut up.
 */

#ifdef _MSC_VER
#pragma warning( disable : 4102 )
#endif /* _MSC_VER */

#if 0
#define YYDEBUG 1
#endif

/*
 * yyparse will accept a 'struct DateInfo' as its parameter; that's where the
 * parsed fields will be returned.
 */

#include "tclDate.h"

<<<<<<< HEAD
#define YYMALLOC	Tcl_Alloc
#define YYFREE(x)	(Tcl_Free((void*) (x)))
=======
#define YYMALLOC	ckalloc
#define YYFREE(x)	(ckfree((void*) (x)))
>>>>>>> 12d0aca6

#define EPOCH		1970
#define START_OF_TIME	1902
#define END_OF_TIME	2037

/*
 * The offset of tm_year of struct tm returned by localtime, gmtime, etc.
 * Posix requires 1900.
 */

#define TM_YEAR_BASE	1900

#define HOUR(x)		((int) (60 * (x)))
#define SECSPERDAY	(24L * 60L * 60L)
#define IsLeapYear(x)	(((x) % 4 == 0) && ((x) % 100 != 0 || (x) % 400 == 0))

#define yyIncrFlags(f)				\
    do {					\
	info->errFlags |= (info->flags & (f));	\
	if (info->errFlags) { YYABORT; }	\
	info->flags |= (f);			\
    } while (0);

/*
 * An entry in the lexical lookup table.
 */

typedef struct _TABLE {
    const char *name;
    int type;
<<<<<<< HEAD
    long value;
=======
    Tcl_WideInt value;
>>>>>>> 12d0aca6
} TABLE;

/*
 * Daylight-savings mode: on, off, or not yet known.
 */

typedef enum _DSTMODE {
    DSTon, DSToff, DSTmaybe
} DSTMODE;

%}

%union {
<<<<<<< HEAD
    long Number;
=======
    Tcl_WideInt Number;
>>>>>>> 12d0aca6
    enum _MERIDIAN Meridian;
}

%{

/*
 * Prototypes of internal functions.
 */

static int		LookupWord(YYSTYPE* yylvalPtr, char *buff);
 static void		TclDateerror(YYLTYPE* location,
				     DateInfo* info, const char *s);
 static int		TclDatelex(YYSTYPE* yylvalPtr, YYLTYPE* location,
				   DateInfo* info);
MODULE_SCOPE int	yyparse(DateInfo*);

%}

%token	tAGO
%token	tDAY
%token	tDAYZONE
%token	tID
%token	tMERIDIAN
%token	tMONTH
%token	tMONTH_UNIT
%token	tSTARDATE
%token	tSEC_UNIT
%token	tUNUMBER
%token	tZONE
%token	tZONEwO4
%token	tZONEwO2
%token	tEPOCH
%token	tDST
%token	tISOBAS8
%token	tISOBAS6
%token	tISOBASL
%token	tDAY_UNIT
%token	tNEXT
%token	SP

%type	<Number>	tDAY
%type	<Number>	tDAYZONE
%type	<Number>	tMONTH
%type	<Number>	tMONTH_UNIT
%type	<Number>	tDST
%type	<Number>	tSEC_UNIT
%type	<Number>	tUNUMBER
%type	<Number>	INTNUM
%type	<Number>	tZONE
%type	<Number>	tZONEwO4
%type	<Number>	tZONEwO2
%type	<Number>	tISOBAS8
%type	<Number>	tISOBAS6
%type	<Number>	tISOBASL
%type	<Number>	tDAY_UNIT
%type	<Number>	unit
%type	<Number>	sign
%type	<Number>	tNEXT
%type	<Number>	tSTARDATE
%type	<Meridian>	tMERIDIAN
%type	<Meridian>	o_merid

%%

spec	: /* NULL */
	| spec item
	/* | spec SP item */
	;

item	: time {
	    yyIncrFlags(CLF_TIME);
	}
	| zone {
	    yyIncrFlags(CLF_ZONE);
	}
	| date {
	    yyIncrFlags(CLF_HAVEDATE);
	}
	| ordMonth {
	    yyIncrFlags(CLF_ORDINALMONTH);
	}
	| day {
	    yyIncrFlags(CLF_DAYOFWEEK);
	}
	| relspec {
	    info->flags |= CLF_RELCONV;
	}
	| iso {
	    yyIncrFlags(CLF_TIME|CLF_HAVEDATE);
	}
	| trek {
	    yyIncrFlags(CLF_TIME|CLF_HAVEDATE);
	    info->flags |= CLF_RELCONV;
	}
	| numitem
	;

iextime : tUNUMBER ':' tUNUMBER ':' tUNUMBER {
	    yyHour = $1;
	    yyMinutes = $3;
	    yySeconds = $5;
	}
	| tUNUMBER ':' tUNUMBER {
	    yyHour = $1;
	    yyMinutes = $3;
	    yySeconds = 0;
	}
	;
time	: tUNUMBER tMERIDIAN {
	    yyHour = $1;
	    yyMinutes = 0;
	    yySeconds = 0;
	    yyMeridian = $2;
	}
	| iextime o_merid {
	    yyMeridian = $2;
	}
	;

zone	: tZONE tDST {
	    yyTimezone = $1;
	    yyDSTmode = DSTon;
	}
	| tZONE {
	    yyTimezone = $1;
	    yyDSTmode = DSToff;
	}
	| tDAYZONE {
	    yyTimezone = $1;
	    yyDSTmode = DSTon;
	}
	| tZONEwO4 sign INTNUM { /* GMT+0100, GMT-1000, etc. */
	    yyTimezone = $1 - $2*($3 % 100 + ($3 / 100) * 60);
	    yyDSTmode = DSToff;
	}
	| tZONEwO2 sign INTNUM { /* GMT+1, GMT-10, etc. */
	    yyTimezone = $1 - $2*($3 * 60);
	    yyDSTmode = DSToff;
	}
	| sign INTNUM { /* +0100, -0100 */
	    yyTimezone = -$1*($2 % 100 + ($2 / 100) * 60);
	    yyDSTmode = DSToff;
	}
	;

comma	: ','
	| ',' SP
	;

day	: tDAY {
	    yyDayOrdinal = 1;
	    yyDayOfWeek = $1;
	}
	| tDAY comma {
	    yyDayOrdinal = 1;
	    yyDayOfWeek = $1;
	}
	| tUNUMBER tDAY {
	    yyDayOrdinal = $1;
	    yyDayOfWeek = $2;
	}
	| sign SP tUNUMBER tDAY {
	    yyDayOrdinal = $1 * $3;
	    yyDayOfWeek = $4;
	}
	| sign tUNUMBER tDAY {
	    yyDayOrdinal = $1 * $2;
	    yyDayOfWeek = $3;
	}
	| tNEXT tDAY {
	    yyDayOrdinal = 2;
	    yyDayOfWeek = $2;
	}
	;

iexdate	: tUNUMBER '-' tUNUMBER '-' tUNUMBER {
	    yyMonth = $3;
	    yyDay = $5;
	    yyYear = $1;
	}
	;
date	: tUNUMBER '/' tUNUMBER {
	    yyMonth = $1;
	    yyDay = $3;
	}
	| tUNUMBER '/' tUNUMBER '/' tUNUMBER {
	    yyMonth = $1;
	    yyDay = $3;
	    yyYear = $5;
	}
	| isodate
	| tUNUMBER '-' tMONTH '-' tUNUMBER {
	    yyDay = $1;
	    yyMonth = $3;
	    yyYear = $5;
	}
	| tMONTH tUNUMBER {
	    yyMonth = $1;
	    yyDay = $2;
	}
	| tMONTH tUNUMBER comma tUNUMBER {
	    yyMonth = $1;
	    yyDay = $2;
	    yyYear = $4;
	}
	| tUNUMBER tMONTH {
	    yyMonth = $2;
	    yyDay = $1;
	}
	| tEPOCH {
	    yyMonth = 1;
	    yyDay = 1;
	    yyYear = EPOCH;
	}
	| tUNUMBER tMONTH tUNUMBER {
	    yyMonth = $2;
	    yyDay = $1;
	    yyYear = $3;
	}
	;

ordMonth: tNEXT tMONTH {
	    yyMonthOrdinalIncr = 1;
	    yyMonthOrdinal = $2;
	}
	| tNEXT tUNUMBER tMONTH {
	    yyMonthOrdinalIncr = $2;
	    yyMonthOrdinal = $3;
	}
	;

isosep	: 'T'|SP
	;
isodate	: tISOBAS8 { /* YYYYMMDD */
	    yyYear = $1 / 10000;
	    yyMonth = ($1 % 10000)/100;
	    yyDay = $1 % 100;
	}
	| tISOBAS6 { /* YYMMDD */
	    yyYear = $1 / 10000;
	    yyMonth = ($1 % 10000)/100;
	    yyDay = $1 % 100;
	}
	| iexdate
	;
isotime	: tISOBAS6 {
	    yyHour = $1 / 10000;
	    yyMinutes = ($1 % 10000)/100;
	    yySeconds = $1 % 100;
	}
	| iextime
	;
iso	: isodate isosep isotime
	| tISOBASL tISOBAS6 { /* YYYYMMDDhhmmss */
	    yyYear = $1 / 10000;
	    yyMonth = ($1 % 10000)/100;
	    yyDay = $1 % 100;
	    yyHour = $2 / 10000;
	    yyMinutes = ($2 % 10000)/100;
	    yySeconds = $2 % 100;
	}
	| tISOBASL tUNUMBER { /* YYYYMMDDhhmm */
	    if (yyDigitCount != 4) YYABORT; /* normally unreached */
	    yyYear = $1 / 10000;
	    yyMonth = ($1 % 10000)/100;
	    yyDay = $1 % 100;
	    yyHour = $2 / 100;
	    yyMinutes = ($2 % 100);
	    yySeconds = 0;
	}
	;

trek	: tSTARDATE INTNUM '.' tUNUMBER {
	    /*
	     * Offset computed year by -377 so that the returned years will be
	     * in a range accessible with a 32 bit clock seconds value.
	     */

	    yyYear = $2/1000 + 2323 - 377;
	    yyDay  = 1;
	    yyMonth = 1;
	    yyRelDay += (($2%1000)*(365 + IsLeapYear(yyYear)))/1000;
	    yyRelSeconds += $4 * 144 * 60;
	}
	;

relspec : relunits tAGO {
	    yyRelSeconds *= -1;
	    yyRelMonth *= -1;
	    yyRelDay *= -1;
	}
	| relunits
	;

relunits : sign SP INTNUM unit {
	    *yyRelPointer += $1 * $3 * $4;
	}
	| sign INTNUM unit {
	    *yyRelPointer += $1 * $2 * $3;
	}
	| INTNUM unit {
	    *yyRelPointer += $1 * $2;
	}
	| tNEXT unit {
	    *yyRelPointer += $2;
	}
	| tNEXT INTNUM unit {
	    *yyRelPointer += $2 * $3;
	}
	| unit {
	    *yyRelPointer += $1;
	}
	;

sign	: '-' {
	    $$ = -1;
	}
	| '+' {
	    $$ =  1;
	}
	;

unit	: tSEC_UNIT {
	    $$ = $1;
	    yyRelPointer = &yyRelSeconds;
	}
	| tDAY_UNIT {
	    $$ = $1;
	    yyRelPointer = &yyRelDay;
	}
	| tMONTH_UNIT {
	    $$ = $1;
	    yyRelPointer = &yyRelMonth;
	}
	;

INTNUM	: tUNUMBER {
	    $$ = $1;
	}
	| tISOBAS6 {
	    $$ = $1;
	}
	| tISOBAS8 {
	    $$ = $1;
	}
	;

numitem	: tUNUMBER {
	    if ((info->flags & (CLF_TIME|CLF_HAVEDATE|CLF_RELCONV)) == (CLF_TIME|CLF_HAVEDATE)) {
		yyYear = $1;
	    } else {
		yyIncrFlags(CLF_TIME);
		if (yyDigitCount <= 2) {
		    yyHour = $1;
		    yyMinutes = 0;
		} else {
		    yyHour = $1 / 100;
		    yyMinutes = $1 % 100;
		}
		yySeconds = 0;
		yyMeridian = MER24;
	    }
	}
	;

o_merid : /* NULL */ {
	    $$ = MER24;
	}
	| tMERIDIAN {
	    $$ = $1;
	}
	;

%%
/*
 * Month and day table.
 */

static const TABLE MonthDayTable[] = {
    { "january",	tMONTH,	 1 },
    { "february",	tMONTH,	 2 },
    { "march",		tMONTH,	 3 },
    { "april",		tMONTH,	 4 },
    { "may",		tMONTH,	 5 },
    { "june",		tMONTH,	 6 },
    { "july",		tMONTH,	 7 },
    { "august",		tMONTH,	 8 },
    { "september",	tMONTH,	 9 },
    { "sept",		tMONTH,	 9 },
    { "october",	tMONTH, 10 },
    { "november",	tMONTH, 11 },
    { "december",	tMONTH, 12 },
    { "sunday",		tDAY, 0 },
    { "monday",		tDAY, 1 },
    { "tuesday",	tDAY, 2 },
    { "tues",		tDAY, 2 },
    { "wednesday",	tDAY, 3 },
    { "wednes",		tDAY, 3 },
    { "thursday",	tDAY, 4 },
    { "thur",		tDAY, 4 },
    { "thurs",		tDAY, 4 },
    { "friday",		tDAY, 5 },
    { "saturday",	tDAY, 6 },
    { NULL, 0, 0 }
};

/*
 * Time units table.
 */

static const TABLE UnitsTable[] = {
    { "year",		tMONTH_UNIT,	12 },
    { "month",		tMONTH_UNIT,	 1 },
    { "fortnight",	tDAY_UNIT,	14 },
    { "week",		tDAY_UNIT,	 7 },
    { "day",		tDAY_UNIT,	 1 },
    { "hour",		tSEC_UNIT, 60 * 60 },
    { "minute",		tSEC_UNIT,	60 },
    { "min",		tSEC_UNIT,	60 },
    { "second",		tSEC_UNIT,	 1 },
    { "sec",		tSEC_UNIT,	 1 },
    { NULL, 0, 0 }
};

/*
 * Assorted relative-time words.
 */

static const TABLE OtherTable[] = {
    { "tomorrow",	tDAY_UNIT,	1 },
    { "yesterday",	tDAY_UNIT,	-1 },
    { "today",		tDAY_UNIT,	0 },
    { "now",		tSEC_UNIT,	0 },
    { "last",		tUNUMBER,	-1 },
    { "this",		tSEC_UNIT,	0 },
    { "next",		tNEXT,		1 },
#if 0
    { "first",		tUNUMBER,	1 },
    { "second",		tUNUMBER,	2 },
    { "third",		tUNUMBER,	3 },
    { "fourth",		tUNUMBER,	4 },
    { "fifth",		tUNUMBER,	5 },
    { "sixth",		tUNUMBER,	6 },
    { "seventh",	tUNUMBER,	7 },
    { "eighth",		tUNUMBER,	8 },
    { "ninth",		tUNUMBER,	9 },
    { "tenth",		tUNUMBER,	10 },
    { "eleventh",	tUNUMBER,	11 },
    { "twelfth",	tUNUMBER,	12 },
#endif
    { "ago",		tAGO,		1 },
    { "epoch",		tEPOCH,		0 },
    { "stardate",	tSTARDATE,	0 },
    { NULL, 0, 0 }
};

/*
 * The timezone table. (Note: This table was modified to not use any floating
 * point constants to work around an SGI compiler bug).
 */

static const TABLE TimezoneTable[] = {
    { "gmt",	tZONE,	   HOUR( 0) },	    /* Greenwich Mean */
    { "ut",	tZONE,	   HOUR( 0) },	    /* Universal (Coordinated) */
    { "utc",	tZONE,	   HOUR( 0) },
    { "uct",	tZONE,	   HOUR( 0) },	    /* Universal Coordinated Time */
    { "wet",	tZONE,	   HOUR( 0) },	    /* Western European */
    { "bst",	tDAYZONE,  HOUR( 0) },	    /* British Summer */
    { "wat",	tZONE,	   HOUR( 1) },	    /* West Africa */
    { "at",	tZONE,	   HOUR( 2) },	    /* Azores */
#if	0
    /* For completeness.  BST is also British Summer, and GST is
     * also Guam Standard. */
    { "bst",	tZONE,	   HOUR( 3) },	    /* Brazil Standard */
    { "gst",	tZONE,	   HOUR( 3) },	    /* Greenland Standard */
#endif
    { "nft",	tZONE,	   HOUR( 7/2) },    /* Newfoundland */
    { "nst",	tZONE,	   HOUR( 7/2) },    /* Newfoundland Standard */
    { "ndt",	tDAYZONE,  HOUR( 7/2) },    /* Newfoundland Daylight */
    { "ast",	tZONE,	   HOUR( 4) },	    /* Atlantic Standard */
    { "adt",	tDAYZONE,  HOUR( 4) },	    /* Atlantic Daylight */
    { "est",	tZONE,	   HOUR( 5) },	    /* Eastern Standard */
    { "edt",	tDAYZONE,  HOUR( 5) },	    /* Eastern Daylight */
    { "cst",	tZONE,	   HOUR( 6) },	    /* Central Standard */
    { "cdt",	tDAYZONE,  HOUR( 6) },	    /* Central Daylight */
    { "mst",	tZONE,	   HOUR( 7) },	    /* Mountain Standard */
    { "mdt",	tDAYZONE,  HOUR( 7) },	    /* Mountain Daylight */
    { "pst",	tZONE,	   HOUR( 8) },	    /* Pacific Standard */
    { "pdt",	tDAYZONE,  HOUR( 8) },	    /* Pacific Daylight */
    { "yst",	tZONE,	   HOUR( 9) },	    /* Yukon Standard */
    { "ydt",	tDAYZONE,  HOUR( 9) },	    /* Yukon Daylight */
    { "akst",	tZONE,	   HOUR( 9) },	    /* Alaska Standard */
    { "akdt",	tDAYZONE,  HOUR( 9) },	    /* Alaska Daylight */
    { "hst",	tZONE,	   HOUR(10) },	    /* Hawaii Standard */
    { "hdt",	tDAYZONE,  HOUR(10) },	    /* Hawaii Daylight */
    { "cat",	tZONE,	   HOUR(10) },	    /* Central Alaska */
    { "ahst",	tZONE,	   HOUR(10) },	    /* Alaska-Hawaii Standard */
    { "nt",	tZONE,	   HOUR(11) },	    /* Nome */
    { "idlw",	tZONE,	   HOUR(12) },	    /* International Date Line West */
    { "cet",	tZONE,	  -HOUR( 1) },	    /* Central European */
    { "cest",	tDAYZONE, -HOUR( 1) },	    /* Central European Summer */
    { "met",	tZONE,	  -HOUR( 1) },	    /* Middle European */
    { "mewt",	tZONE,	  -HOUR( 1) },	    /* Middle European Winter */
    { "mest",	tDAYZONE, -HOUR( 1) },	    /* Middle European Summer */
    { "swt",	tZONE,	  -HOUR( 1) },	    /* Swedish Winter */
    { "sst",	tDAYZONE, -HOUR( 1) },	    /* Swedish Summer */
    { "fwt",	tZONE,	  -HOUR( 1) },	    /* French Winter */
    { "fst",	tDAYZONE, -HOUR( 1) },	    /* French Summer */
    { "eet",	tZONE,	  -HOUR( 2) },	    /* Eastern Europe, USSR Zone 1 */
    { "bt",	tZONE,	  -HOUR( 3) },	    /* Baghdad, USSR Zone 2 */
    { "it",	tZONE,	  -HOUR( 7/2) },    /* Iran */
    { "zp4",	tZONE,	  -HOUR( 4) },	    /* USSR Zone 3 */
    { "zp5",	tZONE,	  -HOUR( 5) },	    /* USSR Zone 4 */
    { "ist",	tZONE,	  -HOUR(11/2) },    /* Indian Standard */
    { "zp6",	tZONE,	  -HOUR( 6) },	    /* USSR Zone 5 */
#if	0
    /* For completeness.  NST is also Newfoundland Standard, and SST is
     * also Swedish Summer. */
    { "nst",	tZONE,	  -HOUR(13/2) },    /* North Sumatra */
    { "sst",	tZONE,	  -HOUR( 7) },	    /* South Sumatra, USSR Zone 6 */
#endif	/* 0 */
    { "wast",	tZONE,	  -HOUR( 7) },	    /* West Australian Standard */
    { "wadt",	tDAYZONE, -HOUR( 7) },	    /* West Australian Daylight */
    { "jt",	tZONE,	  -HOUR(15/2) },    /* Java (3pm in Cronusland!) */
    { "cct",	tZONE,	  -HOUR( 8) },	    /* China Coast, USSR Zone 7 */
    { "jst",	tZONE,	  -HOUR( 9) },	    /* Japan Standard, USSR Zone 8 */
    { "jdt",	tDAYZONE, -HOUR( 9) },	    /* Japan Daylight */
    { "kst",	tZONE,	  -HOUR( 9) },	    /* Korea Standard */
    { "kdt",	tDAYZONE, -HOUR( 9) },	    /* Korea Daylight */
    { "cast",	tZONE,	  -HOUR(19/2) },    /* Central Australian Standard */
    { "cadt",	tDAYZONE, -HOUR(19/2) },    /* Central Australian Daylight */
    { "east",	tZONE,	  -HOUR(10) },	    /* Eastern Australian Standard */
    { "eadt",	tDAYZONE, -HOUR(10) },	    /* Eastern Australian Daylight */
    { "gst",	tZONE,	  -HOUR(10) },	    /* Guam Standard, USSR Zone 9 */
    { "nzt",	tZONE,	  -HOUR(12) },	    /* New Zealand */
    { "nzst",	tZONE,	  -HOUR(12) },	    /* New Zealand Standard */
    { "nzdt",	tDAYZONE, -HOUR(12) },	    /* New Zealand Daylight */
    { "idle",	tZONE,	  -HOUR(12) },	    /* International Date Line East */
    /* ADDED BY Marco Nijdam */
    { "dst",	tDST,	  HOUR( 0) },	    /* DST on (hour is ignored) */
    /* End ADDED */
    { NULL, 0, 0 }
};

/*
 * Military timezone table.
 */

static const TABLE MilitaryTable[] = {
    { "a",	tZONE,	-HOUR( 1) },
    { "b",	tZONE,	-HOUR( 2) },
    { "c",	tZONE,	-HOUR( 3) },
    { "d",	tZONE,	-HOUR( 4) },
    { "e",	tZONE,	-HOUR( 5) },
    { "f",	tZONE,	-HOUR( 6) },
    { "g",	tZONE,	-HOUR( 7) },
    { "h",	tZONE,	-HOUR( 8) },
    { "i",	tZONE,	-HOUR( 9) },
    { "k",	tZONE,	-HOUR(10) },
    { "l",	tZONE,	-HOUR(11) },
    { "m",	tZONE,	-HOUR(12) },
    { "n",	tZONE,	HOUR(  1) },
    { "o",	tZONE,	HOUR(  2) },
    { "p",	tZONE,	HOUR(  3) },
    { "q",	tZONE,	HOUR(  4) },
    { "r",	tZONE,	HOUR(  5) },
    { "s",	tZONE,	HOUR(  6) },
    { "t",	tZONE,	HOUR(  7) },
    { "u",	tZONE,	HOUR(  8) },
    { "v",	tZONE,	HOUR(  9) },
    { "w",	tZONE,	HOUR( 10) },
    { "x",	tZONE,	HOUR( 11) },
    { "y",	tZONE,	HOUR( 12) },
    { "z",	tZONE,	HOUR( 0) },
    { NULL, 0, 0 }
};

static inline const char *
bypassSpaces(
    const char *s)
{
    while (TclIsSpaceProc(*s)) {
	s++;
    }
    return s;
}

/*
 * Dump error messages in the bit bucket.
 */

static void
TclDateerror(
    YYLTYPE* location,
    DateInfo* infoPtr,
    const char *s)
{
    Tcl_Obj* t;
    if (!infoPtr->messages) {
	TclNewObj(infoPtr->messages);
    }
    Tcl_AppendToObj(infoPtr->messages, infoPtr->separatrix, -1);
    Tcl_AppendToObj(infoPtr->messages, s, -1);
    Tcl_AppendToObj(infoPtr->messages, " (characters ", -1);
    TclNewIntObj(t, location->first_column);
    Tcl_IncrRefCount(t);
    Tcl_AppendObjToObj(infoPtr->messages, t);
    Tcl_DecrRefCount(t);
    Tcl_AppendToObj(infoPtr->messages, "-", -1);
    TclNewIntObj(t, location->last_column);
    Tcl_IncrRefCount(t);
    Tcl_AppendObjToObj(infoPtr->messages, t);
    Tcl_DecrRefCount(t);
    Tcl_AppendToObj(infoPtr->messages, ")", -1);
    infoPtr->separatrix = "\n";
}

int
ToSeconds(
    int Hours,
    int Minutes,
    int Seconds,
    MERIDIAN Meridian)
{
    if (Minutes < 0 || Minutes > 59 || Seconds < 0 || Seconds > 59) {
	return -1;
    }
    switch (Meridian) {
    case MER24:
	if (Hours < 0 || Hours > 23) {
	    return -1;
	}
	return (Hours * 60L + Minutes) * 60L + Seconds;
    case MERam:
	if (Hours < 1 || Hours > 12) {
	    return -1;
	}
	return ((Hours % 12) * 60L + Minutes) * 60L + Seconds;
    case MERpm:
	if (Hours < 1 || Hours > 12) {
	    return -1;
	}
	return (((Hours % 12) + 12) * 60L + Minutes) * 60L + Seconds;
    }
    return -1;			/* Should never be reached */
}

static int
LookupWord(
    YYSTYPE* yylvalPtr,
    char *buff)
{
    char *p;
    char *q;
    const TABLE *tp;
    int i, abbrev;

    /*
     * Make it lowercase.
     */

    Tcl_UtfToLower(buff);

    if (*buff == 'a' && (strcmp(buff, "am") == 0 || strcmp(buff, "a.m.") == 0)) {
	yylvalPtr->Meridian = MERam;
	return tMERIDIAN;
    }
    if (*buff == 'p' && (strcmp(buff, "pm") == 0 || strcmp(buff, "p.m.") == 0)) {
	yylvalPtr->Meridian = MERpm;
	return tMERIDIAN;
    }

    /*
     * See if we have an abbreviation for a month.
     */

    if (strlen(buff) == 3) {
	abbrev = 1;
    } else if (strlen(buff) == 4 && buff[3] == '.') {
	abbrev = 1;
	buff[3] = '\0';
    } else {
	abbrev = 0;
    }

    for (tp = MonthDayTable; tp->name; tp++) {
	if (abbrev) {
	    if (strncmp(buff, tp->name, 3) == 0) {
		yylvalPtr->Number = tp->value;
		return tp->type;
	    }
	} else if (strcmp(buff, tp->name) == 0) {
	    yylvalPtr->Number = tp->value;
	    return tp->type;
	}
    }

    for (tp = TimezoneTable; tp->name; tp++) {
	if (strcmp(buff, tp->name) == 0) {
	    yylvalPtr->Number = tp->value;
	    return tp->type;
	}
    }

    for (tp = UnitsTable; tp->name; tp++) {
	if (strcmp(buff, tp->name) == 0) {
	    yylvalPtr->Number = tp->value;
	    return tp->type;
	}
    }

    /*
     * Strip off any plural and try the units table again.
     */

    i = strlen(buff) - 1;
    if (i > 0 && buff[i] == 's') {
	buff[i] = '\0';
	for (tp = UnitsTable; tp->name; tp++) {
	    if (strcmp(buff, tp->name) == 0) {
		yylvalPtr->Number = tp->value;
		return tp->type;
	    }
	}
    }

    for (tp = OtherTable; tp->name; tp++) {
	if (strcmp(buff, tp->name) == 0) {
	    yylvalPtr->Number = tp->value;
	    return tp->type;
	}
    }

    /*
     * Military timezones.
     */

    if (buff[1] == '\0' && !(*buff & 0x80)
	    && isalpha(UCHAR(*buff))) {			/* INTL: ISO only */
	for (tp = MilitaryTable; tp->name; tp++) {
	    if (strcmp(buff, tp->name) == 0) {
		yylvalPtr->Number = tp->value;
		return tp->type;
	    }
	}
    }

    /*
     * Drop out any periods and try the timezone table again.
     */

    for (i = 0, p = q = buff; *q; q++) {
	if (*q != '.') {
	    *p++ = *q;
	} else {
	    i++;
	}
    }
    *p = '\0';
    if (i) {
	for (tp = TimezoneTable; tp->name; tp++) {
	    if (strcmp(buff, tp->name) == 0) {
		yylvalPtr->Number = tp->value;
		return tp->type;
	    }
	}
    }

    return tID;
}

static int
TclDatelex(
    YYSTYPE* yylvalPtr,
    YYLTYPE* location,
    DateInfo *info)
{
    char c;
    char *p;
    char buff[20];
    int Count;
    const char *tokStart;

    location->first_column = yyInput - info->dateStart;
    for ( ; ; ) {

	if (isspace(UCHAR(*yyInput))) {
	    yyInput = bypassSpaces(yyInput);
	    /* ignore space at end of text and before some words */
	    c = *yyInput;
	    if (c != '\0' && !isalpha(UCHAR(c))) {
		return SP;
	    }
	}
	tokStart = yyInput;

	if (isdigit(UCHAR(c = *yyInput))) { /* INTL: digit */

	    /*
	     * Convert the string into a number; count the number of digits.
	     */
	    int num = c - '0';
	    p = (char *)yyInput;
	    while (isdigit(UCHAR(c = *(++p)))) {
		if (num >= 0) {
		    num *= 10; num += c - '0';
		}
	    }
	    yylvalPtr->Number = num;
	    yyDigitCount = p - yyInput;
	    yyInput = p;

	    /*
	     * A number with 6 or more digits is considered an ISO 8601 base.
	     */

	    location->last_column = yyInput - info->dateStart - 1;
	    if (yyDigitCount >= 6) {
		if (yyDigitCount == 14 || yyDigitCount == 12) {
		    /* long form of ISO 8601 (without separator), either
		     * YYYYMMDDhhmmss or YYYYMMDDhhmm, so reduce to date
		     * (8 chars is isodate) */
		    p = (char *)tokStart;
		    num = *p++ - '0';
		    do {
			num *= 10; num += *p++ - '0';
		    } while (p - tokStart < 8);
		    yylvalPtr->Number = num;
		    yyDigitCount = 8;
		    yyInput = p;
		    location->last_column = yyInput - info->dateStart - 1;
		    return tISOBASL;
		}
		if (num < 0) { /* overflow */
		    return tID;
		}
		if (yyDigitCount == 8) {
		    return tISOBAS8;
		}
		if (yyDigitCount == 6) {
		    return tISOBAS6;
		}
	    }
	    /* ignore spaces after digits (optional) */
	    yyInput = bypassSpaces(yyInput);
	    return tUNUMBER;
	}
	if (!(c & 0x80) && isalpha(UCHAR(c))) {		  /* INTL: ISO only. */
	    int ret;
	    for (p = buff; isalpha(UCHAR(c = *yyInput++)) /* INTL: ISO only. */
		     || c == '.'; ) {
		if (p < &buff[sizeof buff - 1]) {
		    *p++ = c;
		}
	    }
	    *p = '\0';
	    yyInput--;
	    location->last_column = yyInput - info->dateStart - 1;
	    ret = LookupWord(yylvalPtr, buff);
	    /*
	     * lookahead:
	     *	for spaces to consider word boundaries (for instance
	     *	literal T in isodateTisotimeZ is not a TZ, but Z is UTC);
	     *	for +/- digit, to differentiate between "GMT+1000 day" and "GMT +1000 day";
	     * bypass spaces after token (but ignore by TZ+OFFS), because should
	     * recognize next SP token, if TZ only.
	     */
	    if (ret == tZONE || ret == tDAYZONE) {
		c = *yyInput;
		if (isdigit(UCHAR(c))) { /* literal not a TZ  */
		    yyInput = tokStart;
		    return *yyInput++;
		}
		if ((c == '+' || c == '-') && isdigit(UCHAR(*(yyInput+1)))) {
		    if ( !isdigit(UCHAR(*(yyInput+2)))
		      || !isdigit(UCHAR(*(yyInput+3)))) {
			/* GMT+1, GMT-10, etc. */
			return tZONEwO2;
		    }
		    if ( isdigit(UCHAR(*(yyInput+4)))
		      && !isdigit(UCHAR(*(yyInput+5)))) {
			/* GMT+1000, etc. */
			return tZONEwO4;
		    }
		}
	    }
	    yyInput = bypassSpaces(yyInput);
	    return ret;

	}
	if (c != '(') {
	    location->last_column = yyInput - info->dateStart;
	    return *yyInput++;
	}
	Count = 0;
	do {
	    c = *yyInput++;
	    if (c == '\0') {
		location->last_column = yyInput - info->dateStart - 1;
		return c;
	    } else if (c == '(') {
		Count++;
	    } else if (c == ')') {
		Count--;
	    }
	} while (Count > 0);
    }
}

int
TclClockFreeScan(
    Tcl_Interp *interp,		/* Tcl interpreter */
    DateInfo *info)		/* Input and result parameters */
{
    int status;
<<<<<<< HEAD

  #if YYDEBUG
    /* enable debugging if compiled with YYDEBUG */
    yydebug = 1;
  #endif

=======

  #if YYDEBUG
    /* enable debugging if compiled with YYDEBUG */
    yydebug = 1;
  #endif

>>>>>>> 12d0aca6
    /*
     * yyInput = stringToParse;
     *
     * ClockInitDateInfo(info) should be executed to pre-init info;
     */

    yyDSTmode = DSTmaybe;

    info->separatrix = "";

    info->dateStart = yyInput;

    /* ignore spaces at begin */
    yyInput = bypassSpaces(yyInput);

    /* parse */
    status = yyparse(info);
    if (status == 1) {
    	const char *msg = NULL;
	if (info->errFlags & CLF_HAVEDATE) {
	    msg = "more than one date in string";
	} else if (info->errFlags & CLF_TIME) {
	    msg = "more than one time of day in string";
	} else if (info->errFlags & CLF_ZONE) {
	    msg = "more than one time zone in string";
	} else if (info->errFlags & CLF_DAYOFWEEK) {
	    msg = "more than one weekday in string";
	} else if (info->errFlags & CLF_ORDINALMONTH) {
	    msg = "more than one ordinal month in string";
	}
	if (msg) {
	    Tcl_SetObjResult(interp, Tcl_NewStringObj(msg, -1));
	    Tcl_SetErrorCode(interp, "TCL", "VALUE", "DATE", "MULTIPLE", (char *)NULL);
	} else {
	    Tcl_SetObjResult(interp,
		info->messages ? info->messages : Tcl_NewObj());
	    info->messages = NULL;
	    Tcl_SetErrorCode(interp, "TCL", "VALUE", "DATE", "PARSE", (char *)NULL);
	}
	status = TCL_ERROR;
    } else if (status == 2) {
	Tcl_SetObjResult(interp, Tcl_NewStringObj("memory exhausted", -1));
	Tcl_SetErrorCode(interp, "TCL", "MEMORY", (char *)NULL);
	status = TCL_ERROR;
    } else if (status != 0) {
	Tcl_SetObjResult(interp, Tcl_NewStringObj("Unknown status returned "
						  "from date parser. Please "
						  "report this error as a "
						  "bug in Tcl.", -1));
	Tcl_SetErrorCode(interp, "TCL", "BUG", (char *)NULL);
	status = TCL_ERROR;
    }
    if (info->messages) {
	Tcl_DecrRefCount(info->messages);
    }
    return status;
}

/*
 * Local Variables:
 * mode: c
 * c-basic-offset: 4
 * fill-column: 78
 * End:
 */<|MERGE_RESOLUTION|>--- conflicted
+++ resolved
@@ -57,13 +57,8 @@
 
 #include "tclDate.h"
 
-<<<<<<< HEAD
 #define YYMALLOC	Tcl_Alloc
 #define YYFREE(x)	(Tcl_Free((void*) (x)))
-=======
-#define YYMALLOC	ckalloc
-#define YYFREE(x)	(ckfree((void*) (x)))
->>>>>>> 12d0aca6
 
 #define EPOCH		1970
 #define START_OF_TIME	1902
@@ -94,11 +89,7 @@
 typedef struct _TABLE {
     const char *name;
     int type;
-<<<<<<< HEAD
-    long value;
-=======
     Tcl_WideInt value;
->>>>>>> 12d0aca6
 } TABLE;
 
 /*
@@ -112,11 +103,7 @@
 %}
 
 %union {
-<<<<<<< HEAD
-    long Number;
-=======
     Tcl_WideInt Number;
->>>>>>> 12d0aca6
     enum _MERIDIAN Meridian;
 }
 
@@ -1034,21 +1021,12 @@
     DateInfo *info)		/* Input and result parameters */
 {
     int status;
-<<<<<<< HEAD
 
   #if YYDEBUG
     /* enable debugging if compiled with YYDEBUG */
     yydebug = 1;
   #endif
 
-=======
-
-  #if YYDEBUG
-    /* enable debugging if compiled with YYDEBUG */
-    yydebug = 1;
-  #endif
-
->>>>>>> 12d0aca6
     /*
      * yyInput = stringToParse;
      *
