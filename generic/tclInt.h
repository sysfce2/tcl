--- conflicted
+++ resolved
@@ -3223,12 +3223,7 @@
  *----------------------------------------------------------------
  */
 
-<<<<<<< HEAD
 #if TCL_MAJOR_VERSION > 8
-MODULE_SCOPE void	TclAppendBytesToByteArray(Tcl_Obj *objPtr,
-			    const unsigned char *bytes, Tcl_Size len);
-=======
->>>>>>> dfc326f7
 MODULE_SCOPE void	TclAdvanceContinuations(Tcl_Size *line, Tcl_Size **next,
 			    int loc);
 MODULE_SCOPE void	TclAdvanceLines(Tcl_Size *line, const char *start,
