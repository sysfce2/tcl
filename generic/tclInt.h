--- conflicted
+++ resolved
@@ -3476,13 +3476,8 @@
 MODULE_SCOPE void	TclErrorStackResetIf(Tcl_Interp *interp,
 			    const char *msg, Tcl_Size length);
 /* Tip 430 */
-<<<<<<< HEAD
 MODULE_SCOPE Tcl_Code    TclZipfs_Init(Tcl_Interp *interp);
-
-=======
-MODULE_SCOPE int    TclZipfs_Init(Tcl_Interp *interp);
 MODULE_SCOPE int    TclIsZipfsPath(const char *path);
->>>>>>> 99e60e24
 
 MODULE_SCOPE int *TclGetUnicodeFromObj(Tcl_Obj *, int *);
 MODULE_SCOPE Tcl_Obj *TclNewUnicodeObj(const int *, int);
