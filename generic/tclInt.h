/*
 * tclInt.h --
 *
 *	Declarations of things used internally by the Tcl interpreter.
 *
 * Copyright (c) 1987-1993 The Regents of the University of California.
 * Copyright (c) 1993-1997 Lucent Technologies.
 * Copyright (c) 1994-1998 Sun Microsystems, Inc.
 * Copyright (c) 1998-1999 by Scriptics Corporation.
 * Copyright (c) 2001, 2002 by Kevin B. Kenny.  All rights reserved.
 * Copyright (c) 2007 Daniel A. Steffen <das@users.sourceforge.net>
 * Copyright (c) 2006-2008 by Joe Mistachkin.  All rights reserved.
 * Copyright (c) 2008 by Miguel Sofer. All rights reserved.
 *
 * See the file "license.terms" for information on usage and redistribution of
 * this file, and for a DISCLAIMER OF ALL WARRANTIES.
 */

#ifndef _TCLINT
#define _TCLINT

/*
 * Some numerics configuration options.
 */

#undef ACCEPT_NAN

/*
 * Used to tag functions that are only to be visible within the module being
 * built and not outside it (where this is supported by the linker).
 * Also used in the platform-specific *Port.h files.
 */

#ifndef MODULE_SCOPE
#   ifdef __cplusplus
#	define MODULE_SCOPE extern "C"
#   else
#	define MODULE_SCOPE extern
#   endif
#endif

#ifndef JOIN
#  define JOIN(a,b) JOIN1(a,b)
#  define JOIN1(a,b) a##b
#endif

#if defined(__cplusplus)
#   define TCL_UNUSED(T) T
#elif defined(__GNUC__) && (__GNUC__ > 2)
#   define TCL_UNUSED(T) T JOIN(dummy, __LINE__) __attribute__((unused))
#else
#   define TCL_UNUSED(T) T JOIN(dummy, __LINE__)
#endif

/*
 * Common include files needed by most of the Tcl source files are included
 * here, so that system-dependent personalizations for the include files only
 * have to be made in once place. This results in a few extra includes, but
 * greater modularity. The order of the three groups of #includes is
 * important. For example, stdio.h is needed by tcl.h.
 */

#include "tclPort.h"

#include <stdio.h>

#include <ctype.h>
#include <stdarg.h>
#ifdef NO_STDLIB_H
#   include "../compat/stdlib.h"
#else
#   include <stdlib.h>
#endif
#ifdef NO_STRING_H
#include "../compat/string.h"
#else
#include <string.h>
#endif
#include <locale.h>

/*
 * Ensure WORDS_BIGENDIAN is defined correctly:
 * Needs to happen here in addition to configure to work with fat compiles on
 * Darwin (where configure runs only once for multiple architectures).
 */

#ifdef HAVE_SYS_TYPES_H
#    include <sys/types.h>
#endif
#ifdef HAVE_SYS_PARAM_H
#    include <sys/param.h>
#endif
#ifdef BYTE_ORDER
#    ifdef BIG_ENDIAN
#	 if BYTE_ORDER == BIG_ENDIAN
#	     undef WORDS_BIGENDIAN
#	     define WORDS_BIGENDIAN 1
#	 endif
#    endif
#    ifdef LITTLE_ENDIAN
#	 if BYTE_ORDER == LITTLE_ENDIAN
#	     undef WORDS_BIGENDIAN
#	 endif
#    endif
#endif

/*
 * Macros used to cast between pointers and integers (e.g. when storing an int
 * in ClientData), on 64-bit architectures they avoid gcc warning about "cast
 * to/from pointer from/to integer of different size".
 */

#if !defined(INT2PTR)
#   define INT2PTR(p) ((void *)(ptrdiff_t)(p))
#endif
#if !defined(PTR2INT)
#   define PTR2INT(p) ((ptrdiff_t)(p))
#endif
#if !defined(UINT2PTR)
#   define UINT2PTR(p) ((void *)(size_t)(p))
#endif
#if !defined(PTR2UINT)
#   define PTR2UINT(p) ((size_t)(p))
#endif

#if defined(_WIN32) && defined(_MSC_VER)
#   define vsnprintf _vsnprintf
#endif

#if !defined(TCL_THREADS)
#   define TCL_THREADS 1
#endif
#if !TCL_THREADS
#   undef TCL_DECLARE_MUTEX
#   define TCL_DECLARE_MUTEX(name)
#   undef  Tcl_MutexLock
#   define Tcl_MutexLock(mutexPtr)
#   undef  Tcl_MutexUnlock
#   define Tcl_MutexUnlock(mutexPtr)
#   undef  Tcl_MutexFinalize
#   define Tcl_MutexFinalize(mutexPtr)
#   undef  Tcl_ConditionNotify
#   define Tcl_ConditionNotify(condPtr)
#   undef  Tcl_ConditionWait
#   define Tcl_ConditionWait(condPtr, mutexPtr, timePtr)
#   undef  Tcl_ConditionFinalize
#   define Tcl_ConditionFinalize(condPtr)
#endif

/*
 * The following procedures allow namespaces to be customized to support
 * special name resolution rules for commands/variables.
 */

struct Tcl_ResolvedVarInfo;

typedef Tcl_Var (Tcl_ResolveRuntimeVarProc)(Tcl_Interp *interp,
	struct Tcl_ResolvedVarInfo *vinfoPtr);

typedef void (Tcl_ResolveVarDeleteProc)(struct Tcl_ResolvedVarInfo *vinfoPtr);

/*
 * The following structure encapsulates the routines needed to resolve a
 * variable reference at runtime. Any variable specific state will typically
 * be appended to this structure.
 */

typedef struct Tcl_ResolvedVarInfo {
    Tcl_ResolveRuntimeVarProc *fetchProc;
    Tcl_ResolveVarDeleteProc *deleteProc;
} Tcl_ResolvedVarInfo;

typedef int (Tcl_ResolveCompiledVarProc)(Tcl_Interp *interp,
	const char *name, size_t length, Tcl_Namespace *context,
	Tcl_ResolvedVarInfo **rPtr);

typedef int (Tcl_ResolveVarProc)(Tcl_Interp *interp, const char *name,
	Tcl_Namespace *context, int flags, Tcl_Var *rPtr);

typedef int (Tcl_ResolveCmdProc)(Tcl_Interp *interp, const char *name,
	Tcl_Namespace *context, int flags, Tcl_Command *rPtr);

typedef struct Tcl_ResolverInfo {
    Tcl_ResolveCmdProc *cmdResProc;
				/* Procedure handling command name
				 * resolution. */
    Tcl_ResolveVarProc *varResProc;
				/* Procedure handling variable name resolution
				 * for variables that can only be handled at
				 * runtime. */
    Tcl_ResolveCompiledVarProc *compiledVarResProc;
				/* Procedure handling variable name resolution
				 * at compile time. */
} Tcl_ResolverInfo;

/*
 * This flag bit should not interfere with TCL_GLOBAL_ONLY,
 * TCL_NAMESPACE_ONLY, or TCL_LEAVE_ERR_MSG; it signals that the variable
 * lookup is performed for upvar (or similar) purposes, with slightly
 * different rules:
 *    - Bug #696893 - variable is either proc-local or in the current
 *	namespace; never follow the second (global) resolution path
 *    - Bug #631741 - do not use special namespace or interp resolvers
 */

#define TCL_AVOID_RESOLVERS 0x40000

/*
 *----------------------------------------------------------------
 * Data structures related to namespaces.
 *----------------------------------------------------------------
 */

typedef struct Tcl_Ensemble Tcl_Ensemble;
typedef struct NamespacePathEntry NamespacePathEntry;

/*
 * Special hashtable for variables: this is just a Tcl_HashTable with an nsPtr
 * field added at the end: in this way variables can find their namespace
 * without having to copy a pointer in their struct: they can access it via
 * their hPtr->tablePtr.
 */

typedef struct TclVarHashTable {
    Tcl_HashTable table;
    struct Namespace *nsPtr;
} TclVarHashTable;

/*
 * This is for itcl - it likes to search our varTables directly :(
 */

#define TclVarHashFindVar(tablePtr, key) \
    TclVarHashCreateVar((tablePtr), (key), NULL)

/*
 * Define this to reduce the amount of space that the average namespace
 * consumes by only allocating the table of child namespaces when necessary.
 * Defining it breaks compatibility for Tcl extensions (e.g., itcl) which
 * reach directly into the Namespace structure.
 */

#undef BREAK_NAMESPACE_COMPAT

/*
 * The structure below defines a namespace.
 * Note: the first five fields must match exactly the fields in a
 * Tcl_Namespace structure (see tcl.h). If you change one, be sure to change
 * the other.
 */

typedef struct Namespace {
    char *name;			/* The namespace's simple (unqualified) name.
				 * This contains no ::'s. The name of the
				 * global namespace is "" although "::" is an
				 * synonym. */
    char *fullName;		/* The namespace's fully qualified name. This
				 * starts with ::. */
    void *clientData;	/* An arbitrary value associated with this
				 * namespace. */
    Tcl_NamespaceDeleteProc *deleteProc;
				/* Procedure invoked when deleting the
				 * namespace to, e.g., free clientData. */
    struct Namespace *parentPtr;/* Points to the namespace that contains this
				 * one. NULL if this is the global
				 * namespace. */
#ifndef BREAK_NAMESPACE_COMPAT
    Tcl_HashTable childTable;	/* Contains any child namespaces. Indexed by
				 * strings; values have type (Namespace *). */
#else
    Tcl_HashTable *childTablePtr;
				/* Contains any child namespaces. Indexed by
				 * strings; values have type (Namespace *). If
				 * NULL, there are no children. */
#endif
    size_t nsId;		/* Unique id for the namespace. */
    Tcl_Interp *interp;	/* The interpreter containing this
				 * namespace. */
    int flags;			/* OR-ed combination of the namespace status
				 * flags NS_DYING and NS_DEAD listed below. */
    size_t activationCount;	/* Number of "activations" or active call
				 * frames for this namespace that are on the
				 * Tcl call stack. The namespace won't be
				 * freed until activationCount becomes zero. */
<<<<<<< HEAD
    size_t refCount;		/* Count of references by namespaceName
=======
    TCL_HASH_TYPE refCount;	/* Count of references by namespaceName
>>>>>>> f527a3f4
				 * objects. The namespace can't be freed until
				 * refCount becomes zero. */
    Tcl_HashTable cmdTable;	/* Contains all the commands currently
				 * registered in the namespace. Indexed by
				 * strings; values have type (Command *).
				 * Commands imported by Tcl_Import have
				 * Command structures that point (via an
				 * ImportedCmdRef structure) to the Command
				 * structure in the source namespace's command
				 * table. */
    TclVarHashTable varTable;	/* Contains all the (global) variables
				 * currently in this namespace. Indexed by
				 * strings; values have type (Var *). */
    char **exportArrayPtr;	/* Points to an array of string patterns
				 * specifying which commands are exported. A
				 * pattern may include "string match" style
				 * wildcard characters to specify multiple
				 * commands; however, no namespace qualifiers
				 * are allowed. NULL if no export patterns are
				 * registered. */
    size_t numExportPatterns;	/* Number of export patterns currently
				 * registered using "namespace export". */
    size_t maxExportPatterns;	/* Number of export patterns for which space
				 * is currently allocated. */
<<<<<<< HEAD
    size_t cmdRefEpoch;		/* Incremented if a newly added command
=======
    TCL_HASH_TYPE cmdRefEpoch;	/* Incremented if a newly added command
>>>>>>> f527a3f4
				 * shadows a command for which this namespace
				 * has already cached a Command* pointer; this
				 * causes all its cached Command* pointers to
				 * be invalidated. */
<<<<<<< HEAD
    size_t resolverEpoch;	/* Incremented whenever (a) the name
=======
    TCL_HASH_TYPE resolverEpoch;	/* Incremented whenever (a) the name
>>>>>>> f527a3f4
				 * resolution rules change for this namespace
				 * or (b) a newly added command shadows a
				 * command that is compiled to bytecodes. This
				 * invalidates all byte codes compiled in the
				 * namespace, causing the code to be
				 * recompiled under the new rules.*/
    Tcl_ResolveCmdProc *cmdResProc;
				/* If non-null, this procedure overrides the
				 * usual command resolution mechanism in Tcl.
				 * This procedure is invoked within
				 * Tcl_FindCommand to resolve all command
				 * references within the namespace. */
    Tcl_ResolveVarProc *varResProc;
				/* If non-null, this procedure overrides the
				 * usual variable resolution mechanism in Tcl.
				 * This procedure is invoked within
				 * Tcl_FindNamespaceVar to resolve all
				 * variable references within the namespace at
				 * runtime. */
    Tcl_ResolveCompiledVarProc *compiledVarResProc;
				/* If non-null, this procedure overrides the
				 * usual variable resolution mechanism in Tcl.
				 * This procedure is invoked within
				 * LookupCompiledLocal to resolve variable
				 * references within the namespace at compile
				 * time. */
<<<<<<< HEAD
    size_t exportLookupEpoch;	/* Incremented whenever a command is added to
=======
    TCL_HASH_TYPE exportLookupEpoch;	/* Incremented whenever a command is added to
>>>>>>> f527a3f4
				 * a namespace, removed from a namespace or
				 * the exports of a namespace are changed.
				 * Allows TIP#112-driven command lists to be
				 * validated efficiently. */
    Tcl_Ensemble *ensembles;	/* List of structures that contain the details
				 * of the ensembles that are implemented on
				 * top of this namespace. */
    Tcl_Obj *unknownHandlerPtr;	/* A script fragment to be used when command
				 * resolution in this namespace fails. TIP
				 * 181. */
    size_t commandPathLength;	/* The length of the explicit path. */
    NamespacePathEntry *commandPathArray;
				/* The explicit path of the namespace as an
				 * array. */
    NamespacePathEntry *commandPathSourceList;
				/* Linked list of path entries that point to
				 * this namespace. */
    Tcl_NamespaceDeleteProc *earlyDeleteProc;
				/* Just like the deleteProc field (and called
				 * with the same clientData) but called at the
				 * start of the deletion process, so there is
				 * a chance for code to do stuff inside the
				 * namespace before deletion completes. */
} Namespace;

/*
 * An entry on a namespace's command resolution path.
 */

struct NamespacePathEntry {
    Namespace *nsPtr;		/* What does this path entry point to? If it
				 * is NULL, this path entry points is
				 * redundant and should be skipped. */
    Namespace *creatorNsPtr;	/* Where does this path entry point from? This
				 * allows for efficient invalidation of
				 * references when the path entry's target
				 * updates its current list of defined
				 * commands. */
    NamespacePathEntry *prevPtr, *nextPtr;
				/* Linked list pointers or NULL at either end
				 * of the list that hangs off Namespace's
				 * commandPathSourceList field. */
};

/*
 * Flags used to represent the status of a namespace:
 *
 * NS_DYING -	1 means Tcl_DeleteNamespace has been called to delete the
 *		namespace.  There may still be active call frames on the Tcl
 *		stack that refer to the namespace. When the last call frame
 *		referring to it has been popped, its remaining variables and
 *		commands are destroyed and it is marked "dead" (NS_DEAD).
 * NS_TEARDOWN  -1 means that TclTeardownNamespace has already been called on
 *		this namespace and it should not be called again [Bug 1355942].
 * NS_DEAD -	1 means Tcl_DeleteNamespace has been called to delete the
 *		namespace and no call frames still refer to it. It is no longer
 *		accessible by name. Its variables and commands have already
 *		been destroyed.  When the last namespaceName object in any byte
 *		code unit that refers to the namespace has been freed (i.e.,
 *		when the namespace's refCount is 0), the namespace's storage
 *		will be freed.
 * NS_SUPPRESS_COMPILATION -
 *		Marks the commands in this namespace for not being compiled,
 *		forcing them to be looked up every time.
 */

#define NS_DYING	0x01
#define NS_DEAD		0x02
#define NS_TEARDOWN	0x04
#define NS_KILLED	0x04 /* Same as NS_TEARDOWN (Deprecated) */
#define NS_SUPPRESS_COMPILATION	0x08

/*
 * Flags passed to TclGetNamespaceForQualName:
 *
 * TCL_GLOBAL_ONLY		- (see tcl.h) Look only in the global ns.
 * TCL_NAMESPACE_ONLY		- (see tcl.h) Look only in the context ns.
 * TCL_CREATE_NS_IF_UNKNOWN	- Create unknown namespaces.
 * TCL_FIND_ONLY_NS		- The name sought is a namespace name.
 */

#define TCL_CREATE_NS_IF_UNKNOWN	0x800
#define TCL_FIND_ONLY_NS		0x1000

/*
 * The client data for an ensemble command. This consists of the table of
 * commands that are actually exported by the namespace, and an epoch counter
 * that, combined with the exportLookupEpoch field of the namespace structure,
 * defines whether the table contains valid data or will need to be recomputed
 * next time the ensemble command is called.
 */

typedef struct EnsembleConfig {
    Namespace *nsPtr;		/* The namespace backing this ensemble up. */
    Tcl_Command token;		/* The token for the command that provides
				 * ensemble support for the namespace, or NULL
				 * if the command has been deleted (or never
				 * existed; the global namespace never has an
				 * ensemble command.) */
<<<<<<< HEAD
    size_t epoch;		/* The epoch at which this ensemble's table of
=======
    TCL_HASH_TYPE epoch;		/* The epoch at which this ensemble's table of
>>>>>>> f527a3f4
				 * exported commands is valid. */
    char **subcommandArrayPtr;	/* Array of ensemble subcommand names. At all
				 * consistent points, this will have the same
				 * number of entries as there are entries in
				 * the subcommandTable hash. */
    Tcl_HashTable subcommandTable;
				/* Hash table of ensemble subcommand names,
				 * which are its keys so this also provides
				 * the storage management for those subcommand
				 * names. The contents of the entry values are
				 * object version the prefix lists to use when
				 * substituting for the command/subcommand to
				 * build the ensemble implementation command.
				 * Has to be stored here as well as in
				 * subcommandDict because that field is NULL
				 * when we are deriving the ensemble from the
				 * namespace exports list. FUTURE WORK: use
				 * object hash table here. */
    struct EnsembleConfig *next;/* The next ensemble in the linked list of
				 * ensembles associated with a namespace. If
				 * this field points to this ensemble, the
				 * structure has already been unlinked from
				 * all lists, and cannot be found by scanning
				 * the list from the namespace's ensemble
				 * field. */
    int flags;			/* ORed combo of TCL_ENSEMBLE_PREFIX,
				 * ENSEMBLE_DEAD and ENSEMBLE_COMPILE. */

    /* OBJECT FIELDS FOR ENSEMBLE CONFIGURATION */

    Tcl_Obj *subcommandDict;	/* Dictionary providing mapping from
				 * subcommands to their implementing command
				 * prefixes, or NULL if we are to build the
				 * map automatically from the namespace
				 * exports. */
    Tcl_Obj *subcmdList;	/* List of commands that this ensemble
				 * actually provides, and whose implementation
				 * will be built using the subcommandDict (if
				 * present and defined) and by simple mapping
				 * to the namespace otherwise. If NULL,
				 * indicates that we are using the (dynamic)
				 * list of currently exported commands. */
    Tcl_Obj *unknownHandler;	/* Script prefix used to handle the case when
				 * no match is found (according to the rule
				 * defined by flag bit TCL_ENSEMBLE_PREFIX) or
				 * NULL to use the default error-generating
				 * behaviour. The script execution gets all
				 * the arguments to the ensemble command
				 * (including objv[0]) and will have the
				 * results passed directly back to the caller
				 * (including the error code) unless the code
				 * is TCL_CONTINUE in which case the
				 * subcommand will be reparsed by the ensemble
				 * core, presumably because the ensemble
				 * itself has been updated. */
    Tcl_Obj *parameterList;	/* List of ensemble parameter names. */
    size_t numParameters;		/* Cached number of parameters. This is either
				 * 0 (if the parameterList field is NULL) or
				 * the length of the list in the parameterList
				 * field. */
} EnsembleConfig;

/*
 * Various bits for the EnsembleConfig.flags field.
 */

#define ENSEMBLE_DEAD	0x1	/* Flag value to say that the ensemble is dead
				 * and on its way out. */
#define ENSEMBLE_COMPILE 0x4	/* Flag to enable bytecode compilation of an
				 * ensemble. */

/*
 *----------------------------------------------------------------
 * Data structures related to variables. These are used primarily in tclVar.c
 *----------------------------------------------------------------
 */

/*
 * The following structure defines a variable trace, which is used to invoke a
 * specific C procedure whenever certain operations are performed on a
 * variable.
 */

typedef struct VarTrace {
    Tcl_VarTraceProc *traceProc;/* Procedure to call when operations given by
				 * flags are performed on variable. */
    void *clientData;	/* Argument to pass to proc. */
    int flags;			/* What events the trace procedure is
				 * interested in: OR-ed combination of
				 * TCL_TRACE_READS, TCL_TRACE_WRITES,
				 * TCL_TRACE_UNSETS and TCL_TRACE_ARRAY. */
    struct VarTrace *nextPtr;	/* Next in list of traces associated with a
				 * particular variable. */
} VarTrace;

/*
 * The following structure defines a command trace, which is used to invoke a
 * specific C procedure whenever certain operations are performed on a
 * command.
 */

typedef struct CommandTrace {
    Tcl_CommandTraceProc *traceProc;
				/* Procedure to call when operations given by
				 * flags are performed on command. */
    void *clientData;	/* Argument to pass to proc. */
    int flags;			/* What events the trace procedure is
				 * interested in: OR-ed combination of
				 * TCL_TRACE_RENAME, TCL_TRACE_DELETE. */
    struct CommandTrace *nextPtr;
				/* Next in list of traces associated with a
				 * particular command. */
<<<<<<< HEAD
    size_t refCount;	/* Used to ensure this structure is not
=======
    TCL_HASH_TYPE refCount; /* Used to ensure this structure is not
>>>>>>> f527a3f4
				 * deleted too early. Keeps track of how many
				 * pieces of code have a pointer to this
				 * structure. */
} CommandTrace;

/*
 * When a command trace is active (i.e. its associated procedure is executing)
 * one of the following structures is linked into a list associated with the
 * command's interpreter. The information in the structure is needed in order
 * for Tcl to behave reasonably if traces are deleted while traces are active.
 */

typedef struct ActiveCommandTrace {
    struct Command *cmdPtr;	/* Command that's being traced. */
    struct ActiveCommandTrace *nextPtr;
				/* Next in list of all active command traces
				 * for the interpreter, or NULL if no more. */
    CommandTrace *nextTracePtr;	/* Next trace to check after current trace
				 * procedure returns; if this trace gets
				 * deleted, must update pointer to avoid using
				 * free'd memory. */
    int reverseScan;		/* Boolean set true when traces are scanning
				 * in reverse order. */
} ActiveCommandTrace;

/*
 * When a variable trace is active (i.e. its associated procedure is
 * executing) one of the following structures is linked into a list associated
 * with the variable's interpreter. The information in the structure is needed
 * in order for Tcl to behave reasonably if traces are deleted while traces
 * are active.
 */

typedef struct ActiveVarTrace {
    struct Var *varPtr;		/* Variable that's being traced. */
    struct ActiveVarTrace *nextPtr;
				/* Next in list of all active variable traces
				 * for the interpreter, or NULL if no more. */
    VarTrace *nextTracePtr;	/* Next trace to check after current trace
				 * procedure returns; if this trace gets
				 * deleted, must update pointer to avoid using
				 * free'd memory. */
} ActiveVarTrace;

/*
 * The structure below defines a variable, which associates a string name with
 * a Tcl_Obj value. These structures are kept in procedure call frames (for
 * local variables recognized by the compiler) or in the heap (for global
 * variables and any variable not known to the compiler). For each Var
 * structure in the heap, a hash table entry holds the variable name and a
 * pointer to the Var structure.
 */

typedef struct Var {
    int flags;			/* Miscellaneous bits of information about
				 * variable. See below for definitions. */
    union {
	Tcl_Obj *objPtr;	/* The variable's object value. Used for
				 * scalar variables and array elements. */
	TclVarHashTable *tablePtr;/* For array variables, this points to
				 * information about the hash table used to
				 * implement the associative array. Points to
				 * Tcl_Alloc-ed data. */
	struct Var *linkPtr;	/* If this is a global variable being referred
				 * to in a procedure, or a variable created by
				 * "upvar", this field points to the
				 * referenced variable's Var struct. */
    } value;
} Var;

typedef struct VarInHash {
    Var var;
<<<<<<< HEAD
    size_t refCount;		/* Counts number of active uses of this
=======
    TCL_HASH_TYPE refCount;	/* Counts number of active uses of this
>>>>>>> f527a3f4
				 * variable: 1 for the entry in the hash
				 * table, 1 for each additional variable whose
				 * linkPtr points here, 1 for each nested
				 * trace active on variable, and 1 if the
				 * variable is a namespace variable. This
				 * record can't be deleted until refCount
				 * becomes 0. */
    Tcl_HashEntry entry;	/* The hash table entry that refers to this
				 * variable. This is used to find the name of
				 * the variable and to delete it from its
				 * hashtable if it is no longer needed. It
				 * also holds the variable's name. */
} VarInHash;

/*
 * Flag bits for variables. The first two (VAR_ARRAY and VAR_LINK) are
 * mutually exclusive and give the "type" of the variable. If none is set,
 * this is a scalar variable.
 *
 * VAR_ARRAY -			1 means this is an array variable rather than
 *				a scalar variable or link. The "tablePtr"
 *				field points to the array's hashtable for its
 *				elements.
 * VAR_LINK -			1 means this Var structure contains a pointer
 *				to another Var structure that either has the
 *				real value or is itself another VAR_LINK
 *				pointer. Variables like this come about
 *				through "upvar" and "global" commands, or
 *				through references to variables in enclosing
 *				namespaces.
 *
 * Flags that indicate the type and status of storage; none is set for
 * compiled local variables (Var structs).
 *
 * VAR_IN_HASHTABLE -		1 means this variable is in a hashtable and
 *				the Var structure is malloced. 0 if it is a
 *				local variable that was assigned a slot in a
 *				procedure frame by the compiler so the Var
 *				storage is part of the call frame.
 * VAR_DEAD_HASH		1 means that this var's entry in the hashtable
 *				has already been deleted.
 * VAR_ARRAY_ELEMENT -		1 means that this variable is an array
 *				element, so it is not legal for it to be an
 *				array itself (the VAR_ARRAY flag had better
 *				not be set).
 * VAR_NAMESPACE_VAR -		1 means that this variable was declared as a
 *				namespace variable. This flag ensures it
 *				persists until its namespace is destroyed or
 *				until the variable is unset; it will persist
 *				even if it has not been initialized and is
 *				marked undefined. The variable's refCount is
 *				incremented to reflect the "reference" from
 *				its namespace.
 *
 * Flag values relating to the variable's trace and search status.
 *
 * VAR_TRACED_READ
 * VAR_TRACED_WRITE
 * VAR_TRACED_UNSET
 * VAR_TRACED_ARRAY
 * VAR_TRACE_ACTIVE -		1 means that trace processing is currently
 *				underway for a read or write access, so new
 *				read or write accesses should not cause trace
 *				procedures to be called and the variable can't
 *				be deleted.
 * VAR_SEARCH_ACTIVE
 *
 * The following additional flags are used with the CompiledLocal type defined
 * below:
 *
 * VAR_ARGUMENT -		1 means that this variable holds a procedure
 *				argument.
 * VAR_TEMPORARY -		1 if the local variable is an anonymous
 *				temporary variable. Temporaries have a NULL
 *				name.
 * VAR_RESOLVED -		1 if name resolution has been done for this
 *				variable.
 * VAR_IS_ARGS			1 if this variable is the last argument and is
 *				named "args".
 */

/*
 * FLAGS RENUMBERED: everything breaks already, make things simpler.
 *
 * IMPORTANT: skip the values 0x10, 0x20, 0x40, 0x800 corresponding to
 * TCL_TRACE_(READS/WRITES/UNSETS/ARRAY): makes code simpler in tclTrace.c
 *
 * Keep the flag values for VAR_ARGUMENT and VAR_TEMPORARY so that old values
 * in precompiled scripts keep working.
 */

/* Type of value (0 is scalar) */
#define VAR_ARRAY		0x1
#define VAR_LINK		0x2

/* Type of storage (0 is compiled local) */
#define VAR_IN_HASHTABLE	0x4
#define VAR_DEAD_HASH		0x8
#define VAR_ARRAY_ELEMENT	0x1000
#define VAR_NAMESPACE_VAR	0x80	/* KEEP OLD VALUE for Itcl */

#define VAR_ALL_HASH \
	(VAR_IN_HASHTABLE|VAR_DEAD_HASH|VAR_NAMESPACE_VAR|VAR_ARRAY_ELEMENT)

/* Trace and search state. */

#define VAR_TRACED_READ		0x10	/* TCL_TRACE_READS */
#define VAR_TRACED_WRITE	0x20	/* TCL_TRACE_WRITES */
#define VAR_TRACED_UNSET	0x40	/* TCL_TRACE_UNSETS */
#define VAR_TRACED_ARRAY	0x800	/* TCL_TRACE_ARRAY */
#define VAR_TRACE_ACTIVE	0x2000
#define VAR_SEARCH_ACTIVE	0x4000
#define VAR_ALL_TRACES \
	(VAR_TRACED_READ|VAR_TRACED_WRITE|VAR_TRACED_ARRAY|VAR_TRACED_UNSET)

/* Special handling on initialisation (only CompiledLocal). */
#define VAR_ARGUMENT		0x100	/* KEEP OLD VALUE! See tclProc.c */
#define VAR_TEMPORARY		0x200	/* KEEP OLD VALUE! See tclProc.c */
#define VAR_IS_ARGS		0x400
#define VAR_RESOLVED		0x8000

/*
 * Macros to ensure that various flag bits are set properly for variables.
 * The ANSI C "prototypes" for these macros are:
 *
 * MODULE_SCOPE void	TclSetVarScalar(Var *varPtr);
 * MODULE_SCOPE void	TclSetVarArray(Var *varPtr);
 * MODULE_SCOPE void	TclSetVarLink(Var *varPtr);
 * MODULE_SCOPE void	TclSetVarArrayElement(Var *varPtr);
 * MODULE_SCOPE void	TclSetVarUndefined(Var *varPtr);
 * MODULE_SCOPE void	TclClearVarUndefined(Var *varPtr);
 */

#define TclSetVarScalar(varPtr) \
    (varPtr)->flags &= ~(VAR_ARRAY|VAR_LINK)

#define TclSetVarArray(varPtr) \
    (varPtr)->flags = ((varPtr)->flags & ~VAR_LINK) | VAR_ARRAY

#define TclSetVarLink(varPtr) \
    (varPtr)->flags = ((varPtr)->flags & ~VAR_ARRAY) | VAR_LINK

#define TclSetVarArrayElement(varPtr) \
    (varPtr)->flags = ((varPtr)->flags & ~VAR_ARRAY) | VAR_ARRAY_ELEMENT

#define TclSetVarUndefined(varPtr) \
    (varPtr)->flags &= ~(VAR_ARRAY|VAR_LINK);\
    (varPtr)->value.objPtr = NULL

#define TclClearVarUndefined(varPtr)

#define TclSetVarTraceActive(varPtr) \
    (varPtr)->flags |= VAR_TRACE_ACTIVE

#define TclClearVarTraceActive(varPtr) \
    (varPtr)->flags &= ~VAR_TRACE_ACTIVE

#define TclSetVarNamespaceVar(varPtr) \
    if (!TclIsVarNamespaceVar(varPtr)) {\
	(varPtr)->flags |= VAR_NAMESPACE_VAR;\
	if (TclIsVarInHash(varPtr)) {\
	    ((VarInHash *)(varPtr))->refCount++;\
	}\
    }

#define TclClearVarNamespaceVar(varPtr) \
    if (TclIsVarNamespaceVar(varPtr)) {\
	(varPtr)->flags &= ~VAR_NAMESPACE_VAR;\
	if (TclIsVarInHash(varPtr)) {\
	    ((VarInHash *)(varPtr))->refCount--;\
	}\
    }

/*
 * Macros to read various flag bits of variables.
 * The ANSI C "prototypes" for these macros are:
 *
 * MODULE_SCOPE int	TclIsVarScalar(Var *varPtr);
 * MODULE_SCOPE int	TclIsVarLink(Var *varPtr);
 * MODULE_SCOPE int	TclIsVarArray(Var *varPtr);
 * MODULE_SCOPE int	TclIsVarUndefined(Var *varPtr);
 * MODULE_SCOPE int	TclIsVarArrayElement(Var *varPtr);
 * MODULE_SCOPE int	TclIsVarTemporary(Var *varPtr);
 * MODULE_SCOPE int	TclIsVarArgument(Var *varPtr);
 * MODULE_SCOPE int	TclIsVarResolved(Var *varPtr);
 */

#define TclIsVarScalar(varPtr) \
    !((varPtr)->flags & (VAR_ARRAY|VAR_LINK))

#define TclIsVarLink(varPtr) \
    ((varPtr)->flags & VAR_LINK)

#define TclIsVarArray(varPtr) \
    ((varPtr)->flags & VAR_ARRAY)

#define TclIsVarUndefined(varPtr) \
    ((varPtr)->value.objPtr == NULL)

#define TclIsVarArrayElement(varPtr) \
    ((varPtr)->flags & VAR_ARRAY_ELEMENT)

#define TclIsVarNamespaceVar(varPtr) \
    ((varPtr)->flags & VAR_NAMESPACE_VAR)

#define TclIsVarTemporary(varPtr) \
    ((varPtr)->flags & VAR_TEMPORARY)

#define TclIsVarArgument(varPtr) \
    ((varPtr)->flags & VAR_ARGUMENT)

#define TclIsVarResolved(varPtr) \
    ((varPtr)->flags & VAR_RESOLVED)

#define TclIsVarTraceActive(varPtr) \
    ((varPtr)->flags & VAR_TRACE_ACTIVE)

#define TclIsVarTraced(varPtr) \
    ((varPtr)->flags & VAR_ALL_TRACES)

#define TclIsVarInHash(varPtr) \
    ((varPtr)->flags & VAR_IN_HASHTABLE)

#define TclIsVarDeadHash(varPtr) \
    ((varPtr)->flags & VAR_DEAD_HASH)

#define TclGetVarNsPtr(varPtr) \
    (TclIsVarInHash(varPtr) \
	? ((TclVarHashTable *) ((((VarInHash *) (varPtr))->entry.tablePtr)))->nsPtr \
	: NULL)

#define VarHashRefCount(varPtr) \
    ((VarInHash *) (varPtr))->refCount

/*
 * Macros for direct variable access by TEBC.
 */

#define TclIsVarDirectReadable(varPtr) \
    (   !((varPtr)->flags & (VAR_ARRAY|VAR_LINK|VAR_TRACED_READ)) \
    &&  (varPtr)->value.objPtr)

#define TclIsVarDirectWritable(varPtr) \
    !((varPtr)->flags & (VAR_ARRAY|VAR_LINK|VAR_TRACED_WRITE|VAR_DEAD_HASH))

#define TclIsVarDirectUnsettable(varPtr) \
    !((varPtr)->flags & (VAR_ARRAY|VAR_LINK|VAR_TRACED_READ|VAR_TRACED_WRITE|VAR_TRACED_UNSET|VAR_DEAD_HASH))

#define TclIsVarDirectModifyable(varPtr) \
    (   !((varPtr)->flags & (VAR_ARRAY|VAR_LINK|VAR_TRACED_READ|VAR_TRACED_WRITE)) \
    &&  (varPtr)->value.objPtr)

#define TclIsVarDirectReadable2(varPtr, arrayPtr) \
    (TclIsVarDirectReadable(varPtr) &&\
	(!(arrayPtr) || !((arrayPtr)->flags & VAR_TRACED_READ)))

#define TclIsVarDirectWritable2(varPtr, arrayPtr) \
    (TclIsVarDirectWritable(varPtr) &&\
	(!(arrayPtr) || !((arrayPtr)->flags & VAR_TRACED_WRITE)))

#define TclIsVarDirectModifyable2(varPtr, arrayPtr) \
    (TclIsVarDirectModifyable(varPtr) &&\
	(!(arrayPtr) || !((arrayPtr)->flags & (VAR_TRACED_READ|VAR_TRACED_WRITE))))

/*
 *----------------------------------------------------------------
 * Data structures related to procedures. These are used primarily in
 * tclProc.c, tclCompile.c, and tclExecute.c.
 *----------------------------------------------------------------
 */

#if defined(__GNUC__) && (__GNUC__ > 2)
#   define TCLFLEXARRAY 0
#else
#   define TCLFLEXARRAY 1
#endif

/*
 * Forward declaration to prevent an error when the forward reference to
 * Command is encountered in the Proc and ImportRef types declared below.
 */

struct Command;

/*
 * The variable-length structure below describes a local variable of a
 * procedure that was recognized by the compiler. These variables have a name,
 * an element in the array of compiler-assigned local variables in the
 * procedure's call frame, and various other items of information. If the
 * local variable is a formal argument, it may also have a default value. The
 * compiler can't recognize local variables whose names are expressions (these
 * names are only known at runtime when the expressions are evaluated) or
 * local variables that are created as a result of an "upvar" or "uplevel"
 * command. These other local variables are kept separately in a hash table in
 * the call frame.
 */

typedef struct CompiledLocal {
    struct CompiledLocal *nextPtr;
				/* Next compiler-recognized local variable for
				 * this procedure, or NULL if this is the last
				 * local. */
    size_t nameLength;		/* The number of bytes in local variable's name.
				 * Among others used to speed up var lookups. */
    size_t frameIndex;		/* Index in the array of compiler-assigned
				 * variables in the procedure call frame. */
#if TCL_UTF_MAX < 9
    int flags;
#endif
    Tcl_Obj *defValuePtr;	/* Pointer to the default value of an
				 * argument, if any. NULL if not an argument
				 * or, if an argument, no default value. */
    Tcl_ResolvedVarInfo *resolveInfo;
				/* Customized variable resolution info
				 * supplied by the Tcl_ResolveCompiledVarProc
				 * associated with a namespace. Each variable
				 * is marked by a unique tag during
				 * compilation, and that same tag is used to
				 * find the variable at runtime. */
#if TCL_UTF_MAX > 8
    int flags;			/* Flag bits for the local variable. Same as
				 * the flags for the Var structure above,
				 * although only VAR_ARGUMENT, VAR_TEMPORARY,
				 * and VAR_RESOLVED make sense. */
#endif
    char name[TCLFLEXARRAY];		/* Name of the local variable starts here. If
				 * the name is NULL, this will just be '\0'.
				 * The actual size of this field will be large
				 * enough to hold the name. MUST BE THE LAST
				 * FIELD IN THE STRUCTURE! */
} CompiledLocal;

/*
 * The structure below defines a command procedure, which consists of a
 * collection of Tcl commands plus information about arguments and other local
 * variables recognized at compile time.
 */

typedef struct Proc {
    struct Interp *iPtr;	/* Interpreter for which this command is
				 * defined. */
<<<<<<< HEAD
    size_t refCount;		/* Reference count: 1 if still present in
=======
    TCL_HASH_TYPE refCount;	/* Reference count: 1 if still present in
>>>>>>> f527a3f4
				 * command table plus 1 for each call to the
				 * procedure that is currently active. This
				 * structure can be freed when refCount
				 * becomes zero. */
    struct Command *cmdPtr;	/* Points to the Command structure for this
				 * procedure. This is used to get the
				 * namespace in which to execute the
				 * procedure. */
    Tcl_Obj *bodyPtr;		/* Points to the ByteCode object for
				 * procedure's body command. */
    size_t numArgs;		/* Number of formal parameters. */
    size_t numCompiledLocals;	/* Count of local variables recognized by the
				 * compiler including arguments and
				 * temporaries. */
    CompiledLocal *firstLocalPtr;
				/* Pointer to first of the procedure's
				 * compiler-allocated local variables, or NULL
				 * if none. The first numArgs entries in this
				 * list describe the procedure's formal
				 * arguments. */
    CompiledLocal *lastLocalPtr;/* Pointer to the last allocated local
				 * variable or NULL if none. This has frame
				 * index (numCompiledLocals-1). */
} Proc;

/*
 * The type of functions called to process errors found during the execution
 * of a procedure (or lambda term or ...).
 */

typedef void (ProcErrorProc)(Tcl_Interp *interp, Tcl_Obj *procNameObj);

/*
 * The structure below defines a command trace. This is used to allow Tcl
 * clients to find out whenever a command is about to be executed.
 */

typedef struct Trace {
    int level;			/* Only trace commands at nesting level less
				 * than or equal to this. */
    Tcl_CmdObjTraceProc *proc;	/* Procedure to call to trace command. */
    void *clientData;	/* Arbitrary value to pass to proc. */
    struct Trace *nextPtr;	/* Next in list of traces for this interp. */
    int flags;			/* Flags governing the trace - see
				 * Tcl_CreateObjTrace for details. */
    Tcl_CmdObjTraceDeleteProc *delProc;
				/* Procedure to call when trace is deleted. */
} Trace;

/*
 * When an interpreter trace is active (i.e. its associated procedure is
 * executing), one of the following structures is linked into a list
 * associated with the interpreter. The information in the structure is needed
 * in order for Tcl to behave reasonably if traces are deleted while traces
 * are active.
 */

typedef struct ActiveInterpTrace {
    struct ActiveInterpTrace *nextPtr;
				/* Next in list of all active command traces
				 * for the interpreter, or NULL if no more. */
    Trace *nextTracePtr;	/* Next trace to check after current trace
				 * procedure returns; if this trace gets
				 * deleted, must update pointer to avoid using
				 * free'd memory. */
    int reverseScan;		/* Boolean set true when traces are scanning
				 * in reverse order. */
} ActiveInterpTrace;

/*
 * Flag values designating types of execution traces. See tclTrace.c for
 * related flag values.
 *
 * TCL_TRACE_ENTER_EXEC		- triggers enter/enterstep traces.
 * 				- passed to Tcl_CreateObjTrace to set up
 *				  "enterstep" traces.
 * TCL_TRACE_LEAVE_EXEC		- triggers leave/leavestep traces.
 * 				- passed to Tcl_CreateObjTrace to set up
 *				  "leavestep" traces.
 */

#define TCL_TRACE_ENTER_EXEC	1
#define TCL_TRACE_LEAVE_EXEC	2

/*
 * The structure below defines an entry in the assocData hash table which is
 * associated with an interpreter. The entry contains a pointer to a function
 * to call when the interpreter is deleted, and a pointer to a user-defined
 * piece of data.
 */

typedef struct AssocData {
    Tcl_InterpDeleteProc *proc;	/* Proc to call when deleting. */
    void *clientData;	/* Value to pass to proc. */
} AssocData;

/*
 * The structure below defines a call frame. A call frame defines a naming
 * context for a procedure call: its local naming scope (for local variables)
 * and its global naming scope (a namespace, perhaps the global :: namespace).
 * A call frame can also define the naming context for a namespace eval or
 * namespace inscope command: the namespace in which the command's code should
 * execute. The Tcl_CallFrame structures exist only while procedures or
 * namespace eval/inscope's are being executed, and provide a kind of Tcl call
 * stack.
 *
 * WARNING!! The structure definition must be kept consistent with the
 * Tcl_CallFrame structure in tcl.h. If you change one, change the other.
 */

/*
 * Will be grown to contain: pointers to the varnames (allocated at the end),
 * plus the init values for each variable (suitable to be memcopied on init)
 */

typedef struct LocalCache {
<<<<<<< HEAD
    size_t refCount;
    size_t numVars;
=======
    TCL_HASH_TYPE refCount;
    int numVars;
>>>>>>> f527a3f4
    Tcl_Obj *varName0;
} LocalCache;

#define localName(framePtr, i) \
    ((&((framePtr)->localCachePtr->varName0))[(i)])

MODULE_SCOPE void	TclFreeLocalCache(Tcl_Interp *interp,
			    LocalCache *localCachePtr);

typedef struct CallFrame {
    Namespace *nsPtr;		/* Points to the namespace used to resolve
				 * commands and global variables. */
    int isProcCallFrame;	/* If 0, the frame was pushed to execute a
				 * namespace command and var references are
				 * treated as references to namespace vars;
				 * varTablePtr and compiledLocals are ignored.
				 * If FRAME_IS_PROC is set, the frame was
				 * pushed to execute a Tcl procedure and may
				 * have local vars. */
    size_t objc;			/* This and objv below describe the arguments
				 * for this procedure call. */
    Tcl_Obj *const *objv;	/* Array of argument objects. */
    struct CallFrame *callerPtr;
				/* Value of interp->framePtr when this
				 * procedure was invoked (i.e. next higher in
				 * stack of all active procedures). */
    struct CallFrame *callerVarPtr;
				/* Value of interp->varFramePtr when this
				 * procedure was invoked (i.e. determines
				 * variable scoping within caller). Same as
				 * callerPtr unless an "uplevel" command or
				 * something equivalent was active in the
				 * caller). */
    size_t level;			/* Level of this procedure, for "uplevel"
				 * purposes (i.e. corresponds to nesting of
				 * callerVarPtr's, not callerPtr's). 1 for
				 * outermost procedure, 0 for top-level. */
    Proc *procPtr;		/* Points to the structure defining the called
				 * procedure. Used to get information such as
				 * the number of compiled local variables
				 * (local variables assigned entries ["slots"]
				 * in the compiledLocals array below). */
    TclVarHashTable *varTablePtr;
				/* Hash table containing local variables not
				 * recognized by the compiler, or created at
				 * execution time through, e.g., upvar.
				 * Initially NULL and created if needed. */
    size_t numCompiledLocals;	/* Count of local variables recognized
				 * by the compiler including arguments. */
    Var *compiledLocals;	/* Points to the array of local variables
				 * recognized by the compiler. The compiler
				 * emits code that refers to these variables
				 * using an index into this array. */
    void *clientData;	/* Pointer to some context that is used by
				 * object systems. The meaning of the contents
				 * of this field is defined by the code that
				 * sets it, and it should only ever be set by
				 * the code that is pushing the frame. In that
				 * case, the code that sets it should also
				 * have some means of discovering what the
				 * meaning of the value is, which we do not
				 * specify. */
    LocalCache *localCachePtr;
    Tcl_Obj    *tailcallPtr;
				/* NULL if no tailcall is scheduled */
} CallFrame;

#define FRAME_IS_PROC	0x1
#define FRAME_IS_LAMBDA 0x2
#define FRAME_IS_METHOD	0x4	/* The frame is a method body, and the frame's
				 * clientData field contains a CallContext
				 * reference. Part of TIP#257. */
#define FRAME_IS_OO_DEFINE 0x8	/* The frame is part of the inside workings of
				 * the [oo::define] command; the clientData
				 * field contains an Object reference that has
				 * been confirmed to refer to a class. Part of
				 * TIP#257. */
#define FRAME_IS_PRIVATE_DEFINE 0x10
				/* Marks this frame as being used for private
				 * declarations with [oo::define]. Usually
				 * OR'd with FRAME_IS_OO_DEFINE. TIP#500. */

/*
 * TIP #280
 * The structure below defines a command frame. A command frame provides
 * location information for all commands executing a tcl script (source, eval,
 * uplevel, procedure bodies, ...). The runtime structure essentially contains
 * the stack trace as it would be if the currently executing command were to
 * throw an error.
 *
 * For commands where it makes sense it refers to the associated CallFrame as
 * well.
 *
 * The structures are chained in a single list, with the top of the stack
 * anchored in the Interp structure.
 *
 * Instances can be allocated on the C stack, or the heap, the former making
 * cleanup a bit simpler.
 */

typedef struct CmdFrame {
    /*
     * General data. Always available.
     */

    int type;			/* Values see below. */
    int level;			/* Number of frames in stack, prevent O(n)
				 * scan of list. */
    int *line;			/* Lines the words of the command start on. */
    size_t nline;
    CallFrame *framePtr;	/* Procedure activation record, may be
				 * NULL. */
    struct CmdFrame *nextPtr;	/* Link to calling frame. */
    /*
     * Data needed for Eval vs TEBC
     *
     * EXECUTION CONTEXTS and usage of CmdFrame
     *
     * Field	  TEBC		  EvalEx
     * =======	  ====		  ======
     * level	  yes		  yes
     * type	  BC/PREBC	  SRC/EVAL
     * line0	  yes		  yes
     * framePtr	  yes		  yes
     * =======	  ====		  ======
     *
     * =======	  ====		  ========= union data
     * line1	  -		  yes
     * line3	  -		  yes
     * path	  -		  yes
     * -------	  ----		  ------
     * codePtr	  yes		  -
     * pc	  yes		  -
     * =======	  ====		  ======
     *
     * =======	  ====		  ========= union cmd
     * str.cmd	  yes		  yes
     * str.len	  yes		  yes
     * -------	  ----		  ------
     */

    union {
	struct {
	    Tcl_Obj *path;	/* Path of the sourced file the command is
				 * in. */
	} eval;
	struct {
	    const void *codePtr;/* Byte code currently executed... */
	    const char *pc;	/* ... and instruction pointer. */
	} tebc;
    } data;
    Tcl_Obj *cmdObj;
    const char *cmd;		/* The executed command, if possible... */
    size_t len;			/* ... and its length. */
    const struct CFWordBC *litarg;
				/* Link to set of literal arguments which have
				 * ben pushed on the lineLABCPtr stack by
				 * TclArgumentBCEnter(). These will be removed
				 * by TclArgumentBCRelease. */
} CmdFrame;

typedef struct CFWord {
    CmdFrame *framePtr;		/* CmdFrame to access. */
<<<<<<< HEAD
    size_t word;			/* Index of the word in the command. */
    size_t refCount;		/* Number of times the word is on the
=======
    int word;			/* Index of the word in the command. */
    TCL_HASH_TYPE refCount;	/* Number of times the word is on the
>>>>>>> f527a3f4
				 * stack. */
} CFWord;

typedef struct CFWordBC {
    CmdFrame *framePtr;		/* CmdFrame to access. */
    size_t pc;			/* Instruction pointer of a command in
				 * ExtCmdLoc.loc[.] */
    size_t word;			/* Index of word in
				 * ExtCmdLoc.loc[cmd]->line[.] */
    struct CFWordBC *prevPtr;	/* Previous entry in stack for same Tcl_Obj. */
    struct CFWordBC *nextPtr;	/* Next entry for same command call. See
				 * CmdFrame litarg field for the list start. */
    Tcl_Obj *obj;		/* Back reference to hashtable key */
} CFWordBC;

/*
 * Structure to record the locations of invisible continuation lines in
 * literal scripts, as character offset from the beginning of the script. Both
 * compiler and direct evaluator use this information to adjust their line
 * counters when tracking through the script, because when it is invoked the
 * continuation line marker as a whole has been removed already, meaning that
 * the \n which was part of it is gone as well, breaking regular line
 * tracking.
 *
 * These structures are allocated and filled by both the function
 * TclSubstTokens() in the file "tclParse.c" and its caller TclEvalEx() in the
 * file "tclBasic.c", and stored in the thread-global hashtable "lineCLPtr" in
 * file "tclObj.c". They are used by the functions TclSetByteCodeFromAny() and
 * TclCompileScript(), both found in the file "tclCompile.c". Their memory is
 * released by the function TclFreeObj(), in the file "tclObj.c", and also by
 * the function TclThreadFinalizeObjects(), in the same file.
 */

#define CLL_END		(-1)

typedef struct ContLineLoc {
    size_t num;			/* Number of entries in loc, not counting the
				 * final -1 marker entry. */
    int loc[TCLFLEXARRAY];/* Table of locations, as character offsets.
				 * The table is allocated as part of the
				 * structure, extending behind the nominal end
				 * of the structure. An entry containing the
				 * value -1 is put after the last location, as
				 * end-marker/sentinel. */
} ContLineLoc;

/*
 * The following macros define the allowed values for the type field of the
 * CmdFrame structure above. Some of the values occur only in the extended
 * location data referenced via the 'baseLocPtr'.
 *
 * TCL_LOCATION_EVAL	  : Frame is for a script evaluated by EvalEx.
 * TCL_LOCATION_BC	  : Frame is for bytecode.
 * TCL_LOCATION_PREBC	  : Frame is for precompiled bytecode.
 * TCL_LOCATION_SOURCE	  : Frame is for a script evaluated by EvalEx, from a
 *			    sourced file.
 * TCL_LOCATION_PROC	  : Frame is for bytecode of a procedure.
 *
 * A TCL_LOCATION_BC type in a frame can be overridden by _SOURCE and _PROC
 * types, per the context of the byte code in execution.
 */

#define TCL_LOCATION_EVAL	(0) /* Location in a dynamic eval script. */
#define TCL_LOCATION_BC		(2) /* Location in byte code. */
#define TCL_LOCATION_PREBC	(3) /* Location in precompiled byte code, no
				     * location. */
#define TCL_LOCATION_SOURCE	(4) /* Location in a file. */
#define TCL_LOCATION_PROC	(5) /* Location in a dynamic proc. */
#define TCL_LOCATION_LAST	(6) /* Number of values in the enum. */

/*
 * Structure passed to describe procedure-like "procedures" that are not
 * procedures (e.g. a lambda) so that their details can be reported correctly
 * by [info frame]. Contains a sub-structure for each extra field.
 */

typedef Tcl_Obj * (GetFrameInfoValueProc)(void *clientData);
typedef struct {
    const char *name;		/* Name of this field. */
    GetFrameInfoValueProc *proc;	/* Function to generate a Tcl_Obj* from the
				 * clientData, or just use the clientData
				 * directly (after casting) if NULL. */
    void *clientData;	/* Context for above function, or Tcl_Obj* if
				 * proc field is NULL. */
} ExtraFrameInfoField;
typedef struct {
    size_t length;			/* Length of array. */
    ExtraFrameInfoField fields[2];
				/* Really as long as necessary, but this is
				 * long enough for nearly anything. */
} ExtraFrameInfo;

/*
 *----------------------------------------------------------------
 * Data structures and procedures related to TclHandles, which are a very
 * lightweight method of preserving enough information to determine if an
 * arbitrary malloc'd block has been deleted.
 *----------------------------------------------------------------
 */

typedef void **TclHandle;

/*
 *----------------------------------------------------------------
 * Experimental flag value passed to Tcl_GetRegExpFromObj. Intended for use
 * only by Expect. It will probably go away in a later release.
 *----------------------------------------------------------------
 */

#define TCL_REG_BOSONLY 002000	/* Prepend \A to pattern so it only matches at
				 * the beginning of the string. */

/*
 * These are a thin layer over TclpThreadKeyDataGet and TclpThreadKeyDataSet
 * when threads are used, or an emulation if there are no threads. These are
 * really internal and Tcl clients should use Tcl_GetThreadData.
 */

MODULE_SCOPE void *	TclThreadDataKeyGet(Tcl_ThreadDataKey *keyPtr);
MODULE_SCOPE void	TclThreadDataKeySet(Tcl_ThreadDataKey *keyPtr,
			    void *data);

/*
 * This is a convenience macro used to initialize a thread local storage ptr.
 */

#define TCL_TSD_INIT(keyPtr) \
	(ThreadSpecificData *)Tcl_GetThreadData((keyPtr), sizeof(ThreadSpecificData))

/*
 *----------------------------------------------------------------
 * Data structures related to bytecode compilation and execution. These are
 * used primarily in tclCompile.c, tclExecute.c, and tclBasic.c.
 *----------------------------------------------------------------
 */

/*
 * Forward declaration to prevent errors when the forward references to
 * Tcl_Parse and CompileEnv are encountered in the procedure type CompileProc
 * declared below.
 */

struct CompileEnv;

/*
 * The type of procedures called by the Tcl bytecode compiler to compile
 * commands. Pointers to these procedures are kept in the Command structure
 * describing each command. The integer value returned by a CompileProc must
 * be one of the following:
 *
 * TCL_OK		Compilation completed normally.
 * TCL_ERROR 		Compilation could not be completed. This can be just a
 * 			judgment by the CompileProc that the command is too
 * 			complex to compile effectively, or it can indicate
 * 			that in the current state of the interp, the command
 * 			would raise an error. The bytecode compiler will not
 * 			do any error reporting at compiler time. Error
 * 			reporting is deferred until the actual runtime,
 * 			because by then changes in the interp state may allow
 * 			the command to be successfully evaluated.
 * TCL_OUT_LINE_COMPILE	A source-compatible alias for TCL_ERROR, kept for the
 * 			sake of old code only.
 */

#define TCL_OUT_LINE_COMPILE	TCL_ERROR

typedef int (CompileProc)(Tcl_Interp *interp, Tcl_Parse *parsePtr,
	struct Command *cmdPtr, struct CompileEnv *compEnvPtr);

/*
 * The type of procedure called from the compilation hook point in
 * SetByteCodeFromAny.
 */

typedef int (CompileHookProc)(Tcl_Interp *interp,
	struct CompileEnv *compEnvPtr, void *clientData);

/*
 * The data structure for a (linked list of) execution stacks.
 */

typedef struct ExecStack {
    struct ExecStack *prevPtr;
    struct ExecStack *nextPtr;
    Tcl_Obj **markerPtr;
    Tcl_Obj **endPtr;
    Tcl_Obj **tosPtr;
    Tcl_Obj *stackWords[TCLFLEXARRAY];
} ExecStack;

/*
 * The data structure defining the execution environment for ByteCode's.
 * There is one ExecEnv structure per Tcl interpreter. It holds the evaluation
 * stack that holds command operands and results. The stack grows towards
 * increasing addresses. The member stackPtr points to the stackItems of the
 * currently active execution stack.
 */

typedef struct CorContext {
    struct CallFrame *framePtr;
    struct CallFrame *varFramePtr;
    struct CmdFrame *cmdFramePtr;  /* See Interp.cmdFramePtr */
    Tcl_HashTable *lineLABCPtr;    /* See Interp.lineLABCPtr */
} CorContext;

typedef struct CoroutineData {
    struct Command *cmdPtr;	/* The command handle for the coroutine. */
    struct ExecEnv *eePtr;	/* The special execution environment (stacks,
				 * etc.) for the coroutine. */
    struct ExecEnv *callerEEPtr;/* The execution environment for the caller of
				 * the coroutine, which might be the
				 * interpreter global environment or another
				 * coroutine. */
    CorContext caller;
    CorContext running;
    Tcl_HashTable *lineLABCPtr;    /* See Interp.lineLABCPtr */
    void *stackLevel;
    size_t auxNumLevels;		/* While the coroutine is running the
				 * numLevels of the create/resume command is
				 * stored here; for suspended coroutines it
				 * holds the nesting numLevels at yield. */
    size_t nargs;                  /* Number of args required for resuming this
				 * coroutine; COROUTINE_ARGUMENTS_SINGLE_OPTIONAL means "0 or 1"
				 * (default), COROUTINE_ARGUMENTS_ARBITRARY means "any" */
    Tcl_Obj *yieldPtr;		/* The command to yield to.  Stored here in
				 * order to reset splice point in
				 * TclNRCoroutineActivateCallback if the
				 * coroutine is busy.
				*/
} CoroutineData;

typedef struct ExecEnv {
    ExecStack *execStackPtr;	/* Points to the first item in the evaluation
				 * stack on the heap. */
    Tcl_Obj *constants[2];	/* Pointers to constant "0" and "1" objs. */
    struct Tcl_Interp *interp;
    struct NRE_callback *callbackPtr;
				/* Top callback in NRE's stack. */
    struct CoroutineData *corPtr;
    int rewind;
} ExecEnv;

#define COR_IS_SUSPENDED(corPtr) \
    ((corPtr)->stackLevel == NULL)

/*
 * The definitions for the LiteralTable and LiteralEntry structures. Each
 * interpreter contains a LiteralTable. It is used to reduce the storage
 * needed for all the Tcl objects that hold the literals of scripts compiled
 * by the interpreter. A literal's object is shared by all the ByteCodes that
 * refer to the literal. Each distinct literal has one LiteralEntry entry in
 * the LiteralTable. A literal table is a specialized hash table that is
 * indexed by the literal's string representation, which may contain null
 * characters.
 *
 * Note that we reduce the space needed for literals by sharing literal
 * objects both within a ByteCode (each ByteCode contains a local
 * LiteralTable) and across all an interpreter's ByteCodes (with the
 * interpreter's global LiteralTable).
 */

typedef struct LiteralEntry {
    struct LiteralEntry *nextPtr;
				/* Points to next entry in this hash bucket or
				 * NULL if end of chain. */
    Tcl_Obj *objPtr;		/* Points to Tcl object that holds the
				 * literal's bytes and length. */
<<<<<<< HEAD
    size_t refCount;		/* If in an interpreter's global literal
=======
    TCL_HASH_TYPE refCount; /* If in an interpreter's global literal
>>>>>>> f527a3f4
				 * table, the number of ByteCode structures
				 * that share the literal object; the literal
				 * entry can be freed when refCount drops to
				 * 0. If in a local literal table, TCL_INDEX_NONE. */
    Namespace *nsPtr;		/* Namespace in which this literal is used. We
				 * try to avoid sharing literal non-FQ command
				 * names among different namespaces to reduce
				 * shimmering. */
} LiteralEntry;

typedef struct LiteralTable {
    LiteralEntry **buckets;	/* Pointer to bucket array. Each element
				 * points to first entry in bucket's hash
				 * chain, or NULL. */
    LiteralEntry *staticBuckets[TCL_SMALL_HASH_TABLE];
				/* Bucket array used for small tables to avoid
				 * mallocs and frees. */
<<<<<<< HEAD
    size_t numBuckets;		/* Total number of buckets allocated at
				 * **buckets. */
    size_t numEntries;		/* Total number of entries present in
				 * table. */
    size_t rebuildSize;		/* Enlarge table when numEntries gets to be
				 * this large. */
    size_t mask;		/* Mask value used in hashing function. */
=======
    TCL_HASH_TYPE numBuckets; /* Total number of buckets allocated at
				 * **buckets. */
    TCL_HASH_TYPE numEntries; /* Total number of entries present in
				 * table. */
    TCL_HASH_TYPE rebuildSize; /* Enlarge table when numEntries gets to be
				 * this large. */
    TCL_HASH_TYPE mask;		/* Mask value used in hashing function. */
>>>>>>> f527a3f4
} LiteralTable;

/*
 * The following structure defines for each Tcl interpreter various
 * statistics-related information about the bytecode compiler and
 * interpreter's operation in that interpreter.
 */

#ifdef TCL_COMPILE_STATS
typedef struct ByteCodeStats {
    size_t numExecutions;		/* Number of ByteCodes executed. */
    size_t numCompilations;	/* Number of ByteCodes created. */
    size_t numByteCodesFreed;	/* Number of ByteCodes destroyed. */
    size_t instructionCount[256];	/* Number of times each instruction was
				 * executed. */

    double totalSrcBytes;	/* Total source bytes ever compiled. */
    double totalByteCodeBytes;	/* Total bytes for all ByteCodes. */
    double currentSrcBytes;	/* Src bytes for all current ByteCodes. */
    double currentByteCodeBytes;/* Code bytes in all current ByteCodes. */

    size_t srcCount[32];		/* Source size distribution: # of srcs of
				 * size [2**(n-1)..2**n), n in [0..32). */
    size_t byteCodeCount[32];	/* ByteCode size distribution. */
    size_t lifetimeCount[32];	/* ByteCode lifetime distribution (ms). */

    double currentInstBytes;	/* Instruction bytes-current ByteCodes. */
    double currentLitBytes;	/* Current literal bytes. */
    double currentExceptBytes;	/* Current exception table bytes. */
    double currentAuxBytes;	/* Current auxiliary information bytes. */
    double currentCmdMapBytes;	/* Current src<->code map bytes. */

    size_t numLiteralsCreated;	/* Total literal objects ever compiled. */
    double totalLitStringBytes;	/* Total string bytes in all literals. */
    double currentLitStringBytes;
				/* String bytes in current literals. */
    size_t literalCount[32];	/* Distribution of literal string sizes. */
} ByteCodeStats;
#endif /* TCL_COMPILE_STATS */

/*
 * Structure used in implementation of those core ensembles which are
 * partially compiled. Used as an array of these, with a terminating field
 * whose 'name' is NULL.
 */

typedef struct {
    const char *name;		/* The name of the subcommand. */
    Tcl_ObjCmdProc *proc;	/* The implementation of the subcommand. */
    CompileProc *compileProc;	/* The compiler for the subcommand. */
    Tcl_ObjCmdProc *nreProc;	/* NRE implementation of this command. */
    void *clientData;	/* Any clientData to give the command. */
    int unsafe;			/* Whether this command is to be hidden by
				 * default in a safe interpreter. */
} EnsembleImplMap;

/*
 *----------------------------------------------------------------
 * Data structures related to commands.
 *----------------------------------------------------------------
 */

/*
 * An imported command is created in an namespace when it imports a "real"
 * command from another namespace. An imported command has a Command structure
 * that points (via its ClientData value) to the "real" Command structure in
 * the source namespace's command table. The real command records all the
 * imported commands that refer to it in a list of ImportRef structures so
 * that they can be deleted when the real command is deleted.
 */

typedef struct ImportRef {
    struct Command *importedCmdPtr;
				/* Points to the imported command created in
				 * an importing namespace; this command
				 * redirects its invocations to the "real"
				 * command. */
    struct ImportRef *nextPtr;	/* Next element on the linked list of imported
				 * commands that refer to the "real" command.
				 * The real command deletes these imported
				 * commands on this list when it is
				 * deleted. */
} ImportRef;

/*
 * Data structure used as the ClientData of imported commands: commands
 * created in an namespace when it imports a "real" command from another
 * namespace.
 */

typedef struct ImportedCmdData {
    struct Command *realCmdPtr;	/* "Real" command that this imported command
				 * refers to. */
    struct Command *selfPtr;	/* Pointer to this imported command. Needed
				 * only when deleting it in order to remove it
				 * from the real command's linked list of
				 * imported commands that refer to it. */
} ImportedCmdData;

/*
 * A Command structure exists for each command in a namespace. The Tcl_Command
 * opaque type actually refers to these structures.
 */

typedef struct Command {
    Tcl_HashEntry *hPtr;	/* Pointer to the hash table entry that refers
				 * to this command. The hash table is either a
				 * namespace's command table or an
				 * interpreter's hidden command table. This
				 * pointer is used to get a command's name
				 * from its Tcl_Command handle. NULL means
				 * that the hash table entry has been removed
				 * already (this can happen if deleteProc
				 * causes the command to be deleted or
				 * recreated). */
    Namespace *nsPtr;		/* Points to the namespace containing this
				 * command. */
<<<<<<< HEAD
    size_t refCount;		/* 1 if in command hashtable plus 1 for each
=======
    TCL_HASH_TYPE refCount;	/* 1 if in command hashtable plus 1 for each
>>>>>>> f527a3f4
				 * reference from a CmdName Tcl object
				 * representing a command's name in a ByteCode
				 * instruction sequence. This structure can be
				 * freed when refCount becomes zero. */
<<<<<<< HEAD
    size_t cmdEpoch;		/* Incremented to invalidate any references
=======
    TCL_HASH_TYPE cmdEpoch;	/* Incremented to invalidate any references
>>>>>>> f527a3f4
				 * that point to this command when it is
				 * renamed, deleted, hidden, or exposed. */
    CompileProc *compileProc;	/* Procedure called to compile command. NULL
				 * if no compile proc exists for command. */
    Tcl_ObjCmdProc *objProc;	/* Object-based command procedure. */
    void *objClientData;	/* Arbitrary value passed to object proc. */
    Tcl_CmdProc *proc;		/* String-based command procedure. */
    void *clientData;	/* Arbitrary value passed to string proc. */
    Tcl_CmdDeleteProc *deleteProc;
				/* Procedure invoked when deleting command to,
				 * e.g., free all client data. */
    void *deleteData;	/* Arbitrary value passed to deleteProc. */
    int flags;			/* Miscellaneous bits of information about
				 * command. See below for definitions. */
    ImportRef *importRefPtr;	/* List of each imported Command created in
				 * another namespace when this command is
				 * imported. These imported commands redirect
				 * invocations back to this command. The list
				 * is used to remove all those imported
				 * commands when deleting this "real"
				 * command. */
    CommandTrace *tracePtr;	/* First in list of all traces set for this
				 * command. */
    Tcl_ObjCmdProc *nreProc;	/* NRE implementation of this command. */
} Command;

/*
 * Flag bits for commands.
 *
 * CMD_DYING -			If 1 the command is in the process of
 *				being deleted (its deleteProc is currently
 *				executing). Other attempts to delete the
 *				command should be ignored.
 * CMD_TRACE_ACTIVE -		If 1 the trace processing is currently
 *				underway for a rename/delete change. See the
 *				two flags below for which is currently being
 *				processed.
 * CMD_HAS_EXEC_TRACES -	If 1 means that this command has at least one
 *				execution trace (as opposed to simple
 *				delete/rename traces) in its tracePtr list.
 * CMD_COMPILES_EXPANDED -	If 1 this command has a compiler that
 *				can handle expansion (provided it is not the
 *				first word).
 * TCL_TRACE_RENAME -		A rename trace is in progress. Further
 *				recursive renames will not be traced.
 * TCL_TRACE_DELETE -		A delete trace is in progress. Further
 *				recursive deletes will not be traced.
 * (these last two flags are defined in tcl.h)
 */

#define CMD_DYING		    0x01
#define CMD_TRACE_ACTIVE	    0x02
#define CMD_HAS_EXEC_TRACES	    0x04
#define CMD_COMPILES_EXPANDED	    0x08
#define CMD_REDEF_IN_PROGRESS	    0x10
#define CMD_VIA_RESOLVER	    0x20
#define CMD_DEAD                    0x40


/*
 *----------------------------------------------------------------
 * Data structures related to name resolution procedures.
 *----------------------------------------------------------------
 */

/*
 * The interpreter keeps a linked list of name resolution schemes. The scheme
 * for a namespace is consulted first, followed by the list of schemes in an
 * interpreter, followed by the default name resolution in Tcl. Schemes are
 * added/removed from the interpreter's list by calling Tcl_AddInterpResolver
 * and Tcl_RemoveInterpResolver.
 */

typedef struct ResolverScheme {
    char *name;			/* Name identifying this scheme. */
    Tcl_ResolveCmdProc *cmdResProc;
				/* Procedure handling command name
				 * resolution. */
    Tcl_ResolveVarProc *varResProc;
				/* Procedure handling variable name resolution
				 * for variables that can only be handled at
				 * runtime. */
    Tcl_ResolveCompiledVarProc *compiledVarResProc;
				/* Procedure handling variable name resolution
				 * at compile time. */

    struct ResolverScheme *nextPtr;
				/* Pointer to next record in linked list. */
} ResolverScheme;

/*
 * Forward declaration of the TIP#143 limit handler structure.
 */

typedef struct LimitHandler LimitHandler;

/*
 * TIP #268.
 * Values for the selection mode, i.e the package require preferences.
 */

enum PkgPreferOptions {
    PKG_PREFER_LATEST, PKG_PREFER_STABLE
};

/*
 *----------------------------------------------------------------
 * This structure shadows the first few fields of the memory cache for the
 * allocator defined in tclThreadAlloc.c; it has to be kept in sync with the
 * definition there.
 * Some macros require knowledge of some fields in the struct in order to
 * avoid hitting the TSD unnecessarily. In order to facilitate this, a pointer
 * to the relevant fields is kept in the allocCache field in struct Interp.
 *----------------------------------------------------------------
 */

typedef struct AllocCache {
    struct Cache *nextPtr;	/* Linked list of cache entries. */
    Tcl_ThreadId owner;		/* Which thread's cache is this? */
    Tcl_Obj *firstObjPtr;	/* List of free objects for thread. */
    size_t numObjects;		/* Number of objects for thread. */
} AllocCache;

/*
 *----------------------------------------------------------------
 * This structure defines an interpreter, which is a collection of commands
 * plus other state information related to interpreting commands, such as
 * variable storage. Primary responsibility for this data structure is in
 * tclBasic.c, but almost every Tcl source file uses something in here.
 *----------------------------------------------------------------
 */

typedef struct Interp {
    /*
     * The first two fields were named "result" and "freeProc" in earlier
     * versions of Tcl.  They are no longer used within Tcl, and are no
     * longer available to be accessed by extensions.  However, they cannot
     * be removed.  Why?  There is a deployed base of stub-enabled extensions
     * that query the value of iPtr->stubTable.  For them to continue to work,
     * the location of the field "stubTable" within the Interp struct cannot
     * change.  The most robust way to assure that is to leave all fields up to
     * that one undisturbed.
     */

    const char *legacyResult;
    void (*legacyFreeProc) (void);
    int errorLine;		/* When TCL_ERROR is returned, this gives the
				 * line number in the command where the error
				 * occurred (1 means first line). */
    const struct TclStubs *stubTable;
				/* Pointer to the exported Tcl stub table.  In
				 * ancient pre-8.1 versions of Tcl this was a
				 * pointer to the objResultPtr or a pointer to a
				 * buckets array in a hash table. Deployed stubs
				 * enabled extensions check for a NULL pointer value
				 * and for a TCL_STUBS_MAGIC value to verify they
				 * are not [load]ing into one of those pre-stubs
				 * interps.
				 */

    TclHandle handle;		/* Handle used to keep track of when this
				 * interp is deleted. */

    Namespace *globalNsPtr;	/* The interpreter's global namespace. */
    Tcl_HashTable *hiddenCmdTablePtr;
				/* Hash table used by tclBasic.c to keep track
				 * of hidden commands on a per-interp
				 * basis. */
    void *interpInfo;	/* Information used by tclInterp.c to keep
				 * track of parent/child interps on a
				 * per-interp basis. */
    void (*optimizer)(void *envPtr);
    /*
     * Information related to procedures and variables. See tclProc.c and
     * tclVar.c for usage.
     */

    size_t numLevels;		/* Keeps track of how many nested calls to
				 * Tcl_Eval are in progress for this
				 * interpreter. It's used to delay deletion of
				 * the table until all Tcl_Eval invocations
				 * are completed. */
    size_t maxNestingDepth;	/* If numLevels exceeds this value then Tcl
				 * assumes that infinite recursion has
				 * occurred and it generates an error. */
    CallFrame *framePtr;	/* Points to top-most in stack of all nested
				 * procedure invocations. */
    CallFrame *varFramePtr;	/* Points to the call frame whose variables
				 * are currently in use (same as framePtr
				 * unless an "uplevel" command is
				 * executing). */
    ActiveVarTrace *activeVarTracePtr;
				/* First in list of active traces for interp,
				 * or NULL if no active traces. */
    int returnCode;		/* [return -code] parameter. */
    CallFrame *rootFramePtr;	/* Global frame pointer for this
				 * interpreter. */
    Namespace *lookupNsPtr;	/* Namespace to use ONLY on the next
				 * TCL_EVAL_INVOKE call to Tcl_EvalObjv. */

    /*
     * Information about packages. Used only in tclPkg.c.
     */

    Tcl_HashTable packageTable;	/* Describes all of the packages loaded in or
				 * available to this interpreter. Keys are
				 * package names, values are (Package *)
				 * pointers. */
    char *packageUnknown;	/* Command to invoke during "package require"
				 * commands for packages that aren't described
				 * in packageTable. Ckalloc'ed, may be
				 * NULL. */
    /*
     * Miscellaneous information:
     */

    size_t cmdCount;		/* Total number of times a command procedure
				 * has been called for this interpreter. */
    int evalFlags;		/* Flags to control next call to Tcl_Eval.
				 * Normally zero, but may be set before
				 * calling Tcl_Eval. See below for valid
				 * values. */
    LiteralTable literalTable;	/* Contains LiteralEntry's describing all Tcl
				 * objects holding literals of scripts
				 * compiled by the interpreter. Indexed by the
				 * string representations of literals. Used to
				 * avoid creating duplicate objects. */
<<<<<<< HEAD
    size_t compileEpoch;	/* Holds the current "compilation epoch" for
=======
    TCL_HASH_TYPE compileEpoch;	/* Holds the current "compilation epoch" for
>>>>>>> f527a3f4
				 * this interpreter. This is incremented to
				 * invalidate existing ByteCodes when, e.g., a
				 * command with a compile procedure is
				 * redefined. */
    Proc *compiledProcPtr;	/* If a procedure is being compiled, a pointer
				 * to its Proc structure; otherwise, this is
				 * NULL. Set by ObjInterpProc in tclProc.c and
				 * used by tclCompile.c to process local
				 * variables appropriately. */
    ResolverScheme *resolverPtr;
				/* Linked list of name resolution schemes
				 * added to this interpreter. Schemes are
				 * added and removed by calling
				 * Tcl_AddInterpResolvers and
				 * Tcl_RemoveInterpResolver respectively. */
    Tcl_Obj *scriptFile;	/* NULL means there is no nested source
				 * command active; otherwise this points to
				 * pathPtr of the file being sourced. */
    int flags;			/* Various flag bits. See below. */
    long randSeed;		/* Seed used for rand() function. */
    Trace *tracePtr;		/* List of traces for this interpreter. */
    Tcl_HashTable *assocData;	/* Hash table for associating data with this
				 * interpreter. Cleaned up when this
				 * interpreter is deleted. */
    struct ExecEnv *execEnvPtr;	/* Execution environment for Tcl bytecode
				 * execution. Contains a pointer to the Tcl
				 * evaluation stack. */
    Tcl_Obj *emptyObjPtr;	/* Points to an object holding an empty
				 * string. Returned by Tcl_ObjSetVar2 when
				 * variable traces change a variable in a
				 * gross way. */
    Tcl_Obj *objResultPtr;	/* If the last command returned an object
				 * result, this points to it. Should not be
				 * accessed directly; see comment above. */
    Tcl_ThreadId threadId;	/* ID of thread that owns the interpreter. */

    ActiveCommandTrace *activeCmdTracePtr;
				/* First in list of active command traces for
				 * interp, or NULL if no active traces. */
    ActiveInterpTrace *activeInterpTracePtr;
				/* First in list of active traces for interp,
				 * or NULL if no active traces. */

    size_t tracesForbiddingInline;	/* Count of traces (in the list headed by
				 * tracePtr) that forbid inline bytecode
				 * compilation. */

    /*
     * Fields used to manage extensible return options (TIP 90).
     */

    Tcl_Obj *returnOpts;	/* A dictionary holding the options to the
				 * last [return] command. */

    Tcl_Obj *errorInfo;		/* errorInfo value (now as a Tcl_Obj). */
    Tcl_Obj *eiVar;		/* cached ref to ::errorInfo variable. */
    Tcl_Obj *errorCode;		/* errorCode value (now as a Tcl_Obj). */
    Tcl_Obj *ecVar;		/* cached ref to ::errorInfo variable. */
    int returnLevel;		/* [return -level] parameter. */

    /*
     * Resource limiting framework support (TIP#143).
     */

    struct {
	int active;		/* Flag values defining which limits have been
				 * set. */
	int granularityTicker;	/* Counter used to determine how often to
				 * check the limits. */
	int exceeded;		/* Which limits have been exceeded, described
				 * as flag values the same as the 'active'
				 * field. */

	size_t cmdCount;		/* Limit for how many commands to execute in
				 * the interpreter. */
	LimitHandler *cmdHandlers;
				/* Handlers to execute when the limit is
				 * reached. */
	int cmdGranularity;	/* Mod factor used to determine how often to
				 * evaluate the limit check. */

	Tcl_Time time;		/* Time limit for execution within the
				 * interpreter. */
	LimitHandler *timeHandlers;
				/* Handlers to execute when the limit is
				 * reached. */
	int timeGranularity;	/* Mod factor used to determine how often to
				 * evaluate the limit check. */
	Tcl_TimerToken timeEvent;
				/* Handle for a timer callback that will occur
				 * when the time-limit is exceeded. */

	Tcl_HashTable callbacks;/* Mapping from (interp,type) pair to data
				 * used to install a limit handler callback to
				 * run in _this_ interp when the limit is
				 * exceeded. */
    } limit;

    /*
     * Information for improved default error generation from ensembles
     * (TIP#112).
     */

    struct {
	Tcl_Obj *const *sourceObjs;
				/* What arguments were actually input into the
				 * *root* ensemble command? (Nested ensembles
				 * don't rewrite this.) NULL if we're not
				 * processing an ensemble. */
	size_t numRemovedObjs;	/* How many arguments have been stripped off
				 * because of ensemble processing. */
	size_t numInsertedObjs;	/* How many of the current arguments were
				 * inserted by an ensemble. */
    } ensembleRewrite;

    /*
     * TIP #219: Global info for the I/O system.
     */

    Tcl_Obj *chanMsg;		/* Error message set by channel drivers, for
				 * the propagation of arbitrary Tcl errors.
				 * This information, if present (chanMsg not
				 * NULL), takes precedence over a POSIX error
				 * code returned by a channel operation. */

    /*
     * Source code origin information (TIP #280).
     */

    CmdFrame *cmdFramePtr;	/* Points to the command frame containing the
				 * location information for the current
				 * command. */
    const CmdFrame *invokeCmdFramePtr;
				/* Points to the command frame which is the
				 * invoking context of the bytecode compiler.
				 * NULL when the byte code compiler is not
				 * active. */
    int invokeWord;		/* Index of the word in the command which
				 * is getting compiled. */
    Tcl_HashTable *linePBodyPtr;/* This table remembers for each statically
				 * defined procedure the location information
				 * for its body. It is keyed by the address of
				 * the Proc structure for a procedure. The
				 * values are "struct CmdFrame*". */
    Tcl_HashTable *lineBCPtr;	/* This table remembers for each ByteCode
				 * object the location information for its
				 * body. It is keyed by the address of the
				 * Proc structure for a procedure. The values
				 * are "struct ExtCmdLoc*". (See
				 * tclCompile.h) */
    Tcl_HashTable *lineLABCPtr;
    Tcl_HashTable *lineLAPtr;	/* This table remembers for each argument of a
				 * command on the execution stack the index of
				 * the argument in the command, and the
				 * location data of the command. It is keyed
				 * by the address of the Tcl_Obj containing
				 * the argument. The values are "struct
				 * CFWord*" (See tclBasic.c). This allows
				 * commands like uplevel, eval, etc. to find
				 * location information for their arguments,
				 * if they are a proper literal argument to an
				 * invoking command. Alt view: An index to the
				 * CmdFrame stack keyed by command argument
				 * holders. */
    ContLineLoc *scriptCLLocPtr;/* This table points to the location data for
				 * invisible continuation lines in the script,
				 * if any. This pointer is set by the function
				 * TclEvalObjEx() in file "tclBasic.c", and
				 * used by function ...() in the same file.
				 * It does for the eval/direct path of script
				 * execution what CompileEnv.clLoc does for
				 * the bytecode compiler.
				 */
    /*
     * TIP #268. The currently active selection mode, i.e. the package require
     * preferences.
     */

    int packagePrefer;		/* Current package selection mode. */

    /*
     * Hashtables for variable traces and searches.
     */

    Tcl_HashTable varTraces;	/* Hashtable holding the start of a variable's
				 * active trace list; varPtr is the key. */
    Tcl_HashTable varSearches;	/* Hashtable holding the start of a variable's
				 * active searches list; varPtr is the key. */
    /*
     * The thread-specific data ekeko: cache pointers or values that
     *  (a) do not change during the thread's lifetime
     *  (b) require access to TSD to determine at runtime
     *  (c) are accessed very often (e.g., at each command call)
     *
     * Note that these are the same for all interps in the same thread. They
     * just have to be initialised for the thread's parent interp, children
     * inherit the value.
     *
     * They are used by the macros defined below.
     */

    AllocCache *allocCache;
    void *pendingObjDataPtr;	/* Pointer to the Cache and PendingObjData
				 * structs for this interp's thread; see
				 * tclObj.c and tclThreadAlloc.c */
    int *asyncReadyPtr;		/* Pointer to the asyncReady indicator for
				 * this interp's thread; see tclAsync.c */
    /*
     * The pointer to the object system root ekeko. c.f. TIP #257.
     */
    void *objectFoundation;	/* Pointer to the Foundation structure of the
				 * object system, which contains things like
				 * references to key namespaces. See
				 * tclOOInt.h and tclOO.c for real definition
				 * and setup. */

    struct NRE_callback *deferredCallbacks;
				/* Callbacks that are set previous to a call
				 * to some Eval function but that actually
				 * belong to the command that is about to be
				 * called - i.e., they should be run *before*
				 * any tailcall is invoked. */

    /*
     * TIP #285, Script cancellation support.
     */

    Tcl_AsyncHandler asyncCancel;
				/* Async handler token for Tcl_CancelEval. */
    Tcl_Obj *asyncCancelMsg;	/* Error message set by async cancel handler
				 * for the propagation of arbitrary Tcl
				 * errors. This information, if present
				 * (asyncCancelMsg not NULL), takes precedence
				 * over the default error messages returned by
				 * a script cancellation operation. */

	/*
	 * TIP #348 IMPLEMENTATION  -  Substituted error stack
	 */
    Tcl_Obj *errorStack;	/* [info errorstack] value (as a Tcl_Obj). */
    Tcl_Obj *upLiteral;		/* "UP" literal for [info errorstack] */
    Tcl_Obj *callLiteral;	/* "CALL" literal for [info errorstack] */
    Tcl_Obj *innerLiteral;	/* "INNER" literal for [info errorstack] */
    Tcl_Obj *innerContext;	/* cached list for fast reallocation */
    int resetErrorStack;        /* controls cleaning up of ::errorStack */

#ifdef TCL_COMPILE_STATS
    /*
     * Statistical information about the bytecode compiler and interpreter's
     * operation. This should be the last field of Interp.
     */

    ByteCodeStats stats;	/* Holds compilation and execution statistics
				 * for this interpreter. */
#endif /* TCL_COMPILE_STATS */
} Interp;

/*
 * Macros that use the TSD-ekeko.
 */

#define TclAsyncReady(iPtr) \
    *((iPtr)->asyncReadyPtr)

/*
 * Macros for script cancellation support (TIP #285).
 */

#define TclCanceled(iPtr) \
    (((iPtr)->flags & CANCELED) || ((iPtr)->flags & TCL_CANCEL_UNWIND))

#define TclSetCancelFlags(iPtr, cancelFlags)   \
    (iPtr)->flags |= CANCELED;                 \
    if ((cancelFlags) & TCL_CANCEL_UNWIND) {   \
        (iPtr)->flags |= TCL_CANCEL_UNWIND;    \
    }

#define TclUnsetCancelFlags(iPtr) \
    (iPtr)->flags &= (~(CANCELED | TCL_CANCEL_UNWIND))

/*
 * Macros for splicing into and out of doubly linked lists. They assume
 * existence of struct items 'prevPtr' and 'nextPtr'.
 *
 * a = element to add or remove.
 * b = list head.
 *
 * TclSpliceIn adds to the head of the list.
 */

#define TclSpliceIn(a,b)			\
    (a)->nextPtr = (b);				\
    if ((b) != NULL) {				\
	(b)->prevPtr = (a);			\
    }						\
    (a)->prevPtr = NULL, (b) = (a);

#define TclSpliceOut(a,b)			\
    if ((a)->prevPtr != NULL) {			\
	(a)->prevPtr->nextPtr = (a)->nextPtr;	\
    } else {					\
	(b) = (a)->nextPtr;			\
    }						\
    if ((a)->nextPtr != NULL) {			\
	(a)->nextPtr->prevPtr = (a)->prevPtr;	\
    }

/*
 * EvalFlag bits for Interp structures:
 *
 * TCL_ALLOW_EXCEPTIONS	1 means it's OK for the script to terminate with a
 *			code other than TCL_OK or TCL_ERROR; 0 means codes
 *			other than these should be turned into errors.
 */

#define TCL_ALLOW_EXCEPTIONS		0x04
#define TCL_EVAL_FILE			0x02
#define TCL_EVAL_SOURCE_IN_FRAME	0x10
#define TCL_EVAL_NORESOLVE		0x20
#define TCL_EVAL_DISCARD_RESULT		0x40

/*
 * Flag bits for Interp structures:
 *
 * DELETED:		Non-zero means the interpreter has been deleted:
 *			don't process any more commands for it, and destroy
 *			the structure as soon as all nested invocations of
 *			Tcl_Eval are done.
 * ERR_ALREADY_LOGGED:	Non-zero means information has already been logged in
 *			iPtr->errorInfo for the current Tcl_Eval instance, so
 *			Tcl_Eval needn't log it (used to implement the "error
 *			message log" command).
 * DONT_COMPILE_CMDS_INLINE: Non-zero means that the bytecode compiler should
 *			not compile any commands into an inline sequence of
 *			instructions. This is set 1, for example, when command
 *			traces are requested.
 * RAND_SEED_INITIALIZED: Non-zero means that the randSeed value of the interp
 *			has not be initialized. This is set 1 when we first
 *			use the rand() or srand() functions.
 * SAFE_INTERP:		Non zero means that the current interp is a safe
 *			interp (i.e. it has only the safe commands installed,
 *			less privilege than a regular interp).
 * INTERP_DEBUG_FRAME:	Used for switching on various extra interpreter
 *			debug/info mechanisms (e.g. info frame eval/uplevel
 *			tracing) which are performance intensive.
 * INTERP_TRACE_IN_PROGRESS: Non-zero means that an interp trace is currently
 *			active; so no further trace callbacks should be
 *			invoked.
 * INTERP_ALTERNATE_WRONG_ARGS: Used for listing second and subsequent forms
 *			of the wrong-num-args string in Tcl_WrongNumArgs.
 *			Makes it append instead of replacing and uses
 *			different intermediate text.
 * CANCELED:		Non-zero means that the script in progress should be
 *			canceled as soon as possible. This can be checked by
 *			extensions (and the core itself) by calling
 *			Tcl_Canceled and checking if TCL_ERROR is returned.
 *			This is a one-shot flag that is reset immediately upon
 *			being detected; however, if the TCL_CANCEL_UNWIND flag
 *			is set Tcl_Canceled will continue to report that the
 *			script in progress has been canceled thereby allowing
 *			the evaluation stack for the interp to be fully
 *			unwound.
 *
 * WARNING: For the sake of some extensions that have made use of former
 * internal values, do not re-use the flag values 2 (formerly ERR_IN_PROGRESS)
 * or 8 (formerly ERROR_CODE_SET).
 */

#define DELETED				     1
#define ERR_ALREADY_LOGGED		     4
#define INTERP_DEBUG_FRAME		  0x10
#define DONT_COMPILE_CMDS_INLINE	  0x20
#define RAND_SEED_INITIALIZED		  0x40
#define SAFE_INTERP			  0x80
#define INTERP_TRACE_IN_PROGRESS	 0x200
#define INTERP_ALTERNATE_WRONG_ARGS	 0x400
#define ERR_LEGACY_COPY			 0x800
#define CANCELED			0x1000

/*
 * Maximum number of levels of nesting permitted in Tcl commands (used to
 * catch infinite recursion).
 */

#define MAX_NESTING_DEPTH	1000

/*
 * The macro below is used to modify a "char" value (e.g. by casting it to an
 * unsigned character) so that it can be used safely with macros such as
 * isspace.
 */

#define UCHAR(c) ((unsigned char) (c))

/*
 * This macro is used to properly align the memory allocated by Tcl, giving
 * the same alignment as the native malloc.
 */

#if defined(__APPLE__)
#define TCL_ALLOCALIGN	16
#else
#define TCL_ALLOCALIGN	(2*sizeof(void *))
#endif

/*
 * This macro is used to determine the offset needed to safely allocate any
 * data structure in memory. Given a starting offset or size, it "rounds up"
 * or "aligns" the offset to the next 8-byte boundary so that any data
 * structure can be placed at the resulting offset without fear of an
 * alignment error.
 *
 * WARNING!! DO NOT USE THIS MACRO TO ALIGN POINTERS: it will produce the
 * wrong result on platforms that allocate addresses that are divisible by 4
 * or 2. Only use it for offsets or sizes.
 *
 * This macro is only used by tclCompile.c in the core (Bug 926445). It
 * however not be made file static, as extensions that touch bytecodes
 * (notably tbcload) require it.
 */

#define TCL_ALIGN(x) (((int)(x) + 7) & ~7)

/*
 * A common panic alert when memory allocation fails.
 */

#define TclOOM(ptr, size) \
	((size) && ((ptr)||(Tcl_Panic("unable to alloc %" TCL_Z_MODIFIER "u bytes", (size_t)(size)),1)))

/*
 * The following enum values are used to specify the runtime platform setting
 * of the tclPlatform variable.
 */

typedef enum {
    TCL_PLATFORM_UNIX = 0,	/* Any Unix-like OS. */
    TCL_PLATFORM_WINDOWS = 2	/* Any Microsoft Windows OS. */
} TclPlatformType;

/*
 * The following enum values are used to indicate the translation of a Tcl
 * channel. Declared here so that each platform can define
 * TCL_PLATFORM_TRANSLATION to the native translation on that platform.
 */

typedef enum TclEolTranslation {
    TCL_TRANSLATE_AUTO,		/* Eol == \r, \n and \r\n. */
    TCL_TRANSLATE_CR,		/* Eol == \r. */
    TCL_TRANSLATE_LF,		/* Eol == \n. */
    TCL_TRANSLATE_CRLF		/* Eol == \r\n. */
} TclEolTranslation;

/*
 * Flags for TclInvoke:
 *
 * TCL_INVOKE_HIDDEN		Invoke a hidden command; if not set, invokes
 *				an exposed command.
 * TCL_INVOKE_NO_UNKNOWN	If set, "unknown" is not invoked if the
 *				command to be invoked is not found. Only has
 *				an effect if invoking an exposed command,
 *				i.e. if TCL_INVOKE_HIDDEN is not also set.
 * TCL_INVOKE_NO_TRACEBACK	Does not record traceback information if the
 *				invoked command returns an error. Used if the
 *				caller plans on recording its own traceback
 *				information.
 */

#define	TCL_INVOKE_HIDDEN	(1<<0)
#define TCL_INVOKE_NO_UNKNOWN	(1<<1)
#define TCL_INVOKE_NO_TRACEBACK	(1<<2)

/*
 * The structure used as the internal representation of Tcl list objects. This
 * struct is grown (reallocated and copied) as necessary to hold all the
 * list's element pointers. The struct might contain more slots than currently
 * used to hold all element pointers. This is done to make append operations
 * faster.
 */

typedef struct List {
<<<<<<< HEAD
    size_t refCount;
    size_t maxElemCount;		/* Total number of element array slots. */
    size_t elemCount;		/* Current number of list elements. */
=======
    TCL_HASH_TYPE refCount;
    int maxElemCount;		/* Total number of element array slots. */
    int elemCount;		/* Current number of list elements. */
>>>>>>> f527a3f4
    int canonicalFlag;		/* Set if the string representation was
				 * derived from the list representation. May
				 * be ignored if there is no string rep at
				 * all.*/
    Tcl_Obj *elements;		/* First list element; the struct is grown to
				 * accommodate all elements. */
} List;

#define LIST_MAX \
	(1 + (int)(((size_t)UINT_MAX - sizeof(List))/sizeof(Tcl_Obj *)))
#define LIST_SIZE(numElems) \
	(sizeof(List) + (((numElems) - 1) * sizeof(Tcl_Obj *)))

/*
 * Macro used to get the elements of a list object.
 */

#define ListRepPtr(listPtr) \
    ((List *) (listPtr)->internalRep.twoPtrValue.ptr1)

#define ListObjGetElements(listPtr, objc, objv) \
    ((objv) = &(ListRepPtr(listPtr)->elements), \
     (objc) = ListRepPtr(listPtr)->elemCount)

#define ListObjLength(listPtr, len) \
    ((len) = ListRepPtr(listPtr)->elemCount)

#define ListObjIsCanonical(listPtr) \
    (((listPtr)->bytes == NULL) || ListRepPtr(listPtr)->canonicalFlag)

#define TclListObjGetElementsM(interp, listPtr, objcPtr, objvPtr) \
    (((listPtr)->typePtr == &tclListType) \
	    ? ((ListObjGetElements((listPtr), *(objcPtr), *(objvPtr))), TCL_OK)\
	    : Tcl_ListObjGetElements((interp), (listPtr), (objcPtr), (objvPtr)))

#define TclListObjLengthM(interp, listPtr, lenPtr) \
    (((listPtr)->typePtr == &tclListType) \
	    ? ((ListObjLength((listPtr), *(lenPtr))), TCL_OK)\
	    : Tcl_ListObjLength((interp), (listPtr), (lenPtr)))

#define TclListObjIsCanonical(listPtr) \
    (((listPtr)->typePtr == &tclListType) ? ListObjIsCanonical((listPtr)) : 0)

/*
 * Modes for collecting (or not) in the implementations of TclNRForeachCmd,
 * TclNRLmapCmd and their compilations.
 */

#define TCL_EACH_KEEP_NONE  0	/* Discard iteration result like [foreach] */
#define TCL_EACH_COLLECT    1	/* Collect iteration result like [lmap] */

/*
 * Macros providing a faster path to booleans and integers:
 * Tcl_GetBooleanFromObj, Tcl_GetLongFromObj, Tcl_GetIntFromObj
 * and Tcl_GetIntForIndex.
 *
 * WARNING: these macros eval their args more than once.
 */

#define TclGetBooleanFromObj(interp, objPtr, intPtr) \
    (((objPtr)->typePtr == &tclIntType \
	    || (objPtr)->typePtr == &tclBooleanType) \
	? (*(intPtr) = ((objPtr)->internalRep.wideValue!=0), TCL_OK)	\
	: Tcl_GetBooleanFromObj((interp), (objPtr), (intPtr)))

#ifdef TCL_WIDE_INT_IS_LONG
#define TclGetLongFromObj(interp, objPtr, longPtr) \
    (((objPtr)->typePtr == &tclIntType)	\
	    ? ((*(longPtr) = (objPtr)->internalRep.wideValue), TCL_OK) \
	    : Tcl_GetLongFromObj((interp), (objPtr), (longPtr)))
#else
#define TclGetLongFromObj(interp, objPtr, longPtr) \
    (((objPtr)->typePtr == &tclIntType \
	    && (objPtr)->internalRep.wideValue >= (Tcl_WideInt)(LONG_MIN) \
	    && (objPtr)->internalRep.wideValue <= (Tcl_WideInt)(LONG_MAX)) \
	    ? ((*(longPtr) = (long)(objPtr)->internalRep.wideValue), TCL_OK) \
	    : Tcl_GetLongFromObj((interp), (objPtr), (longPtr)))
#endif

#define TclGetIntFromObj(interp, objPtr, intPtr) \
    (((objPtr)->typePtr == &tclIntType \
	    && (objPtr)->internalRep.wideValue >= (Tcl_WideInt)(INT_MIN) \
	    && (objPtr)->internalRep.wideValue <= (Tcl_WideInt)(INT_MAX)) \
	    ? ((*(intPtr) = (int)(objPtr)->internalRep.wideValue), TCL_OK) \
	    : Tcl_GetIntFromObj((interp), (objPtr), (intPtr)))
#define TclGetIntForIndexM(interp, objPtr, endValue, idxPtr) \
    ((((objPtr)->typePtr == &tclIntType) && ((objPtr)->internalRep.wideValue >= 0) \
	    && ((Tcl_WideUInt)(objPtr)->internalRep.wideValue <= (size_t)(endValue) + 1)) \
	    ? ((*(idxPtr) = (size_t)(objPtr)->internalRep.wideValue), TCL_OK) \
	    : Tcl_GetIntForIndex((interp), (objPtr), (endValue), (idxPtr)))

/*
 * Macro used to save a function call for common uses of
 * Tcl_GetWideIntFromObj(). The ANSI C "prototype" is:
 *
 * MODULE_SCOPE int TclGetWideIntFromObj(Tcl_Interp *interp, Tcl_Obj *objPtr,
 *			Tcl_WideInt *wideIntPtr);
 */

#define TclGetWideIntFromObj(interp, objPtr, wideIntPtr) \
    (((objPtr)->typePtr == &tclIntType)					\
	? (*(wideIntPtr) =						\
		((objPtr)->internalRep.wideValue), TCL_OK) :		\
	Tcl_GetWideIntFromObj((interp), (objPtr), (wideIntPtr)))

/*
 * Flag values for TclTraceDictPath().
 *
 * DICT_PATH_READ indicates that all entries on the path must exist but no
 * updates will be needed.
 *
 * DICT_PATH_UPDATE indicates that we are going to be doing an update at the
 * tip of the path, so duplication of shared objects should be done along the
 * way.
 *
 * DICT_PATH_EXISTS indicates that we are performing an existence test and a
 * lookup failure should therefore not be an error. If (and only if) this flag
 * is set, TclTraceDictPath() will return the special value
 * DICT_PATH_NON_EXISTENT if the path is not traceable.
 *
 * DICT_PATH_CREATE (which also requires the DICT_PATH_UPDATE bit to be set)
 * indicates that we are to create non-existent dictionaries on the path.
 */

#define DICT_PATH_READ		0
#define DICT_PATH_UPDATE	1
#define DICT_PATH_EXISTS	2
#define DICT_PATH_CREATE	5

#define DICT_PATH_NON_EXISTENT	((Tcl_Obj *) (void *) 1)

/*
 *----------------------------------------------------------------
 * Data structures related to the filesystem internals
 *----------------------------------------------------------------
 */

/*
 * The version_2 filesystem is private to Tcl. As and when these changes have
 * been thoroughly tested and investigated a new public filesystem interface
 * will be released. The aim is more versatile virtual filesystem interfaces,
 * more efficiency in 'path' manipulation and usage, and cleaner filesystem
 * code internally.
 */

#define TCL_FILESYSTEM_VERSION_2	((Tcl_FSVersion) 0x2)
typedef void *(TclFSGetCwdProc2)(void *clientData);
typedef int (Tcl_FSLoadFileProc2) (Tcl_Interp *interp, Tcl_Obj *pathPtr,
	Tcl_LoadHandle *handlePtr, Tcl_FSUnloadFileProc **unloadProcPtr, int flags);

/*
 * The following types are used for getting and storing platform-specific file
 * attributes in tclFCmd.c and the various platform-versions of that file.
 * This is done to have as much common code as possible in the file attributes
 * code. For more information about the callbacks, see TclFileAttrsCmd in
 * tclFCmd.c.
 */

typedef int (TclGetFileAttrProc)(Tcl_Interp *interp, int objIndex,
	Tcl_Obj *fileName, Tcl_Obj **attrObjPtrPtr);
typedef int (TclSetFileAttrProc)(Tcl_Interp *interp, int objIndex,
	Tcl_Obj *fileName, Tcl_Obj *attrObjPtr);

typedef struct TclFileAttrProcs {
    TclGetFileAttrProc *getProc;/* The procedure for getting attrs. */
    TclSetFileAttrProc *setProc;/* The procedure for setting attrs. */
} TclFileAttrProcs;

/*
 * Opaque handle used in pipeline routines to encapsulate platform-dependent
 * state.
 */

typedef struct TclFile_ *TclFile;

/*
 * The "globParameters" argument of the function TclGlob is an or'ed
 * combination of the following values:
 */

#define TCL_GLOBMODE_NO_COMPLAIN	1
#define TCL_GLOBMODE_JOIN		2
#define TCL_GLOBMODE_DIR		4
#define TCL_GLOBMODE_TAILS		8

typedef enum Tcl_PathPart {
    TCL_PATH_DIRNAME,
    TCL_PATH_TAIL,
    TCL_PATH_EXTENSION,
    TCL_PATH_ROOT
} Tcl_PathPart;

/*
 *----------------------------------------------------------------
 * Data structures related to obsolete filesystem hooks
 *----------------------------------------------------------------
 */

typedef int (TclStatProc_)(const char *path, struct stat *buf);
typedef int (TclAccessProc_)(const char *path, int mode);
typedef Tcl_Channel (TclOpenFileChannelProc_)(Tcl_Interp *interp,
	const char *fileName, const char *modeString, int permissions);

/*
 *----------------------------------------------------------------
 * Data structures for process-global values.
 *----------------------------------------------------------------
 */

<<<<<<< HEAD
typedef void (TclInitProcessGlobalValueProc)(char **valuePtr, size_t *lengthPtr,
=======
typedef void (TclInitProcessGlobalValueProc)(char **valuePtr, TCL_HASH_TYPE *lengthPtr,
>>>>>>> f527a3f4
	Tcl_Encoding *encodingPtr);

/*
 * A ProcessGlobalValue struct exists for each internal value in Tcl that is
 * to be shared among several threads. Each thread sees a (Tcl_Obj) copy of
 * the value, and the gobal value is kept as a counted string, with epoch and
 * mutex control. Each ProcessGlobalValue struct should be a static variable in
 * some file.
 */

typedef struct ProcessGlobalValue {
<<<<<<< HEAD
    size_t epoch;		/* Epoch counter to detect changes in the
				 * global value. */
    size_t numBytes;		/* Length of the global string. */
=======
    TCL_HASH_TYPE epoch;		/* Epoch counter to detect changes in the
				 * global value. */
    TCL_HASH_TYPE numBytes;	/* Length of the global string. */
>>>>>>> f527a3f4
    char *value;		/* The global string value. */
    Tcl_Encoding encoding;	/* system encoding when global string was
				 * initialized. */
    TclInitProcessGlobalValueProc *proc;
    				/* A procedure to initialize the global string
				 * copy when a "get" request comes in before
				 * any "set" request has been received. */
    Tcl_Mutex mutex;		/* Enforce orderly access from multiple
				 * threads. */
    Tcl_ThreadDataKey key;	/* Key for per-thread data holding the
				 * (Tcl_Obj) copy for each thread. */
} ProcessGlobalValue;

/*
 *----------------------------------------------------------------------
 * Flags for TclParseNumber
 *----------------------------------------------------------------------
 */

#define TCL_PARSE_DECIMAL_ONLY		1
				/* Leading zero doesn't denote octal or
				 * hex. */
#define TCL_PARSE_OCTAL_ONLY		2
				/* Parse octal even without prefix. */
#define TCL_PARSE_HEXADECIMAL_ONLY	4
				/* Parse hexadecimal even without prefix. */
#define TCL_PARSE_INTEGER_ONLY		8
				/* Disable floating point parsing. */
#define TCL_PARSE_SCAN_PREFIXES		16
				/* Use [scan] rules dealing with 0?
				 * prefixes. */
#define TCL_PARSE_NO_WHITESPACE		32
				/* Reject leading/trailing whitespace. */
#define TCL_PARSE_BINARY_ONLY	64
				/* Parse binary even without prefix. */
#define TCL_PARSE_NO_UNDERSCORE	128
				/* Reject underscore digit separator */

/*
 *----------------------------------------------------------------------
 * Type values TclGetNumberFromObj
 *----------------------------------------------------------------------
 */

#define TCL_NUMBER_INT		2
#define TCL_NUMBER_BIG		3
#define TCL_NUMBER_DOUBLE	4
#define TCL_NUMBER_NAN		5

/*
 *----------------------------------------------------------------
 * Variables shared among Tcl modules but not used by the outside world.
 *----------------------------------------------------------------
 */

MODULE_SCOPE char *tclNativeExecutableName;
MODULE_SCOPE int tclFindExecutableSearchDone;
MODULE_SCOPE char *tclMemDumpFileName;
MODULE_SCOPE TclPlatformType tclPlatform;

MODULE_SCOPE Tcl_Encoding tclIdentityEncoding;

/*
 * TIP #233 (Virtualized Time)
 * Data for the time hooks, if any.
 */

MODULE_SCOPE Tcl_GetTimeProc *tclGetTimeProcPtr;
MODULE_SCOPE Tcl_ScaleTimeProc *tclScaleTimeProcPtr;
MODULE_SCOPE void *tclTimeClientData;

/*
 * Variables denoting the Tcl object types defined in the core.
 */

MODULE_SCOPE const Tcl_ObjType tclBignumType;
MODULE_SCOPE const Tcl_ObjType tclBooleanType;
MODULE_SCOPE const Tcl_ObjType tclByteCodeType;
MODULE_SCOPE const Tcl_ObjType tclDoubleType;
MODULE_SCOPE const Tcl_ObjType tclIntType;
MODULE_SCOPE const Tcl_ObjType tclListType;
MODULE_SCOPE const Tcl_ObjType tclDictType;
MODULE_SCOPE const Tcl_ObjType tclProcBodyType;
MODULE_SCOPE const Tcl_ObjType tclStringType;
MODULE_SCOPE const Tcl_ObjType tclEnsembleCmdType;
MODULE_SCOPE const Tcl_ObjType tclRegexpType;
MODULE_SCOPE Tcl_ObjType tclCmdNameType;

/*
 * Variables denoting the hash key types defined in the core.
 */

MODULE_SCOPE const Tcl_HashKeyType tclArrayHashKeyType;
MODULE_SCOPE const Tcl_HashKeyType tclOneWordHashKeyType;
MODULE_SCOPE const Tcl_HashKeyType tclStringHashKeyType;
MODULE_SCOPE const Tcl_HashKeyType tclObjHashKeyType;

/*
 * The head of the list of free Tcl objects, and the total number of Tcl
 * objects ever allocated and freed.
 */

MODULE_SCOPE Tcl_Obj *	tclFreeObjList;

#ifdef TCL_COMPILE_STATS
MODULE_SCOPE size_t	tclObjsAlloced;
MODULE_SCOPE size_t	tclObjsFreed;
#define TCL_MAX_SHARED_OBJ_STATS 5
MODULE_SCOPE size_t	tclObjsShared[TCL_MAX_SHARED_OBJ_STATS];
#endif /* TCL_COMPILE_STATS */

/*
 * Pointer to a heap-allocated string of length zero that the Tcl core uses as
 * the value of an empty string representation for an object. This value is
 * shared by all new objects allocated by Tcl_NewObj.
 */

MODULE_SCOPE char	tclEmptyString;

enum CheckEmptyStringResult {
	TCL_EMPTYSTRING_UNKNOWN = -1, TCL_EMPTYSTRING_NO, TCL_EMPTYSTRING_YES
};

/*
 *----------------------------------------------------------------
 * Procedures shared among Tcl modules but not used by the outside world,
 * introduced by/for NRE.
 *----------------------------------------------------------------
 */

MODULE_SCOPE Tcl_ObjCmdProc TclNRApplyObjCmd;
MODULE_SCOPE Tcl_ObjCmdProc TclNREvalObjCmd;
MODULE_SCOPE Tcl_ObjCmdProc TclNRCatchObjCmd;
MODULE_SCOPE Tcl_ObjCmdProc TclNRExprObjCmd;
MODULE_SCOPE Tcl_ObjCmdProc TclNRForObjCmd;
MODULE_SCOPE Tcl_ObjCmdProc TclNRForeachCmd;
MODULE_SCOPE Tcl_ObjCmdProc TclNRIfObjCmd;
MODULE_SCOPE Tcl_ObjCmdProc TclNRLmapCmd;
MODULE_SCOPE Tcl_ObjCmdProc TclNRPackageObjCmd;
MODULE_SCOPE Tcl_ObjCmdProc TclNRSourceObjCmd;
MODULE_SCOPE Tcl_ObjCmdProc TclNRSubstObjCmd;
MODULE_SCOPE Tcl_ObjCmdProc TclNRSwitchObjCmd;
MODULE_SCOPE Tcl_ObjCmdProc TclNRTryObjCmd;
MODULE_SCOPE Tcl_ObjCmdProc TclNRUplevelObjCmd;
MODULE_SCOPE Tcl_ObjCmdProc TclNRWhileObjCmd;

MODULE_SCOPE Tcl_NRPostProc TclNRForIterCallback;
MODULE_SCOPE Tcl_NRPostProc TclNRCoroutineActivateCallback;
MODULE_SCOPE Tcl_ObjCmdProc TclNRTailcallObjCmd;
MODULE_SCOPE Tcl_NRPostProc TclNRTailcallEval;
MODULE_SCOPE Tcl_ObjCmdProc TclNRCoroutineObjCmd;
MODULE_SCOPE Tcl_ObjCmdProc TclNRYieldObjCmd;
MODULE_SCOPE Tcl_ObjCmdProc TclNRYieldmObjCmd;
MODULE_SCOPE Tcl_ObjCmdProc TclNRYieldToObjCmd;
MODULE_SCOPE Tcl_ObjCmdProc TclNRInvoke;
MODULE_SCOPE Tcl_NRPostProc TclNRReleaseValues;

MODULE_SCOPE void  TclSetTailcall(Tcl_Interp *interp, Tcl_Obj *tailcallPtr);
MODULE_SCOPE void  TclPushTailcallPoint(Tcl_Interp *interp);

/* These two can be considered for the public api */
MODULE_SCOPE void  TclMarkTailcall(Tcl_Interp *interp);
MODULE_SCOPE void  TclSkipTailcall(Tcl_Interp *interp);

/*
 * This structure holds the data for the various iteration callbacks used to
 * NRE the 'for' and 'while' commands. We need a separate structure because we
 * have more than the 4 client data entries we can provide directly thorugh
 * the callback API. It is the 'word' information which puts us over the
 * limit. It is needed because the loop body is argument 4 of 'for' and
 * argument 2 of 'while'. Not providing the correct index confuses the #280
 * code. We TclSmallAlloc/Free this.
 */

typedef struct ForIterData {
    Tcl_Obj *cond;		/* Loop condition expression. */
    Tcl_Obj *body;		/* Loop body. */
    Tcl_Obj *next;		/* Loop step script, NULL for 'while'. */
    const char *msg;		/* Error message part. */
    size_t word;			/* Index of the body script in the command */
} ForIterData;

/* TIP #357 - Structure doing the bookkeeping of handles for Tcl_LoadFile
 *            and Tcl_FindSymbol. This structure corresponds to an opaque
 *            typedef in tcl.h */

typedef void* TclFindSymbolProc(Tcl_Interp* interp, Tcl_LoadHandle loadHandle,
				const char* symbol);
struct Tcl_LoadHandle_ {
    void *clientData;	/* Client data is the load handle in the
				 * native filesystem if a module was loaded
				 * there, or an opaque pointer to a structure
				 * for further bookkeeping on load-from-VFS
				 * and load-from-memory */
    TclFindSymbolProc* findSymbolProcPtr;
				/* Procedure that resolves symbols in a
				 * loaded module */
    Tcl_FSUnloadFileProc* unloadFileProcPtr;
				/* Procedure that unloads a loaded module */
};

/* Flags for conversion of doubles to digit strings */

#define TCL_DD_E_FORMAT 		0x2
				/* Use a fixed-length string of digits,
				 * suitable for E format*/
#define TCL_DD_F_FORMAT 		0x3
				/* Use a fixed number of digits after the
				 * decimal point, suitable for F format */
#define TCL_DD_SHORTEST 		0x4
				/* Use the shortest possible string */
#define TCL_DD_NO_QUICK 		0x8
				/* Debug flag: forbid quick FP conversion */

#define TCL_DD_CONVERSION_TYPE_MASK	0x3
				/* Mask to isolate the conversion type */

/*
 *----------------------------------------------------------------
 * Procedures shared among Tcl modules but not used by the outside world:
 *----------------------------------------------------------------
 */

MODULE_SCOPE void	TclAppendBytesToByteArray(Tcl_Obj *objPtr,
			    const unsigned char *bytes, size_t len);
MODULE_SCOPE int	TclNREvalCmd(Tcl_Interp *interp, Tcl_Obj *objPtr,
			    int flags);
MODULE_SCOPE void	TclAdvanceContinuations(size_t *line, int **next,
			    int loc);
MODULE_SCOPE void	TclAdvanceLines(size_t *line, const char *start,
			    const char *end);
MODULE_SCOPE void	TclArgumentEnter(Tcl_Interp *interp,
			    Tcl_Obj *objv[], int objc, CmdFrame *cf);
MODULE_SCOPE void	TclArgumentRelease(Tcl_Interp *interp,
			    Tcl_Obj *objv[], int objc);
MODULE_SCOPE void	TclArgumentBCEnter(Tcl_Interp *interp,
			    Tcl_Obj *objv[], int objc,
			    void *codePtr, CmdFrame *cfPtr, int cmd, size_t pc);
MODULE_SCOPE void	TclArgumentBCRelease(Tcl_Interp *interp,
			    CmdFrame *cfPtr);
MODULE_SCOPE void	TclArgumentGet(Tcl_Interp *interp, Tcl_Obj *obj,
			    CmdFrame **cfPtrPtr, int *wordPtr);
MODULE_SCOPE int	TclAsyncNotifier(int sigNumber, Tcl_ThreadId threadId,
			    ClientData clientData, int *flagPtr, int value);
MODULE_SCOPE void	TclAsyncMarkFromNotifier(void);
MODULE_SCOPE double	TclBignumToDouble(const void *bignum);
MODULE_SCOPE int	TclByteArrayMatch(const unsigned char *string,
			    size_t strLen, const unsigned char *pattern,
			    size_t ptnLen, int flags);
MODULE_SCOPE double	TclCeil(const void *a);
MODULE_SCOPE void	TclChannelPreserve(Tcl_Channel chan);
MODULE_SCOPE void	TclChannelRelease(Tcl_Channel chan);
MODULE_SCOPE int	TclCheckArrayTraces(Tcl_Interp *interp, Var *varPtr,
			    Var *arrayPtr, Tcl_Obj *name, int index);
MODULE_SCOPE int	TclCheckEmptyString(Tcl_Obj *objPtr);
MODULE_SCOPE int	TclChanCaughtErrorBypass(Tcl_Interp *interp,
			    Tcl_Channel chan);
MODULE_SCOPE Tcl_ObjCmdProc TclChannelNamesCmd;
MODULE_SCOPE Tcl_NRPostProc TclClearRootEnsemble;
MODULE_SCOPE int	TclCompareTwoNumbers(Tcl_Obj *valuePtr,
			    Tcl_Obj *value2Ptr);
MODULE_SCOPE ContLineLoc *TclContinuationsEnter(Tcl_Obj *objPtr, size_t num,
			    int *loc);
MODULE_SCOPE void	TclContinuationsEnterDerived(Tcl_Obj *objPtr,
			    int start, int *clNext);
MODULE_SCOPE ContLineLoc *TclContinuationsGet(Tcl_Obj *objPtr);
MODULE_SCOPE void	TclContinuationsCopy(Tcl_Obj *objPtr,
			    Tcl_Obj *originObjPtr);
MODULE_SCOPE size_t	TclConvertElement(const char *src, size_t length,
			    char *dst, int flags);
MODULE_SCOPE Tcl_Command TclCreateObjCommandInNs(Tcl_Interp *interp,
			    const char *cmdName, Tcl_Namespace *nsPtr,
			    Tcl_ObjCmdProc *proc, void *clientData,
			    Tcl_CmdDeleteProc *deleteProc);
MODULE_SCOPE Tcl_Command TclCreateEnsembleInNs(Tcl_Interp *interp,
			    const char *name, Tcl_Namespace *nameNamespacePtr,
			    Tcl_Namespace *ensembleNamespacePtr, int flags);
MODULE_SCOPE void	TclDeleteNamespaceVars(Namespace *nsPtr);
MODULE_SCOPE void	TclDeleteNamespaceChildren(Namespace *nsPtr);
MODULE_SCOPE int	TclFindDictElement(Tcl_Interp *interp,
			    const char *dict, size_t dictLength,
			    const char **elementPtr, const char **nextPtr,
			    size_t *sizePtr, int *literalPtr);
/* TIP #280 - Modified token based evaluation, with line information. */
MODULE_SCOPE int	TclEvalEx(Tcl_Interp *interp, const char *script,
			    size_t numBytes, int flags, size_t line,
			    int *clNextOuter, const char *outerScript);
MODULE_SCOPE Tcl_ObjCmdProc TclFileAttrsCmd;
MODULE_SCOPE Tcl_ObjCmdProc TclFileCopyCmd;
MODULE_SCOPE Tcl_ObjCmdProc TclFileDeleteCmd;
MODULE_SCOPE Tcl_ObjCmdProc TclFileLinkCmd;
MODULE_SCOPE Tcl_ObjCmdProc TclFileMakeDirsCmd;
MODULE_SCOPE Tcl_ObjCmdProc TclFileReadLinkCmd;
MODULE_SCOPE Tcl_ObjCmdProc TclFileRenameCmd;
MODULE_SCOPE Tcl_ObjCmdProc TclFileTempDirCmd;
MODULE_SCOPE Tcl_ObjCmdProc TclFileTemporaryCmd;
MODULE_SCOPE void	TclCreateLateExitHandler(Tcl_ExitProc *proc,
			    void *clientData);
MODULE_SCOPE void	TclDeleteLateExitHandler(Tcl_ExitProc *proc,
			    void *clientData);
MODULE_SCOPE char *	TclDStringAppendObj(Tcl_DString *dsPtr,
			    Tcl_Obj *objPtr);
MODULE_SCOPE char *	TclDStringAppendDString(Tcl_DString *dsPtr,
			    Tcl_DString *toAppendPtr);
MODULE_SCOPE Tcl_Obj *	TclDStringToObj(Tcl_DString *dsPtr);
MODULE_SCOPE Tcl_Obj *const *TclFetchEnsembleRoot(Tcl_Interp *interp,
			    Tcl_Obj *const *objv, size_t objc, size_t *objcPtr);
MODULE_SCOPE Tcl_Obj *const *TclEnsembleGetRewriteValues(Tcl_Interp *interp);
MODULE_SCOPE Tcl_Namespace *TclEnsureNamespace(Tcl_Interp *interp,
			    Tcl_Namespace *namespacePtr);
MODULE_SCOPE void	TclFinalizeAllocSubsystem(void);
MODULE_SCOPE void	TclFinalizeAsync(void);
MODULE_SCOPE void	TclFinalizeDoubleConversion(void);
MODULE_SCOPE void	TclFinalizeEncodingSubsystem(void);
MODULE_SCOPE void	TclFinalizeEnvironment(void);
MODULE_SCOPE void	TclFinalizeEvaluation(void);
MODULE_SCOPE void	TclFinalizeExecution(void);
MODULE_SCOPE void	TclFinalizeIOSubsystem(void);
MODULE_SCOPE void	TclFinalizeFilesystem(void);
MODULE_SCOPE void	TclResetFilesystem(void);
MODULE_SCOPE void	TclFinalizeLoad(void);
MODULE_SCOPE void	TclFinalizeLock(void);
MODULE_SCOPE void	TclFinalizeMemorySubsystem(void);
MODULE_SCOPE void	TclFinalizeNotifier(void);
MODULE_SCOPE void	TclFinalizeObjects(void);
MODULE_SCOPE void	TclFinalizePreserve(void);
MODULE_SCOPE void	TclFinalizeSynchronization(void);
MODULE_SCOPE void	TclInitThreadAlloc(void);
MODULE_SCOPE void	TclFinalizeThreadAlloc(void);
MODULE_SCOPE void	TclFinalizeThreadAllocThread(void);
MODULE_SCOPE void	TclFinalizeThreadData(int quick);
MODULE_SCOPE void	TclFinalizeThreadObjects(void);
MODULE_SCOPE double	TclFloor(const void *a);
MODULE_SCOPE void	TclFormatNaN(double value, char *buffer);
MODULE_SCOPE int	TclFSFileAttrIndex(Tcl_Obj *pathPtr,
			    const char *attributeName, int *indexPtr);
MODULE_SCOPE Tcl_Command TclNRCreateCommandInNs(Tcl_Interp *interp,
			    const char *cmdName, Tcl_Namespace *nsPtr,
			    Tcl_ObjCmdProc *proc, Tcl_ObjCmdProc *nreProc,
			    void *clientData,
			    Tcl_CmdDeleteProc *deleteProc);
MODULE_SCOPE int	TclNREvalFile(Tcl_Interp *interp, Tcl_Obj *pathPtr,
			    const char *encodingName);
MODULE_SCOPE void	TclFSUnloadTempFile(Tcl_LoadHandle loadHandle);
MODULE_SCOPE int *	TclGetAsyncReadyPtr(void);
MODULE_SCOPE Tcl_Obj *	TclGetBgErrorHandler(Tcl_Interp *interp);
MODULE_SCOPE int	TclGetChannelFromObj(Tcl_Interp *interp,
			    Tcl_Obj *objPtr, Tcl_Channel *chanPtr,
			    int *modePtr, int flags);
MODULE_SCOPE CmdFrame *	TclGetCmdFrameForProcedure(Proc *procPtr);
MODULE_SCOPE int	TclGetCompletionCodeFromObj(Tcl_Interp *interp,
			    Tcl_Obj *value, int *code);
MODULE_SCOPE Proc *	TclGetLambdaFromObj(Tcl_Interp *interp,
			    Tcl_Obj *objPtr, Tcl_Obj **nsObjPtrPtr);
MODULE_SCOPE int	TclGetNumberFromObj(Tcl_Interp *interp,
			    Tcl_Obj *objPtr, void **clientDataPtr,
			    int *typePtr);
MODULE_SCOPE int	TclGetOpenModeEx(Tcl_Interp *interp,
			    const char *modeString, int *seekFlagPtr,
			    int *binaryPtr);
MODULE_SCOPE Tcl_Obj *	TclGetProcessGlobalValue(ProcessGlobalValue *pgvPtr);
MODULE_SCOPE Tcl_Obj *	TclGetSourceFromFrame(CmdFrame *cfPtr, int objc,
			    Tcl_Obj *const objv[]);
MODULE_SCOPE char *	TclGetStringStorage(Tcl_Obj *objPtr,
<<<<<<< HEAD
			    size_t *sizePtr);
=======
			    TCL_HASH_TYPE *sizePtr);
>>>>>>> f527a3f4
MODULE_SCOPE int	TclGetLoadedLibraries(Tcl_Interp *interp,
				const char *targetName,
				const char *packageName);
MODULE_SCOPE int	TclGetWideBitsFromObj(Tcl_Interp *, Tcl_Obj *,
				Tcl_WideInt *);
MODULE_SCOPE int	TclGlob(Tcl_Interp *interp, char *pattern,
			    Tcl_Obj *unquotedPrefix, int globFlags,
			    Tcl_GlobTypeData *types);
MODULE_SCOPE int	TclIncrObj(Tcl_Interp *interp, Tcl_Obj *valuePtr,
			    Tcl_Obj *incrPtr);
MODULE_SCOPE Tcl_Obj *	TclIncrObjVar2(Tcl_Interp *interp, Tcl_Obj *part1Ptr,
			    Tcl_Obj *part2Ptr, Tcl_Obj *incrPtr, int flags);
MODULE_SCOPE int	TclInfoExistsCmd(void *dummy, Tcl_Interp *interp,
			    int objc, Tcl_Obj *const objv[]);
MODULE_SCOPE int	TclInfoCoroutineCmd(void *dummy, Tcl_Interp *interp,
			    int objc, Tcl_Obj *const objv[]);
MODULE_SCOPE Tcl_Obj *	TclInfoFrame(Tcl_Interp *interp, CmdFrame *framePtr);
MODULE_SCOPE int	TclInfoGlobalsCmd(void *dummy, Tcl_Interp *interp,
			    int objc, Tcl_Obj *const objv[]);
MODULE_SCOPE int	TclInfoLocalsCmd(void *dummy, Tcl_Interp *interp,
			    int objc, Tcl_Obj *const objv[]);
MODULE_SCOPE int	TclInfoVarsCmd(void *dummy, Tcl_Interp *interp,
			    int objc, Tcl_Obj *const objv[]);
MODULE_SCOPE void	TclInitAlloc(void);
MODULE_SCOPE void	TclInitDbCkalloc(void);
MODULE_SCOPE void	TclInitDoubleConversion(void);
MODULE_SCOPE void	TclInitEmbeddedConfigurationInformation(
			    Tcl_Interp *interp);
MODULE_SCOPE void	TclInitEncodingSubsystem(void);
MODULE_SCOPE void	TclInitIOSubsystem(void);
MODULE_SCOPE void	TclInitLimitSupport(Tcl_Interp *interp);
MODULE_SCOPE void	TclInitNamespaceSubsystem(void);
MODULE_SCOPE void	TclInitNotifier(void);
MODULE_SCOPE void	TclInitObjSubsystem(void);
MODULE_SCOPE int	TclInterpReady(Tcl_Interp *interp);
MODULE_SCOPE int	TclIsDigitProc(int byte);
MODULE_SCOPE int	TclIsBareword(int byte);
MODULE_SCOPE Tcl_Obj *	TclJoinPath(size_t elements, Tcl_Obj * const objv[],
			    int forceRelative);
MODULE_SCOPE int	TclJoinThread(Tcl_ThreadId id, int *result);
MODULE_SCOPE void	TclLimitRemoveAllHandlers(Tcl_Interp *interp);
MODULE_SCOPE Tcl_Obj *	TclLindexList(Tcl_Interp *interp,
			    Tcl_Obj *listPtr, Tcl_Obj *argPtr);
MODULE_SCOPE Tcl_Obj *	TclLindexFlat(Tcl_Interp *interp, Tcl_Obj *listPtr,
			    size_t indexCount, Tcl_Obj *const indexArray[]);
/* TIP #280 */
MODULE_SCOPE void	TclListLines(Tcl_Obj *listObj, size_t line, int n,
			    int *lines, Tcl_Obj *const *elems);
MODULE_SCOPE Tcl_Obj *	TclListObjCopy(Tcl_Interp *interp, Tcl_Obj *listPtr);
MODULE_SCOPE Tcl_Obj *	TclListObjRange(Tcl_Obj *listPtr, size_t fromIdx,
			    size_t toIdx);
MODULE_SCOPE Tcl_Obj *	TclLsetList(Tcl_Interp *interp, Tcl_Obj *listPtr,
			    Tcl_Obj *indexPtr, Tcl_Obj *valuePtr);
MODULE_SCOPE Tcl_Obj *	TclLsetFlat(Tcl_Interp *interp, Tcl_Obj *listPtr,
			    size_t indexCount, Tcl_Obj *const indexArray[],
			    Tcl_Obj *valuePtr);
MODULE_SCOPE Tcl_Command TclMakeEnsemble(Tcl_Interp *interp, const char *name,
			    const EnsembleImplMap map[]);
MODULE_SCOPE int	TclMaxListLength(const char *bytes, size_t numBytes,
			    const char **endPtr);
MODULE_SCOPE int	TclMergeReturnOptions(Tcl_Interp *interp, int objc,
			    Tcl_Obj *const objv[], Tcl_Obj **optionsPtrPtr,
			    int *codePtr, int *levelPtr);
MODULE_SCOPE Tcl_Obj *	TclNarrowToBytes(Tcl_Obj *objPtr);
MODULE_SCOPE Tcl_Obj *  TclNoErrorStack(Tcl_Interp *interp, Tcl_Obj *options);
MODULE_SCOPE int	TclNokia770Doubles(void);
MODULE_SCOPE void	TclNsDecrRefCount(Namespace *nsPtr);
MODULE_SCOPE int	TclNamespaceDeleted(Namespace *nsPtr);
MODULE_SCOPE void	TclObjVarErrMsg(Tcl_Interp *interp, Tcl_Obj *part1Ptr,
			    Tcl_Obj *part2Ptr, const char *operation,
			    const char *reason, int index);
MODULE_SCOPE int	TclObjInvokeNamespace(Tcl_Interp *interp,
			    int objc, Tcl_Obj *const objv[],
			    Tcl_Namespace *nsPtr, int flags);
MODULE_SCOPE int	TclObjUnsetVar2(Tcl_Interp *interp,
			    Tcl_Obj *part1Ptr, Tcl_Obj *part2Ptr, int flags);
MODULE_SCOPE int	TclParseBackslash(const char *src,
			    size_t numBytes, size_t *readPtr, char *dst);
MODULE_SCOPE int	TclParseHex(const char *src, size_t numBytes,
			    int *resultPtr);
MODULE_SCOPE int	TclParseNumber(Tcl_Interp *interp, Tcl_Obj *objPtr,
			    const char *expected, const char *bytes,
			    size_t numBytes, const char **endPtrPtr, int flags);
MODULE_SCOPE void	TclParseInit(Tcl_Interp *interp, const char *string,
			    size_t numBytes, Tcl_Parse *parsePtr);
MODULE_SCOPE size_t	TclParseAllWhiteSpace(const char *src, size_t numBytes);
MODULE_SCOPE int	TclProcessReturn(Tcl_Interp *interp,
			    int code, int level, Tcl_Obj *returnOpts);
MODULE_SCOPE int	TclpObjLstat(Tcl_Obj *pathPtr, Tcl_StatBuf *buf);
MODULE_SCOPE Tcl_Obj *	TclpTempFileName(void);
MODULE_SCOPE Tcl_Obj *  TclpTempFileNameForLibrary(Tcl_Interp *interp,
			    Tcl_Obj* pathPtr);
MODULE_SCOPE Tcl_Obj *	TclNewFSPathObj(Tcl_Obj *dirPtr, const char *addStrRep,
			    size_t len);
MODULE_SCOPE void	TclpAlertNotifier(ClientData clientData);
MODULE_SCOPE ClientData	TclpNotifierData(void);
MODULE_SCOPE void	TclpServiceModeHook(int mode);
MODULE_SCOPE void	TclpSetTimer(const Tcl_Time *timePtr);
MODULE_SCOPE int	TclpWaitForEvent(const Tcl_Time *timePtr);
MODULE_SCOPE void	TclpCreateFileHandler(int fd, int mask,
			    Tcl_FileProc *proc, ClientData clientData);
MODULE_SCOPE int	TclpDeleteFile(const void *path);
MODULE_SCOPE void	TclpDeleteFileHandler(int fd);
MODULE_SCOPE void	TclpFinalizeCondition(Tcl_Condition *condPtr);
MODULE_SCOPE void	TclpFinalizeMutex(Tcl_Mutex *mutexPtr);
MODULE_SCOPE void	TclpFinalizeNotifier(ClientData clientData);
MODULE_SCOPE void	TclpFinalizePipes(void);
MODULE_SCOPE void	TclpFinalizeSockets(void);
MODULE_SCOPE int	TclCreateSocketAddress(Tcl_Interp *interp,
			    struct addrinfo **addrlist,
			    const char *host, int port, int willBind,
			    const char **errorMsgPtr);
MODULE_SCOPE int	TclpThreadCreate(Tcl_ThreadId *idPtr,
			    Tcl_ThreadCreateProc *proc, void *clientData,
			    size_t stackSize, int flags);
MODULE_SCOPE size_t	TclpFindVariable(const char *name, size_t *lengthPtr);
MODULE_SCOPE void	TclpInitLibraryPath(char **valuePtr,
<<<<<<< HEAD
			    size_t *lengthPtr, Tcl_Encoding *encodingPtr);
=======
			    TCL_HASH_TYPE *lengthPtr, Tcl_Encoding *encodingPtr);
>>>>>>> f527a3f4
MODULE_SCOPE void	TclpInitLock(void);
MODULE_SCOPE ClientData	TclpInitNotifier(void);
MODULE_SCOPE void	TclpInitPlatform(void);
MODULE_SCOPE void	TclpInitUnlock(void);
MODULE_SCOPE Tcl_Obj *	TclpObjListVolumes(void);
MODULE_SCOPE void	TclpGlobalLock(void);
MODULE_SCOPE void	TclpGlobalUnlock(void);
MODULE_SCOPE int	TclpMatchFiles(Tcl_Interp *interp, char *separators,
			    Tcl_DString *dirPtr, char *pattern, char *tail);
MODULE_SCOPE int	TclpObjNormalizePath(Tcl_Interp *interp,
			    Tcl_Obj *pathPtr, int nextCheckpoint);
MODULE_SCOPE void	TclpNativeJoinPath(Tcl_Obj *prefix, const char *joining);
MODULE_SCOPE Tcl_Obj *	TclpNativeSplitPath(Tcl_Obj *pathPtr, size_t *lenPtr);
MODULE_SCOPE Tcl_PathType TclpGetNativePathType(Tcl_Obj *pathPtr,
			    size_t *driveNameLengthPtr, Tcl_Obj **driveNameRef);
MODULE_SCOPE int	TclCrossFilesystemCopy(Tcl_Interp *interp,
			    Tcl_Obj *source, Tcl_Obj *target);
MODULE_SCOPE int	TclpMatchInDirectory(Tcl_Interp *interp,
			    Tcl_Obj *resultPtr, Tcl_Obj *pathPtr,
			    const char *pattern, Tcl_GlobTypeData *types);
MODULE_SCOPE void	*TclpGetNativeCwd(void *clientData);
MODULE_SCOPE Tcl_FSDupInternalRepProc TclNativeDupInternalRep;
MODULE_SCOPE Tcl_Obj *	TclpObjLink(Tcl_Obj *pathPtr, Tcl_Obj *toPtr,
			    int linkType);
MODULE_SCOPE int	TclpObjChdir(Tcl_Obj *pathPtr);
MODULE_SCOPE Tcl_Channel TclpOpenTemporaryFile(Tcl_Obj *dirObj,
			    Tcl_Obj *basenameObj, Tcl_Obj *extensionObj,
			    Tcl_Obj *resultingNameObj);
MODULE_SCOPE void	TclPkgFileSeen(Tcl_Interp *interp,
			    const char *fileName);
MODULE_SCOPE void *	TclInitPkgFiles(Tcl_Interp *interp);
MODULE_SCOPE Tcl_Obj *	TclPathPart(Tcl_Interp *interp, Tcl_Obj *pathPtr,
			    Tcl_PathPart portion);
MODULE_SCOPE char *	TclpReadlink(const char *fileName,
			    Tcl_DString *linkPtr);
MODULE_SCOPE void	TclpSetVariables(Tcl_Interp *interp);
MODULE_SCOPE void *	TclThreadStorageKeyGet(Tcl_ThreadDataKey *keyPtr);
MODULE_SCOPE void	TclThreadStorageKeySet(Tcl_ThreadDataKey *keyPtr,
			    void *data);
MODULE_SCOPE TCL_NORETURN void TclpThreadExit(int status);
MODULE_SCOPE void	TclRememberCondition(Tcl_Condition *mutex);
MODULE_SCOPE void	TclRememberJoinableThread(Tcl_ThreadId id);
MODULE_SCOPE void	TclRememberMutex(Tcl_Mutex *mutex);
MODULE_SCOPE void	TclRemoveScriptLimitCallbacks(Tcl_Interp *interp);
MODULE_SCOPE int	TclReToGlob(Tcl_Interp *interp, const char *reStr,
			    size_t reStrLen, Tcl_DString *dsPtr, int *flagsPtr,
			    int *quantifiersFoundPtr);
MODULE_SCOPE size_t	TclScanElement(const char *string, size_t length,
			    char *flagPtr);
MODULE_SCOPE void	TclSetBgErrorHandler(Tcl_Interp *interp,
			    Tcl_Obj *cmdPrefix);
MODULE_SCOPE void	TclSetBignumInternalRep(Tcl_Obj *objPtr,
			    void *bignumValue);
MODULE_SCOPE int	TclSetBooleanFromAny(Tcl_Interp *interp,
			    Tcl_Obj *objPtr);
MODULE_SCOPE void	TclSetCmdNameObj(Tcl_Interp *interp, Tcl_Obj *objPtr,
			    Command *cmdPtr);
MODULE_SCOPE void	TclSetDuplicateObj(Tcl_Obj *dupPtr, Tcl_Obj *objPtr);
MODULE_SCOPE void	TclSetProcessGlobalValue(ProcessGlobalValue *pgvPtr,
			    Tcl_Obj *newValue, Tcl_Encoding encoding);
MODULE_SCOPE void	TclSignalExitThread(Tcl_ThreadId id, int result);
MODULE_SCOPE void	TclSpellFix(Tcl_Interp *interp,
			    Tcl_Obj *const *objv, size_t objc, size_t subIdx,
			    Tcl_Obj *bad, Tcl_Obj *fix);
MODULE_SCOPE void *	TclStackRealloc(Tcl_Interp *interp, void *ptr,
			    size_t numBytes);
typedef int (*memCmpFn_t)(const void*, const void*, size_t);
MODULE_SCOPE int	TclStringCmp(Tcl_Obj *value1Ptr, Tcl_Obj *value2Ptr,
			    int checkEq, int nocase, size_t reqlength);
MODULE_SCOPE int	TclStringCmpOpts(Tcl_Interp *interp, int objc,
			    Tcl_Obj *const objv[], int *nocase,
			    int *reqlength);
MODULE_SCOPE int	TclStringMatch(const char *str, size_t strLen,
			    const char *pattern, int ptnLen, int flags);
MODULE_SCOPE int	TclStringMatchObj(Tcl_Obj *stringObj,
			    Tcl_Obj *patternObj, int flags);
MODULE_SCOPE void	TclSubstCompile(Tcl_Interp *interp, const char *bytes,
			    size_t numBytes, int flags, size_t line,
			    struct CompileEnv *envPtr);
MODULE_SCOPE int	TclSubstOptions(Tcl_Interp *interp, size_t numOpts,
			    Tcl_Obj *const opts[], int *flagPtr);
MODULE_SCOPE void	TclSubstParse(Tcl_Interp *interp, const char *bytes,
			    size_t numBytes, int flags, Tcl_Parse *parsePtr,
			    Tcl_InterpState *statePtr);
MODULE_SCOPE int	TclSubstTokens(Tcl_Interp *interp, Tcl_Token *tokenPtr,
			    size_t count, int *tokensLeftPtr, size_t line,
			    int *clNextOuter, const char *outerScript);
MODULE_SCOPE size_t	TclTrim(const char *bytes, size_t numBytes,
			    const char *trim, size_t numTrim, size_t *trimRight);
MODULE_SCOPE size_t	TclTrimLeft(const char *bytes, size_t numBytes,
			    const char *trim, size_t numTrim);
MODULE_SCOPE size_t	TclTrimRight(const char *bytes, size_t numBytes,
			    const char *trim, size_t numTrim);
MODULE_SCOPE const char*TclGetCommandTypeName(Tcl_Command command);
MODULE_SCOPE void	TclRegisterCommandTypeName(
			    Tcl_ObjCmdProc *implementationProc,
			    const char *nameStr);
MODULE_SCOPE int	TclUtfCmp(const char *cs, const char *ct);
MODULE_SCOPE int	TclUtfCasecmp(const char *cs, const char *ct);
MODULE_SCOPE size_t	TclUtfCount(int ch);
#if TCL_UTF_MAX > 3
#   define TclUtfToUCS4 Tcl_UtfToUniChar
#   define TclUniCharToUCS4(src, ptr) (*ptr = *(src),1)
#   define TclUCS4Prev(src, ptr) (((src) > (ptr)) ? ((src) - 1) : (src))
#else
    MODULE_SCOPE int	TclUtfToUCS4(const char *, int *);
    MODULE_SCOPE int	TclUniCharToUCS4(const Tcl_UniChar *, int *);
    MODULE_SCOPE const Tcl_UniChar *TclUCS4Prev(const Tcl_UniChar *, const Tcl_UniChar *);
#endif
MODULE_SCOPE Tcl_Obj *	TclpNativeToNormalized(void *clientData);
MODULE_SCOPE Tcl_Obj *	TclpFilesystemPathType(Tcl_Obj *pathPtr);
MODULE_SCOPE int	TclpDlopen(Tcl_Interp *interp, Tcl_Obj *pathPtr,
			    Tcl_LoadHandle *loadHandle,
			    Tcl_FSUnloadFileProc **unloadProcPtr, int flags);
MODULE_SCOPE int	TclpUtime(Tcl_Obj *pathPtr, struct utimbuf *tval);
#ifdef TCL_LOAD_FROM_MEMORY
MODULE_SCOPE void *	TclpLoadMemoryGetBuffer(Tcl_Interp *interp, int size);
MODULE_SCOPE int	TclpLoadMemory(Tcl_Interp *interp, void *buffer,
			    int size, int codeSize, Tcl_LoadHandle *loadHandle,
			    Tcl_FSUnloadFileProc **unloadProcPtr, int flags);
#endif
MODULE_SCOPE void	TclInitThreadStorage(void);
MODULE_SCOPE void	TclFinalizeThreadDataThread(void);
MODULE_SCOPE void	TclFinalizeThreadStorage(void);

#ifdef TCL_WIDE_CLICKS
MODULE_SCOPE long long TclpGetWideClicks(void);
MODULE_SCOPE double	TclpWideClicksToNanoseconds(long long clicks);
MODULE_SCOPE double	TclpWideClickInMicrosec(void);
#else
#   ifdef _WIN32
#	define TCL_WIDE_CLICKS 1
MODULE_SCOPE long long TclpGetWideClicks(void);
MODULE_SCOPE double	TclpWideClickInMicrosec(void);
#	define		TclpWideClicksToNanoseconds(clicks) \
				((double)(clicks) * TclpWideClickInMicrosec() * 1000)
#   endif
#endif
MODULE_SCOPE long long TclpGetMicroseconds(void);

MODULE_SCOPE int	TclZlibInit(Tcl_Interp *interp);
MODULE_SCOPE void *	TclpThreadCreateKey(void);
MODULE_SCOPE void	TclpThreadDeleteKey(void *keyPtr);
MODULE_SCOPE void	TclpThreadSetGlobalTSD(void *tsdKeyPtr, void *ptr);
MODULE_SCOPE void *	TclpThreadGetGlobalTSD(void *tsdKeyPtr);
MODULE_SCOPE void	TclErrorStackResetIf(Tcl_Interp *interp,
			    const char *msg, size_t length);
/* Tip 430 */
MODULE_SCOPE int    TclZipfs_Init(Tcl_Interp *interp);


/*
 * Many parsing tasks need a common definition of whitespace.
 * Use this routine and macro to achieve that and place
 * optimization (fragile on changes) in one place.
 */

MODULE_SCOPE int	TclIsSpaceProc(int byte);
#	define TclIsSpaceProcM(byte) \
		(((byte) > 0x20) ? 0 : TclIsSpaceProc(byte))

/*
 *----------------------------------------------------------------
 * Command procedures in the generic core:
 *----------------------------------------------------------------
 */

MODULE_SCOPE int	Tcl_AfterObjCmd(void *clientData,
			    Tcl_Interp *interp, int objc,
			    Tcl_Obj *const objv[]);
MODULE_SCOPE int	Tcl_AppendObjCmd(void *clientData,
			    Tcl_Interp *interp, int objc,
			    Tcl_Obj *const objv[]);
MODULE_SCOPE int	Tcl_ApplyObjCmd(void *clientData,
			    Tcl_Interp *interp, int objc,
			    Tcl_Obj *const objv[]);
MODULE_SCOPE Tcl_Command TclInitArrayCmd(Tcl_Interp *interp);
MODULE_SCOPE Tcl_Command TclInitBinaryCmd(Tcl_Interp *interp);
MODULE_SCOPE int	Tcl_BreakObjCmd(void *clientData,
			    Tcl_Interp *interp, int objc,
			    Tcl_Obj *const objv[]);
MODULE_SCOPE int	Tcl_CatchObjCmd(void *clientData,
			    Tcl_Interp *interp, int objc,
			    Tcl_Obj *const objv[]);
MODULE_SCOPE int	Tcl_CdObjCmd(void *clientData,
			    Tcl_Interp *interp, int objc,
			    Tcl_Obj *const objv[]);
MODULE_SCOPE Tcl_Command TclInitChanCmd(Tcl_Interp *interp);
MODULE_SCOPE int	TclChanCreateObjCmd(void *clientData,
			    Tcl_Interp *interp, int objc,
			    Tcl_Obj *const objv[]);
MODULE_SCOPE int	TclChanPostEventObjCmd(void *clientData,
			    Tcl_Interp *interp, int objc,
			    Tcl_Obj *const objv[]);
MODULE_SCOPE int	TclChanPopObjCmd(void *clientData,
			    Tcl_Interp *interp, int objc, Tcl_Obj *const objv[]);
MODULE_SCOPE int	TclChanPushObjCmd(void *clientData,
			    Tcl_Interp *interp, int objc, Tcl_Obj *const objv[]);
MODULE_SCOPE void	TclClockInit(Tcl_Interp *interp);
MODULE_SCOPE int	TclClockOldscanObjCmd(
			    void *clientData, Tcl_Interp *interp,
			    int objc, Tcl_Obj *const objv[]);
MODULE_SCOPE int	Tcl_CloseObjCmd(void *clientData,
			    Tcl_Interp *interp, int objc,
			    Tcl_Obj *const objv[]);
MODULE_SCOPE int	Tcl_ConcatObjCmd(void *clientData,
			    Tcl_Interp *interp, int objc,
			    Tcl_Obj *const objv[]);
MODULE_SCOPE int	Tcl_ContinueObjCmd(void *clientData,
			    Tcl_Interp *interp, int objc,
			    Tcl_Obj *const objv[]);
MODULE_SCOPE Tcl_TimerToken TclCreateAbsoluteTimerHandler(
			    Tcl_Time *timePtr, Tcl_TimerProc *proc,
			    void *clientData);
MODULE_SCOPE int	TclDefaultBgErrorHandlerObjCmd(
			    void *clientData, Tcl_Interp *interp,
			    int objc, Tcl_Obj *const objv[]);
MODULE_SCOPE Tcl_Command TclInitDictCmd(Tcl_Interp *interp);
MODULE_SCOPE int	TclDictWithFinish(Tcl_Interp *interp, Var *varPtr,
			    Var *arrayPtr, Tcl_Obj *part1Ptr,
			    Tcl_Obj *part2Ptr, int index, int pathc,
			    Tcl_Obj *const pathv[], Tcl_Obj *keysPtr);
MODULE_SCOPE Tcl_Obj *	TclDictWithInit(Tcl_Interp *interp, Tcl_Obj *dictPtr,
			    size_t pathc, Tcl_Obj *const pathv[]);
MODULE_SCOPE int	Tcl_DisassembleObjCmd(void *clientData,
			    Tcl_Interp *interp, int objc,
			    Tcl_Obj *const objv[]);

/* Assemble command function */
MODULE_SCOPE int	Tcl_AssembleObjCmd(void *clientData,
			    Tcl_Interp *interp, int objc,
			    Tcl_Obj *const objv[]);
MODULE_SCOPE int	TclNRAssembleObjCmd(void *clientData,
			    Tcl_Interp *interp, int objc,
			    Tcl_Obj *const objv[]);
MODULE_SCOPE Tcl_Command TclInitEncodingCmd(Tcl_Interp *interp);
MODULE_SCOPE int	Tcl_EofObjCmd(void *clientData,
			    Tcl_Interp *interp, int objc,
			    Tcl_Obj *const objv[]);
MODULE_SCOPE int	Tcl_ErrorObjCmd(void *clientData,
			    Tcl_Interp *interp, int objc,
			    Tcl_Obj *const objv[]);
MODULE_SCOPE int	Tcl_EvalObjCmd(void *clientData,
			    Tcl_Interp *interp, int objc,
			    Tcl_Obj *const objv[]);
MODULE_SCOPE int	Tcl_ExecObjCmd(void *clientData,
			    Tcl_Interp *interp, int objc,
			    Tcl_Obj *const objv[]);
MODULE_SCOPE int	Tcl_ExitObjCmd(void *clientData,
			    Tcl_Interp *interp, int objc,
			    Tcl_Obj *const objv[]);
MODULE_SCOPE int	Tcl_ExprObjCmd(void *clientData,
			    Tcl_Interp *interp, int objc,
			    Tcl_Obj *const objv[]);
MODULE_SCOPE int	Tcl_FblockedObjCmd(void *clientData,
			    Tcl_Interp *interp, int objc,
			    Tcl_Obj *const objv[]);
MODULE_SCOPE int	Tcl_FconfigureObjCmd(
			    void *clientData, Tcl_Interp *interp,
			    int objc, Tcl_Obj *const objv[]);
MODULE_SCOPE int	Tcl_FcopyObjCmd(void *dummy,
			    Tcl_Interp *interp, int objc,
			    Tcl_Obj *const objv[]);
MODULE_SCOPE Tcl_Command TclInitFileCmd(Tcl_Interp *interp);
MODULE_SCOPE int	Tcl_FileEventObjCmd(void *clientData,
			    Tcl_Interp *interp, int objc,
			    Tcl_Obj *const objv[]);
MODULE_SCOPE int	Tcl_FlushObjCmd(void *clientData,
			    Tcl_Interp *interp, int objc,
			    Tcl_Obj *const objv[]);
MODULE_SCOPE int	Tcl_ForObjCmd(void *clientData,
			    Tcl_Interp *interp, int objc,
			    Tcl_Obj *const objv[]);
MODULE_SCOPE int	Tcl_ForeachObjCmd(void *clientData,
			    Tcl_Interp *interp, int objc,
			    Tcl_Obj *const objv[]);
MODULE_SCOPE int	Tcl_FormatObjCmd(void *dummy,
			    Tcl_Interp *interp, int objc,
			    Tcl_Obj *const objv[]);
MODULE_SCOPE int	Tcl_GetsObjCmd(void *clientData,
			    Tcl_Interp *interp, int objc,
			    Tcl_Obj *const objv[]);
MODULE_SCOPE int	Tcl_GlobalObjCmd(void *clientData,
			    Tcl_Interp *interp, int objc,
			    Tcl_Obj *const objv[]);
MODULE_SCOPE int	Tcl_GlobObjCmd(void *clientData,
			    Tcl_Interp *interp, int objc,
			    Tcl_Obj *const objv[]);
MODULE_SCOPE int	Tcl_IfObjCmd(void *clientData,
			    Tcl_Interp *interp, int objc,
			    Tcl_Obj *const objv[]);
MODULE_SCOPE int	Tcl_IncrObjCmd(void *clientData,
			    Tcl_Interp *interp, int objc,
			    Tcl_Obj *const objv[]);
MODULE_SCOPE Tcl_Command TclInitInfoCmd(Tcl_Interp *interp);
MODULE_SCOPE int	Tcl_InterpObjCmd(void *clientData,
			    Tcl_Interp *interp, int argc,
			    Tcl_Obj *const objv[]);
MODULE_SCOPE int	Tcl_JoinObjCmd(void *clientData,
			    Tcl_Interp *interp, int objc,
			    Tcl_Obj *const objv[]);
MODULE_SCOPE int	Tcl_LappendObjCmd(void *clientData,
			    Tcl_Interp *interp, int objc,
			    Tcl_Obj *const objv[]);
MODULE_SCOPE int	Tcl_LassignObjCmd(void *clientData,
			    Tcl_Interp *interp, int objc,
			    Tcl_Obj *const objv[]);
MODULE_SCOPE int	Tcl_LindexObjCmd(void *clientData,
			    Tcl_Interp *interp, int objc,
			    Tcl_Obj *const objv[]);
MODULE_SCOPE int	Tcl_LinsertObjCmd(void *clientData,
			    Tcl_Interp *interp, int objc,
			    Tcl_Obj *const objv[]);
MODULE_SCOPE int	Tcl_LlengthObjCmd(void *clientData,
			    Tcl_Interp *interp, int objc,
			    Tcl_Obj *const objv[]);
MODULE_SCOPE int	Tcl_ListObjCmd(void *clientData,
			    Tcl_Interp *interp, int objc,
			    Tcl_Obj *const objv[]);
MODULE_SCOPE int	Tcl_LmapObjCmd(void *clientData,
			    Tcl_Interp *interp, int objc,
			    Tcl_Obj *const objv[]);
MODULE_SCOPE int	Tcl_LoadObjCmd(void *clientData,
			    Tcl_Interp *interp, int objc,
			    Tcl_Obj *const objv[]);
MODULE_SCOPE int	Tcl_LpopObjCmd(void *clientData,
			    Tcl_Interp *interp, int objc,
			    Tcl_Obj *const objv[]);
MODULE_SCOPE int	Tcl_LrangeObjCmd(void *clientData,
			    Tcl_Interp *interp, int objc,
			    Tcl_Obj *const objv[]);
MODULE_SCOPE int	Tcl_LremoveObjCmd(void *clientData,
			    Tcl_Interp *interp, int objc,
			    Tcl_Obj *const objv[]);
MODULE_SCOPE int	Tcl_LrepeatObjCmd(void *clientData,
			    Tcl_Interp *interp, int objc,
			    Tcl_Obj *const objv[]);
MODULE_SCOPE int	Tcl_LreplaceObjCmd(void *clientData,
			    Tcl_Interp *interp, int objc,
			    Tcl_Obj *const objv[]);
MODULE_SCOPE int	Tcl_LreverseObjCmd(void *clientData,
			    Tcl_Interp *interp, int objc,
			    Tcl_Obj *const objv[]);
MODULE_SCOPE int	Tcl_LsearchObjCmd(void *clientData,
			    Tcl_Interp *interp, int objc,
			    Tcl_Obj *const objv[]);
MODULE_SCOPE int	Tcl_LsetObjCmd(void *clientData,
			    Tcl_Interp *interp, int objc,
			    Tcl_Obj *const objv[]);
MODULE_SCOPE int	Tcl_LsortObjCmd(void *clientData,
			    Tcl_Interp *interp, int objc,
			    Tcl_Obj *const objv[]);
MODULE_SCOPE Tcl_Command TclInitNamespaceCmd(Tcl_Interp *interp);
MODULE_SCOPE int	TclNamespaceEnsembleCmd(void *dummy,
			    Tcl_Interp *interp, int objc,
			    Tcl_Obj *const objv[]);
MODULE_SCOPE int	Tcl_OpenObjCmd(void *clientData,
			    Tcl_Interp *interp, int objc,
			    Tcl_Obj *const objv[]);
MODULE_SCOPE int	Tcl_PackageObjCmd(void *clientData,
			    Tcl_Interp *interp, int objc,
			    Tcl_Obj *const objv[]);
MODULE_SCOPE int	Tcl_PidObjCmd(void *clientData,
			    Tcl_Interp *interp, int objc,
			    Tcl_Obj *const objv[]);
MODULE_SCOPE Tcl_Command TclInitPrefixCmd(Tcl_Interp *interp);
MODULE_SCOPE int	Tcl_PutsObjCmd(void *clientData,
			    Tcl_Interp *interp, int objc,
			    Tcl_Obj *const objv[]);
MODULE_SCOPE int	Tcl_PwdObjCmd(void *clientData,
			    Tcl_Interp *interp, int objc,
			    Tcl_Obj *const objv[]);
MODULE_SCOPE int	Tcl_ReadObjCmd(void *clientData,
			    Tcl_Interp *interp, int objc,
			    Tcl_Obj *const objv[]);
MODULE_SCOPE int	Tcl_RegexpObjCmd(void *clientData,
			    Tcl_Interp *interp, int objc,
			    Tcl_Obj *const objv[]);
MODULE_SCOPE int	Tcl_RegsubObjCmd(void *clientData,
			    Tcl_Interp *interp, int objc,
			    Tcl_Obj *const objv[]);
MODULE_SCOPE int	Tcl_RenameObjCmd(void *clientData,
			    Tcl_Interp *interp, int objc,
			    Tcl_Obj *const objv[]);
MODULE_SCOPE int	Tcl_RepresentationCmd(void *clientData,
			    Tcl_Interp *interp, int objc,
			    Tcl_Obj *const objv[]);
MODULE_SCOPE int	Tcl_ReturnObjCmd(void *clientData,
			    Tcl_Interp *interp, int objc,
			    Tcl_Obj *const objv[]);
MODULE_SCOPE int	Tcl_ScanObjCmd(void *clientData,
			    Tcl_Interp *interp, int objc,
			    Tcl_Obj *const objv[]);
MODULE_SCOPE int	Tcl_SeekObjCmd(void *clientData,
			    Tcl_Interp *interp, int objc,
			    Tcl_Obj *const objv[]);
MODULE_SCOPE int	Tcl_SetObjCmd(void *clientData,
			    Tcl_Interp *interp, int objc,
			    Tcl_Obj *const objv[]);
MODULE_SCOPE int	Tcl_SplitObjCmd(void *clientData,
			    Tcl_Interp *interp, int objc,
			    Tcl_Obj *const objv[]);
MODULE_SCOPE int	Tcl_SocketObjCmd(void *clientData,
			    Tcl_Interp *interp, int objc,
			    Tcl_Obj *const objv[]);
MODULE_SCOPE int	Tcl_SourceObjCmd(void *clientData,
			    Tcl_Interp *interp, int objc,
			    Tcl_Obj *const objv[]);
MODULE_SCOPE Tcl_Command TclInitStringCmd(Tcl_Interp *interp);
MODULE_SCOPE int	Tcl_SubstObjCmd(void *clientData,
			    Tcl_Interp *interp, int objc,
			    Tcl_Obj *const objv[]);
MODULE_SCOPE int	Tcl_SwitchObjCmd(void *clientData,
			    Tcl_Interp *interp, int objc,
			    Tcl_Obj *const objv[]);
MODULE_SCOPE int	Tcl_TellObjCmd(void *clientData,
			    Tcl_Interp *interp, int objc,
			    Tcl_Obj *const objv[]);
MODULE_SCOPE int	Tcl_ThrowObjCmd(void *dummy, Tcl_Interp *interp,
			    int objc, Tcl_Obj *const objv[]);
MODULE_SCOPE int	Tcl_TimeObjCmd(void *clientData,
			    Tcl_Interp *interp, int objc,
			    Tcl_Obj *const objv[]);
MODULE_SCOPE int	Tcl_TimeRateObjCmd(void *clientData,
			    Tcl_Interp *interp, int objc,
			    Tcl_Obj *const objv[]);
MODULE_SCOPE int	Tcl_TraceObjCmd(void *clientData,
			    Tcl_Interp *interp, int objc,
			    Tcl_Obj *const objv[]);
MODULE_SCOPE int	Tcl_TryObjCmd(void *clientData,
			    Tcl_Interp *interp, int objc,
			    Tcl_Obj *const objv[]);
MODULE_SCOPE int	Tcl_UnloadObjCmd(void *clientData,
			    Tcl_Interp *interp, int objc,
			    Tcl_Obj *const objv[]);
MODULE_SCOPE int	Tcl_UnsetObjCmd(void *clientData,
			    Tcl_Interp *interp, int objc,
			    Tcl_Obj *const objv[]);
MODULE_SCOPE int	Tcl_UpdateObjCmd(void *clientData,
			    Tcl_Interp *interp, int objc,
			    Tcl_Obj *const objv[]);
MODULE_SCOPE int	Tcl_UplevelObjCmd(void *clientData,
			    Tcl_Interp *interp, int objc,
			    Tcl_Obj *const objv[]);
MODULE_SCOPE int	Tcl_UpvarObjCmd(void *clientData,
			    Tcl_Interp *interp, int objc,
			    Tcl_Obj *const objv[]);
MODULE_SCOPE int	Tcl_VariableObjCmd(void *clientData,
			    Tcl_Interp *interp, int objc,
			    Tcl_Obj *const objv[]);
MODULE_SCOPE int	Tcl_VwaitObjCmd(void *clientData,
			    Tcl_Interp *interp, int objc,
			    Tcl_Obj *const objv[]);
MODULE_SCOPE int	Tcl_WhileObjCmd(void *clientData,
			    Tcl_Interp *interp, int objc,
			    Tcl_Obj *const objv[]);

/*
 *----------------------------------------------------------------
 * Compilation procedures for commands in the generic core:
 *----------------------------------------------------------------
 */

MODULE_SCOPE int	TclCompileAppendCmd(Tcl_Interp *interp,
			    Tcl_Parse *parsePtr, Command *cmdPtr,
			    struct CompileEnv *envPtr);
MODULE_SCOPE int	TclCompileArrayExistsCmd(Tcl_Interp *interp,
			    Tcl_Parse *parsePtr, Command *cmdPtr,
			    struct CompileEnv *envPtr);
MODULE_SCOPE int	TclCompileArraySetCmd(Tcl_Interp *interp,
			    Tcl_Parse *parsePtr, Command *cmdPtr,
			    struct CompileEnv *envPtr);
MODULE_SCOPE int	TclCompileArrayUnsetCmd(Tcl_Interp *interp,
			    Tcl_Parse *parsePtr, Command *cmdPtr,
			    struct CompileEnv *envPtr);
MODULE_SCOPE int	TclCompileBreakCmd(Tcl_Interp *interp,
			    Tcl_Parse *parsePtr, Command *cmdPtr,
			    struct CompileEnv *envPtr);
MODULE_SCOPE int	TclCompileCatchCmd(Tcl_Interp *interp,
			    Tcl_Parse *parsePtr, Command *cmdPtr,
			    struct CompileEnv *envPtr);
MODULE_SCOPE int	TclCompileClockClicksCmd(Tcl_Interp *interp,
			    Tcl_Parse *parsePtr, Command *cmdPtr,
			    struct CompileEnv *envPtr);
MODULE_SCOPE int	TclCompileClockReadingCmd(Tcl_Interp *interp,
			    Tcl_Parse *parsePtr, Command *cmdPtr,
			    struct CompileEnv *envPtr);
MODULE_SCOPE int	TclCompileConcatCmd(Tcl_Interp *interp,
			    Tcl_Parse *parsePtr, Command *cmdPtr,
			    struct CompileEnv *envPtr);
MODULE_SCOPE int	TclCompileContinueCmd(Tcl_Interp *interp,
			    Tcl_Parse *parsePtr, Command *cmdPtr,
			    struct CompileEnv *envPtr);
MODULE_SCOPE int	TclCompileDictAppendCmd(Tcl_Interp *interp,
			    Tcl_Parse *parsePtr, Command *cmdPtr,
			    struct CompileEnv *envPtr);
MODULE_SCOPE int	TclCompileDictCreateCmd(Tcl_Interp *interp,
			    Tcl_Parse *parsePtr, Command *cmdPtr,
			    struct CompileEnv *envPtr);
MODULE_SCOPE int	TclCompileDictExistsCmd(Tcl_Interp *interp,
			    Tcl_Parse *parsePtr, Command *cmdPtr,
			    struct CompileEnv *envPtr);
MODULE_SCOPE int	TclCompileDictForCmd(Tcl_Interp *interp,
			    Tcl_Parse *parsePtr, Command *cmdPtr,
			    struct CompileEnv *envPtr);
MODULE_SCOPE int	TclCompileDictGetCmd(Tcl_Interp *interp,
			    Tcl_Parse *parsePtr, Command *cmdPtr,
			    struct CompileEnv *envPtr);
MODULE_SCOPE int	TclCompileDictGetWithDefaultCmd(Tcl_Interp *interp,
			    Tcl_Parse *parsePtr, Command *cmdPtr,
			    struct CompileEnv *envPtr);
MODULE_SCOPE int	TclCompileDictIncrCmd(Tcl_Interp *interp,
			    Tcl_Parse *parsePtr, Command *cmdPtr,
			    struct CompileEnv *envPtr);
MODULE_SCOPE int	TclCompileDictLappendCmd(Tcl_Interp *interp,
			    Tcl_Parse *parsePtr, Command *cmdPtr,
			    struct CompileEnv *envPtr);
MODULE_SCOPE int	TclCompileDictMapCmd(Tcl_Interp *interp,
			    Tcl_Parse *parsePtr, Command *cmdPtr,
			    struct CompileEnv *envPtr);
MODULE_SCOPE int	TclCompileDictMergeCmd(Tcl_Interp *interp,
			    Tcl_Parse *parsePtr, Command *cmdPtr,
			    struct CompileEnv *envPtr);
MODULE_SCOPE int	TclCompileDictSetCmd(Tcl_Interp *interp,
			    Tcl_Parse *parsePtr, Command *cmdPtr,
			    struct CompileEnv *envPtr);
MODULE_SCOPE int	TclCompileDictUnsetCmd(Tcl_Interp *interp,
			    Tcl_Parse *parsePtr, Command *cmdPtr,
			    struct CompileEnv *envPtr);
MODULE_SCOPE int	TclCompileDictUpdateCmd(Tcl_Interp *interp,
			    Tcl_Parse *parsePtr, Command *cmdPtr,
			    struct CompileEnv *envPtr);
MODULE_SCOPE int	TclCompileDictWithCmd(Tcl_Interp *interp,
			    Tcl_Parse *parsePtr, Command *cmdPtr,
			    struct CompileEnv *envPtr);
MODULE_SCOPE int	TclCompileEnsemble(Tcl_Interp *interp,
			    Tcl_Parse *parsePtr, Command *cmdPtr,
			    struct CompileEnv *envPtr);
MODULE_SCOPE int	TclCompileErrorCmd(Tcl_Interp *interp,
			    Tcl_Parse *parsePtr, Command *cmdPtr,
			    struct CompileEnv *envPtr);
MODULE_SCOPE int	TclCompileExprCmd(Tcl_Interp *interp,
			    Tcl_Parse *parsePtr, Command *cmdPtr,
			    struct CompileEnv *envPtr);
MODULE_SCOPE int	TclCompileForCmd(Tcl_Interp *interp,
			    Tcl_Parse *parsePtr, Command *cmdPtr,
			    struct CompileEnv *envPtr);
MODULE_SCOPE int	TclCompileForeachCmd(Tcl_Interp *interp,
			    Tcl_Parse *parsePtr, Command *cmdPtr,
			    struct CompileEnv *envPtr);
MODULE_SCOPE int	TclCompileFormatCmd(Tcl_Interp *interp,
			    Tcl_Parse *parsePtr, Command *cmdPtr,
			    struct CompileEnv *envPtr);
MODULE_SCOPE int	TclCompileGlobalCmd(Tcl_Interp *interp,
			    Tcl_Parse *parsePtr, Command *cmdPtr,
			    struct CompileEnv *envPtr);
MODULE_SCOPE int	TclCompileIfCmd(Tcl_Interp *interp,
			    Tcl_Parse *parsePtr, Command *cmdPtr,
			    struct CompileEnv *envPtr);
MODULE_SCOPE int	TclCompileInfoCommandsCmd(Tcl_Interp *interp,
			    Tcl_Parse *parsePtr, Command *cmdPtr,
			    struct CompileEnv *envPtr);
MODULE_SCOPE int	TclCompileInfoCoroutineCmd(Tcl_Interp *interp,
			    Tcl_Parse *parsePtr, Command *cmdPtr,
			    struct CompileEnv *envPtr);
MODULE_SCOPE int	TclCompileInfoExistsCmd(Tcl_Interp *interp,
			    Tcl_Parse *parsePtr, Command *cmdPtr,
			    struct CompileEnv *envPtr);
MODULE_SCOPE int	TclCompileInfoLevelCmd(Tcl_Interp *interp,
			    Tcl_Parse *parsePtr, Command *cmdPtr,
			    struct CompileEnv *envPtr);
MODULE_SCOPE int	TclCompileInfoObjectClassCmd(Tcl_Interp *interp,
			    Tcl_Parse *parsePtr, Command *cmdPtr,
			    struct CompileEnv *envPtr);
MODULE_SCOPE int	TclCompileInfoObjectIsACmd(Tcl_Interp *interp,
			    Tcl_Parse *parsePtr, Command *cmdPtr,
			    struct CompileEnv *envPtr);
MODULE_SCOPE int	TclCompileInfoObjectNamespaceCmd(Tcl_Interp *interp,
			    Tcl_Parse *parsePtr, Command *cmdPtr,
			    struct CompileEnv *envPtr);
MODULE_SCOPE int	TclCompileIncrCmd(Tcl_Interp *interp,
			    Tcl_Parse *parsePtr, Command *cmdPtr,
			    struct CompileEnv *envPtr);
MODULE_SCOPE int	TclCompileLappendCmd(Tcl_Interp *interp,
			    Tcl_Parse *parsePtr, Command *cmdPtr,
			    struct CompileEnv *envPtr);
MODULE_SCOPE int	TclCompileLassignCmd(Tcl_Interp *interp,
			    Tcl_Parse *parsePtr, Command *cmdPtr,
			    struct CompileEnv *envPtr);
MODULE_SCOPE int	TclCompileLindexCmd(Tcl_Interp *interp,
			    Tcl_Parse *parsePtr, Command *cmdPtr,
			    struct CompileEnv *envPtr);
MODULE_SCOPE int	TclCompileLinsertCmd(Tcl_Interp *interp,
			    Tcl_Parse *parsePtr, Command *cmdPtr,
			    struct CompileEnv *envPtr);
MODULE_SCOPE int	TclCompileListCmd(Tcl_Interp *interp,
			    Tcl_Parse *parsePtr, Command *cmdPtr,
			    struct CompileEnv *envPtr);
MODULE_SCOPE int	TclCompileLlengthCmd(Tcl_Interp *interp,
			    Tcl_Parse *parsePtr, Command *cmdPtr,
			    struct CompileEnv *envPtr);
MODULE_SCOPE int	TclCompileLmapCmd(Tcl_Interp *interp,
			    Tcl_Parse *parsePtr, Command *cmdPtr,
			    struct CompileEnv *envPtr);
MODULE_SCOPE int	TclCompileLrangeCmd(Tcl_Interp *interp,
			    Tcl_Parse *parsePtr, Command *cmdPtr,
			    struct CompileEnv *envPtr);
MODULE_SCOPE int	TclCompileLreplaceCmd(Tcl_Interp *interp,
			    Tcl_Parse *parsePtr, Command *cmdPtr,
			    struct CompileEnv *envPtr);
MODULE_SCOPE int	TclCompileLsetCmd(Tcl_Interp *interp,
			    Tcl_Parse *parsePtr, Command *cmdPtr,
			    struct CompileEnv *envPtr);
MODULE_SCOPE int	TclCompileNamespaceCodeCmd(Tcl_Interp *interp,
			    Tcl_Parse *parsePtr, Command *cmdPtr,
			    struct CompileEnv *envPtr);
MODULE_SCOPE int	TclCompileNamespaceCurrentCmd(Tcl_Interp *interp,
			    Tcl_Parse *parsePtr, Command *cmdPtr,
			    struct CompileEnv *envPtr);
MODULE_SCOPE int	TclCompileNamespaceOriginCmd(Tcl_Interp *interp,
			    Tcl_Parse *parsePtr, Command *cmdPtr,
			    struct CompileEnv *envPtr);
MODULE_SCOPE int	TclCompileNamespaceQualifiersCmd(Tcl_Interp *interp,
			    Tcl_Parse *parsePtr, Command *cmdPtr,
			    struct CompileEnv *envPtr);
MODULE_SCOPE int	TclCompileNamespaceTailCmd(Tcl_Interp *interp,
			    Tcl_Parse *parsePtr, Command *cmdPtr,
			    struct CompileEnv *envPtr);
MODULE_SCOPE int	TclCompileNamespaceUpvarCmd(Tcl_Interp *interp,
			    Tcl_Parse *parsePtr, Command *cmdPtr,
			    struct CompileEnv *envPtr);
MODULE_SCOPE int	TclCompileNamespaceWhichCmd(Tcl_Interp *interp,
			    Tcl_Parse *parsePtr, Command *cmdPtr,
			    struct CompileEnv *envPtr);
MODULE_SCOPE int	TclCompileNoOp(Tcl_Interp *interp,
			    Tcl_Parse *parsePtr, Command *cmdPtr,
			    struct CompileEnv *envPtr);
MODULE_SCOPE int	TclCompileObjectNextCmd(Tcl_Interp *interp,
			    Tcl_Parse *parsePtr, Command *cmdPtr,
			    struct CompileEnv *envPtr);
MODULE_SCOPE int	TclCompileObjectNextToCmd(Tcl_Interp *interp,
			    Tcl_Parse *parsePtr, Command *cmdPtr,
			    struct CompileEnv *envPtr);
MODULE_SCOPE int	TclCompileObjectSelfCmd(Tcl_Interp *interp,
			    Tcl_Parse *parsePtr, Command *cmdPtr,
			    struct CompileEnv *envPtr);
MODULE_SCOPE int	TclCompileRegexpCmd(Tcl_Interp *interp,
			    Tcl_Parse *parsePtr, Command *cmdPtr,
			    struct CompileEnv *envPtr);
MODULE_SCOPE int	TclCompileRegsubCmd(Tcl_Interp *interp,
			    Tcl_Parse *parsePtr, Command *cmdPtr,
			    struct CompileEnv *envPtr);
MODULE_SCOPE int	TclCompileReturnCmd(Tcl_Interp *interp,
			    Tcl_Parse *parsePtr, Command *cmdPtr,
			    struct CompileEnv *envPtr);
MODULE_SCOPE int	TclCompileSetCmd(Tcl_Interp *interp,
			    Tcl_Parse *parsePtr, Command *cmdPtr,
			    struct CompileEnv *envPtr);
MODULE_SCOPE int	TclCompileStringCatCmd(Tcl_Interp *interp,
			    Tcl_Parse *parsePtr, Command *cmdPtr,
			    struct CompileEnv *envPtr);
MODULE_SCOPE int	TclCompileStringCmpCmd(Tcl_Interp *interp,
			    Tcl_Parse *parsePtr, Command *cmdPtr,
			    struct CompileEnv *envPtr);
MODULE_SCOPE int	TclCompileStringEqualCmd(Tcl_Interp *interp,
			    Tcl_Parse *parsePtr, Command *cmdPtr,
			    struct CompileEnv *envPtr);
MODULE_SCOPE int	TclCompileStringFirstCmd(Tcl_Interp *interp,
			    Tcl_Parse *parsePtr, Command *cmdPtr,
			    struct CompileEnv *envPtr);
MODULE_SCOPE int	TclCompileStringIndexCmd(Tcl_Interp *interp,
			    Tcl_Parse *parsePtr, Command *cmdPtr,
			    struct CompileEnv *envPtr);
MODULE_SCOPE int	TclCompileStringInsertCmd(Tcl_Interp *interp,
			    Tcl_Parse *parsePtr, Command *cmdPtr,
			    struct CompileEnv *envPtr);
MODULE_SCOPE int	TclCompileStringIsCmd(Tcl_Interp *interp,
			    Tcl_Parse *parsePtr, Command *cmdPtr,
			    struct CompileEnv *envPtr);
MODULE_SCOPE int	TclCompileStringLastCmd(Tcl_Interp *interp,
			    Tcl_Parse *parsePtr, Command *cmdPtr,
			    struct CompileEnv *envPtr);
MODULE_SCOPE int	TclCompileStringLenCmd(Tcl_Interp *interp,
			    Tcl_Parse *parsePtr, Command *cmdPtr,
			    struct CompileEnv *envPtr);
MODULE_SCOPE int	TclCompileStringMapCmd(Tcl_Interp *interp,
			    Tcl_Parse *parsePtr, Command *cmdPtr,
			    struct CompileEnv *envPtr);
MODULE_SCOPE int	TclCompileStringMatchCmd(Tcl_Interp *interp,
			    Tcl_Parse *parsePtr, Command *cmdPtr,
			    struct CompileEnv *envPtr);
MODULE_SCOPE int	TclCompileStringRangeCmd(Tcl_Interp *interp,
			    Tcl_Parse *parsePtr, Command *cmdPtr,
			    struct CompileEnv *envPtr);
MODULE_SCOPE int	TclCompileStringReplaceCmd(Tcl_Interp *interp,
			    Tcl_Parse *parsePtr, Command *cmdPtr,
			    struct CompileEnv *envPtr);
MODULE_SCOPE int	TclCompileStringToLowerCmd(Tcl_Interp *interp,
			    Tcl_Parse *parsePtr, Command *cmdPtr,
			    struct CompileEnv *envPtr);
MODULE_SCOPE int	TclCompileStringToTitleCmd(Tcl_Interp *interp,
			    Tcl_Parse *parsePtr, Command *cmdPtr,
			    struct CompileEnv *envPtr);
MODULE_SCOPE int	TclCompileStringToUpperCmd(Tcl_Interp *interp,
			    Tcl_Parse *parsePtr, Command *cmdPtr,
			    struct CompileEnv *envPtr);
MODULE_SCOPE int	TclCompileStringTrimCmd(Tcl_Interp *interp,
			    Tcl_Parse *parsePtr, Command *cmdPtr,
			    struct CompileEnv *envPtr);
MODULE_SCOPE int	TclCompileStringTrimLCmd(Tcl_Interp *interp,
			    Tcl_Parse *parsePtr, Command *cmdPtr,
			    struct CompileEnv *envPtr);
MODULE_SCOPE int	TclCompileStringTrimRCmd(Tcl_Interp *interp,
			    Tcl_Parse *parsePtr, Command *cmdPtr,
			    struct CompileEnv *envPtr);
MODULE_SCOPE int	TclCompileSubstCmd(Tcl_Interp *interp,
			    Tcl_Parse *parsePtr, Command *cmdPtr,
			    struct CompileEnv *envPtr);
MODULE_SCOPE int	TclCompileSwitchCmd(Tcl_Interp *interp,
			    Tcl_Parse *parsePtr, Command *cmdPtr,
			    struct CompileEnv *envPtr);
MODULE_SCOPE int	TclCompileTailcallCmd(Tcl_Interp *interp,
			    Tcl_Parse *parsePtr, Command *cmdPtr,
			    struct CompileEnv *envPtr);
MODULE_SCOPE int	TclCompileThrowCmd(Tcl_Interp *interp,
			    Tcl_Parse *parsePtr, Command *cmdPtr,
			    struct CompileEnv *envPtr);
MODULE_SCOPE int	TclCompileTryCmd(Tcl_Interp *interp,
			    Tcl_Parse *parsePtr, Command *cmdPtr,
			    struct CompileEnv *envPtr);
MODULE_SCOPE int	TclCompileUnsetCmd(Tcl_Interp *interp,
			    Tcl_Parse *parsePtr, Command *cmdPtr,
			    struct CompileEnv *envPtr);
MODULE_SCOPE int	TclCompileUpvarCmd(Tcl_Interp *interp,
			    Tcl_Parse *parsePtr, Command *cmdPtr,
			    struct CompileEnv *envPtr);
MODULE_SCOPE int	TclCompileVariableCmd(Tcl_Interp *interp,
			    Tcl_Parse *parsePtr, Command *cmdPtr,
			    struct CompileEnv *envPtr);
MODULE_SCOPE int	TclCompileWhileCmd(Tcl_Interp *interp,
			    Tcl_Parse *parsePtr, Command *cmdPtr,
			    struct CompileEnv *envPtr);
MODULE_SCOPE int	TclCompileYieldCmd(Tcl_Interp *interp,
			    Tcl_Parse *parsePtr, Command *cmdPtr,
			    struct CompileEnv *envPtr);
MODULE_SCOPE int	TclCompileYieldToCmd(Tcl_Interp *interp,
			    Tcl_Parse *parsePtr, Command *cmdPtr,
			    struct CompileEnv *envPtr);
MODULE_SCOPE int	TclCompileBasic0ArgCmd(Tcl_Interp *interp,
			    Tcl_Parse *parsePtr, Command *cmdPtr,
			    struct CompileEnv *envPtr);
MODULE_SCOPE int	TclCompileBasic1ArgCmd(Tcl_Interp *interp,
			    Tcl_Parse *parsePtr, Command *cmdPtr,
			    struct CompileEnv *envPtr);
MODULE_SCOPE int	TclCompileBasic2ArgCmd(Tcl_Interp *interp,
			    Tcl_Parse *parsePtr, Command *cmdPtr,
			    struct CompileEnv *envPtr);
MODULE_SCOPE int	TclCompileBasic3ArgCmd(Tcl_Interp *interp,
			    Tcl_Parse *parsePtr, Command *cmdPtr,
			    struct CompileEnv *envPtr);
MODULE_SCOPE int	TclCompileBasic0Or1ArgCmd(Tcl_Interp *interp,
			    Tcl_Parse *parsePtr, Command *cmdPtr,
			    struct CompileEnv *envPtr);
MODULE_SCOPE int	TclCompileBasic1Or2ArgCmd(Tcl_Interp *interp,
			    Tcl_Parse *parsePtr, Command *cmdPtr,
			    struct CompileEnv *envPtr);
MODULE_SCOPE int	TclCompileBasic2Or3ArgCmd(Tcl_Interp *interp,
			    Tcl_Parse *parsePtr, Command *cmdPtr,
			    struct CompileEnv *envPtr);
MODULE_SCOPE int	TclCompileBasic0To2ArgCmd(Tcl_Interp *interp,
			    Tcl_Parse *parsePtr, Command *cmdPtr,
			    struct CompileEnv *envPtr);
MODULE_SCOPE int	TclCompileBasic1To3ArgCmd(Tcl_Interp *interp,
			    Tcl_Parse *parsePtr, Command *cmdPtr,
			    struct CompileEnv *envPtr);
MODULE_SCOPE int	TclCompileBasicMin0ArgCmd(Tcl_Interp *interp,
			    Tcl_Parse *parsePtr, Command *cmdPtr,
			    struct CompileEnv *envPtr);
MODULE_SCOPE int	TclCompileBasicMin1ArgCmd(Tcl_Interp *interp,
			    Tcl_Parse *parsePtr, Command *cmdPtr,
			    struct CompileEnv *envPtr);
MODULE_SCOPE int	TclCompileBasicMin2ArgCmd(Tcl_Interp *interp,
			    Tcl_Parse *parsePtr, Command *cmdPtr,
			    struct CompileEnv *envPtr);

MODULE_SCOPE int	TclInvertOpCmd(void *clientData,
			    Tcl_Interp *interp, int objc,
			    Tcl_Obj *const objv[]);
MODULE_SCOPE int	TclCompileInvertOpCmd(Tcl_Interp *interp,
			    Tcl_Parse *parsePtr, Command *cmdPtr,
			    struct CompileEnv *envPtr);
MODULE_SCOPE int	TclNotOpCmd(void *clientData,
			    Tcl_Interp *interp, int objc,
			    Tcl_Obj *const objv[]);
MODULE_SCOPE int	TclCompileNotOpCmd(Tcl_Interp *interp,
			    Tcl_Parse *parsePtr, Command *cmdPtr,
			    struct CompileEnv *envPtr);
MODULE_SCOPE int	TclAddOpCmd(void *clientData,
			    Tcl_Interp *interp, int objc,
			    Tcl_Obj *const objv[]);
MODULE_SCOPE int	TclCompileAddOpCmd(Tcl_Interp *interp,
			    Tcl_Parse *parsePtr, Command *cmdPtr,
			    struct CompileEnv *envPtr);
MODULE_SCOPE int	TclMulOpCmd(void *clientData,
			    Tcl_Interp *interp, int objc,
			    Tcl_Obj *const objv[]);
MODULE_SCOPE int	TclCompileMulOpCmd(Tcl_Interp *interp,
			    Tcl_Parse *parsePtr, Command *cmdPtr,
			    struct CompileEnv *envPtr);
MODULE_SCOPE int	TclAndOpCmd(void *clientData,
			    Tcl_Interp *interp, int objc,
			    Tcl_Obj *const objv[]);
MODULE_SCOPE int	TclCompileAndOpCmd(Tcl_Interp *interp,
			    Tcl_Parse *parsePtr, Command *cmdPtr,
			    struct CompileEnv *envPtr);
MODULE_SCOPE int	TclOrOpCmd(void *clientData,
			    Tcl_Interp *interp, int objc,
			    Tcl_Obj *const objv[]);
MODULE_SCOPE int	TclCompileOrOpCmd(Tcl_Interp *interp,
			    Tcl_Parse *parsePtr, Command *cmdPtr,
			    struct CompileEnv *envPtr);
MODULE_SCOPE int	TclXorOpCmd(void *clientData,
			    Tcl_Interp *interp, int objc,
			    Tcl_Obj *const objv[]);
MODULE_SCOPE int	TclCompileXorOpCmd(Tcl_Interp *interp,
			    Tcl_Parse *parsePtr, Command *cmdPtr,
			    struct CompileEnv *envPtr);
MODULE_SCOPE int	TclPowOpCmd(void *clientData,
			    Tcl_Interp *interp, int objc,
			    Tcl_Obj *const objv[]);
MODULE_SCOPE int	TclCompilePowOpCmd(Tcl_Interp *interp,
			    Tcl_Parse *parsePtr, Command *cmdPtr,
			    struct CompileEnv *envPtr);
MODULE_SCOPE int	TclLshiftOpCmd(void *clientData,
			    Tcl_Interp *interp, int objc,
			    Tcl_Obj *const objv[]);
MODULE_SCOPE int	TclCompileLshiftOpCmd(Tcl_Interp *interp,
			    Tcl_Parse *parsePtr, Command *cmdPtr,
			    struct CompileEnv *envPtr);
MODULE_SCOPE int	TclRshiftOpCmd(void *clientData,
			    Tcl_Interp *interp, int objc,
			    Tcl_Obj *const objv[]);
MODULE_SCOPE int	TclCompileRshiftOpCmd(Tcl_Interp *interp,
			    Tcl_Parse *parsePtr, Command *cmdPtr,
			    struct CompileEnv *envPtr);
MODULE_SCOPE int	TclModOpCmd(void *clientData,
			    Tcl_Interp *interp, int objc,
			    Tcl_Obj *const objv[]);
MODULE_SCOPE int	TclCompileModOpCmd(Tcl_Interp *interp,
			    Tcl_Parse *parsePtr, Command *cmdPtr,
			    struct CompileEnv *envPtr);
MODULE_SCOPE int	TclNeqOpCmd(void *clientData,
			    Tcl_Interp *interp, int objc,
			    Tcl_Obj *const objv[]);
MODULE_SCOPE int	TclCompileNeqOpCmd(Tcl_Interp *interp,
			    Tcl_Parse *parsePtr, Command *cmdPtr,
			    struct CompileEnv *envPtr);
MODULE_SCOPE int	TclStrneqOpCmd(void *clientData,
			    Tcl_Interp *interp, int objc,
			    Tcl_Obj *const objv[]);
MODULE_SCOPE int	TclCompileStrneqOpCmd(Tcl_Interp *interp,
			    Tcl_Parse *parsePtr, Command *cmdPtr,
			    struct CompileEnv *envPtr);
MODULE_SCOPE int	TclInOpCmd(void *clientData,
			    Tcl_Interp *interp, int objc,
			    Tcl_Obj *const objv[]);
MODULE_SCOPE int	TclCompileInOpCmd(Tcl_Interp *interp,
			    Tcl_Parse *parsePtr, Command *cmdPtr,
			    struct CompileEnv *envPtr);
MODULE_SCOPE int	TclNiOpCmd(void *clientData,
			    Tcl_Interp *interp, int objc,
			    Tcl_Obj *const objv[]);
MODULE_SCOPE int	TclCompileNiOpCmd(Tcl_Interp *interp,
			    Tcl_Parse *parsePtr, Command *cmdPtr,
			    struct CompileEnv *envPtr);
MODULE_SCOPE int	TclMinusOpCmd(void *clientData,
			    Tcl_Interp *interp, int objc,
			    Tcl_Obj *const objv[]);
MODULE_SCOPE int	TclCompileMinusOpCmd(Tcl_Interp *interp,
			    Tcl_Parse *parsePtr, Command *cmdPtr,
			    struct CompileEnv *envPtr);
MODULE_SCOPE int	TclDivOpCmd(void *clientData,
			    Tcl_Interp *interp, int objc,
			    Tcl_Obj *const objv[]);
MODULE_SCOPE int	TclCompileDivOpCmd(Tcl_Interp *interp,
			    Tcl_Parse *parsePtr, Command *cmdPtr,
			    struct CompileEnv *envPtr);
MODULE_SCOPE int	TclCompileLessOpCmd(Tcl_Interp *interp,
			    Tcl_Parse *parsePtr, Command *cmdPtr,
			    struct CompileEnv *envPtr);
MODULE_SCOPE int	TclCompileLeqOpCmd(Tcl_Interp *interp,
			    Tcl_Parse *parsePtr, Command *cmdPtr,
			    struct CompileEnv *envPtr);
MODULE_SCOPE int	TclCompileGreaterOpCmd(Tcl_Interp *interp,
			    Tcl_Parse *parsePtr, Command *cmdPtr,
			    struct CompileEnv *envPtr);
MODULE_SCOPE int	TclCompileGeqOpCmd(Tcl_Interp *interp,
			    Tcl_Parse *parsePtr, Command *cmdPtr,
			    struct CompileEnv *envPtr);
MODULE_SCOPE int	TclCompileEqOpCmd(Tcl_Interp *interp,
			    Tcl_Parse *parsePtr, Command *cmdPtr,
			    struct CompileEnv *envPtr);
MODULE_SCOPE int	TclCompileStreqOpCmd(Tcl_Interp *interp,
			    Tcl_Parse *parsePtr, Command *cmdPtr,
			    struct CompileEnv *envPtr);
MODULE_SCOPE int	TclCompileStrLtOpCmd(Tcl_Interp *interp,
			    Tcl_Parse *parsePtr, Command *cmdPtr,
			    struct CompileEnv *envPtr);
MODULE_SCOPE int	TclCompileStrLeOpCmd(Tcl_Interp *interp,
			    Tcl_Parse *parsePtr, Command *cmdPtr,
			    struct CompileEnv *envPtr);
MODULE_SCOPE int	TclCompileStrGtOpCmd(Tcl_Interp *interp,
			    Tcl_Parse *parsePtr, Command *cmdPtr,
			    struct CompileEnv *envPtr);
MODULE_SCOPE int	TclCompileStrGeOpCmd(Tcl_Interp *interp,
			    Tcl_Parse *parsePtr, Command *cmdPtr,
			    struct CompileEnv *envPtr);

MODULE_SCOPE int	TclCompileAssembleCmd(Tcl_Interp *interp,
			    Tcl_Parse *parsePtr, Command *cmdPtr,
			    struct CompileEnv *envPtr);

/*
 * Routines that provide the [string] ensemble functionality. Possible
 * candidates for public interface.
 */

MODULE_SCOPE Tcl_Obj *	TclStringCat(Tcl_Interp *interp, int objc,
			    Tcl_Obj *const objv[], int flags);
MODULE_SCOPE Tcl_Obj *	TclStringFirst(Tcl_Obj *needle, Tcl_Obj *haystack,
			    size_t start);
MODULE_SCOPE Tcl_Obj *	TclStringLast(Tcl_Obj *needle, Tcl_Obj *haystack,
			    size_t last);
MODULE_SCOPE Tcl_Obj *	TclStringRepeat(Tcl_Interp *interp, Tcl_Obj *objPtr,
			    size_t count, int flags);
MODULE_SCOPE Tcl_Obj *	TclStringReplace(Tcl_Interp *interp, Tcl_Obj *objPtr,
			    size_t first, size_t count, Tcl_Obj *insertPtr,
			    int flags);
MODULE_SCOPE Tcl_Obj *	TclStringReverse(Tcl_Obj *objPtr, int flags);

/* Flag values for the [string] ensemble functions. */

#define TCL_STRING_MATCH_NOCASE TCL_MATCH_NOCASE /* (1<<0) in tcl.h */
#define TCL_STRING_IN_PLACE (1<<1)

/*
 * Functions defined in generic/tclVar.c and currently exported only for use
 * by the bytecode compiler and engine. Some of these could later be placed in
 * the public interface.
 */

MODULE_SCOPE Var *	TclObjLookupVarEx(Tcl_Interp * interp,
			    Tcl_Obj *part1Ptr, Tcl_Obj *part2Ptr, int flags,
			    const char *msg, int createPart1,
			    int createPart2, Var **arrayPtrPtr);
MODULE_SCOPE Var *	TclLookupArrayElement(Tcl_Interp *interp,
			    Tcl_Obj *arrayNamePtr, Tcl_Obj *elNamePtr,
			    int flags, const char *msg,
			    int createPart1, int createPart2,
			    Var *arrayPtr, int index);
MODULE_SCOPE Tcl_Obj *	TclPtrGetVarIdx(Tcl_Interp *interp,
			    Var *varPtr, Var *arrayPtr, Tcl_Obj *part1Ptr,
			    Tcl_Obj *part2Ptr, int flags, int index);
MODULE_SCOPE Tcl_Obj *	TclPtrSetVarIdx(Tcl_Interp *interp,
			    Var *varPtr, Var *arrayPtr, Tcl_Obj *part1Ptr,
			    Tcl_Obj *part2Ptr, Tcl_Obj *newValuePtr,
			    int flags, int index);
MODULE_SCOPE Tcl_Obj *	TclPtrIncrObjVarIdx(Tcl_Interp *interp,
			    Var *varPtr, Var *arrayPtr, Tcl_Obj *part1Ptr,
			    Tcl_Obj *part2Ptr, Tcl_Obj *incrPtr,
			    int flags, int index);
MODULE_SCOPE int	TclPtrObjMakeUpvarIdx(Tcl_Interp *interp,
			    Var *otherPtr, Tcl_Obj *myNamePtr, int myFlags,
			    int index);
MODULE_SCOPE int	TclPtrUnsetVarIdx(Tcl_Interp *interp, Var *varPtr,
			    Var *arrayPtr, Tcl_Obj *part1Ptr,
			    Tcl_Obj *part2Ptr, int flags,
			    int index);
MODULE_SCOPE void	TclInvalidateNsPath(Namespace *nsPtr);
MODULE_SCOPE void	TclFindArrayPtrElements(Var *arrayPtr,
			    Tcl_HashTable *tablePtr);

/*
 * The new extended interface to the variable traces.
 */

MODULE_SCOPE int	TclObjCallVarTraces(Interp *iPtr, Var *arrayPtr,
			    Var *varPtr, Tcl_Obj *part1Ptr, Tcl_Obj *part2Ptr,
			    int flags, int leaveErrMsg, int index);

/*
 * So tclObj.c and tclDictObj.c can share these implementations.
 */

MODULE_SCOPE int	TclCompareObjKeys(void *keyPtr, Tcl_HashEntry *hPtr);
MODULE_SCOPE void	TclFreeObjEntry(Tcl_HashEntry *hPtr);
MODULE_SCOPE TCL_HASH_TYPE TclHashObjKey(Tcl_HashTable *tablePtr, void *keyPtr);

MODULE_SCOPE int	TclFullFinalizationRequested(void);

/*
 * TIP #542
 */

MODULE_SCOPE size_t TclUniCharLen(const Tcl_UniChar *uniStr);
MODULE_SCOPE int TclUniCharNcmp(const Tcl_UniChar *ucs,
				const Tcl_UniChar *uct, size_t numChars);
MODULE_SCOPE int TclUniCharNcasecmp(const Tcl_UniChar *ucs,
				const Tcl_UniChar *uct, size_t numChars);
MODULE_SCOPE int TclUniCharCaseMatch(const Tcl_UniChar *uniStr,
				const Tcl_UniChar *uniPattern, int nocase);


/*
 * Just for the purposes of command-type registration.
 */

MODULE_SCOPE Tcl_ObjCmdProc TclEnsembleImplementationCmd;
MODULE_SCOPE Tcl_ObjCmdProc TclAliasObjCmd;
MODULE_SCOPE Tcl_ObjCmdProc TclLocalAliasObjCmd;
MODULE_SCOPE Tcl_ObjCmdProc TclChildObjCmd;
MODULE_SCOPE Tcl_ObjCmdProc TclInvokeImportedCmd;
MODULE_SCOPE Tcl_ObjCmdProc TclOOPublicObjectCmd;
MODULE_SCOPE Tcl_ObjCmdProc TclOOPrivateObjectCmd;
MODULE_SCOPE Tcl_ObjCmdProc TclOOMyClassObjCmd;

/*
 * TIP #462.
 */

/*
 * The following enum values give the status of a spawned process.
 */

typedef enum TclProcessWaitStatus {
    TCL_PROCESS_ERROR = -1,	/* Error waiting for process to exit */
    TCL_PROCESS_UNCHANGED = 0,	/* No change since the last call. */
    TCL_PROCESS_EXITED = 1,	/* Process has exited. */
    TCL_PROCESS_SIGNALED = 2,	/* Child killed because of a signal. */
    TCL_PROCESS_STOPPED = 3,	/* Child suspended because of a signal. */
    TCL_PROCESS_UNKNOWN_STATUS = 4
				/* Child wait status didn't make sense. */
} TclProcessWaitStatus;

MODULE_SCOPE Tcl_Command TclInitProcessCmd(Tcl_Interp *interp);
MODULE_SCOPE void	TclProcessCreated(Tcl_Pid pid);
MODULE_SCOPE TclProcessWaitStatus TclProcessWait(Tcl_Pid pid, int options,
			    int *codePtr, Tcl_Obj **msgObjPtr,
			    Tcl_Obj **errorObjPtr);
MODULE_SCOPE int TclClose(Tcl_Interp *,	Tcl_Channel chan);
/*
 * TIP #508: [array default]
 */

MODULE_SCOPE void	TclInitArrayVar(Var *arrayPtr);
MODULE_SCOPE Tcl_Obj *	TclGetArrayDefault(Var *arrayPtr);

/*
 * Utility routines for encoding index values as integers. Used by both
 * some of the command compilers and by [lsort] and [lsearch].
 */

MODULE_SCOPE int	TclIndexEncode(Tcl_Interp *interp, Tcl_Obj *objPtr,
			    size_t before, size_t after, int *indexPtr);
MODULE_SCOPE size_t	TclIndexDecode(int encoded, size_t endValue);

/* Constants used in index value encoding routines. */
#define TCL_INDEX_END           ((size_t)-2)
#define TCL_INDEX_START         ((size_t)0)

/*
 *----------------------------------------------------------------------
 *
 * TclScaleTime --
 *
 *	TIP #233 (Virtualized Time): Wrapper around the time virutalisation
 *	rescale function to hide the binding of the clientData.
 *
 *	This is static inline code; it's like a macro, but a function. It's
 *	used because this is a piece of code that ends up in places that are a
 *	bit performance sensitive.
 *
 * Results:
 *	None
 *
 * Side effects:
 *	Updates the time structure (given as an argument) with what the time
 *	should be after virtualisation.
 *
 *----------------------------------------------------------------------
 */

static inline void
TclScaleTime(
    Tcl_Time *timePtr)
{
    if (timePtr != NULL) {
	tclScaleTimeProcPtr(timePtr, tclTimeClientData);
    }
}

/*
 *----------------------------------------------------------------
 * Macros used by the Tcl core to create and release Tcl objects.
 * TclNewObj(objPtr) creates a new object denoting an empty string.
 * TclDecrRefCount(objPtr) decrements the object's reference count, and frees
 * the object if its reference count is zero. These macros are inline versions
 * of Tcl_NewObj() and Tcl_DecrRefCount(). Notice that the names differ in not
 * having a "_" after the "Tcl". Notice also that these macros reference their
 * argument more than once, so you should avoid calling them with an
 * expression that is expensive to compute or has side effects. The ANSI C
 * "prototypes" for these macros are:
 *
 * MODULE_SCOPE void	TclNewObj(Tcl_Obj *objPtr);
 * MODULE_SCOPE void	TclDecrRefCount(Tcl_Obj *objPtr);
 *
 * These macros are defined in terms of two macros that depend on memory
 * allocator in use: TclAllocObjStorage, TclFreeObjStorage. They are defined
 * below.
 *----------------------------------------------------------------
 */

/*
 * DTrace object allocation probe macros.
 */

#ifdef USE_DTRACE
#ifndef _TCLDTRACE_H
#include "tclDTrace.h"
#endif
#define	TCL_DTRACE_OBJ_CREATE(objPtr)	TCL_OBJ_CREATE(objPtr)
#define	TCL_DTRACE_OBJ_FREE(objPtr)	TCL_OBJ_FREE(objPtr)
#else /* USE_DTRACE */
#define	TCL_DTRACE_OBJ_CREATE(objPtr)	{}
#define	TCL_DTRACE_OBJ_FREE(objPtr)	{}
#endif /* USE_DTRACE */

#ifdef TCL_COMPILE_STATS
#  define TclIncrObjsAllocated() \
    tclObjsAlloced++
#  define TclIncrObjsFreed() \
    tclObjsFreed++
#else
#  define TclIncrObjsAllocated()
#  define TclIncrObjsFreed()
#endif /* TCL_COMPILE_STATS */

#  define TclAllocObjStorage(objPtr)		\
	TclAllocObjStorageEx(NULL, (objPtr))

#  define TclFreeObjStorage(objPtr)		\
	TclFreeObjStorageEx(NULL, (objPtr))

#ifndef TCL_MEM_DEBUG
# define TclNewObj(objPtr) \
    TclIncrObjsAllocated(); \
    TclAllocObjStorage(objPtr); \
    (objPtr)->refCount = 0; \
    (objPtr)->bytes    = &tclEmptyString; \
    (objPtr)->length   = 0; \
    (objPtr)->typePtr  = NULL; \
    TCL_DTRACE_OBJ_CREATE(objPtr)

/*
 * Invalidate the string rep first so we can use the bytes value for our
 * pointer chain, and signal an obj deletion (as opposed to shimmering) with
 * 'length == TCL_INDEX_NONE'.
 * Use empty 'if ; else' to handle use in unbraced outer if/else conditions.
 */

# define TclDecrRefCount(objPtr) \
    if ((objPtr)->refCount-- > 1) ; else { \
	if (!(objPtr)->typePtr || !(objPtr)->typePtr->freeIntRepProc) { \
	    TCL_DTRACE_OBJ_FREE(objPtr); \
	    if ((objPtr)->bytes \
		    && ((objPtr)->bytes != &tclEmptyString)) { \
		Tcl_Free((objPtr)->bytes); \
	    } \
	    (objPtr)->length = TCL_INDEX_NONE; \
	    TclFreeObjStorage(objPtr); \
	    TclIncrObjsFreed(); \
	} else { \
	    TclFreeObj(objPtr); \
	} \
    }

#if TCL_THREADS && !defined(USE_THREAD_ALLOC)
#   define USE_THREAD_ALLOC 1
#endif

#if defined(PURIFY)

/*
 * The PURIFY mode is like the regular mode, but instead of doing block
 * Tcl_Obj allocation and keeping a freed list for efficiency, it always
 * allocates and frees a single Tcl_Obj so that tools like Purify can better
 * track memory leaks.
 */

#  define TclAllocObjStorageEx(interp, objPtr) \
	(objPtr) = (Tcl_Obj *)Tcl_Alloc(sizeof(Tcl_Obj))

#  define TclFreeObjStorageEx(interp, objPtr) \
	Tcl_Free(objPtr)

#undef USE_THREAD_ALLOC
#undef USE_TCLALLOC
#elif TCL_THREADS && defined(USE_THREAD_ALLOC)

/*
 * The TCL_THREADS mode is like the regular mode but allocates Tcl_Obj's from
 * per-thread caches.
 */

MODULE_SCOPE Tcl_Obj *	TclThreadAllocObj(void);
MODULE_SCOPE void	TclThreadFreeObj(Tcl_Obj *);
MODULE_SCOPE Tcl_Mutex *TclpNewAllocMutex(void);
MODULE_SCOPE void	TclFreeAllocCache(void *);
MODULE_SCOPE void *	TclpGetAllocCache(void);
MODULE_SCOPE void	TclpSetAllocCache(void *);
MODULE_SCOPE void	TclpFreeAllocMutex(Tcl_Mutex *mutex);
MODULE_SCOPE void	TclpInitAllocCache(void);
MODULE_SCOPE void	TclpFreeAllocCache(void *);

/*
 * These macros need to be kept in sync with the code of TclThreadAllocObj()
 * and TclThreadFreeObj().
 *
 * Note that the optimiser should resolve the case (interp==NULL) at compile
 * time.
 */

#  define ALLOC_NOBJHIGH 1200

#  define TclAllocObjStorageEx(interp, objPtr)				\
    do {								\
	AllocCache *cachePtr;						\
	if (((interp) == NULL) ||					\
		((cachePtr = ((Interp *)(interp))->allocCache),		\
			(cachePtr->numObjects == 0))) {			\
	    (objPtr) = TclThreadAllocObj();				\
	} else {							\
	    (objPtr) = cachePtr->firstObjPtr;				\
	    cachePtr->firstObjPtr = (Tcl_Obj *)(objPtr)->internalRep.twoPtrValue.ptr1; \
	    --cachePtr->numObjects;					\
	}								\
    } while (0)

#  define TclFreeObjStorageEx(interp, objPtr)				\
    do {								\
	AllocCache *cachePtr;						\
	if (((interp) == NULL) ||					\
		((cachePtr = ((Interp *)(interp))->allocCache),		\
			((cachePtr->numObjects == 0) ||			\
			(cachePtr->numObjects >= ALLOC_NOBJHIGH)))) {	\
	    TclThreadFreeObj(objPtr);					\
	} else {							\
	    (objPtr)->internalRep.twoPtrValue.ptr1 = cachePtr->firstObjPtr; \
	    cachePtr->firstObjPtr = objPtr;				\
	    ++cachePtr->numObjects;					\
	}								\
    } while (0)

#else /* not PURIFY or USE_THREAD_ALLOC */

#if defined(USE_TCLALLOC) && USE_TCLALLOC
    MODULE_SCOPE void TclFinalizeAllocSubsystem();
    MODULE_SCOPE void TclInitAlloc();
#else
#   define USE_TCLALLOC 0
#endif

#if TCL_THREADS
/* declared in tclObj.c */
MODULE_SCOPE Tcl_Mutex	tclObjMutex;
#endif

#  define TclAllocObjStorageEx(interp, objPtr) \
    do {								\
	Tcl_MutexLock(&tclObjMutex);					\
	if (tclFreeObjList == NULL) {					\
	    TclAllocateFreeObjects();					\
	}								\
	(objPtr) = tclFreeObjList;					\
	tclFreeObjList = (Tcl_Obj *)					\
		tclFreeObjList->internalRep.twoPtrValue.ptr1;		\
	Tcl_MutexUnlock(&tclObjMutex);					\
    } while (0)

#  define TclFreeObjStorageEx(interp, objPtr) \
    do {							       \
	Tcl_MutexLock(&tclObjMutex);				       \
	(objPtr)->internalRep.twoPtrValue.ptr1 = (void *) tclFreeObjList; \
	tclFreeObjList = (objPtr);				       \
	Tcl_MutexUnlock(&tclObjMutex);				       \
    } while (0)
#endif

#else /* TCL_MEM_DEBUG */
MODULE_SCOPE void	TclDbInitNewObj(Tcl_Obj *objPtr, const char *file,
			    int line);

# define TclDbNewObj(objPtr, file, line) \
    do { \
	TclIncrObjsAllocated();						\
	(objPtr) = (Tcl_Obj *)						\
		Tcl_DbCkalloc(sizeof(Tcl_Obj), (file), (line));		\
	TclDbInitNewObj((objPtr), (file), (line));			\
	TCL_DTRACE_OBJ_CREATE(objPtr);					\
    } while (0)

# define TclNewObj(objPtr) \
    TclDbNewObj(objPtr, __FILE__, __LINE__);

# define TclDecrRefCount(objPtr) \
    Tcl_DbDecrRefCount(objPtr, __FILE__, __LINE__)

# define TclNewListObjDirect(objc, objv) \
    TclDbNewListObjDirect(objc, objv, __FILE__, __LINE__)

#undef USE_THREAD_ALLOC
#endif /* TCL_MEM_DEBUG */

/*
 *----------------------------------------------------------------
 * Macro used by the Tcl core to set a Tcl_Obj's string representation to a
 * copy of the "len" bytes starting at "bytePtr". The value of "len" must
 * not be negative.  When "len" is 0, then it is acceptable to pass
 * "bytePtr" = NULL.  When "len" > 0, "bytePtr" must not be NULL, and it
 * must point to a location from which "len" bytes may be read.  These
 * constraints are not checked here.  The validity of the bytes copied
 * as a value string representation is also not verififed.  This macro
 * must not be called while "objPtr" is being freed or when "objPtr"
 * already has a string representation.  The caller must use
 * this macro properly.  Improper use can lead to dangerous results.
 * Because "len" is referenced multiple times, take care that it is an
 * expression with the same value each use.
 *
 * The ANSI C "prototype" for this macro is:
 *
 * MODULE_SCOPE void TclInitStringRep(Tcl_Obj *objPtr, char *bytePtr, size_t len);
 *
 *----------------------------------------------------------------
 */

#define TclInitStringRep(objPtr, bytePtr, len) \
    if ((len) == 0) { \
	(objPtr)->bytes	 = &tclEmptyString; \
	(objPtr)->length = 0; \
    } else { \
<<<<<<< HEAD
	(objPtr)->bytes = (char *)Tcl_Alloc((size_t)(len) + 1U); \
=======
	(objPtr)->bytes = (char *)ckalloc((len) + 1U); \
>>>>>>> f527a3f4
	memcpy((objPtr)->bytes, (bytePtr) ? (bytePtr) : &tclEmptyString, (len)); \
	(objPtr)->bytes[len] = '\0'; \
	(objPtr)->length = (len); \
    }

/*
 *----------------------------------------------------------------
 * Macro used by the Tcl core to get the string representation's byte array
 * pointer from a Tcl_Obj. This is an inline version of Tcl_GetString(). The
 * macro's expression result is the string rep's byte pointer which might be
 * NULL. The bytes referenced by this pointer must not be modified by the
 * caller. The ANSI C "prototype" for this macro is:
 *
 * MODULE_SCOPE char *	TclGetString(Tcl_Obj *objPtr);
 *----------------------------------------------------------------
 */

#define TclGetString(objPtr) \
    ((objPtr)->bytes? (objPtr)->bytes : Tcl_GetString(objPtr))

/*
 *----------------------------------------------------------------
 * Macro used by the Tcl core to clean out an object's internal
 * representation. Does not actually reset the rep's bytes. The ANSI C
 * "prototype" for this macro is:
 *
 * MODULE_SCOPE void	TclFreeInternalRep(Tcl_Obj *objPtr);
 *----------------------------------------------------------------
 */

#define TclFreeInternalRep(objPtr) \
    if ((objPtr)->typePtr != NULL) { \
	if ((objPtr)->typePtr->freeIntRepProc != NULL) { \
	    (objPtr)->typePtr->freeIntRepProc(objPtr); \
	} \
	(objPtr)->typePtr = NULL; \
    }

/*
 *----------------------------------------------------------------
 * Macro used by the Tcl core to clean out an object's string representation.
 * The ANSI C "prototype" for this macro is:
 *
 * MODULE_SCOPE void	TclInvalidateStringRep(Tcl_Obj *objPtr);
 *----------------------------------------------------------------
 */

#define TclInvalidateStringRep(objPtr) \
    do { \
	Tcl_Obj *_isobjPtr = (Tcl_Obj *)(objPtr); \
	if (_isobjPtr->bytes != NULL) { \
	    if (_isobjPtr->bytes != &tclEmptyString) { \
		Tcl_Free((char *)_isobjPtr->bytes); \
	    } \
	    _isobjPtr->bytes = NULL; \
	} \
    } while (0)

/*
 * These form part of the native filesystem support. They are needed here
 * because we have a few native filesystem functions (which are the same for
 * win/unix) in this file.
 */

#ifdef __cplusplus
extern "C" {
#endif
MODULE_SCOPE const char *const		tclpFileAttrStrings[];
MODULE_SCOPE const TclFileAttrProcs	tclpFileAttrProcs[];
#ifdef __cplusplus
}
#endif

/*
 *----------------------------------------------------------------
 * Macro used by the Tcl core to test whether an object has a
 * string representation (or is a 'pure' internal value).
 * The ANSI C "prototype" for this macro is:
 *
 * MODULE_SCOPE int	TclHasStringRep(Tcl_Obj *objPtr);
 *----------------------------------------------------------------
 */

#define TclHasStringRep(objPtr) \
    ((objPtr)->bytes != NULL)

/*
 *----------------------------------------------------------------
 * Macro used by the Tcl core to get the bignum out of the bignum
 * representation of a Tcl_Obj.
 * The ANSI C "prototype" for this macro is:
 *
 * MODULE_SCOPE void	TclUnpackBignum(Tcl_Obj *objPtr, mp_int bignum);
 *----------------------------------------------------------------
 */

#define TclUnpackBignum(objPtr, bignum) \
    do {								\
	Tcl_Obj *bignumObj = (objPtr);				\
	int bignumPayload =					\
		PTR2INT(bignumObj->internalRep.twoPtrValue.ptr2);	\
	if (bignumPayload == -1) {					\
	    (bignum) = *((mp_int *) bignumObj->internalRep.twoPtrValue.ptr1); \
	} else {							\
	    (bignum).dp = (mp_digit *)bignumObj->internalRep.twoPtrValue.ptr1;	\
	    (bignum).sign = bignumPayload >> 30;			\
	    (bignum).alloc = (bignumPayload >> 15) & 0x7FFF;		\
	    (bignum).used = bignumPayload & 0x7FFF;			\
	}								\
    } while (0)

/*
 *----------------------------------------------------------------
 * Macros used by the Tcl core to grow Tcl_Token arrays. They use the same
 * growth algorithm as used in tclStringObj.c for growing strings. The ANSI C
 * "prototype" for this macro is:
 *
 * MODULE_SCOPE void	TclGrowTokenArray(Tcl_Token *tokenPtr, int used,
 *				int available, int append,
 *				Tcl_Token *staticPtr);
 * MODULE_SCOPE void	TclGrowParseTokenArray(Tcl_Parse *parsePtr,
 *				int append);
 *----------------------------------------------------------------
 */

/* General tuning for minimum growth in Tcl growth algorithms */
#ifndef TCL_MIN_GROWTH
#  ifdef TCL_GROWTH_MIN_ALLOC
     /* Support for any legacy tuners */
#    define TCL_MIN_GROWTH TCL_GROWTH_MIN_ALLOC
#  else
#    define TCL_MIN_GROWTH 1024
#  endif
#endif

/* Token growth tuning, default to the general value. */
#ifndef TCL_MIN_TOKEN_GROWTH
#define TCL_MIN_TOKEN_GROWTH TCL_MIN_GROWTH/sizeof(Tcl_Token)
#endif

#define TclGrowTokenArray(tokenPtr, used, available, append, staticPtr)	\
    do {								\
	size_t _needed = (used) + (append);					\
	if (_needed > (available)) {					\
	    size_t allocated = 2 * _needed;					\
	    Tcl_Token *oldPtr = (tokenPtr);				\
	    Tcl_Token *newPtr;						\
	    if (oldPtr == (staticPtr)) {				\
		oldPtr = NULL;						\
	    }								\
	    newPtr = (Tcl_Token *)Tcl_AttemptRealloc((char *) oldPtr,	\
		    allocated * sizeof(Tcl_Token));	\
	    if (newPtr == NULL) {					\
		allocated = _needed + (append) + TCL_MIN_TOKEN_GROWTH;	\
		newPtr = (Tcl_Token *)Tcl_Realloc((char *) oldPtr,	\
			allocated * sizeof(Tcl_Token)); \
	    }								\
	    (available) = allocated;					\
	    if (oldPtr == NULL) {					\
		memcpy(newPtr, staticPtr,				\
			(used) * sizeof(Tcl_Token));		\
	    }								\
	    (tokenPtr) = newPtr;					\
	}								\
    } while (0)

#define TclGrowParseTokenArray(parsePtr, append)			\
    TclGrowTokenArray((parsePtr)->tokenPtr, (parsePtr)->numTokens,	\
	    (parsePtr)->tokensAvailable, (append),			\
	    (parsePtr)->staticTokens)

/*
 *----------------------------------------------------------------
 * Macro used by the Tcl core get a unicode char from a utf string. It checks
 * to see if we have a one-byte utf char before calling the real
 * Tcl_UtfToUniChar, as this will save a lot of time for primarily ASCII
 * string handling. The macro's expression result is 1 for the 1-byte case or
 * the result of Tcl_UtfToUniChar. The ANSI C "prototype" for this macro is:
 *
 * MODULE_SCOPE int	TclUtfToUniChar(const char *string, Tcl_UniChar *ch);
 *----------------------------------------------------------------
 */

#if TCL_UTF_MAX > 3
#define TclUtfToUniChar(str, chPtr) \
	(((UCHAR(*(str))) < 0x80) ?		\
	    ((*(chPtr) = UCHAR(*(str))), 1)	\
	    : Tcl_UtfToUniChar(str, chPtr))
#else
#define TclUtfToUniChar(str, chPtr) \
	((((unsigned char) *(str)) < 0x80) ?		\
	    ((*(chPtr) = (unsigned char) *(str)), 1)	\
	    : Tcl_UtfToChar16(str, chPtr))
#endif

/*
 *----------------------------------------------------------------
 * Macro counterpart of the Tcl_NumUtfChars() function. To be used in speed-
 * -sensitive points where it pays to avoid a function call in the common case
 * of counting along a string of all one-byte characters.  The ANSI C
 * "prototype" for this macro is:
 *
 * MODULE_SCOPE void	TclNumUtfCharsM(size_t numChars, const char *bytes,
 *				size_t numBytes);
 *----------------------------------------------------------------
 */

#define TclNumUtfCharsM(numChars, bytes, numBytes) \
    do { \
	size_t _count, _i = (numBytes); \
	unsigned char *_str = (unsigned char *) (bytes); \
	while (_i && (*_str < 0xC0)) { _i--; _str++; } \
	_count = (numBytes) - _i; \
	if (_i) { \
	    _count += Tcl_NumUtfChars((bytes) + _count, _i); \
	} \
	(numChars) = _count; \
    } while (0);

/*
 *----------------------------------------------------------------
 * Macro that encapsulates the logic that determines when it is safe to
 * interpret a string as a byte array directly. In summary, the object must be
 * a byte array and must not have a string representation (as the operations
 * that it is used in are defined on strings, not byte arrays). Theoretically
 * it is possible to also be efficient in the case where the object's bytes
 * field is filled by generation from the byte array (c.f. list canonicality)
 * but we don't do that at the moment since this is purely about efficiency.
 * The ANSI C "prototype" for this macro is:
 *
 * MODULE_SCOPE int	TclIsPureByteArray(Tcl_Obj *objPtr);
 *----------------------------------------------------------------
 */

MODULE_SCOPE int	TclIsPureByteArray(Tcl_Obj *objPtr);
#define TclIsPureDict(objPtr) \
	(((objPtr)->bytes==NULL) && ((objPtr)->typePtr==&tclDictType))
#define TclHasInternalRep(objPtr, type) \
	((objPtr)->typePtr == (type))
#define TclFetchInternalRep(objPtr, type) \
	(TclHasInternalRep((objPtr), (type)) ? &((objPtr)->internalRep) : NULL)


/*
 *----------------------------------------------------------------
 * Macro used by the Tcl core to compare Unicode strings. On big-endian
 * systems we can use the more efficient memcmp, but this would not be
 * lexically correct on little-endian systems. The ANSI C "prototype" for
 * this macro is:
 *
 * MODULE_SCOPE int	TclUniCharNcmp(const Tcl_UniChar *cs,
 *			    const Tcl_UniChar *ct, unsigned long n);
 *----------------------------------------------------------------
 */

#if defined(WORDS_BIGENDIAN) && (TCL_UTF_MAX > 3)
#   define TclUniCharNcmp(cs,ct,n) memcmp((cs),(ct),(n)*sizeof(Tcl_UniChar))
#endif /* WORDS_BIGENDIAN */

/*
 *----------------------------------------------------------------
 * Macro used by the Tcl core to increment a namespace's export epoch
 * counter. The ANSI C "prototype" for this macro is:
 *
 * MODULE_SCOPE void	TclInvalidateNsCmdLookup(Namespace *nsPtr);
 *----------------------------------------------------------------
 */

#define TclInvalidateNsCmdLookup(nsPtr) \
    if ((nsPtr)->numExportPatterns) {		\
	(nsPtr)->exportLookupEpoch++;		\
    }						\
    if ((nsPtr)->commandPathLength) {		\
	(nsPtr)->cmdRefEpoch++;			\
    }

/*
 *----------------------------------------------------------------------
 *
 * Core procedure added to libtommath for bignum manipulation.
 *
 *----------------------------------------------------------------------
 */

MODULE_SCOPE Tcl_LibraryInitProc TclTommath_Init;

/*
 *----------------------------------------------------------------------
 *
 * External (platform specific) initialization routine, these declarations
 * explicitly don't use EXTERN since this code does not get compiled into the
 * library:
 *
 *----------------------------------------------------------------------
 */

MODULE_SCOPE Tcl_LibraryInitProc TclplatformtestInit;
MODULE_SCOPE Tcl_LibraryInitProc TclObjTest_Init;
MODULE_SCOPE Tcl_LibraryInitProc TclThread_Init;
MODULE_SCOPE Tcl_LibraryInitProc Procbodytest_Init;
MODULE_SCOPE Tcl_LibraryInitProc Procbodytest_SafeInit;

/*
 *----------------------------------------------------------------
 * Macro used by the Tcl core to check whether a pattern has any characters
 * special to [string match]. The ANSI C "prototype" for this macro is:
 *
 * MODULE_SCOPE int	TclMatchIsTrivial(const char *pattern);
 *----------------------------------------------------------------
 */

#define TclMatchIsTrivial(pattern) \
    (strpbrk((pattern), "*[?\\") == NULL)

/*
 *----------------------------------------------------------------
 * Macros used by the Tcl core to set a Tcl_Obj's numeric representation
 * avoiding the corresponding function calls in time critical parts of the
 * core. They should only be called on unshared objects. The ANSI C
 * "prototypes" for these macros are:
 *
 * MODULE_SCOPE void	TclSetIntObj(Tcl_Obj *objPtr, Tcl_WideInt w);
 * MODULE_SCOPE void	TclSetDoubleObj(Tcl_Obj *objPtr, double d);
 *----------------------------------------------------------------
 */

#define TclSetIntObj(objPtr, i) \
    do {						\
	Tcl_ObjInternalRep ir;				\
	ir.wideValue = (Tcl_WideInt) i;			\
	TclInvalidateStringRep(objPtr);			\
	Tcl_StoreInternalRep(objPtr, &tclIntType, &ir);	\
    } while (0)

#define TclSetDoubleObj(objPtr, d) \
    do {						\
	Tcl_ObjInternalRep ir;				\
	ir.doubleValue = (double) d;			\
	TclInvalidateStringRep(objPtr);			\
	Tcl_StoreInternalRep(objPtr, &tclDoubleType, &ir);	\
    } while (0)

/*
 *----------------------------------------------------------------
 * Macros used by the Tcl core to create and initialise objects of standard
 * types, avoiding the corresponding function calls in time critical parts of
 * the core. The ANSI C "prototypes" for these macros are:
 *
 * MODULE_SCOPE void	TclNewIntObj(Tcl_Obj *objPtr, Tcl_WideInt w);
 * MODULE_SCOPE void	TclNewDoubleObj(Tcl_Obj *objPtr, double d);
 * MODULE_SCOPE void	TclNewStringObj(Tcl_Obj *objPtr, const char *s, size_t len);
 * MODULE_SCOPE void	TclNewLiteralStringObj(Tcl_Obj*objPtr, const char *sLiteral);
 *
 *----------------------------------------------------------------
 */

#ifndef TCL_MEM_DEBUG
#define TclNewIntObj(objPtr, w) \
    do {						\
	TclIncrObjsAllocated();				\
	TclAllocObjStorage(objPtr);			\
	(objPtr)->refCount = 0;				\
	(objPtr)->bytes = NULL;				\
	(objPtr)->internalRep.wideValue = (Tcl_WideInt)(w);	\
	(objPtr)->typePtr = &tclIntType;		\
	TCL_DTRACE_OBJ_CREATE(objPtr);			\
    } while (0)

#define TclNewIndexObj(objPtr, w) \
    do {						\
	size_t _w = (w);		\
	TclIncrObjsAllocated();				\
	TclAllocObjStorage(objPtr);			\
	(objPtr)->refCount = 0;				\
	(objPtr)->bytes = NULL;				\
	(objPtr)->internalRep.wideValue = ((_w) == TCL_INDEX_NONE) ? -1 : (Tcl_WideInt)(_w); \
	(objPtr)->typePtr = &tclIntType;		\
	TCL_DTRACE_OBJ_CREATE(objPtr);			\
    } while (0)

#define TclNewDoubleObj(objPtr, d) \
    do {							\
	TclIncrObjsAllocated();					\
	TclAllocObjStorage(objPtr);				\
	(objPtr)->refCount = 0;					\
	(objPtr)->bytes = NULL;					\
	(objPtr)->internalRep.doubleValue = (double)(d);	\
	(objPtr)->typePtr = &tclDoubleType;			\
	TCL_DTRACE_OBJ_CREATE(objPtr);				\
    } while (0)

#define TclNewStringObj(objPtr, s, len) \
    do {							\
	TclIncrObjsAllocated();					\
	TclAllocObjStorage(objPtr);				\
	(objPtr)->refCount = 0;					\
	TclInitStringRep((objPtr), (s), (len));			\
	(objPtr)->typePtr = NULL;				\
	TCL_DTRACE_OBJ_CREATE(objPtr);				\
    } while (0)

#else /* TCL_MEM_DEBUG */
#define TclNewIntObj(objPtr, w) \
    (objPtr) = Tcl_NewWideIntObj(w)

#define TclNewIndexObj(objPtr, w) \
    (objPtr) = (((size_t)w) == TCL_INDEX_NONE) ? Tcl_NewWideIntObj(-1) : Tcl_NewWideIntObj(w)

#define TclNewDoubleObj(objPtr, d) \
    (objPtr) = Tcl_NewDoubleObj(d)

#define TclNewStringObj(objPtr, s, len) \
    (objPtr) = Tcl_NewStringObj((s), (len))
#endif /* TCL_MEM_DEBUG */

/*
 * The sLiteral argument *must* be a string literal; the incantation with
 * sizeof(sLiteral "") will fail to compile otherwise.
 */
#define TclNewLiteralStringObj(objPtr, sLiteral) \
    TclNewStringObj((objPtr), (sLiteral), sizeof(sLiteral "") - 1)

/*
 *----------------------------------------------------------------
 * Convenience macros for DStrings.
 * The ANSI C "prototypes" for these macros are:
 *
 * MODULE_SCOPE char * TclDStringAppendLiteral(Tcl_DString *dsPtr,
 *			const char *sLiteral);
 * MODULE_SCOPE void   TclDStringClear(Tcl_DString *dsPtr);
 */

#define TclDStringAppendLiteral(dsPtr, sLiteral) \
    Tcl_DStringAppend((dsPtr), (sLiteral), sizeof(sLiteral "") - 1)
#define TclDStringClear(dsPtr) \
    Tcl_DStringSetLength((dsPtr), 0)

/*
 *----------------------------------------------------------------
 * Inline version of Tcl_GetCurrentNamespace and Tcl_GetGlobalNamespace.
 */

#define TclGetCurrentNamespace(interp) \
    (Tcl_Namespace *) ((Interp *)(interp))->varFramePtr->nsPtr

#define TclGetGlobalNamespace(interp) \
    (Tcl_Namespace *) ((Interp *)(interp))->globalNsPtr

/*
 *----------------------------------------------------------------
 * Inline version of TclCleanupCommand; still need the function as it is in
 * the internal stubs, but the core can use the macro instead.
 */

#define TclCleanupCommandMacro(cmdPtr)		\
    do {					\
	if ((cmdPtr)->refCount-- <= 1) {	\
	    Tcl_Free(cmdPtr);			\
	}					\
    } while (0)


/*
 * inside this routine crement refCount first incase cmdPtr is replacing itself
 */
#define TclRoutineAssign(location, cmdPtr)	    \
    do {					    \
	(cmdPtr)->refCount++;			    \
	if ((location) != NULL			    \
	    && (location--) <= 1) {		    \
	    Tcl_Free(((location)));		    \
	}					    \
	(location) = (cmdPtr);			    \
    } while (0)


#define TclRoutineHasName(cmdPtr) \
    ((cmdPtr)->hPtr != NULL)

/*
 *----------------------------------------------------------------
 * Inline versions of Tcl_LimitReady() and Tcl_LimitExceeded to limit number
 * of calls out of the critical path. Note that this code isn't particularly
 * readable; the non-inline version (in tclInterp.c) is much easier to
 * understand. Note also that these macros takes different args (iPtr->limit)
 * to the non-inline version.
 */

#define TclLimitExceeded(limit) ((limit).exceeded != 0)

#define TclLimitReady(limit)						\
    (((limit).active == 0) ? 0 :					\
    (++(limit).granularityTicker,					\
    ((((limit).active & TCL_LIMIT_COMMANDS) &&				\
	    (((limit).cmdGranularity == 1) ||				\
	    ((limit).granularityTicker % (limit).cmdGranularity == 0)))	\
	    ? 1 :							\
    (((limit).active & TCL_LIMIT_TIME) &&				\
	    (((limit).timeGranularity == 1) ||				\
	    ((limit).granularityTicker % (limit).timeGranularity == 0)))\
	    ? 1 : 0)))

/*
 * Compile-time assertions: these produce a compile time error if the
 * expression is not known to be true at compile time. If the assertion is
 * known to be false, the compiler (or optimizer?) will error out with
 * "division by zero". If the assertion cannot be evaluated at compile time,
 * the compiler will error out with "non-static initializer".
 *
 * Adapted with permission from
 * http://www.pixelbeat.org/programming/gcc/static_assert.html
 */

#define TCL_CT_ASSERT(e) \
    {enum { ct_assert_value = 1/(!!(e)) };}

/*
 *----------------------------------------------------------------
 * Allocator for small structs (<=sizeof(Tcl_Obj)) using the Tcl_Obj pool.
 * Only checked at compile time.
 *
 * ONLY USE FOR CONSTANT nBytes.
 *
 * DO NOT LET THEM CROSS THREAD BOUNDARIES
 *----------------------------------------------------------------
 */

#define TclSmallAlloc(nbytes, memPtr) \
    TclSmallAllocEx(NULL, (nbytes), (memPtr))

#define TclSmallFree(memPtr) \
    TclSmallFreeEx(NULL, (memPtr))

#ifndef TCL_MEM_DEBUG
#define TclSmallAllocEx(interp, nbytes, memPtr) \
    do {								\
	Tcl_Obj *_objPtr;						\
	TCL_CT_ASSERT((nbytes)<=sizeof(Tcl_Obj));			\
	TclIncrObjsAllocated();						\
	TclAllocObjStorageEx((interp), (_objPtr));			\
	*(void **)&(memPtr) = (void *) (_objPtr);			\
    } while (0)

#define TclSmallFreeEx(interp, memPtr) \
    do {								\
	TclFreeObjStorageEx((interp), (Tcl_Obj *)(memPtr));		\
	TclIncrObjsFreed();						\
    } while (0)

#else    /* TCL_MEM_DEBUG */
#define TclSmallAllocEx(interp, nbytes, memPtr) \
    do {								\
	Tcl_Obj *_objPtr;						\
	TCL_CT_ASSERT((nbytes)<=sizeof(Tcl_Obj));			\
	TclNewObj(_objPtr);						\
	*(void **)&(memPtr) = (void *)_objPtr;				\
    } while (0)

#define TclSmallFreeEx(interp, memPtr) \
    do {								\
	Tcl_Obj *_objPtr = (Tcl_Obj *)(memPtr);				\
	_objPtr->bytes = NULL;						\
	_objPtr->typePtr = NULL;					\
	_objPtr->refCount = 1;						\
	TclDecrRefCount(_objPtr);					\
    } while (0)
#endif   /* TCL_MEM_DEBUG */

/*
 * Support for Clang Static Analyzer <http://clang-analyzer.llvm.org>
 */

#if defined(PURIFY) && defined(__clang__)
#if __has_feature(attribute_analyzer_noreturn) && \
	!defined(Tcl_Panic) && defined(Tcl_Panic_TCL_DECLARED)
void Tcl_Panic(const char *, ...) __attribute__((analyzer_noreturn));
#endif
#if !defined(CLANG_ASSERT)
#include <assert.h>
#define CLANG_ASSERT(x) assert(x)
#endif
#elif !defined(CLANG_ASSERT)
#define CLANG_ASSERT(x)
#endif /* PURIFY && __clang__ */

/*
 *----------------------------------------------------------------
 * Parameters, structs and macros for the non-recursive engine (NRE)
 *----------------------------------------------------------------
 */

#define NRE_USE_SMALL_ALLOC	1  /* Only turn off for debugging purposes. */
#ifndef NRE_ENABLE_ASSERTS
#define NRE_ENABLE_ASSERTS	0
#endif

/*
 * This is the main data struct for representing NR commands. It is designed
 * to fit in sizeof(Tcl_Obj) in order to exploit the fastest memory allocator
 * available.
 */

typedef struct NRE_callback {
    Tcl_NRPostProc *procPtr;
    void *data[4];
    struct NRE_callback *nextPtr;
} NRE_callback;

#define TOP_CB(iPtr) (((Interp *)(iPtr))->execEnvPtr->callbackPtr)

/*
 * Inline version of Tcl_NRAddCallback.
 */

#define TclNRAddCallback(interp,postProcPtr,data0,data1,data2,data3) \
    do {								\
	NRE_callback *_callbackPtr;					\
	TCLNR_ALLOC((interp), (_callbackPtr));				\
	_callbackPtr->procPtr = (postProcPtr);				\
	_callbackPtr->data[0] = (void *)(data0);			\
	_callbackPtr->data[1] = (void *)(data1);			\
	_callbackPtr->data[2] = (void *)(data2);			\
	_callbackPtr->data[3] = (void *)(data3);			\
	_callbackPtr->nextPtr = TOP_CB(interp);				\
	TOP_CB(interp) = _callbackPtr;					\
    } while (0)

#if NRE_USE_SMALL_ALLOC
#define TCLNR_ALLOC(interp, ptr) \
    TclSmallAllocEx(interp, sizeof(NRE_callback), (ptr))
#define TCLNR_FREE(interp, ptr)  TclSmallFreeEx((interp), (ptr))
#else
#define TCLNR_ALLOC(interp, ptr) \
    (ptr = (Tcl_Alloc(sizeof(NRE_callback))))
#define TCLNR_FREE(interp, ptr)  Tcl_Free(ptr)
#endif

#if NRE_ENABLE_ASSERTS
#define NRE_ASSERT(expr) assert((expr))
#else
#define NRE_ASSERT(expr)
#endif

#include "tclIntDecls.h"
#include "tclIntPlatDecls.h"

#if !defined(USE_TCL_STUBS) && !defined(TCL_MEM_DEBUG)
#define Tcl_AttemptAlloc        TclpAlloc
#define Tcl_AttemptRealloc      TclpRealloc
#define Tcl_Free                TclpFree
#endif

/*
 * Special hack for macOS, where the static linker (technically the 'ar'
 * command) hates empty object files, and accepts no flags to make it shut up.
 *
 * These symbols are otherwise completely useless.
 *
 * They can't be written to or written through. They can't be seen by any
 * other code. They use a separate attribute (supported by all macOS
 * compilers, which are derivatives of clang or gcc) to stop the compilation
 * from moaning. They will be excluded during the final linking stage.
 *
 * Other platforms get nothing at all. That's good.
 */

#ifdef MAC_OSX_TCL
#define TCL_MAC_EMPTY_FILE(name) \
    static __attribute__((used)) const void *const TclUnusedFile_ ## name = NULL;
#else
#define TCL_MAC_EMPTY_FILE(name)
#endif /* MAC_OSX_TCL */

/*
 * Other externals.
 */

MODULE_SCOPE size_t TclEnvEpoch;	/* Epoch of the tcl environment
					 * (if changed with tcl-env). */

#endif /* _TCLINT */

/*
 * Local Variables:
 * mode: c
 * c-basic-offset: 4
 * fill-column: 78
 * End:
 */<|MERGE_RESOLUTION|>--- conflicted
+++ resolved
@@ -282,11 +282,7 @@
 				 * frames for this namespace that are on the
 				 * Tcl call stack. The namespace won't be
 				 * freed until activationCount becomes zero. */
-<<<<<<< HEAD
-    size_t refCount;		/* Count of references by namespaceName
-=======
     TCL_HASH_TYPE refCount;	/* Count of references by namespaceName
->>>>>>> f527a3f4
 				 * objects. The namespace can't be freed until
 				 * refCount becomes zero. */
     Tcl_HashTable cmdTable;	/* Contains all the commands currently
@@ -311,20 +307,12 @@
 				 * registered using "namespace export". */
     size_t maxExportPatterns;	/* Number of export patterns for which space
 				 * is currently allocated. */
-<<<<<<< HEAD
-    size_t cmdRefEpoch;		/* Incremented if a newly added command
-=======
     TCL_HASH_TYPE cmdRefEpoch;	/* Incremented if a newly added command
->>>>>>> f527a3f4
 				 * shadows a command for which this namespace
 				 * has already cached a Command* pointer; this
 				 * causes all its cached Command* pointers to
 				 * be invalidated. */
-<<<<<<< HEAD
-    size_t resolverEpoch;	/* Incremented whenever (a) the name
-=======
     TCL_HASH_TYPE resolverEpoch;	/* Incremented whenever (a) the name
->>>>>>> f527a3f4
 				 * resolution rules change for this namespace
 				 * or (b) a newly added command shadows a
 				 * command that is compiled to bytecodes. This
@@ -351,11 +339,7 @@
 				 * LookupCompiledLocal to resolve variable
 				 * references within the namespace at compile
 				 * time. */
-<<<<<<< HEAD
-    size_t exportLookupEpoch;	/* Incremented whenever a command is added to
-=======
     TCL_HASH_TYPE exportLookupEpoch;	/* Incremented whenever a command is added to
->>>>>>> f527a3f4
 				 * a namespace, removed from a namespace or
 				 * the exports of a namespace are changed.
 				 * Allows TIP#112-driven command lists to be
@@ -455,11 +439,7 @@
 				 * if the command has been deleted (or never
 				 * existed; the global namespace never has an
 				 * ensemble command.) */
-<<<<<<< HEAD
-    size_t epoch;		/* The epoch at which this ensemble's table of
-=======
     TCL_HASH_TYPE epoch;		/* The epoch at which this ensemble's table of
->>>>>>> f527a3f4
 				 * exported commands is valid. */
     char **subcommandArrayPtr;	/* Array of ensemble subcommand names. At all
 				 * consistent points, this will have the same
@@ -572,11 +552,7 @@
     struct CommandTrace *nextPtr;
 				/* Next in list of traces associated with a
 				 * particular command. */
-<<<<<<< HEAD
-    size_t refCount;	/* Used to ensure this structure is not
-=======
     TCL_HASH_TYPE refCount; /* Used to ensure this structure is not
->>>>>>> f527a3f4
 				 * deleted too early. Keeps track of how many
 				 * pieces of code have a pointer to this
 				 * structure. */
@@ -649,11 +625,7 @@
 
 typedef struct VarInHash {
     Var var;
-<<<<<<< HEAD
-    size_t refCount;		/* Counts number of active uses of this
-=======
     TCL_HASH_TYPE refCount;	/* Counts number of active uses of this
->>>>>>> f527a3f4
 				 * variable: 1 for the entry in the hash
 				 * table, 1 for each additional variable whose
 				 * linkPtr points here, 1 for each nested
@@ -995,11 +967,7 @@
 typedef struct Proc {
     struct Interp *iPtr;	/* Interpreter for which this command is
 				 * defined. */
-<<<<<<< HEAD
-    size_t refCount;		/* Reference count: 1 if still present in
-=======
     TCL_HASH_TYPE refCount;	/* Reference count: 1 if still present in
->>>>>>> f527a3f4
 				 * command table plus 1 for each call to the
 				 * procedure that is currently active. This
 				 * structure can be freed when refCount
@@ -1116,13 +1084,8 @@
  */
 
 typedef struct LocalCache {
-<<<<<<< HEAD
-    size_t refCount;
+    TCL_HASH_TYPE refCount;
     size_t numVars;
-=======
-    TCL_HASH_TYPE refCount;
-    int numVars;
->>>>>>> f527a3f4
     Tcl_Obj *varName0;
 } LocalCache;
 
@@ -1286,13 +1249,8 @@
 
 typedef struct CFWord {
     CmdFrame *framePtr;		/* CmdFrame to access. */
-<<<<<<< HEAD
     size_t word;			/* Index of the word in the command. */
-    size_t refCount;		/* Number of times the word is on the
-=======
-    int word;			/* Index of the word in the command. */
     TCL_HASH_TYPE refCount;	/* Number of times the word is on the
->>>>>>> f527a3f4
 				 * stack. */
 } CFWord;
 
@@ -1560,11 +1518,7 @@
 				 * NULL if end of chain. */
     Tcl_Obj *objPtr;		/* Points to Tcl object that holds the
 				 * literal's bytes and length. */
-<<<<<<< HEAD
-    size_t refCount;		/* If in an interpreter's global literal
-=======
     TCL_HASH_TYPE refCount; /* If in an interpreter's global literal
->>>>>>> f527a3f4
 				 * table, the number of ByteCode structures
 				 * that share the literal object; the literal
 				 * entry can be freed when refCount drops to
@@ -1582,15 +1536,6 @@
     LiteralEntry *staticBuckets[TCL_SMALL_HASH_TABLE];
 				/* Bucket array used for small tables to avoid
 				 * mallocs and frees. */
-<<<<<<< HEAD
-    size_t numBuckets;		/* Total number of buckets allocated at
-				 * **buckets. */
-    size_t numEntries;		/* Total number of entries present in
-				 * table. */
-    size_t rebuildSize;		/* Enlarge table when numEntries gets to be
-				 * this large. */
-    size_t mask;		/* Mask value used in hashing function. */
-=======
     TCL_HASH_TYPE numBuckets; /* Total number of buckets allocated at
 				 * **buckets. */
     TCL_HASH_TYPE numEntries; /* Total number of entries present in
@@ -1598,7 +1543,6 @@
     TCL_HASH_TYPE rebuildSize; /* Enlarge table when numEntries gets to be
 				 * this large. */
     TCL_HASH_TYPE mask;		/* Mask value used in hashing function. */
->>>>>>> f527a3f4
 } LiteralTable;
 
 /*
@@ -1716,20 +1660,12 @@
 				 * recreated). */
     Namespace *nsPtr;		/* Points to the namespace containing this
 				 * command. */
-<<<<<<< HEAD
-    size_t refCount;		/* 1 if in command hashtable plus 1 for each
-=======
     TCL_HASH_TYPE refCount;	/* 1 if in command hashtable plus 1 for each
->>>>>>> f527a3f4
 				 * reference from a CmdName Tcl object
 				 * representing a command's name in a ByteCode
 				 * instruction sequence. This structure can be
 				 * freed when refCount becomes zero. */
-<<<<<<< HEAD
-    size_t cmdEpoch;		/* Incremented to invalidate any references
-=======
     TCL_HASH_TYPE cmdEpoch;	/* Incremented to invalidate any references
->>>>>>> f527a3f4
 				 * that point to this command when it is
 				 * renamed, deleted, hidden, or exposed. */
     CompileProc *compileProc;	/* Procedure called to compile command. NULL
@@ -1957,11 +1893,7 @@
 				 * compiled by the interpreter. Indexed by the
 				 * string representations of literals. Used to
 				 * avoid creating duplicate objects. */
-<<<<<<< HEAD
-    size_t compileEpoch;	/* Holds the current "compilation epoch" for
-=======
     TCL_HASH_TYPE compileEpoch;	/* Holds the current "compilation epoch" for
->>>>>>> f527a3f4
 				 * this interpreter. This is incremented to
 				 * invalidate existing ByteCodes when, e.g., a
 				 * command with a compile procedure is
@@ -2443,15 +2375,9 @@
  */
 
 typedef struct List {
-<<<<<<< HEAD
-    size_t refCount;
+    TCL_HASH_TYPE refCount;
     size_t maxElemCount;		/* Total number of element array slots. */
     size_t elemCount;		/* Current number of list elements. */
-=======
-    TCL_HASH_TYPE refCount;
-    int maxElemCount;		/* Total number of element array slots. */
-    int elemCount;		/* Current number of list elements. */
->>>>>>> f527a3f4
     int canonicalFlag;		/* Set if the string representation was
 				 * derived from the list representation. May
 				 * be ignored if there is no string rep at
@@ -2661,11 +2587,7 @@
  *----------------------------------------------------------------
  */
 
-<<<<<<< HEAD
-typedef void (TclInitProcessGlobalValueProc)(char **valuePtr, size_t *lengthPtr,
-=======
 typedef void (TclInitProcessGlobalValueProc)(char **valuePtr, TCL_HASH_TYPE *lengthPtr,
->>>>>>> f527a3f4
 	Tcl_Encoding *encodingPtr);
 
 /*
@@ -2677,15 +2599,9 @@
  */
 
 typedef struct ProcessGlobalValue {
-<<<<<<< HEAD
-    size_t epoch;		/* Epoch counter to detect changes in the
-				 * global value. */
-    size_t numBytes;		/* Length of the global string. */
-=======
     TCL_HASH_TYPE epoch;		/* Epoch counter to detect changes in the
 				 * global value. */
     TCL_HASH_TYPE numBytes;	/* Length of the global string. */
->>>>>>> f527a3f4
     char *value;		/* The global string value. */
     Tcl_Encoding encoding;	/* system encoding when global string was
 				 * initialized. */
@@ -3050,11 +2966,7 @@
 MODULE_SCOPE Tcl_Obj *	TclGetSourceFromFrame(CmdFrame *cfPtr, int objc,
 			    Tcl_Obj *const objv[]);
 MODULE_SCOPE char *	TclGetStringStorage(Tcl_Obj *objPtr,
-<<<<<<< HEAD
-			    size_t *sizePtr);
-=======
 			    TCL_HASH_TYPE *sizePtr);
->>>>>>> f527a3f4
 MODULE_SCOPE int	TclGetLoadedLibraries(Tcl_Interp *interp,
 				const char *targetName,
 				const char *packageName);
@@ -3172,11 +3084,7 @@
 			    size_t stackSize, int flags);
 MODULE_SCOPE size_t	TclpFindVariable(const char *name, size_t *lengthPtr);
 MODULE_SCOPE void	TclpInitLibraryPath(char **valuePtr,
-<<<<<<< HEAD
-			    size_t *lengthPtr, Tcl_Encoding *encodingPtr);
-=======
 			    TCL_HASH_TYPE *lengthPtr, Tcl_Encoding *encodingPtr);
->>>>>>> f527a3f4
 MODULE_SCOPE void	TclpInitLock(void);
 MODULE_SCOPE ClientData	TclpInitNotifier(void);
 MODULE_SCOPE void	TclpInitPlatform(void);
@@ -4527,11 +4435,7 @@
 	(objPtr)->bytes	 = &tclEmptyString; \
 	(objPtr)->length = 0; \
     } else { \
-<<<<<<< HEAD
-	(objPtr)->bytes = (char *)Tcl_Alloc((size_t)(len) + 1U); \
-=======
-	(objPtr)->bytes = (char *)ckalloc((len) + 1U); \
->>>>>>> f527a3f4
+	(objPtr)->bytes = (char *)Tcl_Alloc((len) + 1U); \
 	memcpy((objPtr)->bytes, (bytePtr) ? (bytePtr) : &tclEmptyString, (len)); \
 	(objPtr)->bytes[len] = '\0'; \
 	(objPtr)->length = (len); \
