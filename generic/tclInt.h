/*
 * tclInt.h --
 *
 *	Declarations of things used internally by the Tcl interpreter.
 *
 * Copyright (c) 1987-1993 The Regents of the University of California.
 * Copyright (c) 1993-1997 Lucent Technologies.
 * Copyright (c) 1994-1998 Sun Microsystems, Inc.
 * Copyright (c) 1998-1999 by Scriptics Corporation.
 * Copyright (c) 2001, 2002 by Kevin B. Kenny.  All rights reserved.
 * Copyright (c) 2007 Daniel A. Steffen <das@users.sourceforge.net>
 * Copyright (c) 2006-2008 by Joe Mistachkin.  All rights reserved.
 * Copyright (c) 2008 by Miguel Sofer. All rights reserved.
 *
 * See the file "license.terms" for information on usage and redistribution of
 * this file, and for a DISCLAIMER OF ALL WARRANTIES.
 */

#ifndef _TCLINT
#define _TCLINT

/*
 * Some numerics configuration options.
 */

#undef ACCEPT_NAN

/*
<<<<<<< HEAD
=======
 * In Tcl 8.7, stop supporting special hacks for legacy Itcl 3.
 * Itcl 4 doesn't need them. Itcl 3 can be updated to not need them
 * using the Tcl(Init|Reset)RewriteEnsemble() routines in all Tcl 8.6+
 * releases.  Perhaps Tcl 8.7 will add even better public interfaces
 * supporting all the re-invocation mechanisms extensions like Itcl 3
 * need.  As an absolute last resort, folks who must make Itcl 3 work
 * unchanged with Tcl 8.7 can remove this line to regain the migration
 * support.  Tcl 9 will no longer offer even that option.
 */

#define AVOID_HACKS_FOR_ITCL 1


/*
 * Used to tag functions that are only to be visible within the module being
 * built and not outside it (where this is supported by the linker).
 * Also used in the platform-specific *Port.h files.
 */

#ifndef MODULE_SCOPE
#   ifdef __cplusplus
#	define MODULE_SCOPE extern "C"
#   else
#	define MODULE_SCOPE extern
#   endif
#endif



/*
>>>>>>> d5793333
 * Common include files needed by most of the Tcl source files are included
 * here, so that system-dependent personalizations for the include files only
 * have to be made in once place. This results in a few extra includes, but
 * greater modularity. The order of the three groups of #includes is
 * important. For example, stdio.h is needed by tcl.h.
 */

#include "tclPort.h"

#include <stdio.h>

#include <ctype.h>
#include <stdarg.h>
#ifdef NO_STDLIB_H
#   include "../compat/stdlib.h"
#else
#   include <stdlib.h>
#endif
#ifdef NO_STRING_H
#include "../compat/string.h"
#else
#include <string.h>
#endif
#if defined(STDC_HEADERS) || defined(__STDC__) || defined(__C99__FUNC__) \
     || defined(__cplusplus) || defined(_MSC_VER)
#include <stddef.h>
#else
typedef int ptrdiff_t;
#endif

/*
 * Ensure WORDS_BIGENDIAN is defined correctly:
 * Needs to happen here in addition to configure to work with fat compiles on
 * Darwin (where configure runs only once for multiple architectures).
 */

#ifdef HAVE_SYS_TYPES_H
#    include <sys/types.h>
#endif
#ifdef HAVE_SYS_PARAM_H
#    include <sys/param.h>
#endif
#ifdef BYTE_ORDER
#    ifdef BIG_ENDIAN
#	 if BYTE_ORDER == BIG_ENDIAN
#	     undef WORDS_BIGENDIAN
#	     define WORDS_BIGENDIAN 1
#	 endif
#    endif
#    ifdef LITTLE_ENDIAN
#	 if BYTE_ORDER == LITTLE_ENDIAN
#	     undef WORDS_BIGENDIAN
#	 endif
#    endif
#endif

/*
 * Macros used to cast between pointers and integers (e.g. when storing an int
 * in ClientData), on 64-bit architectures they avoid gcc warning about "cast
 * to/from pointer from/to integer of different size".
 */

#if !defined(INT2PTR) && !defined(PTR2INT)
#   if defined(HAVE_INTPTR_T) || defined(intptr_t)
#	define INT2PTR(p) ((void *)(intptr_t)(p))
#	define PTR2INT(p) ((int)(intptr_t)(p))
#   else
#	define INT2PTR(p) ((void *)(p))
#	define PTR2INT(p) ((int)(p))
#   endif
#endif
#if !defined(UINT2PTR) && !defined(PTR2UINT)
#   if defined(HAVE_UINTPTR_T) || defined(uintptr_t)
#	define UINT2PTR(p) ((void *)(uintptr_t)(p))
#	define PTR2UINT(p) ((unsigned int)(uintptr_t)(p))
#   else
#	define UINT2PTR(p) ((void *)(p))
#	define PTR2UINT(p) ((unsigned int)(p))
#   endif
#endif

#if defined(_WIN32) && defined(_MSC_VER)
#   define vsnprintf _vsnprintf
#endif

#if !defined(TCL_THREADS)
#   define TCL_THREADS 1
#endif
#if !TCL_THREADS
#   undef TCL_DECLARE_MUTEX
#   define TCL_DECLARE_MUTEX(name)
#   undef  Tcl_MutexLock
#   define Tcl_MutexLock(mutexPtr)
#   undef  Tcl_MutexUnlock
#   define Tcl_MutexUnlock(mutexPtr)
#   undef  Tcl_MutexFinalize
#   define Tcl_MutexFinalize(mutexPtr)
#   undef  Tcl_ConditionNotify
#   define Tcl_ConditionNotify(condPtr)
#   undef  Tcl_ConditionWait
#   define Tcl_ConditionWait(condPtr, mutexPtr, timePtr)
#   undef  Tcl_ConditionFinalize
#   define Tcl_ConditionFinalize(condPtr)
#endif

/*
 * The following procedures allow namespaces to be customized to support
 * special name resolution rules for commands/variables.
 */

struct Tcl_ResolvedVarInfo;

typedef Tcl_Var (Tcl_ResolveRuntimeVarProc)(Tcl_Interp *interp,
	struct Tcl_ResolvedVarInfo *vinfoPtr);

typedef void (Tcl_ResolveVarDeleteProc)(struct Tcl_ResolvedVarInfo *vinfoPtr);

/*
 * The following structure encapsulates the routines needed to resolve a
 * variable reference at runtime. Any variable specific state will typically
 * be appended to this structure.
 */

typedef struct Tcl_ResolvedVarInfo {
    Tcl_ResolveRuntimeVarProc *fetchProc;
    Tcl_ResolveVarDeleteProc *deleteProc;
} Tcl_ResolvedVarInfo;

typedef int (Tcl_ResolveCompiledVarProc)(Tcl_Interp *interp,
	const char *name, int length, Tcl_Namespace *context,
	Tcl_ResolvedVarInfo **rPtr);

typedef int (Tcl_ResolveVarProc)(Tcl_Interp *interp, const char *name,
	Tcl_Namespace *context, int flags, Tcl_Var *rPtr);

typedef int (Tcl_ResolveCmdProc)(Tcl_Interp *interp, const char *name,
	Tcl_Namespace *context, int flags, Tcl_Command *rPtr);

typedef struct Tcl_ResolverInfo {
    Tcl_ResolveCmdProc *cmdResProc;
				/* Procedure handling command name
				 * resolution. */
    Tcl_ResolveVarProc *varResProc;
				/* Procedure handling variable name resolution
				 * for variables that can only be handled at
				 * runtime. */
    Tcl_ResolveCompiledVarProc *compiledVarResProc;
				/* Procedure handling variable name resolution
				 * at compile time. */
} Tcl_ResolverInfo;

/*
 * This flag bit should not interfere with TCL_GLOBAL_ONLY,
 * TCL_NAMESPACE_ONLY, or TCL_LEAVE_ERR_MSG; it signals that the variable
 * lookup is performed for upvar (or similar) purposes, with slightly
 * different rules:
 *    - Bug #696893 - variable is either proc-local or in the current
 *	namespace; never follow the second (global) resolution path
 *    - Bug #631741 - do not use special namespace or interp resolvers
 */

#define TCL_AVOID_RESOLVERS 0x40000

/*
 *----------------------------------------------------------------
 * Data structures related to namespaces.
 *----------------------------------------------------------------
 */

typedef struct Tcl_Ensemble Tcl_Ensemble;
typedef struct NamespacePathEntry NamespacePathEntry;

/*
 * Special hashtable for variables: this is just a Tcl_HashTable with an nsPtr
 * field added at the end: in this way variables can find their namespace
 * without having to copy a pointer in their struct: they can access it via
 * their hPtr->tablePtr.
 */

typedef struct TclVarHashTable {
    Tcl_HashTable table;
    struct Namespace *nsPtr;
} TclVarHashTable;

/*
 * This is for itcl - it likes to search our varTables directly :(
 */

#define TclVarHashFindVar(tablePtr, key) \
    TclVarHashCreateVar((tablePtr), (key), NULL)

/*
 * Define this to reduce the amount of space that the average namespace
 * consumes by only allocating the table of child namespaces when necessary.
 * Defining it breaks compatibility for Tcl extensions (e.g., itcl) which
 * reach directly into the Namespace structure.
 */

#undef BREAK_NAMESPACE_COMPAT

/*
 * The structure below defines a namespace.
 * Note: the first five fields must match exactly the fields in a
 * Tcl_Namespace structure (see tcl.h). If you change one, be sure to change
 * the other.
 */

typedef struct Namespace {
    char *name;			/* The namespace's simple (unqualified) name.
				 * This contains no ::'s. The name of the
				 * global namespace is "" although "::" is an
				 * synonym. */
    char *fullName;		/* The namespace's fully qualified name. This
				 * starts with ::. */
    ClientData clientData;	/* An arbitrary value associated with this
				 * namespace. */
    Tcl_NamespaceDeleteProc *deleteProc;
				/* Procedure invoked when deleting the
				 * namespace to, e.g., free clientData. */
    struct Namespace *parentPtr;/* Points to the namespace that contains this
				 * one. NULL if this is the global
				 * namespace. */
#ifndef BREAK_NAMESPACE_COMPAT
    Tcl_HashTable childTable;	/* Contains any child namespaces. Indexed by
				 * strings; values have type (Namespace *). */
#else
    Tcl_HashTable *childTablePtr;
				/* Contains any child namespaces. Indexed by
				 * strings; values have type (Namespace *). If
				 * NULL, there are no children. */
#endif
    size_t nsId;		/* Unique id for the namespace. */
    Tcl_Interp *interp;		/* The interpreter containing this
				 * namespace. */
    int flags;			/* OR-ed combination of the namespace status
				 * flags NS_DYING and NS_DEAD listed below. */
    int activationCount;	/* Number of "activations" or active call
				 * frames for this namespace that are on the
				 * Tcl call stack. The namespace won't be
				 * freed until activationCount becomes zero. */
    size_t refCount;		/* Count of references by namespaceName
				 * objects. The namespace can't be freed until
				 * refCount becomes zero. */
    Tcl_HashTable cmdTable;	/* Contains all the commands currently
				 * registered in the namespace. Indexed by
				 * strings; values have type (Command *).
				 * Commands imported by Tcl_Import have
				 * Command structures that point (via an
				 * ImportedCmdRef structure) to the Command
				 * structure in the source namespace's command
				 * table. */
    TclVarHashTable varTable;	/* Contains all the (global) variables
				 * currently in this namespace. Indexed by
				 * strings; values have type (Var *). */
    char **exportArrayPtr;	/* Points to an array of string patterns
				 * specifying which commands are exported. A
				 * pattern may include "string match" style
				 * wildcard characters to specify multiple
				 * commands; however, no namespace qualifiers
				 * are allowed. NULL if no export patterns are
				 * registered. */
    int numExportPatterns;	/* Number of export patterns currently
				 * registered using "namespace export". */
    int maxExportPatterns;	/* Mumber of export patterns for which space
				 * is currently allocated. */
    size_t cmdRefEpoch;		/* Incremented if a newly added command
				 * shadows a command for which this namespace
				 * has already cached a Command* pointer; this
				 * causes all its cached Command* pointers to
				 * be invalidated. */
    size_t resolverEpoch;	/* Incremented whenever (a) the name
				 * resolution rules change for this namespace
				 * or (b) a newly added command shadows a
				 * command that is compiled to bytecodes. This
				 * invalidates all byte codes compiled in the
				 * namespace, causing the code to be
				 * recompiled under the new rules.*/
    Tcl_ResolveCmdProc *cmdResProc;
				/* If non-null, this procedure overrides the
				 * usual command resolution mechanism in Tcl.
				 * This procedure is invoked within
				 * Tcl_FindCommand to resolve all command
				 * references within the namespace. */
    Tcl_ResolveVarProc *varResProc;
				/* If non-null, this procedure overrides the
				 * usual variable resolution mechanism in Tcl.
				 * This procedure is invoked within
				 * Tcl_FindNamespaceVar to resolve all
				 * variable references within the namespace at
				 * runtime. */
    Tcl_ResolveCompiledVarProc *compiledVarResProc;
				/* If non-null, this procedure overrides the
				 * usual variable resolution mechanism in Tcl.
				 * This procedure is invoked within
				 * LookupCompiledLocal to resolve variable
				 * references within the namespace at compile
				 * time. */
    size_t exportLookupEpoch;	/* Incremented whenever a command is added to
				 * a namespace, removed from a namespace or
				 * the exports of a namespace are changed.
				 * Allows TIP#112-driven command lists to be
				 * validated efficiently. */
    Tcl_Ensemble *ensembles;	/* List of structures that contain the details
				 * of the ensembles that are implemented on
				 * top of this namespace. */
    Tcl_Obj *unknownHandlerPtr;	/* A script fragment to be used when command
				 * resolution in this namespace fails. TIP
				 * 181. */
    int commandPathLength;	/* The length of the explicit path. */
    NamespacePathEntry *commandPathArray;
				/* The explicit path of the namespace as an
				 * array. */
    NamespacePathEntry *commandPathSourceList;
				/* Linked list of path entries that point to
				 * this namespace. */
    Tcl_NamespaceDeleteProc *earlyDeleteProc;
				/* Just like the deleteProc field (and called
				 * with the same clientData) but called at the
				 * start of the deletion process, so there is
				 * a chance for code to do stuff inside the
				 * namespace before deletion completes. */
} Namespace;

/*
 * An entry on a namespace's command resolution path.
 */

struct NamespacePathEntry {
    Namespace *nsPtr;		/* What does this path entry point to? If it
				 * is NULL, this path entry points is
				 * redundant and should be skipped. */
    Namespace *creatorNsPtr;	/* Where does this path entry point from? This
				 * allows for efficient invalidation of
				 * references when the path entry's target
				 * updates its current list of defined
				 * commands. */
    NamespacePathEntry *prevPtr, *nextPtr;
				/* Linked list pointers or NULL at either end
				 * of the list that hangs off Namespace's
				 * commandPathSourceList field. */
};

/*
 * Flags used to represent the status of a namespace:
 *
 * NS_DYING -	1 means Tcl_DeleteNamespace has been called to delete the
 *		namespace but there are still active call frames on the Tcl
 *		stack that refer to the namespace. When the last call frame
 *		referring to it has been popped, it's variables and command
 *		will be destroyed and it will be marked "dead" (NS_DEAD). The
 *		namespace can no longer be looked up by name.
 * NS_DEAD -	1 means Tcl_DeleteNamespace has been called to delete the
 *		namespace and no call frames still refer to it. Its variables
 *		and command have already been destroyed. This bit allows the
 *		namespace resolution code to recognize that the namespace is
 *		"deleted". When the last namespaceName object in any byte code
 *		unit that refers to the namespace has been freed (i.e., when
 *		the namespace's refCount is 0), the namespace's storage will
 *		be freed.
 * NS_KILLED -	1 means that TclTeardownNamespace has already been called on
 *		this namespace and it should not be called again [Bug 1355942]
 * NS_SUPPRESS_COMPILATION -
 *		Marks the commands in this namespace for not being compiled,
 *		forcing them to be looked up every time.
 */

#define NS_DYING	0x01
#define NS_DEAD		0x02
#define NS_KILLED	0x04
#define NS_SUPPRESS_COMPILATION	0x08

/*
 * Flags passed to TclGetNamespaceForQualName:
 *
 * TCL_GLOBAL_ONLY		- (see tcl.h) Look only in the global ns.
 * TCL_NAMESPACE_ONLY		- (see tcl.h) Look only in the context ns.
 * TCL_CREATE_NS_IF_UNKNOWN	- Create unknown namespaces.
 * TCL_FIND_ONLY_NS		- The name sought is a namespace name.
 */

#define TCL_CREATE_NS_IF_UNKNOWN	0x800
#define TCL_FIND_ONLY_NS		0x1000

/*
 * The client data for an ensemble command. This consists of the table of
 * commands that are actually exported by the namespace, and an epoch counter
 * that, combined with the exportLookupEpoch field of the namespace structure,
 * defines whether the table contains valid data or will need to be recomputed
 * next time the ensemble command is called.
 */

typedef struct EnsembleConfig {
    Namespace *nsPtr;		/* The namespace backing this ensemble up. */
    Tcl_Command token;		/* The token for the command that provides
				 * ensemble support for the namespace, or NULL
				 * if the command has been deleted (or never
				 * existed; the global namespace never has an
				 * ensemble command.) */
    size_t epoch;		/* The epoch at which this ensemble's table of
				 * exported commands is valid. */
    char **subcommandArrayPtr;	/* Array of ensemble subcommand names. At all
				 * consistent points, this will have the same
				 * number of entries as there are entries in
				 * the subcommandTable hash. */
    Tcl_HashTable subcommandTable;
				/* Hash table of ensemble subcommand names,
				 * which are its keys so this also provides
				 * the storage management for those subcommand
				 * names. The contents of the entry values are
				 * object version the prefix lists to use when
				 * substituting for the command/subcommand to
				 * build the ensemble implementation command.
				 * Has to be stored here as well as in
				 * subcommandDict because that field is NULL
				 * when we are deriving the ensemble from the
				 * namespace exports list. FUTURE WORK: use
				 * object hash table here. */
    struct EnsembleConfig *next;/* The next ensemble in the linked list of
				 * ensembles associated with a namespace. If
				 * this field points to this ensemble, the
				 * structure has already been unlinked from
				 * all lists, and cannot be found by scanning
				 * the list from the namespace's ensemble
				 * field. */
    int flags;			/* ORed combo of TCL_ENSEMBLE_PREFIX,
				 * ENSEMBLE_DEAD and ENSEMBLE_COMPILE. */

    /* OBJECT FIELDS FOR ENSEMBLE CONFIGURATION */

    Tcl_Obj *subcommandDict;	/* Dictionary providing mapping from
				 * subcommands to their implementing command
				 * prefixes, or NULL if we are to build the
				 * map automatically from the namespace
				 * exports. */
    Tcl_Obj *subcmdList;	/* List of commands that this ensemble
				 * actually provides, and whose implementation
				 * will be built using the subcommandDict (if
				 * present and defined) and by simple mapping
				 * to the namespace otherwise. If NULL,
				 * indicates that we are using the (dynamic)
				 * list of currently exported commands. */
    Tcl_Obj *unknownHandler;	/* Script prefix used to handle the case when
				 * no match is found (according to the rule
				 * defined by flag bit TCL_ENSEMBLE_PREFIX) or
				 * NULL to use the default error-generating
				 * behaviour. The script execution gets all
				 * the arguments to the ensemble command
				 * (including objv[0]) and will have the
				 * results passed directly back to the caller
				 * (including the error code) unless the code
				 * is TCL_CONTINUE in which case the
				 * subcommand will be reparsed by the ensemble
				 * core, presumably because the ensemble
				 * itself has been updated. */
    Tcl_Obj *parameterList;	/* List of ensemble parameter names. */
    int numParameters;		/* Cached number of parameters. This is either
				 * 0 (if the parameterList field is NULL) or
				 * the length of the list in the parameterList
				 * field. */
} EnsembleConfig;

/*
 * Various bits for the EnsembleConfig.flags field.
 */

#define ENSEMBLE_DEAD	0x1	/* Flag value to say that the ensemble is dead
				 * and on its way out. */
#define ENSEMBLE_COMPILE 0x4	/* Flag to enable bytecode compilation of an
				 * ensemble. */

/*
 *----------------------------------------------------------------
 * Data structures related to variables. These are used primarily in tclVar.c
 *----------------------------------------------------------------
 */

/*
 * The following structure defines a variable trace, which is used to invoke a
 * specific C procedure whenever certain operations are performed on a
 * variable.
 */

typedef struct VarTrace {
    Tcl_VarTraceProc *traceProc;/* Procedure to call when operations given by
				 * flags are performed on variable. */
    ClientData clientData;	/* Argument to pass to proc. */
    int flags;			/* What events the trace procedure is
				 * interested in: OR-ed combination of
				 * TCL_TRACE_READS, TCL_TRACE_WRITES,
				 * TCL_TRACE_UNSETS and TCL_TRACE_ARRAY. */
    struct VarTrace *nextPtr;	/* Next in list of traces associated with a
				 * particular variable. */
} VarTrace;

/*
 * The following structure defines a command trace, which is used to invoke a
 * specific C procedure whenever certain operations are performed on a
 * command.
 */

typedef struct CommandTrace {
    Tcl_CommandTraceProc *traceProc;
				/* Procedure to call when operations given by
				 * flags are performed on command. */
    ClientData clientData;	/* Argument to pass to proc. */
    int flags;			/* What events the trace procedure is
				 * interested in: OR-ed combination of
				 * TCL_TRACE_RENAME, TCL_TRACE_DELETE. */
    struct CommandTrace *nextPtr;
				/* Next in list of traces associated with a
				 * particular command. */
    size_t refCount;		/* Used to ensure this structure is not
				 * deleted too early. Keeps track of how many
				 * pieces of code have a pointer to this
				 * structure. */
} CommandTrace;

/*
 * When a command trace is active (i.e. its associated procedure is executing)
 * one of the following structures is linked into a list associated with the
 * command's interpreter. The information in the structure is needed in order
 * for Tcl to behave reasonably if traces are deleted while traces are active.
 */

typedef struct ActiveCommandTrace {
    struct Command *cmdPtr;	/* Command that's being traced. */
    struct ActiveCommandTrace *nextPtr;
				/* Next in list of all active command traces
				 * for the interpreter, or NULL if no more. */
    CommandTrace *nextTracePtr;	/* Next trace to check after current trace
				 * procedure returns; if this trace gets
				 * deleted, must update pointer to avoid using
				 * free'd memory. */
    int reverseScan;		/* Boolean set true when traces are scanning
				 * in reverse order. */
} ActiveCommandTrace;

/*
 * When a variable trace is active (i.e. its associated procedure is
 * executing) one of the following structures is linked into a list associated
 * with the variable's interpreter. The information in the structure is needed
 * in order for Tcl to behave reasonably if traces are deleted while traces
 * are active.
 */

typedef struct ActiveVarTrace {
    struct Var *varPtr;		/* Variable that's being traced. */
    struct ActiveVarTrace *nextPtr;
				/* Next in list of all active variable traces
				 * for the interpreter, or NULL if no more. */
    VarTrace *nextTracePtr;	/* Next trace to check after current trace
				 * procedure returns; if this trace gets
				 * deleted, must update pointer to avoid using
				 * free'd memory. */
} ActiveVarTrace;

/*
 * The structure below defines a variable, which associates a string name with
 * a Tcl_Obj value. These structures are kept in procedure call frames (for
 * local variables recognized by the compiler) or in the heap (for global
 * variables and any variable not known to the compiler). For each Var
 * structure in the heap, a hash table entry holds the variable name and a
 * pointer to the Var structure.
 */

typedef struct Var {
    int flags;			/* Miscellaneous bits of information about
				 * variable. See below for definitions. */
    union {
	Tcl_Obj *objPtr;	/* The variable's object value. Used for
				 * scalar variables and array elements. */
	TclVarHashTable *tablePtr;/* For array variables, this points to
				 * information about the hash table used to
				 * implement the associative array. Points to
				 * ckalloc-ed data. */
	struct Var *linkPtr;	/* If this is a global variable being referred
				 * to in a procedure, or a variable created by
				 * "upvar", this field points to the
				 * referenced variable's Var struct. */
    } value;
} Var;

typedef struct VarInHash {
    Var var;
    size_t refCount;		/* Counts number of active uses of this
				 * variable: 1 for the entry in the hash
				 * table, 1 for each additional variable whose
				 * linkPtr points here, 1 for each nested
				 * trace active on variable, and 1 if the
				 * variable is a namespace variable. This
				 * record can't be deleted until refCount
				 * becomes 0. */
    Tcl_HashEntry entry;	/* The hash table entry that refers to this
				 * variable. This is used to find the name of
				 * the variable and to delete it from its
				 * hashtable if it is no longer needed. It
				 * also holds the variable's name. */
} VarInHash;

/*
 * Flag bits for variables. The first two (VAR_ARRAY and VAR_LINK) are
 * mutually exclusive and give the "type" of the variable. If none is set,
 * this is a scalar variable.
 *
 * VAR_ARRAY -			1 means this is an array variable rather than
 *				a scalar variable or link. The "tablePtr"
 *				field points to the array's hashtable for its
 *				elements.
 * VAR_LINK -			1 means this Var structure contains a pointer
 *				to another Var structure that either has the
 *				real value or is itself another VAR_LINK
 *				pointer. Variables like this come about
 *				through "upvar" and "global" commands, or
 *				through references to variables in enclosing
 *				namespaces.
 *
 * Flags that indicate the type and status of storage; none is set for
 * compiled local variables (Var structs).
 *
 * VAR_IN_HASHTABLE -		1 means this variable is in a hashtable and
 *				the Var structure is malloced. 0 if it is a
 *				local variable that was assigned a slot in a
 *				procedure frame by the compiler so the Var
 *				storage is part of the call frame.
 * VAR_DEAD_HASH		1 means that this var's entry in the hashtable
 *				has already been deleted.
 * VAR_ARRAY_ELEMENT -		1 means that this variable is an array
 *				element, so it is not legal for it to be an
 *				array itself (the VAR_ARRAY flag had better
 *				not be set).
 * VAR_NAMESPACE_VAR -		1 means that this variable was declared as a
 *				namespace variable. This flag ensures it
 *				persists until its namespace is destroyed or
 *				until the variable is unset; it will persist
 *				even if it has not been initialized and is
 *				marked undefined. The variable's refCount is
 *				incremented to reflect the "reference" from
 *				its namespace.
 *
 * Flag values relating to the variable's trace and search status.
 *
 * VAR_TRACED_READ
 * VAR_TRACED_WRITE
 * VAR_TRACED_UNSET
 * VAR_TRACED_ARRAY
 * VAR_TRACE_ACTIVE -		1 means that trace processing is currently
 *				underway for a read or write access, so new
 *				read or write accesses should not cause trace
 *				procedures to be called and the variable can't
 *				be deleted.
 * VAR_SEARCH_ACTIVE
 *
 * The following additional flags are used with the CompiledLocal type defined
 * below:
 *
 * VAR_ARGUMENT -		1 means that this variable holds a procedure
 *				argument.
 * VAR_TEMPORARY -		1 if the local variable is an anonymous
 *				temporary variable. Temporaries have a NULL
 *				name.
 * VAR_RESOLVED -		1 if name resolution has been done for this
 *				variable.
 * VAR_IS_ARGS			1 if this variable is the last argument and is
 *				named "args".
 */

/*
 * FLAGS RENUMBERED: everything breaks already, make things simpler.
 *
 * IMPORTANT: skip the values 0x10, 0x20, 0x40, 0x800 corresponding to
 * TCL_TRACE_(READS/WRITES/UNSETS/ARRAY): makes code simpler in tclTrace.c
 *
 * Keep the flag values for VAR_ARGUMENT and VAR_TEMPORARY so that old values
 * in precompiled scripts keep working.
 */

/* Type of value (0 is scalar) */
#define VAR_ARRAY		0x1
#define VAR_LINK		0x2

/* Type of storage (0 is compiled local) */
#define VAR_IN_HASHTABLE	0x4
#define VAR_DEAD_HASH		0x8
#define VAR_ARRAY_ELEMENT	0x1000
#define VAR_NAMESPACE_VAR	0x80	/* KEEP OLD VALUE for Itcl */

#define VAR_ALL_HASH \
	(VAR_IN_HASHTABLE|VAR_DEAD_HASH|VAR_NAMESPACE_VAR|VAR_ARRAY_ELEMENT)

/* Trace and search state. */

#define VAR_TRACED_READ		0x10	/* TCL_TRACE_READS */
#define VAR_TRACED_WRITE	0x20	/* TCL_TRACE_WRITES */
#define VAR_TRACED_UNSET	0x40	/* TCL_TRACE_UNSETS */
#define VAR_TRACED_ARRAY	0x800	/* TCL_TRACE_ARRAY */
#define VAR_TRACE_ACTIVE	0x2000
#define VAR_SEARCH_ACTIVE	0x4000
#define VAR_ALL_TRACES \
	(VAR_TRACED_READ|VAR_TRACED_WRITE|VAR_TRACED_ARRAY|VAR_TRACED_UNSET)

/* Special handling on initialisation (only CompiledLocal). */
#define VAR_ARGUMENT		0x100	/* KEEP OLD VALUE! See tclProc.c */
#define VAR_TEMPORARY		0x200	/* KEEP OLD VALUE! See tclProc.c */
#define VAR_IS_ARGS		0x400
#define VAR_RESOLVED		0x8000

/*
 * Macros to ensure that various flag bits are set properly for variables.
 * The ANSI C "prototypes" for these macros are:
 *
 * MODULE_SCOPE void	TclSetVarScalar(Var *varPtr);
 * MODULE_SCOPE void	TclSetVarArray(Var *varPtr);
 * MODULE_SCOPE void	TclSetVarLink(Var *varPtr);
 * MODULE_SCOPE void	TclSetVarArrayElement(Var *varPtr);
 * MODULE_SCOPE void	TclSetVarUndefined(Var *varPtr);
 * MODULE_SCOPE void	TclClearVarUndefined(Var *varPtr);
 */

#define TclSetVarScalar(varPtr) \
    (varPtr)->flags &= ~(VAR_ARRAY|VAR_LINK)

#define TclSetVarArray(varPtr) \
    (varPtr)->flags = ((varPtr)->flags & ~VAR_LINK) | VAR_ARRAY

#define TclSetVarLink(varPtr) \
    (varPtr)->flags = ((varPtr)->flags & ~VAR_ARRAY) | VAR_LINK

#define TclSetVarArrayElement(varPtr) \
    (varPtr)->flags = ((varPtr)->flags & ~VAR_ARRAY) | VAR_ARRAY_ELEMENT

#define TclSetVarUndefined(varPtr) \
    (varPtr)->flags &= ~(VAR_ARRAY|VAR_LINK);\
    (varPtr)->value.objPtr = NULL

#define TclClearVarUndefined(varPtr)

#define TclSetVarTraceActive(varPtr) \
    (varPtr)->flags |= VAR_TRACE_ACTIVE

#define TclClearVarTraceActive(varPtr) \
    (varPtr)->flags &= ~VAR_TRACE_ACTIVE

#define TclSetVarNamespaceVar(varPtr) \
    if (!TclIsVarNamespaceVar(varPtr)) {\
	(varPtr)->flags |= VAR_NAMESPACE_VAR;\
	if (TclIsVarInHash(varPtr)) {\
	    ((VarInHash *)(varPtr))->refCount++;\
	}\
    }

#define TclClearVarNamespaceVar(varPtr) \
    if (TclIsVarNamespaceVar(varPtr)) {\
	(varPtr)->flags &= ~VAR_NAMESPACE_VAR;\
	if (TclIsVarInHash(varPtr)) {\
	    ((VarInHash *)(varPtr))->refCount--;\
	}\
    }

/*
 * Macros to read various flag bits of variables.
 * The ANSI C "prototypes" for these macros are:
 *
 * MODULE_SCOPE int	TclIsVarScalar(Var *varPtr);
 * MODULE_SCOPE int	TclIsVarLink(Var *varPtr);
 * MODULE_SCOPE int	TclIsVarArray(Var *varPtr);
 * MODULE_SCOPE int	TclIsVarUndefined(Var *varPtr);
 * MODULE_SCOPE int	TclIsVarArrayElement(Var *varPtr);
 * MODULE_SCOPE int	TclIsVarTemporary(Var *varPtr);
 * MODULE_SCOPE int	TclIsVarArgument(Var *varPtr);
 * MODULE_SCOPE int	TclIsVarResolved(Var *varPtr);
 */

#define TclIsVarScalar(varPtr) \
    !((varPtr)->flags & (VAR_ARRAY|VAR_LINK))

#define TclIsVarLink(varPtr) \
    ((varPtr)->flags & VAR_LINK)

#define TclIsVarArray(varPtr) \
    ((varPtr)->flags & VAR_ARRAY)

#define TclIsVarUndefined(varPtr) \
    ((varPtr)->value.objPtr == NULL)

#define TclIsVarArrayElement(varPtr) \
    ((varPtr)->flags & VAR_ARRAY_ELEMENT)

#define TclIsVarNamespaceVar(varPtr) \
    ((varPtr)->flags & VAR_NAMESPACE_VAR)

#define TclIsVarTemporary(varPtr) \
    ((varPtr)->flags & VAR_TEMPORARY)

#define TclIsVarArgument(varPtr) \
    ((varPtr)->flags & VAR_ARGUMENT)

#define TclIsVarResolved(varPtr) \
    ((varPtr)->flags & VAR_RESOLVED)

#define TclIsVarTraceActive(varPtr) \
    ((varPtr)->flags & VAR_TRACE_ACTIVE)

#define TclIsVarTraced(varPtr) \
    ((varPtr)->flags & VAR_ALL_TRACES)

#define TclIsVarInHash(varPtr) \
    ((varPtr)->flags & VAR_IN_HASHTABLE)

#define TclIsVarDeadHash(varPtr) \
    ((varPtr)->flags & VAR_DEAD_HASH)

#define TclGetVarNsPtr(varPtr) \
    (TclIsVarInHash(varPtr) \
	? ((TclVarHashTable *) ((((VarInHash *) (varPtr))->entry.tablePtr)))->nsPtr \
	: NULL)

#define VarHashRefCount(varPtr) \
    ((VarInHash *) (varPtr))->refCount

/*
 * Macros for direct variable access by TEBC.
 */

#define TclIsVarDirectReadable(varPtr) \
    (   !((varPtr)->flags & (VAR_ARRAY|VAR_LINK|VAR_TRACED_READ)) \
    &&  (varPtr)->value.objPtr)

#define TclIsVarDirectWritable(varPtr) \
    !((varPtr)->flags & (VAR_ARRAY|VAR_LINK|VAR_TRACED_WRITE|VAR_DEAD_HASH))

#define TclIsVarDirectUnsettable(varPtr) \
    !((varPtr)->flags & (VAR_ARRAY|VAR_LINK|VAR_TRACED_READ|VAR_TRACED_WRITE|VAR_TRACED_UNSET|VAR_DEAD_HASH))

#define TclIsVarDirectModifyable(varPtr) \
    (   !((varPtr)->flags & (VAR_ARRAY|VAR_LINK|VAR_TRACED_READ|VAR_TRACED_WRITE)) \
    &&  (varPtr)->value.objPtr)

#define TclIsVarDirectReadable2(varPtr, arrayPtr) \
    (TclIsVarDirectReadable(varPtr) &&\
	(!(arrayPtr) || !((arrayPtr)->flags & VAR_TRACED_READ)))

#define TclIsVarDirectWritable2(varPtr, arrayPtr) \
    (TclIsVarDirectWritable(varPtr) &&\
	(!(arrayPtr) || !((arrayPtr)->flags & VAR_TRACED_WRITE)))

#define TclIsVarDirectModifyable2(varPtr, arrayPtr) \
    (TclIsVarDirectModifyable(varPtr) &&\
	(!(arrayPtr) || !((arrayPtr)->flags & (VAR_TRACED_READ|VAR_TRACED_WRITE))))

/*
 *----------------------------------------------------------------
 * Data structures related to procedures. These are used primarily in
 * tclProc.c, tclCompile.c, and tclExecute.c.
 *----------------------------------------------------------------
 */

/*
 * Forward declaration to prevent an error when the forward reference to
 * Command is encountered in the Proc and ImportRef types declared below.
 */

struct Command;

/*
 * The variable-length structure below describes a local variable of a
 * procedure that was recognized by the compiler. These variables have a name,
 * an element in the array of compiler-assigned local variables in the
 * procedure's call frame, and various other items of information. If the
 * local variable is a formal argument, it may also have a default value. The
 * compiler can't recognize local variables whose names are expressions (these
 * names are only known at runtime when the expressions are evaluated) or
 * local variables that are created as a result of an "upvar" or "uplevel"
 * command. These other local variables are kept separately in a hash table in
 * the call frame.
 */

typedef struct CompiledLocal {
    struct CompiledLocal *nextPtr;
				/* Next compiler-recognized local variable for
				 * this procedure, or NULL if this is the last
				 * local. */
    int nameLength;		/* The number of characters in local
				 * variable's name. Used to speed up variable
				 * lookups. */
    int frameIndex;		/* Index in the array of compiler-assigned
				 * variables in the procedure call frame. */
    int flags;			/* Flag bits for the local variable. Same as
				 * the flags for the Var structure above,
				 * although only VAR_ARGUMENT, VAR_TEMPORARY,
				 * and VAR_RESOLVED make sense. */
    Tcl_Obj *defValuePtr;	/* Pointer to the default value of an
				 * argument, if any. NULL if not an argument
				 * or, if an argument, no default value. */
    Tcl_ResolvedVarInfo *resolveInfo;
				/* Customized variable resolution info
				 * supplied by the Tcl_ResolveCompiledVarProc
				 * associated with a namespace. Each variable
				 * is marked by a unique ClientData tag during
				 * compilation, and that same tag is used to
				 * find the variable at runtime. */
    char name[1];		/* Name of the local variable starts here. If
				 * the name is NULL, this will just be '\0'.
				 * The actual size of this field will be large
				 * enough to hold the name. MUST BE THE LAST
				 * FIELD IN THE STRUCTURE! */
} CompiledLocal;

/*
 * The structure below defines a command procedure, which consists of a
 * collection of Tcl commands plus information about arguments and other local
 * variables recognized at compile time.
 */

typedef struct Proc {
    struct Interp *iPtr;	/* Interpreter for which this command is
				 * defined. */
    size_t refCount;		/* Reference count: 1 if still present in
				 * command table plus 1 for each call to the
				 * procedure that is currently active. This
				 * structure can be freed when refCount
				 * becomes zero. */
    struct Command *cmdPtr;	/* Points to the Command structure for this
				 * procedure. This is used to get the
				 * namespace in which to execute the
				 * procedure. */
    Tcl_Obj *bodyPtr;		/* Points to the ByteCode object for
				 * procedure's body command. */
    int numArgs;		/* Number of formal parameters. */
    int numCompiledLocals;	/* Count of local variables recognized by the
				 * compiler including arguments and
				 * temporaries. */
    CompiledLocal *firstLocalPtr;
				/* Pointer to first of the procedure's
				 * compiler-allocated local variables, or NULL
				 * if none. The first numArgs entries in this
				 * list describe the procedure's formal
				 * arguments. */
    CompiledLocal *lastLocalPtr;/* Pointer to the last allocated local
				 * variable or NULL if none. This has frame
				 * index (numCompiledLocals-1). */
} Proc;

/*
 * The type of functions called to process errors found during the execution
 * of a procedure (or lambda term or ...).
 */

typedef void (ProcErrorProc)(Tcl_Interp *interp, Tcl_Obj *procNameObj);

/*
 * The structure below defines a command trace. This is used to allow Tcl
 * clients to find out whenever a command is about to be executed.
 */

typedef struct Trace {
    int level;			/* Only trace commands at nesting level less
				 * than or equal to this. */
    Tcl_CmdObjTraceProc *proc;	/* Procedure to call to trace command. */
    ClientData clientData;	/* Arbitrary value to pass to proc. */
    struct Trace *nextPtr;	/* Next in list of traces for this interp. */
    int flags;			/* Flags governing the trace - see
				 * Tcl_CreateObjTrace for details. */
    Tcl_CmdObjTraceDeleteProc *delProc;
				/* Procedure to call when trace is deleted. */
} Trace;

/*
 * When an interpreter trace is active (i.e. its associated procedure is
 * executing), one of the following structures is linked into a list
 * associated with the interpreter. The information in the structure is needed
 * in order for Tcl to behave reasonably if traces are deleted while traces
 * are active.
 */

typedef struct ActiveInterpTrace {
    struct ActiveInterpTrace *nextPtr;
				/* Next in list of all active command traces
				 * for the interpreter, or NULL if no more. */
    Trace *nextTracePtr;	/* Next trace to check after current trace
				 * procedure returns; if this trace gets
				 * deleted, must update pointer to avoid using
				 * free'd memory. */
    int reverseScan;		/* Boolean set true when traces are scanning
				 * in reverse order. */
} ActiveInterpTrace;

/*
 * Flag values designating types of execution traces. See tclTrace.c for
 * related flag values.
 *
 * TCL_TRACE_ENTER_EXEC		- triggers enter/enterstep traces.
 * 				- passed to Tcl_CreateObjTrace to set up
 *				  "enterstep" traces.
 * TCL_TRACE_LEAVE_EXEC		- triggers leave/leavestep traces.
 * 				- passed to Tcl_CreateObjTrace to set up
 *				  "leavestep" traces.
 */

#define TCL_TRACE_ENTER_EXEC	1
#define TCL_TRACE_LEAVE_EXEC	2

/*
 * The structure below defines an entry in the assocData hash table which is
 * associated with an interpreter. The entry contains a pointer to a function
 * to call when the interpreter is deleted, and a pointer to a user-defined
 * piece of data.
 */

typedef struct AssocData {
    Tcl_InterpDeleteProc *proc;	/* Proc to call when deleting. */
    ClientData clientData;	/* Value to pass to proc. */
} AssocData;

/*
 * The structure below defines a call frame. A call frame defines a naming
 * context for a procedure call: its local naming scope (for local variables)
 * and its global naming scope (a namespace, perhaps the global :: namespace).
 * A call frame can also define the naming context for a namespace eval or
 * namespace inscope command: the namespace in which the command's code should
 * execute. The Tcl_CallFrame structures exist only while procedures or
 * namespace eval/inscope's are being executed, and provide a kind of Tcl call
 * stack.
 *
 * WARNING!! The structure definition must be kept consistent with the
 * Tcl_CallFrame structure in tcl.h. If you change one, change the other.
 */

/*
 * Will be grown to contain: pointers to the varnames (allocated at the end),
 * plus the init values for each variable (suitable to be memcopied on init)
 */

typedef struct LocalCache {
    size_t refCount;
    int numVars;
    Tcl_Obj *varName0;
} LocalCache;

#define localName(framePtr, i) \
    ((&((framePtr)->localCachePtr->varName0))[(i)])

MODULE_SCOPE void	TclFreeLocalCache(Tcl_Interp *interp,
			    LocalCache *localCachePtr);

typedef struct CallFrame {
    Namespace *nsPtr;		/* Points to the namespace used to resolve
				 * commands and global variables. */
    int isProcCallFrame;	/* If 0, the frame was pushed to execute a
				 * namespace command and var references are
				 * treated as references to namespace vars;
				 * varTablePtr and compiledLocals are ignored.
				 * If FRAME_IS_PROC is set, the frame was
				 * pushed to execute a Tcl procedure and may
				 * have local vars. */
    int objc;			/* This and objv below describe the arguments
				 * for this procedure call. */
    Tcl_Obj *const *objv;	/* Array of argument objects. */
    struct CallFrame *callerPtr;
				/* Value of interp->framePtr when this
				 * procedure was invoked (i.e. next higher in
				 * stack of all active procedures). */
    struct CallFrame *callerVarPtr;
				/* Value of interp->varFramePtr when this
				 * procedure was invoked (i.e. determines
				 * variable scoping within caller). Same as
				 * callerPtr unless an "uplevel" command or
				 * something equivalent was active in the
				 * caller). */
    int level;			/* Level of this procedure, for "uplevel"
				 * purposes (i.e. corresponds to nesting of
				 * callerVarPtr's, not callerPtr's). 1 for
				 * outermost procedure, 0 for top-level. */
    Proc *procPtr;		/* Points to the structure defining the called
				 * procedure. Used to get information such as
				 * the number of compiled local variables
				 * (local variables assigned entries ["slots"]
				 * in the compiledLocals array below). */
    TclVarHashTable *varTablePtr;
				/* Hash table containing local variables not
				 * recognized by the compiler, or created at
				 * execution time through, e.g., upvar.
				 * Initially NULL and created if needed. */
    int numCompiledLocals;	/* Count of local variables recognized by the
				 * compiler including arguments. */
    Var *compiledLocals;	/* Points to the array of local variables
				 * recognized by the compiler. The compiler
				 * emits code that refers to these variables
				 * using an index into this array. */
    ClientData clientData;	/* Pointer to some context that is used by
				 * object systems. The meaning of the contents
				 * of this field is defined by the code that
				 * sets it, and it should only ever be set by
				 * the code that is pushing the frame. In that
				 * case, the code that sets it should also
				 * have some means of discovering what the
				 * meaning of the value is, which we do not
				 * specify. */
    LocalCache *localCachePtr;
    Tcl_Obj    *tailcallPtr;
				/* NULL if no tailcall is scheduled */
} CallFrame;

#define FRAME_IS_PROC	0x1
#define FRAME_IS_LAMBDA 0x2
#define FRAME_IS_METHOD	0x4	/* The frame is a method body, and the frame's
				 * clientData field contains a CallContext
				 * reference. Part of TIP#257. */
#define FRAME_IS_OO_DEFINE 0x8	/* The frame is part of the inside workings of
				 * the [oo::define] command; the clientData
				 * field contains an Object reference that has
				 * been confirmed to refer to a class. Part of
				 * TIP#257. */
#define FRAME_IS_PRIVATE_DEFINE 0x10
				/* Marks this frame as being used for private
				 * declarations with [oo::define]. Usually
				 * OR'd with FRAME_IS_OO_DEFINE. TIP#500. */

/*
 * TIP #280
 * The structure below defines a command frame. A command frame provides
 * location information for all commands executing a tcl script (source, eval,
 * uplevel, procedure bodies, ...). The runtime structure essentially contains
 * the stack trace as it would be if the currently executing command were to
 * throw an error.
 *
 * For commands where it makes sense it refers to the associated CallFrame as
 * well.
 *
 * The structures are chained in a single list, with the top of the stack
 * anchored in the Interp structure.
 *
 * Instances can be allocated on the C stack, or the heap, the former making
 * cleanup a bit simpler.
 */

typedef struct CmdFrame {
    /*
     * General data. Always available.
     */

    int type;			/* Values see below. */
    int level;			/* Number of frames in stack, prevent O(n)
				 * scan of list. */
    int *line;			/* Lines the words of the command start on. */
    int nline;
    CallFrame *framePtr;	/* Procedure activation record, may be
				 * NULL. */
    struct CmdFrame *nextPtr;	/* Link to calling frame. */
    /*
     * Data needed for Eval vs TEBC
     *
     * EXECUTION CONTEXTS and usage of CmdFrame
     *
     * Field	  TEBC		  EvalEx
     * =======	  ====		  ======
     * level	  yes		  yes
     * type	  BC/PREBC	  SRC/EVAL
     * line0	  yes		  yes
     * framePtr	  yes		  yes
     * =======	  ====		  ======
     *
     * =======	  ====		  ========= union data
     * line1	  -		  yes
     * line3	  -		  yes
     * path	  -		  yes
     * -------	  ----		  ------
     * codePtr	  yes		  -
     * pc	  yes		  -
     * =======	  ====		  ======
     *
     * =======	  ====		  ========= union cmd
     * str.cmd	  yes		  yes
     * str.len	  yes		  yes
     * -------	  ----		  ------
     */

    union {
	struct {
	    Tcl_Obj *path;	/* Path of the sourced file the command is
				 * in. */
	} eval;
	struct {
	    const void *codePtr;/* Byte code currently executed... */
	    const char *pc;	/* ... and instruction pointer. */
	} tebc;
    } data;
    Tcl_Obj *cmdObj;
    const char *cmd;		/* The executed command, if possible... */
    int len;			/* ... and its length. */
    const struct CFWordBC *litarg;
				/* Link to set of literal arguments which have
				 * ben pushed on the lineLABCPtr stack by
				 * TclArgumentBCEnter(). These will be removed
				 * by TclArgumentBCRelease. */
} CmdFrame;

typedef struct CFWord {
    CmdFrame *framePtr;		/* CmdFrame to access. */
    int word;			/* Index of the word in the command. */
    size_t refCount;		/* Number of times the word is on the
				 * stack. */
} CFWord;

typedef struct CFWordBC {
    CmdFrame *framePtr;		/* CmdFrame to access. */
    int pc;			/* Instruction pointer of a command in
				 * ExtCmdLoc.loc[.] */
    int word;			/* Index of word in
				 * ExtCmdLoc.loc[cmd]->line[.] */
    struct CFWordBC *prevPtr;	/* Previous entry in stack for same Tcl_Obj. */
    struct CFWordBC *nextPtr;	/* Next entry for same command call. See
				 * CmdFrame litarg field for the list start. */
    Tcl_Obj *obj;		/* Back reference to hashtable key */
} CFWordBC;

/*
 * Structure to record the locations of invisible continuation lines in
 * literal scripts, as character offset from the beginning of the script. Both
 * compiler and direct evaluator use this information to adjust their line
 * counters when tracking through the script, because when it is invoked the
 * continuation line marker as a whole has been removed already, meaning that
 * the \n which was part of it is gone as well, breaking regular line
 * tracking.
 *
 * These structures are allocated and filled by both the function
 * TclSubstTokens() in the file "tclParse.c" and its caller TclEvalEx() in the
 * file "tclBasic.c", and stored in the thread-global hashtable "lineCLPtr" in
 * file "tclObj.c". They are used by the functions TclSetByteCodeFromAny() and
 * TclCompileScript(), both found in the file "tclCompile.c". Their memory is
 * released by the function TclFreeObj(), in the file "tclObj.c", and also by
 * the function TclThreadFinalizeObjects(), in the same file.
 */

#define CLL_END		(-1)

typedef struct ContLineLoc {
    int num;			/* Number of entries in loc, not counting the
				 * final -1 marker entry. */
    int loc[1];			/* Table of locations, as character offsets.
				 * The table is allocated as part of the
				 * structure, extending behind the nominal end
				 * of the structure. An entry containing the
				 * value -1 is put after the last location, as
				 * end-marker/sentinel. */
} ContLineLoc;

/*
 * The following macros define the allowed values for the type field of the
 * CmdFrame structure above. Some of the values occur only in the extended
 * location data referenced via the 'baseLocPtr'.
 *
 * TCL_LOCATION_EVAL	  : Frame is for a script evaluated by EvalEx.
 * TCL_LOCATION_BC	  : Frame is for bytecode.
 * TCL_LOCATION_PREBC	  : Frame is for precompiled bytecode.
 * TCL_LOCATION_SOURCE	  : Frame is for a script evaluated by EvalEx, from a
 *			    sourced file.
 * TCL_LOCATION_PROC	  : Frame is for bytecode of a procedure.
 *
 * A TCL_LOCATION_BC type in a frame can be overridden by _SOURCE and _PROC
 * types, per the context of the byte code in execution.
 */

#define TCL_LOCATION_EVAL	(0) /* Location in a dynamic eval script. */
#define TCL_LOCATION_BC		(2) /* Location in byte code. */
#define TCL_LOCATION_PREBC	(3) /* Location in precompiled byte code, no
				     * location. */
#define TCL_LOCATION_SOURCE	(4) /* Location in a file. */
#define TCL_LOCATION_PROC	(5) /* Location in a dynamic proc. */
#define TCL_LOCATION_LAST	(6) /* Number of values in the enum. */

/*
 * Structure passed to describe procedure-like "procedures" that are not
 * procedures (e.g. a lambda) so that their details can be reported correctly
 * by [info frame]. Contains a sub-structure for each extra field.
 */

typedef Tcl_Obj * (GetFrameInfoValueProc)(ClientData clientData);
typedef struct {
    const char *name;		/* Name of this field. */
    GetFrameInfoValueProc *proc;	/* Function to generate a Tcl_Obj* from the
				 * clientData, or just use the clientData
				 * directly (after casting) if NULL. */
    ClientData clientData;	/* Context for above function, or Tcl_Obj* if
				 * proc field is NULL. */
} ExtraFrameInfoField;
typedef struct {
    int length;			/* Length of array. */
    ExtraFrameInfoField fields[2];
				/* Really as long as necessary, but this is
				 * long enough for nearly anything. */
} ExtraFrameInfo;

/*
 *----------------------------------------------------------------
 * Data structures and procedures related to TclHandles, which are a very
 * lightweight method of preserving enough information to determine if an
 * arbitrary malloc'd block has been deleted.
 *----------------------------------------------------------------
 */

typedef void **TclHandle;

/*
 *----------------------------------------------------------------
 * Experimental flag value passed to Tcl_GetRegExpFromObj. Intended for use
 * only by Expect. It will probably go away in a later release.
 *----------------------------------------------------------------
 */

#define TCL_REG_BOSONLY 002000	/* Prepend \A to pattern so it only matches at
				 * the beginning of the string. */

/*
 * These are a thin layer over TclpThreadKeyDataGet and TclpThreadKeyDataSet
 * when threads are used, or an emulation if there are no threads. These are
 * really internal and Tcl clients should use Tcl_GetThreadData.
 */

MODULE_SCOPE void *	TclThreadDataKeyGet(Tcl_ThreadDataKey *keyPtr);
MODULE_SCOPE void	TclThreadDataKeySet(Tcl_ThreadDataKey *keyPtr,
			    void *data);

/*
 * This is a convenience macro used to initialize a thread local storage ptr.
 */

#define TCL_TSD_INIT(keyPtr) \
	Tcl_GetThreadData((keyPtr), sizeof(ThreadSpecificData))

/*
 *----------------------------------------------------------------
 * Data structures related to bytecode compilation and execution. These are
 * used primarily in tclCompile.c, tclExecute.c, and tclBasic.c.
 *----------------------------------------------------------------
 */

/*
 * Forward declaration to prevent errors when the forward references to
 * Tcl_Parse and CompileEnv are encountered in the procedure type CompileProc
 * declared below.
 */

struct CompileEnv;

/*
 * The type of procedures called by the Tcl bytecode compiler to compile
 * commands. Pointers to these procedures are kept in the Command structure
 * describing each command. The integer value returned by a CompileProc must
 * be one of the following:
 *
 * TCL_OK		Compilation completed normally.
 * TCL_ERROR 		Compilation could not be completed. This can be just a
 * 			judgment by the CompileProc that the command is too
 * 			complex to compile effectively, or it can indicate
 * 			that in the current state of the interp, the command
 * 			would raise an error. The bytecode compiler will not
 * 			do any error reporting at compiler time. Error
 * 			reporting is deferred until the actual runtime,
 * 			because by then changes in the interp state may allow
 * 			the command to be successfully evaluated.
 * TCL_OUT_LINE_COMPILE	A source-compatible alias for TCL_ERROR, kept for the
 * 			sake of old code only.
 */

#define TCL_OUT_LINE_COMPILE	TCL_ERROR

typedef int (CompileProc)(Tcl_Interp *interp, Tcl_Parse *parsePtr,
	struct Command *cmdPtr, struct CompileEnv *compEnvPtr);

/*
 * The type of procedure called from the compilation hook point in
 * SetByteCodeFromAny.
 */

typedef int (CompileHookProc)(Tcl_Interp *interp,
	struct CompileEnv *compEnvPtr, ClientData clientData);

/*
 * The data structure for a (linked list of) execution stacks.
 */

typedef struct ExecStack {
    struct ExecStack *prevPtr;
    struct ExecStack *nextPtr;
    Tcl_Obj **markerPtr;
    Tcl_Obj **endPtr;
    Tcl_Obj **tosPtr;
    Tcl_Obj *stackWords[1];
} ExecStack;

/*
 * The data structure defining the execution environment for ByteCode's.
 * There is one ExecEnv structure per Tcl interpreter. It holds the evaluation
 * stack that holds command operands and results. The stack grows towards
 * increasing addresses. The member stackPtr points to the stackItems of the
 * currently active execution stack.
 */

typedef struct CorContext {
    struct CallFrame *framePtr;
    struct CallFrame *varFramePtr;
    struct CmdFrame *cmdFramePtr;  /* See Interp.cmdFramePtr */
    Tcl_HashTable *lineLABCPtr;    /* See Interp.lineLABCPtr */
} CorContext;

typedef struct CoroutineData {
    struct Command *cmdPtr;	/* The command handle for the coroutine. */
    struct ExecEnv *eePtr;	/* The special execution environment (stacks,
				 * etc.) for the coroutine. */
    struct ExecEnv *callerEEPtr;/* The execution environment for the caller of
				 * the coroutine, which might be the
				 * interpreter global environment or another
				 * coroutine. */
    CorContext caller;
    CorContext running;
    Tcl_HashTable *lineLABCPtr;    /* See Interp.lineLABCPtr */
    void *stackLevel;
    int auxNumLevels;		/* While the coroutine is running the
				 * numLevels of the create/resume command is
				 * stored here; for suspended coroutines it
				 * holds the nesting numLevels at yield. */
    int nargs;                  /* Number of args required for resuming this
				 * coroutine; -2 means "0 or 1" (default), -1
				 * means "any" */
} CoroutineData;

typedef struct ExecEnv {
    ExecStack *execStackPtr;	/* Points to the first item in the evaluation
				 * stack on the heap. */
    Tcl_Obj *constants[2];	/* Pointers to constant "0" and "1" objs. */
    struct Tcl_Interp *interp;
    struct NRE_callback *callbackPtr;
				/* Top callback in NRE's stack. */
    struct CoroutineData *corPtr;
    int rewind;
} ExecEnv;

#define COR_IS_SUSPENDED(corPtr) \
    ((corPtr)->stackLevel == NULL)

/*
 * The definitions for the LiteralTable and LiteralEntry structures. Each
 * interpreter contains a LiteralTable. It is used to reduce the storage
 * needed for all the Tcl objects that hold the literals of scripts compiled
 * by the interpreter. A literal's object is shared by all the ByteCodes that
 * refer to the literal. Each distinct literal has one LiteralEntry entry in
 * the LiteralTable. A literal table is a specialized hash table that is
 * indexed by the literal's string representation, which may contain null
 * characters.
 *
 * Note that we reduce the space needed for literals by sharing literal
 * objects both within a ByteCode (each ByteCode contains a local
 * LiteralTable) and across all an interpreter's ByteCodes (with the
 * interpreter's global LiteralTable).
 */

typedef struct LiteralEntry {
    struct LiteralEntry *nextPtr;
				/* Points to next entry in this hash bucket or
				 * NULL if end of chain. */
    Tcl_Obj *objPtr;		/* Points to Tcl object that holds the
				 * literal's bytes and length. */
    size_t refCount;		/* If in an interpreter's global literal
				 * table, the number of ByteCode structures
				 * that share the literal object; the literal
				 * entry can be freed when refCount drops to
				 * 0. If in a local literal table, (size_t)-1. */
    Namespace *nsPtr;		/* Namespace in which this literal is used. We
				 * try to avoid sharing literal non-FQ command
				 * names among different namespaces to reduce
				 * shimmering. */
} LiteralEntry;

typedef struct LiteralTable {
    LiteralEntry **buckets;	/* Pointer to bucket array. Each element
				 * points to first entry in bucket's hash
				 * chain, or NULL. */
    LiteralEntry *staticBuckets[TCL_SMALL_HASH_TABLE];
				/* Bucket array used for small tables to avoid
				 * mallocs and frees. */
    int numBuckets;		/* Total number of buckets allocated at
				 * **buckets. */
    int numEntries;		/* Total number of entries present in
				 * table. */
    int rebuildSize;		/* Enlarge table when numEntries gets to be
				 * this large. */
    unsigned int mask;		/* Mask value used in hashing function. */
} LiteralTable;

/*
 * The following structure defines for each Tcl interpreter various
 * statistics-related information about the bytecode compiler and
 * interpreter's operation in that interpreter.
 */

#ifdef TCL_COMPILE_STATS
typedef struct ByteCodeStats {
    long numExecutions;		/* Number of ByteCodes executed. */
    long numCompilations;	/* Number of ByteCodes created. */
    long numByteCodesFreed;	/* Number of ByteCodes destroyed. */
    long instructionCount[256];	/* Number of times each instruction was
				 * executed. */

    double totalSrcBytes;	/* Total source bytes ever compiled. */
    double totalByteCodeBytes;	/* Total bytes for all ByteCodes. */
    double currentSrcBytes;	/* Src bytes for all current ByteCodes. */
    double currentByteCodeBytes;/* Code bytes in all current ByteCodes. */

    long srcCount[32];		/* Source size distribution: # of srcs of
				 * size [2**(n-1)..2**n), n in [0..32). */
    long byteCodeCount[32];	/* ByteCode size distribution. */
    long lifetimeCount[32];	/* ByteCode lifetime distribution (ms). */

    double currentInstBytes;	/* Instruction bytes-current ByteCodes. */
    double currentLitBytes;	/* Current literal bytes. */
    double currentExceptBytes;	/* Current exception table bytes. */
    double currentAuxBytes;	/* Current auxiliary information bytes. */
    double currentCmdMapBytes;	/* Current src<->code map bytes. */

    long numLiteralsCreated;	/* Total literal objects ever compiled. */
    double totalLitStringBytes;	/* Total string bytes in all literals. */
    double currentLitStringBytes;
				/* String bytes in current literals. */
    long literalCount[32];	/* Distribution of literal string sizes. */
} ByteCodeStats;
#endif /* TCL_COMPILE_STATS */

/*
 * Structure used in implementation of those core ensembles which are
 * partially compiled. Used as an array of these, with a terminating field
 * whose 'name' is NULL.
 */

typedef struct {
    const char *name;		/* The name of the subcommand. */
    Tcl_ObjCmdProc *proc;	/* The implementation of the subcommand. */
    CompileProc *compileProc;	/* The compiler for the subcommand. */
    Tcl_ObjCmdProc *nreProc;	/* NRE implementation of this command. */
    ClientData clientData;	/* Any clientData to give the command. */
    int unsafe;			/* Whether this command is to be hidden by
				 * default in a safe interpreter. */
} EnsembleImplMap;

/*
 *----------------------------------------------------------------
 * Data structures related to commands.
 *----------------------------------------------------------------
 */

/*
 * An imported command is created in an namespace when it imports a "real"
 * command from another namespace. An imported command has a Command structure
 * that points (via its ClientData value) to the "real" Command structure in
 * the source namespace's command table. The real command records all the
 * imported commands that refer to it in a list of ImportRef structures so
 * that they can be deleted when the real command is deleted.
 */

typedef struct ImportRef {
    struct Command *importedCmdPtr;
				/* Points to the imported command created in
				 * an importing namespace; this command
				 * redirects its invocations to the "real"
				 * command. */
    struct ImportRef *nextPtr;	/* Next element on the linked list of imported
				 * commands that refer to the "real" command.
				 * The real command deletes these imported
				 * commands on this list when it is
				 * deleted. */
} ImportRef;

/*
 * Data structure used as the ClientData of imported commands: commands
 * created in an namespace when it imports a "real" command from another
 * namespace.
 */

typedef struct ImportedCmdData {
    struct Command *realCmdPtr;	/* "Real" command that this imported command
				 * refers to. */
    struct Command *selfPtr;	/* Pointer to this imported command. Needed
				 * only when deleting it in order to remove it
				 * from the real command's linked list of
				 * imported commands that refer to it. */
} ImportedCmdData;

/*
 * A Command structure exists for each command in a namespace. The Tcl_Command
 * opaque type actually refers to these structures.
 */

typedef struct Command {
    Tcl_HashEntry *hPtr;	/* Pointer to the hash table entry that refers
				 * to this command. The hash table is either a
				 * namespace's command table or an
				 * interpreter's hidden command table. This
				 * pointer is used to get a command's name
				 * from its Tcl_Command handle. NULL means
				 * that the hash table entry has been removed
				 * already (this can happen if deleteProc
				 * causes the command to be deleted or
				 * recreated). */
    Namespace *nsPtr;		/* Points to the namespace containing this
				 * command. */
    size_t refCount;		/* 1 if in command hashtable plus 1 for each
				 * reference from a CmdName Tcl object
				 * representing a command's name in a ByteCode
				 * instruction sequence. This structure can be
				 * freed when refCount becomes zero. */
    size_t cmdEpoch;		/* Incremented to invalidate any references
				 * that point to this command when it is
				 * renamed, deleted, hidden, or exposed. */
    CompileProc *compileProc;	/* Procedure called to compile command. NULL
				 * if no compile proc exists for command. */
    Tcl_ObjCmdProc *objProc;	/* Object-based command procedure. */
    ClientData objClientData;	/* Arbitrary value passed to object proc. */
    Tcl_CmdProc *proc;		/* String-based command procedure. */
    ClientData clientData;	/* Arbitrary value passed to string proc. */
    Tcl_CmdDeleteProc *deleteProc;
				/* Procedure invoked when deleting command to,
				 * e.g., free all client data. */
    ClientData deleteData;	/* Arbitrary value passed to deleteProc. */
    int flags;			/* Miscellaneous bits of information about
				 * command. See below for definitions. */
    ImportRef *importRefPtr;	/* List of each imported Command created in
				 * another namespace when this command is
				 * imported. These imported commands redirect
				 * invocations back to this command. The list
				 * is used to remove all those imported
				 * commands when deleting this "real"
				 * command. */
    CommandTrace *tracePtr;	/* First in list of all traces set for this
				 * command. */
    Tcl_ObjCmdProc *nreProc;	/* NRE implementation of this command. */
} Command;

/*
 * Flag bits for commands.
 *
 * CMD_IS_DELETED -		Means that the command is in the process of
 *				being deleted (its deleteProc is currently
 *				executing). Other attempts to delete the
 *				command should be ignored.
 * CMD_TRACE_ACTIVE -		1 means that trace processing is currently
 *				underway for a rename/delete change. See the
 *				two flags below for which is currently being
 *				processed.
 * CMD_HAS_EXEC_TRACES -	1 means that this command has at least one
 *				execution trace (as opposed to simple
 *				delete/rename traces) in its tracePtr list.
 * CMD_COMPILES_EXPANDED -	1 means that this command has a compiler that
 *				can handle expansion (provided it is not the
 *				first word).
 * TCL_TRACE_RENAME -		A rename trace is in progress. Further
 *				recursive renames will not be traced.
 * TCL_TRACE_DELETE -		A delete trace is in progress. Further
 *				recursive deletes will not be traced.
 * (these last two flags are defined in tcl.h)
 */

#define CMD_IS_DELETED		    0x01
#define CMD_TRACE_ACTIVE	    0x02
#define CMD_HAS_EXEC_TRACES	    0x04
#define CMD_COMPILES_EXPANDED	    0x08
#define CMD_REDEF_IN_PROGRESS	    0x10
#define CMD_VIA_RESOLVER	    0x20


/*
 *----------------------------------------------------------------
 * Data structures related to name resolution procedures.
 *----------------------------------------------------------------
 */

/*
 * The interpreter keeps a linked list of name resolution schemes. The scheme
 * for a namespace is consulted first, followed by the list of schemes in an
 * interpreter, followed by the default name resolution in Tcl. Schemes are
 * added/removed from the interpreter's list by calling Tcl_AddInterpResolver
 * and Tcl_RemoveInterpResolver.
 */

typedef struct ResolverScheme {
    char *name;			/* Name identifying this scheme. */
    Tcl_ResolveCmdProc *cmdResProc;
				/* Procedure handling command name
				 * resolution. */
    Tcl_ResolveVarProc *varResProc;
				/* Procedure handling variable name resolution
				 * for variables that can only be handled at
				 * runtime. */
    Tcl_ResolveCompiledVarProc *compiledVarResProc;
				/* Procedure handling variable name resolution
				 * at compile time. */

    struct ResolverScheme *nextPtr;
				/* Pointer to next record in linked list. */
} ResolverScheme;

/*
 * Forward declaration of the TIP#143 limit handler structure.
 */

typedef struct LimitHandler LimitHandler;

/*
 * TIP #268.
 * Values for the selection mode, i.e the package require preferences.
 */

enum PkgPreferOptions {
    PKG_PREFER_LATEST, PKG_PREFER_STABLE
};

/*
 *----------------------------------------------------------------
 * This structure shadows the first few fields of the memory cache for the
 * allocator defined in tclThreadAlloc.c; it has to be kept in sync with the
 * definition there.
 * Some macros require knowledge of some fields in the struct in order to
 * avoid hitting the TSD unnecessarily. In order to facilitate this, a pointer
 * to the relevant fields is kept in the allocCache field in struct Interp.
 *----------------------------------------------------------------
 */

typedef struct AllocCache {
    struct Cache *nextPtr;	/* Linked list of cache entries. */
    Tcl_ThreadId owner;		/* Which thread's cache is this? */
    Tcl_Obj *firstObjPtr;	/* List of free objects for thread. */
    int numObjects;		/* Number of objects for thread. */
} AllocCache;

/*
 *----------------------------------------------------------------
 * This structure defines an interpreter, which is a collection of commands
 * plus other state information related to interpreting commands, such as
 * variable storage. Primary responsibility for this data structure is in
 * tclBasic.c, but almost every Tcl source file uses something in here.
 *----------------------------------------------------------------
 */

typedef struct Interp {
    /*
     * The first two fields were named "result" and "freeProc" in earlier
     * versions of Tcl.  They are no longer used within Tcl, and are no
     * longer available to be accessed by extensions.  However, they cannot
     * be removed.  Why?  There is a deployed base of stub-enabled extensions
     * that query the value of iPtr->stubTable.  For them to continue to work,
     * the location of the field "stubTable" within the Interp struct cannot
     * change.  The most robust way to assure that is to leave all fields up to
     * that one undisturbed.
     */

    const char *legacyResult;
    void (*legacyFreeProc) (void);
    int errorLine;		/* When TCL_ERROR is returned, this gives the
				 * line number in the command where the error
				 * occurred (1 means first line). */
    const struct TclStubs *stubTable;
				/* Pointer to the exported Tcl stub table.  In
				 * ancient pre-8.1 versions of Tcl this was a
				 * pointer to the objResultPtr or a pointer to a
				 * buckets array in a hash table. Deployed stubs
				 * enabled extensions check for a NULL pointer value
				 * and for a TCL_STUBS_MAGIC value to verify they
				 * are not [load]ing into one of those pre-stubs
				 * interps.
				 */

    TclHandle handle;		/* Handle used to keep track of when this
				 * interp is deleted. */

    Namespace *globalNsPtr;	/* The interpreter's global namespace. */
    Tcl_HashTable *hiddenCmdTablePtr;
				/* Hash table used by tclBasic.c to keep track
				 * of hidden commands on a per-interp
				 * basis. */
    ClientData interpInfo;	/* Information used by tclInterp.c to keep
				 * track of master/slave interps on a
				 * per-interp basis. */
    void (*optimizer)(void *envPtr);
    /*
     * Information related to procedures and variables. See tclProc.c and
     * tclVar.c for usage.
     */

    int numLevels;		/* Keeps track of how many nested calls to
				 * Tcl_Eval are in progress for this
				 * interpreter. It's used to delay deletion of
				 * the table until all Tcl_Eval invocations
				 * are completed. */
    int maxNestingDepth;	/* If numLevels exceeds this value then Tcl
				 * assumes that infinite recursion has
				 * occurred and it generates an error. */
    CallFrame *framePtr;	/* Points to top-most in stack of all nested
				 * procedure invocations. */
    CallFrame *varFramePtr;	/* Points to the call frame whose variables
				 * are currently in use (same as framePtr
				 * unless an "uplevel" command is
				 * executing). */
    ActiveVarTrace *activeVarTracePtr;
				/* First in list of active traces for interp,
				 * or NULL if no active traces. */
    int returnCode;		/* [return -code] parameter. */
    CallFrame *rootFramePtr;	/* Global frame pointer for this
				 * interpreter. */
    Namespace *lookupNsPtr;	/* Namespace to use ONLY on the next
				 * TCL_EVAL_INVOKE call to Tcl_EvalObjv. */

    /*
     * Information about packages. Used only in tclPkg.c.
     */

    Tcl_HashTable packageTable;	/* Describes all of the packages loaded in or
				 * available to this interpreter. Keys are
				 * package names, values are (Package *)
				 * pointers. */
    char *packageUnknown;	/* Command to invoke during "package require"
				 * commands for packages that aren't described
				 * in packageTable. Ckalloc'ed, may be
				 * NULL. */
    /*
     * Miscellaneous information:
     */

    int cmdCount;		/* Total number of times a command procedure
				 * has been called for this interpreter. */
    int evalFlags;		/* Flags to control next call to Tcl_Eval.
				 * Normally zero, but may be set before
				 * calling Tcl_Eval. See below for valid
				 * values. */
    LiteralTable literalTable;	/* Contains LiteralEntry's describing all Tcl
				 * objects holding literals of scripts
				 * compiled by the interpreter. Indexed by the
				 * string representations of literals. Used to
				 * avoid creating duplicate objects. */
    size_t compileEpoch;	/* Holds the current "compilation epoch" for
				 * this interpreter. This is incremented to
				 * invalidate existing ByteCodes when, e.g., a
				 * command with a compile procedure is
				 * redefined. */
    Proc *compiledProcPtr;	/* If a procedure is being compiled, a pointer
				 * to its Proc structure; otherwise, this is
				 * NULL. Set by ObjInterpProc in tclProc.c and
				 * used by tclCompile.c to process local
				 * variables appropriately. */
    ResolverScheme *resolverPtr;
				/* Linked list of name resolution schemes
				 * added to this interpreter. Schemes are
				 * added and removed by calling
				 * Tcl_AddInterpResolvers and
				 * Tcl_RemoveInterpResolver respectively. */
    Tcl_Obj *scriptFile;	/* NULL means there is no nested source
				 * command active; otherwise this points to
				 * pathPtr of the file being sourced. */
    int flags;			/* Various flag bits. See below. */
    long randSeed;		/* Seed used for rand() function. */
    Trace *tracePtr;		/* List of traces for this interpreter. */
    Tcl_HashTable *assocData;	/* Hash table for associating data with this
				 * interpreter. Cleaned up when this
				 * interpreter is deleted. */
    struct ExecEnv *execEnvPtr;	/* Execution environment for Tcl bytecode
				 * execution. Contains a pointer to the Tcl
				 * evaluation stack. */
    Tcl_Obj *emptyObjPtr;	/* Points to an object holding an empty
				 * string. Returned by Tcl_ObjSetVar2 when
				 * variable traces change a variable in a
				 * gross way. */
    Tcl_Obj *objResultPtr;	/* If the last command returned an object
				 * result, this points to it. Should not be
				 * accessed directly; see comment above. */
    Tcl_ThreadId threadId;	/* ID of thread that owns the interpreter. */

    ActiveCommandTrace *activeCmdTracePtr;
				/* First in list of active command traces for
				 * interp, or NULL if no active traces. */
    ActiveInterpTrace *activeInterpTracePtr;
				/* First in list of active traces for interp,
				 * or NULL if no active traces. */

    int tracesForbiddingInline;	/* Count of traces (in the list headed by
				 * tracePtr) that forbid inline bytecode
				 * compilation. */

    /*
     * Fields used to manage extensible return options (TIP 90).
     */

    Tcl_Obj *returnOpts;	/* A dictionary holding the options to the
				 * last [return] command. */

    Tcl_Obj *errorInfo;		/* errorInfo value (now as a Tcl_Obj). */
    Tcl_Obj *eiVar;		/* cached ref to ::errorInfo variable. */
    Tcl_Obj *errorCode;		/* errorCode value (now as a Tcl_Obj). */
    Tcl_Obj *ecVar;		/* cached ref to ::errorInfo variable. */
    int returnLevel;		/* [return -level] parameter. */

    /*
     * Resource limiting framework support (TIP#143).
     */

    struct {
	int active;		/* Flag values defining which limits have been
				 * set. */
	int granularityTicker;	/* Counter used to determine how often to
				 * check the limits. */
	int exceeded;		/* Which limits have been exceeded, described
				 * as flag values the same as the 'active'
				 * field. */

	int cmdCount;		/* Limit for how many commands to execute in
				 * the interpreter. */
	LimitHandler *cmdHandlers;
				/* Handlers to execute when the limit is
				 * reached. */
	int cmdGranularity;	/* Mod factor used to determine how often to
				 * evaluate the limit check. */

	Tcl_Time time;		/* Time limit for execution within the
				 * interpreter. */
	LimitHandler *timeHandlers;
				/* Handlers to execute when the limit is
				 * reached. */
	int timeGranularity;	/* Mod factor used to determine how often to
				 * evaluate the limit check. */
	Tcl_TimerToken timeEvent;
				/* Handle for a timer callback that will occur
				 * when the time-limit is exceeded. */

	Tcl_HashTable callbacks;/* Mapping from (interp,type) pair to data
				 * used to install a limit handler callback to
				 * run in _this_ interp when the limit is
				 * exceeded. */
    } limit;

    /*
     * Information for improved default error generation from ensembles
     * (TIP#112).
     */

    struct {
	Tcl_Obj *const *sourceObjs;
				/* What arguments were actually input into the
				 * *root* ensemble command? (Nested ensembles
				 * don't rewrite this.) NULL if we're not
				 * processing an ensemble. */
	int numRemovedObjs;	/* How many arguments have been stripped off
				 * because of ensemble processing. */
	int numInsertedObjs;	/* How many of the current arguments were
				 * inserted by an ensemble. */
    } ensembleRewrite;

    /*
     * TIP #219: Global info for the I/O system.
     */

    Tcl_Obj *chanMsg;		/* Error message set by channel drivers, for
				 * the propagation of arbitrary Tcl errors.
				 * This information, if present (chanMsg not
				 * NULL), takes precedence over a POSIX error
				 * code returned by a channel operation. */

    /*
     * Source code origin information (TIP #280).
     */

    CmdFrame *cmdFramePtr;	/* Points to the command frame containing the
				 * location information for the current
				 * command. */
    const CmdFrame *invokeCmdFramePtr;
				/* Points to the command frame which is the
				 * invoking context of the bytecode compiler.
				 * NULL when the byte code compiler is not
				 * active. */
    int invokeWord;		/* Index of the word in the command which
				 * is getting compiled. */
    Tcl_HashTable *linePBodyPtr;/* This table remembers for each statically
				 * defined procedure the location information
				 * for its body. It is keyed by the address of
				 * the Proc structure for a procedure. The
				 * values are "struct CmdFrame*". */
    Tcl_HashTable *lineBCPtr;	/* This table remembers for each ByteCode
				 * object the location information for its
				 * body. It is keyed by the address of the
				 * Proc structure for a procedure. The values
				 * are "struct ExtCmdLoc*". (See
				 * tclCompile.h) */
    Tcl_HashTable *lineLABCPtr;
    Tcl_HashTable *lineLAPtr;	/* This table remembers for each argument of a
				 * command on the execution stack the index of
				 * the argument in the command, and the
				 * location data of the command. It is keyed
				 * by the address of the Tcl_Obj containing
				 * the argument. The values are "struct
				 * CFWord*" (See tclBasic.c). This allows
				 * commands like uplevel, eval, etc. to find
				 * location information for their arguments,
				 * if they are a proper literal argument to an
				 * invoking command. Alt view: An index to the
				 * CmdFrame stack keyed by command argument
				 * holders. */
    ContLineLoc *scriptCLLocPtr;/* This table points to the location data for
				 * invisible continuation lines in the script,
				 * if any. This pointer is set by the function
				 * TclEvalObjEx() in file "tclBasic.c", and
				 * used by function ...() in the same file.
				 * It does for the eval/direct path of script
				 * execution what CompileEnv.clLoc does for
				 * the bytecode compiler.
				 */
    /*
     * TIP #268. The currently active selection mode, i.e. the package require
     * preferences.
     */

    int packagePrefer;		/* Current package selection mode. */

    /*
     * Hashtables for variable traces and searches.
     */

    Tcl_HashTable varTraces;	/* Hashtable holding the start of a variable's
				 * active trace list; varPtr is the key. */
    Tcl_HashTable varSearches;	/* Hashtable holding the start of a variable's
				 * active searches list; varPtr is the key. */
    /*
     * The thread-specific data ekeko: cache pointers or values that
     *  (a) do not change during the thread's lifetime
     *  (b) require access to TSD to determine at runtime
     *  (c) are accessed very often (e.g., at each command call)
     *
     * Note that these are the same for all interps in the same thread. They
     * just have to be initialised for the thread's master interp, slaves
     * inherit the value.
     *
     * They are used by the macros defined below.
     */

    AllocCache *allocCache;
    void *pendingObjDataPtr;	/* Pointer to the Cache and PendingObjData
				 * structs for this interp's thread; see
				 * tclObj.c and tclThreadAlloc.c */
    int *asyncReadyPtr;		/* Pointer to the asyncReady indicator for
				 * this interp's thread; see tclAsync.c */
    /*
     * The pointer to the object system root ekeko. c.f. TIP #257.
     */
    void *objectFoundation;	/* Pointer to the Foundation structure of the
				 * object system, which contains things like
				 * references to key namespaces. See
				 * tclOOInt.h and tclOO.c for real definition
				 * and setup. */

    struct NRE_callback *deferredCallbacks;
				/* Callbacks that are set previous to a call
				 * to some Eval function but that actually
				 * belong to the command that is about to be
				 * called - i.e., they should be run *before*
				 * any tailcall is invoked. */

    /*
     * TIP #285, Script cancellation support.
     */

    Tcl_AsyncHandler asyncCancel;
				/* Async handler token for Tcl_CancelEval. */
    Tcl_Obj *asyncCancelMsg;	/* Error message set by async cancel handler
				 * for the propagation of arbitrary Tcl
				 * errors. This information, if present
				 * (asyncCancelMsg not NULL), takes precedence
				 * over the default error messages returned by
				 * a script cancellation operation. */

	/*
	 * TIP #348 IMPLEMENTATION  -  Substituted error stack
	 */
    Tcl_Obj *errorStack;	/* [info errorstack] value (as a Tcl_Obj). */
    Tcl_Obj *upLiteral;		/* "UP" literal for [info errorstack] */
    Tcl_Obj *callLiteral;	/* "CALL" literal for [info errorstack] */
    Tcl_Obj *innerLiteral;	/* "INNER" literal for [info errorstack] */
    Tcl_Obj *innerContext;	/* cached list for fast reallocation */
    int resetErrorStack;        /* controls cleaning up of ::errorStack */

#ifdef TCL_COMPILE_STATS
    /*
     * Statistical information about the bytecode compiler and interpreter's
     * operation. This should be the last field of Interp.
     */

    ByteCodeStats stats;	/* Holds compilation and execution statistics
				 * for this interpreter. */
#endif /* TCL_COMPILE_STATS */
} Interp;

/*
 * Macros that use the TSD-ekeko.
 */

#define TclAsyncReady(iPtr) \
    *((iPtr)->asyncReadyPtr)

/*
 * Macros for script cancellation support (TIP #285).
 */

#define TclCanceled(iPtr) \
    (((iPtr)->flags & CANCELED) || ((iPtr)->flags & TCL_CANCEL_UNWIND))

#define TclSetCancelFlags(iPtr, cancelFlags)   \
    (iPtr)->flags |= CANCELED;                 \
    if ((cancelFlags) & TCL_CANCEL_UNWIND) {   \
        (iPtr)->flags |= TCL_CANCEL_UNWIND;    \
    }

#define TclUnsetCancelFlags(iPtr) \
    (iPtr)->flags &= (~(CANCELED | TCL_CANCEL_UNWIND))

/*
 * Macros for splicing into and out of doubly linked lists. They assume
 * existence of struct items 'prevPtr' and 'nextPtr'.
 *
 * a = element to add or remove.
 * b = list head.
 *
 * TclSpliceIn adds to the head of the list.
 */

#define TclSpliceIn(a,b)			\
    (a)->nextPtr = (b);				\
    if ((b) != NULL) {				\
	(b)->prevPtr = (a);			\
    }						\
    (a)->prevPtr = NULL, (b) = (a);

#define TclSpliceOut(a,b)			\
    if ((a)->prevPtr != NULL) {			\
	(a)->prevPtr->nextPtr = (a)->nextPtr;	\
    } else {					\
	(b) = (a)->nextPtr;			\
    }						\
    if ((a)->nextPtr != NULL) {			\
	(a)->nextPtr->prevPtr = (a)->prevPtr;	\
    }

/*
 * EvalFlag bits for Interp structures:
 *
 * TCL_ALLOW_EXCEPTIONS	1 means it's OK for the script to terminate with a
 *			code other than TCL_OK or TCL_ERROR; 0 means codes
 *			other than these should be turned into errors.
 */

#define TCL_ALLOW_EXCEPTIONS		0x04
#define TCL_EVAL_FILE			0x02
#define TCL_EVAL_SOURCE_IN_FRAME	0x10
#define TCL_EVAL_NORESOLVE		0x20

/*
 * Flag bits for Interp structures:
 *
 * DELETED:		Non-zero means the interpreter has been deleted:
 *			don't process any more commands for it, and destroy
 *			the structure as soon as all nested invocations of
 *			Tcl_Eval are done.
 * ERR_ALREADY_LOGGED:	Non-zero means information has already been logged in
 *			iPtr->errorInfo for the current Tcl_Eval instance, so
 *			Tcl_Eval needn't log it (used to implement the "error
 *			message log" command).
 * DONT_COMPILE_CMDS_INLINE: Non-zero means that the bytecode compiler should
 *			not compile any commands into an inline sequence of
 *			instructions. This is set 1, for example, when command
 *			traces are requested.
 * RAND_SEED_INITIALIZED: Non-zero means that the randSeed value of the interp
 *			has not be initialized. This is set 1 when we first
 *			use the rand() or srand() functions.
 * SAFE_INTERP:		Non zero means that the current interp is a safe
 *			interp (i.e. it has only the safe commands installed,
 *			less privilege than a regular interp).
 * INTERP_DEBUG_FRAME:	Used for switching on various extra interpreter
 *			debug/info mechanisms (e.g. info frame eval/uplevel
 *			tracing) which are performance intensive.
 * INTERP_TRACE_IN_PROGRESS: Non-zero means that an interp trace is currently
 *			active; so no further trace callbacks should be
 *			invoked.
 * INTERP_ALTERNATE_WRONG_ARGS: Used for listing second and subsequent forms
 *			of the wrong-num-args string in Tcl_WrongNumArgs.
 *			Makes it append instead of replacing and uses
 *			different intermediate text.
 * CANCELED:		Non-zero means that the script in progress should be
 *			canceled as soon as possible. This can be checked by
 *			extensions (and the core itself) by calling
 *			Tcl_Canceled and checking if TCL_ERROR is returned.
 *			This is a one-shot flag that is reset immediately upon
 *			being detected; however, if the TCL_CANCEL_UNWIND flag
 *			is set Tcl_Canceled will continue to report that the
 *			script in progress has been canceled thereby allowing
 *			the evaluation stack for the interp to be fully
 *			unwound.
 *
 * WARNING: For the sake of some extensions that have made use of former
 * internal values, do not re-use the flag values 2 (formerly ERR_IN_PROGRESS)
 * or 8 (formerly ERROR_CODE_SET).
 */

#define DELETED				     1
#define ERR_ALREADY_LOGGED		     4
#define INTERP_DEBUG_FRAME		  0x10
#define DONT_COMPILE_CMDS_INLINE	  0x20
#define RAND_SEED_INITIALIZED		  0x40
#define SAFE_INTERP			  0x80
#define INTERP_TRACE_IN_PROGRESS	 0x200
#define INTERP_ALTERNATE_WRONG_ARGS	 0x400
#define ERR_LEGACY_COPY			 0x800
#define CANCELED			0x1000

/*
 * Maximum number of levels of nesting permitted in Tcl commands (used to
 * catch infinite recursion).
 */

#define MAX_NESTING_DEPTH	1000

/*
 * The macro below is used to modify a "char" value (e.g. by casting it to an
 * unsigned character) so that it can be used safely with macros such as
 * isspace.
 */

#define UCHAR(c) ((unsigned char) (c))

/*
 * This macro is used to properly align the memory allocated by Tcl, giving
 * the same alignment as the native malloc.
 */

#if defined(__APPLE__)
#define TCL_ALLOCALIGN	16
#else
#define TCL_ALLOCALIGN	(2*sizeof(void *))
#endif

/*
 * This macro is used to determine the offset needed to safely allocate any
 * data structure in memory. Given a starting offset or size, it "rounds up"
 * or "aligns" the offset to the next 8-byte boundary so that any data
 * structure can be placed at the resulting offset without fear of an
 * alignment error.
 *
 * WARNING!! DO NOT USE THIS MACRO TO ALIGN POINTERS: it will produce the
 * wrong result on platforms that allocate addresses that are divisible by 4
 * or 2. Only use it for offsets or sizes.
 *
 * This macro is only used by tclCompile.c in the core (Bug 926445). It
 * however not be made file static, as extensions that touch bytecodes
 * (notably tbcload) require it.
 */

#define TCL_ALIGN(x) (((int)(x) + 7) & ~7)

/*
 * The following enum values are used to specify the runtime platform setting
 * of the tclPlatform variable.
 */

typedef enum {
    TCL_PLATFORM_UNIX = 0,	/* Any Unix-like OS. */
    TCL_PLATFORM_WINDOWS = 2	/* Any Microsoft Windows OS. */
} TclPlatformType;

/*
 * The following enum values are used to indicate the translation of a Tcl
 * channel. Declared here so that each platform can define
 * TCL_PLATFORM_TRANSLATION to the native translation on that platform.
 */

typedef enum TclEolTranslation {
    TCL_TRANSLATE_AUTO,		/* Eol == \r, \n and \r\n. */
    TCL_TRANSLATE_CR,		/* Eol == \r. */
    TCL_TRANSLATE_LF,		/* Eol == \n. */
    TCL_TRANSLATE_CRLF		/* Eol == \r\n. */
} TclEolTranslation;

/*
 * Flags for TclInvoke:
 *
 * TCL_INVOKE_HIDDEN		Invoke a hidden command; if not set, invokes
 *				an exposed command.
 * TCL_INVOKE_NO_UNKNOWN	If set, "unknown" is not invoked if the
 *				command to be invoked is not found. Only has
 *				an effect if invoking an exposed command,
 *				i.e. if TCL_INVOKE_HIDDEN is not also set.
 * TCL_INVOKE_NO_TRACEBACK	Does not record traceback information if the
 *				invoked command returns an error. Used if the
 *				caller plans on recording its own traceback
 *				information.
 */

#define	TCL_INVOKE_HIDDEN	(1<<0)
#define TCL_INVOKE_NO_UNKNOWN	(1<<1)
#define TCL_INVOKE_NO_TRACEBACK	(1<<2)

/*
 * The structure used as the internal representation of Tcl list objects. This
 * struct is grown (reallocated and copied) as necessary to hold all the
 * list's element pointers. The struct might contain more slots than currently
 * used to hold all element pointers. This is done to make append operations
 * faster.
 */

typedef struct List {
    size_t refCount;
    int maxElemCount;		/* Total number of element array slots. */
    int elemCount;		/* Current number of list elements. */
    int canonicalFlag;		/* Set if the string representation was
				 * derived from the list representation. May
				 * be ignored if there is no string rep at
				 * all.*/
    Tcl_Obj *elements;		/* First list element; the struct is grown to
				 * accommodate all elements. */
} List;

#define LIST_MAX \
	(1 + (int)(((size_t)UINT_MAX - sizeof(List))/sizeof(Tcl_Obj *)))
#define LIST_SIZE(numElems) \
	(unsigned)(sizeof(List) + (((numElems) - 1) * sizeof(Tcl_Obj *)))

/*
 * Macro used to get the elements of a list object.
 */

#define ListRepPtr(listPtr) \
    ((List *) (listPtr)->internalRep.twoPtrValue.ptr1)

#define ListSetIntRep(objPtr, listRepPtr) \
    (objPtr)->internalRep.twoPtrValue.ptr1 = (void *)(listRepPtr), \
    (objPtr)->internalRep.twoPtrValue.ptr2 = NULL, \
    (listRepPtr)->refCount++, \
    (objPtr)->typePtr = &tclListType

#define ListObjGetElements(listPtr, objc, objv) \
    ((objv) = &(ListRepPtr(listPtr)->elements), \
     (objc) = ListRepPtr(listPtr)->elemCount)

#define ListObjLength(listPtr, len) \
    ((len) = ListRepPtr(listPtr)->elemCount)

#define ListObjIsCanonical(listPtr) \
    (((listPtr)->bytes == NULL) || ListRepPtr(listPtr)->canonicalFlag)

#define TclListObjGetElements(interp, listPtr, objcPtr, objvPtr) \
    (((listPtr)->typePtr == &tclListType) \
	    ? ((ListObjGetElements((listPtr), *(objcPtr), *(objvPtr))), TCL_OK)\
	    : Tcl_ListObjGetElements((interp), (listPtr), (objcPtr), (objvPtr)))

#define TclListObjLength(interp, listPtr, lenPtr) \
    (((listPtr)->typePtr == &tclListType) \
	    ? ((ListObjLength((listPtr), *(lenPtr))), TCL_OK)\
	    : Tcl_ListObjLength((interp), (listPtr), (lenPtr)))

#define TclListObjIsCanonical(listPtr) \
    (((listPtr)->typePtr == &tclListType) ? ListObjIsCanonical((listPtr)) : 0)

/*
 * Modes for collecting (or not) in the implementations of TclNRForeachCmd,
 * TclNRLmapCmd and their compilations.
 */

#define TCL_EACH_KEEP_NONE  0	/* Discard iteration result like [foreach] */
#define TCL_EACH_COLLECT    1	/* Collect iteration result like [lmap] */

/*
 * Macros providing a faster path to booleans and integers:
 * Tcl_GetBooleanFromObj, Tcl_GetLongFromObj, Tcl_GetIntFromObj
 * and TclGetIntForIndex.
 *
 * WARNING: these macros eval their args more than once.
 */

#define TclGetBooleanFromObj(interp, objPtr, boolPtr) \
    (((objPtr)->typePtr == &tclIntType \
	    || (objPtr)->typePtr == &tclBooleanType) \
	? (*(boolPtr) = ((objPtr)->internalRep.wideValue!=0), TCL_OK)	\
	: Tcl_GetBooleanFromObj((interp), (objPtr), (boolPtr)))

#ifdef TCL_WIDE_INT_IS_LONG
#define TclGetLongFromObj(interp, objPtr, longPtr) \
    (((objPtr)->typePtr == &tclIntType)	\
	    ? ((*(longPtr) = (objPtr)->internalRep.wideValue), TCL_OK) \
	    : Tcl_GetLongFromObj((interp), (objPtr), (longPtr)))
#else
#define TclGetLongFromObj(interp, objPtr, longPtr) \
    (((objPtr)->typePtr == &tclIntType \
	    && (objPtr)->internalRep.wideValue >= -(Tcl_WideInt)(ULONG_MAX) \
	    && (objPtr)->internalRep.wideValue <= (Tcl_WideInt)(ULONG_MAX))	\
	    ? ((*(longPtr) = (long)(objPtr)->internalRep.wideValue), TCL_OK) \
	    : Tcl_GetLongFromObj((interp), (objPtr), (longPtr)))
#endif

#define TclGetIntFromObj(interp, objPtr, intPtr) \
    (((objPtr)->typePtr == &tclIntType \
	    && (objPtr)->internalRep.wideValue >= -(Tcl_WideInt)(UINT_MAX) \
	    && (objPtr)->internalRep.wideValue <= (Tcl_WideInt)(UINT_MAX))	\
	    ? ((*(intPtr) = (int)(objPtr)->internalRep.wideValue), TCL_OK) \
	    : Tcl_GetIntFromObj((interp), (objPtr), (intPtr)))
#define TclGetIntForIndexM(interp, objPtr, endValue, idxPtr) \
    (((objPtr)->typePtr == &tclIntType \
	    && (objPtr)->internalRep.wideValue >= INT_MIN \
	    && (objPtr)->internalRep.wideValue <= INT_MAX)	\
	    ? ((*(idxPtr) = (int)(objPtr)->internalRep.wideValue), TCL_OK) \
	    : TclGetIntForIndex((interp), (objPtr), (endValue), (idxPtr)))

/*
 * Macro used to save a function call for common uses of
 * Tcl_GetWideIntFromObj(). The ANSI C "prototype" is:
 *
 * MODULE_SCOPE int TclGetWideIntFromObj(Tcl_Interp *interp, Tcl_Obj *objPtr,
 *			Tcl_WideInt *wideIntPtr);
 */

#define TclGetWideIntFromObj(interp, objPtr, wideIntPtr) \
    (((objPtr)->typePtr == &tclIntType)					\
	? (*(wideIntPtr) = (Tcl_WideInt)				\
		((objPtr)->internalRep.wideValue), TCL_OK) :		\
	Tcl_GetWideIntFromObj((interp), (objPtr), (wideIntPtr)))

/*
 * Flag values for TclTraceDictPath().
 *
 * DICT_PATH_READ indicates that all entries on the path must exist but no
 * updates will be needed.
 *
 * DICT_PATH_UPDATE indicates that we are going to be doing an update at the
 * tip of the path, so duplication of shared objects should be done along the
 * way.
 *
 * DICT_PATH_EXISTS indicates that we are performing an existence test and a
 * lookup failure should therefore not be an error. If (and only if) this flag
 * is set, TclTraceDictPath() will return the special value
 * DICT_PATH_NON_EXISTENT if the path is not traceable.
 *
 * DICT_PATH_CREATE (which also requires the DICT_PATH_UPDATE bit to be set)
 * indicates that we are to create non-existent dictionaries on the path.
 */

#define DICT_PATH_READ		0
#define DICT_PATH_UPDATE	1
#define DICT_PATH_EXISTS	2
#define DICT_PATH_CREATE	5

#define DICT_PATH_NON_EXISTENT	((Tcl_Obj *) (void *) 1)

/*
 *----------------------------------------------------------------
 * Data structures related to the filesystem internals
 *----------------------------------------------------------------
 */

/*
 * The version_2 filesystem is private to Tcl. As and when these changes have
 * been thoroughly tested and investigated a new public filesystem interface
 * will be released. The aim is more versatile virtual filesystem interfaces,
 * more efficiency in 'path' manipulation and usage, and cleaner filesystem
 * code internally.
 */

#define TCL_FILESYSTEM_VERSION_2	((Tcl_FSVersion) 0x2)
typedef ClientData (TclFSGetCwdProc2)(ClientData clientData);
typedef int (Tcl_FSLoadFileProc2) (Tcl_Interp *interp, Tcl_Obj *pathPtr,
	Tcl_LoadHandle *handlePtr, Tcl_FSUnloadFileProc **unloadProcPtr, int flags);

/*
 * The following types are used for getting and storing platform-specific file
 * attributes in tclFCmd.c and the various platform-versions of that file.
 * This is done to have as much common code as possible in the file attributes
 * code. For more information about the callbacks, see TclFileAttrsCmd in
 * tclFCmd.c.
 */

typedef int (TclGetFileAttrProc)(Tcl_Interp *interp, int objIndex,
	Tcl_Obj *fileName, Tcl_Obj **attrObjPtrPtr);
typedef int (TclSetFileAttrProc)(Tcl_Interp *interp, int objIndex,
	Tcl_Obj *fileName, Tcl_Obj *attrObjPtr);

typedef struct TclFileAttrProcs {
    TclGetFileAttrProc *getProc;/* The procedure for getting attrs. */
    TclSetFileAttrProc *setProc;/* The procedure for setting attrs. */
} TclFileAttrProcs;

/*
 * Private flag value which controls Tcl_GetIndexFromObj*() routines
 * to instruct them not to cache lookups because the table will not
 * live long enough to make it worthwhile.  Must not clash with public
 * flag value TCL_EXACT.
 */

#define INDEX_TEMP_TABLE 2

/*
 * Opaque handle used in pipeline routines to encapsulate platform-dependent
 * state.
 */

typedef struct TclFile_ *TclFile;

/*
 * The "globParameters" argument of the function TclGlob is an or'ed
 * combination of the following values:
 */

#define TCL_GLOBMODE_NO_COMPLAIN	1
#define TCL_GLOBMODE_JOIN		2
#define TCL_GLOBMODE_DIR		4
#define TCL_GLOBMODE_TAILS		8

typedef enum Tcl_PathPart {
    TCL_PATH_DIRNAME,
    TCL_PATH_TAIL,
    TCL_PATH_EXTENSION,
    TCL_PATH_ROOT
} Tcl_PathPart;

/*
 *----------------------------------------------------------------
 * Data structures related to obsolete filesystem hooks
 *----------------------------------------------------------------
 */

typedef int (TclStatProc_)(const char *path, struct stat *buf);
typedef int (TclAccessProc_)(const char *path, int mode);
typedef Tcl_Channel (TclOpenFileChannelProc_)(Tcl_Interp *interp,
	const char *fileName, const char *modeString, int permissions);

/*
 *----------------------------------------------------------------
 * Data structures related to procedures
 *----------------------------------------------------------------
 */

typedef Tcl_CmdProc *TclCmdProcType;
typedef Tcl_ObjCmdProc *TclObjCmdProcType;

/*
 *----------------------------------------------------------------
 * Data structures for process-global values.
 *----------------------------------------------------------------
 */

typedef void (TclInitProcessGlobalValueProc)(char **valuePtr, size_t *lengthPtr,
	Tcl_Encoding *encodingPtr);

/*
 * A ProcessGlobalValue struct exists for each internal value in Tcl that is
 * to be shared among several threads. Each thread sees a (Tcl_Obj) copy of
 * the value, and the master is kept as a counted string, with epoch and mutex
 * control. Each ProcessGlobalValue struct should be a static variable in some
 * file.
 */

typedef struct ProcessGlobalValue {
    size_t epoch;		/* Epoch counter to detect changes in the
				 * master value. */
    size_t numBytes;		/* Length of the master string. */
    char *value;		/* The master string value. */
    Tcl_Encoding encoding;	/* system encoding when master string was
				 * initialized. */
    TclInitProcessGlobalValueProc *proc;
    				/* A procedure to initialize the master string
				 * copy when a "get" request comes in before
				 * any "set" request has been received. */
    Tcl_Mutex mutex;		/* Enforce orderly access from multiple
				 * threads. */
    Tcl_ThreadDataKey key;	/* Key for per-thread data holding the
				 * (Tcl_Obj) copy for each thread. */
} ProcessGlobalValue;

/*
 *----------------------------------------------------------------------
 * Flags for TclParseNumber
 *----------------------------------------------------------------------
 */

#define TCL_PARSE_DECIMAL_ONLY		1
				/* Leading zero doesn't denote octal or
				 * hex. */
#define TCL_PARSE_OCTAL_ONLY		2
				/* Parse octal even without prefix. */
#define TCL_PARSE_HEXADECIMAL_ONLY	4
				/* Parse hexadecimal even without prefix. */
#define TCL_PARSE_INTEGER_ONLY		8
				/* Disable floating point parsing. */
#define TCL_PARSE_SCAN_PREFIXES		16
				/* Use [scan] rules dealing with 0?
				 * prefixes. */
#define TCL_PARSE_NO_WHITESPACE		32
				/* Reject leading/trailing whitespace. */
#define TCL_PARSE_BINARY_ONLY	64
				/* Parse binary even without prefix. */

/*
 *----------------------------------------------------------------------
 * Type values TclGetNumberFromObj
 *----------------------------------------------------------------------
 */

#define TCL_NUMBER_LONG		1
#define TCL_NUMBER_WIDE		2
#define TCL_NUMBER_BIG		3
#define TCL_NUMBER_DOUBLE	4
#define TCL_NUMBER_NAN		5

/*
 *----------------------------------------------------------------
 * Variables shared among Tcl modules but not used by the outside world.
 *----------------------------------------------------------------
 */

MODULE_SCOPE char *tclNativeExecutableName;
MODULE_SCOPE int tclFindExecutableSearchDone;
MODULE_SCOPE char *tclMemDumpFileName;
MODULE_SCOPE TclPlatformType tclPlatform;
MODULE_SCOPE Tcl_NotifierProcs tclNotifierHooks;

MODULE_SCOPE Tcl_Encoding tclIdentityEncoding;

/*
 * TIP #233 (Virtualized Time)
 * Data for the time hooks, if any.
 */

MODULE_SCOPE Tcl_GetTimeProc *tclGetTimeProcPtr;
MODULE_SCOPE Tcl_ScaleTimeProc *tclScaleTimeProcPtr;
MODULE_SCOPE ClientData tclTimeClientData;

/*
 * Variables denoting the Tcl object types defined in the core.
 */

MODULE_SCOPE const Tcl_ObjType tclBignumType;
MODULE_SCOPE const Tcl_ObjType tclBooleanType;
MODULE_SCOPE const Tcl_ObjType tclByteArrayType;
MODULE_SCOPE const Tcl_ObjType tclByteCodeType;
MODULE_SCOPE const Tcl_ObjType tclDoubleType;
MODULE_SCOPE const Tcl_ObjType tclEndOffsetType;
MODULE_SCOPE const Tcl_ObjType tclIntType;
MODULE_SCOPE const Tcl_ObjType tclListType;
MODULE_SCOPE const Tcl_ObjType tclDictType;
MODULE_SCOPE const Tcl_ObjType tclProcBodyType;
MODULE_SCOPE const Tcl_ObjType tclStringType;
MODULE_SCOPE const Tcl_ObjType tclEnsembleCmdType;
MODULE_SCOPE const Tcl_ObjType tclRegexpType;
MODULE_SCOPE Tcl_ObjType tclCmdNameType;

/*
 * Variables denoting the hash key types defined in the core.
 */

MODULE_SCOPE const Tcl_HashKeyType tclArrayHashKeyType;
MODULE_SCOPE const Tcl_HashKeyType tclOneWordHashKeyType;
MODULE_SCOPE const Tcl_HashKeyType tclStringHashKeyType;
MODULE_SCOPE const Tcl_HashKeyType tclObjHashKeyType;

/*
 * The head of the list of free Tcl objects, and the total number of Tcl
 * objects ever allocated and freed.
 */

MODULE_SCOPE Tcl_Obj *	tclFreeObjList;

#ifdef TCL_COMPILE_STATS
MODULE_SCOPE long	tclObjsAlloced;
MODULE_SCOPE long	tclObjsFreed;
#define TCL_MAX_SHARED_OBJ_STATS 5
MODULE_SCOPE long	tclObjsShared[TCL_MAX_SHARED_OBJ_STATS];
#endif /* TCL_COMPILE_STATS */

/*
 * Pointer to a heap-allocated string of length zero that the Tcl core uses as
 * the value of an empty string representation for an object. This value is
 * shared by all new objects allocated by Tcl_NewObj.
 */

MODULE_SCOPE char	tclEmptyString;

enum CheckEmptyStringResult {
	TCL_EMPTYSTRING_UNKNOWN = -1, TCL_EMPTYSTRING_NO, TCL_EMPTYSTRING_YES
};

/*
 *----------------------------------------------------------------
 * Procedures shared among Tcl modules but not used by the outside world,
 * introduced by/for NRE.
 *----------------------------------------------------------------
 */

MODULE_SCOPE Tcl_ObjCmdProc TclNRApplyObjCmd;
MODULE_SCOPE Tcl_ObjCmdProc TclNREvalObjCmd;
MODULE_SCOPE Tcl_ObjCmdProc TclNRCatchObjCmd;
MODULE_SCOPE Tcl_ObjCmdProc TclNRExprObjCmd;
MODULE_SCOPE Tcl_ObjCmdProc TclNRForObjCmd;
MODULE_SCOPE Tcl_ObjCmdProc TclNRForeachCmd;
MODULE_SCOPE Tcl_ObjCmdProc TclNRIfObjCmd;
MODULE_SCOPE Tcl_ObjCmdProc TclNRLmapCmd;
MODULE_SCOPE Tcl_ObjCmdProc TclNRPackageObjCmd;
MODULE_SCOPE Tcl_ObjCmdProc TclNRSourceObjCmd;
MODULE_SCOPE Tcl_ObjCmdProc TclNRSubstObjCmd;
MODULE_SCOPE Tcl_ObjCmdProc TclNRSwitchObjCmd;
MODULE_SCOPE Tcl_ObjCmdProc TclNRTryObjCmd;
MODULE_SCOPE Tcl_ObjCmdProc TclNRUplevelObjCmd;
MODULE_SCOPE Tcl_ObjCmdProc TclNRWhileObjCmd;

MODULE_SCOPE Tcl_NRPostProc TclNRForIterCallback;
MODULE_SCOPE Tcl_NRPostProc TclNRCoroutineActivateCallback;
MODULE_SCOPE Tcl_ObjCmdProc TclNRTailcallObjCmd;
MODULE_SCOPE Tcl_NRPostProc TclNRTailcallEval;
MODULE_SCOPE Tcl_ObjCmdProc TclNRCoroutineObjCmd;
MODULE_SCOPE Tcl_ObjCmdProc TclNRYieldObjCmd;
MODULE_SCOPE Tcl_ObjCmdProc TclNRYieldmObjCmd;
MODULE_SCOPE Tcl_ObjCmdProc TclNRYieldToObjCmd;
MODULE_SCOPE Tcl_ObjCmdProc TclNRInvoke;
MODULE_SCOPE Tcl_NRPostProc TclNRReleaseValues;

MODULE_SCOPE void  TclSetTailcall(Tcl_Interp *interp, Tcl_Obj *tailcallPtr);
MODULE_SCOPE void  TclPushTailcallPoint(Tcl_Interp *interp);

/* These two can be considered for the public api */
MODULE_SCOPE void  TclMarkTailcall(Tcl_Interp *interp);
MODULE_SCOPE void  TclSkipTailcall(Tcl_Interp *interp);

/*
 * This structure holds the data for the various iteration callbacks used to
 * NRE the 'for' and 'while' commands. We need a separate structure because we
 * have more than the 4 client data entries we can provide directly thorugh
 * the callback API. It is the 'word' information which puts us over the
 * limit. It is needed because the loop body is argument 4 of 'for' and
 * argument 2 of 'while'. Not providing the correct index confuses the #280
 * code. We TclSmallAlloc/Free this.
 */

typedef struct ForIterData {
    Tcl_Obj *cond;		/* Loop condition expression. */
    Tcl_Obj *body;		/* Loop body. */
    Tcl_Obj *next;		/* Loop step script, NULL for 'while'. */
    const char *msg;		/* Error message part. */
    int word;			/* Index of the body script in the command */
} ForIterData;

/* TIP #357 - Structure doing the bookkeeping of handles for Tcl_LoadFile
 *            and Tcl_FindSymbol. This structure corresponds to an opaque
 *            typedef in tcl.h */

typedef void* TclFindSymbolProc(Tcl_Interp* interp, Tcl_LoadHandle loadHandle,
				const char* symbol);
struct Tcl_LoadHandle_ {
    ClientData clientData;	/* Client data is the load handle in the
				 * native filesystem if a module was loaded
				 * there, or an opaque pointer to a structure
				 * for further bookkeeping on load-from-VFS
				 * and load-from-memory */
    TclFindSymbolProc* findSymbolProcPtr;
				/* Procedure that resolves symbols in a
				 * loaded module */
    Tcl_FSUnloadFileProc* unloadFileProcPtr;
				/* Procedure that unloads a loaded module */
};

/* Flags for conversion of doubles to digit strings */

#define TCL_DD_SHORTEST 		0x4
				/* Use the shortest possible string */
#define TCL_DD_STEELE   		0x5
				/* Use the original Steele&White algorithm */
#define TCL_DD_E_FORMAT 		0x2
				/* Use a fixed-length string of digits,
				 * suitable for E format*/
#define TCL_DD_F_FORMAT 		0x3
				/* Use a fixed number of digits after the
				 * decimal point, suitable for F format */

#define TCL_DD_SHORTEN_FLAG 		0x4
				/* Allow return of a shorter digit string
				 * if it converts losslessly */
#define TCL_DD_NO_QUICK 		0x8
				/* Debug flag: forbid quick FP conversion */

#define TCL_DD_CONVERSION_TYPE_MASK	0x3
				/* Mask to isolate the conversion type */
#define TCL_DD_STEELE0 			0x1
				/* 'Steele&White' after masking */
#define TCL_DD_SHORTEST0		0x0
				/* 'Shortest possible' after masking */

/*
 *----------------------------------------------------------------
 * Procedures shared among Tcl modules but not used by the outside world:
 *----------------------------------------------------------------
 */

MODULE_SCOPE void	TclAppendBytesToByteArray(Tcl_Obj *objPtr,
			    const unsigned char *bytes, int len);
MODULE_SCOPE int	TclNREvalCmd(Tcl_Interp *interp, Tcl_Obj *objPtr,
			    int flags);
MODULE_SCOPE void	TclAdvanceContinuations(int *line, int **next,
			    int loc);
MODULE_SCOPE void	TclAdvanceLines(int *line, const char *start,
			    const char *end);
MODULE_SCOPE void	TclArgumentEnter(Tcl_Interp *interp,
			    Tcl_Obj *objv[], int objc, CmdFrame *cf);
MODULE_SCOPE void	TclArgumentRelease(Tcl_Interp *interp,
			    Tcl_Obj *objv[], int objc);
MODULE_SCOPE void	TclArgumentBCEnter(Tcl_Interp *interp,
			    Tcl_Obj *objv[], int objc,
			    void *codePtr, CmdFrame *cfPtr, int cmd, int pc);
MODULE_SCOPE void	TclArgumentBCRelease(Tcl_Interp *interp,
			    CmdFrame *cfPtr);
MODULE_SCOPE void	TclArgumentGet(Tcl_Interp *interp, Tcl_Obj *obj,
			    CmdFrame **cfPtrPtr, int *wordPtr);
MODULE_SCOPE double	TclBignumToDouble(const mp_int *bignum);
MODULE_SCOPE int	TclByteArrayMatch(const unsigned char *string,
			    int strLen, const unsigned char *pattern,
			    int ptnLen, int flags);
MODULE_SCOPE double	TclCeil(const mp_int *a);
MODULE_SCOPE void	TclChannelPreserve(Tcl_Channel chan);
MODULE_SCOPE void	TclChannelRelease(Tcl_Channel chan);
MODULE_SCOPE int	TclCheckArrayTraces(Tcl_Interp *interp, Var *varPtr,
			    Var *arrayPtr, Tcl_Obj *name, int index);
MODULE_SCOPE int	TclCheckEmptyString(Tcl_Obj *objPtr);
MODULE_SCOPE int	TclChanCaughtErrorBypass(Tcl_Interp *interp,
			    Tcl_Channel chan);
MODULE_SCOPE Tcl_ObjCmdProc TclChannelNamesCmd;
MODULE_SCOPE Tcl_NRPostProc TclClearRootEnsemble;
MODULE_SCOPE int	TclCompareTwoNumbers(Tcl_Obj *valuePtr,
			    Tcl_Obj *value2Ptr);
MODULE_SCOPE ContLineLoc *TclContinuationsEnter(Tcl_Obj *objPtr, int num,
			    int *loc);
MODULE_SCOPE void	TclContinuationsEnterDerived(Tcl_Obj *objPtr,
			    int start, int *clNext);
MODULE_SCOPE ContLineLoc *TclContinuationsGet(Tcl_Obj *objPtr);
MODULE_SCOPE void	TclContinuationsCopy(Tcl_Obj *objPtr,
			    Tcl_Obj *originObjPtr);
MODULE_SCOPE int	TclConvertElement(const char *src, int length,
			    char *dst, int flags);
MODULE_SCOPE Tcl_Command TclCreateObjCommandInNs(Tcl_Interp *interp,
			    const char *cmdName, Tcl_Namespace *nsPtr,
			    Tcl_ObjCmdProc *proc, ClientData clientData,
			    Tcl_CmdDeleteProc *deleteProc);
MODULE_SCOPE Tcl_Command TclCreateEnsembleInNs(Tcl_Interp *interp,
			    const char *name, Tcl_Namespace *nameNamespacePtr,
			    Tcl_Namespace *ensembleNamespacePtr, int flags);
MODULE_SCOPE void	TclDeleteNamespaceVars(Namespace *nsPtr);
MODULE_SCOPE int	TclFindDictElement(Tcl_Interp *interp,
			    const char *dict, int dictLength,
			    const char **elementPtr, const char **nextPtr,
			    int *sizePtr, int *literalPtr);
/* TIP #280 - Modified token based evaluation, with line information. */
MODULE_SCOPE int	TclEvalEx(Tcl_Interp *interp, const char *script,
			    int numBytes, int flags, int line,
			    int *clNextOuter, const char *outerScript);
MODULE_SCOPE Tcl_ObjCmdProc TclFileAttrsCmd;
MODULE_SCOPE Tcl_ObjCmdProc TclFileCopyCmd;
MODULE_SCOPE Tcl_ObjCmdProc TclFileDeleteCmd;
MODULE_SCOPE Tcl_ObjCmdProc TclFileLinkCmd;
MODULE_SCOPE Tcl_ObjCmdProc TclFileMakeDirsCmd;
MODULE_SCOPE Tcl_ObjCmdProc TclFileReadLinkCmd;
MODULE_SCOPE Tcl_ObjCmdProc TclFileRenameCmd;
MODULE_SCOPE Tcl_ObjCmdProc TclFileTemporaryCmd;
MODULE_SCOPE void	TclCreateLateExitHandler(Tcl_ExitProc *proc,
			    ClientData clientData);
MODULE_SCOPE void	TclDeleteLateExitHandler(Tcl_ExitProc *proc,
			    ClientData clientData);
MODULE_SCOPE char *	TclDStringAppendObj(Tcl_DString *dsPtr,
			    Tcl_Obj *objPtr);
MODULE_SCOPE char *	TclDStringAppendDString(Tcl_DString *dsPtr,
			    Tcl_DString *toAppendPtr);
MODULE_SCOPE Tcl_Obj *	TclDStringToObj(Tcl_DString *dsPtr);
MODULE_SCOPE Tcl_Obj *const *TclFetchEnsembleRoot(Tcl_Interp *interp,
			    Tcl_Obj *const *objv, int objc, int *objcPtr);
MODULE_SCOPE Tcl_Namespace *TclEnsureNamespace(Tcl_Interp *interp,
			    Tcl_Namespace *namespacePtr);
MODULE_SCOPE void	TclFinalizeAllocSubsystem(void);
MODULE_SCOPE void	TclFinalizeAsync(void);
MODULE_SCOPE void	TclFinalizeDoubleConversion(void);
MODULE_SCOPE void	TclFinalizeEncodingSubsystem(void);
MODULE_SCOPE void	TclFinalizeEnvironment(void);
MODULE_SCOPE void	TclFinalizeEvaluation(void);
MODULE_SCOPE void	TclFinalizeExecution(void);
MODULE_SCOPE void	TclFinalizeIOSubsystem(void);
MODULE_SCOPE void	TclFinalizeFilesystem(void);
MODULE_SCOPE void	TclResetFilesystem(void);
MODULE_SCOPE void	TclFinalizeLoad(void);
MODULE_SCOPE void	TclFinalizeLock(void);
MODULE_SCOPE void	TclFinalizeMemorySubsystem(void);
MODULE_SCOPE void	TclFinalizeNotifier(void);
MODULE_SCOPE void	TclFinalizeObjects(void);
MODULE_SCOPE void	TclFinalizePreserve(void);
MODULE_SCOPE void	TclFinalizeSynchronization(void);
MODULE_SCOPE void	TclInitThreadAlloc(void);
MODULE_SCOPE void	TclFinalizeThreadAlloc(void);
MODULE_SCOPE void	TclFinalizeThreadAllocThread(void);
MODULE_SCOPE void	TclFinalizeThreadData(int quick);
MODULE_SCOPE void	TclFinalizeThreadObjects(void);
MODULE_SCOPE double	TclFloor(const mp_int *a);
MODULE_SCOPE void	TclFormatNaN(double value, char *buffer);
MODULE_SCOPE int	TclFSFileAttrIndex(Tcl_Obj *pathPtr,
			    const char *attributeName, int *indexPtr);
MODULE_SCOPE Tcl_Command TclNRCreateCommandInNs(Tcl_Interp *interp,
			    const char *cmdName, Tcl_Namespace *nsPtr,
			    Tcl_ObjCmdProc *proc, Tcl_ObjCmdProc *nreProc,
			    ClientData clientData,
			    Tcl_CmdDeleteProc *deleteProc);
MODULE_SCOPE int	TclNREvalFile(Tcl_Interp *interp, Tcl_Obj *pathPtr,
			    const char *encodingName);
MODULE_SCOPE void	TclFSUnloadTempFile(Tcl_LoadHandle loadHandle);
MODULE_SCOPE int *	TclGetAsyncReadyPtr(void);
MODULE_SCOPE Tcl_Obj *	TclGetBgErrorHandler(Tcl_Interp *interp);
MODULE_SCOPE int	TclGetChannelFromObj(Tcl_Interp *interp,
			    Tcl_Obj *objPtr, Tcl_Channel *chanPtr,
			    int *modePtr, int flags);
MODULE_SCOPE CmdFrame *	TclGetCmdFrameForProcedure(Proc *procPtr);
MODULE_SCOPE int	TclGetCompletionCodeFromObj(Tcl_Interp *interp,
			    Tcl_Obj *value, int *code);
MODULE_SCOPE int	TclGetNumberFromObj(Tcl_Interp *interp,
			    Tcl_Obj *objPtr, ClientData *clientDataPtr,
			    int *typePtr);
MODULE_SCOPE int	TclGetOpenModeEx(Tcl_Interp *interp,
			    const char *modeString, int *seekFlagPtr,
			    int *binaryPtr);
MODULE_SCOPE Tcl_Obj *	TclGetProcessGlobalValue(ProcessGlobalValue *pgvPtr);
MODULE_SCOPE Tcl_Obj *	TclGetSourceFromFrame(CmdFrame *cfPtr, int objc,
			    Tcl_Obj *const objv[]);
MODULE_SCOPE char *	TclGetStringStorage(Tcl_Obj *objPtr,
			    unsigned int *sizePtr);
MODULE_SCOPE int	TclGetLoadedPackagesEx(Tcl_Interp *interp,
				const char *targetName,
				const char *packageName);
MODULE_SCOPE int	TclGlob(Tcl_Interp *interp, char *pattern,
			    Tcl_Obj *unquotedPrefix, int globFlags,
			    Tcl_GlobTypeData *types);
MODULE_SCOPE int	TclIncrObj(Tcl_Interp *interp, Tcl_Obj *valuePtr,
			    Tcl_Obj *incrPtr);
MODULE_SCOPE Tcl_Obj *	TclIncrObjVar2(Tcl_Interp *interp, Tcl_Obj *part1Ptr,
			    Tcl_Obj *part2Ptr, Tcl_Obj *incrPtr, int flags);
MODULE_SCOPE int	TclInfoExistsCmd(ClientData dummy, Tcl_Interp *interp,
			    int objc, Tcl_Obj *const objv[]);
MODULE_SCOPE int	TclInfoCoroutineCmd(ClientData dummy, Tcl_Interp *interp,
			    int objc, Tcl_Obj *const objv[]);
MODULE_SCOPE Tcl_Obj *	TclInfoFrame(Tcl_Interp *interp, CmdFrame *framePtr);
MODULE_SCOPE int	TclInfoGlobalsCmd(ClientData dummy, Tcl_Interp *interp,
			    int objc, Tcl_Obj *const objv[]);
MODULE_SCOPE int	TclInfoLocalsCmd(ClientData dummy, Tcl_Interp *interp,
			    int objc, Tcl_Obj *const objv[]);
MODULE_SCOPE int	TclInfoVarsCmd(ClientData dummy, Tcl_Interp *interp,
			    int objc, Tcl_Obj *const objv[]);
MODULE_SCOPE void	TclInitAlloc(void);
MODULE_SCOPE void	TclInitBignumFromLong(mp_int *, long);
MODULE_SCOPE void	TclInitBignumFromWideInt(mp_int *, Tcl_WideInt);
MODULE_SCOPE void	TclInitBignumFromWideUInt(mp_int *, Tcl_WideUInt);
MODULE_SCOPE void	TclInitDbCkalloc(void);
MODULE_SCOPE void	TclInitDoubleConversion(void);
MODULE_SCOPE void	TclInitEmbeddedConfigurationInformation(
			    Tcl_Interp *interp);
MODULE_SCOPE void	TclInitEncodingSubsystem(void);
MODULE_SCOPE void	TclInitIOSubsystem(void);
MODULE_SCOPE void	TclInitLimitSupport(Tcl_Interp *interp);
MODULE_SCOPE void	TclInitNamespaceSubsystem(void);
MODULE_SCOPE void	TclInitNotifier(void);
MODULE_SCOPE void	TclInitObjSubsystem(void);
MODULE_SCOPE void	TclInitSubsystems(void);
MODULE_SCOPE int	TclInterpReady(Tcl_Interp *interp);
MODULE_SCOPE int	TclIsSpaceProc(char byte);
MODULE_SCOPE int	TclIsBareword(char byte);
MODULE_SCOPE Tcl_Obj *	TclJoinPath(int elements, Tcl_Obj * const objv[]);
MODULE_SCOPE int	TclJoinThread(Tcl_ThreadId id, int *result);
MODULE_SCOPE void	TclLimitRemoveAllHandlers(Tcl_Interp *interp);
MODULE_SCOPE Tcl_Obj *	TclLindexList(Tcl_Interp *interp,
			    Tcl_Obj *listPtr, Tcl_Obj *argPtr);
MODULE_SCOPE Tcl_Obj *	TclLindexFlat(Tcl_Interp *interp, Tcl_Obj *listPtr,
			    int indexCount, Tcl_Obj *const indexArray[]);
/* TIP #280 */
MODULE_SCOPE void	TclListLines(Tcl_Obj *listObj, int line, int n,
			    int *lines, Tcl_Obj *const *elems);
MODULE_SCOPE Tcl_Obj *	TclListObjCopy(Tcl_Interp *interp, Tcl_Obj *listPtr);
MODULE_SCOPE Tcl_Obj *	TclListObjRange(Tcl_Obj *listPtr, int fromIdx,
			    int toIdx);
MODULE_SCOPE Tcl_Obj *	TclLsetList(Tcl_Interp *interp, Tcl_Obj *listPtr,
			    Tcl_Obj *indexPtr, Tcl_Obj *valuePtr);
MODULE_SCOPE Tcl_Obj *	TclLsetFlat(Tcl_Interp *interp, Tcl_Obj *listPtr,
			    int indexCount, Tcl_Obj *const indexArray[],
			    Tcl_Obj *valuePtr);
MODULE_SCOPE Tcl_Command TclMakeEnsemble(Tcl_Interp *interp, const char *name,
			    const EnsembleImplMap map[]);
MODULE_SCOPE int	TclMaxListLength(const char *bytes, int numBytes,
			    const char **endPtr);
MODULE_SCOPE int	TclMergeReturnOptions(Tcl_Interp *interp, int objc,
			    Tcl_Obj *const objv[], Tcl_Obj **optionsPtrPtr,
			    int *codePtr, int *levelPtr);
MODULE_SCOPE Tcl_Obj *  TclNoErrorStack(Tcl_Interp *interp, Tcl_Obj *options);
MODULE_SCOPE int	TclNokia770Doubles(void);
MODULE_SCOPE void	TclNsDecrRefCount(Namespace *nsPtr);
MODULE_SCOPE void	TclObjVarErrMsg(Tcl_Interp *interp, Tcl_Obj *part1Ptr,
			    Tcl_Obj *part2Ptr, const char *operation,
			    const char *reason, int index);
MODULE_SCOPE int	TclObjInvokeNamespace(Tcl_Interp *interp,
			    int objc, Tcl_Obj *const objv[],
			    Tcl_Namespace *nsPtr, int flags);
MODULE_SCOPE int	TclObjUnsetVar2(Tcl_Interp *interp,
			    Tcl_Obj *part1Ptr, Tcl_Obj *part2Ptr, int flags);
MODULE_SCOPE int	TclParseBackslash(const char *src,
			    int numBytes, int *readPtr, char *dst);
MODULE_SCOPE int	TclParseHex(const char *src, int numBytes,
			    int *resultPtr);
MODULE_SCOPE int	TclParseNumber(Tcl_Interp *interp, Tcl_Obj *objPtr,
			    const char *expected, const char *bytes,
			    int numBytes, const char **endPtrPtr, int flags);
MODULE_SCOPE void	TclParseInit(Tcl_Interp *interp, const char *string,
			    int numBytes, Tcl_Parse *parsePtr);
MODULE_SCOPE int	TclParseAllWhiteSpace(const char *src, int numBytes);
MODULE_SCOPE int	TclProcessReturn(Tcl_Interp *interp,
			    int code, int level, Tcl_Obj *returnOpts);
MODULE_SCOPE int	TclpObjLstat(Tcl_Obj *pathPtr, Tcl_StatBuf *buf);
MODULE_SCOPE Tcl_Obj *	TclpTempFileName(void);
MODULE_SCOPE Tcl_Obj *  TclpTempFileNameForLibrary(Tcl_Interp *interp, Tcl_Obj* pathPtr);
MODULE_SCOPE Tcl_Obj *	TclNewFSPathObj(Tcl_Obj *dirPtr, const char *addStrRep,
			    int len);
MODULE_SCOPE int	TclpDeleteFile(const void *path);
MODULE_SCOPE void	TclpFinalizeCondition(Tcl_Condition *condPtr);
MODULE_SCOPE void	TclpFinalizeMutex(Tcl_Mutex *mutexPtr);
MODULE_SCOPE void	TclpFinalizePipes(void);
MODULE_SCOPE void	TclpFinalizeSockets(void);
MODULE_SCOPE int	TclCreateSocketAddress(Tcl_Interp *interp,
			    struct addrinfo **addrlist,
			    const char *host, int port, int willBind,
			    const char **errorMsgPtr);
MODULE_SCOPE int	TclpThreadCreate(Tcl_ThreadId *idPtr,
			    Tcl_ThreadCreateProc *proc, ClientData clientData,
			    int stackSize, int flags);
MODULE_SCOPE int	TclpFindVariable(const char *name, int *lengthPtr);
MODULE_SCOPE void	TclpInitLibraryPath(char **valuePtr,
			    size_t *lengthPtr, Tcl_Encoding *encodingPtr);
MODULE_SCOPE void	TclpInitLock(void);
MODULE_SCOPE void	TclpInitPlatform(void);
MODULE_SCOPE void	TclpInitUnlock(void);
MODULE_SCOPE Tcl_Obj *	TclpObjListVolumes(void);
MODULE_SCOPE void	TclpMasterLock(void);
MODULE_SCOPE void	TclpMasterUnlock(void);
MODULE_SCOPE int	TclpMatchFiles(Tcl_Interp *interp, char *separators,
			    Tcl_DString *dirPtr, char *pattern, char *tail);
MODULE_SCOPE int	TclpObjNormalizePath(Tcl_Interp *interp,
			    Tcl_Obj *pathPtr, int nextCheckpoint);
MODULE_SCOPE void	TclpNativeJoinPath(Tcl_Obj *prefix, const char *joining);
MODULE_SCOPE Tcl_Obj *	TclpNativeSplitPath(Tcl_Obj *pathPtr, int *lenPtr);
MODULE_SCOPE Tcl_PathType TclpGetNativePathType(Tcl_Obj *pathPtr,
			    int *driveNameLengthPtr, Tcl_Obj **driveNameRef);
MODULE_SCOPE int	TclCrossFilesystemCopy(Tcl_Interp *interp,
			    Tcl_Obj *source, Tcl_Obj *target);
MODULE_SCOPE int	TclpMatchInDirectory(Tcl_Interp *interp,
			    Tcl_Obj *resultPtr, Tcl_Obj *pathPtr,
			    const char *pattern, Tcl_GlobTypeData *types);
MODULE_SCOPE ClientData	TclpGetNativeCwd(ClientData clientData);
MODULE_SCOPE Tcl_FSDupInternalRepProc TclNativeDupInternalRep;
MODULE_SCOPE Tcl_Obj *	TclpObjLink(Tcl_Obj *pathPtr, Tcl_Obj *toPtr,
			    int linkType);
MODULE_SCOPE int	TclpObjChdir(Tcl_Obj *pathPtr);
MODULE_SCOPE Tcl_Channel TclpOpenTemporaryFile(Tcl_Obj *dirObj,
			    Tcl_Obj *basenameObj, Tcl_Obj *extensionObj,
			    Tcl_Obj *resultingNameObj);
MODULE_SCOPE void TclPkgFileSeen(Tcl_Interp *interp, const char *fileName);
MODULE_SCOPE void *TclInitPkgFiles(Tcl_Interp *interp);
MODULE_SCOPE Tcl_Obj *	TclPathPart(Tcl_Interp *interp, Tcl_Obj *pathPtr,
			    Tcl_PathPart portion);
MODULE_SCOPE char *	TclpReadlink(const char *fileName,
			    Tcl_DString *linkPtr);
MODULE_SCOPE void	TclpSetVariables(Tcl_Interp *interp);
MODULE_SCOPE void *	TclThreadStorageKeyGet(Tcl_ThreadDataKey *keyPtr);
MODULE_SCOPE void	TclThreadStorageKeySet(Tcl_ThreadDataKey *keyPtr,
			    void *data);
MODULE_SCOPE TCL_NORETURN void TclpThreadExit(int status);
MODULE_SCOPE void	TclRememberCondition(Tcl_Condition *mutex);
MODULE_SCOPE void	TclRememberJoinableThread(Tcl_ThreadId id);
MODULE_SCOPE void	TclRememberMutex(Tcl_Mutex *mutex);
MODULE_SCOPE void	TclRemoveScriptLimitCallbacks(Tcl_Interp *interp);
MODULE_SCOPE int	TclReToGlob(Tcl_Interp *interp, const char *reStr,
			    int reStrLen, Tcl_DString *dsPtr, int *flagsPtr,
			    int *quantifiersFoundPtr);
MODULE_SCOPE int	TclScanElement(const char *string, int length,
			    char *flagPtr);
MODULE_SCOPE void	TclSetBgErrorHandler(Tcl_Interp *interp,
			    Tcl_Obj *cmdPrefix);
MODULE_SCOPE void	TclSetBignumIntRep(Tcl_Obj *objPtr,
			    mp_int *bignumValue);
MODULE_SCOPE int	TclSetBooleanFromAny(Tcl_Interp *interp,
			    Tcl_Obj *objPtr);
MODULE_SCOPE void	TclSetCmdNameObj(Tcl_Interp *interp, Tcl_Obj *objPtr,
			    Command *cmdPtr);
MODULE_SCOPE void	TclSetDuplicateObj(Tcl_Obj *dupPtr, Tcl_Obj *objPtr);
MODULE_SCOPE void	TclSetProcessGlobalValue(ProcessGlobalValue *pgvPtr,
			    Tcl_Obj *newValue, Tcl_Encoding encoding);
MODULE_SCOPE void	TclSignalExitThread(Tcl_ThreadId id, int result);
MODULE_SCOPE void	TclSpellFix(Tcl_Interp *interp,
			    Tcl_Obj *const *objv, int objc, int subIdx,
			    Tcl_Obj *bad, Tcl_Obj *fix);
MODULE_SCOPE void *	TclStackRealloc(Tcl_Interp *interp, void *ptr,
			    int numBytes);
typedef int (*memCmpFn_t)(const void*, const void*, size_t);
MODULE_SCOPE int	TclStringCmp(Tcl_Obj *value1Ptr, Tcl_Obj *value2Ptr,
			    int checkEq, int nocase, int reqlength);
MODULE_SCOPE int	TclStringCmpOpts(Tcl_Interp *interp, int objc,
			    Tcl_Obj *const objv[], int *nocase,
			    int *reqlength);
MODULE_SCOPE int	TclStringMatch(const char *str, int strLen,
			    const char *pattern, int ptnLen, int flags);
MODULE_SCOPE int	TclStringMatchObj(Tcl_Obj *stringObj,
			    Tcl_Obj *patternObj, int flags);
MODULE_SCOPE void	TclSubstCompile(Tcl_Interp *interp, const char *bytes,
			    int numBytes, int flags, int line,
			    struct CompileEnv *envPtr);
MODULE_SCOPE int	TclSubstOptions(Tcl_Interp *interp, int numOpts,
			    Tcl_Obj *const opts[], int *flagPtr);
MODULE_SCOPE void	TclSubstParse(Tcl_Interp *interp, const char *bytes,
			    int numBytes, int flags, Tcl_Parse *parsePtr,
			    Tcl_InterpState *statePtr);
MODULE_SCOPE int	TclSubstTokens(Tcl_Interp *interp, Tcl_Token *tokenPtr,
			    int count, int *tokensLeftPtr, int line,
			    int *clNextOuter, const char *outerScript);
MODULE_SCOPE int	TclTrim(const char *bytes, int numBytes,
			    const char *trim, int numTrim, int *trimRight);
MODULE_SCOPE int	TclTrimLeft(const char *bytes, int numBytes,
			    const char *trim, int numTrim);
MODULE_SCOPE int	TclTrimRight(const char *bytes, int numBytes,
			    const char *trim, int numTrim);
MODULE_SCOPE int	TclUtfCmp(const char *cs, const char *ct);
MODULE_SCOPE int	TclUtfCasecmp(const char *cs, const char *ct);
MODULE_SCOPE int	TclUtfCount(int ch);
MODULE_SCOPE Tcl_Obj *	TclpNativeToNormalized(ClientData clientData);
MODULE_SCOPE Tcl_Obj *	TclpFilesystemPathType(Tcl_Obj *pathPtr);
MODULE_SCOPE int	TclpDlopen(Tcl_Interp *interp, Tcl_Obj *pathPtr,
			    Tcl_LoadHandle *loadHandle,
			    Tcl_FSUnloadFileProc **unloadProcPtr, int flags);
MODULE_SCOPE int	TclpUtime(Tcl_Obj *pathPtr, struct utimbuf *tval);
#ifdef TCL_LOAD_FROM_MEMORY
MODULE_SCOPE void *	TclpLoadMemoryGetBuffer(Tcl_Interp *interp, int size);
MODULE_SCOPE int	TclpLoadMemory(Tcl_Interp *interp, void *buffer,
			    int size, int codeSize, Tcl_LoadHandle *loadHandle,
			    Tcl_FSUnloadFileProc **unloadProcPtr, int flags);
#endif
MODULE_SCOPE void	TclInitThreadStorage(void);
MODULE_SCOPE void	TclFinalizeThreadDataThread(void);
MODULE_SCOPE void	TclFinalizeThreadStorage(void);
#ifdef TCL_WIDE_CLICKS
MODULE_SCOPE Tcl_WideInt TclpGetWideClicks(void);
MODULE_SCOPE double	TclpWideClicksToNanoseconds(Tcl_WideInt clicks);
#endif
MODULE_SCOPE int	TclZlibInit(Tcl_Interp *interp);
MODULE_SCOPE void *	TclpThreadCreateKey(void);
MODULE_SCOPE void	TclpThreadDeleteKey(void *keyPtr);
MODULE_SCOPE void	TclpThreadSetMasterTSD(void *tsdKeyPtr, void *ptr);
MODULE_SCOPE void *	TclpThreadGetMasterTSD(void *tsdKeyPtr);
MODULE_SCOPE void	TclErrorStackResetIf(Tcl_Interp *interp,
			    const char *msg, int length);

/*
 *----------------------------------------------------------------
 * Command procedures in the generic core:
 *----------------------------------------------------------------
 */

MODULE_SCOPE int	Tcl_AfterObjCmd(ClientData clientData,
			    Tcl_Interp *interp, int objc,
			    Tcl_Obj *const objv[]);
MODULE_SCOPE int	Tcl_AppendObjCmd(ClientData clientData,
			    Tcl_Interp *interp, int objc,
			    Tcl_Obj *const objv[]);
MODULE_SCOPE int	Tcl_ApplyObjCmd(ClientData clientData,
			    Tcl_Interp *interp, int objc,
			    Tcl_Obj *const objv[]);
MODULE_SCOPE Tcl_Command TclInitArrayCmd(Tcl_Interp *interp);
MODULE_SCOPE Tcl_Command TclInitBinaryCmd(Tcl_Interp *interp);
MODULE_SCOPE int	Tcl_BreakObjCmd(ClientData clientData,
			    Tcl_Interp *interp, int objc,
			    Tcl_Obj *const objv[]);
MODULE_SCOPE int	Tcl_CatchObjCmd(ClientData clientData,
			    Tcl_Interp *interp, int objc,
			    Tcl_Obj *const objv[]);
MODULE_SCOPE int	Tcl_CdObjCmd(ClientData clientData,
			    Tcl_Interp *interp, int objc,
			    Tcl_Obj *const objv[]);
MODULE_SCOPE Tcl_Command TclInitChanCmd(Tcl_Interp *interp);
MODULE_SCOPE int	TclChanCreateObjCmd(ClientData clientData,
			    Tcl_Interp *interp, int objc,
			    Tcl_Obj *const objv[]);
MODULE_SCOPE int	TclChanPostEventObjCmd(ClientData clientData,
			    Tcl_Interp *interp, int objc,
			    Tcl_Obj *const objv[]);
MODULE_SCOPE int	TclChanPopObjCmd(ClientData clientData,
			    Tcl_Interp *interp, int objc, Tcl_Obj *const objv[]);
MODULE_SCOPE int	TclChanPushObjCmd(ClientData clientData,
			    Tcl_Interp *interp, int objc, Tcl_Obj *const objv[]);
MODULE_SCOPE void	TclClockInit(Tcl_Interp *interp);
MODULE_SCOPE int	TclClockOldscanObjCmd(
			    ClientData clientData, Tcl_Interp *interp,
			    int objc, Tcl_Obj *const objv[]);
MODULE_SCOPE int	Tcl_CloseObjCmd(ClientData clientData,
			    Tcl_Interp *interp, int objc,
			    Tcl_Obj *const objv[]);
MODULE_SCOPE int	Tcl_ConcatObjCmd(ClientData clientData,
			    Tcl_Interp *interp, int objc,
			    Tcl_Obj *const objv[]);
MODULE_SCOPE int	Tcl_ContinueObjCmd(ClientData clientData,
			    Tcl_Interp *interp, int objc,
			    Tcl_Obj *const objv[]);
MODULE_SCOPE Tcl_TimerToken TclCreateAbsoluteTimerHandler(
			    Tcl_Time *timePtr, Tcl_TimerProc *proc,
			    ClientData clientData);
MODULE_SCOPE int	TclDefaultBgErrorHandlerObjCmd(
			    ClientData clientData, Tcl_Interp *interp,
			    int objc, Tcl_Obj *const objv[]);
MODULE_SCOPE Tcl_Command TclInitDictCmd(Tcl_Interp *interp);
MODULE_SCOPE int	TclDictWithFinish(Tcl_Interp *interp, Var *varPtr,
			    Var *arrayPtr, Tcl_Obj *part1Ptr,
			    Tcl_Obj *part2Ptr, int index, int pathc,
			    Tcl_Obj *const pathv[], Tcl_Obj *keysPtr);
MODULE_SCOPE Tcl_Obj *	TclDictWithInit(Tcl_Interp *interp, Tcl_Obj *dictPtr,
			    int pathc, Tcl_Obj *const pathv[]);
MODULE_SCOPE int	Tcl_DisassembleObjCmd(ClientData clientData,
			    Tcl_Interp *interp, int objc,
			    Tcl_Obj *const objv[]);

/* Assemble command function */
MODULE_SCOPE int	Tcl_AssembleObjCmd(ClientData clientData,
			    Tcl_Interp *interp, int objc,
			    Tcl_Obj *const objv[]);
MODULE_SCOPE int	TclNRAssembleObjCmd(ClientData clientData,
			    Tcl_Interp *interp, int objc,
			    Tcl_Obj *const objv[]);
MODULE_SCOPE Tcl_Command TclInitEncodingCmd(Tcl_Interp *interp);
MODULE_SCOPE int	TclMakeEncodingCommandSafe(Tcl_Interp *interp);
MODULE_SCOPE int	Tcl_EofObjCmd(ClientData clientData,
			    Tcl_Interp *interp, int objc,
			    Tcl_Obj *const objv[]);
MODULE_SCOPE int	Tcl_ErrorObjCmd(ClientData clientData,
			    Tcl_Interp *interp, int objc,
			    Tcl_Obj *const objv[]);
MODULE_SCOPE int	Tcl_EvalObjCmd(ClientData clientData,
			    Tcl_Interp *interp, int objc,
			    Tcl_Obj *const objv[]);
MODULE_SCOPE int	Tcl_ExecObjCmd(ClientData clientData,
			    Tcl_Interp *interp, int objc,
			    Tcl_Obj *const objv[]);
MODULE_SCOPE int	Tcl_ExitObjCmd(ClientData clientData,
			    Tcl_Interp *interp, int objc,
			    Tcl_Obj *const objv[]);
MODULE_SCOPE int	Tcl_ExprObjCmd(ClientData clientData,
			    Tcl_Interp *interp, int objc,
			    Tcl_Obj *const objv[]);
MODULE_SCOPE int	Tcl_FblockedObjCmd(ClientData clientData,
			    Tcl_Interp *interp, int objc,
			    Tcl_Obj *const objv[]);
MODULE_SCOPE int	Tcl_FconfigureObjCmd(
			    ClientData clientData, Tcl_Interp *interp,
			    int objc, Tcl_Obj *const objv[]);
MODULE_SCOPE int	Tcl_FcopyObjCmd(ClientData dummy,
			    Tcl_Interp *interp, int objc,
			    Tcl_Obj *const objv[]);
MODULE_SCOPE Tcl_Command TclInitFileCmd(Tcl_Interp *interp);
MODULE_SCOPE int	TclMakeFileCommandSafe(Tcl_Interp *interp);
MODULE_SCOPE int	Tcl_FileEventObjCmd(ClientData clientData,
			    Tcl_Interp *interp, int objc,
			    Tcl_Obj *const objv[]);
MODULE_SCOPE int	Tcl_FlushObjCmd(ClientData clientData,
			    Tcl_Interp *interp, int objc,
			    Tcl_Obj *const objv[]);
MODULE_SCOPE int	Tcl_ForObjCmd(ClientData clientData,
			    Tcl_Interp *interp, int objc,
			    Tcl_Obj *const objv[]);
MODULE_SCOPE int	Tcl_ForeachObjCmd(ClientData clientData,
			    Tcl_Interp *interp, int objc,
			    Tcl_Obj *const objv[]);
MODULE_SCOPE int	Tcl_FormatObjCmd(ClientData dummy,
			    Tcl_Interp *interp, int objc,
			    Tcl_Obj *const objv[]);
MODULE_SCOPE int	Tcl_GetsObjCmd(ClientData clientData,
			    Tcl_Interp *interp, int objc,
			    Tcl_Obj *const objv[]);
MODULE_SCOPE int	Tcl_GlobalObjCmd(ClientData clientData,
			    Tcl_Interp *interp, int objc,
			    Tcl_Obj *const objv[]);
MODULE_SCOPE int	Tcl_GlobObjCmd(ClientData clientData,
			    Tcl_Interp *interp, int objc,
			    Tcl_Obj *const objv[]);
MODULE_SCOPE int	Tcl_IfObjCmd(ClientData clientData,
			    Tcl_Interp *interp, int objc,
			    Tcl_Obj *const objv[]);
MODULE_SCOPE int	Tcl_IncrObjCmd(ClientData clientData,
			    Tcl_Interp *interp, int objc,
			    Tcl_Obj *const objv[]);
MODULE_SCOPE Tcl_Command TclInitInfoCmd(Tcl_Interp *interp);
MODULE_SCOPE int	Tcl_InterpObjCmd(ClientData clientData,
			    Tcl_Interp *interp, int argc,
			    Tcl_Obj *const objv[]);
MODULE_SCOPE int	Tcl_JoinObjCmd(ClientData clientData,
			    Tcl_Interp *interp, int objc,
			    Tcl_Obj *const objv[]);
MODULE_SCOPE int	Tcl_LappendObjCmd(ClientData clientData,
			    Tcl_Interp *interp, int objc,
			    Tcl_Obj *const objv[]);
MODULE_SCOPE int	Tcl_LassignObjCmd(ClientData clientData,
			    Tcl_Interp *interp, int objc,
			    Tcl_Obj *const objv[]);
MODULE_SCOPE int	Tcl_LindexObjCmd(ClientData clientData,
			    Tcl_Interp *interp, int objc,
			    Tcl_Obj *const objv[]);
MODULE_SCOPE int	Tcl_LinsertObjCmd(ClientData clientData,
			    Tcl_Interp *interp, int objc,
			    Tcl_Obj *const objv[]);
MODULE_SCOPE int	Tcl_LlengthObjCmd(ClientData clientData,
			    Tcl_Interp *interp, int objc,
			    Tcl_Obj *const objv[]);
MODULE_SCOPE int	Tcl_ListObjCmd(ClientData clientData,
			    Tcl_Interp *interp, int objc,
			    Tcl_Obj *const objv[]);
MODULE_SCOPE int	Tcl_LmapObjCmd(ClientData clientData,
			    Tcl_Interp *interp, int objc,
			    Tcl_Obj *const objv[]);
MODULE_SCOPE int	Tcl_LoadObjCmd(ClientData clientData,
			    Tcl_Interp *interp, int objc,
			    Tcl_Obj *const objv[]);
MODULE_SCOPE int	Tcl_LrangeObjCmd(ClientData clientData,
			    Tcl_Interp *interp, int objc,
			    Tcl_Obj *const objv[]);
MODULE_SCOPE int	Tcl_LrepeatObjCmd(ClientData clientData,
			    Tcl_Interp *interp, int objc,
			    Tcl_Obj *const objv[]);
MODULE_SCOPE int	Tcl_LreplaceObjCmd(ClientData clientData,
			    Tcl_Interp *interp, int objc,
			    Tcl_Obj *const objv[]);
MODULE_SCOPE int	Tcl_LreverseObjCmd(ClientData clientData,
			    Tcl_Interp *interp, int objc,
			    Tcl_Obj *const objv[]);
MODULE_SCOPE int	Tcl_LsearchObjCmd(ClientData clientData,
			    Tcl_Interp *interp, int objc,
			    Tcl_Obj *const objv[]);
MODULE_SCOPE int	Tcl_LsetObjCmd(ClientData clientData,
			    Tcl_Interp *interp, int objc,
			    Tcl_Obj *const objv[]);
MODULE_SCOPE int	Tcl_LsortObjCmd(ClientData clientData,
			    Tcl_Interp *interp, int objc,
			    Tcl_Obj *const objv[]);
MODULE_SCOPE Tcl_Command TclInitNamespaceCmd(Tcl_Interp *interp);
MODULE_SCOPE int	TclNamespaceEnsembleCmd(ClientData dummy,
			    Tcl_Interp *interp, int objc,
			    Tcl_Obj *const objv[]);
MODULE_SCOPE int	Tcl_OpenObjCmd(ClientData clientData,
			    Tcl_Interp *interp, int objc,
			    Tcl_Obj *const objv[]);
MODULE_SCOPE int	Tcl_PackageObjCmd(ClientData clientData,
			    Tcl_Interp *interp, int objc,
			    Tcl_Obj *const objv[]);
MODULE_SCOPE int	Tcl_PidObjCmd(ClientData clientData,
			    Tcl_Interp *interp, int objc,
			    Tcl_Obj *const objv[]);
MODULE_SCOPE Tcl_Command TclInitPrefixCmd(Tcl_Interp *interp);
MODULE_SCOPE int	Tcl_PutsObjCmd(ClientData clientData,
			    Tcl_Interp *interp, int objc,
			    Tcl_Obj *const objv[]);
MODULE_SCOPE int	Tcl_PwdObjCmd(ClientData clientData,
			    Tcl_Interp *interp, int objc,
			    Tcl_Obj *const objv[]);
MODULE_SCOPE int	Tcl_ReadObjCmd(ClientData clientData,
			    Tcl_Interp *interp, int objc,
			    Tcl_Obj *const objv[]);
MODULE_SCOPE int	Tcl_RegexpObjCmd(ClientData clientData,
			    Tcl_Interp *interp, int objc,
			    Tcl_Obj *const objv[]);
MODULE_SCOPE int	Tcl_RegsubObjCmd(ClientData clientData,
			    Tcl_Interp *interp, int objc,
			    Tcl_Obj *const objv[]);
MODULE_SCOPE int	Tcl_RenameObjCmd(ClientData clientData,
			    Tcl_Interp *interp, int objc,
			    Tcl_Obj *const objv[]);
MODULE_SCOPE int	Tcl_RepresentationCmd(ClientData clientData,
			    Tcl_Interp *interp, int objc,
			    Tcl_Obj *const objv[]);
MODULE_SCOPE int	Tcl_ReturnObjCmd(ClientData clientData,
			    Tcl_Interp *interp, int objc,
			    Tcl_Obj *const objv[]);
MODULE_SCOPE int	Tcl_ScanObjCmd(ClientData clientData,
			    Tcl_Interp *interp, int objc,
			    Tcl_Obj *const objv[]);
MODULE_SCOPE int	Tcl_SeekObjCmd(ClientData clientData,
			    Tcl_Interp *interp, int objc,
			    Tcl_Obj *const objv[]);
MODULE_SCOPE int	Tcl_SetObjCmd(ClientData clientData,
			    Tcl_Interp *interp, int objc,
			    Tcl_Obj *const objv[]);
MODULE_SCOPE int	Tcl_SplitObjCmd(ClientData clientData,
			    Tcl_Interp *interp, int objc,
			    Tcl_Obj *const objv[]);
MODULE_SCOPE int	Tcl_SocketObjCmd(ClientData clientData,
			    Tcl_Interp *interp, int objc,
			    Tcl_Obj *const objv[]);
MODULE_SCOPE int	Tcl_SourceObjCmd(ClientData clientData,
			    Tcl_Interp *interp, int objc,
			    Tcl_Obj *const objv[]);
MODULE_SCOPE Tcl_Command TclInitStringCmd(Tcl_Interp *interp);
MODULE_SCOPE int	Tcl_SubstObjCmd(ClientData clientData,
			    Tcl_Interp *interp, int objc,
			    Tcl_Obj *const objv[]);
MODULE_SCOPE int	Tcl_SwitchObjCmd(ClientData clientData,
			    Tcl_Interp *interp, int objc,
			    Tcl_Obj *const objv[]);
MODULE_SCOPE int	Tcl_TellObjCmd(ClientData clientData,
			    Tcl_Interp *interp, int objc,
			    Tcl_Obj *const objv[]);
MODULE_SCOPE int	Tcl_ThrowObjCmd(ClientData dummy, Tcl_Interp *interp,
			    int objc, Tcl_Obj *const objv[]);
MODULE_SCOPE int	Tcl_TimeObjCmd(ClientData clientData,
			    Tcl_Interp *interp, int objc,
			    Tcl_Obj *const objv[]);
MODULE_SCOPE int	Tcl_TraceObjCmd(ClientData clientData,
			    Tcl_Interp *interp, int objc,
			    Tcl_Obj *const objv[]);
MODULE_SCOPE int	Tcl_TryObjCmd(ClientData clientData,
			    Tcl_Interp *interp, int objc,
			    Tcl_Obj *const objv[]);
MODULE_SCOPE int	Tcl_UnloadObjCmd(ClientData clientData,
			    Tcl_Interp *interp, int objc,
			    Tcl_Obj *const objv[]);
MODULE_SCOPE int	Tcl_UnsetObjCmd(ClientData clientData,
			    Tcl_Interp *interp, int objc,
			    Tcl_Obj *const objv[]);
MODULE_SCOPE int	Tcl_UpdateObjCmd(ClientData clientData,
			    Tcl_Interp *interp, int objc,
			    Tcl_Obj *const objv[]);
MODULE_SCOPE int	Tcl_UplevelObjCmd(ClientData clientData,
			    Tcl_Interp *interp, int objc,
			    Tcl_Obj *const objv[]);
MODULE_SCOPE int	Tcl_UpvarObjCmd(ClientData clientData,
			    Tcl_Interp *interp, int objc,
			    Tcl_Obj *const objv[]);
MODULE_SCOPE int	Tcl_VariableObjCmd(ClientData clientData,
			    Tcl_Interp *interp, int objc,
			    Tcl_Obj *const objv[]);
MODULE_SCOPE int	Tcl_VwaitObjCmd(ClientData clientData,
			    Tcl_Interp *interp, int objc,
			    Tcl_Obj *const objv[]);
MODULE_SCOPE int	Tcl_WhileObjCmd(ClientData clientData,
			    Tcl_Interp *interp, int objc,
			    Tcl_Obj *const objv[]);

/*
 *----------------------------------------------------------------
 * Compilation procedures for commands in the generic core:
 *----------------------------------------------------------------
 */

MODULE_SCOPE int	TclCompileAppendCmd(Tcl_Interp *interp,
			    Tcl_Parse *parsePtr, Command *cmdPtr,
			    struct CompileEnv *envPtr);
MODULE_SCOPE int	TclCompileArrayExistsCmd(Tcl_Interp *interp,
			    Tcl_Parse *parsePtr, Command *cmdPtr,
			    struct CompileEnv *envPtr);
MODULE_SCOPE int	TclCompileArraySetCmd(Tcl_Interp *interp,
			    Tcl_Parse *parsePtr, Command *cmdPtr,
			    struct CompileEnv *envPtr);
MODULE_SCOPE int	TclCompileArrayUnsetCmd(Tcl_Interp *interp,
			    Tcl_Parse *parsePtr, Command *cmdPtr,
			    struct CompileEnv *envPtr);
MODULE_SCOPE int	TclCompileBreakCmd(Tcl_Interp *interp,
			    Tcl_Parse *parsePtr, Command *cmdPtr,
			    struct CompileEnv *envPtr);
MODULE_SCOPE int	TclCompileCatchCmd(Tcl_Interp *interp,
			    Tcl_Parse *parsePtr, Command *cmdPtr,
			    struct CompileEnv *envPtr);
MODULE_SCOPE int	TclCompileClockClicksCmd(Tcl_Interp *interp,
			    Tcl_Parse *parsePtr, Command *cmdPtr,
			    struct CompileEnv *envPtr);
MODULE_SCOPE int	TclCompileClockReadingCmd(Tcl_Interp *interp,
			    Tcl_Parse *parsePtr, Command *cmdPtr,
			    struct CompileEnv *envPtr);
MODULE_SCOPE int	TclCompileConcatCmd(Tcl_Interp *interp,
			    Tcl_Parse *parsePtr, Command *cmdPtr,
			    struct CompileEnv *envPtr);
MODULE_SCOPE int	TclCompileContinueCmd(Tcl_Interp *interp,
			    Tcl_Parse *parsePtr, Command *cmdPtr,
			    struct CompileEnv *envPtr);
MODULE_SCOPE int	TclCompileDictAppendCmd(Tcl_Interp *interp,
			    Tcl_Parse *parsePtr, Command *cmdPtr,
			    struct CompileEnv *envPtr);
MODULE_SCOPE int	TclCompileDictCreateCmd(Tcl_Interp *interp,
			    Tcl_Parse *parsePtr, Command *cmdPtr,
			    struct CompileEnv *envPtr);
MODULE_SCOPE int	TclCompileDictExistsCmd(Tcl_Interp *interp,
			    Tcl_Parse *parsePtr, Command *cmdPtr,
			    struct CompileEnv *envPtr);
MODULE_SCOPE int	TclCompileDictForCmd(Tcl_Interp *interp,
			    Tcl_Parse *parsePtr, Command *cmdPtr,
			    struct CompileEnv *envPtr);
MODULE_SCOPE int	TclCompileDictGetCmd(Tcl_Interp *interp,
			    Tcl_Parse *parsePtr, Command *cmdPtr,
			    struct CompileEnv *envPtr);
MODULE_SCOPE int	TclCompileDictIncrCmd(Tcl_Interp *interp,
			    Tcl_Parse *parsePtr, Command *cmdPtr,
			    struct CompileEnv *envPtr);
MODULE_SCOPE int	TclCompileDictLappendCmd(Tcl_Interp *interp,
			    Tcl_Parse *parsePtr, Command *cmdPtr,
			    struct CompileEnv *envPtr);
MODULE_SCOPE int	TclCompileDictMapCmd(Tcl_Interp *interp,
			    Tcl_Parse *parsePtr, Command *cmdPtr,
			    struct CompileEnv *envPtr);
MODULE_SCOPE int	TclCompileDictMergeCmd(Tcl_Interp *interp,
			    Tcl_Parse *parsePtr, Command *cmdPtr,
			    struct CompileEnv *envPtr);
MODULE_SCOPE int	TclCompileDictSetCmd(Tcl_Interp *interp,
			    Tcl_Parse *parsePtr, Command *cmdPtr,
			    struct CompileEnv *envPtr);
MODULE_SCOPE int	TclCompileDictUnsetCmd(Tcl_Interp *interp,
			    Tcl_Parse *parsePtr, Command *cmdPtr,
			    struct CompileEnv *envPtr);
MODULE_SCOPE int	TclCompileDictUpdateCmd(Tcl_Interp *interp,
			    Tcl_Parse *parsePtr, Command *cmdPtr,
			    struct CompileEnv *envPtr);
MODULE_SCOPE int	TclCompileDictWithCmd(Tcl_Interp *interp,
			    Tcl_Parse *parsePtr, Command *cmdPtr,
			    struct CompileEnv *envPtr);
MODULE_SCOPE int	TclCompileEnsemble(Tcl_Interp *interp,
			    Tcl_Parse *parsePtr, Command *cmdPtr,
			    struct CompileEnv *envPtr);
MODULE_SCOPE int	TclCompileErrorCmd(Tcl_Interp *interp,
			    Tcl_Parse *parsePtr, Command *cmdPtr,
			    struct CompileEnv *envPtr);
MODULE_SCOPE int	TclCompileExprCmd(Tcl_Interp *interp,
			    Tcl_Parse *parsePtr, Command *cmdPtr,
			    struct CompileEnv *envPtr);
MODULE_SCOPE int	TclCompileForCmd(Tcl_Interp *interp,
			    Tcl_Parse *parsePtr, Command *cmdPtr,
			    struct CompileEnv *envPtr);
MODULE_SCOPE int	TclCompileForeachCmd(Tcl_Interp *interp,
			    Tcl_Parse *parsePtr, Command *cmdPtr,
			    struct CompileEnv *envPtr);
MODULE_SCOPE int	TclCompileFormatCmd(Tcl_Interp *interp,
			    Tcl_Parse *parsePtr, Command *cmdPtr,
			    struct CompileEnv *envPtr);
MODULE_SCOPE int	TclCompileGlobalCmd(Tcl_Interp *interp,
			    Tcl_Parse *parsePtr, Command *cmdPtr,
			    struct CompileEnv *envPtr);
MODULE_SCOPE int	TclCompileIfCmd(Tcl_Interp *interp,
			    Tcl_Parse *parsePtr, Command *cmdPtr,
			    struct CompileEnv *envPtr);
MODULE_SCOPE int	TclCompileInfoCommandsCmd(Tcl_Interp *interp,
			    Tcl_Parse *parsePtr, Command *cmdPtr,
			    struct CompileEnv *envPtr);
MODULE_SCOPE int	TclCompileInfoCoroutineCmd(Tcl_Interp *interp,
			    Tcl_Parse *parsePtr, Command *cmdPtr,
			    struct CompileEnv *envPtr);
MODULE_SCOPE int	TclCompileInfoExistsCmd(Tcl_Interp *interp,
			    Tcl_Parse *parsePtr, Command *cmdPtr,
			    struct CompileEnv *envPtr);
MODULE_SCOPE int	TclCompileInfoLevelCmd(Tcl_Interp *interp,
			    Tcl_Parse *parsePtr, Command *cmdPtr,
			    struct CompileEnv *envPtr);
MODULE_SCOPE int	TclCompileInfoObjectClassCmd(Tcl_Interp *interp,
			    Tcl_Parse *parsePtr, Command *cmdPtr,
			    struct CompileEnv *envPtr);
MODULE_SCOPE int	TclCompileInfoObjectIsACmd(Tcl_Interp *interp,
			    Tcl_Parse *parsePtr, Command *cmdPtr,
			    struct CompileEnv *envPtr);
MODULE_SCOPE int	TclCompileInfoObjectNamespaceCmd(Tcl_Interp *interp,
			    Tcl_Parse *parsePtr, Command *cmdPtr,
			    struct CompileEnv *envPtr);
MODULE_SCOPE int	TclCompileIncrCmd(Tcl_Interp *interp,
			    Tcl_Parse *parsePtr, Command *cmdPtr,
			    struct CompileEnv *envPtr);
MODULE_SCOPE int	TclCompileLappendCmd(Tcl_Interp *interp,
			    Tcl_Parse *parsePtr, Command *cmdPtr,
			    struct CompileEnv *envPtr);
MODULE_SCOPE int	TclCompileLassignCmd(Tcl_Interp *interp,
			    Tcl_Parse *parsePtr, Command *cmdPtr,
			    struct CompileEnv *envPtr);
MODULE_SCOPE int	TclCompileLindexCmd(Tcl_Interp *interp,
			    Tcl_Parse *parsePtr, Command *cmdPtr,
			    struct CompileEnv *envPtr);
MODULE_SCOPE int	TclCompileLinsertCmd(Tcl_Interp *interp,
			    Tcl_Parse *parsePtr, Command *cmdPtr,
			    struct CompileEnv *envPtr);
MODULE_SCOPE int	TclCompileListCmd(Tcl_Interp *interp,
			    Tcl_Parse *parsePtr, Command *cmdPtr,
			    struct CompileEnv *envPtr);
MODULE_SCOPE int	TclCompileLlengthCmd(Tcl_Interp *interp,
			    Tcl_Parse *parsePtr, Command *cmdPtr,
			    struct CompileEnv *envPtr);
MODULE_SCOPE int	TclCompileLmapCmd(Tcl_Interp *interp,
			    Tcl_Parse *parsePtr, Command *cmdPtr,
			    struct CompileEnv *envPtr);
MODULE_SCOPE int	TclCompileLrangeCmd(Tcl_Interp *interp,
			    Tcl_Parse *parsePtr, Command *cmdPtr,
			    struct CompileEnv *envPtr);
MODULE_SCOPE int	TclCompileLreplaceCmd(Tcl_Interp *interp,
			    Tcl_Parse *parsePtr, Command *cmdPtr,
			    struct CompileEnv *envPtr);
MODULE_SCOPE int	TclCompileLsetCmd(Tcl_Interp *interp,
			    Tcl_Parse *parsePtr, Command *cmdPtr,
			    struct CompileEnv *envPtr);
MODULE_SCOPE int	TclCompileNamespaceCodeCmd(Tcl_Interp *interp,
			    Tcl_Parse *parsePtr, Command *cmdPtr,
			    struct CompileEnv *envPtr);
MODULE_SCOPE int	TclCompileNamespaceCurrentCmd(Tcl_Interp *interp,
			    Tcl_Parse *parsePtr, Command *cmdPtr,
			    struct CompileEnv *envPtr);
MODULE_SCOPE int	TclCompileNamespaceOriginCmd(Tcl_Interp *interp,
			    Tcl_Parse *parsePtr, Command *cmdPtr,
			    struct CompileEnv *envPtr);
MODULE_SCOPE int	TclCompileNamespaceQualifiersCmd(Tcl_Interp *interp,
			    Tcl_Parse *parsePtr, Command *cmdPtr,
			    struct CompileEnv *envPtr);
MODULE_SCOPE int	TclCompileNamespaceTailCmd(Tcl_Interp *interp,
			    Tcl_Parse *parsePtr, Command *cmdPtr,
			    struct CompileEnv *envPtr);
MODULE_SCOPE int	TclCompileNamespaceUpvarCmd(Tcl_Interp *interp,
			    Tcl_Parse *parsePtr, Command *cmdPtr,
			    struct CompileEnv *envPtr);
MODULE_SCOPE int	TclCompileNamespaceWhichCmd(Tcl_Interp *interp,
			    Tcl_Parse *parsePtr, Command *cmdPtr,
			    struct CompileEnv *envPtr);
MODULE_SCOPE int	TclCompileNoOp(Tcl_Interp *interp,
			    Tcl_Parse *parsePtr, Command *cmdPtr,
			    struct CompileEnv *envPtr);
MODULE_SCOPE int	TclCompileObjectNextCmd(Tcl_Interp *interp,
			    Tcl_Parse *parsePtr, Command *cmdPtr,
			    struct CompileEnv *envPtr);
MODULE_SCOPE int	TclCompileObjectNextToCmd(Tcl_Interp *interp,
			    Tcl_Parse *parsePtr, Command *cmdPtr,
			    struct CompileEnv *envPtr);
MODULE_SCOPE int	TclCompileObjectSelfCmd(Tcl_Interp *interp,
			    Tcl_Parse *parsePtr, Command *cmdPtr,
			    struct CompileEnv *envPtr);
MODULE_SCOPE int	TclCompileRegexpCmd(Tcl_Interp *interp,
			    Tcl_Parse *parsePtr, Command *cmdPtr,
			    struct CompileEnv *envPtr);
MODULE_SCOPE int	TclCompileRegsubCmd(Tcl_Interp *interp,
			    Tcl_Parse *parsePtr, Command *cmdPtr,
			    struct CompileEnv *envPtr);
MODULE_SCOPE int	TclCompileReturnCmd(Tcl_Interp *interp,
			    Tcl_Parse *parsePtr, Command *cmdPtr,
			    struct CompileEnv *envPtr);
MODULE_SCOPE int	TclCompileSetCmd(Tcl_Interp *interp,
			    Tcl_Parse *parsePtr, Command *cmdPtr,
			    struct CompileEnv *envPtr);
MODULE_SCOPE int	TclCompileStringCatCmd(Tcl_Interp *interp,
			    Tcl_Parse *parsePtr, Command *cmdPtr,
			    struct CompileEnv *envPtr);
MODULE_SCOPE int	TclCompileStringCmpCmd(Tcl_Interp *interp,
			    Tcl_Parse *parsePtr, Command *cmdPtr,
			    struct CompileEnv *envPtr);
MODULE_SCOPE int	TclCompileStringEqualCmd(Tcl_Interp *interp,
			    Tcl_Parse *parsePtr, Command *cmdPtr,
			    struct CompileEnv *envPtr);
MODULE_SCOPE int	TclCompileStringFirstCmd(Tcl_Interp *interp,
			    Tcl_Parse *parsePtr, Command *cmdPtr,
			    struct CompileEnv *envPtr);
MODULE_SCOPE int	TclCompileStringIndexCmd(Tcl_Interp *interp,
			    Tcl_Parse *parsePtr, Command *cmdPtr,
			    struct CompileEnv *envPtr);
MODULE_SCOPE int	TclCompileStringIsCmd(Tcl_Interp *interp,
			    Tcl_Parse *parsePtr, Command *cmdPtr,
			    struct CompileEnv *envPtr);
MODULE_SCOPE int	TclCompileStringLastCmd(Tcl_Interp *interp,
			    Tcl_Parse *parsePtr, Command *cmdPtr,
			    struct CompileEnv *envPtr);
MODULE_SCOPE int	TclCompileStringLenCmd(Tcl_Interp *interp,
			    Tcl_Parse *parsePtr, Command *cmdPtr,
			    struct CompileEnv *envPtr);
MODULE_SCOPE int	TclCompileStringMapCmd(Tcl_Interp *interp,
			    Tcl_Parse *parsePtr, Command *cmdPtr,
			    struct CompileEnv *envPtr);
MODULE_SCOPE int	TclCompileStringMatchCmd(Tcl_Interp *interp,
			    Tcl_Parse *parsePtr, Command *cmdPtr,
			    struct CompileEnv *envPtr);
MODULE_SCOPE int	TclCompileStringRangeCmd(Tcl_Interp *interp,
			    Tcl_Parse *parsePtr, Command *cmdPtr,
			    struct CompileEnv *envPtr);
MODULE_SCOPE int	TclCompileStringReplaceCmd(Tcl_Interp *interp,
			    Tcl_Parse *parsePtr, Command *cmdPtr,
			    struct CompileEnv *envPtr);
MODULE_SCOPE int	TclCompileStringToLowerCmd(Tcl_Interp *interp,
			    Tcl_Parse *parsePtr, Command *cmdPtr,
			    struct CompileEnv *envPtr);
MODULE_SCOPE int	TclCompileStringToTitleCmd(Tcl_Interp *interp,
			    Tcl_Parse *parsePtr, Command *cmdPtr,
			    struct CompileEnv *envPtr);
MODULE_SCOPE int	TclCompileStringToUpperCmd(Tcl_Interp *interp,
			    Tcl_Parse *parsePtr, Command *cmdPtr,
			    struct CompileEnv *envPtr);
MODULE_SCOPE int	TclCompileStringTrimCmd(Tcl_Interp *interp,
			    Tcl_Parse *parsePtr, Command *cmdPtr,
			    struct CompileEnv *envPtr);
MODULE_SCOPE int	TclCompileStringTrimLCmd(Tcl_Interp *interp,
			    Tcl_Parse *parsePtr, Command *cmdPtr,
			    struct CompileEnv *envPtr);
MODULE_SCOPE int	TclCompileStringTrimRCmd(Tcl_Interp *interp,
			    Tcl_Parse *parsePtr, Command *cmdPtr,
			    struct CompileEnv *envPtr);
MODULE_SCOPE int	TclCompileSubstCmd(Tcl_Interp *interp,
			    Tcl_Parse *parsePtr, Command *cmdPtr,
			    struct CompileEnv *envPtr);
MODULE_SCOPE int	TclCompileSwitchCmd(Tcl_Interp *interp,
			    Tcl_Parse *parsePtr, Command *cmdPtr,
			    struct CompileEnv *envPtr);
MODULE_SCOPE int	TclCompileTailcallCmd(Tcl_Interp *interp,
			    Tcl_Parse *parsePtr, Command *cmdPtr,
			    struct CompileEnv *envPtr);
MODULE_SCOPE int	TclCompileThrowCmd(Tcl_Interp *interp,
			    Tcl_Parse *parsePtr, Command *cmdPtr,
			    struct CompileEnv *envPtr);
MODULE_SCOPE int	TclCompileTryCmd(Tcl_Interp *interp,
			    Tcl_Parse *parsePtr, Command *cmdPtr,
			    struct CompileEnv *envPtr);
MODULE_SCOPE int	TclCompileUnsetCmd(Tcl_Interp *interp,
			    Tcl_Parse *parsePtr, Command *cmdPtr,
			    struct CompileEnv *envPtr);
MODULE_SCOPE int	TclCompileUpvarCmd(Tcl_Interp *interp,
			    Tcl_Parse *parsePtr, Command *cmdPtr,
			    struct CompileEnv *envPtr);
MODULE_SCOPE int	TclCompileVariableCmd(Tcl_Interp *interp,
			    Tcl_Parse *parsePtr, Command *cmdPtr,
			    struct CompileEnv *envPtr);
MODULE_SCOPE int	TclCompileWhileCmd(Tcl_Interp *interp,
			    Tcl_Parse *parsePtr, Command *cmdPtr,
			    struct CompileEnv *envPtr);
MODULE_SCOPE int	TclCompileYieldCmd(Tcl_Interp *interp,
			    Tcl_Parse *parsePtr, Command *cmdPtr,
			    struct CompileEnv *envPtr);
MODULE_SCOPE int	TclCompileYieldToCmd(Tcl_Interp *interp,
			    Tcl_Parse *parsePtr, Command *cmdPtr,
			    struct CompileEnv *envPtr);
MODULE_SCOPE int	TclCompileBasic0ArgCmd(Tcl_Interp *interp,
			    Tcl_Parse *parsePtr, Command *cmdPtr,
			    struct CompileEnv *envPtr);
MODULE_SCOPE int	TclCompileBasic1ArgCmd(Tcl_Interp *interp,
			    Tcl_Parse *parsePtr, Command *cmdPtr,
			    struct CompileEnv *envPtr);
MODULE_SCOPE int	TclCompileBasic2ArgCmd(Tcl_Interp *interp,
			    Tcl_Parse *parsePtr, Command *cmdPtr,
			    struct CompileEnv *envPtr);
MODULE_SCOPE int	TclCompileBasic3ArgCmd(Tcl_Interp *interp,
			    Tcl_Parse *parsePtr, Command *cmdPtr,
			    struct CompileEnv *envPtr);
MODULE_SCOPE int	TclCompileBasic0Or1ArgCmd(Tcl_Interp *interp,
			    Tcl_Parse *parsePtr, Command *cmdPtr,
			    struct CompileEnv *envPtr);
MODULE_SCOPE int	TclCompileBasic1Or2ArgCmd(Tcl_Interp *interp,
			    Tcl_Parse *parsePtr, Command *cmdPtr,
			    struct CompileEnv *envPtr);
MODULE_SCOPE int	TclCompileBasic2Or3ArgCmd(Tcl_Interp *interp,
			    Tcl_Parse *parsePtr, Command *cmdPtr,
			    struct CompileEnv *envPtr);
MODULE_SCOPE int	TclCompileBasic0To2ArgCmd(Tcl_Interp *interp,
			    Tcl_Parse *parsePtr, Command *cmdPtr,
			    struct CompileEnv *envPtr);
MODULE_SCOPE int	TclCompileBasic1To3ArgCmd(Tcl_Interp *interp,
			    Tcl_Parse *parsePtr, Command *cmdPtr,
			    struct CompileEnv *envPtr);
MODULE_SCOPE int	TclCompileBasicMin0ArgCmd(Tcl_Interp *interp,
			    Tcl_Parse *parsePtr, Command *cmdPtr,
			    struct CompileEnv *envPtr);
MODULE_SCOPE int	TclCompileBasicMin1ArgCmd(Tcl_Interp *interp,
			    Tcl_Parse *parsePtr, Command *cmdPtr,
			    struct CompileEnv *envPtr);
MODULE_SCOPE int	TclCompileBasicMin2ArgCmd(Tcl_Interp *interp,
			    Tcl_Parse *parsePtr, Command *cmdPtr,
			    struct CompileEnv *envPtr);

MODULE_SCOPE int	TclInvertOpCmd(ClientData clientData,
			    Tcl_Interp *interp, int objc,
			    Tcl_Obj *const objv[]);
MODULE_SCOPE int	TclCompileInvertOpCmd(Tcl_Interp *interp,
			    Tcl_Parse *parsePtr, Command *cmdPtr,
			    struct CompileEnv *envPtr);
MODULE_SCOPE int	TclNotOpCmd(ClientData clientData,
			    Tcl_Interp *interp, int objc,
			    Tcl_Obj *const objv[]);
MODULE_SCOPE int	TclCompileNotOpCmd(Tcl_Interp *interp,
			    Tcl_Parse *parsePtr, Command *cmdPtr,
			    struct CompileEnv *envPtr);
MODULE_SCOPE int	TclAddOpCmd(ClientData clientData,
			    Tcl_Interp *interp, int objc,
			    Tcl_Obj *const objv[]);
MODULE_SCOPE int	TclCompileAddOpCmd(Tcl_Interp *interp,
			    Tcl_Parse *parsePtr, Command *cmdPtr,
			    struct CompileEnv *envPtr);
MODULE_SCOPE int	TclMulOpCmd(ClientData clientData,
			    Tcl_Interp *interp, int objc,
			    Tcl_Obj *const objv[]);
MODULE_SCOPE int	TclCompileMulOpCmd(Tcl_Interp *interp,
			    Tcl_Parse *parsePtr, Command *cmdPtr,
			    struct CompileEnv *envPtr);
MODULE_SCOPE int	TclAndOpCmd(ClientData clientData,
			    Tcl_Interp *interp, int objc,
			    Tcl_Obj *const objv[]);
MODULE_SCOPE int	TclCompileAndOpCmd(Tcl_Interp *interp,
			    Tcl_Parse *parsePtr, Command *cmdPtr,
			    struct CompileEnv *envPtr);
MODULE_SCOPE int	TclOrOpCmd(ClientData clientData,
			    Tcl_Interp *interp, int objc,
			    Tcl_Obj *const objv[]);
MODULE_SCOPE int	TclCompileOrOpCmd(Tcl_Interp *interp,
			    Tcl_Parse *parsePtr, Command *cmdPtr,
			    struct CompileEnv *envPtr);
MODULE_SCOPE int	TclXorOpCmd(ClientData clientData,
			    Tcl_Interp *interp, int objc,
			    Tcl_Obj *const objv[]);
MODULE_SCOPE int	TclCompileXorOpCmd(Tcl_Interp *interp,
			    Tcl_Parse *parsePtr, Command *cmdPtr,
			    struct CompileEnv *envPtr);
MODULE_SCOPE int	TclPowOpCmd(ClientData clientData,
			    Tcl_Interp *interp, int objc,
			    Tcl_Obj *const objv[]);
MODULE_SCOPE int	TclCompilePowOpCmd(Tcl_Interp *interp,
			    Tcl_Parse *parsePtr, Command *cmdPtr,
			    struct CompileEnv *envPtr);
MODULE_SCOPE int	TclLshiftOpCmd(ClientData clientData,
			    Tcl_Interp *interp, int objc,
			    Tcl_Obj *const objv[]);
MODULE_SCOPE int	TclCompileLshiftOpCmd(Tcl_Interp *interp,
			    Tcl_Parse *parsePtr, Command *cmdPtr,
			    struct CompileEnv *envPtr);
MODULE_SCOPE int	TclRshiftOpCmd(ClientData clientData,
			    Tcl_Interp *interp, int objc,
			    Tcl_Obj *const objv[]);
MODULE_SCOPE int	TclCompileRshiftOpCmd(Tcl_Interp *interp,
			    Tcl_Parse *parsePtr, Command *cmdPtr,
			    struct CompileEnv *envPtr);
MODULE_SCOPE int	TclModOpCmd(ClientData clientData,
			    Tcl_Interp *interp, int objc,
			    Tcl_Obj *const objv[]);
MODULE_SCOPE int	TclCompileModOpCmd(Tcl_Interp *interp,
			    Tcl_Parse *parsePtr, Command *cmdPtr,
			    struct CompileEnv *envPtr);
MODULE_SCOPE int	TclNeqOpCmd(ClientData clientData,
			    Tcl_Interp *interp, int objc,
			    Tcl_Obj *const objv[]);
MODULE_SCOPE int	TclCompileNeqOpCmd(Tcl_Interp *interp,
			    Tcl_Parse *parsePtr, Command *cmdPtr,
			    struct CompileEnv *envPtr);
MODULE_SCOPE int	TclStrneqOpCmd(ClientData clientData,
			    Tcl_Interp *interp, int objc,
			    Tcl_Obj *const objv[]);
MODULE_SCOPE int	TclCompileStrneqOpCmd(Tcl_Interp *interp,
			    Tcl_Parse *parsePtr, Command *cmdPtr,
			    struct CompileEnv *envPtr);
MODULE_SCOPE int	TclInOpCmd(ClientData clientData,
			    Tcl_Interp *interp, int objc,
			    Tcl_Obj *const objv[]);
MODULE_SCOPE int	TclCompileInOpCmd(Tcl_Interp *interp,
			    Tcl_Parse *parsePtr, Command *cmdPtr,
			    struct CompileEnv *envPtr);
MODULE_SCOPE int	TclNiOpCmd(ClientData clientData,
			    Tcl_Interp *interp, int objc,
			    Tcl_Obj *const objv[]);
MODULE_SCOPE int	TclCompileNiOpCmd(Tcl_Interp *interp,
			    Tcl_Parse *parsePtr, Command *cmdPtr,
			    struct CompileEnv *envPtr);
MODULE_SCOPE int	TclMinusOpCmd(ClientData clientData,
			    Tcl_Interp *interp, int objc,
			    Tcl_Obj *const objv[]);
MODULE_SCOPE int	TclCompileMinusOpCmd(Tcl_Interp *interp,
			    Tcl_Parse *parsePtr, Command *cmdPtr,
			    struct CompileEnv *envPtr);
MODULE_SCOPE int	TclDivOpCmd(ClientData clientData,
			    Tcl_Interp *interp, int objc,
			    Tcl_Obj *const objv[]);
MODULE_SCOPE int	TclCompileDivOpCmd(Tcl_Interp *interp,
			    Tcl_Parse *parsePtr, Command *cmdPtr,
			    struct CompileEnv *envPtr);
MODULE_SCOPE int	TclLessOpCmd(ClientData clientData,
			    Tcl_Interp *interp, int objc,
			    Tcl_Obj *const objv[]);
MODULE_SCOPE int	TclCompileLessOpCmd(Tcl_Interp *interp,
			    Tcl_Parse *parsePtr, Command *cmdPtr,
			    struct CompileEnv *envPtr);
MODULE_SCOPE int	TclLeqOpCmd(ClientData clientData,
			    Tcl_Interp *interp, int objc,
			    Tcl_Obj *const objv[]);
MODULE_SCOPE int	TclCompileLeqOpCmd(Tcl_Interp *interp,
			    Tcl_Parse *parsePtr, Command *cmdPtr,
			    struct CompileEnv *envPtr);
MODULE_SCOPE int	TclGreaterOpCmd(ClientData clientData,
			    Tcl_Interp *interp, int objc,
			    Tcl_Obj *const objv[]);
MODULE_SCOPE int	TclCompileGreaterOpCmd(Tcl_Interp *interp,
			    Tcl_Parse *parsePtr, Command *cmdPtr,
			    struct CompileEnv *envPtr);
MODULE_SCOPE int	TclGeqOpCmd(ClientData clientData,
			    Tcl_Interp *interp, int objc,
			    Tcl_Obj *const objv[]);
MODULE_SCOPE int	TclCompileGeqOpCmd(Tcl_Interp *interp,
			    Tcl_Parse *parsePtr, Command *cmdPtr,
			    struct CompileEnv *envPtr);
MODULE_SCOPE int	TclEqOpCmd(ClientData clientData,
			    Tcl_Interp *interp, int objc,
			    Tcl_Obj *const objv[]);
MODULE_SCOPE int	TclCompileEqOpCmd(Tcl_Interp *interp,
			    Tcl_Parse *parsePtr, Command *cmdPtr,
			    struct CompileEnv *envPtr);
MODULE_SCOPE int	TclStreqOpCmd(ClientData clientData,
			    Tcl_Interp *interp, int objc,
			    Tcl_Obj *const objv[]);
MODULE_SCOPE int	TclCompileStreqOpCmd(Tcl_Interp *interp,
			    Tcl_Parse *parsePtr, Command *cmdPtr,
			    struct CompileEnv *envPtr);

MODULE_SCOPE int	TclCompileAssembleCmd(Tcl_Interp *interp,
			    Tcl_Parse *parsePtr, Command *cmdPtr,
			    struct CompileEnv *envPtr);

/*
 * Routines that provide the [string] ensemble functionality. Possible
 * candidates for public interface.
 */

MODULE_SCOPE Tcl_Obj *	TclStringCat(Tcl_Interp *interp, int objc,
			    Tcl_Obj *const objv[], int flags);
MODULE_SCOPE int	TclStringFirst(Tcl_Obj *needle, Tcl_Obj *haystack,
			    int start);
MODULE_SCOPE int	TclStringLast(Tcl_Obj *needle, Tcl_Obj *haystack,
			    int last);
MODULE_SCOPE Tcl_Obj *	TclStringRepeat(Tcl_Interp *interp, Tcl_Obj *objPtr,
			    int count, int flags);
MODULE_SCOPE Tcl_Obj *	TclStringReplace(Tcl_Interp *interp, Tcl_Obj *objPtr,
			    int first, int count, Tcl_Obj *insertPtr,
			    int flags);
MODULE_SCOPE Tcl_Obj *	TclStringReverse(Tcl_Obj *objPtr, int flags);

/* Flag values for the [string] ensemble functions. */

#define TCL_STRING_MATCH_NOCASE TCL_MATCH_NOCASE /* (1<<0) in tcl.h */
#define TCL_STRING_IN_PLACE (1<<1)

/*
 * Functions defined in generic/tclVar.c and currently exported only for use
 * by the bytecode compiler and engine. Some of these could later be placed in
 * the public interface.
 */

MODULE_SCOPE Var *	TclObjLookupVarEx(Tcl_Interp * interp,
			    Tcl_Obj *part1Ptr, Tcl_Obj *part2Ptr, int flags,
			    const char *msg, const int createPart1,
			    const int createPart2, Var **arrayPtrPtr);
MODULE_SCOPE Var *	TclLookupArrayElement(Tcl_Interp *interp,
			    Tcl_Obj *arrayNamePtr, Tcl_Obj *elNamePtr,
			    const int flags, const char *msg,
			    const int createPart1, const int createPart2,
			    Var *arrayPtr, int index);
MODULE_SCOPE Tcl_Obj *	TclPtrGetVarIdx(Tcl_Interp *interp,
			    Var *varPtr, Var *arrayPtr, Tcl_Obj *part1Ptr,
			    Tcl_Obj *part2Ptr, const int flags, int index);
MODULE_SCOPE Tcl_Obj *	TclPtrSetVarIdx(Tcl_Interp *interp,
			    Var *varPtr, Var *arrayPtr, Tcl_Obj *part1Ptr,
			    Tcl_Obj *part2Ptr, Tcl_Obj *newValuePtr,
			    const int flags, int index);
MODULE_SCOPE Tcl_Obj *	TclPtrIncrObjVarIdx(Tcl_Interp *interp,
			    Var *varPtr, Var *arrayPtr, Tcl_Obj *part1Ptr,
			    Tcl_Obj *part2Ptr, Tcl_Obj *incrPtr,
			    const int flags, int index);
MODULE_SCOPE int	TclPtrObjMakeUpvarIdx(Tcl_Interp *interp,
			    Var *otherPtr, Tcl_Obj *myNamePtr, int myFlags,
			    int index);
MODULE_SCOPE int	TclPtrUnsetVarIdx(Tcl_Interp *interp, Var *varPtr,
			    Var *arrayPtr, Tcl_Obj *part1Ptr,
			    Tcl_Obj *part2Ptr, const int flags,
			    int index);
MODULE_SCOPE void	TclInvalidateNsPath(Namespace *nsPtr);
MODULE_SCOPE void	TclFindArrayPtrElements(Var *arrayPtr,
			    Tcl_HashTable *tablePtr);

/*
 * The new extended interface to the variable traces.
 */

MODULE_SCOPE int	TclObjCallVarTraces(Interp *iPtr, Var *arrayPtr,
			    Var *varPtr, Tcl_Obj *part1Ptr, Tcl_Obj *part2Ptr,
			    int flags, int leaveErrMsg, int index);

/*
 * So tclObj.c and tclDictObj.c can share these implementations.
 */

MODULE_SCOPE int	TclCompareObjKeys(void *keyPtr, Tcl_HashEntry *hPtr);
MODULE_SCOPE void	TclFreeObjEntry(Tcl_HashEntry *hPtr);
MODULE_SCOPE TCL_HASH_TYPE TclHashObjKey(Tcl_HashTable *tablePtr, void *keyPtr);

MODULE_SCOPE int	TclFullFinalizationRequested(void);

/*
 * TIP #462.
 */

/*
 * The following enum values give the status of a spawned process.
 */

typedef enum TclProcessWaitStatus {
    TCL_PROCESS_ERROR = -1,	/* Error waiting for process to exit */
    TCL_PROCESS_UNCHANGED = 0,	/* No change since the last call. */
    TCL_PROCESS_EXITED = 1,	/* Process has exited. */
    TCL_PROCESS_SIGNALED = 2,	/* Child killed because of a signal. */
    TCL_PROCESS_STOPPED = 3,	/* Child suspended because of a signal. */
    TCL_PROCESS_UNKNOWN_STATUS = 4
				/* Child wait status didn't make sense. */
} TclProcessWaitStatus;

MODULE_SCOPE Tcl_Command TclInitProcessCmd(Tcl_Interp *interp);
MODULE_SCOPE void	TclProcessCreated(Tcl_Pid pid);
MODULE_SCOPE TclProcessWaitStatus TclProcessWait(Tcl_Pid pid, int options,
			    int *codePtr, Tcl_Obj **msgObjPtr,
			    Tcl_Obj **errorObjPtr);

/*
 * Utility routines for encoding index values as integers. Used by both
 * some of the command compilers and by [lsort] and [lsearch].
 */

MODULE_SCOPE int	TclIndexEncode(Tcl_Interp *interp, Tcl_Obj *objPtr,
			    int before, int after, int *indexPtr);
MODULE_SCOPE int	TclIndexDecode(int encoded, int endValue);

/* Constants used in index value encoding routines. */
#define TCL_INDEX_END           (-2)
#define TCL_INDEX_BEFORE        (-1)
#define TCL_INDEX_START         (0)
#define TCL_INDEX_AFTER         (INT_MAX)

/*
 *----------------------------------------------------------------
 * Macros used by the Tcl core to create and release Tcl objects.
 * TclNewObj(objPtr) creates a new object denoting an empty string.
 * TclDecrRefCount(objPtr) decrements the object's reference count, and frees
 * the object if its reference count is zero. These macros are inline versions
 * of Tcl_NewObj() and Tcl_DecrRefCount(). Notice that the names differ in not
 * having a "_" after the "Tcl". Notice also that these macros reference their
 * argument more than once, so you should avoid calling them with an
 * expression that is expensive to compute or has side effects. The ANSI C
 * "prototypes" for these macros are:
 *
 * MODULE_SCOPE void	TclNewObj(Tcl_Obj *objPtr);
 * MODULE_SCOPE void	TclDecrRefCount(Tcl_Obj *objPtr);
 *
 * These macros are defined in terms of two macros that depend on memory
 * allocator in use: TclAllocObjStorage, TclFreeObjStorage. They are defined
 * below.
 *----------------------------------------------------------------
 */

/*
 * DTrace object allocation probe macros.
 */

#ifdef USE_DTRACE
#ifndef _TCLDTRACE_H
typedef const char *TclDTraceStr;
#include "tclDTrace.h"
#endif
#define	TCL_DTRACE_OBJ_CREATE(objPtr)	TCL_OBJ_CREATE(objPtr)
#define	TCL_DTRACE_OBJ_FREE(objPtr)	TCL_OBJ_FREE(objPtr)
#else /* USE_DTRACE */
#define	TCL_DTRACE_OBJ_CREATE(objPtr)	{}
#define	TCL_DTRACE_OBJ_FREE(objPtr)	{}
#endif /* USE_DTRACE */

#ifdef TCL_COMPILE_STATS
#  define TclIncrObjsAllocated() \
    tclObjsAlloced++
#  define TclIncrObjsFreed() \
    tclObjsFreed++
#else
#  define TclIncrObjsAllocated()
#  define TclIncrObjsFreed()
#endif /* TCL_COMPILE_STATS */

#  define TclAllocObjStorage(objPtr)		\
	TclAllocObjStorageEx(NULL, (objPtr))

#  define TclFreeObjStorage(objPtr)		\
	TclFreeObjStorageEx(NULL, (objPtr))

#ifndef TCL_MEM_DEBUG
# define TclNewObj(objPtr) \
    TclIncrObjsAllocated(); \
    TclAllocObjStorage(objPtr); \
    (objPtr)->refCount = 0; \
    (objPtr)->bytes    = &tclEmptyString; \
    (objPtr)->length   = 0; \
    (objPtr)->typePtr  = NULL; \
    TCL_DTRACE_OBJ_CREATE(objPtr)

/*
 * Invalidate the string rep first so we can use the bytes value for our
 * pointer chain, and signal an obj deletion (as opposed to shimmering) with
 * 'length == -1'.
 * Use empty 'if ; else' to handle use in unbraced outer if/else conditions.
 */

# define TclDecrRefCount(objPtr) \
    if ((objPtr)->refCount-- > 1) ; else { \
	if (!(objPtr)->typePtr || !(objPtr)->typePtr->freeIntRepProc) { \
	    TCL_DTRACE_OBJ_FREE(objPtr); \
	    if ((objPtr)->bytes \
		    && ((objPtr)->bytes != &tclEmptyString)) { \
		ckfree((objPtr)->bytes); \
	    } \
	    (objPtr)->length = -1; \
	    TclFreeObjStorage(objPtr); \
	    TclIncrObjsFreed(); \
	} else { \
	    TclFreeObj(objPtr); \
	} \
    }

#if TCL_THREADS && !defined(USE_THREAD_ALLOC)
#   define USE_THREAD_ALLOC 1
#endif

#if defined(PURIFY)

/*
 * The PURIFY mode is like the regular mode, but instead of doing block
 * Tcl_Obj allocation and keeping a freed list for efficiency, it always
 * allocates and frees a single Tcl_Obj so that tools like Purify can better
 * track memory leaks.
 */

#  define TclAllocObjStorageEx(interp, objPtr) \
	(objPtr) = (Tcl_Obj *) ckalloc(sizeof(Tcl_Obj))

#  define TclFreeObjStorageEx(interp, objPtr) \
	ckfree(objPtr)

#undef USE_THREAD_ALLOC
#undef USE_TCLALLOC
#elif TCL_THREADS && defined(USE_THREAD_ALLOC)

/*
 * The TCL_THREADS mode is like the regular mode but allocates Tcl_Obj's from
 * per-thread caches.
 */

MODULE_SCOPE Tcl_Obj *	TclThreadAllocObj(void);
MODULE_SCOPE void	TclThreadFreeObj(Tcl_Obj *);
MODULE_SCOPE Tcl_Mutex *TclpNewAllocMutex(void);
MODULE_SCOPE void	TclFreeAllocCache(void *);
MODULE_SCOPE void *	TclpGetAllocCache(void);
MODULE_SCOPE void	TclpSetAllocCache(void *);
MODULE_SCOPE void	TclpFreeAllocMutex(Tcl_Mutex *mutex);
MODULE_SCOPE void	TclpInitAllocCache(void);
MODULE_SCOPE void	TclpFreeAllocCache(void *);

/*
 * These macros need to be kept in sync with the code of TclThreadAllocObj()
 * and TclThreadFreeObj().
 *
 * Note that the optimiser should resolve the case (interp==NULL) at compile
 * time.
 */

#  define ALLOC_NOBJHIGH 1200

#  define TclAllocObjStorageEx(interp, objPtr)				\
    do {								\
	AllocCache *cachePtr;						\
	if (((interp) == NULL) ||					\
		((cachePtr = ((Interp *)(interp))->allocCache),		\
			(cachePtr->numObjects == 0))) {			\
	    (objPtr) = TclThreadAllocObj();				\
	} else {							\
	    (objPtr) = cachePtr->firstObjPtr;				\
	    cachePtr->firstObjPtr = (objPtr)->internalRep.twoPtrValue.ptr1; \
	    --cachePtr->numObjects;					\
	}								\
    } while (0)

#  define TclFreeObjStorageEx(interp, objPtr)				\
    do {								\
	AllocCache *cachePtr;						\
	if (((interp) == NULL) ||					\
		((cachePtr = ((Interp *)(interp))->allocCache),		\
			((cachePtr->numObjects == 0) ||			\
			(cachePtr->numObjects >= ALLOC_NOBJHIGH)))) {	\
	    TclThreadFreeObj(objPtr);					\
	} else {							\
	    (objPtr)->internalRep.twoPtrValue.ptr1 = cachePtr->firstObjPtr; \
	    cachePtr->firstObjPtr = objPtr;				\
	    ++cachePtr->numObjects;					\
	}								\
    } while (0)

#else /* not PURIFY or USE_THREAD_ALLOC */

#if defined(USE_TCLALLOC) && USE_TCLALLOC
    MODULE_SCOPE void TclFinalizeAllocSubsystem();
    MODULE_SCOPE void TclInitAlloc();
#else
#   define USE_TCLALLOC 0
#endif

#if TCL_THREADS
/* declared in tclObj.c */
MODULE_SCOPE Tcl_Mutex	tclObjMutex;
#endif

#  define TclAllocObjStorageEx(interp, objPtr) \
    do {								\
	Tcl_MutexLock(&tclObjMutex);					\
	if (tclFreeObjList == NULL) {					\
	    TclAllocateFreeObjects();					\
	}								\
	(objPtr) = tclFreeObjList;					\
	tclFreeObjList = (Tcl_Obj *)					\
		tclFreeObjList->internalRep.twoPtrValue.ptr1;		\
	Tcl_MutexUnlock(&tclObjMutex);					\
    } while (0)

#  define TclFreeObjStorageEx(interp, objPtr) \
    do {							       \
	Tcl_MutexLock(&tclObjMutex);				       \
	(objPtr)->internalRep.twoPtrValue.ptr1 = (void *) tclFreeObjList; \
	tclFreeObjList = (objPtr);				       \
	Tcl_MutexUnlock(&tclObjMutex);				       \
    } while (0)
#endif

#else /* TCL_MEM_DEBUG */
MODULE_SCOPE void	TclDbInitNewObj(Tcl_Obj *objPtr, const char *file,
			    int line);

# define TclDbNewObj(objPtr, file, line) \
    do { \
	TclIncrObjsAllocated();						\
	(objPtr) = (Tcl_Obj *)						\
		Tcl_DbCkalloc(sizeof(Tcl_Obj), (file), (line));		\
	TclDbInitNewObj((objPtr), (file), (line));			\
	TCL_DTRACE_OBJ_CREATE(objPtr);					\
    } while (0)

# define TclNewObj(objPtr) \
    TclDbNewObj(objPtr, __FILE__, __LINE__);

# define TclDecrRefCount(objPtr) \
    Tcl_DbDecrRefCount(objPtr, __FILE__, __LINE__)

# define TclNewListObjDirect(objc, objv) \
    TclDbNewListObjDirect(objc, objv, __FILE__, __LINE__)

#undef USE_THREAD_ALLOC
#endif /* TCL_MEM_DEBUG */

/*
 *----------------------------------------------------------------
 * Macro used by the Tcl core to set a Tcl_Obj's string representation to a
 * copy of the "len" bytes starting at "bytePtr". This code works even if the
 * byte array contains NULLs as long as the length is correct. Because "len"
 * is referenced multiple times, it should be as simple an expression as
 * possible. The ANSI C "prototype" for this macro is:
 *
 * MODULE_SCOPE void TclInitStringRep(Tcl_Obj *objPtr, char *bytePtr, int len);
 *
 * This macro should only be called on an unshared objPtr where
 *  objPtr->typePtr->freeIntRepProc == NULL
 *----------------------------------------------------------------
 */

#define TclInitStringRep(objPtr, bytePtr, len) \
    if ((len) == 0) { \
	(objPtr)->bytes	 = &tclEmptyString; \
	(objPtr)->length = 0; \
    } else { \
	(objPtr)->bytes = (char *) ckalloc((unsigned) ((len) + 1)); \
	memcpy((objPtr)->bytes, (bytePtr), (unsigned) (len)); \
	(objPtr)->bytes[len] = '\0'; \
	(objPtr)->length = (len); \
    }

/*
 *----------------------------------------------------------------
 * Macro used by the Tcl core to get the string representation's byte array
 * pointer from a Tcl_Obj. This is an inline version of Tcl_GetString(). The
 * macro's expression result is the string rep's byte pointer which might be
 * NULL. The bytes referenced by this pointer must not be modified by the
 * caller. The ANSI C "prototype" for this macro is:
 *
 * MODULE_SCOPE char *	TclGetString(Tcl_Obj *objPtr);
 *----------------------------------------------------------------
 */

#define TclGetString(objPtr) \
    ((objPtr)->bytes? (objPtr)->bytes : Tcl_GetString(objPtr))

#define TclGetStringFromObj(objPtr, lenPtr) \
    ((objPtr)->bytes \
	    ? (*(lenPtr) = (objPtr)->length, (objPtr)->bytes)	\
	    : Tcl_GetStringFromObj((objPtr), (lenPtr)))

/*
 *----------------------------------------------------------------
 * Macro used by the Tcl core to clean out an object's internal
 * representation. Does not actually reset the rep's bytes. The ANSI C
 * "prototype" for this macro is:
 *
 * MODULE_SCOPE void	TclFreeIntRep(Tcl_Obj *objPtr);
 *----------------------------------------------------------------
 */

#define TclFreeIntRep(objPtr) \
    if ((objPtr)->typePtr != NULL) { \
	if ((objPtr)->typePtr->freeIntRepProc != NULL) { \
	    (objPtr)->typePtr->freeIntRepProc(objPtr); \
	} \
	(objPtr)->typePtr = NULL; \
    }

/*
 *----------------------------------------------------------------
 * Macro used by the Tcl core to clean out an object's string representation.
 * The ANSI C "prototype" for this macro is:
 *
 * MODULE_SCOPE void	TclInvalidateStringRep(Tcl_Obj *objPtr);
 *----------------------------------------------------------------
 */

#define TclInvalidateStringRep(objPtr) \
    if ((objPtr)->bytes != NULL) { \
	if ((objPtr)->bytes != &tclEmptyString) { \
	    ckfree((objPtr)->bytes); \
	} \
	(objPtr)->bytes = NULL; \
    }

/*
 *----------------------------------------------------------------
 * Macros used by the Tcl core to grow Tcl_Token arrays. They use the same
 * growth algorithm as used in tclStringObj.c for growing strings. The ANSI C
 * "prototype" for this macro is:
 *
 * MODULE_SCOPE void	TclGrowTokenArray(Tcl_Token *tokenPtr, int used,
 *				int available, int append,
 *				Tcl_Token *staticPtr);
 * MODULE_SCOPE void	TclGrowParseTokenArray(Tcl_Parse *parsePtr,
 *				int append);
 *----------------------------------------------------------------
 */

/* General tuning for minimum growth in Tcl growth algorithms */
#ifndef TCL_MIN_GROWTH
#  ifdef TCL_GROWTH_MIN_ALLOC
     /* Support for any legacy tuners */
#    define TCL_MIN_GROWTH TCL_GROWTH_MIN_ALLOC
#  else
#    define TCL_MIN_GROWTH 1024
#  endif
#endif

/* Token growth tuning, default to the general value. */
#ifndef TCL_MIN_TOKEN_GROWTH
#define TCL_MIN_TOKEN_GROWTH TCL_MIN_GROWTH/sizeof(Tcl_Token)
#endif

#define TCL_MAX_TOKENS (int)(UINT_MAX / sizeof(Tcl_Token))
#define TclGrowTokenArray(tokenPtr, used, available, append, staticPtr)	\
    do {								\
	int _needed = (used) + (append);					\
	if (_needed > TCL_MAX_TOKENS) {					\
	    Tcl_Panic("max # of tokens for a Tcl parse (%d) exceeded",	\
		    TCL_MAX_TOKENS);					\
	}								\
	if (_needed > (available)) {					\
	    int allocated = 2 * _needed;					\
	    Tcl_Token *oldPtr = (tokenPtr);				\
	    Tcl_Token *newPtr;						\
	    if (oldPtr == (staticPtr)) {				\
		oldPtr = NULL;						\
	    }								\
	    if (allocated > TCL_MAX_TOKENS) {				\
		allocated = TCL_MAX_TOKENS;				\
	    }								\
	    newPtr = (Tcl_Token *) attemptckrealloc((char *) oldPtr,	\
		    (unsigned int) (allocated * sizeof(Tcl_Token)));	\
	    if (newPtr == NULL) {					\
		allocated = _needed + (append) + TCL_MIN_TOKEN_GROWTH;	\
		if (allocated > TCL_MAX_TOKENS) {			\
		    allocated = TCL_MAX_TOKENS;				\
		}							\
		newPtr = (Tcl_Token *) ckrealloc((char *) oldPtr,	\
			(unsigned int) (allocated * sizeof(Tcl_Token))); \
	    }								\
	    (available) = allocated;					\
	    if (oldPtr == NULL) {					\
		memcpy(newPtr, staticPtr,				\
			(size_t) ((used) * sizeof(Tcl_Token)));		\
	    }								\
	    (tokenPtr) = newPtr;					\
	}								\
    } while (0)

#define TclGrowParseTokenArray(parsePtr, append)			\
    TclGrowTokenArray((parsePtr)->tokenPtr, (parsePtr)->numTokens,	\
	    (parsePtr)->tokensAvailable, (append),			\
	    (parsePtr)->staticTokens)

/*
 *----------------------------------------------------------------
 * Macro used by the Tcl core get a unicode char from a utf string. It checks
 * to see if we have a one-byte utf char before calling the real
 * Tcl_UtfToUniChar, as this will save a lot of time for primarily ASCII
 * string handling. The macro's expression result is 1 for the 1-byte case or
 * the result of Tcl_UtfToUniChar. The ANSI C "prototype" for this macro is:
 *
 * MODULE_SCOPE int	TclUtfToUniChar(const char *string, Tcl_UniChar *ch);
 *----------------------------------------------------------------
 */

#define TclUtfToUniChar(str, chPtr) \
	((((unsigned char) *(str)) < 0x80) ?		\
	    ((*(chPtr) = (unsigned char) *(str)), 1)	\
	    : Tcl_UtfToUniChar(str, chPtr))

/*
 *----------------------------------------------------------------
 * Macro counterpart of the Tcl_NumUtfChars() function. To be used in speed-
 * -sensitive points where it pays to avoid a function call in the common case
 * of counting along a string of all one-byte characters.  The ANSI C
 * "prototype" for this macro is:
 *
 * MODULE_SCOPE void	TclNumUtfChars(int numChars, const char *bytes,
 *				int numBytes);
 *----------------------------------------------------------------
 */

#define TclNumUtfChars(numChars, bytes, numBytes) \
    do { \
	int _count, _i = (numBytes); \
	unsigned char *_str = (unsigned char *) (bytes); \
	while (_i && (*_str < 0xC0)) { _i--; _str++; } \
	_count = (numBytes) - _i; \
	if (_i) { \
	    _count += Tcl_NumUtfChars((bytes) + _count, _i); \
	} \
	(numChars) = _count; \
    } while (0);

/*
 *----------------------------------------------------------------
 * Macro that encapsulates the logic that determines when it is safe to
 * interpret a string as a byte array directly. In summary, the object must be
 * a byte array and must not have a string representation (as the operations
 * that it is used in are defined on strings, not byte arrays). Theoretically
 * it is possible to also be efficient in the case where the object's bytes
 * field is filled by generation from the byte array (c.f. list canonicality)
 * but we don't do that at the moment since this is purely about efficiency.
 * The ANSI C "prototype" for this macro is:
 *
 * MODULE_SCOPE int	TclIsPureByteArray(Tcl_Obj *objPtr);
 *----------------------------------------------------------------
 */

MODULE_SCOPE int	TclIsPureByteArray(Tcl_Obj *objPtr);
#define TclIsPureDict(objPtr) \
	(((objPtr)->bytes==NULL) && ((objPtr)->typePtr==&tclDictType))


/*
 *----------------------------------------------------------------
 * Macro used by the Tcl core to compare Unicode strings. On big-endian
 * systems we can use the more efficient memcmp, but this would not be
 * lexically correct on little-endian systems. The ANSI C "prototype" for
 * this macro is:
 *
 * MODULE_SCOPE int	TclUniCharNcmp(const Tcl_UniChar *cs,
 *			    const Tcl_UniChar *ct, unsigned long n);
 *----------------------------------------------------------------
 */

#ifdef WORDS_BIGENDIAN
#   define TclUniCharNcmp(cs,ct,n) memcmp((cs),(ct),(n)*sizeof(Tcl_UniChar))
#else /* !WORDS_BIGENDIAN */
#   define TclUniCharNcmp Tcl_UniCharNcmp
#endif /* WORDS_BIGENDIAN */

/*
 *----------------------------------------------------------------
 * Macro used by the Tcl core to increment a namespace's export epoch
 * counter. The ANSI C "prototype" for this macro is:
 *
 * MODULE_SCOPE void	TclInvalidateNsCmdLookup(Namespace *nsPtr);
 *----------------------------------------------------------------
 */

#define TclInvalidateNsCmdLookup(nsPtr) \
    if ((nsPtr)->numExportPatterns) {		\
	(nsPtr)->exportLookupEpoch++;		\
    }						\
    if ((nsPtr)->commandPathLength) {		\
	(nsPtr)->cmdRefEpoch++;			\
    }

/*
 *----------------------------------------------------------------------
 *
 * Core procedure added to libtommath for bignum manipulation.
 *
 *----------------------------------------------------------------------
 */

MODULE_SCOPE Tcl_PackageInitProc TclTommath_Init;

/*
 *----------------------------------------------------------------------
 *
 * External (platform specific) initialization routine, these declarations
 * explicitly don't use EXTERN since this code does not get compiled into the
 * library:
 *
 *----------------------------------------------------------------------
 */

MODULE_SCOPE Tcl_PackageInitProc TclplatformtestInit;
MODULE_SCOPE Tcl_PackageInitProc TclObjTest_Init;
MODULE_SCOPE Tcl_PackageInitProc TclThread_Init;
MODULE_SCOPE Tcl_PackageInitProc Procbodytest_Init;
MODULE_SCOPE Tcl_PackageInitProc Procbodytest_SafeInit;

/*
 *----------------------------------------------------------------
 * Macro used by the Tcl core to check whether a pattern has any characters
 * special to [string match]. The ANSI C "prototype" for this macro is:
 *
 * MODULE_SCOPE int	TclMatchIsTrivial(const char *pattern);
 *----------------------------------------------------------------
 */

#define TclMatchIsTrivial(pattern) \
    (strpbrk((pattern), "*[?\\") == NULL)

/*
 *----------------------------------------------------------------
 * Macros used by the Tcl core to set a Tcl_Obj's numeric representation
 * avoiding the corresponding function calls in time critical parts of the
 * core. They should only be called on unshared objects. The ANSI C
 * "prototypes" for these macros are:
 *
 * MODULE_SCOPE void	TclSetIntObj(Tcl_Obj *objPtr, Tcl_WideInt w);
 * MODULE_SCOPE void	TclSetDoubleObj(Tcl_Obj *objPtr, double d);
 *----------------------------------------------------------------
 */

#define TclSetIntObj(objPtr, i) \
    do {						\
	TclInvalidateStringRep(objPtr);			\
	TclFreeIntRep(objPtr);				\
	(objPtr)->internalRep.wideValue = (Tcl_WideInt)(i);	\
	(objPtr)->typePtr = &tclIntType;		\
    } while (0)

#define TclSetDoubleObj(objPtr, d) \
    do {							\
	TclInvalidateStringRep(objPtr);				\
	TclFreeIntRep(objPtr);					\
	(objPtr)->internalRep.doubleValue = (double)(d);	\
	(objPtr)->typePtr = &tclDoubleType;			\
    } while (0)

/*
 *----------------------------------------------------------------
 * Macros used by the Tcl core to create and initialise objects of standard
 * types, avoiding the corresponding function calls in time critical parts of
 * the core. The ANSI C "prototypes" for these macros are:
 *
 * MODULE_SCOPE void	TclNewIntObj(Tcl_Obj *objPtr, Tcl_WideInt w);
 * MODULE_SCOPE void	TclNewDoubleObj(Tcl_Obj *objPtr, double d);
 * MODULE_SCOPE void	TclNewStringObj(Tcl_Obj *objPtr, const char *s, int len);
 * MODULE_SCOPE void	TclNewLiteralStringObj(Tcl_Obj*objPtr, const char *sLiteral);
 *
 *----------------------------------------------------------------
 */

#ifndef TCL_MEM_DEBUG
#define TclNewIntObj(objPtr, i) \
    do {						\
	TclIncrObjsAllocated();				\
	TclAllocObjStorage(objPtr);			\
	(objPtr)->refCount = 0;				\
	(objPtr)->bytes = NULL;				\
	(objPtr)->internalRep.wideValue = (Tcl_WideInt)(i);	\
	(objPtr)->typePtr = &tclIntType;		\
	TCL_DTRACE_OBJ_CREATE(objPtr);			\
    } while (0)

#define TclNewDoubleObj(objPtr, d) \
    do {							\
	TclIncrObjsAllocated();					\
	TclAllocObjStorage(objPtr);				\
	(objPtr)->refCount = 0;					\
	(objPtr)->bytes = NULL;					\
	(objPtr)->internalRep.doubleValue = (double)(d);	\
	(objPtr)->typePtr = &tclDoubleType;			\
	TCL_DTRACE_OBJ_CREATE(objPtr);				\
    } while (0)

#define TclNewStringObj(objPtr, s, len) \
    do {							\
	TclIncrObjsAllocated();					\
	TclAllocObjStorage(objPtr);				\
	(objPtr)->refCount = 0;					\
	TclInitStringRep((objPtr), (s), (len));			\
	(objPtr)->typePtr = NULL;				\
	TCL_DTRACE_OBJ_CREATE(objPtr);				\
    } while (0)

#else /* TCL_MEM_DEBUG */
#define TclNewIntObj(objPtr, w) \
    (objPtr) = Tcl_NewWideIntObj(w)

#define TclNewDoubleObj(objPtr, d) \
    (objPtr) = Tcl_NewDoubleObj(d)

#define TclNewStringObj(objPtr, s, len) \
    (objPtr) = Tcl_NewStringObj((s), (len))
#endif /* TCL_MEM_DEBUG */

/*
 * The sLiteral argument *must* be a string literal; the incantation with
 * sizeof(sLiteral "") will fail to compile otherwise.
 */
#define TclNewLiteralStringObj(objPtr, sLiteral) \
    TclNewStringObj((objPtr), (sLiteral), (int) (sizeof(sLiteral "") - 1))

/*
 *----------------------------------------------------------------
 * Convenience macros for DStrings.
 * The ANSI C "prototypes" for these macros are:
 *
 * MODULE_SCOPE char * TclDStringAppendLiteral(Tcl_DString *dsPtr,
 *			const char *sLiteral);
 * MODULE_SCOPE void   TclDStringClear(Tcl_DString *dsPtr);
 */

#define TclDStringAppendLiteral(dsPtr, sLiteral) \
    Tcl_DStringAppend((dsPtr), (sLiteral), (int) (sizeof(sLiteral "") - 1))
#define TclDStringClear(dsPtr) \
    Tcl_DStringSetLength((dsPtr), 0)

/*
 *----------------------------------------------------------------
 * Macros used by the Tcl core to test for some special double values.
 * The ANSI C "prototypes" for these macros are:
 *
 * MODULE_SCOPE int	TclIsInfinite(double d);
 * MODULE_SCOPE int	TclIsNaN(double d);
 */

#ifdef _MSC_VER
#    define TclIsInfinite(d)	(!(_finite((d))))
#    define TclIsNaN(d)		(_isnan((d)))
#else
#    define TclIsInfinite(d)	((d) > DBL_MAX || (d) < -DBL_MAX)
#    ifdef NO_ISNAN
#	 define TclIsNaN(d)	((d) != (d))
#    else
#	 define TclIsNaN(d)	(isnan(d))
#    endif
#endif

/*
 * ----------------------------------------------------------------------
 * Macro to use to find the offset of a field in a structure. Computes number
 * of bytes from beginning of structure to a given field.
 */

#ifdef offsetof
#define TclOffset(type, field) ((int) offsetof(type, field))
#else
#define TclOffset(type, field) ((int) ((char *) &((type *) 0)->field))
#endif

/*
 *----------------------------------------------------------------
 * Inline version of Tcl_GetCurrentNamespace and Tcl_GetGlobalNamespace.
 */

#define TclGetCurrentNamespace(interp) \
    (Tcl_Namespace *) ((Interp *)(interp))->varFramePtr->nsPtr

#define TclGetGlobalNamespace(interp) \
    (Tcl_Namespace *) ((Interp *)(interp))->globalNsPtr

/*
 *----------------------------------------------------------------
 * Inline version of TclCleanupCommand; still need the function as it is in
 * the internal stubs, but the core can use the macro instead.
 */

#define TclCleanupCommandMacro(cmdPtr) \
    if ((cmdPtr)->refCount-- <= 1) { \
	ckfree(cmdPtr);\
    }

/*
 *----------------------------------------------------------------
 * Inline versions of Tcl_LimitReady() and Tcl_LimitExceeded to limit number
 * of calls out of the critical path. Note that this code isn't particularly
 * readable; the non-inline version (in tclInterp.c) is much easier to
 * understand. Note also that these macros takes different args (iPtr->limit)
 * to the non-inline version.
 */

#define TclLimitExceeded(limit) ((limit).exceeded != 0)

#define TclLimitReady(limit)						\
    (((limit).active == 0) ? 0 :					\
    (++(limit).granularityTicker,					\
    ((((limit).active & TCL_LIMIT_COMMANDS) &&				\
	    (((limit).cmdGranularity == 1) ||				\
	    ((limit).granularityTicker % (limit).cmdGranularity == 0)))	\
	    ? 1 :							\
    (((limit).active & TCL_LIMIT_TIME) &&				\
	    (((limit).timeGranularity == 1) ||				\
	    ((limit).granularityTicker % (limit).timeGranularity == 0)))\
	    ? 1 : 0)))

/*
 * Compile-time assertions: these produce a compile time error if the
 * expression is not known to be true at compile time. If the assertion is
 * known to be false, the compiler (or optimizer?) will error out with
 * "division by zero". If the assertion cannot be evaluated at compile time,
 * the compiler will error out with "non-static initializer".
 *
 * Adapted with permission from
 * http://www.pixelbeat.org/programming/gcc/static_assert.html
 */

#define TCL_CT_ASSERT(e) \
    {enum { ct_assert_value = 1/(!!(e)) };}

/*
 *----------------------------------------------------------------
 * Allocator for small structs (<=sizeof(Tcl_Obj)) using the Tcl_Obj pool.
 * Only checked at compile time.
 *
 * ONLY USE FOR CONSTANT nBytes.
 *
 * DO NOT LET THEM CROSS THREAD BOUNDARIES
 *----------------------------------------------------------------
 */

#define TclSmallAlloc(nbytes, memPtr) \
    TclSmallAllocEx(NULL, (nbytes), (memPtr))

#define TclSmallFree(memPtr) \
    TclSmallFreeEx(NULL, (memPtr))

#ifndef TCL_MEM_DEBUG
#define TclSmallAllocEx(interp, nbytes, memPtr) \
    do {								\
	Tcl_Obj *_objPtr;						\
	TCL_CT_ASSERT((nbytes)<=sizeof(Tcl_Obj));			\
	TclIncrObjsAllocated();						\
	TclAllocObjStorageEx((interp), (_objPtr));			\
	memPtr = (ClientData) (_objPtr);					\
    } while (0)

#define TclSmallFreeEx(interp, memPtr) \
    do {								\
	TclFreeObjStorageEx((interp), (Tcl_Obj *) (memPtr));		\
	TclIncrObjsFreed();						\
    } while (0)

#else    /* TCL_MEM_DEBUG */
#define TclSmallAllocEx(interp, nbytes, memPtr) \
    do {								\
	Tcl_Obj *_objPtr;						\
	TCL_CT_ASSERT((nbytes)<=sizeof(Tcl_Obj));			\
	TclNewObj(_objPtr);						\
	memPtr = (ClientData) _objPtr;					\
    } while (0)

#define TclSmallFreeEx(interp, memPtr) \
    do {								\
	Tcl_Obj *_objPtr = (Tcl_Obj *) memPtr;				\
	_objPtr->bytes = NULL;						\
	_objPtr->typePtr = NULL;					\
	_objPtr->refCount = 1;						\
	TclDecrRefCount(_objPtr);					\
    } while (0)
#endif   /* TCL_MEM_DEBUG */

/*
 * Support for Clang Static Analyzer <http://clang-analyzer.llvm.org>
 */

#if defined(PURIFY) && defined(__clang__)
#if __has_feature(attribute_analyzer_noreturn) && \
	!defined(Tcl_Panic) && defined(Tcl_Panic_TCL_DECLARED)
void Tcl_Panic(const char *, ...) __attribute__((analyzer_noreturn));
#endif
#if !defined(CLANG_ASSERT)
#include <assert.h>
#define CLANG_ASSERT(x) assert(x)
#endif
#elif !defined(CLANG_ASSERT)
#define CLANG_ASSERT(x)
#endif /* PURIFY && __clang__ */

/*
 *----------------------------------------------------------------
 * Parameters, structs and macros for the non-recursive engine (NRE)
 *----------------------------------------------------------------
 */

#define NRE_USE_SMALL_ALLOC	1  /* Only turn off for debugging purposes. */
#ifndef NRE_ENABLE_ASSERTS
#define NRE_ENABLE_ASSERTS	0
#endif

/*
 * This is the main data struct for representing NR commands. It is designed
 * to fit in sizeof(Tcl_Obj) in order to exploit the fastest memory allocator
 * available.
 */

typedef struct NRE_callback {
    Tcl_NRPostProc *procPtr;
    ClientData data[4];
    struct NRE_callback *nextPtr;
} NRE_callback;

#define TOP_CB(iPtr) (((Interp *)(iPtr))->execEnvPtr->callbackPtr)

/*
 * Inline version of Tcl_NRAddCallback.
 */

#define TclNRAddCallback(interp,postProcPtr,data0,data1,data2,data3) \
    do {								\
	NRE_callback *_callbackPtr;					\
	TCLNR_ALLOC((interp), (_callbackPtr));				\
	_callbackPtr->procPtr = (postProcPtr);				\
	_callbackPtr->data[0] = (ClientData)(data0);			\
	_callbackPtr->data[1] = (ClientData)(data1);			\
	_callbackPtr->data[2] = (ClientData)(data2);			\
	_callbackPtr->data[3] = (ClientData)(data3);			\
	_callbackPtr->nextPtr = TOP_CB(interp);				\
	TOP_CB(interp) = _callbackPtr;					\
    } while (0)

#if NRE_USE_SMALL_ALLOC
#define TCLNR_ALLOC(interp, ptr) \
    TclSmallAllocEx(interp, sizeof(NRE_callback), (ptr))
#define TCLNR_FREE(interp, ptr)  TclSmallFreeEx((interp), (ptr))
#else
#define TCLNR_ALLOC(interp, ptr) \
    (ptr = ((ClientData) ckalloc(sizeof(NRE_callback))))
#define TCLNR_FREE(interp, ptr)  ckfree(ptr)
#endif

#if NRE_ENABLE_ASSERTS
#define NRE_ASSERT(expr) assert((expr))
#else
#define NRE_ASSERT(expr)
#endif

#include "tclIntDecls.h"
#include "tclIntPlatDecls.h"
#include "tclTomMathDecls.h"

#if !defined(USE_TCL_STUBS) && !defined(TCL_MEM_DEBUG)
#define Tcl_AttemptAlloc(size)        TclpAlloc(size)
#define Tcl_AttemptRealloc(ptr, size) TclpRealloc((ptr), (size))
#define Tcl_Free(ptr)                 TclpFree(ptr)
#endif

#endif /* _TCLINT */

/*
 * Local Variables:
 * mode: c
 * c-basic-offset: 4
 * fill-column: 78
 * End:
 */<|MERGE_RESOLUTION|>--- conflicted
+++ resolved
@@ -26,22 +26,6 @@
 #undef ACCEPT_NAN
 
 /*
-<<<<<<< HEAD
-=======
- * In Tcl 8.7, stop supporting special hacks for legacy Itcl 3.
- * Itcl 4 doesn't need them. Itcl 3 can be updated to not need them
- * using the Tcl(Init|Reset)RewriteEnsemble() routines in all Tcl 8.6+
- * releases.  Perhaps Tcl 8.7 will add even better public interfaces
- * supporting all the re-invocation mechanisms extensions like Itcl 3
- * need.  As an absolute last resort, folks who must make Itcl 3 work
- * unchanged with Tcl 8.7 can remove this line to regain the migration
- * support.  Tcl 9 will no longer offer even that option.
- */
-
-#define AVOID_HACKS_FOR_ITCL 1
-
-
-/*
  * Used to tag functions that are only to be visible within the module being
  * built and not outside it (where this is supported by the linker).
  * Also used in the platform-specific *Port.h files.
@@ -55,10 +39,7 @@
 #   endif
 #endif
 
-
-
-/*
->>>>>>> d5793333
+/*
  * Common include files needed by most of the Tcl source files are included
  * here, so that system-dependent personalizations for the include files only
  * have to be made in once place. This results in a few extra includes, but
