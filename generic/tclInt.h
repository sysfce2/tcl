--- conflicted
+++ resolved
@@ -4243,16 +4243,11 @@
  */
 
 #define TclInvalidateNsCmdLookup(nsPtr) \
-<<<<<<< HEAD
-    if ((nsPtr)->numExportPatterns) {	\
-	(nsPtr)->exportLookupEpoch++;	\
-=======
     if ((nsPtr)->numExportPatterns) {		\
 	(nsPtr)->exportLookupEpoch++;		\
     }						\
     if ((nsPtr)->commandPathLength) {		\
 	(nsPtr)->cmdRefEpoch++;			\
->>>>>>> 3fc9e52c
     }
 
 /*
