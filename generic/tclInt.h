--- conflicted
+++ resolved
@@ -3231,12 +3231,8 @@
 			    Tcl_Obj *valuePtr);
 MODULE_SCOPE Tcl_Command TclMakeEnsemble(Tcl_Interp *interp, const char *name,
 			    const EnsembleImplMap map[]);
-<<<<<<< HEAD
+MODULE_SCOPE int TclMakeSafe(Tcl_Interp *interp);
 MODULE_SCOPE int	TclMaxListLength(const char *bytes, ssize_t numBytes,
-=======
-MODULE_SCOPE int TclMakeSafe(Tcl_Interp *interp);
-MODULE_SCOPE int	TclMaxListLength(const char *bytes, size_t numBytes,
->>>>>>> 24aa2578
 			    const char **endPtr);
 MODULE_SCOPE int	TclMergeReturnOptions(Tcl_Interp *interp, int objc,
 			    Tcl_Obj *const objv[], Tcl_Obj **optionsPtrPtr,
