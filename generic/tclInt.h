/*
 * tclInt.h --
 *
 *	Declarations of things used internally by the Tcl interpreter.
 *
 * Copyright (c) 1987-1993 The Regents of the University of California.
 * Copyright (c) 1993-1997 Lucent Technologies.
 * Copyright (c) 1994-1998 Sun Microsystems, Inc.
 * Copyright (c) 1998-1999 by Scriptics Corporation.
 * Copyright (c) 2001, 2002 by Kevin B. Kenny.  All rights reserved.
 * Copyright (c) 2007 Daniel A. Steffen <das@users.sourceforge.net>
 * Copyright (c) 2006-2008 by Joe Mistachkin.  All rights reserved.
 * Copyright (c) 2008 by Miguel Sofer. All rights reserved.
 *
 * See the file "license.terms" for information on usage and redistribution of
 * this file, and for a DISCLAIMER OF ALL WARRANTIES.
 */

#ifndef _TCLINT
#define _TCLINT

/*
 * Some numerics configuration options.
 */

#undef ACCEPT_NAN

/*
 * Used to tag functions that are only to be visible within the module being
 * built and not outside it (where this is supported by the linker).
 * Also used in the platform-specific *Port.h files.
 */

#ifndef MODULE_SCOPE
#   ifdef __cplusplus
#	define MODULE_SCOPE extern "C"
#   else
#	define MODULE_SCOPE extern
#   endif
#endif

#ifndef JOIN
#  define JOIN(a,b) JOIN1(a,b)
#  define JOIN1(a,b) a##b
#endif

#if defined(__cplusplus)
#   define TCL_UNUSED(T) T
#elif defined(__GNUC__) && (__GNUC__ > 2)
#   define TCL_UNUSED(T) T JOIN(dummy, __LINE__) __attribute__((unused))
#else
#   define TCL_UNUSED(T) T JOIN(dummy, __LINE__)
#endif

/*
 * Common include files needed by most of the Tcl source files are included
 * here, so that system-dependent personalizations for the include files only
 * have to be made in once place. This results in a few extra includes, but
 * greater modularity. The order of the three groups of #includes is
 * important. For example, stdio.h is needed by tcl.h.
 */

#include "tclPort.h"

#include <stdio.h>

#include <ctype.h>
#include <stdarg.h>
#ifdef NO_STDLIB_H
#   include "../compat/stdlib.h"
#else
#   include <stdlib.h>
#endif
#ifdef NO_STRING_H
#include "../compat/string.h"
#else
#include <string.h>
#endif
#if !defined(STDC_HEADERS) && !defined(__STDC__) && !defined(__C99__FUNC__) \
     && !defined(__cplusplus) && !defined(_MSC_VER) && !defined(__ICC)
typedef int ptrdiff_t;
#endif
#include <stddef.h>
#include <locale.h>

/*
 * Ensure WORDS_BIGENDIAN is defined correctly:
 * Needs to happen here in addition to configure to work with fat compiles on
 * Darwin (where configure runs only once for multiple architectures).
 */

#ifdef HAVE_SYS_TYPES_H
#    include <sys/types.h>
#endif
#ifdef HAVE_SYS_PARAM_H
#    include <sys/param.h>
#endif
#ifdef BYTE_ORDER
#    ifdef BIG_ENDIAN
#	 if BYTE_ORDER == BIG_ENDIAN
#	     undef WORDS_BIGENDIAN
#	     define WORDS_BIGENDIAN 1
#	 endif
#    endif
#    ifdef LITTLE_ENDIAN
#	 if BYTE_ORDER == LITTLE_ENDIAN
#	     undef WORDS_BIGENDIAN
#	 endif
#    endif
#endif

/*
 * Macros used to cast between pointers and integers (e.g. when storing an int
 * in ClientData), on 64-bit architectures they avoid gcc warning about "cast
 * to/from pointer from/to integer of different size".
 */

#if !defined(INT2PTR) && !defined(PTR2INT)
#   if defined(HAVE_INTPTR_T) || defined(intptr_t)
#	define INT2PTR(p) ((void *)(intptr_t)(p))
#	define PTR2INT(p) ((intptr_t)(p))
#   else
#	define INT2PTR(p) ((void *)(p))
#	define PTR2INT(p) ((long)(p))
#   endif
#endif
#if !defined(UINT2PTR) && !defined(PTR2UINT)
#   if defined(HAVE_UINTPTR_T) || defined(uintptr_t)
#	define UINT2PTR(p) ((void *)(uintptr_t)(p))
#	define PTR2UINT(p) ((uintptr_t)(p))
#   else
#	define UINT2PTR(p) ((void *)(p))
#	define PTR2UINT(p) ((unsigned long)(p))
#   endif
#endif

#if defined(_WIN32) && defined(_MSC_VER)
#   define vsnprintf _vsnprintf
#endif

#if !defined(TCL_THREADS)
#   define TCL_THREADS 1
#endif
#if !TCL_THREADS
#   undef TCL_DECLARE_MUTEX
#   define TCL_DECLARE_MUTEX(name)
#   undef  Tcl_MutexLock
#   define Tcl_MutexLock(mutexPtr)
#   undef  Tcl_MutexUnlock
#   define Tcl_MutexUnlock(mutexPtr)
#   undef  Tcl_MutexFinalize
#   define Tcl_MutexFinalize(mutexPtr)
#   undef  Tcl_ConditionNotify
#   define Tcl_ConditionNotify(condPtr)
#   undef  Tcl_ConditionWait
#   define Tcl_ConditionWait(condPtr, mutexPtr, timePtr)
#   undef  Tcl_ConditionFinalize
#   define Tcl_ConditionFinalize(condPtr)
#endif

/*
 * The following procedures allow namespaces to be customized to support
 * special name resolution rules for commands/variables.
 */

struct Tcl_ResolvedVarInfo;

typedef Tcl_Var (Tcl_ResolveRuntimeVarProc)(Tcl_Interp *interp,
	struct Tcl_ResolvedVarInfo *vinfoPtr);

typedef void (Tcl_ResolveVarDeleteProc)(struct Tcl_ResolvedVarInfo *vinfoPtr);

/*
 * The following structure encapsulates the routines needed to resolve a
 * variable reference at runtime. Any variable specific state will typically
 * be appended to this structure.
 */

typedef struct Tcl_ResolvedVarInfo {
    Tcl_ResolveRuntimeVarProc *fetchProc;
    Tcl_ResolveVarDeleteProc *deleteProc;
} Tcl_ResolvedVarInfo;

typedef int (Tcl_ResolveCompiledVarProc)(Tcl_Interp *interp,
	const char *name, int length, Tcl_Namespace *context,
	Tcl_ResolvedVarInfo **rPtr);

typedef int (Tcl_ResolveVarProc)(Tcl_Interp *interp, const char *name,
	Tcl_Namespace *context, int flags, Tcl_Var *rPtr);

typedef int (Tcl_ResolveCmdProc)(Tcl_Interp *interp, const char *name,
	Tcl_Namespace *context, int flags, Tcl_Command *rPtr);

typedef struct Tcl_ResolverInfo {
    Tcl_ResolveCmdProc *cmdResProc;
				/* Procedure handling command name
				 * resolution. */
    Tcl_ResolveVarProc *varResProc;
				/* Procedure handling variable name resolution
				 * for variables that can only be handled at
				 * runtime. */
    Tcl_ResolveCompiledVarProc *compiledVarResProc;
				/* Procedure handling variable name resolution
				 * at compile time. */
} Tcl_ResolverInfo;

/*
 * This flag bit should not interfere with TCL_GLOBAL_ONLY,
 * TCL_NAMESPACE_ONLY, or TCL_LEAVE_ERR_MSG; it signals that the variable
 * lookup is performed for upvar (or similar) purposes, with slightly
 * different rules:
 *    - Bug #696893 - variable is either proc-local or in the current
 *	namespace; never follow the second (global) resolution path
 *    - Bug #631741 - do not use special namespace or interp resolvers
 */

#define TCL_AVOID_RESOLVERS 0x40000

/*
 *----------------------------------------------------------------
 * Data structures related to namespaces.
 *----------------------------------------------------------------
 */

typedef struct Tcl_Ensemble Tcl_Ensemble;
typedef struct NamespacePathEntry NamespacePathEntry;

/*
 * Special hashtable for variables: this is just a Tcl_HashTable with an nsPtr
 * field added at the end: in this way variables can find their namespace
 * without having to copy a pointer in their struct: they can access it via
 * their hPtr->tablePtr.
 */

typedef struct TclVarHashTable {
    Tcl_HashTable table;
    struct Namespace *nsPtr;
} TclVarHashTable;

/*
 * This is for itcl - it likes to search our varTables directly :(
 */

#define TclVarHashFindVar(tablePtr, key) \
    TclVarHashCreateVar((tablePtr), (key), NULL)

/*
 * Define this to reduce the amount of space that the average namespace
 * consumes by only allocating the table of child namespaces when necessary.
 * Defining it breaks compatibility for Tcl extensions (e.g., itcl) which
 * reach directly into the Namespace structure.
 */

#undef BREAK_NAMESPACE_COMPAT

/*
 * The structure below defines a namespace.
 * Note: the first five fields must match exactly the fields in a
 * Tcl_Namespace structure (see tcl.h). If you change one, be sure to change
 * the other.
 */

typedef struct Namespace {
    char *name;			/* The namespace's simple (unqualified) name.
				 * This contains no ::'s. The name of the
				 * global namespace is "" although "::" is an
				 * synonym. */
    char *fullName;		/* The namespace's fully qualified name. This
				 * starts with ::. */
    void *clientData;	/* An arbitrary value associated with this
				 * namespace. */
    Tcl_NamespaceDeleteProc *deleteProc;
				/* Procedure invoked when deleting the
				 * namespace to, e.g., free clientData. */
    struct Namespace *parentPtr;/* Points to the namespace that contains this
				 * one. NULL if this is the global
				 * namespace. */
#ifndef BREAK_NAMESPACE_COMPAT
    Tcl_HashTable childTable;	/* Contains any child namespaces. Indexed by
				 * strings; values have type (Namespace *). */
#else
    Tcl_HashTable *childTablePtr;
				/* Contains any child namespaces. Indexed by
				 * strings; values have type (Namespace *). If
				 * NULL, there are no children. */
#endif
    size_t nsId;		/* Unique id for the namespace. */
    Tcl_Interp *interp;	/* The interpreter containing this
				 * namespace. */
    int flags;			/* OR-ed combination of the namespace status
				 * flags NS_DYING and NS_DEAD listed below. */
    size_t activationCount;	/* Number of "activations" or active call
				 * frames for this namespace that are on the
				 * Tcl call stack. The namespace won't be
				 * freed until activationCount becomes zero. */
    size_t refCount;		/* Count of references by namespaceName
				 * objects. The namespace can't be freed until
				 * refCount becomes zero. */
    Tcl_HashTable cmdTable;	/* Contains all the commands currently
				 * registered in the namespace. Indexed by
				 * strings; values have type (Command *).
				 * Commands imported by Tcl_Import have
				 * Command structures that point (via an
				 * ImportedCmdRef structure) to the Command
				 * structure in the source namespace's command
				 * table. */
    TclVarHashTable varTable;	/* Contains all the (global) variables
				 * currently in this namespace. Indexed by
				 * strings; values have type (Var *). */
    char **exportArrayPtr;	/* Points to an array of string patterns
				 * specifying which commands are exported. A
				 * pattern may include "string match" style
				 * wildcard characters to specify multiple
				 * commands; however, no namespace qualifiers
				 * are allowed. NULL if no export patterns are
				 * registered. */
    size_t numExportPatterns;	/* Number of export patterns currently
				 * registered using "namespace export". */
    size_t maxExportPatterns;	/* Number of export patterns for which space
				 * is currently allocated. */
    size_t cmdRefEpoch;		/* Incremented if a newly added command
				 * shadows a command for which this namespace
				 * has already cached a Command* pointer; this
				 * causes all its cached Command* pointers to
				 * be invalidated. */
    size_t resolverEpoch;	/* Incremented whenever (a) the name
				 * resolution rules change for this namespace
				 * or (b) a newly added command shadows a
				 * command that is compiled to bytecodes. This
				 * invalidates all byte codes compiled in the
				 * namespace, causing the code to be
				 * recompiled under the new rules.*/
    Tcl_ResolveCmdProc *cmdResProc;
				/* If non-null, this procedure overrides the
				 * usual command resolution mechanism in Tcl.
				 * This procedure is invoked within
				 * Tcl_FindCommand to resolve all command
				 * references within the namespace. */
    Tcl_ResolveVarProc *varResProc;
				/* If non-null, this procedure overrides the
				 * usual variable resolution mechanism in Tcl.
				 * This procedure is invoked within
				 * Tcl_FindNamespaceVar to resolve all
				 * variable references within the namespace at
				 * runtime. */
    Tcl_ResolveCompiledVarProc *compiledVarResProc;
				/* If non-null, this procedure overrides the
				 * usual variable resolution mechanism in Tcl.
				 * This procedure is invoked within
				 * LookupCompiledLocal to resolve variable
				 * references within the namespace at compile
				 * time. */
    size_t exportLookupEpoch;	/* Incremented whenever a command is added to
				 * a namespace, removed from a namespace or
				 * the exports of a namespace are changed.
				 * Allows TIP#112-driven command lists to be
				 * validated efficiently. */
    Tcl_Ensemble *ensembles;	/* List of structures that contain the details
				 * of the ensembles that are implemented on
				 * top of this namespace. */
    Tcl_Obj *unknownHandlerPtr;	/* A script fragment to be used when command
				 * resolution in this namespace fails. TIP
				 * 181. */
    size_t commandPathLength;	/* The length of the explicit path. */
    NamespacePathEntry *commandPathArray;
				/* The explicit path of the namespace as an
				 * array. */
    NamespacePathEntry *commandPathSourceList;
				/* Linked list of path entries that point to
				 * this namespace. */
    Tcl_NamespaceDeleteProc *earlyDeleteProc;
				/* Just like the deleteProc field (and called
				 * with the same clientData) but called at the
				 * start of the deletion process, so there is
				 * a chance for code to do stuff inside the
				 * namespace before deletion completes. */
} Namespace;

/*
 * An entry on a namespace's command resolution path.
 */

struct NamespacePathEntry {
    Namespace *nsPtr;		/* What does this path entry point to? If it
				 * is NULL, this path entry points is
				 * redundant and should be skipped. */
    Namespace *creatorNsPtr;	/* Where does this path entry point from? This
				 * allows for efficient invalidation of
				 * references when the path entry's target
				 * updates its current list of defined
				 * commands. */
    NamespacePathEntry *prevPtr, *nextPtr;
				/* Linked list pointers or NULL at either end
				 * of the list that hangs off Namespace's
				 * commandPathSourceList field. */
};

/*
 * Flags used to represent the status of a namespace:
 *
 * NS_DYING -	1 means Tcl_DeleteNamespace has been called to delete the
 *		namespace but there are still active call frames on the Tcl
 *		stack that refer to the namespace. When the last call frame
 *		referring to it has been popped, it's variables and command
 *		will be destroyed and it will be marked "dead" (NS_DEAD). The
 *		namespace can no longer be looked up by name.
 * NS_DEAD -	1 means Tcl_DeleteNamespace has been called to delete the
 *		namespace and no call frames still refer to it. Its variables
 *		and command have already been destroyed. This bit allows the
 *		namespace resolution code to recognize that the namespace is
 *		"deleted". When the last namespaceName object in any byte code
 *		unit that refers to the namespace has been freed (i.e., when
 *		the namespace's refCount is 0), the namespace's storage will
 *		be freed.
 * NS_KILLED -	1 means that TclTeardownNamespace has already been called on
 *		this namespace and it should not be called again [Bug 1355942]
 * NS_SUPPRESS_COMPILATION -
 *		Marks the commands in this namespace for not being compiled,
 *		forcing them to be looked up every time.
 */

#define NS_DYING	0x01
#define NS_DEAD		0x02
#define NS_KILLED	0x04
#define NS_SUPPRESS_COMPILATION	0x08

/*
 * Flags passed to TclGetNamespaceForQualName:
 *
 * TCL_GLOBAL_ONLY		- (see tcl.h) Look only in the global ns.
 * TCL_NAMESPACE_ONLY		- (see tcl.h) Look only in the context ns.
 * TCL_CREATE_NS_IF_UNKNOWN	- Create unknown namespaces.
 * TCL_FIND_ONLY_NS		- The name sought is a namespace name.
 */

#define TCL_CREATE_NS_IF_UNKNOWN	0x800
#define TCL_FIND_ONLY_NS		0x1000

/*
 * The client data for an ensemble command. This consists of the table of
 * commands that are actually exported by the namespace, and an epoch counter
 * that, combined with the exportLookupEpoch field of the namespace structure,
 * defines whether the table contains valid data or will need to be recomputed
 * next time the ensemble command is called.
 */

typedef struct EnsembleConfig {
    Namespace *nsPtr;		/* The namespace backing this ensemble up. */
    Tcl_Command token;		/* The token for the command that provides
				 * ensemble support for the namespace, or NULL
				 * if the command has been deleted (or never
				 * existed; the global namespace never has an
				 * ensemble command.) */
    size_t epoch;		/* The epoch at which this ensemble's table of
				 * exported commands is valid. */
    char **subcommandArrayPtr;	/* Array of ensemble subcommand names. At all
				 * consistent points, this will have the same
				 * number of entries as there are entries in
				 * the subcommandTable hash. */
    Tcl_HashTable subcommandTable;
				/* Hash table of ensemble subcommand names,
				 * which are its keys so this also provides
				 * the storage management for those subcommand
				 * names. The contents of the entry values are
				 * object version the prefix lists to use when
				 * substituting for the command/subcommand to
				 * build the ensemble implementation command.
				 * Has to be stored here as well as in
				 * subcommandDict because that field is NULL
				 * when we are deriving the ensemble from the
				 * namespace exports list. FUTURE WORK: use
				 * object hash table here. */
    struct EnsembleConfig *next;/* The next ensemble in the linked list of
				 * ensembles associated with a namespace. If
				 * this field points to this ensemble, the
				 * structure has already been unlinked from
				 * all lists, and cannot be found by scanning
				 * the list from the namespace's ensemble
				 * field. */
    int flags;			/* ORed combo of TCL_ENSEMBLE_PREFIX,
				 * ENSEMBLE_DEAD and ENSEMBLE_COMPILE. */

    /* OBJECT FIELDS FOR ENSEMBLE CONFIGURATION */

    Tcl_Obj *subcommandDict;	/* Dictionary providing mapping from
				 * subcommands to their implementing command
				 * prefixes, or NULL if we are to build the
				 * map automatically from the namespace
				 * exports. */
    Tcl_Obj *subcmdList;	/* List of commands that this ensemble
				 * actually provides, and whose implementation
				 * will be built using the subcommandDict (if
				 * present and defined) and by simple mapping
				 * to the namespace otherwise. If NULL,
				 * indicates that we are using the (dynamic)
				 * list of currently exported commands. */
    Tcl_Obj *unknownHandler;	/* Script prefix used to handle the case when
				 * no match is found (according to the rule
				 * defined by flag bit TCL_ENSEMBLE_PREFIX) or
				 * NULL to use the default error-generating
				 * behaviour. The script execution gets all
				 * the arguments to the ensemble command
				 * (including objv[0]) and will have the
				 * results passed directly back to the caller
				 * (including the error code) unless the code
				 * is TCL_CONTINUE in which case the
				 * subcommand will be reparsed by the ensemble
				 * core, presumably because the ensemble
				 * itself has been updated. */
    Tcl_Obj *parameterList;	/* List of ensemble parameter names. */
    int numParameters;		/* Cached number of parameters. This is either
				 * 0 (if the parameterList field is NULL) or
				 * the length of the list in the parameterList
				 * field. */
} EnsembleConfig;

/*
 * Various bits for the EnsembleConfig.flags field.
 */

#define ENSEMBLE_DEAD	0x1	/* Flag value to say that the ensemble is dead
				 * and on its way out. */
#define ENSEMBLE_COMPILE 0x4	/* Flag to enable bytecode compilation of an
				 * ensemble. */

/*
 *----------------------------------------------------------------
 * Data structures related to variables. These are used primarily in tclVar.c
 *----------------------------------------------------------------
 */

/*
 * The following structure defines a variable trace, which is used to invoke a
 * specific C procedure whenever certain operations are performed on a
 * variable.
 */

typedef struct VarTrace {
    Tcl_VarTraceProc *traceProc;/* Procedure to call when operations given by
				 * flags are performed on variable. */
    void *clientData;	/* Argument to pass to proc. */
    int flags;			/* What events the trace procedure is
				 * interested in: OR-ed combination of
				 * TCL_TRACE_READS, TCL_TRACE_WRITES,
				 * TCL_TRACE_UNSETS and TCL_TRACE_ARRAY. */
    struct VarTrace *nextPtr;	/* Next in list of traces associated with a
				 * particular variable. */
} VarTrace;

/*
 * The following structure defines a command trace, which is used to invoke a
 * specific C procedure whenever certain operations are performed on a
 * command.
 */

typedef struct CommandTrace {
    Tcl_CommandTraceProc *traceProc;
				/* Procedure to call when operations given by
				 * flags are performed on command. */
    void *clientData;	/* Argument to pass to proc. */
    int flags;			/* What events the trace procedure is
				 * interested in: OR-ed combination of
				 * TCL_TRACE_RENAME, TCL_TRACE_DELETE. */
    struct CommandTrace *nextPtr;
				/* Next in list of traces associated with a
				 * particular command. */
    size_t refCount;	/* Used to ensure this structure is not
				 * deleted too early. Keeps track of how many
				 * pieces of code have a pointer to this
				 * structure. */
} CommandTrace;

/*
 * When a command trace is active (i.e. its associated procedure is executing)
 * one of the following structures is linked into a list associated with the
 * command's interpreter. The information in the structure is needed in order
 * for Tcl to behave reasonably if traces are deleted while traces are active.
 */

typedef struct ActiveCommandTrace {
    struct Command *cmdPtr;	/* Command that's being traced. */
    struct ActiveCommandTrace *nextPtr;
				/* Next in list of all active command traces
				 * for the interpreter, or NULL if no more. */
    CommandTrace *nextTracePtr;	/* Next trace to check after current trace
				 * procedure returns; if this trace gets
				 * deleted, must update pointer to avoid using
				 * free'd memory. */
    int reverseScan;		/* Boolean set true when traces are scanning
				 * in reverse order. */
} ActiveCommandTrace;

/*
 * When a variable trace is active (i.e. its associated procedure is
 * executing) one of the following structures is linked into a list associated
 * with the variable's interpreter. The information in the structure is needed
 * in order for Tcl to behave reasonably if traces are deleted while traces
 * are active.
 */

typedef struct ActiveVarTrace {
    struct Var *varPtr;		/* Variable that's being traced. */
    struct ActiveVarTrace *nextPtr;
				/* Next in list of all active variable traces
				 * for the interpreter, or NULL if no more. */
    VarTrace *nextTracePtr;	/* Next trace to check after current trace
				 * procedure returns; if this trace gets
				 * deleted, must update pointer to avoid using
				 * free'd memory. */
} ActiveVarTrace;

/*
 * The structure below defines a variable, which associates a string name with
 * a Tcl_Obj value. These structures are kept in procedure call frames (for
 * local variables recognized by the compiler) or in the heap (for global
 * variables and any variable not known to the compiler). For each Var
 * structure in the heap, a hash table entry holds the variable name and a
 * pointer to the Var structure.
 */

typedef struct Var {
    int flags;			/* Miscellaneous bits of information about
				 * variable. See below for definitions. */
    union {
	Tcl_Obj *objPtr;	/* The variable's object value. Used for
				 * scalar variables and array elements. */
	TclVarHashTable *tablePtr;/* For array variables, this points to
				 * information about the hash table used to
				 * implement the associative array. Points to
				 * Tcl_Alloc-ed data. */
	struct Var *linkPtr;	/* If this is a global variable being referred
				 * to in a procedure, or a variable created by
				 * "upvar", this field points to the
				 * referenced variable's Var struct. */
    } value;
} Var;

typedef struct VarInHash {
    Var var;
    size_t refCount;		/* Counts number of active uses of this
				 * variable: 1 for the entry in the hash
				 * table, 1 for each additional variable whose
				 * linkPtr points here, 1 for each nested
				 * trace active on variable, and 1 if the
				 * variable is a namespace variable. This
				 * record can't be deleted until refCount
				 * becomes 0. */
    Tcl_HashEntry entry;	/* The hash table entry that refers to this
				 * variable. This is used to find the name of
				 * the variable and to delete it from its
				 * hashtable if it is no longer needed. It
				 * also holds the variable's name. */
} VarInHash;

/*
 * Flag bits for variables. The first two (VAR_ARRAY and VAR_LINK) are
 * mutually exclusive and give the "type" of the variable. If none is set,
 * this is a scalar variable.
 *
 * VAR_ARRAY -			1 means this is an array variable rather than
 *				a scalar variable or link. The "tablePtr"
 *				field points to the array's hashtable for its
 *				elements.
 * VAR_LINK -			1 means this Var structure contains a pointer
 *				to another Var structure that either has the
 *				real value or is itself another VAR_LINK
 *				pointer. Variables like this come about
 *				through "upvar" and "global" commands, or
 *				through references to variables in enclosing
 *				namespaces.
 *
 * Flags that indicate the type and status of storage; none is set for
 * compiled local variables (Var structs).
 *
 * VAR_IN_HASHTABLE -		1 means this variable is in a hashtable and
 *				the Var structure is malloced. 0 if it is a
 *				local variable that was assigned a slot in a
 *				procedure frame by the compiler so the Var
 *				storage is part of the call frame.
 * VAR_DEAD_HASH		1 means that this var's entry in the hashtable
 *				has already been deleted.
 * VAR_ARRAY_ELEMENT -		1 means that this variable is an array
 *				element, so it is not legal for it to be an
 *				array itself (the VAR_ARRAY flag had better
 *				not be set).
 * VAR_NAMESPACE_VAR -		1 means that this variable was declared as a
 *				namespace variable. This flag ensures it
 *				persists until its namespace is destroyed or
 *				until the variable is unset; it will persist
 *				even if it has not been initialized and is
 *				marked undefined. The variable's refCount is
 *				incremented to reflect the "reference" from
 *				its namespace.
 *
 * Flag values relating to the variable's trace and search status.
 *
 * VAR_TRACED_READ
 * VAR_TRACED_WRITE
 * VAR_TRACED_UNSET
 * VAR_TRACED_ARRAY
 * VAR_TRACE_ACTIVE -		1 means that trace processing is currently
 *				underway for a read or write access, so new
 *				read or write accesses should not cause trace
 *				procedures to be called and the variable can't
 *				be deleted.
 * VAR_SEARCH_ACTIVE
 *
 * The following additional flags are used with the CompiledLocal type defined
 * below:
 *
 * VAR_ARGUMENT -		1 means that this variable holds a procedure
 *				argument.
 * VAR_TEMPORARY -		1 if the local variable is an anonymous
 *				temporary variable. Temporaries have a NULL
 *				name.
 * VAR_RESOLVED -		1 if name resolution has been done for this
 *				variable.
 * VAR_IS_ARGS			1 if this variable is the last argument and is
 *				named "args".
 */

/*
 * FLAGS RENUMBERED: everything breaks already, make things simpler.
 *
 * IMPORTANT: skip the values 0x10, 0x20, 0x40, 0x800 corresponding to
 * TCL_TRACE_(READS/WRITES/UNSETS/ARRAY): makes code simpler in tclTrace.c
 *
 * Keep the flag values for VAR_ARGUMENT and VAR_TEMPORARY so that old values
 * in precompiled scripts keep working.
 */

/* Type of value (0 is scalar) */
#define VAR_ARRAY		0x1
#define VAR_LINK		0x2

/* Type of storage (0 is compiled local) */
#define VAR_IN_HASHTABLE	0x4
#define VAR_DEAD_HASH		0x8
#define VAR_ARRAY_ELEMENT	0x1000
#define VAR_NAMESPACE_VAR	0x80	/* KEEP OLD VALUE for Itcl */

#define VAR_ALL_HASH \
	(VAR_IN_HASHTABLE|VAR_DEAD_HASH|VAR_NAMESPACE_VAR|VAR_ARRAY_ELEMENT)

/* Trace and search state. */

#define VAR_TRACED_READ		0x10	/* TCL_TRACE_READS */
#define VAR_TRACED_WRITE	0x20	/* TCL_TRACE_WRITES */
#define VAR_TRACED_UNSET	0x40	/* TCL_TRACE_UNSETS */
#define VAR_TRACED_ARRAY	0x800	/* TCL_TRACE_ARRAY */
#define VAR_TRACE_ACTIVE	0x2000
#define VAR_SEARCH_ACTIVE	0x4000
#define VAR_ALL_TRACES \
	(VAR_TRACED_READ|VAR_TRACED_WRITE|VAR_TRACED_ARRAY|VAR_TRACED_UNSET)

/* Special handling on initialisation (only CompiledLocal). */
#define VAR_ARGUMENT		0x100	/* KEEP OLD VALUE! See tclProc.c */
#define VAR_TEMPORARY		0x200	/* KEEP OLD VALUE! See tclProc.c */
#define VAR_IS_ARGS		0x400
#define VAR_RESOLVED		0x8000

/*
 * Macros to ensure that various flag bits are set properly for variables.
 * The ANSI C "prototypes" for these macros are:
 *
 * MODULE_SCOPE void	TclSetVarScalar(Var *varPtr);
 * MODULE_SCOPE void	TclSetVarArray(Var *varPtr);
 * MODULE_SCOPE void	TclSetVarLink(Var *varPtr);
 * MODULE_SCOPE void	TclSetVarArrayElement(Var *varPtr);
 * MODULE_SCOPE void	TclSetVarUndefined(Var *varPtr);
 * MODULE_SCOPE void	TclClearVarUndefined(Var *varPtr);
 */

#define TclSetVarScalar(varPtr) \
    (varPtr)->flags &= ~(VAR_ARRAY|VAR_LINK)

#define TclSetVarArray(varPtr) \
    (varPtr)->flags = ((varPtr)->flags & ~VAR_LINK) | VAR_ARRAY

#define TclSetVarLink(varPtr) \
    (varPtr)->flags = ((varPtr)->flags & ~VAR_ARRAY) | VAR_LINK

#define TclSetVarArrayElement(varPtr) \
    (varPtr)->flags = ((varPtr)->flags & ~VAR_ARRAY) | VAR_ARRAY_ELEMENT

#define TclSetVarUndefined(varPtr) \
    (varPtr)->flags &= ~(VAR_ARRAY|VAR_LINK);\
    (varPtr)->value.objPtr = NULL

#define TclClearVarUndefined(varPtr)

#define TclSetVarTraceActive(varPtr) \
    (varPtr)->flags |= VAR_TRACE_ACTIVE

#define TclClearVarTraceActive(varPtr) \
    (varPtr)->flags &= ~VAR_TRACE_ACTIVE

#define TclSetVarNamespaceVar(varPtr) \
    if (!TclIsVarNamespaceVar(varPtr)) {\
	(varPtr)->flags |= VAR_NAMESPACE_VAR;\
	if (TclIsVarInHash(varPtr)) {\
	    ((VarInHash *)(varPtr))->refCount++;\
	}\
    }

#define TclClearVarNamespaceVar(varPtr) \
    if (TclIsVarNamespaceVar(varPtr)) {\
	(varPtr)->flags &= ~VAR_NAMESPACE_VAR;\
	if (TclIsVarInHash(varPtr)) {\
	    ((VarInHash *)(varPtr))->refCount--;\
	}\
    }

/*
 * Macros to read various flag bits of variables.
 * The ANSI C "prototypes" for these macros are:
 *
 * MODULE_SCOPE int	TclIsVarScalar(Var *varPtr);
 * MODULE_SCOPE int	TclIsVarLink(Var *varPtr);
 * MODULE_SCOPE int	TclIsVarArray(Var *varPtr);
 * MODULE_SCOPE int	TclIsVarUndefined(Var *varPtr);
 * MODULE_SCOPE int	TclIsVarArrayElement(Var *varPtr);
 * MODULE_SCOPE int	TclIsVarTemporary(Var *varPtr);
 * MODULE_SCOPE int	TclIsVarArgument(Var *varPtr);
 * MODULE_SCOPE int	TclIsVarResolved(Var *varPtr);
 */

#define TclIsVarScalar(varPtr) \
    !((varPtr)->flags & (VAR_ARRAY|VAR_LINK))

#define TclIsVarLink(varPtr) \
    ((varPtr)->flags & VAR_LINK)

#define TclIsVarArray(varPtr) \
    ((varPtr)->flags & VAR_ARRAY)

#define TclIsVarUndefined(varPtr) \
    ((varPtr)->value.objPtr == NULL)

#define TclIsVarArrayElement(varPtr) \
    ((varPtr)->flags & VAR_ARRAY_ELEMENT)

#define TclIsVarNamespaceVar(varPtr) \
    ((varPtr)->flags & VAR_NAMESPACE_VAR)

#define TclIsVarTemporary(varPtr) \
    ((varPtr)->flags & VAR_TEMPORARY)

#define TclIsVarArgument(varPtr) \
    ((varPtr)->flags & VAR_ARGUMENT)

#define TclIsVarResolved(varPtr) \
    ((varPtr)->flags & VAR_RESOLVED)

#define TclIsVarTraceActive(varPtr) \
    ((varPtr)->flags & VAR_TRACE_ACTIVE)

#define TclIsVarTraced(varPtr) \
    ((varPtr)->flags & VAR_ALL_TRACES)

#define TclIsVarInHash(varPtr) \
    ((varPtr)->flags & VAR_IN_HASHTABLE)

#define TclIsVarDeadHash(varPtr) \
    ((varPtr)->flags & VAR_DEAD_HASH)

#define TclGetVarNsPtr(varPtr) \
    (TclIsVarInHash(varPtr) \
	? ((TclVarHashTable *) ((((VarInHash *) (varPtr))->entry.tablePtr)))->nsPtr \
	: NULL)

#define VarHashRefCount(varPtr) \
    ((VarInHash *) (varPtr))->refCount

/*
 * Macros for direct variable access by TEBC.
 */

#define TclIsVarDirectReadable(varPtr) \
    (   !((varPtr)->flags & (VAR_ARRAY|VAR_LINK|VAR_TRACED_READ)) \
    &&  (varPtr)->value.objPtr)

#define TclIsVarDirectWritable(varPtr) \
    !((varPtr)->flags & (VAR_ARRAY|VAR_LINK|VAR_TRACED_WRITE|VAR_DEAD_HASH))

#define TclIsVarDirectUnsettable(varPtr) \
    !((varPtr)->flags & (VAR_ARRAY|VAR_LINK|VAR_TRACED_READ|VAR_TRACED_WRITE|VAR_TRACED_UNSET|VAR_DEAD_HASH))

#define TclIsVarDirectModifyable(varPtr) \
    (   !((varPtr)->flags & (VAR_ARRAY|VAR_LINK|VAR_TRACED_READ|VAR_TRACED_WRITE)) \
    &&  (varPtr)->value.objPtr)

#define TclIsVarDirectReadable2(varPtr, arrayPtr) \
    (TclIsVarDirectReadable(varPtr) &&\
	(!(arrayPtr) || !((arrayPtr)->flags & VAR_TRACED_READ)))

#define TclIsVarDirectWritable2(varPtr, arrayPtr) \
    (TclIsVarDirectWritable(varPtr) &&\
	(!(arrayPtr) || !((arrayPtr)->flags & VAR_TRACED_WRITE)))

#define TclIsVarDirectModifyable2(varPtr, arrayPtr) \
    (TclIsVarDirectModifyable(varPtr) &&\
	(!(arrayPtr) || !((arrayPtr)->flags & (VAR_TRACED_READ|VAR_TRACED_WRITE))))

/*
 *----------------------------------------------------------------
 * Data structures related to procedures. These are used primarily in
 * tclProc.c, tclCompile.c, and tclExecute.c.
 *----------------------------------------------------------------
 */

/*
 * Forward declaration to prevent an error when the forward reference to
 * Command is encountered in the Proc and ImportRef types declared below.
 */

struct Command;

/*
 * The variable-length structure below describes a local variable of a
 * procedure that was recognized by the compiler. These variables have a name,
 * an element in the array of compiler-assigned local variables in the
 * procedure's call frame, and various other items of information. If the
 * local variable is a formal argument, it may also have a default value. The
 * compiler can't recognize local variables whose names are expressions (these
 * names are only known at runtime when the expressions are evaluated) or
 * local variables that are created as a result of an "upvar" or "uplevel"
 * command. These other local variables are kept separately in a hash table in
 * the call frame.
 */

typedef struct CompiledLocal {
    struct CompiledLocal *nextPtr;
				/* Next compiler-recognized local variable for
				 * this procedure, or NULL if this is the last
				 * local. */
    size_t nameLength;		/* The number of bytes in local variable's name.
				 * Among others used to speed up var lookups. */
    int frameIndex;		/* Index in the array of compiler-assigned
				 * variables in the procedure call frame. */
    int flags;			/* Flag bits for the local variable. Same as
				 * the flags for the Var structure above,
				 * although only VAR_ARGUMENT, VAR_TEMPORARY,
				 * and VAR_RESOLVED make sense. */
    Tcl_Obj *defValuePtr;	/* Pointer to the default value of an
				 * argument, if any. NULL if not an argument
				 * or, if an argument, no default value. */
    Tcl_ResolvedVarInfo *resolveInfo;
				/* Customized variable resolution info
				 * supplied by the Tcl_ResolveCompiledVarProc
				 * associated with a namespace. Each variable
				 * is marked by a unique tag during
				 * compilation, and that same tag is used to
				 * find the variable at runtime. */
    char name[1];		/* Name of the local variable starts here. If
				 * the name is NULL, this will just be '\0'.
				 * The actual size of this field will be large
				 * enough to hold the name. MUST BE THE LAST
				 * FIELD IN THE STRUCTURE! */
} CompiledLocal;

/*
 * The structure below defines a command procedure, which consists of a
 * collection of Tcl commands plus information about arguments and other local
 * variables recognized at compile time.
 */

typedef struct Proc {
    struct Interp *iPtr;	/* Interpreter for which this command is
				 * defined. */
    size_t refCount;		/* Reference count: 1 if still present in
				 * command table plus 1 for each call to the
				 * procedure that is currently active. This
				 * structure can be freed when refCount
				 * becomes zero. */
    struct Command *cmdPtr;	/* Points to the Command structure for this
				 * procedure. This is used to get the
				 * namespace in which to execute the
				 * procedure. */
    Tcl_Obj *bodyPtr;		/* Points to the ByteCode object for
				 * procedure's body command. */
    int numArgs;		/* Number of formal parameters. */
    int numCompiledLocals;	/* Count of local variables recognized by the
				 * compiler including arguments and
				 * temporaries. */
    CompiledLocal *firstLocalPtr;
				/* Pointer to first of the procedure's
				 * compiler-allocated local variables, or NULL
				 * if none. The first numArgs entries in this
				 * list describe the procedure's formal
				 * arguments. */
    CompiledLocal *lastLocalPtr;/* Pointer to the last allocated local
				 * variable or NULL if none. This has frame
				 * index (numCompiledLocals-1). */
} Proc;

/*
 * The type of functions called to process errors found during the execution
 * of a procedure (or lambda term or ...).
 */

typedef void (ProcErrorProc)(Tcl_Interp *interp, Tcl_Obj *procNameObj);

/*
 * The structure below defines a command trace. This is used to allow Tcl
 * clients to find out whenever a command is about to be executed.
 */

typedef struct Trace {
    int level;			/* Only trace commands at nesting level less
				 * than or equal to this. */
    Tcl_CmdObjTraceProc *proc;	/* Procedure to call to trace command. */
    void *clientData;	/* Arbitrary value to pass to proc. */
    struct Trace *nextPtr;	/* Next in list of traces for this interp. */
    int flags;			/* Flags governing the trace - see
				 * Tcl_CreateObjTrace for details. */
    Tcl_CmdObjTraceDeleteProc *delProc;
				/* Procedure to call when trace is deleted. */
} Trace;

/*
 * When an interpreter trace is active (i.e. its associated procedure is
 * executing), one of the following structures is linked into a list
 * associated with the interpreter. The information in the structure is needed
 * in order for Tcl to behave reasonably if traces are deleted while traces
 * are active.
 */

typedef struct ActiveInterpTrace {
    struct ActiveInterpTrace *nextPtr;
				/* Next in list of all active command traces
				 * for the interpreter, or NULL if no more. */
    Trace *nextTracePtr;	/* Next trace to check after current trace
				 * procedure returns; if this trace gets
				 * deleted, must update pointer to avoid using
				 * free'd memory. */
    int reverseScan;		/* Boolean set true when traces are scanning
				 * in reverse order. */
} ActiveInterpTrace;

/*
 * Flag values designating types of execution traces. See tclTrace.c for
 * related flag values.
 *
 * TCL_TRACE_ENTER_EXEC		- triggers enter/enterstep traces.
 * 				- passed to Tcl_CreateObjTrace to set up
 *				  "enterstep" traces.
 * TCL_TRACE_LEAVE_EXEC		- triggers leave/leavestep traces.
 * 				- passed to Tcl_CreateObjTrace to set up
 *				  "leavestep" traces.
 */

#define TCL_TRACE_ENTER_EXEC	1
#define TCL_TRACE_LEAVE_EXEC	2

/*
 * The structure below defines an entry in the assocData hash table which is
 * associated with an interpreter. The entry contains a pointer to a function
 * to call when the interpreter is deleted, and a pointer to a user-defined
 * piece of data.
 */

typedef struct AssocData {
    Tcl_InterpDeleteProc *proc;	/* Proc to call when deleting. */
    void *clientData;	/* Value to pass to proc. */
} AssocData;

/*
 * The structure below defines a call frame. A call frame defines a naming
 * context for a procedure call: its local naming scope (for local variables)
 * and its global naming scope (a namespace, perhaps the global :: namespace).
 * A call frame can also define the naming context for a namespace eval or
 * namespace inscope command: the namespace in which the command's code should
 * execute. The Tcl_CallFrame structures exist only while procedures or
 * namespace eval/inscope's are being executed, and provide a kind of Tcl call
 * stack.
 *
 * WARNING!! The structure definition must be kept consistent with the
 * Tcl_CallFrame structure in tcl.h. If you change one, change the other.
 */

/*
 * Will be grown to contain: pointers to the varnames (allocated at the end),
 * plus the init values for each variable (suitable to be memcopied on init)
 */

typedef struct LocalCache {
    size_t refCount;
    int numVars;
    Tcl_Obj *varName0;
} LocalCache;

#define localName(framePtr, i) \
    ((&((framePtr)->localCachePtr->varName0))[(i)])

MODULE_SCOPE void	TclFreeLocalCache(Tcl_Interp *interp,
			    LocalCache *localCachePtr);

typedef struct CallFrame {
    Namespace *nsPtr;		/* Points to the namespace used to resolve
				 * commands and global variables. */
    int isProcCallFrame;	/* If 0, the frame was pushed to execute a
				 * namespace command and var references are
				 * treated as references to namespace vars;
				 * varTablePtr and compiledLocals are ignored.
				 * If FRAME_IS_PROC is set, the frame was
				 * pushed to execute a Tcl procedure and may
				 * have local vars. */
    int objc;			/* This and objv below describe the arguments
				 * for this procedure call. */
    Tcl_Obj *const *objv;	/* Array of argument objects. */
    struct CallFrame *callerPtr;
				/* Value of interp->framePtr when this
				 * procedure was invoked (i.e. next higher in
				 * stack of all active procedures). */
    struct CallFrame *callerVarPtr;
				/* Value of interp->varFramePtr when this
				 * procedure was invoked (i.e. determines
				 * variable scoping within caller). Same as
				 * callerPtr unless an "uplevel" command or
				 * something equivalent was active in the
				 * caller). */
    int level;			/* Level of this procedure, for "uplevel"
				 * purposes (i.e. corresponds to nesting of
				 * callerVarPtr's, not callerPtr's). 1 for
				 * outermost procedure, 0 for top-level. */
    Proc *procPtr;		/* Points to the structure defining the called
				 * procedure. Used to get information such as
				 * the number of compiled local variables
				 * (local variables assigned entries ["slots"]
				 * in the compiledLocals array below). */
    TclVarHashTable *varTablePtr;
				/* Hash table containing local variables not
				 * recognized by the compiler, or created at
				 * execution time through, e.g., upvar.
				 * Initially NULL and created if needed. */
    int numCompiledLocals;	/* Count of local variables recognized by the
				 * compiler including arguments. */
    Var *compiledLocals;	/* Points to the array of local variables
				 * recognized by the compiler. The compiler
				 * emits code that refers to these variables
				 * using an index into this array. */
    void *clientData;	/* Pointer to some context that is used by
				 * object systems. The meaning of the contents
				 * of this field is defined by the code that
				 * sets it, and it should only ever be set by
				 * the code that is pushing the frame. In that
				 * case, the code that sets it should also
				 * have some means of discovering what the
				 * meaning of the value is, which we do not
				 * specify. */
    LocalCache *localCachePtr;
    Tcl_Obj    *tailcallPtr;
				/* NULL if no tailcall is scheduled */
} CallFrame;

#define FRAME_IS_PROC	0x1
#define FRAME_IS_LAMBDA 0x2
#define FRAME_IS_METHOD	0x4	/* The frame is a method body, and the frame's
				 * clientData field contains a CallContext
				 * reference. Part of TIP#257. */
#define FRAME_IS_OO_DEFINE 0x8	/* The frame is part of the inside workings of
				 * the [oo::define] command; the clientData
				 * field contains an Object reference that has
				 * been confirmed to refer to a class. Part of
				 * TIP#257. */
#define FRAME_IS_PRIVATE_DEFINE 0x10
				/* Marks this frame as being used for private
				 * declarations with [oo::define]. Usually
				 * OR'd with FRAME_IS_OO_DEFINE. TIP#500. */

/*
 * TIP #280
 * The structure below defines a command frame. A command frame provides
 * location information for all commands executing a tcl script (source, eval,
 * uplevel, procedure bodies, ...). The runtime structure essentially contains
 * the stack trace as it would be if the currently executing command were to
 * throw an error.
 *
 * For commands where it makes sense it refers to the associated CallFrame as
 * well.
 *
 * The structures are chained in a single list, with the top of the stack
 * anchored in the Interp structure.
 *
 * Instances can be allocated on the C stack, or the heap, the former making
 * cleanup a bit simpler.
 */

typedef struct CmdFrame {
    /*
     * General data. Always available.
     */

    int type;			/* Values see below. */
    int level;			/* Number of frames in stack, prevent O(n)
				 * scan of list. */
    int *line;			/* Lines the words of the command start on. */
    int nline;
    CallFrame *framePtr;	/* Procedure activation record, may be
				 * NULL. */
    struct CmdFrame *nextPtr;	/* Link to calling frame. */
    /*
     * Data needed for Eval vs TEBC
     *
     * EXECUTION CONTEXTS and usage of CmdFrame
     *
     * Field	  TEBC		  EvalEx
     * =======	  ====		  ======
     * level	  yes		  yes
     * type	  BC/PREBC	  SRC/EVAL
     * line0	  yes		  yes
     * framePtr	  yes		  yes
     * =======	  ====		  ======
     *
     * =======	  ====		  ========= union data
     * line1	  -		  yes
     * line3	  -		  yes
     * path	  -		  yes
     * -------	  ----		  ------
     * codePtr	  yes		  -
     * pc	  yes		  -
     * =======	  ====		  ======
     *
     * =======	  ====		  ========= union cmd
     * str.cmd	  yes		  yes
     * str.len	  yes		  yes
     * -------	  ----		  ------
     */

    union {
	struct {
	    Tcl_Obj *path;	/* Path of the sourced file the command is
				 * in. */
	} eval;
	struct {
	    const void *codePtr;/* Byte code currently executed... */
	    const char *pc;	/* ... and instruction pointer. */
	} tebc;
    } data;
    Tcl_Obj *cmdObj;
    const char *cmd;		/* The executed command, if possible... */
    size_t len;			/* ... and its length. */
    const struct CFWordBC *litarg;
				/* Link to set of literal arguments which have
				 * ben pushed on the lineLABCPtr stack by
				 * TclArgumentBCEnter(). These will be removed
				 * by TclArgumentBCRelease. */
} CmdFrame;

typedef struct CFWord {
    CmdFrame *framePtr;		/* CmdFrame to access. */
    int word;			/* Index of the word in the command. */
    size_t refCount;		/* Number of times the word is on the
				 * stack. */
} CFWord;

typedef struct CFWordBC {
    CmdFrame *framePtr;		/* CmdFrame to access. */
    size_t pc;			/* Instruction pointer of a command in
				 * ExtCmdLoc.loc[.] */
    int word;			/* Index of word in
				 * ExtCmdLoc.loc[cmd]->line[.] */
    struct CFWordBC *prevPtr;	/* Previous entry in stack for same Tcl_Obj. */
    struct CFWordBC *nextPtr;	/* Next entry for same command call. See
				 * CmdFrame litarg field for the list start. */
    Tcl_Obj *obj;		/* Back reference to hashtable key */
} CFWordBC;

/*
 * Structure to record the locations of invisible continuation lines in
 * literal scripts, as character offset from the beginning of the script. Both
 * compiler and direct evaluator use this information to adjust their line
 * counters when tracking through the script, because when it is invoked the
 * continuation line marker as a whole has been removed already, meaning that
 * the \n which was part of it is gone as well, breaking regular line
 * tracking.
 *
 * These structures are allocated and filled by both the function
 * TclSubstTokens() in the file "tclParse.c" and its caller TclEvalEx() in the
 * file "tclBasic.c", and stored in the thread-global hashtable "lineCLPtr" in
 * file "tclObj.c". They are used by the functions TclSetByteCodeFromAny() and
 * TclCompileScript(), both found in the file "tclCompile.c". Their memory is
 * released by the function TclFreeObj(), in the file "tclObj.c", and also by
 * the function TclThreadFinalizeObjects(), in the same file.
 */

#define CLL_END		(-1)

typedef struct ContLineLoc {
    int num;			/* Number of entries in loc, not counting the
				 * final -1 marker entry. */
    int loc[1];			/* Table of locations, as character offsets.
				 * The table is allocated as part of the
				 * structure, extending behind the nominal end
				 * of the structure. An entry containing the
				 * value -1 is put after the last location, as
				 * end-marker/sentinel. */
} ContLineLoc;

/*
 * The following macros define the allowed values for the type field of the
 * CmdFrame structure above. Some of the values occur only in the extended
 * location data referenced via the 'baseLocPtr'.
 *
 * TCL_LOCATION_EVAL	  : Frame is for a script evaluated by EvalEx.
 * TCL_LOCATION_BC	  : Frame is for bytecode.
 * TCL_LOCATION_PREBC	  : Frame is for precompiled bytecode.
 * TCL_LOCATION_SOURCE	  : Frame is for a script evaluated by EvalEx, from a
 *			    sourced file.
 * TCL_LOCATION_PROC	  : Frame is for bytecode of a procedure.
 *
 * A TCL_LOCATION_BC type in a frame can be overridden by _SOURCE and _PROC
 * types, per the context of the byte code in execution.
 */

#define TCL_LOCATION_EVAL	(0) /* Location in a dynamic eval script. */
#define TCL_LOCATION_BC		(2) /* Location in byte code. */
#define TCL_LOCATION_PREBC	(3) /* Location in precompiled byte code, no
				     * location. */
#define TCL_LOCATION_SOURCE	(4) /* Location in a file. */
#define TCL_LOCATION_PROC	(5) /* Location in a dynamic proc. */
#define TCL_LOCATION_LAST	(6) /* Number of values in the enum. */

/*
 * Structure passed to describe procedure-like "procedures" that are not
 * procedures (e.g. a lambda) so that their details can be reported correctly
 * by [info frame]. Contains a sub-structure for each extra field.
 */

typedef Tcl_Obj * (GetFrameInfoValueProc)(void *clientData);
typedef struct {
    const char *name;		/* Name of this field. */
    GetFrameInfoValueProc *proc;	/* Function to generate a Tcl_Obj* from the
				 * clientData, or just use the clientData
				 * directly (after casting) if NULL. */
    void *clientData;	/* Context for above function, or Tcl_Obj* if
				 * proc field is NULL. */
} ExtraFrameInfoField;
typedef struct {
    size_t length;			/* Length of array. */
    ExtraFrameInfoField fields[2];
				/* Really as long as necessary, but this is
				 * long enough for nearly anything. */
} ExtraFrameInfo;

/*
 *----------------------------------------------------------------
 * Data structures and procedures related to TclHandles, which are a very
 * lightweight method of preserving enough information to determine if an
 * arbitrary malloc'd block has been deleted.
 *----------------------------------------------------------------
 */

typedef void **TclHandle;

/*
 *----------------------------------------------------------------
 * Experimental flag value passed to Tcl_GetRegExpFromObj. Intended for use
 * only by Expect. It will probably go away in a later release.
 *----------------------------------------------------------------
 */

#define TCL_REG_BOSONLY 002000	/* Prepend \A to pattern so it only matches at
				 * the beginning of the string. */

/*
 * These are a thin layer over TclpThreadKeyDataGet and TclpThreadKeyDataSet
 * when threads are used, or an emulation if there are no threads. These are
 * really internal and Tcl clients should use Tcl_GetThreadData.
 */

MODULE_SCOPE void *	TclThreadDataKeyGet(Tcl_ThreadDataKey *keyPtr);
MODULE_SCOPE void	TclThreadDataKeySet(Tcl_ThreadDataKey *keyPtr,
			    void *data);

/*
 * This is a convenience macro used to initialize a thread local storage ptr.
 */

#define TCL_TSD_INIT(keyPtr) \
	(ThreadSpecificData *)Tcl_GetThreadData((keyPtr), sizeof(ThreadSpecificData))

/*
 *----------------------------------------------------------------
 * Data structures related to bytecode compilation and execution. These are
 * used primarily in tclCompile.c, tclExecute.c, and tclBasic.c.
 *----------------------------------------------------------------
 */

/*
 * Forward declaration to prevent errors when the forward references to
 * Tcl_Parse and CompileEnv are encountered in the procedure type CompileProc
 * declared below.
 */

struct CompileEnv;

/*
 * The type of procedures called by the Tcl bytecode compiler to compile
 * commands. Pointers to these procedures are kept in the Command structure
 * describing each command. The integer value returned by a CompileProc must
 * be one of the following:
 *
 * TCL_OK		Compilation completed normally.
 * TCL_ERROR 		Compilation could not be completed. This can be just a
 * 			judgment by the CompileProc that the command is too
 * 			complex to compile effectively, or it can indicate
 * 			that in the current state of the interp, the command
 * 			would raise an error. The bytecode compiler will not
 * 			do any error reporting at compiler time. Error
 * 			reporting is deferred until the actual runtime,
 * 			because by then changes in the interp state may allow
 * 			the command to be successfully evaluated.
 * TCL_OUT_LINE_COMPILE	A source-compatible alias for TCL_ERROR, kept for the
 * 			sake of old code only.
 */

#define TCL_OUT_LINE_COMPILE	TCL_ERROR

typedef int (CompileProc)(Tcl_Interp *interp, Tcl_Parse *parsePtr,
	struct Command *cmdPtr, struct CompileEnv *compEnvPtr);

/*
 * The type of procedure called from the compilation hook point in
 * SetByteCodeFromAny.
 */

typedef int (CompileHookProc)(Tcl_Interp *interp,
	struct CompileEnv *compEnvPtr, void *clientData);

/*
 * The data structure for a (linked list of) execution stacks.
 */

typedef struct ExecStack {
    struct ExecStack *prevPtr;
    struct ExecStack *nextPtr;
    Tcl_Obj **markerPtr;
    Tcl_Obj **endPtr;
    Tcl_Obj **tosPtr;
    Tcl_Obj *stackWords[1];
} ExecStack;

/*
 * The data structure defining the execution environment for ByteCode's.
 * There is one ExecEnv structure per Tcl interpreter. It holds the evaluation
 * stack that holds command operands and results. The stack grows towards
 * increasing addresses. The member stackPtr points to the stackItems of the
 * currently active execution stack.
 */

typedef struct CorContext {
    struct CallFrame *framePtr;
    struct CallFrame *varFramePtr;
    struct CmdFrame *cmdFramePtr;  /* See Interp.cmdFramePtr */
    Tcl_HashTable *lineLABCPtr;    /* See Interp.lineLABCPtr */
} CorContext;

typedef struct CoroutineData {
    struct Command *cmdPtr;	/* The command handle for the coroutine. */
    struct ExecEnv *eePtr;	/* The special execution environment (stacks,
				 * etc.) for the coroutine. */
    struct ExecEnv *callerEEPtr;/* The execution environment for the caller of
				 * the coroutine, which might be the
				 * interpreter global environment or another
				 * coroutine. */
    CorContext caller;
    CorContext running;
    Tcl_HashTable *lineLABCPtr;    /* See Interp.lineLABCPtr */
    void *stackLevel;
    int auxNumLevels;		/* While the coroutine is running the
				 * numLevels of the create/resume command is
				 * stored here; for suspended coroutines it
				 * holds the nesting numLevels at yield. */
    int nargs;                  /* Number of args required for resuming this
				 * coroutine; -2 means "0 or 1" (default), -1
				 * means "any" */
} CoroutineData;

typedef struct ExecEnv {
    ExecStack *execStackPtr;	/* Points to the first item in the evaluation
				 * stack on the heap. */
    Tcl_Obj *constants[2];	/* Pointers to constant "0" and "1" objs. */
    struct Tcl_Interp *interp;
    struct NRE_callback *callbackPtr;
				/* Top callback in NRE's stack. */
    struct CoroutineData *corPtr;
    int rewind;
} ExecEnv;

#define COR_IS_SUSPENDED(corPtr) \
    ((corPtr)->stackLevel == NULL)

/*
 * The definitions for the LiteralTable and LiteralEntry structures. Each
 * interpreter contains a LiteralTable. It is used to reduce the storage
 * needed for all the Tcl objects that hold the literals of scripts compiled
 * by the interpreter. A literal's object is shared by all the ByteCodes that
 * refer to the literal. Each distinct literal has one LiteralEntry entry in
 * the LiteralTable. A literal table is a specialized hash table that is
 * indexed by the literal's string representation, which may contain null
 * characters.
 *
 * Note that we reduce the space needed for literals by sharing literal
 * objects both within a ByteCode (each ByteCode contains a local
 * LiteralTable) and across all an interpreter's ByteCodes (with the
 * interpreter's global LiteralTable).
 */

typedef struct LiteralEntry {
    struct LiteralEntry *nextPtr;
				/* Points to next entry in this hash bucket or
				 * NULL if end of chain. */
    Tcl_Obj *objPtr;		/* Points to Tcl object that holds the
				 * literal's bytes and length. */
    size_t refCount;		/* If in an interpreter's global literal
				 * table, the number of ByteCode structures
				 * that share the literal object; the literal
				 * entry can be freed when refCount drops to
				 * 0. If in a local literal table, TCL_INDEX_NONE. */
    Namespace *nsPtr;		/* Namespace in which this literal is used. We
				 * try to avoid sharing literal non-FQ command
				 * names among different namespaces to reduce
				 * shimmering. */
} LiteralEntry;

typedef struct LiteralTable {
    LiteralEntry **buckets;	/* Pointer to bucket array. Each element
				 * points to first entry in bucket's hash
				 * chain, or NULL. */
    LiteralEntry *staticBuckets[TCL_SMALL_HASH_TABLE];
				/* Bucket array used for small tables to avoid
				 * mallocs and frees. */
    size_t numBuckets;		/* Total number of buckets allocated at
				 * **buckets. */
    size_t numEntries;		/* Total number of entries present in
				 * table. */
    size_t rebuildSize;		/* Enlarge table when numEntries gets to be
				 * this large. */
    size_t mask;		/* Mask value used in hashing function. */
} LiteralTable;

/*
 * The following structure defines for each Tcl interpreter various
 * statistics-related information about the bytecode compiler and
 * interpreter's operation in that interpreter.
 */

#ifdef TCL_COMPILE_STATS
typedef struct ByteCodeStats {
    size_t numExecutions;		/* Number of ByteCodes executed. */
    size_t numCompilations;	/* Number of ByteCodes created. */
    size_t numByteCodesFreed;	/* Number of ByteCodes destroyed. */
    size_t instructionCount[256];	/* Number of times each instruction was
				 * executed. */

    double totalSrcBytes;	/* Total source bytes ever compiled. */
    double totalByteCodeBytes;	/* Total bytes for all ByteCodes. */
    double currentSrcBytes;	/* Src bytes for all current ByteCodes. */
    double currentByteCodeBytes;/* Code bytes in all current ByteCodes. */

    size_t srcCount[32];		/* Source size distribution: # of srcs of
				 * size [2**(n-1)..2**n), n in [0..32). */
    size_t byteCodeCount[32];	/* ByteCode size distribution. */
    size_t lifetimeCount[32];	/* ByteCode lifetime distribution (ms). */

    double currentInstBytes;	/* Instruction bytes-current ByteCodes. */
    double currentLitBytes;	/* Current literal bytes. */
    double currentExceptBytes;	/* Current exception table bytes. */
    double currentAuxBytes;	/* Current auxiliary information bytes. */
    double currentCmdMapBytes;	/* Current src<->code map bytes. */

    size_t numLiteralsCreated;	/* Total literal objects ever compiled. */
    double totalLitStringBytes;	/* Total string bytes in all literals. */
    double currentLitStringBytes;
				/* String bytes in current literals. */
    size_t literalCount[32];	/* Distribution of literal string sizes. */
} ByteCodeStats;
#endif /* TCL_COMPILE_STATS */

/*
 * Structure used in implementation of those core ensembles which are
 * partially compiled. Used as an array of these, with a terminating field
 * whose 'name' is NULL.
 */

typedef struct {
    const char *name;		/* The name of the subcommand. */
    Tcl_ObjCmdProc *proc;	/* The implementation of the subcommand. */
    CompileProc *compileProc;	/* The compiler for the subcommand. */
    Tcl_ObjCmdProc *nreProc;	/* NRE implementation of this command. */
    void *clientData;	/* Any clientData to give the command. */
    int unsafe;			/* Whether this command is to be hidden by
				 * default in a safe interpreter. */
} EnsembleImplMap;

/*
 *----------------------------------------------------------------
 * Data structures related to commands.
 *----------------------------------------------------------------
 */

/*
 * An imported command is created in an namespace when it imports a "real"
 * command from another namespace. An imported command has a Command structure
 * that points (via its ClientData value) to the "real" Command structure in
 * the source namespace's command table. The real command records all the
 * imported commands that refer to it in a list of ImportRef structures so
 * that they can be deleted when the real command is deleted.
 */

typedef struct ImportRef {
    struct Command *importedCmdPtr;
				/* Points to the imported command created in
				 * an importing namespace; this command
				 * redirects its invocations to the "real"
				 * command. */
    struct ImportRef *nextPtr;	/* Next element on the linked list of imported
				 * commands that refer to the "real" command.
				 * The real command deletes these imported
				 * commands on this list when it is
				 * deleted. */
} ImportRef;

/*
 * Data structure used as the ClientData of imported commands: commands
 * created in an namespace when it imports a "real" command from another
 * namespace.
 */

typedef struct ImportedCmdData {
    struct Command *realCmdPtr;	/* "Real" command that this imported command
				 * refers to. */
    struct Command *selfPtr;	/* Pointer to this imported command. Needed
				 * only when deleting it in order to remove it
				 * from the real command's linked list of
				 * imported commands that refer to it. */
} ImportedCmdData;

/*
 * A Command structure exists for each command in a namespace. The Tcl_Command
 * opaque type actually refers to these structures.
 */

typedef struct Command {
    Tcl_HashEntry *hPtr;	/* Pointer to the hash table entry that refers
				 * to this command. The hash table is either a
				 * namespace's command table or an
				 * interpreter's hidden command table. This
				 * pointer is used to get a command's name
				 * from its Tcl_Command handle. NULL means
				 * that the hash table entry has been removed
				 * already (this can happen if deleteProc
				 * causes the command to be deleted or
				 * recreated). */
    Namespace *nsPtr;		/* Points to the namespace containing this
				 * command. */
    size_t refCount;		/* 1 if in command hashtable plus 1 for each
				 * reference from a CmdName Tcl object
				 * representing a command's name in a ByteCode
				 * instruction sequence. This structure can be
				 * freed when refCount becomes zero. */
    size_t cmdEpoch;		/* Incremented to invalidate any references
				 * that point to this command when it is
				 * renamed, deleted, hidden, or exposed. */
    CompileProc *compileProc;	/* Procedure called to compile command. NULL
				 * if no compile proc exists for command. */
    Tcl_ObjCmdProc *objProc;	/* Object-based command procedure. */
    void *objClientData;	/* Arbitrary value passed to object proc. */
    Tcl_CmdProc *proc;		/* String-based command procedure. */
    void *clientData;	/* Arbitrary value passed to string proc. */
    Tcl_CmdDeleteProc *deleteProc;
				/* Procedure invoked when deleting command to,
				 * e.g., free all client data. */
    void *deleteData;	/* Arbitrary value passed to deleteProc. */
    int flags;			/* Miscellaneous bits of information about
				 * command. See below for definitions. */
    ImportRef *importRefPtr;	/* List of each imported Command created in
				 * another namespace when this command is
				 * imported. These imported commands redirect
				 * invocations back to this command. The list
				 * is used to remove all those imported
				 * commands when deleting this "real"
				 * command. */
    CommandTrace *tracePtr;	/* First in list of all traces set for this
				 * command. */
    Tcl_ObjCmdProc *nreProc;	/* NRE implementation of this command. */
} Command;

/*
 * Flag bits for commands.
 *
 * CMD_IS_DELETED -		Means that the command is in the process of
 *				being deleted (its deleteProc is currently
 *				executing). Other attempts to delete the
 *				command should be ignored.
 * CMD_TRACE_ACTIVE -		1 means that trace processing is currently
 *				underway for a rename/delete change. See the
 *				two flags below for which is currently being
 *				processed.
 * CMD_HAS_EXEC_TRACES -	1 means that this command has at least one
 *				execution trace (as opposed to simple
 *				delete/rename traces) in its tracePtr list.
 * CMD_COMPILES_EXPANDED -	1 means that this command has a compiler that
 *				can handle expansion (provided it is not the
 *				first word).
 * TCL_TRACE_RENAME -		A rename trace is in progress. Further
 *				recursive renames will not be traced.
 * TCL_TRACE_DELETE -		A delete trace is in progress. Further
 *				recursive deletes will not be traced.
 * (these last two flags are defined in tcl.h)
 */

#define CMD_IS_DELETED		    0x01
#define CMD_TRACE_ACTIVE	    0x02
#define CMD_HAS_EXEC_TRACES	    0x04
#define CMD_COMPILES_EXPANDED	    0x08
#define CMD_REDEF_IN_PROGRESS	    0x10
#define CMD_VIA_RESOLVER	    0x20


/*
 *----------------------------------------------------------------
 * Data structures related to name resolution procedures.
 *----------------------------------------------------------------
 */

/*
 * The interpreter keeps a linked list of name resolution schemes. The scheme
 * for a namespace is consulted first, followed by the list of schemes in an
 * interpreter, followed by the default name resolution in Tcl. Schemes are
 * added/removed from the interpreter's list by calling Tcl_AddInterpResolver
 * and Tcl_RemoveInterpResolver.
 */

typedef struct ResolverScheme {
    char *name;			/* Name identifying this scheme. */
    Tcl_ResolveCmdProc *cmdResProc;
				/* Procedure handling command name
				 * resolution. */
    Tcl_ResolveVarProc *varResProc;
				/* Procedure handling variable name resolution
				 * for variables that can only be handled at
				 * runtime. */
    Tcl_ResolveCompiledVarProc *compiledVarResProc;
				/* Procedure handling variable name resolution
				 * at compile time. */

    struct ResolverScheme *nextPtr;
				/* Pointer to next record in linked list. */
} ResolverScheme;

/*
 * Forward declaration of the TIP#143 limit handler structure.
 */

typedef struct LimitHandler LimitHandler;

/*
 * TIP #268.
 * Values for the selection mode, i.e the package require preferences.
 */

enum PkgPreferOptions {
    PKG_PREFER_LATEST, PKG_PREFER_STABLE
};

/*
 *----------------------------------------------------------------
 * This structure shadows the first few fields of the memory cache for the
 * allocator defined in tclThreadAlloc.c; it has to be kept in sync with the
 * definition there.
 * Some macros require knowledge of some fields in the struct in order to
 * avoid hitting the TSD unnecessarily. In order to facilitate this, a pointer
 * to the relevant fields is kept in the allocCache field in struct Interp.
 *----------------------------------------------------------------
 */

typedef struct AllocCache {
    struct Cache *nextPtr;	/* Linked list of cache entries. */
    Tcl_ThreadId owner;		/* Which thread's cache is this? */
    Tcl_Obj *firstObjPtr;	/* List of free objects for thread. */
    size_t numObjects;		/* Number of objects for thread. */
} AllocCache;

/*
 *----------------------------------------------------------------
 * This structure defines an interpreter, which is a collection of commands
 * plus other state information related to interpreting commands, such as
 * variable storage. Primary responsibility for this data structure is in
 * tclBasic.c, but almost every Tcl source file uses something in here.
 *----------------------------------------------------------------
 */

typedef struct Interp {
    /*
     * The first two fields were named "result" and "freeProc" in earlier
     * versions of Tcl.  They are no longer used within Tcl, and are no
     * longer available to be accessed by extensions.  However, they cannot
     * be removed.  Why?  There is a deployed base of stub-enabled extensions
     * that query the value of iPtr->stubTable.  For them to continue to work,
     * the location of the field "stubTable" within the Interp struct cannot
     * change.  The most robust way to assure that is to leave all fields up to
     * that one undisturbed.
     */

    const char *legacyResult;
    void (*legacyFreeProc) (void);
    int errorLine;		/* When TCL_ERROR is returned, this gives the
				 * line number in the command where the error
				 * occurred (1 means first line). */
    const struct TclStubs *stubTable;
				/* Pointer to the exported Tcl stub table.  In
				 * ancient pre-8.1 versions of Tcl this was a
				 * pointer to the objResultPtr or a pointer to a
				 * buckets array in a hash table. Deployed stubs
				 * enabled extensions check for a NULL pointer value
				 * and for a TCL_STUBS_MAGIC value to verify they
				 * are not [load]ing into one of those pre-stubs
				 * interps.
				 */

    TclHandle handle;		/* Handle used to keep track of when this
				 * interp is deleted. */

    Namespace *globalNsPtr;	/* The interpreter's global namespace. */
    Tcl_HashTable *hiddenCmdTablePtr;
				/* Hash table used by tclBasic.c to keep track
				 * of hidden commands on a per-interp
				 * basis. */
    void *interpInfo;	/* Information used by tclInterp.c to keep
				 * track of master/slave interps on a
				 * per-interp basis. */
    void (*optimizer)(void *envPtr);
    /*
     * Information related to procedures and variables. See tclProc.c and
     * tclVar.c for usage.
     */

    int numLevels;		/* Keeps track of how many nested calls to
				 * Tcl_Eval are in progress for this
				 * interpreter. It's used to delay deletion of
				 * the table until all Tcl_Eval invocations
				 * are completed. */
    int maxNestingDepth;	/* If numLevels exceeds this value then Tcl
				 * assumes that infinite recursion has
				 * occurred and it generates an error. */
    CallFrame *framePtr;	/* Points to top-most in stack of all nested
				 * procedure invocations. */
    CallFrame *varFramePtr;	/* Points to the call frame whose variables
				 * are currently in use (same as framePtr
				 * unless an "uplevel" command is
				 * executing). */
    ActiveVarTrace *activeVarTracePtr;
				/* First in list of active traces for interp,
				 * or NULL if no active traces. */
    int returnCode;		/* [return -code] parameter. */
    CallFrame *rootFramePtr;	/* Global frame pointer for this
				 * interpreter. */
    Namespace *lookupNsPtr;	/* Namespace to use ONLY on the next
				 * TCL_EVAL_INVOKE call to Tcl_EvalObjv. */

    /*
     * Information about packages. Used only in tclPkg.c.
     */

    Tcl_HashTable packageTable;	/* Describes all of the packages loaded in or
				 * available to this interpreter. Keys are
				 * package names, values are (Package *)
				 * pointers. */
    char *packageUnknown;	/* Command to invoke during "package require"
				 * commands for packages that aren't described
				 * in packageTable. Ckalloc'ed, may be
				 * NULL. */
    /*
     * Miscellaneous information:
     */

    size_t cmdCount;		/* Total number of times a command procedure
				 * has been called for this interpreter. */
    int evalFlags;		/* Flags to control next call to Tcl_Eval.
				 * Normally zero, but may be set before
				 * calling Tcl_Eval. See below for valid
				 * values. */
    LiteralTable literalTable;	/* Contains LiteralEntry's describing all Tcl
				 * objects holding literals of scripts
				 * compiled by the interpreter. Indexed by the
				 * string representations of literals. Used to
				 * avoid creating duplicate objects. */
    size_t compileEpoch;	/* Holds the current "compilation epoch" for
				 * this interpreter. This is incremented to
				 * invalidate existing ByteCodes when, e.g., a
				 * command with a compile procedure is
				 * redefined. */
    Proc *compiledProcPtr;	/* If a procedure is being compiled, a pointer
				 * to its Proc structure; otherwise, this is
				 * NULL. Set by ObjInterpProc in tclProc.c and
				 * used by tclCompile.c to process local
				 * variables appropriately. */
    ResolverScheme *resolverPtr;
				/* Linked list of name resolution schemes
				 * added to this interpreter. Schemes are
				 * added and removed by calling
				 * Tcl_AddInterpResolvers and
				 * Tcl_RemoveInterpResolver respectively. */
    Tcl_Obj *scriptFile;	/* NULL means there is no nested source
				 * command active; otherwise this points to
				 * pathPtr of the file being sourced. */
    int flags;			/* Various flag bits. See below. */
    long randSeed;		/* Seed used for rand() function. */
    Trace *tracePtr;		/* List of traces for this interpreter. */
    Tcl_HashTable *assocData;	/* Hash table for associating data with this
				 * interpreter. Cleaned up when this
				 * interpreter is deleted. */
    struct ExecEnv *execEnvPtr;	/* Execution environment for Tcl bytecode
				 * execution. Contains a pointer to the Tcl
				 * evaluation stack. */
    Tcl_Obj *emptyObjPtr;	/* Points to an object holding an empty
				 * string. Returned by Tcl_ObjSetVar2 when
				 * variable traces change a variable in a
				 * gross way. */
    Tcl_Obj *objResultPtr;	/* If the last command returned an object
				 * result, this points to it. Should not be
				 * accessed directly; see comment above. */
    Tcl_ThreadId threadId;	/* ID of thread that owns the interpreter. */

    ActiveCommandTrace *activeCmdTracePtr;
				/* First in list of active command traces for
				 * interp, or NULL if no active traces. */
    ActiveInterpTrace *activeInterpTracePtr;
				/* First in list of active traces for interp,
				 * or NULL if no active traces. */

    int tracesForbiddingInline;	/* Count of traces (in the list headed by
				 * tracePtr) that forbid inline bytecode
				 * compilation. */

    /*
     * Fields used to manage extensible return options (TIP 90).
     */

    Tcl_Obj *returnOpts;	/* A dictionary holding the options to the
				 * last [return] command. */

    Tcl_Obj *errorInfo;		/* errorInfo value (now as a Tcl_Obj). */
    Tcl_Obj *eiVar;		/* cached ref to ::errorInfo variable. */
    Tcl_Obj *errorCode;		/* errorCode value (now as a Tcl_Obj). */
    Tcl_Obj *ecVar;		/* cached ref to ::errorInfo variable. */
    int returnLevel;		/* [return -level] parameter. */

    /*
     * Resource limiting framework support (TIP#143).
     */

    struct {
	int active;		/* Flag values defining which limits have been
				 * set. */
	int granularityTicker;	/* Counter used to determine how often to
				 * check the limits. */
	int exceeded;		/* Which limits have been exceeded, described
				 * as flag values the same as the 'active'
				 * field. */

	size_t cmdCount;		/* Limit for how many commands to execute in
				 * the interpreter. */
	LimitHandler *cmdHandlers;
				/* Handlers to execute when the limit is
				 * reached. */
	int cmdGranularity;	/* Mod factor used to determine how often to
				 * evaluate the limit check. */

	Tcl_Time time;		/* Time limit for execution within the
				 * interpreter. */
	LimitHandler *timeHandlers;
				/* Handlers to execute when the limit is
				 * reached. */
	int timeGranularity;	/* Mod factor used to determine how often to
				 * evaluate the limit check. */
	Tcl_TimerToken timeEvent;
				/* Handle for a timer callback that will occur
				 * when the time-limit is exceeded. */

	Tcl_HashTable callbacks;/* Mapping from (interp,type) pair to data
				 * used to install a limit handler callback to
				 * run in _this_ interp when the limit is
				 * exceeded. */
    } limit;

    /*
     * Information for improved default error generation from ensembles
     * (TIP#112).
     */

    struct {
	Tcl_Obj *const *sourceObjs;
				/* What arguments were actually input into the
				 * *root* ensemble command? (Nested ensembles
				 * don't rewrite this.) NULL if we're not
				 * processing an ensemble. */
	size_t numRemovedObjs;	/* How many arguments have been stripped off
				 * because of ensemble processing. */
	size_t numInsertedObjs;	/* How many of the current arguments were
				 * inserted by an ensemble. */
    } ensembleRewrite;

    /*
     * TIP #219: Global info for the I/O system.
     */

    Tcl_Obj *chanMsg;		/* Error message set by channel drivers, for
				 * the propagation of arbitrary Tcl errors.
				 * This information, if present (chanMsg not
				 * NULL), takes precedence over a POSIX error
				 * code returned by a channel operation. */

    /*
     * Source code origin information (TIP #280).
     */

    CmdFrame *cmdFramePtr;	/* Points to the command frame containing the
				 * location information for the current
				 * command. */
    const CmdFrame *invokeCmdFramePtr;
				/* Points to the command frame which is the
				 * invoking context of the bytecode compiler.
				 * NULL when the byte code compiler is not
				 * active. */
    int invokeWord;		/* Index of the word in the command which
				 * is getting compiled. */
    Tcl_HashTable *linePBodyPtr;/* This table remembers for each statically
				 * defined procedure the location information
				 * for its body. It is keyed by the address of
				 * the Proc structure for a procedure. The
				 * values are "struct CmdFrame*". */
    Tcl_HashTable *lineBCPtr;	/* This table remembers for each ByteCode
				 * object the location information for its
				 * body. It is keyed by the address of the
				 * Proc structure for a procedure. The values
				 * are "struct ExtCmdLoc*". (See
				 * tclCompile.h) */
    Tcl_HashTable *lineLABCPtr;
    Tcl_HashTable *lineLAPtr;	/* This table remembers for each argument of a
				 * command on the execution stack the index of
				 * the argument in the command, and the
				 * location data of the command. It is keyed
				 * by the address of the Tcl_Obj containing
				 * the argument. The values are "struct
				 * CFWord*" (See tclBasic.c). This allows
				 * commands like uplevel, eval, etc. to find
				 * location information for their arguments,
				 * if they are a proper literal argument to an
				 * invoking command. Alt view: An index to the
				 * CmdFrame stack keyed by command argument
				 * holders. */
    ContLineLoc *scriptCLLocPtr;/* This table points to the location data for
				 * invisible continuation lines in the script,
				 * if any. This pointer is set by the function
				 * TclEvalObjEx() in file "tclBasic.c", and
				 * used by function ...() in the same file.
				 * It does for the eval/direct path of script
				 * execution what CompileEnv.clLoc does for
				 * the bytecode compiler.
				 */
    /*
     * TIP #268. The currently active selection mode, i.e. the package require
     * preferences.
     */

    int packagePrefer;		/* Current package selection mode. */

    /*
     * Hashtables for variable traces and searches.
     */

    Tcl_HashTable varTraces;	/* Hashtable holding the start of a variable's
				 * active trace list; varPtr is the key. */
    Tcl_HashTable varSearches;	/* Hashtable holding the start of a variable's
				 * active searches list; varPtr is the key. */
    /*
     * The thread-specific data ekeko: cache pointers or values that
     *  (a) do not change during the thread's lifetime
     *  (b) require access to TSD to determine at runtime
     *  (c) are accessed very often (e.g., at each command call)
     *
     * Note that these are the same for all interps in the same thread. They
     * just have to be initialised for the thread's master interp, slaves
     * inherit the value.
     *
     * They are used by the macros defined below.
     */

    AllocCache *allocCache;
    void *pendingObjDataPtr;	/* Pointer to the Cache and PendingObjData
				 * structs for this interp's thread; see
				 * tclObj.c and tclThreadAlloc.c */
    int *asyncReadyPtr;		/* Pointer to the asyncReady indicator for
				 * this interp's thread; see tclAsync.c */
    /*
     * The pointer to the object system root ekeko. c.f. TIP #257.
     */
    void *objectFoundation;	/* Pointer to the Foundation structure of the
				 * object system, which contains things like
				 * references to key namespaces. See
				 * tclOOInt.h and tclOO.c for real definition
				 * and setup. */

    struct NRE_callback *deferredCallbacks;
				/* Callbacks that are set previous to a call
				 * to some Eval function but that actually
				 * belong to the command that is about to be
				 * called - i.e., they should be run *before*
				 * any tailcall is invoked. */

    /*
     * TIP #285, Script cancellation support.
     */

    Tcl_AsyncHandler asyncCancel;
				/* Async handler token for Tcl_CancelEval. */
    Tcl_Obj *asyncCancelMsg;	/* Error message set by async cancel handler
				 * for the propagation of arbitrary Tcl
				 * errors. This information, if present
				 * (asyncCancelMsg not NULL), takes precedence
				 * over the default error messages returned by
				 * a script cancellation operation. */

	/*
	 * TIP #348 IMPLEMENTATION  -  Substituted error stack
	 */
    Tcl_Obj *errorStack;	/* [info errorstack] value (as a Tcl_Obj). */
    Tcl_Obj *upLiteral;		/* "UP" literal for [info errorstack] */
    Tcl_Obj *callLiteral;	/* "CALL" literal for [info errorstack] */
    Tcl_Obj *innerLiteral;	/* "INNER" literal for [info errorstack] */
    Tcl_Obj *innerContext;	/* cached list for fast reallocation */
    int resetErrorStack;        /* controls cleaning up of ::errorStack */

#ifdef TCL_COMPILE_STATS
    /*
     * Statistical information about the bytecode compiler and interpreter's
     * operation. This should be the last field of Interp.
     */

    ByteCodeStats stats;	/* Holds compilation and execution statistics
				 * for this interpreter. */
#endif /* TCL_COMPILE_STATS */
} Interp;

/*
 * Macros that use the TSD-ekeko.
 */

#define TclAsyncReady(iPtr) \
    *((iPtr)->asyncReadyPtr)

/*
 * Macros for script cancellation support (TIP #285).
 */

#define TclCanceled(iPtr) \
    (((iPtr)->flags & CANCELED) || ((iPtr)->flags & TCL_CANCEL_UNWIND))

#define TclSetCancelFlags(iPtr, cancelFlags)   \
    (iPtr)->flags |= CANCELED;                 \
    if ((cancelFlags) & TCL_CANCEL_UNWIND) {   \
        (iPtr)->flags |= TCL_CANCEL_UNWIND;    \
    }

#define TclUnsetCancelFlags(iPtr) \
    (iPtr)->flags &= (~(CANCELED | TCL_CANCEL_UNWIND))

/*
 * Macros for splicing into and out of doubly linked lists. They assume
 * existence of struct items 'prevPtr' and 'nextPtr'.
 *
 * a = element to add or remove.
 * b = list head.
 *
 * TclSpliceIn adds to the head of the list.
 */

#define TclSpliceIn(a,b)			\
    (a)->nextPtr = (b);				\
    if ((b) != NULL) {				\
	(b)->prevPtr = (a);			\
    }						\
    (a)->prevPtr = NULL, (b) = (a);

#define TclSpliceOut(a,b)			\
    if ((a)->prevPtr != NULL) {			\
	(a)->prevPtr->nextPtr = (a)->nextPtr;	\
    } else {					\
	(b) = (a)->nextPtr;			\
    }						\
    if ((a)->nextPtr != NULL) {			\
	(a)->nextPtr->prevPtr = (a)->prevPtr;	\
    }

/*
 * EvalFlag bits for Interp structures:
 *
 * TCL_ALLOW_EXCEPTIONS	1 means it's OK for the script to terminate with a
 *			code other than TCL_OK or TCL_ERROR; 0 means codes
 *			other than these should be turned into errors.
 */

#define TCL_ALLOW_EXCEPTIONS		0x04
#define TCL_EVAL_FILE			0x02
#define TCL_EVAL_SOURCE_IN_FRAME	0x10
#define TCL_EVAL_NORESOLVE		0x20
#define TCL_EVAL_DISCARD_RESULT		0x40

/*
 * Flag bits for Interp structures:
 *
 * DELETED:		Non-zero means the interpreter has been deleted:
 *			don't process any more commands for it, and destroy
 *			the structure as soon as all nested invocations of
 *			Tcl_Eval are done.
 * ERR_ALREADY_LOGGED:	Non-zero means information has already been logged in
 *			iPtr->errorInfo for the current Tcl_Eval instance, so
 *			Tcl_Eval needn't log it (used to implement the "error
 *			message log" command).
 * DONT_COMPILE_CMDS_INLINE: Non-zero means that the bytecode compiler should
 *			not compile any commands into an inline sequence of
 *			instructions. This is set 1, for example, when command
 *			traces are requested.
 * RAND_SEED_INITIALIZED: Non-zero means that the randSeed value of the interp
 *			has not be initialized. This is set 1 when we first
 *			use the rand() or srand() functions.
 * SAFE_INTERP:		Non zero means that the current interp is a safe
 *			interp (i.e. it has only the safe commands installed,
 *			less privilege than a regular interp).
 * INTERP_DEBUG_FRAME:	Used for switching on various extra interpreter
 *			debug/info mechanisms (e.g. info frame eval/uplevel
 *			tracing) which are performance intensive.
 * INTERP_TRACE_IN_PROGRESS: Non-zero means that an interp trace is currently
 *			active; so no further trace callbacks should be
 *			invoked.
 * INTERP_ALTERNATE_WRONG_ARGS: Used for listing second and subsequent forms
 *			of the wrong-num-args string in Tcl_WrongNumArgs.
 *			Makes it append instead of replacing and uses
 *			different intermediate text.
 * CANCELED:		Non-zero means that the script in progress should be
 *			canceled as soon as possible. This can be checked by
 *			extensions (and the core itself) by calling
 *			Tcl_Canceled and checking if TCL_ERROR is returned.
 *			This is a one-shot flag that is reset immediately upon
 *			being detected; however, if the TCL_CANCEL_UNWIND flag
 *			is set Tcl_Canceled will continue to report that the
 *			script in progress has been canceled thereby allowing
 *			the evaluation stack for the interp to be fully
 *			unwound.
 *
 * WARNING: For the sake of some extensions that have made use of former
 * internal values, do not re-use the flag values 2 (formerly ERR_IN_PROGRESS)
 * or 8 (formerly ERROR_CODE_SET).
 */

#define DELETED				     1
#define ERR_ALREADY_LOGGED		     4
#define INTERP_DEBUG_FRAME		  0x10
#define DONT_COMPILE_CMDS_INLINE	  0x20
#define RAND_SEED_INITIALIZED		  0x40
#define SAFE_INTERP			  0x80
#define INTERP_TRACE_IN_PROGRESS	 0x200
#define INTERP_ALTERNATE_WRONG_ARGS	 0x400
#define ERR_LEGACY_COPY			 0x800
#define CANCELED			0x1000

/*
 * Maximum number of levels of nesting permitted in Tcl commands (used to
 * catch infinite recursion).
 */

#define MAX_NESTING_DEPTH	1000

/*
 * The macro below is used to modify a "char" value (e.g. by casting it to an
 * unsigned character) so that it can be used safely with macros such as
 * isspace.
 */

#define UCHAR(c) ((unsigned char) (c))

/*
 * This macro is used to properly align the memory allocated by Tcl, giving
 * the same alignment as the native malloc.
 */

#if defined(__APPLE__)
#define TCL_ALLOCALIGN	16
#else
#define TCL_ALLOCALIGN	(2*sizeof(void *))
#endif

/*
 * This macro is used to determine the offset needed to safely allocate any
 * data structure in memory. Given a starting offset or size, it "rounds up"
 * or "aligns" the offset to the next 8-byte boundary so that any data
 * structure can be placed at the resulting offset without fear of an
 * alignment error.
 *
 * WARNING!! DO NOT USE THIS MACRO TO ALIGN POINTERS: it will produce the
 * wrong result on platforms that allocate addresses that are divisible by 4
 * or 2. Only use it for offsets or sizes.
 *
 * This macro is only used by tclCompile.c in the core (Bug 926445). It
 * however not be made file static, as extensions that touch bytecodes
 * (notably tbcload) require it.
 */

#define TCL_ALIGN(x) (((int)(x) + 7) & ~7)

/*
 * A common panic alert when memory allocation fails.
 */

#define TclOOM(ptr, size) \
	((size) && ((ptr)||(Tcl_Panic("unable to alloc %" TCL_Z_MODIFIER "u bytes", (size_t)(size)),1)))

/*
 * The following enum values are used to specify the runtime platform setting
 * of the tclPlatform variable.
 */

typedef enum {
    TCL_PLATFORM_UNIX = 0,	/* Any Unix-like OS. */
    TCL_PLATFORM_WINDOWS = 2	/* Any Microsoft Windows OS. */
} TclPlatformType;

/*
 * The following enum values are used to indicate the translation of a Tcl
 * channel. Declared here so that each platform can define
 * TCL_PLATFORM_TRANSLATION to the native translation on that platform.
 */

typedef enum TclEolTranslation {
    TCL_TRANSLATE_AUTO,		/* Eol == \r, \n and \r\n. */
    TCL_TRANSLATE_CR,		/* Eol == \r. */
    TCL_TRANSLATE_LF,		/* Eol == \n. */
    TCL_TRANSLATE_CRLF		/* Eol == \r\n. */
} TclEolTranslation;

/*
 * Flags for TclInvoke:
 *
 * TCL_INVOKE_HIDDEN		Invoke a hidden command; if not set, invokes
 *				an exposed command.
 * TCL_INVOKE_NO_UNKNOWN	If set, "unknown" is not invoked if the
 *				command to be invoked is not found. Only has
 *				an effect if invoking an exposed command,
 *				i.e. if TCL_INVOKE_HIDDEN is not also set.
 * TCL_INVOKE_NO_TRACEBACK	Does not record traceback information if the
 *				invoked command returns an error. Used if the
 *				caller plans on recording its own traceback
 *				information.
 */

#define	TCL_INVOKE_HIDDEN	(1<<0)
#define TCL_INVOKE_NO_UNKNOWN	(1<<1)
#define TCL_INVOKE_NO_TRACEBACK	(1<<2)

/*
 * The structure used as the internal representation of Tcl list objects. This
 * struct is grown (reallocated and copied) as necessary to hold all the
 * list's element pointers. The struct might contain more slots than currently
 * used to hold all element pointers. This is done to make append operations
 * faster.
 */

typedef struct List {
    size_t refCount;
    int maxElemCount;		/* Total number of element array slots. */
    int elemCount;		/* Current number of list elements. */
    int canonicalFlag;		/* Set if the string representation was
				 * derived from the list representation. May
				 * be ignored if there is no string rep at
				 * all.*/
    Tcl_Obj *elements;		/* First list element; the struct is grown to
				 * accommodate all elements. */
} List;

#define LIST_MAX \
	(1 + (int)(((size_t)UINT_MAX - sizeof(List))/sizeof(Tcl_Obj *)))
#define LIST_SIZE(numElems) \
	(sizeof(List) + (((numElems) - 1) * sizeof(Tcl_Obj *)))

/*
 * Macro used to get the elements of a list object.
 */

#define ListRepPtr(listPtr) \
    ((List *) (listPtr)->internalRep.twoPtrValue.ptr1)

#define ListObjGetElements(listPtr, objc, objv) \
    ((objv) = &(ListRepPtr(listPtr)->elements), \
     (objc) = ListRepPtr(listPtr)->elemCount)

#define ListObjLength(listPtr, len) \
    ((len) = ListRepPtr(listPtr)->elemCount)

#define ListObjIsCanonical(listPtr) \
    (((listPtr)->bytes == NULL) || ListRepPtr(listPtr)->canonicalFlag)

#define TclListObjGetElements(interp, listPtr, objcPtr, objvPtr) \
    (((listPtr)->typePtr == &tclListType) \
	    ? ((ListObjGetElements((listPtr), *(objcPtr), *(objvPtr))), TCL_OK)\
	    : Tcl_ListObjGetElements((interp), (listPtr), (objcPtr), (objvPtr)))

#define TclListObjLength(interp, listPtr, lenPtr) \
    (((listPtr)->typePtr == &tclListType) \
	    ? ((ListObjLength((listPtr), *(lenPtr))), TCL_OK)\
	    : Tcl_ListObjLength((interp), (listPtr), (lenPtr)))

#define TclListObjIsCanonical(listPtr) \
    (((listPtr)->typePtr == &tclListType) ? ListObjIsCanonical((listPtr)) : 0)

/*
 * Modes for collecting (or not) in the implementations of TclNRForeachCmd,
 * TclNRLmapCmd and their compilations.
 */

#define TCL_EACH_KEEP_NONE  0	/* Discard iteration result like [foreach] */
#define TCL_EACH_COLLECT    1	/* Collect iteration result like [lmap] */

/*
 * Macros providing a faster path to booleans and integers:
 * Tcl_GetBooleanFromObj, Tcl_GetLongFromObj, Tcl_GetIntFromObj
 * and Tcl_GetIntForIndex.
 *
 * WARNING: these macros eval their args more than once.
 */

#define TclGetBooleanFromObj(interp, objPtr, boolPtr) \
    (((objPtr)->typePtr == &tclIntType \
	    || (objPtr)->typePtr == &tclBooleanType) \
	? (*(boolPtr) = ((objPtr)->internalRep.wideValue!=0), TCL_OK)	\
	: Tcl_GetBooleanFromObj((interp), (objPtr), (boolPtr)))

#ifdef TCL_WIDE_INT_IS_LONG
#define TclGetLongFromObj(interp, objPtr, longPtr) \
    (((objPtr)->typePtr == &tclIntType)	\
	    ? ((*(longPtr) = (objPtr)->internalRep.wideValue), TCL_OK) \
	    : Tcl_GetLongFromObj((interp), (objPtr), (longPtr)))
#else
#define TclGetLongFromObj(interp, objPtr, longPtr) \
    (((objPtr)->typePtr == &tclIntType \
	    && (objPtr)->internalRep.wideValue >= (Tcl_WideInt)(LONG_MIN) \
	    && (objPtr)->internalRep.wideValue <= (Tcl_WideInt)(LONG_MAX)) \
	    ? ((*(longPtr) = (long)(objPtr)->internalRep.wideValue), TCL_OK) \
	    : Tcl_GetLongFromObj((interp), (objPtr), (longPtr)))
#endif

#define TclGetIntFromObj(interp, objPtr, intPtr) \
    (((objPtr)->typePtr == &tclIntType \
	    && (objPtr)->internalRep.wideValue >= (Tcl_WideInt)(INT_MIN) \
	    && (objPtr)->internalRep.wideValue <= (Tcl_WideInt)(INT_MAX)) \
	    ? ((*(intPtr) = (int)(objPtr)->internalRep.wideValue), TCL_OK) \
	    : Tcl_GetIntFromObj((interp), (objPtr), (intPtr)))
#define TclGetIntForIndexM(interp, objPtr, endValue, idxPtr) \
<<<<<<< HEAD
    (((objPtr)->typePtr == &tclIntType \
	    && (objPtr)->internalRep.wideValue <= (Tcl_WideInt)(INT_MAX)) \
	    ? ((*(idxPtr) = ((objPtr)->internalRep.wideValue >= 0) \
	    ? (size_t)(objPtr)->internalRep.wideValue : TCL_INDEX_NONE), TCL_OK) \
=======
    ((((objPtr)->typePtr == &tclIntType) && ((objPtr)->internalRep.wideValue >= 0) \
	    && ((Tcl_WideUInt)(objPtr)->internalRep.wideValue <= (Tcl_WideUInt)(endValue + 1))) \
	    ? ((*(idxPtr) = (int)(objPtr)->internalRep.wideValue), TCL_OK) \
>>>>>>> 63d413a0
	    : Tcl_GetIntForIndex((interp), (objPtr), (endValue), (idxPtr)))

/*
 * Macro used to save a function call for common uses of
 * Tcl_GetWideIntFromObj(). The ANSI C "prototype" is:
 *
 * MODULE_SCOPE int TclGetWideIntFromObj(Tcl_Interp *interp, Tcl_Obj *objPtr,
 *			Tcl_WideInt *wideIntPtr);
 */

#define TclGetWideIntFromObj(interp, objPtr, wideIntPtr) \
    (((objPtr)->typePtr == &tclIntType)					\
	? (*(wideIntPtr) =						\
		((objPtr)->internalRep.wideValue), TCL_OK) :		\
	Tcl_GetWideIntFromObj((interp), (objPtr), (wideIntPtr)))

/*
 * Flag values for TclTraceDictPath().
 *
 * DICT_PATH_READ indicates that all entries on the path must exist but no
 * updates will be needed.
 *
 * DICT_PATH_UPDATE indicates that we are going to be doing an update at the
 * tip of the path, so duplication of shared objects should be done along the
 * way.
 *
 * DICT_PATH_EXISTS indicates that we are performing an existence test and a
 * lookup failure should therefore not be an error. If (and only if) this flag
 * is set, TclTraceDictPath() will return the special value
 * DICT_PATH_NON_EXISTENT if the path is not traceable.
 *
 * DICT_PATH_CREATE (which also requires the DICT_PATH_UPDATE bit to be set)
 * indicates that we are to create non-existent dictionaries on the path.
 */

#define DICT_PATH_READ		0
#define DICT_PATH_UPDATE	1
#define DICT_PATH_EXISTS	2
#define DICT_PATH_CREATE	5

#define DICT_PATH_NON_EXISTENT	((Tcl_Obj *) (void *) 1)

/*
 *----------------------------------------------------------------
 * Data structures related to the filesystem internals
 *----------------------------------------------------------------
 */

/*
 * The version_2 filesystem is private to Tcl. As and when these changes have
 * been thoroughly tested and investigated a new public filesystem interface
 * will be released. The aim is more versatile virtual filesystem interfaces,
 * more efficiency in 'path' manipulation and usage, and cleaner filesystem
 * code internally.
 */

#define TCL_FILESYSTEM_VERSION_2	((Tcl_FSVersion) 0x2)
typedef void *(TclFSGetCwdProc2)(void *clientData);
typedef int (Tcl_FSLoadFileProc2) (Tcl_Interp *interp, Tcl_Obj *pathPtr,
	Tcl_LoadHandle *handlePtr, Tcl_FSUnloadFileProc **unloadProcPtr, int flags);

/*
 * The following types are used for getting and storing platform-specific file
 * attributes in tclFCmd.c and the various platform-versions of that file.
 * This is done to have as much common code as possible in the file attributes
 * code. For more information about the callbacks, see TclFileAttrsCmd in
 * tclFCmd.c.
 */

typedef int (TclGetFileAttrProc)(Tcl_Interp *interp, int objIndex,
	Tcl_Obj *fileName, Tcl_Obj **attrObjPtrPtr);
typedef int (TclSetFileAttrProc)(Tcl_Interp *interp, int objIndex,
	Tcl_Obj *fileName, Tcl_Obj *attrObjPtr);

typedef struct TclFileAttrProcs {
    TclGetFileAttrProc *getProc;/* The procedure for getting attrs. */
    TclSetFileAttrProc *setProc;/* The procedure for setting attrs. */
} TclFileAttrProcs;

/*
 * Private flag value which controls Tcl_GetIndexFromObj*() routines
 * to instruct them not to cache lookups because the table will not
 * live long enough to make it worthwhile.  Must not clash with public
 * flag value TCL_EXACT.
 */

#define INDEX_TEMP_TABLE 2

/*
 * Opaque handle used in pipeline routines to encapsulate platform-dependent
 * state.
 */

typedef struct TclFile_ *TclFile;

/*
 * The "globParameters" argument of the function TclGlob is an or'ed
 * combination of the following values:
 */

#define TCL_GLOBMODE_NO_COMPLAIN	1
#define TCL_GLOBMODE_JOIN		2
#define TCL_GLOBMODE_DIR		4
#define TCL_GLOBMODE_TAILS		8

typedef enum Tcl_PathPart {
    TCL_PATH_DIRNAME,
    TCL_PATH_TAIL,
    TCL_PATH_EXTENSION,
    TCL_PATH_ROOT
} Tcl_PathPart;

/*
 *----------------------------------------------------------------
 * Data structures related to obsolete filesystem hooks
 *----------------------------------------------------------------
 */

typedef int (TclStatProc_)(const char *path, struct stat *buf);
typedef int (TclAccessProc_)(const char *path, int mode);
typedef Tcl_Channel (TclOpenFileChannelProc_)(Tcl_Interp *interp,
	const char *fileName, const char *modeString, int permissions);

/*
 *----------------------------------------------------------------
 * Data structures related to procedures
 *----------------------------------------------------------------
 */

typedef Tcl_CmdProc *TclCmdProcType;
typedef Tcl_ObjCmdProc *TclObjCmdProcType;

/*
 *----------------------------------------------------------------
 * Data structures for process-global values.
 *----------------------------------------------------------------
 */

typedef void (TclInitProcessGlobalValueProc)(char **valuePtr, size_t *lengthPtr,
	Tcl_Encoding *encodingPtr);

/*
 * A ProcessGlobalValue struct exists for each internal value in Tcl that is
 * to be shared among several threads. Each thread sees a (Tcl_Obj) copy of
 * the value, and the master is kept as a counted string, with epoch and mutex
 * control. Each ProcessGlobalValue struct should be a static variable in some
 * file.
 */

typedef struct ProcessGlobalValue {
    size_t epoch;		/* Epoch counter to detect changes in the
				 * master value. */
    size_t numBytes;		/* Length of the master string. */
    char *value;		/* The master string value. */
    Tcl_Encoding encoding;	/* system encoding when master string was
				 * initialized. */
    TclInitProcessGlobalValueProc *proc;
    				/* A procedure to initialize the master string
				 * copy when a "get" request comes in before
				 * any "set" request has been received. */
    Tcl_Mutex mutex;		/* Enforce orderly access from multiple
				 * threads. */
    Tcl_ThreadDataKey key;	/* Key for per-thread data holding the
				 * (Tcl_Obj) copy for each thread. */
} ProcessGlobalValue;

/*
 *----------------------------------------------------------------------
 * Flags for TclParseNumber
 *----------------------------------------------------------------------
 */

#define TCL_PARSE_DECIMAL_ONLY		1
				/* Leading zero doesn't denote octal or
				 * hex. */
#define TCL_PARSE_OCTAL_ONLY		2
				/* Parse octal even without prefix. */
#define TCL_PARSE_HEXADECIMAL_ONLY	4
				/* Parse hexadecimal even without prefix. */
#define TCL_PARSE_INTEGER_ONLY		8
				/* Disable floating point parsing. */
#define TCL_PARSE_SCAN_PREFIXES		16
				/* Use [scan] rules dealing with 0?
				 * prefixes. */
#define TCL_PARSE_NO_WHITESPACE		32
				/* Reject leading/trailing whitespace. */
#define TCL_PARSE_BINARY_ONLY	64
				/* Parse binary even without prefix. */
#define TCL_PARSE_NO_UNDERSCORE	128
				/* Reject underscore digit separator */

/*
 *----------------------------------------------------------------------
 * Type values TclGetNumberFromObj
 *----------------------------------------------------------------------
 */

#define TCL_NUMBER_INT		2
#define TCL_NUMBER_BIG		3
#define TCL_NUMBER_DOUBLE	4
#define TCL_NUMBER_NAN		5

/*
 *----------------------------------------------------------------
 * Variables shared among Tcl modules but not used by the outside world.
 *----------------------------------------------------------------
 */

MODULE_SCOPE char *tclNativeExecutableName;
MODULE_SCOPE int tclFindExecutableSearchDone;
MODULE_SCOPE char *tclMemDumpFileName;
MODULE_SCOPE TclPlatformType tclPlatform;
MODULE_SCOPE Tcl_NotifierProcs tclNotifierHooks;

MODULE_SCOPE Tcl_Encoding tclIdentityEncoding;

/*
 * TIP #233 (Virtualized Time)
 * Data for the time hooks, if any.
 */

MODULE_SCOPE Tcl_GetTimeProc *tclGetTimeProcPtr;
MODULE_SCOPE Tcl_ScaleTimeProc *tclScaleTimeProcPtr;
MODULE_SCOPE void *tclTimeClientData;

/*
 * Variables denoting the Tcl object types defined in the core.
 */

MODULE_SCOPE const Tcl_ObjType tclBignumType;
MODULE_SCOPE const Tcl_ObjType tclBooleanType;
MODULE_SCOPE const Tcl_ObjType tclByteArrayType;
MODULE_SCOPE const Tcl_ObjType tclByteCodeType;
MODULE_SCOPE const Tcl_ObjType tclDoubleType;
MODULE_SCOPE const Tcl_ObjType tclIntType;
MODULE_SCOPE const Tcl_ObjType tclListType;
MODULE_SCOPE const Tcl_ObjType tclDictType;
MODULE_SCOPE const Tcl_ObjType tclProcBodyType;
MODULE_SCOPE const Tcl_ObjType tclStringType;
MODULE_SCOPE const Tcl_ObjType tclEnsembleCmdType;
MODULE_SCOPE const Tcl_ObjType tclRegexpType;
MODULE_SCOPE Tcl_ObjType tclCmdNameType;

/*
 * Variables denoting the hash key types defined in the core.
 */

MODULE_SCOPE const Tcl_HashKeyType tclArrayHashKeyType;
MODULE_SCOPE const Tcl_HashKeyType tclOneWordHashKeyType;
MODULE_SCOPE const Tcl_HashKeyType tclStringHashKeyType;
MODULE_SCOPE const Tcl_HashKeyType tclObjHashKeyType;

/*
 * The head of the list of free Tcl objects, and the total number of Tcl
 * objects ever allocated and freed.
 */

MODULE_SCOPE Tcl_Obj *	tclFreeObjList;

#ifdef TCL_COMPILE_STATS
MODULE_SCOPE size_t	tclObjsAlloced;
MODULE_SCOPE size_t	tclObjsFreed;
#define TCL_MAX_SHARED_OBJ_STATS 5
MODULE_SCOPE size_t	tclObjsShared[TCL_MAX_SHARED_OBJ_STATS];
#endif /* TCL_COMPILE_STATS */

/*
 * Pointer to a heap-allocated string of length zero that the Tcl core uses as
 * the value of an empty string representation for an object. This value is
 * shared by all new objects allocated by Tcl_NewObj.
 */

MODULE_SCOPE char	tclEmptyString;

enum CheckEmptyStringResult {
	TCL_EMPTYSTRING_UNKNOWN = -1, TCL_EMPTYSTRING_NO, TCL_EMPTYSTRING_YES
};

/*
 *----------------------------------------------------------------
 * Procedures shared among Tcl modules but not used by the outside world,
 * introduced by/for NRE.
 *----------------------------------------------------------------
 */

MODULE_SCOPE Tcl_ObjCmdProc TclNRApplyObjCmd;
MODULE_SCOPE Tcl_ObjCmdProc TclNREvalObjCmd;
MODULE_SCOPE Tcl_ObjCmdProc TclNRCatchObjCmd;
MODULE_SCOPE Tcl_ObjCmdProc TclNRExprObjCmd;
MODULE_SCOPE Tcl_ObjCmdProc TclNRForObjCmd;
MODULE_SCOPE Tcl_ObjCmdProc TclNRForeachCmd;
MODULE_SCOPE Tcl_ObjCmdProc TclNRIfObjCmd;
MODULE_SCOPE Tcl_ObjCmdProc TclNRLmapCmd;
MODULE_SCOPE Tcl_ObjCmdProc TclNRPackageObjCmd;
MODULE_SCOPE Tcl_ObjCmdProc TclNRSourceObjCmd;
MODULE_SCOPE Tcl_ObjCmdProc TclNRSubstObjCmd;
MODULE_SCOPE Tcl_ObjCmdProc TclNRSwitchObjCmd;
MODULE_SCOPE Tcl_ObjCmdProc TclNRTryObjCmd;
MODULE_SCOPE Tcl_ObjCmdProc TclNRUplevelObjCmd;
MODULE_SCOPE Tcl_ObjCmdProc TclNRWhileObjCmd;

MODULE_SCOPE Tcl_NRPostProc TclNRForIterCallback;
MODULE_SCOPE Tcl_NRPostProc TclNRCoroutineActivateCallback;
MODULE_SCOPE Tcl_ObjCmdProc TclNRTailcallObjCmd;
MODULE_SCOPE Tcl_NRPostProc TclNRTailcallEval;
MODULE_SCOPE Tcl_ObjCmdProc TclNRCoroutineObjCmd;
MODULE_SCOPE Tcl_ObjCmdProc TclNRYieldObjCmd;
MODULE_SCOPE Tcl_ObjCmdProc TclNRYieldmObjCmd;
MODULE_SCOPE Tcl_ObjCmdProc TclNRYieldToObjCmd;
MODULE_SCOPE Tcl_ObjCmdProc TclNRInvoke;
MODULE_SCOPE Tcl_NRPostProc TclNRReleaseValues;

MODULE_SCOPE void  TclSetTailcall(Tcl_Interp *interp, Tcl_Obj *tailcallPtr);
MODULE_SCOPE void  TclPushTailcallPoint(Tcl_Interp *interp);

/* These two can be considered for the public api */
MODULE_SCOPE void  TclMarkTailcall(Tcl_Interp *interp);
MODULE_SCOPE void  TclSkipTailcall(Tcl_Interp *interp);

/*
 * This structure holds the data for the various iteration callbacks used to
 * NRE the 'for' and 'while' commands. We need a separate structure because we
 * have more than the 4 client data entries we can provide directly thorugh
 * the callback API. It is the 'word' information which puts us over the
 * limit. It is needed because the loop body is argument 4 of 'for' and
 * argument 2 of 'while'. Not providing the correct index confuses the #280
 * code. We TclSmallAlloc/Free this.
 */

typedef struct ForIterData {
    Tcl_Obj *cond;		/* Loop condition expression. */
    Tcl_Obj *body;		/* Loop body. */
    Tcl_Obj *next;		/* Loop step script, NULL for 'while'. */
    const char *msg;		/* Error message part. */
    int word;			/* Index of the body script in the command */
} ForIterData;

/* TIP #357 - Structure doing the bookkeeping of handles for Tcl_LoadFile
 *            and Tcl_FindSymbol. This structure corresponds to an opaque
 *            typedef in tcl.h */

typedef void* TclFindSymbolProc(Tcl_Interp* interp, Tcl_LoadHandle loadHandle,
				const char* symbol);
struct Tcl_LoadHandle_ {
    void *clientData;	/* Client data is the load handle in the
				 * native filesystem if a module was loaded
				 * there, or an opaque pointer to a structure
				 * for further bookkeeping on load-from-VFS
				 * and load-from-memory */
    TclFindSymbolProc* findSymbolProcPtr;
				/* Procedure that resolves symbols in a
				 * loaded module */
    Tcl_FSUnloadFileProc* unloadFileProcPtr;
				/* Procedure that unloads a loaded module */
};

/* Flags for conversion of doubles to digit strings */

#define TCL_DD_E_FORMAT 		0x2
				/* Use a fixed-length string of digits,
				 * suitable for E format*/
#define TCL_DD_F_FORMAT 		0x3
				/* Use a fixed number of digits after the
				 * decimal point, suitable for F format */
#define TCL_DD_SHORTEST 		0x4
				/* Use the shortest possible string */
#define TCL_DD_NO_QUICK 		0x8
				/* Debug flag: forbid quick FP conversion */

#define TCL_DD_CONVERSION_TYPE_MASK	0x3
				/* Mask to isolate the conversion type */

/*
 *----------------------------------------------------------------
 * Procedures shared among Tcl modules but not used by the outside world:
 *----------------------------------------------------------------
 */

MODULE_SCOPE void	TclAppendBytesToByteArray(Tcl_Obj *objPtr,
			    const unsigned char *bytes, size_t len);
MODULE_SCOPE int	TclNREvalCmd(Tcl_Interp *interp, Tcl_Obj *objPtr,
			    int flags);
MODULE_SCOPE void	TclAdvanceContinuations(int *line, int **next,
			    int loc);
MODULE_SCOPE void	TclAdvanceLines(int *line, const char *start,
			    const char *end);
MODULE_SCOPE void	TclArgumentEnter(Tcl_Interp *interp,
			    Tcl_Obj *objv[], int objc, CmdFrame *cf);
MODULE_SCOPE void	TclArgumentRelease(Tcl_Interp *interp,
			    Tcl_Obj *objv[], int objc);
MODULE_SCOPE void	TclArgumentBCEnter(Tcl_Interp *interp,
			    Tcl_Obj *objv[], int objc,
			    void *codePtr, CmdFrame *cfPtr, int cmd, size_t pc);
MODULE_SCOPE void	TclArgumentBCRelease(Tcl_Interp *interp,
			    CmdFrame *cfPtr);
MODULE_SCOPE void	TclArgumentGet(Tcl_Interp *interp, Tcl_Obj *obj,
			    CmdFrame **cfPtrPtr, int *wordPtr);
MODULE_SCOPE double	TclBignumToDouble(const void *bignum);
MODULE_SCOPE int	TclByteArrayMatch(const unsigned char *string,
			    size_t strLen, const unsigned char *pattern,
			    size_t ptnLen, int flags);
MODULE_SCOPE double	TclCeil(const void *a);
MODULE_SCOPE void	TclChannelPreserve(Tcl_Channel chan);
MODULE_SCOPE void	TclChannelRelease(Tcl_Channel chan);
MODULE_SCOPE int	TclCheckArrayTraces(Tcl_Interp *interp, Var *varPtr,
			    Var *arrayPtr, Tcl_Obj *name, int index);
MODULE_SCOPE int	TclCheckEmptyString(Tcl_Obj *objPtr);
MODULE_SCOPE int	TclChanCaughtErrorBypass(Tcl_Interp *interp,
			    Tcl_Channel chan);
MODULE_SCOPE Tcl_ObjCmdProc TclChannelNamesCmd;
MODULE_SCOPE Tcl_NRPostProc TclClearRootEnsemble;
MODULE_SCOPE int	TclCompareTwoNumbers(Tcl_Obj *valuePtr,
			    Tcl_Obj *value2Ptr);
MODULE_SCOPE ContLineLoc *TclContinuationsEnter(Tcl_Obj *objPtr, int num,
			    int *loc);
MODULE_SCOPE void	TclContinuationsEnterDerived(Tcl_Obj *objPtr,
			    int start, int *clNext);
MODULE_SCOPE ContLineLoc *TclContinuationsGet(Tcl_Obj *objPtr);
MODULE_SCOPE void	TclContinuationsCopy(Tcl_Obj *objPtr,
			    Tcl_Obj *originObjPtr);
MODULE_SCOPE size_t	TclConvertElement(const char *src, size_t length,
			    char *dst, int flags);
MODULE_SCOPE Tcl_Command TclCreateObjCommandInNs(Tcl_Interp *interp,
			    const char *cmdName, Tcl_Namespace *nsPtr,
			    Tcl_ObjCmdProc *proc, void *clientData,
			    Tcl_CmdDeleteProc *deleteProc);
MODULE_SCOPE Tcl_Command TclCreateEnsembleInNs(Tcl_Interp *interp,
			    const char *name, Tcl_Namespace *nameNamespacePtr,
			    Tcl_Namespace *ensembleNamespacePtr, int flags);
MODULE_SCOPE void	TclDeleteNamespaceVars(Namespace *nsPtr);
MODULE_SCOPE int	TclFindDictElement(Tcl_Interp *interp,
			    const char *dict, int dictLength,
			    const char **elementPtr, const char **nextPtr,
			    size_t *sizePtr, int *literalPtr);
/* TIP #280 - Modified token based evaluation, with line information. */
MODULE_SCOPE int	TclEvalEx(Tcl_Interp *interp, const char *script,
			    size_t numBytes, int flags, int line,
			    int *clNextOuter, const char *outerScript);
MODULE_SCOPE Tcl_ObjCmdProc TclFileAttrsCmd;
MODULE_SCOPE Tcl_ObjCmdProc TclFileCopyCmd;
MODULE_SCOPE Tcl_ObjCmdProc TclFileDeleteCmd;
MODULE_SCOPE Tcl_ObjCmdProc TclFileLinkCmd;
MODULE_SCOPE Tcl_ObjCmdProc TclFileMakeDirsCmd;
MODULE_SCOPE Tcl_ObjCmdProc TclFileReadLinkCmd;
MODULE_SCOPE Tcl_ObjCmdProc TclFileRenameCmd;
MODULE_SCOPE Tcl_ObjCmdProc TclFileTempDirCmd;
MODULE_SCOPE Tcl_ObjCmdProc TclFileTemporaryCmd;
MODULE_SCOPE void	TclCreateLateExitHandler(Tcl_ExitProc *proc,
			    void *clientData);
MODULE_SCOPE void	TclDeleteLateExitHandler(Tcl_ExitProc *proc,
			    void *clientData);
MODULE_SCOPE char *	TclDStringAppendObj(Tcl_DString *dsPtr,
			    Tcl_Obj *objPtr);
MODULE_SCOPE char *	TclDStringAppendDString(Tcl_DString *dsPtr,
			    Tcl_DString *toAppendPtr);
MODULE_SCOPE Tcl_Obj *	TclDStringToObj(Tcl_DString *dsPtr);
MODULE_SCOPE Tcl_Obj *const *TclFetchEnsembleRoot(Tcl_Interp *interp,
			    Tcl_Obj *const *objv, int objc, int *objcPtr);
MODULE_SCOPE Tcl_Namespace *TclEnsureNamespace(Tcl_Interp *interp,
			    Tcl_Namespace *namespacePtr);
MODULE_SCOPE void	TclFinalizeAllocSubsystem(void);
MODULE_SCOPE void	TclFinalizeAsync(void);
MODULE_SCOPE void	TclFinalizeDoubleConversion(void);
MODULE_SCOPE void	TclFinalizeEncodingSubsystem(void);
MODULE_SCOPE void	TclFinalizeEnvironment(void);
MODULE_SCOPE void	TclFinalizeEvaluation(void);
MODULE_SCOPE void	TclFinalizeExecution(void);
MODULE_SCOPE void	TclFinalizeIOSubsystem(void);
MODULE_SCOPE void	TclFinalizeFilesystem(void);
MODULE_SCOPE void	TclResetFilesystem(void);
MODULE_SCOPE void	TclFinalizeLoad(void);
MODULE_SCOPE void	TclFinalizeLock(void);
MODULE_SCOPE void	TclFinalizeMemorySubsystem(void);
MODULE_SCOPE void	TclFinalizeNotifier(void);
MODULE_SCOPE void	TclFinalizeObjects(void);
MODULE_SCOPE void	TclFinalizePreserve(void);
MODULE_SCOPE void	TclFinalizeSynchronization(void);
MODULE_SCOPE void	TclInitThreadAlloc(void);
MODULE_SCOPE void	TclFinalizeThreadAlloc(void);
MODULE_SCOPE void	TclFinalizeThreadAllocThread(void);
MODULE_SCOPE void	TclFinalizeThreadData(int quick);
MODULE_SCOPE void	TclFinalizeThreadObjects(void);
MODULE_SCOPE double	TclFloor(const void *a);
MODULE_SCOPE void	TclFormatNaN(double value, char *buffer);
MODULE_SCOPE int	TclFSFileAttrIndex(Tcl_Obj *pathPtr,
			    const char *attributeName, int *indexPtr);
MODULE_SCOPE Tcl_Command TclNRCreateCommandInNs(Tcl_Interp *interp,
			    const char *cmdName, Tcl_Namespace *nsPtr,
			    Tcl_ObjCmdProc *proc, Tcl_ObjCmdProc *nreProc,
			    void *clientData,
			    Tcl_CmdDeleteProc *deleteProc);
MODULE_SCOPE int	TclNREvalFile(Tcl_Interp *interp, Tcl_Obj *pathPtr,
			    const char *encodingName);
MODULE_SCOPE void	TclFSUnloadTempFile(Tcl_LoadHandle loadHandle);
MODULE_SCOPE int *	TclGetAsyncReadyPtr(void);
MODULE_SCOPE Tcl_Obj *	TclGetBgErrorHandler(Tcl_Interp *interp);
MODULE_SCOPE int	TclGetChannelFromObj(Tcl_Interp *interp,
			    Tcl_Obj *objPtr, Tcl_Channel *chanPtr,
			    int *modePtr, int flags);
MODULE_SCOPE CmdFrame *	TclGetCmdFrameForProcedure(Proc *procPtr);
MODULE_SCOPE int	TclGetCompletionCodeFromObj(Tcl_Interp *interp,
			    Tcl_Obj *value, int *code);
MODULE_SCOPE Proc *	TclGetLambdaFromObj(Tcl_Interp *interp,
			    Tcl_Obj *objPtr, Tcl_Obj **nsObjPtrPtr);
MODULE_SCOPE int	TclGetNumberFromObj(Tcl_Interp *interp,
			    Tcl_Obj *objPtr, void **clientDataPtr,
			    int *typePtr);
MODULE_SCOPE int	TclGetOpenModeEx(Tcl_Interp *interp,
			    const char *modeString, int *seekFlagPtr,
			    int *binaryPtr);
MODULE_SCOPE Tcl_Obj *	TclGetProcessGlobalValue(ProcessGlobalValue *pgvPtr);
MODULE_SCOPE Tcl_Obj *	TclGetSourceFromFrame(CmdFrame *cfPtr, int objc,
			    Tcl_Obj *const objv[]);
MODULE_SCOPE char *	TclGetStringStorage(Tcl_Obj *objPtr,
			    size_t *sizePtr);
MODULE_SCOPE int	TclGetLoadedPackagesEx(Tcl_Interp *interp,
				const char *targetName,
				const char *packageName);
MODULE_SCOPE int	TclGetWideBitsFromObj(Tcl_Interp *, Tcl_Obj *,
				Tcl_WideInt *);
MODULE_SCOPE int	TclGlob(Tcl_Interp *interp, char *pattern,
			    Tcl_Obj *unquotedPrefix, int globFlags,
			    Tcl_GlobTypeData *types);
MODULE_SCOPE int	TclIncrObj(Tcl_Interp *interp, Tcl_Obj *valuePtr,
			    Tcl_Obj *incrPtr);
MODULE_SCOPE Tcl_Obj *	TclIncrObjVar2(Tcl_Interp *interp, Tcl_Obj *part1Ptr,
			    Tcl_Obj *part2Ptr, Tcl_Obj *incrPtr, int flags);
MODULE_SCOPE int	TclInfoExistsCmd(void *dummy, Tcl_Interp *interp,
			    int objc, Tcl_Obj *const objv[]);
MODULE_SCOPE int	TclInfoCoroutineCmd(void *dummy, Tcl_Interp *interp,
			    int objc, Tcl_Obj *const objv[]);
MODULE_SCOPE Tcl_Obj *	TclInfoFrame(Tcl_Interp *interp, CmdFrame *framePtr);
MODULE_SCOPE int	TclInfoGlobalsCmd(void *dummy, Tcl_Interp *interp,
			    int objc, Tcl_Obj *const objv[]);
MODULE_SCOPE int	TclInfoLocalsCmd(void *dummy, Tcl_Interp *interp,
			    int objc, Tcl_Obj *const objv[]);
MODULE_SCOPE int	TclInfoVarsCmd(void *dummy, Tcl_Interp *interp,
			    int objc, Tcl_Obj *const objv[]);
MODULE_SCOPE void	TclInitAlloc(void);
MODULE_SCOPE void	TclInitDbCkalloc(void);
MODULE_SCOPE void	TclInitDoubleConversion(void);
MODULE_SCOPE void	TclInitEmbeddedConfigurationInformation(
			    Tcl_Interp *interp);
MODULE_SCOPE void	TclInitEncodingSubsystem(void);
MODULE_SCOPE void	TclInitIOSubsystem(void);
MODULE_SCOPE void	TclInitLimitSupport(Tcl_Interp *interp);
MODULE_SCOPE void	TclInitNamespaceSubsystem(void);
MODULE_SCOPE void	TclInitNotifier(void);
MODULE_SCOPE void	TclInitObjSubsystem(void);
MODULE_SCOPE int	TclInterpReady(Tcl_Interp *interp);
MODULE_SCOPE int	TclIsDigitProc(int byte);
MODULE_SCOPE int	TclIsBareword(int byte);
MODULE_SCOPE Tcl_Obj *	TclJoinPath(int elements, Tcl_Obj * const objv[],
			    int forceRelative);
MODULE_SCOPE int	TclJoinThread(Tcl_ThreadId id, int *result);
MODULE_SCOPE void	TclLimitRemoveAllHandlers(Tcl_Interp *interp);
MODULE_SCOPE Tcl_Obj *	TclLindexList(Tcl_Interp *interp,
			    Tcl_Obj *listPtr, Tcl_Obj *argPtr);
MODULE_SCOPE Tcl_Obj *	TclLindexFlat(Tcl_Interp *interp, Tcl_Obj *listPtr,
			    int indexCount, Tcl_Obj *const indexArray[]);
/* TIP #280 */
MODULE_SCOPE void	TclListLines(Tcl_Obj *listObj, int line, int n,
			    int *lines, Tcl_Obj *const *elems);
MODULE_SCOPE Tcl_Obj *	TclListObjCopy(Tcl_Interp *interp, Tcl_Obj *listPtr);
MODULE_SCOPE Tcl_Obj *	TclListObjRange(Tcl_Obj *listPtr, int fromIdx,
			    int toIdx);
MODULE_SCOPE Tcl_Obj *	TclLsetList(Tcl_Interp *interp, Tcl_Obj *listPtr,
			    Tcl_Obj *indexPtr, Tcl_Obj *valuePtr);
MODULE_SCOPE Tcl_Obj *	TclLsetFlat(Tcl_Interp *interp, Tcl_Obj *listPtr,
			    int indexCount, Tcl_Obj *const indexArray[],
			    Tcl_Obj *valuePtr);
MODULE_SCOPE Tcl_Command TclMakeEnsemble(Tcl_Interp *interp, const char *name,
			    const EnsembleImplMap map[]);
MODULE_SCOPE int	TclMaxListLength(const char *bytes, size_t numBytes,
			    const char **endPtr);
MODULE_SCOPE int	TclMergeReturnOptions(Tcl_Interp *interp, int objc,
			    Tcl_Obj *const objv[], Tcl_Obj **optionsPtrPtr,
			    int *codePtr, int *levelPtr);
MODULE_SCOPE Tcl_Obj *  TclNoErrorStack(Tcl_Interp *interp, Tcl_Obj *options);
MODULE_SCOPE int	TclNokia770Doubles(void);
MODULE_SCOPE void	TclNsDecrRefCount(Namespace *nsPtr);
MODULE_SCOPE int	TclNamespaceDeleted(Namespace *nsPtr);
MODULE_SCOPE void	TclObjVarErrMsg(Tcl_Interp *interp, Tcl_Obj *part1Ptr,
			    Tcl_Obj *part2Ptr, const char *operation,
			    const char *reason, int index);
MODULE_SCOPE int	TclObjInvokeNamespace(Tcl_Interp *interp,
			    int objc, Tcl_Obj *const objv[],
			    Tcl_Namespace *nsPtr, int flags);
MODULE_SCOPE int	TclObjUnsetVar2(Tcl_Interp *interp,
			    Tcl_Obj *part1Ptr, Tcl_Obj *part2Ptr, int flags);
MODULE_SCOPE int	TclParseBackslash(const char *src,
			    size_t numBytes, size_t *readPtr, char *dst);
MODULE_SCOPE int	TclParseHex(const char *src, size_t numBytes,
			    int *resultPtr);
MODULE_SCOPE int	TclParseNumber(Tcl_Interp *interp, Tcl_Obj *objPtr,
			    const char *expected, const char *bytes,
			    size_t numBytes, const char **endPtrPtr, int flags);
MODULE_SCOPE void	TclParseInit(Tcl_Interp *interp, const char *string,
			    size_t numBytes, Tcl_Parse *parsePtr);
MODULE_SCOPE size_t	TclParseAllWhiteSpace(const char *src, size_t numBytes);
MODULE_SCOPE int	TclProcessReturn(Tcl_Interp *interp,
			    int code, int level, Tcl_Obj *returnOpts);
MODULE_SCOPE int	TclpObjLstat(Tcl_Obj *pathPtr, Tcl_StatBuf *buf);
MODULE_SCOPE Tcl_Obj *	TclpTempFileName(void);
MODULE_SCOPE Tcl_Obj *  TclpTempFileNameForLibrary(Tcl_Interp *interp, Tcl_Obj* pathPtr);
MODULE_SCOPE Tcl_Obj *	TclNewFSPathObj(Tcl_Obj *dirPtr, const char *addStrRep,
			    size_t len);
MODULE_SCOPE int	TclpDeleteFile(const void *path);
MODULE_SCOPE void	TclpFinalizeCondition(Tcl_Condition *condPtr);
MODULE_SCOPE void	TclpFinalizeMutex(Tcl_Mutex *mutexPtr);
MODULE_SCOPE void	TclpFinalizePipes(void);
MODULE_SCOPE void	TclpFinalizeSockets(void);
MODULE_SCOPE int	TclCreateSocketAddress(Tcl_Interp *interp,
			    struct addrinfo **addrlist,
			    const char *host, int port, int willBind,
			    const char **errorMsgPtr);
MODULE_SCOPE int	TclpThreadCreate(Tcl_ThreadId *idPtr,
			    Tcl_ThreadCreateProc *proc, void *clientData,
			    size_t stackSize, int flags);
MODULE_SCOPE size_t	TclpFindVariable(const char *name, size_t *lengthPtr);
MODULE_SCOPE void	TclpInitLibraryPath(char **valuePtr,
			    size_t *lengthPtr, Tcl_Encoding *encodingPtr);
MODULE_SCOPE void	TclpInitLock(void);
MODULE_SCOPE void	TclpInitPlatform(void);
MODULE_SCOPE void	TclpInitUnlock(void);
MODULE_SCOPE Tcl_Obj *	TclpObjListVolumes(void);
MODULE_SCOPE void	TclpMasterLock(void);
MODULE_SCOPE void	TclpMasterUnlock(void);
MODULE_SCOPE int	TclpMatchFiles(Tcl_Interp *interp, char *separators,
			    Tcl_DString *dirPtr, char *pattern, char *tail);
MODULE_SCOPE int	TclpObjNormalizePath(Tcl_Interp *interp,
			    Tcl_Obj *pathPtr, int nextCheckpoint);
MODULE_SCOPE void	TclpNativeJoinPath(Tcl_Obj *prefix, const char *joining);
MODULE_SCOPE Tcl_Obj *	TclpNativeSplitPath(Tcl_Obj *pathPtr, int *lenPtr);
MODULE_SCOPE Tcl_PathType TclpGetNativePathType(Tcl_Obj *pathPtr,
			    int *driveNameLengthPtr, Tcl_Obj **driveNameRef);
MODULE_SCOPE int	TclCrossFilesystemCopy(Tcl_Interp *interp,
			    Tcl_Obj *source, Tcl_Obj *target);
MODULE_SCOPE int	TclpMatchInDirectory(Tcl_Interp *interp,
			    Tcl_Obj *resultPtr, Tcl_Obj *pathPtr,
			    const char *pattern, Tcl_GlobTypeData *types);
MODULE_SCOPE void	*TclpGetNativeCwd(void *clientData);
MODULE_SCOPE Tcl_FSDupInternalRepProc TclNativeDupInternalRep;
MODULE_SCOPE Tcl_Obj *	TclpObjLink(Tcl_Obj *pathPtr, Tcl_Obj *toPtr,
			    int linkType);
MODULE_SCOPE int	TclpObjChdir(Tcl_Obj *pathPtr);
MODULE_SCOPE Tcl_Channel TclpOpenTemporaryFile(Tcl_Obj *dirObj,
			    Tcl_Obj *basenameObj, Tcl_Obj *extensionObj,
			    Tcl_Obj *resultingNameObj);
MODULE_SCOPE void TclPkgFileSeen(Tcl_Interp *interp, const char *fileName);
MODULE_SCOPE void *TclInitPkgFiles(Tcl_Interp *interp);
MODULE_SCOPE Tcl_Obj *	TclPathPart(Tcl_Interp *interp, Tcl_Obj *pathPtr,
			    Tcl_PathPart portion);
MODULE_SCOPE char *	TclpReadlink(const char *fileName,
			    Tcl_DString *linkPtr);
MODULE_SCOPE void	TclpSetVariables(Tcl_Interp *interp);
MODULE_SCOPE void *	TclThreadStorageKeyGet(Tcl_ThreadDataKey *keyPtr);
MODULE_SCOPE void	TclThreadStorageKeySet(Tcl_ThreadDataKey *keyPtr,
			    void *data);
MODULE_SCOPE TCL_NORETURN void TclpThreadExit(int status);
MODULE_SCOPE void	TclRememberCondition(Tcl_Condition *mutex);
MODULE_SCOPE void	TclRememberJoinableThread(Tcl_ThreadId id);
MODULE_SCOPE void	TclRememberMutex(Tcl_Mutex *mutex);
MODULE_SCOPE void	TclRemoveScriptLimitCallbacks(Tcl_Interp *interp);
MODULE_SCOPE int	TclReToGlob(Tcl_Interp *interp, const char *reStr,
			    size_t reStrLen, Tcl_DString *dsPtr, int *flagsPtr,
			    int *quantifiersFoundPtr);
MODULE_SCOPE size_t	TclScanElement(const char *string, size_t length,
			    char *flagPtr);
MODULE_SCOPE void	TclSetBgErrorHandler(Tcl_Interp *interp,
			    Tcl_Obj *cmdPrefix);
MODULE_SCOPE void	TclSetBignumIntRep(Tcl_Obj *objPtr,
			    void *bignumValue);
MODULE_SCOPE int	TclSetBooleanFromAny(Tcl_Interp *interp,
			    Tcl_Obj *objPtr);
MODULE_SCOPE void	TclSetCmdNameObj(Tcl_Interp *interp, Tcl_Obj *objPtr,
			    Command *cmdPtr);
MODULE_SCOPE void	TclSetDuplicateObj(Tcl_Obj *dupPtr, Tcl_Obj *objPtr);
MODULE_SCOPE void	TclSetProcessGlobalValue(ProcessGlobalValue *pgvPtr,
			    Tcl_Obj *newValue, Tcl_Encoding encoding);
MODULE_SCOPE void	TclSignalExitThread(Tcl_ThreadId id, int result);
MODULE_SCOPE void	TclSpellFix(Tcl_Interp *interp,
			    Tcl_Obj *const *objv, int objc, size_t subIdx,
			    Tcl_Obj *bad, Tcl_Obj *fix);
MODULE_SCOPE void *	TclStackRealloc(Tcl_Interp *interp, void *ptr,
			    size_t numBytes);
typedef int (*memCmpFn_t)(const void*, const void*, size_t);
MODULE_SCOPE int	TclStringCmp(Tcl_Obj *value1Ptr, Tcl_Obj *value2Ptr,
			    int checkEq, int nocase, size_t reqlength);
MODULE_SCOPE int	TclStringCmpOpts(Tcl_Interp *interp, int objc,
			    Tcl_Obj *const objv[], int *nocase,
			    int *reqlength);
MODULE_SCOPE int	TclStringMatch(const char *str, size_t strLen,
			    const char *pattern, int ptnLen, int flags);
MODULE_SCOPE int	TclStringMatchObj(Tcl_Obj *stringObj,
			    Tcl_Obj *patternObj, int flags);
MODULE_SCOPE void	TclSubstCompile(Tcl_Interp *interp, const char *bytes,
			    size_t numBytes, int flags, int line,
			    struct CompileEnv *envPtr);
MODULE_SCOPE int	TclSubstOptions(Tcl_Interp *interp, int numOpts,
			    Tcl_Obj *const opts[], int *flagPtr);
MODULE_SCOPE void	TclSubstParse(Tcl_Interp *interp, const char *bytes,
			    size_t numBytes, int flags, Tcl_Parse *parsePtr,
			    Tcl_InterpState *statePtr);
MODULE_SCOPE int	TclSubstTokens(Tcl_Interp *interp, Tcl_Token *tokenPtr,
			    int count, int *tokensLeftPtr, int line,
			    int *clNextOuter, const char *outerScript);
MODULE_SCOPE size_t	TclTrim(const char *bytes, size_t numBytes,
			    const char *trim, size_t numTrim, size_t *trimRight);
MODULE_SCOPE size_t	TclTrimLeft(const char *bytes, size_t numBytes,
			    const char *trim, size_t numTrim);
MODULE_SCOPE size_t	TclTrimRight(const char *bytes, size_t numBytes,
			    const char *trim, size_t numTrim);
MODULE_SCOPE const char*TclGetCommandTypeName(Tcl_Command command);
MODULE_SCOPE void	TclRegisterCommandTypeName(
			    Tcl_ObjCmdProc *implementationProc,
			    const char *nameStr);
MODULE_SCOPE int	TclUtfCmp(const char *cs, const char *ct);
MODULE_SCOPE int	TclUtfCasecmp(const char *cs, const char *ct);
MODULE_SCOPE size_t	TclUtfCount(int ch);
#if TCL_UTF_MAX > 3
#   define TclUtfToUCS4 Tcl_UtfToUniChar
#   define TclUniCharToUCS4(src, ptr) (*ptr = *(src),1)
#   define TclUCS4Complete Tcl_UtfCharComplete
#   define TclChar16Complete(src, length) (((unsigned)((unsigned char)*(src) - 0xF0) < 5) \
	    ? ((length) >= 3) : Tcl_UtfCharComplete((src), (length)))
#else
    MODULE_SCOPE int	TclUtfToUCS4(const char *src, int *ucs4Ptr);
    MODULE_SCOPE int	TclUniCharToUCS4(const Tcl_UniChar *src, int *ucs4Ptr);
#   define TclUCS4Complete(src, length) (((unsigned)((unsigned char)*(src) - 0xF0) < 5) \
	    ? ((length) >= 4) : Tcl_UtfCharComplete((src), (length)))
#   define TclChar16Complete Tcl_UtfCharComplete
#endif
MODULE_SCOPE Tcl_Obj *	TclpNativeToNormalized(void *clientData);
MODULE_SCOPE Tcl_Obj *	TclpFilesystemPathType(Tcl_Obj *pathPtr);
MODULE_SCOPE int	TclpDlopen(Tcl_Interp *interp, Tcl_Obj *pathPtr,
			    Tcl_LoadHandle *loadHandle,
			    Tcl_FSUnloadFileProc **unloadProcPtr, int flags);
MODULE_SCOPE int	TclpUtime(Tcl_Obj *pathPtr, struct utimbuf *tval);
#ifdef TCL_LOAD_FROM_MEMORY
MODULE_SCOPE void *	TclpLoadMemoryGetBuffer(Tcl_Interp *interp, int size);
MODULE_SCOPE int	TclpLoadMemory(Tcl_Interp *interp, void *buffer,
			    int size, int codeSize, Tcl_LoadHandle *loadHandle,
			    Tcl_FSUnloadFileProc **unloadProcPtr, int flags);
#endif
MODULE_SCOPE void	TclInitThreadStorage(void);
MODULE_SCOPE void	TclFinalizeThreadDataThread(void);
MODULE_SCOPE void	TclFinalizeThreadStorage(void);

#ifdef TCL_WIDE_CLICKS
MODULE_SCOPE Tcl_WideInt TclpGetWideClicks(void);
MODULE_SCOPE double	TclpWideClicksToNanoseconds(Tcl_WideInt clicks);
MODULE_SCOPE double	TclpWideClickInMicrosec(void);
#else
#   ifdef _WIN32
#	define TCL_WIDE_CLICKS 1
MODULE_SCOPE Tcl_WideInt TclpGetWideClicks(void);
MODULE_SCOPE double	TclpWideClickInMicrosec(void);
#	define		TclpWideClicksToNanoseconds(clicks) \
				((double)(clicks) * TclpWideClickInMicrosec() * 1000)
#   endif
#endif
MODULE_SCOPE Tcl_WideInt TclpGetMicroseconds(void);

MODULE_SCOPE int	TclZlibInit(Tcl_Interp *interp);
MODULE_SCOPE void *	TclpThreadCreateKey(void);
MODULE_SCOPE void	TclpThreadDeleteKey(void *keyPtr);
MODULE_SCOPE void	TclpThreadSetMasterTSD(void *tsdKeyPtr, void *ptr);
MODULE_SCOPE void *	TclpThreadGetMasterTSD(void *tsdKeyPtr);
MODULE_SCOPE void	TclErrorStackResetIf(Tcl_Interp *interp,
			    const char *msg, size_t length);
/* Tip 430 */
MODULE_SCOPE int    TclZipfs_Init(Tcl_Interp *interp);


/*
 * Many parsing tasks need a common definition of whitespace.
 * Use this routine and macro to achieve that and place
 * optimization (fragile on changes) in one place.
 */

MODULE_SCOPE int	TclIsSpaceProc(int byte);
#	define TclIsSpaceProcM(byte) \
		(((byte) > 0x20) ? 0 : TclIsSpaceProc(byte))

/*
 *----------------------------------------------------------------
 * Command procedures in the generic core:
 *----------------------------------------------------------------
 */

MODULE_SCOPE int	Tcl_AfterObjCmd(void *clientData,
			    Tcl_Interp *interp, int objc,
			    Tcl_Obj *const objv[]);
MODULE_SCOPE int	Tcl_AppendObjCmd(void *clientData,
			    Tcl_Interp *interp, int objc,
			    Tcl_Obj *const objv[]);
MODULE_SCOPE int	Tcl_ApplyObjCmd(void *clientData,
			    Tcl_Interp *interp, int objc,
			    Tcl_Obj *const objv[]);
MODULE_SCOPE Tcl_Command TclInitArrayCmd(Tcl_Interp *interp);
MODULE_SCOPE Tcl_Command TclInitBinaryCmd(Tcl_Interp *interp);
MODULE_SCOPE int	Tcl_BreakObjCmd(void *clientData,
			    Tcl_Interp *interp, int objc,
			    Tcl_Obj *const objv[]);
MODULE_SCOPE int	Tcl_CatchObjCmd(void *clientData,
			    Tcl_Interp *interp, int objc,
			    Tcl_Obj *const objv[]);
MODULE_SCOPE int	Tcl_CdObjCmd(void *clientData,
			    Tcl_Interp *interp, int objc,
			    Tcl_Obj *const objv[]);
MODULE_SCOPE Tcl_Command TclInitChanCmd(Tcl_Interp *interp);
MODULE_SCOPE int	TclChanCreateObjCmd(void *clientData,
			    Tcl_Interp *interp, int objc,
			    Tcl_Obj *const objv[]);
MODULE_SCOPE int	TclChanPostEventObjCmd(void *clientData,
			    Tcl_Interp *interp, int objc,
			    Tcl_Obj *const objv[]);
MODULE_SCOPE int	TclChanPopObjCmd(void *clientData,
			    Tcl_Interp *interp, int objc, Tcl_Obj *const objv[]);
MODULE_SCOPE int	TclChanPushObjCmd(void *clientData,
			    Tcl_Interp *interp, int objc, Tcl_Obj *const objv[]);
MODULE_SCOPE void	TclClockInit(Tcl_Interp *interp);
MODULE_SCOPE int	TclClockOldscanObjCmd(
			    void *clientData, Tcl_Interp *interp,
			    int objc, Tcl_Obj *const objv[]);
MODULE_SCOPE int	Tcl_CloseObjCmd(void *clientData,
			    Tcl_Interp *interp, int objc,
			    Tcl_Obj *const objv[]);
MODULE_SCOPE int	Tcl_ConcatObjCmd(void *clientData,
			    Tcl_Interp *interp, int objc,
			    Tcl_Obj *const objv[]);
MODULE_SCOPE int	Tcl_ContinueObjCmd(void *clientData,
			    Tcl_Interp *interp, int objc,
			    Tcl_Obj *const objv[]);
MODULE_SCOPE Tcl_TimerToken TclCreateAbsoluteTimerHandler(
			    Tcl_Time *timePtr, Tcl_TimerProc *proc,
			    void *clientData);
MODULE_SCOPE int	TclDefaultBgErrorHandlerObjCmd(
			    void *clientData, Tcl_Interp *interp,
			    int objc, Tcl_Obj *const objv[]);
MODULE_SCOPE Tcl_Command TclInitDictCmd(Tcl_Interp *interp);
MODULE_SCOPE int	TclDictWithFinish(Tcl_Interp *interp, Var *varPtr,
			    Var *arrayPtr, Tcl_Obj *part1Ptr,
			    Tcl_Obj *part2Ptr, int index, int pathc,
			    Tcl_Obj *const pathv[], Tcl_Obj *keysPtr);
MODULE_SCOPE Tcl_Obj *	TclDictWithInit(Tcl_Interp *interp, Tcl_Obj *dictPtr,
			    int pathc, Tcl_Obj *const pathv[]);
MODULE_SCOPE int	Tcl_DisassembleObjCmd(void *clientData,
			    Tcl_Interp *interp, int objc,
			    Tcl_Obj *const objv[]);

/* Assemble command function */
MODULE_SCOPE int	Tcl_AssembleObjCmd(void *clientData,
			    Tcl_Interp *interp, int objc,
			    Tcl_Obj *const objv[]);
MODULE_SCOPE int	TclNRAssembleObjCmd(void *clientData,
			    Tcl_Interp *interp, int objc,
			    Tcl_Obj *const objv[]);
MODULE_SCOPE Tcl_Command TclInitEncodingCmd(Tcl_Interp *interp);
MODULE_SCOPE int	Tcl_EofObjCmd(void *clientData,
			    Tcl_Interp *interp, int objc,
			    Tcl_Obj *const objv[]);
MODULE_SCOPE int	Tcl_ErrorObjCmd(void *clientData,
			    Tcl_Interp *interp, int objc,
			    Tcl_Obj *const objv[]);
MODULE_SCOPE int	Tcl_EvalObjCmd(void *clientData,
			    Tcl_Interp *interp, int objc,
			    Tcl_Obj *const objv[]);
MODULE_SCOPE int	Tcl_ExecObjCmd(void *clientData,
			    Tcl_Interp *interp, int objc,
			    Tcl_Obj *const objv[]);
MODULE_SCOPE int	Tcl_ExitObjCmd(void *clientData,
			    Tcl_Interp *interp, int objc,
			    Tcl_Obj *const objv[]);
MODULE_SCOPE int	Tcl_ExprObjCmd(void *clientData,
			    Tcl_Interp *interp, int objc,
			    Tcl_Obj *const objv[]);
MODULE_SCOPE int	Tcl_FblockedObjCmd(void *clientData,
			    Tcl_Interp *interp, int objc,
			    Tcl_Obj *const objv[]);
MODULE_SCOPE int	Tcl_FconfigureObjCmd(
			    void *clientData, Tcl_Interp *interp,
			    int objc, Tcl_Obj *const objv[]);
MODULE_SCOPE int	Tcl_FcopyObjCmd(void *dummy,
			    Tcl_Interp *interp, int objc,
			    Tcl_Obj *const objv[]);
MODULE_SCOPE Tcl_Command TclInitFileCmd(Tcl_Interp *interp);
MODULE_SCOPE int	Tcl_FileEventObjCmd(void *clientData,
			    Tcl_Interp *interp, int objc,
			    Tcl_Obj *const objv[]);
MODULE_SCOPE int	Tcl_FlushObjCmd(void *clientData,
			    Tcl_Interp *interp, int objc,
			    Tcl_Obj *const objv[]);
MODULE_SCOPE int	Tcl_ForObjCmd(void *clientData,
			    Tcl_Interp *interp, int objc,
			    Tcl_Obj *const objv[]);
MODULE_SCOPE int	Tcl_ForeachObjCmd(void *clientData,
			    Tcl_Interp *interp, int objc,
			    Tcl_Obj *const objv[]);
MODULE_SCOPE int	Tcl_FormatObjCmd(void *dummy,
			    Tcl_Interp *interp, int objc,
			    Tcl_Obj *const objv[]);
MODULE_SCOPE int	Tcl_GetsObjCmd(void *clientData,
			    Tcl_Interp *interp, int objc,
			    Tcl_Obj *const objv[]);
MODULE_SCOPE int	Tcl_GlobalObjCmd(void *clientData,
			    Tcl_Interp *interp, int objc,
			    Tcl_Obj *const objv[]);
MODULE_SCOPE int	Tcl_GlobObjCmd(void *clientData,
			    Tcl_Interp *interp, int objc,
			    Tcl_Obj *const objv[]);
MODULE_SCOPE int	Tcl_IfObjCmd(void *clientData,
			    Tcl_Interp *interp, int objc,
			    Tcl_Obj *const objv[]);
MODULE_SCOPE int	Tcl_IncrObjCmd(void *clientData,
			    Tcl_Interp *interp, int objc,
			    Tcl_Obj *const objv[]);
MODULE_SCOPE Tcl_Command TclInitInfoCmd(Tcl_Interp *interp);
MODULE_SCOPE int	Tcl_InterpObjCmd(void *clientData,
			    Tcl_Interp *interp, int argc,
			    Tcl_Obj *const objv[]);
MODULE_SCOPE int	Tcl_JoinObjCmd(void *clientData,
			    Tcl_Interp *interp, int objc,
			    Tcl_Obj *const objv[]);
MODULE_SCOPE int	Tcl_LappendObjCmd(void *clientData,
			    Tcl_Interp *interp, int objc,
			    Tcl_Obj *const objv[]);
MODULE_SCOPE int	Tcl_LassignObjCmd(void *clientData,
			    Tcl_Interp *interp, int objc,
			    Tcl_Obj *const objv[]);
MODULE_SCOPE int	Tcl_LindexObjCmd(void *clientData,
			    Tcl_Interp *interp, int objc,
			    Tcl_Obj *const objv[]);
MODULE_SCOPE int	Tcl_LinsertObjCmd(void *clientData,
			    Tcl_Interp *interp, int objc,
			    Tcl_Obj *const objv[]);
MODULE_SCOPE int	Tcl_LlengthObjCmd(void *clientData,
			    Tcl_Interp *interp, int objc,
			    Tcl_Obj *const objv[]);
MODULE_SCOPE int	Tcl_ListObjCmd(void *clientData,
			    Tcl_Interp *interp, int objc,
			    Tcl_Obj *const objv[]);
MODULE_SCOPE int	Tcl_LmapObjCmd(void *clientData,
			    Tcl_Interp *interp, int objc,
			    Tcl_Obj *const objv[]);
MODULE_SCOPE int	Tcl_LoadObjCmd(void *clientData,
			    Tcl_Interp *interp, int objc,
			    Tcl_Obj *const objv[]);
MODULE_SCOPE int	Tcl_LpopObjCmd(void *clientData,
			    Tcl_Interp *interp, int objc,
			    Tcl_Obj *const objv[]);
MODULE_SCOPE int	Tcl_LrangeObjCmd(void *clientData,
			    Tcl_Interp *interp, int objc,
			    Tcl_Obj *const objv[]);
MODULE_SCOPE int	Tcl_LremoveObjCmd(void *clientData,
			    Tcl_Interp *interp, int objc,
			    Tcl_Obj *const objv[]);
MODULE_SCOPE int	Tcl_LrepeatObjCmd(void *clientData,
			    Tcl_Interp *interp, int objc,
			    Tcl_Obj *const objv[]);
MODULE_SCOPE int	Tcl_LreplaceObjCmd(void *clientData,
			    Tcl_Interp *interp, int objc,
			    Tcl_Obj *const objv[]);
MODULE_SCOPE int	Tcl_LreverseObjCmd(void *clientData,
			    Tcl_Interp *interp, int objc,
			    Tcl_Obj *const objv[]);
MODULE_SCOPE int	Tcl_LsearchObjCmd(void *clientData,
			    Tcl_Interp *interp, int objc,
			    Tcl_Obj *const objv[]);
MODULE_SCOPE int	Tcl_LsetObjCmd(void *clientData,
			    Tcl_Interp *interp, int objc,
			    Tcl_Obj *const objv[]);
MODULE_SCOPE int	Tcl_LsortObjCmd(void *clientData,
			    Tcl_Interp *interp, int objc,
			    Tcl_Obj *const objv[]);
MODULE_SCOPE Tcl_Command TclInitNamespaceCmd(Tcl_Interp *interp);
MODULE_SCOPE int	TclNamespaceEnsembleCmd(void *dummy,
			    Tcl_Interp *interp, int objc,
			    Tcl_Obj *const objv[]);
MODULE_SCOPE int	Tcl_OpenObjCmd(void *clientData,
			    Tcl_Interp *interp, int objc,
			    Tcl_Obj *const objv[]);
MODULE_SCOPE int	Tcl_PackageObjCmd(void *clientData,
			    Tcl_Interp *interp, int objc,
			    Tcl_Obj *const objv[]);
MODULE_SCOPE int	Tcl_PidObjCmd(void *clientData,
			    Tcl_Interp *interp, int objc,
			    Tcl_Obj *const objv[]);
MODULE_SCOPE Tcl_Command TclInitPrefixCmd(Tcl_Interp *interp);
MODULE_SCOPE int	Tcl_PutsObjCmd(void *clientData,
			    Tcl_Interp *interp, int objc,
			    Tcl_Obj *const objv[]);
MODULE_SCOPE int	Tcl_PwdObjCmd(void *clientData,
			    Tcl_Interp *interp, int objc,
			    Tcl_Obj *const objv[]);
MODULE_SCOPE int	Tcl_ReadObjCmd(void *clientData,
			    Tcl_Interp *interp, int objc,
			    Tcl_Obj *const objv[]);
MODULE_SCOPE int	Tcl_RegexpObjCmd(void *clientData,
			    Tcl_Interp *interp, int objc,
			    Tcl_Obj *const objv[]);
MODULE_SCOPE int	Tcl_RegsubObjCmd(void *clientData,
			    Tcl_Interp *interp, int objc,
			    Tcl_Obj *const objv[]);
MODULE_SCOPE int	Tcl_RenameObjCmd(void *clientData,
			    Tcl_Interp *interp, int objc,
			    Tcl_Obj *const objv[]);
MODULE_SCOPE int	Tcl_RepresentationCmd(void *clientData,
			    Tcl_Interp *interp, int objc,
			    Tcl_Obj *const objv[]);
MODULE_SCOPE int	Tcl_ReturnObjCmd(void *clientData,
			    Tcl_Interp *interp, int objc,
			    Tcl_Obj *const objv[]);
MODULE_SCOPE int	Tcl_ScanObjCmd(void *clientData,
			    Tcl_Interp *interp, int objc,
			    Tcl_Obj *const objv[]);
MODULE_SCOPE int	Tcl_SeekObjCmd(void *clientData,
			    Tcl_Interp *interp, int objc,
			    Tcl_Obj *const objv[]);
MODULE_SCOPE int	Tcl_SetObjCmd(void *clientData,
			    Tcl_Interp *interp, int objc,
			    Tcl_Obj *const objv[]);
MODULE_SCOPE int	Tcl_SplitObjCmd(void *clientData,
			    Tcl_Interp *interp, int objc,
			    Tcl_Obj *const objv[]);
MODULE_SCOPE int	Tcl_SocketObjCmd(void *clientData,
			    Tcl_Interp *interp, int objc,
			    Tcl_Obj *const objv[]);
MODULE_SCOPE int	Tcl_SourceObjCmd(void *clientData,
			    Tcl_Interp *interp, int objc,
			    Tcl_Obj *const objv[]);
MODULE_SCOPE Tcl_Command TclInitStringCmd(Tcl_Interp *interp);
MODULE_SCOPE int	Tcl_SubstObjCmd(void *clientData,
			    Tcl_Interp *interp, int objc,
			    Tcl_Obj *const objv[]);
MODULE_SCOPE int	Tcl_SwitchObjCmd(void *clientData,
			    Tcl_Interp *interp, int objc,
			    Tcl_Obj *const objv[]);
MODULE_SCOPE int	Tcl_TellObjCmd(void *clientData,
			    Tcl_Interp *interp, int objc,
			    Tcl_Obj *const objv[]);
MODULE_SCOPE int	Tcl_ThrowObjCmd(void *dummy, Tcl_Interp *interp,
			    int objc, Tcl_Obj *const objv[]);
MODULE_SCOPE int	Tcl_TimeObjCmd(void *clientData,
			    Tcl_Interp *interp, int objc,
			    Tcl_Obj *const objv[]);
MODULE_SCOPE int	Tcl_TimeRateObjCmd(void *clientData,
			    Tcl_Interp *interp, int objc,
			    Tcl_Obj *const objv[]);
MODULE_SCOPE int	Tcl_TraceObjCmd(void *clientData,
			    Tcl_Interp *interp, int objc,
			    Tcl_Obj *const objv[]);
MODULE_SCOPE int	Tcl_TryObjCmd(void *clientData,
			    Tcl_Interp *interp, int objc,
			    Tcl_Obj *const objv[]);
MODULE_SCOPE int	Tcl_UnloadObjCmd(void *clientData,
			    Tcl_Interp *interp, int objc,
			    Tcl_Obj *const objv[]);
MODULE_SCOPE int	Tcl_UnsetObjCmd(void *clientData,
			    Tcl_Interp *interp, int objc,
			    Tcl_Obj *const objv[]);
MODULE_SCOPE int	Tcl_UpdateObjCmd(void *clientData,
			    Tcl_Interp *interp, int objc,
			    Tcl_Obj *const objv[]);
MODULE_SCOPE int	Tcl_UplevelObjCmd(void *clientData,
			    Tcl_Interp *interp, int objc,
			    Tcl_Obj *const objv[]);
MODULE_SCOPE int	Tcl_UpvarObjCmd(void *clientData,
			    Tcl_Interp *interp, int objc,
			    Tcl_Obj *const objv[]);
MODULE_SCOPE int	Tcl_VariableObjCmd(void *clientData,
			    Tcl_Interp *interp, int objc,
			    Tcl_Obj *const objv[]);
MODULE_SCOPE int	Tcl_VwaitObjCmd(void *clientData,
			    Tcl_Interp *interp, int objc,
			    Tcl_Obj *const objv[]);
MODULE_SCOPE int	Tcl_WhileObjCmd(void *clientData,
			    Tcl_Interp *interp, int objc,
			    Tcl_Obj *const objv[]);

/*
 *----------------------------------------------------------------
 * Compilation procedures for commands in the generic core:
 *----------------------------------------------------------------
 */

MODULE_SCOPE int	TclCompileAppendCmd(Tcl_Interp *interp,
			    Tcl_Parse *parsePtr, Command *cmdPtr,
			    struct CompileEnv *envPtr);
MODULE_SCOPE int	TclCompileArrayExistsCmd(Tcl_Interp *interp,
			    Tcl_Parse *parsePtr, Command *cmdPtr,
			    struct CompileEnv *envPtr);
MODULE_SCOPE int	TclCompileArraySetCmd(Tcl_Interp *interp,
			    Tcl_Parse *parsePtr, Command *cmdPtr,
			    struct CompileEnv *envPtr);
MODULE_SCOPE int	TclCompileArrayUnsetCmd(Tcl_Interp *interp,
			    Tcl_Parse *parsePtr, Command *cmdPtr,
			    struct CompileEnv *envPtr);
MODULE_SCOPE int	TclCompileBreakCmd(Tcl_Interp *interp,
			    Tcl_Parse *parsePtr, Command *cmdPtr,
			    struct CompileEnv *envPtr);
MODULE_SCOPE int	TclCompileCatchCmd(Tcl_Interp *interp,
			    Tcl_Parse *parsePtr, Command *cmdPtr,
			    struct CompileEnv *envPtr);
MODULE_SCOPE int	TclCompileClockClicksCmd(Tcl_Interp *interp,
			    Tcl_Parse *parsePtr, Command *cmdPtr,
			    struct CompileEnv *envPtr);
MODULE_SCOPE int	TclCompileClockReadingCmd(Tcl_Interp *interp,
			    Tcl_Parse *parsePtr, Command *cmdPtr,
			    struct CompileEnv *envPtr);
MODULE_SCOPE int	TclCompileConcatCmd(Tcl_Interp *interp,
			    Tcl_Parse *parsePtr, Command *cmdPtr,
			    struct CompileEnv *envPtr);
MODULE_SCOPE int	TclCompileContinueCmd(Tcl_Interp *interp,
			    Tcl_Parse *parsePtr, Command *cmdPtr,
			    struct CompileEnv *envPtr);
MODULE_SCOPE int	TclCompileDictAppendCmd(Tcl_Interp *interp,
			    Tcl_Parse *parsePtr, Command *cmdPtr,
			    struct CompileEnv *envPtr);
MODULE_SCOPE int	TclCompileDictCreateCmd(Tcl_Interp *interp,
			    Tcl_Parse *parsePtr, Command *cmdPtr,
			    struct CompileEnv *envPtr);
MODULE_SCOPE int	TclCompileDictExistsCmd(Tcl_Interp *interp,
			    Tcl_Parse *parsePtr, Command *cmdPtr,
			    struct CompileEnv *envPtr);
MODULE_SCOPE int	TclCompileDictForCmd(Tcl_Interp *interp,
			    Tcl_Parse *parsePtr, Command *cmdPtr,
			    struct CompileEnv *envPtr);
MODULE_SCOPE int	TclCompileDictGetCmd(Tcl_Interp *interp,
			    Tcl_Parse *parsePtr, Command *cmdPtr,
			    struct CompileEnv *envPtr);
MODULE_SCOPE int	TclCompileDictGetWithDefaultCmd(Tcl_Interp *interp,
			    Tcl_Parse *parsePtr, Command *cmdPtr,
			    struct CompileEnv *envPtr);
MODULE_SCOPE int	TclCompileDictIncrCmd(Tcl_Interp *interp,
			    Tcl_Parse *parsePtr, Command *cmdPtr,
			    struct CompileEnv *envPtr);
MODULE_SCOPE int	TclCompileDictLappendCmd(Tcl_Interp *interp,
			    Tcl_Parse *parsePtr, Command *cmdPtr,
			    struct CompileEnv *envPtr);
MODULE_SCOPE int	TclCompileDictMapCmd(Tcl_Interp *interp,
			    Tcl_Parse *parsePtr, Command *cmdPtr,
			    struct CompileEnv *envPtr);
MODULE_SCOPE int	TclCompileDictMergeCmd(Tcl_Interp *interp,
			    Tcl_Parse *parsePtr, Command *cmdPtr,
			    struct CompileEnv *envPtr);
MODULE_SCOPE int	TclCompileDictSetCmd(Tcl_Interp *interp,
			    Tcl_Parse *parsePtr, Command *cmdPtr,
			    struct CompileEnv *envPtr);
MODULE_SCOPE int	TclCompileDictUnsetCmd(Tcl_Interp *interp,
			    Tcl_Parse *parsePtr, Command *cmdPtr,
			    struct CompileEnv *envPtr);
MODULE_SCOPE int	TclCompileDictUpdateCmd(Tcl_Interp *interp,
			    Tcl_Parse *parsePtr, Command *cmdPtr,
			    struct CompileEnv *envPtr);
MODULE_SCOPE int	TclCompileDictWithCmd(Tcl_Interp *interp,
			    Tcl_Parse *parsePtr, Command *cmdPtr,
			    struct CompileEnv *envPtr);
MODULE_SCOPE int	TclCompileEnsemble(Tcl_Interp *interp,
			    Tcl_Parse *parsePtr, Command *cmdPtr,
			    struct CompileEnv *envPtr);
MODULE_SCOPE int	TclCompileErrorCmd(Tcl_Interp *interp,
			    Tcl_Parse *parsePtr, Command *cmdPtr,
			    struct CompileEnv *envPtr);
MODULE_SCOPE int	TclCompileExprCmd(Tcl_Interp *interp,
			    Tcl_Parse *parsePtr, Command *cmdPtr,
			    struct CompileEnv *envPtr);
MODULE_SCOPE int	TclCompileForCmd(Tcl_Interp *interp,
			    Tcl_Parse *parsePtr, Command *cmdPtr,
			    struct CompileEnv *envPtr);
MODULE_SCOPE int	TclCompileForeachCmd(Tcl_Interp *interp,
			    Tcl_Parse *parsePtr, Command *cmdPtr,
			    struct CompileEnv *envPtr);
MODULE_SCOPE int	TclCompileFormatCmd(Tcl_Interp *interp,
			    Tcl_Parse *parsePtr, Command *cmdPtr,
			    struct CompileEnv *envPtr);
MODULE_SCOPE int	TclCompileGlobalCmd(Tcl_Interp *interp,
			    Tcl_Parse *parsePtr, Command *cmdPtr,
			    struct CompileEnv *envPtr);
MODULE_SCOPE int	TclCompileIfCmd(Tcl_Interp *interp,
			    Tcl_Parse *parsePtr, Command *cmdPtr,
			    struct CompileEnv *envPtr);
MODULE_SCOPE int	TclCompileInfoCommandsCmd(Tcl_Interp *interp,
			    Tcl_Parse *parsePtr, Command *cmdPtr,
			    struct CompileEnv *envPtr);
MODULE_SCOPE int	TclCompileInfoCoroutineCmd(Tcl_Interp *interp,
			    Tcl_Parse *parsePtr, Command *cmdPtr,
			    struct CompileEnv *envPtr);
MODULE_SCOPE int	TclCompileInfoExistsCmd(Tcl_Interp *interp,
			    Tcl_Parse *parsePtr, Command *cmdPtr,
			    struct CompileEnv *envPtr);
MODULE_SCOPE int	TclCompileInfoLevelCmd(Tcl_Interp *interp,
			    Tcl_Parse *parsePtr, Command *cmdPtr,
			    struct CompileEnv *envPtr);
MODULE_SCOPE int	TclCompileInfoObjectClassCmd(Tcl_Interp *interp,
			    Tcl_Parse *parsePtr, Command *cmdPtr,
			    struct CompileEnv *envPtr);
MODULE_SCOPE int	TclCompileInfoObjectIsACmd(Tcl_Interp *interp,
			    Tcl_Parse *parsePtr, Command *cmdPtr,
			    struct CompileEnv *envPtr);
MODULE_SCOPE int	TclCompileInfoObjectNamespaceCmd(Tcl_Interp *interp,
			    Tcl_Parse *parsePtr, Command *cmdPtr,
			    struct CompileEnv *envPtr);
MODULE_SCOPE int	TclCompileIncrCmd(Tcl_Interp *interp,
			    Tcl_Parse *parsePtr, Command *cmdPtr,
			    struct CompileEnv *envPtr);
MODULE_SCOPE int	TclCompileLappendCmd(Tcl_Interp *interp,
			    Tcl_Parse *parsePtr, Command *cmdPtr,
			    struct CompileEnv *envPtr);
MODULE_SCOPE int	TclCompileLassignCmd(Tcl_Interp *interp,
			    Tcl_Parse *parsePtr, Command *cmdPtr,
			    struct CompileEnv *envPtr);
MODULE_SCOPE int	TclCompileLindexCmd(Tcl_Interp *interp,
			    Tcl_Parse *parsePtr, Command *cmdPtr,
			    struct CompileEnv *envPtr);
MODULE_SCOPE int	TclCompileLinsertCmd(Tcl_Interp *interp,
			    Tcl_Parse *parsePtr, Command *cmdPtr,
			    struct CompileEnv *envPtr);
MODULE_SCOPE int	TclCompileListCmd(Tcl_Interp *interp,
			    Tcl_Parse *parsePtr, Command *cmdPtr,
			    struct CompileEnv *envPtr);
MODULE_SCOPE int	TclCompileLlengthCmd(Tcl_Interp *interp,
			    Tcl_Parse *parsePtr, Command *cmdPtr,
			    struct CompileEnv *envPtr);
MODULE_SCOPE int	TclCompileLmapCmd(Tcl_Interp *interp,
			    Tcl_Parse *parsePtr, Command *cmdPtr,
			    struct CompileEnv *envPtr);
MODULE_SCOPE int	TclCompileLrangeCmd(Tcl_Interp *interp,
			    Tcl_Parse *parsePtr, Command *cmdPtr,
			    struct CompileEnv *envPtr);
MODULE_SCOPE int	TclCompileLreplaceCmd(Tcl_Interp *interp,
			    Tcl_Parse *parsePtr, Command *cmdPtr,
			    struct CompileEnv *envPtr);
MODULE_SCOPE int	TclCompileLsetCmd(Tcl_Interp *interp,
			    Tcl_Parse *parsePtr, Command *cmdPtr,
			    struct CompileEnv *envPtr);
MODULE_SCOPE int	TclCompileNamespaceCodeCmd(Tcl_Interp *interp,
			    Tcl_Parse *parsePtr, Command *cmdPtr,
			    struct CompileEnv *envPtr);
MODULE_SCOPE int	TclCompileNamespaceCurrentCmd(Tcl_Interp *interp,
			    Tcl_Parse *parsePtr, Command *cmdPtr,
			    struct CompileEnv *envPtr);
MODULE_SCOPE int	TclCompileNamespaceOriginCmd(Tcl_Interp *interp,
			    Tcl_Parse *parsePtr, Command *cmdPtr,
			    struct CompileEnv *envPtr);
MODULE_SCOPE int	TclCompileNamespaceQualifiersCmd(Tcl_Interp *interp,
			    Tcl_Parse *parsePtr, Command *cmdPtr,
			    struct CompileEnv *envPtr);
MODULE_SCOPE int	TclCompileNamespaceTailCmd(Tcl_Interp *interp,
			    Tcl_Parse *parsePtr, Command *cmdPtr,
			    struct CompileEnv *envPtr);
MODULE_SCOPE int	TclCompileNamespaceUpvarCmd(Tcl_Interp *interp,
			    Tcl_Parse *parsePtr, Command *cmdPtr,
			    struct CompileEnv *envPtr);
MODULE_SCOPE int	TclCompileNamespaceWhichCmd(Tcl_Interp *interp,
			    Tcl_Parse *parsePtr, Command *cmdPtr,
			    struct CompileEnv *envPtr);
MODULE_SCOPE int	TclCompileNoOp(Tcl_Interp *interp,
			    Tcl_Parse *parsePtr, Command *cmdPtr,
			    struct CompileEnv *envPtr);
MODULE_SCOPE int	TclCompileObjectNextCmd(Tcl_Interp *interp,
			    Tcl_Parse *parsePtr, Command *cmdPtr,
			    struct CompileEnv *envPtr);
MODULE_SCOPE int	TclCompileObjectNextToCmd(Tcl_Interp *interp,
			    Tcl_Parse *parsePtr, Command *cmdPtr,
			    struct CompileEnv *envPtr);
MODULE_SCOPE int	TclCompileObjectSelfCmd(Tcl_Interp *interp,
			    Tcl_Parse *parsePtr, Command *cmdPtr,
			    struct CompileEnv *envPtr);
MODULE_SCOPE int	TclCompileRegexpCmd(Tcl_Interp *interp,
			    Tcl_Parse *parsePtr, Command *cmdPtr,
			    struct CompileEnv *envPtr);
MODULE_SCOPE int	TclCompileRegsubCmd(Tcl_Interp *interp,
			    Tcl_Parse *parsePtr, Command *cmdPtr,
			    struct CompileEnv *envPtr);
MODULE_SCOPE int	TclCompileReturnCmd(Tcl_Interp *interp,
			    Tcl_Parse *parsePtr, Command *cmdPtr,
			    struct CompileEnv *envPtr);
MODULE_SCOPE int	TclCompileSetCmd(Tcl_Interp *interp,
			    Tcl_Parse *parsePtr, Command *cmdPtr,
			    struct CompileEnv *envPtr);
MODULE_SCOPE int	TclCompileStringCatCmd(Tcl_Interp *interp,
			    Tcl_Parse *parsePtr, Command *cmdPtr,
			    struct CompileEnv *envPtr);
MODULE_SCOPE int	TclCompileStringCmpCmd(Tcl_Interp *interp,
			    Tcl_Parse *parsePtr, Command *cmdPtr,
			    struct CompileEnv *envPtr);
MODULE_SCOPE int	TclCompileStringEqualCmd(Tcl_Interp *interp,
			    Tcl_Parse *parsePtr, Command *cmdPtr,
			    struct CompileEnv *envPtr);
MODULE_SCOPE int	TclCompileStringFirstCmd(Tcl_Interp *interp,
			    Tcl_Parse *parsePtr, Command *cmdPtr,
			    struct CompileEnv *envPtr);
MODULE_SCOPE int	TclCompileStringIndexCmd(Tcl_Interp *interp,
			    Tcl_Parse *parsePtr, Command *cmdPtr,
			    struct CompileEnv *envPtr);
MODULE_SCOPE int	TclCompileStringInsertCmd(Tcl_Interp *interp,
			    Tcl_Parse *parsePtr, Command *cmdPtr,
			    struct CompileEnv *envPtr);
MODULE_SCOPE int	TclCompileStringIsCmd(Tcl_Interp *interp,
			    Tcl_Parse *parsePtr, Command *cmdPtr,
			    struct CompileEnv *envPtr);
MODULE_SCOPE int	TclCompileStringLastCmd(Tcl_Interp *interp,
			    Tcl_Parse *parsePtr, Command *cmdPtr,
			    struct CompileEnv *envPtr);
MODULE_SCOPE int	TclCompileStringLenCmd(Tcl_Interp *interp,
			    Tcl_Parse *parsePtr, Command *cmdPtr,
			    struct CompileEnv *envPtr);
MODULE_SCOPE int	TclCompileStringMapCmd(Tcl_Interp *interp,
			    Tcl_Parse *parsePtr, Command *cmdPtr,
			    struct CompileEnv *envPtr);
MODULE_SCOPE int	TclCompileStringMatchCmd(Tcl_Interp *interp,
			    Tcl_Parse *parsePtr, Command *cmdPtr,
			    struct CompileEnv *envPtr);
MODULE_SCOPE int	TclCompileStringRangeCmd(Tcl_Interp *interp,
			    Tcl_Parse *parsePtr, Command *cmdPtr,
			    struct CompileEnv *envPtr);
MODULE_SCOPE int	TclCompileStringReplaceCmd(Tcl_Interp *interp,
			    Tcl_Parse *parsePtr, Command *cmdPtr,
			    struct CompileEnv *envPtr);
MODULE_SCOPE int	TclCompileStringToLowerCmd(Tcl_Interp *interp,
			    Tcl_Parse *parsePtr, Command *cmdPtr,
			    struct CompileEnv *envPtr);
MODULE_SCOPE int	TclCompileStringToTitleCmd(Tcl_Interp *interp,
			    Tcl_Parse *parsePtr, Command *cmdPtr,
			    struct CompileEnv *envPtr);
MODULE_SCOPE int	TclCompileStringToUpperCmd(Tcl_Interp *interp,
			    Tcl_Parse *parsePtr, Command *cmdPtr,
			    struct CompileEnv *envPtr);
MODULE_SCOPE int	TclCompileStringTrimCmd(Tcl_Interp *interp,
			    Tcl_Parse *parsePtr, Command *cmdPtr,
			    struct CompileEnv *envPtr);
MODULE_SCOPE int	TclCompileStringTrimLCmd(Tcl_Interp *interp,
			    Tcl_Parse *parsePtr, Command *cmdPtr,
			    struct CompileEnv *envPtr);
MODULE_SCOPE int	TclCompileStringTrimRCmd(Tcl_Interp *interp,
			    Tcl_Parse *parsePtr, Command *cmdPtr,
			    struct CompileEnv *envPtr);
MODULE_SCOPE int	TclCompileSubstCmd(Tcl_Interp *interp,
			    Tcl_Parse *parsePtr, Command *cmdPtr,
			    struct CompileEnv *envPtr);
MODULE_SCOPE int	TclCompileSwitchCmd(Tcl_Interp *interp,
			    Tcl_Parse *parsePtr, Command *cmdPtr,
			    struct CompileEnv *envPtr);
MODULE_SCOPE int	TclCompileTailcallCmd(Tcl_Interp *interp,
			    Tcl_Parse *parsePtr, Command *cmdPtr,
			    struct CompileEnv *envPtr);
MODULE_SCOPE int	TclCompileThrowCmd(Tcl_Interp *interp,
			    Tcl_Parse *parsePtr, Command *cmdPtr,
			    struct CompileEnv *envPtr);
MODULE_SCOPE int	TclCompileTryCmd(Tcl_Interp *interp,
			    Tcl_Parse *parsePtr, Command *cmdPtr,
			    struct CompileEnv *envPtr);
MODULE_SCOPE int	TclCompileUnsetCmd(Tcl_Interp *interp,
			    Tcl_Parse *parsePtr, Command *cmdPtr,
			    struct CompileEnv *envPtr);
MODULE_SCOPE int	TclCompileUpvarCmd(Tcl_Interp *interp,
			    Tcl_Parse *parsePtr, Command *cmdPtr,
			    struct CompileEnv *envPtr);
MODULE_SCOPE int	TclCompileVariableCmd(Tcl_Interp *interp,
			    Tcl_Parse *parsePtr, Command *cmdPtr,
			    struct CompileEnv *envPtr);
MODULE_SCOPE int	TclCompileWhileCmd(Tcl_Interp *interp,
			    Tcl_Parse *parsePtr, Command *cmdPtr,
			    struct CompileEnv *envPtr);
MODULE_SCOPE int	TclCompileYieldCmd(Tcl_Interp *interp,
			    Tcl_Parse *parsePtr, Command *cmdPtr,
			    struct CompileEnv *envPtr);
MODULE_SCOPE int	TclCompileYieldToCmd(Tcl_Interp *interp,
			    Tcl_Parse *parsePtr, Command *cmdPtr,
			    struct CompileEnv *envPtr);
MODULE_SCOPE int	TclCompileBasic0ArgCmd(Tcl_Interp *interp,
			    Tcl_Parse *parsePtr, Command *cmdPtr,
			    struct CompileEnv *envPtr);
MODULE_SCOPE int	TclCompileBasic1ArgCmd(Tcl_Interp *interp,
			    Tcl_Parse *parsePtr, Command *cmdPtr,
			    struct CompileEnv *envPtr);
MODULE_SCOPE int	TclCompileBasic2ArgCmd(Tcl_Interp *interp,
			    Tcl_Parse *parsePtr, Command *cmdPtr,
			    struct CompileEnv *envPtr);
MODULE_SCOPE int	TclCompileBasic3ArgCmd(Tcl_Interp *interp,
			    Tcl_Parse *parsePtr, Command *cmdPtr,
			    struct CompileEnv *envPtr);
MODULE_SCOPE int	TclCompileBasic0Or1ArgCmd(Tcl_Interp *interp,
			    Tcl_Parse *parsePtr, Command *cmdPtr,
			    struct CompileEnv *envPtr);
MODULE_SCOPE int	TclCompileBasic1Or2ArgCmd(Tcl_Interp *interp,
			    Tcl_Parse *parsePtr, Command *cmdPtr,
			    struct CompileEnv *envPtr);
MODULE_SCOPE int	TclCompileBasic2Or3ArgCmd(Tcl_Interp *interp,
			    Tcl_Parse *parsePtr, Command *cmdPtr,
			    struct CompileEnv *envPtr);
MODULE_SCOPE int	TclCompileBasic0To2ArgCmd(Tcl_Interp *interp,
			    Tcl_Parse *parsePtr, Command *cmdPtr,
			    struct CompileEnv *envPtr);
MODULE_SCOPE int	TclCompileBasic1To3ArgCmd(Tcl_Interp *interp,
			    Tcl_Parse *parsePtr, Command *cmdPtr,
			    struct CompileEnv *envPtr);
MODULE_SCOPE int	TclCompileBasicMin0ArgCmd(Tcl_Interp *interp,
			    Tcl_Parse *parsePtr, Command *cmdPtr,
			    struct CompileEnv *envPtr);
MODULE_SCOPE int	TclCompileBasicMin1ArgCmd(Tcl_Interp *interp,
			    Tcl_Parse *parsePtr, Command *cmdPtr,
			    struct CompileEnv *envPtr);
MODULE_SCOPE int	TclCompileBasicMin2ArgCmd(Tcl_Interp *interp,
			    Tcl_Parse *parsePtr, Command *cmdPtr,
			    struct CompileEnv *envPtr);

MODULE_SCOPE int	TclInvertOpCmd(void *clientData,
			    Tcl_Interp *interp, int objc,
			    Tcl_Obj *const objv[]);
MODULE_SCOPE int	TclCompileInvertOpCmd(Tcl_Interp *interp,
			    Tcl_Parse *parsePtr, Command *cmdPtr,
			    struct CompileEnv *envPtr);
MODULE_SCOPE int	TclNotOpCmd(void *clientData,
			    Tcl_Interp *interp, int objc,
			    Tcl_Obj *const objv[]);
MODULE_SCOPE int	TclCompileNotOpCmd(Tcl_Interp *interp,
			    Tcl_Parse *parsePtr, Command *cmdPtr,
			    struct CompileEnv *envPtr);
MODULE_SCOPE int	TclAddOpCmd(void *clientData,
			    Tcl_Interp *interp, int objc,
			    Tcl_Obj *const objv[]);
MODULE_SCOPE int	TclCompileAddOpCmd(Tcl_Interp *interp,
			    Tcl_Parse *parsePtr, Command *cmdPtr,
			    struct CompileEnv *envPtr);
MODULE_SCOPE int	TclMulOpCmd(void *clientData,
			    Tcl_Interp *interp, int objc,
			    Tcl_Obj *const objv[]);
MODULE_SCOPE int	TclCompileMulOpCmd(Tcl_Interp *interp,
			    Tcl_Parse *parsePtr, Command *cmdPtr,
			    struct CompileEnv *envPtr);
MODULE_SCOPE int	TclAndOpCmd(void *clientData,
			    Tcl_Interp *interp, int objc,
			    Tcl_Obj *const objv[]);
MODULE_SCOPE int	TclCompileAndOpCmd(Tcl_Interp *interp,
			    Tcl_Parse *parsePtr, Command *cmdPtr,
			    struct CompileEnv *envPtr);
MODULE_SCOPE int	TclOrOpCmd(void *clientData,
			    Tcl_Interp *interp, int objc,
			    Tcl_Obj *const objv[]);
MODULE_SCOPE int	TclCompileOrOpCmd(Tcl_Interp *interp,
			    Tcl_Parse *parsePtr, Command *cmdPtr,
			    struct CompileEnv *envPtr);
MODULE_SCOPE int	TclXorOpCmd(void *clientData,
			    Tcl_Interp *interp, int objc,
			    Tcl_Obj *const objv[]);
MODULE_SCOPE int	TclCompileXorOpCmd(Tcl_Interp *interp,
			    Tcl_Parse *parsePtr, Command *cmdPtr,
			    struct CompileEnv *envPtr);
MODULE_SCOPE int	TclPowOpCmd(void *clientData,
			    Tcl_Interp *interp, int objc,
			    Tcl_Obj *const objv[]);
MODULE_SCOPE int	TclCompilePowOpCmd(Tcl_Interp *interp,
			    Tcl_Parse *parsePtr, Command *cmdPtr,
			    struct CompileEnv *envPtr);
MODULE_SCOPE int	TclLshiftOpCmd(void *clientData,
			    Tcl_Interp *interp, int objc,
			    Tcl_Obj *const objv[]);
MODULE_SCOPE int	TclCompileLshiftOpCmd(Tcl_Interp *interp,
			    Tcl_Parse *parsePtr, Command *cmdPtr,
			    struct CompileEnv *envPtr);
MODULE_SCOPE int	TclRshiftOpCmd(void *clientData,
			    Tcl_Interp *interp, int objc,
			    Tcl_Obj *const objv[]);
MODULE_SCOPE int	TclCompileRshiftOpCmd(Tcl_Interp *interp,
			    Tcl_Parse *parsePtr, Command *cmdPtr,
			    struct CompileEnv *envPtr);
MODULE_SCOPE int	TclModOpCmd(void *clientData,
			    Tcl_Interp *interp, int objc,
			    Tcl_Obj *const objv[]);
MODULE_SCOPE int	TclCompileModOpCmd(Tcl_Interp *interp,
			    Tcl_Parse *parsePtr, Command *cmdPtr,
			    struct CompileEnv *envPtr);
MODULE_SCOPE int	TclNeqOpCmd(void *clientData,
			    Tcl_Interp *interp, int objc,
			    Tcl_Obj *const objv[]);
MODULE_SCOPE int	TclCompileNeqOpCmd(Tcl_Interp *interp,
			    Tcl_Parse *parsePtr, Command *cmdPtr,
			    struct CompileEnv *envPtr);
MODULE_SCOPE int	TclStrneqOpCmd(void *clientData,
			    Tcl_Interp *interp, int objc,
			    Tcl_Obj *const objv[]);
MODULE_SCOPE int	TclCompileStrneqOpCmd(Tcl_Interp *interp,
			    Tcl_Parse *parsePtr, Command *cmdPtr,
			    struct CompileEnv *envPtr);
MODULE_SCOPE int	TclInOpCmd(void *clientData,
			    Tcl_Interp *interp, int objc,
			    Tcl_Obj *const objv[]);
MODULE_SCOPE int	TclCompileInOpCmd(Tcl_Interp *interp,
			    Tcl_Parse *parsePtr, Command *cmdPtr,
			    struct CompileEnv *envPtr);
MODULE_SCOPE int	TclNiOpCmd(void *clientData,
			    Tcl_Interp *interp, int objc,
			    Tcl_Obj *const objv[]);
MODULE_SCOPE int	TclCompileNiOpCmd(Tcl_Interp *interp,
			    Tcl_Parse *parsePtr, Command *cmdPtr,
			    struct CompileEnv *envPtr);
MODULE_SCOPE int	TclMinusOpCmd(void *clientData,
			    Tcl_Interp *interp, int objc,
			    Tcl_Obj *const objv[]);
MODULE_SCOPE int	TclCompileMinusOpCmd(Tcl_Interp *interp,
			    Tcl_Parse *parsePtr, Command *cmdPtr,
			    struct CompileEnv *envPtr);
MODULE_SCOPE int	TclDivOpCmd(void *clientData,
			    Tcl_Interp *interp, int objc,
			    Tcl_Obj *const objv[]);
MODULE_SCOPE int	TclCompileDivOpCmd(Tcl_Interp *interp,
			    Tcl_Parse *parsePtr, Command *cmdPtr,
			    struct CompileEnv *envPtr);
MODULE_SCOPE int	TclCompileLessOpCmd(Tcl_Interp *interp,
			    Tcl_Parse *parsePtr, Command *cmdPtr,
			    struct CompileEnv *envPtr);
MODULE_SCOPE int	TclCompileLeqOpCmd(Tcl_Interp *interp,
			    Tcl_Parse *parsePtr, Command *cmdPtr,
			    struct CompileEnv *envPtr);
MODULE_SCOPE int	TclCompileGreaterOpCmd(Tcl_Interp *interp,
			    Tcl_Parse *parsePtr, Command *cmdPtr,
			    struct CompileEnv *envPtr);
MODULE_SCOPE int	TclCompileGeqOpCmd(Tcl_Interp *interp,
			    Tcl_Parse *parsePtr, Command *cmdPtr,
			    struct CompileEnv *envPtr);
MODULE_SCOPE int	TclCompileEqOpCmd(Tcl_Interp *interp,
			    Tcl_Parse *parsePtr, Command *cmdPtr,
			    struct CompileEnv *envPtr);
MODULE_SCOPE int	TclCompileStreqOpCmd(Tcl_Interp *interp,
			    Tcl_Parse *parsePtr, Command *cmdPtr,
			    struct CompileEnv *envPtr);
MODULE_SCOPE int	TclCompileStrLtOpCmd(Tcl_Interp *interp,
			    Tcl_Parse *parsePtr, Command *cmdPtr,
			    struct CompileEnv *envPtr);
MODULE_SCOPE int	TclCompileStrLeOpCmd(Tcl_Interp *interp,
			    Tcl_Parse *parsePtr, Command *cmdPtr,
			    struct CompileEnv *envPtr);
MODULE_SCOPE int	TclCompileStrGtOpCmd(Tcl_Interp *interp,
			    Tcl_Parse *parsePtr, Command *cmdPtr,
			    struct CompileEnv *envPtr);
MODULE_SCOPE int	TclCompileStrGeOpCmd(Tcl_Interp *interp,
			    Tcl_Parse *parsePtr, Command *cmdPtr,
			    struct CompileEnv *envPtr);

MODULE_SCOPE int	TclCompileAssembleCmd(Tcl_Interp *interp,
			    Tcl_Parse *parsePtr, Command *cmdPtr,
			    struct CompileEnv *envPtr);

/*
 * Routines that provide the [string] ensemble functionality. Possible
 * candidates for public interface.
 */

MODULE_SCOPE Tcl_Obj *	TclStringCat(Tcl_Interp *interp, int objc,
			    Tcl_Obj *const objv[], int flags);
MODULE_SCOPE Tcl_Obj *	TclStringFirst(Tcl_Obj *needle, Tcl_Obj *haystack,
			    size_t start);
MODULE_SCOPE Tcl_Obj *	TclStringLast(Tcl_Obj *needle, Tcl_Obj *haystack,
			    size_t last);
MODULE_SCOPE Tcl_Obj *	TclStringRepeat(Tcl_Interp *interp, Tcl_Obj *objPtr,
			    size_t count, int flags);
MODULE_SCOPE Tcl_Obj *	TclStringReplace(Tcl_Interp *interp, Tcl_Obj *objPtr,
			    size_t first, size_t count, Tcl_Obj *insertPtr,
			    int flags);
MODULE_SCOPE Tcl_Obj *	TclStringReverse(Tcl_Obj *objPtr, int flags);

/* Flag values for the [string] ensemble functions. */

#define TCL_STRING_MATCH_NOCASE TCL_MATCH_NOCASE /* (1<<0) in tcl.h */
#define TCL_STRING_IN_PLACE (1<<1)

/*
 * Functions defined in generic/tclVar.c and currently exported only for use
 * by the bytecode compiler and engine. Some of these could later be placed in
 * the public interface.
 */

MODULE_SCOPE Var *	TclObjLookupVarEx(Tcl_Interp * interp,
			    Tcl_Obj *part1Ptr, Tcl_Obj *part2Ptr, int flags,
			    const char *msg, const int createPart1,
			    const int createPart2, Var **arrayPtrPtr);
MODULE_SCOPE Var *	TclLookupArrayElement(Tcl_Interp *interp,
			    Tcl_Obj *arrayNamePtr, Tcl_Obj *elNamePtr,
			    const int flags, const char *msg,
			    const int createPart1, const int createPart2,
			    Var *arrayPtr, int index);
MODULE_SCOPE Tcl_Obj *	TclPtrGetVarIdx(Tcl_Interp *interp,
			    Var *varPtr, Var *arrayPtr, Tcl_Obj *part1Ptr,
			    Tcl_Obj *part2Ptr, const int flags, int index);
MODULE_SCOPE Tcl_Obj *	TclPtrSetVarIdx(Tcl_Interp *interp,
			    Var *varPtr, Var *arrayPtr, Tcl_Obj *part1Ptr,
			    Tcl_Obj *part2Ptr, Tcl_Obj *newValuePtr,
			    const int flags, int index);
MODULE_SCOPE Tcl_Obj *	TclPtrIncrObjVarIdx(Tcl_Interp *interp,
			    Var *varPtr, Var *arrayPtr, Tcl_Obj *part1Ptr,
			    Tcl_Obj *part2Ptr, Tcl_Obj *incrPtr,
			    const int flags, int index);
MODULE_SCOPE int	TclPtrObjMakeUpvarIdx(Tcl_Interp *interp,
			    Var *otherPtr, Tcl_Obj *myNamePtr, int myFlags,
			    int index);
MODULE_SCOPE int	TclPtrUnsetVarIdx(Tcl_Interp *interp, Var *varPtr,
			    Var *arrayPtr, Tcl_Obj *part1Ptr,
			    Tcl_Obj *part2Ptr, const int flags,
			    int index);
MODULE_SCOPE void	TclInvalidateNsPath(Namespace *nsPtr);
MODULE_SCOPE void	TclFindArrayPtrElements(Var *arrayPtr,
			    Tcl_HashTable *tablePtr);

/*
 * The new extended interface to the variable traces.
 */

MODULE_SCOPE int	TclObjCallVarTraces(Interp *iPtr, Var *arrayPtr,
			    Var *varPtr, Tcl_Obj *part1Ptr, Tcl_Obj *part2Ptr,
			    int flags, int leaveErrMsg, int index);

/*
 * So tclObj.c and tclDictObj.c can share these implementations.
 */

MODULE_SCOPE int	TclCompareObjKeys(void *keyPtr, Tcl_HashEntry *hPtr);
MODULE_SCOPE void	TclFreeObjEntry(Tcl_HashEntry *hPtr);
MODULE_SCOPE TCL_HASH_TYPE TclHashObjKey(Tcl_HashTable *tablePtr, void *keyPtr);

MODULE_SCOPE int	TclFullFinalizationRequested(void);

/*
 * TIP #542
 */

MODULE_SCOPE size_t TclUniCharLen(const Tcl_UniChar *uniStr);
MODULE_SCOPE int TclUniCharNcmp(const Tcl_UniChar *ucs,
				const Tcl_UniChar *uct, size_t numChars);
MODULE_SCOPE int TclUniCharNcasecmp(const Tcl_UniChar *ucs,
				const Tcl_UniChar *uct, size_t numChars);
MODULE_SCOPE int TclUniCharCaseMatch(const Tcl_UniChar *uniStr,
				const Tcl_UniChar *uniPattern, int nocase);


/*
 * Just for the purposes of command-type registration.
 */

MODULE_SCOPE Tcl_ObjCmdProc TclEnsembleImplementationCmd;
MODULE_SCOPE Tcl_ObjCmdProc TclAliasObjCmd;
MODULE_SCOPE Tcl_ObjCmdProc TclLocalAliasObjCmd;
MODULE_SCOPE Tcl_ObjCmdProc TclSlaveObjCmd;
MODULE_SCOPE Tcl_ObjCmdProc TclInvokeImportedCmd;
MODULE_SCOPE Tcl_ObjCmdProc TclOOPublicObjectCmd;
MODULE_SCOPE Tcl_ObjCmdProc TclOOPrivateObjectCmd;
MODULE_SCOPE Tcl_ObjCmdProc TclOOMyClassObjCmd;

/*
 * TIP #462.
 */

/*
 * The following enum values give the status of a spawned process.
 */

typedef enum TclProcessWaitStatus {
    TCL_PROCESS_ERROR = -1,	/* Error waiting for process to exit */
    TCL_PROCESS_UNCHANGED = 0,	/* No change since the last call. */
    TCL_PROCESS_EXITED = 1,	/* Process has exited. */
    TCL_PROCESS_SIGNALED = 2,	/* Child killed because of a signal. */
    TCL_PROCESS_STOPPED = 3,	/* Child suspended because of a signal. */
    TCL_PROCESS_UNKNOWN_STATUS = 4
				/* Child wait status didn't make sense. */
} TclProcessWaitStatus;

MODULE_SCOPE Tcl_Command TclInitProcessCmd(Tcl_Interp *interp);
MODULE_SCOPE void	TclProcessCreated(Tcl_Pid pid);
MODULE_SCOPE TclProcessWaitStatus TclProcessWait(Tcl_Pid pid, int options,
			    int *codePtr, Tcl_Obj **msgObjPtr,
			    Tcl_Obj **errorObjPtr);
MODULE_SCOPE int TclClose(Tcl_Interp *,	Tcl_Channel chan);
/*
 * TIP #508: [array default]
 */

MODULE_SCOPE void	TclInitArrayVar(Var *arrayPtr);
MODULE_SCOPE Tcl_Obj *	TclGetArrayDefault(Var *arrayPtr);

/*
 * Utility routines for encoding index values as integers. Used by both
 * some of the command compilers and by [lsort] and [lsearch].
 */

MODULE_SCOPE int	TclIndexEncode(Tcl_Interp *interp, Tcl_Obj *objPtr,
			    size_t before, size_t after, int *indexPtr);
MODULE_SCOPE size_t	TclIndexDecode(int encoded, size_t endValue);

/* Constants used in index value encoding routines. */
#define TCL_INDEX_END           ((size_t)-2)
#define TCL_INDEX_START         ((size_t)0)

/*
 *----------------------------------------------------------------
 * Macros used by the Tcl core to create and release Tcl objects.
 * TclNewObj(objPtr) creates a new object denoting an empty string.
 * TclDecrRefCount(objPtr) decrements the object's reference count, and frees
 * the object if its reference count is zero. These macros are inline versions
 * of Tcl_NewObj() and Tcl_DecrRefCount(). Notice that the names differ in not
 * having a "_" after the "Tcl". Notice also that these macros reference their
 * argument more than once, so you should avoid calling them with an
 * expression that is expensive to compute or has side effects. The ANSI C
 * "prototypes" for these macros are:
 *
 * MODULE_SCOPE void	TclNewObj(Tcl_Obj *objPtr);
 * MODULE_SCOPE void	TclDecrRefCount(Tcl_Obj *objPtr);
 *
 * These macros are defined in terms of two macros that depend on memory
 * allocator in use: TclAllocObjStorage, TclFreeObjStorage. They are defined
 * below.
 *----------------------------------------------------------------
 */

/*
 * DTrace object allocation probe macros.
 */

#ifdef USE_DTRACE
#ifndef _TCLDTRACE_H
#include "tclDTrace.h"
#endif
#define	TCL_DTRACE_OBJ_CREATE(objPtr)	TCL_OBJ_CREATE(objPtr)
#define	TCL_DTRACE_OBJ_FREE(objPtr)	TCL_OBJ_FREE(objPtr)
#else /* USE_DTRACE */
#define	TCL_DTRACE_OBJ_CREATE(objPtr)	{}
#define	TCL_DTRACE_OBJ_FREE(objPtr)	{}
#endif /* USE_DTRACE */

#ifdef TCL_COMPILE_STATS
#  define TclIncrObjsAllocated() \
    tclObjsAlloced++
#  define TclIncrObjsFreed() \
    tclObjsFreed++
#else
#  define TclIncrObjsAllocated()
#  define TclIncrObjsFreed()
#endif /* TCL_COMPILE_STATS */

#  define TclAllocObjStorage(objPtr)		\
	TclAllocObjStorageEx(NULL, (objPtr))

#  define TclFreeObjStorage(objPtr)		\
	TclFreeObjStorageEx(NULL, (objPtr))

#ifndef TCL_MEM_DEBUG
# define TclNewObj(objPtr) \
    TclIncrObjsAllocated(); \
    TclAllocObjStorage(objPtr); \
    (objPtr)->refCount = 0; \
    (objPtr)->bytes    = &tclEmptyString; \
    (objPtr)->length   = 0; \
    (objPtr)->typePtr  = NULL; \
    TCL_DTRACE_OBJ_CREATE(objPtr)

/*
 * Invalidate the string rep first so we can use the bytes value for our
 * pointer chain, and signal an obj deletion (as opposed to shimmering) with
 * 'length == TCL_INDEX_NONE'.
 * Use empty 'if ; else' to handle use in unbraced outer if/else conditions.
 */

# define TclDecrRefCount(objPtr) \
    if ((objPtr)->refCount-- > 1) ; else { \
	if (!(objPtr)->typePtr || !(objPtr)->typePtr->freeIntRepProc) { \
	    TCL_DTRACE_OBJ_FREE(objPtr); \
	    if ((objPtr)->bytes \
		    && ((objPtr)->bytes != &tclEmptyString)) { \
		Tcl_Free((objPtr)->bytes); \
	    } \
	    (objPtr)->length = TCL_INDEX_NONE; \
	    TclFreeObjStorage(objPtr); \
	    TclIncrObjsFreed(); \
	} else { \
	    TclFreeObj(objPtr); \
	} \
    }

#if TCL_THREADS && !defined(USE_THREAD_ALLOC)
#   define USE_THREAD_ALLOC 1
#endif

#if defined(PURIFY)

/*
 * The PURIFY mode is like the regular mode, but instead of doing block
 * Tcl_Obj allocation and keeping a freed list for efficiency, it always
 * allocates and frees a single Tcl_Obj so that tools like Purify can better
 * track memory leaks.
 */

#  define TclAllocObjStorageEx(interp, objPtr) \
	(objPtr) = (Tcl_Obj *) Tcl_Alloc(sizeof(Tcl_Obj))

#  define TclFreeObjStorageEx(interp, objPtr) \
	Tcl_Free(objPtr)

#undef USE_THREAD_ALLOC
#undef USE_TCLALLOC
#elif TCL_THREADS && defined(USE_THREAD_ALLOC)

/*
 * The TCL_THREADS mode is like the regular mode but allocates Tcl_Obj's from
 * per-thread caches.
 */

MODULE_SCOPE Tcl_Obj *	TclThreadAllocObj(void);
MODULE_SCOPE void	TclThreadFreeObj(Tcl_Obj *);
MODULE_SCOPE Tcl_Mutex *TclpNewAllocMutex(void);
MODULE_SCOPE void	TclFreeAllocCache(void *);
MODULE_SCOPE void *	TclpGetAllocCache(void);
MODULE_SCOPE void	TclpSetAllocCache(void *);
MODULE_SCOPE void	TclpFreeAllocMutex(Tcl_Mutex *mutex);
MODULE_SCOPE void	TclpInitAllocCache(void);
MODULE_SCOPE void	TclpFreeAllocCache(void *);

/*
 * These macros need to be kept in sync with the code of TclThreadAllocObj()
 * and TclThreadFreeObj().
 *
 * Note that the optimiser should resolve the case (interp==NULL) at compile
 * time.
 */

#  define ALLOC_NOBJHIGH 1200

#  define TclAllocObjStorageEx(interp, objPtr)				\
    do {								\
	AllocCache *cachePtr;						\
	if (((interp) == NULL) ||					\
		((cachePtr = ((Interp *)(interp))->allocCache),		\
			(cachePtr->numObjects == 0))) {			\
	    (objPtr) = TclThreadAllocObj();				\
	} else {							\
	    (objPtr) = cachePtr->firstObjPtr;				\
	    cachePtr->firstObjPtr = (Tcl_Obj *)(objPtr)->internalRep.twoPtrValue.ptr1; \
	    --cachePtr->numObjects;					\
	}								\
    } while (0)

#  define TclFreeObjStorageEx(interp, objPtr)				\
    do {								\
	AllocCache *cachePtr;						\
	if (((interp) == NULL) ||					\
		((cachePtr = ((Interp *)(interp))->allocCache),		\
			((cachePtr->numObjects == 0) ||			\
			(cachePtr->numObjects >= ALLOC_NOBJHIGH)))) {	\
	    TclThreadFreeObj(objPtr);					\
	} else {							\
	    (objPtr)->internalRep.twoPtrValue.ptr1 = cachePtr->firstObjPtr; \
	    cachePtr->firstObjPtr = objPtr;				\
	    ++cachePtr->numObjects;					\
	}								\
    } while (0)

#else /* not PURIFY or USE_THREAD_ALLOC */

#if defined(USE_TCLALLOC) && USE_TCLALLOC
    MODULE_SCOPE void TclFinalizeAllocSubsystem();
    MODULE_SCOPE void TclInitAlloc();
#else
#   define USE_TCLALLOC 0
#endif

#if TCL_THREADS
/* declared in tclObj.c */
MODULE_SCOPE Tcl_Mutex	tclObjMutex;
#endif

#  define TclAllocObjStorageEx(interp, objPtr) \
    do {								\
	Tcl_MutexLock(&tclObjMutex);					\
	if (tclFreeObjList == NULL) {					\
	    TclAllocateFreeObjects();					\
	}								\
	(objPtr) = tclFreeObjList;					\
	tclFreeObjList = (Tcl_Obj *)					\
		tclFreeObjList->internalRep.twoPtrValue.ptr1;		\
	Tcl_MutexUnlock(&tclObjMutex);					\
    } while (0)

#  define TclFreeObjStorageEx(interp, objPtr) \
    do {							       \
	Tcl_MutexLock(&tclObjMutex);				       \
	(objPtr)->internalRep.twoPtrValue.ptr1 = (void *) tclFreeObjList; \
	tclFreeObjList = (objPtr);				       \
	Tcl_MutexUnlock(&tclObjMutex);				       \
    } while (0)
#endif

#else /* TCL_MEM_DEBUG */
MODULE_SCOPE void	TclDbInitNewObj(Tcl_Obj *objPtr, const char *file,
			    int line);

# define TclDbNewObj(objPtr, file, line) \
    do { \
	TclIncrObjsAllocated();						\
	(objPtr) = (Tcl_Obj *)						\
		Tcl_DbCkalloc(sizeof(Tcl_Obj), (file), (line));		\
	TclDbInitNewObj((objPtr), (file), (line));			\
	TCL_DTRACE_OBJ_CREATE(objPtr);					\
    } while (0)

# define TclNewObj(objPtr) \
    TclDbNewObj(objPtr, __FILE__, __LINE__);

# define TclDecrRefCount(objPtr) \
    Tcl_DbDecrRefCount(objPtr, __FILE__, __LINE__)

# define TclNewListObjDirect(objc, objv) \
    TclDbNewListObjDirect(objc, objv, __FILE__, __LINE__)

#undef USE_THREAD_ALLOC
#endif /* TCL_MEM_DEBUG */

/*
 *----------------------------------------------------------------
 * Macro used by the Tcl core to set a Tcl_Obj's string representation to a
 * copy of the "len" bytes starting at "bytePtr". This code works even if the
 * byte array contains NULLs as long as the length is correct. Because "len"
 * is referenced multiple times, it should be as simple an expression as
 * possible. The ANSI C "prototype" for this macro is:
 *
 * MODULE_SCOPE void TclInitStringRep(Tcl_Obj *objPtr, char *bytePtr, size_t len);
 *
 * This macro should only be called on an unshared objPtr where
 *  objPtr->typePtr->freeIntRepProc == NULL
 *----------------------------------------------------------------
 */

#define TclInitStringRep(objPtr, bytePtr, len) \
    if ((len) == 0) { \
	(objPtr)->bytes	 = &tclEmptyString; \
	(objPtr)->length = 0; \
    } else { \
	(objPtr)->bytes = (char *)Tcl_Alloc((len) + 1); \
	memcpy((objPtr)->bytes, (bytePtr) ? (bytePtr) : &tclEmptyString, (len)); \
	(objPtr)->bytes[len] = '\0'; \
	(objPtr)->length = (len); \
    }

/*
 *----------------------------------------------------------------
 * Macro used by the Tcl core to get the string representation's byte array
 * pointer from a Tcl_Obj. This is an inline version of Tcl_GetString(). The
 * macro's expression result is the string rep's byte pointer which might be
 * NULL. The bytes referenced by this pointer must not be modified by the
 * caller. The ANSI C "prototype" for this macro is:
 *
 * MODULE_SCOPE char *	TclGetString(Tcl_Obj *objPtr);
 *----------------------------------------------------------------
 */

#define TclGetString(objPtr) \
    ((objPtr)->bytes? (objPtr)->bytes : Tcl_GetString(objPtr))

#if 0
   static inline char *TclGetStringFromObj(Tcl_Obj *objPtr, size_t *lenPtr) {
      char *response = Tcl_GetString(objPtr);
      *(lenPtr) = objPtr->length;
      return response;
   }
   static inline Tcl_UniChar *TclGetUnicodeFromObj(Tcl_Obj *objPtr, size_t *lenPtr) {
      Tcl_UniChar *response = Tcl_GetUnicodeFromObj(objPtr, NULL);
      *(lenPtr) = *((size_t *) (objPtr)->internalRep.twoPtrValue.ptr1);
      return response;
   }
   static inline unsigned char *TclGetByteArrayFromObj(Tcl_Obj *objPtr, size_t *lenPtr) {
      unsigned char *response = Tcl_GetByteArrayFromObj(objPtr, NULL);
      if (response) {
          *(lenPtr) = *((size_t *) (objPtr)->internalRep.twoPtrValue.ptr1 + 1);
      }
      return response;
   }
#else
#define TclGetStringFromObj(objPtr, lenPtr) \
    (((objPtr)->bytes \
	    ? NULL : Tcl_GetString((objPtr)), \
	    *(lenPtr) = (objPtr)->length, (objPtr)->bytes))
#define TclGetUnicodeFromObj(objPtr, lenPtr) \
    (Tcl_GetUnicodeFromObj((objPtr), NULL), \
	    *(lenPtr) = *((size_t *) (objPtr)->internalRep.twoPtrValue.ptr1), \
	    Tcl_GetUnicodeFromObj((objPtr), NULL))
#define TclGetByteArrayFromObj(objPtr, lenPtr) \
    (Tcl_GetByteArrayFromObj((objPtr), NULL) ? \
	(*(lenPtr) = *((size_t *) (objPtr)->internalRep.twoPtrValue.ptr1 + 1), \
	(unsigned char *)(((size_t *) (objPtr)->internalRep.twoPtrValue.ptr1) + 3)) : NULL)
#endif

/*
 *----------------------------------------------------------------
 * Macro used by the Tcl core to clean out an object's internal
 * representation. Does not actually reset the rep's bytes. The ANSI C
 * "prototype" for this macro is:
 *
 * MODULE_SCOPE void	TclFreeIntRep(Tcl_Obj *objPtr);
 *----------------------------------------------------------------
 */

#define TclFreeIntRep(objPtr) \
    if ((objPtr)->typePtr != NULL) { \
	if ((objPtr)->typePtr->freeIntRepProc != NULL) { \
	    (objPtr)->typePtr->freeIntRepProc(objPtr); \
	} \
	(objPtr)->typePtr = NULL; \
    }

/*
 *----------------------------------------------------------------
 * Macro used by the Tcl core to clean out an object's string representation.
 * The ANSI C "prototype" for this macro is:
 *
 * MODULE_SCOPE void	TclInvalidateStringRep(Tcl_Obj *objPtr);
 *----------------------------------------------------------------
 */

#define TclInvalidateStringRep(objPtr) \
    if ((objPtr)->bytes != NULL) { \
	if ((objPtr)->bytes != &tclEmptyString) { \
	    Tcl_Free((objPtr)->bytes); \
	} \
	(objPtr)->bytes = NULL; \
    }

/*
 * These form part of the native filesystem support. They are needed here
 * because we have a few native filesystem functions (which are the same for
 * win/unix) in this file.
 */

#ifdef __cplusplus
extern "C" {
#endif
MODULE_SCOPE const char *const		tclpFileAttrStrings[];
MODULE_SCOPE const TclFileAttrProcs	tclpFileAttrProcs[];
#ifdef __cplusplus
}
#endif

/*
 *----------------------------------------------------------------
 * Macro used by the Tcl core to test whether an object has a
 * string representation (or is a 'pure' internal value).
 * The ANSI C "prototype" for this macro is:
 *
 * MODULE_SCOPE int	TclHasStringRep(Tcl_Obj *objPtr);
 *----------------------------------------------------------------
 */

#define TclHasStringRep(objPtr) ((objPtr)->bytes != NULL)

/*
 *----------------------------------------------------------------
 * Macro used by the Tcl core to get the bignum out of the bignum
 * representation of a Tcl_Obj.
 * The ANSI C "prototype" for this macro is:
 *
 * MODULE_SCOPE void	TclUnpackBignum(Tcl_Obj *objPtr, mp_int bignum);
 *----------------------------------------------------------------
 */

#define TclUnpackBignum(objPtr, bignum) \
    do {								\
	Tcl_Obj *bignumObj = (objPtr);				\
	int bignumPayload =					\
		PTR2INT(bignumObj->internalRep.twoPtrValue.ptr2);	\
	if (bignumPayload == -1) {					\
	    (bignum) = *((mp_int *) bignumObj->internalRep.twoPtrValue.ptr1); \
	} else {							\
	    (bignum).dp = (mp_digit *)bignumObj->internalRep.twoPtrValue.ptr1;	\
	    (bignum).sign = bignumPayload >> 30;			\
	    (bignum).alloc = (bignumPayload >> 15) & 0x7FFF;		\
	    (bignum).used = bignumPayload & 0x7FFF;			\
	}								\
    } while (0)

/*
 *----------------------------------------------------------------
 * Macros used by the Tcl core to grow Tcl_Token arrays. They use the same
 * growth algorithm as used in tclStringObj.c for growing strings. The ANSI C
 * "prototype" for this macro is:
 *
 * MODULE_SCOPE void	TclGrowTokenArray(Tcl_Token *tokenPtr, int used,
 *				int available, int append,
 *				Tcl_Token *staticPtr);
 * MODULE_SCOPE void	TclGrowParseTokenArray(Tcl_Parse *parsePtr,
 *				int append);
 *----------------------------------------------------------------
 */

/* General tuning for minimum growth in Tcl growth algorithms */
#ifndef TCL_MIN_GROWTH
#  ifdef TCL_GROWTH_MIN_ALLOC
     /* Support for any legacy tuners */
#    define TCL_MIN_GROWTH TCL_GROWTH_MIN_ALLOC
#  else
#    define TCL_MIN_GROWTH 1024
#  endif
#endif

/* Token growth tuning, default to the general value. */
#ifndef TCL_MIN_TOKEN_GROWTH
#define TCL_MIN_TOKEN_GROWTH TCL_MIN_GROWTH/sizeof(Tcl_Token)
#endif

#define TCL_MAX_TOKENS (int)(UINT_MAX / sizeof(Tcl_Token))
#define TclGrowTokenArray(tokenPtr, used, available, append, staticPtr)	\
    do {								\
	int _needed = (used) + (append);					\
	if (_needed > TCL_MAX_TOKENS) {					\
	    Tcl_Panic("max # of tokens for a Tcl parse (%d) exceeded",	\
		    TCL_MAX_TOKENS);					\
	}								\
	if (_needed > (available)) {					\
	    int allocated = 2 * _needed;					\
	    Tcl_Token *oldPtr = (tokenPtr);				\
	    Tcl_Token *newPtr;						\
	    if (oldPtr == (staticPtr)) {				\
		oldPtr = NULL;						\
	    }								\
	    if (allocated > TCL_MAX_TOKENS) {				\
		allocated = TCL_MAX_TOKENS;				\
	    }								\
	    newPtr = (Tcl_Token *) Tcl_AttemptRealloc((char *) oldPtr,	\
		    (allocated * sizeof(Tcl_Token)));	\
	    if (newPtr == NULL) {					\
		allocated = _needed + (append) + TCL_MIN_TOKEN_GROWTH;	\
		if (allocated > TCL_MAX_TOKENS) {			\
		    allocated = TCL_MAX_TOKENS;				\
		}							\
		newPtr = (Tcl_Token *) Tcl_Realloc((char *) oldPtr,	\
			(allocated * sizeof(Tcl_Token))); \
	    }								\
	    (available) = allocated;					\
	    if (oldPtr == NULL) {					\
		memcpy(newPtr, staticPtr,				\
			((used) * sizeof(Tcl_Token)));		\
	    }								\
	    (tokenPtr) = newPtr;					\
	}								\
    } while (0)

#define TclGrowParseTokenArray(parsePtr, append)			\
    TclGrowTokenArray((parsePtr)->tokenPtr, (parsePtr)->numTokens,	\
	    (parsePtr)->tokensAvailable, (append),			\
	    (parsePtr)->staticTokens)

/*
 *----------------------------------------------------------------
 * Macro used by the Tcl core get a unicode char from a utf string. It checks
 * to see if we have a one-byte utf char before calling the real
 * Tcl_UtfToUniChar, as this will save a lot of time for primarily ASCII
 * string handling. The macro's expression result is 1 for the 1-byte case or
 * the result of Tcl_UtfToUniChar. The ANSI C "prototype" for this macro is:
 *
 * MODULE_SCOPE int	TclUtfToUniChar(const char *string, Tcl_UniChar *ch);
 *----------------------------------------------------------------
 */

#if TCL_UTF_MAX > 3
#define TclUtfToUniChar(str, chPtr) \
	(((UCHAR(*(str))) < 0x80) ?		\
	    ((*(chPtr) = UCHAR(*(str))), 1)	\
	    : Tcl_UtfToUniChar(str, chPtr))
#else
#define TclUtfToUniChar(str, chPtr) \
	((((unsigned char) *(str)) < 0x80) ?		\
	    ((*(chPtr) = (unsigned char) *(str)), 1)	\
	    : Tcl_UtfToChar16(str, chPtr))
#endif

/*
 *----------------------------------------------------------------
 * Macro counterpart of the Tcl_NumUtfChars() function. To be used in speed-
 * -sensitive points where it pays to avoid a function call in the common case
 * of counting along a string of all one-byte characters.  The ANSI C
 * "prototype" for this macro is:
 *
 * MODULE_SCOPE void	TclNumUtfChars(int numChars, const char *bytes,
 *				size_t numBytes);
 *----------------------------------------------------------------
 */

#define TclNumUtfChars(numChars, bytes, numBytes) \
    do { \
	size_t _count, _i = (numBytes); \
	unsigned char *_str = (unsigned char *) (bytes); \
	while (_i && (*_str < 0xC0)) { _i--; _str++; } \
	_count = (numBytes) - _i; \
	if (_i) { \
	    _count += Tcl_NumUtfChars((bytes) + _count, _i); \
	} \
	(numChars) = _count; \
    } while (0);

#define TclUtfPrev(src, start) \
	(((src) < (start) + 2) ? (start) : \
	((unsigned char) *((src) - 1)) < 0x80 ? (src) - 1 : \
	Tcl_UtfPrev(src, start))

/*
 *----------------------------------------------------------------
 * Macro that encapsulates the logic that determines when it is safe to
 * interpret a string as a byte array directly. In summary, the object must be
 * a byte array and must not have a string representation (as the operations
 * that it is used in are defined on strings, not byte arrays). Theoretically
 * it is possible to also be efficient in the case where the object's bytes
 * field is filled by generation from the byte array (c.f. list canonicality)
 * but we don't do that at the moment since this is purely about efficiency.
 * The ANSI C "prototype" for this macro is:
 *
 * MODULE_SCOPE int	TclIsPureByteArray(Tcl_Obj *objPtr);
 *----------------------------------------------------------------
 */

MODULE_SCOPE int	TclIsPureByteArray(Tcl_Obj *objPtr);
#define TclIsPureDict(objPtr) \
	(((objPtr)->bytes==NULL) && ((objPtr)->typePtr==&tclDictType))
#define TclHasIntRep(objPtr, type) \
	((objPtr)->typePtr == (type))
#define TclFetchIntRep(objPtr, type) \
	(TclHasIntRep((objPtr), (type)) ? &((objPtr)->internalRep) : NULL)


/*
 *----------------------------------------------------------------
 * Macro used by the Tcl core to compare Unicode strings. On big-endian
 * systems we can use the more efficient memcmp, but this would not be
 * lexically correct on little-endian systems. The ANSI C "prototype" for
 * this macro is:
 *
 * MODULE_SCOPE int	TclUniCharNcmp(const Tcl_UniChar *cs,
 *			    const Tcl_UniChar *ct, unsigned long n);
 *----------------------------------------------------------------
 */

#ifdef WORDS_BIGENDIAN
#   define TclUniCharNcmp(cs,ct,n) memcmp((cs),(ct),(n)*sizeof(Tcl_UniChar))
#endif /* WORDS_BIGENDIAN */

/*
 *----------------------------------------------------------------
 * Macro used by the Tcl core to increment a namespace's export epoch
 * counter. The ANSI C "prototype" for this macro is:
 *
 * MODULE_SCOPE void	TclInvalidateNsCmdLookup(Namespace *nsPtr);
 *----------------------------------------------------------------
 */

#define TclInvalidateNsCmdLookup(nsPtr) \
    if ((nsPtr)->numExportPatterns) {		\
	(nsPtr)->exportLookupEpoch++;		\
    }						\
    if ((nsPtr)->commandPathLength) {		\
	(nsPtr)->cmdRefEpoch++;			\
    }

/*
 *----------------------------------------------------------------------
 *
 * Core procedure added to libtommath for bignum manipulation.
 *
 *----------------------------------------------------------------------
 */

MODULE_SCOPE Tcl_PackageInitProc TclTommath_Init;

/*
 *----------------------------------------------------------------------
 *
 * External (platform specific) initialization routine, these declarations
 * explicitly don't use EXTERN since this code does not get compiled into the
 * library:
 *
 *----------------------------------------------------------------------
 */

MODULE_SCOPE Tcl_PackageInitProc TclplatformtestInit;
MODULE_SCOPE Tcl_PackageInitProc TclObjTest_Init;
MODULE_SCOPE Tcl_PackageInitProc TclThread_Init;
MODULE_SCOPE Tcl_PackageInitProc Procbodytest_Init;
MODULE_SCOPE Tcl_PackageInitProc Procbodytest_SafeInit;

/*
 *----------------------------------------------------------------
 * Macro used by the Tcl core to check whether a pattern has any characters
 * special to [string match]. The ANSI C "prototype" for this macro is:
 *
 * MODULE_SCOPE int	TclMatchIsTrivial(const char *pattern);
 *----------------------------------------------------------------
 */

#define TclMatchIsTrivial(pattern) \
    (strpbrk((pattern), "*[?\\") == NULL)

/*
 *----------------------------------------------------------------
 * Macros used by the Tcl core to set a Tcl_Obj's numeric representation
 * avoiding the corresponding function calls in time critical parts of the
 * core. They should only be called on unshared objects. The ANSI C
 * "prototypes" for these macros are:
 *
 * MODULE_SCOPE void	TclSetIntObj(Tcl_Obj *objPtr, Tcl_WideInt w);
 * MODULE_SCOPE void	TclSetDoubleObj(Tcl_Obj *objPtr, double d);
 *----------------------------------------------------------------
 */

#define TclSetIntObj(objPtr, i) \
    do {						\
	Tcl_ObjIntRep ir;				\
	ir.wideValue = (Tcl_WideInt) i;			\
	TclInvalidateStringRep(objPtr);			\
	Tcl_StoreIntRep(objPtr, &tclIntType, &ir);	\
    } while (0)

#define TclSetDoubleObj(objPtr, d) \
    do {						\
	Tcl_ObjIntRep ir;				\
	ir.doubleValue = (double) d;			\
	TclInvalidateStringRep(objPtr);			\
	Tcl_StoreIntRep(objPtr, &tclDoubleType, &ir);	\
    } while (0)

/*
 *----------------------------------------------------------------
 * Macros used by the Tcl core to create and initialise objects of standard
 * types, avoiding the corresponding function calls in time critical parts of
 * the core. The ANSI C "prototypes" for these macros are:
 *
 * MODULE_SCOPE void	TclNewIntObj(Tcl_Obj *objPtr, Tcl_WideInt w);
 * MODULE_SCOPE void	TclNewDoubleObj(Tcl_Obj *objPtr, double d);
 * MODULE_SCOPE void	TclNewStringObj(Tcl_Obj *objPtr, const char *s, size_t len);
 * MODULE_SCOPE void	TclNewLiteralStringObj(Tcl_Obj*objPtr, const char *sLiteral);
 *
 *----------------------------------------------------------------
 */

#ifndef TCL_MEM_DEBUG
#define TclNewIntObj(objPtr, w) \
    do {						\
	TclIncrObjsAllocated();				\
	TclAllocObjStorage(objPtr);			\
	(objPtr)->refCount = 0;				\
	(objPtr)->bytes = NULL;				\
	(objPtr)->internalRep.wideValue = (Tcl_WideInt)(w);	\
	(objPtr)->typePtr = &tclIntType;		\
	TCL_DTRACE_OBJ_CREATE(objPtr);			\
    } while (0)

#define TclNewDoubleObj(objPtr, d) \
    do {							\
	TclIncrObjsAllocated();					\
	TclAllocObjStorage(objPtr);				\
	(objPtr)->refCount = 0;					\
	(objPtr)->bytes = NULL;					\
	(objPtr)->internalRep.doubleValue = (double)(d);	\
	(objPtr)->typePtr = &tclDoubleType;			\
	TCL_DTRACE_OBJ_CREATE(objPtr);				\
    } while (0)

#define TclNewStringObj(objPtr, s, len) \
    do {							\
	TclIncrObjsAllocated();					\
	TclAllocObjStorage(objPtr);				\
	(objPtr)->refCount = 0;					\
	TclInitStringRep((objPtr), (s), (len));			\
	(objPtr)->typePtr = NULL;				\
	TCL_DTRACE_OBJ_CREATE(objPtr);				\
    } while (0)

#else /* TCL_MEM_DEBUG */
#define TclNewIntObj(objPtr, w) \
    (objPtr) = Tcl_NewWideIntObj(w)

#define TclNewDoubleObj(objPtr, d) \
    (objPtr) = Tcl_NewDoubleObj(d)

#define TclNewStringObj(objPtr, s, len) \
    (objPtr) = Tcl_NewStringObj((s), (len))
#endif /* TCL_MEM_DEBUG */

/*
 * The sLiteral argument *must* be a string literal; the incantation with
 * sizeof(sLiteral "") will fail to compile otherwise.
 */
#define TclNewLiteralStringObj(objPtr, sLiteral) \
    TclNewStringObj((objPtr), (sLiteral), sizeof(sLiteral "") - 1)

/*
 *----------------------------------------------------------------
 * Convenience macros for DStrings.
 * The ANSI C "prototypes" for these macros are:
 *
 * MODULE_SCOPE char * TclDStringAppendLiteral(Tcl_DString *dsPtr,
 *			const char *sLiteral);
 * MODULE_SCOPE void   TclDStringClear(Tcl_DString *dsPtr);
 */

#define TclDStringAppendLiteral(dsPtr, sLiteral) \
    Tcl_DStringAppend((dsPtr), (sLiteral), sizeof(sLiteral "") - 1)
#define TclDStringClear(dsPtr) \
    Tcl_DStringSetLength((dsPtr), 0)

/*
 *----------------------------------------------------------------
 * Macros used by the Tcl core to test for some special double values.
 * The ANSI C "prototypes" for these macros are:
 *
 * MODULE_SCOPE int	TclIsInfinite(double d);
 * MODULE_SCOPE int	TclIsNaN(double d);
 */

#ifdef _MSC_VER
#    define TclIsInfinite(d)	(!(_finite((d))))
#    define TclIsNaN(d)		(_isnan((d)))
#else
#    define TclIsInfinite(d)	((d) > DBL_MAX || (d) < -DBL_MAX)
#    ifdef NO_ISNAN
#	 define TclIsNaN(d)	((d) != (d))
#    else
#	 define TclIsNaN(d)	(isnan(d))
#    endif
#endif

/* Workaround for platforms missing offsetof(), e.g. VC++ 6.0 */
#ifndef offsetof
#   define offsetof(type, field) ((size_t) ((char *) &((type *) 0)->field))
#endif

/*
 *----------------------------------------------------------------
 * Inline version of Tcl_GetCurrentNamespace and Tcl_GetGlobalNamespace.
 */

#define TclGetCurrentNamespace(interp) \
    (Tcl_Namespace *) ((Interp *)(interp))->varFramePtr->nsPtr

#define TclGetGlobalNamespace(interp) \
    (Tcl_Namespace *) ((Interp *)(interp))->globalNsPtr

/*
 *----------------------------------------------------------------
 * Inline version of TclCleanupCommand; still need the function as it is in
 * the internal stubs, but the core can use the macro instead.
 */

#define TclCleanupCommandMacro(cmdPtr) \
    if ((cmdPtr)->refCount-- <= 1) { \
	Tcl_Free(cmdPtr);\
    }

/*
 *----------------------------------------------------------------
 * Inline versions of Tcl_LimitReady() and Tcl_LimitExceeded to limit number
 * of calls out of the critical path. Note that this code isn't particularly
 * readable; the non-inline version (in tclInterp.c) is much easier to
 * understand. Note also that these macros takes different args (iPtr->limit)
 * to the non-inline version.
 */

#define TclLimitExceeded(limit) ((limit).exceeded != 0)

#define TclLimitReady(limit)						\
    (((limit).active == 0) ? 0 :					\
    (++(limit).granularityTicker,					\
    ((((limit).active & TCL_LIMIT_COMMANDS) &&				\
	    (((limit).cmdGranularity == 1) ||				\
	    ((limit).granularityTicker % (limit).cmdGranularity == 0)))	\
	    ? 1 :							\
    (((limit).active & TCL_LIMIT_TIME) &&				\
	    (((limit).timeGranularity == 1) ||				\
	    ((limit).granularityTicker % (limit).timeGranularity == 0)))\
	    ? 1 : 0)))

/*
 * Compile-time assertions: these produce a compile time error if the
 * expression is not known to be true at compile time. If the assertion is
 * known to be false, the compiler (or optimizer?) will error out with
 * "division by zero". If the assertion cannot be evaluated at compile time,
 * the compiler will error out with "non-static initializer".
 *
 * Adapted with permission from
 * http://www.pixelbeat.org/programming/gcc/static_assert.html
 */

#define TCL_CT_ASSERT(e) \
    {enum { ct_assert_value = 1/(!!(e)) };}

/*
 *----------------------------------------------------------------
 * Allocator for small structs (<=sizeof(Tcl_Obj)) using the Tcl_Obj pool.
 * Only checked at compile time.
 *
 * ONLY USE FOR CONSTANT nBytes.
 *
 * DO NOT LET THEM CROSS THREAD BOUNDARIES
 *----------------------------------------------------------------
 */

#define TclSmallAlloc(nbytes, memPtr) \
    TclSmallAllocEx(NULL, (nbytes), (memPtr))

#define TclSmallFree(memPtr) \
    TclSmallFreeEx(NULL, (memPtr))

#ifndef TCL_MEM_DEBUG
#define TclSmallAllocEx(interp, nbytes, memPtr) \
    do {								\
	Tcl_Obj *_objPtr;						\
	TCL_CT_ASSERT((nbytes)<=sizeof(Tcl_Obj));			\
	TclIncrObjsAllocated();						\
	TclAllocObjStorageEx((interp), (_objPtr));			\
	*(void **)&memPtr = (void *) (_objPtr);					\
    } while (0)

#define TclSmallFreeEx(interp, memPtr) \
    do {								\
	TclFreeObjStorageEx((interp), (Tcl_Obj *)memPtr);		\
	TclIncrObjsFreed();						\
    } while (0)

#else    /* TCL_MEM_DEBUG */
#define TclSmallAllocEx(interp, nbytes, memPtr) \
    do {								\
	Tcl_Obj *_objPtr;						\
	TCL_CT_ASSERT((nbytes)<=sizeof(Tcl_Obj));			\
	TclNewObj(_objPtr);						\
	*(void **)&memPtr = (void *) _objPtr;					\
    } while (0)

#define TclSmallFreeEx(interp, memPtr) \
    do {								\
	Tcl_Obj *_objPtr = (Tcl_Obj *) memPtr;				\
	_objPtr->bytes = NULL;						\
	_objPtr->typePtr = NULL;					\
	_objPtr->refCount = 1;						\
	TclDecrRefCount(_objPtr);					\
    } while (0)
#endif   /* TCL_MEM_DEBUG */

/*
 * Macros to convert size_t to wide-int (and wide-int object) considering
 * platform-related negative value ((size_t)-1), if wide-int and size_t
 * have different dimensions (e. g. 32-bit platform).
 */

#if (!defined(TCL_WIDE_INT_IS_LONG) || (LONG_MAX > UINT_MAX)) && (SIZE_MAX <= UINT_MAX)
#   define TclWideIntFromSize(value)	(((Tcl_WideInt)(((size_t)(value))+1))-1)
#   define TclNewWideIntObjFromSize(value) \
	Tcl_NewWideIntObj(TclWideIntFromSize(value))
#else
#   define TclWideIntFromSize(value)	((Tcl_WideInt)(value))
#   define TclNewWideIntObjFromSize Tcl_NewWideIntObj
#endif

/*
 * Support for Clang Static Analyzer <http://clang-analyzer.llvm.org>
 */

#if defined(PURIFY) && defined(__clang__)
#if __has_feature(attribute_analyzer_noreturn) && \
	!defined(Tcl_Panic) && defined(Tcl_Panic_TCL_DECLARED)
void Tcl_Panic(const char *, ...) __attribute__((analyzer_noreturn));
#endif
#if !defined(CLANG_ASSERT)
#include <assert.h>
#define CLANG_ASSERT(x) assert(x)
#endif
#elif !defined(CLANG_ASSERT)
#define CLANG_ASSERT(x)
#endif /* PURIFY && __clang__ */

/*
 *----------------------------------------------------------------
 * Parameters, structs and macros for the non-recursive engine (NRE)
 *----------------------------------------------------------------
 */

#define NRE_USE_SMALL_ALLOC	1  /* Only turn off for debugging purposes. */
#ifndef NRE_ENABLE_ASSERTS
#define NRE_ENABLE_ASSERTS	0
#endif

/*
 * This is the main data struct for representing NR commands. It is designed
 * to fit in sizeof(Tcl_Obj) in order to exploit the fastest memory allocator
 * available.
 */

typedef struct NRE_callback {
    Tcl_NRPostProc *procPtr;
    void *data[4];
    struct NRE_callback *nextPtr;
} NRE_callback;

#define TOP_CB(iPtr) (((Interp *)(iPtr))->execEnvPtr->callbackPtr)

/*
 * Inline version of Tcl_NRAddCallback.
 */

#define TclNRAddCallback(interp,postProcPtr,data0,data1,data2,data3) \
    do {								\
	NRE_callback *_callbackPtr;					\
	TCLNR_ALLOC((interp), (_callbackPtr));				\
	_callbackPtr->procPtr = (postProcPtr);				\
	_callbackPtr->data[0] = (void *)(data0);			\
	_callbackPtr->data[1] = (void *)(data1);			\
	_callbackPtr->data[2] = (void *)(data2);			\
	_callbackPtr->data[3] = (void *)(data3);			\
	_callbackPtr->nextPtr = TOP_CB(interp);				\
	TOP_CB(interp) = _callbackPtr;					\
    } while (0)

#if NRE_USE_SMALL_ALLOC
#define TCLNR_ALLOC(interp, ptr) \
    TclSmallAllocEx(interp, sizeof(NRE_callback), (ptr))
#define TCLNR_FREE(interp, ptr)  TclSmallFreeEx((interp), (ptr))
#else
#define TCLNR_ALLOC(interp, ptr) \
    (ptr = (Tcl_Alloc(sizeof(NRE_callback))))
#define TCLNR_FREE(interp, ptr)  Tcl_Free(ptr)
#endif

#if NRE_ENABLE_ASSERTS
#define NRE_ASSERT(expr) assert((expr))
#else
#define NRE_ASSERT(expr)
#endif

#include "tclIntDecls.h"
#include "tclIntPlatDecls.h"

#if !defined(USE_TCL_STUBS) && !defined(TCL_MEM_DEBUG)
#define Tcl_AttemptAlloc        TclpAlloc
#define Tcl_AttemptRealloc      TclpRealloc
#define Tcl_Free                TclpFree
#endif

#endif /* _TCLINT */

/*
 * Local Variables:
 * mode: c
 * c-basic-offset: 4
 * fill-column: 78
 * End:
 */<|MERGE_RESOLUTION|>--- conflicted
+++ resolved
@@ -2459,16 +2459,9 @@
 	    ? ((*(intPtr) = (int)(objPtr)->internalRep.wideValue), TCL_OK) \
 	    : Tcl_GetIntFromObj((interp), (objPtr), (intPtr)))
 #define TclGetIntForIndexM(interp, objPtr, endValue, idxPtr) \
-<<<<<<< HEAD
-    (((objPtr)->typePtr == &tclIntType \
-	    && (objPtr)->internalRep.wideValue <= (Tcl_WideInt)(INT_MAX)) \
-	    ? ((*(idxPtr) = ((objPtr)->internalRep.wideValue >= 0) \
-	    ? (size_t)(objPtr)->internalRep.wideValue : TCL_INDEX_NONE), TCL_OK) \
-=======
     ((((objPtr)->typePtr == &tclIntType) && ((objPtr)->internalRep.wideValue >= 0) \
 	    && ((Tcl_WideUInt)(objPtr)->internalRep.wideValue <= (Tcl_WideUInt)(endValue + 1))) \
-	    ? ((*(idxPtr) = (int)(objPtr)->internalRep.wideValue), TCL_OK) \
->>>>>>> 63d413a0
+	    ? ((*(idxPtr) = (size_t)(objPtr)->internalRep.wideValue), TCL_OK) \
 	    : Tcl_GetIntForIndex((interp), (objPtr), (endValue), (idxPtr)))
 
 /*
@@ -3033,8 +3026,8 @@
 MODULE_SCOPE void	TclListLines(Tcl_Obj *listObj, int line, int n,
 			    int *lines, Tcl_Obj *const *elems);
 MODULE_SCOPE Tcl_Obj *	TclListObjCopy(Tcl_Interp *interp, Tcl_Obj *listPtr);
-MODULE_SCOPE Tcl_Obj *	TclListObjRange(Tcl_Obj *listPtr, int fromIdx,
-			    int toIdx);
+MODULE_SCOPE Tcl_Obj *	TclListObjRange(Tcl_Obj *listPtr, size_t fromIdx,
+			    size_t toIdx);
 MODULE_SCOPE Tcl_Obj *	TclLsetList(Tcl_Interp *interp, Tcl_Obj *listPtr,
 			    Tcl_Obj *indexPtr, Tcl_Obj *valuePtr);
 MODULE_SCOPE Tcl_Obj *	TclLsetFlat(Tcl_Interp *interp, Tcl_Obj *listPtr,
