/*
 * tclInt.h --
 *
 *	Declarations of things used internally by the Tcl interpreter.
 *
 * Copyright (c) 1987-1993 The Regents of the University of California.
 * Copyright (c) 1993-1997 Lucent Technologies.
 * Copyright (c) 1994-1998 Sun Microsystems, Inc.
 * Copyright (c) 1998-1999 by Scriptics Corporation.
 * Copyright (c) 2001, 2002 by Kevin B. Kenny.  All rights reserved.
 * Copyright (c) 2007 Daniel A. Steffen <das@users.sourceforge.net>
 * Copyright (c) 2006-2008 by Joe Mistachkin.  All rights reserved.
 * Copyright (c) 2008 by Miguel Sofer. All rights reserved.
 *
 * See the file "license.terms" for information on usage and redistribution of
 * this file, and for a DISCLAIMER OF ALL WARRANTIES.
 */

#ifndef _TCLINT
#define _TCLINT

/*
 * Some numerics configuration options.
 */

#undef ACCEPT_NAN

/*
 * Used to tag functions that are only to be visible within the module being
 * built and not outside it (where this is supported by the linker).
 * Also used in the platform-specific *Port.h files.
 */

#ifndef MODULE_SCOPE
#   ifdef __cplusplus
#	define MODULE_SCOPE extern "C"
#   else
#	define MODULE_SCOPE extern
#   endif
#endif

/*
 * Common include files needed by most of the Tcl source files are included
 * here, so that system-dependent personalizations for the include files only
 * have to be made in once place. This results in a few extra includes, but
 * greater modularity. The order of the three groups of #includes is
 * important. For example, stdio.h is needed by tcl.h.
 */

#include "tclPort.h"

#include <stdio.h>

#include <ctype.h>
#include <stdarg.h>
#ifdef NO_STDLIB_H
#   include "../compat/stdlib.h"
#else
#   include <stdlib.h>
#endif
#ifdef NO_STRING_H
#include "../compat/string.h"
#else
#include <string.h>
#endif
#if defined(STDC_HEADERS) || defined(__STDC__) || defined(__C99__FUNC__) \
     || defined(__cplusplus) || defined(_MSC_VER)
#include <stddef.h>
#else
typedef int ptrdiff_t;
#endif

/*
 * Ensure WORDS_BIGENDIAN is defined correctly:
 * Needs to happen here in addition to configure to work with fat compiles on
 * Darwin (where configure runs only once for multiple architectures).
 */

#ifdef HAVE_SYS_TYPES_H
#    include <sys/types.h>
#endif
#ifdef HAVE_SYS_PARAM_H
#    include <sys/param.h>
#endif
#ifdef BYTE_ORDER
#    ifdef BIG_ENDIAN
#	 if BYTE_ORDER == BIG_ENDIAN
#	     undef WORDS_BIGENDIAN
#	     define WORDS_BIGENDIAN 1
#	 endif
#    endif
#    ifdef LITTLE_ENDIAN
#	 if BYTE_ORDER == LITTLE_ENDIAN
#	     undef WORDS_BIGENDIAN
#	 endif
#    endif
#endif

/*
 * Macros used to cast between pointers and integers (e.g. when storing an int
 * in ClientData), on 64-bit architectures they avoid gcc warning about "cast
 * to/from pointer from/to integer of different size".
 */

#if !defined(INT2PTR) && !defined(PTR2INT)
#   if defined(HAVE_INTPTR_T) || defined(intptr_t)
#	define INT2PTR(p) ((void *)(intptr_t)(p))
#	define PTR2INT(p) ((intptr_t)(p))
#   else
#	define INT2PTR(p) ((void *)(p))
#	define PTR2INT(p) ((long)(p))
#   endif
#endif
#if !defined(UINT2PTR) && !defined(PTR2UINT)
#   if defined(HAVE_UINTPTR_T) || defined(uintptr_t)
#	define UINT2PTR(p) ((void *)(uintptr_t)(p))
#	define PTR2UINT(p) ((uintptr_t)(p))
#   else
#	define UINT2PTR(p) ((void *)(p))
#	define PTR2UINT(p) ((unsigned long)(p))
#   endif
#endif

#if defined(_WIN32) && defined(_MSC_VER)
#   define vsnprintf _vsnprintf
#endif

#if !defined(TCL_THREADS)
#   define TCL_THREADS 1
#endif
#if !TCL_THREADS
#   undef TCL_DECLARE_MUTEX
#   define TCL_DECLARE_MUTEX(name)
#   undef  Tcl_MutexLock
#   define Tcl_MutexLock(mutexPtr)
#   undef  Tcl_MutexUnlock
#   define Tcl_MutexUnlock(mutexPtr)
#   undef  Tcl_MutexFinalize
#   define Tcl_MutexFinalize(mutexPtr)
#   undef  Tcl_ConditionNotify
#   define Tcl_ConditionNotify(condPtr)
#   undef  Tcl_ConditionWait
#   define Tcl_ConditionWait(condPtr, mutexPtr, timePtr)
#   undef  Tcl_ConditionFinalize
#   define Tcl_ConditionFinalize(condPtr)
#endif

/*
 * The following procedures allow namespaces to be customized to support
 * special name resolution rules for commands/variables.
 */

struct Tcl_ResolvedVarInfo;

typedef Tcl_Var (Tcl_ResolveRuntimeVarProc)(Tcl_Interp *interp,
	struct Tcl_ResolvedVarInfo *vinfoPtr);

typedef void (Tcl_ResolveVarDeleteProc)(struct Tcl_ResolvedVarInfo *vinfoPtr);

/*
 * The following structure encapsulates the routines needed to resolve a
 * variable reference at runtime. Any variable specific state will typically
 * be appended to this structure.
 */

typedef struct Tcl_ResolvedVarInfo {
    Tcl_ResolveRuntimeVarProc *fetchProc;
    Tcl_ResolveVarDeleteProc *deleteProc;
} Tcl_ResolvedVarInfo;

typedef int (Tcl_ResolveCompiledVarProc)(Tcl_Interp *interp,
	const char *name, int length, Tcl_Namespace *context,
	Tcl_ResolvedVarInfo **rPtr);

typedef int (Tcl_ResolveVarProc)(Tcl_Interp *interp, const char *name,
	Tcl_Namespace *context, int flags, Tcl_Var *rPtr);

typedef int (Tcl_ResolveCmdProc)(Tcl_Interp *interp, const char *name,
	Tcl_Namespace *context, int flags, Tcl_Command *rPtr);

typedef struct Tcl_ResolverInfo {
    Tcl_ResolveCmdProc *cmdResProc;
				/* Procedure handling command name
				 * resolution. */
    Tcl_ResolveVarProc *varResProc;
				/* Procedure handling variable name resolution
				 * for variables that can only be handled at
				 * runtime. */
    Tcl_ResolveCompiledVarProc *compiledVarResProc;
				/* Procedure handling variable name resolution
				 * at compile time. */
} Tcl_ResolverInfo;

/*
 * This flag bit should not interfere with TCL_GLOBAL_ONLY,
 * TCL_NAMESPACE_ONLY, or TCL_LEAVE_ERR_MSG; it signals that the variable
 * lookup is performed for upvar (or similar) purposes, with slightly
 * different rules:
 *    - Bug #696893 - variable is either proc-local or in the current
 *	namespace; never follow the second (global) resolution path
 *    - Bug #631741 - do not use special namespace or interp resolvers
 */

#define TCL_AVOID_RESOLVERS 0x40000

/*
 *----------------------------------------------------------------
 * Data structures related to namespaces.
 *----------------------------------------------------------------
 */

typedef struct Tcl_Ensemble Tcl_Ensemble;
typedef struct NamespacePathEntry NamespacePathEntry;

/*
 * Special hashtable for variables: this is just a Tcl_HashTable with an nsPtr
 * field added at the end: in this way variables can find their namespace
 * without having to copy a pointer in their struct: they can access it via
 * their hPtr->tablePtr.
 */

typedef struct TclVarHashTable {
    Tcl_HashTable table;
    struct Namespace *nsPtr;
} TclVarHashTable;

/*
 * This is for itcl - it likes to search our varTables directly :(
 */

#define TclVarHashFindVar(tablePtr, key) \
    TclVarHashCreateVar((tablePtr), (key), NULL)

/*
 * Define this to reduce the amount of space that the average namespace
 * consumes by only allocating the table of child namespaces when necessary.
 * Defining it breaks compatibility for Tcl extensions (e.g., itcl) which
 * reach directly into the Namespace structure.
 */

#undef BREAK_NAMESPACE_COMPAT

/*
 * The structure below defines a namespace.
 * Note: the first five fields must match exactly the fields in a
 * Tcl_Namespace structure (see tcl.h). If you change one, be sure to change
 * the other.
 */

typedef struct Namespace {
    char *name;			/* The namespace's simple (unqualified) name.
				 * This contains no ::'s. The name of the
				 * global namespace is "" although "::" is an
				 * synonym. */
    char *fullName;		/* The namespace's fully qualified name. This
				 * starts with ::. */
    void *clientData;	/* An arbitrary value associated with this
				 * namespace. */
    Tcl_NamespaceDeleteProc *deleteProc;
				/* Procedure invoked when deleting the
				 * namespace to, e.g., free clientData. */
    struct Namespace *parentPtr;/* Points to the namespace that contains this
				 * one. NULL if this is the global
				 * namespace. */
#ifndef BREAK_NAMESPACE_COMPAT
    Tcl_HashTable childTable;	/* Contains any child namespaces. Indexed by
				 * strings; values have type (Namespace *). */
#else
    Tcl_HashTable *childTablePtr;
				/* Contains any child namespaces. Indexed by
				 * strings; values have type (Namespace *). If
				 * NULL, there are no children. */
#endif
    size_t nsId;		/* Unique id for the namespace. */
    Tcl_Interp *interp;	/* The interpreter containing this
				 * namespace. */
    int flags;			/* OR-ed combination of the namespace status
				 * flags NS_DYING and NS_DEAD listed below. */
    size_t activationCount;	/* Number of "activations" or active call
				 * frames for this namespace that are on the
				 * Tcl call stack. The namespace won't be
				 * freed until activationCount becomes zero. */
    size_t refCount;		/* Count of references by namespaceName
				 * objects. The namespace can't be freed until
				 * refCount becomes zero. */
    Tcl_HashTable cmdTable;	/* Contains all the commands currently
				 * registered in the namespace. Indexed by
				 * strings; values have type (Command *).
				 * Commands imported by Tcl_Import have
				 * Command structures that point (via an
				 * ImportedCmdRef structure) to the Command
				 * structure in the source namespace's command
				 * table. */
    TclVarHashTable varTable;	/* Contains all the (global) variables
				 * currently in this namespace. Indexed by
				 * strings; values have type (Var *). */
    char **exportArrayPtr;	/* Points to an array of string patterns
				 * specifying which commands are exported. A
				 * pattern may include "string match" style
				 * wildcard characters to specify multiple
				 * commands; however, no namespace qualifiers
				 * are allowed. NULL if no export patterns are
				 * registered. */
    size_t numExportPatterns;	/* Number of export patterns currently
				 * registered using "namespace export". */
    size_t maxExportPatterns;	/* Number of export patterns for which space
				 * is currently allocated. */
    size_t cmdRefEpoch;		/* Incremented if a newly added command
				 * shadows a command for which this namespace
				 * has already cached a Command* pointer; this
				 * causes all its cached Command* pointers to
				 * be invalidated. */
    size_t resolverEpoch;	/* Incremented whenever (a) the name
				 * resolution rules change for this namespace
				 * or (b) a newly added command shadows a
				 * command that is compiled to bytecodes. This
				 * invalidates all byte codes compiled in the
				 * namespace, causing the code to be
				 * recompiled under the new rules.*/
    Tcl_ResolveCmdProc *cmdResProc;
				/* If non-null, this procedure overrides the
				 * usual command resolution mechanism in Tcl.
				 * This procedure is invoked within
				 * Tcl_FindCommand to resolve all command
				 * references within the namespace. */
    Tcl_ResolveVarProc *varResProc;
				/* If non-null, this procedure overrides the
				 * usual variable resolution mechanism in Tcl.
				 * This procedure is invoked within
				 * Tcl_FindNamespaceVar to resolve all
				 * variable references within the namespace at
				 * runtime. */
    Tcl_ResolveCompiledVarProc *compiledVarResProc;
				/* If non-null, this procedure overrides the
				 * usual variable resolution mechanism in Tcl.
				 * This procedure is invoked within
				 * LookupCompiledLocal to resolve variable
				 * references within the namespace at compile
				 * time. */
    size_t exportLookupEpoch;	/* Incremented whenever a command is added to
				 * a namespace, removed from a namespace or
				 * the exports of a namespace are changed.
				 * Allows TIP#112-driven command lists to be
				 * validated efficiently. */
    Tcl_Ensemble *ensembles;	/* List of structures that contain the details
				 * of the ensembles that are implemented on
				 * top of this namespace. */
    Tcl_Obj *unknownHandlerPtr;	/* A script fragment to be used when command
				 * resolution in this namespace fails. TIP
				 * 181. */
    size_t commandPathLength;	/* The length of the explicit path. */
    NamespacePathEntry *commandPathArray;
				/* The explicit path of the namespace as an
				 * array. */
    NamespacePathEntry *commandPathSourceList;
				/* Linked list of path entries that point to
				 * this namespace. */
    Tcl_NamespaceDeleteProc *earlyDeleteProc;
				/* Just like the deleteProc field (and called
				 * with the same clientData) but called at the
				 * start of the deletion process, so there is
				 * a chance for code to do stuff inside the
				 * namespace before deletion completes. */
} Namespace;

/*
 * An entry on a namespace's command resolution path.
 */

struct NamespacePathEntry {
    Namespace *nsPtr;		/* What does this path entry point to? If it
				 * is NULL, this path entry points is
				 * redundant and should be skipped. */
    Namespace *creatorNsPtr;	/* Where does this path entry point from? This
				 * allows for efficient invalidation of
				 * references when the path entry's target
				 * updates its current list of defined
				 * commands. */
    NamespacePathEntry *prevPtr, *nextPtr;
				/* Linked list pointers or NULL at either end
				 * of the list that hangs off Namespace's
				 * commandPathSourceList field. */
};

/*
 * Flags used to represent the status of a namespace:
 *
 * NS_DYING -	1 means Tcl_DeleteNamespace has been called to delete the
 *		namespace but there are still active call frames on the Tcl
 *		stack that refer to the namespace. When the last call frame
 *		referring to it has been popped, it's variables and command
 *		will be destroyed and it will be marked "dead" (NS_DEAD). The
 *		namespace can no longer be looked up by name.
 * NS_DEAD -	1 means Tcl_DeleteNamespace has been called to delete the
 *		namespace and no call frames still refer to it. Its variables
 *		and command have already been destroyed. This bit allows the
 *		namespace resolution code to recognize that the namespace is
 *		"deleted". When the last namespaceName object in any byte code
 *		unit that refers to the namespace has been freed (i.e., when
 *		the namespace's refCount is 0), the namespace's storage will
 *		be freed.
 * NS_KILLED -	1 means that TclTeardownNamespace has already been called on
 *		this namespace and it should not be called again [Bug 1355942]
 * NS_SUPPRESS_COMPILATION -
 *		Marks the commands in this namespace for not being compiled,
 *		forcing them to be looked up every time.
 */

#define NS_DYING	0x01
#define NS_DEAD		0x02
#define NS_KILLED	0x04
#define NS_SUPPRESS_COMPILATION	0x08

/*
 * Flags passed to TclGetNamespaceForQualName:
 *
 * TCL_GLOBAL_ONLY		- (see tcl.h) Look only in the global ns.
 * TCL_NAMESPACE_ONLY		- (see tcl.h) Look only in the context ns.
 * TCL_CREATE_NS_IF_UNKNOWN	- Create unknown namespaces.
 * TCL_FIND_ONLY_NS		- The name sought is a namespace name.
 */

#define TCL_CREATE_NS_IF_UNKNOWN	0x800
#define TCL_FIND_ONLY_NS		0x1000

/*
 * The client data for an ensemble command. This consists of the table of
 * commands that are actually exported by the namespace, and an epoch counter
 * that, combined with the exportLookupEpoch field of the namespace structure,
 * defines whether the table contains valid data or will need to be recomputed
 * next time the ensemble command is called.
 */

typedef struct EnsembleConfig {
    Namespace *nsPtr;		/* The namespace backing this ensemble up. */
    Tcl_Command token;		/* The token for the command that provides
				 * ensemble support for the namespace, or NULL
				 * if the command has been deleted (or never
				 * existed; the global namespace never has an
				 * ensemble command.) */
    size_t epoch;		/* The epoch at which this ensemble's table of
				 * exported commands is valid. */
    char **subcommandArrayPtr;	/* Array of ensemble subcommand names. At all
				 * consistent points, this will have the same
				 * number of entries as there are entries in
				 * the subcommandTable hash. */
    Tcl_HashTable subcommandTable;
				/* Hash table of ensemble subcommand names,
				 * which are its keys so this also provides
				 * the storage management for those subcommand
				 * names. The contents of the entry values are
				 * object version the prefix lists to use when
				 * substituting for the command/subcommand to
				 * build the ensemble implementation command.
				 * Has to be stored here as well as in
				 * subcommandDict because that field is NULL
				 * when we are deriving the ensemble from the
				 * namespace exports list. FUTURE WORK: use
				 * object hash table here. */
    struct EnsembleConfig *next;/* The next ensemble in the linked list of
				 * ensembles associated with a namespace. If
				 * this field points to this ensemble, the
				 * structure has already been unlinked from
				 * all lists, and cannot be found by scanning
				 * the list from the namespace's ensemble
				 * field. */
    int flags;			/* ORed combo of TCL_ENSEMBLE_PREFIX,
				 * ENSEMBLE_DEAD and ENSEMBLE_COMPILE. */

    /* OBJECT FIELDS FOR ENSEMBLE CONFIGURATION */

    Tcl_Obj *subcommandDict;	/* Dictionary providing mapping from
				 * subcommands to their implementing command
				 * prefixes, or NULL if we are to build the
				 * map automatically from the namespace
				 * exports. */
    Tcl_Obj *subcmdList;	/* List of commands that this ensemble
				 * actually provides, and whose implementation
				 * will be built using the subcommandDict (if
				 * present and defined) and by simple mapping
				 * to the namespace otherwise. If NULL,
				 * indicates that we are using the (dynamic)
				 * list of currently exported commands. */
    Tcl_Obj *unknownHandler;	/* Script prefix used to handle the case when
				 * no match is found (according to the rule
				 * defined by flag bit TCL_ENSEMBLE_PREFIX) or
				 * NULL to use the default error-generating
				 * behaviour. The script execution gets all
				 * the arguments to the ensemble command
				 * (including objv[0]) and will have the
				 * results passed directly back to the caller
				 * (including the error code) unless the code
				 * is TCL_CONTINUE in which case the
				 * subcommand will be reparsed by the ensemble
				 * core, presumably because the ensemble
				 * itself has been updated. */
    Tcl_Obj *parameterList;	/* List of ensemble parameter names. */
    int numParameters;		/* Cached number of parameters. This is either
				 * 0 (if the parameterList field is NULL) or
				 * the length of the list in the parameterList
				 * field. */
} EnsembleConfig;

/*
 * Various bits for the EnsembleConfig.flags field.
 */

#define ENSEMBLE_DEAD	0x1	/* Flag value to say that the ensemble is dead
				 * and on its way out. */
#define ENSEMBLE_COMPILE 0x4	/* Flag to enable bytecode compilation of an
				 * ensemble. */

/*
 *----------------------------------------------------------------
 * Data structures related to variables. These are used primarily in tclVar.c
 *----------------------------------------------------------------
 */

/*
 * The following structure defines a variable trace, which is used to invoke a
 * specific C procedure whenever certain operations are performed on a
 * variable.
 */

typedef struct VarTrace {
    Tcl_VarTraceProc *traceProc;/* Procedure to call when operations given by
				 * flags are performed on variable. */
    void *clientData;	/* Argument to pass to proc. */
    int flags;			/* What events the trace procedure is
				 * interested in: OR-ed combination of
				 * TCL_TRACE_READS, TCL_TRACE_WRITES,
				 * TCL_TRACE_UNSETS and TCL_TRACE_ARRAY. */
    struct VarTrace *nextPtr;	/* Next in list of traces associated with a
				 * particular variable. */
} VarTrace;

/*
 * The following structure defines a command trace, which is used to invoke a
 * specific C procedure whenever certain operations are performed on a
 * command.
 */

typedef struct CommandTrace {
    Tcl_CommandTraceProc *traceProc;
				/* Procedure to call when operations given by
				 * flags are performed on command. */
    void *clientData;	/* Argument to pass to proc. */
    int flags;			/* What events the trace procedure is
				 * interested in: OR-ed combination of
				 * TCL_TRACE_RENAME, TCL_TRACE_DELETE. */
    struct CommandTrace *nextPtr;
				/* Next in list of traces associated with a
				 * particular command. */
    size_t refCount;	/* Used to ensure this structure is not
				 * deleted too early. Keeps track of how many
				 * pieces of code have a pointer to this
				 * structure. */
} CommandTrace;

/*
 * When a command trace is active (i.e. its associated procedure is executing)
 * one of the following structures is linked into a list associated with the
 * command's interpreter. The information in the structure is needed in order
 * for Tcl to behave reasonably if traces are deleted while traces are active.
 */

typedef struct ActiveCommandTrace {
    struct Command *cmdPtr;	/* Command that's being traced. */
    struct ActiveCommandTrace *nextPtr;
				/* Next in list of all active command traces
				 * for the interpreter, or NULL if no more. */
    CommandTrace *nextTracePtr;	/* Next trace to check after current trace
				 * procedure returns; if this trace gets
				 * deleted, must update pointer to avoid using
				 * free'd memory. */
    int reverseScan;		/* Boolean set true when traces are scanning
				 * in reverse order. */
} ActiveCommandTrace;

/*
 * When a variable trace is active (i.e. its associated procedure is
 * executing) one of the following structures is linked into a list associated
 * with the variable's interpreter. The information in the structure is needed
 * in order for Tcl to behave reasonably if traces are deleted while traces
 * are active.
 */

typedef struct ActiveVarTrace {
    struct Var *varPtr;		/* Variable that's being traced. */
    struct ActiveVarTrace *nextPtr;
				/* Next in list of all active variable traces
				 * for the interpreter, or NULL if no more. */
    VarTrace *nextTracePtr;	/* Next trace to check after current trace
				 * procedure returns; if this trace gets
				 * deleted, must update pointer to avoid using
				 * free'd memory. */
} ActiveVarTrace;

/*
 * The structure below defines a variable, which associates a string name with
 * a Tcl_Obj value. These structures are kept in procedure call frames (for
 * local variables recognized by the compiler) or in the heap (for global
 * variables and any variable not known to the compiler). For each Var
 * structure in the heap, a hash table entry holds the variable name and a
 * pointer to the Var structure.
 */

typedef struct Var {
    int flags;			/* Miscellaneous bits of information about
				 * variable. See below for definitions. */
    union {
	Tcl_Obj *objPtr;	/* The variable's object value. Used for
				 * scalar variables and array elements. */
	TclVarHashTable *tablePtr;/* For array variables, this points to
				 * information about the hash table used to
				 * implement the associative array. Points to
				 * Tcl_Alloc-ed data. */
	struct Var *linkPtr;	/* If this is a global variable being referred
				 * to in a procedure, or a variable created by
				 * "upvar", this field points to the
				 * referenced variable's Var struct. */
    } value;
} Var;

typedef struct VarInHash {
    Var var;
    size_t refCount;		/* Counts number of active uses of this
				 * variable: 1 for the entry in the hash
				 * table, 1 for each additional variable whose
				 * linkPtr points here, 1 for each nested
				 * trace active on variable, and 1 if the
				 * variable is a namespace variable. This
				 * record can't be deleted until refCount
				 * becomes 0. */
    Tcl_HashEntry entry;	/* The hash table entry that refers to this
				 * variable. This is used to find the name of
				 * the variable and to delete it from its
				 * hashtable if it is no longer needed. It
				 * also holds the variable's name. */
} VarInHash;

/*
 * Flag bits for variables. The first two (VAR_ARRAY and VAR_LINK) are
 * mutually exclusive and give the "type" of the variable. If none is set,
 * this is a scalar variable.
 *
 * VAR_ARRAY -			1 means this is an array variable rather than
 *				a scalar variable or link. The "tablePtr"
 *				field points to the array's hashtable for its
 *				elements.
 * VAR_LINK -			1 means this Var structure contains a pointer
 *				to another Var structure that either has the
 *				real value or is itself another VAR_LINK
 *				pointer. Variables like this come about
 *				through "upvar" and "global" commands, or
 *				through references to variables in enclosing
 *				namespaces.
 *
 * Flags that indicate the type and status of storage; none is set for
 * compiled local variables (Var structs).
 *
 * VAR_IN_HASHTABLE -		1 means this variable is in a hashtable and
 *				the Var structure is malloced. 0 if it is a
 *				local variable that was assigned a slot in a
 *				procedure frame by the compiler so the Var
 *				storage is part of the call frame.
 * VAR_DEAD_HASH		1 means that this var's entry in the hashtable
 *				has already been deleted.
 * VAR_ARRAY_ELEMENT -		1 means that this variable is an array
 *				element, so it is not legal for it to be an
 *				array itself (the VAR_ARRAY flag had better
 *				not be set).
 * VAR_NAMESPACE_VAR -		1 means that this variable was declared as a
 *				namespace variable. This flag ensures it
 *				persists until its namespace is destroyed or
 *				until the variable is unset; it will persist
 *				even if it has not been initialized and is
 *				marked undefined. The variable's refCount is
 *				incremented to reflect the "reference" from
 *				its namespace.
 *
 * Flag values relating to the variable's trace and search status.
 *
 * VAR_TRACED_READ
 * VAR_TRACED_WRITE
 * VAR_TRACED_UNSET
 * VAR_TRACED_ARRAY
 * VAR_TRACE_ACTIVE -		1 means that trace processing is currently
 *				underway for a read or write access, so new
 *				read or write accesses should not cause trace
 *				procedures to be called and the variable can't
 *				be deleted.
 * VAR_SEARCH_ACTIVE
 *
 * The following additional flags are used with the CompiledLocal type defined
 * below:
 *
 * VAR_ARGUMENT -		1 means that this variable holds a procedure
 *				argument.
 * VAR_TEMPORARY -		1 if the local variable is an anonymous
 *				temporary variable. Temporaries have a NULL
 *				name.
 * VAR_RESOLVED -		1 if name resolution has been done for this
 *				variable.
 * VAR_IS_ARGS			1 if this variable is the last argument and is
 *				named "args".
 */

/*
 * FLAGS RENUMBERED: everything breaks already, make things simpler.
 *
 * IMPORTANT: skip the values 0x10, 0x20, 0x40, 0x800 corresponding to
 * TCL_TRACE_(READS/WRITES/UNSETS/ARRAY): makes code simpler in tclTrace.c
 *
 * Keep the flag values for VAR_ARGUMENT and VAR_TEMPORARY so that old values
 * in precompiled scripts keep working.
 */

/* Type of value (0 is scalar) */
#define VAR_ARRAY		0x1
#define VAR_LINK		0x2

/* Type of storage (0 is compiled local) */
#define VAR_IN_HASHTABLE	0x4
#define VAR_DEAD_HASH		0x8
#define VAR_ARRAY_ELEMENT	0x1000
#define VAR_NAMESPACE_VAR	0x80	/* KEEP OLD VALUE for Itcl */

#define VAR_ALL_HASH \
	(VAR_IN_HASHTABLE|VAR_DEAD_HASH|VAR_NAMESPACE_VAR|VAR_ARRAY_ELEMENT)

/* Trace and search state. */

#define VAR_TRACED_READ		0x10	/* TCL_TRACE_READS */
#define VAR_TRACED_WRITE	0x20	/* TCL_TRACE_WRITES */
#define VAR_TRACED_UNSET	0x40	/* TCL_TRACE_UNSETS */
#define VAR_TRACED_ARRAY	0x800	/* TCL_TRACE_ARRAY */
#define VAR_TRACE_ACTIVE	0x2000
#define VAR_SEARCH_ACTIVE	0x4000
#define VAR_ALL_TRACES \
	(VAR_TRACED_READ|VAR_TRACED_WRITE|VAR_TRACED_ARRAY|VAR_TRACED_UNSET)

/* Special handling on initialisation (only CompiledLocal). */
#define VAR_ARGUMENT		0x100	/* KEEP OLD VALUE! See tclProc.c */
#define VAR_TEMPORARY		0x200	/* KEEP OLD VALUE! See tclProc.c */
#define VAR_IS_ARGS		0x400
#define VAR_RESOLVED		0x8000

/*
 * Macros to ensure that various flag bits are set properly for variables.
 * The ANSI C "prototypes" for these macros are:
 *
 * MODULE_SCOPE void	TclSetVarScalar(Var *varPtr);
 * MODULE_SCOPE void	TclSetVarArray(Var *varPtr);
 * MODULE_SCOPE void	TclSetVarLink(Var *varPtr);
 * MODULE_SCOPE void	TclSetVarArrayElement(Var *varPtr);
 * MODULE_SCOPE void	TclSetVarUndefined(Var *varPtr);
 * MODULE_SCOPE void	TclClearVarUndefined(Var *varPtr);
 */

#define TclSetVarScalar(varPtr) \
    (varPtr)->flags &= ~(VAR_ARRAY|VAR_LINK)

#define TclSetVarArray(varPtr) \
    (varPtr)->flags = ((varPtr)->flags & ~VAR_LINK) | VAR_ARRAY

#define TclSetVarLink(varPtr) \
    (varPtr)->flags = ((varPtr)->flags & ~VAR_ARRAY) | VAR_LINK

#define TclSetVarArrayElement(varPtr) \
    (varPtr)->flags = ((varPtr)->flags & ~VAR_ARRAY) | VAR_ARRAY_ELEMENT

#define TclSetVarUndefined(varPtr) \
    (varPtr)->flags &= ~(VAR_ARRAY|VAR_LINK);\
    (varPtr)->value.objPtr = NULL

#define TclClearVarUndefined(varPtr)

#define TclSetVarTraceActive(varPtr) \
    (varPtr)->flags |= VAR_TRACE_ACTIVE

#define TclClearVarTraceActive(varPtr) \
    (varPtr)->flags &= ~VAR_TRACE_ACTIVE

#define TclSetVarNamespaceVar(varPtr) \
    if (!TclIsVarNamespaceVar(varPtr)) {\
	(varPtr)->flags |= VAR_NAMESPACE_VAR;\
	if (TclIsVarInHash(varPtr)) {\
	    ((VarInHash *)(varPtr))->refCount++;\
	}\
    }

#define TclClearVarNamespaceVar(varPtr) \
    if (TclIsVarNamespaceVar(varPtr)) {\
	(varPtr)->flags &= ~VAR_NAMESPACE_VAR;\
	if (TclIsVarInHash(varPtr)) {\
	    ((VarInHash *)(varPtr))->refCount--;\
	}\
    }

/*
 * Macros to read various flag bits of variables.
 * The ANSI C "prototypes" for these macros are:
 *
 * MODULE_SCOPE int	TclIsVarScalar(Var *varPtr);
 * MODULE_SCOPE int	TclIsVarLink(Var *varPtr);
 * MODULE_SCOPE int	TclIsVarArray(Var *varPtr);
 * MODULE_SCOPE int	TclIsVarUndefined(Var *varPtr);
 * MODULE_SCOPE int	TclIsVarArrayElement(Var *varPtr);
 * MODULE_SCOPE int	TclIsVarTemporary(Var *varPtr);
 * MODULE_SCOPE int	TclIsVarArgument(Var *varPtr);
 * MODULE_SCOPE int	TclIsVarResolved(Var *varPtr);
 */

#define TclIsVarScalar(varPtr) \
    !((varPtr)->flags & (VAR_ARRAY|VAR_LINK))

#define TclIsVarLink(varPtr) \
    ((varPtr)->flags & VAR_LINK)

#define TclIsVarArray(varPtr) \
    ((varPtr)->flags & VAR_ARRAY)

#define TclIsVarUndefined(varPtr) \
    ((varPtr)->value.objPtr == NULL)

#define TclIsVarArrayElement(varPtr) \
    ((varPtr)->flags & VAR_ARRAY_ELEMENT)

#define TclIsVarNamespaceVar(varPtr) \
    ((varPtr)->flags & VAR_NAMESPACE_VAR)

#define TclIsVarTemporary(varPtr) \
    ((varPtr)->flags & VAR_TEMPORARY)

#define TclIsVarArgument(varPtr) \
    ((varPtr)->flags & VAR_ARGUMENT)

#define TclIsVarResolved(varPtr) \
    ((varPtr)->flags & VAR_RESOLVED)

#define TclIsVarTraceActive(varPtr) \
    ((varPtr)->flags & VAR_TRACE_ACTIVE)

#define TclIsVarTraced(varPtr) \
    ((varPtr)->flags & VAR_ALL_TRACES)

#define TclIsVarInHash(varPtr) \
    ((varPtr)->flags & VAR_IN_HASHTABLE)

#define TclIsVarDeadHash(varPtr) \
    ((varPtr)->flags & VAR_DEAD_HASH)

#define TclGetVarNsPtr(varPtr) \
    (TclIsVarInHash(varPtr) \
	? ((TclVarHashTable *) ((((VarInHash *) (varPtr))->entry.tablePtr)))->nsPtr \
	: NULL)

#define VarHashRefCount(varPtr) \
    ((VarInHash *) (varPtr))->refCount

/*
 * Macros for direct variable access by TEBC.
 */

#define TclIsVarDirectReadable(varPtr) \
    (   !((varPtr)->flags & (VAR_ARRAY|VAR_LINK|VAR_TRACED_READ)) \
    &&  (varPtr)->value.objPtr)

#define TclIsVarDirectWritable(varPtr) \
    !((varPtr)->flags & (VAR_ARRAY|VAR_LINK|VAR_TRACED_WRITE|VAR_DEAD_HASH))

#define TclIsVarDirectUnsettable(varPtr) \
    !((varPtr)->flags & (VAR_ARRAY|VAR_LINK|VAR_TRACED_READ|VAR_TRACED_WRITE|VAR_TRACED_UNSET|VAR_DEAD_HASH))

#define TclIsVarDirectModifyable(varPtr) \
    (   !((varPtr)->flags & (VAR_ARRAY|VAR_LINK|VAR_TRACED_READ|VAR_TRACED_WRITE)) \
    &&  (varPtr)->value.objPtr)

#define TclIsVarDirectReadable2(varPtr, arrayPtr) \
    (TclIsVarDirectReadable(varPtr) &&\
	(!(arrayPtr) || !((arrayPtr)->flags & VAR_TRACED_READ)))

#define TclIsVarDirectWritable2(varPtr, arrayPtr) \
    (TclIsVarDirectWritable(varPtr) &&\
	(!(arrayPtr) || !((arrayPtr)->flags & VAR_TRACED_WRITE)))

#define TclIsVarDirectModifyable2(varPtr, arrayPtr) \
    (TclIsVarDirectModifyable(varPtr) &&\
	(!(arrayPtr) || !((arrayPtr)->flags & (VAR_TRACED_READ|VAR_TRACED_WRITE))))

/*
 *----------------------------------------------------------------
 * Data structures related to procedures. These are used primarily in
 * tclProc.c, tclCompile.c, and tclExecute.c.
 *----------------------------------------------------------------
 */

/*
 * Forward declaration to prevent an error when the forward reference to
 * Command is encountered in the Proc and ImportRef types declared below.
 */

struct Command;

/*
 * The variable-length structure below describes a local variable of a
 * procedure that was recognized by the compiler. These variables have a name,
 * an element in the array of compiler-assigned local variables in the
 * procedure's call frame, and various other items of information. If the
 * local variable is a formal argument, it may also have a default value. The
 * compiler can't recognize local variables whose names are expressions (these
 * names are only known at runtime when the expressions are evaluated) or
 * local variables that are created as a result of an "upvar" or "uplevel"
 * command. These other local variables are kept separately in a hash table in
 * the call frame.
 */

typedef struct CompiledLocal {
    struct CompiledLocal *nextPtr;
				/* Next compiler-recognized local variable for
				 * this procedure, or NULL if this is the last
				 * local. */
    size_t nameLength;		/* The number of bytes in local variable's name.
				 * Among others used to speed up var lookups. */
    int frameIndex;		/* Index in the array of compiler-assigned
				 * variables in the procedure call frame. */
    int flags;			/* Flag bits for the local variable. Same as
				 * the flags for the Var structure above,
				 * although only VAR_ARGUMENT, VAR_TEMPORARY,
				 * and VAR_RESOLVED make sense. */
    Tcl_Obj *defValuePtr;	/* Pointer to the default value of an
				 * argument, if any. NULL if not an argument
				 * or, if an argument, no default value. */
    Tcl_ResolvedVarInfo *resolveInfo;
				/* Customized variable resolution info
				 * supplied by the Tcl_ResolveCompiledVarProc
				 * associated with a namespace. Each variable
				 * is marked by a unique tag during
				 * compilation, and that same tag is used to
				 * find the variable at runtime. */
    char name[1];		/* Name of the local variable starts here. If
				 * the name is NULL, this will just be '\0'.
				 * The actual size of this field will be large
				 * enough to hold the name. MUST BE THE LAST
				 * FIELD IN THE STRUCTURE! */
} CompiledLocal;

/*
 * The structure below defines a command procedure, which consists of a
 * collection of Tcl commands plus information about arguments and other local
 * variables recognized at compile time.
 */

typedef struct Proc {
    struct Interp *iPtr;	/* Interpreter for which this command is
				 * defined. */
    size_t refCount;		/* Reference count: 1 if still present in
				 * command table plus 1 for each call to the
				 * procedure that is currently active. This
				 * structure can be freed when refCount
				 * becomes zero. */
    struct Command *cmdPtr;	/* Points to the Command structure for this
				 * procedure. This is used to get the
				 * namespace in which to execute the
				 * procedure. */
    Tcl_Obj *bodyPtr;		/* Points to the ByteCode object for
				 * procedure's body command. */
    int numArgs;		/* Number of formal parameters. */
    int numCompiledLocals;	/* Count of local variables recognized by the
				 * compiler including arguments and
				 * temporaries. */
    CompiledLocal *firstLocalPtr;
				/* Pointer to first of the procedure's
				 * compiler-allocated local variables, or NULL
				 * if none. The first numArgs entries in this
				 * list describe the procedure's formal
				 * arguments. */
    CompiledLocal *lastLocalPtr;/* Pointer to the last allocated local
				 * variable or NULL if none. This has frame
				 * index (numCompiledLocals-1). */
} Proc;

/*
 * The type of functions called to process errors found during the execution
 * of a procedure (or lambda term or ...).
 */

typedef void (ProcErrorProc)(Tcl_Interp *interp, Tcl_Obj *procNameObj);

/*
 * The structure below defines a command trace. This is used to allow Tcl
 * clients to find out whenever a command is about to be executed.
 */

typedef struct Trace {
    int level;			/* Only trace commands at nesting level less
				 * than or equal to this. */
    Tcl_CmdObjTraceProc *proc;	/* Procedure to call to trace command. */
    void *clientData;	/* Arbitrary value to pass to proc. */
    struct Trace *nextPtr;	/* Next in list of traces for this interp. */
    int flags;			/* Flags governing the trace - see
				 * Tcl_CreateObjTrace for details. */
    Tcl_CmdObjTraceDeleteProc *delProc;
				/* Procedure to call when trace is deleted. */
} Trace;

/*
 * When an interpreter trace is active (i.e. its associated procedure is
 * executing), one of the following structures is linked into a list
 * associated with the interpreter. The information in the structure is needed
 * in order for Tcl to behave reasonably if traces are deleted while traces
 * are active.
 */

typedef struct ActiveInterpTrace {
    struct ActiveInterpTrace *nextPtr;
				/* Next in list of all active command traces
				 * for the interpreter, or NULL if no more. */
    Trace *nextTracePtr;	/* Next trace to check after current trace
				 * procedure returns; if this trace gets
				 * deleted, must update pointer to avoid using
				 * free'd memory. */
    int reverseScan;		/* Boolean set true when traces are scanning
				 * in reverse order. */
} ActiveInterpTrace;

/*
 * Flag values designating types of execution traces. See tclTrace.c for
 * related flag values.
 *
 * TCL_TRACE_ENTER_EXEC		- triggers enter/enterstep traces.
 * 				- passed to Tcl_CreateObjTrace to set up
 *				  "enterstep" traces.
 * TCL_TRACE_LEAVE_EXEC		- triggers leave/leavestep traces.
 * 				- passed to Tcl_CreateObjTrace to set up
 *				  "leavestep" traces.
 */

#define TCL_TRACE_ENTER_EXEC	1
#define TCL_TRACE_LEAVE_EXEC	2

/*
 * The structure below defines an entry in the assocData hash table which is
 * associated with an interpreter. The entry contains a pointer to a function
 * to call when the interpreter is deleted, and a pointer to a user-defined
 * piece of data.
 */

typedef struct AssocData {
    Tcl_InterpDeleteProc *proc;	/* Proc to call when deleting. */
    void *clientData;	/* Value to pass to proc. */
} AssocData;

/*
 * The structure below defines a call frame. A call frame defines a naming
 * context for a procedure call: its local naming scope (for local variables)
 * and its global naming scope (a namespace, perhaps the global :: namespace).
 * A call frame can also define the naming context for a namespace eval or
 * namespace inscope command: the namespace in which the command's code should
 * execute. The Tcl_CallFrame structures exist only while procedures or
 * namespace eval/inscope's are being executed, and provide a kind of Tcl call
 * stack.
 *
 * WARNING!! The structure definition must be kept consistent with the
 * Tcl_CallFrame structure in tcl.h. If you change one, change the other.
 */

/*
 * Will be grown to contain: pointers to the varnames (allocated at the end),
 * plus the init values for each variable (suitable to be memcopied on init)
 */

typedef struct LocalCache {
    size_t refCount;
    int numVars;
    Tcl_Obj *varName0;
} LocalCache;

#define localName(framePtr, i) \
    ((&((framePtr)->localCachePtr->varName0))[(i)])

MODULE_SCOPE void	TclFreeLocalCache(Tcl_Interp *interp,
			    LocalCache *localCachePtr);

typedef struct CallFrame {
    Namespace *nsPtr;		/* Points to the namespace used to resolve
				 * commands and global variables. */
    int isProcCallFrame;	/* If 0, the frame was pushed to execute a
				 * namespace command and var references are
				 * treated as references to namespace vars;
				 * varTablePtr and compiledLocals are ignored.
				 * If FRAME_IS_PROC is set, the frame was
				 * pushed to execute a Tcl procedure and may
				 * have local vars. */
    int objc;			/* This and objv below describe the arguments
				 * for this procedure call. */
    Tcl_Obj *const *objv;	/* Array of argument objects. */
    struct CallFrame *callerPtr;
				/* Value of interp->framePtr when this
				 * procedure was invoked (i.e. next higher in
				 * stack of all active procedures). */
    struct CallFrame *callerVarPtr;
				/* Value of interp->varFramePtr when this
				 * procedure was invoked (i.e. determines
				 * variable scoping within caller). Same as
				 * callerPtr unless an "uplevel" command or
				 * something equivalent was active in the
				 * caller). */
    int level;			/* Level of this procedure, for "uplevel"
				 * purposes (i.e. corresponds to nesting of
				 * callerVarPtr's, not callerPtr's). 1 for
				 * outermost procedure, 0 for top-level. */
    Proc *procPtr;		/* Points to the structure defining the called
				 * procedure. Used to get information such as
				 * the number of compiled local variables
				 * (local variables assigned entries ["slots"]
				 * in the compiledLocals array below). */
    TclVarHashTable *varTablePtr;
				/* Hash table containing local variables not
				 * recognized by the compiler, or created at
				 * execution time through, e.g., upvar.
				 * Initially NULL and created if needed. */
    int numCompiledLocals;	/* Count of local variables recognized by the
				 * compiler including arguments. */
    Var *compiledLocals;	/* Points to the array of local variables
				 * recognized by the compiler. The compiler
				 * emits code that refers to these variables
				 * using an index into this array. */
    void *clientData;	/* Pointer to some context that is used by
				 * object systems. The meaning of the contents
				 * of this field is defined by the code that
				 * sets it, and it should only ever be set by
				 * the code that is pushing the frame. In that
				 * case, the code that sets it should also
				 * have some means of discovering what the
				 * meaning of the value is, which we do not
				 * specify. */
    LocalCache *localCachePtr;
    Tcl_Obj    *tailcallPtr;
				/* NULL if no tailcall is scheduled */
} CallFrame;

#define FRAME_IS_PROC	0x1
#define FRAME_IS_LAMBDA 0x2
#define FRAME_IS_METHOD	0x4	/* The frame is a method body, and the frame's
				 * clientData field contains a CallContext
				 * reference. Part of TIP#257. */
#define FRAME_IS_OO_DEFINE 0x8	/* The frame is part of the inside workings of
				 * the [oo::define] command; the clientData
				 * field contains an Object reference that has
				 * been confirmed to refer to a class. Part of
				 * TIP#257. */
#define FRAME_IS_PRIVATE_DEFINE 0x10
				/* Marks this frame as being used for private
				 * declarations with [oo::define]. Usually
				 * OR'd with FRAME_IS_OO_DEFINE. TIP#500. */

/*
 * TIP #280
 * The structure below defines a command frame. A command frame provides
 * location information for all commands executing a tcl script (source, eval,
 * uplevel, procedure bodies, ...). The runtime structure essentially contains
 * the stack trace as it would be if the currently executing command were to
 * throw an error.
 *
 * For commands where it makes sense it refers to the associated CallFrame as
 * well.
 *
 * The structures are chained in a single list, with the top of the stack
 * anchored in the Interp structure.
 *
 * Instances can be allocated on the C stack, or the heap, the former making
 * cleanup a bit simpler.
 */

typedef struct CmdFrame {
    /*
     * General data. Always available.
     */

    int type;			/* Values see below. */
    int level;			/* Number of frames in stack, prevent O(n)
				 * scan of list. */
    int *line;			/* Lines the words of the command start on. */
    int nline;
    CallFrame *framePtr;	/* Procedure activation record, may be
				 * NULL. */
    struct CmdFrame *nextPtr;	/* Link to calling frame. */
    /*
     * Data needed for Eval vs TEBC
     *
     * EXECUTION CONTEXTS and usage of CmdFrame
     *
     * Field	  TEBC		  EvalEx
     * =======	  ====		  ======
     * level	  yes		  yes
     * type	  BC/PREBC	  SRC/EVAL
     * line0	  yes		  yes
     * framePtr	  yes		  yes
     * =======	  ====		  ======
     *
     * =======	  ====		  ========= union data
     * line1	  -		  yes
     * line3	  -		  yes
     * path	  -		  yes
     * -------	  ----		  ------
     * codePtr	  yes		  -
     * pc	  yes		  -
     * =======	  ====		  ======
     *
     * =======	  ====		  ========= union cmd
     * str.cmd	  yes		  yes
     * str.len	  yes		  yes
     * -------	  ----		  ------
     */

    union {
	struct {
	    Tcl_Obj *path;	/* Path of the sourced file the command is
				 * in. */
	} eval;
	struct {
	    const void *codePtr;/* Byte code currently executed... */
	    const char *pc;	/* ... and instruction pointer. */
	} tebc;
    } data;
    Tcl_Obj *cmdObj;
    const char *cmd;		/* The executed command, if possible... */
    size_t len;			/* ... and its length. */
    const struct CFWordBC *litarg;
				/* Link to set of literal arguments which have
				 * ben pushed on the lineLABCPtr stack by
				 * TclArgumentBCEnter(). These will be removed
				 * by TclArgumentBCRelease. */
} CmdFrame;

typedef struct CFWord {
    CmdFrame *framePtr;		/* CmdFrame to access. */
    int word;			/* Index of the word in the command. */
    size_t refCount;		/* Number of times the word is on the
				 * stack. */
} CFWord;

typedef struct CFWordBC {
    CmdFrame *framePtr;		/* CmdFrame to access. */
    size_t pc;			/* Instruction pointer of a command in
				 * ExtCmdLoc.loc[.] */
    int word;			/* Index of word in
				 * ExtCmdLoc.loc[cmd]->line[.] */
    struct CFWordBC *prevPtr;	/* Previous entry in stack for same Tcl_Obj. */
    struct CFWordBC *nextPtr;	/* Next entry for same command call. See
				 * CmdFrame litarg field for the list start. */
    Tcl_Obj *obj;		/* Back reference to hashtable key */
} CFWordBC;

/*
 * Structure to record the locations of invisible continuation lines in
 * literal scripts, as character offset from the beginning of the script. Both
 * compiler and direct evaluator use this information to adjust their line
 * counters when tracking through the script, because when it is invoked the
 * continuation line marker as a whole has been removed already, meaning that
 * the \n which was part of it is gone as well, breaking regular line
 * tracking.
 *
 * These structures are allocated and filled by both the function
 * TclSubstTokens() in the file "tclParse.c" and its caller TclEvalEx() in the
 * file "tclBasic.c", and stored in the thread-global hashtable "lineCLPtr" in
 * file "tclObj.c". They are used by the functions TclSetByteCodeFromAny() and
 * TclCompileScript(), both found in the file "tclCompile.c". Their memory is
 * released by the function TclFreeObj(), in the file "tclObj.c", and also by
 * the function TclThreadFinalizeObjects(), in the same file.
 */

#define CLL_END		(-1)

typedef struct ContLineLoc {
    int num;			/* Number of entries in loc, not counting the
				 * final -1 marker entry. */
    int loc[1];			/* Table of locations, as character offsets.
				 * The table is allocated as part of the
				 * structure, extending behind the nominal end
				 * of the structure. An entry containing the
				 * value -1 is put after the last location, as
				 * end-marker/sentinel. */
} ContLineLoc;

/*
 * The following macros define the allowed values for the type field of the
 * CmdFrame structure above. Some of the values occur only in the extended
 * location data referenced via the 'baseLocPtr'.
 *
 * TCL_LOCATION_EVAL	  : Frame is for a script evaluated by EvalEx.
 * TCL_LOCATION_BC	  : Frame is for bytecode.
 * TCL_LOCATION_PREBC	  : Frame is for precompiled bytecode.
 * TCL_LOCATION_SOURCE	  : Frame is for a script evaluated by EvalEx, from a
 *			    sourced file.
 * TCL_LOCATION_PROC	  : Frame is for bytecode of a procedure.
 *
 * A TCL_LOCATION_BC type in a frame can be overridden by _SOURCE and _PROC
 * types, per the context of the byte code in execution.
 */

#define TCL_LOCATION_EVAL	(0) /* Location in a dynamic eval script. */
#define TCL_LOCATION_BC		(2) /* Location in byte code. */
#define TCL_LOCATION_PREBC	(3) /* Location in precompiled byte code, no
				     * location. */
#define TCL_LOCATION_SOURCE	(4) /* Location in a file. */
#define TCL_LOCATION_PROC	(5) /* Location in a dynamic proc. */
#define TCL_LOCATION_LAST	(6) /* Number of values in the enum. */

/*
 * Structure passed to describe procedure-like "procedures" that are not
 * procedures (e.g. a lambda) so that their details can be reported correctly
 * by [info frame]. Contains a sub-structure for each extra field.
 */

typedef Tcl_Obj * (GetFrameInfoValueProc)(void *clientData);
typedef struct {
    const char *name;		/* Name of this field. */
    GetFrameInfoValueProc *proc;	/* Function to generate a Tcl_Obj* from the
				 * clientData, or just use the clientData
				 * directly (after casting) if NULL. */
    void *clientData;	/* Context for above function, or Tcl_Obj* if
				 * proc field is NULL. */
} ExtraFrameInfoField;
typedef struct {
    size_t length;			/* Length of array. */
    ExtraFrameInfoField fields[2];
				/* Really as long as necessary, but this is
				 * long enough for nearly anything. */
} ExtraFrameInfo;

/*
 *----------------------------------------------------------------
 * Data structures and procedures related to TclHandles, which are a very
 * lightweight method of preserving enough information to determine if an
 * arbitrary malloc'd block has been deleted.
 *----------------------------------------------------------------
 */

typedef void **TclHandle;

/*
 *----------------------------------------------------------------
 * Experimental flag value passed to Tcl_GetRegExpFromObj. Intended for use
 * only by Expect. It will probably go away in a later release.
 *----------------------------------------------------------------
 */

#define TCL_REG_BOSONLY 002000	/* Prepend \A to pattern so it only matches at
				 * the beginning of the string. */

/*
 * These are a thin layer over TclpThreadKeyDataGet and TclpThreadKeyDataSet
 * when threads are used, or an emulation if there are no threads. These are
 * really internal and Tcl clients should use Tcl_GetThreadData.
 */

MODULE_SCOPE void *	TclThreadDataKeyGet(Tcl_ThreadDataKey *keyPtr);
MODULE_SCOPE void	TclThreadDataKeySet(Tcl_ThreadDataKey *keyPtr,
			    void *data);

/*
 * This is a convenience macro used to initialize a thread local storage ptr.
 */

#define TCL_TSD_INIT(keyPtr) \
	Tcl_GetThreadData((keyPtr), sizeof(ThreadSpecificData))

/*
 *----------------------------------------------------------------
 * Data structures related to bytecode compilation and execution. These are
 * used primarily in tclCompile.c, tclExecute.c, and tclBasic.c.
 *----------------------------------------------------------------
 */

/*
 * Forward declaration to prevent errors when the forward references to
 * Tcl_Parse and CompileEnv are encountered in the procedure type CompileProc
 * declared below.
 */

struct CompileEnv;

/*
 * The type of procedures called by the Tcl bytecode compiler to compile
 * commands. Pointers to these procedures are kept in the Command structure
 * describing each command. The integer value returned by a CompileProc must
 * be one of the following:
 *
 * TCL_OK		Compilation completed normally.
 * TCL_ERROR 		Compilation could not be completed. This can be just a
 * 			judgment by the CompileProc that the command is too
 * 			complex to compile effectively, or it can indicate
 * 			that in the current state of the interp, the command
 * 			would raise an error. The bytecode compiler will not
 * 			do any error reporting at compiler time. Error
 * 			reporting is deferred until the actual runtime,
 * 			because by then changes in the interp state may allow
 * 			the command to be successfully evaluated.
 * TCL_OUT_LINE_COMPILE	A source-compatible alias for TCL_ERROR, kept for the
 * 			sake of old code only.
 */

#define TCL_OUT_LINE_COMPILE	TCL_ERROR

typedef int (CompileProc)(Tcl_Interp *interp, Tcl_Parse *parsePtr,
	struct Command *cmdPtr, struct CompileEnv *compEnvPtr);

/*
 * The type of procedure called from the compilation hook point in
 * SetByteCodeFromAny.
 */

typedef int (CompileHookProc)(Tcl_Interp *interp,
	struct CompileEnv *compEnvPtr, void *clientData);

/*
 * The data structure for a (linked list of) execution stacks.
 */

typedef struct ExecStack {
    struct ExecStack *prevPtr;
    struct ExecStack *nextPtr;
    Tcl_Obj **markerPtr;
    Tcl_Obj **endPtr;
    Tcl_Obj **tosPtr;
    Tcl_Obj *stackWords[1];
} ExecStack;

/*
 * The data structure defining the execution environment for ByteCode's.
 * There is one ExecEnv structure per Tcl interpreter. It holds the evaluation
 * stack that holds command operands and results. The stack grows towards
 * increasing addresses. The member stackPtr points to the stackItems of the
 * currently active execution stack.
 */

typedef struct CorContext {
    struct CallFrame *framePtr;
    struct CallFrame *varFramePtr;
    struct CmdFrame *cmdFramePtr;  /* See Interp.cmdFramePtr */
    Tcl_HashTable *lineLABCPtr;    /* See Interp.lineLABCPtr */
} CorContext;

typedef struct CoroutineData {
    struct Command *cmdPtr;	/* The command handle for the coroutine. */
    struct ExecEnv *eePtr;	/* The special execution environment (stacks,
				 * etc.) for the coroutine. */
    struct ExecEnv *callerEEPtr;/* The execution environment for the caller of
				 * the coroutine, which might be the
				 * interpreter global environment or another
				 * coroutine. */
    CorContext caller;
    CorContext running;
    Tcl_HashTable *lineLABCPtr;    /* See Interp.lineLABCPtr */
    void *stackLevel;
    int auxNumLevels;		/* While the coroutine is running the
				 * numLevels of the create/resume command is
				 * stored here; for suspended coroutines it
				 * holds the nesting numLevels at yield. */
    int nargs;                  /* Number of args required for resuming this
				 * coroutine; -2 means "0 or 1" (default), -1
				 * means "any" */
} CoroutineData;

typedef struct ExecEnv {
    ExecStack *execStackPtr;	/* Points to the first item in the evaluation
				 * stack on the heap. */
    Tcl_Obj *constants[2];	/* Pointers to constant "0" and "1" objs. */
    struct Tcl_Interp *interp;
    struct NRE_callback *callbackPtr;
				/* Top callback in NRE's stack. */
    struct CoroutineData *corPtr;
    int rewind;
} ExecEnv;

#define COR_IS_SUSPENDED(corPtr) \
    ((corPtr)->stackLevel == NULL)

/*
 * The definitions for the LiteralTable and LiteralEntry structures. Each
 * interpreter contains a LiteralTable. It is used to reduce the storage
 * needed for all the Tcl objects that hold the literals of scripts compiled
 * by the interpreter. A literal's object is shared by all the ByteCodes that
 * refer to the literal. Each distinct literal has one LiteralEntry entry in
 * the LiteralTable. A literal table is a specialized hash table that is
 * indexed by the literal's string representation, which may contain null
 * characters.
 *
 * Note that we reduce the space needed for literals by sharing literal
 * objects both within a ByteCode (each ByteCode contains a local
 * LiteralTable) and across all an interpreter's ByteCodes (with the
 * interpreter's global LiteralTable).
 */

typedef struct LiteralEntry {
    struct LiteralEntry *nextPtr;
				/* Points to next entry in this hash bucket or
				 * NULL if end of chain. */
    Tcl_Obj *objPtr;		/* Points to Tcl object that holds the
				 * literal's bytes and length. */
    size_t refCount;		/* If in an interpreter's global literal
				 * table, the number of ByteCode structures
				 * that share the literal object; the literal
				 * entry can be freed when refCount drops to
				 * 0. If in a local literal table, TCL_AUTO_LENGTH. */
    Namespace *nsPtr;		/* Namespace in which this literal is used. We
				 * try to avoid sharing literal non-FQ command
				 * names among different namespaces to reduce
				 * shimmering. */
} LiteralEntry;

typedef struct LiteralTable {
    LiteralEntry **buckets;	/* Pointer to bucket array. Each element
				 * points to first entry in bucket's hash
				 * chain, or NULL. */
    LiteralEntry *staticBuckets[TCL_SMALL_HASH_TABLE];
				/* Bucket array used for small tables to avoid
				 * mallocs and frees. */
<<<<<<< HEAD
    size_t numBuckets;		/* Total number of buckets allocated at
				 * **buckets. */
    size_t numEntries;		/* Total number of entries present in
				 * table. */
    size_t rebuildSize;		/* Enlarge table when numEntries gets to be
=======
    unsigned int numBuckets; /* Total number of buckets allocated at
				 * **buckets. */
    unsigned int numEntries; /* Total number of entries present in
				 * table. */
    unsigned int rebuildSize; /* Enlarge table when numEntries gets to be
>>>>>>> 49d3ac96
				 * this large. */
    size_t mask;		/* Mask value used in hashing function. */
} LiteralTable;

/*
 * The following structure defines for each Tcl interpreter various
 * statistics-related information about the bytecode compiler and
 * interpreter's operation in that interpreter.
 */

#ifdef TCL_COMPILE_STATS
typedef struct ByteCodeStats {
    size_t numExecutions;		/* Number of ByteCodes executed. */
    size_t numCompilations;	/* Number of ByteCodes created. */
    size_t numByteCodesFreed;	/* Number of ByteCodes destroyed. */
    size_t instructionCount[256];	/* Number of times each instruction was
				 * executed. */

    double totalSrcBytes;	/* Total source bytes ever compiled. */
    double totalByteCodeBytes;	/* Total bytes for all ByteCodes. */
    double currentSrcBytes;	/* Src bytes for all current ByteCodes. */
    double currentByteCodeBytes;/* Code bytes in all current ByteCodes. */

    size_t srcCount[32];		/* Source size distribution: # of srcs of
				 * size [2**(n-1)..2**n), n in [0..32). */
    size_t byteCodeCount[32];	/* ByteCode size distribution. */
    size_t lifetimeCount[32];	/* ByteCode lifetime distribution (ms). */

    double currentInstBytes;	/* Instruction bytes-current ByteCodes. */
    double currentLitBytes;	/* Current literal bytes. */
    double currentExceptBytes;	/* Current exception table bytes. */
    double currentAuxBytes;	/* Current auxiliary information bytes. */
    double currentCmdMapBytes;	/* Current src<->code map bytes. */

    size_t numLiteralsCreated;	/* Total literal objects ever compiled. */
    double totalLitStringBytes;	/* Total string bytes in all literals. */
    double currentLitStringBytes;
				/* String bytes in current literals. */
    size_t literalCount[32];	/* Distribution of literal string sizes. */
} ByteCodeStats;
#endif /* TCL_COMPILE_STATS */

/*
 * Structure used in implementation of those core ensembles which are
 * partially compiled. Used as an array of these, with a terminating field
 * whose 'name' is NULL.
 */

typedef struct {
    const char *name;		/* The name of the subcommand. */
    Tcl_ObjCmdProc *proc;	/* The implementation of the subcommand. */
    CompileProc *compileProc;	/* The compiler for the subcommand. */
    Tcl_ObjCmdProc *nreProc;	/* NRE implementation of this command. */
    void *clientData;	/* Any clientData to give the command. */
    int unsafe;			/* Whether this command is to be hidden by
				 * default in a safe interpreter. */
} EnsembleImplMap;

/*
 *----------------------------------------------------------------
 * Data structures related to commands.
 *----------------------------------------------------------------
 */

/*
 * An imported command is created in an namespace when it imports a "real"
 * command from another namespace. An imported command has a Command structure
 * that points (via its ClientData value) to the "real" Command structure in
 * the source namespace's command table. The real command records all the
 * imported commands that refer to it in a list of ImportRef structures so
 * that they can be deleted when the real command is deleted.
 */

typedef struct ImportRef {
    struct Command *importedCmdPtr;
				/* Points to the imported command created in
				 * an importing namespace; this command
				 * redirects its invocations to the "real"
				 * command. */
    struct ImportRef *nextPtr;	/* Next element on the linked list of imported
				 * commands that refer to the "real" command.
				 * The real command deletes these imported
				 * commands on this list when it is
				 * deleted. */
} ImportRef;

/*
 * Data structure used as the ClientData of imported commands: commands
 * created in an namespace when it imports a "real" command from another
 * namespace.
 */

typedef struct ImportedCmdData {
    struct Command *realCmdPtr;	/* "Real" command that this imported command
				 * refers to. */
    struct Command *selfPtr;	/* Pointer to this imported command. Needed
				 * only when deleting it in order to remove it
				 * from the real command's linked list of
				 * imported commands that refer to it. */
} ImportedCmdData;

/*
 * A Command structure exists for each command in a namespace. The Tcl_Command
 * opaque type actually refers to these structures.
 */

typedef struct Command {
    Tcl_HashEntry *hPtr;	/* Pointer to the hash table entry that refers
				 * to this command. The hash table is either a
				 * namespace's command table or an
				 * interpreter's hidden command table. This
				 * pointer is used to get a command's name
				 * from its Tcl_Command handle. NULL means
				 * that the hash table entry has been removed
				 * already (this can happen if deleteProc
				 * causes the command to be deleted or
				 * recreated). */
    Namespace *nsPtr;		/* Points to the namespace containing this
				 * command. */
    size_t refCount;		/* 1 if in command hashtable plus 1 for each
				 * reference from a CmdName Tcl object
				 * representing a command's name in a ByteCode
				 * instruction sequence. This structure can be
				 * freed when refCount becomes zero. */
    size_t cmdEpoch;		/* Incremented to invalidate any references
				 * that point to this command when it is
				 * renamed, deleted, hidden, or exposed. */
    CompileProc *compileProc;	/* Procedure called to compile command. NULL
				 * if no compile proc exists for command. */
    Tcl_ObjCmdProc *objProc;	/* Object-based command procedure. */
    void *objClientData;	/* Arbitrary value passed to object proc. */
    Tcl_CmdProc *proc;		/* String-based command procedure. */
    void *clientData;	/* Arbitrary value passed to string proc. */
    Tcl_CmdDeleteProc *deleteProc;
				/* Procedure invoked when deleting command to,
				 * e.g., free all client data. */
    void *deleteData;	/* Arbitrary value passed to deleteProc. */
    int flags;			/* Miscellaneous bits of information about
				 * command. See below for definitions. */
    ImportRef *importRefPtr;	/* List of each imported Command created in
				 * another namespace when this command is
				 * imported. These imported commands redirect
				 * invocations back to this command. The list
				 * is used to remove all those imported
				 * commands when deleting this "real"
				 * command. */
    CommandTrace *tracePtr;	/* First in list of all traces set for this
				 * command. */
    Tcl_ObjCmdProc *nreProc;	/* NRE implementation of this command. */
} Command;

/*
 * Flag bits for commands.
 *
 * CMD_IS_DELETED -		Means that the command is in the process of
 *				being deleted (its deleteProc is currently
 *				executing). Other attempts to delete the
 *				command should be ignored.
 * CMD_TRACE_ACTIVE -		1 means that trace processing is currently
 *				underway for a rename/delete change. See the
 *				two flags below for which is currently being
 *				processed.
 * CMD_HAS_EXEC_TRACES -	1 means that this command has at least one
 *				execution trace (as opposed to simple
 *				delete/rename traces) in its tracePtr list.
 * CMD_COMPILES_EXPANDED -	1 means that this command has a compiler that
 *				can handle expansion (provided it is not the
 *				first word).
 * TCL_TRACE_RENAME -		A rename trace is in progress. Further
 *				recursive renames will not be traced.
 * TCL_TRACE_DELETE -		A delete trace is in progress. Further
 *				recursive deletes will not be traced.
 * (these last two flags are defined in tcl.h)
 */

#define CMD_IS_DELETED		    0x01
#define CMD_TRACE_ACTIVE	    0x02
#define CMD_HAS_EXEC_TRACES	    0x04
#define CMD_COMPILES_EXPANDED	    0x08
#define CMD_REDEF_IN_PROGRESS	    0x10
#define CMD_VIA_RESOLVER	    0x20


/*
 *----------------------------------------------------------------
 * Data structures related to name resolution procedures.
 *----------------------------------------------------------------
 */

/*
 * The interpreter keeps a linked list of name resolution schemes. The scheme
 * for a namespace is consulted first, followed by the list of schemes in an
 * interpreter, followed by the default name resolution in Tcl. Schemes are
 * added/removed from the interpreter's list by calling Tcl_AddInterpResolver
 * and Tcl_RemoveInterpResolver.
 */

typedef struct ResolverScheme {
    char *name;			/* Name identifying this scheme. */
    Tcl_ResolveCmdProc *cmdResProc;
				/* Procedure handling command name
				 * resolution. */
    Tcl_ResolveVarProc *varResProc;
				/* Procedure handling variable name resolution
				 * for variables that can only be handled at
				 * runtime. */
    Tcl_ResolveCompiledVarProc *compiledVarResProc;
				/* Procedure handling variable name resolution
				 * at compile time. */

    struct ResolverScheme *nextPtr;
				/* Pointer to next record in linked list. */
} ResolverScheme;

/*
 * Forward declaration of the TIP#143 limit handler structure.
 */

typedef struct LimitHandler LimitHandler;

/*
 * TIP #268.
 * Values for the selection mode, i.e the package require preferences.
 */

enum PkgPreferOptions {
    PKG_PREFER_LATEST, PKG_PREFER_STABLE
};

/*
 *----------------------------------------------------------------
 * This structure shadows the first few fields of the memory cache for the
 * allocator defined in tclThreadAlloc.c; it has to be kept in sync with the
 * definition there.
 * Some macros require knowledge of some fields in the struct in order to
 * avoid hitting the TSD unnecessarily. In order to facilitate this, a pointer
 * to the relevant fields is kept in the allocCache field in struct Interp.
 *----------------------------------------------------------------
 */

typedef struct AllocCache {
    struct Cache *nextPtr;	/* Linked list of cache entries. */
    Tcl_ThreadId owner;		/* Which thread's cache is this? */
    Tcl_Obj *firstObjPtr;	/* List of free objects for thread. */
    size_t numObjects;		/* Number of objects for thread. */
} AllocCache;

/*
 *----------------------------------------------------------------
 * This structure defines an interpreter, which is a collection of commands
 * plus other state information related to interpreting commands, such as
 * variable storage. Primary responsibility for this data structure is in
 * tclBasic.c, but almost every Tcl source file uses something in here.
 *----------------------------------------------------------------
 */

typedef struct Interp {
    /*
     * The first two fields were named "result" and "freeProc" in earlier
     * versions of Tcl.  They are no longer used within Tcl, and are no
     * longer available to be accessed by extensions.  However, they cannot
     * be removed.  Why?  There is a deployed base of stub-enabled extensions
     * that query the value of iPtr->stubTable.  For them to continue to work,
     * the location of the field "stubTable" within the Interp struct cannot
     * change.  The most robust way to assure that is to leave all fields up to
     * that one undisturbed.
     */

    const char *legacyResult;
    void (*legacyFreeProc) (void);
    int errorLine;		/* When TCL_ERROR is returned, this gives the
				 * line number in the command where the error
				 * occurred (1 means first line). */
    const struct TclStubs *stubTable;
				/* Pointer to the exported Tcl stub table.  In
				 * ancient pre-8.1 versions of Tcl this was a
				 * pointer to the objResultPtr or a pointer to a
				 * buckets array in a hash table. Deployed stubs
				 * enabled extensions check for a NULL pointer value
				 * and for a TCL_STUBS_MAGIC value to verify they
				 * are not [load]ing into one of those pre-stubs
				 * interps.
				 */

    TclHandle handle;		/* Handle used to keep track of when this
				 * interp is deleted. */

    Namespace *globalNsPtr;	/* The interpreter's global namespace. */
    Tcl_HashTable *hiddenCmdTablePtr;
				/* Hash table used by tclBasic.c to keep track
				 * of hidden commands on a per-interp
				 * basis. */
    void *interpInfo;	/* Information used by tclInterp.c to keep
				 * track of master/slave interps on a
				 * per-interp basis. */
    void (*optimizer)(void *envPtr);
    /*
     * Information related to procedures and variables. See tclProc.c and
     * tclVar.c for usage.
     */

    int numLevels;		/* Keeps track of how many nested calls to
				 * Tcl_Eval are in progress for this
				 * interpreter. It's used to delay deletion of
				 * the table until all Tcl_Eval invocations
				 * are completed. */
    int maxNestingDepth;	/* If numLevels exceeds this value then Tcl
				 * assumes that infinite recursion has
				 * occurred and it generates an error. */
    CallFrame *framePtr;	/* Points to top-most in stack of all nested
				 * procedure invocations. */
    CallFrame *varFramePtr;	/* Points to the call frame whose variables
				 * are currently in use (same as framePtr
				 * unless an "uplevel" command is
				 * executing). */
    ActiveVarTrace *activeVarTracePtr;
				/* First in list of active traces for interp,
				 * or NULL if no active traces. */
    int returnCode;		/* [return -code] parameter. */
    CallFrame *rootFramePtr;	/* Global frame pointer for this
				 * interpreter. */
    Namespace *lookupNsPtr;	/* Namespace to use ONLY on the next
				 * TCL_EVAL_INVOKE call to Tcl_EvalObjv. */

    /*
     * Information about packages. Used only in tclPkg.c.
     */

    Tcl_HashTable packageTable;	/* Describes all of the packages loaded in or
				 * available to this interpreter. Keys are
				 * package names, values are (Package *)
				 * pointers. */
    char *packageUnknown;	/* Command to invoke during "package require"
				 * commands for packages that aren't described
				 * in packageTable. Ckalloc'ed, may be
				 * NULL. */
    /*
     * Miscellaneous information:
     */

    size_t cmdCount;		/* Total number of times a command procedure
				 * has been called for this interpreter. */
    int evalFlags;		/* Flags to control next call to Tcl_Eval.
				 * Normally zero, but may be set before
				 * calling Tcl_Eval. See below for valid
				 * values. */
    LiteralTable literalTable;	/* Contains LiteralEntry's describing all Tcl
				 * objects holding literals of scripts
				 * compiled by the interpreter. Indexed by the
				 * string representations of literals. Used to
				 * avoid creating duplicate objects. */
    size_t compileEpoch;	/* Holds the current "compilation epoch" for
				 * this interpreter. This is incremented to
				 * invalidate existing ByteCodes when, e.g., a
				 * command with a compile procedure is
				 * redefined. */
    Proc *compiledProcPtr;	/* If a procedure is being compiled, a pointer
				 * to its Proc structure; otherwise, this is
				 * NULL. Set by ObjInterpProc in tclProc.c and
				 * used by tclCompile.c to process local
				 * variables appropriately. */
    ResolverScheme *resolverPtr;
				/* Linked list of name resolution schemes
				 * added to this interpreter. Schemes are
				 * added and removed by calling
				 * Tcl_AddInterpResolvers and
				 * Tcl_RemoveInterpResolver respectively. */
    Tcl_Obj *scriptFile;	/* NULL means there is no nested source
				 * command active; otherwise this points to
				 * pathPtr of the file being sourced. */
    int flags;			/* Various flag bits. See below. */
    long randSeed;		/* Seed used for rand() function. */
    Trace *tracePtr;		/* List of traces for this interpreter. */
    Tcl_HashTable *assocData;	/* Hash table for associating data with this
				 * interpreter. Cleaned up when this
				 * interpreter is deleted. */
    struct ExecEnv *execEnvPtr;	/* Execution environment for Tcl bytecode
				 * execution. Contains a pointer to the Tcl
				 * evaluation stack. */
    Tcl_Obj *emptyObjPtr;	/* Points to an object holding an empty
				 * string. Returned by Tcl_ObjSetVar2 when
				 * variable traces change a variable in a
				 * gross way. */
    Tcl_Obj *objResultPtr;	/* If the last command returned an object
				 * result, this points to it. Should not be
				 * accessed directly; see comment above. */
    Tcl_ThreadId threadId;	/* ID of thread that owns the interpreter. */

    ActiveCommandTrace *activeCmdTracePtr;
				/* First in list of active command traces for
				 * interp, or NULL if no active traces. */
    ActiveInterpTrace *activeInterpTracePtr;
				/* First in list of active traces for interp,
				 * or NULL if no active traces. */

    int tracesForbiddingInline;	/* Count of traces (in the list headed by
				 * tracePtr) that forbid inline bytecode
				 * compilation. */

    /*
     * Fields used to manage extensible return options (TIP 90).
     */

    Tcl_Obj *returnOpts;	/* A dictionary holding the options to the
				 * last [return] command. */

    Tcl_Obj *errorInfo;		/* errorInfo value (now as a Tcl_Obj). */
    Tcl_Obj *eiVar;		/* cached ref to ::errorInfo variable. */
    Tcl_Obj *errorCode;		/* errorCode value (now as a Tcl_Obj). */
    Tcl_Obj *ecVar;		/* cached ref to ::errorInfo variable. */
    int returnLevel;		/* [return -level] parameter. */

    /*
     * Resource limiting framework support (TIP#143).
     */

    struct {
	int active;		/* Flag values defining which limits have been
				 * set. */
	int granularityTicker;	/* Counter used to determine how often to
				 * check the limits. */
	int exceeded;		/* Which limits have been exceeded, described
				 * as flag values the same as the 'active'
				 * field. */

	size_t cmdCount;		/* Limit for how many commands to execute in
				 * the interpreter. */
	LimitHandler *cmdHandlers;
				/* Handlers to execute when the limit is
				 * reached. */
	int cmdGranularity;	/* Mod factor used to determine how often to
				 * evaluate the limit check. */

	Tcl_Time time;		/* Time limit for execution within the
				 * interpreter. */
	LimitHandler *timeHandlers;
				/* Handlers to execute when the limit is
				 * reached. */
	int timeGranularity;	/* Mod factor used to determine how often to
				 * evaluate the limit check. */
	Tcl_TimerToken timeEvent;
				/* Handle for a timer callback that will occur
				 * when the time-limit is exceeded. */

	Tcl_HashTable callbacks;/* Mapping from (interp,type) pair to data
				 * used to install a limit handler callback to
				 * run in _this_ interp when the limit is
				 * exceeded. */
    } limit;

    /*
     * Information for improved default error generation from ensembles
     * (TIP#112).
     */

    struct {
	Tcl_Obj *const *sourceObjs;
				/* What arguments were actually input into the
				 * *root* ensemble command? (Nested ensembles
				 * don't rewrite this.) NULL if we're not
				 * processing an ensemble. */
	size_t numRemovedObjs;	/* How many arguments have been stripped off
				 * because of ensemble processing. */
	size_t numInsertedObjs;	/* How many of the current arguments were
				 * inserted by an ensemble. */
    } ensembleRewrite;

    /*
     * TIP #219: Global info for the I/O system.
     */

    Tcl_Obj *chanMsg;		/* Error message set by channel drivers, for
				 * the propagation of arbitrary Tcl errors.
				 * This information, if present (chanMsg not
				 * NULL), takes precedence over a POSIX error
				 * code returned by a channel operation. */

    /*
     * Source code origin information (TIP #280).
     */

    CmdFrame *cmdFramePtr;	/* Points to the command frame containing the
				 * location information for the current
				 * command. */
    const CmdFrame *invokeCmdFramePtr;
				/* Points to the command frame which is the
				 * invoking context of the bytecode compiler.
				 * NULL when the byte code compiler is not
				 * active. */
    int invokeWord;		/* Index of the word in the command which
				 * is getting compiled. */
    Tcl_HashTable *linePBodyPtr;/* This table remembers for each statically
				 * defined procedure the location information
				 * for its body. It is keyed by the address of
				 * the Proc structure for a procedure. The
				 * values are "struct CmdFrame*". */
    Tcl_HashTable *lineBCPtr;	/* This table remembers for each ByteCode
				 * object the location information for its
				 * body. It is keyed by the address of the
				 * Proc structure for a procedure. The values
				 * are "struct ExtCmdLoc*". (See
				 * tclCompile.h) */
    Tcl_HashTable *lineLABCPtr;
    Tcl_HashTable *lineLAPtr;	/* This table remembers for each argument of a
				 * command on the execution stack the index of
				 * the argument in the command, and the
				 * location data of the command. It is keyed
				 * by the address of the Tcl_Obj containing
				 * the argument. The values are "struct
				 * CFWord*" (See tclBasic.c). This allows
				 * commands like uplevel, eval, etc. to find
				 * location information for their arguments,
				 * if they are a proper literal argument to an
				 * invoking command. Alt view: An index to the
				 * CmdFrame stack keyed by command argument
				 * holders. */
    ContLineLoc *scriptCLLocPtr;/* This table points to the location data for
				 * invisible continuation lines in the script,
				 * if any. This pointer is set by the function
				 * TclEvalObjEx() in file "tclBasic.c", and
				 * used by function ...() in the same file.
				 * It does for the eval/direct path of script
				 * execution what CompileEnv.clLoc does for
				 * the bytecode compiler.
				 */
    /*
     * TIP #268. The currently active selection mode, i.e. the package require
     * preferences.
     */

    int packagePrefer;		/* Current package selection mode. */

    /*
     * Hashtables for variable traces and searches.
     */

    Tcl_HashTable varTraces;	/* Hashtable holding the start of a variable's
				 * active trace list; varPtr is the key. */
    Tcl_HashTable varSearches;	/* Hashtable holding the start of a variable's
				 * active searches list; varPtr is the key. */
    /*
     * The thread-specific data ekeko: cache pointers or values that
     *  (a) do not change during the thread's lifetime
     *  (b) require access to TSD to determine at runtime
     *  (c) are accessed very often (e.g., at each command call)
     *
     * Note that these are the same for all interps in the same thread. They
     * just have to be initialised for the thread's master interp, slaves
     * inherit the value.
     *
     * They are used by the macros defined below.
     */

    AllocCache *allocCache;
    void *pendingObjDataPtr;	/* Pointer to the Cache and PendingObjData
				 * structs for this interp's thread; see
				 * tclObj.c and tclThreadAlloc.c */
    int *asyncReadyPtr;		/* Pointer to the asyncReady indicator for
				 * this interp's thread; see tclAsync.c */
    /*
     * The pointer to the object system root ekeko. c.f. TIP #257.
     */
    void *objectFoundation;	/* Pointer to the Foundation structure of the
				 * object system, which contains things like
				 * references to key namespaces. See
				 * tclOOInt.h and tclOO.c for real definition
				 * and setup. */

    struct NRE_callback *deferredCallbacks;
				/* Callbacks that are set previous to a call
				 * to some Eval function but that actually
				 * belong to the command that is about to be
				 * called - i.e., they should be run *before*
				 * any tailcall is invoked. */

    /*
     * TIP #285, Script cancellation support.
     */

    Tcl_AsyncHandler asyncCancel;
				/* Async handler token for Tcl_CancelEval. */
    Tcl_Obj *asyncCancelMsg;	/* Error message set by async cancel handler
				 * for the propagation of arbitrary Tcl
				 * errors. This information, if present
				 * (asyncCancelMsg not NULL), takes precedence
				 * over the default error messages returned by
				 * a script cancellation operation. */

	/*
	 * TIP #348 IMPLEMENTATION  -  Substituted error stack
	 */
    Tcl_Obj *errorStack;	/* [info errorstack] value (as a Tcl_Obj). */
    Tcl_Obj *upLiteral;		/* "UP" literal for [info errorstack] */
    Tcl_Obj *callLiteral;	/* "CALL" literal for [info errorstack] */
    Tcl_Obj *innerLiteral;	/* "INNER" literal for [info errorstack] */
    Tcl_Obj *innerContext;	/* cached list for fast reallocation */
    int resetErrorStack;        /* controls cleaning up of ::errorStack */

#ifdef TCL_COMPILE_STATS
    /*
     * Statistical information about the bytecode compiler and interpreter's
     * operation. This should be the last field of Interp.
     */

    ByteCodeStats stats;	/* Holds compilation and execution statistics
				 * for this interpreter. */
#endif /* TCL_COMPILE_STATS */
} Interp;

/*
 * Macros that use the TSD-ekeko.
 */

#define TclAsyncReady(iPtr) \
    *((iPtr)->asyncReadyPtr)

/*
 * Macros for script cancellation support (TIP #285).
 */

#define TclCanceled(iPtr) \
    (((iPtr)->flags & CANCELED) || ((iPtr)->flags & TCL_CANCEL_UNWIND))

#define TclSetCancelFlags(iPtr, cancelFlags)   \
    (iPtr)->flags |= CANCELED;                 \
    if ((cancelFlags) & TCL_CANCEL_UNWIND) {   \
        (iPtr)->flags |= TCL_CANCEL_UNWIND;    \
    }

#define TclUnsetCancelFlags(iPtr) \
    (iPtr)->flags &= (~(CANCELED | TCL_CANCEL_UNWIND))

/*
 * Macros for splicing into and out of doubly linked lists. They assume
 * existence of struct items 'prevPtr' and 'nextPtr'.
 *
 * a = element to add or remove.
 * b = list head.
 *
 * TclSpliceIn adds to the head of the list.
 */

#define TclSpliceIn(a,b)			\
    (a)->nextPtr = (b);				\
    if ((b) != NULL) {				\
	(b)->prevPtr = (a);			\
    }						\
    (a)->prevPtr = NULL, (b) = (a);

#define TclSpliceOut(a,b)			\
    if ((a)->prevPtr != NULL) {			\
	(a)->prevPtr->nextPtr = (a)->nextPtr;	\
    } else {					\
	(b) = (a)->nextPtr;			\
    }						\
    if ((a)->nextPtr != NULL) {			\
	(a)->nextPtr->prevPtr = (a)->prevPtr;	\
    }

/*
 * EvalFlag bits for Interp structures:
 *
 * TCL_ALLOW_EXCEPTIONS	1 means it's OK for the script to terminate with a
 *			code other than TCL_OK or TCL_ERROR; 0 means codes
 *			other than these should be turned into errors.
 */

#define TCL_ALLOW_EXCEPTIONS		0x04
#define TCL_EVAL_FILE			0x02
#define TCL_EVAL_SOURCE_IN_FRAME	0x10
#define TCL_EVAL_NORESOLVE		0x20

/*
 * Flag bits for Interp structures:
 *
 * DELETED:		Non-zero means the interpreter has been deleted:
 *			don't process any more commands for it, and destroy
 *			the structure as soon as all nested invocations of
 *			Tcl_Eval are done.
 * ERR_ALREADY_LOGGED:	Non-zero means information has already been logged in
 *			iPtr->errorInfo for the current Tcl_Eval instance, so
 *			Tcl_Eval needn't log it (used to implement the "error
 *			message log" command).
 * DONT_COMPILE_CMDS_INLINE: Non-zero means that the bytecode compiler should
 *			not compile any commands into an inline sequence of
 *			instructions. This is set 1, for example, when command
 *			traces are requested.
 * RAND_SEED_INITIALIZED: Non-zero means that the randSeed value of the interp
 *			has not be initialized. This is set 1 when we first
 *			use the rand() or srand() functions.
 * SAFE_INTERP:		Non zero means that the current interp is a safe
 *			interp (i.e. it has only the safe commands installed,
 *			less privilege than a regular interp).
 * INTERP_DEBUG_FRAME:	Used for switching on various extra interpreter
 *			debug/info mechanisms (e.g. info frame eval/uplevel
 *			tracing) which are performance intensive.
 * INTERP_TRACE_IN_PROGRESS: Non-zero means that an interp trace is currently
 *			active; so no further trace callbacks should be
 *			invoked.
 * INTERP_ALTERNATE_WRONG_ARGS: Used for listing second and subsequent forms
 *			of the wrong-num-args string in Tcl_WrongNumArgs.
 *			Makes it append instead of replacing and uses
 *			different intermediate text.
 * CANCELED:		Non-zero means that the script in progress should be
 *			canceled as soon as possible. This can be checked by
 *			extensions (and the core itself) by calling
 *			Tcl_Canceled and checking if TCL_ERROR is returned.
 *			This is a one-shot flag that is reset immediately upon
 *			being detected; however, if the TCL_CANCEL_UNWIND flag
 *			is set Tcl_Canceled will continue to report that the
 *			script in progress has been canceled thereby allowing
 *			the evaluation stack for the interp to be fully
 *			unwound.
 *
 * WARNING: For the sake of some extensions that have made use of former
 * internal values, do not re-use the flag values 2 (formerly ERR_IN_PROGRESS)
 * or 8 (formerly ERROR_CODE_SET).
 */

#define DELETED				     1
#define ERR_ALREADY_LOGGED		     4
#define INTERP_DEBUG_FRAME		  0x10
#define DONT_COMPILE_CMDS_INLINE	  0x20
#define RAND_SEED_INITIALIZED		  0x40
#define SAFE_INTERP			  0x80
#define INTERP_TRACE_IN_PROGRESS	 0x200
#define INTERP_ALTERNATE_WRONG_ARGS	 0x400
#define ERR_LEGACY_COPY			 0x800
#define CANCELED			0x1000

/*
 * Maximum number of levels of nesting permitted in Tcl commands (used to
 * catch infinite recursion).
 */

#define MAX_NESTING_DEPTH	1000

/*
 * The macro below is used to modify a "char" value (e.g. by casting it to an
 * unsigned character) so that it can be used safely with macros such as
 * isspace.
 */

#define UCHAR(c) ((unsigned char) (c))

/*
 * This macro is used to properly align the memory allocated by Tcl, giving
 * the same alignment as the native malloc.
 */

#if defined(__APPLE__)
#define TCL_ALLOCALIGN	16
#else
#define TCL_ALLOCALIGN	(2*sizeof(void *))
#endif

/*
 * This macro is used to determine the offset needed to safely allocate any
 * data structure in memory. Given a starting offset or size, it "rounds up"
 * or "aligns" the offset to the next 8-byte boundary so that any data
 * structure can be placed at the resulting offset without fear of an
 * alignment error.
 *
 * WARNING!! DO NOT USE THIS MACRO TO ALIGN POINTERS: it will produce the
 * wrong result on platforms that allocate addresses that are divisible by 4
 * or 2. Only use it for offsets or sizes.
 *
 * This macro is only used by tclCompile.c in the core (Bug 926445). It
 * however not be made file static, as extensions that touch bytecodes
 * (notably tbcload) require it.
 */

#define TCL_ALIGN(x) (((int)(x) + 7) & ~7)

/*
 * A common panic alert when memory allocation fails.
 */

#define TclOOM(ptr, size) \
	((size) && ((ptr)||(Tcl_Panic("unable to alloc %" TCL_Z_MODIFIER "u bytes", (size_t)(size)),1)))

/*
 * The following enum values are used to specify the runtime platform setting
 * of the tclPlatform variable.
 */

typedef enum {
    TCL_PLATFORM_UNIX = 0,	/* Any Unix-like OS. */
    TCL_PLATFORM_WINDOWS = 2	/* Any Microsoft Windows OS. */
} TclPlatformType;

/*
 * The following enum values are used to indicate the translation of a Tcl
 * channel. Declared here so that each platform can define
 * TCL_PLATFORM_TRANSLATION to the native translation on that platform.
 */

typedef enum TclEolTranslation {
    TCL_TRANSLATE_AUTO,		/* Eol == \r, \n and \r\n. */
    TCL_TRANSLATE_CR,		/* Eol == \r. */
    TCL_TRANSLATE_LF,		/* Eol == \n. */
    TCL_TRANSLATE_CRLF		/* Eol == \r\n. */
} TclEolTranslation;

/*
 * Flags for TclInvoke:
 *
 * TCL_INVOKE_HIDDEN		Invoke a hidden command; if not set, invokes
 *				an exposed command.
 * TCL_INVOKE_NO_UNKNOWN	If set, "unknown" is not invoked if the
 *				command to be invoked is not found. Only has
 *				an effect if invoking an exposed command,
 *				i.e. if TCL_INVOKE_HIDDEN is not also set.
 * TCL_INVOKE_NO_TRACEBACK	Does not record traceback information if the
 *				invoked command returns an error. Used if the
 *				caller plans on recording its own traceback
 *				information.
 */

#define	TCL_INVOKE_HIDDEN	(1<<0)
#define TCL_INVOKE_NO_UNKNOWN	(1<<1)
#define TCL_INVOKE_NO_TRACEBACK	(1<<2)

/*
 * The structure used as the internal representation of Tcl list objects. This
 * struct is grown (reallocated and copied) as necessary to hold all the
 * list's element pointers. The struct might contain more slots than currently
 * used to hold all element pointers. This is done to make append operations
 * faster.
 */

typedef struct List {
    size_t refCount;
    int maxElemCount;		/* Total number of element array slots. */
    int elemCount;		/* Current number of list elements. */
    int canonicalFlag;		/* Set if the string representation was
				 * derived from the list representation. May
				 * be ignored if there is no string rep at
				 * all.*/
    Tcl_Obj *elements;		/* First list element; the struct is grown to
				 * accommodate all elements. */
} List;

#define LIST_MAX \
	(1 + (int)(((size_t)UINT_MAX - sizeof(List))/sizeof(Tcl_Obj *)))
#define LIST_SIZE(numElems) \
	(sizeof(List) + (((numElems) - 1) * sizeof(Tcl_Obj *)))

/*
 * Macro used to get the elements of a list object.
 */

#define ListRepPtr(listPtr) \
    ((List *) (listPtr)->internalRep.twoPtrValue.ptr1)

#define ListObjGetElements(listPtr, objc, objv) \
    ((objv) = &(ListRepPtr(listPtr)->elements), \
     (objc) = ListRepPtr(listPtr)->elemCount)

#define ListObjLength(listPtr, len) \
    ((len) = ListRepPtr(listPtr)->elemCount)

#define ListObjIsCanonical(listPtr) \
    (((listPtr)->bytes == NULL) || ListRepPtr(listPtr)->canonicalFlag)

#define TclListObjGetElements(interp, listPtr, objcPtr, objvPtr) \
    (((listPtr)->typePtr == &tclListType) \
	    ? ((ListObjGetElements((listPtr), *(objcPtr), *(objvPtr))), TCL_OK)\
	    : Tcl_ListObjGetElements((interp), (listPtr), (objcPtr), (objvPtr)))

#define TclListObjLength(interp, listPtr, lenPtr) \
    (((listPtr)->typePtr == &tclListType) \
	    ? ((ListObjLength((listPtr), *(lenPtr))), TCL_OK)\
	    : Tcl_ListObjLength((interp), (listPtr), (lenPtr)))

#define TclListObjIsCanonical(listPtr) \
    (((listPtr)->typePtr == &tclListType) ? ListObjIsCanonical((listPtr)) : 0)

/*
 * Modes for collecting (or not) in the implementations of TclNRForeachCmd,
 * TclNRLmapCmd and their compilations.
 */

#define TCL_EACH_KEEP_NONE  0	/* Discard iteration result like [foreach] */
#define TCL_EACH_COLLECT    1	/* Collect iteration result like [lmap] */

/*
 * Macros providing a faster path to booleans and integers:
 * Tcl_GetBooleanFromObj, Tcl_GetLongFromObj, Tcl_GetIntFromObj
 * and Tcl_GetIntForIndex.
 *
 * WARNING: these macros eval their args more than once.
 */

#define TclGetBooleanFromObj(interp, objPtr, boolPtr) \
    (((objPtr)->typePtr == &tclIntType \
	    || (objPtr)->typePtr == &tclBooleanType) \
	? (*(boolPtr) = ((objPtr)->internalRep.wideValue!=0), TCL_OK)	\
	: Tcl_GetBooleanFromObj((interp), (objPtr), (boolPtr)))

#ifdef TCL_WIDE_INT_IS_LONG
#define TclGetLongFromObj(interp, objPtr, longPtr) \
    (((objPtr)->typePtr == &tclIntType)	\
	    ? ((*(longPtr) = (objPtr)->internalRep.wideValue), TCL_OK) \
	    : Tcl_GetLongFromObj((interp), (objPtr), (longPtr)))
#else
#define TclGetLongFromObj(interp, objPtr, longPtr) \
    (((objPtr)->typePtr == &tclIntType \
	    && (objPtr)->internalRep.wideValue >= (Tcl_WideInt)(LONG_MIN) \
	    && (objPtr)->internalRep.wideValue <= (Tcl_WideInt)(LONG_MAX)) \
	    ? ((*(longPtr) = (long)(objPtr)->internalRep.wideValue), TCL_OK) \
	    : Tcl_GetLongFromObj((interp), (objPtr), (longPtr)))
#endif

#define TclGetIntFromObj(interp, objPtr, intPtr) \
    (((objPtr)->typePtr == &tclIntType \
	    && (objPtr)->internalRep.wideValue >= (Tcl_WideInt)(INT_MIN) \
	    && (objPtr)->internalRep.wideValue <= (Tcl_WideInt)(INT_MAX)) \
	    ? ((*(intPtr) = (int)(objPtr)->internalRep.wideValue), TCL_OK) \
	    : Tcl_GetIntFromObj((interp), (objPtr), (intPtr)))
#define TclGetIntForIndexM(interp, objPtr, endValue, idxPtr) \
    (((objPtr)->typePtr == &tclIntType \
	    && (objPtr)->internalRep.wideValue <= (Tcl_WideInt)(INT_MAX)) \
	    ? ((*(idxPtr) = ((objPtr)->internalRep.wideValue >= 0) \
<<<<<<< HEAD
	    ? (size_t)(objPtr)->internalRep.wideValue : TCL_INDEX_NONE), TCL_OK) \
=======
	    ? (int)(objPtr)->internalRep.wideValue : TCL_INDEX_NONE), TCL_OK) \
>>>>>>> 49d3ac96
	    : Tcl_GetIntForIndex((interp), (objPtr), (endValue), (idxPtr)))

/*
 * Macro used to save a function call for common uses of
 * Tcl_GetWideIntFromObj(). The ANSI C "prototype" is:
 *
 * MODULE_SCOPE int TclGetWideIntFromObj(Tcl_Interp *interp, Tcl_Obj *objPtr,
 *			Tcl_WideInt *wideIntPtr);
 */

#define TclGetWideIntFromObj(interp, objPtr, wideIntPtr) \
    (((objPtr)->typePtr == &tclIntType)					\
	? (*(wideIntPtr) =						\
		((objPtr)->internalRep.wideValue), TCL_OK) :		\
	Tcl_GetWideIntFromObj((interp), (objPtr), (wideIntPtr)))

/*
 * Flag values for TclTraceDictPath().
 *
 * DICT_PATH_READ indicates that all entries on the path must exist but no
 * updates will be needed.
 *
 * DICT_PATH_UPDATE indicates that we are going to be doing an update at the
 * tip of the path, so duplication of shared objects should be done along the
 * way.
 *
 * DICT_PATH_EXISTS indicates that we are performing an existence test and a
 * lookup failure should therefore not be an error. If (and only if) this flag
 * is set, TclTraceDictPath() will return the special value
 * DICT_PATH_NON_EXISTENT if the path is not traceable.
 *
 * DICT_PATH_CREATE (which also requires the DICT_PATH_UPDATE bit to be set)
 * indicates that we are to create non-existent dictionaries on the path.
 */

#define DICT_PATH_READ		0
#define DICT_PATH_UPDATE	1
#define DICT_PATH_EXISTS	2
#define DICT_PATH_CREATE	5

#define DICT_PATH_NON_EXISTENT	((Tcl_Obj *) (void *) 1)

/*
 *----------------------------------------------------------------
 * Data structures related to the filesystem internals
 *----------------------------------------------------------------
 */

/*
 * The version_2 filesystem is private to Tcl. As and when these changes have
 * been thoroughly tested and investigated a new public filesystem interface
 * will be released. The aim is more versatile virtual filesystem interfaces,
 * more efficiency in 'path' manipulation and usage, and cleaner filesystem
 * code internally.
 */

#define TCL_FILESYSTEM_VERSION_2	((Tcl_FSVersion) 0x2)
typedef void *(TclFSGetCwdProc2)(void *clientData);
typedef int (Tcl_FSLoadFileProc2) (Tcl_Interp *interp, Tcl_Obj *pathPtr,
	Tcl_LoadHandle *handlePtr, Tcl_FSUnloadFileProc **unloadProcPtr, int flags);

/*
 * The following types are used for getting and storing platform-specific file
 * attributes in tclFCmd.c and the various platform-versions of that file.
 * This is done to have as much common code as possible in the file attributes
 * code. For more information about the callbacks, see TclFileAttrsCmd in
 * tclFCmd.c.
 */

typedef int (TclGetFileAttrProc)(Tcl_Interp *interp, int objIndex,
	Tcl_Obj *fileName, Tcl_Obj **attrObjPtrPtr);
typedef int (TclSetFileAttrProc)(Tcl_Interp *interp, int objIndex,
	Tcl_Obj *fileName, Tcl_Obj *attrObjPtr);

typedef struct TclFileAttrProcs {
    TclGetFileAttrProc *getProc;/* The procedure for getting attrs. */
    TclSetFileAttrProc *setProc;/* The procedure for setting attrs. */
} TclFileAttrProcs;

/*
 * Private flag value which controls Tcl_GetIndexFromObj*() routines
 * to instruct them not to cache lookups because the table will not
 * live long enough to make it worthwhile.  Must not clash with public
 * flag value TCL_EXACT.
 */

#define INDEX_TEMP_TABLE 2

/*
 * Opaque handle used in pipeline routines to encapsulate platform-dependent
 * state.
 */

typedef struct TclFile_ *TclFile;

/*
 * The "globParameters" argument of the function TclGlob is an or'ed
 * combination of the following values:
 */

#define TCL_GLOBMODE_NO_COMPLAIN	1
#define TCL_GLOBMODE_JOIN		2
#define TCL_GLOBMODE_DIR		4
#define TCL_GLOBMODE_TAILS		8

typedef enum Tcl_PathPart {
    TCL_PATH_DIRNAME,
    TCL_PATH_TAIL,
    TCL_PATH_EXTENSION,
    TCL_PATH_ROOT
} Tcl_PathPart;

/*
 *----------------------------------------------------------------
 * Data structures related to obsolete filesystem hooks
 *----------------------------------------------------------------
 */

typedef int (TclStatProc_)(const char *path, struct stat *buf);
typedef int (TclAccessProc_)(const char *path, int mode);
typedef Tcl_Channel (TclOpenFileChannelProc_)(Tcl_Interp *interp,
	const char *fileName, const char *modeString, int permissions);

/*
 *----------------------------------------------------------------
 * Data structures related to procedures
 *----------------------------------------------------------------
 */

typedef Tcl_CmdProc *TclCmdProcType;
typedef Tcl_ObjCmdProc *TclObjCmdProcType;

/*
 *----------------------------------------------------------------
 * Data structures for process-global values.
 *----------------------------------------------------------------
 */

typedef void (TclInitProcessGlobalValueProc)(char **valuePtr, size_t *lengthPtr,
	Tcl_Encoding *encodingPtr);

/*
 * A ProcessGlobalValue struct exists for each internal value in Tcl that is
 * to be shared among several threads. Each thread sees a (Tcl_Obj) copy of
 * the value, and the master is kept as a counted string, with epoch and mutex
 * control. Each ProcessGlobalValue struct should be a static variable in some
 * file.
 */

typedef struct ProcessGlobalValue {
    size_t epoch;		/* Epoch counter to detect changes in the
				 * master value. */
    size_t numBytes;		/* Length of the master string. */
    char *value;		/* The master string value. */
    Tcl_Encoding encoding;	/* system encoding when master string was
				 * initialized. */
    TclInitProcessGlobalValueProc *proc;
    				/* A procedure to initialize the master string
				 * copy when a "get" request comes in before
				 * any "set" request has been received. */
    Tcl_Mutex mutex;		/* Enforce orderly access from multiple
				 * threads. */
    Tcl_ThreadDataKey key;	/* Key for per-thread data holding the
				 * (Tcl_Obj) copy for each thread. */
} ProcessGlobalValue;

/*
 *----------------------------------------------------------------------
 * Flags for TclParseNumber
 *----------------------------------------------------------------------
 */

#define TCL_PARSE_DECIMAL_ONLY		1
				/* Leading zero doesn't denote octal or
				 * hex. */
#define TCL_PARSE_OCTAL_ONLY		2
				/* Parse octal even without prefix. */
#define TCL_PARSE_HEXADECIMAL_ONLY	4
				/* Parse hexadecimal even without prefix. */
#define TCL_PARSE_INTEGER_ONLY		8
				/* Disable floating point parsing. */
#define TCL_PARSE_SCAN_PREFIXES		16
				/* Use [scan] rules dealing with 0?
				 * prefixes. */
#define TCL_PARSE_NO_WHITESPACE		32
				/* Reject leading/trailing whitespace. */
#define TCL_PARSE_BINARY_ONLY	64
				/* Parse binary even without prefix. */

/*
 *----------------------------------------------------------------------
 * Type values TclGetNumberFromObj
 *----------------------------------------------------------------------
 */

#define TCL_NUMBER_INT		2
#define TCL_NUMBER_BIG		3
#define TCL_NUMBER_DOUBLE	4
#define TCL_NUMBER_NAN		5

/*
 *----------------------------------------------------------------
 * Variables shared among Tcl modules but not used by the outside world.
 *----------------------------------------------------------------
 */

MODULE_SCOPE char *tclNativeExecutableName;
MODULE_SCOPE int tclFindExecutableSearchDone;
MODULE_SCOPE char *tclMemDumpFileName;
MODULE_SCOPE TclPlatformType tclPlatform;
MODULE_SCOPE Tcl_NotifierProcs tclNotifierHooks;

MODULE_SCOPE Tcl_Encoding tclIdentityEncoding;

/*
 * TIP #233 (Virtualized Time)
 * Data for the time hooks, if any.
 */

MODULE_SCOPE Tcl_GetTimeProc *tclGetTimeProcPtr;
MODULE_SCOPE Tcl_ScaleTimeProc *tclScaleTimeProcPtr;
MODULE_SCOPE void *tclTimeClientData;

/*
 * Variables denoting the Tcl object types defined in the core.
 */

MODULE_SCOPE const Tcl_ObjType tclBignumType;
MODULE_SCOPE const Tcl_ObjType tclBooleanType;
MODULE_SCOPE const Tcl_ObjType tclByteArrayType;
MODULE_SCOPE const Tcl_ObjType tclByteCodeType;
MODULE_SCOPE const Tcl_ObjType tclDoubleType;
MODULE_SCOPE const Tcl_ObjType tclIntType;
MODULE_SCOPE const Tcl_ObjType tclListType;
MODULE_SCOPE const Tcl_ObjType tclDictType;
MODULE_SCOPE const Tcl_ObjType tclProcBodyType;
MODULE_SCOPE const Tcl_ObjType tclStringType;
MODULE_SCOPE const Tcl_ObjType tclEnsembleCmdType;
MODULE_SCOPE const Tcl_ObjType tclRegexpType;
MODULE_SCOPE Tcl_ObjType tclCmdNameType;

/*
 * Variables denoting the hash key types defined in the core.
 */

MODULE_SCOPE const Tcl_HashKeyType tclArrayHashKeyType;
MODULE_SCOPE const Tcl_HashKeyType tclOneWordHashKeyType;
MODULE_SCOPE const Tcl_HashKeyType tclStringHashKeyType;
MODULE_SCOPE const Tcl_HashKeyType tclObjHashKeyType;

/*
 * The head of the list of free Tcl objects, and the total number of Tcl
 * objects ever allocated and freed.
 */

MODULE_SCOPE Tcl_Obj *	tclFreeObjList;

#ifdef TCL_COMPILE_STATS
MODULE_SCOPE size_t	tclObjsAlloced;
MODULE_SCOPE size_t	tclObjsFreed;
#define TCL_MAX_SHARED_OBJ_STATS 5
MODULE_SCOPE size_t	tclObjsShared[TCL_MAX_SHARED_OBJ_STATS];
#endif /* TCL_COMPILE_STATS */

/*
 * Pointer to a heap-allocated string of length zero that the Tcl core uses as
 * the value of an empty string representation for an object. This value is
 * shared by all new objects allocated by Tcl_NewObj.
 */

MODULE_SCOPE char	tclEmptyString;

enum CheckEmptyStringResult {
	TCL_EMPTYSTRING_UNKNOWN = -1, TCL_EMPTYSTRING_NO, TCL_EMPTYSTRING_YES
};

/*
 *----------------------------------------------------------------
 * Procedures shared among Tcl modules but not used by the outside world,
 * introduced by/for NRE.
 *----------------------------------------------------------------
 */

MODULE_SCOPE Tcl_ObjCmdProc TclNRApplyObjCmd;
MODULE_SCOPE Tcl_ObjCmdProc TclNREvalObjCmd;
MODULE_SCOPE Tcl_ObjCmdProc TclNRCatchObjCmd;
MODULE_SCOPE Tcl_ObjCmdProc TclNRExprObjCmd;
MODULE_SCOPE Tcl_ObjCmdProc TclNRForObjCmd;
MODULE_SCOPE Tcl_ObjCmdProc TclNRForeachCmd;
MODULE_SCOPE Tcl_ObjCmdProc TclNRIfObjCmd;
MODULE_SCOPE Tcl_ObjCmdProc TclNRLmapCmd;
MODULE_SCOPE Tcl_ObjCmdProc TclNRPackageObjCmd;
MODULE_SCOPE Tcl_ObjCmdProc TclNRSourceObjCmd;
MODULE_SCOPE Tcl_ObjCmdProc TclNRSubstObjCmd;
MODULE_SCOPE Tcl_ObjCmdProc TclNRSwitchObjCmd;
MODULE_SCOPE Tcl_ObjCmdProc TclNRTryObjCmd;
MODULE_SCOPE Tcl_ObjCmdProc TclNRUplevelObjCmd;
MODULE_SCOPE Tcl_ObjCmdProc TclNRWhileObjCmd;

MODULE_SCOPE Tcl_NRPostProc TclNRForIterCallback;
MODULE_SCOPE Tcl_NRPostProc TclNRCoroutineActivateCallback;
MODULE_SCOPE Tcl_ObjCmdProc TclNRTailcallObjCmd;
MODULE_SCOPE Tcl_NRPostProc TclNRTailcallEval;
MODULE_SCOPE Tcl_ObjCmdProc TclNRCoroutineObjCmd;
MODULE_SCOPE Tcl_ObjCmdProc TclNRYieldObjCmd;
MODULE_SCOPE Tcl_ObjCmdProc TclNRYieldmObjCmd;
MODULE_SCOPE Tcl_ObjCmdProc TclNRYieldToObjCmd;
MODULE_SCOPE Tcl_ObjCmdProc TclNRInvoke;
MODULE_SCOPE Tcl_NRPostProc TclNRReleaseValues;

MODULE_SCOPE void  TclSetTailcall(Tcl_Interp *interp, Tcl_Obj *tailcallPtr);
MODULE_SCOPE void  TclPushTailcallPoint(Tcl_Interp *interp);

/* These two can be considered for the public api */
MODULE_SCOPE void  TclMarkTailcall(Tcl_Interp *interp);
MODULE_SCOPE void  TclSkipTailcall(Tcl_Interp *interp);

/*
 * This structure holds the data for the various iteration callbacks used to
 * NRE the 'for' and 'while' commands. We need a separate structure because we
 * have more than the 4 client data entries we can provide directly thorugh
 * the callback API. It is the 'word' information which puts us over the
 * limit. It is needed because the loop body is argument 4 of 'for' and
 * argument 2 of 'while'. Not providing the correct index confuses the #280
 * code. We TclSmallAlloc/Free this.
 */

typedef struct ForIterData {
    Tcl_Obj *cond;		/* Loop condition expression. */
    Tcl_Obj *body;		/* Loop body. */
    Tcl_Obj *next;		/* Loop step script, NULL for 'while'. */
    const char *msg;		/* Error message part. */
    int word;			/* Index of the body script in the command */
} ForIterData;

/* TIP #357 - Structure doing the bookkeeping of handles for Tcl_LoadFile
 *            and Tcl_FindSymbol. This structure corresponds to an opaque
 *            typedef in tcl.h */

typedef void* TclFindSymbolProc(Tcl_Interp* interp, Tcl_LoadHandle loadHandle,
				const char* symbol);
struct Tcl_LoadHandle_ {
    void *clientData;	/* Client data is the load handle in the
				 * native filesystem if a module was loaded
				 * there, or an opaque pointer to a structure
				 * for further bookkeeping on load-from-VFS
				 * and load-from-memory */
    TclFindSymbolProc* findSymbolProcPtr;
				/* Procedure that resolves symbols in a
				 * loaded module */
    Tcl_FSUnloadFileProc* unloadFileProcPtr;
				/* Procedure that unloads a loaded module */
};

/* Flags for conversion of doubles to digit strings */

#define TCL_DD_SHORTEST 		0x4
				/* Use the shortest possible string */
#define TCL_DD_E_FORMAT 		0x2
				/* Use a fixed-length string of digits,
				 * suitable for E format*/
#define TCL_DD_F_FORMAT 		0x3
				/* Use a fixed number of digits after the
				 * decimal point, suitable for F format */

#define TCL_DD_SHORTEN_FLAG 		0x4
				/* Allow return of a shorter digit string
				 * if it converts losslessly */
#define TCL_DD_NO_QUICK 		0x8
				/* Debug flag: forbid quick FP conversion */

#define TCL_DD_CONVERSION_TYPE_MASK	0x3
				/* Mask to isolate the conversion type */

/*
 *----------------------------------------------------------------
 * Procedures shared among Tcl modules but not used by the outside world:
 *----------------------------------------------------------------
 */

MODULE_SCOPE void	TclAppendBytesToByteArray(Tcl_Obj *objPtr,
			    const unsigned char *bytes, size_t len);
MODULE_SCOPE int	TclNREvalCmd(Tcl_Interp *interp, Tcl_Obj *objPtr,
			    int flags);
MODULE_SCOPE void	TclAdvanceContinuations(int *line, int **next,
			    int loc);
MODULE_SCOPE void	TclAdvanceLines(int *line, const char *start,
			    const char *end);
MODULE_SCOPE void	TclArgumentEnter(Tcl_Interp *interp,
			    Tcl_Obj *objv[], int objc, CmdFrame *cf);
MODULE_SCOPE void	TclArgumentRelease(Tcl_Interp *interp,
			    Tcl_Obj *objv[], int objc);
MODULE_SCOPE void	TclArgumentBCEnter(Tcl_Interp *interp,
			    Tcl_Obj *objv[], int objc,
			    void *codePtr, CmdFrame *cfPtr, int cmd, size_t pc);
MODULE_SCOPE void	TclArgumentBCRelease(Tcl_Interp *interp,
			    CmdFrame *cfPtr);
MODULE_SCOPE void	TclArgumentGet(Tcl_Interp *interp, Tcl_Obj *obj,
			    CmdFrame **cfPtrPtr, int *wordPtr);
MODULE_SCOPE double	TclBignumToDouble(const mp_int *bignum);
MODULE_SCOPE int	TclByteArrayMatch(const unsigned char *string,
			    size_t strLen, const unsigned char *pattern,
			    size_t ptnLen, int flags);
MODULE_SCOPE double	TclCeil(const mp_int *a);
MODULE_SCOPE void	TclChannelPreserve(Tcl_Channel chan);
MODULE_SCOPE void	TclChannelRelease(Tcl_Channel chan);
MODULE_SCOPE int	TclCheckArrayTraces(Tcl_Interp *interp, Var *varPtr,
			    Var *arrayPtr, Tcl_Obj *name, int index);
MODULE_SCOPE int	TclCheckEmptyString(Tcl_Obj *objPtr);
MODULE_SCOPE int	TclChanCaughtErrorBypass(Tcl_Interp *interp,
			    Tcl_Channel chan);
MODULE_SCOPE Tcl_ObjCmdProc TclChannelNamesCmd;
MODULE_SCOPE Tcl_NRPostProc TclClearRootEnsemble;
MODULE_SCOPE int	TclCompareTwoNumbers(Tcl_Obj *valuePtr,
			    Tcl_Obj *value2Ptr);
MODULE_SCOPE ContLineLoc *TclContinuationsEnter(Tcl_Obj *objPtr, int num,
			    int *loc);
MODULE_SCOPE void	TclContinuationsEnterDerived(Tcl_Obj *objPtr,
			    int start, int *clNext);
MODULE_SCOPE ContLineLoc *TclContinuationsGet(Tcl_Obj *objPtr);
MODULE_SCOPE void	TclContinuationsCopy(Tcl_Obj *objPtr,
			    Tcl_Obj *originObjPtr);
MODULE_SCOPE size_t	TclConvertElement(const char *src, size_t length,
			    char *dst, int flags);
MODULE_SCOPE Tcl_Command TclCreateObjCommandInNs(Tcl_Interp *interp,
			    const char *cmdName, Tcl_Namespace *nsPtr,
			    Tcl_ObjCmdProc *proc, void *clientData,
			    Tcl_CmdDeleteProc *deleteProc);
MODULE_SCOPE Tcl_Command TclCreateEnsembleInNs(Tcl_Interp *interp,
			    const char *name, Tcl_Namespace *nameNamespacePtr,
			    Tcl_Namespace *ensembleNamespacePtr, int flags);
MODULE_SCOPE void	TclDeleteNamespaceVars(Namespace *nsPtr);
MODULE_SCOPE int	TclFindDictElement(Tcl_Interp *interp,
			    const char *dict, int dictLength,
			    const char **elementPtr, const char **nextPtr,
			    size_t *sizePtr, int *literalPtr);
/* TIP #280 - Modified token based evaluation, with line information. */
MODULE_SCOPE int	TclEvalEx(Tcl_Interp *interp, const char *script,
			    size_t numBytes, int flags, int line,
			    int *clNextOuter, const char *outerScript);
MODULE_SCOPE Tcl_ObjCmdProc TclFileAttrsCmd;
MODULE_SCOPE Tcl_ObjCmdProc TclFileCopyCmd;
MODULE_SCOPE Tcl_ObjCmdProc TclFileDeleteCmd;
MODULE_SCOPE Tcl_ObjCmdProc TclFileLinkCmd;
MODULE_SCOPE Tcl_ObjCmdProc TclFileMakeDirsCmd;
MODULE_SCOPE Tcl_ObjCmdProc TclFileReadLinkCmd;
MODULE_SCOPE Tcl_ObjCmdProc TclFileRenameCmd;
MODULE_SCOPE Tcl_ObjCmdProc TclFileTempDirCmd;
MODULE_SCOPE Tcl_ObjCmdProc TclFileTemporaryCmd;
MODULE_SCOPE void	TclCreateLateExitHandler(Tcl_ExitProc *proc,
			    void *clientData);
MODULE_SCOPE void	TclDeleteLateExitHandler(Tcl_ExitProc *proc,
			    void *clientData);
MODULE_SCOPE char *	TclDStringAppendObj(Tcl_DString *dsPtr,
			    Tcl_Obj *objPtr);
MODULE_SCOPE char *	TclDStringAppendDString(Tcl_DString *dsPtr,
			    Tcl_DString *toAppendPtr);
MODULE_SCOPE Tcl_Obj *	TclDStringToObj(Tcl_DString *dsPtr);
MODULE_SCOPE Tcl_Obj *const *TclFetchEnsembleRoot(Tcl_Interp *interp,
			    Tcl_Obj *const *objv, int objc, int *objcPtr);
MODULE_SCOPE Tcl_Namespace *TclEnsureNamespace(Tcl_Interp *interp,
			    Tcl_Namespace *namespacePtr);
MODULE_SCOPE void	TclFinalizeAllocSubsystem(void);
MODULE_SCOPE void	TclFinalizeAsync(void);
MODULE_SCOPE void	TclFinalizeDoubleConversion(void);
MODULE_SCOPE void	TclFinalizeEncodingSubsystem(void);
MODULE_SCOPE void	TclFinalizeEnvironment(void);
MODULE_SCOPE void	TclFinalizeEvaluation(void);
MODULE_SCOPE void	TclFinalizeExecution(void);
MODULE_SCOPE void	TclFinalizeIOSubsystem(void);
MODULE_SCOPE void	TclFinalizeFilesystem(void);
MODULE_SCOPE void	TclResetFilesystem(void);
MODULE_SCOPE void	TclFinalizeLoad(void);
MODULE_SCOPE void	TclFinalizeLock(void);
MODULE_SCOPE void	TclFinalizeMemorySubsystem(void);
MODULE_SCOPE void	TclFinalizeNotifier(void);
MODULE_SCOPE void	TclFinalizeObjects(void);
MODULE_SCOPE void	TclFinalizePreserve(void);
MODULE_SCOPE void	TclFinalizeSynchronization(void);
MODULE_SCOPE void	TclInitThreadAlloc(void);
MODULE_SCOPE void	TclFinalizeThreadAlloc(void);
MODULE_SCOPE void	TclFinalizeThreadAllocThread(void);
MODULE_SCOPE void	TclFinalizeThreadData(int quick);
MODULE_SCOPE void	TclFinalizeThreadObjects(void);
MODULE_SCOPE double	TclFloor(const mp_int *a);
MODULE_SCOPE void	TclFormatNaN(double value, char *buffer);
MODULE_SCOPE int	TclFSFileAttrIndex(Tcl_Obj *pathPtr,
			    const char *attributeName, int *indexPtr);
MODULE_SCOPE Tcl_Command TclNRCreateCommandInNs(Tcl_Interp *interp,
			    const char *cmdName, Tcl_Namespace *nsPtr,
			    Tcl_ObjCmdProc *proc, Tcl_ObjCmdProc *nreProc,
			    void *clientData,
			    Tcl_CmdDeleteProc *deleteProc);
MODULE_SCOPE int	TclNREvalFile(Tcl_Interp *interp, Tcl_Obj *pathPtr,
			    const char *encodingName);
MODULE_SCOPE void	TclFSUnloadTempFile(Tcl_LoadHandle loadHandle);
MODULE_SCOPE int *	TclGetAsyncReadyPtr(void);
MODULE_SCOPE Tcl_Obj *	TclGetBgErrorHandler(Tcl_Interp *interp);
MODULE_SCOPE int	TclGetChannelFromObj(Tcl_Interp *interp,
			    Tcl_Obj *objPtr, Tcl_Channel *chanPtr,
			    int *modePtr, int flags);
MODULE_SCOPE CmdFrame *	TclGetCmdFrameForProcedure(Proc *procPtr);
MODULE_SCOPE int	TclGetCompletionCodeFromObj(Tcl_Interp *interp,
			    Tcl_Obj *value, int *code);
MODULE_SCOPE Proc *	TclGetLambdaFromObj(Tcl_Interp *interp,
			    Tcl_Obj *objPtr, Tcl_Obj **nsObjPtrPtr);
MODULE_SCOPE int	TclGetNumberFromObj(Tcl_Interp *interp,
			    Tcl_Obj *objPtr, void **clientDataPtr,
			    int *typePtr);
MODULE_SCOPE int	TclGetOpenModeEx(Tcl_Interp *interp,
			    const char *modeString, int *seekFlagPtr,
			    int *binaryPtr);
MODULE_SCOPE Tcl_Obj *	TclGetProcessGlobalValue(ProcessGlobalValue *pgvPtr);
MODULE_SCOPE Tcl_Obj *	TclGetSourceFromFrame(CmdFrame *cfPtr, int objc,
			    Tcl_Obj *const objv[]);
MODULE_SCOPE char *	TclGetStringStorage(Tcl_Obj *objPtr,
			    size_t *sizePtr);
MODULE_SCOPE int	TclGetLoadedPackagesEx(Tcl_Interp *interp,
				const char *targetName,
				const char *packageName);
MODULE_SCOPE int	TclGetWideBitsFromObj(Tcl_Interp *, Tcl_Obj *,
				Tcl_WideInt *);
MODULE_SCOPE int	TclGlob(Tcl_Interp *interp, char *pattern,
			    Tcl_Obj *unquotedPrefix, int globFlags,
			    Tcl_GlobTypeData *types);
MODULE_SCOPE int	TclIncrObj(Tcl_Interp *interp, Tcl_Obj *valuePtr,
			    Tcl_Obj *incrPtr);
MODULE_SCOPE Tcl_Obj *	TclIncrObjVar2(Tcl_Interp *interp, Tcl_Obj *part1Ptr,
			    Tcl_Obj *part2Ptr, Tcl_Obj *incrPtr, int flags);
MODULE_SCOPE int	TclInfoExistsCmd(void *dummy, Tcl_Interp *interp,
			    int objc, Tcl_Obj *const objv[]);
MODULE_SCOPE int	TclInfoCoroutineCmd(void *dummy, Tcl_Interp *interp,
			    int objc, Tcl_Obj *const objv[]);
MODULE_SCOPE Tcl_Obj *	TclInfoFrame(Tcl_Interp *interp, CmdFrame *framePtr);
MODULE_SCOPE int	TclInfoGlobalsCmd(void *dummy, Tcl_Interp *interp,
			    int objc, Tcl_Obj *const objv[]);
MODULE_SCOPE int	TclInfoLocalsCmd(void *dummy, Tcl_Interp *interp,
			    int objc, Tcl_Obj *const objv[]);
MODULE_SCOPE int	TclInfoVarsCmd(void *dummy, Tcl_Interp *interp,
			    int objc, Tcl_Obj *const objv[]);
MODULE_SCOPE void	TclInitAlloc(void);
MODULE_SCOPE void	TclInitBignumFromWideInt(mp_int *, Tcl_WideInt);
MODULE_SCOPE void	TclInitBignumFromWideUInt(mp_int *, Tcl_WideUInt);
MODULE_SCOPE void	TclInitDbCkalloc(void);
MODULE_SCOPE void	TclInitDoubleConversion(void);
MODULE_SCOPE void	TclInitEmbeddedConfigurationInformation(
			    Tcl_Interp *interp);
MODULE_SCOPE void	TclInitEncodingSubsystem(void);
MODULE_SCOPE void	TclInitIOSubsystem(void);
MODULE_SCOPE void	TclInitLimitSupport(Tcl_Interp *interp);
MODULE_SCOPE void	TclInitNamespaceSubsystem(void);
MODULE_SCOPE void	TclInitNotifier(void);
MODULE_SCOPE void	TclInitObjSubsystem(void);
MODULE_SCOPE void	TclInitSubsystems(void);
MODULE_SCOPE int	TclInterpReady(Tcl_Interp *interp);
MODULE_SCOPE int	TclIsSpaceProc(int byte);
MODULE_SCOPE int	TclIsBareword(int byte);
MODULE_SCOPE Tcl_Obj *	TclJoinPath(int elements, Tcl_Obj * const objv[],
			    int forceRelative);
MODULE_SCOPE int	TclJoinThread(Tcl_ThreadId id, int *result);
MODULE_SCOPE void	TclLimitRemoveAllHandlers(Tcl_Interp *interp);
MODULE_SCOPE Tcl_Obj *	TclLindexList(Tcl_Interp *interp,
			    Tcl_Obj *listPtr, Tcl_Obj *argPtr);
MODULE_SCOPE Tcl_Obj *	TclLindexFlat(Tcl_Interp *interp, Tcl_Obj *listPtr,
			    int indexCount, Tcl_Obj *const indexArray[]);
/* TIP #280 */
MODULE_SCOPE void	TclListLines(Tcl_Obj *listObj, int line, int n,
			    int *lines, Tcl_Obj *const *elems);
MODULE_SCOPE Tcl_Obj *	TclListObjCopy(Tcl_Interp *interp, Tcl_Obj *listPtr);
MODULE_SCOPE Tcl_Obj *	TclListObjRange(Tcl_Obj *listPtr, int fromIdx,
			    int toIdx);
MODULE_SCOPE Tcl_Obj *	TclLsetList(Tcl_Interp *interp, Tcl_Obj *listPtr,
			    Tcl_Obj *indexPtr, Tcl_Obj *valuePtr);
MODULE_SCOPE Tcl_Obj *	TclLsetFlat(Tcl_Interp *interp, Tcl_Obj *listPtr,
			    int indexCount, Tcl_Obj *const indexArray[],
			    Tcl_Obj *valuePtr);
MODULE_SCOPE Tcl_Command TclMakeEnsemble(Tcl_Interp *interp, const char *name,
			    const EnsembleImplMap map[]);
MODULE_SCOPE int	TclMaxListLength(const char *bytes, size_t numBytes,
			    const char **endPtr);
MODULE_SCOPE int	TclMergeReturnOptions(Tcl_Interp *interp, int objc,
			    Tcl_Obj *const objv[], Tcl_Obj **optionsPtrPtr,
			    int *codePtr, int *levelPtr);
MODULE_SCOPE Tcl_Obj *  TclNoErrorStack(Tcl_Interp *interp, Tcl_Obj *options);
MODULE_SCOPE int	TclNokia770Doubles(void);
MODULE_SCOPE void	TclNsDecrRefCount(Namespace *nsPtr);
MODULE_SCOPE int	TclNamespaceDeleted(Namespace *nsPtr);
MODULE_SCOPE void	TclObjVarErrMsg(Tcl_Interp *interp, Tcl_Obj *part1Ptr,
			    Tcl_Obj *part2Ptr, const char *operation,
			    const char *reason, int index);
MODULE_SCOPE int	TclObjInvokeNamespace(Tcl_Interp *interp,
			    int objc, Tcl_Obj *const objv[],
			    Tcl_Namespace *nsPtr, int flags);
MODULE_SCOPE int	TclObjUnsetVar2(Tcl_Interp *interp,
			    Tcl_Obj *part1Ptr, Tcl_Obj *part2Ptr, int flags);
MODULE_SCOPE int	TclParseBackslash(const char *src,
			    size_t numBytes, size_t *readPtr, char *dst);
MODULE_SCOPE int	TclParseHex(const char *src, size_t numBytes,
			    int *resultPtr);
MODULE_SCOPE int	TclParseNumber(Tcl_Interp *interp, Tcl_Obj *objPtr,
			    const char *expected, const char *bytes,
			    size_t numBytes, const char **endPtrPtr, int flags);
MODULE_SCOPE void	TclParseInit(Tcl_Interp *interp, const char *string,
			    size_t numBytes, Tcl_Parse *parsePtr);
MODULE_SCOPE size_t	TclParseAllWhiteSpace(const char *src, size_t numBytes);
MODULE_SCOPE int	TclProcessReturn(Tcl_Interp *interp,
			    int code, int level, Tcl_Obj *returnOpts);
MODULE_SCOPE int	TclpObjLstat(Tcl_Obj *pathPtr, Tcl_StatBuf *buf);
MODULE_SCOPE Tcl_Obj *	TclpTempFileName(void);
MODULE_SCOPE Tcl_Obj *  TclpTempFileNameForLibrary(Tcl_Interp *interp, Tcl_Obj* pathPtr);
MODULE_SCOPE Tcl_Obj *	TclNewFSPathObj(Tcl_Obj *dirPtr, const char *addStrRep,
			    size_t len);
MODULE_SCOPE int	TclpDeleteFile(const void *path);
MODULE_SCOPE void	TclpFinalizeCondition(Tcl_Condition *condPtr);
MODULE_SCOPE void	TclpFinalizeMutex(Tcl_Mutex *mutexPtr);
MODULE_SCOPE void	TclpFinalizePipes(void);
MODULE_SCOPE void	TclpFinalizeSockets(void);
MODULE_SCOPE int	TclCreateSocketAddress(Tcl_Interp *interp,
			    struct addrinfo **addrlist,
			    const char *host, int port, int willBind,
			    const char **errorMsgPtr);
MODULE_SCOPE int	TclpThreadCreate(Tcl_ThreadId *idPtr,
			    Tcl_ThreadCreateProc *proc, void *clientData,
			    size_t stackSize, int flags);
MODULE_SCOPE size_t	TclpFindVariable(const char *name, size_t *lengthPtr);
MODULE_SCOPE void	TclpInitLibraryPath(char **valuePtr,
			    size_t *lengthPtr, Tcl_Encoding *encodingPtr);
MODULE_SCOPE void	TclpInitLock(void);
MODULE_SCOPE void	TclpInitPlatform(void);
MODULE_SCOPE void	TclpInitUnlock(void);
MODULE_SCOPE Tcl_Obj *	TclpObjListVolumes(void);
MODULE_SCOPE void	TclpMasterLock(void);
MODULE_SCOPE void	TclpMasterUnlock(void);
MODULE_SCOPE int	TclpMatchFiles(Tcl_Interp *interp, char *separators,
			    Tcl_DString *dirPtr, char *pattern, char *tail);
MODULE_SCOPE int	TclpObjNormalizePath(Tcl_Interp *interp,
			    Tcl_Obj *pathPtr, int nextCheckpoint);
MODULE_SCOPE void	TclpNativeJoinPath(Tcl_Obj *prefix, const char *joining);
MODULE_SCOPE Tcl_Obj *	TclpNativeSplitPath(Tcl_Obj *pathPtr, int *lenPtr);
MODULE_SCOPE Tcl_PathType TclpGetNativePathType(Tcl_Obj *pathPtr,
			    int *driveNameLengthPtr, Tcl_Obj **driveNameRef);
MODULE_SCOPE int	TclCrossFilesystemCopy(Tcl_Interp *interp,
			    Tcl_Obj *source, Tcl_Obj *target);
MODULE_SCOPE int	TclpMatchInDirectory(Tcl_Interp *interp,
			    Tcl_Obj *resultPtr, Tcl_Obj *pathPtr,
			    const char *pattern, Tcl_GlobTypeData *types);
MODULE_SCOPE void	*TclpGetNativeCwd(void *clientData);
MODULE_SCOPE Tcl_FSDupInternalRepProc TclNativeDupInternalRep;
MODULE_SCOPE Tcl_Obj *	TclpObjLink(Tcl_Obj *pathPtr, Tcl_Obj *toPtr,
			    int linkType);
MODULE_SCOPE int	TclpObjChdir(Tcl_Obj *pathPtr);
MODULE_SCOPE Tcl_Channel TclpOpenTemporaryFile(Tcl_Obj *dirObj,
			    Tcl_Obj *basenameObj, Tcl_Obj *extensionObj,
			    Tcl_Obj *resultingNameObj);
MODULE_SCOPE void TclPkgFileSeen(Tcl_Interp *interp, const char *fileName);
MODULE_SCOPE void *TclInitPkgFiles(Tcl_Interp *interp);
MODULE_SCOPE Tcl_Obj *	TclPathPart(Tcl_Interp *interp, Tcl_Obj *pathPtr,
			    Tcl_PathPart portion);
MODULE_SCOPE char *	TclpReadlink(const char *fileName,
			    Tcl_DString *linkPtr);
MODULE_SCOPE void	TclpSetVariables(Tcl_Interp *interp);
MODULE_SCOPE void *	TclThreadStorageKeyGet(Tcl_ThreadDataKey *keyPtr);
MODULE_SCOPE void	TclThreadStorageKeySet(Tcl_ThreadDataKey *keyPtr,
			    void *data);
MODULE_SCOPE TCL_NORETURN void TclpThreadExit(int status);
MODULE_SCOPE void	TclRememberCondition(Tcl_Condition *mutex);
MODULE_SCOPE void	TclRememberJoinableThread(Tcl_ThreadId id);
MODULE_SCOPE void	TclRememberMutex(Tcl_Mutex *mutex);
MODULE_SCOPE void	TclRemoveScriptLimitCallbacks(Tcl_Interp *interp);
MODULE_SCOPE int	TclReToGlob(Tcl_Interp *interp, const char *reStr,
			    size_t reStrLen, Tcl_DString *dsPtr, int *flagsPtr,
			    int *quantifiersFoundPtr);
MODULE_SCOPE size_t	TclScanElement(const char *string, size_t length,
			    char *flagPtr);
MODULE_SCOPE void	TclSetBgErrorHandler(Tcl_Interp *interp,
			    Tcl_Obj *cmdPrefix);
MODULE_SCOPE void	TclSetBignumIntRep(Tcl_Obj *objPtr,
			    mp_int *bignumValue);
MODULE_SCOPE int	TclSetBooleanFromAny(Tcl_Interp *interp,
			    Tcl_Obj *objPtr);
MODULE_SCOPE void	TclSetCmdNameObj(Tcl_Interp *interp, Tcl_Obj *objPtr,
			    Command *cmdPtr);
MODULE_SCOPE void	TclSetDuplicateObj(Tcl_Obj *dupPtr, Tcl_Obj *objPtr);
MODULE_SCOPE void	TclSetProcessGlobalValue(ProcessGlobalValue *pgvPtr,
			    Tcl_Obj *newValue, Tcl_Encoding encoding);
MODULE_SCOPE void	TclSignalExitThread(Tcl_ThreadId id, int result);
MODULE_SCOPE void	TclSpellFix(Tcl_Interp *interp,
			    Tcl_Obj *const *objv, int objc, size_t subIdx,
			    Tcl_Obj *bad, Tcl_Obj *fix);
MODULE_SCOPE void *	TclStackRealloc(Tcl_Interp *interp, void *ptr,
			    size_t numBytes);
typedef int (*memCmpFn_t)(const void*, const void*, size_t);
MODULE_SCOPE int	TclStringCmp(Tcl_Obj *value1Ptr, Tcl_Obj *value2Ptr,
			    int checkEq, int nocase, size_t reqlength);
MODULE_SCOPE int	TclStringCmpOpts(Tcl_Interp *interp, int objc,
			    Tcl_Obj *const objv[], int *nocase,
			    int *reqlength);
MODULE_SCOPE int	TclStringMatch(const char *str, size_t strLen,
			    const char *pattern, int ptnLen, int flags);
MODULE_SCOPE int	TclStringMatchObj(Tcl_Obj *stringObj,
			    Tcl_Obj *patternObj, int flags);
MODULE_SCOPE void	TclSubstCompile(Tcl_Interp *interp, const char *bytes,
			    size_t numBytes, int flags, int line,
			    struct CompileEnv *envPtr);
MODULE_SCOPE int	TclSubstOptions(Tcl_Interp *interp, int numOpts,
			    Tcl_Obj *const opts[], int *flagPtr);
MODULE_SCOPE void	TclSubstParse(Tcl_Interp *interp, const char *bytes,
			    size_t numBytes, int flags, Tcl_Parse *parsePtr,
			    Tcl_InterpState *statePtr);
MODULE_SCOPE int	TclSubstTokens(Tcl_Interp *interp, Tcl_Token *tokenPtr,
			    int count, int *tokensLeftPtr, int line,
			    int *clNextOuter, const char *outerScript);
MODULE_SCOPE size_t	TclTrim(const char *bytes, size_t numBytes,
			    const char *trim, size_t numTrim, size_t *trimRight);
MODULE_SCOPE size_t	TclTrimLeft(const char *bytes, size_t numBytes,
			    const char *trim, size_t numTrim);
MODULE_SCOPE size_t	TclTrimRight(const char *bytes, size_t numBytes,
			    const char *trim, size_t numTrim);
MODULE_SCOPE const char*TclGetCommandTypeName(Tcl_Command command);
MODULE_SCOPE void	TclRegisterCommandTypeName(
			    Tcl_ObjCmdProc *implementationProc,
			    const char *nameStr);
#if (TCL_UTF_MAX > 4) && (defined(__CYGWIN__) || defined(_WIN32))
MODULE_SCOPE int TclUtfToWChar(const char *src, WCHAR *chPtr);
MODULE_SCOPE char *	TclWCharToUtfDString(const WCHAR *uniStr,
			    int uniLength, Tcl_DString *dsPtr);
MODULE_SCOPE WCHAR * TclUtfToWCharDString(const char *src,
			    int length, Tcl_DString *dsPtr);
#else
#   define TclUtfToWChar TclUtfToUniChar
#   define TclWCharToUtfDString Tcl_UniCharToUtfDString
#   define TclUtfToWCharDString Tcl_UtfToUniCharDString
#endif
MODULE_SCOPE int	TclUtfCmp(const char *cs, const char *ct);
MODULE_SCOPE int	TclUtfCasecmp(const char *cs, const char *ct);
MODULE_SCOPE size_t	TclUtfCount(int ch);
MODULE_SCOPE Tcl_Obj *	TclpNativeToNormalized(void *clientData);
MODULE_SCOPE Tcl_Obj *	TclpFilesystemPathType(Tcl_Obj *pathPtr);
MODULE_SCOPE int	TclpDlopen(Tcl_Interp *interp, Tcl_Obj *pathPtr,
			    Tcl_LoadHandle *loadHandle,
			    Tcl_FSUnloadFileProc **unloadProcPtr, int flags);
MODULE_SCOPE int	TclpUtime(Tcl_Obj *pathPtr, struct utimbuf *tval);
#ifdef TCL_LOAD_FROM_MEMORY
MODULE_SCOPE void *	TclpLoadMemoryGetBuffer(Tcl_Interp *interp, int size);
MODULE_SCOPE int	TclpLoadMemory(Tcl_Interp *interp, void *buffer,
			    int size, int codeSize, Tcl_LoadHandle *loadHandle,
			    Tcl_FSUnloadFileProc **unloadProcPtr, int flags);
#endif
MODULE_SCOPE void	TclInitThreadStorage(void);
MODULE_SCOPE void	TclFinalizeThreadDataThread(void);
MODULE_SCOPE void	TclFinalizeThreadStorage(void);

#ifdef TCL_WIDE_CLICKS
MODULE_SCOPE Tcl_WideInt TclpGetWideClicks(void);
MODULE_SCOPE double	TclpWideClicksToNanoseconds(Tcl_WideInt clicks);
MODULE_SCOPE double	TclpWideClickInMicrosec(void);
#else
#   ifdef _WIN32
#	define TCL_WIDE_CLICKS 1
MODULE_SCOPE Tcl_WideInt TclpGetWideClicks(void);
MODULE_SCOPE double	TclpWideClickInMicrosec(void);
#	define		TclpWideClicksToNanoseconds(clicks) \
				((double)(clicks) * TclpWideClickInMicrosec() * 1000)
#   endif
#endif
MODULE_SCOPE Tcl_WideInt TclpGetMicroseconds(void);

MODULE_SCOPE int	TclZlibInit(Tcl_Interp *interp);
MODULE_SCOPE void *	TclpThreadCreateKey(void);
MODULE_SCOPE void	TclpThreadDeleteKey(void *keyPtr);
MODULE_SCOPE void	TclpThreadSetMasterTSD(void *tsdKeyPtr, void *ptr);
MODULE_SCOPE void *	TclpThreadGetMasterTSD(void *tsdKeyPtr);
MODULE_SCOPE void	TclErrorStackResetIf(Tcl_Interp *interp,
			    const char *msg, size_t length);
/* Tip 430 */
MODULE_SCOPE int    TclZipfs_Init(Tcl_Interp *interp);


/*
 *----------------------------------------------------------------
 * Command procedures in the generic core:
 *----------------------------------------------------------------
 */

MODULE_SCOPE int	Tcl_AfterObjCmd(void *clientData,
			    Tcl_Interp *interp, int objc,
			    Tcl_Obj *const objv[]);
MODULE_SCOPE int	Tcl_AppendObjCmd(void *clientData,
			    Tcl_Interp *interp, int objc,
			    Tcl_Obj *const objv[]);
MODULE_SCOPE int	Tcl_ApplyObjCmd(void *clientData,
			    Tcl_Interp *interp, int objc,
			    Tcl_Obj *const objv[]);
MODULE_SCOPE Tcl_Command TclInitArrayCmd(Tcl_Interp *interp);
MODULE_SCOPE Tcl_Command TclInitBinaryCmd(Tcl_Interp *interp);
MODULE_SCOPE int	Tcl_BreakObjCmd(void *clientData,
			    Tcl_Interp *interp, int objc,
			    Tcl_Obj *const objv[]);
MODULE_SCOPE int	Tcl_CatchObjCmd(void *clientData,
			    Tcl_Interp *interp, int objc,
			    Tcl_Obj *const objv[]);
MODULE_SCOPE int	Tcl_CdObjCmd(void *clientData,
			    Tcl_Interp *interp, int objc,
			    Tcl_Obj *const objv[]);
MODULE_SCOPE Tcl_Command TclInitChanCmd(Tcl_Interp *interp);
MODULE_SCOPE int	TclChanCreateObjCmd(void *clientData,
			    Tcl_Interp *interp, int objc,
			    Tcl_Obj *const objv[]);
MODULE_SCOPE int	TclChanPostEventObjCmd(void *clientData,
			    Tcl_Interp *interp, int objc,
			    Tcl_Obj *const objv[]);
MODULE_SCOPE int	TclChanPopObjCmd(void *clientData,
			    Tcl_Interp *interp, int objc, Tcl_Obj *const objv[]);
MODULE_SCOPE int	TclChanPushObjCmd(void *clientData,
			    Tcl_Interp *interp, int objc, Tcl_Obj *const objv[]);
MODULE_SCOPE void	TclClockInit(Tcl_Interp *interp);
MODULE_SCOPE int	TclClockOldscanObjCmd(
			    void *clientData, Tcl_Interp *interp,
			    int objc, Tcl_Obj *const objv[]);
MODULE_SCOPE int	Tcl_CloseObjCmd(void *clientData,
			    Tcl_Interp *interp, int objc,
			    Tcl_Obj *const objv[]);
MODULE_SCOPE int	Tcl_ConcatObjCmd(void *clientData,
			    Tcl_Interp *interp, int objc,
			    Tcl_Obj *const objv[]);
MODULE_SCOPE int	Tcl_ContinueObjCmd(void *clientData,
			    Tcl_Interp *interp, int objc,
			    Tcl_Obj *const objv[]);
MODULE_SCOPE Tcl_TimerToken TclCreateAbsoluteTimerHandler(
			    Tcl_Time *timePtr, Tcl_TimerProc *proc,
			    void *clientData);
MODULE_SCOPE int	TclDefaultBgErrorHandlerObjCmd(
			    void *clientData, Tcl_Interp *interp,
			    int objc, Tcl_Obj *const objv[]);
MODULE_SCOPE Tcl_Command TclInitDictCmd(Tcl_Interp *interp);
MODULE_SCOPE int	TclDictWithFinish(Tcl_Interp *interp, Var *varPtr,
			    Var *arrayPtr, Tcl_Obj *part1Ptr,
			    Tcl_Obj *part2Ptr, int index, int pathc,
			    Tcl_Obj *const pathv[], Tcl_Obj *keysPtr);
MODULE_SCOPE Tcl_Obj *	TclDictWithInit(Tcl_Interp *interp, Tcl_Obj *dictPtr,
			    int pathc, Tcl_Obj *const pathv[]);
MODULE_SCOPE int	Tcl_DisassembleObjCmd(void *clientData,
			    Tcl_Interp *interp, int objc,
			    Tcl_Obj *const objv[]);

/* Assemble command function */
MODULE_SCOPE int	Tcl_AssembleObjCmd(void *clientData,
			    Tcl_Interp *interp, int objc,
			    Tcl_Obj *const objv[]);
MODULE_SCOPE int	TclNRAssembleObjCmd(void *clientData,
			    Tcl_Interp *interp, int objc,
			    Tcl_Obj *const objv[]);
MODULE_SCOPE Tcl_Command TclInitEncodingCmd(Tcl_Interp *interp);
MODULE_SCOPE int	Tcl_EofObjCmd(void *clientData,
			    Tcl_Interp *interp, int objc,
			    Tcl_Obj *const objv[]);
MODULE_SCOPE int	Tcl_ErrorObjCmd(void *clientData,
			    Tcl_Interp *interp, int objc,
			    Tcl_Obj *const objv[]);
MODULE_SCOPE int	Tcl_EvalObjCmd(void *clientData,
			    Tcl_Interp *interp, int objc,
			    Tcl_Obj *const objv[]);
MODULE_SCOPE int	Tcl_ExecObjCmd(void *clientData,
			    Tcl_Interp *interp, int objc,
			    Tcl_Obj *const objv[]);
MODULE_SCOPE int	Tcl_ExitObjCmd(void *clientData,
			    Tcl_Interp *interp, int objc,
			    Tcl_Obj *const objv[]);
MODULE_SCOPE int	Tcl_ExprObjCmd(void *clientData,
			    Tcl_Interp *interp, int objc,
			    Tcl_Obj *const objv[]);
MODULE_SCOPE int	Tcl_FblockedObjCmd(void *clientData,
			    Tcl_Interp *interp, int objc,
			    Tcl_Obj *const objv[]);
MODULE_SCOPE int	Tcl_FconfigureObjCmd(
			    void *clientData, Tcl_Interp *interp,
			    int objc, Tcl_Obj *const objv[]);
MODULE_SCOPE int	Tcl_FcopyObjCmd(void *dummy,
			    Tcl_Interp *interp, int objc,
			    Tcl_Obj *const objv[]);
MODULE_SCOPE Tcl_Command TclInitFileCmd(Tcl_Interp *interp);
MODULE_SCOPE int	Tcl_FileEventObjCmd(void *clientData,
			    Tcl_Interp *interp, int objc,
			    Tcl_Obj *const objv[]);
MODULE_SCOPE int	Tcl_FlushObjCmd(void *clientData,
			    Tcl_Interp *interp, int objc,
			    Tcl_Obj *const objv[]);
MODULE_SCOPE int	Tcl_ForObjCmd(void *clientData,
			    Tcl_Interp *interp, int objc,
			    Tcl_Obj *const objv[]);
MODULE_SCOPE int	Tcl_ForeachObjCmd(void *clientData,
			    Tcl_Interp *interp, int objc,
			    Tcl_Obj *const objv[]);
MODULE_SCOPE int	Tcl_FormatObjCmd(void *dummy,
			    Tcl_Interp *interp, int objc,
			    Tcl_Obj *const objv[]);
MODULE_SCOPE int	Tcl_GetsObjCmd(void *clientData,
			    Tcl_Interp *interp, int objc,
			    Tcl_Obj *const objv[]);
MODULE_SCOPE int	Tcl_GlobalObjCmd(void *clientData,
			    Tcl_Interp *interp, int objc,
			    Tcl_Obj *const objv[]);
MODULE_SCOPE int	Tcl_GlobObjCmd(void *clientData,
			    Tcl_Interp *interp, int objc,
			    Tcl_Obj *const objv[]);
MODULE_SCOPE int	Tcl_IfObjCmd(void *clientData,
			    Tcl_Interp *interp, int objc,
			    Tcl_Obj *const objv[]);
MODULE_SCOPE int	Tcl_IncrObjCmd(void *clientData,
			    Tcl_Interp *interp, int objc,
			    Tcl_Obj *const objv[]);
MODULE_SCOPE Tcl_Command TclInitInfoCmd(Tcl_Interp *interp);
MODULE_SCOPE int	Tcl_InterpObjCmd(void *clientData,
			    Tcl_Interp *interp, int argc,
			    Tcl_Obj *const objv[]);
MODULE_SCOPE int	Tcl_JoinObjCmd(void *clientData,
			    Tcl_Interp *interp, int objc,
			    Tcl_Obj *const objv[]);
MODULE_SCOPE int	Tcl_LappendObjCmd(void *clientData,
			    Tcl_Interp *interp, int objc,
			    Tcl_Obj *const objv[]);
MODULE_SCOPE int	Tcl_LassignObjCmd(void *clientData,
			    Tcl_Interp *interp, int objc,
			    Tcl_Obj *const objv[]);
MODULE_SCOPE int	Tcl_LindexObjCmd(void *clientData,
			    Tcl_Interp *interp, int objc,
			    Tcl_Obj *const objv[]);
MODULE_SCOPE int	Tcl_LinsertObjCmd(void *clientData,
			    Tcl_Interp *interp, int objc,
			    Tcl_Obj *const objv[]);
MODULE_SCOPE int	Tcl_LlengthObjCmd(void *clientData,
			    Tcl_Interp *interp, int objc,
			    Tcl_Obj *const objv[]);
MODULE_SCOPE int	Tcl_ListObjCmd(void *clientData,
			    Tcl_Interp *interp, int objc,
			    Tcl_Obj *const objv[]);
MODULE_SCOPE int	Tcl_LmapObjCmd(void *clientData,
			    Tcl_Interp *interp, int objc,
			    Tcl_Obj *const objv[]);
MODULE_SCOPE int	Tcl_LoadObjCmd(void *clientData,
			    Tcl_Interp *interp, int objc,
			    Tcl_Obj *const objv[]);
MODULE_SCOPE int	Tcl_LpopObjCmd(void *clientData,
			    Tcl_Interp *interp, int objc,
			    Tcl_Obj *const objv[]);
MODULE_SCOPE int	Tcl_LrangeObjCmd(void *clientData,
			    Tcl_Interp *interp, int objc,
			    Tcl_Obj *const objv[]);
MODULE_SCOPE int	Tcl_LremoveObjCmd(void *clientData,
			    Tcl_Interp *interp, int objc,
			    Tcl_Obj *const objv[]);
MODULE_SCOPE int	Tcl_LrepeatObjCmd(void *clientData,
			    Tcl_Interp *interp, int objc,
			    Tcl_Obj *const objv[]);
MODULE_SCOPE int	Tcl_LreplaceObjCmd(void *clientData,
			    Tcl_Interp *interp, int objc,
			    Tcl_Obj *const objv[]);
MODULE_SCOPE int	Tcl_LreverseObjCmd(void *clientData,
			    Tcl_Interp *interp, int objc,
			    Tcl_Obj *const objv[]);
MODULE_SCOPE int	Tcl_LsearchObjCmd(void *clientData,
			    Tcl_Interp *interp, int objc,
			    Tcl_Obj *const objv[]);
MODULE_SCOPE int	Tcl_LsetObjCmd(void *clientData,
			    Tcl_Interp *interp, int objc,
			    Tcl_Obj *const objv[]);
MODULE_SCOPE int	Tcl_LsortObjCmd(void *clientData,
			    Tcl_Interp *interp, int objc,
			    Tcl_Obj *const objv[]);
MODULE_SCOPE Tcl_Command TclInitNamespaceCmd(Tcl_Interp *interp);
MODULE_SCOPE int	TclNamespaceEnsembleCmd(void *dummy,
			    Tcl_Interp *interp, int objc,
			    Tcl_Obj *const objv[]);
MODULE_SCOPE int	Tcl_OpenObjCmd(void *clientData,
			    Tcl_Interp *interp, int objc,
			    Tcl_Obj *const objv[]);
MODULE_SCOPE int	Tcl_PackageObjCmd(void *clientData,
			    Tcl_Interp *interp, int objc,
			    Tcl_Obj *const objv[]);
MODULE_SCOPE int	Tcl_PidObjCmd(void *clientData,
			    Tcl_Interp *interp, int objc,
			    Tcl_Obj *const objv[]);
MODULE_SCOPE Tcl_Command TclInitPrefixCmd(Tcl_Interp *interp);
MODULE_SCOPE int	Tcl_PutsObjCmd(void *clientData,
			    Tcl_Interp *interp, int objc,
			    Tcl_Obj *const objv[]);
MODULE_SCOPE int	Tcl_PwdObjCmd(void *clientData,
			    Tcl_Interp *interp, int objc,
			    Tcl_Obj *const objv[]);
MODULE_SCOPE int	Tcl_ReadObjCmd(void *clientData,
			    Tcl_Interp *interp, int objc,
			    Tcl_Obj *const objv[]);
MODULE_SCOPE int	Tcl_RegexpObjCmd(void *clientData,
			    Tcl_Interp *interp, int objc,
			    Tcl_Obj *const objv[]);
MODULE_SCOPE int	Tcl_RegsubObjCmd(void *clientData,
			    Tcl_Interp *interp, int objc,
			    Tcl_Obj *const objv[]);
MODULE_SCOPE int	Tcl_RenameObjCmd(void *clientData,
			    Tcl_Interp *interp, int objc,
			    Tcl_Obj *const objv[]);
MODULE_SCOPE int	Tcl_RepresentationCmd(void *clientData,
			    Tcl_Interp *interp, int objc,
			    Tcl_Obj *const objv[]);
MODULE_SCOPE int	Tcl_ReturnObjCmd(void *clientData,
			    Tcl_Interp *interp, int objc,
			    Tcl_Obj *const objv[]);
MODULE_SCOPE int	Tcl_ScanObjCmd(void *clientData,
			    Tcl_Interp *interp, int objc,
			    Tcl_Obj *const objv[]);
MODULE_SCOPE int	Tcl_SeekObjCmd(void *clientData,
			    Tcl_Interp *interp, int objc,
			    Tcl_Obj *const objv[]);
MODULE_SCOPE int	Tcl_SetObjCmd(void *clientData,
			    Tcl_Interp *interp, int objc,
			    Tcl_Obj *const objv[]);
MODULE_SCOPE int	Tcl_SplitObjCmd(void *clientData,
			    Tcl_Interp *interp, int objc,
			    Tcl_Obj *const objv[]);
MODULE_SCOPE int	Tcl_SocketObjCmd(void *clientData,
			    Tcl_Interp *interp, int objc,
			    Tcl_Obj *const objv[]);
MODULE_SCOPE int	Tcl_SourceObjCmd(void *clientData,
			    Tcl_Interp *interp, int objc,
			    Tcl_Obj *const objv[]);
MODULE_SCOPE Tcl_Command TclInitStringCmd(Tcl_Interp *interp);
MODULE_SCOPE int	Tcl_SubstObjCmd(void *clientData,
			    Tcl_Interp *interp, int objc,
			    Tcl_Obj *const objv[]);
MODULE_SCOPE int	Tcl_SwitchObjCmd(void *clientData,
			    Tcl_Interp *interp, int objc,
			    Tcl_Obj *const objv[]);
MODULE_SCOPE int	Tcl_TellObjCmd(void *clientData,
			    Tcl_Interp *interp, int objc,
			    Tcl_Obj *const objv[]);
MODULE_SCOPE int	Tcl_ThrowObjCmd(void *dummy, Tcl_Interp *interp,
			    int objc, Tcl_Obj *const objv[]);
MODULE_SCOPE int	Tcl_TimeObjCmd(void *clientData,
			    Tcl_Interp *interp, int objc,
			    Tcl_Obj *const objv[]);
MODULE_SCOPE int	Tcl_TimeRateObjCmd(void *clientData,
			    Tcl_Interp *interp, int objc,
			    Tcl_Obj *const objv[]);
MODULE_SCOPE int	Tcl_TraceObjCmd(void *clientData,
			    Tcl_Interp *interp, int objc,
			    Tcl_Obj *const objv[]);
MODULE_SCOPE int	Tcl_TryObjCmd(void *clientData,
			    Tcl_Interp *interp, int objc,
			    Tcl_Obj *const objv[]);
MODULE_SCOPE int	Tcl_UnloadObjCmd(void *clientData,
			    Tcl_Interp *interp, int objc,
			    Tcl_Obj *const objv[]);
MODULE_SCOPE int	Tcl_UnsetObjCmd(void *clientData,
			    Tcl_Interp *interp, int objc,
			    Tcl_Obj *const objv[]);
MODULE_SCOPE int	Tcl_UpdateObjCmd(void *clientData,
			    Tcl_Interp *interp, int objc,
			    Tcl_Obj *const objv[]);
MODULE_SCOPE int	Tcl_UplevelObjCmd(void *clientData,
			    Tcl_Interp *interp, int objc,
			    Tcl_Obj *const objv[]);
MODULE_SCOPE int	Tcl_UpvarObjCmd(void *clientData,
			    Tcl_Interp *interp, int objc,
			    Tcl_Obj *const objv[]);
MODULE_SCOPE int	Tcl_VariableObjCmd(void *clientData,
			    Tcl_Interp *interp, int objc,
			    Tcl_Obj *const objv[]);
MODULE_SCOPE int	Tcl_VwaitObjCmd(void *clientData,
			    Tcl_Interp *interp, int objc,
			    Tcl_Obj *const objv[]);
MODULE_SCOPE int	Tcl_WhileObjCmd(void *clientData,
			    Tcl_Interp *interp, int objc,
			    Tcl_Obj *const objv[]);

/*
 *----------------------------------------------------------------
 * Compilation procedures for commands in the generic core:
 *----------------------------------------------------------------
 */

MODULE_SCOPE int	TclCompileAppendCmd(Tcl_Interp *interp,
			    Tcl_Parse *parsePtr, Command *cmdPtr,
			    struct CompileEnv *envPtr);
MODULE_SCOPE int	TclCompileArrayExistsCmd(Tcl_Interp *interp,
			    Tcl_Parse *parsePtr, Command *cmdPtr,
			    struct CompileEnv *envPtr);
MODULE_SCOPE int	TclCompileArraySetCmd(Tcl_Interp *interp,
			    Tcl_Parse *parsePtr, Command *cmdPtr,
			    struct CompileEnv *envPtr);
MODULE_SCOPE int	TclCompileArrayUnsetCmd(Tcl_Interp *interp,
			    Tcl_Parse *parsePtr, Command *cmdPtr,
			    struct CompileEnv *envPtr);
MODULE_SCOPE int	TclCompileBreakCmd(Tcl_Interp *interp,
			    Tcl_Parse *parsePtr, Command *cmdPtr,
			    struct CompileEnv *envPtr);
MODULE_SCOPE int	TclCompileCatchCmd(Tcl_Interp *interp,
			    Tcl_Parse *parsePtr, Command *cmdPtr,
			    struct CompileEnv *envPtr);
MODULE_SCOPE int	TclCompileClockClicksCmd(Tcl_Interp *interp,
			    Tcl_Parse *parsePtr, Command *cmdPtr,
			    struct CompileEnv *envPtr);
MODULE_SCOPE int	TclCompileClockReadingCmd(Tcl_Interp *interp,
			    Tcl_Parse *parsePtr, Command *cmdPtr,
			    struct CompileEnv *envPtr);
MODULE_SCOPE int	TclCompileConcatCmd(Tcl_Interp *interp,
			    Tcl_Parse *parsePtr, Command *cmdPtr,
			    struct CompileEnv *envPtr);
MODULE_SCOPE int	TclCompileContinueCmd(Tcl_Interp *interp,
			    Tcl_Parse *parsePtr, Command *cmdPtr,
			    struct CompileEnv *envPtr);
MODULE_SCOPE int	TclCompileDictAppendCmd(Tcl_Interp *interp,
			    Tcl_Parse *parsePtr, Command *cmdPtr,
			    struct CompileEnv *envPtr);
MODULE_SCOPE int	TclCompileDictCreateCmd(Tcl_Interp *interp,
			    Tcl_Parse *parsePtr, Command *cmdPtr,
			    struct CompileEnv *envPtr);
MODULE_SCOPE int	TclCompileDictExistsCmd(Tcl_Interp *interp,
			    Tcl_Parse *parsePtr, Command *cmdPtr,
			    struct CompileEnv *envPtr);
MODULE_SCOPE int	TclCompileDictForCmd(Tcl_Interp *interp,
			    Tcl_Parse *parsePtr, Command *cmdPtr,
			    struct CompileEnv *envPtr);
MODULE_SCOPE int	TclCompileDictGetCmd(Tcl_Interp *interp,
			    Tcl_Parse *parsePtr, Command *cmdPtr,
			    struct CompileEnv *envPtr);
MODULE_SCOPE int	TclCompileDictGetWithDefaultCmd(Tcl_Interp *interp,
			    Tcl_Parse *parsePtr, Command *cmdPtr,
			    struct CompileEnv *envPtr);
MODULE_SCOPE int	TclCompileDictIncrCmd(Tcl_Interp *interp,
			    Tcl_Parse *parsePtr, Command *cmdPtr,
			    struct CompileEnv *envPtr);
MODULE_SCOPE int	TclCompileDictLappendCmd(Tcl_Interp *interp,
			    Tcl_Parse *parsePtr, Command *cmdPtr,
			    struct CompileEnv *envPtr);
MODULE_SCOPE int	TclCompileDictMapCmd(Tcl_Interp *interp,
			    Tcl_Parse *parsePtr, Command *cmdPtr,
			    struct CompileEnv *envPtr);
MODULE_SCOPE int	TclCompileDictMergeCmd(Tcl_Interp *interp,
			    Tcl_Parse *parsePtr, Command *cmdPtr,
			    struct CompileEnv *envPtr);
MODULE_SCOPE int	TclCompileDictSetCmd(Tcl_Interp *interp,
			    Tcl_Parse *parsePtr, Command *cmdPtr,
			    struct CompileEnv *envPtr);
MODULE_SCOPE int	TclCompileDictUnsetCmd(Tcl_Interp *interp,
			    Tcl_Parse *parsePtr, Command *cmdPtr,
			    struct CompileEnv *envPtr);
MODULE_SCOPE int	TclCompileDictUpdateCmd(Tcl_Interp *interp,
			    Tcl_Parse *parsePtr, Command *cmdPtr,
			    struct CompileEnv *envPtr);
MODULE_SCOPE int	TclCompileDictWithCmd(Tcl_Interp *interp,
			    Tcl_Parse *parsePtr, Command *cmdPtr,
			    struct CompileEnv *envPtr);
MODULE_SCOPE int	TclCompileEnsemble(Tcl_Interp *interp,
			    Tcl_Parse *parsePtr, Command *cmdPtr,
			    struct CompileEnv *envPtr);
MODULE_SCOPE int	TclCompileErrorCmd(Tcl_Interp *interp,
			    Tcl_Parse *parsePtr, Command *cmdPtr,
			    struct CompileEnv *envPtr);
MODULE_SCOPE int	TclCompileExprCmd(Tcl_Interp *interp,
			    Tcl_Parse *parsePtr, Command *cmdPtr,
			    struct CompileEnv *envPtr);
MODULE_SCOPE int	TclCompileForCmd(Tcl_Interp *interp,
			    Tcl_Parse *parsePtr, Command *cmdPtr,
			    struct CompileEnv *envPtr);
MODULE_SCOPE int	TclCompileForeachCmd(Tcl_Interp *interp,
			    Tcl_Parse *parsePtr, Command *cmdPtr,
			    struct CompileEnv *envPtr);
MODULE_SCOPE int	TclCompileFormatCmd(Tcl_Interp *interp,
			    Tcl_Parse *parsePtr, Command *cmdPtr,
			    struct CompileEnv *envPtr);
MODULE_SCOPE int	TclCompileGlobalCmd(Tcl_Interp *interp,
			    Tcl_Parse *parsePtr, Command *cmdPtr,
			    struct CompileEnv *envPtr);
MODULE_SCOPE int	TclCompileIfCmd(Tcl_Interp *interp,
			    Tcl_Parse *parsePtr, Command *cmdPtr,
			    struct CompileEnv *envPtr);
MODULE_SCOPE int	TclCompileInfoCommandsCmd(Tcl_Interp *interp,
			    Tcl_Parse *parsePtr, Command *cmdPtr,
			    struct CompileEnv *envPtr);
MODULE_SCOPE int	TclCompileInfoCoroutineCmd(Tcl_Interp *interp,
			    Tcl_Parse *parsePtr, Command *cmdPtr,
			    struct CompileEnv *envPtr);
MODULE_SCOPE int	TclCompileInfoExistsCmd(Tcl_Interp *interp,
			    Tcl_Parse *parsePtr, Command *cmdPtr,
			    struct CompileEnv *envPtr);
MODULE_SCOPE int	TclCompileInfoLevelCmd(Tcl_Interp *interp,
			    Tcl_Parse *parsePtr, Command *cmdPtr,
			    struct CompileEnv *envPtr);
MODULE_SCOPE int	TclCompileInfoObjectClassCmd(Tcl_Interp *interp,
			    Tcl_Parse *parsePtr, Command *cmdPtr,
			    struct CompileEnv *envPtr);
MODULE_SCOPE int	TclCompileInfoObjectIsACmd(Tcl_Interp *interp,
			    Tcl_Parse *parsePtr, Command *cmdPtr,
			    struct CompileEnv *envPtr);
MODULE_SCOPE int	TclCompileInfoObjectNamespaceCmd(Tcl_Interp *interp,
			    Tcl_Parse *parsePtr, Command *cmdPtr,
			    struct CompileEnv *envPtr);
MODULE_SCOPE int	TclCompileIncrCmd(Tcl_Interp *interp,
			    Tcl_Parse *parsePtr, Command *cmdPtr,
			    struct CompileEnv *envPtr);
MODULE_SCOPE int	TclCompileLappendCmd(Tcl_Interp *interp,
			    Tcl_Parse *parsePtr, Command *cmdPtr,
			    struct CompileEnv *envPtr);
MODULE_SCOPE int	TclCompileLassignCmd(Tcl_Interp *interp,
			    Tcl_Parse *parsePtr, Command *cmdPtr,
			    struct CompileEnv *envPtr);
MODULE_SCOPE int	TclCompileLindexCmd(Tcl_Interp *interp,
			    Tcl_Parse *parsePtr, Command *cmdPtr,
			    struct CompileEnv *envPtr);
MODULE_SCOPE int	TclCompileLinsertCmd(Tcl_Interp *interp,
			    Tcl_Parse *parsePtr, Command *cmdPtr,
			    struct CompileEnv *envPtr);
MODULE_SCOPE int	TclCompileListCmd(Tcl_Interp *interp,
			    Tcl_Parse *parsePtr, Command *cmdPtr,
			    struct CompileEnv *envPtr);
MODULE_SCOPE int	TclCompileLlengthCmd(Tcl_Interp *interp,
			    Tcl_Parse *parsePtr, Command *cmdPtr,
			    struct CompileEnv *envPtr);
MODULE_SCOPE int	TclCompileLmapCmd(Tcl_Interp *interp,
			    Tcl_Parse *parsePtr, Command *cmdPtr,
			    struct CompileEnv *envPtr);
MODULE_SCOPE int	TclCompileLrangeCmd(Tcl_Interp *interp,
			    Tcl_Parse *parsePtr, Command *cmdPtr,
			    struct CompileEnv *envPtr);
MODULE_SCOPE int	TclCompileLreplaceCmd(Tcl_Interp *interp,
			    Tcl_Parse *parsePtr, Command *cmdPtr,
			    struct CompileEnv *envPtr);
MODULE_SCOPE int	TclCompileLsetCmd(Tcl_Interp *interp,
			    Tcl_Parse *parsePtr, Command *cmdPtr,
			    struct CompileEnv *envPtr);
MODULE_SCOPE int	TclCompileNamespaceCodeCmd(Tcl_Interp *interp,
			    Tcl_Parse *parsePtr, Command *cmdPtr,
			    struct CompileEnv *envPtr);
MODULE_SCOPE int	TclCompileNamespaceCurrentCmd(Tcl_Interp *interp,
			    Tcl_Parse *parsePtr, Command *cmdPtr,
			    struct CompileEnv *envPtr);
MODULE_SCOPE int	TclCompileNamespaceOriginCmd(Tcl_Interp *interp,
			    Tcl_Parse *parsePtr, Command *cmdPtr,
			    struct CompileEnv *envPtr);
MODULE_SCOPE int	TclCompileNamespaceQualifiersCmd(Tcl_Interp *interp,
			    Tcl_Parse *parsePtr, Command *cmdPtr,
			    struct CompileEnv *envPtr);
MODULE_SCOPE int	TclCompileNamespaceTailCmd(Tcl_Interp *interp,
			    Tcl_Parse *parsePtr, Command *cmdPtr,
			    struct CompileEnv *envPtr);
MODULE_SCOPE int	TclCompileNamespaceUpvarCmd(Tcl_Interp *interp,
			    Tcl_Parse *parsePtr, Command *cmdPtr,
			    struct CompileEnv *envPtr);
MODULE_SCOPE int	TclCompileNamespaceWhichCmd(Tcl_Interp *interp,
			    Tcl_Parse *parsePtr, Command *cmdPtr,
			    struct CompileEnv *envPtr);
MODULE_SCOPE int	TclCompileNoOp(Tcl_Interp *interp,
			    Tcl_Parse *parsePtr, Command *cmdPtr,
			    struct CompileEnv *envPtr);
MODULE_SCOPE int	TclCompileObjectNextCmd(Tcl_Interp *interp,
			    Tcl_Parse *parsePtr, Command *cmdPtr,
			    struct CompileEnv *envPtr);
MODULE_SCOPE int	TclCompileObjectNextToCmd(Tcl_Interp *interp,
			    Tcl_Parse *parsePtr, Command *cmdPtr,
			    struct CompileEnv *envPtr);
MODULE_SCOPE int	TclCompileObjectSelfCmd(Tcl_Interp *interp,
			    Tcl_Parse *parsePtr, Command *cmdPtr,
			    struct CompileEnv *envPtr);
MODULE_SCOPE int	TclCompileRegexpCmd(Tcl_Interp *interp,
			    Tcl_Parse *parsePtr, Command *cmdPtr,
			    struct CompileEnv *envPtr);
MODULE_SCOPE int	TclCompileRegsubCmd(Tcl_Interp *interp,
			    Tcl_Parse *parsePtr, Command *cmdPtr,
			    struct CompileEnv *envPtr);
MODULE_SCOPE int	TclCompileReturnCmd(Tcl_Interp *interp,
			    Tcl_Parse *parsePtr, Command *cmdPtr,
			    struct CompileEnv *envPtr);
MODULE_SCOPE int	TclCompileSetCmd(Tcl_Interp *interp,
			    Tcl_Parse *parsePtr, Command *cmdPtr,
			    struct CompileEnv *envPtr);
MODULE_SCOPE int	TclCompileStringCatCmd(Tcl_Interp *interp,
			    Tcl_Parse *parsePtr, Command *cmdPtr,
			    struct CompileEnv *envPtr);
MODULE_SCOPE int	TclCompileStringCmpCmd(Tcl_Interp *interp,
			    Tcl_Parse *parsePtr, Command *cmdPtr,
			    struct CompileEnv *envPtr);
MODULE_SCOPE int	TclCompileStringEqualCmd(Tcl_Interp *interp,
			    Tcl_Parse *parsePtr, Command *cmdPtr,
			    struct CompileEnv *envPtr);
MODULE_SCOPE int	TclCompileStringFirstCmd(Tcl_Interp *interp,
			    Tcl_Parse *parsePtr, Command *cmdPtr,
			    struct CompileEnv *envPtr);
MODULE_SCOPE int	TclCompileStringIndexCmd(Tcl_Interp *interp,
			    Tcl_Parse *parsePtr, Command *cmdPtr,
			    struct CompileEnv *envPtr);
MODULE_SCOPE int	TclCompileStringInsertCmd(Tcl_Interp *interp,
			    Tcl_Parse *parsePtr, Command *cmdPtr,
			    struct CompileEnv *envPtr);
MODULE_SCOPE int	TclCompileStringIsCmd(Tcl_Interp *interp,
			    Tcl_Parse *parsePtr, Command *cmdPtr,
			    struct CompileEnv *envPtr);
MODULE_SCOPE int	TclCompileStringLastCmd(Tcl_Interp *interp,
			    Tcl_Parse *parsePtr, Command *cmdPtr,
			    struct CompileEnv *envPtr);
MODULE_SCOPE int	TclCompileStringLenCmd(Tcl_Interp *interp,
			    Tcl_Parse *parsePtr, Command *cmdPtr,
			    struct CompileEnv *envPtr);
MODULE_SCOPE int	TclCompileStringMapCmd(Tcl_Interp *interp,
			    Tcl_Parse *parsePtr, Command *cmdPtr,
			    struct CompileEnv *envPtr);
MODULE_SCOPE int	TclCompileStringMatchCmd(Tcl_Interp *interp,
			    Tcl_Parse *parsePtr, Command *cmdPtr,
			    struct CompileEnv *envPtr);
MODULE_SCOPE int	TclCompileStringRangeCmd(Tcl_Interp *interp,
			    Tcl_Parse *parsePtr, Command *cmdPtr,
			    struct CompileEnv *envPtr);
MODULE_SCOPE int	TclCompileStringReplaceCmd(Tcl_Interp *interp,
			    Tcl_Parse *parsePtr, Command *cmdPtr,
			    struct CompileEnv *envPtr);
MODULE_SCOPE int	TclCompileStringToLowerCmd(Tcl_Interp *interp,
			    Tcl_Parse *parsePtr, Command *cmdPtr,
			    struct CompileEnv *envPtr);
MODULE_SCOPE int	TclCompileStringToTitleCmd(Tcl_Interp *interp,
			    Tcl_Parse *parsePtr, Command *cmdPtr,
			    struct CompileEnv *envPtr);
MODULE_SCOPE int	TclCompileStringToUpperCmd(Tcl_Interp *interp,
			    Tcl_Parse *parsePtr, Command *cmdPtr,
			    struct CompileEnv *envPtr);
MODULE_SCOPE int	TclCompileStringTrimCmd(Tcl_Interp *interp,
			    Tcl_Parse *parsePtr, Command *cmdPtr,
			    struct CompileEnv *envPtr);
MODULE_SCOPE int	TclCompileStringTrimLCmd(Tcl_Interp *interp,
			    Tcl_Parse *parsePtr, Command *cmdPtr,
			    struct CompileEnv *envPtr);
MODULE_SCOPE int	TclCompileStringTrimRCmd(Tcl_Interp *interp,
			    Tcl_Parse *parsePtr, Command *cmdPtr,
			    struct CompileEnv *envPtr);
MODULE_SCOPE int	TclCompileSubstCmd(Tcl_Interp *interp,
			    Tcl_Parse *parsePtr, Command *cmdPtr,
			    struct CompileEnv *envPtr);
MODULE_SCOPE int	TclCompileSwitchCmd(Tcl_Interp *interp,
			    Tcl_Parse *parsePtr, Command *cmdPtr,
			    struct CompileEnv *envPtr);
MODULE_SCOPE int	TclCompileTailcallCmd(Tcl_Interp *interp,
			    Tcl_Parse *parsePtr, Command *cmdPtr,
			    struct CompileEnv *envPtr);
MODULE_SCOPE int	TclCompileThrowCmd(Tcl_Interp *interp,
			    Tcl_Parse *parsePtr, Command *cmdPtr,
			    struct CompileEnv *envPtr);
MODULE_SCOPE int	TclCompileTryCmd(Tcl_Interp *interp,
			    Tcl_Parse *parsePtr, Command *cmdPtr,
			    struct CompileEnv *envPtr);
MODULE_SCOPE int	TclCompileUnsetCmd(Tcl_Interp *interp,
			    Tcl_Parse *parsePtr, Command *cmdPtr,
			    struct CompileEnv *envPtr);
MODULE_SCOPE int	TclCompileUpvarCmd(Tcl_Interp *interp,
			    Tcl_Parse *parsePtr, Command *cmdPtr,
			    struct CompileEnv *envPtr);
MODULE_SCOPE int	TclCompileVariableCmd(Tcl_Interp *interp,
			    Tcl_Parse *parsePtr, Command *cmdPtr,
			    struct CompileEnv *envPtr);
MODULE_SCOPE int	TclCompileWhileCmd(Tcl_Interp *interp,
			    Tcl_Parse *parsePtr, Command *cmdPtr,
			    struct CompileEnv *envPtr);
MODULE_SCOPE int	TclCompileYieldCmd(Tcl_Interp *interp,
			    Tcl_Parse *parsePtr, Command *cmdPtr,
			    struct CompileEnv *envPtr);
MODULE_SCOPE int	TclCompileYieldToCmd(Tcl_Interp *interp,
			    Tcl_Parse *parsePtr, Command *cmdPtr,
			    struct CompileEnv *envPtr);
MODULE_SCOPE int	TclCompileBasic0ArgCmd(Tcl_Interp *interp,
			    Tcl_Parse *parsePtr, Command *cmdPtr,
			    struct CompileEnv *envPtr);
MODULE_SCOPE int	TclCompileBasic1ArgCmd(Tcl_Interp *interp,
			    Tcl_Parse *parsePtr, Command *cmdPtr,
			    struct CompileEnv *envPtr);
MODULE_SCOPE int	TclCompileBasic2ArgCmd(Tcl_Interp *interp,
			    Tcl_Parse *parsePtr, Command *cmdPtr,
			    struct CompileEnv *envPtr);
MODULE_SCOPE int	TclCompileBasic3ArgCmd(Tcl_Interp *interp,
			    Tcl_Parse *parsePtr, Command *cmdPtr,
			    struct CompileEnv *envPtr);
MODULE_SCOPE int	TclCompileBasic0Or1ArgCmd(Tcl_Interp *interp,
			    Tcl_Parse *parsePtr, Command *cmdPtr,
			    struct CompileEnv *envPtr);
MODULE_SCOPE int	TclCompileBasic1Or2ArgCmd(Tcl_Interp *interp,
			    Tcl_Parse *parsePtr, Command *cmdPtr,
			    struct CompileEnv *envPtr);
MODULE_SCOPE int	TclCompileBasic2Or3ArgCmd(Tcl_Interp *interp,
			    Tcl_Parse *parsePtr, Command *cmdPtr,
			    struct CompileEnv *envPtr);
MODULE_SCOPE int	TclCompileBasic0To2ArgCmd(Tcl_Interp *interp,
			    Tcl_Parse *parsePtr, Command *cmdPtr,
			    struct CompileEnv *envPtr);
MODULE_SCOPE int	TclCompileBasic1To3ArgCmd(Tcl_Interp *interp,
			    Tcl_Parse *parsePtr, Command *cmdPtr,
			    struct CompileEnv *envPtr);
MODULE_SCOPE int	TclCompileBasicMin0ArgCmd(Tcl_Interp *interp,
			    Tcl_Parse *parsePtr, Command *cmdPtr,
			    struct CompileEnv *envPtr);
MODULE_SCOPE int	TclCompileBasicMin1ArgCmd(Tcl_Interp *interp,
			    Tcl_Parse *parsePtr, Command *cmdPtr,
			    struct CompileEnv *envPtr);
MODULE_SCOPE int	TclCompileBasicMin2ArgCmd(Tcl_Interp *interp,
			    Tcl_Parse *parsePtr, Command *cmdPtr,
			    struct CompileEnv *envPtr);

MODULE_SCOPE int	TclInvertOpCmd(void *clientData,
			    Tcl_Interp *interp, int objc,
			    Tcl_Obj *const objv[]);
MODULE_SCOPE int	TclCompileInvertOpCmd(Tcl_Interp *interp,
			    Tcl_Parse *parsePtr, Command *cmdPtr,
			    struct CompileEnv *envPtr);
MODULE_SCOPE int	TclNotOpCmd(void *clientData,
			    Tcl_Interp *interp, int objc,
			    Tcl_Obj *const objv[]);
MODULE_SCOPE int	TclCompileNotOpCmd(Tcl_Interp *interp,
			    Tcl_Parse *parsePtr, Command *cmdPtr,
			    struct CompileEnv *envPtr);
MODULE_SCOPE int	TclAddOpCmd(void *clientData,
			    Tcl_Interp *interp, int objc,
			    Tcl_Obj *const objv[]);
MODULE_SCOPE int	TclCompileAddOpCmd(Tcl_Interp *interp,
			    Tcl_Parse *parsePtr, Command *cmdPtr,
			    struct CompileEnv *envPtr);
MODULE_SCOPE int	TclMulOpCmd(void *clientData,
			    Tcl_Interp *interp, int objc,
			    Tcl_Obj *const objv[]);
MODULE_SCOPE int	TclCompileMulOpCmd(Tcl_Interp *interp,
			    Tcl_Parse *parsePtr, Command *cmdPtr,
			    struct CompileEnv *envPtr);
MODULE_SCOPE int	TclAndOpCmd(void *clientData,
			    Tcl_Interp *interp, int objc,
			    Tcl_Obj *const objv[]);
MODULE_SCOPE int	TclCompileAndOpCmd(Tcl_Interp *interp,
			    Tcl_Parse *parsePtr, Command *cmdPtr,
			    struct CompileEnv *envPtr);
MODULE_SCOPE int	TclOrOpCmd(void *clientData,
			    Tcl_Interp *interp, int objc,
			    Tcl_Obj *const objv[]);
MODULE_SCOPE int	TclCompileOrOpCmd(Tcl_Interp *interp,
			    Tcl_Parse *parsePtr, Command *cmdPtr,
			    struct CompileEnv *envPtr);
MODULE_SCOPE int	TclXorOpCmd(void *clientData,
			    Tcl_Interp *interp, int objc,
			    Tcl_Obj *const objv[]);
MODULE_SCOPE int	TclCompileXorOpCmd(Tcl_Interp *interp,
			    Tcl_Parse *parsePtr, Command *cmdPtr,
			    struct CompileEnv *envPtr);
MODULE_SCOPE int	TclPowOpCmd(void *clientData,
			    Tcl_Interp *interp, int objc,
			    Tcl_Obj *const objv[]);
MODULE_SCOPE int	TclCompilePowOpCmd(Tcl_Interp *interp,
			    Tcl_Parse *parsePtr, Command *cmdPtr,
			    struct CompileEnv *envPtr);
MODULE_SCOPE int	TclLshiftOpCmd(void *clientData,
			    Tcl_Interp *interp, int objc,
			    Tcl_Obj *const objv[]);
MODULE_SCOPE int	TclCompileLshiftOpCmd(Tcl_Interp *interp,
			    Tcl_Parse *parsePtr, Command *cmdPtr,
			    struct CompileEnv *envPtr);
MODULE_SCOPE int	TclRshiftOpCmd(void *clientData,
			    Tcl_Interp *interp, int objc,
			    Tcl_Obj *const objv[]);
MODULE_SCOPE int	TclCompileRshiftOpCmd(Tcl_Interp *interp,
			    Tcl_Parse *parsePtr, Command *cmdPtr,
			    struct CompileEnv *envPtr);
MODULE_SCOPE int	TclModOpCmd(void *clientData,
			    Tcl_Interp *interp, int objc,
			    Tcl_Obj *const objv[]);
MODULE_SCOPE int	TclCompileModOpCmd(Tcl_Interp *interp,
			    Tcl_Parse *parsePtr, Command *cmdPtr,
			    struct CompileEnv *envPtr);
MODULE_SCOPE int	TclNeqOpCmd(void *clientData,
			    Tcl_Interp *interp, int objc,
			    Tcl_Obj *const objv[]);
MODULE_SCOPE int	TclCompileNeqOpCmd(Tcl_Interp *interp,
			    Tcl_Parse *parsePtr, Command *cmdPtr,
			    struct CompileEnv *envPtr);
MODULE_SCOPE int	TclStrneqOpCmd(void *clientData,
			    Tcl_Interp *interp, int objc,
			    Tcl_Obj *const objv[]);
MODULE_SCOPE int	TclCompileStrneqOpCmd(Tcl_Interp *interp,
			    Tcl_Parse *parsePtr, Command *cmdPtr,
			    struct CompileEnv *envPtr);
MODULE_SCOPE int	TclInOpCmd(void *clientData,
			    Tcl_Interp *interp, int objc,
			    Tcl_Obj *const objv[]);
MODULE_SCOPE int	TclCompileInOpCmd(Tcl_Interp *interp,
			    Tcl_Parse *parsePtr, Command *cmdPtr,
			    struct CompileEnv *envPtr);
MODULE_SCOPE int	TclNiOpCmd(void *clientData,
			    Tcl_Interp *interp, int objc,
			    Tcl_Obj *const objv[]);
MODULE_SCOPE int	TclCompileNiOpCmd(Tcl_Interp *interp,
			    Tcl_Parse *parsePtr, Command *cmdPtr,
			    struct CompileEnv *envPtr);
MODULE_SCOPE int	TclMinusOpCmd(void *clientData,
			    Tcl_Interp *interp, int objc,
			    Tcl_Obj *const objv[]);
MODULE_SCOPE int	TclCompileMinusOpCmd(Tcl_Interp *interp,
			    Tcl_Parse *parsePtr, Command *cmdPtr,
			    struct CompileEnv *envPtr);
MODULE_SCOPE int	TclDivOpCmd(void *clientData,
			    Tcl_Interp *interp, int objc,
			    Tcl_Obj *const objv[]);
MODULE_SCOPE int	TclCompileDivOpCmd(Tcl_Interp *interp,
			    Tcl_Parse *parsePtr, Command *cmdPtr,
			    struct CompileEnv *envPtr);
MODULE_SCOPE int	TclLessOpCmd(void *clientData,
			    Tcl_Interp *interp, int objc,
			    Tcl_Obj *const objv[]);
MODULE_SCOPE int	TclCompileLessOpCmd(Tcl_Interp *interp,
			    Tcl_Parse *parsePtr, Command *cmdPtr,
			    struct CompileEnv *envPtr);
MODULE_SCOPE int	TclLeqOpCmd(void *clientData,
			    Tcl_Interp *interp, int objc,
			    Tcl_Obj *const objv[]);
MODULE_SCOPE int	TclCompileLeqOpCmd(Tcl_Interp *interp,
			    Tcl_Parse *parsePtr, Command *cmdPtr,
			    struct CompileEnv *envPtr);
MODULE_SCOPE int	TclGreaterOpCmd(void *clientData,
			    Tcl_Interp *interp, int objc,
			    Tcl_Obj *const objv[]);
MODULE_SCOPE int	TclCompileGreaterOpCmd(Tcl_Interp *interp,
			    Tcl_Parse *parsePtr, Command *cmdPtr,
			    struct CompileEnv *envPtr);
MODULE_SCOPE int	TclGeqOpCmd(void *clientData,
			    Tcl_Interp *interp, int objc,
			    Tcl_Obj *const objv[]);
MODULE_SCOPE int	TclCompileGeqOpCmd(Tcl_Interp *interp,
			    Tcl_Parse *parsePtr, Command *cmdPtr,
			    struct CompileEnv *envPtr);
MODULE_SCOPE int	TclEqOpCmd(void *clientData,
			    Tcl_Interp *interp, int objc,
			    Tcl_Obj *const objv[]);
MODULE_SCOPE int	TclCompileEqOpCmd(Tcl_Interp *interp,
			    Tcl_Parse *parsePtr, Command *cmdPtr,
			    struct CompileEnv *envPtr);
MODULE_SCOPE int	TclStreqOpCmd(void *clientData,
			    Tcl_Interp *interp, int objc,
			    Tcl_Obj *const objv[]);
MODULE_SCOPE int	TclCompileStreqOpCmd(Tcl_Interp *interp,
			    Tcl_Parse *parsePtr, Command *cmdPtr,
			    struct CompileEnv *envPtr);

MODULE_SCOPE int	TclCompileAssembleCmd(Tcl_Interp *interp,
			    Tcl_Parse *parsePtr, Command *cmdPtr,
			    struct CompileEnv *envPtr);

/*
 * Routines that provide the [string] ensemble functionality. Possible
 * candidates for public interface.
 */

MODULE_SCOPE Tcl_Obj *	TclStringCat(Tcl_Interp *interp, int objc,
			    Tcl_Obj *const objv[], int flags);
MODULE_SCOPE size_t	TclStringFirst(Tcl_Obj *needle, Tcl_Obj *haystack,
			    size_t start);
MODULE_SCOPE size_t	TclStringLast(Tcl_Obj *needle, Tcl_Obj *haystack,
			    size_t last);
MODULE_SCOPE Tcl_Obj *	TclStringRepeat(Tcl_Interp *interp, Tcl_Obj *objPtr,
			    size_t count, int flags);
MODULE_SCOPE Tcl_Obj *	TclStringReplace(Tcl_Interp *interp, Tcl_Obj *objPtr,
			    size_t first, size_t count, Tcl_Obj *insertPtr,
			    int flags);
MODULE_SCOPE Tcl_Obj *	TclStringReverse(Tcl_Obj *objPtr, int flags);

/* Flag values for the [string] ensemble functions. */

#define TCL_STRING_MATCH_NOCASE TCL_MATCH_NOCASE /* (1<<0) in tcl.h */
#define TCL_STRING_IN_PLACE (1<<1)

/*
 * Functions defined in generic/tclVar.c and currently exported only for use
 * by the bytecode compiler and engine. Some of these could later be placed in
 * the public interface.
 */

MODULE_SCOPE Var *	TclObjLookupVarEx(Tcl_Interp * interp,
			    Tcl_Obj *part1Ptr, Tcl_Obj *part2Ptr, int flags,
			    const char *msg, const int createPart1,
			    const int createPart2, Var **arrayPtrPtr);
MODULE_SCOPE Var *	TclLookupArrayElement(Tcl_Interp *interp,
			    Tcl_Obj *arrayNamePtr, Tcl_Obj *elNamePtr,
			    const int flags, const char *msg,
			    const int createPart1, const int createPart2,
			    Var *arrayPtr, int index);
MODULE_SCOPE Tcl_Obj *	TclPtrGetVarIdx(Tcl_Interp *interp,
			    Var *varPtr, Var *arrayPtr, Tcl_Obj *part1Ptr,
			    Tcl_Obj *part2Ptr, const int flags, int index);
MODULE_SCOPE Tcl_Obj *	TclPtrSetVarIdx(Tcl_Interp *interp,
			    Var *varPtr, Var *arrayPtr, Tcl_Obj *part1Ptr,
			    Tcl_Obj *part2Ptr, Tcl_Obj *newValuePtr,
			    const int flags, int index);
MODULE_SCOPE Tcl_Obj *	TclPtrIncrObjVarIdx(Tcl_Interp *interp,
			    Var *varPtr, Var *arrayPtr, Tcl_Obj *part1Ptr,
			    Tcl_Obj *part2Ptr, Tcl_Obj *incrPtr,
			    const int flags, int index);
MODULE_SCOPE int	TclPtrObjMakeUpvarIdx(Tcl_Interp *interp,
			    Var *otherPtr, Tcl_Obj *myNamePtr, int myFlags,
			    int index);
MODULE_SCOPE int	TclPtrUnsetVarIdx(Tcl_Interp *interp, Var *varPtr,
			    Var *arrayPtr, Tcl_Obj *part1Ptr,
			    Tcl_Obj *part2Ptr, const int flags,
			    int index);
MODULE_SCOPE void	TclInvalidateNsPath(Namespace *nsPtr);
MODULE_SCOPE void	TclFindArrayPtrElements(Var *arrayPtr,
			    Tcl_HashTable *tablePtr);

/*
 * The new extended interface to the variable traces.
 */

MODULE_SCOPE int	TclObjCallVarTraces(Interp *iPtr, Var *arrayPtr,
			    Var *varPtr, Tcl_Obj *part1Ptr, Tcl_Obj *part2Ptr,
			    int flags, int leaveErrMsg, int index);

/*
 * So tclObj.c and tclDictObj.c can share these implementations.
 */

MODULE_SCOPE int	TclCompareObjKeys(void *keyPtr, Tcl_HashEntry *hPtr);
MODULE_SCOPE void	TclFreeObj(Tcl_Obj *objPtr);
MODULE_SCOPE void	TclFreeObjEntry(Tcl_HashEntry *hPtr);
MODULE_SCOPE TCL_HASH_TYPE TclHashObjKey(Tcl_HashTable *tablePtr, void *keyPtr);

MODULE_SCOPE int	TclFullFinalizationRequested(void);

/*
 * Just for the purposes of command-type registration.
 */

MODULE_SCOPE Tcl_ObjCmdProc TclEnsembleImplementationCmd;
MODULE_SCOPE Tcl_ObjCmdProc TclAliasObjCmd;
MODULE_SCOPE Tcl_ObjCmdProc TclLocalAliasObjCmd;
MODULE_SCOPE Tcl_ObjCmdProc TclSlaveObjCmd;
MODULE_SCOPE Tcl_ObjCmdProc TclInvokeImportedCmd;
MODULE_SCOPE Tcl_ObjCmdProc TclOOPublicObjectCmd;
MODULE_SCOPE Tcl_ObjCmdProc TclOOPrivateObjectCmd;
MODULE_SCOPE Tcl_ObjCmdProc TclOOMyClassObjCmd;

/*
 * TIP #462.
 */

/*
 * The following enum values give the status of a spawned process.
 */

typedef enum TclProcessWaitStatus {
    TCL_PROCESS_ERROR = -1,	/* Error waiting for process to exit */
    TCL_PROCESS_UNCHANGED = 0,	/* No change since the last call. */
    TCL_PROCESS_EXITED = 1,	/* Process has exited. */
    TCL_PROCESS_SIGNALED = 2,	/* Child killed because of a signal. */
    TCL_PROCESS_STOPPED = 3,	/* Child suspended because of a signal. */
    TCL_PROCESS_UNKNOWN_STATUS = 4
				/* Child wait status didn't make sense. */
} TclProcessWaitStatus;

MODULE_SCOPE Tcl_Command TclInitProcessCmd(Tcl_Interp *interp);
MODULE_SCOPE void	TclProcessCreated(Tcl_Pid pid);
MODULE_SCOPE TclProcessWaitStatus TclProcessWait(Tcl_Pid pid, int options,
			    int *codePtr, Tcl_Obj **msgObjPtr,
			    Tcl_Obj **errorObjPtr);

/*
 * TIP #508: [array default]
 */

MODULE_SCOPE void	TclInitArrayVar(Var *arrayPtr);
MODULE_SCOPE Tcl_Obj *	TclGetArrayDefault(Var *arrayPtr);

/*
 * Utility routines for encoding index values as integers. Used by both
 * some of the command compilers and by [lsort] and [lsearch].
 */

MODULE_SCOPE int	TclIndexEncode(Tcl_Interp *interp, Tcl_Obj *objPtr,
			    size_t before, size_t after, int *indexPtr);
MODULE_SCOPE size_t	TclIndexDecode(int encoded, size_t endValue);

/* Constants used in index value encoding routines. */
#define TCL_INDEX_END           ((size_t)-2)
#define TCL_INDEX_START         ((size_t)0)

/*
 *----------------------------------------------------------------
 * Macros used by the Tcl core to create and release Tcl objects.
 * TclNewObj(objPtr) creates a new object denoting an empty string.
 * TclDecrRefCount(objPtr) decrements the object's reference count, and frees
 * the object if its reference count is zero. These macros are inline versions
 * of Tcl_NewObj() and Tcl_DecrRefCount(). Notice that the names differ in not
 * having a "_" after the "Tcl". Notice also that these macros reference their
 * argument more than once, so you should avoid calling them with an
 * expression that is expensive to compute or has side effects. The ANSI C
 * "prototypes" for these macros are:
 *
 * MODULE_SCOPE void	TclNewObj(Tcl_Obj *objPtr);
 * MODULE_SCOPE void	TclDecrRefCount(Tcl_Obj *objPtr);
 *
 * These macros are defined in terms of two macros that depend on memory
 * allocator in use: TclAllocObjStorage, TclFreeObjStorage. They are defined
 * below.
 *----------------------------------------------------------------
 */

/*
 * DTrace object allocation probe macros.
 */

#ifdef USE_DTRACE
#ifndef _TCLDTRACE_H
typedef const char *TclDTraceStr;
#include "tclDTrace.h"
#endif
#define	TCL_DTRACE_OBJ_CREATE(objPtr)	TCL_OBJ_CREATE(objPtr)
#define	TCL_DTRACE_OBJ_FREE(objPtr)	TCL_OBJ_FREE(objPtr)
#else /* USE_DTRACE */
#define	TCL_DTRACE_OBJ_CREATE(objPtr)	{}
#define	TCL_DTRACE_OBJ_FREE(objPtr)	{}
#endif /* USE_DTRACE */

#ifdef TCL_COMPILE_STATS
#  define TclIncrObjsAllocated() \
    tclObjsAlloced++
#  define TclIncrObjsFreed() \
    tclObjsFreed++
#else
#  define TclIncrObjsAllocated()
#  define TclIncrObjsFreed()
#endif /* TCL_COMPILE_STATS */

#  define TclAllocObjStorage(objPtr)		\
	TclAllocObjStorageEx(NULL, (objPtr))

#  define TclFreeObjStorage(objPtr)		\
	TclFreeObjStorageEx(NULL, (objPtr))

#ifndef TCL_MEM_DEBUG
# define TclNewObj(objPtr) \
    TclIncrObjsAllocated(); \
    TclAllocObjStorage(objPtr); \
    (objPtr)->refCount = 0; \
    (objPtr)->bytes    = &tclEmptyString; \
    (objPtr)->length   = 0; \
    (objPtr)->typePtr  = NULL; \
    TCL_DTRACE_OBJ_CREATE(objPtr)

/*
 * Invalidate the string rep first so we can use the bytes value for our
 * pointer chain, and signal an obj deletion (as opposed to shimmering) with
 * 'length == TCL_AUTO_LENGTH'.
 * Use empty 'if ; else' to handle use in unbraced outer if/else conditions.
 */

# define TclDecrRefCount(objPtr) \
    if ((objPtr)->refCount-- > 1) ; else { \
	if (!(objPtr)->typePtr || !(objPtr)->typePtr->freeIntRepProc) { \
	    TCL_DTRACE_OBJ_FREE(objPtr); \
	    if ((objPtr)->bytes \
		    && ((objPtr)->bytes != &tclEmptyString)) { \
		Tcl_Free((objPtr)->bytes); \
	    } \
	    (objPtr)->length = TCL_AUTO_LENGTH; \
	    TclFreeObjStorage(objPtr); \
	    TclIncrObjsFreed(); \
	} else { \
	    TclFreeObj(objPtr); \
	} \
    }

#if TCL_THREADS && !defined(USE_THREAD_ALLOC)
#   define USE_THREAD_ALLOC 1
#endif

#if defined(PURIFY)

/*
 * The PURIFY mode is like the regular mode, but instead of doing block
 * Tcl_Obj allocation and keeping a freed list for efficiency, it always
 * allocates and frees a single Tcl_Obj so that tools like Purify can better
 * track memory leaks.
 */

#  define TclAllocObjStorageEx(interp, objPtr) \
	(objPtr) = (Tcl_Obj *) Tcl_Alloc(sizeof(Tcl_Obj))

#  define TclFreeObjStorageEx(interp, objPtr) \
	Tcl_Free(objPtr)

#undef USE_THREAD_ALLOC
#undef USE_TCLALLOC
#elif TCL_THREADS && defined(USE_THREAD_ALLOC)

/*
 * The TCL_THREADS mode is like the regular mode but allocates Tcl_Obj's from
 * per-thread caches.
 */

MODULE_SCOPE Tcl_Obj *	TclThreadAllocObj(void);
MODULE_SCOPE void	TclThreadFreeObj(Tcl_Obj *);
MODULE_SCOPE Tcl_Mutex *TclpNewAllocMutex(void);
MODULE_SCOPE void	TclFreeAllocCache(void *);
MODULE_SCOPE void *	TclpGetAllocCache(void);
MODULE_SCOPE void	TclpSetAllocCache(void *);
MODULE_SCOPE void	TclpFreeAllocMutex(Tcl_Mutex *mutex);
MODULE_SCOPE void	TclpInitAllocCache(void);
MODULE_SCOPE void	TclpFreeAllocCache(void *);

/*
 * These macros need to be kept in sync with the code of TclThreadAllocObj()
 * and TclThreadFreeObj().
 *
 * Note that the optimiser should resolve the case (interp==NULL) at compile
 * time.
 */

#  define ALLOC_NOBJHIGH 1200

#  define TclAllocObjStorageEx(interp, objPtr)				\
    do {								\
	AllocCache *cachePtr;						\
	if (((interp) == NULL) ||					\
		((cachePtr = ((Interp *)(interp))->allocCache),		\
			(cachePtr->numObjects == 0))) {			\
	    (objPtr) = TclThreadAllocObj();				\
	} else {							\
	    (objPtr) = cachePtr->firstObjPtr;				\
	    cachePtr->firstObjPtr = (objPtr)->internalRep.twoPtrValue.ptr1; \
	    --cachePtr->numObjects;					\
	}								\
    } while (0)

#  define TclFreeObjStorageEx(interp, objPtr)				\
    do {								\
	AllocCache *cachePtr;						\
	if (((interp) == NULL) ||					\
		((cachePtr = ((Interp *)(interp))->allocCache),		\
			((cachePtr->numObjects == 0) ||			\
			(cachePtr->numObjects >= ALLOC_NOBJHIGH)))) {	\
	    TclThreadFreeObj(objPtr);					\
	} else {							\
	    (objPtr)->internalRep.twoPtrValue.ptr1 = cachePtr->firstObjPtr; \
	    cachePtr->firstObjPtr = objPtr;				\
	    ++cachePtr->numObjects;					\
	}								\
    } while (0)

#else /* not PURIFY or USE_THREAD_ALLOC */

#if defined(USE_TCLALLOC) && USE_TCLALLOC
    MODULE_SCOPE void TclFinalizeAllocSubsystem();
    MODULE_SCOPE void TclInitAlloc();
#else
#   define USE_TCLALLOC 0
#endif

#if TCL_THREADS
/* declared in tclObj.c */
MODULE_SCOPE Tcl_Mutex	tclObjMutex;
#endif

#  define TclAllocObjStorageEx(interp, objPtr) \
    do {								\
	Tcl_MutexLock(&tclObjMutex);					\
	if (tclFreeObjList == NULL) {					\
	    TclAllocateFreeObjects();					\
	}								\
	(objPtr) = tclFreeObjList;					\
	tclFreeObjList = (Tcl_Obj *)					\
		tclFreeObjList->internalRep.twoPtrValue.ptr1;		\
	Tcl_MutexUnlock(&tclObjMutex);					\
    } while (0)

#  define TclFreeObjStorageEx(interp, objPtr) \
    do {							       \
	Tcl_MutexLock(&tclObjMutex);				       \
	(objPtr)->internalRep.twoPtrValue.ptr1 = (void *) tclFreeObjList; \
	tclFreeObjList = (objPtr);				       \
	Tcl_MutexUnlock(&tclObjMutex);				       \
    } while (0)
#endif

#else /* TCL_MEM_DEBUG */
MODULE_SCOPE void	TclDbInitNewObj(Tcl_Obj *objPtr, const char *file,
			    int line);

# define TclDbNewObj(objPtr, file, line) \
    do { \
	TclIncrObjsAllocated();						\
	(objPtr) = (Tcl_Obj *)						\
		Tcl_DbCkalloc(sizeof(Tcl_Obj), (file), (line));		\
	TclDbInitNewObj((objPtr), (file), (line));			\
	TCL_DTRACE_OBJ_CREATE(objPtr);					\
    } while (0)

# define TclNewObj(objPtr) \
    TclDbNewObj(objPtr, __FILE__, __LINE__);

# define TclDecrRefCount(objPtr) \
    Tcl_DbDecrRefCount(objPtr, __FILE__, __LINE__)

# define TclNewListObjDirect(objc, objv) \
    TclDbNewListObjDirect(objc, objv, __FILE__, __LINE__)

#undef USE_THREAD_ALLOC
#endif /* TCL_MEM_DEBUG */

/*
 *----------------------------------------------------------------
 * Macro used by the Tcl core to set a Tcl_Obj's string representation to a
 * copy of the "len" bytes starting at "bytePtr". This code works even if the
 * byte array contains NULLs as long as the length is correct. Because "len"
 * is referenced multiple times, it should be as simple an expression as
 * possible. The ANSI C "prototype" for this macro is:
 *
 * MODULE_SCOPE void TclInitStringRep(Tcl_Obj *objPtr, char *bytePtr, size_t len);
 *
 * This macro should only be called on an unshared objPtr where
 *  objPtr->typePtr->freeIntRepProc == NULL
 *----------------------------------------------------------------
 */

#define TclInitStringRep(objPtr, bytePtr, len) \
    if ((len) == 0) { \
	(objPtr)->bytes	 = &tclEmptyString; \
	(objPtr)->length = 0; \
    } else { \
	(objPtr)->bytes = Tcl_Alloc((len) + 1); \
	memcpy((objPtr)->bytes, (bytePtr) ? (bytePtr) : &tclEmptyString, (len)); \
	(objPtr)->bytes[len] = '\0'; \
	(objPtr)->length = (len); \
    }

/*
 *----------------------------------------------------------------
 * Macro used by the Tcl core to get the string representation's byte array
 * pointer from a Tcl_Obj. This is an inline version of Tcl_GetString(). The
 * macro's expression result is the string rep's byte pointer which might be
 * NULL. The bytes referenced by this pointer must not be modified by the
 * caller. The ANSI C "prototype" for this macro is:
 *
 * MODULE_SCOPE char *	TclGetString(Tcl_Obj *objPtr);
 *----------------------------------------------------------------
 */

#define TclGetString(objPtr) \
    ((objPtr)->bytes? (objPtr)->bytes : Tcl_GetString(objPtr))

#if 0
   static inline char *TclGetStringFromObj(Tcl_Obj *objPtr, size_t *lenPtr) {
      char *response = Tcl_GetString(objPtr);
      *(lenPtr) = objPtr->length;
      return response;
   }
   static inline Tcl_UniChar *TclGetUnicodeFromObj(Tcl_Obj *objPtr, size_t *lenPtr) {
      Tcl_UniChar *response = Tcl_GetUnicodeFromObj(objPtr, NULL);
      *(lenPtr) = *((size_t *) (objPtr)->internalRep.twoPtrValue.ptr1);
      return response;
   }
   static inline unsigned char *TclGetByteArrayFromObj(Tcl_Obj *objPtr, size_t *lenPtr) {
      unsigned char *response = Tcl_GetByteArrayFromObj(objPtr, NULL);
      if (response) {
          *(lenPtr) = *((size_t *) (objPtr)->internalRep.twoPtrValue.ptr1);
      }
      return response;
   }
#else
#define TclGetStringFromObj(objPtr, lenPtr) \
    (((objPtr)->bytes \
	    ? NULL : Tcl_GetString((objPtr)), \
	    *(lenPtr) = (objPtr)->length, (objPtr)->bytes))
#define TclGetUnicodeFromObj(objPtr, lenPtr) \
    (Tcl_GetUnicodeFromObj((objPtr), NULL), \
	    *(lenPtr) = *((size_t *) (objPtr)->internalRep.twoPtrValue.ptr1), \
	    Tcl_GetUnicodeFromObj((objPtr), NULL))
#define TclGetByteArrayFromObj(objPtr, lenPtr) \
    (Tcl_GetByteArrayFromObj((objPtr), NULL) ? \
	(*(lenPtr) = *((size_t *) (objPtr)->internalRep.twoPtrValue.ptr1), \
	(unsigned char *)(((size_t *) (objPtr)->internalRep.twoPtrValue.ptr1) + 2)) : NULL)
#endif

/*
 *----------------------------------------------------------------
 * Macro used by the Tcl core to clean out an object's internal
 * representation. Does not actually reset the rep's bytes. The ANSI C
 * "prototype" for this macro is:
 *
 * MODULE_SCOPE void	TclFreeIntRep(Tcl_Obj *objPtr);
 *----------------------------------------------------------------
 */

#define TclFreeIntRep(objPtr) \
    if ((objPtr)->typePtr != NULL) { \
	if ((objPtr)->typePtr->freeIntRepProc != NULL) { \
	    (objPtr)->typePtr->freeIntRepProc(objPtr); \
	} \
	(objPtr)->typePtr = NULL; \
    }

/*
 *----------------------------------------------------------------
 * Macro used by the Tcl core to clean out an object's string representation.
 * The ANSI C "prototype" for this macro is:
 *
 * MODULE_SCOPE void	TclInvalidateStringRep(Tcl_Obj *objPtr);
 *----------------------------------------------------------------
 */

#define TclInvalidateStringRep(objPtr) \
    if ((objPtr)->bytes != NULL) { \
	if ((objPtr)->bytes != &tclEmptyString) { \
	    Tcl_Free((objPtr)->bytes); \
	} \
	(objPtr)->bytes = NULL; \
    }

/*
 *----------------------------------------------------------------
 * Macro used by the Tcl core to test whether an object has a
 * string representation (or is a 'pure' internal value).
 * The ANSI C "prototype" for this macro is:
 *
 * MODULE_SCOPE int	TclHasStringRep(Tcl_Obj *objPtr);
 *----------------------------------------------------------------
 */

#define TclHasStringRep(objPtr) ((objPtr)->bytes != NULL)

/*
 *----------------------------------------------------------------
 * Macro used by the Tcl core to get the bignum out of the bignum
 * representation of a Tcl_Obj.
 * The ANSI C "prototype" for this macro is:
 *
 * MODULE_SCOPE void	TclUnpackBignum(Tcl_Obj *objPtr, mp_int bignum);
 *----------------------------------------------------------------
 */

#define TclUnpackBignum(objPtr, bignum) \
    do {								\
	register Tcl_Obj *bignumObj = (objPtr);				\
	register int bignumPayload =					\
		PTR2INT(bignumObj->internalRep.twoPtrValue.ptr2);	\
	if (bignumPayload == -1) {					\
	    (bignum) = *((mp_int *) bignumObj->internalRep.twoPtrValue.ptr1); \
	} else {							\
	    (bignum).dp = bignumObj->internalRep.twoPtrValue.ptr1;	\
	    (bignum).sign = bignumPayload >> 30;			\
	    (bignum).alloc = (bignumPayload >> 15) & 0x7fff;		\
	    (bignum).used = bignumPayload & 0x7fff;			\
	}								\
    } while (0)

/*
 *----------------------------------------------------------------
 * Macros used by the Tcl core to grow Tcl_Token arrays. They use the same
 * growth algorithm as used in tclStringObj.c for growing strings. The ANSI C
 * "prototype" for this macro is:
 *
 * MODULE_SCOPE void	TclGrowTokenArray(Tcl_Token *tokenPtr, int used,
 *				int available, int append,
 *				Tcl_Token *staticPtr);
 * MODULE_SCOPE void	TclGrowParseTokenArray(Tcl_Parse *parsePtr,
 *				int append);
 *----------------------------------------------------------------
 */

/* General tuning for minimum growth in Tcl growth algorithms */
#ifndef TCL_MIN_GROWTH
#  ifdef TCL_GROWTH_MIN_ALLOC
     /* Support for any legacy tuners */
#    define TCL_MIN_GROWTH TCL_GROWTH_MIN_ALLOC
#  else
#    define TCL_MIN_GROWTH 1024
#  endif
#endif

/* Token growth tuning, default to the general value. */
#ifndef TCL_MIN_TOKEN_GROWTH
#define TCL_MIN_TOKEN_GROWTH TCL_MIN_GROWTH/sizeof(Tcl_Token)
#endif

#define TCL_MAX_TOKENS (int)(UINT_MAX / sizeof(Tcl_Token))
#define TclGrowTokenArray(tokenPtr, used, available, append, staticPtr)	\
    do {								\
	int _needed = (used) + (append);					\
	if (_needed > TCL_MAX_TOKENS) {					\
	    Tcl_Panic("max # of tokens for a Tcl parse (%d) exceeded",	\
		    TCL_MAX_TOKENS);					\
	}								\
	if (_needed > (available)) {					\
	    int allocated = 2 * _needed;					\
	    Tcl_Token *oldPtr = (tokenPtr);				\
	    Tcl_Token *newPtr;						\
	    if (oldPtr == (staticPtr)) {				\
		oldPtr = NULL;						\
	    }								\
	    if (allocated > TCL_MAX_TOKENS) {				\
		allocated = TCL_MAX_TOKENS;				\
	    }								\
	    newPtr = (Tcl_Token *) Tcl_AttemptRealloc((char *) oldPtr,	\
		    (allocated * sizeof(Tcl_Token)));	\
	    if (newPtr == NULL) {					\
		allocated = _needed + (append) + TCL_MIN_TOKEN_GROWTH;	\
		if (allocated > TCL_MAX_TOKENS) {			\
		    allocated = TCL_MAX_TOKENS;				\
		}							\
		newPtr = (Tcl_Token *) Tcl_Realloc((char *) oldPtr,	\
			(allocated * sizeof(Tcl_Token))); \
	    }								\
	    (available) = allocated;					\
	    if (oldPtr == NULL) {					\
		memcpy(newPtr, staticPtr,				\
			((used) * sizeof(Tcl_Token)));		\
	    }								\
	    (tokenPtr) = newPtr;					\
	}								\
    } while (0)

#define TclGrowParseTokenArray(parsePtr, append)			\
    TclGrowTokenArray((parsePtr)->tokenPtr, (parsePtr)->numTokens,	\
	    (parsePtr)->tokensAvailable, (append),			\
	    (parsePtr)->staticTokens)

/*
 *----------------------------------------------------------------
 * Macro used by the Tcl core get a unicode char from a utf string. It checks
 * to see if we have a one-byte utf char before calling the real
 * Tcl_UtfToUniChar, as this will save a lot of time for primarily ASCII
 * string handling. The macro's expression result is 1 for the 1-byte case or
 * the result of Tcl_UtfToUniChar. The ANSI C "prototype" for this macro is:
 *
 * MODULE_SCOPE int	TclUtfToUniChar(const char *string, Tcl_UniChar *ch);
 *----------------------------------------------------------------
 */

#define TclUtfToUniChar(str, chPtr) \
	((((unsigned char) *(str)) < 0x80) ?		\
	    ((*(chPtr) = (unsigned char) *(str)), 1)	\
	    : Tcl_UtfToUniChar(str, chPtr))

/*
 *----------------------------------------------------------------
 * Macro counterpart of the Tcl_NumUtfChars() function. To be used in speed-
 * -sensitive points where it pays to avoid a function call in the common case
 * of counting along a string of all one-byte characters.  The ANSI C
 * "prototype" for this macro is:
 *
 * MODULE_SCOPE void	TclNumUtfChars(int numChars, const char *bytes,
 *				size_t numBytes);
 *----------------------------------------------------------------
 */

#define TclNumUtfChars(numChars, bytes, numBytes) \
    do { \
	size_t _count, _i = (numBytes); \
	unsigned char *_str = (unsigned char *) (bytes); \
	while (_i && (*_str < 0xC0)) { _i--; _str++; } \
	_count = (numBytes) - _i; \
	if (_i) { \
	    _count += Tcl_NumUtfChars((bytes) + _count, _i); \
	} \
	(numChars) = _count; \
    } while (0);

/*
 *----------------------------------------------------------------
 * Macro that encapsulates the logic that determines when it is safe to
 * interpret a string as a byte array directly. In summary, the object must be
 * a byte array and must not have a string representation (as the operations
 * that it is used in are defined on strings, not byte arrays). Theoretically
 * it is possible to also be efficient in the case where the object's bytes
 * field is filled by generation from the byte array (c.f. list canonicality)
 * but we don't do that at the moment since this is purely about efficiency.
 * The ANSI C "prototype" for this macro is:
 *
 * MODULE_SCOPE int	TclIsPureByteArray(Tcl_Obj *objPtr);
 *----------------------------------------------------------------
 */

MODULE_SCOPE int	TclIsPureByteArray(Tcl_Obj *objPtr);
#define TclIsPureDict(objPtr) \
	(((objPtr)->bytes==NULL) && ((objPtr)->typePtr==&tclDictType))
#define TclHasIntRep(objPtr, type) \
	((objPtr)->typePtr == (type))
#define TclFetchIntRep(objPtr, type) \
	(TclHasIntRep((objPtr), (type)) ? &((objPtr)->internalRep) : NULL)


/*
 *----------------------------------------------------------------
 * Macro used by the Tcl core to compare Unicode strings. On big-endian
 * systems we can use the more efficient memcmp, but this would not be
 * lexically correct on little-endian systems. The ANSI C "prototype" for
 * this macro is:
 *
 * MODULE_SCOPE int	TclUniCharNcmp(const Tcl_UniChar *cs,
 *			    const Tcl_UniChar *ct, unsigned long n);
 *----------------------------------------------------------------
 */

#ifdef WORDS_BIGENDIAN
#   define TclUniCharNcmp(cs,ct,n) memcmp((cs),(ct),(n)*sizeof(Tcl_UniChar))
#else /* !WORDS_BIGENDIAN */
#   define TclUniCharNcmp Tcl_UniCharNcmp
#endif /* WORDS_BIGENDIAN */

/*
 *----------------------------------------------------------------
 * Macro used by the Tcl core to increment a namespace's export epoch
 * counter. The ANSI C "prototype" for this macro is:
 *
 * MODULE_SCOPE void	TclInvalidateNsCmdLookup(Namespace *nsPtr);
 *----------------------------------------------------------------
 */

#define TclInvalidateNsCmdLookup(nsPtr) \
    if ((nsPtr)->numExportPatterns) {		\
	(nsPtr)->exportLookupEpoch++;		\
    }						\
    if ((nsPtr)->commandPathLength) {		\
	(nsPtr)->cmdRefEpoch++;			\
    }

/*
 *----------------------------------------------------------------------
 *
 * Core procedure added to libtommath for bignum manipulation.
 *
 *----------------------------------------------------------------------
 */

MODULE_SCOPE Tcl_PackageInitProc TclTommath_Init;

/*
 *----------------------------------------------------------------------
 *
 * External (platform specific) initialization routine, these declarations
 * explicitly don't use EXTERN since this code does not get compiled into the
 * library:
 *
 *----------------------------------------------------------------------
 */

MODULE_SCOPE Tcl_PackageInitProc TclplatformtestInit;
MODULE_SCOPE Tcl_PackageInitProc TclObjTest_Init;
MODULE_SCOPE Tcl_PackageInitProc TclThread_Init;
MODULE_SCOPE Tcl_PackageInitProc Procbodytest_Init;
MODULE_SCOPE Tcl_PackageInitProc Procbodytest_SafeInit;

/*
 *----------------------------------------------------------------
 * Macro used by the Tcl core to check whether a pattern has any characters
 * special to [string match]. The ANSI C "prototype" for this macro is:
 *
 * MODULE_SCOPE int	TclMatchIsTrivial(const char *pattern);
 *----------------------------------------------------------------
 */

#define TclMatchIsTrivial(pattern) \
    (strpbrk((pattern), "*[?\\") == NULL)

/*
 *----------------------------------------------------------------
 * Macros used by the Tcl core to set a Tcl_Obj's numeric representation
 * avoiding the corresponding function calls in time critical parts of the
 * core. They should only be called on unshared objects. The ANSI C
 * "prototypes" for these macros are:
 *
 * MODULE_SCOPE void	TclSetIntObj(Tcl_Obj *objPtr, Tcl_WideInt w);
 * MODULE_SCOPE void	TclSetDoubleObj(Tcl_Obj *objPtr, double d);
 *----------------------------------------------------------------
 */

#define TclSetIntObj(objPtr, i) \
    do {						\
	Tcl_ObjIntRep ir;				\
	ir.wideValue = (Tcl_WideInt) i;			\
	TclInvalidateStringRep(objPtr);			\
	Tcl_StoreIntRep(objPtr, &tclIntType, &ir);	\
    } while (0)

#define TclSetDoubleObj(objPtr, d) \
    do {						\
	Tcl_ObjIntRep ir;				\
	ir.doubleValue = (double) d;			\
	TclInvalidateStringRep(objPtr);			\
	Tcl_StoreIntRep(objPtr, &tclDoubleType, &ir);	\
    } while (0)

/*
 *----------------------------------------------------------------
 * Macros used by the Tcl core to create and initialise objects of standard
 * types, avoiding the corresponding function calls in time critical parts of
 * the core. The ANSI C "prototypes" for these macros are:
 *
 * MODULE_SCOPE void	TclNewIntObj(Tcl_Obj *objPtr, Tcl_WideInt w);
 * MODULE_SCOPE void	TclNewDoubleObj(Tcl_Obj *objPtr, double d);
 * MODULE_SCOPE void	TclNewStringObj(Tcl_Obj *objPtr, const char *s, size_t len);
 * MODULE_SCOPE void	TclNewLiteralStringObj(Tcl_Obj*objPtr, const char *sLiteral);
 *
 *----------------------------------------------------------------
 */

#ifndef TCL_MEM_DEBUG
#define TclNewIntObj(objPtr, i) \
    do {						\
	TclIncrObjsAllocated();				\
	TclAllocObjStorage(objPtr);			\
	(objPtr)->refCount = 0;				\
	(objPtr)->bytes = NULL;				\
	(objPtr)->internalRep.wideValue = (Tcl_WideInt)(i);	\
	(objPtr)->typePtr = &tclIntType;		\
	TCL_DTRACE_OBJ_CREATE(objPtr);			\
    } while (0)

#define TclNewDoubleObj(objPtr, d) \
    do {							\
	TclIncrObjsAllocated();					\
	TclAllocObjStorage(objPtr);				\
	(objPtr)->refCount = 0;					\
	(objPtr)->bytes = NULL;					\
	(objPtr)->internalRep.doubleValue = (double)(d);	\
	(objPtr)->typePtr = &tclDoubleType;			\
	TCL_DTRACE_OBJ_CREATE(objPtr);				\
    } while (0)

#define TclNewStringObj(objPtr, s, len) \
    do {							\
	TclIncrObjsAllocated();					\
	TclAllocObjStorage(objPtr);				\
	(objPtr)->refCount = 0;					\
	TclInitStringRep((objPtr), (s), (len));			\
	(objPtr)->typePtr = NULL;				\
	TCL_DTRACE_OBJ_CREATE(objPtr);				\
    } while (0)

#else /* TCL_MEM_DEBUG */
#define TclNewIntObj(objPtr, w) \
    (objPtr) = Tcl_NewWideIntObj(w)

#define TclNewDoubleObj(objPtr, d) \
    (objPtr) = Tcl_NewDoubleObj(d)

#define TclNewStringObj(objPtr, s, len) \
    (objPtr) = Tcl_NewStringObj((s), (len))
#endif /* TCL_MEM_DEBUG */

/*
 * The sLiteral argument *must* be a string literal; the incantation with
 * sizeof(sLiteral "") will fail to compile otherwise.
 */
#define TclNewLiteralStringObj(objPtr, sLiteral) \
    TclNewStringObj((objPtr), (sLiteral), sizeof(sLiteral "") - 1)

/*
 *----------------------------------------------------------------
 * Convenience macros for DStrings.
 * The ANSI C "prototypes" for these macros are:
 *
 * MODULE_SCOPE char * TclDStringAppendLiteral(Tcl_DString *dsPtr,
 *			const char *sLiteral);
 * MODULE_SCOPE void   TclDStringClear(Tcl_DString *dsPtr);
 */

#define TclDStringAppendLiteral(dsPtr, sLiteral) \
    Tcl_DStringAppend((dsPtr), (sLiteral), sizeof(sLiteral "") - 1)
#define TclDStringClear(dsPtr) \
    Tcl_DStringSetLength((dsPtr), 0)

/*
 *----------------------------------------------------------------
 * Macros used by the Tcl core to test for some special double values.
 * The ANSI C "prototypes" for these macros are:
 *
 * MODULE_SCOPE int	TclIsInfinite(double d);
 * MODULE_SCOPE int	TclIsNaN(double d);
 */

#ifdef _MSC_VER
#    define TclIsInfinite(d)	(!(_finite((d))))
#    define TclIsNaN(d)		(_isnan((d)))
#else
#    define TclIsInfinite(d)	((d) > DBL_MAX || (d) < -DBL_MAX)
#    ifdef NO_ISNAN
#	 define TclIsNaN(d)	((d) != (d))
#    else
#	 define TclIsNaN(d)	(isnan(d))
#    endif
#endif

/*
 * ----------------------------------------------------------------------
 * Macro to use to find the offset of a field in a structure. Computes number
 * of bytes from beginning of structure to a given field.
 */

#ifdef offsetof
#define TclOffset(type, field) (offsetof(type, field))
#else
#define TclOffset(type, field) (((char *) &((type *) 0)->field))
#endif

/*
 *----------------------------------------------------------------
 * Inline version of Tcl_GetCurrentNamespace and Tcl_GetGlobalNamespace.
 */

#define TclGetCurrentNamespace(interp) \
    (Tcl_Namespace *) ((Interp *)(interp))->varFramePtr->nsPtr

#define TclGetGlobalNamespace(interp) \
    (Tcl_Namespace *) ((Interp *)(interp))->globalNsPtr

/*
 *----------------------------------------------------------------
 * Inline version of TclCleanupCommand; still need the function as it is in
 * the internal stubs, but the core can use the macro instead.
 */

#define TclCleanupCommandMacro(cmdPtr) \
    if ((cmdPtr)->refCount-- <= 1) { \
	Tcl_Free(cmdPtr);\
    }

/*
 *----------------------------------------------------------------
 * Inline versions of Tcl_LimitReady() and Tcl_LimitExceeded to limit number
 * of calls out of the critical path. Note that this code isn't particularly
 * readable; the non-inline version (in tclInterp.c) is much easier to
 * understand. Note also that these macros takes different args (iPtr->limit)
 * to the non-inline version.
 */

#define TclLimitExceeded(limit) ((limit).exceeded != 0)

#define TclLimitReady(limit)						\
    (((limit).active == 0) ? 0 :					\
    (++(limit).granularityTicker,					\
    ((((limit).active & TCL_LIMIT_COMMANDS) &&				\
	    (((limit).cmdGranularity == 1) ||				\
	    ((limit).granularityTicker % (limit).cmdGranularity == 0)))	\
	    ? 1 :							\
    (((limit).active & TCL_LIMIT_TIME) &&				\
	    (((limit).timeGranularity == 1) ||				\
	    ((limit).granularityTicker % (limit).timeGranularity == 0)))\
	    ? 1 : 0)))

/*
 * Compile-time assertions: these produce a compile time error if the
 * expression is not known to be true at compile time. If the assertion is
 * known to be false, the compiler (or optimizer?) will error out with
 * "division by zero". If the assertion cannot be evaluated at compile time,
 * the compiler will error out with "non-static initializer".
 *
 * Adapted with permission from
 * http://www.pixelbeat.org/programming/gcc/static_assert.html
 */

#define TCL_CT_ASSERT(e) \
    {enum { ct_assert_value = 1/(!!(e)) };}

/*
 *----------------------------------------------------------------
 * Allocator for small structs (<=sizeof(Tcl_Obj)) using the Tcl_Obj pool.
 * Only checked at compile time.
 *
 * ONLY USE FOR CONSTANT nBytes.
 *
 * DO NOT LET THEM CROSS THREAD BOUNDARIES
 *----------------------------------------------------------------
 */

#define TclSmallAlloc(nbytes, memPtr) \
    TclSmallAllocEx(NULL, (nbytes), (memPtr))

#define TclSmallFree(memPtr) \
    TclSmallFreeEx(NULL, (memPtr))

#ifndef TCL_MEM_DEBUG
#define TclSmallAllocEx(interp, nbytes, memPtr) \
    do {								\
	Tcl_Obj *_objPtr;						\
	TCL_CT_ASSERT((nbytes)<=sizeof(Tcl_Obj));			\
	TclIncrObjsAllocated();						\
	TclAllocObjStorageEx((interp), _objPtr);			\
	memPtr = (void *)_objPtr;					\
    } while (0)

#define TclSmallFreeEx(interp, memPtr) \
    do {								\
	TclFreeObjStorageEx((interp), (Tcl_Obj *)memPtr);		\
	TclIncrObjsFreed();						\
    } while (0)

#else    /* TCL_MEM_DEBUG */
#define TclSmallAllocEx(interp, nbytes, memPtr) \
    do {								\
	Tcl_Obj *_objPtr;						\
	TCL_CT_ASSERT((nbytes)<=sizeof(Tcl_Obj));			\
	TclNewObj(_objPtr);						\
	memPtr = (void *)_objPtr;					\
    } while (0)

#define TclSmallFreeEx(interp, memPtr) \
    do {								\
	Tcl_Obj *_objPtr = (Tcl_Obj *) memPtr;				\
	_objPtr->bytes = NULL;						\
	_objPtr->typePtr = NULL;					\
	_objPtr->refCount = 1;						\
	TclDecrRefCount(_objPtr);					\
    } while (0)
#endif   /* TCL_MEM_DEBUG */

/*
 * Macros to convert size_t to wide-int (and wide-int object) considering
 * platform-related negative value ((size_t)-1), if wide-int and size_t
 * have different dimensions (e. g. 32-bit platform).
 */

#if (!defined(TCL_WIDE_INT_IS_LONG) || (LONG_MAX > UINT_MAX)) && (SIZE_MAX <= UINT_MAX)
#   define TclWideIntFromSize(value)	(((Tcl_WideInt)(((size_t)(value))+1))-1)
#   define TclNewWideIntObjFromSize(value) \
	Tcl_NewWideIntObj(TclWideIntFromSize(value))
#else
#   define TclWideIntFromSize(value)	((Tcl_WideInt)(value))
#   define TclNewWideIntObjFromSize Tcl_NewWideIntObj
#endif

/*
 * Support for Clang Static Analyzer <http://clang-analyzer.llvm.org>
 */

#if defined(PURIFY) && defined(__clang__)
#if __has_feature(attribute_analyzer_noreturn) && \
	!defined(Tcl_Panic) && defined(Tcl_Panic_TCL_DECLARED)
void Tcl_Panic(const char *, ...) __attribute__((analyzer_noreturn));
#endif
#if !defined(CLANG_ASSERT)
#include <assert.h>
#define CLANG_ASSERT(x) assert(x)
#endif
#elif !defined(CLANG_ASSERT)
#define CLANG_ASSERT(x)
#endif /* PURIFY && __clang__ */

/*
 *----------------------------------------------------------------
 * Parameters, structs and macros for the non-recursive engine (NRE)
 *----------------------------------------------------------------
 */

#define NRE_USE_SMALL_ALLOC	1  /* Only turn off for debugging purposes. */
#ifndef NRE_ENABLE_ASSERTS
#define NRE_ENABLE_ASSERTS	0
#endif

/*
 * This is the main data struct for representing NR commands. It is designed
 * to fit in sizeof(Tcl_Obj) in order to exploit the fastest memory allocator
 * available.
 */

typedef struct NRE_callback {
    Tcl_NRPostProc *procPtr;
    void *data[4];
    struct NRE_callback *nextPtr;
} NRE_callback;

#define TOP_CB(iPtr) (((Interp *)(iPtr))->execEnvPtr->callbackPtr)

/*
 * Inline version of Tcl_NRAddCallback.
 */

#define TclNRAddCallback(interp,postProcPtr,data0,data1,data2,data3) \
    do {								\
	NRE_callback *_callbackPtr;					\
	TCLNR_ALLOC((interp), (_callbackPtr));				\
	_callbackPtr->procPtr = (postProcPtr);				\
	_callbackPtr->data[0] = (void *)(data0);			\
	_callbackPtr->data[1] = (void *)(data1);			\
	_callbackPtr->data[2] = (void *)(data2);			\
	_callbackPtr->data[3] = (void *)(data3);			\
	_callbackPtr->nextPtr = TOP_CB(interp);				\
	TOP_CB(interp) = _callbackPtr;					\
    } while (0)

#if NRE_USE_SMALL_ALLOC
#define TCLNR_ALLOC(interp, ptr) \
    TclSmallAllocEx(interp, sizeof(NRE_callback), (ptr))
#define TCLNR_FREE(interp, ptr)  TclSmallFreeEx((interp), (ptr))
#else
#define TCLNR_ALLOC(interp, ptr) \
    (ptr = (Tcl_Alloc(sizeof(NRE_callback))))
#define TCLNR_FREE(interp, ptr)  Tcl_Free(ptr)
#endif

#if NRE_ENABLE_ASSERTS
#define NRE_ASSERT(expr) assert((expr))
#else
#define NRE_ASSERT(expr)
#endif

#include "tclIntDecls.h"
#include "tclIntPlatDecls.h"
#include "tclTomMathDecls.h"

#if !defined(USE_TCL_STUBS) && !defined(TCL_MEM_DEBUG)
#define Tcl_AttemptAlloc        TclpAlloc
#define Tcl_AttemptRealloc      TclpRealloc
#define Tcl_Free                TclpFree
#endif

#endif /* _TCLINT */

/*
 * Local Variables:
 * mode: c
 * c-basic-offset: 4
 * fill-column: 78
 * End:
 */<|MERGE_RESOLUTION|>--- conflicted
+++ resolved
@@ -1519,19 +1519,11 @@
     LiteralEntry *staticBuckets[TCL_SMALL_HASH_TABLE];
 				/* Bucket array used for small tables to avoid
 				 * mallocs and frees. */
-<<<<<<< HEAD
     size_t numBuckets;		/* Total number of buckets allocated at
 				 * **buckets. */
     size_t numEntries;		/* Total number of entries present in
 				 * table. */
     size_t rebuildSize;		/* Enlarge table when numEntries gets to be
-=======
-    unsigned int numBuckets; /* Total number of buckets allocated at
-				 * **buckets. */
-    unsigned int numEntries; /* Total number of entries present in
-				 * table. */
-    unsigned int rebuildSize; /* Enlarge table when numEntries gets to be
->>>>>>> 49d3ac96
 				 * this large. */
     size_t mask;		/* Mask value used in hashing function. */
 } LiteralTable;
@@ -2456,11 +2448,7 @@
     (((objPtr)->typePtr == &tclIntType \
 	    && (objPtr)->internalRep.wideValue <= (Tcl_WideInt)(INT_MAX)) \
 	    ? ((*(idxPtr) = ((objPtr)->internalRep.wideValue >= 0) \
-<<<<<<< HEAD
 	    ? (size_t)(objPtr)->internalRep.wideValue : TCL_INDEX_NONE), TCL_OK) \
-=======
-	    ? (int)(objPtr)->internalRep.wideValue : TCL_INDEX_NONE), TCL_OK) \
->>>>>>> 49d3ac96
 	    : Tcl_GetIntForIndex((interp), (objPtr), (endValue), (idxPtr)))
 
 /*
